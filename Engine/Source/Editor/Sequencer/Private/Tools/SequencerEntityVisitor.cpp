// Copyright Epic Games, Inc. All Rights Reserved.

#include "Tools/SequencerEntityVisitor.h"

#include "Containers/Array.h"
#include "Containers/ArrayView.h"
#include "IKeyArea.h"
#include "MVVM/Extensions/IGeometryExtension.h"
#include "MVVM/Extensions/IOutlinerExtension.h"
#include "MVVM/Extensions/ITrackAreaExtension.h"
#include "MVVM/Extensions/ITrackLaneExtension.h"
#include "MVVM/ViewModels/CategoryModel.h"
#include "MVVM/ViewModels/ChannelModel.h"
#include "MVVM/ViewModels/FolderModel.h"
#include "MVVM/ViewModels/ObjectBindingModel.h"
#include "MVVM/ViewModels/TrackModel.h"
#include "MVVM/ViewModels/ViewModel.h"
#include "MVVM/ViewModels/ViewModelHierarchy.h"
#include "MVVM/ViewModels/ViewModelIterators.h"
#include "Misc/FrameTime.h"
#include "MovieSceneSection.h"
#include "SequencerCoreFwd.h"

FSequencerEntityRange::FSequencerEntityRange(const TRange<double>& InRange, FFrameRate InTickResolution)
	: TickResolution(InTickResolution)
	, Range(InRange)
{
}

FSequencerEntityRange::FSequencerEntityRange(FVector2D TopLeft, FVector2D BottomRight, FFrameRate InTickResolution)
	: TickResolution(InTickResolution)
	, Range(TopLeft.X, BottomRight.X)
	, VerticalTop(TopLeft.Y), VerticalBottom(BottomRight.Y)
{
}

bool FSequencerEntityRange::IntersectSection(const UMovieSceneSection* InSection) const
{
	// Test horizontal bounds
	return (InSection->GetRange() / TickResolution).Overlaps(Range);
}

bool FSequencerEntityRange::IntersectKeyArea(TSharedPtr<UE::Sequencer::FViewModel> InNode, float VirtualKeyHeight) const
{
	using namespace UE::Sequencer;

	IGeometryExtension* GeometryExtension = InNode->CastThis<IGeometryExtension>();
	if (VerticalTop.IsSet() && GeometryExtension)
	{
		const FVirtualGeometry VirtualGeometry = GeometryExtension->GetVirtualGeometry();
		const float NodeCenter = VirtualGeometry.GetTop() + VirtualGeometry.GetHeight()/2;
		return NodeCenter + VirtualKeyHeight/2 > VerticalTop.GetValue() && NodeCenter - VirtualKeyHeight/2 < VerticalBottom.GetValue();
	}
	return true;
}

bool FSequencerEntityRange::IntersectVertical(float Top, float Bottom) const
{
	if (VerticalTop.IsSet())
	{
		return Top <= VerticalBottom.GetValue() && Bottom >= VerticalTop.GetValue();
	}
	return true;
}

FSequencerEntityWalker::FSequencerEntityWalker(const FSequencerEntityRange& InRange, FVector2D InVirtualKeySize)
	: Range(InRange), VirtualKeySize(InVirtualKeySize)
{}

void FSequencerEntityWalker::Traverse(const ISequencerEntityVisitor& Visitor, TSharedPtr<UE::Sequencer::FViewModel> Item)
{
	using namespace UE::Sequencer;

	IOutlinerExtension* OutlinerItem = Item->CastThis<IOutlinerExtension>();
	if (!OutlinerItem || !OutlinerItem->IsFilteredOut())
	{
		ConditionallyIntersectModel(Visitor, Item);
	}
}

void FSequencerEntityWalker::ConditionallyIntersectModel(const ISequencerEntityVisitor& Visitor, const TSharedPtr<UE::Sequencer::FViewModel>& DataModel)
{
	using namespace UE::Sequencer;

	const ITrackAreaExtension* TrackArea         = DataModel->CastThis<ITrackAreaExtension>();
	const IGeometryExtension*  GeometryExtension = DataModel->CastThis<IGeometryExtension>();
	if (GeometryExtension && TrackArea)
	{
		const FTrackAreaParameters TrackAreaParameters = TrackArea->GetTrackAreaParameters();
		const FVirtualGeometry     VirtualGeometry     = GeometryExtension->GetVirtualGeometry();

		const float Height = TrackAreaParameters.LaneType == ETrackAreaLaneType::Nested
			? VirtualGeometry.NestedBottom - VirtualGeometry.Top
			: VirtualGeometry.Height;

		if (Range.IntersectVertical(VirtualGeometry.Top, VirtualGeometry.Top + Height))
		{
			for (const TViewModelPtr<ITrackLaneExtension>& TrackLane
				: DataModel->GetChildrenOfType<ITrackLaneExtension>(EViewModelListType::TrackArea))
			{
				FTrackLaneVirtualAlignment Alignment = TrackLane->ArrangeVirtualTrackLaneView();
				if (!Alignment.IsVisible())
				{
					continue;
				}

				FTrackLaneVerticalArrangement VerticalArrange = Alignment.VerticalAlignment.ArrangeWithin(Height);

				if (Range.IntersectVertical(
							VirtualGeometry.Top + VerticalArrange.Offset,
							VirtualGeometry.Top + VerticalArrange.Offset + VerticalArrange.Height) )
				{
					if (Range.Range.Overlaps(Alignment.Range / Range.TickResolution))
					{
						Visitor.VisitDataModel(TrackLane.AsModel().Get());

						if (TViewModelPtr<FChannelModel> ChannelModel = TrackLane.ImplicitCast())
						{
							VisitChannel(Visitor, ChannelModel);
						}
					}
				}
			}

			if (Range.IntersectKeyArea(DataModel, VirtualKeySize.Y))
			{
				const IOutlinerExtension* OutlinerItem = DataModel->CastThis<IOutlinerExtension>();
				const bool bIsExpanded = !OutlinerItem || OutlinerItem->IsExpanded();
				VisitAnyChannels(Visitor, DataModel.ToSharedRef(), !bIsExpanded);
			}
		}
	}

	// Iterate into expanded nodes
	const IOutlinerExtension* OutlinerExtension = DataModel->CastThis<IOutlinerExtension>();
	if (OutlinerExtension == nullptr || OutlinerExtension->IsExpanded())
	{
		for (TSharedPtr<UE::Sequencer::FViewModel> Child : DataModel->GetChildren(EViewModelListType::Outliner))
		{
			// Do not visit nodes that are currently filtered out
			const IOutlinerExtension* OutlinerItem = DataModel->CastThis<IOutlinerExtension>();
			if (!OutlinerItem || !OutlinerItem->IsFilteredOut())
			{
				ConditionallyIntersectModel(Visitor, Child);
			}
		}
	}
}

void FSequencerEntityWalker::VisitAnyChannels(const ISequencerEntityVisitor& Visitor, const TSharedRef<UE::Sequencer::FViewModel>& InNode, bool bAnyParentCollapsed )
{
	using namespace UE::Sequencer;

	if (!Visitor.CheckEntityMask(ESequencerEntity::Key))
	{
		return;
	}

	// If this node has or is a key area, visit all the keys on the track
	FChannelGroupModel* ChannelGroup = nullptr;
	if (FChannelGroupModel* ChannelGroupNode = InNode->CastThis<FChannelGroupModel>())
	{
		ChannelGroup = ChannelGroupNode;
	}
	if (FTrackModel* TrackModel = InNode->CastThis<FTrackModel>())
	{
		// TODO: Top-level channel group -- there used to be only one at most but this assumption isn't necessarily true anymore
		for (const TViewModelPtr<FChannelGroupModel>& TopLevelChannel : TrackModel->GetTopLevelChannels().IterateSubList<FChannelGroupModel>())
		{
			ChannelGroup = TopLevelChannel.Get();
			break;
		}
	}

	if (ChannelGroup)
	{
		const IOutlinerExtension* OutlinerItem = ChannelGroup->CastThis<IOutlinerExtension>();
		if (!OutlinerItem || OutlinerItem->IsFilteredOut() == false)
		{
			for (const TWeakViewModelPtr<FChannelModel>& WeakChannel : ChannelGroup->GetChannels())
			{
				if (TViewModelPtr<FChannelModel> Channel = WeakChannel.Pin())
				{
					VisitChannel(Visitor, Channel);
				}
			}
		}
	}
	// Otherwise it might be a collapsed node that contains key areas as children. If so we visit them as if they were a part of this track so that key groupings are visited properly.
	else if (bAnyParentCollapsed)
	{
		const IOutlinerExtension* OutlinerItem = InNode->CastThis<IOutlinerExtension>();
		const bool bIsExpanded = !OutlinerItem || OutlinerItem->IsExpanded();

		if ((InNode->IsA<FFolderModel>() || InNode->IsA<FObjectBindingModel>()) && !bIsExpanded)
		{
			return;
		}

		for (TSharedPtr<FViewModel> ChildNode : InNode->GetChildren(EViewModelListType::Outliner))
		{
			VisitAnyChannels(Visitor, ChildNode.ToSharedRef(), bAnyParentCollapsed || !bIsExpanded);
		}
	}

}

void FSequencerEntityWalker::VisitChannel(const ISequencerEntityVisitor& Visitor, const UE::Sequencer::TViewModelPtr<UE::Sequencer::FChannelModel>& Channel)
{
	using namespace UE::Sequencer;
<<<<<<< HEAD

	TSharedPtr<IKeyArea> KeyArea = Channel->GetKeyArea();
	UMovieSceneSection* Section = KeyArea->GetOwningSection();
	if (!Section)
	{
		return;
	}

	TArray<FKeyHandle> Handles;
	TArray<FFrameNumber> Times;

	const FFrameTime HalfKeySizeFrames   = (VirtualKeySize.X*.5f) * Range.TickResolution;
	const FFrameTime RangeStartFrame     = Range.Range.GetLowerBoundValue() * Range.TickResolution;
	const FFrameTime RangeEndFrame       = Range.Range.GetUpperBoundValue() * Range.TickResolution;
=======
>>>>>>> 4af6daef

	UMovieSceneSection* Section = Channel->GetSection();
	if (Section)
	{
<<<<<<< HEAD
		Visitor.VisitKey(Handles[Index], Times[Index], Channel, Section);
=======
		const FFrameTime HalfKeySizeFrames   = (VirtualKeySize.X*.5f) * Range.TickResolution;
		const FFrameTime RangeStartFrame     = Range.Range.GetLowerBoundValue() * Range.TickResolution;
		const FFrameTime RangeEndFrame       = Range.Range.GetUpperBoundValue() * Range.TickResolution;

		TRange<FFrameNumber> VisitRangeFrames( (RangeStartFrame-HalfKeySizeFrames).CeilToFrame(), (RangeEndFrame+HalfKeySizeFrames).FloorToFrame() );
		VisitRangeFrames = TRange<FFrameNumber>::Intersection(Section->GetRange(), VisitRangeFrames);
		Visitor.VisitKeys(Channel, VisitRangeFrames);
>>>>>>> 4af6daef
	}
}<|MERGE_RESOLUTION|>--- conflicted
+++ resolved
@@ -208,30 +208,10 @@
 void FSequencerEntityWalker::VisitChannel(const ISequencerEntityVisitor& Visitor, const UE::Sequencer::TViewModelPtr<UE::Sequencer::FChannelModel>& Channel)
 {
 	using namespace UE::Sequencer;
-<<<<<<< HEAD
-
-	TSharedPtr<IKeyArea> KeyArea = Channel->GetKeyArea();
-	UMovieSceneSection* Section = KeyArea->GetOwningSection();
-	if (!Section)
-	{
-		return;
-	}
-
-	TArray<FKeyHandle> Handles;
-	TArray<FFrameNumber> Times;
-
-	const FFrameTime HalfKeySizeFrames   = (VirtualKeySize.X*.5f) * Range.TickResolution;
-	const FFrameTime RangeStartFrame     = Range.Range.GetLowerBoundValue() * Range.TickResolution;
-	const FFrameTime RangeEndFrame       = Range.Range.GetUpperBoundValue() * Range.TickResolution;
-=======
->>>>>>> 4af6daef
 
 	UMovieSceneSection* Section = Channel->GetSection();
 	if (Section)
 	{
-<<<<<<< HEAD
-		Visitor.VisitKey(Handles[Index], Times[Index], Channel, Section);
-=======
 		const FFrameTime HalfKeySizeFrames   = (VirtualKeySize.X*.5f) * Range.TickResolution;
 		const FFrameTime RangeStartFrame     = Range.Range.GetLowerBoundValue() * Range.TickResolution;
 		const FFrameTime RangeEndFrame       = Range.Range.GetUpperBoundValue() * Range.TickResolution;
@@ -239,6 +219,5 @@
 		TRange<FFrameNumber> VisitRangeFrames( (RangeStartFrame-HalfKeySizeFrames).CeilToFrame(), (RangeEndFrame+HalfKeySizeFrames).FloorToFrame() );
 		VisitRangeFrames = TRange<FFrameNumber>::Intersection(Section->GetRange(), VisitRangeFrames);
 		Visitor.VisitKeys(Channel, VisitRangeFrames);
->>>>>>> 4af6daef
 	}
 }