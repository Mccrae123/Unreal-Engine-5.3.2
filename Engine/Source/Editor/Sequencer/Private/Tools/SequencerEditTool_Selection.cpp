// Copyright Epic Games, Inc. All Rights Reserved.

#include "Tools/SequencerEditTool_Selection.h"
#include "Styling/AppStyle.h"
#include "SequencerCommonHelpers.h"
#include "SSequencer.h"
#include "ISequencerEditTool.h"
#include "ISequencerSection.h"
#include "SequencerHotspots.h"
#include "Tools/SequencerEntityVisitor.h"
#include "MVVM/Views/ISequencerTreeView.h"
#include "MVVM/Views/ITrackAreaHotspot.h"
#include "MVVM/ViewModels/SequencerEditorViewModel.h"
#include "MVVM/ViewModels/VirtualTrackArea.h"

#include "MVVM/ViewModels/ViewModel.h"
#include "MVVM/ViewModels/SequenceModel.h"
#include "MVVM/Views/STrackAreaView.h"
#include "MVVM/Views/SOutlinerView.h"
#include "MVVM/Extensions/IOutlinerExtension.h"
#include "MVVM/Extensions/IPinnableExtension.h"
#include "MVVM/Extensions/ISelectableExtension.h"


struct FSelectionPreviewVisitor final
	: ISequencerEntityVisitor
{
	FSelectionPreviewVisitor(FSequencerSelectionPreview& InSelectionPreview, FSequencerSelection& InSelection, ESelectionPreviewState InSetStateTo, bool bInPinned)
		: SelectionPreview(InSelectionPreview)
		, ExistingSelection(InSelection.GetRawSelectedKeys())
		, SetStateTo(InSetStateTo)
		, bPinned(bInPinned)
	{}

	virtual void VisitKey(FKeyHandle KeyHandle, FFrameNumber KeyTime, const UE::Sequencer::TViewModelPtr<UE::Sequencer::FChannelModel>& Channel, UMovieSceneSection* Section) const override
	{
		using namespace UE::Sequencer;

		TSharedPtr<IPinnableExtension> PinnableItem = Channel->GetLinkedOutlinerItem().ImplicitCast();
		if (PinnableItem && PinnableItem->IsPinned() != bPinned)
		{
			return;
		}

		// Under default behavior keys have priority, so if a key is changing selection state then we remove any sections from the selection. The user can bypass this
		// by holding down the control key which will allow selecting both keys and sections.
		bool bKeySelectionHasPriority = !FSlateApplication::Get().GetModifierKeys().IsControlDown();
		bool bKeyIsSelected = ExistingSelection.Contains(KeyHandle);

		if (bKeySelectionHasPriority && 
			((bKeyIsSelected && SetStateTo == ESelectionPreviewState::NotSelected) ||
			(!bKeyIsSelected && SetStateTo == ESelectionPreviewState::Selected)))
		{
			// Clear selected models
			SelectionPreview.EmptyDefinedModelStates();
		}

		FSequencerSelectedKey Key(*Section, TSharedPtr<FChannelModel>(Channel), KeyHandle);
		SelectionPreview.SetSelectionState(Key, SetStateTo);
	}

	virtual void VisitDataModel(UE::Sequencer::FViewModel* DataModel) const override
	{
		using namespace UE::Sequencer;

		ISelectableExtension* Selectable = DataModel->CastThis<ISelectableExtension>();
		if (!Selectable || !EnumHasAnyFlags(Selectable->IsSelectable(), ESelectionIntent::PersistentSelection))
		{
			return;
		}

		// If key selection has priority then we check to see if there are any keys selected. If there are key selected, we don't add this section.
		// Otherwise, we bypass this check
		bool bKeySelectionHasPriority = !FSlateApplication::Get().GetModifierKeys().IsControlDown();
		bool bKeyStateCheck = bKeySelectionHasPriority ? SelectionPreview.GetDefinedKeyStates().Num() == 0 : true;

		if (bKeyStateCheck)
		{
			SelectionPreview.SetSelectionState(DataModel->AsShared(), SetStateTo);
		}
	}

private:

	FSequencerSelectionPreview& SelectionPreview;
	const TSet<FKeyHandle>& ExistingSelection;
	ESelectionPreviewState SetStateTo;
	bool bPinned;
};


class FMarqueeDragOperation
	: public UE::Sequencer::ISequencerEditToolDragOperation
{
public:

	FMarqueeDragOperation(FSequencer& InSequencer, UE::Sequencer::STrackAreaView& InTrackArea)
		: Sequencer(InSequencer)
		, TrackArea(InTrackArea)
		, SequencerWidget(StaticCastSharedRef<SSequencer>(InSequencer.GetSequencerWidget()))
		, PreviewState(ESelectionPreviewState::Selected)
	{}

public:

	// ISequencerEditToolDragOperation interface

	virtual FCursorReply GetCursor() const override
	{
		return FCursorReply::Cursor( EMouseCursor::Default );
	}

	virtual void OnBeginDrag(const FPointerEvent& MouseEvent, FVector2D LocalMousePos, const UE::Sequencer::FVirtualTrackArea& VirtualTrackArea) override
	{
		// Start a new marquee selection
		InitialPosition = CurrentPosition = VirtualTrackArea.PhysicalToVirtual(LocalMousePos);
		CurrentMousePos = LocalMousePos;

		Sequencer.GetSelection().SuspendBroadcast();

		if (MouseEvent.IsShiftDown())
		{
			PreviewState = ESelectionPreviewState::Selected;
		}
		else if (MouseEvent.IsAltDown())
		{
			PreviewState = ESelectionPreviewState::NotSelected;
		}
		else
		{
			PreviewState = ESelectionPreviewState::Selected;

			// @todo: selection in transactions
			//leave selections in the tree view alone so that dragging operations act similarly to click operations which don't change treeview selection state.
			Sequencer.GetSelection().EmptySelectedKeys();
<<<<<<< HEAD
			Sequencer.GetSelection().EmptySelectedSections();
=======
			Sequencer.GetSelection().EmptySelectedTrackAreaItems();
>>>>>>> d731a049
		}
	}

	virtual void OnDrag(const FPointerEvent& MouseEvent, FVector2D LocalMousePos, const UE::Sequencer::FVirtualTrackArea& VirtualTrackArea) override
	{
		using namespace UE::Sequencer;

		// hange the current marquee selection
		const FVector2D MouseDelta = MouseEvent.GetCursorDelta();

		// Handle virtual scrolling when at the vertical extremes of the widget (performed before we clamp the mouse pos)
		{
			const float ScrollThresholdV = VirtualTrackArea.GetPhysicalSize().Y * 0.025f;

			TSharedPtr<SOutlinerView> TreeView = TrackArea.GetOutliner().Pin();

			float Difference = LocalMousePos.Y - ScrollThresholdV;
			if (Difference < 0 && MouseDelta.Y < 0)
			{
				TreeView->ScrollByDelta( Difference * 0.1f );
			}

			Difference = LocalMousePos.Y - (VirtualTrackArea.GetPhysicalSize().Y - ScrollThresholdV);
			if (Difference > 0 && MouseDelta.Y > 0)
			{
				TreeView->ScrollByDelta( Difference * 0.1f) ;
			}
		}

		// Clamp the vertical position to the actual bounds of the track area
		LocalMousePos.Y = FMath::Clamp(LocalMousePos.Y, 0.f, VirtualTrackArea.GetPhysicalSize().Y);
		CurrentPosition = VirtualTrackArea.PhysicalToVirtual(LocalMousePos);

		// Clamp software cursor position to bounds of the track area
		CurrentMousePos = LocalMousePos;
		CurrentMousePos.X = FMath::Clamp(CurrentMousePos.X, 0.f, VirtualTrackArea.GetPhysicalSize().X);

		TRange<double> ViewRange = Sequencer.GetViewRange();

		// Handle virtual scrolling when at the horizontal extremes of the widget
		{
			const double ScrollThresholdH = ViewRange.Size<double>() * 0.025f;

			double Difference = CurrentPosition.X - (ViewRange.GetLowerBoundValue() + ScrollThresholdH);
			if (Difference < 0 && MouseDelta.X < 0)
			{
				Sequencer.StartAutoscroll(Difference);
			}
			else
			{
				Difference = CurrentPosition.X - (ViewRange.GetUpperBoundValue() - ScrollThresholdH);
				if (Difference > 0 && MouseDelta.X > 0)
				{
					Sequencer.StartAutoscroll(Difference);
				}
				else
				{
					Sequencer.StopAutoscroll();
				}
			}
		}

		// Calculate the size of a key in virtual space
		FVector2D VirtualKeySize;
		VirtualKeySize.X = SequencerSectionConstants::KeySize.X / VirtualTrackArea.GetPhysicalSize().X * ViewRange.Size<float>();
		// Vertically, virtual units == physical units
		VirtualKeySize.Y = SequencerSectionConstants::KeySize.Y;

		// Visit everything using the preview selection primarily as well as the 
		FSequencerSelectionPreview& SelectionPreview = Sequencer.GetSelectionPreview();

		// Ensure the preview is empty before calculating the intersection
		SelectionPreview.Empty();

		// Now walk everything within the current marquee range, setting preview selection states as we go
		FSequencerEntityWalker Walker(FSequencerEntityRange(TopLeft(), BottomRight(), VirtualTrackArea.GetTickResolution()), VirtualKeySize);
		Walker.Traverse(FSelectionPreviewVisitor(SelectionPreview, Sequencer.GetSelection(), PreviewState, TrackArea.ShowPinned()), Sequencer.GetViewModel()->GetRootModel());
	}

	virtual void OnEndDrag(const FPointerEvent& MouseEvent, FVector2D LocalMousePos, const UE::Sequencer::FVirtualTrackArea& VirtualTrackArea) override
	{
		// finish dragging the marquee selection
		auto& Selection = Sequencer.GetSelection();
		auto& SelectionPreview = Sequencer.GetSelectionPreview();

		// Patch everything from the selection preview into the actual selection
		for (const auto& Pair : SelectionPreview.GetDefinedKeyStates())
		{
			if (Pair.Value == ESelectionPreviewState::Selected)
			{
				// Select it in the main selection
				Selection.AddToSelection(Pair.Key);
			}
			else
			{
				Selection.RemoveFromSelection(Pair.Key);
			}
		}

		for (const auto& Pair : SelectionPreview.GetDefinedModelStates())
		{
			if (Pair.Value == ESelectionPreviewState::Selected)
			{
				// Select it in the main selection
				Selection.AddToSelection(Pair.Key.Pin());
			}
			else
			{
				Selection.RemoveFromSelection(Pair.Key.Pin());
			}
		}

		Selection.ResumeBroadcast();
		Selection.RequestOutlinerNodeSelectionChangedBroadcast();

		// We're done with this now
		SelectionPreview.Empty();
	}

	virtual int32 OnPaint(const FGeometry& AllottedGeometry, const FSlateRect& MyCullingRect, FSlateWindowElementList& OutDrawElements, int32 LayerId) const override
	{
		using namespace UE::Sequencer;

		// convert to physical space for rendering
		const FVirtualTrackArea VirtualTrackArea = SequencerWidget->GetVirtualTrackArea(&TrackArea);

		FVector2D SelectionTopLeft = VirtualTrackArea.VirtualToPhysical(TopLeft());
		FVector2D SelectionBottomRight = VirtualTrackArea.VirtualToPhysical(BottomRight());

		FSlateDrawElement::MakeBox(
			OutDrawElements,
			LayerId,
			AllottedGeometry.ToPaintGeometry(SelectionTopLeft, SelectionBottomRight - SelectionTopLeft),
			FAppStyle::GetBrush(TEXT("MarqueeSelection"))
			);

		return LayerId + 1;
	}

private:

	FVector2D TopLeft() const
	{
		return FVector2D(
			FMath::Min(InitialPosition.X, CurrentPosition.X),
			FMath::Min(InitialPosition.Y, CurrentPosition.Y)
		);
	}
	
	FVector2D BottomRight() const
	{
		return FVector2D(
			FMath::Max(InitialPosition.X, CurrentPosition.X),
			FMath::Max(InitialPosition.Y, CurrentPosition.Y)
		);
	}

	/** The sequencer itself */
	FSequencer& Sequencer;

	UE::Sequencer::STrackAreaView& TrackArea;

	/** Sequencer widget */
	TSharedRef<SSequencer> SequencerWidget;

	/** Whether we should select/deselect things in this marquee operation */
	ESelectionPreviewState PreviewState;

	FVector2D InitialPosition;
	FVector2D CurrentPosition;
	FVector2D CurrentMousePos;
};


const FName FSequencerEditTool_Selection::Identifier = "Selection";

FSequencerEditTool_Selection::FSequencerEditTool_Selection(FSequencer& InSequencer, UE::Sequencer::STrackAreaView& InTrackArea)
	: FSequencerEditTool(InSequencer)
	, TrackArea(InTrackArea)
	, CursorDecorator(nullptr)
{ }


FCursorReply FSequencerEditTool_Selection::OnCursorQuery(const FGeometry& MyGeometry, const FPointerEvent& CursorEvent) const
{
	if (DragOperation)
	{
		return DragOperation->GetCursor();
	}

	return FCursorReply::Cursor(EMouseCursor::Crosshairs);
}


int32 FSequencerEditTool_Selection::OnPaint(const FGeometry& AllottedGeometry, const FSlateRect& MyCullingRect, FSlateWindowElementList& OutDrawElements, int32 LayerId) const
{
	if (DragOperation.IsValid())
	{
		LayerId = DragOperation->OnPaint(AllottedGeometry, MyCullingRect, OutDrawElements, LayerId);
	}

	if (CursorDecorator)
	{
		FSlateDrawElement::MakeBox(
			OutDrawElements,
			++LayerId,
			AllottedGeometry.ToPaintGeometry(MousePosition + FVector2D(5, 5), CursorDecorator->ImageSize),
			CursorDecorator
			);
	}

	return LayerId;
}


FReply FSequencerEditTool_Selection::OnMouseButtonDown(SWidget& OwnerWidget, const FGeometry& MyGeometry, const FPointerEvent& MouseEvent)
{
	using namespace UE::Sequencer;

	UpdateCursor(MyGeometry, MouseEvent);

	DelayedDrag.Reset();

	if (MouseEvent.GetEffectingButton() == EKeys::LeftMouseButton)
	{
		TSharedPtr<ITrackAreaHotspot> Hotspot = Sequencer.GetViewModel()->GetTrackArea()->GetHotspot();
		DelayedDrag = FDelayedDrag_Hotspot(MyGeometry.AbsoluteToLocal(MouseEvent.GetScreenSpacePosition()), EKeys::LeftMouseButton, Hotspot);
		return FReply::Handled();
	}
	return FReply::Unhandled();
}


FReply FSequencerEditTool_Selection::OnMouseMove(SWidget& OwnerWidget, const FGeometry& MyGeometry, const FPointerEvent& MouseEvent)
{
	using namespace UE::Sequencer;

	UpdateCursor(MyGeometry, MouseEvent);

	if (DelayedDrag.IsSet())
	{
		FReply Reply = FReply::Handled();

		TSharedRef<SSequencer> SequencerWidget = StaticCastSharedRef<SSequencer>(Sequencer.GetSequencerWidget());
		const FVirtualTrackArea VirtualTrackArea = SequencerWidget->GetVirtualTrackArea(&TrackArea);

		if (DragOperation.IsValid())
		{
			FVector2D LocalPosition = MyGeometry.AbsoluteToLocal(MouseEvent.GetScreenSpacePosition());
			DragOperation->OnDrag(MouseEvent, LocalPosition, VirtualTrackArea );
		}
		else if (DelayedDrag->AttemptDragStart(MouseEvent))
		{
			if (DelayedDrag->Hotspot.IsValid())
			{
				// We only allow resizing with the marquee selection tool enabled
				if (DelayedDrag->Hotspot->CastThis<FSectionHotspot>() == nullptr && DelayedDrag->Hotspot->CastThis<FKeyHotspot>() == nullptr)
				{
					DragOperation = DelayedDrag->Hotspot->InitiateDrag(MouseEvent);
				}
			}

			if (!DragOperation.IsValid())
			{
				DragOperation = MakeShareable( new FMarqueeDragOperation(Sequencer, TrackArea) );
			}

			if (DragOperation.IsValid())
			{
				DragOperation->OnBeginDrag(MouseEvent, DelayedDrag->GetInitialPosition(), VirtualTrackArea);

				// Steal the capture, as we're now the authoritative widget in charge of a mouse-drag operation
				Reply.CaptureMouse(OwnerWidget.AsShared());
			}
		}

		return Reply;
	}
	return FReply::Unhandled();
}


FReply FSequencerEditTool_Selection::OnMouseButtonUp(SWidget& OwnerWidget, const FGeometry& MyGeometry, const FPointerEvent& MouseEvent)
{
	UpdateCursor(MyGeometry, MouseEvent);

	DelayedDrag.Reset();
	if (DragOperation.IsValid())
	{
		TSharedRef<SSequencer> SequencerWidget = StaticCastSharedRef<SSequencer>(Sequencer.GetSequencerWidget());
		FVector2D LocalPosition = MyGeometry.AbsoluteToLocal(MouseEvent.GetScreenSpacePosition());
		DragOperation->OnEndDrag(MouseEvent, LocalPosition, SequencerWidget->GetVirtualTrackArea(&TrackArea));
		DragOperation = nullptr;

		CursorDecorator = nullptr;

		Sequencer.StopAutoscroll();
		return FReply::Handled().ReleaseMouseCapture();
	}
	else
	{
		SequencerHelpers::PerformDefaultSelection(Sequencer, MouseEvent);

		if (MouseEvent.GetEffectingButton() == EKeys::RightMouseButton && !Sequencer.IsReadOnly())
		{
			TSharedPtr<SWidget> MenuContent = SequencerHelpers::SummonContextMenu( Sequencer, MyGeometry, MouseEvent );
			if (MenuContent.IsValid())
			{
				FWidgetPath WidgetPath = MouseEvent.GetEventPath() != nullptr ? *MouseEvent.GetEventPath() : FWidgetPath();

				FSlateApplication::Get().PushMenu(
					OwnerWidget.AsShared(),
					WidgetPath,
					MenuContent.ToSharedRef(),
					MouseEvent.GetScreenSpacePosition(),
					FPopupTransitionEffect( FPopupTransitionEffect::ContextMenu )
					);

				return FReply::Handled().SetUserFocus(MenuContent.ToSharedRef(), EFocusCause::SetDirectly).ReleaseMouseCapture();
			}
		}

		return FReply::Handled();
	}
}


void FSequencerEditTool_Selection::OnMouseLeave(SWidget& OwnerWidget, const FPointerEvent& MouseEvent)
{
	if (!DragOperation.IsValid())
	{
		CursorDecorator = nullptr;
	}
}


void FSequencerEditTool_Selection::OnMouseCaptureLost()
{
	// Delaying nulling out until next tick because this could be invoked during OnMouseMove()
	GEditor->GetTimerManager()->SetTimerForNextTick([this]()
	{
		DelayedDrag.Reset();
		DragOperation = nullptr;
		CursorDecorator = nullptr;
	});
}


FName FSequencerEditTool_Selection::GetIdentifier() const
{
	return Identifier;
}

bool FSequencerEditTool_Selection::CanDeactivate() const
{
	return !DelayedDrag.IsSet();
}

TSharedPtr<UE::Sequencer::ITrackAreaHotspot> FSequencerEditTool_Selection::GetDragHotspot() const
{
	return DelayedDrag.IsSet() ? DelayedDrag->Hotspot : nullptr;
}

void FSequencerEditTool_Selection::UpdateCursor(const FGeometry& MyGeometry, const FPointerEvent& MouseEvent)
{
	MousePosition = MyGeometry.AbsoluteToLocal(MouseEvent.GetScreenSpacePosition());

	// Don't update the brush if we have a drag operation
	if (!DragOperation.IsValid())
	{
		if (MouseEvent.IsShiftDown())
		{
			CursorDecorator = FAppStyle::Get().GetBrush(TEXT("Sequencer.CursorDecorator_MarqueeAdd"));
		}
		else if (MouseEvent.IsAltDown())
		{
			CursorDecorator = FAppStyle::Get().GetBrush(TEXT("Sequencer.CursorDecorator_MarqueeSubtract"));
		}
		else
		{
			CursorDecorator = nullptr;
		}
	}
}<|MERGE_RESOLUTION|>--- conflicted
+++ resolved
@@ -133,11 +133,7 @@
 			// @todo: selection in transactions
 			//leave selections in the tree view alone so that dragging operations act similarly to click operations which don't change treeview selection state.
 			Sequencer.GetSelection().EmptySelectedKeys();
-<<<<<<< HEAD
-			Sequencer.GetSelection().EmptySelectedSections();
-=======
 			Sequencer.GetSelection().EmptySelectedTrackAreaItems();
->>>>>>> d731a049
 		}
 	}
 
