--- conflicted
+++ resolved
@@ -40,11 +40,8 @@
 	void Finalize();
 
 	void SetSnapToInterval(bool bInSnapToInterval) { bSnapToInterval = bInSnapToInterval; }
-<<<<<<< HEAD
-=======
 
 	void SetSnapToLikeTypes(bool bInSnapToLikeTypes) { bSnapToLikeTypes = bInSnapToLikeTypes; }
->>>>>>> 4af6daef
 
 	/** Snap the specified time to this field with the given threshold */
 	TOptional<FSnapResult> Snap(const FFrameTime& InTime, const FFrameTime& Threshold) const;
@@ -61,8 +58,5 @@
 	ESequencerScrubberStyle ScrubStyle;
 
 	bool bSnapToInterval = false;
-<<<<<<< HEAD
-=======
 	bool bSnapToLikeTypes = false;
->>>>>>> 4af6daef
 };