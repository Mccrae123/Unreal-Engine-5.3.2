// Copyright 1998-2019 Epic Games, Inc. All Rights Reserved.

#include "Tools/EditToolDragOperations.h"
#include "ISequencer.h"
#include "MovieSceneTrack.h"
#include "Sequencer.h"
#include "SequencerSettings.h"
#include "SequencerCommonHelpers.h"
#include "VirtualTrackArea.h"
#include "SequencerTrackNode.h"
#include "Algo/AllOf.h"
#include "MovieSceneTimeHelpers.h"
#include "Modules/ModuleManager.h"
#include "Channels/MovieSceneChannel.h"
#include "Channels/MovieSceneChannelProxy.h"
#include "ISequencerModule.h"

struct FInvalidKeyAndSectionSnappingCandidates : ISequencerSnapCandidate
{
	/**
	 * Keys and Sections added to this ISequencerSnapCandidate will be ignored as potential candidates for snapping.
	 */
	FInvalidKeyAndSectionSnappingCandidates(const TSet<FSequencerSelectedKey>& InKeysToIgnore, const TArray<TWeakObjectPtr<UMovieSceneSection>>& InSectionsToIgnore)
	{
		KeysToExclude = InKeysToIgnore;
		for (const TWeakObjectPtr<UMovieSceneSection>& WeakSection : InSectionsToIgnore)
		{
			SectionsToExclude.Add(WeakSection.Get());
		}
	}

	virtual bool IsKeyApplicable(FKeyHandle KeyHandle, const TSharedPtr<IKeyArea>& KeyArea, UMovieSceneSection* Section) override
	{
		return !KeysToExclude.Contains(FSequencerSelectedKey(*Section, KeyArea, KeyHandle));
	}

	virtual bool AreSectionBoundsApplicable(UMovieSceneSection* Section) override
	{
		return !SectionsToExclude.Contains(Section);
	}
	
protected:
	TSet<FSequencerSelectedKey> KeysToExclude;
	TSet<UMovieSceneSection*> SectionsToExclude;
};

TOptional<FSequencerSnapField::FSnapResult> SnapToInterval(const TArray<FFrameNumber>& InTimes, int32 FrameThreshold, FFrameRate Resolution, FFrameRate DisplayRate, ESequencerScrubberStyle ScrubStyle)
{
	TOptional<FSequencerSnapField::FSnapResult> Result;

	FFrameNumber SnapAmount(0);
	for (FFrameNumber Time : InTimes)
	{
		// Convert from resolution to DisplayRate, round to frame, then back again. We floor to frames when using the frame block scrubber, and round using the vanilla scrubber
		FFrameTime   DisplayTime      = FFrameRate::TransformTime(Time, Resolution, DisplayRate);
		FFrameNumber PlayIntervalTime = ScrubStyle == ESequencerScrubberStyle::FrameBlock ? DisplayTime.FloorToFrame() : DisplayTime.RoundToFrame();
		FFrameNumber IntervalSnap     = FFrameRate::TransformTime(PlayIntervalTime, DisplayRate, Resolution  ).FloorToFrame();

		FFrameNumber ThisSnapAmount   = IntervalSnap - Time;
		if (FMath::Abs(ThisSnapAmount) <= FrameThreshold)
		{
			if (!Result.IsSet() || FMath::Abs(ThisSnapAmount) < SnapAmount)
			{
				Result = FSequencerSnapField::FSnapResult{Time, IntervalSnap};
				SnapAmount = ThisSnapAmount;
			}
		}
	}

	return Result;
}

/** How many pixels near the mouse has to be before snapping occurs */
const float PixelSnapWidth = 10.f;



FEditToolDragOperation::FEditToolDragOperation( FSequencer& InSequencer )
	: Sequencer(InSequencer)
{
	Settings = Sequencer.GetSequencerSettings();
}

FCursorReply FEditToolDragOperation::GetCursor() const
{
	return FCursorReply::Cursor( EMouseCursor::Default );
}

int32 FEditToolDragOperation::OnPaint(const FGeometry& AllottedGeometry, const FSlateRect& MyCullingRect, FSlateWindowElementList& OutDrawElements, int32 LayerId) const
{
	return LayerId;
}

void FEditToolDragOperation::BeginTransaction( TArray< TWeakObjectPtr<UMovieSceneSection> >& Sections, const FText& TransactionDesc )
{
	// Begin an editor transaction and mark the section as transactional so it's state will be saved
	Transaction.Reset( new FScopedTransaction(TransactionDesc) );

	for (int32 SectionIndex = 0; SectionIndex < Sections.Num(); )
	{
		UMovieSceneSection* SectionObj = Sections[SectionIndex].Get();

		SectionObj->SetFlags( RF_Transactional );
		// Save the current state of the section
		if (SectionObj->TryModify())
		{
			++SectionIndex;
		}
		else
		{
			Sections.RemoveAt(SectionIndex);
		}
	}
}

void FEditToolDragOperation::EndTransaction()
{
	Transaction.Reset();
	Sequencer.NotifyMovieSceneDataChanged( EMovieSceneDataChangeType::TrackValueChanged );
}

FResizeSection::FResizeSection( FSequencer& InSequencer, const TSet<TWeakObjectPtr<UMovieSceneSection>>& InSections, bool bInDraggingByEnd, bool bInIsSlipping )
	: FEditToolDragOperation( InSequencer )
	, Sections( InSections.Array() )
	, bDraggingByEnd(bInDraggingByEnd)
	, bIsSlipping(bInIsSlipping)
	, MouseDownTime(0)
{
}

void FResizeSection::OnBeginDrag(const FPointerEvent& MouseEvent, FVector2D LocalMousePos, const FVirtualTrackArea& VirtualTrackArea)
{
	BeginTransaction( Sections, NSLOCTEXT("Sequencer", "DragSectionEdgeTransaction", "Resize section") );

	MouseDownTime = VirtualTrackArea.PixelToFrame(LocalMousePos.X);

	// Construct a snap field of unselected sections
	TSet<FSequencerSelectedKey> EmptyKeySet;
	FInvalidKeyAndSectionSnappingCandidates SnapCandidates(EmptyKeySet, Sections);
	SnapField = FSequencerSnapField(Sequencer, SnapCandidates, ESequencerEntity::Section);

	SectionInitTimes.Empty();

	bool bIsDilating = MouseEvent.IsControlDown();
	PreDragSectionData.Empty();

	for (TWeakObjectPtr<UMovieSceneSection> WeakSection : Sections)
	{
		UMovieSceneSection* Section = WeakSection.Get();

		if (bIsDilating)
		{
			// Populate the resize data for this section
			FPreDragSectionData ResizeData; 
			ResizeData.MovieSection = Section;
			ResizeData.InitialRange = Section->GetRange();

			// Add the key times for all keys of all channels on this section
			FMovieSceneChannelProxy& Proxy = Section->GetChannelProxy();
			for (const FMovieSceneChannelEntry& Entry : Proxy.GetAllEntries())
			{
				TArrayView<FMovieSceneChannel* const> ChannelPtrs = Entry.GetChannels();
				for (int32 Index = 0; Index < ChannelPtrs.Num(); ++Index)
				{
					// Populate the cached state of this channel
					FPreDragChannelData& ChannelData = ResizeData.Channels[ResizeData.Channels.Emplace()];
					ChannelData.Channel = Proxy.MakeHandle(Entry.GetChannelTypeName(), Index);

					ChannelPtrs[Index]->GetKeys(TRange<FFrameNumber>::All(), &ChannelData.FrameNumbers, &ChannelData.Handles);
				}
			}
			PreDragSectionData.Emplace(ResizeData);
		}
		else if (TOptional<FSectionHandle> SectionHandle = Sequencer.GetNodeTree()->GetSectionHandle(Section))
		{
			SectionHandle->GetSectionInterface()->BeginResizeSection();
		}

		SectionInitTimes.Add(Section, bDraggingByEnd ? Section->GetExclusiveEndFrame() : Section->GetInclusiveStartFrame());
	}
}

void FResizeSection::OnEndDrag(const FPointerEvent& MouseEvent, FVector2D LocalMousePos, const FVirtualTrackArea& VirtualTrackArea)
{
	EndTransaction();
}

void FResizeSection::OnDrag(const FPointerEvent& MouseEvent, FVector2D LocalMousePos, const FVirtualTrackArea& VirtualTrackArea)
{
	ISequencerModule& SequencerModule = FModuleManager::Get().LoadModuleChecked<ISequencerModule>("Sequencer");

	bool bIsDilating = MouseEvent.IsControlDown();

	ESequencerScrubberStyle ScrubStyle = Sequencer.GetScrubStyle();

	FFrameRate   TickResolution  = Sequencer.GetFocusedTickResolution();
	FFrameRate   DisplayRate     = Sequencer.GetFocusedDisplayRate();

	// Convert the current mouse position to a time
	FFrameNumber DeltaTime = (VirtualTrackArea.PixelToFrame(LocalMousePos.X) - MouseDownTime).RoundToFrame();

	// Snapping
	if ( Settings->GetIsSnapEnabled() )
	{
		TArray<FFrameNumber> SectionTimes;
		for (const TWeakObjectPtr<UMovieSceneSection>& WeakSection : Sections)
		{
			UMovieSceneSection* Section = WeakSection.Get();
			SectionTimes.Add(SectionInitTimes[Section] + DeltaTime);
		}

		float SnapThresholdPx = VirtualTrackArea.PixelToSeconds(PixelSnapWidth) - VirtualTrackArea.PixelToSeconds(0.f);
		int32 SnapThreshold   = ( SnapThresholdPx * TickResolution ).FloorToFrame().Value;

		TOptional<FSequencerSnapField::FSnapResult> SnappedTime;

		if (Settings->GetSnapSectionTimesToSections())
		{
			SnappedTime = SnapField->Snap(SectionTimes, SnapThreshold);
		}

		if (!SnappedTime.IsSet() && Settings->GetSnapSectionTimesToInterval())
		{
			int32 IntervalSnapThreshold = FMath::RoundToInt( ( TickResolution / DisplayRate ).AsDecimal() );
			SnappedTime = SnapToInterval(SectionTimes, IntervalSnapThreshold, TickResolution, DisplayRate, ScrubStyle);
		}

		if (SnappedTime.IsSet())
		{
			// Add the snapped amount onto the delta
			DeltaTime += SnappedTime->Snapped - SnappedTime->Original;
		}
	}
	
	/********************************************************************/
	if (bIsDilating)
	{
		for(FPreDragSectionData Data: PreDragSectionData)
		{
			// It is only valid to dilate a fixed bound. Tracks can have mixed bounds types (ie: infinite upper, closed lower)
			check(bDraggingByEnd ? Data.InitialRange.GetUpperBound().IsClosed() : Data.InitialRange.GetLowerBound().IsClosed());

			FFrameNumber StartPosition  = bDraggingByEnd ? MovieScene::DiscreteExclusiveUpper(Data.InitialRange) : MovieScene::DiscreteInclusiveLower(Data.InitialRange);

			FFrameNumber DilationOrigin;
			if (bDraggingByEnd)
			{
				if (Data.InitialRange.GetLowerBound().IsClosed())
				{
					DilationOrigin = MovieScene::DiscreteInclusiveLower(Data.InitialRange);
				}
				else
				{
					// We're trying to dilate a track that has an infinite lower bound as its origin.
					// Sections already compute an effective range for UMG's auto-playback range, so we'll use that to have it handle finding either the
					// uppermost key or the overall length of the section.
					DilationOrigin = Data.MovieSection->ComputeEffectiveRange().GetLowerBoundValue();
				}
			}
			else
			{
				if (Data.InitialRange.GetUpperBound().IsClosed())
				{
					DilationOrigin = MovieScene::DiscreteExclusiveUpper(Data.InitialRange);
				}
				else
				{
					// We're trying to dilate a track that has an infinite upper bound as its origin. 
					DilationOrigin = Data.MovieSection->ComputeEffectiveRange().GetUpperBoundValue();

				}
			}

			// Because we can have an one-sided infinite data range, we calculate a new range using our clamped values. 
			TRange<FFrameNumber> DataRange;
			DataRange.SetLowerBound(TRangeBound<FFrameNumber>(DilationOrigin < StartPosition ? DilationOrigin : StartPosition));
			DataRange.SetUpperBound(TRangeBound<FFrameNumber>(DilationOrigin > StartPosition ? DilationOrigin : StartPosition));

			FFrameNumber NewPosition    = bDraggingByEnd ? FMath::Max(StartPosition + DeltaTime, DilationOrigin) : FMath::Min(StartPosition + DeltaTime, DilationOrigin);

			float DilationFactor = FMath::Abs(NewPosition.Value - DilationOrigin.Value) / float(MovieScene::DiscreteSize(DataRange));

			if (bDraggingByEnd)
			{
				Data.MovieSection->SetRange(TRange<FFrameNumber>(Data.MovieSection->GetRange().GetLowerBound(), TRangeBound<FFrameNumber>::Exclusive(NewPosition)));
			}
			else
			{
				Data.MovieSection->SetRange(TRange<FFrameNumber>(TRangeBound<FFrameNumber>::Inclusive(NewPosition), Data.MovieSection->GetRange().GetUpperBound()));
			}

			TArray<FFrameNumber> NewFrameNumbers;
			for (const FPreDragChannelData& ChannelData : Data.Channels)
			{
				// Compute new frame times for each key
				NewFrameNumbers.Reset(ChannelData.FrameNumbers.Num());
				for (FFrameNumber StartFrame : ChannelData.FrameNumbers)
				{
					FFrameNumber NewTime = DilationOrigin + FFrameNumber(FMath::FloorToInt((StartFrame - DilationOrigin).Value * DilationFactor));
					NewFrameNumbers.Add(NewTime);
				}

				// Apply the key times to the channel
				FMovieSceneChannel* Channel = ChannelData.Channel.Get();
				if (Channel)
				{
					Channel->SetKeyTimes(ChannelData.Handles, NewFrameNumbers);
				}
			}
		}
	}
	/********************************************************************/
	else for (const TWeakObjectPtr<UMovieSceneSection>& WeakSection : Sections)
	{
		UMovieSceneSection* Section = WeakSection.Get();
		TOptional<FSectionHandle> SectionHandle = Sequencer.GetNodeTree()->GetSectionHandle(Section);
		if (!SectionHandle)
		{
			continue;
		}

		TSharedRef<ISequencerSection> SectionInterface = SectionHandle->GetSectionInterface();

		FFrameNumber NewTime = SectionInitTimes[Section] + DeltaTime;

		if( bDraggingByEnd )
		{
			FFrameNumber MinFrame = Section->HasStartFrame() ? Section->GetInclusiveStartFrame() : TNumericLimits<int32>::Lowest();

			// Dragging the end of a section
			// Ensure we aren't shrinking past the start time
			NewTime = FMath::Max( NewTime, MinFrame );
			if (bIsSlipping)
			{
				SectionInterface->SlipSection( NewTime );
			}
			else
			{
				SectionInterface->ResizeSection( SSRM_TrailingEdge, NewTime );
			}
		}
		else
		{
			FFrameNumber MaxFrame = Section->HasEndFrame() ? Section->GetExclusiveEndFrame()-1 : TNumericLimits<int32>::Max();

			// Dragging the start of a section
			// Ensure we arent expanding past the end time
			NewTime = FMath::Min( NewTime, MaxFrame );

			if (bIsSlipping)
			{
				SectionInterface->SlipSection( NewTime );
			}
			else
			{
				SectionInterface->ResizeSection( SSRM_LeadingEdge, NewTime );
			}
		}

		UMovieSceneTrack* OuterTrack = Section->GetTypedOuter<UMovieSceneTrack>();
		if (OuterTrack)
		{
			OuterTrack->Modify();
			OuterTrack->OnSectionMoved(*Section);
		}
	}

	{
		TSet<UMovieSceneTrack*> Tracks;
		for (TWeakObjectPtr<UMovieSceneSection> WeakSection : Sections)
		{
			if (UMovieSceneTrack* Track = WeakSection.Get()->GetTypedOuter<UMovieSceneTrack>())
			{
				Tracks.Add(Track);
			}
		}
		for (UMovieSceneTrack* Track : Tracks)
		{
			Track->UpdateEasing();
		}
	}

	Sequencer.NotifyMovieSceneDataChanged( EMovieSceneDataChangeType::TrackValueChanged );
}

void FDuplicateKeysAndSections::OnBeginDrag(const FPointerEvent& MouseEvent, FVector2D LocalMousePos, const FVirtualTrackArea& VirtualTrackArea)
{
	// Begin an editor transaction and mark the section as transactional so it's state will be saved
	BeginTransaction( Sections, NSLOCTEXT("Sequencer", "DuplicateKeysTransaction", "Duplicate Keys or Sections") );

	// Call Modify on all of the sections that own keys we have selected so that when we duplicate keys we can restore them properly.
	ModifyNonSelectedSections();

	// We're going to take our current selection and make a duplicate of each item in it and leave those items behind.
	// This means our existing selection will still refer to the same keys, so we're duplicating and moving the originals.
	// This saves us from modifying the user's selection when duplicating. We can't move the duplicates as we can't get
	// section handles for sections until the tree is rebuilt.
	TArray<FKeyHandle> NewKeyHandles;
	NewKeyHandles.SetNumZeroed(KeysAsArray.Num());

	// Duplicate our keys into the NewKeyHandles array. Duplicating keys automatically updates their sections,
	// so we don't need to actually use the new key handles.
	DuplicateKeys(KeysAsArray, NewKeyHandles);

	// Duplicate our selections as well.
	bool bDelayedStructureRebuild = false;

<<<<<<< HEAD
	for (const TWeakObjectPtr<UMovieSceneSection>& WeakSection : Sections)
	{
		UMovieSceneSection* SectionToDuplicate = WeakSection.Get();
		if (!SectionToDuplicate)
		{
			continue;
		}

=======
	TArray<UMovieSceneSection*> SectionsToDuplicate;
	for (const FSectionHandle& SectionHandle : Sections)
	{
		SectionsToDuplicate.Add(SectionHandle.GetSectionObject());
	}

	for (UMovieSceneSection* SectionToDuplicate : SectionsToDuplicate)
	{
>>>>>>> 271e2139
		UMovieSceneSection* DuplicatedSection = DuplicateObject<UMovieSceneSection>(SectionToDuplicate, SectionToDuplicate->GetOuter());
		UMovieSceneTrack* OwningTrack = SectionToDuplicate->GetTypedOuter<UMovieSceneTrack>();
		OwningTrack->Modify();
		OwningTrack->AddSection(*DuplicatedSection);

		bDelayedStructureRebuild = true;
	}

	// Now start the move drag
	FMoveKeysAndSections::OnBeginDrag(MouseEvent, LocalMousePos, VirtualTrackArea);

	if (bDelayedStructureRebuild)
	{
		// We need to rebuild the track layout now so that the newly added section shows up, otherwise it won't show up until a section is vertically rearranged.
		Sequencer.NotifyMovieSceneDataChanged(EMovieSceneDataChangeType::MovieSceneStructureItemsChanged);
	}
}

void FDuplicateKeysAndSections::OnEndDrag(const FPointerEvent& MouseEvent, FVector2D LocalMousePos, const FVirtualTrackArea& VirtualTrackArea)
{
	FMoveKeysAndSections::OnEndDrag(MouseEvent, LocalMousePos, VirtualTrackArea);

	EndTransaction();
}

FManipulateSectionEasing::FManipulateSectionEasing( FSequencer& InSequencer, TWeakObjectPtr<UMovieSceneSection> InSection, bool _bEaseIn )
	: FEditToolDragOperation(InSequencer)
	, WeakSection(InSection)
	, bEaseIn(_bEaseIn)
	, MouseDownTime(0)
{
}

void FManipulateSectionEasing::OnBeginDrag(const FPointerEvent& MouseEvent, FVector2D LocalMousePos, const FVirtualTrackArea& VirtualTrackArea)
{
	Transaction.Reset( new FScopedTransaction(NSLOCTEXT("Sequencer", "DragSectionEasing", "Change Section Easing")) );

	UMovieSceneSection* Section = WeakSection.Get();
	Section->SetFlags( RF_Transactional );
	Section->Modify();

	MouseDownTime = VirtualTrackArea.PixelToFrame(LocalMousePos.X);

	if (Settings->GetSnapSectionTimesToSections())
	{
		// Construct a snap field of all section bounds
		ISequencerSnapCandidate SnapCandidates;
		SnapField = FSequencerSnapField(Sequencer, SnapCandidates, ESequencerEntity::Section);
	}

	InitValue = bEaseIn ? Section->Easing.GetEaseInDuration() : Section->Easing.GetEaseOutDuration();
}

void FManipulateSectionEasing::OnDrag(const FPointerEvent& MouseEvent, FVector2D LocalMousePos, const FVirtualTrackArea& VirtualTrackArea)
{
	ESequencerScrubberStyle ScrubStyle = Sequencer.GetScrubStyle();

	FFrameRate TickResolution  = Sequencer.GetFocusedTickResolution();
	FFrameRate DisplayRate     = Sequencer.GetFocusedDisplayRate();

	// Convert the current mouse position to a time
	FFrameTime  DeltaTime = VirtualTrackArea.PixelToFrame(LocalMousePos.X) - MouseDownTime;

	UMovieSceneSection* Section = WeakSection.Get();

	// Snapping
	if (Settings->GetIsSnapEnabled())
	{
		TArray<FFrameNumber> SnapTimes;
		if (bEaseIn)
		{
			FFrameNumber DesiredTime = (DeltaTime + Section->GetInclusiveStartFrame() + InitValue.Get(0)).RoundToFrame();
			SnapTimes.Add(DesiredTime);
		}
		else
		{
			FFrameNumber DesiredTime = (Section->GetExclusiveEndFrame() - InitValue.Get(0) + DeltaTime).RoundToFrame();
			SnapTimes.Add(DesiredTime);
		}

		float SnapThresholdPx = VirtualTrackArea.PixelToSeconds(PixelSnapWidth) - VirtualTrackArea.PixelToSeconds(0.f);
		int32 SnapThreshold   = ( SnapThresholdPx * TickResolution ).FloorToFrame().Value;

		TOptional<FSequencerSnapField::FSnapResult> SnappedTime;

		if (Settings->GetSnapSectionTimesToSections())
		{
			SnappedTime = SnapField->Snap(SnapTimes, SnapThreshold);
		}

		if (!SnappedTime.IsSet() && Settings->GetSnapSectionTimesToInterval())
		{
			int32 IntervalSnapThreshold = FMath::RoundToInt( ( TickResolution / DisplayRate ).AsDecimal() );
			SnappedTime = SnapToInterval(SnapTimes, IntervalSnapThreshold, TickResolution, DisplayRate, ScrubStyle);
		}

		if (SnappedTime.IsSet())
		{
			// Add the snapped amount onto the delta
			DeltaTime += SnappedTime->Snapped - SnappedTime->Original;
		}
	}

	const int32 MaxEasingDuration = Section->HasStartFrame() && Section->HasEndFrame() ? MovieScene::DiscreteSize(Section->GetRange()) : TNumericLimits<int32>::Max() / 2;

	if (bEaseIn)
	{
		Section->Easing.bManualEaseIn = true;
		Section->Easing.ManualEaseInDuration  = FMath::Clamp(InitValue.Get(0) + DeltaTime.RoundToFrame().Value, 0, MaxEasingDuration);
	}
	else
	{
		Section->Easing.bManualEaseOut = true;
		Section->Easing.ManualEaseOutDuration = FMath::Clamp(InitValue.Get(0) - DeltaTime.RoundToFrame().Value, 0, MaxEasingDuration);
	}

	UMovieSceneTrack* OuterTrack = Section->GetTypedOuter<UMovieSceneTrack>();
	if (OuterTrack)
	{
		OuterTrack->MarkAsChanged();
	}

	Sequencer.NotifyMovieSceneDataChanged( EMovieSceneDataChangeType::TrackValueChanged );
}

void FManipulateSectionEasing::OnEndDrag(const FPointerEvent& MouseEvent, FVector2D LocalMousePos, const FVirtualTrackArea& VirtualTrackArea)
{
	EndTransaction();
}


FMoveKeysAndSections::FMoveKeysAndSections(FSequencer& InSequencer, const TSet<FSequencerSelectedKey>& InSelectedKeys, const TSet<TWeakObjectPtr<UMovieSceneSection>>& InSelectedSections, bool InbHotspotWasSection)
	: FEditToolDragOperation(InSequencer)
	, bHotspotWasSection(InbHotspotWasSection)
{
	// Filter out the keys on sections that are read only
	for (const FSequencerSelectedKey& SelectedKey : InSelectedKeys)
	{
		if (!SelectedKey.Section->IsReadOnly())
		{
			Keys.Add(SelectedKey);
		}
	}

	KeysAsArray = Keys.Array();

	// However, we don't want infinite sections to be movable, so we discard them from our selection.
	// We support partially infinite (infinite on one side) sections however.
	for (const TWeakObjectPtr<UMovieSceneSection>& WeakSection : InSelectedSections)
	{
		const UMovieSceneSection* Section = WeakSection.Get();
		if (Section->HasStartFrame() || Section->HasEndFrame())
		{
			Sections.Add(WeakSection);
		}
	}
}

void FMoveKeysAndSections::OnBeginDrag(const FPointerEvent& MouseEvent, FVector2D LocalMousePos, const FVirtualTrackArea& VirtualTrackArea)
{
	// Early out if we've somehow started a drag operation without any sections or keys. This prevents an empty Undo/Redo Transaction from being created.
	if (!Sections.Num() && !Keys.Num())
	{
		return;
	}

	BeginTransaction(Sections, NSLOCTEXT("Sequencer", "MoveKeyAndSectionTransaction", "Move Keys or Sections"));

	// Tell the Snap Field to ignore our currently selected keys and sections. We can snap to the edges of non-selected
	// sections and keys. The actual snapping field will add other sequencer data (play ranges, playheads, etc.) as snap targets.
	FInvalidKeyAndSectionSnappingCandidates AvoidSnapCanidates(Keys, Sections); 
	SnapField = FSequencerSnapField(Sequencer, AvoidSnapCanidates );

	// Store the frame time of the mouse so we can see how far we've moved from the starting point.
	MouseTimePrev = VirtualTrackArea.PixelToFrame(LocalMousePos.X).FloorToFrame();

	// Now we store a relative offset to each key and section from the start position. This allows us to know how far away from
	// the mouse each valid key/section was so we can restore their offset if needed.
	RelativeOffsets.Reserve(Sections.Num() + Keys.Num());
	for (TWeakObjectPtr<UMovieSceneSection> WeakSection : Sections)
	{
		UMovieSceneSection* Section = WeakSection.Get();
		FRelativeOffset Offset;

		if (Section->HasStartFrame())
		{
			Offset.StartOffset = Section->GetInclusiveStartFrame() - MouseTimePrev;
		}
		if (Section->HasEndFrame())
		{
			Offset.EndOffset = Section->GetExclusiveEndFrame() - MouseTimePrev;
		}

		RelativeOffsets.Add(Offset);
	}

	// Sections can be dragged vertically to adjust their row up or down, so we need to store what row each section is currently on. A section
	// can be dragged above all other sections - this is accomplished by moving all other sections down. We store the row indices for all sections
	// in all tracks that we're modifying so we can get them later to move them.
	TSet<UMovieSceneTrack*> Tracks;
	for (TWeakObjectPtr<UMovieSceneSection> WeakSection : Sections)
	{
		UMovieSceneSection* Section = WeakSection.Get();
		Tracks.Add(Section->GetTypedOuter<UMovieSceneTrack>());
	}
	for (UMovieSceneTrack* Track : Tracks)
	{
		for (UMovieSceneSection* Section : Track->GetAllSections())
		{
			InitialSectionRowIndicies.Add(FInitialRowIndex{ Section, Section->GetRowIndex() });
		}
	}

	// Our Key Handles don't store their times so we need to convert the handles into an array of times
	// so that we can store the relative offset to each one.
	TArray<FFrameNumber> KeyTimes;
	KeyTimes.SetNum(Keys.Num());
	GetKeyTimes(KeysAsArray, KeyTimes);

	for (int32 Index = 0; Index < KeyTimes.Num(); ++Index)
	{
		// Key offsets use only the Start offset and don't set the End offset as they do not represent ranges.
		FRelativeOffset KeyOffset;
		KeyOffset.StartOffset = KeyTimes[Index] - MouseTimePrev;

		// These are packed with our Section Offsets (ToDo: Is this actually a good idea?)
		RelativeOffsets.Add(KeyOffset);
	}

	// Keys can be moved within sections without the section itself being moved, so we need to call Modify on any section that owns a key that isn't also being moved.
	ModifyNonSelectedSections();
}

void FMoveKeysAndSections::OnDrag(const FPointerEvent& MouseEvent, FVector2D LocalMousePos, const FVirtualTrackArea& VirtualTrackArea)
{
	if (!Sections.Num() && !Keys.Num())
	{
		return;
	}

	ESequencerScrubberStyle ScrubStyle = Sequencer.GetScrubStyle();

	FFrameRate TickResolution = Sequencer.GetFocusedTickResolution();
	FFrameRate DisplayRate = Sequencer.GetFocusedDisplayRate();

	// Convert the current mouse position to a time
	FVector2D  VirtualMousePos = VirtualTrackArea.PhysicalToVirtual(LocalMousePos);
	FFrameTime MouseTime = VirtualTrackArea.PixelToFrame(LocalMousePos.X);

	// Calculate snapping first which modifies our MouseTime to reflect where it would have to be for the closest snap to work.
	if (Settings->GetIsSnapEnabled())
	{
		float SnapThresholdPx = VirtualTrackArea.PixelToSeconds(PixelSnapWidth) - VirtualTrackArea.PixelToSeconds(0.f);
		int32 SnapThreshold = (SnapThresholdPx * TickResolution).FloorToFrame().Value;

		// The edge of each bounded section as well as each individual key is a valid marker to try and snap to intervals/sections/etc.
		// We take our stored offsets and add them to our current time to figure out where on the timeline the are currently.
		TArray<FFrameNumber> ValidSnapMarkers;

		// If they have both keys and settings selected then we snap to the interval if either one of them is enabled, otherwise respect the individual setting.
		const bool bSnapToInterval = (KeysAsArray.Num() > 0 && Settings->GetSnapKeyTimesToInterval()) || (Sections.Num() > 0 && Settings->GetSnapSectionTimesToInterval());
		const bool bSnapToLikeTypes = (KeysAsArray.Num() > 0 && Settings->GetSnapKeyTimesToKeys()) || (Sections.Num() > 0 && Settings->GetSnapSectionTimesToSections());

		// RelativeOffsets contains both our sections and our keys, and we add them all as potential things that can snap to stuff.
		for (const FRelativeOffset& Offset : RelativeOffsets)
		{
			if (Offset.StartOffset.IsSet())
			{
				ValidSnapMarkers.Add((Offset.StartOffset.GetValue() + MouseTime).FloorToFrame());
			}
			if (Offset.EndOffset.IsSet())
			{
				ValidSnapMarkers.Add((Offset.EndOffset.GetValue() + MouseTime).FloorToFrame());
			}
		}

		// Now we'll try and snap all of these points to the closest valid snap marker (which may be a section or interval)
		TOptional<FSequencerSnapField::FSnapResult> SnappedTime;

		if (bSnapToLikeTypes)
		{
			// This may or may not set the SnappedTime depending on if there are any sections within the threshold.
			SnappedTime = SnapField->Snap(ValidSnapMarkers, SnapThreshold);
		}

		if (!SnappedTime.IsSet() && bSnapToInterval)
		{
			// Snap to the nearest interval (if enabled). Snapping to other objects has over interval.
			int32 IntervalSnapThreshold = FMath::RoundToInt((TickResolution / DisplayRate).AsDecimal());
			SnappedTime = SnapToInterval(ValidSnapMarkers, IntervalSnapThreshold, TickResolution, DisplayRate, ScrubStyle);
		}

		// If they actually snapped to something (snapping may be on but settings might dictate nothing to snap to) add the difference
		// to our current MouseTime so that MouseTime reflects the amount needed to move to get to the whole snap point.
		if (SnappedTime.IsSet())
		{
			// Add the snapped amount onto the mouse time so the resulting delta brings us in alignment.
			MouseTime += (SnappedTime->Snapped - SnappedTime->Original);
		}
	}

	if (Settings->ShouldKeepCursorInPlayRangeWhileScrubbing() && !Settings->ShouldKeepPlayRangeInSectionBounds())
	{
		MouseTime = MovieScene::ClampToDiscreteRange(MouseTime, Sequencer.GetPlaybackRange());
	}

	// We'll calculate a DeltaX based on limits on movement (snapping, section collision) and then use them on keys and sections below.
	TOptional<FFrameNumber> MaxDeltaX = GetMovementDeltaX(MouseTime);

	FFrameNumber MouseDeltaTime = (MouseTime - MouseTimePrev).FloorToFrame();
	MouseTimePrev = MouseTimePrev + MaxDeltaX.Get(MouseDeltaTime);

	// Move sections horizontally (limited by our calculated delta) and vertically based on mouse cursor.
	bool bSectionMovementModifiedStructure = HandleSectionMovement(MouseTime, VirtualMousePos, LocalMousePos, MaxDeltaX, MouseDeltaTime);

	// Update our key times by moving them by our delta.
	HandleKeyMovement(MaxDeltaX, MouseDeltaTime);

	// Get a list of the unique tracks in this selection and update their easing so previews draw interactively as you drag.
	TSet<UMovieSceneTrack*> Tracks;
	for (TWeakObjectPtr<UMovieSceneSection> WeakSection : Sections)
	{
		if (UMovieSceneTrack* Track = WeakSection.Get()->GetTypedOuter<UMovieSceneTrack>())
		{
			Tracks.Add(Track);
		}
	}

	for (UMovieSceneTrack* Track : Tracks)
	{
		Track->UpdateEasing();
	}

	// If we changed the layout by rearranging sections we need to tell the Sequencer to rebuild things, otherwise just re-evaluate existing tracks.
	if (bSectionMovementModifiedStructure)
	{
		Sequencer.NotifyMovieSceneDataChanged(EMovieSceneDataChangeType::MovieSceneStructureItemsChanged);
	}
	else
	{
		Sequencer.NotifyMovieSceneDataChanged(EMovieSceneDataChangeType::TrackValueChanged);
	}
}

void FMoveKeysAndSections::OnEndDrag(const FPointerEvent& MouseEvent, FVector2D LocalMousePos, const FVirtualTrackArea& VirtualTrackArea)
{
	if (!Sections.Num() && !Keys.Num())
	{
		return;
	}

	InitialSectionRowIndicies.Empty();
	ModifiedNonSelectedSections.Empty();

	// Tracks can tell us if the row indexes for any sections were changed during our drag/drop operation.
	bool bRowIndicesChanged = false;
	TSet<UMovieSceneTrack*> Tracks;

	for (TWeakObjectPtr<UMovieSceneSection> WeakSection : Sections)
	{
		// Grab only unique tracks as multiple sections can reside on the same track.
		Tracks.Add(WeakSection.Get()->GetTypedOuter<UMovieSceneTrack>());
	}

	for (UMovieSceneTrack* Track : Tracks)
	{
		// Ensure all of the tracks have updated the row indices for their sections
		bRowIndicesChanged |= Track->FixRowIndices();
	}

	if (bRowIndicesChanged)
	{
		Sequencer.NotifyMovieSceneDataChanged(EMovieSceneDataChangeType::MovieSceneStructureItemsChanged);
	}

	for (const TWeakObjectPtr<UMovieSceneSection>& WeakSection : Sections)
	{
		UMovieSceneSection* Section = WeakSection.Get();
		UMovieSceneTrack* OuterTrack = Cast<UMovieSceneTrack>(Section->GetOuter());

		if (OuterTrack)
		{
			OuterTrack->Modify();
			OuterTrack->OnSectionMoved(*Section);
		}
	}

	EndTransaction();
}

void FMoveKeysAndSections::ModifyNonSelectedSections()
{
	for (const FSequencerSelectedKey& Key : Keys)
	{
		UMovieSceneSection* OwningSection = Key.Section;
		const bool bHasBeenModified = ModifiedNonSelectedSections.Contains(OwningSection);
		const bool bIsAlreadySelected = Sections.Contains(OwningSection);
		if (!bHasBeenModified && !bIsAlreadySelected)
		{
			OwningSection->SetFlags(RF_Transactional);
			if (OwningSection->TryModify())
			{
				ModifiedNonSelectedSections.Add(OwningSection);
			}
		}
	}
}

TRange<FFrameNumber> FMoveKeysAndSections::GetSectionBoundaries(const UMovieSceneSection* Section)
{
	// Find the borders of where you can drag to
	FFrameNumber LowerBound = TNumericLimits<int32>::Lowest(), UpperBound = TNumericLimits<int32>::Max();

	// Find the track node for this section
	TOptional<FSectionHandle> SectionHandle = Sequencer.GetNodeTree()->GetSectionHandle(Section);
	if (SectionHandle)
	{
		// Get the closest borders on either side
		const TArray< TSharedRef<ISequencerSection> >& AllSections = SectionHandle->GetTrackNode()->GetSections();
		for (TSharedRef<ISequencerSection> SectionInterface : AllSections)
		{
			const UMovieSceneSection* TestSection = SectionInterface->GetSectionObject();
			if (!TestSection || Sections.Contains(TestSection))
			{
				continue;
			}

			if (TestSection->HasEndFrame() && Section->HasStartFrame() && TestSection->GetExclusiveEndFrame() <= Section->GetInclusiveStartFrame() && TestSection->GetExclusiveEndFrame() > LowerBound)
			{
				LowerBound = TestSection->GetExclusiveEndFrame();
			}
			if (TestSection->HasStartFrame() && Section->HasEndFrame() && TestSection->GetInclusiveStartFrame() >= Section->GetExclusiveEndFrame() && TestSection->GetInclusiveStartFrame() < UpperBound)
			{
				UpperBound = TestSection->GetInclusiveStartFrame();
			}
		}
	}

	return TRange<FFrameNumber>(LowerBound, UpperBound);
}

TOptional<FFrameNumber> FMoveKeysAndSections::GetMovementDeltaX(FFrameTime MouseTime)
{
	TOptional<FFrameNumber> DeltaX;

	// The delta of the mouse is the difference in the current mouse time vs when we started dragging
	const FFrameNumber MouseDeltaTime = (MouseTime - MouseTimePrev).FloorToFrame();

	// Disallow movement if any of the sections can't move
	for (int32 Index = 0; Index < Sections.Num(); ++Index)
	{
		// If we're moving a section that is blending with something then it's OK if it overlaps stuff, the blend amount will get updated at the end.
		UMovieSceneSection* Section = Sections[Index].Get();
		if (!Section)
		{
			continue;
		}

		TOptional<FFrameNumber> LeftMovementMaximum;
		TOptional<FFrameNumber> RightMovementMaximum;

		// We'll calculate this section's borders and clamp the possible delta time to be less than that
		
		if (!Section->GetBlendType().IsValid())
		{
			TRange<FFrameNumber> SectionBoundaries = GetSectionBoundaries(Section);
			LeftMovementMaximum = MovieScene::DiscreteInclusiveLower(SectionBoundaries);
			RightMovementMaximum = MovieScene::DiscreteExclusiveUpper(SectionBoundaries);
		}
		
		if (Settings->ShouldKeepCursorInPlayRangeWhileScrubbing() && !Settings->ShouldKeepPlayRangeInSectionBounds())
		{
			if (!LeftMovementMaximum.IsSet() || LeftMovementMaximum.GetValue() < Sequencer.GetPlaybackRange().GetLowerBoundValue())
			{
				LeftMovementMaximum = Sequencer.GetPlaybackRange().GetLowerBoundValue();
			}

			if (!RightMovementMaximum.IsSet() || RightMovementMaximum.GetValue() > Sequencer.GetPlaybackRange().GetUpperBoundValue())
			{
				RightMovementMaximum = Sequencer.GetPlaybackRange().GetUpperBoundValue();
			}
		}

		if (LeftMovementMaximum.IsSet())
		{
			if (Section->HasStartFrame())
			{
				FFrameNumber NewStartTime = Section->GetInclusiveStartFrame() + MouseDeltaTime;
				if (NewStartTime < LeftMovementMaximum.GetValue())
				{
					FFrameNumber ClampedDeltaTime = LeftMovementMaximum.GetValue() - Section->GetInclusiveStartFrame();
					if (!DeltaX.IsSet() || DeltaX.GetValue() > ClampedDeltaTime)
					{
						DeltaX = ClampedDeltaTime;
					}
				}
			}
		}

		if (RightMovementMaximum.IsSet())
		{
			if (Section->HasEndFrame())
			{
				FFrameNumber NewEndTime = Section->GetExclusiveEndFrame() + MouseDeltaTime;
				if (NewEndTime > RightMovementMaximum.GetValue())
				{
					FFrameNumber ClampedDeltaTime = RightMovementMaximum.GetValue() - Section->GetExclusiveEndFrame();
					if (!DeltaX.IsSet() || DeltaX.GetValue() > ClampedDeltaTime)
					{
						DeltaX = ClampedDeltaTime;
					}
				}
			}
		}
	}

	if (Settings->ShouldKeepCursorInPlayRangeWhileScrubbing() && !Settings->ShouldKeepPlayRangeInSectionBounds())
	{
		TArray<FFrameNumber> CurrentKeyTimes;
		CurrentKeyTimes.SetNum(KeysAsArray.Num());
		GetKeyTimes(KeysAsArray, CurrentKeyTimes);

		for (int32 Index = 0; Index < CurrentKeyTimes.Num(); ++Index)
		{
			FSequencerSelectedKey& SelectedKey = KeysAsArray[Index];
			const bool bOwningSectionIsSelected = Sections.Contains(SelectedKey.Section);

			// We don't want to apply delta if we have the key's section selected as well, otherwise they get double
			// transformed (moving the section moves the keys + we add the delta to the key positions).
			if (!bOwningSectionIsSelected)
			{
				FFrameNumber NewKeyTime = CurrentKeyTimes[Index] + MouseDeltaTime;
				if (NewKeyTime < Sequencer.GetPlaybackRange().GetLowerBoundValue())
				{
					FFrameNumber ClampedDeltaTime = CurrentKeyTimes[Index] - Sequencer.GetPlaybackRange().GetLowerBoundValue();
					if (!DeltaX.IsSet() || DeltaX.GetValue() > ClampedDeltaTime)
					{
						DeltaX = ClampedDeltaTime;
					}
				}

				if (NewKeyTime > Sequencer.GetPlaybackRange().GetUpperBoundValue())
				{
					FFrameNumber ClampedDeltaTime = Sequencer.GetPlaybackRange().GetUpperBoundValue() - CurrentKeyTimes[Index];
					if (!DeltaX.IsSet() || DeltaX.GetValue() > ClampedDeltaTime)
					{
						DeltaX = ClampedDeltaTime;
					}
				}
			}
		}
	}

	return DeltaX;
}

bool FMoveKeysAndSections::HandleSectionMovement(FFrameTime MouseTime, FVector2D VirtualMousePos, FVector2D LocalMousePos, TOptional<FFrameNumber> MaxDeltaX, FFrameNumber DesiredDeltaX)
{
	// Don't try to process moving sections if we don't have any sections.
	if (Sections.Num() == 0)
	{
		return false;
	}

	// If sections are all on different rows, don't set row indices for anything because it leads to odd behavior.
	bool bSectionsAreOnDifferentRows = false;
	int32 FirstRowIndex = Sections[0].Get()->GetRowIndex();

	for (TWeakObjectPtr<UMovieSceneSection> WeakSection : Sections)
	{
		UMovieSceneSection* Section = WeakSection.Get();
		if (FirstRowIndex != Section->GetRowIndex())
		{
			bSectionsAreOnDifferentRows = true;
		}
	}

	bool bRowIndexChanged = false;
	for (TWeakObjectPtr<UMovieSceneSection> WeakSection : Sections)
	{
		UMovieSceneSection* Section = WeakSection.Get();
		UMovieSceneTrack* Track = Section->GetTypedOuter<UMovieSceneTrack>();

		const TArray<UMovieSceneSection*>& AllSections = Track->GetAllSections();

		TArray<UMovieSceneSection*> NonDraggedSections;
		for (UMovieSceneSection* TrackSection : AllSections)
		{
			if (!Sections.Contains(TrackSection))
			{
				NonDraggedSections.Add(TrackSection);
			}
		}

		TOptional<FSectionHandle> SectionHandle = Sequencer.GetNodeTree()->GetSectionHandle(Section);
		if (!SectionHandle)
		{
			continue;
		}

		TSharedRef<FSequencerTrackNode> TrackNode = SectionHandle->GetTrackNode();

		int32 TargetRowIndex = Section->GetRowIndex();

		// Handle vertical dragging to re-arrange tracks. We don't support vertical rearranging if you're dragging via
		// a key, as the built in offset causes it to always jump down a row even without moving the mouse.
		if (Track->SupportsMultipleRows() && AllSections.Num() > 1 && bHotspotWasSection)
		{
			// Compute the max row index whilst disregarding the one we're dragging
			int32 MaxRowIndex = 0;
			for (UMovieSceneSection* NonDraggedSection : NonDraggedSections)
			{
				if (NonDraggedSection != Section)
				{
					MaxRowIndex = FMath::Max(NonDraggedSection->GetRowIndex() + 1, MaxRowIndex);
				}
			}

			// Handle sub-track and non-sub-track dragging
			if (TrackNode->GetSubTrackMode() == FSequencerTrackNode::ESubTrackMode::None)
			{
				const int32 NumRows = FMath::Max(Section->GetRowIndex() + 1, MaxRowIndex);

				// Find the total height of the track - this is necessary because tracks may contain key areas, but they will not use sub tracks unless there is more than one row
				float VirtualSectionBottom = 0.f;
				TrackNode->TraverseVisible_ParentFirst([&](FSequencerDisplayNode& Node) { VirtualSectionBottom = Node.GetVirtualBottom(); return true; }, true);

				// Assume same height rows
				const float VirtualSectionTop = TrackNode->GetVirtualTop();
				const float VirtualSectionHeight = VirtualSectionBottom - TrackNode->GetVirtualTop();

				const float VirtualRowHeight = VirtualSectionHeight / NumRows;
				const float MouseOffsetWithinRow = VirtualMousePos.Y - (VirtualSectionTop + (VirtualRowHeight * TargetRowIndex));

				if (MouseOffsetWithinRow < VirtualRowHeight || MouseOffsetWithinRow > VirtualRowHeight)
				{
					const int32 NewIndex = FMath::FloorToInt((VirtualMousePos.Y - VirtualSectionTop) / VirtualRowHeight);
					TargetRowIndex = FMath::Clamp(NewIndex, 0, MaxRowIndex);
				}

				// If close to the top of the row, move else everything down
				if (VirtualMousePos.Y <= VirtualSectionTop || LocalMousePos.Y <= 0)
				{
					TargetRowIndex = -1;
				}
			}
			else if (TrackNode->GetSubTrackMode() == FSequencerTrackNode::ESubTrackMode::SubTrack)
			{
				TSharedPtr<FSequencerTrackNode> ParentTrack = StaticCastSharedPtr<FSequencerTrackNode>(TrackNode->GetParent());
				if (ensure(ParentTrack.IsValid()))
				{
					for (int32 ChildIndex = 0; ChildIndex < ParentTrack->GetChildNodes().Num(); ++ChildIndex)
					{
						TSharedRef<FSequencerDisplayNode> ChildNode = ParentTrack->GetChildNodes()[ChildIndex];
						float VirtualSectionTop = ChildNode->GetVirtualTop();
						float VirtualSectionBottom = 0.f;
						ChildNode->TraverseVisible_ParentFirst([&](FSequencerDisplayNode& Node) { VirtualSectionBottom = Node.GetVirtualBottom(); return true; }, true);

						if (VirtualMousePos.Y < VirtualSectionBottom)
						{
							TargetRowIndex = ChildIndex;
							break;
						}
						else
						{
							TargetRowIndex = ChildIndex + 1;
						}
					}
				}
			}
		}

		bool bDeltaX = DesiredDeltaX != 0;
		bool bDeltaY = TargetRowIndex != Section->GetRowIndex();

		// Horizontal movement
		if (bDeltaX)
		{
			Section->MoveSection(MaxDeltaX.Get(DesiredDeltaX));
		}

		// Vertical movement
		if (bDeltaY && !bSectionsAreOnDifferentRows &&
			(
				Section->GetBlendType().IsValid() ||
				!Section->OverlapsWithSections(NonDraggedSections, TargetRowIndex - Section->GetRowIndex(), DesiredDeltaX.Value)
				)
			)
		{
			// Reached the top, move everything else we're not moving downwards
			if (TargetRowIndex == -1)
			{
				if (!bSectionsAreOnDifferentRows)
				{
					// If the sections being moved are all at the top, and all others are below it, do nothing
					bool bSectionsBeingMovedAreAtTop = true;
					for (const FInitialRowIndex& InitialRowIndex : InitialSectionRowIndicies)
					{
						if (!Sections.Contains(InitialRowIndex.Section))
						{
							if (InitialRowIndex.RowIndex <= FirstRowIndex)
							{
								bSectionsBeingMovedAreAtTop = false;
								break;
							}
						}
					}

					if (!bSectionsBeingMovedAreAtTop)
					{
						for (const FInitialRowIndex& InitialRowIndex : InitialSectionRowIndicies)
						{
							if (!Sections.Contains(InitialRowIndex.Section))
							{
								InitialRowIndex.Section->Modify();
								InitialRowIndex.Section->SetRowIndex(InitialRowIndex.RowIndex + 1);
								bRowIndexChanged = true;
							}
						}
					}
				}
			}
			else
			{
				Section->Modify();
				Section->SetRowIndex(TargetRowIndex);
				bRowIndexChanged = true;
			}
		}
	}

	return bRowIndexChanged;
}

void FMoveKeysAndSections::HandleKeyMovement(TOptional<FFrameNumber> MaxDeltaX, FFrameNumber DesiredDeltaX)
{
	if (KeysAsArray.Num() == 0)
	{
		return;
	}

	// Apply the delta to our key times. We need to get our key time so that we can add the delta
	// to each one so that we come up with a new absolute time for it.
	TArray<FFrameNumber> CurrentKeyTimes;
	CurrentKeyTimes.SetNum(KeysAsArray.Num());
	GetKeyTimes(KeysAsArray, CurrentKeyTimes);

	for (int32 Index = 0; Index < CurrentKeyTimes.Num(); ++Index)
	{
		FSequencerSelectedKey& SelectedKey = KeysAsArray[Index];
		const bool bOwningSectionIsSelected = Sections.Contains(SelectedKey.Section);

		// We don't want to apply delta if we have the key's section selected as well, otherwise they get double
		// transformed (moving the section moves the keys + we add the delta to the key positions).
		if (!bOwningSectionIsSelected)
		{
			CurrentKeyTimes[Index] += MaxDeltaX.Get(DesiredDeltaX);
		}
	}

	// Now set the times back to the keys.
	SetKeyTimes(KeysAsArray, CurrentKeyTimes);

	// Expand any sections containing those keys to encompass their new location
	for (int32 Index = 0; Index < CurrentKeyTimes.Num(); ++Index)
	{
		FSequencerSelectedKey SelectedKey = KeysAsArray[Index];

		UMovieSceneSection* Section = SelectedKey.Section;
		if (ModifiedNonSelectedSections.Contains(Section))
		{
			// If the key moves outside of the section resize the section to fit the key
			// @todo Sequencer - Doesn't account for hitting other sections 
			const FFrameNumber   NewKeyTime = CurrentKeyTimes[Index];
			TRange<FFrameNumber> SectionRange = Section->GetRange();

			if (!SectionRange.Contains(NewKeyTime))
			{
				TRange<FFrameNumber> NewRange = TRange<FFrameNumber>::Hull(SectionRange, TRange<FFrameNumber>(NewKeyTime));
				Section->SetRange(NewRange);
			}
		}
	}


	// Snap the play time to the new dragged key time if all the keyframes were dragged to the same time
	if (Settings->GetSnapPlayTimeToDraggedKey() && CurrentKeyTimes.Num())
	{
		FFrameNumber FirstFrame = CurrentKeyTimes[0];
		auto         EqualsFirstFrame = [=](FFrameNumber In)
		{
			return In == FirstFrame;
		};

		if (Algo::AllOf(CurrentKeyTimes, EqualsFirstFrame))
		{
			Sequencer.SetLocalTime(FirstFrame);
		}
	}

	for (UMovieSceneSection* Section : ModifiedNonSelectedSections)
	{
		Section->MarkAsChanged();
	}
}<|MERGE_RESOLUTION|>--- conflicted
+++ resolved
@@ -405,7 +405,6 @@
 	// Duplicate our selections as well.
 	bool bDelayedStructureRebuild = false;
 
-<<<<<<< HEAD
 	for (const TWeakObjectPtr<UMovieSceneSection>& WeakSection : Sections)
 	{
 		UMovieSceneSection* SectionToDuplicate = WeakSection.Get();
@@ -414,16 +413,6 @@
 			continue;
 		}
 
-=======
-	TArray<UMovieSceneSection*> SectionsToDuplicate;
-	for (const FSectionHandle& SectionHandle : Sections)
-	{
-		SectionsToDuplicate.Add(SectionHandle.GetSectionObject());
-	}
-
-	for (UMovieSceneSection* SectionToDuplicate : SectionsToDuplicate)
-	{
->>>>>>> 271e2139
 		UMovieSceneSection* DuplicatedSection = DuplicateObject<UMovieSceneSection>(SectionToDuplicate, SectionToDuplicate->GetOuter());
 		UMovieSceneTrack* OwningTrack = SectionToDuplicate->GetTypedOuter<UMovieSceneTrack>();
 		OwningTrack->Modify();
@@ -725,7 +714,7 @@
 		}
 	}
 
-	if (Settings->ShouldKeepCursorInPlayRangeWhileScrubbing() && !Settings->ShouldKeepPlayRangeInSectionBounds())
+	if (Settings->GetIsSnapEnabled() && Settings->GetSnapKeysAndSectionsToPlayRange() && !Settings->ShouldKeepPlayRangeInSectionBounds())
 	{
 		MouseTime = MovieScene::ClampToDiscreteRange(MouseTime, Sequencer.GetPlaybackRange());
 	}
@@ -894,7 +883,7 @@
 			RightMovementMaximum = MovieScene::DiscreteExclusiveUpper(SectionBoundaries);
 		}
 		
-		if (Settings->ShouldKeepCursorInPlayRangeWhileScrubbing() && !Settings->ShouldKeepPlayRangeInSectionBounds())
+		if (Settings->GetIsSnapEnabled() && Settings->GetSnapKeysAndSectionsToPlayRange() && !Settings->ShouldKeepPlayRangeInSectionBounds())
 		{
 			if (!LeftMovementMaximum.IsSet() || LeftMovementMaximum.GetValue() < Sequencer.GetPlaybackRange().GetLowerBoundValue())
 			{
@@ -940,7 +929,7 @@
 		}
 	}
 
-	if (Settings->ShouldKeepCursorInPlayRangeWhileScrubbing() && !Settings->ShouldKeepPlayRangeInSectionBounds())
+	if (Settings->GetIsSnapEnabled() && Settings->GetSnapKeysAndSectionsToPlayRange() && !Settings->ShouldKeepPlayRangeInSectionBounds())
 	{
 		TArray<FFrameNumber> CurrentKeyTimes;
 		CurrentKeyTimes.SetNum(KeysAsArray.Num());
@@ -1226,6 +1215,9 @@
 
 	for (UMovieSceneSection* Section : ModifiedNonSelectedSections)
 	{
-		Section->MarkAsChanged();
+		if (Section)
+		{
+			Section->MarkAsChanged();
+		}
 	}
 }