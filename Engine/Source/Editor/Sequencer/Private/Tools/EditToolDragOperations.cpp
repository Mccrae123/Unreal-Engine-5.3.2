// Copyright Epic Games, Inc. All Rights Reserved.

#include "Tools/EditToolDragOperations.h"
#include "ISequencer.h"
#include "ISequencerSection.h"
#include "MovieSceneTrack.h"
#include "MovieSceneSequence.h"
#include "Sequencer.h"
#include "SequencerSettings.h"
#include "SequencerCommonHelpers.h"
#include "MVVM/ViewModels/ViewModel.h"
#include "MVVM/SectionModelStorageExtension.h"
#include "MVVM/Extensions/IDraggableTrackAreaExtension.h"
#include "MVVM/ViewModels/SectionModel.h"
#include "MVVM/ViewModels/TrackModel.h"
#include "MVVM/ViewModels/TrackRowModel.h"
#include "MVVM/ViewModels/SequencerEditorViewModel.h"
#include "MVVM/ViewModels/TrackAreaViewModel.h"
#include "MVVM/ViewModels/VirtualTrackArea.h"
#include "Algo/AllOf.h"
#include "MovieSceneTimeHelpers.h"
#include "Modules/ModuleManager.h"
#include "Channels/MovieSceneChannel.h"
#include "Channels/MovieSceneChannelProxy.h"
#include "ISequencerModule.h"

struct FInvalidKeyAndSectionSnappingCandidates : UE::Sequencer::ISnapCandidate
{
	/**
	 * Keys and Sections added to this ISnapField will be ignored as potential candidates for snapping.
	 */
	FInvalidKeyAndSectionSnappingCandidates(const TSet<FSequencerSelectedKey>& InKeysToIgnore, const TSet<UMovieSceneSection*>& InSectionsToIgnore)
	{
		KeysToExclude = InKeysToIgnore;
		SectionsToExclude = InSectionsToIgnore;
	}

	virtual bool IsKeyApplicable(FKeyHandle KeyHandle, const UE::Sequencer::FViewModelPtr& Owner) const override
	{
		using namespace UE::Sequencer;

		TSharedPtr<FChannelModel> Channel = Owner.ImplicitCast();
		return !Channel || (!KeysToExclude.Contains(FSequencerSelectedKey(*Channel->GetSection(), Channel, KeyHandle)) && !SectionsToExclude.Contains(Channel->GetSection()));
	}

	virtual bool AreSectionBoundsApplicable(UMovieSceneSection* Section) const override
	{
		return !SectionsToExclude.Contains(Section);
	}
	
protected:
	TSet<FSequencerSelectedKey> KeysToExclude;
	TSet<UMovieSceneSection*> SectionsToExclude;
};


/** How many pixels near the mouse has to be before snapping occurs */
const float PixelSnapWidth = 20.f;



FEditToolDragOperation::FEditToolDragOperation( FSequencer& InSequencer )
	: Sequencer(InSequencer)
{
	Settings = Sequencer.GetSequencerSettings();
}

FCursorReply FEditToolDragOperation::GetCursor() const
{
	return FCursorReply::Cursor( EMouseCursor::Default );
}

int32 FEditToolDragOperation::OnPaint(const FGeometry& AllottedGeometry, const FSlateRect& MyCullingRect, FSlateWindowElementList& OutDrawElements, int32 LayerId) const
{
	return LayerId;
}

void FEditToolDragOperation::BeginTransaction( TSet<UMovieSceneSection*>& Sections, const FText& TransactionDesc )
{
	// Begin an editor transaction and mark the section as transactional so it's state will be saved
	Transaction.Reset( new FScopedTransaction(TransactionDesc) );

	for (auto It = Sections.CreateIterator(); It; ++It)
	{
		UMovieSceneSection* SectionObj = *It;

		SectionObj->SetFlags( RF_Transactional );
		// Save the current state of the section
		if (!SectionObj->TryModify())
		{
			It.RemoveCurrent();
		}
	}
}

void FEditToolDragOperation::EndTransaction()
{
	Transaction.Reset();
	Sequencer.NotifyMovieSceneDataChanged( EMovieSceneDataChangeType::TrackValueChanged );
}

FResizeSection::FResizeSection( FSequencer& InSequencer, const TSet<TWeakObjectPtr<UMovieSceneSection>>& InSections, bool bInDraggingByEnd, bool bInIsSlipping )
	: FEditToolDragOperation( InSequencer )
	, bDraggingByEnd(bInDraggingByEnd)
	, bIsSlipping(bInIsSlipping)
	, MouseDownTime(0)
{
	Sections.Reserve(InSections.Num());

	for (TWeakObjectPtr<UMovieSceneSection> WeakSection : InSections)
	{
		UMovieSceneSection* Section = WeakSection.Get();
		if (Section)
		{
			if (bDraggingByEnd && Section->HasEndFrame())
			{
				Sections.Add(Section);
			}
			else if (!bDraggingByEnd && Section->HasStartFrame())
			{
				Sections.Add(Section);
			}
		}
	}
}

void FResizeSection::OnBeginDrag(const FPointerEvent& MouseEvent, FVector2D LocalMousePos, const UE::Sequencer::FVirtualTrackArea& VirtualTrackArea)
{
	using namespace UE::Sequencer;

	UE::MovieScene::FScopedSignedObjectModifyDefer DeferMarkAsChanged;

	BeginTransaction( Sections, NSLOCTEXT("Sequencer", "DragSectionEdgeTransaction", "Resize section") );

	MouseDownTime = VirtualTrackArea.PixelToFrame(LocalMousePos.X);

	// Construct a snap field of unselected sections
	TSet<FSequencerSelectedKey> EmptyKeySet;
	FInvalidKeyAndSectionSnappingCandidates SnapCandidates(EmptyKeySet, Sections);
	SnapField = FSequencerSnapField(Sequencer, SnapCandidates, ESequencerEntity::Section | ESequencerEntity::Key);
	SnapField.GetValue().SetSnapToInterval(Sequencer.GetSequencerSettings()->GetSnapSectionTimesToInterval());

	SectionInitTimes.Empty();

	bool bIsDilating = MouseEvent.IsControlDown();
	PreDragSectionData.Empty();

	for (UMovieSceneSection* Section : Sections)
	{
		if (bIsDilating)
		{
			// Populate the resize data for this section
			FPreDragSectionData ResizeData; 
			ResizeData.MovieSection = Section;
			ResizeData.InitialRange = Section->GetRange();

			TSharedPtr<FSectionModel> SectionHandle = Sequencer.GetNodeTree()->GetSectionModel(Section);
			if (SectionHandle)
			{
				//Tell section that may not have keys it's starting to dilate (e.g. skeletal tracks will cache play rate).
				SectionHandle->GetSectionInterface()->BeginDilateSection();
				ResizeData.SequencerSection = SectionHandle->GetSectionInterface().Get();
			}

			// Add the key times for all keys of all channels on this section
			FMovieSceneChannelProxy& Proxy = Section->GetChannelProxy();
			for (const FMovieSceneChannelEntry& Entry : Proxy.GetAllEntries())
			{
				TArrayView<FMovieSceneChannel* const> ChannelPtrs = Entry.GetChannels();
				for (int32 Index = 0; Index < ChannelPtrs.Num(); ++Index)
				{
					// Populate the cached state of this channel
					FPreDragChannelData& ChannelData = ResizeData.Channels[ResizeData.Channels.Emplace()];
					ChannelData.Channel = Proxy.MakeHandle(Entry.GetChannelTypeName(), Index);

					ChannelPtrs[Index]->GetKeys(TRange<FFrameNumber>::All(), &ChannelData.FrameNumbers, &ChannelData.Handles);
				}
			}
			PreDragSectionData.Emplace(ResizeData);
		}
		else if (TSharedPtr<FSectionModel> SectionHandle = Sequencer.GetNodeTree()->GetSectionModel(Section))
		{
			if (bIsSlipping)
			{
				SectionHandle->GetSectionInterface()->BeginSlipSection();
			}
			else
			{
				SectionHandle->GetSectionInterface()->BeginResizeSection();
			}
		}

		SectionInitTimes.Add(Section, bDraggingByEnd ? Section->GetExclusiveEndFrame() : Section->GetInclusiveStartFrame());
	}
}

void FResizeSection::OnEndDrag(const FPointerEvent& MouseEvent, FVector2D LocalMousePos, const UE::Sequencer::FVirtualTrackArea& VirtualTrackArea)
{
	bool bIsDilating = MouseEvent.IsControlDown();

	TOptional<EMovieSceneDataChangeType> ChangeNotification;

	if (!bIsDilating)
	{
		TSet<UMovieSceneTrack*> Tracks;
		FMovieSceneSectionMovedParams SectionMovedParams(EPropertyChangeType::ValueSet);
		EMovieSceneSectionMovedResult SectionMovedResult(EMovieSceneSectionMovedResult::None);
		for (UMovieSceneSection* Section : Sections)
		{
			if (UMovieSceneTrack* OuterTrack = Section->GetTypedOuter<UMovieSceneTrack>())
			{
				OuterTrack->Modify();
				SectionMovedResult |= OuterTrack->OnSectionMoved(*Section, SectionMovedParams);

				Tracks.Add(OuterTrack);
			}
		}
		for (UMovieSceneTrack* Track : Tracks)
		{
			Track->UpdateEasing();
		}
		if (SectionMovedResult != EMovieSceneSectionMovedResult::None)
		{
			ChangeNotification = EMovieSceneDataChangeType::MovieSceneStructureItemsChanged;
		}
	}

	EndTransaction();

	if (ChangeNotification.IsSet())
	{
		Sequencer.NotifyMovieSceneDataChanged(ChangeNotification.GetValue());
	}
}

void FResizeSection::OnDrag(const FPointerEvent& MouseEvent, FVector2D LocalMousePos, const UE::Sequencer::FVirtualTrackArea& VirtualTrackArea)
{
	using namespace UE::Sequencer;

	UE::MovieScene::FScopedSignedObjectModifyDefer DeferMarkAsChanged(true);

	ISequencerModule& SequencerModule = FModuleManager::Get().LoadModuleChecked<ISequencerModule>("Sequencer");

	bool bIsDilating = MouseEvent.IsControlDown();

	ESequencerScrubberStyle ScrubStyle = Sequencer.GetScrubStyle();

	FFrameRate   TickResolution  = Sequencer.GetFocusedTickResolution();
	FFrameRate   DisplayRate     = Sequencer.GetFocusedDisplayRate();

	// Convert the current mouse position to a time
	FFrameNumber DeltaTime = (VirtualTrackArea.PixelToFrame(LocalMousePos.X) - MouseDownTime).RoundToFrame();

	// Snapping
	if ( Settings->GetIsSnapEnabled() )
	{
		TArray<FFrameTime> SectionTimes;
		for (UMovieSceneSection* Section : Sections)
		{
			SectionTimes.Add(SectionInitTimes[Section] + DeltaTime);
		}

		float SnapThresholdPx = VirtualTrackArea.PixelToSeconds(PixelSnapWidth) - VirtualTrackArea.PixelToSeconds(0.f);
		int32 SnapThreshold   = ( SnapThresholdPx * TickResolution ).FloorToFrame().Value;

		TOptional<FSequencerSnapField::FSnapResult> SnappedTime;

		if (Settings->GetSnapSectionTimesToSections())
		{
			SnappedTime = SnapField->Snap(SectionTimes, SnapThreshold);
		}

		if (SnappedTime.IsSet())
		{
			// Add the snapped amount onto the delta
			DeltaTime += (SnappedTime->SnappedTime - SnappedTime->OriginalTime).RoundToFrame();
		}
	}
	
	/********************************************************************/
	EMovieSceneSectionMovedResult SectionMovedResult(EMovieSceneSectionMovedResult::None);
	if (bIsDilating)
	{
		for(FPreDragSectionData Data: PreDragSectionData)
		{
			// It is only valid to dilate a fixed bound. Tracks can have mixed bounds types (ie: infinite upper, closed lower)
			check(bDraggingByEnd ? Data.InitialRange.GetUpperBound().IsClosed() : Data.InitialRange.GetLowerBound().IsClosed());

			FFrameNumber StartPosition  = bDraggingByEnd ? UE::MovieScene::DiscreteExclusiveUpper(Data.InitialRange) : UE::MovieScene::DiscreteInclusiveLower(Data.InitialRange);

			FFrameNumber DilationOrigin;
			if (bDraggingByEnd)
			{
				if (Data.InitialRange.GetLowerBound().IsClosed())
				{
					DilationOrigin = UE::MovieScene::DiscreteInclusiveLower(Data.InitialRange);
				}
				else
				{
					// We're trying to dilate a track that has an infinite lower bound as its origin.
					// Sections already compute an effective range for UMG's auto-playback range, so we'll use that to have it handle finding either the
					// uppermost key or the overall length of the section.
					DilationOrigin = Data.MovieSection->ComputeEffectiveRange().GetLowerBoundValue();
				}
			}
			else
			{
				if (Data.InitialRange.GetUpperBound().IsClosed())
				{
					DilationOrigin = UE::MovieScene::DiscreteExclusiveUpper(Data.InitialRange);
				}
				else
				{
					// We're trying to dilate a track that has an infinite upper bound as its origin. 
					DilationOrigin = Data.MovieSection->ComputeEffectiveRange().GetUpperBoundValue();

				}
			}

			// Because we can have an one-sided infinite data range, we calculate a new range using our clamped values. 
			TRange<FFrameNumber> DataRange;
			DataRange.SetLowerBound(TRangeBound<FFrameNumber>(DilationOrigin < StartPosition ? DilationOrigin : StartPosition));
			DataRange.SetUpperBound(TRangeBound<FFrameNumber>(DilationOrigin > StartPosition ? DilationOrigin : StartPosition));

			FFrameNumber NewPosition    = bDraggingByEnd ? FMath::Max(StartPosition + DeltaTime, DilationOrigin) : FMath::Min(StartPosition + DeltaTime, DilationOrigin);

			float DilationFactor = FMath::Abs(NewPosition.Value - DilationOrigin.Value) / float(UE::MovieScene::DiscreteSize(DataRange));

			if (bDraggingByEnd)
			{
				if (Data.SequencerSection)
				{
					Data.SequencerSection->DilateSection(TRange<FFrameNumber>(Data.MovieSection->GetRange().GetLowerBound(), TRangeBound<FFrameNumber>::Exclusive(NewPosition)), DilationFactor);
				}
				else
				{
					Data.MovieSection->SetRange(TRange<FFrameNumber>(Data.MovieSection->GetRange().GetLowerBound(), TRangeBound<FFrameNumber>::Exclusive(NewPosition)));
				}
			}
			else
			{
				if (Data.SequencerSection)
				{
					Data.SequencerSection->DilateSection(TRange<FFrameNumber>(TRangeBound<FFrameNumber>::Inclusive(NewPosition), Data.MovieSection->GetRange().GetUpperBound()), DilationFactor);
				}
				else
				{
					Data.MovieSection->SetRange(TRange<FFrameNumber>(TRangeBound<FFrameNumber>::Inclusive(NewPosition), Data.MovieSection->GetRange().GetUpperBound()));
				}
			}


			TArray<FFrameNumber> NewFrameNumbers;
			for (const FPreDragChannelData& ChannelData : Data.Channels)
			{
				// Compute new frame times for each key
				NewFrameNumbers.Reset(ChannelData.FrameNumbers.Num());
				for (FFrameNumber StartFrame : ChannelData.FrameNumbers)
				{
					FFrameNumber NewTime = DilationOrigin + FFrameNumber(FMath::FloorToInt((StartFrame - DilationOrigin).Value * DilationFactor));
					NewFrameNumbers.Add(NewTime);
				}

				// Apply the key times to the channel
				FMovieSceneChannel* Channel = ChannelData.Channel.Get();
				if (Channel)
				{
					Channel->SetKeyTimes(ChannelData.Handles, NewFrameNumbers);
				}
			}
		}
	}
	/********************************************************************/
	else for (UMovieSceneSection* Section : Sections)
	{
		TSharedPtr<FSectionModel> SectionHandle = Sequencer.GetNodeTree()->GetSectionModel(Section);
		if (!SectionHandle)
		{
			continue;
		}

		TSharedPtr<ISequencerSection> SectionInterface = SectionHandle->GetSectionInterface();

		FFrameNumber NewTime = SectionInitTimes[Section] + DeltaTime;

		if( bDraggingByEnd )
		{
			FFrameNumber MinFrame = Section->HasStartFrame() ? Section->GetInclusiveStartFrame() : TNumericLimits<int32>::Lowest();

			if ( Settings->GetIsSnapEnabled() && Settings->GetSnapSectionTimesToInterval())
			{
				int32 IntervalSnapThreshold = FMath::RoundToInt( ( TickResolution / DisplayRate ).AsDecimal() );
				MinFrame = MinFrame + IntervalSnapThreshold;
			}

			// Dragging the end of a section
			// Ensure we aren't shrinking past the start time
			NewTime = FMath::Max( NewTime, MinFrame );
			if (bIsSlipping)
			{
				SectionInterface->SlipSection( NewTime );
			}
			else
			{
				SectionInterface->ResizeSection( SSRM_TrailingEdge, NewTime );
			}
		}
		else
		{
			FFrameNumber MaxFrame = Section->HasEndFrame() ? Section->GetExclusiveEndFrame()-1 : TNumericLimits<int32>::Max();

			if ( Settings->GetIsSnapEnabled() && Settings->GetSnapSectionTimesToInterval())
			{
				int32 IntervalSnapThreshold = FMath::RoundToInt( ( TickResolution / DisplayRate ).AsDecimal() );
				MaxFrame = MaxFrame - IntervalSnapThreshold;
			}

			// Dragging the start of a section
			// Ensure we arent expanding past the end time
			NewTime = FMath::Min( NewTime, MaxFrame );

			if (bIsSlipping)
			{
				SectionInterface->SlipSection( NewTime );
			}
			else
			{
				SectionInterface->ResizeSection( SSRM_LeadingEdge, NewTime );
			}
		}

		UMovieSceneTrack* OuterTrack = Section->GetTypedOuter<UMovieSceneTrack>();
		if (OuterTrack)
		{
			OuterTrack->Modify();
			SectionMovedResult |= OuterTrack->OnSectionMoved(*Section, EPropertyChangeType::Interactive);
		}
	}

	{
		TSet<UMovieSceneTrack*> Tracks;
		for (UMovieSceneSection* Section : Sections)
		{
			if (UMovieSceneTrack* Track = Section->GetTypedOuter<UMovieSceneTrack>())
			{
				Tracks.Add(Track);
			}
		}
		for (UMovieSceneTrack* Track : Tracks)
		{
			Track->UpdateEasing();
		}
	}

	if (SectionMovedResult != EMovieSceneSectionMovedResult::None)
	{
		Sequencer.NotifyMovieSceneDataChanged(EMovieSceneDataChangeType::MovieSceneStructureItemsChanged);
	}
	else
	{
		Sequencer.NotifyMovieSceneDataChanged(EMovieSceneDataChangeType::TrackValueChanged);
	}
}

void FDuplicateKeysAndSections::OnBeginDrag(const FPointerEvent& MouseEvent, FVector2D LocalMousePos, const UE::Sequencer::FVirtualTrackArea& VirtualTrackArea)
{
	// Begin an editor transaction and mark the section as transactional so it's state will be saved
	BeginTransaction( Sections, NSLOCTEXT("Sequencer", "DuplicateKeysTransaction", "Duplicate Keys or Sections") );

	// Call Modify on all of the sections that own keys we have selected so that when we duplicate keys we can restore them properly.
	ModifyNonSelectedSections();

	// We're going to take our current selection and make a duplicate of each item in it and leave those items behind.
	// This means our existing selection will still refer to the same keys, so we're duplicating and moving the originals.
	// This saves us from modifying the user's selection when duplicating. We can't move the duplicates as we can't get
	// section handles for sections until the tree is rebuilt.
	TArray<FKeyHandle> NewKeyHandles;
	NewKeyHandles.SetNumZeroed(KeysAsArray.Num());

	// Duplicate our keys into the NewKeyHandles array. Duplicating keys automatically updates their sections,
	// so we don't need to actually use the new key handles.
	DuplicateKeys(KeysAsArray, NewKeyHandles);

	for (UMovieSceneSection* SectionToDuplicate : Sections)
	{
		if (!SectionToDuplicate)
		{
			continue;
		}

		UMovieSceneSection* DuplicatedSection = DuplicateObject<UMovieSceneSection>(SectionToDuplicate, SectionToDuplicate->GetOuter());
		UMovieSceneTrack* OwningTrack = SectionToDuplicate->GetTypedOuter<UMovieSceneTrack>();
		OwningTrack->Modify();
		OwningTrack->AddSection(*DuplicatedSection);
	}

	// Now start the move drag
	FMoveKeysAndSections::OnBeginDrag(MouseEvent, LocalMousePos, VirtualTrackArea);
}

void FDuplicateKeysAndSections::OnEndDrag(const FPointerEvent& MouseEvent, FVector2D LocalMousePos, const UE::Sequencer::FVirtualTrackArea& VirtualTrackArea)
{
	FMoveKeysAndSections::OnEndDrag(MouseEvent, LocalMousePos, VirtualTrackArea);

	EndTransaction();
}

FManipulateSectionEasing::FManipulateSectionEasing( FSequencer& InSequencer, TWeakObjectPtr<UMovieSceneSection> InSection, bool _bEaseIn )
	: FEditToolDragOperation(InSequencer)
	, WeakSection(InSection)
	, bEaseIn(_bEaseIn)
	, MouseDownTime(0)
{
}

void FManipulateSectionEasing::OnBeginDrag(const FPointerEvent& MouseEvent, FVector2D LocalMousePos, const UE::Sequencer::FVirtualTrackArea& VirtualTrackArea)
{
	using namespace UE::Sequencer;

	Transaction.Reset( new FScopedTransaction(NSLOCTEXT("Sequencer", "DragSectionEasing", "Change Section Easing")) );

	UMovieSceneSection* Section = WeakSection.Get();
	if (Section == nullptr)
	{
		return;
	}

	Section->SetFlags( RF_Transactional );
	Section->Modify();

	MouseDownTime = VirtualTrackArea.PixelToFrame(LocalMousePos.X);

	if (Settings->GetSnapSectionTimesToSections())
	{
		// Construct a snap field of all section bounds
		ISnapCandidate SnapCandidates;
		SnapField = FSequencerSnapField(Sequencer, SnapCandidates, ESequencerEntity::Section);
		SnapField.GetValue().SetSnapToInterval(Sequencer.GetSequencerSettings()->GetSnapSectionTimesToInterval());
	}

	InitValue = bEaseIn ? Section->Easing.GetEaseInDuration() : Section->Easing.GetEaseOutDuration();
}

void FManipulateSectionEasing::OnDrag(const FPointerEvent& MouseEvent, FVector2D LocalMousePos, const UE::Sequencer::FVirtualTrackArea& VirtualTrackArea)
{
	UE::MovieScene::FScopedSignedObjectModifyDefer DeferMarkAsChanged(true);

	ESequencerScrubberStyle ScrubStyle = Sequencer.GetScrubStyle();

	FFrameRate TickResolution  = Sequencer.GetFocusedTickResolution();
	FFrameRate DisplayRate     = Sequencer.GetFocusedDisplayRate();

	// Convert the current mouse position to a time
	FFrameTime  DeltaTime = VirtualTrackArea.PixelToFrame(LocalMousePos.X) - MouseDownTime;

	UMovieSceneSection* Section = WeakSection.Get();
	if (Section == nullptr)
	{
		return;
	}

	// Snapping
	if (Settings->GetIsSnapEnabled())
	{
		TArray<FFrameTime> SnapTimes;
		if (bEaseIn)
		{
			FFrameNumber DesiredTime = (DeltaTime + Section->GetInclusiveStartFrame() + InitValue.Get(0)).RoundToFrame();
			SnapTimes.Add(DesiredTime);
		}
		else
		{
			FFrameNumber DesiredTime = (Section->GetExclusiveEndFrame() - InitValue.Get(0) + DeltaTime).RoundToFrame();
			SnapTimes.Add(DesiredTime);
		}

		float SnapThresholdPx = VirtualTrackArea.PixelToSeconds(PixelSnapWidth) - VirtualTrackArea.PixelToSeconds(0.f);
		int32 SnapThreshold   = ( SnapThresholdPx * TickResolution ).FloorToFrame().Value;

		TOptional<FSequencerSnapField::FSnapResult> SnappedTime;

		if (Settings->GetSnapSectionTimesToSections())
		{
			SnappedTime = SnapField->Snap(SnapTimes, SnapThreshold);
		}

		if (SnappedTime.IsSet())
		{
			// Add the snapped amount onto the delta
			DeltaTime += SnappedTime->SnappedTime - SnappedTime->OriginalTime;
		}
	}

	const int32 MaxEasingDuration = Section->HasStartFrame() && Section->HasEndFrame() ? UE::MovieScene::DiscreteSize(Section->GetRange()) : TNumericLimits<int32>::Max() / 2;

	Section->Modify();

	if (bEaseIn)
	{
		Section->Easing.bManualEaseIn = true;
		Section->Easing.ManualEaseInDuration  = FMath::Clamp(InitValue.Get(0) + DeltaTime.RoundToFrame().Value, 0, MaxEasingDuration);
	}
	else
	{
		Section->Easing.bManualEaseOut = true;
		Section->Easing.ManualEaseOutDuration = FMath::Clamp(InitValue.Get(0) - DeltaTime.RoundToFrame().Value, 0, MaxEasingDuration);
	}
}

void FManipulateSectionEasing::OnEndDrag(const FPointerEvent& MouseEvent, FVector2D LocalMousePos, const UE::Sequencer::FVirtualTrackArea& VirtualTrackArea)
{
	EndTransaction();
}


FMoveKeysAndSections::FMoveKeysAndSections(FSequencer& InSequencer, ESequencerMoveOperationType MoveType)
	: FEditToolDragOperation(InSequencer)
{
	using namespace UE::Sequencer;

	bAllowVerticalMovement = HotspotCast<FSectionHotspotBase>(InSequencer.GetViewModel()->GetTrackArea()->GetHotspot()) != nullptr;

	if (EnumHasAnyFlags(MoveType, ESequencerMoveOperationType::MoveKeys))
	{
		// Filter out the keys on sections that are read only
		for (const FSequencerSelectedKey& SelectedKey : Sequencer.GetSelection().GetSelectedKeys())
		{
			if (!SelectedKey.Section->IsReadOnly())
			{
				Keys.Add(SelectedKey);
			}
		}

		KeysAsArray = Keys.Array();
	}


<<<<<<< HEAD
	for (const TWeakObjectPtr<UMovieSceneSection>& WeakSection : InSelectedSections)
	{
		const UMovieSceneSection* SelectedSection = WeakSection.Get();
		Sections.AddUnique(WeakSection);

		UMovieScene* MovieScene = InSequencer.GetFocusedMovieSceneSequence()->GetMovieScene();
		if (MovieScene)
		{
			// If the section is in a group, we also want to add the sections it is grouped with
			const FMovieSceneSectionGroup* SectionGroup = MovieScene->GetSectionGroup(*SelectedSection);
			if (SectionGroup)
			{
				for (TWeakObjectPtr<UMovieSceneSection> WeakGroupedSection : *SectionGroup)
=======
	if (EnumHasAnyFlags(MoveType, ESequencerMoveOperationType::MoveSections))
	{
		for (TWeakPtr<FViewModel> WeakSelectedModel : Sequencer.GetSelection().GetSelectedTrackAreaItems())
		{
			if (TSharedPtr<IDraggableTrackAreaExtension> DraggableItem = ICastable::CastWeakPtrShared<IDraggableTrackAreaExtension>(WeakSelectedModel))
			{
				DraggableItem->OnBeginDrag(*this);
			}
		}
	}
}

void FMoveKeysAndSections::AddSnapTime(FFrameNumber SnapTime)
{
	RelativeSnapOffsets.Add(SnapTime);
}

void FMoveKeysAndSections::AddModel(TSharedPtr<UE::Sequencer::FViewModel> Model)
{
	using namespace UE::Sequencer;

	if (FSectionModel* SectionModel = Model->CastThis<FSectionModel>())
	{
		if (UMovieSceneSection* Section = SectionModel->GetSection())
		{
			Sections.Add(Section);
	
			if (UMovieScene* MovieScene = Section->GetTypedOuter<UMovieScene>())
			{
				// If the section is in a group, we also want to add the sections it is grouped with
				if (const FMovieSceneSectionGroup* SectionGroup = MovieScene->GetSectionGroup(*Section))
>>>>>>> d731a049
				{
					// Verify sections are still valid, and are not infinite.
					if (WeakGroupedSection.IsValid())
					{
<<<<<<< HEAD
						Sections.AddUnique(WeakGroupedSection);
=======
						// Verify sections are still valid, and are not infinite.
						if (WeakGroupedSection.IsValid())
						{
							Sections.Add(WeakGroupedSection.Get());
						}
>>>>>>> d731a049
					}
				}
			}
		}
	}
	if (TSharedPtr<IDraggableTrackAreaExtension> DraggableItem = Model->CastThisShared<IDraggableTrackAreaExtension>())
	{
		DraggedItems.Add(DraggableItem);
	}
}

void FMoveKeysAndSections::OnBeginDrag(const FPointerEvent& MouseEvent, FVector2D LocalMousePos, const UE::Sequencer::FVirtualTrackArea& VirtualTrackArea)
{
	// Early out if we've somehow started a drag operation without any sections or keys. This prevents an empty Undo/Redo Transaction from being created.
	if (!Sections.Num() && !Keys.Num())
	{
		return;
	}

	BeginTransaction(Sections, NSLOCTEXT("Sequencer", "MoveKeyAndSectionTransaction", "Move Keys or Sections"));

	// Tell the Snap Field to ignore our currently selected keys and sections. We can snap to the edges of non-selected
	// sections and keys. The actual snapping field will add other sequencer data (play ranges, playheads, etc.) as snap targets.
	FInvalidKeyAndSectionSnappingCandidates AvoidSnapCanidates(Keys, Sections);
	SnapField = FSequencerSnapField(Sequencer, AvoidSnapCanidates );

	// Store the frame time of the mouse so we can see how far we've moved from the starting point.
	MouseTimePrev = VirtualTrackArea.PixelToFrame(LocalMousePos.X).RoundToFrame();

	// Convert initial snapoffsets so they are relative to the mouse time
	for (FFrameNumber& RelativeTime : RelativeSnapOffsets)
	{
		RelativeTime = (RelativeTime - MouseTimePrev).FloorToFrame();
	}

	// Sections can be dragged vertically to adjust their row up or down, so we need to store what row each section is currently on. A section
	// can be dragged above all other sections - this is accomplished by moving all other sections down. We store the row indices for all sections
	// in all tracks that we're modifying so we can get them later to move them.
	TSet<UMovieSceneTrack*> Tracks;
	for (UMovieSceneSection* Section : Sections)
	{
		Tracks.Add(Section->GetTypedOuter<UMovieSceneTrack>());
	}
	for (UMovieSceneTrack* Track : Tracks)
	{
		for (UMovieSceneSection* Section : Track->GetAllSections())
		{
			InitialSectionRowIndicies.Add(FInitialRowIndex{ Section, Section->GetRowIndex() });
		}
	}

	// Our Key Handles don't store their times so we need to convert the handles into an array of times
	// so that we can store the relative offset to each one.
	TArray<FFrameNumber> KeyTimes;
	KeyTimes.SetNum(Keys.Num());
	GetKeyTimes(KeysAsArray, KeyTimes);

	const int32 StartNum = RelativeSnapOffsets.Num();
	RelativeSnapOffsets.SetNumUninitialized(StartNum + KeyTimes.Num());
	for (int32 Index = 0; Index < KeyTimes.Num(); ++Index)
	{
		RelativeSnapOffsets[StartNum + Index] = (KeyTimes[Index] - MouseTimePrev).RoundToFrame();
	}

	// Keys can be moved within sections without the section itself being moved, so we need to call Modify on any section that owns a key that isn't also being moved.
	ModifyNonSelectedSections();
}

void FMoveKeysAndSections::OnDrag(const FPointerEvent& MouseEvent, FVector2D LocalMousePos, const UE::Sequencer::FVirtualTrackArea& VirtualTrackArea)
{
	UE::MovieScene::FScopedSignedObjectModifyDefer DeferMarkAsChanged(true);

	if (!Sections.Num() && !Keys.Num())
	{
		return;
	}

	ESequencerScrubberStyle ScrubStyle = Sequencer.GetScrubStyle();

	FFrameRate TickResolution = Sequencer.GetFocusedTickResolution();
	FFrameRate DisplayRate = Sequencer.GetFocusedDisplayRate();

	// Convert the current mouse position to a time
	FVector2D  VirtualMousePos = VirtualTrackArea.PhysicalToVirtual(LocalMousePos);
	FFrameTime MouseTime = VirtualTrackArea.PixelToFrame(LocalMousePos.X);

	// Calculate snapping first which modifies our MouseTime to reflect where it would have to be for the closest snap to work.
	if (Settings->GetIsSnapEnabled())
	{
		FFrameTime SnapThreshold = VirtualTrackArea.PixelDeltaToFrame(PixelSnapWidth);

		// The edge of each bounded section as well as each individual key is a valid marker to try and snap to intervals/sections/etc.
		// We take our stored offsets and add them to our current time to figure out where on the timeline the are currently.
		TArray<FFrameTime> ValidSnapMarkers;

		// If they have both keys and settings selected then we snap to the interval if either one of them is enabled, otherwise respect the individual setting.
		const bool bSnapToInterval = (KeysAsArray.Num() > 0 && Settings->GetSnapKeyTimesToInterval()) || (Sections.Num() > 0 && Settings->GetSnapSectionTimesToInterval());
		const bool bSnapToLikeTypes = (KeysAsArray.Num() > 0 && Settings->GetSnapKeyTimesToKeys()) || (Sections.Num() > 0 && Settings->GetSnapSectionTimesToSections());

		SnapField.GetValue().SetSnapToInterval(bSnapToInterval);

		// RelativeSnapOffsets contains both our sections and our keys, and we add them all as potential things that can snap to stuff.
		if (bSnapToLikeTypes)
		{
			ValidSnapMarkers.SetNumUninitialized(RelativeSnapOffsets.Num());
			for (int32 Index = 0; Index < RelativeSnapOffsets.Num(); ++Index)
			{
				ValidSnapMarkers[Index] = (RelativeSnapOffsets[Index] + MouseTime);
			}
		}

		// Now we'll try and snap all of these points to the closest valid snap marker (which may be a section or interval)
		TOptional<FSequencerSnapField::FSnapResult> SnappedTime;

		if (bSnapToLikeTypes || bSnapToInterval)
		{
			// This may or may not set the SnappedTime depending on if there are any sections within the threshold.
			SnappedTime = SnapField->Snap(ValidSnapMarkers, SnapThreshold);
		}

		// If they actually snapped to something (snapping may be on but settings might dictate nothing to snap to) add the difference
		// to our current MouseTime so that MouseTime reflects the amount needed to move to get to the whole snap point.
		if (SnappedTime.IsSet())
		{
			// Add the snapped amount onto the mouse time so the resulting delta brings us in alignment.
			MouseTime += (SnappedTime->SnappedTime - SnappedTime->OriginalTime);
		}
	}

	if (Settings->GetIsSnapEnabled() && Settings->GetSnapKeysAndSectionsToPlayRange() && !Settings->ShouldKeepPlayRangeInSectionBounds())
	{
		MouseTime = UE::MovieScene::ClampToDiscreteRange(MouseTime, Sequencer.GetPlaybackRange());
	}

	// We'll calculate a DeltaX based on limits on movement (snapping, section collision) and then use them on keys and sections below.
	TOptional<FFrameNumber> MaxDeltaX = GetMovementDeltaX(MouseTime);

	FFrameNumber MouseDeltaTime = (MouseTime - MouseTimePrev).FloorToFrame();
	MouseTimePrev = MouseTimePrev + MaxDeltaX.Get(MouseDeltaTime);

	// Move sections horizontally (limited by our calculated delta) and vertically based on mouse cursor.
	bool bSectionMovementModifiedStructure = HandleSectionMovement(MouseTime, VirtualMousePos, LocalMousePos, MaxDeltaX, MouseDeltaTime);

	// Update our key times by moving them by our delta.
	HandleKeyMovement(MaxDeltaX, MouseDeltaTime);

	// Get a list of the unique tracks in this selection and update their easing so previews draw interactively as you drag.
	TSet<UMovieSceneTrack*> Tracks;
	FMovieSceneSectionMovedParams SectionMovedParams(EPropertyChangeType::Interactive);
	for (UMovieSceneSection* Section : Sections)
	{
		if (UMovieSceneTrack* Track = Section->GetTypedOuter<UMovieSceneTrack>())
		{
			Track->OnSectionMoved(*Section, SectionMovedParams);
			Tracks.Add(Track);
		}
	}

	for (UMovieSceneTrack* Track : Tracks)
	{
		Track->UpdateEasing();
	}

	// If we changed the layout by rearranging sections we need to tell the Sequencer to rebuild things, otherwise just re-evaluate existing tracks.
	if (bSectionMovementModifiedStructure)
	{
		Sequencer.NotifyMovieSceneDataChanged(EMovieSceneDataChangeType::MovieSceneStructureItemsChanged);
	}
	else
	{
		Sequencer.NotifyMovieSceneDataChanged(EMovieSceneDataChangeType::TrackValueChanged);
	}
}

void FMoveKeysAndSections::OnEndDrag(const FPointerEvent& MouseEvent, FVector2D LocalMousePos, const UE::Sequencer::FVirtualTrackArea& VirtualTrackArea)
{
	using namespace UE::Sequencer;

	UE::MovieScene::FScopedSignedObjectModifyDefer DeferMarkAsChanged;

	if (!Sections.Num() && !Keys.Num())
	{
		return;
	}

	InitialSectionRowIndicies.Empty();
	ModifiedNonSelectedSections.Empty();

	// Tracks can tell us if the row indexes for any sections were changed during our drag/drop operation.
	TSet<UMovieSceneTrack*> Tracks;

	for (UMovieSceneSection* Section : Sections)
	{
		// Grab only unique tracks as multiple sections can reside on the same track.
		Tracks.Add(Section->GetTypedOuter<UMovieSceneTrack>());
	}

	for (UMovieSceneTrack* Track : Tracks)
	{
		// Ensure all of the tracks have updated the row indices for their sections
		Track->FixRowIndices();
	}

	FMovieSceneSectionMovedParams SectionMovedParams(EPropertyChangeType::ValueSet);
	for (UMovieSceneSection* Section : Sections)
	{
		UMovieSceneTrack* OuterTrack = Cast<UMovieSceneTrack>(Section->GetOuter());

		if (OuterTrack)
		{
			OuterTrack->Modify();
			OuterTrack->OnSectionMoved(*Section, SectionMovedParams);
		}
	}

	for (UMovieSceneTrack* Track : Tracks)
	{
		Track->UpdateEasing();
	}

	for (TWeakPtr<IDraggableTrackAreaExtension> WeakDraggableItem : DraggedItems)
	{
		if (TSharedPtr<IDraggableTrackAreaExtension> DraggableItem = WeakDraggableItem.Pin())
		{
			DraggableItem->OnEndDrag(*this);
		}
	}

	EndTransaction();
}

void FMoveKeysAndSections::ModifyNonSelectedSections()
{
	for (const FSequencerSelectedKey& Key : Keys)
	{
		UMovieSceneSection* OwningSection = Key.Section;
		const bool bHasBeenModified = ModifiedNonSelectedSections.Contains(OwningSection);
		const bool bIsAlreadySelected = Sections.Contains(OwningSection);
		if (!bHasBeenModified && !bIsAlreadySelected)
		{
			OwningSection->SetFlags(RF_Transactional);
			if (OwningSection->TryModify())
			{
				ModifiedNonSelectedSections.Add(OwningSection);
			}
		}
	}
}

TRange<FFrameNumber> FMoveKeysAndSections::GetSectionBoundaries(const UMovieSceneSection* Section)
{
	using namespace UE::Sequencer;

	// Find the borders of where you can drag to
	FFrameNumber LowerBound = TNumericLimits<int32>::Lowest(), UpperBound = TNumericLimits<int32>::Max();

	// Find the track node for this section
	TSharedPtr<FSectionModel> SectionHandle = Sequencer.GetNodeTree()->GetSectionModel(Section);
	if (SectionHandle)
	{
		// Get the closest borders on either side
		TViewModelPtr<ITrackAreaExtension> TrackModel = SectionHandle->FindAncestorOfType<ITrackAreaExtension>();
		for (const TViewModelPtr<FSectionModel>& SectionModel : TrackModel->GetTrackAreaModelListAs<FSectionModel>())
		{
			const UMovieSceneSection* TestSection = SectionModel->GetSection();
			if (!TestSection || Sections.Contains(TestSection))
			{
				continue;
			}

			if (TestSection->HasEndFrame() && Section->HasStartFrame() && TestSection->GetExclusiveEndFrame() <= Section->GetInclusiveStartFrame() && TestSection->GetExclusiveEndFrame() > LowerBound)
			{
				LowerBound = TestSection->GetExclusiveEndFrame();
			}
			if (TestSection->HasStartFrame() && Section->HasEndFrame() && TestSection->GetInclusiveStartFrame() >= Section->GetExclusiveEndFrame() && TestSection->GetInclusiveStartFrame() < UpperBound)
			{
				UpperBound = TestSection->GetInclusiveStartFrame();
			}
		}
	}

	return TRange<FFrameNumber>(LowerBound, UpperBound);
}

TOptional<FFrameNumber> FMoveKeysAndSections::GetMovementDeltaX(FFrameTime MouseTime)
{
	TOptional<FFrameNumber> DeltaX;

	// The delta of the mouse is the difference in the current mouse time vs when we started dragging
	const FFrameNumber MouseDeltaTime = (MouseTime - MouseTimePrev).FloorToFrame();

	// Disallow movement if any of the sections can't move
	for (UMovieSceneSection* Section : Sections)
	{
		// If we're moving a section that is blending with something then it's OK if it overlaps stuff, the blend amount will get updated at the end.
		if (!Section)
		{
			continue;
		}

		TOptional<FFrameNumber> LeftMovementMaximum;
		TOptional<FFrameNumber> RightMovementMaximum;

		// We'll calculate this section's borders and clamp the possible delta time to be less than that
		
		if (!Section->GetBlendType().IsValid())
		{
			TRange<FFrameNumber> SectionBoundaries = GetSectionBoundaries(Section);
			LeftMovementMaximum = UE::MovieScene::DiscreteInclusiveLower(SectionBoundaries);
			RightMovementMaximum = UE::MovieScene::DiscreteExclusiveUpper(SectionBoundaries);
		}
		
		if (Settings->GetIsSnapEnabled() && Settings->GetSnapKeysAndSectionsToPlayRange() && !Settings->ShouldKeepPlayRangeInSectionBounds())
		{
			if (!LeftMovementMaximum.IsSet() || LeftMovementMaximum.GetValue() < Sequencer.GetPlaybackRange().GetLowerBoundValue())
			{
				LeftMovementMaximum = Sequencer.GetPlaybackRange().GetLowerBoundValue();
			}

			if (!RightMovementMaximum.IsSet() || RightMovementMaximum.GetValue() > Sequencer.GetPlaybackRange().GetUpperBoundValue())
			{
				RightMovementMaximum = Sequencer.GetPlaybackRange().GetUpperBoundValue();
			}
		}

		if (LeftMovementMaximum.IsSet())
		{
			if (Section->HasStartFrame())
			{
				FFrameNumber NewStartTime = Section->GetInclusiveStartFrame() + MouseDeltaTime;
				if (NewStartTime < LeftMovementMaximum.GetValue())
				{
					FFrameNumber ClampedDeltaTime = LeftMovementMaximum.GetValue() - Section->GetInclusiveStartFrame();
					if (!DeltaX.IsSet() || DeltaX.GetValue() > ClampedDeltaTime)
					{
						DeltaX = ClampedDeltaTime;
					}
				}
			}
		}

		if (RightMovementMaximum.IsSet())
		{
			if (Section->HasEndFrame())
			{
				FFrameNumber NewEndTime = Section->GetExclusiveEndFrame() + MouseDeltaTime;
				if (NewEndTime > RightMovementMaximum.GetValue())
				{
					FFrameNumber ClampedDeltaTime = RightMovementMaximum.GetValue() - Section->GetExclusiveEndFrame();
					if (!DeltaX.IsSet() || DeltaX.GetValue() > ClampedDeltaTime)
					{
						DeltaX = ClampedDeltaTime;
					}
				}
			}
		}
	}

	if (Settings->GetIsSnapEnabled() && Settings->GetSnapKeysAndSectionsToPlayRange() && !Settings->ShouldKeepPlayRangeInSectionBounds())
	{
		TArray<FFrameNumber> CurrentKeyTimes;
		CurrentKeyTimes.SetNum(KeysAsArray.Num());
		GetKeyTimes(KeysAsArray, CurrentKeyTimes);

		for (int32 Index = 0; Index < CurrentKeyTimes.Num(); ++Index)
		{
			FSequencerSelectedKey& SelectedKey = KeysAsArray[Index];
			const bool bOwningSectionIsSelected = Sections.Contains(SelectedKey.Section);

			// We don't want to apply delta if we have the key's section selected as well, otherwise they get double
			// transformed (moving the section moves the keys + we add the delta to the key positions).
			if (!bOwningSectionIsSelected)
			{
				FFrameNumber NewKeyTime = CurrentKeyTimes[Index] + MouseDeltaTime;
				if (NewKeyTime < Sequencer.GetPlaybackRange().GetLowerBoundValue())
				{
					FFrameNumber ClampedDeltaTime = CurrentKeyTimes[Index] - Sequencer.GetPlaybackRange().GetLowerBoundValue();
					if (!DeltaX.IsSet() || DeltaX.GetValue() > ClampedDeltaTime)
					{
						DeltaX = ClampedDeltaTime;
					}
				}

				if (NewKeyTime > Sequencer.GetPlaybackRange().GetUpperBoundValue())
				{
					FFrameNumber ClampedDeltaTime = Sequencer.GetPlaybackRange().GetUpperBoundValue() - CurrentKeyTimes[Index];
					if (!DeltaX.IsSet() || DeltaX.GetValue() > ClampedDeltaTime)
					{
						DeltaX = ClampedDeltaTime;
					}
				}
			}
		}
	}

	return DeltaX;
}

bool FMoveKeysAndSections::HandleSectionMovement(FFrameTime MouseTime, FVector2D VirtualMousePos, FVector2D LocalMousePos, TOptional<FFrameNumber> MaxDeltaX, FFrameNumber DesiredDeltaX)
{
	using namespace UE::Sequencer;

	// Don't try to process moving sections if we don't have any sections.
	if (Sections.Num() == 0)
	{
		return false;
	}

	// If sections are all on different rows or from different tracks, don't set row indices for anything because it leads to odd behavior.
	bool bSectionsAreOnDifferentRows = false;
	int32 FirstRowIndex = -1;
	UMovieSceneTrack* FirstTrack = nullptr;

	for (UMovieSceneSection* Section : Sections)
	{
		UMovieSceneTrack* Track = Section->GetTypedOuter<UMovieSceneTrack>();
		if (FirstRowIndex == -1)
		{
			FirstRowIndex = Section->GetRowIndex();
		}
		if (FirstRowIndex != Section->GetRowIndex())
		{
			bSectionsAreOnDifferentRows = true;
		}
		if (FirstTrack)
		{
			if (FirstTrack != Track)
			{
				bSectionsAreOnDifferentRows = true;
			}
		}
		else
		{
			FirstTrack = Track;
		}
	}

	TArray<TSharedPtr<FViewModel>> Tracks;

	// @todo_sequencer_mvvm: really this code should all be operating on models rather than looking directly at UMovieSceneSections and tracks
	FSectionModelStorageExtension* SectionStorage = Sequencer.GetViewModel()->GetRootModel()->CastDynamic<FSectionModelStorageExtension>();

	bool bRowIndexChanged = false;
	for (UMovieSceneSection* Section : Sections)
	{
		TSharedPtr<FSectionModel>      SectionModel = SectionStorage->FindModelForSection(Section);
		TSharedPtr<FViewModel> TrackModel   = SectionModel ? SectionModel->GetParentTrackModel() : nullptr;
		if (!SectionModel || !TrackModel)
		{
			continue;
		}

		UMovieSceneTrack* Track = TrackModel->CastThis<ITrackExtension>()->GetTrack();

		const TArray<UMovieSceneSection*>& AllSections = Track->GetAllSections();

		TArray<UMovieSceneSection*> NonDraggedSections;
		for (UMovieSceneSection* TrackSection : AllSections)
		{
			if (!Sections.Contains(TrackSection))
			{
				NonDraggedSections.Add(TrackSection);
			}
		}

		Tracks.AddUnique(TrackModel);

		int32 TargetRowIndex = Section->GetRowIndex();

		// @todo_sequencer_mvvm: need to go through this dragging code and figure out what's going on and what it means
		//                       now that models and views have separated concerns

		// Handle vertical dragging to re-arrange tracks. We don't support vertical rearranging if you're dragging via
		// a key, as the built in offset causes it to always jump down a row even without moving the mouse.
		if (Track->SupportsMultipleRows() && AllSections.Num() > 1 && bAllowVerticalMovement)
		{
			// Compute the max row index whilst disregarding the one we're dragging
			int32 MaxRowIndex = 0;
			for (UMovieSceneSection* NonDraggedSection : NonDraggedSections)
			{
				if (NonDraggedSection != Section)
				{
					MaxRowIndex = FMath::Max(NonDraggedSection->GetRowIndex() + 1, MaxRowIndex);
				}
			}

			// Handle sub-track and non-sub-track dragging
			if (TrackModel->IsA<FTrackModel>())
			{
				const int32 NumRows = FMath::Max(Section->GetRowIndex() + 1, MaxRowIndex);

				// Find the total height of the track - this is necessary because tracks may contain key areas, but they will not use sub tracks unless there is more than one row
				const FVirtualGeometry VirtualGeometry = TrackModel->CastThis<FTrackModel>()->GetVirtualGeometry();

				// Assume same height rows
				const float VirtualSectionHeight = VirtualGeometry.NestedBottom - VirtualGeometry.Top;
				const float VirtualRowHeight = VirtualSectionHeight / NumRows;
				const float MouseOffsetWithinRow = VirtualMousePos.Y - (VirtualGeometry.Top + (VirtualRowHeight * TargetRowIndex));

				if (MouseOffsetWithinRow < VirtualRowHeight || MouseOffsetWithinRow > VirtualRowHeight)
				{
					const int32 NewIndex = FMath::FloorToInt((VirtualMousePos.Y - VirtualGeometry.Top) / VirtualRowHeight);
					TargetRowIndex = FMath::Clamp(NewIndex, 0, MaxRowIndex);
				}

				// If close to the top of the row, move else everything down
				if (VirtualMousePos.Y <= VirtualGeometry.Top || LocalMousePos.Y <= 0)
				{
					TargetRowIndex = -1;
				}
			}
			else if (TrackModel->IsA<FTrackRowModel>())
			{
				TSharedPtr<FTrackModel> ParentTrack = TrackModel->FindAncestorOfType<FTrackModel>();
				if (ensure(ParentTrack.IsValid()))
				{
					int32 ChildIndex = 0;
					for (TSharedPtr<FViewModel> ChildNode : ParentTrack->GetChildren())
					{
						FVirtualGeometry ChildVirtualGeometry;
						if (IGeometryExtension* ChildGeometryExtension = ChildNode->CastThis<IGeometryExtension>())
						{
							ChildVirtualGeometry = ChildGeometryExtension->GetVirtualGeometry();
						}

						float VirtualSectionTop = ChildVirtualGeometry.Top;
						float VirtualSectionBottom = ChildVirtualGeometry.NestedBottom;

						if (ChildIndex == 0 && (VirtualMousePos.Y <= VirtualSectionTop || LocalMousePos.Y <= 0))
						{
							TargetRowIndex = 0;
							FTrackRowModel* TrackRowModel = TrackModel->CastThis<FTrackRowModel>();
							for (TSharedPtr<FSectionModel> SectionNode : TrackRowModel->GetTrackAreaModelListAs<FSectionModel>())
							{
								if (!Sections.Contains(SectionNode->GetSection()))
								{
									TargetRowIndex = -1;
									break;
								}
							}
							break;
						}
						else if (VirtualMousePos.Y < VirtualSectionBottom)
						{
							TargetRowIndex = ChildIndex;
							break;
						}
						else
						{
							TargetRowIndex = ChildIndex + 1;
						}

						++ChildIndex;
					}
				
					// Track if we're expanding a parent track so we can unexpand it if we stop targeting it
					if (TargetRowIndex > 0)
					{
						if (!ParentTrack->IsExpanded() && ParentTrack != ExpandedParentTrack)
						{
							if (TSharedPtr<FTrackModel> ExpandedParentTrackPinned = ExpandedParentTrack.Pin())
							{
								ExpandedParentTrackPinned->SetExpansion(false);
								ExpandedParentTrack = nullptr;
							}
							ExpandedParentTrack = ParentTrack;
							ParentTrack->SetExpansion(true);
						}
					}
					else if (TSharedPtr<FTrackModel> ExpandedParentTrackPinned = ExpandedParentTrack.Pin())
					{
						ExpandedParentTrackPinned->SetExpansion(false);
						ExpandedParentTrack = nullptr;
					}
				}
			}
		}

		bool bDeltaX = DesiredDeltaX != 0;
		bool bDeltaY = TargetRowIndex != Section->GetRowIndex();
		const int32 TargetRowDelta = TargetRowIndex - Section->GetRowIndex();

		// Prevent flickering by only moving sections if the user has actually made an effort to do so
		if (bDeltaY && PrevMousePosY.IsSet())
		{
			// Check mouse has been moved in the direction of intended move
			if ((TargetRowDelta < 0 && LocalMousePos.Y - PrevMousePosY.GetValue() > 1.0f) || (TargetRowDelta > 0 && LocalMousePos.Y - PrevMousePosY.GetValue() < 1.0f))
			{
				// Mouse was not moved in the direction the section wants to swap
				// Assume offset is due to UI relayout and block moving the section
				bDeltaY = false;
			}
		}

		// Horizontal movement
		if (bDeltaX)
		{
			Section->MoveSection(MaxDeltaX.Get(DesiredDeltaX));
		}


		// Vertical movement
		if (bDeltaY && !bSectionsAreOnDifferentRows &&
			(
				Section->GetBlendType().IsValid() ||
				!Section->OverlapsWithSections(NonDraggedSections, TargetRowIndex - Section->GetRowIndex(), DesiredDeltaX.Value)
				)
			)
		{
			// Reached the top, move everything else we're not moving downwards
			if (TargetRowIndex == -1)
			{
				if (!bSectionsAreOnDifferentRows)
				{
					// If the sections being moved are all at the top, and all others are below it, do nothing
					bool bSectionsBeingMovedAreAtTop = true;
					for (const FInitialRowIndex& InitialRowIndex : InitialSectionRowIndicies)
					{
						if (!Sections.Contains(InitialRowIndex.Section))
						{
							if (InitialRowIndex.RowIndex <= FirstRowIndex)
							{
								bSectionsBeingMovedAreAtTop = false;
								break;
							}
						}
					}

					if (!bSectionsBeingMovedAreAtTop)
					{
						for (const FInitialRowIndex& InitialRowIndex : InitialSectionRowIndicies)
						{
							if (!Sections.Contains(InitialRowIndex.Section))
							{
								InitialRowIndex.Section->Modify();
								InitialRowIndex.Section->SetRowIndex(InitialRowIndex.RowIndex + 1);
								bRowIndexChanged = true;
							}
						}
					}
				}
			}
			else
			{
				Section->Modify();
				Section->SetRowIndex(TargetRowIndex);
				bRowIndexChanged = true;
			}
		}
	}

	if (bRowIndexChanged)
	{
		PrevMousePosY = LocalMousePos.Y;

		// @todo_sequence_mvvm: Fix this code as well - is it necessary if we no longer destructively re-populate the tree when data changes?
		// Expand track node if it wasn't already expanded. This ensures that multi row tracks will show multiple rows if regenerated
		//for (TSharedPtr<FViewModel> TrackModel : Tracks)
		//{
		//	IOutlinerExtension* OutlinerExtension = TrackModel->CastThis<IOutlinerExtension>(TrackModel);
		//	bool bIsTrackExpanded = (!OutlinerExtension || OutlinerExtension->IsExpanded());
		//	if (!bIsTrackExpanded && TrackModel->GetSubTrackMode() == FSequencerTrackNode::ESubTrackMode::None)
		//	{
		//		TArray<TSharedRef<ISequencerSection> > TrackNodeSections = TrackModel->GetSections();
		//		if (TrackNodeSections.Num() && TrackNodeSections[0]->GetSectionObject())
		//		{
		//			int32 SectionFirstRowIndex = TrackNodeSections[0]->GetSectionObject()->GetRowIndex();

		//			for (TSharedRef<ISequencerSection> TrackNodeSection : TrackNodeSections)
		//			{
		//				if (TrackNodeSection->GetSectionObject() && SectionFirstRowIndex != TrackNodeSection->GetSectionObject()->GetRowIndex())
		//				{
		//					TrackNode->SetExpansion(true);
		//					break;
		//				}
		//			}
		//		}
		//	}
		//}
	}

	return bRowIndexChanged;
}

void FMoveKeysAndSections::HandleKeyMovement(TOptional<FFrameNumber> MaxDeltaX, FFrameNumber DesiredDeltaX)
{
	if (KeysAsArray.Num() == 0)
	{
		return;
	}

	// Apply the delta to our key times. We need to get our key time so that we can add the delta
	// to each one so that we come up with a new absolute time for it.
	TArray<FFrameNumber> CurrentKeyTimes;
	CurrentKeyTimes.SetNum(KeysAsArray.Num());
	GetKeyTimes(KeysAsArray, CurrentKeyTimes);

	for (int32 Index = 0; Index < CurrentKeyTimes.Num(); ++Index)
	{
		FSequencerSelectedKey& SelectedKey = KeysAsArray[Index];
		const bool bOwningSectionIsSelected = Sections.Contains(SelectedKey.Section);

		// We don't want to apply delta if we have the key's section selected as well, otherwise they get double
		// transformed (moving the section moves the keys + we add the delta to the key positions).
		if (!bOwningSectionIsSelected)
		{
			CurrentKeyTimes[Index] += MaxDeltaX.Get(DesiredDeltaX);
		}
	}

	// Now set the times back to the keys.
	SetKeyTimes(KeysAsArray, CurrentKeyTimes);

	// Expand any sections containing those keys to encompass their new location
	for (int32 Index = 0; Index < CurrentKeyTimes.Num(); ++Index)
	{
		FSequencerSelectedKey SelectedKey = KeysAsArray[Index];

		UMovieSceneSection* Section = SelectedKey.Section;
		if (ModifiedNonSelectedSections.Contains(Section))
		{
			// If the key moves outside of the section resize the section to fit the key
			// @todo Sequencer - Doesn't account for hitting other sections 
			const FFrameNumber   NewKeyTime = CurrentKeyTimes[Index];
			TRange<FFrameNumber> SectionRange = Section->GetRange();

			if (!SectionRange.Contains(NewKeyTime))
			{
				TRange<FFrameNumber> NewRange = TRange<FFrameNumber>::Hull(SectionRange, TRange<FFrameNumber>(NewKeyTime));
				Section->SetRange(NewRange);
			}
		}
	}


	// Snap the play time to the new dragged key time if all the keyframes were dragged to the same time
	if (Settings->GetSnapPlayTimeToDraggedKey() && CurrentKeyTimes.Num())
	{
		FFrameNumber FirstFrame = CurrentKeyTimes[0];
		auto         EqualsFirstFrame = [=](FFrameNumber In)
		{
			return In == FirstFrame;
		};

		if (Algo::AllOf(CurrentKeyTimes, EqualsFirstFrame))
		{
			Sequencer.SetLocalTime(FirstFrame);
		}
	}

	// Explicitly mark everything as changed to ensure that the UI is responsive during a drag
	for (TWeakObjectPtr<UMovieSceneSection> Section : ModifiedNonSelectedSections)
	{
		if (Section.Get())
		{
			Section.Get()->MarkAsChanged();
			Section.Get()->BroadcastChanged();
		}
	}
}<|MERGE_RESOLUTION|>--- conflicted
+++ resolved
@@ -635,21 +635,6 @@
 	}
 
 
-<<<<<<< HEAD
-	for (const TWeakObjectPtr<UMovieSceneSection>& WeakSection : InSelectedSections)
-	{
-		const UMovieSceneSection* SelectedSection = WeakSection.Get();
-		Sections.AddUnique(WeakSection);
-
-		UMovieScene* MovieScene = InSequencer.GetFocusedMovieSceneSequence()->GetMovieScene();
-		if (MovieScene)
-		{
-			// If the section is in a group, we also want to add the sections it is grouped with
-			const FMovieSceneSectionGroup* SectionGroup = MovieScene->GetSectionGroup(*SelectedSection);
-			if (SectionGroup)
-			{
-				for (TWeakObjectPtr<UMovieSceneSection> WeakGroupedSection : *SectionGroup)
-=======
 	if (EnumHasAnyFlags(MoveType, ESequencerMoveOperationType::MoveSections))
 	{
 		for (TWeakPtr<FViewModel> WeakSelectedModel : Sequencer.GetSelection().GetSelectedTrackAreaItems())
@@ -681,20 +666,14 @@
 			{
 				// If the section is in a group, we also want to add the sections it is grouped with
 				if (const FMovieSceneSectionGroup* SectionGroup = MovieScene->GetSectionGroup(*Section))
->>>>>>> d731a049
-				{
-					// Verify sections are still valid, and are not infinite.
-					if (WeakGroupedSection.IsValid())
+				{
+					for (TWeakObjectPtr<UMovieSceneSection> WeakGroupedSection : *SectionGroup)
 					{
-<<<<<<< HEAD
-						Sections.AddUnique(WeakGroupedSection);
-=======
 						// Verify sections are still valid, and are not infinite.
 						if (WeakGroupedSection.IsValid())
 						{
 							Sections.Add(WeakGroupedSection.Get());
 						}
->>>>>>> d731a049
 					}
 				}
 			}
