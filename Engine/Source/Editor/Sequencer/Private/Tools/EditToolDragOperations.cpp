--- conflicted
+++ resolved
@@ -8,10 +8,7 @@
 #include "Sequencer.h"
 #include "SequencerSettings.h"
 #include "SequencerCommonHelpers.h"
-<<<<<<< HEAD
-=======
 #include "MVVM/Selection/Selection.h"
->>>>>>> 4af6daef
 #include "MVVM/ViewModels/ViewModel.h"
 #include "MVVM/SectionModelStorageExtension.h"
 #include "MVVM/Extensions/IDraggableTrackAreaExtension.h"
@@ -110,16 +107,10 @@
 	, bIsSlipping(bInIsSlipping)
 	, MouseDownTime(0)
 {
-<<<<<<< HEAD
-	Sections.Reserve(InSections.Num());
-
-	for (TWeakObjectPtr<UMovieSceneSection> WeakSection : InSections)
-=======
 	TSet<UMovieSceneSection*> SelectedSections = Sequencer.GetViewModel()->GetSelection()->GetSelectedSections();
 	Sections.Reserve(SelectedSections.Num());
 
 	for (TWeakObjectPtr<UMovieSceneSection> WeakSection : SelectedSections)
->>>>>>> 4af6daef
 	{
 		UMovieSceneSection* Section = WeakSection.Get();
 		if (Section)
@@ -630,23 +621,12 @@
 {
 	using namespace UE::Sequencer;
 
-<<<<<<< HEAD
-	bAllowVerticalMovement = HotspotCast<FSectionHotspotBase>(InSequencer.GetViewModel()->GetTrackArea()->GetHotspot()) != nullptr;
-=======
 	TSharedPtr<FSequencerEditorViewModel> SequencerViewModel = InSequencer.GetViewModel()->CastThisShared<FSequencerEditorViewModel>();
 	bAllowVerticalMovement = HotspotCast<FSectionHotspotBase>(SequencerViewModel->GetHotspot()) != nullptr;
->>>>>>> 4af6daef
 
 	if (EnumHasAnyFlags(MoveType, ESequencerMoveOperationType::MoveKeys))
 	{
 		// Filter out the keys on sections that are read only
-<<<<<<< HEAD
-		for (const FSequencerSelectedKey& SelectedKey : Sequencer.GetSelection().GetSelectedKeys())
-		{
-			if (!SelectedKey.Section->IsReadOnly())
-			{
-				Keys.Add(SelectedKey);
-=======
 		const FKeySelection& KeySelection = Sequencer.GetViewModel()->GetSelection()->KeySelection;
 
 		Keys.Reserve(KeySelection.Num());
@@ -658,7 +638,6 @@
 			if (Section && !Section->IsReadOnly())
 			{
 				Keys.Emplace(FSequencerSelectedKey(*Section, Channel, Key));
->>>>>>> 4af6daef
 			}
 		}
 
@@ -667,24 +646,14 @@
 
 	if (EnumHasAnyFlags(MoveType, ESequencerMoveOperationType::MoveSections))
 	{
-<<<<<<< HEAD
-		for (TWeakPtr<FViewModel> WeakSelectedModel : Sequencer.GetSelection().GetSelectedTrackAreaItems())
-		{
-			if (TSharedPtr<IDraggableTrackAreaExtension> DraggableItem = ICastable::CastWeakPtrShared<IDraggableTrackAreaExtension>(WeakSelectedModel))
-			{
-				DraggableItem->OnBeginDrag(*this);
-			}
-=======
 		for (TViewModelPtr<IDraggableTrackAreaExtension> DraggableItem : Sequencer.GetViewModel()->GetSelection()->TrackArea.Filter<IDraggableTrackAreaExtension>())
 		{
 			DraggableItem->OnBeginDrag(*this);
->>>>>>> 4af6daef
 		}
 	}
 
 	// Always move selected marked frames along with keys and/or sections.
-<<<<<<< HEAD
-	MarkedFrames = Sequencer.GetSelection().GetSelectedMarkedFrames();
+	MarkedFrames = Sequencer.GetViewModel()->GetSelection()->MarkedFrames.GetSelected();
 }
 
 void FMoveKeysAndSections::AddSnapTime(FFrameNumber SnapTime)
@@ -696,20 +665,6 @@
 {
 	using namespace UE::Sequencer;
 
-=======
-	MarkedFrames = Sequencer.GetViewModel()->GetSelection()->MarkedFrames.GetSelected();
-}
-
-void FMoveKeysAndSections::AddSnapTime(FFrameNumber SnapTime)
-{
-	RelativeSnapOffsets.Add(SnapTime);
-}
-
-void FMoveKeysAndSections::AddModel(TSharedPtr<UE::Sequencer::FViewModel> Model)
-{
-	using namespace UE::Sequencer;
-
->>>>>>> 4af6daef
 	if (FSectionModel* SectionModel = Model->CastThis<FSectionModel>())
 	{
 		if (UMovieSceneSection* Section = SectionModel->GetSection())
@@ -804,11 +759,7 @@
 	{
 		return;
 	}
-<<<<<<< HEAD
-
-=======
 	
->>>>>>> 4af6daef
 	// Convert the current mouse position to a time
 	FVector2D  VirtualMousePos = VirtualTrackArea.PhysicalToVirtual(LocalMousePos);
 	FFrameTime MouseTime = VirtualTrackArea.PixelToFrame(LocalMousePos.X);
@@ -827,16 +778,10 @@
 		const bool bSnapToLikeTypes = (KeysAsArray.Num() > 0 && Settings->GetSnapKeyTimesToKeys()) || (Sections.Num() > 0 && Settings->GetSnapSectionTimesToSections());
 
 		SnapField.GetValue().SetSnapToInterval(bSnapToInterval);
-<<<<<<< HEAD
-
-		// RelativeSnapOffsets contains both our sections and our keys, and we add them all as potential things that can snap to stuff.
-		if (bSnapToLikeTypes)
-=======
 		SnapField.GetValue().SetSnapToLikeTypes(bSnapToLikeTypes);
 
 		// RelativeSnapOffsets contains both our sections and our keys, and we add them all as potential things that can snap to stuff.
 		if (bSnapToLikeTypes || bSnapToInterval)
->>>>>>> 4af6daef
 		{
 			ValidSnapMarkers.SetNumUninitialized(RelativeSnapOffsets.Num());
 			for (int32 Index = 0; Index < RelativeSnapOffsets.Num(); ++Index)
@@ -882,11 +827,7 @@
 
 	// Update our marked frames by moving them by our delta.
 	HandleMarkedFrameMovement(MaxDeltaX, MouseDeltaTime);
-<<<<<<< HEAD
-
-=======
 	
->>>>>>> 4af6daef
 	// Get a list of the unique tracks in this selection and update their easing so previews draw interactively as you drag.
 	TSet<UMovieSceneTrack*> Tracks;
 	FMovieSceneSectionMovedParams SectionMovedParams(EPropertyChangeType::Interactive);
@@ -1151,24 +1092,13 @@
 
 	// If sections are all on different rows or from different tracks, don't set row indices for anything because it leads to odd behavior.
 	bool bSectionsAreOnDifferentRows = false;
-<<<<<<< HEAD
-	int32 FirstRowIndex = -1;
-=======
 	TOptional<int32> LowestRowIndex;
 	TOptional<int32> HighestRowIndex;
->>>>>>> 4af6daef
 	UMovieSceneTrack* FirstTrack = nullptr;
 
 	for (UMovieSceneSection* Section : Sections)
 	{
 		UMovieSceneTrack* Track = Section->GetTypedOuter<UMovieSceneTrack>();
-<<<<<<< HEAD
-		if (FirstRowIndex == -1)
-		{
-			FirstRowIndex = Section->GetRowIndex();
-		}
-		if (FirstRowIndex != Section->GetRowIndex())
-=======
 		if (!LowestRowIndex.IsSet() || LowestRowIndex.GetValue() < Section->GetRowIndex())
 		{
 			LowestRowIndex = Section->GetRowIndex();
@@ -1178,7 +1108,6 @@
 			HighestRowIndex = Section->GetRowIndex();
 		}
 		if (LowestRowIndex.IsSet() && LowestRowIndex.GetValue() != Section->GetRowIndex())
->>>>>>> 4af6daef
 		{
 			bSectionsAreOnDifferentRows = true;
 		}
@@ -1203,24 +1132,14 @@
 	bool bRowIndexChanged = false;
 	for (UMovieSceneSection* Section : Sections)
 	{
-<<<<<<< HEAD
-		TSharedPtr<FSectionModel>      SectionModel = SectionStorage->FindModelForSection(Section);
-		TSharedPtr<FViewModel> TrackModel   = SectionModel ? SectionModel->GetParentTrackModel() : nullptr;
-		if (!SectionModel || !TrackModel)
-=======
 		TSharedPtr<FSectionModel>      SectionModel  = SectionStorage->FindModelForSection(Section);
 		TViewModelPtr<ITrackExtension> TrackExtModel = SectionModel ? SectionModel->GetParentTrackModel() : nullptr;
 		if (!SectionModel || !TrackExtModel)
->>>>>>> 4af6daef
 		{
 			continue;
 		}
 
-<<<<<<< HEAD
-		UMovieSceneTrack* Track = TrackModel->CastThis<ITrackExtension>()->GetTrack();
-=======
 		UMovieSceneTrack* Track = TrackExtModel->GetTrack();
->>>>>>> 4af6daef
 
 		const TArray<UMovieSceneSection*>& AllSections = Track->GetAllSections();
 
@@ -1233,11 +1152,7 @@
 			}
 		}
 
-<<<<<<< HEAD
-		Tracks.AddUnique(TrackModel);
-=======
 		Tracks.AddUnique(TrackExtModel.AsModel());
->>>>>>> 4af6daef
 
 		int32 TargetRowIndex = Section->GetRowIndex();
 
@@ -1259,20 +1174,12 @@
 			}
 
 			// Handle sub-track and non-sub-track dragging
-<<<<<<< HEAD
-			if (TrackModel->IsA<FTrackModel>())
-=======
 			if (TViewModelPtr<FTrackModel> TrackModel = TrackExtModel.ImplicitCast())
->>>>>>> 4af6daef
 			{
 				const int32 NumRows = FMath::Max(Section->GetRowIndex() + 1, MaxRowIndex);
 
 				// Find the total height of the track - this is necessary because tracks may contain key areas, but they will not use sub tracks unless there is more than one row
-<<<<<<< HEAD
-				const FVirtualGeometry VirtualGeometry = TrackModel->CastThis<FTrackModel>()->GetVirtualGeometry();
-=======
 				const FVirtualGeometry VirtualGeometry = TrackModel->GetVirtualGeometry();
->>>>>>> 4af6daef
 
 				// Assume same height rows
 				const float VirtualSectionHeight = VirtualGeometry.NestedBottom - VirtualGeometry.Top;
@@ -1291,15 +1198,9 @@
 					TargetRowIndex = -1;
 				}
 			}
-<<<<<<< HEAD
-			else if (TrackModel->IsA<FTrackRowModel>())
-			{
-				TSharedPtr<FTrackModel> ParentTrack = TrackModel->FindAncestorOfType<FTrackModel>();
-=======
 			else if (TViewModelPtr<FTrackRowModel> TrackRow = TrackExtModel.ImplicitCast())
 			{
 				TSharedPtr<FTrackModel> ParentTrack = TrackExtModel.AsModel()->FindAncestorOfType<FTrackModel>();
->>>>>>> 4af6daef
 				if (ensure(ParentTrack.IsValid()))
 				{
 					int32 ChildIndex = 0;
@@ -1317,12 +1218,7 @@
 						if (ChildIndex == 0 && (VirtualMousePos.Y <= VirtualSectionTop || LocalMousePos.Y <= 0))
 						{
 							TargetRowIndex = 0;
-<<<<<<< HEAD
-							FTrackRowModel* TrackRowModel = TrackModel->CastThis<FTrackRowModel>();
-							for (TSharedPtr<FSectionModel> SectionNode : TrackRowModel->GetTrackAreaModelListAs<FSectionModel>())
-=======
 							for (TSharedPtr<FSectionModel> SectionNode : TrackRow->GetTrackAreaModelListAs<FSectionModel>())
->>>>>>> 4af6daef
 							{
 								if (!Sections.Contains(SectionNode->GetSection()))
 								{
@@ -1434,10 +1330,30 @@
 			}
 			else
 			{
-<<<<<<< HEAD
-				Section->Modify();
-				Section->SetRowIndex(TargetRowIndex);
-				bRowIndexChanged = true;
+				if (!bSectionsAreOnDifferentRows)
+				{
+					// If the sections being moved are all at the bottom, and all others are aove it, do nothing
+					bool bSectionsBeingMovedAreAtBottom = true;
+
+					for (const FInitialRowIndex& InitialRowIndex : InitialSectionRowIndicies)
+					{
+						if (!Sections.Contains(InitialRowIndex.Section))
+						{
+							if (HighestRowIndex.IsSet() && InitialRowIndex.RowIndex >= HighestRowIndex.GetValue())
+							{
+								bSectionsBeingMovedAreAtBottom = false;
+								break;
+							}
+						}
+					}
+
+					if (!bSectionsBeingMovedAreAtBottom || TargetRowIndex < Section->GetRowIndex())
+					{
+						Section->Modify();
+						Section->SetRowIndex(TargetRowIndex);
+						bRowIndexChanged = true;
+					}
+				}
 			}
 		}
 	}
@@ -1470,64 +1386,6 @@
 		//		}
 		//	}
 		//}
-=======
-				if (!bSectionsAreOnDifferentRows)
-				{
-					// If the sections being moved are all at the bottom, and all others are aove it, do nothing
-					bool bSectionsBeingMovedAreAtBottom = true;
-
-					for (const FInitialRowIndex& InitialRowIndex : InitialSectionRowIndicies)
-					{
-						if (!Sections.Contains(InitialRowIndex.Section))
-						{
-							if (HighestRowIndex.IsSet() && InitialRowIndex.RowIndex >= HighestRowIndex.GetValue())
-							{
-								bSectionsBeingMovedAreAtBottom = false;
-								break;
-							}
-						}
-					}
-
-					if (!bSectionsBeingMovedAreAtBottom || TargetRowIndex < Section->GetRowIndex())
-					{
-						Section->Modify();
-						Section->SetRowIndex(TargetRowIndex);
-						bRowIndexChanged = true;
-					}
-				}
-			}
-		}
->>>>>>> 4af6daef
-	}
-
-	if (bRowIndexChanged)
-	{
-		PrevMousePosY = LocalMousePos.Y;
-
-		// @todo_sequence_mvvm: Fix this code as well - is it necessary if we no longer destructively re-populate the tree when data changes?
-		// Expand track node if it wasn't already expanded. This ensures that multi row tracks will show multiple rows if regenerated
-		//for (TSharedPtr<FViewModel> TrackModel : Tracks)
-		//{
-		//	IOutlinerExtension* OutlinerExtension = TrackModel->CastThis<IOutlinerExtension>(TrackModel);
-		//	bool bIsTrackExpanded = (!OutlinerExtension || OutlinerExtension->IsExpanded());
-		//	if (!bIsTrackExpanded && TrackModel->GetSubTrackMode() == FSequencerTrackNode::ESubTrackMode::None)
-		//	{
-		//		TArray<TSharedRef<ISequencerSection> > TrackNodeSections = TrackModel->GetSections();
-		//		if (TrackNodeSections.Num() && TrackNodeSections[0]->GetSectionObject())
-		//		{
-		//			int32 SectionFirstRowIndex = TrackNodeSections[0]->GetSectionObject()->GetRowIndex();
-
-		//			for (TSharedRef<ISequencerSection> TrackNodeSection : TrackNodeSections)
-		//			{
-		//				if (TrackNodeSection->GetSectionObject() && SectionFirstRowIndex != TrackNodeSection->GetSectionObject()->GetRowIndex())
-		//				{
-		//					TrackNode->SetExpansion(true);
-		//					break;
-		//				}
-		//			}
-		//		}
-		//	}
-		//}
 	}
 
 	return bRowIndexChanged;
