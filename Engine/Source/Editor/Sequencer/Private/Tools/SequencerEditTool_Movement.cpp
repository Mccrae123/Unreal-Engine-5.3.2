// Copyright Epic Games, Inc. All Rights Reserved.

#include "Tools/SequencerEditTool_Movement.h"
#include "Editor.h"
#include "Fonts/FontMeasure.h"
#include "Styling/CoreStyle.h"
#include "EditorStyleSet.h"
#include "SequencerCommonHelpers.h"
#include "SSequencer.h"
#include "ISequencerHotspot.h"
#include "SequencerHotspots.h"
#include "VirtualTrackArea.h"
#include "SequencerSettings.h"
#include "Tools/EditToolDragOperations.h"
#include "IKeyArea.h"
#include "Widgets/Layout/SBox.h"
#include "Framework/Application/SlateApplication.h"
#include "Misc/Timecode.h"
#include "MovieSceneTimeHelpers.h"

const FName FSequencerEditTool_Movement::Identifier = "Movement";


FSequencerEditTool_Movement::FSequencerEditTool_Movement(FSequencer& InSequencer)
	: FSequencerEditTool(InSequencer)
	, CursorDecorator(nullptr)
{ }


FReply FSequencerEditTool_Movement::OnMouseButtonDown(SWidget& OwnerWidget, const FGeometry& MyGeometry, const FPointerEvent& MouseEvent)
{
	TSharedRef<SSequencer> SequencerWidget = StaticCastSharedRef<SSequencer>(Sequencer.GetSequencerWidget());

	TSharedPtr<ISequencerHotspot> Hotspot = Sequencer.GetHotspot();

	DelayedDrag.Reset();

	if (MouseEvent.GetEffectingButton() == EKeys::LeftMouseButton || MouseEvent.GetEffectingButton() == EKeys::MiddleMouseButton)
	{
		const FVirtualTrackArea VirtualTrackArea = SequencerWidget->GetVirtualTrackArea();

		DelayedDrag = FDelayedDrag_Hotspot(VirtualTrackArea.CachedTrackAreaGeometry().AbsoluteToLocal(MouseEvent.GetScreenSpacePosition()), MouseEvent.GetEffectingButton(), Hotspot);

 		if (Sequencer.GetSequencerSettings()->GetSnapPlayTimeToPressedKey() || (MouseEvent.IsShiftDown() && MouseEvent.GetEffectingButton() == EKeys::LeftMouseButton) )
		{
			if (DelayedDrag->Hotspot.IsValid())
			{
				if (DelayedDrag->Hotspot->GetType() == ESequencerHotspot::Key)
				{
					TOptional<FFrameNumber> Time = StaticCastSharedPtr<FKeyHotspot>(DelayedDrag->Hotspot)->GetTime();
					if (Time.IsSet())
					{
						Sequencer.SetLocalTime(Time.GetValue());
					}
				}
			}
		}

		UpdateCursorDecorator(MyGeometry, MouseEvent);

		return FReply::Handled().PreventThrottling();
	}

	UpdateCursorDecorator(MyGeometry, MouseEvent);

	return FReply::Unhandled();
}


FReply FSequencerEditTool_Movement::OnMouseMove(SWidget& OwnerWidget, const FGeometry& MyGeometry, const FPointerEvent& MouseEvent)
{
	if (DelayedDrag.IsSet())
	{
		TSharedRef<SSequencer> SequencerWidget = StaticCastSharedRef<SSequencer>(Sequencer.GetSequencerWidget());
		const FVirtualTrackArea VirtualTrackArea = SequencerWidget->GetVirtualTrackArea();

		FReply Reply = FReply::Handled();

		if (DelayedDrag->IsDragging())
		{
			// If we're already dragging, just update the drag op if it exists
			if (DragOperation.IsValid())
			{
				DragPosition = MyGeometry.AbsoluteToLocal(MouseEvent.GetScreenSpacePosition());

				if (Sequencer.GetSequencerSettings()->GetIsSnapEnabled() && Sequencer.GetSequencerSettings()->GetSnapKeysAndSectionsToPlayRange() && !Sequencer.GetSequencerSettings()->ShouldKeepPlayRangeInSectionBounds())
				{
					DragPosition.X = FMath::Max(DragPosition.X, 0.f);
					FFrameTime CurrentTime = VirtualTrackArea.PixelToFrame(DragPosition.X);
					CurrentTime = UE::MovieScene::ClampToDiscreteRange(CurrentTime, Sequencer.GetPlaybackRange());
					DragPosition.X = VirtualTrackArea.FrameToPixel(CurrentTime);
				}
					
				double CurrentTime = VirtualTrackArea.PixelToSeconds(DragPosition.X);
				Sequencer.UpdateAutoScroll(CurrentTime);

				DragOperation->OnDrag(MouseEvent, DragPosition, VirtualTrackArea);
			}
		}
		// Otherwise we can attempt a new drag
		else if (DelayedDrag->AttemptDragStart(MouseEvent))
		{
			DragOperation = CreateDrag(MouseEvent);

			if (DragOperation.IsValid())
			{
				DragOperation->OnBeginDrag(MouseEvent, DelayedDrag->GetInitialPosition(), VirtualTrackArea);

				// Steal the capture, as we're now the authoritative widget in charge of a mouse-drag operation
				Reply.CaptureMouse(OwnerWidget.AsShared());
			}
		}

		UpdateCursorDecorator(MyGeometry, MouseEvent);

		return Reply;
	}

	UpdateCursorDecorator(MyGeometry, MouseEvent);

	return FReply::Unhandled();
}

bool FSequencerEditTool_Movement::GetHotspotTime(FFrameTime& HotspotTime) const
{
	if (DelayedDrag->Hotspot.IsValid())
	{
		TOptional<FFrameNumber> OptionalHotspotTime = DelayedDrag->Hotspot->GetTime();
		if (OptionalHotspotTime.IsSet())
		{
			HotspotTime = OptionalHotspotTime.GetValue();
			return true;
		}
	}
	return false;
}

FFrameTime FSequencerEditTool_Movement::GetHotspotOffsetTime(FFrameTime CurrentTime) const
{
	//@todo abstract dragging offset from shift
	if (DelayedDrag->Hotspot.IsValid() && FSlateApplication::Get().GetModifierKeys().IsShiftDown())
	{
		TOptional<FFrameTime> OptionalOffsetTime = DelayedDrag->Hotspot->GetOffsetTime();
		if (OptionalOffsetTime.IsSet())
		{
			return OptionalOffsetTime.GetValue();
		}
	}
	return CurrentTime - OriginalHotspotTime;
}

TSharedPtr<ISequencerEditToolDragOperation> FSequencerEditTool_Movement::CreateDrag(const FPointerEvent& MouseEvent)
{
	FSequencerSelection& Selection = Sequencer.GetSelection();
	TSharedRef<SSequencer> SequencerWidget = StaticCastSharedRef<SSequencer>(Sequencer.GetSequencerWidget());

	GetHotspotTime(OriginalHotspotTime);

	if (DelayedDrag->Hotspot.IsValid())
	{
		// Let the hotspot start a drag first, if it wants to
		auto HotspotDrag = DelayedDrag->Hotspot->InitiateDrag(Sequencer);
		if (HotspotDrag.IsValid())
		{
			return HotspotDrag;
		}
		auto HotspotType = DelayedDrag->Hotspot->GetType();

		const bool bSectionsSelected = Selection.GetSelectedSections().Num() > 0;
		const bool bKeySelected = Selection.GetSelectedKeys().Num() > 0;
		// @todo sequencer: Make this a customizable UI command modifier?
		const bool bIsDuplicateEvent = MouseEvent.IsAltDown() || MouseEvent.GetEffectingButton() == EKeys::MiddleMouseButton;
		const bool bHotspotIsSection = HotspotType == ESequencerHotspot::Section;

		// If they have both keys and sections selected then we only support moving them right now, so we
		// check for that first before trying to figure out if they're resizing or dilating.
		if (bSectionsSelected && bKeySelected && !bIsDuplicateEvent)
		{
			return MakeShareable(new FMoveKeysAndSections(Sequencer, Selection.GetSelectedKeys(), Selection.GetSelectedSections(), bHotspotIsSection));
		}
		else if (bIsDuplicateEvent)
		{
			if (HotspotType == ESequencerHotspot::Key)
			{
				TArrayView<const FSequencerSelectedKey> HoveredKeys = StaticCastSharedPtr<FKeyHotspot>(DelayedDrag->Hotspot)->Keys;

				auto AnyUnselectedKey = [&Selection](const FSequencerSelectedKey& InKey)
				{
					return !Selection.IsSelected(InKey);
				};

				if (HoveredKeys.ContainsByPredicate(AnyUnselectedKey))
				{
					// If any are not selected, we'll treat this as a unique drag
					Selection.EmptySelectedKeys();
					Selection.EmptySelectedSections();
					Selection.EmptyNodesWithSelectedKeysOrSections();
					for (const FSequencerSelectedKey& Key : HoveredKeys)
					{
						Selection.AddToSelection(Key);
					}
					SequencerHelpers::UpdateHoveredNodeFromSelectedKeys(Sequencer);
				}
			}
			else if (HotspotType == ESequencerHotspot::Section)
			{
				UMovieSceneSection* HoveredSection = StaticCastSharedPtr<FSectionHotspot>(DelayedDrag->Hotspot)->WeakSection.Get();

				if (!Selection.IsSelected(HoveredSection))
				{
					Selection.EmptySelectedKeys();
					Selection.EmptySelectedSections();
					Selection.EmptyNodesWithSelectedKeysOrSections();
					Selection.AddToSelection(HoveredSection);
					SequencerHelpers::UpdateHoveredNodeFromSelectedSections(Sequencer);
				}
			}

			return MakeShareable(new FDuplicateKeysAndSections(Sequencer, Selection.GetSelectedKeys(), Selection.GetSelectedSections(), bHotspotIsSection));
		}


		UMovieSceneSection* SectionToDrag = nullptr;
		if (HotspotType == ESequencerHotspot::Section || HotspotType == ESequencerHotspot::EasingArea)
		{
			SectionToDrag = StaticCastSharedPtr<FSectionHotspot>(DelayedDrag->Hotspot)->WeakSection.Get();
		}

		// Moving section(s)?
		if (SectionToDrag)
		{
			if (!Selection.IsSelected(SectionToDrag))
			{
				Selection.EmptySelectedKeys();
				Selection.EmptySelectedSections();
				Selection.EmptyNodesWithSelectedKeysOrSections();
				Selection.AddToSelection(SectionToDrag);
				SequencerHelpers::UpdateHoveredNodeFromSelectedSections(Sequencer);
			}

			if (MouseEvent.IsShiftDown())
			{
				const bool bDraggingByEnd = false;
				const bool bIsSlipping = true;
				return MakeShareable( new FResizeSection( Sequencer, Selection.GetSelectedSections(), bDraggingByEnd, bIsSlipping ) );
			}
			else
			{
				TSet<FSequencerSelectedKey> EmptyKeySet;
				return MakeShareable( new FMoveKeysAndSections( Sequencer, EmptyKeySet, Selection.GetSelectedSections(), true) );
			}
		}
		// Moving key(s)?
		else if (HotspotType == ESequencerHotspot::Key)
		{
			TArrayView<const FSequencerSelectedKey> HoveredKeys = StaticCastSharedPtr<FKeyHotspot>(DelayedDrag->Hotspot)->Keys;

			auto AnyUnselectedKey = [&Selection](const FSequencerSelectedKey& InKey)
			{
				return !Selection.IsSelected(InKey);
			};

			if (HoveredKeys.ContainsByPredicate(AnyUnselectedKey))
			{
				// If any are not selected, we'll treat this as a unique drag
				Selection.EmptySelectedKeys();
				Selection.EmptySelectedSections();
				Selection.EmptyNodesWithSelectedKeysOrSections();
				for (const FSequencerSelectedKey& Key : HoveredKeys)
				{
					Selection.AddToSelection(Key);
				}
				SequencerHelpers::UpdateHoveredNodeFromSelectedKeys(Sequencer);
			}

			TSet<TWeakObjectPtr<UMovieSceneSection>> NoSections;
			return MakeShareable( new FMoveKeysAndSections( Sequencer, Selection.GetSelectedKeys(), NoSections, false) );
		}
	}
	// If we're not dragging a hotspot, sections take precedence over keys
	else if (Selection.GetSelectedSections().Num())
	{
		TSet<FSequencerSelectedKey> EmptyKeySet;
		return MakeShareable( new FMoveKeysAndSections( Sequencer, EmptyKeySet, Selection.GetSelectedSections(), true ) );
	}
	else if (Selection.GetSelectedKeys().Num())
	{
		TSet<TWeakObjectPtr<UMovieSceneSection>> NoSections;
		return MakeShareable( new FMoveKeysAndSections( Sequencer, Selection.GetSelectedKeys(), NoSections, false) );
	}

	return nullptr;
}


FReply FSequencerEditTool_Movement::OnMouseButtonUp(SWidget& OwnerWidget, const FGeometry& MyGeometry, const FPointerEvent& MouseEvent)
{
	DelayedDrag.Reset();

	if (DragOperation.IsValid())
	{
		TSharedRef<SSequencer> SequencerWidget = StaticCastSharedRef<SSequencer>(Sequencer.GetSequencerWidget());

		DragOperation->OnEndDrag(MouseEvent, MyGeometry.AbsoluteToLocal(MouseEvent.GetScreenSpacePosition()), SequencerWidget->GetVirtualTrackArea());
		DragOperation = nullptr;

		if (MouseEvent.GetEffectingButton() == EKeys::MiddleMouseButton)
		{
			GEditor->EndTransaction();
		}

		Sequencer.StopAutoscroll();

		// Only return handled if we actually started a drag
		return FReply::Handled().ReleaseMouseCapture();
	}

	SequencerHelpers::PerformDefaultSelection(Sequencer, MouseEvent);

	if (MouseEvent.GetEffectingButton() == EKeys::RightMouseButton && !Sequencer.IsReadOnly())
	{
		TSharedPtr<SWidget> MenuContent = SequencerHelpers::SummonContextMenu( Sequencer, MyGeometry, MouseEvent );
		if (MenuContent.IsValid())
		{
			FWidgetPath WidgetPath = MouseEvent.GetEventPath() != nullptr ? *MouseEvent.GetEventPath() : FWidgetPath();

			TSharedPtr<IMenu> Menu = FSlateApplication::Get().PushMenu(
				OwnerWidget.AsShared(),
				WidgetPath,
				MenuContent.ToSharedRef(),
				MouseEvent.GetScreenSpacePosition(),
				FPopupTransitionEffect( FPopupTransitionEffect::ContextMenu )
				);

			// Lock the hotspot while the menu is open
			TSharedPtr<ISequencerHotspot> ExistingHotspot = Sequencer.GetHotspot();
			if (ExistingHotspot.IsValid())
			{
				ExistingHotspot->bIsLocked = true;
			}

			// Unlock and reset the hotspot when the menu closes
			{
				FSequencer* SequencerPtr = &Sequencer;
				Menu->GetOnMenuDismissed().AddLambda(
					[=](TSharedRef<IMenu>)
					{
						if (ExistingHotspot.IsValid())
						{
							ExistingHotspot->bIsLocked = false;
						}
						if (SequencerPtr->GetHotspot() == ExistingHotspot)
						{
							SequencerPtr->SetHotspot(nullptr);
						}
					}
				);
			}

			UpdateCursorDecorator(MyGeometry, MouseEvent);
	
			return FReply::Handled().SetUserFocus(MenuContent.ToSharedRef(), EFocusCause::SetDirectly).ReleaseMouseCapture();
		}
	}

	UpdateCursorDecorator(MyGeometry, MouseEvent);

	return FReply::Handled();
}


void FSequencerEditTool_Movement::OnMouseCaptureLost()
{
<<<<<<< HEAD
	DelayedDrag.Reset();
	DragOperation = nullptr;
	CursorDecorator = nullptr;
=======
	// Delaying nulling out until next tick because this could be invoked during OnMouseMove()
	GEditor->GetTimerManager()->SetTimerForNextTick([this]()
	{
		DelayedDrag.Reset();
		DragOperation = nullptr;
		CursorDecorator = nullptr;
	});
>>>>>>> 6bbb88c8
}


int32 FSequencerEditTool_Movement::OnPaint(const FGeometry& AllottedGeometry, const FSlateRect& MyCullingRect, FSlateWindowElementList& OutDrawElements, int32 LayerId) const
{
	if (CursorDecorator)
	{
		FSlateDrawElement::MakeBox(
			OutDrawElements,
			++LayerId,
			AllottedGeometry.ToPaintGeometry(DragPosition + FVector2D(5, -25), CursorDecorator->ImageSize),
			CursorDecorator
			);
	}

	if (DelayedDrag.IsSet() && DelayedDrag->IsDragging())
	{
		const TSharedPtr<ISequencerHotspot>& Hotspot = DelayedDrag->Hotspot;

		if (Hotspot.IsValid())
		{
			FFrameTime CurrentTime;

			if (GetHotspotTime(CurrentTime))
			{
				TSharedRef<SSequencer> SequencerWidget = StaticCastSharedRef<SSequencer>(Sequencer.GetSequencerWidget());

				const FSlateFontInfo SmallLayoutFont = FCoreStyle::GetDefaultFontStyle("Bold", 10);
				const TSharedRef< FSlateFontMeasure > FontMeasureService = FSlateApplication::Get().GetRenderer()->GetFontMeasureService();
				const FLinearColor DrawColor = FEditorStyle::GetSlateColor("SelectionColor").GetColor(FWidgetStyle());
				const FVector2D BoxPadding = FVector2D(4.0f, 2.0f);
				const float MousePadding = 20.0f;

				// calculate draw position
				const FVirtualTrackArea VirtualTrackArea = SequencerWidget->GetVirtualTrackArea();
				const float HorizontalDelta = DragPosition.X - DelayedDrag->GetInitialPosition().X;
				const float InitialY = DelayedDrag->GetInitialPosition().Y;

				const FVector2D OldPos = FVector2D(VirtualTrackArea.FrameToPixel(OriginalHotspotTime), InitialY);
				const FVector2D NewPos = FVector2D(VirtualTrackArea.FrameToPixel(CurrentTime), InitialY);

				TArray<FVector2D> LinePoints;
				{
					LinePoints.AddUninitialized(2);
					LinePoints[0] = FVector2D(0.0f, 0.0f);
					LinePoints[1] = FVector2D(0.0f, VirtualTrackArea.GetPhysicalSize().Y);
				}

				// draw old position vertical
				FSlateDrawElement::MakeLines(
					OutDrawElements,
					LayerId + 1,
					AllottedGeometry.ToPaintGeometry(FVector2D(OldPos.X, 0.0f), FVector2D(1.0f, 1.0f)),
					LinePoints,
					ESlateDrawEffect::None,
					FLinearColor::White.CopyWithNewOpacity(0.5f),
					false
				);

				// draw new position vertical
				FSlateDrawElement::MakeLines(
					OutDrawElements,
					LayerId + 1,
					AllottedGeometry.ToPaintGeometry(FVector2D(NewPos.X, 0.0f), FVector2D(1.0f, 1.0f)),
					LinePoints,
					ESlateDrawEffect::None,
					DrawColor,
					false
				);

				// draw time string
				const FString TimeString = TimeToString(CurrentTime, false);
				const FVector2D TimeStringSize = FontMeasureService->Measure(TimeString, SmallLayoutFont);
				const FVector2D TimePos = FVector2D(NewPos.X - MousePadding - TimeStringSize.X, NewPos.Y - 0.5f * TimeStringSize.Y);

				FSlateDrawElement::MakeBox( 
					OutDrawElements,
					LayerId + 2, 
					AllottedGeometry.ToPaintGeometry(TimePos - BoxPadding, TimeStringSize + 2.0f * BoxPadding),
					FEditorStyle::GetBrush("WhiteBrush"),
					ESlateDrawEffect::None, 
					FLinearColor::Black.CopyWithNewOpacity(0.5f)
				);

				FSlateDrawElement::MakeText(
					OutDrawElements,
					LayerId + 3,
					AllottedGeometry.ToPaintGeometry(TimePos, TimeStringSize),
					TimeString,
					SmallLayoutFont,
					ESlateDrawEffect::None,
					DrawColor
				);

				// draw offset string
				FFrameTime OffsetTime = GetHotspotOffsetTime(CurrentTime);
				const FString OffsetString = TimeToString(OffsetTime, true);
				const FVector2D OffsetStringSize = FontMeasureService->Measure(OffsetString, SmallLayoutFont);
				const FVector2D OffsetPos = FVector2D(NewPos.X + MousePadding, NewPos.Y - 0.5f * OffsetStringSize.Y);

				FSlateDrawElement::MakeBox( 
					OutDrawElements,
					LayerId + 2, 
					AllottedGeometry.ToPaintGeometry(OffsetPos - BoxPadding, OffsetStringSize + 2.0f * BoxPadding),
					FEditorStyle::GetBrush("WhiteBrush"),
					ESlateDrawEffect::None, 
					FLinearColor::Black.CopyWithNewOpacity(0.5f)
				);

				FSlateDrawElement::MakeText(
					OutDrawElements,
					LayerId + 3,
					AllottedGeometry.ToPaintGeometry(OffsetPos, TimeStringSize),
					OffsetString,
					SmallLayoutFont,
					ESlateDrawEffect::None,
					DrawColor
				);
			}
		}
	}

	return LayerId;
}

void FSequencerEditTool_Movement::UpdateCursorDecorator(const FGeometry& MyGeometry, const FPointerEvent& CursorEvent)
{
	DragPosition = MyGeometry.AbsoluteToLocal(CursorEvent.GetScreenSpacePosition());
	
	TSharedPtr<ISequencerHotspot> Hotspot = DelayedDrag.IsSet()
		? DelayedDrag->Hotspot
		: Sequencer.GetHotspot();

	if (Hotspot.IsValid())
	{
		CursorDecorator = Hotspot->GetCursorDecorator(MyGeometry, CursorEvent);
	}
}

FCursorReply FSequencerEditTool_Movement::OnCursorQuery(const FGeometry& MyGeometry, const FPointerEvent& CursorEvent) const
{
	TSharedPtr<ISequencerHotspot> Hotspot = DelayedDrag.IsSet()
		? DelayedDrag->Hotspot
		: Sequencer.GetHotspot();

	if (Hotspot.IsValid())
	{
		FCursorReply Reply = Hotspot->GetCursor();
		if (Reply.IsEventHandled())
		{
			return Reply;
		}
	}

	return FCursorReply::Cursor(EMouseCursor::CardinalCross);
}


FName FSequencerEditTool_Movement::GetIdentifier() const
{
	return Identifier;
}


bool FSequencerEditTool_Movement::CanDeactivate() const
{
	return !DelayedDrag.IsSet();
}


FString FSequencerEditTool_Movement::TimeToString(FFrameTime Time, bool IsDelta) const
{
	USequencerSettings* Settings = Sequencer.GetSequencerSettings();
	check(Settings);

	// We don't use the Sequencer's Numeric Type interface as we want to show a "+" only for delta movement and not the absolute time.
	EFrameNumberDisplayFormats DisplayFormat = Settings->GetTimeDisplayFormat();
	switch (DisplayFormat)
	{
		case EFrameNumberDisplayFormats::Seconds:
		{
			FFrameRate TickResolution = Sequencer.GetFocusedTickResolution();
			double TimeInSeconds = TickResolution.AsSeconds(Time);
			return IsDelta ? FString::Printf(TEXT("[%+.2fs]"), TimeInSeconds) : FString::Printf(TEXT("%.2fs"), TimeInSeconds);
		}
		case EFrameNumberDisplayFormats::Frames:
		{
			FFrameRate TickResolution = Sequencer.GetFocusedTickResolution();
			FFrameRate DisplayRate    = Sequencer.GetFocusedDisplayRate();

			// Convert from sequence resolution into display rate frames.
			FFrameTime DisplayTime = FFrameRate::TransformTime(Time, TickResolution, DisplayRate);
			FString SubframeIndicator = FMath::IsNearlyZero(DisplayTime.GetSubFrame()) ? TEXT("") : TEXT("*");
			int32 ZeroPadFrames = Sequencer.GetSequencerSettings()->GetZeroPadFrames();
			return IsDelta ? FString::Printf(TEXT("[%+0*d%s]"), ZeroPadFrames, DisplayTime.GetFrame().Value, *SubframeIndicator) : FString::Printf(TEXT("%0*d%s"), ZeroPadFrames, DisplayTime.GetFrame().Value, *SubframeIndicator);
		}
		case EFrameNumberDisplayFormats::NonDropFrameTimecode:
		{
			FFrameRate SourceFrameRate = Sequencer.GetFocusedTickResolution();
			FFrameRate DestinationFrameRate = Sequencer.GetFocusedDisplayRate();

			FFrameNumber DisplayRateFrameNumber = FFrameRate::TransformTime(Time, SourceFrameRate, DestinationFrameRate).FloorToFrame();

			FTimecode AsNonDropTimecode = FTimecode::FromFrameNumber(DisplayRateFrameNumber, DestinationFrameRate, false);

			const bool bForceSignDisplay = IsDelta;
			return IsDelta ? FString::Printf(TEXT("[%s]"), *AsNonDropTimecode.ToString(bForceSignDisplay)) : FString::Printf(TEXT("%s"), *AsNonDropTimecode.ToString(bForceSignDisplay));
		}
		case EFrameNumberDisplayFormats::DropFrameTimecode:
		{
			FFrameRate SourceFrameRate = Sequencer.GetFocusedTickResolution();
			FFrameRate DestinationFrameRate = Sequencer.GetFocusedDisplayRate();

			FFrameNumber DisplayRateFrameNumber = FFrameRate::TransformTime(Time, SourceFrameRate, DestinationFrameRate).FloorToFrame();

			FTimecode AsDropTimecode = FTimecode::FromFrameNumber(DisplayRateFrameNumber, DestinationFrameRate, true);

			const bool bForceSignDisplay = IsDelta;
			return IsDelta ? FString::Printf(TEXT("[%s]"), *AsDropTimecode.ToString(bForceSignDisplay)) : FString::Printf(TEXT("%s"), *AsDropTimecode.ToString(bForceSignDisplay));
		}
	}

	return FString();
}

const ISequencerHotspot* FSequencerEditTool_Movement::GetDragHotspot() const
{
	return DelayedDrag.IsSet() ? DelayedDrag->Hotspot.Get() : nullptr;
}<|MERGE_RESOLUTION|>--- conflicted
+++ resolved
@@ -371,11 +371,6 @@
 
 void FSequencerEditTool_Movement::OnMouseCaptureLost()
 {
-<<<<<<< HEAD
-	DelayedDrag.Reset();
-	DragOperation = nullptr;
-	CursorDecorator = nullptr;
-=======
 	// Delaying nulling out until next tick because this could be invoked during OnMouseMove()
 	GEditor->GetTimerManager()->SetTimerForNextTick([this]()
 	{
@@ -383,7 +378,6 @@
 		DragOperation = nullptr;
 		CursorDecorator = nullptr;
 	});
->>>>>>> 6bbb88c8
 }
 
 
