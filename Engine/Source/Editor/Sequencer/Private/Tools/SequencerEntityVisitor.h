--- conflicted
+++ resolved
@@ -41,12 +41,8 @@
 {
 	ISequencerEntityVisitor(uint32 InEntityMask = ESequencerEntity::Everything) : EntityMask(InEntityMask) {}
 
-<<<<<<< HEAD
-	virtual void VisitKey(FKeyHandle KeyHandle, FFrameNumber KeyTime, const UE::Sequencer::TViewModelPtr<UE::Sequencer::FChannelModel>& Channel, UMovieSceneSection* Section) const { }
-=======
 	virtual void VisitKeys(const UE::Sequencer::TViewModelPtr<UE::Sequencer::FChannelModel>& Channel, const TRange<FFrameNumber>& VisitRangeFrames) const { }
 
->>>>>>> 4af6daef
 	virtual void VisitDataModel(UE::Sequencer::FViewModel* Item) const { }
 
 	/** Check if the specified type of entity is applicable to this visitor */
