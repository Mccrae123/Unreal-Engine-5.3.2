--- conflicted
+++ resolved
@@ -81,12 +81,9 @@
 #include "MovieSceneCopyableBinding.h"
 #include "MovieSceneCopyableTrack.h"
 #include "IPropertyRowGenerator.h"
-<<<<<<< HEAD
-=======
 #include "Fonts/FontMeasure.h"
 #include "SequencerTrackFilters.h"
 #include "SequencerTrackFilterExtension.h"
->>>>>>> 7ac87c93
 
 #define LOCTEXT_NAMESPACE "Sequencer"
 
@@ -971,30 +968,6 @@
 {
 }
 
-<<<<<<< HEAD
-
-void SSequencer::HandleOutlinerNodeSelectionChanged()
-{
-	const TSet<TSharedRef<FSequencerDisplayNode>>& OutlinerSelection = SequencerPtr.Pin()->GetSelection().GetSelectedOutlinerNodes();
-	if ( OutlinerSelection.Num() == 1 )
-	{
-		for ( auto& Node : OutlinerSelection )
-		{
-			auto Parent = Node->GetParent();
-			while (Parent.IsValid())
-			{
-				TreeView->SetItemExpansion(Parent->AsShared(), true);
-				Parent = Parent->GetParent();
-			}
-
-			TreeView->RequestScrollIntoView( Node );
-			break;
-		}
-	}
-}
-
-=======
->>>>>>> 7ac87c93
 TSharedRef<SWidget> SSequencer::MakeAddButton()
 {
 	return SNew(SComboButton)
