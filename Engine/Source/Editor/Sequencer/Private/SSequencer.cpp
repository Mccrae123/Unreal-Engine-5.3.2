--- conflicted
+++ resolved
@@ -471,32 +471,18 @@
 					[
 						CurveEditorTree.ToSharedRef()
 					]
-<<<<<<< HEAD
 				]
 
 				+ SVerticalBox::Slot()
 				.AutoHeight()
 				[
 					SNew(SCurveEditorTreeFilterStatusBar, InSequencer->GetCurveEditor())
-=======
->>>>>>> 69078e53
-				]
-
-				+ SVerticalBox::Slot()
-				.AutoHeight()
-<<<<<<< HEAD
-				.HAlign(HAlign_Center)
-				[
-=======
-				[
-					SNew(SCurveEditorTreeFilterStatusBar, InSequencer->GetCurveEditor())
 				]
 
 				+ SVerticalBox::Slot()
 				.AutoHeight()
 				.HAlign(HAlign_Center)
 				[
->>>>>>> 69078e53
 					InSequencer->MakeTransportControls(true)
 				]
 			];
@@ -1039,18 +1025,6 @@
 		FSequencerCommands::Get().ToggleShowStretchBox,
 		FExecuteAction::CreateLambda([this] { StretchBox->ToggleVisibility(); })
 	);
-<<<<<<< HEAD
-	// Allow jumping to the Sequencer tree search if you have Sequencer focused
-	SequencerCommandBindings->MapAction(
-		FSequencerCommands::Get().QuickTreeSearch,
-		FExecuteAction::CreateLambda([this] { FSlateApplication::Get().SetKeyboardFocus(SearchBox, EFocusCause::SetDirectly); })
-	);
-
-	// And jump to the Curve Editor tree search if you have the Curve Editor focused
-	SequencerPtr.Pin()->GetCurveEditor()->GetCommands()->MapAction(
-		FSequencerCommands::Get().QuickTreeSearch,
-		FExecuteAction::CreateLambda([this] { FSlateApplication::Get().SetKeyboardFocus(CurveEditorSearchBox, EFocusCause::SetDirectly); })
-=======
 
 	auto OpenDirectorBlueprint = [WeakSequencer = SequencerPtr]
 	{
@@ -1074,7 +1048,6 @@
 	SequencerCommandBindings->MapAction(
 		FSequencerCommands::Get().OpenTaggedBindingManager,
 		FExecuteAction::CreateSP(this, &SSequencer::OpenTaggedBindingManager)
->>>>>>> 69078e53
 	);
 }
 
@@ -1364,22 +1337,6 @@
 					LOCTEXT("SaveDirtyPackagesTooltip", "Saves the current sequence and any subsequences"),
 					SaveIcon
 				);
-<<<<<<< HEAD
-
-				ToolBarBuilder.AddToolBarButton(
-					FUIAction(FExecuteAction::CreateSP(this, &SSequencer::OnSaveMovieSceneAsClicked)),
-					NAME_None,
-					LOCTEXT("SaveAs", "Save As"),
-					LOCTEXT("SaveAsTooltip", "Saves the current sequence under a different name"),
-					FSlateIcon(FEditorStyle::GetStyleSetName(), "Sequencer.SaveAs")
-				);
-			}
-
-			if (SequencerPtr.Pin()->GetHostCapabilities().bSupportsDiscardChanges)
-			{
-				ToolBarBuilder.AddToolBarButton( FSequencerCommands::Get().DiscardChanges );
-=======
->>>>>>> 69078e53
 			}
 
 			ToolBarBuilder.AddToolBarButton( FSequencerCommands::Get().FindInContentBrowser );
@@ -1680,13 +1637,8 @@
 				FUIAction(FExecuteAction::CreateSP(this, &SSequencer::OnEnableAllLevelFilters, true)));
 
 			InMenuBarBuilder.AddMenuEntry(
-<<<<<<< HEAD
-				LOCTEXT("DisableAllLevelFilters", "Disable All"),
-				LOCTEXT("DisableAllLevelFiltersToolTip", "Disable all level filters"),
-=======
 				LOCTEXT("ResetLevelFilters", "Reset Filters"),
 				LOCTEXT("ResetLevelFiltersToolTip", "Resets current level filter selection"),
->>>>>>> 69078e53
 				FSlateIcon(),
 				FUIAction(FExecuteAction::CreateSP(this, &SSequencer::OnEnableAllLevelFilters, false)));
 
@@ -2196,7 +2148,6 @@
 	MenuBuilder.EndSection();
 
 	MenuBuilder.BeginSection("SectionSnapping", LOCTEXT("SnappingMenuSectionHeader", "Section Snapping"));
-<<<<<<< HEAD
 	{
 		MenuBuilder.AddMenuEntry(FSequencerCommands::Get().ToggleSnapSectionTimesToInterval);
 		MenuBuilder.AddMenuEntry(FSequencerCommands::Get().ToggleSnapSectionTimesToSections);
@@ -2205,16 +2156,6 @@
 
 	MenuBuilder.BeginSection("KeyAndSectionSnapping", LOCTEXT("SnappingMenuKeysAndSectionHeader", "Keys and Sections Snapping"));
 	{
-=======
-	{
-		MenuBuilder.AddMenuEntry(FSequencerCommands::Get().ToggleSnapSectionTimesToInterval);
-		MenuBuilder.AddMenuEntry(FSequencerCommands::Get().ToggleSnapSectionTimesToSections);
-	}
-	MenuBuilder.EndSection();
-
-	MenuBuilder.BeginSection("KeyAndSectionSnapping", LOCTEXT("SnappingMenuKeysAndSectionHeader", "Keys and Sections Snapping"));
-	{
->>>>>>> 69078e53
 		MenuBuilder.AddMenuEntry(FSequencerCommands::Get().ToggleSnapKeysAndSectionsToPlayRange);
 	}
 	MenuBuilder.EndSection();
