--- conflicted
+++ resolved
@@ -347,10 +347,6 @@
 	/** Sets the play time for the sequence. Will extend the working range if out of bounds. */
 	void SetPlayTime(double Frame);
 
-<<<<<<< HEAD
-	/** Sets the specified filter to be on or off*/
-	void SetFilterOn(const FText& InName, bool bOn);
-=======
 	/** Sets the specified track filter to be on or off */
 	void SetTrackFilterEnabled(const FText& InTrackFilterName, bool bEnabled);
 
@@ -359,10 +355,6 @@
 
 	/** Gets all the available track filter names */
 	TArray<FText> GetTrackFilterNames() const;
-
-	/** Sets the text to search by */
-	void SetSearchText(const FText& InSearchText);
->>>>>>> 6bbb88c8
 
 	/** Sets the text to search by */
 	void SetSearchText(const FText& InSearchText);
