--- conflicted
+++ resolved
@@ -366,12 +366,9 @@
 	/** Gets whether the specified track filter is on/off */
 	bool IsTrackFilterEnabled(const FText& InTrackFilterName) const;
 
-<<<<<<< HEAD
-=======
 	/** Reset all enabled filters */
 	void ResetFilters();
 
->>>>>>> d731a049
 	/** Gets all the available track filter names */
 	TArray<FText> GetTrackFilterNames() const;
 
