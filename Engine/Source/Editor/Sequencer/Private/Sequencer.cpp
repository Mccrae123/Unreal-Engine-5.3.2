--- conflicted
+++ resolved
@@ -5890,10 +5890,6 @@
 
 		TArray<FMovieSceneBinding> BindingsPasted;
 		for (UMovieSceneCopyableBinding* CopyableBinding : ImportedBindings)
-<<<<<<< HEAD
-		{
-			
-=======
 		{	
 			// Clear transient flags on the imported tracks
 			for (UMovieSceneTrack* CopiedTrack : CopyableBinding->Tracks)
@@ -5907,7 +5903,6 @@
 				}
 			}
 
->>>>>>> cf6d231e
 			if (CopyableBinding->Possessable.GetGuid().IsValid())
 			{
 				FGuid NewGuid = FGuid::NewGuid();
@@ -7837,11 +7832,7 @@
 	TMap<FGuid, FString> ObjectBindingNameMap;
 
 	TArray<TSharedRef<FSequencerObjectBindingNode>> RootObjectBindingNodes;
-<<<<<<< HEAD
-	GetRootObjectBindingNodes( NodeTree->GetRootNodes(), RootObjectBindingNodes );
-=======
 	GetRootObjectBindingNodes(NodeTree->GetRootNodes(), RootObjectBindingNodes);
->>>>>>> cf6d231e
 
 	for (auto RootObjectBindingNode : RootObjectBindingNodes)
 	{
