--- conflicted
+++ resolved
@@ -372,8 +372,6 @@
 	{
 		FDelegateHandle OnObjectsReplacedHandle = GEditor->OnObjectsReplaced().AddLambda([&](const TMap<UObject*, UObject*>& ReplacementMap)
 		{
-<<<<<<< HEAD
-=======
 			// Close sequencer if any of the objects being replaced is itself
 			TArray<UPackage*> AllSequences;
 			if (UMovieSceneSequence* Sequence = RootSequence.Get())
@@ -404,7 +402,6 @@
 				}
 			}
 
->>>>>>> 90fae962
 			PreAnimatedState.OnObjectsReplaced(ReplacementMap);
 		});
 		AcquiredResources.Add([=] { GEditor->OnObjectsReplaced().Remove(OnObjectsReplacedHandle); });
@@ -8070,33 +8067,13 @@
 	return true;
 }
 
-<<<<<<< HEAD
-void GetSupportedTracks(TSharedRef<FSequencerDisplayNode> DisplayNode, const TArray<UMovieSceneSection*>& ImportedSections, TSet<UMovieSceneTrack*>& TracksToPasteOnto)
-=======
 void GetSupportedTracks(TSharedRef<FSequencerDisplayNode> DisplayNode, const TArray<UMovieSceneSection*>& ImportedSections, TArray<TSharedRef<FSequencerTrackNode>>& TracksToPasteOnto)
->>>>>>> 90fae962
 {
 	if (DisplayNode->GetType() != ESequencerNode::Track)
 	{
 		return;
 	}
 
-<<<<<<< HEAD
-	TSharedPtr<FSequencerTrackNode> TrackNode = StaticCastSharedRef<FSequencerTrackNode>(DisplayNode);
-	if (TrackNode.IsValid())
-	{
-		UMovieSceneTrack* Track = TrackNode->GetTrack();
-		if (Track)
-		{
-			for (int32 SectionIndex = 0; SectionIndex < ImportedSections.Num(); ++SectionIndex)
-			{
-				UMovieSceneSection* Section = ImportedSections[SectionIndex];
-
-				if (Track->SupportsType(Section->GetClass()))
-				{
-					TracksToPasteOnto.Add(Track);
-				}
-=======
 	TSharedRef<FSequencerTrackNode> TrackNode = StaticCastSharedRef<FSequencerTrackNode>(DisplayNode);
 	UMovieSceneTrack* Track = TrackNode->GetTrack();
 	if (Track)
@@ -8108,7 +8085,6 @@
 			if (Track->SupportsType(Section->GetClass()))
 			{
 				TracksToPasteOnto.Add(TrackNode);
->>>>>>> 90fae962
 			}
 		}
 	}
@@ -8163,55 +8139,11 @@
 	}
 
 	// Check if any of the selected nodes supports pasting this type of section
-<<<<<<< HEAD
-	TSet<UMovieSceneTrack*> TracksToPasteOnto;
-=======
 	TArray<TSharedRef<FSequencerTrackNode>> TracksToPasteOnto;
->>>>>>> 90fae962
 	for (TSharedRef<FSequencerDisplayNode> Node : SelectedNodes)
 	{
 		GetSupportedTracks(Node, ImportedSections, TracksToPasteOnto);
 	}
-<<<<<<< HEAD
-
-	// Otherwise, look at all child nodes for supported tracks
-	if (TracksToPasteOnto.Num() == 0)
-	{
-		for (TSharedRef<FSequencerDisplayNode> Node : SelectedNodes)
-		{
-			TSet<TSharedRef<FSequencerDisplayNode> > DescendantNodes;
-			SequencerHelpers::GetDescendantNodes(Node, DescendantNodes);
-
-			for (TSharedRef<FSequencerDisplayNode> DescendantNode : DescendantNodes)
-			{
-				GetSupportedTracks(DescendantNode, ImportedSections, TracksToPasteOnto);
-			}
-		}
-	}
-
-	TArray<UMovieSceneSection*> NewSections;
-	TArray<int32> SectionIndicesImported;
-
-	for (UMovieSceneTrack* Track : TracksToPasteOnto)
-	{
-		for (int32 SectionIndex = 0; SectionIndex < ImportedSections.Num(); ++SectionIndex)
-		{
-			UMovieSceneSection* Section = ImportedSections[SectionIndex];
-
-			if (!Track->SupportsType(Section->GetClass()))
-			{
-				continue;
-			}
-
-			SectionIndicesImported.AddUnique(SectionIndex);
-
-			Track->Modify();
-
-			Section->Rename(nullptr, Track);
-			Track->AddSection(*Section);
-			Section->SetRowIndex(MovieSceneToolHelpers::FindAvailableRowIndex(Track, Section));
-
-=======
 
 	// Otherwise, look at all child nodes for supported tracks
 	if (TracksToPasteOnto.Num() == 0)
@@ -8257,7 +8189,6 @@
 				Section->SetRowIndex(MovieSceneToolHelpers::FindAvailableRowIndex(Track, Section));
 			}
 
->>>>>>> 90fae962
 			if (Section->HasStartFrame())
 			{
 				FFrameNumber NewStartFrame = LocalTime + (Section->GetInclusiveStartFrame() - FirstFrame.GetValue());
@@ -10709,37 +10640,6 @@
 
 				if (MovieSceneToolHelpers::ExportFBX(World, MovieScene, this, Bindings, NodeNameAdapter, Template, ExportFilename, RootToLocalTransform))
 				{
-<<<<<<< HEAD
-					if (!bWasChanged || !WeakMovieScene.IsValid())
-					{
-						return;
-					}
-
-					// Restore spawnable owners
-					for (int32 SpawnableIndex = 0; SpawnableIndex < WeakMovieScene->GetSpawnableCount(); ++SpawnableIndex)
-					{
-						FMovieSceneSpawnable& Spawnable = WeakMovieScene->GetSpawnable(SpawnableIndex);
-						Spawnable.SetSpawnOwnership(SpawnOwnershipMap[Spawnable.GetGuid()]);
-					}
-
-					// Restore modified spawned sections
-					bool bOrigSquelchTransactionNotification = GEditor->bSquelchTransactionNotification;
-					GEditor->bSquelchTransactionNotification = true;
-					GEditor->UndoTransaction(false);
-					GEditor->bSquelchTransactionNotification = bOrigSquelchTransactionNotification;
-				}
-
-				bool bWasChanged;
-				TMap<FGuid, ESpawnOwnership> SpawnOwnershipMap;
-				TWeakObjectPtr<UMovieScene> WeakMovieScene;
-			};
-
-			FScopedTransaction ExportFBXTransaction(NSLOCTEXT("Sequencer", "ExportFBX", "Export FBX"));
-
-			{
-				FSpawnableRestoreState SpawnableRestoreState(*this);
-				if (MovieSceneToolHelpers::ExportFBX(World, MovieScene, this, Bindings, NodeNameAdapter, Template, ExportFilename, RootToLocalTransform))
-				{
 					FNotificationInfo Info(NSLOCTEXT("Sequencer", "ExportFBXSucceeded", "FBX Export Succeeded."));
 					Info.Hyperlink = FSimpleDelegate::CreateStatic([](FString InFilename) { FPlatformProcess::ExploreFolder(*InFilename); }, ExportFilename);
 					Info.HyperlinkText = FText::FromString(ExportFilename);
@@ -10752,20 +10652,6 @@
 					Info.ExpireDuration = 5.0f;
 					FSlateNotificationManager::Get().AddNotification(Info)->SetCompletionState(SNotificationItem::CS_Fail);
 				}
-=======
-					FNotificationInfo Info(NSLOCTEXT("Sequencer", "ExportFBXSucceeded", "FBX Export Succeeded."));
-					Info.Hyperlink = FSimpleDelegate::CreateStatic([](FString InFilename) { FPlatformProcess::ExploreFolder(*InFilename); }, ExportFilename);
-					Info.HyperlinkText = FText::FromString(ExportFilename);
-					Info.ExpireDuration = 5.0f;
-					FSlateNotificationManager::Get().AddNotification(Info)->SetCompletionState(SNotificationItem::CS_Success);
-				}
-				else
-				{
-					FNotificationInfo Info(NSLOCTEXT("Sequencer", "ExportFBXFailed", "FBX Export Failed."));
-					Info.ExpireDuration = 5.0f;
-					FSlateNotificationManager::Get().AddNotification(Info)->SetCompletionState(SNotificationItem::CS_Fail);
-				}
->>>>>>> 90fae962
 			}
 
 			ForceEvaluate();
