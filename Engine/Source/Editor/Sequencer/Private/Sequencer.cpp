// Copyright Epic Games, Inc. All Rights Reserved.

#include "Sequencer.h"
#include "Engine/EngineTypes.h"
#include "GameFramework/Actor.h"
#include "Engine/World.h"
#include "Camera/PlayerCameraManager.h"
#include "Misc/MessageDialog.h"
#include "Containers/ArrayBuilder.h"
#include "Misc/FeedbackContext.h"
#include "Misc/ScopedSlowTask.h"
#include "Modules/ModuleManager.h"
#include "UObject/UObjectIterator.h"
#include "UObject/MetaData.h"
#include "UObject/PropertyPortFlags.h"
#include "Serialization/ArchiveReplaceObjectRef.h"
#include "GameFramework/PlayerController.h"
#include "Engine/Engine.h"
#include "Settings/LevelEditorViewportSettings.h"
#include "Editor.h"
#include "BlueprintActionDatabase.h"
#include "Channels/MovieSceneChannelProxy.h"
#include "MovieScenePossessable.h"
#include "MovieScene.h"
#include "Compilation/MovieSceneCompiledDataManager.h"
#include "Widgets/Layout/SBorder.h"
#include "Layout/WidgetPath.h"
#include "Framework/Application/MenuStack.h"
#include "Framework/Application/SlateApplication.h"
#include "Widgets/Images/SImage.h"
#include "Widgets/Layout/SBox.h"
#include "Widgets/Input/SButton.h"
#include "EditorStyleSet.h"
#include "Exporters/Exporter.h"
#include "Editor/UnrealEdEngine.h"
#include "Camera/CameraActor.h"
#include "Engine/Selection.h"
#include "EngineUtils.h"
#include "LevelEditorViewport.h"
#include "EditorModeManager.h"
#include "UnrealEdMisc.h"
#include "EditorDirectories.h"
#include "FileHelpers.h"
#include "UnrealEdGlobals.h"
#include "SequencerCommands.h"
#include "DisplayNodes/SequencerFolderNode.h"
#include "DisplayNodes/SequencerObjectBindingNode.h"
#include "ISequencerSection.h"
#include "DisplayNodes/SequencerTrackNode.h"
#include "MovieSceneClipboard.h"
#include "SequencerCommonHelpers.h"
#include "SSequencer.h"
#include "SSequencerSection.h"
#include "SequencerKeyCollection.h"
#include "SequencerAddKeyOperation.h"
#include "SequencerSettings.h"
#include "SequencerLog.h"
#include "SequencerEdMode.h"
#include "MovieSceneSequence.h"
#include "MovieSceneFolder.h"
#include "PropertyEditorModule.h"
#include "EditorWidgetsModule.h"
#include "IAssetViewport.h"
#include "EditorSupportDelegates.h"
#include "SSequencerTreeView.h"
#include "ScopedTransaction.h"
#include "Tracks/MovieScene3DTransformTrack.h"
#include "Tracks/MovieScene3DAttachTrack.h"
#include "Tracks/MovieSceneCameraAnimTrack.h"
#include "Tracks/MovieSceneCameraShakeTrack.h"
#include "Tracks/MovieSceneCameraCutTrack.h"
#include "ISequencerTrackEditor.h"
#include "MovieSceneToolHelpers.h"
#include "Sections/MovieScene3DAttachSection.h"
#include "Sections/MovieSceneBoolSection.h"
#include "Sections/MovieSceneCameraCutSection.h"
#include "Sections/MovieScene3DTransformSection.h"
#include "Sections/MovieSceneSpawnSection.h"
#include "Sections/MovieSceneSubSection.h"
#include "Tracks/MovieSceneSubTrack.h"
#include "Sections/MovieSceneCinematicShotSection.h"
#include "MovieSceneObjectBindingIDCustomization.h"
#include "ISettingsModule.h"
#include "Framework/Commands/GenericCommands.h"
#include "Tracks/MovieSceneSpawnTrack.h"
#include "Tracks/MovieScenePropertyTrack.h"
#include "Framework/Notifications/NotificationManager.h"
#include "Widgets/Notifications/SNotificationList.h"
#include "Widgets/Input/STextEntryPopup.h"
#include "ISequencerHotspot.h"
#include "SequencerHotspots.h"
#include "MovieSceneCaptureDialogModule.h"
#include "AutomatedLevelSequenceCapture.h"
#include "MovieSceneCommonHelpers.h"
#include "SceneOutlinerModule.h"
#include "SceneOutlinerPublicTypes.h"
#include "IContentBrowserSingleton.h"
#include "ContentBrowserModule.h"
#include "PackageTools.h"
#include "VirtualTrackArea.h"
#include "SequencerUtilities.h"
#include "Tracks/MovieSceneCinematicShotTrack.h"
#include "ISequenceRecorder.h"
#include "CineCameraActor.h"
#include "CameraRig_Rail.h"
#include "CameraRig_Crane.h"
#include "Components/SplineComponent.h"
#include "DesktopPlatformModule.h"
#include "Factories.h"
#include "FbxExporter.h"
#include "ObjectBindingTagCache.h"
#include "UnrealExporter.h"
#include "ISequencerEditorObjectBinding.h"
#include "LevelSequence.h"
#include "IVREditorModule.h"
#include "HAL/PlatformApplicationMisc.h"
#include "SequencerKeyActor.h"
#include "MovieSceneCopyableBinding.h"
#include "MovieSceneCopyableTrack.h"
#include "ISequencerChannelInterface.h"
#include "SequencerKeyCollection.h"
#include "CurveEditor.h"
#include "CurveEditorScreenSpace.h"
#include "CurveDataAbstraction.h"
#include "Fonts/FontMeasure.h"
#include "MovieSceneTimeHelpers.h"
#include "FrameNumberNumericInterface.h"
#include "UObject/StrongObjectPtr.h"
#include "SequencerExportTask.h"
#include "LevelUtils.h"
#include "Engine/Blueprint.h"
#include "MovieSceneSequenceEditor.h"
#include "Kismet2/KismetEditorUtilities.h"
#include "ISerializedRecorder.h"
#include "Features/IModularFeatures.h"
#include "SequencerContextMenus.h"
#include "Subsystems/AssetEditorSubsystem.h"
#include "EngineAnalytics.h"
#include "Interfaces/IAnalyticsProvider.h"
#include "Components/SkeletalMeshComponent.h"
#include "SequencerCustomizationManager.h"
#include "SSequencerGroupManager.h"

#include "EntitySystem/MovieSceneEntitySystemLinker.h"

#define LOCTEXT_NAMESPACE "Sequencer"

DEFINE_LOG_CATEGORY(LogSequencer);

static TAutoConsoleVariable<float> CVarAutoScrubSpeed(
	TEXT("Sequencer.AutoScrubSpeed"),
	6.0f,
	TEXT("How fast to scrub forward/backward when auto-scrubbing"));

static TAutoConsoleVariable<float> CVarAutoScrubCurveExponent(
	TEXT("Sequencer.AutoScrubCurveExponent"),
	2.0f,
	TEXT("How much to ramp in and out the scrub speed when auto-scrubbing"));


struct FSequencerCurveEditorBounds : ICurveEditorBounds
{
	FSequencerCurveEditorBounds(TSharedRef<FSequencer> InSequencer)
		: WeakSequencer(InSequencer)
	{
		TRange<double> Bounds = InSequencer->GetViewRange();
		InputMin = Bounds.GetLowerBoundValue();
		InputMax = Bounds.GetUpperBoundValue();
	}

	virtual void GetInputBounds(double& OutMin, double& OutMax) const override
	{
		TSharedPtr<FSequencer> Sequencer = WeakSequencer.Pin();
		if (Sequencer.IsValid())
		{
			const bool bLinkTimeRange = Sequencer->GetSequencerSettings()->GetLinkCurveEditorTimeRange();
			if (bLinkTimeRange)
			{
				TRange<double> Bounds = Sequencer->GetViewRange();
				OutMin = Bounds.GetLowerBoundValue();
				OutMax = Bounds.GetUpperBoundValue();
			}
			else
			{
				// If they don't want to link the time range with Sequencer we return the cached value.
				OutMin = InputMin;
				OutMax = InputMax;
			}
		}
	}

	virtual void SetInputBounds(double InMin, double InMax) override
	{
		TSharedPtr<FSequencer> Sequencer = WeakSequencer.Pin();
		if (Sequencer.IsValid())
		{
			const bool bLinkTimeRange = Sequencer->GetSequencerSettings()->GetLinkCurveEditorTimeRange();
			if (bLinkTimeRange)
			{
				FFrameRate TickResolution = Sequencer->GetFocusedTickResolution();

				if (InMin * TickResolution > TNumericLimits<int32>::Lowest() && InMax * TickResolution < TNumericLimits<int32>::Max())
				{
					Sequencer->SetViewRange(TRange<double>(InMin, InMax), EViewRangeInterpolation::Immediate);
				}
			}
			
			// We update these even if you are linked to the Sequencer Timeline so that when you turn off the link setting
			// you don't pop to your last values, instead your view stays as is and just stops moving when Sequencer moves.
			InputMin = InMin;
			InputMax = InMax;
		}
	}

	/** The min/max values for the viewing range. Only used if Curve Editor/Sequencer aren't linked ranges. */
	double InputMin, InputMax;
	TWeakPtr<FSequencer> WeakSequencer;
};

class FSequencerCurveEditor : public FCurveEditor
{
public:
	TWeakPtr<FSequencer> WeakSequencer;

	FSequencerCurveEditor(TWeakPtr<FSequencer> InSequencer)
		: WeakSequencer(InSequencer)
	{}

	virtual void GetGridLinesX(TArray<float>& MajorGridLines, TArray<float>& MinorGridLines, TArray<FText>* MajorGridLabels) const override
	{
		TSharedPtr<FSequencer> Sequencer = WeakSequencer.Pin();
		FCurveEditorScreenSpaceH PanelInputSpace = GetPanelInputSpace();

		double MajorGridStep  = 0.0;
		int32  MinorDivisions = 0;

		if (Sequencer.IsValid() && Sequencer->GetGridMetrics(PanelInputSpace.GetPhysicalWidth(), PanelInputSpace.GetInputMin(), PanelInputSpace.GetInputMax(), MajorGridStep, MinorDivisions))
		{
			const double FirstMajorLine = FMath::FloorToDouble(PanelInputSpace.GetInputMin() / MajorGridStep) * MajorGridStep;
			const double LastMajorLine  = FMath::CeilToDouble(PanelInputSpace.GetInputMax() / MajorGridStep) * MajorGridStep;

			for (double CurrentMajorLine = FirstMajorLine; CurrentMajorLine < LastMajorLine; CurrentMajorLine += MajorGridStep)
			{
				MajorGridLines.Add( PanelInputSpace.SecondsToScreen(CurrentMajorLine) );
 
				for (int32 Step = 1; Step < MinorDivisions; ++Step)
				{
					MinorGridLines.Add( PanelInputSpace.SecondsToScreen(CurrentMajorLine + Step*MajorGridStep/MinorDivisions) );
				}
			}
		}
	}
};

void FSequencer::InitSequencer(const FSequencerInitParams& InitParams, const TSharedRef<ISequencerObjectChangeListener>& InObjectChangeListener, const TArray<FOnCreateTrackEditor>& TrackEditorDelegates, const TArray<FOnCreateEditorObjectBinding>& EditorObjectBindingDelegates)
{
	bIsEditingWithinLevelEditor = InitParams.bEditWithinLevelEditor;
	ScrubStyle = InitParams.ViewParams.ScrubberStyle;
	HostCapabilities = InitParams.HostCapabilities;

	SilentModeCount = 0;
	bReadOnly = InitParams.ViewParams.bReadOnly;

	PreAnimatedState.EnableGlobalCapture();

	if (InitParams.SpawnRegister.IsValid())
	{
		SpawnRegister = InitParams.SpawnRegister;
	}
	else
	{
		// Spawnables not supported
		SpawnRegister = MakeShareable(new FNullMovieSceneSpawnRegister);
	}

	EventContextsAttribute = InitParams.EventContexts;
	if (EventContextsAttribute.IsSet())
	{
		CachedEventContexts.Reset();
		for (UObject* Object : EventContextsAttribute.Get())
		{
			CachedEventContexts.Add(Object);
		}
	}

	PlaybackContextAttribute = InitParams.PlaybackContext;
	CachedPlaybackContext = PlaybackContextAttribute.Get(nullptr);

	Settings = USequencerSettingsContainer::GetOrCreate<USequencerSettings>(*InitParams.ViewParams.UniqueName);

	Settings->GetOnEvaluateSubSequencesInIsolationChanged().AddSP(this, &FSequencer::RestorePreAnimatedState);
	Settings->GetOnShowSelectedNodesOnlyChanged().AddSP(this, &FSequencer::OnSelectedNodesOnlyChanged);

	ObjectBindingTagCache = MakeUnique<FObjectBindingTagCache>();

	FCurveEditorInitParams CurveEditorInitParams;
	{
	}
	
	{
		CurveEditorModel = MakeShared<FSequencerCurveEditor>(SharedThis(this));
		CurveEditorModel->SetBounds(MakeUnique<FSequencerCurveEditorBounds>(SharedThis(this)));
		CurveEditorModel->InitCurveEditor(CurveEditorInitParams);

		CurveEditorModel->InputSnapEnabledAttribute   = MakeAttributeLambda([this]{ return Settings->GetIsSnapEnabled(); });
		CurveEditorModel->OnInputSnapEnabledChanged   = FOnSetBoolean::CreateLambda([this](bool NewValue){ Settings->SetIsSnapEnabled(NewValue); });

		CurveEditorModel->OutputSnapEnabledAttribute  = MakeAttributeLambda([this]{ return Settings->GetSnapCurveValueToInterval(); });
		CurveEditorModel->OnOutputSnapEnabledChanged  = FOnSetBoolean::CreateLambda([this](bool NewValue){ Settings->SetSnapCurveValueToInterval(NewValue); });

		CurveEditorModel->FixedGridSpacingAttribute   = MakeAttributeLambda([this]() -> TOptional<float> { return Settings->GetGridSpacing(); });
		CurveEditorModel->InputSnapRateAttribute      = MakeAttributeSP(this, &FSequencer::GetFocusedDisplayRate);

		CurveEditorModel->DefaultKeyAttributes        = MakeAttributeSP(this, &FSequencer::GetDefaultKeyAttributes);
		
		CurveEditorModel->OnCurveArrayChanged.AddRaw(this, &FSequencer::OnCurveModelDisplayChanged);

	}

	{
		FDelegateHandle OnBlueprintPreCompileHandle = GEditor->OnBlueprintPreCompile().AddLambda([&](UBlueprint* InBlueprint)
		{
			// Restore pre animate state since objects will be reinstanced and current cached state will no longer be valid.
			if (InBlueprint && InBlueprint->GeneratedClass.Get())
			{
				RestorePreAnimatedState(InBlueprint->GeneratedClass.Get());
			}
		});
		AcquiredResources.Add([=] { GEditor->OnBlueprintPreCompile().Remove(OnBlueprintPreCompileHandle); });

		FDelegateHandle OnBlueprintCompiledHandle = GEditor->OnBlueprintCompiled().AddLambda([&]
		{
			State.InvalidateExpiredObjects();

			// Force re-evaluation since animated state was restored in PreCompile
			bNeedsEvaluate = true;
		});
		AcquiredResources.Add([=] { GEditor->OnBlueprintCompiled().Remove(OnBlueprintCompiledHandle); });
	}

	{
		FDelegateHandle OnObjectsReplacedHandle = GEditor->OnObjectsReplaced().AddLambda([&](const TMap<UObject*, UObject*>& ReplacementMap)
		{
			// Close sequencer if any of the objects being replaced is itself
			TArray<UPackage*> AllSequences;
			if (UMovieSceneSequence* Sequence = RootSequence.Get())
			{
				if (UPackage* Package = Sequence->GetOutermost())
				{
					AllSequences.AddUnique(Package);
				}
			}

			FMovieSceneCompiledDataID DataID = CompiledDataManager->GetDataID(RootSequence.Get());
			if (const FMovieSceneSequenceHierarchy* Hierarchy = CompiledDataManager->FindHierarchy(DataID))
			{
				for (const TTuple<FMovieSceneSequenceID, FMovieSceneSubSequenceData>& Pair : Hierarchy->AllSubSequenceData())
				{
					if (UMovieSceneSequence* Sequence = Pair.Value.GetSequence())
					{
						if (UPackage* Package = Sequence->GetOutermost())
						{
							AllSequences.AddUnique(Package);
						}
					}
				}
			}

			for (TPair<UObject*, UObject*> ReplacedObject : ReplacementMap)
			{
				if (AllSequences.Contains(ReplacedObject.Value) || AllSequences.Contains(ReplacedObject.Key))
				{
					GEditor->GetEditorSubsystem<UAssetEditorSubsystem>()->CloseAllEditorsForAsset(GetRootMovieSceneSequence());
					return;
				}
			}

			PreAnimatedState.OnObjectsReplaced(ReplacementMap);
		});
		AcquiredResources.Add([=] { GEditor->OnObjectsReplaced().Remove(OnObjectsReplacedHandle); });
	}


	{
		ISequenceRecorder* Recorder = FModuleManager::Get().GetModulePtr<ISequenceRecorder>("SequenceRecorder");
		
		Recorder->OnRecordingStarted().AddSP(this, &FSequencer::HandleRecordingStarted);
		Recorder->OnRecordingFinished().AddSP(this, &FSequencer::HandleRecordingFinished);
	}
	ToolkitHost = InitParams.ToolkitHost;

	PlaybackSpeed = 1.f;
	ShuttleMultiplier = 0;
	ObjectChangeListener = InObjectChangeListener;

	check( ObjectChangeListener.IsValid() );
	
	RootSequence = InitParams.RootSequence;

	UpdateTimeBases();
	PlayPosition.Reset(FFrameTime(0));

	{
		CompiledDataManager = FindObject<UMovieSceneCompiledDataManager>(GetTransientPackage(), TEXT("SequencerCompiledDataManager"));
		if (!CompiledDataManager)
		{
			CompiledDataManager = NewObject<UMovieSceneCompiledDataManager>(GetTransientPackage(), "SequencerCompiledDataManager");
		}
	}

	ActiveTemplateIDs.Add(MovieSceneSequenceID::Root);
	ActiveTemplateStates.Add(true);
	RootTemplateInstance.Initialize(*InitParams.RootSequence, *this, CompiledDataManager);

	ResetTimeController();

	// Make internal widgets
	SequencerWidget = SNew( SSequencer, SharedThis( this ) )
		.ViewRange( this, &FSequencer::GetViewRange )
		.ClampRange( this, &FSequencer::GetClampRange )
		.PlaybackRange( this, &FSequencer::GetPlaybackRange )
		.PlaybackStatus( this, &FSequencer::GetPlaybackStatus )
		.SelectionRange( this, &FSequencer::GetSelectionRange )
		.VerticalFrames(this, &FSequencer::GetVerticalFrames)
		.MarkedFrames(this, &FSequencer::GetMarkedFrames)
		.GlobalMarkedFrames(this, &FSequencer::GetGlobalMarkedFrames)
		.OnSetMarkedFrame(this, &FSequencer::SetMarkedFrame)
		.OnAddMarkedFrame(this, &FSequencer::AddMarkedFrame)
		.OnDeleteMarkedFrame(this, &FSequencer::DeleteMarkedFrame)
		.OnDeleteAllMarkedFrames(this, &FSequencer::DeleteAllMarkedFrames )
		.SubSequenceRange( this, &FSequencer::GetSubSequenceRange )
		.OnPlaybackRangeChanged( this, &FSequencer::SetPlaybackRange )
		.OnPlaybackRangeBeginDrag( this, &FSequencer::OnPlaybackRangeBeginDrag )
		.OnPlaybackRangeEndDrag( this, &FSequencer::OnPlaybackRangeEndDrag )
		.OnSelectionRangeChanged( this, &FSequencer::SetSelectionRange )
		.OnSelectionRangeBeginDrag( this, &FSequencer::OnSelectionRangeBeginDrag )
		.OnSelectionRangeEndDrag( this, &FSequencer::OnSelectionRangeEndDrag )
		.OnMarkBeginDrag(this, &FSequencer::OnMarkBeginDrag)
		.OnMarkEndDrag(this, &FSequencer::OnMarkEndDrag)
		.IsPlaybackRangeLocked( this, &FSequencer::IsPlaybackRangeLocked )
		.OnTogglePlaybackRangeLocked( this, &FSequencer::TogglePlaybackRangeLocked )
		.ScrubPosition( this, &FSequencer::GetLocalFrameTime )
		.ScrubPositionText( this, &FSequencer::GetFrameTimeText )
		.ScrubPositionParent( this, &FSequencer::GetScrubPositionParent)
		.ScrubPositionParentChain( this, &FSequencer::GetScrubPositionParentChain)
		.OnScrubPositionParentChanged(this, &FSequencer::OnScrubPositionParentChanged)
		.OnBeginScrubbing( this, &FSequencer::OnBeginScrubbing )
		.OnEndScrubbing( this, &FSequencer::OnEndScrubbing )
		.OnScrubPositionChanged( this, &FSequencer::OnScrubPositionChanged )
		.OnViewRangeChanged( this, &FSequencer::SetViewRange )
		.OnClampRangeChanged( this, &FSequencer::OnClampRangeChanged )
		.OnGetNearestKey( this, &FSequencer::OnGetNearestKey )
		.OnGetAddMenuContent(InitParams.ViewParams.OnGetAddMenuContent)
		.OnBuildCustomContextMenuForGuid(InitParams.ViewParams.OnBuildCustomContextMenuForGuid)
		.OnReceivedFocus(InitParams.ViewParams.OnReceivedFocus)
		.AddMenuExtender(InitParams.ViewParams.AddMenuExtender)
		.ToolbarExtender(InitParams.ViewParams.ToolbarExtender);

	// When undo occurs, get a notification so we can make sure our view is up to date
	GEditor->RegisterForUndo(this);

	// Create tools and bind them to this sequencer
	for( int32 DelegateIndex = 0; DelegateIndex < TrackEditorDelegates.Num(); ++DelegateIndex )
	{
		check( TrackEditorDelegates[DelegateIndex].IsBound() );
		// Tools may exist in other modules, call a delegate that will create one for us 
		TSharedRef<ISequencerTrackEditor> TrackEditor = TrackEditorDelegates[DelegateIndex].Execute( SharedThis( this ) );
		TrackEditors.Add( TrackEditor );
	}

	for (int32 DelegateIndex = 0; DelegateIndex < EditorObjectBindingDelegates.Num(); ++DelegateIndex)
	{
		check(EditorObjectBindingDelegates[DelegateIndex].IsBound());
		// Object bindings may exist in other modules, call a delegate that will create one for us 
		TSharedRef<ISequencerEditorObjectBinding> ObjectBinding = EditorObjectBindingDelegates[DelegateIndex].Execute(SharedThis(this));
		ObjectBindings.Add(ObjectBinding);
	}

	FMovieSceneObjectBindingIDCustomization::BindTo(AsShared());

	ZoomAnimation = FCurveSequence();
	ZoomCurve = ZoomAnimation.AddCurve(0.f, 0.2f, ECurveEaseFunction::QuadIn);
	OverlayAnimation = FCurveSequence();
	OverlayCurve = OverlayAnimation.AddCurve(0.f, 0.2f, ECurveEaseFunction::QuadIn);

	// Update initial movie scene data
	NotifyMovieSceneDataChanged( EMovieSceneDataChangeType::ActiveMovieSceneChanged );
	UpdateTimeBoundsToFocusedMovieScene();

	FQualifiedFrameTime CurrentTime = GetLocalTime();
	if (!TargetViewRange.Contains(CurrentTime.AsSeconds()))
	{
		SetLocalTimeDirectly(LastViewRange.GetLowerBoundValue() * CurrentTime.Rate);
		OnGlobalTimeChangedDelegate.Broadcast();
	}

	// NOTE: Could fill in asset editor commands here!

	BindCommands();

	// Ensure that the director BP is registered with the action database
	if (FMovieSceneSequenceEditor* SequenceEditor = FMovieSceneSequenceEditor::Find(InitParams.RootSequence))
	{
		UBlueprint* Blueprint = SequenceEditor->FindDirectorBlueprint(InitParams.RootSequence);
		if (Blueprint)
		{
			FBlueprintActionDatabase::Get().RefreshAssetActions(Blueprint);
		}
	}

	for (auto TrackEditor : TrackEditors)
	{
		TrackEditor->OnInitialize();
	}

	UpdateSequencerCustomizations();

	AddNodeGroupsCollectionChangedDelegate();

	OnActivateSequenceEvent.Broadcast(ActiveTemplateIDs[0]);
}

FSequencer::FSequencer()
	: SequencerCommandBindings( new FUICommandList )
	, SequencerSharedBindings(new FUICommandList)
	, CurveEditorSharedBindings(new FUICommandList)
	, TargetViewRange(0.f, 5.f)
	, LastViewRange(0.f, 5.f)
	, ViewRangeBeforeZoom(TRange<double>::Empty())
	, PlaybackState( EMovieScenePlayerStatus::Stopped )
	, LocalLoopIndexOnBeginScrubbing(FMovieSceneTimeWarping::InvalidWarpCount)
	, LocalLoopIndexOffsetDuringScrubbing(0)
	, bPerspectiveViewportPossessionEnabled( true )
	, bPerspectiveViewportCameraCutEnabled( false )
	, bIsEditingWithinLevelEditor( false )
	, bNeedTreeRefresh( false )
	, NodeTree( MakeShareable( new FSequencerNodeTree( *this ) ) )
	, bUpdatingSequencerSelection( false )
	, bUpdatingExternalSelection( false )
	, bNeedsEvaluate(false)
	, bNeedsInvalidateCachedData(false)
	, bApplyViewModifier(false)
	, bHasPreAnimatedInfo(false)
{
	Selection.GetOnOutlinerNodeSelectionChanged().AddRaw(this, &FSequencer::OnSelectedOutlinerNodesChanged);
	Selection.GetOnNodesWithSelectedKeysOrSectionsChanged().AddRaw(this, &FSequencer::OnSelectedOutlinerNodesChanged);
	Selection.GetOnOutlinerNodeSelectionChangedObjectGuids().AddRaw(this, &FSequencer::OnSelectedOutlinerNodesChanged);
}


FSequencer::~FSequencer()
{
	RootTemplateInstance.Finish(*this);

	if (RootTemplateInstance.GetEntitySystemRunner().IsAttachedToLinker())
	{
		RootTemplateInstance.GetEntitySystemRunner().Flush();
	}

	if (GEditor)
	{
		GEditor->UnregisterForUndo(this);
	}

	for (auto TrackEditor : TrackEditors)
	{
		TrackEditor->OnRelease();
	}

	AcquiredResources.Release();
	SequencerWidget.Reset();
	TrackEditors.Empty();
}


void FSequencer::Close()
{
	if (OldMaxTickRate.IsSet())
	{
		GEngine->SetMaxFPS(OldMaxTickRate.GetValue());
		OldMaxTickRate.Reset();
	}

	RootTemplateInstance.Finish(*this);

	if (RootTemplateInstance.GetEntitySystemRunner().IsAttachedToLinker())
	{
		RootTemplateInstance.GetEntitySystemRunner().Flush();
	}

	RestorePreAnimatedState();

	for (auto TrackEditor : TrackEditors)
	{
		TrackEditor->OnRelease();
	}

	SequencerWidget.Reset();
	TrackEditors.Empty();

	GUnrealEd->UpdatePivotLocationForSelection();

	// Redraw viewports after restoring pre animated state in case viewports are not set to realtime
	GEditor->RedrawLevelEditingViewports();

	OnCloseEventDelegate.Broadcast(AsShared());
}


void FSequencer::Tick(float InDeltaTime)
{
	static bool bEnableRefCountCheck = true;
	if (bEnableRefCountCheck && !FSlateApplication::Get().AnyMenusVisible())
	{
		const int32 SequencerRefCount = AsShared().GetSharedReferenceCount() - 1;
		ensureAlwaysMsgf(SequencerRefCount == 1, TEXT("Multiple persistent shared references detected for Sequencer. There should only be one persistent authoritative reference. Found %d additional references which will result in FSequencer not being released correctly."), SequencerRefCount - 1);
	}

	if (bNeedsInvalidateCachedData)
	{
		InvalidateCachedData();
		bNeedsInvalidateCachedData = false;
	}

	// Ensure the time bases for our playback position are kept up to date with the root sequence
	UpdateTimeBases();

	UMovieSceneSequence* RootSequencePtr = RootSequence.Get();
	ObjectBindingTagCache->ConditionalUpdate(RootSequencePtr);

	Selection.Tick();

	UpdateCachedPlaybackContext();

	{
		if (CompiledDataManager->IsDirty(RootSequencePtr))
		{
			CompiledDataManager->Compile(RootSequencePtr);

			// Suppress auto evaluation if the sequence signature matches the one to be suppressed
			if (!SuppressAutoEvalSignature.IsSet())
			{
				bNeedsEvaluate = true;
			}
			else
			{
				UMovieSceneSequence* SuppressSequence = SuppressAutoEvalSignature->Get<0>().Get();
				const FGuid& SuppressSignature = SuppressAutoEvalSignature->Get<1>();

				if (!SuppressSequence || SuppressSequence->GetSignature() != SuppressSignature)
				{
					bNeedsEvaluate = true;
				}
			}

			SuppressAutoEvalSignature.Reset();
		}
	}

	if (bNeedTreeRefresh || NodeTree->NeedsFilterUpdate())
	{
		EMovieScenePlayerStatus::Type StoredPlaybackState = GetPlaybackStatus();
		SetPlaybackStatus(EMovieScenePlayerStatus::Stopped);

		SelectionPreview.Empty();
		RefreshTree();

		SetPlaybackStatus(StoredPlaybackState);
	}


	UObject* PlaybackContext = GetPlaybackContext();
	UWorld* World = PlaybackContext ? PlaybackContext->GetWorld() : nullptr;
	float Dilation = World ? World->GetWorldSettings()->MatineeTimeDilation : 1.f;

	TimeController->Tick(InDeltaTime, PlaybackSpeed * Dilation);

	FQualifiedFrameTime GlobalTime = GetGlobalTime();

	static const float AutoScrollFactor = 0.1f;

	// Animate the autoscroll offset if it's set
	if (AutoscrollOffset.IsSet())
	{
		float Offset = AutoscrollOffset.GetValue() * AutoScrollFactor;
		SetViewRange(TRange<double>(TargetViewRange.GetLowerBoundValue() + Offset, TargetViewRange.GetUpperBoundValue() + Offset), EViewRangeInterpolation::Immediate);
	}

	// Animate the autoscrub offset if it's set
	if (AutoscrubOffset.IsSet() && PlaybackState == EMovieScenePlayerStatus::Scrubbing )
	{
		FQualifiedFrameTime CurrentTime = GetLocalTime();
		FFrameTime Offset = (AutoscrubOffset.GetValue() * AutoScrollFactor) * CurrentTime.Rate;
		SetLocalTimeLooped(CurrentTime.Time + Offset);
	}

	if (GetSelectionRange().IsEmpty() && GetLoopMode() == SLM_LoopSelectionRange)
	{
		Settings->SetLoopMode(SLM_Loop);
	}

	if (PlaybackState == EMovieScenePlayerStatus::Playing)
	{
		FFrameTime NewGlobalTime = TimeController->RequestCurrentTime(GlobalTime, PlaybackSpeed * Dilation);

		// Put the time into local space
 		SetLocalTimeLooped(NewGlobalTime * RootToLocalTransform);

		if (IsAutoScrollEnabled() && GetPlaybackStatus() == EMovieScenePlayerStatus::Playing)
		{
			const float ThresholdPercentage = 0.15f;
			UpdateAutoScroll(GetLocalTime().Time / GetFocusedTickResolution(), ThresholdPercentage);
		}
	}
	else
	{
		PlayPosition.Reset(GlobalTime.ConvertTo(PlayPosition.GetInputRate()));
	}

	if (AutoScrubTarget.IsSet())
	{
		const double ScrubSpeed = CVarAutoScrubSpeed->GetFloat();		// How fast to scrub at peak curve speed
		const double AutoScrubExp = CVarAutoScrubCurveExponent->GetFloat();	// How long to ease in and out.  Bigger numbers allow for longer easing.

		const double SecondsPerFrame = GetFocusedTickResolution().AsInterval() / ScrubSpeed;
		const int32 TotalFrames = FMath::Abs(AutoScrubTarget.GetValue().DestinationTime.GetFrame().Value - AutoScrubTarget.GetValue().SourceTime.GetFrame().Value);
		const double TargetSeconds = (double)TotalFrames * SecondsPerFrame;

		double ElapsedSeconds = FPlatformTime::Seconds() - AutoScrubTarget.GetValue().StartTime;
		float Alpha = ElapsedSeconds / TargetSeconds;
		Alpha = FMath::Clamp(Alpha, 0.f, 1.f);
		int32 NewFrameNumber = FMath::InterpEaseInOut(AutoScrubTarget.GetValue().SourceTime.GetFrame().Value, AutoScrubTarget.GetValue().DestinationTime.GetFrame().Value, Alpha, AutoScrubExp);

		FAutoScrubTarget CachedTarget = AutoScrubTarget.GetValue();

		SetPlaybackStatus(EMovieScenePlayerStatus::Scrubbing);
		PlayPosition.SetTimeBase(GetRootTickResolution(), GetRootTickResolution(), EMovieSceneEvaluationType::WithSubFrames);
		SetLocalTimeDirectly(FFrameNumber(NewFrameNumber));

		AutoScrubTarget = CachedTarget;

		if (FMath::IsNearlyEqual(Alpha, 1.f, KINDA_SMALL_NUMBER))
		{
			SetPlaybackStatus(EMovieScenePlayerStatus::Stopped);
			AutoScrubTarget.Reset();
		}
	}

	UpdateSubSequenceData();

	// Tick all the tools we own as well
	for (int32 EditorIndex = 0; EditorIndex < TrackEditors.Num(); ++EditorIndex)
	{
		TrackEditors[EditorIndex]->Tick(InDeltaTime);
	}

	if (!IsInSilentMode())
	{
		if (bNeedsEvaluate)
		{
			EvaluateInternal(PlayPosition.GetCurrentPositionAsRange());
		}
	}

	// Reset to the root sequence if the focused sequence no longer exists. This can happen if either the subsequence has been deleted or the hierarchy has changed.
	if (!GetFocusedMovieSceneSequence())
	{
		PopToSequenceInstance(MovieSceneSequenceID::Root);
	}

	ISequenceRecorder& SequenceRecorder = FModuleManager::LoadModuleChecked<ISequenceRecorder>("SequenceRecorder");
	if(SequenceRecorder.IsRecording())
	{
		UMovieSceneSubSection* Section = UMovieSceneSubSection::GetRecordingSection();
		if(Section != nullptr && Section->HasStartFrame())
		{
			FFrameRate   SectionResolution = Section->GetTypedOuter<UMovieScene>()->GetTickResolution();
			FFrameNumber RecordingLength   = SequenceRecorder.GetCurrentRecordingLength().ConvertTo(SectionResolution).CeilToFrame();

			if (RecordingLength > 0)
			{
				FFrameNumber EndFrame = Section->GetInclusiveStartFrame() + RecordingLength;
				Section->SetRange(TRange<FFrameNumber>(Section->GetInclusiveStartFrame(), TRangeBound<FFrameNumber>::Exclusive(EndFrame)));
			}
		}
	}

	// Reset any player controllers that we were possessing, if we're not possessing them any more
	if (!IsPerspectiveViewportCameraCutEnabled() && PrePossessionViewTargets.Num())
	{
		for (const FCachedViewTarget& CachedView : PrePossessionViewTargets)
		{
			APlayerController* PlayerController = CachedView.PlayerController.Get();
			AActor* ViewTarget = CachedView.ViewTarget.Get();

			if (PlayerController && ViewTarget)
			{
				PlayerController->SetViewTarget(ViewTarget);
			}
		}
		PrePossessionViewTargets.Reset();
	}

	if (!bGlobalMarkedFramesCached)
	{
		UpdateGlobalMarkedFramesCache();
	}
}


TSharedRef<SWidget> FSequencer::GetSequencerWidget() const
{
	return SequencerWidget.ToSharedRef();
}


UMovieSceneSequence* FSequencer::GetRootMovieSceneSequence() const
{
	return RootSequence.Get();
}


UMovieSceneSequence* FSequencer::GetFocusedMovieSceneSequence() const
{
	// the last item is the focused movie scene
	if (ActiveTemplateIDs.Num())
	{
		return RootTemplateInstance.GetSequence(ActiveTemplateIDs.Last());
	}

	return nullptr;
}

UMovieSceneSubSection* FSequencer::FindSubSection(FMovieSceneSequenceID SequenceID) const
{
	if (SequenceID == MovieSceneSequenceID::Root)
	{
		return nullptr;
	}

	FMovieSceneCompiledDataID DataID = CompiledDataManager->Compile(RootSequence.Get());
	const FMovieSceneSequenceHierarchy* Hierarchy = CompiledDataManager->FindHierarchy(DataID);
	if (!Hierarchy)
	{
		return nullptr;
	}
	
	const FMovieSceneSequenceHierarchyNode* SequenceNode = Hierarchy->FindNode(SequenceID);
	const FMovieSceneSubSequenceData*       SubData      = Hierarchy->FindSubData(SequenceID);

	if (SubData && SequenceNode)
	{
		UMovieSceneSequence* ParentSequence   = RootTemplateInstance.GetSequence(SequenceNode->ParentID);
		UMovieScene*         ParentMovieScene = ParentSequence ? ParentSequence->GetMovieScene() : nullptr;

		if (ParentMovieScene)
		{
			return FindObject<UMovieSceneSubSection>(ParentMovieScene, *SubData->SectionPath.ToString());
		}
	}

	return nullptr;
}


void FSequencer::ResetToNewRootSequence(UMovieSceneSequence& NewSequence)
{
	RemoveNodeGroupsCollectionChangedDelegate();

	RootSequence = &NewSequence;
	RestorePreAnimatedState();

	// Ensure that the director BP is registered with the action database
	if (FMovieSceneSequenceEditor* SequenceEditor = FMovieSceneSequenceEditor::Find(&NewSequence))
	{
		UBlueprint* Blueprint = SequenceEditor->FindDirectorBlueprint(&NewSequence);
		if (Blueprint)
		{
			FBlueprintActionDatabase::Get().RefreshAssetActions(Blueprint);
		}
	}

	RootTemplateInstance.Finish(*this);

	if (RootTemplateInstance.GetEntitySystemRunner().IsAttachedToLinker())
	{
		RootTemplateInstance.GetEntitySystemRunner().Flush();
	}

	ActiveTemplateIDs.Reset();
	ActiveTemplateIDs.Add(MovieSceneSequenceID::Root);
	ActiveTemplateStates.Reset();
	ActiveTemplateStates.Add(true);

	RootTemplateInstance.Initialize(NewSequence, *this, CompiledDataManager);

	RootToLocalTransform = FMovieSceneSequenceTransform();
	RootToLocalLoopCounter = FMovieSceneWarpCounter();

	ResetPerMovieSceneData();
	SequencerWidget->ResetBreadcrumbs();

	PlayPosition.Reset(GetPlaybackRange().GetLowerBoundValue());
	TimeController->Reset(FQualifiedFrameTime(PlayPosition.GetCurrentPosition(), GetRootTickResolution()));

	UpdateSequencerCustomizations();

	AddNodeGroupsCollectionChangedDelegate();

	OnActivateSequenceEvent.Broadcast(ActiveTemplateIDs.Top());
}


void FSequencer::FocusSequenceInstance(UMovieSceneSubSection& InSubSection)
{
	RemoveNodeGroupsCollectionChangedDelegate();

	TemplateIDBackwardStack.Push(ActiveTemplateIDs.Top());
	TemplateIDForwardStack.Reset();

	FMovieSceneRootOverridePath Path;

	// Ensure the hierarchy is up to date
	FMovieSceneCompiledDataID DataID = CompiledDataManager->Compile(RootSequence.Get());
	const FMovieSceneSequenceHierarchy& Hierarchy = CompiledDataManager->GetHierarchyChecked(DataID);

	Path.Set(ActiveTemplateIDs.Last(), &Hierarchy);

	// Root out the SequenceID for the sub section
	FMovieSceneSequenceID SequenceID = Path.Remap(InSubSection.GetSequenceID());

	// If the sequence isn't found, reset to the root and dive in from there
	if (!Hierarchy.FindSubData(SequenceID))
	{
		// Pop until the root and reset breadcrumbs
		while (MovieSceneSequenceID::Root != ActiveTemplateIDs.Last())
		{
			ActiveTemplateIDs.Pop();
			ActiveTemplateStates.Pop();
		}
		SequencerWidget->ResetBreadcrumbs();

		// Find the requested subsequence's sequence ID
		SequenceID = MovieSceneSequenceID::Invalid;
		for (const TTuple<FMovieSceneSequenceID, FMovieSceneSubSequenceData>& Pair : Hierarchy.AllSubSequenceData())
		{
			if (Pair.Value.DeterministicSequenceID == InSubSection.GetSequenceID())
			{
				SequenceID = Pair.Key;
				break;
			}
		}

		// Gather the parent chain's sequence IDs
		TArray<FMovieSceneSequenceID> ParentChain;
		const FMovieSceneSequenceHierarchyNode* SequenceNode = Hierarchy.FindNode(SequenceID);
		FMovieSceneSequenceID ParentID = SequenceNode ? SequenceNode->ParentID : MovieSceneSequenceID::Invalid;
		while (ParentID.IsValid() && ParentID != MovieSceneSequenceID::Root)
		{
			ParentChain.Add(ParentID);

			const FMovieSceneSequenceHierarchyNode* ParentNode = Hierarchy.FindNode(ParentID);
			ParentID = ParentNode ? ParentNode->ParentID : MovieSceneSequenceID::Invalid;
		}
<<<<<<< HEAD

		// Push each sequence ID in the parent chain, updating the breadcrumb as we go
		for (int32 ParentIDIndex = ParentChain.Num() - 1; ParentIDIndex >= 0; --ParentIDIndex)
		{
			UMovieSceneSubSection* ParentSubSection = FindSubSection(ParentChain[ParentIDIndex]);
			if (ParentSubSection)
			{
				ActiveTemplateIDs.Push(ParentChain[ParentIDIndex]);
				ActiveTemplateStates.Push(ParentSubSection->IsActive());

				SequencerWidget->UpdateBreadcrumbs();
			}
		}

		Path.Set(ActiveTemplateIDs.Last(), &Hierarchy);

=======

		// Push each sequence ID in the parent chain, updating the breadcrumb as we go
		for (int32 ParentIDIndex = ParentChain.Num() - 1; ParentIDIndex >= 0; --ParentIDIndex)
		{
			UMovieSceneSubSection* ParentSubSection = FindSubSection(ParentChain[ParentIDIndex]);
			if (ParentSubSection)
			{
				ActiveTemplateIDs.Push(ParentChain[ParentIDIndex]);
				ActiveTemplateStates.Push(ParentSubSection->IsActive());

				SequencerWidget->UpdateBreadcrumbs();
			}
		}

		Path.Set(ActiveTemplateIDs.Last(), &Hierarchy);

>>>>>>> 3ecbc206
		// Root out the SequenceID for the sub section
		SequenceID = Path.Remap(InSubSection.GetSequenceID());
	}

	if (!ensure(Hierarchy.FindSubData(SequenceID)))
	{
		return;
	}

	ActiveTemplateIDs.Push(SequenceID);
	ActiveTemplateStates.Push(InSubSection.IsActive());

	if (Settings->ShouldEvaluateSubSequencesInIsolation())
	{
		RestorePreAnimatedState();
	}

	UpdateSubSequenceData();

	UpdateSequencerCustomizations();

	ScrubPositionParent.Reset();

	// Reset data that is only used for the previous movie scene
	ResetPerMovieSceneData();
	SequencerWidget->UpdateBreadcrumbs();

	UMovieSceneSequence* FocusedSequence = GetFocusedMovieSceneSequence();

	if (!State.FindSequence(SequenceID))
	{
		State.AssignSequence(SequenceID, *FocusedSequence, *this);
	}

	// Ensure that the director BP is registered with the action database
	if (FMovieSceneSequenceEditor* SequenceEditor = FMovieSceneSequenceEditor::Find(FocusedSequence))
	{
		UBlueprint* Blueprint = SequenceEditor->FindDirectorBlueprint(FocusedSequence);
		if (Blueprint)
		{
			FBlueprintActionDatabase::Get().RefreshAssetActions(Blueprint);
		}
	}

	OnActivateSequenceEvent.Broadcast(ActiveTemplateIDs.Top());

	AddNodeGroupsCollectionChangedDelegate();

	bNeedsEvaluate = true;
	bGlobalMarkedFramesCached = false;
}


void FSequencer::SuppressAutoEvaluation(UMovieSceneSequence* Sequence, const FGuid& InSequenceSignature)
{
	SuppressAutoEvalSignature = MakeTuple(MakeWeakObjectPtr(Sequence), InSequenceSignature);
}

FGuid FSequencer::CreateBinding(UObject& InObject, const FString& InName)
{
	const FScopedTransaction Transaction(LOCTEXT("CreateBinding", "Create New Binding"));

	UMovieSceneSequence* OwnerSequence = GetFocusedMovieSceneSequence();
	UMovieScene* OwnerMovieScene = OwnerSequence->GetMovieScene();

	OwnerSequence->Modify();
	OwnerMovieScene->Modify();
		
	const FGuid PossessableGuid = OwnerMovieScene->AddPossessable(InName, InObject.GetClass());

	// Attempt to use the parent as a context if necessary
	UObject* ParentObject = OwnerSequence->GetParentObject(&InObject);
	UObject* BindingContext = GetPlaybackContext(); //UWorld

	AActor* ParentActorAdded = nullptr;
	FGuid ParentGuid;

	if (ParentObject)
	{
		// Ensure we have possessed the outer object, if necessary
		ParentGuid = GetHandleToObject(ParentObject, false);
		if (!ParentGuid.IsValid())
		{
			ParentGuid = GetHandleToObject(ParentObject);
			ParentActorAdded = Cast<AActor>(ParentObject);
		}

		if (OwnerSequence->AreParentContextsSignificant())
		{
			BindingContext = ParentObject;
		}

		// Set up parent/child guids for possessables within spawnables
		if (ParentGuid.IsValid())
		{
			FMovieScenePossessable* ChildPossessable = OwnerMovieScene->FindPossessable(PossessableGuid);
			if (ensure(ChildPossessable))
			{
				ChildPossessable->SetParent(ParentGuid);
			}

			FMovieSceneSpawnable* ParentSpawnable = OwnerMovieScene->FindSpawnable(ParentGuid);
			if (ParentSpawnable)
			{
				ParentSpawnable->AddChildPossessable(PossessableGuid);
			}
		}
	}

	OwnerSequence->BindPossessableObject(PossessableGuid, InObject, BindingContext);
	
	// Broadcast if a parent actor was added as a result of adding this object
	if (ParentActorAdded && ParentGuid.IsValid())
	{
		OnActorAddedToSequencerEvent.Broadcast(ParentActorAdded, ParentGuid);
	}

	return PossessableGuid;
}


UObject* FSequencer::GetPlaybackContext() const
{
	return CachedPlaybackContext.Get();
}

TArray<UObject*> FSequencer::GetEventContexts() const
{
	TArray<UObject*> Temp;
	CopyFromWeakArray(Temp, CachedEventContexts);
	return Temp;
}

void FSequencer::GetKeysFromSelection(TUniquePtr<FSequencerKeyCollection>& KeyCollection, float DuplicateThresholdSeconds)
{
	if (!KeyCollection.IsValid())
	{
		KeyCollection.Reset(new FSequencerKeyCollection);
	}

	TArray<FSequencerDisplayNode*> SelectedNodes;
	for (const TSharedRef<FSequencerDisplayNode>& Node : Selection.GetSelectedOutlinerNodes())
	{
		SelectedNodes.Add(&Node.Get());
	}

	int64 TotalMaxSeconds = static_cast<int64>(TNumericLimits<int32>::Max() / GetFocusedTickResolution().AsDecimal());

	FFrameNumber ThresholdFrames = (DuplicateThresholdSeconds * GetFocusedTickResolution()).FloorToFrame();
	if (ThresholdFrames.Value < -TotalMaxSeconds)
	{
		ThresholdFrames.Value = TotalMaxSeconds;
	}
	else if (ThresholdFrames.Value > TotalMaxSeconds)
	{
		ThresholdFrames.Value = TotalMaxSeconds;
	}

	KeyCollection->Update(FSequencerKeyCollectionSignature::FromNodesRecursive(SelectedNodes, ThresholdFrames));
}

void FSequencer::GetAllKeys(TUniquePtr<FSequencerKeyCollection>& KeyCollection, float DuplicateThresholdSeconds)
{
	if (!KeyCollection.IsValid())
	{
		KeyCollection.Reset(new FSequencerKeyCollection);
	}

	TArray<FSequencerDisplayNode*> AllNodes;
	for (TSharedRef<FSequencerDisplayNode> Node : NodeTree->GetAllNodes())
	{
		AllNodes.Add(&Node.Get());
	}

	FFrameNumber ThresholdFrames = (DuplicateThresholdSeconds * GetFocusedTickResolution()).FloorToFrame();
	KeyCollection->Update(FSequencerKeyCollectionSignature::FromNodesRecursive(AllNodes, ThresholdFrames));
}


void FSequencer::PopToSequenceInstance(FMovieSceneSequenceIDRef SequenceID)
{
	if( ActiveTemplateIDs.Num() > 1 )
	{
		TemplateIDBackwardStack.Push(ActiveTemplateIDs.Top());
		TemplateIDForwardStack.Reset();

		RemoveNodeGroupsCollectionChangedDelegate();

		// Pop until we find the movie scene to focus
		while( SequenceID != ActiveTemplateIDs.Last() )
		{
			ActiveTemplateIDs.Pop();
			ActiveTemplateStates.Pop();
		}

		check( ActiveTemplateIDs.Num() > 0 );
		UpdateSubSequenceData();

		// Pop out of any potentially locked cameras from the shot and toggle on camera cuts
		for (FLevelEditorViewportClient* LevelVC : GEditor->GetLevelViewportClients())
		{		
			if (LevelVC && LevelVC->AllowsCinematicControl() && LevelVC->GetViewMode() != VMI_Unknown)
			{
				LevelVC->SetActorLock(nullptr);
				LevelVC->bLockedCameraView = false;
				LevelVC->UpdateViewForLockedActor();
				LevelVC->Invalidate();
			}
		}

		ResetPerMovieSceneData();

		if (SequenceID == MovieSceneSequenceID::Root)
		{
			SequencerWidget->ResetBreadcrumbs();
		}
		else
		{
			SequencerWidget->UpdateBreadcrumbs();
		}

		UpdateSequencerCustomizations();

		AddNodeGroupsCollectionChangedDelegate();

		ScrubPositionParent.Reset();

		OnActivateSequenceEvent.Broadcast(ActiveTemplateIDs.Top());

		bNeedsEvaluate = true;
		bGlobalMarkedFramesCached = false;
	}
}

void FSequencer::UpdateSubSequenceData()
{
	const bool bIsScrubbing = GetPlaybackStatus() == EMovieScenePlayerStatus::Scrubbing;
	const bool bIsSubSequenceWarping = RootToLocalTransform.NestedTransforms.Num() > 0 && RootToLocalTransform.NestedTransforms.Last().IsWarping();
	const bool bIsScrubbingWarpingSubSequence = bIsScrubbing && bIsSubSequenceWarping;

	SubSequenceRange = TRange<FFrameNumber>::Empty();
	RootToLocalTransform = FMovieSceneSequenceTransform();
	if (!bIsScrubbingWarpingSubSequence)
	{
		RootToLocalLoopCounter = FMovieSceneWarpCounter();
	}
	// else: we're scrubbing, and we don't want to increase/decrease the loop index quite yet,
	// because that would mess up time transforms. This would be because the mouse would still be
	// before/after the current loop, and therefore would already add/subtract more than a full
	// loop's time to the current time, so we don't need the loop counter to change yet.

	// Find the parent sub section and set up the sub sequence range, if necessary
	if (ActiveTemplateIDs.Num() <= 1)
	{
		return;
	}

	const FMovieSceneSequenceHierarchy& Hierarchy       = CompiledDataManager->GetHierarchyChecked(RootTemplateInstance.GetCompiledDataID());
	const FMovieSceneSubSequenceData*   SubSequenceData = Hierarchy.FindSubData(ActiveTemplateIDs.Top());

	if (SubSequenceData)
	{
		SubSequenceRange = SubSequenceData->PlayRange.Value;
		RootToLocalTransform = SubSequenceData->RootToSequenceTransform;

		const FQualifiedFrameTime RootTime = GetGlobalTime();
		if (!bIsScrubbingWarpingSubSequence)
		{
			FFrameTime LocalTime;
			RootToLocalTransform.TransformTime(RootTime.Time, LocalTime, RootToLocalLoopCounter);
		}
		else
		{
			// If we are scrubbing _and_ the current sequence is warping, we need to do some custom stuff.
			const FFrameNumber PlayRangeSize = SubSequenceData->PlayRange.Value.Size<FFrameNumber>();
			const FFrameNumber PlayRangeUpperBound = SubSequenceData->PlayRange.Value.GetUpperBoundValue();
			const FFrameNumber PlayRangeLowerBound = SubSequenceData->PlayRange.Value.GetLowerBoundValue();
			
			ensure(LocalLoopIndexOnBeginScrubbing != FMovieSceneTimeWarping::InvalidWarpCount);
			ensure(RootToLocalLoopCounter.WarpCounts.Num() > 0);

			// Compute the new local time based on the specific loop that we had when we started scrubbing.
			FMovieSceneSequenceTransform RootToLocalTransformWithoutLeafLooping = RootToLocalTransform;
			FMovieSceneNestedSequenceTransform LeafLooping = RootToLocalTransformWithoutLeafLooping.NestedTransforms.Pop();
			FFrameTime LocalTimeWithLastLoopUnwarped = RootTime.Time * RootToLocalTransformWithoutLeafLooping;
			LocalTimeWithLastLoopUnwarped = LocalTimeWithLastLoopUnwarped * LeafLooping.LinearTransform;
			if (LeafLooping.IsWarping())
			{
				LeafLooping.Warping.TransformTimeSpecific(
						LocalTimeWithLastLoopUnwarped, LocalLoopIndexOnBeginScrubbing, LocalTimeWithLastLoopUnwarped);
			}

			// Now figure out if we're in a next/previous loop because we scrubbed past the lower/upper bound
			// of the loop. Note, again, that we only compute the new loop index for UI display purposes at this
			// point (see comment at the beginning of this method). We will commit to the new loop indices
			// once we're done scrubbing.
			LocalLoopIndexOffsetDuringScrubbing = 0;
			while (LocalTimeWithLastLoopUnwarped >= PlayRangeUpperBound)
			{
				LocalTimeWithLastLoopUnwarped = LocalTimeWithLastLoopUnwarped - PlayRangeSize;
				++LocalLoopIndexOffsetDuringScrubbing;
			}
			while (LocalTimeWithLastLoopUnwarped <= PlayRangeLowerBound)
			{
				LocalTimeWithLastLoopUnwarped = LocalTimeWithLastLoopUnwarped + PlayRangeSize;
				--LocalLoopIndexOffsetDuringScrubbing;
			}
		}
	}
}

void FSequencer::UpdateSequencerCustomizations()
{
	ISequencerModule& SequencerModule = FModuleManager::LoadModuleChecked<ISequencerModule>("Sequencer");
	TSharedPtr<FSequencerCustomizationManager> Manager = SequencerModule.GetSequencerCustomizationManager();

	// Get rid of previously active customizations.
	for (const TUniquePtr<ISequencerCustomization>& Customization : ActiveCustomizations)
	{
		Customization->UnregisterSequencerCustomization();
	}
	ActiveCustomizations.Reset();

	// Get the customizations for the current sequence.
	UMovieSceneSequence* FocusedSequence = GetFocusedMovieSceneSequence();
	check(FocusedSequence != nullptr);
	Manager->GetSequencerCustomizations(*FocusedSequence, ActiveCustomizations);

	// Get the customization info.
	FSequencerCustomizationBuilder Builder(*this, *FocusedSequence);
	for (const TUniquePtr<ISequencerCustomization>& Customization : ActiveCustomizations)
	{
		Customization->RegisterSequencerCustomization(Builder);
	}

	// Apply customizations to our editor.
	SequencerWidget->ApplySequencerCustomizations(Builder.GetCustomizations());
}

void FSequencer::RerunConstructionScripts()
{
	TSet<TWeakObjectPtr<AActor> > BoundActors;

	FMovieSceneRootEvaluationTemplateInstance& RootTemplate = GetEvaluationTemplate();
		
	UMovieSceneSequence* Sequence = RootTemplate.GetSequence(MovieSceneSequenceID::Root);

	TArray < TPair<FMovieSceneSequenceID, FGuid> > BoundGuids;

	GetConstructionScriptActors(Sequence->GetMovieScene(), MovieSceneSequenceID::Root, BoundActors, BoundGuids);

	const FMovieSceneSequenceHierarchy* Hierarchy = CompiledDataManager->FindHierarchy(RootTemplateInstance.GetCompiledDataID());
	if (Hierarchy)
	{
		FMovieSceneEvaluationTreeRangeIterator Iter = Hierarchy->GetTree().IterateFromTime(PlayPosition.GetCurrentPosition().FrameNumber);

		for (const FMovieSceneSubSequenceTreeEntry& Entry : Hierarchy->GetTree().GetAllData(Iter.Node()))
		{
			UMovieSceneSequence* SubSequence = Hierarchy->FindSubSequence(Entry.SequenceID);
			if (SubSequence)
			{
				GetConstructionScriptActors(SubSequence->GetMovieScene(), Entry.SequenceID, BoundActors, BoundGuids);
			}
		}
	}

	for (TWeakObjectPtr<AActor> BoundActor : BoundActors)
	{
		if (BoundActor.IsValid())
		{
			BoundActor.Get()->RerunConstructionScripts();
		}
	}

	for (TPair<FMovieSceneSequenceID, FGuid> BoundGuid : BoundGuids)
	{
		State.Invalidate(BoundGuid.Value, BoundGuid.Key);
	}
}

void FSequencer::GetConstructionScriptActors(UMovieScene* MovieScene, FMovieSceneSequenceIDRef SequenceID, TSet<TWeakObjectPtr<AActor> >& BoundActors, TArray < TPair<FMovieSceneSequenceID, FGuid> >& BoundGuids)
{
	for (int32 Index = 0; Index < MovieScene->GetPossessableCount(); ++Index)
	{
		FGuid ThisGuid = MovieScene->GetPossessable(Index).GetGuid();

		for (TWeakObjectPtr<> WeakObject : FindBoundObjects(ThisGuid, SequenceID))
		{
			if (WeakObject.IsValid())
			{
				AActor* Actor = Cast<AActor>(WeakObject.Get());
	
				if (Actor)
				{
					UBlueprint* Blueprint = Cast<UBlueprint>(Actor->GetClass()->ClassGeneratedBy);
					if (Blueprint && Blueprint->bRunConstructionScriptInSequencer)
					{
						BoundActors.Add(Actor);
						BoundGuids.Add(TPair<FMovieSceneSequenceID, FGuid>(SequenceID, ThisGuid));
					}
				}
			}
		}
	}

	for (int32 Index = 0; Index < MovieScene->GetSpawnableCount(); ++Index)
	{
		FGuid ThisGuid = MovieScene->GetSpawnable(Index).GetGuid();

		for (TWeakObjectPtr<> WeakObject : FindBoundObjects(ThisGuid, SequenceID))
		{
			if (WeakObject.IsValid())
			{
				AActor* Actor = Cast<AActor>(WeakObject.Get());

				if (Actor)
				{
					UBlueprint* Blueprint = Cast<UBlueprint>(Actor->GetClass()->ClassGeneratedBy);
					if (Blueprint && Blueprint->bRunConstructionScriptInSequencer)
					{
						BoundActors.Add(Actor);
						BoundGuids.Add(TPair<FMovieSceneSequenceID, FGuid>(SequenceID, ThisGuid));
					}
				}
			}
		}
	}
}

void FSequencer::DeleteSections(const TSet<TWeakObjectPtr<UMovieSceneSection>>& Sections)
{
	UMovieScene* MovieScene = GetFocusedMovieSceneSequence()->GetMovieScene();
	bool bAnythingRemoved = false;

	FScopedTransaction DeleteSectionTransaction( NSLOCTEXT("Sequencer", "DeleteSection_Transaction", "Delete Section") );

	for (const auto& Section : Sections)
	{
		if (!Section.IsValid() || Section->IsLocked())
		{
			continue;
		}

		// if this check fails then the section is outered to a type that doesnt know about the section
		UMovieSceneTrack* Track = CastChecked<UMovieSceneTrack>(Section->GetOuter());
		{
			Track->SetFlags(RF_Transactional);
			Track->Modify();
			Track->RemoveSection(*Section);
		}

		bAnythingRemoved = true;
	}

	if (bAnythingRemoved)
	{
		// Full refresh required just in case the last section was removed from any track.
		NotifyMovieSceneDataChanged( EMovieSceneDataChangeType::MovieSceneStructureItemRemoved );
	}

	Selection.EmptySelectedSections();
	SequencerHelpers::ValidateNodesWithSelectedKeysOrSections(*this);
}


void FSequencer::DeleteSelectedKeys()
{
	FScopedTransaction DeleteKeysTransaction( NSLOCTEXT("Sequencer", "DeleteSelectedKeys_Transaction", "Delete Selected Keys") );
	bool bAnythingRemoved = false;

	FSelectedKeysByChannel KeysByChannel(Selection.GetSelectedKeys().Array());
	TSet<UMovieSceneSection*> ModifiedSections;

	for (const FSelectedChannelInfo& ChannelInfo : KeysByChannel.SelectedChannels)
	{
		FMovieSceneChannel* Channel = ChannelInfo.Channel.Get();
		if (Channel)
		{
			if (!ModifiedSections.Contains(ChannelInfo.OwningSection))
			{
				ChannelInfo.OwningSection->Modify();
				ModifiedSections.Add(ChannelInfo.OwningSection);
			}

			Channel->DeleteKeys(ChannelInfo.KeyHandles);
			bAnythingRemoved = true;
		}
	}

	if (bAnythingRemoved)
	{
		NotifyMovieSceneDataChanged( EMovieSceneDataChangeType::TrackValueChanged );
	}

	Selection.EmptySelectedKeys();
	SequencerHelpers::ValidateNodesWithSelectedKeysOrSections(*this);
}


void FSequencer::SetInterpTangentMode(ERichCurveInterpMode InterpMode, ERichCurveTangentMode TangentMode)
{
	TArray<FSequencerSelectedKey> SelectedKeysArray = Selection.GetSelectedKeys().Array();
	if (SelectedKeysArray.Num() == 0)
	{
		return;
	}

	FScopedTransaction SetInterpTangentModeTransaction(NSLOCTEXT("Sequencer", "SetInterpTangentMode_Transaction", "Set Interpolation and Tangent Mode"));
	bool bAnythingChanged = false;

	FSelectedKeysByChannel KeysByChannel(SelectedKeysArray);
	TSet<UMovieSceneSection*> ModifiedSections;

	const FName FloatChannelTypeName = FMovieSceneFloatChannel::StaticStruct()->GetFName();

	// @todo: sequencer-timecode: move this float-specific logic elsewhere to make it extensible for any channel type
	for (const FSelectedChannelInfo& ChannelInfo : KeysByChannel.SelectedChannels)
	{
		FMovieSceneChannel* ChannelPtr = ChannelInfo.Channel.Get();
		if (ChannelInfo.Channel.GetChannelTypeName() == FloatChannelTypeName && ChannelPtr)
		{
			if (!ModifiedSections.Contains(ChannelInfo.OwningSection))
			{
				ChannelInfo.OwningSection->Modify();
				ModifiedSections.Add(ChannelInfo.OwningSection);
			}

			FMovieSceneFloatChannel* Channel = static_cast<FMovieSceneFloatChannel*>(ChannelPtr);
			TMovieSceneChannelData<FMovieSceneFloatValue> ChannelData = Channel->GetData();

			TArrayView<FMovieSceneFloatValue> Values = ChannelData.GetValues();

			for (FKeyHandle Handle : ChannelInfo.KeyHandles)
			{
				const int32 KeyIndex = ChannelData.GetIndex(Handle);
				if (KeyIndex != INDEX_NONE)
				{
					Values[KeyIndex].InterpMode = InterpMode;
					Values[KeyIndex].TangentMode = TangentMode;
					bAnythingChanged = true;
				}
			}

			Channel->AutoSetTangents();
		}
	}

	if (bAnythingChanged)
	{
		NotifyMovieSceneDataChanged( EMovieSceneDataChangeType::TrackValueChanged );
	}
}

void FSequencer::ToggleInterpTangentWeightMode()
{
	// @todo: sequencer-timecode: move this float-specific logic elsewhere to make it extensible for any channel type

	TArray<FSequencerSelectedKey> SelectedKeysArray = Selection.GetSelectedKeys().Array();
	if (SelectedKeysArray.Num() == 0)
	{
		return;
	}

	FScopedTransaction SetInterpTangentWeightModeTransaction(NSLOCTEXT("Sequencer", "ToggleInterpTangentWeightMode_Transaction", "Toggle Tangent Weight Mode"));
	bool bAnythingChanged = false;

	FSelectedKeysByChannel KeysByChannel(SelectedKeysArray);
	TSet<UMovieSceneSection*> ModifiedSections;

	const FName FloatChannelTypeName = FMovieSceneFloatChannel::StaticStruct()->GetFName();

	// Remove all tangent weights unless we find a compatible key that does not have weights yet
	ERichCurveTangentWeightMode WeightModeToApply = RCTWM_WeightedNone;

	// First off iterate all the current keys and find any that don't have weights
	for (const FSelectedChannelInfo& ChannelInfo : KeysByChannel.SelectedChannels)
	{
		FMovieSceneChannel* ChannelPtr = ChannelInfo.Channel.Get();
		if (ChannelInfo.Channel.GetChannelTypeName() == FloatChannelTypeName && ChannelPtr)
		{
			FMovieSceneFloatChannel* Channel = static_cast<FMovieSceneFloatChannel*>(ChannelPtr);
			TMovieSceneChannelData<FMovieSceneFloatValue> ChannelData = Channel->GetData();

			TArrayView<FMovieSceneFloatValue> Values = ChannelData.GetValues();

			for (FKeyHandle Handle : ChannelInfo.KeyHandles)
			{
				const int32 KeyIndex = ChannelData.GetIndex(Handle);
				if (KeyIndex != INDEX_NONE && Values[KeyIndex].InterpMode == RCIM_Cubic && Values[KeyIndex].Tangent.TangentWeightMode == RCTWM_WeightedNone)
				{
					WeightModeToApply = RCTWM_WeightedBoth;
					goto assign_weights;
				}
			}
		}
	}

assign_weights:

	// Assign the new weight mode for all cubic keys
	for (const FSelectedChannelInfo& ChannelInfo : KeysByChannel.SelectedChannels)
	{
		FMovieSceneChannel* ChannelPtr = ChannelInfo.Channel.Get();
		if (ChannelInfo.Channel.GetChannelTypeName() == FloatChannelTypeName && ChannelPtr)
		{
			if (!ModifiedSections.Contains(ChannelInfo.OwningSection))
			{
				ChannelInfo.OwningSection->Modify();
				ModifiedSections.Add(ChannelInfo.OwningSection);
			}

			FMovieSceneFloatChannel* Channel = static_cast<FMovieSceneFloatChannel*>(ChannelPtr);
			TMovieSceneChannelData<FMovieSceneFloatValue> ChannelData = Channel->GetData();

			TArrayView<FMovieSceneFloatValue> Values = ChannelData.GetValues();

			for (FKeyHandle Handle : ChannelInfo.KeyHandles)
			{
				const int32 KeyIndex = ChannelData.GetIndex(Handle);
				if (KeyIndex != INDEX_NONE && Values[KeyIndex].InterpMode == RCIM_Cubic)
				{
					Values[KeyIndex].Tangent.TangentWeightMode = WeightModeToApply;
					bAnythingChanged = true;
				}
			}

			Channel->AutoSetTangents();
		}
	}

	if (bAnythingChanged)
	{
		NotifyMovieSceneDataChanged(EMovieSceneDataChangeType::TrackValueChanged);
	}
}

void FSequencer::SnapToFrame()
{
	FScopedTransaction SnapToFrameTransaction(NSLOCTEXT("Sequencer", "SnapToFrame_Transaction", "Snap Selected Keys to Frame"));
	bool bAnythingChanged = false;

	FSelectedKeysByChannel KeysByChannel(Selection.GetSelectedKeys().Array());
	TSet<UMovieSceneSection*> ModifiedSections;

	TArray<FFrameNumber> KeyTimesScratch;
	for (const FSelectedChannelInfo& ChannelInfo : KeysByChannel.SelectedChannels)
	{
		FMovieSceneChannel* Channel = ChannelInfo.Channel.Get();
		if (Channel)
		{
			if (!ModifiedSections.Contains(ChannelInfo.OwningSection))
			{
				ChannelInfo.OwningSection->Modify();
				ModifiedSections.Add(ChannelInfo.OwningSection);
			}

			const int32 NumKeys = ChannelInfo.KeyHandles.Num();
			KeyTimesScratch.Reset(NumKeys);
			KeyTimesScratch.SetNum(NumKeys);

			Channel->GetKeyTimes(ChannelInfo.KeyHandles, KeyTimesScratch);

			FFrameRate TickResolution  = GetFocusedTickResolution();
			FFrameRate DisplayRate     = GetFocusedDisplayRate();

			for (FFrameNumber& Time : KeyTimesScratch)
			{
				// Convert to frame
				FFrameNumber PlayFrame    = FFrameRate::TransformTime(Time,      TickResolution, DisplayRate).RoundToFrame();
				FFrameNumber SnappedFrame = FFrameRate::TransformTime(PlayFrame, DisplayRate, TickResolution).RoundToFrame();

				Time = SnappedFrame;
			}

			Channel->SetKeyTimes(ChannelInfo.KeyHandles, KeyTimesScratch);
			bAnythingChanged = true;
		}
	}

	if (bAnythingChanged)
	{
		NotifyMovieSceneDataChanged( EMovieSceneDataChangeType::TrackValueChanged );
	}
}


bool FSequencer::CanSnapToFrame() const
{
	const bool bKeysSelected = Selection.GetSelectedKeys().Num() > 0;

	return bKeysSelected;
}

void FSequencer::TransformSelectedKeysAndSections(FFrameTime InDeltaTime, float InScale)
{
	FScopedTransaction TransformKeysAndSectionsTransaction(NSLOCTEXT("Sequencer", "TransformKeysandSections_Transaction", "Transform Keys and Sections"));
	bool bAnythingChanged = false;

	TArray<FSequencerSelectedKey> SelectedKeysArray = Selection.GetSelectedKeys().Array();
	TArray<TWeakObjectPtr<UMovieSceneSection>> SelectedSectionsArray = Selection.GetSelectedSections().Array();

	const FFrameTime OriginTime = GetLocalTime().Time;

	FSelectedKeysByChannel KeysByChannel(SelectedKeysArray);
	TMap<UMovieSceneSection*, TRange<FFrameNumber>> SectionToNewBounds;

	TArray<FFrameNumber> KeyTimesScratch;
	if (InScale != 0.f)
	{
		// Dilate the keys
		for (const FSelectedChannelInfo& ChannelInfo : KeysByChannel.SelectedChannels)
		{
			FMovieSceneChannel* Channel = ChannelInfo.Channel.Get();
			if (Channel)
			{
				// Skip any channels whose section is already selected because they'll be handled below (moving the section and the keys together)
				if (SelectedSectionsArray.Contains(ChannelInfo.OwningSection))
				{
					continue;
				}

				const int32 NumKeys = ChannelInfo.KeyHandles.Num();
				KeyTimesScratch.Reset(NumKeys);
				KeyTimesScratch.SetNum(NumKeys);

				// Populate the key times scratch buffer with the times for these handles
				Channel->GetKeyTimes(ChannelInfo.KeyHandles, KeyTimesScratch);

				// We have to find the lowest key time and the highest key time. They're added based on selection order so we can't rely on their order in the array.
				FFrameTime LowestFrameTime = KeyTimesScratch[0];
				FFrameTime HighestFrameTime = KeyTimesScratch[0];

				// Perform the transformation
				for (FFrameNumber& Time : KeyTimesScratch)
				{
					FFrameTime KeyTime = Time;
					Time = (OriginTime + InDeltaTime + (KeyTime - OriginTime) * InScale).FloorToFrame();

					if (Time < LowestFrameTime)
					{
						LowestFrameTime = Time;
					}

					if (Time > HighestFrameTime)
					{
						HighestFrameTime = Time;
					}
				}

				TRange<FFrameNumber>* NewSectionBounds = SectionToNewBounds.Find(ChannelInfo.OwningSection);
				if (!NewSectionBounds)
				{
					// Call Modify on the owning section before we call SetKeyTimes so that our section bounds/key times stay in sync.
					ChannelInfo.OwningSection->Modify();
					NewSectionBounds = &SectionToNewBounds.Add(ChannelInfo.OwningSection, ChannelInfo.OwningSection->GetRange());
				}


				// Expand the range by ensuring the new range contains the range our keys are in. We add one because the highest time is exclusive
				// for sections, but HighestFrameTime is measuring only the key's time.
				*NewSectionBounds = TRange<FFrameNumber>::Hull(*NewSectionBounds, TRange<FFrameNumber>(LowestFrameTime.GetFrame(), HighestFrameTime.GetFrame() + 1));

				// Apply the new, transformed key times
				Channel->SetKeyTimes(ChannelInfo.KeyHandles, KeyTimesScratch);
				bAnythingChanged = true;
			}
		}

		// Dilate the sections
		for (TWeakObjectPtr<UMovieSceneSection> WeakSection : SelectedSectionsArray)
		{
			UMovieSceneSection* Section = WeakSection.Get();
			if (!Section)
			{
				continue;
			}

			TRangeBound<FFrameNumber> LowerBound = Section->GetRange().GetLowerBound();
			TRangeBound<FFrameNumber> UpperBound = Section->GetRange().GetUpperBound();

			if (Section->HasStartFrame())
			{
				FFrameTime StartTime = Section->GetInclusiveStartFrame();
				FFrameNumber StartFrame = (OriginTime + InDeltaTime + (StartTime - OriginTime) * InScale).FloorToFrame();
				LowerBound = TRangeBound<FFrameNumber>::Inclusive(StartFrame);
			}

			if (Section->HasEndFrame())
			{
				FFrameTime EndTime = Section->GetExclusiveEndFrame();
				FFrameNumber EndFrame = (OriginTime + InDeltaTime + (EndTime - OriginTime) * InScale).FloorToFrame();
				UpperBound = TRangeBound<FFrameNumber>::Exclusive(EndFrame);
			}

			TRange<FFrameNumber>* NewSectionBounds = SectionToNewBounds.Find(Section);
			if (!NewSectionBounds)
			{
				// Call Modify on the owning section before we call SetKeyTimes so that our section bounds/key times stay in sync.
				Section->Modify();
				NewSectionBounds = &SectionToNewBounds.Add( Section, TRange<FFrameNumber>(LowerBound, UpperBound) );
			}

			// If keys have already modified the section, we're applying the same modification to the section so we can
			// overwrite the (possibly) existing bound, so it's okay to just overwrite the range without a TRange::Hull.
			*NewSectionBounds = TRange<FFrameNumber>(LowerBound, UpperBound);
			bAnythingChanged = true;

			// Modify all of the keys of this section
			for (const FMovieSceneChannelEntry& Entry : Section->GetChannelProxy().GetAllEntries())
			{
				for (FMovieSceneChannel* Channel : Entry.GetChannels())
				{
					TArray<FFrameNumber> KeyTimes;
					TArray<FKeyHandle> KeyHandles;
					TArray<FFrameNumber> NewKeyTimes;
					Channel->GetKeys(TRange<FFrameNumber>::All(), &KeyTimes, &KeyHandles);

					for (FFrameNumber KeyTime : KeyTimes)
					{
						FFrameNumber NewKeyTime = (OriginTime + InDeltaTime + (KeyTime - OriginTime) * InScale).FloorToFrame();
						NewKeyTimes.Add(NewKeyTime);
					}

					Channel->SetKeyTimes(KeyHandles, NewKeyTimes);
				}
			}
		}
	}
	
	// Remove any null sections so we don't need a null check inside the loop.
	SectionToNewBounds.Remove(nullptr);
	for (TTuple<UMovieSceneSection*, TRange<FFrameNumber>>& Pair : SectionToNewBounds)
	{
		// Set the range of each section that has been modified to their new bounds.
		Pair.Key->SetRange(Pair.Value);
	}

	if (bAnythingChanged)
	{
		NotifyMovieSceneDataChanged( EMovieSceneDataChangeType::TrackValueChanged );
	}
}

void FSequencer::TranslateSelectedKeysAndSections(bool bTranslateLeft)
{
	int32 Shift = bTranslateLeft ? -1 : 1;
	FFrameTime Delta = FQualifiedFrameTime(Shift, GetFocusedDisplayRate()).ConvertTo(GetFocusedTickResolution());
	TransformSelectedKeysAndSections(Delta, 1.f);
}

void FSequencer::StretchTime(FFrameTime InDeltaTime)
{
	// From the current time, find all the keys and sections to the right and move them by InDeltaTime
	UMovieScene* FocusedMovieScene = GetFocusedMovieSceneSequence()->GetMovieScene();
	if (!FocusedMovieScene)
	{
		return;
	}

	if (FocusedMovieScene->IsReadOnly())
	{
		ShowReadOnlyError();
		return;
	}

	FScopedTransaction StretchTimeTransaction(NSLOCTEXT("Sequencer", "StretchTime", "Stretch Time"));

	TRange<FFrameNumber> CachedSelectionRange = GetSelectionRange();

	TRange<FFrameNumber> SelectionRange;

	if (InDeltaTime > 0)
	{
		SelectionRange.SetLowerBound(GetLocalTime().Time.FrameNumber+1);
		SelectionRange.SetUpperBound(TRangeBound<FFrameNumber>::Open());
	}
	else
	{
		SelectionRange.SetUpperBound(GetLocalTime().Time.FrameNumber-1);
		SelectionRange.SetLowerBound(TRangeBound<FFrameNumber>::Open());
	}

	FocusedMovieScene->SetSelectionRange(SelectionRange);
	SelectInSelectionRange(true, true);
	TransformSelectedKeysAndSections(InDeltaTime, 1.f);

	// Return state
	FocusedMovieScene->SetSelectionRange(CachedSelectionRange);
	Selection.Empty(); //todo restore key and section selection
}

void FSequencer::ShrinkTime(FFrameTime InDeltaTime)
{
	// From the current time, find all the keys and sections to the right and move them by -InDeltaTime
	UMovieScene* FocusedMovieScene = GetFocusedMovieSceneSequence()->GetMovieScene();
	if (!FocusedMovieScene)
	{
		return;
	}

	if (FocusedMovieScene->IsReadOnly())
	{
		ShowReadOnlyError();
		return;
	}

	FScopedTransaction StretchTimeTransaction(NSLOCTEXT("Sequencer", "ShrinkTime", "Shrink Time"));

	TRange<FFrameNumber> CachedSelectionRange = GetSelectionRange();

	// First, check if there's any keys/sections within InDeltaTime

	TRange<FFrameNumber> CheckRange;

	if (InDeltaTime > 0)
	{
		CheckRange.SetLowerBound(GetLocalTime().Time.FrameNumber + 1);
		CheckRange.SetUpperBound(GetLocalTime().Time.FrameNumber + InDeltaTime.FrameNumber);
	}
	else
	{
		CheckRange.SetUpperBound(GetLocalTime().Time.FrameNumber - InDeltaTime.FrameNumber);
		CheckRange.SetLowerBound(GetLocalTime().Time.FrameNumber - 1);
	}

	FocusedMovieScene->SetSelectionRange(CheckRange);
	SelectInSelectionRange(true, true);

	if (Selection.GetSelectedKeys().Num() > 0)
	{
		FNotificationInfo Info(FText::Format(NSLOCTEXT("Sequencer", "ShrinkTimeFailedKeys", "Shrink failed. There are {0} keys in between"), Selection.GetSelectedKeys().Num()));
		Info.ExpireDuration = 5.0f;
		FSlateNotificationManager::Get().AddNotification(Info)->SetCompletionState(SNotificationItem::CS_Fail);

		// Return state
		FocusedMovieScene->SetSelectionRange(CachedSelectionRange);
		Selection.Empty(); //todo restore key and section selection
		return;
	}

	if (Selection.GetSelectedSections().Num() > 0)
	{
		FNotificationInfo Info(FText::Format(NSLOCTEXT("Sequencer", "ShrinkTimeFailedSections", "Shrink failed. There are {0} sections in between"), Selection.GetSelectedSections().Num()));
		Info.ExpireDuration = 5.0f;
		FSlateNotificationManager::Get().AddNotification(Info)->SetCompletionState(SNotificationItem::CS_Fail);

		// Return state
		FocusedMovieScene->SetSelectionRange(CachedSelectionRange);
		Selection.Empty(); //todo restore key and section selection
		return;
	}

	TRange<FFrameNumber> SelectionRange;

	if (InDeltaTime > 0)
	{
		SelectionRange.SetLowerBound(GetLocalTime().Time.FrameNumber + 1);
		SelectionRange.SetUpperBound(TRangeBound<FFrameNumber>::Open());
	}
	else
	{
		SelectionRange.SetUpperBound(GetLocalTime().Time.FrameNumber - 1);
		SelectionRange.SetLowerBound(TRangeBound<FFrameNumber>::Open());
	}

	FocusedMovieScene->SetSelectionRange(SelectionRange);
	SelectInSelectionRange(true, true);
	TransformSelectedKeysAndSections(-InDeltaTime, 1.f);

	// Return state
	FocusedMovieScene->SetSelectionRange(CachedSelectionRange);
	Selection.Empty(); //todo restore key and section selection
}

bool FSequencer::CanAddTransformKeysForSelectedObjects() const
{
	for (int32 i = 0; i < TrackEditors.Num(); ++i)
	{
		if (TrackEditors[i]->HasTransformKeyBindings() && TrackEditors[i]->CanAddTransformKeysForSelectedObjects())
		{
			return true;
		}
	}
	return false;
}

void FSequencer::OnAddTransformKeysForSelectedObjects(EMovieSceneTransformChannel Channel)
{
	TArray<TSharedPtr<ISequencerTrackEditor>> PossibleTrackEditors;
	bool AtLeastOneHasPriority = false;
	for (int32 i = 0; i < TrackEditors.Num(); ++i)
	{
		if (TrackEditors[i]->HasTransformKeyBindings()  && TrackEditors[i]->CanAddTransformKeysForSelectedObjects())
		{
			PossibleTrackEditors.Add(TrackEditors[i]);
			if (TrackEditors[i]->HasTransformKeyOverridePriority())
			{
				AtLeastOneHasPriority = true;
			}
		}
	}
	for (int32 i = 0; i < PossibleTrackEditors.Num(); ++i)
	{
		if (AtLeastOneHasPriority)
		{
			if (PossibleTrackEditors[i]->HasTransformKeyOverridePriority())
			{
				PossibleTrackEditors[i]->OnAddTransformKeysForSelectedObjects(Channel);
			}
		}
		else
		{
			PossibleTrackEditors[i]->OnAddTransformKeysForSelectedObjects(Channel);
		}
	}

}

void FSequencer::BakeTransform()
{
	UMovieScene* FocusedMovieScene = GetFocusedMovieSceneSequence()->GetMovieScene();
	if (!FocusedMovieScene)
	{
		return;
	}

	if (FocusedMovieScene->IsReadOnly())
	{
		ShowReadOnlyError();
		return;
	}

	FScopedTransaction BakeTransform(NSLOCTEXT("Sequencer", "BakeTransform", "Bake Transform"));

	FocusedMovieScene->Modify();

	TArray<FGuid> Guids;
	for (const TSharedRef<FSequencerDisplayNode>& Node : Selection.GetSelectedOutlinerNodes())
	{
		if (Node->GetType() != ESequencerNode::Object)
		{
			continue;
		}

		auto ObjectBindingNode = StaticCastSharedRef<FSequencerObjectBindingNode>(Node);
		FGuid Guid = ObjectBindingNode->GetObjectBinding();

		Guids.Add(Guid);
	}

	FFrameTime ResetTime = PlayPosition.GetCurrentPosition();

	FFrameRate   Resolution = FocusedMovieScene->GetTickResolution();
	FFrameRate   SnapRate = FocusedMovieScene->GetDisplayRate();

	FFrameNumber InFrame = UE::MovieScene::DiscreteInclusiveLower(GetPlaybackRange());
	FFrameNumber OutFrame = UE::MovieScene::DiscreteExclusiveUpper(GetPlaybackRange());

	struct FBakeData
	{
		TArray<FVector> Locations;
		TArray<FRotator> Rotations;
		TArray<FVector> Scales;
		TArray<FFrameNumber> KeyTimes;
	};

	TMap<FGuid, FBakeData> BakeDataMap;
	for (FGuid Guid : Guids)
	{
		BakeDataMap.Add(Guid);
	}

	FFrameTime Interval = FFrameRate::TransformTime(1, SnapRate, Resolution);
	for (FFrameTime EvalTime = InFrame; EvalTime < OutFrame; EvalTime += Interval)
	{
		FFrameNumber KeyTime = FFrameRate::Snap(EvalTime, Resolution, SnapRate).FloorToFrame();
		FMovieSceneEvaluationRange Range = PlayPosition.JumpTo(KeyTime * RootToLocalTransform.InverseLinearOnly());

		EvaluateInternal(Range);

		for (FGuid Guid : Guids)
		{
			for (auto RuntimeObject : FindBoundObjects(Guid, ActiveTemplateIDs.Top()) )
			{
				AActor* Actor = Cast<AActor>(RuntimeObject.Get());
				if (!Actor)
				{
					UActorComponent* ActorComponent = Cast<UActorComponent>(RuntimeObject.Get());
					if (ActorComponent)
					{
						Actor = ActorComponent->GetOwner();
					}
				}

				if (!Actor)
				{
					continue;
				}

				UCameraComponent* CameraComponent = MovieSceneHelpers::CameraComponentFromRuntimeObject(RuntimeObject.Get());

				// Cache transforms
				USceneComponent* Parent = nullptr;
				if (CameraComponent)
				{
					Parent = CameraComponent->GetAttachParent();
				} 
				else if (Actor->GetRootComponent())
				{
					Parent = Actor->GetRootComponent()->GetAttachParent();
				}
				
				// The CameraRig_rail updates the spline position tick, so it needs to be ticked manually while baking the frames
				while (Parent && Parent->GetOwner())
				{
					Parent->GetOwner()->Tick(0.03f);
					if (USkeletalMeshComponent* SkeletalMeshComponent = Cast<USkeletalMeshComponent>(Parent))
					{
						SkeletalMeshComponent->TickAnimation(0.f, false);

						SkeletalMeshComponent->RefreshBoneTransforms();
						SkeletalMeshComponent->RefreshSlaveComponents();
						SkeletalMeshComponent->UpdateComponentToWorld();
						SkeletalMeshComponent->FinalizeBoneTransform();
						SkeletalMeshComponent->MarkRenderTransformDirty();
						SkeletalMeshComponent->MarkRenderDynamicDataDirty();
					}
					Parent = Parent->GetAttachParent();
				}

				if (CameraComponent)
				{
					FTransform AdditiveOffset;
					float AdditiveFOVOffset;
					CameraComponent->GetAdditiveOffset(AdditiveOffset, AdditiveFOVOffset);

					FTransform Transform(Actor->GetActorRotation(), Actor->GetActorLocation());
					FTransform TransformWithAdditiveOffset = AdditiveOffset * Transform;
					FVector LocalTranslation = TransformWithAdditiveOffset.GetTranslation();
					FRotator LocalRotation = TransformWithAdditiveOffset.GetRotation().Rotator();

					BakeDataMap[Guid].Locations.Add(LocalTranslation);
					BakeDataMap[Guid].Rotations.Add(LocalRotation);
					BakeDataMap[Guid].Scales.Add(FVector::OneVector);
				}
				else
				{
					BakeDataMap[Guid].Locations.Add(Actor->GetActorLocation());
					BakeDataMap[Guid].Rotations.Add(Actor->GetActorRotation());
					BakeDataMap[Guid].Scales.Add(Actor->GetActorScale());
				}

				BakeDataMap[Guid].KeyTimes.Add(KeyTime);
			}
		}
	}

	bool bDisableSectionsAfterBaking = Settings->GetDisableSectionsAfterBaking();

	for (auto& BakeData : BakeDataMap)
	{
		FGuid Guid = BakeData.Key;

		// Disable or delete any attach tracks
		// cbb: this only operates on a single attach section.
		AActor* AttachParentActor = nullptr;
		UMovieScene3DAttachTrack* AttachTrack = Cast<UMovieScene3DAttachTrack>(FocusedMovieScene->FindTrack(UMovieScene3DAttachTrack::StaticClass(), Guid));
		if (AttachTrack)
		{
			for (auto AttachSection : AttachTrack->GetAllSections())
			{
				FMovieSceneObjectBindingID ConstraintBindingID = (Cast<UMovieScene3DAttachSection>(AttachSection))->GetConstraintBindingID();
				for (auto ParentObject : FindBoundObjects(ConstraintBindingID.GetGuid(), ConstraintBindingID.GetSequenceID()) )
				{
					AttachParentActor = Cast<AActor>(ParentObject.Get());
					break;
				}
			}

			if (bDisableSectionsAfterBaking)
			{
				for (auto AttachSection : AttachTrack->GetAllSections())
				{
					AttachSection->Modify();
					AttachSection->SetIsActive(false);
				}
			}
			else
			{
				FocusedMovieScene->RemoveTrack(*AttachTrack);
			}
		}

		// Disable or delete any transform tracks
		UMovieScene3DTransformTrack* TransformTrack = Cast<UMovieScene3DTransformTrack>(FocusedMovieScene->FindTrack(UMovieScene3DTransformTrack::StaticClass(), Guid, "Transform"));
		if (TransformTrack)
		{
			if (bDisableSectionsAfterBaking)
			{
				for (auto TransformSection : TransformTrack->GetAllSections())
				{
					TransformSection->Modify();
					TransformSection->SetIsActive(false);
				}
			}
			else
			{
				FocusedMovieScene->RemoveTrack(*TransformTrack);
			}
		}

		// Disable or delete any camera anim tracks
		UMovieSceneCameraAnimTrack* CameraAnimTrack = Cast<UMovieSceneCameraAnimTrack>(FocusedMovieScene->FindTrack(UMovieSceneCameraAnimTrack::StaticClass(), Guid));
		if (CameraAnimTrack)
		{
			if (bDisableSectionsAfterBaking)
			{
				for (auto CameraAnimSection : CameraAnimTrack->GetAllSections())
				{
					CameraAnimSection->Modify();
					CameraAnimSection->SetIsActive(false);
				}
			}
			else
			{
				FocusedMovieScene->RemoveTrack(*CameraAnimTrack);
			}
		}

		// Disable or delete any camera shake tracks
		UMovieSceneCameraShakeTrack* CameraShakeTrack = Cast<UMovieSceneCameraShakeTrack>(FocusedMovieScene->FindTrack(UMovieSceneCameraShakeTrack::StaticClass(), Guid));
		if (CameraShakeTrack)
		{
			if (bDisableSectionsAfterBaking)
			{
				for (auto CameraShakeSection : CameraShakeTrack->GetAllSections())
				{
					CameraShakeSection->Modify();
					CameraShakeSection->SetIsActive(false);
				}
			}
			else
			{
				FocusedMovieScene->RemoveTrack(*CameraShakeTrack);
			}
		}

		// Reset position
		EvaluateInternal(PlayPosition.JumpTo(ResetTime));

		FVector DefaultLocation = FVector::ZeroVector;
		FVector DefaultRotation = FVector::ZeroVector;
		FVector DefaultScale = FVector::OneVector;

		for (auto RuntimeObject : FindBoundObjects(Guid, ActiveTemplateIDs.Top()))
		{
			AActor* Actor = Cast<AActor>(RuntimeObject.Get());
			if (!Actor)
			{
				UActorComponent* ActorComponent = Cast<UActorComponent>(RuntimeObject.Get());
				if (ActorComponent)
				{
					Actor = ActorComponent->GetOwner();
				}
			}

			if (!Actor)
			{
				continue;
			}

			DefaultLocation = Actor->GetActorLocation();
			DefaultRotation = Actor->GetActorRotation().Euler();
			DefaultScale = Actor->GetActorScale();

			// Always detach from any existing parent
			Actor->DetachFromActor(FDetachmentTransformRules::KeepRelativeTransform);
		}
			
		// Create new transform track and section
		TransformTrack = Cast<UMovieScene3DTransformTrack>(FocusedMovieScene->AddTrack(UMovieScene3DTransformTrack::StaticClass(), Guid));

		if (TransformTrack)
		{
			UMovieScene3DTransformSection* TransformSection = CastChecked<UMovieScene3DTransformSection>(TransformTrack->CreateNewSection());
			TransformTrack->AddSection(*TransformSection);

			TransformSection->SetRange(TRange<FFrameNumber>::All());

			TArrayView<FMovieSceneFloatChannel*> FloatChannels = TransformSection->GetChannelProxy().GetChannels<FMovieSceneFloatChannel>();
			FloatChannels[0]->SetDefault(DefaultLocation.X);
			FloatChannels[1]->SetDefault(DefaultLocation.Y);
			FloatChannels[2]->SetDefault(DefaultLocation.Z);
			FloatChannels[3]->SetDefault(DefaultRotation.X);
			FloatChannels[4]->SetDefault(DefaultRotation.Y);
			FloatChannels[5]->SetDefault(DefaultRotation.Z);
			FloatChannels[6]->SetDefault(DefaultScale.X);
			FloatChannels[7]->SetDefault(DefaultScale.Y);
			FloatChannels[8]->SetDefault(DefaultScale.Z);

			TArray<FVector> LocalTranslations, LocalRotations, LocalScales;
			LocalTranslations.SetNum(BakeData.Value.KeyTimes.Num());
			LocalRotations.SetNum(BakeData.Value.KeyTimes.Num());
			LocalScales.SetNum(BakeData.Value.KeyTimes.Num());

			for (int32 Counter = 0; Counter < BakeData.Value.KeyTimes.Num(); ++Counter)
			{
				FTransform LocalTransform(BakeData.Value.Rotations[Counter], BakeData.Value.Locations[Counter], BakeData.Value.Scales[Counter]);
				LocalTranslations[Counter] = LocalTransform.GetTranslation();
				LocalRotations[Counter] = LocalTransform.GetRotation().Euler();
				LocalScales[Counter] = LocalTransform.GetScale3D();
			}

			// Euler filter
			for (int32 Counter = 0; Counter < LocalRotations.Num() - 1; ++Counter)
			{
				FMath::WindRelativeAnglesDegrees(LocalRotations[Counter].X, LocalRotations[Counter + 1].X);
				FMath::WindRelativeAnglesDegrees(LocalRotations[Counter].Y, LocalRotations[Counter + 1].Y);
				FMath::WindRelativeAnglesDegrees(LocalRotations[Counter].Z, LocalRotations[Counter + 1].Z);							
			}
				
			for (int32 Counter = 0; Counter < BakeData.Value.KeyTimes.Num(); ++Counter)
			{
				FFrameNumber KeyTime = BakeData.Value.KeyTimes[Counter];
				FloatChannels[0]->AddLinearKey(KeyTime, LocalTranslations[Counter].X);
				FloatChannels[1]->AddLinearKey(KeyTime, LocalTranslations[Counter].Y);
				FloatChannels[2]->AddLinearKey(KeyTime, LocalTranslations[Counter].Z);
				FloatChannels[3]->AddLinearKey(KeyTime, LocalRotations[Counter].X);
				FloatChannels[4]->AddLinearKey(KeyTime, LocalRotations[Counter].Y);
				FloatChannels[5]->AddLinearKey(KeyTime, LocalRotations[Counter].Z);
				FloatChannels[6]->AddLinearKey(KeyTime, LocalScales[Counter].X);
				FloatChannels[7]->AddLinearKey(KeyTime, LocalScales[Counter].Y);
				FloatChannels[8]->AddLinearKey(KeyTime, LocalScales[Counter].Z);
			}
		}
	}
	
	NotifyMovieSceneDataChanged( EMovieSceneDataChangeType::MovieSceneStructureItemsChanged );
}


void FSequencer::SyncSectionsUsingSourceTimecode()
{
	FScopedTransaction SyncSectionsUsingSourceTimecodeTransaction( LOCTEXT("SyncSectionsUsingSourceTimecode_Transaction", "Sync Sections Using Source Timecode") );
	bool bAnythingChanged = false;

	TArray<UMovieSceneSection*> Sections;
	for (auto Section : GetSelection().GetSelectedSections())
	{
		if (Section.IsValid() && Section->HasStartFrame())
		{
			Sections.Add(Section.Get());
		}
	}

	if (Sections.Num() < 2) 
	{
		return;
	}

	const UMovieSceneSection* FirstSection = Sections[0];
	FFrameNumber FirstSectionSourceTimecode = FirstSection->TimecodeSource.Timecode.ToFrameNumber(GetFocusedTickResolution());
	FFrameNumber FirstSectionCurrentStartFrame = FirstSection->GetInclusiveStartFrame();// - FirstSection->TimecodeSource.DeltaFrame;
	Sections.RemoveAt(0);

	for (auto Section : Sections)
	{
		if (Section->HasStartFrame())
		{
			FFrameNumber SectionSourceTimecode = Section->TimecodeSource.Timecode.ToFrameNumber(GetFocusedTickResolution());
			FFrameNumber SectionCurrentStartFrame = Section->GetInclusiveStartFrame();// - Section->TimecodeSource.DeltaFrame;

			FFrameNumber TimecodeDelta = SectionSourceTimecode - FirstSectionSourceTimecode;
			FFrameNumber CurrentDelta = SectionCurrentStartFrame - FirstSectionCurrentStartFrame;
			FFrameNumber Delta = -CurrentDelta + TimecodeDelta;

			Section->MoveSection(Delta);

			bAnythingChanged = bAnythingChanged || (Delta.Value != 0);
		}
	}

	if (bAnythingChanged)
	{
		NotifyMovieSceneDataChanged( EMovieSceneDataChangeType::TrackValueChanged );
	}
}


void FSequencer::OnActorsDropped( const TArray<TWeakObjectPtr<AActor> >& Actors )
{
	AddActors(Actors);
}


void FSequencer::NotifyMovieSceneDataChangedInternal()
{
	NotifyMovieSceneDataChanged( EMovieSceneDataChangeType::Unknown );
}


void FSequencer::NotifyMovieSceneDataChanged( EMovieSceneDataChangeType DataChangeType )
{
	if (!GetFocusedMovieSceneSequence()->GetMovieScene())
	{
		if (RootSequence.IsValid())
		{
			ResetToNewRootSequence(*RootSequence.Get());
		}
		else
		{
			UE_LOG(LogSequencer, Error, TEXT("Fatal error, focused movie scene no longer valid and there is no root sequence to default to."));
		}
	}

	if ( DataChangeType == EMovieSceneDataChangeType::MovieSceneStructureItemRemoved ||
		DataChangeType == EMovieSceneDataChangeType::MovieSceneStructureItemsChanged ||
		DataChangeType == EMovieSceneDataChangeType::Unknown )
	{
		// When structure items are removed, or we don't know what may have changed, refresh the tree and instances immediately so that the data
		// is in a consistent state when the UI is updated during the next tick.
		EMovieScenePlayerStatus::Type StoredPlaybackState = GetPlaybackStatus();
		SetPlaybackStatus( EMovieScenePlayerStatus::Stopped );
		SelectionPreview.Empty();
		RefreshTree();
		SetPlaybackStatus( StoredPlaybackState );
	}
	else if (DataChangeType == EMovieSceneDataChangeType::TrackValueChangedRefreshImmediately)
	{
		// Evaluate now
		EvaluateInternal(PlayPosition.GetCurrentPositionAsRange());
	}
	else if (DataChangeType == EMovieSceneDataChangeType::RefreshAllImmediately)
	{
		RefreshTree();

		// Evaluate now
		EvaluateInternal(PlayPosition.GetCurrentPositionAsRange());
	}
	else
	{
		if ( DataChangeType != EMovieSceneDataChangeType::TrackValueChanged )
		{
			// All changes types except for track value changes require refreshing the outliner tree.
			SetPlaybackStatus( EMovieScenePlayerStatus::Stopped );
			bNeedTreeRefresh = true;
		}
	}

	if (DataChangeType == EMovieSceneDataChangeType::TrackValueChanged || 
		DataChangeType == EMovieSceneDataChangeType::TrackValueChangedRefreshImmediately || 
		DataChangeType == EMovieSceneDataChangeType::Unknown ||
		DataChangeType == EMovieSceneDataChangeType::MovieSceneStructureItemRemoved)
	{
		FSequencerEdMode* SequencerEdMode = (FSequencerEdMode*)(GLevelEditorModeTools().GetActiveMode(FSequencerEdMode::EM_SequencerMode));
		if (SequencerEdMode != nullptr)
		{
			SequencerEdMode->CleanUpMeshTrails();
		}
	}

	bGlobalMarkedFramesCached = false;
	bNeedsEvaluate = true;
	State.ClearObjectCaches(*this);

	UpdatePlaybackRange();
	OnMovieSceneDataChangedDelegate.Broadcast(DataChangeType);
}

void FSequencer::RefreshTree()
{
	SequencerWidget->UpdateLayoutTree();
	bNeedTreeRefresh = false;
}

FAnimatedRange FSequencer::GetViewRange() const
{
	FAnimatedRange AnimatedRange(FMath::Lerp(LastViewRange.GetLowerBoundValue(), TargetViewRange.GetLowerBoundValue(), ZoomCurve.GetLerp()),
		FMath::Lerp(LastViewRange.GetUpperBoundValue(), TargetViewRange.GetUpperBoundValue(), ZoomCurve.GetLerp()));

	if (ZoomAnimation.IsPlaying())
	{
		AnimatedRange.AnimationTarget = TargetViewRange;
	}

	return AnimatedRange;
}


FAnimatedRange FSequencer::GetClampRange() const
{
	return GetFocusedMovieSceneSequence()->GetMovieScene()->GetEditorData().GetWorkingRange();
}


void FSequencer::SetClampRange(TRange<double> InNewClampRange)
{
	FMovieSceneEditorData& EditorData = GetFocusedMovieSceneSequence()->GetMovieScene()->GetEditorData();
	EditorData.WorkStart = InNewClampRange.GetLowerBoundValue();
	EditorData.WorkEnd   = InNewClampRange.GetUpperBoundValue();
}


TOptional<TRange<FFrameNumber>> FSequencer::GetSubSequenceRange() const
{
	if (Settings->ShouldEvaluateSubSequencesInIsolation() || ActiveTemplateIDs.Num() == 1)
	{
		return TOptional<TRange<FFrameNumber>>();
	}
	return SubSequenceRange;
}


TRange<FFrameNumber> FSequencer::GetSelectionRange() const
{
	return GetFocusedMovieSceneSequence()->GetMovieScene()->GetSelectionRange();
}


void FSequencer::SetSelectionRange(TRange<FFrameNumber> Range)
{
	UMovieScene* FocusedMovieScene = GetFocusedMovieSceneSequence()->GetMovieScene();
	if (!FocusedMovieScene)
	{
		return;
	}

	const FScopedTransaction Transaction(LOCTEXT("SetSelectionRange_Transaction", "Set Selection Range"));
	FocusedMovieScene->Modify();
	FocusedMovieScene->SetSelectionRange(Range);
}


void FSequencer::SetSelectionRangeEnd()
{
	const FFrameNumber LocalTime = GetLocalTime().Time.FrameNumber;

	if (GetSelectionRange().GetLowerBoundValue() >= LocalTime)
	{
		SetSelectionRange(TRange<FFrameNumber>(LocalTime));
	}
	else
	{
		SetSelectionRange(TRange<FFrameNumber>(GetSelectionRange().GetLowerBound(), LocalTime));
	}
}


void FSequencer::SetSelectionRangeStart()
{
	const FFrameNumber LocalTime = GetLocalTime().Time.FrameNumber;

	if (GetSelectionRange().GetUpperBoundValue() <= LocalTime)
	{
		SetSelectionRange(TRange<FFrameNumber>(LocalTime));
	}
	else
	{
		SetSelectionRange(TRange<FFrameNumber>(LocalTime, GetSelectionRange().GetUpperBound()));
	}
}


void FSequencer::SelectInSelectionRange(const TSharedRef<FSequencerDisplayNode>& DisplayNode, const TRange<FFrameNumber>& SelectionRange, bool bSelectKeys, bool bSelectSections)
{
	if (DisplayNode->GetType() == ESequencerNode::Track)
	{
		if (bSelectKeys)
		{
			TArray<FKeyHandle> HandlesScratch;

			TSet<TSharedPtr<IKeyArea>> KeyAreas;
			SequencerHelpers::GetAllKeyAreas(DisplayNode, KeyAreas);

			for (TSharedPtr<IKeyArea> KeyArea : KeyAreas)
			{
				UMovieSceneSection* Section = KeyArea->GetOwningSection();

				if (Section)
				{
					HandlesScratch.Reset();
					KeyArea->GetKeyHandles(HandlesScratch, SelectionRange);

					for (int32 Index = 0; Index < HandlesScratch.Num(); ++Index)
					{
						Selection.AddToSelection(FSequencerSelectedKey(*Section, KeyArea, HandlesScratch[Index]));
					}
				}
			}
		}

		if (bSelectSections)
		{
			TSet<TWeakObjectPtr<UMovieSceneSection>> OutSections;
			SequencerHelpers::GetAllSections(DisplayNode, OutSections);

			for (auto Section : OutSections)
			{
				if (Section.IsValid() && Section->GetRange().Overlaps(SelectionRange) && Section->HasStartFrame() && Section->HasEndFrame())
				{
					Selection.AddToSelection(Section.Get());
				}
			}
		}
	}

	for (const auto& ChildNode : DisplayNode->GetChildNodes())
	{
		SelectInSelectionRange(ChildNode, SelectionRange, bSelectKeys, bSelectSections);
	}
}

void FSequencer::ResetSelectionRange()
{
	SetSelectionRange(TRange<FFrameNumber>::Empty());
}

void FSequencer::SelectInSelectionRange(bool bSelectKeys, bool bSelectSections)
{
	UMovieSceneSequence* Sequence = GetFocusedMovieSceneSequence();
	UMovieScene* MovieScene = Sequence->GetMovieScene();
	TRange<FFrameNumber> SelectionRange = MovieScene->GetSelectionRange();

	Selection.Empty();

	for (const TSharedRef<FSequencerDisplayNode>& DisplayNode : NodeTree->GetRootNodes())
	{
		SelectInSelectionRange(DisplayNode, SelectionRange, bSelectKeys, bSelectSections);
	}
}


TRange<FFrameNumber> FSequencer::GetPlaybackRange() const
{
	return GetFocusedMovieSceneSequence()->GetMovieScene()->GetPlaybackRange();
}


void FSequencer::SetPlaybackRange(TRange<FFrameNumber> Range)
{
	if (ensure(Range.HasLowerBound() && Range.HasUpperBound()))
	{
		if (!IsPlaybackRangeLocked())
		{
			UMovieScene* FocusedMovieScene = GetFocusedMovieSceneSequence()->GetMovieScene();
			if (FocusedMovieScene)
			{
				const FScopedTransaction Transaction(LOCTEXT("SetPlaybackRange_Transaction", "Set Playback Range"));
				FocusedMovieScene->SetPlaybackRange(Range);

				bNeedsEvaluate = true;
				NotifyMovieSceneDataChanged(EMovieSceneDataChangeType::TrackValueChanged);
			}
		}
	}
}

UMovieSceneSection* FSequencer::FindNextOrPreviousShot(UMovieSceneSequence* Sequence, FFrameNumber SearchFromTime, const bool bNextShot) const
{
	UMovieScene* OwnerMovieScene = Sequence->GetMovieScene();

	UMovieSceneTrack* CinematicShotTrack = OwnerMovieScene->FindMasterTrack(UMovieSceneCinematicShotTrack::StaticClass());
	if (!CinematicShotTrack)
	{
		return nullptr;
	}

	FFrameNumber MinTime = TNumericLimits<FFrameNumber>::Max();

	TMap<FFrameNumber, int32> StartTimeMap;
	for (int32 SectionIndex = 0; SectionIndex < CinematicShotTrack->GetAllSections().Num(); ++SectionIndex)
	{
		UMovieSceneSection* ShotSection = CinematicShotTrack->GetAllSections()[SectionIndex];

		if (ShotSection && ShotSection->HasStartFrame())
		{
			StartTimeMap.Add(ShotSection->GetInclusiveStartFrame(), SectionIndex);
		}
	}

	StartTimeMap.KeySort(TLess<FFrameNumber>());

	int32 MinShotIndex = -1;
	for (auto StartTimeIt = StartTimeMap.CreateIterator(); StartTimeIt; ++StartTimeIt)
	{
		FFrameNumber StartTime = StartTimeIt->Key;
		if (bNextShot)
		{
			if (StartTime > SearchFromTime)
			{
				FFrameNumber DiffTime = FMath::Abs(StartTime - SearchFromTime);
				if (DiffTime < MinTime)
				{
					MinTime = DiffTime;
					MinShotIndex = StartTimeIt->Value;
				}
			}
		}
		else
		{
			if (SearchFromTime >= StartTime)
			{
				FFrameNumber DiffTime = FMath::Abs(StartTime - SearchFromTime);
				if (DiffTime < MinTime)
				{
					MinTime = DiffTime;
					MinShotIndex = StartTimeIt->Value;
				}
			}
		}
	}

	int32 TargetShotIndex = -1;

	if (bNextShot)
	{
		TargetShotIndex = MinShotIndex;
	}
	else
	{
		int32 PreviousShotIndex = -1;
		for (auto StartTimeIt = StartTimeMap.CreateIterator(); StartTimeIt; ++StartTimeIt)
		{
			if (StartTimeIt->Value == MinShotIndex)
			{
				if (PreviousShotIndex != -1)
				{
					TargetShotIndex = PreviousShotIndex;
				}
				break;
			}
			PreviousShotIndex = StartTimeIt->Value;
		}
	}

	if (TargetShotIndex == -1)
	{
		return nullptr;
	}	

	return CinematicShotTrack->GetAllSections()[TargetShotIndex];
}

void FSequencer::SetSelectionRangeToShot(const bool bNextShot)
{
	UMovieSceneSection* TargetShotSection = FindNextOrPreviousShot(GetFocusedMovieSceneSequence(), GetLocalTime().Time.FloorToFrame(), bNextShot);

	TRange<FFrameNumber> NewSelectionRange = TargetShotSection ? TargetShotSection->GetRange() : TRange<FFrameNumber>::All();
	if (NewSelectionRange.GetLowerBound().IsClosed() && NewSelectionRange.GetUpperBound().IsClosed())
	{
		SetSelectionRange(NewSelectionRange);
	}
}

void FSequencer::SetPlaybackRangeToAllShots()
{
	UMovieSceneSequence* Sequence = GetFocusedMovieSceneSequence();
	UMovieScene* OwnerMovieScene = Sequence->GetMovieScene();

	UMovieSceneTrack* CinematicShotTrack = OwnerMovieScene->FindMasterTrack(UMovieSceneCinematicShotTrack::StaticClass());
	if (!CinematicShotTrack || CinematicShotTrack->GetAllSections().Num() == 0)
	{
		return;
	}

	TRange<FFrameNumber> NewRange = CinematicShotTrack->GetAllSections()[0]->GetRange();

	for (UMovieSceneSection* ShotSection : CinematicShotTrack->GetAllSections())
	{
		if (ShotSection && ShotSection->HasStartFrame() && ShotSection->HasEndFrame())
		{
			NewRange = TRange<FFrameNumber>::Hull(ShotSection->GetRange(), NewRange);
		}
	}

	SetPlaybackRange(NewRange);
}

bool FSequencer::IsPlaybackRangeLocked() const
{
	UMovieSceneSequence* FocusedMovieSceneSequence = GetFocusedMovieSceneSequence();
	if (FocusedMovieSceneSequence != nullptr)
	{
		UMovieScene* MovieScene = FocusedMovieSceneSequence->GetMovieScene();

		if (MovieScene->IsReadOnly())
		{
			return true;
		}
	
		return MovieScene->IsPlaybackRangeLocked();
	}

	return false;
}

void FSequencer::TogglePlaybackRangeLocked()
{
	UMovieSceneSequence* FocusedMovieSceneSequence = GetFocusedMovieSceneSequence();
	if ( FocusedMovieSceneSequence != nullptr )
	{
		UMovieScene* MovieScene = FocusedMovieSceneSequence->GetMovieScene();

		if (MovieScene->IsReadOnly())
		{
			ShowReadOnlyError();
			return;
		}

		FScopedTransaction TogglePlaybackRangeLockTransaction( NSLOCTEXT( "Sequencer", "TogglePlaybackRangeLocked", "Toggle playback range lock" ) );
		MovieScene->Modify();
		MovieScene->SetPlaybackRangeLocked( !MovieScene->IsPlaybackRangeLocked() );
	}
}

void FSequencer::ResetViewRange()
{
	TRange<double> PlayRangeSeconds = GetPlaybackRange() / GetFocusedTickResolution();
	const double OutputViewSize = PlayRangeSeconds.Size<double>();
	const double OutputChange = OutputViewSize * 0.1f;

	if (OutputChange > 0)
	{
		PlayRangeSeconds = UE::MovieScene::ExpandRange(PlayRangeSeconds, OutputChange);

		SetClampRange(PlayRangeSeconds);
		SetViewRange(PlayRangeSeconds, EViewRangeInterpolation::Animated);
	}
}


void FSequencer::ZoomViewRange(float InZoomDelta)
{
	float LocalViewRangeMax = TargetViewRange.GetUpperBoundValue();
	float LocalViewRangeMin = TargetViewRange.GetLowerBoundValue();

	const double CurrentTime = GetLocalTime().AsSeconds();
	const double OutputViewSize = LocalViewRangeMax - LocalViewRangeMin;
	const double OutputChange = OutputViewSize * InZoomDelta;

	float CurrentPositionFraction = (CurrentTime - LocalViewRangeMin) / OutputViewSize;

	double NewViewOutputMin = LocalViewRangeMin - (OutputChange * CurrentPositionFraction);
	double NewViewOutputMax = LocalViewRangeMax + (OutputChange * (1.f - CurrentPositionFraction));

	if (NewViewOutputMin < NewViewOutputMax)
	{
		SetViewRange(TRange<double>(NewViewOutputMin, NewViewOutputMax), EViewRangeInterpolation::Animated);
	}
}


void FSequencer::ZoomInViewRange()
{
	ZoomViewRange(-0.1f);
}


void FSequencer::ZoomOutViewRange()
{
	ZoomViewRange(0.1f);
}

void FSequencer::UpdatePlaybackRange()
{
	if (!Settings->ShouldKeepPlayRangeInSectionBounds())
	{
		return;
	}

	UMovieScene* FocusedMovieScene = GetFocusedMovieSceneSequence()->GetMovieScene();
	if (!FocusedMovieScene)
	{
		return;
	}

	TArray<UMovieSceneSection*> AllSections = FocusedMovieScene->GetAllSections();

	if (AllSections.Num() > 0 && !IsPlaybackRangeLocked())
	{
		TRange<FFrameNumber> NewBounds = TRange<FFrameNumber>::Empty();
		for (UMovieSceneSection* Section : AllSections)
		{
			NewBounds = TRange<FFrameNumber>::Hull(Section->ComputeEffectiveRange(), NewBounds);
		}

		// When the playback range is determined by the section bounds, don't mark the change in the playback range otherwise the scene will be marked dirty
		if (!NewBounds.IsDegenerate())
		{
			const bool bAlwaysMarkDirty = false;
			FocusedMovieScene->SetPlaybackRange(NewBounds, bAlwaysMarkDirty);
		}
	}
}


EAutoChangeMode FSequencer::GetAutoChangeMode() const 
{
	return Settings->GetAutoChangeMode();
}


void FSequencer::SetAutoChangeMode(EAutoChangeMode AutoChangeMode)
{
	Settings->SetAutoChangeMode(AutoChangeMode);
}


EAllowEditsMode FSequencer::GetAllowEditsMode() const 
{
	return Settings->GetAllowEditsMode();
}


void FSequencer::SetAllowEditsMode(EAllowEditsMode AllowEditsMode)
{
	Settings->SetAllowEditsMode(AllowEditsMode);
}


EKeyGroupMode FSequencer::GetKeyGroupMode() const
{
	return Settings->GetKeyGroupMode();
}


void FSequencer::SetKeyGroupMode(EKeyGroupMode Mode)
{
	Settings->SetKeyGroupMode(Mode);
}


bool FSequencer::GetKeyInterpPropertiesOnly() const 
{
	return Settings->GetKeyInterpPropertiesOnly();
}


void FSequencer::SetKeyInterpPropertiesOnly(bool bKeyInterpPropertiesOnly) 
{
	Settings->SetKeyInterpPropertiesOnly(bKeyInterpPropertiesOnly);
}


EMovieSceneKeyInterpolation FSequencer::GetKeyInterpolation() const
{
	return Settings->GetKeyInterpolation();
}


void FSequencer::SetKeyInterpolation(EMovieSceneKeyInterpolation InKeyInterpolation)
{
	Settings->SetKeyInterpolation(InKeyInterpolation);
}


bool FSequencer::GetInfiniteKeyAreas() const
{
	return Settings->GetInfiniteKeyAreas();
}


void FSequencer::SetInfiniteKeyAreas(bool bInfiniteKeyAreas)
{
	Settings->SetInfiniteKeyAreas(bInfiniteKeyAreas);
}


bool FSequencer::GetAutoSetTrackDefaults() const
{
	return Settings->GetAutoSetTrackDefaults();
}


FQualifiedFrameTime FSequencer::GetLocalTime() const
{
	const FFrameRate FocusedResolution = GetFocusedTickResolution();
	const FFrameTime CurrentPosition   = PlayPosition.GetCurrentPosition();

	const FFrameTime RootTime = ConvertFrameTime(CurrentPosition, PlayPosition.GetInputRate(), PlayPosition.GetOutputRate());
	return FQualifiedFrameTime(RootTime * RootToLocalTransform, FocusedResolution);
}


uint32 FSequencer::GetLocalLoopIndex() const
{
	if (RootToLocalLoopCounter.WarpCounts.Num() == 0)
	{
		return FMovieSceneTimeWarping::InvalidWarpCount;
	}
	else
	{
		const bool bIsScrubbing = GetPlaybackStatus() == EMovieScenePlayerStatus::Scrubbing;
		return RootToLocalLoopCounter.WarpCounts.Last() + (bIsScrubbing ? LocalLoopIndexOffsetDuringScrubbing : 0);
	}
}


FQualifiedFrameTime FSequencer::GetGlobalTime() const
{
	FFrameTime RootTime = ConvertFrameTime(PlayPosition.GetCurrentPosition(), PlayPosition.GetInputRate(), PlayPosition.GetOutputRate());
	return FQualifiedFrameTime(RootTime, PlayPosition.GetOutputRate());
}

void FSequencer::SetLocalTime( FFrameTime NewTime, ESnapTimeMode SnapTimeMode)
{
	FFrameRate LocalResolution = GetFocusedTickResolution();

	// Ensure the time is in the current view
	if (IsAutoScrollEnabled() || GetPlaybackStatus() != EMovieScenePlayerStatus::Playing)
	{
		ScrollIntoView(NewTime / LocalResolution);
	}

	// Perform snapping
	if ((SnapTimeMode & ESnapTimeMode::STM_Interval) && Settings->GetIsSnapEnabled())
	{
		FFrameRate LocalDisplayRate = GetFocusedDisplayRate();

		NewTime = FFrameRate::TransformTime(FFrameRate::TransformTime(NewTime, LocalResolution, LocalDisplayRate).RoundToFrame(), LocalDisplayRate, LocalResolution);
	}

	if ((SnapTimeMode & ESnapTimeMode::STM_Keys) && (Settings->GetSnapPlayTimeToKeys() || FSlateApplication::Get().GetModifierKeys().IsShiftDown()))
	{
		NewTime = OnGetNearestKey(NewTime, true);
	}

	SetLocalTimeDirectly(NewTime);
}


void FSequencer::SetLocalTimeDirectly(FFrameTime NewTime)
{
	TWeakPtr<SWidget> PreviousFocusedWidget = FSlateApplication::Get().GetKeyboardFocusedWidget();

	// Clear focus before setting time in case there's a key editor value selected that gets committed to a newly selected key on UserMovedFocus
	if (GetPlaybackStatus() == EMovieScenePlayerStatus::Stopped)
	{
		FSlateApplication::Get().ClearKeyboardFocus(EFocusCause::Cleared);
	}

	// Transform the time to the root time-space
	SetGlobalTime(NewTime * RootToLocalTransform.InverseFromWarp(RootToLocalLoopCounter));

	if (PreviousFocusedWidget.IsValid())
	{
		FSlateApplication::Get().SetKeyboardFocus(PreviousFocusedWidget.Pin());
	}
}


void FSequencer::SetGlobalTime(FFrameTime NewTime)
{
	NewTime = ConvertFrameTime(NewTime, GetRootTickResolution(), PlayPosition.GetInputRate());
	if (PlayPosition.GetEvaluationType() == EMovieSceneEvaluationType::FrameLocked)
	{
		NewTime = NewTime.FloorToFrame();
	}

	// Don't update the sequence if the time hasn't changed as this will cause duplicate events and the like to fire.
	// If we need to reevaluate the sequence at the same time for whetever reason, we should call ForceEvaluate()
	TOptional<FFrameTime> CurrentPosition = PlayPosition.GetCurrentPosition();
	if (PlayPosition.GetCurrentPosition() != NewTime)
	{
		EvaluateInternal(PlayPosition.JumpTo(NewTime));
	}

	if (AutoScrubTarget.IsSet())
	{
		SetPlaybackStatus(EMovieScenePlayerStatus::Stopped);
		AutoScrubTarget.Reset();
	}
}

void FSequencer::ForceEvaluate()
{
	EvaluateInternal(PlayPosition.GetCurrentPositionAsRange());
}

void FSequencer::EvaluateInternal(FMovieSceneEvaluationRange InRange, bool bHasJumped)
{
	if (Settings->ShouldCompileDirectorOnEvaluate())
	{
		RecompileDirtyDirectors();
	}

	bNeedsEvaluate = false;

	UpdateCachedPlaybackContext();
	
	if (EventContextsAttribute.IsBound())
	{
		CachedEventContexts.Reset();
		for (UObject* Object : EventContextsAttribute.Get())
		{
			CachedEventContexts.Add(Object);
		}
	}

	FMovieSceneContext Context = FMovieSceneContext(InRange, PlaybackState).SetIsSilent(SilentModeCount != 0);
	Context.SetHasJumped(bHasJumped);

	FMovieSceneSequenceID RootOverride = MovieSceneSequenceID::Root;
	if (Settings->ShouldEvaluateSubSequencesInIsolation())
	{
		RootOverride = ActiveTemplateIDs.Top();
	}
	
	RootTemplateInstance.Evaluate(Context, *this, RootOverride);
	SuppressAutoEvalSignature.Reset();

	if (RootTemplateInstance.GetEntitySystemRunner().IsAttachedToLinker())
	{
		RootTemplateInstance.GetEntitySystemRunner().Flush();
	}

	if (Settings->ShouldRerunConstructionScripts())
	{
		RerunConstructionScripts();
	}

	if (!IsInSilentMode())
	{
		OnGlobalTimeChangedDelegate.Broadcast();
	}
}

void FSequencer::UpdateCachedPlaybackContext()
{
	if (PlaybackContextAttribute.IsBound())
	{
		TWeakObjectPtr<UObject> NewPlaybackContext = PlaybackContextAttribute.Get();

		if (CachedPlaybackContext != NewPlaybackContext)
		{
			PrePossessionViewTargets.Reset();
			State.ClearObjectCaches(*this);
			RestorePreAnimatedState();
			CachedPlaybackContext = NewPlaybackContext;
			RootTemplateInstance.PlaybackContextChanged(*this);
		}
	}
}

void FSequencer::ScrollIntoView(float InLocalTime)
{
	float RangeOffset = CalculateAutoscrollEncroachment(InLocalTime).Get(0.f);
		
	// When not scrubbing, we auto scroll the view range immediately
	if (RangeOffset != 0.f)
	{
		TRange<double> WorkingRange = GetClampRange();

		// Adjust the offset so that the target range will be within the working range.
		if (TargetViewRange.GetLowerBoundValue() + RangeOffset < WorkingRange.GetLowerBoundValue())
		{
			RangeOffset = WorkingRange.GetLowerBoundValue() - TargetViewRange.GetLowerBoundValue();
		}
		else if (TargetViewRange.GetUpperBoundValue() + RangeOffset > WorkingRange.GetUpperBoundValue())
		{
			RangeOffset = WorkingRange.GetUpperBoundValue() - TargetViewRange.GetUpperBoundValue();
		}

		SetViewRange(TRange<double>(TargetViewRange.GetLowerBoundValue() + RangeOffset, TargetViewRange.GetUpperBoundValue() + RangeOffset), EViewRangeInterpolation::Immediate);
	}
}

void FSequencer::UpdateAutoScroll(double NewTime, float ThresholdPercentage)
{
	AutoscrollOffset = CalculateAutoscrollEncroachment(NewTime, ThresholdPercentage);

	if (!AutoscrollOffset.IsSet())
	{
		AutoscrubOffset.Reset();
		return;
	}

	TRange<double> ViewRange = GetViewRange();
	const double Threshold = (ViewRange.GetUpperBoundValue() - ViewRange.GetLowerBoundValue()) * ThresholdPercentage;

	const FQualifiedFrameTime LocalTime = GetLocalTime();

	// If we have no autoscrub offset yet, we move the scrub position to the boundary of the autoscroll threasdhold, then autoscrub from there
	if (!AutoscrubOffset.IsSet())
	{
		if (AutoscrollOffset.GetValue() < 0 && LocalTime.AsSeconds() > ViewRange.GetLowerBoundValue() + Threshold)
		{
			SetLocalTimeLooped( (ViewRange.GetLowerBoundValue() + Threshold) * LocalTime.Rate );
		}
		else if (AutoscrollOffset.GetValue() > 0 && LocalTime.AsSeconds() < ViewRange.GetUpperBoundValue() - Threshold)
		{
			SetLocalTimeLooped( (ViewRange.GetUpperBoundValue() - Threshold) * LocalTime.Rate );
		}
	}

	// Don't autoscrub if we're at the extremes of the movie scene range
	const FMovieSceneEditorData& EditorData = GetFocusedMovieSceneSequence()->GetMovieScene()->GetEditorData();
	if (NewTime < EditorData.WorkStart + Threshold ||
		NewTime > EditorData.WorkEnd - Threshold
		)
	{
		AutoscrubOffset.Reset();
		return;
	}

	// Scrub at the same rate we scroll
	AutoscrubOffset = AutoscrollOffset;
}


TOptional<float> FSequencer::CalculateAutoscrollEncroachment(double NewTime, float ThresholdPercentage) const
{
	enum class EDirection { Positive, Negative };
	const EDirection Movement = NewTime - GetLocalTime().AsSeconds() >= 0 ? EDirection::Positive : EDirection::Negative;

	const TRange<double> CurrentRange = GetViewRange();
	const double RangeMin = CurrentRange.GetLowerBoundValue(), RangeMax = CurrentRange.GetUpperBoundValue();
	const double AutoScrollThreshold = (RangeMax - RangeMin) * ThresholdPercentage;

	if (Movement == EDirection::Negative && NewTime < RangeMin + AutoScrollThreshold)
	{
		// Scrolling backwards in time, and have hit the threshold
		return NewTime - (RangeMin + AutoScrollThreshold);
	}
	
	if (Movement == EDirection::Positive && NewTime > RangeMax - AutoScrollThreshold)
	{
		// Scrolling forwards in time, and have hit the threshold
		return NewTime - (RangeMax - AutoScrollThreshold);
	}

	return TOptional<float>();
}


void FSequencer::AutoScrubToTime(FFrameTime DestinationTime)
{
	AutoScrubTarget = FAutoScrubTarget(DestinationTime, GetLocalTime().Time, FPlatformTime::Seconds());
}

void FSequencer::SetPerspectiveViewportPossessionEnabled(bool bEnabled)
{
	bPerspectiveViewportPossessionEnabled = bEnabled;
}


void FSequencer::SetPerspectiveViewportCameraCutEnabled(bool bEnabled)
{
	if (bPerspectiveViewportCameraCutEnabled == bEnabled)
	{
		return;
	}

	bPerspectiveViewportCameraCutEnabled = bEnabled;

	for (FLevelEditorViewportClient* LevelVC : GEditor->GetLevelViewportClients())
	{
		if (LevelVC != nullptr && LevelVC->AllowsCinematicControl() && LevelVC->GetViewMode() != VMI_Unknown)
		{
			if (bEnabled)
			{
				LevelVC->ViewModifiers.AddRaw(this, &FSequencer::ModifyViewportClientView);
			}
			else
			{
				LevelVC->ViewModifiers.RemoveAll(this);
			}
		}
	}
}

void FSequencer::ModifyViewportClientView(FMinimalViewInfo& ViewInfo)
{
	if (bApplyViewModifier)
	{
		ViewInfo.Location = ViewModifierLocation;
		ViewInfo.Rotation = ViewModifierRotation;
		ViewInfo.FOV = ViewModifierFOV;
	}
}

void FSequencer::RenderMovie(UMovieSceneSection* InSection) const
{
	RenderMovieInternal(InSection->GetRange(), true);
}

void FSequencer::RenderMovieInternal(TRange<FFrameNumber> Range, bool bSetFrameOverrides) const
{
	if (Range.GetLowerBound().IsOpen() || Range.GetUpperBound().IsOpen())
	{
		Range = TRange<FFrameNumber>::Hull(Range, GetPlaybackRange());
	}

	// If focused on a subsequence, transform the playback range to the root in order to always render from the root
	if (GetRootMovieSceneSequence() != GetFocusedMovieSceneSequence())
	{
		bSetFrameOverrides = true;

		if (const FMovieSceneSubSequenceData* SubSequenceData = RootTemplateInstance.FindSubData(GetFocusedTemplateID()))
		{
			Range = Range * SubSequenceData->RootToSequenceTransform.InverseLinearOnly();
		}
	}

	FLevelEditorModule& LevelEditorModule = FModuleManager::GetModuleChecked<FLevelEditorModule>(TEXT("LevelEditor"));

	// Create a new movie scene capture object for an automated level sequence, and open the tab
	UAutomatedLevelSequenceCapture* MovieSceneCapture = NewObject<UAutomatedLevelSequenceCapture>(GetTransientPackage(), UAutomatedLevelSequenceCapture::StaticClass(), UMovieSceneCapture::MovieSceneCaptureUIName, RF_Transient);
	MovieSceneCapture->LoadFromConfig();

	// Always render from the root
	MovieSceneCapture->LevelSequenceAsset = GetRootMovieSceneSequence()->GetMovieScene()->GetOuter()->GetPathName();

	FFrameRate DisplayRate = GetFocusedDisplayRate();
	FFrameRate TickResolution = GetFocusedTickResolution();

	MovieSceneCapture->Settings.FrameRate = DisplayRate;
	MovieSceneCapture->Settings.ZeroPadFrameNumbers = Settings->GetZeroPadFrames();
	MovieSceneCapture->Settings.bUseRelativeFrameNumbers = false;

	FFrameNumber StartFrame = UE::MovieScene::DiscreteInclusiveLower(Range);
	FFrameNumber EndFrame = UE::MovieScene::DiscreteExclusiveUpper(Range);

	FFrameNumber RoundedStartFrame = FFrameRate::TransformTime(StartFrame, TickResolution, DisplayRate).CeilToFrame();
	FFrameNumber RoundedEndFrame = FFrameRate::TransformTime(EndFrame, TickResolution, DisplayRate).CeilToFrame();

	if (bSetFrameOverrides)
	{
		MovieSceneCapture->SetFrameOverrides(RoundedStartFrame, RoundedEndFrame);
	}
	else
	{
		if (!MovieSceneCapture->bUseCustomStartFrame)
		{
			MovieSceneCapture->CustomStartFrame = RoundedStartFrame;
		}

		if (!MovieSceneCapture->bUseCustomEndFrame)
		{
			MovieSceneCapture->CustomEndFrame = RoundedEndFrame;
		}
	}

	// We create a new Numeric Type Interface that ties it's Capture/Resolution rates to the Capture Object so that it converts UI entries
	// to the correct resolution for the capture, and not for the original sequence.
	USequencerSettings* LocalSettings = Settings;

	TAttribute<EFrameNumberDisplayFormats> GetDisplayFormatAttr = MakeAttributeLambda(
		[LocalSettings]
		{
			if (LocalSettings)
			{
				return LocalSettings->GetTimeDisplayFormat();
			}
			return EFrameNumberDisplayFormats::Frames;
		}
	);

	TAttribute<uint8> GetZeroPadFramesAttr = MakeAttributeLambda(
		[LocalSettings]()->uint8
		{
			if (LocalSettings)
			{
				return LocalSettings->GetZeroPadFrames();
			}
			return 0;
		}
	);

	// By using a TickResolution/DisplayRate that match the numbers entered via the numeric interface don't change frames of reference.
	// This is used here because the movie scene capture works entirely on play rate resolution and has no knowledge of the internal resolution
	// so we don't need to convert the user's input into internal resolution.
	TAttribute<FFrameRate> GetFrameRateAttr = MakeAttributeLambda(
		[MovieSceneCapture]
		{
			if (MovieSceneCapture)
			{
				return MovieSceneCapture->GetSettings().FrameRate;
			}
			return FFrameRate(30, 1);
		}
	);

	// Create our numeric type interface so we can pass it to the time slider below.
	TSharedPtr<INumericTypeInterface<double>> MovieSceneCaptureNumericInterface = MakeShareable(new FFrameNumberInterface(GetDisplayFormatAttr, GetZeroPadFramesAttr, GetFrameRateAttr, GetFrameRateAttr));

	IMovieSceneCaptureDialogModule::Get().OpenDialog(LevelEditorModule.GetLevelEditorTabManager().ToSharedRef(), MovieSceneCapture, MovieSceneCaptureNumericInterface);
}

ISequencer::FOnActorAddedToSequencer& FSequencer::OnActorAddedToSequencer()
{
	return OnActorAddedToSequencerEvent;
}

ISequencer::FOnPreSave& FSequencer::OnPreSave()
{
	return OnPreSaveEvent;
}

ISequencer::FOnPostSave& FSequencer::OnPostSave()
{
	return OnPostSaveEvent;
}

ISequencer::FOnActivateSequence& FSequencer::OnActivateSequence()
{
	return OnActivateSequenceEvent;
}

ISequencer::FOnCameraCut& FSequencer::OnCameraCut()
{
	return OnCameraCutEvent;
}

TSharedRef<INumericTypeInterface<double>> FSequencer::GetNumericTypeInterface() const
{
	return SequencerWidget->GetNumericTypeInterface();
}

TSharedRef<SWidget> FSequencer::MakeTimeRange(const TSharedRef<SWidget>& InnerContent, bool bShowWorkingRange, bool bShowViewRange, bool bShowPlaybackRange)
{
	return SequencerWidget->MakeTimeRange(InnerContent, bShowWorkingRange, bShowViewRange, bShowPlaybackRange);
}

/** Attempt to find an object binding ID that relates to an unspawned spawnable object */
FGuid FindUnspawnedObjectGuid(UObject& InObject, UMovieSceneSequence& Sequence)
{
	UMovieScene* MovieScene = Sequence.GetMovieScene();

	// If the object is an archetype, the it relates to an unspawned spawnable.
	UObject* ParentObject = Sequence.GetParentObject(&InObject);
	if (ParentObject && FMovieSceneSpawnable::IsSpawnableTemplate(*ParentObject))
	{
		FMovieSceneSpawnable* ParentSpawnable = MovieScene->FindSpawnable([&](FMovieSceneSpawnable& InSpawnable){
			return InSpawnable.GetObjectTemplate() == ParentObject;
		});

		if (ParentSpawnable)
		{
			UObject* ParentContext = ParentSpawnable->GetObjectTemplate();

			// The only way to find the object now is to resolve all the child bindings, and see if they are the same
			for (const FGuid& ChildGuid : ParentSpawnable->GetChildPossessables())
			{
				const bool bHasObject = Sequence.LocateBoundObjects(ChildGuid, ParentContext).Contains(&InObject);
				if (bHasObject)
				{
					return ChildGuid;
				}
			}
		}
	}
	else if (FMovieSceneSpawnable::IsSpawnableTemplate(InObject))
	{
		FMovieSceneSpawnable* SpawnableByArchetype = MovieScene->FindSpawnable([&](FMovieSceneSpawnable& InSpawnable){
			return InSpawnable.GetObjectTemplate() == &InObject;
		});

		if (SpawnableByArchetype)
		{
			return SpawnableByArchetype->GetGuid();
		}
	}

	return FGuid();
}

UMovieSceneFolder* FSequencer::CreateFoldersRecursively(const TArray<FString>& FolderPaths, int32 FolderPathIndex, UMovieScene* OwningMovieScene, UMovieSceneFolder* ParentFolder, const TArray<UMovieSceneFolder*>& FoldersToSearch)
{
	// An empty folder path won't create a folder
	if (FolderPaths.Num() == 0)
	{
		return nullptr;
	}

	check(FolderPathIndex < FolderPaths.Num());

	// Look to see if there's already a folder with the right name
	UMovieSceneFolder* FolderToUse = nullptr;
	FName DesiredFolderName = FName(*FolderPaths[FolderPathIndex]);

	for (UMovieSceneFolder* Folder : FoldersToSearch)
	{
		if (Folder->GetFolderName() == DesiredFolderName)
		{
			FolderToUse = Folder;
			break;
		}
	}

	// If we didn't find a folder with the desired name then we create a new folder as a sibling of the existing folders.
	if (FolderToUse == nullptr)
	{
		FolderToUse = NewObject<UMovieSceneFolder>(OwningMovieScene, NAME_None, RF_Transactional);
		FolderToUse->SetFolderName(DesiredFolderName);
		if (ParentFolder)
		{
			// Add the new folder as a sibling of the folders we were searching in.
			ParentFolder->AddChildFolder(FolderToUse);
		}
		else
		{
			// If we have no parent folder then we must be at the root so we add it to the root of the movie scene
			OwningMovieScene->Modify();
			OwningMovieScene->GetRootFolders().Add(FolderToUse);
		}
	}

	// Increment which part of the path we're searching in and then recurse inside of the folder we found (or created).
	FolderPathIndex++;
	if (FolderPathIndex < FolderPaths.Num())
	{
		return CreateFoldersRecursively(FolderPaths, FolderPathIndex, OwningMovieScene, FolderToUse, FolderToUse->GetChildFolders());
	}

	// We return the tail folder created so that the user can add things to it.
	return FolderToUse;
}

FGuid FSequencer::GetHandleToObject( UObject* Object, bool bCreateHandleIfMissing, const FName& CreatedFolderName )
{
	if (Object == nullptr)
	{
		return FGuid();
	}

	UMovieSceneSequence* FocusedMovieSceneSequence = GetFocusedMovieSceneSequence();
	UMovieScene* FocusedMovieScene = FocusedMovieSceneSequence->GetMovieScene();
	
	if (!FocusedMovieScene)
	{
		return FGuid();
	}

	if (FocusedMovieScene->IsReadOnly())
	{
		return FGuid();
	}

	// Attempt to resolve the object through the movie scene instance first, 
	FGuid ObjectGuid = FindObjectId(*Object, ActiveTemplateIDs.Top());

	if (ObjectGuid.IsValid())
	{
		// Check here for spawnable otherwise spawnables get recreated as possessables, which doesn't make sense
		FMovieSceneSpawnable* Spawnable = FocusedMovieScene->FindSpawnable(ObjectGuid);
		if (Spawnable)
		{
			return ObjectGuid;
		}

		// Make sure that the possessable is still valid, if it's not remove the binding so new one 
		// can be created.  This can happen due to undo.
		FMovieScenePossessable* Possessable = FocusedMovieScene->FindPossessable(ObjectGuid);
		if(Possessable == nullptr)
		{
			FocusedMovieSceneSequence->UnbindPossessableObjects(ObjectGuid);
			ObjectGuid.Invalidate();
		}
	}
	else
	{
		ObjectGuid = FindUnspawnedObjectGuid(*Object, *FocusedMovieSceneSequence);
	}

	if (ObjectGuid.IsValid() || IsReadOnly())
	{
		return ObjectGuid;
	}

	UObject* PlaybackContext = PlaybackContextAttribute.Get(nullptr);

	// If the object guid was not found attempt to add it
	// Note: Only possessed actors can be added like this
	if (FocusedMovieSceneSequence->CanPossessObject(*Object, PlaybackContext) && bCreateHandleIfMissing)
	{
		AActor* PossessedActor = Cast<AActor>(Object);

		ObjectGuid = CreateBinding(*Object, PossessedActor != nullptr ? PossessedActor->GetActorLabel() : Object->GetName());

		AActor* OwningActor = PossessedActor;
		FGuid OwningObjectGuid = ObjectGuid;
		if (!OwningActor)
		{
			// We can only add Object Bindings for actors to folders, but this function can be called on a component of an Actor.
			// In this case, we attempt to find the Actor who owns the component and then look up the Binding Guid for that actor
			// so that we add that actor to the folder as expected.
			OwningActor = Object->GetTypedOuter<AActor>();
			if (OwningActor)
			{
				OwningObjectGuid = FocusedMovieSceneSequence->FindPossessableObjectId(*OwningActor, PlaybackContext);
			}
		}

		if (OwningActor)
		{
			GetHandleToObject(OwningActor);
		}

		// Some sources that create object bindings may want to group all of these objects together for organizations sake.
		if (OwningActor && CreatedFolderName != NAME_None)
		{
			TArray<FString> SubfolderHierarchy;
			if (OwningActor->GetFolderPath() != NAME_None)
			{
				OwningActor->GetFolderPath().ToString().ParseIntoArray(SubfolderHierarchy, TEXT("/"));
			}

			// Add the desired sub-folder as the root of the hierarchy so that the Actor's World Outliner folder structure is replicated inside of the desired folder name.
			// This has to come after the ParseIntoArray call as that will wipe the array.
			SubfolderHierarchy.Insert(CreatedFolderName.ToString(), 0); 

			UMovieSceneFolder* TailFolder = FSequencer::CreateFoldersRecursively(SubfolderHierarchy, 0, FocusedMovieScene, nullptr, FocusedMovieScene->GetRootFolders());
			if (TailFolder)
			{
				TailFolder->AddChildObjectBinding(OwningObjectGuid);
			}

			// We have to build a new expansion state path since we created them in sub-folders.
			// We have to recursively build an expansion state as well so that nestled objects get auto-expanded.
			FString NewPath; 
			for (int32 Index = 0; Index < SubfolderHierarchy.Num(); Index++)
			{
				NewPath += SubfolderHierarchy[Index];
				FocusedMovieScene->GetEditorData().ExpansionStates.FindOrAdd(NewPath) = FMovieSceneExpansionState(true);
				
				// Expansion States are delimited by periods.
				NewPath += TEXT(".");
			}

		}

		NotifyMovieSceneDataChanged( EMovieSceneDataChangeType::MovieSceneStructureItemAdded );
	}
	
	return ObjectGuid;
}


ISequencerObjectChangeListener& FSequencer::GetObjectChangeListener()
{ 
	return *ObjectChangeListener;
}

void FSequencer::PossessPIEViewports(UObject* CameraObject, const EMovieSceneCameraCutParams& CameraCutParams)
{
	UWorld* World = Cast<UWorld>(CachedPlaybackContext.Get());
	if (!World || World->WorldType != EWorldType::PIE)
	{
		return;
	}
	
	APlayerController* PC = World->GetGameInstance()->GetFirstLocalPlayerController();
	if (PC == nullptr)
	{
		return;
	}

	TWeakObjectPtr<APlayerController> WeakPC = PC;
	auto FindViewTarget = [=](const FCachedViewTarget& In){ return In.PlayerController == WeakPC; };

	// skip same view target
	AActor* ViewTarget = PC->GetViewTarget();

	// save the last view target so that it can be restored when the camera object is null
	if (!PrePossessionViewTargets.ContainsByPredicate(FindViewTarget))
	{
		PrePossessionViewTargets.Add(FCachedViewTarget{ PC, ViewTarget });
	}

	UCameraComponent* CameraComponent = MovieSceneHelpers::CameraComponentFromRuntimeObject(CameraObject);
	if (CameraComponent && CameraComponent->GetOwner() != CameraObject)
	{
		CameraObject = CameraComponent->GetOwner();
	}

	if (CameraObject == ViewTarget)
	{
		if (CameraCutParams.bJumpCut)
		{
			if (PC->PlayerCameraManager)
			{
				PC->PlayerCameraManager->SetGameCameraCutThisFrame();
			}

			if (CameraComponent)
			{
				CameraComponent->NotifyCameraCut();
			}
		}
		return;
	}

	// skip unlocking if the current view target differs
	AActor* UnlockIfCameraActor = Cast<AActor>(CameraCutParams.UnlockIfCameraObject);

	// if unlockIfCameraActor is valid, release lock if currently locked to object
	if (CameraObject == nullptr && UnlockIfCameraActor != nullptr && UnlockIfCameraActor != ViewTarget)
	{
		return;
	}

	// override the player controller's view target
	AActor* CameraActor = Cast<AActor>(CameraObject);

	// if the camera object is null, use the last view target so that it is restored to the state before the sequence takes control
	if (CameraActor == nullptr)
	{
		if (const FCachedViewTarget* CachedTarget = PrePossessionViewTargets.FindByPredicate(FindViewTarget))
		{
			CameraActor = CachedTarget->ViewTarget.Get();
		}
	}

	FViewTargetTransitionParams TransitionParams;
	TransitionParams.BlendTime = FMath::Max(0.f, CameraCutParams.BlendTime);
	PC->SetViewTarget(CameraActor, TransitionParams);

	if (CameraComponent)
	{
		CameraComponent->NotifyCameraCut();
	}

	if (PC->PlayerCameraManager)
	{
		PC->PlayerCameraManager->bClientSimulatingViewTarget = (CameraActor != nullptr);
		PC->PlayerCameraManager->SetGameCameraCutThisFrame();
	}
}

TSharedPtr<class ITimeSlider> FSequencer::GetTopTimeSliderWidget() const
{
	return SequencerWidget->GetTopTimeSliderWidget();
}

void FSequencer::UpdateCameraCut(UObject* CameraObject, const EMovieSceneCameraCutParams& CameraCutParams)
{
	OnCameraCutEvent.Broadcast(CameraObject, CameraCutParams.bJumpCut);

	if (!IsPerspectiveViewportCameraCutEnabled())
	{
		return;
	}

	PossessPIEViewports(CameraObject, CameraCutParams);

	// If the previous camera is null it means we are cutting from the editor camera, in which case
	// we want to cache the current viewport's pre-animated info.
	bool bShouldCachePreAnimatedViewportInfo = (
			!bHasPreAnimatedInfo &&
			(CameraObject == nullptr || CameraCutParams.PreviousCameraObject == nullptr));

	AActor* UnlockIfCameraActor = Cast<AActor>(CameraCutParams.UnlockIfCameraObject);

	for (FLevelEditorViewportClient* LevelVC : GEditor->GetLevelViewportClients())
	{
		if ((LevelVC == nullptr) || !LevelVC->AllowsCinematicControl())
		{
			continue;
		}

		if (CameraObject == nullptr && UnlockIfCameraActor != nullptr && !LevelVC->IsLockedToActor(UnlockIfCameraActor))
		{
			continue;
		}

		if (bShouldCachePreAnimatedViewportInfo)
		{
			PreAnimatedViewportLocation = LevelVC->GetViewLocation();
			PreAnimatedViewportRotation = LevelVC->GetViewRotation();
			PreAnimatedViewportFOV = LevelVC->ViewFOV;
			bHasPreAnimatedInfo = true;

			// We end-up only caching the first cinematic viewport's info, which means that
			// if we are previewing the sequence on 2 different viewports, the second viewport
			// will blend back to the same camera position as the first viewport, even if they
			// started at different positions (which is very likely). It's a small downside to
			// pay for a much simpler piece of code, and for a use-case that is frankly 
			// probably very uncommon.
			bShouldCachePreAnimatedViewportInfo = false;
		}

		UpdatePreviewLevelViewportClientFromCameraCut(*LevelVC, CameraObject, CameraCutParams);
	}

	// Clear pre-animated info when we exit any sequencer camera.
	if (CameraObject == nullptr && CameraCutParams.BlendTime < 0.f)
	{
		bHasPreAnimatedInfo = false;
	}
}

void FSequencer::NotifyBindingsChanged()
{
	ISequencer::NotifyBindingsChanged();

	OnMovieSceneBindingsChangedDelegate.Broadcast();
}


void FSequencer::SetViewportSettings(const TMap<FViewportClient*, EMovieSceneViewportParams>& ViewportParamsMap)
{
	if (!IsPerspectiveViewportPossessionEnabled())
	{
		return;
	}

	for (FLevelEditorViewportClient* LevelVC : GEditor->GetLevelViewportClients())
	{
		if (LevelVC)
		{
			if (LevelVC->AllowsCinematicControl())
			{
				if (ViewportParamsMap.Contains(LevelVC))
				{
					const EMovieSceneViewportParams* ViewportParams = ViewportParamsMap.Find(LevelVC);
					if (ViewportParams->SetWhichViewportParam & EMovieSceneViewportParams::SVP_FadeAmount)
					{
						LevelVC->FadeAmount = ViewportParams->FadeAmount;
						LevelVC->bEnableFading = true;
					}
					if (ViewportParams->SetWhichViewportParam & EMovieSceneViewportParams::SVP_FadeColor)
					{
						LevelVC->FadeColor = ViewportParams->FadeColor.ToFColor(/*bSRGB=*/ true);
						LevelVC->bEnableFading = true;
					}
					if (ViewportParams->SetWhichViewportParam & EMovieSceneViewportParams::SVP_ColorScaling)
					{
						LevelVC->bEnableColorScaling = ViewportParams->bEnableColorScaling;
						LevelVC->ColorScale = ViewportParams->ColorScale;
					}
				}
			}
			else
			{
				LevelVC->bEnableFading = false;
				LevelVC->bEnableColorScaling = false;
			}
		}
	}
}


void FSequencer::GetViewportSettings(TMap<FViewportClient*, EMovieSceneViewportParams>& ViewportParamsMap) const
{
	for (FLevelEditorViewportClient* LevelVC : GEditor->GetLevelViewportClients())
	{
		if (LevelVC && LevelVC->AllowsCinematicControl())
		{
			EMovieSceneViewportParams ViewportParams;
			ViewportParams.FadeAmount = LevelVC->FadeAmount;
			ViewportParams.FadeColor = FLinearColor(LevelVC->FadeColor);
			ViewportParams.ColorScale = LevelVC->ColorScale;

			ViewportParamsMap.Add(LevelVC, ViewportParams);
		}
	}
}


EMovieScenePlayerStatus::Type FSequencer::GetPlaybackStatus() const
{
	return PlaybackState;
}


void FSequencer::SetPlaybackStatus(EMovieScenePlayerStatus::Type InPlaybackStatus)
{
	PlaybackState = InPlaybackStatus;

	// Inform the renderer when Sequencer is in a 'paused' state for the sake of inter-frame effects
	ESequencerState SequencerState = ESS_None;
	if (InPlaybackStatus == EMovieScenePlayerStatus::Playing || InPlaybackStatus == EMovieScenePlayerStatus::Recording)
	{
		SequencerState = ESS_Playing;
	}
	else if (InPlaybackStatus == EMovieScenePlayerStatus::Stopped || InPlaybackStatus == EMovieScenePlayerStatus::Scrubbing || InPlaybackStatus == EMovieScenePlayerStatus::Stepping)
	{
		SequencerState = ESS_Paused;
	}
	
	for (FLevelEditorViewportClient* LevelVC : GEditor->GetLevelViewportClients())
	{
		if (LevelVC && LevelVC->AllowsCinematicControl())
		{
			LevelVC->ViewState.GetReference()->SetSequencerState(SequencerState);
		}
	}

	if (InPlaybackStatus == EMovieScenePlayerStatus::Playing)
	{
		if (Settings->GetCleanPlaybackMode())
		{
			CachedViewState.StoreViewState();
		}

		// override max frame rate
		if (PlayPosition.GetEvaluationType() == EMovieSceneEvaluationType::FrameLocked)
		{
			if (!OldMaxTickRate.IsSet())
			{
				OldMaxTickRate = GEngine->GetMaxFPS();
			}

			GEngine->SetMaxFPS(1.f / PlayPosition.GetInputRate().AsInterval());
		}
	}
	else
	{
		CachedViewState.RestoreViewState();

		StopAutoscroll();

		if (OldMaxTickRate.IsSet())
		{
			GEngine->SetMaxFPS(OldMaxTickRate.GetValue());
			OldMaxTickRate.Reset();
		}

		ShuttleMultiplier = 0;
	}

	TimeController->PlayerStatusChanged(PlaybackState, GetGlobalTime());
}

void FSequencer::AddReferencedObjects( FReferenceCollector& Collector )
{
	Collector.AddReferencedObject( CompiledDataManager );
	Collector.AddReferencedObject( Settings );

	if (UMovieSceneSequence* RootSequencePtr = RootSequence.Get())
	{
		Collector.AddReferencedObject( RootSequencePtr );
	}

	FMovieSceneRootEvaluationTemplateInstance::StaticStruct()->SerializeBin(Collector.GetVerySlowReferenceCollectorArchive(), &RootTemplateInstance);
}

FString FSequencer::GetReferencerName() const
{
	return TEXT("FSequencer");
}

void FSequencer::ResetPerMovieSceneData()
{
	//@todo Sequencer - We may want to preserve selections when moving between movie scenes
	Selection.Empty();

	RefreshTree();

	UpdateTimeBoundsToFocusedMovieScene();

	SuppressAutoEvalSignature.Reset();

	// @todo run through all tracks for new movie scene changes
	//  needed for audio track decompression
}


void FSequencer::RecordSelectedActors()
{
	// Keep track of how many people actually used record new sequence
	if (FEngineAnalytics::IsAvailable())
	{
		FEngineAnalytics::GetProvider().RecordEvent(TEXT("Editor.Sequencer.RecordSelectedActors"));
	}

	ISequenceRecorder& SequenceRecorder = FModuleManager::LoadModuleChecked<ISequenceRecorder>("SequenceRecorder");
	if (SequenceRecorder.IsRecording())
	{
		FNotificationInfo Info(LOCTEXT("UnableToRecord_AlreadyRecording", "Cannot start a new recording while one is already in progress."));
		Info.bUseLargeFont = false;
		FSlateNotificationManager::Get().AddNotification(Info);
		return;
	}

	if (Settings->ShouldRewindOnRecord())
	{
		JumpToStart();
	}
	
	TArray<ACameraActor*> SelectedCameras;
	TArray<AActor*> EntireSelection;

	GEditor->GetSelectedActors()->GetSelectedObjects(SelectedCameras);
	GEditor->GetSelectedActors()->GetSelectedObjects(EntireSelection);

	UMovieScene* MovieScene = GetFocusedMovieSceneSequence()->GetMovieScene();

	// Figure out what we're recording into - a sub track, or a camera cut track, or a shot track
	UMovieSceneTrack* DestinationTrack = nullptr;
	if (SelectedCameras.Num())
	{
		DestinationTrack = MovieScene->FindMasterTrack<UMovieSceneCinematicShotTrack>();
		if (!DestinationTrack)
		{
			DestinationTrack = MovieScene->AddMasterTrack<UMovieSceneCinematicShotTrack>();
		}
	}
	else if (EntireSelection.Num())
	{
		DestinationTrack = MovieScene->FindMasterTrack<UMovieSceneSubTrack>();
		if (!DestinationTrack)
		{
			DestinationTrack = MovieScene->AddMasterTrack<UMovieSceneSubTrack>();
		}
	}
	else
	{
		FNotificationInfo Info(LOCTEXT("UnableToRecordNoSelection", "Unable to start recording because no actors are selected"));
		Info.bUseLargeFont = false;
		FSlateNotificationManager::Get().AddNotification(Info);
		return;
	}

	if (!DestinationTrack)
	{
		FNotificationInfo Info(LOCTEXT("UnableToRecord", "Unable to start recording because a valid sub track could not be found or created"));
		Info.bUseLargeFont = false;
		FSlateNotificationManager::Get().AddNotification(Info);
		return;
	}

	int32 MaxRow = -1;
	for (UMovieSceneSection* Section : DestinationTrack->GetAllSections())
	{
		MaxRow = FMath::Max(Section->GetRowIndex(), MaxRow);
	}
	// @todo: Get row at current time
	UMovieSceneSubSection* NewSection = CastChecked<UMovieSceneSubSection>(DestinationTrack->CreateNewSection());
	NewSection->SetRowIndex(MaxRow + 1);
	DestinationTrack->AddSection(*NewSection);
	NewSection->SetAsRecording(true);

	NotifyMovieSceneDataChanged(EMovieSceneDataChangeType::MovieSceneStructureItemAdded);

	if (UMovieSceneSubSection::IsSetAsRecording())
	{
		TArray<AActor*> ActorsToRecord;
		for (AActor* Actor : EntireSelection)
		{
			AActor* CounterpartActor = EditorUtilities::GetSimWorldCounterpartActor(Actor);
			ActorsToRecord.Add(CounterpartActor ? CounterpartActor : Actor);
		}

		const FString& PathToRecordTo = UMovieSceneSubSection::GetRecordingSection()->GetTargetPathToRecordTo();
		const FString& SequenceName = UMovieSceneSubSection::GetRecordingSection()->GetTargetSequenceName();
		SequenceRecorder.StartRecording(
			ActorsToRecord,
			PathToRecordTo,
			SequenceName);
	}
}

TSharedRef<SWidget> FSequencer::MakeTransportControls(bool bExtended)
{
	FEditorWidgetsModule& EditorWidgetsModule = FModuleManager::Get().LoadModuleChecked<FEditorWidgetsModule>( "EditorWidgets" );

	FTransportControlArgs TransportControlArgs;
	{
		TransportControlArgs.OnBackwardEnd.BindSP( this, &FSequencer::OnJumpToStart );
		TransportControlArgs.OnBackwardStep.BindSP( this, &FSequencer::OnStepBackward );
		TransportControlArgs.OnForwardPlay.BindSP( this, &FSequencer::OnPlayForward, true );
		TransportControlArgs.OnBackwardPlay.BindSP( this, &FSequencer::OnPlayBackward, true );
		TransportControlArgs.OnForwardStep.BindSP( this, &FSequencer::OnStepForward );
		TransportControlArgs.OnForwardEnd.BindSP( this, &FSequencer::OnJumpToEnd );
		TransportControlArgs.OnGetPlaybackMode.BindSP( this, &FSequencer::GetPlaybackMode );

		if(bExtended)
		{
			TransportControlArgs.WidgetsToCreate.Add(FTransportControlWidget(FOnMakeTransportWidget::CreateSP(this, &FSequencer::OnCreateTransportSetPlaybackStart)));
		}
		TransportControlArgs.WidgetsToCreate.Add(FTransportControlWidget(ETransportControlWidgetType::BackwardEnd));
		if(bExtended)
		{
			TransportControlArgs.WidgetsToCreate.Add(FTransportControlWidget(FOnMakeTransportWidget::CreateSP(this, &FSequencer::OnCreateTransportJumpToPreviousKey)));
		}
		TransportControlArgs.WidgetsToCreate.Add(FTransportControlWidget(ETransportControlWidgetType::BackwardStep));
		TransportControlArgs.WidgetsToCreate.Add(FTransportControlWidget(ETransportControlWidgetType::BackwardPlay));
		TransportControlArgs.WidgetsToCreate.Add(FTransportControlWidget(ETransportControlWidgetType::ForwardPlay));
		TransportControlArgs.WidgetsToCreate.Add(FTransportControlWidget(FOnMakeTransportWidget::CreateSP(this, &FSequencer::OnCreateTransportRecord)));
		TransportControlArgs.WidgetsToCreate.Add(FTransportControlWidget(ETransportControlWidgetType::ForwardStep));
		if(bExtended)
		{
			TransportControlArgs.WidgetsToCreate.Add(FTransportControlWidget(FOnMakeTransportWidget::CreateSP(this, &FSequencer::OnCreateTransportJumpToNextKey)));
		}
		TransportControlArgs.WidgetsToCreate.Add(FTransportControlWidget(ETransportControlWidgetType::ForwardEnd));
		if(bExtended)
		{
			TransportControlArgs.WidgetsToCreate.Add(FTransportControlWidget(FOnMakeTransportWidget::CreateSP(this, &FSequencer::OnCreateTransportSetPlaybackEnd)));
		}
		TransportControlArgs.WidgetsToCreate.Add(FTransportControlWidget(FOnMakeTransportWidget::CreateSP(this, &FSequencer::OnCreateTransportLoopMode)));
		TransportControlArgs.bAreButtonsFocusable = false;
	}

	return EditorWidgetsModule.CreateTransportControl( TransportControlArgs );
}

TSharedRef<SWidget> FSequencer::OnCreateTransportSetPlaybackStart()
{
	FText SetPlaybackStartToolTip = FText::Format(LOCTEXT("SetPlayStart_Tooltip", "Set playback start to the current position ({0})"), FSequencerCommands::Get().SetStartPlaybackRange->GetInputText());

	return SNew(SButton)
		.OnClicked(this, &FSequencer::SetPlaybackStart)
		.ToolTipText(SetPlaybackStartToolTip)
		.ButtonStyle(FEditorStyle::Get(), "Sequencer.Transport.SetPlayStart")
		.ContentPadding(2.0f);
}

TSharedRef<SWidget> FSequencer::OnCreateTransportJumpToPreviousKey()
{
	FText JumpToPreviousKeyToolTip = FText::Format(LOCTEXT("JumpToPreviousKey_Tooltip", "Jump to the previous key in the selected track(s) ({0})"), FSequencerCommands::Get().StepToPreviousKey->GetInputText());

	return SNew(SButton)
		.OnClicked(this, &FSequencer::JumpToPreviousKey)
		.ToolTipText(JumpToPreviousKeyToolTip)
		.ButtonStyle(FEditorStyle::Get(), "Sequencer.Transport.JumpToPreviousKey")
		.ContentPadding(2.0f);
}

TSharedRef<SWidget> FSequencer::OnCreateTransportJumpToNextKey()
{
	FText JumpToNextKeyToolTip = FText::Format(LOCTEXT("JumpToNextKey_Tooltip", "Jump to the next key in the selected track(s) ({0})"), FSequencerCommands::Get().StepToNextKey->GetInputText());

	return SNew(SButton)
		.OnClicked(this, &FSequencer::JumpToNextKey)
		.ToolTipText(JumpToNextKeyToolTip)
		.ButtonStyle(FEditorStyle::Get(), "Sequencer.Transport.JumpToNextKey")
		.ContentPadding(2.0f);
}

TSharedRef<SWidget> FSequencer::OnCreateTransportSetPlaybackEnd()
{
	FText SetPlaybackEndToolTip = FText::Format(LOCTEXT("SetPlayEnd_Tooltip", "Set playback end to the current position ({0})"), FSequencerCommands::Get().SetEndPlaybackRange->GetInputText());

	return SNew(SButton)
		.OnClicked(this, &FSequencer::SetPlaybackEnd)
		.ToolTipText(SetPlaybackEndToolTip)
		.ButtonStyle(FEditorStyle::Get(), "Sequencer.Transport.SetPlayEnd")
		.ContentPadding(2.0f);
}

TSharedRef<SWidget> FSequencer::OnCreateTransportLoopMode()
{
	TSharedRef<SButton> LoopButton = SNew(SButton)
		.OnClicked(this, &FSequencer::OnCycleLoopMode)
		.ButtonStyle( FEditorStyle::Get(), "NoBorder" )
		.ToolTipText_Lambda([&]()
		{ 
			if (GetLoopMode() == ESequencerLoopMode::SLM_NoLoop)
			{
				return LOCTEXT("LoopModeNoLoop_Tooltip", "No looping");
			}
			else if (GetLoopMode() == ESequencerLoopMode::SLM_Loop)
			{
				return LOCTEXT("LoopModeLoop_Tooltip", "Loop playback range");
			}
			else
			{
				return LOCTEXT("LoopModeLoopSelectionRange_Tooltip", "Loop selection range");
			}
		})
		.ContentPadding(2.0f);

	TWeakPtr<SButton> WeakButton = LoopButton;

	LoopButton->SetContent(SNew(SImage)
		.Image_Lambda([&, WeakButton]()
		{
			if (GetLoopMode() == ESequencerLoopMode::SLM_NoLoop)
			{
				return WeakButton.IsValid() && WeakButton.Pin()->IsPressed() ? 
					&FEditorStyle::Get().GetWidgetStyle<FButtonStyle>("Animation.Loop.Disabled").Pressed : 
					&FEditorStyle::Get().GetWidgetStyle<FButtonStyle>("Animation.Loop.Disabled").Normal;
			}
			else if (GetLoopMode() == ESequencerLoopMode::SLM_Loop)
			{
				return WeakButton.IsValid() && WeakButton.Pin()->IsPressed() ? 
					&FEditorStyle::Get().GetWidgetStyle<FButtonStyle>("Animation.Loop.Enabled").Pressed : 
					&FEditorStyle::Get().GetWidgetStyle<FButtonStyle>("Animation.Loop.Enabled").Normal;
			}
			else
			{
				return WeakButton.IsValid() && WeakButton.Pin()->IsPressed() ? 
					&FEditorStyle::Get().GetWidgetStyle<FButtonStyle>("Animation.Loop.SelectionRange").Pressed : 
					&FEditorStyle::Get().GetWidgetStyle<FButtonStyle>("Animation.Loop.SelectionRange").Normal;
			}
		})
	);

	return LoopButton;
}

TSharedRef<SWidget> FSequencer::OnCreateTransportRecord()
{
	ISequenceRecorder& SequenceRecorder = FModuleManager::LoadModuleChecked<ISequenceRecorder>("SequenceRecorder");

	TSharedRef<SButton> RecordButton = SNew(SButton)
		.OnClicked(this, &FSequencer::OnRecord)
		.ButtonStyle( FEditorStyle::Get(), "NoBorder" )
		.ToolTipText_Lambda([&](){ return SequenceRecorder.IsRecording() ? LOCTEXT("StopRecord_Tooltip", "Stop recording current sub-track.") : LOCTEXT("Record_Tooltip", "Record the primed sequence sub-track."); })
		.Visibility(this, &FSequencer::GetRecordButtonVisibility)
		.ContentPadding(2.0f);

	TWeakPtr<SButton> WeakButton = RecordButton;

	RecordButton->SetContent(SNew(SImage)
		.Image_Lambda([&SequenceRecorder, WeakButton]()
		{
			if (SequenceRecorder.IsRecording())
			{
				return WeakButton.IsValid() && WeakButton.Pin()->IsPressed() ? 
					&FEditorStyle::Get().GetWidgetStyle<FButtonStyle>("Animation.Recording").Pressed : 
					&FEditorStyle::Get().GetWidgetStyle<FButtonStyle>("Animation.Recording").Normal;
			}

			return WeakButton.IsValid() && WeakButton.Pin()->IsPressed() ? 
				&FEditorStyle::Get().GetWidgetStyle<FButtonStyle>("Animation.Record").Pressed : 
				&FEditorStyle::Get().GetWidgetStyle<FButtonStyle>("Animation.Record").Normal;
		})
	);

	return RecordButton;
}


UObject* FSequencer::FindSpawnedObjectOrTemplate(const FGuid& BindingId)
{
	TArrayView<TWeakObjectPtr<>> Objects = FindObjectsInCurrentSequence(BindingId);
	if (Objects.Num())
	{
		return Objects[0].Get();
	}

	UMovieSceneSequence* Sequence = GetFocusedMovieSceneSequence();
	if (!Sequence)
	{
		return nullptr;
	}

	UMovieScene* FocusedMovieScene = Sequence->GetMovieScene();
	if (!FocusedMovieScene)
	{
		return nullptr;
	}

	FMovieScenePossessable* Possessable = FocusedMovieScene->FindPossessable(BindingId);
	// If we're a possessable with a parent spawnable and we don't have the object, we look the object up within the default object of the spawnable
	if (Possessable && Possessable->GetParent().IsValid())
	{
		// If we're a spawnable and we don't have the object, use the default object to build up the track menu
		FMovieSceneSpawnable* ParentSpawnable = FocusedMovieScene->FindSpawnable(Possessable->GetParent());
		if (ParentSpawnable)
		{
			UObject* ParentObject = ParentSpawnable->GetObjectTemplate();
			if (ParentObject)
			{
				for (UObject* Obj : Sequence->LocateBoundObjects(BindingId, ParentObject))
				{
					return Obj;
				}
			}
		}
	}
	// If we're a spawnable and we don't have the object, use the default object to build up the track menu
	else if (FMovieSceneSpawnable* Spawnable = FocusedMovieScene->FindSpawnable(BindingId))
	{
		return Spawnable->GetObjectTemplate();
	}

	return nullptr;
}


void
FSequencer::FCachedViewState::StoreViewState()
{
	bValid = true;
	bIsViewportUIHidden = GLevelEditorModeTools().IsViewportUIHidden();
	GLevelEditorModeTools().SetHideViewportUI(!GLevelEditorModeTools().IsViewportUIHidden());

	GameViewStates.Empty();
	for (int32 ViewIndex = 0; ViewIndex < GEditor->GetLevelViewportClients().Num(); ++ViewIndex)
	{
		FLevelEditorViewportClient* LevelVC = GEditor->GetLevelViewportClients()[ViewIndex];
		if (LevelVC && LevelVC->AllowsCinematicControl())
		{
			GameViewStates.Add(TPair<int32, bool>(ViewIndex, LevelVC->IsInGameView()));
			LevelVC->SetGameView(true);
		}
	}
}

void
FSequencer::FCachedViewState::RestoreViewState()
{
	if (!bValid)
	{
		return;
	}

	bValid = false;
	GLevelEditorModeTools().SetHideViewportUI(bIsViewportUIHidden);

	for (int32 Index = 0; Index < GameViewStates.Num(); ++Index)
	{
		int32 ViewIndex = GameViewStates[Index].Key;
		if (GEditor->GetLevelViewportClients().IsValidIndex(ViewIndex))
		{
			FLevelEditorViewportClient* LevelVC = GEditor->GetLevelViewportClients()[ViewIndex];
			if (LevelVC && LevelVC->AllowsCinematicControl())
			{
				LevelVC->SetGameView(GameViewStates[Index].Value);
			}
		}
	}
	GameViewStates.Empty();
}


FReply FSequencer::OnPlay(bool bTogglePlay)
{
	if( PlaybackState == EMovieScenePlayerStatus::Playing && bTogglePlay )
	{
		Pause();
	}
	else
	{
		TRange<FFrameNumber> TimeBounds = GetTimeBounds();

		FFrameNumber MinInclusiveTime = UE::MovieScene::DiscreteInclusiveLower(TimeBounds);
		FFrameNumber MaxInclusiveTime = UE::MovieScene::DiscreteExclusiveUpper(TimeBounds) - 1;

		if (GetLocalTime().Time <= MinInclusiveTime || GetLocalTime().Time >= MaxInclusiveTime)
		{
			FFrameTime NewGlobalTime = (PlaybackSpeed > 0 ? MinInclusiveTime : MaxInclusiveTime) * RootToLocalTransform.InverseFromWarp(RootToLocalLoopCounter);
			SetGlobalTime(NewGlobalTime);
		}

		SetPlaybackStatus(EMovieScenePlayerStatus::Playing);

		// Make sure Slate ticks during playback
		SequencerWidget->RegisterActiveTimerForPlayback();

		OnPlayDelegate.Broadcast();
	}

	return FReply::Handled();
}


EVisibility FSequencer::GetRecordButtonVisibility() const
{
	return UMovieSceneSubSection::IsSetAsRecording() ? EVisibility::Visible : EVisibility::Collapsed;
}


FReply FSequencer::OnRecord()
{
	ISequenceRecorder& SequenceRecorder = FModuleManager::LoadModuleChecked<ISequenceRecorder>("SequenceRecorder");

	if(UMovieSceneSubSection::IsSetAsRecording() && !SequenceRecorder.IsRecording())
	{
		AActor* ActorToRecord = UMovieSceneSubSection::GetActorToRecord();
		if (ActorToRecord != nullptr)
		{
			AActor* OutActor = EditorUtilities::GetSimWorldCounterpartActor(ActorToRecord);
			if (OutActor != nullptr)
			{
				ActorToRecord = OutActor;
			}
		}

		const FString& PathToRecordTo = UMovieSceneSubSection::GetRecordingSection()->GetTargetPathToRecordTo();
		const FString& SequenceName = UMovieSceneSubSection::GetRecordingSection()->GetTargetSequenceName();
		SequenceRecorder.StartRecording(ActorToRecord, PathToRecordTo, SequenceName);
	}
	else if(SequenceRecorder.IsRecording())
	{
		SequenceRecorder.StopRecording();
	}

	return FReply::Handled();
}

void FSequencer::HandleRecordingStarted(UMovieSceneSequence* Sequence)
{
	OnPlayForward(false);

	// Make sure Slate ticks during playback
	SequencerWidget->RegisterActiveTimerForPlayback();

	// sync recording section to start
	UMovieSceneSubSection* Section = UMovieSceneSubSection::GetRecordingSection();
	if(Section != nullptr)
	{
		FFrameRate   TickResolution  = GetFocusedTickResolution();
		FFrameNumber StartFrame      = GetLocalTime().ConvertTo(TickResolution).CeilToFrame();
		int32        Duration        = FFrameRate::TransformTime(1, GetFocusedDisplayRate(), TickResolution).CeilToFrame().Value;

		Section->SetRange(TRange<FFrameNumber>(StartFrame, StartFrame + Duration));
	}
}

void FSequencer::HandleRecordingFinished(UMovieSceneSequence* Sequence)
{
	// toggle us to no playing if we are still playing back
	// as the post processing takes such a long time we don't really care if the sequence doesnt carry on
	if(PlaybackState == EMovieScenePlayerStatus::Playing)
	{
		OnPlayForward(true);
	}

	// now patchup the section that was recorded to
	UMovieSceneSubSection* Section = UMovieSceneSubSection::GetRecordingSection();
	if(Section != nullptr)
	{
		Section->SetAsRecording(false);
		Section->SetSequence(Sequence);

		FFrameNumber EndFrame = Section->GetInclusiveStartFrame() + UE::MovieScene::DiscreteSize(Sequence->GetMovieScene()->GetPlaybackRange());
		Section->SetRange(TRange<FFrameNumber>(Section->GetInclusiveStartFrame(), TRangeBound<FFrameNumber>::Exclusive(EndFrame)));

		if (Section->IsA<UMovieSceneCinematicShotSection>())
		{
			const FMovieSceneSpawnable* SpawnedCamera = Sequence->GetMovieScene()->FindSpawnable(
				[](FMovieSceneSpawnable& InSpawnable){
					return InSpawnable.GetObjectTemplate() && InSpawnable.GetObjectTemplate()->IsA<ACameraActor>();
				}
			);

			if (SpawnedCamera && !Sequence->GetMovieScene()->GetCameraCutTrack())
			{
				UMovieSceneTrack* CameraCutTrack = Sequence->GetMovieScene()->AddCameraCutTrack(UMovieSceneCameraCutTrack::StaticClass());
				UMovieSceneCameraCutSection* CameraCutSection = Cast<UMovieSceneCameraCutSection>(CameraCutTrack->CreateNewSection());
				CameraCutSection->SetCameraGuid(SpawnedCamera->GetGuid());
				CameraCutSection->SetRange(Sequence->GetMovieScene()->GetPlaybackRange());
				CameraCutTrack->AddSection(*CameraCutSection);
			}
		}
	}

	bNeedTreeRefresh = true;

	// If viewing the same sequence, rebuild
	if (RootSequence.IsValid() && RootSequence.Get() == Sequence)
	{
		ResetToNewRootSequence(*RootSequence.Get());

		NotifyMovieSceneDataChanged(EMovieSceneDataChangeType::RefreshAllImmediately);
	}
}

FReply FSequencer::OnPlayForward(bool bTogglePlay)
{
	if (PlaybackSpeed < 0)
	{
		PlaybackSpeed = -PlaybackSpeed;
		if (PlaybackState != EMovieScenePlayerStatus::Playing)
		{
			OnPlay(false);
		}
	}
	else
	{
		OnPlay(bTogglePlay);
	}
	return FReply::Handled();
}

FReply FSequencer::OnPlayBackward(bool bTogglePlay)
{
	if (PlaybackSpeed > 0)
	{
		PlaybackSpeed = -PlaybackSpeed;
		if (PlaybackState != EMovieScenePlayerStatus::Playing)
		{
			OnPlay(false);
		}
	}
	else
	{
		OnPlay(bTogglePlay);
	}
	return FReply::Handled();
}

FReply FSequencer::OnStepForward()
{
	SetPlaybackStatus(EMovieScenePlayerStatus::Stepping);

	FFrameRate          DisplayRate = GetFocusedDisplayRate();
	FQualifiedFrameTime CurrentTime = GetLocalTime();

	FFrameTime NewPosition = FFrameRate::TransformTime(CurrentTime.ConvertTo(DisplayRate).FloorToFrame() + 1, DisplayRate, CurrentTime.Rate);
	SetLocalTime(NewPosition, ESnapTimeMode::STM_Interval);
	return FReply::Handled();
}


FReply FSequencer::OnStepBackward()
{
	SetPlaybackStatus(EMovieScenePlayerStatus::Stepping);

	FFrameRate          DisplayRate = GetFocusedDisplayRate();
	FQualifiedFrameTime CurrentTime = GetLocalTime();

	FFrameTime NewPosition = FFrameRate::TransformTime(CurrentTime.ConvertTo(DisplayRate).FloorToFrame() - 1, DisplayRate, CurrentTime.Rate);

	SetLocalTime(NewPosition, ESnapTimeMode::STM_Interval);
	return FReply::Handled();
}


FReply FSequencer::OnJumpToStart()
{
	SetPlaybackStatus(EMovieScenePlayerStatus::Stepping);
	SetLocalTime(UE::MovieScene::DiscreteInclusiveLower(GetPlaybackRange()), ESnapTimeMode::STM_None);
	return FReply::Handled();
}


FReply FSequencer::OnJumpToEnd()
{
	SetPlaybackStatus(EMovieScenePlayerStatus::Stepping);
	const bool bInsetDisplayFrame = ScrubStyle == ESequencerScrubberStyle::FrameBlock && Settings->GetSnapPlayTimeToInterval() && Settings->GetIsSnapEnabled();

	FFrameRate LocalResolution = GetFocusedTickResolution();
	FFrameRate DisplayRate = GetFocusedDisplayRate();

	// Calculate an offset from the end to go to. If they have snapping on (and the scrub style is a block) the last valid frame is represented as one
	// whole display rate frame before the end, otherwise we just subtract a single frame which matches the behavior of hitting play and letting it run to the end.
	FFrameTime OneFrame = bInsetDisplayFrame ? FFrameRate::TransformTime(FFrameTime(1), DisplayRate, LocalResolution) : FFrameTime(1);
	FFrameTime NewTime = UE::MovieScene::DiscreteExclusiveUpper(GetPlaybackRange()) - OneFrame;

	SetLocalTime(NewTime, ESnapTimeMode::STM_None);
	return FReply::Handled();
}


FReply FSequencer::OnCycleLoopMode()
{
	ESequencerLoopMode LoopMode = Settings->GetLoopMode();
	if (LoopMode == ESequencerLoopMode::SLM_NoLoop)
	{
		Settings->SetLoopMode(ESequencerLoopMode::SLM_Loop);
	}
	else if (LoopMode == ESequencerLoopMode::SLM_Loop && !GetSelectionRange().IsEmpty())
	{
		Settings->SetLoopMode(ESequencerLoopMode::SLM_LoopSelectionRange);
	}
	else if (LoopMode == ESequencerLoopMode::SLM_LoopSelectionRange || GetSelectionRange().IsEmpty())
	{
		Settings->SetLoopMode(ESequencerLoopMode::SLM_NoLoop);
	}
	return FReply::Handled();
}


FReply FSequencer::SetPlaybackEnd()
{
	const UMovieSceneSequence* FocusedSequence = GetFocusedMovieSceneSequence();
	if (FocusedSequence)
	{
		FFrameNumber         CurrentFrame = GetLocalTime().Time.FloorToFrame();
		TRange<FFrameNumber> CurrentRange = FocusedSequence->GetMovieScene()->GetPlaybackRange();
		if (CurrentFrame >= UE::MovieScene::DiscreteInclusiveLower(CurrentRange))
		{
			CurrentRange.SetUpperBoundValue(CurrentFrame);
			SetPlaybackRange(CurrentRange);
		}
	}
	return FReply::Handled();
}

FReply FSequencer::SetPlaybackStart()
{
	const UMovieSceneSequence* FocusedSequence = GetFocusedMovieSceneSequence();
	if (FocusedSequence)
	{
		FFrameNumber         CurrentFrame = GetLocalTime().Time.FloorToFrame();
		TRange<FFrameNumber> CurrentRange = FocusedSequence->GetMovieScene()->GetPlaybackRange();
		if (CurrentFrame < UE::MovieScene::DiscreteExclusiveUpper(CurrentRange))
		{
			CurrentRange.SetLowerBound(CurrentFrame);
			SetPlaybackRange(CurrentRange);
		}
	}
	return FReply::Handled();
}

FReply FSequencer::JumpToPreviousKey()
{
	if (Selection.GetSelectedOutlinerNodes().Num())
	{
		GetKeysFromSelection(SelectedKeyCollection, SMALL_NUMBER);
	}
	else
	{
		GetAllKeys(SelectedKeyCollection, SMALL_NUMBER);
	}

	if (SelectedKeyCollection.IsValid())
	{
		FFrameNumber FrameNumber = GetLocalTime().Time.FloorToFrame();
		TOptional<FFrameNumber> NewTime = SelectedKeyCollection->GetNextKey(FrameNumber, EFindKeyDirection::Backwards);
		if (NewTime.IsSet())
		{
			SetPlaybackStatus(EMovieScenePlayerStatus::Stepping);

			// Ensure the time is in the current view
			FFrameRate LocalResolution = GetFocusedTickResolution();
			ScrollIntoView(NewTime.GetValue() / LocalResolution);

			SetLocalTimeDirectly(NewTime.GetValue());
		}
	}
	return FReply::Handled();
}

FReply FSequencer::JumpToNextKey()
{
	if (Selection.GetSelectedOutlinerNodes().Num())
	{
		GetKeysFromSelection(SelectedKeyCollection, SMALL_NUMBER);
	}
	else
	{
		GetAllKeys(SelectedKeyCollection, SMALL_NUMBER);
	}

	if (SelectedKeyCollection.IsValid())
	{
		FFrameNumber FrameNumber = GetLocalTime().Time.FloorToFrame();
		TOptional<FFrameNumber> NewTime = SelectedKeyCollection->GetNextKey(FrameNumber, EFindKeyDirection::Forwards);
		if (NewTime.IsSet())
		{
			SetPlaybackStatus(EMovieScenePlayerStatus::Stepping);

			// Ensure the time is in the current view
			FFrameRate LocalResolution = GetFocusedTickResolution();
			ScrollIntoView(NewTime.GetValue() / LocalResolution);

			SetLocalTimeDirectly(NewTime.GetValue());
		}
	}

	return FReply::Handled();
}

ESequencerLoopMode FSequencer::GetLoopMode() const
{
	return Settings->GetLoopMode();
}


void FSequencer::SetLocalTimeLooped(FFrameTime NewLocalTime)
{
	TOptional<EMovieScenePlayerStatus::Type> NewPlaybackStatus;

	const FMovieSceneSequenceTransform LocalToRootTransform = RootToLocalTransform.InverseFromWarp(RootToLocalLoopCounter);

	FFrameTime NewGlobalTime = NewLocalTime * LocalToRootTransform;

	TRange<FFrameNumber> TimeBounds = GetTimeBounds();

	bool         bResetPosition       = false;
	FFrameRate   LocalTickResolution  = GetFocusedTickResolution();
	FFrameRate   RootTickResolution   = GetRootTickResolution();
	FFrameNumber MinInclusiveTime     = UE::MovieScene::DiscreteInclusiveLower(TimeBounds);
	FFrameNumber MaxInclusiveTime     = UE::MovieScene::DiscreteExclusiveUpper(TimeBounds)-1;

	bool bHasJumped = false;
	bool bRestarted = false;
	if (GetLoopMode() == ESequencerLoopMode::SLM_Loop || GetLoopMode() == ESequencerLoopMode::SLM_LoopSelectionRange)
	{
		const UMovieSceneSequence* FocusedSequence = GetFocusedMovieSceneSequence();
		if (FocusedSequence)
		{
			if (NewLocalTime < MinInclusiveTime || NewLocalTime > MaxInclusiveTime)
			{
				NewGlobalTime = (PlaybackSpeed > 0 ? MinInclusiveTime : MaxInclusiveTime) * LocalToRootTransform;

				bResetPosition = true;
				bHasJumped = true;
			}
		}
	}
	else
	{
		TRange<double> WorkingRange = GetClampRange();

		bool bReachedEnd = false;
		if (PlaybackSpeed > 0)
		{
			bReachedEnd = GetLocalTime().Time <= MaxInclusiveTime && NewLocalTime >= MaxInclusiveTime;
		}
		else
		{
			bReachedEnd = GetLocalTime().Time >= MinInclusiveTime && NewLocalTime <= MinInclusiveTime;
		}

		// Stop if we hit the playback range end
		if (bReachedEnd)
		{
			NewGlobalTime = (PlaybackSpeed > 0 ? MaxInclusiveTime : MinInclusiveTime) * LocalToRootTransform;
			NewPlaybackStatus = EMovieScenePlayerStatus::Stopped;
		}
		// Constrain to the play range if necessary
		else if (Settings->ShouldKeepCursorInPlayRange())
		{
			// Clamp to bound or jump back if necessary
			if (NewLocalTime < MinInclusiveTime || NewLocalTime >= MaxInclusiveTime)
			{
				NewGlobalTime = (PlaybackSpeed > 0 ? MinInclusiveTime : MaxInclusiveTime) * LocalToRootTransform;

				bResetPosition = true;
			}
		}
		// Ensure the time is within the working range
		else if (!WorkingRange.Contains(NewLocalTime / LocalTickResolution))
		{
			FFrameTime WorkingMin = (WorkingRange.GetLowerBoundValue() * LocalTickResolution).CeilToFrame();
			FFrameTime WorkingMax = (WorkingRange.GetUpperBoundValue() * LocalTickResolution).FloorToFrame();

			NewGlobalTime = FMath::Clamp(NewLocalTime, WorkingMin, WorkingMax) * LocalToRootTransform;

			bResetPosition = true;
			NewPlaybackStatus = EMovieScenePlayerStatus::Stopped;
		}
	}

	// Ensure the time is in the current view - must occur before the time cursor changes
	UMovieScene* MovieScene = GetFocusedMovieSceneSequence()->GetMovieScene();
	if (IsAutoScrollEnabled())
	{
		ScrollIntoView((NewGlobalTime * RootToLocalTransform) / RootTickResolution);
	}

	FFrameTime NewPlayPosition = ConvertFrameTime(NewGlobalTime, RootTickResolution, PlayPosition.GetInputRate());

	// Reset the play cursor if we're looping or have otherwise jumpted to a new position in the sequence
	if (bResetPosition)
	{
		PlayPosition.Reset(NewPlayPosition);
		TimeController->Reset(FQualifiedFrameTime(NewGlobalTime, RootTickResolution));
	}

	// Evaluate the sequence
	FMovieSceneEvaluationRange EvalRange = PlayPosition.PlayTo(NewPlayPosition);
	EvaluateInternal(EvalRange, bHasJumped);

	// Set the playback status if we need to
	if (NewPlaybackStatus.IsSet())
	{
		SetPlaybackStatus(NewPlaybackStatus.GetValue());
		// Evaluate the sequence with the new status
		EvaluateInternal(EvalRange);
	}
}

EPlaybackMode::Type FSequencer::GetPlaybackMode() const
{
	if (PlaybackState == EMovieScenePlayerStatus::Playing)
	{
		if (PlaybackSpeed > 0)
		{
			return EPlaybackMode::PlayingForward;
		}
		else
		{
			return EPlaybackMode::PlayingReverse;
		}
	}
		
	return EPlaybackMode::Stopped;
}

void FSequencer::UpdateTimeBoundsToFocusedMovieScene()
{
	UMovieScene* FocusedMovieScene = GetFocusedMovieSceneSequence()->GetMovieScene();
	if (!FocusedMovieScene)
	{
		return;
	}

	FQualifiedFrameTime CurrentTime = GetLocalTime();

	// Set the view range to:
	// 1. The moviescene view range
	// 2. The moviescene playback range
	// 3. Some sensible default
	TRange<double> NewRange = FocusedMovieScene->GetEditorData().GetViewRange();

	if (NewRange.IsEmpty() || NewRange.IsDegenerate())
	{
		NewRange = FocusedMovieScene->GetPlaybackRange() / CurrentTime.Rate;
	}
	if (NewRange.IsEmpty() || NewRange.IsDegenerate())
	{
		NewRange = TRange<double>(0.0, 5.0);
	}

	// Set the view range to the new range
	SetViewRange(NewRange, EViewRangeInterpolation::Immediate);
}


TRange<FFrameNumber> FSequencer::GetTimeBounds() const
{
	const UMovieSceneSequence* FocusedSequence = GetFocusedMovieSceneSequence();

	if(!FocusedSequence)
	{
		return TRange<FFrameNumber>( -100000, 100000 );
	}
	
	if (GetLoopMode() == ESequencerLoopMode::SLM_LoopSelectionRange)
	{
		if (!GetSelectionRange().IsEmpty())
		{
			return GetSelectionRange();
		}
	}

	if (Settings->ShouldEvaluateSubSequencesInIsolation() || ActiveTemplateIDs.Num() == 1)
	{
		return FocusedSequence->GetMovieScene()->GetPlaybackRange();
	}

	return SubSequenceRange;
}


void FSequencer::SetViewRange(TRange<double> NewViewRange, EViewRangeInterpolation Interpolation)
{
	if (!ensure(NewViewRange.HasUpperBound() && NewViewRange.HasLowerBound() && !NewViewRange.IsDegenerate()))
	{
		return;
	}

	const float AnimationLengthSeconds = Interpolation == EViewRangeInterpolation::Immediate ? 0.f : 0.1f;
	if (AnimationLengthSeconds != 0.f)
	{
		if (ZoomAnimation.GetCurve(0).DurationSeconds != AnimationLengthSeconds)
		{
			ZoomAnimation = FCurveSequence();
			ZoomCurve = ZoomAnimation.AddCurve(0.f, AnimationLengthSeconds, ECurveEaseFunction::QuadIn);
		}

		if (!ZoomAnimation.IsPlaying())
		{
			LastViewRange = TargetViewRange;
			ZoomAnimation.Play( SequencerWidget.ToSharedRef() );
		}
		TargetViewRange = NewViewRange;
	}
	else
	{
		TargetViewRange = LastViewRange = NewViewRange;
		ZoomAnimation.JumpToEnd();
	}


	UMovieSceneSequence* FocusedMovieSequence = GetFocusedMovieSceneSequence();
	if (FocusedMovieSequence != nullptr)
	{
		UMovieScene* FocusedMovieScene = FocusedMovieSequence->GetMovieScene();
		if (FocusedMovieScene != nullptr)
		{
			FMovieSceneEditorData& EditorData = FocusedMovieScene->GetEditorData();
			EditorData.ViewStart = TargetViewRange.GetLowerBoundValue();
			EditorData.ViewEnd   = TargetViewRange.GetUpperBoundValue();

			// Always ensure the working range is big enough to fit the view range
			EditorData.WorkStart = FMath::Min(TargetViewRange.GetLowerBoundValue(), EditorData.WorkStart);
			EditorData.WorkEnd   = FMath::Max(TargetViewRange.GetUpperBoundValue(), EditorData.WorkEnd);
		}
	}
}


void FSequencer::OnClampRangeChanged( TRange<double> NewClampRange )
{
	if (!NewClampRange.IsEmpty())
	{
		FMovieSceneEditorData& EditorData =  GetFocusedMovieSceneSequence()->GetMovieScene()->GetEditorData();

		EditorData.WorkStart = NewClampRange.GetLowerBoundValue();
		EditorData.WorkEnd   = NewClampRange.GetUpperBoundValue();
	}
}

FFrameNumber FSequencer::OnGetNearestKey(FFrameTime InTime, bool bSearchAllTracks)
{
	FFrameNumber NearestKeyTime = InTime.FloorToFrame();

	if (bSearchAllTracks)
	{
		GetAllKeys(SelectedKeyCollection, SMALL_NUMBER);
	}
	else
	{
		GetKeysFromSelection(SelectedKeyCollection, SMALL_NUMBER);
	}

	if (SelectedKeyCollection.IsValid())
	{
		TRange<FFrameNumber> FindRangeBackwards(TRangeBound<FFrameNumber>::Open(), NearestKeyTime);
		TOptional<FFrameNumber> NewTimeBackwards = SelectedKeyCollection->FindFirstKeyInRange(FindRangeBackwards, EFindKeyDirection::Backwards);

		TRange<FFrameNumber> FindRangeForwards(NearestKeyTime, TRangeBound<FFrameNumber>::Open());
		TOptional<FFrameNumber> NewTimeForwards = SelectedKeyCollection->FindFirstKeyInRange(FindRangeForwards, EFindKeyDirection::Forwards);
		if (NewTimeForwards.IsSet())
		{
			if (NewTimeBackwards.IsSet())
			{
				if (FMath::Abs(NewTimeForwards.GetValue() - NearestKeyTime) < FMath::Abs(NewTimeBackwards.GetValue() - NearestKeyTime))
				{
					NearestKeyTime = NewTimeForwards.GetValue();
				}
				else
				{
					NearestKeyTime = NewTimeBackwards.GetValue();
				}
			}
			else
			{
				NearestKeyTime = NewTimeForwards.GetValue();
			}
		}
		else if (NewTimeBackwards.IsSet())
		{
			NearestKeyTime = NewTimeBackwards.GetValue();
		}
	}
	return NearestKeyTime;
}

void FSequencer::OnScrubPositionChanged( FFrameTime NewScrubPosition, bool bScrubbing )
{
	if (PlaybackState == EMovieScenePlayerStatus::Scrubbing)
	{
		if (!bScrubbing)
		{
			OnEndScrubbing();
		}
		else if (IsAutoScrollEnabled())
		{
			UpdateAutoScroll(NewScrubPosition / GetFocusedTickResolution());
			
			// When scrubbing, we animate auto-scrolled scrub position in Tick()
			if (AutoscrubOffset.IsSet())
			{
				return;
			}
		}
	}

	if (!bScrubbing && FSlateApplication::Get().GetModifierKeys().IsShiftDown())
	{
		AutoScrubToTime(NewScrubPosition);
	}
	else
	{
		SetLocalTimeDirectly(NewScrubPosition);
	}
}


void FSequencer::OnBeginScrubbing()
{
	// Pause first since there's no explicit evaluation in the stopped state when OnEndScrubbing() is called
	Pause();

	SetPlaybackStatus(EMovieScenePlayerStatus::Scrubbing);
	SequencerWidget->RegisterActiveTimerForPlayback();

	LocalLoopIndexOnBeginScrubbing = GetLocalLoopIndex();
	LocalLoopIndexOffsetDuringScrubbing = 0;

	OnBeginScrubbingDelegate.Broadcast();
}


void FSequencer::OnEndScrubbing()
{
	SetPlaybackStatus(EMovieScenePlayerStatus::Stopped);
	AutoscrubOffset.Reset();
	StopAutoscroll();

	LocalLoopIndexOnBeginScrubbing = FMovieSceneTimeWarping::InvalidWarpCount;
	LocalLoopIndexOffsetDuringScrubbing = 0;

	OnEndScrubbingDelegate.Broadcast();
}


void FSequencer::OnPlaybackRangeBeginDrag()
{
	GEditor->BeginTransaction(LOCTEXT("SetPlaybackRange_Transaction", "Set Playback Range"));
}


void FSequencer::OnPlaybackRangeEndDrag()
{
	GEditor->EndTransaction();
}


void FSequencer::OnSelectionRangeBeginDrag()
{
	GEditor->BeginTransaction(LOCTEXT("SetSelectionRange_Transaction", "Set Selection Range"));
}


void FSequencer::OnSelectionRangeEndDrag()
{
	GEditor->EndTransaction();
}


void FSequencer::OnMarkBeginDrag()
{
	GEditor->BeginTransaction(LOCTEXT("SetMark_Transaction", "Set Mark"));
}


void FSequencer::OnMarkEndDrag()
{
	GEditor->EndTransaction();
}
	

FString FSequencer::GetFrameTimeText() const
{
	FMovieSceneSequenceTransform RootToParentChainTransform = RootToLocalTransform;

	if (ScrubPositionParent.IsSet())
	{
		if (ScrubPositionParent.GetValue() == MovieSceneSequenceID::Root)
		{
			RootToParentChainTransform = FMovieSceneSequenceTransform();
		}
		else if (const FMovieSceneSequenceHierarchy* Hierarchy = CompiledDataManager->FindHierarchy(RootTemplateInstance.GetCompiledDataID()))
		{
			for (const TTuple<FMovieSceneSequenceID, FMovieSceneSubSequenceData>& Pair : Hierarchy->AllSubSequenceData())
			{
				if (Pair.Key == ScrubPositionParent.GetValue())
				{
					RootToParentChainTransform = Pair.Value.RootToSequenceTransform;
					break;
				}
			}
		}
	}

	const FFrameRate FocusedResolution = GetFocusedTickResolution();
	const FFrameTime CurrentPosition   = PlayPosition.GetCurrentPosition();

	const FFrameTime RootTime = ConvertFrameTime(CurrentPosition, PlayPosition.GetInputRate(), PlayPosition.GetOutputRate());
	
	const FFrameTime LocalTime = RootTime * RootToParentChainTransform;

	return GetNumericTypeInterface()->ToString(LocalTime.GetFrame().Value);
}

FMovieSceneSequenceID FSequencer::GetScrubPositionParent() const
{
	if (ScrubPositionParent.IsSet())
	{
		return ScrubPositionParent.GetValue();
	}
	return MovieSceneSequenceID::Invalid;
}
	
	
TArray<FMovieSceneSequenceID> FSequencer::GetScrubPositionParentChain() const
{
	TArray<FMovieSceneSequenceID> ParentChain;
	for (FMovieSceneSequenceID SequenceID : ActiveTemplateIDs)
	{
		ParentChain.Add(SequenceID);
	}
	return ParentChain;
}

void FSequencer::OnScrubPositionParentChanged(FMovieSceneSequenceID InScrubPositionParent)
{
	ScrubPositionParent = InScrubPositionParent;
}

void FSequencer::StartAutoscroll(float UnitsPerS)
{
	AutoscrollOffset = UnitsPerS;
}


void FSequencer::StopAutoscroll()
{
	AutoscrollOffset.Reset();
	AutoscrubOffset.Reset();
}


void FSequencer::OnToggleAutoScroll()
{
	Settings->SetAutoScrollEnabled(!Settings->GetAutoScrollEnabled());
}


bool FSequencer::IsAutoScrollEnabled() const
{
	return Settings->GetAutoScrollEnabled();
}


void FSequencer::FindInContentBrowser()
{
	if (GetFocusedMovieSceneSequence())
	{
		TArray<UObject*> ObjectsToFocus;
		ObjectsToFocus.Add(GetCurrentAsset());

		GEditor->SyncBrowserToObjects(ObjectsToFocus);
	}
}


UObject* FSequencer::GetCurrentAsset() const
{
	// For now we find the asset by looking at the root movie scene's outer.
	// @todo: this may need refining if/when we support editing movie scene instances
	return GetFocusedMovieSceneSequence()->GetMovieScene()->GetOuter();
}

bool FSequencer::IsReadOnly() const
{
	return bReadOnly || (GetFocusedMovieSceneSequence() && GetFocusedMovieSceneSequence()->GetMovieScene()->IsReadOnly());
}

void FSequencer::ShowReadOnlyError() const
{
	FNotificationInfo Info(NSLOCTEXT("Sequencer", "SequenceReadOnly", "Sequence is read only."));
	Info.ExpireDuration = 5.0f;
	FSlateNotificationManager::Get().AddNotification(Info)->SetCompletionState(SNotificationItem::CS_Fail);
}

void FSequencer::VerticalScroll(float ScrollAmountUnits)
{
	SequencerWidget->GetTreeView()->ScrollByDelta(ScrollAmountUnits);
}

FGuid FSequencer::AddSpawnable(UObject& Object, UActorFactory* ActorFactory)
{
	UMovieSceneSequence* Sequence = GetFocusedMovieSceneSequence();
	if (!Sequence->AllowsSpawnableObjects())
	{
		return FGuid();
	}

	// Grab the MovieScene that is currently focused.  We'll add our Blueprint as an inner of the
	// MovieScene asset.
	UMovieScene* OwnerMovieScene = Sequence->GetMovieScene();

	TValueOrError<FNewSpawnable, FText> Result = SpawnRegister->CreateNewSpawnableType(Object, *OwnerMovieScene, ActorFactory);
	if (!Result.IsValid())
	{
		FNotificationInfo Info(Result.GetError());
		Info.ExpireDuration = 3.0f;
		FSlateNotificationManager::Get().AddNotification(Info);
		return FGuid();
	}

	FNewSpawnable& NewSpawnable = Result.GetValue();
	
	NewSpawnable.Name = MovieSceneHelpers::MakeUniqueSpawnableName(OwnerMovieScene, NewSpawnable.Name);
	
	FGuid NewGuid = OwnerMovieScene->AddSpawnable(NewSpawnable.Name, *NewSpawnable.ObjectTemplate);

	ForceEvaluate();

	return NewGuid;
}

FGuid FSequencer::MakeNewSpawnable( UObject& Object, UActorFactory* ActorFactory, bool bSetupDefaults )
{
	UMovieSceneSequence* Sequence = GetFocusedMovieSceneSequence();
	UMovieScene* MovieScene = Sequence->GetMovieScene();

	if (MovieScene->IsReadOnly())
	{
		ShowReadOnlyError();
		return FGuid();
	}

	// @todo sequencer: Undo doesn't seem to be working at all
	const FScopedTransaction Transaction( LOCTEXT("UndoAddingObject", "Add Object to MovieScene") );

	FGuid NewGuid = AddSpawnable(Object, ActorFactory);
	if (!NewGuid.IsValid())
	{
		return FGuid();
	}

	TArray<UMovieSceneFolder*> SelectedParentFolders;
	FString NewNodePath;
	CalculateSelectedFolderAndPath(SelectedParentFolders, NewNodePath);

	if (SelectedParentFolders.Num() > 0)
	{
		SelectedParentFolders[0]->AddChildObjectBinding(NewGuid);
	}

	FMovieSceneSpawnable* Spawnable = GetFocusedMovieSceneSequence()->GetMovieScene()->FindSpawnable(NewGuid);
	if (!Spawnable)
	{
		return FGuid();
	}

	// Override spawn ownership during this process to ensure it never gets destroyed
	ESpawnOwnership SavedOwnership = Spawnable->GetSpawnOwnership();
	Spawnable->SetSpawnOwnership(ESpawnOwnership::External);

	// Spawn into the current level
	FName LevelName;
	UWorld* World = Cast<UWorld>(GetPlaybackContext());
	if (World && World->GetCurrentLevel() && World->GetCurrentLevel() != World->PersistentLevel)
	{
		LevelName = FPackageName::GetShortFName(World->GetCurrentLevel()->GetOutermost()->GetFName());
	}

	Spawnable->SetLevelName(LevelName);

	// Spawn the object so we can position it correctly, it's going to get spawned anyway since things default to spawned.
	UObject* SpawnedObject = SpawnRegister->SpawnObject(NewGuid, *MovieScene, ActiveTemplateIDs.Top(), *this);

	if (bSetupDefaults)
	{
		FTransformData TransformData;
		SpawnRegister->SetupDefaultsForSpawnable(SpawnedObject, Spawnable->GetGuid(), TransformData, AsShared(), Settings);
	}

	Spawnable->SetSpawnOwnership(SavedOwnership);

	return NewGuid;
}

void FSequencer::AddSubSequence(UMovieSceneSequence* Sequence)
{
	// @todo Sequencer - sub-moviescenes This should be moved to the sub-moviescene editor

	// Grab the MovieScene that is currently focused.  This is the movie scene that will contain the sub-moviescene
	UMovieScene* OwnerMovieScene = GetFocusedMovieSceneSequence()->GetMovieScene();

	if (OwnerMovieScene->IsReadOnly())
	{
		ShowReadOnlyError();
		return;
	}

	// @todo sequencer: Undo doesn't seem to be working at all
	const FScopedTransaction Transaction( LOCTEXT("UndoAddingObject", "Add Object to MovieScene") );
	OwnerMovieScene->Modify();

	UMovieSceneSubTrack* SubTrack = OwnerMovieScene->AddMasterTrack<UMovieSceneSubTrack>();

	FFrameNumber Duration = ConvertFrameTime(
		Sequence->GetMovieScene()->GetPlaybackRange().Size<FFrameNumber>(),
		Sequence->GetMovieScene()->GetTickResolution(),
		OwnerMovieScene->GetTickResolution()).FloorToFrame();

	SubTrack->AddSequence(Sequence, GetLocalTime().Time.FloorToFrame(), Duration.Value);
}


bool FSequencer::OnHandleAssetDropped(UObject* DroppedAsset, const FGuid& TargetObjectGuid)
{
	bool bWasConsumed = false;
	for (int32 i = 0; i < TrackEditors.Num(); ++i)
	{
		bool bWasHandled = TrackEditors[i]->HandleAssetAdded(DroppedAsset, TargetObjectGuid);
		if (bWasHandled)
		{
			// @todo Sequencer - This will crash if multiple editors try to handle a single asset
			// Should we allow this? How should it consume then?
			// gmp 10/7/2015: the user should be presented with a dialog asking what kind of track they want to create
			check(!bWasConsumed);
			bWasConsumed = true;
		}
	}
	return bWasConsumed;
}


// Takes a display node and traverses it's parents to find the nearest track node if any.  Also collects the names of the nodes which make
// up the path from the track node to the display node being checked.  The name path includes the name of the node being checked, but not
// the name of the track node.
void GetParentTrackNodeAndNamePath(TSharedRef<const FSequencerDisplayNode> DisplayNode, TSharedPtr<FSequencerTrackNode>& OutParentTrack, TArray<FName>& OutNamePath )
{
	TArray<FName> PathToTrack;
	PathToTrack.Add( DisplayNode->GetNodeName() );
	TSharedPtr<FSequencerDisplayNode> CurrentParent = DisplayNode->GetParent();

	while ( CurrentParent.IsValid() && CurrentParent->GetType() != ESequencerNode::Track )
	{
		PathToTrack.Add( CurrentParent->GetNodeName() );
		CurrentParent = CurrentParent->GetParent();
	}

	if ( CurrentParent.IsValid() )
	{
		OutParentTrack = StaticCastSharedPtr<FSequencerTrackNode>( CurrentParent );
		for ( int32 i = PathToTrack.Num() - 1; i >= 0; i-- )
		{
			OutNamePath.Add( PathToTrack[i] );
		}
	}
}


bool FSequencer::OnRequestNodeDeleted( TSharedRef<const FSequencerDisplayNode> NodeToBeDeleted, const bool bKeepState )
{
	bool bAnythingRemoved = false;
	
	UMovieSceneSequence* Sequence = GetFocusedMovieSceneSequence();
	UMovieScene* OwnerMovieScene = Sequence->GetMovieScene();

	if (OwnerMovieScene->IsReadOnly())
	{
		ShowReadOnlyError();
		return bAnythingRemoved;
	}

	// Remove the selected object from our selection otherwise invisible objects are still selected and it causes confusion with
	// things that are based on having a selection or not.
	TSharedRef<FSequencerDisplayNode> SelectionNodeToRemove = ConstCastSharedRef<FSequencerDisplayNode>(NodeToBeDeleted);
	Selection.RemoveFromSelection(SelectionNodeToRemove);

	if ( NodeToBeDeleted->GetType() == ESequencerNode::Folder )
	{
		// Delete Children
		for ( const TSharedRef<FSequencerDisplayNode>& ChildNode : NodeToBeDeleted->GetChildNodes() )
		{
			OnRequestNodeDeleted( ChildNode, bKeepState );
		}

		// Delete from parent, or root.
		TSharedRef<const FSequencerFolderNode> FolderToBeDeleted = StaticCastSharedRef<const FSequencerFolderNode>(NodeToBeDeleted);
		if ( NodeToBeDeleted->GetParent().IsValid() )
		{
			TSharedPtr<FSequencerFolderNode> ParentFolder = StaticCastSharedPtr<FSequencerFolderNode>( NodeToBeDeleted->GetParent() );
			ParentFolder->GetFolder().RemoveChildFolder( &FolderToBeDeleted->GetFolder() );
		}
		else
		{
			UMovieScene* FocusedMovieScene = GetFocusedMovieSceneSequence()->GetMovieScene();
			if (FocusedMovieScene)
			{
				FocusedMovieScene->Modify();
				FocusedMovieScene->GetRootFolders().Remove(&FolderToBeDeleted->GetFolder());
			}
		}

		bAnythingRemoved = true;
	}
	else if (NodeToBeDeleted->GetType() == ESequencerNode::Object)
	{
		// Delete any child object bindings
		for (const TSharedRef<FSequencerDisplayNode>& ChildNode : NodeToBeDeleted->GetChildNodes())
		{
			if (ChildNode->GetType() == ESequencerNode::Object)
			{
				OnRequestNodeDeleted(ChildNode, bKeepState);
			}
		}

		const FGuid& BindingToRemove = StaticCastSharedRef<const FSequencerObjectBindingNode>( NodeToBeDeleted )->GetObjectBinding();

		// Remove from a parent folder if necessary.
		if ( NodeToBeDeleted->GetParent().IsValid() && NodeToBeDeleted->GetParent()->GetType() == ESequencerNode::Folder )
		{
			TSharedPtr<FSequencerFolderNode> ParentFolder = StaticCastSharedPtr<FSequencerFolderNode>( NodeToBeDeleted->GetParent() );
			ParentFolder->GetFolder().RemoveChildObjectBinding( BindingToRemove );
		}
		
		if (bKeepState)
		{
			for (TWeakObjectPtr<> WeakObject : FindBoundObjects(BindingToRemove, ActiveTemplateIDs.Top()))
			{
				TArray<UObject*> SubObjects;
				GetObjectsWithOuter(WeakObject.Get(), SubObjects);
				PreAnimatedState.DiscardAndRemoveEntityTokensForObject(*WeakObject.Get());
				for (UObject* SubObject : SubObjects)
				{
					if (SubObject)
					{
						PreAnimatedState.DiscardAndRemoveEntityTokensForObject(*SubObject);
					}
				}
			}
		}
				
		// Try to remove as a spawnable first
		if (OwnerMovieScene->RemoveSpawnable(BindingToRemove))
		{
			SpawnRegister->DestroySpawnedObject(BindingToRemove, ActiveTemplateIDs.Top(), *this);
		}
		// The guid should be associated with a possessable if it wasnt a spawnable
		else if (OwnerMovieScene->RemovePossessable(BindingToRemove))
		{
			Sequence->Modify();
			Sequence->UnbindPossessableObjects( BindingToRemove );
		}

		bAnythingRemoved = true;
	}
	else if( NodeToBeDeleted->GetType() == ESequencerNode::Track  )
	{
		TSharedRef<const FSequencerTrackNode> SectionAreaNode = StaticCastSharedRef<const FSequencerTrackNode>( NodeToBeDeleted );
		UMovieSceneTrack* Track = SectionAreaNode->GetTrack();

		// Remove from a parent folder if necessary.
		if ( NodeToBeDeleted->GetParent().IsValid() && NodeToBeDeleted->GetParent()->GetType() == ESequencerNode::Folder )
		{
			TSharedPtr<FSequencerFolderNode> ParentFolder = StaticCastSharedPtr<FSequencerFolderNode>( NodeToBeDeleted->GetParent() );
			ParentFolder->GetFolder().RemoveChildMasterTrack( Track );
		}

		if (Track != nullptr)
		{
			// Remove sub tracks belonging to this row only
			if (SectionAreaNode->GetSubTrackMode() == FSequencerTrackNode::ESubTrackMode::SubTrack)
			{
				SectionAreaNode->GetTrack()->Modify();
				TSet<TWeakObjectPtr<UMovieSceneSection> > SectionsToDelete;
				for (TSharedRef<ISequencerSection> SectionToDelete : SectionAreaNode->GetSections())
				{
					UMovieSceneSection* Section = SectionToDelete->GetSectionObject();
					if (Section)
					{
						SectionsToDelete.Add(Section);
					}
				}
				DeleteSections(SectionsToDelete);
				SectionAreaNode->GetTrack()->FixRowIndices();
			}
			else
			{
				OwnerMovieScene->Modify();
				if (OwnerMovieScene->IsAMasterTrack(*Track))
				{
					OwnerMovieScene->RemoveMasterTrack(*Track);
				}
				else if (OwnerMovieScene->GetCameraCutTrack() == Track)
				{
					OwnerMovieScene->RemoveCameraCutTrack();
				}
				else
				{
					OwnerMovieScene->RemoveTrack(*Track);
				}
			}
		
			bAnythingRemoved = true;
		}
	}
	else if ( NodeToBeDeleted->GetType() == ESequencerNode::Category )
	{
		TSharedPtr<FSequencerTrackNode> ParentTrackNode;
		TArray<FName> PathFromTrack;
		GetParentTrackNodeAndNamePath(NodeToBeDeleted, ParentTrackNode, PathFromTrack);
		if ( ParentTrackNode.IsValid() )
		{
			for ( TSharedRef<ISequencerSection> Section : ParentTrackNode->GetSections() )
			{
				bAnythingRemoved |= Section->RequestDeleteCategory( PathFromTrack );
			}
		}
	}
	else if ( NodeToBeDeleted->GetType() == ESequencerNode::KeyArea )
	{
		TSharedPtr<FSequencerTrackNode> ParentTrackNode;
		TArray<FName> PathFromTrack;
		GetParentTrackNodeAndNamePath( NodeToBeDeleted, ParentTrackNode, PathFromTrack );
		if ( ParentTrackNode.IsValid() )
		{
			for ( TSharedRef<ISequencerSection> Section : ParentTrackNode->GetSections() )
			{
				bAnythingRemoved |= Section->RequestDeleteKeyArea( PathFromTrack );
			}
		}
	}

	return bAnythingRemoved;
}

bool FSequencer::MatchesContext(const FTransactionContext& InContext, const TArray<TPair<UObject*, FTransactionObjectEvent>>& TransactionObjects) const
{
	// Check if we care about the undo/redo
	for (const TPair<UObject*, FTransactionObjectEvent>& TransactionObjectPair : TransactionObjects)
	{
		if (TransactionObjectPair.Value.HasPendingKillChange())
		{
			return true;
		}

		UObject* Object = TransactionObjectPair.Key;
		while (Object != nullptr)
		{
			if (Object->GetClass()->IsChildOf(UMovieSceneSignedObject::StaticClass()))
			{
				return true;
			}
			Object = Object->GetOuter();
		}
	}
	return false;
}

void FSequencer::PostUndo(bool bSuccess)
{
	NotifyMovieSceneDataChanged( EMovieSceneDataChangeType::Unknown );
	SynchronizeSequencerSelectionWithExternalSelection();

	OnActivateSequenceEvent.Broadcast(ActiveTemplateIDs.Top());
}

void FSequencer::OnNewActorsDropped(const TArray<UObject*>& DroppedObjects, const TArray<AActor*>& DroppedActors)
{
	bool bAddSpawnable = FSlateApplication::Get().GetModifierKeys().IsShiftDown();
	bool bAddPossessable = FSlateApplication::Get().GetModifierKeys().IsControlDown();

	if (bAddSpawnable || bAddPossessable)
	{
		TArray<AActor*> SpawnedActors;

		const FScopedTransaction Transaction(LOCTEXT("UndoAddActors", "Add Actors to Sequencer"));
		
		UMovieSceneSequence* Sequence = GetFocusedMovieSceneSequence();
		UMovieScene* OwnerMovieScene = Sequence->GetMovieScene();

		if (OwnerMovieScene->IsReadOnly())
		{
			ShowReadOnlyError();
			return;
		}

		Sequence->Modify();

		for ( AActor* Actor : DroppedActors )
		{
			AActor* NewActor = Actor;
			bool bCreateAndAttachCamera = false;
			if (NewActor->GetClass() == ACameraRig_Rail::StaticClass() ||
				NewActor->GetClass() == ACameraRig_Crane::StaticClass())
			{
				bCreateAndAttachCamera = true;
			}

			FGuid PossessableGuid = CreateBinding(*NewActor, NewActor->GetActorLabel());
			FGuid NewGuid = PossessableGuid;

			OnActorAddedToSequencerEvent.Broadcast(NewActor, PossessableGuid);

			if (bAddSpawnable)
			{
				TArray< FMovieSceneSpawnable*> Spawnables = ConvertToSpawnableInternal(PossessableGuid);
				if (Spawnables.Num() > 0)
				{
					for (TWeakObjectPtr<> WeakObject : FindBoundObjects(Spawnables[0]->GetGuid(), ActiveTemplateIDs.Top()))
					{
						AActor* SpawnedActor = Cast<AActor>(WeakObject.Get());
						if (SpawnedActor)
						{
							SpawnedActors.Add(SpawnedActor);
							NewActor = SpawnedActor;
						}
					}
					NewGuid = Spawnables[0]->GetGuid();
				}
			}

			if (bCreateAndAttachCamera)
			{
				ACameraRig_Rail* RailActor = nullptr;
				if (Actor->GetClass() == ACameraRig_Rail::StaticClass())
				{
					RailActor = Cast<ACameraRig_Rail>(NewActor);
				}

				// Create a cine camera actor
				UWorld* PlaybackContext = Cast<UWorld>(GetPlaybackContext());
				ACineCameraActor* NewCamera = PlaybackContext->SpawnActor<ACineCameraActor>();
				FGuid NewCameraGuid = CreateBinding(*NewCamera, NewCamera->GetActorLabel());

				if (RailActor)
				{
					NewCamera->SetActorRotation(FRotator(0.f, -90.f, 0.f));
				}

				OnActorAddedToSequencerEvent.Broadcast(NewCamera, NewCameraGuid);

				if (bAddSpawnable)
				{
					FString NewCameraName = MovieSceneHelpers::MakeUniqueSpawnableName(OwnerMovieScene, FName::NameToDisplayString(ACineCameraActor::StaticClass()->GetFName().ToString(), false));
										
					FMovieSceneSpawnable* Spawnable = ConvertToSpawnableInternal(NewCameraGuid)[0];
					Spawnable->SetName(NewCameraName);

					for (TWeakObjectPtr<> WeakObject : FindBoundObjects(Spawnable->GetGuid(), ActiveTemplateIDs.Top()))
					{
						NewCamera = Cast<ACineCameraActor>(WeakObject.Get());
						if (NewCamera)
						{
							break;
						}
					}

					NewCamera->SetActorLabel(NewCameraName, false);

					NewCameraGuid = Spawnable->GetGuid();

					// Create an attach track
					UMovieScene3DAttachTrack* AttachTrack = Cast<UMovieScene3DAttachTrack>(OwnerMovieScene->AddTrack(UMovieScene3DAttachTrack::StaticClass(), NewCameraGuid));

					FMovieSceneObjectBindingID AttachBindingID(NewGuid, MovieSceneSequenceID::Root);
					FFrameNumber StartTime = UE::MovieScene::DiscreteInclusiveLower(GetPlaybackRange());
					FFrameNumber Duration  = UE::MovieScene::DiscreteSize(GetPlaybackRange());

					AttachTrack->AddConstraint(StartTime, Duration.Value, NAME_None, NAME_None, AttachBindingID);
				}
				else
				{
					// Parent it
					NewCamera->AttachToActor(NewActor, FAttachmentTransformRules::KeepRelativeTransform);
				}

				if (RailActor)
				{
					// Extend the rail a bit
					if (RailActor->GetRailSplineComponent()->GetNumberOfSplinePoints() == 2)
					{
						FVector SplinePoint1 = RailActor->GetRailSplineComponent()->GetLocationAtSplinePoint(0, ESplineCoordinateSpace::Local);
						FVector SplinePoint2 = RailActor->GetRailSplineComponent()->GetLocationAtSplinePoint(1, ESplineCoordinateSpace::Local);
						FVector SplineDirection = SplinePoint2 - SplinePoint1;
						SplineDirection.Normalize();

						float DefaultRailDistance = 650.f;
						SplinePoint2 = SplinePoint1 + SplineDirection* DefaultRailDistance;
						RailActor->GetRailSplineComponent()->SetLocationAtSplinePoint(1, SplinePoint2, ESplineCoordinateSpace::Local);
						RailActor->GetRailSplineComponent()->bSplineHasBeenEdited = true;
					}

					// Create a track for the CurrentPositionOnRail
					FPropertyPath PropertyPath;
					PropertyPath.AddProperty(FPropertyInfo(RailActor->GetClass()->FindPropertyByName(TEXT("CurrentPositionOnRail"))));

					FKeyPropertyParams KeyPropertyParams(TArrayBuilder<UObject*>().Add(RailActor), PropertyPath, ESequencerKeyMode::ManualKeyForced);

					FFrameTime OriginalTime = GetLocalTime().Time;

					SetLocalTimeDirectly(UE::MovieScene::DiscreteInclusiveLower(GetPlaybackRange()));
					RailActor->CurrentPositionOnRail = 0.f;
					KeyProperty(KeyPropertyParams);

					SetLocalTimeDirectly(UE::MovieScene::DiscreteExclusiveUpper(GetPlaybackRange())-1);
					RailActor->CurrentPositionOnRail = 1.f;
					KeyProperty(KeyPropertyParams);

					SetLocalTimeDirectly(OriginalTime);
				}

				// New camera added, don't lock the view to the camera because we want to see where the camera rig was placed
				NewCameraAdded(NewCameraGuid);
			}
		}

		if (SpawnedActors.Num())
		{
			const bool bNotifySelectionChanged = true;
			const bool bDeselectBSP = true;
			const bool bWarnAboutTooManyActors = false;
			const bool bSelectEvenIfHidden = false;
	
			GEditor->GetSelectedActors()->Modify();
			GEditor->GetSelectedActors()->BeginBatchSelectOperation();
			GEditor->SelectNone( bNotifySelectionChanged, bDeselectBSP, bWarnAboutTooManyActors );
			for (auto SpawnedActor : SpawnedActors)
			{
				GEditor->SelectActor( SpawnedActor, true, bNotifySelectionChanged, bSelectEvenIfHidden );
			}
			GEditor->GetSelectedActors()->EndBatchSelectOperation();
			GEditor->NoteSelectionChange();
		}

		NotifyMovieSceneDataChanged( EMovieSceneDataChangeType::MovieSceneStructureItemsChanged );

		SynchronizeSequencerSelectionWithExternalSelection();
	}
}


void FSequencer::UpdatePreviewLevelViewportClientFromCameraCut(FLevelEditorViewportClient& InViewportClient, UObject* InCameraObject, const EMovieSceneCameraCutParams& CameraCutParams)
{
	AActor* CameraActor = Cast<AActor>(InCameraObject);
	AActor* PreviousCameraActor = Cast<AActor>(CameraCutParams.PreviousCameraObject);

	const bool bIsBlending = (CameraCutParams.BlendTime > 0.f &&
			(CameraActor != nullptr || PreviousCameraActor != nullptr));
	const float BlendFactor = FMath::Clamp(CameraCutParams.PreviewBlendFactor, 0.f, 1.f);

	// To preview blending we'll have to offset the viewport camera using the view modifiers API.
	bApplyViewModifier = bIsBlending;

	bool bCameraHasBeenCut = CameraCutParams.bJumpCut;

	if (CameraActor)
	{
		bCameraHasBeenCut = bCameraHasBeenCut || !InViewportClient.IsLockedToActor(CameraActor);

		if (!bIsBlending)
		{
			InViewportClient.SetViewLocation(CameraActor->GetActorLocation());
			InViewportClient.SetViewRotation(CameraActor->GetActorRotation());
		}
		else
		{
			FVector PreviousActorLocation = PreviousCameraActor != nullptr ? 
				PreviousCameraActor->GetActorLocation() : PreAnimatedViewportLocation;
			FRotator PreviousActorRotation = PreviousCameraActor != nullptr ?
				PreviousCameraActor->GetActorRotation() : PreAnimatedViewportRotation;
			const FVector BlendedLocation = FMath::Lerp(PreviousActorLocation, CameraActor->GetActorLocation(), BlendFactor);
			const FRotator BlendedRotation = FMath::Lerp(PreviousActorRotation, CameraActor->GetActorRotation(), BlendFactor);

			InViewportClient.SetViewLocation(BlendedLocation);
			InViewportClient.SetViewRotation(BlendedRotation);

			ViewModifierLocation = BlendedLocation;
			ViewModifierRotation = BlendedRotation;
		}
	}
	else
	{
		if (bIsBlending)
		{
			// Blending from a shot back to editor camera.
			const float InverseBlendFactor = FMath::Clamp(1.0f - BlendFactor, 0.f, 1.f);
			const FVector BlendedLocation = FMath::Lerp(PreviousCameraActor->GetActorLocation(), PreAnimatedViewportLocation, InverseBlendFactor);
			const FRotator BlendedRotation = FMath::Lerp(PreviousCameraActor->GetActorRotation(), PreAnimatedViewportRotation, InverseBlendFactor);

			InViewportClient.SetViewLocation(BlendedLocation);
			InViewportClient.SetViewRotation(BlendedRotation);

			ViewModifierLocation = BlendedLocation;
			ViewModifierRotation = BlendedRotation;
		}
		// else: cutting back to editor camera. We leave the camera where it is.
	}

	if (bCameraHasBeenCut)
	{
		InViewportClient.SetIsCameraCut();
	}

	// Set the actor lock.
	InViewportClient.SetMatineeActorLock(CameraActor);
	InViewportClient.bLockedCameraView = CameraActor != nullptr;
	InViewportClient.RemoveCameraRoll();

	// Deal with camera properties.
	UCameraComponent* CameraComponent = MovieSceneHelpers::CameraComponentFromRuntimeObject(InCameraObject);
	UCameraComponent* PreviousCameraComponent = MovieSceneHelpers::CameraComponentFromRuntimeObject(CameraCutParams.PreviousCameraObject);

	if (CameraComponent)
	{
		if (bCameraHasBeenCut)
		{
			// tell the camera we cut
			CameraComponent->NotifyCameraCut();
		}

		// enforce aspect ratio.
		if (CameraComponent->AspectRatio == 0)
		{
			InViewportClient.AspectRatio = 1.7f;
		}
		else
		{
			InViewportClient.AspectRatio = CameraComponent->AspectRatio;
		}

		// enforce viewport type.
		if (CameraComponent->ProjectionMode == ECameraProjectionMode::Type::Perspective)
		{
			if (InViewportClient.GetViewportType() != LVT_Perspective)
			{
				InViewportClient.SetViewportType(LVT_Perspective);
			}
		}

		// don't stop the camera from zooming when not playing back
		if (!bIsBlending)
		{
			InViewportClient.ViewFOV = CameraComponent->FieldOfView;
		}
		else
		{
			const float PreviousFOV = PreviousCameraComponent != nullptr ?
				PreviousCameraComponent->FieldOfView : PreAnimatedViewportFOV;
			const float BlendedFOV = FMath::Lerp(PreviousFOV, CameraComponent->FieldOfView, BlendFactor);

			InViewportClient.ViewFOV = BlendedFOV;
			ViewModifierFOV = BlendedFOV;
		}

		// If there are selected actors, invalidate the viewports hit proxies, otherwise they won't be selectable afterwards
		if (InViewportClient.Viewport && GEditor->GetSelectedActorCount() > 0)
		{
			InViewportClient.Viewport->InvalidateHitProxy();
		}
	}
	else
	{
		if (!bIsBlending)
		{
			InViewportClient.ViewFOV = InViewportClient.FOVAngle;
		}
		else
		{
			const float PreviousFOV = PreviousCameraComponent != nullptr ?
				PreviousCameraComponent->FieldOfView : PreAnimatedViewportFOV;
			const float InverseBlendFactor = FMath::Clamp(1.0f - BlendFactor, 0.f, 1.f);
			const float BlendedFOV = FMath::Lerp(PreviousFOV, PreAnimatedViewportFOV, InverseBlendFactor);

			InViewportClient.ViewFOV = BlendedFOV;
			ViewModifierFOV = BlendedFOV;
		}
	}

	// Update ControllingActorViewInfo, so it is in sync with the updated viewport
	InViewportClient.UpdateViewForLockedActor();
}


void FSequencer::SetShowCurveEditor(bool bInShowCurveEditor)
{
	SequencerWidget->OnCurveEditorVisibilityChanged(bInShowCurveEditor);
}

bool FSequencer::GetCurveEditorIsVisible() const
{
	// Some Sequencer usages don't support the Curve Editor
	if (!GetHostCapabilities().bSupportsCurveEditor)
	{
		return false;
	}

	// We always want to retrieve this directly from the UI instead of mirroring it to a local bool as there are
	// a lot of ways the UI could get out of sync with a local bool (such as previously restored tab layouts)
	return GetToolkitHost()->GetTabManager()->FindExistingLiveTab(FTabId(SSequencer::CurveEditorTabName)).IsValid();
}

void FSequencer::SaveCurrentMovieScene()
{
	// Capture thumbnail
	// Convert UObject* array to FAssetData array
	TArray<FAssetData> AssetDataList;
	AssetDataList.Add(FAssetData(GetCurrentAsset()));

	FViewport* Viewport = GEditor->GetActiveViewport();

	// If there's no active viewport, find any other viewport that allows cinematic preview.
	if (Viewport == nullptr)
	{
		for (FLevelEditorViewportClient* LevelVC : GEditor->GetLevelViewportClients())
		{
			if ((LevelVC == nullptr) || !LevelVC->AllowsCinematicControl())
			{
				continue;
			}

			Viewport = LevelVC->Viewport;
		}
	}

	if ( ensure(GCurrentLevelEditingViewportClient) && Viewport != nullptr )
	{
		bool bIsInGameView = GCurrentLevelEditingViewportClient->IsInGameView();
		GCurrentLevelEditingViewportClient->SetGameView(true);

		//have to re-render the requested viewport
		FLevelEditorViewportClient* OldViewportClient = GCurrentLevelEditingViewportClient;
		//remove selection box around client during render
		GCurrentLevelEditingViewportClient = NULL;

		Viewport->Draw();

		IContentBrowserSingleton& ContentBrowser = FModuleManager::LoadModuleChecked<FContentBrowserModule>("ContentBrowser").Get();
		ContentBrowser.CaptureThumbnailFromViewport(Viewport, AssetDataList);

		//redraw viewport to have the yellow highlight again
		GCurrentLevelEditingViewportClient = OldViewportClient;
		GCurrentLevelEditingViewportClient->SetGameView(bIsInGameView);
		Viewport->Draw();
	}

	OnPreSaveEvent.Broadcast(*this);

	TArray<UPackage*> PackagesToSave;
	TArray<UMovieScene*> MovieScenesToSave;
	MovieSceneHelpers::GetDescendantMovieScenes(GetRootMovieSceneSequence(), MovieScenesToSave);
	for (auto MovieSceneToSave : MovieScenesToSave)
	{
		UPackage* MovieScenePackageToSave = MovieSceneToSave->GetOuter()->GetOutermost();
		if (MovieScenePackageToSave->IsDirty())
		{
			PackagesToSave.Add(MovieScenePackageToSave);
		}
	}

	// If there's more than 1 movie scene to save, prompt the user whether to save all dirty movie scenes.
	const bool bCheckDirty = PackagesToSave.Num() > 1;
	const bool bPromptToSave = PackagesToSave.Num() > 1;

	FEditorFileUtils::PromptForCheckoutAndSave( PackagesToSave, bCheckDirty, bPromptToSave );

	ForceEvaluate();

	OnPostSaveEvent.Broadcast(*this);
}

void FSequencer::SaveCurrentMovieSceneAs()
{
	if (!GetHostCapabilities().bSupportsSaveMovieSceneAsset)
	{
		return;
	}

	TSharedPtr<IToolkitHost> MyToolkitHost = GetToolkitHost();
	check(MyToolkitHost);

	TArray<UObject*> AssetsToSave;
	AssetsToSave.Add(GetCurrentAsset());

	TArray<UObject*> SavedAssets;
	FEditorFileUtils::SaveAssetsAs(AssetsToSave, SavedAssets);

	if (SavedAssets.Num() == 0)
	{
		return;
	}

	if ((SavedAssets[0] != AssetsToSave[0]) && (SavedAssets[0] != nullptr))
	{
		UAssetEditorSubsystem* AssetEditorSubsystem = GEditor->GetEditorSubsystem<UAssetEditorSubsystem>();
		AssetEditorSubsystem->CloseAllEditorsForAsset(AssetsToSave[0]);
		AssetEditorSubsystem->OpenEditorForAssets_Advanced(SavedAssets, EToolkitMode::Standalone, MyToolkitHost.ToSharedRef());
	}
}

TArray<FGuid> FSequencer::AddActors(const TArray<TWeakObjectPtr<AActor> >& InActors, bool bSelectActors)
{
	TArray<FGuid> PossessableGuids;

	if (GetFocusedMovieSceneSequence()->GetMovieScene()->IsReadOnly())
	{
		ShowReadOnlyError();
		return PossessableGuids;
	}

	const FScopedTransaction Transaction(LOCTEXT("UndoPossessingObject", "Possess Object in Sequencer"));
	GetFocusedMovieSceneSequence()->Modify();

	bool bPossessableAdded = false;
	for (TWeakObjectPtr<AActor> WeakActor : InActors)
	{
		if (AActor* Actor = WeakActor.Get())
		{
			FGuid ExistingGuid = FindObjectId(*Actor, ActiveTemplateIDs.Top());
			if (!ExistingGuid.IsValid())
			{
				FGuid PossessableGuid = CreateBinding(*Actor, Actor->GetActorLabel());
				PossessableGuids.Add(PossessableGuid);

				if (Actor->IsA<ACameraActor>())
				{
					NewCameraAdded(PossessableGuid);
				}

				OnActorAddedToSequencerEvent.Broadcast(Actor, PossessableGuid);
			}
			bPossessableAdded = true;
		}
	}

	if (bPossessableAdded)
	{
		// Check if a folder is selected so we can add the actors to the selected folder.
		TArray<UMovieSceneFolder*> SelectedParentFolders;
		FString NewNodePath;
		if (Selection.GetSelectedOutlinerNodes().Num() > 0)
		{
			for (TSharedRef<FSequencerDisplayNode> SelectedNode : Selection.GetSelectedOutlinerNodes())
			{
				TSharedPtr<FSequencerDisplayNode> CurrentNode = SelectedNode;
				while (CurrentNode.IsValid() && CurrentNode->GetType() != ESequencerNode::Folder)
				{
					CurrentNode = CurrentNode->GetParent();
				}
				if (CurrentNode.IsValid())
				{
					SelectedParentFolders.Add(&StaticCastSharedPtr<FSequencerFolderNode>(CurrentNode)->GetFolder());

					// The first valid folder we find will be used to put the new actors into, so it's the node that we
					// want to know the path from.
					if (NewNodePath.Len() == 0)
					{
						// Add an extra delimiter (".") as we know that the new objects will be appended onto the end of this.
						NewNodePath = FString::Printf(TEXT("%s."), *CurrentNode->GetPathName());

						// Make sure the folder is expanded too so that adding objects to hidden folders become visible.
						CurrentNode->SetExpansionState(true);
					}
				}
			}
		}

		if (bSelectActors)
		{
			// Clear our editor selection so we can make the selection our added actors.
			// This has to be done after we know if the actor is going to be added to a
			// folder, otherwise it causes the folder we wanted to pick to be deselected.
			USelection* SelectedActors = GEditor->GetSelectedActors();
			SelectedActors->BeginBatchSelectOperation();
			SelectedActors->Modify();
			GEditor->SelectNone(false, true);
			for (TWeakObjectPtr<AActor> WeakActor : InActors)
			{
				if (AActor* Actor = WeakActor.Get())
				{
					GEditor->SelectActor(Actor, true, false);
				}
			}
			SelectedActors->EndBatchSelectOperation();
			GEditor->NoteSelectionChange();
		}

		// Add the possessables as children of the first selected folder
		if (SelectedParentFolders.Num() > 0)
		{
			for (const FGuid& Possessable : PossessableGuids)
			{
				SelectedParentFolders[0]->Modify();
				SelectedParentFolders[0]->AddChildObjectBinding(Possessable);
			}
		}

		// Now add them all to the selection set to be selected after a tree rebuild.
		if (bSelectActors)
		{
			for (const FGuid& Possessable : PossessableGuids)
			{
				FString PossessablePath = NewNodePath += Possessable.ToString();

				// Object Bindings use their FGuid as their unique key.
				SequencerWidget->AddAdditionalPathToSelectionSet(PossessablePath);
			}
		}

		RefreshTree();

		SynchronizeSequencerSelectionWithExternalSelection();
	}

	return PossessableGuids;
}


void FSequencer::OnSelectedOutlinerNodesChanged()
{
	SynchronizeExternalSelectionWithSequencerSelection();

	FSequencerEdMode* SequencerEdMode = (FSequencerEdMode*)(GLevelEditorModeTools().GetActiveMode(FSequencerEdMode::EM_SequencerMode));
	if (SequencerEdMode != nullptr)
	{
		AActor* NewlySelectedActor = GEditor->GetSelectedActors()->GetTop<AActor>();
		// If we selected an Actor or a node for an Actor that is a potential autokey candidate, clean up any existing mesh trails
		if (NewlySelectedActor && !NewlySelectedActor->IsEditorOnly())
		{
			SequencerEdMode->CleanUpMeshTrails();
		}
	}

	OnSelectionChangedObjectGuidsDelegate.Broadcast(Selection.GetBoundObjectsGuids());
	OnSelectionChangedTracksDelegate.Broadcast(Selection.GetSelectedTracks());
	TArray<UMovieSceneSection*> SelectedSections;
	for (TWeakObjectPtr<UMovieSceneSection> SelectedSectionPtr : Selection.GetSelectedSections())
	{
		if (SelectedSectionPtr.IsValid())
		{
			SelectedSections.Add(SelectedSectionPtr.Get());
		}
	}
	OnSelectionChangedSectionsDelegate.Broadcast(SelectedSections);
}

void FSequencer::AddNodeGroupsCollectionChangedDelegate()
{
	UMovieSceneSequence* MovieSceneSequence = GetFocusedMovieSceneSequence();
	UMovieScene* MovieScene = MovieSceneSequence ? MovieSceneSequence->GetMovieScene() : nullptr;
	if (ensure(MovieScene))
	{
		if (!MovieScene->GetNodeGroups().OnNodeGroupCollectionChanged().IsBoundToObject(this))
		{
			MovieScene->GetNodeGroups().OnNodeGroupCollectionChanged().AddSP(this, &FSequencer::OnNodeGroupsCollectionChanged);
		}
	}
}

void FSequencer::RemoveNodeGroupsCollectionChangedDelegate()
{
	UMovieSceneSequence* MovieSceneSequence = GetFocusedMovieSceneSequence();
	UMovieScene* MovieScene = MovieSceneSequence ? MovieSceneSequence->GetMovieScene() : nullptr;
	if (ensure(MovieScene))
	{
		MovieScene->GetNodeGroups().OnNodeGroupCollectionChanged().RemoveAll(this);
	}
}

void FSequencer::OnNodeGroupsCollectionChanged()
{
	TSharedPtr<SSequencerGroupManager> NodeGroupManager = SequencerWidget->GetNodeGroupsManager();
	if (NodeGroupManager)
	{
		NodeGroupManager->RefreshNodeGroups();
	}

	NodeTree->NodeGroupsCollectionChanged();
}

void FSequencer::AddSelectedNodesToNewNodeGroup()
{
	UMovieScene* MovieScene = GetFocusedMovieSceneSequence()->GetMovieScene();

	if (MovieScene->IsReadOnly())
	{
		return;
	}

	const TSet<TSharedRef<FSequencerDisplayNode> >& SelectedNodes = GetSelection().GetSelectedOutlinerNodes();
	if (SelectedNodes.Num() == 0)
	{
		return;
	}

	TSet<FString> NodesToAdd;
	for (const TSharedRef<const FSequencerDisplayNode> Node : SelectedNodes)
	{
		const FSequencerDisplayNode* BaseNode = Node->GetBaseNode();
		ESequencerNode::Type NodeType = BaseNode->GetType();

		if (NodeType == ESequencerNode::Track || NodeType == ESequencerNode::Object || NodeType == ESequencerNode::Folder)
		{
			FString NodePath = BaseNode->GetPathName();
			NodesToAdd.Add(NodePath);
		}
	}

	if (NodesToAdd.Num() == 0)
	{
		return;
	}

	TArray<FName> ExistingGroupNames;
	for (const UMovieSceneNodeGroup* NodeGroup : MovieScene->GetNodeGroups())
	{
		ExistingGroupNames.Add(NodeGroup->GetName());
	}

	UMovieSceneNodeGroup* NewNodeGroup = NewObject<UMovieSceneNodeGroup>(&MovieScene->GetNodeGroups());
	NewNodeGroup->SetName(FSequencerUtilities::GetUniqueName(FName("Group"), ExistingGroupNames));

	for (const FString& NodeToAdd : NodesToAdd)
	{
		NewNodeGroup->AddNode(NodeToAdd);
	}

	const FScopedTransaction Transaction(LOCTEXT("CreateNewGroupTransaction", "Create New Group"));

	MovieScene->Modify();

	MovieScene->GetNodeGroups().AddNodeGroup(NewNodeGroup);

	SequencerWidget->OpenNodeGroupsManager();
	SequencerWidget->GetNodeGroupsManager()->RequestRenameNodeGroup(NewNodeGroup);
}

void FSequencer::AddSelectedNodesToExistingNodeGroup(UMovieSceneNodeGroup* NodeGroup)
{
	AddNodesToExistingNodeGroup(GetSelection().GetSelectedOutlinerNodes().Array(), NodeGroup);
}

void FSequencer::AddNodesToExistingNodeGroup(const TArray<TSharedRef<FSequencerDisplayNode>>& InNodes, UMovieSceneNodeGroup* InNodeGroup)
{
	UMovieScene* MovieScene = GetFocusedMovieSceneSequence()->GetMovieScene();

	if (MovieScene->IsReadOnly())
	{
		return;
	}

	if (!MovieScene->GetNodeGroups().Contains(InNodeGroup))
	{
		return;
	}

	TSet<FString> NodesToAdd;
	for (const TSharedRef<const FSequencerDisplayNode> Node : InNodes)
	{
		const FSequencerDisplayNode* BaseNode = Node->GetBaseNode();
		ESequencerNode::Type NodeType = BaseNode->GetType();

		if (NodeType == ESequencerNode::Track || NodeType == ESequencerNode::Object || NodeType == ESequencerNode::Folder)
		{
			FString NodePath = BaseNode->GetPathName();
			NodesToAdd.Add(NodePath);
		}
	}

	if (NodesToAdd.Num() == 0)
	{
		return;
	}

	const FScopedTransaction Transaction(LOCTEXT("AddNodesToGroupTransaction", "Add Nodes to Group"));

	MovieScene->Modify();

	for (const FString& NodeToAdd : NodesToAdd)
	{
		if (!InNodeGroup->ContainsNode(NodeToAdd))
		{
			InNodeGroup->AddNode(NodeToAdd);
		}
	}

}

void FSequencer::SynchronizeExternalSelectionWithSequencerSelection()
{
	if ( bUpdatingSequencerSelection || !IsLevelEditorSequencer() || ExactCast<ULevelSequence>(GetFocusedMovieSceneSequence()) == nullptr )
	{
		return;
	}

	TGuardValue<bool> Guard(bUpdatingExternalSelection, true);

	TSet<AActor*> SelectedSequencerActors;
	TSet<UActorComponent*> SelectedSequencerComponents;

	TSet<TSharedRef<FSequencerDisplayNode> > DisplayNodes = Selection.GetNodesWithSelectedKeysOrSections();
	DisplayNodes.Append(Selection.GetSelectedOutlinerNodes());

	for ( TSharedRef<FSequencerDisplayNode> DisplayNode : DisplayNodes)
	{
		// Get the closest object binding node.
		TSharedPtr<FSequencerDisplayNode> CurrentNode = DisplayNode;
		TSharedPtr<FSequencerObjectBindingNode> ObjectBindingNode;
		while ( CurrentNode.IsValid() )
		{
			if ( CurrentNode->GetType() == ESequencerNode::Object )
			{
				ObjectBindingNode = StaticCastSharedPtr<FSequencerObjectBindingNode>(CurrentNode);
				break;
			}
			CurrentNode = CurrentNode->GetParent();
		}

		// If the closest node is an object node, try to get the actor/component nodes from it.
		if ( ObjectBindingNode.IsValid() )
		{
			for (auto RuntimeObject : FindBoundObjects(ObjectBindingNode->GetObjectBinding(), ActiveTemplateIDs.Top()) )
			{
				AActor* Actor = Cast<AActor>(RuntimeObject.Get());
				if ( Actor != nullptr )
				{
					ULevel* ActorLevel = Actor->GetLevel();
					if (!FLevelUtils::IsLevelLocked(ActorLevel))
					{
						SelectedSequencerActors.Add(Actor);
					}
				}

				UActorComponent* ActorComponent = Cast<UActorComponent>(RuntimeObject.Get());
				if ( ActorComponent != nullptr )
				{
					if (!FLevelUtils::IsLevelLocked(ActorComponent->GetOwner()->GetLevel()))
					{
						SelectedSequencerComponents.Add(ActorComponent);

						Actor = ActorComponent->GetOwner();
						if (Actor != nullptr)
						{
							SelectedSequencerActors.Add(Actor);
						}
					}
				}
			}
		}
	}

	const bool bNotifySelectionChanged = false;
	const bool bDeselectBSP = true;
	const bool bWarnAboutTooManyActors = false;
	const bool bSelectEvenIfHidden = true;

	if (SelectedSequencerComponents.Num() + SelectedSequencerActors.Num() == 0)
	{
		if (GEditor->GetSelectedActorCount())
		{
			const FScopedTransaction Transaction(NSLOCTEXT("Sequencer", "UpdatingActorComponentSelectionNone", "Select None"), !GIsTransacting);
			GEditor->SelectNone( bNotifySelectionChanged, bDeselectBSP, bWarnAboutTooManyActors );
			GEditor->NoteSelectionChange();
		}
		return;
	}

	// We need to check if the selection has changed. Rebuilding the selection set if it hasn't changed can cause unwanted side effects.
	bool bIsSelectionChanged = false;

	// Check if any actors have been added to the selection
	for (AActor* SelectedSequencerActor : SelectedSequencerActors)
	{
		if (!GEditor->GetSelectedActors()->IsSelected(SelectedSequencerActor))
		{
			bIsSelectionChanged = true;
			break;
		}
	}

	// Check if any actors have been removed from the selection
	if (!bIsSelectionChanged)
	{
		for (FSelectionIterator It(GEditor->GetSelectedActorIterator()); It; ++It)
		{
			if (AActor* CurrentlySelectedActor = Cast<AActor>(*It))
			{
				if (!SelectedSequencerActors.Contains(CurrentlySelectedActor))
				{
					bIsSelectionChanged = true;
					break;
				}
			}
		}
	}

	// Check if any components have been added to the selection
	if (!bIsSelectionChanged)
	{
		for (UActorComponent* SelectedSequencerComponent : SelectedSequencerComponents)
		{
			if (!GEditor->GetSelectedComponents()->IsSelected(SelectedSequencerComponent))
			{
				bIsSelectionChanged = true;
				break;
			}
		}
	}

	// Check if any components have been removed from the selection
	if (!bIsSelectionChanged)
	{
		for (FSelectionIterator It(GEditor->GetSelectedComponentIterator()); It; ++It)
		{
			if (UActorComponent* CurrentlySelectedComponent = Cast<UActorComponent>(*It))
			{
				if (!SelectedSequencerComponents.Contains(CurrentlySelectedComponent))
				{
					bIsSelectionChanged = true;
					break;
				}
			}
		}
	}

	if (!bIsSelectionChanged)
	{
		return;
	}

	const FScopedTransaction Transaction(NSLOCTEXT("Sequencer", "UpdatingActorComponentSelection", "Select Actors/Components"), !GIsTransacting);


	GEditor->GetSelectedActors()->Modify();
	GEditor->GetSelectedActors()->BeginBatchSelectOperation();

	GEditor->SelectNone( bNotifySelectionChanged, bDeselectBSP, bWarnAboutTooManyActors );

	for (AActor* SelectedSequencerActor : SelectedSequencerActors)
	{
		GEditor->SelectActor(SelectedSequencerActor, true, bNotifySelectionChanged, bSelectEvenIfHidden);
	}

	GEditor->GetSelectedActors()->EndBatchSelectOperation();

	GEditor->NoteSelectionChange();

	if (SelectedSequencerComponents.Num())
	{
		GEditor->GetSelectedComponents()->Modify();
		GEditor->GetSelectedComponents()->BeginBatchSelectOperation();

		for (UActorComponent* SelectedSequencerComponent : SelectedSequencerComponents)
		{
			GEditor->SelectComponent(SelectedSequencerComponent, true, bNotifySelectionChanged, bSelectEvenIfHidden);
		}

		GEditor->GetSelectedComponents()->EndBatchSelectOperation();

		GEditor->NoteSelectionChange();
	}
}


void GetRootObjectBindingNodes(const TArray<TSharedRef<FSequencerDisplayNode>>& DisplayNodes, TArray<TSharedRef<FSequencerObjectBindingNode>>& RootObjectBindings )
{
	for ( TSharedRef<FSequencerDisplayNode> DisplayNode : DisplayNodes )
	{
		switch ( DisplayNode->GetType() )
		{
		case ESequencerNode::Folder:
			GetRootObjectBindingNodes( DisplayNode->GetChildNodes(), RootObjectBindings );
			break;
		case ESequencerNode::Object:
			RootObjectBindings.Add( StaticCastSharedRef<FSequencerObjectBindingNode>( DisplayNode ) );
			break;
		}
	}
}


void FSequencer::SynchronizeSequencerSelectionWithExternalSelection()
{
	if ( bUpdatingExternalSelection )
	{
		return;
	}

	UMovieSceneSequence* Sequence = GetFocusedMovieSceneSequence();
	if( !IsLevelEditorSequencer() || ExactCast<ULevelSequence>(Sequence) == nullptr )
	{
		// Only level sequences have a full update here, but we still want filters to update for UMG animations
		NodeTree->RequestFilterUpdate();
		return;
	}

	if (!Sequence->GetMovieScene())
	{
		return;
	}

	TGuardValue<bool> Guard(bUpdatingSequencerSelection, true);

	// If all nodes are already selected, do nothing. This ensures that when an undo event happens, 
	// nodes are not cleared and reselected, which can cause issues with the curve editor auto-fitting 
	// based on selection.
	bool bAllAlreadySelected = true;

	USelection* ActorSelection = GEditor->GetSelectedActors();
	
	// Get the selected sequencer keys for viewport interaction
	TArray<ASequencerKeyActor*> SelectedSequencerKeyActors;
	ActorSelection->GetSelectedObjects<ASequencerKeyActor>(SelectedSequencerKeyActors);

	TSet<TSharedRef<FSequencerDisplayNode>> NodesToSelect;
	for (const FMovieSceneBinding& Binding : Sequence->GetMovieScene()->GetBindings())
	{
		TSharedPtr<FSequencerObjectBindingNode> NodePtr = NodeTree->FindObjectBindingNode(Binding.GetObjectGuid());
		if (!NodePtr)
		{
			continue;
		}

		TSharedRef<FSequencerObjectBindingNode> ObjectBindingNode = NodePtr.ToSharedRef();
		for ( TWeakObjectPtr<> WeakObject : FindBoundObjects(Binding.GetObjectGuid(), ActiveTemplateIDs.Top()) )
		{
			UObject* RuntimeObject = WeakObject.Get();
			if (RuntimeObject == nullptr)
			{
				continue;
			}

			for (ASequencerKeyActor* KeyActor : SelectedSequencerKeyActors)
			{
				if (KeyActor->IsEditorOnly())
				{
					AActor* TrailActor = KeyActor->GetAssociatedActor();
					if (TrailActor != nullptr && RuntimeObject == TrailActor)
					{
						NodesToSelect.Add(ObjectBindingNode);
						bAllAlreadySelected = false;
						break;
					}
				}
			}

			const bool bActorSelected = ActorSelection->IsSelected( RuntimeObject );
			const bool bComponentSelected = GEditor->GetSelectedComponents()->IsSelected( RuntimeObject);

			if (bActorSelected || bComponentSelected)
			{
				NodesToSelect.Add( ObjectBindingNode );

				if (bAllAlreadySelected && !Selection.IsSelected(ObjectBindingNode))
				{
					// Traversal callback will exit prematurely if there are any selected children
					auto Traverse_IsSelected = [this](FSequencerDisplayNode& InNode)
					{
						TSharedRef<FSequencerDisplayNode> SharedNode = InNode.AsShared();
						return !this->Selection.IsSelected(SharedNode) && !this->Selection.NodeHasSelectedKeysOrSections(SharedNode);
					};

					const bool bNoChildrenSelected = ObjectBindingNode->Traverse_ParentFirst(Traverse_IsSelected, false);
					if (bNoChildrenSelected)
					{
						bAllAlreadySelected = false;
					}
				}
			}
			else if (Selection.IsSelected(ObjectBindingNode))
			{
				bAllAlreadySelected = false;
			}
		}
	}

	if (!bAllAlreadySelected || (NodesToSelect.Num() == 0 && Selection.GetSelectedOutlinerNodes().Num()))
	{
		Selection.SuspendBroadcast();
		Selection.EmptySelectedOutlinerNodes();
		for ( TSharedRef<FSequencerDisplayNode> NodeToSelect : NodesToSelect)
		{
			Selection.AddToSelection( NodeToSelect );
		}
		
		TSharedPtr<SSequencerTreeView> TreeView = SequencerWidget->GetTreeView();
		const TSet<TSharedRef<FSequencerDisplayNode>>& OutlinerSelection = GetSelection().GetSelectedOutlinerNodes();
		if (OutlinerSelection.Num() == 1)
		{
			for (auto& Node : OutlinerSelection)
			{
				auto Parent = Node->GetParent();
				while (Parent.IsValid())
				{
					TreeView->SetItemExpansion(Parent->AsShared(), true);
					Parent = Parent->GetParent();
				}

				TreeView->RequestScrollIntoView(Node);
				break;
			}
		}

		Selection.ResumeBroadcast();
		Selection.GetOnOutlinerNodeSelectionChanged().Broadcast();
	}
}

void FSequencer::SelectNodesByPath(const TSet<FString>& NodePaths)
{
	if (bUpdatingExternalSelection)
	{
		return;
	}

	UMovieSceneSequence* Sequence = GetFocusedMovieSceneSequence();
	if (!Sequence->GetMovieScene())
	{
		return;
	}

	// If all nodes are already selected, do nothing. This ensures that when an undo event happens, 
	// nodes are not cleared and reselected, which can cause issues with the curve editor auto-fitting 
	// based on selection.
	bool bAllAlreadySelected = true;
	const TSet<TSharedRef<FSequencerDisplayNode>>& CurrentSelection = GetSelection().GetSelectedOutlinerNodes();

	TSet<TSharedRef<FSequencerDisplayNode>> NodesToSelect;
	for (TSharedRef<FSequencerDisplayNode> DisplayNode : NodeTree->GetAllNodes())
	{
		if (NodePaths.Contains(DisplayNode->GetPathName()))
		{
			NodesToSelect.Add(DisplayNode);
			if (bAllAlreadySelected && !CurrentSelection.Contains(DisplayNode))
			{
				bAllAlreadySelected = false;
			}
		}
	}

	if (!bAllAlreadySelected || (NodesToSelect.Num() != CurrentSelection.Num()))
	{
		Selection.SuspendBroadcast();
		Selection.EmptySelectedOutlinerNodes();
		for (TSharedRef<FSequencerDisplayNode> NodeToSelect : NodesToSelect)
		{
			Selection.AddToSelection(NodeToSelect);
		}

		TSharedPtr<SSequencerTreeView> TreeView = SequencerWidget->GetTreeView();
		const TSet<TSharedRef<FSequencerDisplayNode>>& OutlinerSelection = GetSelection().GetSelectedOutlinerNodes();
		for (auto& Node : OutlinerSelection)
		{
			auto Parent = Node->GetParent();
			while (Parent.IsValid())
			{
				TreeView->SetItemExpansion(Parent->AsShared(), true);
				Parent = Parent->GetParent();
			}

			TreeView->RequestScrollIntoView(Node);
			break;
		}

		Selection.ResumeBroadcast();
		Selection.GetOnOutlinerNodeSelectionChanged().Broadcast();
	}
}

bool FSequencer::IsBindingVisible(const FMovieSceneBinding& InBinding)
{
	if (Settings->GetShowSelectedNodesOnly() && OnGetIsBindingVisible().IsBound())
	{
		return OnGetIsBindingVisible().Execute(InBinding);
	}

	return true;
}

bool FSequencer::IsTrackVisible(const UMovieSceneTrack* InTrack)
{
	if (Settings->GetShowSelectedNodesOnly() && OnGetIsTrackVisible().IsBound())
	{
		return OnGetIsTrackVisible().Execute(InTrack);
	}

	return true;
}

void FSequencer::OnNodePathChanged(const FString& OldPath, const FString& NewPath)
{
	if (!OldPath.Equals(NewPath))
	{
		UMovieScene* MovieScene = GetFocusedMovieSceneSequence()->GetMovieScene();

		MovieScene->GetNodeGroups().UpdateNodePath(OldPath, NewPath);
<<<<<<< HEAD

		// If the node is in the solo list, replace it with it's new path
		if (MovieScene->GetSoloNodes().Remove(OldPath))
		{
			MovieScene->GetSoloNodes().Add(NewPath);
		}

		// If the node is in the mute list, replace it with it's new path
		if (MovieScene->GetMuteNodes().Remove(OldPath))
		{
			MovieScene->GetMuteNodes().Add(NewPath);
		}

		// Find any solo/muted nodes with a path that is a child of the renamed node, and rename their paths as well
		FString PathPrefix = OldPath + '.';

		TArray<FString> PathsToRename;
		for (const FString& NodePath : MovieScene->GetSoloNodes())
		{
			if (NodePath.StartsWith(PathPrefix))
			{
				PathsToRename.Add(NodePath);
			}
		}

		for (const FString& NodePath : PathsToRename)
		{
			FString NewNodePath = NodePath;
			if (NewNodePath.RemoveFromStart(PathPrefix))
			{
				NewNodePath = NewPath + '.' + NewNodePath;
				MovieScene->GetSoloNodes().Remove(NodePath);
				MovieScene->GetSoloNodes().Add(NewNodePath);
			}
		}

		PathsToRename.Empty();
		for (const FString& NodePath : MovieScene->GetMuteNodes())
		{
			if (NodePath.StartsWith(PathPrefix))
			{
=======

		// If the node is in the solo list, replace it with it's new path
		if (MovieScene->GetSoloNodes().Remove(OldPath))
		{
			MovieScene->GetSoloNodes().Add(NewPath);
		}

		// If the node is in the mute list, replace it with it's new path
		if (MovieScene->GetMuteNodes().Remove(OldPath))
		{
			MovieScene->GetMuteNodes().Add(NewPath);
		}

		// Find any solo/muted nodes with a path that is a child of the renamed node, and rename their paths as well
		FString PathPrefix = OldPath + '.';

		TArray<FString> PathsToRename;
		for (const FString& NodePath : MovieScene->GetSoloNodes())
		{
			if (NodePath.StartsWith(PathPrefix))
			{
				PathsToRename.Add(NodePath);
			}
		}

		for (const FString& NodePath : PathsToRename)
		{
			FString NewNodePath = NodePath;
			if (NewNodePath.RemoveFromStart(PathPrefix))
			{
				NewNodePath = NewPath + '.' + NewNodePath;
				MovieScene->GetSoloNodes().Remove(NodePath);
				MovieScene->GetSoloNodes().Add(NewNodePath);
			}
		}

		PathsToRename.Empty();
		for (const FString& NodePath : MovieScene->GetMuteNodes())
		{
			if (NodePath.StartsWith(PathPrefix))
			{
>>>>>>> 3ecbc206
				PathsToRename.Add(NodePath);
			}
		}

		for (const FString& NodePath : PathsToRename)
		{
			FString NewNodePath = NodePath;
			if (NewNodePath.RemoveFromStart(PathPrefix))
			{
				NewNodePath = NewPath + '.' + NewNodePath;
				MovieScene->GetMuteNodes().Remove(NodePath);
				MovieScene->GetMuteNodes().Add(NewNodePath);
			}
		}
	}
}

void FSequencer::OnSelectedNodesOnlyChanged()
{
	RefreshTree();
	
	SynchronizeSequencerSelectionWithExternalSelection();
}

void FSequencer::ZoomToFit()
{
	FFrameRate TickResolution = GetFocusedTickResolution();

	TRange<FFrameNumber> BoundsHull = TRange<FFrameNumber>::All();
	
	for ( const FSequencerSelectedKey& Key : Selection.GetSelectedKeys().Array() )
	{
		if (Key.IsValid())
		{
			FFrameNumber KeyTime = Key.KeyArea->GetKeyTime(Key.KeyHandle.GetValue());
			if (!BoundsHull.HasLowerBound() || BoundsHull.GetLowerBoundValue() > KeyTime)
			{
				BoundsHull.SetLowerBound(TRange<FFrameNumber>::BoundsType::Inclusive(KeyTime));
			}
			if (!BoundsHull.HasUpperBound() || BoundsHull.GetUpperBoundValue() < KeyTime)
			{
				BoundsHull.SetUpperBound(TRange<FFrameNumber>::BoundsType::Inclusive(KeyTime));
			}
		}
	}

	for (TWeakObjectPtr<UMovieSceneSection> SelectedSection : Selection.GetSelectedSections())
	{
		if (BoundsHull == TRange<FFrameNumber>::All())
		{
			BoundsHull = SelectedSection->GetRange();
		}
		else
		{
			BoundsHull = TRange<FFrameNumber>::Hull(SelectedSection->GetRange(), BoundsHull);
		}
	}
	
	if (BoundsHull.IsEmpty() || BoundsHull == TRange<FFrameNumber>::All())
	{
		BoundsHull = GetTimeBounds();
	}

	if (!BoundsHull.IsEmpty() && !BoundsHull.IsDegenerate())
	{
		const double Tolerance = KINDA_SMALL_NUMBER;

		// Zoom back to last view range if already expanded
		if (!ViewRangeBeforeZoom.IsEmpty() &&
			FMath::IsNearlyEqual(BoundsHull.GetLowerBoundValue() / TickResolution, GetViewRange().GetLowerBoundValue(), Tolerance) &&
			FMath::IsNearlyEqual(BoundsHull.GetUpperBoundValue() / TickResolution, GetViewRange().GetUpperBoundValue(), Tolerance))
		{
			SetViewRange(ViewRangeBeforeZoom, EViewRangeInterpolation::Animated);
		}
		else
		{
			ViewRangeBeforeZoom = GetViewRange();

			TRange<double> BoundsHullSeconds = BoundsHull / TickResolution;
			const double OutputViewSize = BoundsHullSeconds.Size<double>();
			const double OutputChange = OutputViewSize * 0.1f;

			if (OutputChange > 0)
			{
				BoundsHullSeconds = UE::MovieScene::ExpandRange(BoundsHullSeconds, OutputChange);
	
				SetViewRange(BoundsHullSeconds, EViewRangeInterpolation::Animated);
			}
		}
	}
}

bool FSequencer::CanKeyProperty(FCanKeyPropertyParams CanKeyPropertyParams) const
{
	return ObjectChangeListener->CanKeyProperty(CanKeyPropertyParams);
} 


void FSequencer::KeyProperty(FKeyPropertyParams KeyPropertyParams) 
{
	ObjectChangeListener->KeyProperty(KeyPropertyParams);
}


FSequencerSelection& FSequencer::GetSelection()
{
	return Selection;
}


FSequencerSelectionPreview& FSequencer::GetSelectionPreview()
{
	return SelectionPreview;
}

void FSequencer::SuspendSelectionBroadcast()
{
	Selection.SuspendBroadcast();
}

void FSequencer::ResumeSelectionBroadcast()
{
	Selection.ResumeBroadcast();
}

void FSequencer::GetSelectedTracks(TArray<UMovieSceneTrack*>& OutSelectedTracks)
{
	OutSelectedTracks.Append(Selection.GetSelectedTracks());
}

void FSequencer::GetSelectedSections(TArray<UMovieSceneSection*>& OutSelectedSections)
{
	for (TWeakObjectPtr<UMovieSceneSection> SelectedSection : Selection.GetSelectedSections())
	{
		if (SelectedSection.IsValid())
		{
			OutSelectedSections.Add(SelectedSection.Get());
		}
	}
}

void FSequencer::GetSelectedFolders(TArray<UMovieSceneFolder*>& OutSelectedFolders)
{
	FString OutNewNodePath;
	CalculateSelectedFolderAndPath(OutSelectedFolders, OutNewNodePath);
}

void FSequencer::GetSelectedObjects(TArray<FGuid>& Objects)
{
	Objects = GetSelection().GetBoundObjectsGuids();
}

void FSequencer::GetSelectedKeyAreas(TArray<const IKeyArea*>& OutSelectedKeyAreas)
{
	TSet<TSharedRef<FSequencerDisplayNode>> NodesToKey = Selection.GetSelectedOutlinerNodes();
	{
		TSet<TSharedRef<FSequencerDisplayNode>> ChildNodes;
		for (TSharedRef<FSequencerDisplayNode> Node : NodesToKey.Array())
		{
			ChildNodes.Reset();
			SequencerHelpers::GetDescendantNodes(Node, ChildNodes);

			for (TSharedRef<FSequencerDisplayNode> ChildNode : ChildNodes)
			{
				NodesToKey.Remove(ChildNode);
			}
		}
	}

	TSet<TSharedPtr<IKeyArea>> KeyAreas;
	TSet<UMovieSceneSection*>  ModifiedSections;

	for (TSharedRef<FSequencerDisplayNode> Node : NodesToKey)
	{
		//if object or track selected we don't want all of the children only if spefically selected.
		if ((Node->GetType() != ESequencerNode::Track) && (Node->GetType() != ESequencerNode::Object))
		{
			SequencerHelpers::GetAllKeyAreas(Node, KeyAreas);
		}
	}

	for (FSequencerSelectedKey Key : Selection.GetSelectedKeys())
	{
		KeyAreas.Add(Key.KeyArea); 
	}
	for (TSharedPtr<IKeyArea> KeyArea : KeyAreas)
	{
		const IKeyArea* KeyAreaPtr = KeyArea.Get();
		OutSelectedKeyAreas.Add(KeyAreaPtr);
	}
}

void FSequencer::SelectByNthCategoryNode(UMovieSceneSection* Section, int Index, bool bSelect)
{
	TSet<TSharedRef<FSequencerDisplayNode>> Nodes;
	TArray<TSharedRef<FSequencerDisplayNode>> NodesToSelect;

	TOptional<FSectionHandle> SectionHandle = NodeTree->GetSectionHandle(Section);
	int32 Count = 0;
	if (SectionHandle.IsSet())
	{
		TSharedRef<FSequencerTrackNode> TrackNode = SectionHandle->GetTrackNode();
		for (const TSharedRef<FSequencerDisplayNode>& Node : TrackNode->GetChildNodes())
		{
			if (Node->GetType() == ESequencerNode::Category && Count++ == Index)
			{
				NodesToSelect.Add(Node);
				if (bSelect == false) //make sure all children not selected
				{
					for (const TSharedRef<FSequencerDisplayNode>& ChildNode : Node->GetChildNodes())
					{
						NodesToSelect.Add(ChildNode);
					}
				}
			}
		}
	}
	if (bSelect)
	{
		for (const TSharedRef<FSequencerDisplayNode>& DisplayNode : NodesToSelect)
		{
			if (DisplayNode->GetParent().IsValid() && DisplayNode->GetParent()->GetType() == ESequencerNode::Track && !DisplayNode->GetParent()->IsExpanded())
			{
				DisplayNode->GetParent()->SetExpansionState(true);
				break;
			}
		}
		Selection.AddToSelection(NodesToSelect);
	}
	else
	{
		for (const TSharedRef<FSequencerDisplayNode>& DisplayNode : NodesToSelect)
		{
			Selection.RemoveFromSelection(DisplayNode);
			Selection.RemoveFromNodesWithSelectedKeysOrSections(DisplayNode);
		}
	}
}

void FSequencer::SelectByChannels(UMovieSceneSection* Section, TArrayView<const FMovieSceneChannelHandle> InChannels, bool bSelectParentInstead, bool bSelect)
{
	TSet<TSharedRef<FSequencerDisplayNode>> Nodes;
	TArray<TSharedRef<FSequencerDisplayNode>> NodesToSelect;

	TOptional<FSectionHandle> SectionHandle = NodeTree->GetSectionHandle(Section);
	if (SectionHandle.IsSet())
	{
		TSharedRef<FSequencerTrackNode> TrackNode = SectionHandle->GetTrackNode();
		TArray<TSharedRef<FSequencerSectionKeyAreaNode>> KeyAreaNodes;
		TrackNode->GetChildKeyAreaNodesRecursively(KeyAreaNodes);
		for (TSharedRef<FSequencerSectionKeyAreaNode> KeyAreaNode : KeyAreaNodes)
		{
			for (TSharedPtr<IKeyArea> KeyArea : KeyAreaNode->GetAllKeyAreas())
			{
				FMovieSceneChannelHandle ThisChannel = KeyArea->GetChannel();
				if (Algo::Find(InChannels, ThisChannel) != nullptr)
				{
					if (bSelectParentInstead || bSelect == false)
					{
						Nodes.Add(KeyAreaNode->GetParent()->AsShared());
					}
					if (!bSelectParentInstead || bSelect == false)
					{
						Nodes.Add(KeyAreaNode);
					}
				}
			}
		}
	}
	
	if (bSelect)
	{
		for (const TSharedRef<FSequencerDisplayNode>& DisplayNode : Nodes)
		{
			if (DisplayNode->GetParent().IsValid() && DisplayNode->GetParent()->GetType() == ESequencerNode::Track && !DisplayNode->GetParent()->IsExpanded())
			{
				DisplayNode->GetParent()->SetExpansionState(true);
			}
			NodesToSelect.Add(DisplayNode);
		}
		Selection.AddToSelection(NodesToSelect);
	}
	else
	{
		for (const TSharedRef<FSequencerDisplayNode>& DisplayNode : Nodes)
		{
			Selection.RemoveFromSelection(DisplayNode);
			Selection.RemoveFromNodesWithSelectedKeysOrSections(DisplayNode);
		}
	}
}

void FSequencer::SelectObject(FGuid ObjectBinding)
{
	TSharedPtr<FSequencerObjectBindingNode> Node = NodeTree->FindObjectBindingNode(ObjectBinding);
	if (Node.IsValid())
	{
		GetSelection().Empty();
		GetSelection().AddToSelection(Node.ToSharedRef());
	}
}

void FSequencer::SelectTrack(UMovieSceneTrack* Track)
{
	for (TSharedRef<FSequencerDisplayNode> Node : NodeTree->GetAllNodes())
	{
		if (Node->GetType() == ESequencerNode::Track)
		{
			TSharedRef<FSequencerTrackNode> TrackNode = StaticCastSharedRef<FSequencerTrackNode>(Node);
			UMovieSceneTrack* TrackForNode = TrackNode->GetTrack();
			if (TrackForNode == Track)
			{
				Selection.AddToSelection(Node);
				break;
			}
		}
	}
}

void FSequencer::SelectSection(UMovieSceneSection* Section)
{
	Selection.AddToSelection(Section);
}

void FSequencer::SelectKey(UMovieSceneSection* InSection, TSharedPtr<IKeyArea> KeyArea, FKeyHandle KeyHandle, bool bToggle)
{
	FSequencerSelectedKey SelectedKey(*InSection, KeyArea, KeyHandle);

	if (bToggle && Selection.IsSelected(SelectedKey))
	{
		Selection.RemoveFromSelection(SelectedKey);
	}
	else
	{
		Selection.AddToSelection(SelectedKey);
	}
}

void FSequencer::SelectByPropertyPaths(const TArray<FString>& InPropertyPaths)
{
	TArray<TSharedRef<FSequencerDisplayNode>> NodesToSelect;
	for (const TSharedRef<FSequencerDisplayNode>& Node : NodeTree->GetAllNodes())
	{
		if (Node->GetType() == ESequencerNode::Track)
		{
			if (UMovieScenePropertyTrack* PropertyTrack = Cast<UMovieScenePropertyTrack>(StaticCastSharedRef<FSequencerTrackNode>(Node)->GetTrack()))
			{
				FString Path = PropertyTrack->GetPropertyPath().ToString();
				for (const FString& PropertyPath : InPropertyPaths)
				{
					if (Path == PropertyPath)
					{
						NodesToSelect.Add(Node);
						break;
					}
				}
			}
		}
	}

	Selection.SuspendBroadcast();
	Selection.Empty();
	Selection.ResumeBroadcast();

	if (NodesToSelect.Num())
	{
		Selection.AddToSelection(NodesToSelect);
	}
}

void FSequencer::EmptySelection()
{
	Selection.Empty();
}

void FSequencer::ThrobKeySelection()
{
	SSequencerSection::ThrobKeySelection();
}

void FSequencer::ThrobSectionSelection()
{
	// Scrub to the beginning of newly created sections if they're out of view
	TOptional<FFrameNumber> ScrubFrame;
	for (TWeakObjectPtr<UMovieSceneSection> SelectedSectionPtr : Selection.GetSelectedSections())
	{
		if (SelectedSectionPtr.IsValid() && SelectedSectionPtr->HasStartFrame())
		{
			if (!ScrubFrame.IsSet() || (ScrubFrame.GetValue() > SelectedSectionPtr->GetInclusiveStartFrame()))
			{
				ScrubFrame = SelectedSectionPtr->GetInclusiveStartFrame();
			}
		}
	}

	if (ScrubFrame.IsSet())
	{
		float ScrubTime = GetFocusedDisplayRate().AsSeconds(FFrameRate::TransformTime(ScrubFrame.GetValue(), GetFocusedTickResolution(), GetFocusedDisplayRate()));

		TRange<double> NewViewRange = GetViewRange();

		if (!NewViewRange.Contains(ScrubTime))
		{
			double MidRange = (NewViewRange.GetUpperBoundValue() - NewViewRange.GetLowerBoundValue()) / 2.0 + NewViewRange.GetLowerBoundValue();

			NewViewRange.SetLowerBoundValue(NewViewRange.GetLowerBoundValue() - (MidRange - ScrubTime));
			NewViewRange.SetUpperBoundValue(NewViewRange.GetUpperBoundValue() - (MidRange - ScrubTime));

			SetViewRange(NewViewRange, EViewRangeInterpolation::Animated);
		}
	}

	SSequencerSection::ThrobSectionSelection();
}

float FSequencer::GetOverlayFadeCurve() const
{
	return OverlayCurve.GetLerp();
}


void FSequencer::DeleteSelectedItems()
{
	if (Selection.GetSelectedKeys().Num())
	{
		FScopedTransaction DeleteKeysTransaction( NSLOCTEXT("Sequencer", "DeleteKeys_Transaction", "Delete Keys") );
		
		DeleteSelectedKeys();
	}
	else if (Selection.GetSelectedSections().Num())
	{
		FScopedTransaction DeleteSectionsTransaction( NSLOCTEXT("Sequencer", "DeleteSections_Transaction", "Delete Sections") );
	
		DeleteSections(Selection.GetSelectedSections());
	}
	else if (Selection.GetSelectedOutlinerNodes().Num())
	{
		DeleteSelectedNodes(false);
	}
}


void FSequencer::AssignActor(FMenuBuilder& MenuBuilder, FGuid InObjectBinding)
{
	TSet<const AActor*> BoundObjects;
	{
		for (TWeakObjectPtr<> Ptr : FindObjectsInCurrentSequence(InObjectBinding))
		{
			if (const AActor* Actor = Cast<AActor>(Ptr.Get()))
			{
				BoundObjects.Add(Actor);
			}
		}
	}

	auto IsActorValidForAssignment = [BoundObjects](const AActor* InActor){
		return !BoundObjects.Contains(InActor);
	};

	using namespace SceneOutliner;

	// Set up a menu entry to assign an actor to the object binding node
	FInitializationOptions InitOptions;
	{
		InitOptions.Mode = ESceneOutlinerMode::ActorPicker;

		// We hide the header row to keep the UI compact.
		InitOptions.bShowHeaderRow = false;
		InitOptions.bShowSearchBox = true;
		InitOptions.bShowCreateNewFolder = false;
		InitOptions.bFocusSearchBoxWhenOpened = true;
		// Only want the actor label column
		InitOptions.ColumnMap.Add(FBuiltInColumnTypes::Label(), FColumnInfo(EColumnVisibility::Visible, 0));

		// Only display actors that are not possessed already
		InitOptions.Filters->AddFilterPredicate( FActorFilterPredicate::CreateLambda( IsActorValidForAssignment ) );
	}

	// actor selector to allow the user to choose an actor
	FSceneOutlinerModule& SceneOutlinerModule = FModuleManager::LoadModuleChecked<FSceneOutlinerModule>("SceneOutliner");
	TSharedRef< SWidget > MiniSceneOutliner =
		SNew( SBox )
		.MaxDesiredHeight(400.0f)
		.WidthOverride(300.0f)
		[
			SceneOutlinerModule.CreateSceneOutliner(
				InitOptions,
				FOnActorPicked::CreateLambda([=](AActor* Actor){
					// Create a new binding for this actor
					FSlateApplication::Get().DismissAllMenus();
					DoAssignActor(&Actor, 1, InObjectBinding);
				})
			)
		];

	MenuBuilder.AddMenuSeparator();
	MenuBuilder.AddWidget(MiniSceneOutliner, FText::GetEmpty(), true);
}


FGuid FSequencer::DoAssignActor(AActor*const* InActors, int32 NumActors, FGuid InObjectBinding)
{
	if (NumActors <= 0)
	{
		return FGuid();
	}

	//@todo: this code doesn't work with multiple actors, or when the existing binding is bound to multiple actors

	AActor* Actor = InActors[0];

	if (Actor == nullptr)
	{
		return FGuid();
	}

	UMovieSceneSequence* OwnerSequence = GetFocusedMovieSceneSequence();
	UMovieScene* OwnerMovieScene = OwnerSequence->GetMovieScene();

	if (OwnerMovieScene->IsReadOnly())
	{
		ShowReadOnlyError();
		return FGuid();
	}

	FScopedTransaction AssignActor( NSLOCTEXT("Sequencer", "AssignActor", "Assign Actor") );

	Actor->Modify();
	OwnerSequence->Modify();
	OwnerMovieScene->Modify();

	TArrayView<TWeakObjectPtr<>> RuntimeObjects = FindObjectsInCurrentSequence(InObjectBinding);

	UObject* RuntimeObject = RuntimeObjects.Num() ? RuntimeObjects[0].Get() : nullptr;

	// Replace the object itself
	FMovieScenePossessable NewPossessableActor;
	FGuid NewGuid;
	{
		// Get the object guid to assign, remove the binding if it already exists
		FGuid ParentGuid = FindObjectId(*Actor, ActiveTemplateIDs.Top());
		FString NewActorLabel = Actor->GetActorLabel();
		if (ParentGuid.IsValid())
		{
			OwnerMovieScene->RemovePossessable(ParentGuid);
			OwnerSequence->UnbindPossessableObjects(ParentGuid);
		}

		// Add this object
		NewPossessableActor = FMovieScenePossessable( NewActorLabel, Actor->GetClass());
		NewGuid = NewPossessableActor.GetGuid();
		OwnerSequence->BindPossessableObject(NewPossessableActor.GetGuid(), *Actor, GetPlaybackContext());

		// Defer replacing this object until the components have been updated
	}

	auto UpdateComponent = [&]( FGuid OldComponentGuid, UActorComponent* NewComponent )
	{
		// Get the object guid to assign, remove the binding if it already exists
		FGuid NewComponentGuid = FindObjectId( *NewComponent, ActiveTemplateIDs.Top() );
		if ( NewComponentGuid.IsValid() )
		{
			OwnerMovieScene->RemovePossessable( NewComponentGuid );
			OwnerSequence->UnbindPossessableObjects( NewComponentGuid );
		}

		// Add this object
		FMovieScenePossessable NewPossessable( NewComponent->GetName(), NewComponent->GetClass() );
		OwnerSequence->BindPossessableObject( NewPossessable.GetGuid(), *NewComponent, Actor );

		// Replace
		OwnerMovieScene->ReplacePossessable( OldComponentGuid, NewPossessable );
		OwnerSequence->UnbindPossessableObjects( OldComponentGuid );
		State.Invalidate(OldComponentGuid, ActiveTemplateIDs.Top());
		State.Invalidate(NewPossessable.GetGuid(), ActiveTemplateIDs.Top());

		FMovieScenePossessable* ThisPossessable = OwnerMovieScene->FindPossessable( NewPossessable.GetGuid() );
		if ( ensure( ThisPossessable ) )
		{
			ThisPossessable->SetParent( NewGuid );
		}
	};

	// Handle components
	AActor* ActorToReplace = Cast<AActor>(RuntimeObject);
	if (ActorToReplace != nullptr && ActorToReplace->IsActorBeingDestroyed() == false)
	{
		for (UActorComponent* ComponentToReplace : ActorToReplace->GetComponents())
		{
			if (ComponentToReplace != nullptr)
			{
				FGuid ComponentGuid = FindObjectId(*ComponentToReplace, ActiveTemplateIDs.Top());
				if (ComponentGuid.IsValid())
				{
					bool bComponentWasUpdated = false;
					for (UActorComponent* NewComponent : Actor->GetComponents())
					{
						if (NewComponent->GetFullName(Actor) == ComponentToReplace->GetFullName(ActorToReplace))
						{
							UpdateComponent( ComponentGuid, NewComponent );
							bComponentWasUpdated = true;
						}
					}

					// Clear the parent guid since this possessable component doesn't match to any component on the new actor
					if (!bComponentWasUpdated)
					{
						FMovieScenePossessable* ThisPossessable = OwnerMovieScene->FindPossessable(ComponentGuid);
						ThisPossessable->SetParent(FGuid());
					}
				}
			}
		}
	}
	else // If the actor didn't exist, try to find components who's parent guids were the previous actors guid.
	{
		TMap<FString, UActorComponent*> ComponentNameToComponent;
		for ( UActorComponent* Component : Actor->GetComponents() )
		{
			ComponentNameToComponent.Add( Component->GetName(), Component );
		}
		for ( int32 i = 0; i < OwnerMovieScene->GetPossessableCount(); i++ )
		{
			FMovieScenePossessable& OldPossessable = OwnerMovieScene->GetPossessable(i);
			if ( OldPossessable.GetParent() == InObjectBinding )
			{
				UActorComponent** ComponentPtr = ComponentNameToComponent.Find( OldPossessable.GetName() );
				if ( ComponentPtr != nullptr )
				{
					UpdateComponent( OldPossessable.GetGuid(), *ComponentPtr );
				}
			}
		}
	}

	// Replace the actor itself after components have been updated
	OwnerMovieScene->ReplacePossessable(InObjectBinding, NewPossessableActor);
	OwnerSequence->UnbindPossessableObjects(InObjectBinding);

	State.Invalidate(InObjectBinding, ActiveTemplateIDs.Top());
	State.Invalidate(NewPossessableActor.GetGuid(), ActiveTemplateIDs.Top());

	// Try to fix up folders
	TArray<UMovieSceneFolder*> FoldersToCheck;
	FoldersToCheck.Append(GetFocusedMovieSceneSequence()->GetMovieScene()->GetRootFolders());
	bool bFolderFound = false;
	while ( FoldersToCheck.Num() > 0 && bFolderFound == false )
	{
		UMovieSceneFolder* Folder = FoldersToCheck[0];
		FoldersToCheck.RemoveAt(0);
		if ( Folder->GetChildObjectBindings().Contains( InObjectBinding ) )
		{
			Folder->RemoveChildObjectBinding( InObjectBinding );
			Folder->AddChildObjectBinding( NewGuid );
			bFolderFound = true;
		}

		for ( UMovieSceneFolder* ChildFolder : Folder->GetChildFolders() )
		{
			FoldersToCheck.Add( ChildFolder );
		}
	}

	RestorePreAnimatedState();

	NotifyMovieSceneDataChanged( EMovieSceneDataChangeType::MovieSceneStructureItemsChanged );

	return NewGuid;
}


void FSequencer::AddActorsToBinding(FGuid InObjectBinding, const TArray<AActor*>& InActors)
{
	if (!InActors.Num())
	{
		return;
	}

	UClass* ActorClass = nullptr;
	int32 NumRuntimeObjects = 0;

	TArrayView<TWeakObjectPtr<>> ObjectsInCurrentSequence = FindObjectsInCurrentSequence(InObjectBinding);

	for (TWeakObjectPtr<> Ptr : ObjectsInCurrentSequence)
	{
		if (const AActor* Actor = Cast<AActor>(Ptr.Get()))
		{
			ActorClass = Actor->GetClass();
			++NumRuntimeObjects;
		}
	}

	FScopedTransaction AddSelectedToBinding(NSLOCTEXT("Sequencer", "AddSelectedToBinding", "Add Selected to Binding"));

	UMovieSceneSequence* OwnerSequence = GetFocusedMovieSceneSequence();
	UMovieScene* OwnerMovieScene = OwnerSequence->GetMovieScene();

	OwnerSequence->Modify();
	OwnerMovieScene->Modify();

	// Bind objects
	int32 NumObjectsAdded = 0;
	for (AActor* ActorToAdd : InActors)
	{
		if (!ObjectsInCurrentSequence.Contains(ActorToAdd))
		{
			if (ActorClass == nullptr || UClass::FindCommonBase(ActorToAdd->GetClass(), ActorClass) != nullptr)
			{
				if (ActorClass == nullptr)
				{
					ActorClass = ActorToAdd->GetClass();
				}

				ActorToAdd->Modify();
				OwnerSequence->BindPossessableObject(InObjectBinding, *ActorToAdd, GetPlaybackContext());
				++NumObjectsAdded;
			}
			else
			{
				const FText NotificationText = FText::Format(LOCTEXT("UnableToAssignObject", "Cannot assign object {0}. Expected class {1}"), FText::FromString(ActorToAdd->GetName()), FText::FromString(ActorClass->GetName()));
				FNotificationInfo Info(NotificationText);
				Info.ExpireDuration = 3.f;
				Info.bUseLargeFont = false;
				FSlateNotificationManager::Get().AddNotification(Info);
			}
		}
	}

	// Update label
	if (NumRuntimeObjects + NumObjectsAdded > 0)
	{
		FMovieScenePossessable* Possessable = OwnerMovieScene->FindPossessable(InObjectBinding);
		if (Possessable && ActorClass != nullptr)
		{
			if (NumRuntimeObjects + NumObjectsAdded > 1)
			{
				FString NewLabel = ActorClass->GetName() + FString::Printf(TEXT(" (%d)"), NumRuntimeObjects + NumObjectsAdded);
				Possessable->SetName(NewLabel);
			}
			else if (NumObjectsAdded > 0 && InActors.Num() > 0)
			{
				Possessable->SetName(InActors[0]->GetActorLabel());
			}
		}
	}

	RestorePreAnimatedState();

	NotifyMovieSceneDataChanged(EMovieSceneDataChangeType::MovieSceneStructureItemsChanged);
}

void FSequencer::ReplaceBindingWithActors(FGuid InObjectBinding, const TArray<AActor*>& InActors)
{
	FScopedTransaction ReplaceBindingWithActors(NSLOCTEXT("Sequencer", "ReplaceBindingWithActors", "Replace Binding with Actors"));

	TArray<AActor*> ExistingActors;
	for (TWeakObjectPtr<> Ptr : FindObjectsInCurrentSequence(InObjectBinding))
	{
		if (AActor* Actor = Cast<AActor>(Ptr.Get()))
		{
			if (!InActors.Contains(Actor))
			{
				ExistingActors.Add(Actor);
			}
		}
	}

	RemoveActorsFromBinding(InObjectBinding, ExistingActors);

	TArray<AActor*> NewActors;
	for (AActor* NewActor : InActors)
	{
		if (!ExistingActors.Contains(NewActor))
		{
			NewActors.Add(NewActor);
		}
	}

	AddActorsToBinding(InObjectBinding, NewActors);
}

void FSequencer::RemoveActorsFromBinding(FGuid InObjectBinding, const TArray<AActor*>& InActors)
{
	if (!InActors.Num())
	{
		return;
	}

	UClass* ActorClass = nullptr;
	int32 NumRuntimeObjects = 0;

	for (TWeakObjectPtr<> Ptr : FindObjectsInCurrentSequence(InObjectBinding))
	{
		if (const AActor* Actor = Cast<AActor>(Ptr.Get()))
		{
			ActorClass = Actor->GetClass();
			++NumRuntimeObjects;
		}
	}

	FScopedTransaction RemoveSelectedFromBinding(NSLOCTEXT("Sequencer", "RemoveSelectedFromBinding", "Remove Selected from Binding"));

	UMovieSceneSequence* OwnerSequence = GetFocusedMovieSceneSequence();
	UMovieScene* OwnerMovieScene = OwnerSequence->GetMovieScene();

	TArray<UObject*> ObjectsToRemove;
	for (AActor* ActorToRemove : InActors)
	{
		// Restore state on any components
		for (UActorComponent* Component : TInlineComponentArray<UActorComponent*>(ActorToRemove))
		{
			if (Component)
			{
				RestorePreAnimatedState(*Component);
			}
		}

		// Restore state on the object itself
		RestorePreAnimatedState(*ActorToRemove);

		ActorToRemove->Modify();

		ObjectsToRemove.Add(ActorToRemove);
	}
	OwnerSequence->Modify();
	OwnerMovieScene->Modify();


	// Unbind objects
	OwnerSequence->UnbindObjects(InObjectBinding, ObjectsToRemove, GetPlaybackContext());

	// Update label
	if (NumRuntimeObjects - ObjectsToRemove.Num() > 0)
	{
		FMovieScenePossessable* Possessable = OwnerMovieScene->FindPossessable(InObjectBinding);
		if (Possessable && ActorClass != nullptr)
		{
			if (NumRuntimeObjects - ObjectsToRemove.Num() > 1)
			{
				FString NewLabel = ActorClass->GetName() + FString::Printf(TEXT(" (%d)"), NumRuntimeObjects - ObjectsToRemove.Num());

				Possessable->SetName(NewLabel);
			}
			else if (ObjectsToRemove.Num() > 0 && InActors.Num() > 0)
			{
				Possessable->SetName(InActors[0]->GetActorLabel());
			}
		}
	}

	NotifyMovieSceneDataChanged(EMovieSceneDataChangeType::MovieSceneStructureItemsChanged);
}

void FSequencer::RemoveAllBindings(FGuid InObjectBinding)
{
	FScopedTransaction RemoveAllBindings(NSLOCTEXT("Sequencer", "RemoveAllBindings", "Remove All Bound Objects"));

	UMovieSceneSequence* OwnerSequence = GetFocusedMovieSceneSequence();
	UMovieScene* OwnerMovieScene = OwnerSequence->GetMovieScene();

	OwnerSequence->Modify();
	OwnerMovieScene->Modify();

	// Unbind objects
	OwnerSequence->UnbindPossessableObjects(InObjectBinding);

	RestorePreAnimatedState();

	NotifyMovieSceneDataChanged(EMovieSceneDataChangeType::MovieSceneStructureItemsChanged);
}

void FSequencer::RemoveInvalidBindings(FGuid InObjectBinding)
{
	FScopedTransaction RemoveInvalidBindings(NSLOCTEXT("Sequencer", "RemoveMissing", "Remove Missing Objects"));

	UMovieSceneSequence* OwnerSequence = GetFocusedMovieSceneSequence();
	UMovieScene* OwnerMovieScene = OwnerSequence->GetMovieScene();

	OwnerSequence->Modify();
	OwnerMovieScene->Modify();

	// Unbind objects
	OwnerSequence->UnbindInvalidObjects(InObjectBinding, GetPlaybackContext());

	// Update label
	UClass* ActorClass = nullptr;

	TArray<AActor*> ValidActors;
	for (TWeakObjectPtr<> Ptr : FindObjectsInCurrentSequence(InObjectBinding))
	{
		if (AActor* Actor = Cast<AActor>(Ptr.Get()))
		{
			ActorClass = Actor->GetClass();
			ValidActors.Add(Actor);
		}
	}

	FMovieScenePossessable* Possessable = OwnerMovieScene->FindPossessable(InObjectBinding);
	if (Possessable && ActorClass != nullptr && ValidActors.Num() != 0)
	{
		if (ValidActors.Num() > 1)
		{
			FString NewLabel = ActorClass->GetName() + FString::Printf(TEXT(" (%d)"), ValidActors.Num());

			Possessable->SetName(NewLabel);
		}
		else
		{
			Possessable->SetName(ValidActors[0]->GetActorLabel());
		}
	}

	RestorePreAnimatedState();

	NotifyMovieSceneDataChanged(EMovieSceneDataChangeType::MovieSceneStructureItemsChanged);
}

void FSequencer::DeleteNode(TSharedRef<FSequencerDisplayNode> NodeToBeDeleted, const bool bKeepState)
{
	// If this node is selected, delete all selected nodes
	if (GetSelection().IsSelected(NodeToBeDeleted))
	{
		DeleteSelectedNodes(bKeepState);
	}
	else
	{
		const FScopedTransaction Transaction( NSLOCTEXT("Sequencer", "UndoDeletingObject", "Delete Node") );
		bool bAnythingDeleted = OnRequestNodeDeleted(NodeToBeDeleted, bKeepState);
		if ( bAnythingDeleted )
		{
			NotifyMovieSceneDataChanged( EMovieSceneDataChangeType::MovieSceneStructureItemRemoved );
		}
	}
}


void FSequencer::DeleteSelectedNodes(const bool bKeepState)
{
	TSet< TSharedRef<FSequencerDisplayNode> > SelectedNodesCopy = GetSelection().GetSelectedOutlinerNodes();

	if (SelectedNodesCopy.Num() == 0)
	{
		return;
	}

	const FScopedTransaction Transaction( NSLOCTEXT("Sequencer", "UndoDeletingObject", "Delete Node") );

	bool bAnythingDeleted = false;

	for( const TSharedRef<FSequencerDisplayNode>& SelectedNode : SelectedNodesCopy )
	{
		if( !SelectedNode->IsHidden() )
		{
			// Delete everything in the entire node
			TSharedRef<const FSequencerDisplayNode> NodeToBeDeleted = StaticCastSharedRef<const FSequencerDisplayNode>(SelectedNode);
			bAnythingDeleted |= OnRequestNodeDeleted( NodeToBeDeleted, bKeepState );
		}
	}

	if ( bAnythingDeleted )
	{
		NotifyMovieSceneDataChanged( EMovieSceneDataChangeType::MovieSceneStructureItemRemoved );
	}
}

void FSequencer::MoveNodeToFolder(TSharedRef<FSequencerDisplayNode> NodeToMove, UMovieSceneFolder* DestinationFolder)
{
	TSharedPtr<FSequencerDisplayNode> ParentNode = NodeToMove->GetParent();
	
	if (DestinationFolder == nullptr)
	{
		return;
	}

	DestinationFolder->Modify();

	switch (NodeToMove->GetType())
	{
		case ESequencerNode::Folder:
		{
			TSharedRef<FSequencerFolderNode> FolderNode = StaticCastSharedRef<FSequencerFolderNode>(NodeToMove);
			if (ParentNode.IsValid())
			{
				checkf(ParentNode->GetType() == ESequencerNode::Folder, TEXT("Can not remove from unsupported parent node."));
				TSharedPtr<FSequencerFolderNode> NodeParentFolder = StaticCastSharedPtr<FSequencerFolderNode>(ParentNode);
				NodeParentFolder->GetFolder().Modify();
				NodeParentFolder->GetFolder().RemoveChildFolder(&FolderNode->GetFolder());
			}
			else
			{
				UMovieScene* FocusedMovieScene = GetFocusedMovieSceneSequence()->GetMovieScene();
				if (FocusedMovieScene)
				{
					FocusedMovieScene->Modify();
					FocusedMovieScene->GetRootFolders().Remove(&FolderNode->GetFolder());
				}
			}

			DestinationFolder->AddChildFolder(&FolderNode->GetFolder());

			break;
		}
		case ESequencerNode::Track:
		{
			TSharedRef<FSequencerTrackNode> TrackNode = StaticCastSharedRef<FSequencerTrackNode>(NodeToMove);

			if (ParentNode.IsValid())
			{
				checkf(ParentNode->GetType() == ESequencerNode::Folder, TEXT("Can not remove from unsupported parent node."));
				TSharedPtr<FSequencerFolderNode> NodeParentFolder = StaticCastSharedPtr<FSequencerFolderNode>(ParentNode);
				NodeParentFolder->GetFolder().Modify();
				NodeParentFolder->GetFolder().RemoveChildMasterTrack(TrackNode->GetTrack());
			}

			DestinationFolder->AddChildMasterTrack(TrackNode->GetTrack());
			break;
		}
		case ESequencerNode::Object:
		{
			TSharedRef<FSequencerObjectBindingNode> ObjectBindingNode = StaticCastSharedRef<FSequencerObjectBindingNode>(NodeToMove);
			if (ParentNode.IsValid())
			{
				checkf(ParentNode->GetType() == ESequencerNode::Folder, TEXT("Can not remove from unsupported parent node."));
				TSharedPtr<FSequencerFolderNode> NodeParentFolder = StaticCastSharedPtr<FSequencerFolderNode>(ParentNode);
				NodeParentFolder->GetFolder().Modify();
				NodeParentFolder->GetFolder().RemoveChildObjectBinding(ObjectBindingNode->GetObjectBinding());
			}

			DestinationFolder->AddChildObjectBinding(ObjectBindingNode->GetObjectBinding());
			break;
		}
	}
}

TArray<TSharedRef<FSequencerDisplayNode> > FSequencer::GetSelectedNodesToMove()
{
	TArray<TSharedRef<FSequencerDisplayNode> > NodesToMove;

	// Build a list of the nodes we want to move.
	for (TSharedRef<FSequencerDisplayNode> Node : GetSelection().GetSelectedOutlinerNodes())
	{
		// Only nodes that can be dragged can be moved in to a folder. They must also either be in the root or in a folder.
		if (Node->CanDrag() && (!Node->GetParent().IsValid() || Node->GetParent()->GetType() == ESequencerNode::Folder))
		{
			NodesToMove.Add(Node);
		}
	}

	if (!NodesToMove.Num())
	{
		return NodesToMove;
	}

	TArray<int32> NodesToRemove;

	// Find nodes that are children of other nodes in the list
	for (int32 NodeIndex = 0; NodeIndex < NodesToMove.Num(); ++NodeIndex)
	{
		TSharedPtr<FSequencerDisplayNode> Node = NodesToMove[NodeIndex];

		for (TSharedRef<FSequencerDisplayNode> ParentNode : NodesToMove)
		{
			if (ParentNode == Node)
			{
				continue;
			}

			if (!ParentNode->Traverse_ParentFirst([&](FSequencerDisplayNode& InNode) { return &InNode != Node.Get(); }))
			{
				NodesToRemove.Add(NodeIndex);
			}
		}
	}

	// Remove the nodes that are children of other nodes in the list, as moving the parent will already be relocating them
	while (NodesToRemove.Num() > 0)
	{
		int32 NodeIndex = NodesToRemove.Pop();
		NodesToMove.RemoveAt(NodeIndex);
	}

	return NodesToMove;
}

void FSequencer::MoveSelectedNodesToNewFolder()
{
	UMovieScene* FocusedMovieScene = GetFocusedMovieSceneSequence()->GetMovieScene();

	if (!FocusedMovieScene)
	{
		return;
	}

	if (FocusedMovieScene->IsReadOnly())
	{
		ShowReadOnlyError();
		return;
	}

	TArray<TSharedRef<FSequencerDisplayNode> > NodesToMove = GetSelectedNodesToMove();

	if (!NodesToMove.Num())
	{
		return;
	}

	TArray<TArray<FString> > NodePathSplits;
	int32 SharedPathLength = TNumericLimits<int32>::Max();

	// Build a list of the paths for each node, split in to folder names
	for (TSharedRef<FSequencerDisplayNode> Node : NodesToMove)
	{
		// Split the node's path in to segments
		TArray<FString>& NodePath = NodePathSplits.AddDefaulted_GetRef();
		Node->GetPathName().ParseIntoArray(NodePath, TEXT("."));

		// Shared path obviously won't be larger than the shortest path
		SharedPathLength = FMath::Min(SharedPathLength, NodePath.Num() - 1);
	}

	// If we have more than one, find the deepest folder shared by all paths
	if (NodePathSplits.Num() > 1)
	{
		// Since we are looking for the shared path, we can arbitrarily choose the first path to compare against
		TArray<FString>& ShareNodePathSplit = NodePathSplits[0];
		for (int NodeIndex = 1; NodeIndex < NodePathSplits.Num(); ++NodeIndex)
		{
			if (SharedPathLength == 0)
			{
				break;
			}

			// Since all paths are at least as long as the shortest, we don't need to bounds check the path splits
			for (int PathSplitIndex = 0; PathSplitIndex < SharedPathLength; ++PathSplitIndex)
			{
				if (NodePathSplits[NodeIndex][PathSplitIndex].Compare(ShareNodePathSplit[PathSplitIndex]))
				{
					SharedPathLength = PathSplitIndex;
					break;
				}
			}
		}
	}

	UMovieSceneFolder* ParentFolder = nullptr;

	TArray<FString> FolderPath;
	
	// Walk up the shared path to find the deepest shared folder
	for (int32 FolderPathIndex = 0; FolderPathIndex < SharedPathLength; ++FolderPathIndex)
	{
		FolderPath.Add(NodePathSplits[0][FolderPathIndex]);
		FName DesiredFolderName = FName(*FolderPath[FolderPathIndex]);

		TArray<UMovieSceneFolder*> FoldersToSearch;
		if (!ParentFolder)
		{
			FoldersToSearch = FocusedMovieScene->GetRootFolders();
		}
		else
		{
			FoldersToSearch = ParentFolder->GetChildFolders();
		}

		for (UMovieSceneFolder* Folder : FoldersToSearch)
		{
			if (Folder->GetFolderName() == DesiredFolderName)
			{
				ParentFolder = Folder;
				break;
			}
		}
	}

	TArray<FName> ExistingFolderNames;
	if (!ParentFolder)
	{
		for (UMovieSceneFolder* SiblingFolder : FocusedMovieScene->GetRootFolders())
		{
			ExistingFolderNames.Add(SiblingFolder->GetFolderName());
		}
	}
	else
	{
		for (UMovieSceneFolder* SiblingFolder : ParentFolder->GetChildFolders())
		{
			ExistingFolderNames.Add(SiblingFolder->GetFolderName());
		}
	}

	FString NewFolderPath;
	for (FString PathSection : FolderPath)
	{
		NewFolderPath.Append(PathSection);
		NewFolderPath.AppendChar('.');
	}

	FScopedTransaction Transaction(LOCTEXT("MoveTracksToNewFolder", "Move to New Folder"));

	// Create SharedFolder
	FName UniqueName = FSequencerUtilities::GetUniqueName(FName("New Folder"), ExistingFolderNames);
	UMovieSceneFolder* SharedFolder = NewObject<UMovieSceneFolder>( FocusedMovieScene, NAME_None, RF_Transactional );
	SharedFolder->SetFolderName(UniqueName);
	NewFolderPath.Append(UniqueName.ToString());

	FolderPath.Add(UniqueName.ToString());
	int SharedFolderPathLen = FolderPath.Num();

	if (!ParentFolder)
	{
		FocusedMovieScene->Modify();
		FocusedMovieScene->GetRootFolders().Add(SharedFolder);
	}
	else
	{
		ParentFolder->Modify();
		ParentFolder->AddChildFolder(SharedFolder);
	}

	for (int32 NodeIndex = 0; NodeIndex < NodesToMove.Num() ; ++NodeIndex)
	{
		TSharedRef<FSequencerDisplayNode> Node = NodesToMove[NodeIndex];
		TArray<FString>& NodePathSplit = NodePathSplits[NodeIndex];

		// Reset to just the path to the shared folder
		FolderPath.SetNum(SharedFolderPathLen);

		// Append any relative path for the node
		for (int32 FolderPathIndex = SharedPathLength; FolderPathIndex < NodePathSplit.Num() - 1; ++FolderPathIndex)
		{
			FolderPath.Add(NodePathSplit[FolderPathIndex]);
		}

		UMovieSceneFolder* DestinationFolder = CreateFoldersRecursively(FolderPath, 0, FocusedMovieScene, nullptr, FocusedMovieScene->GetRootFolders());
		
		MoveNodeToFolder(Node, DestinationFolder);
	}

	// Set the newly created folder as our selection
	Selection.Empty();
	SequencerWidget->AddAdditionalPathToSelectionSet(NewFolderPath);


	NotifyMovieSceneDataChanged(EMovieSceneDataChangeType::MovieSceneStructureItemsChanged);
}


void ExportObjectBindingsToText(const TArray<UMovieSceneCopyableBinding*>& ObjectsToExport, FString& ExportedText)
{
	// Clear the mark state for saving.
	UnMarkAllObjects(EObjectMark(OBJECTMARK_TagExp | OBJECTMARK_TagImp));

	FStringOutputDevice Archive;
	const FExportObjectInnerContext Context;

	// Export each of the selected nodes
	UObject* LastOuter = nullptr;

	for (UMovieSceneCopyableBinding* ObjectToExport : ObjectsToExport)
	{
		// The nodes should all be from the same scope
		UObject* ThisOuter = ObjectToExport->GetOuter();
		check((LastOuter == ThisOuter) || (LastOuter == nullptr));
		LastOuter = ThisOuter;

		// We can't use TextExportTransient on USTRUCTS (which our object contains) so we're going to manually null out some references before serializing them. These references are
		// serialized manually into the archive, as the auto-serialization will only store a reference (to a privately owned object) which creates issues on deserialization. Attempting 
		// to deserialize these private objects throws a superflous error in the console that makes it look like things went wrong when they're actually OK and expected.
		TArray<UMovieSceneTrack*> OldTracks = ObjectToExport->Binding.StealTracks();
		UObject* OldSpawnableTemplate = ObjectToExport->Spawnable.GetObjectTemplate();
		ObjectToExport->Spawnable.SetObjectTemplate(nullptr);

		UExporter::ExportToOutputDevice(&Context, ObjectToExport, nullptr, Archive, TEXT("copy"), 0, PPF_ExportsNotFullyQualified | PPF_Copy | PPF_Delimited, false, ThisOuter);

		// Restore the references (as we don't want to modify the original in the event of a copy operation!)
		ObjectToExport->Binding.SetTracks(OldTracks);
		ObjectToExport->Spawnable.SetObjectTemplate(OldSpawnableTemplate);

		// We manually export the object template for the same private-ownership reason as above. Templates need to be re-created anyways as each Spawnable contains its own copy of the template.
		if (ObjectToExport->SpawnableObjectTemplate)
		{
			UExporter::ExportToOutputDevice(&Context, ObjectToExport->SpawnableObjectTemplate, nullptr, Archive, TEXT("copy"), 0, PPF_ExportsNotFullyQualified | PPF_Copy | PPF_Delimited);
		}
	}

	ExportedText = Archive;
}

class FObjectBindingTextFactory : public FCustomizableTextObjectFactory
{
public:
	FObjectBindingTextFactory(FSequencer& InSequencer)
		: FCustomizableTextObjectFactory(GWarn)
		, SequencerPtr(&InSequencer)
	{
	}

	// FCustomizableTextObjectFactory implementation
	virtual bool CanCreateClass(UClass* InObjectClass, bool& bOmitSubObjs) const override
	{
		if (InObjectClass->IsChildOf<UMovieSceneCopyableBinding>())
		{
			return true;
		}

		return SequencerPtr->GetSpawnRegister().CanSpawnObject(InObjectClass);
	}
	

	virtual void ProcessConstructedObject(UObject* NewObject) override
	{
		check(NewObject);

		if (NewObject->IsA<UMovieSceneCopyableBinding>())
		{
			UMovieSceneCopyableBinding* CopyableBinding = Cast<UMovieSceneCopyableBinding>(NewObject);
			NewCopyableBindings.Add(CopyableBinding);
		}
		else
		{
			NewSpawnableObjectTemplates.Add(NewObject);
		}
	}

public:
	TArray<UMovieSceneCopyableBinding*> NewCopyableBindings;
	TArray<UObject*> NewSpawnableObjectTemplates;

private:
	FSequencer* SequencerPtr;
};


void FSequencer::ImportObjectBindingsFromText(const FString& TextToImport, /*out*/ TArray<UMovieSceneCopyableBinding*>& ImportedObjects)
{
	UPackage* TempPackage = NewObject<UPackage>(nullptr, TEXT("/Engine/Sequencer/Editor/Transient"), RF_Transient);
	TempPackage->AddToRoot();

	// Turn the text buffer into objects
	FObjectBindingTextFactory Factory(*this);
	Factory.ProcessBuffer(TempPackage, RF_Transactional, TextToImport);
	ImportedObjects = Factory.NewCopyableBindings;

	// We had to explicitly serialize object templates due to them being a reference to a privately owned object. We now deserialize these object template copies
	// and match them up with their MovieSceneCopyableBinding again.
	
	int32 SpawnableObjectTemplateIndex = 0;
	for (auto ImportedObject : ImportedObjects)
	{
		if (ImportedObject->Spawnable.GetGuid().IsValid() && SpawnableObjectTemplateIndex < Factory.NewSpawnableObjectTemplates.Num())
		{
			// This Spawnable Object Template is owned by our transient package, so you'll need to change the owner if you want to keep it later.
			ImportedObject->SpawnableObjectTemplate = Factory.NewSpawnableObjectTemplates[SpawnableObjectTemplateIndex++];
		}
	}

	// Remove the temp package from the root now that it has served its purpose
	TempPackage->RemoveFromRoot();
}


void FSequencer::CopySelectedObjects(TArray<TSharedPtr<FSequencerObjectBindingNode>>& ObjectNodes, FString& ExportedText)
{
	// Gather guids for the object nodes and any child object nodes
	TSet<FGuid> GuidsToCopy;
	for (TSharedPtr<FSequencerObjectBindingNode> ObjectNode : ObjectNodes)
	{
		GuidsToCopy.Add(ObjectNode->GetObjectBinding());

		TSet<TSharedRef<FSequencerDisplayNode> > DescendantNodes;

		SequencerHelpers::GetDescendantNodes(ObjectNode.ToSharedRef(), DescendantNodes);

		for (auto DescendantNode : DescendantNodes)
		{
			if (DescendantNode->GetType() == ESequencerNode::Object)
			{
				GuidsToCopy.Add((StaticCastSharedRef<FSequencerObjectBindingNode>(DescendantNode))->GetObjectBinding());
			}
		}
	}

	UMovieScene* MovieScene = GetFocusedMovieSceneSequence()->GetMovieScene();

	// Export each of the bindings
	TArray<UMovieSceneCopyableBinding*> CopyableBindings;

	for (auto ObjectBinding : GuidsToCopy)
	{
		UMovieSceneCopyableBinding *CopyableBinding = NewObject<UMovieSceneCopyableBinding>(GetTransientPackage(), UMovieSceneCopyableBinding::StaticClass(), NAME_None, RF_Transient);
		CopyableBindings.Add(CopyableBinding);

		FMovieScenePossessable* Possessable = MovieScene->FindPossessable(ObjectBinding);
		if (Possessable)
		{
			CopyableBinding->Possessable = *Possessable;
		}
		else
		{
			FMovieSceneSpawnable* Spawnable = MovieScene->FindSpawnable(ObjectBinding);
			if (Spawnable)
			{
				CopyableBinding->Spawnable = *Spawnable;
				
				// We manually serialize the spawnable object template so that it's not a reference to a privately owned object. Spawnables all have unique copies of their template objects anyways.
				// Object Templates are re-created on paste (based on these templates) with the correct ownership set up.
				CopyableBinding->SpawnableObjectTemplate = Spawnable->GetObjectTemplate();
			}
		}

		const FMovieSceneBinding* Binding = MovieScene->FindBinding(ObjectBinding);
		if (Binding)
		{
			CopyableBinding->Binding = *Binding;
			for (auto Track : Binding->GetTracks())
			{
				// Tracks suffer from the same issues as Spawnable's Object Templates (reference to a privately owned object). We'll manually serialize the tracks to copy them,
				// and then restore them on paste.
				UMovieSceneTrack* DuplicatedTrack = Cast<UMovieSceneTrack>(StaticDuplicateObject(Track, CopyableBinding));

				CopyableBinding->Tracks.Add(DuplicatedTrack);
			}
		}
	}

	ExportObjectBindingsToText(CopyableBindings, /*out*/ ExportedText);
}


void FSequencer::CopySelectedTracks(TArray<TSharedPtr<FSequencerTrackNode>>& TrackNodes, FString& ExportedText)
{
	UMovieScene* MovieScene = GetFocusedMovieSceneSequence()->GetMovieScene();

	TArray<UObject*> CopyableObjects;
	for (TSharedPtr<FSequencerTrackNode> TrackNode : TrackNodes)
	{
		bool bIsParentSelected = false;
		TSharedPtr<FSequencerDisplayNode> ParentNode = TrackNode->GetParent();
		while (ParentNode.IsValid())
		{
			if (Selection.GetSelectedOutlinerNodes().Contains(ParentNode.ToSharedRef()))
			{
				bIsParentSelected = true;
				break;
			}
			ParentNode = ParentNode->GetParent();
		}

		if (!bIsParentSelected)
		{
			// If this is a subtrack, only copy the sections that belong to this row. otherwise copying the entire track will copy all the sections across all the rows
			if (TrackNode->GetSubTrackMode() == FSequencerTrackNode::ESubTrackMode::SubTrack)
			{
				for (UMovieSceneSection* Section : TrackNode->GetTrack()->GetAllSections())
				{
					if (Section && Section->GetRowIndex() == TrackNode->GetRowIndex())
					{
						CopyableObjects.Add(Section);
					}
				}
			}
			else
			{
				UMovieSceneCopyableTrack* CopyableTrack = NewObject<UMovieSceneCopyableTrack>(GetTransientPackage(), UMovieSceneCopyableTrack::StaticClass(), NAME_None, RF_Transient);
				CopyableObjects.Add(CopyableTrack);

				UMovieSceneTrack* DuplicatedTrack = Cast<UMovieSceneTrack>(StaticDuplicateObject(TrackNode->GetTrack(), CopyableTrack));
				CopyableTrack->Track = DuplicatedTrack;
				CopyableTrack->bIsAMasterTrack = MovieScene->IsAMasterTrack(*TrackNode->GetTrack());
			}
		}
	}

	if (CopyableObjects.Num())
	{
		ExportObjectsToText(CopyableObjects, /*out*/ ExportedText);
	}
}


void FSequencer::ExportObjectsToText(TArray<UObject*> ObjectsToExport, FString& ExportedText)
{
	// Clear the mark state for saving.
	UnMarkAllObjects(EObjectMark(OBJECTMARK_TagExp | OBJECTMARK_TagImp));

	FStringOutputDevice Archive;
	const FExportObjectInnerContext Context;

	// Export each of the selected nodes
	UObject* LastOuter = nullptr;

	for (UObject* ObjectToExport : ObjectsToExport)
	{
		// The nodes should all be from the same scope
		UObject* ThisOuter = ObjectToExport->GetOuter();
		if (LastOuter != nullptr && ThisOuter != LastOuter)
		{
			UE_LOG(LogSequencer, Warning, TEXT("Cannot copy objects from different outers. Only copying from %s"), *LastOuter->GetName());
			continue;
		}
		LastOuter = ThisOuter;

		UExporter::ExportToOutputDevice(&Context, ObjectToExport, nullptr, Archive, TEXT("copy"), 0, PPF_ExportsNotFullyQualified | PPF_Copy | PPF_Delimited, false, ThisOuter);
	}

	ExportedText = Archive;
}

bool FSequencer::DoPaste(bool bClearSelection)
{
	if (IsReadOnly())
	{
		ShowReadOnlyError();
		// If we cancel the paste due to being read-only, count that as having handled the paste operation
		return true;
	}

	// Grab the text to paste from the clipboard
	FString TextToImport;
	FPlatformApplicationMisc::ClipboardPaste(TextToImport);

	TArray<FNotificationInfo> PasteErrors;
	bool bAnythingPasted = false;
	bAnythingPasted |= PasteObjectBindings(TextToImport, PasteErrors, bClearSelection);
	bAnythingPasted |= PasteTracks(TextToImport, PasteErrors, bClearSelection);
	
	if (!bAnythingPasted)
	{
		bAnythingPasted |= PasteSections(TextToImport, PasteErrors);
	}

	if (!bAnythingPasted)
	{
		for (auto NotificationInfo : PasteErrors)
		{
			NotificationInfo.bUseLargeFont = false;
			FSlateNotificationManager::Get().AddNotification(NotificationInfo);
		}
	}

	return bAnythingPasted;
}

bool FSequencer::PasteObjectBindings(const FString& TextToImport, TArray<FNotificationInfo>& PasteErrors, bool bClearSelection)
{
	UWorld* World = Cast<UWorld>(GetPlaybackContext());

	TArray<UMovieSceneFolder*> SelectedParentFolders;
	FString NewNodePath;
	CalculateSelectedFolderAndPath(SelectedParentFolders, NewNodePath);

	FScopedTransaction Transaction(FGenericCommands::Get().Paste->GetDescription());

	UMovieSceneSequence* OwnerSequence = GetFocusedMovieSceneSequence();
	UObject* BindingContext = GetPlaybackContext();

	UMovieScene* MovieScene = GetFocusedMovieSceneSequence()->GetMovieScene();
	TMap<FGuid, FGuid> OldToNewGuidMap;
	TArray<FGuid> PossessableGuids;
	TArray<FGuid> SpawnableGuids;

	TArray<FMovieSceneBinding> BindingsPasted;

	TSet<TSharedRef<FSequencerDisplayNode>> SelectedNodes = Selection.GetSelectedOutlinerNodes();

	TArray<FGuid> SelectedParentGuids;
	if (!bClearSelection)
	{
		for (TSharedRef<FSequencerDisplayNode> Node : SelectedNodes)
		{
			if (Node->GetType() != ESequencerNode::Object)
			{
				continue;
			}

			TSharedPtr<FSequencerObjectBindingNode> ObjectNode = StaticCastSharedRef<FSequencerObjectBindingNode>(Node);
			if (ObjectNode.IsValid())
			{
				SelectedParentGuids.Add(ObjectNode->GetObjectBinding());
			}
		}
	}

	int32 NumTargets = 1;
	if (SelectedParentGuids.Num() > 1)
	{
		NumTargets = SelectedParentGuids.Num();
	}

	for (int32 TargetIndex = 0; TargetIndex < NumTargets; ++TargetIndex)
	{
		TArray<UMovieSceneCopyableBinding*> ImportedBindings;
		ImportObjectBindingsFromText(TextToImport, ImportedBindings);

		if (ImportedBindings.Num() == 0)
		{
			return false;
		}

		for (UMovieSceneCopyableBinding* CopyableBinding : ImportedBindings)
		{
			// Clear transient flags on the imported tracks
			for (UMovieSceneTrack* CopiedTrack : CopyableBinding->Tracks)
			{
				CopiedTrack->ClearFlags(RF_Transient);
				TArray<UObject*> Subobjects;
				GetObjectsWithOuter(CopiedTrack, Subobjects);
				for (UObject* Subobject : Subobjects)
				{
					Subobject->ClearFlags(RF_Transient);
				}
			}

			if (CopyableBinding->Possessable.GetGuid().IsValid())
			{
				FGuid NewGuid = FGuid::NewGuid();

				FMovieSceneBinding NewBinding(NewGuid, CopyableBinding->Binding.GetName(), CopyableBinding->Tracks);

				FMovieScenePossessable NewPossessable = CopyableBinding->Possessable;
				NewPossessable.SetGuid(NewGuid);

				MovieScene->AddPossessable(NewPossessable, NewBinding);

				OldToNewGuidMap.Add(CopyableBinding->Possessable.GetGuid(), NewGuid);

				BindingsPasted.Add(NewBinding);

				PossessableGuids.Add(NewGuid);

				if (FMovieScenePossessable* Possessable = MovieScene->FindPossessable(NewGuid))
				{
					if (TargetIndex < SelectedParentGuids.Num())
					{
						Possessable->SetParent(SelectedParentGuids[TargetIndex]);
					}
				}

				TArray<AActor*> ActorsToDuplicate;
				for (auto RuntimeObject : FindBoundObjects(CopyableBinding->Possessable.GetGuid(), ActiveTemplateIDs.Top()))
				{
					AActor* Actor = Cast<AActor>(RuntimeObject.Get());
					if (Actor)
					{
						ActorsToDuplicate.Add(Actor);
					}
				}

				TArray<AActor*> DuplicatedActors;
				if (ActorsToDuplicate.Num() != 0)
				{
					GEditor->SelectNone(false, true);
					for (AActor* ActorToDuplicate : ActorsToDuplicate)
					{
						GEditor->SelectActor(ActorToDuplicate, true, false, false);
					}

					// Duplicate the bound actors
					GEditor->edactDuplicateSelected(World->GetCurrentLevel(), false);

					USelection* ActorSelection = GEditor->GetSelectedActors();
					TArray<TWeakObjectPtr<AActor> > SelectedActors;
					for (FSelectionIterator Iter(*ActorSelection); Iter; ++Iter)
					{
						AActor* Actor = Cast<AActor>(*Iter);
						if (Actor)
						{
							DuplicatedActors.Add(Actor);
						}
					}

					// Bind the duplicated actors
					if (DuplicatedActors.Num())
					{
						ReplaceBindingWithActors(NewGuid, DuplicatedActors);
					}
				}
			}
			else if (CopyableBinding->Spawnable.GetGuid().IsValid())
			{
				// We need to let the sequence create the spawnable so that it has everything set up properly internally.
				// This is required to get spawnables with the correct references to object templates, object templates with
				// correct owners, etc. However, making a new spawnable also creates the binding for us - this is a problem
				// because we need to use our binding (which has tracks associated with it). To solve this, we let it create
				// an object template based off of our (transient package owned) template, then find the newly created binding
				// and update it.
				FGuid NewGuid = MakeNewSpawnable(*CopyableBinding->SpawnableObjectTemplate, nullptr, false);
				FMovieSceneBinding NewBinding(NewGuid, CopyableBinding->Binding.GetName(), CopyableBinding->Tracks);
				FMovieSceneSpawnable* Spawnable = MovieScene->FindSpawnable(NewGuid);

				// Copy the name of the original spawnable too.
				Spawnable->SetName(CopyableBinding->Spawnable.GetName());

				// Clear the transient flags on the copyable binding before assigning to the new spawnable
				for (auto Track : NewBinding.GetTracks())
				{
					Track->ClearFlags(RF_Transient);
					for (auto Section : Track->GetAllSections())
					{
						Section->ClearFlags(RF_Transient);
					}
				}

				// Replace the auto-generated binding with our deserialized bindings (which has our tracks)
				MovieScene->ReplaceBinding(NewGuid, NewBinding);

				OldToNewGuidMap.Add(CopyableBinding->Spawnable.GetGuid(), NewGuid);

				BindingsPasted.Add(NewBinding);

				SpawnableGuids.Add(NewGuid);
			}
		}
	}

	// Fix up parent guids
	for (auto PossessableGuid : PossessableGuids)
	{
		FMovieScenePossessable* Possessable = MovieScene->FindPossessable(PossessableGuid);
		if (Possessable && OldToNewGuidMap.Contains(Possessable->GetParent()) && PossessableGuid != OldToNewGuidMap[Possessable->GetParent()])
		{
			Possessable->SetParent(OldToNewGuidMap[Possessable->GetParent()]);
		}
	}

	// Fix possessable actor bindings
	for (int32 PossessableGuidIndex = 0; PossessableGuidIndex < PossessableGuids.Num(); ++PossessableGuidIndex)
	{
		FMovieScenePossessable* Possessable = MovieScene->FindPossessable(PossessableGuids[PossessableGuidIndex]);
		UWorld* PlaybackContext = Cast<UWorld>(GetPlaybackContext());
		if (Possessable && PlaybackContext)
		{
			for (TActorIterator<AActor> ActorItr(PlaybackContext); ActorItr; ++ActorItr)
			{
				AActor *Actor = *ActorItr;
				if (Actor && Actor->GetActorLabel() == *Possessable->GetName())
				{
					FGuid ExistingGuid = FindObjectId(*Actor, ActiveTemplateIDs.Top());

					if (!ExistingGuid.IsValid())
					{
						FGuid NewGuid = DoAssignActor(&Actor, 1, Possessable->GetGuid());

						// If assigning produces a new guid, update the possesable guids and the bindings pasted data
						if (NewGuid.IsValid())
						{
							for (auto BindingPasted : BindingsPasted)
							{
								if (BindingPasted.GetObjectGuid() == PossessableGuids[PossessableGuidIndex])
								{
									BindingPasted.SetObjectGuid(NewGuid);
								}
							}

							PossessableGuids[PossessableGuidIndex] = NewGuid;
						}
					}
				}
			}
		}
	}

	if (SelectedParentFolders.Num() > 0)
	{
		for (auto PossessableGuid : PossessableGuids)
		{
			FMovieScenePossessable* Possessable = MovieScene->FindPossessable(PossessableGuid);
			if (Possessable && !Possessable->GetParent().IsValid())
			{
				SelectedParentFolders[0]->AddChildObjectBinding(PossessableGuid);
			}
		}
	}

	OnMovieSceneBindingsPastedDelegate.Broadcast(BindingsPasted);

	// Temporarily spawn all spawnables so that component bindings can be fixed
	TArray<TWeakObjectPtr<UMovieSceneSection> > SpawnSectionsToRemove;
	for (auto SpawnableGuid : SpawnableGuids)
	{
		UMovieSceneSpawnTrack* SpawnTrack = MovieScene->FindTrack<UMovieSceneSpawnTrack>(SpawnableGuid);

		if (SpawnTrack)
		{
			for (UMovieSceneSection* SpawnSection : SpawnTrack->GetAllSections())
			{
				SpawnSection->SetIsActive(false);
			}

			// Spawnable could have animated spawned state, so temporarily override it to spawn infinitely
			UMovieSceneSpawnSection* SpawnSection = Cast<UMovieSceneSpawnSection>(SpawnTrack->CreateNewSection());
			SpawnSection->GetChannel().Reset();
			SpawnSection->GetChannel().SetDefault(true);
			SpawnSectionsToRemove.Add(SpawnSection);
		}
	}
	
	// Refresh all immediately so that spawned actors will be generated immediately
	ForceEvaluate();

	// Fix possessable component bindings
	for (auto PossessableGuid : PossessableGuids)
	{
		// If a possessable guid does not have any bound objects, they might be 
		// possessable components for spawnables, so they need to be remapped
		if (FindBoundObjects(PossessableGuid, ActiveTemplateIDs.Top()).Num() == 0)
		{
			FMovieScenePossessable* Possessable = MovieScene->FindPossessable(PossessableGuid);
			if (Possessable)
			{
				FGuid ParentGuid = Possessable->GetParent();
				for (TWeakObjectPtr<> WeakObject : FindBoundObjects(ParentGuid, ActiveTemplateIDs.Top()))
				{
					if (AActor* SpawnedActor = Cast<AActor>(WeakObject.Get()))
					{
						for (UActorComponent* Component : SpawnedActor->GetComponents())
						{
							if (Component->GetName() == Possessable->GetName())
							{
								OwnerSequence->BindPossessableObject(PossessableGuid, *Component, SpawnedActor);
								break;
							}
						}
					}
				}
			}
		}
	}
	
	for (TWeakObjectPtr<UMovieSceneSection> SpawnSectionToRemove : SpawnSectionsToRemove)
	{
		if (SpawnSectionToRemove.IsValid())
		{
			UMovieSceneTrack* SpawnTrack = SpawnSectionToRemove->GetTypedOuter<UMovieSceneTrack>();
			if (SpawnTrack)
			{
				SpawnTrack->Modify();
				SpawnTrack->RemoveSection(*SpawnSectionToRemove);

				for (UMovieSceneSection* SpawnSection : SpawnTrack->GetAllSections())
				{
					SpawnSection->SetIsActive(true);
				}
			}
		}
	}
	
	NotifyMovieSceneDataChanged(EMovieSceneDataChangeType::MovieSceneStructureItemsChanged);

	return true;
}

bool FSequencer::PasteTracks(const FString& TextToImport, TArray<FNotificationInfo>& PasteErrors, bool bClearSelection)
{
	FScopedTransaction Transaction(FGenericCommands::Get().Paste->GetDescription());

	TArray<UMovieSceneCopyableTrack*> ImportedTracks;
	FSequencer::ImportTracksFromText(TextToImport, ImportedTracks);

	if (ImportedTracks.Num() == 0)
	{
		return false;
	}
	
	TArray<UMovieSceneFolder*> SelectedParentFolders;
	FString NewNodePath;
	CalculateSelectedFolderAndPath(SelectedParentFolders, NewNodePath);

	UMovieSceneSequence* OwnerSequence = GetFocusedMovieSceneSequence();
	UMovieScene* OwnerMovieScene = OwnerSequence->GetMovieScene();
	UObject* BindingContext = GetPlaybackContext();

	TSet<TSharedRef<FSequencerDisplayNode>> SelectedNodes = Selection.GetSelectedOutlinerNodes();

	TArray<TSharedPtr<FSequencerObjectBindingNode>> ObjectNodes;

<<<<<<< HEAD
	if (!bClearSelection)
=======
	if (bClearSelection)
>>>>>>> 3ecbc206
	{
		for (TSharedRef<FSequencerDisplayNode> Node : SelectedNodes)
		{
			if (Node->GetType() != ESequencerNode::Object)
			{
				continue;
			}

			TSharedPtr<FSequencerObjectBindingNode> ObjectNode = StaticCastSharedRef<FSequencerObjectBindingNode>(Node);
			if (ObjectNode.IsValid())
			{
				ObjectNodes.Add(ObjectNode);
			}
		}
	}

	int32 NumMasterTracks = 0;
	int32 NumTracks = 0;

	for (UMovieSceneCopyableTrack* CopyableTrack : ImportedTracks)
	{
		if (CopyableTrack->bIsAMasterTrack)
		{
			++NumMasterTracks;
		}
		else
		{
			++NumTracks;
		}
	}

	int32 NumMasterTracksPasted = 0;
	int32 NumTracksPasted = 0;
	if (ObjectNodes.Num())
	{
		for (TSharedPtr<FSequencerObjectBindingNode> ObjectNode : ObjectNodes)
		{
			FGuid ObjectGuid = ObjectNode->GetObjectBinding();

			TArray<UMovieSceneCopyableTrack*> NewTracks;
			FSequencer::ImportTracksFromText(TextToImport, NewTracks);

			for (UMovieSceneCopyableTrack* CopyableTrack : NewTracks)
			{
				if (!CopyableTrack->bIsAMasterTrack)
				{
					UMovieSceneTrack* NewTrack = CopyableTrack->Track;
					NewTrack->ClearFlags(RF_Transient);
					TArray<UObject*> Subobjects;
					GetObjectsWithOuter(NewTrack, Subobjects);
					for (UObject* Subobject : Subobjects)
					{
						Subobject->ClearFlags(RF_Transient);
					}

					// Remove tracks with the same name before adding
					for (const FMovieSceneBinding& Binding : OwnerMovieScene->GetBindings())
					{
						if (Binding.GetObjectGuid() == ObjectGuid)
						{
							// Tracks of the same class should be unique per name.
							for (UMovieSceneTrack* Track : Binding.GetTracks())
							{
								if (Track->GetClass() == NewTrack->GetClass() && Track->GetTrackName() == NewTrack->GetTrackName())
								{
									// If a track of the same class and name exists, remove it so the new track replaces it
									OwnerMovieScene->RemoveTrack(*Track);
									break;
								}
							}
						}
					}

					if (!GetFocusedMovieSceneSequence()->GetMovieScene()->AddGivenTrack(NewTrack, ObjectGuid))
					{
						continue;
					}
					else
					{
						++NumTracksPasted;
					}
				}
			}
		}
	}

	// Add as master track or set camera cut track
	for (UMovieSceneCopyableTrack* CopyableTrack : ImportedTracks)
	{
		if (CopyableTrack->bIsAMasterTrack)
		{
			UMovieSceneTrack* NewTrack = CopyableTrack->Track;
			NewTrack->ClearFlags(RF_Transient);
			TArray<UObject*> Subobjects;
			GetObjectsWithOuter(NewTrack, Subobjects);
			for (UObject* Subobject : Subobjects)
			{
				Subobject->ClearFlags(RF_Transient);
			}

			if (NewTrack->IsA(UMovieSceneCameraCutTrack::StaticClass()))
			{
				GetFocusedMovieSceneSequence()->GetMovieScene()->SetCameraCutTrack(NewTrack);
				if (SelectedParentFolders.Num() > 0)
				{
					SelectedParentFolders[0]->AddChildMasterTrack(NewTrack);
				}

				++NumMasterTracksPasted;
			}
			else
			{
				if (GetFocusedMovieSceneSequence()->GetMovieScene()->AddGivenMasterTrack(NewTrack))
				{
					if (SelectedParentFolders.Num() > 0)
					{
						SelectedParentFolders[0]->AddChildMasterTrack(NewTrack);
					}

				}

				++NumMasterTracksPasted;
			}
		}
	}

	if (NumMasterTracksPasted < NumMasterTracks)
	{
		FNotificationInfo Info(LOCTEXT("PasteTracks_NoMasterTracks", "Can't paste track. Master track could not be pasted"));
		PasteErrors.Add(Info);
	}

	if (NumTracksPasted < NumTracks)
	{
		FNotificationInfo Info(LOCTEXT("PasteSections_NoSelectedObjects", "Can't paste track. No selected objects to paste tracks onto"));
		PasteErrors.Add(Info);
	}

	if ((NumMasterTracksPasted + NumTracksPasted) > 0)
	{
		NotifyMovieSceneDataChanged(EMovieSceneDataChangeType::MovieSceneStructureItemsChanged);

		return true;
	}

	return false;
}

void GetSupportedTracks(TSharedRef<FSequencerDisplayNode> DisplayNode, const TArray<UMovieSceneSection*>& ImportedSections, TArray<TSharedRef<FSequencerTrackNode>>& TracksToPasteOnto)
{
	if (DisplayNode->GetType() != ESequencerNode::Track)
	{
		return;
	}

	TSharedRef<FSequencerTrackNode> TrackNode = StaticCastSharedRef<FSequencerTrackNode>(DisplayNode);

	if (TracksToPasteOnto.Contains(TrackNode))
	{
		return;
	}

	UMovieSceneTrack* Track = TrackNode->GetTrack();
	if (Track)
	{
		for (int32 SectionIndex = 0; SectionIndex < ImportedSections.Num(); ++SectionIndex)
		{
			UMovieSceneSection* Section = ImportedSections[SectionIndex];

			if (Track->SupportsType(Section->GetClass()))
			{
				TracksToPasteOnto.Add(TrackNode);
				return;
			}
		}
	}
}


bool FSequencer::PasteSections(const FString& TextToImport, TArray<FNotificationInfo>& PasteErrors)
{
	FScopedTransaction Transaction(FGenericCommands::Get().Paste->GetDescription());

	// First import as a track and extract sections to allow for copying track contents to another track
	TArray<UMovieSceneCopyableTrack*> ImportedTracks;
	FSequencer::ImportTracksFromText(TextToImport, ImportedTracks);

	TArray<UMovieSceneSection*> ImportedSections;
	for (UMovieSceneCopyableTrack* CopyableTrack : ImportedTracks)
	{
		for (UMovieSceneSection* CopyableSection : CopyableTrack->Track->GetAllSections())
		{
			ImportedSections.Add(CopyableSection);
		}
	}

	// Otherwise, import as sections
	if (ImportedSections.Num() == 0)
	{
		FSequencer::ImportSectionsFromText(TextToImport, ImportedSections);
	}

	if (ImportedSections.Num() == 0)
	{
		return false;
	}

	TSet<TSharedRef<FSequencerDisplayNode>> SelectedNodes = Selection.GetSelectedOutlinerNodes();

	if (SelectedNodes.Num() == 0)
	{
		SelectedNodes = Selection.GetNodesWithSelectedKeysOrSections();
	}

	if (SelectedNodes.Num() == 0)
	{
		FNotificationInfo Info(LOCTEXT("PasteSections_NoSelectedTracks", "Can't paste section. No selected tracks to paste sections onto"));
		PasteErrors.Add(Info);
		return false;
	}

	FFrameNumber LocalTime = GetLocalTime().Time.GetFrame();

	TOptional<FFrameNumber> FirstFrame;
	for (UMovieSceneSection* Section : ImportedSections)
	{
		if (Section->HasStartFrame())
		{
			if (FirstFrame.IsSet())
			{
				if (FirstFrame.GetValue() > Section->GetInclusiveStartFrame())
				{
					FirstFrame = Section->GetInclusiveStartFrame();
				}
			}
			else
			{
				FirstFrame = Section->GetInclusiveStartFrame();
			}
		}
	}

	// Check if any of the selected nodes supports pasting this type of section
	TArray<TSharedRef<FSequencerTrackNode>> TracksToPasteOnto;
	for (TSharedRef<FSequencerDisplayNode> Node : SelectedNodes)
	{
		GetSupportedTracks(Node, ImportedSections, TracksToPasteOnto);
	}

	// Otherwise, look at all child nodes for supported tracks
	if (TracksToPasteOnto.Num() == 0)
	{
		for (TSharedRef<FSequencerDisplayNode> Node : SelectedNodes)
		{
			TSet<TSharedRef<FSequencerDisplayNode> > DescendantNodes;
			SequencerHelpers::GetDescendantNodes(Node, DescendantNodes);

			for (TSharedRef<FSequencerDisplayNode> DescendantNode : DescendantNodes)
			{
				GetSupportedTracks(DescendantNode, ImportedSections, TracksToPasteOnto);
			}
		}
	}

	TArray<UMovieSceneSection*> NewSections;
	TArray<int32> SectionIndicesImported;

	for (TSharedRef<FSequencerTrackNode> TrackNode : TracksToPasteOnto)
	{
		for (int32 SectionIndex = 0; SectionIndex < ImportedSections.Num(); ++SectionIndex)
		{
			UMovieSceneSection* Section = ImportedSections[SectionIndex];
			UMovieSceneTrack* Track = TrackNode->GetTrack();
			if (!Track->SupportsType(Section->GetClass()))
			{
				continue;
			}

			SectionIndicesImported.AddUnique(SectionIndex);

			Track->Modify();

			Section->Rename(nullptr, Track);
			Track->AddSection(*Section);
			if (TrackNode->GetSubTrackMode() == FSequencerTrackNode::ESubTrackMode::SubTrack)
			{
				Section->SetRowIndex(TrackNode->GetRowIndex());
			}
			else
			{
				Section->SetRowIndex(MovieSceneToolHelpers::FindAvailableRowIndex(Track, Section));
			}

			if (Section->HasStartFrame())
			{
				FFrameNumber NewStartFrame = LocalTime + (Section->GetInclusiveStartFrame() - FirstFrame.GetValue());
				Section->MoveSection(NewStartFrame - Section->GetInclusiveStartFrame());
			}

			NewSections.Add(Section);
		}

		// Regenerate for pasting onto the next track 
		ImportedSections.Empty();
		ImportedTracks.Empty();

		FSequencer::ImportTracksFromText(TextToImport, ImportedTracks);

		for (UMovieSceneCopyableTrack* CopyableTrack : ImportedTracks)
		{
			for (UMovieSceneSection* CopyableSection : CopyableTrack->Track->GetAllSections())
			{
				ImportedSections.Add(CopyableSection);
			}
		}

		if (ImportedSections.Num() == 0)
		{
			FSequencer::ImportSectionsFromText(TextToImport, ImportedSections);
		}
	}

	for (int32 SectionIndex = 0; SectionIndex < ImportedSections.Num(); ++SectionIndex)
	{
		if (!SectionIndicesImported.Contains(SectionIndex))
		{
			UE_LOG(LogSequencer, Display, TEXT("Could not paste section of type %s"), *ImportedSections[SectionIndex]->GetClass()->GetName());
		}
	}

	if (SectionIndicesImported.Num() == 0)
	{
		Transaction.Cancel();

		FNotificationInfo Info(LOCTEXT("PasteSections_NothingPasted", "Can't paste section. No matching section types found."));
		PasteErrors.Add(Info);
		return false;
	}

	NotifyMovieSceneDataChanged(EMovieSceneDataChangeType::MovieSceneStructureItemAdded);
	EmptySelection();
	for (UMovieSceneSection* NewSection : NewSections)
	{
		SelectSection(NewSection);
	}
	ThrobSectionSelection();

	return true;
}

class FTrackObjectTextFactory : public FCustomizableTextObjectFactory
{
public:
	FTrackObjectTextFactory()
		: FCustomizableTextObjectFactory(GWarn)
	{
	}

	// FCustomizableTextObjectFactory implementation
	virtual bool CanCreateClass(UClass* InObjectClass, bool& bOmitSubObjs) const override
	{
		if (InObjectClass->IsChildOf(UMovieSceneCopyableTrack::StaticClass()))
		{
			return true;
		}
		return false;
	}


	virtual void ProcessConstructedObject(UObject* NewObject) override
	{
		check(NewObject);

		NewTracks.Add(Cast<UMovieSceneCopyableTrack>(NewObject));
	}

public:
	TArray<UMovieSceneCopyableTrack*> NewTracks;
};


class FSectionObjectTextFactory : public FCustomizableTextObjectFactory
{
public:
	FSectionObjectTextFactory()
		: FCustomizableTextObjectFactory(GWarn)
	{
	}

	// FCustomizableTextObjectFactory implementation
	virtual bool CanCreateClass(UClass* InObjectClass, bool& bOmitSubObjs) const override
	{
		if (InObjectClass->IsChildOf(UMovieSceneSection::StaticClass()))
		{
			return true;
		}
		return false;
	}


	virtual void ProcessConstructedObject(UObject* NewObject) override
	{
		check(NewObject);

		NewSections.Add(Cast<UMovieSceneSection>(NewObject));
	}

public:
	TArray<UMovieSceneSection*> NewSections;
};


bool FSequencer::CanPaste(const FString& TextToImport)
{
	FObjectBindingTextFactory ObjectBindingFactory(*this);
	if (ObjectBindingFactory.CanCreateObjectsFromText(TextToImport))
	{
		return true;
	}
		
	FTrackObjectTextFactory TrackFactory;
	if (TrackFactory.CanCreateObjectsFromText(TextToImport))
	{
		return true;
	}

	FSectionObjectTextFactory SectionFactory;
	if (SectionFactory.CanCreateObjectsFromText(TextToImport))
	{
		return true;
	}

	return false;
}

void FSequencer::ImportTracksFromText(const FString& TextToImport, /*out*/ TArray<UMovieSceneCopyableTrack*>& ImportedTracks)
{
	UPackage* TempPackage = NewObject<UPackage>(nullptr, TEXT("/Engine/Sequencer/Editor/Transient"), RF_Transient);
	TempPackage->AddToRoot();

	// Turn the text buffer into objects
	FTrackObjectTextFactory Factory;
	Factory.ProcessBuffer(TempPackage, RF_Transactional, TextToImport);

	ImportedTracks = Factory.NewTracks;

	// Remove the temp package from the root now that it has served its purpose
	TempPackage->RemoveFromRoot();
}

void FSequencer::ObjectImplicitlyAdded(UObject* InObject) const
{
	for (int32 i = 0; i < TrackEditors.Num(); ++i)
	{
		TrackEditors[i]->ObjectImplicitlyAdded(InObject);
	}
}

void FSequencer::SetFilterOn(const FText& InName, bool bOn)
{
	SequencerWidget->SetFilterOn(InName, bOn);
}


void FSequencer::ImportSectionsFromText(const FString& TextToImport, /*out*/ TArray<UMovieSceneSection*>& ImportedSections)
{
	UPackage* TempPackage = NewObject<UPackage>(nullptr, TEXT("/Engine/Sequencer/Editor/Transient"), RF_Transient);
	TempPackage->AddToRoot();

	// Turn the text buffer into objects
	FSectionObjectTextFactory Factory;
	Factory.ProcessBuffer(TempPackage, RF_Transactional, TextToImport);

	ImportedSections = Factory.NewSections;

	// Remove the temp package from the root now that it has served its purpose
	TempPackage->RemoveFromRoot();
}


void FSequencer::ToggleNodeActive()
{
	bool bIsActive = !IsNodeActive();
	const FScopedTransaction Transaction( NSLOCTEXT("Sequencer", "ToggleNodeActive", "Toggle Node Active") );

	for (auto OutlinerNode : Selection.GetSelectedOutlinerNodes())
	{
		TSet<TWeakObjectPtr<UMovieSceneSection> > Sections;
		SequencerHelpers::GetAllSections(OutlinerNode, Sections);

		for (auto Section : Sections)
		{
			Section->Modify();
			Section->SetIsActive(bIsActive);
		}
	}

	NotifyMovieSceneDataChanged(EMovieSceneDataChangeType::TrackValueChanged);
}


bool FSequencer::IsNodeActive() const
{
	// Active if ONE is active, changed in 4.20
	for (auto OutlinerNode : Selection.GetSelectedOutlinerNodes())
	{
		TSet<TWeakObjectPtr<UMovieSceneSection> > Sections;
		SequencerHelpers::GetAllSections(OutlinerNode, Sections);
		if (Sections.Num() > 0)
		{
			for (auto Section : Sections)
			{
				if (Section->IsActive())
				{
					return true;
				}
			}
			return false;
		}
	}
	return true;
}


void FSequencer::ToggleNodeLocked()
{
	bool bIsLocked = !IsNodeLocked();

	const FScopedTransaction Transaction( NSLOCTEXT("Sequencer", "ToggleNodeLocked", "Toggle Node Locked") );

	for (auto OutlinerNode : Selection.GetSelectedOutlinerNodes())
	{
		TSet<TWeakObjectPtr<UMovieSceneSection> > Sections;
		SequencerHelpers::GetAllSections(OutlinerNode, Sections);

		for (auto Section : Sections)
		{
			Section->Modify();
			Section->SetIsLocked(bIsLocked);
		}
	}
}


bool FSequencer::IsNodeLocked() const
{
	// Locked only if all are locked
	int NumSections = 0;
	for (auto OutlinerNode : Selection.GetSelectedOutlinerNodes())
	{
		TSet<TWeakObjectPtr<UMovieSceneSection> > Sections;
		SequencerHelpers::GetAllSections(OutlinerNode, Sections);

		for (auto Section : Sections)
		{
			if (!Section->IsLocked())
			{
				return false;
			}
			++NumSections;
		}
	}
	return NumSections > 0;
}

void FSequencer::GroupSelectedSections()
{
	UMovieScene* MovieScene = GetFocusedMovieSceneSequence()->GetMovieScene();
	if (MovieScene->IsReadOnly())
	{
		ShowReadOnlyError();
		return;
	}

	const FScopedTransaction Transaction(LOCTEXT("GroupSelectedSections", "Group Selected Sections"));

	TArray<UMovieSceneSection*> Sections;
	for (TWeakObjectPtr<UMovieSceneSection> WeakSection : Selection.GetSelectedSections())
	{
		UMovieSceneSection* Section = WeakSection.Get();
		// We do not want to group sections that are infinite, as they should not be moveable
		if (Section && (Section->HasStartFrame() || Section->HasEndFrame()))
		{
			Sections.Add(Section);
		}
	}

	MovieScene->GroupSections(Sections);
}

bool FSequencer::CanGroupSelectedSections() const
{
	int32 GroupableSections = 0;
	for (TWeakObjectPtr<UMovieSceneSection> WeakSection : Selection.GetSelectedSections())
	{
		UMovieSceneSection* Section = WeakSection.Get();
		// We do not want to group sections that are infinite, as they should not be moveable
		if (Section && (Section->HasStartFrame() || Section->HasEndFrame()))
		{
			if (++GroupableSections >= 2)
			{
				return true;
			}
		}
	}
	return false;
}

void FSequencer::UngroupSelectedSections()
{
	UMovieScene* MovieScene = GetFocusedMovieSceneSequence()->GetMovieScene();
	if (MovieScene->IsReadOnly())
	{
		ShowReadOnlyError();
		return;
	}

	const FScopedTransaction Transaction(LOCTEXT("UngroupSelectedSections", "Ungroup Selected Sections"));

	for (TWeakObjectPtr<UMovieSceneSection> WeakSection : Selection.GetSelectedSections())
	{
		if (WeakSection.IsValid())
		{
			MovieScene->UngroupSection(*WeakSection.Get());
		}
	}
}

bool FSequencer::CanUngroupSelectedSections() const
{
	UMovieScene* MovieScene = GetFocusedMovieSceneSequence()->GetMovieScene();

	for (TWeakObjectPtr<UMovieSceneSection> WeakSection : Selection.GetSelectedSections())
	{
		if (WeakSection.IsValid() && MovieScene->IsSectionInGroup(*WeakSection.Get()))
		{
			return true;
		}
	}
	return false;
}

void FSequencer::SaveSelectedNodesSpawnableState()
{
	UMovieScene* MovieScene = GetFocusedMovieSceneSequence()->GetMovieScene();

	if (MovieScene->IsReadOnly())
	{
		ShowReadOnlyError();
		return;
	}

	const FScopedTransaction Transaction( LOCTEXT("SaveSpawnableState", "Save spawnable state") );

	MovieScene->Modify();

	TArray<FMovieSceneSpawnable*> Spawnables;

	for (const TSharedRef<FSequencerDisplayNode>& Node : Selection.GetSelectedOutlinerNodes())
	{
		if (Node->GetType() == ESequencerNode::Object)
		{
			FMovieSceneSpawnable* Spawnable = MovieScene->FindSpawnable(StaticCastSharedRef<FSequencerObjectBindingNode>(Node)->GetObjectBinding());
			if (Spawnable)
			{
				Spawnables.Add(Spawnable);
			}
		}
	}

	FScopedSlowTask SlowTask(Spawnables.Num(), LOCTEXT("SaveSpawnableStateProgress", "Saving selected spawnables"));
	SlowTask.MakeDialog(true);

	TArray<AActor*> PossessedActors;
	for (FMovieSceneSpawnable* Spawnable : Spawnables)
	{
		SlowTask.EnterProgressFrame();
		
		SpawnRegister->SaveDefaultSpawnableState(*Spawnable, ActiveTemplateIDs.Top(), *this);

		if (GWarn->ReceivedUserCancel())
		{
			break;
		}
	}

	NotifyMovieSceneDataChanged(EMovieSceneDataChangeType::MovieSceneStructureItemsChanged);
}

void FSequencer::SetSelectedNodesSpawnableLevel(FName InLevelName)
{							
	UMovieScene* MovieScene = GetFocusedMovieSceneSequence()->GetMovieScene();

	if (MovieScene->IsReadOnly())
	{
		ShowReadOnlyError();
		return;
	}

	const FScopedTransaction Transaction( LOCTEXT("SetSpawnableLevel", "Set Spawnable Level") );

	MovieScene->Modify();

	TArray<FMovieSceneSpawnable*> Spawnables;

	for (const TSharedRef<FSequencerDisplayNode>& Node : Selection.GetSelectedOutlinerNodes())
	{
		if (Node->GetType() == ESequencerNode::Object)
		{
			FMovieSceneSpawnable* Spawnable = MovieScene->FindSpawnable(StaticCastSharedRef<FSequencerObjectBindingNode>(Node)->GetObjectBinding());
			if (Spawnable)
			{
				Spawnable->SetLevelName(InLevelName);
			}
		}
	}
}

void FSequencer::ConvertToSpawnable(TSharedRef<FSequencerObjectBindingNode> NodeToBeConverted)
{
	if (GetFocusedMovieSceneSequence()->GetMovieScene()->IsReadOnly())
	{
		ShowReadOnlyError();
		return;
	}

	const FScopedTransaction Transaction( LOCTEXT("ConvertSelectedNodeSpawnable", "Convert Node to Spawnables") );

	// Ensure we're in a non-possessed state
	TGuardValue<bool> Guard(bUpdatingExternalSelection, true);
	RestorePreAnimatedState();
	GetFocusedMovieSceneSequence()->GetMovieScene()->Modify();
	FMovieScenePossessable* Possessable = GetFocusedMovieSceneSequence()->GetMovieScene()->FindPossessable(NodeToBeConverted->GetObjectBinding());
	if (Possessable)
	{
		ConvertToSpawnableInternal(Possessable->GetGuid());
		NotifyMovieSceneDataChanged( EMovieSceneDataChangeType::MovieSceneStructureItemsChanged );
	}
}

void FSequencer::ConvertSelectedNodesToSpawnables()
{
	UMovieScene* MovieScene = GetFocusedMovieSceneSequence()->GetMovieScene();

	if (MovieScene->IsReadOnly())
	{
		ShowReadOnlyError();
		return;
	}

	// @todo sequencer: Undo doesn't seem to be working at all
	const FScopedTransaction Transaction( LOCTEXT("ConvertSelectedNodesSpawnable", "Convert Selected Nodes to Spawnables") );

	// Ensure we're in a non-possessed state
	TGuardValue<bool> Guard(bUpdatingExternalSelection, true);
	RestorePreAnimatedState();
	MovieScene->Modify();

	TArray<TSharedRef<FSequencerObjectBindingNode>> ObjectBindingNodes;

	for (const TSharedRef<FSequencerDisplayNode>& Node : Selection.GetSelectedOutlinerNodes())
	{
		if (Node->GetType() == ESequencerNode::Object)
		{
			auto ObjectBindingNode = StaticCastSharedRef<FSequencerObjectBindingNode>(Node);

			// If we have a possessable for this node, and it has no parent, we can convert it to a spawnable
			FMovieScenePossessable* Possessable = MovieScene->FindPossessable(ObjectBindingNode->GetObjectBinding());
			if (Possessable && !Possessable->GetParent().IsValid())
			{
				ObjectBindingNodes.Add(ObjectBindingNode);
			}
		}
	}

	FScopedSlowTask SlowTask(ObjectBindingNodes.Num(), LOCTEXT("ConvertSpawnableProgress", "Converting Selected Possessable Nodes to Spawnables"));
	SlowTask.MakeDialog(true);

	TArray<AActor*> SpawnedActors;
	for (const TSharedRef<FSequencerObjectBindingNode>& ObjectBindingNode : ObjectBindingNodes)
	{
		SlowTask.EnterProgressFrame();
	
		FMovieScenePossessable* Possessable = MovieScene->FindPossessable(ObjectBindingNode->GetObjectBinding());
		if (Possessable)
		{
			TArray<FMovieSceneSpawnable*> Spawnables = ConvertToSpawnableInternal(Possessable->GetGuid());

			for (FMovieSceneSpawnable* Spawnable : Spawnables)
			{
				for (TWeakObjectPtr<> WeakObject : FindBoundObjects(Spawnable->GetGuid(), ActiveTemplateIDs.Top()))
				{
					if (AActor* SpawnedActor = Cast<AActor>(WeakObject.Get()))
					{
						SpawnedActors.Add(SpawnedActor);
					}
				}
			}
		}

		if (GWarn->ReceivedUserCancel())
		{
			break;
		}
	}

	if (SpawnedActors.Num())
	{
		const bool bNotifySelectionChanged = true;
		const bool bDeselectBSP = true;
		const bool bWarnAboutTooManyActors = false;
		const bool bSelectEvenIfHidden = false;

		GEditor->GetSelectedActors()->Modify();
		GEditor->GetSelectedActors()->BeginBatchSelectOperation();
		GEditor->SelectNone(bNotifySelectionChanged, bDeselectBSP, bWarnAboutTooManyActors);
		for (auto SpawnedActor : SpawnedActors)
		{
			GEditor->SelectActor(SpawnedActor, true, bNotifySelectionChanged, bSelectEvenIfHidden);
		}
		GEditor->GetSelectedActors()->EndBatchSelectOperation();
		GEditor->NoteSelectionChange();
	}

	NotifyMovieSceneDataChanged( EMovieSceneDataChangeType::MovieSceneStructureItemsChanged );
}

TArray<FGuid> FSequencer::ExpandMultiplePossessableBindings(FGuid PossessableGuid)
{
	UMovieSceneSequence* Sequence = GetFocusedMovieSceneSequence();
	UMovieScene* MovieScene = Sequence->GetMovieScene();

	TArray<FGuid> NewPossessableGuids;

	if (MovieScene->IsReadOnly())
	{
		ShowReadOnlyError();
		return TArray<FGuid>();
	}

	
	// Create a copy of the TArrayView of bound objects, as the underlying array will get destroyed
	TArray<TWeakObjectPtr<>> FoundObjects;
	for (TWeakObjectPtr<> BoundObject : FindBoundObjects(PossessableGuid, ActiveTemplateIDs.Top()))
	{
		FoundObjects.Insert(BoundObject,0);
	}

	if (FoundObjects.Num() < 2)
	{
		// If less than two objects, nothing to do, return the same Guid
		NewPossessableGuids.Add(PossessableGuid);
		return NewPossessableGuids;
	}

	Sequence->Modify();
	MovieScene->Modify();

	FMovieSceneBinding* PossessableBinding = (FMovieSceneBinding*)MovieScene->GetBindings().FindByPredicate([&](FMovieSceneBinding& Binding) { return Binding.GetObjectGuid() == PossessableGuid; });

	// First gather the children
	TArray<FGuid> ChildPossessableGuids;
	for (int32 Index = 0; Index < MovieScene->GetPossessableCount(); ++Index)
	{
		FMovieScenePossessable& Possessable = MovieScene->GetPossessable(Index);
		if (Possessable.GetParent() == PossessableGuid)
		{
			ChildPossessableGuids.Add(Possessable.GetGuid());
		}
	}

	TArray<UMovieSceneTrack* > Tracks = PossessableBinding->StealTracks();

	// Remove binding to stop any children from claiming the old guid as their parent
	if (MovieScene->RemovePossessable(PossessableGuid))
	{
		Sequence->UnbindPossessableObjects(PossessableGuid);
	}

	for (TWeakObjectPtr<> FoundObjectPtr : FoundObjects)
	{
		UObject* FoundObject = FoundObjectPtr.Get();
		if (!FoundObject)
		{
			continue;
		}

		FoundObject->Modify();

		UObject* BindingContext = GetPlaybackContext();

		// Find this object's parent object, if it has one.
		UObject* ParentObject = Sequence->GetParentObject(FoundObject);
		if (ParentObject)
		{
			BindingContext = ParentObject;
		}

		// Create a new Possessable for this object
		AActor* PossessedActor = Cast<AActor>(FoundObject);
		const FGuid NewPossessableGuid = MovieScene->AddPossessable(PossessedActor != nullptr ? PossessedActor->GetActorLabel() : FoundObject->GetName(), FoundObject->GetClass());
		FMovieScenePossessable* NewPossessable = MovieScene->FindPossessable(NewPossessableGuid);
		if (NewPossessable)
		{
			FMovieSceneBinding* NewPossessableBinding = (FMovieSceneBinding*)MovieScene->GetBindings().FindByPredicate([&](FMovieSceneBinding& Binding) { return Binding.GetObjectGuid() == NewPossessableGuid; });
			
			if (ParentObject)
			{
				FGuid ParentGuid = FindObjectId(*ParentObject, ActiveTemplateIDs.Top());
				NewPossessable->SetParent(ParentGuid);
			}

			Sequence->BindPossessableObject(NewPossessableGuid, *FoundObject, BindingContext);
			NewPossessableGuids.Add(NewPossessableGuid);

			// Create copies of the tracks
			for (UMovieSceneTrack* Track : Tracks)
			{
				UMovieSceneTrack* DuplicatedTrack = Cast<UMovieSceneTrack>(StaticDuplicateObject(Track, MovieScene));
				NewPossessableBinding->AddTrack(*DuplicatedTrack);
			}
		}
	}

	// Finally, recurse in to any children
	for (FGuid ChildPossessableGuid : ChildPossessableGuids)
	{
		ExpandMultiplePossessableBindings(ChildPossessableGuid);
	}

	NotifyMovieSceneDataChanged(EMovieSceneDataChangeType::MovieSceneStructureItemsChanged);

	return NewPossessableGuids;
}

TArray<FMovieSceneSpawnable*> FSequencer::ConvertToSpawnableInternal(FGuid PossessableGuid)
{
	UMovieSceneSequence* Sequence = GetFocusedMovieSceneSequence();
	UMovieScene* MovieScene = Sequence->GetMovieScene();

	if (MovieScene->IsReadOnly() || !Sequence->AllowsSpawnableObjects())
	{
		ShowReadOnlyError();
		return TArray<FMovieSceneSpawnable*>();
	}

	TArrayView<TWeakObjectPtr<>> FoundObjects = FindBoundObjects(PossessableGuid, ActiveTemplateIDs.Top());

	TArray<FMovieSceneSpawnable*> CreatedSpawnables;

	if (FoundObjects.Num() == 0)
	{
		FMovieScenePossessable* Possessable = MovieScene->FindPossessable(PossessableGuid);

		UE_LOG(LogSequencer, Error, TEXT("Failed to convert %s to spawnable because there are no objects bound to it"), Possessable ? *Possessable->GetName() : TEXT(""));
	}
	else if (FoundObjects.Num() > 1)
	{
		// Expand to individual possessables for each bound object, then convert each one individually
		TArray<FGuid> ExpandedPossessableGuids = ExpandMultiplePossessableBindings(PossessableGuid);
		for (FGuid NewPossessableGuid : ExpandedPossessableGuids)
		{
			CreatedSpawnables.Append(ConvertToSpawnableInternal(NewPossessableGuid));
		}

		ForceEvaluate();
	}
	else
	{
		UObject* FoundObject = FoundObjects[0].Get();
		if (!FoundObject)
		{
			return TArray<FMovieSceneSpawnable*>();
		}

		Sequence->Modify();
		MovieScene->Modify();

		// Locate the folder containing the original possessable
		UMovieSceneFolder* ParentFolder;
		for (UMovieSceneFolder* Folder : MovieScene->GetRootFolders())
		{
			ParentFolder = Folder->FindFolderContaining(PossessableGuid);
			if (ParentFolder != nullptr)
			{
				break;
			}
		}

		FMovieSceneSpawnable* Spawnable = MovieScene->FindSpawnable(AddSpawnable(*FoundObject));
		if (Spawnable)
		{
			CreatedSpawnables.Add(Spawnable);
			FGuid SpawnableGuid = Spawnable->GetGuid();

			// Remap all the spawnable's tracks and child bindings onto the new possessable
			MovieScene->MoveBindingContents(PossessableGuid, SpawnableGuid);

			FMovieSceneBinding* PossessableBinding = (FMovieSceneBinding*)MovieScene->GetBindings().FindByPredicate([&](FMovieSceneBinding& Binding) { return Binding.GetObjectGuid() == PossessableGuid; });
			check(PossessableBinding);

			for (UMovieSceneFolder* Folder : MovieScene->GetRootFolders())
			{
				if (ReplaceFolderBindingGUID(Folder, PossessableGuid, SpawnableGuid))
				{
					break;
				}
			}

			int32 SortingOrder = PossessableBinding->GetSortingOrder();

			if (MovieScene->RemovePossessable(PossessableGuid))
			{
				Sequence->UnbindPossessableObjects(PossessableGuid);

				FMovieSceneBinding* SpawnableBinding = (FMovieSceneBinding*)MovieScene->GetBindings().FindByPredicate([&](FMovieSceneBinding& Binding) { return Binding.GetObjectGuid() == SpawnableGuid; });
				check(SpawnableBinding);

				SpawnableBinding->SetSortingOrder(SortingOrder);

			}

			TOptional<FTransformData> TransformData;
			SpawnRegister->HandleConvertPossessableToSpawnable(FoundObject, *this, TransformData);
			SpawnRegister->SetupDefaultsForSpawnable(nullptr, Spawnable->GetGuid(), TransformData, AsShared(), Settings);

			TMap<FGuid, FGuid> OldGuidToNewGuidMap;
			OldGuidToNewGuidMap.Add(PossessableGuid, Spawnable->GetGuid());
			
			// Fixup any section bindings
			TArray<UMovieScene*> MovieScenesToUpdate;
			MovieSceneHelpers::GetDescendantMovieScenes(GetRootMovieSceneSequence(), MovieScenesToUpdate);
			for (UMovieScene* MovieSceneToUpdate : MovieScenesToUpdate)
			{
				for (UMovieSceneSection* Section : MovieSceneToUpdate->GetAllSections())
				{
					if (Section)
					{
						Section->OnBindingsUpdated(OldGuidToNewGuidMap);
					}
				}
			}

			ForceEvaluate();

			NotifyMovieSceneDataChanged(EMovieSceneDataChangeType::MovieSceneStructureItemsChanged);
		}
	}

	return CreatedSpawnables;
}

void FSequencer::ConvertToPossessable(TSharedRef<FSequencerObjectBindingNode> NodeToBeConverted)
{
	if (GetFocusedMovieSceneSequence()->GetMovieScene()->IsReadOnly())
	{
		ShowReadOnlyError();
		return;
	}

	const FScopedTransaction Transaction( LOCTEXT("ConvertSelectedNodePossessable", "Convert Node to Possessables") );

	// Ensure we're in a non-possessed state
	TGuardValue<bool> Guard(bUpdatingExternalSelection, true);
	RestorePreAnimatedState();
	GetFocusedMovieSceneSequence()->GetMovieScene()->Modify();
	FMovieSceneSpawnable* Spawnable = GetFocusedMovieSceneSequence()->GetMovieScene()->FindSpawnable(NodeToBeConverted->GetObjectBinding());
	if (Spawnable)
	{
		ConvertToPossessableInternal(Spawnable->GetGuid());
		NotifyMovieSceneDataChanged(EMovieSceneDataChangeType::MovieSceneStructureItemsChanged);
	}
}

void FSequencer::ConvertSelectedNodesToPossessables()
{
	UMovieScene* MovieScene = GetFocusedMovieSceneSequence()->GetMovieScene();

	if (MovieScene->IsReadOnly())
	{
		ShowReadOnlyError();
		return;
	}

	TArray<TSharedRef<FSequencerObjectBindingNode>> ObjectBindingNodes;

	for (const TSharedRef<FSequencerDisplayNode>& Node : Selection.GetSelectedOutlinerNodes())
	{
		if (Node->GetType() == ESequencerNode::Object)
		{
			auto ObjectBindingNode = StaticCastSharedRef<FSequencerObjectBindingNode>(Node);

			FMovieSceneSpawnable* Spawnable = MovieScene->FindSpawnable(ObjectBindingNode->GetObjectBinding());
			if (Spawnable && SpawnRegister->CanConvertSpawnableToPossessable(*Spawnable))
			{
				ObjectBindingNodes.Add(ObjectBindingNode);
			}
		}
	}

	if (ObjectBindingNodes.Num() > 0)
	{
		const FScopedTransaction Transaction(LOCTEXT("ConvertSelectedNodesPossessable", "Convert Selected Nodes to Possessables"));
		MovieScene->Modify();

		FScopedSlowTask SlowTask(ObjectBindingNodes.Num(), LOCTEXT("ConvertPossessablesProgress", "Converting Selected Spawnable Nodes to Possessables"));
		SlowTask.MakeDialog(true);

		TArray<AActor*> PossessedActors;
		for (const TSharedRef<FSequencerObjectBindingNode>& ObjectBindingNode : ObjectBindingNodes)
		{
			SlowTask.EnterProgressFrame();

			FMovieSceneSpawnable* Spawnable = MovieScene->FindSpawnable(ObjectBindingNode->GetObjectBinding());
			if (Spawnable)
			{
				FMovieScenePossessable* Possessable = ConvertToPossessableInternal(Spawnable->GetGuid());

				ForceEvaluate();

				for (TWeakObjectPtr<> WeakObject : FindBoundObjects(Possessable->GetGuid(), ActiveTemplateIDs.Top()))
				{
					if (AActor* PossessedActor = Cast<AActor>(WeakObject.Get()))
					{
						PossessedActors.Add(PossessedActor);
					}
				}
			}

			if (GWarn->ReceivedUserCancel())
			{
				break;
			}
		}

		if (PossessedActors.Num())
		{
			const bool bNotifySelectionChanged = true;
			const bool bDeselectBSP = true;
			const bool bWarnAboutTooManyActors = false;
			const bool bSelectEvenIfHidden = false;

			GEditor->GetSelectedActors()->Modify();
			GEditor->GetSelectedActors()->BeginBatchSelectOperation();
			GEditor->SelectNone(bNotifySelectionChanged, bDeselectBSP, bWarnAboutTooManyActors);
			for (auto PossessedActor : PossessedActors)
			{
				GEditor->SelectActor(PossessedActor, true, bNotifySelectionChanged, bSelectEvenIfHidden);
			}
			GEditor->GetSelectedActors()->EndBatchSelectOperation();
			GEditor->NoteSelectionChange();

			NotifyMovieSceneDataChanged(EMovieSceneDataChangeType::MovieSceneStructureItemsChanged);
		}
	}
}

FMovieScenePossessable* FSequencer::ConvertToPossessableInternal(FGuid SpawnableGuid)
{
	UMovieSceneSequence* Sequence = GetFocusedMovieSceneSequence();
	UMovieScene* MovieScene = Sequence->GetMovieScene();

	if (MovieScene->IsReadOnly())
	{
		ShowReadOnlyError();
		return nullptr;
	}

	// Find the object in the environment
	UMovieSceneSequence* FocusedSequence = GetFocusedMovieSceneSequence();
	FMovieSceneSpawnable* Spawnable = MovieScene->FindSpawnable(SpawnableGuid);
	if (!Spawnable || !Spawnable->GetObjectTemplate())
	{
		return nullptr;
	}

	AActor* SpawnableActorTemplate = Cast<AActor>(Spawnable->GetObjectTemplate());
	if (!SpawnableActorTemplate)
	{
		return nullptr;
	}

	Sequence->Modify();
	MovieScene->Modify();

	// Delete the spawn track
	UMovieSceneSpawnTrack* SpawnTrack = Cast<UMovieSceneSpawnTrack>(MovieScene->FindTrack(UMovieSceneSpawnTrack::StaticClass(), SpawnableGuid, NAME_None));
	if (SpawnTrack)
	{
		MovieScene->RemoveTrack(*SpawnTrack);
	}

	FTransform SpawnTransform = SpawnableActorTemplate->GetActorTransform();
	FActorSpawnParameters SpawnInfo;
	SpawnInfo.bDeferConstruction = true;
	SpawnInfo.Template = SpawnableActorTemplate;

	UWorld* PlaybackContext = Cast<UWorld>(GetPlaybackContext());
	AActor* PossessedActor = PlaybackContext->SpawnActor(Spawnable->GetObjectTemplate()->GetClass(), &SpawnTransform, SpawnInfo);

	if (!PossessedActor)
	{
		return nullptr;
	}

	PossessedActor->SetActorLabel(Spawnable->GetName());

	const bool bIsDefaultTransform = true;
	PossessedActor->FinishSpawning(SpawnTransform, bIsDefaultTransform);

	const FGuid NewPossessableGuid = CreateBinding(*PossessedActor, PossessedActor->GetActorLabel());
	const FGuid OldSpawnableGuid = Spawnable->GetGuid();

	FMovieScenePossessable* Possessable = MovieScene->FindPossessable(NewPossessableGuid);
	if (Possessable)
	{
		// Remap all the spawnable's tracks and child bindings onto the new possessable
		MovieScene->MoveBindingContents(OldSpawnableGuid, NewPossessableGuid);

		FMovieSceneBinding* SpawnableBinding = MovieScene->FindBinding(OldSpawnableGuid);
		check(SpawnableBinding);

		for (UMovieSceneFolder* Folder : MovieScene->GetRootFolders())
		{
			if (ReplaceFolderBindingGUID(Folder, Spawnable->GetGuid(), Possessable->GetGuid()))
			{
				break;
			}
		}

		int32 SortingOrder = SpawnableBinding->GetSortingOrder();

		// Remove the spawnable and all it's sub tracks
		if (MovieScene->RemoveSpawnable(OldSpawnableGuid))
		{
			SpawnRegister->DestroySpawnedObject(OldSpawnableGuid, ActiveTemplateIDs.Top(), *this);

			FMovieSceneBinding* PossessableBinding = MovieScene->FindBinding(NewPossessableGuid);
			check(PossessableBinding);
			
			PossessableBinding->SetSortingOrder(SortingOrder);
		}

		static const FName SequencerActorTag(TEXT("SequencerActor"));
		PossessedActor->Tags.Remove(SequencerActorTag);

		TMap<FGuid, FGuid> OldGuidToNewGuidMap;
		OldGuidToNewGuidMap.Add(OldSpawnableGuid, NewPossessableGuid);
		
		// Fixup any section bindings
		TArray<UMovieScene*> MovieScenesToUpdate;
		MovieSceneHelpers::GetDescendantMovieScenes(GetRootMovieSceneSequence(), MovieScenesToUpdate);
		for (UMovieScene* MovieSceneToUpdate : MovieScenesToUpdate)
		{
			for (UMovieSceneSection* Section : MovieSceneToUpdate->GetAllSections())
			{
				if (Section)
				{
					Section->OnBindingsUpdated(OldGuidToNewGuidMap);
				}
			}
		}

		GEditor->SelectActor(PossessedActor, false, true);

		ForceEvaluate();
	}

	return Possessable;
}



void FSequencer::OnLoadRecordedData()
{
	UMovieSceneSequence* FocusedMovieSceneSequence = GetFocusedMovieSceneSequence();
	if (!FocusedMovieSceneSequence)
	{
		return;
	}
	UMovieScene* FocusedMovieScene = FocusedMovieSceneSequence->GetMovieScene();
	if (!FocusedMovieScene)
	{
		return;
	}
	if (FocusedMovieScene->IsReadOnly())
	{
		return;
	}
	TArray<FString> OpenFilenames;
	IDesktopPlatform* DesktopPlatform = FDesktopPlatformModule::Get();
	bool bOpen = false;
	if (DesktopPlatform)
	{
		FString FileTypeDescription = TEXT("");
		FString DialogTitle = TEXT("Open Recorded Sequencer Data");
		FString InOpenDirectory = FPaths::ProjectSavedDir();
		bOpen = DesktopPlatform->OpenFileDialog(
			FSlateApplication::Get().FindBestParentWindowHandleForDialogs(nullptr),
			DialogTitle,
			InOpenDirectory,
			TEXT(""),
			FileTypeDescription,
			EFileDialogFlags::None,
			OpenFilenames
		);
	}

	if (!bOpen || !OpenFilenames.Num())
	{
		return;
	}
	IModularFeatures& ModularFeatures = IModularFeatures::Get();

	if (ModularFeatures.IsModularFeatureAvailable(ISerializedRecorder::ModularFeatureName))
	{
		ISerializedRecorder* Recorder = &IModularFeatures::Get().GetModularFeature<ISerializedRecorder>(ISerializedRecorder::ModularFeatureName);
		if (Recorder)
		{
			FScopedTransaction AddFolderTransaction(NSLOCTEXT("Sequencer", "LoadRecordedData_Transaction", "Load Recorded Data"));
			auto OnReadComplete = [this]()
			{
				NotifyMovieSceneDataChanged(EMovieSceneDataChangeType::MovieSceneStructureItemAdded);

			}; //callback
			UWorld* PlaybackContext = Cast<UWorld>(GetPlaybackContext());
			for (const FString& FileName : OpenFilenames)
			{
				Recorder->LoadRecordedSequencerFile(FocusedMovieSceneSequence, PlaybackContext, FileName, OnReadComplete);
			}
		}
	}

}

bool FSequencer::ReplaceFolderBindingGUID(UMovieSceneFolder* Folder, FGuid Original, FGuid Converted)
{
	UMovieScene* MovieScene = GetFocusedMovieSceneSequence()->GetMovieScene();

	if (MovieScene->IsReadOnly())
	{
		ShowReadOnlyError();
		return true;
	}

	for (FGuid ChildGuid : Folder->GetChildObjectBindings())
	{
		if (ChildGuid == Original)
		{
			Folder->AddChildObjectBinding(Converted);
			Folder->RemoveChildObjectBinding(Original);
			return true;
		}
	}

	for (UMovieSceneFolder* ChildFolder : Folder->GetChildFolders())
	{
		if (ReplaceFolderBindingGUID(ChildFolder, Original, Converted))
		{
			return true;
		}
	}

	return false;
}

void FSequencer::OnAddFolder()
{
	UMovieScene* FocusedMovieScene = GetFocusedMovieSceneSequence()->GetMovieScene();
	if (!FocusedMovieScene)
	{
		return;
	}

	if (FocusedMovieScene->IsReadOnly())
	{
		ShowReadOnlyError();
		return;
	}

	FScopedTransaction AddFolderTransaction( NSLOCTEXT("Sequencer", "AddFolder_Transaction", "Add Folder") );

	// Check if a folder, or child of a folder is currently selected.
	TArray<UMovieSceneFolder*> SelectedParentFolders;
	FString NewNodePath;
	CalculateSelectedFolderAndPath(SelectedParentFolders, NewNodePath);

	TArray<FName> ExistingFolderNames;
	
	// If there is a folder selected the existing folder names are the sibling folders.
	if ( SelectedParentFolders.Num() == 1 )
	{
		for ( UMovieSceneFolder* SiblingFolder : SelectedParentFolders[0]->GetChildFolders() )
		{
			ExistingFolderNames.Add( SiblingFolder->GetFolderName() );
		}
	}
	// Otherwise use the root folders.
	else
	{
		for ( UMovieSceneFolder* MovieSceneFolder : FocusedMovieScene->GetRootFolders() )
		{
			ExistingFolderNames.Add( MovieSceneFolder->GetFolderName() );
		}
	}

	FName UniqueName = FSequencerUtilities::GetUniqueName(FName("New Folder"), ExistingFolderNames);
	UMovieSceneFolder* NewFolder = NewObject<UMovieSceneFolder>( FocusedMovieScene, NAME_None, RF_Transactional );
	NewFolder->SetFolderName( UniqueName );

	// The folder's name is used as it's key in the path system.
	NewNodePath += UniqueName.ToString();

	if ( SelectedParentFolders.Num() == 1 )
	{
		SelectedParentFolders[0]->AddChildFolder( NewFolder );
	}
	else
	{
		FocusedMovieScene->Modify();
		FocusedMovieScene->GetRootFolders().Add( NewFolder );
	}

	Selection.Empty();

	// We can't add the newly created folder to the selection set as the nodes for it don't actually exist yet.
	// However, we can calculate the resulting path that the node will end up at and add that to the selection
	// set, which will cause the newly created node to be selected when the selection is restored post-refresh.
	SequencerWidget->AddAdditionalPathToSelectionSet(NewNodePath);

	NotifyMovieSceneDataChanged( EMovieSceneDataChangeType::MovieSceneStructureItemAdded );
}

void FSequencer::OnAddTrack(const TWeakObjectPtr<UMovieSceneTrack>& InTrack, const FGuid& ObjectBinding)
{
	if (!ensureAlwaysMsgf(InTrack.IsValid(), TEXT("Attempted to add a null UMovieSceneTrack to Sequencer. This should never happen.")))
	{
		return;
	}

	FString NewNodePath;

	// If they specified an object binding it's being added to, we don't add it to a folder since we can't have it existing
	// as a children of two places at once.
	if(!GetFocusedMovieSceneSequence()->GetMovieScene()->FindBinding(ObjectBinding))
	{
		TArray<UMovieSceneFolder*> SelectedParentFolders;
		CalculateSelectedFolderAndPath(SelectedParentFolders, NewNodePath);

		if (SelectedParentFolders.Num() == 1)
		{
			SelectedParentFolders[0]->Modify();
			SelectedParentFolders[0]->AddChildMasterTrack(InTrack.Get());
		}
	}

	// We can't add the newly created folder to the selection set as the nodes for it don't actually exist yet.
	// However, we can calculate the resulting path that the node will end up at and add that to the selection
	// set, which will cause the newly created node to be selected when the selection is restored post-refresh.
	NewNodePath += InTrack->GetFName().ToString();
	SequencerWidget->AddAdditionalPathToSelectionSet(NewNodePath);

	NotifyMovieSceneDataChanged(EMovieSceneDataChangeType::MovieSceneStructureItemAdded);
	EmptySelection();
	if (InTrack->GetAllSections().Num() > 0)
	{
		SelectSection(InTrack->GetAllSections()[0]);
	}
	ThrobSectionSelection();
}


void FSequencer::CalculateSelectedFolderAndPath(TArray<UMovieSceneFolder*>& OutSelectedParentFolders, FString& OutNewNodePath)
{
	// Check if a folder, or child of a folder is currently selected.
	if (Selection.GetSelectedOutlinerNodes().Num() > 0)
	{
		for (TSharedRef<FSequencerDisplayNode> SelectedNode : Selection.GetSelectedOutlinerNodes())
		{
			TSharedPtr<FSequencerDisplayNode> CurrentNode = SelectedNode;
			while (CurrentNode.IsValid() && CurrentNode->GetType() != ESequencerNode::Folder)
			{
				CurrentNode = CurrentNode->GetParent();
			}
			if (CurrentNode.IsValid())
			{
				OutSelectedParentFolders.Add(&StaticCastSharedPtr<FSequencerFolderNode>(CurrentNode)->GetFolder());

				// The first valid folder we find will be used to put the new folder into, so it's the node that we
				// want to know the path from.
				if (OutNewNodePath.Len() == 0)
				{
					// Add an extra delimiter (".") as we know that the new folder will be appended onto the end of this.
					OutNewNodePath = FString::Printf(TEXT("%s."), *CurrentNode->GetPathName());

					// Make sure this folder is expanded too so that adding objects to hidden folders become visible.
					CurrentNode->SetExpansionState(true);
				}
			}
		}
	}
}

void FSequencer::TogglePlay()
{
	OnPlayForward(true);
}

void FSequencer::JumpToStart()
{
	OnJumpToStart();
}

void FSequencer::JumpToEnd()
{
	OnJumpToEnd();
}

void FSequencer::ShuttleForward()
{
	float NewPlaybackSpeed = PlaybackSpeed;
	if (ShuttleMultiplier == 0 || PlaybackSpeed < 0) 
	{
		ShuttleMultiplier = 2.f;
		NewPlaybackSpeed = 1.f;
	}
	else
	{
		NewPlaybackSpeed *= ShuttleMultiplier;
	}

	PlaybackSpeed = NewPlaybackSpeed;
	if (PlaybackState != EMovieScenePlayerStatus::Playing)
	{
		OnPlayForward(false);
	}
}

void FSequencer::ShuttleBackward()
{
	float NewPlaybackSpeed = PlaybackSpeed;
	if (ShuttleMultiplier == 0 || PlaybackSpeed > 0)
	{
		ShuttleMultiplier = 2.f;
		NewPlaybackSpeed = -1.f;
	}
	else
	{
		NewPlaybackSpeed *= ShuttleMultiplier;
	}

	PlaybackSpeed = NewPlaybackSpeed;
	if (PlaybackState != EMovieScenePlayerStatus::Playing)
	{
		OnPlayBackward(false);
	}
}

void FSequencer::Pause()
{
	SetPlaybackStatus(EMovieScenePlayerStatus::Stopped);

	// When stopping a sequence, we always evaluate a non-empty range if possible. This ensures accurate paused motion blur effects.
	if (Settings->GetIsSnapEnabled())
	{
		FQualifiedFrameTime LocalTime          = GetLocalTime();
		FFrameRate          FocusedDisplayRate = GetFocusedDisplayRate();

		// Snap to the focused play rate
		FFrameTime RootPosition  = FFrameRate::Snap(LocalTime.Time, LocalTime.Rate, FocusedDisplayRate) * RootToLocalTransform.InverseFromWarp(RootToLocalLoopCounter);

		// Convert the root position from tick resolution time base (the output rate), to the play position input rate
		FFrameTime InputPosition = ConvertFrameTime(RootPosition, PlayPosition.GetOutputRate(), PlayPosition.GetInputRate());
		EvaluateInternal(PlayPosition.PlayTo(InputPosition));
	}
	else
	{
		// Update on stop (cleans up things like sounds that are playing)
		FMovieSceneEvaluationRange Range = PlayPosition.GetLastRange().Get(PlayPosition.GetCurrentPositionAsRange());
		EvaluateInternal(Range);
	}

	OnStopDelegate.Broadcast();
}

void FSequencer::StepForward()
{
	OnStepForward();
}


void FSequencer::StepBackward()
{
	OnStepBackward();
}


void FSequencer::StepToNextKey()
{
	SequencerWidget->StepToNextKey();
}


void FSequencer::StepToPreviousKey()
{
	SequencerWidget->StepToPreviousKey();
}


void FSequencer::StepToNextCameraKey()
{
	SequencerWidget->StepToNextCameraKey();
}


void FSequencer::StepToPreviousCameraKey()
{
	SequencerWidget->StepToPreviousCameraKey();
}


void FSequencer::StepToNextShot()
{
	if (ActiveTemplateIDs.Num() < 2)
	{
		UMovieSceneSection* TargetShotSection = FindNextOrPreviousShot(GetFocusedMovieSceneSequence(), GetLocalTime().Time.FloorToFrame(), true);

		if (TargetShotSection)
		{
			SetLocalTime(TargetShotSection->GetRange().GetLowerBoundValue(), ESnapTimeMode::STM_None);
		}
		return;
	}

	FMovieSceneSequenceID OuterSequenceID = ActiveTemplateIDs[ActiveTemplateIDs.Num()-2];
	UMovieSceneSequence* Sequence = RootTemplateInstance.GetSequence(OuterSequenceID);

	FFrameTime CurrentTime = SubSequenceRange.GetLowerBoundValue() * RootToLocalTransform.InverseFromWarp(RootToLocalLoopCounter);

	UMovieSceneSubSection* NextShot = Cast<UMovieSceneSubSection>(FindNextOrPreviousShot(Sequence, CurrentTime.FloorToFrame(), true));
	if (!NextShot)
	{
		return;
	}

	SequencerWidget->PopBreadcrumb();

	PopToSequenceInstance(ActiveTemplateIDs[ActiveTemplateIDs.Num()-2]);
	FocusSequenceInstance(*NextShot);

	SetLocalTime(SubSequenceRange.GetLowerBoundValue(), ESnapTimeMode::STM_None);
}


void FSequencer::StepToPreviousShot()
{
	if (ActiveTemplateIDs.Num() < 2)
	{
		UMovieSceneSection* TargetShotSection = FindNextOrPreviousShot(GetFocusedMovieSceneSequence(), GetLocalTime().Time.FloorToFrame(), false);

		if (TargetShotSection)
		{
			SetLocalTime(TargetShotSection->GetRange().GetLowerBoundValue(), ESnapTimeMode::STM_None);
		}
		return;
	}

	FMovieSceneSequenceID OuterSequenceID = ActiveTemplateIDs[ActiveTemplateIDs.Num() - 2];
	UMovieSceneSequence* Sequence = RootTemplateInstance.GetSequence(OuterSequenceID);

	FFrameTime CurrentTime = SubSequenceRange.GetLowerBoundValue() * RootToLocalTransform.InverseFromWarp(RootToLocalLoopCounter);
	UMovieSceneSubSection* PreviousShot = Cast<UMovieSceneSubSection>(FindNextOrPreviousShot(Sequence, CurrentTime.FloorToFrame(), false));
	if (!PreviousShot)
	{
		return;
	}

	SequencerWidget->PopBreadcrumb();

	PopToSequenceInstance(ActiveTemplateIDs[ActiveTemplateIDs.Num()-2]);
	FocusSequenceInstance(*PreviousShot);

	SetLocalTime(SubSequenceRange.GetLowerBoundValue(), ESnapTimeMode::STM_None);
}

FReply FSequencer::NavigateForward()
{
	TArray<FMovieSceneSequenceID> TemplateIDForwardStackCopy = TemplateIDForwardStack;
	TArray<FMovieSceneSequenceID> TemplateIDBackwardStackCopy = TemplateIDBackwardStack;

	TemplateIDBackwardStackCopy.Push(ActiveTemplateIDs.Top());

	FMovieSceneSequenceID SequenceID = TemplateIDForwardStackCopy.Pop();
	if (SequenceID == MovieSceneSequenceID::Root)
	{
		PopToSequenceInstance(SequenceID);
	}
	else if (UMovieSceneSubSection* SubSection = FindSubSection(SequenceID))
	{
		FocusSequenceInstance(*SubSection);
	}

	TemplateIDForwardStack = TemplateIDForwardStackCopy;
	TemplateIDBackwardStack = TemplateIDBackwardStackCopy;

	SequencerWidget->UpdateBreadcrumbs();

	return FReply::Handled();
}

FReply FSequencer::NavigateBackward()
{
	TArray<FMovieSceneSequenceID> TemplateIDForwardStackCopy = TemplateIDForwardStack;
	TArray<FMovieSceneSequenceID> TemplateIDBackwardStackCopy = TemplateIDBackwardStack;

	TemplateIDForwardStackCopy.Push(ActiveTemplateIDs.Top());

	FMovieSceneSequenceID SequenceID = TemplateIDBackwardStackCopy.Pop();
	if (SequenceID == MovieSceneSequenceID::Root)
	{
		PopToSequenceInstance(SequenceID);
	}
	else if (UMovieSceneSubSection* SubSection = FindSubSection(SequenceID))
	{
		FocusSequenceInstance(*SubSection);
	}

	TemplateIDForwardStack = TemplateIDForwardStackCopy;
	TemplateIDBackwardStack = TemplateIDBackwardStackCopy;

	SequencerWidget->UpdateBreadcrumbs();
	return FReply::Handled();
}

bool FSequencer::CanNavigateForward() const
{
	return TemplateIDForwardStack.Num() > 0;
}

bool FSequencer::CanNavigateBackward() const
{
	return TemplateIDBackwardStack.Num() > 0;
}

FText FSequencer::GetNavigateForwardTooltip() const
{
	if (TemplateIDForwardStack.Num() > 0)
	{
		FMovieSceneSequenceID SequenceID = TemplateIDForwardStack.Last();

		if (SequenceID == MovieSceneSequenceID::Root)
		{
			if (GetRootMovieSceneSequence())
			{
				return FText::Format(LOCTEXT("NavigateForwardTooltipFmt", "Forward to {0}"), GetRootMovieSceneSequence()->GetDisplayName());
			}
		}
		else if (UMovieSceneSubSection* SubSection = FindSubSection(SequenceID))
		{
			if (SubSection->GetSequence())
			{
				return FText::Format(LOCTEXT("NavigateForwardTooltipFmt", "Forward to {0}"), SubSection->GetSequence()->GetDisplayName());
			}
		}
	}
	return FText::GetEmpty();
}

FText FSequencer::GetNavigateBackwardTooltip() const
{
	if (TemplateIDBackwardStack.Num() > 0)
	{
		FMovieSceneSequenceID SequenceID = TemplateIDBackwardStack.Last();

		if (SequenceID == MovieSceneSequenceID::Root)
		{
			if (GetRootMovieSceneSequence())
			{
				return FText::Format( LOCTEXT("NavigateBackwardTooltipFmt", "Back to {0}"), GetRootMovieSceneSequence()->GetDisplayName());
			}
		}
		else if (UMovieSceneSubSection* SubSection = FindSubSection(SequenceID))
		{
			if (SubSection->GetSequence())
			{
				return FText::Format(LOCTEXT("NavigateBackwardTooltipFmt", "Back to {0}"), SubSection->GetSequence()->GetDisplayName());
			}
		}
	}
	return FText::GetEmpty();
}

void FSequencer::ExpandAllNodesAndDescendants()
{
	const bool bExpandAll = true;
	SequencerWidget->GetTreeView()->ExpandNodes(ETreeRecursion::Recursive, bExpandAll);
}


void FSequencer::CollapseAllNodesAndDescendants()
{
	const bool bExpandAll = true;
	SequencerWidget->GetTreeView()->CollapseNodes(ETreeRecursion::Recursive, bExpandAll);
}

void FSequencer::SortAllNodesAndDescendants()
{
	FScopedTransaction SortAllNodesTransaction(NSLOCTEXT("Sequencer", "SortAllNodes_Transaction", "Sort Tracks"));
	SequencerWidget->GetTreeView()->GetNodeTree()->SortAllNodesAndDescendants();
}

void FSequencer::ToggleExpandCollapseNodes()
{
	SequencerWidget->GetTreeView()->ToggleExpandCollapseNodes(ETreeRecursion::NonRecursive);
}


void FSequencer::ToggleExpandCollapseNodesAndDescendants()
{
	SequencerWidget->GetTreeView()->ToggleExpandCollapseNodes(ETreeRecursion::Recursive);
}


void FSequencer::AddSelectedActors()
{
	USelection* ActorSelection = GEditor->GetSelectedActors();
	TArray<TWeakObjectPtr<AActor> > SelectedActors;
	for (FSelectionIterator Iter(*ActorSelection); Iter; ++Iter)
	{
		AActor* Actor = Cast<AActor>(*Iter);
		if (Actor)
		{
			SelectedActors.Add(Actor);
		}
	}

	AddActors(SelectedActors);
}

void FSequencer::SetKey()
{
<<<<<<< HEAD
	if (Selection.GetSelectedOutlinerNodes().Num() > 0)
	{
		using namespace UE::Sequencer;

		FScopedTransaction SetKeyTransaction( NSLOCTEXT("Sequencer", "SetKey_Transaction", "Set Key") );

		const FFrameNumber KeyTime = GetLocalTime().Time.FrameNumber;

=======
	using namespace UE::Sequencer;

	FScopedTransaction SetKeyTransaction( NSLOCTEXT("Sequencer", "SetKey_Transaction", "Set Key") );

	const FFrameNumber KeyTime = GetLocalTime().Time.FrameNumber;
	if (Selection.GetSelectedOutlinerNodes().Num() == 0)
	{
		FAddKeyOperation::FromNode(NodeTree->GetRootNode()).Commit(KeyTime, *this);
	}
	else
	{
>>>>>>> 3ecbc206
		FAddKeyOperation::FromNodes(Selection.GetSelectedOutlinerNodes()).Commit(KeyTime, *this);
	}
}


bool FSequencer::CanSetKeyTime() const
{
	return Selection.GetSelectedKeys().Num() > 0;
}


void FSequencer::SetKeyTime()
{
	TArray<FSequencerSelectedKey> SelectedKeysArray = Selection.GetSelectedKeys().Array();

	FFrameNumber KeyTime = 0;
	for ( const FSequencerSelectedKey& Key : SelectedKeysArray )
	{
		if (Key.IsValid())
		{
			KeyTime = Key.KeyArea->GetKeyTime(Key.KeyHandle.GetValue());
			break;
		}
	}

	// Create a popup showing the existing time value and let the user set a new one.
 	GenericTextEntryModeless(NSLOCTEXT("Sequencer.Popups", "SetKeyTimePopup", "New Time"), FText::FromString(GetNumericTypeInterface()->ToString(KeyTime.Value)),
 		FOnTextCommitted::CreateSP(this, &FSequencer::OnSetKeyTimeTextCommitted)
 	);
}


void FSequencer::OnSetKeyTimeTextCommitted(const FText& InText, ETextCommit::Type CommitInfo)
{
	bool bAnythingChanged = false;

	CloseEntryPopupMenu();
	if (CommitInfo == ETextCommit::OnEnter)
	{
		TOptional<double> NewFrameTime = GetNumericTypeInterface()->FromString(InText.ToString(), 0);
		if (!NewFrameTime.IsSet())
			return;

		FFrameNumber NewFrame = FFrameNumber((int32)NewFrameTime.GetValue());

		FScopedTransaction SetKeyTimeTransaction(NSLOCTEXT("Sequencer", "SetKeyTime_Transaction", "Set Key Time"));
		TArray<FSequencerSelectedKey> SelectedKeysArray = Selection.GetSelectedKeys().Array();
	
		for ( const FSequencerSelectedKey& Key : SelectedKeysArray )
		{
			if (Key.IsValid())
			{
	 			if (Key.Section->TryModify())
	 			{
	 				Key.KeyArea->SetKeyTime(Key.KeyHandle.GetValue(), NewFrame);
	 				bAnythingChanged = true;

					Key.Section->ExpandToFrame(NewFrame);
	 			}
			}
		}
	}

	if (bAnythingChanged)
	{
		NotifyMovieSceneDataChanged(EMovieSceneDataChangeType::TrackValueChanged);
	}
}

bool FSequencer::CanRekey() const
{
	return Selection.GetSelectedKeys().Num() > 0;
}


void FSequencer::Rekey()
{
	bool bAnythingChanged = false;

	FQualifiedFrameTime CurrentTime = GetLocalTime();

	FScopedTransaction RekeyTransaction(NSLOCTEXT("Sequencer", "Rekey_Transaction", "Rekey"));
	TArray<FSequencerSelectedKey> SelectedKeysArray = Selection.GetSelectedKeys().Array();
	
	for ( const FSequencerSelectedKey& Key : SelectedKeysArray )
	{
		if (Key.IsValid())
		{
	 		if (Key.Section->TryModify())
	 		{
	 			Key.KeyArea->SetKeyTime(Key.KeyHandle.GetValue(), CurrentTime.Time.FrameNumber);
	 			bAnythingChanged = true;

				Key.Section->ExpandToFrame(CurrentTime.Time.FrameNumber);
	 		}
		}
	}

	if (bAnythingChanged)
	{
		NotifyMovieSceneDataChanged(EMovieSceneDataChangeType::TrackValueChanged);
	}
}

TSet<FFrameNumber> FSequencer::GetVerticalFrames() const
{
	TSet<FFrameNumber> VerticalFrames;

	auto AddVerticalFrames = [](auto &InVerticalFrames, auto InTrack) 
	{
		for (UMovieSceneSection* Section : InTrack->GetAllSections())
		{
			if (Section->GetRange().HasLowerBound())
			{
				InVerticalFrames.Add(Section->GetRange().GetLowerBoundValue());
			}

			if (Section->GetRange().HasUpperBound())
			{
				InVerticalFrames.Add(Section->GetRange().GetUpperBoundValue());
			}
		}
	};

	UMovieSceneSequence* FocusedMovieSequence = GetFocusedMovieSceneSequence();
	if (FocusedMovieSequence != nullptr)
	{
		UMovieScene* FocusedMovieScene = FocusedMovieSequence->GetMovieScene();
		if (FocusedMovieScene != nullptr)
		{
			for (UMovieSceneTrack* MasterTrack : FocusedMovieScene->GetMasterTracks())
			{
				if (MasterTrack && MasterTrack->DisplayOptions.bShowVerticalFrames)
				{
					AddVerticalFrames(VerticalFrames, MasterTrack);
				}
			}

			if (UMovieSceneTrack* CameraCutTrack = FocusedMovieScene->GetCameraCutTrack())
			{
				if (CameraCutTrack->DisplayOptions.bShowVerticalFrames)
				{
					AddVerticalFrames(VerticalFrames, CameraCutTrack);
				}
			}
		}
	}

	return VerticalFrames;
}

TArray<FMovieSceneMarkedFrame> FSequencer::GetMarkedFrames() const
{
	UMovieSceneSequence* FocusedMovieSequence = GetFocusedMovieSceneSequence();
	if (FocusedMovieSequence != nullptr)
	{
		UMovieScene* FocusedMovieScene = FocusedMovieSequence->GetMovieScene();
		if (FocusedMovieScene != nullptr)
		{
			return FocusedMovieScene->GetMarkedFrames();
		}
	}

	return TArray<FMovieSceneMarkedFrame>();
}

void FindGlobalMarkedFrames(TArray<FMovieSceneMarkedFrame>& GlobalMarkedFrames, const UMovieScene* MovieScene, const FFrameNumber FrameOffset, const UMovieScene* FocusedMovieScene)
{
	if (MovieScene == nullptr)
	{
		return;
	}

	if (MovieScene != FocusedMovieScene && MovieScene->GetGloballyShowMarkedFrames())
	{
		TArray<FMovieSceneMarkedFrame> MarkedFrames = MovieScene->GetMarkedFrames();
		for (FMovieSceneMarkedFrame MarkedFrame : MarkedFrames)
		{
			MarkedFrame.FrameNumber += FrameOffset;
			GlobalMarkedFrames.Add(MarkedFrame);
		}
	}

	const TArray<UMovieSceneTrack*>& Tracks = MovieScene->GetMasterTracks();
	for (const UMovieSceneTrack* Track : Tracks)
	{
		if (Track->SupportsType(UMovieSceneSubSection::StaticClass()))
		{
			for (const UMovieSceneSection* Section : Track->GetAllSections())
			{
				const UMovieSceneSubSection* SubSection = Cast<UMovieSceneSubSection>(Section);
				if (SubSection != nullptr)
				{
					const UMovieSceneSequence* SubSequence = SubSection->GetSequence();
					if (SubSequence != nullptr)
					{
						const UMovieScene* SubSequenceScene = SubSequence->GetMovieScene();
						if (SubSequenceScene != nullptr)
						{
							FindGlobalMarkedFrames(GlobalMarkedFrames, SubSequenceScene, SubSection->GetInclusiveStartFrame() + FrameOffset, FocusedMovieScene);
						}
					}
				}
			}
		}
		else if(Track->SupportsType(UMovieSceneCinematicShotSection::StaticClass()))
		{
			for (const UMovieSceneSection* Section : Track->GetAllSections())
			{
				const UMovieSceneCinematicShotSection* ShotSection = Cast<UMovieSceneCinematicShotSection>(Section);
				if (ShotSection != nullptr)
				{
					const UMovieSceneSequence* SubSequence = ShotSection->GetSequence();
					if (SubSequence != nullptr)
					{
						const UMovieScene* SubSequenceScene = SubSequence->GetMovieScene();
						if (SubSequenceScene != nullptr)
						{
							FindGlobalMarkedFrames(GlobalMarkedFrames, SubSequenceScene, ShotSection->GetInclusiveStartFrame() + FrameOffset, FocusedMovieScene);
						}
					}
				}
			}
		}
	}
}

TArray<FMovieSceneMarkedFrame> FSequencer::GetGlobalMarkedFrames() const
{
	return GlobalMarkedFramesCache;
}

void FSequencer::UpdateGlobalMarkedFramesCache()
{
	GlobalMarkedFramesCache.Empty();

	UMovieSceneSequence* FocusedMovieSequence = GetFocusedMovieSceneSequence();
	UMovieScene* FocusedMovieScene = nullptr;
	if (FocusedMovieSequence != nullptr)
	{
		FocusedMovieScene = FocusedMovieSequence->GetMovieScene();
	}

	UMovieSceneSequence* RootMovieSequence = GetRootMovieSceneSequence();
	if (RootMovieSequence != nullptr)
	{
		UMovieScene* RootMovieScene = RootMovieSequence->GetMovieScene();
		if (RootMovieScene != nullptr)
		{

			TRange<FFrameTime> Range(0,0);
			Range = RootToLocalTransform.TransformRangeUnwarped(Range);
			FFrameNumber FocusedMovieSceneFrameOffset = Range.GetLowerBoundValue().FrameNumber;

			FindGlobalMarkedFrames(GlobalMarkedFramesCache, RootMovieScene, FocusedMovieSceneFrameOffset, FocusedMovieScene);
		}
	}
	
	bGlobalMarkedFramesCached = true;
}

void FSequencer::ClearGlobalMarkedFrames()
{
	bGlobalMarkedFramesCached = false;

	const FMovieSceneSequenceHierarchy* Hierarchy = CompiledDataManager->FindHierarchy(RootTemplateInstance.GetCompiledDataID());
	if (!Hierarchy)
	{
		return;
	}

	for (const TTuple<FMovieSceneSequenceID, FMovieSceneSubSequenceData>& Pair : Hierarchy->AllSubSequenceData())
	{
		if (UMovieSceneSequence* Sequence = Pair.Value.GetSequence())
		{
			if (UMovieScene* MovieScene = Sequence->GetMovieScene())
			{
				MovieScene->SetGloballyShowMarkedFrames(false);
			}
		}
	}
}

void FSequencer::ToggleMarkAtPlayPosition()
{
	UMovieSceneSequence* FocusedMovieSequence = GetFocusedMovieSceneSequence();
	if (FocusedMovieSequence != nullptr)
	{
		UMovieScene* FocusedMovieScene = FocusedMovieSequence->GetMovieScene();
		if (FocusedMovieScene != nullptr)
		{
			FFrameNumber TickFrameNumber = GetLocalTime().Time.FloorToFrame();
			int32 MarkedFrameIndex = FocusedMovieScene->FindMarkedFrameByFrameNumber(TickFrameNumber);
			if (MarkedFrameIndex != INDEX_NONE)
			{
				FScopedTransaction DeleteMarkedFrameTransaction(LOCTEXT("DeleteMarkedFrames_Transaction", "Delete Marked Frame"));

				FocusedMovieScene->Modify();
				FocusedMovieScene->DeleteMarkedFrame(MarkedFrameIndex);
			}
			else
			{
				FScopedTransaction AddMarkedFrameTransaction(LOCTEXT("AddMarkedFrame_Transaction", "Add Marked Frame"));

				FocusedMovieScene->Modify();
				FocusedMovieScene->AddMarkedFrame(FMovieSceneMarkedFrame(TickFrameNumber));
			}
		}
	}
}

void FSequencer::SetMarkedFrame(int32 InMarkIndex, FFrameNumber InFrameNumber)
{
	UMovieSceneSequence* FocusedMovieSequence = GetFocusedMovieSceneSequence();
	if (FocusedMovieSequence != nullptr)
	{
		UMovieScene* FocusedMovieScene = FocusedMovieSequence->GetMovieScene();
		if (FocusedMovieScene != nullptr)
		{
			FocusedMovieScene->Modify();
			FocusedMovieScene->SetMarkedFrame(InMarkIndex, InFrameNumber);
		}
	}
}

void FSequencer::AddMarkedFrame(FFrameNumber FrameNumber)
{
	UMovieSceneSequence* FocusedMovieSequence = GetFocusedMovieSceneSequence();
	if (FocusedMovieSequence != nullptr)
	{
		UMovieScene* FocusedMovieScene = FocusedMovieSequence->GetMovieScene();
		if (FocusedMovieScene != nullptr)
		{
			FScopedTransaction AddMarkedFrameTransaction(LOCTEXT("AddMarkedFrame_Transaction", "Add Marked Frame"));

			FocusedMovieScene->Modify();
			FocusedMovieScene->AddMarkedFrame(FMovieSceneMarkedFrame(FrameNumber));
		}
	}
}

void FSequencer::DeleteMarkedFrame(int32 InMarkIndex)
{
	UMovieSceneSequence* FocusedMovieSequence = GetFocusedMovieSceneSequence();
	if (FocusedMovieSequence != nullptr)
	{
		UMovieScene* FocusedMovieScene = FocusedMovieSequence->GetMovieScene();
		if (FocusedMovieScene != nullptr)
		{
			if (InMarkIndex != INDEX_NONE)
			{
				FScopedTransaction DeleteMarkedFrameTransaction(LOCTEXT("DeleteMarkedFrame_Transaction", "Delete Marked Frame"));

				FocusedMovieScene->Modify();
				FocusedMovieScene->DeleteMarkedFrame(InMarkIndex);
			}
		}
	}
}

void FSequencer::DeleteAllMarkedFrames()
{
	UMovieSceneSequence* FocusedMovieSequence = GetFocusedMovieSceneSequence();
	if (FocusedMovieSequence != nullptr)
	{
		UMovieScene* FocusedMovieScene = FocusedMovieSequence->GetMovieScene();
		if (FocusedMovieScene != nullptr)
		{
			FScopedTransaction DeleteAllMarkedFramesTransaction(LOCTEXT("DeleteAllMarkedFrames_Transaction", "Delete All Marked Frames"));

			FocusedMovieScene->Modify();
			FocusedMovieScene->DeleteMarkedFrames();
		}
	}
}

void FSequencer::StepToNextMark()
{
	UMovieSceneSequence* FocusedMovieSequence = GetFocusedMovieSceneSequence();
	if (FocusedMovieSequence != nullptr)
	{
		UMovieScene* FocusedMovieScene = FocusedMovieSequence->GetMovieScene();
		if (FocusedMovieScene != nullptr)
		{
			const bool bForwards = true;
			int32 MarkedIndex = FocusedMovieScene->FindNextMarkedFrame(GetLocalTime().Time.FloorToFrame(), bForwards);
			if (MarkedIndex != INDEX_NONE)
			{
				AutoScrubToTime(FocusedMovieScene->GetMarkedFrames()[MarkedIndex].FrameNumber.Value);
			}
		}
	}
}

void FSequencer::StepToPreviousMark()
{
	UMovieSceneSequence* FocusedMovieSequence = GetFocusedMovieSceneSequence();
	if (FocusedMovieSequence != nullptr)
	{
		UMovieScene* FocusedMovieScene = FocusedMovieSequence->GetMovieScene();
		if (FocusedMovieScene != nullptr)
		{
			const bool bForwards = false;
			int32 MarkedIndex = FocusedMovieScene->FindNextMarkedFrame(GetLocalTime().Time.FloorToFrame(), bForwards);
			if (MarkedIndex != INDEX_NONE)
			{
				AutoScrubToTime(FocusedMovieScene->GetMarkedFrames()[MarkedIndex].FrameNumber.Value);
			}
		}
	}
}


TArray<TSharedPtr<FMovieSceneClipboard>> GClipboardStack;

void FSequencer::CopySelection()
{
	if (Selection.GetSelectedKeys().Num() != 0)
	{
		CopySelectedKeys();
	}
	else if (Selection.GetSelectedSections().Num() != 0)
	{
		CopySelectedSections();
	}
	else
	{
		TArray<TSharedPtr<FSequencerTrackNode>> TracksToCopy;
		TArray<TSharedPtr<FSequencerObjectBindingNode>> ObjectsToCopy;
		TSet<TSharedRef<FSequencerDisplayNode>> SelectedNodes = Selection.GetNodesWithSelectedKeysOrSections();
		if (SelectedNodes.Num() == 0)
		{
			SelectedNodes = Selection.GetSelectedOutlinerNodes();
		}
		for (TSharedRef<FSequencerDisplayNode> Node : SelectedNodes)
		{
			if (Node->GetType() == ESequencerNode::Track)
			{
				TSharedPtr<FSequencerTrackNode> TrackNode = StaticCastSharedRef<FSequencerTrackNode>(Node);
				if (TrackNode.IsValid())
				{
					TracksToCopy.Add(TrackNode);
				}
			}
			else if (Node->GetType() == ESequencerNode::Object)
			{
				TSharedPtr<FSequencerObjectBindingNode> ObjectNode = StaticCastSharedRef<FSequencerObjectBindingNode>(Node);
				if (ObjectNode.IsValid())
				{
					ObjectsToCopy.Add(ObjectNode);
				}
			}
		}

		// Make a empty clipboard if the stack is empty
		if (GClipboardStack.Num() == 0)
		{
			TSharedRef<FMovieSceneClipboard> NullClipboard = MakeShareable(new FMovieSceneClipboard());
			GClipboardStack.Push(NullClipboard);
		}

		FString ObjectsExportedText;
		FString TracksExportedText;

		if (ObjectsToCopy.Num())
		{
			CopySelectedObjects(ObjectsToCopy, ObjectsExportedText);
		}

		if (TracksToCopy.Num())
		{
			CopySelectedTracks(TracksToCopy, TracksExportedText);
		}

		FString ExportedText;
		ExportedText += ObjectsExportedText;
		ExportedText += TracksExportedText;

		FPlatformApplicationMisc::ClipboardCopy(*ExportedText);
	}
}

void FSequencer::CutSelection()
{
	if (Selection.GetSelectedKeys().Num() != 0)
	{
		CutSelectedKeys();
	}
	else if (Selection.GetSelectedSections().Num() != 0)
	{
		CutSelectedSections();
	}
	else
	{
		FScopedTransaction CutSelectionTransaction(LOCTEXT("CutSelection_Transaction", "Cut Selection"));
		CopySelection();
		DeleteSelectedItems();
	}
}

void FSequencer::DuplicateSelection()
{
	FScopedTransaction DuplicateSelectionTransaction(LOCTEXT("DuplicateSelection_Transaction", "Duplicate Selection"));

	const bool bClearSelection = true;

	if (Selection.GetSelectedKeys().Num() != 0)
	{
		CopySelection();
		DoPaste(bClearSelection);

		// Shift duplicated keys by one display rate frame as an overlapping key isn't useful

		// Offset by a visible amount
		FFrameNumber FrameOffset = FFrameNumber((int32)GetDisplayRateDeltaFrameCount());

		TArray<FSequencerSelectedKey> NewSelection;
		for (const FSequencerSelectedKey& Key : Selection.GetSelectedKeys())
		{
			if (Key.IsValid())
			{
				TSharedPtr<IKeyArea> KeyArea = Key.KeyArea;
				FKeyHandle KeyHandle = Key.KeyHandle.GetValue();

				FKeyHandle NewKeyHandle = KeyArea->DuplicateKey(KeyHandle);
				KeyArea->SetKeyTime(NewKeyHandle, KeyArea->GetKeyTime(KeyHandle) + FrameOffset);

				NewSelection.Add(FSequencerSelectedKey(*KeyArea->GetOwningSection(), KeyArea, NewKeyHandle));
			}
		}

		Selection.SuspendBroadcast();
		Selection.EmptySelectedKeys();

		for (const FSequencerSelectedKey& Key : NewSelection)
		{
			Selection.AddToSelection(Key);
		}
		Selection.ResumeBroadcast();
		Selection.GetOnKeySelectionChanged().Broadcast();

		NotifyMovieSceneDataChanged(EMovieSceneDataChangeType::TrackValueChanged);
	}
	else if (Selection.GetSelectedSections().Num() != 0)
	{
		CopySelection();
		DoPaste(bClearSelection);
	}
	else
	{
		CopySelection();
		DoPaste(bClearSelection);

		SynchronizeSequencerSelectionWithExternalSelection();
	}
}

void FSequencer::CopySelectedKeys()
{
	TOptional<FFrameNumber> CopyRelativeTo;
	
	// Copy relative to the current key hotspot, if applicable
	if (Hotspot.IsValid() && Hotspot->GetType() == ESequencerHotspot::Key)
	{
		CopyRelativeTo = StaticCastSharedPtr<FKeyHotspot>(Hotspot)->GetTime();
	}

	FMovieSceneClipboardBuilder Builder;

	// Map selected keys to their key areas
	TMap<TSharedPtr<IKeyArea>, TArray<FKeyHandle>> KeyAreaMap;
	for (const FSequencerSelectedKey& Key : Selection.GetSelectedKeys())
	{
		if (Key.KeyHandle.IsSet())
		{
			KeyAreaMap.FindOrAdd(Key.KeyArea).Add(Key.KeyHandle.GetValue());
		}
	}

	// Serialize each key area to the clipboard
	for (auto& Pair : KeyAreaMap)
	{
		Pair.Key->CopyKeys(Builder, Pair.Value);
	}

	TSharedRef<FMovieSceneClipboard> Clipboard = MakeShareable( new FMovieSceneClipboard(Builder.Commit(CopyRelativeTo)) );
	
	Clipboard->GetEnvironment().TickResolution = GetFocusedTickResolution();

	if (Clipboard->GetKeyTrackGroups().Num())
	{
		GClipboardStack.Push(Clipboard);

		if (GClipboardStack.Num() > 10)
		{
			GClipboardStack.RemoveAt(0, 1);
		}
	}
}

void FSequencer::CutSelectedKeys()
{
	FScopedTransaction CutSelectedKeysTransaction(LOCTEXT("CutSelectedKeys_Transaction", "Cut Selected keys"));
	CopySelectedKeys();
	DeleteSelectedKeys();
}


void FSequencer::CopySelectedSections()
{
	TArray<UObject*> SelectedSections;
	for (TWeakObjectPtr<UMovieSceneSection> SelectedSectionPtr : Selection.GetSelectedSections())
	{
		if (SelectedSectionPtr.IsValid())
		{
			SelectedSections.Add(SelectedSectionPtr.Get());
		}
	}

	FString ExportedText;
	FSequencer::ExportObjectsToText(SelectedSections, /*out*/ ExportedText);
	FPlatformApplicationMisc::ClipboardCopy(*ExportedText);
}

void FSequencer::CutSelectedSections()
{
	FScopedTransaction CutSelectedSectionsTransaction(LOCTEXT("CutSelectedSections_Transaction", "Cut Selected sections"));
	CopySelectedSections();
	DeleteSections(Selection.GetSelectedSections());
}


const TArray<TSharedPtr<FMovieSceneClipboard>>& FSequencer::GetClipboardStack() const
{
	return GClipboardStack;
}


void FSequencer::OnClipboardUsed(TSharedPtr<FMovieSceneClipboard> Clipboard)
{
	Clipboard->GetEnvironment().DateTime = FDateTime::UtcNow();

	// Last entry in the stack should be the most up-to-date
	GClipboardStack.Sort([](const TSharedPtr<FMovieSceneClipboard>& A, const TSharedPtr<FMovieSceneClipboard>& B){
		return A->GetEnvironment().DateTime < B->GetEnvironment().DateTime;
	});
}

void FSequencer::CreateCamera()
{
	UMovieScene* FocusedMovieScene = GetFocusedMovieSceneSequence()->GetMovieScene();
	if (!FocusedMovieScene)
	{
		return;
	}

	if (FocusedMovieScene->IsReadOnly())
	{
		ShowReadOnlyError();
		return;
	}

	UWorld* World = GCurrentLevelEditingViewportClient ? GCurrentLevelEditingViewportClient->GetWorld() : nullptr;
	if (!World)
	{
		return;
	}

	const FScopedTransaction Transaction(NSLOCTEXT("Sequencer", "CreateCameraHere", "Create Camera Here"));

	const bool bCreateAsSpawnable = Settings->GetCreateSpawnableCameras();

	FActorSpawnParameters SpawnParams;
	if (bCreateAsSpawnable)
	{
		// Don't bother transacting this object if we're creating a spawnable since it's temporary
		SpawnParams.ObjectFlags &= ~RF_Transactional;
	}

	// Set new camera to match viewport
	ACineCameraActor* NewCamera = World->SpawnActor<ACineCameraActor>(SpawnParams);
	if (!NewCamera)
	{
		return;
	}

	FGuid CameraGuid;

	FMovieSceneSpawnable* Spawnable = nullptr;
	ESpawnOwnership SavedOwnership = Spawnable ? Spawnable->GetSpawnOwnership() : ESpawnOwnership::InnerSequence;

	if (bCreateAsSpawnable)
	{
		FString NewName = MovieSceneHelpers::MakeUniqueSpawnableName(FocusedMovieScene, FName::NameToDisplayString(ACineCameraActor::StaticClass()->GetFName().ToString(), false));

		CameraGuid = MakeNewSpawnable(*NewCamera);
		Spawnable = FocusedMovieScene->FindSpawnable(CameraGuid);

		if (ensure(Spawnable))
		{
			// Override spawn ownership during this process to ensure it never gets destroyed
			SavedOwnership = Spawnable->GetSpawnOwnership();
			Spawnable->SetSpawnOwnership(ESpawnOwnership::External);
			Spawnable->SetName(NewName);			
		}

		// Destroy the old actor
		World->EditorDestroyActor(NewCamera, false);

		for (TWeakObjectPtr<UObject>& Object : FindBoundObjects(CameraGuid, ActiveTemplateIDs.Top()))
		{
			NewCamera = Cast<ACineCameraActor>(Object.Get());
			if (NewCamera)
			{
				break;
			}
		}
		ensure(NewCamera);

		NewCamera->SetActorLabel(NewName, false);
	}
	else
	{
		CameraGuid = CreateBinding(*NewCamera, NewCamera->GetActorLabel());
	}
	
	if (!CameraGuid.IsValid())
	{
		return;
	}
	
	NewCamera->SetActorLocation( GCurrentLevelEditingViewportClient->GetViewLocation(), false );
	NewCamera->SetActorRotation( GCurrentLevelEditingViewportClient->GetViewRotation() );
	//pNewCamera->CameraComponent->FieldOfView = ViewportClient->ViewFOV; //@todo set the focal length from this field of view

	OnActorAddedToSequencerEvent.Broadcast(NewCamera, CameraGuid);

	NewCameraAdded(CameraGuid, NewCamera);

	if (bCreateAsSpawnable && ensure(Spawnable))
	{
		Spawnable->SetSpawnOwnership(SavedOwnership);
	}

	NotifyMovieSceneDataChanged(EMovieSceneDataChangeType::MovieSceneStructureItemAdded);
}

void FSequencer::NewCameraAdded(FGuid CameraGuid, ACameraActor* NewCamera)
{
	SetPerspectiveViewportCameraCutEnabled(false);

	// Lock the viewport to this camera
	if (NewCamera && NewCamera->GetLevel())
	{
		GCurrentLevelEditingViewportClient->SetMatineeActorLock(nullptr);
		GCurrentLevelEditingViewportClient->SetActorLock(NewCamera);
		GCurrentLevelEditingViewportClient->bLockedCameraView = true;
		GCurrentLevelEditingViewportClient->UpdateViewForLockedActor();
		GCurrentLevelEditingViewportClient->Invalidate();
	}

	UMovieSceneSequence* Sequence = GetFocusedMovieSceneSequence();
	UMovieScene* OwnerMovieScene = Sequence->GetMovieScene();

	MovieSceneToolHelpers::CameraAdded(OwnerMovieScene, CameraGuid, GetLocalTime().Time.FloorToFrame());
}


void FSequencer::FixActorReferences()
{
	UWorld* PlaybackContext = Cast<UWorld>(GetPlaybackContext());

	if (!PlaybackContext)
	{
		return;
	}

	FScopedTransaction FixActorReferencesTransaction( NSLOCTEXT( "Sequencer", "FixActorReferences", "Fix Actor References" ) );

	UMovieScene* FocusedMovieScene = GetFocusedMovieSceneSequence()->GetMovieScene();
	if (!FocusedMovieScene)
	{
		return;
	}

	TMap<FString, AActor*> ActorNameToActorMap;

	for ( TActorIterator<AActor> ActorItr( PlaybackContext ); ActorItr; ++ActorItr )
	{
		// Same as with the Object Iterator, access the subclass instance with the * or -> operators.
		AActor *Actor = *ActorItr;
		ActorNameToActorMap.Add( Actor->GetActorLabel(), Actor);
	}

	// Cache the possessables to fix up first since the bindings will change as the fix ups happen.
	TArray<FMovieScenePossessable> ActorsPossessablesToFix;
	for ( int32 i = 0; i < FocusedMovieScene->GetPossessableCount(); i++ )
	{
		FMovieScenePossessable& Possessable = FocusedMovieScene->GetPossessable( i );
		// Possessables with parents are components so ignore them.
		if ( Possessable.GetParent().IsValid() == false )
		{
			if ( FindBoundObjects(Possessable.GetGuid(), ActiveTemplateIDs.Top()).Num() == 0 )
			{
				ActorsPossessablesToFix.Add( Possessable );
			}
		}
	}

	// For the possessables to fix, look up the actors by name and reassign them if found.
	TMap<FGuid, FGuid> OldGuidToNewGuidMap;
	for ( const FMovieScenePossessable& ActorPossessableToFix : ActorsPossessablesToFix )
	{
		AActor** ActorPtr = ActorNameToActorMap.Find( ActorPossessableToFix.GetName() );
		if ( ActorPtr != nullptr )
		{
			FGuid OldGuid = ActorPossessableToFix.GetGuid();

			// The actor might have an existing guid while the possessable with the same name might not. 
			// In that case, make sure we also replace the existing guid with the new guid 
			FGuid ExistingGuid = FindObjectId( **ActorPtr, ActiveTemplateIDs.Top() );

			FGuid NewGuid = DoAssignActor( ActorPtr, 1, ActorPossessableToFix.GetGuid() );

			OldGuidToNewGuidMap.Add(OldGuid, NewGuid);

			if (ExistingGuid.IsValid())
			{
				OldGuidToNewGuidMap.Add(ExistingGuid, NewGuid);
			}
		}
	}

	// Fixup any section bindings
	TArray<UMovieScene*> MovieScenesToUpdate;
	MovieSceneHelpers::GetDescendantMovieScenes(GetRootMovieSceneSequence(), MovieScenesToUpdate);
	for (UMovieScene* MovieSceneToUpdate : MovieScenesToUpdate)
	{
		for (UMovieSceneSection* Section : MovieSceneToUpdate->GetAllSections())
		{
			if (Section)
			{
				Section->OnBindingsUpdated(OldGuidToNewGuidMap);
			}
		}
	}
}

void FSequencer::RebindPossessableReferences()
{
	UMovieSceneSequence* FocusedSequence = GetFocusedMovieSceneSequence();
	UMovieScene* FocusedMovieScene = FocusedSequence->GetMovieScene();
	if (!FocusedMovieScene)
	{
		return;
	}

	if (FocusedMovieScene->IsReadOnly())
	{
		ShowReadOnlyError();
		return;
	}

	FScopedTransaction Transaction(LOCTEXT("RebindAllPossessables", "Rebind Possessable References"));

	FocusedSequence->Modify();

	TMap<FGuid, TArray<UObject*, TInlineAllocator<1>>> AllObjects;

	UObject* PlaybackContext = PlaybackContextAttribute.Get(nullptr);

	for (int32 Index = 0; Index < FocusedMovieScene->GetPossessableCount(); Index++)
	{
		const FMovieScenePossessable& Possessable = FocusedMovieScene->GetPossessable(Index);

		TArray<UObject*, TInlineAllocator<1>>& References = AllObjects.FindOrAdd(Possessable.GetGuid());
		FocusedSequence->LocateBoundObjects(Possessable.GetGuid(), PlaybackContext, References);
	}

	for (auto& Pair : AllObjects)
	{
		// Only rebind things if they exist
		if (Pair.Value.Num() > 0)
		{
			FocusedSequence->UnbindPossessableObjects(Pair.Key);
			for (UObject* Object : Pair.Value)
			{
				FocusedSequence->BindPossessableObject(Pair.Key, *Object, PlaybackContext);
			}
		}
	}
}

void FSequencer::ImportFBX()
{
	TMap<FGuid, FString> ObjectBindingNameMap;

	TArray<TSharedRef<FSequencerObjectBindingNode>> RootObjectBindingNodes;
	GetRootObjectBindingNodes(NodeTree->GetRootNodes(), RootObjectBindingNodes);

	for (auto RootObjectBindingNode : RootObjectBindingNodes)
	{
		FGuid ObjectBinding = RootObjectBindingNode.Get().GetObjectBinding();

		ObjectBindingNameMap.Add(ObjectBinding, RootObjectBindingNode.Get().GetDisplayName().ToString());
	}

	MovieSceneToolHelpers::ImportFBXWithDialog(GetFocusedMovieSceneSequence(), *this, ObjectBindingNameMap, TOptional<bool>());
}

void FSequencer::ImportFBXOntoSelectedNodes()
{
	// The object binding and names to match when importing from fbx
	TMap<FGuid, FString> ObjectBindingNameMap;

	for (const TSharedRef<FSequencerDisplayNode>& Node : Selection.GetSelectedOutlinerNodes())
	{
		if (Node->GetType() == ESequencerNode::Object)
		{
			auto ObjectBindingNode = StaticCastSharedRef<FSequencerObjectBindingNode>(Node);

			FGuid ObjectBinding = ObjectBindingNode.Get().GetObjectBinding();

			ObjectBindingNameMap.Add(ObjectBinding, ObjectBindingNode.Get().GetDisplayName().ToString());
		}
	}

	MovieSceneToolHelpers::ImportFBXWithDialog(GetFocusedMovieSceneSequence(), *this, ObjectBindingNameMap, TOptional<bool>(false));
}

void FSequencer::ExportFBX()
{
	TArray<UExporter*> Exporters;
	TArray<FString> SaveFilenames;
	IDesktopPlatform* DesktopPlatform = FDesktopPlatformModule::Get();
	bool bExportFileNamePicked = false;
	if ( DesktopPlatform != NULL )
	{
		FString FileTypes = "FBX document|*.fbx";
		UMovieSceneSequence* Sequence = GetFocusedMovieSceneSequence();
		for (TObjectIterator<UClass> It; It; ++It)
		{
			if (!It->IsChildOf(UExporter::StaticClass()) || It->HasAnyClassFlags(CLASS_Abstract | CLASS_Deprecated | CLASS_NewerVersionExists))
			{
				continue;
			}

			UExporter* Default = It->GetDefaultObject<UExporter>();
			if (!Default->SupportsObject(Sequence))
			{
				continue;
			}

			for (int32 i = 0; i < Default->FormatExtension.Num(); ++i)
			{
				const FString& FormatExtension = Default->FormatExtension[i];
				const FString& FormatDescription = Default->FormatDescription[i];

				if (FileTypes.Len() > 0)
				{
					FileTypes += TEXT("|");
				}
				FileTypes += FormatDescription;
				FileTypes += TEXT("|*.");
				FileTypes += FormatExtension;
			}

			Exporters.Add(Default);
		}

		bExportFileNamePicked = DesktopPlatform->SaveFileDialog(
			FSlateApplication::Get().FindBestParentWindowHandleForDialogs(nullptr),
			LOCTEXT( "ExportLevelSequence", "Export Level Sequence" ).ToString(),
			*( FEditorDirectories::Get().GetLastDirectory( ELastDirectory::FBX ) ),
			TEXT( "" ),
			*FileTypes,
			EFileDialogFlags::None,
			SaveFilenames );
	}

	if ( bExportFileNamePicked )
	{
		FString ExportFilename = SaveFilenames[0];
		FEditorDirectories::Get().SetLastDirectory( ELastDirectory::FBX, FPaths::GetPath( ExportFilename ) ); // Save path as default for next time.

		// Make sure external selection is up to date since export could happen on tracks that have been right clicked but not have their underlying bound objects selected yet since that happens on mouse up.
		SynchronizeExternalSelectionWithSequencerSelection();
		
		// Select selected nodes if there are selected nodes
		TArray<FGuid> Bindings;
		for (const TSharedRef<FSequencerDisplayNode>& Node : Selection.GetSelectedOutlinerNodes())
		{
			if (Node->GetType() == ESequencerNode::Object)
			{
				auto ObjectBindingNode = StaticCastSharedRef<FSequencerObjectBindingNode>(Node);
				Bindings.Add(ObjectBindingNode.Get().GetObjectBinding());

				TSet<TSharedRef<FSequencerDisplayNode> > DescendantNodes;
				SequencerHelpers::GetDescendantNodes(Node, DescendantNodes);
				for (auto DescendantNode : DescendantNodes)
				{
					if (!Selection.IsSelected(DescendantNode) && DescendantNode->GetType() == ESequencerNode::Object)
					{
						auto DescendantObjectBindingNode = StaticCastSharedRef<FSequencerObjectBindingNode>(DescendantNode);
						Bindings.Add(DescendantObjectBindingNode.Get().GetObjectBinding());
					}
				}
			}
		}

		FString FileExtension = FPaths::GetExtension(ExportFilename);
		if (FileExtension == TEXT("fbx"))
		{
			ExportFBXInternal(ExportFilename, Bindings);
		}
		else
		{
			for (UExporter* Exporter : Exporters)
			{
				if (Exporter->FormatExtension.Contains(FileExtension))
				{
					USequencerExportTask* ExportTask = NewObject<USequencerExportTask>();
					TStrongObjectPtr<USequencerExportTask> ExportTaskGuard(ExportTask);
					ExportTask->Object = GetFocusedMovieSceneSequence();
					ExportTask->Exporter = nullptr;
					ExportTask->Filename = ExportFilename;
					ExportTask->bSelected = false;
					ExportTask->bReplaceIdentical = true;
					ExportTask->bPrompt = false;
					ExportTask->bUseFileArchive = false;
					ExportTask->bWriteEmptyFiles = false;
					ExportTask->bAutomated = false;
					ExportTask->Exporter = NewObject<UExporter>(GetTransientPackage(), Exporter->GetClass());

					ExportTask->SequencerContext = GetPlaybackContext();

					UExporter::RunAssetExportTask(ExportTask);

					ExportTask->Object = nullptr;
					ExportTask->Exporter = nullptr;
					ExportTask->SequencerContext = nullptr;

					break;
				}
			}
		}
	}
}


void FSequencer::ExportFBXInternal(const FString& ExportFilename, TArray<FGuid>& Bindings)
{
	{
		UnFbx::FFbxExporter* Exporter = UnFbx::FFbxExporter::GetInstance();
		//Show the fbx export dialog options
		bool ExportCancel = false;
		bool ExportAll = false;
		Exporter->FillExportOptions(false, true, ExportFilename, ExportCancel, ExportAll);
		if (!ExportCancel)
		{
			UMovieScene* MovieScene = GetFocusedMovieSceneSequence()->GetMovieScene();
			UWorld* World = Cast<UWorld>(GetPlaybackContext());
			FMovieSceneSequenceIDRef Template = GetFocusedTemplateID();
			UnFbx::FFbxExporter::FLevelSequenceNodeNameAdapter NodeNameAdapter(MovieScene, this, Template);

			FScopedTransaction ExportFBXTransaction(NSLOCTEXT("Sequencer", "ExportFBX", "Export FBX"));

			{
				FSpawnableRestoreState SpawnableRestoreState(MovieScene);
				if (SpawnableRestoreState.bWasChanged)
				{
					// Evaluate at the beginning of the subscene time to ensure that spawnables are created before export
					SetLocalTimeDirectly(UE::MovieScene::DiscreteInclusiveLower(GetTimeBounds()));
				}

				if (MovieSceneToolHelpers::ExportFBX(World, MovieScene, this, Bindings, NodeNameAdapter, Template, ExportFilename, RootToLocalTransform))
				{
					FNotificationInfo Info(NSLOCTEXT("Sequencer", "ExportFBXSucceeded", "FBX Export Succeeded."));
					Info.Hyperlink = FSimpleDelegate::CreateStatic([](FString InFilename) { FPlatformProcess::ExploreFolder(*InFilename); }, ExportFilename);
					Info.HyperlinkText = FText::FromString(ExportFilename);
					Info.ExpireDuration = 5.0f;
					FSlateNotificationManager::Get().AddNotification(Info)->SetCompletionState(SNotificationItem::CS_Success);
				}
				else
				{
					FNotificationInfo Info(NSLOCTEXT("Sequencer", "ExportFBXFailed", "FBX Export Failed."));
					Info.ExpireDuration = 5.0f;
					FSlateNotificationManager::Get().AddNotification(Info)->SetCompletionState(SNotificationItem::CS_Fail);
				}
			}

			ForceEvaluate();
		}
	}
}


void FSequencer::ExportToCameraAnim()
{
	for (const TSharedRef<FSequencerDisplayNode>& Node : Selection.GetSelectedOutlinerNodes())
	{
		if (Node->GetType() != ESequencerNode::Object)
		{
			continue;
		}
		auto ObjectBindingNode = StaticCastSharedRef<FSequencerObjectBindingNode>(Node);

		FGuid Guid = ObjectBindingNode->GetObjectBinding();
		
		MovieSceneToolHelpers::ExportToCameraAnim(GetFocusedMovieSceneSequence()->GetMovieScene(), Guid);
	}
}


void FSequencer::GenericTextEntryModeless(const FText& DialogText, const FText& DefaultText, FOnTextCommitted OnTextComitted)
{
	TSharedRef<STextEntryPopup> TextEntryPopup = 
		SNew(STextEntryPopup)
		.Label(DialogText)
		.DefaultText(DefaultText)
		.OnTextCommitted(OnTextComitted)
		.ClearKeyboardFocusOnCommit(false)
		.SelectAllTextWhenFocused(true)
		.MaxWidth(1024.0f);

	EntryPopupMenu = FSlateApplication::Get().PushMenu(
		ToolkitHost.Pin()->GetParentWidget(),
		FWidgetPath(),
		TextEntryPopup,
		FSlateApplication::Get().GetCursorPos(),
		FPopupTransitionEffect(FPopupTransitionEffect::TypeInPopup)
	);
}


void FSequencer::CloseEntryPopupMenu()
{
	if (EntryPopupMenu.IsValid())
	{
		EntryPopupMenu.Pin()->Dismiss();
	}
}


void FSequencer::TrimSection(bool bTrimLeft)
{
	FScopedTransaction TrimSectionTransaction( NSLOCTEXT("Sequencer", "TrimSection_Transaction", "Trim Section") );
	MovieSceneToolHelpers::TrimSection(Selection.GetSelectedSections(), GetLocalTime(), bTrimLeft, Settings->GetDeleteKeysWhenTrimming());
	NotifyMovieSceneDataChanged( EMovieSceneDataChangeType::TrackValueChanged );
}


void FSequencer::SplitSection()
{
	FScopedTransaction SplitSectionTransaction( NSLOCTEXT("Sequencer", "SplitSection_Transaction", "Split Section") );
	MovieSceneToolHelpers::SplitSection(Selection.GetSelectedSections(), GetLocalTime(), Settings->GetDeleteKeysWhenTrimming());
	NotifyMovieSceneDataChanged( EMovieSceneDataChangeType::MovieSceneStructureItemAdded );
}

const ISequencerEditTool* FSequencer::GetEditTool() const
{
	return SequencerWidget->GetEditTool();
}

TSharedPtr<ISequencerHotspot> FSequencer::GetHotspot() const
{
	return Hotspot;
}

void FSequencer::SetHotspot(TSharedPtr<ISequencerHotspot> NewHotspot)
{
	if (!Hotspot.IsValid() || !Hotspot->bIsLocked)
	{
		Hotspot = MoveTemp(NewHotspot);
	}

	// Simulate an update-on-hover for the new hotspot to ensure that any hover behavior doesn't have to wait until the next frame
	if (Hotspot)
	{
		Hotspot->UpdateOnHover(*SequencerWidget->GetTrackAreaWidget(), *this);
	}
}

void FSequencer::BindCommands()
{
	const FSequencerCommands& Commands = FSequencerCommands::Get();

	SequencerCommandBindings->MapAction(
		Commands.StepToNextKey,
		FExecuteAction::CreateSP( this, &FSequencer::StepToNextKey ) );

	SequencerCommandBindings->MapAction(
		Commands.StepToPreviousKey,
		FExecuteAction::CreateSP( this, &FSequencer::StepToPreviousKey ) );

	SequencerCommandBindings->MapAction(
		Commands.StepToNextCameraKey,
		FExecuteAction::CreateSP( this, &FSequencer::StepToNextCameraKey ) );

	SequencerCommandBindings->MapAction(
		Commands.StepToPreviousCameraKey,
		FExecuteAction::CreateSP( this, &FSequencer::StepToPreviousCameraKey ) );

	SequencerCommandBindings->MapAction(
		Commands.ExpandAllNodesAndDescendants,
		FExecuteAction::CreateSP(this, &FSequencer::ExpandAllNodesAndDescendants));

	SequencerCommandBindings->MapAction(
		Commands.CollapseAllNodesAndDescendants,
		FExecuteAction::CreateSP(this, &FSequencer::CollapseAllNodesAndDescendants));

	SequencerCommandBindings->MapAction(
		Commands.SortAllNodesAndDescendants,
		FExecuteAction::CreateSP(this, &FSequencer::SortAllNodesAndDescendants));

	SequencerCommandBindings->MapAction(
		Commands.ToggleExpandCollapseNodes,
		FExecuteAction::CreateSP(this, &FSequencer::ToggleExpandCollapseNodes));

	SequencerCommandBindings->MapAction(
		Commands.ToggleExpandCollapseNodesAndDescendants,
		FExecuteAction::CreateSP(this, &FSequencer::ToggleExpandCollapseNodesAndDescendants));

	SequencerCommandBindings->MapAction(
		Commands.AddActorsToSequencer,
		FExecuteAction::CreateSP( this, &FSequencer::AddSelectedActors));

	SequencerCommandBindings->MapAction(
		Commands.SetKey,
		FExecuteAction::CreateSP( this, &FSequencer::SetKey ) );

	SequencerCommandBindings->MapAction(
		Commands.TranslateLeft,
		FExecuteAction::CreateSP( this, &FSequencer::TranslateSelectedKeysAndSections, true) );

	SequencerCommandBindings->MapAction(
		Commands.TranslateRight,
		FExecuteAction::CreateSP( this, &FSequencer::TranslateSelectedKeysAndSections, false) );

	SequencerCommandBindings->MapAction(
		Commands.TrimSectionLeft,
		FExecuteAction::CreateSP( this, &FSequencer::TrimSection, true ) );

	SequencerCommandBindings->MapAction(
		Commands.TrimSectionRight,
		FExecuteAction::CreateSP( this, &FSequencer::TrimSection, false ) );

	SequencerCommandBindings->MapAction(
		Commands.SplitSection,
		FExecuteAction::CreateSP( this, &FSequencer::SplitSection ) );

	// We can convert to spawnables if anything selected is a root-level possessable
	auto CanConvertToSpawnables = [this]{
		UMovieScene* MovieScene = GetFocusedMovieSceneSequence()->GetMovieScene();

		for (const TSharedRef<FSequencerDisplayNode>& Node : Selection.GetSelectedOutlinerNodes())
		{
			if (Node->GetType() == ESequencerNode::Object)
			{
				FMovieScenePossessable* Possessable = MovieScene->FindPossessable(static_cast<FSequencerObjectBindingNode&>(*Node).GetObjectBinding());
				if (Possessable && !Possessable->GetParent().IsValid())
				{
					return true;
				}
			}
		}
		return false;
	};
	SequencerCommandBindings->MapAction(
		FSequencerCommands::Get().ConvertToSpawnable,
		FExecuteAction::CreateSP(this, &FSequencer::ConvertSelectedNodesToSpawnables),
		FCanExecuteAction::CreateLambda(CanConvertToSpawnables)
	);

	auto AreConvertableSpawnablesSelected = [this] {
		UMovieScene* MovieScene = GetFocusedMovieSceneSequence()->GetMovieScene();

		for (const TSharedRef<FSequencerDisplayNode>& Node : Selection.GetSelectedOutlinerNodes())
		{
			if (Node->GetType() == ESequencerNode::Object)
			{
				FMovieSceneSpawnable* Spawnable = MovieScene->FindSpawnable(static_cast<FSequencerObjectBindingNode&>(*Node).GetObjectBinding());
				if (Spawnable && SpawnRegister->CanConvertSpawnableToPossessable(*Spawnable))
				{
					return true;
				}
			}
		}
		return false;
	};

	SequencerCommandBindings->MapAction(
		FSequencerCommands::Get().ConvertToPossessable,
		FExecuteAction::CreateSP(this, &FSequencer::ConvertSelectedNodesToPossessables),
		FCanExecuteAction::CreateLambda(AreConvertableSpawnablesSelected)
	);

	auto AreSpawnablesSelected = [this] {
		UMovieScene* MovieScene = GetFocusedMovieSceneSequence()->GetMovieScene();

		for (const TSharedRef<FSequencerDisplayNode>& Node : Selection.GetSelectedOutlinerNodes())
		{
			if (Node->GetType() == ESequencerNode::Object)
			{
				FMovieSceneSpawnable* Spawnable = MovieScene->FindSpawnable(static_cast<FSequencerObjectBindingNode&>(*Node).GetObjectBinding());
				if (Spawnable)
				{
					return true;
				}
			}
		}
		return false;
	};

	SequencerCommandBindings->MapAction(
		FSequencerCommands::Get().SaveCurrentSpawnableState,
		FExecuteAction::CreateSP(this, &FSequencer::SaveSelectedNodesSpawnableState),
		FCanExecuteAction::CreateLambda(AreSpawnablesSelected)
	);

	SequencerCommandBindings->MapAction(
		FSequencerCommands::Get().RestoreAnimatedState,
		FExecuteAction::CreateSP(this, &FSequencer::RestorePreAnimatedState)
	);

	SequencerCommandBindings->MapAction(
		Commands.SetAutoKey,
		FExecuteAction::CreateLambda( [this]{ Settings->SetAutoChangeMode( EAutoChangeMode::AutoKey ); } ),
		FCanExecuteAction::CreateLambda( [this]{ return Settings->GetAllowEditsMode() != EAllowEditsMode::AllowLevelEditsOnly; } ),
		FIsActionChecked::CreateLambda( [this]{ return Settings->GetAutoChangeMode() == EAutoChangeMode::AutoKey; } ) );

	SequencerCommandBindings->MapAction(
		Commands.SetAutoTrack,
		FExecuteAction::CreateLambda([this] { Settings->SetAutoChangeMode(EAutoChangeMode::AutoTrack); } ),
		FCanExecuteAction::CreateLambda([this] { return Settings->GetAllowEditsMode() != EAllowEditsMode::AllowLevelEditsOnly; }),
		FIsActionChecked::CreateLambda([this] { return Settings->GetAutoChangeMode() == EAutoChangeMode::AutoTrack; } ) );

	SequencerCommandBindings->MapAction(
		Commands.SetAutoChangeAll,
		FExecuteAction::CreateLambda([this] { Settings->SetAutoChangeMode(EAutoChangeMode::All); } ),
		FCanExecuteAction::CreateLambda([this] { return Settings->GetAllowEditsMode() != EAllowEditsMode::AllowLevelEditsOnly; }),
		FIsActionChecked::CreateLambda([this] { return Settings->GetAutoChangeMode() == EAutoChangeMode::All; } ) );
	
	SequencerCommandBindings->MapAction(
		Commands.SetAutoChangeNone,
		FExecuteAction::CreateLambda([this] { Settings->SetAutoChangeMode(EAutoChangeMode::None); } ),
		FCanExecuteAction::CreateLambda([this] { return Settings->GetAllowEditsMode() != EAllowEditsMode::AllowLevelEditsOnly; }),
		FIsActionChecked::CreateLambda([this] { return Settings->GetAutoChangeMode() == EAutoChangeMode::None; } ) );

	SequencerCommandBindings->MapAction(
		Commands.AllowAllEdits,
		FExecuteAction::CreateLambda( [this]{ Settings->SetAllowEditsMode( EAllowEditsMode::AllEdits ); } ),
		FCanExecuteAction::CreateLambda( []{ return true; } ),
		FIsActionChecked::CreateLambda( [this]{ return Settings->GetAllowEditsMode() == EAllowEditsMode::AllEdits; } ) );

	SequencerCommandBindings->MapAction(
		Commands.AllowSequencerEditsOnly,
		FExecuteAction::CreateLambda([this] { Settings->SetAllowEditsMode(EAllowEditsMode::AllowSequencerEditsOnly); }),
		FCanExecuteAction::CreateLambda([] { return true; }),
		FIsActionChecked::CreateLambda([this] { return Settings->GetAllowEditsMode() == EAllowEditsMode::AllowSequencerEditsOnly; }));

	SequencerCommandBindings->MapAction(
		Commands.AllowLevelEditsOnly,
		FExecuteAction::CreateLambda([this] { Settings->SetAllowEditsMode(EAllowEditsMode::AllowLevelEditsOnly); }),
		FCanExecuteAction::CreateLambda([] { return true; }),
		FIsActionChecked::CreateLambda([this] { return Settings->GetAllowEditsMode() == EAllowEditsMode::AllowLevelEditsOnly; }));

	SequencerCommandBindings->MapAction(
		Commands.ToggleAutoKeyEnabled,
		FExecuteAction::CreateLambda( [this]{ Settings->SetAutoChangeMode(Settings->GetAutoChangeMode() == EAutoChangeMode::None ? EAutoChangeMode::AutoKey : EAutoChangeMode::None); } ),
		FCanExecuteAction::CreateLambda( [this]{ return Settings->GetAllowEditsMode() != EAllowEditsMode::AllowLevelEditsOnly; } ),
		FIsActionChecked::CreateLambda( [this]{ return Settings->GetAutoChangeMode() == EAutoChangeMode::AutoKey; } ) );

	SequencerCommandBindings->MapAction(
		Commands.SetKeyChanged,
		FExecuteAction::CreateLambda([this] { Settings->SetKeyGroupMode(EKeyGroupMode::KeyChanged); }),
		FCanExecuteAction::CreateLambda([] { return true; }),
		FIsActionChecked::CreateLambda([this] { return Settings->GetKeyGroupMode() == EKeyGroupMode::KeyChanged; }));

	SequencerCommandBindings->MapAction(
		Commands.SetKeyGroup,
		FExecuteAction::CreateLambda([this] { Settings->SetKeyGroupMode(EKeyGroupMode::KeyGroup); }),
		FCanExecuteAction::CreateLambda([] { return true; }),
		FIsActionChecked::CreateLambda([this] { return Settings->GetKeyGroupMode() == EKeyGroupMode::KeyGroup; }));

	SequencerCommandBindings->MapAction(
		Commands.SetKeyAll,
		FExecuteAction::CreateLambda([this] { Settings->SetKeyGroupMode(EKeyGroupMode::KeyAll); }),
		FCanExecuteAction::CreateLambda([] { return true; }),
		FIsActionChecked::CreateLambda([this] { return Settings->GetKeyGroupMode() == EKeyGroupMode::KeyAll; }));

	SequencerCommandBindings->MapAction(
		Commands.ToggleMarkAtPlayPosition,
		FExecuteAction::CreateSP( this, &FSequencer::ToggleMarkAtPlayPosition));

	SequencerCommandBindings->MapAction(
		Commands.StepToNextMark,
		FExecuteAction::CreateSP( this, &FSequencer::StepToNextMark));

	SequencerCommandBindings->MapAction(
		Commands.StepToPreviousMark,
		FExecuteAction::CreateSP( this, &FSequencer::StepToPreviousMark));

	SequencerCommandBindings->MapAction(
		Commands.ToggleAutoScroll,
		FExecuteAction::CreateLambda( [this]{ Settings->SetAutoScrollEnabled( !Settings->GetAutoScrollEnabled() ); } ),
		FCanExecuteAction::CreateLambda( []{ return true; } ),
		FIsActionChecked::CreateLambda( [this]{ return Settings->GetAutoScrollEnabled(); } ) );

	SequencerCommandBindings->MapAction(
		Commands.FindInContentBrowser,
		FExecuteAction::CreateSP( this, &FSequencer::FindInContentBrowser ) );

	SequencerCommandBindings->MapAction(
		Commands.ToggleCombinedKeyframes,
		FExecuteAction::CreateLambda( [this]{
			Settings->SetShowCombinedKeyframes( !Settings->GetShowCombinedKeyframes() );
		} ),
		FCanExecuteAction::CreateLambda( []{ return true; } ),
		FIsActionChecked::CreateLambda( [this]{ return Settings->GetShowCombinedKeyframes(); } ) );

	SequencerCommandBindings->MapAction(
		Commands.ToggleChannelColors,
		FExecuteAction::CreateLambda( [this]{
			Settings->SetShowChannelColors( !Settings->GetShowChannelColors() );
		} ),
		FCanExecuteAction::CreateLambda( []{ return true; } ),
		FIsActionChecked::CreateLambda( [this]{ return Settings->GetShowChannelColors(); } ) );

	SequencerCommandBindings->MapAction(
		Commands.ToggleShowSelectedNodesOnly,
		FExecuteAction::CreateLambda( [this]{
			Settings->SetShowSelectedNodesOnly( !Settings->GetShowSelectedNodesOnly() );
		} ),
		FCanExecuteAction::CreateLambda( []{ return true; } ),
		FIsActionChecked::CreateLambda( [this]{ return Settings->GetShowSelectedNodesOnly(); } ) );

	SequencerCommandBindings->MapAction(
		Commands.ChangeTimeDisplayFormat,
		FExecuteAction::CreateLambda( [this]{
			EFrameNumberDisplayFormats NextFormat = (EFrameNumberDisplayFormats)((uint8)Settings->GetTimeDisplayFormat() + 1);
			if (NextFormat == EFrameNumberDisplayFormats::MAX_Count)
			{
				NextFormat = EFrameNumberDisplayFormats::NonDropFrameTimecode;
			}

			// If the next framerate in the list is drop format timecode and we're not in a play rate that supports drop format timecode,
			// then we will skip over it.
			bool bCanShowDropFrameTimecode = FTimecode::UseDropFormatTimecode(GetFocusedDisplayRate());
			if (bCanShowDropFrameTimecode && NextFormat == EFrameNumberDisplayFormats::NonDropFrameTimecode)
			{
				NextFormat = EFrameNumberDisplayFormats::DropFrameTimecode;
			}
			else if (!bCanShowDropFrameTimecode && NextFormat == EFrameNumberDisplayFormats::DropFrameTimecode)
			{
				NextFormat = EFrameNumberDisplayFormats::Seconds;
			}
			Settings->SetTimeDisplayFormat( NextFormat );
		} ),
		FCanExecuteAction::CreateLambda([] { return true; }));

	SequencerCommandBindings->MapAction(
		Commands.ToggleShowRangeSlider,
		FExecuteAction::CreateLambda( [this]{ Settings->SetShowRangeSlider( !Settings->GetShowRangeSlider() ); } ),
		FCanExecuteAction::CreateLambda( []{ return true; } ),
		FIsActionChecked::CreateLambda( [this]{ return Settings->GetShowRangeSlider(); } ) );

	SequencerCommandBindings->MapAction(
		Commands.ToggleIsSnapEnabled,
		FExecuteAction::CreateLambda( [this]{ Settings->SetIsSnapEnabled( !Settings->GetIsSnapEnabled() ); } ),
		FCanExecuteAction::CreateLambda( []{ return true; } ),
		FIsActionChecked::CreateLambda( [this]{ return Settings->GetIsSnapEnabled(); } ) );

	SequencerCommandBindings->MapAction(
		Commands.ToggleSnapKeyTimesToInterval,
		FExecuteAction::CreateLambda( [this]{ Settings->SetSnapKeyTimesToInterval( !Settings->GetSnapKeyTimesToInterval() ); } ),
		FCanExecuteAction::CreateLambda( []{ return true; } ),
		FIsActionChecked::CreateLambda( [this]{ return Settings->GetSnapKeyTimesToInterval(); } ) );

	SequencerCommandBindings->MapAction(
		Commands.ToggleSnapKeyTimesToKeys,
		FExecuteAction::CreateLambda( [this]{ Settings->SetSnapKeyTimesToKeys( !Settings->GetSnapKeyTimesToKeys() ); } ),
		FCanExecuteAction::CreateLambda( []{ return true; } ),
		FIsActionChecked::CreateLambda( [this]{ return Settings->GetSnapKeyTimesToKeys(); } ) );

	SequencerCommandBindings->MapAction(
		Commands.ToggleSnapSectionTimesToInterval,
		FExecuteAction::CreateLambda( [this]{ Settings->SetSnapSectionTimesToInterval( !Settings->GetSnapSectionTimesToInterval() ); } ),
		FCanExecuteAction::CreateLambda( []{ return true; } ),
		FIsActionChecked::CreateLambda( [this]{ return Settings->GetSnapSectionTimesToInterval(); } ) );

	SequencerCommandBindings->MapAction(
		Commands.ToggleSnapSectionTimesToSections,
		FExecuteAction::CreateLambda( [this]{ Settings->SetSnapSectionTimesToSections( !Settings->GetSnapSectionTimesToSections() ); } ),
		FCanExecuteAction::CreateLambda( []{ return true; } ),
		FIsActionChecked::CreateLambda( [this]{ return Settings->GetSnapSectionTimesToSections(); } ) );

	SequencerCommandBindings->MapAction(
		Commands.ToggleSnapKeysAndSectionsToPlayRange,
		FExecuteAction::CreateLambda([this] { Settings->SetSnapKeysAndSectionsToPlayRange(!Settings->GetSnapKeysAndSectionsToPlayRange()); }),
		FCanExecuteAction::CreateLambda([] { return true; }),
		FIsActionChecked::CreateLambda([this] { return Settings->GetSnapKeysAndSectionsToPlayRange(); }));

	SequencerCommandBindings->MapAction(
		Commands.ToggleSnapPlayTimeToKeys,
		FExecuteAction::CreateLambda( [this]{ Settings->SetSnapPlayTimeToKeys( !Settings->GetSnapPlayTimeToKeys() ); } ),
		FCanExecuteAction::CreateLambda( []{ return true; } ),
		FIsActionChecked::CreateLambda( [this]{ return Settings->GetSnapPlayTimeToKeys(); } ) );

	SequencerCommandBindings->MapAction(
		Commands.ToggleSnapPlayTimeToInterval,
		FExecuteAction::CreateLambda( [this]{ Settings->SetSnapPlayTimeToInterval( !Settings->GetSnapPlayTimeToInterval() ); } ),
		FCanExecuteAction::CreateLambda( []{ return true; } ),
		FIsActionChecked::CreateLambda( [this]{ return Settings->GetSnapPlayTimeToInterval(); } ) );

	SequencerCommandBindings->MapAction(
		Commands.ToggleSnapPlayTimeToPressedKey,
		FExecuteAction::CreateLambda( [this]{ Settings->SetSnapPlayTimeToPressedKey( !Settings->GetSnapPlayTimeToPressedKey() ); } ),
		FCanExecuteAction::CreateLambda( []{ return true; } ),
		FIsActionChecked::CreateLambda( [this]{ return Settings->GetSnapPlayTimeToPressedKey(); } ) );

	SequencerCommandBindings->MapAction(
		Commands.ToggleSnapPlayTimeToDraggedKey,
		FExecuteAction::CreateLambda( [this]{ Settings->SetSnapPlayTimeToDraggedKey( !Settings->GetSnapPlayTimeToDraggedKey() ); } ),
		FCanExecuteAction::CreateLambda( []{ return true; } ),
		FIsActionChecked::CreateLambda( [this]{ return Settings->GetSnapPlayTimeToDraggedKey(); } ) );

	SequencerCommandBindings->MapAction(
		Commands.ToggleSnapCurveValueToInterval,
		FExecuteAction::CreateLambda( [this]{ Settings->SetSnapCurveValueToInterval( !Settings->GetSnapCurveValueToInterval() ); } ),
		FCanExecuteAction::CreateLambda( []{ return true; } ),
		FIsActionChecked::CreateLambda( [this]{ return Settings->GetSnapCurveValueToInterval(); } ) );

	SequencerCommandBindings->MapAction(
		Commands.ToggleShowCurveEditor,
		FExecuteAction::CreateLambda( [this]{ SetShowCurveEditor(!GetCurveEditorIsVisible()); } ),
		FCanExecuteAction::CreateLambda( [this]{ return !IsReadOnly(); } ),
		FIsActionChecked::CreateLambda( [this]{ return GetCurveEditorIsVisible(); } ) );

	SequencerCommandBindings->MapAction(
		Commands.ToggleLinkCurveEditorTimeRange,
		FExecuteAction::CreateLambda( [this]{ Settings->SetLinkCurveEditorTimeRange(!Settings->GetLinkCurveEditorTimeRange()); } ),
		FCanExecuteAction::CreateLambda( []{ return true; } ),
		FIsActionChecked::CreateLambda( [this]{ return Settings->GetLinkCurveEditorTimeRange(); } ) );

	SequencerCommandBindings->MapAction(
		Commands.ToggleShowPreAndPostRoll,
		FExecuteAction::CreateLambda( [this]{ Settings->SetShouldShowPrePostRoll(!Settings->ShouldShowPrePostRoll()); } ),
		FCanExecuteAction::CreateLambda( []{ return true; } ),
		FIsActionChecked::CreateLambda( [this]{ return Settings->ShouldShowPrePostRoll(); } ) );

	auto CanCutOrCopy = [this]{
		// For copy tracks
		TSet<TSharedRef<FSequencerDisplayNode>> SelectedNodes = Selection.GetNodesWithSelectedKeysOrSections();
		// If this is empty then we are selecting display nodes
		if (SelectedNodes.Num() == 0)
		{
			SelectedNodes = Selection.GetSelectedOutlinerNodes();
			for (TSharedRef<FSequencerDisplayNode> Node : SelectedNodes)
			{
				if (Node->GetType() == ESequencerNode::Track || Node->GetType() == ESequencerNode::Object)
				{
					// if contains one node that can be copied we allow the action
					// later on we will filter out the invalid nodes in CopySelection() or CutSelection()
					return true;
				}
				else if (Node->GetParent().IsValid() && Node->GetParent()->GetType() == ESequencerNode::Track && Node->GetType() != ESequencerNode::Category)
				{
					return true;
				}
			}
			return false;
		}

		UMovieSceneTrack* Track = nullptr;
		for (FSequencerSelectedKey Key : Selection.GetSelectedKeys())
		{
			if (!Track)
			{
				Track = Key.Section->GetTypedOuter<UMovieSceneTrack>();
			}
			if (!Track || Track != Key.Section->GetTypedOuter<UMovieSceneTrack>())
			{
				return false;
			}
		}
		return true;
	};

	auto CanDelete = [this]{
		return Selection.GetSelectedKeys().Num() || Selection.GetSelectedSections().Num() || Selection.GetSelectedOutlinerNodes().Num();
	};

	auto CanDuplicate = [this]{

		if (Selection.GetSelectedKeys().Num() || Selection.GetSelectedSections().Num() || Selection.GetSelectedTracks().Num())
		{
			return true;
		}

		// For duplicate object tracks
		TSet<TSharedRef<FSequencerDisplayNode>> SelectedNodes = Selection.GetNodesWithSelectedKeysOrSections();
		if (SelectedNodes.Num() == 0)
		{
			SelectedNodes = Selection.GetSelectedOutlinerNodes();
			for (TSharedRef<FSequencerDisplayNode> Node : SelectedNodes)
			{
				if (Node->GetType() == ESequencerNode::Object)
				{
					// if contains one node that can be copied we allow the action
					return true;
				}
			}
			return false;
		}
		return false;
	};

	auto IsSelectionRangeNonEmpty = [this]{
		UMovieSceneSequence* EditedSequence = GetFocusedMovieSceneSequence();
		if (!EditedSequence || !EditedSequence->GetMovieScene())
		{
			return false;
		}

		return !EditedSequence->GetMovieScene()->GetSelectionRange().IsEmpty();
	};

	SequencerCommandBindings->MapAction(
		FGenericCommands::Get().Rename,
		FExecuteAction::CreateLambda([this]
		{
			Selection.GetSelectedOutlinerNodes().Array()[0]->OnRenameRequested().Broadcast();
		}),
		FCanExecuteAction::CreateLambda([this]
		{
			return (Selection.GetSelectedOutlinerNodes().Num() > 0) && (Selection.GetSelectedOutlinerNodes().Array()[0]->CanRenameNode());
		})
	);

	SequencerCommandBindings->MapAction(
		FGenericCommands::Get().Cut,
		FExecuteAction::CreateSP(this, &FSequencer::CutSelection),
		FCanExecuteAction::CreateLambda(CanCutOrCopy)
	);

	SequencerCommandBindings->MapAction(
		FGenericCommands::Get().Copy,
		FExecuteAction::CreateSP(this, &FSequencer::CopySelection),
		FCanExecuteAction::CreateLambda(CanCutOrCopy)
	);

	SequencerCommandBindings->MapAction(
		FGenericCommands::Get().Duplicate,
		FExecuteAction::CreateSP(this, &FSequencer::DuplicateSelection),
		FCanExecuteAction::CreateLambda(CanDuplicate)
	);

	SequencerCommandBindings->MapAction(
		FGenericCommands::Get().Delete,
		FExecuteAction::CreateSP( this, &FSequencer::DeleteSelectedItems ),
		FCanExecuteAction::CreateLambda(CanDelete));

	SequencerCommandBindings->MapAction(
		Commands.TogglePlaybackRangeLocked,
		FExecuteAction::CreateSP( this, &FSequencer::TogglePlaybackRangeLocked ),
		FCanExecuteAction::CreateLambda( [this] { return GetFocusedMovieSceneSequence() != nullptr;	} ),
		FIsActionChecked::CreateSP( this, &FSequencer::IsPlaybackRangeLocked ));

	SequencerCommandBindings->MapAction(
		Commands.ToggleRerunConstructionScripts,
		FExecuteAction::CreateLambda( [this]{ Settings->SetRerunConstructionScripts( !Settings->ShouldRerunConstructionScripts() ); } ),
		FCanExecuteAction::CreateLambda( []{ return true; } ),
		FIsActionChecked::CreateLambda( [this]{ return Settings->ShouldRerunConstructionScripts(); } ) );

	SequencerCommandBindings->MapAction(
		Commands.ToggleAsyncEvaluation,
		FExecuteAction::CreateLambda( [this]{ this->ToggleAsyncEvaluation(); } ),
		FCanExecuteAction::CreateLambda( []{ return true; } ),
		FIsActionChecked::CreateLambda( [this]{ return this->UsesAsyncEvaluation(); } ) );

	SequencerCommandBindings->MapAction(
		Commands.ToggleKeepCursorInPlaybackRangeWhileScrubbing,
		FExecuteAction::CreateLambda([this] { Settings->SetKeepCursorInPlayRangeWhileScrubbing(!Settings->ShouldKeepCursorInPlayRangeWhileScrubbing()); }),
		FCanExecuteAction::CreateLambda([] { return true; }),
		FIsActionChecked::CreateLambda([this] { return Settings->ShouldKeepCursorInPlayRangeWhileScrubbing(); }));

	SequencerCommandBindings->MapAction(
		Commands.ToggleKeepCursorInPlaybackRange,
		FExecuteAction::CreateLambda( [this]{ Settings->SetKeepCursorInPlayRange( !Settings->ShouldKeepCursorInPlayRange() ); } ),
		FCanExecuteAction::CreateLambda( []{ return true; } ),
		FIsActionChecked::CreateLambda( [this]{ return Settings->ShouldKeepCursorInPlayRange(); } ) );

	SequencerCommandBindings->MapAction(
		Commands.ToggleKeepPlaybackRangeInSectionBounds,
		FExecuteAction::CreateLambda( [this]{ Settings->SetKeepPlayRangeInSectionBounds( !Settings->ShouldKeepPlayRangeInSectionBounds() ); NotifyMovieSceneDataChanged( EMovieSceneDataChangeType::TrackValueChanged ); } ),
		FCanExecuteAction::CreateLambda( []{ return true; } ),
		FIsActionChecked::CreateLambda( [this]{ return Settings->ShouldKeepPlayRangeInSectionBounds(); } ) );

	SequencerCommandBindings->MapAction(
		Commands.ToggleEvaluateSubSequencesInIsolation,
		FExecuteAction::CreateLambda( [this]{
			Settings->SetEvaluateSubSequencesInIsolation( !Settings->ShouldEvaluateSubSequencesInIsolation() );
			ForceEvaluate();
		} ),
		FCanExecuteAction::CreateLambda( [this]{ return ActiveTemplateIDs.Num() > 1; } ),
		FIsActionChecked::CreateLambda( [this]{ return Settings->ShouldEvaluateSubSequencesInIsolation(); } ) );

	SequencerCommandBindings->MapAction(
		Commands.RenderMovie,
		FExecuteAction::CreateLambda([this]{ RenderMovieInternal(GetPlaybackRange()); }),
		FCanExecuteAction(),
		FIsActionChecked(),
		FIsActionButtonVisible::CreateLambda([this]{ return ExactCast<ULevelSequence>(GetFocusedMovieSceneSequence()) != nullptr; })
	);

	SequencerCommandBindings->MapAction(
		Commands.CreateCamera,
		FExecuteAction::CreateSP(this, &FSequencer::CreateCamera),
		FCanExecuteAction(),
		FIsActionChecked(),
		FIsActionButtonVisible::CreateLambda([this] { return ExactCast<ULevelSequence>(GetFocusedMovieSceneSequence()) != nullptr && IVREditorModule::Get().IsVREditorModeActive() == false; }) //@todo VREditor: Creating a camera while in VR mode disrupts the hmd. This is a temporary fix by hiding the button when in VR mode.
	);

	SequencerCommandBindings->MapAction(
		Commands.BakeTransform,
		FExecuteAction::CreateSP( this, &FSequencer::BakeTransform ),
		FCanExecuteAction::CreateLambda( []{ return true; } ) );

	SequencerCommandBindings->MapAction(
		Commands.SyncSectionsUsingSourceTimecode,
		FExecuteAction::CreateSP( this, &FSequencer::SyncSectionsUsingSourceTimecode ),
		FCanExecuteAction::CreateLambda( [this]{ return (GetSelection().GetSelectedSections().Num() > 1); } ) );

	SequencerCommandBindings->MapAction(
		Commands.FixActorReferences,
		FExecuteAction::CreateSP( this, &FSequencer::FixActorReferences ),
		FCanExecuteAction::CreateLambda( []{ return true; } ) );

	SequencerCommandBindings->MapAction(
		Commands.RebindPossessableReferences,
		FExecuteAction::CreateSP( this, &FSequencer::RebindPossessableReferences ),
		FCanExecuteAction::CreateLambda( []{ return true; } ) );

	SequencerCommandBindings->MapAction(
		Commands.ImportFBX,
		FExecuteAction::CreateSP( this, &FSequencer::ImportFBX ),
		FCanExecuteAction::CreateLambda( [] { return true; } ) );

	SequencerCommandBindings->MapAction(
		Commands.ExportFBX,
		FExecuteAction::CreateSP( this, &FSequencer::ExportFBX ),
		FCanExecuteAction::CreateLambda( [] { return true; } ) );

	SequencerCommandBindings->MapAction(
		Commands.ExportToCameraAnim,
		FExecuteAction::CreateSP( this, &FSequencer::ExportToCameraAnim ),
		FCanExecuteAction::CreateLambda( [] { return true; } ) );

	for (int32 i = 0; i < TrackEditors.Num(); ++i)
	{
		TrackEditors[i]->BindCommands(SequencerCommandBindings);
	}


	SequencerCommandBindings->MapAction(
		Commands.AddTransformKey,
		FExecuteAction::CreateSP(this, &FSequencer::OnAddTransformKeysForSelectedObjects, EMovieSceneTransformChannel::All),
		FCanExecuteAction::CreateSP(this, &FSequencer::CanAddTransformKeysForSelectedObjects));
	SequencerCommandBindings->MapAction(
		Commands.AddTranslationKey,
		FExecuteAction::CreateSP(this, &FSequencer::OnAddTransformKeysForSelectedObjects, EMovieSceneTransformChannel::Translation),
		FCanExecuteAction::CreateSP(this, &FSequencer::CanAddTransformKeysForSelectedObjects));
	SequencerCommandBindings->MapAction(
		Commands.AddRotationKey,
		FExecuteAction::CreateSP(this, &FSequencer::OnAddTransformKeysForSelectedObjects, EMovieSceneTransformChannel::Rotation),
		FCanExecuteAction::CreateSP(this, &FSequencer::CanAddTransformKeysForSelectedObjects));
	SequencerCommandBindings->MapAction(
		Commands.AddScaleKey,
		FExecuteAction::CreateSP(this, &FSequencer::OnAddTransformKeysForSelectedObjects, EMovieSceneTransformChannel::Scale),
		FCanExecuteAction::CreateSP(this, &FSequencer::CanAddTransformKeysForSelectedObjects));

	// copy subset of sequencer commands to shared commands
	*SequencerSharedBindings = *SequencerCommandBindings;

	// Sequencer-only bindings
	SequencerCommandBindings->MapAction(
		Commands.TogglePlay,
		FExecuteAction::CreateSP(this, &FSequencer::TogglePlay));

	SequencerCommandBindings->MapAction(
		Commands.PlayForward,
		FExecuteAction::CreateLambda([this] { OnPlayForward(false); }));

	SequencerCommandBindings->MapAction(
		Commands.JumpToStart,
		FExecuteAction::CreateSP(this, &FSequencer::JumpToStart));

	SequencerCommandBindings->MapAction(
		Commands.JumpToEnd,
		FExecuteAction::CreateSP(this, &FSequencer::JumpToEnd));

	SequencerCommandBindings->MapAction(
		Commands.StepForward,
		FExecuteAction::CreateSP(this, &FSequencer::StepForward),
		EUIActionRepeatMode::RepeatEnabled);

	SequencerCommandBindings->MapAction(
		Commands.StepForward2,
		FExecuteAction::CreateSP(this, &FSequencer::StepForward),
		EUIActionRepeatMode::RepeatEnabled);

	SequencerCommandBindings->MapAction(
		Commands.StepBackward,
		FExecuteAction::CreateSP(this, &FSequencer::StepBackward),
		EUIActionRepeatMode::RepeatEnabled);

	SequencerCommandBindings->MapAction(
		Commands.StepBackward2,
		FExecuteAction::CreateSP(this, &FSequencer::StepBackward),
		EUIActionRepeatMode::RepeatEnabled);

	SequencerCommandBindings->MapAction(
		Commands.SetInterpolationCubicAuto,
		FExecuteAction::CreateSP(this, &FSequencer::SetInterpTangentMode, ERichCurveInterpMode::RCIM_Cubic, ERichCurveTangentMode::RCTM_Auto));

	SequencerCommandBindings->MapAction(
		Commands.SetInterpolationCubicUser,
		FExecuteAction::CreateSP(this, &FSequencer::SetInterpTangentMode, ERichCurveInterpMode::RCIM_Cubic, ERichCurveTangentMode::RCTM_User));

	SequencerCommandBindings->MapAction(
		Commands.SetInterpolationCubicBreak,
		FExecuteAction::CreateSP(this, &FSequencer::SetInterpTangentMode, ERichCurveInterpMode::RCIM_Cubic, ERichCurveTangentMode::RCTM_Break));

	SequencerCommandBindings->MapAction(
		Commands.ToggleWeightedTangents,
		FExecuteAction::CreateSP(this, &FSequencer::ToggleInterpTangentWeightMode));

	SequencerCommandBindings->MapAction(
		Commands.SetInterpolationLinear,
		FExecuteAction::CreateSP(this, &FSequencer::SetInterpTangentMode, ERichCurveInterpMode::RCIM_Linear, ERichCurveTangentMode::RCTM_Auto));

	SequencerCommandBindings->MapAction(
		Commands.SetInterpolationConstant,
		FExecuteAction::CreateSP(this, &FSequencer::SetInterpTangentMode, ERichCurveInterpMode::RCIM_Constant, ERichCurveTangentMode::RCTM_Auto));

	SequencerCommandBindings->MapAction(
		Commands.ShuttleForward,
		FExecuteAction::CreateSP( this, &FSequencer::ShuttleForward ));

	SequencerCommandBindings->MapAction(
		Commands.ShuttleBackward,
		FExecuteAction::CreateSP( this, &FSequencer::ShuttleBackward ));

	SequencerCommandBindings->MapAction(
		Commands.Pause,
		FExecuteAction::CreateSP( this, &FSequencer::Pause ));

	SequencerCommandBindings->MapAction(
		Commands.SetSelectionRangeEnd,
		FExecuteAction::CreateLambda([this]{ SetSelectionRangeEnd(); }));

	SequencerCommandBindings->MapAction(
		Commands.SetSelectionRangeStart,
		FExecuteAction::CreateLambda([this]{ SetSelectionRangeStart(); }));

	SequencerCommandBindings->MapAction(
		Commands.ResetSelectionRange,
		FExecuteAction::CreateLambda([this]{ ResetSelectionRange(); }),
		FCanExecuteAction::CreateLambda(IsSelectionRangeNonEmpty));

	SequencerCommandBindings->MapAction(
		Commands.SelectKeysInSelectionRange,
		FExecuteAction::CreateSP(this, &FSequencer::SelectInSelectionRange, true, false),
		FCanExecuteAction::CreateLambda(IsSelectionRangeNonEmpty));

	SequencerCommandBindings->MapAction(
		Commands.SelectSectionsInSelectionRange,
		FExecuteAction::CreateSP(this, &FSequencer::SelectInSelectionRange, false, true),
		FCanExecuteAction::CreateLambda(IsSelectionRangeNonEmpty));

	SequencerCommandBindings->MapAction(
		Commands.SelectAllInSelectionRange,
		FExecuteAction::CreateSP(this, &FSequencer::SelectInSelectionRange, true, true),
		FCanExecuteAction::CreateLambda(IsSelectionRangeNonEmpty));

	SequencerCommandBindings->MapAction(
		Commands.StepToNextShot,
		FExecuteAction::CreateSP( this, &FSequencer::StepToNextShot ) );

	SequencerCommandBindings->MapAction(
		Commands.StepToPreviousShot,
		FExecuteAction::CreateSP( this, &FSequencer::StepToPreviousShot ) );

	SequencerCommandBindings->MapAction(
		Commands.NavigateForward,
		FExecuteAction::CreateLambda([this] { NavigateForward(); }),
		FCanExecuteAction::CreateLambda([this] { return CanNavigateForward(); }));

	SequencerCommandBindings->MapAction(
		Commands.NavigateBackward,
		FExecuteAction::CreateLambda([this] { NavigateBackward(); }),
		FCanExecuteAction::CreateLambda([this] { return CanNavigateBackward(); }));

	SequencerCommandBindings->MapAction(
		Commands.SetStartPlaybackRange,
		FExecuteAction::CreateLambda([this] { SetPlaybackStart(); }),
		FCanExecuteAction::CreateSP( this, &FSequencer::IsViewingMasterSequence ) );

	SequencerCommandBindings->MapAction(
		Commands.ResetViewRange,
		FExecuteAction::CreateSP( this, &FSequencer::ResetViewRange ) );

	SequencerCommandBindings->MapAction(
		Commands.ZoomToFit,
		FExecuteAction::CreateSP( this, &FSequencer::ZoomToFit ) );

	SequencerCommandBindings->MapAction(
		Commands.ZoomInViewRange,
		FExecuteAction::CreateSP( this, &FSequencer::ZoomInViewRange ),
		FCanExecuteAction(),
		EUIActionRepeatMode::RepeatEnabled );

	SequencerCommandBindings->MapAction(
		Commands.ZoomOutViewRange,
		FExecuteAction::CreateSP( this, &FSequencer::ZoomOutViewRange ),		
		FCanExecuteAction(),
		EUIActionRepeatMode::RepeatEnabled );

	SequencerCommandBindings->MapAction(
		Commands.SetEndPlaybackRange,
		FExecuteAction::CreateLambda([this] { SetPlaybackEnd(); }),
		FCanExecuteAction::CreateSP( this, &FSequencer::IsViewingMasterSequence ) );

	SequencerCommandBindings->MapAction(
		Commands.SetSelectionRangeToNextShot,
		FExecuteAction::CreateSP( this, &FSequencer::SetSelectionRangeToShot, true ),
		FCanExecuteAction::CreateSP( this, &FSequencer::IsViewingMasterSequence ) );

	SequencerCommandBindings->MapAction(
		Commands.SetSelectionRangeToPreviousShot,
		FExecuteAction::CreateSP( this, &FSequencer::SetSelectionRangeToShot, false ),
		FCanExecuteAction::CreateSP( this, &FSequencer::IsViewingMasterSequence ) );

	SequencerCommandBindings->MapAction(
		Commands.SetPlaybackRangeToAllShots,
		FExecuteAction::CreateSP( this, &FSequencer::SetPlaybackRangeToAllShots ),
		FCanExecuteAction::CreateSP( this, &FSequencer::IsViewingMasterSequence ) );


	// We want a subset of the commands to work in the Curve Editor too, but bound to our functions. This minimizes code duplication
	// while also freeing us up from issues that result from Sequencer already using two lists (for which our commands might be spread
	// across both lists which makes a direct copy like it already uses difficult).
	CurveEditorSharedBindings->MapAction(Commands.TogglePlay,			*SequencerCommandBindings->GetActionForCommand(Commands.TogglePlay));
	CurveEditorSharedBindings->MapAction(Commands.PlayForward,			*SequencerCommandBindings->GetActionForCommand(Commands.PlayForward));
	CurveEditorSharedBindings->MapAction(Commands.JumpToStart,			*SequencerCommandBindings->GetActionForCommand(Commands.JumpToStart));
	CurveEditorSharedBindings->MapAction(Commands.JumpToEnd,			*SequencerCommandBindings->GetActionForCommand(Commands.JumpToEnd));
	CurveEditorSharedBindings->MapAction(Commands.ShuttleBackward,		*SequencerCommandBindings->GetActionForCommand(Commands.ShuttleBackward));
	CurveEditorSharedBindings->MapAction(Commands.ShuttleForward,		*SequencerCommandBindings->GetActionForCommand(Commands.ShuttleForward));
	CurveEditorSharedBindings->MapAction(Commands.Pause,				*SequencerCommandBindings->GetActionForCommand(Commands.Pause));
	CurveEditorSharedBindings->MapAction(Commands.StepForward,			*SequencerCommandBindings->GetActionForCommand(Commands.StepForward));
	CurveEditorSharedBindings->MapAction(Commands.StepBackward,			*SequencerCommandBindings->GetActionForCommand(Commands.StepBackward));
	CurveEditorSharedBindings->MapAction(Commands.StepForward2,         *SequencerCommandBindings->GetActionForCommand(Commands.StepForward2));
	CurveEditorSharedBindings->MapAction(Commands.StepBackward2,        *SequencerCommandBindings->GetActionForCommand(Commands.StepBackward2));
	CurveEditorSharedBindings->MapAction(Commands.StepToNextKey,		*SequencerCommandBindings->GetActionForCommand(Commands.StepToNextKey));
	CurveEditorSharedBindings->MapAction(Commands.StepToPreviousKey, 	*SequencerCommandBindings->GetActionForCommand(Commands.StepToPreviousKey));

	CurveEditorSharedBindings->MapAction(Commands.AddTransformKey, *SequencerCommandBindings->GetActionForCommand(Commands.AddTransformKey));
	CurveEditorSharedBindings->MapAction(Commands.AddTranslationKey, *SequencerCommandBindings->GetActionForCommand(Commands.AddTranslationKey));
	CurveEditorSharedBindings->MapAction(Commands.AddRotationKey, *SequencerCommandBindings->GetActionForCommand(Commands.AddRotationKey));
	CurveEditorSharedBindings->MapAction(Commands.AddScaleKey, *SequencerCommandBindings->GetActionForCommand(Commands.AddScaleKey));

	GetCurveEditor()->GetCommands()->Append(CurveEditorSharedBindings);

	// bind widget specific commands
	SequencerWidget->BindCommands(SequencerCommandBindings);
}

void FSequencer::BuildAddTrackMenu(class FMenuBuilder& MenuBuilder)
{
	if (IsLevelEditorSequencer())
	{
		MenuBuilder.AddMenuEntry(
			LOCTEXT("LoadRecording", "Load Recorded Data"),
			LOCTEXT("LoadRecordingDataTooltip", "Load in saved data from a previous recording."),
			FSlateIcon(FEditorStyle::GetStyleSetName(), "ContentBrowser.AssetTreeFolderOpen"),
			FUIAction(FExecuteAction::CreateRaw(this, &FSequencer::OnLoadRecordedData)));
	}

	MenuBuilder.AddMenuEntry(
		LOCTEXT( "AddFolder", "Add Folder" ),
		LOCTEXT( "AddFolderToolTip", "Adds a new folder." ),
		FSlateIcon( FEditorStyle::GetStyleSetName(), "ContentBrowser.AssetTreeFolderOpen" ),
		FUIAction( FExecuteAction::CreateRaw( this, &FSequencer::OnAddFolder ) ) );

	for (int32 i = 0; i < TrackEditors.Num(); ++i)
	{
		if (TrackEditors[i]->SupportsSequence(GetFocusedMovieSceneSequence()))
		{
			TrackEditors[i]->BuildAddTrackMenu(MenuBuilder);
		}
	}
}


void FSequencer::BuildAddObjectBindingsMenu(class FMenuBuilder& MenuBuilder)
{
	for (int32 i = 0; i < ObjectBindings.Num(); ++i)
	{
		if (ObjectBindings[i]->SupportsSequence(GetFocusedMovieSceneSequence()))
		{
			ObjectBindings[i]->BuildSequencerAddMenu(MenuBuilder);
		}
	}
}

void FSequencer::BuildObjectBindingTrackMenu(FMenuBuilder& MenuBuilder, const TArray<FGuid>& InObjectBindings, const UClass* ObjectClass)
{
	for (int32 i = 0; i < TrackEditors.Num(); ++i)
	{
		TrackEditors[i]->BuildObjectBindingTrackMenu(MenuBuilder, InObjectBindings, ObjectClass);
	}
}


void FSequencer::BuildObjectBindingEditButtons(TSharedPtr<SHorizontalBox> EditBox, const FGuid& ObjectBinding, const UClass* ObjectClass)
{
	for (int32 i = 0; i < TrackEditors.Num(); ++i)
	{
		TrackEditors[i]->BuildObjectBindingEditButtons(EditBox, ObjectBinding, ObjectClass);
	}
}

void FSequencer::BuildAddSelectedToNodeGroupMenu(FMenuBuilder& MenuBuilder)
{
	UMovieSceneSequence* FocusedMovieSceneSequence = GetFocusedMovieSceneSequence();
	UMovieScene* MovieScene = FocusedMovieSceneSequence ? FocusedMovieSceneSequence->GetMovieScene() : nullptr;
	if (MovieScene)
	{
		MenuBuilder.AddMenuEntry(
			LOCTEXT("NewNodeGroup", "New Group"),
			LOCTEXT("AddNodesToNewNodeGroupTooltip", "Creates a new group and adds the selected nodes"),
			FSlateIcon(),
			FUIAction(FExecuteAction::CreateSP(this, &FSequencer::AddSelectedNodesToNewNodeGroup)));

		if (MovieScene->GetNodeGroups().Num() > 0)
		{
			MenuBuilder.AddMenuSeparator();

			for (UMovieSceneNodeGroup* NodeGroup : MovieScene->GetNodeGroups())
			{
				MenuBuilder.AddMenuEntry(
					FText::FromName(NodeGroup->GetName()),
					LOCTEXT("AddNodesToNodeGroupFormatTooltip", "Adds the selected nodes to this existing group"),
					FSlateIcon(),
					FUIAction(FExecuteAction::CreateSP(this, &FSequencer::AddSelectedNodesToExistingNodeGroup, NodeGroup)));
			}
		}
	}
}

void FSequencer::UpdateTimeBases()
{
	UMovieSceneSequence* RootSequencePtr = GetRootMovieSceneSequence();
	UMovieScene*         RootMovieScene  = RootSequencePtr ? RootSequencePtr->GetMovieScene() : nullptr;

	if (RootMovieScene)
	{
		EMovieSceneEvaluationType EvaluationType  = RootMovieScene->GetEvaluationType();
		FFrameRate                TickResolution  = RootMovieScene->GetTickResolution();
		FFrameRate                DisplayRate     = EvaluationType == EMovieSceneEvaluationType::FrameLocked ? RootMovieScene->GetDisplayRate() : TickResolution;

		if (DisplayRate != PlayPosition.GetInputRate())
		{
			bNeedsEvaluate = true;
		}

		// We set the play position in terms of the display rate,
		// but want evaluation ranges in the moviescene's tick resolution
		PlayPosition.SetTimeBase(DisplayRate, TickResolution, EvaluationType);
	}
}

void FSequencer::ResetTimeController()
{
	UMovieScene* MovieScene = GetRootMovieSceneSequence()->GetMovieScene();
	switch (MovieScene->GetClockSource())
	{
	case EUpdateClockSource::Audio:    TimeController = MakeShared<FMovieSceneTimeController_AudioClock>();         break;
	case EUpdateClockSource::Platform: TimeController = MakeShared<FMovieSceneTimeController_PlatformClock>();      break;
	case EUpdateClockSource::RelativeTimecode: TimeController = MakeShared<FMovieSceneTimeController_RelativeTimecodeClock>();      break;
	case EUpdateClockSource::Timecode: TimeController = MakeShared<FMovieSceneTimeController_TimecodeClock>();      break;
	case EUpdateClockSource::Custom:   TimeController = MovieScene->MakeCustomTimeController(GetPlaybackContext()); break;
	default:                           TimeController = MakeShared<FMovieSceneTimeController_Tick>();               break;
	}

	if (!TimeController)
	{
		TimeController = MakeShared<FMovieSceneTimeController_Tick>();
	}

	TimeController->PlayerStatusChanged(PlaybackState, GetGlobalTime());
}


void FSequencer::BuildCustomContextMenuForGuid(FMenuBuilder& MenuBuilder, FGuid ObjectBinding)
{
	SequencerWidget->BuildCustomContextMenuForGuid(MenuBuilder, ObjectBinding);
}

FKeyAttributes FSequencer::GetDefaultKeyAttributes() const
{
	switch (Settings->GetKeyInterpolation())
	{
	case EMovieSceneKeyInterpolation::User:     return FKeyAttributes().SetInterpMode(RCIM_Cubic).SetTangentMode(RCTM_User);
	case EMovieSceneKeyInterpolation::Break:    return FKeyAttributes().SetInterpMode(RCIM_Cubic).SetTangentMode(RCTM_Break);
	case EMovieSceneKeyInterpolation::Linear:   return FKeyAttributes().SetInterpMode(RCIM_Linear).SetTangentMode(RCTM_Auto);
	case EMovieSceneKeyInterpolation::Constant: return FKeyAttributes().SetInterpMode(RCIM_Constant).SetTangentMode(RCTM_Auto);
	default:                                    return FKeyAttributes().SetInterpMode(RCIM_Cubic).SetTangentMode(RCTM_Auto);
	}
}

bool FSequencer::GetGridMetrics(const float PhysicalWidth, const double InViewStart, const double InViewEnd, double& OutMajorInterval, int32& OutMinorDivisions) const
{
	FSlateFontInfo SmallLayoutFont = FCoreStyle::GetDefaultFontStyle("Regular", 8);
	TSharedRef<FSlateFontMeasure> FontMeasureService = FSlateApplication::Get().GetRenderer()->GetFontMeasureService();

	// Use the end of the view as the longest number
	FString TickString = GetNumericTypeInterface()->ToString((InViewEnd * GetFocusedDisplayRate()).FrameNumber.Value);
	FVector2D MaxTextSize = FontMeasureService->Measure(TickString, SmallLayoutFont);

	static float MajorTickMultiplier = 2.f;

	float MinTickPx = MaxTextSize.X + 5.f;
	float DesiredMajorTickPx = MaxTextSize.X * MajorTickMultiplier;

	if (PhysicalWidth > 0)
	{
		return GetFocusedDisplayRate().ComputeGridSpacing(
			PhysicalWidth / (InViewEnd - InViewStart),
			OutMajorInterval,
			OutMinorDivisions,
			MinTickPx,
			DesiredMajorTickPx);
	}

	return false;
}

double FSequencer::GetDisplayRateDeltaFrameCount() const
{
	return GetFocusedTickResolution().AsDecimal() * GetFocusedDisplayRate().AsInterval();
}

void FSequencer::RecompileDirtyDirectors()
{
	ISequencerModule& SequencerModule = FModuleManager::LoadModuleChecked<ISequencerModule>("Sequencer");

	TSet<UMovieSceneSequence*> AllSequences;

	// Gather all sequences in the hierarchy
	if (UMovieSceneSequence* Sequence = RootSequence.Get())
	{
		AllSequences.Add(Sequence);
	}

	const FMovieSceneSequenceHierarchy* Hierarchy = CompiledDataManager->FindHierarchy(RootTemplateInstance.GetCompiledDataID());
	if (Hierarchy)
	{
		for (const TTuple<FMovieSceneSequenceID, FMovieSceneSubSequenceData>& Pair : Hierarchy->AllSubSequenceData())
		{
			if (UMovieSceneSequence* Sequence = Pair.Value.GetSequence())
			{
				AllSequences.Add(Sequence);
			}
		}
	}

	// Recompile them all if they are dirty
	for (UMovieSceneSequence* Sequence : AllSequences)
	{
		FMovieSceneSequenceEditor* SequenceEditor = SequencerModule.FindSequenceEditor(Sequence->GetClass());
		UBlueprint*                DirectorBP     = SequenceEditor ? SequenceEditor->FindDirectorBlueprint(Sequence) : nullptr;

		if (DirectorBP && (DirectorBP->Status == BS_Unknown || DirectorBP->Status == BS_Dirty))
		{
			FKismetEditorUtilities::CompileBlueprint(DirectorBP);
		}
	}
}

void FSequencer::OnCurveModelDisplayChanged(FCurveModel *InCurveModel, bool bDisplayed)
{
	OnCurveDisplayChanged.Broadcast(InCurveModel, bDisplayed);
}

void FSequencer::ToggleAsyncEvaluation()
{
	UMovieSceneSequence* Sequence = GetRootMovieSceneSequence();

	EMovieSceneSequenceFlags NewFlags = Sequence->GetFlags();
	NewFlags ^= EMovieSceneSequenceFlags::BlockingEvaluation;

	FScopedTransaction Transaction(EnumHasAnyFlags(NewFlags, EMovieSceneSequenceFlags::BlockingEvaluation) ? LOCTEXT("DisableAsyncEvaluation", "Disable Async Evaluation") : LOCTEXT("EnableAsyncEvaluation", "Enable Async Evaluation"));

	Sequence->Modify();
	Sequence->SetSequenceFlags(NewFlags);
}

bool FSequencer::UsesAsyncEvaluation()
{
	return !EnumHasAnyFlags(GetRootMovieSceneSequence()->GetFlags(), EMovieSceneSequenceFlags::BlockingEvaluation);
}

#undef LOCTEXT_NAMESPACE
<|MERGE_RESOLUTION|>--- conflicted
+++ resolved
@@ -375,7 +375,14 @@
 				}
 			}
 
+			//Reset Bindings for replaced objects.
+			for (TPair<UObject*, UObject*> ReplacedObject : ReplacementMap)
+			{
+				FGuid Guid = GetHandleToObject(ReplacedObject.Key, false);
+			}
+
 			PreAnimatedState.OnObjectsReplaced(ReplacementMap);
+
 		});
 		AcquiredResources.Add([=] { GEditor->OnObjectsReplaced().Remove(OnObjectsReplacedHandle); });
 	}
@@ -539,7 +546,6 @@
 	, bUpdatingExternalSelection( false )
 	, bNeedsEvaluate(false)
 	, bNeedsInvalidateCachedData(false)
-	, bApplyViewModifier(false)
 	, bHasPreAnimatedInfo(false)
 {
 	Selection.GetOnOutlinerNodeSelectionChanged().AddRaw(this, &FSequencer::OnSelectedOutlinerNodesChanged);
@@ -962,7 +968,6 @@
 			const FMovieSceneSequenceHierarchyNode* ParentNode = Hierarchy.FindNode(ParentID);
 			ParentID = ParentNode ? ParentNode->ParentID : MovieSceneSequenceID::Invalid;
 		}
-<<<<<<< HEAD
 
 		// Push each sequence ID in the parent chain, updating the breadcrumb as we go
 		for (int32 ParentIDIndex = ParentChain.Num() - 1; ParentIDIndex >= 0; --ParentIDIndex)
@@ -979,24 +984,6 @@
 
 		Path.Set(ActiveTemplateIDs.Last(), &Hierarchy);
 
-=======
-
-		// Push each sequence ID in the parent chain, updating the breadcrumb as we go
-		for (int32 ParentIDIndex = ParentChain.Num() - 1; ParentIDIndex >= 0; --ParentIDIndex)
-		{
-			UMovieSceneSubSection* ParentSubSection = FindSubSection(ParentChain[ParentIDIndex]);
-			if (ParentSubSection)
-			{
-				ActiveTemplateIDs.Push(ParentChain[ParentIDIndex]);
-				ActiveTemplateStates.Push(ParentSubSection->IsActive());
-
-				SequencerWidget->UpdateBreadcrumbs();
-			}
-		}
-
-		Path.Set(ActiveTemplateIDs.Last(), &Hierarchy);
-
->>>>>>> 3ecbc206
 		// Root out the SequenceID for the sub section
 		SequenceID = Path.Remap(InSubSection.GetSequenceID());
 	}
@@ -2427,6 +2414,7 @@
 	else if (DataChangeType == EMovieSceneDataChangeType::TrackValueChangedRefreshImmediately)
 	{
 		// Evaluate now
+		OnPreRefreshImmediateDelagate.Broadcast();
 		EvaluateInternal(PlayPosition.GetCurrentPositionAsRange());
 	}
 	else if (DataChangeType == EMovieSceneDataChangeType::RefreshAllImmediately)
@@ -2434,6 +2422,7 @@
 		RefreshTree();
 
 		// Evaluate now
+		OnPreRefreshImmediateDelagate.Broadcast();
 		EvaluateInternal(PlayPosition.GetCurrentPositionAsRange());
 	}
 	else
@@ -3270,11 +3259,11 @@
 
 void FSequencer::ModifyViewportClientView(FMinimalViewInfo& ViewInfo)
 {
-	if (bApplyViewModifier)
-	{
-		ViewInfo.Location = ViewModifierLocation;
-		ViewInfo.Rotation = ViewModifierRotation;
-		ViewInfo.FOV = ViewModifierFOV;
+	if (ViewModifierInfo.bApplyViewModifier)
+	{
+		ViewInfo.Location = ViewModifierInfo.ViewModifierLocation;
+		ViewInfo.Rotation = ViewModifierInfo.ViewModifierRotation;
+		ViewInfo.FOV = ViewModifierInfo.ViewModifierFOV;
 	}
 }
 
@@ -3386,6 +3375,25 @@
 	IMovieSceneCaptureDialogModule::Get().OpenDialog(LevelEditorModule.GetLevelEditorTabManager().ToSharedRef(), MovieSceneCapture, MovieSceneCaptureNumericInterface);
 }
 
+void FSequencer::EnterSilentMode()
+{
+	if (SilentModeCount == 0)
+	{
+		CachedViewModifierInfo = ViewModifierInfo;
+	}
+	++SilentModeCount;
+}
+
+void FSequencer::ExitSilentMode()
+{ 
+	--SilentModeCount;
+	ensure(SilentModeCount >= 0);
+	if (SilentModeCount == 0)
+	{
+		ViewModifierInfo = CachedViewModifierInfo;
+	}
+}
+
 ISequencer::FOnActorAddedToSequencer& FSequencer::OnActorAddedToSequencer()
 {
 	return OnActorAddedToSequencerEvent;
@@ -3747,7 +3755,8 @@
 	// we want to cache the current viewport's pre-animated info.
 	bool bShouldCachePreAnimatedViewportInfo = (
 			!bHasPreAnimatedInfo &&
-			(CameraObject == nullptr || CameraCutParams.PreviousCameraObject == nullptr));
+			(CameraObject == nullptr || CameraCutParams.PreviousCameraObject == nullptr) &&
+			!IsInSilentMode());
 
 	AActor* UnlockIfCameraActor = Cast<AActor>(CameraCutParams.UnlockIfCameraObject);
 
@@ -5027,9 +5036,16 @@
 
 void FSequencer::OnMarkEndDrag()
 {
+	UMovieSceneSequence* Sequence = GetFocusedMovieSceneSequence();
+	UMovieScene* OwnerMovieScene = Sequence ? Sequence->GetMovieScene() : nullptr;
+	if (OwnerMovieScene)
+	{
+		OwnerMovieScene->SortMarkedFrames();
+	}
 	GEditor->EndTransaction();
 }
-	
+
+
 
 FString FSequencer::GetFrameTimeText() const
 {
@@ -5521,6 +5537,14 @@
 {
 	NotifyMovieSceneDataChanged( EMovieSceneDataChangeType::Unknown );
 	SynchronizeSequencerSelectionWithExternalSelection();
+	OnNodeGroupsCollectionChanged();
+
+	UMovieSceneSequence* Sequence = GetFocusedMovieSceneSequence();
+	UMovieScene* OwnerMovieScene = Sequence ? Sequence->GetMovieScene() : nullptr;
+	if (OwnerMovieScene)
+	{
+		OwnerMovieScene->SortMarkedFrames();
+	}
 
 	OnActivateSequenceEvent.Broadcast(ActiveTemplateIDs.Top());
 }
@@ -5705,56 +5729,83 @@
 	AActor* CameraActor = Cast<AActor>(InCameraObject);
 	AActor* PreviousCameraActor = Cast<AActor>(CameraCutParams.PreviousCameraObject);
 
-	const bool bIsBlending = (CameraCutParams.BlendTime > 0.f &&
+	const float BlendFactor = FMath::Clamp(CameraCutParams.PreviewBlendFactor, 0.f, 1.f);
+
+	const bool bIsBlending = (
+			CameraCutParams.BlendTime > 0.f &&
+			BlendFactor < 1.f - SMALL_NUMBER &&
 			(CameraActor != nullptr || PreviousCameraActor != nullptr));
-	const float BlendFactor = FMath::Clamp(CameraCutParams.PreviewBlendFactor, 0.f, 1.f);
 
 	// To preview blending we'll have to offset the viewport camera using the view modifiers API.
-	bApplyViewModifier = bIsBlending;
+	ViewModifierInfo.bApplyViewModifier = bIsBlending && !IsInSilentMode();
 
 	bool bCameraHasBeenCut = CameraCutParams.bJumpCut;
 
+	// When possible, let's get values from the camera components instead of the actor itself.
+	UCameraComponent* CameraComponent = MovieSceneHelpers::CameraComponentFromRuntimeObject(InCameraObject);
+	UCameraComponent* PreviousCameraComponent = MovieSceneHelpers::CameraComponentFromRuntimeObject(CameraCutParams.PreviousCameraObject);
+
 	if (CameraActor)
 	{
 		bCameraHasBeenCut = bCameraHasBeenCut || !InViewportClient.IsLockedToActor(CameraActor);
 
+		const FVector ViewLocation = CameraComponent ? CameraComponent->GetComponentLocation() : CameraActor->GetActorLocation();
+		const FRotator ViewRotation = CameraComponent ? CameraComponent->GetComponentRotation() : CameraActor->GetActorRotation();
+
 		if (!bIsBlending)
 		{
-			InViewportClient.SetViewLocation(CameraActor->GetActorLocation());
-			InViewportClient.SetViewRotation(CameraActor->GetActorRotation());
+			InViewportClient.SetViewLocation(ViewLocation);
+			InViewportClient.SetViewRotation(ViewRotation);
 		}
 		else
 		{
-			FVector PreviousActorLocation = PreviousCameraActor != nullptr ? 
-				PreviousCameraActor->GetActorLocation() : PreAnimatedViewportLocation;
-			FRotator PreviousActorRotation = PreviousCameraActor != nullptr ?
-				PreviousCameraActor->GetActorRotation() : PreAnimatedViewportRotation;
-			const FVector BlendedLocation = FMath::Lerp(PreviousActorLocation, CameraActor->GetActorLocation(), BlendFactor);
-			const FRotator BlendedRotation = FMath::Lerp(PreviousActorRotation, CameraActor->GetActorRotation(), BlendFactor);
+			// If we have no previous camera actor or component, it means we're blending from the original
+			// editor viewport camera transform that we cached.
+			const FVector PreviousViewLocation = PreviousCameraComponent ? 
+				PreviousCameraComponent->GetComponentLocation() : 
+				(PreviousCameraActor ? PreviousCameraActor->GetActorLocation() : PreAnimatedViewportLocation);
+			const FRotator PreviousViewRotation = PreviousCameraComponent ?
+				PreviousCameraComponent->GetComponentRotation() :
+				(PreviousCameraActor ? PreviousCameraActor->GetActorRotation() : PreAnimatedViewportRotation);
+
+			const FVector BlendedLocation = FMath::Lerp(PreviousViewLocation, ViewLocation, BlendFactor);
+			const FRotator BlendedRotation = FMath::Lerp(PreviousViewRotation, ViewRotation, BlendFactor);
 
 			InViewportClient.SetViewLocation(BlendedLocation);
 			InViewportClient.SetViewRotation(BlendedRotation);
 
-			ViewModifierLocation = BlendedLocation;
-			ViewModifierRotation = BlendedRotation;
+			ViewModifierInfo.ViewModifierLocation = BlendedLocation;
+			ViewModifierInfo.ViewModifierRotation = BlendedRotation;
 		}
 	}
 	else
 	{
-		if (bIsBlending)
+		if (!bIsBlending)
+		{
+			InViewportClient.SetViewLocation(PreAnimatedViewportLocation);
+			InViewportClient.SetViewRotation(PreAnimatedViewportRotation);
+		}
+		else
 		{
 			// Blending from a shot back to editor camera.
 			const float InverseBlendFactor = FMath::Clamp(1.0f - BlendFactor, 0.f, 1.f);
-			const FVector BlendedLocation = FMath::Lerp(PreviousCameraActor->GetActorLocation(), PreAnimatedViewportLocation, InverseBlendFactor);
-			const FRotator BlendedRotation = FMath::Lerp(PreviousCameraActor->GetActorRotation(), PreAnimatedViewportRotation, InverseBlendFactor);
+
+			const FVector PreviousViewLocation = PreviousCameraComponent ? 
+				PreviousCameraComponent->GetComponentLocation() : 
+				PreviousCameraActor->GetActorLocation();
+			const FRotator PreviousViewRotation = PreviousCameraComponent ?
+				PreviousCameraComponent->GetComponentRotation() :
+				PreviousCameraActor->GetActorRotation();
+
+			const FVector BlendedLocation = FMath::Lerp(PreviousViewLocation, PreAnimatedViewportLocation, InverseBlendFactor);
+			const FRotator BlendedRotation = FMath::Lerp(PreviousViewRotation, PreAnimatedViewportRotation, InverseBlendFactor);
 
 			InViewportClient.SetViewLocation(BlendedLocation);
 			InViewportClient.SetViewRotation(BlendedRotation);
 
-			ViewModifierLocation = BlendedLocation;
-			ViewModifierRotation = BlendedRotation;
-		}
-		// else: cutting back to editor camera. We leave the camera where it is.
+			ViewModifierInfo.ViewModifierLocation = BlendedLocation;
+			ViewModifierInfo.ViewModifierRotation = BlendedRotation;
+		}
 	}
 
 	if (bCameraHasBeenCut)
@@ -5768,9 +5819,6 @@
 	InViewportClient.RemoveCameraRoll();
 
 	// Deal with camera properties.
-	UCameraComponent* CameraComponent = MovieSceneHelpers::CameraComponentFromRuntimeObject(InCameraObject);
-	UCameraComponent* PreviousCameraComponent = MovieSceneHelpers::CameraComponentFromRuntimeObject(CameraCutParams.PreviousCameraObject);
-
 	if (CameraComponent)
 	{
 		if (bCameraHasBeenCut)
@@ -5810,7 +5858,7 @@
 			const float BlendedFOV = FMath::Lerp(PreviousFOV, CameraComponent->FieldOfView, BlendFactor);
 
 			InViewportClient.ViewFOV = BlendedFOV;
-			ViewModifierFOV = BlendedFOV;
+			ViewModifierInfo.ViewModifierFOV = BlendedFOV;
 		}
 
 		// If there are selected actors, invalidate the viewports hit proxies, otherwise they won't be selectable afterwards
@@ -5833,7 +5881,7 @@
 			const float BlendedFOV = FMath::Lerp(PreviousFOV, PreAnimatedViewportFOV, InverseBlendFactor);
 
 			InViewportClient.ViewFOV = BlendedFOV;
-			ViewModifierFOV = BlendedFOV;
+			ViewModifierInfo.ViewModifierFOV = BlendedFOV;
 		}
 	}
 
@@ -6177,17 +6225,15 @@
 		ExistingGroupNames.Add(NodeGroup->GetName());
 	}
 
-	UMovieSceneNodeGroup* NewNodeGroup = NewObject<UMovieSceneNodeGroup>(&MovieScene->GetNodeGroups());
+	const FScopedTransaction Transaction(LOCTEXT("CreateNewGroupTransaction", "Create New Group"));
+
+	UMovieSceneNodeGroup* NewNodeGroup = NewObject<UMovieSceneNodeGroup>(&MovieScene->GetNodeGroups(), NAME_None, RF_Transactional);
 	NewNodeGroup->SetName(FSequencerUtilities::GetUniqueName(FName("Group"), ExistingGroupNames));
 
 	for (const FString& NodeToAdd : NodesToAdd)
 	{
 		NewNodeGroup->AddNode(NodeToAdd);
 	}
-
-	const FScopedTransaction Transaction(LOCTEXT("CreateNewGroupTransaction", "Create New Group"));
-
-	MovieScene->Modify();
 
 	MovieScene->GetNodeGroups().AddNodeGroup(NewNodeGroup);
 
@@ -6233,8 +6279,6 @@
 	}
 
 	const FScopedTransaction Transaction(LOCTEXT("AddNodesToGroupTransaction", "Add Nodes to Group"));
-
-	MovieScene->Modify();
 
 	for (const FString& NodeToAdd : NodesToAdd)
 	{
@@ -6654,7 +6698,6 @@
 		UMovieScene* MovieScene = GetFocusedMovieSceneSequence()->GetMovieScene();
 
 		MovieScene->GetNodeGroups().UpdateNodePath(OldPath, NewPath);
-<<<<<<< HEAD
 
 		// If the node is in the solo list, replace it with it's new path
 		if (MovieScene->GetSoloNodes().Remove(OldPath))
@@ -6696,49 +6739,6 @@
 		{
 			if (NodePath.StartsWith(PathPrefix))
 			{
-=======
-
-		// If the node is in the solo list, replace it with it's new path
-		if (MovieScene->GetSoloNodes().Remove(OldPath))
-		{
-			MovieScene->GetSoloNodes().Add(NewPath);
-		}
-
-		// If the node is in the mute list, replace it with it's new path
-		if (MovieScene->GetMuteNodes().Remove(OldPath))
-		{
-			MovieScene->GetMuteNodes().Add(NewPath);
-		}
-
-		// Find any solo/muted nodes with a path that is a child of the renamed node, and rename their paths as well
-		FString PathPrefix = OldPath + '.';
-
-		TArray<FString> PathsToRename;
-		for (const FString& NodePath : MovieScene->GetSoloNodes())
-		{
-			if (NodePath.StartsWith(PathPrefix))
-			{
-				PathsToRename.Add(NodePath);
-			}
-		}
-
-		for (const FString& NodePath : PathsToRename)
-		{
-			FString NewNodePath = NodePath;
-			if (NewNodePath.RemoveFromStart(PathPrefix))
-			{
-				NewNodePath = NewPath + '.' + NewNodePath;
-				MovieScene->GetSoloNodes().Remove(NodePath);
-				MovieScene->GetSoloNodes().Add(NewNodePath);
-			}
-		}
-
-		PathsToRename.Empty();
-		for (const FString& NodePath : MovieScene->GetMuteNodes())
-		{
-			if (NodePath.StartsWith(PathPrefix))
-			{
->>>>>>> 3ecbc206
 				PathsToRename.Add(NodePath);
 			}
 		}
@@ -6966,7 +6966,13 @@
 				break;
 			}
 		}
-		Selection.AddToSelection(NodesToSelect);
+
+		if (NodesToSelect.Num() > 0)
+		{
+			SequencerWidget->GetTreeView()->RequestScrollIntoView(NodesToSelect[0]);
+
+			Selection.AddToSelection(NodesToSelect);
+		}
 	}
 	else
 	{
@@ -7013,9 +7019,14 @@
 	{
 		for (const TSharedRef<FSequencerDisplayNode>& DisplayNode : Nodes)
 		{
-			if (DisplayNode->GetParent().IsValid() && DisplayNode->GetParent()->GetType() == ESequencerNode::Track && !DisplayNode->GetParent()->IsExpanded())
+			if (DisplayNode->GetParent().IsValid() && DisplayNode->GetParent()->GetType() == ESequencerNode::Category && !DisplayNode->GetParent()->IsExpanded())
 			{
 				DisplayNode->GetParent()->SetExpansionState(true);
+			}
+			//MAY NEED TO EXPAND TRACK ABOVE THE CATEGORY
+			if (DisplayNode->GetParent()->GetParent().IsValid() && DisplayNode->GetParent()->GetParent()->GetType() == ESequencerNode::Track && !DisplayNode->GetParent()->GetParent()->IsExpanded())
+			{
+				DisplayNode->GetParent()->GetParent()->SetExpansionState(true);
 			}
 			NodesToSelect.Add(DisplayNode);
 		}
@@ -7108,6 +7119,25 @@
 		Selection.AddToSelection(NodesToSelect);
 	}
 }
+
+
+void FSequencer::SelectFolder(UMovieSceneFolder* Folder)
+{
+	for (TSharedRef<FSequencerDisplayNode> Node : NodeTree->GetAllNodes())
+	{
+		if (Node->GetType() == ESequencerNode::Folder)
+		{
+			TSharedRef<FSequencerFolderNode> FolderNode = StaticCastSharedRef<FSequencerFolderNode>(Node);
+			UMovieSceneFolder* FolderForNode = &FolderNode->GetFolder();
+			if (FolderForNode == Folder)
+			{
+				Selection.AddToSelection(Node);
+				break;
+			}
+		}
+	}
+}
+
 
 void FSequencer::EmptySelection()
 {
@@ -8615,11 +8645,7 @@
 
 	TArray<TSharedPtr<FSequencerObjectBindingNode>> ObjectNodes;
 
-<<<<<<< HEAD
 	if (!bClearSelection)
-=======
-	if (bClearSelection)
->>>>>>> 3ecbc206
 	{
 		for (TSharedRef<FSequencerDisplayNode> Node : SelectedNodes)
 		{
@@ -9359,6 +9385,21 @@
 		NotifyMovieSceneDataChanged( EMovieSceneDataChangeType::MovieSceneStructureItemsChanged );
 	}
 }
+TArray<FGuid> FSequencer::ConvertToSpawnable(FGuid Guid)
+{
+	TArray< FMovieSceneSpawnable*> Spawnables = ConvertToSpawnableInternal(Guid);
+	TArray<FGuid> SpawnableGuids;
+	if (Spawnables.Num() > 0)
+	{
+		for (FMovieSceneSpawnable* Spawnable: Spawnables)
+		{
+			FGuid NewGuid = Spawnable->GetGuid();
+			SpawnableGuids.Add(NewGuid);
+		}
+	}
+	NotifyMovieSceneDataChanged(EMovieSceneDataChangeType::MovieSceneStructureItemsChanged);
+	return SpawnableGuids;
+}
 
 void FSequencer::ConvertSelectedNodesToSpawnables()
 {
@@ -10461,7 +10502,6 @@
 
 void FSequencer::SetKey()
 {
-<<<<<<< HEAD
 	if (Selection.GetSelectedOutlinerNodes().Num() > 0)
 	{
 		using namespace UE::Sequencer;
@@ -10470,19 +10510,6 @@
 
 		const FFrameNumber KeyTime = GetLocalTime().Time.FrameNumber;
 
-=======
-	using namespace UE::Sequencer;
-
-	FScopedTransaction SetKeyTransaction( NSLOCTEXT("Sequencer", "SetKey_Transaction", "Set Key") );
-
-	const FFrameNumber KeyTime = GetLocalTime().Time.FrameNumber;
-	if (Selection.GetSelectedOutlinerNodes().Num() == 0)
-	{
-		FAddKeyOperation::FromNode(NodeTree->GetRootNode()).Commit(KeyTime, *this);
-	}
-	else
-	{
->>>>>>> 3ecbc206
 		FAddKeyOperation::FromNodes(Selection.GetSelectedOutlinerNodes()).Commit(KeyTime, *this);
 	}
 }
@@ -12019,7 +12046,7 @@
 	SequencerCommandBindings->MapAction(
 		Commands.ToggleShowCurveEditor,
 		FExecuteAction::CreateLambda( [this]{ SetShowCurveEditor(!GetCurveEditorIsVisible()); } ),
-		FCanExecuteAction::CreateLambda( [this]{ return !IsReadOnly(); } ),
+		FCanExecuteAction::CreateLambda( [this]{ return true; } ),
 		FIsActionChecked::CreateLambda( [this]{ return GetCurveEditorIsVisible(); } ) );
 
 	SequencerCommandBindings->MapAction(
@@ -12674,6 +12701,45 @@
 	}
 }
 
+void FSequencer::SetDisplayName(FGuid Binding, const FText& InDisplayName)
+{
+	for (const TSharedRef<FSequencerDisplayNode>& Node : Selection.GetSelectedOutlinerNodes())
+	{
+		if (Node->GetType() != ESequencerNode::Object)
+		{
+			continue;
+		}
+
+		auto ObjectBindingNode = StaticCastSharedRef<FSequencerObjectBindingNode>(Node);
+		FGuid Guid = ObjectBindingNode->GetObjectBinding();
+		if (Guid == Binding)
+		{
+			ObjectBindingNode->SetDisplayName(InDisplayName);
+			break;
+		}
+	}
+}
+
+FText FSequencer::GetDisplayName(FGuid Binding)
+{
+	for (const TSharedRef<FSequencerDisplayNode>& Node : Selection.GetSelectedOutlinerNodes())
+	{
+		if (Node->GetType() != ESequencerNode::Object)
+		{
+			continue;
+		}
+
+		auto ObjectBindingNode = StaticCastSharedRef<FSequencerObjectBindingNode>(Node);
+		FGuid Guid = ObjectBindingNode->GetObjectBinding();
+		if (Guid == Binding)
+		{
+			return ObjectBindingNode->GetDisplayName();
+		}
+	}
+	return FText();
+}
+
+
 void FSequencer::OnCurveModelDisplayChanged(FCurveModel *InCurveModel, bool bDisplayed)
 {
 	OnCurveDisplayChanged.Broadcast(InCurveModel, bDisplayed);
