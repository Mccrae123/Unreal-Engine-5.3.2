// Copyright Epic Games, Inc. All Rights Reserved.

#include "Sequencer.h"
#include "Engine/EngineTypes.h"
#include "GameFramework/Actor.h"
#include "Engine/World.h"
#include "Camera/PlayerCameraManager.h"
#include "Misc/MessageDialog.h"
#include "Containers/ArrayBuilder.h"
#include "Misc/FeedbackContext.h"
#include "Misc/ScopedSlowTask.h"
#include "Modules/ModuleManager.h"
#include "UObject/UObjectIterator.h"
#include "UObject/MetaData.h"
#include "UObject/PropertyPortFlags.h"
#include "Serialization/ArchiveReplaceObjectRef.h"
#include "GameFramework/PlayerController.h"
#include "Engine/Engine.h"
#include "Settings/LevelEditorViewportSettings.h"
#include "Editor.h"
#include "BlueprintActionDatabase.h"
#include "Channels/MovieSceneChannelProxy.h"
#include "MovieScenePossessable.h"
#include "MovieScene.h"
#include "Compilation/MovieSceneCompiledDataManager.h"
#include "Widgets/Layout/SBorder.h"
#include "Layout/WidgetPath.h"
#include "Framework/Application/MenuStack.h"
#include "Framework/Application/SlateApplication.h"
#include "Widgets/Images/SImage.h"
#include "Widgets/Layout/SBox.h"
#include "Widgets/Input/SButton.h"
#include "EditorStyleSet.h"
#include "Exporters/Exporter.h"
#include "Editor/UnrealEdEngine.h"
#include "Camera/CameraActor.h"
#include "Engine/Selection.h"
#include "EngineUtils.h"
#include "LevelEditorViewport.h"
#include "EditorModeManager.h"
#include "UnrealEdMisc.h"
#include "EditorDirectories.h"
#include "FileHelpers.h"
#include "UnrealEdGlobals.h"
#include "SequencerCommands.h"
#include "DisplayNodes/SequencerFolderNode.h"
#include "DisplayNodes/SequencerObjectBindingNode.h"
#include "ISequencerSection.h"
#include "DisplayNodes/SequencerTrackNode.h"
#include "MovieSceneClipboard.h"
#include "SequencerCommonHelpers.h"
#include "SSequencer.h"
#include "SSequencerSection.h"
#include "SequencerKeyCollection.h"
#include "SequencerAddKeyOperation.h"
#include "SequencerSettings.h"
#include "SequencerLog.h"
#include "SequencerEdMode.h"
#include "MovieSceneSequence.h"
#include "MovieSceneFolder.h"
#include "PropertyEditorModule.h"
#include "EditorWidgetsModule.h"
#include "IAssetViewport.h"
#include "EditorSupportDelegates.h"
#include "SSequencerTreeView.h"
#include "ScopedTransaction.h"
#include "Tracks/MovieScene3DTransformTrack.h"
#include "Tracks/MovieScene3DAttachTrack.h"
#include "Tracks/MovieSceneCameraAnimTrack.h"
#include "Tracks/MovieSceneCameraShakeTrack.h"
#include "Tracks/MovieSceneCameraCutTrack.h"
#include "ISequencerTrackEditor.h"
#include "MovieSceneToolHelpers.h"
#include "Sections/MovieScene3DAttachSection.h"
#include "Sections/MovieSceneBoolSection.h"
#include "Sections/MovieSceneCameraCutSection.h"
#include "Sections/MovieScene3DTransformSection.h"
#include "Sections/MovieSceneSpawnSection.h"
#include "Sections/MovieSceneSubSection.h"
#include "Tracks/MovieSceneSubTrack.h"
#include "Sections/MovieSceneCinematicShotSection.h"
#include "MovieSceneObjectBindingIDCustomization.h"
#include "ISettingsModule.h"
#include "Framework/Commands/GenericCommands.h"
#include "Tracks/MovieSceneSpawnTrack.h"
#include "Tracks/MovieScenePropertyTrack.h"
#include "Framework/Notifications/NotificationManager.h"
#include "Widgets/Notifications/SNotificationList.h"
#include "Widgets/Input/STextEntryPopup.h"
#include "ISequencerHotspot.h"
#include "SequencerHotspots.h"
#include "MovieSceneCaptureDialogModule.h"
#include "AutomatedLevelSequenceCapture.h"
#include "MovieSceneCommonHelpers.h"
#include "SceneOutlinerModule.h"
#include "SceneOutlinerPublicTypes.h"
#include "IContentBrowserSingleton.h"
#include "ContentBrowserModule.h"
#include "PackageTools.h"
#include "VirtualTrackArea.h"
#include "SequencerUtilities.h"
#include "Tracks/MovieSceneCinematicShotTrack.h"
#include "ISequenceRecorder.h"
#include "CineCameraActor.h"
#include "CameraRig_Rail.h"
#include "CameraRig_Crane.h"
#include "Components/SplineComponent.h"
#include "DesktopPlatformModule.h"
#include "Factories.h"
#include "FbxExporter.h"
#include "ObjectBindingTagCache.h"
#include "UnrealExporter.h"
#include "ISequencerEditorObjectBinding.h"
#include "LevelSequence.h"
#include "IVREditorModule.h"
#include "HAL/PlatformApplicationMisc.h"
#include "SequencerKeyActor.h"
#include "MovieSceneCopyableBinding.h"
#include "MovieSceneCopyableTrack.h"
#include "ISequencerChannelInterface.h"
#include "SequencerKeyCollection.h"
#include "CurveEditor.h"
#include "CurveEditorScreenSpace.h"
#include "CurveDataAbstraction.h"
#include "Fonts/FontMeasure.h"
#include "MovieSceneTimeHelpers.h"
#include "FrameNumberNumericInterface.h"
#include "UObject/StrongObjectPtr.h"
#include "SequencerExportTask.h"
#include "LevelUtils.h"
#include "Engine/Blueprint.h"
#include "MovieSceneSequenceEditor.h"
#include "Kismet2/KismetEditorUtilities.h"
#include "ISerializedRecorder.h"
#include "Features/IModularFeatures.h"
#include "SequencerContextMenus.h"
#include "Subsystems/AssetEditorSubsystem.h"
#include "EngineAnalytics.h"
#include "Interfaces/IAnalyticsProvider.h"
#include "Components/SkeletalMeshComponent.h"
#include "SequencerCustomizationManager.h"
#include "SSequencerGroupManager.h"

#include "EntitySystem/MovieSceneEntitySystemLinker.h"
#include "EntitySystem/MovieScenePreAnimatedStateSystem.h"


#define LOCTEXT_NAMESPACE "Sequencer"

DEFINE_LOG_CATEGORY(LogSequencer);

static TAutoConsoleVariable<float> CVarAutoScrubSpeed(
	TEXT("Sequencer.AutoScrubSpeed"),
	6.0f,
	TEXT("How fast to scrub forward/backward when auto-scrubbing"));

static TAutoConsoleVariable<float> CVarAutoScrubCurveExponent(
	TEXT("Sequencer.AutoScrubCurveExponent"),
	2.0f,
	TEXT("How much to ramp in and out the scrub speed when auto-scrubbing"));


struct FSequencerCurveEditorBounds : ICurveEditorBounds
{
	FSequencerCurveEditorBounds(TSharedRef<FSequencer> InSequencer)
		: WeakSequencer(InSequencer)
	{
		TRange<double> Bounds = InSequencer->GetViewRange();
		InputMin = Bounds.GetLowerBoundValue();
		InputMax = Bounds.GetUpperBoundValue();
	}

	virtual void GetInputBounds(double& OutMin, double& OutMax) const override
	{
		TSharedPtr<FSequencer> Sequencer = WeakSequencer.Pin();
		if (Sequencer.IsValid())
		{
			const bool bLinkTimeRange = Sequencer->GetSequencerSettings()->GetLinkCurveEditorTimeRange();
			if (bLinkTimeRange)
			{
				TRange<double> Bounds = Sequencer->GetViewRange();
				OutMin = Bounds.GetLowerBoundValue();
				OutMax = Bounds.GetUpperBoundValue();
			}
			else
			{
				// If they don't want to link the time range with Sequencer we return the cached value.
				OutMin = InputMin;
				OutMax = InputMax;
			}
		}
	}

	virtual void SetInputBounds(double InMin, double InMax) override
	{
		TSharedPtr<FSequencer> Sequencer = WeakSequencer.Pin();
		if (Sequencer.IsValid())
		{
			const bool bLinkTimeRange = Sequencer->GetSequencerSettings()->GetLinkCurveEditorTimeRange();
			if (bLinkTimeRange)
			{
				FFrameRate TickResolution = Sequencer->GetFocusedTickResolution();

				if (InMin * TickResolution > TNumericLimits<int32>::Lowest() && InMax * TickResolution < TNumericLimits<int32>::Max())
				{
					Sequencer->SetViewRange(TRange<double>(InMin, InMax), EViewRangeInterpolation::Immediate);
				}
			}
			
			// We update these even if you are linked to the Sequencer Timeline so that when you turn off the link setting
			// you don't pop to your last values, instead your view stays as is and just stops moving when Sequencer moves.
			InputMin = InMin;
			InputMax = InMax;
		}
	}

	/** The min/max values for the viewing range. Only used if Curve Editor/Sequencer aren't linked ranges. */
	double InputMin, InputMax;
	TWeakPtr<FSequencer> WeakSequencer;
};

class FSequencerCurveEditor : public FCurveEditor
{
public:
	TWeakPtr<FSequencer> WeakSequencer;

	FSequencerCurveEditor(TWeakPtr<FSequencer> InSequencer)
		: WeakSequencer(InSequencer)
	{}

	virtual void GetGridLinesX(TArray<float>& MajorGridLines, TArray<float>& MinorGridLines, TArray<FText>* MajorGridLabels) const override
	{
		TSharedPtr<FSequencer> Sequencer = WeakSequencer.Pin();
		FCurveEditorScreenSpaceH PanelInputSpace = GetPanelInputSpace();

		double MajorGridStep  = 0.0;
		int32  MinorDivisions = 0;

		if (Sequencer.IsValid() && Sequencer->GetGridMetrics(PanelInputSpace.GetPhysicalWidth(), PanelInputSpace.GetInputMin(), PanelInputSpace.GetInputMax(), MajorGridStep, MinorDivisions))
		{
			const double FirstMajorLine = FMath::FloorToDouble(PanelInputSpace.GetInputMin() / MajorGridStep) * MajorGridStep;
			const double LastMajorLine  = FMath::CeilToDouble(PanelInputSpace.GetInputMax() / MajorGridStep) * MajorGridStep;

			for (double CurrentMajorLine = FirstMajorLine; CurrentMajorLine < LastMajorLine; CurrentMajorLine += MajorGridStep)
			{
				MajorGridLines.Add( PanelInputSpace.SecondsToScreen(CurrentMajorLine) );
 
				for (int32 Step = 1; Step < MinorDivisions; ++Step)
				{
					MinorGridLines.Add( PanelInputSpace.SecondsToScreen(CurrentMajorLine + Step*MajorGridStep/MinorDivisions) );
				}
			}
		}
	}
};

void FSequencer::InitSequencer(const FSequencerInitParams& InitParams, const TSharedRef<ISequencerObjectChangeListener>& InObjectChangeListener, const TArray<FOnCreateTrackEditor>& TrackEditorDelegates, const TArray<FOnCreateEditorObjectBinding>& EditorObjectBindingDelegates)
{
	bIsEditingWithinLevelEditor = InitParams.bEditWithinLevelEditor;
	ScrubStyle = InitParams.ViewParams.ScrubberStyle;
	HostCapabilities = InitParams.HostCapabilities;

	SilentModeCount = 0;
	bReadOnly = InitParams.ViewParams.bReadOnly;

	PreAnimatedState.EnableGlobalCapture();

	if (InitParams.SpawnRegister.IsValid())
	{
		SpawnRegister = InitParams.SpawnRegister;
	}
	else
	{
		// Spawnables not supported
		SpawnRegister = MakeShareable(new FNullMovieSceneSpawnRegister);
	}

	EventContextsAttribute = InitParams.EventContexts;
	if (EventContextsAttribute.IsSet())
	{
		CachedEventContexts.Reset();
		for (UObject* Object : EventContextsAttribute.Get())
		{
			CachedEventContexts.Add(Object);
		}
	}

	PlaybackContextAttribute = InitParams.PlaybackContext;
	CachedPlaybackContext = PlaybackContextAttribute.Get(nullptr);

	Settings = USequencerSettingsContainer::GetOrCreate<USequencerSettings>(*InitParams.ViewParams.UniqueName);

	Settings->GetOnEvaluateSubSequencesInIsolationChanged().AddSP(this, &FSequencer::RestorePreAnimatedState);
	Settings->GetOnShowSelectedNodesOnlyChanged().AddSP(this, &FSequencer::OnSelectedNodesOnlyChanged);

	ObjectBindingTagCache = MakeUnique<FObjectBindingTagCache>();

	FCurveEditorInitParams CurveEditorInitParams;
	{
	}
	
	{
		CurveEditorModel = MakeShared<FSequencerCurveEditor>(SharedThis(this));
		CurveEditorModel->SetBounds(MakeUnique<FSequencerCurveEditorBounds>(SharedThis(this)));
		CurveEditorModel->InitCurveEditor(CurveEditorInitParams);

		CurveEditorModel->InputSnapEnabledAttribute   = MakeAttributeLambda([this]{ return Settings->GetIsSnapEnabled(); });
		CurveEditorModel->OnInputSnapEnabledChanged   = FOnSetBoolean::CreateLambda([this](bool NewValue){ Settings->SetIsSnapEnabled(NewValue); });

		CurveEditorModel->OutputSnapEnabledAttribute  = MakeAttributeLambda([this]{ return Settings->GetSnapCurveValueToInterval(); });
		CurveEditorModel->OnOutputSnapEnabledChanged  = FOnSetBoolean::CreateLambda([this](bool NewValue){ Settings->SetSnapCurveValueToInterval(NewValue); });

		CurveEditorModel->FixedGridSpacingAttribute   = MakeAttributeLambda([this]() -> TOptional<float> { return Settings->GetGridSpacing(); });
		CurveEditorModel->InputSnapRateAttribute      = MakeAttributeSP(this, &FSequencer::GetFocusedDisplayRate);

		CurveEditorModel->DefaultKeyAttributes        = MakeAttributeSP(this, &FSequencer::GetDefaultKeyAttributes);
		
		CurveEditorModel->OnCurveArrayChanged.AddRaw(this, &FSequencer::OnCurveModelDisplayChanged);

	}

	{
		FDelegateHandle OnBlueprintPreCompileHandle = GEditor->OnBlueprintPreCompile().AddLambda([&](UBlueprint* InBlueprint)
		{
			// Restore pre animate state since objects will be reinstanced and current cached state will no longer be valid.
			if (InBlueprint && InBlueprint->GeneratedClass.Get())
			{
				RestorePreAnimatedState(InBlueprint->GeneratedClass.Get());
			}
		});
		AcquiredResources.Add([=] { GEditor->OnBlueprintPreCompile().Remove(OnBlueprintPreCompileHandle); });

		FDelegateHandle OnBlueprintCompiledHandle = GEditor->OnBlueprintCompiled().AddLambda([&]
		{
			State.InvalidateExpiredObjects();

			// Force re-evaluation since animated state was restored in PreCompile
			bNeedsEvaluate = true;
		});
		AcquiredResources.Add([=] { GEditor->OnBlueprintCompiled().Remove(OnBlueprintCompiledHandle); });
	}

	{
		FDelegateHandle OnObjectsReplacedHandle = GEditor->OnObjectsReplaced().AddLambda([&](const TMap<UObject*, UObject*>& ReplacementMap)
		{
			// Close sequencer if any of the objects being replaced is itself
			TArray<UPackage*> AllSequences;
			if (UMovieSceneSequence* Sequence = RootSequence.Get())
			{
				if (UPackage* Package = Sequence->GetOutermost())
				{
					AllSequences.AddUnique(Package);
				}
			}

			FMovieSceneCompiledDataID DataID = CompiledDataManager->GetDataID(RootSequence.Get());
			if (const FMovieSceneSequenceHierarchy* Hierarchy = CompiledDataManager->FindHierarchy(DataID))
			{
				for (const TTuple<FMovieSceneSequenceID, FMovieSceneSubSequenceData>& Pair : Hierarchy->AllSubSequenceData())
				{
					if (UMovieSceneSequence* Sequence = Pair.Value.GetSequence())
					{
						if (UPackage* Package = Sequence->GetOutermost())
						{
							AllSequences.AddUnique(Package);
						}
					}
				}
			}

			for (TPair<UObject*, UObject*> ReplacedObject : ReplacementMap)
			{
				if (AllSequences.Contains(ReplacedObject.Value) || AllSequences.Contains(ReplacedObject.Key))
				{
					GEditor->GetEditorSubsystem<UAssetEditorSubsystem>()->CloseAllEditorsForAsset(GetRootMovieSceneSequence());
					return;
				}
			}

			//Reset Bindings for replaced objects.
			for (TPair<UObject*, UObject*> ReplacedObject : ReplacementMap)
			{
				FGuid Guid = GetHandleToObject(ReplacedObject.Key, false);
			}

			PreAnimatedState.OnObjectsReplaced(ReplacementMap);

		});
		AcquiredResources.Add([=] { GEditor->OnObjectsReplaced().Remove(OnObjectsReplacedHandle); });
	}


	{
		ISequenceRecorder* Recorder = FModuleManager::Get().GetModulePtr<ISequenceRecorder>("SequenceRecorder");
		
		Recorder->OnRecordingStarted().AddSP(this, &FSequencer::HandleRecordingStarted);
		Recorder->OnRecordingFinished().AddSP(this, &FSequencer::HandleRecordingFinished);
	}
	ToolkitHost = InitParams.ToolkitHost;

	PlaybackSpeed = 1.f;
	ShuttleMultiplier = 0;
	ObjectChangeListener = InObjectChangeListener;

	check( ObjectChangeListener.IsValid() );
	
	RootSequence = InitParams.RootSequence;

	UpdateTimeBases();
	PlayPosition.Reset(FFrameTime(0));

	{
		CompiledDataManager = FindObject<UMovieSceneCompiledDataManager>(GetTransientPackage(), TEXT("SequencerCompiledDataManager"));
		if (!CompiledDataManager)
		{
			CompiledDataManager = NewObject<UMovieSceneCompiledDataManager>(GetTransientPackage(), "SequencerCompiledDataManager");
		}
	}

	ActiveTemplateIDs.Add(MovieSceneSequenceID::Root);
	ActiveTemplateStates.Add(true);
	RootTemplateInstance.Initialize(*InitParams.RootSequence, *this, CompiledDataManager);

	ResetTimeController();

	// Make internal widgets
	SequencerWidget = SNew( SSequencer, SharedThis( this ) )
		.ViewRange( this, &FSequencer::GetViewRange )
		.ClampRange( this, &FSequencer::GetClampRange )
		.PlaybackRange( this, &FSequencer::GetPlaybackRange )
		.PlaybackStatus( this, &FSequencer::GetPlaybackStatus )
		.SelectionRange( this, &FSequencer::GetSelectionRange )
		.VerticalFrames(this, &FSequencer::GetVerticalFrames)
		.MarkedFrames(this, &FSequencer::GetMarkedFrames)
		.GlobalMarkedFrames(this, &FSequencer::GetGlobalMarkedFrames)
		.OnSetMarkedFrame(this, &FSequencer::SetMarkedFrame)
		.OnAddMarkedFrame(this, &FSequencer::AddMarkedFrame)
		.OnDeleteMarkedFrame(this, &FSequencer::DeleteMarkedFrame)
		.OnDeleteAllMarkedFrames(this, &FSequencer::DeleteAllMarkedFrames )
		.SubSequenceRange( this, &FSequencer::GetSubSequenceRange )
		.OnPlaybackRangeChanged( this, &FSequencer::SetPlaybackRange )
		.OnPlaybackRangeBeginDrag( this, &FSequencer::OnPlaybackRangeBeginDrag )
		.OnPlaybackRangeEndDrag( this, &FSequencer::OnPlaybackRangeEndDrag )
		.OnSelectionRangeChanged( this, &FSequencer::SetSelectionRange )
		.OnSelectionRangeBeginDrag( this, &FSequencer::OnSelectionRangeBeginDrag )
		.OnSelectionRangeEndDrag( this, &FSequencer::OnSelectionRangeEndDrag )
		.OnMarkBeginDrag(this, &FSequencer::OnMarkBeginDrag)
		.OnMarkEndDrag(this, &FSequencer::OnMarkEndDrag)
		.IsPlaybackRangeLocked( this, &FSequencer::IsPlaybackRangeLocked )
		.OnTogglePlaybackRangeLocked( this, &FSequencer::TogglePlaybackRangeLocked )
		.ScrubPosition( this, &FSequencer::GetLocalFrameTime )
		.ScrubPositionText( this, &FSequencer::GetFrameTimeText )
		.ScrubPositionParent( this, &FSequencer::GetScrubPositionParent)
		.ScrubPositionParentChain( this, &FSequencer::GetScrubPositionParentChain)
		.OnScrubPositionParentChanged(this, &FSequencer::OnScrubPositionParentChanged)
		.OnBeginScrubbing( this, &FSequencer::OnBeginScrubbing )
		.OnEndScrubbing( this, &FSequencer::OnEndScrubbing )
		.OnScrubPositionChanged( this, &FSequencer::OnScrubPositionChanged )
		.OnViewRangeChanged( this, &FSequencer::SetViewRange )
		.OnClampRangeChanged( this, &FSequencer::OnClampRangeChanged )
		.OnGetNearestKey( this, &FSequencer::OnGetNearestKey )
		.OnGetAddMenuContent(InitParams.ViewParams.OnGetAddMenuContent)
		.OnBuildCustomContextMenuForGuid(InitParams.ViewParams.OnBuildCustomContextMenuForGuid)
		.OnReceivedFocus(InitParams.ViewParams.OnReceivedFocus)
		.AddMenuExtender(InitParams.ViewParams.AddMenuExtender)
		.ToolbarExtender(InitParams.ViewParams.ToolbarExtender);

	// When undo occurs, get a notification so we can make sure our view is up to date
	GEditor->RegisterForUndo(this);

	// Create tools and bind them to this sequencer
	for( int32 DelegateIndex = 0; DelegateIndex < TrackEditorDelegates.Num(); ++DelegateIndex )
	{
		check( TrackEditorDelegates[DelegateIndex].IsBound() );
		// Tools may exist in other modules, call a delegate that will create one for us 
		TSharedRef<ISequencerTrackEditor> TrackEditor = TrackEditorDelegates[DelegateIndex].Execute( SharedThis( this ) );

		if (TrackEditor->SupportsSequence(GetFocusedMovieSceneSequence()))
		{
			TrackEditors.Add( TrackEditor );
		}
	}

	for (int32 DelegateIndex = 0; DelegateIndex < EditorObjectBindingDelegates.Num(); ++DelegateIndex)
	{
		check(EditorObjectBindingDelegates[DelegateIndex].IsBound());
		// Object bindings may exist in other modules, call a delegate that will create one for us 
		TSharedRef<ISequencerEditorObjectBinding> ObjectBinding = EditorObjectBindingDelegates[DelegateIndex].Execute(SharedThis(this));
		ObjectBindings.Add(ObjectBinding);
	}

	FMovieSceneObjectBindingIDCustomization::BindTo(AsShared());

	ZoomAnimation = FCurveSequence();
	ZoomCurve = ZoomAnimation.AddCurve(0.f, 0.2f, ECurveEaseFunction::QuadIn);
	OverlayAnimation = FCurveSequence();
	OverlayCurve = OverlayAnimation.AddCurve(0.f, 0.2f, ECurveEaseFunction::QuadIn);

	// Update initial movie scene data
	NotifyMovieSceneDataChanged( EMovieSceneDataChangeType::ActiveMovieSceneChanged );
	UpdateTimeBoundsToFocusedMovieScene();

	FQualifiedFrameTime CurrentTime = GetLocalTime();
	if (!TargetViewRange.Contains(CurrentTime.AsSeconds()))
	{
		SetLocalTimeDirectly(LastViewRange.GetLowerBoundValue() * CurrentTime.Rate);
		OnGlobalTimeChangedDelegate.Broadcast();
	}

	// NOTE: Could fill in asset editor commands here!

	BindCommands();

	// Ensure that the director BP is registered with the action database
	if (FMovieSceneSequenceEditor* SequenceEditor = FMovieSceneSequenceEditor::Find(InitParams.RootSequence))
	{
		UBlueprint* Blueprint = SequenceEditor->FindDirectorBlueprint(InitParams.RootSequence);
		if (Blueprint)
		{
			FBlueprintActionDatabase::Get().RefreshAssetActions(Blueprint);
		}
	}

	for (auto TrackEditor : TrackEditors)
	{
		TrackEditor->OnInitialize();
	}

	UpdateSequencerCustomizations();

	AddNodeGroupsCollectionChangedDelegate();

	OnActivateSequenceEvent.Broadcast(ActiveTemplateIDs[0]);
}

FSequencer::FSequencer()
	: SequencerCommandBindings( new FUICommandList )
	, SequencerSharedBindings(new FUICommandList)
	, CurveEditorSharedBindings(new FUICommandList)
	, TargetViewRange(0.f, 5.f)
	, LastViewRange(0.f, 5.f)
	, ViewRangeBeforeZoom(TRange<double>::Empty())
	, PlaybackState( EMovieScenePlayerStatus::Stopped )
	, LocalLoopIndexOnBeginScrubbing(FMovieSceneTimeWarping::InvalidWarpCount)
	, LocalLoopIndexOffsetDuringScrubbing(0)
	, bPerspectiveViewportPossessionEnabled( true )
	, bPerspectiveViewportCameraCutEnabled( false )
	, bIsEditingWithinLevelEditor( false )
	, bNeedTreeRefresh( false )
	, NodeTree( MakeShareable( new FSequencerNodeTree( *this ) ) )
	, bUpdatingSequencerSelection( false )
	, bUpdatingExternalSelection( false )
	, bNeedsEvaluate(false)
	, bNeedsInvalidateCachedData(false)
	, bHasPreAnimatedInfo(false)
{
	Selection.GetOnOutlinerNodeSelectionChanged().AddRaw(this, &FSequencer::OnSelectedOutlinerNodesChanged);
	Selection.GetOnNodesWithSelectedKeysOrSectionsChanged().AddRaw(this, &FSequencer::OnSelectedOutlinerNodesChanged);
	Selection.GetOnOutlinerNodeSelectionChangedObjectGuids().AddRaw(this, &FSequencer::OnSelectedOutlinerNodesChanged);
}


FSequencer::~FSequencer()
{
	RootTemplateInstance.Finish(*this);

	if (RootTemplateInstance.GetEntitySystemRunner().IsAttachedToLinker())
	{
		RootTemplateInstance.GetEntitySystemRunner().Flush();
	}

	if (GEditor)
	{
		GEditor->UnregisterForUndo(this);
	}

	for (auto TrackEditor : TrackEditors)
	{
		TrackEditor->OnRelease();
	}

	AcquiredResources.Release();
	SequencerWidget.Reset();
	TrackEditors.Empty();
}


void FSequencer::Close()
{
	if (OldMaxTickRate.IsSet())
	{
		GEngine->SetMaxFPS(OldMaxTickRate.GetValue());
		OldMaxTickRate.Reset();
	}

	RootTemplateInstance.Finish(*this);

	if (RootTemplateInstance.GetEntitySystemRunner().IsAttachedToLinker())
	{
		RootTemplateInstance.GetEntitySystemRunner().Flush();
	}

	RestorePreAnimatedState();

	for (auto TrackEditor : TrackEditors)
	{
		TrackEditor->OnRelease();
	}

	SequencerWidget.Reset();
	TrackEditors.Empty();

	GUnrealEd->UpdatePivotLocationForSelection();

	// Redraw viewports after restoring pre animated state in case viewports are not set to realtime
	GEditor->RedrawLevelEditingViewports();

	OnCloseEventDelegate.Broadcast(AsShared());
}


void FSequencer::Tick(float InDeltaTime)
{
	static bool bEnableRefCountCheck = true;
	if (bEnableRefCountCheck && !FSlateApplication::Get().AnyMenusVisible())
	{
		const int32 SequencerRefCount = AsShared().GetSharedReferenceCount() - 1;
		ensureAlwaysMsgf(SequencerRefCount == 1, TEXT("Multiple persistent shared references detected for Sequencer. There should only be one persistent authoritative reference. Found %d additional references which will result in FSequencer not being released correctly."), SequencerRefCount - 1);
	}

	if (bNeedsInvalidateCachedData)
	{
		InvalidateCachedData();
		bNeedsInvalidateCachedData = false;
	}

	// Ensure the time bases for our playback position are kept up to date with the root sequence
	UpdateTimeBases();

	UMovieSceneSequence* RootSequencePtr = RootSequence.Get();
	ObjectBindingTagCache->ConditionalUpdate(RootSequencePtr);

	Selection.Tick();

	UpdateCachedPlaybackContext();

	{
		if (CompiledDataManager->IsDirty(RootSequencePtr))
		{
			CompiledDataManager->Compile(RootSequencePtr);

			// Suppress auto evaluation if the sequence signature matches the one to be suppressed
			if (!SuppressAutoEvalSignature.IsSet())
			{
				bNeedsEvaluate = true;
			}
			else
			{
				UMovieSceneSequence* SuppressSequence = SuppressAutoEvalSignature->Get<0>().Get();
				const FGuid& SuppressSignature = SuppressAutoEvalSignature->Get<1>();

				if (!SuppressSequence || SuppressSequence->GetSignature() != SuppressSignature)
				{
					bNeedsEvaluate = true;
				}
			}

			SuppressAutoEvalSignature.Reset();
		}
	}

	if (bNeedTreeRefresh || NodeTree->NeedsFilterUpdate())
	{
		EMovieScenePlayerStatus::Type StoredPlaybackState = GetPlaybackStatus();
		SetPlaybackStatus(EMovieScenePlayerStatus::Stopped);

		SelectionPreview.Empty();
		RefreshTree();

		SetPlaybackStatus(StoredPlaybackState);
	}


	UObject* PlaybackContext = GetPlaybackContext();
	UWorld* World = PlaybackContext ? PlaybackContext->GetWorld() : nullptr;
	float Dilation = World ? World->GetWorldSettings()->MatineeTimeDilation : 1.f;

	TimeController->Tick(InDeltaTime, PlaybackSpeed * Dilation);

	FQualifiedFrameTime GlobalTime = GetGlobalTime();

	static const float AutoScrollFactor = 0.1f;

	// Animate the autoscroll offset if it's set
	if (AutoscrollOffset.IsSet())
	{
		float Offset = AutoscrollOffset.GetValue() * AutoScrollFactor;
		SetViewRange(TRange<double>(TargetViewRange.GetLowerBoundValue() + Offset, TargetViewRange.GetUpperBoundValue() + Offset), EViewRangeInterpolation::Immediate);
	}

	// Animate the autoscrub offset if it's set
	if (AutoscrubOffset.IsSet() && PlaybackState == EMovieScenePlayerStatus::Scrubbing )
	{
		FQualifiedFrameTime CurrentTime = GetLocalTime();
		FFrameTime Offset = (AutoscrubOffset.GetValue() * AutoScrollFactor) * CurrentTime.Rate;
		SetLocalTimeLooped(CurrentTime.Time + Offset);
	}

	// Reset to the root sequence if the focused sequence no longer exists. This can happen if either the subsequence has been deleted or the hierarchy has changed.
	if (!GetFocusedMovieSceneSequence() || !GetFocusedMovieSceneSequence()->GetMovieScene())
	{
		PopToSequenceInstance(MovieSceneSequenceID::Root);
	}

	if (GetSelectionRange().IsEmpty() && GetLoopMode() == SLM_LoopSelectionRange)
	{
		Settings->SetLoopMode(SLM_Loop);
	}

	if (PlaybackState == EMovieScenePlayerStatus::Playing)
	{
		FFrameTime NewGlobalTime = TimeController->RequestCurrentTime(GlobalTime, PlaybackSpeed * Dilation);

		// Put the time into local space
 		SetLocalTimeLooped(NewGlobalTime * RootToLocalTransform);

		if (IsAutoScrollEnabled() && GetPlaybackStatus() == EMovieScenePlayerStatus::Playing)
		{
			const float ThresholdPercentage = 0.15f;
			UpdateAutoScroll(GetLocalTime().Time / GetFocusedTickResolution(), ThresholdPercentage);
		}
	}
	else
	{
		PlayPosition.Reset(GlobalTime.ConvertTo(PlayPosition.GetInputRate()));
	}

	if (AutoScrubTarget.IsSet())
	{
		const double ScrubSpeed = CVarAutoScrubSpeed->GetFloat();		// How fast to scrub at peak curve speed
		const double AutoScrubExp = CVarAutoScrubCurveExponent->GetFloat();	// How long to ease in and out.  Bigger numbers allow for longer easing.

		const double SecondsPerFrame = GetFocusedTickResolution().AsInterval() / ScrubSpeed;
		const int32 TotalFrames = FMath::Abs(AutoScrubTarget.GetValue().DestinationTime.GetFrame().Value - AutoScrubTarget.GetValue().SourceTime.GetFrame().Value);
		const double TargetSeconds = (double)TotalFrames * SecondsPerFrame;

		double ElapsedSeconds = FPlatformTime::Seconds() - AutoScrubTarget.GetValue().StartTime;
		float Alpha = ElapsedSeconds / TargetSeconds;
		Alpha = FMath::Clamp(Alpha, 0.f, 1.f);
		int32 NewFrameNumber = FMath::InterpEaseInOut(AutoScrubTarget.GetValue().SourceTime.GetFrame().Value, AutoScrubTarget.GetValue().DestinationTime.GetFrame().Value, Alpha, AutoScrubExp);

		FAutoScrubTarget CachedTarget = AutoScrubTarget.GetValue();

		SetPlaybackStatus(EMovieScenePlayerStatus::Scrubbing);
		PlayPosition.SetTimeBase(GetRootTickResolution(), GetRootTickResolution(), EMovieSceneEvaluationType::WithSubFrames);
		SetLocalTimeDirectly(FFrameNumber(NewFrameNumber));

		AutoScrubTarget = CachedTarget;

		if (FMath::IsNearlyEqual(Alpha, 1.f, KINDA_SMALL_NUMBER))
		{
			SetPlaybackStatus(EMovieScenePlayerStatus::Stopped);
			AutoScrubTarget.Reset();
		}
	}

	UpdateSubSequenceData();

	// Tick all the tools we own as well
	for (int32 EditorIndex = 0; EditorIndex < TrackEditors.Num(); ++EditorIndex)
	{
		TrackEditors[EditorIndex]->Tick(InDeltaTime);
	}

	if (!IsInSilentMode())
	{
		if (bNeedsEvaluate)
		{
			EvaluateInternal(PlayPosition.GetCurrentPositionAsRange());
		}
	}

	// Reset to the root sequence if the focused sequence no longer exists. This can happen if either the subsequence has been deleted or the hierarchy has changed.
	if (!GetFocusedMovieSceneSequence())
	{
		PopToSequenceInstance(MovieSceneSequenceID::Root);
	}

	ISequenceRecorder& SequenceRecorder = FModuleManager::LoadModuleChecked<ISequenceRecorder>("SequenceRecorder");
	if(SequenceRecorder.IsRecording())
	{
		UMovieSceneSubSection* Section = UMovieSceneSubSection::GetRecordingSection();
		if(Section != nullptr && Section->HasStartFrame())
		{
			FFrameRate   SectionResolution = Section->GetTypedOuter<UMovieScene>()->GetTickResolution();
			FFrameNumber RecordingLength   = SequenceRecorder.GetCurrentRecordingLength().ConvertTo(SectionResolution).CeilToFrame();

			if (RecordingLength > 0)
			{
				FFrameNumber EndFrame = Section->GetInclusiveStartFrame() + RecordingLength;
				Section->SetRange(TRange<FFrameNumber>(Section->GetInclusiveStartFrame(), TRangeBound<FFrameNumber>::Exclusive(EndFrame)));
			}
		}
	}

	// Reset any player controllers that we were possessing, if we're not possessing them any more
	if (!IsPerspectiveViewportCameraCutEnabled() && PrePossessionViewTargets.Num())
	{
		for (const FCachedViewTarget& CachedView : PrePossessionViewTargets)
		{
			APlayerController* PlayerController = CachedView.PlayerController.Get();
			AActor* ViewTarget = CachedView.ViewTarget.Get();

			if (PlayerController && ViewTarget)
			{
				PlayerController->SetViewTarget(ViewTarget);
			}
		}
		PrePossessionViewTargets.Reset();
	}

	if (!bGlobalMarkedFramesCached)
	{
		UpdateGlobalMarkedFramesCache();
	}
}


TSharedRef<SWidget> FSequencer::GetSequencerWidget() const
{
	return SequencerWidget.ToSharedRef();
}


UMovieSceneSequence* FSequencer::GetRootMovieSceneSequence() const
{
	return RootSequence.Get();
}


UMovieSceneSequence* FSequencer::GetFocusedMovieSceneSequence() const
{
	// the last item is the focused movie scene
	if (ActiveTemplateIDs.Num())
	{
		return RootTemplateInstance.GetSequence(ActiveTemplateIDs.Last());
	}

	return nullptr;
}

UMovieSceneSubSection* FSequencer::FindSubSection(FMovieSceneSequenceID SequenceID) const
{
	if (SequenceID == MovieSceneSequenceID::Root)
	{
		return nullptr;
	}

	FMovieSceneCompiledDataID DataID = CompiledDataManager->Compile(RootSequence.Get());
	const FMovieSceneSequenceHierarchy* Hierarchy = CompiledDataManager->FindHierarchy(DataID);
	if (!Hierarchy)
	{
		return nullptr;
	}
	
	const FMovieSceneSequenceHierarchyNode* SequenceNode = Hierarchy->FindNode(SequenceID);
	const FMovieSceneSubSequenceData*       SubData      = Hierarchy->FindSubData(SequenceID);

	if (SubData && SequenceNode)
	{
		UMovieSceneSequence* ParentSequence   = RootTemplateInstance.GetSequence(SequenceNode->ParentID);
		UMovieScene*         ParentMovieScene = ParentSequence ? ParentSequence->GetMovieScene() : nullptr;

		if (ParentMovieScene)
		{
			return FindObject<UMovieSceneSubSection>(ParentMovieScene, *SubData->SectionPath.ToString());
		}
	}

	return nullptr;
}


void FSequencer::ResetToNewRootSequence(UMovieSceneSequence& NewSequence)
{
	RemoveNodeGroupsCollectionChangedDelegate();

	RootSequence = &NewSequence;
	RestorePreAnimatedState();

	// Ensure that the director BP is registered with the action database
	if (FMovieSceneSequenceEditor* SequenceEditor = FMovieSceneSequenceEditor::Find(&NewSequence))
	{
		UBlueprint* Blueprint = SequenceEditor->FindDirectorBlueprint(&NewSequence);
		if (Blueprint)
		{
			FBlueprintActionDatabase::Get().RefreshAssetActions(Blueprint);
		}
	}

	RootTemplateInstance.Finish(*this);

	if (RootTemplateInstance.GetEntitySystemRunner().IsAttachedToLinker())
	{
		RootTemplateInstance.GetEntitySystemRunner().Flush();
	}

	ActiveTemplateIDs.Reset();
	ActiveTemplateIDs.Add(MovieSceneSequenceID::Root);
	ActiveTemplateStates.Reset();
	ActiveTemplateStates.Add(true);

	RootTemplateInstance.Initialize(NewSequence, *this, CompiledDataManager);

	RootToLocalTransform = FMovieSceneSequenceTransform();
	RootToLocalLoopCounter = FMovieSceneWarpCounter();

	ResetPerMovieSceneData();
	SequencerWidget->ResetBreadcrumbs();

	PlayPosition.Reset(GetPlaybackRange().GetLowerBoundValue());
	TimeController->Reset(FQualifiedFrameTime(PlayPosition.GetCurrentPosition(), GetRootTickResolution()));

	UpdateSequencerCustomizations();

	AddNodeGroupsCollectionChangedDelegate();

	OnActivateSequenceEvent.Broadcast(ActiveTemplateIDs.Top());
}


void FSequencer::FocusSequenceInstance(UMovieSceneSubSection& InSubSection)
{
	RemoveNodeGroupsCollectionChangedDelegate();

	TemplateIDBackwardStack.Push(ActiveTemplateIDs.Top());
	TemplateIDForwardStack.Reset();

	FMovieSceneRootOverridePath Path;

	// Ensure the hierarchy is up to date
	FMovieSceneCompiledDataID DataID = CompiledDataManager->Compile(RootSequence.Get());
	const FMovieSceneSequenceHierarchy& Hierarchy = CompiledDataManager->GetHierarchyChecked(DataID);

	Path.Set(ActiveTemplateIDs.Last(), &Hierarchy);

	// Root out the SequenceID for the sub section
	FMovieSceneSequenceID SequenceID = Path.Remap(InSubSection.GetSequenceID());

	// If the sequence isn't found, reset to the root and dive in from there
	if (!Hierarchy.FindSubData(SequenceID))
	{
		// Pop until the root and reset breadcrumbs
		while (MovieSceneSequenceID::Root != ActiveTemplateIDs.Last())
		{
			ActiveTemplateIDs.Pop();
			ActiveTemplateStates.Pop();
		}
		SequencerWidget->ResetBreadcrumbs();

		// Find the requested subsequence's sequence ID
		SequenceID = MovieSceneSequenceID::Invalid;
		for (const TTuple<FMovieSceneSequenceID, FMovieSceneSubSequenceData>& Pair : Hierarchy.AllSubSequenceData())
		{
			if (Pair.Value.DeterministicSequenceID == InSubSection.GetSequenceID())
			{
				SequenceID = Pair.Key;
				break;
			}
		}

		// Gather the parent chain's sequence IDs
		TArray<FMovieSceneSequenceID> ParentChain;
		const FMovieSceneSequenceHierarchyNode* SequenceNode = Hierarchy.FindNode(SequenceID);
		FMovieSceneSequenceID ParentID = SequenceNode ? SequenceNode->ParentID : MovieSceneSequenceID::Invalid;
		while (ParentID.IsValid() && ParentID != MovieSceneSequenceID::Root)
		{
			ParentChain.Add(ParentID);

			const FMovieSceneSequenceHierarchyNode* ParentNode = Hierarchy.FindNode(ParentID);
			ParentID = ParentNode ? ParentNode->ParentID : MovieSceneSequenceID::Invalid;
		}

		// Push each sequence ID in the parent chain, updating the breadcrumb as we go
		for (int32 ParentIDIndex = ParentChain.Num() - 1; ParentIDIndex >= 0; --ParentIDIndex)
		{
			UMovieSceneSubSection* ParentSubSection = FindSubSection(ParentChain[ParentIDIndex]);
			if (ParentSubSection)
			{
				ActiveTemplateIDs.Push(ParentChain[ParentIDIndex]);
				ActiveTemplateStates.Push(ParentSubSection->IsActive());

				SequencerWidget->UpdateBreadcrumbs();
			}
		}

		Path.Set(ActiveTemplateIDs.Last(), &Hierarchy);

		// Root out the SequenceID for the sub section
		SequenceID = Path.Remap(InSubSection.GetSequenceID());
	}

	if (!ensure(Hierarchy.FindSubData(SequenceID)))
	{
		return;
	}

	ActiveTemplateIDs.Push(SequenceID);
	ActiveTemplateStates.Push(InSubSection.IsActive());

	if (Settings->ShouldEvaluateSubSequencesInIsolation())
	{
		RestorePreAnimatedState();

		UMovieSceneEntitySystemLinker* Linker = RootTemplateInstance.GetEntitySystemLinker();
		RootTemplateInstance.FindInstance(MovieSceneSequenceID::Root)->OverrideRootSequence(Linker, ActiveTemplateIDs.Top());
	}

	UpdateSubSequenceData();

	UpdateSequencerCustomizations();

	ScrubPositionParent.Reset();

	// Reset data that is only used for the previous movie scene
	ResetPerMovieSceneData();
	SequencerWidget->UpdateBreadcrumbs();

	UMovieSceneSequence* FocusedSequence = GetFocusedMovieSceneSequence();

	if (!State.FindSequence(SequenceID))
	{
		State.AssignSequence(SequenceID, *FocusedSequence, *this);
	}

	// Ensure that the director BP is registered with the action database
	if (FMovieSceneSequenceEditor* SequenceEditor = FMovieSceneSequenceEditor::Find(FocusedSequence))
	{
		UBlueprint* Blueprint = SequenceEditor->FindDirectorBlueprint(FocusedSequence);
		if (Blueprint)
		{
			FBlueprintActionDatabase::Get().RefreshAssetActions(Blueprint);
		}
	}

	OnActivateSequenceEvent.Broadcast(ActiveTemplateIDs.Top());

	AddNodeGroupsCollectionChangedDelegate();

	bNeedsEvaluate = true;
	bGlobalMarkedFramesCached = false;
}


void FSequencer::SuppressAutoEvaluation(UMovieSceneSequence* Sequence, const FGuid& InSequenceSignature)
{
	SuppressAutoEvalSignature = MakeTuple(MakeWeakObjectPtr(Sequence), InSequenceSignature);
}

FGuid FSequencer::CreateBinding(UObject& InObject, const FString& InName)
{
	const FScopedTransaction Transaction(LOCTEXT("CreateBinding", "Create New Binding"));

	UMovieSceneSequence* OwnerSequence = GetFocusedMovieSceneSequence();
	UMovieScene* OwnerMovieScene = OwnerSequence->GetMovieScene();

	OwnerSequence->Modify();
	OwnerMovieScene->Modify();
		
	const FGuid PossessableGuid = OwnerMovieScene->AddPossessable(InName, InObject.GetClass());

	// Attempt to use the parent as a context if necessary
	UObject* ParentObject = OwnerSequence->GetParentObject(&InObject);
	UObject* BindingContext = GetPlaybackContext(); //UWorld

	AActor* ParentActorAdded = nullptr;
	FGuid ParentGuid;

	if (ParentObject)
	{
		// Ensure we have possessed the outer object, if necessary
		ParentGuid = GetHandleToObject(ParentObject, false);
		if (!ParentGuid.IsValid())
		{
			ParentGuid = GetHandleToObject(ParentObject);
			ParentActorAdded = Cast<AActor>(ParentObject);
		}

		if (OwnerSequence->AreParentContextsSignificant())
		{
			BindingContext = ParentObject;
		}

		// Set up parent/child guids for possessables within spawnables
		if (ParentGuid.IsValid())
		{
			FMovieScenePossessable* ChildPossessable = OwnerMovieScene->FindPossessable(PossessableGuid);
			if (ensure(ChildPossessable))
			{
				ChildPossessable->SetParent(ParentGuid);
			}

			FMovieSceneSpawnable* ParentSpawnable = OwnerMovieScene->FindSpawnable(ParentGuid);
			if (ParentSpawnable)
			{
				ParentSpawnable->AddChildPossessable(PossessableGuid);
			}
		}
	}

	OwnerSequence->BindPossessableObject(PossessableGuid, InObject, BindingContext);
	
	// Broadcast if a parent actor was added as a result of adding this object
	if (ParentActorAdded && ParentGuid.IsValid())
	{
		OnActorAddedToSequencerEvent.Broadcast(ParentActorAdded, ParentGuid);
	}

	return PossessableGuid;
}


UObject* FSequencer::GetPlaybackContext() const
{
	return CachedPlaybackContext.Get();
}

TArray<UObject*> FSequencer::GetEventContexts() const
{
	TArray<UObject*> Temp;
	CopyFromWeakArray(Temp, CachedEventContexts);
	return Temp;
}

void FSequencer::GetKeysFromSelection(TUniquePtr<FSequencerKeyCollection>& KeyCollection, float DuplicateThresholdSeconds)
{
	if (!KeyCollection.IsValid())
	{
		KeyCollection.Reset(new FSequencerKeyCollection);
	}

	TArray<FSequencerDisplayNode*> SelectedNodes;
	for (const TSharedRef<FSequencerDisplayNode>& Node : Selection.GetSelectedOutlinerNodes())
	{
		SelectedNodes.Add(&Node.Get());
	}

	int64 TotalMaxSeconds = static_cast<int64>(TNumericLimits<int32>::Max() / GetFocusedTickResolution().AsDecimal());

	FFrameNumber ThresholdFrames = (DuplicateThresholdSeconds * GetFocusedTickResolution()).FloorToFrame();
	if (ThresholdFrames.Value < -TotalMaxSeconds)
	{
		ThresholdFrames.Value = TotalMaxSeconds;
	}
	else if (ThresholdFrames.Value > TotalMaxSeconds)
	{
		ThresholdFrames.Value = TotalMaxSeconds;
	}

	KeyCollection->Update(FSequencerKeyCollectionSignature::FromNodesRecursive(SelectedNodes, ThresholdFrames));
}

void FSequencer::GetAllKeys(TUniquePtr<FSequencerKeyCollection>& KeyCollection, float DuplicateThresholdSeconds)
{
	if (!KeyCollection.IsValid())
	{
		KeyCollection.Reset(new FSequencerKeyCollection);
	}

	TArray<FSequencerDisplayNode*> AllNodes;
	for (TSharedRef<FSequencerDisplayNode> Node : NodeTree->GetAllNodes())
	{
		AllNodes.Add(&Node.Get());
	}

	FFrameNumber ThresholdFrames = (DuplicateThresholdSeconds * GetFocusedTickResolution()).FloorToFrame();
	KeyCollection->Update(FSequencerKeyCollectionSignature::FromNodesRecursive(AllNodes, ThresholdFrames));
}


void FSequencer::PopToSequenceInstance(FMovieSceneSequenceIDRef SequenceID)
{
	if( ActiveTemplateIDs.Num() > 1 )
	{
		TemplateIDBackwardStack.Push(ActiveTemplateIDs.Top());
		TemplateIDForwardStack.Reset();

		RemoveNodeGroupsCollectionChangedDelegate();

		// Pop until we find the movie scene to focus
		while( SequenceID != ActiveTemplateIDs.Last() )
		{
			ActiveTemplateIDs.Pop();
			ActiveTemplateStates.Pop();
		}

		check( ActiveTemplateIDs.Num() > 0 );
		UpdateSubSequenceData();

		ResetPerMovieSceneData();

		if (SequenceID == MovieSceneSequenceID::Root)
		{
			SequencerWidget->ResetBreadcrumbs();
		}
		else
		{
			SequencerWidget->UpdateBreadcrumbs();
		}

		if (Settings->ShouldEvaluateSubSequencesInIsolation())
		{
			UMovieSceneEntitySystemLinker* Linker = RootTemplateInstance.GetEntitySystemLinker();
			RootTemplateInstance.FindInstance(MovieSceneSequenceID::Root)->OverrideRootSequence(Linker, ActiveTemplateIDs.Top());
		}

		UpdateSequencerCustomizations();

		AddNodeGroupsCollectionChangedDelegate();

		ScrubPositionParent.Reset();

		OnActivateSequenceEvent.Broadcast(ActiveTemplateIDs.Top());

		bNeedsEvaluate = true;
		bGlobalMarkedFramesCached = false;
	}
}

void FSequencer::UpdateSubSequenceData()
{
	const bool bIsScrubbing = GetPlaybackStatus() == EMovieScenePlayerStatus::Scrubbing;
	const bool bIsSubSequenceWarping = RootToLocalTransform.NestedTransforms.Num() > 0 && RootToLocalTransform.NestedTransforms.Last().IsWarping();
	const bool bIsScrubbingWarpingSubSequence = bIsScrubbing && bIsSubSequenceWarping;

	SubSequenceRange = TRange<FFrameNumber>::Empty();
	RootToLocalTransform = FMovieSceneSequenceTransform();
	if (!bIsScrubbingWarpingSubSequence)
	{
		RootToLocalLoopCounter = FMovieSceneWarpCounter();
	}
	// else: we're scrubbing, and we don't want to increase/decrease the loop index quite yet,
	// because that would mess up time transforms. This would be because the mouse would still be
	// before/after the current loop, and therefore would already add/subtract more than a full
	// loop's time to the current time, so we don't need the loop counter to change yet.

	// Find the parent sub section and set up the sub sequence range, if necessary
	if (ActiveTemplateIDs.Num() <= 1)
	{
		return;
	}

	const FMovieSceneSequenceHierarchy& Hierarchy       = CompiledDataManager->GetHierarchyChecked(RootTemplateInstance.GetCompiledDataID());
	const FMovieSceneSubSequenceData*   SubSequenceData = Hierarchy.FindSubData(ActiveTemplateIDs.Top());

	if (SubSequenceData)
	{
		SubSequenceRange = SubSequenceData->PlayRange.Value;
		RootToLocalTransform = SubSequenceData->RootToSequenceTransform;

		const FQualifiedFrameTime RootTime = GetGlobalTime();
		if (!bIsScrubbingWarpingSubSequence)
		{
			FFrameTime LocalTime;
			RootToLocalTransform.TransformTime(RootTime.Time, LocalTime, RootToLocalLoopCounter);
		}
		else
		{
			// If we are scrubbing _and_ the current sequence is warping, we need to do some custom stuff.
			const FFrameNumber PlayRangeSize = SubSequenceData->PlayRange.Value.Size<FFrameNumber>();
			const FFrameNumber PlayRangeUpperBound = SubSequenceData->PlayRange.Value.GetUpperBoundValue();
			const FFrameNumber PlayRangeLowerBound = SubSequenceData->PlayRange.Value.GetLowerBoundValue();
			
			ensure(LocalLoopIndexOnBeginScrubbing != FMovieSceneTimeWarping::InvalidWarpCount);
			ensure(RootToLocalLoopCounter.WarpCounts.Num() > 0);

			// Compute the new local time based on the specific loop that we had when we started scrubbing.
			FMovieSceneSequenceTransform RootToLocalTransformWithoutLeafLooping = RootToLocalTransform;
			FMovieSceneNestedSequenceTransform LeafLooping = RootToLocalTransformWithoutLeafLooping.NestedTransforms.Pop();
			FFrameTime LocalTimeWithLastLoopUnwarped = RootTime.Time * RootToLocalTransformWithoutLeafLooping;
			LocalTimeWithLastLoopUnwarped = LocalTimeWithLastLoopUnwarped * LeafLooping.LinearTransform;
			if (LeafLooping.IsWarping())
			{
				LeafLooping.Warping.TransformTimeSpecific(
						LocalTimeWithLastLoopUnwarped, LocalLoopIndexOnBeginScrubbing, LocalTimeWithLastLoopUnwarped);
			}

			// Now figure out if we're in a next/previous loop because we scrubbed past the lower/upper bound
			// of the loop. Note, again, that we only compute the new loop index for UI display purposes at this
			// point (see comment at the beginning of this method). We will commit to the new loop indices
			// once we're done scrubbing.
			LocalLoopIndexOffsetDuringScrubbing = 0;
			while (LocalTimeWithLastLoopUnwarped >= PlayRangeUpperBound)
			{
				LocalTimeWithLastLoopUnwarped = LocalTimeWithLastLoopUnwarped - PlayRangeSize;
				++LocalLoopIndexOffsetDuringScrubbing;
			}
			while (LocalTimeWithLastLoopUnwarped <= PlayRangeLowerBound)
			{
				LocalTimeWithLastLoopUnwarped = LocalTimeWithLastLoopUnwarped + PlayRangeSize;
				--LocalLoopIndexOffsetDuringScrubbing;
			}
		}
	}
}

void FSequencer::UpdateSequencerCustomizations()
{
	ISequencerModule& SequencerModule = FModuleManager::LoadModuleChecked<ISequencerModule>("Sequencer");
	TSharedPtr<FSequencerCustomizationManager> Manager = SequencerModule.GetSequencerCustomizationManager();

	// Get rid of previously active customizations.
	for (const TUniquePtr<ISequencerCustomization>& Customization : ActiveCustomizations)
	{
		Customization->UnregisterSequencerCustomization();
	}
	ActiveCustomizations.Reset();

	// Get the customizations for the current sequence.
	UMovieSceneSequence* FocusedSequence = GetFocusedMovieSceneSequence();
	check(FocusedSequence != nullptr);
	Manager->GetSequencerCustomizations(*FocusedSequence, ActiveCustomizations);

	// Get the customization info.
	FSequencerCustomizationBuilder Builder(*this, *FocusedSequence);
	for (const TUniquePtr<ISequencerCustomization>& Customization : ActiveCustomizations)
	{
		Customization->RegisterSequencerCustomization(Builder);
	}

	// Apply customizations to our editor.
	SequencerWidget->ApplySequencerCustomizations(Builder.GetCustomizations());
}

void FSequencer::RerunConstructionScripts()
{
	TSet<TWeakObjectPtr<AActor> > BoundActors;

	FMovieSceneRootEvaluationTemplateInstance& RootTemplate = GetEvaluationTemplate();
		
	UMovieSceneSequence* Sequence = RootTemplate.GetSequence(MovieSceneSequenceID::Root);

	TArray < TPair<FMovieSceneSequenceID, FGuid> > BoundGuids;

	GetConstructionScriptActors(Sequence->GetMovieScene(), MovieSceneSequenceID::Root, BoundActors, BoundGuids);

	const FMovieSceneSequenceHierarchy* Hierarchy = CompiledDataManager->FindHierarchy(RootTemplateInstance.GetCompiledDataID());
	if (Hierarchy)
	{
		FMovieSceneEvaluationTreeRangeIterator Iter = Hierarchy->GetTree().IterateFromTime(PlayPosition.GetCurrentPosition().FrameNumber);

		for (const FMovieSceneSubSequenceTreeEntry& Entry : Hierarchy->GetTree().GetAllData(Iter.Node()))
		{
			UMovieSceneSequence* SubSequence = Hierarchy->FindSubSequence(Entry.SequenceID);
			if (SubSequence)
			{
				GetConstructionScriptActors(SubSequence->GetMovieScene(), Entry.SequenceID, BoundActors, BoundGuids);
			}
		}
	}

	for (TWeakObjectPtr<AActor> BoundActor : BoundActors)
	{
		if (BoundActor.IsValid())
		{
			BoundActor.Get()->RerunConstructionScripts();
		}
	}

	for (TPair<FMovieSceneSequenceID, FGuid> BoundGuid : BoundGuids)
	{
		State.Invalidate(BoundGuid.Value, BoundGuid.Key);
	}
}

void FSequencer::GetConstructionScriptActors(UMovieScene* MovieScene, FMovieSceneSequenceIDRef SequenceID, TSet<TWeakObjectPtr<AActor> >& BoundActors, TArray < TPair<FMovieSceneSequenceID, FGuid> >& BoundGuids)
{
	for (int32 Index = 0; Index < MovieScene->GetPossessableCount(); ++Index)
	{
		FGuid ThisGuid = MovieScene->GetPossessable(Index).GetGuid();

		for (TWeakObjectPtr<> WeakObject : FindBoundObjects(ThisGuid, SequenceID))
		{
			if (WeakObject.IsValid())
			{
				AActor* Actor = Cast<AActor>(WeakObject.Get());
	
				if (Actor)
				{
					UBlueprint* Blueprint = Cast<UBlueprint>(Actor->GetClass()->ClassGeneratedBy);
					if (Blueprint && Blueprint->bRunConstructionScriptInSequencer)
					{
						BoundActors.Add(Actor);
						BoundGuids.Add(TPair<FMovieSceneSequenceID, FGuid>(SequenceID, ThisGuid));
					}
				}
			}
		}
	}

	for (int32 Index = 0; Index < MovieScene->GetSpawnableCount(); ++Index)
	{
		FGuid ThisGuid = MovieScene->GetSpawnable(Index).GetGuid();

		for (TWeakObjectPtr<> WeakObject : FindBoundObjects(ThisGuid, SequenceID))
		{
			if (WeakObject.IsValid())
			{
				AActor* Actor = Cast<AActor>(WeakObject.Get());

				if (Actor)
				{
					UBlueprint* Blueprint = Cast<UBlueprint>(Actor->GetClass()->ClassGeneratedBy);
					if (Blueprint && Blueprint->bRunConstructionScriptInSequencer)
					{
						BoundActors.Add(Actor);
						BoundGuids.Add(TPair<FMovieSceneSequenceID, FGuid>(SequenceID, ThisGuid));
					}
				}
			}
		}
	}
}

void FSequencer::DeleteSections(const TSet<TWeakObjectPtr<UMovieSceneSection>>& Sections)
{
	UMovieScene* MovieScene = GetFocusedMovieSceneSequence()->GetMovieScene();
	bool bAnythingRemoved = false;

	FScopedTransaction DeleteSectionTransaction( NSLOCTEXT("Sequencer", "DeleteSection_Transaction", "Delete Section") );

	for (const auto& Section : Sections)
	{
		if (!Section.IsValid() || Section->IsLocked())
		{
			continue;
		}

		// if this check fails then the section is outered to a type that doesnt know about the section
		UMovieSceneTrack* Track = CastChecked<UMovieSceneTrack>(Section->GetOuter());
		{
			Track->SetFlags(RF_Transactional);
			Track->Modify();
			Track->RemoveSection(*Section);
		}

		bAnythingRemoved = true;
	}

	if (bAnythingRemoved)
	{
		// Full refresh required just in case the last section was removed from any track.
		NotifyMovieSceneDataChanged( EMovieSceneDataChangeType::MovieSceneStructureItemRemoved );
	}

	Selection.EmptySelectedSections();
	SequencerHelpers::ValidateNodesWithSelectedKeysOrSections(*this);
}


void FSequencer::DeleteSelectedKeys()
{
	FScopedTransaction DeleteKeysTransaction( NSLOCTEXT("Sequencer", "DeleteSelectedKeys_Transaction", "Delete Selected Keys") );
	bool bAnythingRemoved = false;

	FSelectedKeysByChannel KeysByChannel(Selection.GetSelectedKeys().Array());
	TSet<UMovieSceneSection*> ModifiedSections;

	for (const FSelectedChannelInfo& ChannelInfo : KeysByChannel.SelectedChannels)
	{
		FMovieSceneChannel* Channel = ChannelInfo.Channel.Get();
		if (Channel)
		{
			if (!ModifiedSections.Contains(ChannelInfo.OwningSection))
			{
				ChannelInfo.OwningSection->Modify();
				ModifiedSections.Add(ChannelInfo.OwningSection);
			}

			Channel->DeleteKeys(ChannelInfo.KeyHandles);
			bAnythingRemoved = true;
		}
	}

	if (bAnythingRemoved)
	{
		NotifyMovieSceneDataChanged( EMovieSceneDataChangeType::TrackValueChanged );
	}

	Selection.EmptySelectedKeys();
	SequencerHelpers::ValidateNodesWithSelectedKeysOrSections(*this);
}


void FSequencer::SetInterpTangentMode(ERichCurveInterpMode InterpMode, ERichCurveTangentMode TangentMode)
{
	TArray<FSequencerSelectedKey> SelectedKeysArray = Selection.GetSelectedKeys().Array();
	if (SelectedKeysArray.Num() == 0)
	{
		return;
	}

	FScopedTransaction SetInterpTangentModeTransaction(NSLOCTEXT("Sequencer", "SetInterpTangentMode_Transaction", "Set Interpolation and Tangent Mode"));
	bool bAnythingChanged = false;

	FSelectedKeysByChannel KeysByChannel(SelectedKeysArray);
	TSet<UMovieSceneSection*> ModifiedSections;

	const FName FloatChannelTypeName = FMovieSceneFloatChannel::StaticStruct()->GetFName();

	// @todo: sequencer-timecode: move this float-specific logic elsewhere to make it extensible for any channel type
	for (const FSelectedChannelInfo& ChannelInfo : KeysByChannel.SelectedChannels)
	{
		FMovieSceneChannel* ChannelPtr = ChannelInfo.Channel.Get();
		if (ChannelInfo.Channel.GetChannelTypeName() == FloatChannelTypeName && ChannelPtr)
		{
			if (!ModifiedSections.Contains(ChannelInfo.OwningSection))
			{
				ChannelInfo.OwningSection->Modify();
				ModifiedSections.Add(ChannelInfo.OwningSection);
			}

			FMovieSceneFloatChannel* Channel = static_cast<FMovieSceneFloatChannel*>(ChannelPtr);
			TMovieSceneChannelData<FMovieSceneFloatValue> ChannelData = Channel->GetData();

			TArrayView<FMovieSceneFloatValue> Values = ChannelData.GetValues();

			for (FKeyHandle Handle : ChannelInfo.KeyHandles)
			{
				const int32 KeyIndex = ChannelData.GetIndex(Handle);
				if (KeyIndex != INDEX_NONE)
				{
					Values[KeyIndex].InterpMode = InterpMode;
					Values[KeyIndex].TangentMode = TangentMode;
					bAnythingChanged = true;
				}
			}

			Channel->AutoSetTangents();
		}
	}

	if (bAnythingChanged)
	{
		NotifyMovieSceneDataChanged( EMovieSceneDataChangeType::TrackValueChanged );
	}
}

void FSequencer::ToggleInterpTangentWeightMode()
{
	// @todo: sequencer-timecode: move this float-specific logic elsewhere to make it extensible for any channel type

	TArray<FSequencerSelectedKey> SelectedKeysArray = Selection.GetSelectedKeys().Array();
	if (SelectedKeysArray.Num() == 0)
	{
		return;
	}

	FScopedTransaction SetInterpTangentWeightModeTransaction(NSLOCTEXT("Sequencer", "ToggleInterpTangentWeightMode_Transaction", "Toggle Tangent Weight Mode"));
	bool bAnythingChanged = false;

	FSelectedKeysByChannel KeysByChannel(SelectedKeysArray);
	TSet<UMovieSceneSection*> ModifiedSections;

	const FName FloatChannelTypeName = FMovieSceneFloatChannel::StaticStruct()->GetFName();

	// Remove all tangent weights unless we find a compatible key that does not have weights yet
	ERichCurveTangentWeightMode WeightModeToApply = RCTWM_WeightedNone;

	// First off iterate all the current keys and find any that don't have weights
	for (const FSelectedChannelInfo& ChannelInfo : KeysByChannel.SelectedChannels)
	{
		FMovieSceneChannel* ChannelPtr = ChannelInfo.Channel.Get();
		if (ChannelInfo.Channel.GetChannelTypeName() == FloatChannelTypeName && ChannelPtr)
		{
			FMovieSceneFloatChannel* Channel = static_cast<FMovieSceneFloatChannel*>(ChannelPtr);
			TMovieSceneChannelData<FMovieSceneFloatValue> ChannelData = Channel->GetData();

			TArrayView<FMovieSceneFloatValue> Values = ChannelData.GetValues();

			for (FKeyHandle Handle : ChannelInfo.KeyHandles)
			{
				const int32 KeyIndex = ChannelData.GetIndex(Handle);
				if (KeyIndex != INDEX_NONE && Values[KeyIndex].InterpMode == RCIM_Cubic && Values[KeyIndex].Tangent.TangentWeightMode == RCTWM_WeightedNone)
				{
					WeightModeToApply = RCTWM_WeightedBoth;
					goto assign_weights;
				}
			}
		}
	}

assign_weights:

	// Assign the new weight mode for all cubic keys
	for (const FSelectedChannelInfo& ChannelInfo : KeysByChannel.SelectedChannels)
	{
		FMovieSceneChannel* ChannelPtr = ChannelInfo.Channel.Get();
		if (ChannelInfo.Channel.GetChannelTypeName() == FloatChannelTypeName && ChannelPtr)
		{
			if (!ModifiedSections.Contains(ChannelInfo.OwningSection))
			{
				ChannelInfo.OwningSection->Modify();
				ModifiedSections.Add(ChannelInfo.OwningSection);
			}

			FMovieSceneFloatChannel* Channel = static_cast<FMovieSceneFloatChannel*>(ChannelPtr);
			TMovieSceneChannelData<FMovieSceneFloatValue> ChannelData = Channel->GetData();

			TArrayView<FMovieSceneFloatValue> Values = ChannelData.GetValues();

			for (FKeyHandle Handle : ChannelInfo.KeyHandles)
			{
				const int32 KeyIndex = ChannelData.GetIndex(Handle);
				if (KeyIndex != INDEX_NONE && Values[KeyIndex].InterpMode == RCIM_Cubic)
				{
					Values[KeyIndex].Tangent.TangentWeightMode = WeightModeToApply;
					bAnythingChanged = true;
				}
			}

			Channel->AutoSetTangents();
		}
	}

	if (bAnythingChanged)
	{
		NotifyMovieSceneDataChanged(EMovieSceneDataChangeType::TrackValueChanged);
	}
}

void FSequencer::SnapToFrame()
{
	FScopedTransaction SnapToFrameTransaction(NSLOCTEXT("Sequencer", "SnapToFrame_Transaction", "Snap Selected Keys to Frame"));
	bool bAnythingChanged = false;

	FSelectedKeysByChannel KeysByChannel(Selection.GetSelectedKeys().Array());
	TSet<UMovieSceneSection*> ModifiedSections;

	TArray<FFrameNumber> KeyTimesScratch;
	for (const FSelectedChannelInfo& ChannelInfo : KeysByChannel.SelectedChannels)
	{
		FMovieSceneChannel* Channel = ChannelInfo.Channel.Get();
		if (Channel)
		{
			if (!ModifiedSections.Contains(ChannelInfo.OwningSection))
			{
				ChannelInfo.OwningSection->Modify();
				ModifiedSections.Add(ChannelInfo.OwningSection);
			}

			const int32 NumKeys = ChannelInfo.KeyHandles.Num();
			KeyTimesScratch.Reset(NumKeys);
			KeyTimesScratch.SetNum(NumKeys);

			Channel->GetKeyTimes(ChannelInfo.KeyHandles, KeyTimesScratch);

			FFrameRate TickResolution  = GetFocusedTickResolution();
			FFrameRate DisplayRate     = GetFocusedDisplayRate();

			for (FFrameNumber& Time : KeyTimesScratch)
			{
				// Convert to frame
				FFrameNumber PlayFrame    = FFrameRate::TransformTime(Time,      TickResolution, DisplayRate).RoundToFrame();
				FFrameNumber SnappedFrame = FFrameRate::TransformTime(PlayFrame, DisplayRate, TickResolution).RoundToFrame();

				Time = SnappedFrame;
			}

			Channel->SetKeyTimes(ChannelInfo.KeyHandles, KeyTimesScratch);
			bAnythingChanged = true;
		}
	}

	if (bAnythingChanged)
	{
		NotifyMovieSceneDataChanged( EMovieSceneDataChangeType::TrackValueChanged );
	}
}


bool FSequencer::CanSnapToFrame() const
{
	const bool bKeysSelected = Selection.GetSelectedKeys().Num() > 0;

	return bKeysSelected;
}

void FSequencer::TransformSelectedKeysAndSections(FFrameTime InDeltaTime, float InScale)
{
	FScopedTransaction TransformKeysAndSectionsTransaction(NSLOCTEXT("Sequencer", "TransformKeysandSections_Transaction", "Transform Keys and Sections"));
	bool bAnythingChanged = false;

	TArray<FSequencerSelectedKey> SelectedKeysArray = Selection.GetSelectedKeys().Array();
	TArray<TWeakObjectPtr<UMovieSceneSection>> SelectedSectionsArray = Selection.GetSelectedSections().Array();

	const FFrameTime OriginTime = GetLocalTime().Time;

	FSelectedKeysByChannel KeysByChannel(SelectedKeysArray);
	TMap<UMovieSceneSection*, TRange<FFrameNumber>> SectionToNewBounds;

	TArray<FFrameNumber> KeyTimesScratch;
	if (InScale != 0.f)
	{
		// Dilate the keys
		for (const FSelectedChannelInfo& ChannelInfo : KeysByChannel.SelectedChannels)
		{
			FMovieSceneChannel* Channel = ChannelInfo.Channel.Get();
			if (Channel)
			{
				// Skip any channels whose section is already selected because they'll be handled below (moving the section and the keys together)
				if (SelectedSectionsArray.Contains(ChannelInfo.OwningSection))
				{
					continue;
				}

				const int32 NumKeys = ChannelInfo.KeyHandles.Num();
				KeyTimesScratch.Reset(NumKeys);
				KeyTimesScratch.SetNum(NumKeys);

				// Populate the key times scratch buffer with the times for these handles
				Channel->GetKeyTimes(ChannelInfo.KeyHandles, KeyTimesScratch);

				// We have to find the lowest key time and the highest key time. They're added based on selection order so we can't rely on their order in the array.
				FFrameTime LowestFrameTime = KeyTimesScratch[0];
				FFrameTime HighestFrameTime = KeyTimesScratch[0];

				// Perform the transformation
				for (FFrameNumber& Time : KeyTimesScratch)
				{
					FFrameTime KeyTime = Time;
					Time = (OriginTime + InDeltaTime + (KeyTime - OriginTime) * InScale).FloorToFrame();

					if (Time < LowestFrameTime)
					{
						LowestFrameTime = Time;
					}

					if (Time > HighestFrameTime)
					{
						HighestFrameTime = Time;
					}
				}

				TRange<FFrameNumber>* NewSectionBounds = SectionToNewBounds.Find(ChannelInfo.OwningSection);
				if (!NewSectionBounds)
				{
					// Call Modify on the owning section before we call SetKeyTimes so that our section bounds/key times stay in sync.
					ChannelInfo.OwningSection->Modify();
					NewSectionBounds = &SectionToNewBounds.Add(ChannelInfo.OwningSection, ChannelInfo.OwningSection->GetRange());
				}


				// Expand the range by ensuring the new range contains the range our keys are in. We add one because the highest time is exclusive
				// for sections, but HighestFrameTime is measuring only the key's time.
				*NewSectionBounds = TRange<FFrameNumber>::Hull(*NewSectionBounds, TRange<FFrameNumber>(LowestFrameTime.GetFrame(), HighestFrameTime.GetFrame() + 1));

				// Apply the new, transformed key times
				Channel->SetKeyTimes(ChannelInfo.KeyHandles, KeyTimesScratch);
				bAnythingChanged = true;
			}
		}

		// Dilate the sections
		for (TWeakObjectPtr<UMovieSceneSection> WeakSection : SelectedSectionsArray)
		{
			UMovieSceneSection* Section = WeakSection.Get();
			if (!Section)
			{
				continue;
			}

			TRangeBound<FFrameNumber> LowerBound = Section->GetRange().GetLowerBound();
			TRangeBound<FFrameNumber> UpperBound = Section->GetRange().GetUpperBound();

			if (Section->HasStartFrame())
			{
				FFrameTime StartTime = Section->GetInclusiveStartFrame();
				FFrameNumber StartFrame = (OriginTime + InDeltaTime + (StartTime - OriginTime) * InScale).FloorToFrame();
				LowerBound = TRangeBound<FFrameNumber>::Inclusive(StartFrame);
			}

			if (Section->HasEndFrame())
			{
				FFrameTime EndTime = Section->GetExclusiveEndFrame();
				FFrameNumber EndFrame = (OriginTime + InDeltaTime + (EndTime - OriginTime) * InScale).FloorToFrame();
				UpperBound = TRangeBound<FFrameNumber>::Exclusive(EndFrame);
			}

			TRange<FFrameNumber>* NewSectionBounds = SectionToNewBounds.Find(Section);
			if (!NewSectionBounds)
			{
				// Call Modify on the owning section before we call SetKeyTimes so that our section bounds/key times stay in sync.
				Section->Modify();
				NewSectionBounds = &SectionToNewBounds.Add( Section, TRange<FFrameNumber>(LowerBound, UpperBound) );
			}

			// If keys have already modified the section, we're applying the same modification to the section so we can
			// overwrite the (possibly) existing bound, so it's okay to just overwrite the range without a TRange::Hull.
			*NewSectionBounds = TRange<FFrameNumber>(LowerBound, UpperBound);
			bAnythingChanged = true;

			// Modify all of the keys of this section
			for (const FMovieSceneChannelEntry& Entry : Section->GetChannelProxy().GetAllEntries())
			{
				for (FMovieSceneChannel* Channel : Entry.GetChannels())
				{
					TArray<FFrameNumber> KeyTimes;
					TArray<FKeyHandle> KeyHandles;
					TArray<FFrameNumber> NewKeyTimes;
					Channel->GetKeys(TRange<FFrameNumber>::All(), &KeyTimes, &KeyHandles);

					for (FFrameNumber KeyTime : KeyTimes)
					{
						FFrameNumber NewKeyTime = (OriginTime + InDeltaTime + (KeyTime - OriginTime) * InScale).FloorToFrame();
						NewKeyTimes.Add(NewKeyTime);
					}

					Channel->SetKeyTimes(KeyHandles, NewKeyTimes);
				}
			}
		}
	}
	
	// Remove any null sections so we don't need a null check inside the loop.
	SectionToNewBounds.Remove(nullptr);
	for (TTuple<UMovieSceneSection*, TRange<FFrameNumber>>& Pair : SectionToNewBounds)
	{
		// Set the range of each section that has been modified to their new bounds.
		Pair.Key->SetRange(Pair.Value);
	}

	if (bAnythingChanged)
	{
		NotifyMovieSceneDataChanged( EMovieSceneDataChangeType::TrackValueChanged );
	}
}

void FSequencer::TranslateSelectedKeysAndSections(bool bTranslateLeft)
{
	int32 Shift = bTranslateLeft ? -1 : 1;
	FFrameTime Delta = FQualifiedFrameTime(Shift, GetFocusedDisplayRate()).ConvertTo(GetFocusedTickResolution());
	TransformSelectedKeysAndSections(Delta, 1.f);
}

void FSequencer::StretchTime(FFrameTime InDeltaTime)
{
	// From the current time, find all the keys and sections to the right and move them by InDeltaTime
	UMovieScene* FocusedMovieScene = GetFocusedMovieSceneSequence()->GetMovieScene();
	if (!FocusedMovieScene)
	{
		return;
	}

	if (FocusedMovieScene->IsReadOnly())
	{
		ShowReadOnlyError();
		return;
	}

	FScopedTransaction StretchTimeTransaction(NSLOCTEXT("Sequencer", "StretchTime", "Stretch Time"));

	TRange<FFrameNumber> CachedSelectionRange = GetSelectionRange();

	TRange<FFrameNumber> SelectionRange;

	if (InDeltaTime > 0)
	{
		SelectionRange.SetLowerBound(GetLocalTime().Time.FrameNumber+1);
		SelectionRange.SetUpperBound(TRangeBound<FFrameNumber>::Open());
	}
	else
	{
		SelectionRange.SetUpperBound(GetLocalTime().Time.FrameNumber-1);
		SelectionRange.SetLowerBound(TRangeBound<FFrameNumber>::Open());
	}

	FocusedMovieScene->SetSelectionRange(SelectionRange);
	SelectInSelectionRange(true, true);
	TransformSelectedKeysAndSections(InDeltaTime, 1.f);

	// Return state
	FocusedMovieScene->SetSelectionRange(CachedSelectionRange);
	Selection.Empty(); //todo restore key and section selection
}

void FSequencer::ShrinkTime(FFrameTime InDeltaTime)
{
	// From the current time, find all the keys and sections to the right and move them by -InDeltaTime
	UMovieScene* FocusedMovieScene = GetFocusedMovieSceneSequence()->GetMovieScene();
	if (!FocusedMovieScene)
	{
		return;
	}

	if (FocusedMovieScene->IsReadOnly())
	{
		ShowReadOnlyError();
		return;
	}

	FScopedTransaction StretchTimeTransaction(NSLOCTEXT("Sequencer", "ShrinkTime", "Shrink Time"));

	TRange<FFrameNumber> CachedSelectionRange = GetSelectionRange();

	// First, check if there's any keys/sections within InDeltaTime

	TRange<FFrameNumber> CheckRange;

	if (InDeltaTime > 0)
	{
		CheckRange.SetLowerBound(GetLocalTime().Time.FrameNumber + 1);
		CheckRange.SetUpperBound(GetLocalTime().Time.FrameNumber + InDeltaTime.FrameNumber);
	}
	else
	{
		CheckRange.SetUpperBound(GetLocalTime().Time.FrameNumber - InDeltaTime.FrameNumber);
		CheckRange.SetLowerBound(GetLocalTime().Time.FrameNumber - 1);
	}

	FocusedMovieScene->SetSelectionRange(CheckRange);
	SelectInSelectionRange(true, true);

	if (Selection.GetSelectedKeys().Num() > 0)
	{
		FNotificationInfo Info(FText::Format(NSLOCTEXT("Sequencer", "ShrinkTimeFailedKeys", "Shrink failed. There are {0} keys in between"), Selection.GetSelectedKeys().Num()));
		Info.ExpireDuration = 5.0f;
		FSlateNotificationManager::Get().AddNotification(Info)->SetCompletionState(SNotificationItem::CS_Fail);

		// Return state
		FocusedMovieScene->SetSelectionRange(CachedSelectionRange);
		Selection.Empty(); //todo restore key and section selection
		return;
	}

	if (Selection.GetSelectedSections().Num() > 0)
	{
		FNotificationInfo Info(FText::Format(NSLOCTEXT("Sequencer", "ShrinkTimeFailedSections", "Shrink failed. There are {0} sections in between"), Selection.GetSelectedSections().Num()));
		Info.ExpireDuration = 5.0f;
		FSlateNotificationManager::Get().AddNotification(Info)->SetCompletionState(SNotificationItem::CS_Fail);

		// Return state
		FocusedMovieScene->SetSelectionRange(CachedSelectionRange);
		Selection.Empty(); //todo restore key and section selection
		return;
	}

	TRange<FFrameNumber> SelectionRange;

	if (InDeltaTime > 0)
	{
		SelectionRange.SetLowerBound(GetLocalTime().Time.FrameNumber + 1);
		SelectionRange.SetUpperBound(TRangeBound<FFrameNumber>::Open());
	}
	else
	{
		SelectionRange.SetUpperBound(GetLocalTime().Time.FrameNumber - 1);
		SelectionRange.SetLowerBound(TRangeBound<FFrameNumber>::Open());
	}

	FocusedMovieScene->SetSelectionRange(SelectionRange);
	SelectInSelectionRange(true, true);
	TransformSelectedKeysAndSections(-InDeltaTime, 1.f);

	// Return state
	FocusedMovieScene->SetSelectionRange(CachedSelectionRange);
	Selection.Empty(); //todo restore key and section selection
}

bool FSequencer::CanAddTransformKeysForSelectedObjects() const
{
	for (int32 i = 0; i < TrackEditors.Num(); ++i)
	{
		if (TrackEditors[i]->HasTransformKeyBindings() && TrackEditors[i]->CanAddTransformKeysForSelectedObjects())
		{
			return true;
		}
	}
	return false;
}

void FSequencer::OnAddTransformKeysForSelectedObjects(EMovieSceneTransformChannel Channel)
{
	TArray<TSharedPtr<ISequencerTrackEditor>> PossibleTrackEditors;
	bool AtLeastOneHasPriority = false;
	for (int32 i = 0; i < TrackEditors.Num(); ++i)
	{
		if (TrackEditors[i]->HasTransformKeyBindings()  && TrackEditors[i]->CanAddTransformKeysForSelectedObjects())
		{
			PossibleTrackEditors.Add(TrackEditors[i]);
			if (TrackEditors[i]->HasTransformKeyOverridePriority())
			{
				AtLeastOneHasPriority = true;
			}
		}
	}
	for (int32 i = 0; i < PossibleTrackEditors.Num(); ++i)
	{
		if (AtLeastOneHasPriority)
		{
			if (PossibleTrackEditors[i]->HasTransformKeyOverridePriority())
			{
				PossibleTrackEditors[i]->OnAddTransformKeysForSelectedObjects(Channel);
			}
		}
		else
		{
			PossibleTrackEditors[i]->OnAddTransformKeysForSelectedObjects(Channel);
		}
	}

}

void FSequencer::BakeTransform()
{
	UMovieScene* FocusedMovieScene = GetFocusedMovieSceneSequence()->GetMovieScene();
	if (!FocusedMovieScene)
	{
		return;
	}

	if (FocusedMovieScene->IsReadOnly())
	{
		ShowReadOnlyError();
		return;
	}

	FScopedTransaction BakeTransform(NSLOCTEXT("Sequencer", "BakeTransform", "Bake Transform"));

	FocusedMovieScene->Modify();

	TArray<FGuid> Guids;
	for (const TSharedRef<FSequencerDisplayNode>& Node : Selection.GetSelectedOutlinerNodes())
	{
		if (Node->GetType() != ESequencerNode::Object)
		{
			continue;
		}

		auto ObjectBindingNode = StaticCastSharedRef<FSequencerObjectBindingNode>(Node);
		FGuid Guid = ObjectBindingNode->GetObjectBinding();
<<<<<<< HEAD

		Guids.Add(Guid);
	}

	FFrameTime ResetTime = PlayPosition.GetCurrentPosition();
	for (FGuid Guid : Guids)
	{
		for (auto RuntimeObject : FindBoundObjects(Guid, ActiveTemplateIDs.Top()) )
		{
			AActor* Actor = Cast<AActor>(RuntimeObject.Get());
			if (!Actor)
			{
				UActorComponent* ActorComponent = Cast<UActorComponent>(RuntimeObject.Get());
				if (ActorComponent)
				{
					Actor = ActorComponent->GetOwner();
				}
			}
=======
>>>>>>> 24776ab6

		Guids.Add(Guid);
	}

	FFrameTime ResetTime = PlayPosition.GetCurrentPosition();

	FFrameRate   Resolution = FocusedMovieScene->GetTickResolution();
	FFrameRate   SnapRate = FocusedMovieScene->GetDisplayRate();

	FFrameNumber InFrame = UE::MovieScene::DiscreteInclusiveLower(GetPlaybackRange());
	FFrameNumber OutFrame = UE::MovieScene::DiscreteExclusiveUpper(GetPlaybackRange());

	struct FBakeData
	{
		TArray<FVector> Locations;
		TArray<FRotator> Rotations;
		TArray<FVector> Scales;
		TArray<FFrameNumber> KeyTimes;
	};

	TMap<FGuid, FBakeData> BakeDataMap;
	for (FGuid Guid : Guids)
	{
		BakeDataMap.Add(Guid);
	}

	FFrameTime Interval = FFrameRate::TransformTime(1, SnapRate, Resolution);
	for (FFrameTime EvalTime = InFrame; EvalTime < OutFrame; EvalTime += Interval)
	{
		FFrameNumber KeyTime = FFrameRate::Snap(EvalTime, Resolution, SnapRate).FloorToFrame();
		FMovieSceneEvaluationRange Range = PlayPosition.JumpTo(KeyTime * RootToLocalTransform.InverseLinearOnly());

		EvaluateInternal(Range);

		for (FGuid Guid : Guids)
		{
			for (auto RuntimeObject : FindBoundObjects(Guid, ActiveTemplateIDs.Top()) )
			{
				AActor* Actor = Cast<AActor>(RuntimeObject.Get());
				if (!Actor)
				{
					UActorComponent* ActorComponent = Cast<UActorComponent>(RuntimeObject.Get());
					if (ActorComponent)
					{
						Actor = ActorComponent->GetOwner();
					}
				}

				if (!Actor)
				{
					continue;
				}

				UCameraComponent* CameraComponent = MovieSceneHelpers::CameraComponentFromRuntimeObject(RuntimeObject.Get());

				// Cache transforms
				USceneComponent* Parent = nullptr;
				if (CameraComponent)
				{
					Parent = CameraComponent->GetAttachParent();
				} 
				else if (Actor->GetRootComponent())
				{
					Parent = Actor->GetRootComponent()->GetAttachParent();
				}
				
				// The CameraRig_rail updates the spline position tick, so it needs to be ticked manually while baking the frames
				while (Parent && Parent->GetOwner())
				{
					Parent->GetOwner()->Tick(0.03f);
					if (USkeletalMeshComponent* SkeletalMeshComponent = Cast<USkeletalMeshComponent>(Parent))
					{
						SkeletalMeshComponent->TickAnimation(0.f, false);

						SkeletalMeshComponent->RefreshBoneTransforms();
						SkeletalMeshComponent->RefreshSlaveComponents();
						SkeletalMeshComponent->UpdateComponentToWorld();
						SkeletalMeshComponent->FinalizeBoneTransform();
						SkeletalMeshComponent->MarkRenderTransformDirty();
						SkeletalMeshComponent->MarkRenderDynamicDataDirty();
					}
					Parent = Parent->GetAttachParent();
				}

				if (CameraComponent)
				{
					FTransform AdditiveOffset;
					float AdditiveFOVOffset;
					CameraComponent->GetAdditiveOffset(AdditiveOffset, AdditiveFOVOffset);

					FTransform Transform(Actor->GetActorRotation(), Actor->GetActorLocation());
					FTransform TransformWithAdditiveOffset = AdditiveOffset * Transform;
					FVector LocalTranslation = TransformWithAdditiveOffset.GetTranslation();
					FRotator LocalRotation = TransformWithAdditiveOffset.GetRotation().Rotator();

					BakeDataMap[Guid].Locations.Add(LocalTranslation);
					BakeDataMap[Guid].Rotations.Add(LocalRotation);
					BakeDataMap[Guid].Scales.Add(FVector::OneVector);
				}
				else
				{
					BakeDataMap[Guid].Locations.Add(Actor->GetActorLocation());
					BakeDataMap[Guid].Rotations.Add(Actor->GetActorRotation());
					BakeDataMap[Guid].Scales.Add(Actor->GetActorScale());
				}

				BakeDataMap[Guid].KeyTimes.Add(KeyTime);
			}
		}
	}

	bool bDisableSectionsAfterBaking = Settings->GetDisableSectionsAfterBaking();

	for (auto& BakeData : BakeDataMap)
	{
		FGuid Guid = BakeData.Key;

		// Disable or delete any attach tracks
		// cbb: this only operates on a single attach section.
		AActor* AttachParentActor = nullptr;
		UMovieScene3DAttachTrack* AttachTrack = Cast<UMovieScene3DAttachTrack>(FocusedMovieScene->FindTrack(UMovieScene3DAttachTrack::StaticClass(), Guid));
		if (AttachTrack)
		{
			for (auto AttachSection : AttachTrack->GetAllSections())
			{
				FMovieSceneObjectBindingID ConstraintBindingID = (Cast<UMovieScene3DAttachSection>(AttachSection))->GetConstraintBindingID();
				for (auto ParentObject : FindBoundObjects(ConstraintBindingID.GetGuid(), ConstraintBindingID.GetSequenceID()) )
				{
					AttachParentActor = Cast<AActor>(ParentObject.Get());
					break;
				}
			}

			if (bDisableSectionsAfterBaking)
			{
				for (auto AttachSection : AttachTrack->GetAllSections())
				{
					AttachSection->Modify();
					AttachSection->SetIsActive(false);
				}
			}
			else
			{
				FocusedMovieScene->RemoveTrack(*AttachTrack);
			}
		}

		// Disable or delete any transform tracks
		UMovieScene3DTransformTrack* TransformTrack = Cast<UMovieScene3DTransformTrack>(FocusedMovieScene->FindTrack(UMovieScene3DTransformTrack::StaticClass(), Guid, "Transform"));
		if (TransformTrack)
		{
			if (bDisableSectionsAfterBaking)
			{
				for (auto TransformSection : TransformTrack->GetAllSections())
				{
					TransformSection->Modify();
					TransformSection->SetIsActive(false);
				}
			}
			else
			{
				FocusedMovieScene->RemoveTrack(*TransformTrack);
			}
		}

		// Disable or delete any camera anim tracks
		UMovieSceneCameraAnimTrack* CameraAnimTrack = Cast<UMovieSceneCameraAnimTrack>(FocusedMovieScene->FindTrack(UMovieSceneCameraAnimTrack::StaticClass(), Guid));
		if (CameraAnimTrack)
		{
			if (bDisableSectionsAfterBaking)
			{
				for (auto CameraAnimSection : CameraAnimTrack->GetAllSections())
				{
					CameraAnimSection->Modify();
					CameraAnimSection->SetIsActive(false);
				}
			}
			else
			{
				FocusedMovieScene->RemoveTrack(*CameraAnimTrack);
			}
		}

		// Disable or delete any camera shake tracks
		UMovieSceneCameraShakeTrack* CameraShakeTrack = Cast<UMovieSceneCameraShakeTrack>(FocusedMovieScene->FindTrack(UMovieSceneCameraShakeTrack::StaticClass(), Guid));
		if (CameraShakeTrack)
		{
			if (bDisableSectionsAfterBaking)
			{
				for (auto CameraShakeSection : CameraShakeTrack->GetAllSections())
				{
					CameraShakeSection->Modify();
					CameraShakeSection->SetIsActive(false);
				}
			}
			else
			{
				FocusedMovieScene->RemoveTrack(*CameraShakeTrack);
			}
		}

		// Reset position
		EvaluateInternal(PlayPosition.JumpTo(ResetTime));

		FVector DefaultLocation = FVector::ZeroVector;
		FVector DefaultRotation = FVector::ZeroVector;
		FVector DefaultScale = FVector::OneVector;

		for (auto RuntimeObject : FindBoundObjects(Guid, ActiveTemplateIDs.Top()))
		{
			AActor* Actor = Cast<AActor>(RuntimeObject.Get());
			if (!Actor)
			{
				UActorComponent* ActorComponent = Cast<UActorComponent>(RuntimeObject.Get());
				if (ActorComponent)
				{
					Actor = ActorComponent->GetOwner();
				}
			}

			if (!Actor)
			{
				continue;
			}

			DefaultLocation = Actor->GetActorLocation();
			DefaultRotation = Actor->GetActorRotation().Euler();
			DefaultScale = Actor->GetActorScale();

			// Always detach from any existing parent
			Actor->DetachFromActor(FDetachmentTransformRules::KeepRelativeTransform);
		}
			
		// Create new transform track and section
		TransformTrack = Cast<UMovieScene3DTransformTrack>(FocusedMovieScene->AddTrack(UMovieScene3DTransformTrack::StaticClass(), Guid));

		if (TransformTrack)
		{
			UMovieScene3DTransformSection* TransformSection = CastChecked<UMovieScene3DTransformSection>(TransformTrack->CreateNewSection());
			TransformTrack->AddSection(*TransformSection);

			TransformSection->SetRange(TRange<FFrameNumber>::All());

			TArrayView<FMovieSceneFloatChannel*> FloatChannels = TransformSection->GetChannelProxy().GetChannels<FMovieSceneFloatChannel>();
			FloatChannels[0]->SetDefault(DefaultLocation.X);
			FloatChannels[1]->SetDefault(DefaultLocation.Y);
			FloatChannels[2]->SetDefault(DefaultLocation.Z);
			FloatChannels[3]->SetDefault(DefaultRotation.X);
			FloatChannels[4]->SetDefault(DefaultRotation.Y);
			FloatChannels[5]->SetDefault(DefaultRotation.Z);
			FloatChannels[6]->SetDefault(DefaultScale.X);
			FloatChannels[7]->SetDefault(DefaultScale.Y);
			FloatChannels[8]->SetDefault(DefaultScale.Z);

			TArray<FVector> LocalTranslations, LocalRotations, LocalScales;
			LocalTranslations.SetNum(BakeData.Value.KeyTimes.Num());
			LocalRotations.SetNum(BakeData.Value.KeyTimes.Num());
			LocalScales.SetNum(BakeData.Value.KeyTimes.Num());

			for (int32 Counter = 0; Counter < BakeData.Value.KeyTimes.Num(); ++Counter)
			{
				FTransform LocalTransform(BakeData.Value.Rotations[Counter], BakeData.Value.Locations[Counter], BakeData.Value.Scales[Counter]);
				LocalTranslations[Counter] = LocalTransform.GetTranslation();
				LocalRotations[Counter] = LocalTransform.GetRotation().Euler();
				LocalScales[Counter] = LocalTransform.GetScale3D();
			}

			// Euler filter
			for (int32 Counter = 0; Counter < LocalRotations.Num() - 1; ++Counter)
			{
				FMath::WindRelativeAnglesDegrees(LocalRotations[Counter].X, LocalRotations[Counter + 1].X);
				FMath::WindRelativeAnglesDegrees(LocalRotations[Counter].Y, LocalRotations[Counter + 1].Y);
				FMath::WindRelativeAnglesDegrees(LocalRotations[Counter].Z, LocalRotations[Counter + 1].Z);							
			}
				
			for (int32 Counter = 0; Counter < BakeData.Value.KeyTimes.Num(); ++Counter)
			{
				FFrameNumber KeyTime = BakeData.Value.KeyTimes[Counter];
				FloatChannels[0]->AddLinearKey(KeyTime, LocalTranslations[Counter].X);
				FloatChannels[1]->AddLinearKey(KeyTime, LocalTranslations[Counter].Y);
				FloatChannels[2]->AddLinearKey(KeyTime, LocalTranslations[Counter].Z);
				FloatChannels[3]->AddLinearKey(KeyTime, LocalRotations[Counter].X);
				FloatChannels[4]->AddLinearKey(KeyTime, LocalRotations[Counter].Y);
				FloatChannels[5]->AddLinearKey(KeyTime, LocalRotations[Counter].Z);
				FloatChannels[6]->AddLinearKey(KeyTime, LocalScales[Counter].X);
				FloatChannels[7]->AddLinearKey(KeyTime, LocalScales[Counter].Y);
				FloatChannels[8]->AddLinearKey(KeyTime, LocalScales[Counter].Z);
			}
		}
	}
	
	NotifyMovieSceneDataChanged( EMovieSceneDataChangeType::MovieSceneStructureItemsChanged );
}


void FSequencer::SyncSectionsUsingSourceTimecode()
{
	FScopedTransaction SyncSectionsUsingSourceTimecodeTransaction( LOCTEXT("SyncSectionsUsingSourceTimecode_Transaction", "Sync Sections Using Source Timecode") );
	bool bAnythingChanged = false;

	TArray<UMovieSceneSection*> Sections;
	for (auto Section : GetSelection().GetSelectedSections())
	{
		if (Section.IsValid() && Section->HasStartFrame())
		{
			Sections.Add(Section.Get());
		}
	}

	if (Sections.Num() < 2) 
	{
		return;
	}

	const UMovieSceneSection* FirstSection = Sections[0];
	FFrameNumber FirstSectionSourceTimecode = FirstSection->TimecodeSource.Timecode.ToFrameNumber(GetFocusedTickResolution());
	FFrameNumber FirstSectionCurrentStartFrame = FirstSection->GetInclusiveStartFrame();// - FirstSection->TimecodeSource.DeltaFrame;
	Sections.RemoveAt(0);

	for (auto Section : Sections)
	{
		if (Section->HasStartFrame())
		{
			FFrameNumber SectionSourceTimecode = Section->TimecodeSource.Timecode.ToFrameNumber(GetFocusedTickResolution());
			FFrameNumber SectionCurrentStartFrame = Section->GetInclusiveStartFrame();// - Section->TimecodeSource.DeltaFrame;

			FFrameNumber TimecodeDelta = SectionSourceTimecode - FirstSectionSourceTimecode;
			FFrameNumber CurrentDelta = SectionCurrentStartFrame - FirstSectionCurrentStartFrame;
			FFrameNumber Delta = -CurrentDelta + TimecodeDelta;

			Section->MoveSection(Delta);

			bAnythingChanged = bAnythingChanged || (Delta.Value != 0);
		}
	}

	if (bAnythingChanged)
	{
		NotifyMovieSceneDataChanged( EMovieSceneDataChangeType::TrackValueChanged );
	}
}


void FSequencer::OnActorsDropped( const TArray<TWeakObjectPtr<AActor> >& Actors )
{
	AddActors(Actors);
}


void FSequencer::NotifyMovieSceneDataChangedInternal()
{
	NotifyMovieSceneDataChanged( EMovieSceneDataChangeType::Unknown );
}


void FSequencer::NotifyMovieSceneDataChanged( EMovieSceneDataChangeType DataChangeType )
{
	if (!GetFocusedMovieSceneSequence()->GetMovieScene())
	{
		if (RootSequence.IsValid())
		{
			ResetToNewRootSequence(*RootSequence.Get());
		}
		else
		{
			UE_LOG(LogSequencer, Error, TEXT("Fatal error, focused movie scene no longer valid and there is no root sequence to default to."));
		}
	}

	if ( DataChangeType == EMovieSceneDataChangeType::MovieSceneStructureItemRemoved ||
		DataChangeType == EMovieSceneDataChangeType::MovieSceneStructureItemsChanged ||
		DataChangeType == EMovieSceneDataChangeType::Unknown )
	{
		// When structure items are removed, or we don't know what may have changed, refresh the tree and instances immediately so that the data
		// is in a consistent state when the UI is updated during the next tick.
		EMovieScenePlayerStatus::Type StoredPlaybackState = GetPlaybackStatus();
		SetPlaybackStatus( EMovieScenePlayerStatus::Stopped );
		SelectionPreview.Empty();
		RefreshTree();
		SetPlaybackStatus( StoredPlaybackState );
	}
	else if (DataChangeType == EMovieSceneDataChangeType::TrackValueChangedRefreshImmediately)
	{
		// Evaluate now
		EvaluateInternal(PlayPosition.GetCurrentPositionAsRange());
	}
	else if (DataChangeType == EMovieSceneDataChangeType::RefreshAllImmediately)
	{
		RefreshTree();

		// Evaluate now
		EvaluateInternal(PlayPosition.GetCurrentPositionAsRange());
	}
	else
	{
		if ( DataChangeType != EMovieSceneDataChangeType::TrackValueChanged )
		{
			// All changes types except for track value changes require refreshing the outliner tree.
			SetPlaybackStatus( EMovieScenePlayerStatus::Stopped );
			bNeedTreeRefresh = true;
		}
	}

	if (DataChangeType == EMovieSceneDataChangeType::TrackValueChanged || 
		DataChangeType == EMovieSceneDataChangeType::TrackValueChangedRefreshImmediately || 
		DataChangeType == EMovieSceneDataChangeType::Unknown ||
		DataChangeType == EMovieSceneDataChangeType::MovieSceneStructureItemRemoved)
	{
		FSequencerEdMode* SequencerEdMode = (FSequencerEdMode*)(GLevelEditorModeTools().GetActiveMode(FSequencerEdMode::EM_SequencerMode));
		if (SequencerEdMode != nullptr)
		{
			SequencerEdMode->CleanUpMeshTrails();
		}
	}

	bGlobalMarkedFramesCached = false;
	bNeedsEvaluate = true;
	State.ClearObjectCaches(*this);

	UpdatePlaybackRange();
	OnMovieSceneDataChangedDelegate.Broadcast(DataChangeType);
}

void FSequencer::RefreshTree()
{
	SequencerWidget->UpdateLayoutTree();
	bNeedTreeRefresh = false;
	OnTreeViewChangedDelegate.Broadcast();
}

FAnimatedRange FSequencer::GetViewRange() const
{
	FAnimatedRange AnimatedRange(FMath::Lerp(LastViewRange.GetLowerBoundValue(), TargetViewRange.GetLowerBoundValue(), ZoomCurve.GetLerp()),
		FMath::Lerp(LastViewRange.GetUpperBoundValue(), TargetViewRange.GetUpperBoundValue(), ZoomCurve.GetLerp()));

	if (ZoomAnimation.IsPlaying())
	{
		AnimatedRange.AnimationTarget = TargetViewRange;
	}

	return AnimatedRange;
}


FAnimatedRange FSequencer::GetClampRange() const
{
	return GetFocusedMovieSceneSequence()->GetMovieScene()->GetEditorData().GetWorkingRange();
}


void FSequencer::SetClampRange(TRange<double> InNewClampRange)
{
	FMovieSceneEditorData& EditorData = GetFocusedMovieSceneSequence()->GetMovieScene()->GetEditorData();
	EditorData.WorkStart = InNewClampRange.GetLowerBoundValue();
	EditorData.WorkEnd   = InNewClampRange.GetUpperBoundValue();
}


TOptional<TRange<FFrameNumber>> FSequencer::GetSubSequenceRange() const
{
	if (Settings->ShouldEvaluateSubSequencesInIsolation() || ActiveTemplateIDs.Num() == 1)
	{
		return TOptional<TRange<FFrameNumber>>();
	}
	return SubSequenceRange;
}


TRange<FFrameNumber> FSequencer::GetSelectionRange() const
{
	return GetFocusedMovieSceneSequence()->GetMovieScene()->GetSelectionRange();
}


void FSequencer::SetSelectionRange(TRange<FFrameNumber> Range)
{
	UMovieScene* FocusedMovieScene = GetFocusedMovieSceneSequence()->GetMovieScene();
	if (!FocusedMovieScene)
	{
		return;
	}

	const FScopedTransaction Transaction(LOCTEXT("SetSelectionRange_Transaction", "Set Selection Range"));
	FocusedMovieScene->Modify();
	FocusedMovieScene->SetSelectionRange(Range);
}


void FSequencer::SetSelectionRangeEnd()
{
	const FFrameNumber LocalTime = GetLocalTime().Time.FrameNumber;

	if (GetSelectionRange().GetLowerBoundValue() >= LocalTime)
	{
		SetSelectionRange(TRange<FFrameNumber>(LocalTime));
	}
	else
	{
		SetSelectionRange(TRange<FFrameNumber>(GetSelectionRange().GetLowerBound(), LocalTime));
	}
}


void FSequencer::SetSelectionRangeStart()
{
	const FFrameNumber LocalTime = GetLocalTime().Time.FrameNumber;

	if (GetSelectionRange().GetUpperBoundValue() <= LocalTime)
	{
		SetSelectionRange(TRange<FFrameNumber>(LocalTime));
	}
	else
	{
		SetSelectionRange(TRange<FFrameNumber>(LocalTime, GetSelectionRange().GetUpperBound()));
	}
}


void FSequencer::SelectInSelectionRange(const TSharedRef<FSequencerDisplayNode>& DisplayNode, const TRange<FFrameNumber>& SelectionRange, bool bSelectKeys, bool bSelectSections)
{
	if (DisplayNode->GetType() == ESequencerNode::Track)
	{
		if (bSelectKeys)
		{
			TArray<FKeyHandle> HandlesScratch;

			TSet<TSharedPtr<IKeyArea>> KeyAreas;
			SequencerHelpers::GetAllKeyAreas(DisplayNode, KeyAreas);

			for (TSharedPtr<IKeyArea> KeyArea : KeyAreas)
			{
				UMovieSceneSection* Section = KeyArea->GetOwningSection();

				if (Section)
				{
					HandlesScratch.Reset();
					KeyArea->GetKeyHandles(HandlesScratch, SelectionRange);

					for (int32 Index = 0; Index < HandlesScratch.Num(); ++Index)
					{
						Selection.AddToSelection(FSequencerSelectedKey(*Section, KeyArea, HandlesScratch[Index]));
					}
				}
			}
		}

		if (bSelectSections)
		{
			TSet<TWeakObjectPtr<UMovieSceneSection>> OutSections;
			SequencerHelpers::GetAllSections(DisplayNode, OutSections);

			for (auto Section : OutSections)
			{
				if (Section.IsValid() && Section->GetRange().Overlaps(SelectionRange) && Section->HasStartFrame() && Section->HasEndFrame())
				{
					Selection.AddToSelection(Section.Get());
				}
			}
		}
	}

	for (const auto& ChildNode : DisplayNode->GetChildNodes())
	{
		SelectInSelectionRange(ChildNode, SelectionRange, bSelectKeys, bSelectSections);
	}
}

void FSequencer::ResetSelectionRange()
{
	SetSelectionRange(TRange<FFrameNumber>::Empty());
}

void FSequencer::SelectInSelectionRange(bool bSelectKeys, bool bSelectSections)
{
	UMovieSceneSequence* Sequence = GetFocusedMovieSceneSequence();
	UMovieScene* MovieScene = Sequence->GetMovieScene();
	TRange<FFrameNumber> SelectionRange = MovieScene->GetSelectionRange();

	Selection.Empty();

	for (const TSharedRef<FSequencerDisplayNode>& DisplayNode : NodeTree->GetRootNodes())
	{
		SelectInSelectionRange(DisplayNode, SelectionRange, bSelectKeys, bSelectSections);
	}
}


TRange<FFrameNumber> FSequencer::GetPlaybackRange() const
{
	return GetFocusedMovieSceneSequence()->GetMovieScene()->GetPlaybackRange();
}


void FSequencer::SetPlaybackRange(TRange<FFrameNumber> Range)
{
	if (ensure(Range.HasLowerBound() && Range.HasUpperBound()))
	{
		if (!IsPlaybackRangeLocked())
		{
			UMovieScene* FocusedMovieScene = GetFocusedMovieSceneSequence()->GetMovieScene();
			if (FocusedMovieScene)
			{
				const FScopedTransaction Transaction(LOCTEXT("SetPlaybackRange_Transaction", "Set Playback Range"));
				FocusedMovieScene->SetPlaybackRange(Range);

				bNeedsEvaluate = true;
				NotifyMovieSceneDataChanged(EMovieSceneDataChangeType::TrackValueChanged);
			}
		}
	}
}

UMovieSceneSection* FSequencer::FindNextOrPreviousShot(UMovieSceneSequence* Sequence, FFrameNumber SearchFromTime, const bool bNextShot) const
{
	UMovieScene* OwnerMovieScene = Sequence->GetMovieScene();

	UMovieSceneTrack* CinematicShotTrack = OwnerMovieScene->FindMasterTrack(UMovieSceneCinematicShotTrack::StaticClass());
	if (!CinematicShotTrack)
	{
		return nullptr;
	}

	FFrameNumber MinTime = TNumericLimits<FFrameNumber>::Max();

	TMap<FFrameNumber, int32> StartTimeMap;
	for (int32 SectionIndex = 0; SectionIndex < CinematicShotTrack->GetAllSections().Num(); ++SectionIndex)
	{
		UMovieSceneSection* ShotSection = CinematicShotTrack->GetAllSections()[SectionIndex];

		if (ShotSection && ShotSection->HasStartFrame())
		{
			StartTimeMap.Add(ShotSection->GetInclusiveStartFrame(), SectionIndex);
		}
	}

	StartTimeMap.KeySort(TLess<FFrameNumber>());

	int32 MinShotIndex = -1;
	for (auto StartTimeIt = StartTimeMap.CreateIterator(); StartTimeIt; ++StartTimeIt)
	{
		FFrameNumber StartTime = StartTimeIt->Key;
		if (bNextShot)
		{
			if (StartTime > SearchFromTime)
			{
				FFrameNumber DiffTime = FMath::Abs(StartTime - SearchFromTime);
				if (DiffTime < MinTime)
				{
					MinTime = DiffTime;
					MinShotIndex = StartTimeIt->Value;
				}
			}
		}
		else
		{
			if (SearchFromTime >= StartTime)
			{
				FFrameNumber DiffTime = FMath::Abs(StartTime - SearchFromTime);
				if (DiffTime < MinTime)
				{
					MinTime = DiffTime;
					MinShotIndex = StartTimeIt->Value;
				}
			}
		}
	}

	int32 TargetShotIndex = -1;

	if (bNextShot)
	{
		TargetShotIndex = MinShotIndex;
	}
	else
	{
		int32 PreviousShotIndex = -1;
		for (auto StartTimeIt = StartTimeMap.CreateIterator(); StartTimeIt; ++StartTimeIt)
		{
			if (StartTimeIt->Value == MinShotIndex)
			{
				if (PreviousShotIndex != -1)
				{
					TargetShotIndex = PreviousShotIndex;
				}
				break;
			}
			PreviousShotIndex = StartTimeIt->Value;
		}
	}

	if (TargetShotIndex == -1)
	{
		return nullptr;
	}	

	return CinematicShotTrack->GetAllSections()[TargetShotIndex];
}

void FSequencer::SetSelectionRangeToShot(const bool bNextShot)
{
	UMovieSceneSection* TargetShotSection = FindNextOrPreviousShot(GetFocusedMovieSceneSequence(), GetLocalTime().Time.FloorToFrame(), bNextShot);

	TRange<FFrameNumber> NewSelectionRange = TargetShotSection ? TargetShotSection->GetRange() : TRange<FFrameNumber>::All();
	if (NewSelectionRange.GetLowerBound().IsClosed() && NewSelectionRange.GetUpperBound().IsClosed())
	{
		SetSelectionRange(NewSelectionRange);
	}
}

void FSequencer::SetPlaybackRangeToAllShots()
{
	UMovieSceneSequence* Sequence = GetFocusedMovieSceneSequence();
	UMovieScene* OwnerMovieScene = Sequence->GetMovieScene();

	UMovieSceneTrack* CinematicShotTrack = OwnerMovieScene->FindMasterTrack(UMovieSceneCinematicShotTrack::StaticClass());
	if (!CinematicShotTrack || CinematicShotTrack->GetAllSections().Num() == 0)
	{
		return;
	}

	TRange<FFrameNumber> NewRange = CinematicShotTrack->GetAllSections()[0]->GetRange();

	for (UMovieSceneSection* ShotSection : CinematicShotTrack->GetAllSections())
	{
		if (ShotSection && ShotSection->HasStartFrame() && ShotSection->HasEndFrame())
		{
			NewRange = TRange<FFrameNumber>::Hull(ShotSection->GetRange(), NewRange);
		}
	}

	SetPlaybackRange(NewRange);
}

bool FSequencer::IsPlaybackRangeLocked() const
{
	UMovieSceneSequence* FocusedMovieSceneSequence = GetFocusedMovieSceneSequence();
	if (FocusedMovieSceneSequence != nullptr)
	{
		UMovieScene* MovieScene = FocusedMovieSceneSequence->GetMovieScene();

		if (MovieScene->IsReadOnly())
		{
			return true;
		}
	
		return MovieScene->IsPlaybackRangeLocked();
	}

	return false;
}

void FSequencer::TogglePlaybackRangeLocked()
{
	UMovieSceneSequence* FocusedMovieSceneSequence = GetFocusedMovieSceneSequence();
	if ( FocusedMovieSceneSequence != nullptr )
	{
		UMovieScene* MovieScene = FocusedMovieSceneSequence->GetMovieScene();

		if (MovieScene->IsReadOnly())
		{
			ShowReadOnlyError();
			return;
		}

		FScopedTransaction TogglePlaybackRangeLockTransaction( NSLOCTEXT( "Sequencer", "TogglePlaybackRangeLocked", "Toggle playback range lock" ) );
		MovieScene->Modify();
		MovieScene->SetPlaybackRangeLocked( !MovieScene->IsPlaybackRangeLocked() );
	}
}

void FSequencer::ResetViewRange()
{
	TRange<double> PlayRangeSeconds = GetPlaybackRange() / GetFocusedTickResolution();
	const double OutputViewSize = PlayRangeSeconds.Size<double>();
	const double OutputChange = OutputViewSize * 0.1f;

	if (OutputChange > 0)
	{
		PlayRangeSeconds = UE::MovieScene::ExpandRange(PlayRangeSeconds, OutputChange);

		SetClampRange(PlayRangeSeconds);
		SetViewRange(PlayRangeSeconds, EViewRangeInterpolation::Animated);
	}
}


void FSequencer::ZoomViewRange(float InZoomDelta)
{
	float LocalViewRangeMax = TargetViewRange.GetUpperBoundValue();
	float LocalViewRangeMin = TargetViewRange.GetLowerBoundValue();

	const double CurrentTime = GetLocalTime().AsSeconds();
	const double OutputViewSize = LocalViewRangeMax - LocalViewRangeMin;
	const double OutputChange = OutputViewSize * InZoomDelta;

	float CurrentPositionFraction = (CurrentTime - LocalViewRangeMin) / OutputViewSize;

	double NewViewOutputMin = LocalViewRangeMin - (OutputChange * CurrentPositionFraction);
	double NewViewOutputMax = LocalViewRangeMax + (OutputChange * (1.f - CurrentPositionFraction));

	if (NewViewOutputMin < NewViewOutputMax)
	{
		SetViewRange(TRange<double>(NewViewOutputMin, NewViewOutputMax), EViewRangeInterpolation::Animated);
	}
}


void FSequencer::ZoomInViewRange()
{
	ZoomViewRange(-0.1f);
}


void FSequencer::ZoomOutViewRange()
{
	ZoomViewRange(0.1f);
}

void FSequencer::UpdatePlaybackRange()
{
	if (!Settings->ShouldKeepPlayRangeInSectionBounds())
	{
		return;
	}

	UMovieScene* FocusedMovieScene = GetFocusedMovieSceneSequence()->GetMovieScene();
	if (!FocusedMovieScene)
	{
		return;
	}

	TArray<UMovieSceneSection*> AllSections = FocusedMovieScene->GetAllSections();

	if (AllSections.Num() > 0 && !IsPlaybackRangeLocked())
	{
		TRange<FFrameNumber> NewBounds = TRange<FFrameNumber>::Empty();
		for (UMovieSceneSection* Section : AllSections)
		{
			NewBounds = TRange<FFrameNumber>::Hull(Section->ComputeEffectiveRange(), NewBounds);
		}

		// When the playback range is determined by the section bounds, don't mark the change in the playback range otherwise the scene will be marked dirty
		if (!NewBounds.IsDegenerate())
		{
			const bool bAlwaysMarkDirty = false;
			FocusedMovieScene->SetPlaybackRange(NewBounds, bAlwaysMarkDirty);
		}
	}
}


EAutoChangeMode FSequencer::GetAutoChangeMode() const 
{
	return Settings->GetAutoChangeMode();
}


void FSequencer::SetAutoChangeMode(EAutoChangeMode AutoChangeMode)
{
	Settings->SetAutoChangeMode(AutoChangeMode);
}


EAllowEditsMode FSequencer::GetAllowEditsMode() const 
{
	return Settings->GetAllowEditsMode();
}


void FSequencer::SetAllowEditsMode(EAllowEditsMode AllowEditsMode)
{
	Settings->SetAllowEditsMode(AllowEditsMode);
}


EKeyGroupMode FSequencer::GetKeyGroupMode() const
{
	return Settings->GetKeyGroupMode();
}


void FSequencer::SetKeyGroupMode(EKeyGroupMode Mode)
{
	Settings->SetKeyGroupMode(Mode);
}


bool FSequencer::GetKeyInterpPropertiesOnly() const 
{
	return Settings->GetKeyInterpPropertiesOnly();
}


void FSequencer::SetKeyInterpPropertiesOnly(bool bKeyInterpPropertiesOnly) 
{
	Settings->SetKeyInterpPropertiesOnly(bKeyInterpPropertiesOnly);
}


EMovieSceneKeyInterpolation FSequencer::GetKeyInterpolation() const
{
	return Settings->GetKeyInterpolation();
}


void FSequencer::SetKeyInterpolation(EMovieSceneKeyInterpolation InKeyInterpolation)
{
	Settings->SetKeyInterpolation(InKeyInterpolation);
}


bool FSequencer::GetInfiniteKeyAreas() const
{
	return Settings->GetInfiniteKeyAreas();
}


void FSequencer::SetInfiniteKeyAreas(bool bInfiniteKeyAreas)
{
	Settings->SetInfiniteKeyAreas(bInfiniteKeyAreas);
}


bool FSequencer::GetAutoSetTrackDefaults() const
{
	return Settings->GetAutoSetTrackDefaults();
}


FQualifiedFrameTime FSequencer::GetLocalTime() const
{
	const FFrameRate FocusedResolution = GetFocusedTickResolution();
	const FFrameTime CurrentPosition   = PlayPosition.GetCurrentPosition();

	const FFrameTime RootTime = ConvertFrameTime(CurrentPosition, PlayPosition.GetInputRate(), PlayPosition.GetOutputRate());
	return FQualifiedFrameTime(RootTime * RootToLocalTransform, FocusedResolution);
}


uint32 FSequencer::GetLocalLoopIndex() const
{
	if (RootToLocalLoopCounter.WarpCounts.Num() == 0)
	{
		return FMovieSceneTimeWarping::InvalidWarpCount;
	}
	else
	{
		const bool bIsScrubbing = GetPlaybackStatus() == EMovieScenePlayerStatus::Scrubbing;
		return RootToLocalLoopCounter.WarpCounts.Last() + (bIsScrubbing ? LocalLoopIndexOffsetDuringScrubbing : 0);
	}
}


FQualifiedFrameTime FSequencer::GetGlobalTime() const
{
	FFrameTime RootTime = ConvertFrameTime(PlayPosition.GetCurrentPosition(), PlayPosition.GetInputRate(), PlayPosition.GetOutputRate());
	return FQualifiedFrameTime(RootTime, PlayPosition.GetOutputRate());
}

void FSequencer::SetLocalTime( FFrameTime NewTime, ESnapTimeMode SnapTimeMode)
{
	FFrameRate LocalResolution = GetFocusedTickResolution();

	// Ensure the time is in the current view
	if (IsAutoScrollEnabled() || GetPlaybackStatus() != EMovieScenePlayerStatus::Playing)
	{
		ScrollIntoView(NewTime / LocalResolution);
	}

	// Perform snapping
	if ((SnapTimeMode & ESnapTimeMode::STM_Interval) && Settings->GetIsSnapEnabled())
	{
		FFrameRate LocalDisplayRate = GetFocusedDisplayRate();

		NewTime = FFrameRate::TransformTime(FFrameRate::TransformTime(NewTime, LocalResolution, LocalDisplayRate).RoundToFrame(), LocalDisplayRate, LocalResolution);
	}

	if ((SnapTimeMode & ESnapTimeMode::STM_Keys) && (Settings->GetSnapPlayTimeToKeys() || FSlateApplication::Get().GetModifierKeys().IsShiftDown()))
	{
		NewTime = OnGetNearestKey(NewTime, true);
	}

	SetLocalTimeDirectly(NewTime);
}


void FSequencer::SetLocalTimeDirectly(FFrameTime NewTime)
{
	TWeakPtr<SWidget> PreviousFocusedWidget = FSlateApplication::Get().GetKeyboardFocusedWidget();

	// Clear focus before setting time in case there's a key editor value selected that gets committed to a newly selected key on UserMovedFocus
	if (GetPlaybackStatus() == EMovieScenePlayerStatus::Stopped)
	{
		FSlateApplication::Get().ClearKeyboardFocus(EFocusCause::Cleared);
	}

	// Transform the time to the root time-space
	SetGlobalTime(NewTime * RootToLocalTransform.InverseFromWarp(RootToLocalLoopCounter));

	if (PreviousFocusedWidget.IsValid())
	{
		FSlateApplication::Get().SetKeyboardFocus(PreviousFocusedWidget.Pin());
	}
}


void FSequencer::SetGlobalTime(FFrameTime NewTime)
{
	NewTime = ConvertFrameTime(NewTime, GetRootTickResolution(), PlayPosition.GetInputRate());
	if (PlayPosition.GetEvaluationType() == EMovieSceneEvaluationType::FrameLocked)
	{
		NewTime = NewTime.FloorToFrame();
	}

	// Don't update the sequence if the time hasn't changed as this will cause duplicate events and the like to fire.
	// If we need to reevaluate the sequence at the same time for whetever reason, we should call ForceEvaluate()
	TOptional<FFrameTime> CurrentPosition = PlayPosition.GetCurrentPosition();
	if (PlayPosition.GetCurrentPosition() != NewTime)
	{
		EvaluateInternal(PlayPosition.JumpTo(NewTime));
	}

	if (AutoScrubTarget.IsSet())
	{
		SetPlaybackStatus(EMovieScenePlayerStatus::Stopped);
		AutoScrubTarget.Reset();
	}
}

void FSequencer::ForceEvaluate()
{
	EvaluateInternal(PlayPosition.GetCurrentPositionAsRange());
}

void FSequencer::EvaluateInternal(FMovieSceneEvaluationRange InRange, bool bHasJumped)
{
	if (Settings->ShouldCompileDirectorOnEvaluate())
	{
		RecompileDirtyDirectors();
	}

	bNeedsEvaluate = false;

	UpdateCachedPlaybackContext();
	
	if (EventContextsAttribute.IsBound())
	{
		CachedEventContexts.Reset();
		for (UObject* Object : EventContextsAttribute.Get())
		{
			CachedEventContexts.Add(Object);
		}
	}

	FMovieSceneContext Context = FMovieSceneContext(InRange, PlaybackState).SetIsSilent(SilentModeCount != 0);
	Context.SetHasJumped(bHasJumped);

	FMovieSceneSequenceID RootOverride = MovieSceneSequenceID::Root;
	if (Settings->ShouldEvaluateSubSequencesInIsolation())
	{
		RootOverride = ActiveTemplateIDs.Top();
	}

	RootTemplateInstance.Evaluate(Context, *this);
	SuppressAutoEvalSignature.Reset();

	if (RootTemplateInstance.GetEntitySystemRunner().IsAttachedToLinker())
	{
		RootTemplateInstance.GetEntitySystemRunner().Flush();
	}

	if (Settings->ShouldRerunConstructionScripts())
	{
		RerunConstructionScripts();
	}

	if (!IsInSilentMode())
	{
		OnGlobalTimeChangedDelegate.Broadcast();
	}
}

void FSequencer::UpdateCachedPlaybackContext()
{
	if (PlaybackContextAttribute.IsBound())
	{
		TWeakObjectPtr<UObject> NewPlaybackContext = PlaybackContextAttribute.Get();

		if (CachedPlaybackContext != NewPlaybackContext)
		{
			PrePossessionViewTargets.Reset();
			State.ClearObjectCaches(*this);
			RestorePreAnimatedState();
			CachedPlaybackContext = NewPlaybackContext;
			RootTemplateInstance.PlaybackContextChanged(*this);
		}
	}
}

void FSequencer::ScrollIntoView(float InLocalTime)
{
	float RangeOffset = CalculateAutoscrollEncroachment(InLocalTime).Get(0.f);
		
	// When not scrubbing, we auto scroll the view range immediately
	if (RangeOffset != 0.f)
	{
		TRange<double> WorkingRange = GetClampRange();

		// Adjust the offset so that the target range will be within the working range.
		if (TargetViewRange.GetLowerBoundValue() + RangeOffset < WorkingRange.GetLowerBoundValue())
		{
			RangeOffset = WorkingRange.GetLowerBoundValue() - TargetViewRange.GetLowerBoundValue();
		}
		else if (TargetViewRange.GetUpperBoundValue() + RangeOffset > WorkingRange.GetUpperBoundValue())
		{
			RangeOffset = WorkingRange.GetUpperBoundValue() - TargetViewRange.GetUpperBoundValue();
		}

		SetViewRange(TRange<double>(TargetViewRange.GetLowerBoundValue() + RangeOffset, TargetViewRange.GetUpperBoundValue() + RangeOffset), EViewRangeInterpolation::Immediate);
	}
}

void FSequencer::UpdateAutoScroll(double NewTime, float ThresholdPercentage)
{
	AutoscrollOffset = CalculateAutoscrollEncroachment(NewTime, ThresholdPercentage);

	if (!AutoscrollOffset.IsSet())
	{
		AutoscrubOffset.Reset();
		return;
	}

	TRange<double> ViewRange = GetViewRange();
	const double Threshold = (ViewRange.GetUpperBoundValue() - ViewRange.GetLowerBoundValue()) * ThresholdPercentage;

	const FQualifiedFrameTime LocalTime = GetLocalTime();

	// If we have no autoscrub offset yet, we move the scrub position to the boundary of the autoscroll threasdhold, then autoscrub from there
	if (!AutoscrubOffset.IsSet())
	{
		if (AutoscrollOffset.GetValue() < 0 && LocalTime.AsSeconds() > ViewRange.GetLowerBoundValue() + Threshold)
		{
			SetLocalTimeLooped( (ViewRange.GetLowerBoundValue() + Threshold) * LocalTime.Rate );
		}
		else if (AutoscrollOffset.GetValue() > 0 && LocalTime.AsSeconds() < ViewRange.GetUpperBoundValue() - Threshold)
		{
			SetLocalTimeLooped( (ViewRange.GetUpperBoundValue() - Threshold) * LocalTime.Rate );
		}
	}

	// Don't autoscrub if we're at the extremes of the movie scene range
	const FMovieSceneEditorData& EditorData = GetFocusedMovieSceneSequence()->GetMovieScene()->GetEditorData();
	if (NewTime < EditorData.WorkStart + Threshold ||
		NewTime > EditorData.WorkEnd - Threshold
		)
	{
		AutoscrubOffset.Reset();
		return;
	}

	// Scrub at the same rate we scroll
	AutoscrubOffset = AutoscrollOffset;
}


TOptional<float> FSequencer::CalculateAutoscrollEncroachment(double NewTime, float ThresholdPercentage) const
{
	enum class EDirection { Positive, Negative };
	const EDirection Movement = NewTime - GetLocalTime().AsSeconds() >= 0 ? EDirection::Positive : EDirection::Negative;

	const TRange<double> CurrentRange = GetViewRange();
	const double RangeMin = CurrentRange.GetLowerBoundValue(), RangeMax = CurrentRange.GetUpperBoundValue();
	const double AutoScrollThreshold = (RangeMax - RangeMin) * ThresholdPercentage;

	if (Movement == EDirection::Negative && NewTime < RangeMin + AutoScrollThreshold)
	{
		// Scrolling backwards in time, and have hit the threshold
		return NewTime - (RangeMin + AutoScrollThreshold);
	}
	
	if (Movement == EDirection::Positive && NewTime > RangeMax - AutoScrollThreshold)
	{
		// Scrolling forwards in time, and have hit the threshold
		return NewTime - (RangeMax - AutoScrollThreshold);
	}

	return TOptional<float>();
}


void FSequencer::AutoScrubToTime(FFrameTime DestinationTime)
{
	AutoScrubTarget = FAutoScrubTarget(DestinationTime, GetLocalTime().Time, FPlatformTime::Seconds());
}

void FSequencer::SetPerspectiveViewportPossessionEnabled(bool bEnabled)
{
	bPerspectiveViewportPossessionEnabled = bEnabled;
}


void FSequencer::SetPerspectiveViewportCameraCutEnabled(bool bEnabled)
{
	if (bPerspectiveViewportCameraCutEnabled == bEnabled)
	{
		return;
	}

	bPerspectiveViewportCameraCutEnabled = bEnabled;

	for (FLevelEditorViewportClient* LevelVC : GEditor->GetLevelViewportClients())
	{
		if (LevelVC != nullptr && LevelVC->AllowsCinematicControl() && LevelVC->GetViewMode() != VMI_Unknown)
		{
			if (bEnabled)
			{
				LevelVC->ViewModifiers.AddRaw(this, &FSequencer::ModifyViewportClientView);
			}
			else
			{
				LevelVC->ViewModifiers.RemoveAll(this);
			}
		}
	}
}

void FSequencer::ModifyViewportClientView(FMinimalViewInfo& ViewInfo)
{
	if (ViewModifierInfo.bApplyViewModifier)
	{
		ViewInfo.Location = ViewModifierInfo.ViewModifierLocation;
		ViewInfo.Rotation = ViewModifierInfo.ViewModifierRotation;
		ViewInfo.FOV = ViewModifierInfo.ViewModifierFOV;
	}
}

void FSequencer::RenderMovie(UMovieSceneSection* InSection) const
{
	RenderMovieInternal(InSection->GetRange(), true);
}

void FSequencer::RenderMovieInternal(TRange<FFrameNumber> Range, bool bSetFrameOverrides) const
{
	if (Range.GetLowerBound().IsOpen() || Range.GetUpperBound().IsOpen())
	{
		Range = TRange<FFrameNumber>::Hull(Range, GetPlaybackRange());
	}

	// If focused on a subsequence, transform the playback range to the root in order to always render from the root
	if (GetRootMovieSceneSequence() != GetFocusedMovieSceneSequence())
	{
		bSetFrameOverrides = true;

		if (const FMovieSceneSubSequenceData* SubSequenceData = RootTemplateInstance.FindSubData(GetFocusedTemplateID()))
		{
			Range = Range * SubSequenceData->RootToSequenceTransform.InverseLinearOnly();
		}
	}

	FLevelEditorModule& LevelEditorModule = FModuleManager::GetModuleChecked<FLevelEditorModule>(TEXT("LevelEditor"));

	// Create a new movie scene capture object for an automated level sequence, and open the tab
	UAutomatedLevelSequenceCapture* MovieSceneCapture = NewObject<UAutomatedLevelSequenceCapture>(GetTransientPackage(), UAutomatedLevelSequenceCapture::StaticClass(), UMovieSceneCapture::MovieSceneCaptureUIName, RF_Transient);
	MovieSceneCapture->LoadFromConfig();

	// Always render from the root
	MovieSceneCapture->LevelSequenceAsset = GetRootMovieSceneSequence()->GetMovieScene()->GetOuter()->GetPathName();

	FFrameRate DisplayRate = GetFocusedDisplayRate();
	FFrameRate TickResolution = GetFocusedTickResolution();

	MovieSceneCapture->Settings.FrameRate = DisplayRate;
	MovieSceneCapture->Settings.ZeroPadFrameNumbers = Settings->GetZeroPadFrames();
	MovieSceneCapture->Settings.bUseRelativeFrameNumbers = false;

	FFrameNumber StartFrame = UE::MovieScene::DiscreteInclusiveLower(Range);
	FFrameNumber EndFrame = UE::MovieScene::DiscreteExclusiveUpper(Range);

	FFrameNumber RoundedStartFrame = FFrameRate::TransformTime(StartFrame, TickResolution, DisplayRate).CeilToFrame();
	FFrameNumber RoundedEndFrame = FFrameRate::TransformTime(EndFrame, TickResolution, DisplayRate).CeilToFrame();

	if (bSetFrameOverrides)
	{
		MovieSceneCapture->SetFrameOverrides(RoundedStartFrame, RoundedEndFrame);
	}
	else
	{
		if (!MovieSceneCapture->bUseCustomStartFrame)
		{
			MovieSceneCapture->CustomStartFrame = RoundedStartFrame;
		}

		if (!MovieSceneCapture->bUseCustomEndFrame)
		{
			MovieSceneCapture->CustomEndFrame = RoundedEndFrame;
		}
	}

	// We create a new Numeric Type Interface that ties it's Capture/Resolution rates to the Capture Object so that it converts UI entries
	// to the correct resolution for the capture, and not for the original sequence.
	USequencerSettings* LocalSettings = Settings;

	TAttribute<EFrameNumberDisplayFormats> GetDisplayFormatAttr = MakeAttributeLambda(
		[LocalSettings]
		{
			if (LocalSettings)
			{
				return LocalSettings->GetTimeDisplayFormat();
			}
			return EFrameNumberDisplayFormats::Frames;
		}
	);

	TAttribute<uint8> GetZeroPadFramesAttr = MakeAttributeLambda(
		[LocalSettings]()->uint8
		{
			if (LocalSettings)
			{
				return LocalSettings->GetZeroPadFrames();
			}
			return 0;
		}
	);

	// By using a TickResolution/DisplayRate that match the numbers entered via the numeric interface don't change frames of reference.
	// This is used here because the movie scene capture works entirely on play rate resolution and has no knowledge of the internal resolution
	// so we don't need to convert the user's input into internal resolution.
	TAttribute<FFrameRate> GetFrameRateAttr = MakeAttributeLambda(
		[MovieSceneCapture]
		{
			if (MovieSceneCapture)
			{
				return MovieSceneCapture->GetSettings().FrameRate;
			}
			return FFrameRate(30, 1);
		}
	);

	// Create our numeric type interface so we can pass it to the time slider below.
	TSharedPtr<INumericTypeInterface<double>> MovieSceneCaptureNumericInterface = MakeShareable(new FFrameNumberInterface(GetDisplayFormatAttr, GetZeroPadFramesAttr, GetFrameRateAttr, GetFrameRateAttr));

	IMovieSceneCaptureDialogModule::Get().OpenDialog(LevelEditorModule.GetLevelEditorTabManager().ToSharedRef(), MovieSceneCapture, MovieSceneCaptureNumericInterface);
}

void FSequencer::EnterSilentMode()
{
	if (SilentModeCount == 0)
	{
		CachedViewModifierInfo = ViewModifierInfo;
	}
	++SilentModeCount;
}

void FSequencer::ExitSilentMode()
{ 
	--SilentModeCount;
	ensure(SilentModeCount >= 0);
	if (SilentModeCount == 0)
	{
		ViewModifierInfo = CachedViewModifierInfo;
	}
}

ISequencer::FOnActorAddedToSequencer& FSequencer::OnActorAddedToSequencer()
{
	return OnActorAddedToSequencerEvent;
}

ISequencer::FOnPreSave& FSequencer::OnPreSave()
{
	return OnPreSaveEvent;
}

ISequencer::FOnPostSave& FSequencer::OnPostSave()
{
	return OnPostSaveEvent;
}

ISequencer::FOnActivateSequence& FSequencer::OnActivateSequence()
{
	return OnActivateSequenceEvent;
}

ISequencer::FOnCameraCut& FSequencer::OnCameraCut()
{
	return OnCameraCutEvent;
}

TSharedRef<INumericTypeInterface<double>> FSequencer::GetNumericTypeInterface() const
{
	return SequencerWidget->GetNumericTypeInterface();
}

TSharedRef<SWidget> FSequencer::MakeTimeRange(const TSharedRef<SWidget>& InnerContent, bool bShowWorkingRange, bool bShowViewRange, bool bShowPlaybackRange)
{
	return SequencerWidget->MakeTimeRange(InnerContent, bShowWorkingRange, bShowViewRange, bShowPlaybackRange);
}

/** Attempt to find an object binding ID that relates to an unspawned spawnable object */
FGuid FindUnspawnedObjectGuid(UObject& InObject, UMovieSceneSequence& Sequence)
{
	UMovieScene* MovieScene = Sequence.GetMovieScene();

	// If the object is an archetype, the it relates to an unspawned spawnable.
	UObject* ParentObject = Sequence.GetParentObject(&InObject);
	if (ParentObject && FMovieSceneSpawnable::IsSpawnableTemplate(*ParentObject))
	{
		FMovieSceneSpawnable* ParentSpawnable = MovieScene->FindSpawnable([&](FMovieSceneSpawnable& InSpawnable){
			return InSpawnable.GetObjectTemplate() == ParentObject;
		});

		if (ParentSpawnable)
		{
			UObject* ParentContext = ParentSpawnable->GetObjectTemplate();

			// The only way to find the object now is to resolve all the child bindings, and see if they are the same
			for (const FGuid& ChildGuid : ParentSpawnable->GetChildPossessables())
			{
				const bool bHasObject = Sequence.LocateBoundObjects(ChildGuid, ParentContext).Contains(&InObject);
				if (bHasObject)
				{
					return ChildGuid;
				}
			}
		}
	}
	else if (FMovieSceneSpawnable::IsSpawnableTemplate(InObject))
	{
		FMovieSceneSpawnable* SpawnableByArchetype = MovieScene->FindSpawnable([&](FMovieSceneSpawnable& InSpawnable){
			return InSpawnable.GetObjectTemplate() == &InObject;
		});

		if (SpawnableByArchetype)
		{
			return SpawnableByArchetype->GetGuid();
		}
	}

	return FGuid();
}

UMovieSceneFolder* FSequencer::CreateFoldersRecursively(const TArray<FString>& FolderPaths, int32 FolderPathIndex, UMovieScene* OwningMovieScene, UMovieSceneFolder* ParentFolder, const TArray<UMovieSceneFolder*>& FoldersToSearch)
{
	// An empty folder path won't create a folder
	if (FolderPaths.Num() == 0)
	{
		return nullptr;
	}

	check(FolderPathIndex < FolderPaths.Num());

	// Look to see if there's already a folder with the right name
	UMovieSceneFolder* FolderToUse = nullptr;
	FName DesiredFolderName = FName(*FolderPaths[FolderPathIndex]);

	for (UMovieSceneFolder* Folder : FoldersToSearch)
	{
		if (Folder->GetFolderName() == DesiredFolderName)
		{
			FolderToUse = Folder;
			break;
		}
	}

	// If we didn't find a folder with the desired name then we create a new folder as a sibling of the existing folders.
	if (FolderToUse == nullptr)
	{
		FolderToUse = NewObject<UMovieSceneFolder>(OwningMovieScene, NAME_None, RF_Transactional);
		FolderToUse->SetFolderName(DesiredFolderName);
		if (ParentFolder)
		{
			// Add the new folder as a sibling of the folders we were searching in.
			ParentFolder->AddChildFolder(FolderToUse);
		}
		else
		{
			// If we have no parent folder then we must be at the root so we add it to the root of the movie scene
			OwningMovieScene->Modify();
			OwningMovieScene->GetRootFolders().Add(FolderToUse);
		}
	}

	// Increment which part of the path we're searching in and then recurse inside of the folder we found (or created).
	FolderPathIndex++;
	if (FolderPathIndex < FolderPaths.Num())
	{
		return CreateFoldersRecursively(FolderPaths, FolderPathIndex, OwningMovieScene, FolderToUse, FolderToUse->GetChildFolders());
	}

	// We return the tail folder created so that the user can add things to it.
	return FolderToUse;
}

FGuid FSequencer::GetHandleToObject( UObject* Object, bool bCreateHandleIfMissing, const FName& CreatedFolderName )
{
	if (Object == nullptr)
	{
		return FGuid();
	}

	UMovieSceneSequence* FocusedMovieSceneSequence = GetFocusedMovieSceneSequence();
	UMovieScene* FocusedMovieScene = FocusedMovieSceneSequence->GetMovieScene();
	
	if (!FocusedMovieScene)
	{
		return FGuid();
	}

	if (FocusedMovieScene->IsReadOnly())
	{
		return FGuid();
	}

	// Attempt to resolve the object through the movie scene instance first, 
	FGuid ObjectGuid = FindObjectId(*Object, ActiveTemplateIDs.Top());

	if (ObjectGuid.IsValid())
	{
		// Check here for spawnable otherwise spawnables get recreated as possessables, which doesn't make sense
		FMovieSceneSpawnable* Spawnable = FocusedMovieScene->FindSpawnable(ObjectGuid);
		if (Spawnable)
		{
			return ObjectGuid;
		}

		// Make sure that the possessable is still valid, if it's not remove the binding so new one 
		// can be created.  This can happen due to undo.
		FMovieScenePossessable* Possessable = FocusedMovieScene->FindPossessable(ObjectGuid);
		if(Possessable == nullptr)
		{
			FocusedMovieSceneSequence->UnbindPossessableObjects(ObjectGuid);
			ObjectGuid.Invalidate();
		}
	}
	else
	{
		ObjectGuid = FindUnspawnedObjectGuid(*Object, *FocusedMovieSceneSequence);
	}

	if (ObjectGuid.IsValid() || IsReadOnly())
	{
		return ObjectGuid;
	}

	UObject* PlaybackContext = PlaybackContextAttribute.Get(nullptr);

	// If the object guid was not found attempt to add it
	// Note: Only possessed actors can be added like this
	if (FocusedMovieSceneSequence->CanPossessObject(*Object, PlaybackContext) && bCreateHandleIfMissing)
	{
		AActor* PossessedActor = Cast<AActor>(Object);

		ObjectGuid = CreateBinding(*Object, PossessedActor != nullptr ? PossessedActor->GetActorLabel() : Object->GetName());

		AActor* OwningActor = PossessedActor;
		FGuid OwningObjectGuid = ObjectGuid;
		if (!OwningActor)
		{
			// We can only add Object Bindings for actors to folders, but this function can be called on a component of an Actor.
			// In this case, we attempt to find the Actor who owns the component and then look up the Binding Guid for that actor
			// so that we add that actor to the folder as expected.
			OwningActor = Object->GetTypedOuter<AActor>();
			if (OwningActor)
			{
				OwningObjectGuid = FocusedMovieSceneSequence->FindPossessableObjectId(*OwningActor, PlaybackContext);
			}
		}

		if (OwningActor)
		{
			GetHandleToObject(OwningActor);
		}

		// Some sources that create object bindings may want to group all of these objects together for organizations sake.
		if (OwningActor && CreatedFolderName != NAME_None)
		{
			TArray<FString> SubfolderHierarchy;
			if (OwningActor->GetFolderPath() != NAME_None)
			{
				OwningActor->GetFolderPath().ToString().ParseIntoArray(SubfolderHierarchy, TEXT("/"));
			}

			// Add the desired sub-folder as the root of the hierarchy so that the Actor's World Outliner folder structure is replicated inside of the desired folder name.
			// This has to come after the ParseIntoArray call as that will wipe the array.
			SubfolderHierarchy.Insert(CreatedFolderName.ToString(), 0); 

			UMovieSceneFolder* TailFolder = FSequencer::CreateFoldersRecursively(SubfolderHierarchy, 0, FocusedMovieScene, nullptr, FocusedMovieScene->GetRootFolders());
			if (TailFolder)
			{
				TailFolder->AddChildObjectBinding(OwningObjectGuid);
			}

			// We have to build a new expansion state path since we created them in sub-folders.
			// We have to recursively build an expansion state as well so that nestled objects get auto-expanded.
			FString NewPath; 
			for (int32 Index = 0; Index < SubfolderHierarchy.Num(); Index++)
			{
				NewPath += SubfolderHierarchy[Index];
				FocusedMovieScene->GetEditorData().ExpansionStates.FindOrAdd(NewPath) = FMovieSceneExpansionState(true);
				
				// Expansion States are delimited by periods.
				NewPath += TEXT(".");
			}

		}

		NotifyMovieSceneDataChanged( EMovieSceneDataChangeType::MovieSceneStructureItemAdded );
	}
	
	return ObjectGuid;
}


ISequencerObjectChangeListener& FSequencer::GetObjectChangeListener()
{ 
	return *ObjectChangeListener;
}

void FSequencer::PossessPIEViewports(UObject* CameraObject, const EMovieSceneCameraCutParams& CameraCutParams)
{
	UWorld* World = Cast<UWorld>(CachedPlaybackContext.Get());
	if (!World || World->WorldType != EWorldType::PIE)
	{
		return;
	}
	
	APlayerController* PC = World->GetGameInstance()->GetFirstLocalPlayerController();
	if (PC == nullptr)
	{
		return;
	}

	TWeakObjectPtr<APlayerController> WeakPC = PC;
	auto FindViewTarget = [=](const FCachedViewTarget& In){ return In.PlayerController == WeakPC; };

	// skip same view target
	AActor* ViewTarget = PC->GetViewTarget();

	// save the last view target so that it can be restored when the camera object is null
	if (!PrePossessionViewTargets.ContainsByPredicate(FindViewTarget))
	{
		PrePossessionViewTargets.Add(FCachedViewTarget{ PC, ViewTarget });
	}

	UCameraComponent* CameraComponent = MovieSceneHelpers::CameraComponentFromRuntimeObject(CameraObject);
	if (CameraComponent && CameraComponent->GetOwner() != CameraObject)
	{
		CameraObject = CameraComponent->GetOwner();
	}

	if (CameraObject == ViewTarget)
	{
		if (CameraCutParams.bJumpCut)
		{
			if (PC->PlayerCameraManager)
			{
				PC->PlayerCameraManager->SetGameCameraCutThisFrame();
			}

			if (CameraComponent)
			{
				CameraComponent->NotifyCameraCut();
			}
		}
		return;
	}

	// skip unlocking if the current view target differs
	AActor* UnlockIfCameraActor = Cast<AActor>(CameraCutParams.UnlockIfCameraObject);

	// if unlockIfCameraActor is valid, release lock if currently locked to object
	if (CameraObject == nullptr && UnlockIfCameraActor != nullptr && UnlockIfCameraActor != ViewTarget)
	{
		return;
	}

	// override the player controller's view target
	AActor* CameraActor = Cast<AActor>(CameraObject);

	// if the camera object is null, use the last view target so that it is restored to the state before the sequence takes control
	if (CameraActor == nullptr)
	{
		if (const FCachedViewTarget* CachedTarget = PrePossessionViewTargets.FindByPredicate(FindViewTarget))
		{
			CameraActor = CachedTarget->ViewTarget.Get();
		}
	}

	FViewTargetTransitionParams TransitionParams;
	TransitionParams.BlendTime = FMath::Max(0.f, CameraCutParams.BlendTime);
	PC->SetViewTarget(CameraActor, TransitionParams);

	if (CameraComponent)
	{
		CameraComponent->NotifyCameraCut();
	}

	if (PC->PlayerCameraManager)
	{
		PC->PlayerCameraManager->bClientSimulatingViewTarget = (CameraActor != nullptr);
		PC->PlayerCameraManager->SetGameCameraCutThisFrame();
	}
}

TSharedPtr<class ITimeSlider> FSequencer::GetTopTimeSliderWidget() const
{
	return SequencerWidget->GetTopTimeSliderWidget();
}

void FSequencer::UpdateCameraCut(UObject* CameraObject, const EMovieSceneCameraCutParams& CameraCutParams)
{
	OnCameraCutEvent.Broadcast(CameraObject, CameraCutParams.bJumpCut);

	if (!IsPerspectiveViewportCameraCutEnabled())
	{
		return;
	}

	PossessPIEViewports(CameraObject, CameraCutParams);

	// If the previous camera is null it means we are cutting from the editor camera, in which case
	// we want to cache the current viewport's pre-animated info.
	bool bShouldCachePreAnimatedViewportInfo = (
			!bHasPreAnimatedInfo &&
			(CameraObject == nullptr || CameraCutParams.PreviousCameraObject == nullptr) &&
			!IsInSilentMode());

	AActor* UnlockIfCameraActor = Cast<AActor>(CameraCutParams.UnlockIfCameraObject);

	for (FLevelEditorViewportClient* LevelVC : GEditor->GetLevelViewportClients())
	{
		if ((LevelVC == nullptr) || !LevelVC->AllowsCinematicControl())
		{
			continue;
		}

		if (CameraObject == nullptr && UnlockIfCameraActor != nullptr && !LevelVC->IsLockedToActor(UnlockIfCameraActor))
		{
			continue;
		}

		if (bShouldCachePreAnimatedViewportInfo)
		{
			PreAnimatedViewportLocation = LevelVC->GetViewLocation();
			PreAnimatedViewportRotation = LevelVC->GetViewRotation();
			PreAnimatedViewportFOV = LevelVC->ViewFOV;
			bHasPreAnimatedInfo = true;

			// We end-up only caching the first cinematic viewport's info, which means that
			// if we are previewing the sequence on 2 different viewports, the second viewport
			// will blend back to the same camera position as the first viewport, even if they
			// started at different positions (which is very likely). It's a small downside to
			// pay for a much simpler piece of code, and for a use-case that is frankly 
			// probably very uncommon.
			bShouldCachePreAnimatedViewportInfo = false;
		}

		UpdatePreviewLevelViewportClientFromCameraCut(*LevelVC, CameraObject, CameraCutParams);
	}

	// Clear pre-animated info when we exit any sequencer camera.
	if (CameraObject == nullptr && CameraCutParams.BlendTime < 0.f)
	{
		bHasPreAnimatedInfo = false;
	}
}

void FSequencer::NotifyBindingsChanged()
{
	ISequencer::NotifyBindingsChanged();

	OnMovieSceneBindingsChangedDelegate.Broadcast();
}


void FSequencer::SetViewportSettings(const TMap<FViewportClient*, EMovieSceneViewportParams>& ViewportParamsMap)
{
	if (!IsPerspectiveViewportPossessionEnabled())
	{
		return;
	}

	for (FLevelEditorViewportClient* LevelVC : GEditor->GetLevelViewportClients())
	{
		if (LevelVC)
		{
			if (LevelVC->AllowsCinematicControl())
			{
				if (ViewportParamsMap.Contains(LevelVC))
				{
					const EMovieSceneViewportParams* ViewportParams = ViewportParamsMap.Find(LevelVC);
					if (ViewportParams->SetWhichViewportParam & EMovieSceneViewportParams::SVP_FadeAmount)
					{
						LevelVC->FadeAmount = ViewportParams->FadeAmount;
						LevelVC->bEnableFading = true;
					}
					if (ViewportParams->SetWhichViewportParam & EMovieSceneViewportParams::SVP_FadeColor)
					{
						LevelVC->FadeColor = ViewportParams->FadeColor.ToFColor(/*bSRGB=*/ true);
						LevelVC->bEnableFading = true;
					}
					if (ViewportParams->SetWhichViewportParam & EMovieSceneViewportParams::SVP_ColorScaling)
					{
						LevelVC->bEnableColorScaling = ViewportParams->bEnableColorScaling;
						LevelVC->ColorScale = ViewportParams->ColorScale;
					}
				}
			}
			else
			{
				LevelVC->bEnableFading = false;
				LevelVC->bEnableColorScaling = false;
			}
		}
	}
}


void FSequencer::GetViewportSettings(TMap<FViewportClient*, EMovieSceneViewportParams>& ViewportParamsMap) const
{
	for (FLevelEditorViewportClient* LevelVC : GEditor->GetLevelViewportClients())
	{
		if (LevelVC && LevelVC->AllowsCinematicControl())
		{
			EMovieSceneViewportParams ViewportParams;
			ViewportParams.FadeAmount = LevelVC->FadeAmount;
			ViewportParams.FadeColor = FLinearColor(LevelVC->FadeColor);
			ViewportParams.ColorScale = LevelVC->ColorScale;

			ViewportParamsMap.Add(LevelVC, ViewportParams);
		}
	}
}


EMovieScenePlayerStatus::Type FSequencer::GetPlaybackStatus() const
{
	return PlaybackState;
}


void FSequencer::SetPlaybackStatus(EMovieScenePlayerStatus::Type InPlaybackStatus)
{
	PlaybackState = InPlaybackStatus;

	// Inform the renderer when Sequencer is in a 'paused' state for the sake of inter-frame effects
	ESequencerState SequencerState = ESS_None;
	if (InPlaybackStatus == EMovieScenePlayerStatus::Playing || InPlaybackStatus == EMovieScenePlayerStatus::Recording)
	{
		SequencerState = ESS_Playing;
	}
	else if (InPlaybackStatus == EMovieScenePlayerStatus::Stopped || InPlaybackStatus == EMovieScenePlayerStatus::Scrubbing || InPlaybackStatus == EMovieScenePlayerStatus::Stepping)
	{
		SequencerState = ESS_Paused;
	}
	
	for (FLevelEditorViewportClient* LevelVC : GEditor->GetLevelViewportClients())
	{
		if (LevelVC && LevelVC->AllowsCinematicControl())
		{
			LevelVC->ViewState.GetReference()->SetSequencerState(SequencerState);
		}
	}

	if (InPlaybackStatus == EMovieScenePlayerStatus::Playing)
	{
		if (Settings->GetCleanPlaybackMode())
		{
			CachedViewState.StoreViewState();
		}

		// override max frame rate
		if (PlayPosition.GetEvaluationType() == EMovieSceneEvaluationType::FrameLocked)
		{
			if (!OldMaxTickRate.IsSet())
			{
				OldMaxTickRate = GEngine->GetMaxFPS();
			}

			GEngine->SetMaxFPS(1.f / PlayPosition.GetInputRate().AsInterval());
		}
	}
	else
	{
		CachedViewState.RestoreViewState();

		StopAutoscroll();

		if (OldMaxTickRate.IsSet())
		{
			GEngine->SetMaxFPS(OldMaxTickRate.GetValue());
			OldMaxTickRate.Reset();
		}

		ShuttleMultiplier = 0;
	}

	TimeController->PlayerStatusChanged(PlaybackState, GetGlobalTime());
}

void FSequencer::AddReferencedObjects( FReferenceCollector& Collector )
{
	Collector.AddReferencedObject( CompiledDataManager );
	Collector.AddReferencedObject( Settings );

	if (UMovieSceneSequence* RootSequencePtr = RootSequence.Get())
	{
		Collector.AddReferencedObject( RootSequencePtr );
	}

	FMovieSceneRootEvaluationTemplateInstance::StaticStruct()->SerializeBin(Collector.GetVerySlowReferenceCollectorArchive(), &RootTemplateInstance);
}

FString FSequencer::GetReferencerName() const
{
	return TEXT("FSequencer");
}

void FSequencer::ResetPerMovieSceneData()
{
	//@todo Sequencer - We may want to preserve selections when moving between movie scenes
	Selection.Empty();

	RefreshTree();

	UpdateTimeBoundsToFocusedMovieScene();

	SuppressAutoEvalSignature.Reset();

	// @todo run through all tracks for new movie scene changes
	//  needed for audio track decompression
}


void FSequencer::RecordSelectedActors()
{
	// Keep track of how many people actually used record new sequence
	if (FEngineAnalytics::IsAvailable())
	{
		FEngineAnalytics::GetProvider().RecordEvent(TEXT("Editor.Sequencer.RecordSelectedActors"));
	}

	ISequenceRecorder& SequenceRecorder = FModuleManager::LoadModuleChecked<ISequenceRecorder>("SequenceRecorder");
	if (SequenceRecorder.IsRecording())
	{
		FNotificationInfo Info(LOCTEXT("UnableToRecord_AlreadyRecording", "Cannot start a new recording while one is already in progress."));
		Info.bUseLargeFont = false;
		FSlateNotificationManager::Get().AddNotification(Info);
		return;
	}

	if (Settings->ShouldRewindOnRecord())
	{
		JumpToStart();
	}
	
	TArray<ACameraActor*> SelectedCameras;
	TArray<AActor*> EntireSelection;

	GEditor->GetSelectedActors()->GetSelectedObjects(SelectedCameras);
	GEditor->GetSelectedActors()->GetSelectedObjects(EntireSelection);

	UMovieScene* MovieScene = GetFocusedMovieSceneSequence()->GetMovieScene();

	// Figure out what we're recording into - a sub track, or a camera cut track, or a shot track
	UMovieSceneTrack* DestinationTrack = nullptr;
	if (SelectedCameras.Num())
	{
		DestinationTrack = MovieScene->FindMasterTrack<UMovieSceneCinematicShotTrack>();
		if (!DestinationTrack)
		{
			DestinationTrack = MovieScene->AddMasterTrack<UMovieSceneCinematicShotTrack>();
		}
	}
	else if (EntireSelection.Num())
	{
		DestinationTrack = MovieScene->FindMasterTrack<UMovieSceneSubTrack>();
		if (!DestinationTrack)
		{
			DestinationTrack = MovieScene->AddMasterTrack<UMovieSceneSubTrack>();
		}
	}
	else
	{
		FNotificationInfo Info(LOCTEXT("UnableToRecordNoSelection", "Unable to start recording because no actors are selected"));
		Info.bUseLargeFont = false;
		FSlateNotificationManager::Get().AddNotification(Info);
		return;
	}

	if (!DestinationTrack)
	{
		FNotificationInfo Info(LOCTEXT("UnableToRecord", "Unable to start recording because a valid sub track could not be found or created"));
		Info.bUseLargeFont = false;
		FSlateNotificationManager::Get().AddNotification(Info);
		return;
	}

	int32 MaxRow = -1;
	for (UMovieSceneSection* Section : DestinationTrack->GetAllSections())
	{
		MaxRow = FMath::Max(Section->GetRowIndex(), MaxRow);
	}
	// @todo: Get row at current time
	UMovieSceneSubSection* NewSection = CastChecked<UMovieSceneSubSection>(DestinationTrack->CreateNewSection());
	NewSection->SetRowIndex(MaxRow + 1);
	DestinationTrack->AddSection(*NewSection);
	NewSection->SetAsRecording(true);

	NotifyMovieSceneDataChanged(EMovieSceneDataChangeType::MovieSceneStructureItemAdded);

	if (UMovieSceneSubSection::IsSetAsRecording())
	{
		TArray<AActor*> ActorsToRecord;
		for (AActor* Actor : EntireSelection)
		{
			AActor* CounterpartActor = EditorUtilities::GetSimWorldCounterpartActor(Actor);
			ActorsToRecord.Add(CounterpartActor ? CounterpartActor : Actor);
		}

		const FString& PathToRecordTo = UMovieSceneSubSection::GetRecordingSection()->GetTargetPathToRecordTo();
		const FString& SequenceName = UMovieSceneSubSection::GetRecordingSection()->GetTargetSequenceName();
		SequenceRecorder.StartRecording(
			ActorsToRecord,
			PathToRecordTo,
			SequenceName);
	}
}

TSharedRef<SWidget> FSequencer::MakeTransportControls(bool bExtended)
{
	FEditorWidgetsModule& EditorWidgetsModule = FModuleManager::Get().LoadModuleChecked<FEditorWidgetsModule>( "EditorWidgets" );

	FTransportControlArgs TransportControlArgs;
	{
		TransportControlArgs.OnBackwardEnd.BindSP( this, &FSequencer::OnJumpToStart );
		TransportControlArgs.OnBackwardStep.BindSP( this, &FSequencer::OnStepBackward );
		TransportControlArgs.OnForwardPlay.BindSP( this, &FSequencer::OnPlayForward, true );
		TransportControlArgs.OnBackwardPlay.BindSP( this, &FSequencer::OnPlayBackward, true );
		TransportControlArgs.OnForwardStep.BindSP( this, &FSequencer::OnStepForward );
		TransportControlArgs.OnForwardEnd.BindSP( this, &FSequencer::OnJumpToEnd );
		TransportControlArgs.OnGetPlaybackMode.BindSP( this, &FSequencer::GetPlaybackMode );

		if(bExtended)
		{
			TransportControlArgs.WidgetsToCreate.Add(FTransportControlWidget(FOnMakeTransportWidget::CreateSP(this, &FSequencer::OnCreateTransportSetPlaybackStart)));
		}
		TransportControlArgs.WidgetsToCreate.Add(FTransportControlWidget(ETransportControlWidgetType::BackwardEnd));
		if(bExtended)
		{
			TransportControlArgs.WidgetsToCreate.Add(FTransportControlWidget(FOnMakeTransportWidget::CreateSP(this, &FSequencer::OnCreateTransportJumpToPreviousKey)));
		}
		TransportControlArgs.WidgetsToCreate.Add(FTransportControlWidget(ETransportControlWidgetType::BackwardStep));
		TransportControlArgs.WidgetsToCreate.Add(FTransportControlWidget(ETransportControlWidgetType::BackwardPlay));
		TransportControlArgs.WidgetsToCreate.Add(FTransportControlWidget(ETransportControlWidgetType::ForwardPlay));
		TransportControlArgs.WidgetsToCreate.Add(FTransportControlWidget(FOnMakeTransportWidget::CreateSP(this, &FSequencer::OnCreateTransportRecord)));
		TransportControlArgs.WidgetsToCreate.Add(FTransportControlWidget(ETransportControlWidgetType::ForwardStep));
		if(bExtended)
		{
			TransportControlArgs.WidgetsToCreate.Add(FTransportControlWidget(FOnMakeTransportWidget::CreateSP(this, &FSequencer::OnCreateTransportJumpToNextKey)));
		}
		TransportControlArgs.WidgetsToCreate.Add(FTransportControlWidget(ETransportControlWidgetType::ForwardEnd));
		if(bExtended)
		{
			TransportControlArgs.WidgetsToCreate.Add(FTransportControlWidget(FOnMakeTransportWidget::CreateSP(this, &FSequencer::OnCreateTransportSetPlaybackEnd)));
		}
		TransportControlArgs.WidgetsToCreate.Add(FTransportControlWidget(FOnMakeTransportWidget::CreateSP(this, &FSequencer::OnCreateTransportLoopMode)));
		TransportControlArgs.bAreButtonsFocusable = false;
	}

	return EditorWidgetsModule.CreateTransportControl( TransportControlArgs );
}

TSharedRef<SWidget> FSequencer::OnCreateTransportSetPlaybackStart()
{
	FText SetPlaybackStartToolTip = FText::Format(LOCTEXT("SetPlayStart_Tooltip", "Set playback start to the current position ({0})"), FSequencerCommands::Get().SetStartPlaybackRange->GetInputText());

	return SNew(SButton)
		.OnClicked(this, &FSequencer::SetPlaybackStart)
		.ToolTipText(SetPlaybackStartToolTip)
		.ButtonStyle(FEditorStyle::Get(), "Sequencer.Transport.SetPlayStart")
		.ContentPadding(2.0f);
}

TSharedRef<SWidget> FSequencer::OnCreateTransportJumpToPreviousKey()
{
	FText JumpToPreviousKeyToolTip = FText::Format(LOCTEXT("JumpToPreviousKey_Tooltip", "Jump to the previous key in the selected track(s) ({0})"), FSequencerCommands::Get().StepToPreviousKey->GetInputText());

	return SNew(SButton)
		.OnClicked(this, &FSequencer::JumpToPreviousKey)
		.ToolTipText(JumpToPreviousKeyToolTip)
		.ButtonStyle(FEditorStyle::Get(), "Sequencer.Transport.JumpToPreviousKey")
		.ContentPadding(2.0f);
}

TSharedRef<SWidget> FSequencer::OnCreateTransportJumpToNextKey()
{
	FText JumpToNextKeyToolTip = FText::Format(LOCTEXT("JumpToNextKey_Tooltip", "Jump to the next key in the selected track(s) ({0})"), FSequencerCommands::Get().StepToNextKey->GetInputText());

	return SNew(SButton)
		.OnClicked(this, &FSequencer::JumpToNextKey)
		.ToolTipText(JumpToNextKeyToolTip)
		.ButtonStyle(FEditorStyle::Get(), "Sequencer.Transport.JumpToNextKey")
		.ContentPadding(2.0f);
}

TSharedRef<SWidget> FSequencer::OnCreateTransportSetPlaybackEnd()
{
	FText SetPlaybackEndToolTip = FText::Format(LOCTEXT("SetPlayEnd_Tooltip", "Set playback end to the current position ({0})"), FSequencerCommands::Get().SetEndPlaybackRange->GetInputText());

	return SNew(SButton)
		.OnClicked(this, &FSequencer::SetPlaybackEnd)
		.ToolTipText(SetPlaybackEndToolTip)
		.ButtonStyle(FEditorStyle::Get(), "Sequencer.Transport.SetPlayEnd")
		.ContentPadding(2.0f);
}

TSharedRef<SWidget> FSequencer::OnCreateTransportLoopMode()
{
	TSharedRef<SButton> LoopButton = SNew(SButton)
		.OnClicked(this, &FSequencer::OnCycleLoopMode)
		.ButtonStyle( FEditorStyle::Get(), "NoBorder" )
		.ToolTipText_Lambda([&]()
		{ 
			if (GetLoopMode() == ESequencerLoopMode::SLM_NoLoop)
			{
				return LOCTEXT("LoopModeNoLoop_Tooltip", "No looping");
			}
			else if (GetLoopMode() == ESequencerLoopMode::SLM_Loop)
			{
				return LOCTEXT("LoopModeLoop_Tooltip", "Loop playback range");
			}
			else
			{
				return LOCTEXT("LoopModeLoopSelectionRange_Tooltip", "Loop selection range");
			}
		})
		.ContentPadding(2.0f);

	TWeakPtr<SButton> WeakButton = LoopButton;

	LoopButton->SetContent(SNew(SImage)
		.Image_Lambda([&, WeakButton]()
		{
			if (GetLoopMode() == ESequencerLoopMode::SLM_NoLoop)
			{
				return WeakButton.IsValid() && WeakButton.Pin()->IsPressed() ? 
					&FEditorStyle::Get().GetWidgetStyle<FButtonStyle>("Animation.Loop.Disabled").Pressed : 
					&FEditorStyle::Get().GetWidgetStyle<FButtonStyle>("Animation.Loop.Disabled").Normal;
			}
			else if (GetLoopMode() == ESequencerLoopMode::SLM_Loop)
			{
				return WeakButton.IsValid() && WeakButton.Pin()->IsPressed() ? 
					&FEditorStyle::Get().GetWidgetStyle<FButtonStyle>("Animation.Loop.Enabled").Pressed : 
					&FEditorStyle::Get().GetWidgetStyle<FButtonStyle>("Animation.Loop.Enabled").Normal;
			}
			else
			{
				return WeakButton.IsValid() && WeakButton.Pin()->IsPressed() ? 
					&FEditorStyle::Get().GetWidgetStyle<FButtonStyle>("Animation.Loop.SelectionRange").Pressed : 
					&FEditorStyle::Get().GetWidgetStyle<FButtonStyle>("Animation.Loop.SelectionRange").Normal;
			}
		})
	);

	return LoopButton;
}

TSharedRef<SWidget> FSequencer::OnCreateTransportRecord()
{
	ISequenceRecorder& SequenceRecorder = FModuleManager::LoadModuleChecked<ISequenceRecorder>("SequenceRecorder");

	TSharedRef<SButton> RecordButton = SNew(SButton)
		.OnClicked(this, &FSequencer::OnRecord)
		.ButtonStyle( FEditorStyle::Get(), "NoBorder" )
		.ToolTipText_Lambda([&](){ return SequenceRecorder.IsRecording() ? LOCTEXT("StopRecord_Tooltip", "Stop recording current sub-track.") : LOCTEXT("Record_Tooltip", "Record the primed sequence sub-track."); })
		.Visibility(this, &FSequencer::GetRecordButtonVisibility)
		.ContentPadding(2.0f);

	TWeakPtr<SButton> WeakButton = RecordButton;

	RecordButton->SetContent(SNew(SImage)
		.Image_Lambda([&SequenceRecorder, WeakButton]()
		{
			if (SequenceRecorder.IsRecording())
			{
				return WeakButton.IsValid() && WeakButton.Pin()->IsPressed() ? 
					&FEditorStyle::Get().GetWidgetStyle<FButtonStyle>("Animation.Recording").Pressed : 
					&FEditorStyle::Get().GetWidgetStyle<FButtonStyle>("Animation.Recording").Normal;
			}

			return WeakButton.IsValid() && WeakButton.Pin()->IsPressed() ? 
				&FEditorStyle::Get().GetWidgetStyle<FButtonStyle>("Animation.Record").Pressed : 
				&FEditorStyle::Get().GetWidgetStyle<FButtonStyle>("Animation.Record").Normal;
		})
	);

	return RecordButton;
}


UObject* FSequencer::FindSpawnedObjectOrTemplate(const FGuid& BindingId)
{
	TArrayView<TWeakObjectPtr<>> Objects = FindObjectsInCurrentSequence(BindingId);
	if (Objects.Num())
	{
		return Objects[0].Get();
	}

	UMovieSceneSequence* Sequence = GetFocusedMovieSceneSequence();
	if (!Sequence)
	{
		return nullptr;
	}

	UMovieScene* FocusedMovieScene = Sequence->GetMovieScene();
	if (!FocusedMovieScene)
	{
		return nullptr;
	}

	FMovieScenePossessable* Possessable = FocusedMovieScene->FindPossessable(BindingId);
	// If we're a possessable with a parent spawnable and we don't have the object, we look the object up within the default object of the spawnable
	if (Possessable && Possessable->GetParent().IsValid())
	{
		// If we're a spawnable and we don't have the object, use the default object to build up the track menu
		FMovieSceneSpawnable* ParentSpawnable = FocusedMovieScene->FindSpawnable(Possessable->GetParent());
		if (ParentSpawnable)
		{
			UObject* ParentObject = ParentSpawnable->GetObjectTemplate();
			if (ParentObject)
			{
				for (UObject* Obj : Sequence->LocateBoundObjects(BindingId, ParentObject))
				{
					return Obj;
				}
			}
		}
	}
	// If we're a spawnable and we don't have the object, use the default object to build up the track menu
	else if (FMovieSceneSpawnable* Spawnable = FocusedMovieScene->FindSpawnable(BindingId))
	{
		return Spawnable->GetObjectTemplate();
	}

	return nullptr;
}


void
FSequencer::FCachedViewState::StoreViewState()
{
	bValid = true;
	bIsViewportUIHidden = GLevelEditorModeTools().IsViewportUIHidden();
	GLevelEditorModeTools().SetHideViewportUI(!GLevelEditorModeTools().IsViewportUIHidden());

	GameViewStates.Empty();
	for (int32 ViewIndex = 0; ViewIndex < GEditor->GetLevelViewportClients().Num(); ++ViewIndex)
	{
		FLevelEditorViewportClient* LevelVC = GEditor->GetLevelViewportClients()[ViewIndex];
		if (LevelVC && LevelVC->AllowsCinematicControl())
		{
			GameViewStates.Add(TPair<int32, bool>(ViewIndex, LevelVC->IsInGameView()));
			LevelVC->SetGameView(true);
		}
	}
}

void
FSequencer::FCachedViewState::RestoreViewState()
{
	if (!bValid)
	{
		return;
	}

	bValid = false;
	GLevelEditorModeTools().SetHideViewportUI(bIsViewportUIHidden);

	for (int32 Index = 0; Index < GameViewStates.Num(); ++Index)
	{
		int32 ViewIndex = GameViewStates[Index].Key;
		if (GEditor->GetLevelViewportClients().IsValidIndex(ViewIndex))
		{
			FLevelEditorViewportClient* LevelVC = GEditor->GetLevelViewportClients()[ViewIndex];
			if (LevelVC && LevelVC->AllowsCinematicControl())
			{
				LevelVC->SetGameView(GameViewStates[Index].Value);
			}
		}
	}
	GameViewStates.Empty();
}


FReply FSequencer::OnPlay(bool bTogglePlay)
{
	if( PlaybackState == EMovieScenePlayerStatus::Playing && bTogglePlay )
	{
		Pause();
	}
	else
	{
		TRange<FFrameNumber> TimeBounds = GetTimeBounds();

		FFrameNumber MinInclusiveTime = UE::MovieScene::DiscreteInclusiveLower(TimeBounds);
		FFrameNumber MaxInclusiveTime = UE::MovieScene::DiscreteExclusiveUpper(TimeBounds) - 1;

		if (GetLocalTime().Time <= MinInclusiveTime || GetLocalTime().Time >= MaxInclusiveTime)
		{
			FFrameTime NewGlobalTime = (PlaybackSpeed > 0 ? MinInclusiveTime : MaxInclusiveTime) * RootToLocalTransform.InverseFromWarp(RootToLocalLoopCounter);
			SetGlobalTime(NewGlobalTime);
		}

		SetPlaybackStatus(EMovieScenePlayerStatus::Playing);

		// Make sure Slate ticks during playback
		SequencerWidget->RegisterActiveTimerForPlayback();

		OnPlayDelegate.Broadcast();
	}

	return FReply::Handled();
}


EVisibility FSequencer::GetRecordButtonVisibility() const
{
	return UMovieSceneSubSection::IsSetAsRecording() ? EVisibility::Visible : EVisibility::Collapsed;
}


FReply FSequencer::OnRecord()
{
	ISequenceRecorder& SequenceRecorder = FModuleManager::LoadModuleChecked<ISequenceRecorder>("SequenceRecorder");

	if(UMovieSceneSubSection::IsSetAsRecording() && !SequenceRecorder.IsRecording())
	{
		AActor* ActorToRecord = UMovieSceneSubSection::GetActorToRecord();
		if (ActorToRecord != nullptr)
		{
			AActor* OutActor = EditorUtilities::GetSimWorldCounterpartActor(ActorToRecord);
			if (OutActor != nullptr)
			{
				ActorToRecord = OutActor;
			}
		}

		const FString& PathToRecordTo = UMovieSceneSubSection::GetRecordingSection()->GetTargetPathToRecordTo();
		const FString& SequenceName = UMovieSceneSubSection::GetRecordingSection()->GetTargetSequenceName();
		SequenceRecorder.StartRecording(ActorToRecord, PathToRecordTo, SequenceName);
	}
	else if(SequenceRecorder.IsRecording())
	{
		SequenceRecorder.StopRecording();
	}

	return FReply::Handled();
}

void FSequencer::HandleRecordingStarted(UMovieSceneSequence* Sequence)
{
	OnPlayForward(false);

	// Make sure Slate ticks during playback
	SequencerWidget->RegisterActiveTimerForPlayback();

	// sync recording section to start
	UMovieSceneSubSection* Section = UMovieSceneSubSection::GetRecordingSection();
	if(Section != nullptr)
	{
		FFrameRate   TickResolution  = GetFocusedTickResolution();
		FFrameNumber StartFrame      = GetLocalTime().ConvertTo(TickResolution).CeilToFrame();
		int32        Duration        = FFrameRate::TransformTime(1, GetFocusedDisplayRate(), TickResolution).CeilToFrame().Value;

		Section->SetRange(TRange<FFrameNumber>(StartFrame, StartFrame + Duration));
	}
}

void FSequencer::HandleRecordingFinished(UMovieSceneSequence* Sequence)
{
	// toggle us to no playing if we are still playing back
	// as the post processing takes such a long time we don't really care if the sequence doesnt carry on
	if(PlaybackState == EMovieScenePlayerStatus::Playing)
	{
		OnPlayForward(true);
	}

	// now patchup the section that was recorded to
	UMovieSceneSubSection* Section = UMovieSceneSubSection::GetRecordingSection();
	if(Section != nullptr)
	{
		Section->SetAsRecording(false);
		Section->SetSequence(Sequence);

		FFrameNumber EndFrame = Section->GetInclusiveStartFrame() + UE::MovieScene::DiscreteSize(Sequence->GetMovieScene()->GetPlaybackRange());
		Section->SetRange(TRange<FFrameNumber>(Section->GetInclusiveStartFrame(), TRangeBound<FFrameNumber>::Exclusive(EndFrame)));

		if (Section->IsA<UMovieSceneCinematicShotSection>())
		{
			const FMovieSceneSpawnable* SpawnedCamera = Sequence->GetMovieScene()->FindSpawnable(
				[](FMovieSceneSpawnable& InSpawnable){
					return InSpawnable.GetObjectTemplate() && InSpawnable.GetObjectTemplate()->IsA<ACameraActor>();
				}
			);

			if (SpawnedCamera && !Sequence->GetMovieScene()->GetCameraCutTrack())
			{
				UMovieSceneTrack* CameraCutTrack = Sequence->GetMovieScene()->AddCameraCutTrack(UMovieSceneCameraCutTrack::StaticClass());
				UMovieSceneCameraCutSection* CameraCutSection = Cast<UMovieSceneCameraCutSection>(CameraCutTrack->CreateNewSection());
				CameraCutSection->SetCameraGuid(SpawnedCamera->GetGuid());
				CameraCutSection->SetRange(Sequence->GetMovieScene()->GetPlaybackRange());
				CameraCutTrack->AddSection(*CameraCutSection);
			}
		}
	}

	bNeedTreeRefresh = true;

	// If viewing the same sequence, rebuild
	if (RootSequence.IsValid() && RootSequence.Get() == Sequence)
	{
		ResetToNewRootSequence(*RootSequence.Get());

		NotifyMovieSceneDataChanged(EMovieSceneDataChangeType::RefreshAllImmediately);
	}
}

FReply FSequencer::OnPlayForward(bool bTogglePlay)
{
	if (PlaybackSpeed < 0)
	{
		PlaybackSpeed = -PlaybackSpeed;
		if (PlaybackState != EMovieScenePlayerStatus::Playing)
		{
			OnPlay(false);
		}
	}
	else
	{
		OnPlay(bTogglePlay);
	}
	return FReply::Handled();
}

FReply FSequencer::OnPlayBackward(bool bTogglePlay)
{
	if (PlaybackSpeed > 0)
	{
		PlaybackSpeed = -PlaybackSpeed;
		if (PlaybackState != EMovieScenePlayerStatus::Playing)
		{
			OnPlay(false);
		}
	}
	else
	{
		OnPlay(bTogglePlay);
	}
	return FReply::Handled();
}

FReply FSequencer::OnStepForward()
{
	SetPlaybackStatus(EMovieScenePlayerStatus::Stepping);

	FFrameRate          DisplayRate = GetFocusedDisplayRate();
	FQualifiedFrameTime CurrentTime = GetLocalTime();

	FFrameTime NewPosition = FFrameRate::TransformTime(CurrentTime.ConvertTo(DisplayRate).FloorToFrame() + 1, DisplayRate, CurrentTime.Rate);
	SetLocalTime(NewPosition, ESnapTimeMode::STM_Interval);
	return FReply::Handled();
}


FReply FSequencer::OnStepBackward()
{
	SetPlaybackStatus(EMovieScenePlayerStatus::Stepping);

	FFrameRate          DisplayRate = GetFocusedDisplayRate();
	FQualifiedFrameTime CurrentTime = GetLocalTime();

	FFrameTime NewPosition = FFrameRate::TransformTime(CurrentTime.ConvertTo(DisplayRate).FloorToFrame() - 1, DisplayRate, CurrentTime.Rate);

	SetLocalTime(NewPosition, ESnapTimeMode::STM_Interval);
	return FReply::Handled();
}


FReply FSequencer::OnJumpToStart()
{
	SetPlaybackStatus(EMovieScenePlayerStatus::Stepping);
	SetLocalTime(UE::MovieScene::DiscreteInclusiveLower(GetPlaybackRange()), ESnapTimeMode::STM_None);
	return FReply::Handled();
}


FReply FSequencer::OnJumpToEnd()
{
	SetPlaybackStatus(EMovieScenePlayerStatus::Stepping);
	const bool bInsetDisplayFrame = ScrubStyle == ESequencerScrubberStyle::FrameBlock && Settings->GetSnapPlayTimeToInterval() && Settings->GetIsSnapEnabled();

	FFrameRate LocalResolution = GetFocusedTickResolution();
	FFrameRate DisplayRate = GetFocusedDisplayRate();

	// Calculate an offset from the end to go to. If they have snapping on (and the scrub style is a block) the last valid frame is represented as one
	// whole display rate frame before the end, otherwise we just subtract a single frame which matches the behavior of hitting play and letting it run to the end.
	FFrameTime OneFrame = bInsetDisplayFrame ? FFrameRate::TransformTime(FFrameTime(1), DisplayRate, LocalResolution) : FFrameTime(1);
	FFrameTime NewTime = UE::MovieScene::DiscreteExclusiveUpper(GetPlaybackRange()) - OneFrame;

	SetLocalTime(NewTime, ESnapTimeMode::STM_None);
	return FReply::Handled();
}


FReply FSequencer::OnCycleLoopMode()
{
	ESequencerLoopMode LoopMode = Settings->GetLoopMode();
	if (LoopMode == ESequencerLoopMode::SLM_NoLoop)
	{
		Settings->SetLoopMode(ESequencerLoopMode::SLM_Loop);
	}
	else if (LoopMode == ESequencerLoopMode::SLM_Loop && !GetSelectionRange().IsEmpty())
	{
		Settings->SetLoopMode(ESequencerLoopMode::SLM_LoopSelectionRange);
	}
	else if (LoopMode == ESequencerLoopMode::SLM_LoopSelectionRange || GetSelectionRange().IsEmpty())
	{
		Settings->SetLoopMode(ESequencerLoopMode::SLM_NoLoop);
	}
	return FReply::Handled();
}


FReply FSequencer::SetPlaybackEnd()
{
	const UMovieSceneSequence* FocusedSequence = GetFocusedMovieSceneSequence();
	if (FocusedSequence)
	{
		FFrameNumber         CurrentFrame = GetLocalTime().Time.FloorToFrame();
		TRange<FFrameNumber> CurrentRange = FocusedSequence->GetMovieScene()->GetPlaybackRange();
		if (CurrentFrame >= UE::MovieScene::DiscreteInclusiveLower(CurrentRange))
		{
			CurrentRange.SetUpperBoundValue(CurrentFrame);
			SetPlaybackRange(CurrentRange);
		}
	}
	return FReply::Handled();
}

FReply FSequencer::SetPlaybackStart()
{
	const UMovieSceneSequence* FocusedSequence = GetFocusedMovieSceneSequence();
	if (FocusedSequence)
	{
		FFrameNumber         CurrentFrame = GetLocalTime().Time.FloorToFrame();
		TRange<FFrameNumber> CurrentRange = FocusedSequence->GetMovieScene()->GetPlaybackRange();
		if (CurrentFrame < UE::MovieScene::DiscreteExclusiveUpper(CurrentRange))
		{
			CurrentRange.SetLowerBound(CurrentFrame);
			SetPlaybackRange(CurrentRange);
		}
	}
	return FReply::Handled();
}

FReply FSequencer::JumpToPreviousKey()
{
	if (Selection.GetSelectedOutlinerNodes().Num())
	{
		GetKeysFromSelection(SelectedKeyCollection, SMALL_NUMBER);
	}
	else
	{
		GetAllKeys(SelectedKeyCollection, SMALL_NUMBER);
	}

	if (SelectedKeyCollection.IsValid())
	{
		FFrameNumber FrameNumber = GetLocalTime().Time.FloorToFrame();
		TOptional<FFrameNumber> NewTime = SelectedKeyCollection->GetNextKey(FrameNumber, EFindKeyDirection::Backwards);
		if (NewTime.IsSet())
		{
			SetPlaybackStatus(EMovieScenePlayerStatus::Stepping);

			// Ensure the time is in the current view
			FFrameRate LocalResolution = GetFocusedTickResolution();
			ScrollIntoView(NewTime.GetValue() / LocalResolution);

			SetLocalTimeDirectly(NewTime.GetValue());
		}
	}
	return FReply::Handled();
}

FReply FSequencer::JumpToNextKey()
{
	if (Selection.GetSelectedOutlinerNodes().Num())
	{
		GetKeysFromSelection(SelectedKeyCollection, SMALL_NUMBER);
	}
	else
	{
		GetAllKeys(SelectedKeyCollection, SMALL_NUMBER);
	}

	if (SelectedKeyCollection.IsValid())
	{
		FFrameNumber FrameNumber = GetLocalTime().Time.FloorToFrame();
		TOptional<FFrameNumber> NewTime = SelectedKeyCollection->GetNextKey(FrameNumber, EFindKeyDirection::Forwards);
		if (NewTime.IsSet())
		{
			SetPlaybackStatus(EMovieScenePlayerStatus::Stepping);

			// Ensure the time is in the current view
			FFrameRate LocalResolution = GetFocusedTickResolution();
			ScrollIntoView(NewTime.GetValue() / LocalResolution);

			SetLocalTimeDirectly(NewTime.GetValue());
		}
	}

	return FReply::Handled();
}

ESequencerLoopMode FSequencer::GetLoopMode() const
{
	return Settings->GetLoopMode();
}


void FSequencer::SetLocalTimeLooped(FFrameTime NewLocalTime)
{
	TOptional<EMovieScenePlayerStatus::Type> NewPlaybackStatus;

	const FMovieSceneSequenceTransform LocalToRootTransform = RootToLocalTransform.InverseFromWarp(RootToLocalLoopCounter);

	FFrameTime NewGlobalTime = NewLocalTime * LocalToRootTransform;

	TRange<FFrameNumber> TimeBounds = GetTimeBounds();

	bool         bResetPosition       = false;
	FFrameRate   LocalTickResolution  = GetFocusedTickResolution();
	FFrameRate   RootTickResolution   = GetRootTickResolution();
	FFrameNumber MinInclusiveTime     = UE::MovieScene::DiscreteInclusiveLower(TimeBounds);
	FFrameNumber MaxInclusiveTime     = UE::MovieScene::DiscreteExclusiveUpper(TimeBounds)-1;

	bool bHasJumped = false;
	bool bRestarted = false;
	if (GetLoopMode() == ESequencerLoopMode::SLM_Loop || GetLoopMode() == ESequencerLoopMode::SLM_LoopSelectionRange)
	{
		const UMovieSceneSequence* FocusedSequence = GetFocusedMovieSceneSequence();
		if (FocusedSequence)
		{
			if (NewLocalTime < MinInclusiveTime || NewLocalTime > MaxInclusiveTime)
			{
				NewGlobalTime = (PlaybackSpeed > 0 ? MinInclusiveTime : MaxInclusiveTime) * LocalToRootTransform;

				bResetPosition = true;
				bHasJumped = true;
			}
		}
	}
	else
	{
		TRange<double> WorkingRange = GetClampRange();

		bool bReachedEnd = false;
		if (PlaybackSpeed > 0)
		{
			bReachedEnd = GetLocalTime().Time <= MaxInclusiveTime && NewLocalTime >= MaxInclusiveTime;
		}
		else
		{
			bReachedEnd = GetLocalTime().Time >= MinInclusiveTime && NewLocalTime <= MinInclusiveTime;
		}

		// Stop if we hit the playback range end
		if (bReachedEnd)
		{
			NewGlobalTime = (PlaybackSpeed > 0 ? MaxInclusiveTime : MinInclusiveTime) * LocalToRootTransform;
			NewPlaybackStatus = EMovieScenePlayerStatus::Stopped;
		}
		// Constrain to the play range if necessary
		else if (Settings->ShouldKeepCursorInPlayRange())
		{
			// Clamp to bound or jump back if necessary
			if (NewLocalTime < MinInclusiveTime || NewLocalTime >= MaxInclusiveTime)
			{
				NewGlobalTime = (PlaybackSpeed > 0 ? MinInclusiveTime : MaxInclusiveTime) * LocalToRootTransform;

				bResetPosition = true;
			}
		}
		// Ensure the time is within the working range
		else if (!WorkingRange.Contains(NewLocalTime / LocalTickResolution))
		{
			FFrameTime WorkingMin = (WorkingRange.GetLowerBoundValue() * LocalTickResolution).CeilToFrame();
			FFrameTime WorkingMax = (WorkingRange.GetUpperBoundValue() * LocalTickResolution).FloorToFrame();

			NewGlobalTime = FMath::Clamp(NewLocalTime, WorkingMin, WorkingMax) * LocalToRootTransform;

			bResetPosition = true;
			NewPlaybackStatus = EMovieScenePlayerStatus::Stopped;
		}
	}

	// Ensure the time is in the current view - must occur before the time cursor changes
	UMovieScene* MovieScene = GetFocusedMovieSceneSequence()->GetMovieScene();
	if (IsAutoScrollEnabled())
	{
		ScrollIntoView((NewGlobalTime * RootToLocalTransform) / RootTickResolution);
	}

	FFrameTime NewPlayPosition = ConvertFrameTime(NewGlobalTime, RootTickResolution, PlayPosition.GetInputRate());

	// Reset the play cursor if we're looping or have otherwise jumpted to a new position in the sequence
	if (bResetPosition)
	{
		PlayPosition.Reset(NewPlayPosition);
		TimeController->Reset(FQualifiedFrameTime(NewGlobalTime, RootTickResolution));
	}

	// Evaluate the sequence
	FMovieSceneEvaluationRange EvalRange = PlayPosition.PlayTo(NewPlayPosition);
	EvaluateInternal(EvalRange, bHasJumped);

	// Set the playback status if we need to
	if (NewPlaybackStatus.IsSet())
	{
		SetPlaybackStatus(NewPlaybackStatus.GetValue());
		// Evaluate the sequence with the new status
		EvaluateInternal(EvalRange);
	}
}

EPlaybackMode::Type FSequencer::GetPlaybackMode() const
{
	if (PlaybackState == EMovieScenePlayerStatus::Playing)
	{
		if (PlaybackSpeed > 0)
		{
			return EPlaybackMode::PlayingForward;
		}
		else
		{
			return EPlaybackMode::PlayingReverse;
		}
	}
		
	return EPlaybackMode::Stopped;
}

void FSequencer::UpdateTimeBoundsToFocusedMovieScene()
{
	UMovieScene* FocusedMovieScene = GetFocusedMovieSceneSequence()->GetMovieScene();
	if (!FocusedMovieScene)
	{
		return;
	}

	FQualifiedFrameTime CurrentTime = GetLocalTime();

	// Set the view range to:
	// 1. The moviescene view range
	// 2. The moviescene playback range
	// 3. Some sensible default
	TRange<double> NewRange = FocusedMovieScene->GetEditorData().GetViewRange();

	if (NewRange.IsEmpty() || NewRange.IsDegenerate())
	{
		NewRange = FocusedMovieScene->GetPlaybackRange() / CurrentTime.Rate;
	}
	if (NewRange.IsEmpty() || NewRange.IsDegenerate())
	{
		NewRange = TRange<double>(0.0, 5.0);
	}

	// Set the view range to the new range
	SetViewRange(NewRange, EViewRangeInterpolation::Immediate);
}


TRange<FFrameNumber> FSequencer::GetTimeBounds() const
{
	const UMovieSceneSequence* FocusedSequence = GetFocusedMovieSceneSequence();

	if(!FocusedSequence)
	{
		return TRange<FFrameNumber>( -100000, 100000 );
	}
	
	if (GetLoopMode() == ESequencerLoopMode::SLM_LoopSelectionRange)
	{
		if (!GetSelectionRange().IsEmpty())
		{
			return GetSelectionRange();
		}
	}

	if (Settings->ShouldEvaluateSubSequencesInIsolation() || ActiveTemplateIDs.Num() == 1)
	{
		return FocusedSequence->GetMovieScene()->GetPlaybackRange();
	}

	return SubSequenceRange;
}


void FSequencer::SetViewRange(TRange<double> NewViewRange, EViewRangeInterpolation Interpolation)
{
	if (!ensure(NewViewRange.HasUpperBound() && NewViewRange.HasLowerBound() && !NewViewRange.IsDegenerate()))
	{
		return;
	}

	const float AnimationLengthSeconds = Interpolation == EViewRangeInterpolation::Immediate ? 0.f : 0.1f;
	if (AnimationLengthSeconds != 0.f)
	{
		if (ZoomAnimation.GetCurve(0).DurationSeconds != AnimationLengthSeconds)
		{
			ZoomAnimation = FCurveSequence();
			ZoomCurve = ZoomAnimation.AddCurve(0.f, AnimationLengthSeconds, ECurveEaseFunction::QuadIn);
		}

		if (!ZoomAnimation.IsPlaying())
		{
			LastViewRange = TargetViewRange;
			ZoomAnimation.Play( SequencerWidget.ToSharedRef() );
		}
		TargetViewRange = NewViewRange;
	}
	else
	{
		TargetViewRange = LastViewRange = NewViewRange;
		ZoomAnimation.JumpToEnd();
	}


	UMovieSceneSequence* FocusedMovieSequence = GetFocusedMovieSceneSequence();
	if (FocusedMovieSequence != nullptr)
	{
		UMovieScene* FocusedMovieScene = FocusedMovieSequence->GetMovieScene();
		if (FocusedMovieScene != nullptr)
		{
			FMovieSceneEditorData& EditorData = FocusedMovieScene->GetEditorData();
			EditorData.ViewStart = TargetViewRange.GetLowerBoundValue();
			EditorData.ViewEnd   = TargetViewRange.GetUpperBoundValue();

			// Always ensure the working range is big enough to fit the view range
			EditorData.WorkStart = FMath::Min(TargetViewRange.GetLowerBoundValue(), EditorData.WorkStart);
			EditorData.WorkEnd   = FMath::Max(TargetViewRange.GetUpperBoundValue(), EditorData.WorkEnd);
		}
	}
}


void FSequencer::OnClampRangeChanged( TRange<double> NewClampRange )
{
	if (!NewClampRange.IsEmpty())
	{
		FMovieSceneEditorData& EditorData =  GetFocusedMovieSceneSequence()->GetMovieScene()->GetEditorData();

		EditorData.WorkStart = NewClampRange.GetLowerBoundValue();
		EditorData.WorkEnd   = NewClampRange.GetUpperBoundValue();
	}
}

FFrameNumber FSequencer::OnGetNearestKey(FFrameTime InTime, bool bSearchAllTracks)
{
	FFrameNumber NearestKeyTime = InTime.FloorToFrame();

	if (bSearchAllTracks)
	{
		GetAllKeys(SelectedKeyCollection, SMALL_NUMBER);
	}
	else
	{
		GetKeysFromSelection(SelectedKeyCollection, SMALL_NUMBER);
	}

	if (SelectedKeyCollection.IsValid())
	{
		TRange<FFrameNumber> FindRangeBackwards(TRangeBound<FFrameNumber>::Open(), NearestKeyTime);
		TOptional<FFrameNumber> NewTimeBackwards = SelectedKeyCollection->FindFirstKeyInRange(FindRangeBackwards, EFindKeyDirection::Backwards);

		TRange<FFrameNumber> FindRangeForwards(NearestKeyTime, TRangeBound<FFrameNumber>::Open());
		TOptional<FFrameNumber> NewTimeForwards = SelectedKeyCollection->FindFirstKeyInRange(FindRangeForwards, EFindKeyDirection::Forwards);
		if (NewTimeForwards.IsSet())
		{
			if (NewTimeBackwards.IsSet())
			{
				if (FMath::Abs(NewTimeForwards.GetValue() - NearestKeyTime) < FMath::Abs(NewTimeBackwards.GetValue() - NearestKeyTime))
				{
					NearestKeyTime = NewTimeForwards.GetValue();
				}
				else
				{
					NearestKeyTime = NewTimeBackwards.GetValue();
				}
			}
			else
			{
				NearestKeyTime = NewTimeForwards.GetValue();
			}
		}
		else if (NewTimeBackwards.IsSet())
		{
			NearestKeyTime = NewTimeBackwards.GetValue();
		}
	}
	return NearestKeyTime;
}

void FSequencer::OnScrubPositionChanged( FFrameTime NewScrubPosition, bool bScrubbing )
{
	if (PlaybackState == EMovieScenePlayerStatus::Scrubbing)
	{
		if (!bScrubbing)
		{
			OnEndScrubbing();
		}
		else if (IsAutoScrollEnabled())
		{
			UpdateAutoScroll(NewScrubPosition / GetFocusedTickResolution());
			
			// When scrubbing, we animate auto-scrolled scrub position in Tick()
			if (AutoscrubOffset.IsSet())
			{
				return;
			}
		}
	}

	if (!bScrubbing && FSlateApplication::Get().GetModifierKeys().IsShiftDown())
	{
		AutoScrubToTime(NewScrubPosition);
	}
	else
	{
		SetLocalTimeDirectly(NewScrubPosition);
	}
}


void FSequencer::OnBeginScrubbing()
{
	// Pause first since there's no explicit evaluation in the stopped state when OnEndScrubbing() is called
	Pause();

	SetPlaybackStatus(EMovieScenePlayerStatus::Scrubbing);
	SequencerWidget->RegisterActiveTimerForPlayback();

	LocalLoopIndexOnBeginScrubbing = GetLocalLoopIndex();
	LocalLoopIndexOffsetDuringScrubbing = 0;

	OnBeginScrubbingDelegate.Broadcast();
}


void FSequencer::OnEndScrubbing()
{
	SetPlaybackStatus(EMovieScenePlayerStatus::Stopped);
	AutoscrubOffset.Reset();
	StopAutoscroll();

	LocalLoopIndexOnBeginScrubbing = FMovieSceneTimeWarping::InvalidWarpCount;
	LocalLoopIndexOffsetDuringScrubbing = 0;

	OnEndScrubbingDelegate.Broadcast();
}


void FSequencer::OnPlaybackRangeBeginDrag()
{
	GEditor->BeginTransaction(LOCTEXT("SetPlaybackRange_Transaction", "Set Playback Range"));
}


void FSequencer::OnPlaybackRangeEndDrag()
{
	GEditor->EndTransaction();
}


void FSequencer::OnSelectionRangeBeginDrag()
{
	GEditor->BeginTransaction(LOCTEXT("SetSelectionRange_Transaction", "Set Selection Range"));
}


void FSequencer::OnSelectionRangeEndDrag()
{
	GEditor->EndTransaction();
}


void FSequencer::OnMarkBeginDrag()
{
	GEditor->BeginTransaction(LOCTEXT("SetMark_Transaction", "Set Mark"));
}


void FSequencer::OnMarkEndDrag()
{
	UMovieSceneSequence* Sequence = GetFocusedMovieSceneSequence();
	UMovieScene* OwnerMovieScene = Sequence ? Sequence->GetMovieScene() : nullptr;
	if (OwnerMovieScene)
	{
		OwnerMovieScene->SortMarkedFrames();
	}
	GEditor->EndTransaction();
}



FString FSequencer::GetFrameTimeText() const
{
	FMovieSceneSequenceTransform RootToParentChainTransform = RootToLocalTransform;

	if (ScrubPositionParent.IsSet())
	{
		if (ScrubPositionParent.GetValue() == MovieSceneSequenceID::Root)
		{
			RootToParentChainTransform = FMovieSceneSequenceTransform();
		}
		else if (const FMovieSceneSequenceHierarchy* Hierarchy = CompiledDataManager->FindHierarchy(RootTemplateInstance.GetCompiledDataID()))
		{
			for (const TTuple<FMovieSceneSequenceID, FMovieSceneSubSequenceData>& Pair : Hierarchy->AllSubSequenceData())
			{
				if (Pair.Key == ScrubPositionParent.GetValue())
				{
					RootToParentChainTransform = Pair.Value.RootToSequenceTransform;
					break;
				}
			}
		}
	}

	const FFrameRate FocusedResolution = GetFocusedTickResolution();
	const FFrameTime CurrentPosition   = PlayPosition.GetCurrentPosition();

	const FFrameTime RootTime = ConvertFrameTime(CurrentPosition, PlayPosition.GetInputRate(), PlayPosition.GetOutputRate());
	
	const FFrameTime LocalTime = RootTime * RootToParentChainTransform;

	return GetNumericTypeInterface()->ToString(LocalTime.GetFrame().Value);
}

FMovieSceneSequenceID FSequencer::GetScrubPositionParent() const
{
	if (ScrubPositionParent.IsSet())
	{
		return ScrubPositionParent.GetValue();
	}
	return MovieSceneSequenceID::Invalid;
}
	
	
TArray<FMovieSceneSequenceID> FSequencer::GetScrubPositionParentChain() const
{
	TArray<FMovieSceneSequenceID> ParentChain;
	for (FMovieSceneSequenceID SequenceID : ActiveTemplateIDs)
	{
		ParentChain.Add(SequenceID);
	}
	return ParentChain;
}

void FSequencer::OnScrubPositionParentChanged(FMovieSceneSequenceID InScrubPositionParent)
{
	ScrubPositionParent = InScrubPositionParent;
}

void FSequencer::StartAutoscroll(float UnitsPerS)
{
	AutoscrollOffset = UnitsPerS;
}


void FSequencer::StopAutoscroll()
{
	AutoscrollOffset.Reset();
	AutoscrubOffset.Reset();
}


void FSequencer::OnToggleAutoScroll()
{
	Settings->SetAutoScrollEnabled(!Settings->GetAutoScrollEnabled());
}


bool FSequencer::IsAutoScrollEnabled() const
{
	return Settings->GetAutoScrollEnabled();
}


void FSequencer::FindInContentBrowser()
{
	if (GetFocusedMovieSceneSequence())
	{
		TArray<UObject*> ObjectsToFocus;
		ObjectsToFocus.Add(GetCurrentAsset());

		GEditor->SyncBrowserToObjects(ObjectsToFocus);
	}
}


UObject* FSequencer::GetCurrentAsset() const
{
	// For now we find the asset by looking at the root movie scene's outer.
	// @todo: this may need refining if/when we support editing movie scene instances
	return GetFocusedMovieSceneSequence()->GetMovieScene()->GetOuter();
}

bool FSequencer::IsReadOnly() const
{
	return bReadOnly || (GetFocusedMovieSceneSequence() && GetFocusedMovieSceneSequence()->GetMovieScene()->IsReadOnly());
}

void FSequencer::ShowReadOnlyError() const
{
	FNotificationInfo Info(NSLOCTEXT("Sequencer", "SequenceReadOnly", "Sequence is read only."));
	Info.ExpireDuration = 5.0f;
	FSlateNotificationManager::Get().AddNotification(Info)->SetCompletionState(SNotificationItem::CS_Fail);
}

void FSequencer::VerticalScroll(float ScrollAmountUnits)
{
	SequencerWidget->GetTreeView()->ScrollByDelta(ScrollAmountUnits);
}

FGuid FSequencer::AddSpawnable(UObject& Object, UActorFactory* ActorFactory)
{
	UMovieSceneSequence* Sequence = GetFocusedMovieSceneSequence();
	if (!Sequence->AllowsSpawnableObjects())
	{
		return FGuid();
	}

	// Grab the MovieScene that is currently focused.  We'll add our Blueprint as an inner of the
	// MovieScene asset.
	UMovieScene* OwnerMovieScene = Sequence->GetMovieScene();

	TValueOrError<FNewSpawnable, FText> Result = SpawnRegister->CreateNewSpawnableType(Object, *OwnerMovieScene, ActorFactory);
	if (!Result.IsValid())
	{
		FNotificationInfo Info(Result.GetError());
		Info.ExpireDuration = 3.0f;
		FSlateNotificationManager::Get().AddNotification(Info);
		return FGuid();
	}

	FNewSpawnable& NewSpawnable = Result.GetValue();
	
	NewSpawnable.Name = MovieSceneHelpers::MakeUniqueSpawnableName(OwnerMovieScene, NewSpawnable.Name);
	
	FGuid NewGuid = OwnerMovieScene->AddSpawnable(NewSpawnable.Name, *NewSpawnable.ObjectTemplate);

	ForceEvaluate();

	return NewGuid;
}

FGuid FSequencer::MakeNewSpawnable( UObject& Object, UActorFactory* ActorFactory, bool bSetupDefaults )
{
	UMovieSceneSequence* Sequence = GetFocusedMovieSceneSequence();
	UMovieScene* MovieScene = Sequence->GetMovieScene();

	if (MovieScene->IsReadOnly())
	{
		ShowReadOnlyError();
		return FGuid();
	}

	// @todo sequencer: Undo doesn't seem to be working at all
	const FScopedTransaction Transaction( LOCTEXT("UndoAddingObject", "Add Object to MovieScene") );

	FGuid NewGuid = AddSpawnable(Object, ActorFactory);
	if (!NewGuid.IsValid())
	{
		return FGuid();
	}

	TArray<UMovieSceneFolder*> SelectedParentFolders;
	FString NewNodePath;
	CalculateSelectedFolderAndPath(SelectedParentFolders, NewNodePath);

	if (SelectedParentFolders.Num() > 0)
	{
		SelectedParentFolders[0]->AddChildObjectBinding(NewGuid);
	}

	FMovieSceneSpawnable* Spawnable = GetFocusedMovieSceneSequence()->GetMovieScene()->FindSpawnable(NewGuid);
	if (!Spawnable)
	{
		return FGuid();
	}

	// Override spawn ownership during this process to ensure it never gets destroyed
	ESpawnOwnership SavedOwnership = Spawnable->GetSpawnOwnership();
	Spawnable->SetSpawnOwnership(ESpawnOwnership::External);

	// Spawn the object so we can position it correctly, it's going to get spawned anyway since things default to spawned.
	UObject* SpawnedObject = SpawnRegister->SpawnObject(NewGuid, *MovieScene, ActiveTemplateIDs.Top(), *this);

	if (bSetupDefaults)
	{
		FTransformData TransformData;
		SpawnRegister->SetupDefaultsForSpawnable(SpawnedObject, Spawnable->GetGuid(), TransformData, AsShared(), Settings);
	}

	Spawnable->SetSpawnOwnership(SavedOwnership);

	return NewGuid;
}

void FSequencer::AddSubSequence(UMovieSceneSequence* Sequence)
{
	// @todo Sequencer - sub-moviescenes This should be moved to the sub-moviescene editor

	// Grab the MovieScene that is currently focused.  This is the movie scene that will contain the sub-moviescene
	UMovieScene* OwnerMovieScene = GetFocusedMovieSceneSequence()->GetMovieScene();

	if (OwnerMovieScene->IsReadOnly())
	{
		ShowReadOnlyError();
		return;
	}

	// @todo sequencer: Undo doesn't seem to be working at all
	const FScopedTransaction Transaction( LOCTEXT("UndoAddingObject", "Add Object to MovieScene") );
	OwnerMovieScene->Modify();

	UMovieSceneSubTrack* SubTrack = OwnerMovieScene->AddMasterTrack<UMovieSceneSubTrack>();

	FFrameNumber Duration = ConvertFrameTime(
		Sequence->GetMovieScene()->GetPlaybackRange().Size<FFrameNumber>(),
		Sequence->GetMovieScene()->GetTickResolution(),
		OwnerMovieScene->GetTickResolution()).FloorToFrame();

	SubTrack->AddSequence(Sequence, GetLocalTime().Time.FloorToFrame(), Duration.Value);
}


bool FSequencer::OnHandleAssetDropped(UObject* DroppedAsset, const FGuid& TargetObjectGuid)
{
	bool bWasConsumed = false;
	for (int32 i = 0; i < TrackEditors.Num(); ++i)
	{
		bool bWasHandled = TrackEditors[i]->HandleAssetAdded(DroppedAsset, TargetObjectGuid);
		if (bWasHandled)
		{
			// @todo Sequencer - This will crash if multiple editors try to handle a single asset
			// Should we allow this? How should it consume then?
			// gmp 10/7/2015: the user should be presented with a dialog asking what kind of track they want to create
			check(!bWasConsumed);
			bWasConsumed = true;
		}
	}
	return bWasConsumed;
}


// Takes a display node and traverses it's parents to find the nearest track node if any.  Also collects the names of the nodes which make
// up the path from the track node to the display node being checked.  The name path includes the name of the node being checked, but not
// the name of the track node.
void GetParentTrackNodeAndNamePath(TSharedRef<const FSequencerDisplayNode> DisplayNode, TSharedPtr<FSequencerTrackNode>& OutParentTrack, TArray<FName>& OutNamePath )
{
	TArray<FName> PathToTrack;
	PathToTrack.Add( DisplayNode->GetNodeName() );
	TSharedPtr<FSequencerDisplayNode> CurrentParent = DisplayNode->GetParent();

	while ( CurrentParent.IsValid() && CurrentParent->GetType() != ESequencerNode::Track )
	{
		PathToTrack.Add( CurrentParent->GetNodeName() );
		CurrentParent = CurrentParent->GetParent();
	}

	if ( CurrentParent.IsValid() )
	{
		OutParentTrack = StaticCastSharedPtr<FSequencerTrackNode>( CurrentParent );
		for ( int32 i = PathToTrack.Num() - 1; i >= 0; i-- )
		{
			OutNamePath.Add( PathToTrack[i] );
		}
	}
}


bool FSequencer::OnRequestNodeDeleted( TSharedRef<const FSequencerDisplayNode> NodeToBeDeleted, const bool bKeepState )
{
	bool bAnythingRemoved = false;
	
	UMovieSceneSequence* Sequence = GetFocusedMovieSceneSequence();
	UMovieScene* OwnerMovieScene = Sequence->GetMovieScene();

	if (OwnerMovieScene->IsReadOnly())
	{
		ShowReadOnlyError();
		return bAnythingRemoved;
	}

	// Remove the selected object from our selection otherwise invisible objects are still selected and it causes confusion with
	// things that are based on having a selection or not.
	TSharedRef<FSequencerDisplayNode> SelectionNodeToRemove = ConstCastSharedRef<FSequencerDisplayNode>(NodeToBeDeleted);
	Selection.RemoveFromSelection(SelectionNodeToRemove);

	if ( NodeToBeDeleted->GetType() == ESequencerNode::Folder )
	{
		// Delete Children
		for ( const TSharedRef<FSequencerDisplayNode>& ChildNode : NodeToBeDeleted->GetChildNodes() )
		{
			OnRequestNodeDeleted( ChildNode, bKeepState );
		}

		// Delete from parent, or root.
		TSharedRef<const FSequencerFolderNode> FolderToBeDeleted = StaticCastSharedRef<const FSequencerFolderNode>(NodeToBeDeleted);
		if ( NodeToBeDeleted->GetParent().IsValid() )
		{
			TSharedPtr<FSequencerFolderNode> ParentFolder = StaticCastSharedPtr<FSequencerFolderNode>( NodeToBeDeleted->GetParent() );
			ParentFolder->GetFolder().RemoveChildFolder( &FolderToBeDeleted->GetFolder() );
		}
		else
		{
			UMovieScene* FocusedMovieScene = GetFocusedMovieSceneSequence()->GetMovieScene();
			if (FocusedMovieScene)
			{
				FocusedMovieScene->Modify();
				FocusedMovieScene->GetRootFolders().Remove(&FolderToBeDeleted->GetFolder());
			}
		}

		bAnythingRemoved = true;
	}
	else if (NodeToBeDeleted->GetType() == ESequencerNode::Object)
	{
		// Delete any child object bindings
		for (const TSharedRef<FSequencerDisplayNode>& ChildNode : NodeToBeDeleted->GetChildNodes())
		{
			if (ChildNode->GetType() == ESequencerNode::Object)
			{
				OnRequestNodeDeleted(ChildNode, bKeepState);
			}
		}

		const FGuid& BindingToRemove = StaticCastSharedRef<const FSequencerObjectBindingNode>( NodeToBeDeleted )->GetObjectBinding();

		// Remove from a parent folder if necessary.
		if ( NodeToBeDeleted->GetParent().IsValid() && NodeToBeDeleted->GetParent()->GetType() == ESequencerNode::Folder )
		{
			TSharedPtr<FSequencerFolderNode> ParentFolder = StaticCastSharedPtr<FSequencerFolderNode>( NodeToBeDeleted->GetParent() );
			ParentFolder->GetFolder().RemoveChildObjectBinding( BindingToRemove );
		}
		
		if (bKeepState)
		{
			using namespace UE::MovieScene;

			UMovieSceneEntitySystemLinker* EntitySystemLinker = RootTemplateInstance.GetEntitySystemLinker();
			check(EntitySystemLinker);

			UMovieSceneRestorePreAnimatedStateSystem* RestorePreAnimatedStateSystem = EntitySystemLinker->FindSystem<UMovieSceneRestorePreAnimatedStateSystem>();

			for (TWeakObjectPtr<> WeakObject : FindBoundObjects(BindingToRemove, ActiveTemplateIDs.Top()))
			{
				TArray<UObject*> SubObjects;
				GetObjectsWithOuter(WeakObject.Get(), SubObjects);

				PreAnimatedState.DiscardAndRemoveEntityTokensForObject(*WeakObject.Get());
				if (RestorePreAnimatedStateSystem)
				{
					RestorePreAnimatedStateSystem->DiscardPreAnimatedStateForObject(*WeakObject.Get());
				}

				for (UObject* SubObject : SubObjects)
				{
					if (SubObject)
					{
						PreAnimatedState.DiscardAndRemoveEntityTokensForObject(*SubObject);
						if (RestorePreAnimatedStateSystem)
						{
							RestorePreAnimatedStateSystem->DiscardPreAnimatedStateForObject(*SubObject);
						}
					}
				}
			}
		}
				
		// Try to remove as a spawnable first
		if (OwnerMovieScene->RemoveSpawnable(BindingToRemove))
		{
			SpawnRegister->DestroySpawnedObject(BindingToRemove, ActiveTemplateIDs.Top(), *this);
		}
		// The guid should be associated with a possessable if it wasnt a spawnable
		else if (OwnerMovieScene->RemovePossessable(BindingToRemove))
		{
			Sequence->Modify();
			Sequence->UnbindPossessableObjects( BindingToRemove );
		}

		bAnythingRemoved = true;
	}
	else if( NodeToBeDeleted->GetType() == ESequencerNode::Track  )
	{
		TSharedRef<const FSequencerTrackNode> SectionAreaNode = StaticCastSharedRef<const FSequencerTrackNode>( NodeToBeDeleted );
		UMovieSceneTrack* Track = SectionAreaNode->GetTrack();

		// Remove from a parent folder if necessary.
		if ( NodeToBeDeleted->GetParent().IsValid() && NodeToBeDeleted->GetParent()->GetType() == ESequencerNode::Folder )
		{
			TSharedPtr<FSequencerFolderNode> ParentFolder = StaticCastSharedPtr<FSequencerFolderNode>( NodeToBeDeleted->GetParent() );
			ParentFolder->GetFolder().RemoveChildMasterTrack( Track );
		}

		if (Track != nullptr)
		{
			// Remove sub tracks belonging to this row only
			if (SectionAreaNode->GetSubTrackMode() == FSequencerTrackNode::ESubTrackMode::SubTrack)
			{
				SectionAreaNode->GetTrack()->Modify();
				TSet<TWeakObjectPtr<UMovieSceneSection> > SectionsToDelete;
				for (TSharedRef<ISequencerSection> SectionToDelete : SectionAreaNode->GetSections())
				{
					UMovieSceneSection* Section = SectionToDelete->GetSectionObject();
					if (Section)
					{
						SectionsToDelete.Add(Section);
					}
				}
				DeleteSections(SectionsToDelete);
				SectionAreaNode->GetTrack()->FixRowIndices();
			}
			else
			{
				OwnerMovieScene->Modify();
				if (OwnerMovieScene->IsAMasterTrack(*Track))
				{
					OwnerMovieScene->RemoveMasterTrack(*Track);
				}
				else if (OwnerMovieScene->GetCameraCutTrack() == Track)
				{
					OwnerMovieScene->RemoveCameraCutTrack();
				}
				else
				{
					OwnerMovieScene->RemoveTrack(*Track);
				}
			}
		
			bAnythingRemoved = true;
		}
	}
	else if ( NodeToBeDeleted->GetType() == ESequencerNode::Category )
	{
		TSharedPtr<FSequencerTrackNode> ParentTrackNode;
		TArray<FName> PathFromTrack;
		GetParentTrackNodeAndNamePath(NodeToBeDeleted, ParentTrackNode, PathFromTrack);
		if ( ParentTrackNode.IsValid() )
		{
			for ( TSharedRef<ISequencerSection> Section : ParentTrackNode->GetSections() )
			{
				bAnythingRemoved |= Section->RequestDeleteCategory( PathFromTrack );
			}
		}
	}
	else if ( NodeToBeDeleted->GetType() == ESequencerNode::KeyArea )
	{
		TSharedPtr<FSequencerTrackNode> ParentTrackNode;
		TArray<FName> PathFromTrack;
		GetParentTrackNodeAndNamePath( NodeToBeDeleted, ParentTrackNode, PathFromTrack );
		if ( ParentTrackNode.IsValid() )
		{
			for ( TSharedRef<ISequencerSection> Section : ParentTrackNode->GetSections() )
			{
				bAnythingRemoved |= Section->RequestDeleteKeyArea( PathFromTrack );
			}
		}
	}

	return bAnythingRemoved;
}

bool FSequencer::MatchesContext(const FTransactionContext& InContext, const TArray<TPair<UObject*, FTransactionObjectEvent>>& TransactionObjects) const
{
	// Check if we care about the undo/redo
	for (const TPair<UObject*, FTransactionObjectEvent>& TransactionObjectPair : TransactionObjects)
	{
		if (TransactionObjectPair.Value.HasPendingKillChange())
		{
			return true;
		}

		UObject* Object = TransactionObjectPair.Key;
		while (Object != nullptr)
		{
			if (Object->GetClass()->IsChildOf(UMovieSceneSignedObject::StaticClass()))
			{
				return true;
			}
			Object = Object->GetOuter();
		}
	}
	return false;
}

void FSequencer::PostUndo(bool bSuccess)
{
	NotifyMovieSceneDataChanged( EMovieSceneDataChangeType::Unknown );
	SynchronizeSequencerSelectionWithExternalSelection();
	OnNodeGroupsCollectionChanged();

	UMovieSceneSequence* Sequence = GetFocusedMovieSceneSequence();
	UMovieScene* OwnerMovieScene = Sequence ? Sequence->GetMovieScene() : nullptr;
	if (OwnerMovieScene)
	{
		OwnerMovieScene->SortMarkedFrames();
	}

	OnActivateSequenceEvent.Broadcast(ActiveTemplateIDs.Top());
}

void FSequencer::OnNewActorsDropped(const TArray<UObject*>& DroppedObjects, const TArray<AActor*>& DroppedActors)
{
	bool bAddSpawnable = FSlateApplication::Get().GetModifierKeys().IsShiftDown();
	bool bAddPossessable = FSlateApplication::Get().GetModifierKeys().IsControlDown();

	if (bAddSpawnable || bAddPossessable)
	{
		TArray<AActor*> SpawnedActors;

		const FScopedTransaction Transaction(LOCTEXT("UndoAddActors", "Add Actors to Sequencer"));
		
		UMovieSceneSequence* Sequence = GetFocusedMovieSceneSequence();
		UMovieScene* OwnerMovieScene = Sequence->GetMovieScene();

		if (OwnerMovieScene->IsReadOnly())
		{
			ShowReadOnlyError();
			return;
		}

		Sequence->Modify();

		for ( AActor* Actor : DroppedActors )
		{
			AActor* NewActor = Actor;
			bool bCreateAndAttachCamera = false;
			if (NewActor->GetClass() == ACameraRig_Rail::StaticClass() ||
				NewActor->GetClass() == ACameraRig_Crane::StaticClass())
			{
				bCreateAndAttachCamera = true;
			}

			FGuid PossessableGuid = CreateBinding(*NewActor, NewActor->GetActorLabel());
			FGuid NewGuid = PossessableGuid;

			OnActorAddedToSequencerEvent.Broadcast(NewActor, PossessableGuid);

			if (bAddSpawnable)
			{
				TArray< FMovieSceneSpawnable*> Spawnables = ConvertToSpawnableInternal(PossessableGuid);
				if (Spawnables.Num() > 0)
				{
					for (TWeakObjectPtr<> WeakObject : FindBoundObjects(Spawnables[0]->GetGuid(), ActiveTemplateIDs.Top()))
					{
						AActor* SpawnedActor = Cast<AActor>(WeakObject.Get());
						if (SpawnedActor)
						{
							SpawnedActors.Add(SpawnedActor);
							NewActor = SpawnedActor;
						}
					}
					NewGuid = Spawnables[0]->GetGuid();
				}
			}

			if (bCreateAndAttachCamera)
			{
				ACameraRig_Rail* RailActor = nullptr;
				if (Actor->GetClass() == ACameraRig_Rail::StaticClass())
				{
					RailActor = Cast<ACameraRig_Rail>(NewActor);
				}

				// Create a cine camera actor
				UWorld* PlaybackContext = Cast<UWorld>(GetPlaybackContext());
				ACineCameraActor* NewCamera = PlaybackContext->SpawnActor<ACineCameraActor>();
				FGuid NewCameraGuid = CreateBinding(*NewCamera, NewCamera->GetActorLabel());

				if (RailActor)
				{
					NewCamera->SetActorRotation(FRotator(0.f, -90.f, 0.f));
				}

				OnActorAddedToSequencerEvent.Broadcast(NewCamera, NewCameraGuid);

				if (bAddSpawnable)
				{
					FString NewCameraName = MovieSceneHelpers::MakeUniqueSpawnableName(OwnerMovieScene, FName::NameToDisplayString(ACineCameraActor::StaticClass()->GetFName().ToString(), false));
										
					FMovieSceneSpawnable* Spawnable = ConvertToSpawnableInternal(NewCameraGuid)[0];
					Spawnable->SetName(NewCameraName);

					for (TWeakObjectPtr<> WeakObject : FindBoundObjects(Spawnable->GetGuid(), ActiveTemplateIDs.Top()))
					{
						NewCamera = Cast<ACineCameraActor>(WeakObject.Get());
						if (NewCamera)
						{
							break;
						}
					}

					NewCamera->SetActorLabel(NewCameraName, false);

					NewCameraGuid = Spawnable->GetGuid();

					// Create an attach track
					UMovieScene3DAttachTrack* AttachTrack = Cast<UMovieScene3DAttachTrack>(OwnerMovieScene->AddTrack(UMovieScene3DAttachTrack::StaticClass(), NewCameraGuid));

					FMovieSceneObjectBindingID AttachBindingID(NewGuid, MovieSceneSequenceID::Root);
					FFrameNumber StartTime = UE::MovieScene::DiscreteInclusiveLower(GetPlaybackRange());
					FFrameNumber Duration  = UE::MovieScene::DiscreteSize(GetPlaybackRange());

					AttachTrack->AddConstraint(StartTime, Duration.Value, NAME_None, NAME_None, AttachBindingID);
				}
				else
				{
					// Parent it
					NewCamera->AttachToActor(NewActor, FAttachmentTransformRules::KeepRelativeTransform);
				}

				if (RailActor)
				{
					// Extend the rail a bit
					if (RailActor->GetRailSplineComponent()->GetNumberOfSplinePoints() == 2)
					{
						FVector SplinePoint1 = RailActor->GetRailSplineComponent()->GetLocationAtSplinePoint(0, ESplineCoordinateSpace::Local);
						FVector SplinePoint2 = RailActor->GetRailSplineComponent()->GetLocationAtSplinePoint(1, ESplineCoordinateSpace::Local);
						FVector SplineDirection = SplinePoint2 - SplinePoint1;
						SplineDirection.Normalize();

						float DefaultRailDistance = 650.f;
						SplinePoint2 = SplinePoint1 + SplineDirection* DefaultRailDistance;
						RailActor->GetRailSplineComponent()->SetLocationAtSplinePoint(1, SplinePoint2, ESplineCoordinateSpace::Local);
						RailActor->GetRailSplineComponent()->bSplineHasBeenEdited = true;
					}

					// Create a track for the CurrentPositionOnRail
					FPropertyPath PropertyPath;
					PropertyPath.AddProperty(FPropertyInfo(RailActor->GetClass()->FindPropertyByName(TEXT("CurrentPositionOnRail"))));

					FKeyPropertyParams KeyPropertyParams(TArrayBuilder<UObject*>().Add(RailActor), PropertyPath, ESequencerKeyMode::ManualKeyForced);

					FFrameTime OriginalTime = GetLocalTime().Time;

					SetLocalTimeDirectly(UE::MovieScene::DiscreteInclusiveLower(GetPlaybackRange()));
					RailActor->CurrentPositionOnRail = 0.f;
					KeyProperty(KeyPropertyParams);

					SetLocalTimeDirectly(UE::MovieScene::DiscreteExclusiveUpper(GetPlaybackRange())-1);
					RailActor->CurrentPositionOnRail = 1.f;
					KeyProperty(KeyPropertyParams);

					SetLocalTimeDirectly(OriginalTime);
				}

				// New camera added, don't lock the view to the camera because we want to see where the camera rig was placed
				NewCameraAdded(NewCameraGuid);
			}
		}

		if (SpawnedActors.Num())
		{
			const bool bNotifySelectionChanged = true;
			const bool bDeselectBSP = true;
			const bool bWarnAboutTooManyActors = false;
			const bool bSelectEvenIfHidden = false;
	
			GEditor->GetSelectedActors()->Modify();
			GEditor->GetSelectedActors()->BeginBatchSelectOperation();
			GEditor->SelectNone( bNotifySelectionChanged, bDeselectBSP, bWarnAboutTooManyActors );
			for (auto SpawnedActor : SpawnedActors)
			{
				GEditor->SelectActor( SpawnedActor, true, bNotifySelectionChanged, bSelectEvenIfHidden );
			}
			GEditor->GetSelectedActors()->EndBatchSelectOperation();
			GEditor->NoteSelectionChange();
		}

		NotifyMovieSceneDataChanged( EMovieSceneDataChangeType::MovieSceneStructureItemsChanged );

		SynchronizeSequencerSelectionWithExternalSelection();
	}
}


void FSequencer::UpdatePreviewLevelViewportClientFromCameraCut(FLevelEditorViewportClient& InViewportClient, UObject* InCameraObject, const EMovieSceneCameraCutParams& CameraCutParams)
{
	AActor* CameraActor = Cast<AActor>(InCameraObject);
	AActor* PreviousCameraActor = Cast<AActor>(CameraCutParams.PreviousCameraObject);

	const float BlendFactor = FMath::Clamp(CameraCutParams.PreviewBlendFactor, 0.f, 1.f);

	const bool bIsBlending = (
			(CameraCutParams.bCanBlend) &&
			(CameraCutParams.BlendTime > 0.f) &&
			BlendFactor < 1.f - SMALL_NUMBER &&
			(CameraActor != nullptr || PreviousCameraActor != nullptr));

	// To preview blending we'll have to offset the viewport camera using the view modifiers API.
	ViewModifierInfo.bApplyViewModifier = bIsBlending && !IsInSilentMode();

	bool bCameraHasBeenCut = CameraCutParams.bJumpCut;

	// When possible, let's get values from the camera components instead of the actor itself.
	UCameraComponent* CameraComponent = MovieSceneHelpers::CameraComponentFromRuntimeObject(InCameraObject);
	UCameraComponent* PreviousCameraComponent = MovieSceneHelpers::CameraComponentFromRuntimeObject(CameraCutParams.PreviousCameraObject);

	if (CameraActor)
	{
		bCameraHasBeenCut = bCameraHasBeenCut || !InViewportClient.IsLockedToActor(CameraActor);

		const FVector ViewLocation = CameraComponent ? CameraComponent->GetComponentLocation() : CameraActor->GetActorLocation();
		const FRotator ViewRotation = CameraComponent ? CameraComponent->GetComponentRotation() : CameraActor->GetActorRotation();

		if (!bIsBlending)
		{
			InViewportClient.SetViewLocation(ViewLocation);
			InViewportClient.SetViewRotation(ViewRotation);
		}
		else
		{
			// If we have no previous camera actor or component, it means we're blending from the original
			// editor viewport camera transform that we cached.
			const FVector PreviousViewLocation = PreviousCameraComponent ? 
				PreviousCameraComponent->GetComponentLocation() : 
				(PreviousCameraActor ? PreviousCameraActor->GetActorLocation() : PreAnimatedViewportLocation);
			const FRotator PreviousViewRotation = PreviousCameraComponent ?
				PreviousCameraComponent->GetComponentRotation() :
				(PreviousCameraActor ? PreviousCameraActor->GetActorRotation() : PreAnimatedViewportRotation);

			const FVector BlendedLocation = FMath::Lerp(PreviousViewLocation, ViewLocation, BlendFactor);
			const FRotator BlendedRotation = FMath::Lerp(PreviousViewRotation, ViewRotation, BlendFactor);

			InViewportClient.SetViewLocation(BlendedLocation);
			InViewportClient.SetViewRotation(BlendedRotation);

			ViewModifierInfo.ViewModifierLocation = BlendedLocation;
			ViewModifierInfo.ViewModifierRotation = BlendedRotation;
		}
	}
	else
	{
		if (!bIsBlending)
		{
			if (CameraCutParams.bCanBlend && bHasPreAnimatedInfo)
			{
				InViewportClient.SetViewLocation(PreAnimatedViewportLocation);
				InViewportClient.SetViewRotation(PreAnimatedViewportRotation);
			}
		}
		else
		{
			// Blending from a shot back to editor camera.

			const FVector PreviousViewLocation = PreviousCameraComponent ? 
				PreviousCameraComponent->GetComponentLocation() : 
				PreviousCameraActor->GetActorLocation();
			const FRotator PreviousViewRotation = PreviousCameraComponent ?
				PreviousCameraComponent->GetComponentRotation() :
				PreviousCameraActor->GetActorRotation();

			const FVector BlendedLocation = FMath::Lerp(PreviousViewLocation, PreAnimatedViewportLocation, BlendFactor);
			const FRotator BlendedRotation = FMath::Lerp(PreviousViewRotation, PreAnimatedViewportRotation, BlendFactor);

			InViewportClient.SetViewLocation(BlendedLocation);
			InViewportClient.SetViewRotation(BlendedRotation);

			ViewModifierInfo.ViewModifierLocation = BlendedLocation;
			ViewModifierInfo.ViewModifierRotation = BlendedRotation;
		}
	}

	if (bCameraHasBeenCut)
	{
		InViewportClient.SetIsCameraCut();
	}

	// Set the actor lock.
	InViewportClient.SetMatineeActorLock(CameraActor);
	InViewportClient.bLockedCameraView = CameraActor != nullptr;
	InViewportClient.RemoveCameraRoll();

	// Deal with camera properties.
	if (CameraComponent)
	{
		if (bCameraHasBeenCut)
		{
			// tell the camera we cut
			CameraComponent->NotifyCameraCut();
		}

		// enforce aspect ratio.
		if (CameraComponent->AspectRatio == 0)
		{
			InViewportClient.AspectRatio = 1.7f;
		}
		else
		{
			InViewportClient.AspectRatio = CameraComponent->AspectRatio;
		}

		// enforce viewport type.
		if (CameraComponent->ProjectionMode == ECameraProjectionMode::Type::Perspective)
		{
			if (InViewportClient.GetViewportType() != LVT_Perspective)
			{
				InViewportClient.SetViewportType(LVT_Perspective);
			}
		}

		// don't stop the camera from zooming when not playing back
		if (!bIsBlending)
		{
			InViewportClient.ViewFOV = CameraComponent->FieldOfView;
		}
		else
		{
			const float PreviousFOV = PreviousCameraComponent != nullptr ?
				PreviousCameraComponent->FieldOfView : PreAnimatedViewportFOV;
			const float BlendedFOV = FMath::Lerp(PreviousFOV, CameraComponent->FieldOfView, BlendFactor);

			InViewportClient.ViewFOV = BlendedFOV;
			ViewModifierInfo.ViewModifierFOV = BlendedFOV;
		}

		// If there are selected actors, invalidate the viewports hit proxies, otherwise they won't be selectable afterwards
		if (InViewportClient.Viewport && GEditor->GetSelectedActorCount() > 0)
		{
			InViewportClient.Viewport->InvalidateHitProxy();
		}
	}
	else
	{
		if (!bIsBlending)
		{
			InViewportClient.ViewFOV = InViewportClient.FOVAngle;
		}
		else
		{
			const float PreviousFOV = PreviousCameraComponent != nullptr ?
				PreviousCameraComponent->FieldOfView : PreAnimatedViewportFOV;
			const float InverseBlendFactor = FMath::Clamp(1.0f - BlendFactor, 0.f, 1.f);
			const float BlendedFOV = FMath::Lerp(PreviousFOV, PreAnimatedViewportFOV, InverseBlendFactor);

			InViewportClient.ViewFOV = BlendedFOV;
			ViewModifierInfo.ViewModifierFOV = BlendedFOV;
		}
	}

	// Update ControllingActorViewInfo, so it is in sync with the updated viewport
	InViewportClient.UpdateViewForLockedActor();
}


void FSequencer::SetShowCurveEditor(bool bInShowCurveEditor)
{
	SequencerWidget->OnCurveEditorVisibilityChanged(bInShowCurveEditor);
}

bool FSequencer::GetCurveEditorIsVisible() const
{
	// Some Sequencer usages don't support the Curve Editor
	if (!GetHostCapabilities().bSupportsCurveEditor)
	{
		return false;
	}

	// We always want to retrieve this directly from the UI instead of mirroring it to a local bool as there are
	// a lot of ways the UI could get out of sync with a local bool (such as previously restored tab layouts)
	return GetToolkitHost()->GetTabManager()->FindExistingLiveTab(FTabId(SSequencer::CurveEditorTabName)).IsValid();
}

void FSequencer::SaveCurrentMovieScene()
{
	// Capture thumbnail
	// Convert UObject* array to FAssetData array
	TArray<FAssetData> AssetDataList;
	AssetDataList.Add(FAssetData(GetCurrentAsset()));

	FViewport* Viewport = GEditor->GetActiveViewport();

	// If there's no active viewport, find any other viewport that allows cinematic preview.
	if (Viewport == nullptr)
	{
		for (FLevelEditorViewportClient* LevelVC : GEditor->GetLevelViewportClients())
		{
			if ((LevelVC == nullptr) || !LevelVC->AllowsCinematicControl())
			{
				continue;
			}

			Viewport = LevelVC->Viewport;
		}
	}

	if ( ensure(GCurrentLevelEditingViewportClient) && Viewport != nullptr )
	{
		bool bIsInGameView = GCurrentLevelEditingViewportClient->IsInGameView();
		GCurrentLevelEditingViewportClient->SetGameView(true);

		//have to re-render the requested viewport
		FLevelEditorViewportClient* OldViewportClient = GCurrentLevelEditingViewportClient;
		//remove selection box around client during render
		GCurrentLevelEditingViewportClient = NULL;

		Viewport->Draw();

		IContentBrowserSingleton& ContentBrowser = FModuleManager::LoadModuleChecked<FContentBrowserModule>("ContentBrowser").Get();
		ContentBrowser.CaptureThumbnailFromViewport(Viewport, AssetDataList);

		//redraw viewport to have the yellow highlight again
		GCurrentLevelEditingViewportClient = OldViewportClient;
		GCurrentLevelEditingViewportClient->SetGameView(bIsInGameView);
		Viewport->Draw();
	}

	OnPreSaveEvent.Broadcast(*this);

	TArray<UPackage*> PackagesToSave;
	TArray<UMovieScene*> MovieScenesToSave;
	MovieSceneHelpers::GetDescendantMovieScenes(GetRootMovieSceneSequence(), MovieScenesToSave);
	for (auto MovieSceneToSave : MovieScenesToSave)
	{
		UPackage* MovieScenePackageToSave = MovieSceneToSave->GetOuter()->GetOutermost();
		if (MovieScenePackageToSave->IsDirty())
		{
			PackagesToSave.Add(MovieScenePackageToSave);
		}
	}

	// If there's more than 1 movie scene to save, prompt the user whether to save all dirty movie scenes.
	const bool bCheckDirty = PackagesToSave.Num() > 1;
	const bool bPromptToSave = PackagesToSave.Num() > 1;

	FEditorFileUtils::PromptForCheckoutAndSave( PackagesToSave, bCheckDirty, bPromptToSave );

	ForceEvaluate();

	OnPostSaveEvent.Broadcast(*this);
}

void FSequencer::SaveCurrentMovieSceneAs()
{
	if (!GetHostCapabilities().bSupportsSaveMovieSceneAsset)
	{
		return;
	}

	TSharedPtr<IToolkitHost> MyToolkitHost = GetToolkitHost();
	check(MyToolkitHost);

	TArray<UObject*> AssetsToSave;
	AssetsToSave.Add(GetCurrentAsset());

	TArray<UObject*> SavedAssets;
	FEditorFileUtils::SaveAssetsAs(AssetsToSave, SavedAssets);

	if (SavedAssets.Num() == 0)
	{
		return;
	}

	if ((SavedAssets[0] != AssetsToSave[0]) && (SavedAssets[0] != nullptr))
	{
		UAssetEditorSubsystem* AssetEditorSubsystem = GEditor->GetEditorSubsystem<UAssetEditorSubsystem>();
		AssetEditorSubsystem->CloseAllEditorsForAsset(AssetsToSave[0]);
		AssetEditorSubsystem->OpenEditorForAssets_Advanced(SavedAssets, EToolkitMode::Standalone, MyToolkitHost.ToSharedRef());
	}
}

TArray<FGuid> FSequencer::AddActors(const TArray<TWeakObjectPtr<AActor> >& InActors, bool bSelectActors)
{
	TArray<FGuid> PossessableGuids;

	if (GetFocusedMovieSceneSequence()->GetMovieScene()->IsReadOnly())
	{
		ShowReadOnlyError();
		return PossessableGuids;
	}

	const FScopedTransaction Transaction(LOCTEXT("UndoPossessingObject", "Possess Object in Sequencer"));
	GetFocusedMovieSceneSequence()->Modify();

	bool bPossessableAdded = false;
	for (TWeakObjectPtr<AActor> WeakActor : InActors)
	{
		if (AActor* Actor = WeakActor.Get())
		{
			FGuid ExistingGuid = FindObjectId(*Actor, ActiveTemplateIDs.Top());
			if (!ExistingGuid.IsValid())
			{
				FGuid PossessableGuid = CreateBinding(*Actor, Actor->GetActorLabel());
				PossessableGuids.Add(PossessableGuid);

				if (Actor->IsA<ACameraActor>())
				{
					NewCameraAdded(PossessableGuid);
				}

				OnActorAddedToSequencerEvent.Broadcast(Actor, PossessableGuid);
			}
			bPossessableAdded = true;
		}
	}

	if (bPossessableAdded)
	{
		// Check if a folder is selected so we can add the actors to the selected folder.
		TArray<UMovieSceneFolder*> SelectedParentFolders;
		FString NewNodePath;
		if (Selection.GetSelectedOutlinerNodes().Num() > 0)
		{
			for (TSharedRef<FSequencerDisplayNode> SelectedNode : Selection.GetSelectedOutlinerNodes())
			{
				TSharedPtr<FSequencerDisplayNode> CurrentNode = SelectedNode;
				while (CurrentNode.IsValid() && CurrentNode->GetType() != ESequencerNode::Folder)
				{
					CurrentNode = CurrentNode->GetParent();
				}
				if (CurrentNode.IsValid())
				{
					SelectedParentFolders.Add(&StaticCastSharedPtr<FSequencerFolderNode>(CurrentNode)->GetFolder());

					// The first valid folder we find will be used to put the new actors into, so it's the node that we
					// want to know the path from.
					if (NewNodePath.Len() == 0)
					{
						// Add an extra delimiter (".") as we know that the new objects will be appended onto the end of this.
						NewNodePath = FString::Printf(TEXT("%s."), *CurrentNode->GetPathName());

						// Make sure the folder is expanded too so that adding objects to hidden folders become visible.
						CurrentNode->SetExpansionState(true);
					}
				}
			}
		}

		if (bSelectActors)
		{
			// Clear our editor selection so we can make the selection our added actors.
			// This has to be done after we know if the actor is going to be added to a
			// folder, otherwise it causes the folder we wanted to pick to be deselected.
			USelection* SelectedActors = GEditor->GetSelectedActors();
			SelectedActors->BeginBatchSelectOperation();
			SelectedActors->Modify();
			GEditor->SelectNone(false, true);
			for (TWeakObjectPtr<AActor> WeakActor : InActors)
			{
				if (AActor* Actor = WeakActor.Get())
				{
					GEditor->SelectActor(Actor, true, false);
				}
			}
			SelectedActors->EndBatchSelectOperation();
			GEditor->NoteSelectionChange();
		}

		// Add the possessables as children of the first selected folder
		if (SelectedParentFolders.Num() > 0)
		{
			for (const FGuid& Possessable : PossessableGuids)
			{
				SelectedParentFolders[0]->Modify();
				SelectedParentFolders[0]->AddChildObjectBinding(Possessable);
			}
		}

		// Now add them all to the selection set to be selected after a tree rebuild.
		if (bSelectActors)
		{
			for (const FGuid& Possessable : PossessableGuids)
			{
				FString PossessablePath = NewNodePath += Possessable.ToString();

				// Object Bindings use their FGuid as their unique key.
				SequencerWidget->AddAdditionalPathToSelectionSet(PossessablePath);
			}
		}

		RefreshTree();

		SynchronizeSequencerSelectionWithExternalSelection();
	}

	return PossessableGuids;
}


void FSequencer::OnSelectedOutlinerNodesChanged()
{
	SynchronizeExternalSelectionWithSequencerSelection();

	FSequencerEdMode* SequencerEdMode = (FSequencerEdMode*)(GLevelEditorModeTools().GetActiveMode(FSequencerEdMode::EM_SequencerMode));
	if (SequencerEdMode != nullptr)
	{
		AActor* NewlySelectedActor = GEditor->GetSelectedActors()->GetTop<AActor>();
		// If we selected an Actor or a node for an Actor that is a potential autokey candidate, clean up any existing mesh trails
		if (NewlySelectedActor && !NewlySelectedActor->IsEditorOnly())
		{
			SequencerEdMode->CleanUpMeshTrails();
		}
	}

	OnSelectionChangedObjectGuidsDelegate.Broadcast(Selection.GetBoundObjectsGuids());
	OnSelectionChangedTracksDelegate.Broadcast(Selection.GetSelectedTracks());
	TArray<UMovieSceneSection*> SelectedSections;
	for (TWeakObjectPtr<UMovieSceneSection> SelectedSectionPtr : Selection.GetSelectedSections())
	{
		if (SelectedSectionPtr.IsValid())
		{
			SelectedSections.Add(SelectedSectionPtr.Get());
		}
	}
	OnSelectionChangedSectionsDelegate.Broadcast(SelectedSections);
}

void FSequencer::AddNodeGroupsCollectionChangedDelegate()
{
	UMovieSceneSequence* MovieSceneSequence = GetFocusedMovieSceneSequence();
	UMovieScene* MovieScene = MovieSceneSequence ? MovieSceneSequence->GetMovieScene() : nullptr;
	if (ensure(MovieScene))
	{
		if (!MovieScene->GetNodeGroups().OnNodeGroupCollectionChanged().IsBoundToObject(this))
		{
			MovieScene->GetNodeGroups().OnNodeGroupCollectionChanged().AddSP(this, &FSequencer::OnNodeGroupsCollectionChanged);
		}
	}
}

void FSequencer::RemoveNodeGroupsCollectionChangedDelegate()
{
	UMovieSceneSequence* MovieSceneSequence = GetFocusedMovieSceneSequence();
	UMovieScene* MovieScene = MovieSceneSequence ? MovieSceneSequence->GetMovieScene() : nullptr;
	if (MovieScene)
	{
		MovieScene->GetNodeGroups().OnNodeGroupCollectionChanged().RemoveAll(this);
	}
}

void FSequencer::OnNodeGroupsCollectionChanged()
{
	TSharedPtr<SSequencerGroupManager> NodeGroupManager = SequencerWidget->GetNodeGroupsManager();
	if (NodeGroupManager)
	{
		NodeGroupManager->RefreshNodeGroups();
	}

	NodeTree->NodeGroupsCollectionChanged();
}

void FSequencer::AddSelectedNodesToNewNodeGroup()
{
	UMovieScene* MovieScene = GetFocusedMovieSceneSequence()->GetMovieScene();

	if (MovieScene->IsReadOnly())
	{
		return;
	}

	const TSet<TSharedRef<FSequencerDisplayNode> >& SelectedNodes = GetSelection().GetSelectedOutlinerNodes();
	if (SelectedNodes.Num() == 0)
	{
		return;
	}

	TSet<FString> NodesToAdd;
	for (const TSharedRef<const FSequencerDisplayNode> Node : SelectedNodes)
	{
		const FSequencerDisplayNode* BaseNode = Node->GetBaseNode();
		ESequencerNode::Type NodeType = BaseNode->GetType();

		if (NodeType == ESequencerNode::Track || NodeType == ESequencerNode::Object || NodeType == ESequencerNode::Folder)
		{
			FString NodePath = BaseNode->GetPathName();
			NodesToAdd.Add(NodePath);
		}
	}

	if (NodesToAdd.Num() == 0)
	{
		return;
	}

	TArray<FName> ExistingGroupNames;
	for (const UMovieSceneNodeGroup* NodeGroup : MovieScene->GetNodeGroups())
	{
		ExistingGroupNames.Add(NodeGroup->GetName());
	}

	const FScopedTransaction Transaction(LOCTEXT("CreateNewGroupTransaction", "Create New Group"));

	UMovieSceneNodeGroup* NewNodeGroup = NewObject<UMovieSceneNodeGroup>(&MovieScene->GetNodeGroups(), NAME_None, RF_Transactional);
	NewNodeGroup->SetName(FSequencerUtilities::GetUniqueName(FName("Group"), ExistingGroupNames));

	for (const FString& NodeToAdd : NodesToAdd)
	{
		NewNodeGroup->AddNode(NodeToAdd);
	}

	MovieScene->GetNodeGroups().AddNodeGroup(NewNodeGroup);

	SequencerWidget->OpenNodeGroupsManager();
	SequencerWidget->GetNodeGroupsManager()->RequestRenameNodeGroup(NewNodeGroup);
}

void FSequencer::AddSelectedNodesToExistingNodeGroup(UMovieSceneNodeGroup* NodeGroup)
{
	AddNodesToExistingNodeGroup(GetSelection().GetSelectedOutlinerNodes().Array(), NodeGroup);
}

void FSequencer::AddNodesToExistingNodeGroup(const TArray<TSharedRef<FSequencerDisplayNode>>& InNodes, UMovieSceneNodeGroup* InNodeGroup)
{
	UMovieScene* MovieScene = GetFocusedMovieSceneSequence()->GetMovieScene();

	if (MovieScene->IsReadOnly())
	{
		return;
	}

	if (!MovieScene->GetNodeGroups().Contains(InNodeGroup))
	{
		return;
	}

	TSet<FString> NodesToAdd;
	for (const TSharedRef<const FSequencerDisplayNode> Node : InNodes)
	{
		const FSequencerDisplayNode* BaseNode = Node->GetBaseNode();
		ESequencerNode::Type NodeType = BaseNode->GetType();

		if (NodeType == ESequencerNode::Track || NodeType == ESequencerNode::Object || NodeType == ESequencerNode::Folder)
		{
			FString NodePath = BaseNode->GetPathName();
			NodesToAdd.Add(NodePath);
		}
	}

	if (NodesToAdd.Num() == 0)
	{
		return;
	}

	const FScopedTransaction Transaction(LOCTEXT("AddNodesToGroupTransaction", "Add Nodes to Group"));

	for (const FString& NodeToAdd : NodesToAdd)
	{
		if (!InNodeGroup->ContainsNode(NodeToAdd))
		{
			InNodeGroup->AddNode(NodeToAdd);
		}
	}

}

void FSequencer::SynchronizeExternalSelectionWithSequencerSelection()
{
	if ( bUpdatingSequencerSelection || !IsLevelEditorSequencer() )
	{
		return;
	}

	TGuardValue<bool> Guard(bUpdatingExternalSelection, true);

	TSet<AActor*> SelectedSequencerActors;
	TSet<UActorComponent*> SelectedSequencerComponents;

	TSet<TSharedRef<FSequencerDisplayNode> > DisplayNodes = Selection.GetNodesWithSelectedKeysOrSections();
	DisplayNodes.Append(Selection.GetSelectedOutlinerNodes());

	for ( TSharedRef<FSequencerDisplayNode> DisplayNode : DisplayNodes)
	{
		// Get the closest object binding node.
		TSharedPtr<FSequencerDisplayNode> CurrentNode = DisplayNode;
		TSharedPtr<FSequencerObjectBindingNode> ObjectBindingNode;
		while ( CurrentNode.IsValid() )
		{
			if ( CurrentNode->GetType() == ESequencerNode::Object )
			{
				ObjectBindingNode = StaticCastSharedPtr<FSequencerObjectBindingNode>(CurrentNode);
				break;
			}
			CurrentNode = CurrentNode->GetParent();
		}

		// If the closest node is an object node, try to get the actor/component nodes from it.
		if ( ObjectBindingNode.IsValid() )
		{
			for (auto RuntimeObject : FindBoundObjects(ObjectBindingNode->GetObjectBinding(), ActiveTemplateIDs.Top()) )
			{
				AActor* Actor = Cast<AActor>(RuntimeObject.Get());
				if ( Actor != nullptr )
				{
					ULevel* ActorLevel = Actor->GetLevel();
					if (!FLevelUtils::IsLevelLocked(ActorLevel))
					{
						SelectedSequencerActors.Add(Actor);
					}
				}

				UActorComponent* ActorComponent = Cast<UActorComponent>(RuntimeObject.Get());
				if ( ActorComponent != nullptr )
				{
					if (!FLevelUtils::IsLevelLocked(ActorComponent->GetOwner()->GetLevel()))
					{
						SelectedSequencerComponents.Add(ActorComponent);

						Actor = ActorComponent->GetOwner();
						if (Actor != nullptr)
						{
							SelectedSequencerActors.Add(Actor);
						}
					}
				}
			}
		}
	}

	const bool bNotifySelectionChanged = false;
	const bool bDeselectBSP = true;
	const bool bWarnAboutTooManyActors = false;
	const bool bSelectEvenIfHidden = true;

	if (SelectedSequencerComponents.Num() + SelectedSequencerActors.Num() == 0)
	{
		if (GEditor->GetSelectedActorCount())
		{
			const FScopedTransaction Transaction(NSLOCTEXT("Sequencer", "UpdatingActorComponentSelectionNone", "Select None"), !GIsTransacting);
			GEditor->SelectNone( bNotifySelectionChanged, bDeselectBSP, bWarnAboutTooManyActors );
			GEditor->NoteSelectionChange();
		}
		return;
	}

	// We need to check if the selection has changed. Rebuilding the selection set if it hasn't changed can cause unwanted side effects.
	bool bIsSelectionChanged = false;

	// Check if any actors have been added to the selection
	for (AActor* SelectedSequencerActor : SelectedSequencerActors)
	{
		if (!GEditor->GetSelectedActors()->IsSelected(SelectedSequencerActor))
		{
			bIsSelectionChanged = true;
			break;
		}
	}

	// Check if any actors have been removed from the selection
	if (!bIsSelectionChanged)
	{
		for (FSelectionIterator It(GEditor->GetSelectedActorIterator()); It; ++It)
		{
			if (AActor* CurrentlySelectedActor = Cast<AActor>(*It))
			{
				if (!SelectedSequencerActors.Contains(CurrentlySelectedActor))
				{
					bIsSelectionChanged = true;
					break;
				}
			}
		}
	}

	// Check if any components have been added to the selection
	if (!bIsSelectionChanged)
	{
		for (UActorComponent* SelectedSequencerComponent : SelectedSequencerComponents)
		{
			if (!GEditor->GetSelectedComponents()->IsSelected(SelectedSequencerComponent))
			{
				bIsSelectionChanged = true;
				break;
			}
		}
	}

	// Check if any components have been removed from the selection
	if (!bIsSelectionChanged)
	{
		for (FSelectionIterator It(GEditor->GetSelectedComponentIterator()); It; ++It)
		{
			if (UActorComponent* CurrentlySelectedComponent = Cast<UActorComponent>(*It))
			{
				if (!SelectedSequencerComponents.Contains(CurrentlySelectedComponent))
				{
					bIsSelectionChanged = true;
					break;
				}
			}
		}
	}

	if (!bIsSelectionChanged)
	{
		return;
	}

	const FScopedTransaction Transaction(NSLOCTEXT("Sequencer", "UpdatingActorComponentSelection", "Select Actors/Components"), !GIsTransacting);


	GEditor->GetSelectedActors()->Modify();
	GEditor->GetSelectedActors()->BeginBatchSelectOperation();

	GEditor->SelectNone( bNotifySelectionChanged, bDeselectBSP, bWarnAboutTooManyActors );

	for (AActor* SelectedSequencerActor : SelectedSequencerActors)
	{
		GEditor->SelectActor(SelectedSequencerActor, true, bNotifySelectionChanged, bSelectEvenIfHidden);
	}

	GEditor->GetSelectedActors()->EndBatchSelectOperation();

	GEditor->NoteSelectionChange();

	if (SelectedSequencerComponents.Num())
	{
		GEditor->GetSelectedComponents()->Modify();
		GEditor->GetSelectedComponents()->BeginBatchSelectOperation();

		for (UActorComponent* SelectedSequencerComponent : SelectedSequencerComponents)
		{
			GEditor->SelectComponent(SelectedSequencerComponent, true, bNotifySelectionChanged, bSelectEvenIfHidden);
		}

		GEditor->GetSelectedComponents()->EndBatchSelectOperation();

		GEditor->NoteSelectionChange();
	}
}


void GetRootObjectBindingNodes(const TArray<TSharedRef<FSequencerDisplayNode>>& DisplayNodes, TArray<TSharedRef<FSequencerObjectBindingNode>>& RootObjectBindings )
{
	for ( TSharedRef<FSequencerDisplayNode> DisplayNode : DisplayNodes )
	{
		switch ( DisplayNode->GetType() )
		{
		case ESequencerNode::Folder:
			GetRootObjectBindingNodes( DisplayNode->GetChildNodes(), RootObjectBindings );
			break;
		case ESequencerNode::Object:
			RootObjectBindings.Add( StaticCastSharedRef<FSequencerObjectBindingNode>( DisplayNode ) );
			break;
		}
	}
}


void FSequencer::SynchronizeSequencerSelectionWithExternalSelection()
{
	if ( bUpdatingExternalSelection )
	{
		return;
	}

	UMovieSceneSequence* Sequence = GetFocusedMovieSceneSequence();
	if( !IsLevelEditorSequencer() )
	{
		// Only level sequences have a full update here, but we still want filters to update for UMG animations
		NodeTree->RequestFilterUpdate();
		return;
	}

	if (!Sequence->GetMovieScene())
	{
		return;
	}

	TGuardValue<bool> Guard(bUpdatingSequencerSelection, true);

	// If all nodes are already selected, do nothing. This ensures that when an undo event happens, 
	// nodes are not cleared and reselected, which can cause issues with the curve editor auto-fitting 
	// based on selection.
	bool bAllAlreadySelected = true;

	USelection* ActorSelection = GEditor->GetSelectedActors();
	
	// Get the selected sequencer keys for viewport interaction
	TArray<ASequencerKeyActor*> SelectedSequencerKeyActors;
	ActorSelection->GetSelectedObjects<ASequencerKeyActor>(SelectedSequencerKeyActors);

	TSet<TSharedRef<FSequencerDisplayNode>> NodesToSelect;
	for (const FMovieSceneBinding& Binding : Sequence->GetMovieScene()->GetBindings())
	{
		TSharedPtr<FSequencerObjectBindingNode> NodePtr = NodeTree->FindObjectBindingNode(Binding.GetObjectGuid());
		if (!NodePtr)
		{
			continue;
		}

		TSharedRef<FSequencerObjectBindingNode> ObjectBindingNode = NodePtr.ToSharedRef();
		for ( TWeakObjectPtr<> WeakObject : FindBoundObjects(Binding.GetObjectGuid(), ActiveTemplateIDs.Top()) )
		{
			UObject* RuntimeObject = WeakObject.Get();
			if (RuntimeObject == nullptr)
			{
				continue;
			}

			for (ASequencerKeyActor* KeyActor : SelectedSequencerKeyActors)
			{
				if (KeyActor->IsEditorOnly())
				{
					AActor* TrailActor = KeyActor->GetAssociatedActor();
					if (TrailActor != nullptr && RuntimeObject == TrailActor)
					{
						NodesToSelect.Add(ObjectBindingNode);
						bAllAlreadySelected = false;
						break;
					}
				}
			}

			const bool bActorSelected = ActorSelection->IsSelected( RuntimeObject );
			const bool bComponentSelected = GEditor->GetSelectedComponents()->IsSelected( RuntimeObject);

			if (bActorSelected || bComponentSelected)
			{
				NodesToSelect.Add( ObjectBindingNode );

				if (bAllAlreadySelected && !Selection.IsSelected(ObjectBindingNode))
				{
					// Traversal callback will exit prematurely if there are any selected children
					auto Traverse_IsSelected = [this](FSequencerDisplayNode& InNode)
					{
						TSharedRef<FSequencerDisplayNode> SharedNode = InNode.AsShared();
						return !this->Selection.IsSelected(SharedNode) && !this->Selection.NodeHasSelectedKeysOrSections(SharedNode);
					};

					const bool bNoChildrenSelected = ObjectBindingNode->Traverse_ParentFirst(Traverse_IsSelected, false);
					if (bNoChildrenSelected)
					{
						bAllAlreadySelected = false;
					}
				}
			}
			else if (Selection.IsSelected(ObjectBindingNode))
			{
				bAllAlreadySelected = false;
			}
		}
	}

	if (!bAllAlreadySelected || (NodesToSelect.Num() == 0 && Selection.GetSelectedOutlinerNodes().Num()))
	{
		Selection.SuspendBroadcast();
		Selection.EmptySelectedOutlinerNodes();
		for ( TSharedRef<FSequencerDisplayNode> NodeToSelect : NodesToSelect)
		{
			Selection.AddToSelection( NodeToSelect );
		}
		
		TSharedPtr<SSequencerTreeView> TreeView = SequencerWidget->GetTreeView();
		const TSet<TSharedRef<FSequencerDisplayNode>>& OutlinerSelection = GetSelection().GetSelectedOutlinerNodes();
		if (OutlinerSelection.Num() == 1)
		{
			for (auto& Node : OutlinerSelection)
			{
				auto Parent = Node->GetParent();
				while (Parent.IsValid())
				{
					TreeView->SetItemExpansion(Parent->AsShared(), true);
					Parent = Parent->GetParent();
				}

				TreeView->RequestScrollIntoView(Node);
				break;
			}
		}

		Selection.ResumeBroadcast();
		Selection.GetOnOutlinerNodeSelectionChanged().Broadcast();
	}
}

void FSequencer::SelectNodesByPath(const TSet<FString>& NodePaths)
{
	if (bUpdatingExternalSelection)
	{
		return;
	}

	UMovieSceneSequence* Sequence = GetFocusedMovieSceneSequence();
	if (!Sequence->GetMovieScene())
	{
		return;
	}

	// If all nodes are already selected, do nothing. This ensures that when an undo event happens, 
	// nodes are not cleared and reselected, which can cause issues with the curve editor auto-fitting 
	// based on selection.
	bool bAllAlreadySelected = true;
	const TSet<TSharedRef<FSequencerDisplayNode>>& CurrentSelection = GetSelection().GetSelectedOutlinerNodes();

	TSet<TSharedRef<FSequencerDisplayNode>> NodesToSelect;
	for (TSharedRef<FSequencerDisplayNode> DisplayNode : NodeTree->GetAllNodes())
	{
		if (NodePaths.Contains(DisplayNode->GetPathName()))
		{
			NodesToSelect.Add(DisplayNode);
			if (bAllAlreadySelected && !CurrentSelection.Contains(DisplayNode))
			{
				bAllAlreadySelected = false;
			}
		}
	}

	if (!bAllAlreadySelected || (NodesToSelect.Num() != CurrentSelection.Num()))
	{
		Selection.SuspendBroadcast();
		Selection.EmptySelectedOutlinerNodes();
		for (TSharedRef<FSequencerDisplayNode> NodeToSelect : NodesToSelect)
		{
			Selection.AddToSelection(NodeToSelect);
		}

		TSharedPtr<SSequencerTreeView> TreeView = SequencerWidget->GetTreeView();
		const TSet<TSharedRef<FSequencerDisplayNode>>& OutlinerSelection = GetSelection().GetSelectedOutlinerNodes();
		for (auto& Node : OutlinerSelection)
		{
			auto Parent = Node->GetParent();
			while (Parent.IsValid())
			{
				TreeView->SetItemExpansion(Parent->AsShared(), true);
				Parent = Parent->GetParent();
			}

			TreeView->RequestScrollIntoView(Node);
			break;
		}

		Selection.ResumeBroadcast();
		Selection.GetOnOutlinerNodeSelectionChanged().Broadcast();
	}
}

bool FSequencer::IsBindingVisible(const FMovieSceneBinding& InBinding)
{
	if (Settings->GetShowSelectedNodesOnly() && OnGetIsBindingVisible().IsBound())
	{
		return OnGetIsBindingVisible().Execute(InBinding);
	}

	return true;
}

bool FSequencer::IsTrackVisible(const UMovieSceneTrack* InTrack)
{
	if (Settings->GetShowSelectedNodesOnly() && OnGetIsTrackVisible().IsBound())
	{
		return OnGetIsTrackVisible().Execute(InTrack);
	}

	return true;
}

void FSequencer::OnNodePathChanged(const FString& OldPath, const FString& NewPath)
{
	if (!OldPath.Equals(NewPath))
	{
		UMovieScene* MovieScene = GetFocusedMovieSceneSequence()->GetMovieScene();

		MovieScene->GetNodeGroups().UpdateNodePath(OldPath, NewPath);

		// If the node is in the solo list, replace it with it's new path
		if (MovieScene->GetSoloNodes().Remove(OldPath))
		{
			MovieScene->GetSoloNodes().Add(NewPath);
		}

		// If the node is in the mute list, replace it with it's new path
		if (MovieScene->GetMuteNodes().Remove(OldPath))
		{
			MovieScene->GetMuteNodes().Add(NewPath);
		}

		// Find any solo/muted nodes with a path that is a child of the renamed node, and rename their paths as well
		FString PathPrefix = OldPath + '.';

		TArray<FString> PathsToRename;
		for (const FString& NodePath : MovieScene->GetSoloNodes())
		{
			if (NodePath.StartsWith(PathPrefix))
			{
				PathsToRename.Add(NodePath);
			}
		}

		for (const FString& NodePath : PathsToRename)
		{
			FString NewNodePath = NodePath;
			if (NewNodePath.RemoveFromStart(PathPrefix))
			{
				NewNodePath = NewPath + '.' + NewNodePath;
				MovieScene->GetSoloNodes().Remove(NodePath);
				MovieScene->GetSoloNodes().Add(NewNodePath);
			}
		}

		PathsToRename.Empty();
		for (const FString& NodePath : MovieScene->GetMuteNodes())
		{
			if (NodePath.StartsWith(PathPrefix))
			{
				PathsToRename.Add(NodePath);
			}
		}

		for (const FString& NodePath : PathsToRename)
		{
			FString NewNodePath = NodePath;
			if (NewNodePath.RemoveFromStart(PathPrefix))
			{
				NewNodePath = NewPath + '.' + NewNodePath;
				MovieScene->GetMuteNodes().Remove(NodePath);
				MovieScene->GetMuteNodes().Add(NewNodePath);
			}
		}
	}
}

void FSequencer::OnSelectedNodesOnlyChanged()
{
	RefreshTree();
	
	SynchronizeSequencerSelectionWithExternalSelection();
}

void FSequencer::ZoomToFit()
{
	FFrameRate TickResolution = GetFocusedTickResolution();

	TRange<FFrameNumber> BoundsHull = TRange<FFrameNumber>::All();
	
	for ( const FSequencerSelectedKey& Key : Selection.GetSelectedKeys().Array() )
	{
		if (Key.IsValid())
		{
			FFrameNumber KeyTime = Key.KeyArea->GetKeyTime(Key.KeyHandle.GetValue());
			if (!BoundsHull.HasLowerBound() || BoundsHull.GetLowerBoundValue() > KeyTime)
			{
				BoundsHull.SetLowerBound(TRange<FFrameNumber>::BoundsType::Inclusive(KeyTime));
			}
			if (!BoundsHull.HasUpperBound() || BoundsHull.GetUpperBoundValue() < KeyTime)
			{
				BoundsHull.SetUpperBound(TRange<FFrameNumber>::BoundsType::Inclusive(KeyTime));
			}
		}
	}

	for (TWeakObjectPtr<UMovieSceneSection> SelectedSection : Selection.GetSelectedSections())
	{
		if (BoundsHull == TRange<FFrameNumber>::All())
		{
			BoundsHull = SelectedSection->GetRange();
		}
		else
		{
			BoundsHull = TRange<FFrameNumber>::Hull(SelectedSection->GetRange(), BoundsHull);
		}
	}
	
	if (BoundsHull.IsEmpty() || BoundsHull == TRange<FFrameNumber>::All())
	{
		BoundsHull = GetTimeBounds();
	}

	if (!BoundsHull.IsEmpty() && !BoundsHull.IsDegenerate())
	{
		const double Tolerance = KINDA_SMALL_NUMBER;

		// Zoom back to last view range if already expanded
		if (!ViewRangeBeforeZoom.IsEmpty() &&
			FMath::IsNearlyEqual(BoundsHull.GetLowerBoundValue() / TickResolution, GetViewRange().GetLowerBoundValue(), Tolerance) &&
			FMath::IsNearlyEqual(BoundsHull.GetUpperBoundValue() / TickResolution, GetViewRange().GetUpperBoundValue(), Tolerance))
		{
			SetViewRange(ViewRangeBeforeZoom, EViewRangeInterpolation::Animated);
		}
		else
		{
			ViewRangeBeforeZoom = GetViewRange();

			TRange<double> BoundsHullSeconds = BoundsHull / TickResolution;
			const double OutputViewSize = BoundsHullSeconds.Size<double>();
			const double OutputChange = OutputViewSize * 0.1f;

			if (OutputChange > 0)
			{
				BoundsHullSeconds = UE::MovieScene::ExpandRange(BoundsHullSeconds, OutputChange);
	
				SetViewRange(BoundsHullSeconds, EViewRangeInterpolation::Animated);
			}
		}
	}
}

bool FSequencer::CanKeyProperty(FCanKeyPropertyParams CanKeyPropertyParams) const
{
	return ObjectChangeListener->CanKeyProperty(CanKeyPropertyParams);
} 


void FSequencer::KeyProperty(FKeyPropertyParams KeyPropertyParams) 
{
	ObjectChangeListener->KeyProperty(KeyPropertyParams);
}


FSequencerSelection& FSequencer::GetSelection()
{
	return Selection;
}


FSequencerSelectionPreview& FSequencer::GetSelectionPreview()
{
	return SelectionPreview;
}

void FSequencer::SuspendSelectionBroadcast()
{
	Selection.SuspendBroadcast();
}

void FSequencer::ResumeSelectionBroadcast()
{
	Selection.ResumeBroadcast();
}

void FSequencer::GetSelectedTracks(TArray<UMovieSceneTrack*>& OutSelectedTracks)
{
	OutSelectedTracks.Append(Selection.GetSelectedTracks());
}

void FSequencer::GetSelectedSections(TArray<UMovieSceneSection*>& OutSelectedSections)
{
	for (TWeakObjectPtr<UMovieSceneSection> SelectedSection : Selection.GetSelectedSections())
	{
		if (SelectedSection.IsValid())
		{
			OutSelectedSections.Add(SelectedSection.Get());
		}
	}
}

void FSequencer::GetSelectedFolders(TArray<UMovieSceneFolder*>& OutSelectedFolders)
{
	FString OutNewNodePath;
	CalculateSelectedFolderAndPath(OutSelectedFolders, OutNewNodePath);
}

void FSequencer::GetSelectedObjects(TArray<FGuid>& Objects)
{
	Objects = GetSelection().GetBoundObjectsGuids();
}

void FSequencer::GetSelectedKeyAreas(TArray<const IKeyArea*>& OutSelectedKeyAreas)
{
	TSet<TSharedRef<FSequencerDisplayNode>> NodesToKey = Selection.GetSelectedOutlinerNodes();
	{
		TSet<TSharedRef<FSequencerDisplayNode>> ChildNodes;
		for (TSharedRef<FSequencerDisplayNode> Node : NodesToKey.Array())
		{
			ChildNodes.Reset();
			SequencerHelpers::GetDescendantNodes(Node, ChildNodes);

			for (TSharedRef<FSequencerDisplayNode> ChildNode : ChildNodes)
			{
				NodesToKey.Remove(ChildNode);
			}
		}
	}

	TSet<TSharedPtr<IKeyArea>> KeyAreas;
	TSet<UMovieSceneSection*>  ModifiedSections;

	for (TSharedRef<FSequencerDisplayNode> Node : NodesToKey)
	{
		//if object or track selected we don't want all of the children only if spefically selected.
		if ((Node->GetType() != ESequencerNode::Track) && (Node->GetType() != ESequencerNode::Object))
		{
			SequencerHelpers::GetAllKeyAreas(Node, KeyAreas);
		}
	}

	for (FSequencerSelectedKey Key : Selection.GetSelectedKeys())
	{
		KeyAreas.Add(Key.KeyArea); 
	}
	for (TSharedPtr<IKeyArea> KeyArea : KeyAreas)
	{
		const IKeyArea* KeyAreaPtr = KeyArea.Get();
		OutSelectedKeyAreas.Add(KeyAreaPtr);
	}
}

void FSequencer::SelectByNthCategoryNode(UMovieSceneSection* Section, int Index, bool bSelect)
{
	TSet<TSharedRef<FSequencerDisplayNode>> Nodes;
	TArray<TSharedRef<FSequencerDisplayNode>> NodesToSelect;

	TOptional<FSectionHandle> SectionHandle = NodeTree->GetSectionHandle(Section);
	int32 Count = 0;
	if (SectionHandle.IsSet())
	{
		TSharedRef<FSequencerTrackNode> TrackNode = SectionHandle->GetTrackNode();
		for (const TSharedRef<FSequencerDisplayNode>& Node : TrackNode->GetChildNodes())
		{
			if (Node->GetType() == ESequencerNode::Category && Count++ == Index)
			{
				if (Node->IsVisible())
				{
					NodesToSelect.Add(Node);
				}
				if (bSelect == false) //make sure all children not selected
				{
					for (const TSharedRef<FSequencerDisplayNode>& ChildNode : Node->GetChildNodes())
					{
						if (ChildNode->IsVisible())
						{
							NodesToSelect.Add(ChildNode);
						}
					}
				}
			}
		}
	}
	if (bSelect)
	{
		for (const TSharedRef<FSequencerDisplayNode>& DisplayNode : NodesToSelect)
		{
			if (DisplayNode->GetParent().IsValid() && DisplayNode->GetParent()->GetType() == ESequencerNode::Track && !DisplayNode->GetParent()->IsExpanded())
			{
				DisplayNode->GetParent()->SetExpansionState(true);
				break;
			}
		}

		if (NodesToSelect.Num() > 0)
		{
			SequencerWidget->GetTreeView()->RequestScrollIntoView(NodesToSelect[0]);

			Selection.AddToSelection(NodesToSelect);
			Selection.GetOnOutlinerNodeSelectionChanged().Broadcast();
		}
	}
	else if (NodesToSelect.Num() > 0)
	{
		for (const TSharedRef<FSequencerDisplayNode>& DisplayNode : NodesToSelect)
		{
			Selection.RemoveFromSelection(DisplayNode);
			Selection.RemoveFromNodesWithSelectedKeysOrSections(DisplayNode);
		}
		Selection.GetOnOutlinerNodeSelectionChanged().Broadcast();
	}
}

void FSequencer::SelectByChannels(UMovieSceneSection* Section, TArrayView<const FMovieSceneChannelHandle> InChannels, bool bSelectParentInstead, bool bSelect)
{
	TSet<TSharedRef<FSequencerDisplayNode>> Nodes;
	TArray<TSharedRef<FSequencerDisplayNode>> NodesToSelect;

	TOptional<FSectionHandle> SectionHandle = NodeTree->GetSectionHandle(Section);
	if (SectionHandle.IsSet())
	{
		TSharedRef<FSequencerTrackNode> TrackNode = SectionHandle->GetTrackNode();
		TArray<TSharedRef<FSequencerSectionKeyAreaNode>> KeyAreaNodes;
		TrackNode->GetChildKeyAreaNodesRecursively(KeyAreaNodes);
		for (TSharedRef<FSequencerSectionKeyAreaNode> KeyAreaNode : KeyAreaNodes)
		{
			for (TSharedPtr<IKeyArea> KeyArea : KeyAreaNode->GetAllKeyAreas())
			{
				FMovieSceneChannelHandle ThisChannel = KeyArea->GetChannel();
				if (Algo::Find(InChannels, ThisChannel) != nullptr)
				{
					if (bSelectParentInstead || bSelect == false)
					{
						Nodes.Add(KeyAreaNode->GetParent()->AsShared());
					}
					if (!bSelectParentInstead || bSelect == false)
					{
						Nodes.Add(KeyAreaNode);
					}
				}
			}
		}
	}
	
	if (bSelect)
	{
		for (const TSharedRef<FSequencerDisplayNode>& DisplayNode : Nodes)
		{
			if (DisplayNode->GetParent().IsValid() && DisplayNode->GetParent()->GetType() == ESequencerNode::Category && !DisplayNode->GetParent()->IsExpanded())
			{
				DisplayNode->GetParent()->SetExpansionState(true);
			}
			//MAY NEED TO EXPAND TRACK ABOVE THE CATEGORY
			if (DisplayNode->GetParent()->GetParent().IsValid() && DisplayNode->GetParent()->GetParent()->GetType() == ESequencerNode::Track && !DisplayNode->GetParent()->GetParent()->IsExpanded())
			{
				DisplayNode->GetParent()->GetParent()->SetExpansionState(true);
			}
			NodesToSelect.Add(DisplayNode);
		}
		Selection.AddToSelection(NodesToSelect);
		Selection.GetOnOutlinerNodeSelectionChanged().Broadcast();
	}
	else if (Nodes.Num() > 0)
	{
		for (const TSharedRef<FSequencerDisplayNode>& DisplayNode : Nodes)
		{
			Selection.RemoveFromSelection(DisplayNode);
			Selection.RemoveFromNodesWithSelectedKeysOrSections(DisplayNode);
		}
		Selection.GetOnOutlinerNodeSelectionChanged().Broadcast();
	}
}

void FSequencer::SelectByChannels(UMovieSceneSection* Section, const TArray<FName>& InChannelNames, bool bSelectParentInstead, bool bSelect)
{
	TSet<TSharedRef<FSequencerDisplayNode>> Nodes;
	TArray<TSharedRef<FSequencerDisplayNode>> NodesToSelect;

	TOptional<FSectionHandle> SectionHandle = NodeTree->GetSectionHandle(Section);
	if (SectionHandle.IsSet())
	{
		TSharedRef<FSequencerTrackNode> TrackNode = SectionHandle->GetTrackNode();
		TArray<TSharedRef<FSequencerSectionKeyAreaNode>> KeyAreaNodes;
		TrackNode->GetChildKeyAreaNodesRecursively(KeyAreaNodes);
		for (TSharedRef<FSequencerSectionKeyAreaNode> KeyAreaNode : KeyAreaNodes)
		{
			if (KeyAreaNode->GetParent().IsValid() && InChannelNames.Contains(*KeyAreaNode->GetParent()->AsShared()->GetDisplayName().ToString()))
			{
				Nodes.Add(KeyAreaNode->GetParent()->AsShared());
			}

			for (TSharedPtr<IKeyArea> KeyArea : KeyAreaNode->GetAllKeyAreas())
			{
				FMovieSceneChannelHandle ThisChannel = KeyArea->GetChannel();

				const FMovieSceneChannelMetaData* MetaData = ThisChannel.GetMetaData();

				if (MetaData && InChannelNames.Contains(MetaData->Name))
				{
					if (bSelectParentInstead || bSelect == false)
					{
						Nodes.Add(KeyAreaNode->GetParent()->AsShared());
					}
					if (!bSelectParentInstead || bSelect == false)
					{
						Nodes.Add(KeyAreaNode);
					}
				}
			}
		}
	}
	
	if (bSelect)
	{
		for (const TSharedRef<FSequencerDisplayNode>& DisplayNode : Nodes)
		{
			if (DisplayNode->GetParent().IsValid() && DisplayNode->GetParent()->GetType() == ESequencerNode::Track && !DisplayNode->GetParent()->IsExpanded())
			{
				DisplayNode->GetParent()->SetExpansionState(true);
			}
			NodesToSelect.Add(DisplayNode);
		}
		Selection.AddToSelection(NodesToSelect);
		Selection.GetOnOutlinerNodeSelectionChanged().Broadcast();
	}
	else if (Nodes.Num() > 0)
	{
		for (const TSharedRef<FSequencerDisplayNode>& DisplayNode : Nodes)
		{
			Selection.RemoveFromSelection(DisplayNode);
			Selection.RemoveFromNodesWithSelectedKeysOrSections(DisplayNode);
		}
		Selection.GetOnOutlinerNodeSelectionChanged().Broadcast();
	}
}

void FSequencer::SelectObject(FGuid ObjectBinding)
{
	TSharedPtr<FSequencerObjectBindingNode> Node = NodeTree->FindObjectBindingNode(ObjectBinding);
	if (Node.IsValid())
	{
		GetSelection().Empty();
		GetSelection().AddToSelection(Node.ToSharedRef());
	}
}

void FSequencer::SelectTrack(UMovieSceneTrack* Track)
{
	for (TSharedRef<FSequencerDisplayNode> Node : NodeTree->GetAllNodes())
	{
		if (Node->GetType() == ESequencerNode::Track)
		{
			TSharedRef<FSequencerTrackNode> TrackNode = StaticCastSharedRef<FSequencerTrackNode>(Node);
			UMovieSceneTrack* TrackForNode = TrackNode->GetTrack();
			if (TrackForNode == Track)
			{
				Selection.AddToSelection(Node);
				break;
			}
		}
	}
}

void FSequencer::SelectSection(UMovieSceneSection* Section)
{
	Selection.AddToSelection(Section);
}

void FSequencer::SelectKey(UMovieSceneSection* InSection, TSharedPtr<IKeyArea> KeyArea, FKeyHandle KeyHandle, bool bToggle)
{
	FSequencerSelectedKey SelectedKey(*InSection, KeyArea, KeyHandle);

	if (bToggle && Selection.IsSelected(SelectedKey))
	{
		Selection.RemoveFromSelection(SelectedKey);
	}
	else
	{
		Selection.AddToSelection(SelectedKey);
	}
}

void FSequencer::SelectByPropertyPaths(const TArray<FString>& InPropertyPaths)
{
	TArray<TSharedRef<FSequencerDisplayNode>> NodesToSelect;
	for (const TSharedRef<FSequencerDisplayNode>& Node : NodeTree->GetAllNodes())
	{
		if (Node->GetType() == ESequencerNode::Track)
		{
			if (UMovieScenePropertyTrack* PropertyTrack = Cast<UMovieScenePropertyTrack>(StaticCastSharedRef<FSequencerTrackNode>(Node)->GetTrack()))
			{
				FString Path = PropertyTrack->GetPropertyPath().ToString();
				for (const FString& PropertyPath : InPropertyPaths)
				{
					if (Path == PropertyPath)
					{
						NodesToSelect.Add(Node);
						break;
					}
				}
			}
		}
	}

	Selection.SuspendBroadcast();
	Selection.Empty();
	Selection.ResumeBroadcast();

	if (NodesToSelect.Num())
	{
		Selection.AddToSelection(NodesToSelect);
	}
}


void FSequencer::SelectFolder(UMovieSceneFolder* Folder)
{
	for (TSharedRef<FSequencerDisplayNode> Node : NodeTree->GetAllNodes())
	{
		if (Node->GetType() == ESequencerNode::Folder)
		{
			TSharedRef<FSequencerFolderNode> FolderNode = StaticCastSharedRef<FSequencerFolderNode>(Node);
			UMovieSceneFolder* FolderForNode = &FolderNode->GetFolder();
			if (FolderForNode == Folder)
			{
				Selection.AddToSelection(Node);
				break;
			}
		}
	}
}


void FSequencer::EmptySelection()
{
	Selection.Empty();
}

void FSequencer::ThrobKeySelection()
{
	SSequencerSection::ThrobKeySelection();
}

void FSequencer::ThrobSectionSelection()
{
	// Scrub to the beginning of newly created sections if they're out of view
	TOptional<FFrameNumber> ScrubFrame;
	for (TWeakObjectPtr<UMovieSceneSection> SelectedSectionPtr : Selection.GetSelectedSections())
	{
		if (SelectedSectionPtr.IsValid() && SelectedSectionPtr->HasStartFrame())
		{
			if (!ScrubFrame.IsSet() || (ScrubFrame.GetValue() > SelectedSectionPtr->GetInclusiveStartFrame()))
			{
				ScrubFrame = SelectedSectionPtr->GetInclusiveStartFrame();
			}
		}
	}

	if (ScrubFrame.IsSet())
	{
		float ScrubTime = GetFocusedDisplayRate().AsSeconds(FFrameRate::TransformTime(ScrubFrame.GetValue(), GetFocusedTickResolution(), GetFocusedDisplayRate()));

		TRange<double> NewViewRange = GetViewRange();

		if (!NewViewRange.Contains(ScrubTime))
		{
			double MidRange = (NewViewRange.GetUpperBoundValue() - NewViewRange.GetLowerBoundValue()) / 2.0 + NewViewRange.GetLowerBoundValue();

			NewViewRange.SetLowerBoundValue(NewViewRange.GetLowerBoundValue() - (MidRange - ScrubTime));
			NewViewRange.SetUpperBoundValue(NewViewRange.GetUpperBoundValue() - (MidRange - ScrubTime));

			SetViewRange(NewViewRange, EViewRangeInterpolation::Animated);
		}
	}

	SSequencerSection::ThrobSectionSelection();
}

float FSequencer::GetOverlayFadeCurve() const
{
	return OverlayCurve.GetLerp();
}


void FSequencer::DeleteSelectedItems()
{
	if (Selection.GetSelectedKeys().Num())
	{
		FScopedTransaction DeleteKeysTransaction( NSLOCTEXT("Sequencer", "DeleteKeys_Transaction", "Delete Keys") );
		
		DeleteSelectedKeys();
	}
	else if (Selection.GetSelectedSections().Num())
	{
		FScopedTransaction DeleteSectionsTransaction( NSLOCTEXT("Sequencer", "DeleteSections_Transaction", "Delete Sections") );
	
		DeleteSections(Selection.GetSelectedSections());
	}
	else if (Selection.GetSelectedOutlinerNodes().Num())
	{
		DeleteSelectedNodes(false);
	}
}


void FSequencer::AssignActor(FMenuBuilder& MenuBuilder, FGuid InObjectBinding)
{
	TSet<const AActor*> BoundObjects;
	{
		for (TWeakObjectPtr<> Ptr : FindObjectsInCurrentSequence(InObjectBinding))
		{
			if (const AActor* Actor = Cast<AActor>(Ptr.Get()))
			{
				BoundObjects.Add(Actor);
			}
		}
	}

	auto IsActorValidForAssignment = [BoundObjects](const AActor* InActor){
		return !BoundObjects.Contains(InActor);
	};

	using namespace SceneOutliner;

	// Set up a menu entry to assign an actor to the object binding node
	FInitializationOptions InitOptions;
	{
		InitOptions.Mode = ESceneOutlinerMode::ActorPicker;

		// We hide the header row to keep the UI compact.
		InitOptions.bShowHeaderRow = false;
		InitOptions.bShowSearchBox = true;
		InitOptions.bShowCreateNewFolder = false;
		InitOptions.bFocusSearchBoxWhenOpened = true;
		// Only want the actor label column
		InitOptions.ColumnMap.Add(FBuiltInColumnTypes::Label(), FColumnInfo(EColumnVisibility::Visible, 0));

		// Only display actors that are not possessed already
		InitOptions.Filters->AddFilterPredicate( FActorFilterPredicate::CreateLambda( IsActorValidForAssignment ) );
	}

	// actor selector to allow the user to choose an actor
	FSceneOutlinerModule& SceneOutlinerModule = FModuleManager::LoadModuleChecked<FSceneOutlinerModule>("SceneOutliner");
	TSharedRef< SWidget > MiniSceneOutliner =
		SNew( SBox )
		.MaxDesiredHeight(400.0f)
		.WidthOverride(300.0f)
		[
			SceneOutlinerModule.CreateSceneOutliner(
				InitOptions,
				FOnActorPicked::CreateLambda([=](AActor* Actor){
					// Create a new binding for this actor
					FSlateApplication::Get().DismissAllMenus();
					DoAssignActor(&Actor, 1, InObjectBinding);
				})
			)
		];

	MenuBuilder.AddMenuSeparator();
	MenuBuilder.AddWidget(MiniSceneOutliner, FText::GetEmpty(), true);
}


FGuid FSequencer::DoAssignActor(AActor*const* InActors, int32 NumActors, FGuid InObjectBinding)
{
	if (NumActors <= 0)
	{
		return FGuid();
	}

	//@todo: this code doesn't work with multiple actors, or when the existing binding is bound to multiple actors

	AActor* Actor = InActors[0];

	if (Actor == nullptr)
	{
		return FGuid();
	}

	UMovieSceneSequence* OwnerSequence = GetFocusedMovieSceneSequence();
	UMovieScene* OwnerMovieScene = OwnerSequence->GetMovieScene();

	if (OwnerMovieScene->IsReadOnly())
	{
		ShowReadOnlyError();
		return FGuid();
	}

	FScopedTransaction AssignActor( NSLOCTEXT("Sequencer", "AssignActor", "Assign Actor") );

	Actor->Modify();
	OwnerSequence->Modify();
	OwnerMovieScene->Modify();

	TArrayView<TWeakObjectPtr<>> RuntimeObjects = FindObjectsInCurrentSequence(InObjectBinding);

	UObject* RuntimeObject = RuntimeObjects.Num() ? RuntimeObjects[0].Get() : nullptr;

	// Replace the object itself
	FMovieScenePossessable NewPossessableActor;
	FGuid NewGuid;
	{
		// Get the object guid to assign, remove the binding if it already exists
		FGuid ParentGuid = FindObjectId(*Actor, ActiveTemplateIDs.Top());
		FString NewActorLabel = Actor->GetActorLabel();
		if (ParentGuid.IsValid())
		{
			OwnerMovieScene->RemovePossessable(ParentGuid);
			OwnerSequence->UnbindPossessableObjects(ParentGuid);
		}

		// Add this object
		NewPossessableActor = FMovieScenePossessable( NewActorLabel, Actor->GetClass());
		NewGuid = NewPossessableActor.GetGuid();
		OwnerSequence->BindPossessableObject(NewPossessableActor.GetGuid(), *Actor, GetPlaybackContext());

		// Defer replacing this object until the components have been updated
	}

	auto UpdateComponent = [&]( FGuid OldComponentGuid, UActorComponent* NewComponent )
	{
		// Get the object guid to assign, remove the binding if it already exists
		FGuid NewComponentGuid = FindObjectId( *NewComponent, ActiveTemplateIDs.Top() );
		if ( NewComponentGuid.IsValid() )
		{
			OwnerMovieScene->RemovePossessable( NewComponentGuid );
			OwnerSequence->UnbindPossessableObjects( NewComponentGuid );
		}

		// Add this object
		FMovieScenePossessable NewPossessable( NewComponent->GetName(), NewComponent->GetClass() );
		OwnerSequence->BindPossessableObject( NewPossessable.GetGuid(), *NewComponent, Actor );

		// Replace
		OwnerMovieScene->ReplacePossessable( OldComponentGuid, NewPossessable );
		OwnerSequence->UnbindPossessableObjects( OldComponentGuid );
		State.Invalidate(OldComponentGuid, ActiveTemplateIDs.Top());
		State.Invalidate(NewPossessable.GetGuid(), ActiveTemplateIDs.Top());

		FMovieScenePossessable* ThisPossessable = OwnerMovieScene->FindPossessable( NewPossessable.GetGuid() );
		if ( ensure( ThisPossessable ) )
		{
			ThisPossessable->SetParent( NewGuid );
		}
	};

	// Handle components
	AActor* ActorToReplace = Cast<AActor>(RuntimeObject);
	if (ActorToReplace != nullptr && ActorToReplace->IsActorBeingDestroyed() == false)
	{
		for (UActorComponent* ComponentToReplace : ActorToReplace->GetComponents())
		{
			if (ComponentToReplace != nullptr)
			{
				FGuid ComponentGuid = FindObjectId(*ComponentToReplace, ActiveTemplateIDs.Top());
				if (ComponentGuid.IsValid())
				{
					bool bComponentWasUpdated = false;
					for (UActorComponent* NewComponent : Actor->GetComponents())
					{
						if (NewComponent->GetFullName(Actor) == ComponentToReplace->GetFullName(ActorToReplace))
						{
							UpdateComponent( ComponentGuid, NewComponent );
							bComponentWasUpdated = true;
						}
					}

					// Clear the parent guid since this possessable component doesn't match to any component on the new actor
					if (!bComponentWasUpdated)
					{
						FMovieScenePossessable* ThisPossessable = OwnerMovieScene->FindPossessable(ComponentGuid);
						ThisPossessable->SetParent(FGuid());
					}
				}
			}
		}
	}
	else // If the actor didn't exist, try to find components who's parent guids were the previous actors guid.
	{
		TMap<FString, UActorComponent*> ComponentNameToComponent;
		for ( UActorComponent* Component : Actor->GetComponents() )
		{
			ComponentNameToComponent.Add( Component->GetName(), Component );
		}
		for ( int32 i = 0; i < OwnerMovieScene->GetPossessableCount(); i++ )
		{
			FMovieScenePossessable& OldPossessable = OwnerMovieScene->GetPossessable(i);
			if ( OldPossessable.GetParent() == InObjectBinding )
			{
				UActorComponent** ComponentPtr = ComponentNameToComponent.Find( OldPossessable.GetName() );
				if ( ComponentPtr != nullptr )
				{
					UpdateComponent( OldPossessable.GetGuid(), *ComponentPtr );
				}
			}
		}
	}

	// Replace the actor itself after components have been updated
	OwnerMovieScene->ReplacePossessable(InObjectBinding, NewPossessableActor);
	OwnerSequence->UnbindPossessableObjects(InObjectBinding);

	State.Invalidate(InObjectBinding, ActiveTemplateIDs.Top());
	State.Invalidate(NewPossessableActor.GetGuid(), ActiveTemplateIDs.Top());

	// Try to fix up folders
	TArray<UMovieSceneFolder*> FoldersToCheck;
	FoldersToCheck.Append(GetFocusedMovieSceneSequence()->GetMovieScene()->GetRootFolders());
	bool bFolderFound = false;
	while ( FoldersToCheck.Num() > 0 && bFolderFound == false )
	{
		UMovieSceneFolder* Folder = FoldersToCheck[0];
		FoldersToCheck.RemoveAt(0);
		if ( Folder->GetChildObjectBindings().Contains( InObjectBinding ) )
		{
			Folder->RemoveChildObjectBinding( InObjectBinding );
			Folder->AddChildObjectBinding( NewGuid );
			bFolderFound = true;
		}

		for ( UMovieSceneFolder* ChildFolder : Folder->GetChildFolders() )
		{
			FoldersToCheck.Add( ChildFolder );
		}
	}

	RestorePreAnimatedState();

	NotifyMovieSceneDataChanged( EMovieSceneDataChangeType::MovieSceneStructureItemsChanged );

	return NewGuid;
}


void FSequencer::AddActorsToBinding(FGuid InObjectBinding, const TArray<AActor*>& InActors)
{
	if (!InActors.Num())
	{
		return;
	}

	UClass* ActorClass = nullptr;
	int32 NumRuntimeObjects = 0;

	TArrayView<TWeakObjectPtr<>> ObjectsInCurrentSequence = FindObjectsInCurrentSequence(InObjectBinding);

	for (TWeakObjectPtr<> Ptr : ObjectsInCurrentSequence)
	{
		if (const AActor* Actor = Cast<AActor>(Ptr.Get()))
		{
			ActorClass = Actor->GetClass();
			++NumRuntimeObjects;
		}
	}

	FScopedTransaction AddSelectedToBinding(NSLOCTEXT("Sequencer", "AddSelectedToBinding", "Add Selected to Binding"));

	UMovieSceneSequence* OwnerSequence = GetFocusedMovieSceneSequence();
	UMovieScene* OwnerMovieScene = OwnerSequence->GetMovieScene();

	OwnerSequence->Modify();
	OwnerMovieScene->Modify();

	// Bind objects
	int32 NumObjectsAdded = 0;
	for (AActor* ActorToAdd : InActors)
	{
		if (!ObjectsInCurrentSequence.Contains(ActorToAdd))
		{
			if (ActorClass == nullptr || UClass::FindCommonBase(ActorToAdd->GetClass(), ActorClass) != nullptr)
			{
				if (ActorClass == nullptr)
				{
					ActorClass = ActorToAdd->GetClass();
				}

				ActorToAdd->Modify();
				OwnerSequence->BindPossessableObject(InObjectBinding, *ActorToAdd, GetPlaybackContext());
				++NumObjectsAdded;
			}
			else
			{
				const FText NotificationText = FText::Format(LOCTEXT("UnableToAssignObject", "Cannot assign object {0}. Expected class {1}"), FText::FromString(ActorToAdd->GetName()), FText::FromString(ActorClass->GetName()));
				FNotificationInfo Info(NotificationText);
				Info.ExpireDuration = 3.f;
				Info.bUseLargeFont = false;
				FSlateNotificationManager::Get().AddNotification(Info);
			}
		}
	}

	// Update label
	if (NumRuntimeObjects + NumObjectsAdded > 0)
	{
		FMovieScenePossessable* Possessable = OwnerMovieScene->FindPossessable(InObjectBinding);
		if (Possessable && ActorClass != nullptr)
		{
			if (NumRuntimeObjects + NumObjectsAdded > 1)
			{
				FString NewLabel = ActorClass->GetName() + FString::Printf(TEXT(" (%d)"), NumRuntimeObjects + NumObjectsAdded);
				Possessable->SetName(NewLabel);
			}
			else if (NumObjectsAdded > 0 && InActors.Num() > 0)
			{
				Possessable->SetName(InActors[0]->GetActorLabel());
			}
		}
	}

	RestorePreAnimatedState();

	NotifyMovieSceneDataChanged(EMovieSceneDataChangeType::MovieSceneStructureItemsChanged);
}

void FSequencer::ReplaceBindingWithActors(FGuid InObjectBinding, const TArray<AActor*>& InActors)
{
	FScopedTransaction ReplaceBindingWithActors(NSLOCTEXT("Sequencer", "ReplaceBindingWithActors", "Replace Binding with Actors"));

	TArray<AActor*> ExistingActors;
	for (TWeakObjectPtr<> Ptr : FindObjectsInCurrentSequence(InObjectBinding))
	{
		if (AActor* Actor = Cast<AActor>(Ptr.Get()))
		{
			if (!InActors.Contains(Actor))
			{
				ExistingActors.Add(Actor);
			}
		}
	}

	RemoveActorsFromBinding(InObjectBinding, ExistingActors);

	TArray<AActor*> NewActors;
	for (AActor* NewActor : InActors)
	{
		if (!ExistingActors.Contains(NewActor))
		{
			NewActors.Add(NewActor);
		}
	}

	AddActorsToBinding(InObjectBinding, NewActors);
}

void FSequencer::RemoveActorsFromBinding(FGuid InObjectBinding, const TArray<AActor*>& InActors)
{
	if (!InActors.Num())
	{
		return;
	}

	UClass* ActorClass = nullptr;
	int32 NumRuntimeObjects = 0;

	for (TWeakObjectPtr<> Ptr : FindObjectsInCurrentSequence(InObjectBinding))
	{
		if (const AActor* Actor = Cast<AActor>(Ptr.Get()))
		{
			ActorClass = Actor->GetClass();
			++NumRuntimeObjects;
		}
	}

	FScopedTransaction RemoveSelectedFromBinding(NSLOCTEXT("Sequencer", "RemoveSelectedFromBinding", "Remove Selected from Binding"));

	UMovieSceneSequence* OwnerSequence = GetFocusedMovieSceneSequence();
	UMovieScene* OwnerMovieScene = OwnerSequence->GetMovieScene();

	TArray<UObject*> ObjectsToRemove;
	for (AActor* ActorToRemove : InActors)
	{
		// Restore state on any components
		for (UActorComponent* Component : TInlineComponentArray<UActorComponent*>(ActorToRemove))
		{
			if (Component)
			{
				RestorePreAnimatedState(*Component);
			}
		}

		// Restore state on the object itself
		RestorePreAnimatedState(*ActorToRemove);

		ActorToRemove->Modify();

		ObjectsToRemove.Add(ActorToRemove);
	}
	OwnerSequence->Modify();
	OwnerMovieScene->Modify();


	// Unbind objects
	OwnerSequence->UnbindObjects(InObjectBinding, ObjectsToRemove, GetPlaybackContext());

	// Update label
	if (NumRuntimeObjects - ObjectsToRemove.Num() > 0)
	{
		FMovieScenePossessable* Possessable = OwnerMovieScene->FindPossessable(InObjectBinding);
		if (Possessable && ActorClass != nullptr)
		{
			if (NumRuntimeObjects - ObjectsToRemove.Num() > 1)
			{
				FString NewLabel = ActorClass->GetName() + FString::Printf(TEXT(" (%d)"), NumRuntimeObjects - ObjectsToRemove.Num());

				Possessable->SetName(NewLabel);
			}
			else if (ObjectsToRemove.Num() > 0 && InActors.Num() > 0)
			{
				Possessable->SetName(InActors[0]->GetActorLabel());
			}
		}
	}

	NotifyMovieSceneDataChanged(EMovieSceneDataChangeType::MovieSceneStructureItemsChanged);
}

void FSequencer::RemoveAllBindings(FGuid InObjectBinding)
{
	FScopedTransaction RemoveAllBindings(NSLOCTEXT("Sequencer", "RemoveAllBindings", "Remove All Bound Objects"));

	UMovieSceneSequence* OwnerSequence = GetFocusedMovieSceneSequence();
	UMovieScene* OwnerMovieScene = OwnerSequence->GetMovieScene();

	OwnerSequence->Modify();
	OwnerMovieScene->Modify();

	// Unbind objects
	OwnerSequence->UnbindPossessableObjects(InObjectBinding);

	RestorePreAnimatedState();

	NotifyMovieSceneDataChanged(EMovieSceneDataChangeType::MovieSceneStructureItemsChanged);
}

void FSequencer::RemoveInvalidBindings(FGuid InObjectBinding)
{
	FScopedTransaction RemoveInvalidBindings(NSLOCTEXT("Sequencer", "RemoveMissing", "Remove Missing Objects"));

	UMovieSceneSequence* OwnerSequence = GetFocusedMovieSceneSequence();
	UMovieScene* OwnerMovieScene = OwnerSequence->GetMovieScene();

	OwnerSequence->Modify();
	OwnerMovieScene->Modify();

	// Unbind objects
	OwnerSequence->UnbindInvalidObjects(InObjectBinding, GetPlaybackContext());

	// Update label
	UClass* ActorClass = nullptr;

	TArray<AActor*> ValidActors;
	for (TWeakObjectPtr<> Ptr : FindObjectsInCurrentSequence(InObjectBinding))
	{
		if (AActor* Actor = Cast<AActor>(Ptr.Get()))
		{
			ActorClass = Actor->GetClass();
			ValidActors.Add(Actor);
		}
	}

	FMovieScenePossessable* Possessable = OwnerMovieScene->FindPossessable(InObjectBinding);
	if (Possessable && ActorClass != nullptr && ValidActors.Num() != 0)
	{
		if (ValidActors.Num() > 1)
		{
			FString NewLabel = ActorClass->GetName() + FString::Printf(TEXT(" (%d)"), ValidActors.Num());

			Possessable->SetName(NewLabel);
		}
		else
		{
			Possessable->SetName(ValidActors[0]->GetActorLabel());
		}
	}

	RestorePreAnimatedState();

	NotifyMovieSceneDataChanged(EMovieSceneDataChangeType::MovieSceneStructureItemsChanged);
}

void FSequencer::DeleteNode(TSharedRef<FSequencerDisplayNode> NodeToBeDeleted, const bool bKeepState)
{
	// If this node is selected, delete all selected nodes
	if (GetSelection().IsSelected(NodeToBeDeleted))
	{
		DeleteSelectedNodes(bKeepState);
	}
	else
	{
		const FScopedTransaction Transaction( NSLOCTEXT("Sequencer", "UndoDeletingObject", "Delete Node") );
		bool bAnythingDeleted = OnRequestNodeDeleted(NodeToBeDeleted, bKeepState);
		if ( bAnythingDeleted )
		{
			NotifyMovieSceneDataChanged( EMovieSceneDataChangeType::MovieSceneStructureItemRemoved );
		}
	}
}


void FSequencer::DeleteSelectedNodes(const bool bKeepState)
{
	TSet< TSharedRef<FSequencerDisplayNode> > SelectedNodesCopy = GetSelection().GetSelectedOutlinerNodes();

	if (SelectedNodesCopy.Num() == 0)
	{
		return;
	}

	const FScopedTransaction Transaction( NSLOCTEXT("Sequencer", "UndoDeletingObject", "Delete Node") );

	bool bAnythingDeleted = false;

	for( const TSharedRef<FSequencerDisplayNode>& SelectedNode : SelectedNodesCopy )
	{
		if( !SelectedNode->IsHidden() )
		{
			// Delete everything in the entire node
			TSharedRef<const FSequencerDisplayNode> NodeToBeDeleted = StaticCastSharedRef<const FSequencerDisplayNode>(SelectedNode);
			bAnythingDeleted |= OnRequestNodeDeleted( NodeToBeDeleted, bKeepState );
		}
	}

	if ( bAnythingDeleted )
	{
		NotifyMovieSceneDataChanged( EMovieSceneDataChangeType::MovieSceneStructureItemRemoved );
	}
}

void FSequencer::MoveNodeToFolder(TSharedRef<FSequencerDisplayNode> NodeToMove, UMovieSceneFolder* DestinationFolder)
{
	TSharedPtr<FSequencerDisplayNode> ParentNode = NodeToMove->GetParent();
	
	if (DestinationFolder == nullptr)
	{
		return;
	}

	DestinationFolder->Modify();

	switch (NodeToMove->GetType())
	{
		case ESequencerNode::Folder:
		{
			TSharedRef<FSequencerFolderNode> FolderNode = StaticCastSharedRef<FSequencerFolderNode>(NodeToMove);
			if (ParentNode.IsValid())
			{
				checkf(ParentNode->GetType() == ESequencerNode::Folder, TEXT("Can not remove from unsupported parent node."));
				TSharedPtr<FSequencerFolderNode> NodeParentFolder = StaticCastSharedPtr<FSequencerFolderNode>(ParentNode);
				NodeParentFolder->GetFolder().Modify();
				NodeParentFolder->GetFolder().RemoveChildFolder(&FolderNode->GetFolder());
			}
			else
			{
				UMovieScene* FocusedMovieScene = GetFocusedMovieSceneSequence()->GetMovieScene();
				if (FocusedMovieScene)
				{
					FocusedMovieScene->Modify();
					FocusedMovieScene->GetRootFolders().Remove(&FolderNode->GetFolder());
				}
			}

			DestinationFolder->AddChildFolder(&FolderNode->GetFolder());

			break;
		}
		case ESequencerNode::Track:
		{
			TSharedRef<FSequencerTrackNode> TrackNode = StaticCastSharedRef<FSequencerTrackNode>(NodeToMove);

			if (ParentNode.IsValid())
			{
				checkf(ParentNode->GetType() == ESequencerNode::Folder, TEXT("Can not remove from unsupported parent node."));
				TSharedPtr<FSequencerFolderNode> NodeParentFolder = StaticCastSharedPtr<FSequencerFolderNode>(ParentNode);
				NodeParentFolder->GetFolder().Modify();
				NodeParentFolder->GetFolder().RemoveChildMasterTrack(TrackNode->GetTrack());
			}

			DestinationFolder->AddChildMasterTrack(TrackNode->GetTrack());
			break;
		}
		case ESequencerNode::Object:
		{
			TSharedRef<FSequencerObjectBindingNode> ObjectBindingNode = StaticCastSharedRef<FSequencerObjectBindingNode>(NodeToMove);
			if (ParentNode.IsValid())
			{
				checkf(ParentNode->GetType() == ESequencerNode::Folder, TEXT("Can not remove from unsupported parent node."));
				TSharedPtr<FSequencerFolderNode> NodeParentFolder = StaticCastSharedPtr<FSequencerFolderNode>(ParentNode);
				NodeParentFolder->GetFolder().Modify();
				NodeParentFolder->GetFolder().RemoveChildObjectBinding(ObjectBindingNode->GetObjectBinding());
			}

			DestinationFolder->AddChildObjectBinding(ObjectBindingNode->GetObjectBinding());
			break;
		}
	}
}

TArray<TSharedRef<FSequencerDisplayNode> > FSequencer::GetSelectedNodesToMove()
{
	TArray<TSharedRef<FSequencerDisplayNode> > NodesToMove;

	// Build a list of the nodes we want to move.
	for (TSharedRef<FSequencerDisplayNode> Node : GetSelection().GetSelectedOutlinerNodes())
	{
		// Only nodes that can be dragged can be moved in to a folder. They must also either be in the root or in a folder.
		if (Node->CanDrag() && (!Node->GetParent().IsValid() || Node->GetParent()->GetType() == ESequencerNode::Folder))
		{
			NodesToMove.Add(Node);
		}
	}

	if (!NodesToMove.Num())
	{
		return NodesToMove;
	}

	TArray<int32> NodesToRemove;

	// Find nodes that are children of other nodes in the list
	for (int32 NodeIndex = 0; NodeIndex < NodesToMove.Num(); ++NodeIndex)
	{
		TSharedPtr<FSequencerDisplayNode> Node = NodesToMove[NodeIndex];

		for (TSharedRef<FSequencerDisplayNode> ParentNode : NodesToMove)
		{
			if (ParentNode == Node)
			{
				continue;
			}

			if (!ParentNode->Traverse_ParentFirst([&](FSequencerDisplayNode& InNode) { return &InNode != Node.Get(); }))
			{
				NodesToRemove.Add(NodeIndex);
			}
		}
	}

	// Remove the nodes that are children of other nodes in the list, as moving the parent will already be relocating them
	while (NodesToRemove.Num() > 0)
	{
		int32 NodeIndex = NodesToRemove.Pop();
		NodesToMove.RemoveAt(NodeIndex);
	}

	return NodesToMove;
}

void FSequencer::MoveSelectedNodesToNewFolder()
{
	UMovieScene* FocusedMovieScene = GetFocusedMovieSceneSequence()->GetMovieScene();

	if (!FocusedMovieScene)
	{
		return;
	}

	if (FocusedMovieScene->IsReadOnly())
	{
		ShowReadOnlyError();
		return;
	}

	TArray<TSharedRef<FSequencerDisplayNode> > NodesToMove = GetSelectedNodesToMove();

	if (!NodesToMove.Num())
	{
		return;
	}

	TArray<TArray<FString> > NodePathSplits;
	int32 SharedPathLength = TNumericLimits<int32>::Max();

	// Build a list of the paths for each node, split in to folder names
	for (TSharedRef<FSequencerDisplayNode> Node : NodesToMove)
	{
		// Split the node's path in to segments
		TArray<FString>& NodePath = NodePathSplits.AddDefaulted_GetRef();
		Node->GetPathName().ParseIntoArray(NodePath, TEXT("."));

		// Shared path obviously won't be larger than the shortest path
		SharedPathLength = FMath::Min(SharedPathLength, NodePath.Num() - 1);
	}

	// If we have more than one, find the deepest folder shared by all paths
	if (NodePathSplits.Num() > 1)
	{
		// Since we are looking for the shared path, we can arbitrarily choose the first path to compare against
		TArray<FString>& ShareNodePathSplit = NodePathSplits[0];
		for (int NodeIndex = 1; NodeIndex < NodePathSplits.Num(); ++NodeIndex)
		{
			if (SharedPathLength == 0)
			{
				break;
			}

			// Since all paths are at least as long as the shortest, we don't need to bounds check the path splits
			for (int PathSplitIndex = 0; PathSplitIndex < SharedPathLength; ++PathSplitIndex)
			{
				if (NodePathSplits[NodeIndex][PathSplitIndex].Compare(ShareNodePathSplit[PathSplitIndex]))
				{
					SharedPathLength = PathSplitIndex;
					break;
				}
			}
		}
	}

	UMovieSceneFolder* ParentFolder = nullptr;

	TArray<FString> FolderPath;
	
	// Walk up the shared path to find the deepest shared folder
	for (int32 FolderPathIndex = 0; FolderPathIndex < SharedPathLength; ++FolderPathIndex)
	{
		FolderPath.Add(NodePathSplits[0][FolderPathIndex]);
		FName DesiredFolderName = FName(*FolderPath[FolderPathIndex]);

		TArray<UMovieSceneFolder*> FoldersToSearch;
		if (!ParentFolder)
		{
			FoldersToSearch = FocusedMovieScene->GetRootFolders();
		}
		else
		{
			FoldersToSearch = ParentFolder->GetChildFolders();
		}

		for (UMovieSceneFolder* Folder : FoldersToSearch)
		{
			if (Folder->GetFolderName() == DesiredFolderName)
			{
				ParentFolder = Folder;
				break;
			}
		}
	}

	TArray<FName> ExistingFolderNames;
	if (!ParentFolder)
	{
		for (UMovieSceneFolder* SiblingFolder : FocusedMovieScene->GetRootFolders())
		{
			ExistingFolderNames.Add(SiblingFolder->GetFolderName());
		}
	}
	else
	{
		for (UMovieSceneFolder* SiblingFolder : ParentFolder->GetChildFolders())
		{
			ExistingFolderNames.Add(SiblingFolder->GetFolderName());
		}
	}

	FString NewFolderPath;
	for (FString PathSection : FolderPath)
	{
		NewFolderPath.Append(PathSection);
		NewFolderPath.AppendChar('.');
	}

	FScopedTransaction Transaction(LOCTEXT("MoveTracksToNewFolder", "Move to New Folder"));

	// Create SharedFolder
	FName UniqueName = FSequencerUtilities::GetUniqueName(FName("New Folder"), ExistingFolderNames);
	UMovieSceneFolder* SharedFolder = NewObject<UMovieSceneFolder>( FocusedMovieScene, NAME_None, RF_Transactional );
	SharedFolder->SetFolderName(UniqueName);
	NewFolderPath.Append(UniqueName.ToString());

	FolderPath.Add(UniqueName.ToString());
	int SharedFolderPathLen = FolderPath.Num();

	if (!ParentFolder)
	{
		FocusedMovieScene->Modify();
		FocusedMovieScene->GetRootFolders().Add(SharedFolder);
	}
	else
	{
		ParentFolder->Modify();
		ParentFolder->AddChildFolder(SharedFolder);
	}

	for (int32 NodeIndex = 0; NodeIndex < NodesToMove.Num() ; ++NodeIndex)
	{
		TSharedRef<FSequencerDisplayNode> Node = NodesToMove[NodeIndex];
		TArray<FString>& NodePathSplit = NodePathSplits[NodeIndex];

		// Reset to just the path to the shared folder
		FolderPath.SetNum(SharedFolderPathLen);

		// Append any relative path for the node
		for (int32 FolderPathIndex = SharedPathLength; FolderPathIndex < NodePathSplit.Num() - 1; ++FolderPathIndex)
		{
			FolderPath.Add(NodePathSplit[FolderPathIndex]);
		}

		UMovieSceneFolder* DestinationFolder = CreateFoldersRecursively(FolderPath, 0, FocusedMovieScene, nullptr, FocusedMovieScene->GetRootFolders());
		
		MoveNodeToFolder(Node, DestinationFolder);
	}

	// Set the newly created folder as our selection
	Selection.Empty();
	SequencerWidget->AddAdditionalPathToSelectionSet(NewFolderPath);


	NotifyMovieSceneDataChanged(EMovieSceneDataChangeType::MovieSceneStructureItemsChanged);
}


void ExportObjectBindingsToText(const TArray<UMovieSceneCopyableBinding*>& ObjectsToExport, FString& ExportedText)
{
	// Clear the mark state for saving.
	UnMarkAllObjects(EObjectMark(OBJECTMARK_TagExp | OBJECTMARK_TagImp));

	FStringOutputDevice Archive;
	const FExportObjectInnerContext Context;

	// Export each of the selected nodes
	UObject* LastOuter = nullptr;

	for (UMovieSceneCopyableBinding* ObjectToExport : ObjectsToExport)
	{
		// The nodes should all be from the same scope
		UObject* ThisOuter = ObjectToExport->GetOuter();
		check((LastOuter == ThisOuter) || (LastOuter == nullptr));
		LastOuter = ThisOuter;

		// We can't use TextExportTransient on USTRUCTS (which our object contains) so we're going to manually null out some references before serializing them. These references are
		// serialized manually into the archive, as the auto-serialization will only store a reference (to a privately owned object) which creates issues on deserialization. Attempting 
		// to deserialize these private objects throws a superflous error in the console that makes it look like things went wrong when they're actually OK and expected.
		TArray<UMovieSceneTrack*> OldTracks = ObjectToExport->Binding.StealTracks();
		UObject* OldSpawnableTemplate = ObjectToExport->Spawnable.GetObjectTemplate();
		ObjectToExport->Spawnable.SetObjectTemplate(nullptr);

		UExporter::ExportToOutputDevice(&Context, ObjectToExport, nullptr, Archive, TEXT("copy"), 0, PPF_ExportsNotFullyQualified | PPF_Copy | PPF_Delimited, false, ThisOuter);

		// Restore the references (as we don't want to modify the original in the event of a copy operation!)
		ObjectToExport->Binding.SetTracks(OldTracks);
		ObjectToExport->Spawnable.SetObjectTemplate(OldSpawnableTemplate);

		// We manually export the object template for the same private-ownership reason as above. Templates need to be re-created anyways as each Spawnable contains its own copy of the template.
		if (ObjectToExport->SpawnableObjectTemplate)
		{
			UExporter::ExportToOutputDevice(&Context, ObjectToExport->SpawnableObjectTemplate, nullptr, Archive, TEXT("copy"), 0, PPF_ExportsNotFullyQualified | PPF_Copy | PPF_Delimited);
		}
	}

	ExportedText = Archive;
}

class FObjectBindingTextFactory : public FCustomizableTextObjectFactory
{
public:
	FObjectBindingTextFactory(FSequencer& InSequencer)
		: FCustomizableTextObjectFactory(GWarn)
		, SequencerPtr(&InSequencer)
	{
	}

	// FCustomizableTextObjectFactory implementation
	virtual bool CanCreateClass(UClass* InObjectClass, bool& bOmitSubObjs) const override
	{
		if (InObjectClass->IsChildOf<UMovieSceneCopyableBinding>())
		{
			return true;
		}

		return SequencerPtr->GetSpawnRegister().CanSpawnObject(InObjectClass);
	}
	

	virtual void ProcessConstructedObject(UObject* NewObject) override
	{
		check(NewObject);

		if (NewObject->IsA<UMovieSceneCopyableBinding>())
		{
			UMovieSceneCopyableBinding* CopyableBinding = Cast<UMovieSceneCopyableBinding>(NewObject);
			NewCopyableBindings.Add(CopyableBinding);
		}
		else
		{
			NewSpawnableObjectTemplates.Add(NewObject);
		}
	}

public:
	TArray<UMovieSceneCopyableBinding*> NewCopyableBindings;
	TArray<UObject*> NewSpawnableObjectTemplates;

private:
	FSequencer* SequencerPtr;
};


void FSequencer::ImportObjectBindingsFromText(const FString& TextToImport, /*out*/ TArray<UMovieSceneCopyableBinding*>& ImportedObjects)
{
	UPackage* TempPackage = NewObject<UPackage>(nullptr, TEXT("/Engine/Sequencer/Editor/Transient"), RF_Transient);
	TempPackage->AddToRoot();

	// Turn the text buffer into objects
	FObjectBindingTextFactory Factory(*this);
	Factory.ProcessBuffer(TempPackage, RF_Transactional, TextToImport);
	ImportedObjects = Factory.NewCopyableBindings;

	// We had to explicitly serialize object templates due to them being a reference to a privately owned object. We now deserialize these object template copies
	// and match them up with their MovieSceneCopyableBinding again.
	
	int32 SpawnableObjectTemplateIndex = 0;
	for (auto ImportedObject : ImportedObjects)
	{
		if (ImportedObject->Spawnable.GetGuid().IsValid() && SpawnableObjectTemplateIndex < Factory.NewSpawnableObjectTemplates.Num())
		{
			// This Spawnable Object Template is owned by our transient package, so you'll need to change the owner if you want to keep it later.
			ImportedObject->SpawnableObjectTemplate = Factory.NewSpawnableObjectTemplates[SpawnableObjectTemplateIndex++];
		}
	}

	// Remove the temp package from the root now that it has served its purpose
	TempPackage->RemoveFromRoot();
}


void FSequencer::CopySelectedObjects(TArray<TSharedPtr<FSequencerObjectBindingNode>>& ObjectNodes, FString& ExportedText)
{
	// Gather guids for the object nodes and any child object nodes
	TSet<FGuid> GuidsToCopy;
	for (TSharedPtr<FSequencerObjectBindingNode> ObjectNode : ObjectNodes)
	{
		GuidsToCopy.Add(ObjectNode->GetObjectBinding());

		TSet<TSharedRef<FSequencerDisplayNode> > DescendantNodes;

		SequencerHelpers::GetDescendantNodes(ObjectNode.ToSharedRef(), DescendantNodes);

		for (auto DescendantNode : DescendantNodes)
		{
			if (DescendantNode->GetType() == ESequencerNode::Object)
			{
				GuidsToCopy.Add((StaticCastSharedRef<FSequencerObjectBindingNode>(DescendantNode))->GetObjectBinding());
			}
		}
	}

	UMovieScene* MovieScene = GetFocusedMovieSceneSequence()->GetMovieScene();

	// Export each of the bindings
	TArray<UMovieSceneCopyableBinding*> CopyableBindings;

	for (auto ObjectBinding : GuidsToCopy)
	{
		UMovieSceneCopyableBinding *CopyableBinding = NewObject<UMovieSceneCopyableBinding>(GetTransientPackage(), UMovieSceneCopyableBinding::StaticClass(), NAME_None, RF_Transient);
		CopyableBindings.Add(CopyableBinding);

		FMovieScenePossessable* Possessable = MovieScene->FindPossessable(ObjectBinding);
		if (Possessable)
		{
			CopyableBinding->Possessable = *Possessable;
		}
		else
		{
			FMovieSceneSpawnable* Spawnable = MovieScene->FindSpawnable(ObjectBinding);
			if (Spawnable)
			{
				CopyableBinding->Spawnable = *Spawnable;
				
				// We manually serialize the spawnable object template so that it's not a reference to a privately owned object. Spawnables all have unique copies of their template objects anyways.
				// Object Templates are re-created on paste (based on these templates) with the correct ownership set up.
				CopyableBinding->SpawnableObjectTemplate = Spawnable->GetObjectTemplate();
			}
		}

		const FMovieSceneBinding* Binding = MovieScene->FindBinding(ObjectBinding);
		if (Binding)
		{
			CopyableBinding->Binding = *Binding;
			for (auto Track : Binding->GetTracks())
			{
				// Tracks suffer from the same issues as Spawnable's Object Templates (reference to a privately owned object). We'll manually serialize the tracks to copy them,
				// and then restore them on paste.
				UMovieSceneTrack* DuplicatedTrack = Cast<UMovieSceneTrack>(StaticDuplicateObject(Track, CopyableBinding));

				CopyableBinding->Tracks.Add(DuplicatedTrack);
			}
		}
	}

	ExportObjectBindingsToText(CopyableBindings, /*out*/ ExportedText);
}


void FSequencer::CopySelectedTracks(TArray<TSharedPtr<FSequencerTrackNode>>& TrackNodes, FString& ExportedText)
{
	UMovieScene* MovieScene = GetFocusedMovieSceneSequence()->GetMovieScene();

	TArray<UObject*> CopyableObjects;
	for (TSharedPtr<FSequencerTrackNode> TrackNode : TrackNodes)
	{
		bool bIsParentSelected = false;
		TSharedPtr<FSequencerDisplayNode> ParentNode = TrackNode->GetParent();
		while (ParentNode.IsValid())
		{
			if (Selection.GetSelectedOutlinerNodes().Contains(ParentNode.ToSharedRef()))
			{
				bIsParentSelected = true;
				break;
			}
			ParentNode = ParentNode->GetParent();
		}

		if (!bIsParentSelected)
		{
			// If this is a subtrack, only copy the sections that belong to this row. otherwise copying the entire track will copy all the sections across all the rows
			if (TrackNode->GetSubTrackMode() == FSequencerTrackNode::ESubTrackMode::SubTrack)
			{
				for (UMovieSceneSection* Section : TrackNode->GetTrack()->GetAllSections())
				{
					if (Section && Section->GetRowIndex() == TrackNode->GetRowIndex())
					{
						CopyableObjects.Add(Section);
					}
				}
			}
			else
			{
				UMovieSceneCopyableTrack* CopyableTrack = NewObject<UMovieSceneCopyableTrack>(GetTransientPackage(), UMovieSceneCopyableTrack::StaticClass(), NAME_None, RF_Transient);
				CopyableObjects.Add(CopyableTrack);

				UMovieSceneTrack* DuplicatedTrack = Cast<UMovieSceneTrack>(StaticDuplicateObject(TrackNode->GetTrack(), CopyableTrack));
				CopyableTrack->Track = DuplicatedTrack;
				CopyableTrack->bIsAMasterTrack = MovieScene->IsAMasterTrack(*TrackNode->GetTrack());
			}
		}
	}

	if (CopyableObjects.Num())
	{
		ExportObjectsToText(CopyableObjects, /*out*/ ExportedText);
	}
}


void FSequencer::ExportObjectsToText(TArray<UObject*> ObjectsToExport, FString& ExportedText)
{
	// Clear the mark state for saving.
	UnMarkAllObjects(EObjectMark(OBJECTMARK_TagExp | OBJECTMARK_TagImp));

	FStringOutputDevice Archive;
	const FExportObjectInnerContext Context;

	// Export each of the selected nodes
	UObject* LastOuter = nullptr;

	for (UObject* ObjectToExport : ObjectsToExport)
	{
		// The nodes should all be from the same scope
		UObject* ThisOuter = ObjectToExport->GetOuter();
		if (LastOuter != nullptr && ThisOuter != LastOuter)
		{
			UE_LOG(LogSequencer, Warning, TEXT("Cannot copy objects from different outers. Only copying from %s"), *LastOuter->GetName());
			continue;
		}
		LastOuter = ThisOuter;

		UExporter::ExportToOutputDevice(&Context, ObjectToExport, nullptr, Archive, TEXT("copy"), 0, PPF_ExportsNotFullyQualified | PPF_Copy | PPF_Delimited, false, ThisOuter);
	}

	ExportedText = Archive;
}

bool FSequencer::DoPaste(bool bClearSelection)
{
	if (IsReadOnly())
	{
		ShowReadOnlyError();
		// If we cancel the paste due to being read-only, count that as having handled the paste operation
		return true;
	}

	// Grab the text to paste from the clipboard
	FString TextToImport;
	FPlatformApplicationMisc::ClipboardPaste(TextToImport);

	TArray<FNotificationInfo> PasteErrors;
	bool bAnythingPasted = false;
	bAnythingPasted |= PasteObjectBindings(TextToImport, PasteErrors, bClearSelection);
	bAnythingPasted |= PasteTracks(TextToImport, PasteErrors, bClearSelection);
	
	if (!bAnythingPasted)
	{
		bAnythingPasted |= PasteSections(TextToImport, PasteErrors);
	}

	if (!bAnythingPasted)
	{
		for (auto NotificationInfo : PasteErrors)
		{
			NotificationInfo.bUseLargeFont = false;
			FSlateNotificationManager::Get().AddNotification(NotificationInfo);
		}
	}

	return bAnythingPasted;
}

bool FSequencer::PasteObjectBindings(const FString& TextToImport, TArray<FNotificationInfo>& PasteErrors, bool bClearSelection)
{
	UWorld* World = Cast<UWorld>(GetPlaybackContext());

	TArray<UMovieSceneFolder*> SelectedParentFolders;
	FString NewNodePath;
	CalculateSelectedFolderAndPath(SelectedParentFolders, NewNodePath);

	FScopedTransaction Transaction(FGenericCommands::Get().Paste->GetDescription());

	UMovieSceneSequence* OwnerSequence = GetFocusedMovieSceneSequence();
	UObject* BindingContext = GetPlaybackContext();

	UMovieScene* MovieScene = GetFocusedMovieSceneSequence()->GetMovieScene();
	TMap<FGuid, FGuid> OldToNewGuidMap;
	TArray<FGuid> PossessableGuids;
	TArray<FGuid> SpawnableGuids;

	TArray<FMovieSceneBinding> BindingsPasted;

	TSet<TSharedRef<FSequencerDisplayNode>> SelectedNodes = Selection.GetSelectedOutlinerNodes();

	TArray<FGuid> SelectedParentGuids;
	if (!bClearSelection)
	{
		for (TSharedRef<FSequencerDisplayNode> Node : SelectedNodes)
		{
			if (Node->GetType() != ESequencerNode::Object)
			{
				continue;
			}

			TSharedPtr<FSequencerObjectBindingNode> ObjectNode = StaticCastSharedRef<FSequencerObjectBindingNode>(Node);
			if (ObjectNode.IsValid())
			{
				SelectedParentGuids.Add(ObjectNode->GetObjectBinding());
			}
		}
	}

	int32 NumTargets = 1;
	if (SelectedParentGuids.Num() > 1)
	{
		NumTargets = SelectedParentGuids.Num();
	}

	for (int32 TargetIndex = 0; TargetIndex < NumTargets; ++TargetIndex)
	{
		TArray<UMovieSceneCopyableBinding*> ImportedBindings;
		ImportObjectBindingsFromText(TextToImport, ImportedBindings);

		if (ImportedBindings.Num() == 0)
		{
			return false;
		}

		for (UMovieSceneCopyableBinding* CopyableBinding : ImportedBindings)
		{
			// Clear transient flags on the imported tracks
			for (UMovieSceneTrack* CopiedTrack : CopyableBinding->Tracks)
			{
				CopiedTrack->ClearFlags(RF_Transient);
				TArray<UObject*> Subobjects;
				GetObjectsWithOuter(CopiedTrack, Subobjects);
				for (UObject* Subobject : Subobjects)
				{
					Subobject->ClearFlags(RF_Transient);
				}
			}

			if (CopyableBinding->Possessable.GetGuid().IsValid())
			{
				FGuid NewGuid = FGuid::NewGuid();

				FMovieSceneBinding NewBinding(NewGuid, CopyableBinding->Binding.GetName(), CopyableBinding->Tracks);

				FMovieScenePossessable NewPossessable = CopyableBinding->Possessable;
				NewPossessable.SetGuid(NewGuid);

				MovieScene->AddPossessable(NewPossessable, NewBinding);

				OldToNewGuidMap.Add(CopyableBinding->Possessable.GetGuid(), NewGuid);

				BindingsPasted.Add(NewBinding);

				PossessableGuids.Add(NewGuid);

				if (FMovieScenePossessable* Possessable = MovieScene->FindPossessable(NewGuid))
				{
					if (TargetIndex < SelectedParentGuids.Num())
					{
						Possessable->SetParent(SelectedParentGuids[TargetIndex]);
					}
				}

				TArray<AActor*> ActorsToDuplicate;
				for (auto RuntimeObject : FindBoundObjects(CopyableBinding->Possessable.GetGuid(), ActiveTemplateIDs.Top()))
				{
					AActor* Actor = Cast<AActor>(RuntimeObject.Get());
					if (Actor)
					{
						ActorsToDuplicate.Add(Actor);
					}
				}

				TArray<AActor*> DuplicatedActors;
				if (ActorsToDuplicate.Num() != 0)
				{
					GEditor->SelectNone(false, true);
					for (AActor* ActorToDuplicate : ActorsToDuplicate)
					{
						GEditor->SelectActor(ActorToDuplicate, true, false, false);
					}

					// Duplicate the bound actors
					GEditor->edactDuplicateSelected(World->GetCurrentLevel(), false);

					USelection* ActorSelection = GEditor->GetSelectedActors();
					TArray<TWeakObjectPtr<AActor> > SelectedActors;
					for (FSelectionIterator Iter(*ActorSelection); Iter; ++Iter)
					{
						AActor* Actor = Cast<AActor>(*Iter);
						if (Actor)
						{
							DuplicatedActors.Add(Actor);
						}
					}

					// Bind the duplicated actors
					if (DuplicatedActors.Num())
					{
						ReplaceBindingWithActors(NewGuid, DuplicatedActors);
					}
				}
			}
			else if (CopyableBinding->Spawnable.GetGuid().IsValid())
			{
				// We need to let the sequence create the spawnable so that it has everything set up properly internally.
				// This is required to get spawnables with the correct references to object templates, object templates with
				// correct owners, etc. However, making a new spawnable also creates the binding for us - this is a problem
				// because we need to use our binding (which has tracks associated with it). To solve this, we let it create
				// an object template based off of our (transient package owned) template, then find the newly created binding
				// and update it.
				FGuid NewGuid = MakeNewSpawnable(*CopyableBinding->SpawnableObjectTemplate, nullptr, false);
				FMovieSceneBinding NewBinding(NewGuid, CopyableBinding->Binding.GetName(), CopyableBinding->Tracks);
				FMovieSceneSpawnable* Spawnable = MovieScene->FindSpawnable(NewGuid);

				// Copy the name of the original spawnable too.
				Spawnable->SetName(CopyableBinding->Spawnable.GetName());

				// Clear the transient flags on the copyable binding before assigning to the new spawnable
				for (auto Track : NewBinding.GetTracks())
				{
					Track->ClearFlags(RF_Transient);
					for (auto Section : Track->GetAllSections())
					{
						Section->ClearFlags(RF_Transient);
					}
				}

				// Replace the auto-generated binding with our deserialized bindings (which has our tracks)
				MovieScene->ReplaceBinding(NewGuid, NewBinding);

				OldToNewGuidMap.Add(CopyableBinding->Spawnable.GetGuid(), NewGuid);

				BindingsPasted.Add(NewBinding);

				SpawnableGuids.Add(NewGuid);
			}
		}
	}

	// Fix up parent guids
	for (auto PossessableGuid : PossessableGuids)
	{
		FMovieScenePossessable* Possessable = MovieScene->FindPossessable(PossessableGuid);
		if (Possessable && OldToNewGuidMap.Contains(Possessable->GetParent()) && PossessableGuid != OldToNewGuidMap[Possessable->GetParent()])
		{
			Possessable->SetParent(OldToNewGuidMap[Possessable->GetParent()]);
		}
	}

	// Fix possessable actor bindings
	for (int32 PossessableGuidIndex = 0; PossessableGuidIndex < PossessableGuids.Num(); ++PossessableGuidIndex)
	{
		FMovieScenePossessable* Possessable = MovieScene->FindPossessable(PossessableGuids[PossessableGuidIndex]);
		UWorld* PlaybackContext = Cast<UWorld>(GetPlaybackContext());
		if (Possessable && PlaybackContext)
		{
			for (TActorIterator<AActor> ActorItr(PlaybackContext); ActorItr; ++ActorItr)
			{
				AActor *Actor = *ActorItr;
				if (Actor && Actor->GetActorLabel() == *Possessable->GetName())
				{
					FGuid ExistingGuid = FindObjectId(*Actor, ActiveTemplateIDs.Top());

					if (!ExistingGuid.IsValid())
					{
						FGuid NewGuid = DoAssignActor(&Actor, 1, Possessable->GetGuid());

						// If assigning produces a new guid, update the possesable guids and the bindings pasted data
						if (NewGuid.IsValid())
						{
							for (auto BindingPasted : BindingsPasted)
							{
								if (BindingPasted.GetObjectGuid() == PossessableGuids[PossessableGuidIndex])
								{
									BindingPasted.SetObjectGuid(NewGuid);
								}
							}

							PossessableGuids[PossessableGuidIndex] = NewGuid;
						}
					}
				}
			}
		}
	}

	if (SelectedParentFolders.Num() > 0)
	{
		for (auto PossessableGuid : PossessableGuids)
		{
			FMovieScenePossessable* Possessable = MovieScene->FindPossessable(PossessableGuid);
			if (Possessable && !Possessable->GetParent().IsValid())
			{
				SelectedParentFolders[0]->AddChildObjectBinding(PossessableGuid);
			}
		}
	}

	OnMovieSceneBindingsPastedDelegate.Broadcast(BindingsPasted);

	// Temporarily spawn all spawnables so that component bindings can be fixed
	TArray<TWeakObjectPtr<UMovieSceneSection> > SpawnSectionsToRemove;
	for (auto SpawnableGuid : SpawnableGuids)
	{
		UMovieSceneSpawnTrack* SpawnTrack = MovieScene->FindTrack<UMovieSceneSpawnTrack>(SpawnableGuid);

		if (SpawnTrack)
		{
			for (UMovieSceneSection* SpawnSection : SpawnTrack->GetAllSections())
			{
				SpawnSection->SetIsActive(false);
			}

			// Spawnable could have animated spawned state, so temporarily override it to spawn infinitely
			UMovieSceneSpawnSection* SpawnSection = Cast<UMovieSceneSpawnSection>(SpawnTrack->CreateNewSection());
			SpawnSection->GetChannel().Reset();
			SpawnSection->GetChannel().SetDefault(true);
			SpawnSectionsToRemove.Add(SpawnSection);
		}
	}
	
	// Refresh all immediately so that spawned actors will be generated immediately
	ForceEvaluate();

	// Fix possessable component bindings
	for (auto PossessableGuid : PossessableGuids)
	{
		// If a possessable guid does not have any bound objects, they might be 
		// possessable components for spawnables, so they need to be remapped
		if (FindBoundObjects(PossessableGuid, ActiveTemplateIDs.Top()).Num() == 0)
		{
			FMovieScenePossessable* Possessable = MovieScene->FindPossessable(PossessableGuid);
			if (Possessable)
			{
				FGuid ParentGuid = Possessable->GetParent();
				for (TWeakObjectPtr<> WeakObject : FindBoundObjects(ParentGuid, ActiveTemplateIDs.Top()))
				{
					if (AActor* SpawnedActor = Cast<AActor>(WeakObject.Get()))
					{
						for (UActorComponent* Component : SpawnedActor->GetComponents())
						{
							if (Component->GetName() == Possessable->GetName())
							{
								OwnerSequence->BindPossessableObject(PossessableGuid, *Component, SpawnedActor);
								break;
							}
						}
					}
				}
			}
		}
	}
	
	for (TWeakObjectPtr<UMovieSceneSection> SpawnSectionToRemove : SpawnSectionsToRemove)
	{
		if (SpawnSectionToRemove.IsValid())
		{
			UMovieSceneTrack* SpawnTrack = SpawnSectionToRemove->GetTypedOuter<UMovieSceneTrack>();
			if (SpawnTrack)
			{
				SpawnTrack->Modify();
				SpawnTrack->RemoveSection(*SpawnSectionToRemove);

				for (UMovieSceneSection* SpawnSection : SpawnTrack->GetAllSections())
				{
					SpawnSection->SetIsActive(true);
				}
			}
		}
	}
	
	NotifyMovieSceneDataChanged(EMovieSceneDataChangeType::MovieSceneStructureItemsChanged);

	return true;
}

bool FSequencer::PasteTracks(const FString& TextToImport, TArray<FNotificationInfo>& PasteErrors, bool bClearSelection)
{
	FScopedTransaction Transaction(FGenericCommands::Get().Paste->GetDescription());

	TArray<UMovieSceneCopyableTrack*> ImportedTracks;
	FSequencer::ImportTracksFromText(TextToImport, ImportedTracks);

	if (ImportedTracks.Num() == 0)
	{
		return false;
	}
	
	TArray<UMovieSceneFolder*> SelectedParentFolders;
	FString NewNodePath;
	CalculateSelectedFolderAndPath(SelectedParentFolders, NewNodePath);

	UMovieSceneSequence* OwnerSequence = GetFocusedMovieSceneSequence();
	UMovieScene* OwnerMovieScene = OwnerSequence->GetMovieScene();
	UObject* BindingContext = GetPlaybackContext();

	TSet<TSharedRef<FSequencerDisplayNode>> SelectedNodes = Selection.GetSelectedOutlinerNodes();

	TArray<TSharedPtr<FSequencerObjectBindingNode>> ObjectNodes;

	if (!bClearSelection)
	{
		for (TSharedRef<FSequencerDisplayNode> Node : SelectedNodes)
		{
			if (Node->GetType() != ESequencerNode::Object)
			{
				continue;
			}

			TSharedPtr<FSequencerObjectBindingNode> ObjectNode = StaticCastSharedRef<FSequencerObjectBindingNode>(Node);
			if (ObjectNode.IsValid())
			{
				ObjectNodes.Add(ObjectNode);
			}
		}
	}

	int32 NumMasterTracks = 0;
	int32 NumTracks = 0;

	for (UMovieSceneCopyableTrack* CopyableTrack : ImportedTracks)
	{
		if (CopyableTrack->bIsAMasterTrack)
		{
			++NumMasterTracks;
		}
		else
		{
			++NumTracks;
		}
	}

	int32 NumMasterTracksPasted = 0;
	int32 NumTracksPasted = 0;
	if (ObjectNodes.Num())
	{
		for (TSharedPtr<FSequencerObjectBindingNode> ObjectNode : ObjectNodes)
		{
			FGuid ObjectGuid = ObjectNode->GetObjectBinding();

			TArray<UMovieSceneCopyableTrack*> NewTracks;
			FSequencer::ImportTracksFromText(TextToImport, NewTracks);

			for (UMovieSceneCopyableTrack* CopyableTrack : NewTracks)
			{
				if (!CopyableTrack->bIsAMasterTrack)
				{
					UMovieSceneTrack* NewTrack = CopyableTrack->Track;
					NewTrack->ClearFlags(RF_Transient);
					TArray<UObject*> Subobjects;
					GetObjectsWithOuter(NewTrack, Subobjects);
					for (UObject* Subobject : Subobjects)
					{
						Subobject->ClearFlags(RF_Transient);
					}

					// Remove tracks with the same name before adding
					for (const FMovieSceneBinding& Binding : OwnerMovieScene->GetBindings())
					{
						if (Binding.GetObjectGuid() == ObjectGuid)
						{
							// Tracks of the same class should be unique per name.
							for (UMovieSceneTrack* Track : Binding.GetTracks())
							{
								if (Track->GetClass() == NewTrack->GetClass() && Track->GetTrackName() == NewTrack->GetTrackName())
								{
									// If a track of the same class and name exists, remove it so the new track replaces it
									OwnerMovieScene->RemoveTrack(*Track);
									break;
								}
							}
						}
					}

					if (!GetFocusedMovieSceneSequence()->GetMovieScene()->AddGivenTrack(NewTrack, ObjectGuid))
					{
						continue;
					}
					else
					{
						++NumTracksPasted;
					}
				}
			}
		}
	}

	// Add as master track or set camera cut track
	for (UMovieSceneCopyableTrack* CopyableTrack : ImportedTracks)
	{
		if (CopyableTrack->bIsAMasterTrack)
		{
			UMovieSceneTrack* NewTrack = CopyableTrack->Track;
			NewTrack->ClearFlags(RF_Transient);
			TArray<UObject*> Subobjects;
			GetObjectsWithOuter(NewTrack, Subobjects);
			for (UObject* Subobject : Subobjects)
			{
				Subobject->ClearFlags(RF_Transient);
			}

			if (NewTrack->IsA(UMovieSceneCameraCutTrack::StaticClass()))
			{
				GetFocusedMovieSceneSequence()->GetMovieScene()->SetCameraCutTrack(NewTrack);
				if (SelectedParentFolders.Num() > 0)
				{
					SelectedParentFolders[0]->AddChildMasterTrack(NewTrack);
				}

				++NumMasterTracksPasted;
			}
			else
			{
				if (GetFocusedMovieSceneSequence()->GetMovieScene()->AddGivenMasterTrack(NewTrack))
				{
					if (SelectedParentFolders.Num() > 0)
					{
						SelectedParentFolders[0]->AddChildMasterTrack(NewTrack);
					}

				}

				++NumMasterTracksPasted;
			}
		}
	}

	if (NumMasterTracksPasted < NumMasterTracks)
	{
		FNotificationInfo Info(LOCTEXT("PasteTracks_NoMasterTracks", "Can't paste track. Master track could not be pasted"));
		PasteErrors.Add(Info);
	}

	if (NumTracksPasted < NumTracks)
	{
		FNotificationInfo Info(LOCTEXT("PasteSections_NoSelectedObjects", "Can't paste track. No selected objects to paste tracks onto"));
		PasteErrors.Add(Info);
	}

	if ((NumMasterTracksPasted + NumTracksPasted) > 0)
	{
		NotifyMovieSceneDataChanged(EMovieSceneDataChangeType::MovieSceneStructureItemsChanged);

		return true;
	}

	return false;
}

void GetSupportedTracks(TSharedRef<FSequencerDisplayNode> DisplayNode, const TArray<UMovieSceneSection*>& ImportedSections, TArray<TSharedRef<FSequencerTrackNode>>& TracksToPasteOnto)
{
	if (DisplayNode->GetType() != ESequencerNode::Track)
	{
		return;
	}

	TSharedRef<FSequencerTrackNode> TrackNode = StaticCastSharedRef<FSequencerTrackNode>(DisplayNode);

	if (TracksToPasteOnto.Contains(TrackNode))
	{
		return;
	}

	UMovieSceneTrack* Track = TrackNode->GetTrack();
	if (Track)
	{
		for (int32 SectionIndex = 0; SectionIndex < ImportedSections.Num(); ++SectionIndex)
		{
			UMovieSceneSection* Section = ImportedSections[SectionIndex];

			if (Track->SupportsType(Section->GetClass()))
			{
				TracksToPasteOnto.Add(TrackNode);
				return;
			}
		}
	}
}


bool FSequencer::PasteSections(const FString& TextToImport, TArray<FNotificationInfo>& PasteErrors)
{
	FScopedTransaction Transaction(FGenericCommands::Get().Paste->GetDescription());

	// First import as a track and extract sections to allow for copying track contents to another track
	TArray<UMovieSceneCopyableTrack*> ImportedTracks;
	FSequencer::ImportTracksFromText(TextToImport, ImportedTracks);

	TArray<UMovieSceneSection*> ImportedSections;
	for (UMovieSceneCopyableTrack* CopyableTrack : ImportedTracks)
	{
		for (UMovieSceneSection* CopyableSection : CopyableTrack->Track->GetAllSections())
		{
			ImportedSections.Add(CopyableSection);
		}
	}

	// Otherwise, import as sections
	if (ImportedSections.Num() == 0)
	{
		FSequencer::ImportSectionsFromText(TextToImport, ImportedSections);
	}

	if (ImportedSections.Num() == 0)
	{
		return false;
	}

	TSet<TSharedRef<FSequencerDisplayNode>> SelectedNodes = Selection.GetSelectedOutlinerNodes();

	if (SelectedNodes.Num() == 0)
	{
		SelectedNodes = Selection.GetNodesWithSelectedKeysOrSections();
	}

	if (SelectedNodes.Num() == 0)
	{
		FNotificationInfo Info(LOCTEXT("PasteSections_NoSelectedTracks", "Can't paste section. No selected tracks to paste sections onto"));
		PasteErrors.Add(Info);
		return false;
	}

	FFrameNumber LocalTime = GetLocalTime().Time.GetFrame();

	TOptional<FFrameNumber> FirstFrame;
	for (UMovieSceneSection* Section : ImportedSections)
	{
		if (Section->HasStartFrame())
		{
			if (FirstFrame.IsSet())
			{
				if (FirstFrame.GetValue() > Section->GetInclusiveStartFrame())
				{
					FirstFrame = Section->GetInclusiveStartFrame();
				}
			}
			else
			{
				FirstFrame = Section->GetInclusiveStartFrame();
			}
		}
	}

	// Check if any of the selected nodes supports pasting this type of section
	TArray<TSharedRef<FSequencerTrackNode>> TracksToPasteOnto;
	for (TSharedRef<FSequencerDisplayNode> Node : SelectedNodes)
	{
		GetSupportedTracks(Node, ImportedSections, TracksToPasteOnto);
	}

	// Otherwise, look at all child nodes for supported tracks
	if (TracksToPasteOnto.Num() == 0)
	{
		for (TSharedRef<FSequencerDisplayNode> Node : SelectedNodes)
		{
			TSet<TSharedRef<FSequencerDisplayNode> > DescendantNodes;
			SequencerHelpers::GetDescendantNodes(Node, DescendantNodes);

			for (TSharedRef<FSequencerDisplayNode> DescendantNode : DescendantNodes)
			{
				GetSupportedTracks(DescendantNode, ImportedSections, TracksToPasteOnto);
			}
		}
	}

	TArray<UMovieSceneSection*> NewSections;
	TArray<int32> SectionIndicesImported;

	for (TSharedRef<FSequencerTrackNode> TrackNode : TracksToPasteOnto)
	{
		for (int32 SectionIndex = 0; SectionIndex < ImportedSections.Num(); ++SectionIndex)
		{
			UMovieSceneSection* Section = ImportedSections[SectionIndex];
			UMovieSceneTrack* Track = TrackNode->GetTrack();
			if (!Track->SupportsType(Section->GetClass()))
			{
				continue;
			}

			SectionIndicesImported.AddUnique(SectionIndex);

			Track->Modify();

			Section->Rename(nullptr, Track);
			Track->AddSection(*Section);
			if (TrackNode->GetSubTrackMode() == FSequencerTrackNode::ESubTrackMode::SubTrack)
			{
				Section->SetRowIndex(TrackNode->GetRowIndex());
			}
			else
			{
				Section->SetRowIndex(MovieSceneToolHelpers::FindAvailableRowIndex(Track, Section));
			}

			if (Section->HasStartFrame())
			{
				FFrameNumber NewStartFrame = LocalTime + (Section->GetInclusiveStartFrame() - FirstFrame.GetValue());
				Section->MoveSection(NewStartFrame - Section->GetInclusiveStartFrame());
			}

			NewSections.Add(Section);
		}

		// Regenerate for pasting onto the next track 
		ImportedSections.Empty();
		ImportedTracks.Empty();

		FSequencer::ImportTracksFromText(TextToImport, ImportedTracks);

		for (UMovieSceneCopyableTrack* CopyableTrack : ImportedTracks)
		{
			for (UMovieSceneSection* CopyableSection : CopyableTrack->Track->GetAllSections())
			{
				ImportedSections.Add(CopyableSection);
			}
		}

		if (ImportedSections.Num() == 0)
		{
			FSequencer::ImportSectionsFromText(TextToImport, ImportedSections);
		}
	}

	for (int32 SectionIndex = 0; SectionIndex < ImportedSections.Num(); ++SectionIndex)
	{
		if (!SectionIndicesImported.Contains(SectionIndex))
		{
			UE_LOG(LogSequencer, Display, TEXT("Could not paste section of type %s"), *ImportedSections[SectionIndex]->GetClass()->GetName());
		}
	}

	if (SectionIndicesImported.Num() == 0)
	{
		Transaction.Cancel();

		FNotificationInfo Info(LOCTEXT("PasteSections_NothingPasted", "Can't paste section. No matching section types found."));
		PasteErrors.Add(Info);
		return false;
	}

	NotifyMovieSceneDataChanged(EMovieSceneDataChangeType::MovieSceneStructureItemAdded);
	EmptySelection();
	for (UMovieSceneSection* NewSection : NewSections)
	{
		SelectSection(NewSection);
	}
	ThrobSectionSelection();

	return true;
}

class FTrackObjectTextFactory : public FCustomizableTextObjectFactory
{
public:
	FTrackObjectTextFactory()
		: FCustomizableTextObjectFactory(GWarn)
	{
	}

	// FCustomizableTextObjectFactory implementation
	virtual bool CanCreateClass(UClass* InObjectClass, bool& bOmitSubObjs) const override
	{
		if (InObjectClass->IsChildOf(UMovieSceneCopyableTrack::StaticClass()))
		{
			return true;
		}
		return false;
	}


	virtual void ProcessConstructedObject(UObject* NewObject) override
	{
		check(NewObject);

		NewTracks.Add(Cast<UMovieSceneCopyableTrack>(NewObject));
	}

public:
	TArray<UMovieSceneCopyableTrack*> NewTracks;
};


class FSectionObjectTextFactory : public FCustomizableTextObjectFactory
{
public:
	FSectionObjectTextFactory()
		: FCustomizableTextObjectFactory(GWarn)
	{
	}

	// FCustomizableTextObjectFactory implementation
	virtual bool CanCreateClass(UClass* InObjectClass, bool& bOmitSubObjs) const override
	{
		if (InObjectClass->IsChildOf(UMovieSceneSection::StaticClass()))
		{
			return true;
		}
		return false;
	}


	virtual void ProcessConstructedObject(UObject* NewObject) override
	{
		check(NewObject);

		NewSections.Add(Cast<UMovieSceneSection>(NewObject));
	}

public:
	TArray<UMovieSceneSection*> NewSections;
};


bool FSequencer::CanPaste(const FString& TextToImport)
{
	FObjectBindingTextFactory ObjectBindingFactory(*this);
	if (ObjectBindingFactory.CanCreateObjectsFromText(TextToImport))
	{
		return true;
	}
		
	FTrackObjectTextFactory TrackFactory;
	if (TrackFactory.CanCreateObjectsFromText(TextToImport))
	{
		return true;
	}

	FSectionObjectTextFactory SectionFactory;
	if (SectionFactory.CanCreateObjectsFromText(TextToImport))
	{
		return true;
	}

	return false;
}

void FSequencer::ImportTracksFromText(const FString& TextToImport, /*out*/ TArray<UMovieSceneCopyableTrack*>& ImportedTracks)
{
	UPackage* TempPackage = NewObject<UPackage>(nullptr, TEXT("/Engine/Sequencer/Editor/Transient"), RF_Transient);
	TempPackage->AddToRoot();

	// Turn the text buffer into objects
	FTrackObjectTextFactory Factory;
	Factory.ProcessBuffer(TempPackage, RF_Transactional, TextToImport);

	ImportedTracks = Factory.NewTracks;

	// Remove the temp package from the root now that it has served its purpose
	TempPackage->RemoveFromRoot();
}

void FSequencer::ObjectImplicitlyAdded(UObject* InObject) const
{
	for (int32 i = 0; i < TrackEditors.Num(); ++i)
	{
		TrackEditors[i]->ObjectImplicitlyAdded(InObject);
	}
}

void FSequencer::SetFilterOn(const FText& InName, bool bOn)
{
	SequencerWidget->SetFilterOn(InName, bOn);
}


void FSequencer::ImportSectionsFromText(const FString& TextToImport, /*out*/ TArray<UMovieSceneSection*>& ImportedSections)
{
	UPackage* TempPackage = NewObject<UPackage>(nullptr, TEXT("/Engine/Sequencer/Editor/Transient"), RF_Transient);
	TempPackage->AddToRoot();

	// Turn the text buffer into objects
	FSectionObjectTextFactory Factory;
	Factory.ProcessBuffer(TempPackage, RF_Transactional, TextToImport);

	ImportedSections = Factory.NewSections;

	// Remove the temp package from the root now that it has served its purpose
	TempPackage->RemoveFromRoot();
}


void FSequencer::ToggleNodeActive()
{
	bool bIsActive = !IsNodeActive();
	const FScopedTransaction Transaction( NSLOCTEXT("Sequencer", "ToggleNodeActive", "Toggle Node Active") );

	for (auto OutlinerNode : Selection.GetSelectedOutlinerNodes())
	{
		TSet<TWeakObjectPtr<UMovieSceneSection> > Sections;
		SequencerHelpers::GetAllSections(OutlinerNode, Sections);

		for (auto Section : Sections)
		{
			Section->Modify();
			Section->SetIsActive(bIsActive);
		}
	}

	NotifyMovieSceneDataChanged(EMovieSceneDataChangeType::TrackValueChanged);
}


bool FSequencer::IsNodeActive() const
{
	// Active if ONE is active, changed in 4.20
	for (auto OutlinerNode : Selection.GetSelectedOutlinerNodes())
	{
		TSet<TWeakObjectPtr<UMovieSceneSection> > Sections;
		SequencerHelpers::GetAllSections(OutlinerNode, Sections);
		if (Sections.Num() > 0)
		{
			for (auto Section : Sections)
			{
				if (Section->IsActive())
				{
					return true;
				}
			}
			return false;
		}
	}
	return true;
}


void FSequencer::ToggleNodeLocked()
{
	bool bIsLocked = !IsNodeLocked();

	const FScopedTransaction Transaction( NSLOCTEXT("Sequencer", "ToggleNodeLocked", "Toggle Node Locked") );

	for (auto OutlinerNode : Selection.GetSelectedOutlinerNodes())
	{
		TSet<TWeakObjectPtr<UMovieSceneSection> > Sections;
		SequencerHelpers::GetAllSections(OutlinerNode, Sections);

		for (auto Section : Sections)
		{
			Section->Modify();
			Section->SetIsLocked(bIsLocked);
		}
	}
}


bool FSequencer::IsNodeLocked() const
{
	// Locked only if all are locked
	int NumSections = 0;
	for (auto OutlinerNode : Selection.GetSelectedOutlinerNodes())
	{
		TSet<TWeakObjectPtr<UMovieSceneSection> > Sections;
		SequencerHelpers::GetAllSections(OutlinerNode, Sections);

		for (auto Section : Sections)
		{
			if (!Section->IsLocked())
			{
				return false;
			}
			++NumSections;
		}
	}
	return NumSections > 0;
}

void FSequencer::GroupSelectedSections()
{
	UMovieScene* MovieScene = GetFocusedMovieSceneSequence()->GetMovieScene();
	if (MovieScene->IsReadOnly())
	{
		ShowReadOnlyError();
		return;
	}

	const FScopedTransaction Transaction(LOCTEXT("GroupSelectedSections", "Group Selected Sections"));

	TArray<UMovieSceneSection*> Sections;
	for (TWeakObjectPtr<UMovieSceneSection> WeakSection : Selection.GetSelectedSections())
	{
		UMovieSceneSection* Section = WeakSection.Get();
		// We do not want to group sections that are infinite, as they should not be moveable
		if (Section && (Section->HasStartFrame() || Section->HasEndFrame()))
		{
			Sections.Add(Section);
		}
	}

	MovieScene->GroupSections(Sections);
}

bool FSequencer::CanGroupSelectedSections() const
{
	int32 GroupableSections = 0;
	for (TWeakObjectPtr<UMovieSceneSection> WeakSection : Selection.GetSelectedSections())
	{
		UMovieSceneSection* Section = WeakSection.Get();
		// We do not want to group sections that are infinite, as they should not be moveable
		if (Section && (Section->HasStartFrame() || Section->HasEndFrame()))
		{
			if (++GroupableSections >= 2)
			{
				return true;
			}
		}
	}
	return false;
}

void FSequencer::UngroupSelectedSections()
{
	UMovieScene* MovieScene = GetFocusedMovieSceneSequence()->GetMovieScene();
	if (MovieScene->IsReadOnly())
	{
		ShowReadOnlyError();
		return;
	}

	const FScopedTransaction Transaction(LOCTEXT("UngroupSelectedSections", "Ungroup Selected Sections"));

	for (TWeakObjectPtr<UMovieSceneSection> WeakSection : Selection.GetSelectedSections())
	{
		if (WeakSection.IsValid())
		{
			MovieScene->UngroupSection(*WeakSection.Get());
		}
	}
}

bool FSequencer::CanUngroupSelectedSections() const
{
	UMovieScene* MovieScene = GetFocusedMovieSceneSequence()->GetMovieScene();

	for (TWeakObjectPtr<UMovieSceneSection> WeakSection : Selection.GetSelectedSections())
	{
		if (WeakSection.IsValid() && MovieScene->IsSectionInGroup(*WeakSection.Get()))
		{
			return true;
		}
	}
	return false;
}

void FSequencer::SaveSelectedNodesSpawnableState()
{
	UMovieScene* MovieScene = GetFocusedMovieSceneSequence()->GetMovieScene();

	if (MovieScene->IsReadOnly())
	{
		ShowReadOnlyError();
		return;
	}

	const FScopedTransaction Transaction( LOCTEXT("SaveSpawnableState", "Save spawnable state") );

	MovieScene->Modify();

	TArray<FMovieSceneSpawnable*> Spawnables;

	for (const TSharedRef<FSequencerDisplayNode>& Node : Selection.GetSelectedOutlinerNodes())
	{
		if (Node->GetType() == ESequencerNode::Object)
		{
			FMovieSceneSpawnable* Spawnable = MovieScene->FindSpawnable(StaticCastSharedRef<FSequencerObjectBindingNode>(Node)->GetObjectBinding());
			if (Spawnable)
			{
				Spawnables.Add(Spawnable);
			}
		}
	}

	FScopedSlowTask SlowTask(Spawnables.Num(), LOCTEXT("SaveSpawnableStateProgress", "Saving selected spawnables"));
	SlowTask.MakeDialog(true);

	TArray<AActor*> PossessedActors;
	for (FMovieSceneSpawnable* Spawnable : Spawnables)
	{
		SlowTask.EnterProgressFrame();
		
		SpawnRegister->SaveDefaultSpawnableState(*Spawnable, ActiveTemplateIDs.Top(), *this);

		if (GWarn->ReceivedUserCancel())
		{
			break;
		}
	}

	NotifyMovieSceneDataChanged(EMovieSceneDataChangeType::MovieSceneStructureItemsChanged);
}

void FSequencer::SetSelectedNodesSpawnableLevel(FName InLevelName)
{							
	UMovieScene* MovieScene = GetFocusedMovieSceneSequence()->GetMovieScene();

	if (MovieScene->IsReadOnly())
	{
		ShowReadOnlyError();
		return;
	}

	const FScopedTransaction Transaction( LOCTEXT("SetSpawnableLevel", "Set Spawnable Level") );

	MovieScene->Modify();

	TArray<FMovieSceneSpawnable*> Spawnables;

	for (const TSharedRef<FSequencerDisplayNode>& Node : Selection.GetSelectedOutlinerNodes())
	{
		if (Node->GetType() == ESequencerNode::Object)
		{
			FMovieSceneSpawnable* Spawnable = MovieScene->FindSpawnable(StaticCastSharedRef<FSequencerObjectBindingNode>(Node)->GetObjectBinding());
			if (Spawnable)
			{
				Spawnable->SetLevelName(InLevelName);
			}
		}
	}
}

void FSequencer::ConvertToSpawnable(TSharedRef<FSequencerObjectBindingNode> NodeToBeConverted)
{
	if (GetFocusedMovieSceneSequence()->GetMovieScene()->IsReadOnly())
	{
		ShowReadOnlyError();
		return;
	}

	const FScopedTransaction Transaction( LOCTEXT("ConvertSelectedNodeSpawnable", "Convert Node to Spawnables") );

	// Ensure we're in a non-possessed state
	TGuardValue<bool> Guard(bUpdatingExternalSelection, true);
	RestorePreAnimatedState();
	GetFocusedMovieSceneSequence()->GetMovieScene()->Modify();
	FMovieScenePossessable* Possessable = GetFocusedMovieSceneSequence()->GetMovieScene()->FindPossessable(NodeToBeConverted->GetObjectBinding());
	if (Possessable)
	{
		ConvertToSpawnableInternal(Possessable->GetGuid());
		NotifyMovieSceneDataChanged( EMovieSceneDataChangeType::MovieSceneStructureItemsChanged );
	}
}
TArray<FGuid> FSequencer::ConvertToSpawnable(FGuid Guid)
{
	TArray< FMovieSceneSpawnable*> Spawnables = ConvertToSpawnableInternal(Guid);
	TArray<FGuid> SpawnableGuids;
	if (Spawnables.Num() > 0)
	{
		for (FMovieSceneSpawnable* Spawnable: Spawnables)
		{
			FGuid NewGuid = Spawnable->GetGuid();
			SpawnableGuids.Add(NewGuid);
		}
	}
	NotifyMovieSceneDataChanged(EMovieSceneDataChangeType::MovieSceneStructureItemsChanged);
	return SpawnableGuids;
}

void FSequencer::ConvertSelectedNodesToSpawnables()
{
	UMovieScene* MovieScene = GetFocusedMovieSceneSequence()->GetMovieScene();

	if (MovieScene->IsReadOnly())
	{
		ShowReadOnlyError();
		return;
	}

	// @todo sequencer: Undo doesn't seem to be working at all
	const FScopedTransaction Transaction( LOCTEXT("ConvertSelectedNodesSpawnable", "Convert Selected Nodes to Spawnables") );

	// Ensure we're in a non-possessed state
	TGuardValue<bool> Guard(bUpdatingExternalSelection, true);
	RestorePreAnimatedState();
	MovieScene->Modify();

	TArray<TSharedRef<FSequencerObjectBindingNode>> ObjectBindingNodes;

	for (const TSharedRef<FSequencerDisplayNode>& Node : Selection.GetSelectedOutlinerNodes())
	{
		if (Node->GetType() == ESequencerNode::Object)
		{
			auto ObjectBindingNode = StaticCastSharedRef<FSequencerObjectBindingNode>(Node);

			// If we have a possessable for this node, and it has no parent, we can convert it to a spawnable
			FMovieScenePossessable* Possessable = MovieScene->FindPossessable(ObjectBindingNode->GetObjectBinding());
			if (Possessable && !Possessable->GetParent().IsValid())
			{
				ObjectBindingNodes.Add(ObjectBindingNode);
			}
		}
	}

	FScopedSlowTask SlowTask(ObjectBindingNodes.Num(), LOCTEXT("ConvertSpawnableProgress", "Converting Selected Possessable Nodes to Spawnables"));
	SlowTask.MakeDialog(true);

	TArray<AActor*> SpawnedActors;
	for (const TSharedRef<FSequencerObjectBindingNode>& ObjectBindingNode : ObjectBindingNodes)
	{
		SlowTask.EnterProgressFrame();
	
		FMovieScenePossessable* Possessable = MovieScene->FindPossessable(ObjectBindingNode->GetObjectBinding());
		if (Possessable)
		{
			TArray<FMovieSceneSpawnable*> Spawnables = ConvertToSpawnableInternal(Possessable->GetGuid());

			for (FMovieSceneSpawnable* Spawnable : Spawnables)
			{
				for (TWeakObjectPtr<> WeakObject : FindBoundObjects(Spawnable->GetGuid(), ActiveTemplateIDs.Top()))
				{
					if (AActor* SpawnedActor = Cast<AActor>(WeakObject.Get()))
					{
						SpawnedActors.Add(SpawnedActor);
					}
				}
			}
		}

		if (GWarn->ReceivedUserCancel())
		{
			break;
		}
	}

	if (SpawnedActors.Num())
	{
		const bool bNotifySelectionChanged = true;
		const bool bDeselectBSP = true;
		const bool bWarnAboutTooManyActors = false;
		const bool bSelectEvenIfHidden = false;

		GEditor->GetSelectedActors()->Modify();
		GEditor->GetSelectedActors()->BeginBatchSelectOperation();
		GEditor->SelectNone(bNotifySelectionChanged, bDeselectBSP, bWarnAboutTooManyActors);
		for (auto SpawnedActor : SpawnedActors)
		{
			GEditor->SelectActor(SpawnedActor, true, bNotifySelectionChanged, bSelectEvenIfHidden);
		}
		GEditor->GetSelectedActors()->EndBatchSelectOperation();
		GEditor->NoteSelectionChange();
	}

	NotifyMovieSceneDataChanged( EMovieSceneDataChangeType::MovieSceneStructureItemsChanged );
}

TArray<FGuid> FSequencer::ExpandMultiplePossessableBindings(FGuid PossessableGuid)
{
	UMovieSceneSequence* Sequence = GetFocusedMovieSceneSequence();
	UMovieScene* MovieScene = Sequence->GetMovieScene();

	TArray<FGuid> NewPossessableGuids;

	if (MovieScene->IsReadOnly())
	{
		ShowReadOnlyError();
		return TArray<FGuid>();
	}

	
	// Create a copy of the TArrayView of bound objects, as the underlying array will get destroyed
	TArray<TWeakObjectPtr<>> FoundObjects;
	for (TWeakObjectPtr<> BoundObject : FindBoundObjects(PossessableGuid, ActiveTemplateIDs.Top()))
	{
		FoundObjects.Insert(BoundObject,0);
	}

	if (FoundObjects.Num() < 2)
	{
		// If less than two objects, nothing to do, return the same Guid
		NewPossessableGuids.Add(PossessableGuid);
		return NewPossessableGuids;
	}

	Sequence->Modify();
	MovieScene->Modify();

	FMovieSceneBinding* PossessableBinding = (FMovieSceneBinding*)MovieScene->GetBindings().FindByPredicate([&](FMovieSceneBinding& Binding) { return Binding.GetObjectGuid() == PossessableGuid; });

	// First gather the children
	TArray<FGuid> ChildPossessableGuids;
	for (int32 Index = 0; Index < MovieScene->GetPossessableCount(); ++Index)
	{
		FMovieScenePossessable& Possessable = MovieScene->GetPossessable(Index);
		if (Possessable.GetParent() == PossessableGuid)
		{
			ChildPossessableGuids.Add(Possessable.GetGuid());
		}
	}

	TArray<UMovieSceneTrack* > Tracks = PossessableBinding->StealTracks();

	// Remove binding to stop any children from claiming the old guid as their parent
	if (MovieScene->RemovePossessable(PossessableGuid))
	{
		Sequence->UnbindPossessableObjects(PossessableGuid);
	}

	for (TWeakObjectPtr<> FoundObjectPtr : FoundObjects)
	{
		UObject* FoundObject = FoundObjectPtr.Get();
		if (!FoundObject)
		{
			continue;
		}

		FoundObject->Modify();

		UObject* BindingContext = GetPlaybackContext();

		// Find this object's parent object, if it has one.
		UObject* ParentObject = Sequence->GetParentObject(FoundObject);
		if (ParentObject)
		{
			BindingContext = ParentObject;
		}

		// Create a new Possessable for this object
		AActor* PossessedActor = Cast<AActor>(FoundObject);
		const FGuid NewPossessableGuid = MovieScene->AddPossessable(PossessedActor != nullptr ? PossessedActor->GetActorLabel() : FoundObject->GetName(), FoundObject->GetClass());
		FMovieScenePossessable* NewPossessable = MovieScene->FindPossessable(NewPossessableGuid);
		if (NewPossessable)
		{
			FMovieSceneBinding* NewPossessableBinding = (FMovieSceneBinding*)MovieScene->GetBindings().FindByPredicate([&](FMovieSceneBinding& Binding) { return Binding.GetObjectGuid() == NewPossessableGuid; });
			
			if (ParentObject)
			{
				FGuid ParentGuid = FindObjectId(*ParentObject, ActiveTemplateIDs.Top());
				NewPossessable->SetParent(ParentGuid);
			}

			Sequence->BindPossessableObject(NewPossessableGuid, *FoundObject, BindingContext);
			NewPossessableGuids.Add(NewPossessableGuid);

			// Create copies of the tracks
			for (UMovieSceneTrack* Track : Tracks)
			{
				UMovieSceneTrack* DuplicatedTrack = Cast<UMovieSceneTrack>(StaticDuplicateObject(Track, MovieScene));
				NewPossessableBinding->AddTrack(*DuplicatedTrack);
			}
		}
	}

	// Finally, recurse in to any children
	for (FGuid ChildPossessableGuid : ChildPossessableGuids)
	{
		ExpandMultiplePossessableBindings(ChildPossessableGuid);
	}

	NotifyMovieSceneDataChanged(EMovieSceneDataChangeType::MovieSceneStructureItemsChanged);

	return NewPossessableGuids;
}

TArray<FMovieSceneSpawnable*> FSequencer::ConvertToSpawnableInternal(FGuid PossessableGuid)
{
	UMovieSceneSequence* Sequence = GetFocusedMovieSceneSequence();
	UMovieScene* MovieScene = Sequence->GetMovieScene();

	if (MovieScene->IsReadOnly() || !Sequence->AllowsSpawnableObjects())
	{
		ShowReadOnlyError();
		return TArray<FMovieSceneSpawnable*>();
	}

	TArrayView<TWeakObjectPtr<>> FoundObjects = FindBoundObjects(PossessableGuid, ActiveTemplateIDs.Top());

	TArray<FMovieSceneSpawnable*> CreatedSpawnables;

	if (FoundObjects.Num() == 0)
	{
		FMovieScenePossessable* Possessable = MovieScene->FindPossessable(PossessableGuid);

		UE_LOG(LogSequencer, Error, TEXT("Failed to convert %s to spawnable because there are no objects bound to it"), Possessable ? *Possessable->GetName() : TEXT(""));
	}
	else if (FoundObjects.Num() > 1)
	{
		// Expand to individual possessables for each bound object, then convert each one individually
		TArray<FGuid> ExpandedPossessableGuids = ExpandMultiplePossessableBindings(PossessableGuid);
		for (FGuid NewPossessableGuid : ExpandedPossessableGuids)
		{
			CreatedSpawnables.Append(ConvertToSpawnableInternal(NewPossessableGuid));
		}

		ForceEvaluate();
	}
	else
	{
		UObject* FoundObject = FoundObjects[0].Get();
		if (!FoundObject)
		{
			return TArray<FMovieSceneSpawnable*>();
		}

		Sequence->Modify();
		MovieScene->Modify();

		// Locate the folder containing the original possessable
		UMovieSceneFolder* ParentFolder;
		for (UMovieSceneFolder* Folder : MovieScene->GetRootFolders())
		{
			ParentFolder = Folder->FindFolderContaining(PossessableGuid);
			if (ParentFolder != nullptr)
			{
				break;
			}
		}

		FMovieSceneSpawnable* Spawnable = MovieScene->FindSpawnable(AddSpawnable(*FoundObject));
		if (Spawnable)
		{
			CreatedSpawnables.Add(Spawnable);
			FGuid SpawnableGuid = Spawnable->GetGuid();

			// Remap all the spawnable's tracks and child bindings onto the new possessable
			MovieScene->MoveBindingContents(PossessableGuid, SpawnableGuid);

			FMovieSceneBinding* PossessableBinding = (FMovieSceneBinding*)MovieScene->GetBindings().FindByPredicate([&](FMovieSceneBinding& Binding) { return Binding.GetObjectGuid() == PossessableGuid; });
			check(PossessableBinding);

			for (UMovieSceneFolder* Folder : MovieScene->GetRootFolders())
			{
				if (ReplaceFolderBindingGUID(Folder, PossessableGuid, SpawnableGuid))
				{
					break;
				}
			}

			int32 SortingOrder = PossessableBinding->GetSortingOrder();

			if (MovieScene->RemovePossessable(PossessableGuid))
			{
				Sequence->UnbindPossessableObjects(PossessableGuid);

				FMovieSceneBinding* SpawnableBinding = (FMovieSceneBinding*)MovieScene->GetBindings().FindByPredicate([&](FMovieSceneBinding& Binding) { return Binding.GetObjectGuid() == SpawnableGuid; });
				check(SpawnableBinding);

				SpawnableBinding->SetSortingOrder(SortingOrder);

			}

			TOptional<FTransformData> TransformData;
			SpawnRegister->HandleConvertPossessableToSpawnable(FoundObject, *this, TransformData);
			SpawnRegister->SetupDefaultsForSpawnable(nullptr, Spawnable->GetGuid(), TransformData, AsShared(), Settings);

			TMap<FGuid, FGuid> OldGuidToNewGuidMap;
			OldGuidToNewGuidMap.Add(PossessableGuid, Spawnable->GetGuid());
			
			// Fixup any section bindings
			TArray<UMovieScene*> MovieScenesToUpdate;
			MovieSceneHelpers::GetDescendantMovieScenes(GetRootMovieSceneSequence(), MovieScenesToUpdate);
			for (UMovieScene* MovieSceneToUpdate : MovieScenesToUpdate)
			{
				for (UMovieSceneSection* Section : MovieSceneToUpdate->GetAllSections())
				{
					if (Section)
					{
						Section->OnBindingsUpdated(OldGuidToNewGuidMap);
					}
				}
			}

			ForceEvaluate();

			NotifyMovieSceneDataChanged(EMovieSceneDataChangeType::MovieSceneStructureItemsChanged);
		}
	}

	return CreatedSpawnables;
}

void FSequencer::ConvertToPossessable(TSharedRef<FSequencerObjectBindingNode> NodeToBeConverted)
{
	if (GetFocusedMovieSceneSequence()->GetMovieScene()->IsReadOnly())
	{
		ShowReadOnlyError();
		return;
	}

	const FScopedTransaction Transaction( LOCTEXT("ConvertSelectedNodePossessable", "Convert Node to Possessables") );

	// Ensure we're in a non-possessed state
	TGuardValue<bool> Guard(bUpdatingExternalSelection, true);
	RestorePreAnimatedState();
	GetFocusedMovieSceneSequence()->GetMovieScene()->Modify();
	FMovieSceneSpawnable* Spawnable = GetFocusedMovieSceneSequence()->GetMovieScene()->FindSpawnable(NodeToBeConverted->GetObjectBinding());
	if (Spawnable)
	{
		ConvertToPossessableInternal(Spawnable->GetGuid());
		NotifyMovieSceneDataChanged(EMovieSceneDataChangeType::MovieSceneStructureItemsChanged);
	}
}

void FSequencer::ConvertSelectedNodesToPossessables()
{
	UMovieScene* MovieScene = GetFocusedMovieSceneSequence()->GetMovieScene();

	if (MovieScene->IsReadOnly())
	{
		ShowReadOnlyError();
		return;
	}

	TArray<TSharedRef<FSequencerObjectBindingNode>> ObjectBindingNodes;

	for (const TSharedRef<FSequencerDisplayNode>& Node : Selection.GetSelectedOutlinerNodes())
	{
		if (Node->GetType() == ESequencerNode::Object)
		{
			auto ObjectBindingNode = StaticCastSharedRef<FSequencerObjectBindingNode>(Node);

			FMovieSceneSpawnable* Spawnable = MovieScene->FindSpawnable(ObjectBindingNode->GetObjectBinding());
			if (Spawnable && SpawnRegister->CanConvertSpawnableToPossessable(*Spawnable))
			{
				ObjectBindingNodes.Add(ObjectBindingNode);
			}
		}
	}

	if (ObjectBindingNodes.Num() > 0)
	{
		const FScopedTransaction Transaction(LOCTEXT("ConvertSelectedNodesPossessable", "Convert Selected Nodes to Possessables"));
		MovieScene->Modify();

		FScopedSlowTask SlowTask(ObjectBindingNodes.Num(), LOCTEXT("ConvertPossessablesProgress", "Converting Selected Spawnable Nodes to Possessables"));
		SlowTask.MakeDialog(true);

		TArray<AActor*> PossessedActors;
		for (const TSharedRef<FSequencerObjectBindingNode>& ObjectBindingNode : ObjectBindingNodes)
		{
			SlowTask.EnterProgressFrame();

			FMovieSceneSpawnable* Spawnable = MovieScene->FindSpawnable(ObjectBindingNode->GetObjectBinding());
			if (Spawnable)
			{
				FMovieScenePossessable* Possessable = ConvertToPossessableInternal(Spawnable->GetGuid());

				ForceEvaluate();

				for (TWeakObjectPtr<> WeakObject : FindBoundObjects(Possessable->GetGuid(), ActiveTemplateIDs.Top()))
				{
					if (AActor* PossessedActor = Cast<AActor>(WeakObject.Get()))
					{
						PossessedActors.Add(PossessedActor);
					}
				}
			}

			if (GWarn->ReceivedUserCancel())
			{
				break;
			}
		}

		if (PossessedActors.Num())
		{
			const bool bNotifySelectionChanged = true;
			const bool bDeselectBSP = true;
			const bool bWarnAboutTooManyActors = false;
			const bool bSelectEvenIfHidden = false;

			GEditor->GetSelectedActors()->Modify();
			GEditor->GetSelectedActors()->BeginBatchSelectOperation();
			GEditor->SelectNone(bNotifySelectionChanged, bDeselectBSP, bWarnAboutTooManyActors);
			for (auto PossessedActor : PossessedActors)
			{
				GEditor->SelectActor(PossessedActor, true, bNotifySelectionChanged, bSelectEvenIfHidden);
			}
			GEditor->GetSelectedActors()->EndBatchSelectOperation();
			GEditor->NoteSelectionChange();

			NotifyMovieSceneDataChanged(EMovieSceneDataChangeType::MovieSceneStructureItemsChanged);
		}
	}
}

FMovieScenePossessable* FSequencer::ConvertToPossessableInternal(FGuid SpawnableGuid)
{
	UMovieSceneSequence* Sequence = GetFocusedMovieSceneSequence();
	UMovieScene* MovieScene = Sequence->GetMovieScene();

	if (MovieScene->IsReadOnly())
	{
		ShowReadOnlyError();
		return nullptr;
	}

	// Find the object in the environment
	UMovieSceneSequence* FocusedSequence = GetFocusedMovieSceneSequence();
	FMovieSceneSpawnable* Spawnable = MovieScene->FindSpawnable(SpawnableGuid);
	if (!Spawnable || !Spawnable->GetObjectTemplate())
	{
		return nullptr;
	}

	AActor* SpawnableActorTemplate = Cast<AActor>(Spawnable->GetObjectTemplate());
	if (!SpawnableActorTemplate)
	{
		return nullptr;
	}

	Sequence->Modify();
	MovieScene->Modify();

	// Delete the spawn track
	UMovieSceneSpawnTrack* SpawnTrack = Cast<UMovieSceneSpawnTrack>(MovieScene->FindTrack(UMovieSceneSpawnTrack::StaticClass(), SpawnableGuid, NAME_None));
	if (SpawnTrack)
	{
		MovieScene->RemoveTrack(*SpawnTrack);
	}

	FTransform SpawnTransform = SpawnableActorTemplate->GetActorTransform();
	FActorSpawnParameters SpawnInfo;
	SpawnInfo.bDeferConstruction = true;
	SpawnInfo.Template = SpawnableActorTemplate;

	UWorld* PlaybackContext = Cast<UWorld>(GetPlaybackContext());
	AActor* PossessedActor = PlaybackContext->SpawnActor(Spawnable->GetObjectTemplate()->GetClass(), &SpawnTransform, SpawnInfo);

	if (!PossessedActor)
	{
		return nullptr;
	}

	PossessedActor->SetActorLabel(Spawnable->GetName());

	const bool bIsDefaultTransform = true;
	PossessedActor->FinishSpawning(SpawnTransform, bIsDefaultTransform);

	const FGuid NewPossessableGuid = CreateBinding(*PossessedActor, PossessedActor->GetActorLabel());
	const FGuid OldSpawnableGuid = Spawnable->GetGuid();

	FMovieScenePossessable* Possessable = MovieScene->FindPossessable(NewPossessableGuid);
	if (Possessable)
	{
		// Remap all the spawnable's tracks and child bindings onto the new possessable
		MovieScene->MoveBindingContents(OldSpawnableGuid, NewPossessableGuid);

		FMovieSceneBinding* SpawnableBinding = MovieScene->FindBinding(OldSpawnableGuid);
		check(SpawnableBinding);

		for (UMovieSceneFolder* Folder : MovieScene->GetRootFolders())
		{
			if (ReplaceFolderBindingGUID(Folder, Spawnable->GetGuid(), Possessable->GetGuid()))
			{
				break;
			}
		}

		int32 SortingOrder = SpawnableBinding->GetSortingOrder();

		// Remove the spawnable and all it's sub tracks
		if (MovieScene->RemoveSpawnable(OldSpawnableGuid))
		{
			SpawnRegister->DestroySpawnedObject(OldSpawnableGuid, ActiveTemplateIDs.Top(), *this);

			FMovieSceneBinding* PossessableBinding = MovieScene->FindBinding(NewPossessableGuid);
			check(PossessableBinding);
			
			PossessableBinding->SetSortingOrder(SortingOrder);
		}

		static const FName SequencerActorTag(TEXT("SequencerActor"));
		PossessedActor->Tags.Remove(SequencerActorTag);

		TMap<FGuid, FGuid> OldGuidToNewGuidMap;
		OldGuidToNewGuidMap.Add(OldSpawnableGuid, NewPossessableGuid);
		
		// Fixup any section bindings
		TArray<UMovieScene*> MovieScenesToUpdate;
		MovieSceneHelpers::GetDescendantMovieScenes(GetRootMovieSceneSequence(), MovieScenesToUpdate);
		for (UMovieScene* MovieSceneToUpdate : MovieScenesToUpdate)
		{
			for (UMovieSceneSection* Section : MovieSceneToUpdate->GetAllSections())
			{
				if (Section)
				{
					Section->OnBindingsUpdated(OldGuidToNewGuidMap);
				}
			}
		}

		GEditor->SelectActor(PossessedActor, false, true);

		ForceEvaluate();
	}

	return Possessable;
}



void FSequencer::OnLoadRecordedData()
{
	UMovieSceneSequence* FocusedMovieSceneSequence = GetFocusedMovieSceneSequence();
	if (!FocusedMovieSceneSequence)
	{
		return;
	}
	UMovieScene* FocusedMovieScene = FocusedMovieSceneSequence->GetMovieScene();
	if (!FocusedMovieScene)
	{
		return;
	}
	if (FocusedMovieScene->IsReadOnly())
	{
		return;
	}
	TArray<FString> OpenFilenames;
	IDesktopPlatform* DesktopPlatform = FDesktopPlatformModule::Get();
	bool bOpen = false;
	if (DesktopPlatform)
	{
		FString FileTypeDescription = TEXT("");
		FString DialogTitle = TEXT("Open Recorded Sequencer Data");
		FString InOpenDirectory = FPaths::ProjectSavedDir();
		bOpen = DesktopPlatform->OpenFileDialog(
			FSlateApplication::Get().FindBestParentWindowHandleForDialogs(nullptr),
			DialogTitle,
			InOpenDirectory,
			TEXT(""),
			FileTypeDescription,
			EFileDialogFlags::None,
			OpenFilenames
		);
	}

	if (!bOpen || !OpenFilenames.Num())
	{
		return;
	}
	IModularFeatures& ModularFeatures = IModularFeatures::Get();

	if (ModularFeatures.IsModularFeatureAvailable(ISerializedRecorder::ModularFeatureName))
	{
		ISerializedRecorder* Recorder = &IModularFeatures::Get().GetModularFeature<ISerializedRecorder>(ISerializedRecorder::ModularFeatureName);
		if (Recorder)
		{
			FScopedTransaction AddFolderTransaction(NSLOCTEXT("Sequencer", "LoadRecordedData_Transaction", "Load Recorded Data"));
			auto OnReadComplete = [this]()
			{
				NotifyMovieSceneDataChanged(EMovieSceneDataChangeType::MovieSceneStructureItemAdded);

			}; //callback
			UWorld* PlaybackContext = Cast<UWorld>(GetPlaybackContext());
			for (const FString& FileName : OpenFilenames)
			{
				Recorder->LoadRecordedSequencerFile(FocusedMovieSceneSequence, PlaybackContext, FileName, OnReadComplete);
			}
		}
	}

}

bool FSequencer::ReplaceFolderBindingGUID(UMovieSceneFolder* Folder, FGuid Original, FGuid Converted)
{
	UMovieScene* MovieScene = GetFocusedMovieSceneSequence()->GetMovieScene();

	if (MovieScene->IsReadOnly())
	{
		ShowReadOnlyError();
		return true;
	}

	for (FGuid ChildGuid : Folder->GetChildObjectBindings())
	{
		if (ChildGuid == Original)
		{
			Folder->AddChildObjectBinding(Converted);
			Folder->RemoveChildObjectBinding(Original);
			return true;
		}
	}

	for (UMovieSceneFolder* ChildFolder : Folder->GetChildFolders())
	{
		if (ReplaceFolderBindingGUID(ChildFolder, Original, Converted))
		{
			return true;
		}
	}

	return false;
}

void FSequencer::OnAddFolder()
{
	UMovieScene* FocusedMovieScene = GetFocusedMovieSceneSequence()->GetMovieScene();
	if (!FocusedMovieScene)
	{
		return;
	}

	if (FocusedMovieScene->IsReadOnly())
	{
		ShowReadOnlyError();
		return;
	}

	FScopedTransaction AddFolderTransaction( NSLOCTEXT("Sequencer", "AddFolder_Transaction", "Add Folder") );

	// Check if a folder, or child of a folder is currently selected.
	TArray<UMovieSceneFolder*> SelectedParentFolders;
	FString NewNodePath;
	CalculateSelectedFolderAndPath(SelectedParentFolders, NewNodePath);

	TArray<FName> ExistingFolderNames;
	
	// If there is a folder selected the existing folder names are the sibling folders.
	if ( SelectedParentFolders.Num() == 1 )
	{
		for ( UMovieSceneFolder* SiblingFolder : SelectedParentFolders[0]->GetChildFolders() )
		{
			ExistingFolderNames.Add( SiblingFolder->GetFolderName() );
		}
	}
	// Otherwise use the root folders.
	else
	{
		for ( UMovieSceneFolder* MovieSceneFolder : FocusedMovieScene->GetRootFolders() )
		{
			ExistingFolderNames.Add( MovieSceneFolder->GetFolderName() );
		}
	}

	FName UniqueName = FSequencerUtilities::GetUniqueName(FName("New Folder"), ExistingFolderNames);
	UMovieSceneFolder* NewFolder = NewObject<UMovieSceneFolder>( FocusedMovieScene, NAME_None, RF_Transactional );
	NewFolder->SetFolderName( UniqueName );

	// The folder's name is used as it's key in the path system.
	NewNodePath += UniqueName.ToString();

	if ( SelectedParentFolders.Num() == 1 )
	{
		SelectedParentFolders[0]->AddChildFolder( NewFolder );
	}
	else
	{
		FocusedMovieScene->Modify();
		FocusedMovieScene->GetRootFolders().Add( NewFolder );
	}

	Selection.Empty();

	// We can't add the newly created folder to the selection set as the nodes for it don't actually exist yet.
	// However, we can calculate the resulting path that the node will end up at and add that to the selection
	// set, which will cause the newly created node to be selected when the selection is restored post-refresh.
	SequencerWidget->AddAdditionalPathToSelectionSet(NewNodePath);

	NotifyMovieSceneDataChanged( EMovieSceneDataChangeType::MovieSceneStructureItemAdded );
}

void FSequencer::OnAddTrack(const TWeakObjectPtr<UMovieSceneTrack>& InTrack, const FGuid& ObjectBinding)
{
	if (!ensureAlwaysMsgf(InTrack.IsValid(), TEXT("Attempted to add a null UMovieSceneTrack to Sequencer. This should never happen.")))
	{
		return;
	}

	FString NewNodePath;

	// If they specified an object binding it's being added to, we don't add it to a folder since we can't have it existing
	// as a children of two places at once.
	if(!GetFocusedMovieSceneSequence()->GetMovieScene()->FindBinding(ObjectBinding))
	{
		TArray<UMovieSceneFolder*> SelectedParentFolders;
		CalculateSelectedFolderAndPath(SelectedParentFolders, NewNodePath);

		if (SelectedParentFolders.Num() == 1)
		{
			SelectedParentFolders[0]->Modify();
			SelectedParentFolders[0]->AddChildMasterTrack(InTrack.Get());
		}
	}

	// We can't add the newly created folder to the selection set as the nodes for it don't actually exist yet.
	// However, we can calculate the resulting path that the node will end up at and add that to the selection
	// set, which will cause the newly created node to be selected when the selection is restored post-refresh.
	NewNodePath += InTrack->GetFName().ToString();
	SequencerWidget->AddAdditionalPathToSelectionSet(NewNodePath);

	NotifyMovieSceneDataChanged(EMovieSceneDataChangeType::MovieSceneStructureItemAdded);
	EmptySelection();
	if (InTrack->GetAllSections().Num() > 0)
	{
		SelectSection(InTrack->GetAllSections()[0]);
	}
	ThrobSectionSelection();
}


void FSequencer::CalculateSelectedFolderAndPath(TArray<UMovieSceneFolder*>& OutSelectedParentFolders, FString& OutNewNodePath)
{
	// Check if a folder, or child of a folder is currently selected.
	if (Selection.GetSelectedOutlinerNodes().Num() > 0)
	{
		for (TSharedRef<FSequencerDisplayNode> SelectedNode : Selection.GetSelectedOutlinerNodes())
		{
			TSharedPtr<FSequencerDisplayNode> CurrentNode = SelectedNode;
			while (CurrentNode.IsValid() && CurrentNode->GetType() != ESequencerNode::Folder)
			{
				CurrentNode = CurrentNode->GetParent();
			}
			if (CurrentNode.IsValid())
			{
				OutSelectedParentFolders.Add(&StaticCastSharedPtr<FSequencerFolderNode>(CurrentNode)->GetFolder());

				// The first valid folder we find will be used to put the new folder into, so it's the node that we
				// want to know the path from.
				if (OutNewNodePath.Len() == 0)
				{
					// Add an extra delimiter (".") as we know that the new folder will be appended onto the end of this.
					OutNewNodePath = FString::Printf(TEXT("%s."), *CurrentNode->GetPathName());

					// Make sure this folder is expanded too so that adding objects to hidden folders become visible.
					CurrentNode->SetExpansionState(true);
				}
			}
		}
	}
}

void FSequencer::TogglePlay()
{
	OnPlayForward(true);
}

void FSequencer::JumpToStart()
{
	OnJumpToStart();
}

void FSequencer::JumpToEnd()
{
	OnJumpToEnd();
}

void FSequencer::ShuttleForward()
{
	float NewPlaybackSpeed = PlaybackSpeed;
	if (ShuttleMultiplier == 0 || PlaybackSpeed < 0) 
	{
		ShuttleMultiplier = 2.f;
		NewPlaybackSpeed = 1.f;
	}
	else
	{
		NewPlaybackSpeed *= ShuttleMultiplier;
	}

	PlaybackSpeed = NewPlaybackSpeed;
	if (PlaybackState != EMovieScenePlayerStatus::Playing)
	{
		OnPlayForward(false);
	}
}

void FSequencer::ShuttleBackward()
{
	float NewPlaybackSpeed = PlaybackSpeed;
	if (ShuttleMultiplier == 0 || PlaybackSpeed > 0)
	{
		ShuttleMultiplier = 2.f;
		NewPlaybackSpeed = -1.f;
	}
	else
	{
		NewPlaybackSpeed *= ShuttleMultiplier;
	}

	PlaybackSpeed = NewPlaybackSpeed;
	if (PlaybackState != EMovieScenePlayerStatus::Playing)
	{
		OnPlayBackward(false);
	}
}

void FSequencer::Pause()
{
	SetPlaybackStatus(EMovieScenePlayerStatus::Stopped);

	// When stopping a sequence, we always evaluate a non-empty range if possible. This ensures accurate paused motion blur effects.
	if (Settings->GetIsSnapEnabled())
	{
		FQualifiedFrameTime LocalTime          = GetLocalTime();
		FFrameRate          FocusedDisplayRate = GetFocusedDisplayRate();

		// Snap to the focused play rate
		FFrameTime RootPosition  = FFrameRate::Snap(LocalTime.Time, LocalTime.Rate, FocusedDisplayRate) * RootToLocalTransform.InverseFromWarp(RootToLocalLoopCounter);

		// Convert the root position from tick resolution time base (the output rate), to the play position input rate
		FFrameTime InputPosition = ConvertFrameTime(RootPosition, PlayPosition.GetOutputRate(), PlayPosition.GetInputRate());
		EvaluateInternal(PlayPosition.PlayTo(InputPosition));
	}
	else
	{
		// Update on stop (cleans up things like sounds that are playing)
		FMovieSceneEvaluationRange Range = PlayPosition.GetLastRange().Get(PlayPosition.GetCurrentPositionAsRange());
		EvaluateInternal(Range);
	}

	OnStopDelegate.Broadcast();
}

void FSequencer::StepForward()
{
	OnStepForward();
}


void FSequencer::StepBackward()
{
	OnStepBackward();
}


void FSequencer::StepToNextKey()
{
	SequencerWidget->StepToNextKey();
}


void FSequencer::StepToPreviousKey()
{
	SequencerWidget->StepToPreviousKey();
}


void FSequencer::StepToNextCameraKey()
{
	SequencerWidget->StepToNextCameraKey();
}


void FSequencer::StepToPreviousCameraKey()
{
	SequencerWidget->StepToPreviousCameraKey();
}


void FSequencer::StepToNextShot()
{
	if (ActiveTemplateIDs.Num() < 2)
	{
		UMovieSceneSection* TargetShotSection = FindNextOrPreviousShot(GetFocusedMovieSceneSequence(), GetLocalTime().Time.FloorToFrame(), true);

		if (TargetShotSection)
		{
			SetLocalTime(TargetShotSection->GetRange().GetLowerBoundValue(), ESnapTimeMode::STM_None);
		}
		return;
	}

	FMovieSceneSequenceID OuterSequenceID = ActiveTemplateIDs[ActiveTemplateIDs.Num()-2];
	UMovieSceneSequence* Sequence = RootTemplateInstance.GetSequence(OuterSequenceID);

	FFrameTime CurrentTime = SubSequenceRange.GetLowerBoundValue() * RootToLocalTransform.InverseFromWarp(RootToLocalLoopCounter);

	UMovieSceneSubSection* NextShot = Cast<UMovieSceneSubSection>(FindNextOrPreviousShot(Sequence, CurrentTime.FloorToFrame(), true));
	if (!NextShot)
	{
		return;
	}

	SequencerWidget->PopBreadcrumb();

	PopToSequenceInstance(ActiveTemplateIDs[ActiveTemplateIDs.Num()-2]);
	FocusSequenceInstance(*NextShot);

	SetLocalTime(SubSequenceRange.GetLowerBoundValue(), ESnapTimeMode::STM_None);
}


void FSequencer::StepToPreviousShot()
{
	if (ActiveTemplateIDs.Num() < 2)
	{
		UMovieSceneSection* TargetShotSection = FindNextOrPreviousShot(GetFocusedMovieSceneSequence(), GetLocalTime().Time.FloorToFrame(), false);

		if (TargetShotSection)
		{
			SetLocalTime(TargetShotSection->GetRange().GetLowerBoundValue(), ESnapTimeMode::STM_None);
		}
		return;
	}

	FMovieSceneSequenceID OuterSequenceID = ActiveTemplateIDs[ActiveTemplateIDs.Num() - 2];
	UMovieSceneSequence* Sequence = RootTemplateInstance.GetSequence(OuterSequenceID);

	FFrameTime CurrentTime = SubSequenceRange.GetLowerBoundValue() * RootToLocalTransform.InverseFromWarp(RootToLocalLoopCounter);
	UMovieSceneSubSection* PreviousShot = Cast<UMovieSceneSubSection>(FindNextOrPreviousShot(Sequence, CurrentTime.FloorToFrame(), false));
	if (!PreviousShot)
	{
		return;
	}

	SequencerWidget->PopBreadcrumb();

	PopToSequenceInstance(ActiveTemplateIDs[ActiveTemplateIDs.Num()-2]);
	FocusSequenceInstance(*PreviousShot);

	SetLocalTime(SubSequenceRange.GetLowerBoundValue(), ESnapTimeMode::STM_None);
}

FReply FSequencer::NavigateForward()
{
	TArray<FMovieSceneSequenceID> TemplateIDForwardStackCopy = TemplateIDForwardStack;
	TArray<FMovieSceneSequenceID> TemplateIDBackwardStackCopy = TemplateIDBackwardStack;

	TemplateIDBackwardStackCopy.Push(ActiveTemplateIDs.Top());

	FMovieSceneSequenceID SequenceID = TemplateIDForwardStackCopy.Pop();
	if (SequenceID == MovieSceneSequenceID::Root)
	{
		PopToSequenceInstance(SequenceID);
	}
	else if (UMovieSceneSubSection* SubSection = FindSubSection(SequenceID))
	{
		FocusSequenceInstance(*SubSection);
	}

	TemplateIDForwardStack = TemplateIDForwardStackCopy;
	TemplateIDBackwardStack = TemplateIDBackwardStackCopy;

	SequencerWidget->UpdateBreadcrumbs();

	return FReply::Handled();
}

FReply FSequencer::NavigateBackward()
{
	TArray<FMovieSceneSequenceID> TemplateIDForwardStackCopy = TemplateIDForwardStack;
	TArray<FMovieSceneSequenceID> TemplateIDBackwardStackCopy = TemplateIDBackwardStack;

	TemplateIDForwardStackCopy.Push(ActiveTemplateIDs.Top());

	FMovieSceneSequenceID SequenceID = TemplateIDBackwardStackCopy.Pop();
	if (SequenceID == MovieSceneSequenceID::Root)
	{
		PopToSequenceInstance(SequenceID);
	}
	else if (UMovieSceneSubSection* SubSection = FindSubSection(SequenceID))
	{
		FocusSequenceInstance(*SubSection);
	}

	TemplateIDForwardStack = TemplateIDForwardStackCopy;
	TemplateIDBackwardStack = TemplateIDBackwardStackCopy;

	SequencerWidget->UpdateBreadcrumbs();
	return FReply::Handled();
}

bool FSequencer::CanNavigateForward() const
{
	return TemplateIDForwardStack.Num() > 0;
}

bool FSequencer::CanNavigateBackward() const
{
	return TemplateIDBackwardStack.Num() > 0;
}

FText FSequencer::GetNavigateForwardTooltip() const
{
	if (TemplateIDForwardStack.Num() > 0)
	{
		FMovieSceneSequenceID SequenceID = TemplateIDForwardStack.Last();

		if (SequenceID == MovieSceneSequenceID::Root)
		{
			if (GetRootMovieSceneSequence())
			{
				return FText::Format(LOCTEXT("NavigateForwardTooltipFmt", "Forward to {0}"), GetRootMovieSceneSequence()->GetDisplayName());
			}
		}
		else if (UMovieSceneSubSection* SubSection = FindSubSection(SequenceID))
		{
			if (SubSection->GetSequence())
			{
				return FText::Format(LOCTEXT("NavigateForwardTooltipFmt", "Forward to {0}"), SubSection->GetSequence()->GetDisplayName());
			}
		}
	}
	return FText::GetEmpty();
}

FText FSequencer::GetNavigateBackwardTooltip() const
{
	if (TemplateIDBackwardStack.Num() > 0)
	{
		FMovieSceneSequenceID SequenceID = TemplateIDBackwardStack.Last();

		if (SequenceID == MovieSceneSequenceID::Root)
		{
			if (GetRootMovieSceneSequence())
			{
				return FText::Format( LOCTEXT("NavigateBackwardTooltipFmt", "Back to {0}"), GetRootMovieSceneSequence()->GetDisplayName());
			}
		}
		else if (UMovieSceneSubSection* SubSection = FindSubSection(SequenceID))
		{
			if (SubSection->GetSequence())
			{
				return FText::Format(LOCTEXT("NavigateBackwardTooltipFmt", "Back to {0}"), SubSection->GetSequence()->GetDisplayName());
			}
		}
	}
	return FText::GetEmpty();
}

void FSequencer::ExpandAllNodesAndDescendants()
{
	const bool bExpandAll = true;
	SequencerWidget->GetTreeView()->ExpandNodes(ETreeRecursion::Recursive, bExpandAll);
}


void FSequencer::CollapseAllNodesAndDescendants()
{
	const bool bExpandAll = true;
	SequencerWidget->GetTreeView()->CollapseNodes(ETreeRecursion::Recursive, bExpandAll);
}

void FSequencer::SortAllNodesAndDescendants()
{
	FScopedTransaction SortAllNodesTransaction(NSLOCTEXT("Sequencer", "SortAllNodes_Transaction", "Sort Tracks"));
	SequencerWidget->GetTreeView()->GetNodeTree()->SortAllNodesAndDescendants();
}

void FSequencer::ToggleExpandCollapseNodes()
{
	SequencerWidget->GetTreeView()->ToggleExpandCollapseNodes(ETreeRecursion::NonRecursive);
}


void FSequencer::ToggleExpandCollapseNodesAndDescendants()
{
	SequencerWidget->GetTreeView()->ToggleExpandCollapseNodes(ETreeRecursion::Recursive);
}


void FSequencer::AddSelectedActors()
{
	USelection* ActorSelection = GEditor->GetSelectedActors();
	TArray<TWeakObjectPtr<AActor> > SelectedActors;
	for (FSelectionIterator Iter(*ActorSelection); Iter; ++Iter)
	{
		AActor* Actor = Cast<AActor>(*Iter);
		if (Actor)
		{
			SelectedActors.Add(Actor);
		}
	}

	AddActors(SelectedActors);
}

void FSequencer::SetKey()
{
	if (Selection.GetSelectedOutlinerNodes().Num() > 0)
	{
		using namespace UE::Sequencer;

		FScopedTransaction SetKeyTransaction( NSLOCTEXT("Sequencer", "SetKey_Transaction", "Set Key") );

		const FFrameNumber KeyTime = GetLocalTime().Time.FrameNumber;

		FAddKeyOperation::FromNodes(Selection.GetSelectedOutlinerNodes()).Commit(KeyTime, *this);
	}
}


bool FSequencer::CanSetKeyTime() const
{
	return Selection.GetSelectedKeys().Num() > 0;
}


void FSequencer::SetKeyTime()
{
	TArray<FSequencerSelectedKey> SelectedKeysArray = Selection.GetSelectedKeys().Array();

	FFrameNumber KeyTime = 0;
	for ( const FSequencerSelectedKey& Key : SelectedKeysArray )
	{
		if (Key.IsValid())
		{
			KeyTime = Key.KeyArea->GetKeyTime(Key.KeyHandle.GetValue());
			break;
		}
	}

	// Create a popup showing the existing time value and let the user set a new one.
 	GenericTextEntryModeless(NSLOCTEXT("Sequencer.Popups", "SetKeyTimePopup", "New Time"), FText::FromString(GetNumericTypeInterface()->ToString(KeyTime.Value)),
 		FOnTextCommitted::CreateSP(this, &FSequencer::OnSetKeyTimeTextCommitted)
 	);
}


void FSequencer::OnSetKeyTimeTextCommitted(const FText& InText, ETextCommit::Type CommitInfo)
{
	bool bAnythingChanged = false;

	CloseEntryPopupMenu();
	if (CommitInfo == ETextCommit::OnEnter)
	{
		TOptional<double> NewFrameTime = GetNumericTypeInterface()->FromString(InText.ToString(), 0);
		if (!NewFrameTime.IsSet())
			return;

		FFrameNumber NewFrame = FFrameNumber((int32)NewFrameTime.GetValue());

		FScopedTransaction SetKeyTimeTransaction(NSLOCTEXT("Sequencer", "SetKeyTime_Transaction", "Set Key Time"));
		TArray<FSequencerSelectedKey> SelectedKeysArray = Selection.GetSelectedKeys().Array();
	
		for ( const FSequencerSelectedKey& Key : SelectedKeysArray )
		{
			if (Key.IsValid())
			{
	 			if (Key.Section->TryModify())
	 			{
	 				Key.KeyArea->SetKeyTime(Key.KeyHandle.GetValue(), NewFrame);
	 				bAnythingChanged = true;

					Key.Section->ExpandToFrame(NewFrame);
	 			}
			}
		}
	}

	if (bAnythingChanged)
	{
		NotifyMovieSceneDataChanged(EMovieSceneDataChangeType::TrackValueChanged);
	}
}

bool FSequencer::CanRekey() const
{
	return Selection.GetSelectedKeys().Num() > 0;
}


void FSequencer::Rekey()
{
	bool bAnythingChanged = false;

	FQualifiedFrameTime CurrentTime = GetLocalTime();

	FScopedTransaction RekeyTransaction(NSLOCTEXT("Sequencer", "Rekey_Transaction", "Rekey"));
	TArray<FSequencerSelectedKey> SelectedKeysArray = Selection.GetSelectedKeys().Array();
	
	for ( const FSequencerSelectedKey& Key : SelectedKeysArray )
	{
		if (Key.IsValid())
		{
	 		if (Key.Section->TryModify())
	 		{
	 			Key.KeyArea->SetKeyTime(Key.KeyHandle.GetValue(), CurrentTime.Time.FrameNumber);
	 			bAnythingChanged = true;

				Key.Section->ExpandToFrame(CurrentTime.Time.FrameNumber);
	 		}
		}
	}

	if (bAnythingChanged)
	{
		NotifyMovieSceneDataChanged(EMovieSceneDataChangeType::TrackValueChanged);
	}
}

TSet<FFrameNumber> FSequencer::GetVerticalFrames() const
{
	TSet<FFrameNumber> VerticalFrames;

	auto AddVerticalFrames = [](auto &InVerticalFrames, auto InTrack) 
	{
		for (UMovieSceneSection* Section : InTrack->GetAllSections())
		{
			if (Section->GetRange().HasLowerBound())
			{
				InVerticalFrames.Add(Section->GetRange().GetLowerBoundValue());
			}

			if (Section->GetRange().HasUpperBound())
			{
				InVerticalFrames.Add(Section->GetRange().GetUpperBoundValue());
			}
		}
	};

	UMovieSceneSequence* FocusedMovieSequence = GetFocusedMovieSceneSequence();
	if (FocusedMovieSequence != nullptr)
	{
		UMovieScene* FocusedMovieScene = FocusedMovieSequence->GetMovieScene();
		if (FocusedMovieScene != nullptr)
		{
			for (UMovieSceneTrack* MasterTrack : FocusedMovieScene->GetMasterTracks())
			{
				if (MasterTrack && MasterTrack->DisplayOptions.bShowVerticalFrames)
				{
					AddVerticalFrames(VerticalFrames, MasterTrack);
				}
			}

			if (UMovieSceneTrack* CameraCutTrack = FocusedMovieScene->GetCameraCutTrack())
			{
				if (CameraCutTrack->DisplayOptions.bShowVerticalFrames)
				{
					AddVerticalFrames(VerticalFrames, CameraCutTrack);
				}
			}
		}
	}

	return VerticalFrames;
}

TArray<FMovieSceneMarkedFrame> FSequencer::GetMarkedFrames() const
{
	UMovieSceneSequence* FocusedMovieSequence = GetFocusedMovieSceneSequence();
	if (FocusedMovieSequence != nullptr)
	{
		UMovieScene* FocusedMovieScene = FocusedMovieSequence->GetMovieScene();
		if (FocusedMovieScene != nullptr)
		{
			return FocusedMovieScene->GetMarkedFrames();
		}
	}

	return TArray<FMovieSceneMarkedFrame>();
}

void FindGlobalMarkedFrames(TArray<FMovieSceneMarkedFrame>& GlobalMarkedFrames, const UMovieScene* MovieScene, const FFrameNumber FrameOffset, const UMovieScene* FocusedMovieScene)
{
	if (MovieScene == nullptr)
	{
		return;
	}

	if (MovieScene != FocusedMovieScene && MovieScene->GetGloballyShowMarkedFrames())
	{
		TArray<FMovieSceneMarkedFrame> MarkedFrames = MovieScene->GetMarkedFrames();
		for (FMovieSceneMarkedFrame MarkedFrame : MarkedFrames)
		{
			MarkedFrame.FrameNumber += FrameOffset;
			GlobalMarkedFrames.Add(MarkedFrame);
		}
	}

	const TArray<UMovieSceneTrack*>& Tracks = MovieScene->GetMasterTracks();
	for (const UMovieSceneTrack* Track : Tracks)
	{
		if (Track->SupportsType(UMovieSceneSubSection::StaticClass()))
		{
			for (const UMovieSceneSection* Section : Track->GetAllSections())
			{
				const UMovieSceneSubSection* SubSection = Cast<UMovieSceneSubSection>(Section);
				if (SubSection != nullptr)
				{
					const UMovieSceneSequence* SubSequence = SubSection->GetSequence();
					if (SubSequence != nullptr)
					{
						const UMovieScene* SubSequenceScene = SubSequence->GetMovieScene();
						if (SubSequenceScene != nullptr)
						{
							FindGlobalMarkedFrames(GlobalMarkedFrames, SubSequenceScene, SubSection->GetInclusiveStartFrame() + FrameOffset, FocusedMovieScene);
						}
					}
				}
			}
		}
		else if(Track->SupportsType(UMovieSceneCinematicShotSection::StaticClass()))
		{
			for (const UMovieSceneSection* Section : Track->GetAllSections())
			{
				const UMovieSceneCinematicShotSection* ShotSection = Cast<UMovieSceneCinematicShotSection>(Section);
				if (ShotSection != nullptr)
				{
					const UMovieSceneSequence* SubSequence = ShotSection->GetSequence();
					if (SubSequence != nullptr)
					{
						const UMovieScene* SubSequenceScene = SubSequence->GetMovieScene();
						if (SubSequenceScene != nullptr)
						{
							FindGlobalMarkedFrames(GlobalMarkedFrames, SubSequenceScene, ShotSection->GetInclusiveStartFrame() + FrameOffset, FocusedMovieScene);
						}
					}
				}
			}
		}
	}
}

TArray<FMovieSceneMarkedFrame> FSequencer::GetGlobalMarkedFrames() const
{
	return GlobalMarkedFramesCache;
}

void FSequencer::UpdateGlobalMarkedFramesCache()
{
	GlobalMarkedFramesCache.Empty();

	UMovieSceneSequence* FocusedMovieSequence = GetFocusedMovieSceneSequence();
	UMovieScene* FocusedMovieScene = nullptr;
	if (FocusedMovieSequence != nullptr)
	{
		FocusedMovieScene = FocusedMovieSequence->GetMovieScene();
	}

	UMovieSceneSequence* RootMovieSequence = GetRootMovieSceneSequence();
	if (RootMovieSequence != nullptr)
	{
		UMovieScene* RootMovieScene = RootMovieSequence->GetMovieScene();
		if (RootMovieScene != nullptr)
		{

			TRange<FFrameTime> Range(0,0);
			Range = RootToLocalTransform.TransformRangeUnwarped(Range);
			FFrameNumber FocusedMovieSceneFrameOffset = Range.GetLowerBoundValue().FrameNumber;

			FindGlobalMarkedFrames(GlobalMarkedFramesCache, RootMovieScene, FocusedMovieSceneFrameOffset, FocusedMovieScene);
		}
	}
	
	bGlobalMarkedFramesCached = true;
}

void FSequencer::ClearGlobalMarkedFrames()
{
	bGlobalMarkedFramesCached = false;

	const FMovieSceneSequenceHierarchy* Hierarchy = CompiledDataManager->FindHierarchy(RootTemplateInstance.GetCompiledDataID());
	if (!Hierarchy)
	{
		return;
	}

	for (const TTuple<FMovieSceneSequenceID, FMovieSceneSubSequenceData>& Pair : Hierarchy->AllSubSequenceData())
	{
		if (UMovieSceneSequence* Sequence = Pair.Value.GetSequence())
		{
			if (UMovieScene* MovieScene = Sequence->GetMovieScene())
			{
				MovieScene->SetGloballyShowMarkedFrames(false);
			}
		}
	}
}

void FSequencer::ToggleMarkAtPlayPosition()
{
	UMovieSceneSequence* FocusedMovieSequence = GetFocusedMovieSceneSequence();
	if (FocusedMovieSequence != nullptr)
	{
		UMovieScene* FocusedMovieScene = FocusedMovieSequence->GetMovieScene();
		if (FocusedMovieScene != nullptr)
		{
			FFrameNumber TickFrameNumber = GetLocalTime().Time.FloorToFrame();
			int32 MarkedFrameIndex = FocusedMovieScene->FindMarkedFrameByFrameNumber(TickFrameNumber);
			if (MarkedFrameIndex != INDEX_NONE)
			{
				FScopedTransaction DeleteMarkedFrameTransaction(LOCTEXT("DeleteMarkedFrames_Transaction", "Delete Marked Frame"));

				FocusedMovieScene->Modify();
				FocusedMovieScene->DeleteMarkedFrame(MarkedFrameIndex);
			}
			else
			{
				FScopedTransaction AddMarkedFrameTransaction(LOCTEXT("AddMarkedFrame_Transaction", "Add Marked Frame"));

				FocusedMovieScene->Modify();
				FocusedMovieScene->AddMarkedFrame(FMovieSceneMarkedFrame(TickFrameNumber));
			}
		}
	}
}

void FSequencer::SetMarkedFrame(int32 InMarkIndex, FFrameNumber InFrameNumber)
{
	UMovieSceneSequence* FocusedMovieSequence = GetFocusedMovieSceneSequence();
	if (FocusedMovieSequence != nullptr)
	{
		UMovieScene* FocusedMovieScene = FocusedMovieSequence->GetMovieScene();
		if (FocusedMovieScene != nullptr)
		{
			FocusedMovieScene->Modify();
			FocusedMovieScene->SetMarkedFrame(InMarkIndex, InFrameNumber);
		}
	}
}

void FSequencer::AddMarkedFrame(FFrameNumber FrameNumber)
{
	UMovieSceneSequence* FocusedMovieSequence = GetFocusedMovieSceneSequence();
	if (FocusedMovieSequence != nullptr)
	{
		UMovieScene* FocusedMovieScene = FocusedMovieSequence->GetMovieScene();
		if (FocusedMovieScene != nullptr)
		{
			FScopedTransaction AddMarkedFrameTransaction(LOCTEXT("AddMarkedFrame_Transaction", "Add Marked Frame"));

			FocusedMovieScene->Modify();
			FocusedMovieScene->AddMarkedFrame(FMovieSceneMarkedFrame(FrameNumber));
		}
	}
}

void FSequencer::DeleteMarkedFrame(int32 InMarkIndex)
{
	UMovieSceneSequence* FocusedMovieSequence = GetFocusedMovieSceneSequence();
	if (FocusedMovieSequence != nullptr)
	{
		UMovieScene* FocusedMovieScene = FocusedMovieSequence->GetMovieScene();
		if (FocusedMovieScene != nullptr)
		{
			if (InMarkIndex != INDEX_NONE)
			{
				FScopedTransaction DeleteMarkedFrameTransaction(LOCTEXT("DeleteMarkedFrame_Transaction", "Delete Marked Frame"));

				FocusedMovieScene->Modify();
				FocusedMovieScene->DeleteMarkedFrame(InMarkIndex);
			}
		}
	}
}

void FSequencer::DeleteAllMarkedFrames()
{
	UMovieSceneSequence* FocusedMovieSequence = GetFocusedMovieSceneSequence();
	if (FocusedMovieSequence != nullptr)
	{
		UMovieScene* FocusedMovieScene = FocusedMovieSequence->GetMovieScene();
		if (FocusedMovieScene != nullptr)
		{
			FScopedTransaction DeleteAllMarkedFramesTransaction(LOCTEXT("DeleteAllMarkedFrames_Transaction", "Delete All Marked Frames"));

			FocusedMovieScene->Modify();
			FocusedMovieScene->DeleteMarkedFrames();
		}
	}
}

void FSequencer::StepToNextMark()
{
	UMovieSceneSequence* FocusedMovieSequence = GetFocusedMovieSceneSequence();
	if (FocusedMovieSequence != nullptr)
	{
		UMovieScene* FocusedMovieScene = FocusedMovieSequence->GetMovieScene();
		if (FocusedMovieScene != nullptr)
		{
			const bool bForwards = true;
			int32 MarkedIndex = FocusedMovieScene->FindNextMarkedFrame(GetLocalTime().Time.FloorToFrame(), bForwards);
			if (MarkedIndex != INDEX_NONE)
			{
				AutoScrubToTime(FocusedMovieScene->GetMarkedFrames()[MarkedIndex].FrameNumber.Value);
			}
		}
	}
}

void FSequencer::StepToPreviousMark()
{
	UMovieSceneSequence* FocusedMovieSequence = GetFocusedMovieSceneSequence();
	if (FocusedMovieSequence != nullptr)
	{
		UMovieScene* FocusedMovieScene = FocusedMovieSequence->GetMovieScene();
		if (FocusedMovieScene != nullptr)
		{
			const bool bForwards = false;
			int32 MarkedIndex = FocusedMovieScene->FindNextMarkedFrame(GetLocalTime().Time.FloorToFrame(), bForwards);
			if (MarkedIndex != INDEX_NONE)
			{
				AutoScrubToTime(FocusedMovieScene->GetMarkedFrames()[MarkedIndex].FrameNumber.Value);
			}
		}
	}
}


TArray<TSharedPtr<FMovieSceneClipboard>> GClipboardStack;

void FSequencer::CopySelection()
{
	if (Selection.GetSelectedKeys().Num() != 0)
	{
		CopySelectedKeys();
	}
	else if (Selection.GetSelectedSections().Num() != 0)
	{
		CopySelectedSections();
	}
	else
	{
		TArray<TSharedPtr<FSequencerTrackNode>> TracksToCopy;
		TArray<TSharedPtr<FSequencerObjectBindingNode>> ObjectsToCopy;
		TSet<TSharedRef<FSequencerDisplayNode>> SelectedNodes = Selection.GetNodesWithSelectedKeysOrSections();
		if (SelectedNodes.Num() == 0)
		{
			SelectedNodes = Selection.GetSelectedOutlinerNodes();
		}
		for (TSharedRef<FSequencerDisplayNode> Node : SelectedNodes)
		{
			if (Node->GetType() == ESequencerNode::Track)
			{
				TSharedPtr<FSequencerTrackNode> TrackNode = StaticCastSharedRef<FSequencerTrackNode>(Node);
				if (TrackNode.IsValid())
				{
					TracksToCopy.Add(TrackNode);
				}
			}
			else if (Node->GetType() == ESequencerNode::Object)
			{
				TSharedPtr<FSequencerObjectBindingNode> ObjectNode = StaticCastSharedRef<FSequencerObjectBindingNode>(Node);
				if (ObjectNode.IsValid())
				{
					ObjectsToCopy.Add(ObjectNode);
				}
			}
		}

		// Make a empty clipboard if the stack is empty
		if (GClipboardStack.Num() == 0)
		{
			TSharedRef<FMovieSceneClipboard> NullClipboard = MakeShareable(new FMovieSceneClipboard());
			GClipboardStack.Push(NullClipboard);
		}

		FString ObjectsExportedText;
		FString TracksExportedText;

		if (ObjectsToCopy.Num())
		{
			CopySelectedObjects(ObjectsToCopy, ObjectsExportedText);
		}

		if (TracksToCopy.Num())
		{
			CopySelectedTracks(TracksToCopy, TracksExportedText);
		}

		FString ExportedText;
		ExportedText += ObjectsExportedText;
		ExportedText += TracksExportedText;

		FPlatformApplicationMisc::ClipboardCopy(*ExportedText);
	}
}

void FSequencer::CutSelection()
{
	if (Selection.GetSelectedKeys().Num() != 0)
	{
		CutSelectedKeys();
	}
	else if (Selection.GetSelectedSections().Num() != 0)
	{
		CutSelectedSections();
	}
	else
	{
		FScopedTransaction CutSelectionTransaction(LOCTEXT("CutSelection_Transaction", "Cut Selection"));
		CopySelection();
		DeleteSelectedItems();
	}
}

void FSequencer::DuplicateSelection()
{
	FScopedTransaction DuplicateSelectionTransaction(LOCTEXT("DuplicateSelection_Transaction", "Duplicate Selection"));

	const bool bClearSelection = true;

	if (Selection.GetSelectedKeys().Num() != 0)
	{
		CopySelection();
		DoPaste(bClearSelection);

		// Shift duplicated keys by one display rate frame as an overlapping key isn't useful

		// Offset by a visible amount
		FFrameNumber FrameOffset = FFrameNumber((int32)GetDisplayRateDeltaFrameCount());

		TArray<FSequencerSelectedKey> NewSelection;
		for (const FSequencerSelectedKey& Key : Selection.GetSelectedKeys())
		{
			if (Key.IsValid())
			{
				TSharedPtr<IKeyArea> KeyArea = Key.KeyArea;
				FKeyHandle KeyHandle = Key.KeyHandle.GetValue();

				FKeyHandle NewKeyHandle = KeyArea->DuplicateKey(KeyHandle);
				KeyArea->SetKeyTime(NewKeyHandle, KeyArea->GetKeyTime(KeyHandle) + FrameOffset);

				NewSelection.Add(FSequencerSelectedKey(*KeyArea->GetOwningSection(), KeyArea, NewKeyHandle));
			}
		}

		Selection.SuspendBroadcast();
		Selection.EmptySelectedKeys();

		for (const FSequencerSelectedKey& Key : NewSelection)
		{
			Selection.AddToSelection(Key);
		}
		Selection.ResumeBroadcast();
		Selection.GetOnKeySelectionChanged().Broadcast();

		NotifyMovieSceneDataChanged(EMovieSceneDataChangeType::TrackValueChanged);
	}
	else if (Selection.GetSelectedSections().Num() != 0)
	{
		CopySelection();
		DoPaste(bClearSelection);
	}
	else
	{
		CopySelection();
		DoPaste(bClearSelection);

		SynchronizeSequencerSelectionWithExternalSelection();
	}
}

void FSequencer::CopySelectedKeys()
{
	TOptional<FFrameNumber> CopyRelativeTo;
	
	// Copy relative to the current key hotspot, if applicable
	if (Hotspot.IsValid() && Hotspot->GetType() == ESequencerHotspot::Key)
	{
		CopyRelativeTo = StaticCastSharedPtr<FKeyHotspot>(Hotspot)->GetTime();
	}

	FMovieSceneClipboardBuilder Builder;

	// Map selected keys to their key areas
	TMap<TSharedPtr<IKeyArea>, TArray<FKeyHandle>> KeyAreaMap;
	for (const FSequencerSelectedKey& Key : Selection.GetSelectedKeys())
	{
		if (Key.KeyHandle.IsSet())
		{
			KeyAreaMap.FindOrAdd(Key.KeyArea).Add(Key.KeyHandle.GetValue());
		}
	}

	// Serialize each key area to the clipboard
	for (auto& Pair : KeyAreaMap)
	{
		Pair.Key->CopyKeys(Builder, Pair.Value);
	}

	TSharedRef<FMovieSceneClipboard> Clipboard = MakeShareable( new FMovieSceneClipboard(Builder.Commit(CopyRelativeTo)) );
	
	Clipboard->GetEnvironment().TickResolution = GetFocusedTickResolution();

	if (Clipboard->GetKeyTrackGroups().Num())
	{
		GClipboardStack.Push(Clipboard);

		if (GClipboardStack.Num() > 10)
		{
			GClipboardStack.RemoveAt(0, 1);
		}
	}
}

void FSequencer::CutSelectedKeys()
{
	FScopedTransaction CutSelectedKeysTransaction(LOCTEXT("CutSelectedKeys_Transaction", "Cut Selected keys"));
	CopySelectedKeys();
	DeleteSelectedKeys();
}


void FSequencer::CopySelectedSections()
{
	TArray<UObject*> SelectedSections;
	for (TWeakObjectPtr<UMovieSceneSection> SelectedSectionPtr : Selection.GetSelectedSections())
	{
		if (SelectedSectionPtr.IsValid())
		{
			SelectedSections.Add(SelectedSectionPtr.Get());
		}
	}

	FString ExportedText;
	FSequencer::ExportObjectsToText(SelectedSections, /*out*/ ExportedText);
	FPlatformApplicationMisc::ClipboardCopy(*ExportedText);
}

void FSequencer::CutSelectedSections()
{
	FScopedTransaction CutSelectedSectionsTransaction(LOCTEXT("CutSelectedSections_Transaction", "Cut Selected sections"));
	CopySelectedSections();
	DeleteSections(Selection.GetSelectedSections());
}


const TArray<TSharedPtr<FMovieSceneClipboard>>& FSequencer::GetClipboardStack() const
{
	return GClipboardStack;
}


void FSequencer::OnClipboardUsed(TSharedPtr<FMovieSceneClipboard> Clipboard)
{
	Clipboard->GetEnvironment().DateTime = FDateTime::UtcNow();

	// Last entry in the stack should be the most up-to-date
	GClipboardStack.Sort([](const TSharedPtr<FMovieSceneClipboard>& A, const TSharedPtr<FMovieSceneClipboard>& B){
		return A->GetEnvironment().DateTime < B->GetEnvironment().DateTime;
	});
}

void FSequencer::CreateCamera()
{
	UMovieScene* FocusedMovieScene = GetFocusedMovieSceneSequence()->GetMovieScene();
	if (!FocusedMovieScene)
	{
		return;
	}

	if (FocusedMovieScene->IsReadOnly())
	{
		ShowReadOnlyError();
		return;
	}

	UWorld* World = GCurrentLevelEditingViewportClient ? GCurrentLevelEditingViewportClient->GetWorld() : nullptr;
	if (!World)
	{
		return;
	}

	const FScopedTransaction Transaction(NSLOCTEXT("Sequencer", "CreateCameraHere", "Create Camera Here"));

	const bool bCreateAsSpawnable = Settings->GetCreateSpawnableCameras();

	FActorSpawnParameters SpawnParams;
	if (bCreateAsSpawnable)
	{
		// Don't bother transacting this object if we're creating a spawnable since it's temporary
		SpawnParams.ObjectFlags &= ~RF_Transactional;
	}

	// Set new camera to match viewport
	ACineCameraActor* NewCamera = World->SpawnActor<ACineCameraActor>(SpawnParams);
	if (!NewCamera)
	{
		return;
	}

	FGuid CameraGuid;

	FMovieSceneSpawnable* Spawnable = nullptr;
	ESpawnOwnership SavedOwnership = Spawnable ? Spawnable->GetSpawnOwnership() : ESpawnOwnership::InnerSequence;

	if (bCreateAsSpawnable)
	{
		FString NewName = MovieSceneHelpers::MakeUniqueSpawnableName(FocusedMovieScene, FName::NameToDisplayString(ACineCameraActor::StaticClass()->GetFName().ToString(), false));

		CameraGuid = MakeNewSpawnable(*NewCamera);
		Spawnable = FocusedMovieScene->FindSpawnable(CameraGuid);

		if (ensure(Spawnable))
		{
			// Override spawn ownership during this process to ensure it never gets destroyed
			SavedOwnership = Spawnable->GetSpawnOwnership();
			Spawnable->SetSpawnOwnership(ESpawnOwnership::External);
			Spawnable->SetName(NewName);			
		}

		// Destroy the old actor
		World->EditorDestroyActor(NewCamera, false);

		for (TWeakObjectPtr<UObject>& Object : FindBoundObjects(CameraGuid, ActiveTemplateIDs.Top()))
		{
			NewCamera = Cast<ACineCameraActor>(Object.Get());
			if (NewCamera)
			{
				break;
			}
		}
		ensure(NewCamera);

		NewCamera->SetActorLabel(NewName, false);
	}
	else
	{
		CameraGuid = CreateBinding(*NewCamera, NewCamera->GetActorLabel());
	}
	
	if (!CameraGuid.IsValid())
	{
		return;
	}
	
	NewCamera->SetActorLocation( GCurrentLevelEditingViewportClient->GetViewLocation(), false );
	NewCamera->SetActorRotation( GCurrentLevelEditingViewportClient->GetViewRotation() );
	//pNewCamera->CameraComponent->FieldOfView = ViewportClient->ViewFOV; //@todo set the focal length from this field of view

	OnActorAddedToSequencerEvent.Broadcast(NewCamera, CameraGuid);

	NewCameraAdded(CameraGuid, NewCamera);

	if (bCreateAsSpawnable && ensure(Spawnable))
	{
		Spawnable->SetSpawnOwnership(SavedOwnership);
	}

	NotifyMovieSceneDataChanged(EMovieSceneDataChangeType::MovieSceneStructureItemAdded);
}

void FSequencer::NewCameraAdded(FGuid CameraGuid, ACameraActor* NewCamera)
{
	SetPerspectiveViewportCameraCutEnabled(false);

	// Lock the viewport to this camera
	if (NewCamera && NewCamera->GetLevel())
	{
		GCurrentLevelEditingViewportClient->SetMatineeActorLock(nullptr);
		GCurrentLevelEditingViewportClient->SetActorLock(NewCamera);
		GCurrentLevelEditingViewportClient->bLockedCameraView = true;
		GCurrentLevelEditingViewportClient->UpdateViewForLockedActor();
		GCurrentLevelEditingViewportClient->Invalidate();
	}

	UMovieSceneSequence* Sequence = GetFocusedMovieSceneSequence();
	UMovieScene* OwnerMovieScene = Sequence->GetMovieScene();

	MovieSceneToolHelpers::CameraAdded(OwnerMovieScene, CameraGuid, GetLocalTime().Time.FloorToFrame());
}


void FSequencer::FixActorReferences()
{
	UWorld* PlaybackContext = Cast<UWorld>(GetPlaybackContext());

	if (!PlaybackContext)
	{
		return;
	}

	FScopedTransaction FixActorReferencesTransaction( NSLOCTEXT( "Sequencer", "FixActorReferences", "Fix Actor References" ) );

	UMovieScene* FocusedMovieScene = GetFocusedMovieSceneSequence()->GetMovieScene();
	if (!FocusedMovieScene)
	{
		return;
	}

	TMap<FString, AActor*> ActorNameToActorMap;

	for ( TActorIterator<AActor> ActorItr( PlaybackContext ); ActorItr; ++ActorItr )
	{
		// Same as with the Object Iterator, access the subclass instance with the * or -> operators.
		AActor *Actor = *ActorItr;
		ActorNameToActorMap.Add( Actor->GetActorLabel(), Actor);
	}

	// Cache the possessables to fix up first since the bindings will change as the fix ups happen.
	TArray<FMovieScenePossessable> ActorsPossessablesToFix;
	for ( int32 i = 0; i < FocusedMovieScene->GetPossessableCount(); i++ )
	{
		FMovieScenePossessable& Possessable = FocusedMovieScene->GetPossessable( i );
		// Possessables with parents are components so ignore them.
		if ( Possessable.GetParent().IsValid() == false )
		{
			if ( FindBoundObjects(Possessable.GetGuid(), ActiveTemplateIDs.Top()).Num() == 0 )
			{
				ActorsPossessablesToFix.Add( Possessable );
			}
		}
	}

	// For the possessables to fix, look up the actors by name and reassign them if found.
	TMap<FGuid, FGuid> OldGuidToNewGuidMap;
	for ( const FMovieScenePossessable& ActorPossessableToFix : ActorsPossessablesToFix )
	{
		AActor** ActorPtr = ActorNameToActorMap.Find( ActorPossessableToFix.GetName() );
		if ( ActorPtr != nullptr )
		{
			FGuid OldGuid = ActorPossessableToFix.GetGuid();

			// The actor might have an existing guid while the possessable with the same name might not. 
			// In that case, make sure we also replace the existing guid with the new guid 
			FGuid ExistingGuid = FindObjectId( **ActorPtr, ActiveTemplateIDs.Top() );

			FGuid NewGuid = DoAssignActor( ActorPtr, 1, ActorPossessableToFix.GetGuid() );

			OldGuidToNewGuidMap.Add(OldGuid, NewGuid);

			if (ExistingGuid.IsValid())
			{
				OldGuidToNewGuidMap.Add(ExistingGuid, NewGuid);
			}
		}
	}

	// Fixup any section bindings
	TArray<UMovieScene*> MovieScenesToUpdate;
	MovieSceneHelpers::GetDescendantMovieScenes(GetRootMovieSceneSequence(), MovieScenesToUpdate);
	for (UMovieScene* MovieSceneToUpdate : MovieScenesToUpdate)
	{
		for (UMovieSceneSection* Section : MovieSceneToUpdate->GetAllSections())
		{
			if (Section)
			{
				Section->OnBindingsUpdated(OldGuidToNewGuidMap);
			}
		}
	}
}

void FSequencer::RebindPossessableReferences()
{
	UMovieSceneSequence* FocusedSequence = GetFocusedMovieSceneSequence();
	UMovieScene* FocusedMovieScene = FocusedSequence->GetMovieScene();
	if (!FocusedMovieScene)
	{
		return;
	}

	if (FocusedMovieScene->IsReadOnly())
	{
		ShowReadOnlyError();
		return;
	}

	FScopedTransaction Transaction(LOCTEXT("RebindAllPossessables", "Rebind Possessable References"));

	FocusedSequence->Modify();

	TMap<FGuid, TArray<UObject*, TInlineAllocator<1>>> AllObjects;

	UObject* PlaybackContext = PlaybackContextAttribute.Get(nullptr);

	for (int32 Index = 0; Index < FocusedMovieScene->GetPossessableCount(); Index++)
	{
		const FMovieScenePossessable& Possessable = FocusedMovieScene->GetPossessable(Index);

		TArray<UObject*, TInlineAllocator<1>>& References = AllObjects.FindOrAdd(Possessable.GetGuid());
		FocusedSequence->LocateBoundObjects(Possessable.GetGuid(), PlaybackContext, References);
	}

	for (auto& Pair : AllObjects)
	{
		// Only rebind things if they exist
		if (Pair.Value.Num() > 0)
		{
			FocusedSequence->UnbindPossessableObjects(Pair.Key);
			for (UObject* Object : Pair.Value)
			{
				FocusedSequence->BindPossessableObject(Pair.Key, *Object, PlaybackContext);
			}
		}
	}
}

void FSequencer::ImportFBX()
{
	TMap<FGuid, FString> ObjectBindingNameMap;

	TArray<TSharedRef<FSequencerObjectBindingNode>> RootObjectBindingNodes;
	GetRootObjectBindingNodes(NodeTree->GetRootNodes(), RootObjectBindingNodes);

	for (auto RootObjectBindingNode : RootObjectBindingNodes)
	{
		FGuid ObjectBinding = RootObjectBindingNode.Get().GetObjectBinding();

		ObjectBindingNameMap.Add(ObjectBinding, RootObjectBindingNode.Get().GetDisplayName().ToString());
	}

	MovieSceneToolHelpers::ImportFBXWithDialog(GetFocusedMovieSceneSequence(), *this, ObjectBindingNameMap, TOptional<bool>());
}

void FSequencer::ImportFBXOntoSelectedNodes()
{
	// The object binding and names to match when importing from fbx
	TMap<FGuid, FString> ObjectBindingNameMap;

	for (const TSharedRef<FSequencerDisplayNode>& Node : Selection.GetSelectedOutlinerNodes())
	{
		if (Node->GetType() == ESequencerNode::Object)
		{
			auto ObjectBindingNode = StaticCastSharedRef<FSequencerObjectBindingNode>(Node);

			FGuid ObjectBinding = ObjectBindingNode.Get().GetObjectBinding();

			ObjectBindingNameMap.Add(ObjectBinding, ObjectBindingNode.Get().GetDisplayName().ToString());
		}
	}

	MovieSceneToolHelpers::ImportFBXWithDialog(GetFocusedMovieSceneSequence(), *this, ObjectBindingNameMap, TOptional<bool>(false));
}

void FSequencer::ExportFBX()
{
	TArray<UExporter*> Exporters;
	TArray<FString> SaveFilenames;
	IDesktopPlatform* DesktopPlatform = FDesktopPlatformModule::Get();
	bool bExportFileNamePicked = false;
	if ( DesktopPlatform != NULL )
	{
		FString FileTypes = "FBX document|*.fbx";
		UMovieSceneSequence* Sequence = GetFocusedMovieSceneSequence();
		for (TObjectIterator<UClass> It; It; ++It)
		{
			if (!It->IsChildOf(UExporter::StaticClass()) || It->HasAnyClassFlags(CLASS_Abstract | CLASS_Deprecated | CLASS_NewerVersionExists))
			{
				continue;
			}

			UExporter* Default = It->GetDefaultObject<UExporter>();
			if (!Default->SupportsObject(Sequence))
			{
				continue;
			}

			for (int32 i = 0; i < Default->FormatExtension.Num(); ++i)
			{
				const FString& FormatExtension = Default->FormatExtension[i];
				const FString& FormatDescription = Default->FormatDescription[i];

				if (FileTypes.Len() > 0)
				{
					FileTypes += TEXT("|");
				}
				FileTypes += FormatDescription;
				FileTypes += TEXT("|*.");
				FileTypes += FormatExtension;
			}

			Exporters.Add(Default);
		}

		bExportFileNamePicked = DesktopPlatform->SaveFileDialog(
			FSlateApplication::Get().FindBestParentWindowHandleForDialogs(nullptr),
			LOCTEXT( "ExportLevelSequence", "Export Level Sequence" ).ToString(),
			*( FEditorDirectories::Get().GetLastDirectory( ELastDirectory::FBX ) ),
			TEXT( "" ),
			*FileTypes,
			EFileDialogFlags::None,
			SaveFilenames );
	}

	if ( bExportFileNamePicked )
	{
		FString ExportFilename = SaveFilenames[0];
		FEditorDirectories::Get().SetLastDirectory( ELastDirectory::FBX, FPaths::GetPath( ExportFilename ) ); // Save path as default for next time.

		// Make sure external selection is up to date since export could happen on tracks that have been right clicked but not have their underlying bound objects selected yet since that happens on mouse up.
		SynchronizeExternalSelectionWithSequencerSelection();
		
		// Select selected nodes if there are selected nodes
		TArray<FGuid> Bindings;
		for (const TSharedRef<FSequencerDisplayNode>& Node : Selection.GetSelectedOutlinerNodes())
		{
			if (Node->GetType() == ESequencerNode::Object)
			{
				auto ObjectBindingNode = StaticCastSharedRef<FSequencerObjectBindingNode>(Node);
				Bindings.Add(ObjectBindingNode.Get().GetObjectBinding());

				TSet<TSharedRef<FSequencerDisplayNode> > DescendantNodes;
				SequencerHelpers::GetDescendantNodes(Node, DescendantNodes);
				for (auto DescendantNode : DescendantNodes)
				{
					if (!Selection.IsSelected(DescendantNode) && DescendantNode->GetType() == ESequencerNode::Object)
					{
						auto DescendantObjectBindingNode = StaticCastSharedRef<FSequencerObjectBindingNode>(DescendantNode);
						Bindings.Add(DescendantObjectBindingNode.Get().GetObjectBinding());
					}
				}
			}
		}

		FString FileExtension = FPaths::GetExtension(ExportFilename);
		if (FileExtension == TEXT("fbx"))
		{
			ExportFBXInternal(ExportFilename, Bindings);
		}
		else
		{
			for (UExporter* Exporter : Exporters)
			{
				if (Exporter->FormatExtension.Contains(FileExtension))
				{
					USequencerExportTask* ExportTask = NewObject<USequencerExportTask>();
					TStrongObjectPtr<USequencerExportTask> ExportTaskGuard(ExportTask);
					ExportTask->Object = GetFocusedMovieSceneSequence();
					ExportTask->Exporter = nullptr;
					ExportTask->Filename = ExportFilename;
					ExportTask->bSelected = false;
					ExportTask->bReplaceIdentical = true;
					ExportTask->bPrompt = false;
					ExportTask->bUseFileArchive = false;
					ExportTask->bWriteEmptyFiles = false;
					ExportTask->bAutomated = false;
					ExportTask->Exporter = NewObject<UExporter>(GetTransientPackage(), Exporter->GetClass());

					ExportTask->SequencerContext = GetPlaybackContext();

					UExporter::RunAssetExportTask(ExportTask);

					ExportTask->Object = nullptr;
					ExportTask->Exporter = nullptr;
					ExportTask->SequencerContext = nullptr;

					break;
				}
			}
		}
	}
}


void FSequencer::ExportFBXInternal(const FString& ExportFilename, TArray<FGuid>& Bindings)
{
	{
		UnFbx::FFbxExporter* Exporter = UnFbx::FFbxExporter::GetInstance();
		//Show the fbx export dialog options
		bool ExportCancel = false;
		bool ExportAll = false;
		Exporter->FillExportOptions(false, true, ExportFilename, ExportCancel, ExportAll);
		if (!ExportCancel)
		{
			UMovieScene* MovieScene = GetFocusedMovieSceneSequence()->GetMovieScene();
			UWorld* World = Cast<UWorld>(GetPlaybackContext());
			FMovieSceneSequenceIDRef Template = GetFocusedTemplateID();
			UnFbx::FFbxExporter::FLevelSequenceNodeNameAdapter NodeNameAdapter(MovieScene, this, Template);

			FScopedTransaction ExportFBXTransaction(NSLOCTEXT("Sequencer", "ExportFBX", "Export FBX"));

			{
				FSpawnableRestoreState SpawnableRestoreState(MovieScene);
				if (SpawnableRestoreState.bWasChanged)
				{
					// Evaluate at the beginning of the subscene time to ensure that spawnables are created before export
					SetLocalTimeDirectly(UE::MovieScene::DiscreteInclusiveLower(GetTimeBounds()));
				}

				if (MovieSceneToolHelpers::ExportFBX(World, MovieScene, this, Bindings, NodeNameAdapter, Template, ExportFilename, RootToLocalTransform))
				{
					FNotificationInfo Info(NSLOCTEXT("Sequencer", "ExportFBXSucceeded", "FBX Export Succeeded."));
					Info.Hyperlink = FSimpleDelegate::CreateStatic([](FString InFilename) { FPlatformProcess::ExploreFolder(*InFilename); }, ExportFilename);
					Info.HyperlinkText = FText::FromString(ExportFilename);
					Info.ExpireDuration = 5.0f;
					FSlateNotificationManager::Get().AddNotification(Info)->SetCompletionState(SNotificationItem::CS_Success);
				}
				else
				{
					FNotificationInfo Info(NSLOCTEXT("Sequencer", "ExportFBXFailed", "FBX Export Failed."));
					Info.ExpireDuration = 5.0f;
					FSlateNotificationManager::Get().AddNotification(Info)->SetCompletionState(SNotificationItem::CS_Fail);
				}
			}

			ForceEvaluate();
		}
	}
}


void FSequencer::ExportToCameraAnim()
{
	for (const TSharedRef<FSequencerDisplayNode>& Node : Selection.GetSelectedOutlinerNodes())
	{
		if (Node->GetType() != ESequencerNode::Object)
		{
			continue;
		}
		auto ObjectBindingNode = StaticCastSharedRef<FSequencerObjectBindingNode>(Node);

		FGuid Guid = ObjectBindingNode->GetObjectBinding();
		
		MovieSceneToolHelpers::ExportToCameraAnim(GetFocusedMovieSceneSequence()->GetMovieScene(), Guid);
	}
}


void FSequencer::GenericTextEntryModeless(const FText& DialogText, const FText& DefaultText, FOnTextCommitted OnTextComitted)
{
	TSharedRef<STextEntryPopup> TextEntryPopup = 
		SNew(STextEntryPopup)
		.Label(DialogText)
		.DefaultText(DefaultText)
		.OnTextCommitted(OnTextComitted)
		.ClearKeyboardFocusOnCommit(false)
		.SelectAllTextWhenFocused(true)
		.MaxWidth(1024.0f);

	EntryPopupMenu = FSlateApplication::Get().PushMenu(
		ToolkitHost.Pin()->GetParentWidget(),
		FWidgetPath(),
		TextEntryPopup,
		FSlateApplication::Get().GetCursorPos(),
		FPopupTransitionEffect(FPopupTransitionEffect::TypeInPopup)
	);
}


void FSequencer::CloseEntryPopupMenu()
{
	if (EntryPopupMenu.IsValid())
	{
		EntryPopupMenu.Pin()->Dismiss();
	}
}


void FSequencer::TrimSection(bool bTrimLeft)
{
	FScopedTransaction TrimSectionTransaction( NSLOCTEXT("Sequencer", "TrimSection_Transaction", "Trim Section") );
	MovieSceneToolHelpers::TrimSection(Selection.GetSelectedSections(), GetLocalTime(), bTrimLeft, Settings->GetDeleteKeysWhenTrimming());
	NotifyMovieSceneDataChanged( EMovieSceneDataChangeType::TrackValueChanged );
}


void FSequencer::SplitSection()
{
	FScopedTransaction SplitSectionTransaction( NSLOCTEXT("Sequencer", "SplitSection_Transaction", "Split Section") );
	MovieSceneToolHelpers::SplitSection(Selection.GetSelectedSections(), GetLocalTime(), Settings->GetDeleteKeysWhenTrimming());
	NotifyMovieSceneDataChanged( EMovieSceneDataChangeType::MovieSceneStructureItemAdded );
}

const ISequencerEditTool* FSequencer::GetEditTool() const
{
	return SequencerWidget->GetEditTool();
}

TSharedPtr<ISequencerHotspot> FSequencer::GetHotspot() const
{
	return Hotspot;
}

void FSequencer::SetHotspot(TSharedPtr<ISequencerHotspot> NewHotspot)
{
	if (!Hotspot.IsValid() || !Hotspot->bIsLocked)
	{
		Hotspot = MoveTemp(NewHotspot);
	}

	// Simulate an update-on-hover for the new hotspot to ensure that any hover behavior doesn't have to wait until the next frame
	if (Hotspot)
	{
		Hotspot->UpdateOnHover(*SequencerWidget->GetTrackAreaWidget(), *this);
	}
}

void FSequencer::BindCommands()
{
	const FSequencerCommands& Commands = FSequencerCommands::Get();

	SequencerCommandBindings->MapAction(
		Commands.StepToNextKey,
		FExecuteAction::CreateSP( this, &FSequencer::StepToNextKey ) );

	SequencerCommandBindings->MapAction(
		Commands.StepToPreviousKey,
		FExecuteAction::CreateSP( this, &FSequencer::StepToPreviousKey ) );

	SequencerCommandBindings->MapAction(
		Commands.StepToNextCameraKey,
		FExecuteAction::CreateSP( this, &FSequencer::StepToNextCameraKey ) );

	SequencerCommandBindings->MapAction(
		Commands.StepToPreviousCameraKey,
		FExecuteAction::CreateSP( this, &FSequencer::StepToPreviousCameraKey ) );

	SequencerCommandBindings->MapAction(
		Commands.ExpandAllNodesAndDescendants,
		FExecuteAction::CreateSP(this, &FSequencer::ExpandAllNodesAndDescendants));

	SequencerCommandBindings->MapAction(
		Commands.CollapseAllNodesAndDescendants,
		FExecuteAction::CreateSP(this, &FSequencer::CollapseAllNodesAndDescendants));

	SequencerCommandBindings->MapAction(
		Commands.SortAllNodesAndDescendants,
		FExecuteAction::CreateSP(this, &FSequencer::SortAllNodesAndDescendants));

	SequencerCommandBindings->MapAction(
		Commands.ToggleExpandCollapseNodes,
		FExecuteAction::CreateSP(this, &FSequencer::ToggleExpandCollapseNodes));

	SequencerCommandBindings->MapAction(
		Commands.ToggleExpandCollapseNodesAndDescendants,
		FExecuteAction::CreateSP(this, &FSequencer::ToggleExpandCollapseNodesAndDescendants));

	SequencerCommandBindings->MapAction(
		Commands.AddActorsToSequencer,
		FExecuteAction::CreateSP( this, &FSequencer::AddSelectedActors));

	SequencerCommandBindings->MapAction(
		Commands.SetKey,
		FExecuteAction::CreateSP( this, &FSequencer::SetKey ) );

	SequencerCommandBindings->MapAction(
		Commands.TranslateLeft,
		FExecuteAction::CreateSP( this, &FSequencer::TranslateSelectedKeysAndSections, true) );

	SequencerCommandBindings->MapAction(
		Commands.TranslateRight,
		FExecuteAction::CreateSP( this, &FSequencer::TranslateSelectedKeysAndSections, false) );

	SequencerCommandBindings->MapAction(
		Commands.TrimSectionLeft,
		FExecuteAction::CreateSP( this, &FSequencer::TrimSection, true ) );

	SequencerCommandBindings->MapAction(
		Commands.TrimSectionRight,
		FExecuteAction::CreateSP( this, &FSequencer::TrimSection, false ) );

	SequencerCommandBindings->MapAction(
		Commands.SplitSection,
		FExecuteAction::CreateSP( this, &FSequencer::SplitSection ) );

	// We can convert to spawnables if anything selected is a root-level possessable
	auto CanConvertToSpawnables = [this]{
		UMovieScene* MovieScene = GetFocusedMovieSceneSequence()->GetMovieScene();

		for (const TSharedRef<FSequencerDisplayNode>& Node : Selection.GetSelectedOutlinerNodes())
		{
			if (Node->GetType() == ESequencerNode::Object)
			{
				FMovieScenePossessable* Possessable = MovieScene->FindPossessable(static_cast<FSequencerObjectBindingNode&>(*Node).GetObjectBinding());
				if (Possessable && !Possessable->GetParent().IsValid())
				{
					return true;
				}
			}
		}
		return false;
	};
	SequencerCommandBindings->MapAction(
		FSequencerCommands::Get().ConvertToSpawnable,
		FExecuteAction::CreateSP(this, &FSequencer::ConvertSelectedNodesToSpawnables),
		FCanExecuteAction::CreateLambda(CanConvertToSpawnables)
	);

	auto AreConvertableSpawnablesSelected = [this] {
		UMovieScene* MovieScene = GetFocusedMovieSceneSequence()->GetMovieScene();

		for (const TSharedRef<FSequencerDisplayNode>& Node : Selection.GetSelectedOutlinerNodes())
		{
			if (Node->GetType() == ESequencerNode::Object)
			{
				FMovieSceneSpawnable* Spawnable = MovieScene->FindSpawnable(static_cast<FSequencerObjectBindingNode&>(*Node).GetObjectBinding());
				if (Spawnable && SpawnRegister->CanConvertSpawnableToPossessable(*Spawnable))
				{
					return true;
				}
			}
		}
		return false;
	};

	SequencerCommandBindings->MapAction(
		FSequencerCommands::Get().ConvertToPossessable,
		FExecuteAction::CreateSP(this, &FSequencer::ConvertSelectedNodesToPossessables),
		FCanExecuteAction::CreateLambda(AreConvertableSpawnablesSelected)
	);

	auto AreSpawnablesSelected = [this] {
		UMovieScene* MovieScene = GetFocusedMovieSceneSequence()->GetMovieScene();

		for (const TSharedRef<FSequencerDisplayNode>& Node : Selection.GetSelectedOutlinerNodes())
		{
			if (Node->GetType() == ESequencerNode::Object)
			{
				FMovieSceneSpawnable* Spawnable = MovieScene->FindSpawnable(static_cast<FSequencerObjectBindingNode&>(*Node).GetObjectBinding());
				if (Spawnable)
				{
					return true;
				}
			}
		}
		return false;
	};

	SequencerCommandBindings->MapAction(
		FSequencerCommands::Get().SaveCurrentSpawnableState,
		FExecuteAction::CreateSP(this, &FSequencer::SaveSelectedNodesSpawnableState),
		FCanExecuteAction::CreateLambda(AreSpawnablesSelected)
	);

	SequencerCommandBindings->MapAction(
		FSequencerCommands::Get().RestoreAnimatedState,
		FExecuteAction::CreateSP(this, &FSequencer::RestorePreAnimatedState)
	);

	SequencerCommandBindings->MapAction(
		Commands.SetAutoKey,
		FExecuteAction::CreateLambda( [this]{ Settings->SetAutoChangeMode( EAutoChangeMode::AutoKey ); } ),
		FCanExecuteAction::CreateLambda( [this]{ return Settings->GetAllowEditsMode() != EAllowEditsMode::AllowLevelEditsOnly; } ),
		FIsActionChecked::CreateLambda( [this]{ return Settings->GetAutoChangeMode() == EAutoChangeMode::AutoKey; } ) );

	SequencerCommandBindings->MapAction(
		Commands.SetAutoTrack,
		FExecuteAction::CreateLambda([this] { Settings->SetAutoChangeMode(EAutoChangeMode::AutoTrack); } ),
		FCanExecuteAction::CreateLambda([this] { return Settings->GetAllowEditsMode() != EAllowEditsMode::AllowLevelEditsOnly; }),
		FIsActionChecked::CreateLambda([this] { return Settings->GetAutoChangeMode() == EAutoChangeMode::AutoTrack; } ) );

	SequencerCommandBindings->MapAction(
		Commands.SetAutoChangeAll,
		FExecuteAction::CreateLambda([this] { Settings->SetAutoChangeMode(EAutoChangeMode::All); } ),
		FCanExecuteAction::CreateLambda([this] { return Settings->GetAllowEditsMode() != EAllowEditsMode::AllowLevelEditsOnly; }),
		FIsActionChecked::CreateLambda([this] { return Settings->GetAutoChangeMode() == EAutoChangeMode::All; } ) );
	
	SequencerCommandBindings->MapAction(
		Commands.SetAutoChangeNone,
		FExecuteAction::CreateLambda([this] { Settings->SetAutoChangeMode(EAutoChangeMode::None); } ),
		FCanExecuteAction::CreateLambda([this] { return Settings->GetAllowEditsMode() != EAllowEditsMode::AllowLevelEditsOnly; }),
		FIsActionChecked::CreateLambda([this] { return Settings->GetAutoChangeMode() == EAutoChangeMode::None; } ) );

	SequencerCommandBindings->MapAction(
		Commands.AllowAllEdits,
		FExecuteAction::CreateLambda( [this]{ Settings->SetAllowEditsMode( EAllowEditsMode::AllEdits ); } ),
		FCanExecuteAction::CreateLambda( []{ return true; } ),
		FIsActionChecked::CreateLambda( [this]{ return Settings->GetAllowEditsMode() == EAllowEditsMode::AllEdits; } ) );

	SequencerCommandBindings->MapAction(
		Commands.AllowSequencerEditsOnly,
		FExecuteAction::CreateLambda([this] { Settings->SetAllowEditsMode(EAllowEditsMode::AllowSequencerEditsOnly); }),
		FCanExecuteAction::CreateLambda([] { return true; }),
		FIsActionChecked::CreateLambda([this] { return Settings->GetAllowEditsMode() == EAllowEditsMode::AllowSequencerEditsOnly; }));

	SequencerCommandBindings->MapAction(
		Commands.AllowLevelEditsOnly,
		FExecuteAction::CreateLambda([this] { Settings->SetAllowEditsMode(EAllowEditsMode::AllowLevelEditsOnly); }),
		FCanExecuteAction::CreateLambda([] { return true; }),
		FIsActionChecked::CreateLambda([this] { return Settings->GetAllowEditsMode() == EAllowEditsMode::AllowLevelEditsOnly; }));

	SequencerCommandBindings->MapAction(
		Commands.ToggleAutoKeyEnabled,
		FExecuteAction::CreateLambda( [this]{ Settings->SetAutoChangeMode(Settings->GetAutoChangeMode() == EAutoChangeMode::None ? EAutoChangeMode::AutoKey : EAutoChangeMode::None); } ),
		FCanExecuteAction::CreateLambda( [this]{ return Settings->GetAllowEditsMode() != EAllowEditsMode::AllowLevelEditsOnly; } ),
		FIsActionChecked::CreateLambda( [this]{ return Settings->GetAutoChangeMode() == EAutoChangeMode::AutoKey; } ) );

	SequencerCommandBindings->MapAction(
		Commands.SetKeyChanged,
		FExecuteAction::CreateLambda([this] { Settings->SetKeyGroupMode(EKeyGroupMode::KeyChanged); }),
		FCanExecuteAction::CreateLambda([] { return true; }),
		FIsActionChecked::CreateLambda([this] { return Settings->GetKeyGroupMode() == EKeyGroupMode::KeyChanged; }));

	SequencerCommandBindings->MapAction(
		Commands.SetKeyGroup,
		FExecuteAction::CreateLambda([this] { Settings->SetKeyGroupMode(EKeyGroupMode::KeyGroup); }),
		FCanExecuteAction::CreateLambda([] { return true; }),
		FIsActionChecked::CreateLambda([this] { return Settings->GetKeyGroupMode() == EKeyGroupMode::KeyGroup; }));

	SequencerCommandBindings->MapAction(
		Commands.SetKeyAll,
		FExecuteAction::CreateLambda([this] { Settings->SetKeyGroupMode(EKeyGroupMode::KeyAll); }),
		FCanExecuteAction::CreateLambda([] { return true; }),
		FIsActionChecked::CreateLambda([this] { return Settings->GetKeyGroupMode() == EKeyGroupMode::KeyAll; }));

	SequencerCommandBindings->MapAction(
		Commands.ToggleMarkAtPlayPosition,
		FExecuteAction::CreateSP( this, &FSequencer::ToggleMarkAtPlayPosition));

	SequencerCommandBindings->MapAction(
		Commands.StepToNextMark,
		FExecuteAction::CreateSP( this, &FSequencer::StepToNextMark));

	SequencerCommandBindings->MapAction(
		Commands.StepToPreviousMark,
		FExecuteAction::CreateSP( this, &FSequencer::StepToPreviousMark));

	SequencerCommandBindings->MapAction(
		Commands.ToggleAutoScroll,
		FExecuteAction::CreateLambda( [this]{ Settings->SetAutoScrollEnabled( !Settings->GetAutoScrollEnabled() ); } ),
		FCanExecuteAction::CreateLambda( []{ return true; } ),
		FIsActionChecked::CreateLambda( [this]{ return Settings->GetAutoScrollEnabled(); } ) );

	SequencerCommandBindings->MapAction(
		Commands.FindInContentBrowser,
		FExecuteAction::CreateSP( this, &FSequencer::FindInContentBrowser ) );

	SequencerCommandBindings->MapAction(
		Commands.ToggleCombinedKeyframes,
		FExecuteAction::CreateLambda( [this]{
			Settings->SetShowCombinedKeyframes( !Settings->GetShowCombinedKeyframes() );
		} ),
		FCanExecuteAction::CreateLambda( []{ return true; } ),
		FIsActionChecked::CreateLambda( [this]{ return Settings->GetShowCombinedKeyframes(); } ) );

	SequencerCommandBindings->MapAction(
		Commands.ToggleChannelColors,
		FExecuteAction::CreateLambda( [this]{
			Settings->SetShowChannelColors( !Settings->GetShowChannelColors() );
		} ),
		FCanExecuteAction::CreateLambda( []{ return true; } ),
		FIsActionChecked::CreateLambda( [this]{ return Settings->GetShowChannelColors(); } ) );

	SequencerCommandBindings->MapAction(
		Commands.ToggleShowSelectedNodesOnly,
		FExecuteAction::CreateLambda( [this]{
			Settings->SetShowSelectedNodesOnly( !Settings->GetShowSelectedNodesOnly() );
		} ),
		FCanExecuteAction::CreateLambda( []{ return true; } ),
		FIsActionChecked::CreateLambda( [this]{ return Settings->GetShowSelectedNodesOnly(); } ) );

	SequencerCommandBindings->MapAction(
		Commands.ChangeTimeDisplayFormat,
		FExecuteAction::CreateLambda( [this]{
			EFrameNumberDisplayFormats NextFormat = (EFrameNumberDisplayFormats)((uint8)Settings->GetTimeDisplayFormat() + 1);
			if (NextFormat == EFrameNumberDisplayFormats::MAX_Count)
			{
				NextFormat = EFrameNumberDisplayFormats::NonDropFrameTimecode;
			}

			// If the next framerate in the list is drop format timecode and we're not in a play rate that supports drop format timecode,
			// then we will skip over it.
			bool bCanShowDropFrameTimecode = FTimecode::UseDropFormatTimecode(GetFocusedDisplayRate());
			if (bCanShowDropFrameTimecode && NextFormat == EFrameNumberDisplayFormats::NonDropFrameTimecode)
			{
				NextFormat = EFrameNumberDisplayFormats::DropFrameTimecode;
			}
			else if (!bCanShowDropFrameTimecode && NextFormat == EFrameNumberDisplayFormats::DropFrameTimecode)
			{
				NextFormat = EFrameNumberDisplayFormats::Seconds;
			}
			Settings->SetTimeDisplayFormat( NextFormat );
		} ),
		FCanExecuteAction::CreateLambda([] { return true; }));

	SequencerCommandBindings->MapAction(
		Commands.ToggleShowRangeSlider,
		FExecuteAction::CreateLambda( [this]{ Settings->SetShowRangeSlider( !Settings->GetShowRangeSlider() ); } ),
		FCanExecuteAction::CreateLambda( []{ return true; } ),
		FIsActionChecked::CreateLambda( [this]{ return Settings->GetShowRangeSlider(); } ) );

	SequencerCommandBindings->MapAction(
		Commands.ToggleIsSnapEnabled,
		FExecuteAction::CreateLambda( [this]{ Settings->SetIsSnapEnabled( !Settings->GetIsSnapEnabled() ); } ),
		FCanExecuteAction::CreateLambda( []{ return true; } ),
		FIsActionChecked::CreateLambda( [this]{ return Settings->GetIsSnapEnabled(); } ) );

	SequencerCommandBindings->MapAction(
		Commands.ToggleSnapKeyTimesToInterval,
		FExecuteAction::CreateLambda( [this]{ Settings->SetSnapKeyTimesToInterval( !Settings->GetSnapKeyTimesToInterval() ); } ),
		FCanExecuteAction::CreateLambda( []{ return true; } ),
		FIsActionChecked::CreateLambda( [this]{ return Settings->GetSnapKeyTimesToInterval(); } ) );

	SequencerCommandBindings->MapAction(
		Commands.ToggleSnapKeyTimesToKeys,
		FExecuteAction::CreateLambda( [this]{ Settings->SetSnapKeyTimesToKeys( !Settings->GetSnapKeyTimesToKeys() ); } ),
		FCanExecuteAction::CreateLambda( []{ return true; } ),
		FIsActionChecked::CreateLambda( [this]{ return Settings->GetSnapKeyTimesToKeys(); } ) );

	SequencerCommandBindings->MapAction(
		Commands.ToggleSnapSectionTimesToInterval,
		FExecuteAction::CreateLambda( [this]{ Settings->SetSnapSectionTimesToInterval( !Settings->GetSnapSectionTimesToInterval() ); } ),
		FCanExecuteAction::CreateLambda( []{ return true; } ),
		FIsActionChecked::CreateLambda( [this]{ return Settings->GetSnapSectionTimesToInterval(); } ) );

	SequencerCommandBindings->MapAction(
		Commands.ToggleSnapSectionTimesToSections,
		FExecuteAction::CreateLambda( [this]{ Settings->SetSnapSectionTimesToSections( !Settings->GetSnapSectionTimesToSections() ); } ),
		FCanExecuteAction::CreateLambda( []{ return true; } ),
		FIsActionChecked::CreateLambda( [this]{ return Settings->GetSnapSectionTimesToSections(); } ) );

	SequencerCommandBindings->MapAction(
		Commands.ToggleSnapKeysAndSectionsToPlayRange,
		FExecuteAction::CreateLambda([this] { Settings->SetSnapKeysAndSectionsToPlayRange(!Settings->GetSnapKeysAndSectionsToPlayRange()); }),
		FCanExecuteAction::CreateLambda([] { return true; }),
		FIsActionChecked::CreateLambda([this] { return Settings->GetSnapKeysAndSectionsToPlayRange(); }));

	SequencerCommandBindings->MapAction(
		Commands.ToggleSnapPlayTimeToKeys,
		FExecuteAction::CreateLambda( [this]{ Settings->SetSnapPlayTimeToKeys( !Settings->GetSnapPlayTimeToKeys() ); } ),
		FCanExecuteAction::CreateLambda( []{ return true; } ),
		FIsActionChecked::CreateLambda( [this]{ return Settings->GetSnapPlayTimeToKeys(); } ) );

	SequencerCommandBindings->MapAction(
		Commands.ToggleSnapPlayTimeToInterval,
		FExecuteAction::CreateLambda( [this]{ Settings->SetSnapPlayTimeToInterval( !Settings->GetSnapPlayTimeToInterval() ); } ),
		FCanExecuteAction::CreateLambda( []{ return true; } ),
		FIsActionChecked::CreateLambda( [this]{ return Settings->GetSnapPlayTimeToInterval(); } ) );

	SequencerCommandBindings->MapAction(
		Commands.ToggleSnapPlayTimeToPressedKey,
		FExecuteAction::CreateLambda( [this]{ Settings->SetSnapPlayTimeToPressedKey( !Settings->GetSnapPlayTimeToPressedKey() ); } ),
		FCanExecuteAction::CreateLambda( []{ return true; } ),
		FIsActionChecked::CreateLambda( [this]{ return Settings->GetSnapPlayTimeToPressedKey(); } ) );

	SequencerCommandBindings->MapAction(
		Commands.ToggleSnapPlayTimeToDraggedKey,
		FExecuteAction::CreateLambda( [this]{ Settings->SetSnapPlayTimeToDraggedKey( !Settings->GetSnapPlayTimeToDraggedKey() ); } ),
		FCanExecuteAction::CreateLambda( []{ return true; } ),
		FIsActionChecked::CreateLambda( [this]{ return Settings->GetSnapPlayTimeToDraggedKey(); } ) );

	SequencerCommandBindings->MapAction(
		Commands.ToggleSnapCurveValueToInterval,
		FExecuteAction::CreateLambda( [this]{ Settings->SetSnapCurveValueToInterval( !Settings->GetSnapCurveValueToInterval() ); } ),
		FCanExecuteAction::CreateLambda( []{ return true; } ),
		FIsActionChecked::CreateLambda( [this]{ return Settings->GetSnapCurveValueToInterval(); } ) );

	SequencerCommandBindings->MapAction(
		Commands.ToggleShowCurveEditor,
		FExecuteAction::CreateLambda( [this]{ SetShowCurveEditor(!GetCurveEditorIsVisible()); } ),
		FCanExecuteAction::CreateLambda( [this]{ return true; } ),
		FIsActionChecked::CreateLambda( [this]{ return GetCurveEditorIsVisible(); } ) );

	SequencerCommandBindings->MapAction(
		Commands.ToggleLinkCurveEditorTimeRange,
		FExecuteAction::CreateLambda( [this]{ Settings->SetLinkCurveEditorTimeRange(!Settings->GetLinkCurveEditorTimeRange()); } ),
		FCanExecuteAction::CreateLambda( []{ return true; } ),
		FIsActionChecked::CreateLambda( [this]{ return Settings->GetLinkCurveEditorTimeRange(); } ) );

	SequencerCommandBindings->MapAction(
		Commands.ToggleShowPreAndPostRoll,
		FExecuteAction::CreateLambda( [this]{ Settings->SetShouldShowPrePostRoll(!Settings->ShouldShowPrePostRoll()); } ),
		FCanExecuteAction::CreateLambda( []{ return true; } ),
		FIsActionChecked::CreateLambda( [this]{ return Settings->ShouldShowPrePostRoll(); } ) );

	auto CanCutOrCopy = [this]{
		// For copy tracks
		TSet<TSharedRef<FSequencerDisplayNode>> SelectedNodes = Selection.GetNodesWithSelectedKeysOrSections();
		// If this is empty then we are selecting display nodes
		if (SelectedNodes.Num() == 0)
		{
			SelectedNodes = Selection.GetSelectedOutlinerNodes();
			for (TSharedRef<FSequencerDisplayNode> Node : SelectedNodes)
			{
				if (Node->GetType() == ESequencerNode::Track || Node->GetType() == ESequencerNode::Object)
				{
					// if contains one node that can be copied we allow the action
					// later on we will filter out the invalid nodes in CopySelection() or CutSelection()
					return true;
				}
				else if (Node->GetParent().IsValid() && Node->GetParent()->GetType() == ESequencerNode::Track && Node->GetType() != ESequencerNode::Category)
				{
					return true;
				}
			}
			return false;
		}

		UMovieSceneTrack* Track = nullptr;
		for (FSequencerSelectedKey Key : Selection.GetSelectedKeys())
		{
			if (!Track)
			{
				Track = Key.Section->GetTypedOuter<UMovieSceneTrack>();
			}
			if (!Track || Track != Key.Section->GetTypedOuter<UMovieSceneTrack>())
			{
				return false;
			}
		}
		return true;
	};

	auto CanDelete = [this]{
		return Selection.GetSelectedKeys().Num() || Selection.GetSelectedSections().Num() || Selection.GetSelectedOutlinerNodes().Num();
	};

	auto CanDuplicate = [this]{

		if (Selection.GetSelectedKeys().Num() || Selection.GetSelectedSections().Num() || Selection.GetSelectedTracks().Num())
		{
			return true;
		}

		// For duplicate object tracks
		TSet<TSharedRef<FSequencerDisplayNode>> SelectedNodes = Selection.GetNodesWithSelectedKeysOrSections();
		if (SelectedNodes.Num() == 0)
		{
			SelectedNodes = Selection.GetSelectedOutlinerNodes();
			for (TSharedRef<FSequencerDisplayNode> Node : SelectedNodes)
			{
				if (Node->GetType() == ESequencerNode::Object)
				{
					// if contains one node that can be copied we allow the action
					return true;
				}
			}
			return false;
		}
		return false;
	};

	auto IsSelectionRangeNonEmpty = [this]{
		UMovieSceneSequence* EditedSequence = GetFocusedMovieSceneSequence();
		if (!EditedSequence || !EditedSequence->GetMovieScene())
		{
			return false;
		}

		return !EditedSequence->GetMovieScene()->GetSelectionRange().IsEmpty();
	};

	SequencerCommandBindings->MapAction(
		FGenericCommands::Get().Rename,
		FExecuteAction::CreateLambda([this]
		{
			Selection.GetSelectedOutlinerNodes().Array()[0]->OnRenameRequested().Broadcast();
		}),
		FCanExecuteAction::CreateLambda([this]
		{
			return (Selection.GetSelectedOutlinerNodes().Num() > 0) && (Selection.GetSelectedOutlinerNodes().Array()[0]->CanRenameNode());
		})
	);

	SequencerCommandBindings->MapAction(
		FGenericCommands::Get().Cut,
		FExecuteAction::CreateSP(this, &FSequencer::CutSelection),
		FCanExecuteAction::CreateLambda(CanCutOrCopy)
	);

	SequencerCommandBindings->MapAction(
		FGenericCommands::Get().Copy,
		FExecuteAction::CreateSP(this, &FSequencer::CopySelection),
		FCanExecuteAction::CreateLambda(CanCutOrCopy)
	);

	SequencerCommandBindings->MapAction(
		FGenericCommands::Get().Duplicate,
		FExecuteAction::CreateSP(this, &FSequencer::DuplicateSelection),
		FCanExecuteAction::CreateLambda(CanDuplicate)
	);

	SequencerCommandBindings->MapAction(
		FGenericCommands::Get().Delete,
		FExecuteAction::CreateSP( this, &FSequencer::DeleteSelectedItems ),
		FCanExecuteAction::CreateLambda(CanDelete));

	SequencerCommandBindings->MapAction(
		Commands.TogglePlaybackRangeLocked,
		FExecuteAction::CreateSP( this, &FSequencer::TogglePlaybackRangeLocked ),
		FCanExecuteAction::CreateLambda( [this] { return GetFocusedMovieSceneSequence() != nullptr;	} ),
		FIsActionChecked::CreateSP( this, &FSequencer::IsPlaybackRangeLocked ));

	SequencerCommandBindings->MapAction(
		Commands.ToggleRerunConstructionScripts,
		FExecuteAction::CreateLambda( [this]{ Settings->SetRerunConstructionScripts( !Settings->ShouldRerunConstructionScripts() ); } ),
		FCanExecuteAction::CreateLambda( []{ return true; } ),
		FIsActionChecked::CreateLambda( [this]{ return Settings->ShouldRerunConstructionScripts(); } ) );

	SequencerCommandBindings->MapAction(
		Commands.ToggleAsyncEvaluation,
		FExecuteAction::CreateLambda( [this]{ this->ToggleAsyncEvaluation(); } ),
		FCanExecuteAction::CreateLambda( []{ return true; } ),
		FIsActionChecked::CreateLambda( [this]{ return this->UsesAsyncEvaluation(); } ) );

	SequencerCommandBindings->MapAction(
		Commands.ToggleKeepCursorInPlaybackRangeWhileScrubbing,
		FExecuteAction::CreateLambda([this] { Settings->SetKeepCursorInPlayRangeWhileScrubbing(!Settings->ShouldKeepCursorInPlayRangeWhileScrubbing()); }),
		FCanExecuteAction::CreateLambda([] { return true; }),
		FIsActionChecked::CreateLambda([this] { return Settings->ShouldKeepCursorInPlayRangeWhileScrubbing(); }));

	SequencerCommandBindings->MapAction(
		Commands.ToggleKeepCursorInPlaybackRange,
		FExecuteAction::CreateLambda( [this]{ Settings->SetKeepCursorInPlayRange( !Settings->ShouldKeepCursorInPlayRange() ); } ),
		FCanExecuteAction::CreateLambda( []{ return true; } ),
		FIsActionChecked::CreateLambda( [this]{ return Settings->ShouldKeepCursorInPlayRange(); } ) );

	SequencerCommandBindings->MapAction(
		Commands.ToggleKeepPlaybackRangeInSectionBounds,
		FExecuteAction::CreateLambda( [this]{ Settings->SetKeepPlayRangeInSectionBounds( !Settings->ShouldKeepPlayRangeInSectionBounds() ); NotifyMovieSceneDataChanged( EMovieSceneDataChangeType::TrackValueChanged ); } ),
		FCanExecuteAction::CreateLambda( []{ return true; } ),
		FIsActionChecked::CreateLambda( [this]{ return Settings->ShouldKeepPlayRangeInSectionBounds(); } ) );

	SequencerCommandBindings->MapAction(
		Commands.ToggleEvaluateSubSequencesInIsolation,
		FExecuteAction::CreateLambda( [this]{
			const bool bNewValue = !Settings->ShouldEvaluateSubSequencesInIsolation();
			Settings->SetEvaluateSubSequencesInIsolation( bNewValue );

			FMovieSceneSequenceID NewOverrideRoot = bNewValue ? ActiveTemplateIDs.Top() : MovieSceneSequenceID::Root;
			UMovieSceneEntitySystemLinker* Linker = RootTemplateInstance.GetEntitySystemLinker();
			RootTemplateInstance.FindInstance(MovieSceneSequenceID::Root)->OverrideRootSequence(Linker, NewOverrideRoot);

			ForceEvaluate();
		} ),
		FCanExecuteAction::CreateLambda( [this]{ return true; } ),
		FIsActionChecked::CreateLambda( [this]{ return Settings->ShouldEvaluateSubSequencesInIsolation(); } ) );

	SequencerCommandBindings->MapAction(
		Commands.RenderMovie,
		FExecuteAction::CreateLambda([this]{ RenderMovieInternal(GetPlaybackRange()); }),
		FCanExecuteAction(),
		FIsActionChecked(),
		FIsActionButtonVisible::CreateLambda([this]{ return ExactCast<ULevelSequence>(GetFocusedMovieSceneSequence()) != nullptr; })
	);

	SequencerCommandBindings->MapAction(
		Commands.CreateCamera,
		FExecuteAction::CreateSP(this, &FSequencer::CreateCamera),
		FCanExecuteAction(),
		FIsActionChecked(),
		FIsActionButtonVisible::CreateLambda([this] { return ExactCast<ULevelSequence>(GetFocusedMovieSceneSequence()) != nullptr && IVREditorModule::Get().IsVREditorModeActive() == false; }) //@todo VREditor: Creating a camera while in VR mode disrupts the hmd. This is a temporary fix by hiding the button when in VR mode.
	);

	SequencerCommandBindings->MapAction(
		Commands.BakeTransform,
		FExecuteAction::CreateSP( this, &FSequencer::BakeTransform ),
		FCanExecuteAction::CreateLambda( []{ return true; } ) );

	SequencerCommandBindings->MapAction(
		Commands.SyncSectionsUsingSourceTimecode,
		FExecuteAction::CreateSP( this, &FSequencer::SyncSectionsUsingSourceTimecode ),
		FCanExecuteAction::CreateLambda( [this]{ return (GetSelection().GetSelectedSections().Num() > 1); } ) );

	SequencerCommandBindings->MapAction(
		Commands.FixActorReferences,
		FExecuteAction::CreateSP( this, &FSequencer::FixActorReferences ),
		FCanExecuteAction::CreateLambda( []{ return true; } ) );

	SequencerCommandBindings->MapAction(
		Commands.RebindPossessableReferences,
		FExecuteAction::CreateSP( this, &FSequencer::RebindPossessableReferences ),
		FCanExecuteAction::CreateLambda( []{ return true; } ) );

	SequencerCommandBindings->MapAction(
		Commands.ImportFBX,
		FExecuteAction::CreateSP( this, &FSequencer::ImportFBX ),
		FCanExecuteAction::CreateLambda( [] { return true; } ) );

	SequencerCommandBindings->MapAction(
		Commands.ExportFBX,
		FExecuteAction::CreateSP( this, &FSequencer::ExportFBX ),
		FCanExecuteAction::CreateLambda( [] { return true; } ) );

	SequencerCommandBindings->MapAction(
		Commands.ExportToCameraAnim,
		FExecuteAction::CreateSP( this, &FSequencer::ExportToCameraAnim ),
		FCanExecuteAction::CreateLambda( [] { return true; } ) );

	for (int32 i = 0; i < TrackEditors.Num(); ++i)
	{
		TrackEditors[i]->BindCommands(SequencerCommandBindings);
	}


	SequencerCommandBindings->MapAction(
		Commands.AddTransformKey,
		FExecuteAction::CreateSP(this, &FSequencer::OnAddTransformKeysForSelectedObjects, EMovieSceneTransformChannel::All),
		FCanExecuteAction::CreateSP(this, &FSequencer::CanAddTransformKeysForSelectedObjects));
	SequencerCommandBindings->MapAction(
		Commands.AddTranslationKey,
		FExecuteAction::CreateSP(this, &FSequencer::OnAddTransformKeysForSelectedObjects, EMovieSceneTransformChannel::Translation),
		FCanExecuteAction::CreateSP(this, &FSequencer::CanAddTransformKeysForSelectedObjects));
	SequencerCommandBindings->MapAction(
		Commands.AddRotationKey,
		FExecuteAction::CreateSP(this, &FSequencer::OnAddTransformKeysForSelectedObjects, EMovieSceneTransformChannel::Rotation),
		FCanExecuteAction::CreateSP(this, &FSequencer::CanAddTransformKeysForSelectedObjects));
	SequencerCommandBindings->MapAction(
		Commands.AddScaleKey,
		FExecuteAction::CreateSP(this, &FSequencer::OnAddTransformKeysForSelectedObjects, EMovieSceneTransformChannel::Scale),
		FCanExecuteAction::CreateSP(this, &FSequencer::CanAddTransformKeysForSelectedObjects));

	// copy subset of sequencer commands to shared commands
	*SequencerSharedBindings = *SequencerCommandBindings;

	// Sequencer-only bindings
	SequencerCommandBindings->MapAction(
		Commands.TogglePlay,
		FExecuteAction::CreateSP(this, &FSequencer::TogglePlay));

	SequencerCommandBindings->MapAction(
		Commands.PlayForward,
		FExecuteAction::CreateLambda([this] { OnPlayForward(false); }));

	SequencerCommandBindings->MapAction(
		Commands.JumpToStart,
		FExecuteAction::CreateSP(this, &FSequencer::JumpToStart));

	SequencerCommandBindings->MapAction(
		Commands.JumpToEnd,
		FExecuteAction::CreateSP(this, &FSequencer::JumpToEnd));

	SequencerCommandBindings->MapAction(
		Commands.StepForward,
		FExecuteAction::CreateSP(this, &FSequencer::StepForward),
		EUIActionRepeatMode::RepeatEnabled);

	SequencerCommandBindings->MapAction(
		Commands.StepForward2,
		FExecuteAction::CreateSP(this, &FSequencer::StepForward),
		EUIActionRepeatMode::RepeatEnabled);

	SequencerCommandBindings->MapAction(
		Commands.StepBackward,
		FExecuteAction::CreateSP(this, &FSequencer::StepBackward),
		EUIActionRepeatMode::RepeatEnabled);

	SequencerCommandBindings->MapAction(
		Commands.StepBackward2,
		FExecuteAction::CreateSP(this, &FSequencer::StepBackward),
		EUIActionRepeatMode::RepeatEnabled);

	SequencerCommandBindings->MapAction(
		Commands.SetInterpolationCubicAuto,
		FExecuteAction::CreateSP(this, &FSequencer::SetInterpTangentMode, ERichCurveInterpMode::RCIM_Cubic, ERichCurveTangentMode::RCTM_Auto));

	SequencerCommandBindings->MapAction(
		Commands.SetInterpolationCubicUser,
		FExecuteAction::CreateSP(this, &FSequencer::SetInterpTangentMode, ERichCurveInterpMode::RCIM_Cubic, ERichCurveTangentMode::RCTM_User));

	SequencerCommandBindings->MapAction(
		Commands.SetInterpolationCubicBreak,
		FExecuteAction::CreateSP(this, &FSequencer::SetInterpTangentMode, ERichCurveInterpMode::RCIM_Cubic, ERichCurveTangentMode::RCTM_Break));

	SequencerCommandBindings->MapAction(
		Commands.ToggleWeightedTangents,
		FExecuteAction::CreateSP(this, &FSequencer::ToggleInterpTangentWeightMode));

	SequencerCommandBindings->MapAction(
		Commands.SetInterpolationLinear,
		FExecuteAction::CreateSP(this, &FSequencer::SetInterpTangentMode, ERichCurveInterpMode::RCIM_Linear, ERichCurveTangentMode::RCTM_Auto));

	SequencerCommandBindings->MapAction(
		Commands.SetInterpolationConstant,
		FExecuteAction::CreateSP(this, &FSequencer::SetInterpTangentMode, ERichCurveInterpMode::RCIM_Constant, ERichCurveTangentMode::RCTM_Auto));

	SequencerCommandBindings->MapAction(
		Commands.ShuttleForward,
		FExecuteAction::CreateSP( this, &FSequencer::ShuttleForward ));

	SequencerCommandBindings->MapAction(
		Commands.ShuttleBackward,
		FExecuteAction::CreateSP( this, &FSequencer::ShuttleBackward ));

	SequencerCommandBindings->MapAction(
		Commands.Pause,
		FExecuteAction::CreateSP( this, &FSequencer::Pause ));

	SequencerCommandBindings->MapAction(
		Commands.SetSelectionRangeEnd,
		FExecuteAction::CreateLambda([this]{ SetSelectionRangeEnd(); }));

	SequencerCommandBindings->MapAction(
		Commands.SetSelectionRangeStart,
		FExecuteAction::CreateLambda([this]{ SetSelectionRangeStart(); }));

	SequencerCommandBindings->MapAction(
		Commands.ResetSelectionRange,
		FExecuteAction::CreateLambda([this]{ ResetSelectionRange(); }),
		FCanExecuteAction::CreateLambda(IsSelectionRangeNonEmpty));

	SequencerCommandBindings->MapAction(
		Commands.SelectKeysInSelectionRange,
		FExecuteAction::CreateSP(this, &FSequencer::SelectInSelectionRange, true, false),
		FCanExecuteAction::CreateLambda(IsSelectionRangeNonEmpty));

	SequencerCommandBindings->MapAction(
		Commands.SelectSectionsInSelectionRange,
		FExecuteAction::CreateSP(this, &FSequencer::SelectInSelectionRange, false, true),
		FCanExecuteAction::CreateLambda(IsSelectionRangeNonEmpty));

	SequencerCommandBindings->MapAction(
		Commands.SelectAllInSelectionRange,
		FExecuteAction::CreateSP(this, &FSequencer::SelectInSelectionRange, true, true),
		FCanExecuteAction::CreateLambda(IsSelectionRangeNonEmpty));

	SequencerCommandBindings->MapAction(
		Commands.StepToNextShot,
		FExecuteAction::CreateSP( this, &FSequencer::StepToNextShot ) );

	SequencerCommandBindings->MapAction(
		Commands.StepToPreviousShot,
		FExecuteAction::CreateSP( this, &FSequencer::StepToPreviousShot ) );

	SequencerCommandBindings->MapAction(
		Commands.NavigateForward,
		FExecuteAction::CreateLambda([this] { NavigateForward(); }),
		FCanExecuteAction::CreateLambda([this] { return CanNavigateForward(); }));

	SequencerCommandBindings->MapAction(
		Commands.NavigateBackward,
		FExecuteAction::CreateLambda([this] { NavigateBackward(); }),
		FCanExecuteAction::CreateLambda([this] { return CanNavigateBackward(); }));

	SequencerCommandBindings->MapAction(
		Commands.SetStartPlaybackRange,
		FExecuteAction::CreateLambda([this] { SetPlaybackStart(); }),
		FCanExecuteAction::CreateSP( this, &FSequencer::IsViewingMasterSequence ) );

	SequencerCommandBindings->MapAction(
		Commands.ResetViewRange,
		FExecuteAction::CreateSP( this, &FSequencer::ResetViewRange ) );

	SequencerCommandBindings->MapAction(
		Commands.ZoomToFit,
		FExecuteAction::CreateSP( this, &FSequencer::ZoomToFit ) );

	SequencerCommandBindings->MapAction(
		Commands.ZoomInViewRange,
		FExecuteAction::CreateSP( this, &FSequencer::ZoomInViewRange ),
		FCanExecuteAction(),
		EUIActionRepeatMode::RepeatEnabled );

	SequencerCommandBindings->MapAction(
		Commands.ZoomOutViewRange,
		FExecuteAction::CreateSP( this, &FSequencer::ZoomOutViewRange ),		
		FCanExecuteAction(),
		EUIActionRepeatMode::RepeatEnabled );

	SequencerCommandBindings->MapAction(
		Commands.SetEndPlaybackRange,
		FExecuteAction::CreateLambda([this] { SetPlaybackEnd(); }),
		FCanExecuteAction::CreateSP( this, &FSequencer::IsViewingMasterSequence ) );

	SequencerCommandBindings->MapAction(
		Commands.SetSelectionRangeToNextShot,
		FExecuteAction::CreateSP( this, &FSequencer::SetSelectionRangeToShot, true ),
		FCanExecuteAction::CreateSP( this, &FSequencer::IsViewingMasterSequence ) );

	SequencerCommandBindings->MapAction(
		Commands.SetSelectionRangeToPreviousShot,
		FExecuteAction::CreateSP( this, &FSequencer::SetSelectionRangeToShot, false ),
		FCanExecuteAction::CreateSP( this, &FSequencer::IsViewingMasterSequence ) );

	SequencerCommandBindings->MapAction(
		Commands.SetPlaybackRangeToAllShots,
		FExecuteAction::CreateSP( this, &FSequencer::SetPlaybackRangeToAllShots ),
		FCanExecuteAction::CreateSP( this, &FSequencer::IsViewingMasterSequence ) );


	// We want a subset of the commands to work in the Curve Editor too, but bound to our functions. This minimizes code duplication
	// while also freeing us up from issues that result from Sequencer already using two lists (for which our commands might be spread
	// across both lists which makes a direct copy like it already uses difficult).
	CurveEditorSharedBindings->MapAction(Commands.TogglePlay,			*SequencerCommandBindings->GetActionForCommand(Commands.TogglePlay));
	CurveEditorSharedBindings->MapAction(Commands.PlayForward,			*SequencerCommandBindings->GetActionForCommand(Commands.PlayForward));
	CurveEditorSharedBindings->MapAction(Commands.JumpToStart,			*SequencerCommandBindings->GetActionForCommand(Commands.JumpToStart));
	CurveEditorSharedBindings->MapAction(Commands.JumpToEnd,			*SequencerCommandBindings->GetActionForCommand(Commands.JumpToEnd));
	CurveEditorSharedBindings->MapAction(Commands.ShuttleBackward,		*SequencerCommandBindings->GetActionForCommand(Commands.ShuttleBackward));
	CurveEditorSharedBindings->MapAction(Commands.ShuttleForward,		*SequencerCommandBindings->GetActionForCommand(Commands.ShuttleForward));
	CurveEditorSharedBindings->MapAction(Commands.Pause,				*SequencerCommandBindings->GetActionForCommand(Commands.Pause));
	CurveEditorSharedBindings->MapAction(Commands.StepForward,			*SequencerCommandBindings->GetActionForCommand(Commands.StepForward));
	CurveEditorSharedBindings->MapAction(Commands.StepBackward,			*SequencerCommandBindings->GetActionForCommand(Commands.StepBackward));
	CurveEditorSharedBindings->MapAction(Commands.StepForward2,         *SequencerCommandBindings->GetActionForCommand(Commands.StepForward2));
	CurveEditorSharedBindings->MapAction(Commands.StepBackward2,        *SequencerCommandBindings->GetActionForCommand(Commands.StepBackward2));
	CurveEditorSharedBindings->MapAction(Commands.StepToNextKey,		*SequencerCommandBindings->GetActionForCommand(Commands.StepToNextKey));
	CurveEditorSharedBindings->MapAction(Commands.StepToPreviousKey, 	*SequencerCommandBindings->GetActionForCommand(Commands.StepToPreviousKey));

	CurveEditorSharedBindings->MapAction(Commands.AddTransformKey, *SequencerCommandBindings->GetActionForCommand(Commands.AddTransformKey));
	CurveEditorSharedBindings->MapAction(Commands.AddTranslationKey, *SequencerCommandBindings->GetActionForCommand(Commands.AddTranslationKey));
	CurveEditorSharedBindings->MapAction(Commands.AddRotationKey, *SequencerCommandBindings->GetActionForCommand(Commands.AddRotationKey));
	CurveEditorSharedBindings->MapAction(Commands.AddScaleKey, *SequencerCommandBindings->GetActionForCommand(Commands.AddScaleKey));

	GetCurveEditor()->GetCommands()->Append(CurveEditorSharedBindings);

	// bind widget specific commands
	SequencerWidget->BindCommands(SequencerCommandBindings);
}

void FSequencer::BuildAddTrackMenu(class FMenuBuilder& MenuBuilder)
{
	if (IsLevelEditorSequencer())
	{
		MenuBuilder.AddMenuEntry(
			LOCTEXT("LoadRecording", "Load Recorded Data"),
			LOCTEXT("LoadRecordingDataTooltip", "Load in saved data from a previous recording."),
			FSlateIcon(FEditorStyle::GetStyleSetName(), "ContentBrowser.AssetTreeFolderOpen"),
			FUIAction(FExecuteAction::CreateRaw(this, &FSequencer::OnLoadRecordedData)));
	}

	MenuBuilder.AddMenuEntry(
		LOCTEXT( "AddFolder", "Add Folder" ),
		LOCTEXT( "AddFolderToolTip", "Adds a new folder." ),
		FSlateIcon( FEditorStyle::GetStyleSetName(), "ContentBrowser.AssetTreeFolderOpen" ),
		FUIAction( FExecuteAction::CreateRaw( this, &FSequencer::OnAddFolder ) ) );

	for (int32 i = 0; i < TrackEditors.Num(); ++i)
	{
		if (TrackEditors[i]->SupportsSequence(GetFocusedMovieSceneSequence()))
		{
			TrackEditors[i]->BuildAddTrackMenu(MenuBuilder);
		}
	}
}


void FSequencer::BuildAddObjectBindingsMenu(class FMenuBuilder& MenuBuilder)
{
	for (int32 i = 0; i < ObjectBindings.Num(); ++i)
	{
		if (ObjectBindings[i]->SupportsSequence(GetFocusedMovieSceneSequence()))
		{
			ObjectBindings[i]->BuildSequencerAddMenu(MenuBuilder);
		}
	}
}

void FSequencer::BuildObjectBindingTrackMenu(FMenuBuilder& MenuBuilder, const TArray<FGuid>& InObjectBindings, const UClass* ObjectClass)
{
	for (int32 i = 0; i < TrackEditors.Num(); ++i)
	{
		TrackEditors[i]->BuildObjectBindingTrackMenu(MenuBuilder, InObjectBindings, ObjectClass);
	}
}


void FSequencer::BuildObjectBindingEditButtons(TSharedPtr<SHorizontalBox> EditBox, const FGuid& ObjectBinding, const UClass* ObjectClass)
{
	for (int32 i = 0; i < TrackEditors.Num(); ++i)
	{
		TrackEditors[i]->BuildObjectBindingEditButtons(EditBox, ObjectBinding, ObjectClass);
	}
}

void FSequencer::BuildAddSelectedToNodeGroupMenu(FMenuBuilder& MenuBuilder)
{
	UMovieSceneSequence* FocusedMovieSceneSequence = GetFocusedMovieSceneSequence();
	UMovieScene* MovieScene = FocusedMovieSceneSequence ? FocusedMovieSceneSequence->GetMovieScene() : nullptr;
	if (MovieScene)
	{
		MenuBuilder.AddMenuEntry(
			LOCTEXT("NewNodeGroup", "New Group"),
			LOCTEXT("AddNodesToNewNodeGroupTooltip", "Creates a new group and adds the selected nodes"),
			FSlateIcon(),
			FUIAction(FExecuteAction::CreateSP(this, &FSequencer::AddSelectedNodesToNewNodeGroup)));

		if (MovieScene->GetNodeGroups().Num() > 0)
		{
			MenuBuilder.AddMenuSeparator();

			for (UMovieSceneNodeGroup* NodeGroup : MovieScene->GetNodeGroups())
			{
				MenuBuilder.AddMenuEntry(
					FText::FromName(NodeGroup->GetName()),
					LOCTEXT("AddNodesToNodeGroupFormatTooltip", "Adds the selected nodes to this existing group"),
					FSlateIcon(),
					FUIAction(FExecuteAction::CreateSP(this, &FSequencer::AddSelectedNodesToExistingNodeGroup, NodeGroup)));
			}
		}
	}
}

void FSequencer::UpdateTimeBases()
{
	UMovieSceneSequence* RootSequencePtr = GetRootMovieSceneSequence();
	UMovieScene*         RootMovieScene  = RootSequencePtr ? RootSequencePtr->GetMovieScene() : nullptr;

	if (RootMovieScene)
	{
		EMovieSceneEvaluationType EvaluationType  = RootMovieScene->GetEvaluationType();
		FFrameRate                TickResolution  = RootMovieScene->GetTickResolution();
		FFrameRate                DisplayRate     = EvaluationType == EMovieSceneEvaluationType::FrameLocked ? RootMovieScene->GetDisplayRate() : TickResolution;

		if (DisplayRate != PlayPosition.GetInputRate())
		{
			bNeedsEvaluate = true;
		}

		// We set the play position in terms of the display rate,
		// but want evaluation ranges in the moviescene's tick resolution
		PlayPosition.SetTimeBase(DisplayRate, TickResolution, EvaluationType);
	}
}

void FSequencer::ResetTimeController()
{
	UMovieScene* MovieScene = GetRootMovieSceneSequence()->GetMovieScene();
	switch (MovieScene->GetClockSource())
	{
	case EUpdateClockSource::Audio:    TimeController = MakeShared<FMovieSceneTimeController_AudioClock>();         break;
	case EUpdateClockSource::Platform: TimeController = MakeShared<FMovieSceneTimeController_PlatformClock>();      break;
	case EUpdateClockSource::RelativeTimecode: TimeController = MakeShared<FMovieSceneTimeController_RelativeTimecodeClock>();      break;
	case EUpdateClockSource::Timecode: TimeController = MakeShared<FMovieSceneTimeController_TimecodeClock>();      break;
	case EUpdateClockSource::Custom:   TimeController = MovieScene->MakeCustomTimeController(GetPlaybackContext()); break;
	default:                           TimeController = MakeShared<FMovieSceneTimeController_Tick>();               break;
	}

	if (!TimeController)
	{
		TimeController = MakeShared<FMovieSceneTimeController_Tick>();
	}

	TimeController->PlayerStatusChanged(PlaybackState, GetGlobalTime());
}


void FSequencer::BuildCustomContextMenuForGuid(FMenuBuilder& MenuBuilder, FGuid ObjectBinding)
{
	SequencerWidget->BuildCustomContextMenuForGuid(MenuBuilder, ObjectBinding);
}

FKeyAttributes FSequencer::GetDefaultKeyAttributes() const
{
	switch (Settings->GetKeyInterpolation())
	{
	case EMovieSceneKeyInterpolation::User:     return FKeyAttributes().SetInterpMode(RCIM_Cubic).SetTangentMode(RCTM_User);
	case EMovieSceneKeyInterpolation::Break:    return FKeyAttributes().SetInterpMode(RCIM_Cubic).SetTangentMode(RCTM_Break);
	case EMovieSceneKeyInterpolation::Linear:   return FKeyAttributes().SetInterpMode(RCIM_Linear).SetTangentMode(RCTM_Auto);
	case EMovieSceneKeyInterpolation::Constant: return FKeyAttributes().SetInterpMode(RCIM_Constant).SetTangentMode(RCTM_Auto);
	default:                                    return FKeyAttributes().SetInterpMode(RCIM_Cubic).SetTangentMode(RCTM_Auto);
	}
}

bool FSequencer::GetGridMetrics(const float PhysicalWidth, const double InViewStart, const double InViewEnd, double& OutMajorInterval, int32& OutMinorDivisions) const
{
	FSlateFontInfo SmallLayoutFont = FCoreStyle::GetDefaultFontStyle("Regular", 8);
	TSharedRef<FSlateFontMeasure> FontMeasureService = FSlateApplication::Get().GetRenderer()->GetFontMeasureService();

	// Use the end of the view as the longest number
	FString TickString = GetNumericTypeInterface()->ToString((InViewEnd * GetFocusedDisplayRate()).FrameNumber.Value);
	FVector2D MaxTextSize = FontMeasureService->Measure(TickString, SmallLayoutFont);

	static float MajorTickMultiplier = 2.f;

	float MinTickPx = MaxTextSize.X + 5.f;
	float DesiredMajorTickPx = MaxTextSize.X * MajorTickMultiplier;

	if (PhysicalWidth > 0)
	{
		return GetFocusedDisplayRate().ComputeGridSpacing(
			PhysicalWidth / (InViewEnd - InViewStart),
			OutMajorInterval,
			OutMinorDivisions,
			MinTickPx,
			DesiredMajorTickPx);
	}

	return false;
}

double FSequencer::GetDisplayRateDeltaFrameCount() const
{
	return GetFocusedTickResolution().AsDecimal() * GetFocusedDisplayRate().AsInterval();
}

void FSequencer::RecompileDirtyDirectors()
{
	ISequencerModule& SequencerModule = FModuleManager::LoadModuleChecked<ISequencerModule>("Sequencer");

	TSet<UMovieSceneSequence*> AllSequences;

	// Gather all sequences in the hierarchy
	if (UMovieSceneSequence* Sequence = RootSequence.Get())
	{
		AllSequences.Add(Sequence);
	}

	const FMovieSceneSequenceHierarchy* Hierarchy = CompiledDataManager->FindHierarchy(RootTemplateInstance.GetCompiledDataID());
	if (Hierarchy)
	{
		for (const TTuple<FMovieSceneSequenceID, FMovieSceneSubSequenceData>& Pair : Hierarchy->AllSubSequenceData())
		{
			if (UMovieSceneSequence* Sequence = Pair.Value.GetSequence())
			{
				AllSequences.Add(Sequence);
			}
		}
	}

	// Recompile them all if they are dirty
	for (UMovieSceneSequence* Sequence : AllSequences)
	{
		FMovieSceneSequenceEditor* SequenceEditor = SequencerModule.FindSequenceEditor(Sequence->GetClass());
		UBlueprint*                DirectorBP     = SequenceEditor ? SequenceEditor->FindDirectorBlueprint(Sequence) : nullptr;

		if (DirectorBP && (DirectorBP->Status == BS_Unknown || DirectorBP->Status == BS_Dirty))
		{
			FKismetEditorUtilities::CompileBlueprint(DirectorBP);
		}
	}
}

void FSequencer::SetDisplayName(FGuid Binding, const FText& InDisplayName)
{
	for (const TSharedRef<FSequencerDisplayNode>& Node : Selection.GetSelectedOutlinerNodes())
	{
		if (Node->GetType() != ESequencerNode::Object)
		{
			continue;
		}

		auto ObjectBindingNode = StaticCastSharedRef<FSequencerObjectBindingNode>(Node);
		FGuid Guid = ObjectBindingNode->GetObjectBinding();
		if (Guid == Binding)
		{
			ObjectBindingNode->SetDisplayName(InDisplayName);
			break;
		}
	}
}

FText FSequencer::GetDisplayName(FGuid Binding)
{
	for (const TSharedRef<FSequencerDisplayNode>& Node : Selection.GetSelectedOutlinerNodes())
	{
		if (Node->GetType() != ESequencerNode::Object)
		{
			continue;
		}

		auto ObjectBindingNode = StaticCastSharedRef<FSequencerObjectBindingNode>(Node);
		FGuid Guid = ObjectBindingNode->GetObjectBinding();
		if (Guid == Binding)
		{
			return ObjectBindingNode->GetDisplayName();
		}
	}
	return FText();
}


void FSequencer::OnCurveModelDisplayChanged(FCurveModel *InCurveModel, bool bDisplayed)
{
	OnCurveDisplayChanged.Broadcast(InCurveModel, bDisplayed);
}

void FSequencer::ToggleAsyncEvaluation()
{
	UMovieSceneSequence* Sequence = GetRootMovieSceneSequence();

	EMovieSceneSequenceFlags NewFlags = Sequence->GetFlags();
	NewFlags ^= EMovieSceneSequenceFlags::BlockingEvaluation;

	FScopedTransaction Transaction(EnumHasAnyFlags(NewFlags, EMovieSceneSequenceFlags::BlockingEvaluation) ? LOCTEXT("DisableAsyncEvaluation", "Disable Async Evaluation") : LOCTEXT("EnableAsyncEvaluation", "Enable Async Evaluation"));

	Sequence->Modify();
	Sequence->SetSequenceFlags(NewFlags);
}

bool FSequencer::UsesAsyncEvaluation()
{
	return !EnumHasAnyFlags(GetRootMovieSceneSequence()->GetFlags(), EMovieSceneSequenceFlags::BlockingEvaluation);
}

#undef LOCTEXT_NAMESPACE
<|MERGE_RESOLUTION|>--- conflicted
+++ resolved
@@ -780,12 +780,6 @@
 		}
 	}
 
-	// Reset to the root sequence if the focused sequence no longer exists. This can happen if either the subsequence has been deleted or the hierarchy has changed.
-	if (!GetFocusedMovieSceneSequence())
-	{
-		PopToSequenceInstance(MovieSceneSequenceID::Root);
-	}
-
 	ISequenceRecorder& SequenceRecorder = FModuleManager::LoadModuleChecked<ISequenceRecorder>("SequenceRecorder");
 	if(SequenceRecorder.IsRecording())
 	{
@@ -2039,27 +2033,6 @@
 
 		auto ObjectBindingNode = StaticCastSharedRef<FSequencerObjectBindingNode>(Node);
 		FGuid Guid = ObjectBindingNode->GetObjectBinding();
-<<<<<<< HEAD
-
-		Guids.Add(Guid);
-	}
-
-	FFrameTime ResetTime = PlayPosition.GetCurrentPosition();
-	for (FGuid Guid : Guids)
-	{
-		for (auto RuntimeObject : FindBoundObjects(Guid, ActiveTemplateIDs.Top()) )
-		{
-			AActor* Actor = Cast<AActor>(RuntimeObject.Get());
-			if (!Actor)
-			{
-				UActorComponent* ActorComponent = Cast<UActorComponent>(RuntimeObject.Get());
-				if (ActorComponent)
-				{
-					Actor = ActorComponent->GetOwner();
-				}
-			}
-=======
->>>>>>> 24776ab6
 
 		Guids.Add(Guid);
 	}
