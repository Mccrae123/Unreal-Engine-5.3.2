// Copyright 1998-2019 Epic Games, Inc. All Rights Reserved.

#include "Sequencer.h"
#include "Engine/EngineTypes.h"
#include "GameFramework/Actor.h"
#include "Engine/World.h"
#include "Camera/PlayerCameraManager.h"
#include "Misc/MessageDialog.h"
#include "Containers/ArrayBuilder.h"
#include "Misc/FeedbackContext.h"
#include "Misc/ScopedSlowTask.h"
#include "Modules/ModuleManager.h"
#include "UObject/UObjectIterator.h"
#include "UObject/MetaData.h"
#include "UObject/PropertyPortFlags.h"
#include "Serialization/ArchiveReplaceObjectRef.h"
#include "GameFramework/PlayerController.h"
#include "Engine/Engine.h"
#include "Settings/LevelEditorViewportSettings.h"
#include "Editor.h"
#include "BlueprintActionDatabase.h"
#include "Channels/MovieSceneChannelProxy.h"
#include "MovieScenePossessable.h"
#include "MovieScene.h"
#include "Widgets/Layout/SBorder.h"
#include "Layout/WidgetPath.h"
#include "Framework/Application/MenuStack.h"
#include "Framework/Application/SlateApplication.h"
#include "Widgets/Images/SImage.h"
#include "Widgets/Layout/SBox.h"
#include "Widgets/Input/SButton.h"
#include "EditorStyleSet.h"
#include "Exporters/Exporter.h"
#include "Editor/UnrealEdEngine.h"
#include "Camera/CameraActor.h"
#include "Engine/Selection.h"
#include "EngineUtils.h"
#include "LevelEditorViewport.h"
#include "EditorModeManager.h"
#include "UnrealEdMisc.h"
#include "EditorDirectories.h"
#include "FileHelpers.h"
#include "UnrealEdGlobals.h"
#include "SequencerCommands.h"
#include "DisplayNodes/SequencerFolderNode.h"
#include "DisplayNodes/SequencerObjectBindingNode.h"
#include "ISequencerSection.h"
#include "DisplayNodes/SequencerTrackNode.h"
#include "MovieSceneClipboard.h"
#include "SequencerCommonHelpers.h"
#include "SSequencer.h"
#include "SSequencerSection.h"
#include "SequencerKeyCollection.h"
#include "SequencerSettings.h"
#include "SequencerLog.h"
#include "SequencerEdMode.h"
#include "MovieSceneSequence.h"
#include "MovieSceneFolder.h"
#include "PropertyEditorModule.h"
#include "EditorWidgetsModule.h"
#include "IAssetViewport.h"
#include "EditorSupportDelegates.h"
#include "SSequencerTreeView.h"
#include "ScopedTransaction.h"
#include "Tracks/MovieScene3DTransformTrack.h"
#include "Tracks/MovieScene3DAttachTrack.h"
#include "Tracks/MovieSceneCameraAnimTrack.h"
#include "Tracks/MovieSceneCameraShakeTrack.h"
#include "Tracks/MovieSceneCameraCutTrack.h"
#include "ISequencerTrackEditor.h"
#include "MovieSceneToolHelpers.h"
#include "Sections/MovieScene3DAttachSection.h"
#include "Sections/MovieSceneBoolSection.h"
#include "Sections/MovieSceneCameraCutSection.h"
#include "Sections/MovieScene3DTransformSection.h"
#include "Sections/MovieSceneSpawnSection.h"
#include "Sections/MovieSceneSubSection.h"
#include "Tracks/MovieSceneSubTrack.h"
#include "Sections/MovieSceneCinematicShotSection.h"
#include "MovieSceneObjectBindingIDCustomization.h"
#include "ISettingsModule.h"
#include "Framework/Commands/GenericCommands.h"
#include "Tracks/MovieSceneSpawnTrack.h"
#include "Tracks/MovieScenePropertyTrack.h"
#include "Framework/Notifications/NotificationManager.h"
#include "Widgets/Notifications/SNotificationList.h"
#include "Widgets/Input/STextEntryPopup.h"
#include "ISequencerHotspot.h"
#include "SequencerHotspots.h"
#include "MovieSceneCaptureDialogModule.h"
#include "AutomatedLevelSequenceCapture.h"
#include "MovieSceneCommonHelpers.h"
#include "SceneOutlinerModule.h"
#include "SceneOutlinerPublicTypes.h"
#include "IContentBrowserSingleton.h"
#include "ContentBrowserModule.h"
#include "PackageTools.h"
#include "VirtualTrackArea.h"
#include "SequencerUtilities.h"
#include "Tracks/MovieSceneCinematicShotTrack.h"
#include "ISequenceRecorder.h"
#include "CineCameraActor.h"
#include "CameraRig_Rail.h"
#include "CameraRig_Crane.h"
#include "Components/SplineComponent.h"
#include "DesktopPlatformModule.h"
#include "Factories.h"
#include "FbxExporter.h"
#include "ObjectBindingTagCache.h"
#include "UnrealExporter.h"
#include "ISequencerEditorObjectBinding.h"
#include "LevelSequence.h"
#include "IVREditorModule.h"
#include "HAL/PlatformApplicationMisc.h"
#include "Compilation/MovieSceneCompiler.h"
#include "SequencerKeyActor.h"
#include "MovieSceneCopyableBinding.h"
#include "MovieSceneCopyableTrack.h"
#include "ISequencerChannelInterface.h"
#include "SequencerKeyCollection.h"
#include "CurveEditor.h"
#include "CurveEditorScreenSpace.h"
#include "CurveDataAbstraction.h"
#include "Fonts/FontMeasure.h"
#include "MovieSceneTimeHelpers.h"
#include "FrameNumberNumericInterface.h"
#include "UObject/StrongObjectPtr.h"
#include "SequencerExportTask.h"
#include "LevelUtils.h"
#include "Engine/Blueprint.h"
#include "MovieSceneSequenceEditor.h"
#include "Kismet2/KismetEditorUtilities.h"
#include "ISerializedRecorder.h"
#include "Features/IModularFeatures.h"
#include "SequencerContextMenus.h"
<<<<<<< HEAD
=======
#include "Subsystems/AssetEditorSubsystem.h"
>>>>>>> 69078e53
#include "EngineAnalytics.h"
#include "Interfaces/IAnalyticsProvider.h"

#define LOCTEXT_NAMESPACE "Sequencer"

DEFINE_LOG_CATEGORY(LogSequencer);

static TAutoConsoleVariable<float> CVarAutoScrubSpeed(
	TEXT("Sequencer.AutoScrubSpeed"),
	6.0f,
	TEXT("How fast to scrub forward/backward when auto-scrubbing"));

static TAutoConsoleVariable<float> CVarAutoScrubCurveExponent(
	TEXT("Sequencer.AutoScrubCurveExponent"),
	2.0f,
	TEXT("How much to ramp in and out the scrub speed when auto-scrubbing"));

struct FSequencerTemplateStore : IMovieSceneSequenceTemplateStore
{
	void Reset()
	{
		Templates.Reset();
	}

	void PurgeStaleTracks()
	{
		for (auto& Pair : Templates)
		{
			Pair.Value->PurgeStaleTracks();
		}
	}

	virtual FMovieSceneEvaluationTemplate& AccessTemplate(UMovieSceneSequence& Sequence)
	{
		FObjectKey SequenceKey(&Sequence);
		if (TUniquePtr<FMovieSceneEvaluationTemplate>* ExistingTemplate = Templates.Find(SequenceKey))
		{
			FMovieSceneEvaluationTemplate* Template = ExistingTemplate->Get();
			return *Template;
		}
		else
		{
			FMovieSceneEvaluationTemplate* NewTemplate = new FMovieSceneEvaluationTemplate;
			Templates.Add(SequenceKey, TUniquePtr<FMovieSceneEvaluationTemplate>(NewTemplate));
			return *NewTemplate;
		}
	}

	// Store templates as unique ptrs to ensure that external pointers don't become invalid when the array is reallocated
	TMap<FObjectKey, TUniquePtr<FMovieSceneEvaluationTemplate>> Templates;
};


struct FSequencerCurveEditorBounds : ICurveEditorBounds
{
	FSequencerCurveEditorBounds(TSharedRef<FSequencer> InSequencer)
		: WeakSequencer(InSequencer)
	{
		TRange<double> Bounds = InSequencer->GetViewRange();
		InputMin = Bounds.GetLowerBoundValue();
		InputMax = Bounds.GetUpperBoundValue();
	}

	virtual void GetInputBounds(double& OutMin, double& OutMax) const override
	{
		TSharedPtr<FSequencer> Sequencer = WeakSequencer.Pin();
		if (Sequencer.IsValid())
		{
			const bool bLinkTimeRange = Sequencer->GetSequencerSettings()->GetLinkCurveEditorTimeRange();
			if (bLinkTimeRange)
			{
				TRange<double> Bounds = Sequencer->GetViewRange();
				OutMin = Bounds.GetLowerBoundValue();
				OutMax = Bounds.GetUpperBoundValue();
			}
			else
			{
				// If they don't want to link the time range with Sequencer we return the cached value.
				OutMin = InputMin;
				OutMax = InputMax;
			}
		}
	}

	virtual void SetInputBounds(double InMin, double InMax) override
	{
		TSharedPtr<FSequencer> Sequencer = WeakSequencer.Pin();
		if (Sequencer.IsValid())
		{
			const bool bLinkTimeRange = Sequencer->GetSequencerSettings()->GetLinkCurveEditorTimeRange();
			if (bLinkTimeRange)
			{
				FFrameRate TickResolution = Sequencer->GetFocusedTickResolution();

				if (InMin * TickResolution > TNumericLimits<int32>::Lowest() && InMax * TickResolution < TNumericLimits<int32>::Max())
				{
					Sequencer->SetViewRange(TRange<double>(InMin, InMax), EViewRangeInterpolation::Immediate);
				}
			}
			
			// We update these even if you are linked to the Sequencer Timeline so that when you turn off the link setting
			// you don't pop to your last values, instead your view stays as is and just stops moving when Sequencer moves.
			InputMin = InMin;
			InputMax = InMax;
		}
	}

	/** The min/max values for the viewing range. Only used if Curve Editor/Sequencer aren't linked ranges. */
	double InputMin, InputMax;
	TWeakPtr<FSequencer> WeakSequencer;
};

class FSequencerCurveEditor : public FCurveEditor
{
public:
	TWeakPtr<FSequencer> WeakSequencer;

	FSequencerCurveEditor(TWeakPtr<FSequencer> InSequencer)
		: WeakSequencer(InSequencer)
	{}

	virtual void GetGridLinesX(TArray<float>& MajorGridLines, TArray<float>& MinorGridLines, TArray<FText>* MajorGridLabels) const override
	{
		TSharedPtr<FSequencer> Sequencer = WeakSequencer.Pin();
		FCurveEditorScreenSpaceH PanelInputSpace = GetPanelInputSpace();

		double MajorGridStep  = 0.0;
		int32  MinorDivisions = 0;

		if (Sequencer.IsValid() && Sequencer->GetGridMetrics(PanelInputSpace.GetPhysicalWidth(), PanelInputSpace.GetInputMin(), PanelInputSpace.GetInputMax(), MajorGridStep, MinorDivisions))
		{
			const double FirstMajorLine = FMath::FloorToDouble(PanelInputSpace.GetInputMin() / MajorGridStep) * MajorGridStep;
			const double LastMajorLine  = FMath::CeilToDouble(PanelInputSpace.GetInputMax() / MajorGridStep) * MajorGridStep;

			for (double CurrentMajorLine = FirstMajorLine; CurrentMajorLine < LastMajorLine; CurrentMajorLine += MajorGridStep)
			{
				MajorGridLines.Add( PanelInputSpace.SecondsToScreen(CurrentMajorLine) );
 
				for (int32 Step = 1; Step < MinorDivisions; ++Step)
				{
					MinorGridLines.Add( PanelInputSpace.SecondsToScreen(CurrentMajorLine + Step*MajorGridStep/MinorDivisions) );
				}
			}
		}
	}
};

void FSequencer::InitSequencer(const FSequencerInitParams& InitParams, const TSharedRef<ISequencerObjectChangeListener>& InObjectChangeListener, const TArray<FOnCreateTrackEditor>& TrackEditorDelegates, const TArray<FOnCreateEditorObjectBinding>& EditorObjectBindingDelegates)
{
	bIsEditingWithinLevelEditor = InitParams.bEditWithinLevelEditor;
	ScrubStyle = InitParams.ViewParams.ScrubberStyle;
	HostCapabilities = InitParams.HostCapabilities;

	SilentModeCount = 0;
	bReadOnly = InitParams.ViewParams.bReadOnly;

	PreAnimatedState.EnableGlobalCapture();

	if (InitParams.SpawnRegister.IsValid())
	{
		SpawnRegister = InitParams.SpawnRegister;
	}
	else
	{
		// Spawnables not supported
		SpawnRegister = MakeShareable(new FNullMovieSceneSpawnRegister);
	}

	EventContextsAttribute = InitParams.EventContexts;
	if (EventContextsAttribute.IsSet())
	{
		CachedEventContexts.Reset();
		for (UObject* Object : EventContextsAttribute.Get())
		{
			CachedEventContexts.Add(Object);
		}
	}

	PlaybackContextAttribute = InitParams.PlaybackContext;
	CachedPlaybackContext = PlaybackContextAttribute.Get(nullptr);

	Settings = USequencerSettingsContainer::GetOrCreate<USequencerSettings>(*InitParams.ViewParams.UniqueName);

	Settings->GetOnEvaluateSubSequencesInIsolationChanged().AddSP(this, &FSequencer::RestorePreAnimatedState);
	Settings->GetOnShowSelectedNodesOnlyChanged().AddSP(this, &FSequencer::OnSelectedNodesOnlyChanged);

	ObjectBindingTagCache = MakeUnique<FObjectBindingTagCache>();

	FCurveEditorInitParams CurveEditorInitParams;
	{
	}
	
	{
		CurveEditorModel = MakeShared<FSequencerCurveEditor>(SharedThis(this));
		CurveEditorModel->SetBounds(MakeUnique<FSequencerCurveEditorBounds>(SharedThis(this)));
		CurveEditorModel->InitCurveEditor(CurveEditorInitParams);

		CurveEditorModel->InputSnapEnabledAttribute   = MakeAttributeLambda([this]{ return Settings->GetIsSnapEnabled(); });
		CurveEditorModel->OnInputSnapEnabledChanged   = FOnSetBoolean::CreateLambda([this](bool NewValue){ Settings->SetIsSnapEnabled(NewValue); });

		CurveEditorModel->OutputSnapEnabledAttribute  = MakeAttributeLambda([this]{ return Settings->GetSnapCurveValueToInterval(); });
		CurveEditorModel->OnOutputSnapEnabledChanged  = FOnSetBoolean::CreateLambda([this](bool NewValue){ Settings->SetSnapCurveValueToInterval(NewValue); });

		CurveEditorModel->FixedGridSpacingAttribute   = MakeAttributeLambda([this]() -> TOptional<float> { return Settings->GetGridSpacing(); });
		CurveEditorModel->InputSnapRateAttribute      = MakeAttributeSP(this, &FSequencer::GetFocusedDisplayRate);

		CurveEditorModel->DefaultKeyAttributes        = MakeAttributeSP(this, &FSequencer::GetDefaultKeyAttributes);
	}

	{
		FDelegateHandle OnBlueprintPreCompileHandle = GEditor->OnBlueprintPreCompile().AddLambda([&](UBlueprint* InBlueprint)
		{
			// Restore pre animate state since objects will be reinstanced and current cached state will no longer be valid.
			if (InBlueprint && InBlueprint->GeneratedClass.Get())
			{
				RestorePreAnimatedState(InBlueprint->GeneratedClass.Get());
			}
		});
		AcquiredResources.Add([=] { GEditor->OnBlueprintPreCompile().Remove(OnBlueprintPreCompileHandle); });

		FDelegateHandle OnBlueprintCompiledHandle = GEditor->OnBlueprintCompiled().AddLambda([&]
		{
			State.InvalidateExpiredObjects();

			// Force re-evaluation since animated state was restored in PreCompile
			bNeedsEvaluate = true;
		});
		AcquiredResources.Add([=] { GEditor->OnBlueprintCompiled().Remove(OnBlueprintCompiledHandle); });
<<<<<<< HEAD
=======
	}

	{
		FDelegateHandle OnObjectsReplacedHandle = GEditor->OnObjectsReplaced().AddLambda([&](const TMap<UObject*, UObject*>& ReplacementMap)
		{
			PreAnimatedState.OnObjectsReplaced(ReplacementMap);
		});
		AcquiredResources.Add([=] { GEditor->OnObjectsReplaced().Remove(OnObjectsReplacedHandle); });
>>>>>>> 69078e53
	}


	{
		ISequenceRecorder* Recorder = FModuleManager::Get().GetModulePtr<ISequenceRecorder>("SequenceRecorder");
		
		Recorder->OnRecordingStarted().AddSP(this, &FSequencer::HandleRecordingStarted);
		Recorder->OnRecordingFinished().AddSP(this, &FSequencer::HandleRecordingFinished);
	}
	ToolkitHost = InitParams.ToolkitHost;

	PlaybackSpeed = 1.f;
	ShuttleMultiplier = 0;
	ObjectChangeListener = InObjectChangeListener;

	check( ObjectChangeListener.IsValid() );
	
	RootSequence = InitParams.RootSequence;

	UpdateTimeBases();
	PlayPosition.Reset(FFrameTime(0));

	TemplateStore = MakeShared<FSequencerTemplateStore>();

	ActiveTemplateIDs.Add(MovieSceneSequenceID::Root);
	ActiveTemplateStates.Add(true);
	RootTemplateInstance.Initialize(*InitParams.RootSequence, *this, TemplateStore.ToSharedRef());

	ResetTimeController();

	// Make internal widgets
	SequencerWidget = SNew( SSequencer, SharedThis( this ) )
		.ViewRange( this, &FSequencer::GetViewRange )
		.ClampRange( this, &FSequencer::GetClampRange )
		.PlaybackRange( this, &FSequencer::GetPlaybackRange )
		.PlaybackStatus( this, &FSequencer::GetPlaybackStatus )
		.SelectionRange( this, &FSequencer::GetSelectionRange )
		.VerticalFrames(this, &FSequencer::GetVerticalFrames)
		.MarkedFrames(this, &FSequencer::GetMarkedFrames)
		.OnSetMarkedFrame(this, &FSequencer::SetMarkedFrame)
		.OnMarkedFrameChanged(this, &FSequencer::OnMarkedFrameChanged)
		.OnClearAllMarkedFrames(this, &FSequencer::ClearAllMarkedFrames )
		.SubSequenceRange( this, &FSequencer::GetSubSequenceRange )
		.OnPlaybackRangeChanged( this, &FSequencer::SetPlaybackRange )
		.OnPlaybackRangeBeginDrag( this, &FSequencer::OnPlaybackRangeBeginDrag )
		.OnPlaybackRangeEndDrag( this, &FSequencer::OnPlaybackRangeEndDrag )
		.OnSelectionRangeChanged( this, &FSequencer::SetSelectionRange )
		.OnSelectionRangeBeginDrag( this, &FSequencer::OnSelectionRangeBeginDrag )
		.OnSelectionRangeEndDrag( this, &FSequencer::OnSelectionRangeEndDrag )
		.OnMarkBeginDrag(this, &FSequencer::OnMarkBeginDrag)
		.OnMarkEndDrag(this, &FSequencer::OnMarkEndDrag)
		.IsPlaybackRangeLocked( this, &FSequencer::IsPlaybackRangeLocked )
		.OnTogglePlaybackRangeLocked( this, &FSequencer::TogglePlaybackRangeLocked )
		.ScrubPosition( this, &FSequencer::GetLocalFrameTime )
		.OnBeginScrubbing( this, &FSequencer::OnBeginScrubbing )
		.OnEndScrubbing( this, &FSequencer::OnEndScrubbing )
		.OnScrubPositionChanged( this, &FSequencer::OnScrubPositionChanged )
		.OnViewRangeChanged( this, &FSequencer::SetViewRange )
		.OnClampRangeChanged( this, &FSequencer::OnClampRangeChanged )
		.OnGetNearestKey( this, &FSequencer::OnGetNearestKey )
		.OnGetAddMenuContent(InitParams.ViewParams.OnGetAddMenuContent)
		.OnBuildCustomContextMenuForGuid(InitParams.ViewParams.OnBuildCustomContextMenuForGuid)
		.OnReceivedFocus(InitParams.ViewParams.OnReceivedFocus)
		.OnReceivedDragOver(InitParams.ViewParams.OnReceivedDragOver)
		.OnAssetsDrop(InitParams.ViewParams.OnAssetsDrop)
		.OnClassesDrop(InitParams.ViewParams.OnClassesDrop)
		.OnActorsDrop(InitParams.ViewParams.OnActorsDrop)
		.AddMenuExtender(InitParams.ViewParams.AddMenuExtender)
		.ToolbarExtender(InitParams.ViewParams.ToolbarExtender);

	// When undo occurs, get a notification so we can make sure our view is up to date
	GEditor->RegisterForUndo(this);

	// Create tools and bind them to this sequencer
	for( int32 DelegateIndex = 0; DelegateIndex < TrackEditorDelegates.Num(); ++DelegateIndex )
	{
		check( TrackEditorDelegates[DelegateIndex].IsBound() );
		// Tools may exist in other modules, call a delegate that will create one for us 
		TSharedRef<ISequencerTrackEditor> TrackEditor = TrackEditorDelegates[DelegateIndex].Execute( SharedThis( this ) );
		TrackEditors.Add( TrackEditor );
	}

	for (int32 DelegateIndex = 0; DelegateIndex < EditorObjectBindingDelegates.Num(); ++DelegateIndex)
	{
		check(EditorObjectBindingDelegates[DelegateIndex].IsBound());
		// Object bindings may exist in other modules, call a delegate that will create one for us 
		TSharedRef<ISequencerEditorObjectBinding> ObjectBinding = EditorObjectBindingDelegates[DelegateIndex].Execute(SharedThis(this));
		ObjectBindings.Add(ObjectBinding);
	}

	FMovieSceneObjectBindingIDCustomization::BindTo(AsShared());

	ZoomAnimation = FCurveSequence();
	ZoomCurve = ZoomAnimation.AddCurve(0.f, 0.2f, ECurveEaseFunction::QuadIn);
	OverlayAnimation = FCurveSequence();
	OverlayCurve = OverlayAnimation.AddCurve(0.f, 0.2f, ECurveEaseFunction::QuadIn);

	// Update initial movie scene data
	NotifyMovieSceneDataChanged( EMovieSceneDataChangeType::ActiveMovieSceneChanged );
	UpdateTimeBoundsToFocusedMovieScene();

	FQualifiedFrameTime CurrentTime = GetLocalTime();
	if (!TargetViewRange.Contains(CurrentTime.AsSeconds()))
	{
		SetLocalTimeDirectly(LastViewRange.GetLowerBoundValue() * CurrentTime.Rate);
		OnGlobalTimeChangedDelegate.Broadcast();
	}

	// NOTE: Could fill in asset editor commands here!

	BindCommands();

	// Ensure that the director BP is registered with the action database
	if (FMovieSceneSequenceEditor* SequenceEditor = FMovieSceneSequenceEditor::Find(InitParams.RootSequence))
	{
		UBlueprint* Blueprint = SequenceEditor->FindDirectorBlueprint(InitParams.RootSequence);
		if (Blueprint)
		{
			FBlueprintActionDatabase::Get().RefreshAssetActions(Blueprint);
		}
	}

	for (auto TrackEditor : TrackEditors)
	{
		TrackEditor->OnInitialize();
	}

	OnActivateSequenceEvent.Broadcast(ActiveTemplateIDs[0]);
}


FSequencer::FSequencer()
	: SequencerCommandBindings( new FUICommandList )
	, SequencerSharedBindings(new FUICommandList)
	, CurveEditorSharedBindings(new FUICommandList)
	, TargetViewRange(0.f, 5.f)
	, LastViewRange(0.f, 5.f)
	, ViewRangeBeforeZoom(TRange<double>::Empty())
	, PlaybackState( EMovieScenePlayerStatus::Stopped )
	, bPerspectiveViewportPossessionEnabled( true )
	, bPerspectiveViewportCameraCutEnabled( false )
	, bIsEditingWithinLevelEditor( false )
	, bNeedTreeRefresh( false )
	, StoredPlaybackState( EMovieScenePlayerStatus::Stopped )
	, NodeTree( MakeShareable( new FSequencerNodeTree( *this ) ) )
	, bUpdatingSequencerSelection( false )
	, bUpdatingExternalSelection( false )
	, bNeedsEvaluate(false)
{
	Selection.GetOnOutlinerNodeSelectionChanged().AddRaw(this, &FSequencer::OnSelectedOutlinerNodesChanged);
	Selection.GetOnNodesWithSelectedKeysOrSectionsChanged().AddRaw(this, &FSequencer::OnSelectedOutlinerNodesChanged);
	Selection.GetOnOutlinerNodeSelectionChangedObjectGuids().AddRaw(this, &FSequencer::OnSelectedOutlinerNodesChanged);
}


FSequencer::~FSequencer()
{
	RootTemplateInstance.Finish(*this);
	if (GEditor)
	{
		GEditor->UnregisterForUndo(this);
	}

	for (auto TrackEditor : TrackEditors)
	{
		TrackEditor->OnRelease();
	}

	AcquiredResources.Release();
	SequencerWidget.Reset();
	TrackEditors.Empty();
}


void FSequencer::Close()
{
	if (OldMaxTickRate.IsSet())
	{
		GEngine->SetMaxFPS(OldMaxTickRate.GetValue());
		OldMaxTickRate.Reset();
	}

	RootTemplateInstance.Finish(*this);
	RestorePreAnimatedState();

	for (auto TrackEditor : TrackEditors)
	{
		TrackEditor->OnRelease();
	}

	SequencerWidget.Reset();
	TrackEditors.Empty();

	GUnrealEd->UpdatePivotLocationForSelection();
	
	OnCloseEventDelegate.Broadcast(AsShared());
}


void FSequencer::Tick(float InDeltaTime)
{
	static bool bEnableRefCountCheck = true;
	if (bEnableRefCountCheck && !FSlateApplication::Get().AnyMenusVisible())
	{
		const int32 SequencerRefCount = AsShared().GetSharedReferenceCount() - 1;
		ensureAlwaysMsgf(SequencerRefCount == 1, TEXT("Multiple persistent shared references detected for Sequencer. There should only be one persistent authoritative reference. Found %d additional references which will result in FSequencer not being released correctly."), SequencerRefCount - 1);
	}

	// Ensure the time bases for our playback position are kept up to date with the root sequence
	UpdateTimeBases();

	ObjectBindingTagCache->ConditionalUpdate(RootSequence.Get());

	Selection.Tick();

	if (PlaybackContextAttribute.IsBound())
	{
		TWeakObjectPtr<UObject> NewPlaybackContext = PlaybackContextAttribute.Get();

		if (CachedPlaybackContext != NewPlaybackContext)
		{
			PrePossessionViewTargets.Reset();
			State.ClearObjectCaches(*this);
			RestorePreAnimatedState();
			NotifyMovieSceneDataChanged(EMovieSceneDataChangeType::RefreshAllImmediately);
			CachedPlaybackContext = NewPlaybackContext;
		}
	}

	{
		TSet<UMovieSceneSequence*> DirtySequences;
		bool bSequenceIsDirty = RootTemplateInstance.IsDirty(&DirtySequences);

		// If we only dirtied a single sequence, and this is the sequence that has a supression assigned, and the signature is the same, we don't auto-evaluate
		if (bSequenceIsDirty && SuppressAutoEvalSignature.IsSet() && DirtySequences.Num() == 1)
		{
			UMovieSceneSequence* SuppressSequence = SuppressAutoEvalSignature->Get<0>().Get();
			const FGuid& SuppressSignature = SuppressAutoEvalSignature->Get<1>();

			if (SuppressSequence && DirtySequences.Contains(SuppressSequence) && SuppressSequence->GetSignature() == SuppressSignature)
			{
				// Suppress auto evaluation
				bSequenceIsDirty = false;
			}
		}

		if (bSequenceIsDirty)
		{
			bNeedsEvaluate = true;
		}
	}

	if (bNeedTreeRefresh || NodeTree->NeedsFilterUpdate())
	{
		SelectionPreview.Empty();

		RefreshTree();

		SetPlaybackStatus(StoredPlaybackState);
	}


	UObject* PlaybackContext = GetPlaybackContext();
	UWorld* World = PlaybackContext ? PlaybackContext->GetWorld() : nullptr;
	float Dilation = World ? World->GetWorldSettings()->MatineeTimeDilation : 1.f;

	TimeController->Tick(InDeltaTime, PlaybackSpeed * Dilation);

	FQualifiedFrameTime GlobalTime = GetGlobalTime();
	FFrameTime NewGlobalTime = TimeController->RequestCurrentTime(GlobalTime, PlaybackSpeed * Dilation);

	static const float AutoScrollFactor = 0.1f;

	// Animate the autoscroll offset if it's set
	if (AutoscrollOffset.IsSet())
	{
		float Offset = AutoscrollOffset.GetValue() * AutoScrollFactor;
		SetViewRange(TRange<double>(TargetViewRange.GetLowerBoundValue() + Offset, TargetViewRange.GetUpperBoundValue() + Offset), EViewRangeInterpolation::Immediate);
	}

	// Animate the autoscrub offset if it's set
	if (AutoscrubOffset.IsSet())
	{
		FQualifiedFrameTime CurrentTime = GetLocalTime();
		FFrameTime Offset = (AutoscrubOffset.GetValue() * AutoScrollFactor) * CurrentTime.Rate;
		SetLocalTimeDirectly(CurrentTime.Time + Offset);
	}

	if (GetSelectionRange().IsEmpty() && GetLoopMode() == SLM_LoopSelectionRange)
	{
		Settings->SetLoopMode(SLM_Loop);
	}

	if (PlaybackState == EMovieScenePlayerStatus::Playing)
	{
		// Put the time into local space
		SetLocalTimeLooped(NewGlobalTime * RootToLocalTransform);

		if (IsAutoScrollEnabled() && GetPlaybackStatus() == EMovieScenePlayerStatus::Playing)
		{
			const float ThresholdPercentage = 0.15f;
			UpdateAutoScroll(GetLocalTime().Time / GetFocusedTickResolution(), ThresholdPercentage);
		}
	}
	else
	{
		PlayPosition.Reset(GlobalTime.ConvertTo(PlayPosition.GetInputRate()));
	}

	if (AutoScrubTarget.IsSet())
	{
		const double ScrubSpeed = CVarAutoScrubSpeed->GetFloat();		// How fast to scrub at peak curve speed
		const double AutoScrubExp = CVarAutoScrubCurveExponent->GetFloat();	// How long to ease in and out.  Bigger numbers allow for longer easing.

		const double SecondsPerFrame = GetFocusedTickResolution().AsInterval() / ScrubSpeed;
		const int32 TotalFrames = FMath::Abs(AutoScrubTarget.GetValue().DestinationTime.GetFrame().Value - AutoScrubTarget.GetValue().SourceTime.GetFrame().Value);
		const double TargetSeconds = (double)TotalFrames * SecondsPerFrame;

		double ElapsedSeconds = FPlatformTime::Seconds() - AutoScrubTarget.GetValue().StartTime;
		float Alpha = ElapsedSeconds / TargetSeconds;
		Alpha = FMath::Clamp(Alpha, 0.f, 1.f);
		int32 NewFrameNumber = FMath::InterpEaseInOut(AutoScrubTarget.GetValue().SourceTime.GetFrame().Value, AutoScrubTarget.GetValue().DestinationTime.GetFrame().Value, Alpha, AutoScrubExp);

		FAutoScrubTarget CachedTarget = AutoScrubTarget.GetValue();

		SetPlaybackStatus(EMovieScenePlayerStatus::Scrubbing);
		PlayPosition.SetTimeBase(GetRootTickResolution(), GetRootTickResolution(), EMovieSceneEvaluationType::WithSubFrames);
		SetLocalTimeDirectly(FFrameNumber(NewFrameNumber));

		AutoScrubTarget = CachedTarget;

		if (FMath::IsNearlyEqual(Alpha, 1.f, KINDA_SMALL_NUMBER))
		{
			SetPlaybackStatus(EMovieScenePlayerStatus::Stopped);
			AutoScrubTarget.Reset();
		}
	}

	UpdateSubSequenceData();

	// Tick all the tools we own as well
	for (int32 EditorIndex = 0; EditorIndex < TrackEditors.Num(); ++EditorIndex)
	{
		TrackEditors[EditorIndex]->Tick(InDeltaTime);
	}

	if (!IsInSilentMode())
	{
		if (bNeedsEvaluate)
		{
			EvaluateInternal(PlayPosition.GetCurrentPositionAsRange());
		}
	}

	ISequenceRecorder& SequenceRecorder = FModuleManager::LoadModuleChecked<ISequenceRecorder>("SequenceRecorder");
	if(SequenceRecorder.IsRecording())
	{
		UMovieSceneSubSection* Section = UMovieSceneSubSection::GetRecordingSection();
		if(Section != nullptr && Section->HasStartFrame())
		{
			FFrameRate   SectionResolution = Section->GetTypedOuter<UMovieScene>()->GetTickResolution();
			FFrameNumber RecordingLength   = SequenceRecorder.GetCurrentRecordingLength().ConvertTo(SectionResolution).CeilToFrame();

			if (RecordingLength > 0)
			{
				FFrameNumber EndFrame = Section->GetInclusiveStartFrame() + RecordingLength;
				Section->SetRange(TRange<FFrameNumber>(Section->GetInclusiveStartFrame(), TRangeBound<FFrameNumber>::Exclusive(EndFrame)));
			}
		}
	}

	// Reset any player controllers that we were possessing, if we're not possessing them any more
	if (!IsPerspectiveViewportCameraCutEnabled() && PrePossessionViewTargets.Num())
	{
		for (const FCachedViewTarget& CachedView : PrePossessionViewTargets)
		{
			APlayerController* PlayerController = CachedView.PlayerController.Get();
			AActor* ViewTarget = CachedView.ViewTarget.Get();

			if (PlayerController && ViewTarget)
			{
				PlayerController->SetViewTarget(ViewTarget);
			}
		}
		PrePossessionViewTargets.Reset();
	}
}


TSharedRef<SWidget> FSequencer::GetSequencerWidget() const
{
	return SequencerWidget.ToSharedRef();
}


UMovieSceneSequence* FSequencer::GetRootMovieSceneSequence() const
{
	return RootSequence.Get();
}


UMovieSceneSequence* FSequencer::GetFocusedMovieSceneSequence() const
{
	// the last item is the focused movie scene
	if (ActiveTemplateIDs.Num())
	{
		return RootTemplateInstance.GetSequence(ActiveTemplateIDs.Last());
	}

	return nullptr;
}

UMovieSceneSubSection* FSequencer::FindSubSection(FMovieSceneSequenceID SequenceID) const
{
	if (SequenceID == MovieSceneSequenceID::Root)
	{
		return nullptr;
	}

	const FMovieSceneSequenceHierarchy&     Hierarchy    = RootTemplateInstance.GetHierarchy();
	const FMovieSceneSequenceHierarchyNode* SequenceNode = Hierarchy.FindNode(SequenceID);
	const FMovieSceneSubSequenceData*       SubData      = Hierarchy.FindSubData(SequenceID);

	if (SubData && SequenceNode)
	{
		UMovieSceneSequence* ParentSequence   = RootTemplateInstance.GetSequence(SequenceNode->ParentID);
		UMovieScene*         ParentMovieScene = ParentSequence ? ParentSequence->GetMovieScene() : nullptr;

		if (ParentMovieScene)
		{
			return FindObject<UMovieSceneSubSection>(ParentMovieScene, *SubData->SectionPath.ToString());
		}
	}

	return nullptr;
}


void FSequencer::ResetToNewRootSequence(UMovieSceneSequence& NewSequence)
{
	RootSequence = &NewSequence;
	RestorePreAnimatedState();

	// Ensure that the director BP is registered with the action database
	if (FMovieSceneSequenceEditor* SequenceEditor = FMovieSceneSequenceEditor::Find(&NewSequence))
	{
		UBlueprint* Blueprint = SequenceEditor->FindDirectorBlueprint(&NewSequence);
		if (Blueprint)
		{
			FBlueprintActionDatabase::Get().RefreshAssetActions(Blueprint);
		}
	}

	RootTemplateInstance.Finish(*this);

	TemplateStore->Reset();

	ActiveTemplateIDs.Reset();
	ActiveTemplateIDs.Add(MovieSceneSequenceID::Root);
	ActiveTemplateStates.Reset();
	ActiveTemplateStates.Add(true);

	RootTemplateInstance.Initialize(NewSequence, *this);

	RootToLocalTransform = FMovieSceneSequenceTransform();

	ResetPerMovieSceneData();
	SequencerWidget->ResetBreadcrumbs();

	PlayPosition.Reset(GetPlaybackRange().GetLowerBoundValue());
	TimeController->Reset(FQualifiedFrameTime(PlayPosition.GetCurrentPosition(), GetRootTickResolution()));

	OnActivateSequenceEvent.Broadcast(ActiveTemplateIDs.Top());
}


void FSequencer::FocusSequenceInstance(UMovieSceneSubSection& InSubSection)
{
	FMovieSceneRootOverridePath Path;
	Path.Set(ActiveTemplateIDs.Last(), RootTemplateInstance.GetHierarchy());

	// Root out the SequenceID for the sub section
	FMovieSceneSequenceID SequenceID = Path.Remap(InSubSection.GetSequenceID());

	// Ensure the hierarchy is up to date for this level
	int32 MaxDepth = 1;
	FMovieSceneCompiler::CompileHierarchy(*GetFocusedMovieSceneSequence(), RootTemplateInstance.GetHierarchy(), ActiveTemplateIDs.Last(), MaxDepth);

	if (!ensure(RootTemplateInstance.GetHierarchy().FindSubData(SequenceID)))
	{
		return;
	}

	ActiveTemplateIDs.Push(SequenceID);
	ActiveTemplateStates.Push(InSubSection.IsActive());

	if (Settings->ShouldEvaluateSubSequencesInIsolation())
	{
		RestorePreAnimatedState();
	}

	UpdateSubSequenceData();

	// Reset data that is only used for the previous movie scene
	ResetPerMovieSceneData();
	SequencerWidget->UpdateBreadcrumbs();

	UMovieSceneSequence* FocusedSequence = GetFocusedMovieSceneSequence();

	if (!State.FindSequence(SequenceID))
	{
		State.AssignSequence(SequenceID, *FocusedSequence, *this);
	}

	// Ensure that the director BP is registered with the action database
	if (FMovieSceneSequenceEditor* SequenceEditor = FMovieSceneSequenceEditor::Find(FocusedSequence))
	{
		UBlueprint* Blueprint = SequenceEditor->FindDirectorBlueprint(FocusedSequence);
		if (Blueprint)
		{
			FBlueprintActionDatabase::Get().RefreshAssetActions(Blueprint);
		}
	}

	OnActivateSequenceEvent.Broadcast(ActiveTemplateIDs.Top());

	bNeedsEvaluate = true;
}


void FSequencer::SuppressAutoEvaluation(UMovieSceneSequence* Sequence, const FGuid& InSequenceSignature)
{
	SuppressAutoEvalSignature = MakeTuple(MakeWeakObjectPtr(Sequence), InSequenceSignature);
}

FGuid FSequencer::CreateBinding(UObject& InObject, const FString& InName)
{
	const FScopedTransaction Transaction(LOCTEXT("CreateBinding", "Create New Binding"));

	UMovieSceneSequence* OwnerSequence = GetFocusedMovieSceneSequence();
	UMovieScene* OwnerMovieScene = OwnerSequence->GetMovieScene();

	OwnerSequence->Modify();
	OwnerMovieScene->Modify();
		
	const FGuid PossessableGuid = OwnerMovieScene->AddPossessable(InName, InObject.GetClass());

	// Attempt to use the parent as a context if necessary
	UObject* ParentObject = OwnerSequence->GetParentObject(&InObject);
	UObject* BindingContext = GetPlaybackContext(); //UWorld

	AActor* ParentActorAdded = nullptr;
	FGuid ParentGuid;

	if (ParentObject)
	{
		// Ensure we have possessed the outer object, if necessary
		ParentGuid = GetHandleToObject(ParentObject, false);
		if (!ParentGuid.IsValid())
		{
			ParentGuid = GetHandleToObject(ParentObject);
			ParentActorAdded = Cast<AActor>(ParentObject);
		}

		if (OwnerSequence->AreParentContextsSignificant())
		{
			BindingContext = ParentObject;
		}

		// Set up parent/child guids for possessables within spawnables
		if (ParentGuid.IsValid())
		{
			FMovieScenePossessable* ChildPossessable = OwnerMovieScene->FindPossessable(PossessableGuid);
			if (ensure(ChildPossessable))
			{
				ChildPossessable->SetParent(ParentGuid);
			}

			FMovieSceneSpawnable* ParentSpawnable = OwnerMovieScene->FindSpawnable(ParentGuid);
			if (ParentSpawnable)
			{
				ParentSpawnable->AddChildPossessable(PossessableGuid);
			}
		}
	}

	OwnerSequence->BindPossessableObject(PossessableGuid, InObject, BindingContext);
	
	// Broadcast if a parent actor was added as a result of adding this object
	if (ParentActorAdded && ParentGuid.IsValid())
	{
		OnActorAddedToSequencerEvent.Broadcast(ParentActorAdded, ParentGuid);
	}

	return PossessableGuid;
}


UObject* FSequencer::GetPlaybackContext() const
{
	return CachedPlaybackContext.Get();
}

TArray<UObject*> FSequencer::GetEventContexts() const
{
	TArray<UObject*> Temp;
	CopyFromWeakArray(Temp, CachedEventContexts);
	return Temp;
}

void FSequencer::GetKeysFromSelection(TUniquePtr<FSequencerKeyCollection>& KeyCollection, float DuplicateThresholdSeconds)
{
	if (!KeyCollection.IsValid())
	{
		KeyCollection.Reset(new FSequencerKeyCollection);
	}

	TArray<FSequencerDisplayNode*> SelectedNodes;
	for (const TSharedRef<FSequencerDisplayNode>& Node : Selection.GetSelectedOutlinerNodes())
	{
		SelectedNodes.Add(&Node.Get());
	}

	FFrameNumber ThresholdFrames = (DuplicateThresholdSeconds * GetFocusedTickResolution()).FloorToFrame();
	KeyCollection->Update(FSequencerKeyCollectionSignature::FromNodesRecursive(SelectedNodes, ThresholdFrames));
}


void FSequencer::GetAllKeys(TUniquePtr<FSequencerKeyCollection>& KeyCollection, float DuplicateThresholdSeconds)
{
	if (!KeyCollection.IsValid())
	{
		KeyCollection.Reset(new FSequencerKeyCollection);
	}

	TArray<FSequencerDisplayNode*> AllNodes;
	for (TSharedRef<FSequencerDisplayNode> Node : NodeTree->GetAllNodes())
	{
		AllNodes.Add(&Node.Get());
	}

	FFrameNumber ThresholdFrames = (DuplicateThresholdSeconds * GetFocusedTickResolution()).FloorToFrame();
	KeyCollection->Update(FSequencerKeyCollectionSignature::FromNodesRecursive(AllNodes, ThresholdFrames));
}


void FSequencer::PopToSequenceInstance(FMovieSceneSequenceIDRef SequenceID)
{
	if( ActiveTemplateIDs.Num() > 1 )
	{
		// Pop until we find the movie scene to focus
		while( SequenceID != ActiveTemplateIDs.Last() )
		{
			ActiveTemplateIDs.Pop();
			ActiveTemplateStates.Pop();
		}

		check( ActiveTemplateIDs.Num() > 0 );
		UpdateSubSequenceData();

		// Pop out of any potentially locked cameras from the shot and toggle on camera cuts
		for (FLevelEditorViewportClient* LevelVC : GEditor->GetLevelViewportClients())
		{		
			if (LevelVC && LevelVC->AllowsCinematicControl() && LevelVC->GetViewMode() != VMI_Unknown)
			{
				LevelVC->SetActorLock(nullptr);
				LevelVC->bLockedCameraView = false;
				LevelVC->UpdateViewForLockedActor();
				LevelVC->Invalidate();
			}
		}

		ResetPerMovieSceneData();

		if (SequenceID == MovieSceneSequenceID::Root)
		{
			SequencerWidget->ResetBreadcrumbs();
		}
		else
		{
			SequencerWidget->UpdateBreadcrumbs();
		}

		OnActivateSequenceEvent.Broadcast(ActiveTemplateIDs.Top());

		bNeedsEvaluate = true;
	}
}

void FSequencer::UpdateSubSequenceData()
{
	SubSequenceRange = TRange<FFrameNumber>::Empty();
	RootToLocalTransform = FMovieSceneSequenceTransform();

	// Find the parent sub section and set up the sub sequence range, if necessary
	if (ActiveTemplateIDs.Num() <= 1)
	{
		return;
	}

	const FMovieSceneSubSequenceData* SubSequenceData = RootTemplateInstance.GetHierarchy().FindSubData(ActiveTemplateIDs.Top());

	if (SubSequenceData)
	{
		SubSequenceRange = SubSequenceData->PlayRange.Value;
		RootToLocalTransform = SubSequenceData->RootToSequenceTransform;
	}
}

void FSequencer::RerunConstructionScripts()
{
	TSet<TWeakObjectPtr<AActor> > BoundActors;

	FMovieSceneRootEvaluationTemplateInstance& RootTemplate = GetEvaluationTemplate();
		
	UMovieSceneSequence* Sequence = RootTemplate.GetSequence(MovieSceneSequenceID::Root);

	TArray < TPair<FMovieSceneSequenceID, FGuid> > BoundGuids;

	GetConstructionScriptActors(Sequence->GetMovieScene(), MovieSceneSequenceID::Root, BoundActors, BoundGuids);

	for (FMovieSceneSequenceIDRef SequenceID : RootTemplateInstance.GetThisFrameMetaData().ActiveSequences)
	{
		UMovieSceneSequence* SubSequence = RootTemplateInstance.GetSequence(SequenceID);
		if (SubSequence)
		{
			GetConstructionScriptActors(SubSequence->GetMovieScene(), SequenceID, BoundActors, BoundGuids);
		}
	}

	for (TWeakObjectPtr<AActor> BoundActor : BoundActors)
	{
		if (BoundActor.IsValid())
		{
			BoundActor.Get()->RerunConstructionScripts();
		}
	}

	for (TPair<FMovieSceneSequenceID, FGuid> BoundGuid : BoundGuids)
	{
		State.Invalidate(BoundGuid.Value, BoundGuid.Key);
	}
}

void FSequencer::GetConstructionScriptActors(UMovieScene* MovieScene, FMovieSceneSequenceIDRef SequenceID, TSet<TWeakObjectPtr<AActor> >& BoundActors, TArray < TPair<FMovieSceneSequenceID, FGuid> >& BoundGuids)
{
	for (int32 Index = 0; Index < MovieScene->GetPossessableCount(); ++Index)
	{
		FGuid ThisGuid = MovieScene->GetPossessable(Index).GetGuid();

		for (TWeakObjectPtr<> WeakObject : FindBoundObjects(ThisGuid, SequenceID))
		{
			if (WeakObject.IsValid())
			{
				AActor* Actor = Cast<AActor>(WeakObject.Get());
	
				if (Actor)
				{
					UBlueprint* Blueprint = Cast<UBlueprint>(Actor->GetClass()->ClassGeneratedBy);
					if (Blueprint && Blueprint->bRunConstructionScriptInSequencer)
					{
						BoundActors.Add(Actor);
						BoundGuids.Add(TPair<FMovieSceneSequenceID, FGuid>(SequenceID, ThisGuid));
					}
				}
			}
		}
	}

	for (int32 Index = 0; Index < MovieScene->GetSpawnableCount(); ++Index)
	{
		FGuid ThisGuid = MovieScene->GetSpawnable(Index).GetGuid();

		for (TWeakObjectPtr<> WeakObject : FindBoundObjects(ThisGuid, SequenceID))
		{
			if (WeakObject.IsValid())
			{
				AActor* Actor = Cast<AActor>(WeakObject.Get());

				if (Actor)
				{
					UBlueprint* Blueprint = Cast<UBlueprint>(Actor->GetClass()->ClassGeneratedBy);
					if (Blueprint && Blueprint->bRunConstructionScriptInSequencer)
					{
						BoundActors.Add(Actor);
						BoundGuids.Add(TPair<FMovieSceneSequenceID, FGuid>(SequenceID, ThisGuid));
					}
				}
			}
		}
	}
}

void FSequencer::DeleteSections(const TSet<TWeakObjectPtr<UMovieSceneSection>>& Sections)
{
	UMovieScene* MovieScene = GetFocusedMovieSceneSequence()->GetMovieScene();
	bool bAnythingRemoved = false;

	FScopedTransaction DeleteSectionTransaction( NSLOCTEXT("Sequencer", "DeleteSection_Transaction", "Delete Section") );

	for (const auto Section : Sections)
	{
		if (!Section.IsValid() || Section->IsLocked())
		{
			continue;
		}

		// if this check fails then the section is outered to a type that doesnt know about the section
		UMovieSceneTrack* Track = CastChecked<UMovieSceneTrack>(Section->GetOuter());
		{
			Track->SetFlags(RF_Transactional);
			Track->Modify();
			Track->RemoveSection(*Section);
		}

		bAnythingRemoved = true;
	}

	if (bAnythingRemoved)
	{
		// Full refresh required just in case the last section was removed from any track.
		NotifyMovieSceneDataChanged( EMovieSceneDataChangeType::MovieSceneStructureItemRemoved );
	}

	Selection.EmptySelectedSections();
	SequencerHelpers::ValidateNodesWithSelectedKeysOrSections(*this);
}


void FSequencer::DeleteSelectedKeys()
{
	FScopedTransaction DeleteKeysTransaction( NSLOCTEXT("Sequencer", "DeleteSelectedKeys_Transaction", "Delete Selected Keys") );
	bool bAnythingRemoved = false;

	FSelectedKeysByChannel KeysByChannel(Selection.GetSelectedKeys().Array());
	TSet<UMovieSceneSection*> ModifiedSections;

	for (const FSelectedChannelInfo& ChannelInfo : KeysByChannel.SelectedChannels)
	{
		FMovieSceneChannel* Channel = ChannelInfo.Channel.Get();
		if (Channel)
		{
			if (!ModifiedSections.Contains(ChannelInfo.OwningSection))
			{
				ChannelInfo.OwningSection->Modify();
				ModifiedSections.Add(ChannelInfo.OwningSection);
			}

			Channel->DeleteKeys(ChannelInfo.KeyHandles);
			bAnythingRemoved = true;
		}
	}

	if (bAnythingRemoved)
	{
		NotifyMovieSceneDataChanged( EMovieSceneDataChangeType::TrackValueChanged );
	}

	Selection.EmptySelectedKeys();
	SequencerHelpers::ValidateNodesWithSelectedKeysOrSections(*this);
}


void FSequencer::SetInterpTangentMode(ERichCurveInterpMode InterpMode, ERichCurveTangentMode TangentMode)
{
	TArray<FSequencerSelectedKey> SelectedKeysArray = Selection.GetSelectedKeys().Array();
	if (SelectedKeysArray.Num() == 0)
	{
		return;
	}

	FScopedTransaction SetInterpTangentModeTransaction(NSLOCTEXT("Sequencer", "SetInterpTangentMode_Transaction", "Set Interpolation and Tangent Mode"));
	bool bAnythingChanged = false;

	FSelectedKeysByChannel KeysByChannel(SelectedKeysArray);
	TSet<UMovieSceneSection*> ModifiedSections;

	const FName FloatChannelTypeName = FMovieSceneFloatChannel::StaticStruct()->GetFName();

	// @todo: sequencer-timecode: move this float-specific logic elsewhere to make it extensible for any channel type
	for (const FSelectedChannelInfo& ChannelInfo : KeysByChannel.SelectedChannels)
	{
		FMovieSceneChannel* ChannelPtr = ChannelInfo.Channel.Get();
		if (ChannelInfo.Channel.GetChannelTypeName() == FloatChannelTypeName && ChannelPtr)
		{
			if (!ModifiedSections.Contains(ChannelInfo.OwningSection))
			{
				ChannelInfo.OwningSection->Modify();
				ModifiedSections.Add(ChannelInfo.OwningSection);
			}

			FMovieSceneFloatChannel* Channel = static_cast<FMovieSceneFloatChannel*>(ChannelPtr);
			TMovieSceneChannelData<FMovieSceneFloatValue> ChannelData = Channel->GetData();

			TArrayView<FMovieSceneFloatValue> Values = ChannelData.GetValues();

			for (FKeyHandle Handle : ChannelInfo.KeyHandles)
			{
				const int32 KeyIndex = ChannelData.GetIndex(Handle);
				if (KeyIndex != INDEX_NONE)
				{
					Values[KeyIndex].InterpMode = InterpMode;
					Values[KeyIndex].TangentMode = TangentMode;
					bAnythingChanged = true;
				}
			}

			Channel->AutoSetTangents();
		}
	}

	if (bAnythingChanged)
	{
		NotifyMovieSceneDataChanged( EMovieSceneDataChangeType::TrackValueChanged );
	}
}

void FSequencer::ToggleInterpTangentWeightMode()
{
	// @todo: sequencer-timecode: move this float-specific logic elsewhere to make it extensible for any channel type

	TArray<FSequencerSelectedKey> SelectedKeysArray = Selection.GetSelectedKeys().Array();
	if (SelectedKeysArray.Num() == 0)
	{
		return;
	}

	FScopedTransaction SetInterpTangentWeightModeTransaction(NSLOCTEXT("Sequencer", "ToggleInterpTangentWeightMode_Transaction", "Toggle Tangent Weight Mode"));
	bool bAnythingChanged = false;

	FSelectedKeysByChannel KeysByChannel(SelectedKeysArray);
	TSet<UMovieSceneSection*> ModifiedSections;

	const FName FloatChannelTypeName = FMovieSceneFloatChannel::StaticStruct()->GetFName();

	// Remove all tangent weights unless we find a compatible key that does not have weights yet
	ERichCurveTangentWeightMode WeightModeToApply = RCTWM_WeightedNone;

	// First off iterate all the current keys and find any that don't have weights
	for (const FSelectedChannelInfo& ChannelInfo : KeysByChannel.SelectedChannels)
	{
		FMovieSceneChannel* ChannelPtr = ChannelInfo.Channel.Get();
		if (ChannelInfo.Channel.GetChannelTypeName() == FloatChannelTypeName && ChannelPtr)
		{
			FMovieSceneFloatChannel* Channel = static_cast<FMovieSceneFloatChannel*>(ChannelPtr);
			TMovieSceneChannelData<FMovieSceneFloatValue> ChannelData = Channel->GetData();

			TArrayView<FMovieSceneFloatValue> Values = ChannelData.GetValues();

			for (FKeyHandle Handle : ChannelInfo.KeyHandles)
			{
				const int32 KeyIndex = ChannelData.GetIndex(Handle);
				if (KeyIndex != INDEX_NONE && Values[KeyIndex].InterpMode == RCIM_Cubic && Values[KeyIndex].Tangent.TangentWeightMode == RCTWM_WeightedNone)
				{
					WeightModeToApply = RCTWM_WeightedBoth;
					goto assign_weights;
				}
			}
		}
	}

assign_weights:

	// Assign the new weight mode for all cubic keys
	for (const FSelectedChannelInfo& ChannelInfo : KeysByChannel.SelectedChannels)
	{
		FMovieSceneChannel* ChannelPtr = ChannelInfo.Channel.Get();
		if (ChannelInfo.Channel.GetChannelTypeName() == FloatChannelTypeName && ChannelPtr)
		{
			if (!ModifiedSections.Contains(ChannelInfo.OwningSection))
			{
				ChannelInfo.OwningSection->Modify();
				ModifiedSections.Add(ChannelInfo.OwningSection);
			}

			FMovieSceneFloatChannel* Channel = static_cast<FMovieSceneFloatChannel*>(ChannelPtr);
			TMovieSceneChannelData<FMovieSceneFloatValue> ChannelData = Channel->GetData();

			TArrayView<FMovieSceneFloatValue> Values = ChannelData.GetValues();

			for (FKeyHandle Handle : ChannelInfo.KeyHandles)
			{
				const int32 KeyIndex = ChannelData.GetIndex(Handle);
				if (KeyIndex != INDEX_NONE && Values[KeyIndex].InterpMode == RCIM_Cubic)
				{
					Values[KeyIndex].Tangent.TangentWeightMode = WeightModeToApply;
					bAnythingChanged = true;
				}
			}

			Channel->AutoSetTangents();
		}
	}

	if (bAnythingChanged)
	{
		NotifyMovieSceneDataChanged(EMovieSceneDataChangeType::TrackValueChanged);
	}
}

void FSequencer::SnapToFrame()
{
	FScopedTransaction SnapToFrameTransaction(NSLOCTEXT("Sequencer", "SnapToFrame_Transaction", "Snap Selected Keys to Frame"));
	bool bAnythingChanged = false;

	FSelectedKeysByChannel KeysByChannel(Selection.GetSelectedKeys().Array());
	TSet<UMovieSceneSection*> ModifiedSections;

	TArray<FFrameNumber> KeyTimesScratch;
	for (const FSelectedChannelInfo& ChannelInfo : KeysByChannel.SelectedChannels)
	{
		FMovieSceneChannel* Channel = ChannelInfo.Channel.Get();
		if (Channel)
		{
			if (!ModifiedSections.Contains(ChannelInfo.OwningSection))
			{
				ChannelInfo.OwningSection->Modify();
				ModifiedSections.Add(ChannelInfo.OwningSection);
			}

			const int32 NumKeys = ChannelInfo.KeyHandles.Num();
			KeyTimesScratch.Reset(NumKeys);
			KeyTimesScratch.SetNum(NumKeys);

			Channel->GetKeyTimes(ChannelInfo.KeyHandles, KeyTimesScratch);

			FFrameRate TickResolution  = GetFocusedTickResolution();
			FFrameRate DisplayRate     = GetFocusedDisplayRate();

			for (FFrameNumber& Time : KeyTimesScratch)
			{
				// Convert to frame
				FFrameNumber PlayFrame    = FFrameRate::TransformTime(Time,      TickResolution, DisplayRate).RoundToFrame();
				FFrameNumber SnappedFrame = FFrameRate::TransformTime(PlayFrame, DisplayRate, TickResolution).RoundToFrame();

				Time = SnappedFrame;
			}

			Channel->SetKeyTimes(ChannelInfo.KeyHandles, KeyTimesScratch);
			bAnythingChanged = true;
		}
	}

	if (bAnythingChanged)
	{
		NotifyMovieSceneDataChanged( EMovieSceneDataChangeType::TrackValueChanged );
	}
}


bool FSequencer::CanSnapToFrame() const
{
	const bool bKeysSelected = Selection.GetSelectedKeys().Num() > 0;

	return bKeysSelected;
}

void FSequencer::TransformSelectedKeysAndSections(FFrameTime InDeltaTime, float InScale)
{
	FScopedTransaction TransformKeysAndSectionsTransaction(NSLOCTEXT("Sequencer", "TransformKeysandSections_Transaction", "Transform Keys and Sections"));
	bool bAnythingChanged = false;

	TArray<FSequencerSelectedKey> SelectedKeysArray = Selection.GetSelectedKeys().Array();
	TArray<TWeakObjectPtr<UMovieSceneSection>> SelectedSectionsArray = Selection.GetSelectedSections().Array();

	const FFrameTime OriginTime = GetLocalTime().Time;

	FSelectedKeysByChannel KeysByChannel(SelectedKeysArray);
	TMap<UMovieSceneSection*, TRange<FFrameNumber>> SectionToNewBounds;

	TArray<FFrameNumber> KeyTimesScratch;
	if (InScale != 0.f)
	{
		// Dilate the keys
		for (const FSelectedChannelInfo& ChannelInfo : KeysByChannel.SelectedChannels)
		{
			FMovieSceneChannel* Channel = ChannelInfo.Channel.Get();
			if (Channel)
			{
				const int32 NumKeys = ChannelInfo.KeyHandles.Num();
				KeyTimesScratch.Reset(NumKeys);
				KeyTimesScratch.SetNum(NumKeys);

				// Populate the key times scratch buffer with the times for these handles
				Channel->GetKeyTimes(ChannelInfo.KeyHandles, KeyTimesScratch);

				// We have to find the lowest key time and the highest key time. They're added based on selection order so we can't rely on their order in the array.
				FFrameTime LowestFrameTime = KeyTimesScratch[0];
				FFrameTime HighestFrameTime = KeyTimesScratch[0];

				// Perform the transformation
				for (FFrameNumber& Time : KeyTimesScratch)
				{
					FFrameTime KeyTime = Time;
					Time = (OriginTime + InDeltaTime + (KeyTime - OriginTime) * InScale).FloorToFrame();

					if (Time < LowestFrameTime)
					{
						LowestFrameTime = Time;
					}

					if (Time > HighestFrameTime)
					{
						HighestFrameTime = Time;
					}
				}

				TRange<FFrameNumber>* NewSectionBounds = SectionToNewBounds.Find(ChannelInfo.OwningSection);
				if (!NewSectionBounds)
				{
					// Call Modify on the owning section before we call SetKeyTimes so that our section bounds/key times stay in sync.
					ChannelInfo.OwningSection->Modify();
					NewSectionBounds = &SectionToNewBounds.Add(ChannelInfo.OwningSection, ChannelInfo.OwningSection->GetRange());
				}


				// Expand the range by ensuring the new range contains the range our keys are in. We add one because the highest time is exclusive
				// for sections, but HighestFrameTime is measuring only the key's time.
				*NewSectionBounds = TRange<FFrameNumber>::Hull(*NewSectionBounds, TRange<FFrameNumber>(LowestFrameTime.GetFrame(), HighestFrameTime.GetFrame() + 1));

				// Apply the new, transformed key times
				Channel->SetKeyTimes(ChannelInfo.KeyHandles, KeyTimesScratch);
				bAnythingChanged = true;
			}
		}

		// Dilate the sections
		for (TWeakObjectPtr<UMovieSceneSection> Section : SelectedSectionsArray)
		{
			if (!Section.IsValid())
			{
				continue;
			}

			TRangeBound<FFrameNumber> LowerBound = Section->GetRange().GetLowerBound();
			TRangeBound<FFrameNumber> UpperBound = Section->GetRange().GetUpperBound();

			if (Section->HasStartFrame())
			{
				FFrameTime StartTime = Section->GetInclusiveStartFrame();
				FFrameNumber StartFrame = (OriginTime + InDeltaTime + (StartTime - OriginTime) * InScale).FloorToFrame();
				LowerBound = TRangeBound<FFrameNumber>::Inclusive(StartFrame);
			}

			if (Section->HasEndFrame())
			{
				FFrameTime EndTime = Section->GetExclusiveEndFrame();
				FFrameNumber EndFrame = (OriginTime + InDeltaTime + (EndTime - OriginTime) * InScale).FloorToFrame();
				UpperBound = TRangeBound<FFrameNumber>::Exclusive(EndFrame);
			}

			TRange<FFrameNumber>* NewSectionBounds = SectionToNewBounds.Find(Section.Get());
			if (!NewSectionBounds)
			{
				NewSectionBounds = &SectionToNewBounds.Add( Section.Get(), TRange<FFrameNumber>(LowerBound, UpperBound) );
			}

			// If keys have already modified the section, we're applying the same modification to the section so we can
			// overwrite the (possibly) existing bound, so it's okay to just overwrite the range without a TRange::Hull.
			*NewSectionBounds = TRange<FFrameNumber>(LowerBound, UpperBound);
			bAnythingChanged = true;
		}
	}
	
	// Remove any null sections so we don't need a null check inside the loop.
	SectionToNewBounds.Remove(nullptr);
	for (TTuple<UMovieSceneSection*, TRange<FFrameNumber>>& Pair : SectionToNewBounds)
	{
		// Set the range of each section that has been modified to their new bounds.
		Pair.Key->SetRange(Pair.Value);
	}

	if (bAnythingChanged)
	{
		NotifyMovieSceneDataChanged( EMovieSceneDataChangeType::TrackValueChanged );
	}
}

void FSequencer::TranslateSelectedKeysAndSections(bool bTranslateLeft)
{
	int32 Shift = bTranslateLeft ? -1 : 1;
	FFrameTime Delta = FQualifiedFrameTime(Shift, GetFocusedDisplayRate()).ConvertTo(GetFocusedTickResolution());
	TransformSelectedKeysAndSections(Delta, 1.f);
}

void FSequencer::StretchTime(FFrameTime InDeltaTime)
{
	// From the current time, find all the keys and sections to the right and move them by InDeltaTime
	UMovieScene* FocusedMovieScene = GetFocusedMovieSceneSequence()->GetMovieScene();
	if (FocusedMovieScene->IsReadOnly())
	{
		ShowReadOnlyError();
		return;
	}

	FScopedTransaction StretchTimeTransaction(NSLOCTEXT("Sequencer", "StretchTime", "Stretch Time"));

	TRange<FFrameNumber> CachedSelectionRange = GetSelectionRange();

	TRange<FFrameNumber> SelectionRange;

	if (InDeltaTime > 0)
	{
		SelectionRange.SetLowerBound(GetLocalTime().Time.FrameNumber+1);
		SelectionRange.SetUpperBound(TRangeBound<FFrameNumber>::Open());
	}
	else
	{
		SelectionRange.SetUpperBound(GetLocalTime().Time.FrameNumber-1);
		SelectionRange.SetLowerBound(TRangeBound<FFrameNumber>::Open());
	}

	FocusedMovieScene->SetSelectionRange(SelectionRange);
	SelectInSelectionRange(true, true);
	TransformSelectedKeysAndSections(InDeltaTime, 1.f);

	// Return state
	FocusedMovieScene->SetSelectionRange(CachedSelectionRange);
	Selection.Empty(); //todo restore key and section selection
}

void FSequencer::ShrinkTime(FFrameTime InDeltaTime)
{
	// From the current time, find all the keys and sections to the right and move them by -InDeltaTime
	UMovieScene* FocusedMovieScene = GetFocusedMovieSceneSequence()->GetMovieScene();
	if (FocusedMovieScene->IsReadOnly())
	{
		ShowReadOnlyError();
		return;
	}

	FScopedTransaction StretchTimeTransaction(NSLOCTEXT("Sequencer", "ShrinkTime", "Shrink Time"));

	TRange<FFrameNumber> CachedSelectionRange = GetSelectionRange();

	// First, check if there's any keys/sections within InDeltaTime

	TRange<FFrameNumber> CheckRange;

	if (InDeltaTime > 0)
	{
		CheckRange.SetLowerBound(GetLocalTime().Time.FrameNumber + 1);
		CheckRange.SetUpperBound(GetLocalTime().Time.FrameNumber + InDeltaTime.FrameNumber);
	}
	else
	{
		CheckRange.SetUpperBound(GetLocalTime().Time.FrameNumber - InDeltaTime.FrameNumber);
		CheckRange.SetLowerBound(GetLocalTime().Time.FrameNumber - 1);
	}

	FocusedMovieScene->SetSelectionRange(CheckRange);
	SelectInSelectionRange(true, true);

	if (Selection.GetSelectedKeys().Num() > 0)
	{
		FNotificationInfo Info(FText::Format(NSLOCTEXT("Sequencer", "ShrinkTimeFailedKeys", "Shrink failed. There are {0} keys in between"), Selection.GetSelectedKeys().Num()));
		Info.ExpireDuration = 5.0f;
		FSlateNotificationManager::Get().AddNotification(Info)->SetCompletionState(SNotificationItem::CS_Fail);

		// Return state
		FocusedMovieScene->SetSelectionRange(CachedSelectionRange);
		Selection.Empty(); //todo restore key and section selection
		return;
	}

	if (Selection.GetSelectedSections().Num() > 0)
	{
		FNotificationInfo Info(FText::Format(NSLOCTEXT("Sequencer", "ShrinkTimeFailedSections", "Shrink failed. There are {0} sections in between"), Selection.GetSelectedSections().Num()));
		Info.ExpireDuration = 5.0f;
		FSlateNotificationManager::Get().AddNotification(Info)->SetCompletionState(SNotificationItem::CS_Fail);

		// Return state
		FocusedMovieScene->SetSelectionRange(CachedSelectionRange);
		Selection.Empty(); //todo restore key and section selection
		return;
	}

	TRange<FFrameNumber> SelectionRange;

	if (InDeltaTime > 0)
	{
		SelectionRange.SetLowerBound(GetLocalTime().Time.FrameNumber + 1);
		SelectionRange.SetUpperBound(TRangeBound<FFrameNumber>::Open());
	}
	else
	{
		SelectionRange.SetUpperBound(GetLocalTime().Time.FrameNumber - 1);
		SelectionRange.SetLowerBound(TRangeBound<FFrameNumber>::Open());
	}

	FocusedMovieScene->SetSelectionRange(SelectionRange);
	SelectInSelectionRange(true, true);
	TransformSelectedKeysAndSections(-InDeltaTime, 1.f);

	// Return state
	FocusedMovieScene->SetSelectionRange(CachedSelectionRange);
	Selection.Empty(); //todo restore key and section selection
}

void FSequencer::BakeTransform()
{
	UMovieScene* FocusedMovieScene = GetFocusedMovieSceneSequence()->GetMovieScene();
	if (FocusedMovieScene->IsReadOnly())
	{
		ShowReadOnlyError();
		return;
	}

	FScopedTransaction BakeTransform(NSLOCTEXT("Sequencer", "BakeTransform", "Bake Transform"));

	FocusedMovieScene->Modify();

	for (const TSharedRef<FSequencerDisplayNode>& Node : Selection.GetSelectedOutlinerNodes())
	{
		if (Node->GetType() != ESequencerNode::Object)
		{
			continue;
		}

		FFrameTime ResetTime = PlayPosition.GetCurrentPosition();
		auto ObjectBindingNode = StaticCastSharedRef<FSequencerObjectBindingNode>(Node);

		FGuid Guid = ObjectBindingNode->GetObjectBinding();
		for (auto RuntimeObject : FindBoundObjects(Guid, ActiveTemplateIDs.Top()) )
		{
			AActor* Actor = Cast<AActor>(RuntimeObject.Get());

			UCameraComponent* CameraComponent = MovieSceneHelpers::CameraComponentFromRuntimeObject(RuntimeObject.Get());

			FVector Location = Actor->GetActorLocation();
			FVector Rotation = Actor->GetActorRotation().Euler();
			FVector Scale = Actor->GetActorScale();

			// Cache transforms
			TArray<FVector> Locations;
			TArray<FRotator> Rotations;
			TArray<FFrameNumber> KeyTimes;

			FFrameRate   Resolution  = FocusedMovieScene->GetTickResolution();
			FFrameRate   SnapRate    = FocusedMovieScene->GetDisplayRate();

			FFrameNumber InFrame     = MovieScene::DiscreteInclusiveLower(GetPlaybackRange());
			FFrameNumber OutFrame    = MovieScene::DiscreteExclusiveUpper(GetPlaybackRange());

			FFrameTime Interval = FFrameRate::TransformTime(1, SnapRate, Resolution);
			for (FFrameTime EvalTime = InFrame; EvalTime < OutFrame; EvalTime += Interval)
			{
				FFrameNumber KeyTime = FFrameRate::Snap(EvalTime, Resolution, SnapRate).FloorToFrame();
				FMovieSceneEvaluationRange Range = PlayPosition.JumpTo(KeyTime * RootToLocalTransform.Inverse());
				EvaluateInternal(Range);
				
				USceneComponent* Parent = nullptr;
				if (CameraComponent)
				{
					Parent = CameraComponent->GetAttachParent();
				} 
				else if (Actor->GetRootComponent())
				{
					Parent = Actor->GetRootComponent()->GetAttachParent();
				}
				
				// The CameraRig_rail updates the spline position tick, so it needs to be ticked manually while baking the frames
				while (Parent && Parent->GetOwner())
				{
					Parent->GetOwner()->Tick(0.3f);
					Parent = Parent->GetAttachParent();
				}

				if (CameraComponent)
				{
					FTransform AdditiveOffset;
					float AdditiveFOVOffset;
					CameraComponent->GetAdditiveOffset(AdditiveOffset, AdditiveFOVOffset);

					FTransform Transform(Actor->GetActorRotation(), Actor->GetActorLocation());
					FTransform TransformWithAdditiveOffset = Transform * AdditiveOffset;
					FVector LocalTranslation = TransformWithAdditiveOffset.GetTranslation();
					FRotator LocalRotation = TransformWithAdditiveOffset.GetRotation().Rotator();

					Locations.Add(LocalTranslation);
					Rotations.Add(LocalRotation);
				}
				else
				{
					Locations.Add(Actor->GetActorLocation());
					Rotations.Add(Actor->GetActorRotation());
				}

				KeyTimes.Add(KeyTime);
			}

			// Delete any attach tracks
			// cbb: this only operates on a single attach section.
			AActor* AttachParentActor = nullptr;
			UMovieScene3DAttachTrack* AttachTrack = Cast<UMovieScene3DAttachTrack>(FocusedMovieScene->FindTrack(UMovieScene3DAttachTrack::StaticClass(), Guid));
			if (AttachTrack)
			{
				for (auto AttachSection : AttachTrack->GetAllSections())
				{
					FMovieSceneObjectBindingID ConstraintBindingID = (Cast<UMovieScene3DAttachSection>(AttachSection))->GetConstraintBindingID();
					for (auto ParentObject : FindBoundObjects(ConstraintBindingID.GetGuid(), ConstraintBindingID.GetSequenceID()) )
					{
						AttachParentActor = Cast<AActor>(ParentObject.Get());
						break;
					}
				}

				FocusedMovieScene->RemoveTrack(*AttachTrack);
			}

			// Delete any transform tracks
			UMovieScene3DTransformTrack* TransformTrack = Cast<UMovieScene3DTransformTrack>(FocusedMovieScene->FindTrack(UMovieScene3DTransformTrack::StaticClass(), Guid, "Transform"));
			if (TransformTrack)
			{
				FocusedMovieScene->RemoveTrack(*TransformTrack);
			}

			// Delete any camera anim tracks
			UMovieSceneCameraAnimTrack* CameraAnimTrack = Cast<UMovieSceneCameraAnimTrack>(FocusedMovieScene->FindTrack(UMovieSceneCameraAnimTrack::StaticClass(), Guid));
			if (CameraAnimTrack)
			{
				FocusedMovieScene->RemoveTrack(*CameraAnimTrack);
			}

			// Delete any camera shake tracks
			UMovieSceneCameraShakeTrack* CameraShakeTrack = Cast<UMovieSceneCameraShakeTrack>(FocusedMovieScene->FindTrack(UMovieSceneCameraShakeTrack::StaticClass(), Guid));
			if (CameraShakeTrack)
			{
				FocusedMovieScene->RemoveTrack(*CameraShakeTrack);
			}

			// Reset position
			EvaluateInternal(PlayPosition.JumpTo(ResetTime));

			// Always detach from any existing parent
			Actor->DetachFromActor(FDetachmentTransformRules::KeepRelativeTransform);

			// If there was an attach track that was the parent, detach and attach to that actor's parent if it exists
			FTransform ParentInverseTransform;
			ParentInverseTransform.SetIdentity();
			if (AttachParentActor)
			{
				AActor* ExistingParentActor = AttachParentActor->GetAttachParentActor();
				if (ExistingParentActor)
				{
					Actor->AttachToActor(ExistingParentActor, FAttachmentTransformRules::KeepRelativeTransform);
					ParentInverseTransform = ExistingParentActor->GetActorTransform().Inverse();
				}
			}

			// Create new transform track and section
			TransformTrack = Cast<UMovieScene3DTransformTrack>(FocusedMovieScene->AddTrack(UMovieScene3DTransformTrack::StaticClass(), Guid));

			if (TransformTrack)
			{
				UMovieScene3DTransformSection* TransformSection = CastChecked<UMovieScene3DTransformSection>(TransformTrack->CreateNewSection());
				TransformTrack->AddSection(*TransformSection);
			
				TransformSection->SetRange(TRange<FFrameNumber>::All());

				TArrayView<FMovieSceneFloatChannel*> FloatChannels = TransformSection->GetChannelProxy().GetChannels<FMovieSceneFloatChannel>();
				FloatChannels[0]->SetDefault(Location.X);
				FloatChannels[1]->SetDefault(Location.Y);
				FloatChannels[2]->SetDefault(Location.Z);
				FloatChannels[3]->SetDefault(Rotation.X);
				FloatChannels[4]->SetDefault(Rotation.Y);
				FloatChannels[5]->SetDefault(Rotation.Z);
				FloatChannels[6]->SetDefault(Scale.X);
				FloatChannels[7]->SetDefault(Scale.Y);
				FloatChannels[8]->SetDefault(Scale.Z);

				for (int32 Counter = 0; Counter < KeyTimes.Num(); ++Counter)
				{
					FFrameNumber KeyTime = KeyTimes[Counter];

					FTransform Transform(Rotations[Counter], Locations[Counter]);
					FTransform LocalTransform = ParentInverseTransform * Transform;
					FVector LocalTranslation = LocalTransform.GetTranslation();
					FVector LocalRotation = LocalTransform.GetRotation().Euler();

					FloatChannels[0]->AddLinearKey(KeyTime, LocalTranslation.X);
					FloatChannels[1]->AddLinearKey(KeyTime, LocalTranslation.Y);
					FloatChannels[2]->AddLinearKey(KeyTime, LocalTranslation.Z);
					FloatChannels[3]->AddLinearKey(KeyTime, LocalRotation.X);
					FloatChannels[4]->AddLinearKey(KeyTime, LocalRotation.Y);
					FloatChannels[5]->AddLinearKey(KeyTime, LocalRotation.Z);
					FloatChannels[6]->AddLinearKey(KeyTime, Scale.X);
					FloatChannels[7]->AddLinearKey(KeyTime, Scale.Y);
					FloatChannels[8]->AddLinearKey(KeyTime, Scale.Z);
				}
			}
		}
	}
	
	NotifyMovieSceneDataChanged( EMovieSceneDataChangeType::MovieSceneStructureItemsChanged );
}


void FSequencer::SyncSectionsUsingSourceTimecode()
{
	FScopedTransaction SyncSectionsUsingSourceTimecodeTransaction( LOCTEXT("SyncSectionsUsingSourceTimecode_Transaction", "Sync Sections Using Source Timecode") );
	bool bAnythingChanged = false;

	TArray<UMovieSceneSection*> Sections;
	for (auto Section : GetSelection().GetSelectedSections())
	{
		if (Section.IsValid() && Section->HasStartFrame())
		{
			Sections.Add(Section.Get());
		}
	}

	if (Sections.Num() < 2) 
	{
		return;
	}

	const UMovieSceneSection* FirstSection = Sections[0];
	FFrameNumber FirstSectionSourceTimecode = FirstSection->TimecodeSource.Timecode.ToFrameNumber(GetFocusedTickResolution());
	FFrameNumber FirstSectionCurrentStartFrame = FirstSection->GetInclusiveStartFrame();// - FirstSection->TimecodeSource.DeltaFrame;
	Sections.RemoveAt(0);

	for (auto Section : Sections)
	{
		if (Section->HasStartFrame())
		{
			FFrameNumber SectionSourceTimecode = Section->TimecodeSource.Timecode.ToFrameNumber(GetFocusedTickResolution());
			FFrameNumber SectionCurrentStartFrame = Section->GetInclusiveStartFrame();// - Section->TimecodeSource.DeltaFrame;

			FFrameNumber TimecodeDelta = SectionSourceTimecode - FirstSectionSourceTimecode;
			FFrameNumber CurrentDelta = SectionCurrentStartFrame - FirstSectionCurrentStartFrame;
			FFrameNumber Delta = -CurrentDelta + TimecodeDelta;

			Section->MoveSection(Delta);

			bAnythingChanged = bAnythingChanged || (Delta.Value != 0);
		}
	}

	if (bAnythingChanged)
	{
		NotifyMovieSceneDataChanged( EMovieSceneDataChangeType::TrackValueChanged );
	}
}


void FSequencer::OnActorsDropped( const TArray<TWeakObjectPtr<AActor> >& Actors )
{
	AddActors(Actors);
}


void FSequencer::NotifyMovieSceneDataChangedInternal()
{
	NotifyMovieSceneDataChanged( EMovieSceneDataChangeType::Unknown );
}


void FSequencer::NotifyMovieSceneDataChanged( EMovieSceneDataChangeType DataChangeType )
{
	if (!GetFocusedMovieSceneSequence()->GetMovieScene())
	{
		if (RootSequence.IsValid())
		{
			ResetToNewRootSequence(*RootSequence.Get());
		}
		else
		{
			UE_LOG(LogSequencer, Error, TEXT("Fatal error, focused movie scene no longer valid and there is no root sequence to default to."));
		}
	}

	if ( DataChangeType == EMovieSceneDataChangeType::ActiveMovieSceneChanged ||
		DataChangeType == EMovieSceneDataChangeType::Unknown )
	{
		LabelManager.SetMovieScene( GetFocusedMovieSceneSequence()->GetMovieScene() );
	}

	StoredPlaybackState = GetPlaybackStatus();

	if ( DataChangeType == EMovieSceneDataChangeType::MovieSceneStructureItemRemoved ||
		DataChangeType == EMovieSceneDataChangeType::MovieSceneStructureItemsChanged ||
		DataChangeType == EMovieSceneDataChangeType::Unknown )
	{
		// When structure items are removed, or we don't know what may have changed, refresh the tree and instances immediately so that the data
		// is in a consistent state when the UI is updated during the next tick.
		SetPlaybackStatus( EMovieScenePlayerStatus::Stopped );
		SelectionPreview.Empty();
		RefreshTree();
		SetPlaybackStatus( StoredPlaybackState );
	}
	else if (DataChangeType == EMovieSceneDataChangeType::TrackValueChangedRefreshImmediately)
	{
		// Evaluate now
		EvaluateInternal(PlayPosition.GetCurrentPositionAsRange());
	}
	else if (DataChangeType == EMovieSceneDataChangeType::RefreshAllImmediately)
	{
		RefreshTree();

		// Evaluate now
		EvaluateInternal(PlayPosition.GetCurrentPositionAsRange());
	}
	else
	{
		if ( DataChangeType != EMovieSceneDataChangeType::TrackValueChanged )
		{
			// All changes types except for track value changes require refreshing the outliner tree.
			SetPlaybackStatus( EMovieScenePlayerStatus::Stopped );
			bNeedTreeRefresh = true;
		}
	}

	if (DataChangeType == EMovieSceneDataChangeType::TrackValueChanged || 
		DataChangeType == EMovieSceneDataChangeType::TrackValueChangedRefreshImmediately || 
		DataChangeType == EMovieSceneDataChangeType::Unknown ||
		DataChangeType == EMovieSceneDataChangeType::MovieSceneStructureItemRemoved)
	{
		FSequencerEdMode* SequencerEdMode = (FSequencerEdMode*)(GLevelEditorModeTools().GetActiveMode(FSequencerEdMode::EM_SequencerMode));
		if (SequencerEdMode != nullptr)
		{
			SequencerEdMode->CleanUpMeshTrails();
		}
	}

	bNeedsEvaluate = true;
	State.ClearObjectCaches(*this);

	UpdatePlaybackRange();
	OnMovieSceneDataChangedDelegate.Broadcast(DataChangeType);
}

void FSequencer::RefreshTree()
{
	SequencerWidget->UpdateLayoutTree();
	bNeedTreeRefresh = false;
}

FAnimatedRange FSequencer::GetViewRange() const
{
	FAnimatedRange AnimatedRange(FMath::Lerp(LastViewRange.GetLowerBoundValue(), TargetViewRange.GetLowerBoundValue(), ZoomCurve.GetLerp()),
		FMath::Lerp(LastViewRange.GetUpperBoundValue(), TargetViewRange.GetUpperBoundValue(), ZoomCurve.GetLerp()));

	if (ZoomAnimation.IsPlaying())
	{
		AnimatedRange.AnimationTarget = TargetViewRange;
	}

	return AnimatedRange;
}


FAnimatedRange FSequencer::GetClampRange() const
{
	return GetFocusedMovieSceneSequence()->GetMovieScene()->GetEditorData().GetWorkingRange();
}


void FSequencer::SetClampRange(TRange<double> InNewClampRange)
{
	FMovieSceneEditorData& EditorData = GetFocusedMovieSceneSequence()->GetMovieScene()->GetEditorData();
	EditorData.WorkStart = InNewClampRange.GetLowerBoundValue();
	EditorData.WorkEnd   = InNewClampRange.GetUpperBoundValue();
}


TOptional<TRange<FFrameNumber>> FSequencer::GetSubSequenceRange() const
{
	if (Settings->ShouldEvaluateSubSequencesInIsolation() || ActiveTemplateIDs.Num() == 1)
	{
		return TOptional<TRange<FFrameNumber>>();
	}
	return SubSequenceRange;
}


TRange<FFrameNumber> FSequencer::GetSelectionRange() const
{
	return GetFocusedMovieSceneSequence()->GetMovieScene()->GetSelectionRange();
}


void FSequencer::SetSelectionRange(TRange<FFrameNumber> Range)
{
	const FScopedTransaction Transaction(LOCTEXT("SetSelectionRange_Transaction", "Set Selection Range"));
	UMovieScene* FocusedMovieScene = GetFocusedMovieSceneSequence()->GetMovieScene();

	FocusedMovieScene->Modify();
	FocusedMovieScene->SetSelectionRange(Range);
}


void FSequencer::SetSelectionRangeEnd()
{
	const FFrameNumber LocalTime = GetLocalTime().Time.FrameNumber;

	if (GetSelectionRange().GetLowerBoundValue() >= LocalTime)
	{
		SetSelectionRange(TRange<FFrameNumber>(LocalTime));
	}
	else
	{
		SetSelectionRange(TRange<FFrameNumber>(GetSelectionRange().GetLowerBound(), LocalTime));
	}
}


void FSequencer::SetSelectionRangeStart()
{
	const FFrameNumber LocalTime = GetLocalTime().Time.FrameNumber;

	if (GetSelectionRange().GetUpperBoundValue() <= LocalTime)
	{
		SetSelectionRange(TRange<FFrameNumber>(LocalTime));
	}
	else
	{
		SetSelectionRange(TRange<FFrameNumber>(LocalTime, GetSelectionRange().GetUpperBound()));
	}
}


void FSequencer::SelectInSelectionRange(const TSharedRef<FSequencerDisplayNode>& DisplayNode, const TRange<FFrameNumber>& SelectionRange, bool bSelectKeys, bool bSelectSections)
{
	if (DisplayNode->GetType() == ESequencerNode::Track)
	{
		if (bSelectKeys)
		{
			TArray<FKeyHandle> HandlesScratch;

			TSet<TSharedPtr<IKeyArea>> KeyAreas;
			SequencerHelpers::GetAllKeyAreas(DisplayNode, KeyAreas);

			for (TSharedPtr<IKeyArea> KeyArea : KeyAreas)
			{
				UMovieSceneSection* Section = KeyArea->GetOwningSection();

				if (Section)
				{
					HandlesScratch.Reset();
					KeyArea->GetKeyHandles(HandlesScratch, SelectionRange);

					for (int32 Index = 0; Index < HandlesScratch.Num(); ++Index)
					{
						Selection.AddToSelection(FSequencerSelectedKey(*Section, KeyArea, HandlesScratch[Index]));
					}
				}
			}
		}

		if (bSelectSections)
		{
			TSet<TWeakObjectPtr<UMovieSceneSection>> OutSections;
			SequencerHelpers::GetAllSections(DisplayNode, OutSections);

			for (auto Section : OutSections)
			{
				if (Section.IsValid() && Section->GetRange().Overlaps(SelectionRange) && Section->HasStartFrame() && Section->HasEndFrame())
				{
					Selection.AddToSelection(Section.Get());
				}
			}
		}
	}

	for (const auto& ChildNode : DisplayNode->GetChildNodes())
	{
		SelectInSelectionRange(ChildNode, SelectionRange, bSelectKeys, bSelectSections);
	}
}

void FSequencer::ResetSelectionRange()
{
	SetSelectionRange(TRange<FFrameNumber>::Empty());
}

void FSequencer::SelectInSelectionRange(bool bSelectKeys, bool bSelectSections)
{
	UMovieSceneSequence* Sequence = GetFocusedMovieSceneSequence();
	UMovieScene* MovieScene = Sequence->GetMovieScene();
	TRange<FFrameNumber> SelectionRange = MovieScene->GetSelectionRange();

	Selection.Empty();

	for (const TSharedRef<FSequencerDisplayNode>& DisplayNode : NodeTree->GetRootNodes())
	{
		SelectInSelectionRange(DisplayNode, SelectionRange, bSelectKeys, bSelectSections);
	}
}


TRange<FFrameNumber> FSequencer::GetPlaybackRange() const
{
	return GetFocusedMovieSceneSequence()->GetMovieScene()->GetPlaybackRange();
}


void FSequencer::SetPlaybackRange(TRange<FFrameNumber> Range)
{
	if (ensure(Range.HasLowerBound() && Range.HasUpperBound()))
	{
		if (!IsPlaybackRangeLocked())
		{
			const FScopedTransaction Transaction(LOCTEXT("SetPlaybackRange_Transaction", "Set Playback Range"));

			UMovieScene* FocusedMovieScene = GetFocusedMovieSceneSequence()->GetMovieScene();

			FocusedMovieScene->SetPlaybackRange(Range);

			bNeedsEvaluate = true;
			NotifyMovieSceneDataChanged(EMovieSceneDataChangeType::TrackValueChanged);
		}
	}
}

UMovieSceneSection* FSequencer::FindNextOrPreviousShot(UMovieSceneSequence* Sequence, FFrameNumber SearchFromTime, const bool bNextShot) const
{
	UMovieScene* OwnerMovieScene = Sequence->GetMovieScene();

	UMovieSceneTrack* CinematicShotTrack = OwnerMovieScene->FindMasterTrack(UMovieSceneCinematicShotTrack::StaticClass());
	if (!CinematicShotTrack)
	{
		return nullptr;
	}

	FFrameNumber MinTime = TNumericLimits<FFrameNumber>::Max();

	TMap<FFrameNumber, int32> StartTimeMap;
	for (int32 SectionIndex = 0; SectionIndex < CinematicShotTrack->GetAllSections().Num(); ++SectionIndex)
	{
		UMovieSceneSection* ShotSection = CinematicShotTrack->GetAllSections()[SectionIndex];

		if (ShotSection && ShotSection->HasStartFrame())
		{
			StartTimeMap.Add(ShotSection->GetInclusiveStartFrame(), SectionIndex);
		}
	}

	StartTimeMap.KeySort(TLess<FFrameNumber>());

	int32 MinShotIndex = -1;
	for (auto StartTimeIt = StartTimeMap.CreateIterator(); StartTimeIt; ++StartTimeIt)
	{
		FFrameNumber StartTime = StartTimeIt->Key;
		if (bNextShot)
		{
			if (StartTime > SearchFromTime)
			{
				FFrameNumber DiffTime = FMath::Abs(StartTime - SearchFromTime);
				if (DiffTime < MinTime)
				{
					MinTime = DiffTime;
					MinShotIndex = StartTimeIt->Value;
				}
			}
		}
		else
		{
			if (SearchFromTime >= StartTime)
			{
				FFrameNumber DiffTime = FMath::Abs(StartTime - SearchFromTime);
				if (DiffTime < MinTime)
				{
					MinTime = DiffTime;
					MinShotIndex = StartTimeIt->Value;
				}
			}
		}
	}

	int32 TargetShotIndex = -1;

	if (bNextShot)
	{
		TargetShotIndex = MinShotIndex;
	}
	else
	{
		int32 PreviousShotIndex = -1;
		for (auto StartTimeIt = StartTimeMap.CreateIterator(); StartTimeIt; ++StartTimeIt)
		{
			if (StartTimeIt->Value == MinShotIndex)
			{
				if (PreviousShotIndex != -1)
				{
					TargetShotIndex = PreviousShotIndex;
				}
				break;
			}
			PreviousShotIndex = StartTimeIt->Value;
		}
	}

	if (TargetShotIndex == -1)
	{
		return nullptr;
	}	

	return CinematicShotTrack->GetAllSections()[TargetShotIndex];
}

void FSequencer::SetSelectionRangeToShot(const bool bNextShot)
{
	UMovieSceneSection* TargetShotSection = FindNextOrPreviousShot(GetFocusedMovieSceneSequence(), GetLocalTime().Time.FloorToFrame(), bNextShot);

	TRange<FFrameNumber> NewSelectionRange = TargetShotSection ? TargetShotSection->GetRange() : TRange<FFrameNumber>::All();
	if (NewSelectionRange.GetLowerBound().IsClosed() && NewSelectionRange.GetUpperBound().IsClosed())
	{
		SetSelectionRange(NewSelectionRange);
	}
}

void FSequencer::SetPlaybackRangeToAllShots()
{
	UMovieSceneSequence* Sequence = GetFocusedMovieSceneSequence();
	UMovieScene* OwnerMovieScene = Sequence->GetMovieScene();

	UMovieSceneTrack* CinematicShotTrack = OwnerMovieScene->FindMasterTrack(UMovieSceneCinematicShotTrack::StaticClass());
	if (!CinematicShotTrack || CinematicShotTrack->GetAllSections().Num() == 0)
	{
		return;
	}

	TRange<FFrameNumber> NewRange = CinematicShotTrack->GetAllSections()[0]->GetRange();

	for (UMovieSceneSection* ShotSection : CinematicShotTrack->GetAllSections())
	{
		if (ShotSection && ShotSection->HasStartFrame() && ShotSection->HasEndFrame())
		{
			NewRange = TRange<FFrameNumber>::Hull(ShotSection->GetRange(), NewRange);
		}
	}

	SetPlaybackRange(NewRange);
}

bool FSequencer::IsPlaybackRangeLocked() const
{
	UMovieSceneSequence* FocusedMovieSceneSequence = GetFocusedMovieSceneSequence();
	if (FocusedMovieSceneSequence != nullptr)
	{
		UMovieScene* MovieScene = FocusedMovieSceneSequence->GetMovieScene();

		if (MovieScene->IsReadOnly())
		{
			return true;
		}
	
		return MovieScene->IsPlaybackRangeLocked();
	}

	return false;
}

void FSequencer::TogglePlaybackRangeLocked()
{
	UMovieSceneSequence* FocusedMovieSceneSequence = GetFocusedMovieSceneSequence();
	if ( FocusedMovieSceneSequence != nullptr )
	{
		UMovieScene* MovieScene = FocusedMovieSceneSequence->GetMovieScene();

		if (MovieScene->IsReadOnly())
		{
			ShowReadOnlyError();
			return;
		}

		FScopedTransaction TogglePlaybackRangeLockTransaction( NSLOCTEXT( "Sequencer", "TogglePlaybackRangeLocked", "Toggle playback range lock" ) );
		MovieScene->Modify();
		MovieScene->SetPlaybackRangeLocked( !MovieScene->IsPlaybackRangeLocked() );
	}
}

void FSequencer::ResetViewRange()
{
	TRange<double> PlayRangeSeconds = GetPlaybackRange() / GetFocusedTickResolution();
	const double OutputViewSize = PlayRangeSeconds.Size<double>();
	const double OutputChange = OutputViewSize * 0.1f;

	if (OutputChange > 0)
	{
		PlayRangeSeconds = MovieScene::ExpandRange(PlayRangeSeconds, OutputChange);

		SetClampRange(PlayRangeSeconds);
		SetViewRange(PlayRangeSeconds, EViewRangeInterpolation::Animated);
	}
}


void FSequencer::ZoomViewRange(float InZoomDelta)
{
	float LocalViewRangeMax = TargetViewRange.GetUpperBoundValue();
	float LocalViewRangeMin = TargetViewRange.GetLowerBoundValue();

	const double CurrentTime = GetLocalTime().AsSeconds();
	const double OutputViewSize = LocalViewRangeMax - LocalViewRangeMin;
	const double OutputChange = OutputViewSize * InZoomDelta;

	float CurrentPositionFraction = (CurrentTime - LocalViewRangeMin) / OutputViewSize;

	double NewViewOutputMin = LocalViewRangeMin - (OutputChange * CurrentPositionFraction);
	double NewViewOutputMax = LocalViewRangeMax + (OutputChange * (1.f - CurrentPositionFraction));

	if (NewViewOutputMin < NewViewOutputMax)
	{
		SetViewRange(TRange<double>(NewViewOutputMin, NewViewOutputMax), EViewRangeInterpolation::Animated);
	}
}


void FSequencer::ZoomInViewRange()
{
	ZoomViewRange(-0.1f);
}


void FSequencer::ZoomOutViewRange()
{
	ZoomViewRange(0.1f);
}

void FSequencer::UpdatePlaybackRange()
{
	if (Settings->ShouldKeepPlayRangeInSectionBounds())
	{
		UMovieScene* FocusedMovieScene = GetFocusedMovieSceneSequence()->GetMovieScene();
		TArray<UMovieSceneSection*> AllSections = FocusedMovieScene->GetAllSections();

		if (AllSections.Num() > 0 && !IsPlaybackRangeLocked())
		{
			TRange<FFrameNumber> NewBounds = TRange<FFrameNumber>::Empty();
			for (UMovieSceneSection* Section : AllSections)
			{
				NewBounds = TRange<FFrameNumber>::Hull(Section->ComputeEffectiveRange(), NewBounds);
			}

			// When the playback range is determined by the section bounds, don't mark the change in the playback range otherwise the scene will be marked dirty
			if (!NewBounds.IsDegenerate())
			{
				const bool bAlwaysMarkDirty = false;
				FocusedMovieScene->SetPlaybackRange(NewBounds, bAlwaysMarkDirty);
			}
		}
	}
}


EAutoChangeMode FSequencer::GetAutoChangeMode() const 
{
	return Settings->GetAutoChangeMode();
}


void FSequencer::SetAutoChangeMode(EAutoChangeMode AutoChangeMode)
{
	Settings->SetAutoChangeMode(AutoChangeMode);
}


EAllowEditsMode FSequencer::GetAllowEditsMode() const 
{
	return Settings->GetAllowEditsMode();
}


void FSequencer::SetAllowEditsMode(EAllowEditsMode AllowEditsMode)
{
	Settings->SetAllowEditsMode(AllowEditsMode);
}


EKeyGroupMode FSequencer::GetKeyGroupMode() const
{
	return Settings->GetKeyGroupMode();
}


void FSequencer::SetKeyGroupMode(EKeyGroupMode Mode)
{
	Settings->SetKeyGroupMode(Mode);
}


bool FSequencer::GetKeyInterpPropertiesOnly() const 
{
	return Settings->GetKeyInterpPropertiesOnly();
}


void FSequencer::SetKeyInterpPropertiesOnly(bool bKeyInterpPropertiesOnly) 
{
	Settings->SetKeyInterpPropertiesOnly(bKeyInterpPropertiesOnly);
}


EMovieSceneKeyInterpolation FSequencer::GetKeyInterpolation() const
{
	return Settings->GetKeyInterpolation();
}


void FSequencer::SetKeyInterpolation(EMovieSceneKeyInterpolation InKeyInterpolation)
{
	Settings->SetKeyInterpolation(InKeyInterpolation);
}


bool FSequencer::GetInfiniteKeyAreas() const
{
	return Settings->GetInfiniteKeyAreas();
}


void FSequencer::SetInfiniteKeyAreas(bool bInfiniteKeyAreas)
{
	Settings->SetInfiniteKeyAreas(bInfiniteKeyAreas);
}


bool FSequencer::GetAutoSetTrackDefaults() const
{
	return Settings->GetAutoSetTrackDefaults();
}


FQualifiedFrameTime FSequencer::GetLocalTime() const
{
	FFrameRate FocusedResolution = GetFocusedTickResolution();
	FFrameTime CurrentPosition   = PlayPosition.GetCurrentPosition();

	FFrameTime RootTime = ConvertFrameTime(CurrentPosition, PlayPosition.GetInputRate(), PlayPosition.GetOutputRate());
	return FQualifiedFrameTime(RootTime * RootToLocalTransform, FocusedResolution);
}


FQualifiedFrameTime FSequencer::GetGlobalTime() const
{
	FFrameTime RootTime = ConvertFrameTime(PlayPosition.GetCurrentPosition(), PlayPosition.GetInputRate(), PlayPosition.GetOutputRate());
	return FQualifiedFrameTime(RootTime, PlayPosition.GetOutputRate());
}

void FSequencer::SetLocalTime( FFrameTime NewTime, ESnapTimeMode SnapTimeMode)
{
	FFrameRate LocalResolution = GetFocusedTickResolution();

	// Ensure the time is in the current view
	if (IsAutoScrollEnabled() || GetPlaybackStatus() != EMovieScenePlayerStatus::Playing)
	{
		ScrollIntoView(NewTime / LocalResolution);
	}

	// Perform snapping
	if ((SnapTimeMode & ESnapTimeMode::STM_Interval) && Settings->GetIsSnapEnabled())
	{
		FFrameRate LocalDisplayRate = GetFocusedDisplayRate();

		NewTime = FFrameRate::TransformTime(FFrameRate::TransformTime(NewTime, LocalResolution, LocalDisplayRate).RoundToFrame(), LocalDisplayRate, LocalResolution);
	}

	if ((SnapTimeMode & ESnapTimeMode::STM_Keys) && (Settings->GetSnapPlayTimeToKeys() || FSlateApplication::Get().GetModifierKeys().IsShiftDown()))
	{
		NewTime = OnGetNearestKey(NewTime, true);
	}

	SetLocalTimeDirectly(NewTime);
}


void FSequencer::SetLocalTimeDirectly(FFrameTime NewTime)
{
	TWeakPtr<SWidget> PreviousFocusedWidget = FSlateApplication::Get().GetKeyboardFocusedWidget();

	// Clear focus before setting time in case there's a key editor value selected that gets committed to a newly selected key on UserMovedFocus
	if (GetPlaybackStatus() == EMovieScenePlayerStatus::Stopped)
	{
		FSlateApplication::Get().ClearKeyboardFocus(EFocusCause::Cleared);
	}

	// Transform the time to the root time-space
	SetGlobalTime(NewTime * RootToLocalTransform.Inverse());

	if (PreviousFocusedWidget.IsValid())
	{
		FSlateApplication::Get().SetKeyboardFocus(PreviousFocusedWidget.Pin());
	}
}


void FSequencer::SetGlobalTime(FFrameTime NewTime)
{
	NewTime = ConvertFrameTime(NewTime, GetRootTickResolution(), PlayPosition.GetInputRate());
	if (PlayPosition.GetEvaluationType() == EMovieSceneEvaluationType::FrameLocked)
	{
		NewTime = NewTime.FloorToFrame();
	}

	// Don't update the sequence if the time hasn't changed as this will cause duplicate events and the like to fire.
	// If we need to reevaluate the sequence at the same time for whetever reason, we should call ForceEvaluate()
	TOptional<FFrameTime> CurrentPosition = PlayPosition.GetCurrentPosition();
	if (PlayPosition.GetCurrentPosition() != NewTime)
	{
		EvaluateInternal(PlayPosition.JumpTo(NewTime));
	}

	if (AutoScrubTarget.IsSet())
	{
		SetPlaybackStatus(EMovieScenePlayerStatus::Stopped);
		AutoScrubTarget.Reset();
	}
}

void FSequencer::ForceEvaluate()
{
	EvaluateInternal(PlayPosition.GetCurrentPositionAsRange());
}

void FSequencer::EvaluateInternal(FMovieSceneEvaluationRange InRange, bool bHasJumped)
{
	if (Settings->ShouldCompileDirectorOnEvaluate())
	{
		RecompileDirtyDirectors();
	}

	bNeedsEvaluate = false;

	if (PlaybackContextAttribute.IsBound())
	{
		CachedPlaybackContext = PlaybackContextAttribute.Get();
	}
	
	if (EventContextsAttribute.IsBound())
	{
		CachedEventContexts.Reset();
		for (UObject* Object : EventContextsAttribute.Get())
		{
			CachedEventContexts.Add(Object);
		}
	}

	FMovieSceneContext Context = FMovieSceneContext(InRange, PlaybackState).SetIsSilent(SilentModeCount != 0);
	Context.SetHasJumped(bHasJumped);

	FMovieSceneSequenceID RootOverride = MovieSceneSequenceID::Root;
	if (Settings->ShouldEvaluateSubSequencesInIsolation())
	{
		RootOverride = ActiveTemplateIDs.Top();
	}
	
	RootTemplateInstance.Evaluate(Context, *this, RootOverride);

	TemplateStore->PurgeStaleTracks();
	SuppressAutoEvalSignature.Reset();

	if (Settings->ShouldRerunConstructionScripts())
	{
		RerunConstructionScripts();
	}

	if (!IsInSilentMode())
	{
		OnGlobalTimeChangedDelegate.Broadcast();
	}
}

void FSequencer::ScrollIntoView(float InLocalTime)
{
	float RangeOffset = CalculateAutoscrollEncroachment(InLocalTime).Get(0.f);
		
	// When not scrubbing, we auto scroll the view range immediately
	if (RangeOffset != 0.f)
	{
		TRange<double> WorkingRange = GetClampRange();

		// Adjust the offset so that the target range will be within the working range.
		if (TargetViewRange.GetLowerBoundValue() + RangeOffset < WorkingRange.GetLowerBoundValue())
		{
			RangeOffset = WorkingRange.GetLowerBoundValue() - TargetViewRange.GetLowerBoundValue();
		}
		else if (TargetViewRange.GetUpperBoundValue() + RangeOffset > WorkingRange.GetUpperBoundValue())
		{
			RangeOffset = WorkingRange.GetUpperBoundValue() - TargetViewRange.GetUpperBoundValue();
		}

		SetViewRange(TRange<double>(TargetViewRange.GetLowerBoundValue() + RangeOffset, TargetViewRange.GetUpperBoundValue() + RangeOffset), EViewRangeInterpolation::Immediate);
	}
}

void FSequencer::UpdateAutoScroll(double NewTime, float ThresholdPercentage)
{
	AutoscrollOffset = CalculateAutoscrollEncroachment(NewTime, ThresholdPercentage);

	if (!AutoscrollOffset.IsSet())
	{
		AutoscrubOffset.Reset();
		return;
	}

	TRange<double> ViewRange = GetViewRange();
	const double Threshold = (ViewRange.GetUpperBoundValue() - ViewRange.GetLowerBoundValue()) * ThresholdPercentage;

	const FQualifiedFrameTime LocalTime = GetLocalTime();

	// If we have no autoscrub offset yet, we move the scrub position to the boundary of the autoscroll threasdhold, then autoscrub from there
	if (!AutoscrubOffset.IsSet())
	{
		if (AutoscrollOffset.GetValue() < 0 && LocalTime.AsSeconds() > ViewRange.GetLowerBoundValue() + Threshold)
		{
			SetLocalTimeDirectly( (ViewRange.GetLowerBoundValue() + Threshold) * LocalTime.Rate );
		}
		else if (AutoscrollOffset.GetValue() > 0 && LocalTime.AsSeconds() < ViewRange.GetUpperBoundValue() - Threshold)
		{
			SetLocalTimeDirectly( (ViewRange.GetUpperBoundValue() - Threshold) * LocalTime.Rate );
		}
	}

	// Don't autoscrub if we're at the extremes of the movie scene range
	const FMovieSceneEditorData& EditorData = GetFocusedMovieSceneSequence()->GetMovieScene()->GetEditorData();
	if (NewTime < EditorData.WorkStart + Threshold ||
		NewTime > EditorData.WorkEnd - Threshold
		)
	{
		AutoscrubOffset.Reset();
		return;
	}

	// Scrub at the same rate we scroll
	AutoscrubOffset = AutoscrollOffset;
}


TOptional<float> FSequencer::CalculateAutoscrollEncroachment(double NewTime, float ThresholdPercentage) const
{
	enum class EDirection { Positive, Negative };
	const EDirection Movement = NewTime - GetLocalTime().AsSeconds() >= 0 ? EDirection::Positive : EDirection::Negative;

	const TRange<double> CurrentRange = GetViewRange();
	const double RangeMin = CurrentRange.GetLowerBoundValue(), RangeMax = CurrentRange.GetUpperBoundValue();
	const double AutoScrollThreshold = (RangeMax - RangeMin) * ThresholdPercentage;

	if (Movement == EDirection::Negative && NewTime < RangeMin + AutoScrollThreshold)
	{
		// Scrolling backwards in time, and have hit the threshold
		return NewTime - (RangeMin + AutoScrollThreshold);
	}
	
	if (Movement == EDirection::Positive && NewTime > RangeMax - AutoScrollThreshold)
	{
		// Scrolling forwards in time, and have hit the threshold
		return NewTime - (RangeMax - AutoScrollThreshold);
	}

	return TOptional<float>();
}


void FSequencer::AutoScrubToTime(FFrameTime DestinationTime)
{
	AutoScrubTarget = FAutoScrubTarget(DestinationTime, GetLocalTime().Time, FPlatformTime::Seconds());
}

void FSequencer::SetPerspectiveViewportPossessionEnabled(bool bEnabled)
{
	bPerspectiveViewportPossessionEnabled = bEnabled;
}


void FSequencer::SetPerspectiveViewportCameraCutEnabled(bool bEnabled)
{
	bPerspectiveViewportCameraCutEnabled = bEnabled;
}

void FSequencer::RenderMovie(UMovieSceneSection* InSection) const
{
	RenderMovieInternal(InSection->GetRange(), true);
}

void FSequencer::RenderMovieInternal(TRange<FFrameNumber> Range, bool bSetFrameOverrides) const
{
	if (Range.GetLowerBound().IsOpen() || Range.GetUpperBound().IsOpen())
	{
		Range = TRange<FFrameNumber>::Hull(Range, GetPlaybackRange());
	}

	// If focused on a subsequence, transform the playback range to the root in order to always render from the root
	if (GetRootMovieSceneSequence() != GetFocusedMovieSceneSequence())
	{
		bSetFrameOverrides = true;

		if (const FMovieSceneSubSequenceData* SubSequenceData = RootTemplateInstance.GetHierarchy().FindSubData(GetFocusedTemplateID()))
		{
			Range = Range * SubSequenceData->RootToSequenceTransform.Inverse();
		}
	}

	FLevelEditorModule& LevelEditorModule = FModuleManager::GetModuleChecked<FLevelEditorModule>(TEXT("LevelEditor"));

	// Create a new movie scene capture object for an automated level sequence, and open the tab
	UAutomatedLevelSequenceCapture* MovieSceneCapture = NewObject<UAutomatedLevelSequenceCapture>(GetTransientPackage(), UAutomatedLevelSequenceCapture::StaticClass(), UMovieSceneCapture::MovieSceneCaptureUIName, RF_Transient);
	MovieSceneCapture->LoadFromConfig();

	// Always render from the root
	MovieSceneCapture->LevelSequenceAsset = GetRootMovieSceneSequence()->GetMovieScene()->GetOuter()->GetPathName();

	FFrameRate DisplayRate = GetFocusedDisplayRate();
	FFrameRate TickResolution = GetFocusedTickResolution();

	MovieSceneCapture->Settings.FrameRate = DisplayRate;
	MovieSceneCapture->Settings.ZeroPadFrameNumbers = Settings->GetZeroPadFrames();
	MovieSceneCapture->Settings.bUseRelativeFrameNumbers = false;

	FFrameNumber StartFrame = MovieScene::DiscreteInclusiveLower(Range);
	FFrameNumber EndFrame = MovieScene::DiscreteExclusiveUpper(Range);

	FFrameNumber RoundedStartFrame = FFrameRate::TransformTime(StartFrame, TickResolution, DisplayRate).CeilToFrame();
	FFrameNumber RoundedEndFrame = FFrameRate::TransformTime(EndFrame, TickResolution, DisplayRate).CeilToFrame();

	if (bSetFrameOverrides)
	{
		MovieSceneCapture->SetFrameOverrides(RoundedStartFrame, RoundedEndFrame);
	}
	else
	{
		if (!MovieSceneCapture->bUseCustomStartFrame)
		{
			MovieSceneCapture->CustomStartFrame = RoundedStartFrame;
		}

		if (!MovieSceneCapture->bUseCustomEndFrame)
		{
			MovieSceneCapture->CustomEndFrame = RoundedEndFrame;
		}
	}

	// We create a new Numeric Type Interface that ties it's Capture/Resolution rates to the Capture Object so that it converts UI entries
	// to the correct resolution for the capture, and not for the original sequence.
	USequencerSettings* LocalSettings = Settings;

	TAttribute<EFrameNumberDisplayFormats> GetDisplayFormatAttr = MakeAttributeLambda(
		[LocalSettings]
		{
			if (LocalSettings)
			{
				return LocalSettings->GetTimeDisplayFormat();
			}
			return EFrameNumberDisplayFormats::Frames;
		}
	);

	TAttribute<uint8> GetZeroPadFramesAttr = MakeAttributeLambda(
		[LocalSettings]()->uint8
		{
			if (LocalSettings)
			{
				return LocalSettings->GetZeroPadFrames();
			}
			return 0;
		}
	);

	// By using a TickResolution/DisplayRate that match the numbers entered via the numeric interface don't change frames of reference.
	// This is used here because the movie scene capture works entirely on play rate resolution and has no knowledge of the internal resolution
	// so we don't need to convert the user's input into internal resolution.
	TAttribute<FFrameRate> GetFrameRateAttr = MakeAttributeLambda(
		[MovieSceneCapture]
		{
			if (MovieSceneCapture)
			{
				return MovieSceneCapture->GetSettings().FrameRate;
			}
			return FFrameRate(30, 1);
		}
	);

	// Create our numeric type interface so we can pass it to the time slider below.
	TSharedPtr<INumericTypeInterface<double>> MovieSceneCaptureNumericInterface = MakeShareable(new FFrameNumberInterface(GetDisplayFormatAttr, GetZeroPadFramesAttr, GetFrameRateAttr, GetFrameRateAttr));

	IMovieSceneCaptureDialogModule::Get().OpenDialog(LevelEditorModule.GetLevelEditorTabManager().ToSharedRef(), MovieSceneCapture, MovieSceneCaptureNumericInterface);
}

ISequencer::FOnActorAddedToSequencer& FSequencer::OnActorAddedToSequencer()
{
	return OnActorAddedToSequencerEvent;
}

ISequencer::FOnPreSave& FSequencer::OnPreSave()
{
	return OnPreSaveEvent;
}

ISequencer::FOnPostSave& FSequencer::OnPostSave()
{
	return OnPostSaveEvent;
}

ISequencer::FOnActivateSequence& FSequencer::OnActivateSequence()
{
	return OnActivateSequenceEvent;
}

ISequencer::FOnCameraCut& FSequencer::OnCameraCut()
{
	return OnCameraCutEvent;
}

TSharedRef<INumericTypeInterface<double>> FSequencer::GetNumericTypeInterface() const
{
	return SequencerWidget->GetNumericTypeInterface();
}

TSharedRef<SWidget> FSequencer::MakeTimeRange(const TSharedRef<SWidget>& InnerContent, bool bShowWorkingRange, bool bShowViewRange, bool bShowPlaybackRange)
{
	return SequencerWidget->MakeTimeRange(InnerContent, bShowWorkingRange, bShowViewRange, bShowPlaybackRange);
}

/** Attempt to find an object binding ID that relates to an unspawned spawnable object */
FGuid FindUnspawnedObjectGuid(UObject& InObject, UMovieSceneSequence& Sequence)
{
	UMovieScene* MovieScene = Sequence.GetMovieScene();

	// If the object is an archetype, the it relates to an unspawned spawnable.
	UObject* ParentObject = Sequence.GetParentObject(&InObject);
	if (ParentObject && FMovieSceneSpawnable::IsSpawnableTemplate(*ParentObject))
	{
		FMovieSceneSpawnable* ParentSpawnable = MovieScene->FindSpawnable([&](FMovieSceneSpawnable& InSpawnable){
			return InSpawnable.GetObjectTemplate() == ParentObject;
		});

		if (ParentSpawnable)
		{
			UObject* ParentContext = ParentSpawnable->GetObjectTemplate();

			// The only way to find the object now is to resolve all the child bindings, and see if they are the same
			for (const FGuid& ChildGuid : ParentSpawnable->GetChildPossessables())
			{
				const bool bHasObject = Sequence.LocateBoundObjects(ChildGuid, ParentContext).Contains(&InObject);
				if (bHasObject)
				{
					return ChildGuid;
				}
			}
		}
	}
	else if (FMovieSceneSpawnable::IsSpawnableTemplate(InObject))
	{
		FMovieSceneSpawnable* SpawnableByArchetype = MovieScene->FindSpawnable([&](FMovieSceneSpawnable& InSpawnable){
			return InSpawnable.GetObjectTemplate() == &InObject;
		});

		if (SpawnableByArchetype)
		{
			return SpawnableByArchetype->GetGuid();
		}
	}

	return FGuid();
}

UMovieSceneFolder* FSequencer::CreateFoldersRecursively(const TArray<FString>& FolderPaths, int32 FolderPathIndex, UMovieScene* OwningMovieScene, UMovieSceneFolder* ParentFolder, const TArray<UMovieSceneFolder*>& FoldersToSearch)
{
	// An empty folder path won't create a folder
	if (FolderPaths.Num() == 0)
	{
		return nullptr;
	}

	check(FolderPathIndex < FolderPaths.Num());

	// Look to see if there's already a folder with the right name
	UMovieSceneFolder* FolderToUse = nullptr;
	FName DesiredFolderName = FName(*FolderPaths[FolderPathIndex]);

	for (UMovieSceneFolder* Folder : FoldersToSearch)
	{
		if (Folder->GetFolderName() == DesiredFolderName)
		{
			FolderToUse = Folder;
			break;
		}
	}

	// If we didn't find a folder with the desired name then we create a new folder as a sibling of the existing folders.
	if (FolderToUse == nullptr)
	{
		FolderToUse = NewObject<UMovieSceneFolder>(OwningMovieScene, NAME_None, RF_Transactional);
		FolderToUse->SetFolderName(DesiredFolderName);
		if (ParentFolder)
		{
			// Add the new folder as a sibling of the folders we were searching in.
			ParentFolder->AddChildFolder(FolderToUse);
		}
		else
		{
			// If we have no parent folder then we must be at the root so we add it to the root of the movie scene
			OwningMovieScene->Modify();
			OwningMovieScene->GetRootFolders().Add(FolderToUse);
		}
	}

	// Increment which part of the path we're searching in and then recurse inside of the folder we found (or created).
	FolderPathIndex++;
	if (FolderPathIndex < FolderPaths.Num())
	{
		return CreateFoldersRecursively(FolderPaths, FolderPathIndex, OwningMovieScene, FolderToUse, FolderToUse->GetChildFolders());
	}

	// We return the tail folder created so that the user can add things to it.
	return FolderToUse;
}

FGuid FSequencer::GetHandleToObject( UObject* Object, bool bCreateHandleIfMissing, const FName& CreatedFolderName )
{
	if (Object == nullptr)
	{
		return FGuid();
	}

	UMovieSceneSequence* FocusedMovieSceneSequence = GetFocusedMovieSceneSequence();
	UMovieScene* FocusedMovieScene = FocusedMovieSceneSequence->GetMovieScene();
	
	if (FocusedMovieScene->IsReadOnly())
	{
		return FGuid();
	}

	// Attempt to resolve the object through the movie scene instance first, 
	FGuid ObjectGuid = FindObjectId(*Object, ActiveTemplateIDs.Top());

	if (ObjectGuid.IsValid())
	{
		// Check here for spawnable otherwise spawnables get recreated as possessables, which doesn't make sense
		FMovieSceneSpawnable* Spawnable = FocusedMovieScene->FindSpawnable(ObjectGuid);
		if (Spawnable)
		{
			return ObjectGuid;
		}

		// Make sure that the possessable is still valid, if it's not remove the binding so new one 
		// can be created.  This can happen due to undo.
		FMovieScenePossessable* Possessable = FocusedMovieScene->FindPossessable(ObjectGuid);
		if(Possessable == nullptr)
		{
			FocusedMovieSceneSequence->UnbindPossessableObjects(ObjectGuid);
			ObjectGuid.Invalidate();
		}
	}
	else
	{
		ObjectGuid = FindUnspawnedObjectGuid(*Object, *FocusedMovieSceneSequence);
	}

	if (ObjectGuid.IsValid() || IsReadOnly())
	{
		return ObjectGuid;
	}

	UObject* PlaybackContext = PlaybackContextAttribute.Get(nullptr);

	// If the object guid was not found attempt to add it
	// Note: Only possessed actors can be added like this
	if (FocusedMovieSceneSequence->CanPossessObject(*Object, PlaybackContext) && bCreateHandleIfMissing)
	{
		AActor* PossessedActor = Cast<AActor>(Object);

		ObjectGuid = CreateBinding(*Object, PossessedActor != nullptr ? PossessedActor->GetActorLabel() : Object->GetName());

		AActor* OwningActor = PossessedActor;
		FGuid OwningObjectGuid = ObjectGuid;
		if (!OwningActor)
		{
			// We can only add Object Bindings for actors to folders, but this function can be called on a component of an Actor.
			// In this case, we attempt to find the Actor who owns the component and then look up the Binding Guid for that actor
			// so that we add that actor to the folder as expected.
			OwningActor = Object->GetTypedOuter<AActor>();
			if (OwningActor)
			{
				OwningObjectGuid = FocusedMovieSceneSequence->FindPossessableObjectId(*OwningActor, PlaybackContext);
			}
		}

		if (OwningActor)
		{
			GetHandleToObject(OwningActor);
		}

		// Some sources that create object bindings may want to group all of these objects together for organizations sake.
		if (OwningActor && CreatedFolderName != NAME_None)
		{
			TArray<FString> SubfolderHierarchy;
			if (OwningActor->GetFolderPath() != NAME_None)
			{
				OwningActor->GetFolderPath().ToString().ParseIntoArray(SubfolderHierarchy, TEXT("/"));
			}

			// Add the desired sub-folder as the root of the hierarchy so that the Actor's World Outliner folder structure is replicated inside of the desired folder name.
			// This has to come after the ParseIntoArray call as that will wipe the array.
			SubfolderHierarchy.Insert(CreatedFolderName.ToString(), 0); 

			UMovieSceneFolder* TailFolder = FSequencer::CreateFoldersRecursively(SubfolderHierarchy, 0, FocusedMovieScene, nullptr, FocusedMovieScene->GetRootFolders());
			if (TailFolder)
			{
				TailFolder->AddChildObjectBinding(OwningObjectGuid);
			}

			// We have to build a new expansion state path since we created them in sub-folders.
			// We have to recursively build an expansion state as well so that nestled objects get auto-expanded.
			FString NewPath; 
			for (int32 Index = 0; Index < SubfolderHierarchy.Num(); Index++)
			{
				NewPath += SubfolderHierarchy[Index];
				FocusedMovieScene->GetEditorData().ExpansionStates.FindOrAdd(NewPath) = FMovieSceneExpansionState(true);
				
				// Expansion States are delimited by periods.
				NewPath += TEXT(".");
			}

		}

		NotifyMovieSceneDataChanged( EMovieSceneDataChangeType::MovieSceneStructureItemAdded );
	}
	
	return ObjectGuid;
}


ISequencerObjectChangeListener& FSequencer::GetObjectChangeListener()
{ 
	return *ObjectChangeListener;
}

void FSequencer::PossessPIEViewports(UObject* CameraObject, UObject* UnlockIfCameraObject, bool bJumpCut)
{
	UWorld* World = Cast<UWorld>(CachedPlaybackContext.Get());
	if (!World || World->WorldType != EWorldType::PIE)
	{
		return;
	}
	
	APlayerController* PC = World->GetGameInstance()->GetFirstLocalPlayerController();
	if (PC == nullptr)
	{
		return;
	}

	TWeakObjectPtr<APlayerController> WeakPC = PC;
	auto FindViewTarget = [=](const FCachedViewTarget& In){ return In.PlayerController == WeakPC; };

	// skip same view target
	AActor* ViewTarget = PC->GetViewTarget();

	// save the last view target so that it can be restored when the camera object is null
	if (!PrePossessionViewTargets.ContainsByPredicate(FindViewTarget))
	{
		PrePossessionViewTargets.Add(FCachedViewTarget{ PC, ViewTarget });
	}

	UCameraComponent* CameraComponent = MovieSceneHelpers::CameraComponentFromRuntimeObject(CameraObject);
	if (CameraComponent && CameraComponent->GetOwner() != CameraObject)
	{
		CameraObject = CameraComponent->GetOwner();
	}

	if (CameraObject == ViewTarget)
	{
		if ( bJumpCut )
		{
			if (PC->PlayerCameraManager)
			{
				PC->PlayerCameraManager->SetGameCameraCutThisFrame();
			}

			if (CameraComponent)
			{
				CameraComponent->NotifyCameraCut();
			}
		}
		return;
	}

	// skip unlocking if the current view target differs
	AActor* UnlockIfCameraActor = Cast<AActor>(UnlockIfCameraObject);

	// if unlockIfCameraActor is valid, release lock if currently locked to object
	if (CameraObject == nullptr && UnlockIfCameraActor != nullptr && UnlockIfCameraActor != ViewTarget)
	{
		return;
	}

	// override the player controller's view target
	AActor* CameraActor = Cast<AActor>(CameraObject);

	// if the camera object is null, use the last view target so that it is restored to the state before the sequence takes control
	if (CameraActor == nullptr)
	{
		if (const FCachedViewTarget* CachedTarget = PrePossessionViewTargets.FindByPredicate(FindViewTarget))
		{
			CameraActor = CachedTarget->ViewTarget.Get();
		}
	}

	FViewTargetTransitionParams TransitionParams;
	PC->SetViewTarget(CameraActor, TransitionParams);

	if (CameraComponent)
	{
		CameraComponent->NotifyCameraCut();
	}

	if (PC->PlayerCameraManager)
	{
		PC->PlayerCameraManager->bClientSimulatingViewTarget = (CameraActor != nullptr);
		PC->PlayerCameraManager->SetGameCameraCutThisFrame();
	}
}

TSharedPtr<class ITimeSlider> FSequencer::GetTopTimeSliderWidget() const
{
	return SequencerWidget->GetTopTimeSliderWidget();
}

void FSequencer::UpdateCameraCut(UObject* CameraObject, UObject* UnlockIfCameraObject, bool bJumpCut)
{
	OnCameraCutEvent.Broadcast(CameraObject, bJumpCut);

	if (!IsPerspectiveViewportCameraCutEnabled())
	{
		return;
	}

	PossessPIEViewports(CameraObject, UnlockIfCameraObject, bJumpCut);

	AActor* UnlockIfCameraActor = Cast<AActor>(UnlockIfCameraObject);

	for (FLevelEditorViewportClient* LevelVC : GEditor->GetLevelViewportClients())
	{
		if ((LevelVC == nullptr) || !LevelVC->AllowsCinematicControl())
		{
			continue;
		}

		if ((CameraObject != nullptr) || LevelVC->IsLockedToActor(UnlockIfCameraActor))
		{
			UpdatePreviewLevelViewportClientFromCameraCut(*LevelVC, CameraObject, bJumpCut);
		}
	}
}

void FSequencer::NotifyBindingsChanged()
{
	ISequencer::NotifyBindingsChanged();

	OnMovieSceneBindingsChangedDelegate.Broadcast();
}


void FSequencer::SetViewportSettings(const TMap<FViewportClient*, EMovieSceneViewportParams>& ViewportParamsMap)
{
	if (!IsPerspectiveViewportPossessionEnabled())
	{
		return;
	}

	for (FLevelEditorViewportClient* LevelVC : GEditor->GetLevelViewportClients())
	{
		if (LevelVC)
		{
			if (LevelVC->AllowsCinematicControl())
			{
				if (ViewportParamsMap.Contains(LevelVC))
				{
					const EMovieSceneViewportParams* ViewportParams = ViewportParamsMap.Find(LevelVC);
					if (ViewportParams->SetWhichViewportParam & EMovieSceneViewportParams::SVP_FadeAmount)
					{
						LevelVC->FadeAmount = ViewportParams->FadeAmount;
						LevelVC->bEnableFading = true;
					}
					if (ViewportParams->SetWhichViewportParam & EMovieSceneViewportParams::SVP_FadeColor)
					{
						LevelVC->FadeColor = ViewportParams->FadeColor.ToFColor(/*bSRGB=*/ true);
						LevelVC->bEnableFading = true;
					}
					if (ViewportParams->SetWhichViewportParam & EMovieSceneViewportParams::SVP_ColorScaling)
					{
						LevelVC->bEnableColorScaling = ViewportParams->bEnableColorScaling;
						LevelVC->ColorScale = ViewportParams->ColorScale;
					}
				}
			}
			else
			{
				LevelVC->bEnableFading = false;
				LevelVC->bEnableColorScaling = false;
			}
		}
	}
}


void FSequencer::GetViewportSettings(TMap<FViewportClient*, EMovieSceneViewportParams>& ViewportParamsMap) const
{
	for (FLevelEditorViewportClient* LevelVC : GEditor->GetLevelViewportClients())
	{
		if (LevelVC && LevelVC->AllowsCinematicControl())
		{
			EMovieSceneViewportParams ViewportParams;
			ViewportParams.FadeAmount = LevelVC->FadeAmount;
			ViewportParams.FadeColor = FLinearColor(LevelVC->FadeColor);
			ViewportParams.ColorScale = LevelVC->ColorScale;

			ViewportParamsMap.Add(LevelVC, ViewportParams);
		}
	}
}


EMovieScenePlayerStatus::Type FSequencer::GetPlaybackStatus() const
{
	return PlaybackState;
}


void FSequencer::SetPlaybackStatus(EMovieScenePlayerStatus::Type InPlaybackStatus)
{
	PlaybackState = InPlaybackStatus;

	// Inform the renderer when Sequencer is in a 'paused' state for the sake of inter-frame effects
	ESequencerState SequencerState = ESS_None;
	if (InPlaybackStatus == EMovieScenePlayerStatus::Playing || InPlaybackStatus == EMovieScenePlayerStatus::Recording)
	{
		SequencerState = ESS_Playing;
	}
	else if (InPlaybackStatus == EMovieScenePlayerStatus::Stopped || InPlaybackStatus == EMovieScenePlayerStatus::Scrubbing || InPlaybackStatus == EMovieScenePlayerStatus::Stepping)
	{
		SequencerState = ESS_Paused;
	}
	
	for (FLevelEditorViewportClient* LevelVC : GEditor->GetLevelViewportClients())
	{
		if (LevelVC && LevelVC->AllowsCinematicControl())
		{
			LevelVC->ViewState.GetReference()->SetSequencerState(SequencerState);
		}
	}

	if (InPlaybackStatus == EMovieScenePlayerStatus::Playing)
	{
		// override max frame rate
		if (PlayPosition.GetEvaluationType() == EMovieSceneEvaluationType::FrameLocked)
		{
			if (!OldMaxTickRate.IsSet())
			{
				OldMaxTickRate = GEngine->GetMaxFPS();
			}

			GEngine->SetMaxFPS(1.f / PlayPosition.GetInputRate().AsInterval());
		}
	}
	else
	{
		StopAutoscroll();

		if (OldMaxTickRate.IsSet())
		{
			GEngine->SetMaxFPS(OldMaxTickRate.GetValue());
			OldMaxTickRate.Reset();
		}

		ShuttleMultiplier = 0;
	}

	TimeController->PlayerStatusChanged(PlaybackState, GetGlobalTime());
}


void FSequencer::AddReferencedObjects( FReferenceCollector& Collector )
{
	Collector.AddReferencedObject( Settings );

	if (UMovieSceneSequence* RootSequencePtr = RootSequence.Get())
	{
		Collector.AddReferencedObject( RootSequencePtr );
	}

	FMovieSceneRootEvaluationTemplateInstance::StaticStruct()->SerializeBin(Collector.GetVerySlowReferenceCollectorArchive(), &RootTemplateInstance);
}

FString FSequencer::GetReferencerName() const
{
	return TEXT("FSequencer");
}

void FSequencer::ResetPerMovieSceneData()
{
	//@todo Sequencer - We may want to preserve selections when moving between movie scenes
	Selection.Empty();

	RefreshTree();

	UpdateTimeBoundsToFocusedMovieScene();

	LabelManager.SetMovieScene( GetFocusedMovieSceneSequence()->GetMovieScene() );

	SuppressAutoEvalSignature.Reset();

	// @todo run through all tracks for new movie scene changes
	//  needed for audio track decompression
}


void FSequencer::RecordSelectedActors()
{
	// Keep track of how many people actually used record new sequence
	if (FEngineAnalytics::IsAvailable())
	{
		FEngineAnalytics::GetProvider().RecordEvent(TEXT("Editor.Sequencer.RecordSelectedActors"));
	}

	ISequenceRecorder& SequenceRecorder = FModuleManager::LoadModuleChecked<ISequenceRecorder>("SequenceRecorder");
	if (SequenceRecorder.IsRecording())
	{
		FNotificationInfo Info(LOCTEXT("UnableToRecord_AlreadyRecording", "Cannot start a new recording while one is already in progress."));
		Info.bUseLargeFont = false;
		FSlateNotificationManager::Get().AddNotification(Info);
		return;
	}

	if (Settings->ShouldRewindOnRecord())
	{
		JumpToStart();
	}
	
	TArray<ACameraActor*> SelectedCameras;
	TArray<AActor*> EntireSelection;

	GEditor->GetSelectedActors()->GetSelectedObjects(SelectedCameras);
	GEditor->GetSelectedActors()->GetSelectedObjects(EntireSelection);

	UMovieScene* MovieScene = GetFocusedMovieSceneSequence()->GetMovieScene();

	// Figure out what we're recording into - a sub track, or a camera cut track, or a shot track
	UMovieSceneTrack* DestinationTrack = nullptr;
	if (SelectedCameras.Num())
	{
		DestinationTrack = MovieScene->FindMasterTrack<UMovieSceneCinematicShotTrack>();
		if (!DestinationTrack)
		{
			DestinationTrack = MovieScene->AddMasterTrack<UMovieSceneCinematicShotTrack>();
		}
	}
	else if (EntireSelection.Num())
	{
		DestinationTrack = MovieScene->FindMasterTrack<UMovieSceneSubTrack>();
		if (!DestinationTrack)
		{
			DestinationTrack = MovieScene->AddMasterTrack<UMovieSceneSubTrack>();
		}
	}
	else
	{
		FNotificationInfo Info(LOCTEXT("UnableToRecordNoSelection", "Unable to start recording because no actors are selected"));
		Info.bUseLargeFont = false;
		FSlateNotificationManager::Get().AddNotification(Info);
		return;
	}

	if (!DestinationTrack)
	{
		FNotificationInfo Info(LOCTEXT("UnableToRecord", "Unable to start recording because a valid sub track could not be found or created"));
		Info.bUseLargeFont = false;
		FSlateNotificationManager::Get().AddNotification(Info);
		return;
	}

	int32 MaxRow = -1;
	for (UMovieSceneSection* Section : DestinationTrack->GetAllSections())
	{
		MaxRow = FMath::Max(Section->GetRowIndex(), MaxRow);
	}
	// @todo: Get row at current time
	UMovieSceneSubSection* NewSection = CastChecked<UMovieSceneSubSection>(DestinationTrack->CreateNewSection());
	NewSection->SetRowIndex(MaxRow + 1);
	DestinationTrack->AddSection(*NewSection);
	NewSection->SetAsRecording(true);

	NotifyMovieSceneDataChanged(EMovieSceneDataChangeType::MovieSceneStructureItemAdded);

	if (UMovieSceneSubSection::IsSetAsRecording())
	{
		TArray<AActor*> ActorsToRecord;
		for (AActor* Actor : EntireSelection)
		{
			AActor* CounterpartActor = EditorUtilities::GetSimWorldCounterpartActor(Actor);
			ActorsToRecord.Add(CounterpartActor ? CounterpartActor : Actor);
		}

		const FString& PathToRecordTo = UMovieSceneSubSection::GetRecordingSection()->GetTargetPathToRecordTo();
		const FString& SequenceName = UMovieSceneSubSection::GetRecordingSection()->GetTargetSequenceName();
		SequenceRecorder.StartRecording(
			ActorsToRecord,
			PathToRecordTo,
			SequenceName);
	}
}

TSharedRef<SWidget> FSequencer::MakeTransportControls(bool bExtended)
{
	FEditorWidgetsModule& EditorWidgetsModule = FModuleManager::Get().LoadModuleChecked<FEditorWidgetsModule>( "EditorWidgets" );

	FTransportControlArgs TransportControlArgs;
	{
		TransportControlArgs.OnBackwardEnd.BindSP( this, &FSequencer::OnJumpToStart );
		TransportControlArgs.OnBackwardStep.BindSP( this, &FSequencer::OnStepBackward );
		TransportControlArgs.OnForwardPlay.BindSP( this, &FSequencer::OnPlayForward, true );
		TransportControlArgs.OnBackwardPlay.BindSP( this, &FSequencer::OnPlayBackward, true );
		TransportControlArgs.OnForwardStep.BindSP( this, &FSequencer::OnStepForward );
		TransportControlArgs.OnForwardEnd.BindSP( this, &FSequencer::OnJumpToEnd );
		TransportControlArgs.OnGetPlaybackMode.BindSP( this, &FSequencer::GetPlaybackMode );

		if(bExtended)
		{
			TransportControlArgs.WidgetsToCreate.Add(FTransportControlWidget(FOnMakeTransportWidget::CreateSP(this, &FSequencer::OnCreateTransportSetPlaybackStart)));
		}
		TransportControlArgs.WidgetsToCreate.Add(FTransportControlWidget(ETransportControlWidgetType::BackwardEnd));
		if(bExtended)
		{
			TransportControlArgs.WidgetsToCreate.Add(FTransportControlWidget(FOnMakeTransportWidget::CreateSP(this, &FSequencer::OnCreateTransportJumpToPreviousKey)));
		}
		TransportControlArgs.WidgetsToCreate.Add(FTransportControlWidget(ETransportControlWidgetType::BackwardStep));
		TransportControlArgs.WidgetsToCreate.Add(FTransportControlWidget(ETransportControlWidgetType::BackwardPlay));
		TransportControlArgs.WidgetsToCreate.Add(FTransportControlWidget(ETransportControlWidgetType::ForwardPlay));
		TransportControlArgs.WidgetsToCreate.Add(FTransportControlWidget(FOnMakeTransportWidget::CreateSP(this, &FSequencer::OnCreateTransportRecord)));
		TransportControlArgs.WidgetsToCreate.Add(FTransportControlWidget(ETransportControlWidgetType::ForwardStep));
		if(bExtended)
		{
			TransportControlArgs.WidgetsToCreate.Add(FTransportControlWidget(FOnMakeTransportWidget::CreateSP(this, &FSequencer::OnCreateTransportJumpToNextKey)));
		}
		TransportControlArgs.WidgetsToCreate.Add(FTransportControlWidget(ETransportControlWidgetType::ForwardEnd));
		if(bExtended)
		{
			TransportControlArgs.WidgetsToCreate.Add(FTransportControlWidget(FOnMakeTransportWidget::CreateSP(this, &FSequencer::OnCreateTransportSetPlaybackEnd)));
		}
		TransportControlArgs.WidgetsToCreate.Add(FTransportControlWidget(FOnMakeTransportWidget::CreateSP(this, &FSequencer::OnCreateTransportLoopMode)));
		TransportControlArgs.bAreButtonsFocusable = false;
	}

	return EditorWidgetsModule.CreateTransportControl( TransportControlArgs );
}

TSharedRef<SWidget> FSequencer::OnCreateTransportSetPlaybackStart()
{
	FText SetPlaybackStartToolTip = FText::Format(LOCTEXT("SetPlayStart_Tooltip", "Set playback start to the current position ({0})"), FSequencerCommands::Get().SetStartPlaybackRange->GetInputText());

	return SNew(SButton)
		.OnClicked(this, &FSequencer::SetPlaybackStart)
		.ToolTipText(SetPlaybackStartToolTip)
		.ButtonStyle(FEditorStyle::Get(), "Sequencer.Transport.SetPlayStart")
		.ContentPadding(2.0f);
}

TSharedRef<SWidget> FSequencer::OnCreateTransportJumpToPreviousKey()
{
	FText JumpToPreviousKeyToolTip = FText::Format(LOCTEXT("JumpToPreviousKey_Tooltip", "Jump to the previous key in the selected track(s) ({0})"), FSequencerCommands::Get().StepToPreviousKey->GetInputText());

	return SNew(SButton)
		.OnClicked(this, &FSequencer::JumpToPreviousKey)
		.ToolTipText(JumpToPreviousKeyToolTip)
		.ButtonStyle(FEditorStyle::Get(), "Sequencer.Transport.JumpToPreviousKey")
		.ContentPadding(2.0f);
}

TSharedRef<SWidget> FSequencer::OnCreateTransportJumpToNextKey()
{
	FText JumpToNextKeyToolTip = FText::Format(LOCTEXT("JumpToNextKey_Tooltip", "Jump to the next key in the selected track(s) ({0})"), FSequencerCommands::Get().StepToNextKey->GetInputText());

	return SNew(SButton)
		.OnClicked(this, &FSequencer::JumpToNextKey)
		.ToolTipText(JumpToNextKeyToolTip)
		.ButtonStyle(FEditorStyle::Get(), "Sequencer.Transport.JumpToNextKey")
		.ContentPadding(2.0f);
}

TSharedRef<SWidget> FSequencer::OnCreateTransportSetPlaybackEnd()
{
	FText SetPlaybackEndToolTip = FText::Format(LOCTEXT("SetPlayEnd_Tooltip", "Set playback end to the current position ({0})"), FSequencerCommands::Get().SetEndPlaybackRange->GetInputText());

	return SNew(SButton)
		.OnClicked(this, &FSequencer::SetPlaybackEnd)
		.ToolTipText(SetPlaybackEndToolTip)
		.ButtonStyle(FEditorStyle::Get(), "Sequencer.Transport.SetPlayEnd")
		.ContentPadding(2.0f);
}

TSharedRef<SWidget> FSequencer::OnCreateTransportLoopMode()
{
	TSharedRef<SButton> LoopButton = SNew(SButton)
		.OnClicked(this, &FSequencer::OnCycleLoopMode)
		.ButtonStyle( FEditorStyle::Get(), "NoBorder" )
		.ToolTipText_Lambda([&]()
		{ 
			if (GetLoopMode() == ESequencerLoopMode::SLM_NoLoop)
			{
				return LOCTEXT("LoopModeNoLoop_Tooltip", "No looping");
			}
			else if (GetLoopMode() == ESequencerLoopMode::SLM_Loop)
			{
				return LOCTEXT("LoopModeLoop_Tooltip", "Loop playback range");
			}
			else
			{
				return LOCTEXT("LoopModeLoopSelectionRange_Tooltip", "Loop selection range");
			}
		})
		.ContentPadding(2.0f);

	TWeakPtr<SButton> WeakButton = LoopButton;

	LoopButton->SetContent(SNew(SImage)
		.Image_Lambda([&, WeakButton]()
		{
			if (GetLoopMode() == ESequencerLoopMode::SLM_NoLoop)
			{
				return WeakButton.IsValid() && WeakButton.Pin()->IsPressed() ? 
					&FEditorStyle::Get().GetWidgetStyle<FButtonStyle>("Animation.Loop.Disabled").Pressed : 
					&FEditorStyle::Get().GetWidgetStyle<FButtonStyle>("Animation.Loop.Disabled").Normal;
			}
			else if (GetLoopMode() == ESequencerLoopMode::SLM_Loop)
			{
				return WeakButton.IsValid() && WeakButton.Pin()->IsPressed() ? 
					&FEditorStyle::Get().GetWidgetStyle<FButtonStyle>("Animation.Loop.Enabled").Pressed : 
					&FEditorStyle::Get().GetWidgetStyle<FButtonStyle>("Animation.Loop.Enabled").Normal;
			}
			else
			{
				return WeakButton.IsValid() && WeakButton.Pin()->IsPressed() ? 
					&FEditorStyle::Get().GetWidgetStyle<FButtonStyle>("Animation.Loop.SelectionRange").Pressed : 
					&FEditorStyle::Get().GetWidgetStyle<FButtonStyle>("Animation.Loop.SelectionRange").Normal;
			}
		})
	);

	return LoopButton;
}

TSharedRef<SWidget> FSequencer::OnCreateTransportRecord()
{
	ISequenceRecorder& SequenceRecorder = FModuleManager::LoadModuleChecked<ISequenceRecorder>("SequenceRecorder");

	TSharedRef<SButton> RecordButton = SNew(SButton)
		.OnClicked(this, &FSequencer::OnRecord)
		.ButtonStyle( FEditorStyle::Get(), "NoBorder" )
		.ToolTipText_Lambda([&](){ return SequenceRecorder.IsRecording() ? LOCTEXT("StopRecord_Tooltip", "Stop recording current sub-track.") : LOCTEXT("Record_Tooltip", "Record the primed sequence sub-track."); })
		.Visibility(this, &FSequencer::GetRecordButtonVisibility)
		.ContentPadding(2.0f);

	TWeakPtr<SButton> WeakButton = RecordButton;

	RecordButton->SetContent(SNew(SImage)
		.Image_Lambda([&SequenceRecorder, WeakButton]()
		{
			if (SequenceRecorder.IsRecording())
			{
				return WeakButton.IsValid() && WeakButton.Pin()->IsPressed() ? 
					&FEditorStyle::Get().GetWidgetStyle<FButtonStyle>("Animation.Recording").Pressed : 
					&FEditorStyle::Get().GetWidgetStyle<FButtonStyle>("Animation.Recording").Normal;
			}

			return WeakButton.IsValid() && WeakButton.Pin()->IsPressed() ? 
				&FEditorStyle::Get().GetWidgetStyle<FButtonStyle>("Animation.Record").Pressed : 
				&FEditorStyle::Get().GetWidgetStyle<FButtonStyle>("Animation.Record").Normal;
		})
	);

	return RecordButton;
}


UObject* FSequencer::FindSpawnedObjectOrTemplate(const FGuid& BindingId)
{
	TArrayView<TWeakObjectPtr<>> Objects = FindObjectsInCurrentSequence(BindingId);
	if (Objects.Num())
	{
		return Objects[0].Get();
	}

	UMovieSceneSequence* Sequence = GetFocusedMovieSceneSequence();
	if (!Sequence)
	{
		return nullptr;
	}

	UMovieScene* FocusedMovieScene = Sequence->GetMovieScene();

	FMovieScenePossessable* Possessable = FocusedMovieScene->FindPossessable(BindingId);
	// If we're a possessable with a parent spawnable and we don't have the object, we look the object up within the default object of the spawnable
	if (Possessable && Possessable->GetParent().IsValid())
	{
		// If we're a spawnable and we don't have the object, use the default object to build up the track menu
		FMovieSceneSpawnable* ParentSpawnable = FocusedMovieScene->FindSpawnable(Possessable->GetParent());
		if (ParentSpawnable)
		{
			UObject* ParentObject = ParentSpawnable->GetObjectTemplate();
			if (ParentObject)
			{
				for (UObject* Obj : Sequence->LocateBoundObjects(BindingId, ParentObject))
				{
					return Obj;
				}
			}
		}
	}
	// If we're a spawnable and we don't have the object, use the default object to build up the track menu
	else if (FMovieSceneSpawnable* Spawnable = FocusedMovieScene->FindSpawnable(BindingId))
	{
		return Spawnable->GetObjectTemplate();
	}

	return nullptr;
}

FReply FSequencer::OnPlay(bool bTogglePlay)
{
	if( PlaybackState == EMovieScenePlayerStatus::Playing && bTogglePlay )
	{
		Pause();
	}
	else
	{
		TRange<FFrameNumber> TimeBounds = GetTimeBounds();

		FFrameNumber MinInclusiveTime = MovieScene::DiscreteInclusiveLower(TimeBounds);
		FFrameNumber MaxInclusiveTime = MovieScene::DiscreteExclusiveUpper(TimeBounds) - 1;

		if (GetLocalTime().Time <= MinInclusiveTime || GetLocalTime().Time >= MaxInclusiveTime)
		{
			FFrameTime NewGlobalTime = (PlaybackSpeed > 0 ? MinInclusiveTime : MaxInclusiveTime) * RootToLocalTransform.Inverse();
			SetGlobalTime(NewGlobalTime);
		}

		SetPlaybackStatus(EMovieScenePlayerStatus::Playing);

		// Make sure Slate ticks during playback
		SequencerWidget->RegisterActiveTimerForPlayback();

		OnPlayDelegate.Broadcast();
	}

	return FReply::Handled();
}


EVisibility FSequencer::GetRecordButtonVisibility() const
{
	return UMovieSceneSubSection::IsSetAsRecording() ? EVisibility::Visible : EVisibility::Collapsed;
}


FReply FSequencer::OnRecord()
{
	ISequenceRecorder& SequenceRecorder = FModuleManager::LoadModuleChecked<ISequenceRecorder>("SequenceRecorder");

	if(UMovieSceneSubSection::IsSetAsRecording() && !SequenceRecorder.IsRecording())
	{
		AActor* ActorToRecord = UMovieSceneSubSection::GetActorToRecord();
		if (ActorToRecord != nullptr)
		{
			AActor* OutActor = EditorUtilities::GetSimWorldCounterpartActor(ActorToRecord);
			if (OutActor != nullptr)
			{
				ActorToRecord = OutActor;
			}
		}

		const FString& PathToRecordTo = UMovieSceneSubSection::GetRecordingSection()->GetTargetPathToRecordTo();
		const FString& SequenceName = UMovieSceneSubSection::GetRecordingSection()->GetTargetSequenceName();
		SequenceRecorder.StartRecording(ActorToRecord, PathToRecordTo, SequenceName);
	}
	else if(SequenceRecorder.IsRecording())
	{
		SequenceRecorder.StopRecording();
	}

	return FReply::Handled();
}

void FSequencer::HandleRecordingStarted(UMovieSceneSequence* Sequence)
{
	OnPlayForward(false);

	// Make sure Slate ticks during playback
	SequencerWidget->RegisterActiveTimerForPlayback();

	// sync recording section to start
	UMovieSceneSubSection* Section = UMovieSceneSubSection::GetRecordingSection();
	if(Section != nullptr)
	{
		FFrameRate   TickResolution  = GetFocusedTickResolution();
		FFrameNumber StartFrame      = GetLocalTime().ConvertTo(TickResolution).CeilToFrame();
		int32        Duration        = FFrameRate::TransformTime(1, GetFocusedDisplayRate(), TickResolution).CeilToFrame().Value;

		Section->SetRange(TRange<FFrameNumber>(StartFrame, StartFrame + Duration));
	}
}

void FSequencer::HandleRecordingFinished(UMovieSceneSequence* Sequence)
{
	// toggle us to no playing if we are still playing back
	// as the post processing takes such a long time we don't really care if the sequence doesnt carry on
	if(PlaybackState == EMovieScenePlayerStatus::Playing)
	{
		OnPlayForward(true);
	}

	// now patchup the section that was recorded to
	UMovieSceneSubSection* Section = UMovieSceneSubSection::GetRecordingSection();
	if(Section != nullptr)
	{
		Section->SetAsRecording(false);
		Section->SetSequence(Sequence);

		FFrameNumber EndFrame = Section->GetInclusiveStartFrame() + MovieScene::DiscreteSize(Sequence->GetMovieScene()->GetPlaybackRange());
		Section->SetRange(TRange<FFrameNumber>(Section->GetInclusiveStartFrame(), TRangeBound<FFrameNumber>::Exclusive(EndFrame)));

		if (Section->IsA<UMovieSceneCinematicShotSection>())
		{
			const FMovieSceneSpawnable* SpawnedCamera = Sequence->GetMovieScene()->FindSpawnable(
				[](FMovieSceneSpawnable& InSpawnable){
					return InSpawnable.GetObjectTemplate() && InSpawnable.GetObjectTemplate()->IsA<ACameraActor>();
				}
			);

			if (SpawnedCamera && !Sequence->GetMovieScene()->GetCameraCutTrack())
			{
				UMovieSceneTrack* CameraCutTrack = Sequence->GetMovieScene()->AddCameraCutTrack(UMovieSceneCameraCutTrack::StaticClass());
				UMovieSceneCameraCutSection* CameraCutSection = Cast<UMovieSceneCameraCutSection>(CameraCutTrack->CreateNewSection());
				CameraCutSection->SetCameraGuid(SpawnedCamera->GetGuid());
				CameraCutSection->SetRange(Sequence->GetMovieScene()->GetPlaybackRange());
				CameraCutTrack->AddSection(*CameraCutSection);
			}
		}
	}

	bNeedTreeRefresh = true;

	// If viewing the same sequence, rebuild
	if (RootSequence.IsValid() && RootSequence.Get() == Sequence)
	{
		ResetToNewRootSequence(*RootSequence.Get());

		NotifyMovieSceneDataChanged(EMovieSceneDataChangeType::RefreshAllImmediately);
	}
}

FReply FSequencer::OnPlayForward(bool bTogglePlay)
{
	if (PlaybackSpeed < 0)
	{
		PlaybackSpeed = -PlaybackSpeed;
		OnPlay(false);
	}
	else
	{
		OnPlay(bTogglePlay);
	}
	return FReply::Handled();
}

FReply FSequencer::OnPlayBackward(bool bTogglePlay)
{
	if (PlaybackSpeed > 0)
	{
		PlaybackSpeed = -PlaybackSpeed;
		OnPlay(false);
	}
	else
	{
		OnPlay(bTogglePlay);
	}
	return FReply::Handled();
}

FReply FSequencer::OnStepForward()
{
	SetPlaybackStatus(EMovieScenePlayerStatus::Stepping);

	FFrameRate          DisplayRate = GetFocusedDisplayRate();
	FQualifiedFrameTime CurrentTime = GetLocalTime();

	FFrameTime NewPosition = FFrameRate::TransformTime(CurrentTime.ConvertTo(DisplayRate).FloorToFrame() + 1, DisplayRate, CurrentTime.Rate);
	SetLocalTime(NewPosition, ESnapTimeMode::STM_Interval);
	return FReply::Handled();
}


FReply FSequencer::OnStepBackward()
{
	SetPlaybackStatus(EMovieScenePlayerStatus::Stepping);

	FFrameRate          DisplayRate = GetFocusedDisplayRate();
	FQualifiedFrameTime CurrentTime = GetLocalTime();

	FFrameTime NewPosition = FFrameRate::TransformTime(CurrentTime.ConvertTo(DisplayRate).FloorToFrame() - 1, DisplayRate, CurrentTime.Rate);

	SetLocalTime(NewPosition, ESnapTimeMode::STM_Interval);
	return FReply::Handled();
}


FReply FSequencer::OnJumpToStart()
{
	SetPlaybackStatus(EMovieScenePlayerStatus::Stepping);
	SetLocalTime(MovieScene::DiscreteInclusiveLower(GetPlaybackRange()), ESnapTimeMode::STM_None);
	return FReply::Handled();
}


FReply FSequencer::OnJumpToEnd()
{
	SetPlaybackStatus(EMovieScenePlayerStatus::Stepping);
	const bool bInsetDisplayFrame = ScrubStyle == ESequencerScrubberStyle::FrameBlock && Settings->GetSnapPlayTimeToInterval() && Settings->GetIsSnapEnabled();

	FFrameRate LocalResolution = GetFocusedTickResolution();
	FFrameRate DisplayRate = GetFocusedDisplayRate();

	// Calculate an offset from the end to go to. If they have snapping on (and the scrub style is a block) the last valid frame is represented as one
	// whole display rate frame before the end, otherwise we just subtract a single frame which matches the behavior of hitting play and letting it run to the end.
	FFrameTime OneFrame = bInsetDisplayFrame ? FFrameRate::TransformTime(FFrameTime(1), DisplayRate, LocalResolution) : FFrameTime(1);
	FFrameTime NewTime = MovieScene::DiscreteExclusiveUpper(GetPlaybackRange()) - OneFrame;

	SetLocalTime(NewTime, ESnapTimeMode::STM_None);
	return FReply::Handled();
}


FReply FSequencer::OnCycleLoopMode()
{
	ESequencerLoopMode LoopMode = Settings->GetLoopMode();
	if (LoopMode == ESequencerLoopMode::SLM_NoLoop)
	{
		Settings->SetLoopMode(ESequencerLoopMode::SLM_Loop);
	}
	else if (LoopMode == ESequencerLoopMode::SLM_Loop && !GetSelectionRange().IsEmpty())
	{
		Settings->SetLoopMode(ESequencerLoopMode::SLM_LoopSelectionRange);
	}
	else if (LoopMode == ESequencerLoopMode::SLM_LoopSelectionRange || GetSelectionRange().IsEmpty())
	{
		Settings->SetLoopMode(ESequencerLoopMode::SLM_NoLoop);
	}
	return FReply::Handled();
}


FReply FSequencer::SetPlaybackEnd()
{
	const UMovieSceneSequence* FocusedSequence = GetFocusedMovieSceneSequence();
	if (FocusedSequence)
	{
		FFrameNumber         CurrentFrame = GetLocalTime().Time.FloorToFrame();
		TRange<FFrameNumber> CurrentRange = FocusedSequence->GetMovieScene()->GetPlaybackRange();
		if (CurrentFrame >= MovieScene::DiscreteInclusiveLower(CurrentRange))
		{
			CurrentRange.SetUpperBound(CurrentFrame);
			SetPlaybackRange(CurrentRange);
		}
	}
	return FReply::Handled();
}

FReply FSequencer::SetPlaybackStart()
{
	const UMovieSceneSequence* FocusedSequence = GetFocusedMovieSceneSequence();
	if (FocusedSequence)
	{
		FFrameNumber         CurrentFrame = GetLocalTime().Time.FloorToFrame();
		TRange<FFrameNumber> CurrentRange = FocusedSequence->GetMovieScene()->GetPlaybackRange();
		if (CurrentFrame < MovieScene::DiscreteExclusiveUpper(CurrentRange))
		{
			CurrentRange.SetLowerBound(CurrentFrame);
			SetPlaybackRange(CurrentRange);
		}
	}
	return FReply::Handled();
}

FReply FSequencer::JumpToPreviousKey()
{
	if (Selection.GetSelectedOutlinerNodes().Num())
	{
		GetKeysFromSelection(SelectedKeyCollection, SMALL_NUMBER);
	}
	else
	{
		GetAllKeys(SelectedKeyCollection, SMALL_NUMBER);
	}

	if (SelectedKeyCollection.IsValid())
	{
		FFrameNumber FrameNumber = GetLocalTime().Time.FloorToFrame();
		TOptional<FFrameNumber> NewTime = SelectedKeyCollection->GetNextKey(FrameNumber, EFindKeyDirection::Backwards);
		if (NewTime.IsSet())
		{
			SetPlaybackStatus(EMovieScenePlayerStatus::Stepping);

			// Ensure the time is in the current view
			FFrameRate LocalResolution = GetFocusedTickResolution();
			ScrollIntoView(NewTime.GetValue() / LocalResolution);

			SetLocalTimeDirectly(NewTime.GetValue());
		}
	}
	return FReply::Handled();
}

FReply FSequencer::JumpToNextKey()
{
	if (Selection.GetSelectedOutlinerNodes().Num())
	{
		GetKeysFromSelection(SelectedKeyCollection, SMALL_NUMBER);
	}
	else
	{
		GetAllKeys(SelectedKeyCollection, SMALL_NUMBER);
	}

	if (SelectedKeyCollection.IsValid())
	{
		FFrameNumber FrameNumber = GetLocalTime().Time.FloorToFrame();
		TOptional<FFrameNumber> NewTime = SelectedKeyCollection->GetNextKey(FrameNumber, EFindKeyDirection::Forwards);
		if (NewTime.IsSet())
		{
			SetPlaybackStatus(EMovieScenePlayerStatus::Stepping);

			// Ensure the time is in the current view
			FFrameRate LocalResolution = GetFocusedTickResolution();
			ScrollIntoView(NewTime.GetValue() / LocalResolution);

			SetLocalTimeDirectly(NewTime.GetValue());
		}
	}

	return FReply::Handled();
}

ESequencerLoopMode FSequencer::GetLoopMode() const
{
	return Settings->GetLoopMode();
}


void FSequencer::SetLocalTimeLooped(FFrameTime NewLocalTime)
{
	TOptional<EMovieScenePlayerStatus::Type> NewPlaybackStatus;

	FFrameTime NewGlobalTime = NewLocalTime * RootToLocalTransform.Inverse();

	TRange<FFrameNumber> TimeBounds = GetTimeBounds();

	bool         bResetPosition       = false;
	FFrameRate   LocalTickResolution  = GetFocusedTickResolution();
	FFrameRate   RootTickResolution   = GetRootTickResolution();
	FFrameNumber MinInclusiveTime     = MovieScene::DiscreteInclusiveLower(TimeBounds);
	FFrameNumber MaxInclusiveTime     = MovieScene::DiscreteExclusiveUpper(TimeBounds)-1;

	bool bHasJumped = false;
	bool bRestarted = false;
	if (GetLoopMode() == ESequencerLoopMode::SLM_Loop || GetLoopMode() == ESequencerLoopMode::SLM_LoopSelectionRange)
	{
		const UMovieSceneSequence* FocusedSequence = GetFocusedMovieSceneSequence();
		if (FocusedSequence)
		{
			if (NewLocalTime < MinInclusiveTime || NewLocalTime > MaxInclusiveTime)
			{
				NewGlobalTime = (PlaybackSpeed > 0 ? MinInclusiveTime : MaxInclusiveTime) * RootToLocalTransform.Inverse();

				bResetPosition = true;
				bHasJumped = true;
			}
		}
	}
	else
	{
		TRange<double> WorkingRange = GetClampRange();

		bool bReachedEnd = false;
		if (PlaybackSpeed > 0)
		{
			bReachedEnd = GetLocalTime().Time <= MaxInclusiveTime && NewLocalTime >= MaxInclusiveTime;
		}
		else
		{
			bReachedEnd = GetLocalTime().Time >= MinInclusiveTime && NewLocalTime <= MinInclusiveTime;
		}

		// Stop if we hit the playback range end
		if (bReachedEnd)
		{
			NewGlobalTime = (PlaybackSpeed > 0 ? MaxInclusiveTime : MinInclusiveTime) * RootToLocalTransform.Inverse();
			NewPlaybackStatus = EMovieScenePlayerStatus::Stopped;
		}
		// Constrain to the play range if necessary
		else if (Settings->ShouldKeepCursorInPlayRange())
		{
			// Clamp to bound or jump back if necessary
			if (NewLocalTime < MinInclusiveTime || NewLocalTime >= MaxInclusiveTime)
			{
				NewGlobalTime = (PlaybackSpeed > 0 ? MinInclusiveTime : MaxInclusiveTime) * RootToLocalTransform.Inverse();

				bResetPosition = true;
			}
		}
		// Ensure the time is within the working range
		else if (!WorkingRange.Contains(NewLocalTime / LocalTickResolution))
		{
			FFrameTime WorkingMin = (WorkingRange.GetLowerBoundValue() * LocalTickResolution).CeilToFrame();
			FFrameTime WorkingMax = (WorkingRange.GetUpperBoundValue() * LocalTickResolution).FloorToFrame();

			NewGlobalTime = FMath::Clamp(NewLocalTime, WorkingMin, WorkingMax) * RootToLocalTransform.Inverse();

			bResetPosition = true;
			NewPlaybackStatus = EMovieScenePlayerStatus::Stopped;
		}
	}

	// Ensure the time is in the current view - must occur before the time cursor changes
	UMovieScene* MovieScene = GetFocusedMovieSceneSequence()->GetMovieScene();
	if (IsAutoScrollEnabled())
	{
		ScrollIntoView((NewGlobalTime * RootToLocalTransform) / RootTickResolution);
	}

	FFrameTime NewPlayPosition = ConvertFrameTime(NewGlobalTime, RootTickResolution, PlayPosition.GetInputRate());

	// Reset the play cursor if we're looping or have otherwise jumpted to a new position in the sequence
	if (bResetPosition)
	{
		PlayPosition.Reset(NewPlayPosition);
		TimeController->Reset(FQualifiedFrameTime(NewGlobalTime, RootTickResolution));
	}

	// Evaluate the sequence
	FMovieSceneEvaluationRange EvalRange = PlayPosition.PlayTo(NewPlayPosition);
	EvaluateInternal(EvalRange, bHasJumped);

	// Set the playback status if we need to
	if (NewPlaybackStatus.IsSet())
	{
		SetPlaybackStatus(NewPlaybackStatus.GetValue());
		// Evaluate the sequence with the new status
		EvaluateInternal(EvalRange);
	}
}

EPlaybackMode::Type FSequencer::GetPlaybackMode() const
{
	if (PlaybackState == EMovieScenePlayerStatus::Playing)
	{
		if (PlaybackSpeed > 0)
		{
			return EPlaybackMode::PlayingForward;
		}
		else
		{
			return EPlaybackMode::PlayingReverse;
		}
	}
		
	return EPlaybackMode::Stopped;
}

void FSequencer::UpdateTimeBoundsToFocusedMovieScene()
{
	UMovieScene* FocusedMovieScene = GetFocusedMovieSceneSequence()->GetMovieScene();
	FQualifiedFrameTime CurrentTime = GetLocalTime();

	// Set the view range to:
	// 1. The moviescene view range
	// 2. The moviescene playback range
	// 3. Some sensible default
	TRange<double> NewRange = FocusedMovieScene->GetEditorData().GetViewRange();

	if (NewRange.IsEmpty() || NewRange.IsDegenerate())
	{
		NewRange = FocusedMovieScene->GetPlaybackRange() / CurrentTime.Rate;
	}
	if (NewRange.IsEmpty() || NewRange.IsDegenerate())
	{
		NewRange = TRange<double>(0.0, 5.0);
	}

	// Set the view range to the new range
	SetViewRange(NewRange, EViewRangeInterpolation::Immediate);
}


TRange<FFrameNumber> FSequencer::GetTimeBounds() const
{
	const UMovieSceneSequence* FocusedSequence = GetFocusedMovieSceneSequence();

	if(!FocusedSequence)
	{
		return TRange<FFrameNumber>( -100000, 100000 );
	}
	
	if (GetLoopMode() == ESequencerLoopMode::SLM_LoopSelectionRange)
	{
		if (!GetSelectionRange().IsEmpty())
		{
			return GetSelectionRange();
		}
	}

	if (Settings->ShouldEvaluateSubSequencesInIsolation() || ActiveTemplateIDs.Num() == 1)
	{
		return FocusedSequence->GetMovieScene()->GetPlaybackRange();
	}

	return SubSequenceRange;
}


void FSequencer::SetViewRange(TRange<double> NewViewRange, EViewRangeInterpolation Interpolation)
{
	if (!ensure(NewViewRange.HasUpperBound() && NewViewRange.HasLowerBound() && !NewViewRange.IsDegenerate()))
	{
		return;
	}

	const float AnimationLengthSeconds = Interpolation == EViewRangeInterpolation::Immediate ? 0.f : 0.1f;
	if (AnimationLengthSeconds != 0.f)
	{
		if (ZoomAnimation.GetCurve(0).DurationSeconds != AnimationLengthSeconds)
		{
			ZoomAnimation = FCurveSequence();
			ZoomCurve = ZoomAnimation.AddCurve(0.f, AnimationLengthSeconds, ECurveEaseFunction::QuadIn);
		}

		if (!ZoomAnimation.IsPlaying())
		{
			LastViewRange = TargetViewRange;
			ZoomAnimation.Play( SequencerWidget.ToSharedRef() );
		}
		TargetViewRange = NewViewRange;
	}
	else
	{
		TargetViewRange = LastViewRange = NewViewRange;
		ZoomAnimation.JumpToEnd();
	}


	UMovieSceneSequence* FocusedMovieSequence = GetFocusedMovieSceneSequence();
	if (FocusedMovieSequence != nullptr)
	{
		UMovieScene* FocusedMovieScene = FocusedMovieSequence->GetMovieScene();
		if (FocusedMovieScene != nullptr)
		{
			FMovieSceneEditorData& EditorData = FocusedMovieScene->GetEditorData();
			EditorData.ViewStart = TargetViewRange.GetLowerBoundValue();
			EditorData.ViewEnd   = TargetViewRange.GetUpperBoundValue();

			// Always ensure the working range is big enough to fit the view range
			EditorData.WorkStart = FMath::Min(TargetViewRange.GetLowerBoundValue(), EditorData.WorkStart);
			EditorData.WorkEnd   = FMath::Max(TargetViewRange.GetUpperBoundValue(), EditorData.WorkEnd);
		}
	}
}


void FSequencer::OnClampRangeChanged( TRange<double> NewClampRange )
{
	if (!NewClampRange.IsEmpty())
	{
		FMovieSceneEditorData& EditorData =  GetFocusedMovieSceneSequence()->GetMovieScene()->GetEditorData();

		EditorData.WorkStart = NewClampRange.GetLowerBoundValue();
		EditorData.WorkEnd   = NewClampRange.GetUpperBoundValue();
	}
}

FFrameNumber FSequencer::OnGetNearestKey(FFrameTime InTime, bool bSearchAllTracks)
{
	FFrameNumber NearestKeyTime = InTime.FloorToFrame();

	if (bSearchAllTracks)
	{
		GetAllKeys(SelectedKeyCollection, SMALL_NUMBER);
	}
	else
	{
		GetKeysFromSelection(SelectedKeyCollection, SMALL_NUMBER);
	}

	if (SelectedKeyCollection.IsValid())
	{
		TRange<FFrameNumber> FindRangeBackwards(TRangeBound<FFrameNumber>::Open(), NearestKeyTime);
		TOptional<FFrameNumber> NewTimeBackwards = SelectedKeyCollection->FindFirstKeyInRange(FindRangeBackwards, EFindKeyDirection::Backwards);

		TRange<FFrameNumber> FindRangeForwards(NearestKeyTime, TRangeBound<FFrameNumber>::Open());
		TOptional<FFrameNumber> NewTimeForwards = SelectedKeyCollection->FindFirstKeyInRange(FindRangeForwards, EFindKeyDirection::Forwards);
		if (NewTimeForwards.IsSet())
		{
			if (NewTimeBackwards.IsSet())
			{
				if (FMath::Abs(NewTimeForwards.GetValue() - NearestKeyTime) < FMath::Abs(NewTimeBackwards.GetValue() - NearestKeyTime))
				{
					NearestKeyTime = NewTimeForwards.GetValue();
				}
				else
				{
					NearestKeyTime = NewTimeBackwards.GetValue();
				}
			}
			else
			{
				NearestKeyTime = NewTimeForwards.GetValue();
			}
		}
		else if (NewTimeBackwards.IsSet())
		{
			NearestKeyTime = NewTimeBackwards.GetValue();
		}
	}
	return NearestKeyTime;
}

void FSequencer::OnScrubPositionChanged( FFrameTime NewScrubPosition, bool bScrubbing )
{
	if (PlaybackState == EMovieScenePlayerStatus::Scrubbing)
	{
		if (!bScrubbing)
		{
			OnEndScrubbing();
		}
		else if (IsAutoScrollEnabled())
		{
			UpdateAutoScroll(NewScrubPosition / GetFocusedTickResolution());
			
			// When scrubbing, we animate auto-scrolled scrub position in Tick()
			if (AutoscrubOffset.IsSet())
			{
				return;
			}
		}
	}

	if (!bScrubbing && FSlateApplication::Get().GetModifierKeys().IsShiftDown())
	{
		AutoScrubToTime(NewScrubPosition);
	}
	else
	{
		SetLocalTimeDirectly(NewScrubPosition);
	}
}


void FSequencer::OnBeginScrubbing()
{
	// Pause first since there's no explicit evaluation in the stopped state when OnEndScrubbing() is called
	Pause();

	SetPlaybackStatus(EMovieScenePlayerStatus::Scrubbing);
	SequencerWidget->RegisterActiveTimerForPlayback();

	OnBeginScrubbingDelegate.Broadcast();
}


void FSequencer::OnEndScrubbing()
{
	SetPlaybackStatus(EMovieScenePlayerStatus::Stopped);
	AutoscrubOffset.Reset();
	StopAutoscroll();

	// Force an evaluation in the stopped state
	ForceEvaluate();

	OnEndScrubbingDelegate.Broadcast();
}


void FSequencer::OnPlaybackRangeBeginDrag()
{
	GEditor->BeginTransaction(LOCTEXT("SetPlaybackRange_Transaction", "Set Playback Range"));
}


void FSequencer::OnPlaybackRangeEndDrag()
{
	GEditor->EndTransaction();
}


void FSequencer::OnSelectionRangeBeginDrag()
{
	GEditor->BeginTransaction(LOCTEXT("SetSelectionRange_Transaction", "Set Selection Range"));
}


void FSequencer::OnSelectionRangeEndDrag()
{
	GEditor->EndTransaction();
}


void FSequencer::OnMarkBeginDrag()
{
	GEditor->BeginTransaction(LOCTEXT("SetMark_Transaction", "Set Mark"));
}


void FSequencer::OnMarkEndDrag()
{
	GEditor->EndTransaction();
}


void FSequencer::StartAutoscroll(float UnitsPerS)
{
	AutoscrollOffset = UnitsPerS;
}


void FSequencer::StopAutoscroll()
{
	AutoscrollOffset.Reset();
	AutoscrubOffset.Reset();
}


void FSequencer::OnToggleAutoScroll()
{
	Settings->SetAutoScrollEnabled(!Settings->GetAutoScrollEnabled());
}


bool FSequencer::IsAutoScrollEnabled() const
{
	return Settings->GetAutoScrollEnabled();
}


void FSequencer::FindInContentBrowser()
{
	if (GetFocusedMovieSceneSequence())
	{
		TArray<UObject*> ObjectsToFocus;
		ObjectsToFocus.Add(GetCurrentAsset());

		GEditor->SyncBrowserToObjects(ObjectsToFocus);
	}
}


UObject* FSequencer::GetCurrentAsset() const
{
	// For now we find the asset by looking at the root movie scene's outer.
	// @todo: this may need refining if/when we support editing movie scene instances
	return GetFocusedMovieSceneSequence()->GetMovieScene()->GetOuter();
}

bool FSequencer::IsReadOnly() const
{
	return bReadOnly || (GetFocusedMovieSceneSequence() && GetFocusedMovieSceneSequence()->GetMovieScene()->IsReadOnly());
}

void FSequencer::ShowReadOnlyError() const
{
	FNotificationInfo Info(NSLOCTEXT("Sequencer", "SequenceReadOnly", "Sequence is read only."));
	Info.ExpireDuration = 5.0f;
	FSlateNotificationManager::Get().AddNotification(Info)->SetCompletionState(SNotificationItem::CS_Fail);
}

void FSequencer::VerticalScroll(float ScrollAmountUnits)
{
	SequencerWidget->GetTreeView()->ScrollByDelta(ScrollAmountUnits);
}

FGuid FSequencer::AddSpawnable(UObject& Object, UActorFactory* ActorFactory)
{
	UMovieSceneSequence* Sequence = GetFocusedMovieSceneSequence();
	if (!Sequence->AllowsSpawnableObjects())
	{
		return FGuid();
	}

	// Grab the MovieScene that is currently focused.  We'll add our Blueprint as an inner of the
	// MovieScene asset.
	UMovieScene* OwnerMovieScene = Sequence->GetMovieScene();

	TValueOrError<FNewSpawnable, FText> Result = SpawnRegister->CreateNewSpawnableType(Object, *OwnerMovieScene, ActorFactory);
	if (!Result.IsValid())
	{
		FNotificationInfo Info(Result.GetError());
		Info.ExpireDuration = 3.0f;
		FSlateNotificationManager::Get().AddNotification(Info);
		return FGuid();
	}

	FNewSpawnable& NewSpawnable = Result.GetValue();

	auto DuplName = [&](FMovieSceneSpawnable& InSpawnable)
	{
		return InSpawnable.GetName() == NewSpawnable.Name;
	};

	int32 Index = 2;
	FString UniqueString;
	while (OwnerMovieScene->FindSpawnable(DuplName))
	{
		NewSpawnable.Name.RemoveFromEnd(UniqueString);
		UniqueString = FString::Printf(TEXT(" (%d)"), Index++);
		NewSpawnable.Name += UniqueString;
	}

	FGuid NewGuid = OwnerMovieScene->AddSpawnable(NewSpawnable.Name, *NewSpawnable.ObjectTemplate);

	ForceEvaluate();

	return NewGuid;
}

FGuid FSequencer::MakeNewSpawnable( UObject& Object, UActorFactory* ActorFactory, bool bSetupDefaults )
{
	UMovieSceneSequence* Sequence = GetFocusedMovieSceneSequence();
	UMovieScene* MovieScene = Sequence->GetMovieScene();

	if (MovieScene->IsReadOnly())
	{
		ShowReadOnlyError();
		return FGuid();
	}

	// @todo sequencer: Undo doesn't seem to be working at all
	const FScopedTransaction Transaction( LOCTEXT("UndoAddingObject", "Add Object to MovieScene") );

	FGuid NewGuid = AddSpawnable(Object, ActorFactory);
	if (!NewGuid.IsValid())
	{
		return FGuid();
	}

	TArray<UMovieSceneFolder*> SelectedParentFolders;
	FString NewNodePath;
	CalculateSelectedFolderAndPath(SelectedParentFolders, NewNodePath);

	if (SelectedParentFolders.Num() > 0)
	{
		SelectedParentFolders[0]->AddChildObjectBinding(NewGuid);
	}

	FMovieSceneSpawnable* Spawnable = GetFocusedMovieSceneSequence()->GetMovieScene()->FindSpawnable(NewGuid);
	if (!Spawnable)
	{
		return FGuid();
	}

	// Override spawn ownership during this process to ensure it never gets destroyed
	ESpawnOwnership SavedOwnership = Spawnable->GetSpawnOwnership();
	Spawnable->SetSpawnOwnership(ESpawnOwnership::External);

	// Spawn the object so we can position it correctly, it's going to get spawned anyway since things default to spawned.
	UObject* SpawnedObject = SpawnRegister->SpawnObject(NewGuid, *MovieScene, ActiveTemplateIDs.Top(), *this);

	if (bSetupDefaults)
	{
		FTransformData TransformData;
		SpawnRegister->SetupDefaultsForSpawnable(SpawnedObject, Spawnable->GetGuid(), TransformData, AsShared(), Settings);
	}

	Spawnable->SetSpawnOwnership(SavedOwnership);

	return NewGuid;
}

void FSequencer::AddSubSequence(UMovieSceneSequence* Sequence)
{
	// @todo Sequencer - sub-moviescenes This should be moved to the sub-moviescene editor

	// Grab the MovieScene that is currently focused.  This is the movie scene that will contain the sub-moviescene
	UMovieScene* OwnerMovieScene = GetFocusedMovieSceneSequence()->GetMovieScene();

	if (OwnerMovieScene->IsReadOnly())
	{
		ShowReadOnlyError();
		return;
	}

	// @todo sequencer: Undo doesn't seem to be working at all
	const FScopedTransaction Transaction( LOCTEXT("UndoAddingObject", "Add Object to MovieScene") );
	OwnerMovieScene->Modify();

	UMovieSceneSubTrack* SubTrack = OwnerMovieScene->AddMasterTrack<UMovieSceneSubTrack>();

	FFrameNumber Duration = ConvertFrameTime(
		Sequence->GetMovieScene()->GetPlaybackRange().Size<FFrameNumber>(),
		Sequence->GetMovieScene()->GetTickResolution(),
		OwnerMovieScene->GetTickResolution()).FloorToFrame();

	SubTrack->AddSequence(Sequence, GetLocalTime().Time.FloorToFrame(), Duration.Value);
}


bool FSequencer::OnHandleAssetDropped(UObject* DroppedAsset, const FGuid& TargetObjectGuid)
{
	bool bWasConsumed = false;
	for (int32 i = 0; i < TrackEditors.Num(); ++i)
	{
		bool bWasHandled = TrackEditors[i]->HandleAssetAdded(DroppedAsset, TargetObjectGuid);
		if (bWasHandled)
		{
			// @todo Sequencer - This will crash if multiple editors try to handle a single asset
			// Should we allow this? How should it consume then?
			// gmp 10/7/2015: the user should be presented with a dialog asking what kind of track they want to create
			check(!bWasConsumed);
			bWasConsumed = true;
		}
	}
	return bWasConsumed;
}


// Takes a display node and traverses it's parents to find the nearest track node if any.  Also collects the names of the nodes which make
// up the path from the track node to the display node being checked.  The name path includes the name of the node being checked, but not
// the name of the track node.
void GetParentTrackNodeAndNamePath(TSharedRef<const FSequencerDisplayNode> DisplayNode, TSharedPtr<FSequencerTrackNode>& OutParentTrack, TArray<FName>& OutNamePath )
{
	TArray<FName> PathToTrack;
	PathToTrack.Add( DisplayNode->GetNodeName() );
	TSharedPtr<FSequencerDisplayNode> CurrentParent = DisplayNode->GetParent();

	while ( CurrentParent.IsValid() && CurrentParent->GetType() != ESequencerNode::Track )
	{
		PathToTrack.Add( CurrentParent->GetNodeName() );
		CurrentParent = CurrentParent->GetParent();
	}

	if ( CurrentParent.IsValid() )
	{
		OutParentTrack = StaticCastSharedPtr<FSequencerTrackNode>( CurrentParent );
		for ( int32 i = PathToTrack.Num() - 1; i >= 0; i-- )
		{
			OutNamePath.Add( PathToTrack[i] );
		}
	}
}


bool FSequencer::OnRequestNodeDeleted( TSharedRef<const FSequencerDisplayNode> NodeToBeDeleted, const bool bKeepState )
{
	bool bAnythingRemoved = false;
	
	UMovieSceneSequence* Sequence = GetFocusedMovieSceneSequence();
	UMovieScene* OwnerMovieScene = Sequence->GetMovieScene();

	if (OwnerMovieScene->IsReadOnly())
	{
		ShowReadOnlyError();
		return bAnythingRemoved;
	}

	// Remove the selected object from our selection otherwise invisible objects are still selected and it causes confusion with
	// things that are based on having a selection or not.
	TSharedRef<FSequencerDisplayNode> SelectionNodeToRemove = ConstCastSharedRef<FSequencerDisplayNode>(NodeToBeDeleted);
	Selection.RemoveFromSelection(SelectionNodeToRemove);

	if ( NodeToBeDeleted->GetType() == ESequencerNode::Folder )
	{
		// Delete Children
		for ( const TSharedRef<FSequencerDisplayNode>& ChildNode : NodeToBeDeleted->GetChildNodes() )
		{
			OnRequestNodeDeleted( ChildNode, bKeepState );
		}

		// Delete from parent, or root.
		TSharedRef<const FSequencerFolderNode> FolderToBeDeleted = StaticCastSharedRef<const FSequencerFolderNode>(NodeToBeDeleted);
		if ( NodeToBeDeleted->GetParent().IsValid() )
		{
			TSharedPtr<FSequencerFolderNode> ParentFolder = StaticCastSharedPtr<FSequencerFolderNode>( NodeToBeDeleted->GetParent() );
			ParentFolder->GetFolder().RemoveChildFolder( &FolderToBeDeleted->GetFolder() );
		}
		else
		{
			UMovieScene* FocusedMovieScene = GetFocusedMovieSceneSequence()->GetMovieScene();
			FocusedMovieScene->Modify();
			FocusedMovieScene->GetRootFolders().Remove( &FolderToBeDeleted->GetFolder() );
		}

		bAnythingRemoved = true;
	}
	else if (NodeToBeDeleted->GetType() == ESequencerNode::Object)
	{
		// Delete any child object bindings
		for (const TSharedRef<FSequencerDisplayNode>& ChildNode : NodeToBeDeleted->GetChildNodes())
		{
			if (ChildNode->GetType() == ESequencerNode::Object)
			{
				OnRequestNodeDeleted(ChildNode, bKeepState);
			}
		}

		const FGuid& BindingToRemove = StaticCastSharedRef<const FSequencerObjectBindingNode>( NodeToBeDeleted )->GetObjectBinding();

		// Remove from a parent folder if necessary.
		if ( NodeToBeDeleted->GetParent().IsValid() && NodeToBeDeleted->GetParent()->GetType() == ESequencerNode::Folder )
		{
			TSharedPtr<FSequencerFolderNode> ParentFolder = StaticCastSharedPtr<FSequencerFolderNode>( NodeToBeDeleted->GetParent() );
			ParentFolder->GetFolder().RemoveChildObjectBinding( BindingToRemove );
		}
		
		if (bKeepState)
		{
			for (TWeakObjectPtr<> WeakObject : FindBoundObjects(BindingToRemove, ActiveTemplateIDs.Top()))
			{
				TArray<UObject*> SubObjects;
				GetObjectsWithOuter(WeakObject.Get(), SubObjects);
				PreAnimatedState.DiscardAndRemoveEntityTokensForObject(*WeakObject.Get());
				for (UObject* SubObject : SubObjects)
				{
					if (SubObject)
					{
						PreAnimatedState.DiscardAndRemoveEntityTokensForObject(*SubObject);
					}
				}
			}
		}
				
		// Try to remove as a spawnable first
		if (OwnerMovieScene->RemoveSpawnable(BindingToRemove))
		{
			SpawnRegister->DestroySpawnedObject(BindingToRemove, ActiveTemplateIDs.Top(), *this);
		}
		// The guid should be associated with a possessable if it wasnt a spawnable
		else if (OwnerMovieScene->RemovePossessable(BindingToRemove))
		{
			Sequence->Modify();
			Sequence->UnbindPossessableObjects( BindingToRemove );
		}

		bAnythingRemoved = true;
	}
	else if( NodeToBeDeleted->GetType() == ESequencerNode::Track  )
	{
		TSharedRef<const FSequencerTrackNode> SectionAreaNode = StaticCastSharedRef<const FSequencerTrackNode>( NodeToBeDeleted );
		UMovieSceneTrack* Track = SectionAreaNode->GetTrack();

		// Remove from a parent folder if necessary.
		if ( NodeToBeDeleted->GetParent().IsValid() && NodeToBeDeleted->GetParent()->GetType() == ESequencerNode::Folder )
		{
			TSharedPtr<FSequencerFolderNode> ParentFolder = StaticCastSharedPtr<FSequencerFolderNode>( NodeToBeDeleted->GetParent() );
			ParentFolder->GetFolder().RemoveChildMasterTrack( Track );
		}

		if (Track != nullptr)
		{
			// Remove sub tracks belonging to this row only
			if (SectionAreaNode->GetSubTrackMode() == FSequencerTrackNode::ESubTrackMode::SubTrack)
			{
				SectionAreaNode->GetTrack()->Modify();
				TSet<TWeakObjectPtr<UMovieSceneSection> > SectionsToDelete;
				for (TSharedRef<ISequencerSection> SectionToDelete : SectionAreaNode->GetSections())
				{
					UMovieSceneSection* Section = SectionToDelete->GetSectionObject();
					if (Section)
					{
						SectionsToDelete.Add(Section);
					}
				}
				DeleteSections(SectionsToDelete);
				SectionAreaNode->GetTrack()->FixRowIndices();
			}
			else
			{
				OwnerMovieScene->Modify();
				if (OwnerMovieScene->IsAMasterTrack(*Track))
				{
					OwnerMovieScene->RemoveMasterTrack(*Track);
				}
				else if (OwnerMovieScene->GetCameraCutTrack() == Track)
				{
					OwnerMovieScene->RemoveCameraCutTrack();
				}
				else
				{
					OwnerMovieScene->RemoveTrack(*Track);
				}
			}
		
			bAnythingRemoved = true;
		}
	}
	else if ( NodeToBeDeleted->GetType() == ESequencerNode::Category )
	{
		TSharedPtr<FSequencerTrackNode> ParentTrackNode;
		TArray<FName> PathFromTrack;
		GetParentTrackNodeAndNamePath(NodeToBeDeleted, ParentTrackNode, PathFromTrack);
		if ( ParentTrackNode.IsValid() )
		{
			for ( TSharedRef<ISequencerSection> Section : ParentTrackNode->GetSections() )
			{
				bAnythingRemoved |= Section->RequestDeleteCategory( PathFromTrack );
			}
		}
	}
	else if ( NodeToBeDeleted->GetType() == ESequencerNode::KeyArea )
	{
		TSharedPtr<FSequencerTrackNode> ParentTrackNode;
		TArray<FName> PathFromTrack;
		GetParentTrackNodeAndNamePath( NodeToBeDeleted, ParentTrackNode, PathFromTrack );
		if ( ParentTrackNode.IsValid() )
		{
			for ( TSharedRef<ISequencerSection> Section : ParentTrackNode->GetSections() )
			{
				bAnythingRemoved |= Section->RequestDeleteKeyArea( PathFromTrack );
			}
		}
	}

	return bAnythingRemoved;
}

bool FSequencer::MatchesContext(const FTransactionContext& InContext, const TArray<TPair<UObject*, FTransactionObjectEvent>>& TransactionObjects) const
{
	// Check if we care about the undo/redo
	for (const TPair<UObject*, FTransactionObjectEvent>& TransactionObjectPair : TransactionObjects)
	{
		if (TransactionObjectPair.Value.HasPendingKillChange())
		{
			return true;
		}

		UObject* Object = TransactionObjectPair.Key;
		while (Object != nullptr)
		{
			if (Object->GetClass()->IsChildOf(UMovieSceneSignedObject::StaticClass()))
			{
				return true;
			}
			Object = Object->GetOuter();
		}
	}
	return false;
}

void FSequencer::PostUndo(bool bSuccess)
{
	NotifyMovieSceneDataChanged( EMovieSceneDataChangeType::Unknown );
	SynchronizeSequencerSelectionWithExternalSelection();

	OnActivateSequenceEvent.Broadcast(ActiveTemplateIDs.Top());
}

void FSequencer::OnNewActorsDropped(const TArray<UObject*>& DroppedObjects, const TArray<AActor*>& DroppedActors)
{
	bool bAddSpawnable = FSlateApplication::Get().GetModifierKeys().IsShiftDown();
	bool bAddPossessable = FSlateApplication::Get().GetModifierKeys().IsControlDown();

	if (bAddSpawnable || bAddPossessable)
	{
		TArray<AActor*> SpawnedActors;

		const FScopedTransaction Transaction(LOCTEXT("UndoAddActors", "Add Actors to Sequencer"));
		
		UMovieSceneSequence* Sequence = GetFocusedMovieSceneSequence();
		UMovieScene* OwnerMovieScene = Sequence->GetMovieScene();

		if (OwnerMovieScene->IsReadOnly())
		{
			ShowReadOnlyError();
			return;
		}

		Sequence->Modify();

		for ( AActor* Actor : DroppedActors )
		{
			AActor* NewActor = Actor;
			bool bCreateAndAttachCamera = false;
			if (NewActor->GetClass() == ACameraRig_Rail::StaticClass() ||
				NewActor->GetClass() == ACameraRig_Crane::StaticClass())
			{
				bCreateAndAttachCamera = true;
			}

			FGuid PossessableGuid = CreateBinding(*NewActor, NewActor->GetActorLabel());
			FGuid NewGuid = PossessableGuid;

			OnActorAddedToSequencerEvent.Broadcast(NewActor, PossessableGuid);

			if (bAddSpawnable)
			{
				TArray< FMovieSceneSpawnable*> Spawnables = ConvertToSpawnableInternal(PossessableGuid);
				if (Spawnables.Num() > 0)
				{
					for (TWeakObjectPtr<> WeakObject : FindBoundObjects(Spawnables[0]->GetGuid(), ActiveTemplateIDs.Top()))
					{
						AActor* SpawnedActor = Cast<AActor>(WeakObject.Get());
						if (SpawnedActor)
						{
							SpawnedActors.Add(SpawnedActor);
							NewActor = SpawnedActor;
						}
					}
					NewGuid = Spawnables[0]->GetGuid();
				}
			}

			if (bCreateAndAttachCamera)
			{
				ACameraRig_Rail* RailActor = nullptr;
				if (Actor->GetClass() == ACameraRig_Rail::StaticClass())
				{
					RailActor = Cast<ACameraRig_Rail>(NewActor);
				}

				// Create a cine camera actor
				UWorld* PlaybackContext = Cast<UWorld>(GetPlaybackContext());
				ACineCameraActor* NewCamera = PlaybackContext->SpawnActor<ACineCameraActor>();
				FGuid NewCameraGuid = CreateBinding(*NewCamera, NewCamera->GetActorLabel());

				if (RailActor)
				{
					NewCamera->SetActorRotation(FRotator(0.f, -90.f, 0.f));
				}

				OnActorAddedToSequencerEvent.Broadcast(NewCamera, NewCameraGuid);

				if (bAddSpawnable)
				{
					FMovieSceneSpawnable* Spawnable = ConvertToSpawnableInternal(NewCameraGuid)[0];

					for (TWeakObjectPtr<> WeakObject : FindBoundObjects(Spawnable->GetGuid(), ActiveTemplateIDs.Top()))
					{
						NewCamera = Cast<ACineCameraActor>(WeakObject.Get());
						if (NewCamera)
						{
							break;
						}
					}

					NewCameraGuid = Spawnable->GetGuid();

					// Create an attach track
					UMovieScene3DAttachTrack* AttachTrack = Cast<UMovieScene3DAttachTrack>(OwnerMovieScene->AddTrack(UMovieScene3DAttachTrack::StaticClass(), NewCameraGuid));

					FMovieSceneObjectBindingID AttachBindingID(NewGuid, MovieSceneSequenceID::Root);
					FFrameNumber StartTime = MovieScene::DiscreteInclusiveLower(GetPlaybackRange());
					FFrameNumber Duration  = MovieScene::DiscreteSize(GetPlaybackRange());

					AttachTrack->AddConstraint(StartTime, Duration.Value, NAME_None, NAME_None, AttachBindingID);
				}
				else
				{
					// Parent it
					NewCamera->AttachToActor(NewActor, FAttachmentTransformRules::KeepRelativeTransform);
				}

				if (RailActor)
				{
					// Extend the rail a bit
					if (RailActor->GetRailSplineComponent()->GetNumberOfSplinePoints() == 2)
					{
						FVector SplinePoint1 = RailActor->GetRailSplineComponent()->GetLocationAtSplinePoint(0, ESplineCoordinateSpace::Local);
						FVector SplinePoint2 = RailActor->GetRailSplineComponent()->GetLocationAtSplinePoint(1, ESplineCoordinateSpace::Local);
						FVector SplineDirection = SplinePoint2 - SplinePoint1;
						SplineDirection.Normalize();

						float DefaultRailDistance = 650.f;
						SplinePoint2 = SplinePoint1 + SplineDirection* DefaultRailDistance;
						RailActor->GetRailSplineComponent()->SetLocationAtSplinePoint(1, SplinePoint2, ESplineCoordinateSpace::Local);
						RailActor->GetRailSplineComponent()->bSplineHasBeenEdited = true;
					}

					// Create a track for the CurrentPositionOnRail
					FPropertyPath PropertyPath;
					PropertyPath.AddProperty(FPropertyInfo(RailActor->GetClass()->FindPropertyByName(TEXT("CurrentPositionOnRail"))));

					FKeyPropertyParams KeyPropertyParams(TArrayBuilder<UObject*>().Add(RailActor), PropertyPath, ESequencerKeyMode::ManualKeyForced);

					FFrameTime OriginalTime = GetLocalTime().Time;

					SetLocalTimeDirectly(MovieScene::DiscreteInclusiveLower(GetPlaybackRange()));
					RailActor->CurrentPositionOnRail = 0.f;
					KeyProperty(KeyPropertyParams);

					SetLocalTimeDirectly(MovieScene::DiscreteExclusiveUpper(GetPlaybackRange())-1);
					RailActor->CurrentPositionOnRail = 1.f;
					KeyProperty(KeyPropertyParams);

					SetLocalTimeDirectly(OriginalTime);
				}

				// New camera added, don't lock the view to the camera because we want to see where the camera rig was placed
				NewCameraAdded(NewCameraGuid);
			}
		}

		if (SpawnedActors.Num())
		{
			const bool bNotifySelectionChanged = true;
			const bool bDeselectBSP = true;
			const bool bWarnAboutTooManyActors = false;
			const bool bSelectEvenIfHidden = false;
	
			GEditor->GetSelectedActors()->Modify();
			GEditor->GetSelectedActors()->BeginBatchSelectOperation();
			GEditor->SelectNone( bNotifySelectionChanged, bDeselectBSP, bWarnAboutTooManyActors );
			for (auto SpawnedActor : SpawnedActors)
			{
				GEditor->SelectActor( SpawnedActor, true, bNotifySelectionChanged, bSelectEvenIfHidden );
			}
			GEditor->GetSelectedActors()->EndBatchSelectOperation();
			GEditor->NoteSelectionChange();
		}

		NotifyMovieSceneDataChanged( EMovieSceneDataChangeType::MovieSceneStructureItemsChanged );

		SynchronizeSequencerSelectionWithExternalSelection();
	}
}


void FSequencer::UpdatePreviewLevelViewportClientFromCameraCut(FLevelEditorViewportClient& InViewportClient, UObject* InCameraObject, bool bJumpCut) const
{
	AActor* CameraActor = Cast<AActor>(InCameraObject);

	bool bCameraHasBeenCut = bJumpCut;

	if (CameraActor)
	{
		bCameraHasBeenCut = bCameraHasBeenCut || !InViewportClient.IsLockedToActor(CameraActor);
		InViewportClient.SetViewLocation(CameraActor->GetActorLocation());
		InViewportClient.SetViewRotation(CameraActor->GetActorRotation());

		UCameraComponent* CameraComponent = MovieSceneHelpers::CameraComponentFromRuntimeObject(CameraActor);

		if (CameraComponent && CameraComponent->ProjectionMode == ECameraProjectionMode::Type::Perspective)
		{
			if (InViewportClient.GetViewportType() != LVT_Perspective)
			{
				InViewportClient.SetViewportType(LVT_Perspective);
			}
		}
	}
	else
	{
		InViewportClient.ViewFOV = InViewportClient.FOVAngle;
	}


	if (bCameraHasBeenCut)
	{
		InViewportClient.SetIsCameraCut();
	}


	// Set the actor lock.
	InViewportClient.SetMatineeActorLock(CameraActor);
	InViewportClient.bLockedCameraView = CameraActor != nullptr;
	InViewportClient.RemoveCameraRoll();

	UCameraComponent* CameraComponent = MovieSceneHelpers::CameraComponentFromRuntimeObject(InCameraObject);
	if (CameraComponent)
	{
		if (bCameraHasBeenCut)
		{
			// tell the camera we cut
			CameraComponent->NotifyCameraCut();
		}

		// enforce aspect ratio.
		if (CameraComponent->AspectRatio == 0)
		{
			InViewportClient.AspectRatio = 1.7f;
		}
		else
		{
			InViewportClient.AspectRatio = CameraComponent->AspectRatio;
		}

		//don't stop the camera from zooming when not playing back
		InViewportClient.ViewFOV = CameraComponent->FieldOfView;

		// If there are selected actors, invalidate the viewports hit proxies, otherwise they won't be selectable afterwards
		if (InViewportClient.Viewport && GEditor->GetSelectedActorCount() > 0)
		{
			InViewportClient.Viewport->InvalidateHitProxy();
		}
	}

	// Update ControllingActorViewInfo, so it is in sync with the updated viewport
	InViewportClient.UpdateViewForLockedActor();
}


void FSequencer::SetShowCurveEditor(bool bInShowCurveEditor)
{
	SequencerWidget->OnCurveEditorVisibilityChanged(bInShowCurveEditor);
}

bool FSequencer::GetCurveEditorIsVisible() const
{
	// Some Sequencer usages don't support the Curve Editor
	if (!GetHostCapabilities().bSupportsCurveEditor)
	{
		return false;
	}

	// We always want to retrieve this directly from the UI instead of mirroring it to a local bool as there are
	// a lot of ways the UI could get out of sync with a local bool (such as previously restored tab layouts)
	return GetToolkitHost()->GetTabManager()->FindExistingLiveTab(FTabId(SSequencer::CurveEditorTabName)).IsValid();
}

void FSequencer::SaveCurrentMovieScene()
{
	// Capture thumbnail
	// Convert UObject* array to FAssetData array
	TArray<FAssetData> AssetDataList;
	AssetDataList.Add(FAssetData(GetCurrentAsset()));

	FViewport* Viewport = GEditor->GetActiveViewport();

	// If there's no active viewport, find any other viewport that allows cinematic preview.
	if (Viewport == nullptr)
	{
		for (FLevelEditorViewportClient* LevelVC : GEditor->GetLevelViewportClients())
		{
			if ((LevelVC == nullptr) || !LevelVC->AllowsCinematicControl())
			{
				continue;
			}

			Viewport = LevelVC->Viewport;
		}
	}

	if ( ensure(GCurrentLevelEditingViewportClient) && Viewport != nullptr )
	{
		bool bIsInGameView = GCurrentLevelEditingViewportClient->IsInGameView();
		GCurrentLevelEditingViewportClient->SetGameView(true);

		//have to re-render the requested viewport
		FLevelEditorViewportClient* OldViewportClient = GCurrentLevelEditingViewportClient;
		//remove selection box around client during render
		GCurrentLevelEditingViewportClient = NULL;

		Viewport->Draw();

		IContentBrowserSingleton& ContentBrowser = FModuleManager::LoadModuleChecked<FContentBrowserModule>("ContentBrowser").Get();
		ContentBrowser.CaptureThumbnailFromViewport(Viewport, AssetDataList);

		//redraw viewport to have the yellow highlight again
		GCurrentLevelEditingViewportClient = OldViewportClient;
		GCurrentLevelEditingViewportClient->SetGameView(bIsInGameView);
		Viewport->Draw();
	}

	OnPreSaveEvent.Broadcast(*this);

	TArray<UPackage*> PackagesToSave;
	TArray<UMovieScene*> MovieScenesToSave;
	MovieSceneHelpers::GetDescendantMovieScenes(GetRootMovieSceneSequence(), MovieScenesToSave);
	for (auto MovieSceneToSave : MovieScenesToSave)
	{
		UPackage* MovieScenePackageToSave = MovieSceneToSave->GetOuter()->GetOutermost();
		if (MovieScenePackageToSave->IsDirty())
		{
			PackagesToSave.Add(MovieScenePackageToSave);
		}
	}

	// If there's more than 1 movie scene to save, prompt the user whether to save all dirty movie scenes.
	const bool bCheckDirty = PackagesToSave.Num() > 1;
	const bool bPromptToSave = PackagesToSave.Num() > 1;

	FEditorFileUtils::PromptForCheckoutAndSave( PackagesToSave, bCheckDirty, bPromptToSave );

	ForceEvaluate();

	OnPostSaveEvent.Broadcast(*this);
}


<<<<<<< HEAD
void FSequencer::SaveCurrentMovieSceneAs()
{
	if (!GetHostCapabilities().bSupportsSaveMovieSceneAsset)
	{
		return;
	}

	TSharedPtr<IToolkitHost> MyToolkitHost = GetToolkitHost();
	check(MyToolkitHost);

	TArray<UObject*> AssetsToSave;
	AssetsToSave.Add(GetCurrentAsset());

	TArray<UObject*> SavedAssets;
	FEditorFileUtils::SaveAssetsAs(AssetsToSave, SavedAssets);

	if (SavedAssets.Num() == 0)
	{
		return;
	}

	if ((SavedAssets[0] != AssetsToSave[0]) && (SavedAssets[0] != nullptr))
	{
		FAssetEditorManager& AssetEditorManager = FAssetEditorManager::Get();
		AssetEditorManager.CloseAllEditorsForAsset(AssetsToSave[0]);
		AssetEditorManager.OpenEditorForAssets(SavedAssets, EToolkitMode::Standalone, MyToolkitHost.ToSharedRef());
	}
}


=======
>>>>>>> 69078e53
TArray<FGuid> FSequencer::AddActors(const TArray<TWeakObjectPtr<AActor> >& InActors, bool bSelectActors)
{
	TArray<FGuid> PossessableGuids;

	if (GetFocusedMovieSceneSequence()->GetMovieScene()->IsReadOnly())
	{
		ShowReadOnlyError();
		return PossessableGuids;
	}

	const FScopedTransaction Transaction(LOCTEXT("UndoPossessingObject", "Possess Object in Sequencer"));
	GetFocusedMovieSceneSequence()->Modify();

	bool bPossessableAdded = false;
	for (TWeakObjectPtr<AActor> WeakActor : InActors)
	{
		if (AActor* Actor = WeakActor.Get())
		{
			FGuid ExistingGuid = FindObjectId(*Actor, ActiveTemplateIDs.Top());
			if (!ExistingGuid.IsValid())
			{
				FGuid PossessableGuid = CreateBinding(*Actor, Actor->GetActorLabel());
				PossessableGuids.Add(PossessableGuid);

				if (Actor->IsA<ACameraActor>())
				{
					NewCameraAdded(PossessableGuid);
				}

				OnActorAddedToSequencerEvent.Broadcast(Actor, PossessableGuid);
			}
			bPossessableAdded = true;
		}
	}

	if (bPossessableAdded)
	{
		// Check if a folder is selected so we can add the actors to the selected folder.
		TArray<UMovieSceneFolder*> SelectedParentFolders;
		FString NewNodePath;
		if (Selection.GetSelectedOutlinerNodes().Num() > 0)
		{
			for (TSharedRef<FSequencerDisplayNode> SelectedNode : Selection.GetSelectedOutlinerNodes())
			{
				TSharedPtr<FSequencerDisplayNode> CurrentNode = SelectedNode;
				while (CurrentNode.IsValid() && CurrentNode->GetType() != ESequencerNode::Folder)
				{
					CurrentNode = CurrentNode->GetParent();
				}
				if (CurrentNode.IsValid())
				{
					SelectedParentFolders.Add(&StaticCastSharedPtr<FSequencerFolderNode>(CurrentNode)->GetFolder());

					// The first valid folder we find will be used to put the new actors into, so it's the node that we
					// want to know the path from.
					if (NewNodePath.Len() == 0)
					{
						// Add an extra delimiter (".") as we know that the new objects will be appended onto the end of this.
						NewNodePath = FString::Printf(TEXT("%s."), *CurrentNode->GetPathName());

						// Make sure the folder is expanded too so that adding objects to hidden folders become visible.
						CurrentNode->SetExpansionState(true);
					}
				}
			}
		}

		if (bSelectActors)
		{
			// Clear our editor selection so we can make the selection our added actors.
			// This has to be done after we know if the actor is going to be added to a
			// folder, otherwise it causes the folder we wanted to pick to be deselected.
			USelection* SelectedActors = GEditor->GetSelectedActors();
			SelectedActors->BeginBatchSelectOperation();
			SelectedActors->Modify();
			GEditor->SelectNone(false, true);
			for (TWeakObjectPtr<AActor> WeakActor : InActors)
			{
				if (AActor* Actor = WeakActor.Get())
				{
					GEditor->SelectActor(Actor, true, false);
				}
			}
			SelectedActors->EndBatchSelectOperation();
			GEditor->NoteSelectionChange();
		}

		// Add the possessables as children of the first selected folder
		if (SelectedParentFolders.Num() > 0)
		{
			for (const FGuid& Possessable : PossessableGuids)
			{
				SelectedParentFolders[0]->Modify();
				SelectedParentFolders[0]->AddChildObjectBinding(Possessable);
			}
		}

		// Now add them all to the selection set to be selected after a tree rebuild.
		if (bSelectActors)
		{
			for (const FGuid& Possessable : PossessableGuids)
			{
				FString PossessablePath = NewNodePath += Possessable.ToString();

				// Object Bindings use their FGuid as their unique key.
				SequencerWidget->AddAdditionalPathToSelectionSet(PossessablePath);
			}
		}

		RefreshTree();

		SynchronizeSequencerSelectionWithExternalSelection();
	}

	return PossessableGuids;
}


void FSequencer::OnSelectedOutlinerNodesChanged()
{
	SynchronizeExternalSelectionWithSequencerSelection();

	FSequencerEdMode* SequencerEdMode = (FSequencerEdMode*)(GLevelEditorModeTools().GetActiveMode(FSequencerEdMode::EM_SequencerMode));
	if (SequencerEdMode != nullptr)
	{
		AActor* NewlySelectedActor = GEditor->GetSelectedActors()->GetTop<AActor>();
		// If we selected an Actor or a node for an Actor that is a potential autokey candidate, clean up any existing mesh trails
		if (NewlySelectedActor && !NewlySelectedActor->IsEditorOnly())
		{
			SequencerEdMode->CleanUpMeshTrails();
		}
	}

	OnSelectionChangedObjectGuidsDelegate.Broadcast(Selection.GetBoundObjectsGuids());
	OnSelectionChangedTracksDelegate.Broadcast(Selection.GetSelectedTracks());
	TArray<UMovieSceneSection*> SelectedSections;
	for (TWeakObjectPtr<UMovieSceneSection> SelectedSectionPtr : Selection.GetSelectedSections())
	{
		if (SelectedSectionPtr.IsValid())
		{
			SelectedSections.Add(SelectedSectionPtr.Get());
		}
	}
	OnSelectionChangedSectionsDelegate.Broadcast(SelectedSections);
}


void FSequencer::SynchronizeExternalSelectionWithSequencerSelection()
{
	if ( bUpdatingSequencerSelection || !IsLevelEditorSequencer() || ExactCast<ULevelSequence>(GetFocusedMovieSceneSequence()) == nullptr )
	{
		return;
	}

	TGuardValue<bool> Guard(bUpdatingExternalSelection, true);

	TSet<AActor*> SelectedSequencerActors;
	TSet<UActorComponent*> SelectedSequencerComponents;

	TSet<TSharedRef<FSequencerDisplayNode> > DisplayNodes = Selection.GetNodesWithSelectedKeysOrSections();
	DisplayNodes.Append(Selection.GetSelectedOutlinerNodes());

	for ( TSharedRef<FSequencerDisplayNode> DisplayNode : DisplayNodes)
	{
		// Get the closest object binding node.
		TSharedPtr<FSequencerDisplayNode> CurrentNode = DisplayNode;
		TSharedPtr<FSequencerObjectBindingNode> ObjectBindingNode;
		while ( CurrentNode.IsValid() )
		{
			if ( CurrentNode->GetType() == ESequencerNode::Object )
			{
				ObjectBindingNode = StaticCastSharedPtr<FSequencerObjectBindingNode>(CurrentNode);
				break;
			}
			CurrentNode = CurrentNode->GetParent();
		}

		// If the closest node is an object node, try to get the actor/component nodes from it.
		if ( ObjectBindingNode.IsValid() )
		{
			for (auto RuntimeObject : FindBoundObjects(ObjectBindingNode->GetObjectBinding(), ActiveTemplateIDs.Top()) )
			{
				AActor* Actor = Cast<AActor>(RuntimeObject.Get());
				if ( Actor != nullptr )
				{
					ULevel* ActorLevel = Actor->GetLevel();
					if (!FLevelUtils::IsLevelLocked(ActorLevel))
					{
						SelectedSequencerActors.Add(Actor);
					}
				}

				UActorComponent* ActorComponent = Cast<UActorComponent>(RuntimeObject.Get());
				if ( ActorComponent != nullptr )
				{
					if (!FLevelUtils::IsLevelLocked(ActorComponent->GetOwner()->GetLevel()))
					{
						SelectedSequencerComponents.Add(ActorComponent);

						Actor = ActorComponent->GetOwner();
						if (Actor != nullptr)
						{
							SelectedSequencerActors.Add(Actor);
						}
					}
				}
			}
		}
	}

	const bool bNotifySelectionChanged = false;
	const bool bDeselectBSP = true;
	const bool bWarnAboutTooManyActors = false;
	const bool bSelectEvenIfHidden = true;

	if (SelectedSequencerComponents.Num() + SelectedSequencerActors.Num() == 0)
	{
		if (GEditor->GetSelectedActorCount())
		{
			const FScopedTransaction Transaction( NSLOCTEXT( "Sequencer", "UpdatingActorComponentSelectionNone", "Select None" ) );
			GEditor->SelectNone( bNotifySelectionChanged, bDeselectBSP, bWarnAboutTooManyActors );
			GEditor->NoteSelectionChange();
		}
		return;
	}

	// We need to check if the selection has changed. Rebuilding the selection set if it hasn't changed can cause unwanted side effects.
	bool bIsSelectionChanged = false;

	// Check if any actors have been added to the selection
	for (AActor* SelectedSequencerActor : SelectedSequencerActors)
	{
		if (!GEditor->GetSelectedActors()->IsSelected(SelectedSequencerActor))
		{
			bIsSelectionChanged = true;
			break;
		}
	}

	// Check if any actors have been removed from the selection
	if (!bIsSelectionChanged)
	{
		for (FSelectionIterator It(GEditor->GetSelectedActorIterator()); It; ++It)
		{
			if (AActor* CurrentlySelectedActor = Cast<AActor>(*It))
			{
				if (!SelectedSequencerActors.Contains(CurrentlySelectedActor))
				{
					bIsSelectionChanged = true;
					break;
				}
			}
		}
	}

	// Check if any components have been added to the selection
	if (!bIsSelectionChanged)
	{
		for (UActorComponent* SelectedSequencerComponent : SelectedSequencerComponents)
		{
			if (!GEditor->GetSelectedComponents()->IsSelected(SelectedSequencerComponent))
			{
				bIsSelectionChanged = true;
				break;
			}
		}
	}

	// Check if any components have been removed from the selection
	if (!bIsSelectionChanged)
	{
		for (FSelectionIterator It(GEditor->GetSelectedComponentIterator()); It; ++It)
		{
			if (UActorComponent* CurrentlySelectedComponent = Cast<UActorComponent>(*It))
			{
				if (!SelectedSequencerComponents.Contains(CurrentlySelectedComponent))
				{
					bIsSelectionChanged = true;
					break;
				}
			}
		}
	}

	if (!bIsSelectionChanged)
	{
		return;
	}

	const FScopedTransaction Transaction( NSLOCTEXT( "Sequencer", "UpdatingActorComponentSelection", "Select Actors/Components" ) );


	GEditor->GetSelectedActors()->Modify();
	GEditor->GetSelectedActors()->BeginBatchSelectOperation();

	GEditor->SelectNone( bNotifySelectionChanged, bDeselectBSP, bWarnAboutTooManyActors );

	for (AActor* SelectedSequencerActor : SelectedSequencerActors)
	{
		GEditor->SelectActor(SelectedSequencerActor, true, bNotifySelectionChanged, bSelectEvenIfHidden);
	}

	GEditor->GetSelectedActors()->EndBatchSelectOperation();

	GEditor->NoteSelectionChange();

	if (SelectedSequencerComponents.Num())
	{
		GEditor->GetSelectedComponents()->Modify();
		GEditor->GetSelectedComponents()->BeginBatchSelectOperation();

		for (UActorComponent* SelectedSequencerComponent : SelectedSequencerComponents)
		{
			GEditor->SelectComponent(SelectedSequencerComponent, true, bNotifySelectionChanged, bSelectEvenIfHidden);
		}

		GEditor->GetSelectedComponents()->EndBatchSelectOperation();

		GEditor->NoteSelectionChange();
	}
}


void GetRootObjectBindingNodes(const TArray<TSharedRef<FSequencerDisplayNode>>& DisplayNodes, TArray<TSharedRef<FSequencerObjectBindingNode>>& RootObjectBindings )
{
	for ( TSharedRef<FSequencerDisplayNode> DisplayNode : DisplayNodes )
	{
		switch ( DisplayNode->GetType() )
		{
		case ESequencerNode::Folder:
			GetRootObjectBindingNodes( DisplayNode->GetChildNodes(), RootObjectBindings );
			break;
		case ESequencerNode::Object:
			RootObjectBindings.Add( StaticCastSharedRef<FSequencerObjectBindingNode>( DisplayNode ) );
			break;
		}
	}
}


void FSequencer::SynchronizeSequencerSelectionWithExternalSelection()
{
	if ( bUpdatingExternalSelection )
	{
		return;
	}

	UMovieSceneSequence* Sequence = GetFocusedMovieSceneSequence();
	if( !IsLevelEditorSequencer() || ExactCast<ULevelSequence>(Sequence) == nullptr )
	{
		// Only level sequences have a full update here, but we still want filters to update for UMG animations
		NodeTree->RequestFilterUpdate();
		return;
	}

	TGuardValue<bool> Guard(bUpdatingSequencerSelection, true);

	// If all nodes are already selected, do nothing. This ensures that when an undo event happens, 
	// nodes are not cleared and reselected, which can cause issues with the curve editor auto-fitting 
	// based on selection.
	bool bAllAlreadySelected = true;

	USelection* ActorSelection = GEditor->GetSelectedActors();
	
	// Get the selected sequencer keys for viewport interaction
	TArray<ASequencerKeyActor*> SelectedSequencerKeyActors;
	ActorSelection->GetSelectedObjects<ASequencerKeyActor>(SelectedSequencerKeyActors);

	TSet<TSharedRef<FSequencerDisplayNode>> NodesToSelect;
	for (const FMovieSceneBinding& Binding : Sequence->GetMovieScene()->GetBindings())
	{
		TSharedPtr<FSequencerObjectBindingNode> NodePtr = NodeTree->FindObjectBindingNode(Binding.GetObjectGuid());
		if (!NodePtr)
		{
			continue;
		}

		TSharedRef<FSequencerObjectBindingNode> ObjectBindingNode = NodePtr.ToSharedRef();
		for ( TWeakObjectPtr<> WeakObject : FindBoundObjects(Binding.GetObjectGuid(), ActiveTemplateIDs.Top()) )
		{
			UObject* RuntimeObject = WeakObject.Get();
			if (RuntimeObject == nullptr)
			{
				continue;
			}

			for (ASequencerKeyActor* KeyActor : SelectedSequencerKeyActors)
			{
				if (KeyActor->IsEditorOnly())
				{
					AActor* TrailActor = KeyActor->GetAssociatedActor();
					if (TrailActor != nullptr && RuntimeObject == TrailActor)
					{
						NodesToSelect.Add(ObjectBindingNode);
						bAllAlreadySelected = false;
						break;
					}
				}
			}

			const bool bActorSelected = ActorSelection->IsSelected( RuntimeObject );
			const bool bComponentSelected = GEditor->GetSelectedComponents()->IsSelected( RuntimeObject);

			if (bActorSelected || bComponentSelected)
			{
				NodesToSelect.Add( ObjectBindingNode );

				if (bAllAlreadySelected && !Selection.IsSelected(ObjectBindingNode))
				{
					// Traversal callback will exit prematurely if there are any selected children
					auto Traverse_IsSelected = [this](FSequencerDisplayNode& InNode)
					{
						TSharedRef<FSequencerDisplayNode> SharedNode = InNode.AsShared();
						return !this->Selection.IsSelected(SharedNode) && !this->Selection.NodeHasSelectedKeysOrSections(SharedNode);
					};

					const bool bNoChildrenSelected = ObjectBindingNode->Traverse_ParentFirst(Traverse_IsSelected, false);
					if (bNoChildrenSelected)
					{
						bAllAlreadySelected = false;
					}
				}
			}
			else if (Selection.IsSelected(ObjectBindingNode))
			{
				bAllAlreadySelected = false;
			}
		}
	}

	if (!bAllAlreadySelected || (NodesToSelect.Num() == 0 && Selection.GetSelectedOutlinerNodes().Num()))
	{
		Selection.SuspendBroadcast();
		Selection.EmptySelectedOutlinerNodes();
		for ( TSharedRef<FSequencerDisplayNode> NodeToSelect : NodesToSelect)
		{
			Selection.AddToSelection( NodeToSelect );
		}
		
		TSharedPtr<SSequencerTreeView> TreeView = SequencerWidget->GetTreeView();
		const TSet<TSharedRef<FSequencerDisplayNode>>& OutlinerSelection = GetSelection().GetSelectedOutlinerNodes();
		if (OutlinerSelection.Num() == 1)
		{
			for (auto& Node : OutlinerSelection)
			{
				auto Parent = Node->GetParent();
				while (Parent.IsValid())
				{
					TreeView->SetItemExpansion(Parent->AsShared(), true);
					Parent = Parent->GetParent();
				}

				TreeView->RequestScrollIntoView(Node);
				break;
			}
		}

		Selection.ResumeBroadcast();
		Selection.GetOnOutlinerNodeSelectionChanged().Broadcast();
	}
}

bool FSequencer::IsBindingVisible(const FMovieSceneBinding& InBinding)
{
	if (Settings->GetShowSelectedNodesOnly() && OnGetIsBindingVisible().IsBound())
	{
		return OnGetIsBindingVisible().Execute(InBinding);
	}

	return true;
}

bool FSequencer::IsTrackVisible(const UMovieSceneTrack* InTrack)
{
	if (Settings->GetShowSelectedNodesOnly() && OnGetIsTrackVisible().IsBound())
	{
		return OnGetIsTrackVisible().Execute(InTrack);
	}

	return true;
}

void FSequencer::OnSelectedNodesOnlyChanged()
{
	RefreshTree();
	
	SynchronizeSequencerSelectionWithExternalSelection();
}

void FSequencer::ZoomToSelectedSections()
{
	FFrameRate TickResolution = GetFocusedTickResolution();

	TRange<FFrameNumber> BoundsHull = TRange<FFrameNumber>::Empty();
	for (TWeakObjectPtr<UMovieSceneSection> SelectedSection : Selection.GetSelectedSections())
	{
		BoundsHull = TRange<FFrameNumber>::Hull(SelectedSection->GetRange(), BoundsHull);
	}

	if (BoundsHull.IsEmpty())
	{
		BoundsHull = GetTimeBounds();
	}

	if (!BoundsHull.IsEmpty() && !BoundsHull.IsDegenerate())
	{
		const double Tolerance = KINDA_SMALL_NUMBER;

		// Zoom back to last view range if already expanded
		if (!ViewRangeBeforeZoom.IsEmpty() &&
			FMath::IsNearlyEqual(BoundsHull.GetLowerBoundValue() / TickResolution, GetViewRange().GetLowerBoundValue(), Tolerance) &&
			FMath::IsNearlyEqual(BoundsHull.GetUpperBoundValue() / TickResolution, GetViewRange().GetUpperBoundValue(), Tolerance))
		{
			SetViewRange(ViewRangeBeforeZoom, EViewRangeInterpolation::Animated);
		}
		else
		{
			ViewRangeBeforeZoom = GetViewRange();

			SetViewRange(BoundsHull / TickResolution, EViewRangeInterpolation::Animated);
		}
	}
}


bool FSequencer::CanKeyProperty(FCanKeyPropertyParams CanKeyPropertyParams) const
{
	return ObjectChangeListener->CanKeyProperty(CanKeyPropertyParams);
} 


void FSequencer::KeyProperty(FKeyPropertyParams KeyPropertyParams) 
{
	ObjectChangeListener->KeyProperty(KeyPropertyParams);
}


FSequencerSelection& FSequencer::GetSelection()
{
	return Selection;
}


FSequencerSelectionPreview& FSequencer::GetSelectionPreview()
{
	return SelectionPreview;
}

void FSequencer::GetSelectedTracks(TArray<UMovieSceneTrack*>& OutSelectedTracks)
{
	OutSelectedTracks.Append(Selection.GetSelectedTracks());
}

void FSequencer::GetSelectedSections(TArray<UMovieSceneSection*>& OutSelectedSections)
{
	for (TWeakObjectPtr<UMovieSceneSection> SelectedSection : Selection.GetSelectedSections())
	{
		if (SelectedSection.IsValid())
		{
			OutSelectedSections.Add(SelectedSection.Get());
		}
	}
}

void FSequencer::GetSelectedFolders(TArray<UMovieSceneFolder*>& OutSelectedFolders)
{
	FString OutNewNodePath;
	CalculateSelectedFolderAndPath(OutSelectedFolders, OutNewNodePath);
}

void FSequencer::GetSelectedObjects(TArray<FGuid>& Objects)
{
	Objects = GetSelection().GetBoundObjectsGuids();
}

void FSequencer::GetSelectedKeyAreas(TArray<const IKeyArea*>& OutSelectedKeyAreas)
{
	TSet<TSharedRef<FSequencerDisplayNode>> NodesToKey = Selection.GetSelectedOutlinerNodes();
	{
		TSet<TSharedRef<FSequencerDisplayNode>> ChildNodes;
		for (TSharedRef<FSequencerDisplayNode> Node : NodesToKey.Array())
		{
			ChildNodes.Reset();
			SequencerHelpers::GetDescendantNodes(Node, ChildNodes);

			for (TSharedRef<FSequencerDisplayNode> ChildNode : ChildNodes)
			{
				NodesToKey.Remove(ChildNode);
			}
		}
	}

	TSet<TSharedPtr<IKeyArea>> KeyAreas;
	TSet<UMovieSceneSection*>  ModifiedSections;

	for (TSharedRef<FSequencerDisplayNode> Node : NodesToKey)
	{
		SequencerHelpers::GetAllKeyAreas(Node, KeyAreas);
	}
	for (FSequencerSelectedKey Key : Selection.GetSelectedKeys())
	{
		KeyAreas.Add(Key.KeyArea); 
	}
	for (TSharedPtr<IKeyArea> KeyArea : KeyAreas)
	{
		const IKeyArea* KeyAreaPtr = KeyArea.Get();
		OutSelectedKeyAreas.Add(KeyAreaPtr);
	}
}

void FSequencer::SelectByKeyAreas(const TArray<IKeyArea>& InKeyAreas, bool bSelectParentInstead, bool bSelect)
{
	TSet<TSharedRef<FSequencerDisplayNode>> Nodes;
	TArray<TSharedRef<FSequencerDisplayNode>> NodesToSelect;
	for (const TSharedRef<FSequencerDisplayNode>& Node : NodeTree->GetAllNodes())
	{
		if (Node->GetType() == ESequencerNode::Track)
		{
			TSharedRef<FSequencerTrackNode> TrackNode = StaticCastSharedRef<FSequencerTrackNode>(Node);
			TArray<TSharedRef<FSequencerSectionKeyAreaNode>> KeyAreaNodes;
			TrackNode->GetChildKeyAreaNodesRecursively(KeyAreaNodes);
			for (TSharedRef<FSequencerSectionKeyAreaNode> KeyAreaNode : KeyAreaNodes)
			{
				for (TSharedPtr<IKeyArea> KeyArea : KeyAreaNode->GetAllKeyAreas())
				{
					for (const IKeyArea& InKeyArea : InKeyAreas)
					{
						if (InKeyArea.GetOwningSection() == KeyArea->GetOwningSection() &&
							InKeyArea.GetChannel() == KeyArea->GetChannel())
						{
							if (bSelectParentInstead || bSelect == false)
							{
								Nodes.Add(KeyAreaNode->GetParent()->AsShared());
							}
							if (!bSelectParentInstead || bSelect == false)
							{
								Nodes.Add(KeyAreaNode);
							}
						}
					}
				}
			}
		}
		else if (Node->GetType() == ESequencerNode::KeyArea)
		{
			TSharedRef<FSequencerSectionKeyAreaNode> KeyAreaNode = StaticCastSharedRef<FSequencerSectionKeyAreaNode>(Node);

			for (TSharedPtr<IKeyArea> KeyArea : KeyAreaNode->GetAllKeyAreas())
			{
				for (const IKeyArea& InKeyArea : InKeyAreas)
				{
					if (InKeyArea.GetOwningSection() == KeyArea->GetOwningSection() &&
						InKeyArea.GetChannel() == KeyArea->GetChannel())
					{
						if (bSelectParentInstead || bSelect == false)
						{
							Nodes.Add(KeyAreaNode->GetParent()->AsShared());
						}
						if (!bSelectParentInstead || bSelect == false)
						{
							Nodes.Add(KeyAreaNode);
						}
					}
				}
			}
		}
	}
	if (bSelect)
	{
		for (const TSharedRef<FSequencerDisplayNode>& DisplayNode : Nodes)
		{
			NodesToSelect.Add(DisplayNode);
			Selection.AddToSelection(NodesToSelect);
		}
	}
	else
	{
		for (const TSharedRef<FSequencerDisplayNode>& DisplayNode : Nodes)
		{
			Selection.RemoveFromSelection(DisplayNode);
			Selection.RemoveFromNodesWithSelectedKeysOrSections(DisplayNode);
		}
	}
}

void FSequencer::SelectObject(FGuid ObjectBinding)
{
	TSharedPtr<FSequencerObjectBindingNode> Node = NodeTree->FindObjectBindingNode(ObjectBinding);
	if (Node.IsValid())
	{
		GetSelection().Empty();
		GetSelection().AddToSelection(Node.ToSharedRef());
	}
}

void FSequencer::SelectTrack(UMovieSceneTrack* Track)
{
	for (TSharedRef<FSequencerDisplayNode> Node : NodeTree->GetAllNodes())
	{
		if (Node->GetType() == ESequencerNode::Track)
		{
			TSharedRef<FSequencerTrackNode> TrackNode = StaticCastSharedRef<FSequencerTrackNode>(Node);
			UMovieSceneTrack* TrackForNode = TrackNode->GetTrack();
			if (TrackForNode == Track)
			{
				Selection.AddToSelection(Node);
				break;
			}
		}
	}
}

void FSequencer::SelectSection(UMovieSceneSection* Section)
{
	Selection.AddToSelection(Section);
}

void FSequencer::SelectKey(UMovieSceneSection* InSection, TSharedPtr<IKeyArea> KeyArea, FKeyHandle KeyHandle, bool bToggle)
{
	FSequencerSelectedKey SelectedKey(*InSection, KeyArea, KeyHandle);

	if (bToggle && Selection.IsSelected(SelectedKey))
	{
		Selection.RemoveFromSelection(SelectedKey);
	}
	else
	{
		Selection.AddToSelection(SelectedKey);
	}
}

void FSequencer::SelectByPropertyPaths(const TArray<FString>& InPropertyPaths)
{
	TArray<TSharedRef<FSequencerDisplayNode>> NodesToSelect;
	for (const TSharedRef<FSequencerDisplayNode>& Node : NodeTree->GetAllNodes())
	{
		if (Node->GetType() == ESequencerNode::Track)
		{
			if (UMovieScenePropertyTrack* PropertyTrack = Cast<UMovieScenePropertyTrack>(StaticCastSharedRef<FSequencerTrackNode>(Node)->GetTrack()))
			{
				for (const FString& PropertyPath : InPropertyPaths)
				{
					if (PropertyTrack->GetPropertyPath() == PropertyPath)
					{
						NodesToSelect.Add(Node);
						break;
					}
				}
			}
		}
	}

	Selection.SuspendBroadcast();
	Selection.Empty();
	Selection.ResumeBroadcast();

	if (NodesToSelect.Num())
	{
		Selection.AddToSelection(NodesToSelect);
	}
}

void FSequencer::EmptySelection()
{
	Selection.Empty();
}

void FSequencer::ThrobKeySelection()
{
	SSequencerSection::ThrobKeySelection();
}

void FSequencer::ThrobSectionSelection()
{
	// Scrub to the beginning of newly created sections if they're out of view
	TOptional<FFrameNumber> ScrubFrame;
	for (TWeakObjectPtr<UMovieSceneSection> SelectedSectionPtr : Selection.GetSelectedSections())
	{
		if (SelectedSectionPtr.IsValid() && SelectedSectionPtr->HasStartFrame())
		{
			if (!ScrubFrame.IsSet() || (ScrubFrame.GetValue() > SelectedSectionPtr->GetInclusiveStartFrame()))
			{
				ScrubFrame = SelectedSectionPtr->GetInclusiveStartFrame();
			}
		}
	}

	if (ScrubFrame.IsSet())
	{
		float ScrubTime = GetFocusedDisplayRate().AsSeconds(FFrameRate::TransformTime(ScrubFrame.GetValue(), GetFocusedTickResolution(), GetFocusedDisplayRate()));

		TRange<double> NewViewRange = GetViewRange();

		if (!NewViewRange.Contains(ScrubTime))
		{
			double MidRange = (NewViewRange.GetUpperBoundValue() - NewViewRange.GetLowerBoundValue()) / 2.0 + NewViewRange.GetLowerBoundValue();

			NewViewRange.SetLowerBoundValue(NewViewRange.GetLowerBoundValue() - (MidRange - ScrubTime));
			NewViewRange.SetUpperBoundValue(NewViewRange.GetUpperBoundValue() - (MidRange - ScrubTime));

			SetViewRange(NewViewRange, EViewRangeInterpolation::Animated);
		}
	}

	SSequencerSection::ThrobSectionSelection();
}

float FSequencer::GetOverlayFadeCurve() const
{
	return OverlayCurve.GetLerp();
}


void FSequencer::DeleteSelectedItems()
{
	if (Selection.GetSelectedKeys().Num())
	{
		FScopedTransaction DeleteKeysTransaction( NSLOCTEXT("Sequencer", "DeleteKeys_Transaction", "Delete Keys") );
		
		DeleteSelectedKeys();
	}
	else if (Selection.GetSelectedSections().Num())
	{
		FScopedTransaction DeleteSectionsTransaction( NSLOCTEXT("Sequencer", "DeleteSections_Transaction", "Delete Sections") );
	
		DeleteSections(Selection.GetSelectedSections());
	}
	else if (Selection.GetSelectedOutlinerNodes().Num())
	{
		DeleteSelectedNodes(false);
	}
}


void FSequencer::AssignActor(FMenuBuilder& MenuBuilder, FGuid InObjectBinding)
{
	TSet<const AActor*> BoundObjects;
	{
		for (TWeakObjectPtr<> Ptr : FindObjectsInCurrentSequence(InObjectBinding))
		{
			if (const AActor* Actor = Cast<AActor>(Ptr.Get()))
			{
				BoundObjects.Add(Actor);
			}
		}
	}

	auto IsActorValidForAssignment = [BoundObjects](const AActor* InActor){
		return !BoundObjects.Contains(InActor);
	};

	using namespace SceneOutliner;

	// Set up a menu entry to assign an actor to the object binding node
	FInitializationOptions InitOptions;
	{
		InitOptions.Mode = ESceneOutlinerMode::ActorPicker;

		// We hide the header row to keep the UI compact.
		InitOptions.bShowHeaderRow = false;
		InitOptions.bShowSearchBox = true;
		InitOptions.bShowCreateNewFolder = false;
		InitOptions.bFocusSearchBoxWhenOpened = true;
		// Only want the actor label column
		InitOptions.ColumnMap.Add(FBuiltInColumnTypes::Label(), FColumnInfo(EColumnVisibility::Visible, 0));

		// Only display actors that are not possessed already
		InitOptions.Filters->AddFilterPredicate( FActorFilterPredicate::CreateLambda( IsActorValidForAssignment ) );
	}

	// actor selector to allow the user to choose an actor
	FSceneOutlinerModule& SceneOutlinerModule = FModuleManager::LoadModuleChecked<FSceneOutlinerModule>("SceneOutliner");
	TSharedRef< SWidget > MiniSceneOutliner =
		SNew( SBox )
		.MaxDesiredHeight(400.0f)
		.WidthOverride(300.0f)
		[
			SceneOutlinerModule.CreateSceneOutliner(
				InitOptions,
				FOnActorPicked::CreateLambda([=](AActor* Actor){
					// Create a new binding for this actor
					FSlateApplication::Get().DismissAllMenus();
					DoAssignActor(&Actor, 1, InObjectBinding);
				})
			)
		];

	MenuBuilder.AddMenuSeparator();
	MenuBuilder.AddWidget(MiniSceneOutliner, FText::GetEmpty(), true);
}


FGuid FSequencer::DoAssignActor(AActor*const* InActors, int32 NumActors, FGuid InObjectBinding)
{
	if (NumActors <= 0)
	{
		return FGuid();
	}

	//@todo: this code doesn't work with multiple actors, or when the existing binding is bound to multiple actors

	AActor* Actor = InActors[0];

	if (Actor == nullptr)
	{
		return FGuid();
	}

	UMovieSceneSequence* OwnerSequence = GetFocusedMovieSceneSequence();
	UMovieScene* OwnerMovieScene = OwnerSequence->GetMovieScene();

	if (OwnerMovieScene->IsReadOnly())
	{
		ShowReadOnlyError();
		return FGuid();
	}

	FScopedTransaction AssignActor( NSLOCTEXT("Sequencer", "AssignActor", "Assign Actor") );

	Actor->Modify();
	OwnerSequence->Modify();
	OwnerMovieScene->Modify();

	TArrayView<TWeakObjectPtr<>> RuntimeObjects = FindObjectsInCurrentSequence(InObjectBinding);

	UObject* RuntimeObject = RuntimeObjects.Num() ? RuntimeObjects[0].Get() : nullptr;

	// Replace the object itself
	FMovieScenePossessable NewPossessableActor;
	FGuid NewGuid;
	{
		// Get the object guid to assign, remove the binding if it already exists
		FGuid ParentGuid = FindObjectId(*Actor, ActiveTemplateIDs.Top());
		FString NewActorLabel = Actor->GetActorLabel();
		if (ParentGuid.IsValid())
		{
			OwnerMovieScene->RemovePossessable(ParentGuid);
			OwnerSequence->UnbindPossessableObjects(ParentGuid);
		}

		// Add this object
		NewPossessableActor = FMovieScenePossessable( NewActorLabel, Actor->GetClass());
		NewGuid = NewPossessableActor.GetGuid();
		OwnerSequence->BindPossessableObject(NewPossessableActor.GetGuid(), *Actor, GetPlaybackContext());

		// Defer replacing this object until the components have been updated
	}

	auto UpdateComponent = [&]( FGuid OldComponentGuid, UActorComponent* NewComponent )
	{
		// Get the object guid to assign, remove the binding if it already exists
		FGuid NewComponentGuid = FindObjectId( *NewComponent, ActiveTemplateIDs.Top() );
		if ( NewComponentGuid.IsValid() )
		{
			OwnerMovieScene->RemovePossessable( NewComponentGuid );
			OwnerSequence->UnbindPossessableObjects( NewComponentGuid );
		}

		// Add this object
		FMovieScenePossessable NewPossessable( NewComponent->GetName(), NewComponent->GetClass() );
		OwnerSequence->BindPossessableObject( NewPossessable.GetGuid(), *NewComponent, Actor );

		// Replace
		OwnerMovieScene->ReplacePossessable( OldComponentGuid, NewPossessable );
		OwnerSequence->UnbindPossessableObjects( OldComponentGuid );
		State.Invalidate(OldComponentGuid, ActiveTemplateIDs.Top());

		FMovieScenePossessable* ThisPossessable = OwnerMovieScene->FindPossessable( NewPossessable.GetGuid() );
		if ( ensure( ThisPossessable ) )
		{
			ThisPossessable->SetParent( NewGuid );
		}
	};

	// Handle components
	AActor* ActorToReplace = Cast<AActor>(RuntimeObject);
	if (ActorToReplace != nullptr && ActorToReplace->IsActorBeingDestroyed() == false)
	{
		for (UActorComponent* ComponentToReplace : ActorToReplace->GetComponents())
		{
			if (ComponentToReplace != nullptr)
			{
				FGuid ComponentGuid = FindObjectId(*ComponentToReplace, ActiveTemplateIDs.Top());
				if (ComponentGuid.IsValid())
				{
					bool bComponentWasUpdated = false;
					for (UActorComponent* NewComponent : Actor->GetComponents())
					{
						if (NewComponent->GetFullName(Actor) == ComponentToReplace->GetFullName(ActorToReplace))
						{
							UpdateComponent( ComponentGuid, NewComponent );
							bComponentWasUpdated = true;
						}
					}

					// Clear the parent guid since this possessable component doesn't match to any component on the new actor
					if (!bComponentWasUpdated)
					{
						FMovieScenePossessable* ThisPossessable = OwnerMovieScene->FindPossessable(ComponentGuid);
						ThisPossessable->SetParent(FGuid());
					}
				}
			}
		}
	}
	else // If the actor didn't exist, try to find components who's parent guids were the previous actors guid.
	{
		TMap<FString, UActorComponent*> ComponentNameToComponent;
		for ( UActorComponent* Component : Actor->GetComponents() )
		{
			ComponentNameToComponent.Add( Component->GetName(), Component );
		}
		for ( int32 i = 0; i < OwnerMovieScene->GetPossessableCount(); i++ )
		{
			FMovieScenePossessable& OldPossessable = OwnerMovieScene->GetPossessable(i);
			if ( OldPossessable.GetParent() == InObjectBinding )
			{
				UActorComponent** ComponentPtr = ComponentNameToComponent.Find( OldPossessable.GetName() );
				if ( ComponentPtr != nullptr )
				{
					UpdateComponent( OldPossessable.GetGuid(), *ComponentPtr );
				}
			}
		}
	}

	// Replace the actor itself after components have been updated
	OwnerMovieScene->ReplacePossessable(InObjectBinding, NewPossessableActor);
	OwnerSequence->UnbindPossessableObjects(InObjectBinding);

	State.Invalidate(InObjectBinding, ActiveTemplateIDs.Top());

	// Try to fix up folders
	TArray<UMovieSceneFolder*> FoldersToCheck;
	FoldersToCheck.Append(GetFocusedMovieSceneSequence()->GetMovieScene()->GetRootFolders());
	bool bFolderFound = false;
	while ( FoldersToCheck.Num() > 0 && bFolderFound == false )
	{
		UMovieSceneFolder* Folder = FoldersToCheck[0];
		FoldersToCheck.RemoveAt(0);
		if ( Folder->GetChildObjectBindings().Contains( InObjectBinding ) )
		{
			Folder->RemoveChildObjectBinding( InObjectBinding );
			Folder->AddChildObjectBinding( NewGuid );
			bFolderFound = true;
		}

		for ( UMovieSceneFolder* ChildFolder : Folder->GetChildFolders() )
		{
			FoldersToCheck.Add( ChildFolder );
		}
	}

	RestorePreAnimatedState();

	NotifyMovieSceneDataChanged( EMovieSceneDataChangeType::MovieSceneStructureItemsChanged );

	return NewGuid;
}


void FSequencer::AddActorsToBinding(FGuid InObjectBinding, const TArray<AActor*>& InActors)
{
	if (!InActors.Num())
	{
		return;
	}

	UClass* ActorClass = nullptr;
	int32 NumRuntimeObjects = 0;

	TArrayView<TWeakObjectPtr<>> ObjectsInCurrentSequence = FindObjectsInCurrentSequence(InObjectBinding);

	for (TWeakObjectPtr<> Ptr : ObjectsInCurrentSequence)
	{
		if (const AActor* Actor = Cast<AActor>(Ptr.Get()))
		{
			ActorClass = Actor->GetClass();
			++NumRuntimeObjects;
		}
	}

	FScopedTransaction AddSelectedToBinding(NSLOCTEXT("Sequencer", "AddSelectedToBinding", "Add Selected to Binding"));

	UMovieSceneSequence* OwnerSequence = GetFocusedMovieSceneSequence();
	UMovieScene* OwnerMovieScene = OwnerSequence->GetMovieScene();

	OwnerSequence->Modify();
	OwnerMovieScene->Modify();

	// Bind objects
	int32 NumObjectsAdded = 0;
	for (AActor* ActorToAdd : InActors)
	{
		if (!ObjectsInCurrentSequence.Contains(ActorToAdd))
		{
			if (ActorClass == nullptr || UClass::FindCommonBase(ActorToAdd->GetClass(), ActorClass) != nullptr)
			{
				if (ActorClass == nullptr)
				{
					ActorClass = ActorToAdd->GetClass();
				}

				ActorToAdd->Modify();
				OwnerSequence->BindPossessableObject(InObjectBinding, *ActorToAdd, GetPlaybackContext());
				++NumObjectsAdded;
			}
			else
			{
				const FText NotificationText = FText::Format(LOCTEXT("UnableToAssignObject", "Cannot assign object {0}. Expected class {1}"), FText::FromString(ActorToAdd->GetName()), FText::FromString(ActorClass->GetName()));
				FNotificationInfo Info(NotificationText);
				Info.ExpireDuration = 3.f;
				Info.bUseLargeFont = false;
				FSlateNotificationManager::Get().AddNotification(Info);
			}
		}
	}

	// Update label
	if (NumRuntimeObjects + NumObjectsAdded > 0)
	{
		FMovieScenePossessable* Possessable = OwnerMovieScene->FindPossessable(InObjectBinding);
		if (Possessable && ActorClass != nullptr)
		{
			if (NumRuntimeObjects + NumObjectsAdded > 1)
			{
				FString NewLabel = ActorClass->GetName() + FString::Printf(TEXT(" (%d)"), NumRuntimeObjects + NumObjectsAdded);
				Possessable->SetName(NewLabel);
			}
			else if (NumObjectsAdded > 0 && InActors.Num() > 0)
			{
				Possessable->SetName(InActors[0]->GetActorLabel());
			}
		}
	}

	RestorePreAnimatedState();

	NotifyMovieSceneDataChanged(EMovieSceneDataChangeType::MovieSceneStructureItemsChanged);
}

void FSequencer::ReplaceBindingWithActors(FGuid InObjectBinding, const TArray<AActor*>& InActors)
{
	FScopedTransaction ReplaceBindingWithActors(NSLOCTEXT("Sequencer", "ReplaceBindingWithActors", "Replace Binding with Actors"));

	TArray<AActor*> ExistingActors;
	for (TWeakObjectPtr<> Ptr : FindObjectsInCurrentSequence(InObjectBinding))
	{
		if (AActor* Actor = Cast<AActor>(Ptr.Get()))
		{
			if (!InActors.Contains(Actor))
			{
				ExistingActors.Add(Actor);
			}
		}
	}

	RemoveActorsFromBinding(InObjectBinding, ExistingActors);

	TArray<AActor*> NewActors;
	for (AActor* NewActor : InActors)
	{
		if (!ExistingActors.Contains(NewActor))
		{
			NewActors.Add(NewActor);
		}
	}

	AddActorsToBinding(InObjectBinding, NewActors);
}

void FSequencer::RemoveActorsFromBinding(FGuid InObjectBinding, const TArray<AActor*>& InActors)
{
	if (!InActors.Num())
	{
		return;
	}

	UClass* ActorClass = nullptr;
	int32 NumRuntimeObjects = 0;

	for (TWeakObjectPtr<> Ptr : FindObjectsInCurrentSequence(InObjectBinding))
	{
		if (const AActor* Actor = Cast<AActor>(Ptr.Get()))
		{
			ActorClass = Actor->GetClass();
			++NumRuntimeObjects;
		}
	}

	FScopedTransaction RemoveSelectedFromBinding(NSLOCTEXT("Sequencer", "RemoveSelectedFromBinding", "Remove Selected from Binding"));

	UMovieSceneSequence* OwnerSequence = GetFocusedMovieSceneSequence();
	UMovieScene* OwnerMovieScene = OwnerSequence->GetMovieScene();

	TArray<UObject*> ObjectsToRemove;
	for (AActor* ActorToRemove : InActors)
	{
		ActorToRemove->Modify();

		ObjectsToRemove.Add(ActorToRemove);
	}
	OwnerSequence->Modify();
	OwnerMovieScene->Modify();

	// Unbind objects
	OwnerSequence->UnbindObjects(InObjectBinding, ObjectsToRemove, GetPlaybackContext());

	// Update label
	if (NumRuntimeObjects - ObjectsToRemove.Num() > 0)
	{
		FMovieScenePossessable* Possessable = OwnerMovieScene->FindPossessable(InObjectBinding);
		if (Possessable && ActorClass != nullptr)
		{
			if (NumRuntimeObjects - ObjectsToRemove.Num() > 1)
			{
				FString NewLabel = ActorClass->GetName() + FString::Printf(TEXT(" (%d)"), NumRuntimeObjects - ObjectsToRemove.Num());

				Possessable->SetName(NewLabel);
			}
			else if (ObjectsToRemove.Num() > 0 && InActors.Num() > 0)
			{
				Possessable->SetName(InActors[0]->GetActorLabel());
			}
		}
	}

	RestorePreAnimatedState();

	NotifyMovieSceneDataChanged(EMovieSceneDataChangeType::MovieSceneStructureItemsChanged);
}

void FSequencer::RemoveAllBindings(FGuid InObjectBinding)
{
	FScopedTransaction RemoveAllBindings(NSLOCTEXT("Sequencer", "RemoveAllBindings", "Remove All Bound Objects"));

	UMovieSceneSequence* OwnerSequence = GetFocusedMovieSceneSequence();
	UMovieScene* OwnerMovieScene = OwnerSequence->GetMovieScene();

	OwnerSequence->Modify();
	OwnerMovieScene->Modify();

	// Unbind objects
	OwnerSequence->UnbindPossessableObjects(InObjectBinding);

	RestorePreAnimatedState();

	NotifyMovieSceneDataChanged(EMovieSceneDataChangeType::MovieSceneStructureItemsChanged);
}

void FSequencer::RemoveInvalidBindings(FGuid InObjectBinding)
{
	FScopedTransaction RemoveInvalidBindings(NSLOCTEXT("Sequencer", "RemoveMissing", "Remove Missing Objects"));

	UMovieSceneSequence* OwnerSequence = GetFocusedMovieSceneSequence();
	UMovieScene* OwnerMovieScene = OwnerSequence->GetMovieScene();

	OwnerSequence->Modify();
	OwnerMovieScene->Modify();

	// Unbind objects
	OwnerSequence->UnbindInvalidObjects(InObjectBinding, GetPlaybackContext());

	// Update label
	UClass* ActorClass = nullptr;

	TArray<AActor*> ValidActors;
	for (TWeakObjectPtr<> Ptr : FindObjectsInCurrentSequence(InObjectBinding))
	{
		if (AActor* Actor = Cast<AActor>(Ptr.Get()))
		{
			ActorClass = Actor->GetClass();
			ValidActors.Add(Actor);
		}
	}

	FMovieScenePossessable* Possessable = OwnerMovieScene->FindPossessable(InObjectBinding);
	if (Possessable && ActorClass != nullptr && ValidActors.Num() != 0)
	{
		if (ValidActors.Num() > 1)
		{
			FString NewLabel = ActorClass->GetName() + FString::Printf(TEXT(" (%d)"), ValidActors.Num());

			Possessable->SetName(NewLabel);
		}
		else
		{
			Possessable->SetName(ValidActors[0]->GetActorLabel());
		}
	}

	RestorePreAnimatedState();

	NotifyMovieSceneDataChanged(EMovieSceneDataChangeType::MovieSceneStructureItemsChanged);
}

void FSequencer::DeleteNode(TSharedRef<FSequencerDisplayNode> NodeToBeDeleted, const bool bKeepState)
{
	// If this node is selected, delete all selected nodes
	if (GetSelection().IsSelected(NodeToBeDeleted))
	{
		DeleteSelectedNodes(bKeepState);
	}
	else
	{
		const FScopedTransaction Transaction( NSLOCTEXT("Sequencer", "UndoDeletingObject", "Delete Node") );
		bool bAnythingDeleted = OnRequestNodeDeleted(NodeToBeDeleted, bKeepState);
		if ( bAnythingDeleted )
		{
			NotifyMovieSceneDataChanged( EMovieSceneDataChangeType::MovieSceneStructureItemRemoved );
		}
	}
}


void FSequencer::DeleteSelectedNodes(const bool bKeepState)
{
	TSet< TSharedRef<FSequencerDisplayNode> > SelectedNodesCopy = GetSelection().GetSelectedOutlinerNodes();

	if (SelectedNodesCopy.Num() == 0)
	{
		return;
	}

	const FScopedTransaction Transaction( NSLOCTEXT("Sequencer", "UndoDeletingObject", "Delete Node") );

	bool bAnythingDeleted = false;

	for( const TSharedRef<FSequencerDisplayNode>& SelectedNode : SelectedNodesCopy )
	{
		if( !SelectedNode->IsHidden() )
		{
			// Delete everything in the entire node
			TSharedRef<const FSequencerDisplayNode> NodeToBeDeleted = StaticCastSharedRef<const FSequencerDisplayNode>(SelectedNode);
			bAnythingDeleted |= OnRequestNodeDeleted( NodeToBeDeleted, bKeepState );
		}
	}

	if ( bAnythingDeleted )
	{
		NotifyMovieSceneDataChanged( EMovieSceneDataChangeType::MovieSceneStructureItemRemoved );
	}
}

void FSequencer::MoveNodeToFolder(TSharedRef<FSequencerDisplayNode> NodeToMove, UMovieSceneFolder* DestinationFolder)
{
	TSharedPtr<FSequencerDisplayNode> ParentNode = NodeToMove->GetParent();
	
	if (DestinationFolder == nullptr)
	{
		return;
	}

	DestinationFolder->Modify();

	switch (NodeToMove->GetType())
	{
		case ESequencerNode::Folder:
		{
			TSharedRef<FSequencerFolderNode> FolderNode = StaticCastSharedRef<FSequencerFolderNode>(NodeToMove);
			if (ParentNode.IsValid())
			{
				checkf(ParentNode->GetType() == ESequencerNode::Folder, TEXT("Can not remove from unsupported parent node."));
				TSharedPtr<FSequencerFolderNode> NodeParentFolder = StaticCastSharedPtr<FSequencerFolderNode>(ParentNode);
				NodeParentFolder->GetFolder().Modify();
				NodeParentFolder->GetFolder().RemoveChildFolder(&FolderNode->GetFolder());
			}
			else
			{
				UMovieScene* FocusedMovieScene = GetFocusedMovieSceneSequence()->GetMovieScene();

				FocusedMovieScene->Modify();
				FocusedMovieScene->GetRootFolders().Remove(&FolderNode->GetFolder());
			}

			DestinationFolder->AddChildFolder(&FolderNode->GetFolder());

			break;
		}
		case ESequencerNode::Track:
		{
			TSharedRef<FSequencerTrackNode> TrackNode = StaticCastSharedRef<FSequencerTrackNode>(NodeToMove);

			if (ParentNode.IsValid())
			{
				checkf(ParentNode->GetType() == ESequencerNode::Folder, TEXT("Can not remove from unsupported parent node."));
				TSharedPtr<FSequencerFolderNode> NodeParentFolder = StaticCastSharedPtr<FSequencerFolderNode>(ParentNode);
				NodeParentFolder->GetFolder().Modify();
				NodeParentFolder->GetFolder().RemoveChildMasterTrack(TrackNode->GetTrack());
			}

			DestinationFolder->AddChildMasterTrack(TrackNode->GetTrack());
			break;
		}
		case ESequencerNode::Object:
		{
			TSharedRef<FSequencerObjectBindingNode> ObjectBindingNode = StaticCastSharedRef<FSequencerObjectBindingNode>(NodeToMove);
			if (ParentNode.IsValid())
			{
				checkf(ParentNode->GetType() == ESequencerNode::Folder, TEXT("Can not remove from unsupported parent node."));
				TSharedPtr<FSequencerFolderNode> NodeParentFolder = StaticCastSharedPtr<FSequencerFolderNode>(ParentNode);
				NodeParentFolder->GetFolder().Modify();
				NodeParentFolder->GetFolder().RemoveChildObjectBinding(ObjectBindingNode->GetObjectBinding());
			}

			DestinationFolder->AddChildObjectBinding(ObjectBindingNode->GetObjectBinding());
			break;
		}
	}
}

TArray<TSharedRef<FSequencerDisplayNode> > FSequencer::GetSelectedNodesToMove()
{
	TArray<TSharedRef<FSequencerDisplayNode> > NodesToMove;

	// Build a list of the nodes we want to move.
	for (TSharedRef<FSequencerDisplayNode> Node : GetSelection().GetSelectedOutlinerNodes())
	{
		// Only nodes that can be dragged can be moved in to a folder. They must also either be in the root or in a folder.
		if (Node->CanDrag() && (!Node->GetParent().IsValid() || Node->GetParent()->GetType() == ESequencerNode::Folder))
		{
			NodesToMove.Add(Node);
		}
	}

	if (!NodesToMove.Num())
	{
		return NodesToMove;
	}

	TArray<int32> NodesToRemove;

	// Find nodes that are children of other nodes in the list
	for (int32 NodeIndex = 0; NodeIndex < NodesToMove.Num(); ++NodeIndex)
	{
		TSharedPtr<FSequencerDisplayNode> Node = NodesToMove[NodeIndex];

		for (TSharedRef<FSequencerDisplayNode> ParentNode : NodesToMove)
		{
			if (ParentNode == Node)
			{
				continue;
			}

			if (!ParentNode->Traverse_ParentFirst([&](FSequencerDisplayNode& InNode) { return &InNode != Node.Get(); }))
			{
				NodesToRemove.Add(NodeIndex);
			}
		}
	}

	// Remove the nodes that are children of other nodes in the list, as moving the parent will already be relocating them
	while (NodesToRemove.Num() > 0)
	{
		int32 NodeIndex = NodesToRemove.Pop();
		NodesToMove.RemoveAt(NodeIndex);
	}

	return NodesToMove;
}

void FSequencer::MoveSelectedNodesToNewFolder()
{
	UMovieScene* FocusedMovieScene = GetFocusedMovieSceneSequence()->GetMovieScene();

	if (FocusedMovieScene->IsReadOnly())
	{
		ShowReadOnlyError();
		return;
	}

	TArray<TSharedRef<FSequencerDisplayNode> > NodesToMove = GetSelectedNodesToMove();

	if (!NodesToMove.Num())
	{
		return;
	}

	TArray<TArray<FString> > NodePathSplits;
	int32 SharedPathLength = TNumericLimits<int32>::Max();

	// Build a list of the paths for each node, split in to folder names
	for (TSharedRef<FSequencerDisplayNode> Node : NodesToMove)
	{
		// Split the node's path in to segments
		TArray<FString>& NodePath = NodePathSplits.AddDefaulted_GetRef();
		Node->GetPathName().ParseIntoArray(NodePath, TEXT("."));

		// Shared path obviously won't be larger than the shortest path
		SharedPathLength = FMath::Min(SharedPathLength, NodePath.Num() - 1);
	}

	// If we have more than one, find the deepest folder shared by all paths
	if (NodePathSplits.Num() > 1)
	{
		// Since we are looking for the shared path, we can arbitrarily choose the first path to compare against
		TArray<FString>& ShareNodePathSplit = NodePathSplits[0];
		for (int NodeIndex = 1; NodeIndex < NodePathSplits.Num(); ++NodeIndex)
		{
			if (SharedPathLength == 0)
			{
				break;
			}

			// Since all paths are at least as long as the shortest, we don't need to bounds check the path splits
			for (int PathSplitIndex = 0; PathSplitIndex < SharedPathLength; ++PathSplitIndex)
			{
				if (NodePathSplits[NodeIndex][PathSplitIndex].Compare(ShareNodePathSplit[PathSplitIndex]))
				{
					SharedPathLength = PathSplitIndex;
					break;
				}
			}
		}
	}

	UMovieSceneFolder* ParentFolder = nullptr;

	TArray<FString> FolderPath;
	
	// Walk up the shared path to find the deepest shared folder
	for (int32 FolderPathIndex = 0; FolderPathIndex < SharedPathLength; ++FolderPathIndex)
	{
		FolderPath.Add(NodePathSplits[0][FolderPathIndex]);
		FName DesiredFolderName = FName(*FolderPath[FolderPathIndex]);

		TArray<UMovieSceneFolder*> FoldersToSearch;
		if (!ParentFolder)
		{
			FoldersToSearch = FocusedMovieScene->GetRootFolders();
		}
		else
		{
			FoldersToSearch = ParentFolder->GetChildFolders();
		}

		for (UMovieSceneFolder* Folder : FoldersToSearch)
		{
			if (Folder->GetFolderName() == DesiredFolderName)
			{
				ParentFolder = Folder;
				break;
			}
		}
	}

	TArray<FName> ExistingFolderNames;
	if (!ParentFolder)
	{
		for (UMovieSceneFolder* SiblingFolder : FocusedMovieScene->GetRootFolders())
		{
			ExistingFolderNames.Add(SiblingFolder->GetFolderName());
		}
	}
	else
	{
		for (UMovieSceneFolder* SiblingFolder : ParentFolder->GetChildFolders())
		{
			ExistingFolderNames.Add(SiblingFolder->GetFolderName());
		}
	}

	FString NewFolderPath;
	for (FString PathSection : FolderPath)
	{
		NewFolderPath.Append(PathSection);
		NewFolderPath.AppendChar('.');
	}

	FScopedTransaction Transaction(LOCTEXT("MoveTracksToNewFolder", "Move to New Folder"));

	// Create SharedFolder
	FName UniqueName = FSequencerUtilities::GetUniqueName(FName("New Folder"), ExistingFolderNames);
	UMovieSceneFolder* SharedFolder = NewObject<UMovieSceneFolder>( FocusedMovieScene, NAME_None, RF_Transactional );
	SharedFolder->SetFolderName(UniqueName);
	NewFolderPath.Append(UniqueName.ToString());

	FolderPath.Add(UniqueName.ToString());
	int SharedFolderPathLen = FolderPath.Num();

	if (!ParentFolder)
	{
		FocusedMovieScene->Modify();
		FocusedMovieScene->GetRootFolders().Add(SharedFolder);
	}
	else
	{
		ParentFolder->Modify();
		ParentFolder->AddChildFolder(SharedFolder);
	}

	for (int32 NodeIndex = 0; NodeIndex < NodesToMove.Num() ; ++NodeIndex)
	{
		TSharedRef<FSequencerDisplayNode> Node = NodesToMove[NodeIndex];
		TArray<FString>& NodePathSplit = NodePathSplits[NodeIndex];

		// Reset to just the path to the shared folder
		FolderPath.SetNum(SharedFolderPathLen);

		// Append any relative path for the node
		for (int32 FolderPathIndex = SharedPathLength; FolderPathIndex < NodePathSplit.Num() - 1; ++FolderPathIndex)
		{
			FolderPath.Add(NodePathSplit[FolderPathIndex]);
		}

		UMovieSceneFolder* DestinationFolder = CreateFoldersRecursively(FolderPath, 0, FocusedMovieScene, nullptr, FocusedMovieScene->GetRootFolders());
		
		MoveNodeToFolder(Node, DestinationFolder);
	}

	// Set the newly created folder as our selection
	Selection.Empty();
	SequencerWidget->AddAdditionalPathToSelectionSet(NewFolderPath);


	NotifyMovieSceneDataChanged(EMovieSceneDataChangeType::MovieSceneStructureItemsChanged);
}


void ExportObjectBindingsToText(const TArray<UMovieSceneCopyableBinding*>& ObjectsToExport, FString& ExportedText)
{
	// Clear the mark state for saving.
	UnMarkAllObjects(EObjectMark(OBJECTMARK_TagExp | OBJECTMARK_TagImp));

	FStringOutputDevice Archive;
	const FExportObjectInnerContext Context;

	// Export each of the selected nodes
	UObject* LastOuter = nullptr;

	for (UMovieSceneCopyableBinding* ObjectToExport : ObjectsToExport)
	{
		// The nodes should all be from the same scope
		UObject* ThisOuter = ObjectToExport->GetOuter();
		check((LastOuter == ThisOuter) || (LastOuter == nullptr));
		LastOuter = ThisOuter;

		// We can't use TextExportTransient on USTRUCTS (which our object contains) so we're going to manually null out some references before serializing them. These references are
		// serialized manually into the archive, as the auto-serialization will only store a reference (to a privately owned object) which creates issues on deserialization. Attempting 
		// to deserialize these private objects throws a superflous error in the console that makes it look like things went wrong when they're actually OK and expected.
		TArray<UMovieSceneTrack*> OldTracks = ObjectToExport->Binding.StealTracks();
		UObject* OldSpawnableTemplate = ObjectToExport->Spawnable.GetObjectTemplate();
		ObjectToExport->Spawnable.SetObjectTemplate(nullptr);

		UExporter::ExportToOutputDevice(&Context, ObjectToExport, nullptr, Archive, TEXT("copy"), 0, PPF_ExportsNotFullyQualified | PPF_Copy | PPF_Delimited, false, ThisOuter);

		// Restore the references (as we don't want to modify the original in the event of a copy operation!)
		ObjectToExport->Binding.SetTracks(OldTracks);
		ObjectToExport->Spawnable.SetObjectTemplate(OldSpawnableTemplate);

		// We manually export the object template for the same private-ownership reason as above. Templates need to be re-created anyways as each Spawnable contains its own copy of the template.
		if (ObjectToExport->SpawnableObjectTemplate)
		{
			UExporter::ExportToOutputDevice(&Context, ObjectToExport->SpawnableObjectTemplate, nullptr, Archive, TEXT("copy"), 0, PPF_ExportsNotFullyQualified | PPF_Copy | PPF_Delimited, false, ThisOuter);
		}
	}

	ExportedText = Archive;
}

class FObjectBindingTextFactory : public FCustomizableTextObjectFactory
{
public:
	FObjectBindingTextFactory(FSequencer& InSequencer)
		: FCustomizableTextObjectFactory(GWarn)
		, SequencerPtr(&InSequencer)
	{
	}

	// FCustomizableTextObjectFactory implementation
	virtual bool CanCreateClass(UClass* InObjectClass, bool& bOmitSubObjs) const override
	{
		if (InObjectClass->IsChildOf<UMovieSceneCopyableBinding>())
		{
			return true;
		}

		return SequencerPtr->GetSpawnRegister().CanSpawnObject(InObjectClass);
	}
	

	virtual void ProcessConstructedObject(UObject* NewObject) override
	{
		check(NewObject);

		if (NewObject->IsA<UMovieSceneCopyableBinding>())
		{
			UMovieSceneCopyableBinding* CopyableBinding = Cast<UMovieSceneCopyableBinding>(NewObject);
			NewCopyableBindings.Add(CopyableBinding);
		}
		else
		{
			NewSpawnableObjectTemplates.Add(NewObject);
		}
	}

public:
	TArray<UMovieSceneCopyableBinding*> NewCopyableBindings;
	TArray<UObject*> NewSpawnableObjectTemplates;

private:
	FSequencer* SequencerPtr;
};


void FSequencer::ImportObjectBindingsFromText(const FString& TextToImport, /*out*/ TArray<UMovieSceneCopyableBinding*>& ImportedObjects)
{
	UPackage* TempPackage = NewObject<UPackage>(nullptr, TEXT("/Engine/Sequencer/Editor/Transient"), RF_Transient);
	TempPackage->AddToRoot();

	// Turn the text buffer into objects
	FObjectBindingTextFactory Factory(*this);
	Factory.ProcessBuffer(TempPackage, RF_Transactional, TextToImport);
	ImportedObjects = Factory.NewCopyableBindings;

	// We had to explicitly serialize object templates due to them being a reference to a privately owned object. We now deserialize these object template copies
	// and match them up with their MovieSceneCopyableBinding again.
	
	int32 SpawnableObjectTemplateIndex = 0;
	for (auto ImportedObject : ImportedObjects)
	{
		if (ImportedObject->Spawnable.GetGuid().IsValid() && SpawnableObjectTemplateIndex < Factory.NewSpawnableObjectTemplates.Num())
		{
			// This Spawnable Object Template is owned by our transient package, so you'll need to change the owner if you want to keep it later.
			ImportedObject->SpawnableObjectTemplate = Factory.NewSpawnableObjectTemplates[SpawnableObjectTemplateIndex++];
		}
	}

	// Remove the temp package from the root now that it has served its purpose
	TempPackage->RemoveFromRoot();
}


void FSequencer::CopySelectedObjects(TArray<TSharedPtr<FSequencerObjectBindingNode>>& ObjectNodes, FString& ExportedText)
{
	// Gather guids for the object nodes and any child object nodes
	TSet<FGuid> GuidsToCopy;
	for (TSharedPtr<FSequencerObjectBindingNode> ObjectNode : ObjectNodes)
	{
		GuidsToCopy.Add(ObjectNode->GetObjectBinding());

		TSet<TSharedRef<FSequencerDisplayNode> > DescendantNodes;

		SequencerHelpers::GetDescendantNodes(ObjectNode.ToSharedRef(), DescendantNodes);

		for (auto DescendantNode : DescendantNodes)
		{
			if (DescendantNode->GetType() == ESequencerNode::Object)
			{
				GuidsToCopy.Add((StaticCastSharedRef<FSequencerObjectBindingNode>(DescendantNode))->GetObjectBinding());
			}
		}
	}

	UMovieScene* MovieScene = GetFocusedMovieSceneSequence()->GetMovieScene();

	// Export each of the bindings
	TArray<UMovieSceneCopyableBinding*> CopyableBindings;

	for (auto ObjectBinding : GuidsToCopy)
	{
		UMovieSceneCopyableBinding *CopyableBinding = NewObject<UMovieSceneCopyableBinding>(GetTransientPackage(), UMovieSceneCopyableBinding::StaticClass(), NAME_None, RF_Transient);
		CopyableBindings.Add(CopyableBinding);

		FMovieScenePossessable* Possessable = MovieScene->FindPossessable(ObjectBinding);
		if (Possessable)
		{
			CopyableBinding->Possessable = *Possessable;
		}
		else
		{
			FMovieSceneSpawnable* Spawnable = MovieScene->FindSpawnable(ObjectBinding);
			if (Spawnable)
			{
				CopyableBinding->Spawnable = *Spawnable;
				
				// We manually serialize the spawnable object template so that it's not a reference to a privately owned object. Spawnables all have unique copies of their template objects anyways.
				// Object Templates are re-created on paste (based on these templates) with the correct ownership set up.
				CopyableBinding->SpawnableObjectTemplate = Spawnable->GetObjectTemplate();
			}
		}

		const FMovieSceneBinding* Binding = MovieScene->FindBinding(ObjectBinding);
		if (Binding)
		{
			CopyableBinding->Binding = *Binding;
			for (auto Track : Binding->GetTracks())
			{
				// Tracks suffer from the same issues as Spawnable's Object Templates (reference to a privately owned object). We'll manually serialize the tracks to copy them,
				// and then restore them on paste.
				UMovieSceneTrack* DuplicatedTrack = Cast<UMovieSceneTrack>(StaticDuplicateObject(Track, CopyableBinding));

				CopyableBinding->Tracks.Add(DuplicatedTrack);
			}
		}
	}

	ExportObjectBindingsToText(CopyableBindings, /*out*/ ExportedText);
}


void FSequencer::CopySelectedTracks(TArray<TSharedPtr<FSequencerTrackNode>>& TrackNodes, FString& ExportedText)
{
	UMovieScene* MovieScene = GetFocusedMovieSceneSequence()->GetMovieScene();

	TArray<UObject*> CopyableTracks;
	for (TSharedPtr<FSequencerTrackNode> TrackNode : TrackNodes)
	{
		bool bIsParentSelected = false;
		TSharedPtr<FSequencerDisplayNode> ParentNode = TrackNode->GetParent();
		while (ParentNode.IsValid())
		{
			if (Selection.GetSelectedOutlinerNodes().Contains(ParentNode.ToSharedRef()))
			{
				bIsParentSelected = true;
				break;
			}
			ParentNode = ParentNode->GetParent();
		}

		if (!bIsParentSelected)
		{
			UMovieSceneCopyableTrack *CopyableTrack = NewObject<UMovieSceneCopyableTrack>(GetTransientPackage(), UMovieSceneCopyableTrack::StaticClass(), NAME_None, RF_Transient);
			CopyableTracks.Add(CopyableTrack);

			UMovieSceneTrack* DuplicatedTrack = Cast<UMovieSceneTrack>(StaticDuplicateObject(TrackNode->GetTrack(), CopyableTrack));
			CopyableTrack->Track = DuplicatedTrack;
			CopyableTrack->bIsAMasterTrack = MovieScene->IsAMasterTrack(*TrackNode->GetTrack());
		}
	}

	ExportObjectsToText(CopyableTracks, /*out*/ ExportedText);
}


void FSequencer::ExportObjectsToText(TArray<UObject*> ObjectsToExport, FString& ExportedText)
{
	// Clear the mark state for saving.
	UnMarkAllObjects(EObjectMark(OBJECTMARK_TagExp | OBJECTMARK_TagImp));

	FStringOutputDevice Archive;
	const FExportObjectInnerContext Context;

	// Export each of the selected nodes
	UObject* LastOuter = nullptr;

	for (UObject* ObjectToExport : ObjectsToExport)
	{
		// The nodes should all be from the same scope
		UObject* ThisOuter = ObjectToExport->GetOuter();
		if (LastOuter != nullptr && ThisOuter != LastOuter)
		{
			UE_LOG(LogSequencer, Warning, TEXT("Cannot copy objects from different outers. Only copying from %s"), *LastOuter->GetName());
			continue;
		}
		LastOuter = ThisOuter;

		UExporter::ExportToOutputDevice(&Context, ObjectToExport, nullptr, Archive, TEXT("copy"), 0, PPF_ExportsNotFullyQualified | PPF_Copy | PPF_Delimited, false, ThisOuter);
	}

	ExportedText = Archive;
}

bool FSequencer::DoPaste()
{
	if (IsReadOnly())
	{
		ShowReadOnlyError();
		// If we cancel the paste due to being read-only, count that as having handled the paste operation
		return true;
	}

	// Grab the text to paste from the clipboard
	FString TextToImport;
	FPlatformApplicationMisc::ClipboardPaste(TextToImport);

	TArray<FNotificationInfo> PasteErrors;
	bool bAnythingPasted = false;
	bAnythingPasted |= PasteObjectBindings(TextToImport, PasteErrors);
	bAnythingPasted |= PasteTracks(TextToImport, PasteErrors);
	
	if (!bAnythingPasted)
	{
		bAnythingPasted |= PasteSections(TextToImport, PasteErrors);
	}

	for (auto NotificationInfo : PasteErrors)
	{
		NotificationInfo.bUseLargeFont = false;
		FSlateNotificationManager::Get().AddNotification(NotificationInfo);
	}

	return bAnythingPasted;
}

bool FSequencer::PasteObjectBindings(const FString& TextToImport, TArray<FNotificationInfo>& PasteErrors)
{
	TArray<UMovieSceneFolder*> SelectedParentFolders;
	FString NewNodePath;
	CalculateSelectedFolderAndPath(SelectedParentFolders, NewNodePath);

	FScopedTransaction Transaction(FGenericCommands::Get().Paste->GetDescription());

	UMovieSceneSequence* OwnerSequence = GetFocusedMovieSceneSequence();
	UObject* BindingContext = GetPlaybackContext();

	UMovieScene* MovieScene = GetFocusedMovieSceneSequence()->GetMovieScene();
	TMap<FGuid, FGuid> OldToNewGuidMap;
	TArray<FGuid> PossessableGuids;

	TArray<FMovieSceneBinding> BindingsPasted;

	TSet<TSharedRef<FSequencerDisplayNode>> SelectedNodes = Selection.GetSelectedOutlinerNodes();

	TArray<FGuid> SelectedParentGuids;
	for (TSharedRef<FSequencerDisplayNode> Node : SelectedNodes)
	{
		if (Node->GetType() != ESequencerNode::Object)
		{
			continue;
		}

		TSharedPtr<FSequencerObjectBindingNode> ObjectNode = StaticCastSharedRef<FSequencerObjectBindingNode>(Node);
		if (ObjectNode.IsValid())
		{
			SelectedParentGuids.Add(ObjectNode->GetObjectBinding());
		}
	}

	int32 NumTargets = 1;
	if (SelectedParentGuids.Num() > 1)
	{
		NumTargets = SelectedParentGuids.Num();
	}

	for (int32 TargetIndex = 0; TargetIndex < NumTargets; ++TargetIndex)
	{
		TArray<UMovieSceneCopyableBinding*> ImportedBindings;
		ImportObjectBindingsFromText(TextToImport, ImportedBindings);

		if (ImportedBindings.Num() == 0)
		{
			return false;
		}

		for (UMovieSceneCopyableBinding* CopyableBinding : ImportedBindings)
		{
			// Clear transient flags on the imported tracks
			for (UMovieSceneTrack* CopiedTrack : CopyableBinding->Tracks)
			{
				CopiedTrack->ClearFlags(RF_Transient);
				TArray<UObject*> Subobjects;
				GetObjectsWithOuter(CopiedTrack, Subobjects);
				for (UObject* Subobject : Subobjects)
				{
					Subobject->ClearFlags(RF_Transient);
				}
			}

			if (CopyableBinding->Possessable.GetGuid().IsValid())
			{
				FGuid NewGuid = FGuid::NewGuid();

				FMovieSceneBinding NewBinding(NewGuid, CopyableBinding->Binding.GetName(), CopyableBinding->Tracks);

				FMovieScenePossessable NewPossessable = CopyableBinding->Possessable;
				NewPossessable.SetGuid(NewGuid);

				MovieScene->AddPossessable(NewPossessable, NewBinding);

				OldToNewGuidMap.Add(CopyableBinding->Possessable.GetGuid(), NewGuid);

				BindingsPasted.Add(NewBinding);

				PossessableGuids.Add(NewGuid);

				if (FMovieScenePossessable* Possessable = MovieScene->FindPossessable(NewGuid))
				{
					if (TargetIndex < SelectedParentGuids.Num())
					{
						Possessable->SetParent(SelectedParentGuids[TargetIndex]);
					}
				}
			}
			else if (CopyableBinding->Spawnable.GetGuid().IsValid())
			{
				// We need to let the sequence create the spawnable so that it has everything set up properly internally.
				// This is required to get spawnables with the correct references to object templates, object templates with
				// correct owners, etc. However, making a new spawnable also creates the binding for us - this is a problem
				// because we need to use our binding (which has tracks associated with it). To solve this, we let it create
				// an object template based off of our (transient package owned) template, then find the newly created binding
				// and update it.
				FGuid NewGuid = MakeNewSpawnable(*CopyableBinding->SpawnableObjectTemplate, nullptr, false);
				FMovieSceneBinding NewBinding(NewGuid, CopyableBinding->Binding.GetName(), CopyableBinding->Tracks);
				FMovieSceneSpawnable* Spawnable = MovieScene->FindSpawnable(NewGuid);
<<<<<<< HEAD

				// Copy the name of the original spawnable too.
				Spawnable->SetName(CopyableBinding->Spawnable.GetName());

				// Clear the transient flags on the copyable binding before assigning to the new spawnable
				for (auto Track : NewBinding.GetTracks())
				{
					Track->ClearFlags(RF_Transient);
					for (auto Section : Track->GetAllSections())
					{
						Section->ClearFlags(RF_Transient);
					}
				}

				// Replace the auto-generated binding with our deserialized bindings (which has our tracks)
				MovieScene->ReplaceBinding(NewGuid, NewBinding);

				OldToNewGuidMap.Add(CopyableBinding->Spawnable.GetGuid(), NewGuid);

=======

				// Copy the name of the original spawnable too.
				Spawnable->SetName(CopyableBinding->Spawnable.GetName());

				// Clear the transient flags on the copyable binding before assigning to the new spawnable
				for (auto Track : NewBinding.GetTracks())
				{
					Track->ClearFlags(RF_Transient);
					for (auto Section : Track->GetAllSections())
					{
						Section->ClearFlags(RF_Transient);
					}
				}

				// Replace the auto-generated binding with our deserialized bindings (which has our tracks)
				MovieScene->ReplaceBinding(NewGuid, NewBinding);

				OldToNewGuidMap.Add(CopyableBinding->Spawnable.GetGuid(), NewGuid);

>>>>>>> 69078e53
				BindingsPasted.Add(NewBinding);
			}
		}
	}

	// Fix up parent guids
	for (auto PossessableGuid : PossessableGuids)
	{
		FMovieScenePossessable* Possessable = MovieScene->FindPossessable(PossessableGuid);
		if (Possessable && OldToNewGuidMap.Contains(Possessable->GetParent()) && PossessableGuid != OldToNewGuidMap[Possessable->GetParent()])
		{
			Possessable->SetParent(OldToNewGuidMap[Possessable->GetParent()]);
		}
	}

	// Fix possessable actor bindings
	for (int32 PossessableGuidIndex = 0; PossessableGuidIndex < PossessableGuids.Num(); ++PossessableGuidIndex)
	{
		FMovieScenePossessable* Possessable = MovieScene->FindPossessable(PossessableGuids[PossessableGuidIndex]);
		UWorld* PlaybackContext = Cast<UWorld>(GetPlaybackContext());
		if (Possessable && PlaybackContext)
		{
			for (TActorIterator<AActor> ActorItr(PlaybackContext); ActorItr; ++ActorItr)
			{
				AActor *Actor = *ActorItr;
				if (Actor && Actor->GetActorLabel() == *Possessable->GetName())
				{
					FGuid ExistingGuid = FindObjectId(*Actor, ActiveTemplateIDs.Top());

					if (!ExistingGuid.IsValid())
					{
						FGuid NewGuid = DoAssignActor(&Actor, 1, Possessable->GetGuid());

						// If assigning produces a new guid, update the possesable guids and the bindings pasted data
						if (NewGuid.IsValid())
						{
							for (auto BindingPasted : BindingsPasted)
							{
								if (BindingPasted.GetObjectGuid() == PossessableGuids[PossessableGuidIndex])
								{
									BindingPasted.SetObjectGuid(NewGuid);
								}
							}

							PossessableGuids[PossessableGuidIndex] = NewGuid;
						}
					}
				}
			}
		}
	}

	if (SelectedParentFolders.Num() > 0)
	{
		for (auto PossessableGuid : PossessableGuids)
		{
			SelectedParentFolders[0]->AddChildObjectBinding(PossessableGuid);
		}
	}

	OnMovieSceneBindingsPastedDelegate.Broadcast(BindingsPasted);

	// Refresh all immediately so that spawned actors will be generated immediately
	NotifyMovieSceneDataChanged(EMovieSceneDataChangeType::RefreshAllImmediately);

	// Fix possessable component bindings
	for (auto PossessableGuid : PossessableGuids)
	{
		// If a possessable guid does not have any bound objects, they might be 
		// possessable components for spawnables, so they need to be remapped
		if (FindBoundObjects(PossessableGuid, ActiveTemplateIDs.Top()).Num() == 0)
		{
			FMovieScenePossessable* Possessable = MovieScene->FindPossessable(PossessableGuid);
			if (Possessable)
			{
				FGuid ParentGuid = Possessable->GetParent();
				for (TWeakObjectPtr<> WeakObject : FindBoundObjects(ParentGuid, ActiveTemplateIDs.Top()))
				{
					if (AActor* SpawnedActor = Cast<AActor>(WeakObject.Get()))
					{
						for (UActorComponent* Component : SpawnedActor->GetComponents())
						{
							if (Component->GetName() == Possessable->GetName())
							{
								OwnerSequence->BindPossessableObject(PossessableGuid, *Component, SpawnedActor);
								break;
							}
						}
					}
				}
			}
		}
	}
	return true;
}

bool FSequencer::PasteTracks(const FString& TextToImport, TArray<FNotificationInfo>& PasteErrors)
{
	FScopedTransaction Transaction(FGenericCommands::Get().Paste->GetDescription());

	TArray<UMovieSceneCopyableTrack*> ImportedTracks;
	FSequencer::ImportTracksFromText(TextToImport, ImportedTracks);

	if (ImportedTracks.Num() == 0)
	{
		return false;
	}
	
	TArray<UMovieSceneFolder*> SelectedParentFolders;
	FString NewNodePath;
	CalculateSelectedFolderAndPath(SelectedParentFolders, NewNodePath);

	UMovieSceneSequence* OwnerSequence = GetFocusedMovieSceneSequence();
	UMovieScene* OwnerMovieScene = OwnerSequence->GetMovieScene();
	UObject* BindingContext = GetPlaybackContext();

	TSet<TSharedRef<FSequencerDisplayNode>> SelectedNodes = Selection.GetSelectedOutlinerNodes();

	TArray<TSharedPtr<FSequencerObjectBindingNode>> ObjectNodes;
	for (TSharedRef<FSequencerDisplayNode> Node : SelectedNodes)
	{
		if (Node->GetType() != ESequencerNode::Object)
		{
			continue;
		}

		TSharedPtr<FSequencerObjectBindingNode> ObjectNode = StaticCastSharedRef<FSequencerObjectBindingNode>(Node);
		if (ObjectNode.IsValid())
		{
			ObjectNodes.Add(ObjectNode);
		}
	}

	int32 NumMasterTracks = 0;
	int32 NumTracks = 0;

	for (UMovieSceneCopyableTrack* CopyableTrack : ImportedTracks)
	{
		if (CopyableTrack->bIsAMasterTrack)
		{
			++NumMasterTracks;
		}
		else
		{
			++NumTracks;
		}
	}

	int32 NumMasterTracksPasted = 0;
	int32 NumTracksPasted = 0;
	if (ObjectNodes.Num())
	{
		for (TSharedPtr<FSequencerObjectBindingNode> ObjectNode : ObjectNodes)
		{
			FGuid ObjectGuid = ObjectNode->GetObjectBinding();

			TArray<UMovieSceneCopyableTrack*> NewTracks;
			FSequencer::ImportTracksFromText(TextToImport, NewTracks);

			for (UMovieSceneCopyableTrack* CopyableTrack : NewTracks)
			{
				if (!CopyableTrack->bIsAMasterTrack)
				{
					UMovieSceneTrack* NewTrack = CopyableTrack->Track;
					NewTrack->ClearFlags(RF_Transient);
					TArray<UObject*> Subobjects;
					GetObjectsWithOuter(NewTrack, Subobjects);
					for (UObject* Subobject : Subobjects)
					{
						Subobject->ClearFlags(RF_Transient);
					}

					// Remove tracks with the same name before adding
					for (const FMovieSceneBinding& Binding : OwnerMovieScene->GetBindings())
					{
						if (Binding.GetObjectGuid() == ObjectGuid)
						{
							// Tracks of the same class should be unique per name.
							for (UMovieSceneTrack* Track : Binding.GetTracks())
							{
								if (Track->GetClass() == NewTrack->GetClass() && Track->GetTrackName() == NewTrack->GetTrackName())
								{
									// If a track of the same class and name exists, remove it so the new track replaces it
									OwnerMovieScene->RemoveTrack(*Track);
									break;
								}
							}
						}
					}

					if (!GetFocusedMovieSceneSequence()->GetMovieScene()->AddGivenTrack(NewTrack, ObjectGuid))
					{
						continue;
					}
					else
					{
						++NumTracksPasted;
					}
				}
			}
		}
	}

	// Add as master track or set camera cut track
	for (UMovieSceneCopyableTrack* CopyableTrack : ImportedTracks)
	{
		if (CopyableTrack->bIsAMasterTrack)
		{
			UMovieSceneTrack* NewTrack = CopyableTrack->Track;
			NewTrack->ClearFlags(RF_Transient);
			TArray<UObject*> Subobjects;
			GetObjectsWithOuter(NewTrack, Subobjects);
			for (UObject* Subobject : Subobjects)
			{
				Subobject->ClearFlags(RF_Transient);
			}

			if (NewTrack->IsA(UMovieSceneCameraCutTrack::StaticClass()))
			{
				GetFocusedMovieSceneSequence()->GetMovieScene()->SetCameraCutTrack(NewTrack);
				if (SelectedParentFolders.Num() > 0)
				{
					SelectedParentFolders[0]->AddChildMasterTrack(NewTrack);
				}

				++NumMasterTracksPasted;
			}
			else
			{
				if (GetFocusedMovieSceneSequence()->GetMovieScene()->AddGivenMasterTrack(NewTrack))
				{
					if (SelectedParentFolders.Num() > 0)
					{
						SelectedParentFolders[0]->AddChildMasterTrack(NewTrack);
					}

				}

				++NumMasterTracksPasted;
			}
		}
	}

	if (NumMasterTracksPasted < NumMasterTracks)
	{
		FNotificationInfo Info(LOCTEXT("PasteTracks_NoMasterTracks", "Can't paste track. Master track could not be pasted"));
		PasteErrors.Add(Info);
	}

	if (NumTracksPasted < NumTracks)
	{
		FNotificationInfo Info(LOCTEXT("PasteSections_NoSelectedObjects", "Can't paste track. No selected objects to paste tracks onto"));
		PasteErrors.Add(Info);
	}

	if ((NumMasterTracksPasted + NumTracksPasted) > 0)
	{
		NotifyMovieSceneDataChanged(EMovieSceneDataChangeType::MovieSceneStructureItemsChanged);
	}

	return true;
}

void GetSupportedTracks(TSharedRef<FSequencerDisplayNode> DisplayNode, const TArray<UMovieSceneSection*>& ImportedSections, TSet<UMovieSceneTrack*>& TracksToPasteOnto)
{
	if (DisplayNode->GetType() != ESequencerNode::Track)
	{
		return;
	}

	TSharedPtr<FSequencerTrackNode> TrackNode = StaticCastSharedRef<FSequencerTrackNode>(DisplayNode);
	if (TrackNode.IsValid())
	{
		UMovieSceneTrack* Track = TrackNode->GetTrack();
		if (Track)
		{
			for (int32 SectionIndex = 0; SectionIndex < ImportedSections.Num(); ++SectionIndex)
			{
				UMovieSceneSection* Section = ImportedSections[SectionIndex];

				if (Track->SupportsType(Section->GetClass()))
				{
					TracksToPasteOnto.Add(Track);
				}
			}
		}
	}
}


bool FSequencer::PasteSections(const FString& TextToImport, TArray<FNotificationInfo>& PasteErrors)
{
	FScopedTransaction Transaction(FGenericCommands::Get().Paste->GetDescription());

	TArray<UMovieSceneSection*> ImportedSections;
	FSequencer::ImportSectionsFromText(TextToImport, ImportedSections);

	if (ImportedSections.Num() == 0)
	{
		return false;
	}

	TSet<TSharedRef<FSequencerDisplayNode>> SelectedNodes = Selection.GetSelectedOutlinerNodes();

	if (SelectedNodes.Num() == 0)
	{
		SelectedNodes = Selection.GetNodesWithSelectedKeysOrSections();
	}

	if (SelectedNodes.Num() == 0)
	{
		FNotificationInfo Info(LOCTEXT("PasteSections_NoSelectedTracks", "Can't paste section. No selected tracks to paste sections onto"));
		PasteErrors.Add(Info);
		return false;
	}

	FFrameNumber LocalTime = GetLocalTime().Time.GetFrame();

	TOptional<FFrameNumber> FirstFrame;
	for (UMovieSceneSection* Section : ImportedSections)
	{
		if (Section->HasStartFrame())
		{
			if (FirstFrame.IsSet())
			{
				if (FirstFrame.GetValue() > Section->GetInclusiveStartFrame())
				{
					FirstFrame = Section->GetInclusiveStartFrame();
				}
			}
			else
			{
				FirstFrame = Section->GetInclusiveStartFrame();
			}
		}
	}

	// Check if any of the selected nodes supports pasting this type of section
	TSet<UMovieSceneTrack*> TracksToPasteOnto;
	for (TSharedRef<FSequencerDisplayNode> Node : SelectedNodes)
	{
		GetSupportedTracks(Node, ImportedSections, TracksToPasteOnto);
	}

	// Otherwise, look at all child nodes for supported tracks
	if (TracksToPasteOnto.Num() == 0)
	{
		for (TSharedRef<FSequencerDisplayNode> Node : SelectedNodes)
		{
			TSet<TSharedRef<FSequencerDisplayNode> > DescendantNodes;
			SequencerHelpers::GetDescendantNodes(Node, DescendantNodes);

			for (TSharedRef<FSequencerDisplayNode> DescendantNode : DescendantNodes)
			{
				GetSupportedTracks(DescendantNode, ImportedSections, TracksToPasteOnto);
			}
		}
	}

	TArray<UMovieSceneSection*> NewSections;
	TArray<int32> SectionIndicesImported;

	for (UMovieSceneTrack* Track : TracksToPasteOnto)
	{
		for (int32 SectionIndex = 0; SectionIndex < ImportedSections.Num(); ++SectionIndex)
		{
			UMovieSceneSection* Section = ImportedSections[SectionIndex];

			if (!Track->SupportsType(Section->GetClass()))
			{
				continue;
			}

			SectionIndicesImported.AddUnique(SectionIndex);

			Track->Modify();

			Section->Rename(nullptr, Track);
			Track->AddSection(*Section);
			Section->SetRowIndex(MovieSceneToolHelpers::FindAvailableRowIndex(Track, Section));

			if (Section->HasStartFrame())
			{
				FFrameNumber NewStartFrame = LocalTime + (Section->GetInclusiveStartFrame() - FirstFrame.GetValue());
				Section->MoveSection(NewStartFrame - Section->GetInclusiveStartFrame());
			}

			NewSections.Add(Section);
		}

		// Regenerate for pasting onto the next track 
		ImportedSections.Empty();
		FSequencer::ImportSectionsFromText(TextToImport, ImportedSections);
	}

	for (int32 SectionIndex = 0; SectionIndex < ImportedSections.Num(); ++SectionIndex)
	{
		if (!SectionIndicesImported.Contains(SectionIndex))
		{
			UE_LOG(LogSequencer, Display, TEXT("Could not paste section of type %s"), *ImportedSections[SectionIndex]->GetClass()->GetName());
		}
	}

	if (SectionIndicesImported.Num() == 0)
	{
		Transaction.Cancel();

		FNotificationInfo Info(LOCTEXT("PasteSections_NothingPasted", "Can't paste section. No matching section types found."));
		PasteErrors.Add(Info);
		return false;
	}

	NotifyMovieSceneDataChanged(EMovieSceneDataChangeType::MovieSceneStructureItemAdded);
	EmptySelection();
	for (UMovieSceneSection* NewSection : NewSections)
	{
		SelectSection(NewSection);
	}
	ThrobSectionSelection();

	return true;
}

class FTrackObjectTextFactory : public FCustomizableTextObjectFactory
{
public:
	FTrackObjectTextFactory()
		: FCustomizableTextObjectFactory(GWarn)
	{
	}

	// FCustomizableTextObjectFactory implementation
	virtual bool CanCreateClass(UClass* InObjectClass, bool& bOmitSubObjs) const override
	{
		if (InObjectClass->IsChildOf(UMovieSceneCopyableTrack::StaticClass()))
		{
			return true;
		}
		return false;
	}


	virtual void ProcessConstructedObject(UObject* NewObject) override
	{
		check(NewObject);

		NewTracks.Add(Cast<UMovieSceneCopyableTrack>(NewObject));
	}

public:
	TArray<UMovieSceneCopyableTrack*> NewTracks;
};


class FSectionObjectTextFactory : public FCustomizableTextObjectFactory
{
public:
	FSectionObjectTextFactory()
		: FCustomizableTextObjectFactory(GWarn)
	{
	}

	// FCustomizableTextObjectFactory implementation
	virtual bool CanCreateClass(UClass* InObjectClass, bool& bOmitSubObjs) const override
	{
		if (InObjectClass->IsChildOf(UMovieSceneSection::StaticClass()))
		{
			return true;
		}
		return false;
	}


	virtual void ProcessConstructedObject(UObject* NewObject) override
	{
		check(NewObject);

		NewSections.Add(Cast<UMovieSceneSection>(NewObject));
	}

public:
	TArray<UMovieSceneSection*> NewSections;
};


bool FSequencer::CanPaste(const FString& TextToImport)
{
	FObjectBindingTextFactory ObjectBindingFactory(*this);
	if (ObjectBindingFactory.CanCreateObjectsFromText(TextToImport))
	{
		return true;
	}
		
	FTrackObjectTextFactory TrackFactory;
	if (TrackFactory.CanCreateObjectsFromText(TextToImport))
	{
		return true;
	}

	FSectionObjectTextFactory SectionFactory;
	if (SectionFactory.CanCreateObjectsFromText(TextToImport))
	{
		return true;
	}

	return false;
}

void FSequencer::ImportTracksFromText(const FString& TextToImport, /*out*/ TArray<UMovieSceneCopyableTrack*>& ImportedTracks)
{
	UPackage* TempPackage = NewObject<UPackage>(nullptr, TEXT("/Engine/Sequencer/Editor/Transient"), RF_Transient);
	TempPackage->AddToRoot();

	// Turn the text buffer into objects
	FTrackObjectTextFactory Factory;
	Factory.ProcessBuffer(TempPackage, RF_Transactional, TextToImport);

	ImportedTracks = Factory.NewTracks;

	// Remove the temp package from the root now that it has served its purpose
	TempPackage->RemoveFromRoot();
}


void FSequencer::ImportSectionsFromText(const FString& TextToImport, /*out*/ TArray<UMovieSceneSection*>& ImportedSections)
{
	UPackage* TempPackage = NewObject<UPackage>(nullptr, TEXT("/Engine/Sequencer/Editor/Transient"), RF_Transient);
	TempPackage->AddToRoot();

	// Turn the text buffer into objects
	FSectionObjectTextFactory Factory;
	Factory.ProcessBuffer(TempPackage, RF_Transactional, TextToImport);

	ImportedSections = Factory.NewSections;

	// Remove the temp package from the root now that it has served its purpose
	TempPackage->RemoveFromRoot();
}


void FSequencer::ToggleNodeActive()
{
	bool bIsActive = !IsNodeActive();
	const FScopedTransaction Transaction( NSLOCTEXT("Sequencer", "ToggleNodeActive", "Toggle Node Active") );

	for (auto OutlinerNode : Selection.GetSelectedOutlinerNodes())
	{
		TSet<TWeakObjectPtr<UMovieSceneSection> > Sections;
		SequencerHelpers::GetAllSections(OutlinerNode, Sections);

		for (auto Section : Sections)
		{
			Section->Modify();
			Section->SetIsActive(bIsActive);
		}
	}

	NotifyMovieSceneDataChanged(EMovieSceneDataChangeType::TrackValueChanged);
}


bool FSequencer::IsNodeActive() const
{
	// Active if ONE is active, changed in 4.20
	for (auto OutlinerNode : Selection.GetSelectedOutlinerNodes())
	{
		TSet<TWeakObjectPtr<UMovieSceneSection> > Sections;
		SequencerHelpers::GetAllSections(OutlinerNode, Sections);
		if (Sections.Num() > 0)
		{
			for (auto Section : Sections)
			{
				if (Section->IsActive())
				{
					return true;
				}
			}
			return false;
		}
	}
	return true;
}


void FSequencer::ToggleNodeLocked()
{
	bool bIsLocked = !IsNodeLocked();

	const FScopedTransaction Transaction( NSLOCTEXT("Sequencer", "ToggleNodeLocked", "Toggle Node Locked") );

	for (auto OutlinerNode : Selection.GetSelectedOutlinerNodes())
	{
		TSet<TWeakObjectPtr<UMovieSceneSection> > Sections;
		SequencerHelpers::GetAllSections(OutlinerNode, Sections);

		for (auto Section : Sections)
		{
			Section->Modify();
			Section->SetIsLocked(bIsLocked);
		}
	}
}


bool FSequencer::IsNodeLocked() const
{
	// Locked only if all are locked
	int NumSections = 0;
	for (auto OutlinerNode : Selection.GetSelectedOutlinerNodes())
	{
		TSet<TWeakObjectPtr<UMovieSceneSection> > Sections;
		SequencerHelpers::GetAllSections(OutlinerNode, Sections);

		for (auto Section : Sections)
		{
			if (!Section->IsLocked())
			{
				return false;
			}
			++NumSections;
		}
	}
	return NumSections > 0;
}

void FSequencer::GroupSelectedSections()
{
	UMovieScene* MovieScene = GetFocusedMovieSceneSequence()->GetMovieScene();
	if (MovieScene->IsReadOnly())
	{
		ShowReadOnlyError();
		return;
	}

	const FScopedTransaction Transaction(LOCTEXT("GroupSelectedSections", "Group Selected Sections"));

	TArray<UMovieSceneSection*> Sections;
	for (TWeakObjectPtr<UMovieSceneSection> WeakSection : Selection.GetSelectedSections())
	{
		UMovieSceneSection* Section = WeakSection.Get();
		// We do not want to group sections that are infinite, as they should not be moveable
		if (Section && (Section->HasStartFrame() || Section->HasEndFrame()))
		{
			Sections.Add(Section);
		}
	}

	MovieScene->GroupSections(Sections);
}

bool FSequencer::CanGroupSelectedSections() const
{
	int32 GroupableSections = 0;
	for (TWeakObjectPtr<UMovieSceneSection> WeakSection : Selection.GetSelectedSections())
	{
		UMovieSceneSection* Section = WeakSection.Get();
		// We do not want to group sections that are infinite, as they should not be moveable
		if (Section && (Section->HasStartFrame() || Section->HasEndFrame()))
		{
			if (++GroupableSections >= 2)
			{
				return true;
			}
		}
	}
	return false;
}

void FSequencer::UngroupSelectedSections()
{
	UMovieScene* MovieScene = GetFocusedMovieSceneSequence()->GetMovieScene();
	if (MovieScene->IsReadOnly())
	{
		ShowReadOnlyError();
		return;
	}

	const FScopedTransaction Transaction(LOCTEXT("UngroupSelectedSections", "Ungroup Selected Sections"));

	for (TWeakObjectPtr<UMovieSceneSection> WeakSection : Selection.GetSelectedSections())
	{
		if (WeakSection.IsValid())
		{
			MovieScene->UngroupSection(*WeakSection.Get());
		}
	}
}

bool FSequencer::CanUngroupSelectedSections() const
{
	UMovieScene* MovieScene = GetFocusedMovieSceneSequence()->GetMovieScene();

	for (TWeakObjectPtr<UMovieSceneSection> WeakSection : Selection.GetSelectedSections())
	{
		if (WeakSection.IsValid() && MovieScene->IsSectionInGroup(*WeakSection.Get()))
		{
			return true;
		}
	}
	return false;
}

void FSequencer::SaveSelectedNodesSpawnableState()
{
	UMovieScene* MovieScene = GetFocusedMovieSceneSequence()->GetMovieScene();

	if (MovieScene->IsReadOnly())
	{
		ShowReadOnlyError();
		return;
	}

	const FScopedTransaction Transaction( LOCTEXT("SaveSpawnableState", "Save spawnable state") );

	MovieScene->Modify();

	TArray<FMovieSceneSpawnable*> Spawnables;

	for (const TSharedRef<FSequencerDisplayNode>& Node : Selection.GetSelectedOutlinerNodes())
	{
		if (Node->GetType() == ESequencerNode::Object)
		{
			FMovieSceneSpawnable* Spawnable = MovieScene->FindSpawnable(StaticCastSharedRef<FSequencerObjectBindingNode>(Node)->GetObjectBinding());
			if (Spawnable)
			{
				Spawnables.Add(Spawnable);
			}
		}
	}

	FScopedSlowTask SlowTask(Spawnables.Num(), LOCTEXT("SaveSpawnableStateProgress", "Saving selected spawnables"));
	SlowTask.MakeDialog(true);

	TArray<AActor*> PossessedActors;
	for (FMovieSceneSpawnable* Spawnable : Spawnables)
	{
		SlowTask.EnterProgressFrame();
		
		SpawnRegister->SaveDefaultSpawnableState(*Spawnable, ActiveTemplateIDs.Top(), *this);

		if (GWarn->ReceivedUserCancel())
		{
			break;
		}
	}

	NotifyMovieSceneDataChanged(EMovieSceneDataChangeType::MovieSceneStructureItemsChanged);
}

void FSequencer::SetSelectedNodesSpawnableLevel(FName InLevelName)
{							
	UMovieScene* MovieScene = GetFocusedMovieSceneSequence()->GetMovieScene();

	if (MovieScene->IsReadOnly())
	{
		ShowReadOnlyError();
		return;
	}

	const FScopedTransaction Transaction( LOCTEXT("SetSpawnableLevel", "Set Spawnable Level") );

	MovieScene->Modify();

	TArray<FMovieSceneSpawnable*> Spawnables;

	for (const TSharedRef<FSequencerDisplayNode>& Node : Selection.GetSelectedOutlinerNodes())
	{
		if (Node->GetType() == ESequencerNode::Object)
		{
			FMovieSceneSpawnable* Spawnable = MovieScene->FindSpawnable(StaticCastSharedRef<FSequencerObjectBindingNode>(Node)->GetObjectBinding());
			if (Spawnable)
			{
				Spawnable->SetLevelName(InLevelName);
			}
		}
	}
}

void FSequencer::ConvertToSpawnable(TSharedRef<FSequencerObjectBindingNode> NodeToBeConverted)
{
	if (GetFocusedMovieSceneSequence()->GetMovieScene()->IsReadOnly())
	{
		ShowReadOnlyError();
		return;
	}

	const FScopedTransaction Transaction( LOCTEXT("ConvertSelectedNodeSpawnable", "Convert Node to Spawnables") );

	// Ensure we're in a non-possessed state
	RestorePreAnimatedState();
	GetFocusedMovieSceneSequence()->GetMovieScene()->Modify();
	FMovieScenePossessable* Possessable = GetFocusedMovieSceneSequence()->GetMovieScene()->FindPossessable(NodeToBeConverted->GetObjectBinding());
	if (Possessable)
	{
		ConvertToSpawnableInternal(Possessable->GetGuid());
		NotifyMovieSceneDataChanged( EMovieSceneDataChangeType::MovieSceneStructureItemsChanged );
	}
}

void FSequencer::ConvertSelectedNodesToSpawnables()
{
	UMovieScene* MovieScene = GetFocusedMovieSceneSequence()->GetMovieScene();

	if (MovieScene->IsReadOnly())
	{
		ShowReadOnlyError();
		return;
	}

	// @todo sequencer: Undo doesn't seem to be working at all
	const FScopedTransaction Transaction( LOCTEXT("ConvertSelectedNodesSpawnable", "Convert Selected Nodes to Spawnables") );

	// Ensure we're in a non-possessed state
	RestorePreAnimatedState();
	MovieScene->Modify();

	TArray<TSharedRef<FSequencerObjectBindingNode>> ObjectBindingNodes;

	for (const TSharedRef<FSequencerDisplayNode>& Node : Selection.GetSelectedOutlinerNodes())
	{
		if (Node->GetType() == ESequencerNode::Object)
		{
			auto ObjectBindingNode = StaticCastSharedRef<FSequencerObjectBindingNode>(Node);

			// If we have a possessable for this node, and it has no parent, we can convert it to a spawnable
			FMovieScenePossessable* Possessable = MovieScene->FindPossessable(ObjectBindingNode->GetObjectBinding());
			if (Possessable && !Possessable->GetParent().IsValid())
			{
				ObjectBindingNodes.Add(ObjectBindingNode);
			}
		}
	}

	FScopedSlowTask SlowTask(ObjectBindingNodes.Num(), LOCTEXT("ConvertSpawnableProgress", "Converting Selected Possessable Nodes to Spawnables"));
	SlowTask.MakeDialog(true);

	TArray<AActor*> SpawnedActors;
	for (const TSharedRef<FSequencerObjectBindingNode>& ObjectBindingNode : ObjectBindingNodes)
	{
		SlowTask.EnterProgressFrame();
	
		FMovieScenePossessable* Possessable = MovieScene->FindPossessable(ObjectBindingNode->GetObjectBinding());
		if (Possessable)
		{
			TArray<FMovieSceneSpawnable*> Spawnables = ConvertToSpawnableInternal(Possessable->GetGuid());

			for (FMovieSceneSpawnable* Spawnable : Spawnables)
			{
				for (TWeakObjectPtr<> WeakObject : FindBoundObjects(Spawnable->GetGuid(), ActiveTemplateIDs.Top()))
				{
					if (AActor* SpawnedActor = Cast<AActor>(WeakObject.Get()))
					{
						SpawnedActors.Add(SpawnedActor);
					}
				}
			}
		}

		if (GWarn->ReceivedUserCancel())
		{
			break;
		}
	}

	if (SpawnedActors.Num())
	{
		const bool bNotifySelectionChanged = true;
		const bool bDeselectBSP = true;
		const bool bWarnAboutTooManyActors = false;
		const bool bSelectEvenIfHidden = false;

		GEditor->GetSelectedActors()->Modify();
		GEditor->GetSelectedActors()->BeginBatchSelectOperation();
		GEditor->SelectNone(bNotifySelectionChanged, bDeselectBSP, bWarnAboutTooManyActors);
		for (auto SpawnedActor : SpawnedActors)
		{
			GEditor->SelectActor(SpawnedActor, true, bNotifySelectionChanged, bSelectEvenIfHidden);
		}
		GEditor->GetSelectedActors()->EndBatchSelectOperation();
		GEditor->NoteSelectionChange();
	}

	NotifyMovieSceneDataChanged( EMovieSceneDataChangeType::MovieSceneStructureItemsChanged );
}

TArray<FGuid> FSequencer::ExpandMultiplePossessableBindings(FGuid PossessableGuid)
{
	UMovieSceneSequence* Sequence = GetFocusedMovieSceneSequence();
	UMovieScene* MovieScene = Sequence->GetMovieScene();

	TArray<FGuid> NewPossessableGuids;

	if (MovieScene->IsReadOnly())
	{
		ShowReadOnlyError();
		return TArray<FGuid>();
	}

	
	// Create a copy of the TArrayView of bound objects, as the underlying array will get destroyed
	TArray<TWeakObjectPtr<>> FoundObjects;
	for (TWeakObjectPtr<> BoundObject : FindBoundObjects(PossessableGuid, ActiveTemplateIDs.Top()))
	{
		FoundObjects.Insert(BoundObject,0);
	}

	if (FoundObjects.Num() < 2)
	{
		// If less than two objects, nothing to do, return the same Guid
		NewPossessableGuids.Add(PossessableGuid);
		return NewPossessableGuids;
	}

	Sequence->Modify();
	MovieScene->Modify();

	FMovieSceneBinding* PossessableBinding = (FMovieSceneBinding*)MovieScene->GetBindings().FindByPredicate([&](FMovieSceneBinding& Binding) { return Binding.GetObjectGuid() == PossessableGuid; });

	// First gather the children
	TArray<FGuid> ChildPossessableGuids;
	for (int32 Index = 0; Index < MovieScene->GetPossessableCount(); ++Index)
	{
		FMovieScenePossessable& Possessable = MovieScene->GetPossessable(Index);
		if (Possessable.GetParent() == PossessableGuid)
		{
			ChildPossessableGuids.Add(Possessable.GetGuid());
		}
	}

	TArray<UMovieSceneTrack* > Tracks = PossessableBinding->StealTracks();

	// Remove binding to stop any children from claiming the old guid as their parent
	if (MovieScene->RemovePossessable(PossessableGuid))
	{
		Sequence->UnbindPossessableObjects(PossessableGuid);
	}

	for (TWeakObjectPtr<> FoundObjectPtr : FoundObjects)
	{
		UObject* FoundObject = FoundObjectPtr.Get();
		if (!FoundObject)
		{
			continue;
		}

		FoundObject->Modify();

		UObject* BindingContext = GetPlaybackContext();

		// Find this object's parent object, if it has one.
		UObject* ParentObject = Sequence->GetParentObject(FoundObject);
		if (ParentObject)
		{
			BindingContext = ParentObject;
		}

		// Create a new Possessable for this object
		AActor* PossessedActor = Cast<AActor>(FoundObject);
		const FGuid NewPossessableGuid = MovieScene->AddPossessable(PossessedActor != nullptr ? PossessedActor->GetActorLabel() : FoundObject->GetName(), FoundObject->GetClass());
		FMovieScenePossessable* NewPossessable = MovieScene->FindPossessable(NewPossessableGuid);
		if (NewPossessable)
		{
			FMovieSceneBinding* NewPossessableBinding = (FMovieSceneBinding*)MovieScene->GetBindings().FindByPredicate([&](FMovieSceneBinding& Binding) { return Binding.GetObjectGuid() == NewPossessableGuid; });
			
			if (ParentObject)
			{
				FGuid ParentGuid = FindObjectId(*ParentObject, ActiveTemplateIDs.Top());
				NewPossessable->SetParent(ParentGuid);
			}

			Sequence->BindPossessableObject(NewPossessableGuid, *FoundObject, BindingContext);
			NewPossessableGuids.Add(NewPossessableGuid);

			// Create copies of the tracks
			for (UMovieSceneTrack* Track : Tracks)
			{
				UMovieSceneTrack* DuplicatedTrack = Cast<UMovieSceneTrack>(StaticDuplicateObject(Track, MovieScene));
				NewPossessableBinding->AddTrack(*DuplicatedTrack);
			}
		}
	}

	// Finally, recurse in to any children
	for (FGuid ChildPossessableGuid : ChildPossessableGuids)
	{
		ExpandMultiplePossessableBindings(ChildPossessableGuid);
	}

	NotifyMovieSceneDataChanged(EMovieSceneDataChangeType::MovieSceneStructureItemsChanged);

	return NewPossessableGuids;
}

TArray<FMovieSceneSpawnable*> FSequencer::ConvertToSpawnableInternal(FGuid PossessableGuid)
{
	UMovieSceneSequence* Sequence = GetFocusedMovieSceneSequence();
	UMovieScene* MovieScene = Sequence->GetMovieScene();

	if (MovieScene->IsReadOnly() || !Sequence->AllowsSpawnableObjects())
	{
		ShowReadOnlyError();
		return TArray<FMovieSceneSpawnable*>();
	}

	TArrayView<TWeakObjectPtr<>> FoundObjects = FindBoundObjects(PossessableGuid, ActiveTemplateIDs.Top());

	TArray<FMovieSceneSpawnable*> CreatedSpawnables;

	if (FoundObjects.Num() == 0)
	{
		FMovieScenePossessable* Possessable = MovieScene->FindPossessable(PossessableGuid);

		UE_LOG(LogSequencer, Error, TEXT("Failed to convert %s to spawnable because there are no objects bound to it"), Possessable ? *Possessable->GetName() : TEXT(""));
	}
	else if (FoundObjects.Num() > 1)
	{
		// Expand to individual possessables for each bound object, then convert each one individually
		TArray<FGuid> ExpandedPossessableGuids = ExpandMultiplePossessableBindings(PossessableGuid);
		for (FGuid NewPossessableGuid : ExpandedPossessableGuids)
		{
			CreatedSpawnables.Append(ConvertToSpawnableInternal(NewPossessableGuid));
		}

		ForceEvaluate();
	}
	else
	{
		UObject* FoundObject = FoundObjects[0].Get();
		if (!FoundObject)
		{
			return TArray<FMovieSceneSpawnable*>();
		}

		Sequence->Modify();
		MovieScene->Modify();

		// Locate the folder containing the original possessable
		UMovieSceneFolder* ParentFolder;
		for (UMovieSceneFolder* Folder : MovieScene->GetRootFolders())
		{
			ParentFolder = Folder->FindFolderContaining(PossessableGuid);
			if (ParentFolder != nullptr)
			{
				break;
			}
		}

		FMovieSceneSpawnable* Spawnable = MovieScene->FindSpawnable(AddSpawnable(*FoundObject));
		if (Spawnable)
		{
			CreatedSpawnables.Add(Spawnable);
			FGuid SpawnableGuid = Spawnable->GetGuid();

			// Remap all the spawnable's tracks and child bindings onto the new possessable
			MovieScene->MoveBindingContents(PossessableGuid, SpawnableGuid);

			FMovieSceneBinding* PossessableBinding = (FMovieSceneBinding*)MovieScene->GetBindings().FindByPredicate([&](FMovieSceneBinding& Binding) { return Binding.GetObjectGuid() == PossessableGuid; });
			check(PossessableBinding);

			for (UMovieSceneFolder* Folder : MovieScene->GetRootFolders())
			{
				if (ReplaceFolderBindingGUID(Folder, PossessableGuid, SpawnableGuid))
				{
					break;
				}
			}

			int32 SortingOrder = PossessableBinding->GetSortingOrder();

			if (MovieScene->RemovePossessable(PossessableGuid))
			{
				Sequence->UnbindPossessableObjects(PossessableGuid);

				FMovieSceneBinding* SpawnableBinding = (FMovieSceneBinding*)MovieScene->GetBindings().FindByPredicate([&](FMovieSceneBinding& Binding) { return Binding.GetObjectGuid() == SpawnableGuid; });
				check(SpawnableBinding);

				SpawnableBinding->SetSortingOrder(SortingOrder);

			}

			TOptional<FTransformData> TransformData;
			SpawnRegister->HandleConvertPossessableToSpawnable(FoundObject, *this, TransformData);
			SpawnRegister->SetupDefaultsForSpawnable(nullptr, Spawnable->GetGuid(), TransformData, AsShared(), Settings);

			ForceEvaluate();

			NotifyMovieSceneDataChanged(EMovieSceneDataChangeType::MovieSceneStructureItemsChanged);
		}
	}

	return CreatedSpawnables;
}

void FSequencer::ConvertToPossessable(TSharedRef<FSequencerObjectBindingNode> NodeToBeConverted)
{
	if (GetFocusedMovieSceneSequence()->GetMovieScene()->IsReadOnly())
	{
		ShowReadOnlyError();
		return;
	}

	const FScopedTransaction Transaction( LOCTEXT("ConvertSelectedNodePossessable", "Convert Node to Possessables") );

	// Ensure we're in a non-possessed state
	RestorePreAnimatedState();
	GetFocusedMovieSceneSequence()->GetMovieScene()->Modify();
	FMovieSceneSpawnable* Spawnable = GetFocusedMovieSceneSequence()->GetMovieScene()->FindSpawnable(NodeToBeConverted->GetObjectBinding());
	if (Spawnable)
	{
		ConvertToPossessableInternal(Spawnable->GetGuid());
		NotifyMovieSceneDataChanged(EMovieSceneDataChangeType::MovieSceneStructureItemsChanged);
	}
}

void FSequencer::ConvertSelectedNodesToPossessables()
{
	UMovieScene* MovieScene = GetFocusedMovieSceneSequence()->GetMovieScene();

	if (MovieScene->IsReadOnly())
	{
		ShowReadOnlyError();
		return;
	}

	TArray<TSharedRef<FSequencerObjectBindingNode>> ObjectBindingNodes;

	for (const TSharedRef<FSequencerDisplayNode>& Node : Selection.GetSelectedOutlinerNodes())
	{
		if (Node->GetType() == ESequencerNode::Object)
		{
			auto ObjectBindingNode = StaticCastSharedRef<FSequencerObjectBindingNode>(Node);

			FMovieSceneSpawnable* Spawnable = MovieScene->FindSpawnable(ObjectBindingNode->GetObjectBinding());
			if (Spawnable && SpawnRegister->CanConvertSpawnableToPossessable(*Spawnable))
			{
				ObjectBindingNodes.Add(ObjectBindingNode);
			}
		}
	}

	if (ObjectBindingNodes.Num() > 0)
	{
		const FScopedTransaction Transaction(LOCTEXT("ConvertSelectedNodesPossessable", "Convert Selected Nodes to Possessables"));
		MovieScene->Modify();

		FScopedSlowTask SlowTask(ObjectBindingNodes.Num(), LOCTEXT("ConvertPossessablesProgress", "Converting Selected Spawnable Nodes to Possessables"));
		SlowTask.MakeDialog(true);

		TArray<AActor*> PossessedActors;
		for (const TSharedRef<FSequencerObjectBindingNode>& ObjectBindingNode : ObjectBindingNodes)
		{
			SlowTask.EnterProgressFrame();

			FMovieSceneSpawnable* Spawnable = MovieScene->FindSpawnable(ObjectBindingNode->GetObjectBinding());
			if (Spawnable)
			{
				FMovieScenePossessable* Possessable = ConvertToPossessableInternal(Spawnable->GetGuid());

				ForceEvaluate();

				for (TWeakObjectPtr<> WeakObject : FindBoundObjects(Possessable->GetGuid(), ActiveTemplateIDs.Top()))
				{
					if (AActor* PossessedActor = Cast<AActor>(WeakObject.Get()))
					{
						PossessedActors.Add(PossessedActor);
					}
				}
			}

			if (GWarn->ReceivedUserCancel())
			{
				break;
			}
		}

		if (PossessedActors.Num())
		{
			const bool bNotifySelectionChanged = true;
			const bool bDeselectBSP = true;
			const bool bWarnAboutTooManyActors = false;
			const bool bSelectEvenIfHidden = false;

			GEditor->GetSelectedActors()->Modify();
			GEditor->GetSelectedActors()->BeginBatchSelectOperation();
			GEditor->SelectNone(bNotifySelectionChanged, bDeselectBSP, bWarnAboutTooManyActors);
			for (auto PossessedActor : PossessedActors)
			{
				GEditor->SelectActor(PossessedActor, true, bNotifySelectionChanged, bSelectEvenIfHidden);
			}
			GEditor->GetSelectedActors()->EndBatchSelectOperation();
			GEditor->NoteSelectionChange();

			NotifyMovieSceneDataChanged(EMovieSceneDataChangeType::MovieSceneStructureItemsChanged);
		}
	}
}

FMovieScenePossessable* FSequencer::ConvertToPossessableInternal(FGuid SpawnableGuid)
{
	UMovieSceneSequence* Sequence = GetFocusedMovieSceneSequence();
	UMovieScene* MovieScene = Sequence->GetMovieScene();

	if (MovieScene->IsReadOnly())
	{
		ShowReadOnlyError();
		return nullptr;
	}

	// Find the object in the environment
	UMovieSceneSequence* FocusedSequence = GetFocusedMovieSceneSequence();
	FMovieSceneSpawnable* Spawnable = MovieScene->FindSpawnable(SpawnableGuid);
	if (!Spawnable || !Spawnable->GetObjectTemplate())
	{
		return nullptr;
	}

	AActor* SpawnableActorTemplate = Cast<AActor>(Spawnable->GetObjectTemplate());
	if (!SpawnableActorTemplate)
	{
		return nullptr;
	}

	Sequence->Modify();
	MovieScene->Modify();

	// Delete the spawn track
	UMovieSceneSpawnTrack* SpawnTrack = Cast<UMovieSceneSpawnTrack>(MovieScene->FindTrack(UMovieSceneSpawnTrack::StaticClass(), SpawnableGuid, NAME_None));
	if (SpawnTrack)
	{
		MovieScene->RemoveTrack(*SpawnTrack);
	}

	FTransform SpawnTransform = SpawnableActorTemplate->GetActorTransform();
	FActorSpawnParameters SpawnInfo;
	SpawnInfo.bDeferConstruction = true;
	SpawnInfo.Template = SpawnableActorTemplate;

	UWorld* PlaybackContext = Cast<UWorld>(GetPlaybackContext());
	AActor* PossessedActor = PlaybackContext->SpawnActor(Spawnable->GetObjectTemplate()->GetClass(), &SpawnTransform, SpawnInfo);

	if (!PossessedActor)
	{
		return nullptr;
	}

	PossessedActor->SetActorLabel(Spawnable->GetName());

	const bool bIsDefaultTransform = true;
	PossessedActor->FinishSpawning(SpawnTransform, bIsDefaultTransform);

	const FGuid NewPossessableGuid = CreateBinding(*PossessedActor, PossessedActor->GetActorLabel());
	const FGuid OldSpawnableGuid = Spawnable->GetGuid();

	FMovieScenePossessable* Possessable = MovieScene->FindPossessable(NewPossessableGuid);
	if (Possessable)
	{
		// Remap all the spawnable's tracks and child bindings onto the new possessable
		MovieScene->MoveBindingContents(OldSpawnableGuid, NewPossessableGuid);

		FMovieSceneBinding* SpawnableBinding = MovieScene->FindBinding(OldSpawnableGuid);
		check(SpawnableBinding);

		for (UMovieSceneFolder* Folder : MovieScene->GetRootFolders())
		{
			if (ReplaceFolderBindingGUID(Folder, Spawnable->GetGuid(), Possessable->GetGuid()))
			{
				break;
			}
		}

		int32 SortingOrder = SpawnableBinding->GetSortingOrder();

		// Remove the spawnable and all it's sub tracks
		if (MovieScene->RemoveSpawnable(OldSpawnableGuid))
		{
			SpawnRegister->DestroySpawnedObject(OldSpawnableGuid, ActiveTemplateIDs.Top(), *this);

			FMovieSceneBinding* PossessableBinding = MovieScene->FindBinding(NewPossessableGuid);
			check(PossessableBinding);
			
			PossessableBinding->SetSortingOrder(SortingOrder);
		}

		static const FName SequencerActorTag(TEXT("SequencerActor"));
		PossessedActor->Tags.Remove(SequencerActorTag);

		GEditor->SelectActor(PossessedActor, false, true);

		ForceEvaluate();
	}

	return Possessable;
}



void FSequencer::OnLoadRecordedData()
{
	UMovieSceneSequence* FocusedMovieSceneSequence = GetFocusedMovieSceneSequence();
	if (!FocusedMovieSceneSequence)
	{
		return;
	}
	UMovieScene* FocusedMovieScene = FocusedMovieSceneSequence->GetMovieScene();
	if (FocusedMovieScene->IsReadOnly())
	{
		return;
	}
	TArray<FString> OpenFilenames;
	IDesktopPlatform* DesktopPlatform = FDesktopPlatformModule::Get();
	bool bOpen = false;
	if (DesktopPlatform)
	{
		FString FileTypeDescription = TEXT("");
		FString DialogTitle = TEXT("Open Recorded Sequencer Data");
		FString InOpenDirectory = FPaths::ProjectSavedDir();
		bOpen = DesktopPlatform->OpenFileDialog(
			FSlateApplication::Get().FindBestParentWindowHandleForDialogs(nullptr),
			DialogTitle,
			InOpenDirectory,
			TEXT(""),
			FileTypeDescription,
			EFileDialogFlags::None,
			OpenFilenames
		);
	}

	if (!bOpen || !OpenFilenames.Num())
	{
		return;
	}
	IModularFeatures& ModularFeatures = IModularFeatures::Get();

	if (ModularFeatures.IsModularFeatureAvailable(ISerializedRecorder::ModularFeatureName))
	{
		ISerializedRecorder* Recorder = &IModularFeatures::Get().GetModularFeature<ISerializedRecorder>(ISerializedRecorder::ModularFeatureName);
		if (Recorder)
		{
			FScopedTransaction AddFolderTransaction(NSLOCTEXT("Sequencer", "LoadRecordedData_Transaction", "Load Recorded Data"));
			auto OnReadComplete = [this]()
			{
				NotifyMovieSceneDataChanged(EMovieSceneDataChangeType::MovieSceneStructureItemAdded);

			}; //callback
			UWorld* PlaybackContext = Cast<UWorld>(GetPlaybackContext());
			for (const FString& FileName : OpenFilenames)
			{
				Recorder->LoadRecordedSequencerFile(FocusedMovieSceneSequence, PlaybackContext, FileName, OnReadComplete);
			}
		}
	}

}

bool FSequencer::ReplaceFolderBindingGUID(UMovieSceneFolder* Folder, FGuid Original, FGuid Converted)
{
	UMovieScene* MovieScene = GetFocusedMovieSceneSequence()->GetMovieScene();

	if (MovieScene->IsReadOnly())
	{
		ShowReadOnlyError();
		return true;
	}

	for (FGuid ChildGuid : Folder->GetChildObjectBindings())
	{
		if (ChildGuid == Original)
		{
			Folder->AddChildObjectBinding(Converted);
			Folder->RemoveChildObjectBinding(Original);
			return true;
		}
	}

	for (UMovieSceneFolder* ChildFolder : Folder->GetChildFolders())
	{
		if (ReplaceFolderBindingGUID(ChildFolder, Original, Converted))
		{
			return true;
		}
	}

	return false;
}

void FSequencer::OnAddFolder()
{
	UMovieScene* FocusedMovieScene = GetFocusedMovieSceneSequence()->GetMovieScene();

	if (FocusedMovieScene->IsReadOnly())
	{
		ShowReadOnlyError();
		return;
	}

	FScopedTransaction AddFolderTransaction( NSLOCTEXT("Sequencer", "AddFolder_Transaction", "Add Folder") );

	// Check if a folder, or child of a folder is currently selected.
	TArray<UMovieSceneFolder*> SelectedParentFolders;
	FString NewNodePath;
	CalculateSelectedFolderAndPath(SelectedParentFolders, NewNodePath);

	TArray<FName> ExistingFolderNames;
	
	// If there is a folder selected the existing folder names are the sibling folders.
	if ( SelectedParentFolders.Num() == 1 )
	{
		for ( UMovieSceneFolder* SiblingFolder : SelectedParentFolders[0]->GetChildFolders() )
		{
			ExistingFolderNames.Add( SiblingFolder->GetFolderName() );
		}
	}
	// Otherwise use the root folders.
	else
	{
		for ( UMovieSceneFolder* MovieSceneFolder : FocusedMovieScene->GetRootFolders() )
		{
			ExistingFolderNames.Add( MovieSceneFolder->GetFolderName() );
		}
	}

	FName UniqueName = FSequencerUtilities::GetUniqueName(FName("New Folder"), ExistingFolderNames);
	UMovieSceneFolder* NewFolder = NewObject<UMovieSceneFolder>( FocusedMovieScene, NAME_None, RF_Transactional );
	NewFolder->SetFolderName( UniqueName );

	// The folder's name is used as it's key in the path system.
	NewNodePath += UniqueName.ToString();

	if ( SelectedParentFolders.Num() == 1 )
	{
		SelectedParentFolders[0]->AddChildFolder( NewFolder );
	}
	else
	{
		FocusedMovieScene->Modify();
		FocusedMovieScene->GetRootFolders().Add( NewFolder );
	}

	Selection.Empty();

	// We can't add the newly created folder to the selection set as the nodes for it don't actually exist yet.
	// However, we can calculate the resulting path that the node will end up at and add that to the selection
	// set, which will cause the newly created node to be selected when the selection is restored post-refresh.
	SequencerWidget->AddAdditionalPathToSelectionSet(NewNodePath);

	NotifyMovieSceneDataChanged( EMovieSceneDataChangeType::MovieSceneStructureItemAdded );
}

void FSequencer::OnAddTrack(const TWeakObjectPtr<UMovieSceneTrack>& InTrack, const FGuid& ObjectBinding)
{
	if (!ensureAlwaysMsgf(InTrack.IsValid(), TEXT("Attempted to add a null UMovieSceneTrack to Sequencer. This should never happen.")))
	{
		return;
	}

	FString NewNodePath;

	// If they specified an object binding it's being added to, we don't add it to a folder since we can't have it existing
	// as a children of two places at once.
	if(!GetFocusedMovieSceneSequence()->GetMovieScene()->FindBinding(ObjectBinding))
	{
		TArray<UMovieSceneFolder*> SelectedParentFolders;
		CalculateSelectedFolderAndPath(SelectedParentFolders, NewNodePath);

		if (SelectedParentFolders.Num() == 1)
		{
			SelectedParentFolders[0]->Modify();
			SelectedParentFolders[0]->AddChildMasterTrack(InTrack.Get());
		}
	}

	// We can't add the newly created folder to the selection set as the nodes for it don't actually exist yet.
	// However, we can calculate the resulting path that the node will end up at and add that to the selection
	// set, which will cause the newly created node to be selected when the selection is restored post-refresh.
	NewNodePath += InTrack->GetFName().ToString();
	SequencerWidget->AddAdditionalPathToSelectionSet(NewNodePath);

	NotifyMovieSceneDataChanged(EMovieSceneDataChangeType::MovieSceneStructureItemAdded);
	EmptySelection();
	if (InTrack->GetAllSections().Num() > 0)
	{
		SelectSection(InTrack->GetAllSections()[0]);
	}
	ThrobSectionSelection();
}


void FSequencer::CalculateSelectedFolderAndPath(TArray<UMovieSceneFolder*>& OutSelectedParentFolders, FString& OutNewNodePath)
{
	// Check if a folder, or child of a folder is currently selected.
	if (Selection.GetSelectedOutlinerNodes().Num() > 0)
	{
		for (TSharedRef<FSequencerDisplayNode> SelectedNode : Selection.GetSelectedOutlinerNodes())
		{
			TSharedPtr<FSequencerDisplayNode> CurrentNode = SelectedNode;
			while (CurrentNode.IsValid() && CurrentNode->GetType() != ESequencerNode::Folder)
			{
				CurrentNode = CurrentNode->GetParent();
			}
			if (CurrentNode.IsValid())
			{
				OutSelectedParentFolders.Add(&StaticCastSharedPtr<FSequencerFolderNode>(CurrentNode)->GetFolder());

				// The first valid folder we find will be used to put the new folder into, so it's the node that we
				// want to know the path from.
				if (OutNewNodePath.Len() == 0)
				{
					// Add an extra delimiter (".") as we know that the new folder will be appended onto the end of this.
					OutNewNodePath = FString::Printf(TEXT("%s."), *CurrentNode->GetPathName());

					// Make sure this folder is expanded too so that adding objects to hidden folders become visible.
					CurrentNode->SetExpansionState(true);
				}
			}
		}
	}
}

void FSequencer::TogglePlay()
{
	OnPlayForward(true);
}

void FSequencer::JumpToStart()
{
	OnJumpToStart();
}

void FSequencer::JumpToEnd()
{
	OnJumpToEnd();
}

void FSequencer::ShuttleForward()
{
	float NewPlaybackSpeed = PlaybackSpeed;
	if (ShuttleMultiplier == 0 || PlaybackSpeed < 0) 
	{
		ShuttleMultiplier = 2.f;
		NewPlaybackSpeed = 1.f;
	}
	else
	{
		NewPlaybackSpeed *= ShuttleMultiplier;
	}

	PlaybackSpeed = NewPlaybackSpeed;
	OnPlayForward(false);
}

void FSequencer::ShuttleBackward()
{
	float NewPlaybackSpeed = PlaybackSpeed;
	if (ShuttleMultiplier == 0 || PlaybackSpeed > 0)
	{
		ShuttleMultiplier = 2.f;
		NewPlaybackSpeed = -1.f;
	}
	else
	{
		NewPlaybackSpeed *= ShuttleMultiplier;
	}

	PlaybackSpeed = NewPlaybackSpeed;
	OnPlayBackward(false);
}

void FSequencer::Pause()
{
	SetPlaybackStatus(EMovieScenePlayerStatus::Stopped);

	// When stopping a sequence, we always evaluate a non-empty range if possible. This ensures accurate paused motion blur effects.
	if (Settings->GetIsSnapEnabled())
	{
		FQualifiedFrameTime LocalTime          = GetLocalTime();
		FFrameRate          FocusedDisplayRate = GetFocusedDisplayRate();

		// Snap to the focused play rate
		FFrameTime RootPosition  = FFrameRate::Snap(LocalTime.Time, LocalTime.Rate, FocusedDisplayRate) * RootToLocalTransform.Inverse();

		// Convert the root position from tick resolution time base (the output rate), to the play position input rate
		FFrameTime InputPosition = ConvertFrameTime(RootPosition, PlayPosition.GetOutputRate(), PlayPosition.GetInputRate());
		EvaluateInternal(PlayPosition.PlayTo(InputPosition));
	}
	else
	{
		// Update on stop (cleans up things like sounds that are playing)
		FMovieSceneEvaluationRange Range = PlayPosition.GetLastRange().Get(PlayPosition.GetCurrentPositionAsRange());
		EvaluateInternal(Range);
	}

	OnStopDelegate.Broadcast();
}

void FSequencer::StepForward()
{
	OnStepForward();
}


void FSequencer::StepBackward()
{
	OnStepBackward();
}


void FSequencer::StepToNextKey()
{
	SequencerWidget->StepToNextKey();
}


void FSequencer::StepToPreviousKey()
{
	SequencerWidget->StepToPreviousKey();
}


void FSequencer::StepToNextCameraKey()
{
	SequencerWidget->StepToNextCameraKey();
}


void FSequencer::StepToPreviousCameraKey()
{
	SequencerWidget->StepToPreviousCameraKey();
}


void FSequencer::StepToNextShot()
{
	if (ActiveTemplateIDs.Num() < 2)
	{
		UMovieSceneSection* TargetShotSection = FindNextOrPreviousShot(GetFocusedMovieSceneSequence(), GetLocalTime().Time.FloorToFrame(), true);

		if (TargetShotSection)
		{
			SetLocalTime(TargetShotSection->GetRange().GetLowerBoundValue(), ESnapTimeMode::STM_None);
		}
		return;
	}

	FMovieSceneSequenceID OuterSequenceID = ActiveTemplateIDs[ActiveTemplateIDs.Num()-2];
	UMovieSceneSequence* Sequence = RootTemplateInstance.GetSequence(OuterSequenceID);

	FFrameTime CurrentTime = SubSequenceRange.GetLowerBoundValue() * RootToLocalTransform.Inverse();

	UMovieSceneSubSection* NextShot = Cast<UMovieSceneSubSection>(FindNextOrPreviousShot(Sequence, CurrentTime.FloorToFrame(), true));
	if (!NextShot)
	{
		return;
	}

	SequencerWidget->PopBreadcrumb();

	PopToSequenceInstance(ActiveTemplateIDs[ActiveTemplateIDs.Num()-2]);
	FocusSequenceInstance(*NextShot);

	SetLocalTime(SubSequenceRange.GetLowerBoundValue(), ESnapTimeMode::STM_None);
}


void FSequencer::StepToPreviousShot()
{
	if (ActiveTemplateIDs.Num() < 2)
	{
		UMovieSceneSection* TargetShotSection = FindNextOrPreviousShot(GetFocusedMovieSceneSequence(), GetLocalTime().Time.FloorToFrame(), false);

		if (TargetShotSection)
		{
			SetLocalTime(TargetShotSection->GetRange().GetLowerBoundValue(), ESnapTimeMode::STM_None);
		}
		return;
	}

	FMovieSceneSequenceID OuterSequenceID = ActiveTemplateIDs[ActiveTemplateIDs.Num() - 2];
	UMovieSceneSequence* Sequence = RootTemplateInstance.GetSequence(OuterSequenceID);

	FFrameTime CurrentTime = SubSequenceRange.GetLowerBoundValue() * RootToLocalTransform.Inverse();
	UMovieSceneSubSection* PreviousShot = Cast<UMovieSceneSubSection>(FindNextOrPreviousShot(Sequence, CurrentTime.FloorToFrame(), false));
	if (!PreviousShot)
	{
		return;
	}

	SequencerWidget->PopBreadcrumb();

	PopToSequenceInstance(ActiveTemplateIDs[ActiveTemplateIDs.Num()-2]);
	FocusSequenceInstance(*PreviousShot);

	SetLocalTime(SubSequenceRange.GetLowerBoundValue(), ESnapTimeMode::STM_None);
}


void FSequencer::ExpandAllNodesAndDescendants()
{
	const bool bExpandAll = true;
	SequencerWidget->GetTreeView()->ExpandNodes(ETreeRecursion::Recursive, bExpandAll);
}


void FSequencer::CollapseAllNodesAndDescendants()
{
	const bool bExpandAll = true;
	SequencerWidget->GetTreeView()->CollapseNodes(ETreeRecursion::Recursive, bExpandAll);
}

void FSequencer::SortAllNodesAndDescendants()
{
	FScopedTransaction SortAllNodesTransaction(NSLOCTEXT("Sequencer", "SortAllNodes_Transaction", "Sort Tracks"));
	SequencerWidget->GetTreeView()->GetNodeTree()->SortAllNodesAndDescendants();
}

void FSequencer::ToggleExpandCollapseNodes()
{
	SequencerWidget->GetTreeView()->ToggleExpandCollapseNodes(ETreeRecursion::NonRecursive);
}


void FSequencer::ToggleExpandCollapseNodesAndDescendants()
{
	SequencerWidget->GetTreeView()->ToggleExpandCollapseNodes(ETreeRecursion::Recursive);
}


void FSequencer::AddSelectedActors()
{
	USelection* ActorSelection = GEditor->GetSelectedActors();
	TArray<TWeakObjectPtr<AActor> > SelectedActors;
	for (FSelectionIterator Iter(*ActorSelection); Iter; ++Iter)
	{
		AActor* Actor = Cast<AActor>(*Iter);
		if (Actor)
		{
			SelectedActors.Add(Actor);
		}
	}

	AddActors(SelectedActors);
}

void FSequencer::SetKey()
{
	FScopedTransaction SetKeyTransaction( NSLOCTEXT("Sequencer", "SetKey_Transaction", "Set Key") );

	for (auto OutlinerNode : Selection.GetSelectedOutlinerNodes())
	{
		if (OutlinerNode->GetType() == ESequencerNode::Track)
		{
			if (TSharedPtr<FSequencerObjectBindingNode> ObjectBindingNode = OutlinerNode->FindParentObjectBindingNode())
			{
				StaticCastSharedRef<FSequencerTrackNode>(OutlinerNode)->GetTrackEditor().AddKey(ObjectBindingNode->GetObjectBinding());
			}
		}
	}

	TSet<TSharedRef<FSequencerDisplayNode>> NodesToKey = Selection.GetSelectedOutlinerNodes();
	{
		TSet<TSharedRef<FSequencerDisplayNode>> ChildNodes;
		for (TSharedRef<FSequencerDisplayNode> Node : NodesToKey.Array())
		{
			ChildNodes.Reset();
			SequencerHelpers::GetDescendantNodes(Node, ChildNodes);

			for (TSharedRef<FSequencerDisplayNode> ChildNode : ChildNodes)
			{
				NodesToKey.Remove(ChildNode);
			}
		}
	}

	const FFrameNumber AddKeyTime = GetLocalTime().Time.FloorToFrame();

	TSet<TSharedPtr<IKeyArea>> KeyAreas;
	TSet<UMovieSceneSection*>  ModifiedSections;

	for (TSharedRef<FSequencerDisplayNode> Node : NodesToKey)
	{
		KeyAreas.Reset();
		SequencerHelpers::GetAllKeyAreas(Node, KeyAreas);

		FGuid ObjectBinding;
		if (Node->GetType() == ESequencerNode::Object)
		{
			TSharedPtr<FSequencerObjectBindingNode> ObjectBindingNode = StaticCastSharedRef<FSequencerObjectBindingNode>(Node);
			if (ObjectBindingNode.IsValid())
			{
				ObjectBinding = ObjectBindingNode->GetObjectBinding();
			}
		}
		else
		{
			TSharedPtr<FSequencerObjectBindingNode> ParentObjectBinding = Node->FindParentObjectBindingNode();
			ObjectBinding = ParentObjectBinding.IsValid() ? ParentObjectBinding->GetObjectBinding() : FGuid();
		}

		for (TSharedPtr<IKeyArea> KeyArea : KeyAreas)
		{
			UMovieSceneSection* Section = KeyArea->GetOwningSection();
			if (Section)
			{
				if (!ModifiedSections.Contains(Section))
				{
					Section->Modify();
					ModifiedSections.Add(Section);
				}


				KeyArea->AddOrUpdateKey(AddKeyTime, ObjectBinding, *this);
			}
		}
	}

	UpdatePlaybackRange();
}


bool FSequencer::CanSetKeyTime() const
{
	return Selection.GetSelectedKeys().Num() > 0;
}


void FSequencer::SetKeyTime()
{
	TArray<FSequencerSelectedKey> SelectedKeysArray = Selection.GetSelectedKeys().Array();

	FFrameNumber KeyTime = 0;
	for ( const FSequencerSelectedKey& Key : SelectedKeysArray )
	{
		if (Key.IsValid())
		{
			KeyTime = Key.KeyArea->GetKeyTime(Key.KeyHandle.GetValue());
			break;
		}
	}

	// Create a popup showing the existing time value and let the user set a new one.
 	GenericTextEntryModeless(NSLOCTEXT("Sequencer.Popups", "SetKeyTimePopup", "New Time"), FText::FromString(GetNumericTypeInterface()->ToString(KeyTime.Value)),
 		FOnTextCommitted::CreateSP(this, &FSequencer::OnSetKeyTimeTextCommitted)
 	);
}


void FSequencer::OnSetKeyTimeTextCommitted(const FText& InText, ETextCommit::Type CommitInfo)
{
	bool bAnythingChanged = false;

	CloseEntryPopupMenu();
	if (CommitInfo == ETextCommit::OnEnter)
	{
		TOptional<double> NewFrameTime = GetNumericTypeInterface()->FromString(InText.ToString(), 0);
		if (!NewFrameTime.IsSet())
			return;

		FFrameNumber NewFrame = FFrameNumber((int32)NewFrameTime.GetValue());

		FScopedTransaction SetKeyTimeTransaction(NSLOCTEXT("Sequencer", "SetKeyTime_Transaction", "Set Key Time"));
		TArray<FSequencerSelectedKey> SelectedKeysArray = Selection.GetSelectedKeys().Array();
	
		for ( const FSequencerSelectedKey& Key : SelectedKeysArray )
		{
			if (Key.IsValid())
			{
	 			if (Key.Section->TryModify())
	 			{
	 				Key.KeyArea->SetKeyTime(Key.KeyHandle.GetValue(), NewFrame);
	 				bAnythingChanged = true;

					Key.Section->ExpandToFrame(NewFrame);
	 			}
			}
		}
	}

	if (bAnythingChanged)
	{
		NotifyMovieSceneDataChanged(EMovieSceneDataChangeType::TrackValueChanged);
	}
}

bool FSequencer::CanRekey() const
{
	return Selection.GetSelectedKeys().Num() > 0;
}


void FSequencer::Rekey()
{
	bool bAnythingChanged = false;

	FQualifiedFrameTime CurrentTime = GetLocalTime();

	FScopedTransaction RekeyTransaction(NSLOCTEXT("Sequencer", "Rekey_Transaction", "Rekey"));
	TArray<FSequencerSelectedKey> SelectedKeysArray = Selection.GetSelectedKeys().Array();
	
	for ( const FSequencerSelectedKey& Key : SelectedKeysArray )
	{
		if (Key.IsValid())
		{
	 		if (Key.Section->TryModify())
	 		{
	 			Key.KeyArea->SetKeyTime(Key.KeyHandle.GetValue(), CurrentTime.Time.FrameNumber);
	 			bAnythingChanged = true;

				Key.Section->ExpandToFrame(CurrentTime.Time.FrameNumber);
	 		}
		}
	}

	if (bAnythingChanged)
	{
		NotifyMovieSceneDataChanged(EMovieSceneDataChangeType::TrackValueChanged);
	}
}

TSet<FFrameNumber> FSequencer::GetVerticalFrames() const
{
	TSet<FFrameNumber> VerticalFrames;

	auto AddVerticalFrames = [](auto &InVerticalFrames, auto InTrack) 
	{
		for (UMovieSceneSection* Section : InTrack->GetAllSections())
		{
			if (Section->GetRange().HasLowerBound())
			{
				InVerticalFrames.Add(Section->GetRange().GetLowerBoundValue());
			}

			if (Section->GetRange().HasUpperBound())
			{
				InVerticalFrames.Add(Section->GetRange().GetUpperBoundValue());
			}
		}
	};

	UMovieSceneSequence* FocusedMovieSequence = GetFocusedMovieSceneSequence();
	if (FocusedMovieSequence != nullptr)
	{
		UMovieScene* FocusedMovieScene = FocusedMovieSequence->GetMovieScene();
		for (UMovieSceneTrack* MasterTrack : FocusedMovieScene->GetMasterTracks())
		{
			if (FocusedMovieScene != nullptr)
			{
				if (MasterTrack->DisplayOptions.bShowVerticalFrames)
				{
					AddVerticalFrames(VerticalFrames, MasterTrack);
				}
			}
		}

		if (UMovieSceneTrack* CameraCutTrack = FocusedMovieScene->GetCameraCutTrack())
		{
			if (CameraCutTrack->DisplayOptions.bShowVerticalFrames)
			{
				AddVerticalFrames(VerticalFrames, CameraCutTrack);
			}
		}
	}

	return VerticalFrames;
}

TArray<FMovieSceneMarkedFrame> FSequencer::GetMarkedFrames() const
{
	UMovieSceneSequence* FocusedMovieSequence = GetFocusedMovieSceneSequence();
	if (FocusedMovieSequence != nullptr)
	{
		UMovieScene* FocusedMovieScene = FocusedMovieSequence->GetMovieScene();
		if (FocusedMovieScene != nullptr)
		{
			return FocusedMovieScene->GetMarkedFrames();
		}
	}

	return TArray<FMovieSceneMarkedFrame>();
}

void FSequencer::ToggleMarkAtPlayPosition()
{
	UMovieSceneSequence* FocusedMovieSequence = GetFocusedMovieSceneSequence();
	if (FocusedMovieSequence != nullptr)
	{
		UMovieScene* FocusedMovieScene = FocusedMovieSequence->GetMovieScene();
		if (FocusedMovieScene != nullptr)
		{
			FFrameNumber TickFrameNumber = GetLocalTime().Time.FloorToFrame();
			int32 MarkedFrameIndex = FocusedMovieScene->FindMarkedFrameByFrameNumber(TickFrameNumber);
			if (MarkedFrameIndex != INDEX_NONE)
			{
				FScopedTransaction RemoveMarkedFrameTransaction(LOCTEXT("RemoveMarkedFrames_Transaction", "Remove Marked Frame"));

				FocusedMovieScene->Modify();
				FocusedMovieScene->RemoveMarkedFrame(MarkedFrameIndex);
			}
			else
			{
				FScopedTransaction AddMarkedFrameTransaction(LOCTEXT("AddMarkedFrame_Transaction", "Add Marked Frame"));

				FocusedMovieScene->Modify();
				FocusedMovieScene->AddMarkedFrame(FMovieSceneMarkedFrame(TickFrameNumber));
			}
		}
	}
}

void FSequencer::SetMarkedFrame(int32 InMarkIndex, FFrameNumber InFrameNumber)
{
	UMovieSceneSequence* FocusedMovieSequence = GetFocusedMovieSceneSequence();
	if (FocusedMovieSequence != nullptr)
	{
		UMovieScene* FocusedMovieScene = FocusedMovieSequence->GetMovieScene();
		if (FocusedMovieScene != nullptr)
		{
			FocusedMovieScene->Modify();
			FocusedMovieScene->SetMarkedFrame(InMarkIndex, InFrameNumber);
		}
	}
}

void FSequencer::OnMarkedFrameChanged(FFrameNumber FrameNumber, bool bSetMark)
{
	UMovieSceneSequence* FocusedMovieSequence = GetFocusedMovieSceneSequence();
	if (FocusedMovieSequence != nullptr)
	{
		UMovieScene* FocusedMovieScene = FocusedMovieSequence->GetMovieScene();
		if (FocusedMovieScene != nullptr)
		{
			if (bSetMark)
			{
				FScopedTransaction AddMarkedFrameTransaction(LOCTEXT("AddMarkedFrame_Transaction", "Add Marked Frame"));

				FocusedMovieScene->Modify();
				FocusedMovieScene->AddMarkedFrame(FMovieSceneMarkedFrame(FrameNumber));
			}
			else
			{
				int32 MarkedFrameIndex = FocusedMovieScene->FindMarkedFrameByFrameNumber(FrameNumber);
				if (MarkedFrameIndex != INDEX_NONE)
				{
					FScopedTransaction RemoveMarkedFrameTransaction(LOCTEXT("RemoveMarkedFrame_Transaction", "Remove Marked Frame"));

					FocusedMovieScene->Modify();
					FocusedMovieScene->RemoveMarkedFrame(MarkedFrameIndex);
				}
			}
		}
	}
}

void FSequencer::ClearAllMarkedFrames()
{
	UMovieSceneSequence* FocusedMovieSequence = GetFocusedMovieSceneSequence();
	if (FocusedMovieSequence != nullptr)
	{
		UMovieScene* FocusedMovieScene = FocusedMovieSequence->GetMovieScene();
		if (FocusedMovieScene != nullptr)
		{
			FScopedTransaction ClearAllMarkedFramesTransaction(LOCTEXT("ClearAllMarkedFrames_Transaction", "Clear All Marked Frames"));

			FocusedMovieScene->Modify();
			FocusedMovieScene->ClearMarkedFrames();
		}
	}
}

void FSequencer::StepToNextMark()
{
	UMovieSceneSequence* FocusedMovieSequence = GetFocusedMovieSceneSequence();
	if (FocusedMovieSequence != nullptr)
	{
		UMovieScene* FocusedMovieScene = FocusedMovieSequence->GetMovieScene();
		if (FocusedMovieScene != nullptr)
		{
			const bool bForwards = true;
			int32 MarkedIndex = FocusedMovieScene->FindNextMarkedFrame(GetLocalTime().Time.FloorToFrame(), bForwards);
			if (MarkedIndex != INDEX_NONE)
			{
				AutoScrubToTime(FocusedMovieScene->GetMarkedFrames()[MarkedIndex].FrameNumber.Value);
			}
		}
	}
}

void FSequencer::StepToPreviousMark()
{
	UMovieSceneSequence* FocusedMovieSequence = GetFocusedMovieSceneSequence();
	if (FocusedMovieSequence != nullptr)
	{
		UMovieScene* FocusedMovieScene = FocusedMovieSequence->GetMovieScene();
		if (FocusedMovieScene != nullptr)
		{
			const bool bForwards = false;
			int32 MarkedIndex = FocusedMovieScene->FindNextMarkedFrame(GetLocalTime().Time.FloorToFrame(), bForwards);
			if (MarkedIndex != INDEX_NONE)
			{
				AutoScrubToTime(FocusedMovieScene->GetMarkedFrames()[MarkedIndex].FrameNumber.Value);
			}
		}
	}
}


TArray<TSharedPtr<FMovieSceneClipboard>> GClipboardStack;

void FSequencer::CopySelection()
{
	if (Selection.GetSelectedKeys().Num() != 0)
	{
		CopySelectedKeys();
	}
	else if (Selection.GetSelectedSections().Num() != 0)
	{
		CopySelectedSections();
	}
	else
	{
		TArray<TSharedPtr<FSequencerTrackNode>> TracksToCopy;
		TArray<TSharedPtr<FSequencerObjectBindingNode>> ObjectsToCopy;
		TSet<TSharedRef<FSequencerDisplayNode>> SelectedNodes = Selection.GetNodesWithSelectedKeysOrSections();
		if (SelectedNodes.Num() == 0)
		{
			SelectedNodes = Selection.GetSelectedOutlinerNodes();
		}
		for (TSharedRef<FSequencerDisplayNode> Node : SelectedNodes)
		{
			if (Node->GetType() == ESequencerNode::Track)
			{
				TSharedPtr<FSequencerTrackNode> TrackNode = StaticCastSharedRef<FSequencerTrackNode>(Node);
				if (TrackNode.IsValid())
				{
					TracksToCopy.Add(TrackNode);
				}
			}
			else if (Node->GetType() == ESequencerNode::Object)
			{
				TSharedPtr<FSequencerObjectBindingNode> ObjectNode = StaticCastSharedRef<FSequencerObjectBindingNode>(Node);
				if (ObjectNode.IsValid())
				{
					ObjectsToCopy.Add(ObjectNode);
				}
			}
		}

		// Make a empty clipboard if the stack is empty
		if (GClipboardStack.Num() == 0)
		{
			TSharedRef<FMovieSceneClipboard> NullClipboard = MakeShareable(new FMovieSceneClipboard());
			GClipboardStack.Push(NullClipboard);
		}

		FString ObjectsExportedText;
		FString TracksExportedText;

		if (ObjectsToCopy.Num())
		{
			CopySelectedObjects(ObjectsToCopy, ObjectsExportedText);
		}

		if (TracksToCopy.Num())
		{
			CopySelectedTracks(TracksToCopy, TracksExportedText);
		}

		FString ExportedText;
		ExportedText += ObjectsExportedText;
		ExportedText += TracksExportedText;

		FPlatformApplicationMisc::ClipboardCopy(*ExportedText);
	}
}

void FSequencer::CutSelection()
{
	if (Selection.GetSelectedKeys().Num() != 0)
	{
		CutSelectedKeys();
	}
	else if (Selection.GetSelectedSections().Num() != 0)
	{
		CutSelectedSections();
	}
	else
	{
		FScopedTransaction CutSelectionTransaction(LOCTEXT("CutSelection_Transaction", "Cut Selection"));
		CopySelection();
		DeleteSelectedItems();
	}
}

void FSequencer::DuplicateSelection()
{
	FScopedTransaction DuplicateSelectionTransaction(LOCTEXT("DuplicateSelection_Transaction", "Duplicate Selection"));

	CopySelection();
	DoPaste();

	// DoPaste doesn't handle keys, and we want duplicated keys to shift by one display rate frame as an overlapping key isn't useful.
	
	if (!Selection.GetSelectedKeys().Num())
	{
		return;
	}

	// Offset by a visible amount
	FFrameNumber FrameOffset = FFrameNumber((int32)GetDisplayRateDeltaFrameCount());

	TArray<FSequencerSelectedKey> NewSelection;
	for (const FSequencerSelectedKey& Key : Selection.GetSelectedKeys())
	{
		if (Key.IsValid())
		{
			TSharedPtr<IKeyArea> KeyArea = Key.KeyArea;
			FKeyHandle KeyHandle = Key.KeyHandle.GetValue();

			FKeyHandle NewKeyHandle = KeyArea->DuplicateKey(KeyHandle);
			KeyArea->SetKeyTime(NewKeyHandle, KeyArea->GetKeyTime(KeyHandle) + FrameOffset);

			NewSelection.Add(FSequencerSelectedKey(*KeyArea->GetOwningSection(), KeyArea, NewKeyHandle));
		}
	}
	
	Selection.SuspendBroadcast();
	Selection.EmptySelectedKeys();

	for (const FSequencerSelectedKey& Key : NewSelection)
	{
		Selection.AddToSelection(Key);
	}
	Selection.ResumeBroadcast();
	Selection.GetOnKeySelectionChanged().Broadcast();

	NotifyMovieSceneDataChanged(EMovieSceneDataChangeType::TrackValueChanged);
}

void FSequencer::CopySelectedKeys()
{
	TOptional<FFrameNumber> CopyRelativeTo;
	
	// Copy relative to the current key hotspot, if applicable
	if (Hotspot.IsValid() && Hotspot->GetType() == ESequencerHotspot::Key)
	{
		CopyRelativeTo = StaticCastSharedPtr<FKeyHotspot>(Hotspot)->GetTime();
	}

	FMovieSceneClipboardBuilder Builder;

	// Map selected keys to their key areas
	TMap<TSharedPtr<IKeyArea>, TArray<FKeyHandle>> KeyAreaMap;
	for (const FSequencerSelectedKey& Key : Selection.GetSelectedKeys())
	{
		if (Key.KeyHandle.IsSet())
		{
			KeyAreaMap.FindOrAdd(Key.KeyArea).Add(Key.KeyHandle.GetValue());
		}
	}

	// Serialize each key area to the clipboard
	for (auto& Pair : KeyAreaMap)
	{
		Pair.Key->CopyKeys(Builder, Pair.Value);
	}

	TSharedRef<FMovieSceneClipboard> Clipboard = MakeShareable( new FMovieSceneClipboard(Builder.Commit(CopyRelativeTo)) );
	
	Clipboard->GetEnvironment().TickResolution = GetFocusedTickResolution();

	if (Clipboard->GetKeyTrackGroups().Num())
	{
		GClipboardStack.Push(Clipboard);

		if (GClipboardStack.Num() > 10)
		{
			GClipboardStack.RemoveAt(0, 1);
		}
	}
}

void FSequencer::CutSelectedKeys()
{
	FScopedTransaction CutSelectedKeysTransaction(LOCTEXT("CutSelectedKeys_Transaction", "Cut Selected keys"));
	CopySelectedKeys();
	DeleteSelectedKeys();
}


void FSequencer::CopySelectedSections()
{
	TArray<UObject*> SelectedSections;
	for (TWeakObjectPtr<UMovieSceneSection> SelectedSectionPtr : Selection.GetSelectedSections())
	{
		if (SelectedSectionPtr.IsValid())
		{
			SelectedSections.Add(SelectedSectionPtr.Get());
		}
	}

	FString ExportedText;
	FSequencer::ExportObjectsToText(SelectedSections, /*out*/ ExportedText);
	FPlatformApplicationMisc::ClipboardCopy(*ExportedText);
}

void FSequencer::CutSelectedSections()
{
	FScopedTransaction CutSelectedSectionsTransaction(LOCTEXT("CutSelectedSections_Transaction", "Cut Selected sections"));
	CopySelectedSections();
	DeleteSections(Selection.GetSelectedSections());
}


const TArray<TSharedPtr<FMovieSceneClipboard>>& FSequencer::GetClipboardStack() const
{
	return GClipboardStack;
}


void FSequencer::OnClipboardUsed(TSharedPtr<FMovieSceneClipboard> Clipboard)
{
	Clipboard->GetEnvironment().DateTime = FDateTime::UtcNow();

	// Last entry in the stack should be the most up-to-date
	GClipboardStack.Sort([](const TSharedPtr<FMovieSceneClipboard>& A, const TSharedPtr<FMovieSceneClipboard>& B){
		return A->GetEnvironment().DateTime < B->GetEnvironment().DateTime;
	});
}

void FSequencer::CreateCamera()
{
	UMovieScene* FocusedMovieScene = GetFocusedMovieSceneSequence()->GetMovieScene();
	if (FocusedMovieScene->IsReadOnly())
	{
		ShowReadOnlyError();
		return;
	}

	UWorld* World = GCurrentLevelEditingViewportClient ? GCurrentLevelEditingViewportClient->GetWorld() : nullptr;
	if (!World)
	{
		return;
	}

	const FScopedTransaction Transaction(NSLOCTEXT("Sequencer", "CreateCameraHere", "Create Camera Here"));

	const bool bCreateAsSpawnable = Settings->GetCreateSpawnableCameras();

	FActorSpawnParameters SpawnParams;
	if (bCreateAsSpawnable)
	{
		// Don't bother transacting this object if we're creating a spawnable since it's temporary
		SpawnParams.ObjectFlags &= ~RF_Transactional;
	}

	// Set new camera to match viewport
	ACineCameraActor* NewCamera = World->SpawnActor<ACineCameraActor>(SpawnParams);
	if (!NewCamera)
	{
		return;
	}

	FGuid CameraGuid;

	FMovieSceneSpawnable* Spawnable = nullptr;
	ESpawnOwnership SavedOwnership = Spawnable ? Spawnable->GetSpawnOwnership() : ESpawnOwnership::InnerSequence;

	if (bCreateAsSpawnable)
	{
		CameraGuid = MakeNewSpawnable(*NewCamera);
		Spawnable = GetFocusedMovieSceneSequence()->GetMovieScene()->FindSpawnable(CameraGuid);

		if (ensure(Spawnable))
		{
			// Override spawn ownership during this process to ensure it never gets destroyed
			SavedOwnership = Spawnable->GetSpawnOwnership();
			Spawnable->SetSpawnOwnership(ESpawnOwnership::External);
		}

		// Destroy the old actor
		World->EditorDestroyActor(NewCamera, false);

		for (TWeakObjectPtr<UObject>& Object : FindBoundObjects(CameraGuid, ActiveTemplateIDs.Top()))
		{
			NewCamera = Cast<ACineCameraActor>(Object.Get());
			if (NewCamera)
			{
				break;
			}
		}
		ensure(NewCamera);
	}
	else
	{
		CameraGuid = CreateBinding(*NewCamera, NewCamera->GetActorLabel());
	}
	
	if (!CameraGuid.IsValid())
	{
		return;
	}
	
	NewCamera->SetActorLocation( GCurrentLevelEditingViewportClient->GetViewLocation(), false );
	NewCamera->SetActorRotation( GCurrentLevelEditingViewportClient->GetViewRotation() );
	//pNewCamera->CameraComponent->FieldOfView = ViewportClient->ViewFOV; //@todo set the focal length from this field of view

	OnActorAddedToSequencerEvent.Broadcast(NewCamera, CameraGuid);

	NewCameraAdded(CameraGuid, NewCamera);

	if (bCreateAsSpawnable && ensure(Spawnable))
	{
		Spawnable->SetSpawnOwnership(SavedOwnership);
	}

	NotifyMovieSceneDataChanged(EMovieSceneDataChangeType::MovieSceneStructureItemAdded);
}

void FSequencer::NewCameraAdded(FGuid CameraGuid, ACameraActor* NewCamera)
{
	SetPerspectiveViewportCameraCutEnabled(false);

	// Lock the viewport to this camera
	if (NewCamera && NewCamera->GetLevel())
	{
		GCurrentLevelEditingViewportClient->SetMatineeActorLock(nullptr);
		GCurrentLevelEditingViewportClient->SetActorLock(NewCamera);
		GCurrentLevelEditingViewportClient->bLockedCameraView = true;
		GCurrentLevelEditingViewportClient->UpdateViewForLockedActor();
		GCurrentLevelEditingViewportClient->Invalidate();
	}

	UMovieSceneSequence* Sequence = GetFocusedMovieSceneSequence();
	UMovieScene* OwnerMovieScene = Sequence->GetMovieScene();

	MovieSceneToolHelpers::CameraAdded(OwnerMovieScene, CameraGuid, GetLocalTime().Time.FloorToFrame());
}


void FSequencer::FixActorReferences()
{
	UWorld* PlaybackContext = Cast<UWorld>(GetPlaybackContext());

	if (!PlaybackContext)
	{
		return;
	}

	FScopedTransaction FixActorReferencesTransaction( NSLOCTEXT( "Sequencer", "FixActorReferences", "Fix Actor References" ) );

	UMovieScene* FocusedMovieScene = GetFocusedMovieSceneSequence()->GetMovieScene();

	TMap<FString, AActor*> ActorNameToActorMap;

	for ( TActorIterator<AActor> ActorItr( PlaybackContext ); ActorItr; ++ActorItr )
	{
		// Same as with the Object Iterator, access the subclass instance with the * or -> operators.
		AActor *Actor = *ActorItr;
		ActorNameToActorMap.Add( Actor->GetActorLabel(), Actor);
	}

	// Cache the possessables to fix up first since the bindings will change as the fix ups happen.
	TArray<FMovieScenePossessable> ActorsPossessablesToFix;
	for ( int32 i = 0; i < FocusedMovieScene->GetPossessableCount(); i++ )
	{
		FMovieScenePossessable& Possessable = FocusedMovieScene->GetPossessable( i );
		// Possessables with parents are components so ignore them.
		if ( Possessable.GetParent().IsValid() == false )
		{
			if ( FindBoundObjects(Possessable.GetGuid(), ActiveTemplateIDs.Top()).Num() == 0 )
			{
				ActorsPossessablesToFix.Add( Possessable );
			}
		}
	}

	// For the possessables to fix, look up the actors by name and reassign them if found.
	TMap<FGuid, FGuid> OldGuidToNewGuidMap;
	for ( const FMovieScenePossessable& ActorPossessableToFix : ActorsPossessablesToFix )
	{
		AActor** ActorPtr = ActorNameToActorMap.Find( ActorPossessableToFix.GetName() );
		if ( ActorPtr != nullptr )
		{
			FGuid OldGuid = ActorPossessableToFix.GetGuid();

			// The actor might have an existing guid while the possessable with the same name might not. 
			// In that case, make sure we also replace the existing guid with the new guid 
			FGuid ExistingGuid = FindObjectId( **ActorPtr, ActiveTemplateIDs.Top() );

			FGuid NewGuid = DoAssignActor( ActorPtr, 1, ActorPossessableToFix.GetGuid() );

			OldGuidToNewGuidMap.Add(OldGuid, NewGuid);

			if (ExistingGuid.IsValid())
			{
				OldGuidToNewGuidMap.Add(ExistingGuid, NewGuid);
			}
		}
	}

	// Fixup any section bindings
	for (UMovieSceneSection* Section : FocusedMovieScene->GetAllSections())
	{
		Section->OnBindingsUpdated(OldGuidToNewGuidMap);
	}
}

void FSequencer::RebindPossessableReferences()
{
	UMovieSceneSequence* FocusedSequence = GetFocusedMovieSceneSequence();
	UMovieScene* FocusedMovieScene = FocusedSequence->GetMovieScene();

	if (FocusedMovieScene->IsReadOnly())
	{
		ShowReadOnlyError();
		return;
	}

	FScopedTransaction Transaction(LOCTEXT("RebindAllPossessables", "Rebind Possessable References"));

	FocusedSequence->Modify();

	TMap<FGuid, TArray<UObject*, TInlineAllocator<1>>> AllObjects;

	UObject* PlaybackContext = PlaybackContextAttribute.Get(nullptr);

	for (int32 Index = 0; Index < FocusedMovieScene->GetPossessableCount(); Index++)
	{
		const FMovieScenePossessable& Possessable = FocusedMovieScene->GetPossessable(Index);

		TArray<UObject*, TInlineAllocator<1>>& References = AllObjects.FindOrAdd(Possessable.GetGuid());
		FocusedSequence->LocateBoundObjects(Possessable.GetGuid(), PlaybackContext, References);
	}

	for (auto& Pair : AllObjects)
	{
		// Only rebind things if they exist
		if (Pair.Value.Num() > 0)
		{
			FocusedSequence->UnbindPossessableObjects(Pair.Key);
			for (UObject* Object : Pair.Value)
			{
				FocusedSequence->BindPossessableObject(Pair.Key, *Object, PlaybackContext);
			}
		}
	}
}

void FSequencer::ImportFBX()
{
	UMovieScene* MovieScene = GetFocusedMovieSceneSequence()->GetMovieScene();

	TMap<FGuid, FString> ObjectBindingNameMap;

	TArray<TSharedRef<FSequencerObjectBindingNode>> RootObjectBindingNodes;
	GetRootObjectBindingNodes(NodeTree->GetRootNodes(), RootObjectBindingNodes);

	for (auto RootObjectBindingNode : RootObjectBindingNodes)
	{
		FGuid ObjectBinding = RootObjectBindingNode.Get().GetObjectBinding();

		ObjectBindingNameMap.Add(ObjectBinding, RootObjectBindingNode.Get().GetDisplayName().ToString());
	}

	MovieSceneToolHelpers::ImportFBXWithDialog(MovieScene, *this, ObjectBindingNameMap, TOptional<bool>());
}

void FSequencer::ImportFBXOntoSelectedNodes()
{
	UMovieScene* MovieScene = GetFocusedMovieSceneSequence()->GetMovieScene();

	// The object binding and names to match when importing from fbx
	TMap<FGuid, FString> ObjectBindingNameMap;

	for (const TSharedRef<FSequencerDisplayNode>& Node : Selection.GetSelectedOutlinerNodes())
	{
		if (Node->GetType() == ESequencerNode::Object)
		{
			auto ObjectBindingNode = StaticCastSharedRef<FSequencerObjectBindingNode>(Node);

			FGuid ObjectBinding = ObjectBindingNode.Get().GetObjectBinding();

			ObjectBindingNameMap.Add(ObjectBinding, ObjectBindingNode.Get().GetDisplayName().ToString());
		}
	}

	MovieSceneToolHelpers::ImportFBXWithDialog(MovieScene, *this, ObjectBindingNameMap, TOptional<bool>(false));
}

void FSequencer::ExportFBX()
{
	TArray<UExporter*> Exporters;
	TArray<FString> SaveFilenames;
	IDesktopPlatform* DesktopPlatform = FDesktopPlatformModule::Get();
	bool bExportFileNamePicked = false;
	if ( DesktopPlatform != NULL )
	{
		FString FileTypes = "FBX document|*.fbx";
		UMovieSceneSequence* Sequence = GetFocusedMovieSceneSequence();
		for (TObjectIterator<UClass> It; It; ++It)
		{
			if (!It->IsChildOf(UExporter::StaticClass()) || It->HasAnyClassFlags(CLASS_Abstract | CLASS_Deprecated | CLASS_NewerVersionExists))
			{
				continue;
			}

			UExporter* Default = It->GetDefaultObject<UExporter>();
			if (!Default->SupportsObject(Sequence))
			{
				continue;
			}

			for (int32 i = 0; i < Default->FormatExtension.Num(); ++i)
			{
				const FString& FormatExtension = Default->FormatExtension[i];
				const FString& FormatDescription = Default->FormatDescription[i];

				if (FileTypes.Len() > 0)
				{
					FileTypes += TEXT("|");
				}
				FileTypes += FormatDescription;
				FileTypes += TEXT("|*.");
				FileTypes += FormatExtension;
			}

			Exporters.Add(Default);
		}

		bExportFileNamePicked = DesktopPlatform->SaveFileDialog(
			FSlateApplication::Get().FindBestParentWindowHandleForDialogs(nullptr),
			LOCTEXT( "ExportLevelSequence", "Export Level Sequence" ).ToString(),
			*( FEditorDirectories::Get().GetLastDirectory( ELastDirectory::FBX ) ),
			TEXT( "" ),
			*FileTypes,
			EFileDialogFlags::None,
			SaveFilenames );
	}

	if ( bExportFileNamePicked )
	{
		FString ExportFilename = SaveFilenames[0];
		FEditorDirectories::Get().SetLastDirectory( ELastDirectory::FBX, FPaths::GetPath( ExportFilename ) ); // Save path as default for next time.

		// Make sure external selection is up to date since export could happen on tracks that have been right clicked but not have their underlying bound objects selected yet since that happens on mouse up.
		SynchronizeExternalSelectionWithSequencerSelection();
		
		// Select selected nodes if there are selected nodes
		TArray<FGuid> Bindings;
		for (const TSharedRef<FSequencerDisplayNode>& Node : Selection.GetSelectedOutlinerNodes())
		{
			if (Node->GetType() == ESequencerNode::Object)
			{
				auto ObjectBindingNode = StaticCastSharedRef<FSequencerObjectBindingNode>(Node);
				Bindings.Add(ObjectBindingNode.Get().GetObjectBinding());

				TSet<TSharedRef<FSequencerDisplayNode> > DescendantNodes;
				SequencerHelpers::GetDescendantNodes(Node, DescendantNodes);
				for (auto DescendantNode : DescendantNodes)
				{
					if (!Selection.IsSelected(DescendantNode) && DescendantNode->GetType() == ESequencerNode::Object)
					{
						auto DescendantObjectBindingNode = StaticCastSharedRef<FSequencerObjectBindingNode>(DescendantNode);
						Bindings.Add(DescendantObjectBindingNode.Get().GetObjectBinding());
					}
				}
			}
		}

		FString FileExtension = FPaths::GetExtension(ExportFilename);
		if (FileExtension == TEXT("fbx"))
		{
			ExportFBXInternal(ExportFilename, Bindings);
		}
		else
		{
			for (UExporter* Exporter : Exporters)
			{
				if (Exporter->FormatExtension.Contains(FileExtension))
				{
					USequencerExportTask* ExportTask = NewObject<USequencerExportTask>();
					TStrongObjectPtr<USequencerExportTask> ExportTaskGuard(ExportTask);
					ExportTask->Object = GetFocusedMovieSceneSequence();
					ExportTask->Exporter = nullptr;
					ExportTask->Filename = ExportFilename;
					ExportTask->bSelected = false;
					ExportTask->bReplaceIdentical = true;
					ExportTask->bPrompt = false;
					ExportTask->bUseFileArchive = false;
					ExportTask->bWriteEmptyFiles = false;
					ExportTask->bAutomated = false;
					ExportTask->Exporter = NewObject<UExporter>(GetTransientPackage(), Exporter->GetClass());

					ExportTask->SequencerContext = GetPlaybackContext();

					UExporter::RunAssetExportTask(ExportTask);

					ExportTask->Object = nullptr;
					ExportTask->Exporter = nullptr;
					ExportTask->SequencerContext = nullptr;

					break;
				}
			}
		}
	}
}


void FSequencer::ExportFBXInternal(const FString& ExportFilename, TArray<FGuid>& Bindings)
{
	{
		UnFbx::FFbxExporter* Exporter = UnFbx::FFbxExporter::GetInstance();
		//Show the fbx export dialog options
		bool ExportCancel = false;
		bool ExportAll = false;
		Exporter->FillExportOptions(false, true, ExportFilename, ExportCancel, ExportAll);
		if (!ExportCancel)
		{
			UMovieScene* MovieScene = GetFocusedMovieSceneSequence()->GetMovieScene();
			UWorld* World = Cast<UWorld>(GetPlaybackContext());
			FMovieSceneSequenceIDRef Template = GetFocusedTemplateID();
			UnFbx::FFbxExporter::FLevelSequenceNodeNameAdapter NodeNameAdapter(MovieScene, this, Template);

			// Helper to make spawnables persist throughout the export process and then restore properly afterwards
			struct FSpawnableRestoreState
			{
				FSpawnableRestoreState(FSequencer& InSequencer) :
					bWasChanged(false)
				{
					WeakMovieScene = InSequencer.GetFocusedMovieSceneSequence()->GetMovieScene();

					for (int32 SpawnableIndex = 0; SpawnableIndex < WeakMovieScene->GetSpawnableCount(); ++SpawnableIndex)
					{
						FMovieSceneSpawnable& Spawnable = WeakMovieScene->GetSpawnable(SpawnableIndex);

						UMovieSceneSpawnTrack* SpawnTrack = WeakMovieScene->FindTrack<UMovieSceneSpawnTrack>(Spawnable.GetGuid());

						if (SpawnTrack)
						{
							bWasChanged = true;

							// Spawnable could be in a subscene, so temporarily override it to persist throughout
							SpawnOwnershipMap.Add(Spawnable.GetGuid(), Spawnable.GetSpawnOwnership());
							Spawnable.SetSpawnOwnership(ESpawnOwnership::MasterSequence);

							// Spawnable could have animated spawned state, so temporarily override it to spawn infinitely
							UMovieSceneSpawnSection* SpawnSection = Cast<UMovieSceneSpawnSection>(SpawnTrack->CreateNewSection());
							SpawnSection->Modify();
							SpawnSection->GetChannel().Reset();
							SpawnSection->GetChannel().SetDefault(true);
						}
					}

					if (bWasChanged)
					{
						// Evaluate at the beginning of the subscene time to ensure that spawnables are created before export
						InSequencer.SetLocalTimeDirectly(MovieScene::DiscreteInclusiveLower(InSequencer.GetTimeBounds()));
					}
				}

				~FSpawnableRestoreState()
				{
					if (!bWasChanged || !WeakMovieScene.IsValid())
					{
						return;
					}

					// Restore spawnable owners
					for (int32 SpawnableIndex = 0; SpawnableIndex < WeakMovieScene->GetSpawnableCount(); ++SpawnableIndex)
					{
						FMovieSceneSpawnable& Spawnable = WeakMovieScene->GetSpawnable(SpawnableIndex);
						Spawnable.SetSpawnOwnership(SpawnOwnershipMap[Spawnable.GetGuid()]);
					}

					// Restore modified spawned sections
					bool bOrigSquelchTransactionNotification = GEditor->bSquelchTransactionNotification;
					GEditor->bSquelchTransactionNotification = true;
					GEditor->UndoTransaction(false);
					GEditor->bSquelchTransactionNotification = bOrigSquelchTransactionNotification;
				}

				bool bWasChanged;
				TMap<FGuid, ESpawnOwnership> SpawnOwnershipMap;
				TWeakObjectPtr<UMovieScene> WeakMovieScene;
			};

			FScopedTransaction ExportFBXTransaction(NSLOCTEXT("Sequencer", "ExportFBX", "Export FBX"));

			{
				FSpawnableRestoreState SpawnableRestoreState(*this);
				if (MovieSceneToolHelpers::ExportFBX(World, MovieScene, this, Bindings, NodeNameAdapter, Template, ExportFilename, RootToLocalTransform))
				{
					FNotificationInfo Info(NSLOCTEXT("Sequencer", "ExportFBXSucceeded", "FBX Export Succeeded."));
					Info.Hyperlink = FSimpleDelegate::CreateStatic([](FString InFilename) { FPlatformProcess::ExploreFolder(*InFilename); }, ExportFilename);
					Info.HyperlinkText = FText::FromString(ExportFilename);
					Info.ExpireDuration = 5.0f;
					FSlateNotificationManager::Get().AddNotification(Info)->SetCompletionState(SNotificationItem::CS_Success);
				}
				else
				{
					FNotificationInfo Info(NSLOCTEXT("Sequencer", "ExportFBXFailed", "FBX Export Failed."));
					Info.ExpireDuration = 5.0f;
					FSlateNotificationManager::Get().AddNotification(Info)->SetCompletionState(SNotificationItem::CS_Fail);
				}
			}

			ForceEvaluate();
		}
	}
}


void FSequencer::ExportToCameraAnim()
{
	for (const TSharedRef<FSequencerDisplayNode>& Node : Selection.GetSelectedOutlinerNodes())
	{
		if (Node->GetType() != ESequencerNode::Object)
		{
			continue;
		}
		auto ObjectBindingNode = StaticCastSharedRef<FSequencerObjectBindingNode>(Node);

		FGuid Guid = ObjectBindingNode->GetObjectBinding();
		
		MovieSceneToolHelpers::ExportToCameraAnim(GetFocusedMovieSceneSequence()->GetMovieScene(), Guid);
	}
}


void FSequencer::GenericTextEntryModeless(const FText& DialogText, const FText& DefaultText, FOnTextCommitted OnTextComitted)
{
	TSharedRef<STextEntryPopup> TextEntryPopup = 
		SNew(STextEntryPopup)
		.Label(DialogText)
		.DefaultText(DefaultText)
		.OnTextCommitted(OnTextComitted)
		.ClearKeyboardFocusOnCommit(false)
		.SelectAllTextWhenFocused(true)
		.MaxWidth(1024.0f);

	EntryPopupMenu = FSlateApplication::Get().PushMenu(
		ToolkitHost.Pin()->GetParentWidget(),
		FWidgetPath(),
		TextEntryPopup,
		FSlateApplication::Get().GetCursorPos(),
		FPopupTransitionEffect(FPopupTransitionEffect::TypeInPopup)
	);
}


void FSequencer::CloseEntryPopupMenu()
{
	if (EntryPopupMenu.IsValid())
	{
		EntryPopupMenu.Pin()->Dismiss();
	}
}


void FSequencer::TrimSection(bool bTrimLeft)
{
	FScopedTransaction TrimSectionTransaction( NSLOCTEXT("Sequencer", "TrimSection_Transaction", "Trim Section") );
	MovieSceneToolHelpers::TrimSection(Selection.GetSelectedSections(), GetLocalTime(), bTrimLeft, Settings->GetDeleteKeysWhenTrimming());
	NotifyMovieSceneDataChanged( EMovieSceneDataChangeType::TrackValueChanged );
}


void FSequencer::SplitSection()
{
	FScopedTransaction SplitSectionTransaction( NSLOCTEXT("Sequencer", "SplitSection_Transaction", "Split Section") );
	MovieSceneToolHelpers::SplitSection(Selection.GetSelectedSections(), GetLocalTime(), Settings->GetDeleteKeysWhenTrimming());
	NotifyMovieSceneDataChanged( EMovieSceneDataChangeType::MovieSceneStructureItemAdded );
}

const ISequencerEditTool* FSequencer::GetEditTool() const
{
	return SequencerWidget->GetEditTool();
}

TSharedPtr<ISequencerHotspot> FSequencer::GetHotspot() const
{
	return Hotspot;
}

void FSequencer::SetHotspot(TSharedPtr<ISequencerHotspot> NewHotspot)
{
	if (!Hotspot.IsValid() || !Hotspot->bIsLocked)
	{
		Hotspot = MoveTemp(NewHotspot);
	}

	// Simulate an update-on-hover for the new hotspot to ensure that any hover behavior doesn't have to wait until the next frame
	if (Hotspot)
	{
		Hotspot->UpdateOnHover(*SequencerWidget->GetTrackAreaWidget(), *this);
	}
}

void FSequencer::BindCommands()
{
	const FSequencerCommands& Commands = FSequencerCommands::Get();

	SequencerCommandBindings->MapAction(
		Commands.StepToNextKey,
		FExecuteAction::CreateSP( this, &FSequencer::StepToNextKey ) );

	SequencerCommandBindings->MapAction(
		Commands.StepToPreviousKey,
		FExecuteAction::CreateSP( this, &FSequencer::StepToPreviousKey ) );

	SequencerCommandBindings->MapAction(
		Commands.StepToNextCameraKey,
		FExecuteAction::CreateSP( this, &FSequencer::StepToNextCameraKey ) );

	SequencerCommandBindings->MapAction(
		Commands.StepToPreviousCameraKey,
		FExecuteAction::CreateSP( this, &FSequencer::StepToPreviousCameraKey ) );

	SequencerCommandBindings->MapAction(
		Commands.ExpandAllNodesAndDescendants,
		FExecuteAction::CreateSP(this, &FSequencer::ExpandAllNodesAndDescendants));

	SequencerCommandBindings->MapAction(
		Commands.CollapseAllNodesAndDescendants,
		FExecuteAction::CreateSP(this, &FSequencer::CollapseAllNodesAndDescendants));

	SequencerCommandBindings->MapAction(
		Commands.SortAllNodesAndDescendants,
		FExecuteAction::CreateSP(this, &FSequencer::SortAllNodesAndDescendants));

	SequencerCommandBindings->MapAction(
		Commands.ToggleExpandCollapseNodes,
		FExecuteAction::CreateSP(this, &FSequencer::ToggleExpandCollapseNodes));

	SequencerCommandBindings->MapAction(
		Commands.ToggleExpandCollapseNodesAndDescendants,
		FExecuteAction::CreateSP(this, &FSequencer::ToggleExpandCollapseNodesAndDescendants));

	SequencerCommandBindings->MapAction(
		Commands.AddActorsToSequencer,
		FExecuteAction::CreateSP( this, &FSequencer::AddSelectedActors));

	SequencerCommandBindings->MapAction(
		Commands.SetKey,
		FExecuteAction::CreateSP( this, &FSequencer::SetKey ) );

	SequencerCommandBindings->MapAction(
		Commands.TranslateLeft,
		FExecuteAction::CreateSP( this, &FSequencer::TranslateSelectedKeysAndSections, true) );

	SequencerCommandBindings->MapAction(
		Commands.TranslateRight,
		FExecuteAction::CreateSP( this, &FSequencer::TranslateSelectedKeysAndSections, false) );

	SequencerCommandBindings->MapAction(
		Commands.TrimSectionLeft,
		FExecuteAction::CreateSP( this, &FSequencer::TrimSection, true ) );

	SequencerCommandBindings->MapAction(
		Commands.TrimSectionRight,
		FExecuteAction::CreateSP( this, &FSequencer::TrimSection, false ) );

	SequencerCommandBindings->MapAction(
		Commands.SplitSection,
		FExecuteAction::CreateSP( this, &FSequencer::SplitSection ) );

	// We can convert to spawnables if anything selected is a root-level possessable
	auto CanConvertToSpawnables = [this]{
		UMovieScene* MovieScene = GetFocusedMovieSceneSequence()->GetMovieScene();

		for (const TSharedRef<FSequencerDisplayNode>& Node : Selection.GetSelectedOutlinerNodes())
		{
			if (Node->GetType() == ESequencerNode::Object)
			{
				FMovieScenePossessable* Possessable = MovieScene->FindPossessable(static_cast<FSequencerObjectBindingNode&>(*Node).GetObjectBinding());
				if (Possessable && !Possessable->GetParent().IsValid())
				{
					return true;
				}
			}
		}
		return false;
	};
	SequencerCommandBindings->MapAction(
		FSequencerCommands::Get().ConvertToSpawnable,
		FExecuteAction::CreateSP(this, &FSequencer::ConvertSelectedNodesToSpawnables),
		FCanExecuteAction::CreateLambda(CanConvertToSpawnables)
	);

	auto AreConvertableSpawnablesSelected = [this] {
		UMovieScene* MovieScene = GetFocusedMovieSceneSequence()->GetMovieScene();

		for (const TSharedRef<FSequencerDisplayNode>& Node : Selection.GetSelectedOutlinerNodes())
		{
			if (Node->GetType() == ESequencerNode::Object)
			{
				FMovieSceneSpawnable* Spawnable = MovieScene->FindSpawnable(static_cast<FSequencerObjectBindingNode&>(*Node).GetObjectBinding());
				if (Spawnable && SpawnRegister->CanConvertSpawnableToPossessable(*Spawnable))
				{
					return true;
				}
			}
		}
		return false;
	};

	SequencerCommandBindings->MapAction(
		FSequencerCommands::Get().ConvertToPossessable,
		FExecuteAction::CreateSP(this, &FSequencer::ConvertSelectedNodesToPossessables),
		FCanExecuteAction::CreateLambda(AreConvertableSpawnablesSelected)
	);

	auto AreSpawnablesSelected = [this] {
		UMovieScene* MovieScene = GetFocusedMovieSceneSequence()->GetMovieScene();

		for (const TSharedRef<FSequencerDisplayNode>& Node : Selection.GetSelectedOutlinerNodes())
		{
			if (Node->GetType() == ESequencerNode::Object)
			{
				FMovieSceneSpawnable* Spawnable = MovieScene->FindSpawnable(static_cast<FSequencerObjectBindingNode&>(*Node).GetObjectBinding());
				if (Spawnable)
				{
					return true;
				}
			}
		}
		return false;
	};

	SequencerCommandBindings->MapAction(
		FSequencerCommands::Get().SaveCurrentSpawnableState,
		FExecuteAction::CreateSP(this, &FSequencer::SaveSelectedNodesSpawnableState),
		FCanExecuteAction::CreateLambda(AreSpawnablesSelected)
	);

	SequencerCommandBindings->MapAction(
		FSequencerCommands::Get().RestoreAnimatedState,
		FExecuteAction::CreateSP(this, &FSequencer::RestorePreAnimatedState)
	);

	SequencerCommandBindings->MapAction(
		Commands.SetAutoKey,
		FExecuteAction::CreateLambda( [this]{ Settings->SetAutoChangeMode( EAutoChangeMode::AutoKey ); } ),
		FCanExecuteAction::CreateLambda( [this]{ return Settings->GetAllowEditsMode() != EAllowEditsMode::AllowLevelEditsOnly; } ),
		FIsActionChecked::CreateLambda( [this]{ return Settings->GetAutoChangeMode() == EAutoChangeMode::AutoKey; } ) );

	SequencerCommandBindings->MapAction(
		Commands.SetAutoTrack,
		FExecuteAction::CreateLambda([this] { Settings->SetAutoChangeMode(EAutoChangeMode::AutoTrack); } ),
		FCanExecuteAction::CreateLambda([this] { return Settings->GetAllowEditsMode() != EAllowEditsMode::AllowLevelEditsOnly; }),
		FIsActionChecked::CreateLambda([this] { return Settings->GetAutoChangeMode() == EAutoChangeMode::AutoTrack; } ) );

	SequencerCommandBindings->MapAction(
		Commands.SetAutoChangeAll,
		FExecuteAction::CreateLambda([this] { Settings->SetAutoChangeMode(EAutoChangeMode::All); } ),
		FCanExecuteAction::CreateLambda([this] { return Settings->GetAllowEditsMode() != EAllowEditsMode::AllowLevelEditsOnly; }),
		FIsActionChecked::CreateLambda([this] { return Settings->GetAutoChangeMode() == EAutoChangeMode::All; } ) );
	
	SequencerCommandBindings->MapAction(
		Commands.SetAutoChangeNone,
		FExecuteAction::CreateLambda([this] { Settings->SetAutoChangeMode(EAutoChangeMode::None); } ),
		FCanExecuteAction::CreateLambda([this] { return Settings->GetAllowEditsMode() != EAllowEditsMode::AllowLevelEditsOnly; }),
		FIsActionChecked::CreateLambda([this] { return Settings->GetAutoChangeMode() == EAutoChangeMode::None; } ) );

	SequencerCommandBindings->MapAction(
		Commands.AllowAllEdits,
		FExecuteAction::CreateLambda( [this]{ Settings->SetAllowEditsMode( EAllowEditsMode::AllEdits ); } ),
		FCanExecuteAction::CreateLambda( []{ return true; } ),
		FIsActionChecked::CreateLambda( [this]{ return Settings->GetAllowEditsMode() == EAllowEditsMode::AllEdits; } ) );

	SequencerCommandBindings->MapAction(
		Commands.AllowSequencerEditsOnly,
		FExecuteAction::CreateLambda([this] { Settings->SetAllowEditsMode(EAllowEditsMode::AllowSequencerEditsOnly); }),
		FCanExecuteAction::CreateLambda([] { return true; }),
		FIsActionChecked::CreateLambda([this] { return Settings->GetAllowEditsMode() == EAllowEditsMode::AllowSequencerEditsOnly; }));

	SequencerCommandBindings->MapAction(
		Commands.AllowLevelEditsOnly,
		FExecuteAction::CreateLambda([this] { Settings->SetAllowEditsMode(EAllowEditsMode::AllowLevelEditsOnly); }),
		FCanExecuteAction::CreateLambda([] { return true; }),
		FIsActionChecked::CreateLambda([this] { return Settings->GetAllowEditsMode() == EAllowEditsMode::AllowLevelEditsOnly; }));

	SequencerCommandBindings->MapAction(
		Commands.ToggleAutoKeyEnabled,
		FExecuteAction::CreateLambda( [this]{ Settings->SetAutoChangeMode(Settings->GetAutoChangeMode() == EAutoChangeMode::None ? EAutoChangeMode::AutoKey : EAutoChangeMode::None); } ),
		FCanExecuteAction::CreateLambda( [this]{ return Settings->GetAllowEditsMode() != EAllowEditsMode::AllowLevelEditsOnly; } ),
		FIsActionChecked::CreateLambda( [this]{ return Settings->GetAutoChangeMode() == EAutoChangeMode::AutoKey; } ) );

	SequencerCommandBindings->MapAction(
		Commands.SetKeyChanged,
		FExecuteAction::CreateLambda([this] { Settings->SetKeyGroupMode(EKeyGroupMode::KeyChanged); }),
		FCanExecuteAction::CreateLambda([] { return true; }),
		FIsActionChecked::CreateLambda([this] { return Settings->GetKeyGroupMode() == EKeyGroupMode::KeyChanged; }));

	SequencerCommandBindings->MapAction(
		Commands.SetKeyGroup,
		FExecuteAction::CreateLambda([this] { Settings->SetKeyGroupMode(EKeyGroupMode::KeyGroup); }),
		FCanExecuteAction::CreateLambda([] { return true; }),
		FIsActionChecked::CreateLambda([this] { return Settings->GetKeyGroupMode() == EKeyGroupMode::KeyGroup; }));

	SequencerCommandBindings->MapAction(
		Commands.SetKeyAll,
		FExecuteAction::CreateLambda([this] { Settings->SetKeyGroupMode(EKeyGroupMode::KeyAll); }),
		FCanExecuteAction::CreateLambda([] { return true; }),
		FIsActionChecked::CreateLambda([this] { return Settings->GetKeyGroupMode() == EKeyGroupMode::KeyAll; }));

	SequencerCommandBindings->MapAction(
		Commands.ToggleMarkAtPlayPosition,
		FExecuteAction::CreateSP( this, &FSequencer::ToggleMarkAtPlayPosition));

	SequencerCommandBindings->MapAction(
		Commands.StepToNextMark,
		FExecuteAction::CreateSP( this, &FSequencer::StepToNextMark));

	SequencerCommandBindings->MapAction(
		Commands.StepToPreviousMark,
		FExecuteAction::CreateSP( this, &FSequencer::StepToPreviousMark));

	SequencerCommandBindings->MapAction(
		Commands.ToggleAutoScroll,
		FExecuteAction::CreateLambda( [this]{ Settings->SetAutoScrollEnabled( !Settings->GetAutoScrollEnabled() ); } ),
		FCanExecuteAction::CreateLambda( []{ return true; } ),
		FIsActionChecked::CreateLambda( [this]{ return Settings->GetAutoScrollEnabled(); } ) );

	SequencerCommandBindings->MapAction(
		Commands.FindInContentBrowser,
		FExecuteAction::CreateSP( this, &FSequencer::FindInContentBrowser ) );

	SequencerCommandBindings->MapAction(
		Commands.ToggleCombinedKeyframes,
		FExecuteAction::CreateLambda( [this]{
			Settings->SetShowCombinedKeyframes( !Settings->GetShowCombinedKeyframes() );
		} ),
		FCanExecuteAction::CreateLambda( []{ return true; } ),
		FIsActionChecked::CreateLambda( [this]{ return Settings->GetShowCombinedKeyframes(); } ) );

	SequencerCommandBindings->MapAction(
		Commands.ToggleChannelColors,
		FExecuteAction::CreateLambda( [this]{
			Settings->SetShowChannelColors( !Settings->GetShowChannelColors() );
		} ),
		FCanExecuteAction::CreateLambda( []{ return true; } ),
		FIsActionChecked::CreateLambda( [this]{ return Settings->GetShowChannelColors(); } ) );

	SequencerCommandBindings->MapAction(
		Commands.ToggleLabelBrowser,
		FExecuteAction::CreateLambda( [this]{
			Settings->SetLabelBrowserVisible( !Settings->GetLabelBrowserVisible() );
		} ),
		FCanExecuteAction::CreateLambda( []{ return true; } ),
		FIsActionChecked::CreateLambda( [this]{ return Settings->GetLabelBrowserVisible(); } ) );

	SequencerCommandBindings->MapAction(
		Commands.ToggleShowSelectedNodesOnly,
		FExecuteAction::CreateLambda( [this]{
			Settings->SetShowSelectedNodesOnly( !Settings->GetShowSelectedNodesOnly() );
		} ),
		FCanExecuteAction::CreateLambda( []{ return true; } ),
		FIsActionChecked::CreateLambda( [this]{ return Settings->GetShowSelectedNodesOnly(); } ) );

	SequencerCommandBindings->MapAction(
		Commands.ChangeTimeDisplayFormat,
		FExecuteAction::CreateLambda( [this]{
			EFrameNumberDisplayFormats NextFormat = (EFrameNumberDisplayFormats)((uint8)Settings->GetTimeDisplayFormat() + 1);
			if (NextFormat == EFrameNumberDisplayFormats::MAX_Count)
			{
				NextFormat = EFrameNumberDisplayFormats::NonDropFrameTimecode;
			}

			// If the next framerate in the list is drop format timecode and we're not in a play rate that supports drop format timecode,
			// then we will skip over it.
			bool bCanShowDropFrameTimecode = FTimecode::IsDropFormatTimecodeSupported(GetFocusedDisplayRate());
			if (!bCanShowDropFrameTimecode && NextFormat == EFrameNumberDisplayFormats::DropFrameTimecode)
			{
				NextFormat = EFrameNumberDisplayFormats::Seconds;
			}
			Settings->SetTimeDisplayFormat( NextFormat );
		} ),
		FCanExecuteAction::CreateLambda([] { return true; }));

	SequencerCommandBindings->MapAction(
		Commands.ToggleShowRangeSlider,
		FExecuteAction::CreateLambda( [this]{ Settings->SetShowRangeSlider( !Settings->GetShowRangeSlider() ); } ),
		FCanExecuteAction::CreateLambda( []{ return true; } ),
		FIsActionChecked::CreateLambda( [this]{ return Settings->GetShowRangeSlider(); } ) );

	SequencerCommandBindings->MapAction(
		Commands.ToggleIsSnapEnabled,
		FExecuteAction::CreateLambda( [this]{ Settings->SetIsSnapEnabled( !Settings->GetIsSnapEnabled() ); } ),
		FCanExecuteAction::CreateLambda( []{ return true; } ),
		FIsActionChecked::CreateLambda( [this]{ return Settings->GetIsSnapEnabled(); } ) );

	SequencerCommandBindings->MapAction(
		Commands.ToggleSnapKeyTimesToInterval,
		FExecuteAction::CreateLambda( [this]{ Settings->SetSnapKeyTimesToInterval( !Settings->GetSnapKeyTimesToInterval() ); } ),
		FCanExecuteAction::CreateLambda( []{ return true; } ),
		FIsActionChecked::CreateLambda( [this]{ return Settings->GetSnapKeyTimesToInterval(); } ) );

	SequencerCommandBindings->MapAction(
		Commands.ToggleSnapKeyTimesToKeys,
		FExecuteAction::CreateLambda( [this]{ Settings->SetSnapKeyTimesToKeys( !Settings->GetSnapKeyTimesToKeys() ); } ),
		FCanExecuteAction::CreateLambda( []{ return true; } ),
		FIsActionChecked::CreateLambda( [this]{ return Settings->GetSnapKeyTimesToKeys(); } ) );

	SequencerCommandBindings->MapAction(
		Commands.ToggleSnapSectionTimesToInterval,
		FExecuteAction::CreateLambda( [this]{ Settings->SetSnapSectionTimesToInterval( !Settings->GetSnapSectionTimesToInterval() ); } ),
		FCanExecuteAction::CreateLambda( []{ return true; } ),
		FIsActionChecked::CreateLambda( [this]{ return Settings->GetSnapSectionTimesToInterval(); } ) );

	SequencerCommandBindings->MapAction(
		Commands.ToggleSnapSectionTimesToSections,
		FExecuteAction::CreateLambda( [this]{ Settings->SetSnapSectionTimesToSections( !Settings->GetSnapSectionTimesToSections() ); } ),
		FCanExecuteAction::CreateLambda( []{ return true; } ),
		FIsActionChecked::CreateLambda( [this]{ return Settings->GetSnapSectionTimesToSections(); } ) );

	SequencerCommandBindings->MapAction(
		Commands.ToggleSnapKeysAndSectionsToPlayRange,
		FExecuteAction::CreateLambda([this] { Settings->SetSnapKeysAndSectionsToPlayRange(!Settings->GetSnapKeysAndSectionsToPlayRange()); }),
		FCanExecuteAction::CreateLambda([] { return true; }),
		FIsActionChecked::CreateLambda([this] { return Settings->GetSnapKeysAndSectionsToPlayRange(); }));

	SequencerCommandBindings->MapAction(
		Commands.ToggleSnapPlayTimeToKeys,
		FExecuteAction::CreateLambda( [this]{ Settings->SetSnapPlayTimeToKeys( !Settings->GetSnapPlayTimeToKeys() ); } ),
		FCanExecuteAction::CreateLambda( []{ return true; } ),
		FIsActionChecked::CreateLambda( [this]{ return Settings->GetSnapPlayTimeToKeys(); } ) );

	SequencerCommandBindings->MapAction(
		Commands.ToggleSnapPlayTimeToInterval,
		FExecuteAction::CreateLambda( [this]{ Settings->SetSnapPlayTimeToInterval( !Settings->GetSnapPlayTimeToInterval() ); } ),
		FCanExecuteAction::CreateLambda( []{ return true; } ),
		FIsActionChecked::CreateLambda( [this]{ return Settings->GetSnapPlayTimeToInterval(); } ) );

	SequencerCommandBindings->MapAction(
		Commands.ToggleSnapPlayTimeToPressedKey,
		FExecuteAction::CreateLambda( [this]{ Settings->SetSnapPlayTimeToPressedKey( !Settings->GetSnapPlayTimeToPressedKey() ); } ),
		FCanExecuteAction::CreateLambda( []{ return true; } ),
		FIsActionChecked::CreateLambda( [this]{ return Settings->GetSnapPlayTimeToPressedKey(); } ) );

	SequencerCommandBindings->MapAction(
		Commands.ToggleSnapPlayTimeToDraggedKey,
		FExecuteAction::CreateLambda( [this]{ Settings->SetSnapPlayTimeToDraggedKey( !Settings->GetSnapPlayTimeToDraggedKey() ); } ),
		FCanExecuteAction::CreateLambda( []{ return true; } ),
		FIsActionChecked::CreateLambda( [this]{ return Settings->GetSnapPlayTimeToDraggedKey(); } ) );

	SequencerCommandBindings->MapAction(
		Commands.ToggleSnapCurveValueToInterval,
		FExecuteAction::CreateLambda( [this]{ Settings->SetSnapCurveValueToInterval( !Settings->GetSnapCurveValueToInterval() ); } ),
		FCanExecuteAction::CreateLambda( []{ return true; } ),
		FIsActionChecked::CreateLambda( [this]{ return Settings->GetSnapCurveValueToInterval(); } ) );

	SequencerCommandBindings->MapAction(
		Commands.ToggleShowCurveEditor,
		FExecuteAction::CreateLambda( [this]{ SetShowCurveEditor(!GetCurveEditorIsVisible()); } ),
		FCanExecuteAction::CreateLambda( [this]{ return !IsReadOnly(); } ),
		FIsActionChecked::CreateLambda( [this]{ return GetCurveEditorIsVisible(); } ) );

	SequencerCommandBindings->MapAction(
		Commands.ToggleLinkCurveEditorTimeRange,
		FExecuteAction::CreateLambda( [this]{ Settings->SetLinkCurveEditorTimeRange(!Settings->GetLinkCurveEditorTimeRange()); } ),
		FCanExecuteAction::CreateLambda( []{ return true; } ),
		FIsActionChecked::CreateLambda( [this]{ return Settings->GetLinkCurveEditorTimeRange(); } ) );

	SequencerCommandBindings->MapAction(
		Commands.ToggleShowPreAndPostRoll,
		FExecuteAction::CreateLambda( [this]{ Settings->SetShouldShowPrePostRoll(!Settings->ShouldShowPrePostRoll()); } ),
		FCanExecuteAction::CreateLambda( []{ return true; } ),
		FIsActionChecked::CreateLambda( [this]{ return Settings->ShouldShowPrePostRoll(); } ) );

	auto CanCutOrCopy = [this]{
		// For copy tracks
		TSet<TSharedRef<FSequencerDisplayNode>> SelectedNodes = Selection.GetNodesWithSelectedKeysOrSections();
		// If this is empty then we are selecting display nodes
		if (SelectedNodes.Num() == 0)
		{
			SelectedNodes = Selection.GetSelectedOutlinerNodes();
			for (TSharedRef<FSequencerDisplayNode> Node : SelectedNodes)
			{
				if (Node->GetType() == ESequencerNode::Track || Node->GetType() == ESequencerNode::Object)
				{
					// if contains one node that can be copied we allow the action
					// later on we will filter out the invalid nodes in CopySelection() or CutSelection()
					return true;
				}
				else if (Node->GetParent().IsValid() && Node->GetParent()->GetType() == ESequencerNode::Track && Node->GetType() != ESequencerNode::Category)
				{
					return true;
				}
			}
			return false;
		}

		UMovieSceneTrack* Track = nullptr;
		for (FSequencerSelectedKey Key : Selection.GetSelectedKeys())
		{
			if (!Track)
			{
				Track = Key.Section->GetTypedOuter<UMovieSceneTrack>();
			}
			if (!Track || Track != Key.Section->GetTypedOuter<UMovieSceneTrack>())
			{
				return false;
			}
		}
		return true;
	};

	auto CanDelete = [this]{
		return Selection.GetSelectedKeys().Num() || Selection.GetSelectedSections().Num() || Selection.GetSelectedOutlinerNodes().Num();
	};

	auto CanDuplicate = [this]{

		if (Selection.GetSelectedKeys().Num() || Selection.GetSelectedSections().Num())
		{
			return true;
		}

		// For duplicate object tracks
		TSet<TSharedRef<FSequencerDisplayNode>> SelectedNodes = Selection.GetNodesWithSelectedKeysOrSections();
		if (SelectedNodes.Num() == 0)
		{
			SelectedNodes = Selection.GetSelectedOutlinerNodes();
			for (TSharedRef<FSequencerDisplayNode> Node : SelectedNodes)
			{
				if (Node->GetType() == ESequencerNode::Object)
				{
					// if contains one node that can be copied we allow the action
					return true;
				}
			}
			return false;
		}
		return false;
	};

	auto IsSelectionRangeNonEmpty = [this]{
		UMovieSceneSequence* EditedSequence = GetFocusedMovieSceneSequence();
		if (!EditedSequence || !EditedSequence->GetMovieScene())
		{
			return false;
		}

		return !EditedSequence->GetMovieScene()->GetSelectionRange().IsEmpty();
	};

	SequencerCommandBindings->MapAction(
		FGenericCommands::Get().Rename,
		FExecuteAction::CreateLambda([this]
		{
			Selection.GetSelectedOutlinerNodes().Array()[0]->OnRenameRequested().Broadcast();
		}),
		FCanExecuteAction::CreateLambda([this]
		{
			return (Selection.GetSelectedOutlinerNodes().Num() > 0) && (Selection.GetSelectedOutlinerNodes().Array()[0]->CanRenameNode());
		})
	);

	SequencerCommandBindings->MapAction(
		FGenericCommands::Get().Cut,
		FExecuteAction::CreateSP(this, &FSequencer::CutSelection),
		FCanExecuteAction::CreateLambda(CanCutOrCopy)
	);

	SequencerCommandBindings->MapAction(
		FGenericCommands::Get().Copy,
		FExecuteAction::CreateSP(this, &FSequencer::CopySelection),
		FCanExecuteAction::CreateLambda(CanCutOrCopy)
	);

	SequencerCommandBindings->MapAction(
		FGenericCommands::Get().Duplicate,
		FExecuteAction::CreateSP(this, &FSequencer::DuplicateSelection),
		FCanExecuteAction::CreateLambda(CanDuplicate)
	);

	SequencerCommandBindings->MapAction(
		FGenericCommands::Get().Delete,
		FExecuteAction::CreateSP( this, &FSequencer::DeleteSelectedItems ),
		FCanExecuteAction::CreateLambda(CanDelete));

	SequencerCommandBindings->MapAction(
		Commands.TogglePlaybackRangeLocked,
		FExecuteAction::CreateSP( this, &FSequencer::TogglePlaybackRangeLocked ),
		FCanExecuteAction::CreateLambda( [this] { return GetFocusedMovieSceneSequence() != nullptr;	} ),
		FIsActionChecked::CreateSP( this, &FSequencer::IsPlaybackRangeLocked ));

	SequencerCommandBindings->MapAction(
		Commands.ToggleRerunConstructionScripts,
		FExecuteAction::CreateLambda( [this]{ Settings->SetRerunConstructionScripts( !Settings->ShouldRerunConstructionScripts() ); } ),
		FCanExecuteAction::CreateLambda( []{ return true; } ),
		FIsActionChecked::CreateLambda( [this]{ return Settings->ShouldRerunConstructionScripts(); } ) );

	SequencerCommandBindings->MapAction(
		Commands.ToggleKeepCursorInPlaybackRangeWhileScrubbing,
		FExecuteAction::CreateLambda([this] { Settings->SetKeepCursorInPlayRangeWhileScrubbing(!Settings->ShouldKeepCursorInPlayRangeWhileScrubbing()); }),
		FCanExecuteAction::CreateLambda([] { return true; }),
		FIsActionChecked::CreateLambda([this] { return Settings->ShouldKeepCursorInPlayRangeWhileScrubbing(); }));

	SequencerCommandBindings->MapAction(
		Commands.ToggleKeepCursorInPlaybackRange,
		FExecuteAction::CreateLambda( [this]{ Settings->SetKeepCursorInPlayRange( !Settings->ShouldKeepCursorInPlayRange() ); } ),
		FCanExecuteAction::CreateLambda( []{ return true; } ),
		FIsActionChecked::CreateLambda( [this]{ return Settings->ShouldKeepCursorInPlayRange(); } ) );

	SequencerCommandBindings->MapAction(
		Commands.ToggleKeepPlaybackRangeInSectionBounds,
		FExecuteAction::CreateLambda( [this]{ Settings->SetKeepPlayRangeInSectionBounds( !Settings->ShouldKeepPlayRangeInSectionBounds() ); NotifyMovieSceneDataChanged( EMovieSceneDataChangeType::TrackValueChanged ); } ),
		FCanExecuteAction::CreateLambda( []{ return true; } ),
		FIsActionChecked::CreateLambda( [this]{ return Settings->ShouldKeepPlayRangeInSectionBounds(); } ) );

	SequencerCommandBindings->MapAction(
		Commands.ToggleEvaluateSubSequencesInIsolation,
		FExecuteAction::CreateLambda( [this]{
			Settings->SetEvaluateSubSequencesInIsolation( !Settings->ShouldEvaluateSubSequencesInIsolation() );
			ForceEvaluate();
		} ),
		FCanExecuteAction::CreateLambda( [this]{ return ActiveTemplateIDs.Num() > 1; } ),
		FIsActionChecked::CreateLambda( [this]{ return Settings->ShouldEvaluateSubSequencesInIsolation(); } ) );

	SequencerCommandBindings->MapAction(
		Commands.RenderMovie,
		FExecuteAction::CreateLambda([this]{ RenderMovieInternal(GetPlaybackRange()); }),
		FCanExecuteAction(),
		FIsActionChecked(),
		FIsActionButtonVisible::CreateLambda([this]{ return ExactCast<ULevelSequence>(GetFocusedMovieSceneSequence()) != nullptr; })
	);

	SequencerCommandBindings->MapAction(
		Commands.CreateCamera,
		FExecuteAction::CreateSP(this, &FSequencer::CreateCamera),
		FCanExecuteAction(),
		FIsActionChecked(),
		FIsActionButtonVisible::CreateLambda([this] { return ExactCast<ULevelSequence>(GetFocusedMovieSceneSequence()) != nullptr && IVREditorModule::Get().IsVREditorModeActive() == false; }) //@todo VREditor: Creating a camera while in VR mode disrupts the hmd. This is a temporary fix by hiding the button when in VR mode.
	);

	SequencerCommandBindings->MapAction(
		Commands.BakeTransform,
		FExecuteAction::CreateSP( this, &FSequencer::BakeTransform ),
		FCanExecuteAction::CreateLambda( []{ return true; } ) );

	SequencerCommandBindings->MapAction(
		Commands.SyncSectionsUsingSourceTimecode,
		FExecuteAction::CreateSP( this, &FSequencer::SyncSectionsUsingSourceTimecode ),
		FCanExecuteAction::CreateLambda( [this]{ return (GetSelection().GetSelectedSections().Num() > 1); } ) );

	SequencerCommandBindings->MapAction(
		Commands.FixActorReferences,
		FExecuteAction::CreateSP( this, &FSequencer::FixActorReferences ),
		FCanExecuteAction::CreateLambda( []{ return true; } ) );

	SequencerCommandBindings->MapAction(
		Commands.RebindPossessableReferences,
		FExecuteAction::CreateSP( this, &FSequencer::RebindPossessableReferences ),
		FCanExecuteAction::CreateLambda( []{ return true; } ) );

	SequencerCommandBindings->MapAction(
		Commands.ImportFBX,
		FExecuteAction::CreateSP( this, &FSequencer::ImportFBX ),
		FCanExecuteAction::CreateLambda( [] { return true; } ) );

	SequencerCommandBindings->MapAction(
		Commands.ExportFBX,
		FExecuteAction::CreateSP( this, &FSequencer::ExportFBX ),
		FCanExecuteAction::CreateLambda( [] { return true; } ) );

	SequencerCommandBindings->MapAction(
		Commands.ExportToCameraAnim,
		FExecuteAction::CreateSP( this, &FSequencer::ExportToCameraAnim ),
		FCanExecuteAction::CreateLambda( [] { return true; } ) );

	for (int32 i = 0; i < TrackEditors.Num(); ++i)
	{
		TrackEditors[i]->BindCommands(SequencerCommandBindings);
	}

	// copy subset of sequencer commands to shared commands
	*SequencerSharedBindings = *SequencerCommandBindings;

	// Sequencer-only bindings
	SequencerCommandBindings->MapAction(
		Commands.TogglePlay,
		FExecuteAction::CreateSP(this, &FSequencer::TogglePlay));

	SequencerCommandBindings->MapAction(
		Commands.PlayForward,
		FExecuteAction::CreateLambda([this] { OnPlayForward(false); }));

	SequencerCommandBindings->MapAction(
		Commands.JumpToStart,
		FExecuteAction::CreateSP(this, &FSequencer::JumpToStart));

	SequencerCommandBindings->MapAction(
		Commands.JumpToEnd,
		FExecuteAction::CreateSP(this, &FSequencer::JumpToEnd));

	SequencerCommandBindings->MapAction(
		Commands.StepForward,
		FExecuteAction::CreateSP(this, &FSequencer::StepForward),
		EUIActionRepeatMode::RepeatEnabled);

	SequencerCommandBindings->MapAction(
		Commands.StepBackward,
		FExecuteAction::CreateSP(this, &FSequencer::StepBackward),
		EUIActionRepeatMode::RepeatEnabled);

	SequencerCommandBindings->MapAction(
		Commands.SetInterpolationCubicAuto,
		FExecuteAction::CreateSP(this, &FSequencer::SetInterpTangentMode, ERichCurveInterpMode::RCIM_Cubic, ERichCurveTangentMode::RCTM_Auto));

	SequencerCommandBindings->MapAction(
		Commands.SetInterpolationCubicUser,
		FExecuteAction::CreateSP(this, &FSequencer::SetInterpTangentMode, ERichCurveInterpMode::RCIM_Cubic, ERichCurveTangentMode::RCTM_User));

	SequencerCommandBindings->MapAction(
		Commands.SetInterpolationCubicBreak,
		FExecuteAction::CreateSP(this, &FSequencer::SetInterpTangentMode, ERichCurveInterpMode::RCIM_Cubic, ERichCurveTangentMode::RCTM_Break));

	SequencerCommandBindings->MapAction(
		Commands.ToggleWeightedTangents,
		FExecuteAction::CreateSP(this, &FSequencer::ToggleInterpTangentWeightMode));

	SequencerCommandBindings->MapAction(
		Commands.SetInterpolationLinear,
		FExecuteAction::CreateSP(this, &FSequencer::SetInterpTangentMode, ERichCurveInterpMode::RCIM_Linear, ERichCurveTangentMode::RCTM_Auto));

	SequencerCommandBindings->MapAction(
		Commands.SetInterpolationConstant,
		FExecuteAction::CreateSP(this, &FSequencer::SetInterpTangentMode, ERichCurveInterpMode::RCIM_Constant, ERichCurveTangentMode::RCTM_Auto));

	SequencerCommandBindings->MapAction(
		Commands.ShuttleForward,
		FExecuteAction::CreateSP( this, &FSequencer::ShuttleForward ));

	SequencerCommandBindings->MapAction(
		Commands.ShuttleBackward,
		FExecuteAction::CreateSP( this, &FSequencer::ShuttleBackward ));

	SequencerCommandBindings->MapAction(
		Commands.Pause,
		FExecuteAction::CreateSP( this, &FSequencer::Pause ));

	SequencerCommandBindings->MapAction(
		Commands.SetSelectionRangeEnd,
		FExecuteAction::CreateLambda([this]{ SetSelectionRangeEnd(); }));

	SequencerCommandBindings->MapAction(
		Commands.SetSelectionRangeStart,
		FExecuteAction::CreateLambda([this]{ SetSelectionRangeStart(); }));

	SequencerCommandBindings->MapAction(
		Commands.ResetSelectionRange,
		FExecuteAction::CreateLambda([this]{ ResetSelectionRange(); }),
		FCanExecuteAction::CreateLambda(IsSelectionRangeNonEmpty));

	SequencerCommandBindings->MapAction(
		Commands.SelectKeysInSelectionRange,
		FExecuteAction::CreateSP(this, &FSequencer::SelectInSelectionRange, true, false),
		FCanExecuteAction::CreateLambda(IsSelectionRangeNonEmpty));

	SequencerCommandBindings->MapAction(
		Commands.SelectSectionsInSelectionRange,
		FExecuteAction::CreateSP(this, &FSequencer::SelectInSelectionRange, false, true),
		FCanExecuteAction::CreateLambda(IsSelectionRangeNonEmpty));

	SequencerCommandBindings->MapAction(
		Commands.SelectAllInSelectionRange,
		FExecuteAction::CreateSP(this, &FSequencer::SelectInSelectionRange, true, true),
		FCanExecuteAction::CreateLambda(IsSelectionRangeNonEmpty));

	SequencerCommandBindings->MapAction(
		Commands.StepToNextShot,
		FExecuteAction::CreateSP( this, &FSequencer::StepToNextShot ) );

	SequencerCommandBindings->MapAction(
		Commands.StepToPreviousShot,
		FExecuteAction::CreateSP( this, &FSequencer::StepToPreviousShot ) );

	SequencerCommandBindings->MapAction(
		Commands.SetStartPlaybackRange,
		FExecuteAction::CreateLambda([this] { SetPlaybackStart(); }),
		FCanExecuteAction::CreateSP( this, &FSequencer::IsViewingMasterSequence ) );

	SequencerCommandBindings->MapAction(
		Commands.ResetViewRange,
		FExecuteAction::CreateSP( this, &FSequencer::ResetViewRange ) );

	SequencerCommandBindings->MapAction(
		Commands.ZoomInViewRange,
		FExecuteAction::CreateSP( this, &FSequencer::ZoomInViewRange ),
		FCanExecuteAction(),
		EUIActionRepeatMode::RepeatEnabled );

	SequencerCommandBindings->MapAction(
		Commands.ZoomOutViewRange,
		FExecuteAction::CreateSP( this, &FSequencer::ZoomOutViewRange ),		
		FCanExecuteAction(),
		EUIActionRepeatMode::RepeatEnabled );

	SequencerCommandBindings->MapAction(
		Commands.SetEndPlaybackRange,
		FExecuteAction::CreateLambda([this] { SetPlaybackEnd(); }),
		FCanExecuteAction::CreateSP( this, &FSequencer::IsViewingMasterSequence ) );

	SequencerCommandBindings->MapAction(
		Commands.SetSelectionRangeToNextShot,
		FExecuteAction::CreateSP( this, &FSequencer::SetSelectionRangeToShot, true ),
		FCanExecuteAction::CreateSP( this, &FSequencer::IsViewingMasterSequence ) );

	SequencerCommandBindings->MapAction(
		Commands.SetSelectionRangeToPreviousShot,
		FExecuteAction::CreateSP( this, &FSequencer::SetSelectionRangeToShot, false ),
		FCanExecuteAction::CreateSP( this, &FSequencer::IsViewingMasterSequence ) );

	SequencerCommandBindings->MapAction(
		Commands.SetPlaybackRangeToAllShots,
		FExecuteAction::CreateSP( this, &FSequencer::SetPlaybackRangeToAllShots ),
		FCanExecuteAction::CreateSP( this, &FSequencer::IsViewingMasterSequence ) );

	// We want a subset of the commands to work in the Curve Editor too, but bound to our functions. This minimizes code duplication
	// while also freeing us up from issues that result from Sequencer already using two lists (for which our commands might be spread
	// across both lists which makes a direct copy like it already uses difficult).
	CurveEditorSharedBindings->MapAction(Commands.TogglePlay,			*SequencerCommandBindings->GetActionForCommand(Commands.TogglePlay));
	CurveEditorSharedBindings->MapAction(Commands.PlayForward,			*SequencerCommandBindings->GetActionForCommand(Commands.PlayForward));
	CurveEditorSharedBindings->MapAction(Commands.JumpToStart,			*SequencerCommandBindings->GetActionForCommand(Commands.JumpToStart));
	CurveEditorSharedBindings->MapAction(Commands.JumpToEnd,			*SequencerCommandBindings->GetActionForCommand(Commands.JumpToEnd));
	CurveEditorSharedBindings->MapAction(Commands.ShuttleBackward,		*SequencerCommandBindings->GetActionForCommand(Commands.ShuttleBackward));
	CurveEditorSharedBindings->MapAction(Commands.ShuttleForward,		*SequencerCommandBindings->GetActionForCommand(Commands.ShuttleForward));
	CurveEditorSharedBindings->MapAction(Commands.Pause,				*SequencerCommandBindings->GetActionForCommand(Commands.Pause));
	CurveEditorSharedBindings->MapAction(Commands.StepForward,			*SequencerCommandBindings->GetActionForCommand(Commands.StepForward));
	CurveEditorSharedBindings->MapAction(Commands.StepBackward,			*SequencerCommandBindings->GetActionForCommand(Commands.StepBackward));
	CurveEditorSharedBindings->MapAction(Commands.StepToNextKey,		*SequencerCommandBindings->GetActionForCommand(Commands.StepToNextKey));
	CurveEditorSharedBindings->MapAction(Commands.StepToPreviousKey, 	*SequencerCommandBindings->GetActionForCommand(Commands.StepToPreviousKey));

	GetCurveEditor()->GetCommands()->Append(CurveEditorSharedBindings);

	// bind widget specific commands
	SequencerWidget->BindCommands(SequencerCommandBindings);
}

void FSequencer::BuildAddTrackMenu(class FMenuBuilder& MenuBuilder)
{
	if (IsLevelEditorSequencer())
	{
		MenuBuilder.AddMenuEntry(
			LOCTEXT("LoadRecording", "Load Recorded Data"),
			LOCTEXT("LoadRecordingDataTooltip", "Load in saved data from a previous recording."),
			FSlateIcon(FEditorStyle::GetStyleSetName(), "ContentBrowser.AssetTreeFolderOpen"),
			FUIAction(FExecuteAction::CreateRaw(this, &FSequencer::OnLoadRecordedData)));
	}

	MenuBuilder.AddMenuEntry(
		LOCTEXT( "AddFolder", "Add Folder" ),
		LOCTEXT( "AddFolderToolTip", "Adds a new folder." ),
		FSlateIcon( FEditorStyle::GetStyleSetName(), "ContentBrowser.AssetTreeFolderOpen" ),
		FUIAction( FExecuteAction::CreateRaw( this, &FSequencer::OnAddFolder ) ) );

	for (int32 i = 0; i < TrackEditors.Num(); ++i)
	{
		if (TrackEditors[i]->SupportsSequence(GetFocusedMovieSceneSequence()))
		{
			TrackEditors[i]->BuildAddTrackMenu(MenuBuilder);
		}
	}
}


void FSequencer::BuildAddObjectBindingsMenu(class FMenuBuilder& MenuBuilder)
{
	for (int32 i = 0; i < ObjectBindings.Num(); ++i)
	{
		if (ObjectBindings[i]->SupportsSequence(GetFocusedMovieSceneSequence()))
		{
			ObjectBindings[i]->BuildSequencerAddMenu(MenuBuilder);
		}
	}
}

void FSequencer::BuildObjectBindingTrackMenu(FMenuBuilder& MenuBuilder, const TArray<FGuid>& InObjectBindings, const UClass* ObjectClass)
{
	for (int32 i = 0; i < TrackEditors.Num(); ++i)
	{
		TrackEditors[i]->BuildObjectBindingTrackMenu(MenuBuilder, InObjectBindings, ObjectClass);
	}
}


void FSequencer::BuildObjectBindingEditButtons(TSharedPtr<SHorizontalBox> EditBox, const FGuid& ObjectBinding, const UClass* ObjectClass)
{
	for (int32 i = 0; i < TrackEditors.Num(); ++i)
	{
		TrackEditors[i]->BuildObjectBindingEditButtons(EditBox, ObjectBinding, ObjectClass);
	}
}

void FSequencer::UpdateTimeBases()
{
	UMovieSceneSequence* RootSequencePtr = GetRootMovieSceneSequence();
	UMovieScene*         RootMovieScene  = RootSequencePtr ? RootSequencePtr->GetMovieScene() : nullptr;

	if (RootMovieScene)
	{
		EMovieSceneEvaluationType EvaluationType  = RootMovieScene->GetEvaluationType();
		FFrameRate                TickResolution  = RootMovieScene->GetTickResolution();
		FFrameRate                DisplayRate     = EvaluationType == EMovieSceneEvaluationType::FrameLocked ? RootMovieScene->GetDisplayRate() : TickResolution;

		if (DisplayRate != PlayPosition.GetInputRate())
		{
			bNeedsEvaluate = true;
		}

		// We set the play position in terms of the display rate,
		// but want evaluation ranges in the moviescene's tick resolution
		PlayPosition.SetTimeBase(DisplayRate, TickResolution, EvaluationType);
	}
}

void FSequencer::ResetTimeController()
{
	switch (GetRootMovieSceneSequence()->GetMovieScene()->GetClockSource())
	{
	case EUpdateClockSource::Audio:    TimeController = MakeShared<FMovieSceneTimeController_AudioClock>();    break;
	case EUpdateClockSource::Platform: TimeController = MakeShared<FMovieSceneTimeController_PlatformClock>(); break;
	case EUpdateClockSource::Timecode: TimeController = MakeShared<FMovieSceneTimeController_TimecodeClock>(); break;
	default:                           TimeController = MakeShared<FMovieSceneTimeController_Tick>();          break;
	}

	TimeController->PlayerStatusChanged(PlaybackState, GetGlobalTime());
}


void FSequencer::BuildCustomContextMenuForGuid(FMenuBuilder& MenuBuilder, FGuid ObjectBinding)
{
	SequencerWidget->BuildCustomContextMenuForGuid(MenuBuilder, ObjectBinding);
}

FKeyAttributes FSequencer::GetDefaultKeyAttributes() const
{
	switch (Settings->GetKeyInterpolation())
	{
	case EMovieSceneKeyInterpolation::User:     return FKeyAttributes().SetInterpMode(RCIM_Cubic).SetTangentMode(RCTM_User);
	case EMovieSceneKeyInterpolation::Break:    return FKeyAttributes().SetInterpMode(RCIM_Cubic).SetTangentMode(RCTM_Break);
	case EMovieSceneKeyInterpolation::Linear:   return FKeyAttributes().SetInterpMode(RCIM_Linear).SetTangentMode(RCTM_Auto);
	case EMovieSceneKeyInterpolation::Constant: return FKeyAttributes().SetInterpMode(RCIM_Constant).SetTangentMode(RCTM_Auto);
	default:                                    return FKeyAttributes().SetInterpMode(RCIM_Cubic).SetTangentMode(RCTM_Auto);
	}
}

bool FSequencer::GetGridMetrics(const float PhysicalWidth, const double InViewStart, const double InViewEnd, double& OutMajorInterval, int32& OutMinorDivisions) const
{
	FSlateFontInfo SmallLayoutFont = FCoreStyle::GetDefaultFontStyle("Regular", 8);
	TSharedRef<FSlateFontMeasure> FontMeasureService = FSlateApplication::Get().GetRenderer()->GetFontMeasureService();

	// Use the end of the view as the longest number
	FString TickString = GetNumericTypeInterface()->ToString((InViewEnd * GetFocusedDisplayRate()).FrameNumber.Value);
	FVector2D MaxTextSize = FontMeasureService->Measure(TickString, SmallLayoutFont);

	static float MajorTickMultiplier = 2.f;

	float MinTickPx = MaxTextSize.X + 5.f;
	float DesiredMajorTickPx = MaxTextSize.X * MajorTickMultiplier;

	if (PhysicalWidth > 0)
	{
		return GetFocusedDisplayRate().ComputeGridSpacing(
			PhysicalWidth / (InViewEnd - InViewStart),
			OutMajorInterval,
			OutMinorDivisions,
			MinTickPx,
			DesiredMajorTickPx);
	}

	return false;
}

double FSequencer::GetDisplayRateDeltaFrameCount() const
{
	return GetFocusedTickResolution().AsDecimal() * GetFocusedDisplayRate().AsInterval();
}

void FSequencer::RecompileDirtyDirectors()
{
	ISequencerModule& SequencerModule = FModuleManager::LoadModuleChecked<ISequencerModule>("Sequencer");

	TSet<UMovieSceneSequence*> AllSequences;

	// Gather all sequences in the hierarchy
	if (UMovieSceneSequence* Sequence = RootSequence.Get())
	{
		AllSequences.Add(Sequence);
	}

	for (const TTuple<FMovieSceneSequenceID, FMovieSceneSubSequenceData>& Pair : RootTemplateInstance.GetHierarchy().AllSubSequenceData())
	{
		if (UMovieSceneSequence* Sequence = Pair.Value.GetSequence())
		{
			AllSequences.Add(Sequence);
		}
	}

	// Recompile them all if they are dirty
	for (UMovieSceneSequence* Sequence : AllSequences)
	{
		FMovieSceneSequenceEditor* SequenceEditor = SequencerModule.FindSequenceEditor(Sequence->GetClass());
		UBlueprint*                DirectorBP     = SequenceEditor ? SequenceEditor->FindDirectorBlueprint(Sequence) : nullptr;

		if (DirectorBP && (DirectorBP->Status == BS_Unknown || DirectorBP->Status == BS_Dirty))
		{
			FKismetEditorUtilities::CompileBlueprint(DirectorBP);
		}
	}
}
#undef LOCTEXT_NAMESPACE<|MERGE_RESOLUTION|>--- conflicted
+++ resolved
@@ -133,10 +133,7 @@
 #include "ISerializedRecorder.h"
 #include "Features/IModularFeatures.h"
 #include "SequencerContextMenus.h"
-<<<<<<< HEAD
-=======
 #include "Subsystems/AssetEditorSubsystem.h"
->>>>>>> 69078e53
 #include "EngineAnalytics.h"
 #include "Interfaces/IAnalyticsProvider.h"
 
@@ -365,8 +362,6 @@
 			bNeedsEvaluate = true;
 		});
 		AcquiredResources.Add([=] { GEditor->OnBlueprintCompiled().Remove(OnBlueprintCompiledHandle); });
-<<<<<<< HEAD
-=======
 	}
 
 	{
@@ -375,7 +370,6 @@
 			PreAnimatedState.OnObjectsReplaced(ReplacementMap);
 		});
 		AcquiredResources.Add([=] { GEditor->OnObjectsReplaced().Remove(OnObjectsReplacedHandle); });
->>>>>>> 69078e53
 	}
 
 
@@ -4349,9 +4343,6 @@
 	AutoscrubOffset.Reset();
 	StopAutoscroll();
 
-	// Force an evaluation in the stopped state
-	ForceEvaluate();
-
 	OnEndScrubbingDelegate.Broadcast();
 }
 
@@ -5158,39 +5149,6 @@
 }
 
 
-<<<<<<< HEAD
-void FSequencer::SaveCurrentMovieSceneAs()
-{
-	if (!GetHostCapabilities().bSupportsSaveMovieSceneAsset)
-	{
-		return;
-	}
-
-	TSharedPtr<IToolkitHost> MyToolkitHost = GetToolkitHost();
-	check(MyToolkitHost);
-
-	TArray<UObject*> AssetsToSave;
-	AssetsToSave.Add(GetCurrentAsset());
-
-	TArray<UObject*> SavedAssets;
-	FEditorFileUtils::SaveAssetsAs(AssetsToSave, SavedAssets);
-
-	if (SavedAssets.Num() == 0)
-	{
-		return;
-	}
-
-	if ((SavedAssets[0] != AssetsToSave[0]) && (SavedAssets[0] != nullptr))
-	{
-		FAssetEditorManager& AssetEditorManager = FAssetEditorManager::Get();
-		AssetEditorManager.CloseAllEditorsForAsset(AssetsToSave[0]);
-		AssetEditorManager.OpenEditorForAssets(SavedAssets, EToolkitMode::Standalone, MyToolkitHost.ToSharedRef());
-	}
-}
-
-
-=======
->>>>>>> 69078e53
 TArray<FGuid> FSequencer::AddActors(const TArray<TWeakObjectPtr<AActor> >& InActors, bool bSelectActors)
 {
 	TArray<FGuid> PossessableGuids;
@@ -7186,7 +7144,6 @@
 				FGuid NewGuid = MakeNewSpawnable(*CopyableBinding->SpawnableObjectTemplate, nullptr, false);
 				FMovieSceneBinding NewBinding(NewGuid, CopyableBinding->Binding.GetName(), CopyableBinding->Tracks);
 				FMovieSceneSpawnable* Spawnable = MovieScene->FindSpawnable(NewGuid);
-<<<<<<< HEAD
 
 				// Copy the name of the original spawnable too.
 				Spawnable->SetName(CopyableBinding->Spawnable.GetName());
@@ -7206,27 +7163,6 @@
 
 				OldToNewGuidMap.Add(CopyableBinding->Spawnable.GetGuid(), NewGuid);
 
-=======
-
-				// Copy the name of the original spawnable too.
-				Spawnable->SetName(CopyableBinding->Spawnable.GetName());
-
-				// Clear the transient flags on the copyable binding before assigning to the new spawnable
-				for (auto Track : NewBinding.GetTracks())
-				{
-					Track->ClearFlags(RF_Transient);
-					for (auto Section : Track->GetAllSections())
-					{
-						Section->ClearFlags(RF_Transient);
-					}
-				}
-
-				// Replace the auto-generated binding with our deserialized bindings (which has our tracks)
-				MovieScene->ReplaceBinding(NewGuid, NewBinding);
-
-				OldToNewGuidMap.Add(CopyableBinding->Spawnable.GetGuid(), NewGuid);
-
->>>>>>> 69078e53
 				BindingsPasted.Add(NewBinding);
 			}
 		}
