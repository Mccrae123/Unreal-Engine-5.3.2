--- conflicted
+++ resolved
@@ -12,11 +12,8 @@
 #include "MVVM/Views/STrackLane.h"
 #include "MVVM/Views/SChannelView.h"
 #include "MVVM/Extensions/IObjectBindingExtension.h"
-<<<<<<< HEAD
-=======
 #include "MVVM/Selection/Selection.h"
 #include "AnimatedRange.h"
->>>>>>> 4af6daef
 #include "Rendering/DrawElements.h"
 #include "Styling/AppStyle.h"
 #include "Styling/StyleColors.h"
@@ -77,36 +74,21 @@
 
 struct FSequencerSectionPainterImpl : FSequencerSectionPainter
 {
-<<<<<<< HEAD
-	FSequencerSectionPainterImpl(FSequencer& InSequencer, TSharedPtr<FSectionModel> InSection, FSlateWindowElementList& _OutDrawElements, const FGeometry& InSectionGeometry, const SSequencerSection& InSectionWidget)
-=======
 	FSequencerSectionPainterImpl(FSequencer& InSequencer, TSharedPtr<FTrackAreaViewModel> InTrackAreaViewModel, TSharedPtr<FSectionModel> InSection, FSlateWindowElementList& _OutDrawElements, const FGeometry& InSectionGeometry, const SSequencerSection& InSectionWidget)
->>>>>>> 4af6daef
 		: FSequencerSectionPainter(_OutDrawElements, InSectionGeometry, InSection)
 		, Sequencer(InSequencer)
 		, SectionWidget(InSectionWidget)
 		, TimeToPixelConverter(ConstructTimeConverterForSection(SectionGeometry, *InSection->GetSection(), Sequencer))
-<<<<<<< HEAD
-=======
 		, TrackAreaViewModel(InTrackAreaViewModel)
->>>>>>> 4af6daef
 		, bClipRectEnabled(false)
 	{
 		CalculateSelectionColor();
 
-<<<<<<< HEAD
-		const ISequencerEditTool* EditTool = InSequencer.GetViewModel()->GetTrackArea()->GetEditTool();
-		Hotspot = EditTool ? EditTool->GetDragHotspot() : nullptr;
-		if (!Hotspot)
-		{
-			Hotspot = InSequencer.GetViewModel()->GetTrackArea()->GetHotspot();
-=======
 		const ISequencerEditTool* EditTool = TrackAreaViewModel->GetEditTool();
 		Hotspot = EditTool ? EditTool->GetDragHotspot() : nullptr;
 		if (!Hotspot)
 		{
 			Hotspot = TrackAreaViewModel->GetHotspot();
->>>>>>> 4af6daef
 		}
 	}
 
@@ -227,15 +209,9 @@
 		TViewModelPtr<IOutlinerExtension> Outliner = SectionModel->FindAncestorOfType<IOutlinerExtension>();
 		const bool bHasChildren = Outliner && Outliner.AsModel()->GetChildren(EViewModelListType::Outliner);
 		const bool bIsExpanded  = Outliner && Outliner->IsExpanded();
-<<<<<<< HEAD
 
 		FLinearColor BlendedTint = BlendColor(Tint).CopyWithNewOpacity(1.f);
 
-=======
-
-		FLinearColor BlendedTint = BlendColor(Tint).CopyWithNewOpacity(1.f);
-
->>>>>>> 4af6daef
 		if (!bHasChildren || !bIsExpanded)
 		{
 			FSlateDrawElement::MakeBox(
@@ -356,11 +332,7 @@
 
 	void CalculateSelectionColor()
 	{
-<<<<<<< HEAD
-		FSequencerSelection& Selection = Sequencer.GetSelection();
-=======
 		FSequencerSelection& Selection = *Sequencer.GetViewModel()->GetSelection();
->>>>>>> 4af6daef
 		FSequencerSelectionPreview& SelectionPreview = Sequencer.GetSelectionPreview();
 
 		ESelectionPreviewState SelectionPreviewState = SelectionPreview.GetSelectionState(SectionWidget.WeakSectionModel);
@@ -371,11 +343,7 @@
 			return;
 		}
 		
-<<<<<<< HEAD
-		if (SelectionPreviewState == ESelectionPreviewState::Undefined && !Selection.IsSelected(SectionModel))
-=======
 		if (SelectionPreviewState == ESelectionPreviewState::Undefined && !Selection.TrackArea.IsSelected(SectionModel))
->>>>>>> 4af6daef
 		{
 			// No preview selection for this section, and it's not selected
 			return;
@@ -402,28 +370,16 @@
 		UMovieSceneSection* SectionObject = SectionModel->GetSection();
 		UMovieSceneTrack* Track = GetTrack();
 		if (!Track || Track->GetSupportedBlendTypes().Num() <= 1 || !SectionObject->GetBlendType().IsValid() || !bIsHighlighted || SectionObject->GetBlendType().Get() == EMovieSceneBlendType::Absolute)
-<<<<<<< HEAD
 		{
 			return;
 		}
 
 		TSharedPtr<STrackLane> TrackLane = SectionWidget.WeakOwningTrackLane.Pin();
 		if (!TrackLane)
-=======
->>>>>>> 4af6daef
 		{
 			return;
 		}
 
-<<<<<<< HEAD
-=======
-		TSharedPtr<STrackLane> TrackLane = SectionWidget.WeakOwningTrackLane.Pin();
-		if (!TrackLane)
-		{
-			return;
-		}
-
->>>>>>> 4af6daef
 		const float LaneHeight = TrackLane->GetDesiredSize().Y;
 
 		TSharedRef<FSlateFontCache> FontCache = FSlateApplication::Get().GetRenderer()->GetFontCache();
@@ -869,10 +825,7 @@
 	FSequencer& Sequencer;
 	const SSequencerSection& SectionWidget;
 	FTimeToPixel TimeToPixelConverter;
-<<<<<<< HEAD
-=======
 	TSharedPtr<FTrackAreaViewModel> TrackAreaViewModel;
->>>>>>> 4af6daef
 	TSharedPtr<ITrackAreaHotspot> Hotspot;
 
 	/** The clipping rectangle of the parent widget */
@@ -912,16 +865,10 @@
 		[
 			SAssignNew(ChildLaneWidgets, SCompoundTrackLaneView)
 			.TimeToPixel(FGetTimeToPixel::CreateLambda([this](const FGeometry& AllottedGeometry){
-<<<<<<< HEAD
-				FGeometry SectionGeometry = MakeSectionGeometryWithoutHandles( AllottedGeometry, SectionInterface );
-				UMovieSceneSection& Section = *SectionInterface->GetSectionObject();
-				return ConstructTimeConverterForSection(SectionGeometry, Section, GetSequencer());
-=======
 				// The given allotted geometry already has the handle padding removed, since it's inside
 				// our child slot (see padding above). We can therefore build the time converter directly.
 				UMovieSceneSection& Section = *SectionInterface->GetSectionObject();
 				return ConstructTimeConverterForSection(AllottedGeometry, Section, GetSequencer());
->>>>>>> 4af6daef
 			}))
 		]
 
@@ -941,33 +888,20 @@
 
 SSequencerSection::~SSequencerSection()
 {
-<<<<<<< HEAD
-	if (Sequencer.IsValid() && GetSequencer().GetViewModel() && GetSequencer().GetViewModel()->GetTrackArea())
-	{
-		GetSequencer().GetViewModel()->GetTrackArea()->SetHotspot(nullptr);
-=======
 	TSharedPtr<FTrackAreaViewModel> TrackAreaViewModel = GetTrackAreaViewModel();
 	if (TrackAreaViewModel.IsValid())
 	{
 		TrackAreaViewModel->SetHotspot(nullptr);
->>>>>>> 4af6daef
 	}
 }
 
 EVisibility SSequencerSection::GetTopLevelChannelGroupVisibility() const
 {
 	using namespace UE::MovieScene;
-<<<<<<< HEAD
 
 	TSharedPtr<FSectionModel> SectionModel = WeakSectionModel.Pin();
 	TViewModelPtr<IOutlinerExtension> Outliner = SectionModel ? SectionModel->FindAncestorOfType<IOutlinerExtension>() : nullptr;
 
-=======
-
-	TSharedPtr<FSectionModel> SectionModel = WeakSectionModel.Pin();
-	TViewModelPtr<IOutlinerExtension> Outliner = SectionModel ? SectionModel->FindAncestorOfType<IOutlinerExtension>() : nullptr;
-
->>>>>>> 4af6daef
 	if (!SectionModel || !Outliner || Outliner->IsExpanded() || !SectionModel->GetDescendantsOfType<FChannelModel>())
 	{
 		return EVisibility::Collapsed;
@@ -1026,7 +960,6 @@
 	
 		FText SectionToolTip;
 		if (SectionToolTipContent.IsEmpty())
-<<<<<<< HEAD
 		{
 			SectionToolTip = FText::Format(NSLOCTEXT("SequencerSection", "TooltipFormat", "{0}{1} - {2} ({3} frames)"), SectionTitleText,
 				StartFrame,
@@ -1044,25 +977,6 @@
 	
 		if (SectionObject->Easing.EaseIn.GetObject() && SectionObject->Easing.GetEaseInDuration() > 0)
 		{
-=======
-		{
-			SectionToolTip = FText::Format(NSLOCTEXT("SequencerSection", "TooltipFormat", "{0}{1} - {2} ({3} frames)"), SectionTitleText,
-				StartFrame,
-				EndFrame,
-				EndFrame - StartFrame);
-		}
-		else
-		{
-			SectionToolTip = FText::Format(NSLOCTEXT("SequencerSection", "TooltipFormatWithSectionContent", "{0}{1} - {2} ({3} frames)\n{4}"), SectionTitleText,
-				StartFrame,
-				EndFrame,
-				EndFrame - StartFrame,
-				SectionToolTipContent);
-		}
-	
-		if (SectionObject->Easing.EaseIn.GetObject() && SectionObject->Easing.GetEaseInDuration() > 0)
-		{
->>>>>>> 4af6daef
 			int32 EaseInFrames = ConvertFrameTime(SectionObject->Easing.GetEaseInDuration(), TickResolution, DisplayRate).RoundToFrame().Value;
 			FText EaseInText = FText::Format(NSLOCTEXT("SequencerSection", "EaseInFormat", "Ease In: {0} ({1} frames)"), SectionObject->Easing.EaseIn->GetDisplayName(), EaseInFrames);
 			SectionToolTip = FText::Join(FText::FromString("\n"), SectionToolTip, EaseInText);
@@ -1143,11 +1057,7 @@
 	return 0;
 }
 
-<<<<<<< HEAD
-bool SSequencerSection::CheckForEasingHandleInteraction( const FPointerEvent& MouseEvent, const FGeometry& SectionGeometry )
-=======
 bool SSequencerSection::CheckForEasingHandleInteraction( const FPointerEvent& MouseEvent, const FGeometry& AllottedGeometry )
->>>>>>> 4af6daef
 {
 	UMovieSceneSection* ThisSection = SectionInterface->GetSectionObject();
 	if (!ThisSection)
@@ -1195,10 +1105,7 @@
 		}
 	}
 
-<<<<<<< HEAD
-=======
 	TSharedPtr<FTrackAreaViewModel> TrackAreaViewModel = GetTrackAreaViewModel();
->>>>>>> 4af6daef
 	for (const TSharedPtr<FSectionModel>& SectionModel : AllUnderlappingSections)
 	{
 		UMovieSceneSection* EasingSectionObj = SectionModel->GetSection();
@@ -1212,11 +1119,7 @@
 
 			if (FMath::IsNearlyEqual(MousePositionX, HandlePosition + GripHalfSizePx, GripHalfSizePx))
 			{
-<<<<<<< HEAD
-				GetSequencer().GetViewModel()->GetTrackArea()->SetHotspot(MakeShared<FSectionEasingHandleHotspot>(ESequencerEasingType::In, SectionModel, Sequencer));
-=======
 				TrackAreaViewModel->SetHotspot(MakeShared<FSectionEasingHandleHotspot>(ESequencerEasingType::In, SectionModel, Sequencer));
->>>>>>> 4af6daef
 				return true;
 			}
 		}
@@ -1230,11 +1133,7 @@
 
 			if (FMath::IsNearlyEqual(MousePositionX, HandlePosition - GripHalfSizePx, GripHalfSizePx))
 			{
-<<<<<<< HEAD
-				GetSequencer().GetViewModel()->GetTrackArea()->SetHotspot(MakeShared<FSectionEasingHandleHotspot>(ESequencerEasingType::Out, SectionModel, Sequencer));
-=======
 				TrackAreaViewModel->SetHotspot(MakeShared<FSectionEasingHandleHotspot>(ESequencerEasingType::Out, SectionModel, Sequencer));
->>>>>>> 4af6daef
 				return true;
 			}
 		}
@@ -1252,20 +1151,12 @@
 		return false;
 	}
 
-<<<<<<< HEAD
-	const ISequencerEditTool* EditTool = GetSequencer().GetViewModel()->GetTrackArea()->GetEditTool();
-	TSharedPtr<ITrackAreaHotspot> Hotspot = EditTool ? EditTool->GetDragHotspot() : nullptr;
-	if (!Hotspot)
-	{
-		Hotspot = GetSequencer().GetViewModel()->GetTrackArea()->GetHotspot();
-=======
 	TSharedPtr<FTrackAreaViewModel> TrackAreaViewModel = GetTrackAreaViewModel();
 	const ISequencerEditTool* EditTool = TrackAreaViewModel->GetEditTool();
 	TSharedPtr<ITrackAreaHotspot> Hotspot = EditTool ? EditTool->GetDragHotspot() : nullptr;
 	if (!Hotspot)
 	{
 		Hotspot = TrackAreaViewModel->GetHotspot();
->>>>>>> 4af6daef
 	}
 
 	if (Hotspot && !Hotspot->IsA<FSectionHotspotBase>())
@@ -1283,13 +1174,8 @@
 		}
 	}
 
-<<<<<<< HEAD
-	FGeometry SectionGeometryWithoutHandles = MakeSectionGeometryWithoutHandles(SectionGeometry, SectionInterface);
-	FTimeToPixel TimeToPixelConverter       = ConstructTimeConverterForSection(SectionGeometryWithoutHandles, *ThisSection, GetSequencer());
-=======
 	FGeometry SectionGeometry = MakeSectionGeometryWithoutHandles(AllottedGeometry);
 	FTimeToPixel TimeToPixelConverter = ConstructTimeConverterForSection(SectionGeometry, *ThisSection, GetSequencer());
->>>>>>> 4af6daef
 
 	for (const TSharedPtr<FSectionModel>& UnderlappingSection : AllUnderlappingSections)
 	{
@@ -1301,53 +1187,33 @@
 		}
 
 		const float ThisHandleOffset = UnderlappingSectionObj == ThisSection ? HandleOffsetPx : 0.f;
-<<<<<<< HEAD
-		FVector2D GripSize( UnderlappingSectionInterface->GetSectionGripSize(), SectionGeometry.Size.Y );
-=======
 		const FVector2D GripSize( UnderlappingSectionInterface->GetSectionGripSize(), SectionGeometry.Size.Y );
->>>>>>> 4af6daef
 
 		if (UnderlappingSectionObj->HasStartFrame())
 		{
 			// Make areas to the left and right of the geometry.  We will use these areas to determine if someone dragged the left or right edge of a section
-<<<<<<< HEAD
-			FGeometry SectionRectLeft = SectionGeometryWithoutHandles.MakeChild(
-=======
 			FGeometry SectionRectLeft = SectionGeometry.MakeChild(
->>>>>>> 4af6daef
 				GripSize,
 				FSlateLayoutTransform(FVector2D( TimeToPixelConverter.FrameToPixel(UnderlappingSectionObj->GetInclusiveStartFrame()) - ThisHandleOffset, 0.f ))
 			);
 
 			if( SectionRectLeft.IsUnderLocation( MouseEvent.GetScreenSpacePosition() ) )
 			{
-<<<<<<< HEAD
-				GetSequencer().GetViewModel()->GetTrackArea()->SetHotspot(MakeShareable( new FSectionResizeHotspot(FSectionResizeHotspot::Left, UnderlappingSection, Sequencer)) );
-=======
 				TrackAreaViewModel->SetHotspot(MakeShareable( new FSectionResizeHotspot(FSectionResizeHotspot::Left, UnderlappingSection, Sequencer)) );
->>>>>>> 4af6daef
 				return true;
 			}
 		}
 
 		if (UnderlappingSectionObj->HasEndFrame())
 		{
-<<<<<<< HEAD
-			FGeometry SectionRectRight = SectionGeometryWithoutHandles.MakeChild(
-=======
 			FGeometry SectionRectRight = SectionGeometry.MakeChild(
->>>>>>> 4af6daef
 				GripSize,
 				FSlateLayoutTransform(FVector2D( TimeToPixelConverter.FrameToPixel(UnderlappingSectionObj->GetExclusiveEndFrame()) - UnderlappingSectionInterface->GetSectionGripSize() + ThisHandleOffset, 0 ))
 			);
 
 			if( SectionRectRight.IsUnderLocation( MouseEvent.GetScreenSpacePosition() ) )
 			{
-<<<<<<< HEAD
-				GetSequencer().GetViewModel()->GetTrackArea()->SetHotspot(MakeShareable( new FSectionResizeHotspot(FSectionResizeHotspot::Right, UnderlappingSection, Sequencer)) );
-=======
 				TrackAreaViewModel->SetHotspot(MakeShareable( new FSectionResizeHotspot(FSectionResizeHotspot::Right, UnderlappingSection, Sequencer)) );
->>>>>>> 4af6daef
 				return true;
 			}
 		}
@@ -1359,30 +1225,10 @@
 {
 	TSharedPtr<FSectionModel> ThisSectionModel = WeakSectionModel.Pin();
 	if (!ThisSectionModel)
-<<<<<<< HEAD
 	{
 		return false;
 	}
 
-	FVector2D LocalMousePos = SectionGeometry.AbsoluteToLocal(MouseEvent.GetScreenSpacePosition());
-
-	TViewModelPtr<IGeometryExtension> HeaderGeometry = ThisSectionModel->FindAncestorOfType<IOutlinerExtension>().ImplicitCast();
-	const float EasingHeight = HeaderGeometry ? HeaderGeometry->GetVirtualGeometry().GetHeight() : SectionGeometry.GetLocalSize().Y;
-
-	if (LocalMousePos.Y < 0 || LocalMousePos.Y > EasingHeight)
-=======
->>>>>>> 4af6daef
-	{
-		return false;
-	}
-
-<<<<<<< HEAD
-	UMovieSceneSection* ThisSection = SectionInterface->GetSectionObject();
-	FTimeToPixel TimeToPixelConverter = ConstructTimeConverterForSection(MakeSectionGeometryWithoutHandles(SectionGeometry, SectionInterface), *ThisSection, GetSequencer());
-	const FFrameNumber MouseTime = TimeToPixelConverter.PixelToFrame(LocalMousePos.X).FrameNumber;
-
-	// First off, set the hotspot to an easing area if necessary
-=======
 	FVector2D LocalMousePos = AllottedGeometry.AbsoluteToLocal(MouseEvent.GetScreenSpacePosition());
 
 	TViewModelPtr<IGeometryExtension> HeaderGeometry = ThisSectionModel->FindAncestorOfType<IOutlinerExtension>().ImplicitCast();
@@ -1400,7 +1246,6 @@
 
 	// First off, set the hotspot to an easing area if necessary
 	TSharedPtr<FTrackAreaViewModel> TrackAreaViewModel = GetTrackAreaViewModel();
->>>>>>> 4af6daef
 	for (const FOverlappingSections& Segment : UnderlappingEasingSegments)
 	{
 		if (!Segment.Range.Contains(MouseTime))
@@ -1424,11 +1269,7 @@
 
 		if (EasingAreas.Num())
 		{
-<<<<<<< HEAD
-			GetSequencer().GetViewModel()->GetTrackArea()->SetHotspot(MakeShared<FSectionEasingAreaHotspot>(EasingAreas, WeakSectionModel, Sequencer));
-=======
 			TrackAreaViewModel->SetHotspot(MakeShared<FSectionEasingAreaHotspot>(EasingAreas, WeakSectionModel, Sequencer));
->>>>>>> 4af6daef
 			return true;
 		}
 	}
@@ -1451,10 +1292,6 @@
 FSequencer& SSequencerSection::GetSequencer() const
 {
 	return *Sequencer.Pin().Get();
-<<<<<<< HEAD
-}
-
-=======
 }
 
 TSharedPtr<STrackAreaView> SSequencerSection::GetTrackAreaView() const
@@ -1475,7 +1312,6 @@
 	return nullptr;
 }
 
->>>>>>> 4af6daef
 int32 SSequencerSection::OnPaint( const FPaintArgs& Args, const FGeometry& AllottedGeometry, const FSlateRect& MyCullingRect, FSlateWindowElementList& OutDrawElements, int32 LayerId, const FWidgetStyle& InWidgetStyle, bool bParentEnabled ) const
 {
 	TSharedPtr<FSectionModel> SectionModel = WeakSectionModel.Pin();
@@ -1485,20 +1321,12 @@
 		return LayerId;
 	}
 
-<<<<<<< HEAD
-	const ISequencerEditTool* EditTool = GetSequencer().GetViewModel()->GetTrackArea()->GetEditTool();
-	TSharedPtr<ITrackAreaHotspot> Hotspot = EditTool ? EditTool->GetDragHotspot() : nullptr;
-	if (!Hotspot)
-	{
-		Hotspot = GetSequencer().GetViewModel()->GetTrackArea()->GetHotspot();
-=======
 	TSharedPtr<FTrackAreaViewModel> TrackAreaViewModel = GetTrackAreaViewModel();
 	const ISequencerEditTool* EditTool = TrackAreaViewModel->GetEditTool();
 	TSharedPtr<ITrackAreaHotspot> Hotspot = EditTool ? EditTool->GetDragHotspot() : nullptr;
 	if (!Hotspot)
 	{
 		Hotspot = TrackAreaViewModel->GetHotspot();
->>>>>>> 4af6daef
 	}
 
 	UMovieSceneTrack* Track = SectionObject->GetTypedOuter<UMovieSceneTrack>();
@@ -1509,11 +1337,7 @@
 
 	FGeometry SectionGeometry = MakeSectionGeometryWithoutHandles(AllottedGeometry);
 
-<<<<<<< HEAD
-	FSequencerSectionPainterImpl Painter(GetSequencer(), SectionModel, OutDrawElements, SectionGeometry, *this);
-=======
 	FSequencerSectionPainterImpl Painter(GetSequencer(), TrackAreaViewModel, SectionModel, OutDrawElements, SectionGeometry, *this);
->>>>>>> 4af6daef
 
 	FGeometry PaintSpaceParentGeometry = ParentGeometry;
 	PaintSpaceParentGeometry.AppendTransform(FSlateLayoutTransform(Inverse(Args.GetWindowToDesktopTransform())));
@@ -1537,11 +1361,7 @@
 		}
 	}
 
-<<<<<<< HEAD
-	Painter.bIsSelected = GetSequencer().GetSelection().IsSelected(SectionModel);
-=======
 	Painter.bIsSelected = GetSequencer().GetSelection().TrackArea.IsSelected(SectionModel);
->>>>>>> 4af6daef
 
 	// Ask the interface to draw the section
 	LayerId = SectionInterface->OnPaintSection(Painter);
@@ -1563,11 +1383,7 @@
 	// --------------------------------------------
 	// Draw section selection tint
 	const float SectionThrobValue = GetSectionSelectionThrobValue();
-<<<<<<< HEAD
-	if (SectionThrobValue != 0.f && GetSequencer().GetSelection().IsSelected(SectionModel))
-=======
 	if (SectionThrobValue != 0.f && GetSequencer().GetSelection().TrackArea.IsSelected(SectionModel))
->>>>>>> 4af6daef
 	{
 		static const FName BackgroundTrackTintBrushName("Sequencer.Section.BackgroundTint");
 
@@ -1629,21 +1445,14 @@
 		OutDrawElements.PopClip();
 	}
 
-<<<<<<< HEAD
-=======
 	++LayerId;
 
->>>>>>> 4af6daef
 	if (Painter.bClipRectEnabled)
 	{
 		OutDrawElements.PopClip();
 	}
-<<<<<<< HEAD
-	return LayerId + 1;
-=======
 
 	return LayerId;
->>>>>>> 4af6daef
 }
 
 
@@ -1748,25 +1557,14 @@
 		const float HalfSectionHeight = SectionInterface->GetSectionHeight() / 2.f;
 		const float HandleSize = FMath::Max(MinHandleSize, FMath::Min(HalfSectionHeight, SectionInterface->GetSectionGripSize())) + (bIsSectionToKey ? 3.f : 0.f);
 
-<<<<<<< HEAD
-		const FSlateBrush* EasingHandle = FAppStyle::GetBrush("Sequencer.Section.EasingHandle");
-		FVector2D HandleSize(10.f, 10.f);
-=======
 		const FSlateBrush* HandleBrush = FAppStyle::GetBrush("Sequencer.Section.EasingHandle");
 		FSlateResourceHandle HandleResource = FSlateApplication::Get().GetRenderer()->GetResourceHandle(*HandleBrush);
 
 		const FSlateRenderTransform& HandleRenderTransform = InPainter.SectionGeometry.GetAccumulatedRenderTransform();
->>>>>>> 4af6daef
 
 		if (UnderlappingSectionObj->HasStartFrame() && EnumHasAllFlags(EasingSupportFlags, EMovieSceneTrackEasingSupportFlags::ManualEaseIn))
 		{
 			TRange<FFrameNumber> EaseInRange = UnderlappingSectionObj->GetEaseInRange();
-<<<<<<< HEAD
-			// Always draw handles if the section is highlighted, even if there is no range (to allow manual adjustment)
-			FFrameNumber HandleFrame = EaseInRange.IsEmpty() ? UnderlappingSectionObj->GetInclusiveStartFrame() : UE::MovieScene::DiscreteExclusiveUpper(EaseInRange);
-			FVector2f HandlePos(TimeToPixelConverter.FrameToPixel(HandleFrame), 0.f);
-			FSlateDrawElement::MakeBox(
-=======
 			const bool bHasEaseIn = !EaseInRange.IsEmpty();
 			FFrameNumber HandleFrame = bHasEaseIn ? UE::MovieScene::DiscreteExclusiveUpper(EaseInRange) : UnderlappingSectionObj->GetInclusiveStartFrame();
 			const float HandlePos(TimeToPixelConverter.FrameToPixel(HandleFrame) - HandleOffsetPx);
@@ -1791,19 +1589,8 @@
 			}
 
 			FSlateDrawElement::MakeCustomVerts(
->>>>>>> 4af6daef
 				InPainter.DrawElements,
 				InPainter.LayerId,
-<<<<<<< HEAD
-				// Center the key along X.  Ensure the middle of the key is at the actual key time
-				InPainter.SectionGeometry.ToPaintGeometry(
-					HandleSize,
-					FSlateLayoutTransform(HandlePos - FVector2f(HandleSize.X*0.5f, 0.f))
-				),
-				EasingHandle,
-				DrawEffects,
-				(bLeftHandleActive ? SelectionColor : EasingHandle->GetTint(FWidgetStyle()))
-=======
 				HandleResource,
 				Verts,
 				Indices,
@@ -1811,7 +1598,6 @@
 				0,
 				0,
 				DrawEffects | ESlateDrawEffect::PreMultipliedAlpha
->>>>>>> 4af6daef
 			);
 		}
 
@@ -1823,18 +1609,12 @@
 			const float HandlePos(TimeToPixelConverter.FrameToPixel(HandleFrame) + HandleOffsetPx);
 			const FColor HandleColor = (bRightHandleActive ? SelectionColor : InactiveHandleColor).ToFColorSRGB();
 
-<<<<<<< HEAD
-			// Always draw handles if the section is highlighted, even if there is no range (to allow manual adjustment)
-			FFrameNumber HandleFrame = EaseOutRange.IsEmpty() ? UnderlappingSectionObj->GetExclusiveEndFrame() : UE::MovieScene::DiscreteInclusiveLower(EaseOutRange);
-			FVector2f    HandlePos   = FVector2f(TimeToPixelConverter.FrameToPixel(HandleFrame), 0.f);
-=======
 			TArray<FSlateVertex> Verts;
 			Verts.Add(FSlateVertex::Make<ESlateVertexRounding::Disabled>(HandleRenderTransform, FVector2f(HandlePos, 0.f), FVector2f(1.f, 0.f), HandleColor));
 			Verts.Add(FSlateVertex::Make<ESlateVertexRounding::Disabled>(HandleRenderTransform, FVector2f(HandlePos - HandleCornerRadius, 0.f), FVector2f(0.9f, 0.f), HandleColor));
 			Verts.Add(FSlateVertex::Make<ESlateVertexRounding::Disabled>(HandleRenderTransform, FVector2f(HandlePos, HandleCornerRadius), FVector2f(1.f, 0.1f), HandleColor));
 			Verts.Add(FSlateVertex::Make<ESlateVertexRounding::Disabled>(HandleRenderTransform, FVector2f(HandlePos, HandleSize), FVector2f(1.f, 1.f), HandleColor));
 			Verts.Add(FSlateVertex::Make<ESlateVertexRounding::Disabled>(HandleRenderTransform, FVector2f(HandlePos - HandleSize, 0.f), FVector2f(0.f, 0.f), HandleColor));
->>>>>>> 4af6daef
 
 			TArray<SlateIndex> Indices;
 			if (bHasEaseOut)
@@ -1850,16 +1630,6 @@
 			FSlateDrawElement::MakeCustomVerts(
 				InPainter.DrawElements,
 				InPainter.LayerId,
-<<<<<<< HEAD
-				// Center the key along X.  Ensure the middle of the key is at the actual key time
-				InPainter.SectionGeometry.ToPaintGeometry(
-					HandleSize,
-					FSlateLayoutTransform(HandlePos - FVector2f(HandleSize.X*0.5f, 0.f))
-				),
-				EasingHandle,
-				DrawEffects,
-				(bRightHandleActive ? SelectionColor : EasingHandle->GetTint(FWidgetStyle()))
-=======
 				HandleResource,
 				Verts,
 				Indices,
@@ -1867,7 +1637,6 @@
 				0,
 				0,
 				DrawEffects | ESlateDrawEffect::PreMultipliedAlpha
->>>>>>> 4af6daef
 			);
 		}
 	}
@@ -1964,11 +1733,7 @@
 		// Left Grip
 		if (UnderlappingSectionObj->HasStartFrame())
 		{
-<<<<<<< HEAD
-			FGeometry SectionRectLeft = SectionGeometryWithoutHandles.MakeChild(
-=======
 			FGeometry SectionRectLeft = SectionGeometry.MakeChild(
->>>>>>> 4af6daef
 				GripSize,
 				FSlateLayoutTransform(FVector2D( TimeToPixelConverter.FrameToPixel(UnderlappingSectionObj->GetInclusiveStartFrame()) - ThisHandleOffset, 0.f ))
 			);
@@ -1986,11 +1751,7 @@
 		// Right Grip
 		if (UnderlappingSectionObj->HasEndFrame())
 		{
-<<<<<<< HEAD
-			FGeometry SectionRectRight = SectionGeometryWithoutHandles.MakeChild(
-=======
 			FGeometry SectionRectRight = SectionGeometry.MakeChild(
->>>>>>> 4af6daef
 				GripSize,
 				FSlateLayoutTransform(FVector2D( TimeToPixelConverter.FrameToPixel(UnderlappingSectionObj->GetExclusiveEndFrame()) - UnderlappingSection->GetSectionGripSize() + ThisHandleOffset, 0 ))
 			);
@@ -2015,11 +1776,7 @@
 
 void SSequencerSection::Tick( const FGeometry& AllottedGeometry, const double InCurrentTime, const float InDeltaTime )
 {
-<<<<<<< HEAD
-	if( GetVisibility() == EVisibility::Visible )
-=======
 	if (GetVisibility() == EVisibility::Visible)
->>>>>>> 4af6daef
 	{
 		UMovieSceneSection* Section = SectionInterface->GetSectionObject();
 		if (Section && Section->HasStartFrame() && Section->HasEndFrame())
@@ -2057,20 +1814,12 @@
 	}
 }
 
-<<<<<<< HEAD
-FReply SSequencerSection::OnMouseButtonDown( const FGeometry& MyGeometry, const FPointerEvent& MouseEvent )
-=======
 FReply SSequencerSection::OnMouseButtonDown(const FGeometry& MyGeometry, const FPointerEvent& MouseEvent)
->>>>>>> 4af6daef
 {
 	return FReply::Unhandled();
 }
 
-<<<<<<< HEAD
-FGeometry SSequencerSection::MakeSectionGeometryWithoutHandles( const FGeometry& AllottedGeometry, const TSharedPtr<ISequencerSection>& InSectionInterface ) const
-=======
 FGeometry SSequencerSection::MakeSectionGeometryWithoutHandles(const FGeometry& AllottedGeometry) const
->>>>>>> 4af6daef
 {
 	const FVector2f LocalSize = AllottedGeometry.GetLocalSize();
 
@@ -2137,15 +1886,6 @@
 
 FReply SSequencerSection::OnMouseMove(const FGeometry& MyGeometry, const FPointerEvent& MouseEvent)
 {
-<<<<<<< HEAD
-	if ( MouseEvent.GetCursorDelta().Size() > 0 &&
-		!CheckForEasingHandleInteraction(MouseEvent, MyGeometry) &&
-		!CheckForEdgeInteraction(MouseEvent, MyGeometry) &&
-		!CheckForEasingAreaInteraction(MouseEvent, MyGeometry))
-	{
-		// If nothing was hit, we just hit the section
-		GetSequencer().GetViewModel()->GetTrackArea()->SetHotspot( MakeShareable( new FSectionHotspot(WeakSectionModel, Sequencer)) );
-=======
 	if (MouseEvent.GetCursorDelta().Size() > 0)
 	{
 		if (CheckForEasingHandleInteraction(MouseEvent, MyGeometry) ||
@@ -2157,7 +1897,6 @@
 			// hotspots here. STrackAreaView will actually handle the mouse movement event, including
 			// calling it on the active hotspot, doing panning, and more.
 		}
->>>>>>> 4af6daef
 	}
 	return FReply::Unhandled();
 }
@@ -2171,12 +1910,8 @@
 {
 	SCompoundWidget::OnMouseLeave( MouseEvent );
 
-<<<<<<< HEAD
-	GetSequencer().GetViewModel()->GetTrackArea()->SetHotspot(nullptr);
-=======
 	TSharedPtr<FTrackAreaViewModel> TrackAreaViewModel = GetTrackAreaViewModel();
 	TrackAreaViewModel->SetHotspot(nullptr);
->>>>>>> 4af6daef
 }
 
 static float SectionThrobDurationSeconds = 1.f;
