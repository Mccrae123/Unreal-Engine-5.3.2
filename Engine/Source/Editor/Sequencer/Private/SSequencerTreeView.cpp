// Copyright Epic Games, Inc. All Rights Reserved.

#include "SSequencerTreeView.h"
#include "SSequencerTrackLane.h"
#include "EditorStyleSet.h"
#include "Algo/BinarySearch.h"
#include "Algo/Copy.h"
#include "SequencerDisplayNodeDragDropOp.h"
#include "Framework/Commands/GenericCommands.h"
#include "Framework/MultiBox/MultiBoxBuilder.h"
#include "Framework/Application/SlateApplication.h"
#include "SSequencerTreeView.h"
#include "ScopedTransaction.h"

static FName TrackAreaName = "TrackArea";

SSequencerTreeViewRow::~SSequencerTreeViewRow()
{
	const TSharedPtr<SSequencerTreeView>& TreeView = StaticCastSharedPtr<SSequencerTreeView>(OwnerTablePtr.Pin());
	TSharedPtr<FSequencerDisplayNode> PinnedNode = Node.Pin();
	if (TreeView.IsValid() && PinnedNode.IsValid())
	{
		TreeView->OnChildRowRemoved(PinnedNode.ToSharedRef());
	}
}

/** Construct function for this widget */
void SSequencerTreeViewRow::Construct(const FArguments& InArgs, const TSharedRef<STableViewBase>& OwnerTableView, const FDisplayNodeRef& InNode)
{
	Node = InNode;
	OnGenerateWidgetForColumn = InArgs._OnGenerateWidgetForColumn;
	bool bIsSelectable = InNode->IsSelectable();

	SMultiColumnTableRow::Construct(
		SMultiColumnTableRow::FArguments()
			.OnDragDetected(this, &SSequencerTreeViewRow::OnDragDetected)
			.OnCanAcceptDrop(this, &SSequencerTreeViewRow::OnCanAcceptDrop)
			.OnAcceptDrop(this, &SSequencerTreeViewRow::OnAcceptDrop)
			.ShowSelection(bIsSelectable)
			.Padding(this, &SSequencerTreeViewRow::GetRowPadding),
		OwnerTableView);
}

FMargin SSequencerTreeViewRow::GetRowPadding() const
{
	TSharedPtr<FSequencerDisplayNode> PinnedNode = Node.Pin();
	TSharedPtr<FSequencerDisplayNode> ParentNode = PinnedNode ? PinnedNode->GetParentOrRoot() : nullptr;

	if (ParentNode.IsValid() && ParentNode->GetType() == ESequencerNode::Root && ParentNode->GetChildNodes()[0] != PinnedNode)
	{
		return FMargin(0.f, 1.f, 0.f, 0.f);
	}
	return FMargin(0.f, 0.f, 0.f, 0.f);
}

TSharedRef<SWidget> SSequencerTreeViewRow::GenerateWidgetForColumn(const FName& ColumnId)
{
	TSharedPtr<FSequencerDisplayNode> PinnedNode = Node.Pin();
	if (PinnedNode.IsValid())
	{
		return OnGenerateWidgetForColumn.Execute(PinnedNode.ToSharedRef(), ColumnId, SharedThis(this));
	}

	return SNullWidget::NullWidget;
}

FReply SSequencerTreeViewRow::OnDragDetected( const FGeometry& InGeometry, const FPointerEvent& InPointerEvent )
{
	TSharedPtr<FSequencerDisplayNode> DisplayNode = Node.Pin();
	if ( DisplayNode.IsValid() )
	{
		FSequencer& Sequencer = DisplayNode->GetParentTree().GetSequencer();
		if ( Sequencer.GetSelection().GetSelectedOutlinerNodes().Num() > 0 )
		{
			TArray<TSharedRef<FSequencerDisplayNode> > DraggableNodes;
			for ( const TSharedRef<FSequencerDisplayNode>& SelectedNode : Sequencer.GetSelection().GetSelectedOutlinerNodes() )
			{
				if ( SelectedNode->CanDrag() )
				{
					DraggableNodes.Add(SelectedNode);
				}
			}

			// If there were no nodes selected, don't start a drag drop operation.
			if (DraggableNodes.Num() == 0)
			{
				return FReply::Unhandled();
			}

			FText DefaultText = FText::Format( NSLOCTEXT( "SequencerTreeViewRow", "DefaultDragDropFormat", "Move {0} item(s)" ), FText::AsNumber( DraggableNodes.Num() ) );
			TSharedRef<FSequencerDisplayNodeDragDropOp> DragDropOp = FSequencerDisplayNodeDragDropOp::New( DraggableNodes, DefaultText, nullptr );

			return FReply::Handled().BeginDragDrop( DragDropOp );
		}
	}
	return FReply::Unhandled();
}

TOptional<EItemDropZone> SSequencerTreeViewRow::OnCanAcceptDrop( const FDragDropEvent& DragDropEvent, EItemDropZone InItemDropZone, FDisplayNodeRef DisplayNode )
{
	TSharedPtr<FSequencerDisplayNodeDragDropOp> DragDropOp = DragDropEvent.GetOperationAs<FSequencerDisplayNodeDragDropOp>();
	if ( DragDropOp.IsValid() )
	{
		DragDropOp->ResetToDefaultToolTip();
		TOptional<EItemDropZone> AllowedDropZone = DisplayNode->CanDrop( *DragDropOp, InItemDropZone );
		if ( AllowedDropZone.IsSet() == false )
		{
			DragDropOp->CurrentIconBrush = FEditorStyle::GetBrush( TEXT( "Graph.ConnectorFeedback.Error" ) );
		}
		return AllowedDropZone;
	}
	return TOptional<EItemDropZone>();
}

FReply SSequencerTreeViewRow::OnAcceptDrop( const FDragDropEvent& DragDropEvent, EItemDropZone InItemDropZone, FDisplayNodeRef DisplayNode )
{
	TSharedPtr<FSequencerDisplayNodeDragDropOp> DragDropOp = DragDropEvent.GetOperationAs<FSequencerDisplayNodeDragDropOp>();
	if ( DragDropOp.IsValid())
	{
		DisplayNode->Drop( DragDropOp->GetDraggedNodes(), InItemDropZone );
		return FReply::Handled();
	}
	return FReply::Unhandled();
}

TSharedPtr<FSequencerDisplayNode> SSequencerTreeViewRow::GetDisplayNode() const
{
	return Node.Pin();
}

void SSequencerTreeViewRow::AddTrackAreaReference(const TSharedPtr<SSequencerTrackLane>& Lane)
{
	TrackLaneReference = Lane;
}

void SSequencerTreeViewRow::Tick(const FGeometry& AllottedGeometry, const double InCurrentTime, const float InDeltaTime)
{
	StaticCastSharedPtr<SSequencerTreeView>(OwnerTablePtr.Pin())->ReportChildRowGeometry(Node.Pin().ToSharedRef(), AllottedGeometry);
}

const FSlateBrush* SSequencerTreeViewRow::GetBorder() const 
{
	TSharedPtr<FSequencerDisplayNode> PinnedNode = Node.Pin();
	bool bIsSelectable = PinnedNode->IsSelectable();

	if (!bIsSelectable)
	{
		return nullptr;
	}

	return SMultiColumnTableRow::GetBorder();
}

void SSequencerTreeView::Construct(const FArguments& InArgs, const TSharedRef<FSequencerNodeTree>& InNodeTree, const TSharedRef<SSequencerTrackArea>& InTrackArea)
{
	SequencerNodeTree = InNodeTree;
	TrackArea = InTrackArea;
	bUpdatingSequencerSelection = false;
	bUpdatingTreeSelection = false;
	bSequencerSelectionChangeBroadcastWasSupressed = false;
	bSynchronizeTreeSelectionWithSequencerSelection = false;
	bPhysicalNodesNeedUpdate = false;
	bRightMouseButtonDown = false;
	bShowPinnedNodes = false;

	// We 'leak' these delegates (they'll get cleaned up automatically when the invocation list changes)
	// It's not safe to attempt their removal in ~SSequencerTreeView because SequencerNodeTree->GetSequencer() may not be valid
	FSequencer& Sequencer = InNodeTree->GetSequencer();
	Sequencer.GetSelection().GetOnOutlinerNodeSelectionChanged().AddSP(this, &SSequencerTreeView::SynchronizeTreeSelectionWithSequencerSelection);

	HeaderRow = SNew(SHeaderRow).Visibility(EVisibility::Collapsed);
	OnGetContextMenuContent = InArgs._OnGetContextMenuContent;

	SetupColumns(InArgs);

	STreeView::Construct
	(
		STreeView::FArguments()
		.TreeItemsSource(&RootNodes)
		.SelectionMode(ESelectionMode::Multi)
		.OnGenerateRow(this, &SSequencerTreeView::OnGenerateRow)
		.OnGetChildren(this, &SSequencerTreeView::OnGetChildren)
		.HeaderRow(HeaderRow)
		.ExternalScrollbar(InArgs._ExternalScrollbar)
		.OnExpansionChanged(this, &SSequencerTreeView::OnExpansionChanged)
		.AllowOverscroll(EAllowOverscroll::No)
		.OnContextMenuOpening( this, &SSequencerTreeView::OnContextMenuOpening )
		.OnSetExpansionRecursive(this, &SSequencerTreeView::SetItemExpansionRecursive)
		.HighlightParentNodesForSelection(true)
		.AllowInvisibleItemSelection(true)  //without this we deselect everything when we filter or we collapse, etc..
	);
}

void SSequencerTreeView::Tick(const FGeometry& AllottedGeometry, const double InCurrentTime, const float InDeltaTime)
{
	if (bSynchronizeTreeSelectionWithSequencerSelection && !IsPendingRefresh())
	{
		bUpdatingTreeSelection = true;
		SynchronizeTreeSelectionWithSequencerSelection();
		bUpdatingTreeSelection = false;

		bSynchronizeTreeSelectionWithSequencerSelection = false;
	}

	if (bSequencerSelectionChangeBroadcastWasSupressed && !FSlateApplication::Get().AnyMenusVisible())
	{
		FSequencerSelection& SequencerSelection = SequencerNodeTree->GetSequencer().GetSelection();
		if (SequencerSelection.IsBroadcasting())
		{
			SequencerSelection.RequestOutlinerNodeSelectionChangedBroadcast();
			bSequencerSelectionChangeBroadcastWasSupressed = false;
		}
	}

	STreeView::Tick(AllottedGeometry, InCurrentTime, InDeltaTime);
	
	// These are updated in both tick and paint since both calls can cause changes to the cached rows and the data needs
	// to be kept synchronized so that external measuring calls get correct and reliable results.
	if (bPhysicalNodesNeedUpdate)
	{
		PhysicalNodes.Reset();
		CachedRowGeometry.GenerateValueArray(PhysicalNodes);

		PhysicalNodes.Sort([](const FCachedGeometry& A, const FCachedGeometry& B) {
			return A.PhysicalTop < B.PhysicalTop;
		});
	}

	HighlightRegion = TOptional<FHighlightRegion>();

	if (SequencerNodeTree->GetHoveredNode().IsValid())
	{
		TSharedRef<FSequencerDisplayNode> OutermostParent = SequencerNodeTree->GetHoveredNode()->GetOutermostParent();

		TOptional<float> PhysicalTop = ComputeNodePosition(OutermostParent);

		if (PhysicalTop.IsSet())
		{
			// Compute total height of the highlight
			float TotalHeight = 0.f;
			OutermostParent->TraverseVisible_ParentFirst([&](FSequencerDisplayNode& InNode){
				TotalHeight += InNode.GetNodeHeight() + InNode.GetNodePadding().Combined();
				return true;
			});

			HighlightRegion = FHighlightRegion(PhysicalTop.GetValue(), PhysicalTop.GetValue() + TotalHeight);
		}
	}
}

int32 SSequencerTreeView::OnPaint(const FPaintArgs& Args, const FGeometry& AllottedGeometry, const FSlateRect& MyCullingRect, FSlateWindowElementList& OutDrawElements, int32 LayerId, const FWidgetStyle& InWidgetStyle, bool bParentEnabled) const
{
	LayerId = STreeView::OnPaint(Args, AllottedGeometry, MyCullingRect, OutDrawElements, LayerId, InWidgetStyle, bParentEnabled);

	// These are updated in both tick and paint since both calls can cause changes to the cached rows and the data needs
	// to be kept synchronized so that external measuring calls get correct and reliable results.
	if (bPhysicalNodesNeedUpdate)
	{
		PhysicalNodes.Reset();
		CachedRowGeometry.GenerateValueArray(PhysicalNodes);

		PhysicalNodes.Sort([](const FCachedGeometry& A, const FCachedGeometry& B) {
			return A.PhysicalTop < B.PhysicalTop;
		});
	}

	if (HighlightRegion.IsSet())
	{
		// Black tint for highlighted regions
		FSlateDrawElement::MakeBox(
			OutDrawElements,
			LayerId+1,
			AllottedGeometry.ToPaintGeometry(FVector2D(2.f, HighlightRegion->Top - 4.f), FVector2D(AllottedGeometry.Size.X - 4.f, 4.f)),
			FEditorStyle::GetBrush("Sequencer.TrackHoverHighlight_Top"),
			ESlateDrawEffect::None,
			FLinearColor::Black
		);
		
		FSlateDrawElement::MakeBox(
			OutDrawElements,
			LayerId+1,
			AllottedGeometry.ToPaintGeometry(FVector2D(2.f, HighlightRegion->Bottom), FVector2D(AllottedGeometry.Size.X - 4.f, 4.f)),
			FEditorStyle::GetBrush("Sequencer.TrackHoverHighlight_Bottom"),
			ESlateDrawEffect::None,
			FLinearColor::Black
		);
	}

	return LayerId + 1;
}

TOptional<SSequencerTreeView::FCachedGeometry> SSequencerTreeView::GetPhysicalGeometryForNode(const FDisplayNodeRef& InNode) const
{
	if (const FCachedGeometry* FoundGeometry = CachedRowGeometry.Find(InNode))
	{
		return *FoundGeometry;
	}

	return TOptional<FCachedGeometry>();
}

TOptional<float> SSequencerTreeView::ComputeNodePosition(const FDisplayNodeRef& InNode) const
{
	// Positioning strategy:
	// Attempt to root out any visible node in the specified node's sub-hierarchy, and compute the node's offset from that
	float NegativeOffset = 0.f;
	TOptional<float> Top;
	
	// Iterate parent first until we find a tree view row we can use for the offset height
	auto Iter = [this, &NegativeOffset, &Top](FSequencerDisplayNode& InDisplayNode)
	{
		TOptional<FCachedGeometry> ChildRowGeometry = this->GetPhysicalGeometryForNode(InDisplayNode.AsShared());
		if (ChildRowGeometry.IsSet())
		{
			Top = ChildRowGeometry->PhysicalTop;
			// Stop iterating
			return false;
		}

		NegativeOffset -= InDisplayNode.GetNodeHeight() + InDisplayNode.GetNodePadding().Combined();
		return true;
	};

	InNode->TraverseVisible_ParentFirst(Iter);

	if (Top.IsSet())
	{
		return NegativeOffset + Top.GetValue();
	}

	return Top;
}

void SSequencerTreeView::ReportChildRowGeometry(const FDisplayNodeRef& InNode, const FGeometry& InGeometry)
{
	float ChildOffset = TransformPoint(
		Concatenate(
			InGeometry.GetAccumulatedLayoutTransform(),
			GetCachedGeometry().GetAccumulatedLayoutTransform().Inverse()
		),
		FVector2D(0,0)
	).Y;

	if (InNode->IsPinned() != bShowPinnedNodes)
	{
		CachedRowGeometry.Remove(InNode);
	}
	else
	{
		CachedRowGeometry.Add(InNode, FCachedGeometry(InNode, ChildOffset, InGeometry.Size.Y));
	}

	bPhysicalNodesNeedUpdate = true;

	for (TSharedPtr<SSequencerTreeView> SlaveTreeView : SlaveTreeViews)
	{
		SlaveTreeView->ReportChildRowGeometry(InNode, InGeometry);
	}
}

void SSequencerTreeView::OnChildRowRemoved(const FDisplayNodeRef& InNode)
{
	CachedRowGeometry.Remove(InNode);
	bPhysicalNodesNeedUpdate = true;
}

TSharedPtr<FSequencerDisplayNode> SSequencerTreeView::HitTestNode(float InPhysical) const
{
	// Find the first node with a top after the specified value - the hit node must be the one preceeding this
	const int32 FoundIndex = Algo::UpperBoundBy(PhysicalNodes, InPhysical, &FCachedGeometry::PhysicalTop) - 1;
	if (FoundIndex >= 0)
	{
		return PhysicalNodes[FoundIndex].Node;
	}
	return nullptr;
}

float SSequencerTreeView::PhysicalToVirtual(float InPhysical) const
{
	// Find the first node with a top after the specified value - the hit node must be the one preceeding this
	const int32 FoundIndex = Algo::UpperBoundBy(PhysicalNodes, InPhysical, &FCachedGeometry::PhysicalTop) - 1;
	if (FoundIndex >= 0)
	{
		const FCachedGeometry& Found = PhysicalNodes[FoundIndex];
		const float FractionalHeight = (InPhysical - Found.PhysicalTop) / Found.PhysicalHeight;
		return Found.Node->GetVirtualTop() + (Found.Node->GetVirtualBottom() - Found.Node->GetVirtualTop()) * FractionalHeight;
	}

	if (PhysicalNodes.Num())
	{
		const FCachedGeometry& First = PhysicalNodes[0];
		if (InPhysical < First.PhysicalTop)
		{
			return First.Node->GetVirtualTop() + (InPhysical - First.PhysicalTop);
		}
		else
		{
			const FCachedGeometry& Last = PhysicalNodes.Last();
			return Last.Node->GetVirtualTop() + (InPhysical - Last.PhysicalTop);
		}
	}

	return InPhysical;
}

float SSequencerTreeView::VirtualToPhysical(float InVirtual) const
{
	auto GetVirtualTop = [](const FCachedGeometry& In)
	{
		return In.Node->GetVirtualTop();
	};
	// Find the first node with a top after the specified value - the hit node must be the one preceeding this
	const int32 FoundIndex = Algo::UpperBoundBy(PhysicalNodes, InVirtual, GetVirtualTop) - 1;
	if (FoundIndex >= 0)
	{
		const FCachedGeometry& Found = PhysicalNodes[FoundIndex];

		const float FractionalHeight = (InVirtual - Found.Node->GetVirtualTop()) / (Found.Node->GetVirtualBottom() - Found.Node->GetVirtualTop());
		return Found.PhysicalTop + Found.PhysicalHeight * FractionalHeight;
	}

	if (PhysicalNodes.Num())
	{
		const FCachedGeometry& Last = PhysicalNodes.Last();
		return Last.PhysicalTop + (InVirtual - Last.Node->GetVirtualTop());
	}

	return InVirtual;
}

void SSequencerTreeView::SetupColumns(const FArguments& InArgs)
{
	FSequencer& Sequencer = SequencerNodeTree->GetSequencer();

	// Define a column for the Outliner
	auto GenerateOutliner = [](const FDisplayNodeRef& InNode, const TSharedRef<SSequencerTreeViewRow>& InRow)
	{
		return InNode->GenerateContainerWidgetForOutliner(InRow);
	};

	Columns.Add("Outliner", FSequencerTreeViewColumn(GenerateOutliner, 1.f));

	// Now populate the header row with the columns
	for (TTuple<FName, FSequencerTreeViewColumn>& Pair : Columns)
	{
		if (Pair.Key != TrackAreaName)
		{
			HeaderRow->AddColumn(
				SHeaderRow::Column(Pair.Key)
				.FillWidth(Pair.Value.Width)
			);
		}
	}
}

void SSequencerTreeView::UpdateTrackArea()
{
	FSequencer& Sequencer = SequencerNodeTree->GetSequencer();

	// Add or remove the column
	if (const FSequencerTreeViewColumn* Column = Columns.Find(TrackAreaName))
	{
		HeaderRow->AddColumn(
			SHeaderRow::Column(TrackAreaName)
			.FillWidth(Column->Width)
		);
	}
}

void SSequencerTreeView::AddSlaveTreeView(TSharedPtr<SSequencerTreeView> SlaveTreeView)
{
	SlaveTreeViews.Add(SlaveTreeView);
	SlaveTreeView->SetMasterTreeView(SharedThis(this));
}

void SSequencerTreeView::OnRightMouseButtonDown(const FPointerEvent& MouseEvent)
{
	STreeView::OnRightMouseButtonDown(MouseEvent);
	bRightMouseButtonDown = true;
}

void SSequencerTreeView::OnRightMouseButtonUp(const FPointerEvent& MouseEvent)
{
	STreeView::OnRightMouseButtonUp(MouseEvent);
	bRightMouseButtonDown = false;
}

FReply SSequencerTreeView::OnDragOver(const FGeometry& MyGeometry, const FDragDropEvent& DragDropEvent)
{
	FReply Result = STreeView::OnDragOver(MyGeometry, DragDropEvent);

	if (!Result.IsEventHandled())
	{
		TSharedPtr<FSequencerDisplayNodeDragDropOp> DragDropOp = DragDropEvent.GetOperationAs<FSequencerDisplayNodeDragDropOp>();
		if (DragDropOp.IsValid())
		{
			// Reset tooltip to indicate that the dragged objects can be moved to the root (ie. unparented)
			DragDropOp->ResetToDefaultToolTip();
		}

		return Result.Handled();
	}
	return Result;
}

FReply SSequencerTreeView::OnDrop(const FGeometry& MyGeometry, const FDragDropEvent& DragDropEvent)
{
	FReply Result = STreeView::OnDrop(MyGeometry, DragDropEvent);

	TSharedPtr<FSequencerDisplayNodeDragDropOp> DragDropOp = DragDropEvent.GetOperationAs<FSequencerDisplayNodeDragDropOp>();
	if (!Result.IsEventHandled() && DragDropOp.IsValid() && DragDropOp->GetDraggedNodes().Num())
	{
		const FScopedTransaction Transaction(NSLOCTEXT("SequencerTrackNode", "MoveItems", "Move items."));

		for (TSharedRef<FSequencerDisplayNode> DraggedNode : DragDropOp->GetDraggedNodes())
		{
			SequencerNodeTree->MoveDisplayNodeToRoot(DraggedNode);
		}

		SequencerNodeTree->GetSequencer().NotifyMovieSceneDataChanged(EMovieSceneDataChangeType::MovieSceneStructureItemsChanged);

		return FReply::Handled();
	}
	
	return Result;
}

FReply SSequencerTreeView::OnKeyDown(const FGeometry& MyGeometry, const FKeyEvent& InKeyEvent)
{
	const TArray<FDisplayNodeRef>& ItemsSourceRef = (*this->ItemsSource);

	// Don't respond to key-presses containing "Alt" as a modifier
	if (ItemsSourceRef.Num() > 0 && !InKeyEvent.IsAltDown())
	{
		bool bWasHandled = false;
		NullableItemType ItemNavigatedTo(nullptr);

		// Check for selection manipulation keys (Up, Down, Home, End, PageUp, PageDown)
		if (InKeyEvent.GetKey() == EKeys::Up)
		{
			int32 SelectionIndex = 0;
			if (TListTypeTraits<FDisplayNodeRef>::IsPtrValid(SelectorItem))
			{
				SelectionIndex = ItemsSourceRef.Find(TListTypeTraits<FDisplayNodeRef>::NullableItemTypeConvertToItemType(SelectorItem));
			}

			--SelectionIndex;

			for (; SelectionIndex >=0; --SelectionIndex)
			{
				if (ItemsSourceRef[SelectionIndex]->IsSelectable())
				{
					ItemNavigatedTo = ItemsSourceRef[SelectionIndex];
					break;
				}
			}
			bWasHandled = true;
		}
		else if (InKeyEvent.GetKey() == EKeys::Down)
		{
			int32 SelectionIndex = 0;
			if (TListTypeTraits<FDisplayNodeRef>::IsPtrValid(SelectorItem))
			{
				SelectionIndex = ItemsSourceRef.Find(TListTypeTraits<FDisplayNodeRef>::NullableItemTypeConvertToItemType(SelectorItem));
			}

			++SelectionIndex;

			for (; SelectionIndex < ItemsSourceRef.Num(); ++SelectionIndex)
			{
				if (ItemsSourceRef[SelectionIndex]->IsSelectable())
				{
					ItemNavigatedTo = ItemsSourceRef[SelectionIndex];
					break;
				}
			}
			bWasHandled = true;
		}
		else if (InKeyEvent.GetKey() == EKeys::Home)
		{
			// Select the first item
			for (int32 SelectionIndex = 0; SelectionIndex < ItemsSourceRef.Num(); ++SelectionIndex)
			{
				if (ItemsSourceRef[SelectionIndex]->IsSelectable())
				{
					ItemNavigatedTo = ItemsSourceRef[SelectionIndex];
					break;
				}
			}
			bWasHandled = true;
		}
		else if (InKeyEvent.GetKey() == EKeys::End)
		{
			// Select the last item
			for (int32 SelectionIndex = ItemsSourceRef.Num() -1; SelectionIndex >=0 ; --SelectionIndex)
			{
				if (ItemsSourceRef[SelectionIndex]->IsSelectable())
				{
					ItemNavigatedTo = ItemsSourceRef[SelectionIndex];
					break;
				}
			}
			bWasHandled = true;
		}
		else if (InKeyEvent.GetKey() == EKeys::PageUp)
		{
			int32 SelectionIndex = 0;
			if (TListTypeTraits<FDisplayNodeRef>::IsPtrValid(SelectorItem))
			{
				SelectionIndex = ItemsSourceRef.Find(TListTypeTraits<FDisplayNodeRef>::NullableItemTypeConvertToItemType(SelectorItem));
			}

			int32 NumItemsInAPage = GetNumLiveWidgets();
			int32 Remainder = NumItemsInAPage % GetNumItemsPerLine();
			NumItemsInAPage -= Remainder;

			if (SelectionIndex >= NumItemsInAPage)
			{
				// Select an item on the previous page
				SelectionIndex = SelectionIndex - NumItemsInAPage;

				// Scan up for the first selectable node
				for (; SelectionIndex >= 0; --SelectionIndex)
				{
					if (ItemsSourceRef[SelectionIndex]->IsSelectable())
					{
						ItemNavigatedTo = ItemsSourceRef[SelectionIndex];
						break;
					}
				}
			}

			// If we had less than a page to jump, or we haven't found a selectable node yet,
			// scan back toward our current node until we find one.
			if (!ItemNavigatedTo)
			{
				SelectionIndex = 0;
				for (; SelectionIndex < ItemsSourceRef.Num(); ++SelectionIndex)
				{
					if (ItemsSourceRef[SelectionIndex]->IsSelectable())
					{
						ItemNavigatedTo = ItemsSourceRef[SelectionIndex];
						break;
					}
				}
			}

			bWasHandled = true;
		}
		else if (InKeyEvent.GetKey() == EKeys::PageDown)
		{
			int32 SelectionIndex = 0;
			if (TListTypeTraits<FDisplayNodeRef>::IsPtrValid(SelectorItem))
			{
				SelectionIndex = ItemsSourceRef.Find(TListTypeTraits<FDisplayNodeRef>::NullableItemTypeConvertToItemType(SelectorItem));
			}

			int32 NumItemsInAPage = GetNumLiveWidgets();
			int32 Remainder = NumItemsInAPage % GetNumItemsPerLine();
			NumItemsInAPage -= Remainder;


			if (SelectionIndex < ItemsSourceRef.Num() - NumItemsInAPage)
			{
				// Select an item on the next page
				SelectionIndex = SelectionIndex + NumItemsInAPage;

				for (; SelectionIndex < ItemsSourceRef.Num(); ++SelectionIndex)
				{
					if (ItemsSourceRef[SelectionIndex]->IsSelectable())
					{
						ItemNavigatedTo = ItemsSourceRef[SelectionIndex];
						break;
					}
				}
			}

			// If we had less than a page to jump, or we haven't found a selectable node yet,
			// scan back toward our current node until we find one.
			if (!ItemNavigatedTo)
			{
				SelectionIndex = ItemsSourceRef.Num() - 1;
				for (; SelectionIndex >= 0; --SelectionIndex)
				{
					if (ItemsSourceRef[SelectionIndex]->IsSelectable())
					{
						ItemNavigatedTo = ItemsSourceRef[SelectionIndex];
						break;
					}
				}
			}
			bWasHandled = true;
		}
		else if (InKeyEvent.GetKey() == EKeys::SpaceBar)
		{
			// SListView behavior is: Change selected status of item. Bypass that here. We don't want that, but instead want spacebar to go to SequencerCommands (toggle play)
			return FReply::Unhandled();
		}

		if (TListTypeTraits<FDisplayNodeRef>::IsPtrValid(ItemNavigatedTo))
		{
			FDisplayNodeRef ItemToSelect(TListTypeTraits<FDisplayNodeRef>::NullableItemTypeConvertToItemType(ItemNavigatedTo));
			NavigationSelect(ItemToSelect, InKeyEvent);
		}

		if (bWasHandled)
		{
			return FReply::Handled();
		}
	}

	return STreeView<FDisplayNodeRef>::OnKeyDown(MyGeometry, InKeyEvent);
}
	

void SSequencerTreeView::SynchronizeTreeSelectionWithSequencerSelection()
{
	if ( bUpdatingSequencerSelection == false )
	{
		bUpdatingTreeSelection = true;
		{
			const TArray<FDisplayNodeRef>& ItemsSourceRef = (*this->ItemsSource);
			
			FSequencer& Sequencer = SequencerNodeTree->GetSequencer();
			FSequencerSelection& Selection = Sequencer.GetSelection();
			
			bool bSelectionChanged = false;
			for (int32 ItemIndex = 0; ItemIndex < ItemsSourceRef.Num(); ++ItemIndex)
			{
				const bool bIsSelected = IsItemSelected(ItemsSourceRef[ItemIndex]);
				const bool bShouldBeSelected = Selection.IsSelected(ItemsSourceRef[ItemIndex]);
				
				if (bIsSelected != bShouldBeSelected)
				{
					bSelectionChanged = true;
					Private_SetItemSelection( ItemsSourceRef[ItemIndex], bShouldBeSelected, false );
				}
			}

			if (bSelectionChanged)
			{
				Private_SignalSelectionChanged( ESelectInfo::Direct );
			}
		}
		bUpdatingTreeSelection = false;
	}

	for (TSharedPtr<SSequencerTreeView> SlaveTreeView : SlaveTreeViews)
	{
		SlaveTreeView->SynchronizeTreeSelectionWithSequencerSelection();
	}
}

void SSequencerTreeView::Private_SetItemSelection( FDisplayNodeRef TheItem, bool bShouldBeSelected, bool bWasUserDirected )
{
	if (!TheItem->IsSelectable())
	{
		return;
	}

	STreeView::Private_SetItemSelection( TheItem, bShouldBeSelected, bWasUserDirected );
	if ( bUpdatingTreeSelection == false )
	{
		// Don't broadcast the sequencer selection change on individual tree changes.  Wait for signal selection changed.
		FSequencerSelection& SequencerSelection = SequencerNodeTree->GetSequencer().GetSelection();
		SequencerSelection.SuspendBroadcast();
		bSequencerSelectionChangeBroadcastWasSupressed = true;
		if ( bShouldBeSelected )
		{
			SequencerSelection.AddToSelection( TheItem );
		}
		else
		{
			SequencerSelection.RemoveFromSelection( TheItem );
		}
		SequencerSelection.ResumeBroadcast();
	}
}


void SSequencerTreeView::Private_ClearSelection()
{
	STreeView::Private_ClearSelection();
	if ( bUpdatingTreeSelection == false )
	{
		// Don't broadcast the sequencer selection change on individual tree changes.  Wait for signal selection changed.
		FSequencerSelection& SequencerSelection = SequencerNodeTree->GetSequencer().GetSelection();
		SequencerSelection.SuspendBroadcast();
		bSequencerSelectionChangeBroadcastWasSupressed = true;
		SequencerSelection.EmptySelectedOutlinerNodes();
		SequencerSelection.ResumeBroadcast();
	}
}

void SSequencerTreeView::Private_SelectRangeFromCurrentTo( FDisplayNodeRef InRangeSelectionEnd )
{
	STreeView::Private_SelectRangeFromCurrentTo( InRangeSelectionEnd );
	if ( bUpdatingTreeSelection == false )
	{
		// Don't broadcast the sequencer selection change on individual tree changes.  Wait for signal selection changed.
		FSequencerSelection& SequencerSelection = SequencerNodeTree->GetSequencer().GetSelection();
		SequencerSelection.SuspendBroadcast();
		bSequencerSelectionChangeBroadcastWasSupressed = true;
		SynchronizeSequencerSelectionWithTreeSelection();
		SequencerSelection.ResumeBroadcast();
	}
}

void SSequencerTreeView::Private_SignalSelectionChanged(ESelectInfo::Type SelectInfo)
{
	if ( bUpdatingTreeSelection == false && !bRightMouseButtonDown)
	{
		bUpdatingSequencerSelection = true;
		{
			FSequencerSelection& SequencerSelection = SequencerNodeTree->GetSequencer().GetSelection();
			SequencerSelection.SuspendBroadcast();
			bool bSelectionChanged = SynchronizeSequencerSelectionWithTreeSelection();
			SequencerSelection.ResumeBroadcast();
			if (bSequencerSelectionChangeBroadcastWasSupressed || bSelectionChanged)
			{
				if (SequencerSelection.IsBroadcasting())
				{
					SequencerSelection.RequestOutlinerNodeSelectionChangedBroadcast();
					bSequencerSelectionChangeBroadcastWasSupressed = false;
				}
			}
		}
		bUpdatingSequencerSelection = false;
	}

	STreeView::Private_SignalSelectionChanged(SelectInfo);
}

bool SSequencerTreeView::SynchronizeSequencerSelectionWithTreeSelection()
{
	// If this is a slave SSequencerTreeView it only has a partial view of what is selected. The master should handle syncing the entire selection instead.
	if (MasterTreeView.IsValid())
	{
		return MasterTreeView.Pin()->SynchronizeSequencerSelectionWithTreeSelection();
	}

	bool bSelectionChanged = false;
	const TSet<TSharedRef<FSequencerDisplayNode>>& SequencerSelection = SequencerNodeTree->GetSequencer().GetSelection().GetSelectedOutlinerNodes();
	TSet<TSharedRef<FSequencerDisplayNode> > AllSelectedItems(SelectedItems);

	// If we have slave SSequencerTreeViews, combine their selected items as well
	for (TSharedPtr<SSequencerTreeView> SlaveTreeView : SlaveTreeViews)
	{
		AllSelectedItems.Append(SlaveTreeView->GetSelectedItems());
	}

	if (AllSelectedItems.Num() != SequencerSelection.Num() || AllSelectedItems.Difference(SequencerSelection).Num() != 0 )
	{
		FSequencer& Sequencer = SequencerNodeTree->GetSequencer();
		FSequencerSelection& Selection = Sequencer.GetSelection();

		const TArray<FDisplayNodeRef>& ItemsSourceRef = (*this->ItemsSource);
			
		for (int32 ItemIndex = 0; ItemIndex < ItemsSourceRef.Num(); ++ItemIndex)
		{
			const bool bShouldBeSelected = IsItemSelected(ItemsSourceRef[ItemIndex]);
			const bool bIsSelected = Selection.IsSelected(ItemsSourceRef[ItemIndex]);
				
			if (bIsSelected != bShouldBeSelected)
			{
				bSelectionChanged = true;
				if (bShouldBeSelected)
				{
					Selection.AddToSelection(ItemsSourceRef[ItemIndex]);
				}
				else
				{
					Selection.RemoveFromSelection(ItemsSourceRef[ItemIndex]);
				}
			}
		}
	}
	return bSelectionChanged;
}

TSharedPtr<SWidget> SSequencerTreeView::OnContextMenuOpening()
{
	// Open a context menu for the first selected item if it is selectable
	for (TSharedRef<FSequencerDisplayNode> SelectedNode : SequencerNodeTree->GetSequencer().GetSelection().GetSelectedOutlinerNodes())
	{
		if (SelectedNode->IsSelectable())
		{
			return SelectedNode->OnSummonContextMenu();
		}
		break;
	}

	// Otherwise, add a general menu for options
	const bool bShouldCloseWindowAfterMenuSelection = true;
	FMenuBuilder MenuBuilder(bShouldCloseWindowAfterMenuSelection, SequencerNodeTree->GetSequencer().GetCommandBindings());

	OnGetContextMenuContent.ExecuteIfBound(MenuBuilder);
	
	MenuBuilder.BeginSection("Edit");
	MenuBuilder.AddMenuEntry(FGenericCommands::Get().Paste);
	MenuBuilder.EndSection();

	return MenuBuilder.MakeWidget();
}

void SSequencerTreeView::Refresh()
{
	RootNodes.Reset();

	for (auto& Item : SequencerNodeTree->GetRootNodes())
	{
		if (Item->IsVisible() && Item->IsPinned() == bShowPinnedNodes)
		{
			RootNodes.Add(Item);
		}
	}
	
	// Reset item expansion since we don't know if any expansion states may have changed in-between refreshes
	{
		STreeView::OnExpansionChanged.Unbind();

		ClearExpandedItems();
		auto Traverse_SetExpansionStates = [this](FSequencerDisplayNode& InNode)
		{
			this->SetItemExpansion(InNode.AsShared(), InNode.IsExpanded());
			return true;
		};
		const bool bIncludeRootNode = false;
		SequencerNodeTree->GetRootNode()->Traverse_ParentFirst(Traverse_SetExpansionStates, bIncludeRootNode);

		STreeView::OnExpansionChanged.BindSP(this, &SSequencerTreeView::OnExpansionChanged);
	}

	bSynchronizeTreeSelectionWithSequencerSelection = true;

	RebuildList();

	for (TSharedPtr<SSequencerTreeView> SlaveTreeView : SlaveTreeViews)
	{
		SlaveTreeView->Refresh();
	}
}

void SSequencerTreeView::ScrollByDelta(float DeltaInSlateUnits)
{
	ScrollBy( GetCachedGeometry(), DeltaInSlateUnits, EAllowOverscroll::No );
}

template<typename T>
bool ShouldExpand(const T& InContainer, ETreeRecursion Recursion)
{
	bool bAllExpanded = true;
	for (auto& Item : InContainer)
	{
		bAllExpanded &= Item->IsExpanded();
		if (Recursion == ETreeRecursion::Recursive)
		{
			Item->TraverseVisible_ParentFirst([&](FSequencerDisplayNode& InNode){
				bAllExpanded &= InNode.IsExpanded();
				return true;
			});
		}
	}
	return !bAllExpanded;
}

void SSequencerTreeView::ToggleExpandCollapseNodes(ETreeRecursion Recursion, bool bExpandAll, bool bCollapseAll)
{
	FSequencer& Sequencer = SequencerNodeTree->GetSequencer();

	const TSet< FDisplayNodeRef >& SelectedNodes = Sequencer.GetSelection().GetSelectedOutlinerNodes();

	if (SelectedNodes.Num() > 0 && !bExpandAll && !bCollapseAll)
	{
		const bool bExpand = ShouldExpand(SelectedNodes, Recursion);
		
		for (TSharedRef<FSequencerDisplayNode> Item : SelectedNodes)
		{
			ExpandCollapseNode(Item, bExpand, Recursion);
		}
	}
	else if (SequencerNodeTree->GetRootNodes().Num() > 0)
	{
		bool bExpand = ShouldExpand(SequencerNodeTree->GetRootNodes(), Recursion);

		if (bExpandAll)
		{
			bExpand = true;
<<<<<<< HEAD
		}
		if (bCollapseAll)
		{
			bExpand = false;
		}
=======
		}
		if (bCollapseAll)
		{
			bExpand = false;
		}
>>>>>>> 6bbb88c8

		for (TSharedRef<FSequencerDisplayNode> Item : SequencerNodeTree->GetRootNodes())
		{
			ExpandCollapseNode(Item, bExpand, Recursion);
		}	
	}
}

void SSequencerTreeView::ExpandCollapseNode(const FDisplayNodeRef& InNode, bool bExpansionState, ETreeRecursion Recursion)
{
	SetItemExpansion(InNode, bExpansionState);

	if (Recursion == ETreeRecursion::Recursive)
	{
		for (auto& Node : InNode->GetChildNodes())
		{
			ExpandCollapseNode(Node, bExpansionState, ETreeRecursion::Recursive);
		}
	}
}

void SSequencerTreeView::OnExpansionChanged(FDisplayNodeRef InItem, bool bIsExpanded)
{
	InItem->SetExpansionState(bIsExpanded);

	// Expand any children that are also expanded
	for (const FDisplayNodeRef& Child : InItem->GetChildNodes())
	{
		if (Child->IsExpanded())
		{
			SetItemExpansion(Child, true);
		}
	}
}

void SSequencerTreeView::SetItemExpansionRecursive(FDisplayNodeRef InItem, bool bIsExpanded)
{
	ExpandCollapseNode(InItem, bIsExpanded, ETreeRecursion::Recursive);
}

void SSequencerTreeView::OnGetChildren(FDisplayNodeRef InParent, TArray<FDisplayNodeRef>& OutChildren) const
{
	for (const auto& Node : InParent->GetChildNodes())
	{
		if (!Node->IsHidden())
		{
			OutChildren.Add(Node);
		}
	}
}

TSharedRef<ITableRow> SSequencerTreeView::OnGenerateRow(FDisplayNodeRef InDisplayNode, const TSharedRef<STableViewBase>& OwnerTable)
{
	TSharedRef<SSequencerTreeViewRow> Row =
		SNew(SSequencerTreeViewRow, OwnerTable, InDisplayNode)
		.OnGenerateWidgetForColumn(this, &SSequencerTreeView::GenerateWidgetForColumn);

	// Ensure the track area is kept up to date with the virtualized scroll of the tree view
	TSharedPtr<FSequencerDisplayNode> SectionAuthority = InDisplayNode->GetSectionAreaAuthority();
	if (SectionAuthority.IsValid())
	{
		TSharedPtr<SSequencerTrackLane> TrackLane = TrackArea->FindTrackSlot(SectionAuthority.ToSharedRef());

		if (!TrackLane.IsValid())
		{
			// Add a track slot for the row
			TAttribute<TRange<double>> ViewRange = FAnimatedRange::WrapAttribute( TAttribute<FAnimatedRange>::Create(TAttribute<FAnimatedRange>::FGetter::CreateSP(&SequencerNodeTree->GetSequencer(), &FSequencer::GetViewRange)) );

			TrackLane = SNew(SSequencerTrackLane, SectionAuthority.ToSharedRef(), SharedThis(this))
			//.IsEnabled(!InDisplayNode->GetSequencer().IsReadOnly())
			[
				SectionAuthority->GenerateWidgetForSectionArea(ViewRange)
			];

			TrackArea->AddTrackSlot(SectionAuthority.ToSharedRef(), TrackLane);
		}

		if (ensure(TrackLane.IsValid()))
		{
			Row->AddTrackAreaReference(TrackLane);
		}
	}

	return Row;
}

TSharedRef<SWidget> SSequencerTreeView::GenerateWidgetForColumn(const FDisplayNodeRef& InNode, const FName& ColumnId, const TSharedRef<SSequencerTreeViewRow>& Row) const
{
	const auto* Definition = Columns.Find(ColumnId);

	if (ensureMsgf(Definition, TEXT("Invalid column name specified")))
	{
		return Definition->Generator(InNode, Row);
	}

	return SNullWidget::NullWidget;
}<|MERGE_RESOLUTION|>--- conflicted
+++ resolved
@@ -986,19 +986,11 @@
 		if (bExpandAll)
 		{
 			bExpand = true;
-<<<<<<< HEAD
 		}
 		if (bCollapseAll)
 		{
 			bExpand = false;
 		}
-=======
-		}
-		if (bCollapseAll)
-		{
-			bExpand = false;
-		}
->>>>>>> 6bbb88c8
 
 		for (TSharedRef<FSequencerDisplayNode> Item : SequencerNodeTree->GetRootNodes())
 		{
