--- conflicted
+++ resolved
@@ -264,11 +264,7 @@
  			{
  				ArrangedChildren.AddWidget( 
  					WidgetVisibility, 
-<<<<<<< HEAD
- 					AllottedGeometry.MakeChild(Child, SegmentGeometry.Position, SegmentGeometry.GetLocalSize())
-=======
  					AllottedGeometry.MakeChild(Child, FVector2D(SegmentGeometry.Position), SegmentGeometry.GetLocalSize())
->>>>>>> 6bbb88c8
  					);
  			}
  		}
@@ -386,31 +382,21 @@
 		}
 
 		FEntityInfo EntityInfo = Linker->EntityManager.GetEntity(CachedEntityID);
-<<<<<<< HEAD
-		for (FComponentHeader ComponentHeader : EntityInfo.Data.Allocation->GetComponentHeaders())
-=======
 		for (const FComponentHeader& ComponentHeader : EntityInfo.Data.Allocation->GetComponentHeaders())
->>>>>>> 6bbb88c8
 		{
 			const FComponentTypeInfo& ComponentTypeInfo = Linker->GetComponents()->GetComponentTypeChecked(ComponentHeader.ComponentType);
 			const int32 ComponentBitIndex = ComponentHeader.ComponentType.BitIndex();
 
 			if (!PreviousComponentWidgets.Contains(ComponentBitIndex))
 			{
-<<<<<<< HEAD
-=======
 #if UE_MOVIESCENE_ENTITY_DEBUG
->>>>>>> 6bbb88c8
 				// Component was added.
 				Container->AddSlot()
 					[
 						SNew(SSequencerDebugComponentSlot, ComponentBitIndex, 
 								FText::FromString(ComponentTypeInfo.DebugInfo->DebugName))
 					];
-<<<<<<< HEAD
-=======
 #endif
->>>>>>> 6bbb88c8
 			}
 			else
 			{
@@ -641,11 +627,7 @@
  			{
  				ArrangedChildren.AddWidget( 
  					WidgetVisibility, 
-<<<<<<< HEAD
- 					AllottedGeometry.MakeChild(Child, SegmentGeometry.Position, SegmentGeometry.GetLocalSize())
-=======
  					AllottedGeometry.MakeChild(Child, FVector2D(SegmentGeometry.Position), SegmentGeometry.GetLocalSize())
->>>>>>> 6bbb88c8
  					);
  			}
  		}
