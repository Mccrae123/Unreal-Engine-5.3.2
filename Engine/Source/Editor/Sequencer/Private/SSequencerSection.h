// Copyright Epic Games, Inc. All Rights Reserved.

#pragma once

#include "CoreMinimal.h"
#include "Layout/Geometry.h"
#include "Input/Reply.h"
#include "Widgets/DeclarativeSyntaxSupport.h"
#include "Widgets/SCompoundWidget.h"
#include "Rendering/RenderingCommon.h"

#include "EventHandlers/ISignedObjectEventHandler.h"
#include "MVVM/ViewModels/SectionModel.h"
#include "MVVM/Extensions/ITrackLaneExtension.h"

class FPaintArgs;
class FSequencer;
class FSequencerSectionPainter;
class FSlateWindowElementList;

namespace UE
{
namespace Sequencer
{

class SCompoundTrackLaneView;
<<<<<<< HEAD
class FSectionModel;
=======
class STrackAreaView;
class FSectionModel;
class FTrackAreaViewModel;
>>>>>>> 4af6daef
struct ITrackAreaHotspot;

class SSequencerSection : public SCompoundWidget, public ITrackLaneWidget, public UE::MovieScene::ISignedObjectEventHandler
{
public:
	SLATE_BEGIN_ARGS( SSequencerSection )
	{}
	SLATE_END_ARGS()

	void Construct( const FArguments& InArgs, TSharedPtr<FSequencer> Sequencer, TSharedPtr<FSectionModel> InSectionModel, TSharedPtr<STrackLane> InOwningTrackLane);
	~SSequencerSection();

	/**
	 * Get the section interface
	 */
	TSharedPtr<ISequencerSection> GetSectionInterface() const { return SectionInterface; }

<<<<<<< HEAD
	virtual FVector2D ComputeDesiredSize(float) const override;

private:

	/**
	 * Checks for user interaction (via the mouse) with the left and right edge of a section
=======
private:

	/**
	 * Checks for mouse interaction with the left and right edge of the section
	 *
	 * @param MousePosition		The current screen space position of the mouse
	 * @param SectionGeometry	The geometry of the section
	 */
	bool CheckForEdgeInteraction( const FPointerEvent& MousePosition, const FGeometry& SectionGeometry );

	/**
	 * Checks for mouse interaction with the ease in/out handles of the section
	 *
	 * @param MousePosition		The current screen space position of the mouse
	 * @param SectionGeometry	The geometry of the section
	 */
	bool CheckForEasingHandleInteraction( const FPointerEvent& MousePosition, const FGeometry& SectionGeometry );

	/**
	 * Checks for mouse interaction with the ease in/out area of the section
>>>>>>> 4af6daef
	 *
	 * @param MousePosition		The current screen space position of the mouse
	 * @param SectionGeometry	The geometry of the section
	 */
	bool CheckForEasingAreaInteraction( const FPointerEvent& MousePosition, const FGeometry& SectionGeometry );

	/**
	 * Checks for mouse interaction with the left/right grip handles of the section
	 *
	 * @param MousePosition		The current screen space position of the mouse
	 * @param SectionGeometry	The geometry of the section
	 */
	bool CheckForSectionInteraction( const FPointerEvent& MousePosition, const FGeometry& SectionGeometry );

	/*~ SWidget interface */
	virtual FVector2D ComputeDesiredSize(float) const override;
	virtual int32 OnPaint( const FPaintArgs& Args, const FGeometry& AllottedGeometry, const FSlateRect& MyCullingRect, FSlateWindowElementList& OutDrawElements, int32 LayerId, const FWidgetStyle& InWidgetStyle, bool bParentEnabled ) const override;
	virtual void Tick( const FGeometry& AllottedGeometry, const double InCurrentTime, const float InDeltaTime ) override;
	virtual FReply OnMouseButtonDown( const FGeometry& MyGeometry, const FPointerEvent& MouseEvent ) override;
	virtual FReply OnMouseButtonDoubleClick( const FGeometry& MyGeometry, const FPointerEvent& MouseEvent ) override;
	virtual FReply OnMouseMove( const FGeometry& MyGeometry, const FPointerEvent& MouseEvent ) override;
	virtual FReply OnMouseButtonUp(const FGeometry& MyGeometry, const FPointerEvent& MouseEvent) override;
	virtual void OnMouseLeave( const FPointerEvent& MouseEvent ) override;

<<<<<<< HEAD
	/*~ ITrackLaneWidget Interface */
=======
	/*~ ITrackLaneWidget interface */
>>>>>>> 4af6daef
	virtual FTrackLaneScreenAlignment GetAlignment(const FTimeToPixel& TimeToPixel, const FGeometry& InParentGeometry) const override;
	virtual int32 GetOverlapPriority() const override;
	virtual void ReportParentGeometry(const FGeometry& InParentGeometry) override;
	virtual TSharedRef<const SWidget> AsWidget() const override { return AsShared(); }
	virtual bool AcceptsChildren() const override { return true; }
	virtual void AddChildView(TSharedPtr<ITrackLaneWidget> ChildWidget, TWeakPtr<STrackLane> InWeakOwningLane) override;

<<<<<<< HEAD
=======
	/*~ ISignedObjectEventHandler interface */
	virtual void OnModifiedIndirectly(UMovieSceneSignedObject* Object) override;

>>>>>>> 4af6daef
	/**
	 * Paint the easing handles for this section
	 */
	void PaintEasingHandles( FSequencerSectionPainter& InPainter, FLinearColor SelectionColor, TSharedPtr<ITrackAreaHotspot> Hotspot ) const;

	/**
	 * Draw the section resize handles.
	 */
	void DrawSectionHandles( const FGeometry& AllottedGeometry, FSlateWindowElementList& OutDrawElements, int32 LayerId, ESlateDrawEffect DrawEffects, FLinearColor SelectionColor, TSharedPtr<ITrackAreaHotspot> Hotspot ) const;

	/** @return the sequencer interface */
	FSequencer& GetSequencer() const;

	/** @return the track area view that this section belongs to */
	TSharedPtr<STrackAreaView> GetTrackAreaView() const;

	/** @return the track area view-model that this section belongs to */
	TSharedPtr<FTrackAreaViewModel> GetTrackAreaViewModel() const;

	/**
	 * Ensure that the cached array of underlapping sections is up to date
	 */
	void UpdateUnderlappingSegments();

	/**
	 * Retrieve the tooltip text for this section
	 */
	FText GetToolTipText() const;

	/**
	 * Check whether this section widget is enabled or not
	 */
	bool IsEnabled() const;

<<<<<<< HEAD
	void OnModifiedIndirectly(UMovieSceneSignedObject* Object) override;

	EVisibility GetTopLevelChannelGroupVisibility() const;

	FLinearColor GetTopLevelKeyBarColor() const;

	FMargin GetHandleOffsetPadding() const;

=======
	/**
	 * Gets the visibility of this section's top-level channel
	 */
	EVisibility GetTopLevelChannelGroupVisibility() const;

	/**
	 * Gets the color of the top-level key bar
	 */
	FLinearColor GetTopLevelKeyBarColor() const;

	/**
	 * Get the padding offset around the actual section's geometry
	 */
	FMargin GetHandleOffsetPadding() const;

	/** 
	 * Creates geometry for a section without space for the handles
	 */
	FGeometry MakeSectionGeometryWithoutHandles(const FGeometry& AllottedGeometry) const;

>>>>>>> 4af6daef
public:

	/** Indicate that the current section selection should throb the specified number of times. A single throb takes 0.2s. */
	static void ThrobSectionSelection(int32 ThrobCount = 1);

	/** Indicate that the current key selection should throb the specified number of times. A single throb takes 0.2s. */
	static void ThrobKeySelection(int32 ThrobCount = 1);

	/** Get a value between 0 and 1 that indicates the amount of throb-scale to apply to the currently selected keys */
	static float GetKeySelectionThrobValue();

	/** Get a value between 0 and 1 that indicates the amount of throb-scale to apply to the currently selected sections */
	static float GetSectionSelectionThrobValue();

<<<<<<< HEAD
	/**
	 * Check to see whether the specified section is highlighted
	 */
	static bool IsSectionHighlighted(UMovieSceneSection* InSection, TSharedPtr<ITrackAreaHotspot> Hotspot);

private:
=======
	/** Check to see whether the specified section is highlighted */
	static bool IsSectionHighlighted(UMovieSceneSection* InSection, TSharedPtr<ITrackAreaHotspot> Hotspot);

private:

	/** The parent sequencer */
>>>>>>> 4af6daef
	TWeakPtr<FSequencer> Sequencer;
	/** Interface to section data */
	TSharedPtr<ISequencerSection> SectionInterface;
	/** Section model */
	TWeakPtr<FSectionModel> WeakSectionModel;
	/** Widget container for child lanes */
	TSharedPtr<SCompoundTrackLaneView> ChildLaneWidgets;
	/** The track lane that this widget is on */
	TWeakPtr<STrackLane> WeakOwningTrackLane;
	/** Cached parent geometry to pass down to any section interfaces that need it during tick */
	FGeometry ParentGeometry;
	/** The end time for a throbbing animation for selected sections */
	static double SectionSelectionThrobEndTime;
	/** The end time for a throbbing animation for selected keys */
	static double KeySelectionThrobEndTime;
	/** Handle offset amount in pixels */
	float HandleOffsetPx;
	/** Array of segments that define other sections that reside below this one */
	TArray<FOverlappingSections> UnderlappingSegments;
	/** Array of segments that define other sections that reside below this one */
	TArray<FOverlappingSections> UnderlappingEasingSegments;

	MovieScene::TNonIntrusiveEventHandler<MovieScene::ISignedObjectEventHandler> TrackModifiedBinding;
<<<<<<< HEAD

=======
>>>>>>> 4af6daef

	friend struct FSequencerSectionPainterImpl;
};

} // namespace Sequencer
} // namespace UE
<|MERGE_RESOLUTION|>--- conflicted
+++ resolved
@@ -24,13 +24,9 @@
 {
 
 class SCompoundTrackLaneView;
-<<<<<<< HEAD
-class FSectionModel;
-=======
 class STrackAreaView;
 class FSectionModel;
 class FTrackAreaViewModel;
->>>>>>> 4af6daef
 struct ITrackAreaHotspot;
 
 class SSequencerSection : public SCompoundWidget, public ITrackLaneWidget, public UE::MovieScene::ISignedObjectEventHandler
@@ -48,17 +44,9 @@
 	 */
 	TSharedPtr<ISequencerSection> GetSectionInterface() const { return SectionInterface; }
 
-<<<<<<< HEAD
-	virtual FVector2D ComputeDesiredSize(float) const override;
-
 private:
 
 	/**
-	 * Checks for user interaction (via the mouse) with the left and right edge of a section
-=======
-private:
-
-	/**
 	 * Checks for mouse interaction with the left and right edge of the section
 	 *
 	 * @param MousePosition		The current screen space position of the mouse
@@ -76,7 +64,6 @@
 
 	/**
 	 * Checks for mouse interaction with the ease in/out area of the section
->>>>>>> 4af6daef
 	 *
 	 * @param MousePosition		The current screen space position of the mouse
 	 * @param SectionGeometry	The geometry of the section
@@ -101,11 +88,7 @@
 	virtual FReply OnMouseButtonUp(const FGeometry& MyGeometry, const FPointerEvent& MouseEvent) override;
 	virtual void OnMouseLeave( const FPointerEvent& MouseEvent ) override;
 
-<<<<<<< HEAD
-	/*~ ITrackLaneWidget Interface */
-=======
 	/*~ ITrackLaneWidget interface */
->>>>>>> 4af6daef
 	virtual FTrackLaneScreenAlignment GetAlignment(const FTimeToPixel& TimeToPixel, const FGeometry& InParentGeometry) const override;
 	virtual int32 GetOverlapPriority() const override;
 	virtual void ReportParentGeometry(const FGeometry& InParentGeometry) override;
@@ -113,12 +96,9 @@
 	virtual bool AcceptsChildren() const override { return true; }
 	virtual void AddChildView(TSharedPtr<ITrackLaneWidget> ChildWidget, TWeakPtr<STrackLane> InWeakOwningLane) override;
 
-<<<<<<< HEAD
-=======
 	/*~ ISignedObjectEventHandler interface */
 	virtual void OnModifiedIndirectly(UMovieSceneSignedObject* Object) override;
 
->>>>>>> 4af6daef
 	/**
 	 * Paint the easing handles for this section
 	 */
@@ -153,16 +133,6 @@
 	 */
 	bool IsEnabled() const;
 
-<<<<<<< HEAD
-	void OnModifiedIndirectly(UMovieSceneSignedObject* Object) override;
-
-	EVisibility GetTopLevelChannelGroupVisibility() const;
-
-	FLinearColor GetTopLevelKeyBarColor() const;
-
-	FMargin GetHandleOffsetPadding() const;
-
-=======
 	/**
 	 * Gets the visibility of this section's top-level channel
 	 */
@@ -183,7 +153,6 @@
 	 */
 	FGeometry MakeSectionGeometryWithoutHandles(const FGeometry& AllottedGeometry) const;
 
->>>>>>> 4af6daef
 public:
 
 	/** Indicate that the current section selection should throb the specified number of times. A single throb takes 0.2s. */
@@ -198,21 +167,12 @@
 	/** Get a value between 0 and 1 that indicates the amount of throb-scale to apply to the currently selected sections */
 	static float GetSectionSelectionThrobValue();
 
-<<<<<<< HEAD
-	/**
-	 * Check to see whether the specified section is highlighted
-	 */
-	static bool IsSectionHighlighted(UMovieSceneSection* InSection, TSharedPtr<ITrackAreaHotspot> Hotspot);
-
-private:
-=======
 	/** Check to see whether the specified section is highlighted */
 	static bool IsSectionHighlighted(UMovieSceneSection* InSection, TSharedPtr<ITrackAreaHotspot> Hotspot);
 
 private:
 
 	/** The parent sequencer */
->>>>>>> 4af6daef
 	TWeakPtr<FSequencer> Sequencer;
 	/** Interface to section data */
 	TSharedPtr<ISequencerSection> SectionInterface;
@@ -236,10 +196,6 @@
 	TArray<FOverlappingSections> UnderlappingEasingSegments;
 
 	MovieScene::TNonIntrusiveEventHandler<MovieScene::ISignedObjectEventHandler> TrackModifiedBinding;
-<<<<<<< HEAD
-
-=======
->>>>>>> 4af6daef
 
 	friend struct FSequencerSectionPainterImpl;
 };
