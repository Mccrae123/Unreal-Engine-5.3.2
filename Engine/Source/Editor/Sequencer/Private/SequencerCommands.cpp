--- conflicted
+++ resolved
@@ -97,11 +97,7 @@
 	UI_COMMAND( ToggleShowTransformBox, "Transform Selection...", "Transform the selected keys and sections by a given amount", EUserInterfaceActionType::Button, FInputChord(EModifierKey::Control, EKeys::M));
 	UI_COMMAND( ToggleShowStretchBox, "Stretch/Shrink...", "Stretch or shrink a given amount, moving keys forwards/backwards as necessary", EUserInterfaceActionType::Button, FInputChord() );
 	UI_COMMAND( OpenDirectorBlueprint, "Open Director Blueprint", "Opens the director blueprint for this sequence.", EUserInterfaceActionType::Button, FInputChord() );
-<<<<<<< HEAD
-	UI_COMMAND( OpenTaggedBindingManager, "Open Binding Tag Manager...", "Specifies options for tagging bindings within this sequence for external systems to reference as a persistent name.", EUserInterfaceActionType::Button, FInputChord() );
-=======
 	UI_COMMAND( OpenTaggedBindingManager, "Open Binding Tag Manager", "Specifies options for tagging bindings within this sequence for external systems to reference as a persistent name.", EUserInterfaceActionType::Button, FInputChord() );
->>>>>>> 90fae962
 	UI_COMMAND( BakeTransform, "Bake Transform", "Bake transform in world space, removing any existing transform and attach tracks", EUserInterfaceActionType::Button, FInputChord() );
 	UI_COMMAND( SyncSectionsUsingSourceTimecode, "Sync Sections using Source Timecode", "Synchronize sections to the first selected section using source timecode", EUserInterfaceActionType::Button, FInputChord() );
 	UI_COMMAND( ToggleShowRangeSlider, "Range Slider", "Enables and disables showing the time range slider", EUserInterfaceActionType::ToggleButton, FInputChord() );
