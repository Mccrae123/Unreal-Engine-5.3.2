// Copyright 1998-2016 Epic Games, Inc. All Rights Reserved.

#include "SequencerPrivatePCH.h"
#include "SequencerCommands.h"

#define LOCTEXT_NAMESPACE "SequencerCommands"

void FSequencerCommands::RegisterCommands()
{
	UI_COMMAND( TogglePlay, "Toggle Play", "Toggle the timeline playing", EUserInterfaceActionType::Button, FInputChord(EKeys::SpaceBar) );
	UI_COMMAND( PlayForward, "Play Forward", "Play the timeline forward", EUserInterfaceActionType::Button, FInputChord(EKeys::Down) );
	UI_COMMAND( Rewind, "Rewind", "Rewind the timeline", EUserInterfaceActionType::Button, FInputChord(EKeys::Up) );
	UI_COMMAND( ShuttleBackward, "Shuttle Backward", "Shuttle backward", EUserInterfaceActionType::Button, FInputChord(EKeys::J) );
	UI_COMMAND( ShuttleForward, "Shuttle Forward", "Shuttle forward", EUserInterfaceActionType::Button, FInputChord(EKeys::L) );
	UI_COMMAND( Pause, "Pause", "Pause playback", EUserInterfaceActionType::Button, FInputChord(EKeys::K) );
	UI_COMMAND( StepForward, "Step Forward", "Step the timeline forward", EUserInterfaceActionType::Button, FInputChord(EKeys::Right) );
	UI_COMMAND( StepBackward, "Step Backward", "Step the timeline backward", EUserInterfaceActionType::Button, FInputChord(EKeys::Left) );
	UI_COMMAND( StepToNextKey, "Step to Next Key", "Step to the next key", EUserInterfaceActionType::Button, FInputChord(EKeys::Period) );
	UI_COMMAND( StepToPreviousKey, "Step to Previous Key", "Step to the previous key", EUserInterfaceActionType::Button, FInputChord(EKeys::Comma) );
	UI_COMMAND( StepToNextCameraKey, "Step to Next Camera Key", "Step to the next camera key", EUserInterfaceActionType::Button, FInputChord(EModifierKey::Alt, EKeys::Period) );
	UI_COMMAND( StepToPreviousCameraKey, "Step to Previous Camera Key", "Step to the previous camera key", EUserInterfaceActionType::Button, FInputChord(EModifierKey::Alt, EKeys::Comma) );
	UI_COMMAND( SetStartPlaybackRange, "Set Start Playback Range", "Set the start playback range", EUserInterfaceActionType::Button, FInputChord(EKeys::LeftBracket) );
	UI_COMMAND( SetEndPlaybackRange, "Set End Playback Range", "Set the end playback range", EUserInterfaceActionType::Button, FInputChord(EKeys::RightBracket) );
	UI_COMMAND( ResetViewRange, "Reset View Range", "Reset view range to the playback range", EUserInterfaceActionType::Button, FInputChord(EKeys::Home) );
	UI_COMMAND( ZoomInViewRange, "Zoom into the View Range", "Zoom into the view range", EUserInterfaceActionType::Button, FInputChord(EKeys::Equals) );
	UI_COMMAND( ZoomOutViewRange, "Zoom out of the View Range", "Zoom out of the view range", EUserInterfaceActionType::Button, FInputChord(EKeys::Hyphen) );

<<<<<<< HEAD
	UI_COMMAND( ToggleForceFixedFrameIntervalPlayback, "Force Fixed Frame Interval Playback.", "Forces scene evaluation to a fixed frame interval in editor and at runtime, even if this would result in duplicated or dropped frames.", EUserInterfaceActionType::ToggleButton, FInputChord() );
=======
	UI_COMMAND( ToggleForceFixedFrameIntervalPlayback, "Force Fixed Frame Interval Playback", "Forces scene evaluation to a fixed frame interval in editor and at runtime, even if this would result in duplicated or dropped frames.", EUserInterfaceActionType::ToggleButton, FInputChord() );
>>>>>>> aaefee4c
	
	UI_COMMAND( ToggleKeepCursorInPlaybackRange, "Keep Cursor in Playback Range", "When checked, the cursor will be constrained to the current playback range during playback", EUserInterfaceActionType::ToggleButton, FInputChord() );
	UI_COMMAND( ToggleKeepPlaybackRangeInSectionBounds, "Keep Playback Range in Section Bounds", "When checked, the playback range will be synchronized to the section bounds", EUserInterfaceActionType::ToggleButton, FInputChord() );

	UI_COMMAND( ExpandAllNodesAndDescendants, "Expand All Nodes", "Expand all nodes", EUserInterfaceActionType::Button, FInputChord() );
	UI_COMMAND( CollapseAllNodesAndDescendants, "Collapse All Nodes", "Collapse all selected nodes", EUserInterfaceActionType::Button, FInputChord() );
	UI_COMMAND( ToggleExpandCollapseNodes, "Expand/Collapse Nodes", "Toggle expand or collapse selected nodes", EUserInterfaceActionType::Button, FInputChord(EModifierKey::Control, EKeys::O) );
	UI_COMMAND( ToggleExpandCollapseNodesAndDescendants, "Expand/Collapse Nodes and Descendants", "Toggle expand or collapse selected nodes and descendants", EUserInterfaceActionType::Button, FInputChord(EModifierKey::Shift, EKeys::O) );

	UI_COMMAND( SetSelectionRangeEnd, "Set Selection End", "Sets the end of the selection range", EUserInterfaceActionType::Button, FInputChord(EKeys::O) );
	UI_COMMAND( SetSelectionRangeStart, "Set Selection Start", "Sets the start of the selection range", EUserInterfaceActionType::Button, FInputChord(EKeys::I) );
	UI_COMMAND( ResetSelectionRange, "Reset Selection Range", "Reset the selection range", EUserInterfaceActionType::Button, FInputChord() );
	UI_COMMAND( SelectKeysInSelectionRange, "Select in Selection Range", "Select all keys that fall into the selection range", EUserInterfaceActionType::Button, FInputChord() );

	UI_COMMAND( SetKey, "Set Key", "Sets a key on the selected tracks", EUserInterfaceActionType::Button, FInputChord(EKeys::Enter) );
	UI_COMMAND( SetInterpolationCubicAuto, "Set Key Auto", "Cubic interpolation - Automatic tangents", EUserInterfaceActionType::Button, FInputChord(EKeys::One));
	UI_COMMAND( SetInterpolationCubicUser, "Set Key User", "Cubic interpolation - User flat tangents", EUserInterfaceActionType::Button, FInputChord(EKeys::Two));
	UI_COMMAND( SetInterpolationCubicBreak, "Set Key Break", "Cubic interpolation - User broken tangents", EUserInterfaceActionType::Button, FInputChord(EKeys::Three));
	UI_COMMAND( SetInterpolationLinear, "Set Key Linear", "Linear interpolation", EUserInterfaceActionType::Button, FInputChord(EKeys::Four));
	UI_COMMAND( SetInterpolationConstant, "Set Key Constant", "Constant interpolation", EUserInterfaceActionType::Button, FInputChord(EKeys::Five));

	UI_COMMAND( TrimSectionLeft, "Trim Section Left", "Trim section at current time to the left (keeps the right)", EUserInterfaceActionType::Button, FInputChord(EModifierKey::Control, EKeys::Comma) );
	UI_COMMAND( TrimSectionRight, "Trim Section Right", "Trim section at current time to the right (keeps the left)", EUserInterfaceActionType::Button, FInputChord(EModifierKey::Control, EKeys::Period) );
	UI_COMMAND( SplitSection, "Split Section", "Split section at current time", EUserInterfaceActionType::Button, FInputChord(EModifierKey::Control, EKeys::Slash) );

	UI_COMMAND( SetAutoKeyModeAll, "Auto-key All", "Auto-key all channels/properties when they change.", EUserInterfaceActionType::ToggleButton, FInputChord() );
	UI_COMMAND( SetAutoKeyModeAnimated, "Auto-key Animated", "Auto-key channels/properties when they change only if they have existing keys/animation.", EUserInterfaceActionType::ToggleButton, FInputChord());
	UI_COMMAND( SetAutoKeyModeNone, "Disable Auto-key", "Disables auto keying.", EUserInterfaceActionType::ToggleButton, FInputChord());

	UI_COMMAND( ToggleKeyAllEnabled, "Key All", "Key all channels/properties when only one of them changes. ie. Keys all translation, rotation, scale channels when only translation Y changes", EUserInterfaceActionType::ToggleButton, FInputChord());

	UI_COMMAND( ToggleAutoScroll, "Auto Scroll", "Toggle auto-scroll: When enabled, automatically scrolls the sequencer view to keep the current time visible", EUserInterfaceActionType::ToggleButton, FInputChord(EModifierKey::Shift, EKeys::S) );

	UI_COMMAND( ToggleShowFrameNumbers, "Show Frame Numbers", "Enables and disables showing frame numbers", EUserInterfaceActionType::ToggleButton, FInputChord(EModifierKey::Control, EKeys::T) );
	UI_COMMAND( ToggleShowGotoBox, "Go to Time...", "Go to a particular point on the timeline", EUserInterfaceActionType::Button, FInputChord(EModifierKey::Control, EKeys::G) );
	UI_COMMAND( ToggleShowRangeSlider, "Show Range Slider", "Enables and disables showing the time range slider", EUserInterfaceActionType::ToggleButton, FInputChord() );
	UI_COMMAND( ToggleIsSnapEnabled, "Enable Snapping", "Enables and disables snapping", EUserInterfaceActionType::ToggleButton, FInputChord() );

	UI_COMMAND( ToggleSnapKeyTimesToInterval, "Snap to the Interval", "Snap keys to the time snapping interval", EUserInterfaceActionType::ToggleButton, FInputChord() );
	UI_COMMAND( ToggleSnapKeyTimesToKeys, "Snap to Other Keys", "Snap keys to other keys in the section", EUserInterfaceActionType::ToggleButton, FInputChord() );

	UI_COMMAND( ToggleSnapSectionTimesToInterval, "Snap to the Interval", "Snap sections to the time snapping interval", EUserInterfaceActionType::ToggleButton, FInputChord() );
	UI_COMMAND( ToggleSnapSectionTimesToSections, "Snap to Other Sections", "Snap sections to other sections", EUserInterfaceActionType::ToggleButton, FInputChord() );

<<<<<<< HEAD
	UI_COMMAND( ToggleSnapPlayTimeToKeys, "Snap to Keys While Scrubbing", "Snap the time to keys while scrubbing", EUserInterfaceActionType::ToggleButton, FInputChord() );
	UI_COMMAND( ToggleSnapPlayTimeToInterval, "Snap to the Interval While Scrubbing", "Snap the play time to the interval while scrubbing", EUserInterfaceActionType::ToggleButton, FInputChord() );
	UI_COMMAND( ToggleSnapPlayTimeToDraggedKey, "Snap to the Dragged Key", "Snap the play time to the dragged key", EUserInterfaceActionType::ToggleButton, FInputChord() );
=======
	UI_COMMAND( ToggleSnapPlayTimeToKeys, "Snap to Keys While Scrubbing", "Snap the current time to keys of the selected track while scrubbing", EUserInterfaceActionType::ToggleButton, FInputChord() );
	UI_COMMAND( ToggleSnapPlayTimeToInterval, "Snap to the Interval While Scrubbing", "Snap the current time to the time snapping interval while scrubbing", EUserInterfaceActionType::ToggleButton, FInputChord() );
	UI_COMMAND( ToggleSnapPlayTimeToDraggedKey, "Snap to the Dragged Key", "Snap the current time to the dragged or pressed key", EUserInterfaceActionType::ToggleButton, FInputChord() );
>>>>>>> aaefee4c

	UI_COMMAND( ToggleSnapCurveValueToInterval, "Snap Curve Key Values", "Snap curve keys to the value snapping interval", EUserInterfaceActionType::ToggleButton, FInputChord() );

	UI_COMMAND( FindInContentBrowser, "Find in Content Browser", "Find the viewed sequence asset in the content browser", EUserInterfaceActionType::Button, FInputChord() );
	UI_COMMAND( ToggleCombinedKeyframes, "Combined Keyframes", "Show/hide the combined keyframes at the top node level", EUserInterfaceActionType::ToggleButton, FInputChord() );
	UI_COMMAND( ToggleChannelColors, "Channel Colors", "Show/hide the channel colors in the track area", EUserInterfaceActionType::ToggleButton, FInputChord() );
	UI_COMMAND( ToggleLabelBrowser, "Label Browser", "Show/hide the track label browser", EUserInterfaceActionType::ToggleButton, FInputChord() );
	
	UI_COMMAND( ToggleShowCurveEditor, "Curve Editor", "Show the animation keys in a curve editor", EUserInterfaceActionType::ToggleButton, FInputChord() );
	UI_COMMAND( ToggleLinkCurveEditorTimeRange, "Link Curve Editor Time Range", "Link the curve editor time range to the sequence", EUserInterfaceActionType::ToggleButton, FInputChord() );

	UI_COMMAND( RenderMovie, "Render Movie", "Render this movie to a video, or image frame sequence", EUserInterfaceActionType::Button, FInputChord() );
	UI_COMMAND( CreateCamera, "Create Camera", "Create a new camera and set it as the current camera cut", EUserInterfaceActionType::Button, FInputChord() );

	UI_COMMAND( PasteFromHistory, "Paste From History", "Paste from the sequencer clipboard history", EUserInterfaceActionType::Button, FInputChord(EModifierKey::Control | EModifierKey::Shift, EKeys::V) );

	UI_COMMAND( ConvertToSpawnable, "Convert to Spawnable", "Make the specified possessed objects spawnable from sequencer. This will allow sequencer to have control over the lifetime of the object.", EUserInterfaceActionType::Button, FInputChord() );
	UI_COMMAND( ConvertToPossessable, "Convert to Possessable", "Make the specified spawned objects possessed by sequencer.", EUserInterfaceActionType::Button, FInputChord() );

	UI_COMMAND( DiscardChanges, "Discard All Changes", "Revert the currently edited movie scene to its last saved state.", EUserInterfaceActionType::Button, FInputChord());

	UI_COMMAND( FixActorReferences, "Fix Actor References", "Try to automatically fix up broken actor bindings.", EUserInterfaceActionType::Button, FInputChord() );

	UI_COMMAND( FixFrameTiming, "Fix Frame Timing", "Moves all time data for this sequence to a valid frame time.", EUserInterfaceActionType::Button, FInputChord() );
<<<<<<< HEAD
=======

	UI_COMMAND( RecordSelectedActors, "Record Selected Actors", "Records the selected actors into a new sub sequence of the currently active sequence in Sequencer.", EUserInterfaceActionType::Button, FInputChord(EModifierKey::Alt, EKeys::R) );

	UI_COMMAND( ImportFBX, "Import...", "Imports the animation from an FBX file.", EUserInterfaceActionType::Button, FInputChord() );
	UI_COMMAND( ExportFBX, "Export...", "Exports the animation to an FBX file. (Shots and sub-scenes not supported)", EUserInterfaceActionType::Button, FInputChord() );
>>>>>>> aaefee4c
}

#undef LOCTEXT_NAMESPACE<|MERGE_RESOLUTION|>--- conflicted
+++ resolved
@@ -25,11 +25,7 @@
 	UI_COMMAND( ZoomInViewRange, "Zoom into the View Range", "Zoom into the view range", EUserInterfaceActionType::Button, FInputChord(EKeys::Equals) );
 	UI_COMMAND( ZoomOutViewRange, "Zoom out of the View Range", "Zoom out of the view range", EUserInterfaceActionType::Button, FInputChord(EKeys::Hyphen) );
 
-<<<<<<< HEAD
-	UI_COMMAND( ToggleForceFixedFrameIntervalPlayback, "Force Fixed Frame Interval Playback.", "Forces scene evaluation to a fixed frame interval in editor and at runtime, even if this would result in duplicated or dropped frames.", EUserInterfaceActionType::ToggleButton, FInputChord() );
-=======
 	UI_COMMAND( ToggleForceFixedFrameIntervalPlayback, "Force Fixed Frame Interval Playback", "Forces scene evaluation to a fixed frame interval in editor and at runtime, even if this would result in duplicated or dropped frames.", EUserInterfaceActionType::ToggleButton, FInputChord() );
->>>>>>> aaefee4c
 	
 	UI_COMMAND( ToggleKeepCursorInPlaybackRange, "Keep Cursor in Playback Range", "When checked, the cursor will be constrained to the current playback range during playback", EUserInterfaceActionType::ToggleButton, FInputChord() );
 	UI_COMMAND( ToggleKeepPlaybackRangeInSectionBounds, "Keep Playback Range in Section Bounds", "When checked, the playback range will be synchronized to the section bounds", EUserInterfaceActionType::ToggleButton, FInputChord() );
@@ -74,15 +70,9 @@
 	UI_COMMAND( ToggleSnapSectionTimesToInterval, "Snap to the Interval", "Snap sections to the time snapping interval", EUserInterfaceActionType::ToggleButton, FInputChord() );
 	UI_COMMAND( ToggleSnapSectionTimesToSections, "Snap to Other Sections", "Snap sections to other sections", EUserInterfaceActionType::ToggleButton, FInputChord() );
 
-<<<<<<< HEAD
-	UI_COMMAND( ToggleSnapPlayTimeToKeys, "Snap to Keys While Scrubbing", "Snap the time to keys while scrubbing", EUserInterfaceActionType::ToggleButton, FInputChord() );
-	UI_COMMAND( ToggleSnapPlayTimeToInterval, "Snap to the Interval While Scrubbing", "Snap the play time to the interval while scrubbing", EUserInterfaceActionType::ToggleButton, FInputChord() );
-	UI_COMMAND( ToggleSnapPlayTimeToDraggedKey, "Snap to the Dragged Key", "Snap the play time to the dragged key", EUserInterfaceActionType::ToggleButton, FInputChord() );
-=======
 	UI_COMMAND( ToggleSnapPlayTimeToKeys, "Snap to Keys While Scrubbing", "Snap the current time to keys of the selected track while scrubbing", EUserInterfaceActionType::ToggleButton, FInputChord() );
 	UI_COMMAND( ToggleSnapPlayTimeToInterval, "Snap to the Interval While Scrubbing", "Snap the current time to the time snapping interval while scrubbing", EUserInterfaceActionType::ToggleButton, FInputChord() );
 	UI_COMMAND( ToggleSnapPlayTimeToDraggedKey, "Snap to the Dragged Key", "Snap the current time to the dragged or pressed key", EUserInterfaceActionType::ToggleButton, FInputChord() );
->>>>>>> aaefee4c
 
 	UI_COMMAND( ToggleSnapCurveValueToInterval, "Snap Curve Key Values", "Snap curve keys to the value snapping interval", EUserInterfaceActionType::ToggleButton, FInputChord() );
 
@@ -107,14 +97,11 @@
 	UI_COMMAND( FixActorReferences, "Fix Actor References", "Try to automatically fix up broken actor bindings.", EUserInterfaceActionType::Button, FInputChord() );
 
 	UI_COMMAND( FixFrameTiming, "Fix Frame Timing", "Moves all time data for this sequence to a valid frame time.", EUserInterfaceActionType::Button, FInputChord() );
-<<<<<<< HEAD
-=======
 
 	UI_COMMAND( RecordSelectedActors, "Record Selected Actors", "Records the selected actors into a new sub sequence of the currently active sequence in Sequencer.", EUserInterfaceActionType::Button, FInputChord(EModifierKey::Alt, EKeys::R) );
 
 	UI_COMMAND( ImportFBX, "Import...", "Imports the animation from an FBX file.", EUserInterfaceActionType::Button, FInputChord() );
 	UI_COMMAND( ExportFBX, "Export...", "Exports the animation to an FBX file. (Shots and sub-scenes not supported)", EUserInterfaceActionType::Button, FInputChord() );
->>>>>>> aaefee4c
 }
 
 #undef LOCTEXT_NAMESPACE