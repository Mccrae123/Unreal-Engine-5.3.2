// Copyright Epic Games, Inc. All Rights Reserved.

#include "SequencerCommands.h"

#include "Framework/Commands/InputChord.h"
#include "Framework/Commands/UICommandInfo.h"
#include "GenericPlatform/GenericApplication.h"
#include "InputCoreTypes.h"

#define LOCTEXT_NAMESPACE "SequencerCommands"

void FSequencerCommands::RegisterCommands()
{
	UI_COMMAND( TogglePlay, "Toggle Play", "Toggle the timeline playing", EUserInterfaceActionType::Button, FInputChord(EKeys::SpaceBar) );
	UI_COMMAND( TogglePlayViewport, "Toggle Play (Viewport)", "Toggle the timeline playing in all viewports and sequencer", EUserInterfaceActionType::Button, FInputChord(EModifierKey::Shift, EKeys::SpaceBar));
	UI_COMMAND( ScrubTimeViewport, "Scrub Time (Viewport)", "Scrub mouse left and right to change time", EUserInterfaceActionType::Button, FInputChord(EKeys::B) );
	UI_COMMAND( PlayForward, "Play Forward", "Play the timeline forward", EUserInterfaceActionType::Button, FInputChord(EKeys::Down) );
	UI_COMMAND( JumpToStart, "Jump to Start", "Jump to the start of the playback range", EUserInterfaceActionType::Button, FInputChord(EKeys::Up) );
	UI_COMMAND( JumpToEnd, "Jump to End", "Jump to the end of the playback range", EUserInterfaceActionType::Button, FInputChord(EModifierKey::Control, EKeys::Up) );
	UI_COMMAND( JumpToStartViewport, "Jump to Start (Viewport)", "Jump to the start of the playback range in all viewports and sequencer", EUserInterfaceActionType::Button, FInputChord() );
	UI_COMMAND( JumpToEndViewport, "Jump to End (Viewport)", "Jump to the end of the playback range in all viewports and sequencer", EUserInterfaceActionType::Button, FInputChord() );
	UI_COMMAND( ShuttleBackward, "Shuttle Backward", "Shuttle backward", EUserInterfaceActionType::Button, FInputChord(EKeys::J) );
	UI_COMMAND( ShuttleForward, "Shuttle Forward", "Shuttle forward", EUserInterfaceActionType::Button, FInputChord(EKeys::L) );
	UI_COMMAND( Pause, "Pause", "Pause playback", EUserInterfaceActionType::Button, FInputChord(EKeys::K) );
	UI_COMMAND( RestorePlaybackSpeed, "Restore Speed", "Restores the playback speed to 1.", EUserInterfaceActionType::Button, FInputChord() );
	UI_COMMAND( StepForward, "Step Forward", "Step the timeline forward", EUserInterfaceActionType::Button, FInputChord(EKeys::Right) );
	UI_COMMAND( StepBackward, "Step Backward", "Step the timeline backward", EUserInterfaceActionType::Button, FInputChord(EKeys::Left) );
	UI_COMMAND( StepForwardViewport, "Step Forward (Viewport)", "Step the timeline forward in all viewports and sequencer", EUserInterfaceActionType::Button, FInputChord(EModifierKey::Alt, EKeys::Period) );
	UI_COMMAND( StepBackwardViewport, "Step Backward (Viewport)", "Step the timeline backward in all viewports and sequencer", EUserInterfaceActionType::Button, FInputChord(EModifierKey::Alt, EKeys::Comma) );
	UI_COMMAND( JumpForward, "Jump Forward", "Jump the timeline forward a user defined number of frames/times", EUserInterfaceActionType::Button, FInputChord(EModifierKey::Shift, EKeys::Right) );
	UI_COMMAND( JumpBackward, "Jump Backward", "Jump the timeline backward a user defined number of frames/times", EUserInterfaceActionType::Button, FInputChord(EModifierKey::Shift, EKeys::Left) );
	UI_COMMAND( StepToNextKey, "Step to Next Key (Viewport)", "Step to the next key in all viewports and sequencer", EUserInterfaceActionType::Button, FInputChord(EKeys::Period) );
	UI_COMMAND( StepToPreviousKey, "Step to Previous Key (Viewport)", "Step to the previous key in all viewports and sequencer", EUserInterfaceActionType::Button, FInputChord(EKeys::Comma) );
	UI_COMMAND( StepToNextCameraKey, "Step to Next Camera Key", "Step to the next camera key", EUserInterfaceActionType::Button, FInputChord() );
	UI_COMMAND( StepToPreviousCameraKey, "Step to Previous Camera Key", "Step to the previous camera key", EUserInterfaceActionType::Button, FInputChord() );
	UI_COMMAND( StepToNextShot, "Step to Next Shot", "Step to the next shot", EUserInterfaceActionType::Button, FInputChord(EModifierKey::Shift, EKeys::Period) );
	UI_COMMAND( StepToPreviousShot, "Step to Previous Shot", "Step to the previous shot", EUserInterfaceActionType::Button, FInputChord(EModifierKey::Shift, EKeys::Comma) );
	UI_COMMAND( SetStartPlaybackRange, "Set Start Playback Range", "Set the start playback range", EUserInterfaceActionType::Button, FInputChord(EKeys::LeftBracket) );
	UI_COMMAND( SetEndPlaybackRange, "Set End Playback Range", "Set the end playback range", EUserInterfaceActionType::Button, FInputChord(EKeys::RightBracket) );
	UI_COMMAND( ResetViewRange, "Reset View Range", "Reset view range to the playback range", EUserInterfaceActionType::Button, FInputChord(EKeys::Home) );
	UI_COMMAND( ZoomToFit, "Zoom to Fit", "Zoom to Fit", EUserInterfaceActionType::Button, FInputChord(EKeys::F) );
	UI_COMMAND( ZoomInViewRange, "Zoom into the View Range", "Zoom into the view range", EUserInterfaceActionType::Button, FInputChord(EKeys::Equals) );
	UI_COMMAND( ZoomOutViewRange, "Zoom out of the View Range", "Zoom out of the view range", EUserInterfaceActionType::Button, FInputChord(EKeys::Hyphen) );
	UI_COMMAND( NavigateBackward, "Navigate Backward", "Go backward to the previously viewed shot/subsequence", EUserInterfaceActionType::Button, FInputChord(EModifierKey::Alt, EKeys::Left));
	UI_COMMAND( NavigateForward, "Navigate Forward", "Go forward to the previously viewed shot/subsequence", EUserInterfaceActionType::Button, FInputChord(EModifierKey::Alt, EKeys::Right));

	UI_COMMAND( SetSelectionRangeToNextShot, "Set Selection Range to Next Shot", "Set the selection range to the next shot", EUserInterfaceActionType::Button, FInputChord(EKeys::PageUp) );
	UI_COMMAND( SetSelectionRangeToPreviousShot, "Set Selection Range to Previous Shot", "Set the selection range to the previous shot", EUserInterfaceActionType::Button, FInputChord(EKeys::PageDown) );
	UI_COMMAND( SetPlaybackRangeToAllShots, "Set Playback Range to All Shots", "Set the playback range to all the shots", EUserInterfaceActionType::Button, FInputChord(EKeys::End) );

	UI_COMMAND( TogglePlaybackRangeLocked, "Playback Range Locked", "Prevent editing the start and end times for the sequence.", EUserInterfaceActionType::ToggleButton, FInputChord() );
	UI_COMMAND( ToggleCleanPlaybackMode, "Game View (Clean Playback Mode)", "Enable game view and hide viewport buttons while playing.", EUserInterfaceActionType::ToggleButton, FInputChord() );
	UI_COMMAND( ToggleRerunConstructionScripts, "Rerun Construction Scripts", "Rerun construction scripts on bound actors every frame.", EUserInterfaceActionType::ToggleButton, FInputChord() );
	UI_COMMAND( ToggleAsyncEvaluation, "Async Evaluation", "When enabled, enables a single asynchronous evaluation once per-frame. When disabled, forces a full blocking evaluation every time this sequence is evaluated (should be avoided for real-time content).", EUserInterfaceActionType::ToggleButton, FInputChord() );
	UI_COMMAND( ToggleDynamicWeighting, "Dynamic Weighting", "When enabled, all blendable tracks will cache their initial values to ensure that they are able to correctly blend in/out when dynamic weights are being used.", EUserInterfaceActionType::ToggleButton, FInputChord() );

	UI_COMMAND( ToggleResetPlayheadWhenNavigating, "Reset Playhead When Navigating", "When checked, if the playhead is outside the playback range, it will be reset to the beginning when navigating in and out of subsequences", EUserInterfaceActionType::ToggleButton, FInputChord());
	UI_COMMAND( ToggleKeepCursorInPlaybackRangeWhileScrubbing, "Keep Playhead in Playback Range While Scrubbing", "When checked, the playhead will be constrained to the current playback range while scrubbing", EUserInterfaceActionType::ToggleButton, FInputChord() );
	UI_COMMAND( ToggleKeepPlaybackRangeInSectionBounds, "Keep Playback Range in Section Bounds", "When checked, the playback range will be synchronized to the section bounds", EUserInterfaceActionType::ToggleButton, FInputChord() );

	UI_COMMAND( ToggleAutoExpandNodesOnSelection, "Auto Expand Nodes on Selection", "Toggle auto expanding the outliner tree on child selection", EUserInterfaceActionType::ToggleButton, FInputChord());
	UI_COMMAND( ToggleExpandCollapseNodes, "Expand/Collapse Nodes", "Toggle expand or collapse selected nodes", EUserInterfaceActionType::Button, FInputChord(EKeys::V) );
	UI_COMMAND( ToggleExpandCollapseNodesAndDescendants, "Expand/Collapse Nodes and Descendants", "Toggle expand or collapse selected nodes and descendants", EUserInterfaceActionType::Button, FInputChord(EModifierKey::Shift, EKeys::V) );
	UI_COMMAND( ExpandAllNodes, "Expand All Nodes", "Expand all nodes and descendants", EUserInterfaceActionType::Button, FInputChord() );
	UI_COMMAND( CollapseAllNodes, "Collapse All Nodes", "Collapse all nodes and descendants", EUserInterfaceActionType::Button, FInputChord() );
	UI_COMMAND( SortAllNodesAndDescendants, "Sort All Nodes", "Sorts all nodes by type and then alphabetically.", EUserInterfaceActionType::Button, FInputChord());
	UI_COMMAND( ResetFilters, "Reset Filters", "Reset all enabled filters.", EUserInterfaceActionType::Button, FInputChord());

	UI_COMMAND( SetSelectionRangeEnd, "Set Selection End", "Sets the end of the selection range", EUserInterfaceActionType::Button, FInputChord(EKeys::O) );
	UI_COMMAND( SetSelectionRangeStart, "Set Selection Start", "Sets the start of the selection range", EUserInterfaceActionType::Button, FInputChord(EKeys::I) );
	UI_COMMAND( ClearSelectionRange, "Clear Selection Range", "Clear the selection range", EUserInterfaceActionType::Button, FInputChord(EModifierKey::Control|EModifierKey::Shift, EKeys::X) );
	UI_COMMAND( SelectKeysInSelectionRange, "Select Keys in Selection Range", "Select all keys that fall into the selection range", EUserInterfaceActionType::Button, FInputChord() );
	UI_COMMAND( SelectSectionsInSelectionRange, "Select Sections in Selection Range", "Select all sections that fall into the selection range", EUserInterfaceActionType::Button, FInputChord() );
	UI_COMMAND( SelectAllInSelectionRange, "Select All in Selection Range", "Select all keys and section that fall into the selection range", EUserInterfaceActionType::Button, FInputChord() );

	UI_COMMAND( SelectForward, "Select All Keys and Sections Forward", "Select all keys and sections forward from the current time", EUserInterfaceActionType::Button, FInputChord(EModifierKey::Control, EKeys::RightBracket) );
	UI_COMMAND( SelectBackward, "Select All Keys and Sections Backward", "Select all keys and sections backward from the current time", EUserInterfaceActionType::Button, FInputChord(EModifierKey::Control, EKeys::LeftBracket) );
	UI_COMMAND( SelectNone, "Select None", "Select none", EUserInterfaceActionType::Button, FInputChord(EKeys::Escape));

	UI_COMMAND( AddActorsToSequencer, "Add Actors", "Add actors to sequencer", EUserInterfaceActionType::Button, FInputChord(EModifierKey::Control, EKeys::A) );
	UI_COMMAND( SetKey, "Set Key", "Sets a key on the selected tracks", EUserInterfaceActionType::Button, FInputChord(EKeys::Enter) );
	UI_COMMAND(SetInterpolationCubicSmartAuto, "Set Key Smart Auto", "Cubic interpolation - Smart Automatic tangents", EUserInterfaceActionType::Button, FInputChord(EKeys::Zero));
	UI_COMMAND( SetInterpolationCubicAuto, "Set Key Auto", "Cubic interpolation - Automatic tangents", EUserInterfaceActionType::Button, FInputChord(EKeys::One));
	UI_COMMAND( SetInterpolationCubicUser, "Set Key User", "Cubic interpolation - User flat tangents", EUserInterfaceActionType::Button, FInputChord(EKeys::Two));
	UI_COMMAND( SetInterpolationCubicBreak, "Set Key Break", "Cubic interpolation - User broken tangents", EUserInterfaceActionType::Button, FInputChord(EKeys::Three));

	UI_COMMAND( SetInterpolationLinear, "Set Key Linear", "Linear interpolation", EUserInterfaceActionType::Button, FInputChord(EKeys::Four));
	UI_COMMAND( SetInterpolationConstant, "Set Key Constant", "Constant interpolation", EUserInterfaceActionType::Button, FInputChord(EKeys::Five));

	UI_COMMAND( ToggleWeightedTangents, "Toggle Weighted Tangents", "Toggles cubic tangents to be weighted/non-weighted", EUserInterfaceActionType::ToggleButton, FInputChord());

	UI_COMMAND( TrimSectionLeft, "Trim Section Left", "Trim section at current time to the left (keeps the right)", EUserInterfaceActionType::Button, FInputChord(EModifierKey::Control, EKeys::Comma) );
	UI_COMMAND( TrimSectionRight, "Trim Section Right", "Trim section at current time to the right (keeps the left)", EUserInterfaceActionType::Button, FInputChord(EModifierKey::Control, EKeys::Period) );
	UI_COMMAND( TrimOrExtendSectionLeft, "Trim or Extend Section Left", "Trim or extend closest sections to the left for the selected tracks (or all tracks if none selected) to the current time", EUserInterfaceActionType::Button, FInputChord(EModifierKey::Alt, EKeys::LeftBracket) );
	UI_COMMAND( TrimOrExtendSectionRight, "Trim or Extend Section Right", "Trim or extend closest sections to the right for the selected tracks (or all tracks if none selected) to the current time", EUserInterfaceActionType::Button, FInputChord(EModifierKey::Alt, EKeys::RightBracket) );
	UI_COMMAND( SplitSection, "Split Section", "Split section at current time", EUserInterfaceActionType::Button, FInputChord(EModifierKey::Control, EKeys::Slash) );

	UI_COMMAND( TranslateLeft, "Translate Left", "Translate selected keys and sections to the left", EUserInterfaceActionType::Button, FInputChord(EModifierKey::Control, EKeys::Left) );
	UI_COMMAND( TranslateRight, "Translate Right", "Translate selected keys and sections to the right", EUserInterfaceActionType::Button, FInputChord(EModifierKey::Control, EKeys::Right) );

	UI_COMMAND( SetAutoKey, "Auto-key", "Create a key when channels/properties change. Only automatically adds a key when there's already a track and at least one key.", EUserInterfaceActionType::ToggleButton, FInputChord() );
	UI_COMMAND( SetAutoTrack, "Auto-track", "Create a track when channels/properties change.", EUserInterfaceActionType::ToggleButton, FInputChord());
	UI_COMMAND( SetAutoChangeAll, "All", "Create a key and a track if it doesn't exist when channels/properties change.", EUserInterfaceActionType::ToggleButton, FInputChord());
	UI_COMMAND( SetAutoChangeNone, "None", "Disable auto-keying and auto-tracking.", EUserInterfaceActionType::ToggleButton, FInputChord());

	UI_COMMAND( AllowAllEdits, "Allow All Edits", "Allow any edits to occur, some of which may produce tracks/keys or modify default properties.", EUserInterfaceActionType::RadioButton, FInputChord() );
	UI_COMMAND( AllowSequencerEditsOnly, "Allow Sequencer Edits Only", "All edits will produce either a track or a key.", EUserInterfaceActionType::RadioButton, FInputChord());
	UI_COMMAND( AllowLevelEditsOnly, "Allow Level Edits Only", "Properties in the details panel will be disabled if they have a track.", EUserInterfaceActionType::RadioButton, FInputChord());

	UI_COMMAND(ToggleAutoKeyEnabled, "Auto-key", "Create a key when channels/properties change. Only automatically adds a key when there's already a track and at least one key.", EUserInterfaceActionType::ToggleButton, FInputChord());

	UI_COMMAND( SetKeyChanged, "Key Changed", "Key just the changed channel when it changes.", EUserInterfaceActionType::RadioButton, FInputChord());
	UI_COMMAND( SetKeyGroup, "Key Group", "Key the groups channels/properties when only one of them changes. ie. Keys all three translation channels when only translation Y changes", EUserInterfaceActionType::RadioButton, FInputChord());
	UI_COMMAND( SetKeyAll, "Key All", "Key all channels/properties when only one of them changes. ie. Keys all translation, rotation, scale channels when only translation Y changes", EUserInterfaceActionType::RadioButton, FInputChord());

	UI_COMMAND( ToggleMarkAtPlayPosition, "Toggle Mark", "Sets or clears a mark at the current play position.", EUserInterfaceActionType::Button, FInputChord(EKeys::M) );
	UI_COMMAND( StepToNextMark, "Step to Next Marked Frame", "Step to the next marked frame", EUserInterfaceActionType::Button, FInputChord(EModifierKey::Control | EModifierKey::Shift, EKeys::Period) );
	UI_COMMAND( StepToPreviousMark, "Step to Previous Marked Frame", "Step to the previous marked frame", EUserInterfaceActionType::Button, FInputChord(EModifierKey::Control | EModifierKey::Shift, EKeys::Comma) );
	UI_COMMAND( ToggleMarksLocked, "Marked Frames Locked", "Prevent editing the marked frames.", EUserInterfaceActionType::ToggleButton, FInputChord() );

	UI_COMMAND( ToggleAutoScroll, "Auto Scroll", "Toggle auto-scroll: When enabled, automatically scrolls the sequencer view to keep the current time visible", EUserInterfaceActionType::ToggleButton, FInputChord(EModifierKey::Shift, EKeys::S) );

	UI_COMMAND( ChangeTimeDisplayFormat, "Change Time Display Format", "Rotates through supported display formats for time", EUserInterfaceActionType::Button, FInputChord(EModifierKey::Control|EModifierKey::Shift, EKeys::T) );
	UI_COMMAND( ToggleShowGotoBox, "Go to Time...", "Go to a particular point on the timeline", EUserInterfaceActionType::Button, FInputChord(EModifierKey::Control, EKeys::T) );
	UI_COMMAND( ToggleShowTransformBox, "Transform Selection...", "Transform the selected keys and sections by a given amount", EUserInterfaceActionType::Button, FInputChord(EModifierKey::Control, EKeys::M));
	UI_COMMAND( ToggleShowStretchBox, "Stretch/Shrink...", "Stretch or shrink a given amount, moving keys forwards/backwards as necessary", EUserInterfaceActionType::Button, FInputChord() );
	UI_COMMAND( OpenDirectorBlueprint, "Open Director Blueprint", "Opens the director blueprint for this sequence.", EUserInterfaceActionType::Button, FInputChord() );
	UI_COMMAND( OpenTaggedBindingManager, "Open Binding Tag Manager", "Specifies options for tagging bindings within this sequence for external systems to reference as a persistent name.", EUserInterfaceActionType::Button, FInputChord() );
	UI_COMMAND( OpenNodeGroupsManager, "Open Sequencer Group Manager", "Manage groups within this sequence.", EUserInterfaceActionType::Button, FInputChord());
	UI_COMMAND( ToggleShowRangeSlider, "Range Slider", "Enables and disables showing the time range slider", EUserInterfaceActionType::ToggleButton, FInputChord());
	UI_COMMAND( ToggleShowStatusBar, "Status Bar", "Enables and disables showing the status bar", EUserInterfaceActionType::ToggleButton, FInputChord());
	UI_COMMAND( ToggleIsSnapEnabled, "Enable Snapping", "Enables and disables snapping", EUserInterfaceActionType::ToggleButton, FInputChord() );

	UI_COMMAND( ToggleSnapKeyTimesToInterval, "Snap to the Interval", "Snap keys to the time snapping interval", EUserInterfaceActionType::ToggleButton, FInputChord() );
	UI_COMMAND( ToggleSnapKeyTimesToKeys, "Snap to Keys and Sections", "Snap keys to other keys and sections in this sequence", EUserInterfaceActionType::ToggleButton, FInputChord() );

	UI_COMMAND( ToggleSnapSectionTimesToInterval, "Snap to the Interval", "Snap sections to the time snapping interval", EUserInterfaceActionType::ToggleButton, FInputChord() );
	UI_COMMAND( ToggleSnapSectionTimesToSections, "Snap to Keys and Sections", "Snap sections to other keys and sections in this sequence", EUserInterfaceActionType::ToggleButton, FInputChord() );
	UI_COMMAND( ToggleSnapKeysAndSectionsToPlayRange, "Snap Keys and Sections to the Playback Range", "When checked, keys and sections will be snapped to the playback range bounds", EUserInterfaceActionType::ToggleButton, FInputChord());

	UI_COMMAND( ToggleSnapPlayTimeToKeys, "Snap to Keys While Scrubbing", "Snap the playhead to keys of the selected track while scrubbing", EUserInterfaceActionType::ToggleButton, FInputChord() );
	UI_COMMAND( ToggleSnapPlayTimeToSections, "Snap to Sections While Scrubbing", "Snap the playhead to section bounds while scrubbing", EUserInterfaceActionType::ToggleButton, FInputChord() );
	UI_COMMAND( ToggleSnapPlayTimeToMarkers, "Snap to Markers While Scrubbing", "Snap the playhead to markers while scrubbing", EUserInterfaceActionType::ToggleButton, FInputChord() );
	UI_COMMAND( ToggleSnapPlayTimeToInterval, "Snap to the Interval While Scrubbing", "Snap the playhead to the time snapping interval while scrubbing", EUserInterfaceActionType::ToggleButton, FInputChord() );
	UI_COMMAND( ToggleSnapPlayTimeToPressedKey, "Snap to the Pressed Key", "Snap the playhead to the pressed key", EUserInterfaceActionType::ToggleButton, FInputChord() );
	UI_COMMAND( ToggleSnapPlayTimeToDraggedKey, "Snap to the Dragged Key", "Snap the playhead to the dragged key", EUserInterfaceActionType::ToggleButton, FInputChord() );

	UI_COMMAND( ToggleSnapCurveValueToInterval, "Snap Curve Key Values", "Snap curve keys to the value snapping interval", EUserInterfaceActionType::ToggleButton, FInputChord() );

	UI_COMMAND( FindInContentBrowser, "Find in Content Browser", "Find the viewed sequence asset in the content browser", EUserInterfaceActionType::Button, FInputChord() );
	UI_COMMAND( ToggleLayerBars, "Layer Bars", "Show/hide the layer bars to edit keyframes in bulk", EUserInterfaceActionType::ToggleButton, FInputChord() );
	UI_COMMAND( ToggleKeyBars, "Key Bars", "Show/hide key bar connectors for quickly retiming pairs of keys", EUserInterfaceActionType::ToggleButton, FInputChord() );
	UI_COMMAND( ToggleChannelColors, "Channel Colors", "Show/hide the channel colors for the key bars", EUserInterfaceActionType::ToggleButton, FInputChord() );
	UI_COMMAND( ToggleShowSelectedNodesOnly, "Selected Nodes Only", "Show selected nodes only", EUserInterfaceActionType::ToggleButton, FInputChord() );
	
	UI_COMMAND( ToggleShowCurveEditor, "Curve Editor", "Show the animation keys in a curve editor", EUserInterfaceActionType::ToggleButton, FInputChord() );
	UI_COMMAND( ToggleLinkCurveEditorTimeRange, "Link Curve Editor Time Range", "Link the curve editor time range to the sequence", EUserInterfaceActionType::ToggleButton, FInputChord() );

	UI_COMMAND( ToggleShowPreAndPostRoll, "Pre/Post Roll", "Toggles visualization of pre and post roll", EUserInterfaceActionType::ToggleButton, FInputChord() );

	UI_COMMAND( RenderMovie, "Render Movie", "Render this movie to a video, or image frame sequence", EUserInterfaceActionType::Button, FInputChord() );
	UI_COMMAND( CreateCamera, "Create Camera", "Create a new camera and set it as the current camera cut", EUserInterfaceActionType::Button, FInputChord() );

	UI_COMMAND( PasteFromHistory, "Paste From History", "Paste from the sequencer clipboard history", EUserInterfaceActionType::Button, FInputChord(EModifierKey::Control | EModifierKey::Shift, EKeys::V) );

	UI_COMMAND( ConvertToSpawnable, "Convert to Spawnable", "Make the specified possessed objects spawnable from sequencer. This will allow sequencer to have control over the lifetime of the object.", EUserInterfaceActionType::Button, FInputChord() );
	UI_COMMAND( ConvertToPossessable, "Convert to Possessable", "Make the specified spawned objects possessed by sequencer.", EUserInterfaceActionType::Button, FInputChord() );

	UI_COMMAND( SaveCurrentSpawnableState, "Save Default State", "Save the current state of this spawnable object as its default properties.", EUserInterfaceActionType::Button, FInputChord() );
	UI_COMMAND( RestoreAnimatedState, "Restore Pre-Animated State", "Restore any objects that have been animated by sequencer back to their original state.", EUserInterfaceActionType::Button, FInputChord(EModifierKey::Control, EKeys::R) );

	UI_COMMAND( FixPossessableObjectClass, "Fix Possessable Object Class", "Try to automatically fix up possessables whose object class don't match the object class of their currently bound objects.", EUserInterfaceActionType::Button, FInputChord() );
	UI_COMMAND( RebindPossessableReferences, "Rebind Possesable References", "Rebinds all possessables in the current sequence to ensure they're using the most robust referencing mechanism.", EUserInterfaceActionType::Button, FInputChord() );

<<<<<<< HEAD
	UI_COMMAND( ImportFBX, "Import...", "Import the animation from an FBX file.", EUserInterfaceActionType::Button, FInputChord() );
	UI_COMMAND( ExportFBX, "Export...", "Export the selected objects (all if none selected) and animation to an FBX file. (Shots and sub-scenes not supported)", EUserInterfaceActionType::Button, FInputChord() );

=======
>>>>>>> 4af6daef
	UI_COMMAND( ToggleEvaluateSubSequencesInIsolation, "Evaluate Sub Sequences In Isolation", "When enabled, will only evaluate the currently focused sequence; otherwise evaluate from the root sequence.", EUserInterfaceActionType::ToggleButton, FInputChord() );

	UI_COMMAND( QuickTreeSearch, "Quick Tree Search", "Jumps keyboard focus to the tree searchbox to allow searching for tracks in the current Sequence.", EUserInterfaceActionType::Button, FInputChord(EModifierKey::Control, EKeys::F));
	
	UI_COMMAND( MoveToNewFolder, "Move to New Folder", "Move selected nodes to new folder", EUserInterfaceActionType::Button, FInputChord(EModifierKey::Control, EKeys::G));
	UI_COMMAND( RemoveFromFolder, "Remove from Folder", "Remove selected nodes from their folders", EUserInterfaceActionType::Button, FInputChord(EModifierKey::Shift, EKeys::G));

	UI_COMMAND(AddTransformKey, "Add Transform Key", "Add a transform key at the current time for the selected actor.", EUserInterfaceActionType::Button, FInputChord(EKeys::S));
	UI_COMMAND(AddTranslationKey, "Add Translation Key", "Add a translation key at the current time for the selected actor.", EUserInterfaceActionType::Button, FInputChord(EModifierKey::Shift, EKeys::W));
	UI_COMMAND(AddRotationKey, "Add Rotation Key", "Add a rotation key at the current time for the selected actor.", EUserInterfaceActionType::Button, FInputChord(EModifierKey::Shift, EKeys::E));
	UI_COMMAND(AddScaleKey, "Add Scale Key", "Add a scale key at the current time for the selected actor.", EUserInterfaceActionType::Button, FInputChord(EModifierKey::Shift, EKeys::R));

	UI_COMMAND( SetKeyTime, "Set Key Time", "Set the key to a specified time", EUserInterfaceActionType::Button, FInputChord() );
	UI_COMMAND( Rekey, "Rekey", "Set the selected key's time to the current time", EUserInterfaceActionType::Button, FInputChord() );
	UI_COMMAND( SnapToFrame, "Snap To Frame", "Snap selected keys to frame", EUserInterfaceActionType::Button, FInputChord() );
	UI_COMMAND( DeleteKeys, "Delete Keys", "Deletes the selected keys", EUserInterfaceActionType::Button, FInputChord() );

	UI_COMMAND(TogglePilotCamera, "Pilot Camera", "Toggle piloting the last camera or the camera cut camera.", EUserInterfaceActionType::ToggleButton, FInputChord(EModifierKey::Shift, EKeys::P));

	UI_COMMAND(RefreshUI, "Refresh UI", "Forcibly refresh the UI from source data.", EUserInterfaceActionType::Button, FInputChord(EKeys::F5));
}

#undef LOCTEXT_NAMESPACE<|MERGE_RESOLUTION|>--- conflicted
+++ resolved
@@ -172,12 +172,6 @@
 	UI_COMMAND( FixPossessableObjectClass, "Fix Possessable Object Class", "Try to automatically fix up possessables whose object class don't match the object class of their currently bound objects.", EUserInterfaceActionType::Button, FInputChord() );
 	UI_COMMAND( RebindPossessableReferences, "Rebind Possesable References", "Rebinds all possessables in the current sequence to ensure they're using the most robust referencing mechanism.", EUserInterfaceActionType::Button, FInputChord() );
 
-<<<<<<< HEAD
-	UI_COMMAND( ImportFBX, "Import...", "Import the animation from an FBX file.", EUserInterfaceActionType::Button, FInputChord() );
-	UI_COMMAND( ExportFBX, "Export...", "Export the selected objects (all if none selected) and animation to an FBX file. (Shots and sub-scenes not supported)", EUserInterfaceActionType::Button, FInputChord() );
-
-=======
->>>>>>> 4af6daef
 	UI_COMMAND( ToggleEvaluateSubSequencesInIsolation, "Evaluate Sub Sequences In Isolation", "When enabled, will only evaluate the currently focused sequence; otherwise evaluate from the root sequence.", EUserInterfaceActionType::ToggleButton, FInputChord() );
 
 	UI_COMMAND( QuickTreeSearch, "Quick Tree Search", "Jumps keyboard focus to the tree searchbox to allow searching for tracks in the current Sequence.", EUserInterfaceActionType::Button, FInputChord(EModifierKey::Control, EKeys::F));
