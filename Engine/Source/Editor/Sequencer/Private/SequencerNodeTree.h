// Copyright 1998-2019 Epic Games, Inc. All Rights Reserved.

#pragma once

#include "CoreMinimal.h"
#include "Misc/Guid.h"
#include "UObject/ObjectKey.h"
#include "Tree/CurveEditorTree.h"
#include "DisplayNodes/SequencerDisplayNode.h"
#include "SectionHandle.h"

class FSequencer;
class FCurveEditor;
class FSequencerDisplayNode;
class FSequencerObjectBindingNode;
class FSequencerSectionKeyAreaNode;
class FSequencerTrackNode;
class FSequencerFolderNode;
class ISequencerTrackEditor;
class UMovieSceneFolder;
class UMovieSceneTrack;
class UMovieScene;
struct FMovieSceneBinding;
struct FCurveEditorTreeItemID;
class FSequencerTrackFilter;
class FSequencerTrackFilterCollection;
class FSequencerTrackFilter_LevelFilter;

/**
 * Represents a tree of sequencer display nodes, used to populate the Sequencer UI with MovieScene data
 */
class FSequencerNodeTree : public TSharedFromThis<FSequencerNodeTree>
{
public:
	DECLARE_MULTICAST_DELEGATE(FOnUpdated);

public:

	FSequencerNodeTree(FSequencer& InSequencer);
	
	~FSequencerNodeTree();

	/**
	 * Updates the tree with sections from a MovieScene
	 */
	void Update();

	/**
	 * Access this tree's symbolic root node
	 */
	TSharedRef<FSequencerDisplayNode> GetRootNode() const;

	/**
	 * @return The root nodes of the tree
	 */
	const TArray< TSharedRef<FSequencerDisplayNode> >& GetRootNodes() const;

	/** @return Whether or not there is an active filter */
	bool HasActiveFilter() const;

	/**
	 * Returns whether or not a node is filtered
	 *
	 * @param Node	The node to check if it is filtered
	 */
	bool IsNodeFiltered( const TSharedRef<const FSequencerDisplayNode> Node ) const;

	/**
	 * Schedules an update of all filters
	 */
	void RequestFilterUpdate() { bFilterUpdateRequested = true; }

	/**
	 * @return Whether there is a filter update scheduled
	 */
	bool NeedsFilterUpdate() const { return bFilterUpdateRequested; }

	/**
	 * Filters the nodes based on the passed in filter terms
	 *
	 * @param InFilter	The filter terms
	 */
	void FilterNodes( const FString& InFilter );


	/**
	 * Unpins any pinned nodes in this tree
	 */
	void UnpinAllNodes();

	/**
	 * @return All nodes in a flat array
	 */
	TArray< TSharedRef<FSequencerDisplayNode> > GetAllNodes() const;

	/** Gets the parent sequencer of this tree */
	FSequencer& GetSequencer() {return Sequencer;}

	/**
	 * Saves the expansion state of a display node
	 *
	 * @param Node		The node whose expansion state should be saved
	 * @param bExpanded	The new expansion state of the node
	 */
	void SaveExpansionState( const FSequencerDisplayNode& Node, bool bExpanded );

	/**
	 * Gets the saved expansion state of a display node
	 *
	 * @param Node	The node whose expansion state may have been saved
	 * @return true if the node should be expanded, false otherwise	
	 */
	bool GetSavedExpansionState( const FSequencerDisplayNode& Node ) const;

	/**
	 * Get the default expansion state for the specified node, where its state has not yet been saved
	 *
	 * @return true if the node is to be expanded, false otherwise
	 */
	bool GetDefaultExpansionState( const FSequencerDisplayNode& Node ) const;

	/**
	 * Set the single hovered node in the tree
	 */
	void SetHoveredNode(const TSharedPtr<FSequencerDisplayNode>& InHoveredNode);

	/**
	 * Get the single hovered node in the tree, possibly nullptr
	 */
	const TSharedPtr<FSequencerDisplayNode>& GetHoveredNode() const;

	/*
	 * Find the object binding node with the specified GUID
	 */
	TSharedPtr<FSequencerObjectBindingNode> FindObjectBindingNode(const FGuid& BindingID) const;

	/*
	 * Gets a multicast delegate which is called whenever the node tree has been updated.
	 */
	FOnUpdated& OnUpdated() { return OnUpdatedDelegate; }

	/** Make the contents of the given node have the root as their parent again instead of their current parent. */
	void MoveDisplayNodeToRoot(TSharedRef<FSequencerDisplayNode>& Node);

	/** Sorts all nodes and their descendants by category then alphabetically.*/
	void SortAllNodesAndDescendants();

	/**
	 * Attempt to find a curve editor tree item ID for the specified display node
	 *
	 * @param DisplayNode The node to find a curve editor tree item for
	 * @return The ID of the tree item for this display node in the curve editor, or FCurveEditorTreeItemID::Invalid() if one was not found.
	 */
	FCurveEditorTreeItemID FindCurveEditorTreeItem(TSharedRef<FSequencerDisplayNode> DisplayNode) const;

public:

	/**
	 * Finds the section handle relating to the specified section object, or Null if one was not found (perhaps, if it's filtered away)
	 */
	TOptional<FSectionHandle> GetSectionHandle(const UMovieSceneSection* Section) const;

	void AddFilter(TSharedRef<FSequencerTrackFilter> TrackFilter);
	int32 RemoveFilter(TSharedRef<FSequencerTrackFilter> TrackFilter);
	void RemoveAllFilters();
	bool IsTrackFilterActive(TSharedRef<FSequencerTrackFilter> TrackFilter) const;

	void AddLevelFilter(const FString& LevelName);
	void RemoveLevelFilter(const FString& LevelName);
	bool IsTrackLevelFilterActive(const FString& LevelName) const;

private:

	/** Population algorithm utilities */
	void RefreshNodes(UMovieScene* MovieScene);

	enum class ETrackType { Master, Object };

	/**
	 * Create or update a track node for the specified track object, updating its serial number.
	 *
	 * @param Track                   Pointer to the track to create or update a node for
	 * @param TrackType               Whether this track is a master track or contained within an object
	 * @return A shared pointer to a track node with its serial number updated. Will return nullptr for tracks that are forcibly hidden through FSequencer::IsTrackVisible.
	 */
	TSharedPtr<FSequencerTrackNode> CreateOrUpdateTrack(UMovieSceneTrack* Track, ETrackType TrackType);

	/**
	 * Create or update a folder node for the specified folder and all its decendent child folders and object bindings, updating their serial numbers in the process
	 *
	 * @param Folder                  Pointer to the movie scene folder to create a node for
	 * @param AllBindings             A map from guid to binding pointer for all the bindings in the sequence
	 * @param ChildToParentBinding    Child to parent GUID map used for creating parent items
<<<<<<< HEAD
	 * @return A shared reference to a folder node. The resulting node's serial number will always be up-to-date, as will all its child folders, and any immediate child object bindings.
	 */
	TSharedRef<FSequencerFolderNode> CreateOrUpdateFolder(UMovieSceneFolder* Folder, const TSortedMap<FGuid, const FMovieSceneBinding*>& AllBindings, const TSortedMap<FGuid, FGuid>& ChildToParentBinding);
=======
	 * @param OutChildToParentMap     Pointer to a map that should be populated with child->parent relationships to be set up after creation of all nodes
	 * @return A shared reference to a folder node. The resulting node's serial number will always be up-to-date, as will all its child folders, and any immediate child object bindings.
	 */
	TSharedRef<FSequencerFolderNode> CreateOrUpdateFolder(UMovieSceneFolder* Folder, const TSortedMap<FGuid, const FMovieSceneBinding*>& AllBindings, const TSortedMap<FGuid, FGuid>& ChildToParentBinding, TMap<FSequencerDisplayNode*, TSharedPtr<FSequencerDisplayNode>>* OutChildToParentMap);
>>>>>>> a1e6ec07

	/**
	 * Find an existing object binding node (or create a new one) for the specified binding ID without updating its tree serial number, creating any parent object binding nodes in the process.
	 * @note: Will only update FSequencerDisplayNode::TreeSerialNumber for object bindings that have a known and valid parent object binding.
	 *
	 * @param BindingID               The Guid of the object binding within UMovieScene::GetBindings
	 * @param AllBindings             A map from guid to binding pointer for all the bindings in the sequence
	 * @param ChildToParentBinding    Child to parent GUID map used for creating parent items
<<<<<<< HEAD
	 * @return A shared pointer to an object binding node or nullptr if the supplied BindingID was not valid for this sequence. The resulting node's serial number will be up-to-date if it is a child of another binding, or it was previously added to a folder.
	 */
	TSharedPtr<FSequencerObjectBindingNode> FindOrCreateObjectBinding(const FGuid& BindingID, const TSortedMap<FGuid, const FMovieSceneBinding*>& AllBindings, const TSortedMap<FGuid, FGuid>& ChildToParentBinding);
=======
	 * @param OutChildToParentMap     Pointer to a map that should be populated with child->parent relationships to be set up after creation of all nodes
	 * @return A shared pointer to an object binding node or nullptr if the supplied BindingID was not valid for this sequence. The resulting node's serial number will be up-to-date if it is a child of another binding, or it was previously added to a folder.
	 */
	TSharedPtr<FSequencerObjectBindingNode> FindOrCreateObjectBinding(const FGuid& BindingID, const TSortedMap<FGuid, const FMovieSceneBinding*>& AllBindings, const TSortedMap<FGuid, FGuid>& ChildToParentBinding, TMap<FSequencerDisplayNode*, TSharedPtr<FSequencerDisplayNode>>* OutChildToParentMap);
>>>>>>> a1e6ec07

	/**
	 * Creates section handles for all the sections contained in the specified track
	 */
	void UpdateSectionHandles(TSharedRef<FSequencerTrackNode> TrackNode);

private:

	/**
	 * Update the list of filters nodes based on current filter settings, if an update is scheduled
	 * This is called by Update();
	 */
	void UpdateFilters();

	/**
	 * Finds or adds a type editor for the track
	 *
	 * @param Track	The type to find an editor for
	 * @return The editor for the type
	 */
	TSharedRef<ISequencerTrackEditor> FindOrAddTypeEditor( UMovieSceneTrack* Track );

	/**
	 * Update the curve editor tree to include anything of relevance from this tree
	 */
	void UpdateCurveEditorTree();

	/**
	 * Add the specified node to the curve editor, including all its parents if necessary
	 */
	FCurveEditorTreeItemID AddToCurveEditor(TSharedRef<FSequencerDisplayNode> Node, FCurveEditor* CurveEditor);

	/**
	 * Checks whether the specified key area node contains key areas that can create curve models
	 */
	bool KeyAreaHasCurves(const FSequencerSectionKeyAreaNode& KeyAreaNode) const;

private:

	/** Symbolic root node that contains the actual displayed root nodes as children */
	TSharedRef<FSequencerDisplayNode> RootNode;

	/** A serially incrementing integer that is increased each time the tree is refreshed to track node relevance */
	uint32 SerialNumber;
	/** Map from FMovieSceneBinding::GetObjectGuid to display node */
	TMap<FGuid,      TSharedPtr<FSequencerObjectBindingNode>> ObjectBindingToNode;
	/** Map from UMovieSceneTrack object key to display node for any track (object tracks or master tracks) */
	TMap<FObjectKey, TSharedPtr<FSequencerTrackNode>>         TrackToNode;
	/** Map from UMovieSceneFolder object key to display node for any folder (root or child folder) */
	TMap<FObjectKey, TSharedPtr<FSequencerFolderNode>>        FolderToNode;

	/** Map from UMovieSceneSection* to its UI handle */
	TMap<FObjectKey, FSectionHandle> SectionToHandle;

	/** Tools for building movie scene section layouts.  One tool for each track */
	TMap< UMovieSceneTrack*, TSharedPtr<ISequencerTrackEditor> > EditorMap;
	/** Set of all filtered nodes */
	TSet< TSharedRef<FSequencerDisplayNode> > FilteredNodes;
	/** Cardinal hovered node */
	TSharedPtr<FSequencerDisplayNode> HoveredNode;
	/** Active filter string if any */
	FString FilterString;
	/** Sequencer interface */
	FSequencer& Sequencer;
	/** Display node -> curve editor tree item ID mapping */
	TMap<TWeakPtr<FSequencerDisplayNode>, FCurveEditorTreeItemID> CurveEditorTreeItemIDs;
	/** A multicast delegate which is called whenever the node tree has been updated. */
	FOnUpdated OnUpdatedDelegate;

	/** Active track filters */
	TSharedPtr<FSequencerTrackFilterCollection> TrackFilters;
	
	/** Level based track filtering */
	TSharedPtr<FSequencerTrackFilter_LevelFilter> TrackFilterLevelFilter;

	bool bFilterUpdateRequested;
};<|MERGE_RESOLUTION|>--- conflicted
+++ resolved
@@ -191,16 +191,10 @@
 	 * @param Folder                  Pointer to the movie scene folder to create a node for
 	 * @param AllBindings             A map from guid to binding pointer for all the bindings in the sequence
 	 * @param ChildToParentBinding    Child to parent GUID map used for creating parent items
-<<<<<<< HEAD
-	 * @return A shared reference to a folder node. The resulting node's serial number will always be up-to-date, as will all its child folders, and any immediate child object bindings.
-	 */
-	TSharedRef<FSequencerFolderNode> CreateOrUpdateFolder(UMovieSceneFolder* Folder, const TSortedMap<FGuid, const FMovieSceneBinding*>& AllBindings, const TSortedMap<FGuid, FGuid>& ChildToParentBinding);
-=======
 	 * @param OutChildToParentMap     Pointer to a map that should be populated with child->parent relationships to be set up after creation of all nodes
 	 * @return A shared reference to a folder node. The resulting node's serial number will always be up-to-date, as will all its child folders, and any immediate child object bindings.
 	 */
 	TSharedRef<FSequencerFolderNode> CreateOrUpdateFolder(UMovieSceneFolder* Folder, const TSortedMap<FGuid, const FMovieSceneBinding*>& AllBindings, const TSortedMap<FGuid, FGuid>& ChildToParentBinding, TMap<FSequencerDisplayNode*, TSharedPtr<FSequencerDisplayNode>>* OutChildToParentMap);
->>>>>>> a1e6ec07
 
 	/**
 	 * Find an existing object binding node (or create a new one) for the specified binding ID without updating its tree serial number, creating any parent object binding nodes in the process.
@@ -209,16 +203,10 @@
 	 * @param BindingID               The Guid of the object binding within UMovieScene::GetBindings
 	 * @param AllBindings             A map from guid to binding pointer for all the bindings in the sequence
 	 * @param ChildToParentBinding    Child to parent GUID map used for creating parent items
-<<<<<<< HEAD
-	 * @return A shared pointer to an object binding node or nullptr if the supplied BindingID was not valid for this sequence. The resulting node's serial number will be up-to-date if it is a child of another binding, or it was previously added to a folder.
-	 */
-	TSharedPtr<FSequencerObjectBindingNode> FindOrCreateObjectBinding(const FGuid& BindingID, const TSortedMap<FGuid, const FMovieSceneBinding*>& AllBindings, const TSortedMap<FGuid, FGuid>& ChildToParentBinding);
-=======
 	 * @param OutChildToParentMap     Pointer to a map that should be populated with child->parent relationships to be set up after creation of all nodes
 	 * @return A shared pointer to an object binding node or nullptr if the supplied BindingID was not valid for this sequence. The resulting node's serial number will be up-to-date if it is a child of another binding, or it was previously added to a folder.
 	 */
 	TSharedPtr<FSequencerObjectBindingNode> FindOrCreateObjectBinding(const FGuid& BindingID, const TSortedMap<FGuid, const FMovieSceneBinding*>& AllBindings, const TSortedMap<FGuid, FGuid>& ChildToParentBinding, TMap<FSequencerDisplayNode*, TSharedPtr<FSequencerDisplayNode>>* OutChildToParentMap);
->>>>>>> a1e6ec07
 
 	/**
 	 * Creates section handles for all the sections contained in the specified track
