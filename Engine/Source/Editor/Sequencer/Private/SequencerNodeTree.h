// Copyright 1998-2019 Epic Games, Inc. All Rights Reserved.

#pragma once

#include "CoreMinimal.h"
#include "Misc/Guid.h"
#include "UObject/ObjectKey.h"
#include "Tree/CurveEditorTree.h"
#include "DisplayNodes/SequencerDisplayNode.h"
#include "SectionHandle.h"

class FSequencer;
class FCurveEditor;
class FSequencerDisplayNode;
class FSequencerObjectBindingNode;
class FSequencerSectionKeyAreaNode;
class FSequencerTrackNode;
class FSequencerFolderNode;
class ISequencerTrackEditor;
class UMovieSceneFolder;
class UMovieSceneTrack;
class UMovieScene;
struct FMovieSceneBinding;
struct FCurveEditorTreeItemID;
class FSequencerTrackFilter;
class FSequencerTrackFilterCollection;
class FSequencerTrackFilter_LevelFilter;

/**
 * Represents a tree of sequencer display nodes, used to populate the Sequencer UI with MovieScene data
 */
class FSequencerNodeTree : public TSharedFromThis<FSequencerNodeTree>
{
public:
	DECLARE_MULTICAST_DELEGATE(FOnUpdated);

public:

	FSequencerNodeTree(FSequencer& InSequencer);
	
	~FSequencerNodeTree();

	/**
	 * Updates the tree with sections from a MovieScene
	 */
	void Update();

	/**
	 * Access this tree's symbolic root node
	 */
	TSharedRef<FSequencerDisplayNode> GetRootNode() const;

	/**
	 * @return The root nodes of the tree
	 */
	const TArray< TSharedRef<FSequencerDisplayNode> >& GetRootNodes() const;

	/** @return Whether or not there is an active filter */
	bool HasActiveFilter() const;

	/**
	 * Returns whether or not a node is filtered
	 *
	 * @param Node	The node to check if it is filtered
	 */
	bool IsNodeFiltered( const TSharedRef<const FSequencerDisplayNode> Node ) const;

	/**
	 * Schedules an update of all filters
	 */
	void RequestFilterUpdate() { bFilterUpdateRequested = true; }

	/**
	 * @return Whether there is a filter update scheduled
	 */
	bool NeedsFilterUpdate() const { return bFilterUpdateRequested; }

	/**
	 * Filters the nodes based on the passed in filter terms
	 *
	 * @param InFilter	The filter terms
	 */
	void FilterNodes( const FString& InFilter );


	/**
	 * Unpins any pinned nodes in this tree
	 */
	void UnpinAllNodes();

	/**
	 * @return All nodes in a flat array
	 */
	TArray< TSharedRef<FSequencerDisplayNode> > GetAllNodes() const;

	/** Gets the parent sequencer of this tree */
	FSequencer& GetSequencer() {return Sequencer;}

	/**
	 * Saves the expansion state of a display node
	 *
	 * @param Node		The node whose expansion state should be saved
	 * @param bExpanded	The new expansion state of the node
	 */
	void SaveExpansionState( const FSequencerDisplayNode& Node, bool bExpanded );

	/**
	 * Gets the saved expansion state of a display node
	 *
	 * @param Node	The node whose expansion state may have been saved
	 * @return true if the node should be expanded, false otherwise	
	 */
	bool GetSavedExpansionState( const FSequencerDisplayNode& Node ) const;

	/**
	 * Get the default expansion state for the specified node, where its state has not yet been saved
	 *
	 * @return true if the node is to be expanded, false otherwise
	 */
	bool GetDefaultExpansionState( const FSequencerDisplayNode& Node ) const;

	/**
	 * Saves the pinned state of a display node
	 *
	 * @param Node		The node whose pinned state should be saved
	 * @param bPinned	The new pinned state of the node
	 */
	void SavePinnedState( const FSequencerDisplayNode& Node, bool bPinned );

	/**
	 * Gets the saved pinned state of a display node
	 *
	 * @param Node	The node whose pinned state may have been saved
	 * @return true if the node should be pinned, false otherwise	
	 */
	bool GetSavedPinnedState( const FSequencerDisplayNode& Node ) const;

	/**
	 * Set the single hovered node in the tree
	 */
	void SetHoveredNode(const TSharedPtr<FSequencerDisplayNode>& InHoveredNode);

	/**
	 * Get the single hovered node in the tree, possibly nullptr
	 */
	const TSharedPtr<FSequencerDisplayNode>& GetHoveredNode() const;

	/*
	 * Find the object binding node with the specified GUID
	 */
	TSharedPtr<FSequencerObjectBindingNode> FindObjectBindingNode(const FGuid& BindingID) const;

	/*
	 * Gets a multicast delegate which is called whenever the node tree has been updated.
	 */
	FOnUpdated& OnUpdated() { return OnUpdatedDelegate; }

	/** Make the contents of the given node have the root as their parent again instead of their current parent. */
	void MoveDisplayNodeToRoot(TSharedRef<FSequencerDisplayNode>& Node);

	/** Sorts all nodes and their descendants by category then alphabetically.*/
	void SortAllNodesAndDescendants();

	/**
	 * Attempt to find a curve editor tree item ID for the specified display node
	 *
	 * @param DisplayNode The node to find a curve editor tree item for
	 * @return The ID of the tree item for this display node in the curve editor, or FCurveEditorTreeItemID::Invalid() if one was not found.
	 */
	FCurveEditorTreeItemID FindCurveEditorTreeItem(TSharedRef<FSequencerDisplayNode> DisplayNode) const;

<<<<<<< HEAD
=======
	/**
	 * Attempt to get a node at the specified path
	 *
	 * @param NodePath The path of the node to search for
	 * @return The node located at NodePath, or nullptr if not found
	 */
	FSequencerDisplayNode* GetNodeAtPath(const FString& NodePath) const;

>>>>>>> 69078e53
public:

	/**
	 * Finds the section handle relating to the specified section object, or Null if one was not found (perhaps, if it's filtered away)
	 */
	TOptional<FSectionHandle> GetSectionHandle(const UMovieSceneSection* Section) const;

	void AddFilter(TSharedRef<FSequencerTrackFilter> TrackFilter);
	int32 RemoveFilter(TSharedRef<FSequencerTrackFilter> TrackFilter);
	void RemoveAllFilters();
	bool IsTrackFilterActive(TSharedRef<FSequencerTrackFilter> TrackFilter) const;

	void AddLevelFilter(const FString& LevelName);
	void RemoveLevelFilter(const FString& LevelName);
	bool IsTrackLevelFilterActive(const FString& LevelName) const;

	void ToggleSelectedNodesSolo();
	bool IsNodeSolo(const FSequencerDisplayNode* Node) const;
	
	/** Returns whether any of the nodes in this tree are marked solo */
	bool HasSoloNodes() const;

	void ToggleSelectedNodesMute();
	bool IsNodeMute(const FSequencerDisplayNode* Node) const;

	/** Returns whether any of the currently selected nodes are marked solo */
	bool IsSelectedNodesSolo() const;
	
	/** Returns whether any of the currently selected nodes are muted */
	bool IsSelectedNodesMute() const;

private:

	/** Returns whether this NodeTree should only display seleected nodes */
	bool ShowSelectedNodesOnly() const;

	/** Population algorithm utilities */
	void RefreshNodes(UMovieScene* MovieScene);

	enum class ETrackType { Master, Object };

	/**
	 * Create or update a track node for the specified track object, updating its serial number.
	 *
	 * @param Track                   Pointer to the track to create or update a node for
	 * @param TrackType               Whether this track is a master track or contained within an object
	 * @return A shared pointer to a track node with its serial number updated. Will return nullptr for tracks that are forcibly hidden through FSequencer::IsTrackVisible.
	 */
	TSharedPtr<FSequencerTrackNode> CreateOrUpdateTrack(UMovieSceneTrack* Track, ETrackType TrackType);

	/**
	 * Create or update a folder node for the specified folder and all its decendent child folders and object bindings, updating their serial numbers in the process
	 *
	 * @param Folder                  Pointer to the movie scene folder to create a node for
	 * @param AllBindings             A map from guid to binding pointer for all the bindings in the sequence
	 * @param ChildToParentBinding    Child to parent GUID map used for creating parent items
	 * @param OutChildToParentMap     Pointer to a map that should be populated with child->parent relationships to be set up after creation of all nodes
	 * @return A shared reference to a folder node. The resulting node's serial number will always be up-to-date, as will all its child folders, and any immediate child object bindings.
	 */
	TSharedRef<FSequencerFolderNode> CreateOrUpdateFolder(UMovieSceneFolder* Folder, const TSortedMap<FGuid, const FMovieSceneBinding*>& AllBindings, const TSortedMap<FGuid, FGuid>& ChildToParentBinding, TMap<FSequencerDisplayNode*, TSharedPtr<FSequencerDisplayNode>>* OutChildToParentMap);

	/**
	 * Find an existing object binding node (or create a new one) for the specified binding ID without updating its tree serial number, creating any parent object binding nodes in the process.
	 * @note: Will only update FSequencerDisplayNode::TreeSerialNumber for object bindings that have a known and valid parent object binding.
	 *
	 * @param BindingID               The Guid of the object binding within UMovieScene::GetBindings
	 * @param AllBindings             A map from guid to binding pointer for all the bindings in the sequence
	 * @param ChildToParentBinding    Child to parent GUID map used for creating parent items
	 * @param OutChildToParentMap     Pointer to a map that should be populated with child->parent relationships to be set up after creation of all nodes
	 * @return A shared pointer to an object binding node or nullptr if the supplied BindingID was not valid for this sequence. The resulting node's serial number will be up-to-date if it is a child of another binding, or it was previously added to a folder.
	 */
	TSharedPtr<FSequencerObjectBindingNode> FindOrCreateObjectBinding(const FGuid& BindingID, const TSortedMap<FGuid, const FMovieSceneBinding*>& AllBindings, const TSortedMap<FGuid, FGuid>& ChildToParentBinding, TMap<FSequencerDisplayNode*, TSharedPtr<FSequencerDisplayNode>>* OutChildToParentMap);

	/**
	 * Creates section handles for all the sections contained in the specified track
	 */
	void UpdateSectionHandles(TSharedRef<FSequencerTrackNode> TrackNode);

private:

	/**
	 * Update the list of filters nodes based on current filter settings, if an update is scheduled
	 * This is called by Update();
	 */
	void UpdateFilters();

	/**
	 * Finds or adds a type editor for the track
	 *
	 * @param Track	The type to find an editor for
	 * @return The editor for the type
	 */
	TSharedRef<ISequencerTrackEditor> FindOrAddTypeEditor( UMovieSceneTrack* Track );

	/**
	 * Update the curve editor tree to include anything of relevance from this tree
	 */
	void UpdateCurveEditorTree();

	/**
	 * Add the specified node to the curve editor, including all its parents if necessary
	 */
	FCurveEditorTreeItemID AddToCurveEditor(TSharedRef<FSequencerDisplayNode> Node, FCurveEditor* CurveEditor);

	/**
	 * Checks whether the specified key area node contains key areas that can create curve models
	 */
	bool KeyAreaHasCurves(const FSequencerSectionKeyAreaNode& KeyAreaNode) const;

private:

	/** Symbolic root node that contains the actual displayed root nodes as children */
	TSharedRef<FSequencerDisplayNode> RootNode;

	/** A serially incrementing integer that is increased each time the tree is refreshed to track node relevance */
	uint32 SerialNumber;
	/** Map from FMovieSceneBinding::GetObjectGuid to display node */
	TMap<FGuid,      TSharedPtr<FSequencerObjectBindingNode>> ObjectBindingToNode;
	/** Map from UMovieSceneTrack object key to display node for any track (object tracks or master tracks) */
	TMap<FObjectKey, TSharedPtr<FSequencerTrackNode>>         TrackToNode;
	/** Map from UMovieSceneFolder object key to display node for any folder (root or child folder) */
	TMap<FObjectKey, TSharedPtr<FSequencerFolderNode>>        FolderToNode;

	/** Map from UMovieSceneSection* to its UI handle */
	TMap<FObjectKey, FSectionHandle> SectionToHandle;

	/** Tools for building movie scene section layouts.  One tool for each track */
	TMap< UMovieSceneTrack*, TSharedPtr<ISequencerTrackEditor> > EditorMap;
	/** Set of all filtered nodes */
	TSet< TSharedRef<FSequencerDisplayNode> > FilteredNodes;
	/** Cardinal hovered node */
	TSharedPtr<FSequencerDisplayNode> HoveredNode;
	/** Active filter string if any */
	FString FilterString;
	/** Sequencer interface */
	FSequencer& Sequencer;
	/** Display node -> curve editor tree item ID mapping */
	TMap<TWeakPtr<FSequencerDisplayNode>, FCurveEditorTreeItemID> CurveEditorTreeItemIDs;
	/** A multicast delegate which is called whenever the node tree has been updated. */
	FOnUpdated OnUpdatedDelegate;

	/** Active track filters */
	TSharedPtr<FSequencerTrackFilterCollection> TrackFilters;
	
	/** Level based track filtering */
	TSharedPtr<FSequencerTrackFilter_LevelFilter> TrackFilterLevelFilter;

	bool bFilterUpdateRequested;
	
	/** Cached value of whether we have any nodes that should be treated as soloing */
	bool bHasSoloNodes;
};<|MERGE_RESOLUTION|>--- conflicted
+++ resolved
@@ -169,8 +169,6 @@
 	 */
 	FCurveEditorTreeItemID FindCurveEditorTreeItem(TSharedRef<FSequencerDisplayNode> DisplayNode) const;
 
-<<<<<<< HEAD
-=======
 	/**
 	 * Attempt to get a node at the specified path
 	 *
@@ -179,7 +177,6 @@
 	 */
 	FSequencerDisplayNode* GetNodeAtPath(const FString& NodePath) const;
 
->>>>>>> 69078e53
 public:
 
 	/**
