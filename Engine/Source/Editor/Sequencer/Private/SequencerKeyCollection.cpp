// Copyright Epic Games, Inc. All Rights Reserved.

#include "SequencerKeyCollection.h"
#include "MovieSceneSection.h"
#include "IKeyArea.h"
#include "DisplayNodes/SequencerDisplayNode.h"
#include "DisplayNodes/SequencerTrackNode.h"
#include "DisplayNodes/SequencerSectionKeyAreaNode.h"

FSequencerKeyCollectionSignature FSequencerKeyCollectionSignature::FromNodes(const TArray<FSequencerDisplayNode*>& InNodes, FFrameNumber InDuplicateThresholdTime)
{
	FSequencerKeyCollectionSignature Result;
	Result.DuplicateThresholdTime = InDuplicateThresholdTime;

	for (const FSequencerDisplayNode* Node : InNodes)
	{
		const FSequencerSectionKeyAreaNode* KeyAreaNode = nullptr;

		check(Node);
		if (Node->GetType() == ESequencerNode::KeyArea)
		{
			KeyAreaNode = static_cast<const FSequencerSectionKeyAreaNode*>(Node);
		}
		else if (Node->GetType() == ESequencerNode::Track)
		{
			KeyAreaNode = static_cast<const FSequencerTrackNode*>(Node)->GetTopLevelKeyNode().Get();
		}

		if (KeyAreaNode)
		{
			for (const TSharedRef<IKeyArea>& KeyArea : KeyAreaNode->GetAllKeyAreas())
			{
				const UMovieSceneSection* Section = KeyArea->GetOwningSection();
				Result.KeyAreaToSignature.Add(KeyArea, Section ? Section->GetSignature() : FGuid());
			}
		}
	}

	return Result;
}

FSequencerKeyCollectionSignature FSequencerKeyCollectionSignature::FromNodesRecursive(const TArray<FSequencerDisplayNode*>& InNodes, FFrameNumber InDuplicateThresholdTime)
{
	FSequencerKeyCollectionSignature Result;
	Result.DuplicateThresholdTime = InDuplicateThresholdTime;

	TArray<TSharedRef<FSequencerSectionKeyAreaNode>> AllKeyAreaNodes;
	AllKeyAreaNodes.Reserve(36);
	for (FSequencerDisplayNode* Node : InNodes)
	{
		if (Node->GetType() == ESequencerNode::KeyArea)
		{
			AllKeyAreaNodes.Add(StaticCastSharedRef<FSequencerSectionKeyAreaNode>(Node->AsShared()));
		}

		Node->GetChildKeyAreaNodesRecursively(AllKeyAreaNodes);
	}

	for (const TSharedRef<FSequencerSectionKeyAreaNode>& Node : AllKeyAreaNodes)
	{
		for (const TSharedRef<IKeyArea>& KeyArea : Node->GetAllKeyAreas())
		{
			const UMovieSceneSection* Section = KeyArea->GetOwningSection();
			Result.KeyAreaToSignature.Add(KeyArea, Section ? Section->GetSignature() : FGuid());
		}
	}

	return Result;
}

FSequencerKeyCollectionSignature FSequencerKeyCollectionSignature::FromNodeRecursive(FSequencerDisplayNode& InNode, UMovieSceneSection* InSection, FFrameNumber InDuplicateThresholdTime)
{
	FSequencerKeyCollectionSignature Result;
	Result.DuplicateThresholdTime = InDuplicateThresholdTime;

	TArray<TSharedRef<FSequencerSectionKeyAreaNode>> AllKeyAreaNodes;
	AllKeyAreaNodes.Reserve(36);
	InNode.GetChildKeyAreaNodesRecursively(AllKeyAreaNodes);

	for (const auto& Node : AllKeyAreaNodes)
	{
		TSharedPtr<IKeyArea> KeyArea = Node->GetKeyArea(InSection);
		if (KeyArea.IsValid())
		{
			Result.KeyAreaToSignature.Add(KeyArea.ToSharedRef(), InSection ? InSection->GetSignature() : FGuid());
		}
	}

	return Result;
}

bool FSequencerKeyCollectionSignature::HasUncachableContent() const
{
	for (auto& Pair : KeyAreaToSignature)
	{
		if (!Pair.Value.IsValid())
		{
			return true;
		}
	}
	return false;
}

bool operator!=(const FSequencerKeyCollectionSignature& A, const FSequencerKeyCollectionSignature& B)
{
	if (A.HasUncachableContent() || B.HasUncachableContent())
	{
		return true;
	}

	if (A.KeyAreaToSignature.Num() != B.KeyAreaToSignature.Num() || A.DuplicateThresholdTime != B.DuplicateThresholdTime)
	{
		return true;
	}

	for (auto& Pair : A.KeyAreaToSignature)
	{
		const FGuid* BSig = B.KeyAreaToSignature.Find(Pair.Key);
		if (!BSig || *BSig != Pair.Value)
		{
			return true;
		}
	}

	return false;
}

bool operator==(const FSequencerKeyCollectionSignature& A, const FSequencerKeyCollectionSignature& B)
{
	if (A.HasUncachableContent() || B.HasUncachableContent())
	{
		return false;
	}

	if (A.KeyAreaToSignature.Num() != B.KeyAreaToSignature.Num() || A.DuplicateThresholdTime != B.DuplicateThresholdTime)
	{
		return false;
	}

	for (auto& Pair : A.KeyAreaToSignature)
	{
		const FGuid* BSig = B.KeyAreaToSignature.Find(Pair.Key);
		if (!BSig || *BSig != Pair.Value)
		{
			return false;
		}
	}

	return true;
}

bool FSequencerKeyCollection::Update(const FSequencerKeyCollectionSignature& InSignature)
{
	if (InSignature == Signature)
	{
		return false;
	}

	TArray<FFrameNumber> AllTimes;
	TArray<FFrameNumber> AllSectionTimes;

	// Get all the key times for the key areas
	for (auto& Pair : InSignature.GetKeyAreas())
	{
		if (UMovieSceneSection* Section = Pair.Key->GetOwningSection())
		{
			Pair.Key->GetKeyTimes(AllTimes, Section->GetRange());

			if (Section->HasStartFrame())
			{
				AllSectionTimes.Add(Section->GetInclusiveStartFrame());
			}
			
			if (Section->HasEndFrame())
			{
				AllSectionTimes.Add(Section->GetExclusiveEndFrame());
			}
		}
	}

	AllTimes.Sort();
	AllSectionTimes.Sort();

	GroupedTimes.Reset(AllTimes.Num());
	int32 Index = 0;
	while ( Index < AllTimes.Num() )
	{
		FFrameNumber PredicateTime = AllTimes[Index];
		GroupedTimes.Add(PredicateTime);
		while (Index < AllTimes.Num() && FMath::Abs(AllTimes[Index] - PredicateTime) <= InSignature.GetDuplicateThreshold())
		{
			++Index;
		}
	}
	GroupedTimes.Shrink();

	GroupedSectionTimes.Reset(AllSectionTimes.Num());
	Index = 0;
	while (Index < AllSectionTimes.Num())
	{
		FFrameNumber PredicateTime = AllSectionTimes[Index];
		GroupedSectionTimes.Add(PredicateTime);
		while (Index < AllSectionTimes.Num() && FMath::Abs(AllSectionTimes[Index] - PredicateTime) <= InSignature.GetDuplicateThreshold())
		{
			++Index;
		}
	}
	GroupedSectionTimes.Shrink();

	Signature = InSignature;

	return true;
}

TArrayView<const FFrameNumber> GetKeysInRangeInternal(const TArray<FFrameNumber>&Times, const TRange<FFrameNumber>& Range)
{
	// Binary search the first time that's >= the lower bound
	int32 FirstVisibleIndex = Range.GetLowerBound().IsClosed() ? Algo::LowerBound(Times, Range.GetLowerBoundValue()) : 0;
	// Binary search the last time that's > the upper bound
	int32 LastVisibleIndex = Range.GetUpperBound().IsClosed() ? Algo::UpperBound(Times, Range.GetUpperBoundValue()) : Times.Num();

	int32 Num = LastVisibleIndex - FirstVisibleIndex;
<<<<<<< HEAD
	if (GroupedTimes.IsValidIndex(FirstVisibleIndex) && LastVisibleIndex <= GroupedTimes.Num() && Num > 0)
=======
	if (Times.IsValidIndex(FirstVisibleIndex) && LastVisibleIndex <= Times.Num() && Num > 0)
>>>>>>> 6bbb88c8
	{
		return MakeArrayView(&Times[FirstVisibleIndex], Num);
	}

	return TArrayView<const FFrameNumber>();
}

TOptional<FFrameNumber> GetNextKeyInternal(const TArray<FFrameNumber>& Times, FFrameNumber FrameNumber, EFindKeyDirection Direction)
{
	int32 Index = INDEX_NONE;
	if (Direction == EFindKeyDirection::Forwards)
	{
		Index = Algo::UpperBound(Times, FrameNumber);
	}
	else
	{
		Index = Algo::LowerBound(Times, FrameNumber) - 1;
	}

	if (Times.IsValidIndex(Index))
	{
		return Times[Index];
	}
	else if (Times.Num() > 0)
	{
		if (Direction == EFindKeyDirection::Forwards)
		{
			return Times[0];
		}
		else
		{
			return Times.Last();
		}
	}

	return TOptional<FFrameNumber>();
}

TOptional<FFrameNumber> FindFirstKeyInRangeInternal(const TArray<FFrameNumber>& Times, const TRange<FFrameNumber>& Range, EFindKeyDirection Direction)
{
	TArrayView<const FFrameNumber> KeysInRange = GetKeysInRangeInternal(Times, Range);
	if (KeysInRange.Num())
	{
		return Direction == EFindKeyDirection::Forwards ? KeysInRange[0] : KeysInRange[KeysInRange.Num() - 1];
	}
	return TOptional<FFrameNumber>();
}

TOptional<FFrameNumber> FSequencerKeyCollection::FindFirstKeyInRange(const TRange<FFrameNumber>& Range, EFindKeyDirection Direction) const
{
	return FindFirstKeyInRangeInternal(GroupedTimes, Range, Direction);
}

TOptional<FFrameNumber> FSequencerKeyCollection::FindFirstSectionKeyInRange(const TRange<FFrameNumber>& Range, EFindKeyDirection Direction) const
{
	return FindFirstKeyInRangeInternal(GroupedSectionTimes, Range, Direction);
}

TArrayView<const FFrameNumber> FSequencerKeyCollection::GetKeysInRange(const TRange<FFrameNumber>& Range) const
{
	return GetKeysInRangeInternal(GroupedTimes, Range);
}

TArrayView<const FFrameNumber> FSequencerKeyCollection::GetSectionKeysInRange(const TRange<FFrameNumber>& Range) const
{
	return GetKeysInRangeInternal(GroupedSectionTimes, Range);
}

TOptional<FFrameNumber> FSequencerKeyCollection::GetNextKey(FFrameNumber FrameNumber, EFindKeyDirection Direction) const
{
	return GetNextKeyInternal(GroupedTimes, FrameNumber, Direction);
}

TOptional<FFrameNumber> FSequencerKeyCollection::GetNextSectionKey(FFrameNumber FrameNumber, EFindKeyDirection Direction) const
{
	return GetNextKeyInternal(GroupedSectionTimes, FrameNumber, Direction);
}<|MERGE_RESOLUTION|>--- conflicted
+++ resolved
@@ -220,11 +220,7 @@
 	int32 LastVisibleIndex = Range.GetUpperBound().IsClosed() ? Algo::UpperBound(Times, Range.GetUpperBoundValue()) : Times.Num();
 
 	int32 Num = LastVisibleIndex - FirstVisibleIndex;
-<<<<<<< HEAD
-	if (GroupedTimes.IsValidIndex(FirstVisibleIndex) && LastVisibleIndex <= GroupedTimes.Num() && Num > 0)
-=======
 	if (Times.IsValidIndex(FirstVisibleIndex) && LastVisibleIndex <= Times.Num() && Num > 0)
->>>>>>> 6bbb88c8
 	{
 		return MakeArrayView(&Times[FirstVisibleIndex], Num);
 	}
