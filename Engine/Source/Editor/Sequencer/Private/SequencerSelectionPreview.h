// Copyright Epic Games, Inc. All Rights Reserved.

#pragma once

#include "Containers/Map.h"
#include "HAL/Platform.h"
#include "Misc/Optional.h"
#include "Curves/KeyHandle.h"
<<<<<<< HEAD
#include "SequencerSelectedKey.h"
#include "Templates/SharedPointer.h"
=======
#include "Templates/SharedPointer.h"
#include "MVVM/ViewModels/ChannelModel.h"
#include "MVVM/ViewModelPtr.h"
>>>>>>> 4af6daef

namespace UE::Sequencer { class FViewModel; }

enum class ESelectionPreviewState
{
	Undefined,
	Selected,
	NotSelected
};

/**
 * Manages the selection of keys, sections, and outliner nodes for the sequencer.
 */
class FSequencerSelectionPreview
{
public:

	/** Access the defined key states */
<<<<<<< HEAD
	const TMap<FSequencerSelectedKey, ESelectionPreviewState>& GetDefinedKeyStates() const { return DefinedKeyStates; }
	const TMap<FKeyHandle, ESelectionPreviewState>& GetRawDefinedKeyStates() const { return RawDefinedKeyStates; }
=======
	const TMap<FKeyHandle, ESelectionPreviewState>& GetDefinedKeyStates() const { return RawDefinedKeyStates; }
>>>>>>> 4af6daef

	/** Access the defined model states */
	const TMap<TWeakPtr<UE::Sequencer::FViewModel>, ESelectionPreviewState>& GetDefinedModelStates() const { return DefinedModelStates; }

	/** Adds a key to the selection */
<<<<<<< HEAD
	void SetSelectionState(const FSequencerSelectedKey& Key, ESelectionPreviewState InState);
=======
	void SetSelectionState(const UE::Sequencer::TWeakViewModelPtr<UE::Sequencer::FChannelModel>& Channel, FKeyHandle Key, ESelectionPreviewState InState);
>>>>>>> 4af6daef

	/** Adds a model to the selection */
	void SetSelectionState(TWeakPtr<UE::Sequencer::FViewModel> InModel, ESelectionPreviewState InState);

	/** Returns the selection state for the the specified key. */
<<<<<<< HEAD
	ESelectionPreviewState GetSelectionState(const FSequencerSelectedKey& Key) const;
=======
>>>>>>> 4af6daef
	ESelectionPreviewState GetSelectionState(FKeyHandle Key) const;

	/** Returns the selection state for the the specified model. */
	ESelectionPreviewState GetSelectionState(TWeakPtr<UE::Sequencer::FViewModel> InModel) const;
<<<<<<< HEAD
=======

	/** Finds the channel associated with the specified key. */
	UE::Sequencer::TViewModelPtr<UE::Sequencer::FChannelModel> GetChannelForKey(FKeyHandle KeyHandle) const;
>>>>>>> 4af6daef

	/** Empties all selections. */
	void Empty();

	/** Empties the key selection. */
	void EmptyDefinedKeyStates();

	/** Empties the model selection. */
	void EmptyDefinedModelStates();

	/** Hash the contents of this selection preview. */
	uint32 GetSelectionHash() const;

private:

<<<<<<< HEAD
	TMap<FSequencerSelectedKey, ESelectionPreviewState> DefinedKeyStates;
=======
	TMap<FKeyHandle, UE::Sequencer::TWeakViewModelPtr<UE::Sequencer::FChannelModel>> KeyHandleToModel;
>>>>>>> 4af6daef
	TMap<FKeyHandle, ESelectionPreviewState> RawDefinedKeyStates;

	TMap<TWeakPtr<UE::Sequencer::FViewModel>, ESelectionPreviewState> DefinedModelStates;

	/** Cached hash of this whole selection preview state. */
	mutable TOptional<uint32> CachedSelectionHash;
};<|MERGE_RESOLUTION|>--- conflicted
+++ resolved
@@ -6,14 +6,9 @@
 #include "HAL/Platform.h"
 #include "Misc/Optional.h"
 #include "Curves/KeyHandle.h"
-<<<<<<< HEAD
-#include "SequencerSelectedKey.h"
-#include "Templates/SharedPointer.h"
-=======
 #include "Templates/SharedPointer.h"
 #include "MVVM/ViewModels/ChannelModel.h"
 #include "MVVM/ViewModelPtr.h"
->>>>>>> 4af6daef
 
 namespace UE::Sequencer { class FViewModel; }
 
@@ -24,6 +19,7 @@
 	NotSelected
 };
 
+
 /**
  * Manages the selection of keys, sections, and outliner nodes for the sequencer.
  */
@@ -32,41 +28,25 @@
 public:
 
 	/** Access the defined key states */
-<<<<<<< HEAD
-	const TMap<FSequencerSelectedKey, ESelectionPreviewState>& GetDefinedKeyStates() const { return DefinedKeyStates; }
-	const TMap<FKeyHandle, ESelectionPreviewState>& GetRawDefinedKeyStates() const { return RawDefinedKeyStates; }
-=======
 	const TMap<FKeyHandle, ESelectionPreviewState>& GetDefinedKeyStates() const { return RawDefinedKeyStates; }
->>>>>>> 4af6daef
 
 	/** Access the defined model states */
 	const TMap<TWeakPtr<UE::Sequencer::FViewModel>, ESelectionPreviewState>& GetDefinedModelStates() const { return DefinedModelStates; }
 
 	/** Adds a key to the selection */
-<<<<<<< HEAD
-	void SetSelectionState(const FSequencerSelectedKey& Key, ESelectionPreviewState InState);
-=======
 	void SetSelectionState(const UE::Sequencer::TWeakViewModelPtr<UE::Sequencer::FChannelModel>& Channel, FKeyHandle Key, ESelectionPreviewState InState);
->>>>>>> 4af6daef
 
 	/** Adds a model to the selection */
 	void SetSelectionState(TWeakPtr<UE::Sequencer::FViewModel> InModel, ESelectionPreviewState InState);
 
 	/** Returns the selection state for the the specified key. */
-<<<<<<< HEAD
-	ESelectionPreviewState GetSelectionState(const FSequencerSelectedKey& Key) const;
-=======
->>>>>>> 4af6daef
 	ESelectionPreviewState GetSelectionState(FKeyHandle Key) const;
 
 	/** Returns the selection state for the the specified model. */
 	ESelectionPreviewState GetSelectionState(TWeakPtr<UE::Sequencer::FViewModel> InModel) const;
-<<<<<<< HEAD
-=======
 
 	/** Finds the channel associated with the specified key. */
 	UE::Sequencer::TViewModelPtr<UE::Sequencer::FChannelModel> GetChannelForKey(FKeyHandle KeyHandle) const;
->>>>>>> 4af6daef
 
 	/** Empties all selections. */
 	void Empty();
@@ -82,11 +62,7 @@
 
 private:
 
-<<<<<<< HEAD
-	TMap<FSequencerSelectedKey, ESelectionPreviewState> DefinedKeyStates;
-=======
 	TMap<FKeyHandle, UE::Sequencer::TWeakViewModelPtr<UE::Sequencer::FChannelModel>> KeyHandleToModel;
->>>>>>> 4af6daef
 	TMap<FKeyHandle, ESelectionPreviewState> RawDefinedKeyStates;
 
 	TMap<TWeakPtr<UE::Sequencer::FViewModel>, ESelectionPreviewState> DefinedModelStates;
