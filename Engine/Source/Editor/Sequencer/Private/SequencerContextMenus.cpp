--- conflicted
+++ resolved
@@ -479,17 +479,6 @@
 			FExecuteAction::CreateLambda([=]{ Shared->AutoSizeSection(); }),
 			FCanExecuteAction::CreateLambda([=]{ return Shared->CanAutoSize(); }))
 	);
-<<<<<<< HEAD
-
-	MenuBuilder.AddMenuEntry(
-		LOCTEXT("SyncSectionsUsingSourceTimecode", "Synchronize using Source Timecode"),
-		LOCTEXT("SyncSectionsUsingSourceTimecodeTooltip", "Sync selected sections using the source timecode.  The first selected section will be unchanged and subsequent sections will be adjusted according to their source timecode as relative to the first section's."),
-		FSlateIcon(),
-		FUIAction(
-			FExecuteAction::CreateLambda([=] { return Shared->Sequencer->SyncSectionsUsingSourceTimecode(); }),
-			FCanExecuteAction::CreateLambda([=]{ return (Shared->Sequencer->GetSelection().GetSelectedSections().Num() > 1); }))
-	);
-=======
 
 	MenuBuilder.BeginSection("SequencerInterpolation", LOCTEXT("KeyInterpolationMenu", "Key Interpolation"));
 	
@@ -578,111 +567,6 @@
 
 	MenuBuilder.EndSection();
 }
->>>>>>> 6bbb88c8
-
-	MenuBuilder.BeginSection("SequencerInterpolation", LOCTEXT("KeyInterpolationMenu", "Key Interpolation"));
-	
-	MenuBuilder.AddMenuEntry(
-		LOCTEXT("SetKeyInterpolationAuto", "Cubic (Auto)"),
-		LOCTEXT("SetKeyInterpolationAutoTooltip", "Set key interpolation to auto"),
-		FSlateIcon(FEditorStyle::GetStyleSetName(), "Sequencer.IconKeyAuto"),
-		FUIAction(
-			FExecuteAction::CreateLambda([=]{ Shared->SetInterpTangentMode(RCIM_Cubic, RCTM_Auto); }),
-			FCanExecuteAction::CreateLambda([=]{ return Shared->CanSetInterpTangentMode(); }),
-			FIsActionChecked::CreateLambda([=]{ return Shared->IsInterpTangentModeSelected(RCIM_Cubic, RCTM_Auto); }) ),
-		NAME_None,
-		EUserInterfaceActionType::ToggleButton
-	);
-
-<<<<<<< HEAD
-	MenuBuilder.AddMenuEntry(
-		LOCTEXT("SetKeyInterpolationUser", "Cubic (User)"),
-		LOCTEXT("SetKeyInterpolationUserTooltip", "Set key interpolation to user"),
-		FSlateIcon(FEditorStyle::GetStyleSetName(), "Sequencer.IconKeyUser"),
-		FUIAction(
-			FExecuteAction::CreateLambda([=]{ Shared->SetInterpTangentMode(RCIM_Cubic, RCTM_User); }),
-			FCanExecuteAction::CreateLambda([=]{ return Shared->CanSetInterpTangentMode(); }),
-			FIsActionChecked::CreateLambda([=]{ return Shared->IsInterpTangentModeSelected(RCIM_Cubic, RCTM_User); }) ),
-		NAME_None,
-		EUserInterfaceActionType::ToggleButton
-	);
-
-	MenuBuilder.AddMenuEntry(
-		LOCTEXT("SetKeyInterpolationBreak", "Cubic (Break)"),
-		LOCTEXT("SetKeyInterpolationBreakTooltip", "Set key interpolation to break"),
-		FSlateIcon(FEditorStyle::GetStyleSetName(), "Sequencer.IconKeyBreak"),
-		FUIAction(
-			FExecuteAction::CreateLambda([=]{ Shared->SetInterpTangentMode(RCIM_Cubic, RCTM_Break); }),
-			FCanExecuteAction::CreateLambda([=]{ return Shared->CanSetInterpTangentMode(); }),
-			FIsActionChecked::CreateLambda([=]{ return Shared->IsInterpTangentModeSelected(RCIM_Cubic, RCTM_Break); }) ),
-		NAME_None,
-		EUserInterfaceActionType::ToggleButton
-	);
-
-	MenuBuilder.AddMenuEntry(
-		LOCTEXT("SetKeyInterpolationLinear", "Linear"),
-		LOCTEXT("SetKeyInterpolationLinearTooltip", "Set key interpolation to linear"),
-		FSlateIcon(FEditorStyle::GetStyleSetName(), "Sequencer.IconKeyLinear"),
-		FUIAction(
-			FExecuteAction::CreateLambda([=]{ Shared->SetInterpTangentMode(RCIM_Linear, RCTM_Auto); }),
-			FCanExecuteAction::CreateLambda([=]{ return Shared->CanSetInterpTangentMode(); }),
-			FIsActionChecked::CreateLambda([=]{ return Shared->IsInterpTangentModeSelected(RCIM_Linear, RCTM_Auto); }) ),
-		NAME_None,
-		EUserInterfaceActionType::ToggleButton
-	);
-
-	MenuBuilder.AddMenuEntry(
-		LOCTEXT("SetKeyInterpolationConstant", "Constant"),
-		LOCTEXT("SetKeyInterpolationConstantTooltip", "Set key interpolation to constant"),
-		FSlateIcon(FEditorStyle::GetStyleSetName(), "Sequencer.IconKeyConstant"),
-		FUIAction(
-			FExecuteAction::CreateLambda([=]{ Shared->SetInterpTangentMode(RCIM_Constant, RCTM_Auto); }),
-			FCanExecuteAction::CreateLambda([=]{ return Shared->CanSetInterpTangentMode(); }),
-			FIsActionChecked::CreateLambda([=]{ return Shared->IsInterpTangentModeSelected(RCIM_Constant, RCTM_Auto); }) ),
-		NAME_None,
-		EUserInterfaceActionType::ToggleButton
-	);
-
-	MenuBuilder.EndSection(); // SequencerInterpolation
-
-	MenuBuilder.BeginSection("Key Editing", LOCTEXT("KeyEditingSectionMenus", "Key Editing"));
-
-	MenuBuilder.AddMenuEntry(
-		LOCTEXT("ReduceKeysSection", "Reduce Keys"),
-		LOCTEXT("ReduceKeysTooltip", "Reduce keys in this section"),
-		FSlateIcon(),
-		FUIAction(
-			FExecuteAction::CreateLambda([=]{ Shared->ReduceKeys(); }),
-			FCanExecuteAction::CreateLambda([=]{ return Shared->CanReduceKeys(); }))
-	);
-
-	auto OnReduceKeysToleranceChanged = [=](float NewValue) {
-		Sequencer->GetSequencerSettings()->SetReduceKeysTolerance(NewValue);
-	};
-
-	MenuBuilder.AddWidget(
-		SNew(SHorizontalBox)
-		+ SHorizontalBox::Slot()
-			[
-				SNew(SSpacer)
-			]
-		+ SHorizontalBox::Slot()
-			.AutoWidth()
-			[
-				SNew(SSpinBox<float>)
-				.Style(&FEditorStyle::GetWidgetStyle<FSpinBoxStyle>("Sequencer.HyperlinkSpinBox"))
-				.OnValueCommitted_Lambda([=](float Value, ETextCommit::Type) { OnReduceKeysToleranceChanged(Value); })
-				.OnValueChanged_Lambda(OnReduceKeysToleranceChanged)
-				.MinValue(0)
-				.MaxValue(TOptional<float>())
-				.Value_Lambda([=]() -> float {
-				return Sequencer->GetSequencerSettings()->GetReduceKeysTolerance();
-				})
-			],
-		LOCTEXT("ReduceKeysTolerance", "Tolerance"));
-
-	MenuBuilder.EndSection();
-}
 
 FMovieSceneBlendTypeField FSectionContextMenu::GetSupportedBlendTypes() const
 {
@@ -700,8 +584,6 @@
 	return BlendTypes;
 }
 
-=======
->>>>>>> 6bbb88c8
 void FSectionContextMenu::AddOrderMenu(FMenuBuilder& MenuBuilder)
 {
 	// Copy a reference to the context menu by value into each lambda handler to ensure the type stays alive until the menu is closed
@@ -931,7 +813,6 @@
 	}
 
 	return KeyAreas.Num() != 0;
-<<<<<<< HEAD
 }
 
 void FSectionContextMenu::SetInterpTangentMode(ERichCurveInterpMode InterpMode, ERichCurveTangentMode TangentMode)
@@ -978,122 +859,6 @@
 
 					FloatChannel->AutoSetTangents();
 				}
-			}
-		}
-	}
-
-	if (bAnythingChanged)
-	{
-		Sequencer->NotifyMovieSceneDataChanged( EMovieSceneDataChangeType::TrackValueChanged );
-	}
-}
-
-bool FSectionContextMenu::CanSetInterpTangentMode() const
-{
-	TSet<TSharedPtr<IKeyArea> > KeyAreas;
-	for (const TSharedRef<FSequencerDisplayNode>& DisplayNode : Sequencer->GetSelection().GetSelectedOutlinerNodes())
-	{
-		SequencerHelpers::GetAllKeyAreas(DisplayNode, KeyAreas);
-	}
-
-	if (KeyAreas.Num() == 0)
-	{
-		const TSet<TSharedRef<FSequencerDisplayNode>>& SelectedNodes = Sequencer->GetSelection().GetNodesWithSelectedKeysOrSections();
-		for (const TSharedRef<FSequencerDisplayNode>& DisplayNode : SelectedNodes)
-		{
-			SequencerHelpers::GetAllKeyAreas(DisplayNode, KeyAreas);
-		}
-	}
-
-	for (TSharedPtr<IKeyArea> KeyArea : KeyAreas)
-	{
-		if (KeyArea.IsValid())
-		{
-			UMovieSceneSection* Section = KeyArea->GetOwningSection();
-			if (Section)
-			{
-				return Section->GetChannelProxy().GetChannels<FMovieSceneFloatChannel>().Num() != 0;
-			}
-		}
-	}
-
-	return false;
-=======
->>>>>>> 6bbb88c8
-}
-				
-
-<<<<<<< HEAD
-bool FSectionContextMenu::IsInterpTangentModeSelected(ERichCurveInterpMode InterpMode, ERichCurveTangentMode TangentMode) const
-=======
-void FSectionContextMenu::SetInterpTangentMode(ERichCurveInterpMode InterpMode, ERichCurveTangentMode TangentMode)
->>>>>>> 6bbb88c8
-{
-	FScopedTransaction SetInterpTangentModeTransaction(LOCTEXT("SetInterpTangentMode_Transaction", "Set Interpolation and Tangent Mode"));
-
-	TSet<TSharedPtr<IKeyArea> > KeyAreas;
-	for (const TSharedRef<FSequencerDisplayNode>& DisplayNode : Sequencer->GetSelection().GetSelectedOutlinerNodes())
-	{
-		SequencerHelpers::GetAllKeyAreas(DisplayNode, KeyAreas);
-	}
-
-	if (KeyAreas.Num() == 0)
-	{
-		const TSet<TSharedRef<FSequencerDisplayNode>>& SelectedNodes = Sequencer->GetSelection().GetNodesWithSelectedKeysOrSections();
-		for (const TSharedRef<FSequencerDisplayNode>& DisplayNode : SelectedNodes)
-		{
-			SequencerHelpers::GetAllKeyAreas(DisplayNode, KeyAreas);
-		}
-	}
-
-<<<<<<< HEAD
-	int32 NumKeys = 0;
-=======
-	bool bAnythingChanged = false;
-
->>>>>>> 6bbb88c8
-	for (TSharedPtr<IKeyArea> KeyArea : KeyAreas)
-	{
-		if (KeyArea.IsValid())
-		{
-			UMovieSceneSection* Section = KeyArea->GetOwningSection();
-			if (Section)
-			{
-<<<<<<< HEAD
-=======
-				Section->Modify();
-
->>>>>>> 6bbb88c8
-				for (FMovieSceneFloatChannel* FloatChannel : Section->GetChannelProxy().GetChannels<FMovieSceneFloatChannel>())
-				{
-					TMovieSceneChannelData<FMovieSceneFloatValue> ChannelData = FloatChannel->GetData();
-					TArrayView<FMovieSceneFloatValue> Values = ChannelData.GetValues();
-
-<<<<<<< HEAD
-					NumKeys += FloatChannel->GetNumKeys();
-					for (int32 KeyIndex = 0; KeyIndex < FloatChannel->GetNumKeys(); ++KeyIndex)
-					{
-						if (Values[KeyIndex].InterpMode != InterpMode || Values[KeyIndex].TangentMode != TangentMode)
-						{
-							return false;
-						}
-					}
-				}
-			}
-		}
-	}
-
-	return NumKeys != 0;
-=======
-					for (int32 KeyIndex = 0; KeyIndex < FloatChannel->GetNumKeys(); ++KeyIndex)
-					{
-						Values[KeyIndex].InterpMode = InterpMode;
-						Values[KeyIndex].TangentMode = TangentMode;
-						bAnythingChanged = true;
-					}
-
-					FloatChannel->AutoSetTangents();
-				}
 
 				for (FMovieSceneDoubleChannel* DoubleChannel : Section->GetChannelProxy().GetChannels<FMovieSceneDoubleChannel>())
 				{
@@ -1117,7 +882,6 @@
 	{
 		Sequencer->NotifyMovieSceneDataChanged( EMovieSceneDataChangeType::TrackValueChanged );
 	}
->>>>>>> 6bbb88c8
 }
 
 bool FSectionContextMenu::CanSetInterpTangentMode() const
