--- conflicted
+++ resolved
@@ -140,21 +140,12 @@
 		const FMovieSceneSequenceHierarchy* Hierarchy = Template.GetCompiledDataManager()->FindHierarchy(Template.GetCompiledDataID());
 
 		if (!Hierarchy)
-<<<<<<< HEAD
 		{
 			return EVisibility::Collapsed;
 		}
 
 		for (const TTuple<FMovieSceneSequenceID, FMovieSceneSubSequenceData>& Pair : Hierarchy->AllSubSequenceData())
 		{
-=======
-		{
-			return EVisibility::Collapsed;
-		}
-
-		for (const TTuple<FMovieSceneSequenceID, FMovieSceneSubSequenceData>& Pair : Hierarchy->AllSubSequenceData())
-		{
->>>>>>> 6bbb88c8
 			UMovieSceneSequence* SubSequence = Pair.Value.GetSequence();
 			UMovieScene*         MovieScene  = SubSequence ? SubSequence->GetMovieScene() : nullptr;
 
@@ -199,21 +190,12 @@
 		const FMovieSceneSequenceHierarchy* Hierarchy = Template.GetCompiledDataManager()->FindHierarchy(Template.GetCompiledDataID());
 
 		if (!Hierarchy)
-<<<<<<< HEAD
 		{
 			return FText();
 		}
 
 		for (const TTuple<FMovieSceneSequenceID, FMovieSceneSubSequenceData>& Pair : Hierarchy->AllSubSequenceData())
 		{
-=======
-		{
-			return FText();
-		}
-
-		for (const TTuple<FMovieSceneSequenceID, FMovieSceneSubSequenceData>& Pair : Hierarchy->AllSubSequenceData())
-		{
->>>>>>> 6bbb88c8
 			UMovieSceneSequence* SubSequence = Pair.Value.GetSequence();
 			UMovieScene*         MovieScene  = SubSequence ? SubSequence->GetMovieScene() : nullptr;
 
@@ -593,11 +575,8 @@
 					return FEditorStyle::GetBrush("Sequencer.ClockSource.RelativeTimecode");
 				case EUpdateClockSource::Timecode:
 					return FEditorStyle::GetBrush("Sequencer.ClockSource.Timecode");
-<<<<<<< HEAD
-=======
 				case EUpdateClockSource::PlayEveryFrame:
 					return FEditorStyle::GetBrush("Sequencer.ClockSource.PlayEveryFrame");
->>>>>>> 6bbb88c8
 				case EUpdateClockSource::Custom:
 					return FEditorStyle::GetBrush("Sequencer.ClockSource.Custom");
 				default:
