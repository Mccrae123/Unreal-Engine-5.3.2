// Copyright Epic Games, Inc. All Rights Reserved.

#include "SSequencerPlayRateCombo.h"
#include "Sequencer.h"
#include "SSequencer.h"
#include "Widgets/SOverlay.h"
#include "Widgets/Layout/SBox.h"
#include "Widgets/Text/STextBlock.h"
#include "Widgets/Input/SComboButton.h"
#include "Widgets/Images/SImage.h"
#include "Framework/MultiBox/MultiBoxBuilder.h"
#include "MovieSceneSequence.h"
#include "MovieScene.h"
#include "MovieSceneCommonHelpers.h"
#include "Compilation/MovieSceneCompiledDataManager.h"
#include "ScopedTransaction.h"
#include "Widgets/SFrameRateEntryBox.h"
#include "EditorFontGlyphs.h"
#include "Evaluation/IMovieSceneCustomClockSource.h"
#include "SceneOutlinerModule.h"
#include "SceneOutlinerPublicTypes.h"
#include "IContentBrowserSingleton.h"
#include "ContentBrowserModule.h"
#include "Misc/Timecode.h"
#include "Styling/ToolBarStyle.h"
#include "ActorTreeItem.h"

#define LOCTEXT_NAMESPACE "SSequencerPlayRateCombo"

void SSequencerPlayRateCombo::Construct(const FArguments& InArgs, TWeakPtr<FSequencer> InWeakSequencer, TWeakPtr<SSequencer> InWeakSequencerWidget)
{
	WeakSequencer = InWeakSequencer;
	WeakSequencerWidget = InWeakSequencerWidget;

	const FToolBarStyle& SequencerToolBarStyle = FAppStyle::Get().GetWidgetStyle<FToolBarStyle>(InArgs._StyleName);

	SetToolTipText(MakeAttributeSP(this, &SSequencerPlayRateCombo::GetToolTipText));

	ChildSlot
	.VAlign(VAlign_Fill)
	[
		SNew(SComboButton)
		.ContentPadding(FMargin(2.f, 1.0f))
		.VAlign(VAlign_Fill)
		.ComboButtonStyle(&SequencerToolBarStyle.ComboButtonStyle)
		.OnGetMenuContent(this, &SSequencerPlayRateCombo::OnCreateMenu)
		.ButtonContent()
		[
			SNew(SHorizontalBox)

			+ SHorizontalBox::Slot()
			.HAlign(HAlign_Center)
			.VAlign(VAlign_Center)
			.AutoWidth()
			[
				SNew(STextBlock)
				.Text(this, &SSequencerPlayRateCombo::GetFrameRateText)
				.TextStyle(&SequencerToolBarStyle.LabelStyle)
			]

			+ SHorizontalBox::Slot()
			.Padding(3.f, 0.f)
			.AutoWidth()
			.VAlign(VAlign_Center)
			[
				SNew(STextBlock)
				.Visibility(this, &SSequencerPlayRateCombo::GetFrameLockedVisibility)
				.TextStyle(&SequencerToolBarStyle.LabelStyle)
				.Font(FAppStyle::Get().GetFontStyle("FontAwesome.11"))
				.Text(FEditorFontGlyphs::Lock)
			]

			+ SHorizontalBox::Slot()
			.Padding(3.f, 0.f)
			.AutoWidth()
			.VAlign(VAlign_Center)
			[
				SNew(SBox)
				.Visibility(this, &SSequencerPlayRateCombo::GetClockSourceVisibility)
				[
					SNew(SImage)
					.Image(this, &SSequencerPlayRateCombo::GetClockSourceImage)
				]
			]

			+ SHorizontalBox::Slot()
			.Padding(0.f, 0.f, 3.f, 0.f)
			.AutoWidth()
			.VAlign(VAlign_Center)
			[
				SNew(STextBlock)
				.ToolTipText(this, &SSequencerPlayRateCombo::GetFrameRateIsMultipleOfErrorDescription)
				.Visibility(this, &SSequencerPlayRateCombo::GetFrameRateIsMultipleOfErrorVisibility)
				.TextStyle(&SequencerToolBarStyle.LabelStyle)
				.Font(FAppStyle::Get().GetFontStyle("FontAwesome.11"))
				.Text(FEditorFontGlyphs::Exclamation_Triangle)
			]

			+ SHorizontalBox::Slot()
			.Padding(0.f, 0.f, 3.f, 0.f)
			.AutoWidth()
			.VAlign(VAlign_Center)
			[
				SNew(STextBlock)
				.ToolTipText(this, &SSequencerPlayRateCombo::GetFrameRateMismatchErrorDescription)
				.Visibility(this, &SSequencerPlayRateCombo::GetFrameRateMismatchErrorVisibility)
				.TextStyle(&SequencerToolBarStyle.LabelStyle)
				.Font(FAppStyle::Get().GetFontStyle("FontAwesome.11"))
				.Text(FEditorFontGlyphs::Exclamation_Triangle)
			]
		]
	];
}

EVisibility SSequencerPlayRateCombo::GetFrameLockedVisibility() const
{
	TSharedPtr<FSequencer> Sequencer  = WeakSequencer.Pin();
	UMovieSceneSequence*   Sequence   = Sequencer.IsValid() ? Sequencer->GetFocusedMovieSceneSequence() : nullptr;
	return Sequence && Sequence->GetMovieScene()->GetEvaluationType() == EMovieSceneEvaluationType::FrameLocked ? EVisibility::HitTestInvisible : EVisibility::Collapsed;
}

EVisibility SSequencerPlayRateCombo::GetFrameRateIsMultipleOfErrorVisibility() const
{
	TSharedPtr<FSequencer> Sequencer  = WeakSequencer.Pin();
	if (!Sequencer.IsValid() || Sequencer->GetFocusedDisplayRate().IsMultipleOf(Sequencer->GetFocusedTickResolution()))
	{
		return EVisibility::Collapsed;
	}
	return EVisibility::Visible;
}

EVisibility SSequencerPlayRateCombo::GetFrameRateMismatchErrorVisibility() const
{
	TSharedPtr<FSequencer> Sequencer = WeakSequencer.Pin();
	if (Sequencer.IsValid())
	{
		FFrameRate DisplayRate = Sequencer->GetRootDisplayRate();

		const FMovieSceneRootEvaluationTemplateInstance& Template = Sequencer->GetEvaluationTemplate();
		const FMovieSceneSequenceHierarchy* Hierarchy = Template.GetCompiledDataManager()->FindHierarchy(Template.GetCompiledDataID());

		if (!Hierarchy)
		{
			return EVisibility::Collapsed;
		}

		for (const TTuple<FMovieSceneSequenceID, FMovieSceneSubSequenceData>& Pair : Hierarchy->AllSubSequenceData())
		{
			UMovieSceneSequence* SubSequence = Pair.Value.GetSequence();
			UMovieScene*         MovieScene  = SubSequence ? SubSequence->GetMovieScene() : nullptr;

			if (MovieScene && MovieScene->GetDisplayRate() != DisplayRate)
			{
				return EVisibility::Visible;
			}
		}
	}

	return EVisibility::Collapsed;
}

FText SSequencerPlayRateCombo::GetFrameRateIsMultipleOfErrorDescription() const
{
	TSharedPtr<FSequencer> Sequencer  = WeakSequencer.Pin();
	if (Sequencer.IsValid())
	{
		FFrameRate DisplayRate = Sequencer->GetFocusedDisplayRate();
		FFrameRate TickResolution = Sequencer->GetFocusedTickResolution();

		const FCommonFrameRateInfo* DisplayRateInfo     = FCommonFrameRates::Find(DisplayRate);
		const FCommonFrameRateInfo* TickResolutionInfo  = FCommonFrameRates::Find(TickResolution);

		FText DisplayRateText     = DisplayRateInfo     ? DisplayRateInfo->DisplayName    : FText::Format(LOCTEXT("DisplayRateFormat", "{0} fps"), DisplayRate.AsDecimal());
		FText TickResolutionText  = TickResolutionInfo  ? TickResolutionInfo->DisplayName : FText::Format(LOCTEXT("TickResolutionFormat", "{0} ticks every second"), TickResolution.AsDecimal());

		return FText::Format(LOCTEXT("FrameRateIsMultipleOfErrorDescription", "The current display rate of {0} is incompatible with this sequence's tick resolution of {1} ticks per second."), DisplayRateText, TickResolutionText);
	}

	return FText();
}

FText SSequencerPlayRateCombo::GetFrameRateMismatchErrorDescription() const
{
	TSharedPtr<FSequencer> Sequencer = WeakSequencer.Pin();
	if (Sequencer.IsValid())
	{
		FFrameRate DisplayRate = Sequencer->GetRootDisplayRate();

		const FMovieSceneRootEvaluationTemplateInstance& Template = Sequencer->GetEvaluationTemplate();
		const FMovieSceneSequenceHierarchy* Hierarchy = Template.GetCompiledDataManager()->FindHierarchy(Template.GetCompiledDataID());

		if (!Hierarchy)
		{
			return FText();
		}

		TArray<FText> SubSequenceDisplayRates;

		for (const TTuple<FMovieSceneSequenceID, FMovieSceneSubSequenceData>& Pair : Hierarchy->AllSubSequenceData())
		{
			UMovieSceneSequence* SubSequence = Pair.Value.GetSequence();
			UMovieScene*         MovieScene  = SubSequence ? SubSequence->GetMovieScene() : nullptr;

			if (MovieScene && MovieScene->GetDisplayRate() != DisplayRate)
			{
				FFrameRate SubDisplayRate = MovieScene->GetDisplayRate();

				const FCommonFrameRateInfo* SubDisplayRateInfo = FCommonFrameRates::Find(SubDisplayRate);

				FText SubDisplayRateText = SubDisplayRateInfo ? SubDisplayRateInfo->DisplayName : FText::Format(LOCTEXT("SubDisplayRateFormat", "{0} fps"), SubDisplayRate.AsDecimal());

				FText SubSequenceDescription = FText::Format(LOCTEXT("SubSequenceFrameRateMismatchDescription", "\t{0} is at {1}"), SubSequence->GetDisplayName(), SubDisplayRateText);
				SubSequenceDisplayRates.Add(SubSequenceDescription);
			}
		}

		if (SubSequenceDisplayRates.Num() != 0)
		{
			const FCommonFrameRateInfo* DisplayRateInfo = FCommonFrameRates::Find(DisplayRate);
			FText DisplayRateText = DisplayRateInfo ? DisplayRateInfo->DisplayName : FText::Format(LOCTEXT("DisplayRateFormat", "{0} fps"), DisplayRate.AsDecimal());		
		
			FText Description = FText::Format(LOCTEXT("FrameRateMismatchDescription", "Mismatch in display rate: {0} is at {1}"), Sequencer->GetRootMovieSceneSequence()->GetDisplayName(), DisplayRateText);
			SubSequenceDisplayRates.Insert(Description, 0);

			return FText::Join(FText::FromString(TEXT("\n")), SubSequenceDisplayRates);
		}
	}

	return FText();
}

bool SSequencerPlayRateCombo::GetIsSequenceReadOnly() const
{
	TSharedPtr<FSequencer> Sequencer = WeakSequencer.Pin();
	return !Sequencer.IsValid() || Sequencer->IsReadOnly();
}

TSharedRef<SWidget> SSequencerPlayRateCombo::OnCreateMenu()
{
	TSharedPtr<FSequencer> Sequencer       = WeakSequencer.Pin();
	TSharedPtr<SSequencer> SequencerWidget = WeakSequencerWidget.Pin();
	if (!Sequencer.IsValid() || !SequencerWidget.IsValid())
	{
		return SNullWidget::NullWidget;
	}

	FMenuBuilder MenuBuilder(true, nullptr);

	FFrameRate TickResolution = Sequencer->GetFocusedTickResolution();

	TArray<FCommonFrameRateInfo> CompatibleRates;
	for (const FCommonFrameRateInfo& Info : FCommonFrameRates::GetAll())
	{
		if (Info.FrameRate.IsMultipleOf(TickResolution))
		{
			CompatibleRates.Add(Info);
		}
	}

	CompatibleRates.Sort(
		[=](const FCommonFrameRateInfo& A, const FCommonFrameRateInfo& B)
		{
			return A.FrameRate.AsDecimal() < B.FrameRate.AsDecimal();
		}
	);

	MenuBuilder.BeginSection(NAME_None, LOCTEXT("RecommendedRates", "Sequence Display Rate"));
	{
		for (const FCommonFrameRateInfo& Info : CompatibleRates)
		{
			AddMenuEntry(MenuBuilder, Info);
		}

		MenuBuilder.AddWidget(
			SNew(SBox)
			.HAlign(HAlign_Right)
			.MaxDesiredWidth(100.f)
			[
				SNew(SFrameRateEntryBox)
				.Value(this, &SSequencerPlayRateCombo::GetDisplayRate)
				.OnValueChanged(this, &SSequencerPlayRateCombo::SetDisplayRate)
				.IsEnabled_Lambda([=] { return !GetIsSequenceReadOnly(); })
			],
			LOCTEXT("CustomFramerateDisplayLabel", "Custom")
		);

		if (CompatibleRates.Num() != FCommonFrameRates::GetAll().Num())
		{
			MenuBuilder.AddSubMenu(
				LOCTEXT("IncompatibleRates", "Incompatible Rates"),
				FText::Format(LOCTEXT("IncompatibleRates_Description", "Choose from a list of display rates that are incompatible with a resolution of {0} ticks per second"), TickResolution.AsDecimal()),
				FNewMenuDelegate::CreateSP(this, &SSequencerPlayRateCombo::PopulateIncompatibleRatesMenu)
				);
		}
	}
	MenuBuilder.EndSection();

	MenuBuilder.AddMenuSeparator();

	MenuBuilder.AddSubMenu(
		LOCTEXT("ShowTimesAs", "Show Time As"),
		LOCTEXT("ShowTimesAs_Description", "Change how to display times in Sequencer"),
		FNewMenuDelegate::CreateLambda([this](FMenuBuilder& InMenuBuilder) {
			if (WeakSequencerWidget.IsValid())
			{
				WeakSequencerWidget.Pin()->FillTimeDisplayFormatMenu(InMenuBuilder);
			}
		})
	);

	if (Sequencer->GetRootMovieSceneSequence() == Sequencer->GetFocusedMovieSceneSequence())
	{
		MenuBuilder.AddSubMenu(
			LOCTEXT("ClockSource", "Clock Source"),
			LOCTEXT("ClockSource_Description", "Change which clock should be used when playing back this sequence"),
			FNewMenuDelegate::CreateSP(this, &SSequencerPlayRateCombo::PopulateClockSourceMenu)
		);
	}

	MenuBuilder.AddMenuEntry(
		LOCTEXT("LockPlayback", "Lock to Display Rate at Runtime"),
		LOCTEXT("LockPlayback_Description", "When enabled, causes all runtime evaluation and the engine FPS to be locked to the current display frame rate"),
		FSlateIcon(),
		FUIAction(
			FExecuteAction::CreateSP(this, &SSequencerPlayRateCombo::OnToggleFrameLocked),
			FCanExecuteAction::CreateLambda([this] { return !GetIsSequenceReadOnly(); } ),
			FGetActionCheckState::CreateSP(this, &SSequencerPlayRateCombo::OnGetFrameLockedCheckState)
		),
		NAME_None,
		EUserInterfaceActionType::ToggleButton
	);

	MenuBuilder.AddMenuEntry(
		LOCTEXT("AdvancedOptions", "Advanced Options"),
		LOCTEXT("AdvancedOptions_Description", "Open advanced time-related properties for this sequence"),
		FSlateIcon(),
		FUIAction(
			FExecuteAction::CreateSP(SequencerWidget.Get(), &SSequencer::OpenTickResolutionOptions)
		)
	);

	return MenuBuilder.MakeWidget();
}

void SSequencerPlayRateCombo::PopulateIncompatibleRatesMenu(FMenuBuilder& MenuBuilder)
{
	TSharedPtr<FSequencer> Sequencer = WeakSequencer.Pin();
	if (Sequencer.IsValid())
	{
		FFrameRate TickResolution = Sequencer->GetFocusedTickResolution();

		TArray<FCommonFrameRateInfo> IncompatibleRates;
		for (const FCommonFrameRateInfo& Info : FCommonFrameRates::GetAll())
		{
			if (!Info.FrameRate.IsMultipleOf(TickResolution))
			{
				IncompatibleRates.Add(Info);
			}
		}

		IncompatibleRates.Sort(
			[=](const FCommonFrameRateInfo& A, const FCommonFrameRateInfo& B)
			{
				return A.FrameRate.AsDecimal() < B.FrameRate.AsDecimal();
			}
		);

		for (const FCommonFrameRateInfo& Info : IncompatibleRates)
		{
			AddMenuEntry(MenuBuilder, Info);
		}
	}
}

void SSequencerPlayRateCombo::PopulateClockSourceMenu(FMenuBuilder& MenuBuilder)
{
	TSharedPtr<FSequencer> Sequencer    = WeakSequencer.Pin();
	UMovieSceneSequence*   RootSequence = Sequencer.IsValid() ? Sequencer->GetRootMovieSceneSequence() : nullptr;

	const UEnum* ClockSourceEnum = StaticEnum<EUpdateClockSource>();

	check(ClockSourceEnum);

	if (RootSequence)
	{
		for (int32 Index = 0; Index < ClockSourceEnum->NumEnums() - 1; Index++)
		{
			if (!ClockSourceEnum->HasMetaData(TEXT("Hidden"), Index))
			{
				EUpdateClockSource Value = (EUpdateClockSource)ClockSourceEnum->GetValueByIndex(Index);

				if (Value == EUpdateClockSource::Custom)
				{
					MenuBuilder.AddSubMenu(
						ClockSourceEnum->GetDisplayNameTextByIndex(Index),
						ClockSourceEnum->GetToolTipTextByIndex(Index),
						FNewMenuDelegate::CreateSP(this, &SSequencerPlayRateCombo::PopulateCustomClockSourceMenu),
						FUIAction(
							FExecuteAction::CreateSP(this, &SSequencerPlayRateCombo::SetClockSource, Value),
							FCanExecuteAction::CreateLambda([this]{ return !GetIsSequenceReadOnly(); }),
							FIsActionChecked::CreateLambda([=]{ return RootSequence->GetMovieScene()->GetClockSource() == Value; })
						),
						NAME_None,
						EUserInterfaceActionType::RadioButton
					);
				}
				else
				{
					MenuBuilder.AddMenuEntry(
						ClockSourceEnum->GetDisplayNameTextByIndex(Index),
						ClockSourceEnum->GetToolTipTextByIndex(Index),
						FSlateIcon(),
						FUIAction(
							FExecuteAction::CreateSP(this, &SSequencerPlayRateCombo::SetClockSource, Value),
							FCanExecuteAction::CreateLambda([this]{ return !GetIsSequenceReadOnly(); }),
							FIsActionChecked::CreateLambda([=]{ return RootSequence->GetMovieScene()->GetClockSource() == Value; })
						),
						NAME_None,
						EUserInterfaceActionType::RadioButton
					);
				}
			}
		}
	}
}

void SSequencerPlayRateCombo::PopulateCustomClockSourceMenu(FMenuBuilder& MenuBuilder)
{
	auto ActorClockSourceMenu = [this](FMenuBuilder& ActorMenuBuilder)
	{
		auto IsActorValid = [](const AActor* Actor)
		{
			return Actor && Actor->GetClass()->ImplementsInterface(UMovieSceneCustomClockSource::StaticClass());
		};

		// Set up a menu entry to assign an actor to the object binding node
		FSceneOutlinerInitializationOptions InitOptions;

		// We hide the header row to keep the UI compact.
		InitOptions.bShowHeaderRow = false;
		InitOptions.bShowSearchBox = true;
		InitOptions.bShowCreateNewFolder = false;
		InitOptions.bFocusSearchBoxWhenOpened = true;
		// Only want the actor label column
		InitOptions.ColumnMap.Add(FSceneOutlinerBuiltInColumnTypes::Label(), FSceneOutlinerColumnInfo(ESceneOutlinerColumnVisibility::Visible, 0));

		// Only display actors that are not possessed already
		InitOptions.Filters->AddFilterPredicate<FActorTreeItem>(FActorTreeItem::FFilterPredicate::CreateLambda( IsActorValid ) );

		// actor selector to allow the user to choose an actor
		FSceneOutlinerModule& SceneOutlinerModule = FModuleManager::LoadModuleChecked<FSceneOutlinerModule>("SceneOutliner");
		ActorMenuBuilder.AddWidget(
			SNew(SBox)
			.MaxDesiredHeight(400.0f)
			.WidthOverride(300.0f)
			[
				SceneOutlinerModule.CreateActorPicker(InitOptions, FOnActorPicked::CreateLambda([this](AActor* In){ this->SetCustomClockSource(In); }))
			],
			FText(),
			true /*bNoIndent*/
		);
	};

	auto AssetClockSourceMenu = [this](FMenuBuilder& ActorMenuBuilder)
	{
		FAssetPickerConfig AssetPickerConfig;
		AssetPickerConfig.Filter.ClassPaths.Add(UMovieSceneCustomClockSource::StaticClass()->GetClassPathName());
		AssetPickerConfig.bAllowNullSelection = false;
		AssetPickerConfig.Filter.bRecursiveClasses = true;
		AssetPickerConfig.OnAssetSelected = FOnAssetSelected::CreateLambda([this](const FAssetData& In){ this->SetCustomClockSource(In.GetAsset()); });
		AssetPickerConfig.InitialAssetViewType = EAssetViewType::List;
		AssetPickerConfig.bAllowDragging = false;

		FContentBrowserModule& ContentBrowserModule = FModuleManager::Get().LoadModuleChecked<FContentBrowserModule>(TEXT("ContentBrowser"));

		ActorMenuBuilder.AddWidget(
			SNew(SBox)
			.WidthOverride(300)
			.HeightOverride(300)
			[
				ContentBrowserModule.Get().CreateAssetPicker(AssetPickerConfig)
			],
			FText(),
			true /*bNoIndent*/
		);
	};

	MenuBuilder.AddSubMenu(LOCTEXT("ActorClockSource", "Actors"), FText(), FNewMenuDelegate::CreateLambda(ActorClockSourceMenu));
	MenuBuilder.AddSubMenu(LOCTEXT("AssetClockSource", "Assets"), FText(), FNewMenuDelegate::CreateLambda(AssetClockSourceMenu));
}

void SSequencerPlayRateCombo::AddMenuEntry(FMenuBuilder& MenuBuilder, const FCommonFrameRateInfo& Info)
{
	MenuBuilder.AddMenuEntry(
		Info.DisplayName,
		Info.Description,
		FSlateIcon(),
		FUIAction(
			FExecuteAction::CreateSP(this, &SSequencerPlayRateCombo::SetDisplayRate, Info.FrameRate),
			FCanExecuteAction::CreateLambda([this]{ return !GetIsSequenceReadOnly(); }),
			FIsActionChecked::CreateSP(this, &SSequencerPlayRateCombo::IsSameDisplayRate, Info.FrameRate)
		),
		NAME_None,
		EUserInterfaceActionType::RadioButton
	);
}

void SSequencerPlayRateCombo::SetClockSource(EUpdateClockSource NewClockSource)
{
	TSharedPtr<FSequencer> Sequencer    = WeakSequencer.Pin();
	UMovieSceneSequence*   RootSequence = Sequencer.IsValid() ? Sequencer->GetRootMovieSceneSequence() : nullptr;
	if (RootSequence)
	{
		UMovieScene* MovieScene = RootSequence->GetMovieScene();

		if (MovieScene->IsReadOnly())
		{
			return;
		}

		FScopedTransaction ScopedTransaction(LOCTEXT("SetClockSource", "Set Clock Source"));

		MovieScene->Modify();
		MovieScene->SetClockSource(NewClockSource);

		Sequencer->ResetTimeController();
	}
}

void SSequencerPlayRateCombo::SetCustomClockSource(UObject* InClockSource)
{
	TSharedPtr<FSequencer> Sequencer    = WeakSequencer.Pin();
	UMovieSceneSequence*   RootSequence = Sequencer.IsValid() ? Sequencer->GetRootMovieSceneSequence() : nullptr;
	if (RootSequence && InClockSource)
	{
		UMovieScene* MovieScene = RootSequence->GetMovieScene();

		if (MovieScene->IsReadOnly())
		{
			return;
		}

		FScopedTransaction ScopedTransaction(LOCTEXT("SetClockSource", "Set Clock Source"));

		MovieScene->Modify();
		MovieScene->SetClockSource(InClockSource);

		Sequencer->ResetTimeController();
	}
}

EVisibility SSequencerPlayRateCombo::GetClockSourceVisibility() const
{
	TSharedPtr<FSequencer> Sequencer    = WeakSequencer.Pin();
	UMovieSceneSequence*   RootSequence = Sequencer.IsValid() ? Sequencer->GetRootMovieSceneSequence() : nullptr;
	if (RootSequence)
	{
		UMovieScene* MovieScene = RootSequence->GetMovieScene();

		if (MovieScene && MovieScene->GetClockSource() != EUpdateClockSource::Tick)
		{
			return EVisibility::Visible;
		}
	}
	return EVisibility::Hidden;
}

const FSlateBrush* SSequencerPlayRateCombo::GetClockSourceImage() const
{
	TSharedPtr<FSequencer> Sequencer    = WeakSequencer.Pin();
	UMovieSceneSequence*   RootSequence = Sequencer.IsValid() ? Sequencer->GetRootMovieSceneSequence() : nullptr;
	if (RootSequence)
	{
		UMovieScene* MovieScene = RootSequence->GetMovieScene();

		if (MovieScene)
		{
			switch (MovieScene->GetClockSource())
			{
				case EUpdateClockSource::Tick:
					return nullptr;
				case EUpdateClockSource::Platform:
					return FAppStyle::GetBrush("Sequencer.ClockSource.Platform");
				case EUpdateClockSource::Audio:
					return FAppStyle::GetBrush("Sequencer.ClockSource.Audio");
				case EUpdateClockSource::RelativeTimecode:
					return FAppStyle::GetBrush("Sequencer.ClockSource.RelativeTimecode");
				case EUpdateClockSource::Timecode:
<<<<<<< HEAD
					return FEditorStyle::GetBrush("Sequencer.ClockSource.Timecode");
				case EUpdateClockSource::PlayEveryFrame:
					return FEditorStyle::GetBrush("Sequencer.ClockSource.PlayEveryFrame");
=======
					return FAppStyle::GetBrush("Sequencer.ClockSource.Timecode");
				case EUpdateClockSource::PlayEveryFrame:
					return FAppStyle::GetBrush("Sequencer.ClockSource.PlayEveryFrame");
>>>>>>> d731a049
				case EUpdateClockSource::Custom:
					return FAppStyle::GetBrush("Sequencer.ClockSource.Custom");
				default:
					return nullptr;
			}
		}
	}
	return nullptr;
}


void SSequencerPlayRateCombo::SetDisplayRate(FFrameRate InFrameRate)
{
	TSharedPtr<FSequencer> Sequencer = WeakSequencer.Pin();
	UMovieSceneSequence* FocusedSequence = Sequencer.IsValid() ? Sequencer->GetFocusedMovieSceneSequence() : nullptr;
	if (FocusedSequence)
	{
		UMovieScene* MovieScene = FocusedSequence->GetMovieScene();
		if (MovieScene->IsReadOnly())
		{
			return;
		}

		FScopedTransaction ScopedTransaction(FText::Format(LOCTEXT("SetDisplayRate", "Set Display Rate to {0}"), InFrameRate.ToPrettyText()));

		MovieScene->Modify();
		MovieScene->SetDisplayRate(InFrameRate);

		TArray<UMovieScene*> DescendantMovieScenes;
		MovieSceneHelpers::GetDescendantMovieScenes(FocusedSequence, DescendantMovieScenes);

		for (UMovieScene* DescendantMovieScene : DescendantMovieScenes)
		{
			if (DescendantMovieScene && InFrameRate != DescendantMovieScene->GetDisplayRate())
			{
				if (!DescendantMovieScene->IsReadOnly())
				{
					DescendantMovieScene->Modify();
					DescendantMovieScene->SetDisplayRate(InFrameRate);
				}
			}
		}
	}

	// Snap the local time to the new display rate
	Sequencer->SetLocalTime(Sequencer->GetLocalTime().Time, ESnapTimeMode::STM_Interval);
}

FFrameRate SSequencerPlayRateCombo::GetDisplayRate() const
{
	TSharedPtr<FSequencer> Sequencer = WeakSequencer.Pin();
	return Sequencer.IsValid() ? Sequencer->GetFocusedDisplayRate() : FFrameRate();
}

bool SSequencerPlayRateCombo::IsSameDisplayRate(FFrameRate InFrameRate) const
{
	return GetDisplayRate() == InFrameRate;
}

FText SSequencerPlayRateCombo::GetFrameRateText() const
{
	TSharedPtr<FSequencer> Sequencer = WeakSequencer.Pin();

	return Sequencer.IsValid() ? Sequencer->GetFocusedDisplayRate().ToPrettyText() : FText();
}

FText SSequencerPlayRateCombo::GetToolTipText() const
{
	TSharedPtr<FSequencer> Sequencer         = WeakSequencer.Pin();
	UMovieSceneSequence*   FocusedSequence   = Sequencer.IsValid() ? Sequencer->GetFocusedMovieSceneSequence() : nullptr;
	UMovieScene*           FocusedMovieScene = FocusedSequence ? FocusedSequence->GetMovieScene() : nullptr;

	if (FocusedMovieScene)
	{
		FFrameRate DisplayRate     = FocusedMovieScene->GetDisplayRate();
		FFrameRate TickResolution  = FocusedMovieScene->GetTickResolution();

		const FCommonFrameRateInfo* DisplayRateInfo    = FCommonFrameRates::Find(DisplayRate);
		const FCommonFrameRateInfo* TickResolutionInfo = FCommonFrameRates::Find(TickResolution);

		FText DisplayRateText     = DisplayRateInfo     ? DisplayRateInfo->DisplayName    : FText::Format(LOCTEXT("DisplayRateFormat", "{0} fps"), DisplayRate.AsDecimal());
		FText TickResolutionText  = TickResolutionInfo  ? TickResolutionInfo->DisplayName : FText::Format(LOCTEXT("TickResolutionFormat", "{0} ticks every second"), TickResolution.AsDecimal());

		return FocusedMovieScene->GetEvaluationType() == EMovieSceneEvaluationType::FrameLocked
			? FText::Format(LOCTEXT("ToolTip_Format_FrameLocked", "This sequence is locked at runtime to {0} and uses an underlying tick resolution of {1}."), DisplayRateText, TickResolutionText)
			: FText::Format(LOCTEXT("ToolTip_Format", "This sequence is being presented as {0} and uses an underlying tick resolution of {1}."), DisplayRateText, TickResolutionText);
	}

	return FText();
}


void SSequencerPlayRateCombo::OnToggleFrameLocked()
{
	TSharedPtr<FSequencer> Sequencer         = WeakSequencer.Pin();
	UMovieSceneSequence*   FocusedSequence   = Sequencer.IsValid() ? Sequencer->GetFocusedMovieSceneSequence() : nullptr;
	UMovieScene*           FocusedMovieScene = FocusedSequence ? FocusedSequence->GetMovieScene() : nullptr;

	if (FocusedMovieScene)
	{
		if (FocusedMovieScene->IsReadOnly())
		{
			return;
		}

		EMovieSceneEvaluationType NewType = FocusedMovieScene->GetEvaluationType() == EMovieSceneEvaluationType::WithSubFrames
			? EMovieSceneEvaluationType::FrameLocked
			: EMovieSceneEvaluationType::WithSubFrames;

		FScopedTransaction ScopedTransaction(NewType == EMovieSceneEvaluationType::FrameLocked
			? LOCTEXT("FrameLockedTransaction",   "Lock to Display Rate at Runtime")
			: LOCTEXT("WithSubFramesTransaction", "Unlock to runtime frame rate"));

		FocusedMovieScene->Modify();
		FocusedMovieScene->SetEvaluationType(NewType);
	}
}

ECheckBoxState SSequencerPlayRateCombo::OnGetFrameLockedCheckState() const
{
	TSharedPtr<FSequencer> Sequencer         = WeakSequencer.Pin();
	UMovieSceneSequence*   FocusedSequence   = Sequencer.IsValid() ? Sequencer->GetFocusedMovieSceneSequence() : nullptr;
	UMovieScene*           FocusedMovieScene = FocusedSequence ? FocusedSequence->GetMovieScene() : nullptr;

	return FocusedMovieScene && FocusedMovieScene->GetEvaluationType() == EMovieSceneEvaluationType::FrameLocked ? ECheckBoxState::Checked : ECheckBoxState::Unchecked;
}

#undef LOCTEXT_NAMESPACE<|MERGE_RESOLUTION|>--- conflicted
+++ resolved
@@ -586,15 +586,9 @@
 				case EUpdateClockSource::RelativeTimecode:
 					return FAppStyle::GetBrush("Sequencer.ClockSource.RelativeTimecode");
 				case EUpdateClockSource::Timecode:
-<<<<<<< HEAD
-					return FEditorStyle::GetBrush("Sequencer.ClockSource.Timecode");
-				case EUpdateClockSource::PlayEveryFrame:
-					return FEditorStyle::GetBrush("Sequencer.ClockSource.PlayEveryFrame");
-=======
 					return FAppStyle::GetBrush("Sequencer.ClockSource.Timecode");
 				case EUpdateClockSource::PlayEveryFrame:
 					return FAppStyle::GetBrush("Sequencer.ClockSource.PlayEveryFrame");
->>>>>>> d731a049
 				case EUpdateClockSource::Custom:
 					return FAppStyle::GetBrush("Sequencer.ClockSource.Custom");
 				default:
