// Copyright Epic Games, Inc. All Rights Reserved.

#include "SSequencerSectionAreaView.h"
#include "Sequencer.h"
#include "Types/PaintArgs.h"
#include "Layout/ArrangedChildren.h"
#include "CommonMovieSceneTools.h"
#include "MovieSceneTrack.h"
#include "MovieScene.h"

namespace SequencerSectionAreaConstants
{

	/** Background color of section areas */
	const FLinearColor BackgroundColor( .1f, .1f, .1f, 0.5f );
}

namespace SequencerSectionUtils
{
	/**
	 * Gets the geometry of a section, optionally inflated by some margin
	 *
	 * @param AllottedGeometry		The geometry of the area where sections are located
	 * @param NodeHeight			The height of the section area (and its children)
	 * @param SectionInterface		Interface to the section to get geometry for
	 * @param TimeToPixelConverter  Converts time to pixels and vice versa
	 */
	FGeometry GetSectionGeometry( const FGeometry& AllottedGeometry, int32 RowIndex, int32 MaxTracks, float NodeHeight, TSharedPtr<ISequencerSection> SectionInterface, const FTimeToPixel& TimeToPixelConverter )
	{
		const UMovieSceneSection* Section    = SectionInterface->GetSectionObject();
		const FFrameRate          Resolution = Section->GetTypedOuter<UMovieScene>()->GetTickResolution();

		// Sections with an infite (open) start bound use the currently visible geometry and time range
		float PixelStartX = Section->HasStartFrame() ? TimeToPixelConverter.FrameToPixel( Section->GetInclusiveStartFrame() )     : AllottedGeometry.Position.X;
		// Note the -1 pixel at the end is because the section does not actually end at the end time if there is a section starting at that same time.  It is more important that a section lines up correctly with it's true start time
		float PixelEndX   = Section->HasEndFrame()   ? TimeToPixelConverter.FrameToPixel( Section->GetExclusiveEndFrame() ) : AllottedGeometry.Position.X + AllottedGeometry.GetLocalSize().X;

		const float MinSectionWidth = 1.f;
		float SectionLength = FMath::Max(MinSectionWidth, PixelEndX-PixelStartX);

		float GripOffset = 0;
		if (Section->HasStartFrame() && Section->HasEndFrame())
		{
			float NewSectionLength = FMath::Max(SectionLength, MinSectionWidth + SectionInterface->GetSectionGripSize() * 2.f);

			GripOffset = (NewSectionLength - SectionLength) / 2.f;
			SectionLength = NewSectionLength;
		}

		float ActualHeight = NodeHeight / MaxTracks;

		// Compute allotted geometry area that can be used to draw the section
		return AllottedGeometry.MakeChild(
			FVector2D( PixelStartX-GripOffset, ActualHeight * RowIndex ),
			FVector2D( SectionLength, ActualHeight ) );
	}

}


void SSequencerSectionAreaView::Construct( const FArguments& InArgs, TSharedRef<FSequencerDisplayNode> Node )
{
	ViewRange = InArgs._ViewRange;

	check( Node->GetType() == ESequencerNode::Track );
	SectionAreaNode = StaticCastSharedRef<FSequencerTrackNode>( Node );

	// Generate widgets for sections in this view
	GenerateSectionWidgets();
}

FVector2D SSequencerSectionAreaView::ComputeDesiredSize(float) const
{
	// Note: X Size is not used
	FVector2D Size(100, 0.f);
	if (Children.Num())
	{
		for (int32 Index = 0; Index < Children.Num(); ++Index)
		{
			Size.Y = FMath::Max(Size.Y, Children[Index]->GetDesiredSize().Y);
		}
	}
	else
	{
		Size.Y = SectionAreaNode->GetNodeHeight();
	}
	return Size;
}

void SSequencerSectionAreaView::GenerateSectionWidgets()
{
	Children.Empty();

	if( SectionAreaNode.IsValid() )
	{
		TArray< TSharedRef<ISequencerSection> >& Sections = SectionAreaNode->GetSections();

		for ( int32 SectionIndex = 0; SectionIndex < Sections.Num(); ++SectionIndex )
		{
			Children.Add( 
				SNew( SSequencerSection, SectionAreaNode.ToSharedRef(), SectionIndex ) 
				.Visibility( this, &SSequencerSectionAreaView::GetSectionVisibility, Sections[SectionIndex]->GetSectionObject() )
				.IsEnabled(this, &SSequencerSectionAreaView::GetSectionEnabled, Sections[SectionIndex])
				.ToolTipText(this, &SSequencerSectionAreaView::GetSectionToolTip, Sections[SectionIndex]));
		}
	}
}

EVisibility SSequencerSectionAreaView::GetSectionVisibility(UMovieSceneSection* SectionObject) const
{
	return EVisibility::Visible;
}

bool SSequencerSectionAreaView::GetSectionEnabled(TSharedRef<ISequencerSection> InSequencerSection) const
{
	return !InSequencerSection->IsReadOnly();
}


FText SSequencerSectionAreaView::GetSectionToolTip(TSharedRef<ISequencerSection> InSequencerSection) const
{
	const UMovieSceneSection* SectionObject = InSequencerSection->GetSectionObject();
	const UMovieScene* MovieScene = SectionObject ? SectionObject->GetTypedOuter<UMovieScene>() : nullptr;

	// Optional section specific content to add to tooltip
	FText SectionToolTipContent = InSequencerSection->GetSectionToolTip();

	FText SectionTitleText = InSequencerSection->GetSectionTitle();
	if (!SectionTitleText.IsEmpty())
	{
		SectionTitleText = FText::Format(FText::FromString(TEXT("{0}\n")), SectionTitleText);
	}

	// If the objects are valid and the section is not unbounded, add frame information to the tooltip
	if (SectionObject && MovieScene && SectionObject->HasStartFrame() && SectionObject->HasEndFrame())
	{
<<<<<<< HEAD
		int32 StartFrame = ConvertFrameTime(SectionObject->GetInclusiveStartFrame(), MovieScene->GetTickResolution(), MovieScene->GetDisplayRate()).RoundToFrame().Value;
		int32 EndFrame = ConvertFrameTime(SectionObject->GetExclusiveEndFrame(), MovieScene->GetTickResolution(), MovieScene->GetDisplayRate()).RoundToFrame().Value;
	
		if (SectionToolTipContent.IsEmpty())
		{
			return FText::Format(NSLOCTEXT("SequencerSection", "TooltipFormat", "{0}{1} - {2} ({3} frames)"), SectionTitleText,
=======
		FFrameRate TickResolution = MovieScene->GetTickResolution();
		FFrameRate DisplayRate = MovieScene->GetDisplayRate();

		int32 StartFrame = ConvertFrameTime(SectionObject->GetInclusiveStartFrame(), TickResolution, DisplayRate).RoundToFrame().Value;
		int32 EndFrame = ConvertFrameTime(SectionObject->GetExclusiveEndFrame(), TickResolution, DisplayRate).RoundToFrame().Value;

		FText SectionToolTip;
		if (SectionToolTipContent.IsEmpty())
		{
			SectionToolTip = FText::Format(NSLOCTEXT("SequencerSection", "TooltipFormat", "{0}{1} - {2} ({3} frames)"), SectionTitleText,
>>>>>>> 6bbb88c8
				StartFrame,
				EndFrame,
				EndFrame - StartFrame);
		}
		else
		{
<<<<<<< HEAD
			return FText::Format(NSLOCTEXT("SequencerSection", "TooltipFormatWithSectionContent", "{0}{1} - {2} ({3} frames)\n{4}"), SectionTitleText,
=======
			SectionToolTip = FText::Format(NSLOCTEXT("SequencerSection", "TooltipFormatWithSectionContent", "{0}{1} - {2} ({3} frames)\n{4}"), SectionTitleText,
>>>>>>> 6bbb88c8
				StartFrame,
				EndFrame,
				EndFrame - StartFrame,
				SectionToolTipContent);
		}
<<<<<<< HEAD
=======
	
		if (SectionObject->Easing.GetEaseInDuration() > 0)
		{
			int32 EaseInFrames = ConvertFrameTime(SectionObject->Easing.GetEaseInDuration(), TickResolution, DisplayRate).RoundToFrame().Value;
			FText EaseInText = FText::Format(NSLOCTEXT("SequencerSection", "EaseInFormat", "Ease In: {0} ({1} frames)"), SectionObject->Easing.EaseIn->GetDisplayName(), EaseInFrames);
			SectionToolTip = FText::Join(FText::FromString("\n"), SectionToolTip, EaseInText);
		}

		if (SectionObject->Easing.GetEaseOutDuration() > 0)
		{
			int32 EaseOutFrames = ConvertFrameTime(SectionObject->Easing.GetEaseOutDuration(), TickResolution, DisplayRate).RoundToFrame().Value;
			FText EaseOutText = FText::Format(NSLOCTEXT("SequencerSection", "EaseOutFormat", "Ease Out: {0} ({1} frames)"), SectionObject->Easing.EaseOut->GetDisplayName(), EaseOutFrames);
			SectionToolTip = FText::Join(FText::FromString("\n"), SectionToolTip, EaseOutText);
		}
		
		return SectionToolTip;
>>>>>>> 6bbb88c8
	}
	else
	{
		if (SectionToolTipContent.IsEmpty())
		{
			return InSequencerSection->GetSectionTitle();
		}
		else
		{
			return FText::Format(NSLOCTEXT("SequencerSection", "TooltipSectionContentFormat", "{0}{1}"), SectionTitleText, SectionToolTipContent);
		}
	}
}


/** SWidget Interface */
int32 SSequencerSectionAreaView::OnPaint( const FPaintArgs& Args, const FGeometry& AllottedGeometry, const FSlateRect& MyCullingRect, FSlateWindowElementList& OutDrawElements, int32 LayerId, const FWidgetStyle& InWidgetStyle, bool bParentEnabled ) const
{
	FArrangedChildren ArrangedChildren(EVisibility::Visible);
	ArrangeChildren(AllottedGeometry, ArrangedChildren);

	for (int32 ChildIndex = 0; ChildIndex < ArrangedChildren.Num(); ++ChildIndex)
	{
		FArrangedWidget& CurWidget = ArrangedChildren[ChildIndex];
		FSlateRect ChildClipRect = MyCullingRect.IntersectionWith( CurWidget.Geometry.GetLayoutBoundingRect() );
		LayerId = CurWidget.Widget->Paint( Args.WithNewParent(this), CurWidget.Geometry, ChildClipRect, OutDrawElements, LayerId, InWidgetStyle, ShouldBeEnabled( bParentEnabled ) );
	}

	return LayerId + 1;
}

void SSequencerSectionAreaView::Tick(const FGeometry& AllottedGeometry, const double InCurrentTime, const float InDeltaTime)
{
	if (Children.Num())
	{
		StableSort(&Children[0], Children.Num(), [](const TSharedRef<SSequencerSection>& A, const TSharedRef<SSequencerSection>& B){
			UMovieSceneSection* SectionA = A->GetSectionInterface()->GetSectionObject();
			UMovieSceneSection* SectionB = B->GetSectionInterface()->GetSectionObject();

			return SectionA && SectionB && SectionA->GetOverlapPriority() < SectionB->GetOverlapPriority();
		});

		for( int32 WidgetIndex = 0; WidgetIndex < Children.Num(); ++WidgetIndex )
		{
			Children[WidgetIndex]->CacheParentGeometry(AllottedGeometry);
		}
	}
}

void SSequencerSectionAreaView::OnArrangeChildren( const FGeometry& AllottedGeometry, FArrangedChildren& ArrangedChildren ) const
{
	int32 MaxRowIndex = 0;
	if (SectionAreaNode->GetSubTrackMode() == FSequencerTrackNode::ESubTrackMode::None)
	{
		for (int32 WidgetIndex = 0; WidgetIndex < Children.Num(); ++WidgetIndex)
		{
			const TSharedRef<SSequencerSection>& Widget = Children[WidgetIndex];

			TSharedPtr<ISequencerSection> SectionInterface = Widget->GetSectionInterface();

			if (SectionInterface->GetSectionObject())
			{
				MaxRowIndex = FMath::Max(MaxRowIndex, SectionInterface->GetSectionObject()->GetRowIndex());
			}
		}
	}
	int32 MaxTracks = MaxRowIndex + 1;

	FTimeToPixel TimeToPixelConverter = GetTimeToPixel( AllottedGeometry );

	for( int32 WidgetIndex = 0; WidgetIndex < Children.Num(); ++WidgetIndex )
	{
		const TSharedRef<SSequencerSection>& Widget = Children[WidgetIndex];

		TSharedPtr<ISequencerSection> SectionInterface = Widget->GetSectionInterface();

		if (!SectionInterface->GetSectionObject())
		{
			continue;
		}

		int32 RowIndex = SectionAreaNode->GetSubTrackMode() == FSequencerTrackNode::ESubTrackMode::None ? SectionInterface->GetSectionObject()->GetRowIndex() : 0;

		EVisibility WidgetVisibility = Widget->GetVisibility();
		if( ArrangedChildren.Accepts( WidgetVisibility ) )
		{
			FGeometry SectionGeometry = SequencerSectionUtils::GetSectionGeometry( AllottedGeometry, RowIndex, MaxTracks, Widget->GetDesiredSize().Y, SectionInterface, TimeToPixelConverter );
			
			ArrangedChildren.AddWidget( 
				WidgetVisibility, 
				AllottedGeometry.MakeChild( Widget, FVector2D(SectionGeometry.Position), SectionGeometry.GetLocalSize() )
				);
		}
	}
}

FTimeToPixel SSequencerSectionAreaView::GetTimeToPixel( const FGeometry& AllottedGeometry ) const
{
	const UMovieSceneTrack* Track      = SectionAreaNode->GetTrack();
	if (!Track)
	{
		return FTimeToPixel(AllottedGeometry, ViewRange.Get(), FFrameRate());
	}

	const FFrameRate        Resolution = Track->GetTypedOuter<UMovieScene>()->GetTickResolution();

	return FTimeToPixel( AllottedGeometry, ViewRange.Get(), Resolution );
}


FSequencer& SSequencerSectionAreaView::GetSequencer() const
{
	return SectionAreaNode->GetSequencer();
}<|MERGE_RESOLUTION|>--- conflicted
+++ resolved
@@ -134,14 +134,6 @@
 	// If the objects are valid and the section is not unbounded, add frame information to the tooltip
 	if (SectionObject && MovieScene && SectionObject->HasStartFrame() && SectionObject->HasEndFrame())
 	{
-<<<<<<< HEAD
-		int32 StartFrame = ConvertFrameTime(SectionObject->GetInclusiveStartFrame(), MovieScene->GetTickResolution(), MovieScene->GetDisplayRate()).RoundToFrame().Value;
-		int32 EndFrame = ConvertFrameTime(SectionObject->GetExclusiveEndFrame(), MovieScene->GetTickResolution(), MovieScene->GetDisplayRate()).RoundToFrame().Value;
-	
-		if (SectionToolTipContent.IsEmpty())
-		{
-			return FText::Format(NSLOCTEXT("SequencerSection", "TooltipFormat", "{0}{1} - {2} ({3} frames)"), SectionTitleText,
-=======
 		FFrameRate TickResolution = MovieScene->GetTickResolution();
 		FFrameRate DisplayRate = MovieScene->GetDisplayRate();
 
@@ -152,25 +144,18 @@
 		if (SectionToolTipContent.IsEmpty())
 		{
 			SectionToolTip = FText::Format(NSLOCTEXT("SequencerSection", "TooltipFormat", "{0}{1} - {2} ({3} frames)"), SectionTitleText,
->>>>>>> 6bbb88c8
 				StartFrame,
 				EndFrame,
 				EndFrame - StartFrame);
 		}
 		else
 		{
-<<<<<<< HEAD
-			return FText::Format(NSLOCTEXT("SequencerSection", "TooltipFormatWithSectionContent", "{0}{1} - {2} ({3} frames)\n{4}"), SectionTitleText,
-=======
 			SectionToolTip = FText::Format(NSLOCTEXT("SequencerSection", "TooltipFormatWithSectionContent", "{0}{1} - {2} ({3} frames)\n{4}"), SectionTitleText,
->>>>>>> 6bbb88c8
 				StartFrame,
 				EndFrame,
 				EndFrame - StartFrame,
 				SectionToolTipContent);
 		}
-<<<<<<< HEAD
-=======
 	
 		if (SectionObject->Easing.GetEaseInDuration() > 0)
 		{
@@ -187,7 +172,6 @@
 		}
 		
 		return SectionToolTip;
->>>>>>> 6bbb88c8
 	}
 	else
 	{
