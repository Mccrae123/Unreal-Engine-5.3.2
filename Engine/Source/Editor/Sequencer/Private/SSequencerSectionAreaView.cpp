// Copyright 1998-2016 Epic Games, Inc. All Rights Reserved.

#include "SequencerPrivatePCH.h"
#include "SSequencerSectionAreaView.h"
#include "IKeyArea.h"
#include "ISequencerSection.h"
#include "MovieSceneSection.h"
#include "SequencerDisplayNode.h"
#include "SSequencer.h"
#include "Sequencer.h"
#include "MovieSceneShotSection.h"
#include "CommonMovieSceneTools.h"

namespace SequencerSectionAreaConstants
{

	/** Background color of section areas */
	const FLinearColor BackgroundColor( .1f, .1f, .1f, 0.5f );
}

namespace SequencerSectionUtils
{
	/**
	 * Gets the geometry of a section, optionally inflated by some margin
	 *
	 * @param AllottedGeometry		The geometry of the area where sections are located
	 * @param NodeHeight			The height of the section area (and its children)
	 * @param SectionInterface		Interface to the section to get geometry for
	 * @param TimeToPixelConverter  Converts time to pixels and vice versa
	 */
	FGeometry GetSectionGeometry( const FGeometry& AllottedGeometry, int32 RowIndex, int32 MaxTracks, float NodeHeight, TSharedPtr<ISequencerSection> SectionInterface, const FTimeToPixel& TimeToPixelConverter )
	{
		const UMovieSceneSection* Section = SectionInterface->GetSectionObject();
		float PixelStartX = TimeToPixelConverter.TimeToPixel( Section->GetStartTime() );
		// Note the -1 pixel at the end is because the section does not actually end at the end time if there is a section starting at that same time.  It is more important that a section lines up correctly with it's true start time
		float PixelEndX = TimeToPixelConverter.TimeToPixel( Section->GetEndTime() );

		// If the section is infinite, occupy the entire width of the geometry where the section is located.
		if (Section->IsInfinite())
		{
			PixelStartX = AllottedGeometry.Position.X;
			PixelEndX = AllottedGeometry.Position.X + AllottedGeometry.Size.X;
		}

		// Actual section length without grips.
		float SectionLengthActual = FMath::Max(1.0f,PixelEndX-PixelStartX);

		float SectionLengthWithGrips = SectionLengthActual;
		float ExtentSize = 0;
		if( !SectionInterface->AreSectionsConnected() )
		{
			// Extend the section to include areas for the grips
			ExtentSize = SectionInterface->GetSectionGripSize();
			// Connected sections do not display grips outside of their section area
			SectionLengthWithGrips += (ExtentSize*2);
		}

		float ActualHeight = NodeHeight / MaxTracks;

		// Compute allotted geometry area that can be used to draw the section
		return AllottedGeometry.MakeChild( FVector2D( PixelStartX-ExtentSize, ActualHeight * RowIndex ), FVector2D( SectionLengthWithGrips, ActualHeight ) );
	}

}


void SSequencerSectionAreaView::Construct( const FArguments& InArgs, TSharedRef<FSequencerDisplayNode> Node )
{
	//SSequencerSectionAreaViewBase::Construct( SSequencerSectionAreaViewBase::FArguments(), Node );

	ViewRange = InArgs._ViewRange;

	check( Node->GetType() == ESequencerNode::Track );
<<<<<<< HEAD
	SectionAreaNode = StaticCastSharedRef<FTrackNode>( Node );
=======
	SectionAreaNode = StaticCastSharedRef<FSequencerTrackNode>( Node );
>>>>>>> 73f66985

	BackgroundBrush = FEditorStyle::GetBrush("Sequencer.SectionArea.Background");

	// Generate widgets for sections in this view
	GenerateSectionWidgets();
};

FVector2D SSequencerSectionAreaView::ComputeDesiredSize(float) const
{
	// Note: X Size is not used
	FVector2D Size(100, 0.f);
	for (int32 Index = 0; Index < Children.Num(); ++Index)
	{
		Size.Y = FMath::Max(Size.Y, Children[Index]->GetDesiredSize().Y);
	}
	return Size + SectionAreaNode->GetNodePadding().Bottom;
}

void SSequencerSectionAreaView::GenerateSectionWidgets()
{
	Children.Empty();

	if( SectionAreaNode.IsValid() )
	{
		TArray< TSharedRef<ISequencerSection> >& Sections = SectionAreaNode->GetSections();

		for ( int32 SectionIndex = 0; SectionIndex < Sections.Num(); ++SectionIndex )
		{
			Children.Add( 
				SNew( SSequencerSection, SectionAreaNode.ToSharedRef(), SectionIndex ) 
				.Visibility( this, &SSequencerSectionAreaView::GetSectionVisibility, Sections[SectionIndex]->GetSectionObject() )
				);
		}
	}
}

EVisibility SSequencerSectionAreaView::GetSectionVisibility( UMovieSceneSection* SectionObject ) const
{
	return EVisibility::Visible;
}


/** SWidget Interface */
int32 SSequencerSectionAreaView::OnPaint( const FPaintArgs& Args, const FGeometry& AllottedGeometry, const FSlateRect& MyClippingRect, FSlateWindowElementList& OutDrawElements, int32 LayerId, const FWidgetStyle& InWidgetStyle, bool bParentEnabled ) const
{
	FArrangedChildren ArrangedChildren(EVisibility::Visible);
	ArrangeChildren(AllottedGeometry, ArrangedChildren);

<<<<<<< HEAD
=======
	int32 MaxLayerId = LayerId;
>>>>>>> 73f66985
	for (int32 ChildIndex = 0; ChildIndex < ArrangedChildren.Num(); ++ChildIndex)
	{
		FArrangedWidget& CurWidget = ArrangedChildren[ChildIndex];
		FSlateRect ChildClipRect = MyClippingRect.IntersectionWith( CurWidget.Geometry.GetClippingRect() );
		const int32 ThisLayerId = CurWidget.Widget->Paint( Args.WithNewParent(this), CurWidget.Geometry, ChildClipRect, OutDrawElements, LayerId, InWidgetStyle, ShouldBeEnabled( bParentEnabled ) );
		MaxLayerId = FMath::Max(ThisLayerId, MaxLayerId);
	}

	return MaxLayerId + 1;
}

<<<<<<< HEAD
=======
void SSequencerSectionAreaView::Tick(const FGeometry& AllottedGeometry, const double InCurrentTime, const float InDeltaTime)
{
	if (Children.Num())
	{
		StableSort(&Children[0], Children.Num(), [](const TSharedRef<SSequencerSection>& A, const TSharedRef<SSequencerSection>& B){
			UMovieSceneSection* SectionA = A->GetSectionInterface()->GetSectionObject();
			UMovieSceneSection* SectionB = B->GetSectionInterface()->GetSectionObject();

			return SectionA && SectionB && SectionA->GetOverlapPriority() < SectionB->GetOverlapPriority();
		});
	}
}

>>>>>>> 73f66985
void SSequencerSectionAreaView::OnArrangeChildren( const FGeometry& AllottedGeometry, FArrangedChildren& ArrangedChildren ) const
{
	int32 MaxRowIndex = 0;
	for( int32 WidgetIndex = 0; WidgetIndex < Children.Num(); ++WidgetIndex )
	{
		const TSharedRef<SSequencerSection>& Widget = Children[WidgetIndex];

		TSharedPtr<ISequencerSection> SectionInterface = Widget->GetSectionInterface();

		MaxRowIndex = FMath::Max(MaxRowIndex, SectionInterface->GetSectionObject()->GetRowIndex());
	}
	int32 MaxTracks = MaxRowIndex + 1;


	float SectionHeight = AllottedGeometry.GetLocalSize().Y - SectionAreaNode->GetNodePadding().Bottom;

	FTimeToPixel TimeToPixelConverter = GetTimeToPixel( AllottedGeometry );

	for( int32 WidgetIndex = 0; WidgetIndex < Children.Num(); ++WidgetIndex )
	{
		const TSharedRef<SSequencerSection>& Widget = Children[WidgetIndex];

		TSharedPtr<ISequencerSection> SectionInterface = Widget->GetSectionInterface();

		int32 RowIndex = SectionInterface->GetSectionObject()->GetRowIndex();

		FGeometry SectionGeometry = SequencerSectionUtils::GetSectionGeometry( AllottedGeometry, RowIndex, MaxTracks, SectionHeight, SectionInterface, TimeToPixelConverter );

		EVisibility Visibility = Widget->GetVisibility();
		if( ArrangedChildren.Accepts( Visibility ) )
		{
			Widget->CacheParentGeometry(AllottedGeometry);

			ArrangedChildren.AddWidget( 
				Visibility, 
				AllottedGeometry.MakeChild( Widget, SectionGeometry.Position, SectionGeometry.GetDrawSize() )
				);
		}
	}
}

FTimeToPixel SSequencerSectionAreaView::GetTimeToPixel( const FGeometry& AllottedGeometry ) const
{
	return FTimeToPixel( AllottedGeometry, ViewRange.Get() );
}


FSequencer& SSequencerSectionAreaView::GetSequencer() const
{
	return SectionAreaNode->GetSequencer();
}<|MERGE_RESOLUTION|>--- conflicted
+++ resolved
@@ -71,11 +71,7 @@
 	ViewRange = InArgs._ViewRange;
 
 	check( Node->GetType() == ESequencerNode::Track );
-<<<<<<< HEAD
-	SectionAreaNode = StaticCastSharedRef<FTrackNode>( Node );
-=======
 	SectionAreaNode = StaticCastSharedRef<FSequencerTrackNode>( Node );
->>>>>>> 73f66985
 
 	BackgroundBrush = FEditorStyle::GetBrush("Sequencer.SectionArea.Background");
 
@@ -124,10 +120,7 @@
 	FArrangedChildren ArrangedChildren(EVisibility::Visible);
 	ArrangeChildren(AllottedGeometry, ArrangedChildren);
 
-<<<<<<< HEAD
-=======
 	int32 MaxLayerId = LayerId;
->>>>>>> 73f66985
 	for (int32 ChildIndex = 0; ChildIndex < ArrangedChildren.Num(); ++ChildIndex)
 	{
 		FArrangedWidget& CurWidget = ArrangedChildren[ChildIndex];
@@ -139,8 +132,6 @@
 	return MaxLayerId + 1;
 }
 
-<<<<<<< HEAD
-=======
 void SSequencerSectionAreaView::Tick(const FGeometry& AllottedGeometry, const double InCurrentTime, const float InDeltaTime)
 {
 	if (Children.Num())
@@ -154,7 +145,6 @@
 	}
 }
 
->>>>>>> 73f66985
 void SSequencerSectionAreaView::OnArrangeChildren( const FGeometry& AllottedGeometry, FArrangedChildren& ArrangedChildren ) const
 {
 	int32 MaxRowIndex = 0;
