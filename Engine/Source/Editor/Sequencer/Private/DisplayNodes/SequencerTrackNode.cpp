--- conflicted
+++ resolved
@@ -218,7 +218,6 @@
 	for (int32 Index = 0; Index < NewSections.Num(); ++Index)
 	{
 		UMovieSceneSection* ThisSection = NewSections[Index];
-<<<<<<< HEAD
 
 		// Remove any old sections that are less that this one
 		while (Index < Sections.Num() && Sections[Index]->GetSectionObject() < ThisSection)
@@ -228,17 +227,6 @@
 
 		if (Index >= Sections.Num() || Sections[Index]->GetSectionObject() != ThisSection)
 		{
-=======
-
-		// Remove any old sections that are less that this one
-		while (Index < Sections.Num() && Sections[Index]->GetSectionObject() < ThisSection)
-		{
-			Sections.RemoveAt(Index, 1, false);
-		}
-
-		if (Index >= Sections.Num() || Sections[Index]->GetSectionObject() != ThisSection)
-		{
->>>>>>> 6bbb88c8
 			// Generate a new section if it didn't exist before
 			TSharedRef<ISequencerSection> SectionInterface = AssociatedEditor.MakeSectionInterface(*ThisSection, *Track, ObjectBinding);
 			Sections.Insert(SectionInterface, Index);
