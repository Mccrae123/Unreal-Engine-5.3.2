--- conflicted
+++ resolved
@@ -721,11 +721,7 @@
 					FTrackInstancePropertyBindings PropertyBinding(PropertyTrack->GetPropertyName(), PropertyTrack->GetPropertyPath());
 					if (PropertyBinding.GetProperty(*Object))
 					{
-<<<<<<< HEAD
-						return FLinearColor::White;
-=======
 						return bIsDimmed ? FLinearColor(0.6f, 0.6f, 0.6f, 0.6f) : FLinearColor::White;
->>>>>>> 69078e53
 					}
 				}
 			}
