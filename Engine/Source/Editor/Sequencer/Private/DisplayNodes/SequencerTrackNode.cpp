--- conflicted
+++ resolved
@@ -89,21 +89,13 @@
 	if (Track && Track->GetSupportedBlendTypes().Num() > 0)
 	{
 		int32 NewRowIndex = SubTrackMode == ESubTrackMode::SubTrack ? GetRowIndex() : Track->GetMaxRowIndex() + 1;
-<<<<<<< HEAD
-		TSharedPtr<ISequencer> SharedSequencer = GetSequencer().AsShared();
-=======
 		TWeakPtr<ISequencer> WeakSequencer = GetSequencer().AsShared();
->>>>>>> 9f6ccf49
 
 		MenuBuilder.AddSubMenu(
 			LOCTEXT("AddSection", "Add Section"),
 			FText(),
 			FNewMenuDelegate::CreateLambda([=](FMenuBuilder& SubMenuBuilder){
-<<<<<<< HEAD
-				FSequencerUtilities::PopulateMenu_CreateNewSection(SubMenuBuilder, NewRowIndex, Track, SharedSequencer);
-=======
 				FSequencerUtilities::PopulateMenu_CreateNewSection(SubMenuBuilder, NewRowIndex, Track, WeakSequencer);
->>>>>>> 9f6ccf49
 			})
 		);
 		
