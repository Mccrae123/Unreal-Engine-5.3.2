// Copyright Epic Games, Inc. All Rights Reserved.

#include "DisplayNodes/SequencerObjectBindingNode.h"
#include "Modules/ModuleManager.h"
#include "UObject/UnrealType.h"
#include "Widgets/DeclarativeSyntaxSupport.h"
#include "Widgets/SBoxPanel.h"
#include "Textures/SlateIcon.h"
#include "Framework/Commands/UIAction.h"
#include "Framework/Commands/UICommandList.h"
#include "Widgets/Layout/SSpacer.h"
#include "Framework/MultiBox/MultiBoxBuilder.h"
#include "EditorStyleSet.h"
#include "Styling/CoreStyle.h"
#include "GameFramework/Actor.h"
#include "Containers/ArrayBuilder.h"
#include "KeyParams.h"
#include "KeyPropertyParams.h"
#include "MovieSceneSpawnable.h"
#include "MovieSceneSection.h"
#include "ISequencerModule.h"
#include "SequencerCommands.h"
#include "MovieScene.h"
#include "Sequencer.h"
#include "SSequencer.h"
#include "MovieSceneSequence.h"
#include "SequencerTrackNode.h"
#include "ObjectEditorUtils.h"
#include "SequencerUtilities.h"
#include "Styling/SlateIconFinder.h"
#include "ScopedTransaction.h"
#include "SequencerDisplayNodeDragDropOp.h"
#include "SequencerFolderNode.h"
#include "SequencerNodeSortingMethods.h"
#include "DisplayNodes/SequencerFolderNode.h"
#include "MovieSceneSequence.h"
#include "MovieScene.h"
#include "MovieSceneFolder.h"
#include "ObjectBindingTagCache.h"
#include "SObjectBindingTag.h"
#include "ISequencerTrackEditor.h"

#include "Tracks/MovieSceneSpawnTrack.h"
#include "Sections/MovieSceneSpawnSection.h"
#include "LevelUtils.h"
#include "Engine/LevelStreaming.h"
#include "Engine/World.h"
#include "Editor.h"
#include "Engine/Selection.h"
#include "ClassViewerModule.h"

#define LOCTEXT_NAMESPACE "FObjectBindingNode"


namespace SequencerNodeConstants
{
	extern const float CommonPadding;
}


void GetKeyablePropertyPaths(UClass* Class, void* ValuePtr, UStruct* PropertySource, FPropertyPath PropertyPath, FSequencer& Sequencer, TArray<FPropertyPath>& KeyablePropertyPaths)
{
	//@todo need to resolve this between UMG and the level editor sequencer
	const bool bRecurseAllProperties = Sequencer.IsLevelEditorSequencer();

	for (TFieldIterator<FProperty> PropertyIterator(PropertySource); PropertyIterator; ++PropertyIterator)
	{
		FProperty* Property = *PropertyIterator;

		if (Property && !Property->HasAnyPropertyFlags(CPF_Deprecated))
		{
			PropertyPath.AddProperty(FPropertyInfo(Property));

			bool bIsPropertyKeyable = Sequencer.CanKeyProperty(FCanKeyPropertyParams(Class, PropertyPath));
			if (bIsPropertyKeyable)
			{
				KeyablePropertyPaths.Add(PropertyPath);
			}

			FArrayProperty* ArrayProperty = CastField<FArrayProperty>(Property);
			if (!bIsPropertyKeyable && ArrayProperty)
			{
				FScriptArrayHelper ArrayHelper(ArrayProperty, ArrayProperty->ContainerPtrToValuePtr<void>(ValuePtr));
				for (int32 Index = 0; Index < ArrayHelper.Num(); ++Index)
				{
					PropertyPath.AddProperty(FPropertyInfo(ArrayProperty->Inner, Index));

					if (Sequencer.CanKeyProperty(FCanKeyPropertyParams(Class, PropertyPath)))
					{
						KeyablePropertyPaths.Add(PropertyPath);
						bIsPropertyKeyable = true;
					}
					else if (FStructProperty* StructProperty = CastField<FStructProperty>(ArrayProperty->Inner))
					{
						GetKeyablePropertyPaths(Class, ArrayHelper.GetRawPtr(Index), StructProperty->Struct, PropertyPath, Sequencer, KeyablePropertyPaths);
					}

					PropertyPath = *PropertyPath.TrimPath(1);
				}
			}

			if (!bIsPropertyKeyable || bRecurseAllProperties)
			{
				if (FStructProperty* StructProperty = CastField<FStructProperty>(Property))
				{
					GetKeyablePropertyPaths(Class, StructProperty->ContainerPtrToValuePtr<void>(ValuePtr), StructProperty->Struct, PropertyPath, Sequencer, KeyablePropertyPaths);
				}
			}

			PropertyPath = *PropertyPath.TrimPath(1);
		}
	}
}

namespace
{

struct FMovieSceneSpawnableFlagCheckState
{
	FSequencer* Sequencer;
	UMovieScene* MovieScene;
	bool FMovieSceneSpawnable::*PtrToFlag;

	ECheckBoxState operator()() const
	{
		ECheckBoxState CheckState = ECheckBoxState::Undetermined;
		for (TSharedRef<FSequencerDisplayNode> Node : Sequencer->GetSelection().GetSelectedOutlinerNodes())
		{
			if (Node->GetType() == ESequencerNode::Object)
			{
				FMovieSceneSpawnable* SelectedSpawnable = MovieScene->FindSpawnable(static_cast<const FSequencerObjectBindingNode&>(Node.Get()).GetObjectBinding());
				if (SelectedSpawnable)
				{
					if (CheckState != ECheckBoxState::Undetermined && SelectedSpawnable->*PtrToFlag != ( CheckState == ECheckBoxState::Checked ))
					{
						return ECheckBoxState::Undetermined;
					}
					CheckState = SelectedSpawnable->*PtrToFlag ? ECheckBoxState::Checked : ECheckBoxState::Unchecked;
				}
			}
		}
		return CheckState;
	}
};

struct FMovieSceneSpawnableFlagToggler
{
	FSequencer* Sequencer;
	UMovieScene* MovieScene;
	bool FMovieSceneSpawnable::*PtrToFlag;
	FText TransactionText;

	void operator()() const
	{
		FScopedTransaction Transaction(TransactionText);

		const ECheckBoxState CheckState = FMovieSceneSpawnableFlagCheckState{Sequencer, MovieScene, PtrToFlag}();

		MovieScene->Modify();
		for (TSharedRef<FSequencerDisplayNode> Node : Sequencer->GetSelection().GetSelectedOutlinerNodes())
		{
			if (Node->GetType() == ESequencerNode::Object)
			{
				FMovieSceneSpawnable* SelectedSpawnable = MovieScene->FindSpawnable(static_cast<const FSequencerObjectBindingNode&>(Node.Get()).GetObjectBinding());
				if (SelectedSpawnable)
				{
					SelectedSpawnable->*PtrToFlag = (CheckState == ECheckBoxState::Unchecked);
				}
			}
		}
	}
};

} // anon-namespace


struct PropertyMenuData
{
	FString MenuName;
	FPropertyPath PropertyPath;
};



FSequencerObjectBindingNode::FSequencerObjectBindingNode(FName NodeName, const FGuid& InObjectBinding, FSequencerNodeTree& InParentTree)
	: FSequencerDisplayNode(NodeName, InParentTree)
	, ObjectBinding(InObjectBinding)
{
	UMovieScene* MovieScene = GetSequencer().GetFocusedMovieSceneSequence()->GetMovieScene();

	if (MovieScene->FindPossessable(ObjectBinding))
	{
		BindingType = EObjectBindingType::Possessable;
	}
	else if (MovieScene->FindSpawnable(ObjectBinding))
	{
		BindingType = EObjectBindingType::Spawnable;
	}
	else
	{
		BindingType = EObjectBindingType::Unknown;
	}

	SortType = EDisplayNodeSortType::ObjectBindings;
}

/* FSequencerDisplayNode interface
 *****************************************************************************/

void FSequencerObjectBindingNode::BuildContextMenu(FMenuBuilder& MenuBuilder)
{
	ISequencerModule& SequencerModule = FModuleManager::GetModuleChecked<ISequencerModule>("Sequencer");

	UObject* BoundObject = GetSequencer().FindSpawnedObjectOrTemplate(ObjectBinding);
	const UClass* ObjectClass = GetClassForObjectBinding();

	TSharedRef<FUICommandList> CommandList(new FUICommandList);
	TSharedPtr<FExtender> Extender = SequencerModule.GetObjectBindingContextMenuExtensibilityManager()->GetAllExtenders(CommandList, TArrayBuilder<UObject*>().Add(BoundObject));
	if (Extender.IsValid())
	{
		MenuBuilder.PushExtender(Extender.ToSharedRef());
	}

	FSequencer* Sequencer = &GetSequencer();

	if (Sequencer->IsLevelEditorSequencer())
	{
		UMovieScene* MovieScene = Sequencer->GetFocusedMovieSceneSequence()->GetMovieScene();
		FMovieSceneSpawnable* Spawnable = MovieScene->FindSpawnable(ObjectBinding);

		if (Spawnable)
		{
			MenuBuilder.BeginSection("Spawnable", LOCTEXT("SpawnableMenuSectionName", "Spawnable"));
	
			MenuBuilder.AddSubMenu(
				LOCTEXT("OwnerLabel", "Spawned Object Owner"),
				LOCTEXT("OwnerTooltip", "Specifies how the spawned object is to be owned"),
				FNewMenuDelegate::CreateSP(this, &FSequencerObjectBindingNode::AddSpawnOwnershipMenu)
			);

			MenuBuilder.AddSubMenu(
				LOCTEXT("SubLevelLabel", "Spawnable Level"),
				LOCTEXT("SubLevelTooltip", "Specifies which level the spawnable should be spawned into"),
				FNewMenuDelegate::CreateSP(this, &FSequencerObjectBindingNode::AddSpawnLevelMenu)
			);

			MenuBuilder.AddSubMenu(
				LOCTEXT("ChangeClassLabel", "Change Class"),
				LOCTEXT("ChangeClassTooltip", "Change the class (object template) that this spawns from"),
				FNewMenuDelegate::CreateSP(this, &FSequencerObjectBindingNode::AddChangeClassMenu));

			MenuBuilder.AddMenuEntry(
				LOCTEXT("ContinuouslyRespawn", "Continuously Respawn"),
				LOCTEXT("ContinuouslyRespawnTooltip", "When enabled, this spawnable will always be respawned if it gets destroyed externally. When disabled, this object will only ever be spawned once for each spawn key even if it is destroyed externally"),
				FSlateIcon(),
				FUIAction(
					FExecuteAction::CreateLambda(FMovieSceneSpawnableFlagToggler{Sequencer, MovieScene, &FMovieSceneSpawnable::bContinuouslyRespawn, LOCTEXT("ContinuouslyRespawnTransaction", "Set Continuously Respawn")}),
					FCanExecuteAction(),
					FGetActionCheckState::CreateLambda(FMovieSceneSpawnableFlagCheckState{Sequencer, MovieScene, &FMovieSceneSpawnable::bContinuouslyRespawn})
				),
				NAME_None,
				EUserInterfaceActionType::ToggleButton
			);

			MenuBuilder.AddMenuEntry(
				LOCTEXT("EvaluateTracksWhenNotSpawned", "Evaluate Tracks When Not Spawned"),
				LOCTEXT("EvaluateTracksWhenNotSpawnedTooltip", "When enabled, any tracks on this object binding or its children will still be evaluated even when the object is not spawned."),
				FSlateIcon(),
				FUIAction(
					FExecuteAction::CreateLambda(FMovieSceneSpawnableFlagToggler{Sequencer, MovieScene, &FMovieSceneSpawnable::bEvaluateTracksWhenNotSpawned, LOCTEXT("EvaluateTracksWhenNotSpawned_Transaction", "Evaluate Tracks When Not Spawned")}),
					FCanExecuteAction(),
					FGetActionCheckState::CreateLambda(FMovieSceneSpawnableFlagCheckState{Sequencer, MovieScene, &FMovieSceneSpawnable::bEvaluateTracksWhenNotSpawned})
				),
				NAME_None,
				EUserInterfaceActionType::ToggleButton
			);

			MenuBuilder.AddMenuEntry(
				LOCTEXT("NetAddressable", "Net Addressable"),
				LOCTEXT("NetAddressableTooltip", "When enabled, this spawnable will be spawned using a unique name that allows it to be addressed by the server and client (useful for relative movement calculations on spawned props)"),
				FSlateIcon(),
				FUIAction(
					FExecuteAction::CreateLambda(FMovieSceneSpawnableFlagToggler{Sequencer, MovieScene, &FMovieSceneSpawnable::bNetAddressableName, LOCTEXT("NetAddressableTransaction", "Set Net Addressable")}),
					FCanExecuteAction(),
					FGetActionCheckState::CreateLambda(FMovieSceneSpawnableFlagCheckState{Sequencer, MovieScene, &FMovieSceneSpawnable::bNetAddressableName})
				),
				NAME_None,
				EUserInterfaceActionType::ToggleButton
			);

			MenuBuilder.AddMenuEntry( FSequencerCommands::Get().SaveCurrentSpawnableState );
			MenuBuilder.AddMenuEntry( FSequencerCommands::Get().ConvertToPossessable );

			MenuBuilder.EndSection();
		}
		else
		{
			MenuBuilder.BeginSection("Possessable");

			MenuBuilder.AddMenuEntry( FSequencerCommands::Get().ConvertToSpawnable );

			MenuBuilder.EndSection();
		}

		MenuBuilder.BeginSection("Import/Export", LOCTEXT("ImportExportMenuSectionName", "Import/Export"));
		
		MenuBuilder.AddMenuEntry(
			LOCTEXT("ImportFBX", "Import..."),
			LOCTEXT("ImportFBXTooltip", "Import FBX animation to this object"),
			FSlateIcon(),
			FUIAction(
				FExecuteAction::CreateLambda([=]{ GetSequencer().ImportFBXOntoSelectedNodes(); })
			));

		MenuBuilder.AddMenuEntry(
			LOCTEXT("ExportFBX", "Export..."),
			LOCTEXT("ExportFBXTooltip", "Export FBX animation from this object"),
			FSlateIcon(),
			FUIAction(
				FExecuteAction::CreateLambda([=]{ GetSequencer().ExportFBX(); })
			));

		MenuBuilder.AddMenuEntry(
			LOCTEXT("ExportToCameraAnim", "Export to Camera Anim..."),
			LOCTEXT("ExportToCameraAnimTooltip", "Exports the animation to a camera anim asset"),
			FSlateIcon(),
			FUIAction(
				FExecuteAction::CreateLambda([=]{ GetSequencer().ExportToCameraAnim(); })
			));
		MenuBuilder.EndSection();
	}

	GetSequencer().BuildCustomContextMenuForGuid(MenuBuilder, ObjectBinding);
	TArray<FGuid> ObjectBindings;
	ObjectBindings.Add(ObjectBinding);
	for (const TSharedPtr<ISequencerTrackEditor>& TrackEditor : GetSequencer().GetTrackEditors())
	{
		TrackEditor->BuildObjectBindingContextMenu(MenuBuilder, ObjectBindings, ObjectClass);
	}

	FSequencerDisplayNode::BuildContextMenu(MenuBuilder);
}

void FSequencerObjectBindingNode::BuildOrganizeContextMenu(FMenuBuilder& MenuBuilder)
{
	MenuBuilder.AddSubMenu(
		LOCTEXT("TagsLabel", "Tags"),
		LOCTEXT("TagsTooltip", "Show this object binding's tags"),
		FNewMenuDelegate::CreateSP(this, &FSequencerObjectBindingNode::AddTagMenu)
	);

	FSequencerDisplayNode::BuildOrganizeContextMenu(MenuBuilder);
}


void FSequencerObjectBindingNode::AddSpawnOwnershipMenu(FMenuBuilder& MenuBuilder)
{
	UMovieScene* MovieScene = GetSequencer().GetFocusedMovieSceneSequence()->GetMovieScene();
	FMovieSceneSpawnable* Spawnable = MovieScene->FindSpawnable(ObjectBinding);
	if (!Spawnable)
	{
		return;
	}
	auto Callback = [=](ESpawnOwnership NewOwnership){

		FScopedTransaction Transaction(LOCTEXT("SetSpawnOwnership", "Set Spawnable Ownership"));

		Spawnable->SetSpawnOwnership(NewOwnership);

		// Overwrite the completion state for all spawn sections to ensure the expected behaviour.
		EMovieSceneCompletionMode NewCompletionMode = NewOwnership == ESpawnOwnership::InnerSequence ? EMovieSceneCompletionMode::RestoreState : EMovieSceneCompletionMode::KeepState;

		// Make all spawn sections retain state
		UMovieSceneSpawnTrack* SpawnTrack = MovieScene->FindTrack<UMovieSceneSpawnTrack>(ObjectBinding);
		if (SpawnTrack)
		{
			for (UMovieSceneSection* Section : SpawnTrack->GetAllSections())
			{
				Section->Modify();
				Section->EvalOptions.CompletionMode = NewCompletionMode;
			}
		}
	};

	MenuBuilder.AddMenuEntry(
		LOCTEXT("ThisSequence_Label", "This Sequence"),
		LOCTEXT("ThisSequence_Tooltip", "Indicates that this sequence will own the spawned object. The object will be destroyed at the end of the sequence."),
		FSlateIcon(),
		FUIAction(
			FExecuteAction::CreateLambda(Callback, ESpawnOwnership::InnerSequence),
			FCanExecuteAction(),
			FIsActionChecked::CreateLambda([=]{ return Spawnable->GetSpawnOwnership() == ESpawnOwnership::InnerSequence; })
		),
		NAME_None,
		EUserInterfaceActionType::ToggleButton
	);

	MenuBuilder.AddMenuEntry(
		LOCTEXT("MasterSequence_Label", "Master Sequence"),
		LOCTEXT("MasterSequence_Tooltip", "Indicates that the outermost sequence will own the spawned object. The object will be destroyed when the outermost sequence stops playing."),
		FSlateIcon(),
		FUIAction(
			FExecuteAction::CreateLambda(Callback, ESpawnOwnership::MasterSequence),
			FCanExecuteAction(),
			FIsActionChecked::CreateLambda([=]{ return Spawnable->GetSpawnOwnership() == ESpawnOwnership::MasterSequence; })
		),
		NAME_None,
		EUserInterfaceActionType::ToggleButton
	);

	MenuBuilder.AddMenuEntry(
		LOCTEXT("External_Label", "External"),
		LOCTEXT("External_Tooltip", "Indicates this object's lifetime is managed externally once spawned. It will not be destroyed by sequencer."),
		FSlateIcon(),
		FUIAction(
			FExecuteAction::CreateLambda(Callback, ESpawnOwnership::External),
			FCanExecuteAction(),
			FIsActionChecked::CreateLambda([=]{ return Spawnable->GetSpawnOwnership() == ESpawnOwnership::External; })
		),
		NAME_None,
		EUserInterfaceActionType::ToggleButton
	);
}


void FSequencerObjectBindingNode::AddSpawnLevelMenu(FMenuBuilder& MenuBuilder)
{
	UMovieScene* MovieScene = GetSequencer().GetFocusedMovieSceneSequence()->GetMovieScene();
	FMovieSceneSpawnable* Spawnable = MovieScene->FindSpawnable(ObjectBinding);
	if (!Spawnable)
	{
		return;
	}

	MenuBuilder.AddMenuEntry(
		NSLOCTEXT("UnrealEd", "PersistentLevel", "Persistent Level"),
		NSLOCTEXT("UnrealEd", "PersistentLevel", "Persistent Level"),
		FSlateIcon(),
		FUIAction(
			FExecuteAction::CreateLambda([=] { GetSequencer().SetSelectedNodesSpawnableLevel(NAME_None); }),
			FCanExecuteAction(),
			FIsActionChecked::CreateLambda([=] { return Spawnable->GetLevelName() == NAME_None; })
		),
		NAME_None,
		EUserInterfaceActionType::ToggleButton
	);

	UWorld* World = Cast<UWorld>(GetSequencer().GetPlaybackContext());
	if (!World)
	{
		return;
	}

	for (ULevelStreaming* LevelStreaming : World->GetStreamingLevels())
	{
		if (LevelStreaming)
		{
			FName LevelName = FPackageName::GetShortFName( LevelStreaming->GetWorldAssetPackageFName() );

			MenuBuilder.AddMenuEntry(
				FText::FromName(LevelName),
				FText::FromName(LevelName),
				FSlateIcon(),
				FUIAction(
					FExecuteAction::CreateLambda([=] { GetSequencer().SetSelectedNodesSpawnableLevel(LevelName); }),
					FCanExecuteAction(),
					FIsActionChecked::CreateLambda([=] { return Spawnable->GetLevelName() == LevelName; })
				),
				NAME_None,
				EUserInterfaceActionType::ToggleButton
			);
		}
	}
}

void FSequencerObjectBindingNode::AddChangeClassMenu(FMenuBuilder& MenuBuilder)
<<<<<<< HEAD
{
	UMovieScene* MovieScene = GetSequencer().GetFocusedMovieSceneSequence()->GetMovieScene();
	FMovieSceneSpawnable* Spawnable = MovieScene->FindSpawnable(ObjectBinding);
	if (!Spawnable)
	{
		return;
	}

	FClassViewerModule& ClassViewerModule = FModuleManager::LoadModuleChecked<FClassViewerModule>("ClassViewer");

	FClassViewerInitializationOptions Options;
	Options.Mode = EClassViewerMode::ClassPicker;
	Options.bIsActorsOnly = true;
	Options.bIsPlaceableOnly = true;

	const UClass* ClassForObjectBinding = GetClassForObjectBinding();
	if (ClassForObjectBinding)
	{
		Options.ViewerTitleString = FText::FromString(TEXT("Change from: ") + ClassForObjectBinding->GetFName().ToString());
	}
	else
	{
		Options.ViewerTitleString = FText::FromString(TEXT("Change from: (empty)"));
	}

	MenuBuilder.AddWidget(
		SNew(SBox)
		.MinDesiredWidth(300.0f)
		.MaxDesiredHeight(400.0f)
		[
			ClassViewerModule.CreateClassViewer(Options, FOnClassPicked::CreateRaw(this, &FSequencerObjectBindingNode::HandleTemplateActorClassPicked))
		],
		FText(), true, false
	);
}

void FSequencerObjectBindingNode::HandleTemplateActorClassPicked(UClass* ChosenClass)
{
	FSlateApplication::Get().DismissAllMenus();

	UMovieScene* MovieScene = GetSequencer().GetFocusedMovieSceneSequence()->GetMovieScene();
	FMovieSceneSpawnable* Spawnable = MovieScene->FindSpawnable(ObjectBinding);
	if (!Spawnable)
	{
		return;
	}

	FScopedTransaction Transaction(LOCTEXT("ChangeClass", "Change Class"));

	MovieScene->Modify();

	TValueOrError<FNewSpawnable, FText> Result = GetSequencer().GetSpawnRegister().CreateNewSpawnableType(*ChosenClass, *MovieScene, nullptr);
	if (Result.IsValid())
	{
		Spawnable->SetObjectTemplate(Result.GetValue().ObjectTemplate);

		GetSequencer().GetSpawnRegister().DestroySpawnedObject(Spawnable->GetGuid(), GetSequencer().GetFocusedTemplateID(), GetSequencer());
		GetSequencer().ForceEvaluate();
	}
}


void FSequencerObjectBindingNode::AddAssignActorMenu(FMenuBuilder& MenuBuilder)
=======
>>>>>>> 6bbb88c8
{
	UMovieScene* MovieScene = GetSequencer().GetFocusedMovieSceneSequence()->GetMovieScene();
	FMovieSceneSpawnable* Spawnable = MovieScene->FindSpawnable(ObjectBinding);
	if (!Spawnable)
	{
		return;
	}

	FClassViewerModule& ClassViewerModule = FModuleManager::LoadModuleChecked<FClassViewerModule>("ClassViewer");

	FClassViewerInitializationOptions Options;
	Options.Mode = EClassViewerMode::ClassPicker;
	Options.bIsActorsOnly = true;
	Options.bIsPlaceableOnly = true;

	const UClass* ClassForObjectBinding = GetClassForObjectBinding();
	if (ClassForObjectBinding)
	{
		Options.ViewerTitleString = FText::FromString(TEXT("Change from: ") + ClassForObjectBinding->GetFName().ToString());
	}
	else
	{
		Options.ViewerTitleString = FText::FromString(TEXT("Change from: (empty)"));
	}

	MenuBuilder.AddWidget(
		SNew(SBox)
		.MinDesiredWidth(300.0f)
		.MaxDesiredHeight(400.0f)
		[
			ClassViewerModule.CreateClassViewer(Options, FOnClassPicked::CreateRaw(this, &FSequencerObjectBindingNode::HandleTemplateActorClassPicked))
		],
		FText(), true, false
	);
}

void FSequencerObjectBindingNode::HandleTemplateActorClassPicked(UClass* ChosenClass)
{
	FSlateApplication::Get().DismissAllMenus();

	UMovieScene* MovieScene = GetSequencer().GetFocusedMovieSceneSequence()->GetMovieScene();
	FMovieSceneSpawnable* Spawnable = MovieScene->FindSpawnable(ObjectBinding);
	if (!Spawnable)
	{
		return;
	}

	FScopedTransaction Transaction(LOCTEXT("ChangeClass", "Change Class"));

	MovieScene->Modify();

	TValueOrError<FNewSpawnable, FText> Result = GetSequencer().GetSpawnRegister().CreateNewSpawnableType(*ChosenClass, *MovieScene, nullptr);
	if (Result.IsValid())
	{
		Spawnable->SetObjectTemplate(Result.GetValue().ObjectTemplate);

		GetSequencer().GetSpawnRegister().DestroySpawnedObject(Spawnable->GetGuid(), GetSequencer().GetFocusedTemplateID(), GetSequencer());
		GetSequencer().ForceEvaluate();
	}
}

void FSequencerObjectBindingNode::AddTagMenu(FMenuBuilder& MenuBuilder)
{
	MenuBuilder.AddMenuEntry(FSequencerCommands::Get().OpenTaggedBindingManager);

	FSequencer* Sequencer = &GetSequencer();

	UMovieSceneSequence* Sequence   = Sequencer->GetRootMovieSceneSequence();
	UMovieScene*         MovieScene = Sequence->GetMovieScene();

	MenuBuilder.BeginSection(NAME_None, LOCTEXT("ObjectTagsHeader", "Object Tags"));
	{
		TSet<FName> AllTags;

		// Gather all the tags on all currently selected object binding IDs
		FMovieSceneSequenceID SequenceID = Sequencer->GetFocusedTemplateID();
		for (const TSharedRef<FSequencerDisplayNode>& Node : GetSequencer().GetSelection().GetSelectedOutlinerNodes())
		{
			if (Node->GetType() == ESequencerNode::Object)
			{
				const FGuid& ObjectID = StaticCastSharedRef<FSequencerObjectBindingNode>(Node)->GetObjectBinding();

				UE::MovieScene::FFixedObjectBindingID BindingID(ObjectID, SequenceID);
				for (auto It = Sequencer->GetObjectBindingTagCache()->IterateTags(BindingID); It; ++It)
				{
					AllTags.Add(It.Value());
				}
			}
		}

		bool bIsReadOnly = MovieScene->IsReadOnly();
		for (const FName& TagName : AllTags)
		{
			MenuBuilder.AddMenuEntry(
				FText::FromName(TagName),
				FText(),
				FSlateIcon(),
				FUIAction(
					FExecuteAction::CreateSP(this, &FSequencerObjectBindingNode::ToggleTag, TagName),
					FCanExecuteAction::CreateLambda([bIsReadOnly] { return bIsReadOnly == false; }),
					FGetActionCheckState::CreateSP(this, &FSequencerObjectBindingNode::GetTagCheckState, TagName)
				),
				NAME_None,
				EUserInterfaceActionType::ToggleButton
			);
		}
	}
	MenuBuilder.EndSection();

	MenuBuilder.BeginSection(NAME_None, LOCTEXT("AddNewHeader", "Add Tag"));
	{
		if (!MovieScene->IsReadOnly())
		{
			TSharedRef<SWidget> Widget =
				SNew(SObjectBindingTag)
				.OnCreateNew(this, &FSequencerObjectBindingNode::HandleAddTag);

			MenuBuilder.AddWidget(Widget, FText());
		}
	}
	MenuBuilder.EndSection();
}

ECheckBoxState FSequencerObjectBindingNode::GetTagCheckState(FName TagName)
{
	ECheckBoxState CheckBoxState = ECheckBoxState::Undetermined;

	FSequencer&           Sequencer  = GetSequencer();
	UMovieScene*          MovieScene = Sequencer.GetRootMovieSceneSequence()->GetMovieScene();
	FMovieSceneSequenceID SequenceID = Sequencer.GetFocusedTemplateID();

	for (const TSharedRef<FSequencerDisplayNode>& Node : Sequencer.GetSelection().GetSelectedOutlinerNodes())
	{
		if (Node->GetType() == ESequencerNode::Object)
		{
			const FGuid& ObjectID = StaticCastSharedRef<FSequencerObjectBindingNode>(Node)->GetObjectBinding();

			UE::MovieScene::FFixedObjectBindingID BindingID(ObjectID, SequenceID);
			ECheckBoxState ThisCheckState = Sequencer.GetObjectBindingTagCache()->HasTag(BindingID, TagName)
				? ECheckBoxState::Checked
				: ECheckBoxState::Unchecked;

			if (CheckBoxState == ECheckBoxState::Undetermined)
			{
				CheckBoxState = ThisCheckState;
			}
			else if (CheckBoxState != ThisCheckState)
			{
				return ECheckBoxState::Undetermined;
			}
		}
	}

	return CheckBoxState;
}

void FSequencerObjectBindingNode::ToggleTag(FName TagName)
{
	FSequencer&           Sequencer  = GetSequencer();
	UMovieScene*          MovieScene = Sequencer.GetRootMovieSceneSequence()->GetMovieScene();
	FMovieSceneSequenceID SequenceID = Sequencer.GetFocusedTemplateID();

	for (const TSharedRef<FSequencerDisplayNode>& Node : Sequencer.GetSelection().GetSelectedOutlinerNodes())
	{
		if (Node->GetType() == ESequencerNode::Object)
		{
			const FGuid& ObjectID = StaticCastSharedRef<FSequencerObjectBindingNode>(Node)->GetObjectBinding();

			UE::MovieScene::FFixedObjectBindingID BindingID(ObjectID, SequenceID);
			if (!Sequencer.GetObjectBindingTagCache()->HasTag(BindingID, TagName))
			{
				HandleAddTag(TagName);
				return;
			}
		}
	}

	HandleDeleteTag(TagName);
}

void FSequencerObjectBindingNode::HandleDeleteTag(FName TagName)
{
	FScopedTransaction Transaction(FText::Format(LOCTEXT("RemoveBindingTag", "Remove tag '{0}' from binding(s)"), FText::FromName(TagName)));

	UMovieScene* MovieScene = GetSequencer().GetRootMovieSceneSequence()->GetMovieScene();
	MovieScene->Modify();

	FMovieSceneSequenceID SequenceID = GetSequencer().GetFocusedTemplateID();
	for (const TSharedRef<FSequencerDisplayNode>& Node : GetSequencer().GetSelection().GetSelectedOutlinerNodes())
	{
		if (Node->GetType() == ESequencerNode::Object)
		{
			const FGuid& ObjectID = StaticCastSharedRef<FSequencerObjectBindingNode>(Node)->GetObjectBinding();

			MovieScene->UntagBinding(TagName, UE::MovieScene::FFixedObjectBindingID(ObjectID, SequenceID));
		}
	}
}

void FSequencerObjectBindingNode::HandleAddTag(FName TagName)
{
	FScopedTransaction Transaction(FText::Format(LOCTEXT("CreateBindingTag", "Add new tag {0} to binding(s)"), FText::FromName(TagName)));

	UMovieScene* MovieScene = GetSequencer().GetRootMovieSceneSequence()->GetMovieScene();
	MovieScene->Modify();

	FMovieSceneSequenceID SequenceID = GetSequencer().GetFocusedTemplateID();
	for (const TSharedRef<FSequencerDisplayNode>& Node : GetSequencer().GetSelection().GetSelectedOutlinerNodes())
	{
		if (Node->GetType() == ESequencerNode::Object)
		{
			const FGuid& ObjectID = StaticCastSharedRef<FSequencerObjectBindingNode>(Node)->GetObjectBinding();

			MovieScene->TagBinding(TagName, UE::MovieScene::FFixedObjectBindingID(ObjectID, SequenceID));
		}
	}
}

bool FSequencerObjectBindingNode::CanRenameNode() const
{
	return true;
}

TSharedRef<SWidget> FSequencerObjectBindingNode::GetCustomOutlinerContent()
{
	// Create a container edit box
	TSharedRef<SHorizontalBox> BoxPanel = SNew(SHorizontalBox)

		+ SHorizontalBox::Slot()
		[
			SNew(SSpacer)
		];


	TAttribute<bool> HoverState = TAttribute<bool>::Create(TAttribute<bool>::FGetter::CreateSP(this, &FSequencerDisplayNode::IsHovered));

	BoxPanel->AddSlot()
		.AutoWidth()
		.VAlign(VAlign_Center)
		[
			FSequencerUtilities::MakeAddButton(LOCTEXT("TrackText", "Track"), FOnGetContent::CreateSP(this, &FSequencerObjectBindingNode::HandleAddTrackComboButtonGetMenuContent), HoverState, GetSequencer().AsShared())
		];

	const UClass* ObjectClass = GetClassForObjectBinding();
	GetSequencer().BuildObjectBindingEditButtons(BoxPanel, ObjectBinding, ObjectClass);

	return BoxPanel;
}

TSharedPtr<SWidget> FSequencerObjectBindingNode::GetAdditionalOutlinerLabel()
{
	FSequencer& Sequencer = GetSequencer();
	UE::MovieScene::FFixedObjectBindingID BindingID(ObjectBinding, Sequencer.GetFocusedTemplateID());

	return SNew(SObjectBindingTags, BindingID, Sequencer.GetObjectBindingTagCache());
}


FText FSequencerObjectBindingNode::GetDisplayName() const
{
	UMovieScene* MovieScene = GetSequencer().GetFocusedMovieSceneSequence()->GetMovieScene();

	if (MovieScene != nullptr)
	{
		return MovieScene->GetObjectDisplayName(ObjectBinding);
	}

	return FText();
}

FSlateColor FSequencerObjectBindingNode::GetDisplayNameColor() const
{
	FSequencer& Sequencer = ParentTree.GetSequencer();

	TArrayView<TWeakObjectPtr<> > BoundObjects = Sequencer.FindBoundObjects(ObjectBinding, Sequencer.GetFocusedTemplateID());

	if (BoundObjects.Num() > 0)
	{
		int32 NumValidObjects = 0;
		for (const TWeakObjectPtr<>& BoundObject : BoundObjects)
		{
			if (BoundObject.IsValid())
			{
				++NumValidObjects;
			}
		}

		if (NumValidObjects == BoundObjects.Num())
		{
			return FSequencerDisplayNode::GetDisplayNameColor();
		}

		if (NumValidObjects > 0)
		{
			return FLinearColor::Yellow;
		}
	}

	// Spawnables don't have valid object bindings when their track hasn't spawned them yet,
	// so we override the default behavior of red with a gray so that users don't think there is something wrong.
	
	TSharedPtr<FSequencerDisplayNode> CurrentNode = SharedThis((FSequencerDisplayNode*)this);

	while (CurrentNode.IsValid())
	{
		if (CurrentNode->GetType() == ESequencerNode::Object)
		{
			if (StaticCastSharedPtr<FSequencerObjectBindingNode>(CurrentNode)->GetBindingType() == EObjectBindingType::Spawnable)
			{
				return FSlateColor::UseSubduedForeground();
			}
		}

		CurrentNode = CurrentNode->GetParent();
	}


	return FLinearColor::Red;
}

FText FSequencerObjectBindingNode::GetDisplayNameToolTipText() const
{
	FSequencer& Sequencer = ParentTree.GetSequencer();

	TArrayView<TWeakObjectPtr<> > BoundObjects = Sequencer.FindBoundObjects(ObjectBinding, Sequencer.GetFocusedTemplateID());

	if ( BoundObjects.Num() == 0 )
	{
		return FText::Format(LOCTEXT("InvalidBoundObjectToolTip", "The object bound to this track is missing (BindingID: {0})."), FText::FromString(LexToString(ObjectBinding)));
	}
	else
	{
		TArray<FString> ValidBoundObjectLabels;
		bool bAddEllipsis = false;
		int32 NumMissing = 0;
		for (const TWeakObjectPtr<>& Ptr : BoundObjects)
		{
			UObject* Obj = Ptr.Get();

			if (Obj == nullptr)
			{
				++NumMissing;
				continue;
			}

			if (AActor* Actor = Cast<AActor>(Obj))
			{
				ValidBoundObjectLabels.Add(Actor->GetActorLabel());
			}
			else
			{
				ValidBoundObjectLabels.Add(Obj->GetName());
			}

			if (ValidBoundObjectLabels.Num() > 3)
			{
				bAddEllipsis = true;
				break;
			}
		}

		// If only 1 bound object, display a simpler tooltip.
		if (ValidBoundObjectLabels.Num() == 1 && NumMissing == 0)
		{
			if (BindingType == EObjectBindingType::Spawnable)
			{
				const UClass* ClassForObjectBinding = GetClassForObjectBinding();
				if (ClassForObjectBinding)
				{
<<<<<<< HEAD
					return FText::FromString(TEXT("Spawnable Class: ") + ClassForObjectBinding->GetFName().ToString());
				}
			}
			return FText();
=======
					return FText::Format(LOCTEXT("SpawnableBoundObjectToolTip", "Spawnable Class: {0} (BindingID: {1})"), FText::FromName(ClassForObjectBinding->GetFName()), FText::FromString(LexToString(ObjectBinding)));
				}
			}
			return FText::Format(LOCTEXT("PossessableBoundObjectToolTip", "(BindingID: {0}"), FText::FromString(LexToString(ObjectBinding)));
>>>>>>> 6bbb88c8
		}
		else if (ValidBoundObjectLabels.Num() == 0 && NumMissing == 1)
		{
			return FText::Format(LOCTEXT("InvalidBoundObjectToolTip", "The object bound to this track is missing (BindingID: {0})."), FText::FromString(LexToString(ObjectBinding)));
		}

		FString MultipleBoundObjectLabel = FString::Join(ValidBoundObjectLabels, TEXT(", "));
		if (bAddEllipsis)
		{
			MultipleBoundObjectLabel += FString::Printf(TEXT("... %d more"), BoundObjects.Num()-3);
		}

		if (NumMissing != 0)
		{
			MultipleBoundObjectLabel += FString::Printf(TEXT(" (%d missing)"), NumMissing);
		}

		return FText::FromString(MultipleBoundObjectLabel + FString::Printf(TEXT(" (BindingID: %s)"), *LexToString(ObjectBinding)));
	}
}

const FSlateBrush* FSequencerObjectBindingNode::GetIconBrush() const
{
	const UClass* ClassForObjectBinding = GetClassForObjectBinding();

	if (!ClassForObjectBinding)
	{
		return FEditorStyle::GetBrush("Sequencer.InvalidSpawnableIcon");
	}

	return FSlateIconFinder::FindIconBrushForClass(ClassForObjectBinding);
}

const FSlateBrush* FSequencerObjectBindingNode::GetIconOverlayBrush() const
{
	if (BindingType == EObjectBindingType::Spawnable)
	{
		return FEditorStyle::GetBrush("Sequencer.SpawnableIconOverlay");
	}
	else
	{
		FSequencer& Sequencer = ParentTree.GetSequencer();
		const int32 NumBoundObjects = Sequencer.FindObjectsInCurrentSequence(ObjectBinding).Num();

		if (NumBoundObjects > 1)
		{
			return FEditorStyle::GetBrush("Sequencer.MultipleIconOverlay");
		}
	}
	return nullptr;
}

FText FSequencerObjectBindingNode::GetIconToolTipText() const
{
	if (BindingType == EObjectBindingType::Spawnable)
	{
		return LOCTEXT("SpawnableToolTip", "This item is spawned by sequencer according to this object's spawn track.");
	}
	else if (BindingType == EObjectBindingType::Possessable)
	{
		return LOCTEXT("PossessableToolTip", "This item is a possessable reference to an existing object.");
	}

	return FText();
}

float FSequencerObjectBindingNode::GetNodeHeight() const
{
	return SequencerLayoutConstants::ObjectNodeHeight + SequencerNodeConstants::CommonPadding*2;
}


FNodePadding FSequencerObjectBindingNode::GetNodePadding() const
{
	return FNodePadding(0.f);//SequencerNodeConstants::CommonPadding);
}


ESequencerNode::Type FSequencerObjectBindingNode::GetType() const
{
	return ESequencerNode::Object;
}


void FSequencerObjectBindingNode::SetDisplayName(const FText& NewDisplayName)
{
	UMovieScene* MovieScene = GetSequencer().GetFocusedMovieSceneSequence()->GetMovieScene();

	if (MovieScene != nullptr)
	{
		FScopedTransaction Transaction(LOCTEXT("SetTrackName", "Set Track Name"));

		// Modify the movie scene so that it gets marked dirty and renames are saved consistently.
		MovieScene->Modify();

		FMovieSceneSpawnable* Spawnable = MovieScene->FindSpawnable(GetObjectBinding());
		FMovieScenePossessable* Possessable = MovieScene->FindPossessable(GetObjectBinding());

		// If there is only one binding, set the name of the bound actor
		TArrayView<TWeakObjectPtr<>> Objects = GetSequencer().FindObjectsInCurrentSequence(GetObjectBinding());
		if (Objects.Num() == 1)
		{
			if (AActor* Actor = Cast<AActor>(Objects[0].Get()))
			{
				Actor->SetActorLabel(NewDisplayName.ToString());
			}
		}

		if (Spawnable)
		{
			// Otherwise set our display name
			Spawnable->SetName(NewDisplayName.ToString());
		}
		else if (Possessable)
		{
			Possessable->SetName(NewDisplayName.ToString());
		}
		else
		{
			MovieScene->SetObjectDisplayName(ObjectBinding, NewDisplayName);
		}

		SetNodeName(FName(*NewDisplayName.ToString()));
	}
}


bool FSequencerObjectBindingNode::CanDrag() const
{
	TSharedPtr<FSequencerDisplayNode> ParentSeqNode = GetParent();
	return ParentSeqNode.IsValid() == false || ParentSeqNode->GetType() != ESequencerNode::Object;
}

TOptional<EItemDropZone> FSequencerObjectBindingNode::CanDrop(FSequencerDisplayNodeDragDropOp& DragDropOp, EItemDropZone ItemDropZone) const
{
	DragDropOp.ResetToDefaultToolTip();

	// Prevent taking any parent that's part of the dragged node hierarchy from being put inside a child of itself
	// This is done first before the other checks so that the UI stays consistent as you move between them, otherwise
	// when you are above/below a node it reports this error, but if you were on top of a node it would do the standard
	// no-drag-drop due to OntoItem being blocked. 
	TSharedPtr<FSequencerDisplayNode> CurrentNode = SharedThis((FSequencerDisplayNode*)this);
	while (CurrentNode.IsValid())
	{
		if (DragDropOp.GetDraggedNodes().Contains(CurrentNode))
		{
			DragDropOp.CurrentHoverText = NSLOCTEXT("SequencerFolderNode", "ParentIntoChildDragErrorFormat", "Can't drag a parent node into one of it's children.");
			return TOptional<EItemDropZone>();
		}
		CurrentNode = CurrentNode->GetParent();
	}

	// Override Onto and Below to be Above to smooth out the UI changes as you scroll over many items.
	// This removes a confusing "above" -> "blocked" -> "above/below" transition.
	if (ItemDropZone == EItemDropZone::OntoItem || ItemDropZone == EItemDropZone::BelowItem)
	{
		// Except when dropping onto the last item so that we can drop to the end of the tree
		if (ParentTree.GetRootNode()->GetNumChildren() > 0 && this == &ParentTree.GetRootNode()->GetChildNodes().Last().Get())
		{
			ItemDropZone = EItemDropZone::BelowItem;
		}
		else
		{
			ItemDropZone = EItemDropZone::AboveItem;
		}
	}

	if (GetParent().IsValid() && GetParent()->GetType() != ESequencerNode::Folder)
	{
		// Object Binding Nodes can have other binding nodes as their parents and we
		// don't allow re-arranging tracks within a binding node.
		return TOptional<EItemDropZone>();
	}

	for (TSharedRef<FSequencerDisplayNode> Node : DragDropOp.GetDraggedNodes())
	{
		bool bValidType = Node->GetType() == ESequencerNode::Folder || Node->GetType() == ESequencerNode::Object || Node->GetType() == ESequencerNode::Track;
		if (!bValidType)
		{
			return TOptional<EItemDropZone>();
		}

		TSharedPtr<FSequencerDisplayNode> ParentSeqNode = Node->GetParent();

		if (ParentSeqNode.IsValid())
		{
			if (ParentSeqNode->GetType() != ESequencerNode::Folder)
			{
				// If we have a parent who is not a folder (ie: The node is a component track on an actor) then it can't be rearranged.
				return TOptional<EItemDropZone>();
			}
		}
	}

	TArray<UMovieSceneFolder*> AdjacentFolders;
	if (GetParent().IsValid())
	{
		// We are either trying to drop adjacent to ourself (when nestled), or as a child of ourself, so we add either our siblings or our children
		// to the list of possibly conflicting names.
		for (TSharedRef <FSequencerDisplayNode> Child : GetParent()->GetChildNodes())
		{
			if (Child->GetType() == ESequencerNode::Folder)
			{
				TSharedRef<FSequencerFolderNode> FolderNode = StaticCastSharedRef<FSequencerFolderNode>(Child);
				AdjacentFolders.Add(&FolderNode->GetFolder());
			}
		}
	}
	else
	{
		// If this folder has no parent then this is a root level folder, so we need to check the Movie Scene's child list for conflicting children names.
		UMovieScene* FocusedMovieScene = GetSequencer().GetFocusedMovieSceneSequence()->GetMovieScene();
		AdjacentFolders.Append(FocusedMovieScene->GetRootFolders());
	}

	// Check each node we're dragging to see if any of them have a name conflict - if so, block the whole drag/drop operation.
	for (TSharedRef<FSequencerDisplayNode> DraggedNode : DragDropOp.GetDraggedNodes())
	{
		if (DraggedNode->GetType() == ESequencerNode::Folder)
		{
			TSharedRef<FSequencerFolderNode> DraggedFolder = StaticCastSharedRef<FSequencerFolderNode>(DraggedNode);

			// Name Conflicts are only an issue on folders.
			bool bHasNameConflict = false;
			for (UMovieSceneFolder* Folder : AdjacentFolders)
			{
				// We don't allow a folder with the same name to become a sibling, but we need to not check the dragged node if it is already at that
				// hierarchy depth so that we can rearrange them by triggering EItemDropZone::AboveItem / EItemDropZone::BelowItem on the same hierarchy.
				if (&DraggedFolder->GetFolder() != Folder && DraggedFolder->GetFolder().GetFolderName() == Folder->GetFolderName())
				{
					bHasNameConflict = true;
					break;
				}
			}

			if (bHasNameConflict)
			{
				DragDropOp.CurrentHoverText = FText::Format(
					NSLOCTEXT("SequencerFolderNode", "DuplicateFolderDragErrorFormat", "Folder with name '{0}' already exists."),
					FText::FromName(DraggedFolder->GetFolder().GetFolderName()));

				return TOptional<EItemDropZone>();
			}
		}
	}

	// The dragged nodes were either all in folders, or all at the sequencer root.
	return ItemDropZone;
}

void FSequencerObjectBindingNode::Drop(const TArray<TSharedRef<FSequencerDisplayNode>>& DraggedNodes, EItemDropZone ItemDropZone)
{
	const FScopedTransaction Transaction(NSLOCTEXT("SequencerObjectBindingNode", "MoveItems", "Move items."));
	for (TSharedRef<FSequencerDisplayNode> DraggedNode : DraggedNodes)
	{
		TSharedPtr<FSequencerDisplayNode> DraggedSeqNodeParent = DraggedNode->GetParent();

		if (GetParent().IsValid())
		{
			// If the object is coming from the root or it's coming from another folder then we can allow it to move adjacent to us.
			if (!DraggedSeqNodeParent.IsValid() || (DraggedSeqNodeParent.IsValid() && DraggedSeqNodeParent->GetType() == ESequencerNode::Folder))
			{
				checkf(GetParent()->GetType() == ESequencerNode::Folder, TEXT("Cannot reorder when parent is not a folder."));
				TSharedPtr<FSequencerFolderNode> ParentFolder = StaticCastSharedPtr<FSequencerFolderNode>(GetParent());

				// Let the folder we're going into remove us from our old parent and put us as a child of it first.
				ParentFolder->MoveDisplayNodeToFolder(DraggedNode);
			}
		}
		else
		{
			// We're at root and they're placing above or below us
			ParentTree.MoveDisplayNodeToRoot(DraggedNode);
		}
	}

	if (DraggedNodes.Num() > 0)
	{
		if (GetParent().IsValid())
		{
			checkf(GetParent()->GetType() == ESequencerNode::Folder, TEXT("Cannot reorder when parent is not a folder."));
			TSharedPtr<FSequencerFolderNode> ParentFolder = StaticCastSharedPtr<FSequencerFolderNode>(GetParent());

			// Sort our dragged nodes relative to our siblings.
			SortAndSetSortingOrder(DraggedNodes, ParentFolder->GetChildNodes(), ItemDropZone, FDisplayNodeTreePositionSorter(), SharedThis(this));
		}
		else
		{
			// We're at root and they're placing above or below us
			SortAndSetSortingOrder(DraggedNodes, GetSequencer().GetNodeTree()->GetRootNodes(), ItemDropZone, FDisplayNodeTreePositionSorter(), SharedThis(this));
		}
	}

	ParentTree.GetSequencer().NotifyMovieSceneDataChanged(EMovieSceneDataChangeType::MovieSceneStructureItemsChanged);
}

void FSequencerObjectBindingNode::DeleteNode()
{
	UMovieScene* MovieScene = GetSequencer().GetRootMovieSceneSequence()->GetMovieScene();
	MovieScene->Modify();

	UE::MovieScene::FFixedObjectBindingID BindingID(GetObjectBinding(), GetSequencer().GetFocusedTemplateID());
	for (auto It = GetSequencer().GetObjectBindingTagCache()->IterateTags(BindingID); It; ++It)
	{
		MovieScene->UntagBinding(It.Value(), BindingID);
	}

	FSequencerDisplayNode::DeleteNode();
}


/* FSequencerObjectBindingNode implementation
 *****************************************************************************/

void FSequencerObjectBindingNode::AddPropertyMenuItems(FMenuBuilder& AddTrackMenuBuilder, TArray<FPropertyPath> KeyableProperties, int32 PropertyNameIndexStart, int32 PropertyNameIndexEnd)
{
	TArray<PropertyMenuData> KeyablePropertyMenuData;

	for (auto KeyableProperty : KeyableProperties)
	{
		TArray<FString> PropertyNames;
		if (PropertyNameIndexEnd == -1)
		{
			PropertyNameIndexEnd = KeyableProperty.GetNumProperties();
		}

		//@todo
		if (PropertyNameIndexStart >= KeyableProperty.GetNumProperties())
		{
			continue;
		}

		for (int32 PropertyNameIndex = PropertyNameIndexStart; PropertyNameIndex < PropertyNameIndexEnd; ++PropertyNameIndex)
		{
			PropertyNames.Add(KeyableProperty.GetPropertyInfo(PropertyNameIndex).Property.Get()->GetDisplayNameText().ToString());
		}

		PropertyMenuData KeyableMenuData;
		{
			KeyableMenuData.PropertyPath = KeyableProperty;
			KeyableMenuData.MenuName = FString::Join( PropertyNames, TEXT( "." ) );
		}

		KeyablePropertyMenuData.Add(KeyableMenuData);
	}

	// Sort on the menu name
	KeyablePropertyMenuData.Sort([](const PropertyMenuData& A, const PropertyMenuData& B)
	{
		int32 CompareResult = A.MenuName.Compare(B.MenuName);
		return CompareResult < 0;
	});

	// Add menu items
	for (int32 MenuDataIndex = 0; MenuDataIndex < KeyablePropertyMenuData.Num(); ++MenuDataIndex)
	{
		FUIAction AddTrackMenuAction(FExecuteAction::CreateSP(this, &FSequencerObjectBindingNode::HandlePropertyMenuItemExecute, KeyablePropertyMenuData[MenuDataIndex].PropertyPath));
		AddTrackMenuBuilder.AddMenuEntry(FText::FromString(KeyablePropertyMenuData[MenuDataIndex].MenuName), FText(), FSlateIcon(), AddTrackMenuAction);
	}
}


const UClass* FSequencerObjectBindingNode::GetClassForObjectBinding() const
{
	UMovieScene* MovieScene = GetSequencer().GetFocusedMovieSceneSequence()->GetMovieScene();
	FMovieSceneSpawnable* Spawnable = MovieScene->FindSpawnable(ObjectBinding);
	FMovieScenePossessable* Possessable = MovieScene->FindPossessable(ObjectBinding);
	
	// should exist, but also shouldn't be both a spawnable and a possessable
	check((Spawnable != nullptr) ^ (Possessable != nullptr));

	if (Spawnable && Spawnable->GetObjectTemplate() != nullptr)
	{
		return Spawnable->GetObjectTemplate()->GetClass();
	}

	if (Possessable)
	{
		return Possessable->GetPossessedObjectClass();
	}

	return nullptr;
}

/* FSequencerObjectBindingNode callbacks
 *****************************************************************************/

TSharedRef<SWidget> FSequencerObjectBindingNode::HandleAddTrackComboButtonGetMenuContent()
{
	FSequencer& Sequencer = GetSequencer();

	//@todo need to resolve this between UMG and the level editor sequencer
	const bool bUseSubMenus = Sequencer.IsLevelEditorSequencer();

	UObject* BoundObject = GetSequencer().FindSpawnedObjectOrTemplate(ObjectBinding);
	const UClass* MainSelectionObjectClass = GetClassForObjectBinding();

	TArray<FGuid> ObjectBindings;
	ObjectBindings.Add(ObjectBinding);

	TArray<UClass*> ObjectClasses;
	ObjectClasses.Add(const_cast<UClass*>(MainSelectionObjectClass));

	// Only include other selected object bindings if this binding is selected. Otherwise, this will lead to 
	// confusion with multiple tracks being added to possibly unrelated objects
	if (Sequencer.GetSelection().IsSelected(SharedThis(this)))
	{
		for (const TSharedRef<FSequencerDisplayNode>& Node : Sequencer.GetSelection().GetSelectedOutlinerNodes())
		{
			if (Node->GetType() != ESequencerNode::Object)
			{
				continue;
			}

			auto ObjectBindingNode = StaticCastSharedRef<FSequencerObjectBindingNode>(Node);

			FGuid Guid = ObjectBindingNode->GetObjectBinding();
			for (auto RuntimeObject : Sequencer.FindBoundObjects(Guid, Sequencer.GetFocusedTemplateID()))
			{
				if (RuntimeObject != nullptr)
				{
					ObjectBindings.AddUnique(Guid);
					ObjectClasses.Add(RuntimeObject->GetClass());
					continue;
				}
			}
		}
	}

	ISequencerModule& SequencerModule = FModuleManager::GetModuleChecked<ISequencerModule>( "Sequencer" );
	TSharedRef<FUICommandList> CommandList(new FUICommandList);

	TSharedRef<FExtender> Extender = SequencerModule.GetAddTrackMenuExtensibilityManager()->GetAllExtenders(CommandList, TArrayBuilder<UObject*>().Add(BoundObject)).ToSharedRef();

	const UClass* ObjectClass = UClass::FindCommonBase(ObjectClasses);

	for (const TSharedPtr<ISequencerTrackEditor>& TrackEditor : GetSequencer().GetTrackEditors())
	{
		TrackEditor->ExtendObjectBindingTrackMenu(Extender, ObjectBindings, ObjectClass);
	}

	// The menu are generated through reflection and sometime the API exposes some recursivity (think about a Widget returning it parent which is also a Widget). Just by reflection
	// it is not possible to determine when the root object is reached. It needs a kind of simulation which is not implemented. Also, even if the recursivity was correctly handled, the possible
	// permutations tend to grow exponentially. Until a clever solution is found, the simple approach is to disable recursively searching those menus. User can still search the current one though.
	// See UE-131257
	const bool bInRecursivelySearchable = false;

	FMenuBuilder AddTrackMenuBuilder(true, nullptr, Extender, false, &FCoreStyle::Get(), true, NAME_None, bInRecursivelySearchable);

	const int32 NumStartingBlocks = AddTrackMenuBuilder.GetMultiBox()->GetBlocks().Num();

	AddTrackMenuBuilder.BeginSection("Tracks", LOCTEXT("TracksMenuHeader" , "Tracks"));
	GetSequencer().BuildObjectBindingTrackMenu(AddTrackMenuBuilder, ObjectBindings, ObjectClass);
	AddTrackMenuBuilder.EndSection();

	TArray<FPropertyPath> KeyablePropertyPaths;

	if (BoundObject != nullptr)
	{
		FPropertyPath PropertyPath;
		GetKeyablePropertyPaths(BoundObject->GetClass(), BoundObject, BoundObject->GetClass(), PropertyPath, Sequencer, KeyablePropertyPaths);
	}

	// [Aspect Ratio]
	// [PostProcess Settings] [Bloom1Tint] [X]
	// [PostProcess Settings] [Bloom1Tint] [Y]
	// [PostProcess Settings] [ColorGrading]
	// [Ortho View]

	// Create property menu data based on keyable property paths
	TArray<PropertyMenuData> KeyablePropertyMenuData;
	for (const FPropertyPath& KeyablePropertyPath : KeyablePropertyPaths)
	{
		FProperty* Property = KeyablePropertyPath.GetRootProperty().Property.Get();
		if (Property)
		{
			PropertyMenuData KeyableMenuData;
			KeyableMenuData.PropertyPath = KeyablePropertyPath;
			if (KeyablePropertyPath.GetRootProperty().ArrayIndex != INDEX_NONE)
			{
				KeyableMenuData.MenuName = FText::Format(LOCTEXT("PropertyMenuTextFormat", "{0} [{1}]"), Property->GetDisplayNameText(), FText::AsNumber(KeyablePropertyPath.GetRootProperty().ArrayIndex)).ToString();
			}
			else
			{
				KeyableMenuData.MenuName = Property->GetDisplayNameText().ToString();
			}
			KeyablePropertyMenuData.Add(KeyableMenuData);
		}
	}

	// Sort on the menu name
	KeyablePropertyMenuData.Sort([](const PropertyMenuData& A, const PropertyMenuData& B)
	{
		int32 CompareResult = A.MenuName.Compare(B.MenuName);
		return CompareResult < 0;
	});
	

	// Add menu items
	AddTrackMenuBuilder.BeginSection( SequencerMenuExtensionPoints::AddTrackMenu_PropertiesSection, LOCTEXT("PropertiesMenuHeader" , "Properties"));
	for (int32 MenuDataIndex = 0; MenuDataIndex < KeyablePropertyMenuData.Num(); )
	{
		TArray<FPropertyPath> KeyableSubMenuPropertyPaths;

		KeyableSubMenuPropertyPaths.Add(KeyablePropertyMenuData[MenuDataIndex].PropertyPath);

		// If this menu data only has one property name, add the menu item
		if (KeyablePropertyMenuData[MenuDataIndex].PropertyPath.GetNumProperties() == 1 || !bUseSubMenus)
		{
			AddPropertyMenuItems(AddTrackMenuBuilder, KeyableSubMenuPropertyPaths);
			++MenuDataIndex;
		}
		// Otherwise, look to the next menu data to gather up new data
		else
		{
			for (; MenuDataIndex < KeyablePropertyMenuData.Num()-1; )
			{
				if (KeyablePropertyMenuData[MenuDataIndex].MenuName == KeyablePropertyMenuData[MenuDataIndex+1].MenuName)
				{	
					++MenuDataIndex;
					KeyableSubMenuPropertyPaths.Add(KeyablePropertyMenuData[MenuDataIndex].PropertyPath);
				}
				else
				{
					break;
				}
			}

			AddTrackMenuBuilder.AddSubMenu(
				FText::FromString(KeyablePropertyMenuData[MenuDataIndex].MenuName),
				FText::GetEmpty(), 
				FNewMenuDelegate::CreateSP(this, &FSequencerObjectBindingNode::HandleAddTrackSubMenuNew, KeyableSubMenuPropertyPaths, 0));

			++MenuDataIndex;
		}
	}
	AddTrackMenuBuilder.EndSection();

	if (AddTrackMenuBuilder.GetMultiBox()->GetBlocks().Num() == NumStartingBlocks)
	{
		TSharedRef<SWidget> EmptyTip = SNew(SBox)
			.Padding(FMargin(15.f, 7.5f))
			[
				SNew(STextBlock)
				.Text(LOCTEXT("NoKeyablePropertiesFound", "No keyable properties or tracks"))
				.ColorAndOpacity(FSlateColor::UseSubduedForeground())
			];

		AddTrackMenuBuilder.AddWidget(EmptyTip, FText(), true, false);
	}

	return AddTrackMenuBuilder.MakeWidget();
}


void FSequencerObjectBindingNode::HandleAddTrackSubMenuNew(FMenuBuilder& AddTrackMenuBuilder, TArray<FPropertyPath> KeyablePropertyPaths, int32 PropertyNameIndexStart)
{
	// [PostProcessSettings] [Bloom1Tint] [X]
	// [PostProcessSettings] [Bloom1Tint] [Y]
	// [PostProcessSettings] [ColorGrading]

	// Create property menu data based on keyable property paths
	TArray<FProperty*> PropertiesTraversed;
	TArray<int32> ArrayIndicesTraversed;
	TArray<PropertyMenuData> KeyablePropertyMenuData;
	for (const FPropertyPath& KeyablePropertyPath : KeyablePropertyPaths)
	{
		PropertyMenuData KeyableMenuData;
		KeyableMenuData.PropertyPath = KeyablePropertyPath;

		// If the path is greater than 1, keep track of the actual properties (not channels) and only add these properties once since we can't do single channel keying of a property yet.
		if (KeyablePropertyPath.GetNumProperties() > 1) //@todo
		{
			const FPropertyInfo& PropertyInfo = KeyablePropertyPath.GetPropertyInfo(1);
			FProperty* Property = PropertyInfo.Property.Get();

			// Search for any array elements
			int32 ArrayIndex = INDEX_NONE;
			for (int32 PropertyInfoIndex = 0; PropertyInfoIndex < KeyablePropertyPath.GetNumProperties(); ++PropertyInfoIndex)
			{
				const FPropertyInfo& ArrayPropertyInfo = KeyablePropertyPath.GetPropertyInfo(PropertyInfoIndex);
				if (ArrayPropertyInfo.ArrayIndex != INDEX_NONE)
				{
					ArrayIndex = ArrayPropertyInfo.ArrayIndex;
					break;
				}
			}

			bool bFound = false;
			for (int32 TraversedIndex = 0; TraversedIndex < PropertiesTraversed.Num(); ++TraversedIndex)
			{
				if (PropertiesTraversed[TraversedIndex] == Property && ArrayIndicesTraversed[TraversedIndex] == ArrayIndex)
				{
					bFound = true;
					break;
				}
			}

			if (bFound)
			{
				continue;
			}

			if (ArrayIndex != INDEX_NONE)
			{
				KeyableMenuData.MenuName = FText::Format(LOCTEXT("ArrayElementFormat", "{0} [{1}]"), Property->GetDisplayNameText(), FText::AsNumber(ArrayIndex)).ToString();
			}
			else
			{
				KeyableMenuData.MenuName = FObjectEditorUtils::GetCategoryFName(Property).ToString();
			}

			PropertiesTraversed.Add(Property);
			ArrayIndicesTraversed.Add(ArrayIndex);
		}
		else
		{
			// No sub menus items, so skip
			continue; 
		}
		KeyablePropertyMenuData.Add(KeyableMenuData);
	}

	// Sort on the menu name
	KeyablePropertyMenuData.Sort([](const PropertyMenuData& A, const PropertyMenuData& B)
	{
		int32 CompareResult = A.MenuName.Compare(B.MenuName);
		return CompareResult < 0;
	});

	// Add menu items
	for (int32 MenuDataIndex = 0; MenuDataIndex < KeyablePropertyMenuData.Num(); )
	{
		TArray<FPropertyPath> KeyableSubMenuPropertyPaths;
		KeyableSubMenuPropertyPaths.Add(KeyablePropertyMenuData[MenuDataIndex].PropertyPath);

		for (; MenuDataIndex < KeyablePropertyMenuData.Num()-1; )
		{
			if (KeyablePropertyMenuData[MenuDataIndex].MenuName == KeyablePropertyMenuData[MenuDataIndex+1].MenuName)
			{
				++MenuDataIndex;
				KeyableSubMenuPropertyPaths.Add(KeyablePropertyMenuData[MenuDataIndex].PropertyPath);
			}
			else
			{
				break;
			}
		}

		AddTrackMenuBuilder.AddSubMenu(
			FText::FromString(KeyablePropertyMenuData[MenuDataIndex].MenuName),
			FText::GetEmpty(), 
			FNewMenuDelegate::CreateSP(this, &FSequencerObjectBindingNode::AddPropertyMenuItems, KeyableSubMenuPropertyPaths, PropertyNameIndexStart + 1, PropertyNameIndexStart + 2));

		++MenuDataIndex;
	}
}


void FSequencerObjectBindingNode::HandlePropertyMenuItemExecute(FPropertyPath PropertyPath)
{
	FSequencer& Sequencer = GetSequencer();
	UObject* BoundObject = Sequencer.FindSpawnedObjectOrTemplate(ObjectBinding);

	TArray<UObject*> KeyableBoundObjects;
	if (BoundObject != nullptr)
	{
		if (Sequencer.CanKeyProperty(FCanKeyPropertyParams(BoundObject->GetClass(), PropertyPath)))
		{
			KeyableBoundObjects.Add(BoundObject);
		}
	}

	for (const TSharedRef<FSequencerDisplayNode>& Node : Sequencer.GetSelection().GetSelectedOutlinerNodes())
	{
		if (Node->GetType() != ESequencerNode::Object)
		{
			continue;
		}

		auto ObjectBindingNode = StaticCastSharedRef<FSequencerObjectBindingNode>(Node);

		FGuid Guid = ObjectBindingNode->GetObjectBinding();
		for (auto RuntimeObject : Sequencer.FindBoundObjects(Guid, Sequencer.GetFocusedTemplateID()))
		{
			if (Sequencer.CanKeyProperty(FCanKeyPropertyParams(RuntimeObject->GetClass(), PropertyPath)))
			{
				KeyableBoundObjects.AddUnique(RuntimeObject.Get());
			}
		}
	}

	// When auto setting track defaults are disabled, force add a key so that the changed
	// value is saved and is propagated to the property.
	FKeyPropertyParams KeyPropertyParams(KeyableBoundObjects, PropertyPath, Sequencer.GetAutoSetTrackDefaults() == false ? ESequencerKeyMode::ManualKeyForced : ESequencerKeyMode::ManualKey);

	Sequencer.KeyProperty(KeyPropertyParams);
}

int32 FSequencerObjectBindingNode::GetSortingOrder() const
{
	UMovieScene* MovieScene = GetSequencer().GetFocusedMovieSceneSequence()->GetMovieScene();
	const FMovieSceneBinding* MovieSceneBinding = MovieScene->GetBindings().FindByPredicate([&](FMovieSceneBinding& Binding)
	{
		return Binding.GetObjectGuid() == ObjectBinding;
	});

	if (MovieSceneBinding)
	{
		return MovieSceneBinding->GetSortingOrder();
	}

	return 0;
}

void FSequencerObjectBindingNode::SetSortingOrder(const int32 InSortingOrder)
{
	UMovieScene* MovieScene = GetSequencer().GetFocusedMovieSceneSequence()->GetMovieScene();

	FMovieSceneBinding* MovieSceneBinding = (FMovieSceneBinding*) MovieScene->GetBindings().FindByPredicate([&](FMovieSceneBinding& Binding)
	{
		return Binding.GetObjectGuid() == ObjectBinding;
	});

	if (MovieSceneBinding)
	{
		MovieSceneBinding->SetSortingOrder(InSortingOrder);
	}
}

void FSequencerObjectBindingNode::ModifyAndSetSortingOrder(const int32 InSortingOrder)
{
	UMovieScene* MovieScene = GetSequencer().GetFocusedMovieSceneSequence()->GetMovieScene();

	if (MovieScene->IsReadOnly())
	{
		return;
	}

	MovieScene->Modify();
	SetSortingOrder(InSortingOrder);
}

#undef LOCTEXT_NAMESPACE<|MERGE_RESOLUTION|>--- conflicted
+++ resolved
@@ -474,72 +474,6 @@
 }
 
 void FSequencerObjectBindingNode::AddChangeClassMenu(FMenuBuilder& MenuBuilder)
-<<<<<<< HEAD
-{
-	UMovieScene* MovieScene = GetSequencer().GetFocusedMovieSceneSequence()->GetMovieScene();
-	FMovieSceneSpawnable* Spawnable = MovieScene->FindSpawnable(ObjectBinding);
-	if (!Spawnable)
-	{
-		return;
-	}
-
-	FClassViewerModule& ClassViewerModule = FModuleManager::LoadModuleChecked<FClassViewerModule>("ClassViewer");
-
-	FClassViewerInitializationOptions Options;
-	Options.Mode = EClassViewerMode::ClassPicker;
-	Options.bIsActorsOnly = true;
-	Options.bIsPlaceableOnly = true;
-
-	const UClass* ClassForObjectBinding = GetClassForObjectBinding();
-	if (ClassForObjectBinding)
-	{
-		Options.ViewerTitleString = FText::FromString(TEXT("Change from: ") + ClassForObjectBinding->GetFName().ToString());
-	}
-	else
-	{
-		Options.ViewerTitleString = FText::FromString(TEXT("Change from: (empty)"));
-	}
-
-	MenuBuilder.AddWidget(
-		SNew(SBox)
-		.MinDesiredWidth(300.0f)
-		.MaxDesiredHeight(400.0f)
-		[
-			ClassViewerModule.CreateClassViewer(Options, FOnClassPicked::CreateRaw(this, &FSequencerObjectBindingNode::HandleTemplateActorClassPicked))
-		],
-		FText(), true, false
-	);
-}
-
-void FSequencerObjectBindingNode::HandleTemplateActorClassPicked(UClass* ChosenClass)
-{
-	FSlateApplication::Get().DismissAllMenus();
-
-	UMovieScene* MovieScene = GetSequencer().GetFocusedMovieSceneSequence()->GetMovieScene();
-	FMovieSceneSpawnable* Spawnable = MovieScene->FindSpawnable(ObjectBinding);
-	if (!Spawnable)
-	{
-		return;
-	}
-
-	FScopedTransaction Transaction(LOCTEXT("ChangeClass", "Change Class"));
-
-	MovieScene->Modify();
-
-	TValueOrError<FNewSpawnable, FText> Result = GetSequencer().GetSpawnRegister().CreateNewSpawnableType(*ChosenClass, *MovieScene, nullptr);
-	if (Result.IsValid())
-	{
-		Spawnable->SetObjectTemplate(Result.GetValue().ObjectTemplate);
-
-		GetSequencer().GetSpawnRegister().DestroySpawnedObject(Spawnable->GetGuid(), GetSequencer().GetFocusedTemplateID(), GetSequencer());
-		GetSequencer().ForceEvaluate();
-	}
-}
-
-
-void FSequencerObjectBindingNode::AddAssignActorMenu(FMenuBuilder& MenuBuilder)
-=======
->>>>>>> 6bbb88c8
 {
 	UMovieScene* MovieScene = GetSequencer().GetFocusedMovieSceneSequence()->GetMovieScene();
 	FMovieSceneSpawnable* Spawnable = MovieScene->FindSpawnable(ObjectBinding);
@@ -909,17 +843,10 @@
 				const UClass* ClassForObjectBinding = GetClassForObjectBinding();
 				if (ClassForObjectBinding)
 				{
-<<<<<<< HEAD
-					return FText::FromString(TEXT("Spawnable Class: ") + ClassForObjectBinding->GetFName().ToString());
-				}
-			}
-			return FText();
-=======
 					return FText::Format(LOCTEXT("SpawnableBoundObjectToolTip", "Spawnable Class: {0} (BindingID: {1})"), FText::FromName(ClassForObjectBinding->GetFName()), FText::FromString(LexToString(ObjectBinding)));
 				}
 			}
 			return FText::Format(LOCTEXT("PossessableBoundObjectToolTip", "(BindingID: {0}"), FText::FromString(LexToString(ObjectBinding)));
->>>>>>> 6bbb88c8
 		}
 		else if (ValidBoundObjectLabels.Num() == 0 && NumMissing == 1)
 		{
