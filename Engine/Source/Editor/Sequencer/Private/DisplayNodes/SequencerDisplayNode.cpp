--- conflicted
+++ resolved
@@ -1273,15 +1273,6 @@
 
 	}
 
-<<<<<<< HEAD
-	if (DraggableNodes.Num())
-	{
-		MenuBuilder.AddMenuEntry(
-			LOCTEXT("MoveTracksToNewFolder", "Move to New Folder"),
-			LOCTEXT("MoveTracksToNewFolderTooltip", "Move the selected tracks to a new folder."),
-			FSlateIcon(FEditorStyle::GetStyleSetName(), "ContentBrowser.AssetTreeFolderOpen"),
-			FUIAction(FExecuteAction::CreateSP(&GetSequencer(), &FSequencer::MoveSelectedNodesToNewFolder)));
-=======
 	if (DraggableNodes.Num() && !bIsReadOnly)
 	{
 		MenuBuilder.AddSubMenu(
@@ -1296,7 +1287,6 @@
 			FUIAction(
 				FExecuteAction::CreateSP(&GetSequencer(), &FSequencer::RemoveSelectedNodesFromFolders),
 				FCanExecuteAction::CreateLambda( [this] { return GetSequencer().GetSelectedNodesInFolders().Num() > 0; } )));
->>>>>>> 3aae9151
 	}
 }
 
