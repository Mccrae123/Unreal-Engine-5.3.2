// Copyright Epic Games, Inc. All Rights Reserved.

#include "SequencerUtilities.h"
<<<<<<< HEAD
=======
#include "AnimatedRange.h"
>>>>>>> 4af6daef
#include "CineCameraActor.h"
#include "CameraRig_Rail.h"
#include "CameraRig_Crane.h"
#include "Components/SplineComponent.h"
#include "Containers/ArrayBuilder.h"
<<<<<<< HEAD
=======
#include "Editor/EditorEngine.h"
>>>>>>> 4af6daef
#include "Engine/Selection.h"
#include "EngineUtils.h"
#include "Exporters/Exporter.h"
#include "Factories.h"
#include "Misc/Attribute.h"
#include "Misc/Paths.h"
#include "Layout/Margin.h"
#include "LevelEditorViewport.h"
#include "Fonts/SlateFontInfo.h"
#include "Widgets/DeclarativeSyntaxSupport.h"
#include "Widgets/SBoxPanel.h"
#include "Widgets/Images/SImage.h"
#include "Widgets/Text/STextBlock.h"
#include "Widgets/Input/SComboButton.h"
#include "Widgets/Input/SButton.h"
#include "Styling/CoreStyle.h"
#include "Styling/AppStyle.h"
#include "MovieSceneCopyableBinding.h"
#include "MovieSceneCopyableTrack.h"
#include "EntitySystem/MovieSceneBlenderSystem.h"
#include "EntitySystem/IMovieSceneBlenderSystemSupport.h"
#include "MovieSceneFolder.h"
<<<<<<< HEAD
=======
#include "MovieSceneNameableTrack.h"
>>>>>>> 4af6daef
#include "MovieSceneSection.h"
#include "MovieSceneSpawnRegister.h"
#include "MovieSceneTimeHelpers.h"
#include "MovieSceneToolHelpers.h"
#include "MovieSceneTrack.h"
#include "Tracks/MovieScene3DAttachTrack.h"
#include "Tracks/MovieSceneCameraCutTrack.h"
#include "Tracks/MovieSceneSpawnTrack.h"
#include "Compilation/MovieSceneCompiledDataManager.h"
#include "Framework/MultiBox/MultiBoxBuilder.h"
#include "Styling/SlateIconFinder.h"
#include "ISequencerTrackEditor.h"
#include "ISequencer.h"
#include "Sequencer.h"
#include "SequencerLog.h"
#include "SequencerNodeTree.h"
#include "MovieSceneBindingProxy.h"
#include "ScopedTransaction.h"
#include "UnrealEdGlobals.h"
#include "UnrealExporter.h"
#include "UObject/Package.h"
#include "AssetRegistry/AssetRegistryModule.h"
#include "FileHelpers.h"
#include "HAL/PlatformApplicationMisc.h"
#include "LevelSequence.h"
#include "MVVM/Extensions/IObjectBindingExtension.h"
#include "MVVM/ViewModels/TrackModel.h"
#include "MVVM/Views/ViewUtilities.h"
#include "Framework/Notifications/NotificationManager.h"
#include "Widgets/Notifications/SNotificationList.h"

#define LOCTEXT_NAMESPACE "FSequencerUtilities"

<<<<<<< HEAD
static EVisibility GetRolloverVisibility(TAttribute<bool> HoverState, TWeakPtr<SButton> WeakButton)
{
	TSharedPtr<SButton> Button = WeakButton.Pin();
	if (HoverState.Get())
=======
static void ResetCopiedTracksFlags(UMovieSceneTrack* Track)
{
	TArray<UObject*> SectionSubObjects;
	Track->ClearFlags(RF_Transient);
	for (UMovieSceneSection* Section : Track->GetAllSections())
>>>>>>> 4af6daef
	{
		Section->ClearFlags(RF_Transient);
		Section->PostPaste();
	}
}

static void ResetCopiedTracksFlags(UMovieSceneTrack* Track)
{
	TArray<UObject*> SectionSubObjects;
	Track->ClearFlags(RF_Transient);
	for (UMovieSceneSection* Section : Track->GetAllSections())
	{
		Section->ClearFlags(RF_Transient);
		Section->PostPaste();
	}
}

TSharedRef<SWidget> FSequencerUtilities::MakeAddButton(FText HoverText, FOnGetContent MenuContent, const TAttribute<bool>& HoverState, TWeakPtr<ISequencer> InSequencer)
{
	TAttribute<bool> IsEnabled = MakeAttributeLambda([InSequencer]() -> bool { return InSequencer.IsValid() ? !InSequencer.Pin()->IsReadOnly() : false; });
	return UE::Sequencer::MakeAddButton(HoverText, MenuContent, HoverState, IsEnabled);
}
<<<<<<< HEAD

TSharedRef<SWidget> FSequencerUtilities::MakeAddButton(FText HoverText, FOnClicked OnClicked, const TAttribute<bool>& HoverState, TWeakPtr<ISequencer> InSequencer)
{
	FSlateFontInfo SmallLayoutFont = FCoreStyle::GetDefaultFontStyle("Regular", 8);

	TSharedRef<STextBlock> ButtonText = SNew(STextBlock)
		.Text(HoverText)
		.Font(SmallLayoutFont)
		.ColorAndOpacity(FSlateColor::UseForeground());

=======

TSharedRef<SWidget> FSequencerUtilities::MakeAddButton(FText HoverText, FOnClicked OnClicked, const TAttribute<bool>& HoverState, TWeakPtr<ISequencer> InSequencer)
{
>>>>>>> 4af6daef
	TSharedRef<SButton> Button =

		SNew(SButton)
		.IsFocusable(true)
		.ButtonStyle(FAppStyle::Get(), "HoverHintOnly")
		.ForegroundColor(FSlateColor::UseForeground())
		.IsEnabled_Lambda([=]() { return InSequencer.IsValid() ? !InSequencer.Pin()->IsReadOnly() : false; })
		.OnClicked(OnClicked)
		.ContentPadding(FMargin(5, 2))
		.HAlign(HAlign_Center)
		.VAlign(VAlign_Center)
		.Content()
		[
			SNew(SHorizontalBox)

			+ SHorizontalBox::Slot()
			.AutoWidth()
			.VAlign(VAlign_Center)
			.Padding(FMargin(0, 0, 2, 0))
			[
				SNew(SImage)
				.ColorAndOpacity(FSlateColor::UseForeground())
				.Image(FAppStyle::GetBrush("Plus"))
<<<<<<< HEAD
			]

			+ SHorizontalBox::Slot()
			.VAlign(VAlign_Center)
			.AutoWidth()
			[
				ButtonText
			]
		];

	TAttribute<EVisibility> Visibility = TAttribute<EVisibility>::Create(TAttribute<EVisibility>::FGetter::CreateStatic(GetRolloverVisibility, HoverState, TWeakPtr<SButton>(Button)));
	ButtonText->SetVisibility(Visibility);

=======
				.ToolTipText(HoverText)
			]
		];

>>>>>>> 4af6daef
	return Button;
}

void FSequencerUtilities::CreateNewSection(UMovieSceneTrack* InTrack, TWeakPtr<ISequencer> InSequencer, int32 InRowIndex, EMovieSceneBlendType InBlendType)
{
	TSharedPtr<ISequencer> Sequencer = InSequencer.Pin();
	if (!Sequencer.IsValid())
	{
		return;
	}

	FQualifiedFrameTime CurrentTime = Sequencer->GetLocalTime();
	FFrameNumber PlaybackEnd = UE::MovieScene::DiscreteExclusiveUpper(Sequencer->GetFocusedMovieSceneSequence()->GetMovieScene()->GetPlaybackRange());

	FScopedTransaction Transaction(LOCTEXT("AddSectionTransactionText", "Add Section"));
	if (UMovieSceneSection* NewSection = InTrack->CreateNewSection())
	{
		int32 OverlapPriority = 0;
		for (UMovieSceneSection* Section : InTrack->GetAllSections())
		{
			OverlapPriority = FMath::Max(Section->GetOverlapPriority() + 1, OverlapPriority);

			// Move existing sections on the same row or beyond so that they don't overlap with the new section
			if (Section != NewSection && Section->GetRowIndex() >= InRowIndex)
			{
				Section->SetRowIndex(Section->GetRowIndex() + 1);
			}
		}

		InTrack->Modify();
<<<<<<< HEAD

		NewSection->SetRange(TRange<FFrameNumber>(CurrentTime.Time.FrameNumber, PlaybackEnd));
		NewSection->SetOverlapPriority(OverlapPriority);
		NewSection->SetRowIndex(InRowIndex);
		NewSection->SetBlendType(InBlendType);

=======

		NewSection->SetRange(TRange<FFrameNumber>(CurrentTime.Time.FrameNumber, PlaybackEnd));
		NewSection->SetOverlapPriority(OverlapPriority);
		NewSection->SetRowIndex(InRowIndex);
		NewSection->SetBlendType(InBlendType);

>>>>>>> 4af6daef
		InTrack->AddSection(*NewSection);
		InTrack->UpdateEasing();

		Sequencer->NotifyMovieSceneDataChanged(EMovieSceneDataChangeType::MovieSceneStructureItemAdded);
		Sequencer->EmptySelection();
		Sequencer->SelectSection(NewSection);
		Sequencer->ThrobSectionSelection();
	}
	else
	{
		Transaction.Cancel();
	}
}

void FSequencerUtilities::PopulateMenu_CreateNewSection(FMenuBuilder& MenuBuilder, int32 RowIndex, UMovieSceneTrack* Track, TWeakPtr<ISequencer> InSequencer)
{
	if (!Track)
	{
		return;
	}
	
	auto CreateNewSection = [Track, InSequencer, RowIndex](EMovieSceneBlendType BlendType)
	{
		TSharedPtr<ISequencer> Sequencer = InSequencer.Pin();
		if (!Sequencer.IsValid())
		{
			return;
		}

		FQualifiedFrameTime CurrentTime = Sequencer->GetLocalTime();
		FFrameNumber PlaybackEnd = UE::MovieScene::DiscreteExclusiveUpper(Sequencer->GetFocusedMovieSceneSequence()->GetMovieScene()->GetPlaybackRange());

		FScopedTransaction Transaction(LOCTEXT("AddSectionTransactionText", "Add Section"));
		if (UMovieSceneSection* NewSection = Track->CreateNewSection())
		{
			int32 OverlapPriority = 0;
			TMap<int32, int32> NewToOldRowIndices;
			for (UMovieSceneSection* Section : Track->GetAllSections())
			{
				OverlapPriority = FMath::Max(Section->GetOverlapPriority() + 1, OverlapPriority);				

				// Move existing sections on the same row or beyond so that they don't overlap with the new section
				if (Section != NewSection && Section->GetRowIndex() >= RowIndex)
				{
					int32 OldRowIndex = Section->GetRowIndex();
					int32 NewRowIndex = Section->GetRowIndex() + 1;
					NewToOldRowIndices.FindOrAdd(NewRowIndex, OldRowIndex);
					Section->Modify();
					Section->SetRowIndex(NewRowIndex);
				}
			}

			Track->Modify();

<<<<<<< HEAD
=======
			Track->OnRowIndicesChanged(NewToOldRowIndices);

>>>>>>> 4af6daef
			FFrameNumber NewSectionRangeEnd = PlaybackEnd;
			if (PlaybackEnd <= CurrentTime.Time.FrameNumber)
			{
				const FAnimatedRange ViewRange = Sequencer->GetViewRange();
				const FFrameRate TickResolution = Sequencer->GetFocusedTickResolution();
				NewSectionRangeEnd = (ViewRange.GetUpperBoundValue() * TickResolution).FloorToFrame();
			}
			
			NewSection->SetRange(TRange<FFrameNumber>(CurrentTime.Time.FrameNumber, NewSectionRangeEnd));
			NewSection->SetOverlapPriority(OverlapPriority);
			NewSection->SetRowIndex(RowIndex);			
			NewSection->SetBlendType(BlendType);

			Track->AddSection(*NewSection);
			Track->UpdateEasing();

			if (UMovieSceneNameableTrack* NameableTrack = Cast<UMovieSceneNameableTrack>(Track))
			{
				NameableTrack->SetTrackRowDisplayName(FText::GetEmpty(), RowIndex);
			}

			Sequencer->NotifyMovieSceneDataChanged(EMovieSceneDataChangeType::MovieSceneStructureItemAdded);
			Sequencer->EmptySelection();
			Sequencer->SelectSection(NewSection);
			Sequencer->ThrobSectionSelection();
		}
		else
		{
			Transaction.Cancel();
		}
	};

	FText NameOverride		= Track->GetSupportedBlendTypes().Num() == 1 ? LOCTEXT("AddSectionText", "Add New Section") : FText();
	FText TooltipOverride	= Track->GetSupportedBlendTypes().Num() == 1 ? LOCTEXT("AddSectionToolTip", "Adds a new section at the current time") : FText();

	const UEnum* MovieSceneBlendType = FindObjectChecked<UEnum>(nullptr, TEXT("/Script/MovieScene.EMovieSceneBlendType"));
	for (EMovieSceneBlendType BlendType : Track->GetSupportedBlendTypes())
	{
		FText DisplayName = MovieSceneBlendType->GetDisplayNameTextByValue((int64)BlendType);
		FName EnumValueName = MovieSceneBlendType->GetNameByValue((int64)BlendType);
		MenuBuilder.AddMenuEntry(
			NameOverride.IsEmpty() ? DisplayName : NameOverride,
			TooltipOverride.IsEmpty() ? FText::Format(LOCTEXT("AddSectionFormatToolTip", "Adds a new {0} section at the current time"), DisplayName) : TooltipOverride,
			FSlateIcon(FAppStyle::GetAppStyleSetName(), EnumValueName),
			FUIAction(
				FExecuteAction::CreateLambda(CreateNewSection, BlendType),
				FCanExecuteAction::CreateLambda([InSequencer] { return InSequencer.IsValid() && !InSequencer.Pin()->IsReadOnly(); })
			)
		);
	}
}

void FSequencerUtilities::PopulateMenu_BlenderSubMenu(FMenuBuilder& MenuBuilder, UMovieSceneTrack* Track, TWeakPtr<ISequencer> InSequencer)
{
	IMovieSceneBlenderSystemSupport* BlenderSystemSupport = Cast<IMovieSceneBlenderSystemSupport>(Track);
	// Shouldn't have been called with a track that does not implement this interface
	check(BlenderSystemSupport);

	TArray<TSubclassOf<UMovieSceneBlenderSystem>> BlenderTypes;
	BlenderSystemSupport->GetSupportedBlenderSystems(BlenderTypes);

	// Ensure no nulls
	BlenderTypes.Remove(TSubclassOf<UMovieSceneBlenderSystem>());

	// Sort alphabetically
	Algo::Sort(BlenderTypes,
		[](TSubclassOf<UMovieSceneBlenderSystem> A, TSubclassOf<UMovieSceneBlenderSystem> B)
		{
			return A->GetDisplayNameText().CompareTo(B->GetDisplayNameText()) < 0;
		}
	);

	for (TSubclassOf<UMovieSceneBlenderSystem> SystemClass : BlenderTypes)
	{
		MenuBuilder.AddMenuEntry(
			SystemClass->GetDisplayNameText(),
			SystemClass->GetToolTipText(),
			FSlateIconFinder::FindIconForClass(SystemClass.Get()),
			FUIAction(
				FExecuteAction::CreateLambda([Track, BlenderSystemSupport, SystemClass]{
					FScopedTransaction Transaction(FText::Format(LOCTEXT("ChangeBlenderType", "Change blender to '{0}'"), SystemClass.Get()->GetDisplayNameText()));

					Track->Modify();
					BlenderSystemSupport->SetBlenderSystem(SystemClass);
				}),
				FCanExecuteAction::CreateLambda([InSequencer] { return InSequencer.IsValid() && !InSequencer.Pin()->IsReadOnly(); }),
				FIsActionChecked::CreateLambda([BlenderSystemSupport, SystemClass]
				{
					return BlenderSystemSupport->GetBlenderSystem() == SystemClass;
				})),
			NAME_None,
			EUserInterfaceActionType::RadioButton
		);
	}
}

void FSequencerUtilities::PopulateMenu_SetBlendType(FMenuBuilder& MenuBuilder, UMovieSceneSection* Section, TWeakPtr<ISequencer> InSequencer)
{
	PopulateMenu_SetBlendType(MenuBuilder, TArray<TWeakObjectPtr<UMovieSceneSection>>({ Section }), InSequencer);
}

void FSequencerUtilities::PopulateMenu_SetBlendType(FMenuBuilder& MenuBuilder, const TArray<TWeakObjectPtr<UMovieSceneSection>>& InSections, TWeakPtr<ISequencer> InSequencer)
{
	using namespace UE::MovieScene;
	using namespace UE::Sequencer;

	auto Execute = [InSections, InSequencer](EMovieSceneBlendType BlendType)
	{
		FScopedTransaction Transaction(LOCTEXT("SetBlendType", "Set Blend Type"));
		for (TWeakObjectPtr<UMovieSceneSection> WeakSection : InSections)
		{
			if (UMovieSceneSection* Section = WeakSection.Get())
			{
				Section->Modify();
				Section->SetBlendType(BlendType);
			}
		}
			
		TSharedPtr<FSequencer> Sequencer = StaticCastSharedPtr<FSequencer>(InSequencer.Pin());
		if (Sequencer.IsValid())
		{
			// If the blend type is changed to additive or relative, restore the state of the objects boud to this section before evaluating again. 
			// This allows the additive or relative to evaluate based on the initial values of the object, rather than the current animated values.
			if (BlendType == EMovieSceneBlendType::Additive || BlendType == EMovieSceneBlendType::Relative)
			{
				TSet<UObject*> ObjectsToRestore;
				TSharedRef<FSequencerNodeTree> SequencerNodeTree = Sequencer->GetNodeTree();
				for (TWeakObjectPtr<UMovieSceneSection> WeakSection : InSections)
				{
					if (UMovieSceneSection* Section = WeakSection.Get())
					{
						TSharedPtr<FSectionModel> SectionHandle = SequencerNodeTree->GetSectionModel(Section);
						if (!SectionHandle)
						{
							continue;
						}

						TSharedPtr<IObjectBindingExtension> ParentObjectBindingNode = SectionHandle->FindAncestorOfType<IObjectBindingExtension>();
						if (!ParentObjectBindingNode.IsValid())
						{
							continue;
						}

						for (TWeakObjectPtr<> BoundObject : Sequencer->FindObjectsInCurrentSequence(ParentObjectBindingNode->GetObjectGuid()))
						{
							if (AActor* BoundActor = Cast<AActor>(BoundObject))
							{
								for (UActorComponent* Component : TInlineComponentArray<UActorComponent*>(BoundActor))
								{
									if (Component)
									{
										ObjectsToRestore.Add(Component);
									}
								}
							}

							ObjectsToRestore.Add(BoundObject.Get());
						}
					}
				}

				for (UObject* ObjectToRestore : ObjectsToRestore)
				{
					Sequencer->PreAnimatedState.RestorePreAnimatedState(*ObjectToRestore);
				}
			}

			Sequencer->NotifyMovieSceneDataChanged(EMovieSceneDataChangeType::TrackValueChanged);
		}
	};

	const UEnum* MovieSceneBlendType = FindObjectChecked<UEnum>(nullptr, TEXT("/Script/MovieScene.EMovieSceneBlendType"));
	for (int32 NameIndex = 0; NameIndex < MovieSceneBlendType->NumEnums() - 1; ++NameIndex)
	{
		EMovieSceneBlendType BlendType = (EMovieSceneBlendType)MovieSceneBlendType->GetValueByIndex(NameIndex);

		// Include this if any section supports it
		bool bAnySupported = false;
		for (TWeakObjectPtr<UMovieSceneSection> WeakSection : InSections)
		{
			UMovieSceneSection* Section = WeakSection.Get();
			if (Section && Section->GetSupportedBlendTypes().Contains(BlendType))
			{
				bAnySupported = true;
				break;
			}
		}

		if (!bAnySupported)
		{
			continue;
		}

		FName EnumValueName = MovieSceneBlendType->GetNameByIndex(NameIndex);
		MenuBuilder.AddMenuEntry(
			MovieSceneBlendType->GetDisplayNameTextByIndex(NameIndex),
			MovieSceneBlendType->GetToolTipTextByIndex(NameIndex),
			FSlateIcon(FAppStyle::GetAppStyleSetName(), EnumValueName),
			FUIAction(
				FExecuteAction::CreateLambda(Execute, BlendType),
				FCanExecuteAction::CreateLambda([InSequencer] { return InSequencer.IsValid() && !InSequencer.Pin()->IsReadOnly(); }),
				FIsActionChecked::CreateLambda([InSections, BlendType]
				{
					int32 NumActiveBlendTypes = 0;
					for (TWeakObjectPtr<UMovieSceneSection> WeakSection : InSections)
					{
						UMovieSceneSection* Section = WeakSection.Get();
						if (Section && Section->GetBlendType() == BlendType)
						{
							++NumActiveBlendTypes;
						}
					}
					return NumActiveBlendTypes == InSections.Num();
				})),
			NAME_None,
			EUserInterfaceActionType::RadioButton
		);
	}
}

FName FSequencerUtilities::GetUniqueName( FName CandidateName, const TArray<FName>& ExistingNames )
{
	if (!ExistingNames.Contains(CandidateName))
	{
		return CandidateName;
	}

	FString CandidateNameString = CandidateName.ToString();
	FString BaseNameString = CandidateNameString;
	if ( CandidateNameString.Len() >= 3 && CandidateNameString.Right(3).IsNumeric() )
	{
		BaseNameString = CandidateNameString.Left( CandidateNameString.Len() - 3 );
	}

	FName UniqueName = FName(*BaseNameString);
	int32 NameIndex = 1;
	while ( ExistingNames.Contains( UniqueName ) )
	{
		UniqueName = FName( *FString::Printf(TEXT("%s%i"), *BaseNameString, NameIndex ) );
		NameIndex++;
	}

	return UniqueName;
}

TArray<FString> FSequencerUtilities::GetAssociatedLevelSequenceMapPackages(const ULevelSequence* InSequence)
{
	if (!InSequence)
	{
		return TArray<FString>();
	}

	const FName LSMapPathName = *InSequence->GetOutermost()->GetPathName();
	return GetAssociatedLevelSequenceMapPackages(LSMapPathName);
}

TArray<FString> FSequencerUtilities::GetAssociatedLevelSequenceMapPackages(FName LevelSequencePackageName)
{
	FAssetRegistryModule& AssetRegistryModule = FModuleManager::LoadModuleChecked<FAssetRegistryModule>("AssetRegistry");

	TArray<FString> AssociatedMaps;
	TArray<FAssetIdentifier> AssociatedAssets;

	// This makes the assumption these functions will append the array, and not clear it.
	AssetRegistryModule.Get().GetReferencers(LevelSequencePackageName, AssociatedAssets);
	AssetRegistryModule.Get().GetDependencies(LevelSequencePackageName, AssociatedAssets);

	for (FAssetIdentifier& AssociatedMap : AssociatedAssets)
	{
		FString MapFilePath;
		FString LevelPath = AssociatedMap.PackageName.ToString();
		if (FEditorFileUtils::IsMapPackageAsset(LevelPath, MapFilePath))
		{
			AssociatedMaps.AddUnique(LevelPath);
		}
	}

	AssociatedMaps.Sort([](const FString& One, const FString& Two) { return FPaths::GetBaseFilename(One) < FPaths::GetBaseFilename(Two); });
	return AssociatedMaps;
}

/** Recurses through a folder to replace converted GUID with new GUID */
bool UpdateFolderBindingID(UMovieSceneFolder* Folder, FGuid OldGuid, FGuid NewGuid)
{
	for (FGuid ChildGuid : Folder->GetChildObjectBindings())
	{
		if (ChildGuid == OldGuid)
		{
			Folder->AddChildObjectBinding(NewGuid);
			Folder->RemoveChildObjectBinding(OldGuid);
			return true;
		}
	}

	for (UMovieSceneFolder* ChildFolder : Folder->GetChildFolders())
	{
		if (UpdateFolderBindingID(ChildFolder, OldGuid, NewGuid))
		{
			return true;
		}
	}

	return false;
}

/** Expands Possessables with multiple bindings into individual Possessables for each binding */
TArray<FGuid> ExpandMultiplePossessableBindings(TSharedRef<ISequencer> Sequencer, FGuid PossessableGuid)
{
	TArray<FGuid> NewPossessableGuids;

	UMovieSceneSequence* Sequence = Sequencer->GetFocusedMovieSceneSequence();
	if (!Sequence)
	{
		return NewPossessableGuids;
	}

	UMovieScene* MovieScene = Sequence->GetMovieScene();
	if (!MovieScene)
	{
		return NewPossessableGuids;
	}

	// Create a copy of the TArrayView of bound objects, as the underlying array will get destroyed
	TArray<TWeakObjectPtr<>> FoundObjects;
	for (TWeakObjectPtr<> BoundObject : Sequencer->FindBoundObjects(PossessableGuid, Sequencer->GetFocusedTemplateID()))
	{
		FoundObjects.Insert(BoundObject, 0);
	}

	if (FoundObjects.Num() < 2)
	{
		// If less than two objects, nothing to do, return the same Guid
		NewPossessableGuids.Add(PossessableGuid);
		return NewPossessableGuids;
	}

	Sequence->Modify();
	MovieScene->Modify();

	FMovieSceneBinding* PossessableBinding = (FMovieSceneBinding*)MovieScene->GetBindings().FindByPredicate([&](FMovieSceneBinding& Binding) { return Binding.GetObjectGuid() == PossessableGuid; });

	// First gather the children
	TArray<FGuid> ChildPossessableGuids;
	for (int32 Index = 0; Index < MovieScene->GetPossessableCount(); ++Index)
	{
		FMovieScenePossessable& Possessable = MovieScene->GetPossessable(Index);
		if (Possessable.GetParent() == PossessableGuid)
		{
			ChildPossessableGuids.Add(Possessable.GetGuid());
		}
	}

	TArray<UMovieSceneTrack* > Tracks = PossessableBinding->StealTracks(MovieScene);

	// Remove binding to stop any children from claiming the old guid as their parent
	if (MovieScene->RemovePossessable(PossessableGuid))
	{
		Sequence->UnbindPossessableObjects(PossessableGuid);
	}

	for (TWeakObjectPtr<> FoundObjectPtr : FoundObjects)
	{
		UObject* FoundObject = FoundObjectPtr.Get();
		if (!FoundObject)
		{
			continue;
		}

		FoundObject->Modify();

		UObject* BindingContext = Sequencer->GetPlaybackContext();

		// Find this object's parent object, if it has one.
		UObject* ParentObject = Sequence->GetParentObject(FoundObject);
		if (ParentObject)
		{
			BindingContext = ParentObject;
		}

		// Create a new Possessable for this object
		AActor* PossessedActor = Cast<AActor>(FoundObject);
		const FGuid NewPossessableGuid = MovieScene->AddPossessable(PossessedActor != nullptr ? PossessedActor->GetActorLabel() : FoundObject->GetName(), FoundObject->GetClass());
		FMovieScenePossessable* NewPossessable = MovieScene->FindPossessable(NewPossessableGuid);
		if (NewPossessable)
		{
			FMovieSceneBinding* NewPossessableBinding = (FMovieSceneBinding*)MovieScene->GetBindings().FindByPredicate([&](FMovieSceneBinding& Binding) { return Binding.GetObjectGuid() == NewPossessableGuid; });

			if (ParentObject)
			{
				FGuid ParentGuid = Sequencer->FindObjectId(*ParentObject, Sequencer->GetFocusedTemplateID());
				NewPossessable->SetParent(ParentGuid, MovieScene);
			}

			if (!NewPossessable->BindSpawnableObject(Sequencer->GetFocusedTemplateID(), FoundObject, &Sequencer.Get()))
			{
				Sequence->BindPossessableObject(NewPossessableGuid, *FoundObject, BindingContext);
			}

			NewPossessableGuids.Add(NewPossessableGuid);

			// Create copies of the tracks
			for (UMovieSceneTrack* Track : Tracks)
			{
				UMovieSceneTrack* DuplicatedTrack = Cast<UMovieSceneTrack>(StaticDuplicateObject(Track, MovieScene));
				NewPossessableBinding->AddTrack(*DuplicatedTrack, MovieScene);
			}
		}
	}

	// Finally, recurse in to any children
	for (FGuid ChildPossessableGuid : ChildPossessableGuids)
	{
		ExpandMultiplePossessableBindings(Sequencer, ChildPossessableGuid);
	}

	Sequencer->NotifyMovieSceneDataChanged(EMovieSceneDataChangeType::MovieSceneStructureItemsChanged);

	return NewPossessableGuids;
}

void NewCameraAdded(TSharedRef<ISequencer> Sequencer, ACameraActor* NewCamera, FGuid CameraGuid)
{
	if (Sequencer->OnCameraAddedToSequencer().IsBound() && !Sequencer->OnCameraAddedToSequencer().Execute(NewCamera, CameraGuid))
	{
		return;
	}

	MovieSceneToolHelpers::LockCameraActorToViewport(Sequencer, NewCamera);

	UMovieSceneSequence* Sequence = Sequencer->GetFocusedMovieSceneSequence();
	if (Sequence && Sequence->IsTrackSupported(UMovieSceneCameraCutTrack::StaticClass()) == ETrackSupport::Supported)
	{
		MovieSceneToolHelpers::CreateCameraCutSectionForCamera(Sequence->GetMovieScene(), CameraGuid, Sequencer->GetLocalTime().Time.FloorToFrame());
	}
}

FGuid AddSpawnable(TSharedRef<ISequencer> Sequencer, UObject& Object, UActorFactory* ActorFactory = nullptr, FName SpawnableName = NAME_None)
{
	UMovieSceneSequence* Sequence = Sequencer->GetFocusedMovieSceneSequence();
	if (!Sequence->AllowsSpawnableObjects())
	{
		return FGuid();
	}

	// Grab the MovieScene that is currently focused.  We'll add our Blueprint as an inner of the
	// MovieScene asset.
	UMovieScene* OwnerMovieScene = Sequence->GetMovieScene();

	TValueOrError<FNewSpawnable, FText> Result = Sequencer->GetSpawnRegister().CreateNewSpawnableType(Object, *OwnerMovieScene, ActorFactory);
	if (!Result.IsValid())
	{
		FNotificationInfo Info(Result.GetError());
		Info.ExpireDuration = 3.0f;
		FSlateNotificationManager::Get().AddNotification(Info);
		return FGuid();
	}

	FNewSpawnable& NewSpawnable = Result.GetValue();

	if (SpawnableName == NAME_None)
	{
		NewSpawnable.Name = MovieSceneHelpers::MakeUniqueSpawnableName(OwnerMovieScene, NewSpawnable.Name);
	}
	else
	{
		NewSpawnable.Name = SpawnableName.ToString();
	}

	FGuid NewGuid = OwnerMovieScene->AddSpawnable(NewSpawnable.Name, *NewSpawnable.ObjectTemplate);

	Sequencer->ForceEvaluate();

	return NewGuid;
}

FGuid FSequencerUtilities::MakeNewSpawnable(TSharedRef<ISequencer> Sequencer, UObject& Object, UActorFactory* ActorFactory, bool bSetupDefaults, FName SpawnableName)
{
	UMovieSceneSequence* Sequence = Sequencer->GetFocusedMovieSceneSequence();
	if (!Sequence)
	{
		return FGuid();
	}

	UMovieScene* MovieScene = Sequence->GetMovieScene();
	if (!MovieScene)
	{
		return FGuid();
	}

	if (MovieScene->IsReadOnly())
	{
		ShowReadOnlyError();
		return FGuid();
	}
	
	if (!Sequence->AllowsSpawnableObjects())
	{
		ShowSpawnableNotAllowedError();
		return FGuid();
	}

	FGuid NewGuid = AddSpawnable(Sequencer, Object, ActorFactory, SpawnableName);
	if (!NewGuid.IsValid())
	{
		return FGuid();
	}

	FMovieSceneSpawnable* Spawnable = MovieScene->FindSpawnable(NewGuid);
	if (!Spawnable)
	{
		return FGuid();
	}

	// Spawn the object so we can position it correctly, it's going to get spawned anyway since things default to spawned.
	UObject* SpawnedObject = Sequencer->GetSpawnRegister().SpawnObject(NewGuid, *MovieScene, Sequencer->GetFocusedTemplateID(), Sequencer.Get());

	if (bSetupDefaults)
	{
		FTransformData TransformData;
		Sequencer->GetSpawnRegister().SetupDefaultsForSpawnable(SpawnedObject, Spawnable->GetGuid(), TransformData, Sequencer, Sequencer->GetSequencerSettings());
	}

	if (ACameraActor* NewCamera = Cast<ACameraActor>(SpawnedObject))
	{
		NewCameraAdded(Sequencer, NewCamera, NewGuid);
	}

	return NewGuid;
}

FGuid FSequencerUtilities::CreateCamera(TSharedRef<ISequencer> Sequencer, const bool bSpawnable, ACineCameraActor*& OutActor)
{
	FGuid CameraGuid;

	UMovieSceneSequence* Sequence = Sequencer->GetFocusedMovieSceneSequence();
	if (!Sequence)
	{
		return CameraGuid;
	}

	UMovieScene* MovieScene = Sequence->GetMovieScene();
	if (!MovieScene)
	{
		return CameraGuid;
	}

	if (MovieScene->IsReadOnly())
	{
		ShowReadOnlyError();
		return CameraGuid;
	}

	UWorld* World = GCurrentLevelEditingViewportClient ? GCurrentLevelEditingViewportClient->GetWorld() : nullptr;
	if (!World)
	{
		return CameraGuid;
	}

	const FScopedTransaction Transaction(LOCTEXT("CreateCamera", "Create Camera"));

	FActorSpawnParameters SpawnParams;
	if (bSpawnable)
	{
		// Don't bother transacting this object if we're creating a spawnable since it's temporary
		SpawnParams.ObjectFlags &= ~RF_Transactional;
	}

	// Set new camera to match viewport
	OutActor = World->SpawnActor<ACineCameraActor>(SpawnParams);
	if (!OutActor)
	{
		return CameraGuid;
	}

	OutActor->SetActorLocation(GCurrentLevelEditingViewportClient->GetViewLocation(), false);
	OutActor->SetActorRotation(GCurrentLevelEditingViewportClient->GetViewRotation());
	//OutActor->CameraComponent->FieldOfView = ViewportClient->ViewFOV; //@todo set the focal length from this field of view

	FMovieSceneSpawnable* Spawnable = nullptr;

	if (bSpawnable)
	{
		FString NewName = MovieSceneHelpers::MakeUniqueSpawnableName(MovieScene, FName::NameToDisplayString(ACineCameraActor::StaticClass()->GetFName().ToString(), false));

		CameraGuid = MakeNewSpawnable(Sequencer, *OutActor);
		Spawnable = MovieScene->FindSpawnable(CameraGuid);

		if (ensure(Spawnable))
		{
			Spawnable->SetName(NewName);
		}

		// Destroy the old actor
		World->EditorDestroyActor(OutActor, false);

		for (TWeakObjectPtr<UObject>& Object : Sequencer->FindBoundObjects(CameraGuid, Sequencer->GetFocusedTemplateID()))
		{
			OutActor = Cast<ACineCameraActor>(Object.Get());
			if (OutActor)
			{
				break;
			}
		}
		ensure(OutActor);

		OutActor->SetActorLabel(NewName, false);
	}
	else
	{
<<<<<<< HEAD
=======
		FActorLabelUtilities::SetActorLabelUnique(OutActor, ACineCameraActor::StaticClass()->GetName());

>>>>>>> 4af6daef
		CameraGuid = CreateBinding(Sequencer, *OutActor, OutActor->GetActorLabel());
	}

	if (!CameraGuid.IsValid())
	{
		return CameraGuid;
	}

	Sequencer->OnActorAddedToSequencer().Broadcast(OutActor, CameraGuid);

	NewCameraAdded(Sequencer, OutActor, CameraGuid);

	return CameraGuid;
}

FGuid FSequencerUtilities::CreateCameraWithRig(TSharedRef<ISequencer> Sequencer, AActor* Actor, const bool bSpawnable, ACineCameraActor*& OutActor)
{
	FGuid CameraGuid;

	UMovieSceneSequence* Sequence = Sequencer->GetFocusedMovieSceneSequence();
	if (!Sequence)
	{
		return CameraGuid;
	}

	UMovieScene* MovieScene = Sequence->GetMovieScene();
	if (!MovieScene)
	{
		return CameraGuid;
	}

	if (MovieScene->IsReadOnly())
	{
		ShowReadOnlyError();
		return CameraGuid;
	}

	const FScopedTransaction Transaction(LOCTEXT("CreateCameraWithRig", "Create Camera with Rig"));

	ACameraRig_Rail* RailActor = nullptr;
	if (Actor->GetClass() == ACameraRig_Rail::StaticClass())
	{
		RailActor = Cast<ACameraRig_Rail>(Actor);
	}

	// Create a cine camera actor
	UWorld* PlaybackContext = Cast<UWorld>(Sequencer->GetPlaybackContext());
	OutActor = PlaybackContext->SpawnActor<ACineCameraActor>();
	CameraGuid = CreateBinding(Sequencer, *OutActor, OutActor->GetActorLabel());

	if (RailActor)
	{
		OutActor->SetActorRotation(FRotator(0.f, -90.f, 0.f));
	}

	Sequencer->OnActorAddedToSequencer().Broadcast(OutActor, CameraGuid);

	TRange<FFrameNumber> PlaybackRange = MovieScene->GetPlaybackRange();

	if (bSpawnable)
	{
		FString NewCameraName = MovieSceneHelpers::MakeUniqueSpawnableName(MovieScene, FName::NameToDisplayString(ACineCameraActor::StaticClass()->GetFName().ToString(), false));

		FMovieSceneSpawnable* Spawnable = ConvertToSpawnable(Sequencer, CameraGuid)[0];
		Spawnable->SetName(NewCameraName);

		for (TWeakObjectPtr<> WeakObject : Sequencer->FindBoundObjects(Spawnable->GetGuid(), Sequencer->GetFocusedTemplateID()))
		{
			OutActor = Cast<ACineCameraActor>(WeakObject.Get());
			if (OutActor)
			{
				break;
			}
		}

		OutActor->SetActorLabel(NewCameraName, false);

		CameraGuid = Spawnable->GetGuid();

		// Create an attach track
		UMovieScene3DAttachTrack* AttachTrack = Cast<UMovieScene3DAttachTrack>(MovieScene->AddTrack(UMovieScene3DAttachTrack::StaticClass(), CameraGuid));

		FGuid NewGuid = Sequencer->FindObjectId(*Actor, Sequencer->GetFocusedTemplateID());
		FMovieSceneObjectBindingID AttachBindingID = UE::MovieScene::FRelativeObjectBindingID(NewGuid);
		FFrameNumber StartTime = UE::MovieScene::DiscreteInclusiveLower(PlaybackRange);
		FFrameNumber Duration = UE::MovieScene::DiscreteSize(PlaybackRange);

		AttachTrack->AddConstraint(StartTime, Duration.Value, NAME_None, NAME_None, AttachBindingID);
	}
	else
	{
<<<<<<< HEAD
=======
		FActorLabelUtilities::SetActorLabelUnique(OutActor, ACineCameraActor::StaticClass()->GetName());

>>>>>>> 4af6daef
		// Parent it
		OutActor->AttachToActor(Actor, FAttachmentTransformRules::KeepRelativeTransform);
	}

	if (RailActor)
	{
		// Extend the rail a bit
		if (RailActor->GetRailSplineComponent()->GetNumberOfSplinePoints() == 2)
		{
			FVector SplinePoint1 = RailActor->GetRailSplineComponent()->GetLocationAtSplinePoint(0, ESplineCoordinateSpace::Local);
			FVector SplinePoint2 = RailActor->GetRailSplineComponent()->GetLocationAtSplinePoint(1, ESplineCoordinateSpace::Local);
			FVector SplineDirection = SplinePoint2 - SplinePoint1;
			SplineDirection.Normalize();

			float DefaultRailDistance = 650.f;
			SplinePoint2 = SplinePoint1 + SplineDirection * DefaultRailDistance;
			RailActor->GetRailSplineComponent()->SetLocationAtSplinePoint(1, SplinePoint2, ESplineCoordinateSpace::Local);
			RailActor->GetRailSplineComponent()->bSplineHasBeenEdited = true;
		}

		// Create a track for the CurrentPositionOnRail
		FPropertyPath PropertyPath;
		PropertyPath.AddProperty(FPropertyInfo(RailActor->GetClass()->FindPropertyByName(TEXT("CurrentPositionOnRail"))));

		FKeyPropertyParams KeyPropertyParams(TArrayBuilder<UObject*>().Add(RailActor), PropertyPath, ESequencerKeyMode::ManualKeyForced);

		FFrameTime OriginalTime = Sequencer->GetLocalTime().Time;

		Sequencer->SetLocalTimeDirectly(UE::MovieScene::DiscreteInclusiveLower(PlaybackRange));
		RailActor->CurrentPositionOnRail = 0.f;
		Sequencer->KeyProperty(KeyPropertyParams);

		Sequencer->SetLocalTimeDirectly(UE::MovieScene::DiscreteExclusiveUpper(PlaybackRange) - 1);
		RailActor->CurrentPositionOnRail = 1.f;
		Sequencer->KeyProperty(KeyPropertyParams);

		Sequencer->SetLocalTimeDirectly(OriginalTime);
	}

	NewCameraAdded(Sequencer, OutActor, CameraGuid);

	return CameraGuid;
}

TArray<FGuid> FSequencerUtilities::AddActors(TSharedRef<ISequencer> Sequencer, const TArray<TWeakObjectPtr<AActor> >& InActors)
{
	TArray<FGuid> PossessableGuids;

	UMovieSceneSequence* Sequence = Sequencer->GetFocusedMovieSceneSequence();
	if (!Sequence)
	{
		return PossessableGuids;
	}

	UMovieScene* MovieScene = Sequence->GetMovieScene();
	if (!MovieScene)
	{
		return PossessableGuids;
	}

	if (MovieScene->IsReadOnly())
	{
		ShowReadOnlyError();
		return PossessableGuids;
	}
	
	const FScopedTransaction Transaction(LOCTEXT("AddActors", "Add Actors"));
	Sequence->Modify();

	for (TWeakObjectPtr<AActor> WeakActor : InActors)
	{
		if (AActor* Actor = WeakActor.Get())
		{
			FGuid ExistingGuid = Sequencer->FindObjectId(*Actor, Sequencer->GetFocusedTemplateID());
			if (!ExistingGuid.IsValid())
			{
				FGuid PossessableGuid = CreateBinding(Sequencer, *Actor, Actor->GetActorLabel());
				PossessableGuids.Add(PossessableGuid);

				if (ACameraActor* CameraActor = Cast<ACameraActor>(Actor))
				{
					NewCameraAdded(Sequencer, CameraActor, PossessableGuid);
				}

				Sequencer->OnActorAddedToSequencer().Broadcast(Actor, PossessableGuid);
			}
		}
	}

	return PossessableGuids;
}

TArray<FMovieSceneSpawnable*> FSequencerUtilities::ConvertToSpawnable(TSharedRef<ISequencer> Sequencer, FGuid PossessableGuid)
{
	TArray<FMovieSceneSpawnable*> CreatedSpawnables;

	UMovieSceneSequence* Sequence = Sequencer->GetFocusedMovieSceneSequence();
	if (!Sequence)
	{
		return CreatedSpawnables;
	}

	UMovieScene* MovieScene = Sequence->GetMovieScene();
	if (!MovieScene)
	{
		return CreatedSpawnables;
	}

	if (MovieScene->IsReadOnly() || !Sequence->AllowsSpawnableObjects())
	{
		ShowReadOnlyError();
		return CreatedSpawnables;
	}

	TArrayView<TWeakObjectPtr<>> FoundObjects = Sequencer->FindBoundObjects(PossessableGuid, Sequencer->GetFocusedTemplateID());

	if (FoundObjects.Num() == 0)
	{
		FMovieScenePossessable* Possessable = MovieScene->FindPossessable(PossessableGuid);

		UE_LOG(LogSequencer, Error, TEXT("Failed to convert %s to spawnable because there are no objects bound to it"), Possessable ? *Possessable->GetName() : TEXT(""));
	}
	else if (FoundObjects.Num() > 1)
	{
		// Expand to individual possessables for each bound object, then convert each one individually
		TArray<FGuid> ExpandedPossessableGuids = ExpandMultiplePossessableBindings(Sequencer, PossessableGuid);
		for (FGuid NewPossessableGuid : ExpandedPossessableGuids)
		{
			CreatedSpawnables.Append(ConvertToSpawnable(Sequencer, NewPossessableGuid));
		}

		Sequencer->ForceEvaluate();
	}
	else
	{
		UObject* FoundObject = FoundObjects[0].Get();
		if (!FoundObject)
		{
			return CreatedSpawnables;
		}

		Sequence->Modify();
		MovieScene->Modify();

		// Locate the folder containing the original possessable
		UMovieSceneFolder* ParentFolder = nullptr;
		for (UMovieSceneFolder* Folder : MovieScene->GetRootFolders())
		{
			ParentFolder = Folder->FindFolderContaining(PossessableGuid);
			if (ParentFolder != nullptr)
			{
				break;
			}
		}

		FMovieSceneSpawnable* Spawnable = MovieScene->FindSpawnable(AddSpawnable(Sequencer, *FoundObject));
		if (Spawnable)
		{
			FGuid SpawnableGuid = Spawnable->GetGuid();
			CreatedSpawnables.Add(Spawnable);

			// Remap all the spawnable's tracks and child bindings onto the new possessable
			MovieScene->MoveBindingContents(PossessableGuid, SpawnableGuid);

			FMovieSceneBinding* PossessableBinding = (FMovieSceneBinding*)MovieScene->GetBindings().FindByPredicate([&](FMovieSceneBinding& Binding) { return Binding.GetObjectGuid() == PossessableGuid; });
			check(PossessableBinding);

			for (UMovieSceneFolder* Folder : MovieScene->GetRootFolders())
			{
				if (UpdateFolderBindingID(Folder, PossessableGuid, SpawnableGuid))
				{
					break;
				}
			}

			int32 SortingOrder = PossessableBinding->GetSortingOrder();

			if (MovieScene->RemovePossessable(PossessableGuid))
			{
				Sequence->UnbindPossessableObjects(PossessableGuid);

				FMovieSceneBinding* SpawnableBinding = (FMovieSceneBinding*)MovieScene->GetBindings().FindByPredicate([&](FMovieSceneBinding& Binding) { return Binding.GetObjectGuid() == SpawnableGuid; });
				check(SpawnableBinding);

				SpawnableBinding->SetSortingOrder(SortingOrder);
			}

			TOptional<FTransformData> TransformData;
			Sequencer->GetSpawnRegister().HandleConvertPossessableToSpawnable(FoundObject, *Sequencer, TransformData);
			Sequencer->GetSpawnRegister().SetupDefaultsForSpawnable(nullptr, Spawnable->GetGuid(), TransformData, Sequencer, Sequencer->GetSequencerSettings());

			UpdateBindingIDs(Sequencer, PossessableGuid, Spawnable->GetGuid());

			Sequencer->ForceEvaluate();
		}
	}

	return CreatedSpawnables;
}

FMovieScenePossessable* FSequencerUtilities::ConvertToPossessable(TSharedRef<ISequencer> Sequencer, FGuid SpawnableGuid)
{
	FMovieScenePossessable* CreatedPossessable = nullptr;

	UMovieSceneSequence* Sequence = Sequencer->GetFocusedMovieSceneSequence();
	if (!Sequence)
	{
		return CreatedPossessable;
	}

	UMovieScene* MovieScene = Sequence->GetMovieScene();
	if (!MovieScene)
	{
		return CreatedPossessable;
	}

	if (MovieScene->IsReadOnly())
	{
		ShowReadOnlyError();
		return CreatedPossessable;
	}

	// Find the object in the environment
	FMovieSceneSpawnable* Spawnable = MovieScene->FindSpawnable(SpawnableGuid);
	if (!Spawnable || !Spawnable->GetObjectTemplate())
	{
		return CreatedPossessable;
	}

	AActor* SpawnableActorTemplate = Cast<AActor>(Spawnable->GetObjectTemplate());
	if (!SpawnableActorTemplate)
	{
		return CreatedPossessable;
	}

	TMap<TWeakObjectPtr<AActor>, FTransform> AttachedChildTransforms;
	FTransform DefaultTransform = SpawnableActorTemplate->GetActorTransform();
	for (TWeakObjectPtr<> RuntimeObject : Sequencer->FindBoundObjects(SpawnableGuid, Sequencer->GetFocusedTemplateID()))
	{
		// Prefer the transform at the current time over the spawnable actor template's transform because that's most likely 0. 
		// This makes it so that the object will return to the current position on restore state.
		AActor* Actor = Cast<AActor>(RuntimeObject.Get());
		if (Actor)
		{
			if (Actor->GetRootComponent())
			{
				DefaultTransform = Actor->GetRootComponent()->GetRelativeTransform();
			}

			// Removing a parent will compensate the children at their world transform. We don't want that since we'll be replacing that parent right away.
			// To negate that, we store the relative transform of these children and reset it after the parent is replaced with the new possessable.
			TArray<AActor*> AttachedActors;
			Actor->GetAttachedActors(AttachedActors);
			for (AActor* ChildActor : AttachedActors)
			{
				if (ChildActor && ChildActor->GetRootComponent())
				{
					// Only do this for child actors that Sequencer is controlling
					FGuid ExistingID = Sequencer->FindObjectId(*ChildActor, Sequencer->GetFocusedTemplateID());
					if (ExistingID.IsValid())
					{
						AttachedChildTransforms.Add(ChildActor);
						AttachedChildTransforms[ChildActor] = ChildActor->GetRootComponent()->GetRelativeTransform();
					}
				}
			}
			break;
		}
	}

	Sequence->Modify();
	MovieScene->Modify();

	// Delete the spawn track
	UMovieSceneSpawnTrack* SpawnTrack = Cast<UMovieSceneSpawnTrack>(MovieScene->FindTrack(UMovieSceneSpawnTrack::StaticClass(), SpawnableGuid, NAME_None));
	if (SpawnTrack)
	{
		MovieScene->RemoveTrack(*SpawnTrack);
	}

	FActorSpawnParameters SpawnInfo;
	SpawnInfo.bDeferConstruction = true;
	SpawnInfo.Template = SpawnableActorTemplate;

	UWorld* PlaybackContext = Cast<UWorld>(Sequencer->GetPlaybackContext());
	AActor* PossessedActor = PlaybackContext->SpawnActor(Spawnable->GetObjectTemplate()->GetClass(), &DefaultTransform, SpawnInfo);

	if (!PossessedActor)
	{
		return nullptr;
	}

	PossessedActor->SetActorLabel(Spawnable->GetName());

	const bool bIsDefaultTransform = true;
	PossessedActor->FinishSpawning(DefaultTransform, bIsDefaultTransform);

	// The transform needs to be set again for deferred construction and dynamic root components. Until the fix for: UE-67537
	PossessedActor->SetActorTransform(DefaultTransform);

	const FGuid NewPossessableGuid = CreateBinding(Sequencer, *PossessedActor, PossessedActor->GetActorLabel());
	const FGuid OldSpawnableGuid = Spawnable->GetGuid();

	FMovieScenePossessable* Possessable = MovieScene->FindPossessable(NewPossessableGuid);
	if (Possessable)
	{
		// Remap all the spawnable's tracks and child bindings onto the new possessable
		MovieScene->MoveBindingContents(OldSpawnableGuid, NewPossessableGuid);

		FMovieSceneBinding* SpawnableBinding = MovieScene->FindBinding(OldSpawnableGuid);
		check(SpawnableBinding);

		for (UMovieSceneFolder* Folder : MovieScene->GetRootFolders())
		{
			if (UpdateFolderBindingID(Folder, Spawnable->GetGuid(), Possessable->GetGuid()))
			{
				break;
			}
		}

		int32 SortingOrder = SpawnableBinding->GetSortingOrder();

		// Remove the spawnable and all it's sub tracks
		if (MovieScene->RemoveSpawnable(OldSpawnableGuid))
		{
			Sequencer->GetSpawnRegister().DestroySpawnedObject(OldSpawnableGuid, Sequencer->GetFocusedTemplateID(), Sequencer.Get());

			FMovieSceneBinding* PossessableBinding = MovieScene->FindBinding(NewPossessableGuid);
			check(PossessableBinding);

			PossessableBinding->SetSortingOrder(SortingOrder);
		}

		static const FName SequencerActorTag(TEXT("SequencerActor"));
		PossessedActor->Tags.Remove(SequencerActorTag);

		UpdateBindingIDs(Sequencer, OldSpawnableGuid, NewPossessableGuid);

		GEditor->SelectActor(PossessedActor, false, true);

		for (TPair<TWeakObjectPtr<AActor>, FTransform> AttachedChildTransform : AttachedChildTransforms)
		{
			if (AActor* AttachedChild = AttachedChildTransform.Key.Get())
			{
				if (AttachedChild->GetRootComponent())
				{
					AttachedChild->GetRootComponent()->SetRelativeTransform(AttachedChildTransform.Value);
				}
			}
		}

		Sequencer->ForceEvaluate();
	}

	return Possessable;
}

void ExportObjectsToText(const TArray<UObject*>& ObjectsToExport, FString& ExportedText)
{
	if (ObjectsToExport.Num() == 0)
	{
		return;
	}

	// Clear the mark state for saving.
	UnMarkAllObjects(EObjectMark(OBJECTMARK_TagExp | OBJECTMARK_TagImp));

	FStringOutputDevice Archive;
	const FExportObjectInnerContext Context;

	// Export each of the selected nodes
	UObject* LastOuter = nullptr;

	for (UObject* ObjectToExport : ObjectsToExport)
	{
		// The nodes should all be from the same scope
		UObject* ThisOuter = ObjectToExport->GetOuter();
		if (LastOuter != nullptr && ThisOuter != LastOuter)
		{
			UE_LOG(LogSequencer, Warning, TEXT("Cannot copy objects from different outers. Only copying from %s"), *LastOuter->GetName());
			continue;
		}
		LastOuter = ThisOuter;

		UExporter::ExportToOutputDevice(&Context, ObjectToExport, nullptr, Archive, TEXT("copy"), 0, PPF_ExportsNotFullyQualified | PPF_Copy | PPF_Delimited, false, ThisOuter);
	}

	ExportedText = Archive;
}

/**
 *
 * Copy/paste folders
 *
 */

void FSequencerUtilities::CopyFolders(const TArray<UMovieSceneFolder*>& Folders, FString& ExportedText)
{
	TArray<UObject*> Objects;
	for (UMovieSceneFolder* Folder : Folders)
	{
		Objects.Add(Folder);
	}

	ExportObjectsToText(Objects, /*out*/ ExportedText);
}

class FFolderObjectTextFactory : public FCustomizableTextObjectFactory
{
public:
	FFolderObjectTextFactory()
		: FCustomizableTextObjectFactory(GWarn)
	{
	}

	// FCustomizableTextObjectFactory implementation
	virtual bool CanCreateClass(UClass* InObjectClass, bool& bOmitSubObjs) const override
	{
		if (InObjectClass->IsChildOf(UMovieSceneFolder::StaticClass()))
		{
			return true;
		}
		return false;
	}


	virtual void ProcessConstructedObject(UObject* NewObject) override
	{
		check(NewObject);

		NewFolders.Add(Cast<UMovieSceneFolder>(NewObject));
	}

public:
	TArray<UMovieSceneFolder*> NewFolders;
};

void ImportFoldersFromText(const FString& TextToImport, /*out*/ TArray<UMovieSceneFolder*>& ImportedFolders)
{
	UPackage* TempPackage = NewObject<UPackage>(nullptr, TEXT("/Engine/Sequencer/Editor/Transient"), RF_Transient);
	TempPackage->AddToRoot();

	// Turn the text buffer into objects
	FFolderObjectTextFactory Factory;
	Factory.ProcessBuffer(TempPackage, RF_Transactional, TextToImport);

	ImportedFolders = Factory.NewFolders;

	// Remove the temp package from the root now that it has served its purpose
	TempPackage->RemoveFromRoot();
}

bool FSequencerUtilities::PasteFolders(const FString& TextToImport, FMovieScenePasteFoldersParams PasteFoldersParams, TArray<UMovieSceneFolder*>& OutFolders, TArray<FNotificationInfo>& OutErrors)
{
	if (!PasteFoldersParams.Sequence)
	{
		return false;
	}

	UMovieScene* MovieScene = PasteFoldersParams.Sequence->GetMovieScene();
	if (!MovieScene)
	{
		return false;
	}

	TArray<UMovieSceneFolder*> ImportedFolders;
	ImportFoldersFromText(TextToImport, ImportedFolders);

	if (ImportedFolders.Num() == 0)
	{
		return false;
	}

	const FScopedTransaction Transaction(LOCTEXT("PasteFolders", "Paste Folders"));

	MovieScene->Modify();

	for (UMovieSceneFolder* CopiedFolder : ImportedFolders)
	{
		CopiedFolder->Rename(nullptr, MovieScene);

		OutFolders.Add(CopiedFolder);

		// Clear the folder contents, those relationships will be made when the tracks are pasted
		CopiedFolder->ClearChildTracks();
		CopiedFolder->ClearChildObjectBindings();

		bool bHasParent = false;
		for (UMovieSceneFolder* ImportedParentFolder : ImportedFolders)
		{
			if (ImportedParentFolder != CopiedFolder)
			{
				if (ImportedParentFolder->GetChildFolders().Contains(CopiedFolder))
				{
					bHasParent = true;
					break;
				}
			}
		}

		if (!bHasParent)
		{
			if (PasteFoldersParams.ParentFolder)
			{
				PasteFoldersParams.ParentFolder->AddChildFolder(CopiedFolder);
			}
			else
			{
				MovieScene->AddRootFolder(CopiedFolder);
			}
		}
	}

	return true;
}

bool FSequencerUtilities::CanPasteFolders(const FString& TextToImport)
{
	FFolderObjectTextFactory FolderFactory;
	return FolderFactory.CanCreateObjectsFromText(TextToImport);
}

/**
 *
 * Copy/paste tracks
 *
 */

void FSequencerUtilities::CopyTracks(const TArray<UMovieSceneTrack*>& Tracks, const TArray<UMovieSceneFolder*>& Folders, FString& ExportedText)
{
	TArray<UObject*> Objects;
	for (UMovieSceneTrack* Track : Tracks)
	{
		UMovieScene* MovieScene = Track->GetTypedOuter<UMovieScene>();

		UMovieSceneCopyableTrack* CopyableTrack = NewObject<UMovieSceneCopyableTrack>(GetTransientPackage(), UMovieSceneCopyableTrack::StaticClass(), NAME_None, RF_Transient);
		Objects.Add(CopyableTrack);

		UMovieSceneTrack* DuplicatedTrack = Cast<UMovieSceneTrack>(StaticDuplicateObject(Track, CopyableTrack));
		CopyableTrack->Track = DuplicatedTrack;
		CopyableTrack->bIsRootTrack = MovieScene->ContainsTrack(*Track);
		CopyableTrack->bIsCameraCutTrack = Track->IsA<UMovieSceneCameraCutTrack>();

		UMovieSceneFolder* Folder = nullptr;
		for (UMovieSceneFolder* RootFolder : MovieScene->GetRootFolders())
		{
			Folder = RootFolder->FindFolderContaining(Track);
			if (Folder && Folders.Contains(Folder))
			{
				UMovieSceneFolder::CalculateFolderPath(Folder, Folders, CopyableTrack->FolderPath);
				break;
			}
		}
	}

	ExportObjectsToText(Objects, /*out*/ ExportedText);
}

class FTrackObjectTextFactory : public FCustomizableTextObjectFactory
{
public:
	FTrackObjectTextFactory()
		: FCustomizableTextObjectFactory(GWarn)
	{
	}

	// FCustomizableTextObjectFactory implementation
	virtual bool CanCreateClass(UClass* InObjectClass, bool& bOmitSubObjs) const override
	{
		if (InObjectClass->IsChildOf(UMovieSceneCopyableTrack::StaticClass()))
		{
			return true;
		}
		return false;
	}


	virtual void ProcessConstructedObject(UObject* NewObject) override
	{
		check(NewObject);

		NewTracks.Add(Cast<UMovieSceneCopyableTrack>(NewObject));
	}

public:
	TArray<UMovieSceneCopyableTrack*> NewTracks;
};

void ImportTracksFromText(const FString& TextToImport, /*out*/ TArray<UMovieSceneCopyableTrack*>& ImportedTracks)
{
	UPackage* TempPackage = NewObject<UPackage>(nullptr, TEXT("/Engine/Sequencer/Editor/Transient"), RF_Transient);
	TempPackage->AddToRoot();

	// Turn the text buffer into objects
	FTrackObjectTextFactory Factory;
	Factory.ProcessBuffer(TempPackage, RF_Transactional, TextToImport);

	ImportedTracks = Factory.NewTracks;

	// Remove the temp package from the root now that it has served its purpose
	TempPackage->RemoveFromRoot();
}

bool FSequencerUtilities::PasteTracks(const FString& TextToImport, FMovieScenePasteTracksParams PasteTracksParams, TArray<UMovieSceneTrack*>& OutTracks, TArray<FNotificationInfo>& OutErrors)
{
	TArray<UMovieSceneCopyableTrack*> ImportedTracks;
	ImportTracksFromText(TextToImport, ImportedTracks);

	if (ImportedTracks.Num() == 0)
	{
		return false;
	}

	const FScopedTransaction Transaction(LOCTEXT("PasteTracks", "Paste Tracks"));

	int32 NumRootOrCameraCutTracks = 0;
	int32 NumTracks = 0;

	for (UMovieSceneCopyableTrack* CopyableTrack : ImportedTracks)
	{
		if (CopyableTrack->bIsRootTrack || CopyableTrack->bIsCameraCutTrack)
		{
			++NumRootOrCameraCutTracks;
		}
		else
		{
			++NumTracks;
		}
	}

	int32 NumTracksPasted = 0;
	int32 NumRootOrCameraCutTracksPasted = 0;

	for (const FMovieSceneBindingProxy& ObjectBinding : PasteTracksParams.Bindings)
	{
		TArray<UMovieSceneCopyableTrack*> NewTracks;
		ImportTracksFromText(TextToImport, NewTracks);

		UMovieScene* MovieScene = ObjectBinding.GetMovieScene();
		if (!MovieScene)
		{
			continue;
		}

		for (UMovieSceneCopyableTrack* CopyableTrack : NewTracks)
		{
			if (!CopyableTrack->bIsRootTrack && !CopyableTrack->bIsCameraCutTrack)
			{
				UMovieSceneTrack* NewTrack = CopyableTrack->Track;
				ResetCopiedTracksFlags(NewTrack);

				// Remove tracks with the same name before adding
				for (const FMovieSceneBinding& Binding : MovieScene->GetBindings())
				{
					if (Binding.GetObjectGuid() == ObjectBinding.BindingID)
					{
						// Tracks of the same class should be unique per name.
						for (UMovieSceneTrack* Track : Binding.GetTracks())
						{
							if (Track->GetClass() == NewTrack->GetClass() && Track->GetTrackName() == NewTrack->GetTrackName() && Track->GetDisplayName().IdenticalTo(NewTrack->GetDisplayName()))
							{
								// If a track of the same class and name exists, remove it so the new track replaces it
								MovieScene->RemoveTrack(*Track);
								break;
							}
						}
					}
				}

				if (!MovieScene->AddGivenTrack(NewTrack, ObjectBinding.BindingID))
				{
					continue;
				}
				else
				{
					OutTracks.Add(NewTrack);
					++NumTracksPasted;
				}
			}
		}
	}

	UMovieScene* MovieScene = PasteTracksParams.Sequence ? PasteTracksParams.Sequence->GetMovieScene() : nullptr;
	if (MovieScene)
	{
		// Add as root track or set camera cut track
		for (UMovieSceneCopyableTrack* CopyableTrack : ImportedTracks)
		{
			if (CopyableTrack->bIsRootTrack || CopyableTrack->bIsCameraCutTrack)
			{
				UMovieSceneTrack* NewTrack = CopyableTrack->Track;
				ResetCopiedTracksFlags(NewTrack);

				UMovieSceneFolder* ParentFolder = PasteTracksParams.ParentFolder;

				if (CopyableTrack->FolderPath.Num() > 0)
				{
					ParentFolder = UMovieSceneFolder::GetFolderWithPath(CopyableTrack->FolderPath, PasteTracksParams.Folders, ParentFolder ? ParentFolder->GetChildFolders() : MovieScene->GetRootFolders());
				}

				if (NewTrack->IsA(UMovieSceneCameraCutTrack::StaticClass()))
				{
					MovieScene->SetCameraCutTrack(NewTrack);
					if (ParentFolder != nullptr)
					{
						ParentFolder->AddChildTrack(NewTrack);
					}

					++NumRootOrCameraCutTracksPasted;
				}
				else
				{
					if (MovieScene->AddGivenTrack(NewTrack))
					{
						if (ParentFolder != nullptr)
						{
							ParentFolder->AddChildTrack(NewTrack);
						}
					}

					++NumRootOrCameraCutTracksPasted;
				}

				OutTracks.Add(NewTrack);
			}
		}
	}
	
	if (NumRootOrCameraCutTracksPasted < NumRootOrCameraCutTracks)
	{
		FNotificationInfo Info(LOCTEXT("PasteTracks_NoTracks", "Can't paste track. Root track could not be pasted"));
		OutErrors.Add(Info);
	}

	if (NumTracksPasted < NumTracks)
	{
		FNotificationInfo Info(LOCTEXT("PasteTracks_NoSelectedObjects", "Can't paste track. No selected objects to paste tracks onto"));
		OutErrors.Add(Info);
	}

	return (NumRootOrCameraCutTracksPasted + NumTracksPasted) > 0;
}

bool FSequencerUtilities::CanPasteTracks(const FString& TextToImport)
{
	FTrackObjectTextFactory TrackFactory;
	return TrackFactory.CanCreateObjectsFromText(TextToImport);
}

/**
 *
 * Copy/paste sections
 *
 */

void FSequencerUtilities::CopySections(const TArray<UMovieSceneSection*>& Sections, FString& ExportedText)
{
	TArray<UObject*> Objects;
	for (UMovieSceneSection* Section : Sections)
	{
		Objects.Add(Section);
	}

	ExportObjectsToText(Objects, /*out*/ ExportedText);
}

class FSectionObjectTextFactory : public FCustomizableTextObjectFactory
{
public:
	FSectionObjectTextFactory()
		: FCustomizableTextObjectFactory(GWarn)
	{
	}

	// FCustomizableTextObjectFactory implementation
	virtual bool CanCreateClass(UClass* InObjectClass, bool& bOmitSubObjs) const override
	{
		if (InObjectClass->IsChildOf(UMovieSceneSection::StaticClass()))
		{
			return true;
		}
		return false;
	}


	virtual void ProcessConstructedObject(UObject* NewObject) override
	{
		check(NewObject);

		NewSections.Add(Cast<UMovieSceneSection>(NewObject));
	}

public:
	TArray<UMovieSceneSection*> NewSections;
};

void ImportSectionsFromText(const FString& TextToImport, /*out*/ TArray<UMovieSceneSection*>& ImportedSections)
{
	UPackage* TempPackage = NewObject<UPackage>(nullptr, TEXT("/Engine/Sequencer/Editor/Transient"), RF_Transient);
	TempPackage->AddToRoot();

	// Turn the text buffer into objects
	FSectionObjectTextFactory Factory;
	Factory.ProcessBuffer(TempPackage, RF_Transactional, TextToImport);

	ImportedSections = Factory.NewSections;

	// Remove the temp package from the root now that it has served its purpose
	TempPackage->RemoveFromRoot();
}

bool FSequencerUtilities::PasteSections(const FString& TextToImport, FMovieScenePasteSectionsParams PasteSectionsParams, TArray<UMovieSceneSection*>& OutSections, TArray<FNotificationInfo>& OutErrors)
{
	// First import as a track and extract sections to allow for copying track contents to another track
	TArray<UMovieSceneCopyableTrack*> ImportedTracks;
	ImportTracksFromText(TextToImport, ImportedTracks);

	TArray<UMovieSceneSection*> ImportedSections;
	for (UMovieSceneCopyableTrack* CopyableTrack : ImportedTracks)
	{
		for (UMovieSceneSection* CopyableSection : CopyableTrack->Track->GetAllSections())
		{
			ImportedSections.Add(CopyableSection);
		}
	}

	// Otherwise, import as sections
	if (ImportedSections.Num() == 0)
	{
		ImportSectionsFromText(TextToImport, ImportedSections);
	}

	if (ImportedSections.Num() == 0)
	{
		return false;
	}

	const FScopedTransaction Transaction(LOCTEXT("PasteSections", "Paste Sections"));

	TOptional<FFrameNumber> FirstFrame;
	for (UMovieSceneSection* Section : ImportedSections)
	{
		if (Section->HasStartFrame())
		{
			if (FirstFrame.IsSet())
			{
				if (FirstFrame.GetValue() > Section->GetInclusiveStartFrame())
				{
					FirstFrame = Section->GetInclusiveStartFrame();
				}
			}
			else
			{
				FirstFrame = Section->GetInclusiveStartFrame();
			}
		}
	}

	TArray<int32> SectionIndicesImported;

	for (int32 Index = 0; Index < PasteSectionsParams.Tracks.Num(); ++Index)
	{
		UMovieSceneTrack* Track = PasteSectionsParams.Tracks[Index];
		int32 RowIndex = Index < PasteSectionsParams.TrackRowIndices.Num() ? PasteSectionsParams.TrackRowIndices[Index] : 0;

		for (int32 SectionIndex = 0; SectionIndex < ImportedSections.Num(); ++SectionIndex)
		{
			UMovieSceneSection* Section = ImportedSections[SectionIndex];
			if (!Track->SupportsType(Section->GetClass()))
			{
				continue;
			}

			SectionIndicesImported.AddUnique(SectionIndex);

			Track->Modify();

			Section->ClearFlags(RF_Transient);
			Section->PostPaste();
			Section->Rename(nullptr, Track);

			if (Track->SupportsMultipleRows())
			{
				Section->SetRowIndex(RowIndex);
			}
			else if (!Section->HasStartFrame() && !Section->HasEndFrame())
			{
				// If the track doesn't support multiple rows and the pasted section is infinite, it should win out over existing sections
				Track->RemoveAllAnimationData();
			}

			Track->AddSection(*Section);
			if (Section->HasStartFrame())
			{
				FFrameNumber NewStartFrame = PasteSectionsParams.Time.FrameNumber + (Section->GetInclusiveStartFrame() - FirstFrame.GetValue());
				Section->MoveSection(NewStartFrame - Section->GetInclusiveStartFrame());
			}

			OutSections.Add(Section);
		}

		// Fix up rows after sections are in place
		if (Track->SupportsMultipleRows())
		{
			// If any newly created section overlaps the previous sections, put all the sections on the max available row
			// Find the  this section overlaps any previous sections, 
			int32 MaxAvailableRowIndex = -1;
			for (UMovieSceneSection* Section : OutSections)
			{
				if (MovieSceneToolHelpers::OverlapsSection(Track, Section, OutSections))
				{
					int32 AvailableRowIndex = MovieSceneToolHelpers::FindAvailableRowIndex(Track, Section, OutSections);
					MaxAvailableRowIndex = FMath::Max(AvailableRowIndex, MaxAvailableRowIndex);
				}
			}

			if (MaxAvailableRowIndex != -1)
			{
				for (UMovieSceneSection* Section : OutSections)
				{
					Section->SetRowIndex(MaxAvailableRowIndex);
				}
			}
		}

		// Regenerate for pasting onto the next track 
		ImportedSections.Empty();
		ImportedTracks.Empty();

		ImportTracksFromText(TextToImport, ImportedTracks);

		for (UMovieSceneCopyableTrack* CopyableTrack : ImportedTracks)
		{
			for (UMovieSceneSection* CopyableSection : CopyableTrack->Track->GetAllSections())
			{
				ImportedSections.Add(CopyableSection);
			}
		}

		if (ImportedSections.Num() == 0)
		{
			ImportSectionsFromText(TextToImport, ImportedSections);
		}
	}

	for (int32 SectionIndex = 0; SectionIndex < ImportedSections.Num(); ++SectionIndex)
	{
		if (!SectionIndicesImported.Contains(SectionIndex))
		{
			UE_LOG(LogSequencer, Display, TEXT("Could not paste section of type %s"), *ImportedSections[SectionIndex]->GetClass()->GetName());
		}
	}

	if (SectionIndicesImported.Num() == 0)
	{
		FNotificationInfo Info(LOCTEXT("PasteSections_NothingPasted", "Can't paste section. No matching section types found."));
		OutErrors.Add(Info);
		return false;
	}

	return true;
}

bool FSequencerUtilities::CanPasteSections(const FString& TextToImport)
{
	FSectionObjectTextFactory SectionFactory;
	return SectionFactory.CanCreateObjectsFromText(TextToImport);
}

/**
 *
 * Copy/paste object bindings
 *
 */

void ExportObjectBindingsToText(const TArray<UMovieSceneCopyableBinding*>& ObjectsToExport, FString& ExportedText)
{
	// Clear the mark state for saving.
	UnMarkAllObjects(EObjectMark(OBJECTMARK_TagExp | OBJECTMARK_TagImp));

	FStringOutputDevice Archive;
	const FExportObjectInnerContext Context;

	// Export each of the selected nodes
	UObject* LastOuter = nullptr;

	for (UMovieSceneCopyableBinding* ObjectToExport : ObjectsToExport)
	{
		// The nodes should all be from the same scope
		UObject* ThisOuter = ObjectToExport->GetOuter();
		check((LastOuter == ThisOuter) || (LastOuter == nullptr));
		LastOuter = ThisOuter;

		// We can't use TextExportTransient on USTRUCTS (which our object contains) so we're going to manually null out some references before serializing them. These references are
		// serialized manually into the archive, as the auto-serialization will only store a reference (to a privately owned object) which creates issues on deserialization. Attempting 
		// to deserialize these private objects throws a superflous error in the console that makes it look like things went wrong when they're actually OK and expected.
		TArray<UMovieSceneTrack*> OldTracks = ObjectToExport->Binding.StealTracks(nullptr);
		UObject* OldSpawnableTemplate = ObjectToExport->Spawnable.GetObjectTemplate();
		ObjectToExport->Spawnable.SetObjectTemplate(nullptr);

		UExporter::ExportToOutputDevice(&Context, ObjectToExport, nullptr, Archive, TEXT("copy"), 0, PPF_ExportsNotFullyQualified | PPF_Copy | PPF_Delimited, false, ThisOuter);

		// Restore the references (as we don't want to modify the original in the event of a copy operation!)
		ObjectToExport->Binding.SetTracks(MoveTemp(OldTracks), nullptr);
		ObjectToExport->Spawnable.SetObjectTemplate(OldSpawnableTemplate);

		// We manually export the object template for the same private-ownership reason as above. Templates need to be re-created anyways as each Spawnable contains its own copy of the template.
		if (ObjectToExport->SpawnableObjectTemplate)
		{
			UExporter::ExportToOutputDevice(&Context, ObjectToExport->SpawnableObjectTemplate, nullptr, Archive, TEXT("copy"), 0, PPF_ExportsNotFullyQualified | PPF_Copy | PPF_Delimited);
		}
	}

	ExportedText = Archive;
}

void FSequencerUtilities::CopyBindings(TSharedRef<ISequencer> Sequencer, const TArray<FMovieSceneBindingProxy>& Bindings, const TArray<UMovieSceneFolder*>& InFolders, FString& ExportedText)
{
	TArray<UMovieSceneCopyableBinding*> Objects;
	for (const FMovieSceneBindingProxy& ObjectBinding : Bindings)
	{
		UMovieSceneCopyableBinding* CopyableBinding = NewObject<UMovieSceneCopyableBinding>(GetTransientPackage(), UMovieSceneCopyableBinding::StaticClass(), NAME_None, RF_Transient);
		Objects.Add(CopyableBinding);

		UMovieScene* MovieScene = ObjectBinding.GetMovieScene();
		if (!MovieScene)
		{
			continue;
		}

		FMovieScenePossessable* Possessable = MovieScene->FindPossessable(ObjectBinding.BindingID);
		if (Possessable)
		{
			CopyableBinding->Possessable = *Possessable;

			// Store the names of the bound objects so that they can be found on paste
			for (TWeakObjectPtr<> RuntimeObject : Sequencer->FindBoundObjects(CopyableBinding->Possessable.GetGuid(), Sequencer->GetFocusedTemplateID()))
			{
				if (AActor* Actor = Cast<AActor>(RuntimeObject.Get()))
				{
<<<<<<< HEAD
					CopyableBinding->BoundObjectNames.Add(Actor->GetName());
=======
					CopyableBinding->BoundObjectNames.Add(Actor->GetPathName());
>>>>>>> 4af6daef
				}
			}
		}
		else
		{
			FMovieSceneSpawnable* Spawnable = MovieScene->FindSpawnable(ObjectBinding.BindingID);
			if (Spawnable)
			{
				CopyableBinding->Spawnable = *Spawnable;

				// We manually serialize the spawnable object template so that it's not a reference to a privately owned object. Spawnables all have unique copies of their template objects anyways.
				// Object Templates are re-created on paste (based on these templates) with the correct ownership set up.
				CopyableBinding->SpawnableObjectTemplate = Spawnable->GetObjectTemplate();
			}
		}

		const FMovieSceneBinding* Binding = MovieScene->FindBinding(ObjectBinding.BindingID);
		if (Binding)
		{
			CopyableBinding->Binding = *Binding;
			for (UMovieSceneTrack* Track : Binding->GetTracks())
			{
				// Tracks suffer from the same issues as Spawnable's Object Templates (reference to a privately owned object). We'll manually serialize the tracks to copy them,
				// and then restore them on paste.
				UMovieSceneTrack* DuplicatedTrack = Cast<UMovieSceneTrack>(StaticDuplicateObject(Track, CopyableBinding));

				CopyableBinding->Tracks.Add(DuplicatedTrack);
			}
		}

		UMovieSceneFolder* Folder = nullptr;
		for (UMovieSceneFolder* RootFolder : MovieScene->GetRootFolders())
		{
			Folder = RootFolder->FindFolderContaining(ObjectBinding.BindingID);
			if (Folder && InFolders.Contains(Folder))
			{
				UMovieSceneFolder::CalculateFolderPath(Folder, InFolders, CopyableBinding->FolderPath);
				break;
			}
		}
<<<<<<< HEAD
=======

		for (TPair<FName, FMovieSceneObjectBindingIDs> TaggedBinding : Sequencer->GetRootMovieSceneSequence()->GetMovieScene()->AllTaggedBindings())
		{
			if (TaggedBinding.Value.IDs.Contains(FMovieSceneObjectBindingID(UE::MovieScene::FFixedObjectBindingID(ObjectBinding.BindingID, Sequencer->GetFocusedTemplateID()))))
			{
				CopyableBinding->Tags.Add(TaggedBinding.Key);
			}
		}
>>>>>>> 4af6daef
	}

	ExportObjectBindingsToText(Objects, /*out*/ ExportedText);
}

class FObjectBindingTextFactory : public FCustomizableTextObjectFactory
{
public:
	FObjectBindingTextFactory(ISequencer& InSequencer)
		: FCustomizableTextObjectFactory(GWarn)
		, Sequencer(&InSequencer)
	{
	}

	// FCustomizableTextObjectFactory implementation
	virtual bool CanCreateClass(UClass* InObjectClass, bool& bOmitSubObjs) const override
	{
		if (InObjectClass->IsChildOf<UMovieSceneCopyableBinding>())
		{
			return true;
		}

		return Sequencer->GetSpawnRegister().CanSpawnObject(InObjectClass);
	}


	virtual void ProcessConstructedObject(UObject* NewObject) override
	{
		check(NewObject);

		if (NewObject->IsA<UMovieSceneCopyableBinding>())
		{
			UMovieSceneCopyableBinding* CopyableBinding = Cast<UMovieSceneCopyableBinding>(NewObject);
			NewCopyableBindings.Add(CopyableBinding);
		}
		else
		{
			NewSpawnableObjectTemplates.Add(NewObject);
		}
	}

public:
	TArray<UMovieSceneCopyableBinding*> NewCopyableBindings;
	TArray<UObject*> NewSpawnableObjectTemplates;

private:
	ISequencer* Sequencer;
};

void ImportObjectBindingsFromText(ISequencer& InSequencer, const FString& TextToImport, /*out*/ TArray<UMovieSceneCopyableBinding*>& ImportedObjects)
{
	UPackage* TempPackage = NewObject<UPackage>(nullptr, TEXT("/Engine/Sequencer/Editor/Transient"), RF_Transient);
	TempPackage->AddToRoot();

	// Turn the text buffer into objects
	FObjectBindingTextFactory Factory(InSequencer);
	Factory.ProcessBuffer(TempPackage, RF_Transactional, TextToImport);
	ImportedObjects = Factory.NewCopyableBindings;

	// We had to explicitly serialize object templates due to them being a reference to a privately owned object. We now deserialize these object template copies
	// and match them up with their MovieSceneCopyableBinding again.

	int32 SpawnableObjectTemplateIndex = 0;
	for (auto ImportedObject : ImportedObjects)
	{
		if (ImportedObject->Spawnable.GetGuid().IsValid() && SpawnableObjectTemplateIndex < Factory.NewSpawnableObjectTemplates.Num())
		{
			// This Spawnable Object Template is owned by our transient package, so you'll need to change the owner if you want to keep it later.
			ImportedObject->SpawnableObjectTemplate = Factory.NewSpawnableObjectTemplates[SpawnableObjectTemplateIndex++];
		}
	}

	// Remove the temp package from the root now that it has served its purpose
	TempPackage->RemoveFromRoot();
}

bool FSequencerUtilities::PasteBindings(const FString& TextToImport, TSharedRef<ISequencer> Sequencer, FMovieScenePasteBindingsParams PasteBindingsParams, TArray<FMovieSceneBindingProxy>& OutBindings, TArray<FNotificationInfo>& OutErrors)
{
	UMovieSceneSequence* Sequence = Sequencer->GetFocusedMovieSceneSequence();
	if (!Sequence)
	{
		return false;
	}

	UMovieScene* MovieScene = Sequence->GetMovieScene();
	if (!MovieScene)
	{
		return false;
	}

<<<<<<< HEAD
=======
	UMovieScene* RootMovieScene = Sequencer->GetRootMovieSceneSequence()->GetMovieScene();

>>>>>>> 4af6daef
	UWorld* World = Cast<UWorld>(Sequencer->GetPlaybackContext());

	const FScopedTransaction Transaction(LOCTEXT("PasteBindings", "Paste Bindings"));

	TMap<FGuid, FGuid> OldToNewGuidMap;
	TArray<FGuid> PossessableGuids;
	TArray<TArray<FString> > PossessableObjectNames;
	TArray<FGuid> SpawnableGuids;
	TMap<FGuid, UMovieSceneFolder*> GuidToFolderMap;

	TArray<FMovieSceneBinding> BindingsPasted;

	const int NumTargets = FMath::Max(1, PasteBindingsParams.Bindings.Num());

	for (int32 TargetIndex = 0; TargetIndex < NumTargets; ++TargetIndex)
	{
		TArray<UMovieSceneCopyableBinding*> ImportedBindings;
		ImportObjectBindingsFromText(Sequencer.Get(), TextToImport, ImportedBindings);

		if (ImportedBindings.Num() == 0)
		{
			return false;
		}

		TArray<UObject*> SectionSubObjects;
		for (UMovieSceneCopyableBinding* CopyableBinding : ImportedBindings)
		{
			// Clear transient flags on the imported tracks
			for (UMovieSceneTrack* CopiedTrack : CopyableBinding->Tracks)
			{
				ResetCopiedTracksFlags(CopiedTrack);
			}

			UMovieSceneFolder* ParentFolder = PasteBindingsParams.ParentFolder;

			if (CopyableBinding->FolderPath.Num() > 0)
			{
				ParentFolder = UMovieSceneFolder::GetFolderWithPath(CopyableBinding->FolderPath, PasteBindingsParams.Folders, ParentFolder ? ParentFolder->GetChildFolders() : MovieScene->GetRootFolders());
			}

			if (CopyableBinding->Possessable.GetGuid().IsValid())
			{
				FGuid NewGuid = FGuid::NewGuid();

				FMovieSceneBinding NewBinding(NewGuid, CopyableBinding->Binding.GetName(), CopyableBinding->Tracks);

				FMovieScenePossessable NewPossessable = CopyableBinding->Possessable;
				NewPossessable.SetGuid(NewGuid);

				MovieScene->AddPossessable(NewPossessable, NewBinding);

				OldToNewGuidMap.Add(CopyableBinding->Possessable.GetGuid(), NewGuid);

				BindingsPasted.Add(NewBinding);

				PossessableGuids.Add(NewGuid);

				if (ParentFolder)
				{
					GuidToFolderMap.Add(NewGuid, ParentFolder);
				}

<<<<<<< HEAD
				if (FMovieScenePossessable* Possessable = MovieScene->FindPossessable(NewGuid))
				{
					if (TargetIndex < PasteBindingsParams.Bindings.Num())
					{
						Possessable->SetParent(PasteBindingsParams.Bindings[TargetIndex].BindingID, MovieScene);
=======
				if (CopyableBinding->Tags.Num() > 0)
				{
					RootMovieScene->Modify();

					for (const FName& Tag : CopyableBinding->Tags)
					{
						RootMovieScene->TagBinding(Tag, UE::MovieScene::FFixedObjectBindingID(NewGuid, Sequencer->GetFocusedTemplateID()));
					}
				}

				// Set the parent to the pasted target only if it's not an actor
				const UClass* PossessedObjectClass = CopyableBinding->Possessable.GetPossessedObjectClass();
				if (PossessedObjectClass && !PossessedObjectClass->IsChildOf(AActor::StaticClass()))
				{
					if (FMovieScenePossessable* Possessable = MovieScene->FindPossessable(NewGuid))
					{
						if (TargetIndex < PasteBindingsParams.Bindings.Num())
						{
							Possessable->SetParent(PasteBindingsParams.Bindings[TargetIndex].BindingID, MovieScene);
						}
>>>>>>> 4af6daef
					}
				}

				// Find the actors that this pasted binding should bind to
				TArray<AActor*> ActorsToRebind;
				if (World)
				{
					for (TActorIterator<AActor> ActorItr(World); ActorItr; ++ActorItr)
					{
						AActor* Actor = *ActorItr;
<<<<<<< HEAD
						if (Actor && CopyableBinding->BoundObjectNames.Contains(Actor->GetName()))
=======
						if (Actor && CopyableBinding->BoundObjectNames.Contains(Actor->GetPathName()))
>>>>>>> 4af6daef
						{
							// If this actor is already bound and we're not duplicating actors, don't bind to anything
							if (!PasteBindingsParams.bDuplicateExistingActors && Sequencer->FindObjectId(*Actor, Sequencer->GetFocusedTemplateID()).IsValid())
							{
								continue;
							}

							ActorsToRebind.Add(Actor);
<<<<<<< HEAD
							CopyableBinding->BoundObjectNames.Remove(Actor->GetName());
=======
							CopyableBinding->BoundObjectNames.Remove(Actor->GetPathName());
>>>>>>> 4af6daef
						}
					}
				}

				if (ActorsToRebind.Num() != 0)
				{
					if (PasteBindingsParams.bDuplicateExistingActors)
					{
						GEditor->SelectNone(false, true);
						for (AActor* ActorToRebind : ActorsToRebind)
						{
							GEditor->SelectActor(ActorToRebind, true, false, false);
						}
							
						// Duplicate the bound actors
						GEditor->edactDuplicateSelected(World->GetCurrentLevel(), false);

						// Duplicating the bound actor through GEditor, edits the copy/paste clipboard. This is not desired from the user's 
						// point of view since the user didn't explicitly invoke the copy operation. Instead, restore the copied contents
						// of the clipboard after duplicating the actor
						FPlatformApplicationMisc::ClipboardCopy(*TextToImport);

						ActorsToRebind.Empty();
						USelection* ActorSelection = GEditor->GetSelectedActors();
						for (FSelectionIterator Iter(*ActorSelection); Iter; ++Iter)
						{
							AActor* Actor = Cast<AActor>(*Iter);
							if (Actor)
							{
								ActorsToRebind.Add(Actor);

<<<<<<< HEAD
								CopyableBinding->BoundObjectNames.Add(Actor->GetName());
=======
								CopyableBinding->BoundObjectNames.Add(Actor->GetPathName());
>>>>>>> 4af6daef
							}
						}
					}

					// Bind the actors
					if (ActorsToRebind.Num())
					{
						AddActorsToBinding(Sequencer, ActorsToRebind, FMovieSceneBindingProxy(NewGuid, Sequence));
					}
				}

				PossessableObjectNames.Add(CopyableBinding->BoundObjectNames);
			}
			else if (CopyableBinding->Spawnable.GetGuid().IsValid())
			{
				// We need to let the sequence create the spawnable so that it has everything set up properly internally.
				// This is required to get spawnables with the correct references to object templates, object templates with
				// correct owners, etc. However, making a new spawnable also creates the binding for us - this is a problem
				// because we need to use our binding (which has tracks associated with it). To solve this, we let it create
				// an object template based off of our (transient package owned) template, then find the newly created binding
				// and update it.

				FGuid NewGuid;
				if (CopyableBinding->SpawnableObjectTemplate)
				{
					NewGuid = MakeNewSpawnable(Sequencer, *CopyableBinding->SpawnableObjectTemplate, nullptr, false, FName(*CopyableBinding->Spawnable.GetName()));
				}
				else
				{
					FMovieSceneSpawnable NewSpawnable{};
					NewSpawnable.SetGuid(FGuid::NewGuid());
					NewSpawnable.SetName(CopyableBinding->Spawnable.GetName());

					MovieScene->AddSpawnable(NewSpawnable, FMovieSceneBinding(NewSpawnable.GetGuid(), NewSpawnable.GetName()));

					NewGuid = NewSpawnable.GetGuid();
				}

				FMovieSceneBinding NewBinding(NewGuid, CopyableBinding->Binding.GetName(), CopyableBinding->Tracks);
				FMovieSceneSpawnable* Spawnable = MovieScene->FindSpawnable(NewGuid);

				// Copy the name of the original spawnable too.
				Spawnable->SetName(CopyableBinding->Spawnable.GetName());

				// Clear the transient flags on the copyable binding before assigning to the new spawnable
				for (auto Track : NewBinding.GetTracks())
				{
					ResetCopiedTracksFlags(Track);
				}

				// Replace the auto-generated binding with our deserialized bindings (which has our tracks)
				MovieScene->ReplaceBinding(NewGuid, NewBinding);

				OldToNewGuidMap.Add(CopyableBinding->Spawnable.GetGuid(), NewGuid);

				BindingsPasted.Add(NewBinding);

				SpawnableGuids.Add(NewGuid);

				if (ParentFolder)
				{
					GuidToFolderMap.Add(NewGuid, ParentFolder);
				}
<<<<<<< HEAD
=======

				if (CopyableBinding->Tags.Num() > 0)
				{
					RootMovieScene->Modify();

					for (const FName& Tag : CopyableBinding->Tags)
					{
						RootMovieScene->TagBinding(Tag, UE::MovieScene::FFixedObjectBindingID(NewGuid, Sequencer->GetFocusedTemplateID()));
					}
				}
>>>>>>> 4af6daef
			}
		}
	}

	// Fix possessable actor bindings
	for (int32 PossessableGuidIndex = 0; PossessableGuidIndex < PossessableGuids.Num(); ++PossessableGuidIndex)
	{
		FMovieScenePossessable* Possessable = MovieScene->FindPossessable(PossessableGuids[PossessableGuidIndex]);
		UWorld* PlaybackContext = Cast<UWorld>(Sequencer->GetPlaybackContext());
		if (Possessable && PlaybackContext)
		{
			for (TActorIterator<AActor> ActorItr(PlaybackContext); ActorItr; ++ActorItr)
			{
				AActor* Actor = *ActorItr;
				if (Actor && PossessableGuidIndex < PossessableObjectNames.Num() && PossessableObjectNames[PossessableGuidIndex].Contains(Actor->GetName()))
				{
					FGuid ExistingGuid = Sequencer->FindObjectId(*Actor, Sequencer->GetFocusedTemplateID());

					if (!ExistingGuid.IsValid())
					{
						FGuid NewGuid = AssignActor(Sequencer, Actor, Possessable->GetGuid());

						// If assigning produces a new guid, update the possessable guids and the bindings pasted data
						if (NewGuid.IsValid())
						{
							for (auto BindingPasted : BindingsPasted)
							{
								if (BindingPasted.GetObjectGuid() == PossessableGuids[PossessableGuidIndex])
								{
									BindingPasted.SetObjectGuid(NewGuid);
								}
							}

							if (GuidToFolderMap.Contains(PossessableGuids[PossessableGuidIndex]))
							{
								GuidToFolderMap.Add(NewGuid, GuidToFolderMap[PossessableGuids[PossessableGuidIndex]]);
								GuidToFolderMap.Remove(PossessableGuids[PossessableGuidIndex]);
							}

							for (TPair<FGuid, FGuid>& OldToNewGuid : OldToNewGuidMap)
							{
								if (OldToNewGuid.Value == PossessableGuids[PossessableGuidIndex])
								{
									OldToNewGuid.Value = NewGuid;
								}
							}

							PossessableGuids[PossessableGuidIndex] = NewGuid;
						}
					}
				}
			}
		}
	}
	
	// Fix up parent guids
	for (auto PossessableGuid : PossessableGuids)
	{
		FMovieScenePossessable* Possessable = MovieScene->FindPossessable(PossessableGuid);
		if (Possessable && OldToNewGuidMap.Contains(Possessable->GetParent()) && PossessableGuid != OldToNewGuidMap[Possessable->GetParent()])
		{
			Possessable->SetParent(OldToNewGuidMap[Possessable->GetParent()], MovieScene);
		}
	}

	// Set up folders
	for (auto PossessableGuid : PossessableGuids)
	{
		FMovieScenePossessable* Possessable = MovieScene->FindPossessable(PossessableGuid);
		if (Possessable && !Possessable->GetParent().IsValid())
		{
			if (GuidToFolderMap.Contains(PossessableGuid))
			{
				GuidToFolderMap[PossessableGuid]->AddChildObjectBinding(PossessableGuid);
			}
		}
	}
	for (auto SpawnableGuid : SpawnableGuids)
	{
		FMovieSceneSpawnable* Spawnable = MovieScene->FindSpawnable(SpawnableGuid);
		if (Spawnable)
		{
			if (GuidToFolderMap.Contains(SpawnableGuid))
			{
				GuidToFolderMap[SpawnableGuid]->AddChildObjectBinding(SpawnableGuid);
			}
		}
	}

	Sequencer->OnMovieSceneBindingsPasted().Broadcast(BindingsPasted);

	// Refresh all immediately so that spawned actors will be generated immediately
	Sequencer->ForceEvaluate();

	// Fix possessable component bindings
	for (auto PossessableGuid : PossessableGuids)
	{
		// If a possessable guid does not have any bound objects, they might be 
		// possessable components for spawnables, so they need to be remapped
		if (Sequencer->FindBoundObjects(PossessableGuid, Sequencer->GetFocusedTemplateID()).Num() == 0)
		{
			FMovieScenePossessable* Possessable = MovieScene->FindPossessable(PossessableGuid);
			if (Possessable)
			{
				FGuid ParentGuid = Possessable->GetParent();
				for (TWeakObjectPtr<> WeakObject : Sequencer->FindBoundObjects(ParentGuid, Sequencer->GetFocusedTemplateID()))
				{
					if (AActor* SpawnedActor = Cast<AActor>(WeakObject.Get()))
					{
						for (UActorComponent* Component : SpawnedActor->GetComponents())
						{
							if (Component->GetName() == Possessable->GetName())
							{
								Sequence->BindPossessableObject(PossessableGuid, *Component, SpawnedActor);
								break;
							}
						}
					}
				}

				// If the parent doesn't actually exist, clear it.
				FMovieScenePossessable* PossessableParent = MovieScene->FindPossessable(ParentGuid);
				FMovieSceneSpawnable* SpawnableParent = MovieScene->FindSpawnable(ParentGuid);
				if (!PossessableParent && !SpawnableParent)
				{
					Possessable->SetParent(FGuid(), MovieScene);
				}
				else if (SpawnableParent)
				{
					SpawnableParent->AddChildPossessable(PossessableGuid);
				}
			}
		}
	}

	// Remap bindings in sections (ie. attach tracks)
	for (TPair<FGuid, FGuid> GuidPair : OldToNewGuidMap)
	{
		UpdateBindingIDs(Sequencer, GuidPair.Key, GuidPair.Value);
	}

	for (auto BindingPasted : BindingsPasted)
	{
		OutBindings.Add(FMovieSceneBindingProxy(BindingPasted.GetObjectGuid(), Sequence));
	}

	return true; 
}

bool FSequencerUtilities::CanPasteBindings(TSharedRef<ISequencer> Sequencer, const FString& TextToImport)
{
	FObjectBindingTextFactory ObjectBindingFactory(Sequencer.Get());
	return ObjectBindingFactory.CanCreateObjectsFromText(TextToImport);
}

TArray<FString> FSequencerUtilities::GetPasteBindingsObjectNames(TSharedRef<ISequencer> Sequencer, const FString& TextToImport)
{
	TArray<FString> ObjectNames;

	TArray<UMovieSceneCopyableBinding*> ImportedBindings;
	ImportObjectBindingsFromText(Sequencer.Get(), TextToImport, ImportedBindings);

	for (UMovieSceneCopyableBinding* CopyableBinding : ImportedBindings)
	{
		if (CopyableBinding)
		{
			for (const FString& BoundObjectName : CopyableBinding->BoundObjectNames)
			{
				ObjectNames.Add(BoundObjectName);
			}
		}
	}

	return ObjectNames;
}

FGuid FSequencerUtilities::CreateBinding(TSharedRef<ISequencer> Sequencer, UObject& InObject, const FString& InName)
{
	const FScopedTransaction Transaction(LOCTEXT("CreateBinding", "Create New Binding"));

	UMovieSceneSequence* OwnerSequence = Sequencer->GetFocusedMovieSceneSequence();
	UMovieScene* OwnerMovieScene = OwnerSequence->GetMovieScene();

	OwnerSequence->Modify();
	OwnerMovieScene->Modify();

	const FGuid PossessableGuid = OwnerMovieScene->AddPossessable(InName, InObject.GetClass());

	// Attempt to use the parent as a context if necessary
	UObject* ParentObject = OwnerSequence->GetParentObject(&InObject);
	UObject* BindingContext = Sequencer->GetPlaybackContext();

	AActor* ParentActorAdded = nullptr;
	FGuid ParentGuid;

	if (ParentObject)
	{
		// Ensure we have possessed the outer object, if necessary
		ParentGuid = Sequencer->GetHandleToObject(ParentObject, false);
		if (!ParentGuid.IsValid())
		{
			ParentGuid = Sequencer->GetHandleToObject(ParentObject);
			ParentActorAdded = Cast<AActor>(ParentObject);
		}

		if (OwnerSequence->AreParentContextsSignificant())
		{
			BindingContext = ParentObject;
		}

		// Set up parent/child guids for possessables within spawnables
		if (ParentGuid.IsValid())
		{
			FMovieScenePossessable* ChildPossessable = OwnerMovieScene->FindPossessable(PossessableGuid);
			if (ensure(ChildPossessable))
			{
				ChildPossessable->SetParent(ParentGuid, OwnerMovieScene);
			}

			FMovieSceneSpawnable* ParentSpawnable = OwnerMovieScene->FindSpawnable(ParentGuid);
			if (ParentSpawnable)
			{
				ParentSpawnable->AddChildPossessable(PossessableGuid);
			}
		}
	}

	if (!OwnerMovieScene->FindPossessable(PossessableGuid)->BindSpawnableObject(Sequencer->GetFocusedTemplateID(), &InObject, &Sequencer.Get()))
	{
		OwnerSequence->BindPossessableObject(PossessableGuid, InObject, BindingContext);
	}

	// Broadcast if a parent actor was added as a result of adding this object
	if (ParentActorAdded && ParentGuid.IsValid())
	{
		Sequencer->OnActorAddedToSequencer().Broadcast(ParentActorAdded, ParentGuid);
	}

	return PossessableGuid;
}

void FSequencerUtilities::UpdateBindingIDs(TSharedRef<ISequencer> Sequencer, FGuid OldGuid, FGuid NewGuid)
{
	UMovieSceneCompiledDataManager* CompiledDataManager = FindObject<UMovieSceneCompiledDataManager>(GetTransientPackage(), TEXT("SequencerCompiledDataManager"));
	if (!CompiledDataManager)
	{
		CompiledDataManager = NewObject<UMovieSceneCompiledDataManager>(GetTransientPackage(), "SequencerCompiledDataManager");
	}

	if (!CompiledDataManager)
	{
		return;
	}

	const FMovieSceneSequenceHierarchy* Hierarchy = CompiledDataManager->FindHierarchy(Sequencer->GetEvaluationTemplate().GetCompiledDataID());

	FMovieSceneSequenceIDRef FocusedGuid = Sequencer->GetFocusedTemplateID();

	TMap<UE::MovieScene::FFixedObjectBindingID, UE::MovieScene::FFixedObjectBindingID> OldFixedToNewFixedMap;
	OldFixedToNewFixedMap.Add(UE::MovieScene::FFixedObjectBindingID(OldGuid, FocusedGuid), UE::MovieScene::FFixedObjectBindingID(NewGuid, FocusedGuid));

	if (UMovieScene* MovieScene = Sequencer->GetRootMovieSceneSequence()->GetMovieScene())
	{
		for (UMovieSceneSection* Section : MovieScene->GetAllSections())
		{
			if (Section)
			{
				Section->OnBindingIDsUpdated(OldFixedToNewFixedMap, Sequencer->GetRootTemplateID(), Hierarchy, *Sequencer);
			}
		}
	}

	if (Hierarchy)
	{
		for (const TTuple<FMovieSceneSequenceID, FMovieSceneSubSequenceData>& Pair : Hierarchy->AllSubSequenceData())
		{
			if (UMovieSceneSequence* Sequence = Pair.Value.GetSequence())
			{
				if (UMovieScene* MovieScene = Sequence->GetMovieScene())
				{
					for (UMovieSceneSection* Section : MovieScene->GetAllSections())
					{
						if (Section)
						{
							Section->OnBindingIDsUpdated(OldFixedToNewFixedMap, Pair.Key, Hierarchy, *Sequencer);
						}
					}
				}
			}
		}
	}
}

FGuid FSequencerUtilities::AssignActor(TSharedRef<ISequencer> Sequencer, AActor* Actor, FGuid InObjectBinding)
{
	if (Actor == nullptr)
	{
		return FGuid();
	}

	UMovieSceneSequence* OwnerSequence = Sequencer->GetFocusedMovieSceneSequence();
	UMovieScene* OwnerMovieScene = OwnerSequence->GetMovieScene();

	if (OwnerMovieScene->IsReadOnly())
	{
		ShowReadOnlyError();
		return FGuid();
	}

	FScopedTransaction AssignActor(LOCTEXT("AssignActor", "Assign Actor"));

	Actor->Modify();
	OwnerSequence->Modify();
	OwnerMovieScene->Modify();

	TArrayView<TWeakObjectPtr<>> RuntimeObjects = Sequencer->FindObjectsInCurrentSequence(InObjectBinding);

	UObject* RuntimeObject = RuntimeObjects.Num() ? RuntimeObjects[0].Get() : nullptr;

	// Replace the object itself
	FMovieScenePossessable NewPossessableActor;
	FGuid NewGuid;
	{
		// Get the object guid to assign, remove the binding if it already exists
		FGuid ParentGuid = Sequencer->FindObjectId(*Actor, Sequencer->GetFocusedTemplateID());
		FString NewActorLabel = Actor->GetActorLabel();
		if (ParentGuid.IsValid())
		{
			OwnerMovieScene->RemovePossessable(ParentGuid);
			OwnerSequence->UnbindPossessableObjects(ParentGuid);
		}

		// Add this object
		NewPossessableActor = FMovieScenePossessable(NewActorLabel, Actor->GetClass());
		NewGuid = NewPossessableActor.GetGuid();
		if (!NewPossessableActor.BindSpawnableObject(Sequencer->GetFocusedTemplateID(), Actor, &Sequencer.Get()))
		{
			OwnerSequence->BindPossessableObject(NewPossessableActor.GetGuid(), *Actor, Sequencer->GetPlaybackContext());
		}

		// Defer replacing this object until the components have been updated
	}

	auto UpdateComponent = [&](FGuid OldComponentGuid, UActorComponent* NewComponent, TArray<FGuid>& NewComponentGuids)
	{
		FMovieSceneSequenceIDRef FocusedGuid = Sequencer->GetFocusedTemplateID();

		// Get the object guid to assign, remove the binding if it already exists
		FGuid NewComponentGuid = Sequencer->FindObjectId(*NewComponent, FocusedGuid);
		if (NewComponentGuid.IsValid())
		{
			OwnerMovieScene->RemovePossessable(NewComponentGuid);
			OwnerSequence->UnbindPossessableObjects(NewComponentGuid);
		}

		// Add this object
		FMovieScenePossessable NewPossessable(NewComponent->GetName(), NewComponent->GetClass());
		OwnerSequence->BindPossessableObject(NewPossessable.GetGuid(), *NewComponent, Actor);

		// Replace
		OwnerMovieScene->ReplacePossessable(OldComponentGuid, NewPossessable);
		OwnerSequence->UnbindPossessableObjects(OldComponentGuid);
		Sequencer->State.Invalidate(OldComponentGuid, FocusedGuid);
		Sequencer->State.Invalidate(NewPossessable.GetGuid(), FocusedGuid);

		NewComponentGuids.Add(NewPossessable.GetGuid());
	};

	TArray<FGuid> NewComponentGuids;

	// Handle components
	AActor* ActorToReplace = Cast<AActor>(RuntimeObject);
	if (ActorToReplace != nullptr && ActorToReplace->IsActorBeingDestroyed() == false)
	{
		for (UActorComponent* ComponentToReplace : ActorToReplace->GetComponents())
		{
			if (ComponentToReplace != nullptr)
			{
				FGuid ComponentGuid = Sequencer->FindObjectId(*ComponentToReplace, Sequencer->GetFocusedTemplateID());
				if (ComponentGuid.IsValid())
				{
					bool bComponentWasUpdated = false;
					for (UActorComponent* NewComponent : Actor->GetComponents())
					{
						if (NewComponent->GetFullName(Actor) == ComponentToReplace->GetFullName(ActorToReplace))
						{
							UpdateComponent(ComponentGuid, NewComponent, NewComponentGuids);
							bComponentWasUpdated = true;
						}
					}

					// Clear the parent guid since this possessable component doesn't match to any component on the new actor
					if (!bComponentWasUpdated)
					{
						FMovieScenePossessable* ThisPossessable = OwnerMovieScene->FindPossessable(ComponentGuid);
						ThisPossessable->SetParent(FGuid(), OwnerMovieScene);
					}
				}
			}
		}
	}
	else // If the actor didn't exist, try to find components who's parent guids were the previous actors guid.
	{
		TMap<FString, UActorComponent*> ComponentNameToComponent;
		for (UActorComponent* Component : Actor->GetComponents())
		{
			ComponentNameToComponent.Add(Component->GetName(), Component);
		}
		for (int32 i = 0; i < OwnerMovieScene->GetPossessableCount(); i++)
		{
			FMovieScenePossessable& OldPossessable = OwnerMovieScene->GetPossessable(i);
			if (OldPossessable.GetParent() == InObjectBinding)
			{
				UActorComponent** ComponentPtr = ComponentNameToComponent.Find(OldPossessable.GetName());
				if (ComponentPtr != nullptr)
				{
					UpdateComponent(OldPossessable.GetGuid(), *ComponentPtr, NewComponentGuids);
				}
			}
		}
	}

	// Replace the actor itself after components have been updated
	OwnerMovieScene->ReplacePossessable(InObjectBinding, NewPossessableActor);
	OwnerSequence->UnbindPossessableObjects(InObjectBinding);

	Sequencer->State.Invalidate(InObjectBinding, Sequencer->GetFocusedTemplateID());
	Sequencer->State.Invalidate(NewPossessableActor.GetGuid(), Sequencer->GetFocusedTemplateID());

	for (const FGuid& NewComponentGuid : NewComponentGuids)
	{
		FMovieScenePossessable* ThisPossessable = OwnerMovieScene->FindPossessable(NewComponentGuid);
		if (ensure(ThisPossessable))
		{
			ThisPossessable->SetParent(NewGuid, OwnerMovieScene);
		}
	}

	// Try to fix up folders
	TArray<UMovieSceneFolder*> FoldersToCheck;
	for (UMovieSceneFolder* Folder : Sequencer->GetFocusedMovieSceneSequence()->GetMovieScene()->GetRootFolders())
	{
		FoldersToCheck.Add(Folder);
	}
	bool bFolderFound = false;
	while (FoldersToCheck.Num() > 0 && bFolderFound == false)
	{
		UMovieSceneFolder* Folder = FoldersToCheck[0];
		FoldersToCheck.RemoveAt(0);
		if (Folder->GetChildObjectBindings().Contains(InObjectBinding))
		{
			Folder->RemoveChildObjectBinding(InObjectBinding);
			Folder->AddChildObjectBinding(NewGuid);
			bFolderFound = true;
		}

		for (UMovieSceneFolder* ChildFolder : Folder->GetChildFolders())
		{
			FoldersToCheck.Add(ChildFolder);
		}
	}

	Sequencer->RestorePreAnimatedState();

	Sequencer->NotifyMovieSceneDataChanged(EMovieSceneDataChangeType::MovieSceneStructureItemsChanged);

	return NewGuid;
}

void FSequencerUtilities::AddActorsToBinding(TSharedRef<ISequencer> Sequencer, const TArray<AActor*>& Actors, const FMovieSceneBindingProxy& ObjectBinding)
{
	if (!Actors.Num())
	{
		return;
	}

	UMovieSceneSequence* Sequence = Sequencer->GetFocusedMovieSceneSequence();
	if (!Sequence)
	{
		return;
	}

	UMovieScene* MovieScene = Sequence->GetMovieScene();
	if (!MovieScene)
	{
		return;
	}

	UClass* ActorClass = nullptr;
	int32 NumRuntimeObjects = 0;

	FGuid Guid = ObjectBinding.BindingID;
	TArrayView<TWeakObjectPtr<>> ObjectsInCurrentSequence = Sequencer->FindObjectsInCurrentSequence(Guid);

	for (TWeakObjectPtr<> Ptr : ObjectsInCurrentSequence)
	{
		if (const AActor* Actor = Cast<AActor>(Ptr.Get()))
		{
			ActorClass = Actor->GetClass();
			++NumRuntimeObjects;
		}
	}

	FScopedTransaction AddSelectedToBinding(LOCTEXT("AddSelectedToBinding", "Add Selected to Binding"));

	Sequence->Modify();
	MovieScene->Modify();

	// Bind objects
	int32 NumObjectsAdded = 0;
	for (AActor* ActorToAdd : Actors)
	{
		if (!ObjectsInCurrentSequence.Contains(ActorToAdd))
		{
			if (ActorClass == nullptr || UClass::FindCommonBase(ActorToAdd->GetClass(), ActorClass) != nullptr)
			{
				if (ActorClass == nullptr)
				{
					ActorClass = ActorToAdd->GetClass();
				}

				ActorToAdd->Modify();
				if (!MovieScene->FindPossessable(Guid)->BindSpawnableObject(Sequencer->GetFocusedTemplateID(), ActorToAdd, &Sequencer.Get()))
				{
					Sequence->BindPossessableObject(Guid, *ActorToAdd, Sequencer->GetPlaybackContext());
				}
				++NumObjectsAdded;
			}
			else
			{
<<<<<<< HEAD
				const FText NotificationText = FText::Format(LOCTEXT("UnableToAssignObject", "Cannot assign object {0}. Expected class {1}"), FText::FromString(ActorToAdd->GetName()), FText::FromString(ActorClass->GetName()));
=======
				const FText NotificationText = FText::Format(LOCTEXT("UnableToAssignObject", "Cannot assign object {0}. Expected class {1}"), FText::FromString(ActorToAdd->GetPathName()), FText::FromString(ActorClass->GetName()));
>>>>>>> 4af6daef
				FNotificationInfo Info(NotificationText);
				Info.ExpireDuration = 3.f;
				Info.bUseLargeFont = false;
				FSlateNotificationManager::Get().AddNotification(Info);
			}
		}
	}

	// Update label
	if (NumRuntimeObjects + NumObjectsAdded > 0)
	{
		FMovieScenePossessable* Possessable = MovieScene->FindPossessable(Guid);
		if (Possessable && ActorClass != nullptr)
		{
			if (NumRuntimeObjects + NumObjectsAdded > 1)
			{
				FString NewLabel = ActorClass->GetName() + FString::Printf(TEXT(" (%d)"), NumRuntimeObjects + NumObjectsAdded);
				Possessable->SetName(NewLabel);
			}
			else if (NumObjectsAdded > 0 && Actors.Num() > 0)
			{
				Possessable->SetName(Actors[0]->GetActorLabel());
			}

			Possessable->SetPossessedObjectClass(ActorClass);
		}
	}

	Sequencer->RestorePreAnimatedState();

	Sequencer->NotifyMovieSceneDataChanged(EMovieSceneDataChangeType::MovieSceneStructureItemsChanged);
}

void FSequencerUtilities::ReplaceBindingWithActors(TSharedRef<ISequencer> Sequencer, const TArray<AActor*>& Actors, const FMovieSceneBindingProxy& ObjectBinding)
{
	FScopedTransaction ReplaceBindingWithActors(LOCTEXT("ReplaceBindingWithActors", "Replace Binding with Actors"));

	FGuid Guid = ObjectBinding.BindingID;
	TArray<AActor*> ExistingActors;
	for (TWeakObjectPtr<> Ptr : Sequencer->FindObjectsInCurrentSequence(Guid))
	{
		if (AActor* Actor = Cast<AActor>(Ptr.Get()))
		{
			if (!Actors.Contains(Actor))
			{
				ExistingActors.Add(Actor);
			}
		}
	}

	RemoveActorsFromBinding(Sequencer, ExistingActors, ObjectBinding);

	TArray<AActor*> NewActors;
	for (AActor* NewActor : Actors)
	{
		if (!ExistingActors.Contains(NewActor))
		{
			NewActors.Add(NewActor);
		}
	}

	AddActorsToBinding(Sequencer, NewActors, ObjectBinding);
}

void FSequencerUtilities::RemoveActorsFromBinding(TSharedRef<ISequencer> Sequencer, const TArray<AActor*>& Actors, const FMovieSceneBindingProxy& ObjectBinding)
{
	if (!Actors.Num())
	{
		return;
	}

	UMovieSceneSequence* Sequence = Sequencer->GetFocusedMovieSceneSequence();
	if (!Sequence)
	{
		return;
	}

	UMovieScene* MovieScene = Sequence->GetMovieScene();
	if (!MovieScene)
	{
		return;
	}

	UClass* ActorClass = nullptr;
	int32 NumRuntimeObjects = 0;

	FGuid Guid = ObjectBinding.BindingID;
	for (TWeakObjectPtr<> Ptr : Sequencer->FindObjectsInCurrentSequence(Guid))
	{
		if (const AActor* Actor = Cast<AActor>(Ptr.Get()))
		{
			ActorClass = Actor->GetClass();
			++NumRuntimeObjects;
		}
	}

	FScopedTransaction RemoveSelectedFromBinding(LOCTEXT("RemoveSelectedFromBinding", "Remove Selected from Binding"));

	TArray<UObject*> ObjectsToRemove;
	for (AActor* ActorToRemove : Actors)
	{
		// Restore state on any components
		for (UActorComponent* Component : TInlineComponentArray<UActorComponent*>(ActorToRemove))
		{
			if (Component)
			{
				Sequencer->PreAnimatedState.RestorePreAnimatedState(*Component);
			}
		}

		// Restore state on the object itself
		Sequencer->PreAnimatedState.RestorePreAnimatedState(*ActorToRemove);

		ActorToRemove->Modify();

		ObjectsToRemove.Add(ActorToRemove);
	}

	Sequence->Modify();
	MovieScene->Modify();

	// Unbind objects
	Sequence->UnbindObjects(Guid, ObjectsToRemove, Sequencer->GetPlaybackContext());

	// Update label
	if (NumRuntimeObjects - ObjectsToRemove.Num() > 0)
	{
		FMovieScenePossessable* Possessable = MovieScene->FindPossessable(Guid);
		if (Possessable && ActorClass != nullptr)
		{
			if (NumRuntimeObjects - ObjectsToRemove.Num() > 1)
			{
				FString NewLabel = ActorClass->GetName() + FString::Printf(TEXT(" (%d)"), NumRuntimeObjects - ObjectsToRemove.Num());

				Possessable->SetName(NewLabel);
			}
			else if (ObjectsToRemove.Num() > 0 && Actors.Num() > 0)
			{
				Possessable->SetName(Actors[0]->GetActorLabel());
			}
		}
	}

	Sequencer->NotifyMovieSceneDataChanged(EMovieSceneDataChangeType::MovieSceneStructureItemsChanged);
}

void FSequencerUtilities::ShowReadOnlyError()
{
	FNotificationInfo Info(LOCTEXT("SequenceReadOnly", "Sequence is read only."));
	Info.ExpireDuration = 5.0f;
	FSlateNotificationManager::Get().AddNotification(Info)->SetCompletionState(SNotificationItem::CS_Fail);
}

void FSequencerUtilities::ShowSpawnableNotAllowedError()
{
	FNotificationInfo Info(LOCTEXT("SequenceSpawnableNotAllowed", "Spawnable object is not allowed for Sequence."));
	Info.ExpireDuration = 5.0f;
	FSlateNotificationManager::Get().AddNotification(Info)->SetCompletionState(SNotificationItem::CS_Fail);	
}
<<<<<<< HEAD
=======

void FSequencerUtilities::SaveCurrentMovieSceneAs(TSharedRef<ISequencer> Sequencer)
{
	StaticCastSharedPtr<FSequencer>(Sequencer.ToSharedPtr())->SaveCurrentMovieSceneAs();
}

void FSequencerUtilities::SynchronizeExternalSelectionWithSequencerSelection (TSharedRef<ISequencer> Sequencer)
{
	StaticCastSharedPtr<FSequencer>(Sequencer.ToSharedPtr())->SynchronizeExternalSelectionWithSequencerSelection();
}

TRange<FFrameNumber> FSequencerUtilities::GetTimeBounds(TSharedRef<ISequencer> Sequencer)
{
	return StaticCastSharedPtr<FSequencer>(Sequencer.ToSharedPtr())->GetTimeBounds();
}
>>>>>>> 4af6daef

#undef LOCTEXT_NAMESPACE<|MERGE_RESOLUTION|>--- conflicted
+++ resolved
@@ -1,19 +1,13 @@
 // Copyright Epic Games, Inc. All Rights Reserved.
 
 #include "SequencerUtilities.h"
-<<<<<<< HEAD
-=======
 #include "AnimatedRange.h"
->>>>>>> 4af6daef
 #include "CineCameraActor.h"
 #include "CameraRig_Rail.h"
 #include "CameraRig_Crane.h"
 #include "Components/SplineComponent.h"
 #include "Containers/ArrayBuilder.h"
-<<<<<<< HEAD
-=======
 #include "Editor/EditorEngine.h"
->>>>>>> 4af6daef
 #include "Engine/Selection.h"
 #include "EngineUtils.h"
 #include "Exporters/Exporter.h"
@@ -36,10 +30,7 @@
 #include "EntitySystem/MovieSceneBlenderSystem.h"
 #include "EntitySystem/IMovieSceneBlenderSystemSupport.h"
 #include "MovieSceneFolder.h"
-<<<<<<< HEAD
-=======
 #include "MovieSceneNameableTrack.h"
->>>>>>> 4af6daef
 #include "MovieSceneSection.h"
 #include "MovieSceneSpawnRegister.h"
 #include "MovieSceneTimeHelpers.h"
@@ -73,56 +64,25 @@
 
 #define LOCTEXT_NAMESPACE "FSequencerUtilities"
 
-<<<<<<< HEAD
-static EVisibility GetRolloverVisibility(TAttribute<bool> HoverState, TWeakPtr<SButton> WeakButton)
-{
-	TSharedPtr<SButton> Button = WeakButton.Pin();
-	if (HoverState.Get())
-=======
 static void ResetCopiedTracksFlags(UMovieSceneTrack* Track)
 {
 	TArray<UObject*> SectionSubObjects;
 	Track->ClearFlags(RF_Transient);
 	for (UMovieSceneSection* Section : Track->GetAllSections())
->>>>>>> 4af6daef
 	{
 		Section->ClearFlags(RF_Transient);
 		Section->PostPaste();
 	}
 }
 
-static void ResetCopiedTracksFlags(UMovieSceneTrack* Track)
-{
-	TArray<UObject*> SectionSubObjects;
-	Track->ClearFlags(RF_Transient);
-	for (UMovieSceneSection* Section : Track->GetAllSections())
-	{
-		Section->ClearFlags(RF_Transient);
-		Section->PostPaste();
-	}
-}
-
 TSharedRef<SWidget> FSequencerUtilities::MakeAddButton(FText HoverText, FOnGetContent MenuContent, const TAttribute<bool>& HoverState, TWeakPtr<ISequencer> InSequencer)
 {
 	TAttribute<bool> IsEnabled = MakeAttributeLambda([InSequencer]() -> bool { return InSequencer.IsValid() ? !InSequencer.Pin()->IsReadOnly() : false; });
 	return UE::Sequencer::MakeAddButton(HoverText, MenuContent, HoverState, IsEnabled);
 }
-<<<<<<< HEAD
 
 TSharedRef<SWidget> FSequencerUtilities::MakeAddButton(FText HoverText, FOnClicked OnClicked, const TAttribute<bool>& HoverState, TWeakPtr<ISequencer> InSequencer)
 {
-	FSlateFontInfo SmallLayoutFont = FCoreStyle::GetDefaultFontStyle("Regular", 8);
-
-	TSharedRef<STextBlock> ButtonText = SNew(STextBlock)
-		.Text(HoverText)
-		.Font(SmallLayoutFont)
-		.ColorAndOpacity(FSlateColor::UseForeground());
-
-=======
-
-TSharedRef<SWidget> FSequencerUtilities::MakeAddButton(FText HoverText, FOnClicked OnClicked, const TAttribute<bool>& HoverState, TWeakPtr<ISequencer> InSequencer)
-{
->>>>>>> 4af6daef
 	TSharedRef<SButton> Button =
 
 		SNew(SButton)
@@ -146,26 +106,10 @@
 				SNew(SImage)
 				.ColorAndOpacity(FSlateColor::UseForeground())
 				.Image(FAppStyle::GetBrush("Plus"))
-<<<<<<< HEAD
-			]
-
-			+ SHorizontalBox::Slot()
-			.VAlign(VAlign_Center)
-			.AutoWidth()
-			[
-				ButtonText
-			]
-		];
-
-	TAttribute<EVisibility> Visibility = TAttribute<EVisibility>::Create(TAttribute<EVisibility>::FGetter::CreateStatic(GetRolloverVisibility, HoverState, TWeakPtr<SButton>(Button)));
-	ButtonText->SetVisibility(Visibility);
-
-=======
 				.ToolTipText(HoverText)
 			]
 		];
 
->>>>>>> 4af6daef
 	return Button;
 }
 
@@ -196,21 +140,12 @@
 		}
 
 		InTrack->Modify();
-<<<<<<< HEAD
 
 		NewSection->SetRange(TRange<FFrameNumber>(CurrentTime.Time.FrameNumber, PlaybackEnd));
 		NewSection->SetOverlapPriority(OverlapPriority);
 		NewSection->SetRowIndex(InRowIndex);
 		NewSection->SetBlendType(InBlendType);
 
-=======
-
-		NewSection->SetRange(TRange<FFrameNumber>(CurrentTime.Time.FrameNumber, PlaybackEnd));
-		NewSection->SetOverlapPriority(OverlapPriority);
-		NewSection->SetRowIndex(InRowIndex);
-		NewSection->SetBlendType(InBlendType);
-
->>>>>>> 4af6daef
 		InTrack->AddSection(*NewSection);
 		InTrack->UpdateEasing();
 
@@ -265,11 +200,8 @@
 
 			Track->Modify();
 
-<<<<<<< HEAD
-=======
 			Track->OnRowIndicesChanged(NewToOldRowIndices);
 
->>>>>>> 4af6daef
 			FFrameNumber NewSectionRangeEnd = PlaybackEnd;
 			if (PlaybackEnd <= CurrentTime.Time.FrameNumber)
 			{
@@ -879,11 +811,8 @@
 	}
 	else
 	{
-<<<<<<< HEAD
-=======
 		FActorLabelUtilities::SetActorLabelUnique(OutActor, ACineCameraActor::StaticClass()->GetName());
 
->>>>>>> 4af6daef
 		CameraGuid = CreateBinding(Sequencer, *OutActor, OutActor->GetActorLabel());
 	}
 
@@ -975,11 +904,8 @@
 	}
 	else
 	{
-<<<<<<< HEAD
-=======
 		FActorLabelUtilities::SetActorLabelUnique(OutActor, ACineCameraActor::StaticClass()->GetName());
 
->>>>>>> 4af6daef
 		// Parent it
 		OutActor->AttachToActor(Actor, FAttachmentTransformRules::KeepRelativeTransform);
 	}
@@ -2020,11 +1946,7 @@
 			{
 				if (AActor* Actor = Cast<AActor>(RuntimeObject.Get()))
 				{
-<<<<<<< HEAD
-					CopyableBinding->BoundObjectNames.Add(Actor->GetName());
-=======
 					CopyableBinding->BoundObjectNames.Add(Actor->GetPathName());
->>>>>>> 4af6daef
 				}
 			}
 		}
@@ -2065,8 +1987,6 @@
 				break;
 			}
 		}
-<<<<<<< HEAD
-=======
 
 		for (TPair<FName, FMovieSceneObjectBindingIDs> TaggedBinding : Sequencer->GetRootMovieSceneSequence()->GetMovieScene()->AllTaggedBindings())
 		{
@@ -2075,7 +1995,6 @@
 				CopyableBinding->Tags.Add(TaggedBinding.Key);
 			}
 		}
->>>>>>> 4af6daef
 	}
 
 	ExportObjectBindingsToText(Objects, /*out*/ ExportedText);
@@ -2166,11 +2085,8 @@
 		return false;
 	}
 
-<<<<<<< HEAD
-=======
 	UMovieScene* RootMovieScene = Sequencer->GetRootMovieSceneSequence()->GetMovieScene();
 
->>>>>>> 4af6daef
 	UWorld* World = Cast<UWorld>(Sequencer->GetPlaybackContext());
 
 	const FScopedTransaction Transaction(LOCTEXT("PasteBindings", "Paste Bindings"));
@@ -2233,13 +2149,6 @@
 					GuidToFolderMap.Add(NewGuid, ParentFolder);
 				}
 
-<<<<<<< HEAD
-				if (FMovieScenePossessable* Possessable = MovieScene->FindPossessable(NewGuid))
-				{
-					if (TargetIndex < PasteBindingsParams.Bindings.Num())
-					{
-						Possessable->SetParent(PasteBindingsParams.Bindings[TargetIndex].BindingID, MovieScene);
-=======
 				if (CopyableBinding->Tags.Num() > 0)
 				{
 					RootMovieScene->Modify();
@@ -2260,7 +2169,6 @@
 						{
 							Possessable->SetParent(PasteBindingsParams.Bindings[TargetIndex].BindingID, MovieScene);
 						}
->>>>>>> 4af6daef
 					}
 				}
 
@@ -2271,11 +2179,7 @@
 					for (TActorIterator<AActor> ActorItr(World); ActorItr; ++ActorItr)
 					{
 						AActor* Actor = *ActorItr;
-<<<<<<< HEAD
-						if (Actor && CopyableBinding->BoundObjectNames.Contains(Actor->GetName()))
-=======
 						if (Actor && CopyableBinding->BoundObjectNames.Contains(Actor->GetPathName()))
->>>>>>> 4af6daef
 						{
 							// If this actor is already bound and we're not duplicating actors, don't bind to anything
 							if (!PasteBindingsParams.bDuplicateExistingActors && Sequencer->FindObjectId(*Actor, Sequencer->GetFocusedTemplateID()).IsValid())
@@ -2284,11 +2188,7 @@
 							}
 
 							ActorsToRebind.Add(Actor);
-<<<<<<< HEAD
-							CopyableBinding->BoundObjectNames.Remove(Actor->GetName());
-=======
 							CopyableBinding->BoundObjectNames.Remove(Actor->GetPathName());
->>>>>>> 4af6daef
 						}
 					}
 				}
@@ -2320,11 +2220,7 @@
 							{
 								ActorsToRebind.Add(Actor);
 
-<<<<<<< HEAD
-								CopyableBinding->BoundObjectNames.Add(Actor->GetName());
-=======
 								CopyableBinding->BoundObjectNames.Add(Actor->GetPathName());
->>>>>>> 4af6daef
 							}
 						}
 					}
@@ -2388,8 +2284,6 @@
 				{
 					GuidToFolderMap.Add(NewGuid, ParentFolder);
 				}
-<<<<<<< HEAD
-=======
 
 				if (CopyableBinding->Tags.Num() > 0)
 				{
@@ -2400,7 +2294,6 @@
 						RootMovieScene->TagBinding(Tag, UE::MovieScene::FFixedObjectBindingID(NewGuid, Sequencer->GetFocusedTemplateID()));
 					}
 				}
->>>>>>> 4af6daef
 			}
 		}
 	}
@@ -2931,11 +2824,7 @@
 			}
 			else
 			{
-<<<<<<< HEAD
-				const FText NotificationText = FText::Format(LOCTEXT("UnableToAssignObject", "Cannot assign object {0}. Expected class {1}"), FText::FromString(ActorToAdd->GetName()), FText::FromString(ActorClass->GetName()));
-=======
 				const FText NotificationText = FText::Format(LOCTEXT("UnableToAssignObject", "Cannot assign object {0}. Expected class {1}"), FText::FromString(ActorToAdd->GetPathName()), FText::FromString(ActorClass->GetName()));
->>>>>>> 4af6daef
 				FNotificationInfo Info(NotificationText);
 				Info.ExpireDuration = 3.f;
 				Info.bUseLargeFont = false;
@@ -3095,8 +2984,6 @@
 	Info.ExpireDuration = 5.0f;
 	FSlateNotificationManager::Get().AddNotification(Info)->SetCompletionState(SNotificationItem::CS_Fail);	
 }
-<<<<<<< HEAD
-=======
 
 void FSequencerUtilities::SaveCurrentMovieSceneAs(TSharedRef<ISequencer> Sequencer)
 {
@@ -3112,6 +2999,5 @@
 {
 	return StaticCastSharedPtr<FSequencer>(Sequencer.ToSharedPtr())->GetTimeBounds();
 }
->>>>>>> 4af6daef
 
 #undef LOCTEXT_NAMESPACE