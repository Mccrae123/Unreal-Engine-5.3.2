// Copyright Epic Games, Inc. All Rights Reserved.

#pragma once

#include "CoreMinimal.h"
#include "ISequencerModule.h"
#include "MVVM/Extensions/IObjectBindingExtension.h"
<<<<<<< HEAD
#include "MVVM/ViewModels/ViewModel.h"
#include "Tree/CurveEditorTreeFilter.h"
=======
#include "MVVM/Selection/Selection.h"
#include "MVVM/ViewModels/ViewModel.h"
#include "Tree/CurveEditorTreeFilter.h"

namespace UE::Sequencer
{
>>>>>>> 4af6daef

/**
 * A specialized filter for showing items in the curve editor selected from the sequencer panel.
 * This filter will store the selected nodes and all the parents of the selected nodes in a NodesToFilter set.
 * An item will pass if it is either directly selected or has a parent in the set.
 */
struct FSequencerSelectionCurveFilter : FCurveEditorTreeFilter
{
	static const int32 FilterPass = -1000;

	FSequencerSelectionCurveFilter()
		: FCurveEditorTreeFilter(ISequencerModule::GetSequencerSelectionFilterType(), FilterPass)
	{}

	/**
	 * Adds all selected nodes and their object parents to the NodesToFilter set
	 */
<<<<<<< HEAD
	void Update(const TSet<TWeakPtr<UE::Sequencer::FViewModel>>& SelectedNodes, const bool bExpandTreeToSelectedNodes = true)
	{
		using namespace UE::Sequencer;

		NodesToFilter.Empty(SelectedNodes.Num());

		for (const TWeakPtr<FViewModel>& WeakSelectedNode : SelectedNodes)
		{
			if (TSharedPtr<FViewModel> SelectedNode = WeakSelectedNode.Pin())
			{
				NodesToFilter.Add(WeakSelectedNode);

				TSharedPtr<FViewModel> Parent = SelectedNode->GetParent();
				while (Parent.IsValid())
				{
					if (Parent->IsA<IObjectBindingExtension>())
					{
						NodesToFilter.Add(Parent);
						break;
					}

					Parent = Parent->GetParent();
				}
=======
	void Update(TSharedPtr<FSequencerSelection> Selection, const bool bExpandTreeToSelectedNodes = true)
	{
		NodesToFilter.Empty(Selection->Outliner.Num());

		for (TViewModelPtr<IOutlinerExtension> SelectedNode : Selection->Outliner)
		{
			NodesToFilter.Add(SelectedNode.AsModel());

			for (TViewModelPtr<IObjectBindingExtension> ParentObject : SelectedNode.AsModel()->GetAncestorsOfType<IObjectBindingExtension>())
			{
				NodesToFilter.Add(ParentObject.AsModel());
>>>>>>> 4af6daef
			}
		}

		bExpandToMatchedItems = bExpandTreeToSelectedNodes;
	}

<<<<<<< HEAD
	bool Match(TSharedRef<const UE::Sequencer::FViewModel> InNode) const
=======
	bool Match(TSharedRef<const FViewModel> InNode) const
>>>>>>> 4af6daef
	{
		return NodesToFilter.Contains(InNode);
	}

private:

<<<<<<< HEAD
	TSet<TWeakPtr<const UE::Sequencer::FViewModel>> NodesToFilter;
};
=======
	TSet<TWeakPtr<const FViewModel>> NodesToFilter;
};

} // namespace UE::Sequencer
>>>>>>> 4af6daef
<|MERGE_RESOLUTION|>--- conflicted
+++ resolved
@@ -5,17 +5,12 @@
 #include "CoreMinimal.h"
 #include "ISequencerModule.h"
 #include "MVVM/Extensions/IObjectBindingExtension.h"
-<<<<<<< HEAD
-#include "MVVM/ViewModels/ViewModel.h"
-#include "Tree/CurveEditorTreeFilter.h"
-=======
 #include "MVVM/Selection/Selection.h"
 #include "MVVM/ViewModels/ViewModel.h"
 #include "Tree/CurveEditorTreeFilter.h"
 
 namespace UE::Sequencer
 {
->>>>>>> 4af6daef
 
 /**
  * A specialized filter for showing items in the curve editor selected from the sequencer panel.
@@ -33,31 +28,6 @@
 	/**
 	 * Adds all selected nodes and their object parents to the NodesToFilter set
 	 */
-<<<<<<< HEAD
-	void Update(const TSet<TWeakPtr<UE::Sequencer::FViewModel>>& SelectedNodes, const bool bExpandTreeToSelectedNodes = true)
-	{
-		using namespace UE::Sequencer;
-
-		NodesToFilter.Empty(SelectedNodes.Num());
-
-		for (const TWeakPtr<FViewModel>& WeakSelectedNode : SelectedNodes)
-		{
-			if (TSharedPtr<FViewModel> SelectedNode = WeakSelectedNode.Pin())
-			{
-				NodesToFilter.Add(WeakSelectedNode);
-
-				TSharedPtr<FViewModel> Parent = SelectedNode->GetParent();
-				while (Parent.IsValid())
-				{
-					if (Parent->IsA<IObjectBindingExtension>())
-					{
-						NodesToFilter.Add(Parent);
-						break;
-					}
-
-					Parent = Parent->GetParent();
-				}
-=======
 	void Update(TSharedPtr<FSequencerSelection> Selection, const bool bExpandTreeToSelectedNodes = true)
 	{
 		NodesToFilter.Empty(Selection->Outliner.Num());
@@ -69,30 +39,20 @@
 			for (TViewModelPtr<IObjectBindingExtension> ParentObject : SelectedNode.AsModel()->GetAncestorsOfType<IObjectBindingExtension>())
 			{
 				NodesToFilter.Add(ParentObject.AsModel());
->>>>>>> 4af6daef
 			}
 		}
 
 		bExpandToMatchedItems = bExpandTreeToSelectedNodes;
 	}
 
-<<<<<<< HEAD
-	bool Match(TSharedRef<const UE::Sequencer::FViewModel> InNode) const
-=======
 	bool Match(TSharedRef<const FViewModel> InNode) const
->>>>>>> 4af6daef
 	{
 		return NodesToFilter.Contains(InNode);
 	}
 
 private:
 
-<<<<<<< HEAD
-	TSet<TWeakPtr<const UE::Sequencer::FViewModel>> NodesToFilter;
-};
-=======
 	TSet<TWeakPtr<const FViewModel>> NodesToFilter;
 };
 
-} // namespace UE::Sequencer
->>>>>>> 4af6daef
+} // namespace UE::Sequencer