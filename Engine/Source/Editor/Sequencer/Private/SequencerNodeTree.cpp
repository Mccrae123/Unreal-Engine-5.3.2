// Copyright Epic Games, Inc. All Rights Reserved.

#include "SequencerNodeTree.h"
#include "MovieSceneBinding.h"
#include "GameFramework/Actor.h"
#include "MovieScene.h"
#include "DisplayNodes/SequencerDisplayNode.h"
#include "DisplayNodes/SequencerFolderNode.h"
#include "DisplayNodes/SequencerObjectBindingNode.h"
#include "ISequencerSection.h"
#include "DisplayNodes/SequencerTrackNode.h"
#include "MovieSceneSequence.h"
#include "Tracks/MovieSceneCinematicShotTrack.h"
#include "Tracks/MovieSceneSubTrack.h"
#include "Sequencer.h"
#include "MovieSceneFolder.h"
#include "ISequencerTrackEditor.h"
#include "DisplayNodes/SequencerRootNode.h"
#include "Widgets/Views/STableRow.h"
#include "CurveEditor.h"
#include "SequencerNodeSortingMethods.h"
#include "SequencerTrackFilters.h"
#include "Channels/MovieSceneChannel.h"
#include "ScopedTransaction.h"
#include "SequencerUtilities.h"
#include "SequencerLog.h"
#include "SequencerCommonHelpers.h"


/**
 * A spacer node that is unselectable
 */
class FSequencerSpacerNode : public FSequencerDisplayNode
{
public:

	/**
	 * Create and initialize a new instance.
	 * 
	 * @param InParentTree The tree this node is in.
	 */
	FSequencerSpacerNode(float InSize, int32 InSortingOrder, FSequencerNodeTree& InParentTree)
		: FSequencerDisplayNode(NAME_None, InParentTree)
		, Size(InSize)
		, SortingOrder(InSortingOrder)
	{ }

public:

	// FSequencerDisplayNode interface
	virtual bool CanRenameNode() const override { return false; }
	virtual int32 GetSortingOrder() const override { return SortingOrder; }
	virtual FText GetDisplayName() const override { return FText(); }
	virtual float GetNodeHeight() const override { return Size; }
	virtual FNodePadding GetNodePadding() const override { return FNodePadding(0.f); }
	virtual ESequencerNode::Type GetType() const override { return ESequencerNode::Object; }
	virtual void SetDisplayName(const FText& NewDisplayName) override { }
	virtual TSharedRef<SWidget> GenerateContainerWidgetForOutliner(const TSharedRef<SSequencerTreeViewRow>& InRow) override { return SNew(SBox).HeightOverride(Size); }
	virtual bool IsSelectable() const override { return false; }

private:

	/** The size of the spacer */
	float Size;

	/** The sorting order for the spacer */
	int32 SortingOrder;
};

FSequencerNodeTree::~FSequencerNodeTree()
{
	if (TrackFilters.IsValid())
	{
		TrackFilters->OnChanged().RemoveAll(this);
	}
	if (TrackFilterLevelFilter.IsValid())
	{
		TrackFilterLevelFilter->OnChanged().RemoveAll(this);
	}
}


FSequencerNodeTree::FSequencerNodeTree(FSequencer& InSequencer)
	: RootNode(MakeShared<FSequencerRootNode>(*this))
	, BottomSpacerNode(MakeShared<FSequencerSpacerNode>(30.f, INT_MAX, *this))
	, SerialNumber(0)
	, Sequencer(InSequencer)
	, bFilterUpdateRequested(false)
{
	TrackFilters = MakeShared<FSequencerTrackFilterCollection>();
	TrackFilters->OnChanged().AddRaw(this, &FSequencerNodeTree::RequestFilterUpdate);
	TrackFilterLevelFilter = MakeShared< FSequencerTrackFilter_LevelFilter>();
	TrackFilterLevelFilter->OnChanged().AddRaw(this, &FSequencerNodeTree::RequestFilterUpdate);
}

TSharedPtr<FSequencerObjectBindingNode> FSequencerNodeTree::FindObjectBindingNode(const FGuid& BindingID) const
{
	return ObjectBindingToNode.FindRef(BindingID);
}

void FSequencerNodeTree::RefreshNodes(UMovieScene* MovieScene)
{
	check(MovieScene);

	++SerialNumber;

	TSortedMap<FGuid, FGuid> ChildToParentBinding;
	TSortedMap<FGuid, const FMovieSceneBinding*> AllBindings;

	// Gather all object bindings in the sequence
	for (const FMovieSceneBinding& Binding : MovieScene->GetBindings())
	{
		AllBindings.Add(Binding.GetObjectGuid(), &Binding);
	}

	// Populate the binding hierarchy
	for (int32 PossessableIndex = 0; PossessableIndex < MovieScene->GetPossessableCount(); ++PossessableIndex)
	{
		const FMovieScenePossessable& Possessable = MovieScene->GetPossessable(PossessableIndex);

		FGuid ThisID   = Possessable.GetGuid();
		FGuid ParentID = Possessable.GetParent();

		if (ParentID.IsValid())
		{
			ChildToParentBinding.Add(ThisID, ParentID);
		}
	}

	TMap<FSequencerDisplayNode*, TSharedPtr<FSequencerDisplayNode>> ChildToParentMap;

	// Object Bindings
	{
		for (const FMovieSceneBinding& Binding : MovieScene->GetBindings())
		{
			TSharedPtr<FSequencerObjectBindingNode> ObjectBindingNode = FindOrCreateObjectBinding(Binding.GetObjectGuid(), AllBindings, ChildToParentBinding, &ChildToParentMap);
			if (!ObjectBindingNode)
			{
				continue;
			}

			if (!ChildToParentMap.Contains(ObjectBindingNode.Get()))
			{
				ChildToParentMap.Add(ObjectBindingNode.Get(), RootNode);
			}

			// Create nodes for the object binding's tracks
			for (UMovieSceneTrack* Track : Binding.GetTracks())
			{
				if (ensureAlwaysMsgf(Track, TEXT("MovieScene binding '%s' data contains a null track. This should never happen."), *Binding.GetName()))
				{
					TSharedPtr<FSequencerTrackNode> TrackNode = CreateOrUpdateTrack(Track, ETrackType::Object);
					if (TrackNode.IsValid())
					{
						ChildToParentMap.Add(TrackNode.Get(), ObjectBindingNode);
					}
				}
			}
		}
	}

	// Master tracks
	{
		UMovieSceneTrack* CameraCutTrack = MovieScene->GetCameraCutTrack();
		if (CameraCutTrack)
		{
			TSharedPtr<FSequencerTrackNode> TrackNode = CreateOrUpdateTrack(CameraCutTrack, ETrackType::Master);
			if (TrackNode.IsValid())
			{
				ChildToParentMap.Add(TrackNode.Get(), RootNode);
			}
		}

		// Iterate all master tracks and generate nodes if necessary
		for (UMovieSceneTrack* Track : MovieScene->GetMasterTracks())
		{
			if (ensureAlwaysMsgf(Track, TEXT("MovieScene data contains a null master track. This should never happen.")))
			{
				TSharedPtr<FSequencerTrackNode> TrackNode = CreateOrUpdateTrack(Track, ETrackType::Master);
				if (TrackNode.IsValid())
				{
					ChildToParentMap.Add(TrackNode.Get(), RootNode);
				}
			}
		}
	}

	// Folders may also create hierarchy items for tracks and object bindings
	{
		for (UMovieSceneFolder* Folder : MovieScene->GetRootFolders())
		{
			if (ensureAlwaysMsgf(Folder, TEXT("MovieScene data contains a null folder. This should never happen.")))
			{
				TSharedRef<FSequencerFolderNode> RootFolderNode = CreateOrUpdateFolder(Folder, AllBindings, ChildToParentBinding, &ChildToParentMap);
				RootFolderNode->SetParent(RootNode);
			}
		}
	}

	for (TTuple<FSequencerDisplayNode*, TSharedPtr<FSequencerDisplayNode>> Pair : ChildToParentMap)
	{
		Pair.Key->SetParent(Pair.Value);
	}

	// Remove anything that is no longer relevant (ie serial number is out of date)
	for (auto It = FolderToNode.CreateIterator(); It; ++It)
	{
		if (It->Value->TreeSerialNumber != SerialNumber)
		{
			It->Value->SetParent(nullptr);
			It.RemoveCurrent();
		}
	}
	for (auto It = TrackToNode.CreateIterator(); It; ++It)
	{
		if (It->Value->TreeSerialNumber != SerialNumber)
		{
			It->Value->SetParent(nullptr);
			It.RemoveCurrent();
		}
		else
		{
			// Update after the above SetParent() because track sections need to have valid parent object bindings set up
			It->Value->UpdateInnerHierarchy();
		}
	}
	for (auto It = ObjectBindingToNode.CreateIterator(); It; ++It)
	{
		if (It->Value->TreeSerialNumber != SerialNumber)
		{
			It->Value->SetParent(nullptr);
			It.RemoveCurrent();
		}
	}

	// Remove mute/solo markers for any nodes that no longer exist
	if(!MovieScene->IsReadOnly())
	{
		for (auto It = MovieScene->GetSoloNodes().CreateIterator(); It; ++It)
		{
			if (!GetNodeAtPath(*It))
			{
				It.RemoveCurrent();
			}
		}

		for (auto It = MovieScene->GetMuteNodes().CreateIterator(); It; ++It)
		{
			if (!GetNodeAtPath(*It))
			{
				It.RemoveCurrent();
			}
		}
	}

	// Always add the bottom spacer node before counting filtered nodes
	BottomSpacerNode->SetParent(RootNode);

	// Re-filter the tree after updating 
	// @todo sequencer: Newly added sections may need to be visible even when there is a filter
	bFilterUpdateRequested = true;
	UpdateFilters();

<<<<<<< HEAD
	// Always add the bottom spacer node
	BottomSpacerNode->SetParent(RootNode);
=======
	// Always show the bottom spacer node
>>>>>>> 3aae9151
	FilteredNodes.Add(BottomSpacerNode);
}

TSharedPtr<FSequencerTrackNode> FSequencerNodeTree::CreateOrUpdateTrack(UMovieSceneTrack* Track, ETrackType TrackType)
{
	check(Track);

	FObjectKey TrackKey(Track);
	TSharedPtr<FSequencerTrackNode> TrackNode = TrackToNode.FindRef(TrackKey);
	if (TrackNode.IsValid())
	{
		// Should be implemented as a filter
		if (!Sequencer.IsTrackVisible(Track))
		{
			TrackNode->SetParent(nullptr);
			TrackToNode.Remove(TrackKey);
			return nullptr;
		}
	}
	else
	{
		const bool bIsDraggable = TrackType == ETrackType::Master;
		TrackNode = MakeShared<FSequencerTrackNode>(Track, *FindOrAddTypeEditor(Track), bIsDraggable, *this);
		TrackToNode.Add(TrackKey, TrackNode);
	}

	// Assign the serial number for this node to indicate that it is still relevant
	TrackNode->TreeSerialNumber = SerialNumber;
	return TrackNode;
}

TSharedRef<FSequencerFolderNode> FSequencerNodeTree::CreateOrUpdateFolder(UMovieSceneFolder* Folder, const TSortedMap<FGuid, const FMovieSceneBinding*>& AllBindings, const TSortedMap<FGuid, FGuid>& ChildToParentBinding, TMap<FSequencerDisplayNode*, TSharedPtr<FSequencerDisplayNode>>* OutChildToParentMap)
{
	check(Folder);

	FObjectKey FolderKey(Folder);

	TSharedPtr<FSequencerFolderNode> FolderNode = FolderToNode.FindRef(FolderKey);
	if (!FolderNode.IsValid())
	{
		FolderNode = MakeShared<FSequencerFolderNode>(*Folder, *this);
		FolderToNode.Add(FolderKey, FolderNode.ToSharedRef());
	}

	// Assign the serial number for this node to indicate that it is still relevant
	FolderNode->TreeSerialNumber = SerialNumber;

	// Create the hierarchy for any child bindings
	TArray<FGuid> ChildObjectBindingsToRemove;
	for (const FGuid& ID : Folder->GetChildObjectBindings())
	{
		if (!AllBindings.Contains(ID))
		{
			ChildObjectBindingsToRemove.Add(ID);
			continue;
		}

		TSharedPtr<FSequencerObjectBindingNode> Binding = FindOrCreateObjectBinding(ID, AllBindings, ChildToParentBinding, OutChildToParentMap);
		if (Binding.IsValid())
		{
			OutChildToParentMap->Add(Binding.Get(), FolderNode);
		}
	}

	for (const FGuid& ID : ChildObjectBindingsToRemove)
	{
		Folder->RemoveChildObjectBinding(ID);
	}

	// Create the hierarchy for any master tracks
	for (UMovieSceneTrack* Track : Folder->GetChildMasterTracks())
	{
		if (ensureAlwaysMsgf(Track, TEXT("MovieScene folder '%s' data contains a null track. This should never happen."), *Folder->GetName()))
		{
			TSharedPtr<FSequencerTrackNode> TrackNode = CreateOrUpdateTrack(Track, ETrackType::Master);
			if (TrackNode.IsValid())
			{
				OutChildToParentMap->Add(TrackNode.Get(), FolderNode);
			}
		}
	}

	// Add child folders
	for (UMovieSceneFolder* ChildFolder : Folder->GetChildFolders())
	{
		if (ensureAlwaysMsgf(ChildFolder, TEXT("MovieScene folder '%s' data contains a null child folder. This should never happen."), *Folder->GetName()))
		{
			TSharedRef<FSequencerFolderNode> ChildFolderNode = CreateOrUpdateFolder(ChildFolder, AllBindings, ChildToParentBinding, OutChildToParentMap);
			OutChildToParentMap->Add(&ChildFolderNode.Get(), FolderNode);
		}
	}

	return FolderNode.ToSharedRef();
}

bool FSequencerNodeTree::HasActiveFilter() const
{
	return (!FilterString.IsEmpty()
		|| TrackFilters->Num() > 0
		|| TrackFilterLevelFilter->IsActive()
		|| Sequencer.GetSequencerSettings()->GetShowSelectedNodesOnly()
		|| Sequencer.GetFocusedMovieSceneSequence()->GetMovieScene()->GetNodeGroups().HasAnyActiveFilter());
}

bool FSequencerNodeTree::UpdateFiltersOnTrackValueChanged()
{
	// If filters are already scheduled for update, we can defer until the next update
	if (bFilterUpdateRequested)
	{
		return false;
	}

	for (TSharedPtr< FSequencerTrackFilter > TrackFilter : *TrackFilters)
	{
		if (TrackFilter->ShouldUpdateOnTrackValueChanged())
		{
			// UpdateFilters will only run if bFilterUpdateRequested is true
			bFilterUpdateRequested = true;
			bool bFiltersUpdated = UpdateFilters();

			// If the filter list was modified, set bFilterUpdateRequested to suppress excessive re-filters between tree update
			bFilterUpdateRequested = bFiltersUpdated;
			return bFiltersUpdated;
		}
	}

	return false;
}

TSharedPtr<FSequencerObjectBindingNode> FSequencerNodeTree::FindOrCreateObjectBinding(const FGuid& BindingID, const TSortedMap<FGuid, const FMovieSceneBinding*>& AllBindings, const TSortedMap<FGuid, FGuid>& ChildToParentBinding, TMap<FSequencerDisplayNode*, TSharedPtr<FSequencerDisplayNode>>* OutChildToParentMap)
{
	if (!ensureAlwaysMsgf(AllBindings.Contains(BindingID), TEXT("Attempting to add a binding that does not exist.")))
	{
		return nullptr;
	}

	TSharedPtr<FSequencerObjectBindingNode> ObjectBindingNode = ObjectBindingToNode.FindRef(BindingID);
	if (!ObjectBindingNode.IsValid())
	{
		// The node name is the object guid
		FName ObjectNodeName = *BindingID.ToString();

		ObjectBindingNode = MakeShared<FSequencerObjectBindingNode>(ObjectNodeName, BindingID, *this);
		ObjectBindingToNode.Add(BindingID, ObjectBindingNode);
	}

	ObjectBindingNode->TreeSerialNumber = SerialNumber;

	// Create its parent and make the association
	if (const FGuid* ParentGuid = ChildToParentBinding.Find(BindingID))
	{
		TSharedPtr<FSequencerObjectBindingNode> ParentBinding = FindOrCreateObjectBinding(*ParentGuid, AllBindings, ChildToParentBinding, OutChildToParentMap);
		if (ParentBinding.IsValid())
		{
			OutChildToParentMap->Add(ObjectBindingNode.Get(), ParentBinding);
		}
	}

	return ObjectBindingNode;
}

void FSequencerNodeTree::Update()
{
	Sequencer.GetSelection().EmptySelectedOutlinerNodes();

	EditorMap.Empty();
	FilteredNodes.Empty();
	SectionToHandle.Empty();
	HoveredNode = nullptr;

	UMovieSceneSequence* CurrentSequence = Sequencer.GetFocusedMovieSceneSequence();
	if (WeakCurrentSequence != CurrentSequence)
	{
		DestroyAllNodes();
		WeakCurrentSequence = CurrentSequence;
	}

	UMovieScene* MovieScene = CurrentSequence->GetMovieScene();
	RefreshNodes(MovieScene);

	// Re-filter the tree after updating 
	// @todo sequencer: Newly added sections may need to be visible even when there is a filter
	FilterNodes( FilterString );

	// Sort root nodes
	RootNode->SortImmediateChildren();

	// Set up virtual offsets, expansion states, and tints
	float VerticalOffset = 0.f;

	auto Traverse_OnTreeRefreshed = [this, &VerticalOffset](FSequencerDisplayNode& InNode)
	{
		// Set up the virtual node position
		float VerticalTop = VerticalOffset;
		VerticalOffset += InNode.GetNodeHeight() + InNode.GetNodePadding().Combined();
		InNode.OnTreeRefreshed(VerticalTop, VerticalOffset);

		if (InNode.GetType() == ESequencerNode::Track)
		{
			this->UpdateSectionHandles(StaticCastSharedRef<FSequencerTrackNode>(InNode.AsShared()));
		}
		return true;
	};

	const bool bIncludeRootNode = false;
	RootNode->Traverse_ParentFirst(Traverse_OnTreeRefreshed, bIncludeRootNode);

	// Cache pinned state of nodes, needs to happen after OnTreeRefreshed
	RootNode->UpdateCachedPinnedState();

	// Ensure that the curve editor tree is up to date for our tree layout
	UpdateCurveEditorTree();

	bHasSoloNodes = false;
	
	TArray<FString>& SoloNodes = Sequencer.GetFocusedMovieSceneSequence()->GetMovieScene()->GetSoloNodes();

	// Muting overrides soloing, so a solo node only counts if it's not muted.
	for (const FString& NodePath : SoloNodes)
	{
		FSequencerDisplayNode* Node = GetNodeAtPath(NodePath);
		if (Node)
		{
			if (!IsNodeMute(Node))
			{
				bHasSoloNodes = true;
				break;
			}
		}
	}

	OnUpdatedDelegate.Broadcast();
}

FSequencerDisplayNode* FindNodeWithPath(FSequencerDisplayNode* InNode, const FString& NodePath)
{
	if (!InNode)
	{
		return nullptr;
	}

	if (InNode->GetPathName() == NodePath)
	{
		return InNode;
	}

	for (TSharedRef<FSequencerDisplayNode> ChildNode: InNode->GetChildNodes())
	{
		FSequencerDisplayNode* FoundNode = FindNodeWithPath(&ChildNode.Get(), NodePath);
		if (FoundNode)
		{
			return FoundNode;
		}
	}
	return nullptr;
}


FSequencerDisplayNode* FSequencerNodeTree::GetNodeAtPath(const FString& NodePath) const
{
	return FindNodeWithPath(&RootNode.Get(), NodePath);
}

TSharedRef<ISequencerTrackEditor> FSequencerNodeTree::FindOrAddTypeEditor( UMovieSceneTrack* InTrack )
{
	TSharedPtr<ISequencerTrackEditor> Editor = EditorMap.FindRef( InTrack );

	if( !Editor.IsValid() )
	{
		const TArray<TSharedPtr<ISequencerTrackEditor>>& TrackEditors = Sequencer.GetTrackEditors();

		// Get a tool for each track
		// @todo sequencer: Should probably only need to get this once and it shouldn't be done here. It depends on when movie scene tool modules are loaded
		TSharedPtr<ISequencerTrackEditor> SupportedTool;

		for (const auto& TrackEditor : TrackEditors)
		{
			if (TrackEditor->SupportsType(InTrack->GetClass()))
			{
				EditorMap.Add(InTrack, TrackEditor);
				Editor = TrackEditor;

				break;
			}
		}
	}

	return Editor.ToSharedRef();
}

TSharedRef<FSequencerDisplayNode> FSequencerNodeTree::GetRootNode() const
{
	return RootNode;
}

const TArray<TSharedRef<FSequencerDisplayNode>>& FSequencerNodeTree::GetRootNodes() const
{
	return RootNode->GetChildNodes();
}

void FSequencerNodeTree::MoveDisplayNodeToRoot(TSharedRef<FSequencerDisplayNode>& Node)
{
	// Objects that exist at the root level in a sequence are just removed from the folder they reside in.
	// When the treeview is refreshed this will cause the regenerated nodes to show up at the root level.
	TSharedPtr<FSequencerDisplayNode> ParentSeqNode = Node->GetParent();
	switch (Node->GetType())
	{
		case ESequencerNode::Folder:
		{
			TSharedRef<FSequencerFolderNode> FolderNode = StaticCastSharedRef<FSequencerFolderNode>(Node);
			UMovieScene* FocusedMovieScene = GetSequencer().GetFocusedMovieSceneSequence()->GetMovieScene();

			if (ParentSeqNode.IsValid())
			{
				checkf(ParentSeqNode->GetType() == ESequencerNode::Folder, TEXT("Can not remove from unsupported parent node."));
				TSharedPtr<FSequencerFolderNode> ParentFolder = StaticCastSharedPtr<FSequencerFolderNode>(ParentSeqNode);
				ParentFolder->GetFolder().RemoveChildFolder(&FolderNode->GetFolder());
			}
			else
			{
				FocusedMovieScene->GetRootFolders().Remove(&FolderNode->GetFolder());
			}

			FocusedMovieScene->GetRootFolders().Add(&FolderNode->GetFolder());
			break;
		}
		case ESequencerNode::Track:
		{
			TSharedRef<FSequencerTrackNode> DraggedTrackNode = StaticCastSharedRef<FSequencerTrackNode>(Node);
			UMovieScene* FocusedMovieScene = GetSequencer().GetFocusedMovieSceneSequence()->GetMovieScene();

			if (ParentSeqNode.IsValid())
			{
				checkf(ParentSeqNode->GetType() == ESequencerNode::Folder, TEXT("Can not remove from unsupported parent node."));
				TSharedPtr<FSequencerFolderNode> ParentFolder = StaticCastSharedPtr<FSequencerFolderNode>(ParentSeqNode);
				ParentFolder->GetFolder().RemoveChildMasterTrack(DraggedTrackNode->GetTrack());
			}
			break;
		}
		case ESequencerNode::Object:
		{
			TSharedRef<FSequencerObjectBindingNode> DraggedObjectBindingNode = StaticCastSharedRef<FSequencerObjectBindingNode>(Node);
			UMovieScene* FocusedMovieScene = GetSequencer().GetFocusedMovieSceneSequence()->GetMovieScene();

			if (ParentSeqNode.IsValid())
			{
				checkf(ParentSeqNode->GetType() == ESequencerNode::Folder, TEXT("Can not remove from unsupported parent node."));
				TSharedPtr<FSequencerFolderNode> ParentFolder = StaticCastSharedPtr<FSequencerFolderNode>(ParentSeqNode);
				ParentFolder->GetFolder().RemoveChildObjectBinding(DraggedObjectBindingNode->GetObjectBinding());
			}
			break;
		}
	}

	// Reset to the root node
	Node->SetParent(RootNode);

	// Our children have changed parents which means that on subsequent creation they will retrieve their expansion state
	// from the map using their new path. If the new path already exists the object goes to the state stored at that path.
	// If the new path does not exist, the object returns to default state and not what is currently displayed. Either way 
	// causes unexpected user behavior as nodes appear to randomly change expansion state as they are moved around the sequencer.

	// To solve this, we update a node's parent when the node is moved, and then we update their expansion state here
	// while we still have the current expansion state and the new node path. When the UI is regenerated on the subsequent
	// refresh call, it will now retrieve the state the node was just in, instead of the state the node was in the last time it
	// was in that location. This is done recursively as children store absolute paths so they need to be updated too.
	Node->Traverse_ParentFirst([](FSequencerDisplayNode& TraversalNode)
	{
		TraversalNode.GetParentTree().SaveExpansionState(TraversalNode, TraversalNode.IsExpanded());
		return true;
	}, true);
}

void FSequencerNodeTree::SortAllNodesAndDescendants()
{
	auto Traverse_ResetSortOrder = [](FSequencerDisplayNode& Node)
	{
		Node.ResortImmediateChildren();
		return true;
	};

	const bool bIncludeRootNode = true;
	RootNode->Traverse_ParentFirst(Traverse_ResetSortOrder, bIncludeRootNode);

	// Refresh the tree so that our changes are visible.
	// @todo: Is this necessary any more?
	GetSequencer().RefreshTree();
}

void FSequencerNodeTree::AddFilter(TSharedRef<FSequencerTrackFilter> TrackFilter)
{
	TrackFilters->Add(TrackFilter);
}

int32 FSequencerNodeTree::RemoveFilter(TSharedRef<FSequencerTrackFilter> TrackFilter)
{
	return TrackFilters->Remove(TrackFilter);
}

void FSequencerNodeTree::RemoveAllFilters()
{
	TrackFilters->RemoveAll();
	TrackFilterLevelFilter->ResetFilter();
}

bool FSequencerNodeTree::IsTrackFilterActive(TSharedRef<FSequencerTrackFilter> TrackFilter) const
{
	return TrackFilters->Contains(TrackFilter);
}

void FSequencerNodeTree::AddLevelFilter(const FString& LevelName)
{
	TrackFilterLevelFilter->UnhideLevel(LevelName);
}

void FSequencerNodeTree::RemoveLevelFilter(const FString& LevelName)
{
	TrackFilterLevelFilter->HideLevel(LevelName);
}

bool FSequencerNodeTree::IsTrackLevelFilterActive(const FString& LevelName) const
{
	return !TrackFilterLevelFilter->IsLevelHidden(LevelName);
}

bool FSequencerNodeTree::IsNodeSolo(const FSequencerDisplayNode* InNode) const
{
	const TArray<FString>& SoloNodes = Sequencer.GetFocusedMovieSceneSequence()->GetMovieScene()->GetSoloNodes();
	const FString NodePath = InNode->GetPathName();

	if (SoloNodes.Contains(NodePath))
	{
		return true;
	}

	// Children should follow their parent's behavior unless told otherwise.
	TSharedPtr<FSequencerDisplayNode> ParentNode = InNode->GetParent();
	if (ParentNode.IsValid())
	{
		return IsNodeSolo(ParentNode.Get());
	}

	return false;
}

bool FSequencerNodeTree::HasSoloNodes() const
{
	return bHasSoloNodes;
}

bool FSequencerNodeTree::IsSelectedNodesSolo() const
{
	const TSet<TSharedRef<FSequencerDisplayNode> > SelectedNodes = Sequencer.GetSelection().GetSelectedOutlinerNodes();
	
	if (SelectedNodes.Num() == 0)
	{
		return false;
	}

	const TArray<FString>& SoloNodes = Sequencer.GetFocusedMovieSceneSequence()->GetMovieScene()->GetSoloNodes();

	bool bIsSolo = true;
	for (const TSharedRef<const FSequencerDisplayNode> Node : SelectedNodes)
	{
		if (!SoloNodes.Contains(Node->GetPathName()))
		{
			bIsSolo = false;
			break;
		}
	}

	return bIsSolo;
}

void FSequencerNodeTree::ToggleSelectedNodesSolo()
{
	UMovieScene* MovieScene = Sequencer.GetFocusedMovieSceneSequence()->GetMovieScene();
	
	if (MovieScene->IsReadOnly())
	{
		return;
	}
	
	TArray<FString>& SoloNodes = MovieScene->GetSoloNodes();

	const TSet<TSharedRef<FSequencerDisplayNode> >& SelectedNodes = Sequencer.GetSelection().GetSelectedOutlinerNodes();
	if (SelectedNodes.Num() == 0)
	{
		return;
	}

	// First, determine if any of the selected nodes are not marked as solo
	// If we have a mix, we should default to setting them all as solo
	bool bIsSolo = true;
	for (const TSharedRef<const FSequencerDisplayNode> Node : Sequencer.GetSelection().GetSelectedOutlinerNodes())
	{
		if (!SoloNodes.Contains(Node->GetPathName()))
		{
			bIsSolo = false;
			break;
		}
	}

	const FScopedTransaction Transaction(NSLOCTEXT("Sequencer", "ToggleSolo", "Toggle Solo"));

	MovieScene->Modify();

	for (const TSharedRef<const FSequencerDisplayNode> Node : Sequencer.GetSelection().GetSelectedOutlinerNodes())
	{
		FString NodePath = Node->GetPathName();
		if (bIsSolo)
		{
			// If we're currently solo, unsolo
			SoloNodes.Remove(NodePath);
		}
		else
		{
			// Mark solo, being careful as we might be re-marking an already solo node
			SoloNodes.AddUnique(NodePath);
		}
	}
	
	GetSequencer().RefreshTree();
}

bool FSequencerNodeTree::IsNodeMute(const FSequencerDisplayNode* InNode) const
{
	const TArray<FString>& MuteNodes = Sequencer.GetFocusedMovieSceneSequence()->GetMovieScene()->GetMuteNodes();
	const FString NodePath = InNode->GetPathName();

	if (MuteNodes.Contains(NodePath))
	{
		return true;
	}
	
	// Children should follow their parent's behavior unless told otherwise.
	const TSharedPtr<FSequencerDisplayNode> ParentNode = InNode->GetParent();
	if (ParentNode.IsValid())
	{
		return IsNodeMute(ParentNode.Get());
	}
	
	return false;
}

bool FSequencerNodeTree::IsSelectedNodesMute() const
{
	const TSet<TSharedRef<FSequencerDisplayNode> > SelectedNodes = Sequencer.GetSelection().GetSelectedOutlinerNodes();

	if (SelectedNodes.Num() == 0)
	{
		return false;
	}

	const TArray<FString>& MuteNodes = Sequencer.GetFocusedMovieSceneSequence()->GetMovieScene()->GetMuteNodes();

	bool bIsMute = true;
	for (const TSharedRef<const FSequencerDisplayNode> Node : SelectedNodes)
	{
		if (!MuteNodes.Contains(Node->GetPathName()))
		{
			bIsMute = false;
			break;
		}
	}

	return bIsMute;
}

void FSequencerNodeTree::ToggleSelectedNodesMute()
{
	UMovieScene* MovieScene = Sequencer.GetFocusedMovieSceneSequence()->GetMovieScene();
	
	if (MovieScene->IsReadOnly())
	{
		return;
	}

	TArray<FString>& MuteNodes = MovieScene->GetMuteNodes();

	const TSet<TSharedRef<FSequencerDisplayNode> >& SelectedNodes = Sequencer.GetSelection().GetSelectedOutlinerNodes();
	if (SelectedNodes.Num() == 0)
	{
		return;
	}

	// First, determine if any of the selected nodes are not marked as Mute
	// If we have a mix, we should default to setting them all as Mute
	bool bIsMute = true;
	for (const TSharedRef<const FSequencerDisplayNode> Node : SelectedNodes)
	{
		if (!MuteNodes.Contains(Node->GetPathName()))
		{
			bIsMute = false;
			break;
		}
	}

	const FScopedTransaction Transaction(NSLOCTEXT("Sequencer", "ToggleMute", "Toggle Mute"));

	MovieScene->Modify();

	for (const TSharedRef<const FSequencerDisplayNode> Node : SelectedNodes)
	{
		FString NodePath = Node->GetPathName();
		if (bIsMute)
		{
			// If we're currently Mute, unMute
			MuteNodes.Remove(NodePath);
		}
		else
		{
			// Mark Mute, being careful as we might be re-marking an already Mute node
			MuteNodes.AddUnique(NodePath);
		}
	}

	GetSequencer().RefreshTree();
}

void FSequencerNodeTree::SaveExpansionState(const FSequencerDisplayNode& Node, bool bExpanded)
{	
	// @todo Sequencer - This should be moved to the sequence level
	UMovieScene* MovieScene = Sequencer.GetFocusedMovieSceneSequence()->GetMovieScene();
	FMovieSceneEditorData& EditorData = MovieScene->GetEditorData();

	EditorData.ExpansionStates.Add(Node.GetPathName(), FMovieSceneExpansionState(bExpanded));
}


bool FSequencerNodeTree::GetSavedExpansionState(const FSequencerDisplayNode& Node) const
{
	// @todo Sequencer - This should be moved to the sequence level
	UMovieScene* MovieScene = Sequencer.GetFocusedMovieSceneSequence()->GetMovieScene();
	FMovieSceneEditorData& EditorData = MovieScene->GetEditorData();
	FMovieSceneExpansionState* ExpansionState = EditorData.ExpansionStates.Find( Node.GetPathName() );

	return ExpansionState ? ExpansionState->bExpanded : GetDefaultExpansionState(Node);
}


bool FSequencerNodeTree::GetDefaultExpansionState( const FSequencerDisplayNode& Node ) const
{
	// Object nodes, and track nodes that are parent tracks are expanded by default.
	if (Node.GetType() == ESequencerNode::Object)
	{
		return true;
	}

	else if (Node.GetType() == ESequencerNode::Track)
	{
		const FSequencerTrackNode& TrackNode = static_cast<const FSequencerTrackNode&>(Node);

		if (TrackNode.GetSubTrackMode() == FSequencerTrackNode::ESubTrackMode::ParentTrack)
		{
			return true;
		}

		if (TrackNode.GetTrackEditor().GetDefaultExpansionState(TrackNode.GetTrack()))
		{
			return true;
		}
	}

	return false;
}

void FSequencerNodeTree::SavePinnedState(const FSequencerDisplayNode& Node, bool bPinned)
{
	UMovieScene* MovieScene = Sequencer.GetFocusedMovieSceneSequence()->GetMovieScene();
	FMovieSceneEditorData& EditorData = MovieScene->GetEditorData();

	if (bPinned)
	{
		EditorData.PinnedNodes.AddUnique(Node.GetPathName());
	}
	else
	{
		EditorData.PinnedNodes.RemoveSingle(Node.GetPathName());
	}
}


bool FSequencerNodeTree::GetSavedPinnedState(const FSequencerDisplayNode& Node) const
{
	UMovieScene* MovieScene = Sequencer.GetFocusedMovieSceneSequence()->GetMovieScene();
	FMovieSceneEditorData& EditorData = MovieScene->GetEditorData();
	bool bPinned = EditorData.PinnedNodes.Contains(Node.GetPathName());

	return bPinned;
}

bool FSequencerNodeTree::IsNodeFiltered(const TSharedRef<const FSequencerDisplayNode> Node) const
{
	for (auto It = FilteredNodes.CreateConstIterator(); It; ++It)
	{
		if ((*It) == Node)
		{
			return true;
		}
	}
	return false;
}

void FSequencerNodeTree::SetHoveredNode(const TSharedPtr<FSequencerDisplayNode>& InHoveredNode)
{
	if (InHoveredNode.IsValid() && !InHoveredNode->IsSelectable())
	{
		return;
	}

	if (InHoveredNode != HoveredNode)
	{
		HoveredNode = InHoveredNode;
	}
}

const TSharedPtr<FSequencerDisplayNode>& FSequencerNodeTree::GetHoveredNode() const
{
	return HoveredNode;
}

void FSequencerNodeTree::UpdateSectionHandles(TSharedRef<FSequencerTrackNode> TrackNode)
{
	const TArray<TSharedRef<ISequencerSection>>& Sections = TrackNode->GetSections();
	for (int32 SectionIndex = 0; SectionIndex < Sections.Num(); ++SectionIndex)
	{
		UMovieSceneSection* Section = Sections[SectionIndex]->GetSectionObject();
		if (Section)
		{
			SectionToHandle.Add(Section, FSectionHandle(TrackNode, SectionIndex));
		}
	}
}

TOptional<FSectionHandle> FSequencerNodeTree::GetSectionHandle(const UMovieSceneSection* Section) const
{
	const FSectionHandle* Found = SectionToHandle.Find(Section);
	if (Found)
	{
		return *Found;
	}

	return TOptional<FSectionHandle>();
}

static void AddChildNodes(const TSharedRef<FSequencerDisplayNode>& StartNode, TSet<TSharedRef<FSequencerDisplayNode>>& OutFilteredNodes)
{
	for (TSharedRef<FSequencerDisplayNode> ChildNode : StartNode->GetChildNodes())
	{
		OutFilteredNodes.Add(ChildNode);
		AddChildNodes(ChildNode, OutFilteredNodes);
	}
}

static void AddParentNodes(const TSharedRef<FSequencerDisplayNode>& StartNode, TSet<TSharedRef<FSequencerDisplayNode>>& OutFilteredNodes)
{
	// Gather parent folders up the chain
	TSharedPtr<FSequencerDisplayNode> ParentNode = StartNode->GetParent();
	while (ParentNode.IsValid())
	{
		OutFilteredNodes.Add(ParentNode.ToSharedRef());
		ParentNode = ParentNode->GetParent();
	}
}

static bool PassesFilterStrings(FSequencer& Sequencer, const TSharedRef<FSequencerDisplayNode>& StartNode, const TArray<FString>& FilterStrings)
{
	// If we have a filter string, make sure we match
	if (FilterStrings.Num() > 0)
	{
		// check each string in the filter strings list against 
		for (const FString& String : FilterStrings)
		{
			if (!StartNode->GetDisplayName().ToString().Contains(String))
			{
				return false;
			}
		}

		TSharedPtr<FSequencerDisplayNode> ParentNode = StartNode->GetParent();
		while (ParentNode.IsValid())
		{
			if (!ParentNode.Get()->IsExpanded())
			{
				ParentNode.Get()->SetExpansionState(true);
			}

			ParentNode = ParentNode->GetParent();
		}
	}

	return true;
}

/**
 * Recursively filters nodes
 *
 * @param StartNode			The node to start from
 * @param Filters			The filter collection to test against
 * @param OutFilteredNodes	The list of all filtered nodes
 *
 * @return Whether this node passed filtering
  */

static bool FilterNodesRecursive(FSequencer& Sequencer, const TSharedRef<FSequencerDisplayNode>& StartNode, TSharedPtr<FSequencerTrackFilterCollection> Filters, const TArray<FString>& FilterStrings, TSharedPtr<FSequencerTrackFilter_LevelFilter> LevelTrackFilter, TSet<TSharedRef<FSequencerDisplayNode>>& OutFilteredNodes)
{
	bool bAnyChildPassed = false;

	// Special case: If a parent node matches an active text search filter, the children should also pass the text search filter
	// so we stop filtering them based on text to eliminate special case conflicts with non-object binding nodes
	// with potential child object bindings nodes when only showing selected bindings. This is also faster.
	bool bPassedFilterStrings = PassesFilterStrings(Sequencer, StartNode, FilterStrings);
	const TArray<FString>& ChildFilterStrings = bPassedFilterStrings ? TArray<FString>() : FilterStrings;

	// Special case: Child nodes should always be processed, as they may force their parents to pass
	for (TSharedRef<FSequencerDisplayNode> Node : StartNode->GetChildNodes())
	{
		if (FilterNodesRecursive(Sequencer, Node, Filters, ChildFilterStrings, LevelTrackFilter, OutFilteredNodes))
		{
			bAnyChildPassed = true;
		}
	}

	// After child nodes are processed, if this node didn't pass text filtering, fail it
	if (!bPassedFilterStrings)
	{
		return bAnyChildPassed;
	}

	bool bPassedAnyFilters = false;
	bool bIsTrackOrObjectBinding = false;
	bool bIsSubTrack = false;

	switch(StartNode->GetType())
	{
		case ESequencerNode::Track:
		{
			bIsTrackOrObjectBinding = true;

			UMovieSceneTrack* Track = static_cast<const FSequencerTrackNode&>(StartNode.Get()).GetTrack();

			// Always show subsequence tracks so that the user can navigate up and down the hierarchy with the filter
			if (Track && Track->IsA<UMovieSceneSubTrack>())
			{
				bPassedAnyFilters = true;
				bIsSubTrack = true;
				break;
			}

			TSharedPtr<FSequencerSectionKeyAreaNode> TopLevelKeyArea = static_cast<const FSequencerTrackNode&>(StartNode.Get()).GetTopLevelKeyNode();
			if (TopLevelKeyArea.IsValid())
			{
				for (const TSharedRef<IKeyArea>& KeyArea : TopLevelKeyArea->GetAllKeyAreas())
				{
					FMovieSceneChannel* Channel = KeyArea->ResolveChannel();
					if (Channel)
					{
						if (Filters->Num() == 0 || Filters->PassesAnyFilters(Channel))
						{
							bPassedAnyFilters = true;
							break;
						}
					}
				}
			}
		
			if (bPassedAnyFilters || Filters->Num() == 0 || Filters->PassesAnyFilters(Track, StartNode->GetDisplayName()))
			{
				bPassedAnyFilters = true;

				// Track nodes do not belong to a level, but might be a child of an objectbinding node that does
				if (LevelTrackFilter->IsActive())
				{
					TSharedPtr<const FSequencerDisplayNode> ParentNode = StartNode->GetParent();
					while (ParentNode.IsValid())
					{
						if (ParentNode->GetType() == ESequencerNode::Object)
						{
							// The track belongs to an objectbinding node, start by assuming it doesn't match the level filter
							bPassedAnyFilters = false;

							const FSequencerObjectBindingNode* ObjectNode = static_cast<const FSequencerObjectBindingNode*>(ParentNode.Get());
							for (TWeakObjectPtr<>& Object : Sequencer.FindObjectsInCurrentSequence(ObjectNode->GetObjectBinding()))
							{
								if (Object.IsValid() && LevelTrackFilter->PassesFilter(Object.Get()))
								{
									// If at least one of the objects on the objectbinding node pass the level filter, show the track
									bPassedAnyFilters = true;
									break;
								}
							}

							break;
						}
						ParentNode = ParentNode->GetParent();
					}
				}

				if (bPassedAnyFilters && Sequencer.GetSequencerSettings()->GetShowSelectedNodesOnly())
				{
					TSharedPtr<const FSequencerDisplayNode> ParentNode = StartNode->GetParent();
					while (ParentNode.IsValid())
					{
						// Pinned tracks should be visible whether selected or not
						if (ParentNode->IsPinned())
						{
							break;
						}

						if (ParentNode->GetType() == ESequencerNode::Object)
						{
							const FSequencerObjectBindingNode* ObjectNode = static_cast<const FSequencerObjectBindingNode*>(ParentNode.Get());
							const FMovieSceneBinding* Binding = Sequencer.GetFocusedMovieSceneSequence()->GetMovieScene()->FindBinding(ObjectNode->GetObjectBinding());
							if (!(Binding && Sequencer.IsBindingVisible(*Binding)))
							{
								return bAnyChildPassed;
							}

							break;
						}
						ParentNode = ParentNode->GetParent();
					}
				}
			}
			break;
		}
		case ESequencerNode::Object:
		{
			bIsTrackOrObjectBinding = true;

			const FSequencerObjectBindingNode& ObjectNode = static_cast<const FSequencerObjectBindingNode&>(StartNode.Get());
			for (TWeakObjectPtr<>& Object : Sequencer.FindObjectsInCurrentSequence(ObjectNode.GetObjectBinding()))
			{
				if (Object.IsValid() && (Filters->Num() == 0 || Filters->PassesAnyFilters(Object.Get(), StartNode->GetDisplayName()))
					&& LevelTrackFilter->PassesFilter(Object.Get()))
				{
					bPassedAnyFilters = true;
					break;
				}
			}

			if (bPassedAnyFilters && Sequencer.GetSequencerSettings()->GetShowSelectedNodesOnly() && !StartNode->IsPinned())
			{
				UMovieScene* MovieScene = Sequencer.GetFocusedMovieSceneSequence()->GetMovieScene();
				const FMovieSceneBinding* Binding = Sequencer.GetFocusedMovieSceneSequence()->GetMovieScene()->FindBinding(ObjectNode.GetObjectBinding());
				if (Binding && !Sequencer.IsBindingVisible(*Binding))
				{
					return bAnyChildPassed;
				}
			}
			break;
		}
		case ESequencerNode::Category:
		{
			if (TSharedPtr<FSequencerTrackNode> TrackNode = StartNode->FindParentTrackNode())
			{
				UMovieSceneTrack* Track = TrackNode->GetTrack();
				if (Filters->Num() == 0 || Filters->PassesAnyFilters(Track, StartNode->GetDisplayName()))
				{
					bPassedAnyFilters = true;
				}
			}
			if (bPassedAnyFilters && Sequencer.GetSequencerSettings()->GetShowSelectedNodesOnly())
			{
				TSharedPtr<const FSequencerDisplayNode> ParentNode = StartNode->GetParent();
				while (ParentNode.IsValid())
				{
					// Pinned tracks should be visible whether selected or not
					if (ParentNode->IsPinned())
					{
						break;
					}

					if (ParentNode->GetType() == ESequencerNode::Object)
					{
						const FSequencerObjectBindingNode* ObjectNode = static_cast<const FSequencerObjectBindingNode*>(ParentNode.Get());
						const FMovieSceneBinding* Binding = Sequencer.GetFocusedMovieSceneSequence()->GetMovieScene()->FindBinding(ObjectNode->GetObjectBinding());
						if (!(Binding && Sequencer.IsBindingVisible(*Binding)))
						{
							bPassedAnyFilters = false;
						}

						break;
					}
					ParentNode = ParentNode->GetParent();
				}
			}
			break;
		}
		case ESequencerNode::KeyArea:
		{
			const FSequencerSectionKeyAreaNode& KeyAreaNode = static_cast<const FSequencerSectionKeyAreaNode&>(StartNode.Get());
			for (const TSharedRef<IKeyArea>& KeyArea : KeyAreaNode.GetAllKeyAreas())
			{
				FMovieSceneChannel* Channel = KeyArea->ResolveChannel();
				if (Channel)
				{
					if (Filters->Num() == 0 || Filters->PassesAnyFilters(Channel))
					{
						bPassedAnyFilters = true;
						break;
					}
				}
			}
			if (bPassedAnyFilters && Sequencer.GetSequencerSettings()->GetShowSelectedNodesOnly())
			{
				TSharedPtr<const FSequencerDisplayNode> ParentNode = StartNode->GetParent();
				while (ParentNode.IsValid())
				{
					// Pinned tracks should be visible whether selected or not
					if (ParentNode->IsPinned())
					{
						break;
					}

					if (ParentNode->GetType() == ESequencerNode::Object)
					{
						const FSequencerObjectBindingNode* ObjectNode = static_cast<const FSequencerObjectBindingNode*>(ParentNode.Get());
						const FMovieSceneBinding* Binding = Sequencer.GetFocusedMovieSceneSequence()->GetMovieScene()->FindBinding(ObjectNode->GetObjectBinding());
						if (!(Binding && Sequencer.IsBindingVisible(*Binding)))
						{
							bPassedAnyFilters = false;
						}

						break;
					}
					ParentNode = ParentNode->GetParent();
				}
			}
			break;
		}
		case ESequencerNode::Folder:
		{
			// Special case: If we're pinned, then we should pass regardless
			if (StartNode->IsPinned())
			{
				bPassedAnyFilters = true;
				break;
			}

			// Special case: If we're only filtering on text search, include folders and key areas in the search
			if (Filters->Num() == 0 && FilterStrings.Num() > 0)
			{
				bPassedAnyFilters = true;

				// Special case: but don't include if only showing selected bindings and we don't have child that passed
				if (Sequencer.GetSequencerSettings()->GetShowSelectedNodesOnly() && !bAnyChildPassed)
				{
					bPassedAnyFilters = false;

					// Special case: unless we're the child of a node that is a selected binding
					TSharedPtr<const FSequencerDisplayNode> ParentNode = StartNode->GetParent();
					while (ParentNode.IsValid())
					{
						// Pinned tracks should be visible whether selected or not
						if (ParentNode->IsPinned())
						{
							bPassedAnyFilters = true;
							break;
						}

						if (ParentNode->GetType() == ESequencerNode::Object)
						{
							const FSequencerObjectBindingNode* ObjectNode = static_cast<const FSequencerObjectBindingNode*>(ParentNode.Get());
							const FMovieSceneBinding* Binding = Sequencer.GetFocusedMovieSceneSequence()->GetMovieScene()->FindBinding(ObjectNode->GetObjectBinding());
							if (Binding && Sequencer.IsBindingVisible(*Binding))
							{
								bPassedAnyFilters = true;
							}

							break;
						}
						ParentNode = ParentNode->GetParent();
					}
				}
			}
			break;
		}
	}

	if (bPassedAnyFilters && !bIsSubTrack)
	{
		// If filtering on selection set is enabled, we need to run another pass to verify we're in an enabled node group
		UMovieSceneNodeGroupCollection& NodeGroups = Sequencer.GetFocusedMovieSceneSequence()->GetMovieScene()->GetNodeGroups();
		if (NodeGroups.HasAnyActiveFilter())
		{
			bPassedAnyFilters = false;

			TSharedPtr<const FSequencerDisplayNode> CurrentNode = StartNode;
			while (CurrentNode.IsValid() && !bPassedAnyFilters)
			{
				// Special case: Pinned tracks should be visible whether in the node group or not
				if (CurrentNode->IsPinned())
				{
					bPassedAnyFilters = true;
					break;
				}

				for (const UMovieSceneNodeGroup* NodeGroup : NodeGroups)
				{
					if (NodeGroup->GetEnableFilter() && NodeGroup->ContainsNode(CurrentNode->GetPathName()))
					{
						bPassedAnyFilters = true;
						break;
					}
				}

				CurrentNode = CurrentNode->GetParent();
			}
		}
	}

	if (bPassedAnyFilters)
	{
		OutFilteredNodes.Add(StartNode);
		AddParentNodes(StartNode, OutFilteredNodes);

		// Special case: When only showing selected bindings, and a non-object passes text filtering
		// don't add it's children, as they may be a binding that is not seleceted. Selected child nodes will add themselves.
		if (!(Sequencer.GetSequencerSettings()->GetShowSelectedNodesOnly() && FilterStrings.Num() > 0 && !bIsTrackOrObjectBinding))
		{
			AddChildNodes(StartNode, OutFilteredNodes);
		}

		return true;
	}

	return bAnyChildPassed;
}

bool FSequencerNodeTree::UpdateFilters()
{
	if (!bFilterUpdateRequested)
	{
		return false;
	}

	TSet< TSharedRef<FSequencerDisplayNode> > PreviousFilteredNodes(FilteredNodes);

	FilteredNodes.Empty();


	UObject* PlaybackContext = Sequencer.GetPlaybackContext();
	UWorld* World = PlaybackContext ? PlaybackContext->GetWorld() : nullptr;
	TrackFilterLevelFilter->UpdateWorld(World);

	if (HasActiveFilter())
	{
		// Build a list of strings that must be matched
		TArray<FString> FilterStrings;

		// Remove whitespace from the front and back of the string
		FilterString.TrimStartAndEndInline();
		FilterString.ParseIntoArray(FilterStrings, TEXT(" "), true /*bCullEmpty*/);

		for (auto It = GetRootNodes().CreateConstIterator(); It; ++It)
		{
			// Recursively filter all nodes, matching them against the list of filter strings.  All filter strings must be matched
			FilterNodesRecursive(Sequencer, *It, TrackFilters, FilterStrings, TrackFilterLevelFilter, FilteredNodes);
		}
	}

	bFilteringOnNodeGroups = Sequencer.GetFocusedMovieSceneSequence()->GetMovieScene()->GetNodeGroups().HasAnyActiveFilter();
	bFilterUpdateRequested = false;

	// Count the total number of display nodes
	DisplayNodeCount = 0;
<<<<<<< HEAD

	RootNode->Traverse_ParentFirst(
		[this](FSequencerDisplayNode& InNode)
		{
			++this->DisplayNodeCount;
			return true;
		}
		, false
	);
=======

	RootNode->Traverse_ParentFirst(
		[this](FSequencerDisplayNode& InNode)
		{
			++this->DisplayNodeCount;
			return true;
		}
		, false
	);

	// Return whether the new list of FilteredNodes is different than the previous list
	return (PreviousFilteredNodes.Num() != FilteredNodes.Num() || !PreviousFilteredNodes.Includes(FilteredNodes));
}

int32 FSequencerNodeTree::GetTotalDisplayNodeCount() const 
{ 
	// Subtract 1 for the spacer node which is always added
	return DisplayNodeCount - 1; 
}

int32 FSequencerNodeTree::GetFilteredDisplayNodeCount() const 
{ 
	// Subtract 1 for the spacer node which is always added
	return FilteredNodes.Num() - 1; 
>>>>>>> 3aae9151
}

void FSequencerNodeTree::FilterNodes(const FString& InFilter)
{
	if (InFilter != FilterString)
	{
		FilterString = InFilter;
		bFilterUpdateRequested = true;
	}
}

void FSequencerNodeTree::NodeGroupsCollectionChanged()
{
	if (Sequencer.GetFocusedMovieSceneSequence()->GetMovieScene()->GetNodeGroups().HasAnyActiveFilter() || bFilteringOnNodeGroups)
	{
		RequestFilterUpdate();
	}
}

TArray< TSharedRef<FSequencerDisplayNode> > FSequencerNodeTree::GetAllNodes() const
{
	TArray< TSharedRef<FSequencerDisplayNode> > AllNodes;

	const bool bIncludeRootNode = false;
	RootNode->Traverse_ParentFirst([&AllNodes](FSequencerDisplayNode& InNode) 
	{
		AllNodes.Add(InNode.AsShared());
		return true;
	}, bIncludeRootNode);

	return AllNodes;
}

void FSequencerNodeTree::UpdateCurveEditorTree()
{
	FCurveEditor*     CurveEditor     = Sequencer.GetCurveEditor().Get();
	FCurveEditorTree* CurveEditorTree = CurveEditor->GetTree();

	// Guard against multiple broadcasts here and defer them until the end of this function
	FScopedCurveEditorTreeEventGuard ScopedEventGuard = CurveEditorTree->ScopedEventGuard();

	// Remove any curve editor tree items which are now parented incorrectly - we remove invalid entries before adding new ones below
	// to ensure that we do not add new tree items as children of stale tree items
	for (auto It = CurveEditorTreeItemIDs.CreateIterator(); It; ++It)
	{
		TSharedPtr<FSequencerDisplayNode> Node = It->Key.Pin();

		bool bIsStillRelevant = Node.IsValid() && Node->TreeSerialNumber == SerialNumber && Node->IsVisible();
		if (bIsStillRelevant)
		{
			// It's possible that the item was removed by a previous iteration of this loop, so we have to handle that case here
			TSharedPtr<FSequencerDisplayNode> Parent = Node->GetParent();
			FCurveEditorTreeItemID CachedParentID = Parent ? CurveEditorTreeItemIDs.FindRef(Parent) : FCurveEditorTreeItemID::Invalid();

			const FCurveEditorTreeItem* TreeItem = CurveEditorTree->FindItem(It->Value);

			bIsStillRelevant = TreeItem && TreeItem->GetParentID() == CachedParentID;
		}

		// Remove this item and all its children if it is no longer relevant, or it needs reparenting
		if (!bIsStillRelevant)
		{
			CurveEditor->RemoveTreeItem(It->Value);
			It.RemoveCurrent();
		}
	}

	// Do a second pass to remove any items that were removed recursively above
	for (auto It = CurveEditorTreeItemIDs.CreateIterator(); It; ++It)
	{
		if (CurveEditorTree->FindItem(It->Value) == nullptr)
		{
			It.RemoveCurrent();
		}
	}

	auto Traverse_AddToCurveEditor = [this, CurveEditor](FSequencerDisplayNode& InNode)
	{
		if (!InNode.IsVisible())
		{
			return true;
		}

		if (InNode.GetType() == ESequencerNode::Track)
		{
			// Track nodes with top level key area's must be added
			TSharedPtr<FSequencerSectionKeyAreaNode> TopLevelKeyArea = static_cast<const FSequencerTrackNode&>(InNode).GetTopLevelKeyNode();
			if (TopLevelKeyArea.IsValid() && KeyAreaHasCurves(*TopLevelKeyArea))
			{
				this->AddToCurveEditor(InNode.AsShared(), CurveEditor);
			}
		}
		else if (InNode.GetType() == ESequencerNode::KeyArea && KeyAreaHasCurves(static_cast<const FSequencerSectionKeyAreaNode&>(InNode)))
		{
			// Key area nodes are always added
			this->AddToCurveEditor(InNode.AsShared(), CurveEditor);
		}
		return true;
	};

	static const bool bIncludeThisNode = false;
	RootNode->Traverse_ChildFirst(Traverse_AddToCurveEditor, bIncludeThisNode);

	CurveEditorTreeItemIDs.Compact();
}

bool FSequencerNodeTree::KeyAreaHasCurves(const FSequencerSectionKeyAreaNode& KeyAreaNode) const
{
	for (const TSharedRef<IKeyArea>& KeyArea : KeyAreaNode.GetAllKeyAreas())
	{
		const ISequencerChannelInterface* EditorInterface = KeyArea->FindChannelEditorInterface();
		if (EditorInterface && EditorInterface->SupportsCurveEditorModels_Raw(KeyArea->GetChannel()))
		{
			return true;
		}
	}
	return false;
}

FCurveEditorTreeItemID FSequencerNodeTree::AddToCurveEditor(TSharedRef<FSequencerDisplayNode> DisplayNode, FCurveEditor* CurveEditor)
{
	if (FCurveEditorTreeItemID* Existing = CurveEditorTreeItemIDs.Find(DisplayNode))
	{
		if (CurveEditor->GetTree()->FindItem(*Existing) != nullptr)
		{
			return *Existing;
		}
	}

	TSharedPtr<FSequencerDisplayNode> Parent = DisplayNode->GetParent();

	FCurveEditorTreeItemID ParentID = Parent.IsValid() ? AddToCurveEditor(Parent.ToSharedRef(), CurveEditor) : FCurveEditorTreeItemID::Invalid();

	FCurveEditorTreeItem* NewItem = CurveEditor->AddTreeItem(ParentID);
	NewItem->SetWeakItem(StaticCastSharedRef<ICurveEditorTreeItem>(DisplayNode));

	CurveEditorTreeItemIDs.Add(DisplayNode, NewItem->GetID());
	return NewItem->GetID();
}

FCurveEditorTreeItemID FSequencerNodeTree::FindCurveEditorTreeItem(TSharedRef<FSequencerDisplayNode> DisplayNode) const
{
	const FCurveEditorTreeItemID* FoundID = CurveEditorTreeItemIDs.Find(DisplayNode);
	if (FoundID && Sequencer.GetCurveEditor()->GetTree()->FindItem(*FoundID) != nullptr)
	{
		return *FoundID;
	}
	return FCurveEditorTreeItemID::Invalid();
}

void FSequencerNodeTree::UnpinAllNodes()
{
	const bool bIncludeRootNode = false;
	RootNode->Traverse_ParentFirst([](FSequencerDisplayNode& InNode)
	{
		InNode.Unpin();
		return true;
	}, bIncludeRootNode);
}

void FSequencerNodeTree::DestroyAllNodes()
{
	for (TSharedRef<FSequencerDisplayNode> RootChild : CopyTemp(RootNode->GetChildNodes()))
	{
		RootChild->SetParent(nullptr);
	}

	ObjectBindingToNode.Empty();
	TrackToNode.Empty();
	FolderToNode.Empty();
	SectionToHandle.Empty();
	FilteredNodes.Empty();
	HoveredNode = nullptr;

	if (FCurveEditor* CurveEditor = Sequencer.GetCurveEditor().Get())
	{
		FScopedCurveEditorTreeEventGuard ScopedEventGuard = CurveEditor->GetTree()->ScopedEventGuard();

		for (auto It = CurveEditorTreeItemIDs.CreateIterator(); It; ++It)
		{
			CurveEditor->RemoveTreeItem(It->Value);
		}
	}
	CurveEditorTreeItemIDs.Empty();
}<|MERGE_RESOLUTION|>--- conflicted
+++ resolved
@@ -261,12 +261,7 @@
 	bFilterUpdateRequested = true;
 	UpdateFilters();
 
-<<<<<<< HEAD
-	// Always add the bottom spacer node
-	BottomSpacerNode->SetParent(RootNode);
-=======
 	// Always show the bottom spacer node
->>>>>>> 3aae9151
 	FilteredNodes.Add(BottomSpacerNode);
 }
 
@@ -1435,17 +1430,6 @@
 
 	// Count the total number of display nodes
 	DisplayNodeCount = 0;
-<<<<<<< HEAD
-
-	RootNode->Traverse_ParentFirst(
-		[this](FSequencerDisplayNode& InNode)
-		{
-			++this->DisplayNodeCount;
-			return true;
-		}
-		, false
-	);
-=======
 
 	RootNode->Traverse_ParentFirst(
 		[this](FSequencerDisplayNode& InNode)
@@ -1470,7 +1454,6 @@
 { 
 	// Subtract 1 for the spacer node which is always added
 	return FilteredNodes.Num() - 1; 
->>>>>>> 3aae9151
 }
 
 void FSequencerNodeTree::FilterNodes(const FString& InFilter)
