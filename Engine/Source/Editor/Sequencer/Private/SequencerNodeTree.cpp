// Copyright Epic Games, Inc. All Rights Reserved.

#include "SequencerNodeTree.h"
#include "MVVM/ViewModels/ViewModelHierarchy.h"
<<<<<<< HEAD
=======
#include "MVVM/Selection/Selection.h"
>>>>>>> 4af6daef
#include "MovieSceneBinding.h"
#include "GameFramework/Actor.h"
#include "MovieScene.h"
#include "MVVM/ViewModels/ViewModel.h"
#include "MVVM/Extensions/IOutlinerExtension.h"
#include "MVVM/Extensions/ICurveEditorTreeItemExtension.h"
#include "MVVM/Extensions/IPinnableExtension.h"
#include "MVVM/Extensions/ISoloableExtension.h"
#include "MVVM/Extensions/IMutableExtension.h"
#include "MVVM/ViewModels/SequencerEditorViewModel.h"
#include "MVVM/ViewModels/OutlinerViewModel.h"
#include "MVVM/ViewModels/CategoryModel.h"
#include "MVVM/ViewModels/FolderModel.h"
#include "MVVM/ViewModels/ViewModelIterators.h"
#include "MVVM/ViewModels/ObjectBindingModel.h"
#include "MVVM/ViewModels/OutlinerSpacer.h"
#include "MVVM/ViewModels/SectionModel.h"
#include "MVVM/ViewModels/SequenceModel.h"
#include "MVVM/ViewModels/TrackModel.h"
#include "MVVM/CurveEditorIntegrationExtension.h"
#include "MVVM/ObjectBindingModelStorageExtension.h"
#include "MVVM/SectionModelStorageExtension.h"
#include "MVVM/TrackModelStorageExtension.h"
#include "IKeyArea.h"
#include "ISequencerSection.h"
#include "MovieSceneSequence.h"
#include "Sequencer.h"
#include "MovieSceneFolder.h"
#include "ISequencerTrackEditor.h"
#include "Widgets/Views/STableRow.h"
#include "CurveEditor.h"
#include "SequencerTrackFilters.h"
#include "Channels/MovieSceneChannel.h"
#include "ScopedTransaction.h"
#include "SequencerUtilities.h"
#include "SequencerLog.h"
#include "SequencerCommonHelpers.h"

FSequencerNodeTree::~FSequencerNodeTree()
{
	if (TrackFilters.IsValid())
	{
		TrackFilters->OnChanged().RemoveAll(this);
	}
	if (TrackFilterLevelFilter.IsValid())
	{
		TrackFilterLevelFilter->OnChanged().RemoveAll(this);
	}
}

FSequencerNodeTree::FSequencerNodeTree(FSequencer& InSequencer)
	: Sequencer(InSequencer)
	, bFilterUpdateRequested(false)
{
	TrackFilters = MakeShared<FSequencerTrackFilterCollection>();
	TrackFilters->OnChanged().AddRaw(this, &FSequencerNodeTree::RequestFilterUpdate);
	TrackFilterLevelFilter = MakeShared< FSequencerTrackFilter_LevelFilter>();
	TrackFilterLevelFilter->OnChanged().AddRaw(this, &FSequencerNodeTree::RequestFilterUpdate);
}

TSharedPtr<UE::Sequencer::FObjectBindingModel> FSequencerNodeTree::FindObjectBindingNode(const FGuid& BindingID) const
{
	using namespace UE::Sequencer;

	const FObjectBindingModelStorageExtension* ObjectBindingStorage = RootNode->CastDynamic<FObjectBindingModelStorageExtension>();
	if (ObjectBindingStorage)
	{
		TSharedPtr<FObjectBindingModel> Model = ObjectBindingStorage->FindModelForObjectBinding(BindingID);
		return Model;
	}

	return nullptr;
}

bool FSequencerNodeTree::HasActiveFilter() const
{
	return (!FilterString.IsEmpty()
		|| TrackFilters->Num() > 0
		|| TrackFilterLevelFilter->IsActive()
		|| Sequencer.GetSequencerSettings()->GetShowSelectedNodesOnly()
		|| Sequencer.GetFocusedMovieSceneSequence()->GetMovieScene()->GetNodeGroups().HasAnyActiveFilter());
}

bool FSequencerNodeTree::UpdateFiltersOnTrackValueChanged()
{
	// If filters are already scheduled for update, we can defer until the next update
	if (bFilterUpdateRequested)
	{
		return false;
	}

	for (TSharedPtr< FSequencerTrackFilter > TrackFilter : *TrackFilters)
	{
		if (TrackFilter->ShouldUpdateOnTrackValueChanged())
		{
			// UpdateFilters will only run if bFilterUpdateRequested is true
			bFilterUpdateRequested = true;
			bool bFiltersUpdated = UpdateFilters();

			// If the filter list was modified, set bFilterUpdateRequested to suppress excessive re-filters between tree update
			bFilterUpdateRequested = bFiltersUpdated;
			return bFiltersUpdated;
		}
	}

	return false;
}

void FSequencerNodeTree::Update()
{
	using namespace UE::Sequencer;

	FViewModelHierarchyOperation UpdateOp(RootNode);

	FilteredNodes.Empty();

	if (!ensure(RootNode))
	{
		return;
	}

	TSharedPtr<FSequenceModel> SequenceModel = RootNode->CastThisShared<FSequenceModel>();
	check(SequenceModel);

	UMovieSceneSequence* CurrentSequence = SequenceModel->GetSequence();
	check(CurrentSequence);

	UMovieScene* MovieScene = CurrentSequence->GetMovieScene();
	CleanupMuteSolo(MovieScene);

	// Re-filter the tree after updating 
	// @todo sequencer: Newly added sections may need to be visible even when there is a filter
	FilterNodes(FilterString);
	bFilterUpdateRequested = true;
	UpdateFilters();

	// Sort all nodes
	const bool bIncludeRootNode = true;
	for (TSharedPtr<ISortableExtension> SortableChild : RootNode->GetDescendantsOfType<ISortableExtension>(bIncludeRootNode))
	{
		SortableChild->SortChildren();
	}

	// Update all virtual geometries
	// This must happen after the sorting
	IGeometryExtension::UpdateVirtualGeometry(0.f, RootNode);

	// Cache pinned state of nodes, needs to happen after OnTreeRefreshed
	FPinnableExtensionShim::UpdateCachedPinnedState(RootNode);

	// Update mute/solo markers and cache final state
	UpdateMuteSolo(MovieScene);

	// Update curve editor tree based on new filtered hierarchy
	auto CurveEditorIntegration = SequenceModel->CastDynamic<FCurveEditorIntegrationExtension>();
	if (CurveEditorIntegration)
	{
		CurveEditorIntegration->UpdateCurveEditor();
	}

	OnUpdatedDelegate.Broadcast();
}

UE::Sequencer::TViewModelPtr<UE::Sequencer::IOutlinerExtension> FindNodeWithPath(UE::Sequencer::TViewModelPtr<UE::Sequencer::IOutlinerExtension> InNode, const FString& NodePath)
{
	using namespace UE::Sequencer;

	if (!InNode)
	{
		return nullptr;
	}

	FString HeadPath, TailPath;
	const bool bHasDelimiter = NodePath.Split(".", &HeadPath, &TailPath);
	const FString NodeIdentifier = InNode->GetIdentifier().ToString();

	if (bHasDelimiter)
<<<<<<< HEAD
	{
		if (NodeIdentifier != HeadPath)
		{
			// The node we're looking for is not in this sub-branch.
			return nullptr;
		}
	}
	else
	{
=======
	{
		if (NodeIdentifier != HeadPath)
		{
			// The node we're looking for is not in this sub-branch.
			return nullptr;
		}
	}
	else
	{
>>>>>>> 4af6daef
		// NodePath is just a name, so simply check with our node's name.
		return (NodeIdentifier == NodePath) ? InNode : nullptr;
	}

	check(bHasDelimiter && !TailPath.IsEmpty());

	for (TViewModelPtr<IOutlinerExtension> Child : InNode.AsModel()->GetChildrenOfType<IOutlinerExtension>())
	{
		TViewModelPtr<IOutlinerExtension> FoundNode = FindNodeWithPath(Child, TailPath);
		if (FoundNode)
		{
			return FoundNode;
		}
	}

	return nullptr;
}


UE::Sequencer::TViewModelPtr<UE::Sequencer::IOutlinerExtension> FSequencerNodeTree::GetNodeAtPath(const FString& NodePath) const
{
	using namespace UE::Sequencer;

	for (const TViewModelPtr<IOutlinerExtension>& RootChild : RootNode->GetChildrenOfType<IOutlinerExtension>())
	{
		TViewModelPtr<IOutlinerExtension> NodeAtPath = FindNodeWithPath(RootChild, NodePath);
		if (NodeAtPath)
		{
			return NodeAtPath;
		}
	}
	return nullptr;
}

void FSequencerNodeTree::SetRootNode(const UE::Sequencer::FViewModelPtr& InRootNode)
{
	ensureMsgf(!RootNode, TEXT("Re-assinging the root node is currently an undefined behavior"));
	RootNode = InRootNode;
}

UE::Sequencer::FViewModelPtr FSequencerNodeTree::GetRootNode() const
{
	return RootNode;
}

TArray<UE::Sequencer::TViewModelPtr<UE::Sequencer::IOutlinerExtension>> FSequencerNodeTree::GetRootNodes() const
{
	using namespace UE::Sequencer;

	TArray<TViewModelPtr<IOutlinerExtension>> RootNodes;
	for (const TViewModelPtr<IOutlinerExtension>& Child : RootNode->GetChildrenOfType<IOutlinerExtension>())
	{
		RootNodes.Add(Child);
	}
	return RootNodes;
}

void FSequencerNodeTree::SortAllNodesAndDescendants()
{
	using namespace UE::Sequencer;

	const bool bIncludeRootNode = true;
	TArray<ISortableExtension*> SortableChildren;
	for (TSharedPtr<FViewModel> Child : RootNode->GetDescendants(bIncludeRootNode))
	{
		if (ISortableExtension* SortableExtension = Child->CastThis<ISortableExtension>())
		{
			SortableExtension->SetCustomOrder(-1);
			SortableChildren.Add(SortableExtension);
		}
	}
	for (ISortableExtension* SortableChild : SortableChildren)
	{
		SortableChild->SortChildren();
	}

	// Refresh the tree so that our changes are visible.
	// @todo: Is this necessary any more?
	//GetSequencer().RefreshTree();
}

void FSequencerNodeTree::AddFilter(TSharedPtr<FSequencerTrackFilter> TrackFilter)
{
	GetSequencer().GetSequencerSettings()->SetTrackFilterEnabled(TrackFilter->GetDisplayName().ToString(), true);

	TrackFilters->Add(TrackFilter);
}

int32 FSequencerNodeTree::RemoveFilter(TSharedPtr<FSequencerTrackFilter> TrackFilter)
{
	GetSequencer().GetSequencerSettings()->SetTrackFilterEnabled(TrackFilter->GetDisplayName().ToString(), false);

	return TrackFilters->Remove(TrackFilter);
}

void FSequencerNodeTree::RemoveAllFilters()
{
	for (TSharedPtr< FSequencerTrackFilter > TrackFilter : *TrackFilters)
	{
		GetSequencer().GetSequencerSettings()->SetTrackFilterEnabled(TrackFilter->GetDisplayName().ToString(), false);
	}

	TrackFilters->RemoveAll();
	TrackFilterLevelFilter->ResetFilter();
}

bool FSequencerNodeTree::IsTrackFilterActive(TSharedPtr<FSequencerTrackFilter> TrackFilter) const
{
	return TrackFilters->Contains(TrackFilter);
}

void FSequencerNodeTree::AddLevelFilter(const FString& LevelName)
{
	TrackFilterLevelFilter->UnhideLevel(LevelName);
}

void FSequencerNodeTree::RemoveLevelFilter(const FString& LevelName)
{
	TrackFilterLevelFilter->HideLevel(LevelName);
}

bool FSequencerNodeTree::IsTrackLevelFilterActive(const FString& LevelName) const
{
	return !TrackFilterLevelFilter->IsLevelHidden(LevelName);
}

bool FSequencerNodeTree::IsNodeSolo(const UE::Sequencer::TViewModelPtr<UE::Sequencer::IOutlinerExtension>& InNode) const
{
	using namespace UE::Sequencer;

	const TArray<FString>& SoloNodes = Sequencer.GetFocusedMovieSceneSequence()->GetMovieScene()->GetSoloNodes();
	const FString NodePath = IOutlinerExtension::GetPathName(InNode);

	if (SoloNodes.Contains(NodePath))
	{
		return true;
	}

<<<<<<< HEAD
	// Children should follow their parent's behavior unless told otherwise.
	TViewModelPtr<IOutlinerExtension> ParentNode = InNode.AsModel()->FindAncestorOfType<IOutlinerExtension>();
	if (ParentNode)
	{
		return IsNodeSolo(ParentNode);
=======
	// If parent is solo'd, then this node should also be solo'd
	TViewModelPtr<IOutlinerExtension> ParentNode = InNode.AsModel()->FindAncestorOfType<IOutlinerExtension>();
	while (ParentNode)
	{
		const FString ParentNodePath = IOutlinerExtension::GetPathName(ParentNode);
		if (SoloNodes.Contains(ParentNodePath))
		{
			return true;
		}

		ParentNode = ParentNode.AsModel()->FindAncestorOfType<IOutlinerExtension>();
	}

	// If any child is solo'd then this node needs to also be solo'd so that the child can be evaluated later during playback
	for (TViewModelPtr<IOutlinerExtension> ChildNode : InNode.AsModel()->GetChildrenOfType<IOutlinerExtension>())
	{
		if (ChildNode)
		{
			const FString ChildNodePath = IOutlinerExtension::GetPathName(ChildNode);
			if (SoloNodes.Contains(ChildNodePath))
			{
				return true;
			}
		}
>>>>>>> 4af6daef
	}

	return false;
}

bool FSequencerNodeTree::HasSoloNodes() const
{
	return bHasSoloNodes;
}

bool FSequencerNodeTree::IsSelectedNodesSolo() const
{
	using namespace UE::Sequencer;

<<<<<<< HEAD
	const TSet<TWeakPtr<FViewModel>> SelectedNodes = Sequencer.GetSelection().GetSelectedOutlinerItems();
	
	if (SelectedNodes.Num() == 0)
=======
	if (Sequencer.GetViewModel()->GetSelection()->Outliner.Num() == 0)
>>>>>>> 4af6daef
	{
		return false;
	}

	const TArray<FString>& SoloNodes = Sequencer.GetFocusedMovieSceneSequence()->GetMovieScene()->GetSoloNodes();

	bool bIsSolo = true;
<<<<<<< HEAD
	for (const TWeakPtr<FViewModel>& Node : SelectedNodes)
=======
	for (FViewModelPtr Node : Sequencer.GetViewModel()->GetSelection()->Outliner)
>>>>>>> 4af6daef
	{
		if (!SoloNodes.Contains(IOutlinerExtension::GetPathName(Node)))
		{
			bIsSolo = false;
			break;
		}
	}

	return bIsSolo;
}

void FSequencerNodeTree::ToggleSelectedNodesSolo()
{
	using namespace UE::Sequencer;

	UMovieScene* MovieScene = Sequencer.GetFocusedMovieSceneSequence()->GetMovieScene();
	
	if (MovieScene->IsReadOnly())
	{
		return;
	}
	
	TArray<FString>& SoloNodes = MovieScene->GetSoloNodes();

<<<<<<< HEAD
	const TSet<TWeakPtr<FViewModel>> SelectedNodes = Sequencer.GetSelection().GetSelectedOutlinerItems();
	if (SelectedNodes.Num() == 0)
=======
	if (Sequencer.GetViewModel()->GetSelection()->Outliner.Num() == 0)
>>>>>>> 4af6daef
	{
		return;
	}

	// First, determine if any of the selected nodes are not marked as solo
	// If we have a mix, we should default to setting them all as solo
	bool bIsSolo = true;
<<<<<<< HEAD
	for (const TWeakPtr<const FViewModel> Node : SelectedNodes)
=======
	for (FViewModelPtr Node : Sequencer.GetViewModel()->GetSelection()->Outliner)
>>>>>>> 4af6daef
	{
		if (!SoloNodes.Contains(IOutlinerExtension::GetPathName(Node)))
		{
			bIsSolo = false;
			break;
		}
	}

	const FScopedTransaction Transaction(NSLOCTEXT("Sequencer", "ToggleSolo", "Toggle Solo"));

	MovieScene->Modify();

<<<<<<< HEAD
	for (const TWeakPtr<FViewModel>& Node : SelectedNodes)
=======
	for (FViewModelPtr Node : Sequencer.GetViewModel()->GetSelection()->Outliner)
>>>>>>> 4af6daef
	{
		FString NodePath = IOutlinerExtension::GetPathName(Node);
		if (bIsSolo)
		{
			// If we're currently solo, unsolo
			SoloNodes.Remove(NodePath);
		}
		else
		{
			// Mark solo, being careful as we might be re-marking an already solo node
			SoloNodes.AddUnique(NodePath);
		}
	}
	
	GetSequencer().RefreshTree();
}

bool FSequencerNodeTree::IsNodeMute(const UE::Sequencer::TViewModelPtr<UE::Sequencer::IOutlinerExtension>& InNode) const
{
	using namespace UE::Sequencer;

	const TArray<FString>& MuteNodes = Sequencer.GetFocusedMovieSceneSequence()->GetMovieScene()->GetMuteNodes();
	const FString NodePath = IOutlinerExtension::GetPathName(InNode);

	if (MuteNodes.Contains(NodePath))
	{
		return true;
	}
	
	// Children should follow their parent's behavior unless told otherwise.
<<<<<<< HEAD
	TViewModelPtr<IOutlinerExtension> ParentNode(InNode.AsModel()->GetParent());
=======
	TViewModelPtr<IOutlinerExtension> ParentNode = InNode.AsModel()->FindAncestorOfType<IOutlinerExtension>();
>>>>>>> 4af6daef
	if (ParentNode)
	{
		return IsNodeMute(ParentNode);
	}
	
	return false;
}

bool FSequencerNodeTree::IsSelectedNodesMute() const
{
	using namespace UE::Sequencer;
<<<<<<< HEAD

	const TSet<TWeakPtr<FViewModel>> SelectedNodes = Sequencer.GetSelection().GetSelectedOutlinerItems();
=======
>>>>>>> 4af6daef

	if (Sequencer.GetViewModel()->GetSelection()->Outliner.Num() == 0)
	{
		return false;
	}

	const TArray<FString>& MuteNodes = Sequencer.GetFocusedMovieSceneSequence()->GetMovieScene()->GetMuteNodes();

	bool bIsMute = true;
<<<<<<< HEAD
	for (const TWeakPtr<const FViewModel> Node : SelectedNodes)
=======
	for (FViewModelPtr Node : Sequencer.GetViewModel()->GetSelection()->Outliner)
>>>>>>> 4af6daef
	{
		if (!MuteNodes.Contains(IOutlinerExtension::GetPathName(Node)))
		{
			bIsMute = false;
			break;
		}
	}

	return bIsMute;
}

void FSequencerNodeTree::ToggleSelectedNodesMute()
{
	using namespace UE::Sequencer;

	UMovieScene* MovieScene = Sequencer.GetFocusedMovieSceneSequence()->GetMovieScene();
	
	if (MovieScene->IsReadOnly())
	{
		return;
	}

	TArray<FString>& MuteNodes = MovieScene->GetMuteNodes();

<<<<<<< HEAD
	const TSet<TWeakPtr<FViewModel>> SelectedNodes = Sequencer.GetSelection().GetSelectedOutlinerItems();
	if (SelectedNodes.Num() == 0)
=======
	if (Sequencer.GetViewModel()->GetSelection()->Outliner.Num() == 0)
>>>>>>> 4af6daef
	{
		return;
	}

	// First, determine if any of the selected nodes are not marked as Mute
	// If we have a mix, we should default to setting them all as Mute
	bool bIsMute = true;
<<<<<<< HEAD
	for (const TWeakPtr<const FViewModel> Node : SelectedNodes)
=======
	for (FViewModelPtr Node : Sequencer.GetViewModel()->GetSelection()->Outliner)
>>>>>>> 4af6daef
	{
		if (!MuteNodes.Contains(IOutlinerExtension::GetPathName(Node)))
		{
			bIsMute = false;
			break;
		}
	}

	const FScopedTransaction Transaction(NSLOCTEXT("Sequencer", "ToggleMute", "Toggle Mute"));

	MovieScene->Modify();

<<<<<<< HEAD
	for (const TWeakPtr<FViewModel>& Node : SelectedNodes)
=======
	for (FViewModelPtr Node : Sequencer.GetViewModel()->GetSelection()->Outliner)
>>>>>>> 4af6daef
	{
		FString NodePath = IOutlinerExtension::GetPathName(Node);
		if (bIsMute)
		{
			// If we're currently Mute, unMute
			MuteNodes.Remove(NodePath);
		}
		else
		{
			// Mark Mute, being careful as we might be re-marking an already Mute node
			MuteNodes.AddUnique(NodePath);
		}
	}

	GetSequencer().RefreshTree();
}

void FSequencerNodeTree::SaveExpansionState(const UE::Sequencer::FViewModel& Node, bool bExpanded)
<<<<<<< HEAD
{
	using namespace UE::Sequencer;

	// @todo Sequencer - This should be moved to the sequence level
	UMovieScene* MovieScene = Sequencer.GetFocusedMovieSceneSequence()->GetMovieScene();
	FMovieSceneEditorData& EditorData = MovieScene->GetEditorData();

	EditorData.ExpansionStates.Add(IOutlinerExtension::GetPathName(Node), FMovieSceneExpansionState(bExpanded));
}

TOptional<bool> FSequencerNodeTree::GetSavedExpansionState( const FViewModel& Node )
{
	using namespace UE::Sequencer;

	UMovieScene* MovieScene = Sequencer.GetFocusedMovieSceneSequence()->GetMovieScene();
	FMovieSceneEditorData& EditorData = MovieScene->GetEditorData();
	FMovieSceneExpansionState* ExpansionState = EditorData.ExpansionStates.Find(IOutlinerExtension::GetPathName(Node));

	return ExpansionState ? ExpansionState->bExpanded : TOptional<bool>();
}

void FSequencerNodeTree::SavePinnedState(const UE::Sequencer::FViewModel& Node, bool bPinned)
{
	using namespace UE::Sequencer;

=======
{
	using namespace UE::Sequencer;

	// @todo Sequencer - This should be moved to the sequence level
	UMovieScene* MovieScene = Sequencer.GetFocusedMovieSceneSequence()->GetMovieScene();
	FMovieSceneEditorData& EditorData = MovieScene->GetEditorData();

	EditorData.ExpansionStates.Add(IOutlinerExtension::GetPathName(Node), FMovieSceneExpansionState(bExpanded));
}

TOptional<bool> FSequencerNodeTree::GetSavedExpansionState( const FViewModel& Node )
{
	using namespace UE::Sequencer;

	UMovieScene* MovieScene = Sequencer.GetFocusedMovieSceneSequence()->GetMovieScene();
	FMovieSceneEditorData& EditorData = MovieScene->GetEditorData();
	FMovieSceneExpansionState* ExpansionState = EditorData.ExpansionStates.Find(IOutlinerExtension::GetPathName(Node));

	return ExpansionState ? ExpansionState->bExpanded : TOptional<bool>();
}

void FSequencerNodeTree::SavePinnedState(const UE::Sequencer::FViewModel& Node, bool bPinned)
{
	using namespace UE::Sequencer;

>>>>>>> 4af6daef
	UMovieScene* MovieScene = Sequencer.GetFocusedMovieSceneSequence()->GetMovieScene();
	FMovieSceneEditorData& EditorData = MovieScene->GetEditorData();

	if (bPinned)
	{
		EditorData.PinnedNodes.AddUnique(IOutlinerExtension::GetPathName(Node));
	}
	else
	{
		EditorData.PinnedNodes.RemoveSingle(IOutlinerExtension::GetPathName(Node));
	}
}


bool FSequencerNodeTree::GetSavedPinnedState(const UE::Sequencer::FViewModel& Node) const
{
	using namespace UE::Sequencer;

	UMovieScene* MovieScene = Sequencer.GetFocusedMovieSceneSequence()->GetMovieScene();
	FMovieSceneEditorData& EditorData = MovieScene->GetEditorData();
	bool bPinned = EditorData.PinnedNodes.Contains(IOutlinerExtension::GetPathName(Node));

	return bPinned;
}

bool FSequencerNodeTree::IsNodeFiltered(const TSharedPtr<UE::Sequencer::FViewModel>& Node) const
{
<<<<<<< HEAD
	return FilteredNodes.Contains(Node);
}

TSharedPtr<UE::Sequencer::FSectionModel> FSequencerNodeTree::GetSectionModel(const UMovieSceneSection* Section) const
{
	using namespace UE::Sequencer;

	FSectionModelStorageExtension* SectionStorage = RootNode->CastThis<FSectionModelStorageExtension>();
	if (ensure(SectionStorage))
	{
		return SectionStorage->FindModelForSection(Section);
	}
	return nullptr;
}

static void AddChildNodes(const UE::Sequencer::TViewModelPtr<UE::Sequencer::IOutlinerExtension>& StartNode, TSet<UE::Sequencer::TWeakViewModelPtr<UE::Sequencer::IOutlinerExtension>>& OutFilteredNodes)
{
	using namespace UE::Sequencer;

=======
	using namespace UE::Sequencer;

	TViewModelPtr<IOutlinerExtension> OutlinerItem = CastViewModel<IOutlinerExtension>(Node);
	return OutlinerItem && FilteredNodes.Contains(OutlinerItem);
	return FilteredNodes.Contains(CastViewModel<IOutlinerExtension>(Node));
}

TSharedPtr<UE::Sequencer::FSectionModel> FSequencerNodeTree::GetSectionModel(const UMovieSceneSection* Section) const
{
	using namespace UE::Sequencer;

	FSectionModelStorageExtension* SectionStorage = RootNode->CastThis<FSectionModelStorageExtension>();
	if (ensure(SectionStorage))
	{
		return SectionStorage->FindModelForSection(Section);
	}
	return nullptr;
}

static void AddChildNodes(const UE::Sequencer::TViewModelPtr<UE::Sequencer::IOutlinerExtension>& StartNode, TSet<UE::Sequencer::TWeakViewModelPtr<UE::Sequencer::IOutlinerExtension>>& OutFilteredNodes)
{
	using namespace UE::Sequencer;

>>>>>>> 4af6daef
	for (TViewModelPtr<IOutlinerExtension> ChildNode : StartNode.AsModel()->GetDescendantsOfType<IOutlinerExtension>())
	{
		OutFilteredNodes.Add(ChildNode);
	}
}

static void AddParentNodes(const UE::Sequencer::TViewModelPtr<UE::Sequencer::IOutlinerExtension>& StartNode, TSet<UE::Sequencer::TWeakViewModelPtr<UE::Sequencer::IOutlinerExtension>>& OutFilteredNodes)
{
	using namespace UE::Sequencer;

	// Gather parent folders up the chain
	for (TViewModelPtr<IOutlinerExtension> ParentNode : StartNode.AsModel()->GetAncestorsOfType<IOutlinerExtension>())
	{
		OutFilteredNodes.Add(ParentNode);
	}
}

static bool PassesFilterStrings(FSequencer& Sequencer, const UE::Sequencer::TViewModelPtr<UE::Sequencer::IOutlinerExtension>& StartNode, const TArray<FString>& FilterStrings)
{
	using namespace UE::Sequencer;

	// If we have a filter string, make sure we match
	if (FilterStrings.Num() > 0)
	{
		TSharedPtr<FOutlinerViewModel> Outliner = Sequencer.GetViewModel()->GetOutliner();

		if (!Outliner)
		{
			return false;
		}

		FString DisplayLabel = StartNode->GetLabel().ToString();

		// check each string in the filter strings list against 
		for (const FString& String : FilterStrings)
		{
			if (!DisplayLabel.Contains(String))
			{
				return false;
			}
		}

		for (TViewModelPtr<IOutlinerExtension> Parent : StartNode.AsModel()->GetAncestorsOfType<IOutlinerExtension>())
		{
			if (!Parent->IsExpanded())
			{
				Parent->SetExpansion(true);
			}
		}
	}

	return true;
}

/**
 * Recursively filters nodes
 *
 * @param StartNode			The node to start from
 * @param Filters			The filter collection to test against
 * @param OutFilteredNodes	The list of all filtered nodes
 *
 * @return Whether this node passed filtering
  */

static bool FilterNodesRecursive(
	  FSequencer& Sequencer
	, const UE::Sequencer::TViewModelPtr<UE::Sequencer::IOutlinerExtension>& StartNode
	, TSharedPtr<FSequencerTrackFilterCollection> Filters, const TArray<FString>& FilterStrings
	, TSharedPtr<FSequencerTrackFilter_LevelFilter> LevelTrackFilter
	, TSet<UE::Sequencer::TWeakViewModelPtr<UE::Sequencer::IOutlinerExtension>>& OutFilteredNodes)
{
	using namespace UE::Sequencer;

	bool bAnyChildPassed = false;

	// Special case: If a parent node matches an active text search filter, the children should also pass the text search filter
	// so we stop filtering them based on text to eliminate special case conflicts with non-object binding nodes
	// with potential child object bindings nodes when only showing selected bindings. This is also faster.
	bool bPassedFilterStrings = PassesFilterStrings(Sequencer, StartNode, FilterStrings);
	const TArray<FString>& ChildFilterStrings = bPassedFilterStrings ? TArray<FString>() : FilterStrings;

	// Special case: Child nodes should always be processed, as they may force their parents to pass
	for (TViewModelPtr<IOutlinerExtension> Node : StartNode.AsModel()->GetChildrenOfType<IOutlinerExtension>())
	{
		if (FilterNodesRecursive(Sequencer, Node, Filters, ChildFilterStrings, LevelTrackFilter, OutFilteredNodes))
		{
			bAnyChildPassed = true;
		}
	}

	// After child nodes are processed, if this node didn't pass text filtering, fail it
	if (!bPassedFilterStrings)
	{
		return bAnyChildPassed;
	}

	// TODO: we can probably completely rewrite this logic by taking advantage of the new modular extensions.

	bool bPassedAnyFilters = false;
	bool bIsTrackOrObjectBinding = false;

	TSharedPtr<IPinnableExtension> Pinnable = StartNode.ImplicitCast();
	const bool bIsPinned = Pinnable && Pinnable->IsPinned();

	if (TSharedPtr<FTrackModel> TrackModel = StartNode.ImplicitCast())
	{
		bIsTrackOrObjectBinding = true;

		UMovieSceneTrack* Track = TrackModel->GetTrack();

		for (TSharedPtr<FChannelGroupModel> ChannelGroupModel : StartNode.AsModel()->GetDescendantsOfType<FChannelGroupModel>())
		{
			for (const TWeakViewModelPtr<FChannelModel>& WeakChannel : ChannelGroupModel->GetChannels())
			{
				if (TViewModelPtr<FChannelModel> ChannelModel = WeakChannel.Pin())
				{
					const TSharedPtr<IKeyArea>& KeyArea = ChannelModel->GetKeyArea();
					FMovieSceneChannel* Channel = KeyArea->ResolveChannel();
					if (Channel)
					{
						if (Filters->Num() == 0 || Filters->PassesAnyFilters(Channel))
						{
							bPassedAnyFilters = true;
							break;
						}
					}
				}
			}
		}
	
		if (bPassedAnyFilters || Filters->Num() == 0 || Filters->PassesAnyFilters(Track, TrackModel->GetLabel()))
		{
			bPassedAnyFilters = true;

			// Track nodes do not belong to a level, but might be a child of an objectbinding node that does
			if (LevelTrackFilter->IsActive())
			{
				TSharedPtr<IObjectBindingExtension> ObjectNode = StartNode.AsModel()->FindAncestorOfType<IObjectBindingExtension>();
				if (ObjectNode)
				{
					// The track belongs to an objectbinding node, start by assuming it doesn't match the level filter
					bPassedAnyFilters = false;

					for (TWeakObjectPtr<>& Object : Sequencer.FindObjectsInCurrentSequence(ObjectNode->GetObjectGuid()))
					{
						if (Object.IsValid() && LevelTrackFilter->PassesFilter(Object.Get()))
						{
							// If at least one of the objects on the objectbinding node pass the level filter, show the track
							bPassedAnyFilters = true;
							break;
						}
					}
				}
			}

			if (bPassedAnyFilters && Sequencer.GetSequencerSettings()->GetShowSelectedNodesOnly())
			{
				TSharedPtr<IObjectBindingExtension> ObjectNode = StartNode.AsModel()->FindAncestorOfType<IObjectBindingExtension>();
				// Always show pinned items
				if (!bIsPinned && ObjectNode)
				{
					const FMovieSceneBinding* Binding = Sequencer.GetFocusedMovieSceneSequence()->GetMovieScene()->FindBinding(ObjectNode->GetObjectGuid());
					if (!(Binding && Sequencer.IsBindingVisible(*Binding)))
					{
						return bAnyChildPassed;
					}
				}
			}
		}
	}
	else if (TViewModelPtr<FObjectBindingModel> ObjectNode = StartNode.ImplicitCast())
	{
		bIsTrackOrObjectBinding = true;

		for (TWeakObjectPtr<>& Object : Sequencer.FindObjectsInCurrentSequence(ObjectNode->GetObjectGuid()))
		{
			if (Object.IsValid() && (Filters->Num() == 0 || Filters->PassesAnyFilters(Object.Get(), StartNode->GetLabel()))
				&& LevelTrackFilter->PassesFilter(Object.Get()))
			{
				bPassedAnyFilters = true;
				break;
			}
		}

		if (bPassedAnyFilters && Sequencer.GetSequencerSettings()->GetShowSelectedNodesOnly() && !bIsPinned)
		{
			UMovieScene* MovieScene = Sequencer.GetFocusedMovieSceneSequence()->GetMovieScene();
			const FMovieSceneBinding* Binding = Sequencer.GetFocusedMovieSceneSequence()->GetMovieScene()->FindBinding(ObjectNode->GetObjectGuid());
			if (Binding && !Sequencer.IsBindingVisible(*Binding))
			{
				return bAnyChildPassed;
			}
		}
	}
	else if (TViewModelPtr<FCategoryModel> CategoryModel = StartNode.ImplicitCast())
	{
		if (TSharedPtr<FTrackModel> TrackNode = CategoryModel->FindAncestorOfType<FTrackModel>())
		{
			UMovieSceneTrack* Track = TrackNode->GetTrack();
			if (Filters->Num() == 0 || Filters->PassesAnyFilters(Track, StartNode->GetLabel()))
<<<<<<< HEAD
			{
				bPassedAnyFilters = true;
			}
		}
		if (bPassedAnyFilters && Sequencer.GetSequencerSettings()->GetShowSelectedNodesOnly())
		{
			TSharedPtr<IObjectBindingExtension> ParentObjectNode = StartNode.AsModel()->FindAncestorOfType<IObjectBindingExtension>();
			// Always show pinned items
			if (!bIsPinned && ParentObjectNode)
			{
=======
			{
				bPassedAnyFilters = true;
			}
		}
		if (bPassedAnyFilters && Sequencer.GetSequencerSettings()->GetShowSelectedNodesOnly())
		{
			TSharedPtr<IObjectBindingExtension> ParentObjectNode = StartNode.AsModel()->FindAncestorOfType<IObjectBindingExtension>();
			// Always show pinned items
			if (!bIsPinned && ParentObjectNode)
			{
>>>>>>> 4af6daef
				const FMovieSceneBinding* Binding = Sequencer.GetFocusedMovieSceneSequence()->GetMovieScene()->FindBinding(ParentObjectNode->GetObjectGuid());
				if (!(Binding && Sequencer.IsBindingVisible(*Binding)))
				{
					return bAnyChildPassed;
				}
			}
		}
	}
	else if (TViewModelPtr<FCategoryGroupModel> CategoryGroupModel = StartNode.ImplicitCast())
	{
		if (TSharedPtr<FTrackModel> TrackNode = CategoryGroupModel->FindAncestorOfType<FTrackModel>())
		{
			UMovieSceneTrack* Track = TrackNode->GetTrack();
			if (Filters->Num() == 0 || Filters->PassesAnyFilters(Track, FText::FromName(CategoryGroupModel->GetCategoryName())))
			{
				bPassedAnyFilters = true;
			}
		}
		if (bPassedAnyFilters && Sequencer.GetSequencerSettings()->GetShowSelectedNodesOnly())
		{
			TSharedPtr<IObjectBindingExtension> ParentObjectNode = StartNode.AsModel()->FindAncestorOfType<IObjectBindingExtension>();
			// Always show pinned items
			if (!bIsPinned && ParentObjectNode)
			{
				const FMovieSceneBinding* Binding = Sequencer.GetFocusedMovieSceneSequence()->GetMovieScene()->FindBinding(ParentObjectNode->GetObjectGuid());
				if (!(Binding && Sequencer.IsBindingVisible(*Binding)))
				{
					return bAnyChildPassed;
				}
			}
		}
	}
	else if (TViewModelPtr<FChannelGroupModel> ChannelGroupModel = StartNode.ImplicitCast())
	{
		for (const TWeakViewModelPtr<FChannelModel>& WeakChannel : ChannelGroupModel->GetChannels())
		{
			if (TViewModelPtr<FChannelModel> ChannelModel = WeakChannel.Pin())
			{
				const TSharedPtr<IKeyArea>& KeyArea = ChannelModel->GetKeyArea();
				FMovieSceneChannel* Channel = KeyArea->ResolveChannel();
				if (Channel)
				{
					if (Filters->Num() == 0 || Filters->PassesAnyFilters(Channel))
					{
						bPassedAnyFilters = true;
						break;
					}
				}
			}
		}
		if (bPassedAnyFilters && Sequencer.GetSequencerSettings()->GetShowSelectedNodesOnly())
		{
			TSharedPtr<IObjectBindingExtension> ParentObjectNode = StartNode.AsModel()->FindAncestorOfType<IObjectBindingExtension>();
			// Always show pinned items
			if (!bIsPinned && ParentObjectNode)
			{
				const FMovieSceneBinding* Binding = Sequencer.GetFocusedMovieSceneSequence()->GetMovieScene()->FindBinding(ParentObjectNode->GetObjectGuid());
				if (!(Binding && Sequencer.IsBindingVisible(*Binding)))
				{
					bPassedAnyFilters = false;
				}
			}
		}
	}
	else if (TViewModelPtr<FFolderModel> FolderModel = StartNode.ImplicitCast())
	{
		// Special case: If we're pinned, then we should pass regardless
		if (bIsPinned)
		{
			bPassedAnyFilters = true;
		}
<<<<<<< HEAD

		// Special case: If we're only filtering on text search, include folders and key areas in the search
		if (!bPassedAnyFilters && Filters->Num() == 0 && FilterStrings.Num() > 0)
		{
			bPassedAnyFilters = true;

=======

		// Special case: If we're only filtering on text search, include folders and key areas in the search
		if (!bPassedAnyFilters && Filters->Num() == 0 && FilterStrings.Num() > 0)
		{
			bPassedAnyFilters = true;

>>>>>>> 4af6daef
			// Special case: but don't include if only showing selected bindings and we don't have child that passed
			if (Sequencer.GetSequencerSettings()->GetShowSelectedNodesOnly() && !bAnyChildPassed)
			{
				bPassedAnyFilters = false;

				// Special case: unless we're the child of a node that is a selected binding
				TSharedPtr<IObjectBindingExtension> ParentObjectNode = StartNode.AsModel()->FindAncestorOfType<IObjectBindingExtension>();
				// Always show pinned items
				if (ParentObjectNode)
				{
					const FMovieSceneBinding* Binding = Sequencer.GetFocusedMovieSceneSequence()->GetMovieScene()->FindBinding(ParentObjectNode->GetObjectGuid());
					if (Binding && Sequencer.IsBindingVisible(*Binding))
					{
						bPassedAnyFilters = true;
					}
				}
			}
		}
	}

	if (bPassedAnyFilters)
	{
		// If filtering on selection set is enabled, we need to run another pass to verify we're in an enabled node group
		UMovieSceneNodeGroupCollection& NodeGroups = Sequencer.GetFocusedMovieSceneSequence()->GetMovieScene()->GetNodeGroups();
		if (NodeGroups.HasAnyActiveFilter())
		{
			bPassedAnyFilters = false;
			
			constexpr bool bIncludeThis = true;
			for (TViewModelPtr<IOutlinerExtension> Parent : StartNode.AsModel()->GetAncestorsOfType<IOutlinerExtension>(bIncludeThis))
			{
				// Special case: Pinned tracks should be visible whether in the node group or not
				if (bIsPinned)
				{
					bPassedAnyFilters = true;
					break;
				}

				for (const UMovieSceneNodeGroup* NodeGroup : NodeGroups)
				{
					if (NodeGroup->GetEnableFilter() && NodeGroup->ContainsNode(IOutlinerExtension::GetPathName(Parent.AsModel())))
					{
						bPassedAnyFilters = true;
						break;
					}
				}
			}
		}
	}

	if (bPassedAnyFilters)
	{
		OutFilteredNodes.Add(StartNode);
		AddParentNodes(StartNode, OutFilteredNodes);

		// Special case: When only showing selected bindings, and a non-object passes text filtering
		// don't add it's children, as they may be a binding that is not seleceted. Selected child nodes will add themselves.
		if (!(Sequencer.GetSequencerSettings()->GetShowSelectedNodesOnly() && FilterStrings.Num() > 0 && !bIsTrackOrObjectBinding))
		{
			AddChildNodes(StartNode, OutFilteredNodes);
		}

		return true;
	}

	return bAnyChildPassed;
}

bool FSequencerNodeTree::UpdateFilters()
{
	using namespace UE::Sequencer;

	if (!bFilterUpdateRequested)
	{
		return false;
	}

	TSet<TWeakViewModelPtr<IOutlinerExtension>> PreviousFilteredNodes(FilteredNodes);

	FilteredNodes.Empty();
	const bool bHasActiveFilter = HasActiveFilter();

	UObject* PlaybackContext = Sequencer.GetPlaybackContext();
	UWorld* World = PlaybackContext ? PlaybackContext->GetWorld() : nullptr;
	TrackFilterLevelFilter->UpdateWorld(World);

	if (bHasActiveFilter)
	{
		// Build a list of strings that must be matched
		TArray<FString> FilterStrings;

		// Remove whitespace from the front and back of the string
		FilterString.TrimStartAndEndInline();
		FilterString.ParseIntoArray(FilterStrings, TEXT(" "), true /*bCullEmpty*/);

		for (const TViewModelPtr<IOutlinerExtension>& Node : GetRootNodes())
		{
			// Recursively filter all nodes, matching them against the list of filter strings.  All filter strings must be matched
			FilterNodesRecursive(Sequencer, Node, TrackFilters, FilterStrings, TrackFilterLevelFilter, FilteredNodes);
		}
	}

	bFilteringOnNodeGroups = Sequencer.GetFocusedMovieSceneSequence()->GetMovieScene()->GetNodeGroups().HasAnyActiveFilter();
	bFilterUpdateRequested = false;

	// Always include the bottom spacer
	if (FSequenceModel* SequenceModel = RootNode->CastThis<FSequenceModel>())
	{
<<<<<<< HEAD
		FilteredNodes.Add(SequenceModel->GetBottomSpacer());
=======
		FilteredNodes.Add(CastViewModelChecked<IOutlinerExtension>(SequenceModel->GetBottomSpacer()));
>>>>>>> 4af6daef
	}

	// Count the total number of display nodes, and update filtered state.
	DisplayNodeCount = 0;
	for (const TViewModelPtr<IOutlinerExtension>& Item : RootNode->GetDescendantsOfType<IOutlinerExtension>())
	{
		const bool bIsNodeFilteredIn = !bHasActiveFilter || FilteredNodes.Contains(Item);
		Item->SetFilteredOut(!bIsNodeFilteredIn);

		++DisplayNodeCount;
	}

	// Return whether the new list of FilteredNodes is different than the previous list
	return (PreviousFilteredNodes.Num() != FilteredNodes.Num() || !PreviousFilteredNodes.Includes(FilteredNodes));
}

void FSequencerNodeTree::CleanupMuteSolo(UMovieScene* MovieScene)
{
	// Remove mute/solo markers for any nodes that no longer exist
	if (!MovieScene->IsReadOnly())
	{
		for (auto It = MovieScene->GetSoloNodes().CreateIterator(); It; ++It)
		{
			if (!GetNodeAtPath(*It))
			{
				It.RemoveCurrent();
			}
		}

		for (auto It = MovieScene->GetMuteNodes().CreateIterator(); It; ++It)
		{
			if (!GetNodeAtPath(*It))
			{
				It.RemoveCurrent();
			}
		}
	}
}

void FSequencerNodeTree::UpdateMuteSolo(UMovieScene* MovieScene)
{
	// Muting overrides soloing, so a solo node only counts if it's not muted.
	bHasSoloNodes = false;
	TArray<FString>& SoloNodes = Sequencer.GetFocusedMovieSceneSequence()->GetMovieScene()->GetSoloNodes();
	for (const FString& NodePath : SoloNodes)
	{
		UE::Sequencer::TViewModelPtr<UE::Sequencer::IOutlinerExtension> Node = GetNodeAtPath(NodePath);
		if (Node)
		{
			if (!IsNodeMute(Node))
			{
				bHasSoloNodes = true;
				break;
			}
		}
	}
}

int32 FSequencerNodeTree::GetTotalDisplayNodeCount() const 
{ 
	// Subtract 1 for the spacer node which is always added
	return DisplayNodeCount - 1; 
}

int32 FSequencerNodeTree::GetFilteredDisplayNodeCount() const 
{ 
	// Subtract 1 for the spacer node which is always added
	return FilteredNodes.Num() - 1;
}

void FSequencerNodeTree::FilterNodes(const FString& InFilter)
{
	if (InFilter != FilterString)
	{
		FilterString = InFilter;
		bFilterUpdateRequested = true;
	}
}

void FSequencerNodeTree::NodeGroupsCollectionChanged()
{
	if (Sequencer.GetFocusedMovieSceneSequence()->GetMovieScene()->GetNodeGroups().HasAnyActiveFilter() || bFilteringOnNodeGroups)
	{
		RequestFilterUpdate();
	}
}

void FSequencerNodeTree::GetAllNodes(TArray<TSharedPtr<UE::Sequencer::FViewModel>>& OutNodes) const
{
	using namespace UE::Sequencer;

	const bool bIncludeRootNode = false;
	for (const FViewModelPtr& It : RootNode->GetDescendants(bIncludeRootNode))
	{
		OutNodes.Add(It.AsModel());
	}
}

void FSequencerNodeTree::GetAllNodes(TArray<TSharedRef<UE::Sequencer::FViewModel>>& OutNodes) const
{
	using namespace UE::Sequencer;

	const bool bIncludeRootNode = false;
	for (const FViewModelPtr& It : RootNode->GetDescendants(bIncludeRootNode))
	{
		OutNodes.Add(It.AsModel().ToSharedRef());
	}
}
<|MERGE_RESOLUTION|>--- conflicted
+++ resolved
@@ -2,10 +2,7 @@
 
 #include "SequencerNodeTree.h"
 #include "MVVM/ViewModels/ViewModelHierarchy.h"
-<<<<<<< HEAD
-=======
 #include "MVVM/Selection/Selection.h"
->>>>>>> 4af6daef
 #include "MovieSceneBinding.h"
 #include "GameFramework/Actor.h"
 #include "MovieScene.h"
@@ -183,7 +180,6 @@
 	const FString NodeIdentifier = InNode->GetIdentifier().ToString();
 
 	if (bHasDelimiter)
-<<<<<<< HEAD
 	{
 		if (NodeIdentifier != HeadPath)
 		{
@@ -193,17 +189,6 @@
 	}
 	else
 	{
-=======
-	{
-		if (NodeIdentifier != HeadPath)
-		{
-			// The node we're looking for is not in this sub-branch.
-			return nullptr;
-		}
-	}
-	else
-	{
->>>>>>> 4af6daef
 		// NodePath is just a name, so simply check with our node's name.
 		return (NodeIdentifier == NodePath) ? InNode : nullptr;
 	}
@@ -342,83 +327,163 @@
 		return true;
 	}
 
-<<<<<<< HEAD
+	// If parent is solo'd, then this node should also be solo'd
+	TViewModelPtr<IOutlinerExtension> ParentNode = InNode.AsModel()->FindAncestorOfType<IOutlinerExtension>();
+	while (ParentNode)
+	{
+		const FString ParentNodePath = IOutlinerExtension::GetPathName(ParentNode);
+		if (SoloNodes.Contains(ParentNodePath))
+		{
+			return true;
+		}
+
+		ParentNode = ParentNode.AsModel()->FindAncestorOfType<IOutlinerExtension>();
+	}
+
+	// If any child is solo'd then this node needs to also be solo'd so that the child can be evaluated later during playback
+	for (TViewModelPtr<IOutlinerExtension> ChildNode : InNode.AsModel()->GetChildrenOfType<IOutlinerExtension>())
+	{
+		if (ChildNode)
+		{
+			const FString ChildNodePath = IOutlinerExtension::GetPathName(ChildNode);
+			if (SoloNodes.Contains(ChildNodePath))
+			{
+				return true;
+			}
+		}
+	}
+
+	return false;
+}
+
+bool FSequencerNodeTree::HasSoloNodes() const
+{
+	return bHasSoloNodes;
+}
+
+bool FSequencerNodeTree::IsSelectedNodesSolo() const
+{
+	using namespace UE::Sequencer;
+
+	if (Sequencer.GetViewModel()->GetSelection()->Outliner.Num() == 0)
+	{
+		return false;
+	}
+
+	const TArray<FString>& SoloNodes = Sequencer.GetFocusedMovieSceneSequence()->GetMovieScene()->GetSoloNodes();
+
+	bool bIsSolo = true;
+	for (FViewModelPtr Node : Sequencer.GetViewModel()->GetSelection()->Outliner)
+	{
+		if (!SoloNodes.Contains(IOutlinerExtension::GetPathName(Node)))
+		{
+			bIsSolo = false;
+			break;
+		}
+	}
+
+	return bIsSolo;
+}
+
+void FSequencerNodeTree::ToggleSelectedNodesSolo()
+{
+	using namespace UE::Sequencer;
+
+	UMovieScene* MovieScene = Sequencer.GetFocusedMovieSceneSequence()->GetMovieScene();
+	
+	if (MovieScene->IsReadOnly())
+	{
+		return;
+	}
+	
+	TArray<FString>& SoloNodes = MovieScene->GetSoloNodes();
+
+	if (Sequencer.GetViewModel()->GetSelection()->Outliner.Num() == 0)
+	{
+		return;
+	}
+
+	// First, determine if any of the selected nodes are not marked as solo
+	// If we have a mix, we should default to setting them all as solo
+	bool bIsSolo = true;
+	for (FViewModelPtr Node : Sequencer.GetViewModel()->GetSelection()->Outliner)
+	{
+		if (!SoloNodes.Contains(IOutlinerExtension::GetPathName(Node)))
+		{
+			bIsSolo = false;
+			break;
+		}
+	}
+
+	const FScopedTransaction Transaction(NSLOCTEXT("Sequencer", "ToggleSolo", "Toggle Solo"));
+
+	MovieScene->Modify();
+
+	for (FViewModelPtr Node : Sequencer.GetViewModel()->GetSelection()->Outliner)
+	{
+		FString NodePath = IOutlinerExtension::GetPathName(Node);
+		if (bIsSolo)
+		{
+			// If we're currently solo, unsolo
+			SoloNodes.Remove(NodePath);
+		}
+		else
+		{
+			// Mark solo, being careful as we might be re-marking an already solo node
+			SoloNodes.AddUnique(NodePath);
+		}
+	}
+	
+	GetSequencer().RefreshTree();
+}
+
+bool FSequencerNodeTree::IsNodeMute(const UE::Sequencer::TViewModelPtr<UE::Sequencer::IOutlinerExtension>& InNode) const
+{
+	using namespace UE::Sequencer;
+
+	const TArray<FString>& MuteNodes = Sequencer.GetFocusedMovieSceneSequence()->GetMovieScene()->GetMuteNodes();
+	const FString NodePath = IOutlinerExtension::GetPathName(InNode);
+
+	if (MuteNodes.Contains(NodePath))
+	{
+		return true;
+	}
+	
 	// Children should follow their parent's behavior unless told otherwise.
 	TViewModelPtr<IOutlinerExtension> ParentNode = InNode.AsModel()->FindAncestorOfType<IOutlinerExtension>();
 	if (ParentNode)
 	{
-		return IsNodeSolo(ParentNode);
-=======
-	// If parent is solo'd, then this node should also be solo'd
-	TViewModelPtr<IOutlinerExtension> ParentNode = InNode.AsModel()->FindAncestorOfType<IOutlinerExtension>();
-	while (ParentNode)
-	{
-		const FString ParentNodePath = IOutlinerExtension::GetPathName(ParentNode);
-		if (SoloNodes.Contains(ParentNodePath))
-		{
-			return true;
-		}
-
-		ParentNode = ParentNode.AsModel()->FindAncestorOfType<IOutlinerExtension>();
-	}
-
-	// If any child is solo'd then this node needs to also be solo'd so that the child can be evaluated later during playback
-	for (TViewModelPtr<IOutlinerExtension> ChildNode : InNode.AsModel()->GetChildrenOfType<IOutlinerExtension>())
-	{
-		if (ChildNode)
-		{
-			const FString ChildNodePath = IOutlinerExtension::GetPathName(ChildNode);
-			if (SoloNodes.Contains(ChildNodePath))
-			{
-				return true;
-			}
-		}
->>>>>>> 4af6daef
-	}
-
+		return IsNodeMute(ParentNode);
+	}
+	
 	return false;
 }
 
-bool FSequencerNodeTree::HasSoloNodes() const
-{
-	return bHasSoloNodes;
-}
-
-bool FSequencerNodeTree::IsSelectedNodesSolo() const
-{
-	using namespace UE::Sequencer;
-
-<<<<<<< HEAD
-	const TSet<TWeakPtr<FViewModel>> SelectedNodes = Sequencer.GetSelection().GetSelectedOutlinerItems();
-	
-	if (SelectedNodes.Num() == 0)
-=======
+bool FSequencerNodeTree::IsSelectedNodesMute() const
+{
+	using namespace UE::Sequencer;
+
 	if (Sequencer.GetViewModel()->GetSelection()->Outliner.Num() == 0)
->>>>>>> 4af6daef
 	{
 		return false;
 	}
 
-	const TArray<FString>& SoloNodes = Sequencer.GetFocusedMovieSceneSequence()->GetMovieScene()->GetSoloNodes();
-
-	bool bIsSolo = true;
-<<<<<<< HEAD
-	for (const TWeakPtr<FViewModel>& Node : SelectedNodes)
-=======
+	const TArray<FString>& MuteNodes = Sequencer.GetFocusedMovieSceneSequence()->GetMovieScene()->GetMuteNodes();
+
+	bool bIsMute = true;
 	for (FViewModelPtr Node : Sequencer.GetViewModel()->GetSelection()->Outliner)
->>>>>>> 4af6daef
-	{
-		if (!SoloNodes.Contains(IOutlinerExtension::GetPathName(Node)))
-		{
-			bIsSolo = false;
+	{
+		if (!MuteNodes.Contains(IOutlinerExtension::GetPathName(Node)))
+		{
+			bIsMute = false;
 			break;
 		}
 	}
 
-	return bIsSolo;
-}
-
-void FSequencerNodeTree::ToggleSelectedNodesSolo()
+	return bIsMute;
+}
+
+void FSequencerNodeTree::ToggleSelectedNodesMute()
 {
 	using namespace UE::Sequencer;
 
@@ -428,139 +493,10 @@
 	{
 		return;
 	}
-	
-	TArray<FString>& SoloNodes = MovieScene->GetSoloNodes();
-
-<<<<<<< HEAD
-	const TSet<TWeakPtr<FViewModel>> SelectedNodes = Sequencer.GetSelection().GetSelectedOutlinerItems();
-	if (SelectedNodes.Num() == 0)
-=======
+
+	TArray<FString>& MuteNodes = MovieScene->GetMuteNodes();
+
 	if (Sequencer.GetViewModel()->GetSelection()->Outliner.Num() == 0)
->>>>>>> 4af6daef
-	{
-		return;
-	}
-
-	// First, determine if any of the selected nodes are not marked as solo
-	// If we have a mix, we should default to setting them all as solo
-	bool bIsSolo = true;
-<<<<<<< HEAD
-	for (const TWeakPtr<const FViewModel> Node : SelectedNodes)
-=======
-	for (FViewModelPtr Node : Sequencer.GetViewModel()->GetSelection()->Outliner)
->>>>>>> 4af6daef
-	{
-		if (!SoloNodes.Contains(IOutlinerExtension::GetPathName(Node)))
-		{
-			bIsSolo = false;
-			break;
-		}
-	}
-
-	const FScopedTransaction Transaction(NSLOCTEXT("Sequencer", "ToggleSolo", "Toggle Solo"));
-
-	MovieScene->Modify();
-
-<<<<<<< HEAD
-	for (const TWeakPtr<FViewModel>& Node : SelectedNodes)
-=======
-	for (FViewModelPtr Node : Sequencer.GetViewModel()->GetSelection()->Outliner)
->>>>>>> 4af6daef
-	{
-		FString NodePath = IOutlinerExtension::GetPathName(Node);
-		if (bIsSolo)
-		{
-			// If we're currently solo, unsolo
-			SoloNodes.Remove(NodePath);
-		}
-		else
-		{
-			// Mark solo, being careful as we might be re-marking an already solo node
-			SoloNodes.AddUnique(NodePath);
-		}
-	}
-	
-	GetSequencer().RefreshTree();
-}
-
-bool FSequencerNodeTree::IsNodeMute(const UE::Sequencer::TViewModelPtr<UE::Sequencer::IOutlinerExtension>& InNode) const
-{
-	using namespace UE::Sequencer;
-
-	const TArray<FString>& MuteNodes = Sequencer.GetFocusedMovieSceneSequence()->GetMovieScene()->GetMuteNodes();
-	const FString NodePath = IOutlinerExtension::GetPathName(InNode);
-
-	if (MuteNodes.Contains(NodePath))
-	{
-		return true;
-	}
-	
-	// Children should follow their parent's behavior unless told otherwise.
-<<<<<<< HEAD
-	TViewModelPtr<IOutlinerExtension> ParentNode(InNode.AsModel()->GetParent());
-=======
-	TViewModelPtr<IOutlinerExtension> ParentNode = InNode.AsModel()->FindAncestorOfType<IOutlinerExtension>();
->>>>>>> 4af6daef
-	if (ParentNode)
-	{
-		return IsNodeMute(ParentNode);
-	}
-	
-	return false;
-}
-
-bool FSequencerNodeTree::IsSelectedNodesMute() const
-{
-	using namespace UE::Sequencer;
-<<<<<<< HEAD
-
-	const TSet<TWeakPtr<FViewModel>> SelectedNodes = Sequencer.GetSelection().GetSelectedOutlinerItems();
-=======
->>>>>>> 4af6daef
-
-	if (Sequencer.GetViewModel()->GetSelection()->Outliner.Num() == 0)
-	{
-		return false;
-	}
-
-	const TArray<FString>& MuteNodes = Sequencer.GetFocusedMovieSceneSequence()->GetMovieScene()->GetMuteNodes();
-
-	bool bIsMute = true;
-<<<<<<< HEAD
-	for (const TWeakPtr<const FViewModel> Node : SelectedNodes)
-=======
-	for (FViewModelPtr Node : Sequencer.GetViewModel()->GetSelection()->Outliner)
->>>>>>> 4af6daef
-	{
-		if (!MuteNodes.Contains(IOutlinerExtension::GetPathName(Node)))
-		{
-			bIsMute = false;
-			break;
-		}
-	}
-
-	return bIsMute;
-}
-
-void FSequencerNodeTree::ToggleSelectedNodesMute()
-{
-	using namespace UE::Sequencer;
-
-	UMovieScene* MovieScene = Sequencer.GetFocusedMovieSceneSequence()->GetMovieScene();
-	
-	if (MovieScene->IsReadOnly())
-	{
-		return;
-	}
-
-	TArray<FString>& MuteNodes = MovieScene->GetMuteNodes();
-
-<<<<<<< HEAD
-	const TSet<TWeakPtr<FViewModel>> SelectedNodes = Sequencer.GetSelection().GetSelectedOutlinerItems();
-	if (SelectedNodes.Num() == 0)
-=======
-	if (Sequencer.GetViewModel()->GetSelection()->Outliner.Num() == 0)
->>>>>>> 4af6daef
 	{
 		return;
 	}
@@ -568,11 +504,7 @@
 	// First, determine if any of the selected nodes are not marked as Mute
 	// If we have a mix, we should default to setting them all as Mute
 	bool bIsMute = true;
-<<<<<<< HEAD
-	for (const TWeakPtr<const FViewModel> Node : SelectedNodes)
-=======
 	for (FViewModelPtr Node : Sequencer.GetViewModel()->GetSelection()->Outliner)
->>>>>>> 4af6daef
 	{
 		if (!MuteNodes.Contains(IOutlinerExtension::GetPathName(Node)))
 		{
@@ -585,11 +517,7 @@
 
 	MovieScene->Modify();
 
-<<<<<<< HEAD
-	for (const TWeakPtr<FViewModel>& Node : SelectedNodes)
-=======
 	for (FViewModelPtr Node : Sequencer.GetViewModel()->GetSelection()->Outliner)
->>>>>>> 4af6daef
 	{
 		FString NodePath = IOutlinerExtension::GetPathName(Node);
 		if (bIsMute)
@@ -608,7 +536,6 @@
 }
 
 void FSequencerNodeTree::SaveExpansionState(const UE::Sequencer::FViewModel& Node, bool bExpanded)
-<<<<<<< HEAD
 {
 	using namespace UE::Sequencer;
 
@@ -634,33 +561,6 @@
 {
 	using namespace UE::Sequencer;
 
-=======
-{
-	using namespace UE::Sequencer;
-
-	// @todo Sequencer - This should be moved to the sequence level
-	UMovieScene* MovieScene = Sequencer.GetFocusedMovieSceneSequence()->GetMovieScene();
-	FMovieSceneEditorData& EditorData = MovieScene->GetEditorData();
-
-	EditorData.ExpansionStates.Add(IOutlinerExtension::GetPathName(Node), FMovieSceneExpansionState(bExpanded));
-}
-
-TOptional<bool> FSequencerNodeTree::GetSavedExpansionState( const FViewModel& Node )
-{
-	using namespace UE::Sequencer;
-
-	UMovieScene* MovieScene = Sequencer.GetFocusedMovieSceneSequence()->GetMovieScene();
-	FMovieSceneEditorData& EditorData = MovieScene->GetEditorData();
-	FMovieSceneExpansionState* ExpansionState = EditorData.ExpansionStates.Find(IOutlinerExtension::GetPathName(Node));
-
-	return ExpansionState ? ExpansionState->bExpanded : TOptional<bool>();
-}
-
-void FSequencerNodeTree::SavePinnedState(const UE::Sequencer::FViewModel& Node, bool bPinned)
-{
-	using namespace UE::Sequencer;
-
->>>>>>> 4af6daef
 	UMovieScene* MovieScene = Sequencer.GetFocusedMovieSceneSequence()->GetMovieScene();
 	FMovieSceneEditorData& EditorData = MovieScene->GetEditorData();
 
@@ -688,27 +588,6 @@
 
 bool FSequencerNodeTree::IsNodeFiltered(const TSharedPtr<UE::Sequencer::FViewModel>& Node) const
 {
-<<<<<<< HEAD
-	return FilteredNodes.Contains(Node);
-}
-
-TSharedPtr<UE::Sequencer::FSectionModel> FSequencerNodeTree::GetSectionModel(const UMovieSceneSection* Section) const
-{
-	using namespace UE::Sequencer;
-
-	FSectionModelStorageExtension* SectionStorage = RootNode->CastThis<FSectionModelStorageExtension>();
-	if (ensure(SectionStorage))
-	{
-		return SectionStorage->FindModelForSection(Section);
-	}
-	return nullptr;
-}
-
-static void AddChildNodes(const UE::Sequencer::TViewModelPtr<UE::Sequencer::IOutlinerExtension>& StartNode, TSet<UE::Sequencer::TWeakViewModelPtr<UE::Sequencer::IOutlinerExtension>>& OutFilteredNodes)
-{
-	using namespace UE::Sequencer;
-
-=======
 	using namespace UE::Sequencer;
 
 	TViewModelPtr<IOutlinerExtension> OutlinerItem = CastViewModel<IOutlinerExtension>(Node);
@@ -732,7 +611,6 @@
 {
 	using namespace UE::Sequencer;
 
->>>>>>> 4af6daef
 	for (TViewModelPtr<IOutlinerExtension> ChildNode : StartNode.AsModel()->GetDescendantsOfType<IOutlinerExtension>())
 	{
 		OutFilteredNodes.Add(ChildNode);
@@ -933,7 +811,6 @@
 		{
 			UMovieSceneTrack* Track = TrackNode->GetTrack();
 			if (Filters->Num() == 0 || Filters->PassesAnyFilters(Track, StartNode->GetLabel()))
-<<<<<<< HEAD
 			{
 				bPassedAnyFilters = true;
 			}
@@ -944,18 +821,6 @@
 			// Always show pinned items
 			if (!bIsPinned && ParentObjectNode)
 			{
-=======
-			{
-				bPassedAnyFilters = true;
-			}
-		}
-		if (bPassedAnyFilters && Sequencer.GetSequencerSettings()->GetShowSelectedNodesOnly())
-		{
-			TSharedPtr<IObjectBindingExtension> ParentObjectNode = StartNode.AsModel()->FindAncestorOfType<IObjectBindingExtension>();
-			// Always show pinned items
-			if (!bIsPinned && ParentObjectNode)
-			{
->>>>>>> 4af6daef
 				const FMovieSceneBinding* Binding = Sequencer.GetFocusedMovieSceneSequence()->GetMovieScene()->FindBinding(ParentObjectNode->GetObjectGuid());
 				if (!(Binding && Sequencer.IsBindingVisible(*Binding)))
 				{
@@ -1027,21 +892,12 @@
 		{
 			bPassedAnyFilters = true;
 		}
-<<<<<<< HEAD
 
 		// Special case: If we're only filtering on text search, include folders and key areas in the search
 		if (!bPassedAnyFilters && Filters->Num() == 0 && FilterStrings.Num() > 0)
 		{
 			bPassedAnyFilters = true;
 
-=======
-
-		// Special case: If we're only filtering on text search, include folders and key areas in the search
-		if (!bPassedAnyFilters && Filters->Num() == 0 && FilterStrings.Num() > 0)
-		{
-			bPassedAnyFilters = true;
-
->>>>>>> 4af6daef
 			// Special case: but don't include if only showing selected bindings and we don't have child that passed
 			if (Sequencer.GetSequencerSettings()->GetShowSelectedNodesOnly() && !bAnyChildPassed)
 			{
@@ -1150,11 +1006,7 @@
 	// Always include the bottom spacer
 	if (FSequenceModel* SequenceModel = RootNode->CastThis<FSequenceModel>())
 	{
-<<<<<<< HEAD
-		FilteredNodes.Add(SequenceModel->GetBottomSpacer());
-=======
 		FilteredNodes.Add(CastViewModelChecked<IOutlinerExtension>(SequenceModel->GetBottomSpacer()));
->>>>>>> 4af6daef
 	}
 
 	// Count the total number of display nodes, and update filtered state.
