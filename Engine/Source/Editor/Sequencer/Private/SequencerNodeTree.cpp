// Copyright 1998-2019 Epic Games, Inc. All Rights Reserved.

#include "SequencerNodeTree.h"
#include "MovieSceneBinding.h"
#include "GameFramework/Actor.h"
#include "MovieScene.h"
#include "DisplayNodes/SequencerDisplayNode.h"
#include "DisplayNodes/SequencerFolderNode.h"
#include "DisplayNodes/SequencerObjectBindingNode.h"
#include "ISequencerSection.h"
#include "DisplayNodes/SequencerTrackNode.h"
#include "MovieSceneSequence.h"
#include "Tracks/MovieSceneCinematicShotTrack.h"
#include "Sequencer.h"
#include "MovieSceneFolder.h"
#include "ISequencerTrackEditor.h"
#include "DisplayNodes/SequencerRootNode.h"
#include "Widgets/Views/STableRow.h"
#include "CurveEditor.h"
#include "SequencerNodeSortingMethods.h"
#include "SequencerTrackFilters.h"

FSequencerNodeTree::~FSequencerNodeTree()
{
	if (TrackFilters.IsValid())
	{
		TrackFilters->OnChanged().RemoveAll(this);
	}
	if (TrackFilterLevelFilter.IsValid())
	{
		TrackFilterLevelFilter->OnChanged().RemoveAll(this);
	}
}


FSequencerNodeTree::FSequencerNodeTree(FSequencer& InSequencer)
	: RootNode(MakeShared<FSequencerRootNode>(*this))
	, SerialNumber(0)
	, Sequencer(InSequencer)
	, bFilterUpdateRequested(false)
{
	TrackFilters = MakeShared<FSequencerTrackFilterCollection>();
	TrackFilters->OnChanged().AddRaw(this, &FSequencerNodeTree::RequestFilterUpdate);
	TrackFilterLevelFilter = MakeShared< FSequencerTrackFilter_LevelFilter>();
	TrackFilterLevelFilter->OnChanged().AddRaw(this, &FSequencerNodeTree::RequestFilterUpdate);
}

TSharedPtr<FSequencerObjectBindingNode> FSequencerNodeTree::FindObjectBindingNode(const FGuid& BindingID) const
{
	return ObjectBindingToNode.FindRef(BindingID);
}

void FSequencerNodeTree::RefreshNodes(UMovieScene* MovieScene)
{
	check(MovieScene);

	++SerialNumber;

	TSortedMap<FGuid, FGuid> ChildToParentBinding;
	TSortedMap<FGuid, const FMovieSceneBinding*> AllBindings;

	// Gather all object bindings in the sequence
	for (const FMovieSceneBinding& Binding : MovieScene->GetBindings())
	{
		AllBindings.Add(Binding.GetObjectGuid(), &Binding);
	}

	// Populate the binding hierarchy
	for (int32 PossessableIndex = 0; PossessableIndex < MovieScene->GetPossessableCount(); ++PossessableIndex)
	{
		const FMovieScenePossessable& Possessable = MovieScene->GetPossessable(PossessableIndex);

		FGuid ThisID   = Possessable.GetGuid();
		FGuid ParentID = Possessable.GetParent();

		if (ParentID.IsValid())
		{
			ChildToParentBinding.Add(ThisID, ParentID);
		}
	}

	TMap<FSequencerDisplayNode*, TSharedPtr<FSequencerDisplayNode>> ChildToParentMap;

	// Object Bindings
	{
		for (const FMovieSceneBinding& Binding : MovieScene->GetBindings())
		{
			TSharedPtr<FSequencerObjectBindingNode> ObjectBindingNode = FindOrCreateObjectBinding(Binding.GetObjectGuid(), AllBindings, ChildToParentBinding, &ChildToParentMap);
			if (!ObjectBindingNode)
			{
				continue;
			}

			if (!ChildToParentMap.Contains(ObjectBindingNode.Get()))
			{
				ChildToParentMap.Add(ObjectBindingNode.Get(), RootNode);
			}

			// Create nodes for the object binding's tracks
			for (UMovieSceneTrack* Track : Binding.GetTracks())
			{
				if (ensureAlwaysMsgf(Track, TEXT("MovieScene binding '%s' data contains a null track. This should never happen."), *Binding.GetName()))
				{
					TSharedPtr<FSequencerTrackNode> TrackNode = CreateOrUpdateTrack(Track, ETrackType::Object);
					if (TrackNode.IsValid())
					{
						ChildToParentMap.Add(TrackNode.Get(), ObjectBindingNode);
					}
				}
			}
		}
	}

	// Master tracks
	{
		UMovieSceneTrack* CameraCutTrack = MovieScene->GetCameraCutTrack();
		if (CameraCutTrack)
		{
			TSharedPtr<FSequencerTrackNode> TrackNode = CreateOrUpdateTrack(CameraCutTrack, ETrackType::Master);
			if (TrackNode.IsValid())
			{
				ChildToParentMap.Add(TrackNode.Get(), RootNode);
			}
		}

		// Iterate all master tracks and generate nodes if necessary
		for (UMovieSceneTrack* Track : MovieScene->GetMasterTracks())
		{
			if (ensureAlwaysMsgf(Track, TEXT("MovieScene data contains a null master track. This should never happen.")))
			{
				TSharedPtr<FSequencerTrackNode> TrackNode = CreateOrUpdateTrack(Track, ETrackType::Master);
				if (TrackNode.IsValid())
				{
					ChildToParentMap.Add(TrackNode.Get(), RootNode);
				}
			}
		}
	}

	// Folders may also create hierarchy items for tracks and object bindings
	{
		for (UMovieSceneFolder* Folder : MovieScene->GetRootFolders())
		{
			if (ensureAlwaysMsgf(Folder, TEXT("MovieScene data contains a null folder. This should never happen.")))
			{
				TSharedRef<FSequencerFolderNode> RootFolderNode = CreateOrUpdateFolder(Folder, AllBindings, ChildToParentBinding, &ChildToParentMap);
				RootFolderNode->SetParent(RootNode);
			}
		}
	}

	for (TTuple<FSequencerDisplayNode*, TSharedPtr<FSequencerDisplayNode>> Pair : ChildToParentMap)
	{
		Pair.Key->SetParent(Pair.Value);
	}

	// Remove anything that is no longer relevant (ie serial number is out of date)
	for (auto It = FolderToNode.CreateIterator(); It; ++It)
	{
		if (It->Value->TreeSerialNumber != SerialNumber)
		{
			It->Value->SetParent(nullptr);
			It.RemoveCurrent();
		}
	}
	for (auto It = TrackToNode.CreateIterator(); It; ++It)
	{
		if (It->Value->TreeSerialNumber != SerialNumber)
		{
			It->Value->SetParent(nullptr);
			It.RemoveCurrent();
		}
		else
		{
			// Update after the above SetParent() because track sections need to have valid parent object bindings set up
			It->Value->UpdateInnerHierarchy();
		}
	}
	for (auto It = ObjectBindingToNode.CreateIterator(); It; ++It)
	{
		if (It->Value->TreeSerialNumber != SerialNumber)
		{
			It->Value->SetParent(nullptr);
			It.RemoveCurrent();
		}
	}

	// Re-filter the tree after updating 
	// @todo sequencer: Newly added sections may need to be visible even when there is a filter
	bFilterUpdateRequested = true;
	UpdateFilters();
}

TSharedPtr<FSequencerTrackNode> FSequencerNodeTree::CreateOrUpdateTrack(UMovieSceneTrack* Track, ETrackType TrackType)
{
	check(Track);

	FObjectKey TrackKey(Track);
	TSharedPtr<FSequencerTrackNode> TrackNode = TrackToNode.FindRef(TrackKey);
	if (TrackNode.IsValid())
	{
		// Should be implemented as a filter
		if (!Sequencer.IsTrackVisible(Track))
		{
			TrackNode->SetParent(nullptr);
			TrackToNode.Remove(TrackKey);
			return nullptr;
		}
	}
	else
	{
		const bool bIsDraggable = TrackType == ETrackType::Master;
		TrackNode = MakeShared<FSequencerTrackNode>(Track, *FindOrAddTypeEditor(Track), bIsDraggable, *this);
		TrackToNode.Add(TrackKey, TrackNode);
	}

	// Assign the serial number for this node to indicate that it is still relevant
	TrackNode->TreeSerialNumber = SerialNumber;
	return TrackNode;
}

TSharedRef<FSequencerFolderNode> FSequencerNodeTree::CreateOrUpdateFolder(UMovieSceneFolder* Folder, const TSortedMap<FGuid, const FMovieSceneBinding*>& AllBindings, const TSortedMap<FGuid, FGuid>& ChildToParentBinding, TMap<FSequencerDisplayNode*, TSharedPtr<FSequencerDisplayNode>>* OutChildToParentMap)
{
	check(Folder);

	FObjectKey FolderKey(Folder);

	TSharedPtr<FSequencerFolderNode> FolderNode = FolderToNode.FindRef(FolderKey);
	if (!FolderNode.IsValid())
	{
		FolderNode = MakeShared<FSequencerFolderNode>(*Folder, *this);
		FolderToNode.Add(FolderKey, FolderNode.ToSharedRef());
	}

	// Assign the serial number for this node to indicate that it is still relevant
	FolderNode->TreeSerialNumber = SerialNumber;

	// Create the hierarchy for any child bindings
	for (const FGuid& ID : Folder->GetChildObjectBindings())
	{
		TSharedPtr<FSequencerObjectBindingNode> Binding = FindOrCreateObjectBinding(ID, AllBindings, ChildToParentBinding, OutChildToParentMap);
		if (Binding.IsValid())
		{
			OutChildToParentMap->Add(Binding.Get(), FolderNode);
		}
	}

	// Create the hierarchy for any master tracks
	for (UMovieSceneTrack* Track : Folder->GetChildMasterTracks())
	{
		if (ensureAlwaysMsgf(Track, TEXT("MovieScene folder '%s' data contains a null track. This should never happen."), *Folder->GetName()))
		{
			TSharedPtr<FSequencerTrackNode> TrackNode = CreateOrUpdateTrack(Track, ETrackType::Master);
			if (TrackNode.IsValid())
			{
				OutChildToParentMap->Add(TrackNode.Get(), FolderNode);
			}
		}
	}

	// Add child folders
	for (UMovieSceneFolder* ChildFolder : Folder->GetChildFolders())
	{
		if (ensureAlwaysMsgf(ChildFolder, TEXT("MovieScene folder '%s' data contains a null child folder. This should never happen."), *Folder->GetName()))
		{
			TSharedRef<FSequencerFolderNode> ChildFolderNode = CreateOrUpdateFolder(ChildFolder, AllBindings, ChildToParentBinding, OutChildToParentMap);
			OutChildToParentMap->Add(&ChildFolderNode.Get(), FolderNode);
		}
	}

	return FolderNode.ToSharedRef();
}

bool FSequencerNodeTree::HasActiveFilter() const
{
	return (!FilterString.IsEmpty() || TrackFilters->Num() > 0 || TrackFilterLevelFilter->IsActive() || Sequencer.GetSequencerSettings()->GetShowSelectedNodesOnly());
}

TSharedPtr<FSequencerObjectBindingNode> FSequencerNodeTree::FindOrCreateObjectBinding(const FGuid& BindingID, const TSortedMap<FGuid, const FMovieSceneBinding*>& AllBindings, const TSortedMap<FGuid, FGuid>& ChildToParentBinding, TMap<FSequencerDisplayNode*, TSharedPtr<FSequencerDisplayNode>>* OutChildToParentMap)
{
	if (!ensureAlwaysMsgf(AllBindings.Contains(BindingID), TEXT("Attempting to add a binding that does not exist.")))
	{
		return nullptr;
	}

	TSharedPtr<FSequencerObjectBindingNode> ObjectBindingNode = ObjectBindingToNode.FindRef(BindingID);
	if (!ObjectBindingNode.IsValid())
	{
		// The node name is the object guid
		FName ObjectNodeName = *BindingID.ToString();

		ObjectBindingNode = MakeShared<FSequencerObjectBindingNode>(ObjectNodeName, BindingID, *this);
		ObjectBindingToNode.Add(BindingID, ObjectBindingNode);
	}

	ObjectBindingNode->TreeSerialNumber = SerialNumber;

	// Create its parent and make the association
	if (const FGuid* ParentGuid = ChildToParentBinding.Find(BindingID))
	{
		TSharedPtr<FSequencerObjectBindingNode> ParentBinding = FindOrCreateObjectBinding(*ParentGuid, AllBindings, ChildToParentBinding, OutChildToParentMap);
		if (ParentBinding.IsValid())
		{
			OutChildToParentMap->Add(ObjectBindingNode.Get(), ParentBinding);
		}
	}

	return ObjectBindingNode;
}

void FSequencerNodeTree::Update()
{
	Sequencer.GetSelection().EmptySelectedOutlinerNodes();

	EditorMap.Empty();
	FilteredNodes.Empty();
	SectionToHandle.Empty();
	HoveredNode = nullptr;

	UMovieScene* MovieScene = Sequencer.GetFocusedMovieSceneSequence()->GetMovieScene();
	RefreshNodes(MovieScene);

	// Re-filter the tree after updating 
	// @todo sequencer: Newly added sections may need to be visible even when there is a filter
	FilterNodes( FilterString );

	// Sort root nodes
	RootNode->SortImmediateChildren();

	// Set up virtual offsets, expansion states, and tints
	float VerticalOffset = 0.f;

	auto Traverse_OnTreeRefreshed = [this, &VerticalOffset](FSequencerDisplayNode& InNode)
	{
		// Set up the virtual node position
		float VerticalTop = VerticalOffset;
		VerticalOffset += InNode.GetNodeHeight() + InNode.GetNodePadding().Combined();
		InNode.OnTreeRefreshed(VerticalTop, VerticalOffset);

		if (InNode.GetType() == ESequencerNode::Track)
		{
			this->UpdateSectionHandles(StaticCastSharedRef<FSequencerTrackNode>(InNode.AsShared()));
		}
		return true;
	};

	const bool bIncludeRootNode = false;
	RootNode->Traverse_ParentFirst(Traverse_OnTreeRefreshed, bIncludeRootNode);

	// Cache pinned state of nodes, needs to happen after OnTreeRefreshed
	RootNode->UpdateCachedPinnedState();

	// Ensure that the curve editor tree is up to date for our tree layout
	UpdateCurveEditorTree();

	bHasSoloNodes = false;
	
	TArray<FString>& SoloNodes = Sequencer.GetFocusedMovieSceneSequence()->GetMovieScene()->GetSoloNodes();

	// Muting overrides soloing, so a solo node only counts if it's not muted.
	for (const FString& NodePath : SoloNodes)
	{
		FSequencerDisplayNode* Node = GetNodeAtPath(NodePath);
		if (Node)
		{
			if (!IsNodeMute(Node))
			{
				bHasSoloNodes = true;
				break;
			}
		}
	}

	OnUpdatedDelegate.Broadcast();
}

FSequencerDisplayNode* FSequencerNodeTree::GetNodeAtPath(const FString& NodePath) const
{
	TArray<FString> NodePathParts;
	int32 PathLen = NodePath.ParseIntoArray(NodePathParts, TEXT("."));

	FSequencerDisplayNode* Node = &RootNode.Get();

	int32 PathIdx = 0;
	while (PathIdx < PathLen)
	{
		FString& PathPart = NodePathParts[PathIdx];
		bool bChildFound = false;
		for (auto ChildNode : Node->GetChildNodes())
		{
			if (ChildNode->GetNodeName().ToString().Equals(PathPart))
			{
				bChildFound = true;
				++PathIdx;
				Node = &ChildNode.Get();
				break;
			}
		}
		
		if (!bChildFound)
		{
			return nullptr;
		}
	}

	return Node;
}

TSharedRef<ISequencerTrackEditor> FSequencerNodeTree::FindOrAddTypeEditor( UMovieSceneTrack* InTrack )
{
	TSharedPtr<ISequencerTrackEditor> Editor = EditorMap.FindRef( InTrack );

	if( !Editor.IsValid() )
	{
		const TArray<TSharedPtr<ISequencerTrackEditor>>& TrackEditors = Sequencer.GetTrackEditors();

		// Get a tool for each track
		// @todo sequencer: Should probably only need to get this once and it shouldn't be done here. It depends on when movie scene tool modules are loaded
		TSharedPtr<ISequencerTrackEditor> SupportedTool;

		for (const auto& TrackEditor : TrackEditors)
		{
			if (TrackEditor->SupportsType(InTrack->GetClass()))
			{
				EditorMap.Add(InTrack, TrackEditor);
				Editor = TrackEditor;

				break;
			}
		}
	}

	return Editor.ToSharedRef();
}

TSharedRef<FSequencerDisplayNode> FSequencerNodeTree::GetRootNode() const
{
	return RootNode;
}

const TArray<TSharedRef<FSequencerDisplayNode>>& FSequencerNodeTree::GetRootNodes() const
{
	return RootNode->GetChildNodes();
}

void FSequencerNodeTree::MoveDisplayNodeToRoot(TSharedRef<FSequencerDisplayNode>& Node)
{
	// Objects that exist at the root level in a sequence are just removed from the folder they reside in.
	// When the treeview is refreshed this will cause the regenerated nodes to show up at the root level.
	TSharedPtr<FSequencerDisplayNode> ParentSeqNode = Node->GetParent();
	switch (Node->GetType())
	{
		case ESequencerNode::Folder:
		{
			TSharedRef<FSequencerFolderNode> FolderNode = StaticCastSharedRef<FSequencerFolderNode>(Node);
			UMovieScene* FocusedMovieScene = GetSequencer().GetFocusedMovieSceneSequence()->GetMovieScene();

			if (ParentSeqNode.IsValid())
			{
				checkf(ParentSeqNode->GetType() == ESequencerNode::Folder, TEXT("Can not remove from unsupported parent node."));
				TSharedPtr<FSequencerFolderNode> ParentFolder = StaticCastSharedPtr<FSequencerFolderNode>(ParentSeqNode);
				ParentFolder->GetFolder().RemoveChildFolder(&FolderNode->GetFolder());
			}
			else
			{
				FocusedMovieScene->GetRootFolders().Remove(&FolderNode->GetFolder());
			}

			FocusedMovieScene->GetRootFolders().Add(&FolderNode->GetFolder());
			break;
		}
		case ESequencerNode::Track:
		{
			TSharedRef<FSequencerTrackNode> DraggedTrackNode = StaticCastSharedRef<FSequencerTrackNode>(Node);
			UMovieScene* FocusedMovieScene = GetSequencer().GetFocusedMovieSceneSequence()->GetMovieScene();

			if (ParentSeqNode.IsValid())
			{
				checkf(ParentSeqNode->GetType() == ESequencerNode::Folder, TEXT("Can not remove from unsupported parent node."));
				TSharedPtr<FSequencerFolderNode> ParentFolder = StaticCastSharedPtr<FSequencerFolderNode>(ParentSeqNode);
				ParentFolder->GetFolder().RemoveChildMasterTrack(DraggedTrackNode->GetTrack());
			}
			break;
		}
		case ESequencerNode::Object:
		{
			TSharedRef<FSequencerObjectBindingNode> DraggedObjectBindingNode = StaticCastSharedRef<FSequencerObjectBindingNode>(Node);
			UMovieScene* FocusedMovieScene = GetSequencer().GetFocusedMovieSceneSequence()->GetMovieScene();

			if (ParentSeqNode.IsValid())
			{
				checkf(ParentSeqNode->GetType() == ESequencerNode::Folder, TEXT("Can not remove from unsupported parent node."));
				TSharedPtr<FSequencerFolderNode> ParentFolder = StaticCastSharedPtr<FSequencerFolderNode>(ParentSeqNode);
				ParentFolder->GetFolder().RemoveChildObjectBinding(DraggedObjectBindingNode->GetObjectBinding());
			}
			break;
		}
	}

	// Clear the node's parent so that subsequent calls for GetNodePath correctly indicate that they no longer have a parent.
	Node->SetParent(nullptr);

	// Our children have changed parents which means that on subsequent creation they will retrieve their expansion state
	// from the map using their new path. If the new path already exists the object goes to the state stored at that path.
	// If the new path does not exist, the object returns to default state and not what is currently displayed. Either way 
	// causes unexpected user behavior as nodes appear to randomly change expansion state as they are moved around the sequencer.

	// To solve this, we update a node's parent when the node is moved, and then we update their expansion state here
	// while we still have the current expansion state and the new node path. When the UI is regenerated on the subsequent
	// refresh call, it will now retrieve the state the node was just in, instead of the state the node was in the last time it
	// was in that location. This is done recursively as children store absolute paths so they need to be updated too.
	Node->Traverse_ParentFirst([](FSequencerDisplayNode& TraversalNode)
	{
		TraversalNode.GetParentTree().SaveExpansionState(TraversalNode, TraversalNode.IsExpanded());
		return true;
	}, true);
}

void FSequencerNodeTree::SortAllNodesAndDescendants()
{
	auto Traverse_ResetSortOrder = [](FSequencerDisplayNode& Node)
	{
		Node.ResortImmediateChildren();
		return true;
	};

	const bool bIncludeRootNode = true;
	RootNode->Traverse_ParentFirst(Traverse_ResetSortOrder, bIncludeRootNode);

	// Refresh the tree so that our changes are visible.
	// @todo: Is this necessary any more?
	GetSequencer().RefreshTree();
}

void FSequencerNodeTree::AddFilter(TSharedRef<FSequencerTrackFilter> TrackFilter)
{
	TrackFilters->Add(TrackFilter);
}

int32 FSequencerNodeTree::RemoveFilter(TSharedRef<FSequencerTrackFilter> TrackFilter)
{
	return TrackFilters->Remove(TrackFilter);
}

void FSequencerNodeTree::RemoveAllFilters()
{
	TrackFilters->RemoveAll();
	TrackFilterLevelFilter->ResetFilter();
}

bool FSequencerNodeTree::IsTrackFilterActive(TSharedRef<FSequencerTrackFilter> TrackFilter) const
{
	return TrackFilters->Contains(TrackFilter);
}

void FSequencerNodeTree::AddLevelFilter(const FString& LevelName)
{
	TrackFilterLevelFilter->UnhideLevel(LevelName);
}

void FSequencerNodeTree::RemoveLevelFilter(const FString& LevelName)
{
	TrackFilterLevelFilter->HideLevel(LevelName);
}

bool FSequencerNodeTree::IsTrackLevelFilterActive(const FString& LevelName) const
{
	return !TrackFilterLevelFilter->IsLevelHidden(LevelName);
}

bool FSequencerNodeTree::IsNodeSolo(const FSequencerDisplayNode* InNode) const
{
	const TArray<FString>& SoloNodes = Sequencer.GetFocusedMovieSceneSequence()->GetMovieScene()->GetSoloNodes();
	const FString NodePath = InNode->GetBaseNode()->GetPathName();

	if (SoloNodes.Contains(NodePath))
	{
		return true;
	}

	// Children should follow their parent's behavior unless told otherwise.
	TSharedPtr<FSequencerDisplayNode> ParentNode = InNode->GetParent();
	if (ParentNode.IsValid())
	{
		return IsNodeSolo(ParentNode.Get());
	}

	return false;
}

bool FSequencerNodeTree::HasSoloNodes() const
{
	return bHasSoloNodes;
}

bool FSequencerNodeTree::IsSelectedNodesSolo() const
{
	const TSet<TSharedRef<FSequencerDisplayNode> > SelectedNodes = Sequencer.GetSelection().GetSelectedOutlinerNodes();
	
	if (SelectedNodes.Num() == 0)
	{
		return false;
	}

	const TArray<FString>& SoloNodes = Sequencer.GetFocusedMovieSceneSequence()->GetMovieScene()->GetSoloNodes();

	bool bIsSolo = true;
	for (const TSharedRef<const FSequencerDisplayNode> Node : SelectedNodes)
	{
		if (!SoloNodes.Contains(Node->GetBaseNode()->GetPathName()))
		{
			bIsSolo = false;
			break;
		}
	}

	return bIsSolo;
}

void FSequencerNodeTree::ToggleSelectedNodesSolo()
{
	UMovieScene* MovieScene = Sequencer.GetFocusedMovieSceneSequence()->GetMovieScene();
	
	if (MovieScene->IsReadOnly())
	{
		return;
	}
	
	TArray<FString>& SoloNodes = MovieScene->GetSoloNodes();

	const TSet<TSharedRef<FSequencerDisplayNode> >& SelectedNodes = Sequencer.GetSelection().GetSelectedOutlinerNodes();
	if (SelectedNodes.Num() == 0)
	{
		return;
	}

	// First, determine if any of the selected nodes are not marked as solo
	// If we have a mix, we should default to setting them all as solo
	bool bIsSolo = true;
	for (const TSharedRef<const FSequencerDisplayNode> Node : Sequencer.GetSelection().GetSelectedOutlinerNodes())
	{
		if (!SoloNodes.Contains(Node->GetBaseNode()->GetPathName()))
		{
			bIsSolo = false;
			break;
		}
	}

	MovieScene->Modify();

	for (const TSharedRef<const FSequencerDisplayNode> Node : Sequencer.GetSelection().GetSelectedOutlinerNodes())
	{
		FString NodePath = Node->GetBaseNode()->GetPathName();
		if (bIsSolo)
		{
			// If we're currently solo, unsolo
			SoloNodes.Remove(NodePath);
		}
		else
		{
			// Mark solo, being careful as we might be re-marking an already solo node
			SoloNodes.AddUnique(NodePath);
		}
	}
	
	GetSequencer().RefreshTree();
}

bool FSequencerNodeTree::IsNodeMute(const FSequencerDisplayNode* InNode) const
{
	const TArray<FString>& MuteNodes = Sequencer.GetFocusedMovieSceneSequence()->GetMovieScene()->GetMuteNodes();
	const FString NodePath = InNode->GetBaseNode()->GetPathName();

	if (MuteNodes.Contains(NodePath))
	{
		return true;
	}
	
	// Children should follow their parent's behavior unless told otherwise.
	const TSharedPtr<FSequencerDisplayNode> ParentNode = InNode->GetParent();
	if (ParentNode.IsValid())
	{
		return IsNodeMute(ParentNode.Get());
	}
	
	return false;
}

bool FSequencerNodeTree::IsSelectedNodesMute() const
{
	const TSet<TSharedRef<FSequencerDisplayNode> > SelectedNodes = Sequencer.GetSelection().GetSelectedOutlinerNodes();

	if (SelectedNodes.Num() == 0)
	{
		return false;
	}

	const TArray<FString>& MuteNodes = Sequencer.GetFocusedMovieSceneSequence()->GetMovieScene()->GetMuteNodes();

	bool bIsMute = true;
	for (const TSharedRef<const FSequencerDisplayNode> Node : SelectedNodes)
	{
		if (!MuteNodes.Contains(Node->GetBaseNode()->GetPathName()))
		{
			bIsMute = false;
			break;
		}
	}

	return bIsMute;
}

void FSequencerNodeTree::ToggleSelectedNodesMute()
{
	UMovieScene* MovieScene = Sequencer.GetFocusedMovieSceneSequence()->GetMovieScene();
	
	if (MovieScene->IsReadOnly())
	{
		return;
	}

	TArray<FString>& MuteNodes = MovieScene->GetMuteNodes();

	const TSet<TSharedRef<FSequencerDisplayNode> >& SelectedNodes = Sequencer.GetSelection().GetSelectedOutlinerNodes();
	if (SelectedNodes.Num() == 0)
	{
		return;
	}

	// First, determine if any of the selected nodes are not marked as Mute
	// If we have a mix, we should default to setting them all as Mute
	bool bIsMute = true;
	for (const TSharedRef<const FSequencerDisplayNode> Node : SelectedNodes)
	{
		if (!MuteNodes.Contains(Node->GetBaseNode()->GetPathName()))
		{
			bIsMute = false;
			break;
		}
	}

	MovieScene->Modify();

	for (const TSharedRef<const FSequencerDisplayNode> Node : SelectedNodes)
	{
		FString NodePath = Node->GetBaseNode()->GetPathName();
		if (bIsMute)
		{
			// If we're currently Mute, unMute
			MuteNodes.Remove(NodePath);
		}
		else
		{
			// Mark Mute, being careful as we might be re-marking an already Mute node
			MuteNodes.AddUnique(NodePath);
		}
	}

	GetSequencer().RefreshTree();
}

void FSequencerNodeTree::SaveExpansionState(const FSequencerDisplayNode& Node, bool bExpanded)
{	
	// @todo Sequencer - This should be moved to the sequence level
	UMovieScene* MovieScene = Sequencer.GetFocusedMovieSceneSequence()->GetMovieScene();
	FMovieSceneEditorData& EditorData = MovieScene->GetEditorData();

	EditorData.ExpansionStates.Add(Node.GetPathName(), FMovieSceneExpansionState(bExpanded));
}


bool FSequencerNodeTree::GetSavedExpansionState(const FSequencerDisplayNode& Node) const
{
	// @todo Sequencer - This should be moved to the sequence level
	UMovieScene* MovieScene = Sequencer.GetFocusedMovieSceneSequence()->GetMovieScene();
	FMovieSceneEditorData& EditorData = MovieScene->GetEditorData();
	FMovieSceneExpansionState* ExpansionState = EditorData.ExpansionStates.Find( Node.GetPathName() );

	return ExpansionState ? ExpansionState->bExpanded : GetDefaultExpansionState(Node);
}


bool FSequencerNodeTree::GetDefaultExpansionState( const FSequencerDisplayNode& Node ) const
{
	// Object nodes, and track nodes that are parent tracks are expanded by default.
	if (Node.GetType() == ESequencerNode::Object)
	{
		return true;
	}

	else if (Node.GetType() == ESequencerNode::Track)
	{
		const FSequencerTrackNode& TrackNode = static_cast<const FSequencerTrackNode&>(Node);

		if (TrackNode.GetSubTrackMode() == FSequencerTrackNode::ESubTrackMode::ParentTrack)
		{
			return true;
		}

		if (TrackNode.GetTrackEditor().GetDefaultExpansionState(TrackNode.GetTrack()))
		{
			return true;
		}
	}

	return false;
}

void FSequencerNodeTree::SavePinnedState(const FSequencerDisplayNode& Node, bool bPinned)
{
	UMovieScene* MovieScene = Sequencer.GetFocusedMovieSceneSequence()->GetMovieScene();
	FMovieSceneEditorData& EditorData = MovieScene->GetEditorData();

	if (bPinned)
	{
		EditorData.PinnedNodes.AddUnique(Node.GetPathName());
	}
	else
	{
		EditorData.PinnedNodes.RemoveSingle(Node.GetPathName());
	}
}


bool FSequencerNodeTree::GetSavedPinnedState(const FSequencerDisplayNode& Node) const
{
	UMovieScene* MovieScene = Sequencer.GetFocusedMovieSceneSequence()->GetMovieScene();
	FMovieSceneEditorData& EditorData = MovieScene->GetEditorData();
	bool bPinned = EditorData.PinnedNodes.Contains(Node.GetPathName());

	return bPinned;
}

bool FSequencerNodeTree::IsNodeFiltered(const TSharedRef<const FSequencerDisplayNode> Node) const
{
	for (auto It = FilteredNodes.CreateConstIterator(); It; ++It)
	{
		if ((*It) == Node)
		{
			return true;
		}
	}
	return false;
}

void FSequencerNodeTree::SetHoveredNode(const TSharedPtr<FSequencerDisplayNode>& InHoveredNode)
{
	if (InHoveredNode != HoveredNode)
	{
		HoveredNode = InHoveredNode;
	}
}

const TSharedPtr<FSequencerDisplayNode>& FSequencerNodeTree::GetHoveredNode() const
{
	return HoveredNode;
}

void FSequencerNodeTree::UpdateSectionHandles(TSharedRef<FSequencerTrackNode> TrackNode)
{
	const TArray<TSharedRef<ISequencerSection>>& Sections = TrackNode->GetSections();
	for (int32 SectionIndex = 0; SectionIndex < Sections.Num(); ++SectionIndex)
	{
		UMovieSceneSection* Section = Sections[SectionIndex]->GetSectionObject();
		if (Section)
		{
			SectionToHandle.Add(Section, FSectionHandle(TrackNode, SectionIndex));
		}
	}
}

TOptional<FSectionHandle> FSequencerNodeTree::GetSectionHandle(const UMovieSceneSection* Section) const
{
	const FSectionHandle* Found = SectionToHandle.Find(Section);
	if (Found)
	{
		return *Found;
	}

	return TOptional<FSectionHandle>();
}

static void AddChildNodes(const TSharedRef<FSequencerDisplayNode>& StartNode, TSet<TSharedRef<FSequencerDisplayNode>>& OutFilteredNodes)
{
	OutFilteredNodes.Add(StartNode);

	for (TSharedRef<FSequencerDisplayNode> ChildNode : StartNode->GetChildNodes())
	{
		AddChildNodes(ChildNode, OutFilteredNodes);
	}
}

/*
 * Add node as filtered and include any parent folders
 */
static void AddFilteredNode(const TSharedRef<FSequencerDisplayNode>& StartNode, TSet<TSharedRef<FSequencerDisplayNode>>& OutFilteredNodes)
{
	AddChildNodes(StartNode, OutFilteredNodes);

	// Gather parent folders up the chain
	TSharedPtr<FSequencerDisplayNode> ParentNode = StartNode->GetParent();
	while (ParentNode.IsValid())
	{
		OutFilteredNodes.Add(ParentNode.ToSharedRef());
		ParentNode = ParentNode->GetParent();
	}
}

/**
 * Recursively filters nodes
 *
 * @param StartNode			The node to start from
 * @param Filters			The filter collection to test against
 * @param OutFilteredNodes	The list of all filtered nodes
 */

static void FilterNodesRecursive( FSequencer& Sequencer, const TSharedRef<FSequencerDisplayNode>& StartNode, TSharedPtr<FSequencerTrackFilterCollection> Filters, const TArray<FString>& FilterStrings, TSharedPtr<FSequencerTrackFilter_LevelFilter> LevelTrackFilter, TSet<TSharedRef<FSequencerDisplayNode>>& OutFilteredNodes )
{
	for (TSharedRef<FSequencerDisplayNode> Node : StartNode->GetChildNodes())
	{
		FilterNodesRecursive(Sequencer, Node, Filters, FilterStrings, LevelTrackFilter, OutFilteredNodes);
	}

	bool bPasssedAnyFilters = false;

	if (StartNode->GetType() == ESequencerNode::Track)
	{
		UMovieSceneTrack* Track = static_cast<const FSequencerTrackNode&>(StartNode.Get()).GetTrack();
		if (Filters->Num() == 0 || Filters->PassesAnyFilters(Track))
		{
			bPasssedAnyFilters = true;

			// Track nodes do not belong to a level, but might be a child of an objectbinding node that does
			if (LevelTrackFilter->IsActive())
			{
				TSharedPtr<const FSequencerDisplayNode> ParentNode = StartNode->GetParent();
				while (ParentNode.IsValid())
				{
					if (ParentNode->GetType() == ESequencerNode::Object)
					{
						// The track belongs to an objectbinding node, start by assuming it doesn't match the level filter
						bPasssedAnyFilters = false;

						const FSequencerObjectBindingNode* ObjectNode = static_cast<const FSequencerObjectBindingNode*>(ParentNode.Get());
						for (TWeakObjectPtr<>& Object : Sequencer.FindObjectsInCurrentSequence(ObjectNode->GetObjectBinding()))
						{
							if (Object.IsValid() && LevelTrackFilter->PassesFilter(Object.Get()))
							{
								// If at least one of the objects on the objectbinding node pass the level filter, show the track
								bPasssedAnyFilters = true;
								break;
							}
						}

						break;
					}
					ParentNode = ParentNode->GetParent();
				}
			}

			if (bPasssedAnyFilters && Sequencer.GetSequencerSettings()->GetShowSelectedNodesOnly())
			{
				TSharedPtr<const FSequencerDisplayNode> ParentNode = StartNode->GetParent();
				while (ParentNode.IsValid())
				{
<<<<<<< HEAD
=======
					// Pinned tracks should be visible whether selected or not
					if (ParentNode->IsPinned())
					{
						break;
					}

>>>>>>> 69078e53
					if (ParentNode->GetType() == ESequencerNode::Object)
					{
						const FSequencerObjectBindingNode* ObjectNode = static_cast<const FSequencerObjectBindingNode*>(ParentNode.Get());
						const FMovieSceneBinding* Binding = Sequencer.GetFocusedMovieSceneSequence()->GetMovieScene()->FindBinding(ObjectNode->GetObjectBinding());
						if (!(Binding && Sequencer.IsBindingVisible(*Binding)))
						{
							bPasssedAnyFilters = false;
						}

						break;
					}
					ParentNode = ParentNode->GetParent();
				}
			}
		}
	}
	else if (StartNode->GetType() == ESequencerNode::Object)
	{
		const FSequencerObjectBindingNode ObjectNode = static_cast<const FSequencerObjectBindingNode&>(StartNode.Get());
		for (TWeakObjectPtr<>& Object : Sequencer.FindObjectsInCurrentSequence(ObjectNode.GetObjectBinding()))
		{
			if (Object.IsValid() && (Filters->Num() == 0 || Filters->PassesAnyFilters(Object.Get()))
				&& LevelTrackFilter->PassesFilter(Object.Get()))
			{
				bPasssedAnyFilters = true;
				break;
			}
		}

<<<<<<< HEAD
		if (bPasssedAnyFilters && Sequencer.GetSequencerSettings()->GetShowSelectedNodesOnly())
=======
		if (bPasssedAnyFilters && Sequencer.GetSequencerSettings()->GetShowSelectedNodesOnly() && !StartNode->IsPinned())
>>>>>>> 69078e53
		{
			UMovieScene* MovieScene = Sequencer.GetFocusedMovieSceneSequence()->GetMovieScene();
			const FMovieSceneBinding* Binding = Sequencer.GetFocusedMovieSceneSequence()->GetMovieScene()->FindBinding(ObjectNode.GetObjectBinding());
			if (Binding && !Sequencer.IsBindingVisible(*Binding))
			{
				bPasssedAnyFilters = false;
			}
		}
	}

	if (bPasssedAnyFilters)
	{
		// If we have a filter string, make sure we match
		if (FilterStrings.Num() > 0)
		{
			// check labels - only one of the labels needs to match
			bool bMatchedLabel = false;
			bool bObjectHasLabels = false;
			for (const FString& String : FilterStrings)
			{
				if (String.StartsWith(TEXT("label:")) && String.Len() > 6)
				{
					if (StartNode->GetType() == ESequencerNode::Object)
					{
						bObjectHasLabels = true;
						auto ObjectBindingNode = StaticCastSharedRef<FSequencerObjectBindingNode>(StartNode);
						auto Labels = Sequencer.GetLabelManager().GetObjectLabels(ObjectBindingNode->GetObjectBinding());

						if (Labels != nullptr && Labels->Strings.Contains(String.RightChop(6)))
						{
							bMatchedLabel = true;
							break;
						}
					}
					else if (!StartNode->GetParent().IsValid())
					{
						return;
					}
				}
			}

			if (bObjectHasLabels && !bMatchedLabel)
			{
				return;
			}

			// check each string in the filter strings list against 
			for (const FString& String : FilterStrings)
			{
				if (!String.StartsWith(TEXT("label:")) && !StartNode->GetDisplayName().ToString().Contains(String))
				{
					return;
				}
			}

			TSharedPtr<FSequencerDisplayNode> ParentNode = StartNode->GetParent();
			while(ParentNode.IsValid())
			{
				if (!ParentNode.Get()->IsExpanded())
				{
					ParentNode.Get()->SetExpansionState(true);
				}

				ParentNode = ParentNode->GetParent();
			}
		}
		AddFilteredNode(StartNode, OutFilteredNodes);
	}
}

void FSequencerNodeTree::UpdateFilters()
{
	if (!bFilterUpdateRequested)
	{
		return;
	}

	FilteredNodes.Empty();


	UObject* PlaybackContext = Sequencer.GetPlaybackContext();
	UWorld* World = PlaybackContext ? PlaybackContext->GetWorld() : nullptr;
	TrackFilterLevelFilter->UpdateWorld(World);

	if (TrackFilters->Num() > 0 || !FilterString.IsEmpty() || TrackFilterLevelFilter->IsActive() || Sequencer.GetSequencerSettings()->GetShowSelectedNodesOnly())
	{
		// Build a list of strings that must be matched
		TArray<FString> FilterStrings;

		// Remove whitespace from the front and back of the string
		FilterString.TrimStartAndEndInline();
		FilterString.ParseIntoArray(FilterStrings, TEXT(" "), true /*bCullEmpty*/);

		for (auto It = GetRootNodes().CreateConstIterator(); It; ++It)
		{
			// Recursively filter all nodes, matching them against the list of filter strings.  All filter strings must be matched
			FilterNodesRecursive(Sequencer, *It, TrackFilters, FilterStrings, TrackFilterLevelFilter, FilteredNodes);
		}
	}

	bFilterUpdateRequested = false;
}

void FSequencerNodeTree::FilterNodes(const FString& InFilter)
{
	if (InFilter != FilterString)
	{
		FilterString = InFilter;
		bFilterUpdateRequested = true;
	}
}

TArray< TSharedRef<FSequencerDisplayNode> > FSequencerNodeTree::GetAllNodes() const
{
	TArray< TSharedRef<FSequencerDisplayNode> > AllNodes;

	const bool bIncludeRootNode = false;
	RootNode->Traverse_ParentFirst([&AllNodes](FSequencerDisplayNode& InNode) 
	{
		AllNodes.Add(InNode.AsShared());
		return true;
	}, bIncludeRootNode);

	return AllNodes;
}

void FSequencerNodeTree::UpdateCurveEditorTree()
{
	FCurveEditor* CurveEditor = Sequencer.GetCurveEditor().Get();

	// Guard against multiple broadcasts here and defer them until the end of this function
	FScopedCurveEditorTreeEventGuard ScopedEventGuard = CurveEditor->GetTree()->ScopedEventGuard();

	auto Traverse_AddToCurveEditor = [this, CurveEditor](FSequencerDisplayNode& InNode)
	{
		if (InNode.GetType() == ESequencerNode::Track)
		{
			// Track nodes with top level key area's must be added
			TSharedPtr<FSequencerSectionKeyAreaNode> TopLevelKeyArea = static_cast<const FSequencerTrackNode&>(InNode).GetTopLevelKeyNode();
			if (TopLevelKeyArea.IsValid() && KeyAreaHasCurves(*TopLevelKeyArea))
			{
				this->AddToCurveEditor(InNode.AsShared(), CurveEditor);
			}
		}
		else if (InNode.GetType() == ESequencerNode::KeyArea && KeyAreaHasCurves(static_cast<const FSequencerSectionKeyAreaNode&>(InNode)))
		{
			// Key area nodes are always added
			this->AddToCurveEditor(InNode.AsShared(), CurveEditor);
		}
		return true;
	};

	static const bool bIncludeThisNode = false;
	RootNode->Traverse_ChildFirst(Traverse_AddToCurveEditor, bIncludeThisNode);

	// Remove no longer valid elements from the curve editor tree
	for (auto It = CurveEditorTreeItemIDs.CreateIterator(); It; ++It)
	{
		TSharedPtr<FSequencerDisplayNode> Node = It->Key.Pin();
		if (!Node.IsValid() || Node->TreeSerialNumber != SerialNumber)
		{
			CurveEditor->RemoveTreeItem(It->Value);
			It.RemoveCurrent();
		}
	}
}

bool FSequencerNodeTree::KeyAreaHasCurves(const FSequencerSectionKeyAreaNode& KeyAreaNode) const
{
	for (const TSharedRef<IKeyArea>& KeyArea : KeyAreaNode.GetAllKeyAreas())
	{
		const ISequencerChannelInterface* EditorInterface = KeyArea->FindChannelEditorInterface();
		if (EditorInterface && EditorInterface->SupportsCurveEditorModels_Raw(KeyArea->GetChannel()))
		{
			return true;
		}
	}
	return false;
}

FCurveEditorTreeItemID FSequencerNodeTree::AddToCurveEditor(TSharedRef<FSequencerDisplayNode> DisplayNode, FCurveEditor* CurveEditor)
{
	if (FCurveEditorTreeItemID* Existing = CurveEditorTreeItemIDs.Find(DisplayNode))
	{
		if (CurveEditor->GetTree()->FindItem(*Existing) != nullptr)
		{
			return *Existing;
		}
	}

	TSharedPtr<FSequencerDisplayNode> Parent = DisplayNode->GetParent();

	FCurveEditorTreeItemID ParentID = Parent.IsValid() ? AddToCurveEditor(Parent.ToSharedRef(), CurveEditor) : FCurveEditorTreeItemID::Invalid();

	FCurveEditorTreeItem* NewItem = CurveEditor->AddTreeItem(ParentID);
	NewItem->SetWeakItem(StaticCastSharedRef<ICurveEditorTreeItem>(DisplayNode));

	CurveEditorTreeItemIDs.Add(DisplayNode, NewItem->GetID());
	return NewItem->GetID();
}

FCurveEditorTreeItemID FSequencerNodeTree::FindCurveEditorTreeItem(TSharedRef<FSequencerDisplayNode> DisplayNode) const
{
	const FCurveEditorTreeItemID* FoundID = CurveEditorTreeItemIDs.Find(DisplayNode);
	if (FoundID && Sequencer.GetCurveEditor()->GetTree()->FindItem(*FoundID) != nullptr)
	{
		return *FoundID;
	}
	return FCurveEditorTreeItemID::Invalid();
<<<<<<< HEAD
=======
}

void FSequencerNodeTree::UnpinAllNodes()
{
	const bool bIncludeRootNode = false;
	RootNode->Traverse_ParentFirst([](FSequencerDisplayNode& InNode)
	{
		InNode.Unpin();
		return true;
	}, bIncludeRootNode);
>>>>>>> 69078e53
}<|MERGE_RESOLUTION|>--- conflicted
+++ resolved
@@ -963,15 +963,12 @@
 				TSharedPtr<const FSequencerDisplayNode> ParentNode = StartNode->GetParent();
 				while (ParentNode.IsValid())
 				{
-<<<<<<< HEAD
-=======
 					// Pinned tracks should be visible whether selected or not
 					if (ParentNode->IsPinned())
 					{
 						break;
 					}
 
->>>>>>> 69078e53
 					if (ParentNode->GetType() == ESequencerNode::Object)
 					{
 						const FSequencerObjectBindingNode* ObjectNode = static_cast<const FSequencerObjectBindingNode*>(ParentNode.Get());
@@ -1001,11 +998,7 @@
 			}
 		}
 
-<<<<<<< HEAD
-		if (bPasssedAnyFilters && Sequencer.GetSequencerSettings()->GetShowSelectedNodesOnly())
-=======
 		if (bPasssedAnyFilters && Sequencer.GetSequencerSettings()->GetShowSelectedNodesOnly() && !StartNode->IsPinned())
->>>>>>> 69078e53
 		{
 			UMovieScene* MovieScene = Sequencer.GetFocusedMovieSceneSequence()->GetMovieScene();
 			const FMovieSceneBinding* Binding = Sequencer.GetFocusedMovieSceneSequence()->GetMovieScene()->FindBinding(ObjectNode.GetObjectBinding());
@@ -1215,8 +1208,6 @@
 		return *FoundID;
 	}
 	return FCurveEditorTreeItemID::Invalid();
-<<<<<<< HEAD
-=======
 }
 
 void FSequencerNodeTree::UnpinAllNodes()
@@ -1227,5 +1218,4 @@
 		InNode.Unpin();
 		return true;
 	}, bIncludeRootNode);
->>>>>>> 69078e53
 }