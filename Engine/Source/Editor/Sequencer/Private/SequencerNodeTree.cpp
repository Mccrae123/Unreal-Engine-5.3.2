// Copyright Epic Games, Inc. All Rights Reserved.

#include "SequencerNodeTree.h"
#include "MovieSceneBinding.h"
#include "GameFramework/Actor.h"
#include "MovieScene.h"
#include "DisplayNodes/SequencerDisplayNode.h"
#include "DisplayNodes/SequencerFolderNode.h"
#include "DisplayNodes/SequencerObjectBindingNode.h"
#include "ISequencerSection.h"
#include "DisplayNodes/SequencerTrackNode.h"
#include "MovieSceneSequence.h"
#include "Tracks/MovieSceneCinematicShotTrack.h"
#include "Tracks/MovieSceneSubTrack.h"
#include "Sequencer.h"
#include "MovieSceneFolder.h"
#include "ISequencerTrackEditor.h"
#include "DisplayNodes/SequencerRootNode.h"
#include "Widgets/Views/STableRow.h"
#include "CurveEditor.h"
#include "SequencerNodeSortingMethods.h"
#include "SequencerTrackFilters.h"
#include "Channels/MovieSceneChannel.h"
#include "ScopedTransaction.h"
#include "SequencerUtilities.h"
#include "SequencerLog.h"
#include "SequencerCommonHelpers.h"


/**
 * A spacer node that is unselectable
 */
class FSequencerSpacerNode : public FSequencerDisplayNode
{
public:

	/**
	 * Create and initialize a new instance.
	 * 
	 * @param InParentTree The tree this node is in.
	 */
	FSequencerSpacerNode(float InSize, int32 InSortingOrder, FSequencerNodeTree& InParentTree)
		: FSequencerDisplayNode(NAME_None, InParentTree)
		, Size(InSize)
		, SortingOrder(InSortingOrder)
	{ }

public:

	// FSequencerDisplayNode interface
	virtual bool CanRenameNode() const override { return false; }
	virtual int32 GetSortingOrder() const override { return SortingOrder; }
	virtual FText GetDisplayName() const override { return FText(); }
	virtual float GetNodeHeight() const override { return Size; }
	virtual FNodePadding GetNodePadding() const override { return FNodePadding(0.f); }
<<<<<<< HEAD
	virtual ESequencerNode::Type GetType() const override { return ESequencerNode::Object; }
=======
	virtual ESequencerNode::Type GetType() const override { return ESequencerNode::Spacer; }
>>>>>>> 6bbb88c8
	virtual void SetDisplayName(const FText& NewDisplayName) override { }
	virtual TSharedRef<SWidget> GenerateContainerWidgetForOutliner(const TSharedRef<SSequencerTreeViewRow>& InRow) override { return SNew(SBox).HeightOverride(Size); }
	virtual bool IsSelectable() const override { return false; }

private:

	/** The size of the spacer */
	float Size;

	/** The sorting order for the spacer */
	int32 SortingOrder;
};

FSequencerNodeTree::~FSequencerNodeTree()
{
	if (TrackFilters.IsValid())
	{
		TrackFilters->OnChanged().RemoveAll(this);
	}
	if (TrackFilterLevelFilter.IsValid())
	{
		TrackFilterLevelFilter->OnChanged().RemoveAll(this);
	}
}


FSequencerNodeTree::FSequencerNodeTree(FSequencer& InSequencer)
	: RootNode(MakeShared<FSequencerRootNode>(*this))
	, BottomSpacerNode(MakeShared<FSequencerSpacerNode>(30.f, INT_MAX, *this))
	, SerialNumber(0)
	, Sequencer(InSequencer)
	, bFilterUpdateRequested(false)
{
	TrackFilters = MakeShared<FSequencerTrackFilterCollection>();
	TrackFilters->OnChanged().AddRaw(this, &FSequencerNodeTree::RequestFilterUpdate);
	TrackFilterLevelFilter = MakeShared< FSequencerTrackFilter_LevelFilter>();
	TrackFilterLevelFilter->OnChanged().AddRaw(this, &FSequencerNodeTree::RequestFilterUpdate);
}

TSharedPtr<FSequencerObjectBindingNode> FSequencerNodeTree::FindObjectBindingNode(const FGuid& BindingID) const
{
	return ObjectBindingToNode.FindRef(BindingID);
}

void FSequencerNodeTree::RefreshNodes(UMovieScene* MovieScene)
{
	check(MovieScene);

	++SerialNumber;

	TSortedMap<FGuid, FGuid> ChildToParentBinding;
	TSortedMap<FGuid, const FMovieSceneBinding*> AllBindings;

	// Gather all object bindings in the sequence
	for (const FMovieSceneBinding& Binding : MovieScene->GetBindings())
	{
		AllBindings.Add(Binding.GetObjectGuid(), &Binding);
	}

	// Populate the binding hierarchy
	for (int32 PossessableIndex = 0; PossessableIndex < MovieScene->GetPossessableCount(); ++PossessableIndex)
	{
		const FMovieScenePossessable& Possessable = MovieScene->GetPossessable(PossessableIndex);

		FGuid ThisID   = Possessable.GetGuid();
		FGuid ParentID = Possessable.GetParent();

		if (ParentID.IsValid())
		{
			ChildToParentBinding.Add(ThisID, ParentID);
		}
	}

	TMap<FSequencerDisplayNode*, TSharedPtr<FSequencerDisplayNode>> ChildToParentMap;

	// Object Bindings
	{
		for (const FMovieSceneBinding& Binding : MovieScene->GetBindings())
		{
			TSharedPtr<FSequencerObjectBindingNode> ObjectBindingNode = FindOrCreateObjectBinding(Binding.GetObjectGuid(), AllBindings, ChildToParentBinding, &ChildToParentMap);
			if (!ObjectBindingNode)
			{
				continue;
			}

			if (!ChildToParentMap.Contains(ObjectBindingNode.Get()))
			{
				ChildToParentMap.Add(ObjectBindingNode.Get(), RootNode);
			}

			// Create nodes for the object binding's tracks
			for (UMovieSceneTrack* Track : Binding.GetTracks())
			{
				if (ensureAlwaysMsgf(Track, TEXT("MovieScene binding '%s' data contains a null track. This should never happen."), *Binding.GetName()))
				{
					TSharedPtr<FSequencerTrackNode> TrackNode = CreateOrUpdateTrack(Track, ETrackType::Object);
					if (TrackNode.IsValid())
					{
						ChildToParentMap.Add(TrackNode.Get(), ObjectBindingNode);
					}
				}
			}
		}
	}

	// Master tracks
	{
		UMovieSceneTrack* CameraCutTrack = MovieScene->GetCameraCutTrack();
		if (CameraCutTrack)
		{
			TSharedPtr<FSequencerTrackNode> TrackNode = CreateOrUpdateTrack(CameraCutTrack, ETrackType::Master);
			if (TrackNode.IsValid())
			{
				ChildToParentMap.Add(TrackNode.Get(), RootNode);
			}
		}

		// Iterate all master tracks and generate nodes if necessary
		for (UMovieSceneTrack* Track : MovieScene->GetMasterTracks())
		{
			if (ensureAlwaysMsgf(Track, TEXT("MovieScene data contains a null master track. This should never happen.")))
			{
				TSharedPtr<FSequencerTrackNode> TrackNode = CreateOrUpdateTrack(Track, ETrackType::Master);
				if (TrackNode.IsValid())
				{
					ChildToParentMap.Add(TrackNode.Get(), RootNode);
				}
			}
		}
	}

	// Folders may also create hierarchy items for tracks and object bindings
	{
		for (UMovieSceneFolder* Folder : MovieScene->GetRootFolders())
		{
			if (ensureAlwaysMsgf(Folder, TEXT("MovieScene data contains a null folder. This should never happen.")))
			{
				TSharedRef<FSequencerFolderNode> RootFolderNode = CreateOrUpdateFolder(Folder, AllBindings, ChildToParentBinding, &ChildToParentMap);
				RootFolderNode->SetParent(RootNode);
			}
		}
	}

	for (TTuple<FSequencerDisplayNode*, TSharedPtr<FSequencerDisplayNode>> Pair : ChildToParentMap)
	{
		Pair.Key->SetParent(Pair.Value);
	}

	// Remove anything that is no longer relevant (ie serial number is out of date)
	for (auto It = FolderToNode.CreateIterator(); It; ++It)
	{
		if (It->Value->TreeSerialNumber != SerialNumber)
		{
			It->Value->SetParent(nullptr);
			It.RemoveCurrent();
		}
	}
	for (auto It = TrackToNode.CreateIterator(); It; ++It)
	{
		if (It->Value->TreeSerialNumber != SerialNumber)
		{
			It->Value->SetParent(nullptr);
			It.RemoveCurrent();
		}
		else
		{
			// Update after the above SetParent() because track sections need to have valid parent object bindings set up
			It->Value->UpdateInnerHierarchy();
		}
	}
	for (auto It = ObjectBindingToNode.CreateIterator(); It; ++It)
	{
		if (It->Value->TreeSerialNumber != SerialNumber)
		{
			It->Value->SetParent(nullptr);
			It.RemoveCurrent();
		}
	}

	// Remove mute/solo markers for any nodes that no longer exist
	if(!MovieScene->IsReadOnly())
	{
		for (auto It = MovieScene->GetSoloNodes().CreateIterator(); It; ++It)
		{
			if (!GetNodeAtPath(*It))
			{
				It.RemoveCurrent();
			}
		}

		for (auto It = MovieScene->GetMuteNodes().CreateIterator(); It; ++It)
		{
			if (!GetNodeAtPath(*It))
			{
				It.RemoveCurrent();
			}
		}
	}

	// Always add the bottom spacer node before counting filtered nodes
	BottomSpacerNode->SetParent(RootNode);

	// Re-filter the tree after updating 
	// @todo sequencer: Newly added sections may need to be visible even when there is a filter
	bFilterUpdateRequested = true;
	UpdateFilters();

	// Always show the bottom spacer node
	FilteredNodes.Add(BottomSpacerNode);
}

TSharedPtr<FSequencerTrackNode> FSequencerNodeTree::CreateOrUpdateTrack(UMovieSceneTrack* Track, ETrackType TrackType)
{
	check(Track);

	FObjectKey TrackKey(Track);
	TSharedPtr<FSequencerTrackNode> TrackNode = TrackToNode.FindRef(TrackKey);
	if (TrackNode.IsValid())
	{
		// Should be implemented as a filter
		if (!Sequencer.IsTrackVisible(Track))
		{
			TrackNode->SetParent(nullptr);
			TrackToNode.Remove(TrackKey);
			return nullptr;
		}
	}
	else
	{
		const bool bIsDraggable = TrackType == ETrackType::Master;
		TrackNode = MakeShared<FSequencerTrackNode>(Track, *FindOrAddTypeEditor(Track), bIsDraggable, *this);
		TrackToNode.Add(TrackKey, TrackNode);
	}

	// Assign the serial number for this node to indicate that it is still relevant
	TrackNode->TreeSerialNumber = SerialNumber;
	return TrackNode;
}

TSharedRef<FSequencerFolderNode> FSequencerNodeTree::CreateOrUpdateFolder(UMovieSceneFolder* Folder, const TSortedMap<FGuid, const FMovieSceneBinding*>& AllBindings, const TSortedMap<FGuid, FGuid>& ChildToParentBinding, TMap<FSequencerDisplayNode*, TSharedPtr<FSequencerDisplayNode>>* OutChildToParentMap)
{
	check(Folder);

	FObjectKey FolderKey(Folder);

	TSharedPtr<FSequencerFolderNode> FolderNode = FolderToNode.FindRef(FolderKey);
	if (!FolderNode.IsValid())
	{
		FolderNode = MakeShared<FSequencerFolderNode>(*Folder, *this);
		FolderToNode.Add(FolderKey, FolderNode.ToSharedRef());
	}

	// Assign the serial number for this node to indicate that it is still relevant
	FolderNode->TreeSerialNumber = SerialNumber;

	// Create the hierarchy for any child bindings
	TArray<FGuid> ChildObjectBindingsToRemove;
	for (const FGuid& ID : Folder->GetChildObjectBindings())
	{
		if (!AllBindings.Contains(ID))
		{
			ChildObjectBindingsToRemove.Add(ID);
			continue;
		}

		TSharedPtr<FSequencerObjectBindingNode> Binding = FindOrCreateObjectBinding(ID, AllBindings, ChildToParentBinding, OutChildToParentMap);
		if (Binding.IsValid())
		{
			OutChildToParentMap->Add(Binding.Get(), FolderNode);
		}
	}

	for (const FGuid& ID : ChildObjectBindingsToRemove)
	{
		Folder->RemoveChildObjectBinding(ID);
	}

	// Create the hierarchy for any master tracks
	for (UMovieSceneTrack* Track : Folder->GetChildMasterTracks())
	{
		if (ensureAlwaysMsgf(Track, TEXT("MovieScene folder '%s' data contains a null track. This should never happen."), *Folder->GetName()))
		{
			TSharedPtr<FSequencerTrackNode> TrackNode = CreateOrUpdateTrack(Track, ETrackType::Master);
			if (TrackNode.IsValid())
			{
				OutChildToParentMap->Add(TrackNode.Get(), FolderNode);
			}
		}
	}

	// Add child folders
	for (UMovieSceneFolder* ChildFolder : Folder->GetChildFolders())
	{
		if (ensureAlwaysMsgf(ChildFolder, TEXT("MovieScene folder '%s' data contains a null child folder. This should never happen."), *Folder->GetName()))
		{
			TSharedRef<FSequencerFolderNode> ChildFolderNode = CreateOrUpdateFolder(ChildFolder, AllBindings, ChildToParentBinding, OutChildToParentMap);
			OutChildToParentMap->Add(&ChildFolderNode.Get(), FolderNode);
		}
	}

	return FolderNode.ToSharedRef();
}

bool FSequencerNodeTree::HasActiveFilter() const
{
	return (!FilterString.IsEmpty()
		|| TrackFilters->Num() > 0
		|| TrackFilterLevelFilter->IsActive()
		|| Sequencer.GetSequencerSettings()->GetShowSelectedNodesOnly()
		|| Sequencer.GetFocusedMovieSceneSequence()->GetMovieScene()->GetNodeGroups().HasAnyActiveFilter());
}

bool FSequencerNodeTree::UpdateFiltersOnTrackValueChanged()
{
	// If filters are already scheduled for update, we can defer until the next update
	if (bFilterUpdateRequested)
	{
		return false;
	}

	for (TSharedPtr< FSequencerTrackFilter > TrackFilter : *TrackFilters)
	{
		if (TrackFilter->ShouldUpdateOnTrackValueChanged())
		{
			// UpdateFilters will only run if bFilterUpdateRequested is true
			bFilterUpdateRequested = true;
			bool bFiltersUpdated = UpdateFilters();

			// If the filter list was modified, set bFilterUpdateRequested to suppress excessive re-filters between tree update
			bFilterUpdateRequested = bFiltersUpdated;
			return bFiltersUpdated;
		}
	}

	return false;
}

TSharedPtr<FSequencerObjectBindingNode> FSequencerNodeTree::FindOrCreateObjectBinding(const FGuid& BindingID, const TSortedMap<FGuid, const FMovieSceneBinding*>& AllBindings, const TSortedMap<FGuid, FGuid>& ChildToParentBinding, TMap<FSequencerDisplayNode*, TSharedPtr<FSequencerDisplayNode>>* OutChildToParentMap)
{
	if (!ensureAlwaysMsgf(AllBindings.Contains(BindingID), TEXT("Attempting to add a binding that does not exist.")))
	{
		return nullptr;
	}

	TSharedPtr<FSequencerObjectBindingNode> ObjectBindingNode = ObjectBindingToNode.FindRef(BindingID);
	if (!ObjectBindingNode.IsValid())
	{
		// The node name is the object guid
		FName ObjectNodeName = *BindingID.ToString();

		ObjectBindingNode = MakeShared<FSequencerObjectBindingNode>(ObjectNodeName, BindingID, *this);
		ObjectBindingToNode.Add(BindingID, ObjectBindingNode);
	}

	ObjectBindingNode->TreeSerialNumber = SerialNumber;

	// Create its parent and make the association
	if (const FGuid* ParentGuid = ChildToParentBinding.Find(BindingID))
	{
		TSharedPtr<FSequencerObjectBindingNode> ParentBinding = FindOrCreateObjectBinding(*ParentGuid, AllBindings, ChildToParentBinding, OutChildToParentMap);
		if (ParentBinding.IsValid())
		{
			OutChildToParentMap->Add(ObjectBindingNode.Get(), ParentBinding);
		}
	}

	return ObjectBindingNode;
}

void FSequencerNodeTree::Update()
{
	Sequencer.GetSelection().EmptySelectedOutlinerNodes();

	EditorMap.Empty();
	FilteredNodes.Empty();
	SectionToHandle.Empty();
	HoveredNode = nullptr;

	UMovieSceneSequence* CurrentSequence = Sequencer.GetFocusedMovieSceneSequence();
	if (WeakCurrentSequence != CurrentSequence)
	{
		DestroyAllNodes();
		WeakCurrentSequence = CurrentSequence;
	}

	UMovieScene* MovieScene = CurrentSequence->GetMovieScene();
	RefreshNodes(MovieScene);

	// Re-filter the tree after updating 
	// @todo sequencer: Newly added sections may need to be visible even when there is a filter
	FilterNodes( FilterString );

	// Sort root nodes
	RootNode->SortImmediateChildren();

	// Set up virtual offsets, expansion states, and tints
	float VerticalOffset = 0.f;

	auto Traverse_OnTreeRefreshed = [this, &VerticalOffset](FSequencerDisplayNode& InNode)
	{
		// Set up the virtual node position
		float VerticalTop = VerticalOffset;
		VerticalOffset += InNode.GetNodeHeight() + InNode.GetNodePadding().Combined();
		InNode.OnTreeRefreshed(VerticalTop, VerticalOffset);

		if (InNode.GetType() == ESequencerNode::Track)
		{
			this->UpdateSectionHandles(StaticCastSharedRef<FSequencerTrackNode>(InNode.AsShared()));
		}
		return true;
	};

	const bool bIncludeRootNode = false;
	RootNode->Traverse_ParentFirst(Traverse_OnTreeRefreshed, bIncludeRootNode);

	// Cache pinned state of nodes, needs to happen after OnTreeRefreshed
	RootNode->UpdateCachedPinnedState();

	// Ensure that the curve editor tree is up to date for our tree layout
	UpdateCurveEditorTree();

	bHasSoloNodes = false;
	
	TArray<FString>& SoloNodes = Sequencer.GetFocusedMovieSceneSequence()->GetMovieScene()->GetSoloNodes();

	// Muting overrides soloing, so a solo node only counts if it's not muted.
	for (const FString& NodePath : SoloNodes)
	{
		FSequencerDisplayNode* Node = GetNodeAtPath(NodePath);
		if (Node)
		{
			if (!IsNodeMute(Node))
			{
				bHasSoloNodes = true;
				break;
			}
		}
	}

	OnUpdatedDelegate.Broadcast();
}

FSequencerDisplayNode* FindNodeWithPath(FSequencerDisplayNode* InNode, const FString& NodePath)
{
	if (!InNode)
	{
		return nullptr;
	}

	if (InNode->GetPathName() == NodePath)
	{
		return InNode;
	}

	for (TSharedRef<FSequencerDisplayNode> ChildNode: InNode->GetChildNodes())
	{
		FSequencerDisplayNode* FoundNode = FindNodeWithPath(&ChildNode.Get(), NodePath);
		if (FoundNode)
		{
			return FoundNode;
		}
	}
	return nullptr;
}


FSequencerDisplayNode* FSequencerNodeTree::GetNodeAtPath(const FString& NodePath) const
{
	return FindNodeWithPath(&RootNode.Get(), NodePath);
}

TSharedRef<ISequencerTrackEditor> FSequencerNodeTree::FindOrAddTypeEditor( UMovieSceneTrack* InTrack )
{
	TSharedPtr<ISequencerTrackEditor> Editor = EditorMap.FindRef( InTrack );

	if( !Editor.IsValid() )
	{
		const TArray<TSharedPtr<ISequencerTrackEditor>>& TrackEditors = Sequencer.GetTrackEditors();

		// Get a tool for each track
		// @todo sequencer: Should probably only need to get this once and it shouldn't be done here. It depends on when movie scene tool modules are loaded
		TSharedPtr<ISequencerTrackEditor> SupportedTool;

		for (const auto& TrackEditor : TrackEditors)
		{
			if (TrackEditor->SupportsType(InTrack->GetClass()))
			{
				EditorMap.Add(InTrack, TrackEditor);
				Editor = TrackEditor;

				break;
			}
		}
	}

	return Editor.ToSharedRef();
}

TSharedRef<FSequencerDisplayNode> FSequencerNodeTree::GetRootNode() const
{
	return RootNode;
}

const TArray<TSharedRef<FSequencerDisplayNode>>& FSequencerNodeTree::GetRootNodes() const
{
	return RootNode->GetChildNodes();
}

void FSequencerNodeTree::MoveDisplayNodeToRoot(TSharedRef<FSequencerDisplayNode>& Node)
{
	// Objects that exist at the root level in a sequence are just removed from the folder they reside in.
	// When the treeview is refreshed this will cause the regenerated nodes to show up at the root level.
	TSharedPtr<FSequencerDisplayNode> ParentSeqNode = Node->GetParent();
	switch (Node->GetType())
	{
		case ESequencerNode::Folder:
		{
			TSharedRef<FSequencerFolderNode> FolderNode = StaticCastSharedRef<FSequencerFolderNode>(Node);
			UMovieScene* FocusedMovieScene = GetSequencer().GetFocusedMovieSceneSequence()->GetMovieScene();

			if (ParentSeqNode.IsValid())
			{
				checkf(ParentSeqNode->GetType() == ESequencerNode::Folder, TEXT("Can not remove from unsupported parent node."));
				TSharedPtr<FSequencerFolderNode> ParentFolder = StaticCastSharedPtr<FSequencerFolderNode>(ParentSeqNode);
				ParentFolder->GetFolder().RemoveChildFolder(&FolderNode->GetFolder());
			}
			else
			{
				FocusedMovieScene->GetRootFolders().Remove(&FolderNode->GetFolder());
			}

			FocusedMovieScene->GetRootFolders().Add(&FolderNode->GetFolder());
			break;
		}
		case ESequencerNode::Track:
		{
			TSharedRef<FSequencerTrackNode> DraggedTrackNode = StaticCastSharedRef<FSequencerTrackNode>(Node);
			UMovieScene* FocusedMovieScene = GetSequencer().GetFocusedMovieSceneSequence()->GetMovieScene();

			if (ParentSeqNode.IsValid())
			{
				checkf(ParentSeqNode->GetType() == ESequencerNode::Folder, TEXT("Can not remove from unsupported parent node."));
				TSharedPtr<FSequencerFolderNode> ParentFolder = StaticCastSharedPtr<FSequencerFolderNode>(ParentSeqNode);
				ParentFolder->GetFolder().RemoveChildMasterTrack(DraggedTrackNode->GetTrack());
			}
			break;
		}
		case ESequencerNode::Object:
		{
			TSharedRef<FSequencerObjectBindingNode> DraggedObjectBindingNode = StaticCastSharedRef<FSequencerObjectBindingNode>(Node);
			UMovieScene* FocusedMovieScene = GetSequencer().GetFocusedMovieSceneSequence()->GetMovieScene();

			if (ParentSeqNode.IsValid())
			{
				checkf(ParentSeqNode->GetType() == ESequencerNode::Folder, TEXT("Can not remove from unsupported parent node."));
				TSharedPtr<FSequencerFolderNode> ParentFolder = StaticCastSharedPtr<FSequencerFolderNode>(ParentSeqNode);
				ParentFolder->GetFolder().RemoveChildObjectBinding(DraggedObjectBindingNode->GetObjectBinding());
			}
			break;
		}
	}

	// Reset to the root node
	Node->SetParent(RootNode);

	// Our children have changed parents which means that on subsequent creation they will retrieve their expansion state
	// from the map using their new path. If the new path already exists the object goes to the state stored at that path.
	// If the new path does not exist, the object returns to default state and not what is currently displayed. Either way 
	// causes unexpected user behavior as nodes appear to randomly change expansion state as they are moved around the sequencer.

	// To solve this, we update a node's parent when the node is moved, and then we update their expansion state here
	// while we still have the current expansion state and the new node path. When the UI is regenerated on the subsequent
	// refresh call, it will now retrieve the state the node was just in, instead of the state the node was in the last time it
	// was in that location. This is done recursively as children store absolute paths so they need to be updated too.
	Node->Traverse_ParentFirst([](FSequencerDisplayNode& TraversalNode)
	{
		TraversalNode.GetParentTree().SaveExpansionState(TraversalNode, TraversalNode.IsExpanded());
		return true;
	}, true);
}

void FSequencerNodeTree::SortAllNodesAndDescendants()
{
	auto Traverse_ResetSortOrder = [](FSequencerDisplayNode& Node)
	{
		Node.ResortImmediateChildren();
		return true;
	};

	const bool bIncludeRootNode = true;
	RootNode->Traverse_ParentFirst(Traverse_ResetSortOrder, bIncludeRootNode);

	// Refresh the tree so that our changes are visible.
	// @todo: Is this necessary any more?
	GetSequencer().RefreshTree();
}

void FSequencerNodeTree::AddFilter(TSharedRef<FSequencerTrackFilter> TrackFilter)
{
	TrackFilters->Add(TrackFilter);
}

int32 FSequencerNodeTree::RemoveFilter(TSharedRef<FSequencerTrackFilter> TrackFilter)
{
	return TrackFilters->Remove(TrackFilter);
}

void FSequencerNodeTree::RemoveAllFilters()
{
	TrackFilters->RemoveAll();
	TrackFilterLevelFilter->ResetFilter();
}

bool FSequencerNodeTree::IsTrackFilterActive(TSharedRef<FSequencerTrackFilter> TrackFilter) const
{
	return TrackFilters->Contains(TrackFilter);
}

void FSequencerNodeTree::AddLevelFilter(const FString& LevelName)
{
	TrackFilterLevelFilter->UnhideLevel(LevelName);
}

void FSequencerNodeTree::RemoveLevelFilter(const FString& LevelName)
{
	TrackFilterLevelFilter->HideLevel(LevelName);
}

bool FSequencerNodeTree::IsTrackLevelFilterActive(const FString& LevelName) const
{
	return !TrackFilterLevelFilter->IsLevelHidden(LevelName);
}

bool FSequencerNodeTree::IsNodeSolo(const FSequencerDisplayNode* InNode) const
{
	const TArray<FString>& SoloNodes = Sequencer.GetFocusedMovieSceneSequence()->GetMovieScene()->GetSoloNodes();
	const FString NodePath = InNode->GetPathName();

	if (SoloNodes.Contains(NodePath))
	{
		return true;
	}

	// Children should follow their parent's behavior unless told otherwise.
	TSharedPtr<FSequencerDisplayNode> ParentNode = InNode->GetParent();
	if (ParentNode.IsValid())
	{
		return IsNodeSolo(ParentNode.Get());
	}

	return false;
}

bool FSequencerNodeTree::HasSoloNodes() const
{
	return bHasSoloNodes;
}

bool FSequencerNodeTree::IsSelectedNodesSolo() const
{
	const TSet<TSharedRef<FSequencerDisplayNode> > SelectedNodes = Sequencer.GetSelection().GetSelectedOutlinerNodes();
	
	if (SelectedNodes.Num() == 0)
	{
		return false;
	}

	const TArray<FString>& SoloNodes = Sequencer.GetFocusedMovieSceneSequence()->GetMovieScene()->GetSoloNodes();

	bool bIsSolo = true;
	for (const TSharedRef<const FSequencerDisplayNode> Node : SelectedNodes)
	{
		if (!SoloNodes.Contains(Node->GetPathName()))
		{
			bIsSolo = false;
			break;
		}
	}

	return bIsSolo;
}

void FSequencerNodeTree::ToggleSelectedNodesSolo()
{
	UMovieScene* MovieScene = Sequencer.GetFocusedMovieSceneSequence()->GetMovieScene();
	
	if (MovieScene->IsReadOnly())
	{
		return;
	}
	
	TArray<FString>& SoloNodes = MovieScene->GetSoloNodes();

	const TSet<TSharedRef<FSequencerDisplayNode> >& SelectedNodes = Sequencer.GetSelection().GetSelectedOutlinerNodes();
	if (SelectedNodes.Num() == 0)
	{
		return;
	}

	// First, determine if any of the selected nodes are not marked as solo
	// If we have a mix, we should default to setting them all as solo
	bool bIsSolo = true;
	for (const TSharedRef<const FSequencerDisplayNode> Node : Sequencer.GetSelection().GetSelectedOutlinerNodes())
	{
		if (!SoloNodes.Contains(Node->GetPathName()))
		{
			bIsSolo = false;
			break;
		}
	}

	const FScopedTransaction Transaction(NSLOCTEXT("Sequencer", "ToggleSolo", "Toggle Solo"));

	MovieScene->Modify();

	for (const TSharedRef<const FSequencerDisplayNode> Node : Sequencer.GetSelection().GetSelectedOutlinerNodes())
	{
		FString NodePath = Node->GetPathName();
		if (bIsSolo)
		{
			// If we're currently solo, unsolo
			SoloNodes.Remove(NodePath);
		}
		else
		{
			// Mark solo, being careful as we might be re-marking an already solo node
			SoloNodes.AddUnique(NodePath);
		}
	}
	
	GetSequencer().RefreshTree();
}

bool FSequencerNodeTree::IsNodeMute(const FSequencerDisplayNode* InNode) const
{
	const TArray<FString>& MuteNodes = Sequencer.GetFocusedMovieSceneSequence()->GetMovieScene()->GetMuteNodes();
	const FString NodePath = InNode->GetPathName();

	if (MuteNodes.Contains(NodePath))
	{
		return true;
	}
	
	// Children should follow their parent's behavior unless told otherwise.
	const TSharedPtr<FSequencerDisplayNode> ParentNode = InNode->GetParent();
	if (ParentNode.IsValid())
	{
		return IsNodeMute(ParentNode.Get());
	}
	
	return false;
}

bool FSequencerNodeTree::IsSelectedNodesMute() const
{
	const TSet<TSharedRef<FSequencerDisplayNode> > SelectedNodes = Sequencer.GetSelection().GetSelectedOutlinerNodes();

	if (SelectedNodes.Num() == 0)
	{
		return false;
	}

	const TArray<FString>& MuteNodes = Sequencer.GetFocusedMovieSceneSequence()->GetMovieScene()->GetMuteNodes();

	bool bIsMute = true;
	for (const TSharedRef<const FSequencerDisplayNode> Node : SelectedNodes)
	{
		if (!MuteNodes.Contains(Node->GetPathName()))
		{
			bIsMute = false;
			break;
		}
	}

	return bIsMute;
}

void FSequencerNodeTree::ToggleSelectedNodesMute()
{
	UMovieScene* MovieScene = Sequencer.GetFocusedMovieSceneSequence()->GetMovieScene();
	
	if (MovieScene->IsReadOnly())
	{
		return;
	}

	TArray<FString>& MuteNodes = MovieScene->GetMuteNodes();

	const TSet<TSharedRef<FSequencerDisplayNode> >& SelectedNodes = Sequencer.GetSelection().GetSelectedOutlinerNodes();
	if (SelectedNodes.Num() == 0)
	{
		return;
	}

	// First, determine if any of the selected nodes are not marked as Mute
	// If we have a mix, we should default to setting them all as Mute
	bool bIsMute = true;
	for (const TSharedRef<const FSequencerDisplayNode> Node : SelectedNodes)
	{
		if (!MuteNodes.Contains(Node->GetPathName()))
		{
			bIsMute = false;
			break;
		}
	}

	const FScopedTransaction Transaction(NSLOCTEXT("Sequencer", "ToggleMute", "Toggle Mute"));

	MovieScene->Modify();

	for (const TSharedRef<const FSequencerDisplayNode> Node : SelectedNodes)
	{
		FString NodePath = Node->GetPathName();
		if (bIsMute)
		{
			// If we're currently Mute, unMute
			MuteNodes.Remove(NodePath);
		}
		else
		{
			// Mark Mute, being careful as we might be re-marking an already Mute node
			MuteNodes.AddUnique(NodePath);
		}
	}

	GetSequencer().RefreshTree();
}

void FSequencerNodeTree::SaveExpansionState(const FSequencerDisplayNode& Node, bool bExpanded)
{	
	// @todo Sequencer - This should be moved to the sequence level
	UMovieScene* MovieScene = Sequencer.GetFocusedMovieSceneSequence()->GetMovieScene();
	FMovieSceneEditorData& EditorData = MovieScene->GetEditorData();

	EditorData.ExpansionStates.Add(Node.GetPathName(), FMovieSceneExpansionState(bExpanded));
}


bool FSequencerNodeTree::GetSavedExpansionState(const FSequencerDisplayNode& Node) const
{
	// @todo Sequencer - This should be moved to the sequence level
	UMovieScene* MovieScene = Sequencer.GetFocusedMovieSceneSequence()->GetMovieScene();
	FMovieSceneEditorData& EditorData = MovieScene->GetEditorData();
	FMovieSceneExpansionState* ExpansionState = EditorData.ExpansionStates.Find( Node.GetPathName() );

	return ExpansionState ? ExpansionState->bExpanded : GetDefaultExpansionState(Node);
}


bool FSequencerNodeTree::GetDefaultExpansionState( const FSequencerDisplayNode& Node ) const
{
	// Object nodes, and track nodes that are parent tracks are expanded by default.
	if (Node.GetType() == ESequencerNode::Object)
	{
		return true;
	}

	else if (Node.GetType() == ESequencerNode::Track)
	{
		const FSequencerTrackNode& TrackNode = static_cast<const FSequencerTrackNode&>(Node);

		if (TrackNode.GetSubTrackMode() == FSequencerTrackNode::ESubTrackMode::ParentTrack)
		{
			return true;
		}

		if (TrackNode.GetTrackEditor().GetDefaultExpansionState(TrackNode.GetTrack()))
		{
			return true;
		}
	}

	return false;
}

void FSequencerNodeTree::SavePinnedState(const FSequencerDisplayNode& Node, bool bPinned)
{
	UMovieScene* MovieScene = Sequencer.GetFocusedMovieSceneSequence()->GetMovieScene();
	FMovieSceneEditorData& EditorData = MovieScene->GetEditorData();

	if (bPinned)
	{
		EditorData.PinnedNodes.AddUnique(Node.GetPathName());
	}
	else
	{
		EditorData.PinnedNodes.RemoveSingle(Node.GetPathName());
	}
}


bool FSequencerNodeTree::GetSavedPinnedState(const FSequencerDisplayNode& Node) const
{
	UMovieScene* MovieScene = Sequencer.GetFocusedMovieSceneSequence()->GetMovieScene();
	FMovieSceneEditorData& EditorData = MovieScene->GetEditorData();
	bool bPinned = EditorData.PinnedNodes.Contains(Node.GetPathName());

	return bPinned;
}

bool FSequencerNodeTree::IsNodeFiltered(const TSharedRef<const FSequencerDisplayNode> Node) const
{
	for (auto It = FilteredNodes.CreateConstIterator(); It; ++It)
	{
		if ((*It) == Node)
		{
			return true;
		}
	}
	return false;
}

void FSequencerNodeTree::SetHoveredNode(const TSharedPtr<FSequencerDisplayNode>& InHoveredNode)
{
	if (InHoveredNode.IsValid() && !InHoveredNode->IsSelectable())
	{
		return;
	}

	if (InHoveredNode != HoveredNode)
	{
		HoveredNode = InHoveredNode;
	}
}

const TSharedPtr<FSequencerDisplayNode>& FSequencerNodeTree::GetHoveredNode() const
{
	return HoveredNode;
}

void FSequencerNodeTree::UpdateSectionHandles(TSharedRef<FSequencerTrackNode> TrackNode)
{
	const TArray<TSharedRef<ISequencerSection>>& Sections = TrackNode->GetSections();
	for (int32 SectionIndex = 0; SectionIndex < Sections.Num(); ++SectionIndex)
	{
		UMovieSceneSection* Section = Sections[SectionIndex]->GetSectionObject();
		if (Section)
		{
			SectionToHandle.Add(Section, FSectionHandle(TrackNode, SectionIndex));
		}
	}
}

TOptional<FSectionHandle> FSequencerNodeTree::GetSectionHandle(const UMovieSceneSection* Section) const
{
	const FSectionHandle* Found = SectionToHandle.Find(Section);
	if (Found)
	{
		return *Found;
	}

	return TOptional<FSectionHandle>();
}

static void AddChildNodes(const TSharedRef<FSequencerDisplayNode>& StartNode, TSet<TSharedRef<FSequencerDisplayNode>>& OutFilteredNodes)
{
	for (TSharedRef<FSequencerDisplayNode> ChildNode : StartNode->GetChildNodes())
	{
		OutFilteredNodes.Add(ChildNode);
		AddChildNodes(ChildNode, OutFilteredNodes);
	}
}

static void AddParentNodes(const TSharedRef<FSequencerDisplayNode>& StartNode, TSet<TSharedRef<FSequencerDisplayNode>>& OutFilteredNodes)
{
	// Gather parent folders up the chain
	TSharedPtr<FSequencerDisplayNode> ParentNode = StartNode->GetParent();
	while (ParentNode.IsValid())
	{
		OutFilteredNodes.Add(ParentNode.ToSharedRef());
		ParentNode = ParentNode->GetParent();
	}
}

static bool PassesFilterStrings(FSequencer& Sequencer, const TSharedRef<FSequencerDisplayNode>& StartNode, const TArray<FString>& FilterStrings)
{
	// If we have a filter string, make sure we match
	if (FilterStrings.Num() > 0)
	{
		// check each string in the filter strings list against 
		for (const FString& String : FilterStrings)
		{
			if (!StartNode->GetDisplayName().ToString().Contains(String))
			{
				return false;
			}
		}

		TSharedPtr<FSequencerDisplayNode> ParentNode = StartNode->GetParent();
		while (ParentNode.IsValid())
		{
			if (!ParentNode.Get()->IsExpanded())
			{
				ParentNode.Get()->SetExpansionState(true);
			}

			ParentNode = ParentNode->GetParent();
		}
	}

	return true;
}

/**
 * Recursively filters nodes
 *
 * @param StartNode			The node to start from
 * @param Filters			The filter collection to test against
 * @param OutFilteredNodes	The list of all filtered nodes
 *
 * @return Whether this node passed filtering
  */

static bool FilterNodesRecursive(FSequencer& Sequencer, const TSharedRef<FSequencerDisplayNode>& StartNode, TSharedPtr<FSequencerTrackFilterCollection> Filters, const TArray<FString>& FilterStrings, TSharedPtr<FSequencerTrackFilter_LevelFilter> LevelTrackFilter, TSet<TSharedRef<FSequencerDisplayNode>>& OutFilteredNodes)
{
	bool bAnyChildPassed = false;

	// Special case: If a parent node matches an active text search filter, the children should also pass the text search filter
	// so we stop filtering them based on text to eliminate special case conflicts with non-object binding nodes
	// with potential child object bindings nodes when only showing selected bindings. This is also faster.
	bool bPassedFilterStrings = PassesFilterStrings(Sequencer, StartNode, FilterStrings);
	const TArray<FString>& ChildFilterStrings = bPassedFilterStrings ? TArray<FString>() : FilterStrings;

	// Special case: Child nodes should always be processed, as they may force their parents to pass
	for (TSharedRef<FSequencerDisplayNode> Node : StartNode->GetChildNodes())
	{
		if (FilterNodesRecursive(Sequencer, Node, Filters, ChildFilterStrings, LevelTrackFilter, OutFilteredNodes))
		{
			bAnyChildPassed = true;
		}
	}

	// After child nodes are processed, if this node didn't pass text filtering, fail it
	if (!bPassedFilterStrings)
	{
		return bAnyChildPassed;
	}

	bool bPassedAnyFilters = false;
	bool bIsTrackOrObjectBinding = false;
	bool bIsSubTrack = false;

	switch(StartNode->GetType())
	{
		case ESequencerNode::Track:
		{
			bIsTrackOrObjectBinding = true;

			UMovieSceneTrack* Track = static_cast<const FSequencerTrackNode&>(StartNode.Get()).GetTrack();

			// Always show subsequence tracks so that the user can navigate up and down the hierarchy with the filter
			if (Track && Track->IsA<UMovieSceneSubTrack>())
			{
				bPassedAnyFilters = true;
				bIsSubTrack = true;
				break;
			}

			TSharedPtr<FSequencerSectionKeyAreaNode> TopLevelKeyArea = static_cast<const FSequencerTrackNode&>(StartNode.Get()).GetTopLevelKeyNode();
			if (TopLevelKeyArea.IsValid())
			{
				for (const TSharedRef<IKeyArea>& KeyArea : TopLevelKeyArea->GetAllKeyAreas())
				{
					FMovieSceneChannel* Channel = KeyArea->ResolveChannel();
					if (Channel)
					{
						if (Filters->Num() == 0 || Filters->PassesAnyFilters(Channel))
						{
							bPassedAnyFilters = true;
							break;
						}
					}
				}
			}
		
			if (bPassedAnyFilters || Filters->Num() == 0 || Filters->PassesAnyFilters(Track, StartNode->GetDisplayName()))
			{
				bPassedAnyFilters = true;

				// Track nodes do not belong to a level, but might be a child of an objectbinding node that does
				if (LevelTrackFilter->IsActive())
				{
					TSharedPtr<const FSequencerDisplayNode> ParentNode = StartNode->GetParent();
					while (ParentNode.IsValid())
					{
						if (ParentNode->GetType() == ESequencerNode::Object)
						{
							// The track belongs to an objectbinding node, start by assuming it doesn't match the level filter
							bPassedAnyFilters = false;

							const FSequencerObjectBindingNode* ObjectNode = static_cast<const FSequencerObjectBindingNode*>(ParentNode.Get());
							for (TWeakObjectPtr<>& Object : Sequencer.FindObjectsInCurrentSequence(ObjectNode->GetObjectBinding()))
							{
								if (Object.IsValid() && LevelTrackFilter->PassesFilter(Object.Get()))
								{
									// If at least one of the objects on the objectbinding node pass the level filter, show the track
									bPassedAnyFilters = true;
									break;
								}
							}

							break;
						}
						ParentNode = ParentNode->GetParent();
					}
				}

				if (bPassedAnyFilters && Sequencer.GetSequencerSettings()->GetShowSelectedNodesOnly())
				{
					TSharedPtr<const FSequencerDisplayNode> ParentNode = StartNode->GetParent();
					while (ParentNode.IsValid())
					{
						// Pinned tracks should be visible whether selected or not
						if (ParentNode->IsPinned())
						{
							break;
						}

						if (ParentNode->GetType() == ESequencerNode::Object)
						{
							const FSequencerObjectBindingNode* ObjectNode = static_cast<const FSequencerObjectBindingNode*>(ParentNode.Get());
							const FMovieSceneBinding* Binding = Sequencer.GetFocusedMovieSceneSequence()->GetMovieScene()->FindBinding(ObjectNode->GetObjectBinding());
							if (!(Binding && Sequencer.IsBindingVisible(*Binding)))
							{
								return bAnyChildPassed;
							}

							break;
						}
						ParentNode = ParentNode->GetParent();
					}
				}
			}
			break;
		}
		case ESequencerNode::Object:
		{
			bIsTrackOrObjectBinding = true;

			const FSequencerObjectBindingNode& ObjectNode = static_cast<const FSequencerObjectBindingNode&>(StartNode.Get());
			for (TWeakObjectPtr<>& Object : Sequencer.FindObjectsInCurrentSequence(ObjectNode.GetObjectBinding()))
			{
				if (Object.IsValid() && (Filters->Num() == 0 || Filters->PassesAnyFilters(Object.Get(), StartNode->GetDisplayName()))
					&& LevelTrackFilter->PassesFilter(Object.Get()))
				{
					bPassedAnyFilters = true;
					break;
				}
			}

			if (bPassedAnyFilters && Sequencer.GetSequencerSettings()->GetShowSelectedNodesOnly() && !StartNode->IsPinned())
			{
				UMovieScene* MovieScene = Sequencer.GetFocusedMovieSceneSequence()->GetMovieScene();
				const FMovieSceneBinding* Binding = Sequencer.GetFocusedMovieSceneSequence()->GetMovieScene()->FindBinding(ObjectNode.GetObjectBinding());
				if (Binding && !Sequencer.IsBindingVisible(*Binding))
				{
					return bAnyChildPassed;
				}
			}
			break;
		}
		case ESequencerNode::Category:
		{
			if (TSharedPtr<FSequencerTrackNode> TrackNode = StartNode->FindParentTrackNode())
			{
				UMovieSceneTrack* Track = TrackNode->GetTrack();
				if (Filters->Num() == 0 || Filters->PassesAnyFilters(Track, StartNode->GetDisplayName()))
				{
					bPassedAnyFilters = true;
				}
			}
			if (bPassedAnyFilters && Sequencer.GetSequencerSettings()->GetShowSelectedNodesOnly())
			{
				TSharedPtr<const FSequencerDisplayNode> ParentNode = StartNode->GetParent();
				while (ParentNode.IsValid())
				{
					// Pinned tracks should be visible whether selected or not
					if (ParentNode->IsPinned())
					{
						break;
					}

					if (ParentNode->GetType() == ESequencerNode::Object)
					{
						const FSequencerObjectBindingNode* ObjectNode = static_cast<const FSequencerObjectBindingNode*>(ParentNode.Get());
						const FMovieSceneBinding* Binding = Sequencer.GetFocusedMovieSceneSequence()->GetMovieScene()->FindBinding(ObjectNode->GetObjectBinding());
						if (!(Binding && Sequencer.IsBindingVisible(*Binding)))
						{
							bPassedAnyFilters = false;
						}

						break;
					}
					ParentNode = ParentNode->GetParent();
				}
			}
			break;
		}
		case ESequencerNode::KeyArea:
		{
			const FSequencerSectionKeyAreaNode& KeyAreaNode = static_cast<const FSequencerSectionKeyAreaNode&>(StartNode.Get());
			for (const TSharedRef<IKeyArea>& KeyArea : KeyAreaNode.GetAllKeyAreas())
			{
				FMovieSceneChannel* Channel = KeyArea->ResolveChannel();
				if (Channel)
				{
					if (Filters->Num() == 0 || Filters->PassesAnyFilters(Channel))
					{
						bPassedAnyFilters = true;
						break;
					}
				}
			}
			if (bPassedAnyFilters && Sequencer.GetSequencerSettings()->GetShowSelectedNodesOnly())
			{
				TSharedPtr<const FSequencerDisplayNode> ParentNode = StartNode->GetParent();
				while (ParentNode.IsValid())
				{
					// Pinned tracks should be visible whether selected or not
					if (ParentNode->IsPinned())
					{
						break;
					}

					if (ParentNode->GetType() == ESequencerNode::Object)
					{
						const FSequencerObjectBindingNode* ObjectNode = static_cast<const FSequencerObjectBindingNode*>(ParentNode.Get());
						const FMovieSceneBinding* Binding = Sequencer.GetFocusedMovieSceneSequence()->GetMovieScene()->FindBinding(ObjectNode->GetObjectBinding());
						if (!(Binding && Sequencer.IsBindingVisible(*Binding)))
						{
							bPassedAnyFilters = false;
						}

						break;
					}
					ParentNode = ParentNode->GetParent();
				}
			}
			break;
		}
		case ESequencerNode::Folder:
		{
			// Special case: If we're pinned, then we should pass regardless
			if (StartNode->IsPinned())
			{
				bPassedAnyFilters = true;
				break;
			}

			// Special case: If we're only filtering on text search, include folders and key areas in the search
			if (Filters->Num() == 0 && FilterStrings.Num() > 0)
			{
				bPassedAnyFilters = true;

				// Special case: but don't include if only showing selected bindings and we don't have child that passed
				if (Sequencer.GetSequencerSettings()->GetShowSelectedNodesOnly() && !bAnyChildPassed)
				{
					bPassedAnyFilters = false;

					// Special case: unless we're the child of a node that is a selected binding
					TSharedPtr<const FSequencerDisplayNode> ParentNode = StartNode->GetParent();
					while (ParentNode.IsValid())
					{
						// Pinned tracks should be visible whether selected or not
						if (ParentNode->IsPinned())
						{
							bPassedAnyFilters = true;
							break;
						}

						if (ParentNode->GetType() == ESequencerNode::Object)
						{
							const FSequencerObjectBindingNode* ObjectNode = static_cast<const FSequencerObjectBindingNode*>(ParentNode.Get());
							const FMovieSceneBinding* Binding = Sequencer.GetFocusedMovieSceneSequence()->GetMovieScene()->FindBinding(ObjectNode->GetObjectBinding());
							if (Binding && Sequencer.IsBindingVisible(*Binding))
							{
								bPassedAnyFilters = true;
							}

							break;
						}
						ParentNode = ParentNode->GetParent();
					}
				}
			}
			break;
		}
	}

	if (bPassedAnyFilters && !bIsSubTrack)
	{
		// If filtering on selection set is enabled, we need to run another pass to verify we're in an enabled node group
		UMovieSceneNodeGroupCollection& NodeGroups = Sequencer.GetFocusedMovieSceneSequence()->GetMovieScene()->GetNodeGroups();
		if (NodeGroups.HasAnyActiveFilter())
		{
			bPassedAnyFilters = false;

			TSharedPtr<const FSequencerDisplayNode> CurrentNode = StartNode;
			while (CurrentNode.IsValid() && !bPassedAnyFilters)
			{
				// Special case: Pinned tracks should be visible whether in the node group or not
				if (CurrentNode->IsPinned())
				{
					bPassedAnyFilters = true;
					break;
				}

				for (const UMovieSceneNodeGroup* NodeGroup : NodeGroups)
				{
					if (NodeGroup->GetEnableFilter() && NodeGroup->ContainsNode(CurrentNode->GetPathName()))
					{
						bPassedAnyFilters = true;
						break;
					}
				}

				CurrentNode = CurrentNode->GetParent();
			}
		}
	}

	if (bPassedAnyFilters)
	{
		OutFilteredNodes.Add(StartNode);
		AddParentNodes(StartNode, OutFilteredNodes);

		// Special case: When only showing selected bindings, and a non-object passes text filtering
		// don't add it's children, as they may be a binding that is not seleceted. Selected child nodes will add themselves.
		if (!(Sequencer.GetSequencerSettings()->GetShowSelectedNodesOnly() && FilterStrings.Num() > 0 && !bIsTrackOrObjectBinding))
		{
			AddChildNodes(StartNode, OutFilteredNodes);
		}

		return true;
	}

	return bAnyChildPassed;
}

bool FSequencerNodeTree::UpdateFilters()
{
	if (!bFilterUpdateRequested)
	{
		return false;
	}

	TSet< TSharedRef<FSequencerDisplayNode> > PreviousFilteredNodes(FilteredNodes);

	FilteredNodes.Empty();


	UObject* PlaybackContext = Sequencer.GetPlaybackContext();
	UWorld* World = PlaybackContext ? PlaybackContext->GetWorld() : nullptr;
	TrackFilterLevelFilter->UpdateWorld(World);

	if (HasActiveFilter())
	{
		// Build a list of strings that must be matched
		TArray<FString> FilterStrings;

		// Remove whitespace from the front and back of the string
		FilterString.TrimStartAndEndInline();
		FilterString.ParseIntoArray(FilterStrings, TEXT(" "), true /*bCullEmpty*/);

		for (auto It = GetRootNodes().CreateConstIterator(); It; ++It)
		{
			// Recursively filter all nodes, matching them against the list of filter strings.  All filter strings must be matched
			FilterNodesRecursive(Sequencer, *It, TrackFilters, FilterStrings, TrackFilterLevelFilter, FilteredNodes);
		}
	}

	bFilteringOnNodeGroups = Sequencer.GetFocusedMovieSceneSequence()->GetMovieScene()->GetNodeGroups().HasAnyActiveFilter();
	bFilterUpdateRequested = false;

	// Count the total number of display nodes
	DisplayNodeCount = 0;

	RootNode->Traverse_ParentFirst(
		[this](FSequencerDisplayNode& InNode)
		{
			++this->DisplayNodeCount;
			return true;
		}
		, false
	);

	// Return whether the new list of FilteredNodes is different than the previous list
	return (PreviousFilteredNodes.Num() != FilteredNodes.Num() || !PreviousFilteredNodes.Includes(FilteredNodes));
}

int32 FSequencerNodeTree::GetTotalDisplayNodeCount() const 
{ 
	// Subtract 1 for the spacer node which is always added
	return DisplayNodeCount - 1; 
}

int32 FSequencerNodeTree::GetFilteredDisplayNodeCount() const 
{ 
	// Subtract 1 for the spacer node which is always added
	return FilteredNodes.Num() - 1; 
}

void FSequencerNodeTree::FilterNodes(const FString& InFilter)
{
	if (InFilter != FilterString)
	{
		FilterString = InFilter;
		bFilterUpdateRequested = true;
	}
}

void FSequencerNodeTree::NodeGroupsCollectionChanged()
{
	if (Sequencer.GetFocusedMovieSceneSequence()->GetMovieScene()->GetNodeGroups().HasAnyActiveFilter() || bFilteringOnNodeGroups)
	{
		RequestFilterUpdate();
	}
}

TArray< TSharedRef<FSequencerDisplayNode> > FSequencerNodeTree::GetAllNodes() const
{
	TArray< TSharedRef<FSequencerDisplayNode> > AllNodes;

	const bool bIncludeRootNode = false;
	RootNode->Traverse_ParentFirst([&AllNodes](FSequencerDisplayNode& InNode) 
	{
		AllNodes.Add(InNode.AsShared());
		return true;
	}, bIncludeRootNode);

	return AllNodes;
}

// this will just clear out the curve editor, it will be recreated on next tick which is safer
void FSequencerNodeTree::RecreateCurveEditor()
{
<<<<<<< HEAD
	FCurveEditor*     CurveEditor     = Sequencer.GetCurveEditor().Get();
	FCurveEditorTree* CurveEditorTree = CurveEditor->GetTree();
=======
	FCurveEditor* CurveEditor = Sequencer.GetCurveEditor().Get();
	if (CurveEditor)
	{
		for (auto It = CurveEditorTreeItemIDs.CreateIterator(); It; ++It)
		{
			CurveEditor->RemoveTreeItem(It->Value);
		}

		CurveEditorTreeItemIDs.Empty();
	}
}
>>>>>>> 6bbb88c8

void FSequencerNodeTree::UpdateCurveEditorTree()
{
	FCurveEditor*     CurveEditor     = Sequencer.GetCurveEditor().Get();
	FCurveEditorTree* CurveEditorTree = CurveEditor->GetTree();
	// Guard against multiple broadcasts here and defer them until the end of this function
	FScopedCurveEditorTreeEventGuard ScopedEventGuard = CurveEditorTree->ScopedEventGuard();

	// Remove any curve editor tree items which are now parented incorrectly - we remove invalid entries before adding new ones below
	// to ensure that we do not add new tree items as children of stale tree items
	for (auto It = CurveEditorTreeItemIDs.CreateIterator(); It; ++It)
	{
		TSharedPtr<FSequencerDisplayNode> Node = It->Key.Pin();

		bool bIsStillRelevant = Node.IsValid() && Node->TreeSerialNumber == SerialNumber && Node->IsVisible();
		if (bIsStillRelevant)
		{
			// It's possible that the item was removed by a previous iteration of this loop, so we have to handle that case here
			TSharedPtr<FSequencerDisplayNode> Parent = Node->GetParent();
			FCurveEditorTreeItemID CachedParentID = Parent ? CurveEditorTreeItemIDs.FindRef(Parent) : FCurveEditorTreeItemID::Invalid();

			const FCurveEditorTreeItem* TreeItem = CurveEditorTree->FindItem(It->Value);

			bIsStillRelevant = TreeItem && TreeItem->GetParentID() == CachedParentID;
		}

		// Remove this item and all its children if it is no longer relevant, or it needs reparenting
		if (!bIsStillRelevant)
		{
			CurveEditor->RemoveTreeItem(It->Value);
			It.RemoveCurrent();
		}
	}

	// Do a second pass to remove any items that were removed recursively above
	for (auto It = CurveEditorTreeItemIDs.CreateIterator(); It; ++It)
	{
		if (CurveEditorTree->FindItem(It->Value) == nullptr)
		{
			It.RemoveCurrent();
		}
	}

	auto Traverse_AddToCurveEditor = [this, CurveEditor](FSequencerDisplayNode& InNode)
	{
		if (!InNode.IsVisible())
		{
			return true;
		}

		if (InNode.GetType() == ESequencerNode::Track)
		{
			// Track nodes with top level key area's must be added
			TSharedPtr<FSequencerSectionKeyAreaNode> TopLevelKeyArea = static_cast<const FSequencerTrackNode&>(InNode).GetTopLevelKeyNode();
			if (TopLevelKeyArea.IsValid() && KeyAreaHasCurves(*TopLevelKeyArea))
			{
				this->AddToCurveEditor(InNode.AsShared(), CurveEditor);
			}
		}
		else if (InNode.GetType() == ESequencerNode::KeyArea && KeyAreaHasCurves(static_cast<const FSequencerSectionKeyAreaNode&>(InNode)))
		{
			// Key area nodes are always added
			this->AddToCurveEditor(InNode.AsShared(), CurveEditor);
		}
		return true;
	};

	static const bool bIncludeThisNode = false;
	RootNode->Traverse_ChildFirst(Traverse_AddToCurveEditor, bIncludeThisNode);

	CurveEditorTreeItemIDs.Compact();
}

bool FSequencerNodeTree::KeyAreaHasCurves(const FSequencerSectionKeyAreaNode& KeyAreaNode) const
{
	for (const TSharedRef<IKeyArea>& KeyArea : KeyAreaNode.GetAllKeyAreas())
	{
		const ISequencerChannelInterface* EditorInterface = KeyArea->FindChannelEditorInterface();
		if (EditorInterface && EditorInterface->SupportsCurveEditorModels_Raw(KeyArea->GetChannel()))
		{
			return true;
		}
	}
	return false;
}

FCurveEditorTreeItemID FSequencerNodeTree::AddToCurveEditor(TSharedRef<FSequencerDisplayNode> DisplayNode, FCurveEditor* CurveEditor)
{
	if (FCurveEditorTreeItemID* Existing = CurveEditorTreeItemIDs.Find(DisplayNode))
	{
		if (CurveEditor->GetTree()->FindItem(*Existing) != nullptr)
		{
			return *Existing;
		}
	}

	TSharedPtr<FSequencerDisplayNode> Parent = DisplayNode->GetParent();

	FCurveEditorTreeItemID ParentID = Parent.IsValid() ? AddToCurveEditor(Parent.ToSharedRef(), CurveEditor) : FCurveEditorTreeItemID::Invalid();

	FCurveEditorTreeItem* NewItem = CurveEditor->AddTreeItem(ParentID);
	NewItem->SetWeakItem(StaticCastSharedRef<ICurveEditorTreeItem>(DisplayNode));

	CurveEditorTreeItemIDs.Add(DisplayNode, NewItem->GetID());
	return NewItem->GetID();
}

FCurveEditorTreeItemID FSequencerNodeTree::FindCurveEditorTreeItem(TSharedRef<FSequencerDisplayNode> DisplayNode) const
{
	const FCurveEditorTreeItemID* FoundID = CurveEditorTreeItemIDs.Find(DisplayNode);
	if (FoundID && Sequencer.GetCurveEditor()->GetTree()->FindItem(*FoundID) != nullptr)
	{
		return *FoundID;
	}
	return FCurveEditorTreeItemID::Invalid();
}

void FSequencerNodeTree::UnpinAllNodes()
{
	const bool bIncludeRootNode = false;
	RootNode->Traverse_ParentFirst([](FSequencerDisplayNode& InNode)
	{
		InNode.Unpin();
		return true;
	}, bIncludeRootNode);
}

void FSequencerNodeTree::DestroyAllNodes()
{
	for (TSharedRef<FSequencerDisplayNode> RootChild : CopyTemp(RootNode->GetChildNodes()))
	{
		RootChild->SetParent(nullptr);
	}

	ObjectBindingToNode.Empty();
	TrackToNode.Empty();
	FolderToNode.Empty();
	SectionToHandle.Empty();
	FilteredNodes.Empty();
	HoveredNode = nullptr;

	if (FCurveEditor* CurveEditor = Sequencer.GetCurveEditor().Get())
	{
		FScopedCurveEditorTreeEventGuard ScopedEventGuard = CurveEditor->GetTree()->ScopedEventGuard();

		for (auto It = CurveEditorTreeItemIDs.CreateIterator(); It; ++It)
		{
			CurveEditor->RemoveTreeItem(It->Value);
		}
	}
	CurveEditorTreeItemIDs.Empty();
}<|MERGE_RESOLUTION|>--- conflicted
+++ resolved
@@ -53,11 +53,7 @@
 	virtual FText GetDisplayName() const override { return FText(); }
 	virtual float GetNodeHeight() const override { return Size; }
 	virtual FNodePadding GetNodePadding() const override { return FNodePadding(0.f); }
-<<<<<<< HEAD
-	virtual ESequencerNode::Type GetType() const override { return ESequencerNode::Object; }
-=======
 	virtual ESequencerNode::Type GetType() const override { return ESequencerNode::Spacer; }
->>>>>>> 6bbb88c8
 	virtual void SetDisplayName(const FText& NewDisplayName) override { }
 	virtual TSharedRef<SWidget> GenerateContainerWidgetForOutliner(const TSharedRef<SSequencerTreeViewRow>& InRow) override { return SNew(SBox).HeightOverride(Size); }
 	virtual bool IsSelectable() const override { return false; }
@@ -1494,10 +1490,6 @@
 // this will just clear out the curve editor, it will be recreated on next tick which is safer
 void FSequencerNodeTree::RecreateCurveEditor()
 {
-<<<<<<< HEAD
-	FCurveEditor*     CurveEditor     = Sequencer.GetCurveEditor().Get();
-	FCurveEditorTree* CurveEditorTree = CurveEditor->GetTree();
-=======
 	FCurveEditor* CurveEditor = Sequencer.GetCurveEditor().Get();
 	if (CurveEditor)
 	{
@@ -1509,7 +1501,6 @@
 		CurveEditorTreeItemIDs.Empty();
 	}
 }
->>>>>>> 6bbb88c8
 
 void FSequencerNodeTree::UpdateCurveEditorTree()
 {
