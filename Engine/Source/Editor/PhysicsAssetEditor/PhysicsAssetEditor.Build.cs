--- conflicted
+++ resolved
@@ -8,13 +8,8 @@
 	{
 		PublicIncludePathModuleNames.AddRange(
              new string[] {
-<<<<<<< HEAD
-                "Editor/UnrealEd/Public",
-                "Editor/Persona/Public"
-=======
                 "UnrealEd",
                 "Persona"
->>>>>>> 4af6daef
             }
         );
 
@@ -45,12 +40,8 @@
 				"MeshUtilitiesCommon",
 				"ApplicationCore",
 				"EditorStyle",
-<<<<<<< HEAD
-				"ToolWidgets"
-=======
 				"ToolWidgets",
 				"Chaos"
->>>>>>> 4af6daef
 			}
         );
 
