// Copyright Epic Games, Inc. All Rights Reserved.

using UnrealBuildTool;

public class PhysicsAssetEditor : ModuleRules
{
	public PhysicsAssetEditor(ReadOnlyTargetRules Target) : base(Target)
	{
		PublicIncludePaths.AddRange(
             new string[] {
                "Editor/UnrealEd/Public",
                "Editor/Persona/Public"
            }
        );

        PrivateIncludePaths.AddRange(
            new string[] {
                "Editor/PhysicsAssetEditor/Private",
                "Editor/PhysicsAssetEditor/Private/PhysicsAssetGraph",
            }
        );

        PrivateDependencyModuleNames.AddRange(
			new string[] {
				"Core",
				"CoreUObject",
				"Engine",
                "InputCore",
				"RenderCore",
				"Slate",
				"SlateCore",
                "EditorStyle",
				"LevelEditor",
				"EditorFramework",
				"UnrealEd",
                "Kismet",
                "Persona",
                "SkeletonEditor",
                "GraphEditor",
                "AnimGraph",
                "AnimGraphRuntime",
                "AdvancedPreviewScene",
                "DetailCustomizations",
                "PinnedCommandList",
				"ToolMenus",
<<<<<<< HEAD
				"PhysicsCore"
            }
=======
				"PhysicsCore",
				"PhysicsUtilities",
				"MeshUtilitiesCommon",
				"ApplicationCore",
			}
>>>>>>> 6bbb88c8
        );

		DynamicallyLoadedModuleNames.AddRange(
			new string[] {
				"MainFrame",
				"PropertyEditor",
                "MeshUtilities",
			}
		);
	}
}<|MERGE_RESOLUTION|>--- conflicted
+++ resolved
@@ -43,16 +43,11 @@
                 "DetailCustomizations",
                 "PinnedCommandList",
 				"ToolMenus",
-<<<<<<< HEAD
-				"PhysicsCore"
-            }
-=======
 				"PhysicsCore",
 				"PhysicsUtilities",
 				"MeshUtilitiesCommon",
 				"ApplicationCore",
 			}
->>>>>>> 6bbb88c8
         );
 
 		DynamicallyLoadedModuleNames.AddRange(
