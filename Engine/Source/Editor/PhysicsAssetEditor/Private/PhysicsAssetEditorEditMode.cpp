--- conflicted
+++ resolved
@@ -529,19 +529,11 @@
 	{
 		RenderSettings->ConstraintViewportManipulationFlags = EConstraintTransformComponentFlags::All;
 
-<<<<<<< HEAD
-		if (ViewportClient->IsShiftPressed() && ViewportClient->IsAltPressed()) // Shft + Alt + Move will rotate or move the child transform only.
+		if (ViewportClient->IsPrioritizedInputChordPressed(InputChordName_EditConstraintChildTransform)) // Rotate or move the child transform only.
 		{
 			EnumRemoveFlags(RenderSettings->ConstraintViewportManipulationFlags, EConstraintTransformComponentFlags::AllParent); // Remove Parent Frame flags.
 		}
-		else if (ViewportClient->IsAltPressed()) // Alt + Move will rotate or move the parent transform only.
-=======
-		if (ViewportClient->IsPrioritizedInputChordPressed(InputChordName_EditConstraintChildTransform)) // Rotate or move the child transform only.
-		{
-			EnumRemoveFlags(RenderSettings->ConstraintViewportManipulationFlags, EConstraintTransformComponentFlags::AllParent); // Remove Parent Frame flags.
-		}
 		else if (ViewportClient->IsAltPressed()) // Rotate or move the parent transform only.
->>>>>>> 4af6daef
 		{
 			EnumRemoveFlags(RenderSettings->ConstraintViewportManipulationFlags, EConstraintTransformComponentFlags::AllChild); // Remove Child Frame flags.
 		}	
