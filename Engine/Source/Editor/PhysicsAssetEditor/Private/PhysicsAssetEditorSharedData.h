// Copyright Epic Games, Inc. All Rights Reserved.

#pragma once

#include "CoreMinimal.h"
#include "PreviewScene.h"
#include "PhysicsAssetUtils.h"
#include "PhysicsEngine/ConstraintInstance.h"
#include "PhysicsEngine/ShapeElem.h"
#include "Preferences/PhysicsAssetEditorOptions.h"

class UBodySetup;
class UPhysicsAssetEditorSkeletalMeshComponent;
class UPhysicsAsset;
class UPhysicsConstraintTemplate;
class UPhysicsAssetEditorPhysicsHandleComponent;
class USkeletalMesh;
class UStaticMeshComponent;
struct FBoneVertInfo;
class IPersonaPreviewScene;
class FPhysicsAssetEditorSharedData;

/** Scoped object that blocks selection broadcasts until it leaves scope */
struct FScopedBulkSelection
{
	FScopedBulkSelection(TSharedPtr<FPhysicsAssetEditorSharedData> InSharedData);
	~FScopedBulkSelection();

	TSharedPtr<FPhysicsAssetEditorSharedData> SharedData;
};

/*-----------------------------------------------------------------------------
   FPhysicsAssetEditorSharedData
-----------------------------------------------------------------------------*/

class FPhysicsAssetEditorSharedData
{
public:
	/** Constructor/Destructor */
	FPhysicsAssetEditorSharedData();
	virtual ~FPhysicsAssetEditorSharedData();

	enum EPhysicsAssetEditorConstraintType
	{
		PCT_Swing1,
		PCT_Swing2,
		PCT_Twist,
	};

	/** Encapsulates a selected set of bodies or constraints */
	struct FSelection
	{
		int32 Index;
		EAggCollisionShape::Type PrimitiveType;
		int32 PrimitiveIndex;
		FTransform WidgetTM;
		FTransform ManipulateTM;

		FSelection(int32 GivenBodyIndex, EAggCollisionShape::Type GivenPrimitiveType, int32 GivenPrimitiveIndex) :
			Index(GivenBodyIndex), PrimitiveType(GivenPrimitiveType), PrimitiveIndex(GivenPrimitiveIndex),
			WidgetTM(FTransform::Identity), ManipulateTM(FTransform::Identity)
		{
		}

		bool operator==(const FSelection& rhs) const
		{
			return Index == rhs.Index && PrimitiveType == rhs.PrimitiveType && PrimitiveIndex == rhs.PrimitiveIndex;
		}
	};

	/** Initializes members */
	void Initialize(const TSharedRef<IPersonaPreviewScene>& InPreviewScene);

	/** Caches a preview mesh. Sets us to a default mesh if none is set yet (or if an older one got deleted) */
	void CachePreviewMesh();

	/** Accessor for mesh view mode, allows access for simulation and non-simulation modes */
	EPhysicsAssetEditorMeshViewMode GetCurrentMeshViewMode(bool bSimulation);

	/** Accessor for collision view mode, allows access for simulation and non-simulation modes */
	EPhysicsAssetEditorCollisionViewMode GetCurrentCollisionViewMode(bool bSimulation);

	/** Accessor for constraint view mode, allows access for simulation and non-simulation modes */
	EPhysicsAssetEditorConstraintViewMode GetCurrentConstraintViewMode(bool bSimulation);
	
	/** Clear all of the selected constraints */
	void ClearSelectedConstraints();

	/** Set the selection state of a constraint */
	void SetSelectedConstraint(int32 ConstraintIndex, bool bSelected);
	void SetSelectedConstraints(const TArray<int32> ConstraintsIndices, bool bSelected);

	/** Check whether the constraint at the specified index is selected */
	bool IsConstraintSelected(int32 ConstraintIndex) const;

	/** Get the world transform of the specified selected constraint */
	FTransform GetConstraintWorldTM(const FSelection* Constraint, EConstraintFrame::Type Frame) const;

	/** Get the world transform of the specified constraint */
	FTransform GetConstraintWorldTM(const UPhysicsConstraintTemplate* const ConstraintSetup, const EConstraintFrame::Type Frame, const float Scale = 1.0f) const;

	/** Get the world transform of the specified constraint */
	FTransform GetConstraintMatrix(int32 ConstraintIndex, EConstraintFrame::Type Frame, float Scale) const;
	
	/** Get the body transform of the specified constraint */
	FTransform GetConstraintBodyTM(const UPhysicsConstraintTemplate* ConstraintSetup, EConstraintFrame::Type Frame) const;

	/** Set the constraint relative transform */
    void SetConstraintRelTM(const FSelection* Constraint, const FTransform& RelTM);

	/** Set the constraint relative transform for a single selected constraint */
    inline void SetSelectedConstraintRelTM(const FTransform& RelTM)
    {
        SetConstraintRelTM(GetSelectedConstraint(), RelTM);
    }

	/** Snaps a constraint at the specified index to it's bone */
	void SnapConstraintToBone(const int32 ConstraintIndex, const EConstraintTransformComponentFlags ComponentFlags = EConstraintTransformComponentFlags::All);

	/** Snaps the specified constraint to it's bone */
	void SnapConstraintToBone(FConstraintInstance& ConstraintInstance, const EConstraintTransformComponentFlags ComponentFlags = EConstraintTransformComponentFlags::All);

	/** Deletes the currently selected constraints */
	void DeleteCurrentConstraint();

	/** Paste the currently-copied constraint properties onto the single selected constraint */
	void PasteConstraintProperties();
	
	/** Cycles the rows of the transform matrix for the selected constraint. Assumes the selected constraint
	  * is valid and that we are in constraint editing mode*/
	void CycleCurrentConstraintOrientation();

	/** Cycles the active constraint*/
	void CycleCurrentConstraintActive();

	/** Cycles the active constraint between locked and limited */
	void ToggleConstraint(EPhysicsAssetEditorConstraintType Constraint);

	/** Gets whether the active constraint is locked */
	bool IsAngularConstraintLocked(EPhysicsAssetEditorConstraintType Constraint) const;

	/** Collision geometry editing */
	void ClearSelectedBody();
	void SetSelectedBody(const FSelection& Body, bool bSelected);
	void SetSelectedBodies(const TArray<FSelection>& Bodies, bool bSelected);
	bool IsBodySelected(const FSelection& Body) const;
	void ToggleSelectionType(bool bIgnoreUserConstraints = true);
	void ToggleShowSelected();
	bool IsBodyHidden(const int32 BodyIndex) const;
	bool IsConstraintHidden(const int32 ConstraintIndex) const;
	void HideBody(const int32 BodyIndex);
	void ShowBody(const int32 BodyIndex);
	void HideConstraint(const int32 ConstraintIndex);
	void ShowConstraint(const int32 ConstraintIndex);
	void ShowAll();
	void HideAll();
	void HideAllBodies();
	void HideAllConstraints();
	void ToggleShowOnlyColliding();
	void ToggleShowOnlyConstrained();
	void ToggleShowOnlySelected();
	void ShowSelected();
	void HideSelected();
	void SetSelectedBodyAnyPrimitive(int32 BodyIndex, bool bSelected);
	void SetSelectedBodiesAnyPrimitive(const TArray<int32>& BodiesIndices, bool bSelected);
	void SetSelectedBodiesAllPrimitive(const TArray<int32>& BodiesIndices, bool bSelected);
	void SetSelectedBodiesPrimitivesWithCollisionType(const TArray<int32>& BodiesIndices, const ECollisionEnabled::Type CollisionType, bool bSelected);
	void SetSelectedBodiesPrimitives(const TArray<int32>& BodiesIndices, bool bSelected, const TFunction<bool(const TArray<FSelection>&, const int32 BodyIndex, const FKShapeElem&)>& Predicate);
	void DeleteCurrentPrim();
	void DeleteBody(int32 DelBodyIndex, bool bRefreshComponent=true);
	void RefreshPhysicsAssetChange(const UPhysicsAsset* InPhysAsset, bool bFullClothRefresh = true);
	void MakeNewBody(int32 NewBoneIndex, bool bAutoSelect = true);
	void MakeNewConstraints(int32 ParentBodyIndex, const TArray<int32>& ChildBodyIndices);
	void MakeNewConstraint(int32 ParentBodyIndex, int32 ChildBodyIndex);
	void CopySelectedBodiesAndConstraintsToClipboard(int32& OutNumCopiedBodies, int32& OutNumCopiedConstraints);
	bool CanPasteBodiesAndConstraintsFromClipboard() const;
	void PasteBodiesAndConstraintsFromClipboard(int32& OutNumPastedBodies, int32& OutNumPastedConstraints);
	void CopySelectedShapesToClipboard(int32& OutNumCopiedShapes, int32& OutNumBodiesCopiedFrom);
	bool CanPasteShapesFromClipboard() const;
	void PasteShapesFromClipboard(int32& OutNumPastedShapes, int32& OutNumBodiesPastedInto);
	void CopyBodyProperties();
	void CopyConstraintProperties();
	void PasteBodyProperties();
	bool WeldSelectedBodies(bool bWeld = true);
	void Mirror();

	/** auto name a primitive, if PrimitiveIndex is INDEX_NONE, then the last primitive of specified typed is renamed */
	void AutoNamePrimitive(int32 BodyIndex, EAggCollisionShape::Type PrimitiveType, int32 PrimitiveIndex = INDEX_NONE);
	void AutoNameAllPrimitives(int32 BodyIndex, EAggCollisionShape::Type PrimitiveType);
	void AutoNameAllPrimitives(int32 BodyIndex, EPhysAssetFitGeomType PrimitiveType);

	/** Toggle simulation on and off */
	void ToggleSimulation();

	/** Open a new body dialog */
	void OpenNewBodyDlg();

	/** Open a new body dialog, filling in NewBodyResponse when the dialog is closed */
	static void OpenNewBodyDlg(EAppReturnType::Type* NewBodyResponse);

	/** Helper function for creating the details panel widget and other controls that form the New body dialog (used by OpenNewBodyDlg and the tools tab) */
	static TSharedRef<SWidget> CreateGenerateBodiesWidget(const FSimpleDelegate& InOnCreate, const FSimpleDelegate& InOnCancel = FSimpleDelegate(), const TAttribute<bool>& InIsEnabled = TAttribute<bool>(), const TAttribute<FText>& InCreateButtonText = TAttribute<FText>(), bool bForNewAsset = false);

	/** Handle clicking on a body */
	void HitBone(int32 BodyIndex, EAggCollisionShape::Type PrimType, int32 PrimIndex, bool bGroupSelect);

	/** Handle clikcing on a constraint */
	void HitConstraint(int32 ConstraintIndex, bool bGroupSelect);

	/** Undo/Redo */
	void PostUndo();
	void Redo();

	/** Helpers to enable/disable collision on selected bodies */
	void SetCollisionBetweenSelected(bool bEnableCollision);
	bool CanSetCollisionBetweenSelected(bool bEnableCollision) const;
	void SetCollisionBetweenSelectedAndAll(bool bEnableCollision);
	bool CanSetCollisionBetweenSelectedAndAll(bool bEnableCollision) const;

	/** Helpers to set primitive-level collision filtering on selected bodies */
	void SetPrimitiveCollision(ECollisionEnabled::Type CollisionEnabled);
	bool CanSetPrimitiveCollision(ECollisionEnabled::Type CollisionEnabled) const;
	bool GetIsPrimitiveCollisionEnabled(ECollisionEnabled::Type CollisionEnabled) const;
	void SetPrimitiveContributeToMass(bool bContributeToMass);
	bool CanSetPrimitiveContributeToMass() const;
	bool GetPrimitiveContributeToMass() const;

	/** Prevents GC from collecting our objects */
	void AddReferencedObjects(FReferenceCollector& Collector);

	/** Enables and disables simulation. Used by ToggleSimulation */
	void EnableSimulation(bool bEnableSimulation);

	/** Force simulation off for all bodies, regardless of physics type */
	void ForceDisableSimulation();

	/** Update the clothing simulation's (if any) collision */
	void UpdateClothPhysics();

	/** broadcast a selection change ( if bSuspendSelectionBroadcast is false ) */
	void BroadcastSelectionChanged();

	/** broadcast a change in the hierarchy */
	void BroadcastHierarchyChanged();

	/** broadcast a change in the preview*/
	void BroadcastPreviewChanged();

	/** Returns true if the clipboard contains data this class can process */
	static bool ClipboardHasCompatibleData();

<<<<<<< HEAD
=======
	/** Control whether we draw a CoM marker in the viewport */
	void ToggleShowCom();
	void SetShowCom(bool InValue);
	bool GetShowCom() const;

>>>>>>> 4af6daef
private:
	/** Initializes a constraint setup */
	void InitConstraintSetup(UPhysicsConstraintTemplate* ConstraintSetup, int32 ChildBodyIndex, int32 ParentBodyIndex);

	/** Collision editing helper methods */
	void SetCollisionBetween(int32 Body1Index, int32 Body2Index, bool bEnableCollision);

	/** Update the cached array of bodies that do not collide with the current body selection */
	void UpdateNoCollisionBodies();

	/** Copy the properties of the one and only selected constraint */
	void CopyConstraintProperties(const UPhysicsConstraintTemplate * FromConstraintSetup, UPhysicsConstraintTemplate * ToConstraintSetup, bool bKeepOldRotation = false);

	/** Copies a reference to a given element to the clipboard */
	void CopyToClipboard(const FString& ObjectType, UObject* Object);

	/** Pastes data from the clipboard on a given type */
	bool PasteFromClipboard(const FString& InObjectType, UPhysicsAsset*& OutAsset, UObject*& OutObject);

	/** Clears data in clipboard if it was pointing to the given type/data */
	void ConditionalClearClipboard(const FString& ObjectType, UObject* Object);

	/** Checks and parses clipboard data */
	static bool ParseClipboard(UPhysicsAsset*& OutAsset, FString& OutObjectType, UObject*& OutObject);

	/** Gneerate a new unique name for a constraint */
	FString MakeUniqueNewConstraintName();

public:
	/** Callback for handling selection changes */
	DECLARE_EVENT_TwoParams(FPhysicsAssetEditorSharedData, FSelectionChanged, const TArray<FSelection>&, const TArray<FSelection>&);
	FSelectionChanged SelectionChangedEvent;

	/** Callback for handling changes to the bone/body/constraint hierarchy */
	DECLARE_EVENT(FPhysicsAssetEditorSharedData, FHierarchyChanged);
	FHierarchyChanged HierarchyChangedEvent;

	/** Callback for handling changes to the current selection in the tree */
	DECLARE_EVENT(FPhysicsAssetEditorSharedData, FHierarchySelectionChangedEvent);
	FHierarchySelectionChangedEvent HierarchySelectionChangedEvent;
	

	/** Callback for triggering a refresh of the preview viewport */
	DECLARE_EVENT(FPhysicsAssetEditorSharedData, FPreviewChanged);
	FPreviewChanged PreviewChangedEvent;

	/** The PhysicsAsset asset being inspected */
	TObjectPtr<UPhysicsAsset> PhysicsAsset;

	/** PhysicsAssetEditor specific skeletal mesh component */
	TObjectPtr<UPhysicsAssetEditorSkeletalMeshComponent> EditorSkelComp;

	/** PhysicsAssetEditor specific physical animation component */
	TObjectPtr<class UPhysicalAnimationComponent> PhysicalAnimationComponent;

	/** Preview scene */
	TWeakPtr<IPersonaPreviewScene> PreviewScene;

	/** Editor options */
	TObjectPtr<UPhysicsAssetEditorOptions> EditorOptions;

	/** Results from the new body dialog */
	EAppReturnType::Type NewBodyResponse;

	/** Helps define how the asset behaves given user interaction in simulation mode*/
	TObjectPtr<UPhysicsAssetEditorPhysicsHandleComponent> MouseHandle;

	/** Draw color for center of mass debug strings */
	const FColor COMRenderColor;

	/** List of bodies that don't collide with the currently selected collision body */
	TArray<int32> NoCollisionBodies;

	/** Bone info */
	TArray<FBoneVertInfo> DominantWeightBoneInfos;
	TArray<FBoneVertInfo> AnyWeightBoneInfos;

	TArray<FSelection> SelectedBodies;

	FSelection * GetSelectedBody()
	{
		int32 Count = SelectedBodies.Num();
		return Count ? &SelectedBodies[Count - 1] : NULL;
	}

	/** Constraint editing */
	TArray<FSelection> SelectedConstraints;
	FSelection * GetSelectedConstraint()
	{
		int32 Count = SelectedConstraints.Num();
		return Count ? &SelectedConstraints[Count - 1] : NULL;
	}

	const FSelection * GetSelectedConstraint() const
	{
		int32 Count = SelectedConstraints.Num();
		return Count ? &SelectedConstraints[Count - 1] : NULL;
	}

	struct FPhysicsAssetRenderSettings* GetRenderSettings() const;
<<<<<<< HEAD

	/** Show flags */
	bool bShowCOM;
=======
>>>>>>> 4af6daef

	/** Misc toggles */
	bool bRunningSimulation;
	bool bNoGravitySimulation;

	/** Manipulation (rotate, translate, scale) */
	bool bManipulating;

	/** when true, we dont broadcast every selection change - allows for bulk changes without so much overhead */
	bool bSuspendSelectionBroadcast;

	/** Used to prevent recursion with tree hierarchy ... needs to be rewritten! */
	int32 InsideSelChange;

	FTransform ResetTM;

	FIntPoint LastClickPos;
	FVector LastClickOrigin;
	FVector LastClickDirection;
	FVector LastClickHitPos;
	FVector LastClickHitNormal;
	bool bLastClickHit;
};<|MERGE_RESOLUTION|>--- conflicted
+++ resolved
@@ -249,14 +249,11 @@
 	/** Returns true if the clipboard contains data this class can process */
 	static bool ClipboardHasCompatibleData();
 
-<<<<<<< HEAD
-=======
 	/** Control whether we draw a CoM marker in the viewport */
 	void ToggleShowCom();
 	void SetShowCom(bool InValue);
 	bool GetShowCom() const;
 
->>>>>>> 4af6daef
 private:
 	/** Initializes a constraint setup */
 	void InitConstraintSetup(UPhysicsConstraintTemplate* ConstraintSetup, int32 ChildBodyIndex, int32 ParentBodyIndex);
@@ -357,12 +354,6 @@
 	}
 
 	struct FPhysicsAssetRenderSettings* GetRenderSettings() const;
-<<<<<<< HEAD
-
-	/** Show flags */
-	bool bShowCOM;
-=======
->>>>>>> 4af6daef
 
 	/** Misc toggles */
 	bool bRunningSimulation;
