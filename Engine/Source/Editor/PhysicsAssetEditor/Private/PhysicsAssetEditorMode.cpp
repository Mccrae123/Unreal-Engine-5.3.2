--- conflicted
+++ resolved
@@ -34,7 +34,6 @@
 
 
 FText BuildPhysicsAssetShapeTypeCountText(const UPhysicsAsset* const PhysicsAsset)
-<<<<<<< HEAD
 {
 	// Find the number of each type of shape in the asset and record them in a string.
 	if (PhysicsAsset)
@@ -115,153 +114,6 @@
 		if (SkeletalMesh)
 		{
 			const FReferenceSkeleton& RefSkeleton = SkeletalMesh->GetRefSkeleton();
-
-			for (TObjectPtr<UPhysicsConstraintTemplate> CurrentConstraintSetup : PhysicsAsset->ConstraintSetup)
-			{
-				if (CurrentConstraintSetup)
-				{
-					const int32 ChildBoneIndex = RefSkeleton.FindBoneIndex(CurrentConstraintSetup->DefaultInstance.GetChildBoneName());
-					const int32 ParentBoneIndex = RefSkeleton.FindBoneIndex(CurrentConstraintSetup->DefaultInstance.GetParentBoneName());
-
-					if (RefSkeleton.IsValidIndex(ChildBoneIndex) && (ParentBoneIndex != RefSkeleton.GetParentIndex(ChildBoneIndex)))
-					{
-						++CrossConstraintCount;
-					}
-				}
-			}
-		}
-
-		if (CrossConstraintCount > 0)
-		{
-			return FText::Format(LOCTEXT("CrossConstraintCount", "({0} {0}|plural(one=Cross Constraint,other=Cross Constraints))"), CrossConstraintCount);
-		}
-	}
-
-	return FText();
-}
-
-uint32 CalculateTotalNumberOfCollisionIteractions(const UPhysicsAsset* const PhysicsAsset)
-{
-	uint32 Result = 0;
-
-	// Find total number of collision iteractions.
-	if (PhysicsAsset)
-	{
-		const uint32 BodyCount = PhysicsAsset->SkeletalBodySetups.Num();
-		const uint32 PotentialCollisionCount = (BodyCount * (BodyCount - 1)) / 2;
-		const uint32 IgnoredCollisionCount = PhysicsAsset->CollisionDisableTable.Num();
-		Result = PotentialCollisionCount - IgnoredCollisionCount;
-	}
-
-	return Result;
-}
-
-
-FPhysicsAssetEditorMode::FPhysicsAssetEditorMode(TSharedRef<FWorkflowCentricApplication> InHostingApp, TSharedRef<ISkeletonTree> InSkeletonTree, TSharedRef<IPersonaPreviewScene> InPreviewScene)
-	: FApplicationMode(PhysicsAssetEditorModes::PhysicsAssetEditorMode)
-=======
->>>>>>> 4af6daef
-{
-	// Find the number of each type of shape in the asset and record them in a string.
-	if (PhysicsAsset)
-	{
-		// Find the number of each type of primitive in the physics asset.
-		TMap<EAggCollisionShape::Type, int32> ShapeCount;
-		ShapeCount.Add(EAggCollisionShape::Sphere, 0);
-		ShapeCount.Add(EAggCollisionShape::Box, 0);
-		ShapeCount.Add(EAggCollisionShape::Sphyl, 0);
-		ShapeCount.Add(EAggCollisionShape::Convex, 0);
-		ShapeCount.Add(EAggCollisionShape::TaperedCapsule, 0);
-
-		int32 TotalShapeCount = 0;
-
-		for (const TObjectPtr <USkeletalBodySetup>& SkeletalBodySetup : PhysicsAsset->SkeletalBodySetups)
-		{
-			if (SkeletalBodySetup)
-			{
-				for (auto& Element : ShapeCount)
-				{
-					const int32 Count = SkeletalBodySetup->AggGeom.GetElementCount(Element.Key);
-					Element.Value += Count;
-					TotalShapeCount += Count;
-				}
-			}
-		}
-
-		// Create a text element for each value that will be included in the output.
-		FFormatOrderedArguments FormatArgs;
-
-		auto AddToFormatArgs = [&ShapeCount, &FormatArgs](const EAggCollisionShape::Type InShapeType, const FTextFormat& InTextFormat)
-		{
-			if (const int32 CurrentShapeTypeCount = ShapeCount[InShapeType])
-			{
-				FormatArgs.Add(FText::Format(InTextFormat, CurrentShapeTypeCount));
-			}
-		};
-
-		FormatArgs.Add(FText::Format(LOCTEXT("PrimitiveShapeCount", "{0} {0}|plural(one=Primitive,other=Primitives)"), TotalShapeCount));
-
-		AddToFormatArgs(EAggCollisionShape::Sphere, LOCTEXT("PrimitiveSphereCount", "{0} {0}|plural(one=Sphere,other=Spheres)"));
-		AddToFormatArgs(EAggCollisionShape::Box, LOCTEXT("PrimitiveBoxCount", "{0} {0}|plural(one=Box,other=Boxes)"));
-		AddToFormatArgs(EAggCollisionShape::Sphyl, LOCTEXT("PrimitiveSphylCount", "{0} {0}|plural(one=Capsule,other=Capsules)"));
-		AddToFormatArgs(EAggCollisionShape::Convex, LOCTEXT("PrimitiveConvexCount", "{0} {0}|plural(one=Convex Element,other=Convex Elements)"));
-		AddToFormatArgs(EAggCollisionShape::TaperedCapsule, LOCTEXT("PrimitiveTaperedCapsuleCount", "{0} {0}|plural(one=Tapered Capsule,other=Tapered Capsules)"));
-
-		// Build format string for the number of accumulated elements.
-		FString FormatStr = "{0}";
-
-		if (FormatArgs.Num() > 1)
-		{
-			FormatStr += ": (";
-
-			for (uint32 Index = 1, Max = FormatArgs.Num(); Index < Max; ++Index)
-			{
-				FormatStr += "{" + FString::FromInt(Index) + "}, ";
-			}
-
-			FormatStr.RemoveFromEnd(" ");
-			FormatStr.RemoveFromEnd(",");
-			FormatStr += ")";
-		}
-
-		return FText::Format(FText::FromString(FormatStr), FormatArgs);
-	}
-
-	return FText();
-}
-
-<<<<<<< HEAD
-					InSubMenuBuilder.BeginSection("PhysicsAssetEditorCollisionMode", LOCTEXT("CollisionRenderModeHeader", "Body Drawing (Edit)"));
-					{
-						InSubMenuBuilder.AddMenuEntry(Commands.CollisionRenderingMode_Solid);
-						InSubMenuBuilder.AddMenuEntry(Commands.CollisionRenderingMode_Wireframe);
-						InSubMenuBuilder.AddMenuEntry(Commands.CollisionRenderingMode_SolidWireframe);
-						InSubMenuBuilder.AddMenuEntry(Commands.CollisionRenderingMode_None);
-					}
-					InSubMenuBuilder.EndSection();
-
-					InSubMenuBuilder.BeginSection("PhysicsAssetEditorCollisionModeSim", LOCTEXT("CollisionRenderModeSimHeader", "Body Drawing (Simulation)"));
-					{
-						InSubMenuBuilder.AddMenuEntry(Commands.CollisionRenderingMode_Simulation_Solid);
-						InSubMenuBuilder.AddMenuEntry(Commands.CollisionRenderingMode_Simulation_Wireframe);
-						InSubMenuBuilder.AddMenuEntry(Commands.CollisionRenderingMode_Simulation_SolidWireframe);
-						InSubMenuBuilder.AddMenuEntry(Commands.CollisionRenderingMode_Simulation_None);
-					}
-					InSubMenuBuilder.EndSection();
-				}
-=======
-FText BuildCrossConstraintCountText(const UPhysicsAsset* const PhysicsAsset)
-{
-	// Find the number of cross constraints in the asset and record them in a string.
-	if (PhysicsAsset)
-	{
-		uint32 CrossConstraintCount = 0;
-
-		const USkeletalMesh* const SkeletalMesh = PhysicsAsset->GetPreviewMesh();
-		if (SkeletalMesh)
-		{
-			const FReferenceSkeleton& RefSkeleton = SkeletalMesh->GetRefSkeleton();
->>>>>>> 4af6daef
 
 			for (TObjectPtr<UPhysicsConstraintTemplate> CurrentConstraintSetup : PhysicsAsset->ConstraintSetup)
 			{
