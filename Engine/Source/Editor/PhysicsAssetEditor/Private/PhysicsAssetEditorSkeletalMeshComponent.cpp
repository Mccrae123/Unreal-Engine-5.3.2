--- conflicted
+++ resolved
@@ -20,11 +20,8 @@
 #include "AnimPreviewInstance.h"
 #include "UObject/Package.h"
 #include "Styling/AppStyle.h"
-<<<<<<< HEAD
-=======
 #include "Chaos/WeightedLatticeImplicitObject.h"
 #include "Chaos/Levelset.h"
->>>>>>> 4af6daef
 
 namespace
 {
@@ -235,15 +232,12 @@
 		PrimTM.ScaleTranslation(Scale3D);
 		return PrimTM * BoneTM;
 	}
-<<<<<<< HEAD
-=======
 	else if (PrimType == EAggCollisionShape::SkinnedLevelSet)
 	{
 		FTransform PrimTM = ManTM * SharedBodySetup->AggGeom.SkinnedLevelSetElems[PrimIndex].GetTransform();
 		PrimTM.ScaleTranslation(Scale3D);
 		return PrimTM * BoneTM;
 	}
->>>>>>> 4af6daef
 
 	// Should never reach here
 	check(0);
