// Copyright Epic Games, Inc. All Rights Reserved.


#pragma once

#include "CoreMinimal.h"
#include "UObject/ObjectMacros.h"
#include "Engine/SkeletalMesh.h"
#include "EngineDefines.h"
#include "Components/SkeletalMeshComponent.h"
#include "Delegates/DelegateCombinations.h"
#include "SkeletalMeshSceneProxy.h"
#include "DebugSkelMeshComponent.generated.h"

class Error;

DECLARE_DELEGATE_RetVal(FText, FGetExtendedViewportText);
DECLARE_DELEGATE(FOnDebugForceLODChanged);

USTRUCT()
struct FSelectedSocketInfo
{
	GENERATED_USTRUCT_BODY()

	/** Default constructor */
	FSelectedSocketInfo()
		: Socket(nullptr)
		, bSocketIsOnSkeleton( false )
	{

	}

	/** Constructor */
	FSelectedSocketInfo( class USkeletalMeshSocket* InSocket, bool bInSocketIsOnSkeleton )
		: Socket( InSocket )
		, bSocketIsOnSkeleton( bInSocketIsOnSkeleton )
	{

	}

	bool IsValid() const
	{
		return Socket != nullptr;
	}

	void Reset()
	{
		Socket = nullptr;
	}

	/** The socket we have selected */
	class USkeletalMeshSocket* Socket;

	/** true if on skeleton, false if on mesh */
	bool bSocketIsOnSkeleton;
};

/** Different modes for Persona's Turn Table. */
namespace EPersonaTurnTableMode
{
	enum Type
	{
		Stopped,
		Playing,
		Paused
	};
};

/** Different modes for when processing root motion */
UENUM()
enum class EProcessRootMotionMode : uint8
{
	/** Preview mesh will not consume root motion */
	Ignore,

	/** Preview mesh will consume root motion continually */
	Loop,

	/** Preview mesh will consume root motion resetting the position back to the origin every time the animation loops */
	LoopAndReset
};

//////////////////////////////////////////////////////////////////////////
// FDebugSkelMeshSceneProxy

class UDebugSkelMeshComponent;
class FSkeletalMeshRenderData;

class FDebugSkelMeshDynamicData
{
public:

	FDebugSkelMeshDynamicData(UDebugSkelMeshComponent* InComponent);

	bool bDrawMesh;
	bool bDrawNormals;
	bool bDrawTangents;
	bool bDrawBinormals;
	bool bDrawClothPaintPreview;

	bool bFlipNormal;

	int32 ClothingSimDataIndexWhenPainting;
	TArray<uint32> ClothingSimIndices;

	TArray<float> ClothingVisiblePropertyValues;
	float PropertyViewMin;
	float PropertyViewMax;

	TArray<FVector3f> SkinnedPositions;
	TArray<FVector3f> SkinnedNormals;
};

/**
* A skeletal mesh component scene proxy with additional debugging options.
*/
class FDebugSkelMeshSceneProxy : public FSkeletalMeshSceneProxy
{
public:
	SIZE_T GetTypeHash() const override;

	/**
	* Constructor.
	* @param	Component - skeletal mesh primitive being added
	*/
	FDebugSkelMeshSceneProxy(const UDebugSkelMeshComponent* InComponent, FSkeletalMeshRenderData* InSkelMeshRenderData, FLinearColor InWireframeOverlayColor = FLinearColor::White);

	virtual ~FDebugSkelMeshSceneProxy()
	{}

	virtual void GetDynamicMeshElements(const TArray<const FSceneView*>& Views, const FSceneViewFamily& ViewFamily, uint32 VisibilityMap, FMeshElementCollector& Collector) const override;

	FDebugSkelMeshDynamicData* DynamicData;

	SIZE_T GetAllocatedSize() const
	{
		return FSkeletalMeshSceneProxy::GetAllocatedSize();
	}

	virtual uint32 GetMemoryFootprint() const override
	{
		return sizeof(*this) + GetAllocatedSize();
	}

private:

	bool bSelectable;
<<<<<<< HEAD
};

/** Generic modes used to render debug skeletons depending on editor-specific context */
UENUM()
enum class ESkeletonDrawMode : uint8
{
	/** Bones are visible and selectable */
	Default,

	/** Bones are completely hidden */
	Hidden,

	/** Bones are visible but non-selectable */
	GreyedOut
=======
>>>>>>> 4af6daef
};

/** Generic modes used to render debug skeletons depending on editor-specific context */
UENUM()
enum class ESkeletonDrawMode : uint8
{
<<<<<<< HEAD
	GENERATED_UCLASS_BODY()
	
	/** Global drawing mode for this skeleton. Depends on context of specific editor using the component. */
	UPROPERTY()
	ESkeletonDrawMode SkeletonDrawMode = ESkeletonDrawMode::Default;

=======
	/** Bones are visible and selectable */
	Default,

	/** Bones are completely hidden */
	Hidden,

	/** Bones are visible but non-selectable */
	GreyedOut
};

UCLASS(transient, MinimalAPI)
class UDebugSkelMeshComponent : public USkeletalMeshComponent
{
	GENERATED_UCLASS_BODY()
	
	/** Global drawing mode for this skeleton. Depends on context of specific editor using the component. */
	UPROPERTY()
	ESkeletonDrawMode SkeletonDrawMode = ESkeletonDrawMode::Default;

>>>>>>> 4af6daef
	/** If true then the skeletal mesh associated with the component is drawn. */
	UPROPERTY()
	uint32 bDrawMesh:1;
	
	/** If true then the bone names associated with the skeletal mesh are displayed */
	UPROPERTY()
	uint32 bShowBoneNames:1;

	/** Bone influences viewing */
	UPROPERTY(transient)
	uint32 bDrawBoneInfluences:1;

	/** Morphtarget viewing */
	UPROPERTY(transient)
	uint32 bDrawMorphTargetVerts : 1;

	/** Vertex normal viewing */
	UPROPERTY(transient)
	uint32 bDrawNormals:1;

	/** Vertex tangent viewing */
	UPROPERTY(transient)
	uint32 bDrawTangents:1;

	/** Vertex binormal viewing */
	UPROPERTY(transient)
	uint32 bDrawBinormals:1;

	/** Socket hit points viewing */
	UPROPERTY(transient)
	uint32 bDrawSockets:1;

	/** Attribute visualization */
	UPROPERTY(transient)
	uint32 bDrawAttributes : 1;

	/** Skeleton sockets visible? */
	UPROPERTY(transient)
	uint32 bSkeletonSocketsVisible:1;

	/** Mesh sockets visible? */
	UPROPERTY(transient)
	uint32 bMeshSocketsVisible:1;

	/** Display raw animation bone transform */
	UPROPERTY(transient)
	uint32 bDisplayRawAnimation:1;

	/** Display non retargeted animation pose */
	UPROPERTY(Transient)
	uint32 bDisplayNonRetargetedPose:1;

	/** Display additive base bone transform */
	UPROPERTY(transient)
	uint32 bDisplayAdditiveBasePose:1;

	/** Display baked animation pose */
	UPROPERTY(Transient)
	uint32 bDisplayBakedAnimation:1;

	/** Display source animation pose */
	UPROPERTY(Transient)
	uint32 bDisplaySourceAnimation:1;

	/** Display Bound **/
	UPROPERTY(transient)
	bool bDisplayBound;

	UPROPERTY(transient)
	bool bDisplayVertexColors;

	UPROPERTY(transient)
	FLinearColor WireframeMeshOverlayColor;

	UE_DEPRECATED(5.0, "This variable is no longer used. Use ProcessRootMotionMode instead.")
	UPROPERTY()
	uint32 bPreviewRootMotion_DEPRECATED : 1;

	/** Process root motion mode */
	UPROPERTY(transient)
	EProcessRootMotionMode ProcessRootMotionMode;

	/** Playback time last time ConsumeRootmotion was called */
	UPROPERTY(transient)
	float ConsumeRootMotionPreviousPlaybackTime;

	UPROPERTY(transient)
	uint32 bShowClothData : 1;

	UPROPERTY(transient)
	float MinClothPropertyView;

	UPROPERTY(transient)
	float MaxClothPropertyView;

	UPROPERTY(transient)
	float ClothMeshOpacity;

	UPROPERTY(transient)
	bool bClothFlipNormal;

	UPROPERTY(transient)
	bool bClothCullBackface;

	UPROPERTY(transient)
	uint32 bRequiredBonesUpToDateDuringTick : 1;

	/** Multiplier for the bone radius rendering */
	UPROPERTY(transient)
	float BoneRadiusMultiplier;

	/* Bounds computed from cloth. */
	FBoxSphereBounds CachedClothBounds;

	/** Non Compressed SpaceBases for when bDisplayRawAnimation == true **/
	TArray<FTransform> UncompressedSpaceBases;

	/** Storage of Additive Base Pose for when bDisplayAdditiveBasePose == true, as they have to be calculated */
	TArray<FTransform> AdditiveBasePoses;

	/** Storage for non retargeted pose. */
	TArray<FTransform> NonRetargetedSpaceBases;

	/** Storage of Baked Animation Pose for when bDisplayBakedAnimation == true, as they have to be calculated */
	TArray<FTransform> BakedAnimationPoses;

	/** Storage of Source Animation Pose for when bDisplaySourceAnimation == true, as they have to be calculated */
	TArray<FTransform> SourceAnimationPoses;
	
	/** Array of bones to render bone weights for */
	UPROPERTY(transient)
	TArray<int32> BonesOfInterest;

	/** Array of morphtargets to render verts for */
	UPROPERTY(transient)
	TArray<TObjectPtr<class UMorphTarget>> MorphTargetOfInterests;

	/** Array of materials to restore when not rendering blend weights */
	UPROPERTY(transient)
	TArray<TObjectPtr<class UMaterialInterface>> SkelMaterials;
	
	UPROPERTY(transient, NonTransactional)
	TObjectPtr<class UAnimPreviewInstance> PreviewInstance;

	UPROPERTY(transient)
	TObjectPtr<class UAnimInstance> SavedAnimScriptInstance;

	/** Does this component use in game bounds or does it use bounds calculated from bones */
	UPROPERTY(transient)
	bool bIsUsingInGameBounds;
	
	/** Does this component use pre-skinned bounds? This overrides other bounds settings */
	UPROPERTY(transient)
	bool bIsUsingPreSkinnedBounds;

	/** Base skel mesh has support for suspending clothing, but single ticks are more of a debug feature when stepping through an animation
	 *  So we control that using this flag
	 */
	UPROPERTY(transient)
	bool bPerformSingleClothingTick;

	UPROPERTY(transient)
	bool bPauseClothingSimulationWithAnim;

	/** Should the LOD of the debug mesh component track the LOD of the instance being debugged */
	UPROPERTY(transient)
	bool bTrackAttachedInstanceLOD;

	// Helper method that sets the forced lod
<<<<<<< HEAD
	void SetDebugForcedLOD(int32 InNewForcedLOD);
=======
	UNREALED_API void SetDebugForcedLOD(int32 InNewForcedLOD);
>>>>>>> 4af6daef

	//~ Begin USceneComponent Interface.
	UNREALED_API virtual FBoxSphereBounds CalcBounds(const FTransform& LocalToWorld) const override;
	//~ End USceneComponent Interface.

	//~ Begin UPrimitiveComponent Interface.
	UNREALED_API virtual FPrimitiveSceneProxy* CreateSceneProxy() override;
	
	// engine only draw bounds IF selected
	// @todo fix this properly
	// this isn't really the best way to do this, but for now
	// we'll just mark as selected
	UNREALED_API virtual bool ShouldRenderSelected() const override;
	//~ End UPrimitiveComponent Interface.

	//~ Begin SkinnedMeshComponent Interface
	UNREALED_API virtual bool ShouldCPUSkin() override;
	UNREALED_API virtual void PostInitMeshObject(class FSkeletalMeshObject* MeshObject) override;
	UNREALED_API virtual void RefreshBoneTransforms(FActorComponentTickFunction* TickFunction = NULL) override;
	virtual int32 GetLODBias() const override { return 0; }
	//~ End SkinnedMeshComponent Interface

	//~ Begin SkeletalMeshComponent Interface
	UNREALED_API virtual void InitAnim(bool bForceReinit) override;
	virtual bool IsWindEnabled() const override { return true; }
	UNREALED_API virtual void SetAnimClass(class UClass* NewClass) override;
	UNREALED_API virtual void OnClearAnimScriptInstance() override;
	UNREALED_API virtual void SetSkeletalMesh(USkeletalMesh* InSkelMesh, bool bReinitPose = true) override;
	//~ End SkeletalMeshComponent Interface

	// return true if currently preview animation asset is on
	UNREALED_API virtual bool IsPreviewOn() const;

	// @todo document
	UNREALED_API FString GetPreviewText() const;

	// @todo anim : you still need to give asset, so that we know which one to disable
	// we can disable per asset, so that if some other window disabled before me, I don't accidently turn it off
	UNREALED_API virtual void EnablePreview(bool bEnable, class UAnimationAsset * PreviewAsset);

	// Create the preview instance to use (default UAnimPreviewInstance)
	UNREALED_API virtual TObjectPtr<UAnimPreviewInstance> CreatePreviewInstance();

	// Create the preview instance to use (default UAnimPreviewInstance)
	virtual TObjectPtr<UAnimPreviewInstance> CreatePreviewInstance();

	// reference pose for this component
	// we don't want to use default refpose because you still want to move joint when this mode is on
	UNREALED_API virtual void ShowReferencePose(bool bRefPose);
	UNREALED_API virtual bool IsReferencePoseShown() const;

	/**
	 * Update material information depending on color render mode 
	 * Refresh/replace materials 
	 */
	UNREALED_API void SetShowBoneWeight(bool bNewShowBoneWeight);

	/**
	* Update material information depending on color render mode
	* Refresh/replace materials
	*/
	UNREALED_API void SetShowMorphTargetVerts(bool bNewShowMorphTargetVerts);

	/**
	 * Does it use in-game bounds or bounds calculated from bones
	 */
	UNREALED_API bool IsUsingInGameBounds() const;

	/**
	 * Set to use in-game bounds or bounds calculated from bones
	 */
	UNREALED_API void UseInGameBounds(bool bUseInGameBounds);

	/**
	 * Does it use pre-skinned bounds
	 */
	UNREALED_API bool IsUsingPreSkinnedBounds() const;

	/**
	 * Set to use pre-skinned bounds
	 */
	UNREALED_API void UsePreSkinnedBounds(bool bUsePreSkinnedBounds);

	/**
	 * Test if in-game bounds are as big as preview bounds
	 */
	UNREALED_API bool CheckIfBoundsAreCorrrect();

	/** Get the in-game bounds of the skeleton mesh */
	UNREALED_API FBoxSphereBounds CalcGameBounds(const FTransform& LocalToWorld) const;

	/** Get the in-game bounds of the skeleton mesh */
	FBoxSphereBounds CalcGameBounds(const FTransform& LocalToWorld) const;

	/** 
	 * Update components position based on animation root motion
	 */
	UNREALED_API void ConsumeRootMotion(const FVector& FloorMin, const FVector& FloorMax);

	/** Sets the flag used to determine whether or not the current active cloth sim mesh should be rendered */
	UNREALED_API void SetShowClothProperty(bool bState);

	/** Get whether we should be previewing root motion */
	UE_DEPRECATED(5.0, "Please use IsProcessingRootMotion or GetProcessRootMotionMode")
	bool GetPreviewRootMotion() const { return IsProcessingRootMotion(); }

	/** Set whether we should be previewing root motion. Note: disabling root motion preview resets transform. */
	UE_DEPRECATED(5.0, "Please use SetProcessRootMotionMode")
	void SetPreviewRootMotion(bool bInPreviewRootMotion) { SetProcessRootMotionMode(bInPreviewRootMotion ? EProcessRootMotionMode::Loop : EProcessRootMotionMode::Ignore); }

	/** Whether we are processing root motion or not */
<<<<<<< HEAD
	bool IsProcessingRootMotion() const;

	/** Gets process root motion mode */
	EProcessRootMotionMode GetProcessRootMotionMode() const;

	/** Sets process root motion mode. Note: disabling root motion preview resets transform. */
	void SetProcessRootMotionMode(EProcessRootMotionMode Mode);

	/** Whether the supplied root motion mode can be used for the current asset */
	bool CanUseProcessRootMotionMode(EProcessRootMotionMode Mode) const;

	/** Whether the current asset or animation blueprint is using root motion */
	bool DoesCurrentAssetHaveRootMotion() const;

	/** Whether the current LOD of the debug mesh is being synced with the attached (preview) mesh instance. */
	bool IsTrackingAttachedLOD() const;
=======
	UNREALED_API bool IsProcessingRootMotion() const;

	/** Gets process root motion mode */
	UNREALED_API EProcessRootMotionMode GetProcessRootMotionMode() const;

	/** Sets process root motion mode. Note: disabling root motion preview resets transform. */
	UNREALED_API void SetProcessRootMotionMode(EProcessRootMotionMode Mode);

	/** Whether the supplied root motion mode can be used for the current asset */
	UNREALED_API bool CanUseProcessRootMotionMode(EProcessRootMotionMode Mode) const;

	/** Whether the current asset or animation blueprint is using root motion */
	UNREALED_API bool DoesCurrentAssetHaveRootMotion() const;

	/** Whether the current LOD of the debug mesh is being synced with the attached (preview) mesh instance. */
	UNREALED_API bool IsTrackingAttachedLOD() const;
>>>>>>> 4af6daef

	/** Set the wireframe mesh overlay color, which basically controls the color of the wireframe. */
	void SetWireframeMeshOverlayColor(FLinearColor Color) { WireframeMeshOverlayColor = Color; }

	/** Get the wireframe mesh overlay color, which basically controls the color of the wireframe. */
	FLinearColor GetWireframeMeshOverlayColor() const { return WireframeMeshOverlayColor; }


#if WITH_EDITOR
	//TODO - This is a really poor way to post errors to the user. Work out a better way.
	struct FAnimNotifyErrors
	{
		FAnimNotifyErrors(UObject* InSourceNotify)
		: SourceNotify(InSourceNotify)
		{}
		UObject* SourceNotify;
		TArray<FString> Errors;
	};
	TArray<FAnimNotifyErrors> AnimNotifyErrors;
	UNREALED_API virtual void ReportAnimNotifyError(const FText& Error, UObject* InSourceNotify) override;
	UNREALED_API virtual void ClearAnimNotifyErrors(UObject* InSourceNotify) override;

	/** 
	 * Extended viewport text delegate handling. Registering a delegate allows external
	 * objects to place custom text in the anim tools viewports.
	 */
	UNREALED_API FDelegateHandle RegisterExtendedViewportTextDelegate(const FGetExtendedViewportText& InDelegate);
	UNREALED_API void UnregisterExtendedViewportTextDelegate(const FDelegateHandle& InDelegateHandle);
	const TArray<FGetExtendedViewportText>& GetExtendedViewportTextDelegates() const { return ExtendedViewportTextDelegates; }

<<<<<<< HEAD
	FDelegateHandle RegisterOnDebugForceLODChangedDelegate(const FOnDebugForceLODChanged& InDelegate);
	void UnregisterOnDebugForceLODChangedDelegate();
=======
	UNREALED_API FDelegateHandle RegisterOnDebugForceLODChangedDelegate(const FOnDebugForceLODChanged& InDelegate);
	UNREALED_API void UnregisterOnDebugForceLODChangedDelegate();
>>>>>>> 4af6daef

private:
	TArray<FGetExtendedViewportText> ExtendedViewportTextDelegates;
	FOnDebugForceLODChanged OnDebugForceLODChangedDelegate;
public:

#endif

	/**
	 * Force all body instance to not simulate physics regardless of their physic type
	 * To get back in a default state call : ResetAllBodiesSimulatePhysics
	 */
	void DisableAllBodiesSimulatePhysics()
	{
		for (int32 BodyIdx = 0; BodyIdx < Bodies.Num(); ++BodyIdx)
		{
			if (FBodyInstance* BodyInst = Bodies[BodyIdx])
			{
				BodyInst->SetInstanceSimulatePhysics(false);
			}
		}
	}

	/** 
	 * toggle visibility between cloth sections and non-cloth sections for all LODs
	 * if bShowOnlyClothSections is true, shows only cloth sections. On the other hand, 
	 * if bShowOnlyClothSections is false, hides only cloth sections.
	 */
	UNREALED_API void ToggleClothSectionsVisibility(bool bShowOnlyClothSections);
	/** Restore all section visibilities to original states for all LODs */
	UNREALED_API void RestoreClothSectionsVisibility();

	/** 
	 * To normal game/runtime code we don't want to expose a non-const pointer to the simulation, so we can only get
	 * one from this editor-only component. Intended for debug options/visualisations/editor-only code to poke the sim
	 */
	UNREALED_API IClothingSimulation* GetMutableClothingSimulation();

	/** to avoid clothing reset while modifying properties in Persona */
	UNREALED_API virtual void CheckClothTeleport() override;

	/** The currently selected asset guid if we're painting, used to build dynamic mesh to paint sim parameters */
	FGuid SelectedClothingGuidForPainting;

	/** The currently selected LOD for painting */
	int32 SelectedClothingLodForPainting;

	/** The currently selected mask inside the above LOD to be painted */
	int32 SelectedClothingLodMaskForPainting;

	/** Find a section using a clothing asset with the given GUID and set its visiblity */
	UNREALED_API void SetMeshSectionVisibilityForCloth(FGuid InClothGuid, bool bVisibility);

	// fixes up the disabled flags so clothing is enabled and originals are disabled as
	// ToggleMeshSectionForCloth will make these get out of sync
	UNREALED_API void ResetMeshSectionVisibility();

	// Rebuilds the fixed parameter on the mesh to mesh data, to be used if the editor has
	// changed a vert to be fixed or unfixed otherwise the simulation will not work
	// bInvalidateDerivedDataCache can only be false during previewing as otherwise the changes won't be correctly saved
	UE_DEPRECATED(5.0, "This function is redundant, since it is always called after ApplyParameterMasks and therefore will be removed.")
<<<<<<< HEAD
	void RebuildClothingSectionsFixedVerts(bool bInvalidateDerivedDataCache = true);
=======
	UNREALED_API void RebuildClothingSectionsFixedVerts(bool bInvalidateDerivedDataCache = true);
>>>>>>> 4af6daef

	TArray<FVector3f> SkinnedSelectedClothingPositions;
	TArray<FVector3f> SkinnedSelectedClothingNormals;

private:
	// Rebuilds the fixed vertex attribute on any cloth deformer mappings,
	// including LOD bias mappings, that reference the specified LOD section.
	UE_DEPRECATED(5.0, "This function is redundant, since it is always called after ApplyParameterMasks and therefore will be removed.")
<<<<<<< HEAD
	void RebuildClothingSectionFixedVerts(int32 LODIndex, int32 SectionIndex);
=======
	UNREALED_API void RebuildClothingSectionFixedVerts(int32 LODIndex, int32 SectionIndex);
>>>>>>> 4af6daef

	// Helper function to generate space bases for current frame
	UNREALED_API void GenSpaceBases(TArray<FTransform>& OutSpaceBases);

	// Helper function to enable overlay material
	UNREALED_API void EnableOverlayMaterial(bool bEnable);

	// Rebuilds the cloth bounds for the asset.
	UNREALED_API void RebuildCachedClothBounds();
protected:

	// Overridden to support single clothing ticks
	UNREALED_API virtual bool ShouldRunClothTick() const override;

	UNREALED_API virtual void SendRenderDynamicData_Concurrent() override;

public:
	/** Current turn table mode */
	EPersonaTurnTableMode::Type TurnTableMode;
	/** Current turn table speed scaling */
	float TurnTableSpeedScaling;
<<<<<<< HEAD

	virtual void TickComponent(float DeltaTime, enum ELevelTick TickType, FActorComponentTickFunction *ThisTickFunction) override;
=======
>>>>>>> 4af6daef

	UNREALED_API virtual void TickComponent(float DeltaTime, enum ELevelTick TickType, FActorComponentTickFunction *ThisTickFunction) override;

	UNREALED_API void RefreshSelectedClothingSkinnedPositions();

	virtual bool CanOverrideCollisionProfile() const { return true; }

	UNREALED_API virtual void GetUsedMaterials(TArray<UMaterialInterface *>& OutMaterials, bool bGetDebugMaterials = false) const override;

	/**
	 * Define Custom Default pose for this component for preview
	 */
	virtual void SetCustomDefaultPose() {};

	/*
	 *	return RefSkeleton for drawing; 
	 */
	virtual const FReferenceSkeleton& GetReferenceSkeleton() const
	{
		if (GetSkeletalMeshAsset())
		{
			return GetSkeletalMeshAsset()->GetRefSkeleton();
		}

		static FReferenceSkeleton EmptySkeleton;
		return EmptySkeleton;
	}

	/*
	*	return bone indices to draw
	*/
	virtual const TArray<FBoneIndexType>& GetDrawBoneIndices() const
	{
		return RequiredBones;
	}

	virtual int32 GetNumDrawTransform() const 
	{
		return GetNumComponentSpaceTransforms();
	}
	/*
	 *	returns the transform of the joint 
	 */
	virtual FTransform GetDrawTransform(int32 BoneIndex) const
	{
		const TArray<FTransform>& SpaceTransforms = GetComponentSpaceTransforms();
		if (SpaceTransforms.IsValidIndex(BoneIndex))
		{
			return SpaceTransforms[BoneIndex];
		}

		return FTransform::Identity;
	}

};


/*
 * This class is use to remove the alternate skinning preview from the multiple editor that can show it.
 * Important it should be destroy after the PostEditChange of the skeletalmesh is done and the renderdata have been recreate
 * i.e. FScopedSkeletalMeshPostEditChange should be create after FScopedSuspendAlternateSkinWeightPreview and delete before FScopedSuspendAlternateSkinWeightPreview
 */
class FScopedSuspendAlternateSkinWeightPreview
{
public:
	/*
	 * This constructor suspend the alternate skinning preview for all editor component that use the specified skeletalmesh
	 * Parameters:
	 * @param InSkeletalMesh - SkeletalMesh use to know which preview component we have to suspend the alternate skinning preview.
	 */
	UNREALED_API FScopedSuspendAlternateSkinWeightPreview(class USkeletalMesh* InSkeletalMesh);

	/*
	 * This destructor put back the preview alternate skinning
	 */
	UNREALED_API ~FScopedSuspendAlternateSkinWeightPreview();

private:
	TArray< TTuple<UDebugSkelMeshComponent*, FName> > SuspendedComponentArray;
};<|MERGE_RESOLUTION|>--- conflicted
+++ resolved
@@ -145,7 +145,6 @@
 private:
 
 	bool bSelectable;
-<<<<<<< HEAD
 };
 
 /** Generic modes used to render debug skeletons depending on editor-specific context */
@@ -160,42 +159,17 @@
 
 	/** Bones are visible but non-selectable */
 	GreyedOut
-=======
->>>>>>> 4af6daef
 };
 
-/** Generic modes used to render debug skeletons depending on editor-specific context */
-UENUM()
-enum class ESkeletonDrawMode : uint8
-{
-<<<<<<< HEAD
+UCLASS(transient, MinimalAPI)
+class UDebugSkelMeshComponent : public USkeletalMeshComponent
+{
 	GENERATED_UCLASS_BODY()
 	
 	/** Global drawing mode for this skeleton. Depends on context of specific editor using the component. */
 	UPROPERTY()
 	ESkeletonDrawMode SkeletonDrawMode = ESkeletonDrawMode::Default;
 
-=======
-	/** Bones are visible and selectable */
-	Default,
-
-	/** Bones are completely hidden */
-	Hidden,
-
-	/** Bones are visible but non-selectable */
-	GreyedOut
-};
-
-UCLASS(transient, MinimalAPI)
-class UDebugSkelMeshComponent : public USkeletalMeshComponent
-{
-	GENERATED_UCLASS_BODY()
-	
-	/** Global drawing mode for this skeleton. Depends on context of specific editor using the component. */
-	UPROPERTY()
-	ESkeletonDrawMode SkeletonDrawMode = ESkeletonDrawMode::Default;
-
->>>>>>> 4af6daef
 	/** If true then the skeletal mesh associated with the component is drawn. */
 	UPROPERTY()
 	uint32 bDrawMesh:1;
@@ -365,11 +339,7 @@
 	bool bTrackAttachedInstanceLOD;
 
 	// Helper method that sets the forced lod
-<<<<<<< HEAD
-	void SetDebugForcedLOD(int32 InNewForcedLOD);
-=======
 	UNREALED_API void SetDebugForcedLOD(int32 InNewForcedLOD);
->>>>>>> 4af6daef
 
 	//~ Begin USceneComponent Interface.
 	UNREALED_API virtual FBoxSphereBounds CalcBounds(const FTransform& LocalToWorld) const override;
@@ -413,9 +383,6 @@
 	// Create the preview instance to use (default UAnimPreviewInstance)
 	UNREALED_API virtual TObjectPtr<UAnimPreviewInstance> CreatePreviewInstance();
 
-	// Create the preview instance to use (default UAnimPreviewInstance)
-	virtual TObjectPtr<UAnimPreviewInstance> CreatePreviewInstance();
-
 	// reference pose for this component
 	// we don't want to use default refpose because you still want to move joint when this mode is on
 	UNREALED_API virtual void ShowReferencePose(bool bRefPose);
@@ -461,9 +428,6 @@
 	/** Get the in-game bounds of the skeleton mesh */
 	UNREALED_API FBoxSphereBounds CalcGameBounds(const FTransform& LocalToWorld) const;
 
-	/** Get the in-game bounds of the skeleton mesh */
-	FBoxSphereBounds CalcGameBounds(const FTransform& LocalToWorld) const;
-
 	/** 
 	 * Update components position based on animation root motion
 	 */
@@ -481,24 +445,6 @@
 	void SetPreviewRootMotion(bool bInPreviewRootMotion) { SetProcessRootMotionMode(bInPreviewRootMotion ? EProcessRootMotionMode::Loop : EProcessRootMotionMode::Ignore); }
 
 	/** Whether we are processing root motion or not */
-<<<<<<< HEAD
-	bool IsProcessingRootMotion() const;
-
-	/** Gets process root motion mode */
-	EProcessRootMotionMode GetProcessRootMotionMode() const;
-
-	/** Sets process root motion mode. Note: disabling root motion preview resets transform. */
-	void SetProcessRootMotionMode(EProcessRootMotionMode Mode);
-
-	/** Whether the supplied root motion mode can be used for the current asset */
-	bool CanUseProcessRootMotionMode(EProcessRootMotionMode Mode) const;
-
-	/** Whether the current asset or animation blueprint is using root motion */
-	bool DoesCurrentAssetHaveRootMotion() const;
-
-	/** Whether the current LOD of the debug mesh is being synced with the attached (preview) mesh instance. */
-	bool IsTrackingAttachedLOD() const;
-=======
 	UNREALED_API bool IsProcessingRootMotion() const;
 
 	/** Gets process root motion mode */
@@ -515,7 +461,6 @@
 
 	/** Whether the current LOD of the debug mesh is being synced with the attached (preview) mesh instance. */
 	UNREALED_API bool IsTrackingAttachedLOD() const;
->>>>>>> 4af6daef
 
 	/** Set the wireframe mesh overlay color, which basically controls the color of the wireframe. */
 	void SetWireframeMeshOverlayColor(FLinearColor Color) { WireframeMeshOverlayColor = Color; }
@@ -546,13 +491,8 @@
 	UNREALED_API void UnregisterExtendedViewportTextDelegate(const FDelegateHandle& InDelegateHandle);
 	const TArray<FGetExtendedViewportText>& GetExtendedViewportTextDelegates() const { return ExtendedViewportTextDelegates; }
 
-<<<<<<< HEAD
-	FDelegateHandle RegisterOnDebugForceLODChangedDelegate(const FOnDebugForceLODChanged& InDelegate);
-	void UnregisterOnDebugForceLODChangedDelegate();
-=======
 	UNREALED_API FDelegateHandle RegisterOnDebugForceLODChangedDelegate(const FOnDebugForceLODChanged& InDelegate);
 	UNREALED_API void UnregisterOnDebugForceLODChangedDelegate();
->>>>>>> 4af6daef
 
 private:
 	TArray<FGetExtendedViewportText> ExtendedViewportTextDelegates;
@@ -614,11 +554,7 @@
 	// changed a vert to be fixed or unfixed otherwise the simulation will not work
 	// bInvalidateDerivedDataCache can only be false during previewing as otherwise the changes won't be correctly saved
 	UE_DEPRECATED(5.0, "This function is redundant, since it is always called after ApplyParameterMasks and therefore will be removed.")
-<<<<<<< HEAD
-	void RebuildClothingSectionsFixedVerts(bool bInvalidateDerivedDataCache = true);
-=======
 	UNREALED_API void RebuildClothingSectionsFixedVerts(bool bInvalidateDerivedDataCache = true);
->>>>>>> 4af6daef
 
 	TArray<FVector3f> SkinnedSelectedClothingPositions;
 	TArray<FVector3f> SkinnedSelectedClothingNormals;
@@ -627,11 +563,7 @@
 	// Rebuilds the fixed vertex attribute on any cloth deformer mappings,
 	// including LOD bias mappings, that reference the specified LOD section.
 	UE_DEPRECATED(5.0, "This function is redundant, since it is always called after ApplyParameterMasks and therefore will be removed.")
-<<<<<<< HEAD
-	void RebuildClothingSectionFixedVerts(int32 LODIndex, int32 SectionIndex);
-=======
 	UNREALED_API void RebuildClothingSectionFixedVerts(int32 LODIndex, int32 SectionIndex);
->>>>>>> 4af6daef
 
 	// Helper function to generate space bases for current frame
 	UNREALED_API void GenSpaceBases(TArray<FTransform>& OutSpaceBases);
@@ -653,11 +585,6 @@
 	EPersonaTurnTableMode::Type TurnTableMode;
 	/** Current turn table speed scaling */
 	float TurnTableSpeedScaling;
-<<<<<<< HEAD
-
-	virtual void TickComponent(float DeltaTime, enum ELevelTick TickType, FActorComponentTickFunction *ThisTickFunction) override;
-=======
->>>>>>> 4af6daef
 
 	UNREALED_API virtual void TickComponent(float DeltaTime, enum ELevelTick TickType, FActorComponentTickFunction *ThisTickFunction) override;
 
