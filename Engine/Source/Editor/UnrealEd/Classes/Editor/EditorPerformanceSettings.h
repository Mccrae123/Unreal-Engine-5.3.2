// Copyright 1998-2018 Epic Games, Inc. All Rights Reserved.

#pragma once

#include "CoreMinimal.h"
#include "UObject/ObjectMacros.h"
#include "UObject/Object.h"
#include "Engine/DeveloperSettings.h"
#include "EditorPerformanceSettings.generated.h"


UCLASS(minimalapi, config=EditorSettings, meta=(DisplayName = "Performance", ToolTip="Settings to tweak the performance of the editor"))
class UEditorPerformanceSettings : public UDeveloperSettings
{
	GENERATED_UCLASS_BODY()
	
	/** When enabled, the application frame rate, memory and Unreal object count will be displayed in the main editor UI */
	UPROPERTY(EditAnywhere, config, Category=EditorPerformance)
	uint32 bShowFrameRateAndMemory:1;

	/** Lowers CPU usage when the editor is in the background and not the active application */
	UPROPERTY(EditAnywhere, config, Category=EditorPerformance, meta=(DisplayName="Use Less CPU when in Background") )
	uint32 bThrottleCPUWhenNotForeground:1;

	/** When turned on, the editor will constantly monitor performance and adjust scalability settings for you when performance drops (disabled in debug) */
	UPROPERTY(EditAnywhere, config, Category=EditorPerformance)
	uint32 bMonitorEditorPerformance:1;

	/** 
	 * By default the editor will adjust scene scaling (quality) for high DPI in order to ensure consistent performance with very large render targets.
<<<<<<< HEAD
	 * Enabling this will disable automatic adjusting and use the screen percentage specified here
=======
	 * Enabling this will disable automatic adjusting and render at the full resolution of the viewport
>>>>>>> e3a25b20
	 */
	UPROPERTY(EditAnywhere, config, Category=EditorPerformance, meta=(DisplayName="Disable DPI Based Editor Viewport Scaling", ConsoleVariable="Editor.OverrideDPIBasedEditorViewportScaling"))
	bool bOverrideDPIBasedEditorViewportScaling;

	/** When enabled, Shared Data Cache performance notifications may be displayed when not connected to a shared cache */
	UPROPERTY(EditAnywhere, config, Category = EditorPerformance, meta = (DisplayName = "Enable Shared Data Cache Performance Notifications"))
	uint32 bEnableSharedDDCPerformanceNotifications : 1;

public:
	/** UObject interface */
	virtual void PostInitProperties() override;
	virtual void PostEditChangeProperty(struct FPropertyChangedEvent& PropertyChangedEvent) override;
};
<|MERGE_RESOLUTION|>--- conflicted
+++ resolved
@@ -28,11 +28,7 @@
 
 	/** 
 	 * By default the editor will adjust scene scaling (quality) for high DPI in order to ensure consistent performance with very large render targets.
-<<<<<<< HEAD
-	 * Enabling this will disable automatic adjusting and use the screen percentage specified here
-=======
 	 * Enabling this will disable automatic adjusting and render at the full resolution of the viewport
->>>>>>> e3a25b20
 	 */
 	UPROPERTY(EditAnywhere, config, Category=EditorPerformance, meta=(DisplayName="Disable DPI Based Editor Viewport Scaling", ConsoleVariable="Editor.OverrideDPIBasedEditorViewportScaling"))
 	bool bOverrideDPIBasedEditorViewportScaling;
