// Copyright Epic Games, Inc. All Rights Reserved.

#pragma once

#include "CoreMinimal.h"
#include "SlateFwd.h"
#include "UObject/ObjectMacros.h"
#include "UObject/UObjectGlobals.h"
#include "InputCoreTypes.h"
#include "Templates/SubclassOf.h"
#include "Engine/EngineTypes.h"
#include "GameFramework/Actor.h"
#include "AssetData.h"
#include "HAL/PlatformProcess.h"
#include "GenericPlatform/GenericApplication.h"
#include "Widgets/SWindow.h"
#include "TimerManager.h"
#include "UObject/UObjectAnnotation.h"
#include "Engine/Brush.h"
#include "Model.h"
#include "Editor/Transactor.h"
#include "Engine/Engine.h"
#include "Settings/LevelEditorPlaySettings.h"
#include "Settings/LevelEditorViewportSettings.h"
#include "Misc/CompilationResult.h"
#include "Interfaces/ITargetPlatform.h"
#include "Interfaces/ITargetPlatformManagerModule.h"
#include "PlayInEditorDataTypes.h"
#include "EditorSubsystem.h"
#include "Subsystems/SubsystemCollection.h"
#include "RHI.h"
#include "UnrealEngine.h"
#include "Templates/UniqueObj.h"

#include "EditorEngine.generated.h"

class APlayerStart;
class Error;
class AMatineeActor;
class FEditorViewportClient;
class FEditorWorldManager;
class FMessageLog;
class FOutputLogErrorsToMessageLogProxy;
class FPoly;
class FSceneViewport;
class FSceneViewStateInterface;
class FViewport;
class IEngineLoop;
class ILauncherWorker;
class ILayers;
class IAssetViewport;
class ITargetPlatform;
class SViewport;
class UActorFactory;
class UAnimSequence;
class UAudioComponent;
class UBrushBuilder;
class UFoliageType;
class UFbxImportUI;
class UGameViewportClient;
class ULocalPlayer;
class UNetDriver;
class UPrimitiveComponent;
class USkeleton;
class USoundBase;
class USoundNode;
class UTextureRenderTarget2D;
struct FTypedElementHandle;
struct FAnalyticsEventAttribute;
class UEditorWorldExtensionManager;
class ITargetDevice;
class ULevelEditorDragDropHandler;
class UTypedElementSelectionSet;

//
// Things to set in mapSetBrush.
//
UENUM()
enum EMapSetBrushFlags				
{
	/** Set brush color. */
	MSB_BrushColor	= 1,
	/** Set group. */
	MSB_Group		= 2,
	/** Set poly flags. */
	MSB_PolyFlags	= 4,
	/** Set CSG operation. */
	MSB_BrushType	= 8,
};

UENUM()
enum EPasteTo
{
	PT_OriginalLocation	= 0,
	PT_Here				= 1,
	PT_WorldOrigin		= 2
};

USTRUCT()
struct FCopySelectedInfo
{
	GENERATED_USTRUCT_BODY()

	/** Do not cache this info, it is only valid after a call to CanCopySelectedActorsToClipboard has been made, and becomes redundant
	when the current selection changes. Used to determine whether a copy can be performed based on the current selection state */
	FCopySelectedInfo()
		: bHasSelectedActors( false )
		, bAllActorsInSameLevel( true )
		, LevelAllActorsAreIn( NULL )
		, bHasSelectedSurfaces( false )
		, LevelWithSelectedSurface( NULL )
	{}


	/** Does the current selection contain actors */
	bool bHasSelectedActors;		

	/** If we have selected actors, are they within the same level */
	bool bAllActorsInSameLevel;

	/** If they are in the same level, what level is it */
	ULevel* LevelAllActorsAreIn;


	/** Does the current selection contain surfaces */
	bool bHasSelectedSurfaces;

	/** If we have selected surfaces, what level is it */
	ULevel* LevelWithSelectedSurface;


	/** Can a quick copy be formed based on the selection information */
	bool CanPerformQuickCopy() const
	{
		// If there are selected actors and BSP surfaces AND all selected actors 
		// and surfaces are in the same level, we can do a quick copy.
		bool bCanPerformQuickCopy = false;
		if( LevelAllActorsAreIn && LevelWithSelectedSurface )
		{
			bCanPerformQuickCopy = ( LevelWithSelectedSurface == LevelAllActorsAreIn );
		}
		// Else, if either we have only selected actors all in one level OR we have 
		// only selected surfaces all in one level, then we can perform a quick copy. 
		else
		{
			bCanPerformQuickCopy = (LevelWithSelectedSurface != NULL && !bHasSelectedActors) || (LevelAllActorsAreIn != NULL && !bHasSelectedSurfaces);
		}
		return bCanPerformQuickCopy;
	}
};

/** A cache of actor labels */
struct FCachedActorLabels
{
	/** Default constructor - does not populate the array */
	UNREALED_API FCachedActorLabels();

	/** Constructor that populates the set of actor names */
	UNREALED_API explicit FCachedActorLabels(UWorld* World, const TSet<AActor*>& IgnoredActors = TSet<AActor*>());

	/** Populate the set of actor names */
	UNREALED_API void Populate(UWorld* World, const TSet<AActor*>& IgnoredActors = TSet<AActor*>());

	/** Add a new label to this set */
	FORCEINLINE void Add(const FString& InLabel)
	{
		ActorLabels.Add(InLabel);
	}

	/** Remove a label from this set */
	FORCEINLINE void Remove(const FString& InLabel)
	{
		ActorLabels.Remove(InLabel);
	}

	/** Check if the specified label exists */
	FORCEINLINE bool Contains(const FString& InLabel) const
	{
		return ActorLabels.Contains(InLabel);
	}

private:
	TSet<FString> ActorLabels;
};

/**
 * Represents the current selection state of a level (its selected actors and components) from a given point in a time, in a way that can be safely restored later even if the level is reloaded
 */
USTRUCT()
struct FSelectionStateOfLevel
{
	GENERATED_BODY()

	/** Path names of all the selected actors */
	UPROPERTY()
	TArray<FString> SelectedActors;

	/** Path names of all the selected components */
	UPROPERTY()
	TArray<FString> SelectedComponents;
};

struct FPreviewPlatformInfo
{
	FPreviewPlatformInfo()
	:	PreviewFeatureLevel(ERHIFeatureLevel::SM5)
	,	PreviewPlatformName(NAME_None)
	,	PreviewShaderFormatName(NAME_None)
	,	bPreviewFeatureLevelActive(false)
	{}

	FPreviewPlatformInfo(ERHIFeatureLevel::Type InFeatureLevel, FName InPreviewPlatformName = NAME_None, FName InPreviewShaderFormatName = NAME_None, FName InDeviceProfileName = NAME_None, bool InbPreviewFeatureLevelActive = false)
	:	PreviewFeatureLevel(InFeatureLevel)
	,	PreviewPlatformName(InPreviewPlatformName)
	,	PreviewShaderFormatName(InPreviewShaderFormatName)
	,	DeviceProfileName(InDeviceProfileName)
	,	bPreviewFeatureLevelActive(InbPreviewFeatureLevelActive)
	{}

	/** The feature level we should use when loading or creating a new world */
	ERHIFeatureLevel::Type PreviewFeatureLevel;

	/** The the platform to preview, or NAME_None if there is no preview platform */
	FName PreviewPlatformName;

	/** The shader platform to preview, or NAME_None if there is no shader preview platform */
	FName PreviewShaderFormatName;

	/** The device profile to preview. */
	FName DeviceProfileName;

	/** Is feature level preview currently active */
	bool bPreviewFeatureLevelActive;

	/** Checks if two FPreviewPlatformInfos are for the same preview platform. Note, this does NOT compare the bPreviewFeatureLevelActive flag */
	bool Matches(const FPreviewPlatformInfo& Other) const
	{
		return PreviewFeatureLevel == Other.PreviewFeatureLevel && PreviewPlatformName == Other.PreviewPlatformName && PreviewShaderFormatName == Other.PreviewShaderFormatName && DeviceProfileName == Other.DeviceProfileName;
	}

	/** Return platform name like "Android", or NAME_None if none is set or the preview feature level is not active */
	FName GetEffectivePreviewPlatformName() const
	{
		return bPreviewFeatureLevelActive ? PreviewPlatformName : NAME_None;
	}

	/** returns the preview feature level if active, or GMaxRHIFeatureLevel otherwise */
	ERHIFeatureLevel::Type GetEffectivePreviewFeatureLevel() const
	{
		return bPreviewFeatureLevelActive ? PreviewFeatureLevel : GMaxRHIFeatureLevel;
	}

};

/** Struct used in filtering allowed references between assets. Passes context about the referencers to game-level filters */
struct FAssetReferenceFilterContext
{
	TArray<FAssetData> ReferencingAssets;
};

/** Used in filtering allowed references between assets. Implement a subclass of this and return it in OnMakeAssetReferenceFilter */
class IAssetReferenceFilter
{
public:
	virtual ~IAssetReferenceFilter() { }
	/** Filter function to pass/fail an asset. Called in some situations that are performance-sensitive so is expected to be fast. */
	virtual bool PassesFilter(const FAssetData& AssetData, FText* OutOptionalFailureReason = nullptr) const = 0;
};

/**
 * Engine that drives the Editor.
 * Separate from UGameEngine because it may have much different functionality than desired for an instance of a game itself.
 */
PRAGMA_DISABLE_DEPRECATION_WARNINGS

UCLASS(config=Engine, transient)
class UNREALED_API UEditorEngine : public UEngine
{
public:
	GENERATED_BODY()

public:
	UEditorEngine(const FObjectInitializer& ObjectInitializer = FObjectInitializer::Get());

	// Objects.
	UPROPERTY()
	TObjectPtr<class UModel> TempModel;

	UPROPERTY()
	TObjectPtr<class UModel> ConversionTempModel;

	UPROPERTY()
	TObjectPtr<class UTransactor> Trans;

	// Textures.
	UPROPERTY()
	TObjectPtr<class UTexture2D> Bad;

	// Font used by Canvas-based editors
	UPROPERTY()
	TObjectPtr<class UFont> EditorFont;

	// Audio
	UPROPERTY(transient)
	TObjectPtr<class USoundCue> PreviewSoundCue;

	UPROPERTY(transient)
	TObjectPtr<class UAudioComponent> PreviewAudioComponent;

	// Used in UnrealEd for showing materials
	UPROPERTY()
	TObjectPtr<class UStaticMesh> EditorCube;

	UPROPERTY()
	TObjectPtr<class UStaticMesh> EditorSphere;

	UPROPERTY()
	TObjectPtr<class UStaticMesh> EditorPlane;

	UPROPERTY()
	TObjectPtr<class UStaticMesh> EditorCylinder;

	// Toggles.
	UPROPERTY()
	uint32 bFastRebuild:1;

	UPROPERTY()
	uint32 IsImportingT3D:1;

	// Other variables.
	UPROPERTY()
	uint32 ClickFlags;

	UPROPERTY()
	TObjectPtr<class UPackage> ParentContext;

	UPROPERTY()
	FVector UnsnappedClickLocation;

	UPROPERTY()
	FVector ClickLocation;

	UPROPERTY()
	FPlane ClickPlane;

	UPROPERTY()
	FVector MouseMovement;

	// Setting for the detail mode to show in the editor viewports
	UPROPERTY()
	TEnumAsByte<enum EDetailMode> DetailMode;

	// Advanced.
	UPROPERTY(EditAnywhere, config, Category=Advanced)
	uint32 UseSizingBox:1;

	UPROPERTY(EditAnywhere, config, Category=Advanced)
	uint32 UseAxisIndicator:1;

	UE_DEPRECATED(4.25, "This variable is no longer read.")
	UPROPERTY(EditAnywhere, config, Category=Advanced)
	uint32 GodMode:1;

	UPROPERTY(EditAnywhere, config, Category=Advanced)
	FString GameCommandLine;

	/** If true, show translucent marker polygons on the builder brush and volumes. */
	UPROPERTY(EditAnywhere, config, Category=Advanced)
	uint32 bShowBrushMarkerPolys:1;

	/** If true, socket snapping is enabled in the main level viewports. */
	UPROPERTY(EditAnywhere, config, Category=Advanced)
	uint32 bEnableSocketSnapping:1;

	/** If true, same type views will be camera tied, and ortho views will use perspective view for LOD parenting */
	UPROPERTY()
	uint32 bEnableLODLocking:1;

	UPROPERTY(config)
	FString HeightMapExportClassName;

	/** Array of actor factories created at editor startup and used by context menu etc. */
	UPROPERTY()
	TArray<TObjectPtr<class UActorFactory>> ActorFactories;

	/** The name of the file currently being opened in the editor. "" if no file is being opened. */
	UPROPERTY()
	FString UserOpenedFile;

	///////////////////////////////
	// "Play From Here" properties
	
	/** Additional per-user/per-game options set in the .ini file. Should be in the form "?option1=X?option2?option3=Y"					*/
	UPROPERTY(EditAnywhere, config, Category=Advanced)
	FString InEditorGameURLOptions;

	/** A pointer to a UWorld that is the duplicated/saved-loaded to be played in with "Play From Here" 								*/
	UPROPERTY()
	TObjectPtr<class UWorld> PlayWorld;



	/** Has a request to toggle between PIE and SIE been made? */
	UPROPERTY()
	uint32 bIsToggleBetweenPIEandSIEQueued:1;

	/** Allows multiple PIE worlds under a single instance. If false, you can only do multiple UE processes for pie networking */
	UPROPERTY(globalconfig)
	uint32 bAllowMultiplePIEWorlds:1;

	/** True if there is a pending end play map queued */
	UPROPERTY()
	uint32 bRequestEndPlayMapQueued:1;

	/** True if we should not display notifications about undo/redo */
	UPROPERTY()
	uint32 bSquelchTransactionNotification:1;

	/** True if we should force a selection change notification during an undo/redo */
	UPROPERTY()
	uint32 bNotifyUndoRedoSelectionChange:1;

	/** The PlayerStart class used when spawning the player at the current camera location. */
	UPROPERTY()
	TSubclassOf<class ANavigationObjectBase>  PlayFromHerePlayerStartClass;

	/** When Simulating In Editor, a pointer to the original (non-simulating) editor world */
	UPROPERTY()
	TObjectPtr<class UWorld> EditorWorld;
	
	/** When Simulating In Editor, an array of all actors that were selected when it began*/
	UPROPERTY()
	TArray<TWeakObjectPtr<class AActor> > ActorsThatWereSelected;

	/** Where did the person want to play? Where to play the game - -1 means in editor, 0 or more is an index into the GConsoleSupportContainer	*/
	UPROPERTY()
	int32 PlayWorldDestination;

	/** The current play world destination (I.E console).  -1 means no current play world destination, 0 or more is an index into the GConsoleSupportContainer	*/
	UPROPERTY()
	int32 CurrentPlayWorldDestination;

	/** Mobile preview settings for what orientation to default to */
	UPROPERTY(config)
	uint32 bMobilePreviewPortrait:1;

	/** Currently targeted device for mobile previewer. */
	UPROPERTY(config)
	int32 BuildPlayDevice;


	/** Maps world contexts to their slate data */
	TMap<FName, FSlatePlayInEditorInfo>	SlatePlayInEditorMap;

	/** Play world url string edited by a user. */
	UPROPERTY()
	FString UserEditedPlayWorldURL;

	/** Temporary render target that can be used by the editor. */
	UPROPERTY(transient)
	TObjectPtr<class UTextureRenderTarget2D> ScratchRenderTarget2048;

	UPROPERTY(transient)
	TObjectPtr<class UTextureRenderTarget2D> ScratchRenderTarget1024;

	UPROPERTY(transient)
	TObjectPtr<class UTextureRenderTarget2D> ScratchRenderTarget512;

	UPROPERTY(transient)
	TObjectPtr<class UTextureRenderTarget2D> ScratchRenderTarget256;

	/** A mesh component used to preview in editor without spawning a static mesh actor. */
	UPROPERTY(transient)
	TObjectPtr<class UStaticMeshComponent> PreviewMeshComp;

	/** The index of the mesh to use from the list of preview meshes. */
	UPROPERTY()
	int32 PreviewMeshIndex;

	/** When true, the preview mesh mode is activated. */
	UPROPERTY()
	uint32 bShowPreviewMesh:1;

	/** If "Camera Align" emitter handling uses a custom zoom or not */
	UPROPERTY(config)
	uint32 bCustomCameraAlignEmitter:1;

	/** The distance to place the camera from an emitter actor when custom zooming is enabled */
	UPROPERTY(config)
	float CustomCameraAlignEmitterDistance;

	/** If true, then draw sockets when socket snapping is enabled in 'g' mode */
	UPROPERTY(config)
	uint32 bDrawSocketsInGMode:1;

	/** If true, then draw particle debug helpers in editor viewports */
	UPROPERTY(transient)
	uint32 bDrawParticleHelpers:1;

	/** Brush builders that have been created in the editor */
	UPROPERTY(transient)
	TArray<TObjectPtr<class UBrushBuilder>> BrushBuilders;	

	/** Whether or not to recheck the current actor selection for lock actors the next time HasLockActors is called */
	bool bCheckForLockActors;

	/** Cached state of whether or not we have locked actors in the selection*/
	bool bHasLockedActors;

	/** Whether or not to recheck the current actor selection for world settings actors the next time IsWorldSettingsSelected is called */
	bool bCheckForWorldSettingsActors;

	/** Cached state of whether or not we have a worldsettings actor in the selection */
	bool bIsWorldSettingsSelected;

	/** The feature level we should use when loading or creating a new world */
	ERHIFeatureLevel::Type DefaultWorldFeatureLevel;

	/** The feature level and platform we should use when loading or creating a new world */
	FPreviewPlatformInfo PreviewPlatform;
	
	/** A delegate that is called when the preview feature level changes. Primarily used to switch a viewport's feature level. */
	DECLARE_MULTICAST_DELEGATE_OneParam(FPreviewFeatureLevelChanged, ERHIFeatureLevel::Type);
	FPreviewFeatureLevelChanged PreviewFeatureLevelChanged;

	/** A delegate that is called when the preview platform changes. */
	DECLARE_MULTICAST_DELEGATE(FPreviewPlatformChanged);
	FPreviewPlatformChanged PreviewPlatformChanged;

<<<<<<< HEAD
=======
	/** A delegate that is called when the bugitgo command is used. */
	DECLARE_MULTICAST_DELEGATE_TwoParams(FPostBugItGoCalled, const FVector& Loc, const FRotator& Rot);
	FPostBugItGoCalled PostBugItGoCalled;

>>>>>>> 6bbb88c8
	/** Whether or not the editor is currently compiling */
	bool bIsCompiling;

private:

	/** Manager that holds all extensions paired with a world */
	UPROPERTY()
	TObjectPtr<UEditorWorldExtensionManager> EditorWorldExtensionsManager;

public:

	/** List of all viewport clients */
	const TArray<class FEditorViewportClient*>& GetAllViewportClients() { return AllViewportClients; }
	const TArray<class FEditorViewportClient*>& GetAllViewportClients() const { return AllViewportClients; }

	/** Called when the viewport clients list changed */
	DECLARE_EVENT(UEditorEngine, FViewportClientListChangedEvent);
	FViewportClientListChangedEvent& OnViewportClientListChanged() { return ViewportClientListChangedEvent; }

	/**
	 * Add a viewport client.
	 * @return Index to the new item
	 */
	int32 AddViewportClients(FEditorViewportClient* ViewportClient);

	/** Remove a viewport client */
	void RemoveViewportClients(FEditorViewportClient* ViewportClient);

	/** List of level editor viewport clients for level specific actions */
	const TArray<class FLevelEditorViewportClient*>& GetLevelViewportClients() { return LevelViewportClients; }
	const TArray<class FLevelEditorViewportClient*>& GetLevelViewportClients() const { return LevelViewportClients; }

	/**
	 * Add a viewport client.
	 * @return Index to the new item
	 */
	int32 AddLevelViewportClients(FLevelEditorViewportClient* ViewportClient);

	/** Remove a level editor viewport client */
	void RemoveLevelViewportClients(FLevelEditorViewportClient* ViewportClient);

	/** Called when the level editor viewport clients list changed */
	FViewportClientListChangedEvent& OnLevelViewportClientListChanged() { return LevelViewportClientListChangedEvent; }

	/** Annotation to track which PIE/SIE (PlayWorld) UObjects have counterparts in the EditorWorld **/
	class FUObjectAnnotationSparseBool ObjectsThatExistInEditorWorld;

	/** Called prior to a Blueprint compile */
	DECLARE_EVENT_OneParam( UEditorEngine, FBlueprintPreCompileEvent, UBlueprint* );
	FBlueprintPreCompileEvent& OnBlueprintPreCompile() { return BlueprintPreCompileEvent; }

	/** Broadcasts that a Blueprint is about to be compiled */
	void BroadcastBlueprintPreCompile(UBlueprint* BlueprintToCompile) { BlueprintPreCompileEvent.Broadcast(BlueprintToCompile); }

	/** Called when a Blueprint compile is completed. */
	DECLARE_EVENT( UEditorEngine, FBlueprintCompiledEvent );
	FBlueprintCompiledEvent& OnBlueprintCompiled() { return BlueprintCompiledEvent; }

	/**	Broadcasts that a blueprint just finished compiling. THIS SHOULD NOT BE PUBLIC */
	void BroadcastBlueprintCompiled() { BlueprintCompiledEvent.Broadcast(); }

	/** Called by the blueprint compiler after a blueprint has been compiled and all instances replaced, but prior to garbage collection. */
	DECLARE_EVENT(UEditorEngine, FBlueprintReinstanced);
	FBlueprintReinstanced& OnBlueprintReinstanced() { return BlueprintReinstanced; }

	/**	Broadcasts that a blueprint just finished being reinstanced. THIS SHOULD NOT BE PUBLIC */
	void BroadcastBlueprintReinstanced() { BlueprintReinstanced.Broadcast(); }

	/** Called when UObjects have been replaced to allow others a chance to fix their references. */
	using FObjectsReplacedEvent = FCoreUObjectDelegates::FOnObjectsReplaced;
	UE_DEPRECATED(5.0, "Use FCoreUObjectDelegates::OnObjectsReplaced instead.")
	FObjectsReplacedEvent& OnObjectsReplaced() { return FCoreUObjectDelegates::OnObjectsReplaced; }

	/** Called when a package with data-driven classes becomes loaded or unloaded */
	DECLARE_EVENT( UEditorEngine, FClassPackageLoadedOrUnloadedEvent );
	FClassPackageLoadedOrUnloadedEvent& OnClassPackageLoadedOrUnloaded() { return ClassPackageLoadedOrUnloadedEvent; }

	/**	Broadcasts that a class package was just loaded or unloaded. THIS SHOULD NOT BE PUBLIC */
	void BroadcastClassPackageLoadedOrUnloaded() { ClassPackageLoadedOrUnloadedEvent.Broadcast(); }

	/** Called when an object is reimported. */
	DECLARE_EVENT_OneParam( UEditorEngine, FObjectReimported, UObject* );
	UE_DEPRECATED(4.22, "Use the ImportSubsystem instead. GEditor->GetEditorSubsystem<UImportSubsystem>()")
	FObjectReimported& OnObjectReimported() { return ObjectReimportedEvent; }

	/** Editor-only event triggered before an actor or component is moved, rotated or scaled by an editor system */
	DECLARE_EVENT_OneParam( UEditorEngine, FOnBeginTransformObject, UObject& );
	FOnBeginTransformObject& OnBeginObjectMovement() { return OnBeginObjectTransformEvent; }

	/** Editor-only event triggered after actor or component has moved, rotated or scaled by an editor system */
	DECLARE_EVENT_OneParam( UEditorEngine, FOnEndTransformObject, UObject& );
	FOnEndTransformObject& OnEndObjectMovement() { return OnEndObjectTransformEvent; }

	/** Editor-only event triggered after actors are moved, rotated or scaled by an editor system */
	DECLARE_EVENT_OneParam(UEditorEngine, FOnActorsMoved, TArray<AActor*>&);
	FOnActorsMoved& OnActorsMoved() { return OnActorsMovedEvent; }

	/** Editor-only event triggered before the camera viewed through the viewport is moved by an editor system */
	DECLARE_EVENT_OneParam( UEditorEngine, FOnBeginTransformCamera, UObject& );
	FOnBeginTransformCamera& OnBeginCameraMovement() { return OnBeginCameraTransformEvent; }

	/** Editor-only event triggered after the camera viewed through the viewport has been moved by an editor system */
	DECLARE_EVENT_OneParam( UEditorEngine, FOnEndTransformCamera, UObject& );
	FOnEndTransformCamera& OnEndCameraMovement() { return OnEndCameraTransformEvent; }

	/** Editor-only event triggered when a HLOD Actor is moved between clusters */
	DECLARE_EVENT_TwoParams(UEngine, FHLODActorMovedEvent, const AActor*, const AActor*);
	FHLODActorMovedEvent& OnHLODActorMoved() { return HLODActorMovedEvent; }

	/** Called by internal engine systems after a HLOD Actor is moved between clusters */
	void BroadcastHLODActorMoved(const AActor* InActor, const AActor* ParentActor) { HLODActorMovedEvent.Broadcast(InActor, ParentActor); }

	/** Editor-only event triggered when a HLOD Actor's mesh is build */
	DECLARE_EVENT_OneParam(UEngine, FHLODMeshBuildEvent, const class ALODActor*);
	FHLODMeshBuildEvent& OnHLODMeshBuild() { return HLODMeshBuildEvent; }

	/** Called by internal engine systems after a HLOD Actor's mesh is build */
	void BroadcastHLODMeshBuild(const class ALODActor* InActor) { HLODMeshBuildEvent.Broadcast(InActor); }

	/** Editor-only event triggered when a HLOD Actor is added to a cluster */
	DECLARE_EVENT_TwoParams(UEngine, FHLODActorAddedEvent, const AActor*, const AActor*);
	FHLODActorAddedEvent& OnHLODActorAdded() { return HLODActorAddedEvent; }

	/** Called by internal engine systems after a HLOD Actor is added to a cluster */
	void BroadcastHLODActorAdded(const AActor* InActor, const AActor* ParentActor) { HLODActorAddedEvent.Broadcast(InActor, ParentActor); }

	/** Editor-only event triggered when a HLOD Actor is marked dirty */
	DECLARE_EVENT_OneParam(UEngine, FHLODActorMarkedDirtyEvent, class ALODActor*);
	UE_DEPRECATED(4.20, "This function is no longer used.")
	FHLODActorMarkedDirtyEvent& OnHLODActorMarkedDirty() { return HLODActorMarkedDirtyEvent; }

	/** Called by internal engine systems after a HLOD Actor is marked dirty */
	UE_DEPRECATED(4.20, "This function is no longer used.")
	void BroadcastHLODActorMarkedDirty(class ALODActor* InActor) { HLODActorMarkedDirtyEvent.Broadcast(InActor); }

	/** Editor-only event triggered when a HLOD Actor is marked dirty */
	DECLARE_EVENT(UEngine, FHLODTransitionScreenSizeChangedEvent);
	FHLODTransitionScreenSizeChangedEvent& OnHLODTransitionScreenSizeChanged() { return HLODTransitionScreenSizeChangedEvent; }

	/** Called by internal engine systems after a HLOD Actor is marked dirty */
	void BroadcastHLODTransitionScreenSizeChanged() { HLODTransitionScreenSizeChangedEvent.Broadcast(); }

	/** Editor-only event triggered when a HLOD level is added or removed */
	DECLARE_EVENT(UEngine, FHLODLevelsArrayChangedEvent);
	FHLODLevelsArrayChangedEvent& OnHLODLevelsArrayChanged() { return HLODLevelsArrayChangedEvent; }

	/** Called by internal engine systems after a HLOD Actor is marked dirty */
	void BroadcastHLODLevelsArrayChanged() { HLODLevelsArrayChangedEvent.Broadcast(); }

	DECLARE_EVENT_TwoParams(UEngine, FHLODActorRemovedFromClusterEvent, const AActor*, const AActor*);
	FHLODActorRemovedFromClusterEvent& OnHLODActorRemovedFromCluster() { return HLODActorRemovedFromClusterEvent; }
	   
	/** Called by internal engine systems after an Actor is removed from a cluster */
	void BroadcastHLODActorRemovedFromCluster(const AActor* InActor, const AActor* ParentActor) { HLODActorRemovedFromClusterEvent.Broadcast(InActor, ParentActor); }

	/** Called when the editor has been asked to perform an exec command on particle systems. */
	DECLARE_EVENT_OneParam(UEditorEngine, FExecParticleInvoked, const TCHAR*);
	FExecParticleInvoked& OnExecParticleInvoked() { return ExecParticleInvokedEvent; }

	/** Called to allow selection of unloaded actors */
	DECLARE_EVENT_OneParam(UEditorEngine, FSelectUnloadedActorsEvent, const TArray<FGuid>&);
	FSelectUnloadedActorsEvent& OnSelectUnloadedActorsEvent() { return SelectUnloadedActorsEvent; }

	void BroadcastSelectUnloadedActors(const TArray<FGuid>& ActorGuids) const { SelectUnloadedActorsEvent.Broadcast(ActorGuids); }

	/**
	 * Called before an actor or component is about to be translated, rotated, or scaled by the editor
	 *
	 * @param Object	The actor or component that will be moved
	 */
	void BroadcastBeginObjectMovement(UObject& Object) const { OnBeginObjectTransformEvent.Broadcast(Object); }

	/**
	 * Called when an actor or component has been translated, rotated, or scaled by the editor
	 *
	 * @param Object	The actor or component that moved
	 */
	void BroadcastEndObjectMovement(UObject& Object) const { OnEndObjectTransformEvent.Broadcast(Object); }

	/**
	 * Called when actors have been translated, rotated, or scaled by the editor
	 *
	 * @param Object	The actor or component that moved
	 */
	void BroadcastActorsMoved(TArray<AActor*>& Actors) const { OnActorsMovedEvent.Broadcast(Actors); }

	/**
	 * Called before the camera viewed through the viewport is moved by the editor
	 *
	 * @param Object	The camera that will be moved
	 */
	void BroadcastBeginCameraMovement(UObject& Object) const { OnBeginCameraTransformEvent.Broadcast(Object); }

	/**
	 * Called when the camera viewed through the viewport has been moved by the editor
	 *
	 * @param Object	The camera that moved
	 */
	void BroadcastEndCameraMovement(UObject& Object) const { OnEndCameraTransformEvent.Broadcast(Object); }

	/**	Broadcasts that an object has been reimported. THIS SHOULD NOT BE PUBLIC */
	void BroadcastObjectReimported(UObject* InObject);

	//~ Begin UObject Interface.
	virtual void BeginDestroy() override;
	virtual void FinishDestroy() override;
	virtual void PostEditChangeProperty(FPropertyChangedEvent& PropertyChangedEvent) override;
	static void AddReferencedObjects(UObject* InThis, FReferenceCollector& Collector);
	//~ End UObject Interface.

	//~ Begin UEngine Interface.
public:
	virtual void Init(IEngineLoop* InEngineLoop) override;
	virtual float GetMaxTickRate(float DeltaTime, bool bAllowFrameRateSmoothing = true) const override;
	virtual void Tick(float DeltaSeconds, bool bIdleMode) override;
	virtual bool ShouldDrawBrushWireframe(AActor* InActor) override;
	virtual void NotifyToolsOfObjectReplacement(const TMap<UObject*, UObject*>& OldToNewInstanceMap) override;
	virtual bool ShouldThrottleCPUUsage() const override;
	virtual bool IsPropertyColorationColorFeatureActivated() const override;
	virtual bool GetPropertyColorationColor(class UObject* Object, FColor& OutColor) override;
	virtual bool WorldIsPIEInNewViewport(UWorld* InWorld) override;
	virtual void FocusNextPIEWorld(UWorld* CurrentPieWorld, bool previous = false) override;
	virtual void ResetPIEAudioSetting(UWorld *CurrentPieWorld) override;
	virtual class UGameViewportClient* GetNextPIEViewport(UGameViewportClient* CurrentViewport) override;
	virtual UWorld* CreatePIEWorldByDuplication(FWorldContext &WorldContext, UWorld* InWorld, FString &PlayWorldMapName) override;
	virtual void PostCreatePIEWorld(UWorld* InWorld) override;
	virtual bool GetMapBuildCancelled() const override { return false; }
	virtual void SetMapBuildCancelled(bool InCancelled) override { /* Intentionally empty. */ }
	virtual void HandleNetworkFailure(UWorld *World, UNetDriver *NetDriver, ENetworkFailure::Type FailureType, const FString& ErrorString) override;
	virtual ERHIFeatureLevel::Type GetDefaultWorldFeatureLevel() const override { return DefaultWorldFeatureLevel; }
	virtual bool GetPreviewPlatformName(FName& PlatformName) const override;

protected:
	virtual void InitializeObjectReferences() override;
	virtual void ProcessToggleFreezeCommand(UWorld* InWorld) override;
	virtual void ProcessToggleFreezeStreamingCommand(UWorld* InWorld) override;
	virtual void HandleBrowseToDefaultMapFailure(FWorldContext& Context, const FString& TextURL, const FString& Error) override;
private:
	virtual void RemapGamepadControllerIdForPIE(class UGameViewportClient* GameViewport, int32 &ControllerId) override;
	virtual TSharedPtr<SViewport> GetGameViewportWidget() const override;
	virtual void TriggerStreamingDataRebuild() override;

	// deprecated in 4.26
	virtual bool NetworkRemapPath(UNetDriver* Driver, FString& Str, bool bReading = true) override;
	virtual bool NetworkRemapPath(UNetConnection* Connection, FString& Str, bool bReading = true) override;
	virtual bool NetworkRemapPath(UPendingNetGame* PendingNetGame, FString& Str, bool bReading = true) override;

	virtual bool AreEditorAnalyticsEnabled() const override;
	virtual void CreateStartupAnalyticsAttributes(TArray<FAnalyticsEventAttribute>& StartSessionAttributes) const override;
	virtual void VerifyLoadMapWorldCleanup() override;

	/** Called during editor init and whenever the vanilla status might have changed, to set the flag on the base class */
	void UpdateIsVanillaProduct();

	/** Called when hotreload adds a new class to create volume factories */
	void CreateVolumeFactoriesForNewClasses(const TArray<UClass*>& NewClasses);

public:
	//~ End UEngine Interface.
	
	//~ Begin FExec Interface
	virtual bool Exec( UWorld* InWorld, const TCHAR* Cmd, FOutputDevice& Ar=*GLog ) override;
	//~ End FExec Interface

	bool	CommandIsDeprecated( const TCHAR* CommandStr, FOutputDevice& Ar );
	
	/**
	 * Exec command handlers
	 */
	bool	HandleCallbackCommand( UWorld* InWorld, const TCHAR* Str, FOutputDevice& Ar );
	bool	HandleTestPropsCommand( const TCHAR* Str, FOutputDevice& Ar );
	bool	HandleMapCommand( const TCHAR* Str, FOutputDevice& Ar, UWorld* InWorld );
	bool	HandleSelectCommand( const TCHAR* Str, FOutputDevice& Ar, UWorld* InWorld );
	bool	HandleDeleteCommand( const TCHAR* Str, FOutputDevice& Ar, UWorld* InWorld );
	bool	HandleLightmassDebugCommand( const TCHAR* Str, FOutputDevice& Ar );
	bool	HandleLightmassStatsCommand( const TCHAR* Str, FOutputDevice& Ar );
	bool	HandleSwarmDistributionCommand( const TCHAR* Str, FOutputDevice& Ar );
	bool	HandleLightmassImmediateImportCommand( const TCHAR* Str, FOutputDevice& Ar );
	bool	HandleLightmassImmediateProcessCommand( const TCHAR* Str, FOutputDevice& Ar );
	bool	HandleLightmassSortCommand( const TCHAR* Str, FOutputDevice& Ar );
	bool	HandleLightmassDebugMaterialCommand( const TCHAR* Str, FOutputDevice& Ar );
	bool	HandleLightmassPaddingCommand( const TCHAR* Str, FOutputDevice& Ar );
	bool	HandleLightmassDebugPaddingCommand( const TCHAR* Str, FOutputDevice& Ar );
	bool	HandleLightmassProfileCommand( const TCHAR* Str, FOutputDevice& Ar );
	bool	HandleSelectNameCommand( const TCHAR* Str, FOutputDevice& Ar, UWorld* InWorld  );
	bool	HandleDumpPublicCommand( const TCHAR* Str, FOutputDevice& Ar );
	bool	HandleJumpToCommand( const TCHAR* Str, FOutputDevice& Ar );
	bool	HandleBugItGoCommand( const TCHAR* Str, FOutputDevice& Ar );
	bool	HandleBugItCommand(const TCHAR* Str, FOutputDevice& Ar);
	bool	HandleTagSoundsCommand( const TCHAR* Str, FOutputDevice& Ar );
	bool	HandlecheckSoundsCommand( const TCHAR* Str, FOutputDevice& Ar );
	bool	HandleFixupBadAnimNotifiersCommand( const TCHAR* Str, FOutputDevice& Ar );
	bool	HandleSetDetailModeCommand( const TCHAR* Str, FOutputDevice& Ar );
	bool	HandleSetDetailModeViewCommand( const TCHAR* Str, FOutputDevice& Ar, UWorld* InWorld );
	bool	HandleCleanBSPMaterialCommand( const TCHAR* Str, FOutputDevice& Ar, UWorld* InWorld  );
	bool	HandleAutoMergeStaticMeshCommand( const TCHAR* Str, FOutputDevice& Ar );
	bool	HandleAddSelectedCommand( const TCHAR* Str, FOutputDevice& Ar );
	bool	HandleToggleSocketGModeCommand( const TCHAR* Str, FOutputDevice& Ar );
	bool	HandleListMapPackageDependenciesCommand( const TCHAR* Str, FOutputDevice& Ar );
	bool	HandleRebuildVolumesCommand( const TCHAR* Str, FOutputDevice& Ar, UWorld* InWorld );
	bool	HandleRemoveArchtypeFlagCommand( const TCHAR* Str, FOutputDevice& Ar );
	bool	HandleStartMovieCaptureCommand( const TCHAR* Cmd, FOutputDevice& Ar );
	bool	HandleBuildMaterialTextureStreamingData( const TCHAR* Cmd, FOutputDevice& Ar );

	/**
	 * Initializes the Editor.
	 */
	void InitEditor(IEngineLoop* InEngineLoop);

	/**
	 * Constructs a default cube builder brush, this function MUST be called at the AFTER UEditorEngine::Init in order to guarantee builder brush and other required subsystems exist.
	 *
	 * @param		InWorld			World in which to create the builder brush.
	 */
	void InitBuilderBrush( UWorld* InWorld );

	/** Access user setting for audio mute. */
	bool IsRealTimeAudioMuted() const;

	/** Set user setting for audio mute. */
	void MuteRealTimeAudio(bool bMute);

	/** Access user setting for audio level. Fractional volume 0.0->1.0 */
	float GetRealTimeAudioVolume() const;

	/** Set user setting for audio mute. Fractional volume 0.0->1.0 */
	void SetRealTimeAudioVolume(float VolumeLevel);

	/**
	 * Updates a single viewport
	 * @param Viewport - the viewport that we're trying to draw
	 * @param bInAllowNonRealtimeViewportToDraw - whether or not to allow non-realtime viewports to update
	 * @param bLinkedOrthoMovement	True if orthographic viewport movement is linked
	 * @return - Whether a NON-realtime viewport has updated in this call.  Used to help time-slice canvas redraws
	 */
	bool UpdateSingleViewportClient(FEditorViewportClient* InViewportClient, const bool bInAllowNonRealtimeViewportToDraw, bool bLinkedOrthoMovement );

	/** Used for generating status bar text */
	enum EMousePositionType
	{
		MP_None,
		MP_WorldspacePosition,
		MP_Translate,
		MP_Rotate,
		MP_Scale,
		MP_CameraSpeed,
		MP_NoChange
	};


	// Execute a command that is safe for rebuilds.
	virtual bool SafeExec( UWorld* InWorld, const TCHAR* Cmd, FOutputDevice& Ar=*GLog );
	// Process an incoming network message meant for the editor server
	bool Exec_StaticMesh( UWorld* InWorld, const TCHAR* Str, FOutputDevice& Ar );
	bool Exec_Brush( UWorld* InWorld, const TCHAR* Str, FOutputDevice& Ar );
	bool Exec_Poly( UWorld* InWorld, const TCHAR* Str, FOutputDevice& Ar );
	bool Exec_Obj( const TCHAR* Str, FOutputDevice& Ar );
	bool Exec_Camera( const TCHAR* Str, FOutputDevice& Ar );
	bool Exec_Transaction(const TCHAR* Str, FOutputDevice& Ar);
	bool Exec_Particle(const TCHAR* Str, FOutputDevice& Ar);

	/**
	 * Executes each line of text in a file sequentially, as if each were a separate command
	 *
	 * @param InWorld	World context
	 * @param InFilename The name of the file to load and execute
	 * @param Ar Output device
	 */
	void ExecFile( UWorld* InWorld, const TCHAR* InFilename, FOutputDevice& Ar );

	//~ Begin Transaction Interfaces.
	virtual int32 BeginTransaction(const TCHAR* TransactionContext, const FText& Description, UObject* PrimaryObject) override;
	int32 BeginTransaction(const FText& Description);
	virtual bool CanTransact() override;
	virtual int32 EndTransaction() override;
	virtual void CancelTransaction(int32 Index) override;
	void ResetTransaction(const FText& Reason);
	bool UndoTransaction(bool bCanRedo = true);
	bool RedoTransaction();
	bool IsTransactionActive() const;
	FText GetTransactionName() const;
	bool IsObjectInTransactionBuffer( const UObject* Object ) const;

	enum EMapRebuildType
	{
		/** Rebuild only the current level */
		MRT_Current				= 0,
		/** Rebuild all levels currently marked as visible */
		MRT_AllVisible			= 1,
		/** Rebuilt all levels currently marked as dirty for lighting */
		MRT_AllDirtyForLighting	= 2,
	};

	/**
	 * Rebuilds the map.
	 *
	 * @param RebuildMap	The map to be rebuilt
	 * @param RebuildType	Allows to filter which of the map's level should be rebuilt
	 */
	void RebuildMap(UWorld* RebuildMap, EMapRebuildType RebuildType);
	
	/**
	 * Quickly rebuilds a single level (no bounds build, visibility testing or Bsp tree optimization).
	 *
	 * @param Level	The level to be rebuilt.
	 */
	void RebuildLevel(ULevel& Level);
	
	/**
	 * Builds up a model from a set of brushes. Used by RebuildLevel.
	 *
	 * @param Model					The model to be rebuilt.
	 * @param bSelectedBrushesOnly	Use all brushes in the current level or just the selected ones?.
	 * @param bTreatMovableBrushesAsStatic	Treat moveable brushes as static?.
	 */
	void RebuildModelFromBrushes(UModel* Model, bool bSelectedBrushesOnly, bool bTreatMovableBrushesAsStatic = false);

	/**
	 * Builds up a model from a given set of brushes. Used by BspConversionTool to build brushes before converting them
	 * to static meshes.
	 *
	 * @param BrushesToBuild	List of brushes to build.
	 * @param Model				Model into which to put the output.
	 */
	void RebuildModelFromBrushes(TArray<ABrush*>& BrushesToBuild, UModel* Model);

	/**
	 * Rebuilds levels containing currently selected brushes and should be invoked after a brush has been modified
	 */
	void RebuildAlteredBSP();

	/** Helper method for executing the de/intersect CSG operation */
	void BSPIntersectionHelper(UWorld* InWorld, ECsgOper Operation);

	/**
	 * @return	A pointer to the named actor or NULL if not found.
	 */
	AActor* SelectNamedActor(const TCHAR *TargetActorName);


	/**
	 * Moves an actor in front of a camera specified by the camera's origin and direction.
	 * The distance the actor is in front of the camera depends on the actors bounding cylinder
	 * or a default value if no bounding cylinder exists.
	 *
	 * @param InActor			The actor to move
	 * @param InCameraOrigin	The location of the camera in world space
	 * @param InCameraDirection	The normalized direction vector of the camera
	 */
	void MoveActorInFrontOfCamera( AActor& InActor, const FVector& InCameraOrigin, const FVector& InCameraDirection );

	/**
	 * Moves all viewport cameras to the target actor.
	 * @param	Actor					Target actor.
	 * @param	bActiveViewportOnly		If true, move/reorient only the active viewport.
	 */
	void MoveViewportCamerasToActor(AActor& Actor,  bool bActiveViewportOnly);

	/**
	* Moves all viewport cameras to focus on the provided array of actors.
	* @param	Actors					Target actors.

	* @param	bActiveViewportOnly		If true, move/reorient only the active viewport.
	*/
	void MoveViewportCamerasToActor(const TArray<AActor*> &Actors, bool bActiveViewportOnly);

	/**
	* Moves all viewport cameras to focus on the provided array of actors.
	* @param	Actors					Target actors.
	* @param	Components				Target components (used of actors array is empty)
	* @param	bActiveViewportOnly		If true, move/reorient only the active viewport.
	*/
	void MoveViewportCamerasToActor(const TArray<AActor*> &Actors, const TArray<UPrimitiveComponent*>& Components, bool bActiveViewportOnly);

	/**
	* Moves all viewport cameras to focus on the provided component.
	* @param	Component				Target component
	* @param	bActiveViewportOnly		If true, move/reorient only the active viewport.
	*/
	void MoveViewportCamerasToComponent(const USceneComponent* Component, bool bActiveViewportOnly);

	/**
	* Moves all viewport cameras to focus on the provided set of elements.
	* @param	SelectionSet			Target elements
	* @param	bActiveViewportOnly		If true, move/reorient only the active viewport.
	*/
	void MoveViewportCamerasToElement(const UTypedElementSelectionSet* SelectionSet, bool bActiveViewportOnly) const;

	/**
	 * Moves all viewport cameras to focus on the provided bounding box.
	 * @param	BoundingBox				Target box
	 * @param	bActiveViewportOnly		If true, move/reorient only the active viewport.
	 */
	void MoveViewportCamerasToBox(const FBox& BoundingBox, bool bActiveViewportOnly) const;

	/** 
<<<<<<< HEAD
	 * Snaps an actor in a direction.  Optionally will align with the trace normal.
	 * @param InActor			Actor to move to the floor.
=======
	 * Snaps an element in a direction.  Optionally will align with the trace normal.
	 * @param InElementHandle	Element to move to the floor.
>>>>>>> 6bbb88c8
	 * @param InAlign			Whether or not to rotate the actor to align with the trace normal.
	 * @param InUseLineTrace	Whether or not to only trace with a line through the world.
	 * @param InUseBounds		Whether or not to base the line trace off of the bounds.
	 * @param InUsePivot		Whether or not to use the pivot position.
	 * @param InDestination		The destination element we want to move this actor to, unset assumes we just want to go towards the floor
	 * @return					Whether or not the actor was moved.
	 */
<<<<<<< HEAD
	bool SnapObjectTo( FActorOrComponent Object, const bool InAlign, const bool InUseLineTrace, const bool InUseBounds, const bool InUsePivot, FActorOrComponent InDestination = FActorOrComponent(), TArray<FActorOrComponent> ObjectsToIgnore = TArray<FActorOrComponent>() );
=======
	bool SnapElementTo(const FTypedElementHandle& InElementHandle, const bool InAlign, const bool InUseLineTrace, const bool InUseBounds, const bool InUsePivot, const FTypedElementHandle& InDestination = FTypedElementHandle(), TArrayView<const FTypedElementHandle> InElementsToIgnore = TArrayView<const FTypedElementHandle>());
>>>>>>> 6bbb88c8

	/**
	 * Snaps the view of the camera to that of the provided element.
	 *
	 * @param InElementHandle	The element the camera is going to be snapped to.
	 */
	void SnapViewTo(const FTypedElementHandle& InElementHandle);

	/**
	 * Remove the roll, pitch and/or yaw from the perspective viewports' cameras.
	 *
	 * @param	Roll		If true, the camera roll is reset to zero.
	 * @param	Pitch		If true, the camera pitch is reset to zero.
	 * @param	Yaw			If true, the camera yaw is reset to zero.
	 */
	void RemovePerspectiveViewRotation(bool Roll, bool Pitch, bool Yaw);

	//
	// Pivot handling.
	//

	virtual FVector GetPivotLocation() { return FVector::ZeroVector; }
	/** Sets the editor's pivot location, and optionally the pre-pivots of actors.
	 *
	 * @param	NewPivot				The new pivot location
	 * @param	bSnapPivotToGrid		If true, snap the new pivot location to the grid.
	 * @param	bIgnoreAxis				If true, leave the existing pivot unaffected for components of NewPivot that are 0.
	 * @param	bAssignPivot			If true, assign the given pivot to any valid actors that retain it (defaults to false)
	 */
	virtual void SetPivot(FVector NewPivot, bool bSnapPivotToGrid, bool bIgnoreAxis, bool bAssignPivot=false) {}
	virtual void ResetPivot() {}

	//
	// General functions.
	//

	/**
	 * Cleans up after major events like e.g. map changes.
	 *
	 * @param	ClearSelection	Whether to clear selection
	 * @param	Redraw			Whether to redraw viewports
	 * @param	TransReset		Human readable reason for resetting the transaction system
	 */
	virtual void Cleanse( bool ClearSelection, bool Redraw, const FText& TransReset, bool bTransReset = true );
	virtual void FinishAllSnaps() { }

	/**
	 * Redraws all level editing viewport clients.
	 *
	 * @param	bInvalidateHitProxies		[opt] If true (the default), invalidates cached hit proxies too.
	 */
	virtual void RedrawLevelEditingViewports(bool bInvalidateHitProxies=true) {}
		
	/**
	 * Triggers a high res screen shot for current editor viewports.
	 *
	 */
	virtual void TakeHighResScreenShots(){}

	virtual void NoteSelectionChange(bool bNotify = true) {}

	/**
	 * Adds an actor to the world at the specified location.
	 *
	 * @param	InLevel			Level in which to add the actor
	 * @param	Class			A non-abstract, non-transient, placeable class.  Must be non-NULL.
	 * @param	Transform		The world-space transform to spawn the actor with.
	 * @param	bSilent			If true, suppress logging (optional, defaults to false).
	 * @param	ObjectFlags		The object flags to place on the spawned actor.
	 * @param	bSelectActor	Whether or not to select the spawned actor.
	 * @return					A pointer to the newly added actor, or NULL if add failed.
	 */
	virtual AActor* AddActor(ULevel* InLevel, UClass* Class, const FTransform& Transform, bool bSilent = false, EObjectFlags ObjectFlags = RF_Transactional, bool bSelectActor = true);

	/**
	 * Adds actors to the world at the specified location using export text.
	 *
	 * @param	ExportText		A T3D representation of the actor to create.
	 * @param	bSilent			If true, suppress logging
	 * @param	ObjectFlags		The object flags to place on the spawned actor.
	 * @return					A pointer to the newly added actor, or NULL if add failed.
	 */
	virtual TArray<AActor*> AddExportTextActors(const FString& ExportText, bool bSilent, EObjectFlags ObjectFlags = RF_Transactional);

	virtual void NoteActorMovement() { check(0); }
	virtual UTransactor* CreateTrans();

	/** Plays an editor sound, loading the sound on demand if necessary (if the user has sounds enabled.)  The reference to the sound asset is not retained. */
	void PlayEditorSound( const FString& SoundAssetName );

	/** Plays an editor sound (if the user has sounds enabled.) */
	void PlayEditorSound( USoundBase* InSound );

	/**
	 * Returns true if currently able to play a sound and if the user has sounds enabled.
	 */
	bool CanPlayEditorSound() const;


	/**
	 * Returns the preview audio component
	 */
	UAudioComponent* GetPreviewAudioComponent();

	/**
	 * Returns an audio component linked to the current scene that it is safe to play a sound on
	 *
	 * @param	Sound		A sound to attach to the audio component
	 * @param	SoundNode	A sound node that is attached to the audio component when the sound is NULL
	 */
	UAudioComponent* ResetPreviewAudioComponent(USoundBase* Sound = nullptr, USoundNode* SoundNode = nullptr);

	/**
	 * Plays a preview of a specified sound or node
	 *
	 * @param	Sound		A sound to attach to the audio component
	 * @param	SoundNode	A sound node that is attached to the audio component when the sound is NULL
	 */
	UAudioComponent* PlayPreviewSound(USoundBase* Sound, USoundNode* SoundNode = nullptr);

	/**
	 * Clean up any world specific editor components so they can be GC correctly
	 */
	void ClearPreviewComponents();

	
	/**
	 * Close all the edit windows for assets that are owned by the world being closed
	 */
	void CloseEditedWorldAssets(UWorld* InWorld);

	/**
	 * Redraws all editor viewport clients.
	 *
	 * @param	bInvalidateHitProxies		[opt] If true (the default), invalidates cached hit proxies too.
	 */
	void RedrawAllViewports(bool bInvalidateHitProxies=true);

	/**
	 * Invalidates all viewports parented to the specified view.
	 *
	 * @param	InParentView				The parent view whose child views should be invalidated.
	 * @param	bInvalidateHitProxies		[opt] If true (the default), invalidates cached hit proxies too.
	 */
	void InvalidateChildViewports(FSceneViewStateInterface* InParentView, bool bInvalidateHitProxies=true);

	/**
	 * Looks for an appropriate actor factory for the specified UClass.
	 *
	 * @param	InClass		The class to find the factory for.
	 * @return				A pointer to the factory to use.  NULL if no factories support this class.
	 */
	UActorFactory* FindActorFactoryForActorClass( const UClass* InClass );

	/**
	 * Looks for an actor factory spawned from the specified class.
	 *
	 * @param	InClass		The factories class to find
	 * @return				A pointer to the factory to use.  NULL if no factories support this class.
	 */
	UActorFactory* FindActorFactoryByClass( const UClass* InClass ) const;

	/**
	* Looks for an actor factory spawned from the specified class, for the specified UClass for an actor.
	*
	* @param	InFactoryClass		The factories class to find
	* @param	InActorClass		The class to find the factory for.
	* @return				A pointer to the factory to use.  NULL if no factories support this class.
	*/
	UActorFactory* FindActorFactoryByClassForActorClass( const UClass* InFactoryClass, const UClass* InActorClass );

	/**
	 * Uses the supplied factory to create an actor at the clicked location and adds to level.
	 *
	 * @param	Factory					The factory to create the actor from.  Must be non-NULL.
	 * @param	ObjectFlags				[opt] The flags to apply to the actor when it is created
	 * @return							A pointer to the new actor, or NULL on fail.
	 */
	AActor* UseActorFactoryOnCurrentSelection( UActorFactory* Factory, const FTransform* InActorTransform, EObjectFlags ObjectFlags = RF_Transactional );

	/**
	 * Uses the supplied factory to create an actor at the clicked location and adds to level.
	 *
	 * @param	Factory					The factory to create the actor from.  Must be non-NULL.
	 * @param	AssetData				The optional asset to base the actor construction on.
	 * @param	ActorLocation			[opt] If null, positions the actor at the mouse location, otherwise specified. Default is null.
	 * @param	bUseSurfaceOrientation	[opt] If true, align new actor's orientation to the underlying surface normal.  Default is false.
	 * @param	ObjectFlags				[opt] The flags to apply to the actor when it is created
	 * @return							A pointer to the new actor, or NULL on fail.
	 */
	AActor* UseActorFactory( UActorFactory* Factory, const FAssetData& AssetData, const FTransform* ActorLocation, EObjectFlags ObjectFlags = RF_Transactional );

	/**
	 * Replaces the selected Actors with the same number of a different kind of Actor using the specified factory to spawn the new Actors
	 * note that only Location, Rotation, Drawscale, Drawscale3D, Tag, and Group are copied from the old Actors
	 * 
	 * @param Factory - the Factory to use to create Actors
	 */
	void ReplaceSelectedActors(UActorFactory* Factory, const FAssetData& AssetData);

	/**
	 * Replaces specified Actors with the same number of a different kind of Actor using the specified factory to spawn the new Actors
	 * note that only Location, Rotation, Drawscale, Drawscale3D, Tag, and Group are copied from the old Actors
	 * 
	 * @param Factory - the Factory to use to create Actors
	 */
	void ReplaceActors(UActorFactory* Factory, const FAssetData& AssetData, const TArray<AActor*>& ActorsToReplace);

	/**
	 * Converts passed in brushes into a single static mesh actor. 
	 * Note: This replaces all the brushes with a single actor. This actor will not be attached to anything unless a single brush was converted.
	 *
	 * @param	InStaticMeshPackageName		The name to save the brushes to.
	 * @param	InBrushesToConvert			A list of brushes being converted.
	 *
	 * @return							Returns the newly created actor with the newly created static mesh.
	 */
	AActor* ConvertBrushesToStaticMesh(const FString& InStaticMeshPackageName, TArray<ABrush*>& InBrushesToConvert, const FVector& InPivotLocation);

	/**
	 * Converts passed in light actors into new actors of another type.
	 * Note: This replaces the old actor with the new actor.
	 * Most properties of the old actor that can be copied are copied to the new actor during this process.
	 * Properties that can be copied are ones found in a common superclass between the actor to convert and the new class.
	 * Common light component properties between the two classes are also copied
	 *
	 * @param	ConvertToClass	The light class we are going to convert to.
	 */
	void ConvertLightActors( UClass* ConvertToClass );

	/**
	 * Converts passed in actors into new actors of the specified type.
	 * Note: This replaces the old actors with brand new actors while attempting to preserve as many properties as possible.
	 * Properties of the actors components are also attempted to be copied for any component names supplied in the third parameter.
	 * If a component name is specified, it is only copied if a component of the specified name exists in the source and destination actors,
	 * as well as in the class default object of the class of the source actor, and that all three of those components share a common base class.
	 * This approach is used instead of simply accepting component classes to copy because some actors could potentially have multiple of the same
	 * component type.
	 *
	 * @param	ActorsToConvert				Array of actors which should be converted to the new class type
	 * @param	ConvertToClass				Class to convert the provided actors to
	 * @param	ComponentsToConsider		Names of components to consider for property copying as well
	 * @param	bUseSpecialCases			If true, looks for classes that can be handled by hardcoded conversions
	 * @param	InStaticMeshPackageName		The name to save the brushes to.
	 */
	void DoConvertActors( const TArray<AActor*>& ActorsToConvert, UClass* ConvertToClass, const TSet<FString>& ComponentsToConsider, bool bUseSpecialCases, const FString& InStaticMeshPackageName );

	/**
	 * Sets up for a potentially deferred ConvertActors call, based on if any brushes are being converted to a static mesh. If one (or more)
	 * are being converted, the user will need to put in a package before the process continues.
	 *
	 * @param	ActorsToConvert			Array of actors which should be converted to the new class type
	 * @param	ConvertToClass			Class to convert the provided actors to
	 * @param	ComponentsToConsider	Names of components to consider for property copying as well
	 * @param	bUseSpecialCases		If true, looks for classes that can be handled by hardcoded conversions
	 */
	void ConvertActors( const TArray<AActor*>& ActorsToConvert, UClass* ConvertToClass, const TSet<FString>& ComponentsToConsider, bool bUseSpecialCases = false );

	/**
	 * Changes the state of preview mesh mode to on or off.
	 *
	 * @param	bState	Enables the preview mesh mode if true; Disables the preview mesh mode if false.
	 */
	void SetPreviewMeshMode( bool bState );

	/**
	 * Updates the position of the preview mesh in the level.
	 */
	void UpdatePreviewMesh();

	/**
	 * Changes the preview mesh to the next one.
	 */
	void CyclePreviewMesh();

	/**
	 * Copy selected actors to the clipboard.
	 *
	 * @param	InWorld					World context
	 * @param	DestinationData			If != NULL, fill instead of clipboard data
	 */
	virtual void edactCopySelected(UWorld* InWorld, FString* DestinationData = nullptr) {}

	/**
	 * Paste selected actors from the clipboard.
	 *
	 * @param	InWorld				World context
	 * @param	bDuplicate			Is this a duplicate operation (as opposed to a real paste)?
	 * @param	bOffsetLocations	Should the actor locations be offset after they are created?
	 * @param	bWarnIfHidden		If true displays a warning if the destination level is hidden
	 * @param	SourceData			If != NULL, use instead of clipboard data
	 */
	virtual void edactPasteSelected(UWorld* InWorld, bool bDuplicate, bool bOffsetLocations, bool bWarnIfHidden, const FString* SourceData = nullptr) {}

	/**
	 * Duplicates selected actors.
	 *
	 * @param	InLevel				Level to place duplicate
	 * @param	bOffsetLocations	Should the actor locations be offset after they are created?
	 */
	virtual void edactDuplicateSelected( ULevel* InLevel, bool bOffsetLocations ) {}

	/**
	 * Deletes all selected actors
	 *
	 * @param	InWorld				World context
	 * @param	bVerifyDeletionCanHappen	[opt] If true (default), verify that deletion can be performed.
	 * @param	bWarnAboutReferences		[opt] If true (default), we prompt the user about referenced actors they are about to delete
	 * @param	bWarnAboutSoftReferences	[opt] If true (default), we prompt the user about soft references to actors they are about to delete
	 * @return								true unless the delete operation was aborted.
	 */
	virtual bool edactDeleteSelected(UWorld* InWorld, bool bVerifyDeletionCanHappen=true, bool bWarnAboutReferences = true, bool bWarnAboutSoftReferences = true) { return true; }

	/**
	 * Checks the state of the selected actors and notifies the user of any potentially unknown destructive actions which may occur as
	 * the result of deleting the selected actors.  In some cases, displays a prompt to the user to allow the user to choose whether to
	 * abort the deletion.
	 *
	 * @return								false to allow the selected actors to be deleted, true if the selected actors should not be deleted.
	 */
	virtual bool ShouldAbortActorDeletion() const { return false; }

	/**
	*
	* Rebuild the level's Bsp from the level's CSG brushes.
	*
	* @param InWorld	The world in which the rebuild the CSG brushes for 
	*/
	virtual void csgRebuild( UWorld* InWorld );

	/**
	*
	* Find the Brush EdPoly corresponding to a given Bsp surface.
	*
	* @param InModel	Model to get poly from
	* @param iSurf		surface index
	* @param Poly		
	*
	* returns true if poly not available
	*/
	virtual bool polyFindMaster( UModel* InModel, int32 iSurf, FPoly& Poly );

	/**
	 * Update a the master brush EdPoly corresponding to a newly-changed
	 * poly to reflect its new properties.
	 *
	 * Doesn't do any transaction tracking.
	 */
	virtual void polyUpdateMaster( UModel* Model, int32 iSurf, bool bUpdateTexCoords, bool bOnlyRefreshSurfaceMaterials );

	/**
	 * Populates a list with all polys that are linked to the specified poly.  The
	 * resulting list includes the original poly.
	 */
	virtual void polyGetLinkedPolys( ABrush* InBrush, FPoly* InPoly, TArray<FPoly>* InPolyList );

	/**
	 * Takes a list of polygons and returns a list of the outside edges (edges which are not shared
	 * by other polys in the list).
	 */
	virtual void polyGetOuterEdgeList( TArray<FPoly>* InPolyList, TArray<FEdge>* InEdgeList );

	/**
	 * Takes a list of polygons and creates a new list of polys which have no overlapping edges.  It splits
	 * edges as necessary to achieve this.
	 */
	virtual void polySplitOverlappingEdges( TArray<FPoly>* InPolyList, TArray<FPoly>* InResult );

	/**
	 * Sets and clears all Bsp node flags.  Affects all nodes, even ones that don't
	 * really exist.
	 */
	virtual void polySetAndClearPolyFlags( UModel* Model, uint32 SetBits, uint32 ClearBits, bool SelectedOnly, bool UpdateMaster );

	// Selection.
	virtual void SelectActor(AActor* Actor, bool bInSelected, bool bNotify, bool bSelectEvenIfHidden = false, bool bForceRefresh = false) {}
	virtual bool CanSelectActor(AActor* Actor, bool bInSelected, bool bSelectEvenIfHidden=false, bool bWarnIfLevelLocked=false) const { return true; }
	virtual void SelectGroup(class AGroupActor* InGroupActor, bool bForceSelection=false, bool bInSelected=true, bool bNotify=true) {}
	virtual void SelectComponent(class UActorComponent* Component, bool bInSelected, bool bNotify, bool bSelectEvenIfHidden = false) {}

	/**
	 * Selects or deselects a BSP surface in the persistent level's UModel.  Does nothing if GEdSelectionLock is true.
	 *
	 * @param	InModel					The model of the surface to select.
	 * @param	iSurf					The index of the surface in the persistent level's UModel to select/deselect.
	 * @param	bSelected				If true, select the surface; if false, deselect the surface.
	 * @param	bNoteSelectionChange	If true, call NoteSelectionChange().
	 */
	virtual void SelectBSPSurf(UModel* InModel, int32 iSurf, bool bSelected, bool bNoteSelectionChange) {}

	/**
	 * Deselect all actors.  Does nothing if GEdSelectionLock is true.
	 *
	 * @param	bNoteSelectionChange		If true, call NoteSelectionChange().
	 * @param	bDeselectBSPSurfs			If true, also deselect all BSP surfaces.
	 */
	virtual void SelectNone(bool bNoteSelectionChange, bool bDeselectBSPSurfs, bool WarnAboutManyActors=true) {}

	/**
	 * Deselect all surfaces.
	 */
	virtual void DeselectAllSurfaces() {}

	// Bsp Poly selection virtuals from EditorCsg.cpp.
	virtual void polySelectAll ( UModel* Model );
	virtual void polySelectMatchingGroups( UModel* Model );
	virtual void polySelectMatchingItems( UModel* Model );
	virtual void polySelectCoplanars( UWorld* InWorld, UModel* Model );
	virtual void polySelectAdjacents( UWorld* InWorld, UModel* Model );
	virtual void polySelectAdjacentWalls( UWorld* InWorld, UModel* Model );
	virtual void polySelectAdjacentFloors( UWorld* InWorld, UModel* Model );
	virtual void polySelectAdjacentSlants( UWorld* InWorld, UModel* Model );
	virtual void polySelectMatchingBrush( UModel* Model );

	/**
	 * Selects surfaces whose material matches that of any selected surfaces.
	 *
	 * @param	bCurrentLevelOnly		If true, select
	 */
	virtual void polySelectMatchingMaterial(UWorld* InWorld, bool bCurrentLevelOnly);

	/**
	 * Selects surfaces whose lightmap resolution matches that of any selected surfaces.
	 *
	 * @param	bCurrentLevelOnly		If true, select
	 */
	virtual void polySelectMatchingResolution(UWorld* InWorld, bool bCurrentLevelOnly);

	virtual void polySelectReverse( UModel* Model );
	virtual void polyMemorizeSet( UModel* Model );
	virtual void polyRememberSet( UModel* Model );
	virtual void polyXorSet( UModel* Model );
	virtual void polyUnionSet( UModel* Model );
	virtual void polyIntersectSet( UModel* Model );
	virtual void polySelectZone( UModel *Model );

	// Pan textures on selected polys.  Doesn't do transaction tracking.
	virtual void polyTexPan( UModel* Model, int32 PanU, int32 PanV, int32 Absolute );

	// Scale textures on selected polys. Doesn't do transaction tracking.
	virtual void polyTexScale( UModel* Model,float UU, float UV, float VU, float VV, bool Absolute );

	// Map brush selection virtuals from EditorCsg.cpp.
	virtual void MapSelectOperation( UWorld* InWorld, EBrushType BrushType );
	virtual void MapSelectFlags( UWorld* InWorld, uint32 Flags );

	// Put the first selected brush into the current Brush.
	virtual void MapBrushGet(UWorld* InWorld);

	// Replace all selected brushes with the current Brush.
	virtual void mapBrushPut();

	// Send all selected brushes in a level to the front of the hierarchy
	virtual void mapSendToFirst(UWorld* InWorld);

	// Send all selected brushes in a level to the back of the hierarchy
	virtual void mapSendToLast(UWorld* InWorld);

	/**
	 * Swaps position in the actor list for the first two selected actors in the current level
	 */
	virtual void mapSendToSwap(UWorld* InWorld);
	virtual void MapSetBrush( UWorld* InWorld, EMapSetBrushFlags PropertiesMask, uint16 BrushColor, FName Group, uint32 SetPolyFlags, uint32 ClearPolyFlags, uint32 BrushType, int32 DrawType );

	// Bsp virtuals from Bsp.cpp.
	virtual void bspRepartition( UWorld* InWorld, int32 iNode );

	/** Convert a Bsp node to an EdPoly.  Returns number of vertices in Bsp node. */
	virtual int32 bspNodeToFPoly( UModel* Model, int32 iNode, FPoly* EdPoly );

	/**
	 * Clean up all nodes after a CSG operation.  Resets temporary bit flags and unlinks
	 * empty leaves.  Removes zero-vertex nodes which have nonzero-vertex coplanars.
	 */
	virtual void bspCleanup( UModel* Model );

	/** 
	 * Build EdPoly list from a model's Bsp. Not transactional.
	 * @param DestArray helps build bsp FPolys in non-main threads. It also allows to perform this action without GUndo 
	 *	interfering. Temporary results will be written to DestArray. Defaults to Model->Polys->Element
	 */
	virtual void bspBuildFPolys( UModel* Model, bool SurfLinks, int32 iNode, TArray<FPoly>* DestArray = NULL );
	virtual void bspMergeCoplanars( UModel* Model, bool RemapLinks, bool MergeDisparateTextures );
	/**
	 * Performs any CSG operation between the brush and the world.
	 *
	 * @param	Actor							The brush actor to apply.
	 * @param	Model							The model to apply the CSG operation to; typically the world's model.
	 * @param	PolyFlags						PolyFlags to set on brush's polys.
	 * @param	BrushType						The type of brush.
	 * @param	CSGOper							The CSG operation to perform.
	 * @param	bBuildBounds					If true, updates bounding volumes on Model for CSG_Add or CSG_Subtract operations.
	 * @param	bMergePolys						If true, coplanar polygons are merged for CSG_Intersect or CSG_Deintersect operations.
	 * @param	bReplaceNULLMaterialRefs		If true, replace NULL material references with a reference to the GB-selected material.
	 * @param	bShowProgressBar				If true, display progress bar for complex brushes
	 * @return									0 if nothing happened, 1 if the operation was error-free, or 1+N if N CSG errors occurred.
	 */
	virtual int32 bspBrushCSG( ABrush* Actor, UModel* Model, uint32 PolyFlags, EBrushType BrushType, ECsgOper CSGOper, bool bBuildBounds, bool bMergePolys, bool bReplaceNULLMaterialRefs, bool bShowProgressBar=true );

	/**
	 * Optimize a level's Bsp, eliminating T-joints where possible, and building side
	 * links.  This does not always do a 100% perfect job, mainly due to imperfect 
	 * levels, however it should never fail or return incorrect results.
	 */
	virtual void bspOptGeom( UModel* Model );
	
	/**
	 * Builds lighting information depending on passed in options.
	 *
	 * @param	Options		Options determining on what and how lighting is built
	 */
	void BuildLighting(const class FLightingBuildOptions& Options);

	/** Updates the asynchronous static light building */
	void UpdateBuildLighting();

	/** Checks to see if the asynchronous lighting build is running or not */
	bool IsLightingBuildCurrentlyRunning() const;

	bool IsLightingBuildCurrentlyExporting() const;

	/** Checks if asynchronous lighting is building, if so, it throws a warning notification and returns true */
	bool WarnIfLightingBuildIsCurrentlyRunning();

	/**
	 * Open a Fbx file with the given name, and import each sequence with the supplied Skeleton.
	 * This is only possible if each track expected in the Skeleton is found in the target file. If not the case, a warning is given and import is aborted.
	 * If Skeleton is empty (ie. TrackBoneNames is empty) then we use this Fbx file to form the track names array.
	 *
	 * @param Skeleton	The skeleton that animation is import into
	 * @param Filename	The FBX filename
	 * @param bImportMorphTracks	true to import any morph curve data.
	 */
	static UAnimSequence * ImportFbxAnimation( USkeleton* Skeleton, UObject* Outer, class UFbxAnimSequenceImportData* ImportData, const TCHAR* InFilename, const TCHAR* AnimName, bool bImportMorphTracks );
	/**
	 * Reimport animation using SourceFilePath and SourceFileStamp 
	 *
	 * @param Skeleton				The skeleton that animation is import into
	 * @oaram AnimSequence			The existing AnimSequence.
	 * @param ImportData			The import data of the existing AnimSequence
	 * @param InFilename			The FBX filename
	 * @param bOutImportAll			
	 * @param bFactoryShowOptions	When true, create a UI popup asking the user for the reimport options.
	 * @param ReimportUI			Optional parameter used to pass reimport options.
	 */
	static bool ReimportFbxAnimation( USkeleton* Skeleton, UAnimSequence* AnimSequence, class UFbxAnimSequenceImportData* ImportData, const TCHAR* InFilename, bool& bOutImportAll, const bool bFactoryShowOptions, UFbxImportUI* ReimportUI = nullptr);


	// Object management.
	virtual void RenameObject(UObject* Object,UObject* NewOuter,const TCHAR* NewName, ERenameFlags Flags=REN_None);

	// Level management.
	void AnalyzeLevel(ULevel* Level,FOutputDevice& Ar);

	/**
	 * Updates all components in the current level's scene.
	 */
	void EditorUpdateComponents();

	/** 
	 * Displays a modal message dialog 
	 * @param	InMessage	Type of the message box
	 * @param	InText		Message to display
	 * @param	InTitle		Title for the message box
	 * @return	Returns the result of the modal message box
	 */
	EAppReturnType::Type OnModalMessageDialog(EAppMsgType::Type InMessage, const FText& InText, const FText& InTitle);

	/** 
	 * Returns whether an object should replace an exisiting one or not 
	 * @param	Filename		Filename of the package
	 * @return	Returns whether the objects should replace the already existing ones.
	 */
	bool OnShouldLoadOnTop(const FString& Filename);

	//@todo Slate Editor: Merge PlayMap and RequestSlatePlayMapSession
	/**
	 * Makes a request to start a play from editor session (in editor or on a remote platform)
	 * @param	StartLocation			If specified, this is the location to play from (via a PlayerStartPIE - Play From Here)
	 * @param	StartRotation			If specified, this is the rotation to start playing at
	 * @param	DestinationConsole		Where to play the game - -1 means in editor, 0 or more is an index into the GConsoleSupportContainer
	 * @param	InPlayInViewportIndex	Viewport index to play the game in, or -1 to spawn a standalone PIE window
	 * @param	bUseMobilePreview		True to enable mobile preview mode (PC platform only)
	 */
	virtual void PlayMap( const FVector* StartLocation = NULL, const FRotator* StartRotation = NULL, int32 DestinationConsole = -1, int32 InPlayInViewportIndex = -1, bool bUseMobilePreview = false );



	/**
	 * Can the editor do cook by the book in the editor process space
	 */
	virtual bool CanCookByTheBookInEditor(const FString& PlatformName ) const { return false; }

	/**
	 * Can the editor act as a cook on the fly server
	 */
	virtual bool CanCookOnTheFlyInEditor(const FString& PlatformName) const { return false; }

	/**
	 * Start cook by the book in the editor process space
	 */
	virtual void StartCookByTheBookInEditor( const TArray<ITargetPlatform*> &TargetPlatforms, const TArray<FString> &CookMaps, const TArray<FString> &CookDirectories, const TArray<FString> &CookCultures, const TArray<FString> &IniMapSections ) { }

	/**
	 * Checks if the cook by the book is finished
	 */
	virtual bool IsCookByTheBookInEditorFinished() const { return true; }

	/**
	 * Cancels the current cook by the book in editor
	 */
	virtual void CancelCookByTheBookInEditor() { }


	/**
	 * Makes a request to start a play from a Slate editor session
	 * @param	bAtPlayerStart			Whether or not we would really like to use the game or level's PlayerStart vs the StartLocation
	 * @param	DestinationViewport		Slate Viewport to play the game in, or NULL to spawn a standalone PIE window
	 * @param	bInSimulateInEditor		True to start an in-editor simulation session, or false to kick off a play-in-editor session
	 * @param	StartLocation			If specified, this is the location to play from (via a PlayerStartPIE - Play From Here)
	 * @param	StartRotation			If specified, this is the rotation to start playing at
	 * @param	DestinationConsole		Where to play the game - -1 means in editor, 0 or more is an index into the GConsoleSupportContainer
	 * @param	bUseMobilePreview		True to enable mobile preview mode (PC platform only)
	 * @param	bUseVRPreview			True to enable VR preview mode (PC platform only)
	 */
	UE_DEPRECATED(4.25, "Use the overload of RequestPlaySession which takes a FRequestPlaySessionParams instead.")
	void RequestPlaySession( bool bAtPlayerStart, TSharedPtr<class IAssetViewport> DestinationViewport, bool bInSimulateInEditor, const FVector* StartLocation = NULL, const FRotator* StartRotation = NULL, int32 DestinationConsole = -1, bool bUseMobilePreview = false, bool bUseVRPreview = false, bool bUseVulkanPreview = false);

	// @todo gmp: temp hack for Rocket demo
	UE_DEPRECATED(4.25, "Use the overload of RequestPlaySession which takes a FRequestPlaySessionParams instead.")
	void RequestPlaySession(const FVector* StartLocation, const FRotator* StartRotation, bool MobilePreview, bool VulkanPreview, const FString& MobilePreviewTargetDevice, FString AdditionalStandaloneLaunchParameters = TEXT(""));

	/** Request to play a game on a remote device */
	UE_DEPRECATED(4.25, "Use the overload of RequestPlaySession which takes a FRequestPlaySessionParams instead.")
	void RequestPlaySession( const FString& DeviceId, const FString& DeviceName );
	
	/** Request a play session (Play in Editor, Play in New Process, Launcher) with the configured parameters. See FRequestPlaySessionParams for more details. */
	void RequestPlaySession(const FRequestPlaySessionParams& InParams);

	/** Cancel request to start a play session */
	void CancelRequestPlaySession();

	/** Pause or unpause all PIE worlds. Returns true if successful */
	bool SetPIEWorldsPaused(bool Paused);

	/** Makes a request to start a play from a Slate editor session */
	void RequestToggleBetweenPIEandSIE() { bIsToggleBetweenPIEandSIEQueued = true; }

	/** Called when the debugger has paused the active PIE or SIE session */
	void PlaySessionPaused();

	/** Called when the debugger has resumed the active PIE or SIE session */
	void PlaySessionResumed();

	/** Called when the debugger has single-stepped the active PIE or SIE session */
	void PlaySessionSingleStepped();

	/** Returns true if we are currently either PIE/SIE in the editor, false if we are not (even if we would start next tick). See IsPlaySessionInProgress() */
	bool IsPlayingSessionInEditor() const { return PlayInEditorSessionInfo.IsSet(); }
	/** Returns true if we are going to start PIE/SIE on the next tick, false if we are not (or if we are already in progress). See IsPlaySessionInProgress() */
	bool IsPlaySessionRequestQueued() const { return PlaySessionRequest.IsSet(); }
	/** Returns true if Playing in Editor, Simulating in Editor, or are either of these queued to start on the next tick. */
	bool IsPlaySessionInProgress() const { return IsPlayingSessionInEditor() || IsPlaySessionRequestQueued(); }
	
	/** Returns true if we are currently Simulating in Editor, false if we are not (even if we would next tick). See IsSimulateInEditorInProgress() */
	bool IsSimulatingInEditor() const { return PlayInEditorSessionInfo.IsSet() && PlayInEditorSessionInfo->OriginalRequestParams.WorldType == EPlaySessionWorldType::SimulateInEditor; }	
	/** Returns true if we are going to start Simulating in Editor on the next tick, false if we are not (or we are already simulating). See IsSimulateInEditorInProgress() */
	bool IsSimulateInEditorQueued() const { return PlaySessionRequest.IsSet() && PlaySessionRequest->WorldType == EPlaySessionWorldType::SimulateInEditor; }
	/** Returns true if we are currently Simulating in Editor, or are going to start Simulating in Editor on the next tick. */
	bool IsSimulateInEditorInProgress() const { return IsSimulatingInEditor() || IsSimulateInEditorQueued(); }

	/** Returns the currently set PlaySessionRequest (if any). Unset if there is no session queued or has already been started (see GetPlayInEditorSessionInfo()) */
	const TOptional<FRequestPlaySessionParams> GetPlaySessionRequest() const { return PlaySessionRequest; }

	/** Returns information about the currently active Play In Editor session. Unset if there is no active PIE session. */
	const TOptional<FPlayInEditorSessionInfo> GetPlayInEditorSessionInfo() const { return PlayInEditorSessionInfo; }
	
	/** Returns true if the user has queued a Play in Editor (in VR Mode) or one is currently running. */
	bool IsVRPreviewActive() const
	{
		return (PlaySessionRequest.IsSet() && PlaySessionRequest->SessionPreviewTypeOverride == EPlaySessionPreviewType::VRPreview) ||
			(PlayInEditorSessionInfo.IsSet() && PlayInEditorSessionInfo->OriginalRequestParams.SessionPreviewTypeOverride == EPlaySessionPreviewType::VRPreview);
	}

	/** Called when game client received input key */
	bool ProcessDebuggerCommands(const FKey InKey, const FModifierKeysState ModifierKeyState, EInputEvent EventType);

	/**
	 * Kicks off a "Play From Here" request that was most likely made during a transaction
	 */
	UE_DEPRECATED(4.25, "Call StartQueuedPlaySessionRequest, or override StartQueuedPlaySessionRequestImpl instead.")
	virtual void StartQueuedPlayMapRequest();

	/** Kicks off a "Request Play Session" request if there is one set. This should not be called mid-transaction. */
	void StartQueuedPlaySessionRequest();

	/**
	 * Request that the current PIE/SIE session should end.  
	 * This should be used to end the game if its not safe to directly call EndPlayMap in your stack frame
	 */
	void RequestEndPlayMap();

	/**
	 * @return true if there is an end play map request queued 
	 */
	bool ShouldEndPlayMap() const { return bRequestEndPlayMapQueued; }

	/**
	 * Request to create a new PIE window and join the currently running PIE session.
	 * Deferred until the next tick.
	 */
	void RequestLateJoin();

	/**
	 * Builds a URL for game spawned by the editor (not including map name!). 
	 * @param	MapName			The name of the map to put into the URL
	 * @param	bSpecatorMode	If true, the player starts in spectator mode
	 * @param   AdditionalURLOptions	Additional URL Options to append (e.g, ?OptionX?OptionY). This is in addition to InEditorGameURLOptions.
	 *
	 * @return	The URL for the game
	 */
	virtual FString BuildPlayWorldURL(const TCHAR* MapName, bool bSpectatorMode = false, FString AdditionalURLOptions=FString());

	/**
	 * Starts a Play In Editor session
	 *
	 * @param	InWorld		World context
	 * @param	bInSimulateInEditor	True to start an in-editor simulation session, or false to start a play-in-editor session
	 */
	UE_DEPRECATED(4.25, "Override StartPlayInEditorSession(FRequestPlaySessionParams& InRequestParams) instead. InWorld is GetEditorWorldContext().World(), and the other arguments come from InRequestParams now.") 
	virtual void PlayInEditor( UWorld* InWorld, bool bInSimulateInEditor, FPlayInEditorOverrides Overrides = FPlayInEditorOverrides());

	UE_DEPRECATED(4.25, "Override CreateInnerProcessPIEGameInstance instead.")
	virtual UGameInstance* CreatePIEGameInstance(int32 InPIEInstance, bool bInSimulateInEditor, bool bAnyBlueprintErrors, bool bStartInSpectatorMode, bool bPlayNetDedicated, bool bPlayStereoscopic, float PIEStartTime);

	/**
	 * Kills the Play From Here session
	 */
	virtual void EndPlayMap();

	/** 
	 * Destroy the current play session and perform miscellaneous cleanup
	 */
	virtual void TeardownPlaySession(FWorldContext &PieWorldContext);

	/**
	 * Ends the current play on local pc session.
	 * @todo gmp: temp hack for Rocket demo
	 */
	virtual void EndPlayOnLocalPc();

	/**
	 * Overrides the realtime state all viewports until RemoveViewportsRealtimeOverride is called.
	 * The state of this override is not preserved between editor sessions. 
	 *
	 * @param bShouldBeRealtime	If true, this viewport will be realtime, if false this viewport will not be realtime
	 * @param SystemDisplayName	This display name of whatever system is overriding realtime. This name is displayed to users in the viewport options menu
	 */
	void SetViewportsRealtimeOverride(bool bShouldBeRealtime, FText SystemDisplayName);

	/**
	 * Removes the current realtime override.  If there was another realtime override set it will restore that override
	 */
	void RemoveViewportsRealtimeOverride(FText SystemDisplayName);

	UE_DEPRECATED(4.26, "To remove realtime overrides, please now provide a system name to make sure you remove the correct override.")
	void RemoveViewportsRealtimeOverride();

	/**
	 * Disables any realtime viewports that are currently viewing the level.  This will not disable
	 * things like preview viewports in Cascade, etc. Typically called before running the game.
	 */
	UE_DEPRECATED(4.25, "To save and restore realtime state non-permanently use SetViewportsRealtimeOverride and RemoveViewportsRealtimeOverride")
	void DisableRealtimeViewports();

	/**
	 * Restores any realtime viewports that have been disabled by DisableRealtimeViewports. This won't
	 * disable viewporst that were realtime when DisableRealtimeViewports has been called and got
	 * latter toggled to be realtime.
	 */
	UE_DEPRECATED(4.25, "To save and restore realtime state non-permanently use SetViewportsRealtimeOverride and RemoveViewportsRealtimeOverride")
	void RestoreRealtimeViewports();

	/**
	 * Checks to see if any viewport is set to update in realtime.
	 */
	bool IsAnyViewportRealtime();


	/**
	 * @return true if all windows are hidden (including minimized)                                                         
	 */
	bool AreAllWindowsHidden() const;

	/**
	 *	Returns pointer to a temporary render target.
	 *	If it has not already been created, does so here.
	 */
	UTextureRenderTarget2D* GetScratchRenderTarget( const uint32 MinSize );

	/**
	 *  Returns the Editors timer manager instance.
	 */
	TSharedRef<class FTimerManager> GetTimerManager() { return TimerManager.ToSharedRef(); }

	/**
	 *  Returns true if the editors timer manager is valid (may not be during early startup);
	 */
	bool IsTimerManagerValid() { return TimerManager.IsValid(); }

	/**
	*  Returns the Editors world manager instance.
	*/
	UEditorWorldExtensionManager* GetEditorWorldExtensionsManager() { return EditorWorldExtensionsManager; }

	// Editor specific

	/**
	* Closes the main editor frame.
	*/
	virtual void CloseEditor() {}
	virtual void GetPackageList( TArray<UPackage*>* InPackages, UClass* InClass ) {}

	/**
	 * Returns the number of currently selected actors.
	 */
	int32 GetSelectedActorCount() const;

	/**
	 * Returns the set of selected actors.
	 */
	class USelection* GetSelectedActors() const;

	/** Returns True is a world info Actor is selected */
	bool IsWorldSettingsSelected();

	/** Function to return unique list of the classes of the assets currently selected in content browser (loaded/not loaded) */
	void GetContentBrowserSelectionClasses( TArray<UClass*>& Selection ) const;

	/** Function to return list of assets currently selected in the content browser */
	void GetContentBrowserSelections(TArray<FAssetData>& Selections) const;

	/**
	 * Returns an FSelectionIterator that iterates over the set of selected actors.
	 */
	class FSelectionIterator GetSelectedActorIterator() const;

	/**
	* Returns an FSelectionIterator that iterates over the set of selected components.
	*/
	class FSelectionIterator GetSelectedComponentIterator() const;

	class FSelectedEditableComponentIterator GetSelectedEditableComponentIterator() const;

	/**
	* Returns the number of currently selected components.
	*/
	int32 GetSelectedComponentCount() const;

	/**
	* @return the set of selected components.
	*/
	class USelection* GetSelectedComponents() const;

	/**
	 * @return the set of selected non-actor objects.
	 */
	class USelection* GetSelectedObjects() const;

	/**
	 * @return the appropriate selection set for the specified object class.
	 */
	class USelection* GetSelectedSet( const UClass* Class ) const;

	/**
	 * @param	RequiredParentClass The parent class this type must implement, or null to accept anything
	 * @return	The first selected class (either a UClass type itself, or the UClass generated by a blueprint), or null if there are no class or blueprint types selected
	 */
	const UClass* GetFirstSelectedClass( const UClass* const RequiredParentClass ) const;

	/**
	 * Get the selection state of the current level (its actors and components) so that it might be restored later.
	 */
	void GetSelectionStateOfLevel(FSelectionStateOfLevel& OutSelectionStateOfLevel) const;

	/**
	 * Restore the selection state of the current level (its actors and components) from a previous state.
	 */
	void SetSelectionStateOfLevel(const FSelectionStateOfLevel& InSelectionStateOfLevel);

	/**
	 * Reset All Selection Sets (i.e. objects, actors, components)
	 * @note each set is independent and a selected actor might not be in the object selection set.
	 */
	void ResetAllSelectionSets();

	/**
	 * Clears out the current map, if any, and creates a new blank map.
	 *
	 * @param   bIsPartitionedWorld	If true, new map is partitioned.
	 * 
	 * @return	Pointer to the map that was created.
	 */
	UWorld* NewMap(bool bIsPartitionedWorld = false);

	/**
	 * Exports the current map to the specified filename.
	 *
	 * @param	InFilename					Filename to export the map to.
	 * @param	bExportSelectedActorsOnly	If true, export only the selected actors.
	 */
	void ExportMap(UWorld* InWorld, const TCHAR* InFilename, bool bExportSelectedActorsOnly);

	/**
	 *	Returns list of all foliage types used in the world
	 * 
	 * @param	InWorld	 The target world.
	 * @return	List of all foliage types used in the world
	 */
	TArray<UFoliageType*> GetFoliageTypesInWorld(UWorld* InWorld);

	/**
	 * Checks to see whether it's possible to perform a copy operation on the selected actors.
	 *
	 * @param InWorld		World to get the selected actors from
	 * @param OutCopySelected	Can be NULL, copies the internal results of the copy check to this struct
	 * @return			true if it's possible to do a copy operation based on the selection
	 */
	bool CanCopySelectedActorsToClipboard( UWorld* InWorld, FCopySelectedInfo* OutCopySelected = NULL );

	/**
	 * Copies selected actors to the clipboard.  Supports copying actors from multiple levels.
	 * NOTE: Doesn't support copying prefab instance actors!
	 *
	 * @param InWorld				World to get the selected actors from
	 * @param bShouldCut			If true, deletes the selected actors after copying them to the clipboard
	 * @param bIsMove				If true, this cut is part of a move and the actors will be immediately pasted
	 * @param bWarnAboutReferences	Whether or not to show a modal warning about referenced actors that may no longer function after being moved
	 * @param DestinationData		Data that was copied to clipboard 
	 */
	void CopySelectedActorsToClipboard( UWorld* InWorld, const bool bShouldCut, const bool bIsMove = false, bool bWarnAboutReferences = true, FString* DestinationData = nullptr);

	/**
	 * Checks to see whether it's possible to perform a paste operation.
	 *
	 * @param InWorld		World to paste into
	 * @return				true if it's possible to do a Paste operation
	 */
	bool CanPasteSelectedActorsFromClipboard( UWorld* InWorld );

	/**
	 * Pastes selected actors from the clipboard.
	 * NOTE: Doesn't support pasting prefab instance actors!
	 *
	 * @param InWorld		World to get the selected actors from
	 * @param PasteTo		Where to paste the content too
	 */
	void PasteSelectedActorsFromClipboard( UWorld* InWorld, const FText& TransDescription, const EPasteTo PasteTo );

	/**
	 * Sets property value and property chain to be used for property-based coloration.
	 *
	 * @param	PropertyValue		The property value to color.
	 * @param	Property			The property to color.
	 * @param	CommonBaseClass		The class of object to color.
	 * @param	PropertyChain		The chain of properties from member to lowest property.
	 */
	virtual void SetPropertyColorationTarget(UWorld* InWorld, const FString& PropertyValue, class FProperty* Property, class UClass* CommonBaseClass, class FEditPropertyChain* PropertyChain);

	/**
	 * Accessor for current property-based coloration settings.
	 *
	 * @param	OutPropertyValue	[out] The property value to color.
	 * @param	OutProperty			[out] The property to color.
	 * @param	OutCommonBaseClass	[out] The class of object to color.
	 * @param	OutPropertyChain	[out] The chain of properties from member to lowest property.
	 */
	virtual void GetPropertyColorationTarget(FString& OutPropertyValue, FProperty*& OutProperty, UClass*& OutCommonBaseClass, FEditPropertyChain*& OutPropertyChain);

	/**
	 * Selects actors that match the property coloration settings.
	 */
	void SelectByPropertyColoration(UWorld* InWorld);

	/**
	 * Warns the user of any hidden levels, and prompts them with a Yes/No dialog
	 * for whether they wish to continue with the operation.  No dialog is presented if all
	 * levels are visible.  The return value is true if no levels are hidden or
	 * the user selects "Yes", or false if the user selects "No".
	 *
	 * @param	InWorld					World context
	 * @param	bIncludePersistentLvl	If true, the persistent level will also be checked for visibility
	 * @return							false if the user selects "No", true otherwise.
	 */
	bool WarnAboutHiddenLevels( UWorld* InWorld, bool bIncludePersistentLvl) const;

	void ApplyDeltaToActor(AActor* InActor, bool bDelta, const FVector* InTranslation, const FRotator* InRotation, const FVector* InScaling, bool bAltDown=false, bool bShiftDown=false, bool bControlDown=false) const;

	void ApplyDeltaToComponent(USceneComponent* InComponent, bool bDelta, const FVector* InTranslation, const FRotator* InRotation, const FVector* InScaling, const FVector& PivotLocation ) const;

	/**
	 * Disable actor/component modification during delta movement.
	 *
	 * @param bDisable True if modification should be disabled; false otherwise.
	 */
	void DisableDeltaModification(bool bDisable) { bDisableDeltaModification = bDisable; }

	/**
	 * Test whether actor/component modification during delta movement is currently enabled?
	 */
	bool IsDeltaModificationEnabled() const { return !bDisableDeltaModification; }

	/**
	 *	Game-specific function called by Map_Check BEFORE iterating over all actors.
	 *
	 *	@param	Str						The exec command parameters
	 *	@param	Ar						The output archive for logging (?)
	 *	@param	bCheckDeprecatedOnly	If true, only check for deprecated classes
	 */
	virtual bool Game_Map_Check(UWorld* InWorld, const TCHAR* Str, FOutputDevice& Ar, bool bCheckDeprecatedOnly) { return true; }

	/**
	 *	Game-specific function called per-actor by Map_Check
	 *
	 *	@param	Str						The exec command parameters
	 *	@param	Ar						The output archive for logging (?)
	 *	@param	bCheckDeprecatedOnly	If true, only check for deprecated classes
	 */
	virtual bool Game_Map_Check_Actor(const TCHAR* Str, FOutputDevice& Ar, bool bCheckDeprecatedOnly, AActor* InActor) { return true; }

	/**
	 * Auto merge all staticmeshes that are able to be merged
	 */
	void AutoMergeStaticMeshes();

	/**
	 *	Check the InCmdParams for "MAPINISECTION=<name of section>".
	 *	If found, fill in OutMapList with the proper map names.
	 *
	 *	@param	InCmdParams		The cmd line parameters for the application
	 *	@param	OutMapList		The list of maps from the ini section, empty if not found
	 */
	void ParseMapSectionIni(const TCHAR* InCmdParams, TArray<FString>& OutMapList);

	/**
	 *	Load the list of maps from the given section of the Editor.ini file
	 *	Supports sections contains other sections - but DOES NOT HANDLE CIRCULAR REFERENCES!!!
	 *
	 *	@param	InSectionName		The name of the section to load
	 *	@param	OutMapList			The list of maps from that section
	 */
	void LoadMapListFromIni(const FString& InSectionName, TArray<FString>& OutMapList);

	/**
	 *	Check whether the specified package file is a map
	 *
	 *	@param	PackageFilename		The name of the package to check
	 *	@param	OutErrorMsg			if an errors occurs, this is the localized reason
	 *	@return	true if the package is not a map file
	 */
	bool PackageIsAMapFile( const TCHAR* PackageFilename, FText& OutNotMapReason );

	/**
	 * Synchronizes the content or generic browser's selected objects to the collection specified.
	 *
	 * @param	ObjectSet	the list of objects to sync to
	 */
	void SyncBrowserToObjects( TArray<UObject*>& InObjectsToSync, bool bFocusContentBrowser = true );
	void SyncBrowserToObjects( TArray<struct FAssetData>& InAssetsToSync, bool bFocusContentBrowser = true );

	/**
	 * Syncs the selected actors objects to the content browser
	 */
	void SyncToContentBrowser();

	/**
	 * Syncs the selected actors' levels to the content browser
	 */
	void SyncActorLevelsToContentBrowser();

	/**
	 * Checks if the slected objects contain something to browse to
	 *
	 * @return true if any of the selected objects contains something that can be browsed to
	 */
	bool CanSyncToContentBrowser();

	/**
	 * Checks if the selected objects have levels which can be browsed to
	 *
	 * @return true if any of the selected objects contains something that can be browsed to
	 */
	bool CanSyncActorLevelsToContentBrowser();

	/**
	 * Toggles the movement lock on selected actors so they may or may not be moved with the transform widgets
	 */
	void ToggleSelectedActorMovementLock();

	/**
	 * @return true if there are selected locked actors
	 */
	bool HasLockedActors();

	/**
	 * Opens the objects specialized editor (Same as double clicking on the item in the content browser)
	 *
	 * @param ObjectToEdit	The object to open the editor for 
	 */
	void EditObject( UObject* ObjectToEdit );

	/**
	 * Selects the currently selected actor(s) levels in the level browser
	 *
	 * @param bDeselectOthers	Whether or not to deselect the current level selection first
	 */
	void SelectLevelInLevelBrowser( bool bDeselectOthers );

	/**
	 * Deselects the currently selected actor(s) levels in the level browser
	 */
	void DeselectLevelInLevelBrowser();

	/**
	 * Selects all actors controlled by currently selected MatineeActor
	 */
	UE_DEPRECATED(5.0, "Matinee is no longer part of the editor.")
	void SelectAllActorsControlledByMatinee() {}

	/**
	 * Selects all actors with the same class as the current selection
	 *
	 * @param bArchetype	true to only select actors of the same class AND same Archetype
	 */
	void SelectAllActorsWithClass( bool bArchetype );

	/**
	 * Finds all references to the currently selected actors, and reports results in a find message log
	 */
	void FindSelectedActorsInLevelScript();

	/** See if any selected actors are referenced in level script */
	bool AreAnySelectedActorsInLevelScript();

	/**
	 * Checks if a provided package is valid to be auto-added to a default changelist based on several
	 * specifications (and if the user has elected to enable the feature). Only brand-new packages will be
	 * allowed.
	 *
	 * @param	InPackage	Package to consider the validity of auto-adding to a default source control changelist
	 * @param	InFilename	Filename of the package after it will be saved (not necessarily the same as the filename of the first param in the event of a rename)
	 *
	 * @return	true if the provided package is valid to be auto-added to a default source control changelist
	 */
	bool IsPackageValidForAutoAdding(UPackage* InPackage, const FString& InFilename);

	/**
	 * Checks if a provided package is valid to be saved. For startup packages, it asks user for confirmation.
	 *
	 * @param	InPackage	Package to consider the validity of auto-adding to a default source control changelist
	 * @param	InFilename	Filename of the package after it will be saved (not necessarily the same as the filename of the first param in the event of a rename)
	 * @param	Error		Error output
	 *
	 * @return	true if the provided package is valid to be saved
	 */
	virtual bool IsPackageOKToSave(UPackage* InPackage, const FString& InFilename, FOutputDevice* Error);

	/** The editor wrapper for UPackage::SavePackage. Auto-adds files to source control when necessary */
	bool SavePackage(UPackage* InOuter, UObject* InAsset, const TCHAR* Filename, const FSavePackageArgs& SaveArgs);

	UE_DEPRECATED(5.0, "Pack the arguments into FSavePackageArgs and call the function overload that takes FSavePackageArgs. Note that Conform is no longer implemented.")
	bool SavePackage(UPackage* InOuter, UObject* Base, EObjectFlags TopLevelFlags, const TCHAR* Filename,
		FOutputDevice* Error = GError, FLinkerNull* Conform = nullptr, bool bForceByteSwapping = false,
		bool bWarnOfLongFilename = true, uint32 SaveFlags = SAVE_None, const ITargetPlatform* TargetPlatform = nullptr,
		const FDateTime& FinalTimeStamp = FDateTime::MinValue(), bool bSlowTask = true);

	/** The editor wrapper for UPackage::Save. Auto-adds files to source control when necessary */
	FSavePackageResultStruct Save(UPackage* InOuter, UObject* InAsset, const TCHAR* Filename,
		const FSavePackageArgs& SaveArgs);

	UE_DEPRECATED(5.0, "Pack the arguments into FSavePackageArgs and call the function overload that takes FSavePackageArgs. Note that Conform and InOutDiffMap are no longer implemented.")
	FSavePackageResultStruct Save(UPackage* InOuter, UObject* Base, EObjectFlags TopLevelFlags, const TCHAR* Filename,
		FOutputDevice* Error = GError, FLinkerNull* Conform = nullptr, bool bForceByteSwapping = false,
		bool bWarnOfLongFilename = true, uint32 SaveFlags = SAVE_None,
		const ITargetPlatform* TargetPlatform = nullptr, const FDateTime& FinalTimeStamp = FDateTime::MinValue(),
		bool bSlowTask = true, class FArchiveDiffMap* InOutDiffMap = nullptr,
		FSavePackageContext* SavePackageContext = nullptr);

	virtual bool InitializePhysicsSceneForSaveIfNecessary(UWorld* World, bool &bOutForceInitialized);
	void CleanupPhysicsSceneThatWasInitializedForSave(UWorld* World, bool bForceInitialized);

	UE_DEPRECATED(5.0, "Use version that takes FObjectPreSaveContext instead.")
	virtual void OnPreSaveWorld(uint32 SaveFlags, UWorld* World);
	UE_DEPRECATED(5.0, "Use version that takes FObjectPostSaveContext instead.")
	virtual void OnPostSaveWorld(uint32 SaveFlags, UWorld* World, uint32 OriginalPackageFlags, bool bSuccess);

	/** Invoked before a UWorld is saved to update editor systems */
	virtual void OnPreSaveWorld(UWorld* World, FObjectPreSaveContext ObjectSaveContext);

	/** Invoked after a UWorld is saved to update editor systems */
	virtual void OnPostSaveWorld(UWorld* World, FObjectPostSaveContext ObjectSaveContext);

	/**
	 * Adds provided package to a default changelist
	 *
	 * @param	PackageNames	Filenames of the packages after they will be saved (not necessarily the same as the filename of the first param in the event of a rename)
	 */
	void AddPackagesToDefaultChangelist(TArray<FString>& InPackageNames);

	/**
	 * Will run a batch mark for add source control operation for files recently saved if source control is enabled
	 * @param	bool	Unused param to for the function to be used as a delegate when source control dialog is closed.
	 */
	void RunDeferredMarkForAddFiles(bool = false);

	/** 
	 * @return - returns the currently selected positional snap grid setting
	 */
	float GetGridSize() const;

	/** 
	 * @return - if the grid size is part of the 1,2,4,8,16,.. list or not
	 */
	bool IsGridSizePowerOfTwo() const;

	/** 
	 * Sets the selected positional snap grid setting
	 *
	 * @param InIndex - The index of the selected grid setting
	 */
	void SetGridSize(int32 InIndex);

	/** 
	 * Increase the positional snap grid setting (will not increase passed the maximum value)
	 */
	void GridSizeIncrement();
	
	/** 
	 * Decreased the positional snap grid setting (will not decrease passed the minimum value)
	 */
	void GridSizeDecrement();

	/** 
	 * Accesses the array of snap grid position options
	 */
	const TArray<float>& GetCurrentPositionGridArray() const;
	
	/** 
	 * @return - returns the currently selected rotational snap grid setting
	 */
	FRotator GetRotGridSize();

	/** 
	 * Sets the selected Rotational snap grid setting
	 *
	 * @param InIndex - The index of the selected grid setting
	 * @param InGridMode - Selects which set of grid settings to use
	 */
	void SetRotGridSize(int32 InIndex, enum ERotationGridMode InGridMode);

	/** 
	 * Increase the rotational snap grid setting (will not increase passed the maximum value)
	 */
	void RotGridSizeIncrement();
	
	/** 
	 * Decreased the rotational snap grid setting (will not decrease passed the minimum value)
	 */
	void RotGridSizeDecrement();
	
	/** 
	 * Accesses the array of snap grid rotation options
	 */
	const TArray<float>& GetCurrentRotationGridArray() const;
	
	float GetScaleGridSize();
	void SetScaleGridSize(int32 InIndex);

	float GetGridInterval();

	/**
	 * Get the location offset applied by the grid based on the grid size and active viewport.
	 */
	FVector GetGridLocationOffset(bool bUniformOffset) const;

	/**
	 * Access the array of grid interval options
	 */
	const TArray<float>& GetCurrentIntervalGridArray() const;
	
	 /**
	  * Function to convert selected brushes into volumes of the provided class.
	  *
	  * @param	VolumeClass	Class of volume that selected brushes should be converted into
	  */
	void ConvertSelectedBrushesToVolumes( UClass* VolumeClass );

	/**
	 * Called to convert actors of one class type to another
	 *
	 * @param FromClass The class converting from
	 * @param ToClass	The class converting to
	 */
	void ConvertActorsFromClass( UClass* FromClass, UClass* ToClass );

	/**
	 * Gets a delegate that is executed when a matinee is requested to be opened
	 *
	 * The first parameter is the matinee actor
	 *
	 * @return The event delegate.
	 */
	UE_DEPRECATED(5.0, "Matinee is no longer part of the editor.")
	DECLARE_DELEGATE_RetVal_OneParam(bool, FShouldOpenMatineeCallback, AMatineeActor*)
	FShouldOpenMatineeCallback& OnShouldOpenMatinee() { return ShouldOpenMatineeCallback; }

	/** 
	 * Show a (Suppressable) warning dialog to remind the user he is about to lose his undo buffer 
	 *
	 * @param MatineeActor	The actor we wish to check (can be null)
	 * @returns true if the user wishes to proceed
	 */
	UE_DEPRECATED(5.0, "Matinee is no longer part of the editor.")
	bool ShouldOpenMatinee(AMatineeActor* MatineeActor) const { return false; }

	/** 
	 * Open the Matinee tool to edit the supplied MatineeActor. Will check that MatineeActor has an InterpData attached.
	 *
	 * @param MatineeActor	The actor we wish to edit
	 * @param bWarnUser		If true, calls ShouldOpenMatinee as part of the open process
	 */
	UE_DEPRECATED(5.0, "Matinee is no longer part of the editor.")
	void OpenMatinee(class AMatineeActor* MatineeActor, bool bWarnUser = true) {}

	/**
	* Update any outstanding reflection captures
	*/
	void BuildReflectionCaptures(UWorld* World = GWorld);

	/**
	 * Convenience method for adding a Slate modal window that is parented to the main frame (if it exists)
	 * This function does not return until the modal window is closed.
	 */
	void EditorAddModalWindow( TSharedRef<SWindow> InModalWindow ) const;

	/**
	 * Finds a brush builder of the provided class.  If it doesnt exist one will be created
	 *
	 * @param BrushBuilderClass	The class to get the builder brush from
	 * @return The found or created brush builder
	 */
	UBrushBuilder* FindBrushBuilder( UClass* BrushBuilderClass );

	/**
	 * Parents one actor to another
	 * Check the validity of this call with CanParentActors().
	 *
	 * @param ParentActor	Actor to parent the child to
	 * @param ChildActor	Actor being parented
	 * @param SocketName	An optional socket name to attach to in the parent (use NAME_None when there is no socket)
	 * @param Component		Actual Component included in the ParentActor which is a usually blueprint actor
	 */
	void ParentActors( AActor* ParentActor, AActor* ChildActor, const FName SocketName, USceneComponent* Component=NULL );

	/**
	 * Detaches selected actors from there parents
	 *
	 * @return				true if a detachment occurred
	 */
	bool DetachSelectedActors();	

	/**
	 * Checks the validity of parenting one actor to another
	 *
	 * @param ParentActor	Actor to parent the child to
	 * @param ChildActor	Actor being parented
	 * @param ReasonText	Optional text to receive a description of why the function returned false.
	 * @return				true if the parenting action is valid and will succeed, false if invalid.
	 */
	bool CanParentActors( const AActor* ParentActor, const AActor* ChildActor, FText* ReasonText = NULL);

	/** 
	 * turns all navigable static geometry of ULevel into polygon soup stored in passed Level (ULevel::StaticNavigableGeometry)
	 */
	virtual void RebuildStaticNavigableGeometry(ULevel* Level);

	/**
	 * Gets all objects which can be synced to in content browser for current selection
	 *
	 * @param Objects	Array to be filled with objects which can be browsed to
	 */
	void GetObjectsToSyncToContentBrowser( TArray<UObject*>& Objects );

	/**
	 * Gets all levels which can be synced to in content browser for current selection
	 *
	 * @param Objects	Array to be filled with ULevel objects
	 */
	void GetLevelsToSyncToContentBrowser(TArray<UObject*>& Objects);

	/**
	* Queries for a list of assets that are referenced by the current editor selection (actors, surfaces, etc.)
	*
	* @param	Objects								Array to be filled with asset objects referenced by the current editor selection
	* @param	bIgnoreOtherAssetsIfBPReferenced	If true, and a selected actor has a Blueprint asset, only that will be returned.
	*/
	void GetReferencedAssetsForEditorSelection(TArray<UObject*>& Objects, const bool bIgnoreOtherAssetsIfBPReferenced = false);

	/** Returns a filter to restruct what assets show up in asset pickers based on what the selection is used for (i.e. what will reference the assets) */
	DECLARE_DELEGATE_RetVal_OneParam(TSharedPtr<IAssetReferenceFilter>, FOnMakeAssetReferenceFilter, const FAssetReferenceFilterContext& /*Context*/);
	FOnMakeAssetReferenceFilter& OnMakeAssetReferenceFilter() { return OnMakeAssetReferenceFilterDelegate; }
	TSharedPtr<IAssetReferenceFilter> MakeAssetReferenceFilter(const FAssetReferenceFilterContext& Context) { return OnMakeAssetReferenceFilterDelegate.IsBound() ? OnMakeAssetReferenceFilterDelegate.Execute(Context) : nullptr; }

	DECLARE_DELEGATE_RetVal(ULevelEditorDragDropHandler*, FOnCreateLevelEditorDragDropHandler);
	FOnCreateLevelEditorDragDropHandler& OnCreateLevelEditorDragDropHandler() { return OnCreateLevelEditorDragDropHandlerDelegate; }
	ULevelEditorDragDropHandler* GetLevelEditorDragDropHandler() const;

private:
	UPROPERTY()
	mutable TObjectPtr<ULevelEditorDragDropHandler> DragDropHandler;

	FOnMakeAssetReferenceFilter OnMakeAssetReferenceFilterDelegate;
	FOnCreateLevelEditorDragDropHandler OnCreateLevelEditorDragDropHandlerDelegate;

public:

	/** Returns the WorldContext for the editor world. For now, there will always be exactly 1 of these in the editor. 
	 *
	 * @param	bEnsureIsGWorld		Temporarily allow callers to validate that this maps to GWorld to help track down any conversion bugs
	 */
	FWorldContext &GetEditorWorldContext(bool bEnsureIsGWorld = false);

	/** 
	 * Returns the WorldContext for the PIE world, by default will get the first one which will be the server or simulate instance.
	 * You need to iterate the context list if you want all the pie world contexts.
	 */
	FWorldContext* GetPIEWorldContext(int32 WorldPIEInstance = 0);

	/** 
	 * mostly done to check if PIE is being set up, go GWorld is going to change, and it's not really _the_G_World_
	 * NOTE: hope this goes away once PIE and regular game triggering are not that separate code paths
	 */
	virtual bool IsSettingUpPlayWorld() const override { return EditorWorld != NULL && PlayWorld == NULL; }

	/**
	 *	Retrieves the active viewport from the editor.
	 *
	 *	@return		The currently active viewport.
	 */
	FViewport* GetActiveViewport();

	/**
	 *	Retrieves the PIE viewport from the editor.
	 *
	 *	@return		The PIE viewport. NULL if there is no PIE viewport active.
	 */
	FViewport* GetPIEViewport();

	/** 
	 *	Checks for any player starts and returns the first one found.
	 *
	 *	@return		The first player start location found.
	 */
	APlayerStart* CheckForPlayerStart();

	/** Closes the popup created for GenericTextEntryModal or GenericTextEntryModeless*/
	void CloseEntryPopupWindow();

	/**
	 * Prompts the user to save the current map if necessary, then creates a new (blank) map.
	 */
<<<<<<< HEAD
	void CreateNewMapForEditing(bool bPromptUserToSave = true);
=======
	void CreateNewMapForEditing(bool bPromptUserToSave = true, bool bIsPartitionedWorld = false);
>>>>>>> 6bbb88c8

	/**
	 * If a PIE world exists, give the user the option to terminate it.
	 *
	 * @return				true if a PIE session exists and the user refused to end it, false otherwise.
	 */
	bool ShouldAbortBecauseOfPIEWorld();

	/**
	 * If an unsaved world exists that would be lost in a map transition, give the user the option to cancel a map load.
	 *
	 * @return				true if an unsaved world exists and the user refused to continue, false otherwise.
	 */
	bool ShouldAbortBecauseOfUnsavedWorld();

	/**
	 * Gets the user-friendly, localized (if exists) name of a property
	 *
	 * @param	Property	the property we want to try to et the friendly name of	
	 * @param	OwnerStruct	if specified, uses this class's loc file instead of the property's owner class
	 *						useful for overriding the friendly name given a property inherited from a parent class.
	 *
	 * @return	the friendly name for the property.  localized first, then metadata, then the property's name.
	 */
	static FString GetFriendlyName( const FProperty* Property, UStruct* OwnerStruct = NULL );

	/**
	 * Register a client tool to receive undo events 
	 * @param UndoClient	An object wanting to receive PostUndo/PostRedo events
	 */
	void RegisterForUndo(class FEditorUndoClient* UndoClient );

	/**
	 * Unregister a client from receiving undo events 
	 * @param UndoClient	An object wanting to unsubscribe from PostUndo/PostRedo events
	 */
	void UnregisterForUndo( class FEditorUndoClient* UndoEditor );

	/**
	 * Ensures the assets specified are loaded and adds them to the global selection set
	 * @param Assets		An array of assets to load and select
	 * @param TypeOfAsset	An optional class to restrict the types of assets loaded & selected
	 */
	void LoadAndSelectAssets( TArray<FAssetData>& Assets, UClass* TypeOfAsset=NULL );

	/**
	 * @return True if percentage based scaling is enabled
	 */
	bool UsePercentageBasedScaling() const;

	/**
	 * Returns the actor grouping utility class that performs all grouping related tasks
	 * This will create the class instance if it doesn't exist.
	 */
	class UActorGroupingUtils* GetActorGroupingUtils();

	/**
	 * Query to tell if the editor is currently in a mode where it wants XR HMD
	 * tracking to be used (like in the VR editor or VR PIE preview).
	 */
	bool IsHMDTrackingAllowed() const;

private:
	//
	// Map execs.
	//

	bool Map_Select( UWorld* InWorld, const TCHAR* Str, FOutputDevice& Ar);
	bool Map_Brush( UWorld* InWorld, const TCHAR* Str, FOutputDevice& Ar);
	bool Map_Sendto( UWorld* InWorld, const TCHAR* Str, FOutputDevice& Ar);
	bool Map_Rebuild(UWorld* InWorld, const TCHAR* Str, FOutputDevice& Ar);
	bool Map_Load(const TCHAR* Str, FOutputDevice& Ar);
	bool Map_Import( UWorld* InWorld, const TCHAR* Str, FOutputDevice& Ar );

	struct EMapCheckNotification
	{
		enum Type
		{
			DontDisplayResults,
			DisplayResults,
			NotifyOfResults,
		};
	};

	/**
	 * Checks map for common errors.
	 */
	bool Map_Check(UWorld* InWorld, const TCHAR* Str, FOutputDevice& Ar, bool bCheckDeprecatedOnly, EMapCheckNotification::Type Notification = EMapCheckNotification::DisplayResults, bool bClearLog = true);
	bool Map_Scale( UWorld* InWorld, const TCHAR* Str, FOutputDevice& Ar );
	bool Map_Setbrush( UWorld* InWorld, const TCHAR* Str, FOutputDevice& Ar );

	/**
	 * Attempts to load a preview static mesh from the array preview static meshes at the given index.
	 *
	 * @param	Index	The index of the name in the PlayerPreviewMeshNames array from the editor user settings.
	 * @return	true if a static mesh was loaded; false, otherwise.
	 */
	bool LoadPreviewMesh( int32 Index );

	/**
	 * Login PIE instances with the online platform before actually creating any PIE worlds
	 *
	 * @param bAnyBlueprintErrors passthrough value of blueprint errors encountered during PIE creation
	 * @param bStartInSpectatorMode passthrough value if it is expected that PIE will start in spectator mode
	 * @param PIEStartTime passthrough value of the time that PIE was initiated by the user
	 */
	UE_DEPRECATED(4.25, "This is now done as part of StartPlayInEditorSession as online-login/non-logged in flow is now combined.")
	virtual void LoginPIEInstances(bool bAnyBlueprintErrors, bool bStartInSpectatorMode, double PIEStartTime);

	/** Called when all PIE instances have been successfully logged in */
	UE_DEPRECATED(4.25, "Override OnAllPIEInstancesStarted instead, which is called in both online and offline PIE sessions.")
	virtual void OnLoginPIEAllComplete();
	/** Called when a recompilation of a module is beginning */
	void OnModuleCompileStarted(bool bIsAsyncCompile);

	/** Called when a recompilation of a module is ending */
	void OnModuleCompileFinished(const FString& CompilationOutput, ECompilationResult::Type CompilationResult, bool bShowLog);

public:
	/** Creates a pie world from the default entry map, used by clients that connect to a PIE server */
	UWorld* CreatePIEWorldFromEntry(FWorldContext &WorldContext, UWorld* InWorld, FString &PlayWorldMapName);

	/**
	 * Continue the creation of a single PIE world after a login was successful
	 *
	 * @param PieWorldContext world context for this PIE instance
	 * @param PlayNetMode mode to create this PIE world in (as server, client, etc)
	 * @param DataStruct data required to continue PIE creation, set at login time
	 * @return	true if world created successfully
	 */
	UE_DEPRECATED(4.25, "This is now handled as part of OnLoginPIEComplete_Deferred.")
	bool CreatePIEWorldFromLogin(FWorldContext& PieWorldContext, EPlayNetMode PlayNetMode, FPieLoginStruct& DataStruct);

	/** Called before creating PIE instance(s). */
	virtual FGameInstancePIEResult PreCreatePIEInstances(const bool bAnyBlueprintErrors, const bool bStartInSpectatorMode, const float PIEStartTime, const bool bSupportsOnlinePIE, int32& InNumOnlinePIEInstances);

	/** Called before creating a PIE server instance. */
	virtual FGameInstancePIEResult PreCreatePIEServerInstance(const bool bAnyBlueprintErrors, const bool bStartInSpectatorMode, const float PIEStartTime, const bool bSupportsOnlinePIE, int32& InNumOnlinePIEInstances);

	/*
	 * Handler for when viewport close request is made. 
	 *
	 * @param InViewport the viewport being closed.
	 */
	void OnViewportCloseRequested(FViewport* InViewport);

	/*
	 * Fills level viewport client transform used in simulation mode 
	 *
	 * @param OutViewTransform filled view transform used in SIE
	 * @return true if function succeeded, false if failed
	 */
	bool GetSimulateInEditorViewTransform(FTransform& OutViewTransform) const;

public:
	/**
	 * Non Online PIE creation flow, creates all instances of PIE at once when online isn't requested/required
	 *
	 * @param bAnyBlueprintErrors passthrough value of blueprint errors encountered during PIE creation
	 * @param bStartInSpectatorMode passthrough value if it is expected that PIE will start in spectator mode
	 */
	UE_DEPRECATED(4.25, "This non-online flow is now deprecated and is shared with normal online flow. See OnLoginPIEComplete_Deferred instead.")
	void SpawnIntraProcessPIEWorlds(bool bAnyBlueprintErrors, bool bStartInSpectatorMode);

	/*
	 * Spawns a PlayFromHere playerstart in the given world
	 * @param	World		The World to spawn in (for PIE this may not be GWorld)
	 * @param	PlayerStartPIE	A reference to the resulting PlayerStartPIE actor
	 * @param	StartLocation	The location to spawn the player in.
	 * @param	StartRotation	The rotation to spawn the player at.
	 *
	 * @return	true if spawn succeeded, false if failed
	 */
	bool SpawnPlayFromHereStart(UWorld* World, AActor*& PlayerStartPIE, const FVector& StartLocation, const FRotator& StartRotation);
	
	/**
	 * Spawns a PlayFromHere playerstart in the given world if there is a location set to spawn in.
	 * @param	World		The World to spawn in (for PIE this may not be GWorld)
	 * @param	PlayerStartPIE	A reference to the resulting PlayerStartPIE actor
	 *
	 * @return	true if spawn succeeded, false if failed. Returns true even if no object was spawned (due to location not being set).
	 */
	bool SpawnPlayFromHereStart(UWorld* World, AActor*& PlayerStartPIE);


private:
	/**
	 * Delegate definition for the execute function that follows
	 */
	DECLARE_DELEGATE_OneParam( FSelectCommand, UModel* );
	DECLARE_DELEGATE_TwoParams( FSelectInWorldCommand, UWorld*, UModel* );
	
	/**
	 * Utility method call a select command for each level model in the worlds level list.
	 *
	 * @param InWorld			World containing the levels
	 * @param InSelectCommand	Select command delegate
	 */
	void ExecuteCommandForAllLevelModels( UWorld* InWorld, FSelectCommand InSelectCommand, const FText& TransDesription );
	void ExecuteCommandForAllLevelModels( UWorld* InWorld, FSelectInWorldCommand InSelectCommand, const FText& TransDesription );
	
public:

	/**
	 * Utility method call ModifySelectedSurfs for each level model in the worlds level list.
	 *
	 * @param InWorld			World containing the levels
	 */
	 void FlagModifyAllSelectedSurfacesInLevels( UWorld* InWorld );
	 
private:
	/** Checks for UWorld garbage collection leaks and reports any that are found */
	void CheckForWorldGCLeaks( UWorld* NewWorld, UPackage* WorldPackage );

	/**
	 * This destroys the given world.
	 * It also does editor specific tasks (EG clears selections from that world etc)
	 *
	 * @param	Context		The world to destroy
	 * @param	CleanseText	Reason for the destruction
	 * @param	NewWorld	An optional new world to keep in memory after destroying the world referenced in the Context.
	 *						This world and it's sublevels will remain in memory.
	 */
	void EditorDestroyWorld( FWorldContext & Context, const FText& CleanseText, UWorld* NewWorld = nullptr );

	ULevel* CreateTransLevelMoveBuffer( UWorld* InWorld );

	/**	Broadcasts that an undo or redo has just occurred. */
	void BroadcastPostUndoRedo(const FTransactionContext& UndoContext, bool bWasUndo);

	/** Helper function to show undo/redo notifications */
	void ShowUndoRedoNotification(const FText& NotificationText, bool bSuccess);

	/** Internal helper functions */
	virtual void PostUndo (bool bSuccess);

	/** Delegate callback: the world origin is going to be moved. */
	void PreWorldOriginOffset(UWorld* InWorld, FIntVector InSrcOrigin, FIntVector InDstOrigin);

	/** Delegate callback for when a streaming level is added to world. */
	void OnLevelAddedToWorld(ULevel* InLevel, UWorld* InWorld);

	/** Delegate callback for when a streaming level is removed from world. */
	void OnLevelRemovedFromWorld(ULevel* InLevel, UWorld* InWorld);

	/** Puts the currently loaded project file at the top of the recents list and trims and files that fell off the list */
	void UpdateRecentlyLoadedProjectFiles();

	/** Updates the project file to auto load and initializes the bLoadTheMostRecentlyLoadedProjectAtStartup flag */
	void UpdateAutoLoadProject();

	/** Handles user setting changes. */
	void HandleSettingChanged( FName Name );

	/** Callback for handling undo and redo transactions before they happen. */
	void HandleTransactorBeforeRedoUndo(const FTransactionContext& TransactionContext);

	/** Common code for finished undo and redo transactions. */
	void HandleTransactorRedoUndo(const FTransactionContext& TransactionContext, bool Succeeded, bool WasUndo);

	/** Callback for finished redo transactions. */
	void HandleTransactorRedo(const FTransactionContext& TransactionContext, bool Succeeded);

	/** Callback for finished undo transactions. */
	void HandleTransactorUndo(const FTransactionContext& TransactionContext, bool Succeeded);

public:
	/** Callback for object changes during undo/redo. */
	void HandleObjectTransacted(UObject* InObject, const class FTransactionObjectEvent& InTransactionObjectEvent);

private:

	/** Internal struct to hold undo/redo transaction object context */
	struct FTransactionDeltaContext
	{
		FGuid	OuterOperationId;
		int32	OperationDepth;
		TArray<TPair<UObject*, FTransactionObjectEvent>> TransactionObjects;

		void Reset()
		{
			OuterOperationId.Invalidate();
			TransactionObjects.Empty();
			OperationDepth = 0;
		}

		FTransactionDeltaContext() = default;
	};
	FTransactionDeltaContext CurrentUndoRedoContext;

	/** List of all viewport clients */
	TArray<class FEditorViewportClient*> AllViewportClients;

	/** List of level editor viewport clients for level specific actions */
	TArray<class FLevelEditorViewportClient*> LevelViewportClients;

	/** Delegate broadcast when the viewport client list changed */
	FViewportClientListChangedEvent ViewportClientListChangedEvent;

	/** Delegate broadcast when the level editor viewport client list changed */
	FViewportClientListChangedEvent LevelViewportClientListChangedEvent;

	/** Delegate broadcast just before a blueprint is compiled */
	FBlueprintPreCompileEvent BlueprintPreCompileEvent;

	/** Delegate broadcast when blueprint is compiled */
	FBlueprintCompiledEvent BlueprintCompiledEvent;

	/** Delegate broadcast when blueprint is reinstanced */
	FBlueprintReinstanced BlueprintReinstanced;

	/** Delegate broadcast when a package has been loaded or unloaded */
	FClassPackageLoadedOrUnloadedEvent ClassPackageLoadedOrUnloadedEvent;

	/** Delegate broadcast when an object has been reimported */
	FObjectReimported ObjectReimportedEvent;

	/** Delegate broadcast when an actor or component is about to be moved, rotated, or scaled  */
	FOnBeginTransformObject OnBeginObjectTransformEvent;

	/** Delegate broadcast when an actor or component has been moved, rotated, or scaled */
	FOnEndTransformObject OnEndObjectTransformEvent;

	/** Delegate broadcast when aactors have been moved, rotated, or scaled */
	FOnActorsMoved OnActorsMovedEvent;

	/** Delegate broadcast when the camera viewed through the viewport is about to be moved */
	FOnBeginTransformCamera OnBeginCameraTransformEvent;

	/** Delegate broadcast when the camera viewed through the viewport has been moved */
	FOnEndTransformCamera OnEndCameraTransformEvent;
	
	/** Broadcasts after an HLOD actor has been moved between clusters */
	FHLODActorMovedEvent HLODActorMovedEvent;

	/** Broadcasts after an HLOD actor's mesh is build*/
	FHLODMeshBuildEvent HLODMeshBuildEvent;

	/** Broadcasts after an HLOD actor has added to a cluster */
	FHLODActorAddedEvent HLODActorAddedEvent;

	/** Broadcasts after an HLOD actor has been marked dirty */
	FHLODActorMarkedDirtyEvent HLODActorMarkedDirtyEvent;

	/** Broadcasts after a Draw distance value (World settings) is changed */
	FHLODTransitionScreenSizeChangedEvent HLODTransitionScreenSizeChangedEvent;

	/** Broadcasts after the HLOD levels array is changed */
	FHLODLevelsArrayChangedEvent HLODLevelsArrayChangedEvent;

	/** Broadcasts after an Actor is removed from a cluster */
	FHLODActorRemovedFromClusterEvent HLODActorRemovedFromClusterEvent;

	/** Broadcasts after an Exec event on particles has been invoked.*/
	FExecParticleInvoked ExecParticleInvokedEvent; 

	/** Broadcasts to allow selection of unloaded actors */
	FSelectUnloadedActorsEvent SelectUnloadedActorsEvent;

	/** Delegate to be called when a matinee is requested to be opened */
	FShouldOpenMatineeCallback ShouldOpenMatineeCallback;	

	/** Reference to owner of the current popup */
	TWeakPtr<class SWindow> PopupWindow;

	/** True if we should disable actor/component modification on delta movement */
	bool bDisableDeltaModification;

	/** List of editors who want to receive undo/redo events */
	TSet< class FEditorUndoClient* > UndoClients;

	/** List of actors that were selected before Undo/redo */
	TArray<AActor*> OldSelectedActors;

	/** List of components that were selected before Undo/redo */
	TArray<UActorComponent*> OldSelectedComponents;

	/** The notification item to use for undo/redo */
	TSharedPtr<class SNotificationItem> UndoRedoNotificationItem;

	/** The Timer manager for all timer delegates */
	TSharedPtr<class FTimerManager> TimerManager;

	/** Currently active function execution world switcher, will be null most of the time */
	FScopedConditionalWorldSwitcher* FunctionStackWorldSwitcher = nullptr;

	/** Stack entry where world switcher was created, and should be destroyed at */
	int32 FunctionStackWorldSwitcherTag = -1;

	/** Delegate handles for function execution */
	FDelegateHandle ScriptExecutionStartHandle, ScriptExecutionEndHandle;

	// This chunk is used for Play In New Process
public:
	/**
	 * Are we playing on a local PC session?
	 */
	bool IsPlayingOnLocalPCSession() const { return PlayOnLocalPCSessions.Num() > 0; }
	
	/** 
	 * Launch a new process with settings pulled from the specified parameters.
	 * @param InParams 				Shared parameters to launch with.
	 * @param InInstanceNum 		Which instance index is this? Used to do load settings per-instance if needed.
	 * @param NetMode				What net mode should this process launch under?
	 * @param bIsDedicatedServer 	Is this instance a dedicated server? Overrides NetMode.
	 */
	virtual void LaunchNewProcess(const FRequestPlaySessionParams& InParams, const int32 InInstanceNum, EPlayNetMode NetMode, bool bIsDedicatedServer);

	// This chunk is used for Play In New Process
protected:
	struct FPlayOnPCInfo
	{
		FProcHandle ProcessHandle;
	};

	/** List of New Process sessions that are currently active, started by this Editor instance. */
	TArray<FPlayOnPCInfo> PlayOnLocalPCSessions;

	/** Start a Play in New Process session with the given parameters. Called by StartQueuedPlaySessionRequestImpl based on request settings. */
	virtual void StartPlayInNewProcessSession(FRequestPlaySessionParams& InRequestParams);

	/** Does the actual late join process. Don't call this directly, use RequestLateJoin() which will defer it to the next frame. */
	void AddPendingLateJoinClient();
	
	// This chunk is used for Play Via Launcher settings.
public:
	/**
	 * Are we playing via the Launcher?
	 */
	bool IsPlayingViaLauncher() const { return LauncherSessionInfo.IsSet(); }

	/**
	 * Cancel playing via the Launcher
	 */
	void CancelPlayingViaLauncher();

	/**
	* Returns the last device that was used via the Launcher.
	*/
	FString GetPlayOnTargetPlatformName() const;

	/**
	* Launch a standalone instance using the Launcher to process required
	* cooking, building, and deployment to a (possibly) remote device for testing.
	*/
	UE_DEPRECATED(4.25, "Use RequestPlaySession with parameters configured to provide a launcher target instead.")
	void PlayUsingLauncher();

	/** 
	* Cancel Play using Launcher on error 
	* 
	* if the physical device is not authorized to be launched to, we need to pop an error instead of trying to launch
	*/
	void CancelPlayUsingLauncher();

protected:
	struct FLauncherCachedInfo
	{
		FString PlayUsingLauncherDeviceName;
		bool bPlayUsingLauncherHasCode;
		bool bPlayUsingLauncherBuild;
	};

	/** 
	* If set, there is a active attempt to use the Launcher. Launching is an async process so we store the request info for the duration.
	* of the launch. This is cleared on cancel (or on finish).
	*/
	TOptional<FLauncherCachedInfo> LauncherSessionInfo;

	/** 
	* The last platform we ran on (as selected by the drop down or via automation)
	* Stored outside of the Session Info as the UI needs access to this at all times.
	*/
	FString LastPlayUsingLauncherDeviceId;
	
	/** Start a Launcher session with the given parameters. Called by StartQueuedPlaySessionRequestImpl based on request settings. */
	virtual void StartPlayUsingLauncherSession(FRequestPlaySessionParams& InRequestParams);

	/** This flag is used to skip UAT\UBT compilation on every launch if it was successfully compiled once. */
	bool bUATSuccessfullyCompiledOnce;

	// This chunk is for Play in Editor
public:
	/** @return true if the editor is able to launch PIE with online platform support */
	bool SupportsOnlinePIE() const;

	/** @return true if there are active PIE instances logged into an online platform */
	bool IsPlayingWithOnlinePIE() const
	{
		return PlayInEditorSessionInfo.IsSet() && PlayInEditorSessionInfo->bUsingOnlinePlatform;
	}

protected:

	/** Specifies whether or not there has been a Play Session requested to be kicked off on the next Tick. */
	TOptional<FRequestPlaySessionParams> PlaySessionRequest;
	
	/** If set, transient information about the current Play in Editor session which persists until the session stops. */
	TOptional<FPlayInEditorSessionInfo> PlayInEditorSessionInfo;
	
	/** Used to prevent reentrant calls to EndPlayMap(). */
	bool bIsEndingPlay;

protected:
	DECLARE_DELEGATE(FPIEInstanceWindowSwitch);

	/** Sets the delegate for when the focused PIE window is changed */
	void SetPIEInstanceWindowSwitchDelegate(FPIEInstanceWindowSwitch PIEInstanceWindowSwitchDelegate);

	/** Gets the scene viewport for a viewport client */
	FSceneViewport* GetGameSceneViewport(UGameViewportClient* ViewportClient) const;

	/**
	 * Toggles PIE to SIE or vice-versa
	 */
	void ToggleBetweenPIEandSIE(bool bNewSession = false);

	/**
	 * Hack to switch worlds for the PIE window before and after a slate event
	 *
	 * @param WorldID	The id of the world to switch to where -1 is unknown, 0 is editor, and 1 is PIE
	 * @param PIEInstance	When switching to a PIE instance, this is the specific client/server instance to use
	 * @return The ID of the world to restore later or -1 if no world to restore
	 */
	int32 OnSwitchWorldForSlatePieWindow(int32 WorldID, int32 WorldPIEInstance);

	/**
	 * Called via a delegate to toggle between the editor and pie world
	 */
	void OnSwitchWorldsForPIE(bool bSwitchToPieWorld, UWorld* OverrideWorld = nullptr);

	/**
	 * Called to switch to a specific PIE instance, where -1 means the editor world
	 */
	void OnSwitchWorldsForPIEInstance(int32 WorldPIEInstance);

	/** Call to enable/disable callbacks for PIE world switching when PIE starts/stops */
	void EnableWorldSwitchCallbacks(bool bEnable);

	/** Callback when script execution starts, might switch world */
	void OnScriptExecutionStart(const struct FBlueprintContextTracker& ContextTracker, const UObject* ContextObject, const UFunction* ContextFunction);

	/** Callback when script execution starts, might switch world */
	void OnScriptExecutionEnd(const struct FBlueprintContextTracker& ContextTracker);

	/**
	 * Gives focus to the server or first PIE client viewport
	 */
	void GiveFocusToLastClientPIEViewport();

	/**
	 * Delegate called as each PIE instance login is complete, continues creating the PIE world for a single instance
	 *
	 * @param LocalUserNum local user id, for PIE is going to be 0 (there is no splitscreen)
	 * @param bWasSuccessful was the login successful
	 * @param ErrorString descriptive error when applicable
	 * @param DataStruct data required to continue PIE creation, set at login time
	 */
	virtual void OnLoginPIEComplete(int32 LocalUserNum, bool bWasSuccessful, const FString& ErrorString, FPieLoginStruct DataStruct);

	/** Above function but called a frame later, to stop PIE login from happening from a network callback */
	virtual void OnLoginPIEComplete_Deferred(int32 LocalUserNum, bool bWasSuccessful, FString ErrorString, FPieLoginStruct DataStruct);

	/** allow for game specific override to determine if login should be treated as successful for pass-through handling instead */
	virtual bool IsLoginPIESuccessful(int32 LocalUserNum, bool bWasSuccessful, const FString& ErrorString, const FPieLoginStruct& DataStruct) { return bWasSuccessful; }

	/** Called when all PIE instances have been successfully logged in */
	virtual void OnAllPIEInstancesStarted();
	
	/** Backs up the current editor selection and then clears it. Optionally reselects the instances in the Play world. */
	void TransferEditorSelectionToPlayInstances(const bool bInSelectInstances);
	
	/** Create a new GameInstance for PIE with the specified parameters. */
	virtual UGameInstance* CreateInnerProcessPIEGameInstance(FRequestPlaySessionParams& InParams, const FGameInstancePIEParameters& InPIEParameters, int32 InPIEInstanceIndex);
	
	/** Creates a SPIEViewport for the specified instance. This is used for Play in New Window, but not for instances that live in the level editor viewport. */
	TSharedRef<class SPIEViewport> GeneratePIEViewportWindow(const FRequestPlaySessionParams& InSessionParams, int32 InViewportIndex, const FWorldContext& InWorldContext, EPlayNetMode InNetMode, UGameViewportClient* InViewportClient, FSlatePlayInEditorInfo& InSlateInfo);

	/** Stores the position of the window for that instance index. Doesn't save it to the CDO until the play session ends. */
	void StoreWindowSizeAndPositionForInstanceIndex(const int32 InInstanceIndex, const FIntPoint& InSize, const FIntPoint& InPosition);
	/** Returns the stored position at that index. */
	void GetWindowSizeAndPositionForInstanceIndex(ULevelEditorPlaySettings& InEditorPlaySettings, const int32 InInstanceIndex, FIntPoint& OutSize, FIntPoint& OutPosition);

	/** Start the queued Play Session Request. After this is called the queued play session request will be cleared. */
	virtual void StartQueuedPlaySessionRequestImpl();
	
	/** Start a Play in Editor session with the given parameters. Called by StartQueuedPlaySessionRequestImpl based on request settings. */
	virtual void StartPlayInEditorSession(FRequestPlaySessionParams& InRequestParams);

	/** 
	* Creates a new Play in Editor instance (which may be in a new process if not running under one process.
	* This reads the current session state to start the next instance needed.
	* @param	InRequestParams			- Mostly used for global settings. Probably shouldn't vary per instance.
	* @param	bInDedicatedInstance	- If true, this will create a dedicated server instance. Shouldn't be used if we're using multiple processes.
	* @param	InNetMode				- The net mode to launch this instance with. Not pulled from the RequestParams because some net modes (such as ListenServer)
										  need different net modes for subsequent instances.
	*/
	virtual void CreateNewPlayInEditorInstance(FRequestPlaySessionParams &InRequestParams, const bool bInDedicatedInstance, const EPlayNetMode InNetMode);


	/** Asks the player to save dirty maps, if this fails it will return false. */
	bool SaveMapsForPlaySession();
	
protected:

	FPIEInstanceWindowSwitch PIEInstanceWindowSwitchDelegate;

	/** Cached version of the view location at the point the PIE session was ended */
	FVector LastViewLocation;

	/** Cached version of the view location at the point the PIE session was ended */
	FRotator LastViewRotation;

	/** Are the lastview/rotation variables valid */
	bool bLastViewAndLocationValid;

	/** The output log -> message log redirector for use during PIE */
	TSharedPtr<class FOutputLogErrorsToMessageLogProxy> OutputLogErrorsToMessageLogProxyPtr;

private:
	/** List of files we are deferring adding to source control */
	TArray<FString> DeferredFilesToAddToSourceControl;

protected:

	/** Called when Matinee is opened */
	UE_DEPRECATED(5.0, "Matinee is no longer part of the editor.")
	virtual void OnOpenMatinee(){};

	/**
	 * Invalidates all editor viewports and hit proxies, used when global changes like Undo/Redo may have invalidated state everywhere
	 */
	void InvalidateAllViewportsAndHitProxies();

	/** Initialize Portal RPC. */
	void InitializePortal();

	/** Destroy any online subsystems generated by PIE */
	void CleanupPIEOnlineSessions(TArray<FName> OnlineIdentifiers);

	// launch on callbacks
	void HandleStageStarted(const FString& InStage, TWeakPtr<SNotificationItem> NotificationItemPtr);
	void HandleStageCompleted(const FString& InStage, double StageTime, bool bHasCode, TWeakPtr<SNotificationItem> NotificationItemPtr);
	void HandleLaunchCanceled(double TotalTime, bool bHasCode, TWeakPtr<SNotificationItem> NotificationItemPtr);
	void HandleLaunchCompleted(bool Succeeded, double TotalTime, int32 ErrorCode, bool bHasCode, TWeakPtr<SNotificationItem> NotificationItemPtr);

	// Handle requests from slate application to open assets.
	bool HandleOpenAsset(UObject* Asset);

private:
	/** Handler for when any asset is loaded in the editor */
	void OnAssetLoaded( UObject* Asset );

	/** Handler for when an asset is created (used to detect world duplication after PostLoad) */
	void OnAssetCreated( UObject* Asset );

	/** Handler for when a world is duplicated in the editor */
	void InitializeNewlyCreatedInactiveWorld(UWorld* World);

	/** Gets the init values for worlds opened via Map_Load in the editor */
	UWorld::InitializationValues GetEditorWorldInitializationValues() const;

public:
	// Launcher Worker
	TSharedPtr<class ILauncherWorker> LauncherWorker;
	
	/** Function to run the Play On command for automation testing. */
	UE_DEPRECATED(4.25, "Use RequestPlaySession and StartQueuedPlaySessionRequest instead.")
	void AutomationPlayUsingLauncher(const FString& InLauncherDeviceId);	

	virtual void HandleTravelFailure(UWorld* InWorld, ETravelFailure::Type FailureType, const FString& ErrorString);

	void AutomationLoadMap(const FString& MapName, bool bForceReload, FString* OutError);

	/** This function should be called to notify the editor that new materials were added to our scene or some materials were modified */
	void OnSceneMaterialsModified();

	/** Call this function to change the feature level and to override the material quality platform of the editor and PIE worlds */
	void SetPreviewPlatform(const FPreviewPlatformInfo& NewPreviewPlatform, bool bSaveSettings);

	/** Toggle the feature level preview */
	void ToggleFeatureLevelPreview();

	/** Return whether the feature level preview is enabled for use via the user accessing Settings->Preview Rendering Level. */
	bool IsFeatureLevelPreviewEnabled() const;

	/** Return whether the feature level preview enabled via Settings->Preview Rendering Level is currently active/displaying. */
	bool IsFeatureLevelPreviewActive() const;

	/**
	 * Return the active feature level. This will be the chosen Settings->Preview Rendering Level if the Preview Mode button
	 * is highlighted or SM5 if the Preview Mode button has been clicked and isn't highlighted.
	 */
	ERHIFeatureLevel::Type GetActiveFeatureLevelPreviewType() const;

	/** Return the delegate that is called when the preview feature level changes */
	FPreviewFeatureLevelChanged& OnPreviewFeatureLevelChanged() { return PreviewFeatureLevelChanged; }

	/** Return the delegate that is called when the preview platform changes */
	FPreviewPlatformChanged& OnPreviewPlatformChanged() { return PreviewPlatformChanged; }

<<<<<<< HEAD
=======
	/** Return the delegate that is called when the bugitgo command is called */
	FPostBugItGoCalled& OnPostBugItGoCalled() { return PostBugItGoCalled; }

>>>>>>> 6bbb88c8
protected:

	/** Function pair used to save and restore the global feature level */
	void LoadEditorFeatureLevel();
	void SaveEditorFeatureLevel();

	/** Utility function that can determine whether some input world is using materials who's shaders are emulated in the editor */
	bool IsEditorShaderPlatformEmulated(UWorld* World);

	/** Utility function that checks if, for the current shader platform used by the editor, there's an available offline shader compiler */
	bool IsOfflineShaderCompilerAvailable(UWorld* World);

protected:

	UPROPERTY(EditAnywhere, config, Category = Advanced, meta = (MetaClass = "ActorGroupingUtils"))
	FSoftClassPath ActorGroupingUtilsClassName;

	UPROPERTY()
	TObjectPtr<class UActorGroupingUtils> ActorGroupingUtils;
private:
	FTimerHandle CleanupPIEOnlineSessionsTimerHandle;

	/** Delegate handle for game viewport close requests in PIE sessions. */
	FDelegateHandle ViewportCloseRequestedDelegateHandle;

public:
	/**
	 * Get a Subsystem of specified type
	 */
	UEditorSubsystem* GetEditorSubsystemBase(TSubclassOf<UEditorSubsystem> SubsystemClass) const
	{
		checkSlow(this != nullptr);
		return EditorSubsystemCollection->GetSubsystem<UEditorSubsystem>(SubsystemClass);
	}

	/**
	 * Get a Subsystem of specified type
	 */
	template <typename TSubsystemClass>
	TSubsystemClass* GetEditorSubsystem() const
	{
		checkSlow(this != nullptr);
		return EditorSubsystemCollection->GetSubsystem<TSubsystemClass>(TSubsystemClass::StaticClass());
	}

	/**
	 * Get all Subsystem of specified type, this is only necessary for interfaces that can have multiple implementations instanced at a time.
	 *
	 * Do not hold onto this Array reference unless you are sure the lifetime is less than that of UGameInstance
	 */
	template <typename TSubsystemClass>
	const TArray<TSubsystemClass*>& GetEditorSubsystemArray() const
	{
		return EditorSubsystemCollection->GetSubsystemArray<TSubsystemClass>(TSubsystemClass::StaticClass());
	}

private:
	// TUniqueObj is used here to work around a hot reload issue caused by FSubsystemCollection inheriting FGCObject.
	// When hot reload occurs, the CDO for this type can be reconstructed over the same object at the same address without
	// destroying it first, which breaks FGCObject.
	// TUniquePtr makes sure the object is allocated on the heap, giving it a unique address.
	TUniqueObj<FSubsystemCollection<UEditorSubsystem>> EditorSubsystemCollection;

	// DEPRECATED VARIABLES ONLY
public:
	UE_DEPRECATED(4.25, "Use the Request Parameters to specify this instead. Can be read from the current session if it was set in the request.")
	/** An optional location for the starting location for "Play From Here"																*/
	UPROPERTY()
	FVector PlayWorldLocation;

	UE_DEPRECATED(4.25, "Use the Request Parameters to specify this instead. Can be read from the current session if it was set in the request.")
	/** An optional rotation for the starting location for "Play From Here"																*/
	UPROPERTY()
	FRotator PlayWorldRotation;

	UE_DEPRECATED(4.25, "Use IsPlaySessionQueued() or IsPlaySessionInProgress() instead.")
	/** Has a request for "Play From Here" been made?													 								*/
	UPROPERTY()
	uint32 bIsPlayWorldQueued:1;
	
	UE_DEPRECATED(4.25, "Use IsSimulateInEditorQueued() or IsSimulateInEditorInProgress() instead.")
	/** True if we are requesting to start a simulation-in-editor session */
	UPROPERTY()
	uint32 bIsSimulateInEditorQueued:1;
	
	/** Did the request include the optional location and rotation?										 								*/
	UE_DEPRECATED(4.25, "Use FRequestPlaySessionParams::HasPlayWorldPlacement() on the queued/current session instead.")
	UPROPERTY()
	uint32 bHasPlayWorldPlacement:1;

	/** True to enable mobile preview mode when launching the game from the editor on PC platform */
	UE_DEPRECATED(4.25, "Use FRequestPlaySessionParams::SessionPreviewTypeOverride on the queued/current session instead.")
	UPROPERTY()
	uint32 bUseMobilePreviewForPlayWorld:1;

	/** True to enable VR preview mode when launching the game from the editor on PC platform */
	UE_DEPRECATED(4.25, "Use FRequestPlaySessionParams::SessionPreviewTypeOverride on the queued/current session instead.")
	UPROPERTY()
	uint32 bUseVRPreviewForPlayWorld:1;

	/** True if we're Simulating In Editor, as opposed to Playing In Editor.  In this mode, simulation takes place right the level editing environment */
	// UE_DEPRECATED(4.25, "Use IsSimulateInEditorInProgress instead.")
	UPROPERTY()
	uint32 bIsSimulatingInEditor:1;
	
	/** Viewport the next PlaySession was requested to happen on */
	UE_DEPRECATED(4.25, "This is stored as part of the FRequestPlaySessionParams now.")
	TWeakPtr<class IAssetViewport>		RequestedDestinationSlateViewport;

	/** When set to anything other than -1, indicates a specific In-Editor viewport index that PIE should use */
	UE_DEPRECATED(4.25, "This isn't read and was replaced by RequestedDestinationSlateViewport.")
	UPROPERTY()
	int32 PlayInEditorViewportIndex;
	
protected:

	/** Count of how many PIE instances are waiting to log in */
	UE_DEPRECATED(4.25, "This has moved to the current session instead (stored in FPlayInEditorSessionInfo)")
	int32 PIEInstancesToLogInCount;

	UE_DEPRECATED(4.25, "This has moved to the current session instead (stored in FPlayInEditorSessionInfo)")
	bool bAtLeastOnePIELoginFailed;

	/* These are parameters that we need to cache for late joining */
	UE_DEPRECATED(4.25, "This has moved to the current session instead (stored in FPlayInEditorSessionInfo)")
	FString ServerPrefix;
	
	UE_DEPRECATED(4.25, "This has moved to the current session instead (stored in FPlayInEditorSessionInfo)")
	int32 PIEInstance;
	
	UE_DEPRECATED(4.25, "This has moved to the current session instead (stored in FPlayInEditorSessionInfo)")
	int32 SettingsIndex;
	
	UE_DEPRECATED(4.25, "This has moved to the current session instead (stored in FPlayInEditorSessionInfo)")
	bool bStartLateJoinersInSpectatorMode;

private:

	/** Additional launch options requested for the next PlaySession */
	UE_DEPRECATED(4.25, "Use FRequestPlaySessionParams::AdditionalStandaloneCommandLineParameters instead.")
	FString RequestedAdditionalStandaloneLaunchOptions;

protected:
	UE_DEPRECATED(4.25, "Use FRequestPlaySessionParams::NumOustandingPIELogins instead.")
	/** Number of currently running instances logged into an online platform */
	int32 NumOnlinePIEInstances;
};
PRAGMA_ENABLE_DEPRECATION_WARNINGS

//////////////////////////////////////////////////////////////////////////
// FActorLabelUtilities

struct UNREALED_API FActorLabelUtilities
{
public:
	/**
	 * Given a label, attempts to split this into its alpha/numeric parts.
	 *
	 * @param	InOutLabel	The label to start with, this will only be modified if it ends in a number.
	 * @param	OutIdx		The number which the string ends with, if any.
	 *
	 * @return	true if the label ends with a number.
	 */
	static bool SplitActorLabel(FString& InOutLabel, int32& OutIdx);

	/**
	 * Assigns a new label to an actor. If the name exists it will be appended with a number to make it unique. Actor labels are only available in development builds.
	 *
	 * @param	Actor					The actor to change the label of
	 * @param	NewActorLabel			The new label string to assign to the actor.  If empty, the actor will have a default label.
	 * @param	InExistingActorLabels	(optional) Pointer to a set of actor labels that are currently in use
	 */
	static void SetActorLabelUnique(AActor* Actor, const FString& NewActorLabel, const FCachedActorLabels* InExistingActorLabels = nullptr);

	/** 
	 * Does an explicit actor rename. In addition to changing the label this will also fix any soft references pointing to it 
	 * 
	 * @param	Actor					The actor to change the label of
	 * @param	NewActorLabel			The new label string to assign to the actor.  If empty, the actor will have a default label.
	 * @param	bMakeUnique				If true, it will call SetActorLabelUnique, if false it will use the exact label specified
	 */
	static void RenameExistingActor(AActor* Actor, const FString& NewActorLabel, bool bMakeUnique = false);

private:
	FActorLabelUtilities() {}
};<|MERGE_RESOLUTION|>--- conflicted
+++ resolved
@@ -527,13 +527,10 @@
 	DECLARE_MULTICAST_DELEGATE(FPreviewPlatformChanged);
 	FPreviewPlatformChanged PreviewPlatformChanged;
 
-<<<<<<< HEAD
-=======
 	/** A delegate that is called when the bugitgo command is used. */
 	DECLARE_MULTICAST_DELEGATE_TwoParams(FPostBugItGoCalled, const FVector& Loc, const FRotator& Rot);
 	FPostBugItGoCalled PostBugItGoCalled;
 
->>>>>>> 6bbb88c8
 	/** Whether or not the editor is currently compiling */
 	bool bIsCompiling;
 
@@ -1030,13 +1027,8 @@
 	void MoveViewportCamerasToBox(const FBox& BoundingBox, bool bActiveViewportOnly) const;
 
 	/** 
-<<<<<<< HEAD
-	 * Snaps an actor in a direction.  Optionally will align with the trace normal.
-	 * @param InActor			Actor to move to the floor.
-=======
 	 * Snaps an element in a direction.  Optionally will align with the trace normal.
 	 * @param InElementHandle	Element to move to the floor.
->>>>>>> 6bbb88c8
 	 * @param InAlign			Whether or not to rotate the actor to align with the trace normal.
 	 * @param InUseLineTrace	Whether or not to only trace with a line through the world.
 	 * @param InUseBounds		Whether or not to base the line trace off of the bounds.
@@ -1044,11 +1036,7 @@
 	 * @param InDestination		The destination element we want to move this actor to, unset assumes we just want to go towards the floor
 	 * @return					Whether or not the actor was moved.
 	 */
-<<<<<<< HEAD
-	bool SnapObjectTo( FActorOrComponent Object, const bool InAlign, const bool InUseLineTrace, const bool InUseBounds, const bool InUsePivot, FActorOrComponent InDestination = FActorOrComponent(), TArray<FActorOrComponent> ObjectsToIgnore = TArray<FActorOrComponent>() );
-=======
 	bool SnapElementTo(const FTypedElementHandle& InElementHandle, const bool InAlign, const bool InUseLineTrace, const bool InUseBounds, const bool InUsePivot, const FTypedElementHandle& InDestination = FTypedElementHandle(), TArrayView<const FTypedElementHandle> InElementsToIgnore = TArrayView<const FTypedElementHandle>());
->>>>>>> 6bbb88c8
 
 	/**
 	 * Snaps the view of the camera to that of the provided element.
@@ -2520,11 +2508,7 @@
 	/**
 	 * Prompts the user to save the current map if necessary, then creates a new (blank) map.
 	 */
-<<<<<<< HEAD
-	void CreateNewMapForEditing(bool bPromptUserToSave = true);
-=======
 	void CreateNewMapForEditing(bool bPromptUserToSave = true, bool bIsPartitionedWorld = false);
->>>>>>> 6bbb88c8
 
 	/**
 	 * If a PIE world exists, give the user the option to terminate it.
@@ -3226,12 +3210,9 @@
 	/** Return the delegate that is called when the preview platform changes */
 	FPreviewPlatformChanged& OnPreviewPlatformChanged() { return PreviewPlatformChanged; }
 
-<<<<<<< HEAD
-=======
 	/** Return the delegate that is called when the bugitgo command is called */
 	FPostBugItGoCalled& OnPostBugItGoCalled() { return PostBugItGoCalled; }
 
->>>>>>> 6bbb88c8
 protected:
 
 	/** Function pair used to save and restore the global feature level */
