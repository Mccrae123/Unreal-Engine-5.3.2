// Copyright Epic Games, Inc. All Rights Reserved.

#pragma once

#include "CoreMinimal.h"
#include "SlateFwd.h"
#include "UObject/ObjectMacros.h"
#include "UObject/UObjectGlobals.h"
#include "InputCoreTypes.h"
#include "Templates/SubclassOf.h"
#include "Engine/EngineTypes.h"
#include "GameFramework/Actor.h"
#include "AssetRegistry/AssetData.h"
#include "HAL/PlatformProcess.h"
#include "GenericPlatform/GenericApplication.h"
#include "Widgets/SWindow.h"
#include "TimerManager.h"
#include "UObject/UObjectAnnotation.h"
#include "Engine/Brush.h"
#include "Model.h"
#include "Engine/Engine.h"
#include "Settings/LevelEditorPlaySettings.h"
#include "Settings/LevelEditorViewportSettings.h"
#include "Misc/CompilationResult.h"
#include "Interfaces/ITargetPlatform.h"
#include "Interfaces/ITargetPlatformManagerModule.h"
#include "PlayInEditorDataTypes.h"
#include "EditorSubsystem.h"
#include "Subsystems/SubsystemCollection.h"
#include "RHI.h"
#include "UnrealEngine.h"
#include "Templates/PimplPtr.h"
#include "Templates/UniqueObj.h"
#include "Editor/AssetReferenceFilter.h"

#include "EditorEngine.generated.h"

class APlayerStart;
class Error;
class FEditorViewportClient;
class FEditorWorldManager;
class FMessageLog;
class FOutputLogErrorsToMessageLogProxy;
class FPoly;
class FSceneViewport;
class FSceneViewStateInterface;
class FViewport;
class IEngineLoop;
class ILauncherWorker;
class ILayers;
class IAssetViewport;
class ITargetPlatform;
class SViewport;
class UActorFactory;
class UAnimSequence;
class UAudioComponent;
class UBrushBuilder;
class UFoliageType;
class UFbxImportUI;
class UGameViewportClient;
class ULocalPlayer;
class UNetDriver;
class UPrimitiveComponent;
class USkeleton;
class USoundBase;
class USoundNode;
class UTextureRenderTarget2D;
class UTransactor;
class FTransactionObjectEvent;
struct FEdge;
struct FTransactionContext;
struct FEditorTransactionDeltaContext;
struct FTypedElementHandle;
struct FAnalyticsEventAttribute;
struct FAssetCompileData;
class UEditorWorldExtensionManager;
class ITargetDevice;
class ULevelEditorDragDropHandler;
class UTypedElementSelectionSet;
class IProjectExternalContentInterface;

//
// Things to set in mapSetBrush.
//
UENUM()
enum EMapSetBrushFlags				
{
	/** Set brush color. */
	MSB_BrushColor	= 1,
	/** Set group. */
	MSB_Group		= 2,
	/** Set poly flags. */
	MSB_PolyFlags	= 4,
	/** Set CSG operation. */
	MSB_BrushType	= 8,
};

UENUM()
enum EPasteTo
{
	PT_OriginalLocation	= 0,
	PT_Here				= 1,
	PT_WorldOrigin		= 2
};

USTRUCT()
struct FCopySelectedInfo
{
	GENERATED_USTRUCT_BODY()

	/** Do not cache this info, it is only valid after a call to CanCopySelectedActorsToClipboard has been made, and becomes redundant
	when the current selection changes. Used to determine whether a copy can be performed based on the current selection state */
	FCopySelectedInfo()
		: bHasSelectedActors( false )
		, bAllActorsInSameLevel( true )
		, LevelAllActorsAreIn( NULL )
		, bHasSelectedSurfaces( false )
		, LevelWithSelectedSurface( NULL )
	{}


	/** Does the current selection contain actors */
	bool bHasSelectedActors;		

	/** If we have selected actors, are they within the same level */
	bool bAllActorsInSameLevel;

	/** If they are in the same level, what level is it */
	ULevel* LevelAllActorsAreIn;


	/** Does the current selection contain surfaces */
	bool bHasSelectedSurfaces;

	/** If we have selected surfaces, what level is it */
	ULevel* LevelWithSelectedSurface;


	/** Can a quick copy be formed based on the selection information */
	bool CanPerformQuickCopy() const
	{
		// If there are selected actors and BSP surfaces AND all selected actors 
		// and surfaces are in the same level, we can do a quick copy.
		bool bCanPerformQuickCopy = false;
		if( LevelAllActorsAreIn && LevelWithSelectedSurface )
		{
			bCanPerformQuickCopy = ( LevelWithSelectedSurface == LevelAllActorsAreIn );
		}
		// Else, if either we have only selected actors all in one level OR we have 
		// only selected surfaces all in one level, then we can perform a quick copy. 
		else
		{
			bCanPerformQuickCopy = (LevelWithSelectedSurface != NULL && !bHasSelectedActors) || (LevelAllActorsAreIn != NULL && !bHasSelectedSurfaces);
		}
		return bCanPerformQuickCopy;
	}
};

/** A cache of actor labels */
struct FCachedActorLabels
{
	/** Default constructor - does not populate the array */
	UNREALED_API FCachedActorLabels();

	/** Constructor that populates the set of actor names */
	UNREALED_API explicit FCachedActorLabels(UWorld* World, const TSet<AActor*>& IgnoredActors = TSet<AActor*>());

	/** Populate the set of actor names */
	UNREALED_API void Populate(UWorld* World, const TSet<AActor*>& IgnoredActors = TSet<AActor*>());

	/** Add a new label to this set */
	FORCEINLINE void Add(const FString& InLabel)
	{
		ActorLabels.Add(InLabel);
	}

	/** Remove a label from this set */
	FORCEINLINE void Remove(const FString& InLabel)
	{
		ActorLabels.Remove(InLabel);
	}

	/** Check if the specified label exists */
	FORCEINLINE bool Contains(const FString& InLabel) const
	{
		return ActorLabels.Contains(InLabel);
	}

private:
	TSet<FString> ActorLabels;
};

/**
 * Represents the current selection state of a level (its selected actors and components) from a given point in a time, in a way that can be safely restored later even if the level is reloaded
 */
USTRUCT()
struct FSelectionStateOfLevel
{
	GENERATED_BODY()

	/** Path names of all the selected actors */
	UPROPERTY()
	TArray<FString> SelectedActors;

	/** Path names of all the selected components */
	UPROPERTY()
	TArray<FString> SelectedComponents;
};

struct FPreviewPlatformInfo
{
	FPreviewPlatformInfo()
	:	PreviewFeatureLevel(ERHIFeatureLevel::SM5)
	,	ShaderPlatform(EShaderPlatform::SP_NumPlatforms)
	,	PreviewPlatformName(NAME_None)
	,	PreviewShaderFormatName(NAME_None)
	,	bPreviewFeatureLevelActive(false)
	,	PreviewShaderPlatformName(NAME_None)
	{}

	FPreviewPlatformInfo(ERHIFeatureLevel::Type InFeatureLevel, EShaderPlatform InShaderPlatform = EShaderPlatform::SP_NumPlatforms, FName InPreviewPlatformName = NAME_None, FName InPreviewShaderFormatName = NAME_None, FName InDeviceProfileName = NAME_None, bool InbPreviewFeatureLevelActive = false, FName InShaderPlatformName = NAME_None)
	:	PreviewFeatureLevel(InFeatureLevel)
	,	ShaderPlatform(InShaderPlatform)
	,	PreviewPlatformName(InPreviewPlatformName)
	,	PreviewShaderFormatName(InPreviewShaderFormatName)
	,	DeviceProfileName(InDeviceProfileName)
	,	bPreviewFeatureLevelActive(InbPreviewFeatureLevelActive)
	,	PreviewShaderPlatformName(InShaderPlatformName)
	{}

	/** The feature level we should use when loading or creating a new world */
	ERHIFeatureLevel::Type PreviewFeatureLevel;

	/** The ShaderPlatform to be used when in preview */
	EShaderPlatform ShaderPlatform;

	/** The the platform to preview, or NAME_None if there is no preview platform */
	FName PreviewPlatformName;

	/** The shader Format to preview, or NAME_None if there is no shader preview format */
	FName PreviewShaderFormatName;

	/** The device profile to preview. */
	FName DeviceProfileName;

	/** Is feature level preview currently active */
	bool bPreviewFeatureLevelActive;
	
	/** Preview Shader Platform Name */
	FName PreviewShaderPlatformName;

	/** Checks if two FPreviewPlatformInfos are for the same preview platform. Note, this does NOT compare the bPreviewFeatureLevelActive flag */
	bool Matches(const FPreviewPlatformInfo& Other) const
	{
		return PreviewFeatureLevel == Other.PreviewFeatureLevel && ShaderPlatform == Other.ShaderPlatform && PreviewPlatformName == Other.PreviewPlatformName && PreviewShaderFormatName == Other.PreviewShaderFormatName && DeviceProfileName == Other.DeviceProfileName && PreviewShaderPlatformName == Other.PreviewShaderPlatformName;
	}

	/** Return platform name like "Android", or NAME_None if none is set or the preview feature level is not active */
	FName GetEffectivePreviewPlatformName() const
	{
		return bPreviewFeatureLevelActive ? PreviewPlatformName : NAME_None;
	}

	/** returns the preview feature level if active, or GMaxRHIFeatureLevel otherwise */
	ERHIFeatureLevel::Type GetEffectivePreviewFeatureLevel() const
	{
		return bPreviewFeatureLevelActive ? PreviewFeatureLevel : GMaxRHIFeatureLevel;
	}

};

/** Struct used in filtering allowed references between assets. Passes context about the referencers to game-level filters */
struct FAssetReferenceFilterContext
{
	TArray<FAssetData> ReferencingAssets;
};

/**
 * Engine that drives the Editor.
 * Separate from UGameEngine because it may have much different functionality than desired for an instance of a game itself.
 */
PRAGMA_DISABLE_DEPRECATION_WARNINGS

UCLASS(config=Engine, transient)
class UNREALED_API UEditorEngine : public UEngine
{
public:
	GENERATED_BODY()

public:
	UEditorEngine(const FObjectInitializer& ObjectInitializer = FObjectInitializer::Get());

	// Objects.
	UPROPERTY()
	TObjectPtr<class UModel> TempModel;

	UPROPERTY()
	TObjectPtr<class UModel> ConversionTempModel;

	UPROPERTY()
	TObjectPtr<class UTransactor> Trans;

	// Textures.
	UPROPERTY()
	TObjectPtr<class UTexture2D> Bad;

	// Font used by Canvas-based editors
	UPROPERTY()
	TObjectPtr<class UFont> EditorFont;

	// Audio
	UPROPERTY(transient)
	TObjectPtr<class USoundCue> PreviewSoundCue;

	UPROPERTY(transient)
	TObjectPtr<class UAudioComponent> PreviewAudioComponent;

	// Used in UnrealEd for showing materials
	UPROPERTY()
	TObjectPtr<class UStaticMesh> EditorCube;

	UPROPERTY()
	TObjectPtr<class UStaticMesh> EditorSphere;

	UPROPERTY()
	TObjectPtr<class UStaticMesh> EditorPlane;

	UPROPERTY()
	TObjectPtr<class UStaticMesh> EditorCylinder;

	// Toggles.
	UPROPERTY()
	uint32 bFastRebuild:1;

	UPROPERTY()
	uint32 IsImportingT3D:1;

	// Other variables.
	UPROPERTY()
	uint32 ClickFlags;

	UPROPERTY()
	TObjectPtr<class UPackage> ParentContext;

	UPROPERTY()
	FVector UnsnappedClickLocation;

	UPROPERTY()
	FVector ClickLocation;

	UPROPERTY()
	FPlane ClickPlane;

	UPROPERTY()
	FVector MouseMovement;

	// Setting for the detail mode to show in the editor viewports
	UPROPERTY()
	TEnumAsByte<enum EDetailMode> DetailMode;

	// Advanced.
	UPROPERTY(EditAnywhere, config, Category=Advanced)
	uint32 UseSizingBox:1;

	UPROPERTY(EditAnywhere, config, Category=Advanced)
	uint32 UseAxisIndicator:1;

	UE_DEPRECATED(4.25, "This variable is no longer read.")
	UPROPERTY(EditAnywhere, config, Category=Advanced)
	uint32 GodMode:1;

	UPROPERTY(EditAnywhere, config, Category=Advanced)
	FString GameCommandLine;

	/** If true, show translucent marker polygons on the builder brush and volumes. */
	UPROPERTY(EditAnywhere, config, Category=Advanced)
	uint32 bShowBrushMarkerPolys:1;

	/** If true, socket snapping is enabled in the main level viewports. */
	UPROPERTY(EditAnywhere, config, Category=Advanced)
	uint32 bEnableSocketSnapping:1;

	/** If true, same type views will be camera tied, and ortho views will use perspective view for LOD parenting */
	UPROPERTY()
	uint32 bEnableLODLocking:1;

	UPROPERTY(config)
	FString HeightMapExportClassName;

	/** Array of actor factories created at editor startup and used by context menu etc. */
	UPROPERTY()
	TArray<TObjectPtr<class UActorFactory>> ActorFactories;

	/** The name of the file currently being opened in the editor. "" if no file is being opened. */
	UPROPERTY()
	FString UserOpenedFile;

	///////////////////////////////
	// "Play From Here" properties
	
	/** Additional per-user/per-game options set in the .ini file. Should be in the form "?option1=X?option2?option3=Y"					*/
	UPROPERTY(EditAnywhere, config, Category=Advanced)
	FString InEditorGameURLOptions;

	/** A pointer to a UWorld that is the duplicated/saved-loaded to be played in with "Play From Here" 								*/
	UPROPERTY()
	TObjectPtr<class UWorld> PlayWorld;



	/** Has a request to toggle between PIE and SIE been made? */
	UPROPERTY()
	uint32 bIsToggleBetweenPIEandSIEQueued:1;

	/** Allows multiple PIE worlds under a single instance. If false, you can only do multiple UE processes for pie networking */
	UPROPERTY(globalconfig)
	uint32 bAllowMultiplePIEWorlds:1;

	/** True if there is a pending end play map queued */
	UPROPERTY()
	uint32 bRequestEndPlayMapQueued:1;

	/** True if we should ignore noting any changes to selection on undo/redo */
	UPROPERTY()
	uint32 bIgnoreSelectionChange:1;

	/** True if we should suspend notifying clients post undo/redo */
	UPROPERTY()
	uint32 bSuspendBroadcastPostUndoRedo:1;

	/** True if we should not display notifications about undo/redo */
	UPROPERTY()
	uint32 bSquelchTransactionNotification:1;

	/** True if we should force a selection change notification during an undo/redo */
	UPROPERTY()
	uint32 bNotifyUndoRedoSelectionChange:1;

	/** The PlayerStart class used when spawning the player at the current camera location. */
	UPROPERTY()
	TSubclassOf<class ANavigationObjectBase>  PlayFromHerePlayerStartClass;

	/** When Simulating In Editor, a pointer to the original (non-simulating) editor world */
	UPROPERTY()
	TObjectPtr<class UWorld> EditorWorld;

	/** When Simulating In Editor, an array of all actors that were selected when it began*/
	UPROPERTY()
	TArray<TWeakObjectPtr<class AActor> > ActorsThatWereSelected;

	/** Where did the person want to play? Where to play the game - -1 means in editor, 0 or more is an index into the GConsoleSupportContainer	*/
	UPROPERTY()
	int32 PlayWorldDestination;

	/** The current play world destination (I.E console).  -1 means no current play world destination, 0 or more is an index into the GConsoleSupportContainer	*/
	UPROPERTY()
	int32 CurrentPlayWorldDestination;

	/** Mobile preview settings for what orientation to default to */
	UPROPERTY(config)
	uint32 bMobilePreviewPortrait:1;

	/** Currently targeted device for mobile previewer. */
	UPROPERTY(config)
	int32 BuildPlayDevice;


	/** Maps world contexts to their slate data */
	TMap<FName, FSlatePlayInEditorInfo>	SlatePlayInEditorMap;

	/** Play world url string edited by a user. */
	UPROPERTY()
	FString UserEditedPlayWorldURL;

	/** Temporary render target that can be used by the editor. */
	UPROPERTY(transient)
	TObjectPtr<class UTextureRenderTarget2D> ScratchRenderTarget2048;

	UPROPERTY(transient)
	TObjectPtr<class UTextureRenderTarget2D> ScratchRenderTarget1024;

	UPROPERTY(transient)
	TObjectPtr<class UTextureRenderTarget2D> ScratchRenderTarget512;

	UPROPERTY(transient)
	TObjectPtr<class UTextureRenderTarget2D> ScratchRenderTarget256;

	/** A mesh component used to preview in editor without spawning a static mesh actor. */
	UPROPERTY(transient)
	TObjectPtr<class UStaticMeshComponent> PreviewMeshComp;

	/** The index of the mesh to use from the list of preview meshes. */
	UPROPERTY()
	int32 PreviewMeshIndex;

	/** When true, the preview mesh mode is activated. */
	UPROPERTY()
	uint32 bShowPreviewMesh:1;

	/** If "Camera Align" emitter handling uses a custom zoom or not */
	UPROPERTY(config)
	uint32 bCustomCameraAlignEmitter:1;

	/** The distance to place the camera from an emitter actor when custom zooming is enabled */
	UPROPERTY(config)
	float CustomCameraAlignEmitterDistance;

	/** If true, then draw sockets when socket snapping is enabled in 'g' mode */
	UPROPERTY(config)
	uint32 bDrawSocketsInGMode:1;

	/** If true, then draw particle debug helpers in editor viewports */
	UPROPERTY(transient)
	uint32 bDrawParticleHelpers:1;

	/** Brush builders that have been created in the editor */
	UPROPERTY(transient)
	TArray<TObjectPtr<class UBrushBuilder>> BrushBuilders;	

	/** Whether or not to recheck the current actor selection for lock actors the next time HasLockActors is called */
	bool bCheckForLockActors;

	/** Cached state of whether or not we have locked actors in the selection*/
	bool bHasLockedActors;

	/** Whether or not to recheck the current actor selection for world settings actors the next time IsWorldSettingsSelected is called */
	bool bCheckForWorldSettingsActors;

	/** Cached state of whether or not we have a worldsettings actor in the selection */
	bool bIsWorldSettingsSelected;

	/** The feature level we should use when loading or creating a new world */
	ERHIFeatureLevel::Type DefaultWorldFeatureLevel;

	/** The feature level and platform we should use when loading or creating a new world */
	FPreviewPlatformInfo PreviewPlatform;
	
	/** Cached ShaderPlatform so the editor can go back to after previewing */
	EShaderPlatform CachedEditorShaderPlatform;

	/** A delegate that is called when the preview feature level changes. Primarily used to switch a viewport's feature level. */
	DECLARE_MULTICAST_DELEGATE_OneParam(FPreviewFeatureLevelChanged, ERHIFeatureLevel::Type);
	FPreviewFeatureLevelChanged PreviewFeatureLevelChanged;

	/** A delegate that is called when the preview platform changes. */
	DECLARE_MULTICAST_DELEGATE(FPreviewPlatformChanged);
	FPreviewPlatformChanged PreviewPlatformChanged;

<<<<<<< HEAD
=======
	/** An array of delegates that can force disable throttling cpu usage if any of them return false. */
	DECLARE_DELEGATE_RetVal(bool, FShouldDisableCPUThrottling);
	TArray<FShouldDisableCPUThrottling> ShouldDisableCPUThrottlingDelegates;

>>>>>>> d731a049
	/** A delegate that is called when the bugitgo command is used. */
	DECLARE_MULTICAST_DELEGATE_TwoParams(FPostBugItGoCalled, const FVector& Loc, const FRotator& Rot);
	FPostBugItGoCalled PostBugItGoCalled;

	/** Whether or not the editor is currently compiling */
	bool bIsCompiling;

private:

	/** Manager that holds all extensions paired with a world */
	UPROPERTY()
	TObjectPtr<UEditorWorldExtensionManager> EditorWorldExtensionsManager;

public:

	/** List of all viewport clients */
	const TArray<class FEditorViewportClient*>& GetAllViewportClients() { return AllViewportClients; }
	const TArray<class FEditorViewportClient*>& GetAllViewportClients() const { return AllViewportClients; }

	/** Called when the viewport clients list changed */
	DECLARE_EVENT(UEditorEngine, FViewportClientListChangedEvent);
	FViewportClientListChangedEvent& OnViewportClientListChanged() { return ViewportClientListChangedEvent; }

	/**
	 * Add a viewport client.
	 * @return Index to the new item
	 */
	int32 AddViewportClients(FEditorViewportClient* ViewportClient);

	/** Remove a viewport client */
	void RemoveViewportClients(FEditorViewportClient* ViewportClient);

	/** List of level editor viewport clients for level specific actions */
	const TArray<class FLevelEditorViewportClient*>& GetLevelViewportClients() { return LevelViewportClients; }
	const TArray<class FLevelEditorViewportClient*>& GetLevelViewportClients() const { return LevelViewportClients; }

	/**
	 * Add a viewport client.
	 * @return Index to the new item
	 */
	int32 AddLevelViewportClients(FLevelEditorViewportClient* ViewportClient);

	/** Remove a level editor viewport client */
	void RemoveLevelViewportClients(FLevelEditorViewportClient* ViewportClient);

	/** Called when the level editor viewport clients list changed */
	FViewportClientListChangedEvent& OnLevelViewportClientListChanged() { return LevelViewportClientListChangedEvent; }

	/** Annotation to track which PIE/SIE (PlayWorld) UObjects have counterparts in the EditorWorld **/
	class FUObjectAnnotationSparseBool ObjectsThatExistInEditorWorld;

	/** Called prior to a Blueprint compile */
	DECLARE_EVENT_OneParam( UEditorEngine, FBlueprintPreCompileEvent, UBlueprint* );
	FBlueprintPreCompileEvent& OnBlueprintPreCompile() { return BlueprintPreCompileEvent; }

	/** Broadcasts that a Blueprint is about to be compiled */
	void BroadcastBlueprintPreCompile(UBlueprint* BlueprintToCompile) { BlueprintPreCompileEvent.Broadcast(BlueprintToCompile); }

	/** Called when a Blueprint compile is completed. */
	DECLARE_EVENT( UEditorEngine, FBlueprintCompiledEvent );
	FBlueprintCompiledEvent& OnBlueprintCompiled() { return BlueprintCompiledEvent; }

	/**	Broadcasts that a blueprint just finished compiling. THIS SHOULD NOT BE PUBLIC */
	void BroadcastBlueprintCompiled() { BlueprintCompiledEvent.Broadcast(); }

	/** Called by the blueprint compiler after a blueprint has been compiled and all instances replaced, but prior to garbage collection. */
	DECLARE_EVENT(UEditorEngine, FBlueprintReinstanced);
	FBlueprintReinstanced& OnBlueprintReinstanced() { return BlueprintReinstanced; }

	/**	Broadcasts that a blueprint just finished being reinstanced. THIS SHOULD NOT BE PUBLIC */
	void BroadcastBlueprintReinstanced() { BlueprintReinstanced.Broadcast(); }

	/** Called when UObjects have been replaced to allow others a chance to fix their references. */
	using FObjectsReplacedEvent = FCoreUObjectDelegates::FOnObjectsReplaced;
	UE_DEPRECATED(5.0, "Use FCoreUObjectDelegates::OnObjectsReplaced instead.")
	FObjectsReplacedEvent& OnObjectsReplaced() { return FCoreUObjectDelegates::OnObjectsReplaced; }

	/** Called when a package with data-driven classes becomes loaded or unloaded */
	DECLARE_EVENT( UEditorEngine, FClassPackageLoadedOrUnloadedEvent );
	FClassPackageLoadedOrUnloadedEvent& OnClassPackageLoadedOrUnloaded() { return ClassPackageLoadedOrUnloadedEvent; }

	/**	Broadcasts that a class package was just loaded or unloaded. THIS SHOULD NOT BE PUBLIC */
	void BroadcastClassPackageLoadedOrUnloaded() { ClassPackageLoadedOrUnloadedEvent.Broadcast(); }

	/** Called when an object is reimported. */
	DECLARE_EVENT_OneParam( UEditorEngine, FObjectReimported, UObject* );
	UE_DEPRECATED(4.22, "Use the ImportSubsystem instead. GEditor->GetEditorSubsystem<UImportSubsystem>()")
	FObjectReimported& OnObjectReimported() { return ObjectReimportedEvent; }

	/** Editor-only event triggered before an actor or component is moved, rotated or scaled by an editor system */
	DECLARE_EVENT_OneParam( UEditorEngine, FOnBeginTransformObject, UObject& );
	FOnBeginTransformObject& OnBeginObjectMovement() { return OnBeginObjectTransformEvent; }

	/** Editor-only event triggered after actor or component has moved, rotated or scaled by an editor system */
	DECLARE_EVENT_OneParam( UEditorEngine, FOnEndTransformObject, UObject& );
	FOnEndTransformObject& OnEndObjectMovement() { return OnEndObjectTransformEvent; }

	/** Editor-only event triggered after actors are moved, rotated or scaled by an editor system */
	DECLARE_EVENT_OneParam(UEditorEngine, FOnActorsMoved, TArray<AActor*>&);
	FOnActorsMoved& OnActorsMoved() { return OnActorsMovedEvent; }

	/** Editor-only event triggered before the camera viewed through the viewport is moved by an editor system */
	DECLARE_EVENT_OneParam( UEditorEngine, FOnBeginTransformCamera, UObject& );
	FOnBeginTransformCamera& OnBeginCameraMovement() { return OnBeginCameraTransformEvent; }

	/** Editor-only event triggered after the camera viewed through the viewport has been moved by an editor system */
	DECLARE_EVENT_OneParam( UEditorEngine, FOnEndTransformCamera, UObject& );
	FOnEndTransformCamera& OnEndCameraMovement() { return OnEndCameraTransformEvent; }

	/** Editor-only event triggered when a HLOD Actor is moved between clusters */
	DECLARE_EVENT_TwoParams(UEngine, FHLODActorMovedEvent, const AActor*, const AActor*);
	FHLODActorMovedEvent& OnHLODActorMoved() { return HLODActorMovedEvent; }

	/** Called by internal engine systems after a HLOD Actor is moved between clusters */
	void BroadcastHLODActorMoved(const AActor* InActor, const AActor* ParentActor) { HLODActorMovedEvent.Broadcast(InActor, ParentActor); }

	/** Editor-only event triggered when a HLOD Actor's mesh is build */
	DECLARE_EVENT_OneParam(UEngine, FHLODMeshBuildEvent, const class ALODActor*);
	FHLODMeshBuildEvent& OnHLODMeshBuild() { return HLODMeshBuildEvent; }

	/** Called by internal engine systems after a HLOD Actor's mesh is build */
	void BroadcastHLODMeshBuild(const class ALODActor* InActor) { HLODMeshBuildEvent.Broadcast(InActor); }

	/** Editor-only event triggered when a HLOD Actor is added to a cluster */
	DECLARE_EVENT_TwoParams(UEngine, FHLODActorAddedEvent, const AActor*, const AActor*);
	FHLODActorAddedEvent& OnHLODActorAdded() { return HLODActorAddedEvent; }

	/** Called by internal engine systems after a HLOD Actor is added to a cluster */
	void BroadcastHLODActorAdded(const AActor* InActor, const AActor* ParentActor) { HLODActorAddedEvent.Broadcast(InActor, ParentActor); }

	/** Editor-only event triggered when a HLOD Actor is marked dirty */
	DECLARE_EVENT_OneParam(UEngine, FHLODActorMarkedDirtyEvent, class ALODActor*);
	UE_DEPRECATED(4.20, "This function is no longer used.")
	FHLODActorMarkedDirtyEvent& OnHLODActorMarkedDirty() { return HLODActorMarkedDirtyEvent; }

	/** Called by internal engine systems after a HLOD Actor is marked dirty */
	UE_DEPRECATED(4.20, "This function is no longer used.")
	void BroadcastHLODActorMarkedDirty(class ALODActor* InActor) { HLODActorMarkedDirtyEvent.Broadcast(InActor); }

	/** Editor-only event triggered when a HLOD Actor is marked dirty */
	DECLARE_EVENT(UEngine, FHLODTransitionScreenSizeChangedEvent);
	FHLODTransitionScreenSizeChangedEvent& OnHLODTransitionScreenSizeChanged() { return HLODTransitionScreenSizeChangedEvent; }

	/** Called by internal engine systems after a HLOD Actor is marked dirty */
	void BroadcastHLODTransitionScreenSizeChanged() { HLODTransitionScreenSizeChangedEvent.Broadcast(); }

	/** Editor-only event triggered when a HLOD level is added or removed */
	DECLARE_EVENT(UEngine, FHLODLevelsArrayChangedEvent);
	FHLODLevelsArrayChangedEvent& OnHLODLevelsArrayChanged() { return HLODLevelsArrayChangedEvent; }

	/** Called by internal engine systems after a HLOD Actor is marked dirty */
	void BroadcastHLODLevelsArrayChanged() { HLODLevelsArrayChangedEvent.Broadcast(); }

	DECLARE_EVENT_TwoParams(UEngine, FHLODActorRemovedFromClusterEvent, const AActor*, const AActor*);
	FHLODActorRemovedFromClusterEvent& OnHLODActorRemovedFromCluster() { return HLODActorRemovedFromClusterEvent; }
	   
	/** Called by internal engine systems after an Actor is removed from a cluster */
	void BroadcastHLODActorRemovedFromCluster(const AActor* InActor, const AActor* ParentActor) { HLODActorRemovedFromClusterEvent.Broadcast(InActor, ParentActor); }

	/** Called when the editor has been asked to perform an exec command on particle systems. */
	DECLARE_EVENT_OneParam(UEditorEngine, FExecParticleInvoked, const TCHAR*);
	FExecParticleInvoked& OnExecParticleInvoked() { return ExecParticleInvokedEvent; }

	/** Called to allow selection of unloaded actors */
	DECLARE_EVENT_OneParam(UEditorEngine, FSelectUnloadedActorsEvent, const TArray<FGuid>&);
	FSelectUnloadedActorsEvent& OnSelectUnloadedActorsEvent() { return SelectUnloadedActorsEvent; }

	void BroadcastSelectUnloadedActors(const TArray<FGuid>& ActorGuids) const { SelectUnloadedActorsEvent.Broadcast(ActorGuids); }

	/**
	 * Called before an actor or component is about to be translated, rotated, or scaled by the editor
	 *
	 * @param Object	The actor or component that will be moved
	 */
	void BroadcastBeginObjectMovement(UObject& Object) const { OnBeginObjectTransformEvent.Broadcast(Object); }

	/**
	 * Called when an actor or component has been translated, rotated, or scaled by the editor
	 *
	 * @param Object	The actor or component that moved
	 */
	void BroadcastEndObjectMovement(UObject& Object) const { OnEndObjectTransformEvent.Broadcast(Object); }

	/**
	 * Called when actors have been translated, rotated, or scaled by the editor
	 *
	 * @param Object	The actor or component that moved
	 */
	void BroadcastActorsMoved(TArray<AActor*>& Actors) const { OnActorsMovedEvent.Broadcast(Actors); }

	/**
	 * Called before the camera viewed through the viewport is moved by the editor
	 *
	 * @param Object	The camera that will be moved
	 */
	void BroadcastBeginCameraMovement(UObject& Object) const { OnBeginCameraTransformEvent.Broadcast(Object); }

	/**
	 * Called when the camera viewed through the viewport has been moved by the editor
	 *
	 * @param Object	The camera that moved
	 */
	void BroadcastEndCameraMovement(UObject& Object) const { OnEndCameraTransformEvent.Broadcast(Object); }

	/**	Broadcasts that an object has been reimported. THIS SHOULD NOT BE PUBLIC */
	void BroadcastObjectReimported(UObject* InObject);

	//~ Begin UObject Interface.
	virtual void FinishDestroy() override;
	virtual void PostEditChangeProperty(FPropertyChangedEvent& PropertyChangedEvent) override;
	static void AddReferencedObjects(UObject* InThis, FReferenceCollector& Collector);
	//~ End UObject Interface.

	//~ Begin UEngine Interface.
public:
	virtual void Init(IEngineLoop* InEngineLoop) override;
	virtual void PreExit() override;
	virtual float GetMaxTickRate(float DeltaTime, bool bAllowFrameRateSmoothing = true) const override;
	virtual void Tick(float DeltaSeconds, bool bIdleMode) override;
	virtual bool ShouldDrawBrushWireframe(AActor* InActor) override;
	virtual void NotifyToolsOfObjectReplacement(const TMap<UObject*, UObject*>& OldToNewInstanceMap) override;
	virtual bool ShouldThrottleCPUUsage() const override;
	virtual bool IsPropertyColorationColorFeatureActivated() const override;
	virtual bool GetPropertyColorationColor(class UObject* Object, FColor& OutColor) override;
	virtual bool WorldIsPIEInNewViewport(UWorld* InWorld) override;
	virtual void FocusNextPIEWorld(UWorld* CurrentPieWorld, bool previous = false) override;
	virtual void ResetPIEAudioSetting(UWorld *CurrentPieWorld) override;
	virtual class UGameViewportClient* GetNextPIEViewport(UGameViewportClient* CurrentViewport) override;
	virtual UWorld* CreatePIEWorldByDuplication(FWorldContext &WorldContext, UWorld* InWorld, FString &PlayWorldMapName) override;
	virtual void PostCreatePIEWorld(UWorld* InWorld) override;
	virtual bool GetMapBuildCancelled() const override { return false; }
	virtual void SetMapBuildCancelled(bool InCancelled) override { /* Intentionally empty. */ }
	virtual void HandleNetworkFailure(UWorld *World, UNetDriver *NetDriver, ENetworkFailure::Type FailureType, const FString& ErrorString) override;
	virtual ERHIFeatureLevel::Type GetDefaultWorldFeatureLevel() const override { return DefaultWorldFeatureLevel; }
	virtual bool GetPreviewPlatformName(FName& PlatformName) const override;

protected:
	virtual void InitializeObjectReferences() override;
	virtual void ProcessToggleFreezeCommand(UWorld* InWorld) override;
	virtual void ProcessToggleFreezeStreamingCommand(UWorld* InWorld) override;
	virtual void HandleBrowseToDefaultMapFailure(FWorldContext& Context, const FString& TextURL, const FString& Error) override;
private:
	virtual void RemapGamepadControllerIdForPIE(class UGameViewportClient* GameViewport, int32 &ControllerId) override;
	virtual TSharedPtr<SViewport> GetGameViewportWidget() const override;
	virtual void TriggerStreamingDataRebuild() override;

	virtual bool NetworkRemapPath(UNetConnection* Connection, FString& Str, bool bReading = true) override;
	virtual bool NetworkRemapPath(UPendingNetGame* PendingNetGame, FString& Str, bool bReading = true) override;

	virtual bool AreEditorAnalyticsEnabled() const override;
	virtual void CreateStartupAnalyticsAttributes(TArray<FAnalyticsEventAttribute>& StartSessionAttributes) const override;
	virtual void CheckAndHandleStaleWorldObjectReferences(FWorldContext* InWorldContext) override;

	/** Called during editor init and whenever the vanilla status might have changed, to set the flag on the base class */
	void UpdateIsVanillaProduct();

	/** Called when hotreload adds a new class to create volume factories */
	void CreateVolumeFactoriesForNewClasses(const TArray<UClass*>& NewClasses);

public:
	//~ End UEngine Interface.
	
	//~ Begin FExec Interface
	virtual bool Exec( UWorld* InWorld, const TCHAR* Cmd, FOutputDevice& Ar=*GLog ) override;
	//~ End FExec Interface

	bool	CommandIsDeprecated( const TCHAR* CommandStr, FOutputDevice& Ar );
	
	/**
	 * Exec command handlers
	 */
	bool	HandleCallbackCommand( UWorld* InWorld, const TCHAR* Str, FOutputDevice& Ar );
	bool	HandleTestPropsCommand( const TCHAR* Str, FOutputDevice& Ar );
	bool	HandleMapCommand( const TCHAR* Str, FOutputDevice& Ar, UWorld* InWorld );
	bool	HandleSelectCommand( const TCHAR* Str, FOutputDevice& Ar, UWorld* InWorld );
	bool	HandleDeleteCommand( const TCHAR* Str, FOutputDevice& Ar, UWorld* InWorld );
	bool	HandleLightmassDebugCommand( const TCHAR* Str, FOutputDevice& Ar );
	bool	HandleLightmassStatsCommand( const TCHAR* Str, FOutputDevice& Ar );
	bool	HandleSwarmDistributionCommand( const TCHAR* Str, FOutputDevice& Ar );
	bool	HandleLightmassImmediateImportCommand( const TCHAR* Str, FOutputDevice& Ar );
	bool	HandleLightmassImmediateProcessCommand( const TCHAR* Str, FOutputDevice& Ar );
	bool	HandleLightmassSortCommand( const TCHAR* Str, FOutputDevice& Ar );
	bool	HandleLightmassDebugMaterialCommand( const TCHAR* Str, FOutputDevice& Ar );
	bool	HandleLightmassPaddingCommand( const TCHAR* Str, FOutputDevice& Ar );
	bool	HandleLightmassDebugPaddingCommand( const TCHAR* Str, FOutputDevice& Ar );
	bool	HandleLightmassProfileCommand( const TCHAR* Str, FOutputDevice& Ar );
	bool	HandleSelectNameCommand( const TCHAR* Str, FOutputDevice& Ar, UWorld* InWorld  );
	bool	HandleDumpPublicCommand( const TCHAR* Str, FOutputDevice& Ar );
	bool	HandleJumpToCommand( const TCHAR* Str, FOutputDevice& Ar );
	bool	HandleBugItGoCommand( const TCHAR* Str, FOutputDevice& Ar );
	bool	HandleBugItCommand(const TCHAR* Str, FOutputDevice& Ar);
	bool	HandleTagSoundsCommand( const TCHAR* Str, FOutputDevice& Ar );
	bool	HandlecheckSoundsCommand( const TCHAR* Str, FOutputDevice& Ar );
	bool	HandleFixupBadAnimNotifiersCommand( const TCHAR* Str, FOutputDevice& Ar );
	bool	HandleSetDetailModeCommand( const TCHAR* Str, FOutputDevice& Ar );
	bool	HandleSetDetailModeViewCommand( const TCHAR* Str, FOutputDevice& Ar, UWorld* InWorld );
	bool	HandleCleanBSPMaterialCommand( const TCHAR* Str, FOutputDevice& Ar, UWorld* InWorld  );
	bool	HandleAutoMergeStaticMeshCommand( const TCHAR* Str, FOutputDevice& Ar );
	bool	HandleAddSelectedCommand( const TCHAR* Str, FOutputDevice& Ar );
	bool	HandleToggleSocketGModeCommand( const TCHAR* Str, FOutputDevice& Ar );
	bool	HandleListMapPackageDependenciesCommand( const TCHAR* Str, FOutputDevice& Ar );
	bool	HandleRebuildVolumesCommand( const TCHAR* Str, FOutputDevice& Ar, UWorld* InWorld );
	bool	HandleRemoveArchtypeFlagCommand( const TCHAR* Str, FOutputDevice& Ar );
	bool	HandleStartMovieCaptureCommand( const TCHAR* Cmd, FOutputDevice& Ar );
	bool	HandleBuildMaterialTextureStreamingData( const TCHAR* Cmd, FOutputDevice& Ar );

	/**
	 * Initializes the Editor.
	 */
	void InitEditor(IEngineLoop* InEngineLoop);

	/**
	 * Constructs a default cube builder brush, this function MUST be called at the AFTER UEditorEngine::Init in order to guarantee builder brush and other required subsystems exist.
	 *
	 * @param		InWorld			World in which to create the builder brush.
	 */
	void InitBuilderBrush( UWorld* InWorld );

	/** Access user setting for audio mute. */
	bool IsRealTimeAudioMuted() const;

	/** Set user setting for audio mute. */
	void MuteRealTimeAudio(bool bMute);

	/** Access user setting for audio level. Fractional volume 0.0->1.0 */
	float GetRealTimeAudioVolume() const;

	/** Set user setting for audio mute. Fractional volume 0.0->1.0 */
	void SetRealTimeAudioVolume(float VolumeLevel);

	/**
	 * Updates a single viewport
	 * @param Viewport - the viewport that we're trying to draw
	 * @param bInAllowNonRealtimeViewportToDraw - whether or not to allow non-realtime viewports to update
	 * @param bLinkedOrthoMovement	True if orthographic viewport movement is linked
	 * @return - Whether a NON-realtime viewport has updated in this call.  Used to help time-slice canvas redraws
	 */
	bool UpdateSingleViewportClient(FEditorViewportClient* InViewportClient, const bool bInAllowNonRealtimeViewportToDraw, bool bLinkedOrthoMovement );

	/** Used for generating status bar text */
	enum EMousePositionType
	{
		MP_None,
		MP_WorldspacePosition,
		MP_Translate,
		MP_Rotate,
		MP_Scale,
		MP_CameraSpeed,
		MP_NoChange
	};


	// Execute a command that is safe for rebuilds.
	virtual bool SafeExec( UWorld* InWorld, const TCHAR* Cmd, FOutputDevice& Ar=*GLog );
	// Process an incoming network message meant for the editor server
	bool Exec_StaticMesh( UWorld* InWorld, const TCHAR* Str, FOutputDevice& Ar );
	bool Exec_Brush( UWorld* InWorld, const TCHAR* Str, FOutputDevice& Ar );
	bool Exec_Poly( UWorld* InWorld, const TCHAR* Str, FOutputDevice& Ar );
	bool Exec_Obj( const TCHAR* Str, FOutputDevice& Ar );
	bool Exec_Camera( const TCHAR* Str, FOutputDevice& Ar );
	bool Exec_Transaction(const TCHAR* Str, FOutputDevice& Ar);
	bool Exec_Particle(const TCHAR* Str, FOutputDevice& Ar);

	/**
	 * Executes each line of text in a file sequentially, as if each were a separate command
	 *
	 * @param InWorld	World context
	 * @param InFilename The name of the file to load and execute
	 * @param Ar Output device
	 */
	void ExecFile( UWorld* InWorld, const TCHAR* InFilename, FOutputDevice& Ar );

	//~ Begin Transaction Interfaces.
	virtual int32 BeginTransaction(const TCHAR* TransactionContext, const FText& Description, UObject* PrimaryObject) override;
	int32 BeginTransaction(const FText& Description);
	virtual bool CanTransact() override;
	virtual int32 EndTransaction() override;
	virtual void CancelTransaction(int32 Index) override;
	void ResetTransaction(const FText& Reason);
	bool UndoTransaction(bool bCanRedo = true);
	bool RedoTransaction();
	bool IsTransactionActive() const;
	FText GetTransactionName() const;
	bool IsObjectInTransactionBuffer( const UObject* Object ) const;

	enum EMapRebuildType
	{
		/** Rebuild only the current level */
		MRT_Current				= 0,
		/** Rebuild all levels currently marked as visible */
		MRT_AllVisible			= 1,
		/** Rebuilt all levels currently marked as dirty for lighting */
		MRT_AllDirtyForLighting	= 2,
	};

	/**
	 * Rebuilds the map.
	 *
	 * @param RebuildMap	The map to be rebuilt
	 * @param RebuildType	Allows to filter which of the map's level should be rebuilt
	 */
	void RebuildMap(UWorld* RebuildMap, EMapRebuildType RebuildType);
	
	/**
	 * Quickly rebuilds a single level (no bounds build, visibility testing or Bsp tree optimization).
	 *
	 * @param Level	The level to be rebuilt.
	 */
	void RebuildLevel(ULevel& Level);
	
	/**
	 * Builds up a model from a set of brushes. Used by RebuildLevel.
	 *
	 * @param Model					The model to be rebuilt.
	 * @param bSelectedBrushesOnly	Use all brushes in the current level or just the selected ones?.
	 * @param bTreatMovableBrushesAsStatic	Treat moveable brushes as static?.
	 */
	void RebuildModelFromBrushes(UModel* Model, bool bSelectedBrushesOnly, bool bTreatMovableBrushesAsStatic = false);

	/**
	 * Builds up a model from a given set of brushes. Used by BspConversionTool to build brushes before converting them
	 * to static meshes.
	 *
	 * @param BrushesToBuild	List of brushes to build.
	 * @param Model				Model into which to put the output.
	 */
	void RebuildModelFromBrushes(TArray<ABrush*>& BrushesToBuild, UModel* Model);

	/**
	 * Rebuilds levels containing currently selected brushes and should be invoked after a brush has been modified
	 */
	void RebuildAlteredBSP();

	/** Helper method for executing the de/intersect CSG operation */
	void BSPIntersectionHelper(UWorld* InWorld, ECsgOper Operation);

	/**
	 * @return	A pointer to the named actor or NULL if not found.
	 */
	AActor* SelectNamedActor(const TCHAR *TargetActorName);


	/**
	 * Moves an actor in front of a camera specified by the camera's origin and direction.
	 * The distance the actor is in front of the camera depends on the actors bounding cylinder
	 * or a default value if no bounding cylinder exists.
	 *
	 * @param InActor			The actor to move
	 * @param InCameraOrigin	The location of the camera in world space
	 * @param InCameraDirection	The normalized direction vector of the camera
	 */
	void MoveActorInFrontOfCamera( AActor& InActor, const FVector& InCameraOrigin, const FVector& InCameraDirection );

	/**
	 * Moves all viewport cameras to the target actor.
	 * @param	Actor					Target actor.
	 * @param	bActiveViewportOnly		If true, move/reorient only the active viewport.
	 */
	void MoveViewportCamerasToActor(AActor& Actor,  bool bActiveViewportOnly);

	/**
	* Moves all viewport cameras to focus on the provided array of actors.
	* @param	Actors					Target actors.

	* @param	bActiveViewportOnly		If true, move/reorient only the active viewport.
	*/
	void MoveViewportCamerasToActor(const TArray<AActor*> &Actors, bool bActiveViewportOnly);

	/**
	* Moves all viewport cameras to focus on the provided array of actors.
	* @param	Actors					Target actors.
	* @param	Components				Target components (used of actors array is empty)
	* @param	bActiveViewportOnly		If true, move/reorient only the active viewport.
	*/
	void MoveViewportCamerasToActor(const TArray<AActor*> &Actors, const TArray<UPrimitiveComponent*>& Components, bool bActiveViewportOnly);

	/**
	* Moves all viewport cameras to focus on the provided component.
	* @param	Component				Target component
	* @param	bActiveViewportOnly		If true, move/reorient only the active viewport.
	*/
	void MoveViewportCamerasToComponent(const USceneComponent* Component, bool bActiveViewportOnly);

	/**
	* Moves all viewport cameras to focus on the provided set of elements.
	* @param	SelectionSet			Target elements
	* @param	bActiveViewportOnly		If true, move/reorient only the active viewport.
	*/
	void MoveViewportCamerasToElement(const UTypedElementSelectionSet* SelectionSet, bool bActiveViewportOnly) const;

	/**
	 * Moves all viewport cameras to focus on the provided bounding box.
	 * @param	BoundingBox					Target box
	 * @param	bActiveViewportOnly			If true, move/reorient only the active viewport.
	 * @param	DrawDebubBoxTimeInSeconds	If greater than 0 a debug box is drawn representing the bounding box.It will be drawn for specified time.
	 */
	void MoveViewportCamerasToBox(const FBox& BoundingBox, bool bActiveViewportOnly, float DrawDebugBoxTimeInSeconds = 0.f) const;

	/** 
	 * Snaps an element in a direction.  Optionally will align with the trace normal.
	 * @param InElementHandle	Element to move to the floor.
	 * @param InAlign			Whether or not to rotate the actor to align with the trace normal.
	 * @param InUseLineTrace	Whether or not to only trace with a line through the world.
	 * @param InUseBounds		Whether or not to base the line trace off of the bounds.
	 * @param InUsePivot		Whether or not to use the pivot position.
	 * @param InDestination		The destination element we want to move this actor to, unset assumes we just want to go towards the floor
	 * @return					Whether or not the actor was moved.
	 */
	bool SnapElementTo(const FTypedElementHandle& InElementHandle, const bool InAlign, const bool InUseLineTrace, const bool InUseBounds, const bool InUsePivot, const FTypedElementHandle& InDestination = FTypedElementHandle(), TArrayView<const FTypedElementHandle> InElementsToIgnore = TArrayView<const FTypedElementHandle>());

	/**
	 * Snaps the view of the camera to that of the provided element.
	 *
	 * @param InElementHandle	The element the camera is going to be snapped to.
	 */
	void SnapViewTo(const FTypedElementHandle& InElementHandle);

	/**
	 * Remove the roll, pitch and/or yaw from the perspective viewports' cameras.
	 *
	 * @param	Roll		If true, the camera roll is reset to zero.
	 * @param	Pitch		If true, the camera pitch is reset to zero.
	 * @param	Yaw			If true, the camera yaw is reset to zero.
	 */
	void RemovePerspectiveViewRotation(bool Roll, bool Pitch, bool Yaw);

	//
	// Pivot handling.
	//

	virtual FVector GetPivotLocation() { return FVector::ZeroVector; }
	/** Sets the editor's pivot location, and optionally the pre-pivots of actors.
	 *
	 * @param	NewPivot				The new pivot location
	 * @param	bSnapPivotToGrid		If true, snap the new pivot location to the grid.
	 * @param	bIgnoreAxis				If true, leave the existing pivot unaffected for components of NewPivot that are 0.
	 * @param	bAssignPivot			If true, assign the given pivot to any valid actors that retain it (defaults to false)
	 */
	virtual void SetPivot(FVector NewPivot, bool bSnapPivotToGrid, bool bIgnoreAxis, bool bAssignPivot=false) {}
	virtual void ResetPivot() {}

	//
	// General functions.
	//

	/**
	 * Cleans up after major events like e.g. map changes.
	 *
	 * @param	ClearSelection	Whether to clear selection
	 * @param	Redraw			Whether to redraw viewports
	 * @param	TransReset		Human readable reason for resetting the transaction system
	 */
	virtual void Cleanse( bool ClearSelection, bool Redraw, const FText& TransReset, bool bTransReset = true );
	virtual void FinishAllSnaps() { }

	/**
	 * Redraws all level editing viewport clients.
	 *
	 * @param	bInvalidateHitProxies		[opt] If true (the default), invalidates cached hit proxies too.
	 */
	virtual void RedrawLevelEditingViewports(bool bInvalidateHitProxies=true) {}
		
	/**
	 * Triggers a high res screen shot for current editor viewports.
	 *
	 */
	virtual void TakeHighResScreenShots(){}

	virtual void NoteSelectionChange(bool bNotify = true) {}

	/**
	 * Adds an actor to the world at the specified location.
	 *
	 * @param	InLevel			Level in which to add the actor
	 * @param	Class			A non-abstract, non-transient, placeable class.  Must be non-NULL.
	 * @param	Transform		The world-space transform to spawn the actor with.
	 * @param	bSilent			If true, suppress logging (optional, defaults to false).
	 * @param	ObjectFlags		The object flags to place on the spawned actor.
	 * @param	bSelectActor	Whether or not to select the spawned actor.
	 * @return					A pointer to the newly added actor, or NULL if add failed.
	 */
	virtual AActor* AddActor(ULevel* InLevel, UClass* Class, const FTransform& Transform, bool bSilent = false, EObjectFlags ObjectFlags = RF_Transactional, bool bSelectActor = true);

	/**
	 * Adds actors to the world at the specified location using export text.
	 *
	 * @param	ExportText		A T3D representation of the actor to create.
	 * @param	bSilent			If true, suppress logging
	 * @param	ObjectFlags		The object flags to place on the spawned actor.
	 * @return					A pointer to the newly added actor, or NULL if add failed.
	 */
	virtual TArray<AActor*> AddExportTextActors(const FString& ExportText, bool bSilent, EObjectFlags ObjectFlags = RF_Transactional);

	virtual void NoteActorMovement() { check(0); }
	virtual UTransactor* CreateTrans();

	/** Plays an editor sound, loading the sound on demand if necessary (if the user has sounds enabled.)  The reference to the sound asset is not retained. */
	void PlayEditorSound( const FString& SoundAssetName );

	/** Plays an editor sound (if the user has sounds enabled.) */
	void PlayEditorSound( USoundBase* InSound );

	/**
	 * Returns true if currently able to play a sound and if the user has sounds enabled.
	 */
	bool CanPlayEditorSound() const;


	/**
	 * Returns the preview audio component
	 */
	UAudioComponent* GetPreviewAudioComponent();

	/**
	 * Returns an audio component linked to the current scene that it is safe to play a sound on
	 *
	 * @param	Sound		A sound to attach to the audio component
	 * @param	SoundNode	A sound node that is attached to the audio component when the sound is NULL
	 */
	UAudioComponent* ResetPreviewAudioComponent(USoundBase* Sound = nullptr, USoundNode* SoundNode = nullptr);

	/**
	 * Plays a preview of a specified sound or node
	 *
	 * @param	Sound		A sound to attach to the audio component
	 * @param	SoundNode	A sound node that is attached to the audio component when the sound is NULL
	 */
	UAudioComponent* PlayPreviewSound(USoundBase* Sound, USoundNode* SoundNode = nullptr);

	/**
	 * Clean up any world specific editor components so they can be GC correctly
	 */
	void ClearPreviewComponents();

	
	/**
	 * Close all the edit windows for assets that are owned by the world being closed
	 */
	void CloseEditedWorldAssets(UWorld* InWorld);

	/**
	 * Redraws all editor viewport clients.
	 *
	 * @param	bInvalidateHitProxies		[opt] If true (the default), invalidates cached hit proxies too.
	 */
	void RedrawAllViewports(bool bInvalidateHitProxies=true);

	/**
	 * Invalidates all viewports parented to the specified view.
	 *
	 * @param	InParentView				The parent view whose child views should be invalidated.
	 * @param	bInvalidateHitProxies		[opt] If true (the default), invalidates cached hit proxies too.
	 */
	void InvalidateChildViewports(FSceneViewStateInterface* InParentView, bool bInvalidateHitProxies=true);

	/**
	 * Looks for an appropriate actor factory for the specified UClass.
	 *
	 * @param	InClass		The class to find the factory for.
	 * @return				A pointer to the factory to use.  NULL if no factories support this class.
	 */
	UActorFactory* FindActorFactoryForActorClass( const UClass* InClass );

	/**
	 * Looks for an actor factory spawned from the specified class.
	 *
	 * @param	InClass		The factories class to find
	 * @return				A pointer to the factory to use.  NULL if no factories support this class.
	 */
	UActorFactory* FindActorFactoryByClass( const UClass* InClass ) const;

	/**
	* Looks for an actor factory spawned from the specified class, for the specified UClass for an actor.
	*
	* @param	InFactoryClass		The factories class to find
	* @param	InActorClass		The class to find the factory for.
	* @return				A pointer to the factory to use.  NULL if no factories support this class.
	*/
	UActorFactory* FindActorFactoryByClassForActorClass( const UClass* InFactoryClass, const UClass* InActorClass );

	/**
	 * Uses the supplied factory to create an actor at the clicked location and adds to level.
	 *
	 * @param	Factory					The factory to create the actor from.  Must be non-NULL.
	 * @param	ObjectFlags				[opt] The flags to apply to the actor when it is created
	 * @return							A pointer to the new actor, or NULL on fail.
	 */
	AActor* UseActorFactoryOnCurrentSelection( UActorFactory* Factory, const FTransform* InActorTransform, EObjectFlags ObjectFlags = RF_Transactional );

	/**
	 * Uses the supplied factory to create an actor at the clicked location and adds to level.
	 *
	 * @param	Factory					The factory to create the actor from.  Must be non-NULL.
	 * @param	AssetData				The optional asset to base the actor construction on.
	 * @param	ActorLocation			[opt] If null, positions the actor at the mouse location, otherwise specified. Default is null.
	 * @param	bUseSurfaceOrientation	[opt] If true, align new actor's orientation to the underlying surface normal.  Default is false.
	 * @param	ObjectFlags				[opt] The flags to apply to the actor when it is created
	 * @return							A pointer to the new actor, or NULL on fail.
	 */
	AActor* UseActorFactory( UActorFactory* Factory, const FAssetData& AssetData, const FTransform* ActorLocation, EObjectFlags ObjectFlags = RF_Transactional );

	/**
	 * Replaces the selected Actors with the same number of a different kind of Actor using the specified factory to spawn the new Actors
	 * note that only Location, Rotation, Drawscale, Drawscale3D, Tag, and Group are copied from the old Actors
	 * 
	 * @param Factory - the Factory to use to create Actors
	 */
	void ReplaceSelectedActors(UActorFactory* Factory, const FAssetData& AssetData, bool bCopySourceProperties = true);

	/**
	 * Replaces specified Actors with the same number of a different kind of Actor using the specified factory to spawn the new Actors
	 * note that only Location, Rotation, Drawscale, Drawscale3D, Tag, and Group are copied from the old Actors
	 * 
	 * @param Factory - the Factory to use to create Actors
	 * @param AssetData - the asset to feed the Factory
	 * @param ActorsToReplace - Actors to replace
	 * @param OutNewActors - Actors that were created
	 */
	void ReplaceActors(UActorFactory* Factory, const FAssetData& AssetData, const TArray<AActor*>& ActorsToReplace, TArray<AActor*>* OutNewActors = nullptr, bool bCopySourceProperties = true);

	/**
	 * Converts passed in brushes into a single static mesh actor. 
	 * Note: This replaces all the brushes with a single actor. This actor will not be attached to anything unless a single brush was converted.
	 *
	 * @param	InStaticMeshPackageName		The name to save the brushes to.
	 * @param	InBrushesToConvert			A list of brushes being converted.
	 *
	 * @return							Returns the newly created actor with the newly created static mesh.
	 */
	AActor* ConvertBrushesToStaticMesh(const FString& InStaticMeshPackageName, TArray<ABrush*>& InBrushesToConvert, const FVector& InPivotLocation);

	/**
	 * Converts passed in light actors into new actors of another type.
	 * Note: This replaces the old actor with the new actor.
	 * Most properties of the old actor that can be copied are copied to the new actor during this process.
	 * Properties that can be copied are ones found in a common superclass between the actor to convert and the new class.
	 * Common light component properties between the two classes are also copied
	 *
	 * @param	ConvertToClass	The light class we are going to convert to.
	 */
	void ConvertLightActors( UClass* ConvertToClass );

	/**
	 * Converts passed in actors into new actors of the specified type.
	 * Note: This replaces the old actors with brand new actors while attempting to preserve as many properties as possible.
	 * Properties of the actors components are also attempted to be copied for any component names supplied in the third parameter.
	 * If a component name is specified, it is only copied if a component of the specified name exists in the source and destination actors,
	 * as well as in the class default object of the class of the source actor, and that all three of those components share a common base class.
	 * This approach is used instead of simply accepting component classes to copy because some actors could potentially have multiple of the same
	 * component type.
	 *
	 * @param	ActorsToConvert				Array of actors which should be converted to the new class type
	 * @param	ConvertToClass				Class to convert the provided actors to
	 * @param	ComponentsToConsider		Names of components to consider for property copying as well
	 * @param	bUseSpecialCases			If true, looks for classes that can be handled by hardcoded conversions
	 * @param	InStaticMeshPackageName		The name to save the brushes to.
	 */
	void DoConvertActors( const TArray<AActor*>& ActorsToConvert, UClass* ConvertToClass, const TSet<FString>& ComponentsToConsider, bool bUseSpecialCases, const FString& InStaticMeshPackageName );

	/**
	 * Sets up for a potentially deferred ConvertActors call, based on if any brushes are being converted to a static mesh. If one (or more)
	 * are being converted, the user will need to put in a package before the process continues.
	 *
	 * @param	ActorsToConvert			Array of actors which should be converted to the new class type
	 * @param	ConvertToClass			Class to convert the provided actors to
	 * @param	ComponentsToConsider	Names of components to consider for property copying as well
	 * @param	bUseSpecialCases		If true, looks for classes that can be handled by hardcoded conversions
	 */
	void ConvertActors( const TArray<AActor*>& ActorsToConvert, UClass* ConvertToClass, const TSet<FString>& ComponentsToConsider, bool bUseSpecialCases = false );

	/**
	 * Changes the state of preview mesh mode to on or off.
	 *
	 * @param	bState	Enables the preview mesh mode if true; Disables the preview mesh mode if false.
	 */
	void SetPreviewMeshMode( bool bState );

	/**
	 * Updates the position of the preview mesh in the level.
	 */
	void UpdatePreviewMesh();

	/**
	 * Changes the preview mesh to the next one.
	 */
	void CyclePreviewMesh();

	/**
	 * Copy selected actors to the clipboard.
	 *
	 * @param	InWorld					World context
	 * @param	DestinationData			If != NULL, fill instead of clipboard data
	 */
	virtual void edactCopySelected(UWorld* InWorld, FString* DestinationData = nullptr) {}

	/**
	 * Paste selected actors from the clipboard.
	 *
	 * @param	InWorld				World context
	 * @param	bDuplicate			Is this a duplicate operation (as opposed to a real paste)?
	 * @param	bOffsetLocations	Should the actor locations be offset after they are created?
	 * @param	bWarnIfHidden		If true displays a warning if the destination level is hidden
	 * @param	SourceData			If != NULL, use instead of clipboard data
	 */
	virtual void edactPasteSelected(UWorld* InWorld, bool bDuplicate, bool bOffsetLocations, bool bWarnIfHidden, const FString* SourceData = nullptr) {}

	/**
	 * Duplicates selected actors.
	 *
	 * @param	InLevel				Level to place duplicate
	 * @param	bOffsetLocations	Should the actor locations be offset after they are created?
	 */
	virtual void edactDuplicateSelected( ULevel* InLevel, bool bOffsetLocations ) {}

	/**
	 * Deletes all selected actors
	 *
	 * @param	InWorld				World context
	 * @param	bVerifyDeletionCanHappen	[opt] If true (default), verify that deletion can be performed.
	 * @param	bWarnAboutReferences		[opt] If true (default), we prompt the user about referenced actors they are about to delete
	 * @param	bWarnAboutSoftReferences	[opt] If true (default), we prompt the user about soft references to actors they are about to delete
	 * @return								true unless the delete operation was aborted.
	 */
	virtual bool edactDeleteSelected(UWorld* InWorld, bool bVerifyDeletionCanHappen=true, bool bWarnAboutReferences = true, bool bWarnAboutSoftReferences = true) { return true; }

	/**
	 * Checks the state of the selected actors and notifies the user of any potentially unknown destructive actions which may occur as
	 * the result of deleting the selected actors.  In some cases, displays a prompt to the user to allow the user to choose whether to
	 * abort the deletion.
	 *
	 * @return								false to allow the selected actors to be deleted, true if the selected actors should not be deleted.
	 */
	virtual bool ShouldAbortActorDeletion() const { return false; }

	/**
	*
	* Rebuild the level's Bsp from the level's CSG brushes.
	*
	* @param InWorld	The world in which the rebuild the CSG brushes for 
	*/
	virtual void csgRebuild( UWorld* InWorld );

	/**
	*
	* Find the Brush EdPoly corresponding to a given Bsp surface.
	*
	* @param InModel	Model to get poly from
	* @param iSurf		surface index
	* @param Poly		
	*
	* returns true if poly not available
	*/
	static bool polyFindBrush(UModel* InModel, int32 iSurf, FPoly &Poly);

	UE_DEPRECATED(5.1, "polyFindMaster is deprecated; please use polyFindBrush instead")
	virtual bool polyFindMaster( UModel* InModel, int32 iSurf, FPoly& Poly );

	/**
	 * Update a the brush EdPoly corresponding to a newly-changed
	 * poly to reflect its new properties.
	 *
	 * Doesn't do any transaction tracking.
	 */
	static void polyUpdateBrush(UModel* Model, int32 iSurf, bool bUpdateTexCoords, bool bOnlyRefreshSurfaceMaterials);

	UE_DEPRECATED(5.1, "polyUpdateMaster is deprecated; please use polyUpdateBrush instead")
	virtual void polyUpdateMaster( UModel* Model, int32 iSurf, bool bUpdateTexCoords, bool bOnlyRefreshSurfaceMaterials );

	/**
	 * Populates a list with all polys that are linked to the specified poly.  The
	 * resulting list includes the original poly.
	 */
	virtual void polyGetLinkedPolys( ABrush* InBrush, FPoly* InPoly, TArray<FPoly>* InPolyList );

	/**
	 * Takes a list of polygons and returns a list of the outside edges (edges which are not shared
	 * by other polys in the list).
	 */
	virtual void polyGetOuterEdgeList( TArray<FPoly>* InPolyList, TArray<FEdge>* InEdgeList );

	/**
	 * Takes a list of polygons and creates a new list of polys which have no overlapping edges.  It splits
	 * edges as necessary to achieve this.
	 */
	virtual void polySplitOverlappingEdges( TArray<FPoly>* InPolyList, TArray<FPoly>* InResult );

	/**
	 * Sets and clears all Bsp node flags.  Affects all nodes, even ones that don't
	 * really exist.
	 */
	virtual void polySetAndClearPolyFlags( UModel* Model, uint32 SetBits, uint32 ClearBits, bool SelectedOnly, bool UpdateBrush );

	// Selection.
	virtual void SelectActor(AActor* Actor, bool bInSelected, bool bNotify, bool bSelectEvenIfHidden = false, bool bForceRefresh = false) {}
	virtual bool CanSelectActor(AActor* Actor, bool bInSelected, bool bSelectEvenIfHidden=false, bool bWarnIfLevelLocked=false) const { return true; }
	virtual void SelectGroup(class AGroupActor* InGroupActor, bool bForceSelection=false, bool bInSelected=true, bool bNotify=true) {}
	virtual void SelectComponent(class UActorComponent* Component, bool bInSelected, bool bNotify, bool bSelectEvenIfHidden = false) {}

	/**
	 * Selects or deselects a BSP surface in the persistent level's UModel.  Does nothing if GEdSelectionLock is true.
	 *
	 * @param	InModel					The model of the surface to select.
	 * @param	iSurf					The index of the surface in the persistent level's UModel to select/deselect.
	 * @param	bSelected				If true, select the surface; if false, deselect the surface.
	 * @param	bNoteSelectionChange	If true, call NoteSelectionChange().
	 */
	virtual void SelectBSPSurf(UModel* InModel, int32 iSurf, bool bSelected, bool bNoteSelectionChange) {}

	/**
	 * Deselect all actors.  Does nothing if GEdSelectionLock is true.
	 *
	 * @param	bNoteSelectionChange		If true, call NoteSelectionChange().
	 * @param	bDeselectBSPSurfs			If true, also deselect all BSP surfaces.
	 */
	virtual void SelectNone(bool bNoteSelectionChange, bool bDeselectBSPSurfs, bool WarnAboutManyActors=true) {}

	/**
	 * Deselect all surfaces.
	 */
	virtual void DeselectAllSurfaces() {}

	// Bsp Poly selection virtuals from EditorCsg.cpp.
	virtual void polySelectAll ( UModel* Model );
	virtual void polySelectMatchingGroups( UModel* Model );
	virtual void polySelectMatchingItems( UModel* Model );
	virtual void polySelectCoplanars( UWorld* InWorld, UModel* Model );
	virtual void polySelectAdjacents( UWorld* InWorld, UModel* Model );
	virtual void polySelectAdjacentWalls( UWorld* InWorld, UModel* Model );
	virtual void polySelectAdjacentFloors( UWorld* InWorld, UModel* Model );
	virtual void polySelectAdjacentSlants( UWorld* InWorld, UModel* Model );
	virtual void polySelectMatchingBrush( UModel* Model );

	/**
	 * Selects surfaces whose material matches that of any selected surfaces.
	 *
	 * @param	bCurrentLevelOnly		If true, select
	 */
	virtual void polySelectMatchingMaterial(UWorld* InWorld, bool bCurrentLevelOnly);

	/**
	 * Selects surfaces whose lightmap resolution matches that of any selected surfaces.
	 *
	 * @param	bCurrentLevelOnly		If true, select
	 */
	virtual void polySelectMatchingResolution(UWorld* InWorld, bool bCurrentLevelOnly);

	virtual void polySelectReverse( UModel* Model );
	virtual void polyMemorizeSet( UModel* Model );
	virtual void polyRememberSet( UModel* Model );
	virtual void polyXorSet( UModel* Model );
	virtual void polyUnionSet( UModel* Model );
	virtual void polyIntersectSet( UModel* Model );
	virtual void polySelectZone( UModel *Model );

	// Pan textures on selected polys.  Doesn't do transaction tracking.
	virtual void polyTexPan( UModel* Model, int32 PanU, int32 PanV, int32 Absolute );

	// Scale textures on selected polys. Doesn't do transaction tracking.
	virtual void polyTexScale( UModel* Model,float UU, float UV, float VU, float VV, bool Absolute );

	// Map brush selection virtuals from EditorCsg.cpp.
	virtual void MapSelectOperation( UWorld* InWorld, EBrushType BrushType );
	virtual void MapSelectFlags( UWorld* InWorld, uint32 Flags );

	// Put the first selected brush into the current Brush.
	virtual void MapBrushGet(UWorld* InWorld);

	// Replace all selected brushes with the current Brush.
	virtual void mapBrushPut();

	// Send all selected brushes in a level to the front of the hierarchy
	virtual void mapSendToFirst(UWorld* InWorld);

	// Send all selected brushes in a level to the back of the hierarchy
	virtual void mapSendToLast(UWorld* InWorld);

	/**
	 * Swaps position in the actor list for the first two selected actors in the current level
	 */
	virtual void mapSendToSwap(UWorld* InWorld);
	virtual void MapSetBrush( UWorld* InWorld, EMapSetBrushFlags PropertiesMask, uint16 BrushColor, FName Group, uint32 SetPolyFlags, uint32 ClearPolyFlags, uint32 BrushType, int32 DrawType );

	// Bsp virtuals from Bsp.cpp.
	virtual void bspRepartition( UWorld* InWorld, int32 iNode );

	/** Convert a Bsp node to an EdPoly.  Returns number of vertices in Bsp node. */
	virtual int32 bspNodeToFPoly( UModel* Model, int32 iNode, FPoly* EdPoly );

	/**
	 * Clean up all nodes after a CSG operation.  Resets temporary bit flags and unlinks
	 * empty leaves.  Removes zero-vertex nodes which have nonzero-vertex coplanars.
	 */
	virtual void bspCleanup( UModel* Model );

	/** 
	 * Build EdPoly list from a model's Bsp. Not transactional.
	 * @param DestArray helps build bsp FPolys in non-main threads. It also allows to perform this action without GUndo 
	 *	interfering. Temporary results will be written to DestArray. Defaults to Model->Polys->Element
	 */
	virtual void bspBuildFPolys( UModel* Model, bool SurfLinks, int32 iNode, TArray<FPoly>* DestArray = NULL );
	virtual void bspMergeCoplanars( UModel* Model, bool RemapLinks, bool MergeDisparateTextures );
	/**
	 * Performs any CSG operation between the brush and the world.
	 *
	 * @param	Actor							The brush actor to apply.
	 * @param	Model							The model to apply the CSG operation to; typically the world's model.
	 * @param	PolyFlags						PolyFlags to set on brush's polys.
	 * @param	BrushType						The type of brush.
	 * @param	CSGOper							The CSG operation to perform.
	 * @param	bBuildBounds					If true, updates bounding volumes on Model for CSG_Add or CSG_Subtract operations.
	 * @param	bMergePolys						If true, coplanar polygons are merged for CSG_Intersect or CSG_Deintersect operations.
	 * @param	bReplaceNULLMaterialRefs		If true, replace NULL material references with a reference to the GB-selected material.
	 * @param	bShowProgressBar				If true, display progress bar for complex brushes
	 * @return									0 if nothing happened, 1 if the operation was error-free, or 1+N if N CSG errors occurred.
	 */
	virtual int32 bspBrushCSG( ABrush* Actor, UModel* Model, uint32 PolyFlags, EBrushType BrushType, ECsgOper CSGOper, bool bBuildBounds, bool bMergePolys, bool bReplaceNULLMaterialRefs, bool bShowProgressBar=true );

	/**
	 * Optimize a level's Bsp, eliminating T-joints where possible, and building side
	 * links.  This does not always do a 100% perfect job, mainly due to imperfect 
	 * levels, however it should never fail or return incorrect results.
	 */
	virtual void bspOptGeom( UModel* Model );
	
	/**
	 * Builds lighting information depending on passed in options.
	 *
	 * @param	Options		Options determining on what and how lighting is built
	 */
	void BuildLighting(const class FLightingBuildOptions& Options);

	/** Updates the asynchronous static light building */
	void UpdateBuildLighting();

	/** Checks to see if the asynchronous lighting build is running or not */
	bool IsLightingBuildCurrentlyRunning() const;

	bool IsLightingBuildCurrentlyExporting() const;

	/** Checks if asynchronous lighting is building, if so, it throws a warning notification and returns true */
	bool WarnIfLightingBuildIsCurrentlyRunning();

	/**
	 * Open a Fbx file with the given name, and import each sequence with the supplied Skeleton.
	 * This is only possible if each track expected in the Skeleton is found in the target file. If not the case, a warning is given and import is aborted.
	 * If Skeleton is empty (ie. TrackBoneNames is empty) then we use this Fbx file to form the track names array.
	 *
	 * @param Skeleton	The skeleton that animation is import into
	 * @param Filename	The FBX filename
	 * @param bImportMorphTracks	true to import any morph curve data.
	 */
	static UAnimSequence * ImportFbxAnimation( USkeleton* Skeleton, UObject* Outer, class UFbxAnimSequenceImportData* ImportData, const TCHAR* InFilename, const TCHAR* AnimName, bool bImportMorphTracks );
	/**
	 * Reimport animation using SourceFilePath and SourceFileStamp 
	 *
	 * @param Skeleton				The skeleton that animation is import into
	 * @oaram AnimSequence			The existing AnimSequence.
	 * @param ImportData			The import data of the existing AnimSequence
	 * @param InFilename			The FBX filename
	 * @param bOutImportAll			
	 * @param bFactoryShowOptions	When true, create a UI popup asking the user for the reimport options.
	 * @param ReimportUI			Optional parameter used to pass reimport options.
	 */
	static bool ReimportFbxAnimation( USkeleton* Skeleton, UAnimSequence* AnimSequence, class UFbxAnimSequenceImportData* ImportData, const TCHAR* InFilename, bool& bOutImportAll, const bool bFactoryShowOptions, UFbxImportUI* ReimportUI = nullptr);


	// Object management.
	virtual void RenameObject(UObject* Object,UObject* NewOuter,const TCHAR* NewName, ERenameFlags Flags=REN_None);

	// Level management.
	void AnalyzeLevel(ULevel* Level,FOutputDevice& Ar);

	/**
	 * Updates all components in the current level's scene.
	 */
	void EditorUpdateComponents();

	/** 
	 * Displays a modal message dialog 
	 * @param	InMessage	Type of the message box
	 * @param	InText		Message to display
	 * @param	InTitle		Title for the message box
	 * @return	Returns the result of the modal message box
	 */
	EAppReturnType::Type OnModalMessageDialog(EAppMsgType::Type InMessage, const FText& InText, const FText& InTitle);

	/** 
	 * Returns whether an object should replace an exisiting one or not 
	 * @param	Filename		Filename of the package
	 * @return	Returns whether the objects should replace the already existing ones.
	 */
	bool OnShouldLoadOnTop(const FString& Filename);

	//@todo Slate Editor: Merge PlayMap and RequestSlatePlayMapSession
	/**
	 * Makes a request to start a play from editor session (in editor or on a remote platform)
	 * @param	StartLocation			If specified, this is the location to play from (via a PlayerStartPIE - Play From Here)
	 * @param	StartRotation			If specified, this is the rotation to start playing at
	 * @param	DestinationConsole		Where to play the game - -1 means in editor, 0 or more is an index into the GConsoleSupportContainer
	 * @param	InPlayInViewportIndex	Viewport index to play the game in, or -1 to spawn a standalone PIE window
	 * @param	bUseMobilePreview		True to enable mobile preview mode (PC platform only)
	 */
	virtual void PlayMap( const FVector* StartLocation = NULL, const FRotator* StartRotation = NULL, int32 DestinationConsole = -1, int32 InPlayInViewportIndex = -1, bool bUseMobilePreview = false );



	/**
	 * Can the editor do cook by the book in the editor process space
	 */
	virtual bool CanCookByTheBookInEditor(const FString& PlatformName ) const { return false; }

	/**
	 * Can the editor act as a cook on the fly server
	 */
	virtual bool CanCookOnTheFlyInEditor(const FString& PlatformName) const { return false; }

	/**
	 * Start cook by the book in the editor process space
	 */
	virtual void StartCookByTheBookInEditor( const TArray<ITargetPlatform*> &TargetPlatforms, const TArray<FString> &CookMaps, const TArray<FString> &CookDirectories, const TArray<FString> &CookCultures, const TArray<FString> &IniMapSections ) { }

	/**
	 * Checks if the cook by the book is finished
	 */
	virtual bool IsCookByTheBookInEditorFinished() const { return true; }

	/**
	 * Cancels the current cook by the book in editor
	 */
	virtual void CancelCookByTheBookInEditor() { }


	/**
	 * Makes a request to start a play from a Slate editor session
	 * @param	bAtPlayerStart			Whether or not we would really like to use the game or level's PlayerStart vs the StartLocation
	 * @param	DestinationViewport		Slate Viewport to play the game in, or NULL to spawn a standalone PIE window
	 * @param	bInSimulateInEditor		True to start an in-editor simulation session, or false to kick off a play-in-editor session
	 * @param	StartLocation			If specified, this is the location to play from (via a PlayerStartPIE - Play From Here)
	 * @param	StartRotation			If specified, this is the rotation to start playing at
	 * @param	DestinationConsole		Where to play the game - -1 means in editor, 0 or more is an index into the GConsoleSupportContainer
	 * @param	bUseMobilePreview		True to enable mobile preview mode (PC platform only)
	 * @param	bUseVRPreview			True to enable VR preview mode (PC platform only)
	 */
	UE_DEPRECATED(4.25, "Use the overload of RequestPlaySession which takes a FRequestPlaySessionParams instead.")
	void RequestPlaySession( bool bAtPlayerStart, TSharedPtr<class IAssetViewport> DestinationViewport, bool bInSimulateInEditor, const FVector* StartLocation = NULL, const FRotator* StartRotation = NULL, int32 DestinationConsole = -1, bool bUseMobilePreview = false, bool bUseVRPreview = false, bool bUseVulkanPreview = false);

	// @todo gmp: temp hack for Rocket demo
	UE_DEPRECATED(4.25, "Use the overload of RequestPlaySession which takes a FRequestPlaySessionParams instead.")
	void RequestPlaySession(const FVector* StartLocation, const FRotator* StartRotation, bool MobilePreview, bool VulkanPreview, const FString& MobilePreviewTargetDevice, FString AdditionalStandaloneLaunchParameters = TEXT(""));

	/** Request to play a game on a remote device */
	UE_DEPRECATED(4.25, "Use the overload of RequestPlaySession which takes a FRequestPlaySessionParams instead.")
	void RequestPlaySession( const FString& DeviceId, const FString& DeviceName );
	
	/** Request a play session (Play in Editor, Play in New Process, Launcher) with the configured parameters. See FRequestPlaySessionParams for more details. */
	void RequestPlaySession(const FRequestPlaySessionParams& InParams);

	/** Cancel request to start a play session */
	void CancelRequestPlaySession();

	/** Pause or unpause all PIE worlds. Returns true if successful */
	bool SetPIEWorldsPaused(bool Paused);

	/** Makes a request to start a play from a Slate editor session */
	void RequestToggleBetweenPIEandSIE() { bIsToggleBetweenPIEandSIEQueued = true; }

	/** Called when the debugger has paused the active PIE or SIE session */
	void PlaySessionPaused();

	/** Called when the debugger has resumed the active PIE or SIE session */
	void PlaySessionResumed();

	/** Called when the debugger has single-stepped the active PIE or SIE session */
	void PlaySessionSingleStepped();

	/** Returns true if we are currently either PIE/SIE in the editor, false if we are not (even if we would start next tick). See IsPlaySessionInProgress() */
	bool IsPlayingSessionInEditor() const { return PlayInEditorSessionInfo.IsSet(); }
	/** Returns true if we are going to start PIE/SIE on the next tick, false if we are not (or if we are already in progress). See IsPlaySessionInProgress() */
	bool IsPlaySessionRequestQueued() const { return PlaySessionRequest.IsSet(); }
	/** Returns true if Playing in Editor, Simulating in Editor, or are either of these queued to start on the next tick. */
	bool IsPlaySessionInProgress() const { return IsPlayingSessionInEditor() || IsPlaySessionRequestQueued(); }
	
	/** Returns true if we are currently Simulating in Editor, false if we are not (even if we would next tick). See IsSimulateInEditorInProgress() */
	bool IsSimulatingInEditor() const { return PlayInEditorSessionInfo.IsSet() && PlayInEditorSessionInfo->OriginalRequestParams.WorldType == EPlaySessionWorldType::SimulateInEditor; }	
	/** Returns true if we are going to start Simulating in Editor on the next tick, false if we are not (or we are already simulating). See IsSimulateInEditorInProgress() */
	bool IsSimulateInEditorQueued() const { return PlaySessionRequest.IsSet() && PlaySessionRequest->WorldType == EPlaySessionWorldType::SimulateInEditor; }
	/** Returns true if we are currently Simulating in Editor, or are going to start Simulating in Editor on the next tick. */
	bool IsSimulateInEditorInProgress() const { return IsSimulatingInEditor() || IsSimulateInEditorQueued(); }

	/** Returns the currently set PlaySessionRequest (if any). Unset if there is no session queued or has already been started (see GetPlayInEditorSessionInfo()) */
	const TOptional<FRequestPlaySessionParams> GetPlaySessionRequest() const { return PlaySessionRequest; }

	/** Returns information about the currently active Play In Editor session. Unset if there is no active PIE session. */
	const TOptional<FPlayInEditorSessionInfo> GetPlayInEditorSessionInfo() const { return PlayInEditorSessionInfo; }
	
	/** Returns true if the user has queued a Play in Editor (in VR Mode) or one is currently running. */
	bool IsVRPreviewActive() const
	{
		return (PlaySessionRequest.IsSet() && PlaySessionRequest->SessionPreviewTypeOverride == EPlaySessionPreviewType::VRPreview) ||
			(PlayInEditorSessionInfo.IsSet() && PlayInEditorSessionInfo->OriginalRequestParams.SessionPreviewTypeOverride == EPlaySessionPreviewType::VRPreview);
	}

	/** Called when game client received input key */
	bool ProcessDebuggerCommands(const FKey InKey, const FModifierKeysState ModifierKeyState, EInputEvent EventType);

	/**
	 * Kicks off a "Play From Here" request that was most likely made during a transaction
	 */
	UE_DEPRECATED(4.25, "Call StartQueuedPlaySessionRequest, or override StartQueuedPlaySessionRequestImpl instead.")
	virtual void StartQueuedPlayMapRequest();

	/** Kicks off a "Request Play Session" request if there is one set. This should not be called mid-transaction. */
	void StartQueuedPlaySessionRequest();

	/**
	 * Request that the current PIE/SIE session should end.  
	 * This should be used to end the game if its not safe to directly call EndPlayMap in your stack frame
	 */
	void RequestEndPlayMap();

	/**
	 * @return true if there is an end play map request queued 
	 */
	bool ShouldEndPlayMap() const { return bRequestEndPlayMapQueued; }

	/**
	 * Request to create a new PIE window and join the currently running PIE session.
	 * Deferred until the next tick.
	 */
	void RequestLateJoin();

	/**
	 * Builds a URL for game spawned by the editor (not including map name!). 
	 * @param	MapName			The name of the map to put into the URL
	 * @param	bSpecatorMode	If true, the player starts in spectator mode
	 * @param   AdditionalURLOptions	Additional URL Options to append (e.g, ?OptionX?OptionY). This is in addition to InEditorGameURLOptions.
	 *
	 * @return	The URL for the game
	 */
	virtual FString BuildPlayWorldURL(const TCHAR* MapName, bool bSpectatorMode = false, FString AdditionalURLOptions=FString());

	/**
	 * Starts a Play In Editor session
	 *
	 * @param	InWorld		World context
	 * @param	bInSimulateInEditor	True to start an in-editor simulation session, or false to start a play-in-editor session
	 */
	UE_DEPRECATED(4.25, "Override StartPlayInEditorSession(FRequestPlaySessionParams& InRequestParams) instead. InWorld is GetEditorWorldContext().World(), and the other arguments come from InRequestParams now.") 
	virtual void PlayInEditor( UWorld* InWorld, bool bInSimulateInEditor, FPlayInEditorOverrides Overrides = FPlayInEditorOverrides());

	UE_DEPRECATED(4.25, "Override CreateInnerProcessPIEGameInstance instead.")
	virtual UGameInstance* CreatePIEGameInstance(int32 InPIEInstance, bool bInSimulateInEditor, bool bAnyBlueprintErrors, bool bStartInSpectatorMode, bool bPlayNetDedicated, bool bPlayStereoscopic, float PIEStartTime);

	/**
	 * Kills the Play From Here session
	 */
	virtual void EndPlayMap();

	/** 
	 * Destroy the current play session and perform miscellaneous cleanup
	 */
	virtual void TeardownPlaySession(FWorldContext &PieWorldContext);

	/**
	 * Ends the current play on local pc session.
	 * @todo gmp: temp hack for Rocket demo
	 */
	virtual void EndPlayOnLocalPc();

	/**
	 * Overrides the realtime state all viewports until RemoveViewportsRealtimeOverride is called.
	 * The state of this override is not preserved between editor sessions. 
	 *
	 * @param bShouldBeRealtime	If true, this viewport will be realtime, if false this viewport will not be realtime
	 * @param SystemDisplayName	This display name of whatever system is overriding realtime. This name is displayed to users in the viewport options menu
	 */
	void SetViewportsRealtimeOverride(bool bShouldBeRealtime, FText SystemDisplayName);

	/**
	 * Removes the current realtime override.  If there was another realtime override set it will restore that override
	 */
	void RemoveViewportsRealtimeOverride(FText SystemDisplayName);

	UE_DEPRECATED(4.26, "To remove realtime overrides, please now provide a system name to make sure you remove the correct override.")
	void RemoveViewportsRealtimeOverride();

	/**
	 * Disables any realtime viewports that are currently viewing the level.  This will not disable
	 * things like preview viewports in Cascade, etc. Typically called before running the game.
	 */
	UE_DEPRECATED(4.25, "To save and restore realtime state non-permanently use SetViewportsRealtimeOverride and RemoveViewportsRealtimeOverride")
	void DisableRealtimeViewports();

	/**
	 * Restores any realtime viewports that have been disabled by DisableRealtimeViewports. This won't
	 * disable viewporst that were realtime when DisableRealtimeViewports has been called and got
	 * latter toggled to be realtime.
	 */
	UE_DEPRECATED(4.25, "To save and restore realtime state non-permanently use SetViewportsRealtimeOverride and RemoveViewportsRealtimeOverride")
	void RestoreRealtimeViewports();

	/**
	 * Checks to see if any viewport is set to update in realtime.
	 */
	bool IsAnyViewportRealtime();


	/**
	 * @return true if all windows are hidden (including minimized)                                                         
	 */
	bool AreAllWindowsHidden() const;

	/**
	 *	Returns pointer to a temporary render target.
	 *	If it has not already been created, does so here.
	 */
	UTextureRenderTarget2D* GetScratchRenderTarget( const uint32 MinSize );

	/**
	 *  Returns the Editors timer manager instance.
	 */
	TSharedRef<class FTimerManager> GetTimerManager() { return TimerManager.ToSharedRef(); }

	/**
	 *  Returns true if the editors timer manager is valid (may not be during early startup);
	 */
	bool IsTimerManagerValid() { return TimerManager.IsValid(); }

	/**
	*  Returns the Editors world manager instance.
	*/
	UEditorWorldExtensionManager* GetEditorWorldExtensionsManager() { return EditorWorldExtensionsManager; }

	// Editor specific

	/**
	* Closes the main editor frame.
	*/
	virtual void CloseEditor() {}
	virtual void GetPackageList( TArray<UPackage*>* InPackages, UClass* InClass ) {}

	/**
	 * Returns the number of currently selected actors.
	 */
	int32 GetSelectedActorCount() const;

	/**
	 * Returns the set of selected actors.
	 */
	class USelection* GetSelectedActors() const;

	/** Returns True is a world info Actor is selected */
	bool IsWorldSettingsSelected();

	/** Function to return unique list of the classes of the assets currently selected in content browser (loaded/not loaded) */
	void GetContentBrowserSelectionClasses( TArray<UClass*>& Selection ) const;

	/** Function to return list of assets currently selected in the content browser */
	void GetContentBrowserSelections(TArray<FAssetData>& Selections) const;

	/**
	 * Returns an FSelectionIterator that iterates over the set of selected actors.
	 */
	class FSelectionIterator GetSelectedActorIterator() const;

	/**
	* Returns an FSelectionIterator that iterates over the set of selected components.
	*/
	class FSelectionIterator GetSelectedComponentIterator() const;

	class FSelectedEditableComponentIterator GetSelectedEditableComponentIterator() const;

	/**
	* Returns the number of currently selected components.
	*/
	int32 GetSelectedComponentCount() const;

	/**
	* @return the set of selected components.
	*/
	class USelection* GetSelectedComponents() const;

	/**
	 * @return the set of selected non-actor objects.
	 */
	class USelection* GetSelectedObjects() const;

	/**
	 * @return the appropriate selection set for the specified object class.
	 */
	class USelection* GetSelectedSet( const UClass* Class ) const;

	/**
	 * @param	RequiredParentClass The parent class this type must implement, or null to accept anything
	 * @return	The first selected class (either a UClass type itself, or the UClass generated by a blueprint), or null if there are no class or blueprint types selected
	 */
	const UClass* GetFirstSelectedClass( const UClass* const RequiredParentClass ) const;

	/**
	 * Get the selection state of the current level (its actors and components) so that it might be restored later.
	 */
	void GetSelectionStateOfLevel(FSelectionStateOfLevel& OutSelectionStateOfLevel) const;

	/**
	 * Restore the selection state of the current level (its actors and components) from a previous state.
	 */
	void SetSelectionStateOfLevel(const FSelectionStateOfLevel& InSelectionStateOfLevel);

	/**
	 * Reset All Selection Sets (i.e. objects, actors, components)
	 * @note each set is independent and a selected actor might not be in the object selection set.
	 */
	void ResetAllSelectionSets();

	/**
	 * Clears out the current map, if any, and creates a new blank map.
	 *
	 * @param   bIsPartitionedWorld	If true, new map is partitioned.
	 * 
	 * @return	Pointer to the map that was created.
	 */
	UWorld* NewMap(bool bIsPartitionedWorld = false);

	/**
	 * Exports the current map to the specified filename.
	 *
	 * @param	InFilename					Filename to export the map to.
	 * @param	bExportSelectedActorsOnly	If true, export only the selected actors.
	 */
	void ExportMap(UWorld* InWorld, const TCHAR* InFilename, bool bExportSelectedActorsOnly);

	/**
	 *	Returns list of all foliage types used in the world
	 * 
	 * @param	InWorld	 The target world.
	 * @return	List of all foliage types used in the world
	 */
	TArray<UFoliageType*> GetFoliageTypesInWorld(UWorld* InWorld);

	/**
	 * Checks to see whether it's possible to perform a copy operation on the selected actors.
	 *
	 * @param InWorld		World to get the selected actors from
	 * @param OutCopySelected	Can be NULL, copies the internal results of the copy check to this struct
	 * @return			true if it's possible to do a copy operation based on the selection
	 */
	bool CanCopySelectedActorsToClipboard( UWorld* InWorld, FCopySelectedInfo* OutCopySelected = NULL );

	/**
	 * Copies selected actors to the clipboard.  Supports copying actors from multiple levels.
	 * NOTE: Doesn't support copying prefab instance actors!
	 *
	 * @param InWorld				World to get the selected actors from
	 * @param bShouldCut			If true, deletes the selected actors after copying them to the clipboard
	 * @param bIsMove				If true, this cut is part of a move and the actors will be immediately pasted
	 * @param bWarnAboutReferences	Whether or not to show a modal warning about referenced actors that may no longer function after being moved
	 * @param DestinationData		Data that was copied to clipboard 
	 */
	void CopySelectedActorsToClipboard( UWorld* InWorld, const bool bShouldCut, const bool bIsMove = false, bool bWarnAboutReferences = true, FString* DestinationData = nullptr);

	/**
	 * Checks to see whether it's possible to perform a paste operation.
	 *
	 * @param InWorld		World to paste into
	 * @return				true if it's possible to do a Paste operation
	 */
	bool CanPasteSelectedActorsFromClipboard( UWorld* InWorld );

	/**
	 * Pastes selected actors from the clipboard.
	 * NOTE: Doesn't support pasting prefab instance actors!
	 *
	 * @param InWorld		World to get the selected actors from
	 * @param PasteTo		Where to paste the content too
	 */
	void PasteSelectedActorsFromClipboard( UWorld* InWorld, const FText& TransDescription, const EPasteTo PasteTo );

	/**
	 * Sets property value and property chain to be used for property-based coloration.
	 *
	 * @param	PropertyValue		The property value to color.
	 * @param	Property			The property to color.
	 * @param	CommonBaseClass		The class of object to color.
	 * @param	PropertyChain		The chain of properties from member to lowest property.
	 */
	virtual void SetPropertyColorationTarget(UWorld* InWorld, const FString& PropertyValue, class FProperty* Property, class UClass* CommonBaseClass, class FEditPropertyChain* PropertyChain);

	/**
	 * Accessor for current property-based coloration settings.
	 *
	 * @param	OutPropertyValue	[out] The property value to color.
	 * @param	OutProperty			[out] The property to color.
	 * @param	OutCommonBaseClass	[out] The class of object to color.
	 * @param	OutPropertyChain	[out] The chain of properties from member to lowest property.
	 */
	virtual void GetPropertyColorationTarget(FString& OutPropertyValue, FProperty*& OutProperty, UClass*& OutCommonBaseClass, FEditPropertyChain*& OutPropertyChain);

	/**
	 * Selects actors that match the property coloration settings.
	 */
	void SelectByPropertyColoration(UWorld* InWorld);

	/**
	 * Warns the user of any hidden levels, and prompts them with a Yes/No dialog
	 * for whether they wish to continue with the operation.  No dialog is presented if all
	 * levels are visible.  The return value is true if no levels are hidden or
	 * the user selects "Yes", or false if the user selects "No".
	 *
	 * @param	InWorld					World context
	 * @param	bIncludePersistentLvl	If true, the persistent level will also be checked for visibility
	 * @return							false if the user selects "No", true otherwise.
	 */
	bool WarnAboutHiddenLevels( UWorld* InWorld, bool bIncludePersistentLvl) const;

	void ApplyDeltaToActor(AActor* InActor, bool bDelta, const FVector* InTranslation, const FRotator* InRotation, const FVector* InScaling, bool bAltDown=false, bool bShiftDown=false, bool bControlDown=false) const;

	void ApplyDeltaToComponent(USceneComponent* InComponent, bool bDelta, const FVector* InTranslation, const FRotator* InRotation, const FVector* InScaling, const FVector& PivotLocation ) const;

	/**
	 * Disable actor/component modification during delta movement.
	 *
	 * @param bDisable True if modification should be disabled; false otherwise.
	 */
	void DisableDeltaModification(bool bDisable) { bDisableDeltaModification = bDisable; }

	/**
	 * Test whether actor/component modification during delta movement is currently enabled?
	 */
	bool IsDeltaModificationEnabled() const { return !bDisableDeltaModification; }

	/**
	 *	Game-specific function called by Map_Check BEFORE iterating over all actors.
	 *
	 *	@param	Str						The exec command parameters
	 *	@param	Ar						The output archive for logging (?)
	 *	@param	bCheckDeprecatedOnly	If true, only check for deprecated classes
	 */
	virtual bool Game_Map_Check(UWorld* InWorld, const TCHAR* Str, FOutputDevice& Ar, bool bCheckDeprecatedOnly) { return true; }

	/**
	 *	Game-specific function called per-actor by Map_Check
	 *
	 *	@param	Str						The exec command parameters
	 *	@param	Ar						The output archive for logging (?)
	 *	@param	bCheckDeprecatedOnly	If true, only check for deprecated classes
	 */
	virtual bool Game_Map_Check_Actor(const TCHAR* Str, FOutputDevice& Ar, bool bCheckDeprecatedOnly, AActor* InActor) { return true; }

	/**
	 * Auto merge all staticmeshes that are able to be merged
	 */
	void AutoMergeStaticMeshes();

	/**
	 *	Check the InCmdParams for "MAPINISECTION=<name of section>".
	 *	If found, fill in OutMapList with the proper map names.
	 *
	 *	@param	InCmdParams		The cmd line parameters for the application
	 *	@param	OutMapList		The list of maps from the ini section, empty if not found
	 */
	void ParseMapSectionIni(const TCHAR* InCmdParams, TArray<FString>& OutMapList);

	/**
	 *	Load the list of maps from the given section of the Editor.ini file
	 *	Supports sections contains other sections - but DOES NOT HANDLE CIRCULAR REFERENCES!!!
	 *
	 *	@param	InSectionName		The name of the section to load
	 *	@param	OutMapList			The list of maps from that section
	 */
	void LoadMapListFromIni(const FString& InSectionName, TArray<FString>& OutMapList);

	/**
	 *	Check whether the specified package file is a map
	 *
	 *	@param	PackageFilename		The name of the package to check
	 *	@param	OutErrorMsg			if an errors occurs, this is the localized reason
	 *	@return	true if the package is not a map file
	 */
	bool PackageIsAMapFile( const TCHAR* PackageFilename, FText& OutNotMapReason );

	/**
	 * Synchronizes the content or generic browser's selected objects to the collection specified.
	 *
	 * @param	ObjectSet	the list of objects to sync to
	 */
	void SyncBrowserToObjects( TArray<UObject*>& InObjectsToSync, bool bFocusContentBrowser = true );
	void SyncBrowserToObjects( TArray<struct FAssetData>& InAssetsToSync, bool bFocusContentBrowser = true );

	/**
	 * Syncs the selected actors objects to the content browser
	 * 
	 * @param bAllowOverrideMetadata If true, allows an asset to define "BrowseToAssetOverride" in its metadata to sync to an asset other than itself
	 */
	void SyncToContentBrowser(bool bAllowOverrideMetadata = true);

	/**
	 * Syncs the selected actors' levels to the content browser
	 */
	void SyncActorLevelsToContentBrowser();

	/**
	 * Checks if the slected objects contain something to browse to
	 *
	 * @return true if any of the selected objects contains something that can be browsed to
	 */
	bool CanSyncToContentBrowser();

	/**
	 * Checks if the selected objects have levels which can be browsed to
	 *
	 * @return true if any of the selected objects contains something that can be browsed to
	 */
	bool CanSyncActorLevelsToContentBrowser();

	/**
	 * Toggles the movement lock on selected actors so they may or may not be moved with the transform widgets
	 */
	void ToggleSelectedActorMovementLock();

	/**
	 * @return true if there are selected locked actors
	 */
	bool HasLockedActors();

	/**
	 * Opens the objects specialized editor (Same as double clicking on the item in the content browser)
	 *
	 * @param ObjectToEdit	The object to open the editor for 
	 */
	void EditObject( UObject* ObjectToEdit );

	/**
	 * Selects the currently selected actor(s) levels in the level browser
	 *
	 * @param bDeselectOthers	Whether or not to deselect the current level selection first
	 */
	void SelectLevelInLevelBrowser( bool bDeselectOthers );

	/**
	 * Deselects the currently selected actor(s) levels in the level browser
	 */
	void DeselectLevelInLevelBrowser();

	/**
	 * Selects all actors with the same class as the current selection
	 *
	 * @param bArchetype	true to only select actors of the same class AND same Archetype
	 */
	void SelectAllActorsWithClass( bool bArchetype );

	/**
	 * Finds all references to the currently selected actors, and reports results in a find message log
	 */
	void FindSelectedActorsInLevelScript();

	/** See if any selected actors are referenced in level script */
	bool AreAnySelectedActorsInLevelScript();

	/**
	 * Checks if a provided package is valid to be auto-added to a default changelist based on several
	 * specifications (and if the user has elected to enable the feature). Only brand-new packages will be
	 * allowed.
	 *
	 * @param	InPackage	Package to consider the validity of auto-adding to a default source control changelist
	 * @param	InFilename	Filename of the package after it will be saved (not necessarily the same as the filename of the first param in the event of a rename)
	 *
	 * @return	true if the provided package is valid to be auto-added to a default source control changelist
	 */
	bool IsPackageValidForAutoAdding(UPackage* InPackage, const FString& InFilename);

	/**
	 * Checks if a provided package is valid to be saved. For startup packages, it asks user for confirmation.
	 *
	 * @param	InPackage	Package to consider the validity of auto-adding to a default source control changelist
	 * @param	InFilename	Filename of the package after it will be saved (not necessarily the same as the filename of the first param in the event of a rename)
	 * @param	Error		Error output
	 *
	 * @return	true if the provided package is valid to be saved
	 */
	virtual bool IsPackageOKToSave(UPackage* InPackage, const FString& InFilename, FOutputDevice* Error);

	/** The editor wrapper for UPackage::SavePackage. Auto-adds files to source control when necessary */
	bool SavePackage(UPackage* InOuter, UObject* InAsset, const TCHAR* Filename, const FSavePackageArgs& SaveArgs);

	UE_DEPRECATED(5.0, "Pack the arguments into FSavePackageArgs and call the function overload that takes FSavePackageArgs. Note that Conform is no longer implemented.")
	bool SavePackage(UPackage* InOuter, UObject* Base, EObjectFlags TopLevelFlags, const TCHAR* Filename,
		FOutputDevice* Error = GError, FLinkerNull* Conform = nullptr, bool bForceByteSwapping = false,
		bool bWarnOfLongFilename = true, uint32 SaveFlags = SAVE_None, const ITargetPlatform* TargetPlatform = nullptr,
		const FDateTime& FinalTimeStamp = FDateTime::MinValue(), bool bSlowTask = true);

	/** The editor wrapper for UPackage::Save. Auto-adds files to source control when necessary */
	FSavePackageResultStruct Save(UPackage* InOuter, UObject* InAsset, const TCHAR* Filename,
		const FSavePackageArgs& SaveArgs);

	UE_DEPRECATED(5.0, "Pack the arguments into FSavePackageArgs and call the function overload that takes FSavePackageArgs. Note that Conform and InOutDiffMap are no longer implemented.")
	FSavePackageResultStruct Save(UPackage* InOuter, UObject* Base, EObjectFlags TopLevelFlags, const TCHAR* Filename,
		FOutputDevice* Error = GError, FLinkerNull* Conform = nullptr, bool bForceByteSwapping = false,
		bool bWarnOfLongFilename = true, uint32 SaveFlags = SAVE_None,
		const ITargetPlatform* TargetPlatform = nullptr, const FDateTime& FinalTimeStamp = FDateTime::MinValue(),
		bool bSlowTask = true, class FArchiveDiffMap* InOutDiffMap = nullptr,
		FSavePackageContext* SavePackageContext = nullptr);

	virtual bool InitializePhysicsSceneForSaveIfNecessary(UWorld* World, bool &bOutForceInitialized);
	void CleanupPhysicsSceneThatWasInitializedForSave(UWorld* World, bool bForceInitialized);

	UE_DEPRECATED(5.0, "Use version that takes FObjectPreSaveContext instead.")
	virtual void OnPreSaveWorld(uint32 SaveFlags, UWorld* World);
	UE_DEPRECATED(5.0, "Use version that takes FObjectPostSaveContext instead.")
	virtual void OnPostSaveWorld(uint32 SaveFlags, UWorld* World, uint32 OriginalPackageFlags, bool bSuccess);

	/** Invoked before a UWorld is saved to update editor systems */
	virtual void OnPreSaveWorld(UWorld* World, FObjectPreSaveContext ObjectSaveContext);

	/** Invoked after a UWorld is saved to update editor systems */
	virtual void OnPostSaveWorld(UWorld* World, FObjectPostSaveContext ObjectSaveContext);

	/**
	 * Adds provided package to a default changelist
	 *
	 * @param	PackageNames	Filenames of the packages after they will be saved (not necessarily the same as the filename of the first param in the event of a rename)
	 */
	void AddPackagesToDefaultChangelist(TArray<FString>& InPackageNames);

	/**
	 * Will run a batch mark for add source control operation for files recently saved if source control is enabled
	 * @param	bool	Unused param to for the function to be used as a delegate when source control dialog is closed.
	 */
	void RunDeferredMarkForAddFiles(bool = false);

	/** 
	 * @return - returns the currently selected positional snap grid setting
	 */
	float GetGridSize() const;

	/** 
	 * @return - if the grid size is part of the 1,2,4,8,16,.. list or not
	 */
	bool IsGridSizePowerOfTwo() const;

	/** 
	 * Sets the selected positional snap grid setting
	 *
	 * @param InIndex - The index of the selected grid setting
	 */
	void SetGridSize(int32 InIndex);

	/** 
	 * Increase the positional snap grid setting (will not increase passed the maximum value)
	 */
	void GridSizeIncrement();
	
	/** 
	 * Decreased the positional snap grid setting (will not decrease passed the minimum value)
	 */
	void GridSizeDecrement();

	/** 
	 * Accesses the array of snap grid position options
	 */
	const TArray<float>& GetCurrentPositionGridArray() const;
	
	/** 
	 * @return - returns the currently selected rotational snap grid setting
	 */
	FRotator GetRotGridSize();

	/** 
	 * Sets the selected Rotational snap grid setting
	 *
	 * @param InIndex - The index of the selected grid setting
	 * @param InGridMode - Selects which set of grid settings to use
	 */
	void SetRotGridSize(int32 InIndex, enum ERotationGridMode InGridMode);

	/** 
	 * Increase the rotational snap grid setting (will not increase passed the maximum value)
	 */
	void RotGridSizeIncrement();
	
	/** 
	 * Decreased the rotational snap grid setting (will not decrease passed the minimum value)
	 */
	void RotGridSizeDecrement();
	
	/** 
	 * Accesses the array of snap grid rotation options
	 */
	const TArray<float>& GetCurrentRotationGridArray() const;
	
	float GetScaleGridSize();
	void SetScaleGridSize(int32 InIndex);

	float GetGridInterval();

	/**
	 * Get the location offset applied by the grid based on the grid size and active viewport.
	 */
	FVector GetGridLocationOffset(bool bUniformOffset) const;

	/**
	 * Access the array of grid interval options
	 */
	const TArray<float>& GetCurrentIntervalGridArray() const;
	
	 /**
	  * Function to convert selected brushes into volumes of the provided class.
	  *
	  * @param	VolumeClass	Class of volume that selected brushes should be converted into
	  */
	void ConvertSelectedBrushesToVolumes( UClass* VolumeClass );

	/**
	 * Called to convert actors of one class type to another
	 *
	 * @param FromClass The class converting from
	 * @param ToClass	The class converting to
	 */
	void ConvertActorsFromClass( UClass* FromClass, UClass* ToClass );

	/**
	* Update any outstanding reflection captures
	*/
	void BuildReflectionCaptures(UWorld* World = GWorld);

	/**
	 * Convenience method for adding a Slate modal window that is parented to the main frame (if it exists)
	 * This function does not return until the modal window is closed.
	 */
	void EditorAddModalWindow( TSharedRef<SWindow> InModalWindow ) const;

	/**
	 * Finds a brush builder of the provided class.  If it doesnt exist one will be created
	 *
	 * @param BrushBuilderClass	The class to get the builder brush from
	 * @return The found or created brush builder
	 */
	UBrushBuilder* FindBrushBuilder( UClass* BrushBuilderClass );

	/**
	 * Parents one actor to another
	 * Check the validity of this call with CanParentActors().
	 *
	 * @param ParentActor	Actor to parent the child to
	 * @param ChildActor	Actor being parented
	 * @param SocketName	An optional socket name to attach to in the parent (use NAME_None when there is no socket)
	 * @param Component		Actual Component included in the ParentActor which is a usually blueprint actor
	 */
	void ParentActors( AActor* ParentActor, AActor* ChildActor, const FName SocketName, USceneComponent* Component=NULL );

	/**
	 * Detaches selected actors from there parents
	 *
	 * @return				true if a detachment occurred
	 */
	bool DetachSelectedActors();	

	/**
	 * Checks the validity of parenting one actor to another
	 *
	 * @param ParentActor	Actor to parent the child to
	 * @param ChildActor	Actor being parented
	 * @param ReasonText	Optional text to receive a description of why the function returned false.
	 * @return				true if the parenting action is valid and will succeed, false if invalid.
	 */
	bool CanParentActors( const AActor* ParentActor, const AActor* ChildActor, FText* ReasonText = NULL);

	/** 
	 * turns all navigable static geometry of ULevel into polygon soup stored in passed Level (ULevel::StaticNavigableGeometry)
	 */
	virtual void RebuildStaticNavigableGeometry(ULevel* Level);

	/**
	 * Gets all objects which can be synced to in content browser for current selection
	 *
	 * @param Objects	Array to be filled with objects which can be browsed to
	 * @param bAllowOverrideMetadata If true, allows an asset to define "BrowseToAssetOverride" in its metadata to sync to an asset other than itself
	 */
	UE_DEPRECATED(5.1, "Use GetAssetsToSyncToContentBrowser instead")
	void GetObjectsToSyncToContentBrowser(TArray<UObject*>& Objects, bool bAllowBrowseToAssetOverride = true);
	/**
	 * Gets all assets which can be synced to in content browser for current selection
	 *
	 * @param Assets	Array to be filled with assets which can be browsed to
	 * @param bAllowOverrideMetadata If true, allows an asset to define "BrowseToAssetOverride" in its metadata to sync to an asset other than itself
	 */
	void GetAssetsToSyncToContentBrowser(TArray<FAssetData>& Assets, bool bAllowBrowseToAssetOverride = true);

	/**
	 * Gets all levels which can be synced to in content browser for current selection
	 *
	 * @param Objects	Array to be filled with ULevel objects
	 */
	void GetLevelsToSyncToContentBrowser(TArray<UObject*>& Objects);

	/**
	* Queries for a list of assets that are referenced by the current editor selection (actors, surfaces, etc.)
	*
	* @param	Objects								Array to be filled with asset objects referenced by the current editor selection
	* @param	bIgnoreOtherAssetsIfBPReferenced	If true, and a selected actor has a Blueprint asset, only that will be returned.
	*/
	void GetReferencedAssetsForEditorSelection(TArray<UObject*>& Objects, const bool bIgnoreOtherAssetsIfBPReferenced = false);

	/**
	* Queries for a list of assets that are soft referenced by the current editor selection (actors, surfaces, etc.)
	*
	* @param	SoftObjects							Array to be filled with asset objects referenced soft by the current editor selection
	*/
	void GetSoftReferencedAssetsForEditorSelection(TArray<FSoftObjectPath>& SoftObjects);

	/** Returns a filter to restruct what assets show up in asset pickers based on what the selection is used for (i.e. what will reference the assets) */
	DECLARE_DELEGATE_RetVal_OneParam(TSharedPtr<IAssetReferenceFilter>, FOnMakeAssetReferenceFilter, const FAssetReferenceFilterContext& /*Context*/);
	FOnMakeAssetReferenceFilter& OnMakeAssetReferenceFilter() { return OnMakeAssetReferenceFilterDelegate; }
	TSharedPtr<IAssetReferenceFilter> MakeAssetReferenceFilter(const FAssetReferenceFilterContext& Context) { return OnMakeAssetReferenceFilterDelegate.IsBound() ? OnMakeAssetReferenceFilterDelegate.Execute(Context) : nullptr; }

	DECLARE_DELEGATE_RetVal(ULevelEditorDragDropHandler*, FOnCreateLevelEditorDragDropHandler);
	FOnCreateLevelEditorDragDropHandler& OnCreateLevelEditorDragDropHandler() { return OnCreateLevelEditorDragDropHandlerDelegate; }
	ULevelEditorDragDropHandler* GetLevelEditorDragDropHandler() const;

	/** 
	 * Gets the interface to manage project references to external content
	 * @note the returned pointer cannot be null
	 */
	IProjectExternalContentInterface* GetProjectExternalContentInterface();

	/** Delegate to override the IProjectExternalContentInterface */
	DECLARE_DELEGATE_RetVal(IProjectExternalContentInterface*, FProjectExternalContentInterfaceGetter);
	FProjectExternalContentInterfaceGetter ProjectExternalContentInterfaceGetter;

private:
	UPROPERTY()
	mutable TObjectPtr<ULevelEditorDragDropHandler> DragDropHandler;

	FOnMakeAssetReferenceFilter OnMakeAssetReferenceFilterDelegate;
	FOnCreateLevelEditorDragDropHandler OnCreateLevelEditorDragDropHandlerDelegate;

public:

	/** Returns the WorldContext for the editor world. For now, there will always be exactly 1 of these in the editor. 
	 *
	 * @param	bEnsureIsGWorld		Temporarily allow callers to validate that this maps to GWorld to help track down any conversion bugs
	 */
	FWorldContext &GetEditorWorldContext(bool bEnsureIsGWorld = false);

	/** 
	 * Returns the WorldContext for the PIE world, by default will get the first one which will be the server or simulate instance.
	 * You need to iterate the context list if you want all the pie world contexts.
	 */
	FWorldContext* GetPIEWorldContext(int32 WorldPIEInstance = 0);

	/** 
	 * mostly done to check if PIE is being set up, go GWorld is going to change, and it's not really _the_G_World_
	 * NOTE: hope this goes away once PIE and regular game triggering are not that separate code paths
	 */
	virtual bool IsSettingUpPlayWorld() const override { return EditorWorld != NULL && PlayWorld == NULL; }

	/**
	 *	Retrieves the active viewport from the editor.
	 *
	 *	@return		The currently active viewport.
	 */
	FViewport* GetActiveViewport();

	/**
	 *	Retrieves the PIE viewport from the editor.
	 *
	 *	@return		The PIE viewport. NULL if there is no PIE viewport active.
	 */
	FViewport* GetPIEViewport();

	/** 
	 *	Checks for any player starts and returns the first one found.
	 *
	 *	@return		The first player start location found.
	 */
	APlayerStart* CheckForPlayerStart();

	/** Closes the popup created for GenericTextEntryModal or GenericTextEntryModeless*/
	void CloseEntryPopupWindow();

	/**
	 * Prompts the user to save the current map if necessary, then creates a new (blank) map.
	 */
	void CreateNewMapForEditing(bool bPromptUserToSave = true, bool bIsPartitionedWorld = false);

	/**
	 * If a PIE world exists, give the user the option to terminate it.
	 *
	 * @return				true if a PIE session exists and the user refused to end it, false otherwise.
	 */
	bool ShouldAbortBecauseOfPIEWorld();

	/**
	 * If an unsaved world exists that would be lost in a map transition, give the user the option to cancel a map load.
	 *
	 * @return				true if an unsaved world exists and the user refused to continue, false otherwise.
	 */
	bool ShouldAbortBecauseOfUnsavedWorld();

	/**
	 * Gets the user-friendly, localized (if exists) name of a property
	 *
	 * @param	Property	the property we want to try to et the friendly name of	
	 * @param	OwnerStruct	if specified, uses this class's loc file instead of the property's owner class
	 *						useful for overriding the friendly name given a property inherited from a parent class.
	 *
	 * @return	the friendly name for the property.  localized first, then metadata, then the property's name.
	 */
	static FString GetFriendlyName( const FProperty* Property, UStruct* OwnerStruct = NULL );

	/**
	 * Register a client tool to receive undo events 
	 * @param UndoClient	An object wanting to receive PostUndo/PostRedo events
	 */
	void RegisterForUndo(class FEditorUndoClient* UndoClient );

	/**
	 * Unregister a client from receiving undo events 
	 * @param UndoClient	An object wanting to unsubscribe from PostUndo/PostRedo events
	 */
	void UnregisterForUndo( class FEditorUndoClient* UndoEditor );

	/**
	 * Ensures the assets specified are loaded and adds them to the global selection set
	 * @param Assets		An array of assets to load and select
	 * @param TypeOfAsset	An optional class to restrict the types of assets loaded & selected
	 */
	void LoadAndSelectAssets( TArray<FAssetData>& Assets, UClass* TypeOfAsset=NULL );

	/**
	 * @return True if percentage based scaling is enabled
	 */
	bool UsePercentageBasedScaling() const;

	/**
	 * Returns the actor grouping utility class that performs all grouping related tasks
	 * This will create the class instance if it doesn't exist.
	 */
	class UActorGroupingUtils* GetActorGroupingUtils();

	/**
	 * Query to tell if the editor is currently in a mode where it wants XR HMD
	 * tracking to be used (like in the VR editor or VR PIE preview).
	 */
	bool IsHMDTrackingAllowed() const;

private:
	//
	// Map execs.
	//

	bool Map_Select( UWorld* InWorld, const TCHAR* Str, FOutputDevice& Ar);
	bool Map_Brush( UWorld* InWorld, const TCHAR* Str, FOutputDevice& Ar);
	bool Map_Sendto( UWorld* InWorld, const TCHAR* Str, FOutputDevice& Ar);
	bool Map_Rebuild(UWorld* InWorld, const TCHAR* Str, FOutputDevice& Ar);
	bool Map_Load(const TCHAR* Str, FOutputDevice& Ar);
	bool Map_Import( UWorld* InWorld, const TCHAR* Str, FOutputDevice& Ar );

	struct EMapCheckNotification
	{
		enum Type
		{
			DontDisplayResults,
			DisplayResults,
			NotifyOfResults,
		};
	};

	/**
	 * Checks map for common errors.
	 */
	bool Map_Check(UWorld* InWorld, const TCHAR* Str, FOutputDevice& Ar, bool bCheckDeprecatedOnly, EMapCheckNotification::Type Notification = EMapCheckNotification::DisplayResults, bool bClearLog = true);
	bool Map_Scale( UWorld* InWorld, const TCHAR* Str, FOutputDevice& Ar );
	bool Map_Setbrush( UWorld* InWorld, const TCHAR* Str, FOutputDevice& Ar );

	/**
	 * Attempts to load a preview static mesh from the array preview static meshes at the given index.
	 *
	 * @param	Index	The index of the name in the PlayerPreviewMeshNames array from the editor user settings.
	 * @return	true if a static mesh was loaded; false, otherwise.
	 */
	bool LoadPreviewMesh( int32 Index );

	/**
	 * Login PIE instances with the online platform before actually creating any PIE worlds
	 *
	 * @param bAnyBlueprintErrors passthrough value of blueprint errors encountered during PIE creation
	 * @param bStartInSpectatorMode passthrough value if it is expected that PIE will start in spectator mode
	 * @param PIEStartTime passthrough value of the time that PIE was initiated by the user
	 */
	UE_DEPRECATED(4.25, "This is now done as part of StartPlayInEditorSession as online-login/non-logged in flow is now combined.")
	virtual void LoginPIEInstances(bool bAnyBlueprintErrors, bool bStartInSpectatorMode, double PIEStartTime);

	/** Called when all PIE instances have been successfully logged in */
	UE_DEPRECATED(4.25, "Override OnAllPIEInstancesStarted instead, which is called in both online and offline PIE sessions.")
	virtual void OnLoginPIEAllComplete();
	/** Called when a recompilation of a module is beginning */
	void OnModuleCompileStarted(bool bIsAsyncCompile);

	/** Called when a recompilation of a module is ending */
	void OnModuleCompileFinished(const FString& CompilationOutput, ECompilationResult::Type CompilationResult, bool bShowLog);

public:
	/** Creates a pie world from the default entry map, used by clients that connect to a PIE server */
	UWorld* CreatePIEWorldFromEntry(FWorldContext &WorldContext, UWorld* InWorld, FString &PlayWorldMapName);

	/**
	 * Continue the creation of a single PIE world after a login was successful
	 *
	 * @param PieWorldContext world context for this PIE instance
	 * @param PlayNetMode mode to create this PIE world in (as server, client, etc)
	 * @param DataStruct data required to continue PIE creation, set at login time
	 * @return	true if world created successfully
	 */
	UE_DEPRECATED(4.25, "This is now handled as part of OnLoginPIEComplete_Deferred.")
	bool CreatePIEWorldFromLogin(FWorldContext& PieWorldContext, EPlayNetMode PlayNetMode, FPieLoginStruct& DataStruct);

	/** Called before creating PIE instance(s). */
	virtual FGameInstancePIEResult PreCreatePIEInstances(const bool bAnyBlueprintErrors, const bool bStartInSpectatorMode, const float PIEStartTime, const bool bSupportsOnlinePIE, int32& InNumOnlinePIEInstances);

	/** Called before creating a PIE server instance. */
	virtual FGameInstancePIEResult PreCreatePIEServerInstance(const bool bAnyBlueprintErrors, const bool bStartInSpectatorMode, const float PIEStartTime, const bool bSupportsOnlinePIE, int32& InNumOnlinePIEInstances);

	/*
	 * Handler for when viewport close request is made. 
	 *
	 * @param InViewport the viewport being closed.
	 */
	void OnViewportCloseRequested(FViewport* InViewport);

	/*
	 * Fills level viewport client transform used in simulation mode 
	 *
	 * @param OutViewTransform filled view transform used in SIE
	 * @return true if function succeeded, false if failed
	 */
	bool GetSimulateInEditorViewTransform(FTransform& OutViewTransform) const;

public:
	/**
	 * Non Online PIE creation flow, creates all instances of PIE at once when online isn't requested/required
	 *
	 * @param bAnyBlueprintErrors passthrough value of blueprint errors encountered during PIE creation
	 * @param bStartInSpectatorMode passthrough value if it is expected that PIE will start in spectator mode
	 */
	UE_DEPRECATED(4.25, "This non-online flow is now deprecated and is shared with normal online flow. See OnLoginPIEComplete_Deferred instead.")
	void SpawnIntraProcessPIEWorlds(bool bAnyBlueprintErrors, bool bStartInSpectatorMode);

	/*
	 * Spawns a PlayFromHere playerstart in the given world
	 * @param	World		The World to spawn in (for PIE this may not be GWorld)
	 * @param	PlayerStartPIE	A reference to the resulting PlayerStartPIE actor
	 * @param	StartLocation	The location to spawn the player in.
	 * @param	StartRotation	The rotation to spawn the player at.
	 *
	 * @return	true if spawn succeeded, false if failed
	 */
	bool SpawnPlayFromHereStart(UWorld* World, AActor*& PlayerStartPIE, const FVector& StartLocation, const FRotator& StartRotation);
	
	/**
	 * Spawns a PlayFromHere playerstart in the given world if there is a location set to spawn in.
	 * @param	World		The World to spawn in (for PIE this may not be GWorld)
	 * @param	PlayerStartPIE	A reference to the resulting PlayerStartPIE actor
	 *
	 * @return	true if spawn succeeded, false if failed. Returns true even if no object was spawned (due to location not being set).
	 */
	bool SpawnPlayFromHereStart(UWorld* World, AActor*& PlayerStartPIE);


private:
	/**
	 * Delegate definition for the execute function that follows
	 */
	DECLARE_DELEGATE_OneParam( FSelectCommand, UModel* );
	DECLARE_DELEGATE_TwoParams( FSelectInWorldCommand, UWorld*, UModel* );
	
	/**
	 * Utility method call a select command for each level model in the worlds level list.
	 *
	 * @param InWorld			World containing the levels
	 * @param InSelectCommand	Select command delegate
	 */
	void ExecuteCommandForAllLevelModels( UWorld* InWorld, FSelectCommand InSelectCommand, const FText& TransDesription );
	void ExecuteCommandForAllLevelModels( UWorld* InWorld, FSelectInWorldCommand InSelectCommand, const FText& TransDesription );
	
public:

	/**
	 * Utility method call ModifySelectedSurfs for each level model in the worlds level list.
	 *
	 * @param InWorld			World containing the levels
	 */
	 void FlagModifyAllSelectedSurfacesInLevels( UWorld* InWorld );
	 
private:
	/** Checks for UWorld garbage collection leaks and reports any that are found */
	void CheckForWorldGCLeaks( UWorld* NewWorld, UPackage* WorldPackage );

	/**
	 * This destroys the given world.
	 * It also does editor specific tasks (EG clears selections from that world etc)
	 *
	 * @param	Context		The world to destroy
	 * @param	CleanseText	Reason for the destruction
	 * @param	NewWorld	An optional new world to keep in memory after destroying the world referenced in the Context.
	 *						This world and it's sublevels will remain in memory.
	 */
	void EditorDestroyWorld( FWorldContext & Context, const FText& CleanseText, UWorld* NewWorld = nullptr );

	ULevel* CreateTransLevelMoveBuffer( UWorld* InWorld );

	/**	Broadcasts that an undo or redo has just occurred. */
	void BroadcastPostUndoRedo(const FTransactionContext& UndoContext, bool bWasUndo);

	/** Helper function to show undo/redo notifications */
	void ShowUndoRedoNotification(const FText& NotificationText, bool bSuccess);

	/** Internal helper functions */
	virtual void PostUndo (bool bSuccess);

	/** Delegate callback: the world origin is going to be moved. */
	void PreWorldOriginOffset(UWorld* InWorld, FIntVector InSrcOrigin, FIntVector InDstOrigin);

	/** Delegate callback for when a streaming level is added to world. */
	void OnLevelAddedToWorld(ULevel* InLevel, UWorld* InWorld);

	/** Delegate callback for when a streaming level is removed from world. */
	void OnLevelRemovedFromWorld(ULevel* InLevel, UWorld* InWorld);

	/** Puts the currently loaded project file at the top of the recents list and trims and files that fell off the list */
	void UpdateRecentlyLoadedProjectFiles();

	/** Updates the project file to auto load and initializes the bLoadTheMostRecentlyLoadedProjectAtStartup flag */
	void UpdateAutoLoadProject();

	/** Handles user setting changes. */
	void HandleSettingChanged( FName Name );

	/** Callback for handling undo and redo transactions before they happen. */
	void HandleTransactorBeforeRedoUndo(const FTransactionContext& TransactionContext);

	/** Common code for finished undo and redo transactions. */
	void HandleTransactorRedoUndo(const FTransactionContext& TransactionContext, bool Succeeded, bool WasUndo);

	/** Callback for finished redo transactions. */
	void HandleTransactorRedo(const FTransactionContext& TransactionContext, bool Succeeded);

	/** Callback for finished undo transactions. */
	void HandleTransactorUndo(const FTransactionContext& TransactionContext, bool Succeeded);

public:
	/** Callback for object changes during undo/redo. */
	void HandleObjectTransacted(UObject* InObject, const class FTransactionObjectEvent& InTransactionObjectEvent);

private:

	TPimplPtr<FEditorTransactionDeltaContext> CurrentUndoRedoContext;

	/** List of all viewport clients */
	TArray<class FEditorViewportClient*> AllViewportClients;

	/** List of level editor viewport clients for level specific actions */
	TArray<class FLevelEditorViewportClient*> LevelViewportClients;

	/** Delegate broadcast when the viewport client list changed */
	FViewportClientListChangedEvent ViewportClientListChangedEvent;

	/** Delegate broadcast when the level editor viewport client list changed */
	FViewportClientListChangedEvent LevelViewportClientListChangedEvent;

	/** Delegate broadcast just before a blueprint is compiled */
	FBlueprintPreCompileEvent BlueprintPreCompileEvent;

	/** Delegate broadcast when blueprint is compiled */
	FBlueprintCompiledEvent BlueprintCompiledEvent;

	/** Delegate broadcast when blueprint is reinstanced */
	FBlueprintReinstanced BlueprintReinstanced;

	/** Delegate broadcast when a package has been loaded or unloaded */
	FClassPackageLoadedOrUnloadedEvent ClassPackageLoadedOrUnloadedEvent;

	/** Delegate broadcast when an object has been reimported */
	FObjectReimported ObjectReimportedEvent;

	/** Delegate broadcast when an actor or component is about to be moved, rotated, or scaled  */
	FOnBeginTransformObject OnBeginObjectTransformEvent;

	/** Delegate broadcast when an actor or component has been moved, rotated, or scaled */
	FOnEndTransformObject OnEndObjectTransformEvent;

	/** Delegate broadcast when aactors have been moved, rotated, or scaled */
	FOnActorsMoved OnActorsMovedEvent;

	/** Delegate broadcast when the camera viewed through the viewport is about to be moved */
	FOnBeginTransformCamera OnBeginCameraTransformEvent;

	/** Delegate broadcast when the camera viewed through the viewport has been moved */
	FOnEndTransformCamera OnEndCameraTransformEvent;
	
	/** Broadcasts after an HLOD actor has been moved between clusters */
	FHLODActorMovedEvent HLODActorMovedEvent;

	/** Broadcasts after an HLOD actor's mesh is build*/
	FHLODMeshBuildEvent HLODMeshBuildEvent;

	/** Broadcasts after an HLOD actor has added to a cluster */
	FHLODActorAddedEvent HLODActorAddedEvent;

	/** Broadcasts after an HLOD actor has been marked dirty */
	FHLODActorMarkedDirtyEvent HLODActorMarkedDirtyEvent;

	/** Broadcasts after a Draw distance value (World settings) is changed */
	FHLODTransitionScreenSizeChangedEvent HLODTransitionScreenSizeChangedEvent;

	/** Broadcasts after the HLOD levels array is changed */
	FHLODLevelsArrayChangedEvent HLODLevelsArrayChangedEvent;

	/** Broadcasts after an Actor is removed from a cluster */
	FHLODActorRemovedFromClusterEvent HLODActorRemovedFromClusterEvent;

	/** Broadcasts after an Exec event on particles has been invoked.*/
	FExecParticleInvoked ExecParticleInvokedEvent; 

	/** Broadcasts to allow selection of unloaded actors */
	FSelectUnloadedActorsEvent SelectUnloadedActorsEvent;
<<<<<<< HEAD

	/** Delegate to be called when a matinee is requested to be opened */
	FShouldOpenMatineeCallback ShouldOpenMatineeCallback;	
=======
>>>>>>> d731a049

	/** Reference to owner of the current popup */
	TWeakPtr<class SWindow> PopupWindow;

	/** True if we should disable actor/component modification on delta movement */
	bool bDisableDeltaModification;

	/** List of editors who want to receive undo/redo events */
	TSet< class FEditorUndoClient* > UndoClients;

	/** List of actors that were selected before Undo/redo */
	TArray<AActor*> OldSelectedActors;

	/** List of components that were selected before Undo/redo */
	TArray<UActorComponent*> OldSelectedComponents;

	/** The notification item to use for undo/redo */
	TSharedPtr<class SNotificationItem> UndoRedoNotificationItem;

	/** The Timer manager for all timer delegates */
	TSharedPtr<class FTimerManager> TimerManager;

	/** Currently active function execution world switcher, will be null most of the time */
	FScopedConditionalWorldSwitcher* FunctionStackWorldSwitcher = nullptr;

	/** Stack entry where world switcher was created, and should be destroyed at */
	int32 FunctionStackWorldSwitcherTag = -1;

	/** Delegate handles for function execution */
	FDelegateHandle ScriptExecutionStartHandle, ScriptExecutionEndHandle;

	// This chunk is used for Play In New Process
public:
	/**
	 * Are we playing on a local PC session?
	 */
	bool IsPlayingOnLocalPCSession() const { return PlayOnLocalPCSessions.Num() > 0; }
	
	/** 
	 * Launch a new process with settings pulled from the specified parameters.
	 * @param InParams 				Shared parameters to launch with.
	 * @param InInstanceNum 		Which instance index is this? Used to do load settings per-instance if needed.
	 * @param NetMode				What net mode should this process launch under?
	 * @param bIsDedicatedServer 	Is this instance a dedicated server? Overrides NetMode.
	 */
	virtual void LaunchNewProcess(const FRequestPlaySessionParams& InParams, const int32 InInstanceNum, EPlayNetMode NetMode, bool bIsDedicatedServer);

	// This chunk is used for Play In New Process
protected:
	struct FPlayOnPCInfo
	{
		FProcHandle ProcessHandle;
	};

	/** List of New Process sessions that are currently active, started by this Editor instance. */
	TArray<FPlayOnPCInfo> PlayOnLocalPCSessions;

	/** Start a Play in New Process session with the given parameters. Called by StartQueuedPlaySessionRequestImpl based on request settings. */
	virtual void StartPlayInNewProcessSession(FRequestPlaySessionParams& InRequestParams);

	/** Does the actual late join process. Don't call this directly, use RequestLateJoin() which will defer it to the next frame. */
	void AddPendingLateJoinClient();
	
	// This chunk is used for Play Via Launcher settings.
public:
	/**
	 * Are we playing via the Launcher?
	 */
	bool IsPlayingViaLauncher() const { return LauncherSessionInfo.IsSet(); }

	/**
	 * Cancel playing via the Launcher
	 */
	void CancelPlayingViaLauncher();

	/**
	* Returns the last device that was used via the Launcher.
	*/
	FString GetPlayOnTargetPlatformName() const;

	/**
	* Launch a standalone instance using the Launcher to process required
	* cooking, building, and deployment to a (possibly) remote device for testing.
	*/
	UE_DEPRECATED(4.25, "Use RequestPlaySession with parameters configured to provide a launcher target instead.")
	void PlayUsingLauncher();

	/** 
	* Cancel Play using Launcher on error 
	* 
	* if the physical device is not authorized to be launched to, we need to pop an error instead of trying to launch
	*/
	void CancelPlayUsingLauncher();

protected:
	struct FLauncherCachedInfo
	{
		FString PlayUsingLauncherDeviceName;
		bool bPlayUsingLauncherHasCode;
		bool bPlayUsingLauncherBuild;
	};

	/** 
	* If set, there is a active attempt to use the Launcher. Launching is an async process so we store the request info for the duration.
	* of the launch. This is cleared on cancel (or on finish).
	*/
	TOptional<FLauncherCachedInfo> LauncherSessionInfo;

	/** 
	* The last platform we ran on (as selected by the drop down or via automation)
	* Stored outside of the Session Info as the UI needs access to this at all times.
	*/
	FString LastPlayUsingLauncherDeviceId;
	
	/** Start a Launcher session with the given parameters. Called by StartQueuedPlaySessionRequestImpl based on request settings. */
	virtual void StartPlayUsingLauncherSession(FRequestPlaySessionParams& InRequestParams);

	/** This flag is used to skip UAT\UBT compilation on every launch if it was successfully compiled once. */
	bool bUATSuccessfullyCompiledOnce;

	// This chunk is for Play in Editor
public:
	/** @return true if the editor is able to launch PIE with online platform support */
	bool SupportsOnlinePIE() const;

	/** @return true if there are active PIE instances logged into an online platform */
	bool IsPlayingWithOnlinePIE() const
	{
		return PlayInEditorSessionInfo.IsSet() && PlayInEditorSessionInfo->bUsingOnlinePlatform;
	}

protected:

	/** Specifies whether or not there has been a Play Session requested to be kicked off on the next Tick. */
	TOptional<FRequestPlaySessionParams> PlaySessionRequest;
	
	/** If set, transient information about the current Play in Editor session which persists until the session stops. */
	TOptional<FPlayInEditorSessionInfo> PlayInEditorSessionInfo;
	
	/** Used to prevent reentrant calls to EndPlayMap(). */
	bool bIsEndingPlay;

protected:
	DECLARE_DELEGATE(FPIEInstanceWindowSwitch);

	/** Sets the delegate for when the focused PIE window is changed */
	void SetPIEInstanceWindowSwitchDelegate(FPIEInstanceWindowSwitch PIEInstanceWindowSwitchDelegate);

	/** Gets the scene viewport for a viewport client */
	FSceneViewport* GetGameSceneViewport(UGameViewportClient* ViewportClient) const;

	/**
	 * Toggles PIE to SIE or vice-versa
	 */
	void ToggleBetweenPIEandSIE(bool bNewSession = false);

	/**
	 * Hack to switch worlds for the PIE window before and after a slate event
	 *
	 * @param WorldID	The id of the world to switch to where -1 is unknown, 0 is editor, and 1 is PIE
	 * @param PIEInstance	When switching to a PIE instance, this is the specific client/server instance to use
	 * @return The ID of the world to restore later or -1 if no world to restore
	 */
	int32 OnSwitchWorldForSlatePieWindow(int32 WorldID, int32 WorldPIEInstance);

	/**
	 * Called via a delegate to toggle between the editor and pie world
	 */
	void OnSwitchWorldsForPIE(bool bSwitchToPieWorld, UWorld* OverrideWorld = nullptr);

	/**
	 * Called to switch to a specific PIE instance, where -1 means the editor world
	 */
	void OnSwitchWorldsForPIEInstance(int32 WorldPIEInstance);

	/** Call to enable/disable callbacks for PIE world switching when PIE starts/stops */
	void EnableWorldSwitchCallbacks(bool bEnable);

	/** Callback when script execution starts, might switch world */
	void OnScriptExecutionStart(const struct FBlueprintContextTracker& ContextTracker, const UObject* ContextObject, const UFunction* ContextFunction);

	/** Callback when script execution starts, might switch world */
	void OnScriptExecutionEnd(const struct FBlueprintContextTracker& ContextTracker);

	/**
	 * Gives focus to the server or first PIE client viewport
	 */
	void GiveFocusToLastClientPIEViewport();

	/**
	 * Delegate called as each PIE instance login is complete, continues creating the PIE world for a single instance
	 *
	 * @param LocalUserNum local user id, for PIE is going to be 0 (there is no splitscreen)
	 * @param bWasSuccessful was the login successful
	 * @param ErrorString descriptive error when applicable
	 * @param DataStruct data required to continue PIE creation, set at login time
	 */
	virtual void OnLoginPIEComplete(int32 LocalUserNum, bool bWasSuccessful, const FString& ErrorString, FPieLoginStruct DataStruct);

	/** Above function but called a frame later, to stop PIE login from happening from a network callback */
	virtual void OnLoginPIEComplete_Deferred(int32 LocalUserNum, bool bWasSuccessful, FString ErrorString, FPieLoginStruct DataStruct);

	/** allow for game specific override to determine if login should be treated as successful for pass-through handling instead */
	virtual bool IsLoginPIESuccessful(int32 LocalUserNum, bool bWasSuccessful, const FString& ErrorString, const FPieLoginStruct& DataStruct) { return bWasSuccessful; }

	/** Called when all PIE instances have been successfully logged in */
	virtual void OnAllPIEInstancesStarted();
	
	/** Backs up the current editor selection and then clears it. Optionally reselects the instances in the Play world. */
	void TransferEditorSelectionToPlayInstances(const bool bInSelectInstances);
	
	/** Create a new GameInstance for PIE with the specified parameters. */
	virtual UGameInstance* CreateInnerProcessPIEGameInstance(FRequestPlaySessionParams& InParams, const FGameInstancePIEParameters& InPIEParameters, int32 InPIEInstanceIndex);
	
	/** Creates a SPIEViewport for the specified instance. This is used for Play in New Window, but not for instances that live in the level editor viewport. */
	TSharedRef<class SPIEViewport> GeneratePIEViewportWindow(const FRequestPlaySessionParams& InSessionParams, int32 InViewportIndex, const FWorldContext& InWorldContext, EPlayNetMode InNetMode, UGameViewportClient* InViewportClient, FSlatePlayInEditorInfo& InSlateInfo);

	/** Stores the position of the window for that instance index. Doesn't save it to the CDO until the play session ends. */
	void StoreWindowSizeAndPositionForInstanceIndex(const int32 InInstanceIndex, const FIntPoint& InSize, const FIntPoint& InPosition);
	/** Returns the stored position at that index. */
	void GetWindowSizeAndPositionForInstanceIndex(ULevelEditorPlaySettings& InEditorPlaySettings, const int32 InInstanceIndex, const FWorldContext& InWorldContext, FIntPoint& OutSize, FIntPoint& OutPosition);

	/** Start the queued Play Session Request. After this is called the queued play session request will be cleared. */
	virtual void StartQueuedPlaySessionRequestImpl();
	
	/** Start a Play in Editor session with the given parameters. Called by StartQueuedPlaySessionRequestImpl based on request settings. */
	virtual void StartPlayInEditorSession(FRequestPlaySessionParams& InRequestParams);

	/** 
	* Creates a new Play in Editor instance (which may be in a new process if not running under one process.
	* This reads the current session state to start the next instance needed.
	* @param	InRequestParams			- Mostly used for global settings. Probably shouldn't vary per instance.
	* @param	bInDedicatedInstance	- If true, this will create a dedicated server instance. Shouldn't be used if we're using multiple processes.
	* @param	InNetMode				- The net mode to launch this instance with. Not pulled from the RequestParams because some net modes (such as ListenServer)
										  need different net modes for subsequent instances.
	*/
	virtual void CreateNewPlayInEditorInstance(FRequestPlaySessionParams &InRequestParams, const bool bInDedicatedInstance, const EPlayNetMode InNetMode);


	/** Asks the player to save dirty maps, if this fails it will return false. */
	bool SaveMapsForPlaySession();
	
protected:

	FPIEInstanceWindowSwitch PIEInstanceWindowSwitchDelegate;

	/** Cached version of the view location at the point the PIE session was ended */
	FVector LastViewLocation;

	/** Cached version of the view location at the point the PIE session was ended */
	FRotator LastViewRotation;

	/** Are the lastview/rotation variables valid */
	bool bLastViewAndLocationValid;

	/** The output log -> message log redirector for use during PIE */
	TSharedPtr<class FOutputLogErrorsToMessageLogProxy> OutputLogErrorsToMessageLogProxyPtr;

private:
	/** List of files we are deferring adding to source control */
	TArray<FString> DeferredFilesToAddToSourceControl;

protected:

	/**
	 * Invalidates all editor viewports and hit proxies, used when global changes like Undo/Redo may have invalidated state everywhere
	 */
	void InvalidateAllViewportsAndHitProxies();

	/** Initialize Portal RPC. */
	void InitializePortal();

	/** Destroy any online subsystems generated by PIE */
	void CleanupPIEOnlineSessions(TArray<FName> OnlineIdentifiers);

	// launch on callbacks
	void HandleStageStarted(const FString& InStage, TWeakPtr<SNotificationItem> NotificationItemPtr);
	void HandleStageCompleted(const FString& InStage, double StageTime, bool bHasCode, TWeakPtr<SNotificationItem> NotificationItemPtr);
	void HandleLaunchCanceled(double TotalTime, bool bHasCode, TWeakPtr<SNotificationItem> NotificationItemPtr);
	void HandleLaunchCompleted(bool Succeeded, double TotalTime, int32 ErrorCode, bool bHasCode, TWeakPtr<SNotificationItem> NotificationItemPtr);

	// Handle requests from slate application to open assets.
	bool HandleOpenAsset(UObject* Asset);

private:
	/** Handler for when any asset is loaded in the editor */
	void OnAssetLoaded( UObject* Asset );

	/** Handler for when an asset is created (used to detect world duplication after PostLoad) */
	void OnAssetCreated( UObject* Asset );

	/** Handler for when an asset finishes compiling (used to notify AssetRegistry to update tags after Load) */
	void OnAssetPostCompile(const TArray<FAssetCompileData>& CompiledAssets);

	/** Handler for when a world is duplicated in the editor */
	void InitializeNewlyCreatedInactiveWorld(UWorld* World);

	/** Gets the init values for worlds opened via Map_Load in the editor */
	UWorld::InitializationValues GetEditorWorldInitializationValues() const;

public:
	// Launcher Worker
	TSharedPtr<class ILauncherWorker> LauncherWorker;
	
	/** Function to run the Play On command for automation testing. */
	UE_DEPRECATED(4.25, "Use RequestPlaySession and StartQueuedPlaySessionRequest instead.")
	void AutomationPlayUsingLauncher(const FString& InLauncherDeviceId);	

<<<<<<< HEAD
	virtual void HandleTravelFailure(UWorld* InWorld, ETravelFailure::Type FailureType, const FString& ErrorString);

=======
>>>>>>> d731a049
	void AutomationLoadMap(const FString& MapName, bool bForceReload, FString* OutError);

	/** This function should be called to notify the editor that new materials were added to our scene or some materials were modified */
	void OnSceneMaterialsModified();

	/** Call this function to change the feature level and to override the material quality platform of the editor and PIE worlds */
	void SetPreviewPlatform(const FPreviewPlatformInfo& NewPreviewPlatform, bool bSaveSettings);

	/** Toggle the feature level preview */
	void ToggleFeatureLevelPreview();

	/** Return whether the feature level preview is enabled for use via the user accessing Settings->Preview Rendering Level. */
	bool IsFeatureLevelPreviewEnabled() const;

	/** Return whether the feature level preview enabled via Settings->Preview Rendering Level is currently active/displaying. */
	bool IsFeatureLevelPreviewActive() const;

	/**
	 * Return the active feature level. This will be the chosen Settings->Preview Rendering Level if the Preview Mode button
	 * is highlighted or SM5 if the Preview Mode button has been clicked and isn't highlighted.
	 */
	ERHIFeatureLevel::Type GetActiveFeatureLevelPreviewType() const;

	/** Return the delegate that is called when the preview feature level changes */
	FPreviewFeatureLevelChanged& OnPreviewFeatureLevelChanged() { return PreviewFeatureLevelChanged; }

	/** Return the delegate that is called when the preview platform changes */
	FPreviewPlatformChanged& OnPreviewPlatformChanged() { return PreviewPlatformChanged; }

	/** Return the delegate that is called when the bugitgo command is called */
	FPostBugItGoCalled& OnPostBugItGoCalled() { return PostBugItGoCalled; }

protected:

	/** Function pair used to save and restore the global feature level */
	void LoadEditorFeatureLevel();
	void SaveEditorFeatureLevel();

	/** Utility function that can determine whether some input world is using materials who's shaders are emulated in the editor */
	bool IsEditorShaderPlatformEmulated(UWorld* World);

	/** Utility function that checks if, for the current shader platform used by the editor, there's an available offline shader compiler */
	bool IsOfflineShaderCompilerAvailable(UWorld* World);

protected:

	UPROPERTY(EditAnywhere, config, Category = Advanced, meta = (MetaClass = "/Script/UnrealEd.ActorGroupingUtils"))
	FSoftClassPath ActorGroupingUtilsClassName;

	UPROPERTY()
	TObjectPtr<class UActorGroupingUtils> ActorGroupingUtils;
private:
	FTimerHandle CleanupPIEOnlineSessionsTimerHandle;

	/** Delegate handle for game viewport close requests in PIE sessions. */
	FDelegateHandle ViewportCloseRequestedDelegateHandle;

	/** Minimized Windows during PIE */
	TArray<TWeakPtr<SWindow>> MinimizedWindowsDuringPIE;

public:
	/**
	 * Get a Subsystem of specified type
	 */
	UEditorSubsystem* GetEditorSubsystemBase(TSubclassOf<UEditorSubsystem> SubsystemClass) const
	{
		checkSlow(this != nullptr);
		return EditorSubsystemCollection.GetSubsystem<UEditorSubsystem>(SubsystemClass);
	}

	/**
	 * Get a Subsystem of specified type
	 */
	template <typename TSubsystemClass>
	TSubsystemClass* GetEditorSubsystem() const
	{
		checkSlow(this != nullptr);
		return EditorSubsystemCollection.GetSubsystem<TSubsystemClass>(TSubsystemClass::StaticClass());
	}

	/**
	 * Get all Subsystem of specified type, this is only necessary for interfaces that can have multiple implementations instanced at a time.
	 *
	 * Do not hold onto this Array reference unless you are sure the lifetime is less than that of UGameInstance
	 */
	template <typename TSubsystemClass>
	const TArray<TSubsystemClass*>& GetEditorSubsystemArray() const
	{
		return EditorSubsystemCollection.GetSubsystemArray<TSubsystemClass>(TSubsystemClass::StaticClass());
	}

private:
	FObjectSubsystemCollection<UEditorSubsystem> EditorSubsystemCollection;

	// DEPRECATED VARIABLES ONLY
public:
	UE_DEPRECATED(4.25, "Use the Request Parameters to specify this instead. Can be read from the current session if it was set in the request.")
	/** An optional location for the starting location for "Play From Here"																*/
	UPROPERTY()
	FVector PlayWorldLocation;

	UE_DEPRECATED(4.25, "Use the Request Parameters to specify this instead. Can be read from the current session if it was set in the request.")
	/** An optional rotation for the starting location for "Play From Here"																*/
	UPROPERTY()
	FRotator PlayWorldRotation;

	UE_DEPRECATED(4.25, "Use IsPlaySessionQueued() or IsPlaySessionInProgress() instead.")
	/** Has a request for "Play From Here" been made?													 								*/
	UPROPERTY()
	uint32 bIsPlayWorldQueued:1;
	
	UE_DEPRECATED(4.25, "Use IsSimulateInEditorQueued() or IsSimulateInEditorInProgress() instead.")
	/** True if we are requesting to start a simulation-in-editor session */
	UPROPERTY()
	uint32 bIsSimulateInEditorQueued:1;
	
	/** Did the request include the optional location and rotation?										 								*/
	UE_DEPRECATED(4.25, "Use FRequestPlaySessionParams::HasPlayWorldPlacement() on the queued/current session instead.")
	UPROPERTY()
	uint32 bHasPlayWorldPlacement:1;

	/** True to enable mobile preview mode when launching the game from the editor on PC platform */
	UE_DEPRECATED(4.25, "Use FRequestPlaySessionParams::SessionPreviewTypeOverride on the queued/current session instead.")
	UPROPERTY()
	uint32 bUseMobilePreviewForPlayWorld:1;

	/** True to enable VR preview mode when launching the game from the editor on PC platform */
	UE_DEPRECATED(4.25, "Use FRequestPlaySessionParams::SessionPreviewTypeOverride on the queued/current session instead.")
	UPROPERTY()
	uint32 bUseVRPreviewForPlayWorld:1;

	/** True if we're Simulating In Editor, as opposed to Playing In Editor.  In this mode, simulation takes place right the level editing environment */
	// UE_DEPRECATED(4.25, "Use IsSimulateInEditorInProgress instead.")
	UPROPERTY()
	uint32 bIsSimulatingInEditor:1;
	
	/** Viewport the next PlaySession was requested to happen on */
	UE_DEPRECATED(4.25, "This is stored as part of the FRequestPlaySessionParams now.")
	TWeakPtr<class IAssetViewport>		RequestedDestinationSlateViewport;

	/** When set to anything other than -1, indicates a specific In-Editor viewport index that PIE should use */
	UE_DEPRECATED(4.25, "This isn't read and was replaced by RequestedDestinationSlateViewport.")
	UPROPERTY()
	int32 PlayInEditorViewportIndex;
	
protected:

	/** Count of how many PIE instances are waiting to log in */
	UE_DEPRECATED(4.25, "This has moved to the current session instead (stored in FPlayInEditorSessionInfo)")
	int32 PIEInstancesToLogInCount;

	UE_DEPRECATED(4.25, "This has moved to the current session instead (stored in FPlayInEditorSessionInfo)")
	bool bAtLeastOnePIELoginFailed;

	/* These are parameters that we need to cache for late joining */
	UE_DEPRECATED(4.25, "This has moved to the current session instead (stored in FPlayInEditorSessionInfo)")
	FString ServerPrefix;
	
	UE_DEPRECATED(4.25, "This has moved to the current session instead (stored in FPlayInEditorSessionInfo)")
	int32 PIEInstance;
	
	UE_DEPRECATED(4.25, "This has moved to the current session instead (stored in FPlayInEditorSessionInfo)")
	int32 SettingsIndex;
	
	UE_DEPRECATED(4.25, "This has moved to the current session instead (stored in FPlayInEditorSessionInfo)")
	bool bStartLateJoinersInSpectatorMode;

private:

	/** Additional launch options requested for the next PlaySession */
	UE_DEPRECATED(4.25, "Use FRequestPlaySessionParams::AdditionalStandaloneCommandLineParameters instead.")
	FString RequestedAdditionalStandaloneLaunchOptions;

protected:
	UE_DEPRECATED(4.25, "Use FRequestPlaySessionParams::NumOustandingPIELogins instead.")
	/** Number of currently running instances logged into an online platform */
	int32 NumOnlinePIEInstances;
};
PRAGMA_ENABLE_DEPRECATION_WARNINGS

//////////////////////////////////////////////////////////////////////////
// FActorLabelUtilities

struct UNREALED_API FActorLabelUtilities
{
public:
	/**
	 * Given a label, attempts to split this into its alpha/numeric parts.
	 *
	 * @param	InOutLabel	The label to start with, this will only be modified if it ends in a number.
	 * @param	OutIdx		The number which the string ends with, if any.
	 *
	 * @return	true if the label ends with a number.
	 */
	static bool SplitActorLabel(FString& InOutLabel, int32& OutIdx);

	/**
	 * Assigns a new label to an actor. If the name exists it will be appended with a number to make it unique. Actor labels are only available in development builds.
	 *
	 * @param	Actor					The actor to change the label of
	 * @param	NewActorLabel			The new label string to assign to the actor.  If empty, the actor will have a default label.
	 * @param	InExistingActorLabels	(optional) Pointer to a set of actor labels that are currently in use
	 */
	static void SetActorLabelUnique(AActor* Actor, const FString& NewActorLabel, const FCachedActorLabels* InExistingActorLabels = nullptr);

	/** 
	 * Does an explicit actor rename. In addition to changing the label this will also fix any soft references pointing to it 
	 * 
	 * @param	Actor					The actor to change the label of
	 * @param	NewActorLabel			The new label string to assign to the actor.  If empty, the actor will have a default label.
	 * @param	bMakeUnique				If true, it will call SetActorLabelUnique, if false it will use the exact label specified
	 */
	static void RenameExistingActor(AActor* Actor, const FString& NewActorLabel, bool bMakeUnique = false);

private:
	FActorLabelUtilities() {}
};<|MERGE_RESOLUTION|>--- conflicted
+++ resolved
@@ -546,13 +546,10 @@
 	DECLARE_MULTICAST_DELEGATE(FPreviewPlatformChanged);
 	FPreviewPlatformChanged PreviewPlatformChanged;
 
-<<<<<<< HEAD
-=======
 	/** An array of delegates that can force disable throttling cpu usage if any of them return false. */
 	DECLARE_DELEGATE_RetVal(bool, FShouldDisableCPUThrottling);
 	TArray<FShouldDisableCPUThrottling> ShouldDisableCPUThrottlingDelegates;
 
->>>>>>> d731a049
 	/** A delegate that is called when the bugitgo command is used. */
 	DECLARE_MULTICAST_DELEGATE_TwoParams(FPostBugItGoCalled, const FVector& Loc, const FRotator& Rot);
 	FPostBugItGoCalled PostBugItGoCalled;
@@ -2878,12 +2875,6 @@
 
 	/** Broadcasts to allow selection of unloaded actors */
 	FSelectUnloadedActorsEvent SelectUnloadedActorsEvent;
-<<<<<<< HEAD
-
-	/** Delegate to be called when a matinee is requested to be opened */
-	FShouldOpenMatineeCallback ShouldOpenMatineeCallback;	
-=======
->>>>>>> d731a049
 
 	/** Reference to owner of the current popup */
 	TWeakPtr<class SWindow> PopupWindow;
@@ -3192,11 +3183,6 @@
 	UE_DEPRECATED(4.25, "Use RequestPlaySession and StartQueuedPlaySessionRequest instead.")
 	void AutomationPlayUsingLauncher(const FString& InLauncherDeviceId);	
 
-<<<<<<< HEAD
-	virtual void HandleTravelFailure(UWorld* InWorld, ETravelFailure::Type FailureType, const FString& ErrorString);
-
-=======
->>>>>>> d731a049
 	void AutomationLoadMap(const FString& MapName, bool bForceReload, FString* OutError);
 
 	/** This function should be called to notify the editor that new materials were added to our scene or some materials were modified */
