// Copyright 1998-2014 Epic Games, Inc. All Rights Reserved.

#pragma once

#include "Engine/Brush.h"
#include "Engine/Engine.h"
#include "EditorUserSettings.h"
#include "Transactor.h"
#include "../Settings/LevelEditorPlaySettings.h"
#include "../Settings/LevelEditorViewportSettings.h"
#include "EditorEngine.generated.h"

class APlayerStart;
class FAssetData;
class FPoly;
class UAnimSequence;
class USkeleton;
//
// Things to set in mapSetBrush.
//
UENUM()
enum EMapSetBrushFlags				
{
	// Set brush color.
	MSB_BrushColor	= 1,
	// Set group.
	MSB_Group		= 2,
	// Set poly flags.
	MSB_PolyFlags	= 4,
	// Set CSG operation.
	MSB_BrushType	= 8,
};

UENUM()
enum EPasteTo
{
	PT_OriginalLocation	= 0,
	PT_Here				= 1,
	PT_WorldOrigin		= 2
};

USTRUCT()
struct FSlatePlayInEditorInfo
{
	GENERATED_USTRUCT_BODY()

	/** The spawned player for updating viewport location from player when pie closes */
	TWeakObjectPtr<class ULocalPlayer>	EditorPlayer;

	/** The current play in editor SWindow if playing in a floating window */
	TWeakPtr<class SWindow>				SlatePlayInEditorWindow;
	
	/** The current play in editor rendering and I/O viewport if playing in a floating window*/
	TSharedPtr<class FSceneViewport>	SlatePlayInEditorWindowViewport;
	
	/** The slate viewport that should be used for play in viewport */
	TWeakPtr<class ILevelViewport>		DestinationSlateViewport;

	FSlatePlayInEditorInfo()
	: SlatePlayInEditorWindow(NULL), DestinationSlateViewport(NULL)
	{}
};

/**
 * Data structure for storing PIE login credentials
 */
USTRUCT()
struct FPIELoginInfo
{
public:

	GENERATED_USTRUCT_BODY()

	/** Type of account. Needed to identity the auth method to use (epic, internal, facebook, etc) */
	UPROPERTY()
	FString Type;
	/** Id of the user logging in (email, display name, facebook id, etc) */
	UPROPERTY()
	FString Id;
	/** Credentials of the user logging in (password or auth token) */
	UPROPERTY()
	FString Token;
};

/**
 * Holds various data to pass to the post login delegate for PIE logins
 */
struct FPieLoginStruct
{
	/** World context handle for this login */
	FName WorldContextHandle;
	/** Setting index for window positioning */
	int32 SettingsIndex;
	/** X location for window positioning */
	int32 NextX;
	/** Y location for window positioning */
	int32 NextY;
	/** What net mode to run this instance as */
	EPlayNetMode NetMode;
	/** Passthrough condition of blueprint compilation*/
	bool bAnyBlueprintErrors;
	/** Passthrough condition of spectator mode */
	bool bStartInSpectatorMode;
	/** Passthrough start time of PIE */
	double PIEStartTime;

	FPieLoginStruct() :
		WorldContextHandle(NAME_None),
		SettingsIndex(0),
		NextX(0),
		NextY(0),
		NetMode(EPlayNetMode::PIE_Standalone),
		bAnyBlueprintErrors(false),
		bStartInSpectatorMode(false),
		PIEStartTime(0)
	{
	}
};

USTRUCT()
struct FCopySelectedInfo
{
	GENERATED_USTRUCT_BODY()

	/** Do not cache this info, it is only valid after a call to CanCopySelectedActorsToClipboard has been made, and becomes redundant
	when the current selection changes. Used to determine whether a copy can be performed based on the current selection state */
	FCopySelectedInfo()
		: bHasSelectedActors( false )
		, bAllActorsInSameLevel( true )
		, LevelAllActorsAreIn( NULL )
		, bHasSelectedSurfaces( false )
		, LevelWithSelectedSurface( NULL )
	{}


	/** Does the current selection contain actors */
	bool bHasSelectedActors;		

	/** If we have selected actors, are they within the same level */
	bool bAllActorsInSameLevel;

	/** If they are in the same level, what level is it */
	ULevel* LevelAllActorsAreIn;


	/** Does the current selection contain surfaces */
	bool bHasSelectedSurfaces;

	/** If we have selected surfaces, what level is it */
	ULevel* LevelWithSelectedSurface;


	/** Can a quick copy be formed based on the selection information */
	bool CanPerformQuickCopy() const
	{
		// If there are selected actors and BSP surfaces AND all selected actors 
		// and surfaces are in the same level, we can do a quick copy.
		bool bCanPerformQuickCopy = false;
		if( LevelAllActorsAreIn && LevelWithSelectedSurface )
		{
			bCanPerformQuickCopy = ( LevelWithSelectedSurface == LevelAllActorsAreIn );
		}
		// Else, if either we have only selected actors all in one level OR we have 
		// only selected surfaces all in one level, then we can perform a quick copy. 
		else
		{
			bCanPerformQuickCopy = (LevelWithSelectedSurface != NULL && !bHasSelectedActors) || (LevelAllActorsAreIn != NULL && !bHasSelectedSurfaces);
		}
		return bCanPerformQuickCopy;
	}
};


UCLASS(config=Engine, transient)
class UNREALED_API UEditorEngine : public UEngine
{
	GENERATED_UCLASS_BODY()

	// Objects.
	UPROPERTY()
	class UModel* TempModel;

	UPROPERTY()
	class UModel* ConversionTempModel;

	UPROPERTY()
	class UTransactor* Trans;

	// Textures.
	UPROPERTY()
	class UTexture2D* Bad;

	UPROPERTY()
	class UTexture2D* Bkgnd;

	UPROPERTY()
	class UTexture2D* BkgndHi;

	// Font used by Canvas-based editors
	UPROPERTY()
	class UFont* EditorFont;

	// Audio
	UPROPERTY(transient)
	class USoundCue* PreviewSoundCue;

	UPROPERTY(transient)
	class UAudioComponent* PreviewAudioComponent;

	// Used in UnrealEd for showing materials
	UPROPERTY()
	class UStaticMesh* EditorCube;

	UPROPERTY()
	class UStaticMesh* EditorSphere;

	UPROPERTY()
	class UStaticMesh* EditorPlane;

	UPROPERTY()
	class UStaticMesh* EditorCylinder;

	// Toggles.
	UPROPERTY()
	uint32 bFastRebuild:1;

	UPROPERTY()
	uint32 IsImportingT3D:1;

	// Other variables.
	UPROPERTY()
	uint32 ClickFlags;

	UPROPERTY()
	class UPackage* ParentContext;

	UPROPERTY()
	FVector ClickLocation;

	UPROPERTY()
	FPlane ClickPlane;

	UPROPERTY()
	FVector MouseMovement;

	// Setting for the detail mode to show in the editor viewports
	UPROPERTY()
	TEnumAsByte<enum EDetailMode> DetailMode;

	// Advanced.
	UPROPERTY(EditAnywhere, config, Category=Advanced)
	uint32 UseSizingBox:1;

	UPROPERTY(EditAnywhere, config, Category=Advanced)
	uint32 UseAxisIndicator:1;

	UPROPERTY(EditAnywhere, config, Category=Advanced)
	uint32 GodMode:1;

	/** The location to autosave to. */
	UPROPERTY(EditAnywhere, config, Category=Advanced)
	FString AutoSaveDir;

	UPROPERTY(EditAnywhere, config, Category=Advanced)
	uint32 InvertwidgetZAxis:1;

	UPROPERTY(EditAnywhere, config, Category=Advanced)
	FString GameCommandLine;

	/** If true, show translucent marker polygons on the builder brush and volumes. */
	UPROPERTY(EditAnywhere, config, Category=Advanced)
	uint32 bShowBrushMarkerPolys:1;

	UPROPERTY()
	uint32 bPrefabsLocked_DEPRECATED:1;

	/** If true, socket snapping is enabled in the main level viewports. */
	UPROPERTY(EditAnywhere, config, Category=Advanced)
	uint32 bEnableSocketSnapping:1;

	/** If true, same type views will be camera tied, and ortho views will use perspective view for LOD parenting */
	UPROPERTY()
	uint32 bEnableLODLocking:1;

	/** If true, actors can be grouped and grouping rules will be maintained. When deactivated, any currently existing groups will still be preserved.*/
	UPROPERTY(EditAnywhere, config, Category=Advanced)
	uint32 bGroupingActive:1;

	UPROPERTY(config)
	FString HeightMapExportClassName;

	/** Array of actor factories created at editor startup and used by context menu etc. */
	UPROPERTY()
	TArray<class UActorFactory*> ActorFactories;

	/** Actors that are being deleted and should processed in the global re-attach*/
	UPROPERTY()
	TArray<class AActor*> ActorsForGlobalReregister;

	/** String that maps one class name to another, used to create hook for game-specific actors created through shortcuts etc 
	 *  Pairing is "ORIGINALCLASS;DESIREDCLASS
	 *  (ie APylon;AMyGamePylon)
	 */
	UPROPERTY(config)
	TArray<FString> ClassMapPair;

	/** The name of the file currently being opened in the editor. "" if no file is being opened. */
	UPROPERTY()
	FString UserOpenedFile;

	///////////////////////////////
	// "Play From Here" properties
	
	/** Additional per-user/per-game options set in the .ini file. Should be in the form "?option1=X?option2?option3=Y"					*/
	UPROPERTY(EditAnywhere, config, Category=Advanced)
	FString InEditorGameURLOptions;

	/** A pointer to a UWorld that is the duplicated/saved-loaded to be played in with "Play From Here" 								*/
	UPROPERTY()
	class UWorld* PlayWorld;

	/** An optional location for the starting location for "Play From Here"																*/
	UPROPERTY()
	FVector PlayWorldLocation;

	/** An optional rotation for the starting location for "Play From Here"																*/
	UPROPERTY()
	FRotator PlayWorldRotation;

	/** Has a request for "Play From Here" been made?													 								*/
	UPROPERTY()
	uint32 bIsPlayWorldQueued:1;

	/** Has a request to toggle between PIE and SIE been made? */
	UPROPERTY()
	uint32 bIsToggleBetweenPIEandSIEQueued:1;

	/** True if we are requesting to start a simulation-in-editor session */
	UPROPERTY()
	uint32 bIsSimulateInEditorQueued:1;

	/** Allows multipel PIE worlds under a single instance. If false, you can only do multiple UE4 processes for pie networking */
	UPROPERTY(globalconfig)
	uint32 bAllowMultiplePIEWorlds:1;

	/** The PlayerStart class used when spawning the player at the current camera location. */
	UPROPERTY()
	TSubclassOf<class ANavigationObjectBase>  PlayFromHerePlayerStartClass;

	/** True if there is a pending end play map queued */
	UPROPERTY()
	uint32 bRequestEndPlayMapQueued:1;

	/** Did the request include the optional location and rotation?										 								*/
	UPROPERTY()
	uint32 bHasPlayWorldPlacement:1;

	/** True to enable mobile preview mode when launching the game from the editor on PC platform */
	UPROPERTY()
	uint32 bUseMobilePreviewForPlayWorld:1;

	/** True if we're Simulating In Editor, as opposed to Playing In Editor.  In this mode, simulation takes place right the level editing environment */
	UPROPERTY()
	uint32 bIsSimulatingInEditor:1;

	/** When Simulating In Editor, a pointer to the original (non-simulating) editor world */
	UPROPERTY()
	class UWorld* EditorWorld;
	
	/** When Simulating In Editor, an array of all actors that were selected when it began*/
	UPROPERTY()
	TArray<TWeakObjectPtr<class AActor> > ActorsThatWereSelected;

	/** True to start movie capturing right away when launching the game from the editor on PC platform */
	UPROPERTY()
	uint32 bStartMovieCapture:1;

	/** Where did the person want to play? Where to play the game - -1 means in editor, 0 or more is an index into the GConsoleSupportContainer	*/
	UPROPERTY()
	int32 PlayWorldDestination;

	/** The current play world destination (I.E console).  -1 means no current play world destination, 0 or more is an index into the GConsoleSupportContainer	*/
	UPROPERTY()
	int32 CurrentPlayWorldDestination;

	/** Mobile preview settings for what orientation to default to */
	UPROPERTY(config)
	uint32 bMobilePreviewPortrait:1;

	/** Currently targeted device for mobile previewer. */
	UPROPERTY(config)
	int32 BuildPlayDevice;

	/** Enabled online PIE */
	UPROPERTY(config)
	bool bOnlinePIEEnabled;

	/** Logins available for use when running PIE instances */
	UPROPERTY(config)
	TArray<FPIELoginInfo> PIELogins;

	/** Maps world contexts to their slate data */
	TMap<FName, FSlatePlayInEditorInfo>	SlatePlayInEditorMap;

	/** Viewport the next PlaySession was requested to happen on */
	TWeakPtr<class ILevelViewport>		RequestedDestinationSlateViewport;

	/** When set to anything other than -1, indicates a specific In-Editor viewport index that PIE should use */
	UPROPERTY()
	int32 PlayInEditorViewportIndex;

	/** The width resolution that we want to use for the matinee capture */
	UPROPERTY()
	int32 MatineeCaptureResolutionX;

	/** The height resolution that we want to use for the matinee capture */
	UPROPERTY()
	int32 MatineeCaptureResolutionY;

	/** Play world url string edited by a user. */
	UPROPERTY()
	FString UserEditedPlayWorldURL;

	/** Temporary render target that can be used by the editor. */
	UPROPERTY(transient)
	class UTextureRenderTarget2D* ScratchRenderTarget2048;

	UPROPERTY(transient)
	class UTextureRenderTarget2D* ScratchRenderTarget1024;

	UPROPERTY(transient)
	class UTextureRenderTarget2D* ScratchRenderTarget512;

	UPROPERTY(transient)
	class UTextureRenderTarget2D* ScratchRenderTarget256;

	/**
	 *	Display StreamingBounds for textures
	 */
	UPROPERTY(transient)
	class UTexture2D* StreamingBoundsTexture;

	/** Global instance of the editor user settings */
	UPROPERTY()
	class UEditorUserSettings* EditorUserSettings;

	/** Global instance of the game agnostic editor settings */
	UPROPERTY()
	class UEditorGameAgnosticSettings* GameAgnosticSettings;

	/** A mesh component used to preview in editor without spawning a static mesh actor. */
	UPROPERTY(transient)
	class UStaticMeshComponent* PreviewMeshComp;

	/** The index of the mesh to use from the list of preview meshes. */
	UPROPERTY()
	int32 PreviewMeshIndex;

	/** When true, the preview mesh mode is activated. */
	UPROPERTY()
	uint32 bShowPreviewMesh:1;

	/** If "Camera Align" emitter handling uses a custom zoom or not */
	UPROPERTY(config)
	uint32 bCustomCameraAlignEmitter:1;

	/** The distance to place the camera from an emitter actor when custom zooming is enabled */
	UPROPERTY(config)
	float CustomCameraAlignEmitterDistance;

	/** If true, then draw sockets when socket snapping is enabled in 'g' mode */
	UPROPERTY(config)
	uint32 bDrawSocketsInGMode:1;

	/** If true, then draw particle debug helpers in editor viewports */
	UPROPERTY(transient)
	uint32 bDrawParticleHelpers:1;

	/** Brush builders that have been created in the editor */
	UPROPERTY(transient)
	TArray<class UBrushBuilder*> BrushBuilders;	

	/** Whether or not to recheck the current actor selection for lock actors the next time HasLockActors is called */
	bool bCheckForLockActors;

	/** Cached state of whether or not we have locked actors in the selection*/
	bool bHasLockedActors;

	/** Whether or not to recheck the current actor selection for world settings actors the next time IsWorldSettingsSelected is called */
	bool bCheckForWorldSettingsActors;

	/** Cached state of whether or not we have a worldsettings actor in the selection */
	bool bIsWorldSettingsSelected;

public:

	/** The "manager" of all the layers for the UWorld currently being edited */
	TSharedPtr< class ILayers >				Layers;

	/** List of all viewport clients */
	TArray<class FEditorViewportClient*>	AllViewportClients;

	/** List of level editor viewport clients for level specific actions */
	TArray<class FLevelEditorViewportClient*> LevelViewportClients;

	/** Annotation to track which PIE/SIE (PlayWorld) UObjects have counterparts in the EditorWorld **/
	class FUObjectAnnotationSparseBool ObjectsThatExistInEditorWorld;

	/** Called when a Blueprint compile is completed. */
	DECLARE_EVENT( UEditorEngine, FBlueprintCompiledEvent );
	FBlueprintCompiledEvent& OnBlueprintCompiled() { return BlueprintCompiledEvent; }

	/**	Broadcasts that a blueprint just finished compiling. THIS SHOULD NOT BE PUBLIC */
	void BroadcastBlueprintCompiled() { BlueprintCompiledEvent.Broadcast(); }

	/** Called when uobjects have been replaced to allow others a chance to fix their references. */
	typedef TMap<UObject*, UObject*> ReplacementObjectMap;
	DECLARE_EVENT_OneParam( UEditorEngine, FObjectsReplacedEvent, const ReplacementObjectMap& );
	FObjectsReplacedEvent& OnObjectsReplaced() { return ObjectsReplacedEvent; }

	/**	Broadcasts that objects have been replaced*/
	void BroadcastBlueprintCompiled(const TMap<UObject*, UObject*>& ReplacementMap) { ObjectsReplacedEvent.Broadcast(ReplacementMap); }

	/** Called when a package with data-driven classes becomes loaded or unloaded */
	DECLARE_EVENT( UEditorEngine, FClassPackageLoadedOrUnloadedEvent );
	FClassPackageLoadedOrUnloadedEvent& OnClassPackageLoadedOrUnloaded() { return ClassPackageLoadedOrUnloadedEvent; }

	/**	Broadcasts that a class package was just loaded or unloaded. THIS SHOULD NOT BE PUBLIC */
	void BroadcastClassPackageLoadedOrUnloaded() { ClassPackageLoadedOrUnloadedEvent.Broadcast(); }

	/** Called when an object is reimported. */
	DECLARE_EVENT_OneParam( UEditorEngine, FObjectReimported, UObject* );
	FObjectReimported& OnObjectReimported() { return ObjectReimportedEvent; }

	/** Editor-only event triggered before an actor or component is moved, rotated or scaled by an editor system */
	DECLARE_EVENT_OneParam( UEditorEngine, FOnBeginTransformObject, UObject& );
	FOnBeginTransformObject& OnBeginObjectMovement() { return OnBeginObjectTransformEvent; }

	/** Editor-only event triggered before after actor or component has moved, rotated or scaled by an editor system */
	DECLARE_EVENT_OneParam( UEditorEngine, FOnEndTransformObject, UObject& );
	FOnEndTransformObject& OnEndObjectMovement() { return OnEndObjectTransformEvent; }

	/** Delegate broadcast by the engine every tick when PIE/SIE is active, to check to see whether we need to
		be able to capture state for simulating actor (for Sequencer recording features).  The single bool parameter
		should be set to true if recording features are needed. */
	DECLARE_EVENT_OneParam( UEditorEngine, FGetActorRecordingState, bool& /* bIsRecordingActive */ );
	FGetActorRecordingState& GetActorRecordingState() { return GetActorRecordingStateEvent; }

	/** 
	 * Called before an actor or component is about to be translated, rotated, or scaled by the editor 
	 * 
	 * @param Object	The actor or component that will be moved
	 */
	void BroadcastBeginObjectMovement( UObject& Object ) const { OnBeginObjectTransformEvent.Broadcast( Object ); }

	/**
	 * Called when an actor or component has been translated, rotated, or scaled by the editor
	 *
	 * @param Object	The actor or component that moved
	 */
	void BroadcastEndObjectMovement( UObject& Object ) const { OnEndObjectTransformEvent.Broadcast( Object ); }

	/**	Broadcasts that an object has been reimported. THIS SHOULD NOT BE PUBLIC */
	void BroadcastObjectReimported(UObject* InObject) { ObjectReimportedEvent.Broadcast(InObject); }

	// Begin UObject interface.
	virtual void FinishDestroy() override;	
	virtual void PostEditChangeProperty(FPropertyChangedEvent& PropertyChangedEvent) override;
	static void AddReferencedObjects(UObject* InThis, FReferenceCollector& Collector);
	// End UObject interface.

	// Begin UEngine interface.
	virtual void Init(IEngineLoop* InEngineLoop) override;
	virtual void InitializeObjectReferences() override;
	// End UEngine interface.
	
	// Begin FExec Interface
	virtual bool Exec( UWorld* InWorld, const TCHAR* Cmd, FOutputDevice& Ar=*GLog ) override;
	// End FExec Interface

	bool	CommandIsDeprecated( const TCHAR* CommandStr, FOutputDevice& Ar );
	
	/**
	 * Exec command handlers
	 */
	bool	HandleBlueprintifyFunction( const TCHAR* Str , FOutputDevice& Ar );
	bool	HandleCallbackCommand( const TCHAR* Str, FOutputDevice& Ar );
	bool	HandleTestPropsCommand( const TCHAR* Str, FOutputDevice& Ar );
	bool	HandleMapCommand( const TCHAR* Str, FOutputDevice& Ar, UWorld* InWorld );
	bool	HandleSelectCommand( const TCHAR* Str, FOutputDevice& Ar, UWorld* InWorld );
	bool	HandleDeleteCommand( const TCHAR* Str, FOutputDevice& Ar, UWorld* InWorld );
	bool	HandlePrefabCommand( const TCHAR* Str, FOutputDevice& Ar );
	bool	HandleLightmassDebugCommand( const TCHAR* Str, FOutputDevice& Ar );
	bool	HandleLightmassStatsCommand( const TCHAR* Str, FOutputDevice& Ar );
	bool	HandleSwarmDistributionCommand( const TCHAR* Str, FOutputDevice& Ar );
	bool	HandleLightmassImmediateImportCommand( const TCHAR* Str, FOutputDevice& Ar );
	bool	HandleLightmassImmediateProcessCommand( const TCHAR* Str, FOutputDevice& Ar );
	bool	HandleLightmassSortCommand( const TCHAR* Str, FOutputDevice& Ar );
	bool	HandleLightmassDebugMaterialCommand( const TCHAR* Str, FOutputDevice& Ar );
	bool	HandleLightmassPaddingCommand( const TCHAR* Str, FOutputDevice& Ar );
	bool	HandleLightmassDebugPaddingCommand( const TCHAR* Str, FOutputDevice& Ar );
	bool	HandleLightmassProfileCommand( const TCHAR* Str, FOutputDevice& Ar );
	bool	HandleSetReplacementCommand( const TCHAR* Str, FOutputDevice& Ar, UWorld* InWorld );
	bool	HandleSelectNameCommand( const TCHAR* Str, FOutputDevice& Ar, UWorld* InWorld  );
	bool	HandleDumpPublicCommand( const TCHAR* Str, FOutputDevice& Ar );
	bool	HandleJumpToCommand( const TCHAR* Str, FOutputDevice& Ar );
	bool	HandleBugItGoCommand( const TCHAR* Str, FOutputDevice& Ar );
	bool	HandleTagSoundsCommand( const TCHAR* Str, FOutputDevice& Ar );
	bool	HandlecheckSoundsCommand( const TCHAR* Str, FOutputDevice& Ar );
	bool	HandlePruneAnimSetsCommand( const TCHAR* Str, FOutputDevice& Ar, UWorld* InWorld );
	bool	HandleBakeAnimSetsCommand( const TCHAR* Str, FOutputDevice& Ar, UWorld* InWorld );
	bool	HandleCleanMatineeAnimSetsCommand( const TCHAR* Str, FOutputDevice& Ar, UWorld* InWorld );
	bool	HandleFixupBadAnimNotifiersCommand( const TCHAR* Str, FOutputDevice& Ar );
	bool	HandleSetDetailModeCommand( const TCHAR* Str, FOutputDevice& Ar );
	bool	HandleSetDetailModeViewCommand( const TCHAR* Str, FOutputDevice& Ar, UWorld* InWorld );
	bool	HandleCleanBSPMaterialCommand( const TCHAR* Str, FOutputDevice& Ar, UWorld* InWorld  );
	bool	HandleCreateMeshFromBSPCommand( const TCHAR* Str, FOutputDevice& Ar );
	bool	HandleAutoMergeStaticMeshCommand( const TCHAR* Str, FOutputDevice& Ar );
	bool	HandleAddSelectedCommand( const TCHAR* Str, FOutputDevice& Ar );
	bool	HandleToggleSocketGModeCommand( const TCHAR* Str, FOutputDevice& Ar );
	bool	HandleListMapPackageDependenciesCommand( const TCHAR* Str, FOutputDevice& Ar );
	bool	HandleRebuildVolumesCommand( const TCHAR* Str, FOutputDevice& Ar, UWorld* InWorld );
	bool	HandleRemoveArchtypeFlagCommand( const TCHAR* Str, FOutputDevice& Ar );
	

	/** Get tick rate limitor. */
	virtual float GetMaxTickRate( float DeltaTime, bool bAllowFrameRateSmoothing = true ) override;

	/**
	 * Initializes the Editor.
	 */
	void InitEditor(IEngineLoop* InEngineLoop);

	/**
	 * Constructs a default cube builder brush, this function MUST be called at the AFTER UEditorEngine::Init in order to guarantee builder brush and other required subsystems exist.
	 *
	 * @param		InWorld			World in which to create the builder brush.
	 */
	void InitBuilderBrush( UWorld* InWorld );

	virtual void Tick( float DeltaSeconds, bool bIdleMode ) override;

	/** Returns the global instance of the editor user settings class. */
	const UEditorUserSettings& GetEditorUserSettings() const;
	UEditorUserSettings& AccessEditorUserSettings();

	/** Saves the user settings to disk. */
	void SaveEditorUserSettings();

	/** Returns the global instance of the game agnostic editor settings class. */
	const UEditorGameAgnosticSettings& GetGameAgnosticSettings() const;
	UEditorGameAgnosticSettings& AccessGameAgnosticSettings();

	/** Saves the game agnostic settings to disk. */
	void SaveGameAgnosticSettings();

	/** Access user setting for audio mute. */
	bool IsRealTimeAudioMuted() const;

	/** Set user setting for audio mute. */
	void MuteRealTimeAudio(bool bMute);

	/** Access user setting for audio level. Fractional volume 0.0->1.0 */
	float GetRealTimeAudioVolume() const;

	/** Set user setting for audio mute. Fractional volume 0.0->1.0 */
	void SetRealTimeAudioVolume(float VolumeLevel);

	/**
	 * Updates a single viewport
	 * @param Viewport - the viewport that we're trying to draw
	 * @param bInAllowNonRealtimeViewportToDraw - whether or not to allow non-realtime viewports to update
	 * @param bLinkedOrthoMovement	True if orthographic viewport movement is linked
	 * @return - Whether a NON-realtime viewport has updated in this call.  Used to help time-slice canvas redraws
	 */
	bool UpdateSingleViewportClient(FEditorViewportClient* InViewportClient, const bool bInAllowNonRealtimeViewportToDraw, bool bLinkedOrthoMovement );

	/** Used for generating status bar text */
	enum EMousePositionType
	{
		MP_None,
		MP_WorldspacePosition,
		MP_Translate,
		MP_Rotate,
		MP_Scale,
		MP_CameraSpeed,
		MP_NoChange
	};

	/**
	 * Returns whether or not the map build in progressed was cancelled by the user.
	 */
	virtual bool GetMapBuildCancelled() const override
	{
		return false;
	}

	/**
	 * Sets the flag that states whether or not the map build was cancelled.
	 *
	 * @param InCancelled	New state for the cancelled flag.
	 */
	virtual void SetMapBuildCancelled( bool InCancelled ) override
	{
		// Intentionally empty.
	}

	/**
	 * Returns whether or not the actor passed in should draw as wireframe.
	 *
	 * @param InActor	Actor that is being drawn.
	 */
	virtual bool ShouldDrawBrushWireframe( AActor* InActor ) override;

	// Execute a command that is safe for rebuilds.
	virtual bool SafeExec( UWorld* InWorld, const TCHAR* Cmd, FOutputDevice& Ar=*GLog );
	// Process an incoming network message meant for the editor server
	bool Exec_StaticMesh( UWorld* InWorld, const TCHAR* Str, FOutputDevice& Ar );
	bool Exec_Brush( UWorld* InWorld, const TCHAR* Str, FOutputDevice& Ar );
	bool Exec_Poly( UWorld* InWorld, const TCHAR* Str, FOutputDevice& Ar );
	bool Exec_Obj( const TCHAR* Str, FOutputDevice& Ar );
	bool Exec_Camera( const TCHAR* Str, FOutputDevice& Ar );
	bool Exec_Transaction(const TCHAR* Str, FOutputDevice& Ar);
	bool Exec_Particle(const TCHAR* Str, FOutputDevice& Ar);

	/**
	 *	Gather the status of BakeAndPrune settings for the referenced AnimSets in the given level
	 *
	 *	@param	InLevel							The source level
	 *	@param	OutAnimSetSkipBakeAndPruneMap	List of anim sets to not touch during the operation
	 *											This is filled in during the bake, and used during the prune
	 *											If NULL, bake all possible animsets
	 *
	 *	@return	bool							true if successful, false if not
	 */
	bool GatherBakeAndPruneStatus(ULevel* InLevel, TMap<FString,bool>* OutAnimSetSkipBakeAndPruneMap);

	/**
	 *	Clear the BakeAndPrune status arrays in the given level
	 *
	 *	@param	InLevel							The source level
	 *
	 *	@return	bool							true if successful, false if not
	 */
	bool ClearBakeAndPruneStatus(ULevel* InLevel);

	/**
	 *	Bake the anim sets in the given level
	 *
	 *	@param	InLevel							The source level
	 *	@param	InAnimSetSkipBakeAndPruneMap	List of anim sets to not touch during the operation
	 *											If NULL, bake all possible animsets
	 *
	 *	@return	bool							true if successful, false if not
	 */
	bool BakeAnimSetsInLevel(ULevel* InLevel, TMap<FString,bool>* InAnimSetSkipBakeAndPruneMap);

	/**
	 *	Prune the anim sets in the given level
	 *
	 *	@param	InLevel							The source level
	 *	@param	InAnimSetSkipBakeAndPruneMap	List of anim sets to not touch during the operation
	 *											Filled in during the bake, and used during the prune
	 *											If NULL, prine all possible animsets
	 *
	 *	@return	bool							true if successful, false if not
	 */
	bool PruneAnimSetsInLevel(ULevel* InLevel, TMap<FString,bool>* InAnimSetSkipBakeAndPruneMap);

	/**
	 *	Clear unreferenced AnimSets from InterpData Groups
	 *
	 *	@param	InLevel		The source level to clean up
	 *
	 *	@return	bool		true if successful, false if not
	 */
	bool ClearUnreferenceAnimSetsFromGroups(ULevel* InLevel);

	/**
	 * Executes each line of text in a file sequentially, as if each were a separate command
	 *
	 * @param InWorld	World context
	 * @param InFilename The name of the file to load and execute
	 * @param Ar Output device
	 */
	void ExecFile( UWorld* InWorld, const TCHAR* InFilename, FOutputDevice& Ar );

	// Transaction interfaces.
	int32 BeginTransaction(const TCHAR* SessionContext, const FText& Description, UObject* PrimaryObject);
	int32 BeginTransaction(const FText& Description);
	int32 EndTransaction();
	void ResetTransaction(const FText& Reason);
	void CancelTransaction(int32 Index);
	bool UndoTransaction();
	bool RedoTransaction();
	bool IsTransactionActive();
	FText GetTransactionName() const;

	/**
	 * Rebuilds the map.
	 *
	 * @param bBuildAllVisibleMaps	Whether or not to rebuild all visible maps, if false only the current level will be built.
	 */
	enum EMapRebuildType
	{
		MRT_Current				= 0,
		MRT_AllVisible			= 1,
		MRT_AllDirtyForLighting	= 2,
	};

	/**
	 * Rebuilds the map.
	 *
	 * @param bBuildAllVisibleMaps	Whether or not to rebuild all visible maps, if false only the current level will be built.
	 */
	void RebuildMap(UWorld* InWorld, EMapRebuildType RebuildType);

	/**
	 * Quickly rebuilds a single level (no bounds build, visibility testing or Bsp tree optimization).
	 *
	 * @param Level	The level to be rebuilt.
	 */
	void RebuildLevel(ULevel& Level);
	
	/**
	 * Builds up a model from a set of brushes. Used by RebuildLevel.
	 *
	 * @param Model					The model to be rebuilt.
	 * @param bSelectedBrushesOnly	Use all brushes in the current level or just the selected ones?.
	 */
	void RebuildModelFromBrushes(UModel* Model, bool bSelectedBrushesOnly);

	/**
	 * Rebuilds levels containing currently selected brushes and should be invoked after a brush has been modified
	 */
	void RebuildAlteredBSP();

	/** Helper method for executing the de/intersect CSG operation */
	void BSPIntersectionHelper(UWorld* InWorld, ECsgOper Operation);

	/**
	 * @return	A pointer to the named actor or NULL if not found.
	 */
	AActor* SelectNamedActor(const TCHAR *TargetActorName);

	/**
	 * Moves all viewport cameras to the target actor.
	 * @param	Actor					Target actor.
	 * @param	bActiveViewportOnly		If true, move/reorient only the active viewport.
	 */
	void MoveViewportCamerasToActor(AActor& Actor,  bool bActiveViewportOnly);

	/** 
	 * Snaps an actor in a direction.  Optionally will align with the trace normal.
	 * @param InActor			Actor to move to the floor.
	 * @param InAlign			sWhether or not to rotate the actor to align with the trace normal.
	 * @param InUseLineTrace	Whether or not to only trace with a line through the world.
	 * @param InUseBounds		Whether or not to base the line trace off of the bounds.
	 * @param InUsePivot		Whether or not to use the pivot position.
	 * @param InDestination		The destination actor we want to move this actor to, NULL assumes we just want to go towards the floor
	 * @return					Whether or not the actor was moved.
	 */
	bool SnapActorTo( AActor* InActor, const bool InAlign, const bool InUseLineTrace, const bool InUseBounds, const bool InUsePivot, const AActor* InDestination = NULL );

	/**
	 * Moves an actor in front of a camera specified by the camera's origin and direction.
	 * The distance the actor is in front of the camera depends on the actors bounding cylinder
	 * or a default value if no bounding cylinder exists.
	 *
	 * @param InActor			The actor to move
	 * @param InCameraOrigin	The location of the camera in world space
	 * @param InCameraDirection	The normalized direction vector of the camera
	 */
	void MoveActorInFrontOfCamera( AActor& InActor, const FVector& InCameraOrigin, const FVector& InCameraDirection );

	/**
	* Moves all viewport cameras to focus on the provided array of actors.
	* @param	Actors					Target actors.
	* @param	bActiveViewportOnly		If true, move/reorient only the active viewport.
	*/
	void MoveViewportCamerasToActor(const TArray<AActor*> &Actors, bool bActiveViewportOnly);

	/**
	 * Snaps the view of the camera to that of the provided actor.
	 *
	 * @param	Actor	The actor the camera is going to be snapped to.
	 */
	void SnapViewToActor(const AActor &Actor);

	/**
	 * Remove the roll, pitch and/or yaw from the perspective viewports' cameras.
	 *
	 * @param	Roll		If true, the camera roll is reset to zero.
	 * @param	Pitch		If true, the camera pitch is reset to zero.
	 * @param	Yaw			If true, the camera yaw is reset to zero.
	 */
	void RemovePerspectiveViewRotation(bool Roll, bool Pitch, bool Yaw);

	/**
	 * Notifies tools that a set of objects is being replaced with a new set of objects, so if any of the old
	 * objects are being edited, they should be discarded and replaced with the new instance.
	 */
	virtual void NotifyToolsOfObjectReplacement(const TMap<UObject*, UObject*>& OldToNewInstanceMap) override;

	//
	// Pivot handling.
	//

	virtual FVector GetPivotLocation() { return FVector::ZeroVector; }
	/** Sets the editor's pivot location, and optionally the pre-pivots of actors.
	 *
	 * @param	NewPivot				The new pivot location
	 * @param	bSnapPivotToGrid		If true, snap the new pivot location to the grid.
	 * @param	bIgnoreAxis				If true, leave the existing pivot unaffected for components of NewPivot that are 0.
	 * @param	bAssignPivot			If true, assign the given pivot to any valid actors that retain it (defaults to false)
	 */
	virtual void SetPivot(FVector NewPivot, bool bSnapPivotToGrid, bool bIgnoreAxis, bool bAssignPivot=false) {}
	virtual void ResetPivot() {}

	//
	// General functions.
	//

	/**
	 * Cleans up after major events like e.g. map changes.
	 *
	 * @param	ClearSelection	Whether to clear selection
	 * @param	Redraw			Whether to redraw viewports
	 * @param	TransReset		Human readable reason for resetting the transaction system
	 */
	virtual void Cleanse( bool ClearSelection, bool Redraw, const FText& TransReset );
	virtual void FinishAllSnaps() { }

	/**
	 * Redraws all level editing viewport clients.
	 *
	 * @param	bInvalidateHitProxies		[opt] If true (the default), invalidates cached hit proxies too.
	 */
	virtual void RedrawLevelEditingViewports(bool bInvalidateHitProxies=true) {}
		
	/**
	 * Triggers a high res screen shot for current editor viewports.
	 *
	 */
	virtual void TakeHighResScreenShots(){}

	virtual void NoteSelectionChange() { check(0); }

	/**
	 * Adds an actor to the world at the specified location.
	 *
	 * @param	InLevel			Level in which to add the actor
	 * @param	Class			A non-abstract, non-transient, placeable class.  Must be non-NULL.
	 * @param	Transform		The world-space transform to spawn the actor with.
	 * @param	bSilent			If true, suppress logging (optional, defaults to false).
	 * @param	ObjectFlags		The object flags to place on the spawned actor.
	 * @result					A pointer to the newly added actor, or NULL if add failed.
	 */
	virtual AActor* AddActor(ULevel* InLevel, UClass* Class, const FTransform& Transform, bool bSilent = false, EObjectFlags ObjectFlags = RF_Transactional);

	/**
	 * Adds actors to the world at the specified location using export text.
	 *
	 * @param	ExportText		A T3D representation of the actor to create.
	 * @param	bSilent			If true, suppress logging
	 * @param	ObjectFlags		The object flags to place on the spawned actor.
	 * @result					A pointer to the newly added actor, or NULL if add failed.
	 */
	virtual TArray<AActor*> AddExportTextActors(const FString& ExportText, bool bSilent, EObjectFlags ObjectFlags = RF_Transactional);

	virtual void NoteActorMovement() { check(0); }
	virtual UTransactor* CreateTrans();

	/** Plays an editor sound, loading the sound on demand if necessary (if the user has sounds enabled.)  The reference to the sound asset is not retained. */
	void PlayEditorSound( const FString& SoundAssetName );

	/**
	 * Returns the preview audio component
	 */
	UAudioComponent* GetPreviewAudioComponent();

	/**
	 * Returns an audio component linked to the current scene that it is safe to play a sound on
	 *
	 * @param	Sound		A sound to attach to the audio component
	 * @param	SoundNode	A sound node that is attached to the audio component when the sound is NULL
	 */
	UAudioComponent* ResetPreviewAudioComponent( class USoundBase* Sound = NULL, class USoundNode* SoundNode = NULL );

	/**
	 * Plays a preview of a specified sound or node
	 *
	 * @param	Sound		A sound to attach to the audio component
	 * @param	SoundNode	A sound node that is attached to the audio component when the sound is NULL
	 */
	void PlayPreviewSound(USoundBase* Sound, USoundNode* SoundNode = NULL);

	/**
	 * Clean up any world specific editor components so they can be GC correctly
	 */
	void ClearPreviewComponents();

	
	/**
	 * Close all the edit windows for assets that are owned by the world being closed
	 */
	void CloseEditedWorldAssets(UWorld* InWorld);

	/**
	 * Redraws all editor viewport clients.
	 *
	 * @param	bInvalidateHitProxies		[opt] If true (the default), invalidates cached hit proxies too.
	 */
	void RedrawAllViewports(bool bInvalidateHitProxies=true);

	/**
	 * Invalidates all viewports parented to the specified view.
	 *
	 * @param	InParentView				The parent view whose child views should be invalidated.
	 * @param	bInvalidateHitProxies		[opt] If true (the default), invalidates cached hit proxies too.
	 */
	void InvalidateChildViewports(FSceneViewStateInterface* InParentView, bool bInvalidateHitProxies=true);

	/**
	 * Looks for an appropriate actor factory for the specified UClass.
	 *
	 * @param	InClass		The class to find the factory for.
	 * @return				A pointer to the factory to use.  NULL if no factories support this class.
	 */
	UActorFactory* FindActorFactoryForActorClass( const UClass* InClass );

	/**
	 * Looks for an actor factory spawned from the specified class.
	 *
	 * @param	InClass		The factories class to find
	 * @return				A pointer to the factory to use.  NULL if no factories support this class.
	 */
	UActorFactory* FindActorFactoryByClass( const UClass* InClass ) const;

	/**
	* Looks for an actor factory spawned from the specified class, for the specified UClass for an actor.
	*
	* @param	InFactoryClass		The factories class to find
	* @param	InActorClass		The class to find the factory for.
	* @return				A pointer to the factory to use.  NULL if no factories support this class.
	*/
	UActorFactory* FindActorFactoryByClassForActorClass( const UClass* InFactoryClass, const UClass* InActorClass );

	/**
	 * Uses the supplied factory to create an actor at the clicked location and adds to level.
	 *
	 * @param	Factory					The factory to create the actor from.  Must be non-NULL.
	 * @param	ObjectFlags				[opt] The flags to apply to the actor when it is created
	 * @return							A pointer to the new actor, or NULL on fail.
	 */
	AActor* UseActorFactoryOnCurrentSelection( UActorFactory* Factory, const FTransform* InActorTransform, EObjectFlags ObjectFlags = RF_Transactional );

	/**
	 * Uses the supplied factory to create an actor at the clicked location and adds to level.
	 *
	 * @param	Factory					The factory to create the actor from.  Must be non-NULL.
	 * @param	AssetData				The optional asset to base the actor construction on.
	 * @param	ActorLocation			[opt] If null, positions the actor at the mouse location, otherwise specified. Default is null.
	 * @param	bUseSurfaceOrientation	[opt] If true, align new actor's orientation to the underlying surface normal.  Default is false.
	 * @param	ObjectFlags				[opt] The flags to apply to the actor when it is created
	 * @return							A pointer to the new actor, or NULL on fail.
	 */
	AActor* UseActorFactory( UActorFactory* Factory, const FAssetData& AssetData, const FTransform* ActorLocation, EObjectFlags ObjectFlags = RF_Transactional );

	/**
	 * Replaces the selected Actors with the same number of a different kind of Actor
	 * if a Factory is specified, it is used to spawn the requested Actors, otherwise NewActorClass is used (one or the other must be specified)
	 * note that only Location, Rotation, Drawscale, Drawscale3D, Tag, and Group are copied from the old Actors
	 * 
	 * @param Factory - the Factory to use to create Actors
	 */
	void ReplaceSelectedActors(UActorFactory* Factory, const FAssetData& AssetData, UClass* NewActorClass);

	/**
	 * Converts passed in brushes into a single static mesh actor. 
	 * Note: This replaces all the brushes with a single actor. This actor will not be attached to anything unless a single brush was converted.
	 *
	 * @param	InStaticMeshPackageName		The name to save the brushes to.
	 * @param	InBrushesToConvert			A list of brushes being converted.
	 *
	 * @return							Returns the newly created actor with the newly created static mesh.
	 */
	AActor* ConvertBrushesToStaticMesh(const FString& InStaticMeshPackageName, TArray<ABrush*>& InBrushesToConvert, const FVector& InPivotLocation);

	/**
	 * Converts passed in light actors into new actors of another type.
	 * Note: This replaces the old actor with the new actor.
	 * Most properties of the old actor that can be copied are copied to the new actor during this process.
	 * Properties that can be copied are ones found in a common superclass between the actor to convert and the new class.
	 * Common light component properties between the two classes are also copied
	 *
	 * @param	ConvertToClass	The light class we are going to convert to.
	 */
	void ConvertLightActors( UClass* ConvertToClass );

	/**
	 * Converts passed in actors into new actors of the specified type.
	 * Note: This replaces the old actors with brand new actors while attempting to preserve as many properties as possible.
	 * Properties of the actors components are also attempted to be copied for any component names supplied in the third parameter.
	 * If a component name is specified, it is only copied if a component of the specified name exists in the source and destination actors,
	 * as well as in the class default object of the class of the source actor, and that all three of those components share a common base class.
	 * This approach is used instead of simply accepting component classes to copy because some actors could potentially have multiple of the same
	 * component type.
	 *
	 * @param	ActorsToConvert				Array of actors which should be converted to the new class type
	 * @param	ConvertToClass				Class to convert the provided actors to
	 * @param	ComponentsToConsider		Names of components to consider for property copying as well
	 * @param	bUseSpecialCases			If true, looks for classes that can be handled by hardcoded conversions
	 * @param	InStaticMeshPackageName		The name to save the brushes to.
	 */
	void DoConvertActors( const TArray<AActor*>& ActorsToConvert, UClass* ConvertToClass, const TSet<FString>& ComponentsToConsider, bool bUseSpecialCases, const FString& InStaticMeshPackageName );

	/**
	 * Sets up for a potentially deferred ConvertActors call, based on if any brushes are being converted to a static mesh. If one (or more)
	 * are being converted, the user will need to put in a package before the process continues.
	 *
	 * @param	ActorsToConvert			Array of actors which should be converted to the new class type
	 * @param	ConvertToClass			Class to convert the provided actors to
	 * @param	ComponentsToConsider	Names of components to consider for property copying as well
	 * @param	bUseSpecialCases		If true, looks for classes that can be handled by hardcoded conversions
	 */
	void ConvertActors( const TArray<AActor*>& ActorsToConvert, UClass* ConvertToClass, const TSet<FString>& ComponentsToConsider, bool bUseSpecialCases = false );

	/**
	 * Changes the state of preview mesh mode to on or off.
	 *
	 * @param	bState	Enables the preview mesh mode if true; Disables the preview mesh mode if false.
	 */
	void SetPreviewMeshMode( bool bState );

	/**
	 * Updates the position of the preview mesh in the level.
	 */
	void UpdatePreviewMesh();

	/**
	 * Changes the preview mesh to the next one.
	 */
	void CyclePreviewMesh();

	/**
	 * Copy selected actors to the clipboard.
	 *
	 * @param	InWorld					World context
	 * @param	DestinationData			If != NULL, additionally copy data to string
	 */
	virtual void edactCopySelected(UWorld* InWorld, FString* DestinationData = NULL) {}

	/**
	 * Paste selected actors from the clipboard.
	 *
	 * @param	InWorld				World conext
	 * @param	bDuplicate			Is this a duplicate operation (as opposed to a real paste)?
	 * @param	bOffsetLocations	Should the actor locations be offset after they are created?
	 * @param	bWarnIfHidden		If true displays a warning if the destination level is hidden
	 * @param	SourceData			If != NULL, use instead of clipboard data
	 */
	virtual void edactPasteSelected(UWorld* InWorld, bool bDuplicate, bool bOffsetLocations, bool bWarnIfHidden, FString* SourceData = NULL) {}

	/**
	 * Duplicates selected actors.
	 *
	 * @param	InLevel			Level to place duplicate
	 * @param	bUseOffset		Should the actor locations be offset after they are created?
	 */
	virtual void edactDuplicateSelected( ULevel* InLevel, bool bOffsetLocations ) {}

	/**
	 * Deletes all selected actors
	 *
	 * @param		InWorld				World context
	 * @param		bVerifyDeletionCanHappen	[opt] If true (default), verify that deletion can be performed.
	 * @return									true unless the delete operation was aborted.
	 */
	virtual bool edactDeleteSelected(UWorld* InWorld, bool bVerifyDeletionCanHappen=true) { return true; }

	/**
	 * Checks the state of the selected actors and notifies the user of any potentially unknown destructive actions which may occur as
	 * the result of deleting the selected actors.  In some cases, displays a prompt to the user to allow the user to choose whether to
	 * abort the deletion.
	 *
	 * @return								false to allow the selected actors to be deleted, true if the selected actors should not be deleted.
	 */
	virtual bool ShouldAbortActorDeletion() const { return false; }

	/** Create a prefab from the selected actors, and replace those actors with an instance of that prefab. */
	virtual void edactPrefabSelected() {};

	/** Add the selected prefab at the clicked location. */
	virtual void edactAddPrefab() {};

	/** Select all Actors that make up the selected PrefabInstance. */
	virtual void edactSelectPrefabActors() {};

	/**
	*
	* Rebuild the level's Bsp from the level's CSG brushes.
	*
	* @param InWorld	The world in which the rebuild the CSG brushes for 
	*/
	virtual void csgRebuild( UWorld* InWorld );

	/**
	*
	* Find the Brush EdPoly corresponding to a given Bsp surface.
	*
	* @param InModel	Model to get poly from
	* @param iSurf		surface index
	* @param Poly		
	*
	* returns true if poly not available
	*/
	virtual bool polyFindMaster( UModel* InModel, int32 iSurf, FPoly& Poly );

	/**
	 * Update a the master brush EdPoly corresponding to a newly-changed
	 * poly to reflect its new properties.
	 *
	 * Doesn't do any transaction tracking.
	 */
	virtual void polyUpdateMaster( UModel* Model, int32 iSurf, int32 UpdateTexCoords );

	/**
	 * Populates a list with all polys that are linked to the specified poly.  The
	 * resulting list includes the original poly.
	 */
	virtual void polyGetLinkedPolys( ABrush* InBrush, FPoly* InPoly, TArray<FPoly>* InPolyList );

	/**
	 * Takes a list of polygons and returns a list of the outside edges (edges which are not shared
	 * by other polys in the list).
	 */
	virtual void polyGetOuterEdgeList( TArray<FPoly>* InPolyList, TArray<FEdge>* InEdgeList );

	/**
	 * Takes a list of polygons and creates a new list of polys which have no overlapping edges.  It splits
	 * edges as necessary to achieve this.
	 */
	virtual void polySplitOverlappingEdges( TArray<FPoly>* InPolyList, TArray<FPoly>* InResult );

	/**
	 * Sets and clears all Bsp node flags.  Affects all nodes, even ones that don't
	 * really exist.
	 */
	virtual void polySetAndClearPolyFlags( UModel* Model, uint32 SetBits, uint32 ClearBits, bool SelectedOnly, bool UpdateMaster );

	// Selection.
	virtual void SelectActor(AActor* Actor, bool bInSelected, bool bNotify, bool bSelectEvenIfHidden=false) {}
	virtual bool CanSelectActor(AActor* Actor, bool bInSelected, bool bSelectEvenIfHidden=false, bool bWarnIfLevelLocked=false) const { return true; }
	virtual void SelectGroup(class AGroupActor* InGroupActor, bool bForceSelection=false, bool bInSelected=true, bool bNotify=true) {}

	/**
	 * Replaces the components in ActorsToReplace with an primitive component in Replacement
	 *
	 * @param ActorsToReplace Primitive components in the actors in this array will have their ReplacementPrimitive set to a component in Replacement
	 * @param Replacement The first usable component in Replacement will be the ReplacementPrimitive for the actors
	 * @param ClassToReplace If this is set, only components will of this class will be used/replaced
	 */
	virtual void AssignReplacementComponentsByActors(TArray<AActor*>& ActorsToReplace, AActor* Replacement, UClass* ClassToReplace=NULL);

	/**
	 * Selects or deselects a BSP surface in the persistent level's UModel.  Does nothing if GEdSelectionLock is true.
	 *
	 * @param	InModel					The model of the surface to select.
	 * @param	iSurf					The index of the surface in the persistent level's UModel to select/deselect.
	 * @param	bSelected				If true, select the surface; if false, deselect the surface.
	 * @param	bNoteSelectionChange	If true, call NoteSelectionChange().
	 */
	virtual void SelectBSPSurf(UModel* InModel, int32 iSurf, bool bSelected, bool bNoteSelectionChange) {}

	/**
	 * Deselect all actors.  Does nothing if GEdSelectionLock is true.
	 *
	 * @param	bNoteSelectionChange		If true, call NoteSelectionChange().
	 * @param	bDeselectBSPSurfs			If true, also deselect all BSP surfaces.
	 */
	virtual void SelectNone(bool bNoteSelectionChange, bool bDeselectBSPSurfs, bool WarnAboutManyActors=true) {}

	// Bsp Poly selection virtuals from EditorCsg.cpp.
	virtual void polySelectAll ( UModel* Model );
	virtual void polySelectMatchingGroups( UModel* Model );
	virtual void polySelectMatchingItems( UModel* Model );
	virtual void polySelectCoplanars( UWorld* InWorld, UModel* Model );
	virtual void polySelectAdjacents( UWorld* InWorld, UModel* Model );
	virtual void polySelectAdjacentWalls( UWorld* InWorld, UModel* Model );
	virtual void polySelectAdjacentFloors( UWorld* InWorld, UModel* Model );
	virtual void polySelectAdjacentSlants( UWorld* InWorld, UModel* Model );
	virtual void polySelectMatchingBrush( UModel* Model );

	/**
	 * Selects surfaces whose material matches that of any selected surfaces.
	 *
	 * @param	bCurrentLevelOnly		If true, select
	 */
	virtual void polySelectMatchingMaterial(UWorld* InWorld, bool bCurrentLevelOnly);

	/**
	 * Selects surfaces whose lightmap resolution matches that of any selected surfaces.
	 *
	 * @param	bCurrentLevelOnly		If true, select
	 */
	virtual void polySelectMatchingResolution(UWorld* InWorld, bool bCurrentLevelOnly);

	virtual void polySelectReverse( UModel* Model );
	virtual void polyMemorizeSet( UModel* Model );
	virtual void polyRememberSet( UModel* Model );
	virtual void polyXorSet( UModel* Model );
	virtual void polyUnionSet( UModel* Model );
	virtual void polyIntersectSet( UModel* Model );
	virtual void polySelectZone( UModel *Model );

	// Pan textures on selected polys.  Doesn't do transaction tracking.
	virtual void polyTexPan( UModel* Model, int32 PanU, int32 PanV, int32 Absolute );

	// Scale textures on selected polys. Doesn't do transaction tracking.
	virtual void polyTexScale( UModel* Model,float UU, float UV, float VU, float VV, bool Absolute );

	// Map brush selection virtuals from EditorCsg.cpp.
	virtual void MapSelectOperation( UWorld* InWorld, EBrushType BrushType );
	virtual void MapSelectFlags( UWorld* InWorld, uint32 Flags );

	// Put the first selected brush into the current Brush.
	virtual void MapBrushGet(UWorld* InWorld);

	// Replace all selected brushes with the current Brush.
	virtual void mapBrushPut();

	// Send all selected brushes in a level to the front of the hierarchy
	virtual void mapSendToFirst(UWorld* InWorld);

	// Send all selected brushes in a level to the back of the hierarchy
	virtual void mapSendToLast(UWorld* InWorld);

	/**
	 * Swaps position in the actor list for the first two selected actors in the current level
	 */
	virtual void mapSendToSwap(UWorld* InWorld);
	virtual void MapSetBrush( UWorld* InWorld, EMapSetBrushFlags PropertiesMask, uint16 BrushColor, FName Group, uint32 SetPolyFlags, uint32 ClearPolyFlags, uint32 BrushType, int32 DrawType );

	// Bsp virtuals from Bsp.cpp.
	virtual void bspRepartition( UWorld* InWorld, int32 iNode );

	/** Convert a Bsp node to an EdPoly.  Returns number of vertices in Bsp node. */
	virtual int32 bspNodeToFPoly( UModel* Model, int32 iNode, FPoly* EdPoly );

	/**
	 * Clean up all nodes after a CSG operation.  Resets temporary bit flags and unlinks
	 * empty leaves.  Removes zero-vertex nodes which have nonzero-vertex coplanars.
	 */
	virtual void bspCleanup( UModel* Model );

	/** 
	 * Build EdPoly list from a model's Bsp. Not transactional.
	 * @param DestArray helps build bsp FPolys in non-main threads. It also allows to perform this action without GUndo 
	 *	interfering. Temporary results will be written to DestArray. Defaults to Model->Polys->Element
	 */
	virtual void bspBuildFPolys( UModel* Model, bool SurfLinks, int32 iNode, TArray<FPoly>* DestArray = NULL );
	virtual void bspMergeCoplanars( UModel* Model, bool RemapLinks, bool MergeDisparateTextures );
	/**
	 * Performs any CSG operation between the brush and the world.
	 *
	 * @param	Actor							The brush actor to apply.
	 * @param	Model							The model to apply the CSG operation to; typically the world's model.
	 * @param	PolyFlags						PolyFlags to set on brush's polys.
	 * @param	BrushType						The type of brush.
	 * @param	CSGOper							The CSG operation to perform.
	 * @param	bBuildBounds					If true, updates bounding volumes on Model for CSG_Add or CSG_Subtract operations.
	 * @param	bMergePolys						If true, coplanar polygons are merged for CSG_Intersect or CSG_Deintersect operations.
	 * @param	bReplaceNULLMaterialRefs		If true, replace NULL material references with a reference to the GB-selected material.
	 * @param	bShowProgressBar				If true, display progress bar for complex brushes
	 * @return									0 if nothing happened, 1 if the operation was error-free, or 1+N if N CSG errors occurred.
	 */
	virtual int32 bspBrushCSG( ABrush* Actor, UModel* Model, uint32 PolyFlags, EBrushType BrushType, ECsgOper CSGOper, bool bBuildBounds, bool bMergePolys, bool bReplaceNULLMaterialRefs, bool bShowProgressBar=true );

	/**
	 * Optimize a level's Bsp, eliminating T-joints where possible, and building side
	 * links.  This does not always do a 100% perfect job, mainly due to imperfect 
	 * levels, however it should never fail or return incorrect results.
	 */
	virtual void bspOptGeom( UModel* Model );
	
	/**
	 * Builds lighting information depending on passed in options.
	 *
	 * @param	Options		Options determining on what and how lighting is built
	 */
	void BuildLighting(const class FLightingBuildOptions& Options);

	/** Updates the asynchronous static light building */
	void UpdateBuildLighting();

	/** Checks to see if the asynchronous lighting build is running or not */
	bool IsLightingBuildCurrentlyRunning() const;

	/** Checks if asynchronous lighting is building, if so, it throws a warning notification and returns true */
	bool WarnIfLightingBuildIsCurrentlyRunning();

	/**
	 * Open a Fbx file with the given name, and import each sequence with the supplied Skeleton.
	 * This is only possible if each track expected in the Skeleton is found in the target file. If not the case, a warning is given and import is aborted.
	 * If Skeleton is empty (ie. TrackBoneNames is empty) then we use this Fbx file to form the track names array.
	 *
	 * @param Skeleton	The skeleton that animation is import into
	 * @param Filename	The FBX filename
	 * @param bImportMorphTracks	true to import any morph curve data.
	 */
	static UAnimSequence * ImportFbxAnimation( USkeleton * Skeleton, UObject * Outer, class UFbxAnimSequenceImportData* ImportData, const TCHAR* InFilename, const TCHAR * AnimName, bool bImportMorphTracks );
	/**
	 * Reimport animation using SourceFilePath and SourceFileStamp 
	 *
	 * @param Skeleton	The skeleton that animation is import into
	 * @param Filename	The FBX filename
	 */
	static bool ReimportFbxAnimation( USkeleton * Skeleton, UAnimSequence * AnimSequence, class UFbxAnimSequenceImportData* ImportData, const TCHAR* InFilename);


	// Object management.
	virtual void RenameObject(UObject* Object,UObject* NewOuter,const TCHAR* NewName, ERenameFlags Flags=REN_None);

	// Level management.
	void AnalyzeLevel(ULevel* Level,FOutputDevice& Ar);

	/**
	 * Removes all components from the current level's scene.
	 */
	void EditorClearComponents();

	/**
	 * Updates all components in the current level's scene.
	 */
	void EditorUpdateComponents();

	/** 
	 * Displays a modal message dialog 
	 * @param	InMessage	Type of the message box
	 * @param	InText		Message to display
	 * @param	InTitle		Title for the message box
	 * @return	Returns the result of the modal message box
	 */
	EAppReturnType::Type OnModalMessageDialog(EAppMsgType::Type InMessage, const FText& InText, const FText& InTitle);

	/** 
	 * Returns whether an object should replace an exisiting one or not 
	 * @param	Filename		Filename of the package
	 * @return	Returns whether the objects should replace the already existing ones.
	 */
	bool OnShouldLoadOnTop(const FString& Filename);

	//@todo Slate Editor: Merge PlayMap and RequestSlatePlayMapSession
	/**
	 * Makes a request to start a play from editor session (in editor or on a remote platform)
	 * @param	StartLocation			If specified, this is the location to play from (via a PlayerStartPIE - Play From Here)
	 * @param	StartRotation			If specified, this is the rotation to start playing at
	 * @param	DestinationConsole		Where to play the game - -1 means in editor, 0 or more is an index into the GConsoleSupportContainer
	 * @param	InPlayInViewportIndex	Viewport index to play the game in, or -1 to spawn a standalone PIE window
	 * @param	bUseMobilePreview		True to enable mobile preview mode (PC platform only)
	 * @param	bMovieCapture			True to start with movie capture recording (PC platform only)
	 */
	virtual void PlayMap( const FVector* StartLocation = NULL, const FRotator* StartRotation = NULL, int32 DestinationConsole = -1, int32 InPlayInViewportIndex = -1, bool bUseMobilePreview = false, bool bMovieCapture = false );



	/**
	 * Can the editor do cook by the book in the editor process space
	 */
	virtual bool CanCookByTheBookInEditor() const { return false; }

	/**
	 * Start cook by the book in the editor process space
	 */
	virtual void StartCookByTheBookInEditor( const TArray<ITargetPlatform*> &TargetPlatforms, const TArray<FString> &CookMaps, const TArray<FString> &CookDirectories, const TArray<FString> &CookCultures, const TArray<FString> &IniMapSections ) { }

	/**
	 * Checks if the cook by the book is finished
	 */
	virtual bool IsCookByTheBookInEditorFinished() const { return true; }


	/**
	 * Makes a request to start a play from a Slate editor session
	 * @param	bAtPlayerStart			Whether or not we would really like to use the game or level's PlayerStart vs the StartLocation
	 * @param	DestinationViewport		Slate Viewport to play the game in, or NULL to spawn a standalone PIE window
	 * @param	bInSimulateInEditor		True to start an in-editor simulation session, or false to kick off a play-in-editor session
	 * @param	StartLocation			If specified, this is the location to play from (via a PlayerStartPIE - Play From Here)
	 * @param	StartRotation			If specified, this is the rotation to start playing at
	 * @param	DestinationConsole		Where to play the game - -1 means in editor, 0 or more is an index into the GConsoleSupportContainer
	 * @param	bUseMobilePreview		True to enable mobile preview mode (PC platform only)
	 */
	void RequestPlaySession( bool bAtPlayerStart, TSharedPtr<class ILevelViewport> DestinationViewport, bool bInSimulateInEditor, const FVector* StartLocation = NULL, const FRotator* StartRotation = NULL, int32 DestinationConsole = -1, bool bUseMobilePreview = false );

	// @todo gmp: temp hack for Rocket demo
	void RequestPlaySession( const FVector* StartLocation, const FRotator* StartRotation, bool MobilePreview );

	/**
	 * Request to play a game on a remote device 
	 */
	void RequestPlaySession( const FString& DeviceId, const FString& DeviceName );

	/**
	 * Makes a request to start a play from a Slate editor session
	 */
	void RequestToggleBetweenPIEandSIE() { bIsToggleBetweenPIEandSIEQueued = true; }

	/** Called when the debugger has paused the active PIE or SIE session */
	void PlaySessionPaused();

	/** Called when the debugger has resumed the active PIE or SIE session */
	void PlaySessionResumed();

	/** Called when the debugger has single-stepped the active PIE or SIE session */
	void PlaySessionSingleStepped();

	/**
	 * Kicks off a "Play From Here" request that was most likely made during a transaction
	 */
	virtual void StartQueuedPlayMapRequest();

	/**
	 * Request that the current PIE/SIE session should end.  
	 * This should be used to end the game if its not safe to directly call EndPlayMap in your stack frame
	 */
	void RequestEndPlayMap();

	/**
	 * @return true if there is an end play map request queued 
	 */
	bool ShouldEndPlayMap() const { return bRequestEndPlayMapQueued; }

	/**
	 * Saves play in editor levels and also fixes up references in AWorldSettings to other levels.
	 *
	 * @param	Prefix				Prefix used to save files to disk.
	 * @param	OutSavedFilenames	The file names of all successfully saved worlds will be added to this (with the P world being the first)
	 *
	 * @return	False if the save failed and the user wants to abort what they were doing
	 */
	virtual bool SavePlayWorldPackages(UWorld* InWorld, const TCHAR* Prefix, TArray<FString>& OutSavedFilenames);

	/**
	 * Builds a URL for game spawned by the editor (not including map name!). 
	 * @param	MapName			The name of the map to put into the URL
	 * @param	bSpecatorMode	If true, the player starts in spectator mode
	 * @param   AdditionalURLOptions	Additional URL Options to append (e.g, ?OptionX?OptionY). This is in addition to InEditorGameURLOptions.
	 *
	 * @return	The URL for the game
	 */
	virtual FString BuildPlayWorldURL(const TCHAR* MapName, bool bSpectatorMode = false, FString AdditionalURLOptions=FString());

	/**
	 * Starts a Play In Editor session
	 *
	 * @param	InWorld		World context
	 * @param	bInSimulateInEditor	True to start an in-editor simulation session, or false to start a play-in-editor session
	 */
	virtual void PlayInEditor( UWorld* InWorld, bool bInSimulateInEditor );

	virtual UGameInstance* CreatePIEGameInstance(int32 PIEInstance, bool bInSimulateInEditor, bool bAnyBlueprintErrors, bool bStartInSpectatorMode, bool bPlayNetDedicated, float PIEStartTime);

	/**
	 * Launches the game in movie capture mode
	 */
	virtual void PlayForMovieCapture();

	/**
	 * Kills the Play From Here session
	 */
	virtual void EndPlayMap();

	virtual void TeardownPlaySession(FWorldContext &PieWorldContext);

	/**
	 * Ends the current play on local pc session.
	 * @todo gmp: temp hack for Rocket demo
	 */
	virtual void EndPlayOnLocalPc();

	/**
	 * Disables any realtime viewports that are currently viewing the level.  This will not disable
	 * things like preview viewports in Cascade, etc. Typically called before running the game.
	 */
	void DisableRealtimeViewports();

	/**
	 * Restores any realtime viewports that have been disabled by DisableRealtimeViewports. This won't
	 * disable viewporst that were realtime when DisableRealtimeViewports has been called and got
	 * latter toggled to be realtime.
	 */
	void RestoreRealtimeViewports();

	/**
	 * Checks to see if any viewport is set to update in realtime.
	 */
	bool IsAnyViewportRealtime();

	virtual bool ShouldThrottleCPUUsage() const override;

	/**
	 * @return true if all windows are hidden (including minimized)                                                         
	 */
	bool AreAllWindowsHidden() const;

	/**
	 *	Returns pointer to a temporary render target.
	 *	If it has not already been created, does so here.
	 */
	UTextureRenderTarget2D* GetScratchRenderTarget( const uint32 MinSize );

	/**
	 *  Returns the Editors timer manager instance.
	 */
	TSharedRef<class FTimerManager> GetTimerManager() { return TimerManager.ToSharedRef(); }

	/**
	 * Handles freezing/unfreezing of rendering
	 */
	virtual void ProcessToggleFreezeCommand( UWorld* InWorld ) override;

	/**
	 * Handles frezing/unfreezing of streaming
	 */
	virtual void ProcessToggleFreezeStreamingCommand( UWorld* InWorld ) override;

	// Editor specific

	/**
	* Closes the main editor frame.
	*/
	virtual void CloseEditor() {}
	virtual void GetPackageList( TArray<UPackage*>* InPackages, UClass* InClass ) {}

	/**
	 * Returns the number of currently selected actors.
	 */
	int32 GetSelectedActorCount() const;

	/**
	 * Returns the set of selected actors.
	 */
	class USelection* GetSelectedActors() const;

	/** Returns True is a world info Actor is selected */
	bool IsWorldSettingsSelected();

	/** Function to return list of assets currently selected in content browser (loaded/not loaded) */
	void GetContentBrowserSelections( TArray<UClass*>& Selection ) const;

	/**
	 * Returns an FSelectionIterator that iterates over the set of selected actors.
	 */
	class FSelectionIterator GetSelectedActorIterator() const;


	/**
	 * @return the set of selected non-actor objects.
	 */
	class USelection* GetSelectedObjects() const;

	/**
	 * @return the appropriate selection set for the specified object class.
	 */
	class USelection* GetSelectedSet( const UClass* Class ) const;

	/**
	 * @param	RequiredParentClass The parent class this type must implement, or null to accept anything
	 * @return	The first selected class (either a UClass type itself, or the UClass generated by a blueprint), or null if there are no class or blueprint types selected
	 */
	const UClass* GetFirstSelectedClass( const UClass* const RequiredParentClass ) const;

	/**
	 * Clears out the current map, if any, and creates a new blank map.
	 *
	 * @return	Pointer to the map that was created.
	 */
	UWorld* NewMap();

	/**
	 * Exports the current map to the specified filename.
	 *
	 * @param	InFilename					Filename to export the map to.
	 * @param	bExportSelectedActorsOnly	If true, export only the selected actors.
	 */
	void ExportMap(UWorld* InWorld, const TCHAR* InFilename, bool bExportSelectedActorsOnly);

	/**
	 * Moves selected actors to the current level.
	 *
	 * @param	InLevel		The destination level.
	 */
	void MoveSelectedActorsToLevel( ULevel* InLevel );

	/**
	 * Checks to see whether it's possible to perform a copy operation on the selected actors.
	 *
	 * @param InWorld		World to get the selected actors from
	 * @param OutCopySelected	Can be NULL, copies the internal results of the copy check to this struct
	 * @return			true if it's possible to do a copy operation based on the selection
	 */
	bool CanCopySelectedActorsToClipboard( UWorld* InWorld, FCopySelectedInfo* OutCopySelected = NULL );

	/**
	 * Copies selected actors to the clipboard.  Supports copying actors from multiple levels.
	 * NOTE: Doesn't support copying prefab instance actors!
	 *
	 * @param InWorld		World to get the selected actors from
	 * @param bShouldCut If true, deletes the selected actors after copying them to the clipboard
	 */
	void CopySelectedActorsToClipboard( UWorld* InWorld, const bool bShouldCut );

	/**
	 * Checks to see whether it's possible to perform a paste operation.
	 *
	 * @param InWorld		World to paste into
	 * @return				true if it's possible to do a Paste operation
	 */
	bool CanPasteSelectedActorsFromClipboard( UWorld* InWorld );

	/**
	 * Pastes selected actors from the clipboard.
	 * NOTE: Doesn't support pasting prefab instance actors!
	 *
	 * @param InWorld		World to get the selected actors from
	 * @param PasteTo		Where to paste the content too
	 */
	void PasteSelectedActorsFromClipboard( UWorld* InWorld, const FText& TransDescription, const EPasteTo PasteTo );

	/**
	 * Computes a color to use for property coloration for the given object.
	 *
	 * @param	Object		The object for which to compute a property color.
	 * @param	OutColor	[out] The returned color.
	 * @return				true if a color was successfully set on OutColor, false otherwise.
	 */
	virtual bool GetPropertyColorationColor(class UObject* Object, FColor& OutColor);

	/**
	 * Sets property value and property chain to be used for property-based coloration.
	 *
	 * @param	PropertyValue		The property value to color.
	 * @param	Property			The property to color.
	 * @param	CommonBaseClass		The class of object to color.
	 * @param	PropertyChain		The chain of properties from member to lowest property.
	 */
	virtual void SetPropertyColorationTarget(UWorld* InWorld, const FString& PropertyValue, class UProperty* Property, class UClass* CommonBaseClass, class FEditPropertyChain* PropertyChain);

	/**
	 * Accessor for current property-based coloration settings.
	 *
	 * @param	OutPropertyValue	[out] The property value to color.
	 * @param	OutProperty			[out] The property to color.
	 * @param	OutCommonBaseClass	[out] The class of object to color.
	 * @param	OutPropertyChain	[out] The chain of properties from member to lowest property.
	 */
	virtual void GetPropertyColorationTarget(FString& OutPropertyValue, UProperty*& OutProperty, UClass*& OutCommonBaseClass, FEditPropertyChain*& OutPropertyChain);

	/**
	 * Selects actors that match the property coloration settings.
	 */
	void SelectByPropertyColoration(UWorld* InWorld);

	/**
	 *	Sets the texture to use for displaying StreamingBounds.
	 *
	 *	@param	InTexture	The source texture for displaying StreamingBounds.
	 *						Pass in NULL to disable displaying them.
	 */
	void SetStreamingBoundsTexture(UTexture2D* InTexture);

	/**
	 * Warns the user of any hidden levels, and prompts them with a Yes/No dialog
	 * for whether they wish to continue with the operation.  No dialog is presented if all
	 * levels are visible.  The return value is true if no levels are hidden or
	 * the user selects "Yes", or false if the user selects "No".
	 *
	 * @param	InWorld					World context
	 * @param	bIncludePersistentLvl	If true, the persistent level will also be checked for visibility
	 * @return							false if the user selects "No", true otherwise.
	 */
	bool WarnAboutHiddenLevels( UWorld* InWorld, bool bIncludePersistentLvl) const;

	void ApplyDeltaToActor(AActor* InActor, bool bDelta, const FVector* InTranslation, const FRotator* InRotation, const FVector* InScaling, bool bAltDown=false, bool bShiftDown=false, bool bControlDown=false) const;

	void ApplyDeltaToComponent(USceneComponent* InComponent, bool bDelta, const FVector* InTranslation, const FRotator* InRotation, const FVector* InScaling, const FVector& PivotLocation ) const;

	/**
	 * Disable actor/component modification during delta movement.
	 *
	 * @param bDisable True if modification should be disabled; false otherwise.
	 */
	void DisableDeltaModification(bool bDisable) { bDisableDeltaModification = bDisable; }

	/**
	 *	Game-specific function called by Map_Check BEFORE iterating over all actors.
	 *
	 *	@param	Str						The exec command parameters
	 *	@param	Ar						The output archive for logging (?)
	 *	@param	bCheckDeprecatedOnly	If true, only check for deprecated classes
	 */
	virtual bool Game_Map_Check(UWorld* InWorld, const TCHAR* Str, FOutputDevice& Ar, bool bCheckDeprecatedOnly) { return true; }

	/**
	 *	Game-specific function called per-actor by Map_Check
	 *
	 *	@param	Str						The exec command parameters
	 *	@param	Ar						The output archive for logging (?)
	 *	@param	bCheckDeprecatedOnly	If true, only check for deprecated classes
	 */
	virtual bool Game_Map_Check_Actor(const TCHAR* Str, FOutputDevice& Ar, bool bCheckDeprecatedOnly, AActor* InActor) { return true; }

	/** Map given class name key to value in ClassMapPair array - if no key match just return the class of given name */
	class UClass* GetClassFromPairMap( FString ClassName );

	/**
	 * Auto merge all staticmeshes that are able to be merged
	*/
	void AutoMergeStaticMeshes();

	/**
	 *	Check the InCmdParams for "MAPINISECTION=<name of section>".
	 *	If found, fill in OutMapList with the proper map names.
	 *
	 *	@param	InCmdParams		The cmd line parameters for the application
	 *	@param	OutMapList		The list of maps from the ini section, empty if not found
	 */
	void ParseMapSectionIni(const TCHAR* InCmdParams, TArray<FString>& OutMapList);

	/**
	 *	Load the list of maps from the given section of the Editor.ini file
	 *	Supports sections contains other sections - but DOES NOT HANDLE CIRCULAR REFERENCES!!!
	 *
	 *	@param	InSectionName		The name of the section to load
	 *	@param	OutMapList			The list of maps from that section
	 */
	void LoadMapListFromIni(const FString& InSectionName, TArray<FString>& OutMapList);

	/**
	 *	Check whether the specified package file is a map
	 *
	 *	@param	PackageFilename		The name of the package to check
	 *	@param	OutErrorMsg			if an errors occurs, this is the localized reason
	 *	@return	true if the package is not a map file
	 */
	bool PackageIsAMapFile( const TCHAR* PackageFilename, FText& OutNotMapReason );

	/**
	 *	Searches through the given ULevel for any external references. Prints any found UObjects to the log and informs the user
	 *
	 *	@param	LevelToCheck		ULevel to search through for external objects
	 *	@param	bAddForMapCheck		Optional flag to add any found references to the Map Check dialog (defaults to false)
	 *	@return	true if the given package has external references and the user does not want to ignore the warning (via prompt)
	 */
	bool PackageUsingExternalObjects(ULevel* LevelToCheck, bool bAddForMapCheck=false);

	/**
	 * Synchronizes the content or generic browser's selected objects to the collection specified.
	 *
	 * @param	ObjectSet	the list of objects to sync to
	 */
	void SyncBrowserToObjects( TArray<UObject*>& InObjectsToSync );
	void SyncBrowserToObjects( TArray<class FAssetData>& InAssetsToSync );

	/**
	 * Syncs the selected actors objects to the content browser
	 */
	void SyncToContentBrowser();

	/**
	 * Checks if the slected objects contain something to browse to
	 *
	 * @return true if any of the selected objects contains something that can be browsed to
	 */
	bool CanSyncToContentBrowser();

	/**
	 * Toggles the movement lock on selected actors so they may or may not be moved with the transform widgets
	 */
	void ToggleSelectedActorMovementLock();

	/**
	 * @return true if there are selected locked actors
	 */
	bool HasLockedActors();

	/**
	 * Opens the objects specialized editor (Same as double clicking on the item in the content browser)
	 *
	 * @param ObjectToEdit	The object to open the editor for 
	 */
	void EditObject( UObject* ObjectToEdit );

	/**
	 * Selects the currently selected actor(s) levels in the level browser
	 *
	 * @param bDeselectOthers	Whether or not to deselect the current level selection first
	 */
	void SelectLevelInLevelBrowser( bool bDeselectOthers );

	/**
	 * Deselects the currently selected actor(s) levels in the level browser
	 */
	void DeselectLevelInLevelBrowser();

	/**
	 * Selects all actors controlled by currently selected MatineeActor
	 */
	void SelectAllActorsControlledByMatinee();

	/**
	 * Selects all actors with the same class as the current selection
	 *
	 * @param bArchetype	true to only select actors of the same class AND same Archetype
	 */
	void SelectAllActorsWithClass( bool bArchetype );

	/**
	 * Finds all references to the currently selected actors, and reports results in a find message log
	 */
	void FindSelectedActorsInLevelScript();

	/** See if any selected actors are referenced in level script */
	bool AreAnySelectedActorsInLevelScript();

	/**
	 * Checks if a provided package is valid to be auto-added to a default changelist based on several
	 * specifications (and if the user has elected to enable the feature). Only brand-new packages will be
	 * allowed.
	 *
	 * @param	InPackage	Package to consider the validity of auto-adding to a default source control changelist
	 * @param	InFilename	Filename of the package after it will be saved (not necessarily the same as the filename of the first param in the event of a rename)
	 *
	 * @return	true if the provided package is valid to be auto-added to a default source control changelist
	 */
	bool IsPackageValidForAutoAdding(UPackage* InPackage, const FString& InFilename);

	/**
	 * Checks if a provided package is valid to be saved. For startup packages, it asks user for confirmation.
	 *
	 * @param	InPackage	Package to consider the validity of auto-adding to a default source control changelist
	 * @param	InFilename	Filename of the package after it will be saved (not necessarily the same as the filename of the first param in the event of a rename)
	 * @param	Error		Error output
	 *
	 * @return	true if the provided package is valid to be saved
	 */
	virtual bool IsPackageOKToSave(UPackage* InPackage, const FString& InFilename, FOutputDevice* Error);

	/** The editor wrapper for UPackage::SavePackage. Auto-adds files to source control when necessary */
	bool SavePackage( UPackage* InOuter, UObject* Base, EObjectFlags TopLevelFlags, const TCHAR* Filename, 
		FOutputDevice* Error=GError, ULinkerLoad* Conform=NULL, bool bForceByteSwapping=false, bool bWarnOfLongFilename=true, 
		uint32 SaveFlags=SAVE_None, const class ITargetPlatform* TargetPlatform = NULL, const FDateTime& FinalTimeStamp = FDateTime::MinValue() );

	/** Invoked before a UWorld is saved to update editor systems */
	virtual void OnPreSaveWorld(uint32 SaveFlags, UWorld* World);

	/** Invoked after a UWorld is saved to update editor systems */
	virtual void OnPostSaveWorld(uint32 SaveFlags, UWorld* World, uint32 OriginalPackageFlags, bool bSuccess);

	/**
	 * Adds provided package to a default changelist
	 *
	 * @param	PackageNames	Filenames of the packages after they will be saved (not necessarily the same as the filename of the first param in the event of a rename)
	 */
	void AddPackagesToDefaultChangelist(TArray<FString>& InPackageNames);

	/**
	 * Delegate used when a source control connection dialog has been closed.
	 * @param	bEnabled	Whether source control was enabled or not
	 */
	void OnSourceControlDialogClosed(bool bEnabled);

	/** 
	 * @return - returns the currently selected positional snap grid setting
	 */
	float GetGridSize();

	/** 
	 * @return - if the grid size is part of the 1,2,48,16,.. list or not
	 */
	bool IsGridSizePowerOfTwo() const;

	/** 
	 * Sets the selected positional snap grid setting
	 *
	 * @param InIndex - The index of the selected grid setting
	 */
	void SetGridSize(int32 InIndex);

	/** 
	 * Increase the positional snap grid setting (will not increase passed the maximum value)
	 */
	void GridSizeIncrement();
	
	/** 
	 * Decreased the positional snap grid setting (will not decrease passed the minimum value)
	 */
	void GridSizeDecrement();

	/** 
	 * Accesses the array of snap grid position options
	 */
	const TArray<float>& GetCurrentPositionGridArray() const;
	
	/** 
	 * @return - returns the currently selected rotational snap grid setting
	 */
	FRotator GetRotGridSize();

	/** 
	 * Sets the selected Rotational snap grid setting
	 *
	 * @param InIndex - The index of the selected grid setting
	 * @param InGridMode - Selects which set of grid settings to use
	 */
	void SetRotGridSize(int32 InIndex, enum ERotationGridMode InGridMode);

	/** 
	 * Increase the rotational snap grid setting (will not increase passed the maximum value)
	 */
	void RotGridSizeIncrement();
	
	/** 
	 * Decreased the rotational snap grid setting (will not decrease passed the minimum value)
	 */
	void RotGridSizeDecrement();
	
	/** 
	 * Accesses the array of snap grid rotation options
	 */
	const TArray<float>& GetCurrentRotationGridArray() const;
	
	float GetScaleGridSize();
	void SetScaleGridSize(int32 InIndex);

	float GetGridInterval();
	
	 /**
	  * Function to convert selected brushes into volumes of the provided class.
	  *
	  * @param	VolumeClass	Class of volume that selected brushes should be converted into
	  */
	void ConvertSelectedBrushesToVolumes( UClass* VolumeClass );

	/**
	 * Called to convert actors of one class type to another
	 *
	 * @param FromClass The class converting from
	 * @param ToClass	The class converting to
	 */
	void ConvertActorsFromClass( UClass* FromClass, UClass* ToClass );

	/** 
	 * Show a (Suppressable) warning dialog to remind the user he is about to lose his undo buffer 
	 *
	 * @param MatineeActor	The actor we wish to check (can be null)
	 * @returns true if the user wishes to proceed
	 */
	bool ShouldOpenMatinee(AMatineeActor* MatineeActor) const;

	/** 
	 * Open the Matinee tool to edit the supplied MatineeActor. Will check that MatineeActor has an InterpData attached.
	 *
	 * @param MatineeActor	The actor we wish to edit
	 * @param bWarnUser		If true, calls ShouldOpenMatinee as part of the open process
	 */
	void OpenMatinee(class AMatineeActor* MatineeActor, bool bWarnUser=true);

	void UpdateReflectionCaptures();

	void UpdateSkyCaptures();

	/**
	 * Convenience method for adding a Slate modal window that is parented to the main frame (if it exists)
	 * This function does not return until the modal window is closed.
	 */
	void EditorAddModalWindow( TSharedRef<SWindow> InModalWindow ) const;

	/**
	 * Finds a brush builder of the provided class.  If it doesnt exist one will be created
	 *
	 * @param BrushBuilderClass	The class to get the builder brush from
	 * @return The found or created brush builder
	 */
	UBrushBuilder* FindBrushBuilder( UClass* BrushBuilderClass );

	/**
	 * Parents one actor to another
	 * Check the validity of this call with CanParentActors().
	 *
	 * @param ParentActor	Actor to parent the child to
	 * @param ChildActor	Actor being parented
	 * @param SocketName	An optional socket name to attach to in the parent (use NAME_None when there is no socket)
	 */
	void ParentActors( AActor* ParentActor, AActor* ChildActor, const FName SocketName );

	/**
	 * Detaches selected actors from there parents
	 *
	 * @return				true if a detachment occurred
	 */
	bool DetachSelectedActors();	

	/**
	 * Checks the validity of parenting one actor to another
	 *
	 * @param ParentActor	Actor to parent the child to
	 * @param ChildActor	Actor being parented
	 * @param ReasonText	Optional text to receive a description of why the function returned false.
	 * @return				true if the parenting action is valid and will succeed, false if invalid.
	 */
	bool CanParentActors( const AActor* ParentActor, const AActor* ChildActor, FText* ReasonText = NULL);

	/** 
	 * turns all navigable static geometry of ULevel into polygon soup stored in passed Level (ULevel::StaticNavigableGeometry)
	 */
	virtual void RebuildStaticNavigableGeometry(ULevel* Level);

	/**
	 * Gets all objects which can be synced to in content browser for current selection
	 *
	 * @param Objects	Array to be filled with objects which can be browsed to
	 */
	void GetObjectsToSyncToContentBrowser( TArray<UObject*>& Objects );

	/**
	 * Queries for a list of assets that are referenced by the current editor selection (actors, surfaces, etc.)
	 *
	 * @param	Objects	Array to be filled with asset objects referenced by the current editor selection
	 */
	void GetReferencedAssetsForEditorSelection( TArray<UObject*>& Objects );

	/** Returns the WorldContext for the editor world. For now, there will always be exactly 1 of these in the editor. 
	 *
	 * @param	bEnsureIsGWorld		Temporarily allow callers to validate that this maps to GWorld to help track down any conversion bugs
	 */
	FWorldContext &GetEditorWorldContext(bool bEnsureIsGWorld = false);


	/** 
	 * mostly done to check if PIE is being set up, go GWorld is going to change, and it's not really _the_G_World_
	 * NOTE: hope this goes away once PIE and regular game triggering are not that separate code paths
	 */
	virtual bool IsSettingUpPlayWorld() const override { return EditorWorld != NULL && PlayWorld == NULL; }

	/**
	 *	Retrieves the active viewport from the editor.
	 *
	 *	@return		The currently active viewport.
	 */
	FViewport* GetActiveViewport();

	/**
	 *	Retrieves the PIE viewport from the editor.
	 *
	 *	@return		The PIE viewport. NULL if there is no PIE viewport active.
	 */
	FViewport* GetPIEViewport();

	/** 
	 *	Checks for any player starts and returns the first one found.
	 *
	 *	@return		The first player start location found.
	 */
	APlayerStart* CheckForPlayerStart();

	/** Closes the popup created for GenericTextEntryModal or GenericTextEntryModeless*/
	void CloseEntryPopupWindow();

	/**
	 * Prompts the user to save the current map if necessary, then creates a new (blank) map.
	 */
	void CreateNewMapForEditing();

	/**
	 * If a PIE world exists, give the user the option to terminate it.
	 *
	 * @return				true if a PIE session exists and the user refused to end it, false otherwise.
	 */
	bool ShouldAbortBecauseOfPIEWorld() const;

	/**
	 * If an unsaved world exists that would be lost in a map transition, give the user the option to cancel a map load.
	 *
	 * @return				true if an unsaved world exists and the user refused to continue, false otherwise.
	 */
	bool ShouldAbortBecauseOfUnsavedWorld() const;

	/**
	 * Assigns a new label to an actor. If the name exists it will be appended with a number to make it unique. Actor labels are only available in development builds.
	 *
	 * @param	Actor			The actor to change the label of
	 * @param	NewActorLabel	The new label string to assign to the actor.  If empty, the actor will have a default label.
	 */
	void SetActorLabelUnique( AActor* Actor, const FString& NewActorLabel ) const;


	/**
	 * Gets the user-friendly, localized (if exists) name of a property
	 *
	 * @param	Property	the property we want to try to et the friendly name of	
	 * @param	OwnerClass	if specified, uses this class's loc file instead of the property's owner class
	 *						useful for overriding the friendly name given a property inherited from a parent class.
	 *
	 * @return	the friendly name for the property.  localized first, then metadata, then the property's name.
	 */
	static FString GetFriendlyName( const UProperty* Property, UStruct* OwnerClass = NULL );

	/**
	 * Register a client tool to receive undo events 
	 * @param UndoClient	An object wanting to receive PostUndo/PostRedo events
	 */
	void RegisterForUndo (class FEditorUndoClient* UndoClient );

	/**
	 * Unregister a client from receiving undo events 
	 * @param UndoClient	An object wanting to unsubscribe from PostUndo/PostRedo events
	 */
	void UnregisterForUndo ( class FEditorUndoClient* UndoEditor );

	/** 
	 * Are we playing on a local PC session?
	 */
	bool IsPlayingOnLocalPCSession() const { return bPlayOnLocalPcSession && !bIsPlayWorldQueued; }

	/** 
	 * Are we playing via the Launcher?
	 */
	bool IsPlayingViaLauncher() const { return bPlayUsingLauncher && !bIsPlayWorldQueued; }

	/** @return true if the editor is able to launch PIE with online platform support */
	bool SupportsOnlinePIE() const;

	/** @return true if there are active PIE instances logged into an online platform */
	bool IsPlayingWithOnlinePIE() const { return NumOnlinePIEInstances > 0; }

	/**
	 * Ensures the assets specified are loaded and adds them to the global selection set
	 * @param Assets		An array of assets to load and select
	 * @param TypeOfAsset	An optional class to restrict the types of assets loaded & selected
	 */
	void LoadAndSelectAssets( TArray<FAssetData>& Assets, UClass* TypeOfAsset=NULL );

	/**
	 * @return True if percentage based scaling is enabled
	 */
	bool UsePercentageBasedScaling() const;

	/**
	 * Returns if this world is a PIE world that has its own viewport (is not using the editor viewport)
	 */
	virtual bool WorldIsPIEInNewViewport(UWorld *InWorld) override;

	virtual void FocusNextPIEWorld(UWorld *CurrentPieWorld, bool previous=false) override;

	DECLARE_DELEGATE(FPIEInstanceWindowSwitch);

	/** Sets the delegate for when the focused PIE window is changed */
	void SetPIEInstanceWindowSwitchDelegate(FPIEInstanceWindowSwitch PIEInstanceWindowSwitchDelegate);

	virtual class UGameViewportClient *	GetNextPIEViewport(UGameViewportClient * CurrentViewport) override;

private:
	//
	// Map execs.
	//

	bool Map_Select( UWorld* InWorld, const TCHAR* Str, FOutputDevice& Ar);
	bool Map_Brush( UWorld* InWorld, const TCHAR* Str, FOutputDevice& Ar);
	bool Map_Sendto( UWorld* InWorld, const TCHAR* Str, FOutputDevice& Ar);
	bool Map_Rebuild(UWorld* InWorld, const TCHAR* Str, FOutputDevice& Ar);
	bool Map_Load(const TCHAR* Str, FOutputDevice& Ar);
	bool Map_Import( UWorld* InWorld, const TCHAR* Str, FOutputDevice& Ar );

	struct EMapCheckNotification
	{
		enum Type
		{
			DontDisplayResults,
			DisplayResults,
			NotifyOfResults,
		};
	};

	/**
	 * Checks map for common errors.
	 */
	bool Map_Check( UWorld* InWorld, const TCHAR* Str, FOutputDevice& Ar, bool bCheckDeprecatedOnly, EMapCheckNotification::Type Notification = EMapCheckNotification::DisplayResults );
	bool Map_Scale( UWorld* InWorld, const TCHAR* Str, FOutputDevice& Ar );
	bool Map_Setbrush( UWorld* InWorld, const TCHAR* Str, FOutputDevice& Ar );

	/**
	 * Attempts to load a preview static mesh from the array preview static meshes at the given index.
	 *
	 * @param	Index	The index of the name in the PlayerPreviewMeshNames array from the editor user settings.
	 * @return	true if a static mesh was loaded; false, otherwise.
	 */
	bool LoadPreviewMesh( int32 Index );

	/**
	 * Moves selected actors to the current level - NB. This is only intended to be called from MoveSelectedActorsToCurrentLevel()
	 * Note also that this contents of the copy buffer will be lost during the operation
	 *
	 * @param	InLevel		Destination level.
	 */
	void DoMoveSelectedActorsToLevel( ULevel* InLevel );
public:
	/**
	 * Creates a PIE world by duplicating the editor world	 
	 */
	virtual UWorld* CreatePIEWorldByDuplication(FWorldContext &WorldContext, UWorld* InWorld, FString &PlayWorldMapName) override;
private:
	virtual void RemapGamepadControllerIdForPIE(class UGameViewportClient* GameViewport, int32 &ControllerId) override;

public:
	/** Creates a PIE world by saving to a temp file and then reloading it */
	UWorld* CreatePIEWorldBySavingToTemp(FWorldContext &WorldContext, UWorld* InWorld, FString &PlayWorldMapName);

	UWorld* CreatePIEWorldFromEntry(FWorldContext &WorldContext, UWorld* InWorld, FString &PlayWorldMapName);

private:
	/**
	 * Login PIE instances with the online platform before actually creating any PIE worlds
	 *
	 * @param bAnyBlueprintErrors passthrough value of blueprint errors encountered during PIE creation
	 * @param bStartInSpectatorMode passthrough value if it is expected that PIE will start in spectator mode
	 * @param PIEStartTime passthrough value of the time that PIE was initiated by the user
	 */
	virtual void LoginPIEInstances(bool bAnyBlueprintErrors, bool bStartInSpectatorMode, double PIEStartTime);

	/**
	 * Delegate called as each PIE instance login is complete, continues creating the PIE world for a single instance
	 * 
	 * @param LocalUserNum local user id, for PIE is going to be 0 (there is no splitscreen)
	 * @param bWasSuccessful was the login successful
	 * @param UserId userid of the logged in account
	 * @param ErrorString descriptive error when applicable
	 * @param DataStruct data required to continue PIE creation, set at login time
	 */
	virtual void OnLoginPIEComplete(int32 LocalUserNum, bool bWasSuccessful, const FUniqueNetId& UserId, const FString& ErrorString, FPieLoginStruct DataStruct);

public:
	/**
	 * Continue the creation of a single PIE world after a login was successful
	 *
	 * @param PieWorldContext world context for this PIE instance
	 * @param PlayNetMode mode to create this PIE world in (as server, client, etc)
	 * @param DataStruct data required to continue PIE creation, set at login time
	 */
	void CreatePIEWorldFromLogin(FWorldContext& PieWorldContext, EPlayNetMode PlayNetMode, FPieLoginStruct& DataStruct);

private:
	/** Gets the DPI Scale for the game viewport in the editor. */
	float GetGameViewportDPIScale(UGameViewportClient* ViewportClient) const;

	/**
	 * Non Online PIE creation flow, creates all instances of PIE at once when online isn't requested/required
	 *
	 * @param bAnyBlueprintErrors passthrough value of blueprint errors encountered during PIE creation
	 * @param bStartInSpectatorMode passthrough value if it is expected that PIE will start in spectator mode
	 */
	void SpawnIntraProcessPIEWorlds(bool bAnyBlueprintErrors, bool bStartInSpectatorMode);

	/** Common init shared by CreatePIEWorldByDuplication and CreatePIEWorldBySavingToTemp */
	void PostCreatePIEWorld(UWorld *InWorld);

	/**
	 * Toggles PIE to SIE or vice-versa
	 */
	void ToggleBetweenPIEandSIE( bool bNewSession = false);

	/**
	 * Hack to switch worlds for the PIE window before and after a slate event
	 *
	 * @param WorldID	The id of the world to restore or -1 if no world
	 * @return The ID of the world to restore later or -1 if no world to restore
	 */
	int32 OnSwitchWorldForSlatePieWindow( int32 WorldID );

	/**
	 * Called via a delegate to toggle between the editor and pie world
	 */
	void OnSwitchWorldsForPIE( bool bSwitchToPieWorld );

public:
	/**
	 * Spawns a PlayFromHere playerstart in the given world
	 * @param	World		The World to spawn in (for PIE this may not be GWorld)
	 * @param	PlayerStartPIE	A reference to the resulting PlayerStartPIE actor
	 *
	 * @return	true if spawn succeeded, false if failed
	 */
	bool SpawnPlayFromHereStart(UWorld* World, AActor*& PlayerStartPIE, const FVector& StartLocation, const FRotator& StartRotation );


private:
	/**
	 * Utility method to try and snap a child actor to a named socket in the parent
	 *
	 * @param ParentActor	Actor to parent the child to
	 * @param ChildActor	Actor being parented
	 * @param SocketName	An optional socket name to attach to in the parent (use NAME_None when there is no socket)
	 * @return true if successful, false otherwise
	 */
	bool SnapToSocket( AActor* ParentActor, AActor* ChildActor, const FName SocketName );

	/**
	 * Delegate definition for the execute function that follows
	 */
	DECLARE_DELEGATE_OneParam( FSelectCommand, UModel* );
	DECLARE_DELEGATE_TwoParams( FSelectInWorldCommand, UWorld*, UModel* );
	
	/**
	 * Utility method call a select command for each level model in the worlds level list.
	 *
	 * @param InWorld			World containing the levels
	 * @param InSelectCommand	Select command delegate
	 */
	void ExecuteCommandForAllLevelModels( UWorld* InWorld, FSelectCommand InSelectCommand, const FText& TransDesription );
	void ExecuteCommandForAllLevelModels( UWorld* InWorld, FSelectInWorldCommand InSelectCommand, const FText& TransDesription );
	
	/**
	 * Utility method call ModifySelectedSurfs for each level model in the worlds level list.
	 *
	 * @param InWorld			World containing the levels
	 */
	 void FlagModifyAllSelectedSurfacesInLevels( UWorld* InWorld );

	/**
	 * This destroys the given world.
	 * It also does editor specific tasks (EG clears selections from that world etc)
	 *
	 * @param	Context		The world to destroy
	 * @param	CleanseText	Reason for the destruction
	 * @param	NewWorld	An optional new world to keep in memory after destroying the world referenced in the Context.
	 *						This world and it's sublevels will remain in memory.
	 */
	void EditorDestroyWorld( FWorldContext & Context, const FText& CleanseText, UWorld* NewWorld = nullptr );

	/** Returns the GameViewport widget */
	virtual TSharedPtr<SViewport> GetGameViewportWidget() const override;

	/**
	 * Given a label, attempts to split this into its alpha/numeric parts.
	 *
	 * @param	InOutLabel	The label to start with, this will only be modified if it ends in a number.
	 * @param	OutIdx		The number which the string ends with, if any.
	 *
	 * @return	true if the label ends with a number.
	 */
	bool SplitActorLabel( FString& InOutLabel, int32& OutIdx ) const;

	ULevel* CreateTransLevelMoveBuffer( UWorld* InWorld );

	/**	Broadcasts that an undo has just occurred. */
	void BroadcastPostUndo(const FString& UndoContext, UObject* PrimaryObject, bool bUndoSuccess);
	
	/**	Broadcasts that an redo has just occurred. */
	void BroadcastPostRedo(const FString& RedoContext, UObject* PrimaryObject, bool bRedoSuccess);

	/** Helper function to show undo/redo notifications */
	void ShowUndoRedoNotification(const FText& NotificationText, bool bSuccess);

	/**	Broadcasts that the supplied objects have been replaced (map of old object to new object */
	void BroadcastObjectsReplaced(const TMap<UObject*, UObject*>& ReplacementMap) { ObjectsReplacedEvent.Broadcast(ReplacementMap); }

	/** Internal helper functions */
	virtual void PostUndo (bool bSuccess);

	/** Delegate callback: the world origin is going to be moved. */
	void PreWorldOriginOffset(UWorld* InWorld, FIntVector InSrcOrigin, FIntVector InDstOrigin);

	/** Delegate callback for when a streaming level is added to world. */
	void OnLevelAddedToWorld(ULevel* InLevel, UWorld* InWorld);

	/** Delegate callback for when a streaming level is removed from world. */
	void OnLevelRemovedFromWorld(ULevel* InLevel, UWorld* InWorld);

	/** Delegate callback for when a streamed out levels going to be removed by GC. */
	void OnGCStreamedOutLevels();

	/** Puts the currently loaded project file at the top of the recents list and trims and files that fell off the list */
	void UpdateRecentlyLoadedProjectFiles();

	/** Updates the project file to auto load and initializes the bLoadTheMostRecentlyLoadedProjectAtStartup flag */
	void UpdateAutoLoadProject();

	virtual void TriggerStreamingDataRebuild() override;

	/** Remaps a network path for PIE Networking under multiple worlds */
	virtual bool NetworkRemapPath( UWorld *InWorld, FString &Str, bool reading=true) override;

	/** Remaps a network path for PIE Networking under multiple worlds */
	virtual bool NetworkRemapPath( UPendingNetGame *PendingNetGame, FString &Str, bool reading=true) override;

	/** Handles user setting changes. */
	void HandleSettingChanged( FName Name );

	/** Callback for handling undo and redo transactions before they happen. */
	void HandleTransactorBeforeRedoUndo( FUndoSessionContext SessionContext );

	/** Callback for finished redo transactions. */
	void HandleTransactorRedo( FUndoSessionContext SessionContext, bool Succeeded );

	/** Callback for finished undo transactions. */
	void HandleTransactorUndo( FUndoSessionContext SessionContext, bool Succeeded );

private:

	/** Delegate broadcast when blueprint is compiled */
	FBlueprintCompiledEvent BlueprintCompiledEvent;

	/** Delegate broadcast when objects have been replaced (e.g on blueprint compile) */
	FObjectsReplacedEvent ObjectsReplacedEvent;

	/** Delegate broadcast when a package has been loaded or unloaded */
	FClassPackageLoadedOrUnloadedEvent ClassPackageLoadedOrUnloadedEvent;

	/** Delegate broadcast when an object has been reimported */
	FObjectReimported ObjectReimportedEvent;

	/** Delegate broadcast when an actor or component is about to be moved, rotated, or scaled  */
	FOnBeginTransformObject OnBeginObjectTransformEvent;

	/** Delegate broadcast when an actor or component has been moved, rotated, or scaled */
	FOnEndTransformObject OnEndObjectTransformEvent;

	/** Delegate broadcast by the engine every tick when PIE/SIE is active, to check to see whether we need to
		be able to capture state for simulating actor (for Sequencer recording features) */
	FGetActorRecordingState GetActorRecordingStateEvent;

	/** Reference to owner of the current popup */
	TWeakPtr<class SWindow> PopupWindow;

	/** True if we should disable actor/component modification on delta movement */
	bool bDisableDeltaModification;

	/** List of editors who want to receive undo/redo events */
	TSet< class FEditorUndoClient* > UndoClients;

	/** List of actors that were selected before Undo/redo */
	TArray<AActor*> OldSelectedActors;

	/** The notification item to use for undo/redo */
	TSharedPtr<class SNotificationItem> UndoRedoNotificationItem;

	/** The Timer manager for all timer delegates */
	TSharedPtr<class FTimerManager> TimerManager;

	struct FPlayOnPCInfo
	{
		FProcHandle ProcessHandle;
	};

	TArray<FPlayOnPCInfo>	PlayOnLocalPCSessions;

	bool bPlayOnLocalPcSession;

	/** True if we are using the "Play On Device" launcher mode (ie UAT) */
	// @todo: This should be an enum along with bPlayOnLocalPcSession, or completely refactored
	bool bPlayUsingLauncher;
	bool bPlayUsingMobilePreview;

	/** The platform to run on (as selected in dreop down) */
	FString PlayUsingLauncherDeviceId;
	FString PlayUsingLauncherDeviceName;

	/** List of files we are deferring adding to source control */
	TArray<FString> DeferredFilesToAddToSourceControl;

	virtual void VerifyLoadMapWorldCleanup() override;

	FPIEInstanceWindowSwitch PIEInstanceWindowSwitchDelegate;

	/** Number of currently running instances logged into an online platform */
	int32 NumOnlinePIEInstances;

protected:

	/**
	 * Launch a standalone instance on this PC.
	 *
	 * @param	MapNameOverride		Map name override
	 * @param	WindowPos			Postion we want to put the window we create.
	 * @param	PIENum				PIE instance count
	 * @param	bIsServer			Is this instance a server.
	 */
	void PlayStandaloneLocalPc(FString MapNameOverride = FString(), FIntPoint* WindowPos = NULL, int32 PIENum = 0, bool bIsServer = false);

	void PlayUsingLauncher();

	void SaveWorldForPlay(TArray<FString>& SavedMapNames);

	/** Called when Matinee is opened */
	virtual void OnOpenMatinee(){};

	/** Invalidate all viewport client hit proxies immediately */
	void InvalidateAllViewportClientHitProxies();

	/** Destroy any online subsystems generated by PIE */
	void CleanupPIEOnlineSessions(TArray<FName> OnlineIdentifiers);

	// launch on callbacks
	void HandleStageStarted(const FString& InStage, TWeakPtr<SNotificationItem> NotificationItemPtr);
	void HandleStageCompleted(const FString& InStage, double StageTime, bool bHasCode, TWeakPtr<SNotificationItem> NotificationItemPtr);
	void HandleLaunchCanceled(double TotalTime, bool bHasCode, TWeakPtr<SNotificationItem> NotificationItemPtr);
	void HandleLaunchCompleted(bool Succeeded, double TotalTime, int32 ErrorCode, bool bHasCode, TWeakPtr<SNotificationItem> NotificationItemPtr);
<<<<<<< HEAD
=======

public:
	/** True if world assets are enabled */
	static bool IsUsingWorldAssets();
>>>>>>> 1d429763

private:
	/** Handler for when any asset is loaded in the editor */
	void OnAssetLoaded( UObject* Asset );

	/** Gets the init values for worlds opened via Map_Load in the editor */
	UWorld::InitializationValues GetEditorWorldInitializationValues() const;
};

<|MERGE_RESOLUTION|>--- conflicted
+++ resolved
@@ -2606,13 +2606,10 @@
 	void HandleStageCompleted(const FString& InStage, double StageTime, bool bHasCode, TWeakPtr<SNotificationItem> NotificationItemPtr);
 	void HandleLaunchCanceled(double TotalTime, bool bHasCode, TWeakPtr<SNotificationItem> NotificationItemPtr);
 	void HandleLaunchCompleted(bool Succeeded, double TotalTime, int32 ErrorCode, bool bHasCode, TWeakPtr<SNotificationItem> NotificationItemPtr);
-<<<<<<< HEAD
-=======
 
 public:
 	/** True if world assets are enabled */
 	static bool IsUsingWorldAssets();
->>>>>>> 1d429763
 
 private:
 	/** Handler for when any asset is loaded in the editor */
