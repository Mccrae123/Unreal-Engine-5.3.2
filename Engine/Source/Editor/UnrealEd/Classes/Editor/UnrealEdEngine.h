// Copyright Epic Games, Inc. All Rights Reserved.

#pragma once

#include "CoreMinimal.h"
#include "UObject/ObjectMacros.h"
#include "Templates/SubclassOf.h"
#include "GameFramework/Actor.h"
#include "Misc/NotifyHook.h"
#include "Editor/EditorEngine.h"
#include "IPackageAutoSaver.h"
#include "ISourceControlProvider.h"
#include "ComponentVisualizer.h"
#include "ComponentVisualizerManager.h"
#include "TemplateMapInfo.h"
#include "UnrealEdEngine.generated.h"

class AGroupActor;
class FCanvas;
class FLevelEditorViewportClient;
class FPerformanceMonitor;
class FPrimitiveDrawInterface;
class FSceneView;
class FViewport;
class IEngineLoop;
class ITargetPlatform;
class UPrimitiveComponent;
class UHierarchicalInstancedStaticMeshComponent;
class UTexture2D;
class UUnrealEdOptions;
class USelection;
class UTypedElementSelectionSet;
class FName;
typedef FName FEditorModeID;
struct FTypedElementSelectionOptions;

UENUM()
enum EPackageNotifyState : int
{
	/** Updating the source control state of the package */
	NS_Updating,
	/** The user has been prompted with the balloon taskbar message. */
	NS_BalloonPrompted,
	/** The user responded to the balloon task bar message and got the modal prompt to checkout dialog and responded to it. */
	NS_DialogPrompted,
	/** The package has been marked dirty and is pending a balloon prompt. */
	NS_PendingPrompt,
	/** The package has been marked dirty but cannot be checked out, and is pending a modal warning dialog. */
	NS_PendingWarning,
	NS_MAX,
};

/** Used during asset renaming/duplication to specify class-specific package/group targets. */
USTRUCT()
struct FClassMoveInfo
{
	GENERATED_USTRUCT_BODY()

	/** The type of asset this MoveInfo applies to. */
	UPROPERTY(config)
	FString ClassName;

	/** The target package info which assets of this type are moved/duplicated. */
	UPROPERTY(config)
	FString PackageName;

	/** The target group info which assets of this type are moved/duplicated. */
	UPROPERTY(config)
	FString GroupName;

	/** If true, this info is applied when moving/duplicating assets. */
	UPROPERTY(config)
	uint32 bActive:1;


	FClassMoveInfo()
		: bActive(false)
	{
	}

};

class FPerformanceMonitor;


UCLASS(config=Engine, transient, MinimalAPI)
class UUnrealEdEngine : public UEditorEngine, public FNotifyHook
{
public:
	GENERATED_BODY()
public:

	/** Global instance of the editor options class. */
	UPROPERTY()
	TObjectPtr<class UUnrealEdOptions> EditorOptionsInst;

	/**
	 * Manager responsible for configuring auto reimport
	 */
	UPROPERTY()
	TObjectPtr<class UAutoReimportManager> AutoReimportManager;

	/** A buffer for implementing material expression copy/paste. */
	UPROPERTY()
	TObjectPtr<class UMaterial> MaterialCopyPasteBuffer;

	/** A buffer for implementing sound cue nodes copy/paste. */
	UPROPERTY()
	TObjectPtr<class USoundCue> SoundCueCopyPasteBuffer;

	/** Global list of instanced animation compression algorithms. */
	UPROPERTY()
	TArray<TObjectPtr<class UAnimCompress>> AnimationCompressionAlgorithms;

	/** Array of packages to be fully loaded at Editor startup. */
	UPROPERTY(config)
	TArray<FString> PackagesToBeFullyLoadedAtStartup;

	/** Current target for LOD parenting operations (actors will use this as the replacement) */
	UPROPERTY()
	TObjectPtr<class AActor> CurrentLODParentActor;

	/** Whether the user needs to be prompted about a package being saved with an engine version newer than the current one or not */
	UPROPERTY()
	uint32 bNeedWarningForPkgEngineVer:1;

	/** Whether there is a pending package notification */
 	uint32 bShowPackageNotification:1;

	/** Array of sorted, localized editor sprite categories */
	UPROPERTY()
	TArray<FString> SortedSpriteCategories_DEPRECATED;

	UE_DEPRECATED(5.0, "This variable may no longer contain the correct template maps for the project and this property will no longer be publically accessible in the future. Use GetDefaultTemplateMapInfos to get the default list of template maps for a project")
	/** List of info for all known template maps */
	UPROPERTY(config)
	TArray<FTemplateMapInfo> TemplateMapInfos;

	/** Cooker server incase we want to cook on the side while editing... */
	UPROPERTY()
	TObjectPtr<class UCookOnTheFlyServer> CookServer;

	/** When deleting actors, these types should not generate warnings when references will be broken (this should only be types that don't affect gameplay) */
	UPROPERTY()
	TArray<TObjectPtr<UClass>> ClassesToIgnoreDeleteReferenceWarning;

	/** A list of packages dirtied this tick */
	TArray<TWeakObjectPtr<UPackage>> PackagesDirtiedThisTick;

	/** A mapping of packages to their checkout notify state.  This map only contains dirty packages.  Once packages become clean again, they are removed from the map.*/
	TMap<TWeakObjectPtr<UPackage>, uint8> PackageToNotifyState;

	/** Mapping of sprite category ids to their matching indices in the sorted sprite categories array */
	TMap<FName, int32>			SpriteIDToIndexMap;

	/** Map from component class to visualizer object to use */
	TMap< FName, TSharedPtr<class FComponentVisualizer> > ComponentVisualizerMap;

	/** Manages currently active visualizer and routes interactions to it */
	FComponentVisualizerManager	ComponentVisManager;

	//~ Begin UObject Interface.
	UNREALED_API ~UUnrealEdEngine();
	UNREALED_API virtual void FinishDestroy() override;
	UNREALED_API virtual void Serialize( FArchive& Ar ) override;
	//~ End UObject Interface.

	//~ Begin FNotify Interface.
	UNREALED_API virtual void NotifyPreChange( FProperty* PropertyAboutToChange ) override;
	UNREALED_API virtual void NotifyPostChange( const FPropertyChangedEvent& PropertyChangedEvent, FProperty* PropertyThatChanged ) override;
	//~ End FNotify Interface.

	//~ Begin UEditorEngine Interface
<<<<<<< HEAD
	virtual void SelectActor(AActor* Actor, bool InSelected, bool bNotify, bool bSelectEvenIfHidden = false, bool bForceRefresh = false) override;
	virtual bool CanSelectActor(AActor* Actor, bool InSelected, bool bSelectEvenIfHidden=false, bool bWarnIfLevelLocked=false) const override;
	virtual void SelectGroup(AGroupActor* InGroupActor, bool bForceSelection=false, bool bInSelected=true, bool bNotify=true) override;
	virtual void SelectComponent(class UActorComponent* Component, bool bInSelected, bool bNotify, bool bSelectEvenIfHidden = false) override;
	virtual void SelectBSPSurf(UModel* InModel, int32 iSurf, bool bSelected, bool bNoteSelectionChange) override;
	virtual void SelectNone(bool bNoteSelectionChange, bool bDeselectBSPSurfs, bool WarnAboutManyActors=true) override;
	virtual void DeselectAllSurfaces() override;
	virtual void NoteSelectionChange(bool bNotify = true) override;
	virtual void NoteActorMovement() override;
	virtual void FinishAllSnaps() override;
	virtual void Cleanse( bool ClearSelection, bool Redraw, const FText& Reason, bool bResetTrans ) override;
	virtual bool GetMapBuildCancelled() const override;
	virtual void SetMapBuildCancelled( bool InCancelled ) override;
	virtual FVector GetPivotLocation() override;
	virtual void SetPivot(FVector NewPivot, bool bSnapPivotToGrid, bool bIgnoreAxis, bool bAssignPivot=false) override;
	virtual void ResetPivot() override;
	virtual void RedrawLevelEditingViewports(bool bInvalidateHitProxies=true) override;
	virtual void TakeHighResScreenShots() override;
	virtual void GetPackageList( TArray<UPackage*>* InPackages, UClass* InClass ) override;
	virtual bool ShouldAbortActorDeletion() const override final; // @note Final - Override ShouldAbortComponentDeletion or ShouldAbortActorDeletion (with parameters) instead.
	virtual void CloseEditor() override;

	
	virtual bool IsAutosaving() const override;
=======
	UNREALED_API virtual void SelectActor(AActor* Actor, bool InSelected, bool bNotify, bool bSelectEvenIfHidden = false, bool bForceRefresh = false) override;
	UNREALED_API virtual bool CanSelectActor(AActor* Actor, bool InSelected, bool bSelectEvenIfHidden=false, bool bWarnIfLevelLocked=false) const override;
	UNREALED_API virtual void SelectGroup(AGroupActor* InGroupActor, bool bForceSelection=false, bool bInSelected=true, bool bNotify=true) override;
	UNREALED_API virtual void SelectComponent(class UActorComponent* Component, bool bInSelected, bool bNotify, bool bSelectEvenIfHidden = false) override;
	UNREALED_API virtual void SelectBSPSurf(UModel* InModel, int32 iSurf, bool bSelected, bool bNoteSelectionChange) override;
	UNREALED_API virtual void SelectNone(bool bNoteSelectionChange, bool bDeselectBSPSurfs, bool WarnAboutManyActors=true) override;
	UNREALED_API virtual void DeselectAllSurfaces() override;
	UNREALED_API virtual void NoteSelectionChange(bool bNotify = true) override;
	UNREALED_API virtual void NoteActorMovement() override;
	UNREALED_API virtual void FinishAllSnaps() override;
	UNREALED_API virtual void Cleanse( bool ClearSelection, bool Redraw, const FText& Reason, bool bResetTrans ) override;
	UNREALED_API virtual bool GetMapBuildCancelled() const override;
	UNREALED_API virtual void SetMapBuildCancelled( bool InCancelled ) override;
	UNREALED_API virtual FVector GetPivotLocation() override;
	UNREALED_API virtual void SetPivot(FVector NewPivot, bool bSnapPivotToGrid, bool bIgnoreAxis, bool bAssignPivot=false) override;
	UNREALED_API virtual void ResetPivot() override;
	UNREALED_API virtual void RedrawLevelEditingViewports(bool bInvalidateHitProxies=true) override;
	UNREALED_API virtual void TakeHighResScreenShots() override;
	UNREALED_API virtual void GetPackageList( TArray<UPackage*>* InPackages, UClass* InClass ) override;
	UNREALED_API virtual bool ShouldAbortActorDeletion() const override final; // @note Final - Override ShouldAbortComponentDeletion or ShouldAbortActorDeletion (with parameters) instead.
	UNREALED_API virtual void CloseEditor() override;

	
	UNREALED_API virtual bool IsAutosaving() const override;
>>>>>>> 4af6daef
	//~ End UEditorEngine Interface 
	
	//~ Begin FExec Interface
#if UE_ALLOW_EXEC_COMMANDS
	UNREALED_API virtual bool Exec( UWorld* InWorld, const TCHAR* Cmd, FOutputDevice& Ar=*GLog ) override;
#endif
	//~ End FExec Interface


	//~ Begin UEngine Interface.
	UNREALED_API virtual void Init(IEngineLoop* InEngineLoop) override;

	UNREALED_API virtual void PreExit() override;
	UNREALED_API virtual void Tick(float DeltaSeconds, bool bIdleMode) override;
	//~ End UEngine Interface.

	/** Builds a list of sprite categories for use in menus */
	static UNREALED_API void MakeSortedSpriteInfo(TArray<struct FSpriteCategoryInfo>& OutSortedSpriteInfo);

	/** called when a package has has its dirty state updated */
	UNREALED_API void OnPackageDirtyStateUpdated( UPackage* Pkg);
	/** called when a package's source control state is updated */
	UNREALED_API void OnSourceControlStateUpdated(const FSourceControlOperationRef& SourceControlOp, ECommandResult::Type ResultType, TArray<TWeakObjectPtr<UPackage>> Packages);
	/** called when a package is automatically checked out from source control */
	UNREALED_API void OnPackagesCheckedOut(const FSourceControlOperationRef& SourceControlOp, ECommandResult::Type ResultType, TArray<TWeakObjectPtr<UPackage>> Packages);
	/** caled by FCoreDelegate::PostGarbageCollect */
	UNREALED_API void OnPostGarbageCollect();
	/** called by color picker change event */
	UNREALED_API void OnColorPickerChanged();
	/** called by the viewport client before a windows message is processed */
	UNREALED_API void OnPreWindowsMessage(FViewport* Viewport, uint32 Message);
	/** called by the viewport client after a windows message is processed */
	UNREALED_API void OnPostWindowsMessage(FViewport* Viewport, uint32 Message);

	/** Register a function to draw extra information when a particular component is selected */
	UNREALED_API void RegisterComponentVisualizer(FName ComponentClassName, TSharedPtr<class FComponentVisualizer> Visualizer);
	/** Unregister component visualizer function */
	UNREALED_API void UnregisterComponentVisualizer(FName ComponentClassName);
	/** Find a component visualizer for the given component class name */
	UNREALED_API TSharedPtr<class FComponentVisualizer> FindComponentVisualizer(FName ComponentClassName) const;

	/** Find a component visualizer for the given component class (checking parent classes too) */
	UNREALED_API TSharedPtr<class FComponentVisualizer> FindComponentVisualizer(UClass* ComponentClass) const;

	/** Draw component visualizers for components for selected actors */
	UNREALED_API void DrawComponentVisualizers(const FSceneView* View, FPrimitiveDrawInterface* PDI);
	/** Draw component visualizers HUD elements for components for selected actors */
	UNREALED_API void DrawComponentVisualizersHUD(const FViewport* Viewport, const FSceneView* View, FCanvas* Canvas);

	/** Updates the property windows of selected actors */
	UNREALED_API void UpdateFloatingPropertyWindows(bool bForceRefresh=false, bool bNotifyActorSelectionChanged=true);

	/**
	*	Updates the property windows to show the data of the supplied ActorList
	*
	*	@param	ActorList	The list of actors to show the properties for
	*
	*/
	UNREALED_API void UpdateFloatingPropertyWindowsFromActorList(const TArray<AActor*>& ActorList, bool bForceRefresh=false);

	/**
	 * Called whenever the actor selection has changed to invalidate any cached state
	 */
	UNREALED_API void PostActorSelectionChanged();

	/**
	 * Set whether the pivot has been moved independently or not
	 */
	UNREALED_API void SetPivotMovedIndependently( bool bMovedIndependently );

	/**
	 * Return whether the pivot has been moved independently or not
	 */
	UNREALED_API bool IsPivotMovedIndependently() const;

	/**
	 * Called to reset the editor's pivot (widget) location using the currently selected objects.  Usually
	 * called when the selection changes.
	 * @param bOnChange Set to true when we know for a fact the selected object has changed
	 */
	UNREALED_API void UpdatePivotLocationForSelection( bool bOnChange = false );


	/**
	 * Replaces the specified actor with a new actor of the specified class.  The new actor
	 * will be selected if the current actor was selected.
	 *
	 * @param	CurrentActor			The actor to replace.
	 * @param	NewActorClass			The class for the new actor.
	 * @param	Archetype				The template to use for the new actor.
	 * @param	bNoteSelectionChange	If true, call NoteSelectionChange if the new actor was created successfully.
	 * @return							The new actor.
	 */
	UNREALED_API virtual AActor* ReplaceActor( AActor* CurrentActor, UClass* NewActorClass, UObject* Archetype, bool bNoteSelectionChange );


	/**
	 * @return Returns the global instance of the editor options class.
	 */
	UNREALED_API UUnrealEdOptions* GetUnrealEdOptions();

	/**
	 * Iterate over all levels of the world and create a list of world infos, then
	 * Iterate over selected actors and assemble a list of actors which can be deleted.
	 * @see CanDeleteComponent and CanDeleteActor.
	 *
	 * @param	InWorld					The world we want to examine
	 * @param	bStopAtFirst			Whether or not we should stop at the first deletable actor we encounter
	 * @param	bLogUndeletable			Should we log all the undeletable actors
	 * @param	OutDeletableActors		Can be NULL, provides a list of all the actors, from the selection, that are deletable
	 * @return							true if any of the selection can be deleted
	 */
	UNREALED_API bool CanDeleteSelectedActors( const UWorld* InWorld, const bool bStopAtFirst, const bool bLogUndeletable, TArray<AActor*>* OutDeletableActors = NULL ) const;

	// UnrealEdSrv stuff.
	UNREALED_API bool Exec_Edit( UWorld* InWorld, const TCHAR* Str, FOutputDevice& Ar );
	UNREALED_API bool Exec_Pivot( const TCHAR* Str, FOutputDevice& Ar );
	UNREALED_API bool Exec_Actor( UWorld* InWorld, const TCHAR* Str, FOutputDevice& Ar );
	UNREALED_API bool Exec_Element( UWorld* InWorld, const TCHAR* Str, FOutputDevice& Ar );
	UNREALED_API bool Exec_Mode( const TCHAR* Str, FOutputDevice& Ar );
	UNREALED_API bool Exec_Group( const TCHAR* Str, FOutputDevice& Ar );


	// Editor actor virtuals from EditorActor.cpp.
	/**
	 * Select all actors and BSP models, except those which are hidden.
	 */
	UNREALED_API virtual void edactSelectAll( UWorld* InWorld );

	/**
	 * Invert the selection of all actors and BSP models.
	 */
	UNREALED_API virtual void edactSelectInvert( UWorld* InWorld );

	/**
	 * Select all children actors of the current selection.
	 *
	 * @param   bRecurseChildren	true to recurse through all descendants of the children
	 */
	UNREALED_API virtual void edactSelectAllChildren( bool bRecurseChildren );

	/**
	 * Select all actors in a particular class.
	 *
	 * @param	InWorld		World context
	 * @param	InClass		Class of actor to select
	 */
	UNREALED_API virtual void edactSelectOfClass( UWorld* InWorld, UClass* Class );

	/**
	 * Select all actors of a particular class and archetype.
	 *
	 * @param	InWorld		World context
	 * @param	InClass		Class of actor to select
	 * @param	InArchetype	Archetype of actor to select
	 */
	UNREALED_API virtual void edactSelectOfClassAndArchetype( UWorld* InWorld, const TSubclassOf<AActor> InClass, const UObject* InArchetype );

	/**
	 * Select all actors in a particular class and its subclasses.
	 *
	 * @param	InWorld		World context
	 */
	UNREALED_API virtual void edactSelectSubclassOf( UWorld* InWorld, UClass* Class );

	/**
	 * Select all actors in a level that are marked for deletion.
	 *
	 * @param	InWorld		World context
	 */
	UNREALED_API virtual void edactSelectDeleted( UWorld* InWorld );

	/**
	 * Select all actors that have the same static mesh assigned to them as the selected ones.
	 *
	 * @param bAllClasses		If true, also select non-AStaticMeshActor actors whose meshes match.
	 */
	UNREALED_API virtual void edactSelectMatchingStaticMesh(bool bAllClasses);

	/**
	 * Select all actors that have the same skeletal mesh assigned to them as the selected ones.
	 *
	 * @param bAllClasses		If true, also select non-ASkeletalMeshActor actors whose meshes match.
	 */
	UNREALED_API virtual void edactSelectMatchingSkeletalMesh(bool bAllClasses);

	/**
	 * Select all material actors that have the same material assigned to them as the selected ones.
	 */
	UNREALED_API virtual void edactSelectMatchingMaterial();

	/**
	 * Select all emitter actors that have the same particle system template assigned to them as the selected ones.
	 */
	UNREALED_API virtual void edactSelectMatchingEmitter();

	/**
	 * Select the relevant lights for all selected actors
	 *
	 * @param	InWorld					World context
	 */
	UNREALED_API virtual void edactSelectRelevantLights( UWorld* InWorld );

	/**
	 * Can the given component be deleted?
	 * 
	 * @param InComponent				Component to check
	 * @param OutReason					Optional value to fill with the reason the component cannot be deleted, if any
	 */
	UNREALED_API virtual bool CanDeleteComponent(const UActorComponent* InComponent, FText* OutReason = nullptr) const;

	/**
	 * Can the given actor be deleted?
	 *
	 * @param InActor					Actor to check
	 * @param OutReason					Optional value to fill with the reason the actor cannot be deleted, if any
	 */
	UNREALED_API virtual bool CanDeleteActor(const AActor* InActor, FText* OutReason = nullptr) const;

	/**
	 * Should the deletion of the given components be outright aborted?
	 *
	 * @param InComponentsToDelete		Components to check
	 * @param OutReason					Optional value to fill with the reason the component deletion was aborted, if any
	 */
	UNREALED_API virtual bool ShouldAbortComponentDeletion(const TArray<UActorComponent*>& InComponentsToDelete, FText* OutReason = nullptr) const;

	/**
	 * Should the deletion of the given actors be outright aborted?
	 *
	 * @param InActorsToDelete			Actors to check
	 * @param OutReason					Optional value to fill with the reason the actor deletion was aborted, if any
	 */
	UNREALED_API virtual bool ShouldAbortActorDeletion(const TArray<AActor*>& InActorsToDelete, FText* OutReason = nullptr) const;

	/**
	 * Delete the given components.
	 *
	 * @param	InComponentsToDelete		Array of components to delete
	 * @param	InSelectionSet				The selection set potentially containing to components that are being deleted
	 * @param	OutSuggestedNewSelection	Array to fill with suitable components to select post-delete
	 * @param	bVerifyDeletionCanHappen	If true (default), verify that deletion can be performed
	 * 
	 * @return								true unless the delete operation was aborted.
	 */
	UNREALED_API virtual bool DeleteComponents(const TArray<UActorComponent*>& InComponentsToDelete, UTypedElementSelectionSet* InSelectionSet, const bool bVerifyDeletionCanHappen = true);

	/**
	 * Deletes the given actors.
	 *
	 * @param	InActorsToDelete			Array of actors to delete
	 * @param	InWorld						World context
	 * @param	InSelectionSet				The selection set potentially containing to actors that are being deleted
	 * @param	bVerifyDeletionCanHappen	If true (default), verify that deletion can be performed
	 * @param	bWarnAboutReferences		If true (default), we prompt the user about referenced actors they are about to delete
	 * @param	bWarnAboutSoftReferences	If true (default), we prompt the user about soft references to actors they are about to delete
	 * 
	 * @return								true unless the delete operation was aborted.
	 */
	UNREALED_API virtual bool DeleteActors(const TArray<AActor*>& InActorsToDelete, UWorld* InWorld, UTypedElementSelectionSet* InSelectionSet, const bool bVerifyDeletionCanHappen = true, const bool bWarnAboutReferences = true, const bool bWarnAboutSoftReferences = true);

	/**
	 * Deletes all selected actors
	 * @note Final - Override DeleteComponents or DeleteActors instead
	 *
	 * @param	InWorld						World context
	 * @param	bVerifyDeletionCanHappen	[opt] If true (default), verify that deletion can be performed.
	 * @param	bWarnAboutReferences		[opt] If true (default), we prompt the user about referenced actors they are about to delete
	 * @param	bWarnAboutSoftReferences	[opt] If true (default), we prompt the user about soft references to actors they are about to delete
	 * @return								true unless the delete operation was aborted.
	 */
<<<<<<< HEAD
	virtual bool edactDeleteSelected( UWorld* InWorld, bool bVerifyDeletionCanHappen=true, bool bWarnAboutReferences = true, bool bWarnAboutSoftReferences = true) override final;
=======
	UNREALED_API virtual bool edactDeleteSelected( UWorld* InWorld, bool bVerifyDeletionCanHappen=true, bool bWarnAboutReferences = true, bool bWarnAboutSoftReferences = true) override final;
>>>>>>> 4af6daef

	/**
	 * Copy selected actors to the clipboard.  Does not copy PrefabInstance actors or parts of Prefabs.
	 * @note Final - Override CopyComponents or CopyActors instead.
	 *
	 * @param	InWorld					World context
	 * @param	DestinationData			If != NULL, fill instead of clipboard data
	 */
	UNREALED_API virtual void edactCopySelected(UWorld* InWorld, FString* DestinationData = nullptr) override final;

	/**
	 * Copy the given components to the clipboard.
	 *
	 * @param	InComponentsToCopy		Array of components to copy
	 * @param	DestinationData			If != NULL, fill instead of clipboard data
	 */
	UNREALED_API virtual void CopyComponents(const TArray<UActorComponent*>& InComponentsToCopy, FString* DestinationData = nullptr) const;

	/**
	 * Copy the given actors to the clipboard.  Does not copy PrefabInstance actors or parts of Prefabs.
	 *
	 * @param	InActorsToCopy			Array of actors to copy
	 * @param	InWorld					World context
	 * @param	DestinationData			If != NULL, fill instead of clipboard data
	 */
	UNREALED_API virtual void CopyActors(const TArray<AActor*>& InActorsToCopy, UWorld* InWorld, FString* DestinationData = nullptr) const;

	/**
	 * Paste selected actors from the clipboard.
	 * @note Final - Override PasteComponents or PasteActors instead.
	 *
	 * @param	InWorld				World context
	 * @param	bDuplicate			Is this a duplicate operation (as opposed to a real paste)?
	 * @param	bOffsetLocations	Should the actor locations be offset after they are created?
	 * @param	bWarnIfHidden		If true displays a warning if the destination level is hidden
	 * @param	SourceData			If != NULL, use instead of clipboard data
	 */
	UNREALED_API virtual void edactPasteSelected(UWorld* InWorld, bool bDuplicate, bool bOffsetLocations, bool bWarnIfHidden, const FString* SourceData = nullptr) override final;

	/**
	 * Paste the components from the clipboard.
	 *
	 * @param	OutPastedComponents List of all the components that were pasted
	 * @param	TargetActor			The actor to attach the pasted components to
	 * @param	bWarnIfHidden		If true displays a warning if the destination level is hidden
	 * @param	SourceData			If != NULL, use instead of clipboard data
	 */
	UNREALED_API virtual void PasteComponents(TArray<UActorComponent*>& OutPastedComponents, AActor* TargetActor, const bool bWarnIfHidden, const FString* SourceData = nullptr);

	/**
	 * Paste the actors from the clipboard.
	 *
	 * @param	OutPastedActors		List of all the actors that were pasted
	 * @param	InWorld				World context
	 * @param	LocationOffset		Offset to apply to actor locations after they're created
	 * @param	bDuplicate			Is this a duplicate operation (as opposed to a real paste)?
	 * @param	bWarnIfHidden		If true displays a warning if the destination level is hidden
	 * @param	SourceData			If != NULL, use instead of clipboard data
	 */
	UNREALED_API virtual void PasteActors(TArray<AActor*>& OutPastedActors, UWorld* InWorld, const FVector& LocationOffset, bool bDuplicate, bool bWarnIfHidden, const FString* SourceData = nullptr);

	/**
	 * Duplicates selected actors.  Handles the case where you are trying to duplicate PrefabInstance actors.
	 * @note Final - Override DuplicateComponents or DuplicateActors instead.
	 *
	 * @param	InLevel				Level to place duplicate
	 * @param	bOffsetLocations	Should the actor locations be offset after they are created?
	 */
	UNREALED_API virtual void edactDuplicateSelected(ULevel* InLevel, bool bOffsetLocations) override final;

	/**
	 * Duplicate the given components.
	 * 
	 * @param	InComponentsToDuplicate		Array of components to duplicate
	 * @param	OutNewComponents			List of all the components that were duplicated
	 */
	UNREALED_API virtual void DuplicateComponents(const TArray<UActorComponent*>& InComponentsToDuplicate, TArray<UActorComponent*>& OutNewComponents);

	/**
	 * Duplicates the given actors.  Handles the case where you are trying to duplicate PrefabInstance actors.
	 *
	 * @param	InActorsToDuplicate	Array of actors to duplicate
	 * @param	OutNewActors		List of all the actors that were duplicated
	 * @param	InLevel				Level to place duplicate
	 * @param	LocationOffset		Offset to apply to actor locations after they're created
	 */
	UNREALED_API virtual void DuplicateActors(const TArray<AActor*>& InActorsToDuplicate, TArray<AActor*>& OutNewActors, ULevel* InLevel, const FVector& LocationOffset);

	/**
	 * Replace all selected brushes with the default brush.
	 *
	 * @param	InWorld					World context
	 */
	UNREALED_API virtual void edactReplaceSelectedBrush( UWorld* InWorld );

	/**
	 * Replace all selected non-brush actors with the specified class.
	 */
	UNREALED_API virtual void edactReplaceSelectedNonBrushWithClass(UClass* Class);

	/**
	 * Replace all actors of the specified source class with actors of the destination class.
	 *
	 * @param	InWorld		World context	 
	 * @param	SrcClass	The class of actors to replace.
	 * @param	DstClass	The class to replace with.
	 */
	UNREALED_API virtual void edactReplaceClassWithClass(UWorld* InWorld, UClass* SrcClass, UClass* DstClass);

	/**
	* Align the origin with the current grid.
	*/
	UNREALED_API virtual void edactAlignOrigin();

	/**
	 * Align all vertices with the current grid.
	 */
	UNREALED_API virtual void edactAlignVertices();

	/**
	 * Hide selected actors and BSP models by marking their bHiddenEdTemporary flags true. Will not
	 * modify/dirty actors/BSP.
	 */
	UNREALED_API virtual void edactHideSelected( UWorld* InWorld );

	/**
	 * Hide unselected actors and BSP models by marking their bHiddenEdTemporary flags true. Will not
	 * modify/dirty actors/BSP.
	 */
	UNREALED_API virtual void edactHideUnselected( UWorld* InWorld );

	/**
	 * Attempt to unhide all actors and BSP models by setting their bHiddenEdTemporary flags to false if they
	 * are true. Note: Will not unhide actors/BSP hidden by higher priority visibility settings, such as bHiddenEdGroup,
	 * but also will not modify/dirty actors/BSP.
	 */
	UNREALED_API virtual void edactUnHideAll( UWorld* InWorld );

	/**
	 * Mark all selected actors and BSP models to be hidden upon editor startup, by setting their bHiddenEd flag to
	 * true, if it is not already. This directly modifies/dirties the relevant actors/BSP.
	 */
	UNREALED_API virtual void edactHideSelectedStartup( UWorld* InWorld );

	/**
	 * Mark all actors and BSP models to be shown upon editor startup, by setting their bHiddenEd flag to false, if it is
	 * not already. This directly modifies/dirties the relevant actors/BSP.
	 */
	UNREALED_API virtual void edactUnHideAllStartup( UWorld* InWorld );

	/**
	 * Mark all selected actors and BSP models to be shown upon editor startup, by setting their bHiddenEd flag to false, if it
	 * not already. This directly modifies/dirties the relevant actors/BSP.
	 */
	UNREALED_API virtual void edactUnHideSelectedStartup( UWorld* InWorld );

	/**
	 * Show selected actors and BSP models by marking their bHiddenEdTemporary flags false. Will not
	 * modify/dirty actors/BSP.
	 */
	UNREALED_API virtual void edactUnhideSelected( UWorld* InWorld );

	/** Will create a map of currently visible BSP surfaces. */
	UNREALED_API virtual void CreateBSPVisibilityMap( UWorld* InWorld, TMap<AActor*, TArray<int32>>& OutBSPMap, bool& bOutAllVisible );

	/** Go through a map of BSP and make only the requested objects visible. */
	UNREALED_API virtual void MakeBSPMapVisible(const TMap<AActor*, TArray<int32>>& InBSPMap, UWorld* InWorld );

	/** Returns the configuration of attachment that would result from calling AttachSelectedActors at this point in time */
	UNREALED_API AActor* GetDesiredAttachmentState(TArray<AActor*>& OutNewChildren);

	/** Uses the current selection state to attach actors together. Last selected Actor becomes the base. */
	UNREALED_API void AttachSelectedActors();


	
	/**
	 * Can the editor do cook by the book in the editor process space
	 */
	UNREALED_API virtual bool CanCookByTheBookInEditor(const FString& PlatformName) const override;

	/**
	 * Can the editor act as a cook on the fly server
	 */
	UNREALED_API virtual bool CanCookOnTheFlyInEditor(const FString& PlatformName) const override;

	/**
	 * Start cook by the book in the editor process space
	 */
	UNREALED_API virtual void StartCookByTheBookInEditor( const TArray<ITargetPlatform*> &TargetPlatforms, const TArray<FString> &CookMaps, const TArray<FString> &CookDirectories, const TArray<FString> &CookCultures, const TArray<FString> &IniMapSections ) override;

	/**
	 * Checks if the cook by the book is finished
	 */
	UNREALED_API virtual bool IsCookByTheBookInEditorFinished() const override;


	/**
	 * cancels the current cook by the book in editor
	 */
	UNREALED_API virtual void CancelCookByTheBookInEditor() override;



	// Hook replacements.
	UNREALED_API void ShowActorProperties();

	/**
	 * Checks to see if any worlds are dirty (that is, they need to be saved.)
	 *
	 * @param	InWorld	World to search for dirty worlds
	 * 
	 * @return true if any worlds are dirty
	 */
	UNREALED_API bool AnyWorldsAreDirty( UWorld* InWorld ) const;

	/**
	 * Checks to see if any content packages are dirty (that is, they need to be saved.)
	 *
	 * @return true if any content packages are dirty
	 */
	UNREALED_API bool AnyContentPackagesAreDirty() const;

	// Misc
	/**
	 * Attempts to prompt the user with a balloon notification to checkout modified packages from source control.
	 * Will defer prompting the user if they are interacting with something
	 */
	UNREALED_API void AttemptModifiedPackageNotification();

	/**
	 * Prompts the user with a modal checkout dialog to checkout packages from source control.
	 * This should only be called by the auto prompt to checkout package notification system.
	 * For a general checkout packages routine use FEditorFileUtils::PromptToCheckoutPackages
	 *
	 * @param bPromptAll	If true we prompt for all packages in the PackageToNotifyState map.  If false only prompt about ones we have never prompted about before.
	 */
	UNREALED_API void PromptToCheckoutModifiedPackages( bool bPromptAll = false );

	/**
	 * Displays a toast notification or warning when a package is dirtied, indicating that it needs checking out (or that it cannot be checked out)
	 */
	UNREALED_API void ShowPackageNotification();

	/**
	 * @return Returns the number of dirty packages that require checkout.
	 */
	UNREALED_API int32 GetNumDirtyPackagesThatNeedCheckout() const;

	/**
	 * Checks to see if there are any packages in the PackageToNotifyState map that are not checked out by the user
	 *
	 * @return True if packages need to be checked out.
	 */
	UNREALED_API bool DoDirtyPackagesNeedCheckout() const;

	/**
	 * Checks whether the specified map is a template map.
	 *
	 * @return true if the map is a template map, false otherwise.
	 */
	UNREALED_API bool IsTemplateMap( const FString& MapName ) const;

	UNREALED_API void RebuildTemplateMapData();

	void RebuildTemplateMapData();

	/**
	 * Returns true if the user is currently interacting with a viewport.
	 */
	UNREALED_API bool IsUserInteracting();

	UNREALED_API void SetCurrentClass( UClass* InClass );

	/**
	 * @return true if selection of translucent objects in perspective viewports is allowed
	 */
	UNREALED_API virtual bool AllowSelectTranslucent() const override;

	/**
	 * @return true if only editor-visible levels should be loaded in Play-In-Editor sessions
	 */
	UNREALED_API virtual bool OnlyLoadEditorVisibleLevelsInPIE() const override;

	/**
	 * @return true if level streaming should prefer to stream levels from disk instead of duplicating them from editor world
	 */
	UNREALED_API virtual bool PreferToStreamLevelsInPIE() const override;

	/**
	 * Duplicate the currently selected actors.
	 *
	 * This is a high level routine which may ultimately call edactDuplicateSelected
	 */
	UNREALED_API void DuplicateSelectedActors(UWorld* InWorld);

	/**
	 * If all selected actors belong to the same level, that level is made the current level.
	 */
	UNREALED_API void MakeSelectedActorsLevelCurrent();

	/** Returns the thumbnail manager and creates it if missing */
	UNREALED_API class UThumbnailManager* GetThumbnailManager();

	/**
	 * Returns whether saving the specified package is allowed
	 */
<<<<<<< HEAD
	virtual bool CanSavePackage( UPackage* PackageToSave );
=======
	UNREALED_API virtual bool CanSavePackage( UPackage* PackageToSave );
>>>>>>> 4af6daef

	/**
	 * Updates the volume actor visibility for all viewports based on the passed in volume class
	 *
	 * @param InVolumeActorClass	The type of volume actors to update.  If NULL is passed in all volume actor types are updated.
	 * @param InViewport			The viewport where actor visibility should apply.  Pass NULL for all editor viewports.
	 */
	UNREALED_API void UpdateVolumeActorVisibility( UClass* InVolumeActorClass = NULL , FLevelEditorViewportClient* InViewport = NULL);

	/**
	 * Identify any brushes whose sense is inverted and repair them
	 */
	UNREALED_API void FixAnyInvertedBrushes(UWorld* World);

	/**
	 * Get the index of the provided sprite category
	 *
	 * @param	InSpriteCategory	Sprite category to get the index of
	 *
	 * @return	Index of the provided sprite category, if possible; INDEX_NONE otherwise
	 */
	UNREALED_API virtual int32 GetSpriteCategoryIndex( const FName& InSpriteCategory ) override;
	
	/**
	 * Shows the LightingStaticMeshInfoWindow, creating it first if it hasn't been initialized.
	 */
	UNREALED_API void ShowLightingStaticMeshInfoWindow();
	
	/**
	 * Shows the SceneStatsWindow, creating it first if it hasn't been initialized.
	 */
	UNREALED_API void OpenSceneStatsWindow();

	/**
	 * Shows the TextureStatsWindow, creating it first if it hasn't been initialized.
	 */
	UNREALED_API void OpenTextureStatsWindow();

	/**
	* Puts all of the AVolume classes into the passed in array and sorts them by class name.
	*
	* @param	VolumeClasses		Array to populate with AVolume classes.
	*/
	static UNREALED_API void GetSortedVolumeClasses( TArray< UClass* >* VolumeClasses );

	/**
	 * Checks the destination level visibility and warns the user if they are trying to paste to a hidden level, offering the option to cancel the operation or unhide the level that is hidden
	 * 
	 * @param InWorld			World context
	 */
	UNREALED_API bool WarnIfDestinationLevelIsHidden( UWorld* InWorld ) const;

	/**
	 * Generate the package thumbails if they are needed. 
	 */
	UNREALED_API UPackage* GeneratePackageThumbnailsIfRequired( const TCHAR* Str, FOutputDevice& Ar, TArray<FString>& ThumbNamesToUnload );

	/** @return The package auto-saver instance used by the editor */
	IPackageAutoSaver& GetPackageAutoSaver() const
	{
		return *PackageAutoSaver;
	}

	/**
	 * Exec command handlers
	 */
<<<<<<< HEAD
	bool HandleDumpModelGUIDCommand( const TCHAR* Str, FOutputDevice& Ar );
	bool HandleModalTestCommand( const TCHAR* Str, FOutputDevice& Ar );
	bool HandleDisallowExportCommand( const TCHAR* Str, FOutputDevice& Ar );
	bool HandleDumpBPClassesCommand( const TCHAR* Str, FOutputDevice& Ar );
	bool HandleFindOutdateInstancesCommand( const TCHAR* Str, FOutputDevice& Ar );
	bool HandleDumpSelectionCommand( const TCHAR* Str, FOutputDevice& Ar );
	bool HandleBuildLightingCommand( const TCHAR* Str, FOutputDevice& Ar, UWorld* InWorld );
	bool HandleBuildPathsCommand( const TCHAR* Str, FOutputDevice& Ar, UWorld* InWorld );
	bool HandleRecreateLandscapeCollisionCommand(const TCHAR* Str, FOutputDevice& Ar, UWorld* InWorld);
	bool HandleRemoveLandscapeXYOffsetsCommand(const TCHAR* Str, FOutputDevice& Ar, UWorld* InWorld);
	bool HandleDisasmScriptCommand( const TCHAR* Str, FOutputDevice& Ar );	

	bool IsComponentSelected(const UPrimitiveComponent* PrimComponent);
=======
	UNREALED_API bool HandleDumpModelGUIDCommand( const TCHAR* Str, FOutputDevice& Ar );
	UNREALED_API bool HandleModalTestCommand( const TCHAR* Str, FOutputDevice& Ar );
	UNREALED_API bool HandleDisallowExportCommand( const TCHAR* Str, FOutputDevice& Ar );
	UNREALED_API bool HandleDumpBPClassesCommand( const TCHAR* Str, FOutputDevice& Ar );
	UNREALED_API bool HandleFindOutdateInstancesCommand( const TCHAR* Str, FOutputDevice& Ar );
	UNREALED_API bool HandleDumpSelectionCommand( const TCHAR* Str, FOutputDevice& Ar );
	UNREALED_API bool HandleBuildLightingCommand( const TCHAR* Str, FOutputDevice& Ar, UWorld* InWorld );
	UNREALED_API bool HandleBuildPathsCommand( const TCHAR* Str, FOutputDevice& Ar, UWorld* InWorld );
	UNREALED_API bool HandleRecreateLandscapeCollisionCommand(const TCHAR* Str, FOutputDevice& Ar, UWorld* InWorld);
	UNREALED_API bool HandleRemoveLandscapeXYOffsetsCommand(const TCHAR* Str, FOutputDevice& Ar, UWorld* InWorld);
	UNREALED_API bool HandleDisasmScriptCommand( const TCHAR* Str, FOutputDevice& Ar );	

	UNREALED_API bool IsComponentSelected(const UPrimitiveComponent* PrimComponent);
>>>>>>> 4af6daef

	/** Return if we have write permission under the mount point this packages lives in. */
	UNREALED_API bool HasMountWritePermissionForPackage(const FString& PackageName);
	UE_DEPRECATED(5.0, "Use HasMountWritePermissionForPackage instead")
	UNREALED_API bool HasMountWritePersmissionForPackage(const FString& PackageName);

	/* Delegate to override TemplateMapInfos */
	DECLARE_DELEGATE_RetVal(const TArray<FTemplateMapInfo>&, FGetTemplateMapInfos);
	FGetTemplateMapInfos& OnGetTemplateMapInfos() { return GetTemplateMapInfosDelegate; }

	/** Gets the canonical list of map templates that should be visible in new level picker. This function calls OnGetTemplateMapInfos to allow runtime override of the default maps */
	UNREALED_API const TArray<FTemplateMapInfo>& GetTemplateMapInfos() const;

	/** Gets the project default map templates without any runtime overrides */
	UNREALED_API const TArray<FTemplateMapInfo>& GetProjectDefaultMapTemplates() const;

	/* Delegate to override TemplateMapInfos */
	DECLARE_DELEGATE_RetVal(const TArray<FTemplateMapInfo>&, FGetTemplateMapInfos);
	FGetTemplateMapInfos& OnGetTemplateMapInfos() { return GetTemplateMapInfosDelegate; }

	/** Gets the canonical list of map templates that should be visible in new level picker. This function calls OnGetTemplateMapInfos to allow runtime override of the default maps */
	const TArray<FTemplateMapInfo>& GetTemplateMapInfos() const;

	/** Gets the project default map templates without any runtime overrides */
	const TArray<FTemplateMapInfo>& GetProjectDefaultMapTemplates() const;

protected:

	/** Called when global editor selection changes */
	UNREALED_API void OnEditorSelectionChanged(UObject* SelectionThatChanged);

	/** Called when the element selection set pointer set on the global editor selection changes */
	UNREALED_API void OnEditorElementSelectionPtrChanged(USelection* Selection, UTypedElementSelectionSet* OldSelectionSet, UTypedElementSelectionSet* NewSelectionSet);

	/** Called when the element selection set associated with the global editor selection changes */
	UNREALED_API void OnEditorElementSelectionChanged(const UTypedElementSelectionSet* SelectionSet);

	/** Called when a HISM tree has finished building */
	UNREALED_API void OnHISMTreeBuilt(UHierarchicalInstancedStaticMeshComponent* Component, bool bWasAsyncBuild);

	/** Called when a HISM tree has finished building */
	void OnHISMTreeBuilt(UHierarchicalInstancedStaticMeshComponent* Component, bool bWasAsyncBuild);

	/** The package auto-saver instance used by the editor */
	TUniquePtr<IPackageAutoSaver> PackageAutoSaver;

	/**
	 * The list of visualizers to draw when selection changes
	 */
	struct FComponentVisualizerForSelection
	{
		FCachedComponentVisualizer ComponentVisualizer;
		TOptional<TFunction<bool(void)>> IsEnabledDelegate;
	};

	TArray<FComponentVisualizerForSelection> VisualizersForSelection;

	/** Instance responsible for monitoring this editor's performance */
	FPerformanceMonitor* PerformanceMonitor;

	/** Whether the pivot has been moved independently */
	bool bPivotMovedIndependently;

	/** Weak Pointer to the file checkout notification toast. */
	TWeakPtr<SNotificationItem> CheckOutNotificationWeakPtr;

private:
	/** Verify if we have write permission under the specified mount point. */
	UNREALED_API bool VerifyMountPointWritePermission(FName MountPoint);

	/** Delegate when a new mount point is added, used to test writing permission. */
	UNREALED_API void OnContentPathMounted(const FString& AssetPath, const FString& FileSystemPath);

	/** Delegate when a new mount point is removed, used to test writing permission. */
	UNREALED_API void OnContentPathDismounted(const FString& AssetPath, const FString& FileSystemPath);

	/** Map to track which mount point has write permissions. */
	TMap<FName, bool> MountPointCheckedForWritePermission;

	/** Weak Pointer to the write permission warning toast. */
	TWeakPtr<SNotificationItem> WritePermissionWarningNotificationWeakPtr;

	/* Delegate to override TemplateMapInfos */
	FGetTemplateMapInfos GetTemplateMapInfosDelegate;

	/** Transient unsaved version of template map infos used by the editor. */
	TArray<FTemplateMapInfo> TemplateMapInfoCache;

	/** Proxy for a cotf server running in a separate process */
	class FExternalCookOnTheFlyServer* ExternalCookOnTheFlyServer = nullptr;

	/**
	* Internal helper function to count how many dirty packages require checkout.
	*
	* @param	bCheckIfAny		If true, checks instead if any packages need checkout.
	*
	* @return	Returns the number of dirty packages that require checkout. If bCheckIfAny is true, returns 1 if any packages will require checkout.
	*/
	UNREALED_API int32 InternalGetNumDirtyPackagesThatNeedCheckout(bool bCheckIfAny) const;

	/**
	* Internal function to validate free space on drives used by Unreal Engine
	* The intent is to notify the user of situations where stability maybe impacted.
	*/
	UNREALED_API void ValidateFreeDiskSpace() const;

	/** Internal function to filter and add visualizers to a specific list */
<<<<<<< HEAD
	void AddVisualizers(AActor* Actor, TArray<FCachedComponentVisualizer>& Visualizers, TFunctionRef<bool(const TSharedPtr<FComponentVisualizer>&)> Condition);

	/** Delegate Called after files have been deleted to perform necessary cleanups. */
	FDelegateHandle SourceControlFilesDeletedHandle;
=======
	UNREALED_API void AddVisualizers(AActor* Actor, TArray<FCachedComponentVisualizer>& Visualizers, TFunctionRef<bool(const TSharedPtr<FComponentVisualizer>&)> Condition);

	/** Delegate Called after files have been deleted to perform necessary cleanups. */
	FDelegateHandle SourceControlFilesDeletedHandle;

	/** Keep track of need to stop stall detector thread */
	bool bRequiresStallDetectorShutdown = false;
>>>>>>> 4af6daef
};<|MERGE_RESOLUTION|>--- conflicted
+++ resolved
@@ -171,32 +171,6 @@
 	//~ End FNotify Interface.
 
 	//~ Begin UEditorEngine Interface
-<<<<<<< HEAD
-	virtual void SelectActor(AActor* Actor, bool InSelected, bool bNotify, bool bSelectEvenIfHidden = false, bool bForceRefresh = false) override;
-	virtual bool CanSelectActor(AActor* Actor, bool InSelected, bool bSelectEvenIfHidden=false, bool bWarnIfLevelLocked=false) const override;
-	virtual void SelectGroup(AGroupActor* InGroupActor, bool bForceSelection=false, bool bInSelected=true, bool bNotify=true) override;
-	virtual void SelectComponent(class UActorComponent* Component, bool bInSelected, bool bNotify, bool bSelectEvenIfHidden = false) override;
-	virtual void SelectBSPSurf(UModel* InModel, int32 iSurf, bool bSelected, bool bNoteSelectionChange) override;
-	virtual void SelectNone(bool bNoteSelectionChange, bool bDeselectBSPSurfs, bool WarnAboutManyActors=true) override;
-	virtual void DeselectAllSurfaces() override;
-	virtual void NoteSelectionChange(bool bNotify = true) override;
-	virtual void NoteActorMovement() override;
-	virtual void FinishAllSnaps() override;
-	virtual void Cleanse( bool ClearSelection, bool Redraw, const FText& Reason, bool bResetTrans ) override;
-	virtual bool GetMapBuildCancelled() const override;
-	virtual void SetMapBuildCancelled( bool InCancelled ) override;
-	virtual FVector GetPivotLocation() override;
-	virtual void SetPivot(FVector NewPivot, bool bSnapPivotToGrid, bool bIgnoreAxis, bool bAssignPivot=false) override;
-	virtual void ResetPivot() override;
-	virtual void RedrawLevelEditingViewports(bool bInvalidateHitProxies=true) override;
-	virtual void TakeHighResScreenShots() override;
-	virtual void GetPackageList( TArray<UPackage*>* InPackages, UClass* InClass ) override;
-	virtual bool ShouldAbortActorDeletion() const override final; // @note Final - Override ShouldAbortComponentDeletion or ShouldAbortActorDeletion (with parameters) instead.
-	virtual void CloseEditor() override;
-
-	
-	virtual bool IsAutosaving() const override;
-=======
 	UNREALED_API virtual void SelectActor(AActor* Actor, bool InSelected, bool bNotify, bool bSelectEvenIfHidden = false, bool bForceRefresh = false) override;
 	UNREALED_API virtual bool CanSelectActor(AActor* Actor, bool InSelected, bool bSelectEvenIfHidden=false, bool bWarnIfLevelLocked=false) const override;
 	UNREALED_API virtual void SelectGroup(AGroupActor* InGroupActor, bool bForceSelection=false, bool bInSelected=true, bool bNotify=true) override;
@@ -221,7 +195,6 @@
 
 	
 	UNREALED_API virtual bool IsAutosaving() const override;
->>>>>>> 4af6daef
 	//~ End UEditorEngine Interface 
 	
 	//~ Begin FExec Interface
@@ -493,11 +466,7 @@
 	 * @param	bWarnAboutSoftReferences	[opt] If true (default), we prompt the user about soft references to actors they are about to delete
 	 * @return								true unless the delete operation was aborted.
 	 */
-<<<<<<< HEAD
-	virtual bool edactDeleteSelected( UWorld* InWorld, bool bVerifyDeletionCanHappen=true, bool bWarnAboutReferences = true, bool bWarnAboutSoftReferences = true) override final;
-=======
 	UNREALED_API virtual bool edactDeleteSelected( UWorld* InWorld, bool bVerifyDeletionCanHappen=true, bool bWarnAboutReferences = true, bool bWarnAboutSoftReferences = true) override final;
->>>>>>> 4af6daef
 
 	/**
 	 * Copy selected actors to the clipboard.  Does not copy PrefabInstance actors or parts of Prefabs.
@@ -763,8 +732,6 @@
 
 	UNREALED_API void RebuildTemplateMapData();
 
-	void RebuildTemplateMapData();
-
 	/**
 	 * Returns true if the user is currently interacting with a viewport.
 	 */
@@ -805,11 +772,7 @@
 	/**
 	 * Returns whether saving the specified package is allowed
 	 */
-<<<<<<< HEAD
-	virtual bool CanSavePackage( UPackage* PackageToSave );
-=======
 	UNREALED_API virtual bool CanSavePackage( UPackage* PackageToSave );
->>>>>>> 4af6daef
 
 	/**
 	 * Updates the volume actor visibility for all viewports based on the passed in volume class
@@ -876,21 +839,6 @@
 	/**
 	 * Exec command handlers
 	 */
-<<<<<<< HEAD
-	bool HandleDumpModelGUIDCommand( const TCHAR* Str, FOutputDevice& Ar );
-	bool HandleModalTestCommand( const TCHAR* Str, FOutputDevice& Ar );
-	bool HandleDisallowExportCommand( const TCHAR* Str, FOutputDevice& Ar );
-	bool HandleDumpBPClassesCommand( const TCHAR* Str, FOutputDevice& Ar );
-	bool HandleFindOutdateInstancesCommand( const TCHAR* Str, FOutputDevice& Ar );
-	bool HandleDumpSelectionCommand( const TCHAR* Str, FOutputDevice& Ar );
-	bool HandleBuildLightingCommand( const TCHAR* Str, FOutputDevice& Ar, UWorld* InWorld );
-	bool HandleBuildPathsCommand( const TCHAR* Str, FOutputDevice& Ar, UWorld* InWorld );
-	bool HandleRecreateLandscapeCollisionCommand(const TCHAR* Str, FOutputDevice& Ar, UWorld* InWorld);
-	bool HandleRemoveLandscapeXYOffsetsCommand(const TCHAR* Str, FOutputDevice& Ar, UWorld* InWorld);
-	bool HandleDisasmScriptCommand( const TCHAR* Str, FOutputDevice& Ar );	
-
-	bool IsComponentSelected(const UPrimitiveComponent* PrimComponent);
-=======
 	UNREALED_API bool HandleDumpModelGUIDCommand( const TCHAR* Str, FOutputDevice& Ar );
 	UNREALED_API bool HandleModalTestCommand( const TCHAR* Str, FOutputDevice& Ar );
 	UNREALED_API bool HandleDisallowExportCommand( const TCHAR* Str, FOutputDevice& Ar );
@@ -904,7 +852,6 @@
 	UNREALED_API bool HandleDisasmScriptCommand( const TCHAR* Str, FOutputDevice& Ar );	
 
 	UNREALED_API bool IsComponentSelected(const UPrimitiveComponent* PrimComponent);
->>>>>>> 4af6daef
 
 	/** Return if we have write permission under the mount point this packages lives in. */
 	UNREALED_API bool HasMountWritePermissionForPackage(const FString& PackageName);
@@ -921,16 +868,6 @@
 	/** Gets the project default map templates without any runtime overrides */
 	UNREALED_API const TArray<FTemplateMapInfo>& GetProjectDefaultMapTemplates() const;
 
-	/* Delegate to override TemplateMapInfos */
-	DECLARE_DELEGATE_RetVal(const TArray<FTemplateMapInfo>&, FGetTemplateMapInfos);
-	FGetTemplateMapInfos& OnGetTemplateMapInfos() { return GetTemplateMapInfosDelegate; }
-
-	/** Gets the canonical list of map templates that should be visible in new level picker. This function calls OnGetTemplateMapInfos to allow runtime override of the default maps */
-	const TArray<FTemplateMapInfo>& GetTemplateMapInfos() const;
-
-	/** Gets the project default map templates without any runtime overrides */
-	const TArray<FTemplateMapInfo>& GetProjectDefaultMapTemplates() const;
-
 protected:
 
 	/** Called when global editor selection changes */
@@ -944,9 +881,6 @@
 
 	/** Called when a HISM tree has finished building */
 	UNREALED_API void OnHISMTreeBuilt(UHierarchicalInstancedStaticMeshComponent* Component, bool bWasAsyncBuild);
-
-	/** Called when a HISM tree has finished building */
-	void OnHISMTreeBuilt(UHierarchicalInstancedStaticMeshComponent* Component, bool bWasAsyncBuild);
 
 	/** The package auto-saver instance used by the editor */
 	TUniquePtr<IPackageAutoSaver> PackageAutoSaver;
@@ -1012,18 +946,11 @@
 	UNREALED_API void ValidateFreeDiskSpace() const;
 
 	/** Internal function to filter and add visualizers to a specific list */
-<<<<<<< HEAD
-	void AddVisualizers(AActor* Actor, TArray<FCachedComponentVisualizer>& Visualizers, TFunctionRef<bool(const TSharedPtr<FComponentVisualizer>&)> Condition);
+	UNREALED_API void AddVisualizers(AActor* Actor, TArray<FCachedComponentVisualizer>& Visualizers, TFunctionRef<bool(const TSharedPtr<FComponentVisualizer>&)> Condition);
 
 	/** Delegate Called after files have been deleted to perform necessary cleanups. */
 	FDelegateHandle SourceControlFilesDeletedHandle;
-=======
-	UNREALED_API void AddVisualizers(AActor* Actor, TArray<FCachedComponentVisualizer>& Visualizers, TFunctionRef<bool(const TSharedPtr<FComponentVisualizer>&)> Condition);
-
-	/** Delegate Called after files have been deleted to perform necessary cleanups. */
-	FDelegateHandle SourceControlFilesDeletedHandle;
 
 	/** Keep track of need to stop stall detector thread */
 	bool bRequiresStallDetectorShutdown = false;
->>>>>>> 4af6daef
 };