// Copyright Epic Games, Inc. All Rights Reserved.

#pragma once

#include "CoreMinimal.h"
#include "UObject/ObjectMacros.h"
#include "Templates/SubclassOf.h"
#include "GameFramework/Actor.h"
#include "Misc/NotifyHook.h"
#include "Editor/EditorEngine.h"
#include "IPackageAutoSaver.h"
#include "ISourceControlProvider.h"
#include "ComponentVisualizer.h"
#include "ComponentVisualizerManager.h"
#include "TemplateMapInfo.h"
#include "UnrealEdEngine.generated.h"

class AGroupActor;
class FCanvas;
class FLevelEditorViewportClient;
class FPerformanceMonitor;
class FPrimitiveDrawInterface;
class FSceneView;
class FViewport;
class IEngineLoop;
class ITargetPlatform;
class UPrimitiveComponent;
class UHierarchicalInstancedStaticMeshComponent;
class UTexture2D;
class UUnrealEdOptions;
class USelection;
class UTypedElementSelectionSet;
class FName;
typedef FName FEditorModeID;
struct FTypedElementSelectionOptions;

UENUM()
enum EPackageNotifyState
{
	/** Updating the source control state of the package */
	NS_Updating,
	/** The user has been prompted with the balloon taskbar message. */
	NS_BalloonPrompted,
	/** The user responded to the balloon task bar message and got the modal prompt to checkout dialog and responded to it. */
	NS_DialogPrompted,
	/** The package has been marked dirty and is pending a balloon prompt. */
	NS_PendingPrompt,
	/** The package has been marked dirty but cannot be checked out, and is pending a modal warning dialog. */
	NS_PendingWarning,
	NS_MAX,
};

/** Used during asset renaming/duplication to specify class-specific package/group targets. */
USTRUCT()
struct FClassMoveInfo
{
	GENERATED_USTRUCT_BODY()

	/** The type of asset this MoveInfo applies to. */
	UPROPERTY(config)
	FString ClassName;

	/** The target package info which assets of this type are moved/duplicated. */
	UPROPERTY(config)
	FString PackageName;

	/** The target group info which assets of this type are moved/duplicated. */
	UPROPERTY(config)
	FString GroupName;

	/** If true, this info is applied when moving/duplicating assets. */
	UPROPERTY(config)
	uint32 bActive:1;


	FClassMoveInfo()
		: bActive(false)
	{
	}

};

<<<<<<< HEAD
/** Used by new level dialog. */
USTRUCT()
struct FTemplateMapInfo
{
	GENERATED_USTRUCT_BODY()

	/** The Texture2D associated with this map template */
	UPROPERTY()
	TSoftObjectPtr<UTexture2D> ThumbnailTexture;

	/** The Texture associated with this map template */
	UPROPERTY(config, meta = (AllowedClasses = "Texture2D"))
	FSoftObjectPath Thumbnail;

	/** The object path to the template map */
	UPROPERTY(config, meta = (AllowedClasses = "World"))
	FSoftObjectPath Map;

	/** Optional display name override for this map template  */
	UPROPERTY(config)
	FText DisplayName;

	/* Optional category used for sorting */
	UPROPERTY(config)
	FString Category;

	FTemplateMapInfo()
	{
	}
};

=======
>>>>>>> d731a049
class FPerformanceMonitor;


UCLASS(config=Engine, transient)
class UNREALED_API UUnrealEdEngine : public UEditorEngine, public FNotifyHook
{
public:
	GENERATED_BODY()
public:

	/** Global instance of the editor options class. */
	UPROPERTY()
	TObjectPtr<class UUnrealEdOptions> EditorOptionsInst;

	/**
	 * Manager responsible for configuring auto reimport
	 */
	UPROPERTY()
	TObjectPtr<class UAutoReimportManager> AutoReimportManager;

	/** A buffer for implementing material expression copy/paste. */
	UPROPERTY()
	TObjectPtr<class UMaterial> MaterialCopyPasteBuffer;

	/** A buffer for implementing sound cue nodes copy/paste. */
	UPROPERTY()
	TObjectPtr<class USoundCue> SoundCueCopyPasteBuffer;

	/** Global list of instanced animation compression algorithms. */
	UPROPERTY()
	TArray<TObjectPtr<class UAnimCompress>> AnimationCompressionAlgorithms;

	/** Array of packages to be fully loaded at Editor startup. */
	UPROPERTY(config)
	TArray<FString> PackagesToBeFullyLoadedAtStartup;

	/** Current target for LOD parenting operations (actors will use this as the replacement) */
	UPROPERTY()
	TObjectPtr<class AActor> CurrentLODParentActor;

	/** Whether the user needs to be prompted about a package being saved with an engine version newer than the current one or not */
	UPROPERTY()
	uint32 bNeedWarningForPkgEngineVer:1;

	/** Whether there is a pending package notification */
 	uint32 bShowPackageNotification:1;

	/** Array of sorted, localized editor sprite categories */
	UPROPERTY()
	TArray<FString> SortedSpriteCategories_DEPRECATED;

	UE_DEPRECATED(5.0, "This variable may no longer contain the correct template maps for the project and this property will no longer be publically accessible in the future. Use GetDefaultTemplateMapInfos to get the default list of template maps for a project")
	/** List of info for all known template maps */
	UPROPERTY(config)
	TArray<FTemplateMapInfo> TemplateMapInfos;

	/** Cooker server incase we want to cook on the side while editing... */
	UPROPERTY()
	TObjectPtr<class UCookOnTheFlyServer> CookServer;

	/** When deleting actors, these types should not generate warnings when references will be broken (this should only be types that don't affect gameplay) */
	UPROPERTY()
	TArray<TObjectPtr<UClass>> ClassesToIgnoreDeleteReferenceWarning;

	/** A list of packages dirtied this tick */
	TArray<TWeakObjectPtr<UPackage>> PackagesDirtiedThisTick;

	/** A mapping of packages to their checkout notify state.  This map only contains dirty packages.  Once packages become clean again, they are removed from the map.*/
	TMap<TWeakObjectPtr<UPackage>, uint8> PackageToNotifyState;

	/** Mapping of sprite category ids to their matching indices in the sorted sprite categories array */
	TMap<FName, int32>			SpriteIDToIndexMap;

	/** Map from component class to visualizer object to use */
	TMap< FName, TSharedPtr<class FComponentVisualizer> > ComponentVisualizerMap;

	/** Manages currently active visualizer and routes interactions to it */
	FComponentVisualizerManager	ComponentVisManager;

	//~ Begin UObject Interface.
	~UUnrealEdEngine();
	virtual void FinishDestroy() override;
	virtual void Serialize( FArchive& Ar ) override;
	//~ End UObject Interface.

	//~ Begin FNotify Interface.
	virtual void NotifyPreChange( FProperty* PropertyAboutToChange ) override;
	virtual void NotifyPostChange( const FPropertyChangedEvent& PropertyChangedEvent, FProperty* PropertyThatChanged ) override;
	//~ End FNotify Interface.

	//~ Begin UEditorEngine Interface
	virtual void SelectActor(AActor* Actor, bool InSelected, bool bNotify, bool bSelectEvenIfHidden = false, bool bForceRefresh = false) override;
	virtual bool CanSelectActor(AActor* Actor, bool InSelected, bool bSelectEvenIfHidden=false, bool bWarnIfLevelLocked=false) const override;
	virtual void SelectGroup(AGroupActor* InGroupActor, bool bForceSelection=false, bool bInSelected=true, bool bNotify=true) override;
	virtual void SelectComponent(class UActorComponent* Component, bool bInSelected, bool bNotify, bool bSelectEvenIfHidden = false) override;
	virtual void SelectBSPSurf(UModel* InModel, int32 iSurf, bool bSelected, bool bNoteSelectionChange) override;
	virtual void SelectNone(bool bNoteSelectionChange, bool bDeselectBSPSurfs, bool WarnAboutManyActors=true) override;
	virtual void DeselectAllSurfaces() override;
	virtual void NoteSelectionChange(bool bNotify = true) override;
	virtual void NoteActorMovement() override;
	virtual void FinishAllSnaps() override;
	virtual void Cleanse( bool ClearSelection, bool Redraw, const FText& Reason, bool bResetTrans ) override;
	virtual bool GetMapBuildCancelled() const override;
	virtual void SetMapBuildCancelled( bool InCancelled ) override;
	virtual FVector GetPivotLocation() override;
	virtual void SetPivot(FVector NewPivot, bool bSnapPivotToGrid, bool bIgnoreAxis, bool bAssignPivot=false) override;
	virtual void ResetPivot() override;
	virtual void RedrawLevelEditingViewports(bool bInvalidateHitProxies=true) override;
	virtual void TakeHighResScreenShots() override;
	virtual void GetPackageList( TArray<UPackage*>* InPackages, UClass* InClass ) override;
	virtual bool ShouldAbortActorDeletion() const override final; // @note Final - Override ShouldAbortComponentDeletion or ShouldAbortActorDeletion (with parameters) instead.
	virtual void CloseEditor() override;

	
	virtual bool IsAutosaving() const override;
	//~ End UEditorEngine Interface 
	
	//~ Begin FExec Interface
	virtual bool Exec( UWorld* InWorld, const TCHAR* Cmd, FOutputDevice& Ar=*GLog ) override;
	//~ End FExec Interface


	//~ Begin UEngine Interface.
	virtual void Init(IEngineLoop* InEngineLoop) override;

	virtual void PreExit() override;
	virtual void Tick(float DeltaSeconds, bool bIdleMode) override;
	//~ End UEngine Interface.

	/** Builds a list of sprite categories for use in menus */
	static void MakeSortedSpriteInfo(TArray<struct FSpriteCategoryInfo>& OutSortedSpriteInfo);

	/** called when a package has has its dirty state updated */
	void OnPackageDirtyStateUpdated( UPackage* Pkg);
	/** called when a package's source control state is updated */
	void OnSourceControlStateUpdated(const FSourceControlOperationRef& SourceControlOp, ECommandResult::Type ResultType, TArray<TWeakObjectPtr<UPackage>> Packages);
	/** called when a package is automatically checked out from source control */
	void OnPackagesCheckedOut(const FSourceControlOperationRef& SourceControlOp, ECommandResult::Type ResultType, TArray<TWeakObjectPtr<UPackage>> Packages);
	/** caled by FCoreDelegate::PostGarbageCollect */
	void OnPostGarbageCollect();
	/** called by color picker change event */
	void OnColorPickerChanged();
	/** called by the viewport client before a windows message is processed */
	void OnPreWindowsMessage(FViewport* Viewport, uint32 Message);
	/** called by the viewport client after a windows message is processed */
	void OnPostWindowsMessage(FViewport* Viewport, uint32 Message);

	/** Register a function to draw extra information when a particular component is selected */
	void RegisterComponentVisualizer(FName ComponentClassName, TSharedPtr<class FComponentVisualizer> Visualizer);
	/** Unregister component visualizer function */
	void UnregisterComponentVisualizer(FName ComponentClassName);
	/** Find a component visualizer for the given component class name */
	TSharedPtr<class FComponentVisualizer> FindComponentVisualizer(FName ComponentClassName) const;

	/** Find a component visualizer for the given component class (checking parent classes too) */
	TSharedPtr<class FComponentVisualizer> FindComponentVisualizer(UClass* ComponentClass) const;

	/** Draw component visualizers for components for selected actors */
	void DrawComponentVisualizers(const FSceneView* View, FPrimitiveDrawInterface* PDI);
	/** Draw component visualizers HUD elements for components for selected actors */
	void DrawComponentVisualizersHUD(const FViewport* Viewport, const FSceneView* View, FCanvas* Canvas);

	/** Updates the property windows of selected actors */
	void UpdateFloatingPropertyWindows(bool bForceRefresh=false, bool bNotifyActorSelectionChanged=true);

	/**
	*	Updates the property windows to show the data of the supplied ActorList
	*
	*	@param	ActorList	The list of actors to show the properties for
	*
	*/
	void UpdateFloatingPropertyWindowsFromActorList(const TArray<AActor*>& ActorList, bool bForceRefresh=false);

	/**
	 * Called whenever the actor selection has changed to invalidate any cached state
	 */
	void PostActorSelectionChanged();

	/**
	 * Set whether the pivot has been moved independently or not
	 */
	void SetPivotMovedIndependently( bool bMovedIndependently );

	/**
	 * Return whether the pivot has been moved independently or not
	 */
	bool IsPivotMovedIndependently() const;

	/**
	 * Called to reset the editor's pivot (widget) location using the currently selected objects.  Usually
	 * called when the selection changes.
	 * @param bOnChange Set to true when we know for a fact the selected object has changed
	 */
	void UpdatePivotLocationForSelection( bool bOnChange = false );


	/**
	 * Replaces the specified actor with a new actor of the specified class.  The new actor
	 * will be selected if the current actor was selected.
	 *
	 * @param	CurrentActor			The actor to replace.
	 * @param	NewActorClass			The class for the new actor.
	 * @param	Archetype				The template to use for the new actor.
	 * @param	bNoteSelectionChange	If true, call NoteSelectionChange if the new actor was created successfully.
	 * @return							The new actor.
	 */
	virtual AActor* ReplaceActor( AActor* CurrentActor, UClass* NewActorClass, UObject* Archetype, bool bNoteSelectionChange );


	/**
	 * @return Returns the global instance of the editor options class.
	 */
	UUnrealEdOptions* GetUnrealEdOptions();

	/**
	 * Iterate over all levels of the world and create a list of world infos, then
	 * Iterate over selected actors and assemble a list of actors which can be deleted.
	 * @see CanDeleteComponent and CanDeleteActor.
	 *
	 * @param	InWorld					The world we want to examine
	 * @param	bStopAtFirst			Whether or not we should stop at the first deletable actor we encounter
	 * @param	bLogUndeletable			Should we log all the undeletable actors
	 * @param	OutDeletableActors		Can be NULL, provides a list of all the actors, from the selection, that are deletable
	 * @return							true if any of the selection can be deleted
	 */
	bool CanDeleteSelectedActors( const UWorld* InWorld, const bool bStopAtFirst, const bool bLogUndeletable, TArray<AActor*>* OutDeletableActors = NULL ) const;

	// UnrealEdSrv stuff.
	bool Exec_Edit( UWorld* InWorld, const TCHAR* Str, FOutputDevice& Ar );
	bool Exec_Pivot( const TCHAR* Str, FOutputDevice& Ar );
	bool Exec_Actor( UWorld* InWorld, const TCHAR* Str, FOutputDevice& Ar );
	bool Exec_Element( UWorld* InWorld, const TCHAR* Str, FOutputDevice& Ar );
	bool Exec_Mode( const TCHAR* Str, FOutputDevice& Ar );
	bool Exec_Group( const TCHAR* Str, FOutputDevice& Ar );


	// Editor actor virtuals from EditorActor.cpp.
	/**
	 * Select all actors and BSP models, except those which are hidden.
	 */
	virtual void edactSelectAll( UWorld* InWorld );

	/**
	 * Invert the selection of all actors and BSP models.
	 */
	virtual void edactSelectInvert( UWorld* InWorld );

	/**
	 * Select all children actors of the current selection.
	 *
	 * @param   bRecurseChildren	true to recurse through all descendants of the children
	 */
	virtual void edactSelectAllChildren( bool bRecurseChildren );

	/**
	 * Select all actors in a particular class.
	 *
	 * @param	InWorld		World context
	 * @param	InClass		Class of actor to select
	 */
	virtual void edactSelectOfClass( UWorld* InWorld, UClass* Class );

	/**
	 * Select all actors of a particular class and archetype.
	 *
	 * @param	InWorld		World context
	 * @param	InClass		Class of actor to select
	 * @param	InArchetype	Archetype of actor to select
	 */
	virtual void edactSelectOfClassAndArchetype( UWorld* InWorld, const TSubclassOf<AActor> InClass, const UObject* InArchetype );

	/**
	 * Select all actors in a particular class and its subclasses.
	 *
	 * @param	InWorld		World context
	 */
	virtual void edactSelectSubclassOf( UWorld* InWorld, UClass* Class );

	/**
	 * Select all actors in a level that are marked for deletion.
	 *
	 * @param	InWorld		World context
	 */
	virtual void edactSelectDeleted( UWorld* InWorld );

	/**
	 * Select all actors that have the same static mesh assigned to them as the selected ones.
	 *
	 * @param bAllClasses		If true, also select non-AStaticMeshActor actors whose meshes match.
	 */
	virtual void edactSelectMatchingStaticMesh(bool bAllClasses);

	/**
	 * Select all actors that have the same skeletal mesh assigned to them as the selected ones.
	 *
	 * @param bAllClasses		If true, also select non-ASkeletalMeshActor actors whose meshes match.
	 */
	virtual void edactSelectMatchingSkeletalMesh(bool bAllClasses);

	/**
	 * Select all material actors that have the same material assigned to them as the selected ones.
	 */
	virtual void edactSelectMatchingMaterial();

	/**
	 * Select all emitter actors that have the same particle system template assigned to them as the selected ones.
	 */
	virtual void edactSelectMatchingEmitter();

	/**
	 * Select the relevant lights for all selected actors
	 *
	 * @param	InWorld					World context
	 */
	virtual void edactSelectRelevantLights( UWorld* InWorld );

	/**
	 * Can the given component be deleted?
	 * 
	 * @param InComponent				Component to check
	 * @param OutReason					Optional value to fill with the reason the component cannot be deleted, if any
	 */
	virtual bool CanDeleteComponent(const UActorComponent* InComponent, FText* OutReason = nullptr) const;

	/**
	 * Can the given actor be deleted?
	 *
	 * @param InActor					Actor to check
	 * @param OutReason					Optional value to fill with the reason the actor cannot be deleted, if any
	 */
	virtual bool CanDeleteActor(const AActor* InActor, FText* OutReason = nullptr) const;

	/**
	 * Should the deletion of the given components be outright aborted?
	 *
	 * @param InComponentsToDelete		Components to check
	 * @param OutReason					Optional value to fill with the reason the component deletion was aborted, if any
	 */
	virtual bool ShouldAbortComponentDeletion(const TArray<UActorComponent*>& InComponentsToDelete, FText* OutReason = nullptr) const;

	/**
	 * Should the deletion of the given actors be outright aborted?
	 *
	 * @param InActorsToDelete			Actors to check
	 * @param OutReason					Optional value to fill with the reason the actor deletion was aborted, if any
	 */
	virtual bool ShouldAbortActorDeletion(const TArray<AActor*>& InActorsToDelete, FText* OutReason = nullptr) const;

	/**
	 * Delete the given components.
	 *
	 * @param	InComponentsToDelete		Array of components to delete
	 * @param	InSelectionSet				The selection set potentially containing to components that are being deleted
	 * @param	OutSuggestedNewSelection	Array to fill with suitable components to select post-delete
	 * @param	bVerifyDeletionCanHappen	If true (default), verify that deletion can be performed
	 * 
	 * @return								true unless the delete operation was aborted.
	 */
	virtual bool DeleteComponents(const TArray<UActorComponent*>& InComponentsToDelete, UTypedElementSelectionSet* InSelectionSet, const bool bVerifyDeletionCanHappen = true);

	/**
	 * Deletes the given actors.
	 *
	 * @param	InActorsToDelete			Array of actors to delete
	 * @param	InWorld						World context
	 * @param	InSelectionSet				The selection set potentially containing to actors that are being deleted
	 * @param	bVerifyDeletionCanHappen	If true (default), verify that deletion can be performed
	 * @param	bWarnAboutReferences		If true (default), we prompt the user about referenced actors they are about to delete
	 * @param	bWarnAboutSoftReferences	If true (default), we prompt the user about soft references to actors they are about to delete
	 * 
	 * @return								true unless the delete operation was aborted.
	 */
	virtual bool DeleteActors(const TArray<AActor*>& InActorsToDelete, UWorld* InWorld, UTypedElementSelectionSet* InSelectionSet, const bool bVerifyDeletionCanHappen = true, const bool bWarnAboutReferences = true, const bool bWarnAboutSoftReferences = true);

	/**
	 * Deletes all selected actors
	 * @note Final - Override DeleteComponents or DeleteActors instead
	 *
	 * @param	InWorld						World context
	 * @param	bVerifyDeletionCanHappen	[opt] If true (default), verify that deletion can be performed.
	 * @param	bWarnAboutReferences		[opt] If true (default), we prompt the user about referenced actors they are about to delete
	 * @param	bWarnAboutSoftReferences	[opt] If true (default), we prompt the user about soft references to actors they are about to delete
	 * @return								true unless the delete operation was aborted.
	 */
	virtual bool edactDeleteSelected( UWorld* InWorld, bool bVerifyDeletionCanHappen=true, bool bWarnAboutReferences = true, bool bWarnAboutSoftReferences = true) override final;

	/**
	 * Copy selected actors to the clipboard.  Does not copy PrefabInstance actors or parts of Prefabs.
	 * @note Final - Override CopyComponents or CopyActors instead.
	 *
	 * @param	InWorld					World context
	 * @param	DestinationData			If != NULL, fill instead of clipboard data
	 */
	virtual void edactCopySelected(UWorld* InWorld, FString* DestinationData = nullptr) override final;

	/**
	 * Copy the given components to the clipboard.
	 *
	 * @param	InComponentsToCopy		Array of components to copy
	 * @param	DestinationData			If != NULL, fill instead of clipboard data
	 */
	virtual void CopyComponents(const TArray<UActorComponent*>& InComponentsToCopy, FString* DestinationData = nullptr) const;

	/**
	 * Copy the given actors to the clipboard.  Does not copy PrefabInstance actors or parts of Prefabs.
	 *
	 * @param	InActorsToCopy			Array of actors to copy
	 * @param	InWorld					World context
	 * @param	DestinationData			If != NULL, fill instead of clipboard data
	 */
	virtual void CopyActors(const TArray<AActor*>& InActorsToCopy, UWorld* InWorld, FString* DestinationData = nullptr) const;

	/**
	 * Paste selected actors from the clipboard.
	 * @note Final - Override PasteComponents or PasteActors instead.
	 *
	 * @param	InWorld				World context
	 * @param	bDuplicate			Is this a duplicate operation (as opposed to a real paste)?
	 * @param	bOffsetLocations	Should the actor locations be offset after they are created?
	 * @param	bWarnIfHidden		If true displays a warning if the destination level is hidden
	 * @param	SourceData			If != NULL, use instead of clipboard data
	 */
	virtual void edactPasteSelected(UWorld* InWorld, bool bDuplicate, bool bOffsetLocations, bool bWarnIfHidden, const FString* SourceData = nullptr) override final;

	/**
	 * Paste the components from the clipboard.
	 *
	 * @param	OutPastedComponents List of all the components that were pasted
	 * @param	TargetActor			The actor to attach the pasted components to
	 * @param	bWarnIfHidden		If true displays a warning if the destination level is hidden
	 * @param	SourceData			If != NULL, use instead of clipboard data
	 */
	virtual void PasteComponents(TArray<UActorComponent*>& OutPastedComponents, AActor* TargetActor, const bool bWarnIfHidden, const FString* SourceData = nullptr);

	/**
	 * Paste the actors from the clipboard.
	 *
	 * @param	OutPastedActors		List of all the actors that were pasted
	 * @param	InWorld				World context
	 * @param	LocationOffset		Offset to apply to actor locations after they're created
	 * @param	bDuplicate			Is this a duplicate operation (as opposed to a real paste)?
	 * @param	bWarnIfHidden		If true displays a warning if the destination level is hidden
	 * @param	SourceData			If != NULL, use instead of clipboard data
	 */
	virtual void PasteActors(TArray<AActor*>& OutPastedActors, UWorld* InWorld, const FVector& LocationOffset, bool bDuplicate, bool bWarnIfHidden, const FString* SourceData = nullptr);

	/**
	 * Duplicates selected actors.  Handles the case where you are trying to duplicate PrefabInstance actors.
	 * @note Final - Override DuplicateComponents or DuplicateActors instead.
	 *
	 * @param	InLevel				Level to place duplicate
	 * @param	bOffsetLocations	Should the actor locations be offset after they are created?
	 */
	virtual void edactDuplicateSelected(ULevel* InLevel, bool bOffsetLocations) override final;

	/**
	 * Duplicate the given components.
	 * 
	 * @param	InComponentsToDuplicate		Array of components to duplicate
	 * @param	OutNewComponents			List of all the components that were duplicated
	 */
	virtual void DuplicateComponents(const TArray<UActorComponent*>& InComponentsToDuplicate, TArray<UActorComponent*>& OutNewComponents);

	/**
	 * Duplicates the given actors.  Handles the case where you are trying to duplicate PrefabInstance actors.
	 *
	 * @param	InActorsToDuplicate	Array of actors to duplicate
	 * @param	OutNewActors		List of all the actors that were duplicated
	 * @param	InLevel				Level to place duplicate
	 * @param	LocationOffset		Offset to apply to actor locations after they're created
	 */
	virtual void DuplicateActors(const TArray<AActor*>& InActorsToDuplicate, TArray<AActor*>& OutNewActors, ULevel* InLevel, const FVector& LocationOffset);

	/**
	 * Replace all selected brushes with the default brush.
	 *
	 * @param	InWorld					World context
	 */
	virtual void edactReplaceSelectedBrush( UWorld* InWorld );

	/**
	 * Replace all selected non-brush actors with the specified class.
	 */
	virtual void edactReplaceSelectedNonBrushWithClass(UClass* Class);

	/**
	 * Replace all actors of the specified source class with actors of the destination class.
	 *
	 * @param	InWorld		World context	 
	 * @param	SrcClass	The class of actors to replace.
	 * @param	DstClass	The class to replace with.
	 */
	virtual void edactReplaceClassWithClass(UWorld* InWorld, UClass* SrcClass, UClass* DstClass);

	/**
	* Align the origin with the current grid.
	*/
	virtual void edactAlignOrigin();

	/**
	 * Align all vertices with the current grid.
	 */
	virtual void edactAlignVertices();

	/**
	 * Hide selected actors and BSP models by marking their bHiddenEdTemporary flags true. Will not
	 * modify/dirty actors/BSP.
	 */
	virtual void edactHideSelected( UWorld* InWorld );

	/**
	 * Hide unselected actors and BSP models by marking their bHiddenEdTemporary flags true. Will not
	 * modify/dirty actors/BSP.
	 */
	virtual void edactHideUnselected( UWorld* InWorld );

	/**
	 * Attempt to unhide all actors and BSP models by setting their bHiddenEdTemporary flags to false if they
	 * are true. Note: Will not unhide actors/BSP hidden by higher priority visibility settings, such as bHiddenEdGroup,
	 * but also will not modify/dirty actors/BSP.
	 */
	virtual void edactUnHideAll( UWorld* InWorld );

	/**
	 * Mark all selected actors and BSP models to be hidden upon editor startup, by setting their bHiddenEd flag to
	 * true, if it is not already. This directly modifies/dirties the relevant actors/BSP.
	 */
	virtual void edactHideSelectedStartup( UWorld* InWorld );

	/**
	 * Mark all actors and BSP models to be shown upon editor startup, by setting their bHiddenEd flag to false, if it is
	 * not already. This directly modifies/dirties the relevant actors/BSP.
	 */
	virtual void edactUnHideAllStartup( UWorld* InWorld );

	/**
	 * Mark all selected actors and BSP models to be shown upon editor startup, by setting their bHiddenEd flag to false, if it
	 * not already. This directly modifies/dirties the relevant actors/BSP.
	 */
	virtual void edactUnHideSelectedStartup( UWorld* InWorld );

	/**
	 * Show selected actors and BSP models by marking their bHiddenEdTemporary flags false. Will not
	 * modify/dirty actors/BSP.
	 */
	virtual void edactUnhideSelected( UWorld* InWorld );

	/** Will create a map of currently visible BSP surfaces. */
	virtual void CreateBSPVisibilityMap( UWorld* InWorld, TMap<AActor*, TArray<int32>>& OutBSPMap, bool& bOutAllVisible );

	/** Go through a map of BSP and make only the requested objects visible. */
	virtual void MakeBSPMapVisible(const TMap<AActor*, TArray<int32>>& InBSPMap, UWorld* InWorld );

	/** Returns the configuration of attachment that would result from calling AttachSelectedActors at this point in time */
	AActor* GetDesiredAttachmentState(TArray<AActor*>& OutNewChildren);

	/** Uses the current selection state to attach actors together. Last selected Actor becomes the base. */
	void AttachSelectedActors();


	
	/**
	 * Can the editor do cook by the book in the editor process space
	 */
	virtual bool CanCookByTheBookInEditor(const FString& PlatformName) const override;

	/**
	 * Can the editor act as a cook on the fly server
	 */
	virtual bool CanCookOnTheFlyInEditor(const FString& PlatformName) const override;

	/**
	 * Start cook by the book in the editor process space
	 */
	virtual void StartCookByTheBookInEditor( const TArray<ITargetPlatform*> &TargetPlatforms, const TArray<FString> &CookMaps, const TArray<FString> &CookDirectories, const TArray<FString> &CookCultures, const TArray<FString> &IniMapSections ) override;

	/**
	 * Checks if the cook by the book is finished
	 */
	virtual bool IsCookByTheBookInEditorFinished() const override;


	/**
	 * cancels the current cook by the book in editor
	 */
	virtual void CancelCookByTheBookInEditor() override;



	// Hook replacements.
	void ShowActorProperties();

	/**
	 * Checks to see if any worlds are dirty (that is, they need to be saved.)
	 *
	 * @param	InWorld	World to search for dirty worlds
	 * 
	 * @return true if any worlds are dirty
	 */
	bool AnyWorldsAreDirty( UWorld* InWorld ) const;

	/**
	 * Checks to see if any content packages are dirty (that is, they need to be saved.)
	 *
	 * @return true if any content packages are dirty
	 */
	bool AnyContentPackagesAreDirty() const;

	// Misc
	/**
	 * Attempts to prompt the user with a balloon notification to checkout modified packages from source control.
	 * Will defer prompting the user if they are interacting with something
	 */
	void AttemptModifiedPackageNotification();

	/**
	 * Prompts the user with a modal checkout dialog to checkout packages from source control.
	 * This should only be called by the auto prompt to checkout package notification system.
	 * For a general checkout packages routine use FEditorFileUtils::PromptToCheckoutPackages
	 *
	 * @param bPromptAll	If true we prompt for all packages in the PackageToNotifyState map.  If false only prompt about ones we have never prompted about before.
	 */
	void PromptToCheckoutModifiedPackages( bool bPromptAll = false );

	/**
	 * Displays a toast notification or warning when a package is dirtied, indicating that it needs checking out (or that it cannot be checked out)
	 */
	void ShowPackageNotification();

	/**
	 * @return Returns the number of dirty packages that require checkout.
	 */
	int32 GetNumDirtyPackagesThatNeedCheckout() const;

	/**
	 * Checks to see if there are any packages in the PackageToNotifyState map that are not checked out by the user
	 *
	 * @return True if packages need to be checked out.
	 */
	bool DoDirtyPackagesNeedCheckout() const;

	/**
	 * Checks whether the specified map is a template map.
	 *
	 * @return true if the map is a template map, false otherwise.
	 */
	bool IsTemplateMap( const FString& MapName ) const;

	void RebuildTemplateMapData();

	/**
	 * Returns true if the user is currently interacting with a viewport.
	 */
	bool IsUserInteracting();

	void SetCurrentClass( UClass* InClass );

	/**
	 * @return true if selection of translucent objects in perspective viewports is allowed
	 */
	virtual bool AllowSelectTranslucent() const override;

	/**
	 * @return true if only editor-visible levels should be loaded in Play-In-Editor sessions
	 */
	virtual bool OnlyLoadEditorVisibleLevelsInPIE() const override;

	/**
	 * @return true if level streaming should prefer to stream levels from disk instead of duplicating them from editor world
	 */
	virtual bool PreferToStreamLevelsInPIE() const override;

	/**
	 * Duplicate the currently selected actors.
	 *
	 * This is a high level routine which may ultimately call edactDuplicateSelected
	 */
	void DuplicateSelectedActors(UWorld* InWorld);

	/**
	 * If all selected actors belong to the same level, that level is made the current level.
	 */
	void MakeSelectedActorsLevelCurrent();

	/** Returns the thumbnail manager and creates it if missing */
	class UThumbnailManager* GetThumbnailManager();

	/**
	 * Returns whether saving the specified package is allowed
	 */
	virtual bool CanSavePackage( UPackage* PackageToSave );

	/**
	 * Updates the volume actor visibility for all viewports based on the passed in volume class
	 *
	 * @param InVolumeActorClass	The type of volume actors to update.  If NULL is passed in all volume actor types are updated.
	 * @param InViewport			The viewport where actor visibility should apply.  Pass NULL for all editor viewports.
	 */
	void UpdateVolumeActorVisibility( UClass* InVolumeActorClass = NULL , FLevelEditorViewportClient* InViewport = NULL);

	/**
	 * Identify any brushes whose sense is inverted and repair them
	 */
	void FixAnyInvertedBrushes(UWorld* World);

	/**
	 * Get the index of the provided sprite category
	 *
	 * @param	InSpriteCategory	Sprite category to get the index of
	 *
	 * @return	Index of the provided sprite category, if possible; INDEX_NONE otherwise
	 */
	virtual int32 GetSpriteCategoryIndex( const FName& InSpriteCategory ) override;
	
	/**
	 * Shows the LightingStaticMeshInfoWindow, creating it first if it hasn't been initialized.
	 */
	void ShowLightingStaticMeshInfoWindow();
	
	/**
	 * Shows the SceneStatsWindow, creating it first if it hasn't been initialized.
	 */
	void OpenSceneStatsWindow();

	/**
	 * Shows the TextureStatsWindow, creating it first if it hasn't been initialized.
	 */
	void OpenTextureStatsWindow();

	/**
	* Puts all of the AVolume classes into the passed in array and sorts them by class name.
	*
	* @param	VolumeClasses		Array to populate with AVolume classes.
	*/
	static void GetSortedVolumeClasses( TArray< UClass* >* VolumeClasses );

	/**
	 * Checks the destination level visibility and warns the user if they are trying to paste to a hidden level, offering the option to cancel the operation or unhide the level that is hidden
	 * 
	 * @param InWorld			World context
	 */
	bool WarnIfDestinationLevelIsHidden( UWorld* InWorld ) const;

	/**
	 * Generate the package thumbails if they are needed. 
	 */
	UPackage* GeneratePackageThumbnailsIfRequired( const TCHAR* Str, FOutputDevice& Ar, TArray<FString>& ThumbNamesToUnload );

	/** @return The package auto-saver instance used by the editor */
	IPackageAutoSaver& GetPackageAutoSaver() const
	{
		return *PackageAutoSaver;
	}

	/**
	 * Exec command handlers
	 */
	bool HandleDumpModelGUIDCommand( const TCHAR* Str, FOutputDevice& Ar );
	bool HandleModalTestCommand( const TCHAR* Str, FOutputDevice& Ar );
	bool HandleDisallowExportCommand( const TCHAR* Str, FOutputDevice& Ar );
	bool HandleDumpBPClassesCommand( const TCHAR* Str, FOutputDevice& Ar );
	bool HandleFindOutdateInstancesCommand( const TCHAR* Str, FOutputDevice& Ar );
	bool HandleDumpSelectionCommand( const TCHAR* Str, FOutputDevice& Ar );
	bool HandleBuildLightingCommand( const TCHAR* Str, FOutputDevice& Ar, UWorld* InWorld );
	bool HandleBuildPathsCommand( const TCHAR* Str, FOutputDevice& Ar, UWorld* InWorld );
	bool HandleRecreateLandscapeCollisionCommand(const TCHAR* Str, FOutputDevice& Ar, UWorld* InWorld);
	bool HandleRemoveLandscapeXYOffsetsCommand(const TCHAR* Str, FOutputDevice& Ar, UWorld* InWorld);
	bool HandleDisasmScriptCommand( const TCHAR* Str, FOutputDevice& Ar );	

	bool IsComponentSelected(const UPrimitiveComponent* PrimComponent);

	/** Return if we have write permission under the mount point this packages lives in. */
	bool HasMountWritePermissionForPackage(const FString& PackageName);
	UE_DEPRECATED(5.0, "Use HasMountWritePermissionForPackage instead")
	bool HasMountWritePersmissionForPackage(const FString& PackageName);

	/* Delegate to override TemplateMapInfos */
	DECLARE_DELEGATE_RetVal(const TArray<FTemplateMapInfo>&, FGetTemplateMapInfos);
	FGetTemplateMapInfos& OnGetTemplateMapInfos() { return GetTemplateMapInfosDelegate; }

	/** Gets the canonical list of map templates that should be visible in new level picker. This function calls OnGetTemplateMapInfos to allow runtime override of the default maps */
	const TArray<FTemplateMapInfo>& GetTemplateMapInfos() const;

	/** Gets the project default map templates without any runtime overrides */
	const TArray<FTemplateMapInfo>& GetProjectDefaultMapTemplates() const;
<<<<<<< HEAD

	/** Called after files are deleted to perform necessary cleanups. */
	void OnSourceControlFilesDeleted(const TArray<FString>& InDeletedFiles);
=======
>>>>>>> d731a049

protected:

	/** Called when global editor selection changes */
	void OnEditorSelectionChanged(UObject* SelectionThatChanged);

	/** Called when the element selection set pointer set on the global editor selection changes */
	void OnEditorElementSelectionPtrChanged(USelection* Selection, UTypedElementSelectionSet* OldSelectionSet, UTypedElementSelectionSet* NewSelectionSet);

	/** Called when the element selection set associated with the global editor selection changes */
	void OnEditorElementSelectionChanged(const UTypedElementSelectionSet* SelectionSet);

	/** Called when a HISM tree has finished building */
	void OnHISMTreeBuilt(UHierarchicalInstancedStaticMeshComponent* Component, bool bWasAsyncBuild);

	/** The package auto-saver instance used by the editor */
	TUniquePtr<IPackageAutoSaver> PackageAutoSaver;

	/**
	 * The list of visualizers to draw when selection changes
	 */
	TArray<FCachedComponentVisualizer> VisualizersForSelection;

	/** Instance responsible for monitoring this editor's performance */
	FPerformanceMonitor* PerformanceMonitor;

	/** Whether the pivot has been moved independently */
	bool bPivotMovedIndependently;

	/** Weak Pointer to the file checkout notification toast. */
	TWeakPtr<SNotificationItem> CheckOutNotificationWeakPtr;

private:
	/** Verify if we have write permission under the specified mount point. */
	bool VerifyMountPointWritePermission(FName MountPoint);

	/** Delegate when a new mount point is added, used to test writing permission. */
	void OnContentPathMounted(const FString& AssetPath, const FString& FileSystemPath);

	/** Delegate when a new mount point is removed, used to test writing permission. */
	void OnContentPathDismounted(const FString& AssetPath, const FString& FileSystemPath);

	/** Map to track which mount point has write permissions. */
	TMap<FName, bool> MountPointCheckedForWritePermission;

	/** Weak Pointer to the write permission warning toast. */
	TWeakPtr<SNotificationItem> WritePermissionWarningNotificationWeakPtr;

	/* Delegate to override TemplateMapInfos */
	FGetTemplateMapInfos GetTemplateMapInfosDelegate;

	/** Transient unsaved version of template map infos used by the editor. */
	TArray<FTemplateMapInfo> TemplateMapInfoCache;

<<<<<<< HEAD
=======
	/** Proxy for a cotf server running in a separate process */
	class FExternalCookOnTheFlyServer* ExternalCookOnTheFlyServer = nullptr;

>>>>>>> d731a049
	/**
	* Internal helper function to count how many dirty packages require checkout.
	*
	* @param	bCheckIfAny		If true, checks instead if any packages need checkout.
	*
	* @return	Returns the number of dirty packages that require checkout. If bCheckIfAny is true, returns 1 if any packages will require checkout.
	*/
	int32 InternalGetNumDirtyPackagesThatNeedCheckout(bool bCheckIfAny) const;

	/**
	* Internal function to validate free space on drives used by Unreal Engine
	* The intent is to notify the user of situations where stability maybe impacted.
	*/
	void ValidateFreeDiskSpace() const;

	/** Internal function to filter and add visualizers to a specific list */
	void AddVisualizers(AActor* Actor, TArray<FCachedComponentVisualizer>& Visualizers, TFunctionRef<bool(const TSharedPtr<FComponentVisualizer>&)> Condition);

	/** Delegate Called after files have been deleted to perform necessary cleanups. */
	FDelegateHandle SourceControlFilesDeletedHandle;
};<|MERGE_RESOLUTION|>--- conflicted
+++ resolved
@@ -80,40 +80,6 @@
 
 };
 
-<<<<<<< HEAD
-/** Used by new level dialog. */
-USTRUCT()
-struct FTemplateMapInfo
-{
-	GENERATED_USTRUCT_BODY()
-
-	/** The Texture2D associated with this map template */
-	UPROPERTY()
-	TSoftObjectPtr<UTexture2D> ThumbnailTexture;
-
-	/** The Texture associated with this map template */
-	UPROPERTY(config, meta = (AllowedClasses = "Texture2D"))
-	FSoftObjectPath Thumbnail;
-
-	/** The object path to the template map */
-	UPROPERTY(config, meta = (AllowedClasses = "World"))
-	FSoftObjectPath Map;
-
-	/** Optional display name override for this map template  */
-	UPROPERTY(config)
-	FText DisplayName;
-
-	/* Optional category used for sorting */
-	UPROPERTY(config)
-	FString Category;
-
-	FTemplateMapInfo()
-	{
-	}
-};
-
-=======
->>>>>>> d731a049
 class FPerformanceMonitor;
 
 
@@ -899,12 +865,6 @@
 
 	/** Gets the project default map templates without any runtime overrides */
 	const TArray<FTemplateMapInfo>& GetProjectDefaultMapTemplates() const;
-<<<<<<< HEAD
-
-	/** Called after files are deleted to perform necessary cleanups. */
-	void OnSourceControlFilesDeleted(const TArray<FString>& InDeletedFiles);
-=======
->>>>>>> d731a049
 
 protected:
 
@@ -959,12 +919,9 @@
 	/** Transient unsaved version of template map infos used by the editor. */
 	TArray<FTemplateMapInfo> TemplateMapInfoCache;
 
-<<<<<<< HEAD
-=======
 	/** Proxy for a cotf server running in a separate process */
 	class FExternalCookOnTheFlyServer* ExternalCookOnTheFlyServer = nullptr;
 
->>>>>>> d731a049
 	/**
 	* Internal helper function to count how many dirty packages require checkout.
 	*
