// Copyright Epic Games, Inc. All Rights Reserved.

#pragma once

#include "CoreMinimal.h"
#include "UObject/ObjectMacros.h"
#include "Templates/SubclassOf.h"
#include "GameFramework/Actor.h"
#include "Misc/NotifyHook.h"
#include "Editor/EditorEngine.h"
#include "IPackageAutoSaver.h"
#include "ISourceControlProvider.h"
#include "ComponentVisualizer.h"
#include "ComponentVisualizerManager.h"
#include "UnrealEdEngine.generated.h"

class AGroupActor;
class FCanvas;
class FLevelEditorViewportClient;
class FPerformanceMonitor;
class FPrimitiveDrawInterface;
class FSceneView;
class FViewport;
class IEngineLoop;
class ITargetPlatform;
class UPrimitiveComponent;
class UHierarchicalInstancedStaticMeshComponent;
class UTexture2D;
class UUnrealEdOptions;
class USelection;
class UTypedElementSelectionSet;
class FName;
typedef FName FEditorModeID;
struct FTypedElementSelectionOptions;

UENUM()
enum EPackageNotifyState
{
	/** Updating the source control state of the package */
	NS_Updating,
	/** The user has been prompted with the balloon taskbar message. */
	NS_BalloonPrompted,
	/** The user responded to the balloon task bar message and got the modal prompt to checkout dialog and responded to it. */
	NS_DialogPrompted,
	/** The package has been marked dirty and is pending a balloon prompt. */
	NS_PendingPrompt,
	/** The package has been marked dirty but cannot be checked out, and is pending a modal warning dialog. */
	NS_PendingWarning,
	NS_MAX,
};

/** Used during asset renaming/duplication to specify class-specific package/group targets. */
USTRUCT()
struct FClassMoveInfo
{
	GENERATED_USTRUCT_BODY()

	/** The type of asset this MoveInfo applies to. */
	UPROPERTY(config)
	FString ClassName;

	/** The target package info which assets of this type are moved/duplicated. */
	UPROPERTY(config)
	FString PackageName;

	/** The target group info which assets of this type are moved/duplicated. */
	UPROPERTY(config)
	FString GroupName;

	/** If true, this info is applied when moving/duplicating assets. */
	UPROPERTY(config)
	uint32 bActive:1;


	FClassMoveInfo()
		: bActive(false)
	{
	}

};

/** Used by new level dialog. */
USTRUCT()
struct FTemplateMapInfo
{
	GENERATED_USTRUCT_BODY()

	/** The Texture2D associated with this map template */
	UPROPERTY()
	TSoftObjectPtr<UTexture2D> ThumbnailTexture;

	/** The Texture associated with this map template */
	UPROPERTY(config, meta = (AllowedClasses = "Texture2D"))
	FSoftObjectPath Thumbnail;

	/** The object path to the template map */
	UPROPERTY(config, meta = (AllowedClasses = "World"))
	FSoftObjectPath Map;

	/** Optional display name override for this map template  */
	UPROPERTY(config)
	FText DisplayName;

	/* Optional category used for sorting */
	UPROPERTY(config)
	FString Category;

	FTemplateMapInfo()
	{
	}
};

class FPerformanceMonitor;


UCLASS(config=Engine, transient)
class UNREALED_API UUnrealEdEngine : public UEditorEngine, public FNotifyHook
{
public:
	GENERATED_BODY()
public:

	/** Global instance of the editor options class. */
	UPROPERTY()
	TObjectPtr<class UUnrealEdOptions> EditorOptionsInst;

	/**
	 * Manager responsible for configuring auto reimport
	 */
	UPROPERTY()
	TObjectPtr<class UAutoReimportManager> AutoReimportManager;

	/** A buffer for implementing material expression copy/paste. */
	UPROPERTY()
	TObjectPtr<class UMaterial> MaterialCopyPasteBuffer;

	/** A buffer for implementing sound cue nodes copy/paste. */
	UPROPERTY()
	TObjectPtr<class USoundCue> SoundCueCopyPasteBuffer;

	/** Global list of instanced animation compression algorithms. */
	UPROPERTY()
	TArray<TObjectPtr<class UAnimCompress>> AnimationCompressionAlgorithms;

	/** Array of packages to be fully loaded at Editor startup. */
	UPROPERTY(config)
	TArray<FString> PackagesToBeFullyLoadedAtStartup;

	/** Current target for LOD parenting operations (actors will use this as the replacement) */
	UPROPERTY()
	TObjectPtr<class AActor> CurrentLODParentActor;

	/** Whether the user needs to be prompted about a package being saved with an engine version newer than the current one or not */
	UPROPERTY()
	uint32 bNeedWarningForPkgEngineVer:1;

	/** Whether there is a pending package notification */
 	uint32 bShowPackageNotification:1;

	/** Array of sorted, localized editor sprite categories */
	UPROPERTY()
	TArray<FString> SortedSpriteCategories_DEPRECATED;

	UE_DEPRECATED(5.0, "This variable may no longer contain the correct template maps for the project and this property will no longer be publically accessible in the future. Use GetDefaultTemplateMapInfos to get the default list of template maps for a project")
	/** List of info for all known template maps */
	UPROPERTY(config)
	TArray<FTemplateMapInfo> TemplateMapInfos;

	/** Cooker server incase we want to cook on the side while editing... */
	UPROPERTY()
	TObjectPtr<class UCookOnTheFlyServer> CookServer;

	/** A list of packages dirtied this tick */
	TArray<TWeakObjectPtr<UPackage>> PackagesDirtiedThisTick;

	/** A mapping of packages to their checkout notify state.  This map only contains dirty packages.  Once packages become clean again, they are removed from the map.*/
	TMap<TWeakObjectPtr<UPackage>, uint8> PackageToNotifyState;

	/** Mapping of sprite category ids to their matching indices in the sorted sprite categories array */
	TMap<FName, int32>			SpriteIDToIndexMap;

	/** Map from component class to visualizer object to use */
	TMap< FName, TSharedPtr<class FComponentVisualizer> > ComponentVisualizerMap;

	/** Manages currently active visualizer and routes interactions to it */
	FComponentVisualizerManager	ComponentVisManager;

	//~ Begin UObject Interface.
	~UUnrealEdEngine();
	virtual void FinishDestroy() override;
	virtual void Serialize( FArchive& Ar ) override;
	//~ End UObject Interface.

	//~ Begin FNotify Interface.
	virtual void NotifyPreChange( FProperty* PropertyAboutToChange ) override;
	virtual void NotifyPostChange( const FPropertyChangedEvent& PropertyChangedEvent, FProperty* PropertyThatChanged ) override;
	//~ End FNotify Interface.

	//~ Begin UEditorEngine Interface
	virtual void SelectActor(AActor* Actor, bool InSelected, bool bNotify, bool bSelectEvenIfHidden = false, bool bForceRefresh = false) override;
	virtual bool CanSelectActor(AActor* Actor, bool InSelected, bool bSelectEvenIfHidden=false, bool bWarnIfLevelLocked=false) const override;
	virtual void SelectGroup(AGroupActor* InGroupActor, bool bForceSelection=false, bool bInSelected=true, bool bNotify=true) override;
	virtual void SelectComponent(class UActorComponent* Component, bool bInSelected, bool bNotify, bool bSelectEvenIfHidden = false) override;
	virtual void SelectBSPSurf(UModel* InModel, int32 iSurf, bool bSelected, bool bNoteSelectionChange) override;
	virtual void SelectNone(bool bNoteSelectionChange, bool bDeselectBSPSurfs, bool WarnAboutManyActors=true) override;
	virtual void DeselectAllSurfaces() override;
	virtual void NoteSelectionChange(bool bNotify = true) override;
	virtual void NoteActorMovement() override;
	virtual void FinishAllSnaps() override;
	virtual void Cleanse( bool ClearSelection, bool Redraw, const FText& Reason, bool bResetTrans ) override;
	virtual bool GetMapBuildCancelled() const override;
	virtual void SetMapBuildCancelled( bool InCancelled ) override;
	virtual FVector GetPivotLocation() override;
	virtual void SetPivot(FVector NewPivot, bool bSnapPivotToGrid, bool bIgnoreAxis, bool bAssignPivot=false) override;
	virtual void ResetPivot() override;
	virtual void RedrawLevelEditingViewports(bool bInvalidateHitProxies=true) override;
	virtual void TakeHighResScreenShots() override;
	virtual void GetPackageList( TArray<UPackage*>* InPackages, UClass* InClass ) override;
	virtual bool ShouldAbortActorDeletion() const override final; // @note Final - Override ShouldAbortComponentDeletion or ShouldAbortActorDeletion (with parameters) instead.
	virtual void CloseEditor() override;

	
	virtual bool IsAutosaving() const override;
	//~ End UEditorEngine Interface 
	
	//~ Begin FExec Interface
	virtual bool Exec( UWorld* InWorld, const TCHAR* Cmd, FOutputDevice& Ar=*GLog ) override;
	//~ End FExec Interface


	//~ Begin UEngine Interface.
	virtual void Init(IEngineLoop* InEngineLoop) override;

	virtual void PreExit() override;
	virtual void Tick(float DeltaSeconds, bool bIdleMode) override;
	//~ End UEngine Interface.

	/** Builds a list of sprite categories for use in menus */
	static void MakeSortedSpriteInfo(TArray<struct FSpriteCategoryInfo>& OutSortedSpriteInfo);

	/** called when a package has has its dirty state updated */
	void OnPackageDirtyStateUpdated( UPackage* Pkg);
	/** called when a package's source control state is updated */
	void OnSourceControlStateUpdated(const FSourceControlOperationRef& SourceControlOp, ECommandResult::Type ResultType, TArray<TWeakObjectPtr<UPackage>> Packages);
	/** called when a package is automatically checked out from source control */
	void OnPackagesCheckedOut(const FSourceControlOperationRef& SourceControlOp, ECommandResult::Type ResultType, TArray<TWeakObjectPtr<UPackage>> Packages);
	/** caled by FCoreDelegate::PostGarbageCollect */
	void OnPostGarbageCollect();
	/** called by color picker change event */
	void OnColorPickerChanged();
	/** called by the viewport client before a windows message is processed */
	void OnPreWindowsMessage(FViewport* Viewport, uint32 Message);
	/** called by the viewport client after a windows message is processed */
	void OnPostWindowsMessage(FViewport* Viewport, uint32 Message);

	/** Register a function to draw extra information when a particular component is selected */
	void RegisterComponentVisualizer(FName ComponentClassName, TSharedPtr<class FComponentVisualizer> Visualizer);
	/** Unregister component visualizer function */
	void UnregisterComponentVisualizer(FName ComponentClassName);
	/** Find a component visualizer for the given component class name */
	TSharedPtr<class FComponentVisualizer> FindComponentVisualizer(FName ComponentClassName) const;

	/** Find a component visualizer for the given component class (checking parent classes too) */
	TSharedPtr<class FComponentVisualizer> FindComponentVisualizer(UClass* ComponentClass) const;

	/** Draw component visualizers for components for selected actors */
	void DrawComponentVisualizers(const FSceneView* View, FPrimitiveDrawInterface* PDI);
	/** Draw component visualizers HUD elements for components for selected actors */
	void DrawComponentVisualizersHUD(const FViewport* Viewport, const FSceneView* View, FCanvas* Canvas);

	/** Updates the property windows of selected actors */
	void UpdateFloatingPropertyWindows(bool bForceRefresh=false, bool bNotifyActorSelectionChanged=true);

	/**
	*	Updates the property windows to show the data of the supplied ActorList
	*
	*	@param	ActorList	The list of actors to show the properties for
	*
	*/
	void UpdateFloatingPropertyWindowsFromActorList(const TArray<AActor*>& ActorList, bool bForceRefresh=false);

	/**
	 * Called whenever the actor selection has changed to invalidate any cached state
	 */
	void PostActorSelectionChanged();

	/**
	 * Set whether the pivot has been moved independently or not
	 */
	void SetPivotMovedIndependently( bool bMovedIndependently );

	/**
	 * Return whether the pivot has been moved independently or not
	 */
	bool IsPivotMovedIndependently() const;

	/**
	 * Called to reset the editor's pivot (widget) location using the currently selected objects.  Usually
	 * called when the selection changes.
	 * @param bOnChange Set to true when we know for a fact the selected object has changed
	 */
	void UpdatePivotLocationForSelection( bool bOnChange = false );


	/**
	 * Replaces the specified actor with a new actor of the specified class.  The new actor
	 * will be selected if the current actor was selected.
	 *
	 * @param	CurrentActor			The actor to replace.
	 * @param	NewActorClass			The class for the new actor.
	 * @param	Archetype				The template to use for the new actor.
	 * @param	bNoteSelectionChange	If true, call NoteSelectionChange if the new actor was created successfully.
	 * @return							The new actor.
	 */
	virtual AActor* ReplaceActor( AActor* CurrentActor, UClass* NewActorClass, UObject* Archetype, bool bNoteSelectionChange );


	/**
	 * @return Returns the global instance of the editor options class.
	 */
	UUnrealEdOptions* GetUnrealEdOptions();

	/**
	 * Iterate over all levels of the world and create a list of world infos, then
	 * Iterate over selected actors and assemble a list of actors which can be deleted.
	 * @see CanDeleteComponent and CanDeleteActor.
	 *
	 * @param	InWorld					The world we want to examine
	 * @param	bStopAtFirst			Whether or not we should stop at the first deletable actor we encounter
	 * @param	bLogUndeletable			Should we log all the undeletable actors
	 * @param	OutDeletableActors		Can be NULL, provides a list of all the actors, from the selection, that are deletable
	 * @return							true if any of the selection can be deleted
	 */
	bool CanDeleteSelectedActors( const UWorld* InWorld, const bool bStopAtFirst, const bool bLogUndeletable, TArray<AActor*>* OutDeletableActors = NULL ) const;

	// UnrealEdSrv stuff.
	bool Exec_Edit( UWorld* InWorld, const TCHAR* Str, FOutputDevice& Ar );
	bool Exec_Pivot( const TCHAR* Str, FOutputDevice& Ar );
	bool Exec_Actor( UWorld* InWorld, const TCHAR* Str, FOutputDevice& Ar );
	bool Exec_Element( UWorld* InWorld, const TCHAR* Str, FOutputDevice& Ar );
	bool Exec_Mode( const TCHAR* Str, FOutputDevice& Ar );
	bool Exec_Group( const TCHAR* Str, FOutputDevice& Ar );


	// Editor actor virtuals from EditorActor.cpp.
	/**
	 * Select all actors and BSP models, except those which are hidden.
	 */
	virtual void edactSelectAll( UWorld* InWorld );

	/**
	 * Invert the selection of all actors and BSP models.
	 */
	virtual void edactSelectInvert( UWorld* InWorld );

	/**
	 * Select all children actors of the current selection.
	 *
	 * @param   bRecurseChildren	true to recurse through all descendants of the children
	 */
	virtual void edactSelectAllChildren( bool bRecurseChildren );

	/**
	 * Select all actors in a particular class.
	 *
	 * @param	InWorld		World context
	 * @param	InClass		Class of actor to select
	 */
	virtual void edactSelectOfClass( UWorld* InWorld, UClass* Class );

	/**
	 * Select all actors of a particular class and archetype.
	 *
	 * @param	InWorld		World context
	 * @param	InClass		Class of actor to select
	 * @param	InArchetype	Archetype of actor to select
	 */
	virtual void edactSelectOfClassAndArchetype( UWorld* InWorld, const TSubclassOf<AActor> InClass, const UObject* InArchetype );

	/**
	 * Select all actors in a particular class and its subclasses.
	 *
	 * @param	InWorld		World context
	 */
	virtual void edactSelectSubclassOf( UWorld* InWorld, UClass* Class );

	/**
	 * Select all actors in a level that are marked for deletion.
	 *
	 * @param	InWorld		World context
	 */
	virtual void edactSelectDeleted( UWorld* InWorld );

	/**
	 * Select all actors that have the same static mesh assigned to them as the selected ones.
	 *
	 * @param bAllClasses		If true, also select non-AStaticMeshActor actors whose meshes match.
	 */
	virtual void edactSelectMatchingStaticMesh(bool bAllClasses);

	/**
	 * Select all actors that have the same skeletal mesh assigned to them as the selected ones.
	 *
	 * @param bAllClasses		If true, also select non-ASkeletalMeshActor actors whose meshes match.
	 */
	virtual void edactSelectMatchingSkeletalMesh(bool bAllClasses);

	/**
	 * Select all material actors that have the same material assigned to them as the selected ones.
	 */
	virtual void edactSelectMatchingMaterial();

	/**
	 * Select all emitter actors that have the same particle system template assigned to them as the selected ones.
	 */
	virtual void edactSelectMatchingEmitter();

	/**
	 * Select the relevant lights for all selected actors
	 *
	 * @param	InWorld					World context
	 */
	virtual void edactSelectRelevantLights( UWorld* InWorld );

	/**
	 * Can the given component be deleted?
	 * 
	 * @param InComponent				Component to check
	 * @param OutReason					Optional value to fill with the reason the component cannot be deleted, if any
	 */
	virtual bool CanDeleteComponent(const UActorComponent* InComponent, FText* OutReason = nullptr) const;

	/**
	 * Can the given actor be deleted?
	 *
	 * @param InActor					Actor to check
	 * @param OutReason					Optional value to fill with the reason the actor cannot be deleted, if any
	 */
	virtual bool CanDeleteActor(const AActor* InActor, FText* OutReason = nullptr) const;

	/**
	 * Should the deletion of the given components be outright aborted?
	 *
	 * @param InComponentsToDelete		Components to check
	 * @param OutReason					Optional value to fill with the reason the component deletion was aborted, if any
	 */
	virtual bool ShouldAbortComponentDeletion(const TArray<UActorComponent*>& InComponentsToDelete, FText* OutReason = nullptr) const;

	/**
	 * Should the deletion of the given actors be outright aborted?
	 *
	 * @param InActorsToDelete			Actors to check
	 * @param OutReason					Optional value to fill with the reason the actor deletion was aborted, if any
	 */
	virtual bool ShouldAbortActorDeletion(const TArray<AActor*>& InActorsToDelete, FText* OutReason = nullptr) const;

	/**
	 * Delete the given components.
	 *
	 * @param	InComponentsToDelete		Array of components to delete
	 * @param	InSelectionSet				The selection set potentially containing to components that are being deleted
	 * @param	OutSuggestedNewSelection	Array to fill with suitable components to select post-delete
	 * @param	bVerifyDeletionCanHappen	If true (default), verify that deletion can be performed
	 * 
	 * @return								true unless the delete operation was aborted.
	 */
	virtual bool DeleteComponents(const TArray<UActorComponent*>& InComponentsToDelete, UTypedElementSelectionSet* InSelectionSet, const bool bVerifyDeletionCanHappen = true);

	/**
	 * Deletes the given actors.
	 *
	 * @param	InActorsToDelete			Array of actors to delete
	 * @param	InWorld						World context
	 * @param	InSelectionSet				The selection set potentially containing to actors that are being deleted
	 * @param	bVerifyDeletionCanHappen	If true (default), verify that deletion can be performed
	 * @param	bWarnAboutReferences		If true (default), we prompt the user about referenced actors they are about to delete
	 * @param	bWarnAboutSoftReferences	If true (default), we prompt the user about soft references to actors they are about to delete
	 * 
	 * @return								true unless the delete operation was aborted.
	 */
	virtual bool DeleteActors(const TArray<AActor*>& InActorsToDelete, UWorld* InWorld, UTypedElementSelectionSet* InSelectionSet, const bool bVerifyDeletionCanHappen = true, const bool bWarnAboutReferences = true, const bool bWarnAboutSoftReferences = true);

	/**
	 * Deletes all selected actors
	 * @note Final - Override DeleteComponents or DeleteActors instead
	 *
	 * @param	InWorld						World context
	 * @param	bVerifyDeletionCanHappen	[opt] If true (default), verify that deletion can be performed.
	 * @param	bWarnAboutReferences		[opt] If true (default), we prompt the user about referenced actors they are about to delete
	 * @param	bWarnAboutSoftReferences	[opt] If true (default), we prompt the user about soft references to actors they are about to delete
	 * @return								true unless the delete operation was aborted.
	 */
	virtual bool edactDeleteSelected( UWorld* InWorld, bool bVerifyDeletionCanHappen=true, bool bWarnAboutReferences = true, bool bWarnAboutSoftReferences = true) override final;

	/**
	 * Copy selected actors to the clipboard.  Does not copy PrefabInstance actors or parts of Prefabs.
	 * @note Final - Override CopyComponents or CopyActors instead.
	 *
	 * @param	InWorld					World context
	 * @param	DestinationData			If != NULL, fill instead of clipboard data
	 */
	virtual void edactCopySelected(UWorld* InWorld, FString* DestinationData = nullptr) override final;

	/**
	 * Copy the given components to the clipboard.
	 *
	 * @param	InComponentsToCopy		Array of components to copy
	 * @param	DestinationData			If != NULL, fill instead of clipboard data
	 */
	virtual void CopyComponents(const TArray<UActorComponent*>& InComponentsToCopy, FString* DestinationData = nullptr) const;

	/**
	 * Copy the given actors to the clipboard.  Does not copy PrefabInstance actors or parts of Prefabs.
	 *
	 * @param	InActorsToCopy			Array of actors to copy
	 * @param	InWorld					World context
	 * @param	DestinationData			If != NULL, fill instead of clipboard data
	 */
	virtual void CopyActors(const TArray<AActor*>& InActorsToCopy, UWorld* InWorld, FString* DestinationData = nullptr) const;

	/**
	 * Paste selected actors from the clipboard.
	 * @note Final - Override PasteComponents or PasteActors instead.
	 *
	 * @param	InWorld				World context
	 * @param	bDuplicate			Is this a duplicate operation (as opposed to a real paste)?
	 * @param	bOffsetLocations	Should the actor locations be offset after they are created?
	 * @param	bWarnIfHidden		If true displays a warning if the destination level is hidden
	 * @param	SourceData			If != NULL, use instead of clipboard data
	 */
	virtual void edactPasteSelected(UWorld* InWorld, bool bDuplicate, bool bOffsetLocations, bool bWarnIfHidden, const FString* SourceData = nullptr) override final;

	/**
	 * Paste the components from the clipboard.
	 *
	 * @param	OutPastedComponents List of all the components that were pasted
	 * @param	TargetActor			The actor to attach the pasted components to
	 * @param	bWarnIfHidden		If true displays a warning if the destination level is hidden
	 * @param	SourceData			If != NULL, use instead of clipboard data
	 */
	virtual void PasteComponents(TArray<UActorComponent*>& OutPastedComponents, AActor* TargetActor, const bool bWarnIfHidden, const FString* SourceData = nullptr);

	/**
	 * Paste the actors from the clipboard.
	 *
	 * @param	OutPastedActors		List of all the actors that were pasted
	 * @param	InWorld				World context
	 * @param	LocationOffset		Offset to apply to actor locations after they're created
	 * @param	bDuplicate			Is this a duplicate operation (as opposed to a real paste)?
	 * @param	bWarnIfHidden		If true displays a warning if the destination level is hidden
	 * @param	SourceData			If != NULL, use instead of clipboard data
	 */
	virtual void PasteActors(TArray<AActor*>& OutPastedActors, UWorld* InWorld, const FVector& LocationOffset, bool bDuplicate, bool bWarnIfHidden, const FString* SourceData = nullptr);

	/**
	 * Duplicates selected actors.  Handles the case where you are trying to duplicate PrefabInstance actors.
	 * @note Final - Override DuplicateComponents or DuplicateActors instead.
	 *
	 * @param	InLevel				Level to place duplicate
	 * @param	bOffsetLocations	Should the actor locations be offset after they are created?
	 */
	virtual void edactDuplicateSelected(ULevel* InLevel, bool bOffsetLocations) override final;

	/**
	 * Duplicate the given components.
	 * 
	 * @param	InComponentsToDuplicate		Array of components to duplicate
	 * @param	OutNewComponents			List of all the components that were duplicated
	 */
	virtual void DuplicateComponents(const TArray<UActorComponent*>& InComponentsToDuplicate, TArray<UActorComponent*>& OutNewComponents);

	/**
	 * Duplicates the given actors.  Handles the case where you are trying to duplicate PrefabInstance actors.
	 *
	 * @param	InActorsToDuplicate	Array of actors to duplicate
	 * @param	OutNewActors		List of all the actors that were duplicated
	 * @param	InLevel				Level to place duplicate
	 * @param	LocationOffset		Offset to apply to actor locations after they're created
	 */
	virtual void DuplicateActors(const TArray<AActor*>& InActorsToDuplicate, TArray<AActor*>& OutNewActors, ULevel* InLevel, const FVector& LocationOffset);

	/**
	 * Replace all selected brushes with the default brush.
	 *
	 * @param	InWorld					World context
	 */
	virtual void edactReplaceSelectedBrush( UWorld* InWorld );

	/**
	 * Replace all selected non-brush actors with the specified class.
	 */
	virtual void edactReplaceSelectedNonBrushWithClass(UClass* Class);

	/**
	 * Replace all actors of the specified source class with actors of the destination class.
	 *
	 * @param	InWorld		World context	 
	 * @param	SrcClass	The class of actors to replace.
	 * @param	DstClass	The class to replace with.
	 */
	virtual void edactReplaceClassWithClass(UWorld* InWorld, UClass* SrcClass, UClass* DstClass);

	/**
	* Align the origin with the current grid.
	*/
	virtual void edactAlignOrigin();

	/**
	 * Align all vertices with the current grid.
	 */
	virtual void edactAlignVertices();

	/**
	 * Hide selected actors and BSP models by marking their bHiddenEdTemporary flags true. Will not
	 * modify/dirty actors/BSP.
	 */
	virtual void edactHideSelected( UWorld* InWorld );

	/**
	 * Hide unselected actors and BSP models by marking their bHiddenEdTemporary flags true. Will not
	 * modify/dirty actors/BSP.
	 */
	virtual void edactHideUnselected( UWorld* InWorld );

	/**
	 * Attempt to unhide all actors and BSP models by setting their bHiddenEdTemporary flags to false if they
	 * are true. Note: Will not unhide actors/BSP hidden by higher priority visibility settings, such as bHiddenEdGroup,
	 * but also will not modify/dirty actors/BSP.
	 */
	virtual void edactUnHideAll( UWorld* InWorld );

	/**
	 * Mark all selected actors and BSP models to be hidden upon editor startup, by setting their bHiddenEd flag to
	 * true, if it is not already. This directly modifies/dirties the relevant actors/BSP.
	 */
	virtual void edactHideSelectedStartup( UWorld* InWorld );

	/**
	 * Mark all actors and BSP models to be shown upon editor startup, by setting their bHiddenEd flag to false, if it is
	 * not already. This directly modifies/dirties the relevant actors/BSP.
	 */
	virtual void edactUnHideAllStartup( UWorld* InWorld );

	/**
	 * Mark all selected actors and BSP models to be shown upon editor startup, by setting their bHiddenEd flag to false, if it
	 * not already. This directly modifies/dirties the relevant actors/BSP.
	 */
	virtual void edactUnHideSelectedStartup( UWorld* InWorld );

	/**
	 * Show selected actors and BSP models by marking their bHiddenEdTemporary flags false. Will not
	 * modify/dirty actors/BSP.
	 */
	virtual void edactUnhideSelected( UWorld* InWorld );

	/** Will create a map of currently visible BSP surfaces. */
	virtual void CreateBSPVisibilityMap( UWorld* InWorld, TMap<AActor*, TArray<int32>>& OutBSPMap, bool& bOutAllVisible );

	/** Go through a map of BSP and make only the requested objects visible. */
	virtual void MakeBSPMapVisible(const TMap<AActor*, TArray<int32>>& InBSPMap, UWorld* InWorld );

	/** Returns the configuration of attachment that would result from calling AttachSelectedActors at this point in time */
	AActor* GetDesiredAttachmentState(TArray<AActor*>& OutNewChildren);

	/** Uses the current selection state to attach actors together. Last selected Actor becomes the base. */
	void AttachSelectedActors();


	
	/**
	 * Can the editor do cook by the book in the editor process space
	 */
	virtual bool CanCookByTheBookInEditor(const FString& PlatformName) const override;

	/**
	 * Can the editor act as a cook on the fly server
	 */
	virtual bool CanCookOnTheFlyInEditor(const FString& PlatformName) const override;

	/**
	 * Start cook by the book in the editor process space
	 */
	virtual void StartCookByTheBookInEditor( const TArray<ITargetPlatform*> &TargetPlatforms, const TArray<FString> &CookMaps, const TArray<FString> &CookDirectories, const TArray<FString> &CookCultures, const TArray<FString> &IniMapSections ) override;

	/**
	 * Checks if the cook by the book is finished
	 */
	virtual bool IsCookByTheBookInEditorFinished() const override;


	/**
	 * cancels the current cook by the book in editor
	 */
	virtual void CancelCookByTheBookInEditor() override;



	// Hook replacements.
	void ShowActorProperties();

	/**
	 * Checks to see if any worlds are dirty (that is, they need to be saved.)
	 *
	 * @param	InWorld	World to search for dirty worlds
	 * 
	 * @return true if any worlds are dirty
	 */
	bool AnyWorldsAreDirty( UWorld* InWorld ) const;

	/**
	 * Checks to see if any content packages are dirty (that is, they need to be saved.)
	 *
	 * @return true if any content packages are dirty
	 */
	bool AnyContentPackagesAreDirty() const;

	// Misc
	/**
	 * Attempts to prompt the user with a balloon notification to checkout modified packages from source control.
	 * Will defer prompting the user if they are interacting with something
	 */
	void AttemptModifiedPackageNotification();

	/**
	 * Prompts the user with a modal checkout dialog to checkout packages from source control.
	 * This should only be called by the auto prompt to checkout package notification system.
	 * For a general checkout packages routine use FEditorFileUtils::PromptToCheckoutPackages
	 *
	 * @param bPromptAll	If true we prompt for all packages in the PackageToNotifyState map.  If false only prompt about ones we have never prompted about before.
	 */
	void PromptToCheckoutModifiedPackages( bool bPromptAll = false );

	/**
	 * Displays a toast notification or warning when a package is dirtied, indicating that it needs checking out (or that it cannot be checked out)
	 */
	void ShowPackageNotification();

	/**
	 * @return Returns the number of dirty packages that require checkout.
	 */
	int32 GetNumDirtyPackagesThatNeedCheckout() const;

	/**
	 * Checks to see if there are any packages in the PackageToNotifyState map that are not checked out by the user
	 *
	 * @return True if packages need to be checked out.
	 */
	bool DoDirtyPackagesNeedCheckout() const;

	/**
	 * Checks whether the specified map is a template map.
	 *
	 * @return true if the map is a template map, false otherwise.
	 */
	bool IsTemplateMap( const FString& MapName ) const;

	void RebuildTemplateMapData();

	/**
	 * Returns true if the user is currently interacting with a viewport.
	 */
	bool IsUserInteracting();

	void SetCurrentClass( UClass* InClass );

	/**
	 * @return true if selection of translucent objects in perspective viewports is allowed
	 */
	virtual bool AllowSelectTranslucent() const override;

	/**
	 * @return true if only editor-visible levels should be loaded in Play-In-Editor sessions
	 */
	virtual bool OnlyLoadEditorVisibleLevelsInPIE() const override;

	/**
	 * @return true if level streaming should prefer to stream levels from disk instead of duplicating them from editor world
	 */
	virtual bool PreferToStreamLevelsInPIE() const override;

	/**
	 * Duplicate the currently selected actors.
	 *
	 * This is a high level routine which may ultimately call edactDuplicateSelected
	 */
	void DuplicateSelectedActors(UWorld* InWorld);

	/**
	 * If all selected actors belong to the same level, that level is made the current level.
	 */
	void MakeSelectedActorsLevelCurrent();

	/** Returns the thumbnail manager and creates it if missing */
	class UThumbnailManager* GetThumbnailManager();

	/**
	 * Returns whether saving the specified package is allowed
	 */
	virtual bool CanSavePackage( UPackage* PackageToSave );

	/** Converts kismet based matinees in the current level to matinees controlled via matinee actors */
	UE_DEPRECATED(5.0, "Matinee is no longer part of the editor.")
	void ConvertMatinees() {}

	/**
	 * Updates the volume actor visibility for all viewports based on the passed in volume class
	 *
	 * @param InVolumeActorClass	The type of volume actors to update.  If NULL is passed in all volume actor types are updated.
	 * @param InViewport			The viewport where actor visibility should apply.  Pass NULL for all editor viewports.
	 */
	void UpdateVolumeActorVisibility( UClass* InVolumeActorClass = NULL , FLevelEditorViewportClient* InViewport = NULL);

	/**
	 * Identify any brushes whose sense is inverted and repair them
	 */
	void FixAnyInvertedBrushes(UWorld* World);

	/**
	 * Get the index of the provided sprite category
	 *
	 * @param	InSpriteCategory	Sprite category to get the index of
	 *
	 * @return	Index of the provided sprite category, if possible; INDEX_NONE otherwise
	 */
	virtual int32 GetSpriteCategoryIndex( const FName& InSpriteCategory ) override;
	
	/**
	 * Shows the LightingStaticMeshInfoWindow, creating it first if it hasn't been initialized.
	 */
	void ShowLightingStaticMeshInfoWindow();
	
	/**
	 * Shows the SceneStatsWindow, creating it first if it hasn't been initialized.
	 */
	void OpenSceneStatsWindow();

	/**
	 * Shows the TextureStatsWindow, creating it first if it hasn't been initialized.
	 */
	void OpenTextureStatsWindow();

	/**
	* Puts all of the AVolume classes into the passed in array and sorts them by class name.
	*
	* @param	VolumeClasses		Array to populate with AVolume classes.
	*/
	static void GetSortedVolumeClasses( TArray< UClass* >* VolumeClasses );

	/**
	 * Checks the destination level visibility and warns the user if he is trying to paste to a hidden level, offering the option to cancel the operation or unhide the level that is hidden
	 * 
	 * @param InWorld			World context
	 */
	bool WarnIfDestinationLevelIsHidden( UWorld* InWorld ) const;

	/**
	 * Generate the package thumbails if they are needed. 
	 */
	UPackage* GeneratePackageThumbnailsIfRequired( const TCHAR* Str, FOutputDevice& Ar, TArray<FString>& ThumbNamesToUnload );

	/** @return The package auto-saver instance used by the editor */
	IPackageAutoSaver& GetPackageAutoSaver() const
	{
		return *PackageAutoSaver;
	}

	/**
	 * Exec command handlers
	 */
	bool HandleDumpModelGUIDCommand( const TCHAR* Str, FOutputDevice& Ar );
	bool HandleModalTestCommand( const TCHAR* Str, FOutputDevice& Ar );
	bool HandleDisallowExportCommand( const TCHAR* Str, FOutputDevice& Ar );
	bool HandleDumpBPClassesCommand( const TCHAR* Str, FOutputDevice& Ar );
	bool HandleFindOutdateInstancesCommand( const TCHAR* Str, FOutputDevice& Ar );
	bool HandleDumpSelectionCommand( const TCHAR* Str, FOutputDevice& Ar );
	bool HandleBuildLightingCommand( const TCHAR* Str, FOutputDevice& Ar, UWorld* InWorld );
	bool HandleBuildPathsCommand( const TCHAR* Str, FOutputDevice& Ar, UWorld* InWorld );
	bool HandleRecreateLandscapeCollisionCommand(const TCHAR* Str, FOutputDevice& Ar, UWorld* InWorld);
	bool HandleRemoveLandscapeXYOffsetsCommand(const TCHAR* Str, FOutputDevice& Ar, UWorld* InWorld);
	bool HandleDisasmScriptCommand( const TCHAR* Str, FOutputDevice& Ar );	

<<<<<<< HEAD
	/** OnEditorModeChanged delegate which looks for Matinee editor closing */
	void UpdateEdModeOnMatineeClose(const FEditorModeID& EditorModeID, bool IsEntering);

	bool IsComponentSelected(const UPrimitiveComponent* PrimComponent);

	/** Return if we have write permission under the mount point this packages lives in. */
	bool HasMountWritePersmissionForPackage(const FString& PackageName);

=======
	bool IsComponentSelected(const UPrimitiveComponent* PrimComponent);

	/** Return if we have write permission under the mount point this packages lives in. */
	bool HasMountWritePermissionForPackage(const FString& PackageName);
	UE_DEPRECATED(5.0, "Use HasMountWritePermissionForPackage instead")
	bool HasMountWritePersmissionForPackage(const FString& PackageName);

	/* Delegate to override TemplateMapInfos */
	DECLARE_DELEGATE_RetVal(const TArray<FTemplateMapInfo>&, FGetTemplateMapInfos);
	FGetTemplateMapInfos& OnGetTemplateMapInfos() { return GetTemplateMapInfosDelegate; }

	/** Gets the canonical list of map templates that should be visible in new level picker. This function calls OnGetTemplateMapInfos to allow runtime override of the default maps */
	const TArray<FTemplateMapInfo>& GetTemplateMapInfos() const;

	/** Gets the project default map templates without any runtime overrides */
	const TArray<FTemplateMapInfo>& GetProjectDefaultMapTemplates() const;

	/** Called after files are deleted to perform necessary cleanups. */
	void OnSourceControlFilesDeleted(const TArray<FString>& InDeletedFiles);

>>>>>>> 6bbb88c8
protected:

	/** Called when global editor selection changes */
	void OnEditorSelectionChanged(UObject* SelectionThatChanged);

<<<<<<< HEAD
=======
	/** Called when the element selection set pointer set on the global editor selection changes */
	void OnEditorElementSelectionPtrChanged(USelection* Selection, UTypedElementSelectionSet* OldSelectionSet, UTypedElementSelectionSet* NewSelectionSet);

	/** Called when the element selection set associated with the global editor selection changes */
	void OnEditorElementSelectionChanged(const UTypedElementSelectionSet* SelectionSet);

	/** Called when a HISM tree has finished building */
	void OnHISMTreeBuilt(UHierarchicalInstancedStaticMeshComponent* Component, bool bWasAsyncBuild);

>>>>>>> 6bbb88c8
	/** The package auto-saver instance used by the editor */
	TUniquePtr<IPackageAutoSaver> PackageAutoSaver;

	/**
	 * The list of visualizers to draw when selection changes
	 */
	TArray<FCachedComponentVisualizer> VisualizersForSelection;

	/** Instance responsible for monitoring this editor's performance */
	FPerformanceMonitor* PerformanceMonitor;

	/** Handle to the registered OnMatineeEditorClosed delegate. */
	FDelegateHandle OnMatineeEditorClosedDelegateHandle;
	/** Handle to the registered UpdateEdModeOnMatineeClose delegate. */
	FDelegateHandle UpdateEdModeOnMatineeCloseDelegateHandle;

	/** Whether the pivot has been moved independently */
	bool bPivotMovedIndependently;

	/** Weak Pointer to the file checkout notification toast. */
	TWeakPtr<SNotificationItem> CheckOutNotificationWeakPtr;

private:
	/** Verify if we have write permission under the specified mount point. */
	bool VerifyMountPointWritePermission(FName MountPoint);

	/** Delegate when a new mount point is added, used to test writing permission. */
	void OnContentPathMounted(const FString& AssetPath, const FString& FileSystemPath);

	/** Delegate when a new mount point is removed, used to test writing permission. */
	void OnContentPathDismounted(const FString& AssetPath, const FString& FileSystemPath);

	/** Map to track which mount point has write permissions. */
	TMap<FName, bool> MountPointCheckedForWritePermission;

	/** Weak Pointer to the write permission warning toast. */
	TWeakPtr<SNotificationItem> WritePermissionWarningNotificationWeakPtr;

<<<<<<< HEAD
=======
	/* Delegate to override TemplateMapInfos */
	FGetTemplateMapInfos GetTemplateMapInfosDelegate;

	/** Transient unsaved version of template map infos used by the editor. */
	TArray<FTemplateMapInfo> TemplateMapInfoCache;

>>>>>>> 6bbb88c8
	/**
	* Internal helper function to count how many dirty packages require checkout.
	*
	* @param	bCheckIfAny		If true, checks instead if any packages need checkout.
	*
	* @return	Returns the number of dirty packages that require checkout. If bCheckIfAny is true, returns 1 if any packages will require checkout.
	*/
	int32 InternalGetNumDirtyPackagesThatNeedCheckout(bool bCheckIfAny) const;

	/**
	* Internal function to validate free space on drives used by Unreal Engine
	* The intent is to notify the user of situations where stability maybe impacted.
	*/
	void ValidateFreeDiskSpace() const;

	/** Internal function to filter and add visualizers to a specific list */
	void AddVisualizers(AActor* Actor, TArray<FCachedComponentVisualizer>& Visualizers, TFunctionRef<bool(const TSharedPtr<FComponentVisualizer>&)> Condition);

	/** Delegate Called after files have been deleted to perform necessary cleanups. */
	FDelegateHandle SourceControlFilesDeletedHandle;
};<|MERGE_RESOLUTION|>--- conflicted
+++ resolved
@@ -879,16 +879,6 @@
 	bool HandleRemoveLandscapeXYOffsetsCommand(const TCHAR* Str, FOutputDevice& Ar, UWorld* InWorld);
 	bool HandleDisasmScriptCommand( const TCHAR* Str, FOutputDevice& Ar );	
 
-<<<<<<< HEAD
-	/** OnEditorModeChanged delegate which looks for Matinee editor closing */
-	void UpdateEdModeOnMatineeClose(const FEditorModeID& EditorModeID, bool IsEntering);
-
-	bool IsComponentSelected(const UPrimitiveComponent* PrimComponent);
-
-	/** Return if we have write permission under the mount point this packages lives in. */
-	bool HasMountWritePersmissionForPackage(const FString& PackageName);
-
-=======
 	bool IsComponentSelected(const UPrimitiveComponent* PrimComponent);
 
 	/** Return if we have write permission under the mount point this packages lives in. */
@@ -909,14 +899,11 @@
 	/** Called after files are deleted to perform necessary cleanups. */
 	void OnSourceControlFilesDeleted(const TArray<FString>& InDeletedFiles);
 
->>>>>>> 6bbb88c8
 protected:
 
 	/** Called when global editor selection changes */
 	void OnEditorSelectionChanged(UObject* SelectionThatChanged);
 
-<<<<<<< HEAD
-=======
 	/** Called when the element selection set pointer set on the global editor selection changes */
 	void OnEditorElementSelectionPtrChanged(USelection* Selection, UTypedElementSelectionSet* OldSelectionSet, UTypedElementSelectionSet* NewSelectionSet);
 
@@ -926,7 +913,6 @@
 	/** Called when a HISM tree has finished building */
 	void OnHISMTreeBuilt(UHierarchicalInstancedStaticMeshComponent* Component, bool bWasAsyncBuild);
 
->>>>>>> 6bbb88c8
 	/** The package auto-saver instance used by the editor */
 	TUniquePtr<IPackageAutoSaver> PackageAutoSaver;
 
@@ -965,15 +951,12 @@
 	/** Weak Pointer to the write permission warning toast. */
 	TWeakPtr<SNotificationItem> WritePermissionWarningNotificationWeakPtr;
 
-<<<<<<< HEAD
-=======
 	/* Delegate to override TemplateMapInfos */
 	FGetTemplateMapInfos GetTemplateMapInfosDelegate;
 
 	/** Transient unsaved version of template map infos used by the editor. */
 	TArray<FTemplateMapInfo> TemplateMapInfoCache;
 
->>>>>>> 6bbb88c8
 	/**
 	* Internal helper function to count how many dirty packages require checkout.
 	*
