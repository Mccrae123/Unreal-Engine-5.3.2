// Copyright Epic Games, Inc. All Rights Reserved.

/**
 * Transaction tracking system, manages the undo and redo buffer.
 */

#pragma once

#include "CoreMinimal.h"
#include "UObject/ObjectMacros.h"
#include "Editor/Transactor.h"
#include "TransBuffer.generated.h"

UCLASS(transient, MinimalAPI)
class UTransBuffer
	: public UTransactor
{
public:
    GENERATED_BODY()
	// Variables.
	/** The queue of transaction records */
	TArray<TSharedRef<FTransaction>> UndoBuffer;

	/** Number of transactions that have been undone, and are eligible to be redone */
	int32 UndoCount;

	/** Text describing the reason that the undo buffer is empty */
	FText ResetReason;

	/** Number of actions in the current transaction */
	int32 ActiveCount;

	/** The cached count of the number of object records each time a transaction is begun */
	TArray<int32> ActiveRecordCounts;

	/** Maximum number of bytes the transaction buffer is allowed to occupy */
	SIZE_T MaxMemory;

	/** Undo barrier stack */
	TArray<int32> UndoBarrierStack;

public:

	// Constructor.
	UNREALED_API void Initialize(SIZE_T InMaxMemory);

public:

	/**
	 * Validates the state of the transaction buffer.
	 */
	UNREALED_API void CheckState() const;
	static UNREALED_API void AddReferencedObjects(UObject* InThis, FReferenceCollector& Collector);

public:

	//~ Begin UObject Interface.

	UNREALED_API virtual void Serialize( FArchive& Ar ) override;
	UNREALED_API virtual void FinishDestroy() override;

	//~ End UObject Interface.

protected:
	
	UNREALED_API void OnObjectsReinstanced(const TMap<UObject*, UObject*>& OldToNewInstances);

	/** Implementation of the begin function. Used to create a specific transaction type */
	template<typename TTransaction>
	int32 BeginInternal( const TCHAR* SessionContext, const FText& Description )
	{
		int32 Result = INDEX_NONE;
		CheckState();
		if (ensure(!GIsTransacting))
		{
			Result = ActiveCount;
			if (ActiveCount++ == 0)
			{
				// Redo removal handling
				if (UndoCount > 0)
				{
					RemovedTransactions.Reserve(UndoCount);

					for (int32 i = UndoBuffer.Num() - UndoCount; i < UndoBuffer.Num(); ++i)
					{
						RemovedTransactions.Add(UndoBuffer[i]);
					}

					UndoBuffer.RemoveAt(UndoBuffer.Num() - UndoCount, UndoCount, false);
				}
				// Over memory budget handling
 				else 
				{
					int32 TransactionsToRemove = 0;

					// Determine if any additional entries need to be removed due to memory, avoid n^2 by unrolling GetUndoSize()
					SIZE_T AccumulatedBufferDataSize = GetUndoSize();

					if (AccumulatedBufferDataSize >= MaxMemory)
					{
						// Then remove from the oldest one
						for (int32 i = 0; i < UndoBuffer.Num() && AccumulatedBufferDataSize >= MaxMemory; i++)
						{
							if (AccumulatedBufferDataSize >= MaxMemory)
							{
								AccumulatedBufferDataSize -= UndoBuffer[i]->DataSize();
								++TransactionsToRemove;
							}
						}
					}

					if (TransactionsToRemove > 0)
					{
						RemovedTransactions.Reserve(TransactionsToRemove);

						for (int32 i = 0; i < TransactionsToRemove; ++i)
						{
							RemovedTransactions.Add(UndoBuffer[i]);
						}

						UndoBuffer.RemoveAt(0, TransactionsToRemove, false);
					}
				}

				// Cache the redo buffer in case the transaction is canceled so we can restore the state
				PreviousUndoCount = UndoCount;
				UndoCount = 0;

				// Begin a new transaction.
				UndoBuffer.Emplace(MakeShareable(new TTransaction(SessionContext, Description, 1)));
				GUndo = &UndoBuffer.Last().Get();			

				GUndo->BeginOperation();
				TransactionStateChangedDelegate.Broadcast(GUndo->GetContext(), ETransactionStateEventType::TransactionStarted);
				UndoBufferChangedDelegate.Broadcast();
			}
			const int32 PriorRecordsCount = (Result > 0 ? ActiveRecordCounts[Result - 1] : 0);
			ActiveRecordCounts.Add(UndoBuffer.Last()->GetRecordCount() - PriorRecordsCount);
			CheckState();
		}
		return Result;
	}

public:

	//~ Begin UTransactor Interface.

	UNREALED_API virtual int32 Begin( const TCHAR* SessionContext, const FText& Description ) override;
	UNREALED_API virtual int32 End() override;
	UNREALED_API virtual void Cancel( int32 StartIndex = 0 ) override;
	UNREALED_API virtual void Reset( const FText& Reason ) override;
	UNREALED_API virtual bool CanUndo( FText* Text=NULL ) override;
	UNREALED_API virtual bool CanRedo( FText* Text=NULL ) override;
	virtual int32 GetQueueLength( ) const override { return UndoBuffer.Num(); }
	UNREALED_API virtual int32 FindTransactionIndex(const FGuid& TransactionId) const override;
	UNREALED_API virtual const FTransaction* GetTransaction( int32 QueueIndex ) const override;
	UNREALED_API virtual FTransactionContext GetUndoContext( bool bCheckWhetherUndoPossible = true ) override;
	UNREALED_API virtual SIZE_T GetUndoSize() const override;
	virtual int32 GetUndoCount( ) const override { return UndoCount; }
<<<<<<< HEAD
	virtual FTransactionContext GetRedoContext() override;
	virtual void SetUndoBarrier() override;
	virtual void RemoveUndoBarrier() override;
	virtual void ClearUndoBarriers() override;
	virtual int32 GetCurrentUndoBarrier() const override;
	virtual bool Undo(bool bCanRedo = true) override;
	virtual bool Redo() override;
	virtual bool EnableObjectSerialization() override;
	virtual bool DisableObjectSerialization() override;
	virtual bool IsObjectSerializationEnabled() override { return DisallowObjectSerialization == 0; }
	virtual void SetPrimaryUndoObject( UObject* Object ) override;
	virtual bool IsObjectInTransactionBuffer( const UObject* Object ) const override;
	virtual bool IsObjectTransacting(const UObject* Object) const override;
	virtual bool ContainsPieObjects() const override;
=======
	UNREALED_API virtual FTransactionContext GetRedoContext() override;
	UNREALED_API virtual void SetUndoBarrier() override;
	UNREALED_API virtual void RemoveUndoBarrier() override;
	UNREALED_API virtual void ClearUndoBarriers() override;
	UNREALED_API virtual int32 GetCurrentUndoBarrier() const override;
	UNREALED_API virtual bool Undo(bool bCanRedo = true) override;
	UNREALED_API virtual bool Redo() override;
	UNREALED_API virtual bool EnableObjectSerialization() override;
	UNREALED_API virtual bool DisableObjectSerialization() override;
	virtual bool IsObjectSerializationEnabled() override { return DisallowObjectSerialization == 0; }
	UNREALED_API virtual void SetPrimaryUndoObject( UObject* Object ) override;
	UNREALED_API virtual bool IsObjectInTransactionBuffer( const UObject* Object ) const override;
	UNREALED_API virtual bool IsObjectTransacting(const UObject* Object) const override;
	UNREALED_API virtual bool ContainsPieObjects() const override;
>>>>>>> 4af6daef
	virtual bool IsActive() override
	{
		return ActiveCount > 0;
	}

	//~ End UTransactor Interface.

public:

	/**
	 * Gets an event delegate that is executed when a transaction state changes.
	 *
	 * @return The event delegate.
	 */
	DECLARE_EVENT_TwoParams(UTransBuffer, FOnTransactorTransactionStateChanged, const FTransactionContext& /*TransactionContext*/, ETransactionStateEventType /*TransactionState*/)
	FOnTransactorTransactionStateChanged& OnTransactionStateChanged( )
	{
		return TransactionStateChangedDelegate;
	}

	/**
	 * Gets an event delegate that is executed when a redo operation is being attempted.
	 *
	 * @return The event delegate.
	 *
	 * @see OnUndo
	 */
	DECLARE_EVENT_OneParam(UTransBuffer, FOnTransactorBeforeRedoUndo, const FTransactionContext& /*TransactionContext*/)
	FOnTransactorBeforeRedoUndo& OnBeforeRedoUndo( )
	{
		return BeforeRedoUndoDelegate;
	}

	/**
	 * Gets an event delegate that is executed when a redo operation is being attempted.
	 *
	 * @return The event delegate.
	 *
	 * @see OnUndo
	 */
	DECLARE_EVENT_TwoParams(UTransBuffer, FOnTransactorRedo, const FTransactionContext& /*TransactionContext*/, bool /*Succeeded*/)
	FOnTransactorRedo& OnRedo( )
	{
		return RedoDelegate;
	}

	/**
	 * Gets an event delegate that is executed when a undo operation is being attempted.
	 *
	 * @return The event delegate.
	 *
	 * @see OnRedo
	 */
	DECLARE_EVENT_TwoParams(UTransBuffer, FOnTransactorUndo, const FTransactionContext& /*TransactionContext*/, bool /*Succeeded*/)
	FOnTransactorUndo& OnUndo( )
	{
		return UndoDelegate;
	}

	/**
	* Gets an event delegate that is executed when the undo buffer changed.
	*
	* @return The event delegate.
	*
	* @see OnRedo
	*/
	DECLARE_EVENT(UTransBuffer, FOnTransactorUndoBufferChanged)
	FOnTransactorUndoBufferChanged& OnUndoBufferChanged()
	{
		return UndoBufferChangedDelegate;
	}

private:

	/** Controls whether the transaction buffer is allowed to serialize object references */
	int32 DisallowObjectSerialization;

private:

	// Holds an event delegate that is executed when a transaction state changes.
	FOnTransactorTransactionStateChanged TransactionStateChangedDelegate;

	// Holds an event delegate that is executed before a redo or undo operation is attempted.
	FOnTransactorBeforeRedoUndo BeforeRedoUndoDelegate;

	// Holds an event delegate that is executed when a redo operation is being attempted.
	FOnTransactorRedo RedoDelegate;

	// Holds an event delegate that is executed when a undo operation is being attempted.
	FOnTransactorUndo UndoDelegate;

	// Holds an event delegate that is executed when the undo buffer changed.
	FOnTransactorUndoBufferChanged UndoBufferChangedDelegate;

	// Reference to the current transaction, nullptr when not transacting:
	FTransaction* CurrentTransaction;

	// Cached previous undo count while a transaction is being built in case we cancel it and want to restore the previous undo buffer
	int32 PreviousUndoCount;

	// The list of transactions that were removed when a transaction was begun in case it is canceled and we want to restore the original state
	TArray<TSharedRef<FTransaction>> RemovedTransactions;

};<|MERGE_RESOLUTION|>--- conflicted
+++ resolved
@@ -157,22 +157,6 @@
 	UNREALED_API virtual FTransactionContext GetUndoContext( bool bCheckWhetherUndoPossible = true ) override;
 	UNREALED_API virtual SIZE_T GetUndoSize() const override;
 	virtual int32 GetUndoCount( ) const override { return UndoCount; }
-<<<<<<< HEAD
-	virtual FTransactionContext GetRedoContext() override;
-	virtual void SetUndoBarrier() override;
-	virtual void RemoveUndoBarrier() override;
-	virtual void ClearUndoBarriers() override;
-	virtual int32 GetCurrentUndoBarrier() const override;
-	virtual bool Undo(bool bCanRedo = true) override;
-	virtual bool Redo() override;
-	virtual bool EnableObjectSerialization() override;
-	virtual bool DisableObjectSerialization() override;
-	virtual bool IsObjectSerializationEnabled() override { return DisallowObjectSerialization == 0; }
-	virtual void SetPrimaryUndoObject( UObject* Object ) override;
-	virtual bool IsObjectInTransactionBuffer( const UObject* Object ) const override;
-	virtual bool IsObjectTransacting(const UObject* Object) const override;
-	virtual bool ContainsPieObjects() const override;
-=======
 	UNREALED_API virtual FTransactionContext GetRedoContext() override;
 	UNREALED_API virtual void SetUndoBarrier() override;
 	UNREALED_API virtual void RemoveUndoBarrier() override;
@@ -187,7 +171,6 @@
 	UNREALED_API virtual bool IsObjectInTransactionBuffer( const UObject* Object ) const override;
 	UNREALED_API virtual bool IsObjectTransacting(const UObject* Object) const override;
 	UNREALED_API virtual bool ContainsPieObjects() const override;
->>>>>>> 4af6daef
 	virtual bool IsActive() override
 	{
 		return ActiveCount > 0;
