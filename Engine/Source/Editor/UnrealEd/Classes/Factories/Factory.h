// Copyright Epic Games, Inc. All Rights Reserved.

#pragma once

#include "CoreMinimal.h"
#include "UObject/ObjectMacros.h"
#include "UObject/Object.h"
#include "Templates/SubclassOf.h"
#include "Misc/SecureHash.h"

#include "Factory.generated.h"

class UAssetImportTask;
class FBulkData;

/**
 * Base class for all factories
 * An object responsible for creating and importing new objects.
 * 
 */
UCLASS(abstract, MinimalAPI)
class UFactory : public UObject
{
	GENERATED_UCLASS_BODY()

public:

	/**
	 * @return true if the factory can currently create a new object from scratch.
	 */
	virtual bool CanCreateNew() const
	{
		return bCreateNew;
	}

	/**
	 * Whether the specified file can be imported by this factory.
	 *
	 * @return true if the file is supported, false otherwise.
	 */
	UNREALED_API virtual bool FactoryCanImport(const FString& Filename);

	/**
	 * Whether the factory is checking for SlowTask::ShouldCancel()
	 * while importing and aborting the import when appropriate.
	 *
	 * @return true if factory import can be canceled.
	 */
	virtual bool CanImportBeCanceled() const
	{
		return false;
	}

	/**
	 * Whether the specified file can be imported by this factory. (Implemented in script)
	 *
	 * @return true if the file is supported, false otherwise.
	 */
	UFUNCTION(BlueprintImplementableEvent, Category = "Miscellaneous")
	UNREALED_API bool ScriptFactoryCanImport(const FString& Filename);

	/**
	 * Create a new object by importing it from a file name.
	 *
	 * The default implementation of this method will load the contents of the entire
	 * file into a byte buffer and call FactoryCreateBinary. User defined factories
	 * may override this behavior to process the provided file name on their own.
	 *
	 * @param InClass
	 * @param InParent
	 * @param InName
	 * @param Flags
	 * @param Filename
	 * @param Parms
	 * @param Warn
	 * @param bOutOperationCanceled Will indicate whether the user canceled the import.
	 * @return The new object.
	 */
	UNREALED_API virtual UObject* FactoryCreateFile(UClass* InClass, UObject* InParent, FName InName, EObjectFlags Flags, const FString& Filename, const TCHAR* Parms, FFeedbackContext* Warn, bool& bOutOperationCanceled);

	/**
	 * Create a new object by class.
	 *
	 * @param InClass
	 * @param InParent
	 * @param InName
	 * @param Flags
	 * @param Context
	 * @param Warn
	 * @param CallingContext
	 * @return The new object.
	 */
	virtual UObject* FactoryCreateNew(UClass* InClass, UObject* InParent, FName InName, EObjectFlags Flags, UObject* Context, FFeedbackContext* Warn, FName CallingContext)
	{
		return FactoryCreateNew(InClass, InParent, InName, Flags, Context, Warn);
	}

	/**
	 * Create a new object by class.
	 *
	 * @param InClass
	 * @param InParent
	 * @param InName
	 * @param Flags
	 * @param Context
	 * @param Warn
	 * @return The new object.
	 */
	virtual UObject* FactoryCreateNew(UClass* InClass, UObject* InParent, FName InName, EObjectFlags Flags, UObject* Context, FFeedbackContext* Warn)
	{
		return nullptr;
	}

	UNREALED_API virtual UObject* ImportObject(UClass* InClass, UObject* InOuter, FName InName, EObjectFlags Flags, const FString& Filename, const TCHAR* Parms, bool& OutCanceled);

	/**
	 * Returns an array of all the additional objects created during the last imports, as some factories may produce more than one object.
	 * The internal array is cleared before each import and upon Cleanup().
	 */
	const TArray<UObject*>& GetAdditionalImportedObjects() const { return AdditionalImportedObjects; }

	/**
	 * Import object(s) using a task via script
	 *
	 * @param InTask
	 * @return True if script implements
	 */
	UFUNCTION(BlueprintImplementableEvent, Category = "Miscellaneous")
	UNREALED_API bool ScriptFactoryCreateFile(UAssetImportTask* InTask);

	/** Returns true if this factory should be shown in the New Asset menu (by default calls CanCreateNew). */
	UNREALED_API virtual bool ShouldShowInNewMenu() const;

	/** Returns an optional override brush name for the new asset menu. If this is not specified, the thumbnail for the supported class will be used. */
	UNREALED_API virtual FName GetNewAssetThumbnailOverride() const;

	/** Returns the name of the factory for menus */
	UNREALED_API virtual FText GetDisplayName() const;

	/** When shown in menus, this is the category containing this factory. Return type is a BitFlag mask using EAssetTypeCategories. */
	UNREALED_API virtual uint32 GetMenuCategories() const;

	/** Branch of sub-menus containing factory under each provided category. */
	UNREALED_API virtual const TArray<FText>& GetMenuCategorySubMenus() const;

	/** Returns the tooltip text description of this factory */
	UNREALED_API virtual FText GetToolTip() const;

	/** Returns the documentation page that should be use for the rich tool tip for this factory */
	UNREALED_API virtual FString GetToolTipDocumentationPage() const;

	/** Returns the documentation excerpt that should be use for the rich tool tip for this factory */
	UNREALED_API virtual FString GetToolTipDocumentationExcerpt() const;

	/**
	 * @return		The object class supported by this factory.
	 */
	UNREALED_API UClass* GetSupportedClass() const;

	/**
	 * @return true if it supports this class 
	 */
	UNREALED_API virtual bool DoesSupportClass(UClass* Class);

	/**
	 * Resolves SupportedClass for factories which support multiple classes.
	 * Such factories will have a nullptr SupportedClass member.
	 */
	UNREALED_API virtual UClass* ResolveSupportedClass();

	/** Opens a dialog to configure the factory properties. Return false if user opted out of configuring properties */
	virtual bool ConfigureProperties()
	{
		return true;
	}

	// @todo document
<<<<<<< HEAD
	virtual bool ImportUntypedBulkDataFromText(const TCHAR*& Buffer, FBulkData& BulkData);
=======
	UNREALED_API virtual bool ImportUntypedBulkDataFromText(const TCHAR*& Buffer, FBulkData& BulkData);
>>>>>>> 4af6daef

	/** Creates a list of file extensions supported by this factory */
	UNREALED_API virtual void GetSupportedFileExtensions(TArray<FString>& OutExtensions) const;

	/** Returns true if the provided file extension is supported */
	UNREALED_API virtual bool IsSupportedFileExtension(FStringView InExtension) const;

	/** Returns true if the provided file extension is supported */
	virtual bool IsSupportedFileExtension(FStringView InExtension) const;

	/** Do clean up after importing is done. Will be called once for multi batch import. */
	virtual void CleanUp() { AdditionalImportedObjects.Empty(); }
	/**
	 * Creates an asset if it doesn't exist. If it does exist then it overwrites it if possible. If it can not overwrite then it will delete and replace. If it can not delete, it will return nullptr.
	 * 
	 * @param InClass The class of the asset to create
	 * @param InPackage The package to create this object within.
	 * @param Name The name to give the new asset. If no value (NAME_None) is specified, the asset will be given a unique name in the form of ClassName_#.
	 * @param InFlags The ObjectFlags to assign to the new asset.
	 * @param Template If specified, the property values from this object will be copied to the new object, and the new object's ObjectArchetype value will be set to this object.
	 *	               If nullptr, the class default object is used instead.
	 * @return A pointer to a new asset of the specified type or null if the creation failed.
	 */
	UNREALED_API UObject* CreateOrOverwriteAsset(UClass* InClass, UObject* InParent, FName InName, EObjectFlags InFlags, UObject* InTemplate = nullptr) const;

	/** Returns a new starting point name for newly created assets in the content browser */
	UNREALED_API virtual FString GetDefaultNewAssetName() const;

	/** @return the parser that is capable of parsing a json string of import settings for this factory */
	virtual class IImportSettingsParser* GetImportSettingsParser() {return nullptr;}

	/**
	 * Sets the automated import data being used with this factory
	 *
	 * @param Data	The automated import data or nullptr if it doesnt exist
	 */
	UNREALED_API void SetAutomatedAssetImportData(const class UAutomatedAssetImportData* Data);

	/**
	 * Sets the import task being used with this factory
	 *
	 * @param Task	The import task or nullptr if it does not exist
	 */
	UNREALED_API void SetAssetImportTask(class UAssetImportTask* Task);

	/**
	 * @return true if this factory is being used for automated import.  Dialogs and user input should be disabled if this method returns true
	 */
<<<<<<< HEAD
	virtual bool IsAutomatedImport() const;
=======
	UNREALED_API virtual bool IsAutomatedImport() const;
>>>>>>> 4af6daef

	/**
	 * @return the supported factory formats list.
	 */
	virtual TArray<FString> GetFormats() const { return Formats; }
public:

	/**
	 * Pop up message to the user asking whether they wish to overwrite existing state or not.
	 *
	 * @param Message The message text.
	 **/
	UNREALED_API void DisplayOverwriteOptionsDialog(const FText& Message);

	/** Get the name of the file currently being imported. */
	static FString GetCurrentFilename()
	{
		return CurrentFilename;
	}

	/** Get the default import priority for factories. */
	static int32 GetDefaultImportPriority()
	{
		return DefaultImportPriority;
	}

	//@third party code BEGIN SIMPLYGON
	/** Get the Hash for the file being imported. Provides enormous speed impovements for large CAD file imports  */
	static FMD5Hash GetFileHash()
	{
		return FileHash;
	}
	//@third party code END SIMPLYGON

	/**
	 * Resets the saved state of this factory.
	 *
	 * The states are used to suppress messages during multiple object import. 
	 * It needs to be reset each time a new import is started
	 */
	UNREALED_API void ResetState();

	/** Helper function to sort an array of factories by their import priority - use as a predicate for Sort */
	static UNREALED_API bool SortFactoriesByPriority(const UFactory& A, const UFactory& B);

	// @todo document
	static UNREALED_API UObject* StaticImportObject(UClass* Class, UObject* InOuter, FName Name, EObjectFlags Flags, const TCHAR* Filename = TEXT(""), UObject* Context = nullptr, UFactory* Factory = nullptr, const TCHAR* Parms = nullptr, FFeedbackContext* Warn = GWarn, int32 MaxImportFileSize = 0xC100000);
	static UNREALED_API UObject* StaticImportObject(UClass* Class, UObject* InOuter, FName Name, EObjectFlags Flags, bool& bOutOperationCanceled, const TCHAR* Filename = TEXT(""), UObject* Context = nullptr, UFactory* Factory = nullptr, const TCHAR* Parms = nullptr, FFeedbackContext* Warn = GWarn, int32 MaxImportFileSize = 0xC100000);

public:

	//~ UObject interface

	static UNREALED_API void AddReferencedObjects(UObject* InThis, FReferenceCollector& Collector);

protected:

	/** The default value to return from CanCreateNew() */
	UPROPERTY(BlueprintReadWrite, Category=Misc)
	uint32 bCreateNew : 1;

protected:

	/**
	 * Create a new object by importing it from a text buffer.
	 *
	 * @param InClass
	 * @param InParent
	 * @param InName
	 * @param Flags
	 * @param Context
	 * @param Type (must not be nullptr, i.e. TEXT("TGA"))
	 * @param Buffer
	 * @param BufferEnd
	 * @param Warn
	 * @return The new object.
	 */
	virtual UObject* FactoryCreateText(UClass* InClass, UObject* InParent, FName InName, EObjectFlags Flags, UObject* Context, const TCHAR* Type, const TCHAR*& Buffer, const TCHAR* BufferEnd, FFeedbackContext* Warn)
	{
		return nullptr;
	}

	/**
	* Create a new object by importing it from a text buffer.
	*
	* @param InClass
	* @param InParent
	* @param InName
	* @param Flags
	* @param Context
	* @param Type (must not be nullptr, i.e. TEXT("TGA"))
	* @param Buffer
	* @param BufferEnd
	* @param Warn
	* @param bOutOperationCanceled Will indicate whether the user canceled the import.
	* @return The new object.
	*/
	virtual UObject* FactoryCreateText(UClass* InClass, UObject* InParent, FName InName, EObjectFlags Flags, UObject* Context, const TCHAR* Type, const TCHAR*& Buffer, const TCHAR* BufferEnd, FFeedbackContext* Warn, bool& bOutOperationCanceled)
	{
		return FactoryCreateText(InClass, InParent, InName, Flags, Context, Type, Buffer, BufferEnd, Warn);
	}

	/**
	 * Create a new object by importing it from a binary buffer.
	 *
	 * @param InClass
	 * @param InParent
	 * @param InName
	 * @param Flags
	 * @param Context
	 * @param Type (must not be nullptr, i.e. TEXT("TGA"))
	 * @param Buffer
	 * @param BufferEnd
	 * @param Warn
	 * @return The new object.
	 */
	virtual UObject* FactoryCreateBinary(UClass* InClass, UObject* InParent, FName InName, EObjectFlags Flags, UObject* Context, const TCHAR* Type, const uint8*& Buffer, const uint8* BufferEnd, FFeedbackContext* Warn)
	{
		return nullptr;
	}
	
	/**
	 * Create a new object by importing it from a binary buffer (cancelable).
	 *
	 * @param InClass
	 * @param InParent
	 * @param InName
	 * @param Flags
	 * @param Context
	 * @param Type (must not be nullptr, i.e. TEXT("TGA"))
	 * @param Buffer
	 * @param BufferEnd
	 * @param Warn
	 * @param bOutOperationCanceled Will indicate whether the user canceled the import.
	 * @return The new object.
	 */
	virtual UObject* FactoryCreateBinary(UClass* InClass, UObject* InParent, FName InName, EObjectFlags Flags, UObject* Context, const TCHAR* Type, const uint8*& Buffer, const uint8* BufferEnd, FFeedbackContext* Warn, bool& bOutOperationCanceled)
	{
		return FactoryCreateBinary(InClass, InParent, InName, Flags, Context, Type, Buffer, BufferEnd, Warn);
	}
public:

	/** The class manufactured by this factory. */
	UPROPERTY(BlueprintReadWrite, Category=Misc)
	TSubclassOf<UObject>  SupportedClass;

	/** Class of the context object used to help create the object. */
	UPROPERTY(BlueprintReadWrite, Category=Misc)
	TSubclassOf<UObject>  ContextClass;

	/** List of formats supported by the factory. Each entry is of the form "ext;Description" where ext is the file extension. */
	UPROPERTY(BlueprintReadWrite, Category=Misc)
	TArray<FString> Formats;

	/** true if the associated editor should be opened after creating a new object. */
	UPROPERTY(BlueprintReadWrite, Category=Misc)
	uint32 bEditAfterNew:1;

	/** true if the factory imports objects from files. */
	UPROPERTY(BlueprintReadWrite, Category=Misc)
	uint32 bEditorImport:1;

	/** true if the factory imports objects from text. */
	UPROPERTY(BlueprintReadWrite, Category=Misc)
	uint32 bText:1;

	/** Determines the order in which factories are tried when importing or reimporting an object.
	Factories with higher priority values will go first. Factories with negative priorities will be excluded. */
	UPROPERTY()
	int32 ImportPriority;

	/** Data for how to import files via the automated command line importing interface */
	UPROPERTY(BlueprintReadWrite, Category=Misc)
	TObjectPtr<const class UAutomatedAssetImportData> AutomatedImportData;

	/** Task for importing file via script interfaces */
	UPROPERTY(BlueprintReadWrite, Category=Misc)
	TObjectPtr<class UAssetImportTask> AssetImportTask;

protected:

	/** Name of the file currently being imported. */
	static UNREALED_API FString CurrentFilename;

	/** This is the import priority that all factories are given in the default constructor. */
	static UNREALED_API const int32 DefaultImportPriority;

	//@third party code BEGIN SIMPLYGON
	/** This is the HASH for the file being imported */
	static UNREALED_API FMD5Hash FileHash;
	//@third party code END SIMPLYGON

	/**
	 * For interactive object imports, this value indicates whether the user wants
	 * objects to be automatically overwritten (See EAppReturnType), or -1 if the
	  * user should be prompted.
	*/
	UPROPERTY()
	int32 OverwriteYesOrNoToAllState;

	TArray<UObject*> AdditionalImportedObjects;

};<|MERGE_RESOLUTION|>--- conflicted
+++ resolved
@@ -175,20 +175,13 @@
 	}
 
 	// @todo document
-<<<<<<< HEAD
-	virtual bool ImportUntypedBulkDataFromText(const TCHAR*& Buffer, FBulkData& BulkData);
-=======
 	UNREALED_API virtual bool ImportUntypedBulkDataFromText(const TCHAR*& Buffer, FBulkData& BulkData);
->>>>>>> 4af6daef
 
 	/** Creates a list of file extensions supported by this factory */
 	UNREALED_API virtual void GetSupportedFileExtensions(TArray<FString>& OutExtensions) const;
 
 	/** Returns true if the provided file extension is supported */
 	UNREALED_API virtual bool IsSupportedFileExtension(FStringView InExtension) const;
-
-	/** Returns true if the provided file extension is supported */
-	virtual bool IsSupportedFileExtension(FStringView InExtension) const;
 
 	/** Do clean up after importing is done. Will be called once for multi batch import. */
 	virtual void CleanUp() { AdditionalImportedObjects.Empty(); }
@@ -228,11 +221,7 @@
 	/**
 	 * @return true if this factory is being used for automated import.  Dialogs and user input should be disabled if this method returns true
 	 */
-<<<<<<< HEAD
-	virtual bool IsAutomatedImport() const;
-=======
 	UNREALED_API virtual bool IsAutomatedImport() const;
->>>>>>> 4af6daef
 
 	/**
 	 * @return the supported factory formats list.
