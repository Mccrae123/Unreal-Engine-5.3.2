// Copyright Epic Games, Inc. All Rights Reserved.

#pragma once

#include "CoreMinimal.h"
#include "UObject/ObjectMacros.h"
#include "SceneImportFactory.h"
#include "FbxSceneImportFactory.generated.h"

class AActor;
class UFbxSceneImportData;
class USceneComponent;

#define INVALID_UNIQUE_ID 0xFFFFFFFFFFFFFFFF

class FFbxAttributeInfo : public TSharedFromThis<FFbxAttributeInfo>
{
public:
	FString Name;
	uint64 UniqueId;
	bool bImportAttribute;
	//Log the path where it was import so we can retrieve it when doing the re-import
	FString OriginalImportPath;
	FString OriginalFullImportName;

	bool bOriginalTypeChanged;

	bool bOverridePath;
	FString OverrideImportPath;
	FString OverrideFullImportName;

	//The name of the Options so reimport can show the options
	FString OptionName;

	//The node pivot user want to bake by default its the first node that reference the mesh
	uint64 PivotNodeUid;
	FString PivotNodeName; //Transient variable use for the ui to not display a uid

	//If there is more then one Pivots we have to present a list to the user so they can choose which node pivot they want to bake
	TMap<FVector, TArray<uint64>> NodeReferencePivots;

	FString GetImportPath()
	{
		if (bOverridePath)
		{
			return OverrideImportPath;
		}
		return OriginalImportPath;
	}

	FString GetFullImportName()
	{
		if (bOverridePath)
		{
			return OverrideFullImportName;
		}
		return OriginalFullImportName;
	}

	void SetOriginalImportPath(FString ImportPath)
	{
		OriginalImportPath = ImportPath;
		IsContentObjectUpToDate = false;
	}
	void SetOriginalFullImportName(FString FullImportName)
	{
		OriginalFullImportName = FullImportName;
		IsContentObjectUpToDate = false;
	}

	void SetOverridePath(bool OverridePath)
	{
		bOverridePath = OverridePath;
		IsContentObjectUpToDate = false;
	}

	FFbxAttributeInfo()
		: Name(TEXT(""))
		, UniqueId(INVALID_UNIQUE_ID)
		, bImportAttribute(true)
		, OriginalImportPath(TEXT(""))
		, OriginalFullImportName(TEXT(""))
		, bOriginalTypeChanged(false)
		, bOverridePath(false)
		, OverrideImportPath(TEXT(""))
		, OverrideFullImportName(TEXT(""))
		, OptionName(TEXT(""))
		, PivotNodeUid(INVALID_UNIQUE_ID)
		, PivotNodeName(TEXT("-"))
		, IsContentObjectUpToDate(false)
		, ContentPackage(nullptr)
		, ContentObject(nullptr)
	{}

	virtual ~FFbxAttributeInfo() {}

	virtual UClass *GetType() = 0;

	UPackage *GetContentPackage();
	UObject *GetContentObject();
private:
	//Cache the existing object state
	bool IsContentObjectUpToDate;
	UPackage *ContentPackage;
	UObject *ContentObject;
};

class FFbxMeshInfo : public FFbxAttributeInfo, public TSharedFromThis<FFbxMeshInfo>
{
public:
	int32 FaceNum;
	int32 VertexNum;
	bool bTriangulated;
	int32 MaterialNum;
	bool bIsSkelMesh;
	FString SkeletonRoot;
	int32 SkeletonElemNum;
	FString LODGroup;
	int32 LODLevel;
	int32 MorphNum;
	bool IsLod;
	bool IsCollision;

	FFbxMeshInfo()
		: FaceNum(0)
		, VertexNum(0)
		, bTriangulated(false)
		, MaterialNum(0)
		, bIsSkelMesh(false)
		, SkeletonRoot(TEXT(""))
		, SkeletonElemNum(0)
		, LODGroup(TEXT(""))
		, LODLevel(0)
		, MorphNum(0)
		, IsLod(false)
		, IsCollision(false)
	{}

	virtual ~FFbxMeshInfo() {}

	virtual UClass *GetType();
};

class FFbxTextureInfo : public FFbxAttributeInfo, public TSharedFromThis<FFbxTextureInfo>
{
public:
	FString TexturePath;

	FFbxTextureInfo()
		: TexturePath(TEXT(""))
	{}

	virtual UClass *GetType();
};

class FFbxMaterialInfo : public FFbxAttributeInfo, public TSharedFromThis<FFbxMaterialInfo>
{
public:
	//This string is use to help match the material when doing a reimport
	FString HierarchyPath;

	//All the textures use by this material
	TArray<TSharedPtr<FFbxTextureInfo>> Textures;

	FFbxMaterialInfo()
		: HierarchyPath(TEXT(""))
	{}

	virtual UClass *GetType();
};

class FFbxCameraInfo : public TSharedFromThis<FFbxCameraInfo>
{
public:
	FString Name;
	uint64 UniqueId;

	bool ProjectionPerspective;
	float AspectWidth;
	float AspectHeight;
	float NearPlane;
	float FarPlane;
	float OrthoZoom;
	float FieldOfView;
	float FocalLength;
	float ApertureWidth;
	float ApertureHeight;

	FFbxCameraInfo()
		: Name(TEXT(""))
		, UniqueId(INVALID_UNIQUE_ID)
		, ProjectionPerspective(true)
		, AspectWidth(0.0f)
		, AspectHeight(0.0f)
		, NearPlane(0.0f)
		, FarPlane(0.0f)
		, OrthoZoom(0.0f)
		, FieldOfView(0.0f)
		, FocalLength(0.0f)
		, ApertureWidth(0.0f)
		, ApertureHeight(0.0f)
	{}
};

class FFbxLightInfo : public TSharedFromThis<FFbxLightInfo>
{
public:
	FString Name;
	uint64 UniqueId;
	int32 Type; //ePoint=0, eDirectional=1, eSpot=2, eArea=3, eVolume=4
	FColor Color; //RGB color no alpha
	float Intensity; //fbx default is 100
	int32 Decay; //eNone=0, eLinear=1, eQuadratic=2, eCubic=3
	bool CastLight;
	bool CastShadow;
	FColor ShadowColor; //RGB color no alpha

	float InnerAngle;
	float OuterAngle;
	float Fog;
	float DecayStart;
	bool EnableNearAttenuation;
	float NearAttenuationStart;
	float NearAttenuationEnd;
	bool EnableFarAttenuation;
	float FarAttenuationStart;
	float FarAttenuationEnd;

	//Notes:
	//Fbx use positive X to point light direction, we have to turn the component 90 degree in z object space

	FFbxLightInfo()
		: Name(TEXT(""))
		, UniqueId(INVALID_UNIQUE_ID)
		, Type(0)
		, Color(FColor::White)
		, Intensity(1.0f)
		, Decay(0)
		, CastLight(false)
		, CastShadow(false)
		, ShadowColor(FColor::Black)
		, InnerAngle(0.0f)
		, OuterAngle(0.0f)
		, Fog(0.0f)
		, DecayStart(0.0f)
		, EnableNearAttenuation(false)
		, NearAttenuationStart(0.0f)
		, NearAttenuationEnd(0.0f)
		, EnableFarAttenuation(false)
		, FarAttenuationStart(0.0f)
		, FarAttenuationEnd(0.0f)
	{}
};

//Node use to store the scene hierarchy transform will be relative to the parent
class FFbxNodeInfo : public TSharedFromThis<FFbxNodeInfo>
{
public:
	FString NodeName;
	uint64 UniqueId;
	FString NodeHierarchyPath;

	TSharedPtr<FFbxNodeInfo> ParentNodeInfo;
	
	TSharedPtr<FFbxAttributeInfo> AttributeInfo;
	uint64 AttributeUniqueId;
	FString AttributeType;

	FTransform Transform;
	FVector PivotRotation;
	FVector PivotScaling;
	bool bImportNode;

	TArray<TSharedPtr<FFbxNodeInfo>> Childrens;
	TArray<TSharedPtr<FFbxMaterialInfo>> Materials;

	FFbxNodeInfo()
		: NodeName(TEXT(""))
		, UniqueId(INVALID_UNIQUE_ID)
		, NodeHierarchyPath(TEXT(""))
		, ParentNodeInfo(NULL)
		, AttributeInfo(NULL)
		, AttributeUniqueId(INVALID_UNIQUE_ID)
		, AttributeType(TEXT(""))
		, Transform(FTransform::Identity)
		, bImportNode(true)
	{}
};

class FFbxSceneInfo : public TSharedFromThis<FFbxSceneInfo>
{
public:
	// data for static mesh
	int32 NonSkinnedMeshNum;
	//data for skeletal mesh
	int32 SkinnedMeshNum;
	// common data
	int32 TotalGeometryNum;
	int32 TotalMaterialNum;
	int32 TotalTextureNum;
	TArray<TSharedPtr<FFbxMeshInfo>> MeshInfo;
	TArray<TSharedPtr<FFbxNodeInfo>> HierarchyInfo;
	
	//Component attributes
	TMap<uint64, TSharedPtr<FFbxLightInfo>> LightInfo;
	TMap<uint64, TSharedPtr<FFbxCameraInfo>> CameraInfo;
	
	/* true if it has animation */
	bool bHasAnimation;
	double FrameRate;
	double TotalTime;

	FFbxSceneInfo()
		: NonSkinnedMeshNum(0)
		, SkinnedMeshNum(0)
		, TotalGeometryNum(0)
		, TotalMaterialNum(0)
		, TotalTextureNum(0)
		, bHasAnimation(false)
		, FrameRate(0.0)
		, TotalTime(0.0)
	{}

	//Function helper to find the LOD parent of a nodeinfo with a mesh attribute
	static TSharedPtr<FFbxNodeInfo> RecursiveFindLODParentNode(TSharedPtr<FFbxNodeInfo> NodeInfo)
	{
		if (!NodeInfo.IsValid())
			return nullptr;
		if (NodeInfo->ParentNodeInfo.IsValid() && NodeInfo->ParentNodeInfo->AttributeType.Compare(TEXT("eLODGroup")) == 0)
			return NodeInfo->ParentNodeInfo;

		return RecursiveFindLODParentNode(NodeInfo->ParentNodeInfo);
	}
};

namespace UnFbx
{
	struct FBXImportOptions;
}

typedef TMap<FString, UnFbx::FBXImportOptions*> ImportOptionsNameMap;
typedef ImportOptionsNameMap* ImportOptionsNameMapPtr;

UCLASS(BlueprintType, hidecategories=Object, MinimalAPI)
class UFbxSceneImportFactory : public USceneImportFactory
{
	GENERATED_UCLASS_BODY()

	/** UFactory Interface */
<<<<<<< HEAD
	virtual UObject* FactoryCreateFile(UClass* InClass, UObject* InParent, FName InName, EObjectFlags Flags, const FString& Filename, const TCHAR* Parms, FFeedbackContext* Warn, bool& bOutOperationCanceled) override;
	virtual UObject* FactoryCreateBinary(UClass* InClass, UObject* InParent, FName InName, EObjectFlags Flags, UObject* Context, const TCHAR* Type, const uint8*& Buffer, const uint8* BufferEnd, FFeedbackContext* Warn) override;
	virtual UObject* FactoryCreateBinary(UClass* InClass, UObject* InParent, FName InName, EObjectFlags Flags, UObject* Context, const TCHAR* Type, const uint8*& Buffer, const uint8* BufferEnd, FFeedbackContext* Warn, bool& bOutOperationCanceled) override;
	virtual bool FactoryCanImport(const FString& Filename) override;
	virtual TArray<FString> GetFormats() const override;
=======
	UNREALED_API virtual UObject* FactoryCreateFile(UClass* InClass, UObject* InParent, FName InName, EObjectFlags Flags, const FString& Filename, const TCHAR* Parms, FFeedbackContext* Warn, bool& bOutOperationCanceled) override;
	UNREALED_API virtual UObject* FactoryCreateBinary(UClass* InClass, UObject* InParent, FName InName, EObjectFlags Flags, UObject* Context, const TCHAR* Type, const uint8*& Buffer, const uint8* BufferEnd, FFeedbackContext* Warn) override;
	UNREALED_API virtual UObject* FactoryCreateBinary(UClass* InClass, UObject* InParent, FName InName, EObjectFlags Flags, UObject* Context, const TCHAR* Type, const uint8*& Buffer, const uint8* BufferEnd, FFeedbackContext* Warn, bool& bOutOperationCanceled) override;
	UNREALED_API virtual bool FactoryCanImport(const FString& Filename) override;
	UNREALED_API virtual TArray<FString> GetFormats() const override;
>>>>>>> 4af6daef

	/** USceneImportFactory Interface */
	virtual bool ImportsAssets() const override { return true; }

	/** Import options UI detail when importing fbx scene */
	UPROPERTY(BlueprintReadWrite, Category = "Editor Scripting | Fbx Scene Import", Transient)
	TObjectPtr<class UFbxSceneImportOptions> SceneImportOptions;
	
	/** Import options UI detail when importing fbx scene static mesh*/
	UPROPERTY(BlueprintReadWrite, Category = "Editor Scripting | Fbx Scene Import", Transient)
	TObjectPtr<class UFbxSceneImportOptionsStaticMesh> SceneImportOptionsStaticMesh;
	
	/** Import options UI detail when importing fbx scene skeletal mesh*/
	UPROPERTY(BlueprintReadWrite, Category = "Editor Scripting | Fbx Scene Import", Transient)
	TObjectPtr<class UFbxSceneImportOptionsSkeletalMesh> SceneImportOptionsSkeletalMesh;
	
	/** Import data used when importing static meshes */
	UPROPERTY(Transient)
	TObjectPtr<class UFbxStaticMeshImportData> StaticMeshImportData;

	/** Import data used when importing skeletal meshes */
	UPROPERTY(Transient)
	TObjectPtr<class UFbxSkeletalMeshImportData> SkeletalMeshImportData;

	/** Import data used when importing animations */
	UPROPERTY(Transient)
	TObjectPtr<class UFbxAnimSequenceImportData> AnimSequenceImportData;

	/** Import data used when importing textures */
	UPROPERTY(Transient)
	TObjectPtr<class UFbxTextureImportData> TextureImportData;
	
	/* Default Options always have the same name "Default" */
	static UNREALED_API FString DefaultOptionName;

public:
	static UNREALED_API TSharedPtr<FFbxSceneInfo> ConvertSceneInfo(void* VoidFbxImporter, void* VoidFbxSceneInfo);
	static UNREALED_API void ExtractMaterialInfo(void* FbxImporterVoid, TSharedPtr<FFbxSceneInfo> SceneInfoPtr);

protected:
	/** Convert the scene and remake all the transform for the SceneInfo pass in parameter.
	 *  We need this because EvaluateGlobal and EvaluateLocal are dependent of the scene conversion.
	 */
	UNREALED_API void ChangeFrontAxis(void* VoidFbxImporter, void* VoidSceneInfo, TSharedPtr<FFbxSceneInfo> SceneInfoPtr);

	/** Make sure GlobalImportSettings is pointing to the correct options */
	UNREALED_API void ApplyMeshInfoFbxOptions(TSharedPtr<FFbxMeshInfo> MeshInfo);

	/* Compute the path of every node and fill the result in the node. This data will be use by the reimport
	*  as a unique key for for the reimport status of the node hierarchy.
	*/
	static UNREALED_API void FillSceneHierarchyPath(TSharedPtr<FFbxSceneInfo> SceneInfo);

	/** Create a hierarchy of actor in the current level */
	UNREALED_API void CreateLevelActorHierarchy(TSharedPtr<FFbxSceneInfo> SceneInfoPtr);

	/** Create a hierarchy of actor in the current level */
	UNREALED_API AActor *CreateActorComponentsHierarchy(TSharedPtr<FFbxSceneInfo> SceneInfoPtr);

	/** Apply the LocalTransform to the SceneComponent and if PreMultiplyTransform is not null do a pre multiplication
	* SceneComponent: Must be a valid pointer
	* LocalTransform: Must be a valid pointer
	* PreMultiplyTransform: Can be nullptr
	*/
	UNREALED_API void ApplyTransformToComponent(USceneComponent *SceneComponent, FTransform *LocalTransform, FTransform *PreMultiplyTransform, FVector &PivotLocation, FVector &ParentPivotAccumulation);

	/** Import all skeletal mesh from the fbx scene */
	UNREALED_API void ImportAllSkeletalMesh(void* VoidRootNodeToImport, void* VoidFbxImporter, EObjectFlags Flags, int32& NodeIndex, int32& InterestingNodeCount , TSharedPtr<FFbxSceneInfo> SceneInfo);
	
	UNREALED_API UObject* ImportOneSkeletalMesh(void* VoidRootNodeToImport, void* VoidFbxImporter, TSharedPtr<FFbxSceneInfo> SceneInfo, EObjectFlags Flags, TArray<void*> &VoidNodeArray, int32 &TotalNumNodes);

	/** Import all static mesh from the fbx scene */
	UNREALED_API void ImportAllStaticMesh(void* VoidRootNodeToImport, void* VoidFbxImporter, EObjectFlags Flags, int32& NodeIndex, int32& InterestingNodeCount, TSharedPtr<FFbxSceneInfo> SceneInfo);

	// @todo document
	UNREALED_API UObject* RecursiveImportNode(void* FFbxImporter, void* VoidNode, EObjectFlags Flags, int32& Index, int32 Total, TSharedPtr<FFbxSceneInfo> SceneInfo, FString PackagePath);

	// @todo document
	UNREALED_API UObject* ImportANode(void* VoidFbxImporter, TArray<void*> &VoidNode, EObjectFlags Flags, int32& NodeIndex, TSharedPtr<FFbxSceneInfo> SceneInfo, TSharedPtr<FFbxNodeInfo> &OutNodeInfo, FString PackagePath, int32 Total = 0, UObject* InMesh = NULL, int LODIndex = 0);

	/** Find the FFbxNodeInfo in the hierarchy. */
	UNREALED_API bool FindSceneNodeInfo(TSharedPtr<FFbxSceneInfo> SceneInfo, uint64 NodeInfoUniqueId, TSharedPtr<FFbxNodeInfo> &OutNodeInfo);

	/** Create a package for the specified node. Package will be the concatenation of UFbxSceneImportFactory::Path and Node->GetName(). */
	UNREALED_API UPackage *CreatePackageForNode(FString PackageName, FString &StaticMeshName);

	UNREALED_API bool SetStaticMeshComponentOverrideMaterial(class UStaticMeshComponent* StaticMeshComponent, TSharedPtr<FFbxNodeInfo> NodeInfo);

	/** The path of the asset to import */
	FString Path;

	/** Pointer on the fbx scene import data, we fill this object to be able to do re import of the scene */
	UPROPERTY()
	TObjectPtr<UFbxSceneImportData> ReimportData;
	
	/** Assets created by the factory*/
	TMap<TSharedPtr<FFbxAttributeInfo>, UObject*> AllNewAssets;

	/*Global Setting for non overriden Node*/
	UnFbx::FBXImportOptions* GlobalImportSettings;

	/*The Global Settings Reference*/
	UnFbx::FBXImportOptions* GlobalImportSettingsReference;
	
	/*The options dictionary*/
	ImportOptionsNameMap NameOptionsMap;

	/* Return the Options from the NameOptionMap Map. return nulptr if the options are not found*/
	UNREALED_API UnFbx::FBXImportOptions *GetOptionsFromName(FString OptionName);

	/** Is the import was cancel*/
	bool ImportWasCancel;
};


<|MERGE_RESOLUTION|>--- conflicted
+++ resolved
@@ -347,19 +347,11 @@
 	GENERATED_UCLASS_BODY()
 
 	/** UFactory Interface */
-<<<<<<< HEAD
-	virtual UObject* FactoryCreateFile(UClass* InClass, UObject* InParent, FName InName, EObjectFlags Flags, const FString& Filename, const TCHAR* Parms, FFeedbackContext* Warn, bool& bOutOperationCanceled) override;
-	virtual UObject* FactoryCreateBinary(UClass* InClass, UObject* InParent, FName InName, EObjectFlags Flags, UObject* Context, const TCHAR* Type, const uint8*& Buffer, const uint8* BufferEnd, FFeedbackContext* Warn) override;
-	virtual UObject* FactoryCreateBinary(UClass* InClass, UObject* InParent, FName InName, EObjectFlags Flags, UObject* Context, const TCHAR* Type, const uint8*& Buffer, const uint8* BufferEnd, FFeedbackContext* Warn, bool& bOutOperationCanceled) override;
-	virtual bool FactoryCanImport(const FString& Filename) override;
-	virtual TArray<FString> GetFormats() const override;
-=======
 	UNREALED_API virtual UObject* FactoryCreateFile(UClass* InClass, UObject* InParent, FName InName, EObjectFlags Flags, const FString& Filename, const TCHAR* Parms, FFeedbackContext* Warn, bool& bOutOperationCanceled) override;
 	UNREALED_API virtual UObject* FactoryCreateBinary(UClass* InClass, UObject* InParent, FName InName, EObjectFlags Flags, UObject* Context, const TCHAR* Type, const uint8*& Buffer, const uint8* BufferEnd, FFeedbackContext* Warn) override;
 	UNREALED_API virtual UObject* FactoryCreateBinary(UClass* InClass, UObject* InParent, FName InName, EObjectFlags Flags, UObject* Context, const TCHAR* Type, const uint8*& Buffer, const uint8* BufferEnd, FFeedbackContext* Warn, bool& bOutOperationCanceled) override;
 	UNREALED_API virtual bool FactoryCanImport(const FString& Filename) override;
 	UNREALED_API virtual TArray<FString> GetFormats() const override;
->>>>>>> 4af6daef
 
 	/** USceneImportFactory Interface */
 	virtual bool ImportsAssets() const override { return true; }
