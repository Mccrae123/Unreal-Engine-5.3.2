// Copyright Epic Games, Inc. All Rights Reserved.

#pragma once

#include "CoreMinimal.h"
#include "UObject/ObjectMacros.h"
#include "Factories/Factory.h"
#include "FbxFactory.generated.h"

class IImportSettingsParser;

namespace UnFbx {
	class FFbxImporter;
}

UCLASS(hidecategories=Object, MinimalAPI)
class UFbxFactory : public UFactory
{
	GENERATED_UCLASS_BODY()

	UPROPERTY()
	TObjectPtr<class UFbxImportUI> ImportUI;

	/** Prevent garbage collection of original when overriding ImportUI property */
	UPROPERTY()
	TObjectPtr<class UFbxImportUI> OriginalImportUI;

	/**  Set import batch **/
	void EnableShowOption() { bShowOption = true; }


	//~ Begin UObject Interface
	UNREALED_API virtual bool ConfigureProperties() override;
	UNREALED_API virtual void PostInitProperties() override;
	//~ End UObject Interface

	//~ Begin UFactory Interface
<<<<<<< HEAD
	virtual void CleanUp() override;
	virtual bool DoesSupportClass(UClass * Class) override;
	virtual UClass* ResolveSupportedClass() override;
	virtual UObject* FactoryCreateFile(UClass* InClass, UObject* InParent, FName InName, EObjectFlags Flags, const FString& Filename, const TCHAR* Parms, FFeedbackContext* Warn, bool& bOutOperationCanceled) override;
	virtual bool FactoryCanImport(const FString& Filename) override;
	virtual bool CanImportBeCanceled() const override;
	virtual IImportSettingsParser* GetImportSettingsParser() override;
	virtual TArray<FString> GetFormats() const override;
	//~ End UFactory Interface
	
	static TArray<FString> GetFbxFormats(const UFactory* Factory);
=======
	UNREALED_API virtual void CleanUp() override;
	UNREALED_API virtual bool DoesSupportClass(UClass * Class) override;
	UNREALED_API virtual UClass* ResolveSupportedClass() override;
	UNREALED_API virtual UObject* FactoryCreateFile(UClass* InClass, UObject* InParent, FName InName, EObjectFlags Flags, const FString& Filename, const TCHAR* Parms, FFeedbackContext* Warn, bool& bOutOperationCanceled) override;
	UNREALED_API virtual bool FactoryCanImport(const FString& Filename) override;
	UNREALED_API virtual bool CanImportBeCanceled() const override;
	UNREALED_API virtual IImportSettingsParser* GetImportSettingsParser() override;
	UNREALED_API virtual TArray<FString> GetFormats() const override;
	//~ End UFactory Interface
	
	static UNREALED_API TArray<FString> GetFbxFormats(const UFactory* Factory);
>>>>>>> 4af6daef

	/**
	 * Detect mesh type to import: Static Mesh or Skeletal Mesh.
	 * Only the first mesh will be detected.
	 *
	 * @param InFilename	FBX file name
	 * @return bool	return true if parse the file successfully
	 */
	UNREALED_API bool DetectImportType(const FString& InFilename);

	void SetDetectImportTypeOnImport(bool bDetectState) { bDetectImportTypeOnImport = bDetectState; }

private:

	/**
	 * Delete the newly created objects after an import cancelation.
	 */
	UNREALED_API void CancelObjectCreation(UnFbx::FFbxImporter* FbxImporter) const;

protected:
	// @todo document
	UNREALED_API UObject* RecursiveImportNode(UnFbx::FFbxImporter* FFbxImporter, void* Node, UObject* InParent, FName InName, EObjectFlags Flags, struct FScopedSlowTask& SlowTask, TArray<UObject*>& OutNewAssets);

	// @todo document
	UNREALED_API UObject* ImportANode(UnFbx::FFbxImporter* FbxImporter, TArray<void*> VoidNodes, UObject* InParent, FName InName, EObjectFlags Flags, struct FScopedSlowTask& SlowTask, UObject* InMesh = NULL, int LODIndex = 0);

	/**
	 * Used to display special task progression text if needs be (like import being cancelled).
	 * 
	 * @param TaskText	The current import task text we want to display.
	 * @return			The task text after taking into account the factory's current state.
	 */
	UNREALED_API FText GetImportTaskText(const FText& TaskText) const;

	bool bShowOption;
	bool bDetectImportTypeOnImport;

	/** true if the import operation was canceled. */
	bool bOperationCanceled;
};


<|MERGE_RESOLUTION|>--- conflicted
+++ resolved
@@ -35,19 +35,6 @@
 	//~ End UObject Interface
 
 	//~ Begin UFactory Interface
-<<<<<<< HEAD
-	virtual void CleanUp() override;
-	virtual bool DoesSupportClass(UClass * Class) override;
-	virtual UClass* ResolveSupportedClass() override;
-	virtual UObject* FactoryCreateFile(UClass* InClass, UObject* InParent, FName InName, EObjectFlags Flags, const FString& Filename, const TCHAR* Parms, FFeedbackContext* Warn, bool& bOutOperationCanceled) override;
-	virtual bool FactoryCanImport(const FString& Filename) override;
-	virtual bool CanImportBeCanceled() const override;
-	virtual IImportSettingsParser* GetImportSettingsParser() override;
-	virtual TArray<FString> GetFormats() const override;
-	//~ End UFactory Interface
-	
-	static TArray<FString> GetFbxFormats(const UFactory* Factory);
-=======
 	UNREALED_API virtual void CleanUp() override;
 	UNREALED_API virtual bool DoesSupportClass(UClass * Class) override;
 	UNREALED_API virtual UClass* ResolveSupportedClass() override;
@@ -59,7 +46,6 @@
 	//~ End UFactory Interface
 	
 	static UNREALED_API TArray<FString> GetFbxFormats(const UFactory* Factory);
->>>>>>> 4af6daef
 
 	/**
 	 * Detect mesh type to import: Static Mesh or Skeletal Mesh.
