--- conflicted
+++ resolved
@@ -23,19 +23,11 @@
 	bool bExportTransforms = true;
 
 	/** If enabled, export the morph targets from the animation */
-<<<<<<< HEAD
 	UPROPERTY(EditAnywhere, BlueprintReadWrite, AdvancedDisplay, Category = Export)
 	bool bExportMorphTargets = true;
 
 	/** If enabled, export the attribute curves from the animation */
 	UPROPERTY(EditAnywhere, BlueprintReadWrite, AdvancedDisplay, Category = Export)
-=======
-	UPROPERTY(EditAnywhere, BlueprintReadWrite, AdvancedDisplay, Category = Export)
-	bool bExportMorphTargets = true;
-
-	/** If enabled, export the attribute curves from the animation */
-	UPROPERTY(EditAnywhere, BlueprintReadWrite, AdvancedDisplay, Category = Export)
->>>>>>> d731a049
 	bool bExportAttributeCurves = true;
 
 	/** If enabled, export the material curves from the animation */
