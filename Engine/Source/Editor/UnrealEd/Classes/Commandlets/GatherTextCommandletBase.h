--- conflicted
+++ resolved
@@ -92,19 +92,6 @@
 		return false;
 	}
 
-	// Utility to get the correct base path (engine or project) for the current environment
-	static const FString& GetProjectBasePath();
-
-	/**
-* Returns true if this commandlet should run during a preview run.
-* Override in child classes to conditionally skip a commandlet from being run.
-* Most commandlets that require source control, write to files etc should be skipped for preview runs
-*/
-	virtual bool ShouldRunInPreview(const TArray<FString>& Switches, const TMap<FString, FString>& ParamVals) const
-	{
-		return false;
-	}
-
 protected:
 	TSharedPtr< FLocTextHelper > GatherManifestHelper;
 
@@ -114,19 +101,11 @@
 	TMap<FName, FString> SplitPlatforms;
 
 	// Common params and switches among all text gathering commadnlets 
-<<<<<<< HEAD
-	static const TCHAR* ConfigParam;
-	static const TCHAR* EnableSourceControlSwitch;
-	static const TCHAR* DisableSubmitSwitch;
-	static const TCHAR* PreviewSwitch;
-	static const TCHAR* GatherTypeParam;
-=======
 	static UNREALED_API const TCHAR* ConfigParam;
 	static UNREALED_API const TCHAR* EnableSourceControlSwitch;
 	static UNREALED_API const TCHAR* DisableSubmitSwitch;
 	static UNREALED_API const TCHAR* PreviewSwitch;
 	static UNREALED_API const TCHAR* GatherTypeParam;
->>>>>>> 4af6daef
 
 private:
 	UNREALED_API virtual void CreateCustomEngine(const FString& Params) override ; //Disallow other text commandlets to make their own engine.	
