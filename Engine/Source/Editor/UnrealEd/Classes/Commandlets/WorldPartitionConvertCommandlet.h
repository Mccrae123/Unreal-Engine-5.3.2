--- conflicted
+++ resolved
@@ -123,12 +123,9 @@
 	FString DefaultHLODLayerName;
 
 	UPROPERTY(Config)
-<<<<<<< HEAD
-=======
 	FString DefaultHLODLayerAsset;
 
 	UPROPERTY(Config)
->>>>>>> d731a049
 	FString FoliageTypePath;
 
 	UPROPERTY(Config)
