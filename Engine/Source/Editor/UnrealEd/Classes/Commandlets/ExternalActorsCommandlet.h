// Copyright Epic Games, Inc. All Rights Reserved.

#pragma once

#include "CoreMinimal.h"
#include "UObject/ObjectMacros.h"
#include "Commandlets/Commandlet.h"
#include "PackageSourceControlHelper.h"
#include "ExternalActorsCommandlet.generated.h"

UCLASS(MinimalAPI)
class UExternalActorsCommandlet : public UCommandlet
{
	GENERATED_UCLASS_BODY()

public:
	//~ Begin UCommandlet Interface
	UNREALED_API virtual int32 Main(const FString& Params) override;
	//~ End UCommandlet Interface

protected:
<<<<<<< HEAD
	UWorld* LoadWorld(const FString& LevelToLoad);
=======
	UNREALED_API UWorld* LoadWorld(const FString& LevelToLoad);
>>>>>>> 4af6daef
};<|MERGE_RESOLUTION|>--- conflicted
+++ resolved
@@ -19,9 +19,5 @@
 	//~ End UCommandlet Interface
 
 protected:
-<<<<<<< HEAD
-	UWorld* LoadWorld(const FString& LevelToLoad);
-=======
 	UNREALED_API UWorld* LoadWorld(const FString& LevelToLoad);
->>>>>>> 4af6daef
 };