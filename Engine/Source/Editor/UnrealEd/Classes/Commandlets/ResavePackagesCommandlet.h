// Copyright Epic Games, Inc. All Rights Reserved.

#pragma once

#include "CoreMinimal.h"
#include "Templates/PimplPtr.h"
#include "UObject/ObjectMacros.h"
#include "Commandlets/Commandlet.h"
#include "Engine/EngineTypes.h"
#include "ResavePackagesCommandlet.generated.h"


// Log category should be accessible by derived classes
UNREALED_API DECLARE_LOG_CATEGORY_EXTERN(LogContentCommandlet, Log, All);

UCLASS()
// Added UNREALED_API to expose this to the save packages test
class UNREALED_API UResavePackagesCommandlet : public UCommandlet
{
    GENERATED_UCLASS_BODY()

protected:

	enum EBrevity
	{
		VERY_VERBOSE,
		INFORMATIVE,
		ONLY_ERRORS
	};

	EBrevity Verbosity;

	/** only packages that have this version or higher will be resaved; a value of IGNORE_PACKAGE_VERSION indicates that there is no minimum package version */
	int32 MinResaveUEVersion;

	/**
	 * Limits resaving to packages with this UE4 package version or lower.
	 * A value of IGNORE_PACKAGE_VERSION (default) removes this limitation.
	 */
	int32 MaxResaveUEVersion;

	/**
	 * Limits resaving to packages with this licensee package version or lower.
	 * A value of IGNORE_PACKAGE_VERSION (default) removes this limitation.
	 */
	int32 MaxResaveLicenseeUEVersion;

	/** 
	 * Maximum number of packages to resave to avoid having a massive sync
	 * A value of -1 (default) removes this limitation.
	 */
	int32 MaxPackagesToResave;

	/** allows users to save only packages with a particular class in them (useful for fixing content) */
	TArray<FName> ResaveClasses;

	// If non-empty, this substring has to be present in the package name for the commandlet to process it
	FString PackageSubstring;

	// strip editor only content
	bool bStripEditorOnlyContent;

	// skip the assert when a package can not be opened
	bool bCanIgnoreFails;

	/** load all packages, and display warnings for those packages which would have been resaved but were read-only */
	bool bVerifyContent;

	/** if we should only save dirty packages **/
	bool bOnlySaveDirtyPackages;

	/** if we should auto checkout packages that need to be saved**/
	bool bAutoCheckOut;

<<<<<<< HEAD
	/** when auto checking out packages, bulk checkout packages that will be saved to minimize source control requests **/
	bool bBulkCheckOut;
=======
	/** if we should batch together source control operations rather than submit them one at a time */
	bool bBatchSourceControl;
>>>>>>> 6bbb88c8

	/** if we should simply skip checked out files rather than error-ing out */
	bool bSkipCheckedOutFiles;

	/** if we should auto checkin packages that were checked out**/
	bool bAutoCheckIn;

	/** Should we build lighting for the packages we are saving? **/
	bool bShouldBuildLighting;

	/** Should we build reflection captures for the packages we are saving? **/
	bool bShouldBuildReflectionCaptures;

	/** Should we build texture streaming for the packages we are saving? **/
	bool bShouldBuildTextureStreaming;

	/** Similar to above, but applies to all packages rather than just maps **/
	bool bShouldBuildTextureStreamingForAll;

	/** only process packages containing materials **/
	bool bOnlyMaterials;

	/** Only save packages with a changelist of zero **/
	bool bOnlyUnversioned;

	/** Only save packages that been saved by a licensee **/
	bool bOnlyLicenseed;

	/** Only save packages containing bulkdata payloads that have been virtualized **/
	bool bOnlyVirtualized;

	/** Should we build navigation data for the packages we are saving? **/
	bool bShouldBuildNavigationData;

	/** Ignore package version changelist **/
	bool bIgnoreChangelist;

	/** Filter packages based on a collection **/
	TSet<FName> CollectionFilter;

	/** Should we update HLODs */
	bool bShouldBuildHLOD;
	bool bGenerateClusters;
	bool bGenerateMeshProxies;
	bool bForceClusterGeneration;
	bool bForceProxyGeneration;
	bool bForceSingleClusterForLevel;
	bool bSkipSubLevels;
	bool bHLODMapCleanup;
	FString ForceHLODSetupAsset;
	FString HLODSkipToMap;
	bool bForceUATEnvironmentVariableSet;

	/** Running count of packages that got modified and will need to be resaved */
	int32 PackagesConsideredForResave;
	int32 PackagesResaved;
<<<<<<< HEAD
=======
	int32 PackagesDeleted;
	int32 TotalPackagesForResave;
>>>>>>> 6bbb88c8

	/** Only collect garbage after N packages */
	int32 GarbageCollectionFrequency;

 	/** Lighting Build Quality(default: Production) */
 	ELightingBuildQuality LightingBuildQuality;
 
	/** List of files to submit */
	TArray<FString> FilesToSubmit;

	/** The list of switches that were passed on the commandline */
	TArray<FString> Switches;

	/** List of redirector packages that should be fixed up at the end */
	TArray<FString> RedirectorsToFixup;

	/** A queue containing source control operations to be performed in batches. */
	TPimplPtr<class FQueuedSourceControlOperations> SourceControlQueue;

	/**
	 * Evaluates the command-line to determine which maps to check.  By default all maps are checked
	 * Provides child classes with a chance to initialize any variables, parse the command line, etc.
	 *
	 * @param	Tokens			the list of tokens that were passed to the commandlet
	 * @param	MapPathNames	receives the list of path names for the maps that will be checked.
	 *
	 * @return	0 to indicate that the commandlet should continue; otherwise, the error code that should be returned by Main()
	 */
	virtual int32 InitializeResaveParameters( const TArray<FString>& Tokens, TArray<FString>& MapPathNames );

	void ParseSourceControlOptions(const TArray<FString>& Tokens);

	/** Loads and saves a single package */
	virtual void LoadAndSaveOnePackage(const FString& Filename);

	/** Checks to see if a package should be skipped */
	virtual bool ShouldSkipPackage(const FString& Filename);

	/** Deletes a single package */
	virtual void DeleteOnePackage(const FString& Filename);

	/**
	 * Allow the commandlet to perform any operations on the export/import table of the package before all objects in the package are loaded.
	 *
	 * @param	PackageLinker	the linker for the package about to be loaded
	 * @param	bSavePackage	[in]	indicates whether the package is currently going to be saved
	 *							[out]	set to true to resave the package
	 */
	virtual void PerformPreloadOperations( FLinkerLoad* PackageLinker, bool& bSavePackage );

	/**
	 * Allows the commandlet to perform any additional operations on the object before it is resaved.
	 *
	 * @param	Object			the object in the current package that is currently being processed
	 * @param	bSavePackage	[in]	indicates whether the package is currently going to be saved
	 *							[out]	set to true to resave the package
	 */
	virtual void PerformAdditionalOperations( class UObject* Object, bool& bSavePackage );

	/**
	 * Allows the commandlet to perform any additional operations on the package before it is resaved.
	 *
	 * @param	Package			the package that is currently being processed
	 * @param	bSavePackage	[in]	indicates whether the package is currently going to be saved
	 *							[out]	set to true to resave the package
	 */
	virtual void PerformAdditionalOperations( class UPackage* Package, bool& bSavePackage );

	/**
	* Allows the commandlet to perform any additional operations on the world before it is resaved.
	*
	* @param	World			the world that is currently being processed
	* @param	bSavePackage	[in]	indicates whether the package is currently going to be saved
	*							[out]	set to true to resave the package
	*/
	virtual void PerformAdditionalOperations(class UWorld* World, bool& bSavePackage);

	/**
	 * Removes any UClass exports from packages which aren't script packages.
	 *
	 * @param	Package			the package that is currently being processed
	 *
	 * @return	true to resave the package
	 */
	bool CleanClassesFromContentPackages( class UPackage* Package );

	// Get the changelist description to use if automatically checking packages out
	virtual FText GetChangelistDescription() const;

	bool CheckoutFile(const FString& Filename, bool bAddFile = false, bool bIgnoreAlreadyCheckedOut = false);
	bool RevertFile(const FString& Filename);
	bool CanCheckoutFile(const FString& Filename, FString& CheckedOutUser);
	void CheckoutAndSavePackage(UPackage* Package, TArray<FString>& SublevelFilenames, bool bIgnoreAlreadyCheckedOut = false);
	void CheckInFiles(const TArray<FString>& InFilesToSubmit, const FText& InDescription) const;
<<<<<<< HEAD
=======

	/**
	 * Creates and returns a unique filename in the temporary file directory.
	 *
	 * @return	A unique temporary filename
	 */
	FString CreateTempFilename();

	/**
	 * Returns the path of the directory we use to store all temporary files for
	 * this commandlet.
	 *
	 * @return Path to the temporary file directory
	 */
	FString GetTempFilesDirectory();

	/**
	 * Delete the remaining files in the temporary files directory for the commandlet.
	 */
	void CleanTempFiles();	
>>>>>>> 6bbb88c8

	// Print out a message only if running in very verbose mode
	void VerboseMessage(const FString& Message);

public:		
	//~ Begin UCommandlet Interface
	virtual int32 Main(const FString& Params) override;
	//~ End UCommandlet Interface
};<|MERGE_RESOLUTION|>--- conflicted
+++ resolved
@@ -72,13 +72,8 @@
 	/** if we should auto checkout packages that need to be saved**/
 	bool bAutoCheckOut;
 
-<<<<<<< HEAD
-	/** when auto checking out packages, bulk checkout packages that will be saved to minimize source control requests **/
-	bool bBulkCheckOut;
-=======
 	/** if we should batch together source control operations rather than submit them one at a time */
 	bool bBatchSourceControl;
->>>>>>> 6bbb88c8
 
 	/** if we should simply skip checked out files rather than error-ing out */
 	bool bSkipCheckedOutFiles;
@@ -135,11 +130,8 @@
 	/** Running count of packages that got modified and will need to be resaved */
 	int32 PackagesConsideredForResave;
 	int32 PackagesResaved;
-<<<<<<< HEAD
-=======
 	int32 PackagesDeleted;
 	int32 TotalPackagesForResave;
->>>>>>> 6bbb88c8
 
 	/** Only collect garbage after N packages */
 	int32 GarbageCollectionFrequency;
@@ -234,8 +226,6 @@
 	bool CanCheckoutFile(const FString& Filename, FString& CheckedOutUser);
 	void CheckoutAndSavePackage(UPackage* Package, TArray<FString>& SublevelFilenames, bool bIgnoreAlreadyCheckedOut = false);
 	void CheckInFiles(const TArray<FString>& InFilesToSubmit, const FText& InDescription) const;
-<<<<<<< HEAD
-=======
 
 	/**
 	 * Creates and returns a unique filename in the temporary file directory.
@@ -256,7 +246,6 @@
 	 * Delete the remaining files in the temporary files directory for the commandlet.
 	 */
 	void CleanTempFiles();	
->>>>>>> 6bbb88c8
 
 	// Print out a message only if running in very verbose mode
 	void VerboseMessage(const FString& Message);
