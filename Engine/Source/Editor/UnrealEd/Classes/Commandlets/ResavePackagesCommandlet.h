--- conflicted
+++ resolved
@@ -105,12 +105,9 @@
 	/** Only save packages containing bulkdata payloads that have been virtualized **/
 	bool bOnlyVirtualized;
 
-<<<<<<< HEAD
-=======
 	/** Only save packages containing FPayloadTrailers **/
 	bool bOnlyPayloadTrailers;
 
->>>>>>> d731a049
 	/** Should we build navigation data for the packages we are saving? **/
 	bool bShouldBuildNavigationData;
 
