--- conflicted
+++ resolved
@@ -29,8 +29,6 @@
 	BackupAndOverwrite,
 };
 
-<<<<<<< HEAD
-=======
 UENUM()
 enum class ERestoreOpenAssetTabsMethod : uint8
 {
@@ -43,7 +41,6 @@
 	/** Never restore previously opened asset tabs on launch */
 	NeverRestore = 2
 };
->>>>>>> 4af6daef
 
 /** A filter used by the auto reimport manager to explicitly include/exclude files matching the specified wildcard */
 USTRUCT()
@@ -234,12 +231,6 @@
 
 	UNREALED_API void ResetAutomaticallyCheckoutOnAssetModificationOverride();
 
-	bool GetAutomaticallyCheckoutOnAssetModification() const;
-
-	void SetAutomaticallyCheckoutOnAssetModificationOverride(bool InValue);
-
-	void ResetAutomaticallyCheckoutOnAssetModificationOverride();
-
 public:
 
 	/**
