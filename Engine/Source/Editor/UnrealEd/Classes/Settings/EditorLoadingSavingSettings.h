// Copyright Epic Games, Inc. All Rights Reserved.

#pragma once

#include "CoreMinimal.h"
#include "UObject/ObjectMacros.h"
#include "UObject/Object.h"
#include "Engine/EngineTypes.h"
#include "EditorLoadingSavingSettings.generated.h"

UENUM()
namespace ELoadLevelAtStartup
{
	enum Type
	{
		None,
		ProjectDefault,
		LastOpened
	};
}


/** A filter used by the auto reimport manager to explicitly include/exclude files matching the specified wildcard */
USTRUCT()
struct FAutoReimportWildcard
{
	GENERATED_USTRUCT_BODY()

	/** The wildcard filter as a string. Files that match this wildcard will be included/excluded according to the bInclude member */
	UPROPERTY(EditAnywhere, config, Category=AutoReimport)
	FString Wildcard;
	
	/** When true, files that match this wildcard will be included (if it doesn't fail any other filters), when false, matches will be excluded from the reimporter */
	UPROPERTY(EditAnywhere, config, Category=AutoReimport)
<<<<<<< HEAD
	bool bInclude=false;
=======
	bool bInclude = false;
>>>>>>> 6bbb88c8
};


/** Auto reimport settings for a specific directory */
USTRUCT()
struct FAutoReimportDirectoryConfig
{
	GENERATED_USTRUCT_BODY()

	/** The source directory to monitor. Either an absolute directory on the file system, or a virtual mounted path */
	UPROPERTY(EditAnywhere, config, Category=AutoReimport, meta=(ToolTip="Path to a virtual package path (eg /Game/ or /MyPlugin/), or absolute paths on disk where your source content files reside."))
	FString SourceDirectory;

	/** Where SourceDirectory points to an ordinary file system path, MountPoint specifies the virtual mounted location to import new files to. */
	UPROPERTY(EditAnywhere, config, Category=AutoReimport, meta=(ToolTip="(Optional) Specify a virtual mout point (e.g. /Game/) to map this directory to on disk. Doing so allows auto-creation of assets when a source content file is created in this folder (see below)."))
	FString MountPoint;

	/** A set of wildcard filters to apply to this directory */
	UPROPERTY(EditAnywhere, config, Category=AutoReimport, meta=(DisplayName="Include/Exclude Wildcards", ToolTip="(Optional) Specify a set of wildcards to include or exclude files from this auto-reimporter."))
	TArray<FAutoReimportWildcard> Wildcards;

	struct UNREALED_API FParseContext
	{
		TArray<TPair<FString, FString>> MountedPaths;
		bool bEnableLogging;
		FParseContext(bool bInEnableLogging = true);
	};

	/** Parse and validate the specified source directory / mount point combination */
	UNREALED_API static bool ParseSourceDirectoryAndMountPoint(FString& SourceDirectory, FString& MountPoint, const FParseContext& InContext = FParseContext());
};


/**
 * Implements the Level Editor's loading and saving settings.
 */
UCLASS(config=EditorPerProjectUserSettings, autoexpandcategories=(AutoSave, AutoReimport, Blueprints))
class UNREALED_API UEditorLoadingSavingSettings
	: public UObject
{
	GENERATED_UCLASS_BODY()

public:

	/** Whether to load a default example map at startup  */
	UPROPERTY(EditAnywhere, config, Category=Startup)
	TEnumAsByte<ELoadLevelAtStartup::Type> LoadLevelAtStartup;

	/** Force project compilation at startup */
	UPROPERTY(EditAnywhere, config, Category=Startup)
	uint32 bForceCompilationAtStartup:1;

	/** Whether to restore previously open assets at startup */
	UPROPERTY(EditAnywhere, config, Category=Startup)
	uint32 bRestoreOpenAssetTabsOnRestart:1;

private:

	UPROPERTY(config)
	bool bEnableSourceControlCompatabilityCheck_DEPRECATED;

public:

	/**Automatically reimports textures when a change to source content is detected */
	UPROPERTY(EditAnywhere, config, Category=AutoReimport, meta=(DisplayName="Monitor Content Directories", ToolTip="When enabled, changes to made to source content files inside the content directories will automatically be reflected in the content browser.\nNote that source content files must reside in one of the monitored directories to be eligible for auto-reimport.\nAdvanced setup options are available below."))
	bool bMonitorContentDirectories;

	UPROPERTY(config)
	TArray<FString> AutoReimportDirectories_DEPRECATED;

	/** Directories being monitored for Auto Reimport */
	UPROPERTY(EditAnywhere, config, AdvancedDisplay,Category=AutoReimport, meta=(DisplayName="Directories to Monitor", ToolTip="Lists every directory to monitor for content changes. Can be virtual package paths (eg /Game/ or /MyPlugin/), or absolute paths on disk.\nPaths should point to the locations of the source content files (e.g. *.fbx, *.png) you want to be eligible for auto-reimport."))
	TArray<FAutoReimportDirectoryConfig> AutoReimportDirectorySettings;

	UPROPERTY(EditAnywhere, config, AdvancedDisplay, Category=AutoReimport, meta=(ClampMin=0, ClampMax=60, Units=Seconds, DisplayName="Import Threshold Time", ToolTip="Specifies an amount of time to wait before a specific file change is considered for auto reimport"))
	float AutoReimportThreshold;
	UPROPERTY(EditAnywhere, config, AdvancedDisplay, Category=AutoReimport, meta=(DisplayName="Auto Create Assets", ToolTip="When enabled, newly added source content files will be automatically imported into new assets."))
	bool bAutoCreateAssets;
	UPROPERTY(EditAnywhere, config, AdvancedDisplay, Category=AutoReimport, meta=(DisplayName="Auto Delete Assets", ToolTip="When enabled, deleting a source content file will automatically prompt the deletion of any related assets."))
	bool bAutoDeleteAssets;
	UPROPERTY(EditAnywhere, config, AdvancedDisplay, Category=AutoReimport, meta=(DisplayName="Detect Changes On Startup", ToolTip="When enabled, changes to monitored directories since UE was closed will be detected on restart.\n(Not recommended when working in collaboration with others using source control)."))
	bool bDetectChangesOnStartup;
	UPROPERTY(EditAnywhere, config, AdvancedDisplay, Category=AutoReimport, meta=(DisplayName="Prompt Before Action", ToolTip="Whether to prompt the user to import detected changes."))
	bool bPromptBeforeAutoImporting;

	/** Internal setting to control whether we should ask the user whether we should automatically delete source files when their assets are deleted */
	UPROPERTY(config)
	bool bDeleteSourceFilesWithAssets;

private:

	/** Deprecated properties - we automatically monitor all source file types that are supported by in memory factories now */
	UPROPERTY(config)
	bool bAutoReimportTextures_DEPRECATED;
	UPROPERTY(config)
	bool bAutoReimportCSV_DEPRECATED;

public:

	/** Whether to mark blueprints dirty if they are automatically migrated during loads */
	UPROPERTY(EditAnywhere, config, Category=Blueprints, meta=(DisplayName="Dirty Migrated Blueprints"))
	bool bDirtyMigratedBlueprints;

public:

	/** Whether to automatically save after a time interval */
	UPROPERTY(EditAnywhere, config, Category=AutoSave, meta=(DisplayName="Enable AutoSave"))
	uint32 bAutoSaveEnable:1;

	/** Whether to automatically save maps during an autosave */
	UPROPERTY(EditAnywhere, config, Category=AutoSave, meta=(DisplayName="Save Maps"))
	uint32 bAutoSaveMaps:1;

	/** Whether to automatically save content packages during an autosave */
	UPROPERTY(EditAnywhere, config, Category=AutoSave, meta=(DisplayName="Save Content"))
	uint32 bAutoSaveContent:1;

	/** The time interval after which to auto save */
	UPROPERTY(EditAnywhere, config, Category=AutoSave, meta=(DisplayName="Frequency in Minutes", ClampMin = "1"))
	int32 AutoSaveTimeMinutes;

	/** The minimum number of seconds to wait after the last user interactions (with the editor) before auto-save can trigger */
	UPROPERTY(EditAnywhere, Config, Category = AutoSave, meta = (DisplayName = "Interaction Delay in Seconds", ClampMin = "15"))
	int32 AutoSaveInteractionDelayInSeconds;

	/** The number of seconds warning before an autosave*/
	UPROPERTY(EditAnywhere, config, Category=AutoSave, meta=(DisplayName="Warning in seconds", ClampMin = "0", UIMin = "0", UIMax = "20"))
	int32 AutoSaveWarningInSeconds;

public:

	/** Whether to automatically checkout on asset modification */
	UPROPERTY(EditAnywhere, config, Category=SourceControl)
	uint32 bAutomaticallyCheckoutOnAssetModification:1;

	/** Whether to automatically prompt for SCC checkout on asset modification */
	UPROPERTY(EditAnywhere, config, Category=SourceControl)
	uint32 bPromptForCheckoutOnAssetModification:1;

	/** Auto add files to source control */
	UPROPERTY(EditAnywhere, config, Category=SourceControl, meta=(DisplayName="Add New Files when Modified"))
	uint32 bSCCAutoAddNewFiles:1;

	/** Use global source control login settings, rather than per-project. Changing this will require you to login again */
	UPROPERTY(EditAnywhere, config, Category=SourceControl, meta=(DisplayName="Use Global Settings"))
	uint32 bSCCUseGlobalSettings:1;

	/** Specifies the file path to the tool to be used for diffing text files */
	UPROPERTY(EditAnywhere, config, Category=SourceControl, meta=(DisplayName="Tool for diffing text"))
	FFilePath TextDiffToolPath;

public:

	// @todo thomass: proper settings support for source control module
	void SccHackInitialize( );

public:

	/**
	 * Returns an event delegate that is executed when a setting has changed.
	 *
	 * @return The delegate.
	 */
	DECLARE_EVENT_OneParam(UEditorLoadingSavingSettings, FSettingChangedEvent, FName /*PropertyName*/);
	FSettingChangedEvent& OnSettingChanged( ) { return SettingChangedEvent; }

protected:

	// UObject overrides

	virtual void PostEditChangeProperty( struct FPropertyChangedEvent& PropertyChangedEvent ) override;
	virtual void PostInitProperties() override;

private:

	// Holds an event delegate that is executed when a setting has changed.
	FSettingChangedEvent SettingChangedEvent;
};<|MERGE_RESOLUTION|>--- conflicted
+++ resolved
@@ -32,11 +32,7 @@
 	
 	/** When true, files that match this wildcard will be included (if it doesn't fail any other filters), when false, matches will be excluded from the reimporter */
 	UPROPERTY(EditAnywhere, config, Category=AutoReimport)
-<<<<<<< HEAD
-	bool bInclude=false;
-=======
 	bool bInclude = false;
->>>>>>> 6bbb88c8
 };
 
 
