// Copyright Epic Games, Inc. All Rights Reserved.

#pragma once

#include "CoreMinimal.h"
#include "UObject/ObjectMacros.h"
#include "UObject/Object.h"
#include "UObject/SoftObjectPath.h"
#include "Engine/EngineTypes.h"
#include "Engine/EngineBaseTypes.h"
#include "Viewports.h"
#include "Editor/UnrealEdTypes.h"
#include "LevelEditorViewportSettings.generated.h"

/**
 * Enumerates modes for the viewport's rotation grid.
 */
UENUM()
enum ERotationGridMode
{
	/** Using Divisions of 360 degrees (e.g 360/2. 360/3, 360/4, ... ). */
	GridMode_DivisionsOf360,

	/** Uses the user defined grid values. */
	GridMode_Common,
};


/**
 * Enumerates camera control types for the W, A, S and D keys.
 */
UENUM()
enum EWASDType
{
	WASD_Always  UMETA(DisplayName="Use WASD for Camera Controls"),
	WASD_RMBOnly UMETA(DisplayName="Use WASD only when a Mouse Button is Pressed"),
	WASD_Never   UMETA(DisplayName="Never use WASD for Camera Controls"),
	WASD_MAX,
};

/**
 * Is Ctrl key required for editing landscape/foliage?
 */
UENUM()
enum class ELandscapeFoliageEditorControlType : uint8
{
	IgnoreCtrl    UMETA(DisplayName = "Ignore Ctrl key (allow but don't require Ctrl held)"),
	RequireCtrl   UMETA(DisplayName = "Require Ctrl held for tools"),
	RequireNoCtrl UMETA(DisplayName = "Require Ctrl is not held"),
};

/**
 * Units used by measuring tool
 */
UENUM()
enum EMeasuringToolUnits
{
	MeasureUnits_Centimeters UMETA(DisplayName="Centimeters"),
	MeasureUnits_Meters      UMETA(DisplayName="Meters"),
	MeasureUnits_Kilometers  UMETA(DisplayName="Kilometers")
};

/**
 * Scroll gesture direction
 */
UENUM()
enum class EScrollGestureDirection : uint8
{
	UseSystemSetting	UMETA(DisplayName = "Use system setting"),
	Standard			UMETA(DisplayName = "Standard"),
	Natural				UMETA(DisplayName = "Natural"),
};

/**
 * Implements the Level Editor's per-instance view port settings.
 */
USTRUCT()
struct UNREALED_API FLevelEditorViewportInstanceSettings
{
	GENERATED_USTRUCT_BODY()

	FLevelEditorViewportInstanceSettings()
		: ViewportType(LVT_Perspective)
		, PerspViewModeIndex(VMI_Lit)
		, OrthoViewModeIndex(VMI_BrushWireframe)
		, EditorShowFlagsString()
		, GameShowFlagsString()
		, BufferVisualizationMode()
		, NaniteVisualizationMode()
		, LumenVisualizationMode()
		, VirtualShadowMapVisualizationMode()
		, ExposureSettings()
		, FOVAngle(EditorViewportDefs::DefaultPerspectiveFOVAngle)
		, FarViewPlane(0)
		, bIsRealtime(false)
		, bShowFPS_DEPRECATED(false)
		// Show 'lighting needs to be rebuilt' message by default, avoids confusion when artists think lighting is built until they PIE
		, bShowOnScreenStats(true)
		, bShowFullToolbar(true)
	{ }

	/** The viewport type */
	UPROPERTY(config)
	TEnumAsByte<ELevelViewportType> ViewportType;

	/* View mode to set when this viewport is of type LVT_Perspective. */
	UPROPERTY(config)
	TEnumAsByte<EViewModeIndex> PerspViewModeIndex;

	/* View mode to set when this viewport is not of type LVT_Perspective. */
	UPROPERTY(config)
	TEnumAsByte<EViewModeIndex> OrthoViewModeIndex;

	/**
	 * A set of flags that determines visibility for various scene elements (FEngineShowFlags), converted to string form.
	 * These have to be saved as strings since FEngineShowFlags is too complex for UHT to parse correctly.
	 */
	UPROPERTY(config)
	FString EditorShowFlagsString;

	/**
	 * A set of flags that determines visibility for various scene elements (FEngineShowFlags), converted to string form.
	 * These have to be saved as strings since FEngineShowFlags is too complex for UHT to parse correctly.
	 */
	UPROPERTY(config)
	FString GameShowFlagsString;

	/** The buffer visualization mode for the viewport. */
	UPROPERTY(config)
	FName BufferVisualizationMode;

	/** The Nanite visualization mode for the viewport. */
	UPROPERTY(config)
	FName NaniteVisualizationMode;

	/** The Lumen visualization mode for the viewport. */
	UPROPERTY(config)
	FName LumenVisualizationMode;

	/** The virtual shadow map visualization mode for the viewport. */
	UPROPERTY(config)
	FName VirtualShadowMapVisualizationMode;

	/** The buffer visualization mode for the viewport. */
	UPROPERTY(config)
	FName RayTracingDebugVisualizationMode;

	/** Setting to allow designers to override the automatic expose. */
	UPROPERTY(config)
	FExposureSettings ExposureSettings;

	/* Field of view angle for the viewport. */
	UPROPERTY(config)
	float FOVAngle;

	/* Position of the var plane in the editor viewport */
	UPROPERTY(config)
	float FarViewPlane;

	/* Whether this viewport is updating in real-time. */
	UPROPERTY(config)
	bool bIsRealtime;

	/* Whether the FPS counter should be shown. */
	UPROPERTY(config)
	bool bShowFPS_DEPRECATED;

	/* Whether viewport statistics should be shown. */
	UPROPERTY(config)
	bool bShowOnScreenStats;

	/* Whether viewport statistics should be enabled by default. */
	UPROPERTY(config)
	TArray<FString> EnabledStats;

	/** When enabled, the full viewport toolbar will be shown. When disabled, a compact toolbar is used. */
	UPROPERTY(EditAnywhere, config, Category=LookAndFeel)
	bool bShowFullToolbar;
};


/**
 * Implements a key -> value pair for the per-instance view port settings
 */
USTRUCT()
struct UNREALED_API FLevelEditorViewportInstanceSettingsKeyValuePair
{
	GENERATED_USTRUCT_BODY()

	/*  Name identifying this config. */
	UPROPERTY(config)
	FString ConfigName;

	/* Settings for this config. */
	UPROPERTY(config)
	FLevelEditorViewportInstanceSettings ConfigSettings;
};


/**
 * Settings that control the behavior of the "snap to surface" feature
 */
USTRUCT()
struct UNREALED_API FSnapToSurfaceSettings
{
	GENERATED_USTRUCT_BODY()

	FSnapToSurfaceSettings()
		: bEnabled(false)
		, SnapOffsetExtent(0.f)
		, bSnapRotation(true)
	{ }

	/** Whether snapping to surfaces in the world is enabled */
	UPROPERTY(config)
	bool bEnabled;

	/** The amount of offset to apply when snapping to surfaces */
	UPROPERTY(config)
	float SnapOffsetExtent;

	/** Whether objects should match the rotation of the surfaces they snap to */
	UPROPERTY(config)
	bool bSnapRotation;
};

/**
 * Implements the Level Editor's view port settings.
 */
UCLASS(config=EditorPerProjectUserSettings)
class UNREALED_API ULevelEditorViewportSettings
	: public UObject
{
	GENERATED_UCLASS_BODY()

	/** Enable the use of flight camera controls under various circumstances. */
	UPROPERTY(EditAnywhere, config, Category=Controls)
	TEnumAsByte<EWASDType> FlightCameraControlType;

	/** Enable the use of the experimental navigation in the flight camera controls. */
	UPROPERTY(EditAnywhere, config, Category=Controls)
	bool FlightCameraControlExperimentalNavigation;

	/** Choose the control scheme for landscape tools (ignored for pen input) */
	UPROPERTY(EditAnywhere, config, Category=Controls)
	ELandscapeFoliageEditorControlType LandscapeEditorControlType;

	/** Choose the control scheme for foliage tools */
	UPROPERTY(EditAnywhere, config, Category=Controls)
	ELandscapeFoliageEditorControlType FoliageEditorControlType;

	/** If true, moves the canvas and shows the mouse.  If false, uses original camera movement. */
	UPROPERTY(EditAnywhere, config, Category=Controls, meta=(DisplayName = "Grab and Drag to Move Orthographic Cameras"), AdvancedDisplay)
	uint32 bPanMovesCanvas:1;

	/** If checked, in orthographic view ports zooming will center on the mouse position.  If unchecked, the zoom is around the center of the viewport. */
	UPROPERTY(EditAnywhere, config, Category=Controls, meta=(DisplayName = "Orthographic Zoom to Cursor Position"))
	uint32 bCenterZoomAroundCursor:1;

	/** The closest possible distance allowed when viewing through an orthographic camera */
	UPROPERTY(EditAnywhere, config, Category = Controls, meta=(UIMin = "1.0", ClampMin = "1.0"))
	float MinimumOrthographicZoom;

	/** Allow translate/rotate widget */
	UPROPERTY(EditAnywhere, config, Category=LookAndFeel, meta=( DisplayName = "Enable Combined Translate/Rotate Widget" ))
	uint32 bAllowTranslateRotateZWidget:1;

	/** Allow arcball rotation with rotate widget */
	UPROPERTY(EditAnywhere, config, Category = LookAndFeel, meta = (DisplayName = "Enable Arcball Rotate"))
	uint32 bAllowArcballRotate : 1;

	/** Allow screen rotation with rotate widget */
	UPROPERTY(EditAnywhere, config, Category = LookAndFeel, meta = (DisplayName = "Enable Screen Rotate"))
	uint32 bAllowScreenRotate : 1;

	/** If true, Clicking a BSP selects the brush and ctrl+shift+click selects the surface. If false, vice versa */
	UPROPERTY(EditAnywhere, config, Category=LookAndFeel, meta=( DisplayName = "Clicking BSP Enables Brush" ), AdvancedDisplay)
	uint32 bClickBSPSelectsBrush:1;

	/** How fast the perspective camera moves when flying through the world. */
	UPROPERTY(config, meta=(UIMin = "1", UIMax = "8", ClampMin="1", ClampMax="8"))
	int32 CameraSpeed;

	/** Scalar applied to perspective camera movement to increase movement range. */
	UPROPERTY(config, meta = (ClampMin = "1", UIMax = "128"))
	float CameraSpeedScalar;

	/** How fast the perspective camera moves through the world when using mouse scroll. */
	UPROPERTY(EditAnywhere, config, Category=Controls, meta=(UIMin = "1", UIMax = "8", ClampMin="1", ClampMax="8"))
	int32 MouseScrollCameraSpeed;

	/** The sensitivity of mouse movement when rotating the camera. */
	UPROPERTY(EditAnywhere, config, Category=Controls, meta=(DisplayName="Mouse Sensitivity", ClampMin="0.01",ClampMax="1.0") )
	float MouseSensitivty;
	
	/** Whether or not to invert mouse on the y axis in free look mode */
	UPROPERTY(EditAnywhere, config, Category = Controls, meta = (DisplayName = "Invert Mouse Look Y Axis"))
	bool bInvertMouseLookYAxis;

	/** Whether or not to invert mouse on y axis in orbit mode */
	UPROPERTY(EditAnywhere, config, Category = Controls, meta = (DisplayName = "Invert Orbit Y Axis"))
	bool bInvertOrbitYAxis;

	/** Whether or not to invert the direction of middle mouse panning in viewports */
	UPROPERTY(EditAnywhere, config, Category=Controls)
	bool bInvertMiddleMousePan;

	/** Whether or not to invert the direction of right mouse dolly on the Y axis in orbit mode */
	UPROPERTY(EditAnywhere, config, Category = Controls)
	bool bInvertRightMouseDollyYAxis;

	/** Whether to use mouse position as direct widget position. */
	UPROPERTY(EditAnywhere, config, Category=Controls, AdvancedDisplay)
	uint32 bUseAbsoluteTranslation:1;

	/** If enabled, the viewport will stream in levels automatically when the camera is moved. */
	UPROPERTY(EditAnywhere, config, Category=Controls, meta=(DisplayName = "Stream in Levels Automatically when Camera is Moved"), AdvancedDisplay)
	bool bLevelStreamingVolumePrevis;

	/** When checked, orbit the camera by using the L or U keys when unchecked, Alt and Left Mouse Drag will orbit around the look at point */
	UPROPERTY(EditAnywhere, config, Category=Controls, meta=(DisplayName="Use UE3 Orbit Controls"), AdvancedDisplay)
	bool bUseUE3OrbitControls;

	/** Direction of the scroll gesture for 3D viewports */
	UPROPERTY(EditAnywhere, config, Category=Controls, meta=(DisplayName="Scroll gesture direction for 3D viewports"))
	EScrollGestureDirection ScrollGestureDirectionFor3DViewports;

	/** Direction of the scroll gesture for orthographic viewports */
	UPROPERTY(EditAnywhere, config, Category=Controls, meta=(DisplayName="Scroll gesture direction for orthographic viewports"))
	EScrollGestureDirection ScrollGestureDirectionForOrthoViewports;

	/** Enables joystick-based camera movement in 3D level editing viewports */
	UPROPERTY(EditAnywhere, config, Category=Controls, meta=(DisplayName="Level Editor Joystick Controls" ) )
	bool bLevelEditorJoystickControls;

	/** If enabled, scale the perspective camera speed based on the distance between the camera and its look-at position */
	UPROPERTY(EditAnywhere, config, Category = Controls, meta = (DisplayName = "Use distance-scaled camera speed"), AdvancedDisplay)
	bool bUseDistanceScaledCameraSpeed;

	/** If enabled, the camera will orbit around the current selection in the viewport */
	UPROPERTY(EditAnywhere, config, Category = Controls, meta = (DisplayName = "Orbit camera around selection"), AdvancedDisplay)
	bool bOrbitCameraAroundSelection;

public:

	/** If enabled will use power of 2 grid settings (e.g, 1,2,4,8,16,...,1024) instead of decimal grid sizes */
	UPROPERTY(EditAnywhere, config, Category=GridSnapping, meta=(DisplayName = "Use Power of Two Snap Size"))
	bool bUsePowerOf2SnapSize;

	/** Decimal grid sizes (for translation snapping and grid rendering) */
	UPROPERTY(EditAnywhere, config, AdvancedDisplay, Category=GridSnapping)
	TArray<float> DecimalGridSizes;

	/** The number of lines between each major line interval for decimal grids */
	UPROPERTY(EditAnywhere, config, AdvancedDisplay, Category=GridSnapping)
	TArray<float> DecimalGridIntervals;	

	/** Power of 2 grid sizes (for translation snapping and grid rendering) */
	UPROPERTY(EditAnywhere, config, AdvancedDisplay, Category=GridSnapping)
	TArray<float> Pow2GridSizes;

	/** The number of lines between each major line interval for pow2 grids */
	UPROPERTY(EditAnywhere, config, AdvancedDisplay, Category=GridSnapping)
	TArray<float> Pow2GridIntervals;

	/** User defined grid intervals for rotations */
	UPROPERTY(EditAnywhere, config, AdvancedDisplay, Category=GridSnapping)
	TArray<float> CommonRotGridSizes;

	/** Preset grid intervals for rotations */
	UPROPERTY(EditAnywhere, config, AdvancedDisplay, Category=GridSnapping)
	TArray<float> DivisionsOf360RotGridSizes;

	/** Grid sizes for scaling */
	UPROPERTY(EditAnywhere, config, AdvancedDisplay, Category=GridSnapping)
	TArray<float> ScalingGridSizes;

	/** If enabled, actor positions will snap to the grid. */
	UPROPERTY(EditAnywhere, config, Category=GridSnapping, meta=(DisplayName = "Enable Grid Snapping"))
	uint32 GridEnabled:1;
	
	/** If enabled, actor rotations will snap to the grid. */
	UPROPERTY(EditAnywhere, config, Category=GridSnapping, meta=(DisplayName = "Enable Rotation Snapping"))
	uint32 RotGridEnabled:1;

	/** If enabled, actor sizes will snap to the grid. */
	UPROPERTY(EditAnywhere, config, Category=GridSnapping, meta=(DisplayName = "Enable Scale Snapping"))
	uint32 SnapScaleEnabled:1;

	/** If enabled, actors will snap to surfaces in the viewport when dragged around */
	UPROPERTY(config)
	FSnapToSurfaceSettings SnapToSurface;

private:

	/** If enabled, use the old-style multiplicative/percentage scaling method instead of the new additive/fraction method */
	UPROPERTY(EditAnywhere, config, Category=GridSnapping)
	uint32 bUsePercentageBasedScaling:1;

public:

	/** If enabled, new Actors that you drag into the viewport snap to the active 2D layer. */
	UPROPERTY(EditAnywhere, config, Category=GridSnapping, meta=(DisplayName = "Enable 2D Layer Snapping"))
	uint32 bEnableLayerSnap:1;

	/** The index of the snap plane to use when 2D Layer Snapping is enabled, from the array of Snap Layers set for the project. */
	UPROPERTY(config)
	int32 ActiveSnapLayerIndex;

	/** If true actor snap will be enabled in the editor **/
	UPROPERTY(config, Category=GridSnapping, VisibleDefaultsOnly,AdvancedDisplay)
	uint32 bEnableActorSnap:1;

	/** Global actor snap scale for the editor */
	UPROPERTY(config, Category=GridSnapping, VisibleDefaultsOnly,AdvancedDisplay)
	float ActorSnapScale;

	/** Global actor snap distance setting for the editor */
	UPROPERTY(config)
	float ActorSnapDistance;

	UPROPERTY(config)
	bool bSnapVertices;
 
	UPROPERTY(config)
	float SnapDistance;

	UPROPERTY(config)
	int32 CurrentPosGridSize;

	UPROPERTY(config)
	int32 CurrentRotGridSize;

	UPROPERTY(config)
	int32 CurrentScalingGridSize;

	UPROPERTY(config)
	bool PreserveNonUniformScale;

	/** Controls which array of rotation grid values we are using */
	UPROPERTY(config)
	TEnumAsByte<ERotationGridMode> CurrentRotGridMode;

	/** Toggles legacy behavior for updating components and actors during drag operations. This could be useful if you're seeing a degradation in performance due to too many PostEditMove calls */
	UE_DEPRECATED(4.26, "This property is meant to be a temporary toggle for a rollback if too many post edit move calls degrade performance during drag operations.")
	UPROPERTY(EditAnywhere, config, Category=Controls, AdvancedDisplay, meta = (DisplayName = "Use Legacy Behavior for actor and component updates while dragging"))
	bool bUseLegacyPostEditBehavior = false;

public:

	/** How to constrain perspective view port FOV */
	UPROPERTY(EditAnywhere, config, Category=LookAndFeel)
	TEnumAsByte<enum EAspectRatioAxisConstraint> AspectRatioAxisConstraint;

	/** Enables real-time hover feedback when mousing over objects in editor view ports */
	UPROPERTY(EditAnywhere, config, Category=LookAndFeel, meta=(DisplayName = "Highlight Objects Under Mouse Cursor"))
	uint32 bEnableViewportHoverFeedback:1;

	/** If enabled, selected objects will be highlighted with brackets in all modes rather than a special highlight color. */
	UPROPERTY(EditAnywhere, config, Category=LookAndFeel, AdvancedDisplay, meta=(DisplayName = "Highlight Selected Objects with Brackets"))
	uint32 bHighlightWithBrackets:1;

	/** If checked all orthographic view ports are linked to the same position and move together. */
	UPROPERTY(EditAnywhere, config, Category=LookAndFeel, meta=(DisplayName = "Link Orthographic Viewport Movement"))
	uint32 bUseLinkedOrthographicViewports:1;

	/** True if viewport box selection requires objects to be fully encompassed by the selection box to be selected */
	UPROPERTY(config)
	uint32 bStrictBoxSelection:1;

	/** True if viewport box selection also selects occluded objects, false if only objects with visible pixels are selected */
	UPROPERTY(config)
	uint32 bTransparentBoxSelection:1;

	/** Whether to show selection outlines for selected Actors */
	UPROPERTY(EditAnywhere, config, Category=LookAndFeel, meta=(DisplayName = "Use Selection Outline"))
	uint32 bUseSelectionOutline:1;

	/** Sets the intensity of the overlay displayed when an object is selected */
	UPROPERTY(EditAnywhere, config, Category=LookAndFeel, meta=(DisplayName = "Selection Highlight Intensity" ,ClampMin = "0", UIMin = "0", UIMax = "1"))
	float SelectionHighlightIntensity;

	/** Sets the intensity of the overlay displayed when an object is selected */
	UPROPERTY(EditAnywhere, config, Category=LookAndFeel, AdvancedDisplay, meta=(DisplayName = "BSP Surface Highlight Intensity" ,ClampMin = "0", UIMin = "0", UIMax = "1"))
	float BSPSelectionHighlightIntensity;

	/** Enables the editor perspective camera to be dropped at the last PlayInViewport cam position */
	UPROPERTY(EditAnywhere, config, Category=LookAndFeel, meta=(DisplayName = "Use Camera Location from Play-In-Viewport"))
	uint32 bEnableViewportCameraToUpdateFromPIV:1;

	/** When enabled, selecting a camera actor will display a live 'picture in picture' preview from the camera's perspective within the current editor view port.  This can be used to easily tweak camera positioning, post-processing and other settings without having to possess the camera itself.  This feature may reduce application performance when enabled. */
	UPROPERTY(EditAnywhere, config, Category=LookAndFeel)
	uint32 bPreviewSelectedCameras:1;

	/** Affects the size of 'picture in picture' previews if they are enabled */
	UPROPERTY(EditAnywhere, config, Category=LookAndFeel, meta=(ClampMin = "1", UIMin = "1", UIMax = "10"))
	float CameraPreviewSize;

	/** Distance from the camera to place actors which are dropped on nothing in the view port. */
	UPROPERTY(EditAnywhere, config, Category=LookAndFeel, AdvancedDisplay, meta=(DisplayName = "Background Drop Distance"))
	float BackgroundDropDistance;

	/** A list of meshes that can be used as preview mesh in the editor view port by holding down the backslash key */
	UPROPERTY(EditAnywhere, config, Category=Preview, meta=(AllowedClasses = "StaticMesh"))
	TArray<FSoftObjectPath> PreviewMeshes;

	UPROPERTY(EditAnywhere, config, AdvancedDisplay, Category=LookAndFeel, meta=(ClampMin = "0.01", UIMin = "0.01", UIMax = "5"))
	float BillboardScale;

	/** The size adjustment to apply to the translate/rotate/scale widgets (in Unreal units). */
	UPROPERTY(EditAnywhere, config, Category=LookAndFeel, AdvancedDisplay, meta=(ClampMin="-10",ClampMax="150") )
	int32 TransformWidgetSizeAdjustment;

	/** When enabled, engine stats that are enabled in level viewports are preserved between editor sessions */
	UPROPERTY(EditAnywhere, config, AdvancedDisplay, Category = LookAndFeel)
	uint32 bSaveEngineStats : 1;

	/** Specify the units used by the measuring tool */
	UPROPERTY(EditAnywhere, config, Category = LookAndFeel)
	TEnumAsByte<EMeasuringToolUnits> MeasuringToolUnits;

	/** The size adjustment to apply to selected spline points (in screen space units). */
	UPROPERTY(EditAnywhere, config, Category = LookAndFeel, AdvancedDisplay, meta = (ClampMin = "-5.00", ClampMax = "20.00"))
<<<<<<< HEAD
	float SelectedSplinePointSizeAdjustment;

	/** The size adjustment to apply to spline line thickness which increases the spline's hit tolerance. */
	UPROPERTY(EditAnywhere, config, Category = LookAndFeel, AdvancedDisplay, meta = (ClampMin = "0.00"))
	float SplineLineThicknessAdjustment;

	/** The size adjustment to apply to spline tangent handle (in screen space units). */
	UPROPERTY(EditAnywhere, config, Category = LookAndFeel, AdvancedDisplay, meta = (ClampMin = "-5.00", ClampMax = "20.00"))
	float SplineTangentHandleSizeAdjustment;

	/** The scale to apply to spline tangent lengths */
	UPROPERTY(EditAnywhere, config, Category = LookAndFeel, AdvancedDisplay, meta = (ClampMin = "0.00"))
	float SplineTangentScale;
=======
	float SelectedSplinePointSizeAdjustment = 0.0f;

	/** The size adjustment to apply to spline line thickness which increases the spline's hit tolerance. */
	UPROPERTY(EditAnywhere, config, Category = LookAndFeel, AdvancedDisplay, meta = (ClampMin = "0.00"))
	float SplineLineThicknessAdjustment = 0.0f;

	/** The size adjustment to apply to spline tangent handle (in screen space units). */
	UPROPERTY(EditAnywhere, config, Category = LookAndFeel, AdvancedDisplay, meta = (ClampMin = "-5.00", ClampMax = "20.00"))
	float SplineTangentHandleSizeAdjustment = 0.0f;

	/** The scale to apply to spline tangent lengths */
	UPROPERTY(EditAnywhere, config, Category = LookAndFeel, AdvancedDisplay, meta = (ClampMin = "0.00"))
	float SplineTangentScale = 0.5f;
	
	UPROPERTY(config)
	FVector2D LastInViewportMenuLocation;
>>>>>>> 6bbb88c8

private:

	// Per-instance viewport settings.
	UPROPERTY(config)
	TArray<FLevelEditorViewportInstanceSettingsKeyValuePair> PerInstanceSettings;

public:

	/**
	 * @return The instance settings for the given viewport; null if no settings were found for this viewport
	 */
	const FLevelEditorViewportInstanceSettings* GetViewportInstanceSettings( const FString& InConfigName ) const
	{
		for(auto It = PerInstanceSettings.CreateConstIterator(); It; ++It)
		{
			const FLevelEditorViewportInstanceSettingsKeyValuePair& ConfigData = *It;
			if(ConfigData.ConfigName == InConfigName)
			{
				return &ConfigData.ConfigSettings;
			}
		}

		return nullptr;
	}

	/**
	 * Set the instance settings for the given viewport
	 */
	void SetViewportInstanceSettings( const FString& InConfigName, const FLevelEditorViewportInstanceSettings& InConfigSettings )
	{
		check(!InConfigName.IsEmpty());

		bool bWasFound = false;
		for(auto It = PerInstanceSettings.CreateIterator(); It; ++It)
		{
			FLevelEditorViewportInstanceSettingsKeyValuePair& ConfigData = *It;
			if(ConfigData.ConfigName == InConfigName)
			{
				ConfigData.ConfigSettings = InConfigSettings;
				bWasFound = true;
				break;
			}
		}

		if(!bWasFound)
		{
			FLevelEditorViewportInstanceSettingsKeyValuePair ConfigData;
			ConfigData.ConfigName = InConfigName;
			ConfigData.ConfigSettings = InConfigSettings;
			PerInstanceSettings.Add(ConfigData);
		}

		PostEditChange();
	}

	/**
	 * Checks whether percentage based scaling should be used for view ports.
	 *
	 * @return true if percentage based scaling is enabled, false otherwise.
	 */
	bool UsePercentageBasedScaling( ) const
	{
		return bUsePercentageBasedScaling;
	}

public:

	/**
	 * Returns an event delegate that is executed when a setting has changed.
	 *
	 * @return The delegate.
	 */
	DECLARE_EVENT_OneParam(ULevelEditorViewportSettings, FSettingChangedEvent, FName /*PropertyName*/);
	FSettingChangedEvent& OnSettingChanged( ) { return SettingChangedEvent; }

protected:

	// UObject overrides

	virtual void PostInitProperties() override;
	virtual void PostEditChangeProperty( struct FPropertyChangedEvent& PropertyChangedEvent ) override;

private:

	// Holds an event delegate that is executed when a setting has changed.
	FSettingChangedEvent SettingChangedEvent;
};<|MERGE_RESOLUTION|>--- conflicted
+++ resolved
@@ -441,11 +441,6 @@
 	UPROPERTY(config)
 	TEnumAsByte<ERotationGridMode> CurrentRotGridMode;
 
-	/** Toggles legacy behavior for updating components and actors during drag operations. This could be useful if you're seeing a degradation in performance due to too many PostEditMove calls */
-	UE_DEPRECATED(4.26, "This property is meant to be a temporary toggle for a rollback if too many post edit move calls degrade performance during drag operations.")
-	UPROPERTY(EditAnywhere, config, Category=Controls, AdvancedDisplay, meta = (DisplayName = "Use Legacy Behavior for actor and component updates while dragging"))
-	bool bUseLegacyPostEditBehavior = false;
-
 public:
 
 	/** How to constrain perspective view port FOV */
@@ -521,21 +516,6 @@
 
 	/** The size adjustment to apply to selected spline points (in screen space units). */
 	UPROPERTY(EditAnywhere, config, Category = LookAndFeel, AdvancedDisplay, meta = (ClampMin = "-5.00", ClampMax = "20.00"))
-<<<<<<< HEAD
-	float SelectedSplinePointSizeAdjustment;
-
-	/** The size adjustment to apply to spline line thickness which increases the spline's hit tolerance. */
-	UPROPERTY(EditAnywhere, config, Category = LookAndFeel, AdvancedDisplay, meta = (ClampMin = "0.00"))
-	float SplineLineThicknessAdjustment;
-
-	/** The size adjustment to apply to spline tangent handle (in screen space units). */
-	UPROPERTY(EditAnywhere, config, Category = LookAndFeel, AdvancedDisplay, meta = (ClampMin = "-5.00", ClampMax = "20.00"))
-	float SplineTangentHandleSizeAdjustment;
-
-	/** The scale to apply to spline tangent lengths */
-	UPROPERTY(EditAnywhere, config, Category = LookAndFeel, AdvancedDisplay, meta = (ClampMin = "0.00"))
-	float SplineTangentScale;
-=======
 	float SelectedSplinePointSizeAdjustment = 0.0f;
 
 	/** The size adjustment to apply to spline line thickness which increases the spline's hit tolerance. */
@@ -552,7 +532,6 @@
 	
 	UPROPERTY(config)
 	FVector2D LastInViewportMenuLocation;
->>>>>>> 6bbb88c8
 
 private:
 
