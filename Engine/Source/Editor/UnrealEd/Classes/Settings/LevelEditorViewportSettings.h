// Copyright Epic Games, Inc. All Rights Reserved.

#pragma once

#include "CoreMinimal.h"
#include "UObject/ObjectMacros.h"
#include "UObject/Object.h"
#include "UObject/SoftObjectPath.h"
#include "Engine/EngineTypes.h"
#include "Engine/EngineBaseTypes.h"
#include "Engine/World.h"
#include "Viewports.h"
#include "Editor/UnrealEdTypes.h"
#include "LevelEditorViewportSettings.generated.h"

/**
 * Enumerates modes for the viewport's rotation grid.
 */
UENUM()
enum ERotationGridMode : int
{
	/** Using Divisions of 360 degrees (e.g 360/2. 360/3, 360/4, ... ). */
	GridMode_DivisionsOf360,

	/** Uses the user defined grid values. */
	GridMode_Common,
};


/**
 * Enumerates camera control types for the W, A, S and D keys.
 */
UENUM()
enum EWASDType : int
{
	WASD_Always  UMETA(DisplayName="Use WASD for Camera Controls"),
	WASD_RMBOnly UMETA(DisplayName="Use WASD only when a Mouse Button is Pressed"),
	WASD_Never   UMETA(DisplayName="Never use WASD for Camera Controls"),
	WASD_MAX,
};

/**
 * Is Ctrl key required for editing landscape/foliage?
 */
UENUM()
enum class ELandscapeFoliageEditorControlType : uint8
{
	IgnoreCtrl    UMETA(DisplayName = "Ignore Ctrl key (allow but don't require Ctrl held)"),
	RequireCtrl   UMETA(DisplayName = "Require Ctrl held for tools"),
	RequireNoCtrl UMETA(DisplayName = "Require Ctrl is not held"),
};

/**
 * Units used by measuring tool
 */
UENUM()
enum EMeasuringToolUnits : int
{
	MeasureUnits_Centimeters UMETA(DisplayName="Centimeters"),
	MeasureUnits_Meters      UMETA(DisplayName="Meters"),
	MeasureUnits_Kilometers  UMETA(DisplayName="Kilometers")
};

/**
 * Scroll gesture direction
 */
UENUM()
enum class EScrollGestureDirection : uint8
{
	UseSystemSetting	UMETA(DisplayName = "Use system setting"),
	Standard			UMETA(DisplayName = "Standard"),
	Natural				UMETA(DisplayName = "Natural"),
};

UENUM()
enum class EMaterialKind : uint8
{
	Unknown,
	Base,
	Normal,
	Specular,
	Emissive,
};

/**
 * Implements the Level Editor's per-instance view port settings.
 */
USTRUCT()
struct FLevelEditorViewportInstanceSettings
{
	GENERATED_USTRUCT_BODY()

	FLevelEditorViewportInstanceSettings()
		: ViewportType(LVT_Perspective)
		, PerspViewModeIndex(VMI_Lit)
		, OrthoViewModeIndex(VMI_BrushWireframe)
		, EditorShowFlagsString()
		, GameShowFlagsString()
		, BufferVisualizationMode()
		, NaniteVisualizationMode()
		, LumenVisualizationMode()
		, StrataVisualizationMode()
		, GroomVisualizationMode()
		, VirtualShadowMapVisualizationMode()
		, GPUSkinCacheVisualizationMode()
		, ExposureSettings()
		, FOVAngle(EditorViewportDefs::DefaultPerspectiveFOVAngle)
		, FarViewPlane(0)
		, bIsRealtime(false)
		, bShowFPS_DEPRECATED(false)
		// Show 'lighting needs to be rebuilt' message by default, avoids confusion when artists think lighting is built until they PIE
		, bShowOnScreenStats(true)
		, bShowFullToolbar(true)
	{ }

	/** The viewport type */
	UPROPERTY(config)
	TEnumAsByte<ELevelViewportType> ViewportType;

	/* View mode to set when this viewport is of type LVT_Perspective. */
	UPROPERTY(config)
	TEnumAsByte<EViewModeIndex> PerspViewModeIndex;

	/* View mode to set when this viewport is not of type LVT_Perspective. */
	UPROPERTY(config)
	TEnumAsByte<EViewModeIndex> OrthoViewModeIndex;

	/**
	 * A set of flags that determines visibility for various scene elements (FEngineShowFlags), converted to string form.
	 * These have to be saved as strings since FEngineShowFlags is too complex for UHT to parse correctly.
	 */
	UPROPERTY(config)
	FString EditorShowFlagsString;

	/**
	 * A set of flags that determines visibility for various scene elements (FEngineShowFlags), converted to string form.
	 * These have to be saved as strings since FEngineShowFlags is too complex for UHT to parse correctly.
	 */
	UPROPERTY(config)
	FString GameShowFlagsString;

	/** The buffer visualization mode for the viewport. */
	UPROPERTY(config)
	FName BufferVisualizationMode;

	/** The Nanite visualization mode for the viewport. */
	UPROPERTY(config)
	FName NaniteVisualizationMode;

	/** The Lumen visualization mode for the viewport. */
	UPROPERTY(config)
	FName LumenVisualizationMode;

	/** The Strata visualization mode for the viewport. */
	UPROPERTY(config)
	FName StrataVisualizationMode;

	/** The Groom visualization mode for the viewport. */
	UPROPERTY(config)
	FName GroomVisualizationMode;

	/** The virtual shadow map visualization mode for the viewport. */
	UPROPERTY(config)
	FName VirtualShadowMapVisualizationMode;

	/** The buffer visualization mode for the viewport. */
	UPROPERTY(config)
	FName RayTracingDebugVisualizationMode;

	/** The GPU Skin Cache visualization mode for the viewport. */
	UPROPERTY(config)
	FName GPUSkinCacheVisualizationMode;

	/** Setting to allow designers to override the automatic expose. */
	UPROPERTY(config)
	FExposureSettings ExposureSettings;

	/* Field of view angle for the viewport. */
	UPROPERTY(config)
	float FOVAngle;

	/* Position of the var plane in the editor viewport */
	UPROPERTY(config)
	float FarViewPlane;

	/* Whether this viewport is updating in real-time. */
	UPROPERTY(config)
	bool bIsRealtime;

	/* Whether the FPS counter should be shown. */
	UPROPERTY(config)
	bool bShowFPS_DEPRECATED;

	/* Whether viewport statistics should be shown. */
	UPROPERTY(config)
	bool bShowOnScreenStats;

	/* Whether viewport statistics should be enabled by default. */
	UPROPERTY(config)
	TArray<FString> EnabledStats;

	/** When enabled, the full viewport toolbar will be shown. When disabled, a compact toolbar is used. */
	UPROPERTY(EditAnywhere, config, Category=LookAndFeel)
	bool bShowFullToolbar;
};


/**
 * Implements a key -> value pair for the per-instance view port settings
 */
USTRUCT()
struct FLevelEditorViewportInstanceSettingsKeyValuePair
{
	GENERATED_USTRUCT_BODY()

	/*  Name identifying this config. */
	UPROPERTY(config)
	FString ConfigName;

	/* Settings for this config. */
	UPROPERTY(config)
	FLevelEditorViewportInstanceSettings ConfigSettings;
};


/**
 * Settings that control the behavior of the "snap to surface" feature
 */
USTRUCT()
struct FSnapToSurfaceSettings
{
	GENERATED_USTRUCT_BODY()

	FSnapToSurfaceSettings()
		: bEnabled(false)
		, SnapOffsetExtent(0.f)
		, bSnapRotation(true)
	{ }

	/** Whether snapping to surfaces in the world is enabled */
	UPROPERTY(config)
	bool bEnabled;

	/** The amount of offset to apply when snapping to surfaces */
	UPROPERTY(config)
	float SnapOffsetExtent;

	/** Whether objects should match the rotation of the surfaces they snap to */
	UPROPERTY(config)
	bool bSnapRotation;
};

USTRUCT()
struct FLevelEditorViewporEditorViews
{
	GENERATED_USTRUCT_BODY()

	UPROPERTY()
	TArray<FLevelViewportInfo> LevelViewportsInfo;
};

/**
 * Implements the Level Editor's view port settings.
 */
UCLASS(config=EditorPerProjectUserSettings, MinimalAPI)
class ULevelEditorViewportSettings
	: public UObject
{
	GENERATED_UCLASS_BODY()

	/** Enable the use of flight camera controls under various circumstances. */
	UPROPERTY(EditAnywhere, config, Category=Controls)
	TEnumAsByte<EWASDType> FlightCameraControlType;

	/** Enable the use of the experimental navigation in the flight camera controls. */
	UPROPERTY(EditAnywhere, config, Category=Controls)
	bool FlightCameraControlExperimentalNavigation;

	/** Choose the control scheme for landscape tools (ignored for pen input) */
	UPROPERTY(EditAnywhere, config, Category=Controls)
	ELandscapeFoliageEditorControlType LandscapeEditorControlType;

	/** Choose the control scheme for foliage tools */
	UPROPERTY(EditAnywhere, config, Category=Controls)
	ELandscapeFoliageEditorControlType FoliageEditorControlType;

	/** If true, moves the canvas and shows the mouse.  If false, uses original camera movement. */
	UPROPERTY(EditAnywhere, config, Category=Controls, meta=(DisplayName = "Grab and Drag to Move Orthographic Cameras"), AdvancedDisplay)
	uint32 bPanMovesCanvas:1;

	/** If checked, in orthographic view ports zooming will center on the mouse position.  If unchecked, the zoom is around the center of the viewport. */
	UPROPERTY(EditAnywhere, config, Category=Controls, meta=(DisplayName = "Orthographic Zoom to Cursor Position"))
	uint32 bCenterZoomAroundCursor:1;

	/** The closest possible distance allowed when viewing through an orthographic camera */
	UPROPERTY(EditAnywhere, config, Category = Controls, meta=(UIMin = "1.0", ClampMin = "1.0"))
	float MinimumOrthographicZoom;

	/** Allow translate/rotate widget */
	UPROPERTY(EditAnywhere, config, Category=LookAndFeel, meta=( DisplayName = "Enable Combined Translate/Rotate Widget" ))
	uint32 bAllowTranslateRotateZWidget:1;

	/** Allow arcball rotation with rotate widget */
	UPROPERTY(EditAnywhere, config, Category = LookAndFeel, meta = (DisplayName = "Enable Arcball Rotate"))
	uint32 bAllowArcballRotate : 1;

	/** Allow screen rotation with rotate widget */
	UPROPERTY(EditAnywhere, config, Category = LookAndFeel, meta = (DisplayName = "Enable Screen Rotate"))
	uint32 bAllowScreenRotate : 1;

	/** If true, Clicking a BSP selects the brush and ctrl+shift+click selects the surface. If false, vice versa */
	UPROPERTY(EditAnywhere, config, Category=LookAndFeel, meta=( DisplayName = "Clicking BSP Enables Brush" ), AdvancedDisplay)
	uint32 bClickBSPSelectsBrush:1;

	/** If true, viewport will show actor editor context (current level, current data layer(s), current folder) */
	UPROPERTY(EditAnywhere, config, Category = LookAndFeel, meta=(AdvancedDisplay))
	uint32 bShowActorEditorContext : 1;

	/** How fast the perspective camera moves when flying through the world. */
	UPROPERTY(config, meta=(UIMin = "1", UIMax = "8", ClampMin="1", ClampMax="8"))
	int32 CameraSpeed;

	/** Scalar applied to perspective camera movement to increase movement range. */
	UPROPERTY(config, meta = (ClampMin = "1", UIMax = "128"))
	float CameraSpeedScalar;

	/** How fast the perspective camera moves through the world when using mouse scroll. */
	UPROPERTY(EditAnywhere, config, Category=Controls, meta=(UIMin = "1", UIMax = "8", ClampMin="1", ClampMax="8"))
	int32 MouseScrollCameraSpeed;

	/** The sensitivity of mouse movement when rotating the camera. */
	UPROPERTY(EditAnywhere, config, Category=Controls, meta=(DisplayName="Mouse Sensitivity", ClampMin="0.01",ClampMax="1.0") )
	float MouseSensitivty;

	/** Camera movement notification toggle to switch back to the behavior that caused camera notifications to be sent during gizmo movement. */
	UPROPERTY(EditAnywhere, config, Category = Controls)
	uint32 bUseLegacyCameraMovementNotifications : 1;
	
	/** Whether or not to invert mouse on the y axis in free look mode */
	UPROPERTY(EditAnywhere, config, Category = Controls, meta = (DisplayName = "Invert Mouse Look Y Axis"))
	bool bInvertMouseLookYAxis;

	/** Whether or not to invert mouse on y axis in orbit mode */
	UPROPERTY(EditAnywhere, config, Category = Controls, meta = (DisplayName = "Invert Orbit Y Axis"))
	bool bInvertOrbitYAxis;

	/** Whether or not to invert the direction of middle mouse panning in viewports */
	UPROPERTY(EditAnywhere, config, Category=Controls)
	bool bInvertMiddleMousePan;

	/** Whether or not to invert the direction of right mouse dolly on the Y axis in orbit mode */
	UPROPERTY(EditAnywhere, config, Category = Controls)
	bool bInvertRightMouseDollyYAxis;

	/** Whether to use mouse position as direct widget position. */
	UPROPERTY(EditAnywhere, config, Category=Controls, AdvancedDisplay)
	uint32 bUseAbsoluteTranslation:1;

	/** If enabled, the viewport will stream in levels automatically when the camera is moved. */
	UPROPERTY(EditAnywhere, config, Category=Controls, meta=(DisplayName = "Stream in Levels Automatically when Camera is Moved"), AdvancedDisplay)
	bool bLevelStreamingVolumePrevis;

	/** When checked, orbit the camera by using the L or U keys when unchecked, Alt and Left Mouse Drag will orbit around the look at point */
	UPROPERTY(EditAnywhere, config, Category=Controls, meta=(DisplayName="Use UE3 Orbit Controls"), AdvancedDisplay)
	bool bUseUE3OrbitControls;

	/** Direction of the scroll gesture for 3D viewports */
	UPROPERTY(EditAnywhere, config, Category=Controls, meta=(DisplayName="Scroll gesture direction for 3D viewports"))
	EScrollGestureDirection ScrollGestureDirectionFor3DViewports;

	/** Direction of the scroll gesture for orthographic viewports */
	UPROPERTY(EditAnywhere, config, Category=Controls, meta=(DisplayName="Scroll gesture direction for orthographic viewports"))
	EScrollGestureDirection ScrollGestureDirectionForOrthoViewports;

	/** Enables joystick-based camera movement in 3D level editing viewports */
	UPROPERTY(EditAnywhere, config, Category=Controls, meta=(DisplayName="Level Editor Joystick Controls" ) )
	bool bLevelEditorJoystickControls;

	/** If enabled, scale the perspective camera speed based on the distance between the camera and its look-at position */
	UPROPERTY(EditAnywhere, config, Category = Controls, meta = (DisplayName = "Use distance-scaled camera speed"), AdvancedDisplay)
	bool bUseDistanceScaledCameraSpeed;

	/** If enabled, the camera will orbit around the current selection in the viewport */
	UPROPERTY(EditAnywhere, config, Category = Controls, meta = (DisplayName = "Orbit camera around selection"), AdvancedDisplay)
	bool bOrbitCameraAroundSelection;

public:

	/** If enabled will use power of 2 grid settings (e.g, 1,2,4,8,16,...,1024) instead of decimal grid sizes */
	UPROPERTY(EditAnywhere, config, Category=GridSnapping, meta=(DisplayName = "Use Power of Two Snap Size"))
	bool bUsePowerOf2SnapSize;

	/** Decimal grid sizes (for translation snapping and grid rendering) */
	UPROPERTY(EditAnywhere, config, AdvancedDisplay, Category=GridSnapping)
	TArray<float> DecimalGridSizes;

	/** The number of lines between each major line interval for decimal grids */
	UPROPERTY(EditAnywhere, config, AdvancedDisplay, Category=GridSnapping)
	TArray<float> DecimalGridIntervals;	

	/** Power of 2 grid sizes (for translation snapping and grid rendering) */
	UPROPERTY(EditAnywhere, config, AdvancedDisplay, Category=GridSnapping)
	TArray<float> Pow2GridSizes;

	/** The number of lines between each major line interval for pow2 grids */
	UPROPERTY(EditAnywhere, config, AdvancedDisplay, Category=GridSnapping)
	TArray<float> Pow2GridIntervals;

	/** User defined grid intervals for rotations */
	UPROPERTY(EditAnywhere, config, AdvancedDisplay, Category=GridSnapping)
	TArray<float> CommonRotGridSizes;

	/** Preset grid intervals for rotations */
	UPROPERTY(EditAnywhere, config, AdvancedDisplay, Category=GridSnapping)
	TArray<float> DivisionsOf360RotGridSizes;

	/** Grid sizes for scaling */
	UPROPERTY(EditAnywhere, config, AdvancedDisplay, Category=GridSnapping)
	TArray<float> ScalingGridSizes;

	/** If enabled, actor positions will snap to the grid. */
	UPROPERTY(EditAnywhere, config, Category=GridSnapping, meta=(DisplayName = "Enable Grid Snapping"))
	uint32 GridEnabled:1;
	
	/** If enabled, actor rotations will snap to the grid. */
	UPROPERTY(EditAnywhere, config, Category=GridSnapping, meta=(DisplayName = "Enable Rotation Snapping"))
	uint32 RotGridEnabled:1;

	/** If enabled, actor sizes will snap to the grid. */
	UPROPERTY(EditAnywhere, config, Category=GridSnapping, meta=(DisplayName = "Enable Scale Snapping"))
	uint32 SnapScaleEnabled:1;

	/** If enabled, actors will snap to surfaces in the viewport when dragged around */
	UPROPERTY(config)
	FSnapToSurfaceSettings SnapToSurface;

private:

	/** If enabled, use the old-style multiplicative/percentage scaling method instead of the new additive/fraction method */
	UPROPERTY(EditAnywhere, config, Category=GridSnapping)
	uint32 bUsePercentageBasedScaling:1;

public:

	/** If enabled, new Actors that you drag into the viewport snap to the active 2D layer. */
	UPROPERTY(EditAnywhere, config, Category=GridSnapping, meta=(DisplayName = "Enable 2D Layer Snapping"))
	uint32 bEnableLayerSnap:1;

	/** The index of the snap plane to use when 2D Layer Snapping is enabled, from the array of Snap Layers set for the project. */
	UPROPERTY(config)
	int32 ActiveSnapLayerIndex;

	/** If true actor snap will be enabled in the editor **/
	UPROPERTY(config, Category=GridSnapping, VisibleDefaultsOnly,AdvancedDisplay)
	uint32 bEnableActorSnap:1;

	/** Global actor snap scale for the editor */
	UPROPERTY(config, Category=GridSnapping, VisibleDefaultsOnly,AdvancedDisplay)
	float ActorSnapScale;

	/** Global actor snap distance setting for the editor */
	UPROPERTY(config)
	float ActorSnapDistance;

	UPROPERTY(config)
	bool bSnapVertices;
 
	UPROPERTY(config)
	float SnapDistance;

	UPROPERTY(config)
	int32 CurrentPosGridSize;

	UPROPERTY(config)
	int32 CurrentRotGridSize;

	UPROPERTY(config)
	int32 CurrentScalingGridSize;

	UPROPERTY(config)
	bool PreserveNonUniformScale;

	/** Controls which array of rotation grid values we are using */
	UPROPERTY(config)
	TEnumAsByte<ERotationGridMode> CurrentRotGridMode;

public:

	/** How to constrain perspective view port FOV */
	UPROPERTY(EditAnywhere, config, Category=LookAndFeel)
	TEnumAsByte<enum EAspectRatioAxisConstraint> AspectRatioAxisConstraint;

	/** Enables real-time hover feedback when mousing over objects in editor view ports */
	UPROPERTY(EditAnywhere, config, Category=LookAndFeel, meta=(DisplayName = "Highlight Objects Under Mouse Cursor"))
	uint32 bEnableViewportHoverFeedback:1;

	/** If enabled, selected objects will be highlighted with brackets in all modes rather than a special highlight color. */
	UPROPERTY(EditAnywhere, config, Category=LookAndFeel, AdvancedDisplay, meta=(DisplayName = "Highlight Selected Objects with Brackets"))
	uint32 bHighlightWithBrackets:1;

	/** If checked all orthographic view ports are linked to the same position and move together. */
	UPROPERTY(EditAnywhere, config, Category=LookAndFeel, meta=(DisplayName = "Link Orthographic Viewport Movement"))
	uint32 bUseLinkedOrthographicViewports:1;

	/** True if viewport box selection requires objects to be fully encompassed by the selection box to be selected */
	UPROPERTY(config)
	uint32 bStrictBoxSelection:1;

	/** True if viewport box selection also selects occluded objects, false if only objects with visible pixels are selected */
	UPROPERTY(config)
	uint32 bTransparentBoxSelection:1;

	/** Whether to show selection outlines for selected Actors */
	UPROPERTY(EditAnywhere, config, Category=LookAndFeel, meta=(DisplayName = "Use Selection Outline"))
	uint32 bUseSelectionOutline:1;

	/** Sets the intensity of the overlay displayed when an object is selected */
	UPROPERTY(EditAnywhere, config, Category=LookAndFeel, meta=(DisplayName = "Selection Highlight Intensity" ,ClampMin = "0", UIMin = "0", UIMax = "1"))
	float SelectionHighlightIntensity;

	/** Sets the intensity of the overlay displayed when an object is selected */
	UPROPERTY(EditAnywhere, config, Category=LookAndFeel, AdvancedDisplay, meta=(DisplayName = "BSP Surface Highlight Intensity" ,ClampMin = "0", UIMin = "0", UIMax = "1"))
	float BSPSelectionHighlightIntensity;

	/** Enables the editor perspective camera to be dropped at the last PlayInViewport cam position */
	UPROPERTY(EditAnywhere, config, Category=LookAndFeel, meta=(DisplayName = "Use Camera Location from Play-In-Viewport"))
	uint32 bEnableViewportCameraToUpdateFromPIV:1;

	/** When enabled, selecting a camera actor will display a live 'picture in picture' preview from the camera's perspective within the current editor view port.  This can be used to easily tweak camera positioning, post-processing and other settings without having to possess the camera itself.  This feature may reduce application performance when enabled. */
	UPROPERTY(EditAnywhere, config, Category=LookAndFeel)
	uint32 bPreviewSelectedCameras:1;

	/** Affects the size of 'picture in picture' previews if they are enabled */
	UPROPERTY(EditAnywhere, config, Category=LookAndFeel, meta=(ClampMin = "1", UIMin = "1", UIMax = "10"))
	float CameraPreviewSize;

	/** Distance from the camera to place actors which are dropped on nothing in the view port. */
	UPROPERTY(EditAnywhere, config, Category=LookAndFeel, AdvancedDisplay, meta=(DisplayName = "Background Drop Distance"))
	float BackgroundDropDistance;

	/** A list of meshes that can be used as preview mesh in the editor view port by holding down the backslash key */
	UPROPERTY(EditAnywhere, config, Category=Preview, meta=(AllowedClasses = "/Script/Engine.StaticMesh"))
	TArray<FSoftObjectPath> PreviewMeshes;

	UPROPERTY(EditAnywhere, config, AdvancedDisplay, Category=LookAndFeel, meta=(ClampMin = "0.01", UIMin = "0.01", UIMax = "5"))
	float BillboardScale;

	/** The size adjustment to apply to the translate/rotate/scale widgets (in Unreal units). */
	UPROPERTY(EditAnywhere, config, Category=LookAndFeel, AdvancedDisplay, meta=(ClampMin="-10",ClampMax="150") )
	int32 TransformWidgetSizeAdjustment;

	/** When enabled, engine stats that are enabled in level viewports are preserved between editor sessions */
	UPROPERTY(EditAnywhere, config, AdvancedDisplay, Category = LookAndFeel)
	uint32 bSaveEngineStats : 1;

	/** Specify the units used by the measuring tool */
	UPROPERTY(EditAnywhere, config, Category = LookAndFeel)
	TEnumAsByte<EMeasuringToolUnits> MeasuringToolUnits;

	/** The size adjustment to apply to selected spline points (in screen space units). */
	UPROPERTY(EditAnywhere, config, Category = LookAndFeel, AdvancedDisplay, meta = (ClampMin = "-5.00", ClampMax = "20.00"))
	float SelectedSplinePointSizeAdjustment = 0.0f;

	/** The size adjustment to apply to spline line thickness which increases the spline's hit tolerance. */
	UPROPERTY(EditAnywhere, config, Category = LookAndFeel, AdvancedDisplay, meta = (ClampMin = "0.00"))
	float SplineLineThicknessAdjustment = 0.0f;

	/** The size adjustment to apply to spline tangent handle (in screen space units). */
	UPROPERTY(EditAnywhere, config, Category = LookAndFeel, AdvancedDisplay, meta = (ClampMin = "-5.00", ClampMax = "20.00"))
	float SplineTangentHandleSizeAdjustment = 0.0f;

	/** The scale to apply to spline tangent lengths */
	UPROPERTY(EditAnywhere, config, Category = LookAndFeel, AdvancedDisplay, meta = (ClampMin = "0.00"))
	float SplineTangentScale = 0.5f;

	UPROPERTY(config)
	FVector2D LastInViewportMenuLocation;

	/** When dropping a texture in the viewport, create an instance of this material instead of creating a new material. Populate MaterialParamsForDroppedTextures to specify the parameter names. */
	UPROPERTY(EditAnywhere, config, Category = Behavior)
	TSoftObjectPtr<class UMaterialInterface> MaterialForDroppedTextures;

	/** When dropping a texture in the viewport, determines which material parameter to assign for each found texture type. Only relevant if MaterialForDroppedTextures is assigned. */
	UPROPERTY(EditAnywhere, config, Category = Behavior)
	TMap<EMaterialKind, FName> MaterialParamsForDroppedTextures;

<<<<<<< HEAD
=======
	/** Store the last camera settings for all the viewport of each world loaded in the editor. */
	UPROPERTY(config)
	TMap<TSoftObjectPtr<UWorld>, FLevelEditorViewporEditorViews> EditorViews;

>>>>>>> 4af6daef
private:

	// Per-instance viewport settings.
	UPROPERTY(config)
	TArray<FLevelEditorViewportInstanceSettingsKeyValuePair> PerInstanceSettings;

public:

	/**
	 * @return The instance settings for the given viewport; null if no settings were found for this viewport
	 */
	const FLevelEditorViewportInstanceSettings* GetViewportInstanceSettings( const FString& InConfigName ) const
	{
		for(auto It = PerInstanceSettings.CreateConstIterator(); It; ++It)
		{
			const FLevelEditorViewportInstanceSettingsKeyValuePair& ConfigData = *It;
			if(ConfigData.ConfigName == InConfigName)
			{
				return &ConfigData.ConfigSettings;
			}
		}

		return nullptr;
	}

	/**
	 * Set the instance settings for the given viewport
	 */
	void SetViewportInstanceSettings( const FString& InConfigName, const FLevelEditorViewportInstanceSettings& InConfigSettings )
	{
		check(!InConfigName.IsEmpty());

		bool bWasFound = false;
		for(auto It = PerInstanceSettings.CreateIterator(); It; ++It)
		{
			FLevelEditorViewportInstanceSettingsKeyValuePair& ConfigData = *It;
			if(ConfigData.ConfigName == InConfigName)
			{
				ConfigData.ConfigSettings = InConfigSettings;
				bWasFound = true;
				break;
			}
		}

		if(!bWasFound)
		{
			FLevelEditorViewportInstanceSettingsKeyValuePair ConfigData;
			ConfigData.ConfigName = InConfigName;
			ConfigData.ConfigSettings = InConfigSettings;
			PerInstanceSettings.Add(ConfigData);
		}

		PostEditChange();
	}

	/**
	 * Checks whether percentage based scaling should be used for view ports.
	 *
	 * @return true if percentage based scaling is enabled, false otherwise.
	 */
	bool UsePercentageBasedScaling( ) const
	{
		return bUsePercentageBasedScaling;
	}

public:

	/**
	 * Returns an event delegate that is executed when a setting has changed.
	 *
	 * @return The delegate.
	 */
	DECLARE_EVENT_OneParam(ULevelEditorViewportSettings, FSettingChangedEvent, FName /*PropertyName*/);
	FSettingChangedEvent& OnSettingChanged( ) { return SettingChangedEvent; }

protected:

	// UObject overrides

	UNREALED_API virtual void PostInitProperties() override;
	UNREALED_API virtual void PostEditChangeProperty( struct FPropertyChangedEvent& PropertyChangedEvent ) override;

private:

	// Holds an event delegate that is executed when a setting has changed.
	FSettingChangedEvent SettingChangedEvent;
};<|MERGE_RESOLUTION|>--- conflicted
+++ resolved
@@ -584,13 +584,10 @@
 	UPROPERTY(EditAnywhere, config, Category = Behavior)
 	TMap<EMaterialKind, FName> MaterialParamsForDroppedTextures;
 
-<<<<<<< HEAD
-=======
 	/** Store the last camera settings for all the viewport of each world loaded in the editor. */
 	UPROPERTY(config)
 	TMap<TSoftObjectPtr<UWorld>, FLevelEditorViewporEditorViews> EditorViews;
 
->>>>>>> 4af6daef
 private:
 
 	// Per-instance viewport settings.
