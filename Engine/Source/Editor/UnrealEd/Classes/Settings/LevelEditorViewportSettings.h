--- conflicted
+++ resolved
@@ -99,10 +99,7 @@
 		, NaniteVisualizationMode()
 		, LumenVisualizationMode()
 		, VirtualShadowMapVisualizationMode()
-<<<<<<< HEAD
-=======
 		, GPUSkinCacheVisualizationMode()
->>>>>>> d731a049
 		, ExposureSettings()
 		, FOVAngle(EditorViewportDefs::DefaultPerspectiveFOVAngle)
 		, FarViewPlane(0)
