--- conflicted
+++ resolved
@@ -286,13 +286,10 @@
 	UPROPERTY(config, EditAnywhere, Category = PlayInEditor, meta = (DisplayName="Stream Sub-Levels during Play in Editor", ToolTip="Prefer to stream sub-levels from the disk instead of duplicating editor sub-levels"))
 	uint32 bPreferToStreamLevelsInPIE:1;
 
-<<<<<<< HEAD
-=======
 	/** Should warnings and errors in the Output Log during "Play in Editor" be promoted to the message log? */
 	UPROPERTY(EditAnywhere, config, Category = PlayInEditor)
 	bool bPromoteOutputLogWarningsDuringPIE;
 
->>>>>>> d731a049
 public:
 	/** The width of the new view port window in pixels (0 = use the desktop's screen resolution). */
 	UPROPERTY(config, EditAnywhere, Category=GameViewportSettings, meta=(ClampMin=0))
