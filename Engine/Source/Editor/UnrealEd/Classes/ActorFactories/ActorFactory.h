// Copyright Epic Games, Inc. All Rights Reserved.


#pragma once

#include "CoreMinimal.h"
#include "UObject/ObjectMacros.h"
#include "UObject/Object.h"
#include "Templates/SubclassOf.h"
#include "Factories/AssetFactoryInterface.h"
#include "Engine/World.h"

#include "ActorFactory.generated.h"

UNREALED_API DECLARE_LOG_CATEGORY_EXTERN(LogActorFactory, Log, All);

class AActor;
struct FActorSpawnParameters;
struct FAssetData;
class UBlueprint;
class ULevel;
class UInstancedPlacemenClientSettings;
class AVolume;
class UBrushBuilder;
<<<<<<< HEAD
UCLASS(collapsecategories, hidecategories=Object, editinlinenew, config=Editor, abstract, transient)
class UNREALED_API UActorFactory : public UObject, public IAssetFactoryInterface
=======
UCLASS(collapsecategories, hidecategories=Object, editinlinenew, config=Editor, abstract, transient, MinimalAPI)
class UActorFactory : public UObject, public IAssetFactoryInterface
>>>>>>> 4af6daef
{
	GENERATED_UCLASS_BODY()

	/** Name used as basis for 'New Actor' menu. */
	UPROPERTY()
	FText DisplayName;

	/** Indicates how far up the menu item should be. The higher the number, the higher up the list.*/
	UPROPERTY(config)
	int32 MenuPriority;

	/** name of actor subclass this actorfactory creates - dynamically loaded.  Overrides NewActorClass. */
	UPROPERTY(config)
	FString NewActorClassName;

	/**  AActor  subclass this ActorFactory creates. */
	UPROPERTY()
	TSubclassOf<AActor>  NewActorClass;

	/** Whether to appear in the editor add actor quick menu */
	UPROPERTY()
	uint32 bShowInEditorQuickMenu:1;

	UPROPERTY()
	uint32 bUseSurfaceOrientation:1;

	UPROPERTY()
	uint32 bUsePlacementExtent:1;

	/** Translation applied to the spawn position. */
	UPROPERTY()
	FVector SpawnPositionOffset;

	/** Called to actual create an actor with the supplied transform (scale is ignored), using the properties in the ActorFactory */
	UE_DEPRECATED(5.0, "This function has been deprecated in favor of the other version that takes a FActorSpawnParameters in parameter")
	UNREALED_API AActor* CreateActor(UObject* Asset, ULevel* InLevel, const FTransform& Transform, EObjectFlags InObjectFlags, const FName InName = NAME_None);
	UNREALED_API AActor* CreateActor(UObject* InAsset, ULevel* InLevel, const FTransform& InTransform, const FActorSpawnParameters& InSpawnParams = FActorSpawnParameters());

	/** Called to create a blueprint class that can be used to spawn an actor from this factory */
	UE_DEPRECATED(5.0, "This function is no longer used. See FKismetEditorUtilities::CreateBlueprint.")
	UNREALED_API UBlueprint* CreateBlueprint( UObject* Instance, UObject* Outer, const FName Name, const FName CallingContext = NAME_None );

	UNREALED_API virtual bool CanCreateActorFrom( const FAssetData& AssetData, FText& OutErrorMsg );

	/** Name to put on context menu. */
	FText GetDisplayName() const { return DisplayName; }

	/** Initialize NewActorClass if necessary, and return default actor for that class. */
	UNREALED_API virtual AActor* GetDefaultActor( const FAssetData& AssetData );

	/** Initialize NewActorClass if necessary, and return that class. */
	UNREALED_API virtual UClass* GetDefaultActorClass( const FAssetData& AssetData );

	/** Given an instance of an actor, find the wrapped asset object which can be used to create a valid FAssetData.
	 *  Returns nullptr if the given ActorInstance is not valid for this factory.
	 *  Override this function if the factory actor is a different class than the asset data's class which this factory operates on.
	 *  For example, if this is the static mesh actor factory, the class of the asset data is UStaticMesh, but the actor factory's class is AStaticMeshActor
	 */
	UNREALED_API virtual UObject* GetAssetFromActorInstance(AActor* ActorInstance);

	/** Return a quaternion which aligns this actor type to the specified surface normal */
	UNREALED_API virtual FQuat AlignObjectToSurfaceNormal(const FVector& InSurfaceNormal, const FQuat& ActorRotation = FQuat::Identity) const;

	// Begin IAssetFactoryInterface Interface
<<<<<<< HEAD
	virtual bool CanPlaceElementsFromAssetData(const FAssetData& InAssetData) override;
	virtual bool PrePlaceAsset(FAssetPlacementInfo& InPlacementInfo, const FPlacementOptions& InPlacementOptions) override;
	virtual TArray<FTypedElementHandle> PlaceAsset(const FAssetPlacementInfo& InPlacementInfo, const FPlacementOptions& InPlacementOptions) override;
	virtual void PostPlaceAsset(TArrayView<const FTypedElementHandle> InHandle, const FAssetPlacementInfo& InPlacementInfo, const FPlacementOptions& InPlacementOptions) override;
	virtual FAssetData GetAssetDataFromElementHandle(const FTypedElementHandle& InHandle) override;
	virtual void BeginPlacement(const FPlacementOptions& InPlacementOptions) override;
	virtual void EndPlacement(TArrayView<const FTypedElementHandle> InPlacedElements, const FPlacementOptions& InPlacementOptions) override;
	virtual UInstancedPlacemenClientSettings* FactorySettingsObjectForPlacement(const FAssetData& InAssetData, const FPlacementOptions& InPlacementOptions) override;
	// End IAssetFactoryInterface Interface

	static void CreateBrushForVolumeActor(AVolume* NewActor, UBrushBuilder* BrushBuilder);
=======
	UNREALED_API virtual bool CanPlaceElementsFromAssetData(const FAssetData& InAssetData) override;
	UNREALED_API virtual bool PrePlaceAsset(FAssetPlacementInfo& InPlacementInfo, const FPlacementOptions& InPlacementOptions) override;
	UNREALED_API virtual TArray<FTypedElementHandle> PlaceAsset(const FAssetPlacementInfo& InPlacementInfo, const FPlacementOptions& InPlacementOptions) override;
	UNREALED_API virtual void PostPlaceAsset(TArrayView<const FTypedElementHandle> InHandle, const FAssetPlacementInfo& InPlacementInfo, const FPlacementOptions& InPlacementOptions) override;
	UNREALED_API virtual FAssetData GetAssetDataFromElementHandle(const FTypedElementHandle& InHandle) override;
	UNREALED_API virtual void BeginPlacement(const FPlacementOptions& InPlacementOptions) override;
	UNREALED_API virtual void EndPlacement(TArrayView<const FTypedElementHandle> InPlacedElements, const FPlacementOptions& InPlacementOptions) override;
	UNREALED_API virtual UInstancedPlacemenClientSettings* FactorySettingsObjectForPlacement(const FAssetData& InAssetData, const FPlacementOptions& InPlacementOptions) override;
	// End IAssetFactoryInterface Interface

	static UNREALED_API void CreateBrushForVolumeActor(AVolume* NewActor, UBrushBuilder* BrushBuilder);
>>>>>>> 4af6daef

protected:

	/** Validates the input params for SpawnActor and returns the appropriate level to use depending on whether InLevel and/or InSpawnParams.OverrideLevel is passed : */
	UNREALED_API ULevel* ValidateSpawnActorLevel(ULevel* InLevel, const FActorSpawnParameters& InSpawnParams) const;

	UNREALED_API virtual bool PreSpawnActor( UObject* Asset, FTransform& InOutLocation);

	UE_DEPRECATED(5.0, "This function has been deprecated in favor of the other version that takes a FActorSpawnParameters in parameter")
	UNREALED_API virtual AActor* SpawnActor(UObject* Asset, ULevel* InLevel, const FTransform& Transform, EObjectFlags ObjectFlags, const FName Name ) final;
	UNREALED_API virtual AActor* SpawnActor(UObject* InAsset, ULevel* InLevel, const FTransform& InTransform, const FActorSpawnParameters& InSpawnParams);

	/** Subclasses may implement this to modify the actor after it has been spawned 
	    IMPORTANT: If you override this, you should usually also override PostCreateBlueprint()! */
	UNREALED_API virtual void PostSpawnActor( UObject* Asset, AActor* NewActor );

	/** Override this in derived factory classes if needed.  This is called after a blueprint is created by this factory to
	    update the blueprint's CDO properties with state from the asset for this factory.
		IMPORTANT: If you override this, you should usually also override PostSpawnActor()! */
<<<<<<< HEAD
	virtual void PostCreateBlueprint( UObject* Asset, AActor* CDO );
=======
	UNREALED_API virtual void PostCreateBlueprint( UObject* Asset, AActor* CDO );
>>>>>>> 4af6daef

	/**
	 * Get the default label that should be used for the actor spawned by the given asset (does not include any numeric suffix).
	 * For classes or BPs that inherit from AActor this will defer to AActor::GetDefaultActorLabel, and for everything else it will use the asset name.
	 */
<<<<<<< HEAD
	virtual FString GetDefaultActorLabel(UObject* Asset) const;
=======
	UNREALED_API virtual FString GetDefaultActorLabel(UObject* Asset) const;
>>>>>>> 4af6daef
};

extern UNREALED_API FQuat FindActorAlignmentRotation(const FQuat& InActorRotation, const FVector& InModelAxis, const FVector& InWorldNormal, FQuat* OutDeltaRotation = nullptr);<|MERGE_RESOLUTION|>--- conflicted
+++ resolved
@@ -22,13 +22,8 @@
 class UInstancedPlacemenClientSettings;
 class AVolume;
 class UBrushBuilder;
-<<<<<<< HEAD
-UCLASS(collapsecategories, hidecategories=Object, editinlinenew, config=Editor, abstract, transient)
-class UNREALED_API UActorFactory : public UObject, public IAssetFactoryInterface
-=======
 UCLASS(collapsecategories, hidecategories=Object, editinlinenew, config=Editor, abstract, transient, MinimalAPI)
 class UActorFactory : public UObject, public IAssetFactoryInterface
->>>>>>> 4af6daef
 {
 	GENERATED_UCLASS_BODY()
 
@@ -93,19 +88,6 @@
 	UNREALED_API virtual FQuat AlignObjectToSurfaceNormal(const FVector& InSurfaceNormal, const FQuat& ActorRotation = FQuat::Identity) const;
 
 	// Begin IAssetFactoryInterface Interface
-<<<<<<< HEAD
-	virtual bool CanPlaceElementsFromAssetData(const FAssetData& InAssetData) override;
-	virtual bool PrePlaceAsset(FAssetPlacementInfo& InPlacementInfo, const FPlacementOptions& InPlacementOptions) override;
-	virtual TArray<FTypedElementHandle> PlaceAsset(const FAssetPlacementInfo& InPlacementInfo, const FPlacementOptions& InPlacementOptions) override;
-	virtual void PostPlaceAsset(TArrayView<const FTypedElementHandle> InHandle, const FAssetPlacementInfo& InPlacementInfo, const FPlacementOptions& InPlacementOptions) override;
-	virtual FAssetData GetAssetDataFromElementHandle(const FTypedElementHandle& InHandle) override;
-	virtual void BeginPlacement(const FPlacementOptions& InPlacementOptions) override;
-	virtual void EndPlacement(TArrayView<const FTypedElementHandle> InPlacedElements, const FPlacementOptions& InPlacementOptions) override;
-	virtual UInstancedPlacemenClientSettings* FactorySettingsObjectForPlacement(const FAssetData& InAssetData, const FPlacementOptions& InPlacementOptions) override;
-	// End IAssetFactoryInterface Interface
-
-	static void CreateBrushForVolumeActor(AVolume* NewActor, UBrushBuilder* BrushBuilder);
-=======
 	UNREALED_API virtual bool CanPlaceElementsFromAssetData(const FAssetData& InAssetData) override;
 	UNREALED_API virtual bool PrePlaceAsset(FAssetPlacementInfo& InPlacementInfo, const FPlacementOptions& InPlacementOptions) override;
 	UNREALED_API virtual TArray<FTypedElementHandle> PlaceAsset(const FAssetPlacementInfo& InPlacementInfo, const FPlacementOptions& InPlacementOptions) override;
@@ -117,7 +99,6 @@
 	// End IAssetFactoryInterface Interface
 
 	static UNREALED_API void CreateBrushForVolumeActor(AVolume* NewActor, UBrushBuilder* BrushBuilder);
->>>>>>> 4af6daef
 
 protected:
 
@@ -137,21 +118,13 @@
 	/** Override this in derived factory classes if needed.  This is called after a blueprint is created by this factory to
 	    update the blueprint's CDO properties with state from the asset for this factory.
 		IMPORTANT: If you override this, you should usually also override PostSpawnActor()! */
-<<<<<<< HEAD
-	virtual void PostCreateBlueprint( UObject* Asset, AActor* CDO );
-=======
 	UNREALED_API virtual void PostCreateBlueprint( UObject* Asset, AActor* CDO );
->>>>>>> 4af6daef
 
 	/**
 	 * Get the default label that should be used for the actor spawned by the given asset (does not include any numeric suffix).
 	 * For classes or BPs that inherit from AActor this will defer to AActor::GetDefaultActorLabel, and for everything else it will use the asset name.
 	 */
-<<<<<<< HEAD
-	virtual FString GetDefaultActorLabel(UObject* Asset) const;
-=======
 	UNREALED_API virtual FString GetDefaultActorLabel(UObject* Asset) const;
->>>>>>> 4af6daef
 };
 
 extern UNREALED_API FQuat FindActorAlignmentRotation(const FQuat& InActorRotation, const FVector& InModelAxis, const FVector& InWorldNormal, FQuat* OutDeltaRotation = nullptr);