// Copyright Epic Games, Inc. All Rights Reserved.

/**
 *
 * This class contains a list of thumbnail rendering entries, which can be
 * configured from Editor.ini. The idea is for thumbnail rendering to be
 * extensible without having to modify Epic code.
 */

#pragma once

#include "CoreMinimal.h"
#include "Delegates/Delegate.h"
#include "UObject/ObjectMacros.h"
#include "UObject/Object.h"
#include "Templates/SubclassOf.h"
#include "ThumbnailRendering/ThumbnailRenderer.h"
#include "ThumbnailManager.generated.h"

class FViewport;
class FAssetThumbnailPool;

/**
 * Types of primitives for drawing thumbnails of resources.
 */
UENUM()
enum EThumbnailPrimType : int
{
	TPT_None,
	TPT_Sphere,
	TPT_Cube,
	TPT_Plane,
	TPT_Cylinder,
	TPT_MAX,
};

/**
 * Holds the settings for a class that needs a thumbnail renderer. Each entry
 * maps to a corresponding class and holds the information needed
 * to render the thumbnail, including which object to render via and its
 * border color.
 */
USTRUCT()
struct FThumbnailRenderingInfo
{
	GENERATED_USTRUCT_BODY()

	/**
	 * The name of the class that this thumbnail is for (so we can lazy bind)
	 */
	UPROPERTY()
	FString ClassNeedingThumbnailName;

	/**
	 * This is the class that this entry is for, i.e. the class that
	 * will be rendered in the thumbnail views
	 */
	UPROPERTY()
	TSubclassOf<class UObject> ClassNeedingThumbnail;

	/**
	 * The name of the class to load when rendering this thumbnail
	 * NOTE: This is a string to avoid any dependencies of compilation
	 */
	UPROPERTY()
	FString RendererClassName;

	/**
	 * The instance of the renderer class
	 */
	UPROPERTY()
	TObjectPtr<class UThumbnailRenderer> Renderer;

public:
	FThumbnailRenderingInfo()
		: ClassNeedingThumbnail(NULL)
		, Renderer(NULL)
	{
	}

};

DECLARE_EVENT_OneParam(UThumbnailManager, FOnThumbnailDirtied, const FSoftObjectPath&);

UCLASS(config=Editor)
class UThumbnailManager : public UObject
{
	GENERATED_UCLASS_BODY()
public:
	/**
	 * The render info to share across all object types when the object doesn't
	 * support rendering of thumbnails
	 */
	UPROPERTY()
	struct FThumbnailRenderingInfo NotSupported;

	// All these meshes/materials/textures are preloaded via default properties
	UPROPERTY(Transient)
	TObjectPtr<class UStaticMesh> EditorCube;

	UPROPERTY(Transient)
	TObjectPtr<class UStaticMesh> EditorSphere;

	UPROPERTY(Transient)
	TObjectPtr<class UStaticMesh> EditorCylinder;

	UPROPERTY(Transient)
	TObjectPtr<class UStaticMesh> EditorPlane;

	UPROPERTY(Transient)
	TObjectPtr<class UStaticMesh> EditorSkySphere;

	UPROPERTY(Transient)
	TObjectPtr<class UMaterial> FloorPlaneMaterial;

	UPROPERTY(Transient)
	TObjectPtr<class UTextureCube> AmbientCubemap;

	UPROPERTY(Transient)
	TObjectPtr<class UTexture2D> CheckerboardTexture;

public:
	//~ Begin UObject Interface
	virtual void Serialize(FArchive& Ar) override;
	//~ End UObject Interface

	/**
	 * Fixes up any classes that need to be loaded in the thumbnail types
	 */
	void Initialize(void);

	/**
	 * Returns the entry for the specified object
	 *
	 * @param Object the object to find thumbnail rendering info for
	 *
	 * @return A pointer to the rendering info if valid, otherwise NULL
	 */
	UNREALED_API FThumbnailRenderingInfo* GetRenderingInfo(UObject* Object);

	/**
	 * Registers a custom thumbnail renderer for a specific class
	 *
	 * @param Class	The class the custom thumbnail renderer is for
	 * @param RendererClass The rendering class to use
	 */
	UNREALED_API virtual void RegisterCustomRenderer(UClass* Class, TSubclassOf<UThumbnailRenderer> RendererClass);

	/**
	 * Unregisters a custom thumbnail renderer for a specific class
	 *
	 * @param Class	The class with the custom thumbnail renderer to remove
	 */
	UNREALED_API virtual void UnregisterCustomRenderer(UClass* Class);

	/** 
	 * Returns the thumbnail pool which should be used for most thumbnails in the editor.
	 */
<<<<<<< HEAD
	UNREALED_API TSharedPtr<FAssetThumbnailPool> GetSharedThumbnailPool() const { return SharedThumbnailPool; }
=======
	TSharedPtr<FAssetThumbnailPool> GetSharedThumbnailPool() const { return SharedThumbnailPool; }
>>>>>>> 4af6daef

	/**
	 * Event that is being broadcasted when a thumbnail gets dirtied.
	 * Parameter is the object soft object path associated with the thumbnail.
	 */
<<<<<<< HEAD
	UNREALED_API FOnThumbnailDirtied& GetOnThumbnailDirtied() { return OnThumbnailDirtied; }
=======
	FOnThumbnailDirtied& GetOnThumbnailDirtied() { return OnThumbnailDirtied; }
>>>>>>> 4af6daef

protected:
	/**
	 * The array of thumbnail rendering information entries. Each type that supports
	 * thumbnail rendering has an entry in here.
	 */
	UPROPERTY(config)
	TArray<struct FThumbnailRenderingInfo> RenderableThumbnailTypes;

	/**
	 * This holds a map of object type to render info entries
	 */
	TMap<UClass*, FThumbnailRenderingInfo*> RenderInfoMap;


	/**
	 * Holds the name of the thumbnail manager singleton class to instantiate
	 */
	UPROPERTY(config)
	FString ThumbnailManagerClassName;

	/**
	 * Manager responsible for configuring and rendering thumbnails
	 */
	static class UThumbnailManager* ThumbnailManagerSingleton;

	/** Thumbnail pool used for most thumbnails in the editor */
	TSharedPtr<FAssetThumbnailPool> SharedThumbnailPool;

	/**
	 * Determines whether the initialization function is needed or not
	 */
	bool bIsInitialized;

	// The following members are present for performance optimizations

	/**
	 * Whether to update the map or not (GC usually causes this)
	 */
	bool bMapNeedsUpdate;

	FOnThumbnailDirtied OnThumbnailDirtied;

public:
	/** Returns the thumbnail manager and creates it if missing */
	UNREALED_API static UThumbnailManager& Get();

	/** Returns the thumbnail manager if it exists */
	UNREALED_API static UThumbnailManager* TryGet();

	/** Writes out a png of what is currently in the specified viewport, scaled appropriately */
	UNREALED_API static bool CaptureProjectThumbnail(FViewport* Viewport, const FString& OutputFilename, bool bUseSCCIfPossible);

protected:
	/**
	 * Fixes up any classes that need to be loaded in the thumbnail types per-map type
	 */
	void InitializeRenderTypeArray(TArray<struct FThumbnailRenderingInfo>& ThumbnailRendererTypes);

private:
	/** Initialize the checkerboard texture for texture thumbnails */
	void SetupCheckerboardTexture();

	/** Handler for when an object is edited. Used to dirty its thumbnail. */
	void OnObjectPropertyChanged(UObject* Asset, FPropertyChangedEvent& PropertyChangedEvent);

	/** Handler for when an actor is moved in a level. Used to update world asset thumbnails. */
	void OnActorPostEditMove(AActor* Actor);

	/** Handler to dirty cached thumbnails in packages to make sure they are re-rendered later */
	void DirtyThumbnailForObject(UObject* ObjectBeingModified);
};


<|MERGE_RESOLUTION|>--- conflicted
+++ resolved
@@ -156,21 +156,13 @@
 	/** 
 	 * Returns the thumbnail pool which should be used for most thumbnails in the editor.
 	 */
-<<<<<<< HEAD
-	UNREALED_API TSharedPtr<FAssetThumbnailPool> GetSharedThumbnailPool() const { return SharedThumbnailPool; }
-=======
 	TSharedPtr<FAssetThumbnailPool> GetSharedThumbnailPool() const { return SharedThumbnailPool; }
->>>>>>> 4af6daef
 
 	/**
 	 * Event that is being broadcasted when a thumbnail gets dirtied.
 	 * Parameter is the object soft object path associated with the thumbnail.
 	 */
-<<<<<<< HEAD
-	UNREALED_API FOnThumbnailDirtied& GetOnThumbnailDirtied() { return OnThumbnailDirtied; }
-=======
 	FOnThumbnailDirtied& GetOnThumbnailDirtied() { return OnThumbnailDirtied; }
->>>>>>> 4af6daef
 
 protected:
 	/**
