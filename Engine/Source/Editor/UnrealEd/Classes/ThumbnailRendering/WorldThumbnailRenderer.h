// Copyright Epic Games, Inc. All Rights Reserved.

/**
 *
 * This thumbnail renderer displays a given world
 */

#pragma once

#include "CoreMinimal.h"
#include "UObject/ObjectMacros.h"
#include "ThumbnailRendering/DefaultSizedThumbnailRenderer.h"
#include "WorldThumbnailRenderer.generated.h"

class FCanvas;
class FRenderTarget;
class FSceneViewFamily;

UCLASS(config=Editor)
class UWorldThumbnailRenderer : public UDefaultSizedThumbnailRenderer
{
	GENERATED_UCLASS_BODY()

	// Begin UThumbnailRenderer Object
	virtual bool CanVisualizeAsset(UObject* Object) override;
	virtual void Draw(UObject* Object, int32 X, int32 Y, uint32 Width, uint32 Height, FRenderTarget*, FCanvas* Canvas, bool bAdditionalViewFamily) override;
	// End UThumbnailRenderer Object

private:
	/** Allocates then adds an FSceneView to the ViewFamily. */
<<<<<<< HEAD
	FSceneView* CreateView(UWorld* World, FSceneViewFamily* ViewFamily, int32 X, int32 Y, uint32 SizeX, uint32 SizeY) const;
=======
	[[nodiscard]] FSceneView* CreateView(UWorld* World, FSceneViewFamily* ViewFamily, int32 X, int32 Y, uint32 SizeX, uint32 SizeY) const;
>>>>>>> d731a049

private:
	/** Offset used to orient all worlds to show a more vertical camera, if necessary. Individual thumbnail infos can provide additional offset. */
	UPROPERTY(config)
	float GlobalOrbitPitchOffset;

	/** Offset used to orient all worlds to face the camera in degrees when using a perspective camera. Individual thumbnail infos can provide additional offset. */
	UPROPERTY(config)
	float GlobalOrbitYawOffset;

	/** If true, all world thumbnails will be rendered unlit. This is useful in games that have shared lighting in a common map */
	UPROPERTY(config)
	bool bUseUnlitScene;

	/** If false, all world thumbnails rendering will be disabled */
	UPROPERTY(config)
	bool bAllowWorldThumbnails;
};
<|MERGE_RESOLUTION|>--- conflicted
+++ resolved
@@ -28,11 +28,7 @@
 
 private:
 	/** Allocates then adds an FSceneView to the ViewFamily. */
-<<<<<<< HEAD
-	FSceneView* CreateView(UWorld* World, FSceneViewFamily* ViewFamily, int32 X, int32 Y, uint32 SizeX, uint32 SizeY) const;
-=======
 	[[nodiscard]] FSceneView* CreateView(UWorld* World, FSceneViewFamily* ViewFamily, int32 X, int32 Y, uint32 SizeX, uint32 SizeY) const;
->>>>>>> d731a049
 
 private:
 	/** Offset used to orient all worlds to show a more vertical camera, if necessary. Individual thumbnail infos can provide additional offset. */
