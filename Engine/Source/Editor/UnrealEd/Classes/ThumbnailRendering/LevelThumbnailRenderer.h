// Copyright Epic Games, Inc. All Rights Reserved.

/**
 *
 * This thumbnail renderer displays a given level
 */

#pragma once

#include "CoreMinimal.h"
#include "UObject/ObjectMacros.h"
#include "ThumbnailRendering/DefaultSizedThumbnailRenderer.h"
#include "LevelThumbnailRenderer.generated.h"

class FCanvas;
class FRenderTarget;
class FSceneView;
class FSceneViewFamily;
class ULevel;

UCLASS(config=Editor)
class ULevelThumbnailRenderer : public UDefaultSizedThumbnailRenderer
{
	GENERATED_UCLASS_BODY()


	// Begin UThumbnailRenderer Object
	virtual void Draw(UObject* Object, int32 X, int32 Y, uint32 Width, uint32 Height, FRenderTarget*, FCanvas* Canvas, bool bAdditionalViewFamily) override;
	// End UThumbnailRenderer Object

private:
<<<<<<< HEAD
	FSceneView* CreateView(ULevel* Level, FSceneViewFamily* ViewFamily, int32 X, int32 Y, uint32 SizeX, uint32 SizeY) const; 
=======
	/** Allocates then adds an FSceneView to the ViewFamily. */
	[[nodiscard]] FSceneView* CreateView(ULevel* Level, FSceneViewFamily* ViewFamily, int32 X, int32 Y, uint32 SizeX, uint32 SizeY) const; 
>>>>>>> d731a049
};
<|MERGE_RESOLUTION|>--- conflicted
+++ resolved
@@ -29,10 +29,6 @@
 	// End UThumbnailRenderer Object
 
 private:
-<<<<<<< HEAD
-	FSceneView* CreateView(ULevel* Level, FSceneViewFamily* ViewFamily, int32 X, int32 Y, uint32 SizeX, uint32 SizeY) const; 
-=======
 	/** Allocates then adds an FSceneView to the ViewFamily. */
 	[[nodiscard]] FSceneView* CreateView(ULevel* Level, FSceneViewFamily* ViewFamily, int32 X, int32 Y, uint32 SizeX, uint32 SizeY) const; 
->>>>>>> d731a049
 };
