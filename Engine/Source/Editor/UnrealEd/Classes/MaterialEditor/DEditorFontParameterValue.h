--- conflicted
+++ resolved
@@ -14,17 +14,10 @@
 	GENERATED_USTRUCT_BODY()
 
 	UPROPERTY(EditAnywhere, Category = DFontParameter)
-<<<<<<< HEAD
-	class UFont* FontValue = nullptr;
-
-	UPROPERTY(EditAnywhere, Category = DFontParameter)
-	int32 FontPage=0;
-=======
 	TObjectPtr<class UFont> FontValue = nullptr;
 
 	UPROPERTY(EditAnywhere, Category = DFontParameter)
 	int32 FontPage = 0;
->>>>>>> 6bbb88c8
 };
 
 UCLASS(hidecategories = Object, collapsecategories)
