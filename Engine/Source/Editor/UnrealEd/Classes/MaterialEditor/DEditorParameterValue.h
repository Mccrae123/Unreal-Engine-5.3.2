// Copyright Epic Games, Inc. All Rights Reserved.

#pragma once

#include "CoreMinimal.h"
#include "UObject/ObjectMacros.h"
#include "UObject/Object.h"
#include "Misc/Guid.h"
#include "MaterialTypes.h"
#include "Materials/MaterialExpressionParameter.h"

#include "DEditorParameterValue.generated.h"

UCLASS(hidecategories=Object, collapsecategories, editinlinenew, MinimalAPI)
class UDEditorParameterValue : public UObject
{
	GENERATED_UCLASS_BODY()

<<<<<<< HEAD
	static UDEditorParameterValue* Create(UObject* Owner,
=======
	static UNREALED_API UDEditorParameterValue* Create(UObject* Owner,
>>>>>>> 4af6daef
		EMaterialParameterType Type,
		const FMaterialParameterInfo& ParameterInfo,
		const FMaterialParameterMetadata& Meta);

	UPROPERTY(EditAnywhere, Category=DEditorParameterValue)
	uint32 bOverride:1;

	UPROPERTY(EditAnywhere, Category=DEditorParameterValue)
	FMaterialParameterInfo ParameterInfo;

	UPROPERTY()
	FGuid ExpressionId;

	UPROPERTY()
	FString Description;

	UPROPERTY()
	FString AssetPath;

#if WITH_EDITORONLY_DATA
	/** Controls where this parameter is displayed in a material instance parameter list.  The lower the number the higher up in the parameter list. */
	UPROPERTY()
	int32 SortPriority = 32;
#endif

	virtual FName GetDefaultGroupName() const { return TEXT("None"); }
	virtual bool SetValue(const FMaterialParameterValue& Value) { return false; }

	virtual bool GetValue(FMaterialParameterMetadata& OutResult) const
	{
		OutResult.Description = Description;
		OutResult.AssetPath = AssetPath;
		OutResult.ExpressionGuid = ExpressionId;
		OutResult.SortPriority = SortPriority;
		OutResult.bOverride = bOverride;
		return false;
	}

<<<<<<< HEAD
=======
	bool IsStaticParameter() const
	{
		EMaterialParameterType Type = GetParameterType();
		return Type == EMaterialParameterType::StaticSwitch || Type == EMaterialParameterType::StaticComponentMask;
	}

>>>>>>> 4af6daef
	EMaterialParameterType GetParameterType() const
	{
		FMaterialParameterMetadata Result;
		if (GetValue(Result))
		{
			return Result.Value.Type;
		}
		return EMaterialParameterType::None;
	}
};
<|MERGE_RESOLUTION|>--- conflicted
+++ resolved
@@ -16,11 +16,7 @@
 {
 	GENERATED_UCLASS_BODY()
 
-<<<<<<< HEAD
-	static UDEditorParameterValue* Create(UObject* Owner,
-=======
 	static UNREALED_API UDEditorParameterValue* Create(UObject* Owner,
->>>>>>> 4af6daef
 		EMaterialParameterType Type,
 		const FMaterialParameterInfo& ParameterInfo,
 		const FMaterialParameterMetadata& Meta);
@@ -59,15 +55,12 @@
 		return false;
 	}
 
-<<<<<<< HEAD
-=======
 	bool IsStaticParameter() const
 	{
 		EMaterialParameterType Type = GetParameterType();
 		return Type == EMaterialParameterType::StaticSwitch || Type == EMaterialParameterType::StaticComponentMask;
 	}
 
->>>>>>> 4af6daef
 	EMaterialParameterType GetParameterType() const
 	{
 		FMaterialParameterMetadata Result;
