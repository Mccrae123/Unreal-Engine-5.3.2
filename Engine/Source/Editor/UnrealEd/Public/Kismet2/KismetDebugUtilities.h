--- conflicted
+++ resolved
@@ -50,11 +50,7 @@
 // FDebugInfo
 
 // call FKismetDebugUtilities::GetDebugInfo to construct
-<<<<<<< HEAD
-struct FPropertyInstanceInfo
-=======
 struct FPropertyInstanceInfo : TSharedFromThis<FPropertyInstanceInfo>
->>>>>>> 4af6daef
 {
 	/**
 	 * used to determine whether an object's property has
@@ -70,22 +66,6 @@
 	* Helper constructor. call FKismetDebugUtilities::GetDebugInfo or
 	* FKismetDebugUtilities::GetDebugInfoInternal instead
 	*/
-<<<<<<< HEAD
-    FPropertyInstanceInfo(FPropertyInstance PropertyInstance);
-
-	/**
-	 * looks for an existing FPropertyInstance inside VisitedNodes
-	 * if one isn't found, it makes one, stores it in VisitedNodes, and returns it
-	 */
-	static TSharedPtr<FPropertyInstanceInfo> FindOrMake(FPropertyInstance PropertyInstance,
-		TMap<FPropertyInstance, TSharedPtr<FPropertyInstanceInfo>> &VisitedNodes);
-
-	/**
-	* populates a FDebugInfo::Children with sub-properties
-	*/
-	void PopulateChildren(FPropertyInstance PropertyInstance,
-		TMap<FPropertyInstance, TSharedPtr<FPropertyInstanceInfo>> &VisitedNodes);
-=======
     FPropertyInstanceInfo(FPropertyInstance PropertyInstance, const TSharedPtr<FPropertyInstanceInfo>& Parent = nullptr);
 
 	/**
@@ -97,21 +77,15 @@
 	* populates a FDebugInfo::Children with sub-properties (non-recursive)
 	*/
 	void PopulateChildren(FPropertyInstance PropertyInstance);
->>>>>>> 4af6daef
 
 	/** Resolves the PathToProperty treating this PropertyInstance as the head of the path */
 	UNREALED_API TSharedPtr<FPropertyInstanceInfo> ResolvePathToProperty(const TArray<FName>& InPathToProperty);
 
 	/** Returns the watch text for info popup bubbles on the graph */
 	UNREALED_API FString GetWatchText() const;
-<<<<<<< HEAD
-	
-	UNREALED_API const TArray<TSharedPtr<FPropertyInstanceInfo>>& GetChildren() const;
-=======
 
 	/** Returns children of this node (generating them if necessary) */
 	UNREALED_API const TArray<TSharedPtr<FPropertyInstanceInfo>>& GetChildren();
->>>>>>> 4af6daef
 
 	FText Name;
 	FText DisplayName;
@@ -120,18 +94,6 @@
 	TWeakObjectPtr<UObject> Object = nullptr; // only filled if property is a UObject
 	TFieldPath<const FProperty> Property;
 	bool bIsInContainer = false;
-<<<<<<< HEAD
-
-private:
-	TArray<TSharedPtr<FPropertyInstanceInfo>> Children;
-
-	/** 
-	 * Only populated when this is an object and was already seen in the debug tree
-	 * used to avoid circular references in cases where the same object may be referenced by multiple properties  
-	 */
-	TSharedPtr<FPropertyInstanceInfo> ReferencedObject; 
-
-=======
 	int32 ContainerIndex = INDEX_NONE;
 
 private:
@@ -142,7 +104,6 @@
 	
 	TWeakPtr<FPropertyInstanceInfo> Parent;
 	TArray<TSharedPtr<FPropertyInstanceInfo>> Children;
->>>>>>> 4af6daef
 };
 
 inline uint32 GetTypeHash(const FPropertyInstanceInfo::FPropertyInstance& PropertyInstance)
@@ -245,13 +206,6 @@
 	/** Returns the current instruction; if a debugging session has started; otherwise none */
 	static UNREALED_API class UEdGraphNode* GetCurrentInstruction();
 
-<<<<<<< HEAD
-	/** Returns the current instruction; if a debugging session has started; otherwise none */
-	static class UEdGraphNode* GetCurrentInstruction();
-
-	/** Returns the most recent hit breakpoint; if a debugging session has started; otherwise none */
-	static class UEdGraphNode* GetMostRecentBreakpointHit();
-=======
 	/** Returns the most recent hit breakpoint; if a debugging session has started; otherwise none */
 	static UNREALED_API class UEdGraphNode* GetMostRecentBreakpointHit();
 
@@ -260,13 +214,6 @@
 
 	/** Request abort the current frame execution */
 	static UNREALED_API void RequestAbortingExecution();
->>>>>>> 4af6daef
-
-	/** Returns the most recent hit breakpoint; if a debugging session has started in PIE/SIE; otherwise none */
-	static UWorld* GetCurrentDebuggingWorld();
-
-	/** Request abort the current frame execution */
-	static void RequestAbortingExecution();
 
 	/** Request an attempt to single-step to the next node */
 	static UNREALED_API void RequestSingleStepIn();
@@ -304,34 +251,6 @@
 	// Breakpoint utils
 
 	/** Is the node a valid breakpoint target? (i.e., the node is impure and ended up generating code) */
-<<<<<<< HEAD
-	static bool IsBreakpointValid(const FBlueprintBreakpoint& Breakpoint);
-
-	/** Set the node that the breakpoint should focus on */
-	static void SetBreakpointLocation(FBlueprintBreakpoint& Breakpoint, UEdGraphNode* NewNode);
-
-	/** Set or clear the enabled flag for the breakpoint */
-	static void SetBreakpointEnabled(FBlueprintBreakpoint& Breakpoint, bool bIsEnabled);
-	static void SetBreakpointEnabled(const UEdGraphNode* OwnerNode, const UBlueprint* OwnerBlueprint, bool bIsEnabled);
-
-	/** Sets this breakpoint up as a single-step breakpoint (will disable or delete itself after one go if the breakpoint wasn't already enabled) */
-	static void SetBreakpointEnabledForSingleStep(FBlueprintBreakpoint& Breakpoint, bool bDeleteAfterStep);
-
-	/** Reapplies the breakpoint (used after recompiling to ensure it is set if needed) */
-	static void ReapplyBreakpoint(FBlueprintBreakpoint& Breakpoint);
-
-	/** Start the process of deleting this breakpoint */
-	static void RemoveBreakpointFromNode(const UEdGraphNode* OwnerNode, const UBlueprint* OwnerBlueprint);
-
-	/** Update the internal state of the breakpoint when it got hit */
-	static void UpdateBreakpointStateWhenHit(const UEdGraphNode* OwnerNode, const UBlueprint* OwnerBlueprint);
-
-	/** Returns the installation site(s); don't cache these pointers! */
-	static void GetBreakpointInstallationSites(const FBlueprintBreakpoint& Breakpoint, TArray<uint8*>& InstallSites);
-
-	/** Install/uninstall the breakpoint into/from the script code for the generated class that contains the node */
-	static void SetBreakpointInternal(FBlueprintBreakpoint& Breakpoint, bool bShouldBeEnabled);
-=======
 	static UNREALED_API bool IsBreakpointValid(const FBlueprintBreakpoint& Breakpoint);
 
 	/** Set the node that the breakpoint should focus on */
@@ -358,7 +277,6 @@
 
 	/** Install/uninstall the breakpoint into/from the script code for the generated class that contains the node */
 	static UNREALED_API void SetBreakpointInternal(FBlueprintBreakpoint& Breakpoint, bool bShouldBeEnabled);
->>>>>>> 4af6daef
 
 	/** Returns the set of valid macro source node breakpoint location(s) for the given macro instance node. The set may be empty. */
 	static UNREALED_API void GetValidBreakpointLocations(const class UK2Node_MacroInstance* MacroInstanceNode, TArray<const UEdGraphNode*>& BreakpointLocations);
@@ -390,49 +308,13 @@
 	/** Queries whether a blueprint has breakpoints in it */
 	static UNREALED_API bool BlueprintHasBreakpoints(const UBlueprint* Blueprint);
 
-<<<<<<< HEAD
-	/** Adds a breakpoint to the provided node */
-	static void CreateBreakpoint(const UBlueprint* Blueprint, UEdGraphNode* Node, bool bIsEnabled = true);
-
-	/**
-	 * Performs a task on every breakpoint in the provided blueprint
-	 * @param Blueprint The owning blueprint of the breakpoints to iterate
-	 * @param Task function to be called on every element
-	 */
-	static void ForeachBreakpoint(const UBlueprint* Blueprint, TFunctionRef<void(FBlueprintBreakpoint &)> Task);
-
-	/**
-	* Removes any breakpoint that matches the provided predicate
-	* @param Blueprint The owning blueprint of the breakpoints to iterate
-	* @param Predicate function that returns true if a breakpoint should be removed
-	*/
-	static void RemoveBreakpointsByPredicate(const UBlueprint* Blueprint, const TFunctionRef<bool(const FBlueprintBreakpoint&)> Predicate);
-
-	/**
-	* Returns the first breakpoint that matches the provided predicate or nullptr if nothing matched
-	* @param Blueprint The owning blueprint of the breakpoints to iterate
-	* @param Predicate function that returns true for the found breakpoint
-	*/
-	static FBlueprintBreakpoint* FindBreakpointByPredicate(const UBlueprint* Blueprint, const TFunctionRef<bool(const FBlueprintBreakpoint&)> Predicate);
-
-	/** Queries whether a blueprint has breakpoints in it */
-	static bool BlueprintHasBreakpoints(const UBlueprint* Blueprint);
-
-	/** Handles breakpoint validation/restoration after loading the given Blueprint */
-	static void RestoreBreakpointsOnLoad(const UBlueprint* Blueprint);
-=======
 	/** Handles breakpoint validation/restoration after loading the given Blueprint */
 	static UNREALED_API void RestoreBreakpointsOnLoad(const UBlueprint* Blueprint);
->>>>>>> 4af6daef
 	
 	// Blueprint utils 
 
 	/** Duplicates debug data from original blueprint to new duplicated blueprint */
-<<<<<<< HEAD
-	static void PostDuplicateBlueprint(UBlueprint* SrcBlueprint, UBlueprint* DupBlueprint, const TArray<UEdGraphNode*>& DupNodes);
-=======
 	static UNREALED_API void PostDuplicateBlueprint(UBlueprint* SrcBlueprint, UBlueprint* DupBlueprint, const TArray<UEdGraphNode*>& DupNodes);
->>>>>>> 4af6daef
 
 	// Looks thru the debugging data for any class variables associated with the pin
 	static UNREALED_API class FProperty* FindClassPropertyForPin(UBlueprint* Blueprint, const UEdGraphPin* Pin);
@@ -446,23 +328,12 @@
 	/** Determines if the given pin's value can be inspected */
 	static UNREALED_API bool CanInspectPinValue(const UEdGraphPin* Pin);
 
-	/** Determines if the given pin's value can be inspected */
-	static bool CanInspectPinValue(const UEdGraphPin* Pin);
-
 	/** Returns the breakpoint associated with a node, or NULL */
-<<<<<<< HEAD
-	static FBlueprintBreakpoint* FindBreakpointForNode(const UEdGraphNode* OwnerNode, const UBlueprint* OwnerBlueprint, bool bCheckSubLocations = false);
-
-	/** Deletes all breakpoints in this blueprint */
-	static void ClearBreakpoints(const UBlueprint* Blueprint);
-	static void ClearBreakpointsForPath(const FString &BlueprintPath);
-=======
 	static UNREALED_API FBlueprintBreakpoint* FindBreakpointForNode(const UEdGraphNode* OwnerNode, const UBlueprint* OwnerBlueprint, bool bCheckSubLocations = false);
 
 	/** Deletes all breakpoints in this blueprint */
 	static UNREALED_API void ClearBreakpoints(const UBlueprint* Blueprint);
 	static UNREALED_API void ClearBreakpointsForPath(const FString &BlueprintPath);
->>>>>>> 4af6daef
 
 	// Notifies listeners when a watched pin is added or removed
 	static UNREALED_API FOnWatchedPinsListChanged WatchedPinsListChangedEvent;
@@ -473,11 +344,7 @@
 	 * @param Pin The Pin to check if it can be watched
 	 * @param InPathToProperty Path to the property on the pin to watch
 	 */
-<<<<<<< HEAD
-	static bool CanWatchPin(const UBlueprint* Blueprint, const UEdGraphPin* Pin, const TArray<FName>& InPathToProperty = TArray<FName>());
-=======
 	static UNREALED_API bool CanWatchPin(const UBlueprint* Blueprint, const UEdGraphPin* Pin, const TArray<FName>& InPathToProperty = TArray<FName>());
->>>>>>> 4af6daef
 
 	/** 
 	 * Returns whether a pin property is being watched
@@ -485,33 +352,21 @@
 	 * @param Pin The Pin to check if it's being watched
 	 * @param InPathToProperty Path to the property on the pin to watch
 	 */
-<<<<<<< HEAD
-	static bool IsPinBeingWatched(const UBlueprint* Blueprint, const UEdGraphPin* Pin, const TArray<FName>& InPathToProperty = TArray<FName>());
-=======
 	static UNREALED_API bool IsPinBeingWatched(const UBlueprint* Blueprint, const UEdGraphPin* Pin, const TArray<FName>& InPathToProperty = TArray<FName>());
->>>>>>> 4af6daef
 	
 	/**
 	 * Returns whether there are any watched properties for a given pin 
 	 * @param Blueprint The blueprint that owns the pin
 	 * @param Pin The Pin to check if it has any watches
 	 */
-<<<<<<< HEAD
-	static bool DoesPinHaveWatches(const UBlueprint* Blueprint, const UEdGraphPin* Pin);
-=======
 	static UNREALED_API bool DoesPinHaveWatches(const UBlueprint* Blueprint, const UEdGraphPin* Pin);
->>>>>>> 4af6daef
 
 	/**
 	 * Toggles whether a pin is being watched 
 	 * @param Blueprint The blueprint that owns the pin
 	 * @param Pin The Pin to watch
 	 */
-<<<<<<< HEAD
-	static void TogglePinWatch(const UBlueprint* Blueprint, const UEdGraphPin* Pin);
-=======
 	static UNREALED_API void TogglePinWatch(const UBlueprint* Blueprint, const UEdGraphPin* Pin);
->>>>>>> 4af6daef
 
 	/**
 	 * Removes a pin property Watch 
@@ -520,26 +375,13 @@
 	 * @param InPathToProperty Path to the property on the pin to stop watching
 	 * @return true if a watch was found and removed
 	 */
-<<<<<<< HEAD
-	static bool RemovePinWatch(const UBlueprint* Blueprint, const UEdGraphPin* Pin, const TArray<FName>& InPathToProperty = TArray<FName>());
-=======
 	static UNREALED_API bool RemovePinWatch(const UBlueprint* Blueprint, const UEdGraphPin* Pin, const TArray<FName>& InPathToProperty = TArray<FName>());
->>>>>>> 4af6daef
 
 	/** 
 	 * Adds a pin property watch 
 	 * @param Blueprint The blueprint that owns the pin
 	 * @param WatchedPin The Pin to watch
 	 */
-<<<<<<< HEAD
-	static void AddPinWatch(const UBlueprint* Blueprint, FBlueprintWatchedPin&& WatchedPin);
-
-	/** Removes all Watched pins from a blueprint */
-	static void ClearPinWatches(const UBlueprint* Blueprint);
-
-	/** Returns whether any pins are watched for a Blueprint */
-	static bool BlueprintHasPinWatches(const UBlueprint* Blueprint);
-=======
 	static UNREALED_API void AddPinWatch(const UBlueprint* Blueprint, FBlueprintWatchedPin&& WatchedPin);
 
 	/** Removes all Watched pins from a blueprint */
@@ -547,62 +389,41 @@
 
 	/** Returns whether any pins are watched for a Blueprint */
 	static UNREALED_API bool BlueprintHasPinWatches(const UBlueprint* Blueprint);
->>>>>>> 4af6daef
 
 	/**
 	* Performs a task on every watched pin in the provided blueprint
 	* @param Blueprint The owning blueprint of the watched pins to iterate
 	* @param Task function to be called on every element
 	*/
-<<<<<<< HEAD
-	static void ForeachPinWatch(const UBlueprint* Blueprint, TFunctionRef<void(UEdGraphPin*)> Task);
-=======
 	static UNREALED_API void ForeachPinWatch(const UBlueprint* Blueprint, TFunctionRef<void(UEdGraphPin*)> Task);
->>>>>>> 4af6daef
 	
 	/**
 	* Performs a task on every watched pin in the provided blueprint
 	* @param Blueprint The owning blueprint of the watched pins to iterate
 	* @param Task function to be called on every element
 	*/
-<<<<<<< HEAD
-	static void ForeachPinPropertyWatch(const UBlueprint* Blueprint, TFunctionRef<void(FBlueprintWatchedPin&)> Task);
-=======
 	static UNREALED_API void ForeachPinPropertyWatch(const UBlueprint* Blueprint, TFunctionRef<void(FBlueprintWatchedPin&)> Task);
->>>>>>> 4af6daef
 
 	/**
 	* Removes any watched pin that matches the provided predicate
 	* @param Blueprint The owning blueprint of the watched pins to iterate
 	* @param Predicate function that returns true if a watched pin should be removed
 	*/
-<<<<<<< HEAD
-	static bool RemovePinWatchesByPredicate(const UBlueprint* Blueprint, const TFunctionRef<bool(const UEdGraphPin*)> Predicate);
-=======
 	static UNREALED_API bool RemovePinWatchesByPredicate(const UBlueprint* Blueprint, const TFunctionRef<bool(const UEdGraphPin*)> Predicate);
->>>>>>> 4af6daef
 	
 	/**
 	* Removes any watched pin that matches the provided predicate
 	* @param Blueprint The owning blueprint of the watched pins to iterate
 	* @param Predicate function that returns true if a watched pin should be removed
 	*/
-<<<<<<< HEAD
-	static bool RemovePinPropertyWatchesByPredicate(const UBlueprint* Blueprint, const TFunctionRef<bool(const FBlueprintWatchedPin&)> Predicate);
-=======
 	static UNREALED_API bool RemovePinPropertyWatchesByPredicate(const UBlueprint* Blueprint, const TFunctionRef<bool(const FBlueprintWatchedPin&)> Predicate);
->>>>>>> 4af6daef
 
 	/**
 	* Returns the first watched pin that matches the provided predicate or nullptr if nothing matched
 	* @param Blueprint The owning blueprint of the watched pins to iterate
 	* @param Predicate function that returns true for the found watched pin
 	*/
-<<<<<<< HEAD
-	static UEdGraphPin* FindPinWatchByPredicate(const UBlueprint* Blueprint, const TFunctionRef<bool(const UEdGraphPin*)> Predicate);
-=======
 	static UNREALED_API UEdGraphPin* FindPinWatchByPredicate(const UBlueprint* Blueprint, const TFunctionRef<bool(const UEdGraphPin*)> Predicate);
->>>>>>> 4af6daef
 
 	enum EWatchTextResult
 	{
@@ -623,17 +444,10 @@
 	static UNREALED_API EWatchTextResult GetWatchText(FString& OutWatchText, UBlueprint* Blueprint, UObject* ActiveObject, const UEdGraphPin* WatchPin);
 
 	// Gets the debug info for a specified site
-<<<<<<< HEAD
-	static EWatchTextResult GetDebugInfo(TSharedPtr<FPropertyInstanceInfo> &OutDebugInfo, UBlueprint* Blueprint, UObject* ActiveObject, const UEdGraphPin* WatchPin);
-
-	// Retrieves Debug info from a Property and a pointer to it's associated data
-	static void GetDebugInfoInternal(TSharedPtr<FPropertyInstanceInfo> &DebugInfo, const FProperty* Property, const void* PropertyValue);
-=======
 	static UNREALED_API EWatchTextResult GetDebugInfo(TSharedPtr<FPropertyInstanceInfo> &OutDebugInfo, UBlueprint* Blueprint, UObject* ActiveObject, const UEdGraphPin* WatchPin);
 
 	// Retrieves Debug info from a Property and a pointer to it's associated data
 	static UNREALED_API void GetDebugInfoInternal(TSharedPtr<FPropertyInstanceInfo> &DebugInfo, const FProperty* Property, const void* PropertyValue);
->>>>>>> 4af6daef
 
 	//@TODO: Pretty lame way to handle this messaging, ideally the entire Info object gets pushed into the editor when intraframe debugging is triggered!
 	// This doesn't work properly if there is more than one blueprint editor open at once either (one will consume it, the others will be left in the cold)
@@ -642,11 +456,7 @@
 	static UNREALED_API void CheckBreakConditions(UEdGraphNode* NodeStoppedAt, bool bHitBreakpoint, int32 BreakpointOffset, bool& InOutBreakExecution);
 	static UNREALED_API void AttemptToBreakExecution(UBlueprint* BlueprintObj, const UObject* ActiveObject, const FFrame& StackFrame, const FBlueprintExceptionInfo& Info, UEdGraphNode* NodeStoppedAt, int32 DebugOpcodeOffset);
 
-<<<<<<< HEAD
-	static void GetDebugInfo_InContainer(int32 Index, TSharedPtr<FPropertyInstanceInfo> &DebugInfo, const FProperty* Property, const void* Data);
-=======
 	static UNREALED_API void GetDebugInfo_InContainer(int32 Index, TSharedPtr<FPropertyInstanceInfo> &DebugInfo, const FProperty* Property, const void* Data);
->>>>>>> 4af6daef
 
 	/**
 	* @brief	Helper function for converting between blueprint and debuggable data
@@ -663,31 +473,6 @@
 	* @param 	bOutIsDirectPtr	True if OutData/OutDelta point directly at the property rather than its base address
 	* @return	EWTR_Valid if the debug data could be found, otherwise an appropriate error code
 	*/
-<<<<<<< HEAD
-	static EWatchTextResult FindDebuggingData(UBlueprint* Blueprint, UObject* ActiveObject, const UEdGraphPin* WatchPin, const FProperty*& OutProperty, const void*& OutData, const void*& OutDelta, UObject*& OutParent, TArray<UObject*>& SeenObjects, bool* bOutIsDirectPtr = nullptr);
-
-	/**	Retrieve the user settings associated with a blueprint.
-	*	returns null if the blueprint has default settings (no breakpoints and no watches) */
-	static struct FPerBlueprintSettings* GetPerBlueprintSettings(const UBlueprint* Blueprint);
-
-	/**	Retrieve the Array of breakpoints associated with a blueprint.
-	*	returns null if there are no breakpoints associated with this blueprint */
-	static TArray<FBlueprintBreakpoint>* GetBreakpoints(const UBlueprint* Blueprint);
-
-	/**	Retrieve the Array of watched pins associated with a blueprint.
-	*	returns null if there are no watched pins associated with this blueprint */
-	static TArray<FBlueprintWatchedPin>* GetWatchedPins(const UBlueprint* Blueprint);
-	
-	/** Save any modifications made to breakpoints */
-	static void SaveBlueprintEditorSettings();
-
-	static void CleanupBreakpoints(const UBlueprint* Blueprint);
-	static void CleanupWatches(const UBlueprint* Blueprint);
-	static void RemoveEmptySettings(const FString& BlueprintPath);
-
-	/** Looks along the outer chain to find the owning world and disallowing breaking on tracepoints for editor preview and inactive worlds. */
-	static bool TracepointBreakAllowedOnOwningWorld(const UObject* ObjOuter);
-=======
 	static UNREALED_API EWatchTextResult FindDebuggingData(UBlueprint* Blueprint, UObject* ActiveObject, const UEdGraphPin* WatchPin, const FProperty*& OutProperty, const void*& OutData, const void*& OutDelta, UObject*& OutParent, TArray<UObject*>& SeenObjects, bool* bOutIsDirectPtr = nullptr);
 
 	/**	Retrieve the user settings associated with a blueprint.
@@ -711,7 +496,6 @@
 
 	/** Looks along the outer chain to find the owning world and disallowing breaking on tracepoints for editor preview and inactive worlds. */
 	static UNREALED_API bool TracepointBreakAllowedOnOwningWorld(const UObject* ObjOuter);
->>>>>>> 4af6daef
 
 private:
 	FKismetDebugUtilities() {}
