--- conflicted
+++ resolved
@@ -83,13 +83,7 @@
 
 	static UNREALED_API bool RenameVariable(UUserDefinedStruct* Struct, FGuid VarGuid, const FString& NewDisplayNameStr);
 
-<<<<<<< HEAD
-	static bool RenameVariable(UUserDefinedStruct* Struct, const FString& OldDisplayNameStr, const FString& NewDisplayNameStr);
-
-	static bool ChangeVariableType(UUserDefinedStruct* Struct, FGuid VarGuid, const FEdGraphPinType& NewType);
-=======
 	static UNREALED_API bool RenameVariable(UUserDefinedStruct* Struct, const FString& OldDisplayNameStr, const FString& NewDisplayNameStr);
->>>>>>> 4af6daef
 
 	static UNREALED_API bool ChangeVariableType(UUserDefinedStruct* Struct, FGuid VarGuid, const FEdGraphPinType& NewType);
 
@@ -127,17 +121,10 @@
 	 * 
 	 * @return Whether the variable was actually moved.
 	 */
-<<<<<<< HEAD
-	static bool MoveVariable(UUserDefinedStruct* Struct, FGuid MoveVarGuid, FGuid RelativeToGuid, EMovePosition Position);
-
-	/** Checks whether MoveVariable can actually move the variable with the given guid. */
-	static bool CanMoveVariable(UUserDefinedStruct* Struct, FGuid MoveVarGuid, FGuid RelativeToGuid, EMovePosition Position);
-=======
 	static UNREALED_API bool MoveVariable(UUserDefinedStruct* Struct, FGuid MoveVarGuid, FGuid RelativeToGuid, EMovePosition Position);
 
 	/** Checks whether MoveVariable can actually move the variable with the given guid. */
 	static UNREALED_API bool CanMoveVariable(UUserDefinedStruct* Struct, FGuid MoveVarGuid, FGuid RelativeToGuid, EMovePosition Position);
->>>>>>> 4af6daef
 
 	//Multi-line text
 	static UNREALED_API bool CanEnableMultiLineText(const UUserDefinedStruct* Struct, FGuid VarGuid);
