// Copyright Epic Games, Inc. All Rights Reserved.

#pragma once

#include "CoreMinimal.h"
#include "Stats/Stats.h"
#include "Templates/SubclassOf.h"
#include "Components/ActorComponent.h"
#include "UObject/GCObject.h"

class FReinstanceFinalizer;
class UBlueprint;

DECLARE_STATS_GROUP(TEXT("Kismet Reinstancer"), STATGROUP_KismetReinstancer, STATCAT_Advanced);

enum class EBlueprintCompileReinstancerFlags
{
	None = 0x0,

	BytecodeOnly			= 0x1,
	AutoInferSaveOnCompile	= 0x2,
	AvoidCDODuplication		= 0x4,
	UseDeltaSerialization	= 0x8,
};

ENUM_CLASS_FLAGS(EBlueprintCompileReinstancerFlags)

class FReinstanceFinalizer;

struct FRecreateUberGraphFrameScope
{
private:
	TArray<UObject*> Objects;
	UClass* RecompiledClass;
public:
	UNREALED_API FRecreateUberGraphFrameScope(UClass* InClass, bool bRecreate);
	UNREALED_API ~FRecreateUberGraphFrameScope();
};

struct FReplaceInstancesOfClassParameters
{
<<<<<<< HEAD
=======
	UE_NONCOPYABLE(FReplaceInstancesOfClassParameters)

>>>>>>> 4af6daef
	FReplaceInstancesOfClassParameters() = default;

	UE_DEPRECATED(5.2, "Please use the default constructor instead.")
	FReplaceInstancesOfClassParameters(UClass* InOldClass, UClass* InNewClass) {}

	/** The old class, instances of which will be replaced */
	UE_DEPRECATED(5.2, "This member is no longer in use.")
	UClass* OldClass = nullptr;

	/** The new class, used to create new instances to replace instances of the old class */
	UE_DEPRECATED(5.2, "This member is no longer in use.")
	UClass* NewClass = nullptr;

	/** OriginalCDO, use if OldClass->ClassDefaultObject has been overwritten (non-batch only, legacy) */
	UObject* OriginalCDO = nullptr; 

	/** Set of objects that should not have their references updated if they refer to instances that are replaced */
	TSet<UObject*>* ObjectsThatShouldUseOldStuff = nullptr;

	/** Set of objects for which new objects should not be created, useful if client has created new instances themself */
	const TSet<UObject*>* InstancesThatShouldUseOldClass = nullptr;

	/** Set to true if class object has been replaced (non-batch only, legacy) */
	bool bClassObjectReplaced = false; 

	/** Defaults to true, indicates whether root components should be preserved */
	bool bPreserveRootComponent = true;
<<<<<<< HEAD

	bool bArchetypesAreUpToDate = false;

=======

	bool bArchetypesAreUpToDate = false;

>>>>>>> 4af6daef
	/**
	 * Blueprints reuses its UClass* from compile to compile, but it's more
	 * intuitive to just replace a UClass* with a new instance (e.g. from a
	 * package reload). This flag tells the reinstancer to replace references
	 * to old classes with references to new classes.
	 */
	bool bReplaceReferencesToOldClasses = false;

	/**
	 * Indicates whether CDOs should be included in reference replacement.
	 * Disabled by default since this can increase search cost, because this
	 * effectively means replacement will require us to do a referencer search
	 * for at least one instance of every remapped class (i.e. - the CDO). In
	 * most cases (e.g. load time), incurring this cost is unnecessary because
	 * the CDO is not expected to be referenced outside of its own class type,
	 * so we treat it as an opt-in behavior rather than enabling it by default.
	 * 
	 * Note: This flag is implied to be 'true' if 'OriginalCDO' is non-NULL. In
	 * that case, the value of this flag will not be used in order to maintain
	 * backwards-compatibility with existing code paths.
	 */
	bool bReplaceReferencesToOldCDOs = false;
};

struct UNREALED_API UE_DEPRECATED(5.2, "This type is no longer in use.") FBatchReplaceInstancesOfClassParameters
{
	bool bArchetypesAreUpToDate = false;

	/**
	 * Blueprints reuses its UClass* from compile to compile, but it's more
	 * intuitive to just replace a UClass* with a new instance (e.g. from a
	 * package reload). This flag tells the reinstancer to replace references
	 * to old classes with references to new classes.
	 */
	bool bReplaceReferencesToOldClasses = false;
};

class FBlueprintCompileReinstancer : public TSharedFromThis<FBlueprintCompileReinstancer>, public FGCObject
{
protected:
	friend struct FBlueprintCompilationManagerImpl;
	friend struct FReinstancingJob;

<<<<<<< HEAD
	static TSet<TWeakObjectPtr<UBlueprint>> CompiledBlueprintsToSave;
=======
	static UNREALED_API TSet<TWeakObjectPtr<UBlueprint>> CompiledBlueprintsToSave;
>>>>>>> 4af6daef

	static UNREALED_API UClass* HotReloadedOldClass;
	static UNREALED_API UClass* HotReloadedNewClass;

	/** Reference to the class we're actively reinstancing */
	UClass* ClassToReinstance;

	/** Reference to the duplicate of ClassToReinstance, which all previous instances are now instances of */
	TObjectPtr<UClass> DuplicatedClass;

	/** The original CDO object for the class being actively reinstanced */
	TObjectPtr<UObject>	OriginalCDO;

	/** Children of this blueprint, which will need to be recompiled and relinked temporarily to maintain the class layout */
	TArray<UBlueprint*> Children;

	/** Mappings from old fields before recompilation to their new equivalents */
	TMap<FName, FProperty*> PropertyMap;
	TMap<FName, TObjectPtr<UFunction>> FunctionMap;

	/** Whether or not this resinstancer has already reinstanced  */
	bool bHasReinstanced;

	/** Cached value, mostly used to determine if we're explicitly targeting the skeleton class or not */
	enum EReinstClassType
	{
		RCT_Unknown,
		RCT_BpSkeleton,
		RCT_BpGenerated,
		RCT_Native,
	};
	EReinstClassType ReinstClassType;

	uint32 ClassToReinstanceDefaultValuesCRC;

	/** Objects that should keep reference to old class */
	TSet<UObject*> ObjectsThatShouldUseOldStuff;

	/** TRUE if this is the root reinstancer that all other active reinstancing is spawned from */
	bool bIsRootReinstancer;

	/** TRUE if this reinstancer should resave compiled Blueprints if the user has requested it */
	bool bAllowResaveAtTheEndIfRequested;

	/** TRUE if delta serialization should be forced during FBlueprintCompileReinstancer::CopyPropertiesForUnrelatedObjects */
	bool bUseDeltaSerializationToCopyProperties;

public:
	// FSerializableObject interface
	UNREALED_API virtual void AddReferencedObjects(FReferenceCollector& Collector) override;
	virtual FString GetReferencerName() const override
	{
		return TEXT("FBlueprintCompileReinstancer");
	}
	// End of FSerializableObject interface

	static UNREALED_API void OptionallyRefreshNodes(UBlueprint* BP);

	UE_DEPRECATED(5.0, "This method performs no function and isn't invoked by the base class.  Remove all calls to the base class method.")
	UNREALED_API virtual void EnlistDependentBlueprintToRecompile(UBlueprint* BP, bool bBytecodeOnly);
	UNREALED_API virtual void BlueprintWasRecompiled(UBlueprint* BP, bool bBytecodeOnly);

	static TSharedPtr<FBlueprintCompileReinstancer> Create(UClass* InClassToReinstance, EBlueprintCompileReinstancerFlags Flags = EBlueprintCompileReinstancerFlags::AutoInferSaveOnCompile)
	{
		return MakeShareable(new FBlueprintCompileReinstancer(InClassToReinstance, Flags));
	}

	UNREALED_API virtual ~FBlueprintCompileReinstancer();

	/** Saves a mapping of field names to their UField equivalents, so we can remap any bytecode that references them later */
	UNREALED_API void SaveClassFieldMapping(UClass* InClassToReinstance);

	/** Helper to gather mappings from the old class's fields to the new class's version */
	UNREALED_API void GenerateFieldMappings(TMap<FFieldVariant, FFieldVariant>& FieldMapping);

	/** Reinstances all objects in the ObjectReinstancingMap */
	UNREALED_API void ReinstanceObjects(bool bForceAlwaysReinstance = false);

	/** Updates references to properties and functions of the class that has in the bytecode of dependent blueprints */
<<<<<<< HEAD
	void UpdateBytecodeReferences( TSet<UBlueprint*>& OutDependentBlueprints, TMap<FFieldVariant, FFieldVariant>& OutFieldMapping);

	/** Consumes the set and map populated by calls to UpdateBytecodeReferences */
	static void FinishUpdateBytecodeReferences( const TSet<UBlueprint*>& DependentBPs, const TMap<FFieldVariant, FFieldVariant>& FieldMappings);

	// @todo_deprecated - To be removed in a future release.
	UE_DEPRECATED(5.2, "Please use the version that takes an FReplaceInstancesOfClassParameters input instead.")
	static void ReplaceInstancesOfClass(UClass* OldClass, UClass* NewClass, UObject* OriginalCDO = nullptr, TSet<UObject*>* ObjectsThatShouldUseOldStuff = nullptr, bool bClassObjectReplaced = false, bool bPreserveRootComponent = true);
	UE_DEPRECATED(5.2, "Please use ReplaceInstancesOfClass() instead.")
	static void ReplaceInstancesOfClassEx(const FReplaceInstancesOfClassParameters& Parameters );
	UE_DEPRECATED(5.2, "Please use the version that takes an FReplaceInstancesOfClassParameters input instead.")
	static void BatchReplaceInstancesOfClass(TMap<UClass*, UClass*>& InOldToNewClassMap,
=======
	UNREALED_API void UpdateBytecodeReferences( TSet<UBlueprint*>& OutDependentBlueprints, TMap<FFieldVariant, FFieldVariant>& OutFieldMapping);

	/** Consumes the set and map populated by calls to UpdateBytecodeReferences */
	static UNREALED_API void FinishUpdateBytecodeReferences( const TSet<UBlueprint*>& DependentBPs, const TMap<FFieldVariant, FFieldVariant>& FieldMappings);

	// @todo_deprecated - To be removed in a future release.
	UE_DEPRECATED(5.2, "Please use the version that takes an FReplaceInstancesOfClassParameters input instead.")
	static UNREALED_API void ReplaceInstancesOfClass(UClass* OldClass, UClass* NewClass, UObject* OriginalCDO = nullptr, TSet<UObject*>* ObjectsThatShouldUseOldStuff = nullptr, bool bClassObjectReplaced = false, bool bPreserveRootComponent = true);
	UE_DEPRECATED(5.2, "Please use ReplaceInstancesOfClass() instead.")
	static UNREALED_API void ReplaceInstancesOfClassEx(const FReplaceInstancesOfClassParameters& Parameters );
	UE_DEPRECATED(5.2, "Please use the version that takes an FReplaceInstancesOfClassParameters input instead.")
	static UNREALED_API void BatchReplaceInstancesOfClass(TMap<UClass*, UClass*>& InOldToNewClassMap,
>>>>>>> 4af6daef
PRAGMA_DISABLE_DEPRECATION_WARNINGS
		const FBatchReplaceInstancesOfClassParameters& BatchParams = FBatchReplaceInstancesOfClassParameters()
PRAGMA_ENABLE_DEPRECATION_WARNINGS
	);

	/** Replace all instances of OldClass with a new instance of NewClass */
<<<<<<< HEAD
	static void ReplaceInstancesOfClass(UClass* OldClass, UClass* NewClass, const FReplaceInstancesOfClassParameters& Params);

	/** Batch replaces a mapping of one or more classes to their new class */
	static void BatchReplaceInstancesOfClass(const TMap<UClass*, UClass*>& InOldToNewClassMap, const FReplaceInstancesOfClassParameters& Params);
=======
	static UNREALED_API void ReplaceInstancesOfClass(UClass* OldClass, UClass* NewClass, const FReplaceInstancesOfClassParameters& Params);

	/** Batch replaces a mapping of one or more classes to their new class */
	static UNREALED_API void BatchReplaceInstancesOfClass(const TMap<UClass*, UClass*>& InOldToNewClassMap, const FReplaceInstancesOfClassParameters& Params);
>>>>>>> 4af6daef
	
	/** Function used to safely discard a CDO, so that the class can have its layout changed, callers must move parent CDOs aside before moving child CDOs aside: */
	static UNREALED_API UClass* MoveCDOToNewClass(UClass* OwnerClass, const TMap<UClass*, UClass*>& OldToNewMap, bool bAvoidCDODuplication);

	/**
	* Moves CDOs aside to immutable versions of classes(`REINST`) so that the CDO's can safely be GC'd.
	* These `REINST` classes will be re-parented to a native parent that we know will not be churning
	* through this function again later, so we avoid O(N^2) processing of REINST classes.
	* Maps each given `SKEL` class to its appropriate `REINST` version of itself
	*/
	static UNREALED_API void MoveDependentSkelToReinst(UClass* OwnerClass, TMap<UClass*, UClass*>& OldToNewMap);

	/** Gathers the full class Hierarchy of the ClassToSearch, sorted top down (0 index being UObject, n being the subclasses) */
	static UNREALED_API void GetSortedClassHierarchy(UClass* ClassToSearch, TArray<UClass*>& OutHierarchy, UClass** OutNativeParent);

	/** Returns true if the given class is a REINST class (starts with the 'REINST_' prefix) */
	static UNREALED_API bool IsReinstClass(const UClass* Class);

	/**
	 * When re-instancing a component, we have to make sure all instance owners' 
	 * construction scripts are re-ran (in-case modifying the component alters 
	 * the construction of the actor).
	 * 
	 * @param  ComponentClass    Identifies the component that was altered (used to find all its instances, and thusly all instance owners).
	 */
	static UNREALED_API void ReconstructOwnerInstances(TSubclassOf<UActorComponent> ComponentClass);
	
	/** Verify that all instances of the duplicated class have been replaced and collected */
	UNREALED_API void VerifyReplacement();

	virtual bool IsClassObjectReplaced() const { return false; }

	UNREALED_API void FinalizeFastReinstancing(TArray<UObject*>& ObjectsToReplace);
protected:

	UNREALED_API TSharedPtr<FReinstanceFinalizer> ReinstanceInner(bool bForceAlwaysReinstance);

	UNREALED_API TSharedPtr<FReinstanceFinalizer> ReinstanceFast();

	UNREALED_API void CompileChildren();

	bool IsReinstancingSkeleton() const { return (ReinstClassType == RCT_BpSkeleton); }

	/** Default constructor, can only be used by derived classes */
	FBlueprintCompileReinstancer()
		: ClassToReinstance(NULL)
		, DuplicatedClass(nullptr)
		, OriginalCDO(nullptr)
		, bHasReinstanced(false)
		, ReinstClassType(RCT_Unknown)
		, ClassToReinstanceDefaultValuesCRC(0)
		, bIsRootReinstancer(false)
	{}

	/** 
	 * Sets the reinstancer up to work on every object of the specified class
	 *
	 * @param InClassToReinstance		Class being reinstanced
	 * @param bIsBytecodeOnly			TRUE if only the bytecode is being recompiled
	 * @param bSkipGC					TRUE if garbage collection should be skipped
	 * @param bAutoInferSaveOnCompile	TRUE if the reinstancer should infer whether or not save on compile should occur, FALSE if it should never save on compile
	 */
	UNREALED_API FBlueprintCompileReinstancer(UClass* InClassToReinstance, EBlueprintCompileReinstancerFlags Flags = EBlueprintCompileReinstancerFlags::AutoInferSaveOnCompile);

	/** Reparents the specified blueprint or class to be the duplicated class in order to allow properties to be copied from the previous CDO to the new one */
	UNREALED_API void ReparentChild(UBlueprint* ChildBP);
	UNREALED_API void ReparentChild(UClass* ChildClass);

	/** Determine whether reinstancing actors should preserve the root component of the new actor */
	virtual bool ShouldPreserveRootComponentOfReinstancedActor() const { return true; }

	/**
	* Attempts to copy as many properties as possible from the old object to the new. 
	* Use during BP compilation to copy properties from the old CDO to the new one.
	* 
	* @param OldObject						The old object to copy properties from
	* @param NewObject						The new Object to copy properties to
	* @param bClearExternalReferences		If true then attempt to replace references to old classes and instances on this object with the corresponding new ones
	* @param bForceDeltaSerialization		If true the delta serialization will be used when copying
	*/
	static UNREALED_API void CopyPropertiesForUnrelatedObjects(UObject* OldObject, UObject* NewObject, bool bClearExternalReferences, bool bForceDeltaSerialization = false);

private:
	/** Handles the work of ReplaceInstancesOfClass, handling both normal replacement of instances and batch */
<<<<<<< HEAD
	static void ReplaceInstancesOfClass_Inner(const TMap<UClass*, UClass*>& InOldToNewClassMap, const FReplaceInstancesOfClassParameters& Params);
=======
	static UNREALED_API void ReplaceInstancesOfClass_Inner(const TMap<UClass*, UClass*>& InOldToNewClassMap, const FReplaceInstancesOfClassParameters& Params);
>>>>>>> 4af6daef

	/** Returns true if A is higher up the class hierarchy  */
	static UNREALED_API bool ReinstancerOrderingFunction(UClass* A, UClass* B);
};<|MERGE_RESOLUTION|>--- conflicted
+++ resolved
@@ -39,11 +39,8 @@
 
 struct FReplaceInstancesOfClassParameters
 {
-<<<<<<< HEAD
-=======
 	UE_NONCOPYABLE(FReplaceInstancesOfClassParameters)
 
->>>>>>> 4af6daef
 	FReplaceInstancesOfClassParameters() = default;
 
 	UE_DEPRECATED(5.2, "Please use the default constructor instead.")
@@ -71,15 +68,9 @@
 
 	/** Defaults to true, indicates whether root components should be preserved */
 	bool bPreserveRootComponent = true;
-<<<<<<< HEAD
 
 	bool bArchetypesAreUpToDate = false;
 
-=======
-
-	bool bArchetypesAreUpToDate = false;
-
->>>>>>> 4af6daef
 	/**
 	 * Blueprints reuses its UClass* from compile to compile, but it's more
 	 * intuitive to just replace a UClass* with a new instance (e.g. from a
@@ -123,11 +114,7 @@
 	friend struct FBlueprintCompilationManagerImpl;
 	friend struct FReinstancingJob;
 
-<<<<<<< HEAD
-	static TSet<TWeakObjectPtr<UBlueprint>> CompiledBlueprintsToSave;
-=======
 	static UNREALED_API TSet<TWeakObjectPtr<UBlueprint>> CompiledBlueprintsToSave;
->>>>>>> 4af6daef
 
 	static UNREALED_API UClass* HotReloadedOldClass;
 	static UNREALED_API UClass* HotReloadedNewClass;
@@ -207,20 +194,6 @@
 	UNREALED_API void ReinstanceObjects(bool bForceAlwaysReinstance = false);
 
 	/** Updates references to properties and functions of the class that has in the bytecode of dependent blueprints */
-<<<<<<< HEAD
-	void UpdateBytecodeReferences( TSet<UBlueprint*>& OutDependentBlueprints, TMap<FFieldVariant, FFieldVariant>& OutFieldMapping);
-
-	/** Consumes the set and map populated by calls to UpdateBytecodeReferences */
-	static void FinishUpdateBytecodeReferences( const TSet<UBlueprint*>& DependentBPs, const TMap<FFieldVariant, FFieldVariant>& FieldMappings);
-
-	// @todo_deprecated - To be removed in a future release.
-	UE_DEPRECATED(5.2, "Please use the version that takes an FReplaceInstancesOfClassParameters input instead.")
-	static void ReplaceInstancesOfClass(UClass* OldClass, UClass* NewClass, UObject* OriginalCDO = nullptr, TSet<UObject*>* ObjectsThatShouldUseOldStuff = nullptr, bool bClassObjectReplaced = false, bool bPreserveRootComponent = true);
-	UE_DEPRECATED(5.2, "Please use ReplaceInstancesOfClass() instead.")
-	static void ReplaceInstancesOfClassEx(const FReplaceInstancesOfClassParameters& Parameters );
-	UE_DEPRECATED(5.2, "Please use the version that takes an FReplaceInstancesOfClassParameters input instead.")
-	static void BatchReplaceInstancesOfClass(TMap<UClass*, UClass*>& InOldToNewClassMap,
-=======
 	UNREALED_API void UpdateBytecodeReferences( TSet<UBlueprint*>& OutDependentBlueprints, TMap<FFieldVariant, FFieldVariant>& OutFieldMapping);
 
 	/** Consumes the set and map populated by calls to UpdateBytecodeReferences */
@@ -233,24 +206,16 @@
 	static UNREALED_API void ReplaceInstancesOfClassEx(const FReplaceInstancesOfClassParameters& Parameters );
 	UE_DEPRECATED(5.2, "Please use the version that takes an FReplaceInstancesOfClassParameters input instead.")
 	static UNREALED_API void BatchReplaceInstancesOfClass(TMap<UClass*, UClass*>& InOldToNewClassMap,
->>>>>>> 4af6daef
 PRAGMA_DISABLE_DEPRECATION_WARNINGS
 		const FBatchReplaceInstancesOfClassParameters& BatchParams = FBatchReplaceInstancesOfClassParameters()
 PRAGMA_ENABLE_DEPRECATION_WARNINGS
 	);
 
 	/** Replace all instances of OldClass with a new instance of NewClass */
-<<<<<<< HEAD
-	static void ReplaceInstancesOfClass(UClass* OldClass, UClass* NewClass, const FReplaceInstancesOfClassParameters& Params);
-
-	/** Batch replaces a mapping of one or more classes to their new class */
-	static void BatchReplaceInstancesOfClass(const TMap<UClass*, UClass*>& InOldToNewClassMap, const FReplaceInstancesOfClassParameters& Params);
-=======
 	static UNREALED_API void ReplaceInstancesOfClass(UClass* OldClass, UClass* NewClass, const FReplaceInstancesOfClassParameters& Params);
 
 	/** Batch replaces a mapping of one or more classes to their new class */
 	static UNREALED_API void BatchReplaceInstancesOfClass(const TMap<UClass*, UClass*>& InOldToNewClassMap, const FReplaceInstancesOfClassParameters& Params);
->>>>>>> 4af6daef
 	
 	/** Function used to safely discard a CDO, so that the class can have its layout changed, callers must move parent CDOs aside before moving child CDOs aside: */
 	static UNREALED_API UClass* MoveCDOToNewClass(UClass* OwnerClass, const TMap<UClass*, UClass*>& OldToNewMap, bool bAvoidCDODuplication);
@@ -335,11 +300,7 @@
 
 private:
 	/** Handles the work of ReplaceInstancesOfClass, handling both normal replacement of instances and batch */
-<<<<<<< HEAD
-	static void ReplaceInstancesOfClass_Inner(const TMap<UClass*, UClass*>& InOldToNewClassMap, const FReplaceInstancesOfClassParameters& Params);
-=======
 	static UNREALED_API void ReplaceInstancesOfClass_Inner(const TMap<UClass*, UClass*>& InOldToNewClassMap, const FReplaceInstancesOfClassParameters& Params);
->>>>>>> 4af6daef
 
 	/** Returns true if A is higher up the class hierarchy  */
 	static UNREALED_API bool ReinstancerOrderingFunction(UClass* A, UClass* B);
