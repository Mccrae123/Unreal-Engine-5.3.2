--- conflicted
+++ resolved
@@ -10,15 +10,6 @@
 #include "HAL/Platform.h"
 #include "Kismet2/ListenerManager.h"
 #include "UObject/NameTypes.h"
-<<<<<<< HEAD
-
-class FArchive;
-class FText;
-class UEnum;
-class UObject;
-class UUserDefinedEnum;
-=======
->>>>>>> 4af6daef
 
 class FArchive;
 class FText;
@@ -75,11 +66,7 @@
 	 * Reorder enumerators in enum. Moves the enumerator at the given initial index to a new target index, shifting other enumerators as needed.
 	 * E.g. with enum [A, B, C, D, E], moving index 1 to index 3 results in [A, C, D, B, E].
 	 */
-<<<<<<< HEAD
-	static void MoveEnumeratorInUserDefinedEnum(class UUserDefinedEnum* Enum, int32 InitialEnumeratorIndex, int32 TargetIndex);
-=======
 	static UNREALED_API void MoveEnumeratorInUserDefinedEnum(class UUserDefinedEnum* Enum, int32 InitialEnumeratorIndex, int32 TargetIndex);
->>>>>>> 4af6daef
 
 	/** Check if the enumerator-as-bitflags meta data is set */
 	static UNREALED_API bool IsEnumeratorBitflagsType(class UUserDefinedEnum* Enum);
