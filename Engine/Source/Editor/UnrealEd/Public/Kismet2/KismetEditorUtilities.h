// Copyright Epic Games, Inc. All Rights Reserved.

#pragma once

#include "CoreMinimal.h"
#include "UObject/Object.h"
#include "UObject/Class.h"
#include "Templates/SubclassOf.h"
#include "GameFramework/Actor.h"
#include "Engine/Blueprint.h"
#include "Engine/BlueprintGeneratedClass.h"

class UToolMenu;
class IBlueprintEditor;
class UEdGraph;
class USCS_Node;
struct Rect;

enum class EBlueprintBytecodeRecompileOptions
{
	None = 0x0,

	// in batch compile mode we don't 'BroadcastCompiled/BroadcastBlueprintCompiled'
	BatchCompile           = 0x1,
	// normally we create a REINST_ version even when doing the bytecode compilation
	// this flag can be used of the blueprints GeneratedClass is being reinstanced by 
	// calling code:
	SkipReinstancing	   = 0x2  
};

ENUM_CLASS_FLAGS(EBlueprintBytecodeRecompileOptions)

enum class EBlueprintCompileOptions
{
	None = 0x0,

	/** This flag has several effects, but its behavior is to 'make things work' when regenerating a blueprint on load */
	IsRegeneratingOnLoad = 0x1,
	/** Skips garbage collection at the end of compile, useful if caller will collect garbage themselves */
	SkipGarbageCollection = 0x2,
	/** Prevents intermediate products from being garbage collected, useful for debugging macro/node expansion */
	SaveIntermediateProducts = 0x4,
	/** Indicates that the skeleton is up to date, and therefore the skeleton compile pass can be skipped */
	SkeletonUpToDate = 0x8,
	/** Indicates this is a batch compile and that BroadcastCompiled and BroadcastBlueprintCompiled should be skipped */
	BatchCompile = 0x10,
	/** Skips saving blueprints even if save on compile is enabled */
	SkipSave = 0x20,
	/** Skips creating a reinstancer and running reinstancing routines - useful if calling code is performing reinstancing */
	SkipReinstancing = 0x40,
	/** Simply regenerates the skeleton class */
	RegenerateSkeletonOnly = 0x80,
	/** Skips class-specific validation of the default object - in some cases we may not have a fully-initialized CDO after reinstancing */
	SkipDefaultObjectValidation = 0x100,
	/** Skips Find-in-Blueprint search data update - in some cases (e.g. creating new assets) this is being deferred until after compilation */
	SkipFiBSearchMetaUpdate = 0x200,
	/** Allow the delta serialization during FBlueprintCompileReinstancer::CopyPropertiesForUnrelatedObjects */
	UseDeltaSerializationDuringReinstancing = 0x400,
<<<<<<< HEAD
=======
	/** Skips the new variable defaults detection - in some cases we do not want to use the defaults from the generated class such as during a reparent */
	SkipNewVariableDefaultsDetection = 0x800,
>>>>>>> 6bbb88c8
};

ENUM_CLASS_FLAGS(EBlueprintCompileOptions)

//////////////////////////////////////////////////////////////////////////
// FKismetEditorUtilities

class UNREALED_API FKismetEditorUtilities
{
public:
	/** 
	 * Event that's broadcast anytime a Blueprint is created
	 */
	DECLARE_DELEGATE_OneParam(FOnBlueprintCreated, UBlueprint* /*InBlueprint*/);

	/** Manages the TargetClass and EventName to use for spawning default "ghost" nodes in a new Blueprint */
	struct FDefaultEventNodeData
	{
		/** If the new Blueprint is a child of the TargetClass an event will be attempted to be spawned.
		 *	Hiding the category and other things can prevent the event from being placed
		 */
		UClass* TargetClass;

		/** Event Name to spawn a node for */
		FName EventName;
	};

	/** Manages the TargetClass and EventName to use for spawning default "ghost" nodes in a new Blueprint */
	struct FOnBlueprintCreatedData
	{
		/** If the new Blueprint is a child of the TargetClass, the callback will be executed */
		UClass* TargetClass;

		/** Callback to execute */
		FOnBlueprintCreated OnBlueprintCreated;
	};

	/**
	 * Create a new Blueprint and initialize it to a valid state.
	 *
	 * @param ParentClass					the parent class of the new blueprint
	 * @param Outer							the outer object of the new blueprint
	 * @param NewBPName						the name of the new blueprint
	 * @param BlueprintType					the type of the new blueprint (normal, const, etc)
	 * @param BlueprintClassType			the actual class of the blueprint asset (UBlueprint or a derived type)
	 * @param BlueprintGeneratedClassType	the actual generated class of the blueprint asset (UBlueprintGeneratedClass or a derived type)
	 * @param CallingContext				the name of the calling method or module used to identify creation methods to engine analytics/usage stats (default None will be ignored)
	 * @return								the new blueprint
	 */
	static UBlueprint* CreateBlueprint(UClass* ParentClass, UObject* Outer, const FName NewBPName, enum EBlueprintType BlueprintType, TSubclassOf<UBlueprint> BlueprintClassType, TSubclassOf<UBlueprintGeneratedClass> BlueprintGeneratedClassType, FName CallingContext = NAME_None);

	/**
	 * Creates a user construction script graph for the blueprint.
	 *
	 * @param Blueprint					the blueprint
	 * @return							the new UCS Graph, does not register it.
	 */
	static UEdGraph* CreateUserConstructionScript(UBlueprint* Blueprint);

	/** 
	 * Event that's broadcast anytime a blueprint is unloaded, and becomes 
	 * invalid (with calls to ReplaceBlueprint(), for example).
	 */
	DECLARE_MULTICAST_DELEGATE_OneParam(FOnBlueprintUnloaded, UBlueprint*);
	static FOnBlueprintUnloaded OnBlueprintUnloaded;

	/** 
	 * Unloads the specified Blueprint (marking it pending-kill, and removing it 
	 * from its outer package). Then proceeds to replace all references with a
	 * copy of the one passed.
	 *
	 * @param  Target		The Blueprint you want to unload and replace.
	 * @param  Replacement	The Blueprint you cloned and used to replace Target.
	 * @return The duplicated replacement Blueprint.
	 */
	static UBlueprint* ReplaceBlueprint(UBlueprint* Target, UBlueprint const* Replacement);

	/** 
	 * Determines if the specified blueprint is referenced currently in the undo 
	 * buffer.
	 *
	 * @param  Blueprint	The Blueprint you want to query about.
	 * @return True if the Blueprint is saved in the undo buffer, false if not.
	 */
	static bool IsReferencedByUndoBuffer(UBlueprint* Blueprint);

	/** Create the correct event graphs for this blueprint */
	static void CreateDefaultEventGraphs(UBlueprint* Blueprint);

	/** Tries to compile a blueprint, updating any actors in the editor who are using the old class, etc... */
	static void CompileBlueprint(UBlueprint* BlueprintObj, EBlueprintCompileOptions CompileFlags = EBlueprintCompileOptions::None, class FCompilerResultsLog* pResults = nullptr );

	/** Generates a blueprint skeleton only.  Minimal compile, no notifications will be sent, no GC, etc.  Only successful if there isn't already a skeleton generated */
	static bool GenerateBlueprintSkeleton(UBlueprint* BlueprintObj, bool bForceRegeneration = false);

	/** Tries to make sure that a data-only blueprint is conformed to its native parent, in case any native class flags have changed */
	static void ConformBlueprintFlagsAndComponents(UBlueprint* BlueprintObj);

	/** @return true is it's possible to create a blueprint from the specified class */
	static bool CanCreateBlueprintOfClass(const UClass* Class);

	/** 
	 * Given an array of Actors, identifies which of those Actors are roots of attachment hierarchies (and implicitly which are attached to another actor in the array)
	 * Optionally will also populate an attachment map that indicates which actors in the array are attached to each other actor (potentially indirectly)
	 * For example if A is attached to B is attached to C and E is attached to D, and A, C, and E are in the Actors array, C and E will be in the RootActors, 
	 * and the AttachmentMap will indicate that C has A as an attachment 
	 */
	static void IdentifyRootActors(const TArray<AActor*>& Actors, TArray<AActor*>& RootActors, TMap<AActor*, TArray<AActor*>>* AttachmentMap = nullptr);

	enum class EAddComponentToBPHarvestMode : uint8
	{
		/* Not harvesting */
		None,

		/* Harvesting, use the component name for the new component directly */
		Harvest_UseComponentName,

		/* Harvesting, new component name will be OwnerName_ComponentName */
		Havest_AppendOwnerName
	};

	/** Parameter struct for customizing calls to AddComponentsToBlueprint */
	struct FAddComponentsToBlueprintParams
	{
		FAddComponentsToBlueprintParams()
			: HarvestMode(EAddComponentToBPHarvestMode::None)
			, bKeepMobility(false)
			, OptionalNewRootNode(nullptr)
			, OutNodes(nullptr)
		{
		}

		/** Which harvest mode to use when harvesting the components in to the blueprint */
		EAddComponentToBPHarvestMode HarvestMode;

		/** Whether the components should keep their mobility or be adjusted to the new parent */
		bool bKeepMobility;

		/** Which SCSNode to attach the new components to, if null attachment will be to Root */
		USCS_Node* OptionalNewRootNode;

		/** Optional pointer to an array for the caller to get a list of the created SCSNodes */
		TArray<USCS_Node*>* OutNodes;
	};

	/** Take a list of components that belong to a single Actor and add them to a blueprint as SCSNodes */
	static void AddComponentsToBlueprint(UBlueprint* Blueprint, const TArray<UActorComponent*>& Components, const FAddComponentsToBlueprintParams& Params = FAddComponentsToBlueprintParams());

	UE_DEPRECATED(4.26, "Use version that uses parameter struct instead of individual parameters")
	static void AddComponentsToBlueprint(UBlueprint* Blueprint, const TArray<UActorComponent*>& Components, EAddComponentToBPHarvestMode HarvestMode, USCS_Node* OptionalNewRootNode = nullptr, bool bKeepMobility = false)
	{
		FAddComponentsToBlueprintParams Params;
		Params.HarvestMode = HarvestMode;
		Params.OptionalNewRootNode = OptionalNewRootNode;
		Params.bKeepMobility = bKeepMobility;
		AddComponentsToBlueprint(Blueprint, Components, Params);
	}

	UE_DEPRECATED(4.25, "Use version that specifies harvest mode via enum instead of boolean")
	static void AddComponentsToBlueprint(UBlueprint* Blueprint, const TArray<UActorComponent*>& Components, bool bHarvesting, USCS_Node* OptionalNewRootNode = nullptr, bool bKeepMobility = false)
	{
		FAddComponentsToBlueprintParams Params;
		Params.HarvestMode = (bHarvesting ? EAddComponentToBPHarvestMode::Harvest_UseComponentName : EAddComponentToBPHarvestMode::None);
		Params.OptionalNewRootNode = OptionalNewRootNode;
		Params.bKeepMobility = bKeepMobility;
		AddComponentsToBlueprint(Blueprint, Components, Params);
	}

	/** Parameter struct for customizing calls to AddActorsToBlueprint */
	struct FAddActorsToBlueprintParams
	{
		FAddActorsToBlueprintParams()
			: bReplaceActors(true)
			, bDeferCompilation(false)
			, AttachNode(nullptr)
			, RelativeToInstance(nullptr)
		{
		}

		/** Whether the Actors being added to the blueprint should be deleted */
		bool bReplaceActors;

		/** Puts off compilation of the blueprint as additional manipulation is going to be done before it compiles */
		bool bDeferCompilation;

		/** Which SCSNode the ChildActorComponents should be attached to. If null, attachment will be to the Root */
		USCS_Node* AttachNode;

		/** An Actor in the level to use as the pivot point when setting the component's relative transform */
		AActor* RelativeToInstance;

		/** 
		 * If RelativeToInstance is null, RelativeToTransform is the WorldLocation Pivot
		 * If RelativeToInstance is non-null, RelativeToTransform is a relative transform to the instances WorldLocation
		 */
		FTransform RelativeToTransform;
	};

	/** Take a list of actors and add them to a blueprint as Child Actor Components */
	static void AddActorsToBlueprint(UBlueprint* Blueprint, const TArray<AActor*>& Actors, const FAddActorsToBlueprintParams& Params = FAddActorsToBlueprintParams());

	/** Parameter struct for customizing calls to CreateBlueprintFromActor */
	struct FCreateBlueprintFromActorParams
	{
		FCreateBlueprintFromActorParams()
			: bReplaceActor(true)
			, bKeepMobility(false)
			, bDeferCompilation(false)
			, bOpenBlueprint(true)
			, ParentClassOverride(nullptr)
		{
		}

		/** If true, replace the actor in the scene with one based on the created blueprint */
		bool bReplaceActor;

		/** If true, The mobility of each actor components will be copied */
		bool bKeepMobility;

		/** Puts off compilation of the blueprint as additional manipulation is going to be done before it compiles */
		bool bDeferCompilation;

		/** Whether the newly created blueprint should be opened in the editor */
		bool bOpenBlueprint;

		/** The parent class to use when creating the blueprint. If null, the class of Actor will be used.  If specified, must be a subclass of the Actor's class */
		UClass* ParentClassOverride;
	};

	/**
	 * Take an Actor and generate a blueprint based on it. Uses the Actors type as the parent class.
	 * @param Path					The path to use when creating the package for the new blueprint
	 * @param Actor					The actor to use as the template for the blueprint
	 * @param Params				The parameter struct of additional behaviors
	 * @return The blueprint created from the actor
	 */
	static UBlueprint* CreateBlueprintFromActor(const FString& Path, AActor* Actor, const FCreateBlueprintFromActorParams& Params = FCreateBlueprintFromActorParams());

	/** 
	 * Take an Actor and generate a blueprint based on it. Uses the Actors type as the parent class. 
	 * @param BlueprintName			The name to use for the Blueprint
	 * @param Outer					The outer object to create the blueprint within
	 * @param Actor					The actor to use as the template for the blueprint
	 * @param Params				The parameter struct of additional behaviors
	 * @return The blueprint created from the actor
	 */
	static UBlueprint* CreateBlueprintFromActor(const FName BlueprintName, UObject* Outer, AActor* Actor, const FCreateBlueprintFromActorParams& Params = FCreateBlueprintFromActorParams());

	/** 
	 * Take an Actor and generate a blueprint based on it. Uses the Actors type as the parent class. 
	 * @param Path					The path to use when creating the package for the new blueprint
	 * @param Actor					The actor to use as the template for the blueprint
	 * @param bReplaceActor			If true, replace the actor in the scene with one based on the created blueprint
	 * @param bKeepMobility			If true, The mobility of each actor components will be copy
	 * @param bOpenInEditor			If true, open the created blueprint in the blueprint editor
	 * @return The blueprint created from the actor
	 */
	UE_DEPRECATED(4.26, "Use version that passes parameters via parameter struct")
	static UBlueprint* CreateBlueprintFromActor(const FString& Path, AActor* Actor, bool bReplaceActor, bool bKeepMobility = false, UClass* ParentClassOverride = nullptr, bool bOpenInEditor = true)
	{
		FCreateBlueprintFromActorParams Params;
		Params.bReplaceActor = bReplaceActor;
		Params.bKeepMobility = bKeepMobility;
		Params.bOpenBlueprint = bOpenInEditor;
		Params.ParentClassOverride = ParentClassOverride;
		return CreateBlueprintFromActor(Path, Actor, Params);
	}

	/** 
	 * Take an Actor and generate a blueprint based on it. Uses the Actors type as the parent class. 
	 * @param BlueprintName			The name to use for the Blueprint
	 * @param Outer					The outer object to create the blueprint within
	 * @param Actor					The actor to use as the template for the blueprint
	 * @param bReplaceActor			If true, replace the actor in the scene with one based on the created blueprint
	 * @param bKeepMobility			If true, The mobility of each actor components will be copy
	 * @param ParentClassOverride	The parent class to use when creating the blueprint. If null, the class of Actor will be used. If specified, must be a subclass of the Actor's class.
	 * @param bOpenInEditor			If true, open the created blueprint in the blueprint editor
	 * @return The blueprint created from the actor
	 */
	UE_DEPRECATED(4.26, "Use version that passes parameters via parameter struct")
	static UBlueprint* CreateBlueprintFromActor(const FName BlueprintName, UObject* Outer, AActor* Actor, bool bReplaceInWorld, bool bKeepMobility = false, UClass* ParentClassOverride = nullptr, bool bOpenInEditor = true)
	{
		FCreateBlueprintFromActorParams Params;
		Params.bReplaceActor = bReplaceInWorld;
		Params.bKeepMobility = bKeepMobility;
		Params.bOpenBlueprint = bOpenInEditor;
		Params.ParentClassOverride = ParentClassOverride;
		return CreateBlueprintFromActor(BlueprintName, Outer, Actor, Params);
	}

	/** Parameter struct for customizing calls to CreateBlueprintFromActors */
	struct FCreateBlueprintFromActorsParams
	{
		FCreateBlueprintFromActorsParams(const TArray<AActor*>& Actors)
			: RootActor(nullptr)
			, AdditionalActors(Actors)
			, bReplaceActors(true)
			, bDeferCompilation(false)
			, bOpenBlueprint(true)
			, ParentClass(AActor::StaticClass())
		{
		}

		FCreateBlueprintFromActorsParams(AActor* RootActor, const TArray<AActor*>& ChildActors)
			: RootActor(RootActor)
			, AdditionalActors(ChildActors)
			, bReplaceActors(true)
			, bDeferCompilation(false)
			, bOpenBlueprint(true)
			, ParentClass(RootActor->GetClass())
		{
		}

		/** Optional Actor to use as the template for the blueprint */
		AActor* RootActor;

		/** The actors to use when creating child actor components */
		const TArray<AActor*>& AdditionalActors;

		/** If true, replace the actors in the scene with one based on the created blueprint */
		bool bReplaceActors;

		/** Puts off compilation of the blueprint as additional manipulation is going to be done before it compiles */
		bool bDeferCompilation;

		/** Whether the newly created blueprint should be opened in the editor */
		bool bOpenBlueprint;

		/** The parent class to use when creating the blueprint. If a RootActor is specified, the class must be a subclass of the RootActor's class */
		UClass* ParentClass;
	};

	/**
	 * Take a collection of Actors and generate a blueprint based on it
	 * @param Path					The path to use when creating the package for the new blueprint
	 * @param Params				The parameter struct containing actors and additional behavior definitions
	 * @return The blueprint created from the actor
	 */
	static UBlueprint* CreateBlueprintFromActors(const FString& Path, const FCreateBlueprintFromActorsParams& Params);

	/**
	 * Take a collection of Actors and generate a blueprint based on it
	 * @param BlueprintName			The name to use for the Blueprint
	 * @param Package				The package to create the blueprint within
	 * @param Params				The parameter struct containing actors and additional behavior definitions
	 * @return The blueprint created from the actor
	 */
	static UBlueprint* CreateBlueprintFromActors(const FName BlueprintName, UPackage* Package, const FCreateBlueprintFromActorsParams& Params);

	/** 
	 * Take a list of Actors and generate a blueprint based on it using the Actors as templates for child actor components.
	 * @param Path					The path to use when creating the package for the new blueprint
	 * @param Actors				The actors to use when creating child actor components
	 * @param bReplaceActor			If true, replace the actor in the scene with one based on the created blueprint
	 * @param ParentClass			The parent class to use when creating the blueprint.
	 * @param bOpenInEditor			If true, open the created blueprint in the blueprint editor
	 * @return The blueprint created from the actor
	 */
	UE_DEPRECATED(4.26, "Use version that passes parameters via parameter struct")
	static UBlueprint* CreateBlueprintFromActors(const FString& Path, const TArray<AActor*>& Actors, bool bReplaceActor, UClass* ParentClass = AActor::StaticClass(), bool bOpenInEditor = true)
	{
		FCreateBlueprintFromActorsParams Params(Actors);
		Params.bReplaceActors = bReplaceActor;
		Params.ParentClass = ParentClass;
		Params.bOpenBlueprint = bOpenInEditor;
		return CreateBlueprintFromActors(Path, Params);
	}

	/** 
	 * Take a list of Actors and generate a blueprint based on it using the Actors as templates for child actor components.
	 * @param BlueprintName			The name to use for the Blueprint
	 * @param Outer					The package to create the blueprint within
	 * @param Actors				The actors to use when creating child actor components
	 * @param bReplaceActor			If true, replace the actor in the scene with one based on the created blueprint
	 * @param bKeepMobility			If true, The mobility of each actor components will be copy
	 * @param ParentClass			The parent class to use when creating the blueprint.
	 * @param bOpenInEditor			If true, open the created blueprint in the blueprint editor
	 * @return The blueprint created from the actor
	 */
	UE_DEPRECATED(4.26, "Use version that passes parameters via parameter struct")
	static UBlueprint* CreateBlueprintFromActors(const FName BlueprintName, UPackage* Package, const TArray<AActor*>& Actors, bool bReplaceInWorld, UClass* ParentClass = AActor::StaticClass(), bool bOpenInEditor = true)
	{
		FCreateBlueprintFromActorsParams Params(Actors);
		Params.bReplaceActors = bReplaceInWorld;
		Params.ParentClass = ParentClass;
		Params.bOpenBlueprint = bOpenInEditor;
		return CreateBlueprintFromActors(BlueprintName, Package, Params);
	}

	/** Parameter struct for customizing calls to CreateBlueprintFromActor */
	struct FHarvestBlueprintFromActorsParams
	{
		FHarvestBlueprintFromActorsParams()
			: bReplaceActors(true)
			, bOpenBlueprint(true)
			, ParentClass(AActor::StaticClass())
		{
		}

		/** If true, replace the actors in the scene with one based on the created blueprint */
		bool bReplaceActors;

		/** Whether the newly created blueprint should be opened in the editor */
		bool bOpenBlueprint;

		/** The parent class to use when creating the blueprint. If a RootActor is specified, the class must be a subclass of the RootActor's class */
		UClass* ParentClass;
	};

	/**
	 * Take a list of Actors and generate a blueprint by harvesting the components they have. 
	 * @param Path					The path to use when creating the package for the new blueprint
	 * @param Actors				The actor list to use as the template for the new blueprint, typically this is the currently selected actors
	 * @param Params				The parameter struct containing actors and additional behavior definitions
	 * @return The blueprint created from the actors
	 */
	static UBlueprint* HarvestBlueprintFromActors(const FString& Path, const TArray<AActor*>& Actors, const FHarvestBlueprintFromActorsParams& Params = FHarvestBlueprintFromActorsParams());

	/**
	 * Take a list of Actors and generate a blueprint by harvesting the components they have.
	 * @param BlueprintName			The name to use for the Blueprint
	 * @param Parackage				The package to create the blueprint within
	 * @param Actors				The actor list to use as the template for the new blueprint, typically this is the currently selected actors
	 * @param Params				The parameter struct containing actors and additional behavior definitions
	 * @return The blueprint created from the actors
	 */
	static UBlueprint* HarvestBlueprintFromActors(const FName BlueprintName, UPackage* Package, const TArray<AActor*>& Actors, const FHarvestBlueprintFromActorsParams& Params = FHarvestBlueprintFromActorsParams());

	/** 
	 * Take a list of Actors and generate a blueprint  by harvesting the components they have.
	 * @param Path					The path to use when creating the package for the new blueprint
	 * @param Actors				The actor list to use as the template for the new blueprint, typically this is the currently selected actors
	 * @param bReplaceInWorld		If true, replace the selected actors in the scene with one based on the created blueprint
	 * @param ParentClass			The parent class to use when creating the blueprint.
	 * @return The blueprint created from the actors
	 */
	UE_DEPRECATED(4.26, "Use version that passes parameters via parameter struct")
	static UBlueprint* HarvestBlueprintFromActors(const FString& Path, const TArray<AActor*>& Actors, bool bReplaceInWorld, UClass* ParentClass = AActor::StaticClass())
	{
		FHarvestBlueprintFromActorsParams Params;
		Params.bReplaceActors = bReplaceInWorld;
		Params.ParentClass = ParentClass;
		return HarvestBlueprintFromActors(Path, Actors, Params);
	}
<<<<<<< HEAD
=======

	/**
	 * Take a list of Actors and update an existing Blueprint by harvesting the components they have. Essentially HarvestBlueprintFromActors, but 
	 * updates an existing Blueprint rather than creating a new one.
	 * @param Path					The path to the existing Blueprint
	 * @param Actors				The actor list to use as the template for the blueprint.
	 * @return The updated blueprint, or null if it failed somehow
	 */
	static UBlueprint* UpdateExistingBlueprintFromActors(const FString& Path, const TArray<AActor*>& Actors);
>>>>>>> 6bbb88c8

	/**
	 * Take a list of Actors and generate a blueprint  by harvesting the components they have. Uses AActor as parent class type as the parent class.
	 * @param BlueprintName			The name to use for the Blueprint
	 * @param Outer					The package to create the blueprint within
	 * @param Actors				The actor list to use as the template for the new blueprint, typically this is the currently selected actors
	 * @param bReplaceInWorld		If true, replace the selected actors in the scene with one based on the created blueprint
	 * @param ParentClass			The parent class to use when creating the blueprint.
	 * @return The blueprint created from the actors
	 */
	UE_DEPRECATED(4.26, "Use version that passes parameters via parameter struct")
	static UBlueprint* HarvestBlueprintFromActors(const FName BlueprintName, UPackage* Package, const TArray<AActor*>& Actors, bool bReplaceInWorld, UClass* ParentClass = AActor::StaticClass())
	{
		FHarvestBlueprintFromActorsParams Params;
		Params.bReplaceActors = bReplaceInWorld;
		Params.ParentClass = ParentClass;
		return HarvestBlueprintFromActors(BlueprintName, Package, Actors, Params);
	}
<<<<<<< HEAD
=======

	/**
	 * Updates this Actor's blueprint based on the actor itself. 
	 * @return The number of properties that changes in the blueprint.
	 */
	static int32 ApplyInstanceChangesToBlueprint(AActor* Actor);
>>>>>>> 6bbb88c8

	/** 
	 * Creates a new blueprint instance and replaces the provided actor list with the new actor
	 * @param Blueprint             The blueprint class to create an actor instance from
	 * @param SelectedActors        The list of currently selected actors in the editor
	 * @param Location              The location of the newly created actor
	 * @param Rotator               The rotation of the newly created actor
	 * @param AttachParent          The actor the newly created instance should be attached to if any
	 */
	static AActor* CreateBlueprintInstanceFromSelection(class UBlueprint* Blueprint, const TArray<AActor*>& SelectedActors, const FVector& Location, const FRotator& Rotator, AActor* AttachParent = nullptr);

	/** 
	 * Create a new Blueprint from the supplied base class. Pops up window to let user select location and name.
	 *
	 * @param InWindowTitle			The window title
	 * @param InParentClass			The class to create a Blueprint based on
	 */
	static UBlueprint* CreateBlueprintFromClass(FText InWindowTitle, UClass* InParentClass, FString NewNameSuggestion = TEXT(""));

	/** Create a new Actor Blueprint and add the supplied asset to it. */
	static UBlueprint* CreateBlueprintUsingAsset(UObject* Asset, bool bOpenInEditor);

	/** Open a Kismet window, focusing on the specified object (either a node, or a graph).  Prefers existing windows, but will open a new application if required. */
	static void BringKismetToFocusAttentionOnObject(const UObject* ObjectToFocusOn, bool bRequestRename=false);

	/** Open a Kismet window, focusing on the specified pin.  Prefers existing windows, but will open a new application if required. */
	static void BringKismetToFocusAttentionOnPin(const UEdGraphPin* PinToFocusOn );

	/** Open level script kismet window and show any references to the selected actor */
	static void ShowActorReferencesInLevelScript(const AActor* Actor);

	/** Upgrade any cosmetically stale information in a blueprint (done when edited instead of PostLoad to make certain operations easier)
		@returns True if blueprint modified, False otherwise */
	static void UpgradeCosmeticallyStaleBlueprint(UBlueprint* Blueprint);

	/** Create a new event node in the level script blueprint, for the supplied Actor and event (multicast delegate property) name */
	static void CreateNewBoundEventForActor(AActor* Actor, FName EventName);

	/** Create a new event node in the  blueprint, for the supplied component, event name and blueprint */
	static void CreateNewBoundEventForComponent(UObject* Component, FName EventName, UBlueprint* Blueprint, FObjectProperty* ComponentProperty);

	/** Create a new event node in the  blueprint, for the supplied class, event name and blueprint */
	static void CreateNewBoundEventForClass(UClass* Class, FName EventName, UBlueprint* Blueprint, FObjectProperty* ComponentProperty);

	/** Can we paste to this graph? */
	static bool CanPasteNodes(const class UEdGraph* Graph);

	/** Perform paste on graph, at location */
	static void  PasteNodesHere( class UEdGraph* Graph, const FVector2D& Location);

	/** Attempt to get the bounds for currently selected nodes
		@returns false if no nodes are selected */
	static bool GetBoundsForSelectedNodes(const class UBlueprint* Blueprint, class FSlateRect& Rect, float Padding = 0.0f);

	static int32 GetNumberOfSelectedNodes(const class UBlueprint* Blueprint);

	/** Find the event node for this actor with the given event name */
	static const class UK2Node_ActorBoundEvent* FindBoundEventForActor(AActor const* Actor, FName EventName);

	/** Find the event node for the component property with the given event name */
	static const class UK2Node_ComponentBoundEvent* FindBoundEventForComponent(const UBlueprint* Blueprint, FName EventName, FName PropertyName);

	/** Finds all bound component nodes for the given property on this blueprint */
	static void FindAllBoundEventsForComponent(const UBlueprint* Blueprint, FName PropertyName, TArray<UK2Node_ComponentBoundEvent*>& OutNodes);

	/** Returns true if the given property name has any bound component events in any blueprint graphs */
	static bool PropertyHasBoundEvents(const UBlueprint* Blueprint, FName PropertyName);

<<<<<<< HEAD
	/** Checks to see if a given class implements a blueprint-accesable interface */
	static bool IsClassABlueprintInterface (const UClass* Class);
=======
	/** Checks to see if the class is an interface class of any type, including native interfaces that are blueprint accessible */
	static bool IsClassABlueprintInterface(const UClass* Class);

	/** Checks to see if a given class is implementable by any blueprints, if false a native class needs to implement it */
	static bool IsClassABlueprintImplementableInterface(const UClass* Class);
>>>>>>> 6bbb88c8

	/** Checks to see if a blueprint can implement the specified class as an interface */
	static bool CanBlueprintImplementInterface(UBlueprint const* Blueprint, UClass const* Class);

	/** Check to see if a given class is blueprint skeleton class. */
	static bool IsClassABlueprintSkeleton (const UClass* Class);

	/** Check to see if a given class is blueprint spawnable component class. */
	static bool IsClassABlueprintSpawnableComponent(const UClass* Class);

	/** Check to see if a given class is a blueprint macro library */
	static bool IsClassABlueprintMacroLibrary(const UClass* Class);

	/** Run over the components in the blueprint, and then remove any that fall outside this blueprint's scope (e.g. components brought over after reparenting from another class) */
	static void StripExternalComponents(class UBlueprint* Blueprint);

	/** Whether or not the specified actor is a valid target for bound events */
	static bool IsActorValidForLevelScript(const AActor* Actor);

	/** 
	 *	if bCouldAddAny is true it returns if any event can be bound in LevelScript for given Actor
	 *	else it returns if there exists any event in level script bound with the actor
	 */
	static bool AnyBoundLevelScriptEventForActor(AActor* Actor, bool bCouldAddAny);

	/** It lists bounded LevelScriptEvents for given actor */
	static void AddLevelScriptEventOptionsForActor(UToolMenu* Menu, TWeakObjectPtr<AActor> ActorPtr, bool bExistingEvents, bool bNewEvents, bool bOnlyEventName);
	
	/** Return information about the given macro graph */
	static void GetInformationOnMacro(UEdGraph* MacroGraph, /*out*/ class UK2Node_Tunnel*& EntryNode, /*out*/ class UK2Node_Tunnel*& ExitNode, bool& bIsPure);
	
	/** 
	 * Add information about any interfaces that have been implemented to the OutTags array
	 *
	 * @param	Blueprint		Blueprint to harvest interface data from
	 * @param	OutTags			Array to add tags to
	 */
	static void AddInterfaceTags(const UBlueprint* Blueprint, TArray<UObject::FAssetRegistryTag>& OutTags);

	/**
	 * Add a default event node to the graph, this node will also be in a disabled state and will spawn
	 * with a call to it's parent if available
	 *
	 * @param InBlueprint		Blueprint this event will be a part of
	 * @param InGraph			The graph to spawn the event node in
	 * @param InEventName		The name of the event function
	 * @param InEventClass		The class this event can be found in
	 * @param InOutNodePosY		Position to spawn the node at, will return with an offset more suitable to offset the next node
	 * @return					The K2Node_Event will be returned
	 */
	static class UK2Node_Event* AddDefaultEventNode(UBlueprint* InBlueprint, UEdGraph* InGraph, FName InEventName, UClass* InEventClass, int32& InOutNodePosY);

	/**
	 * Will add an event to the list of default event nodes to be auto-generated for the class or a child of the class
	 *
	 * @param InOwner			Method of look-up so these registrations can later be removed when unregistering the Owner.
	 * @param InTargetClass		If a new Blueprint is a child of the target class, the event will attempt to be placed in the main event graph
	 * @param InEventName		Name of event to place
	 */
	static void RegisterAutoGeneratedDefaultEvent(void* InOwner, UClass* InTargetClass, FName InEventName);

	/**
	 * Will add an event to a list of callbacks to occur post Blueprint creation if the Blueprint is a child of the class
	 *
	 * @param InOwner							Method of look-up so these registrations can later be removed when unregistering the Owner.
	 * @param InTargetClass						If a new Blueprint is a child of the target class, the event will attempt to be placed in the main event graph
	 * @param InOnBlueprintCreatedCallback		Callback to call when the Blueprint is created
	 */
	static void RegisterOnBlueprintCreatedCallback(void* InOwner, UClass* InTargetClass, FOnBlueprintCreated InOnBlueprintCreatedCallback);

	/** Unregisters a class from having AutoGeneratedDefaultEvent nodes or callbacks for OnBlueprintCreated */
	static void UnregisterAutoBlueprintNodeCreation(void* InOwner);

	/** Add InNode to selection of editor */
	static void AddToSelection(const class UEdGraph* Graph, UEdGraphNode* InNode);

	/** Get IBlueprintEditor for given object, if it exists */
	static TSharedPtr<class IBlueprintEditor> GetIBlueprintEditorForObject(const UObject* ObjectToFocusOn, bool bOpenEditor);
private:
	/** Stores whether we are already listening for kismet clicks */
	static bool bIsListeningForClicksOnKismetLog;

	/** List of blueprint parent class names cached by IsTrackedBlueprintParent() */
	static TArray<FString> TrackedBlueprintParentList;

	/** Mapping of classes to names of Events that should be automatically spawned */
	static TMultiMap<void*, FDefaultEventNodeData> AutoGeneratedDefaultEventsMap;

	/** Mapping of classes to delegate callbacks when a Blueprint is created, occurs post Event node creation */
	static TMultiMap<void*, FOnBlueprintCreatedData> OnBlueprintCreatedCallbacks;
private:
	
	/**
	 * Attempts to decide whether a blueprint's parent class is suitable for tracking via analytics.
	 *
	 * @param ParentClass	The parent class to check
	 * 
	 * @return	True if the parent class is one we wish to track by reporting creation of children to analytics, otherwise false
	 */
	static bool IsTrackedBlueprintParent(const UClass* ParentClass);

	FKismetEditorUtilities() {}
};
<|MERGE_RESOLUTION|>--- conflicted
+++ resolved
@@ -56,11 +56,8 @@
 	SkipFiBSearchMetaUpdate = 0x200,
 	/** Allow the delta serialization during FBlueprintCompileReinstancer::CopyPropertiesForUnrelatedObjects */
 	UseDeltaSerializationDuringReinstancing = 0x400,
-<<<<<<< HEAD
-=======
 	/** Skips the new variable defaults detection - in some cases we do not want to use the defaults from the generated class such as during a reparent */
 	SkipNewVariableDefaultsDetection = 0x800,
->>>>>>> 6bbb88c8
 };
 
 ENUM_CLASS_FLAGS(EBlueprintCompileOptions)
@@ -505,8 +502,6 @@
 		Params.ParentClass = ParentClass;
 		return HarvestBlueprintFromActors(Path, Actors, Params);
 	}
-<<<<<<< HEAD
-=======
 
 	/**
 	 * Take a list of Actors and update an existing Blueprint by harvesting the components they have. Essentially HarvestBlueprintFromActors, but 
@@ -516,7 +511,6 @@
 	 * @return The updated blueprint, or null if it failed somehow
 	 */
 	static UBlueprint* UpdateExistingBlueprintFromActors(const FString& Path, const TArray<AActor*>& Actors);
->>>>>>> 6bbb88c8
 
 	/**
 	 * Take a list of Actors and generate a blueprint  by harvesting the components they have. Uses AActor as parent class type as the parent class.
@@ -535,15 +529,12 @@
 		Params.ParentClass = ParentClass;
 		return HarvestBlueprintFromActors(BlueprintName, Package, Actors, Params);
 	}
-<<<<<<< HEAD
-=======
 
 	/**
 	 * Updates this Actor's blueprint based on the actor itself. 
 	 * @return The number of properties that changes in the blueprint.
 	 */
 	static int32 ApplyInstanceChangesToBlueprint(AActor* Actor);
->>>>>>> 6bbb88c8
 
 	/** 
 	 * Creates a new blueprint instance and replaces the provided actor list with the new actor
@@ -612,16 +603,11 @@
 	/** Returns true if the given property name has any bound component events in any blueprint graphs */
 	static bool PropertyHasBoundEvents(const UBlueprint* Blueprint, FName PropertyName);
 
-<<<<<<< HEAD
-	/** Checks to see if a given class implements a blueprint-accesable interface */
-	static bool IsClassABlueprintInterface (const UClass* Class);
-=======
 	/** Checks to see if the class is an interface class of any type, including native interfaces that are blueprint accessible */
 	static bool IsClassABlueprintInterface(const UClass* Class);
 
 	/** Checks to see if a given class is implementable by any blueprints, if false a native class needs to implement it */
 	static bool IsClassABlueprintImplementableInterface(const UClass* Class);
->>>>>>> 6bbb88c8
 
 	/** Checks to see if a blueprint can implement the specified class as an interface */
 	static bool CanBlueprintImplementInterface(UBlueprint const* Blueprint, UClass const* Class);
