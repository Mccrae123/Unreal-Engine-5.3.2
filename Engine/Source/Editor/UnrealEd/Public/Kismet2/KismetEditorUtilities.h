// Copyright 1998-2015 Epic Games, Inc. All Rights Reserved.


#ifndef __KismetEditorUtilities_h__
#define __KismetEditorUtilities_h__

#pragma once

#include "Engine/Blueprint.h"

class UBlueprintGeneratedClass;

//////////////////////////////////////////////////////////////////////////
// FKismetEditorUtilities

class UNREALED_API FKismetEditorUtilities
{
public:
	/**
	 * Create a new Blueprint and initialize it to a valid state.
	 *
	 * @param ParentClass					the parent class of the new blueprint
	 * @param Outer							the outer object of the new blueprint
	 * @param NewBPName						the name of the new blueprint
	 * @param BlueprintType					the type of the new blueprint (normal, const, etc)
	 * @param BlueprintClassType			the actual class of the blueprint asset (UBlueprint or a derived type)
	 * @param BlueprintGeneratedClassType	the actual generated class of the blueprint asset (UBlueprintGeneratedClass or a derived type)
	 * @param CallingContext				the name of the calling method or module used to identify creation methods to engine analytics/usage stats (default None will be ignored)
	 * @return								the new blueprint
	 */
	static UBlueprint* CreateBlueprint(UClass* ParentClass, UObject* Outer, const FName NewBPName, enum EBlueprintType BlueprintType, TSubclassOf<UBlueprint> BlueprintClassType, TSubclassOf<UBlueprintGeneratedClass> BlueprintGeneratedClassType, FName CallingContext = NAME_None);

	/** 
	 * Event that's broadcast anytime a blueprint is unloaded, and becomes 
	 * invalid (with calls to ReloadBlueprint(), for example).
	 */
	DECLARE_MULTICAST_DELEGATE_OneParam(FOnBlueprintUnloaded, UBlueprint*);
	static FOnBlueprintUnloaded OnBlueprintUnloaded;

	/** 
	 * Unloads the supplied Blueprint (marking it pending-kill, and removing it 
	 * from its outer package). Then proceeds to reload from disk.
	 *
	 * @param  TargetBlueprint	The Blueprint you want to unload and replace.
	 * @return The freshly loaded Blueprint (replacing the, now invalid, input).
	 */
	static UBlueprint* ReloadBlueprint(UBlueprint* TargetBlueprint);

	/** 
	 * Unloads the specified Blueprint (marking it pending-kill, and removing it 
	 * from its outer package). Then proceeds to replace all references with a
	 * copy of the one passed.
	 *
	 * @param  Target		The Blueprint you want to unload and replace.
	 * @param  Replacement	The Blueprint you cloned and used to replace Target.
	 * @return The duplicated replacement Blueprint.
	 */
	static UBlueprint* ReplaceBlueprint(UBlueprint* Target, UBlueprint const* Replacement);

	/** 
	 * Determines if the specified blueprint is referenced currently in the undo 
	 * buffer.
	 *
	 * @param  Blueprint	The Blueprint you want to query about.
	 * @return True if the Blueprint is saved in the undo buffer, false if not.
	 */
	static bool IsReferencedByUndoBuffer(UBlueprint* Blueprint);

	/** Create the correct event graphs for this blueprint */
	static void CreateDefaultEventGraphs(UBlueprint* Blueprint);

	/** Tries to compile a blueprint, updating any actors in the editor who are using the old class, etc... */
	static void CompileBlueprint(UBlueprint* BlueprintObj, bool bIsRegeneratingOnLoad=false, bool bSkipGarbageCollection=false, bool bSaveIntermediateProducts = false, class FCompilerResultsLog* pResults = NULL);

	/** Generates a blueprint skeleton only.  Minimal compile, no notifications will be sent, no GC, etc.  Only successful if there isn't already a skeleton generated */
	static void GenerateBlueprintSkeleton(UBlueprint* BlueprintObj, bool bForceRegeneration = false);

	/** Recompiles the bytecode of a blueprint only.  Should only be run for recompiling dependencies during compile on load */
	static void RecompileBlueprintBytecode(UBlueprint* BlueprintObj, TArray<UObject*>* ObjLoaded = NULL);

	static void GenerateCppCode(UBlueprint* BlueprintObj, TSharedPtr<FString> OutHeaderSource, TSharedPtr<FString> OutCppSource, const FString& OptionalClassName = FString());

	/** Tries to make sure that a data-only blueprint is conformed to its native parent, in case any native class flags have changed */
	static void ConformBlueprintFlagsAndComponents(UBlueprint* BlueprintObj);

	/** @return true is it's possible to create a blueprint from the specified class */
	static bool CanCreateBlueprintOfClass(const UClass* Class);

	/** Take a list of components that belong to a single Actor and add them to a blueprint as SCSNodes */
	static void AddComponentsToBlueprint(UBlueprint* Blueprint, const TArray<UActorComponent*>& Components, bool bHarvesting = false, class USCS_Node* OptionalNewRootNode = nullptr);

	/** 
	 * Take an Actor and generate a blueprint based on it. Uses the Actors type as the parent class. 
	 * @param Path					The path to use when creating the package for the new blueprint
	 * @param Actor					The actor to use as the template for the blueprint
	 * @param bReplaceActor			If true, replace the actor in the scene with one based on the created blueprint
	 * @return The blueprint created from the actor
	 */
	static UBlueprint* CreateBlueprintFromActor(const FString& Path, AActor* Actor, bool bReplaceActor );

	/** 
	 * Take an Actor and generate a blueprint based on it. Uses the Actors type as the parent class. 
	 * @param BlueprintName			The name to use for the Blueprint
	 * @param Outer					The outer object to create the blueprint within
	 * @param Actor					The actor to use as the template for the blueprint
	 * @param bReplaceActor			If true, replace the actor in the scene with one based on the created blueprint
	 * @return The blueprint created from the actor
	 */
	static UBlueprint* CreateBlueprintFromActor(const FName BlueprintName, UObject* Outer, AActor* Actor, bool bReplaceActor );

	/** 
	 * Take a list of Actors and generate a blueprint  by harvesting the components they have. Uses AActor as parent class type as the parent class. 
	 * @param Path					The path to use when creating the package for the new blueprint
	 * @param Actors				The actor list to use as the template for the new blueprint, typically this is the currently selected actors
	 * @param bReplaceInWorld		If true, replace the selected actors in the scene with one based on the created blueprint
	 * @return The blueprint created from the actors
	 */
	static UBlueprint* HarvestBlueprintFromActors(const FString& Path, const TArray<AActor*>& Actors, bool ReplaceInWorld);

	/** 
	 * Creates a new blueprint instance and replaces the provided actor list with the new actor
	 * @param Blueprint			The blueprint class to create an actor instance from
	 * @param SelectedActors	The list of currently selected actors in the editor
	 * @param Location			The location of the newly created actor
	 * @param Rotator			The rotation of the newly created actor
	 */
	static AActor* CreateBlueprintInstanceFromSelection(class UBlueprint* Blueprint, TArray<AActor*>& SelectedActors, const FVector& Location, const FRotator& Rotator);

	/** 
	 * Create a new Blueprint from the supplied base class. Pops up window to let user select location and name.
	 *
	 * @param InWindowTitle			The window title
	 * @param InParentClass			The class to create a Blueprint based on
	 */
	static UBlueprint* CreateBlueprintFromClass(FText InWindowTitle, UClass* InParentClass, FString NewNameSuggestion = TEXT(""));

	/** Create a new Actor Blueprint and add the supplied asset to it. */
	static UBlueprint* CreateBlueprintUsingAsset(UObject* Asset, bool bOpenInEditor);

	/** Open a Kismet window, focusing on the specified object (either a pin, a node, or a graph).  Prefers existing windows, but will open a new application if required. */
	static void BringKismetToFocusAttentionOnObject(const UObject* ObjectToFocusOn, bool bRequestRename=false);

	/** Open level script kismet window and show any references to the selected actor */
	static void ShowActorReferencesInLevelScript(const AActor* Actor);

	/** Upgrade any cosmetically stale information in a blueprint (done when edited instead of PostLoad to make certain operations easier)
		@returns True if blueprint modified, False otherwise */
	static void UpgradeCosmeticallyStaleBlueprint(UBlueprint* Blueprint);

	/** Create a new event node in the level script blueprint, for the supplied Actor and event (multicast delegate property) name */
	static void CreateNewBoundEventForActor(AActor* Actor, FName EventName);

	/** Create a new event node in the  blueprint, for the supplied component, event name and blueprint */
	static void CreateNewBoundEventForComponent(UObject* Component, FName EventName, UBlueprint* Blueprint, UObjectProperty* ComponentProperty);

	/** Create a new event node in the  blueprint, for the supplied class, event name and blueprint */
	static void CreateNewBoundEventForClass(UClass* Class, FName EventName, UBlueprint* Blueprint, UObjectProperty* ComponentProperty);

	/** Can we paste to this graph? */
	static bool CanPasteNodes(const class UEdGraph* Graph);

	/** Perform paste on graph, at location */
	static void  PasteNodesHere( class UEdGraph* Graph, const FVector2D& Location);

	/** Attempt to get the bounds for currently selected nodes
		@returns false if no nodes are selected */
	static bool GetBoundsForSelectedNodes(const class UBlueprint* Blueprint, class FSlateRect& Rect, float Padding = 0.0f);

	static int32 GetNumberOfSelectedNodes(const class UBlueprint* Blueprint);

	/** Find the event node for this actor with the given event name */
	static const class UK2Node_ActorBoundEvent* FindBoundEventForActor(AActor const* Actor, FName EventName);

	/** Find the event node for the component property with the given event name */
	static const class UK2Node_ComponentBoundEvent* FindBoundEventForComponent(const UBlueprint* Blueprint, FName EventName, FName PropertyName);

	/** Checks to see if a given class implements a blueprint-accesable interface */
	static bool IsClassABlueprintInterface (const UClass* Class);

	/** Checks to see if a blueprint can implement the specified class as an interface */
	static bool CanBlueprintImplementInterface(UBlueprint const* Blueprint, UClass const* Class);

	/** Check to see if a given class is blueprint skeleton class. */
	static bool IsClassABlueprintSkeleton (const UClass* Class);

	/** Check to see if a given class is a blueprint macro library */
	static bool IsClassABlueprintMacroLibrary(const UClass* Class);

	/** Run over the components in the blueprint, and then remove any that fall outside this blueprint's scope (e.g. components brought over after reparenting from another class) */
	static void StripExternalComponents(class UBlueprint* Blueprint);

	/** Whether or not the specified actor is a valid target for bound events */
	static bool IsActorValidForLevelScript(const AActor* Actor);

	/** 
	 *	if bCouldAddAny is true it returns if any event can be bound in LevelScript for given Actor
	 *	else it returns if there exists any event in level script bound with the actor
	 */
	static bool AnyBoundLevelScriptEventForActor(AActor* Actor, bool bCouldAddAny);

	/** It lists bounded LevelScriptEvents for given actor */
	static void AddLevelScriptEventOptionsForActor(class FMenuBuilder& MenuBuilder, TWeakObjectPtr<AActor> ActorPtr, bool bExistingEvents, bool bNewEvents, bool bOnlyEventName);
	
	/** Return information about the given macro graph */
	static void GetInformationOnMacro(UEdGraph* MacroGraph, /*out*/ class UK2Node_Tunnel*& EntryNode, /*out*/ class UK2Node_Tunnel*& ExitNode, bool& bIsPure);
	
	/** 
	 * Add information about any interfaces that have been implemented to the OutTags array
	 *
	 * @param	Blueprint		Blueprint to harvest interface data from
	 * @param	OutTags			Array to add tags to
	 */
	static void AddInterfaceTags(const UBlueprint* Blueprint, TArray<UObject::FAssetRegistryTag>& OutTags);

	/**
	 * Add a default event node to the graph, this node will also be in a disabled state and will spawn
	 * with a call to it's parent if available
	 *
	 * @param InBlueprint		Blueprint this event will be a part of
	 * @param InGraph			The graph to spawn the event node in
	 * @param InEventName		The name of the event function
	 * @param InEventClass		The class this event can be found in
<<<<<<< HEAD
	 * @param InNodePosY		Optional Y-position to spawn the node at to easily spawn in a line
	 * @return					The K2Node_Event will be returned
	 */
	static class UK2Node_Event* AddDefaultEventNode(UBlueprint* InBlueprint, UEdGraph* InGraph, FName InEventName, UClass* InEventClass, int32 InNodePosY = 0);
=======
	 * @param InOutNodePosY		Position to spawn the node at, will return with an offset more suitable to offset the next node
	 * @return					The K2Node_Event will be returned
	 */
	static class UK2Node_Event* AddDefaultEventNode(UBlueprint* InBlueprint, UEdGraph* InGraph, FName InEventName, UClass* InEventClass, int32& InOutNodePosY);
>>>>>>> cce8678d

private:
	/** Stores whether we are already listening for kismet clicks */
	static bool bIsListeningForClicksOnKismetLog;

	/** List of blueprint parent class names cached by IsTrackedBlueprintParent() */
	static TArray<FString> TrackedBlueprintParentList;

private:
	/** Get IBlueprintEditor for given object, if it exists */
	static TSharedPtr<class IBlueprintEditor> GetIBlueprintEditorForObject(const UObject* ObjectToFocusOn, bool bOpenEditor);

	/**
	 * Attempts to decide whether a blueprint's parent class is suitable for tracking via analytics.
	 *
	 * @param ParentClass	The parent class to check
	 * 
	 * @return	True if the parent class is one we wish to track by reporting creation of children to analytics, otherwise false
	 */
	static bool IsTrackedBlueprintParent(const UClass* ParentClass);

	FKismetEditorUtilities() {}
};



#endif//__KismetEditorUtilities_h__<|MERGE_RESOLUTION|>--- conflicted
+++ resolved
@@ -220,17 +220,10 @@
 	 * @param InGraph			The graph to spawn the event node in
 	 * @param InEventName		The name of the event function
 	 * @param InEventClass		The class this event can be found in
-<<<<<<< HEAD
-	 * @param InNodePosY		Optional Y-position to spawn the node at to easily spawn in a line
-	 * @return					The K2Node_Event will be returned
-	 */
-	static class UK2Node_Event* AddDefaultEventNode(UBlueprint* InBlueprint, UEdGraph* InGraph, FName InEventName, UClass* InEventClass, int32 InNodePosY = 0);
-=======
 	 * @param InOutNodePosY		Position to spawn the node at, will return with an offset more suitable to offset the next node
 	 * @return					The K2Node_Event will be returned
 	 */
 	static class UK2Node_Event* AddDefaultEventNode(UBlueprint* InBlueprint, UEdGraph* InGraph, FName InEventName, UClass* InEventClass, int32& InOutNodePosY);
->>>>>>> cce8678d
 
 private:
 	/** Stores whether we are already listening for kismet clicks */
