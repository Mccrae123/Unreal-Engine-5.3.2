// Copyright Epic Games, Inc. All Rights Reserved.

#pragma once

#include "CoreMinimal.h"
#include "UObject/Object.h"
#include "UObject/Class.h"
#include "Templates/SubclassOf.h"
#include "GameFramework/Actor.h"
#include "Engine/Blueprint.h"
#include "Engine/BlueprintGeneratedClass.h"

class UToolMenu;
class IBlueprintEditor;
class UEdGraph;
class USCS_Node;
struct Rect;

enum class EBlueprintBytecodeRecompileOptions
{
	None = 0x0,

	// in batch compile mode we don't 'BroadcastCompiled/BroadcastBlueprintCompiled'
	BatchCompile           = 0x1,
	// normally we create a REINST_ version even when doing the bytecode compilation
	// this flag can be used of the blueprints GeneratedClass is being reinstanced by 
	// calling code:
	SkipReinstancing	   = 0x2  
};

ENUM_CLASS_FLAGS(EBlueprintBytecodeRecompileOptions)

enum class EBlueprintCompileOptions
{
	None = 0x0,

	/** This flag has several effects, but its behavior is to 'make things work' when regenerating a blueprint on load */
	IsRegeneratingOnLoad = 0x1,
	/** Skips garbage collection at the end of compile, useful if caller will collect garbage themselves */
	SkipGarbageCollection = 0x2,
	/** Prevents intermediate products from being garbage collected, useful for debugging macro/node expansion */
	SaveIntermediateProducts = 0x4,
	/** Indicates that the skeleton is up to date, and therefore the skeleton compile pass can be skipped */
	SkeletonUpToDate = 0x8,
	/** Indicates this is a batch compile and that BroadcastCompiled and BroadcastBlueprintCompiled should be skipped */
	BatchCompile = 0x10,
	/** Skips saving blueprints even if save on compile is enabled */
	SkipSave = 0x20,
	/** Skips creating a reinstancer and running reinstancing routines - useful if calling code is performing reinstancing */
	SkipReinstancing = 0x40,
	/** Simply regenerates the skeleton class */
	RegenerateSkeletonOnly = 0x80,
	/** Skips class-specific validation of the default object - in some cases we may not have a fully-initialized CDO after reinstancing */
	SkipDefaultObjectValidation = 0x100,
	/** Skips Find-in-Blueprint search data update - in some cases (e.g. creating new assets) this is being deferred until after compilation */
	SkipFiBSearchMetaUpdate = 0x200,
};

ENUM_CLASS_FLAGS(EBlueprintCompileOptions)

//////////////////////////////////////////////////////////////////////////
// FKismetEditorUtilities

class UNREALED_API FKismetEditorUtilities
{
public:
	/** 
	 * Event that's broadcast anytime a Blueprint is created
	 */
	DECLARE_DELEGATE_OneParam(FOnBlueprintCreated, UBlueprint* /*InBlueprint*/);

	/** Manages the TargetClass and EventName to use for spawning default "ghost" nodes in a new Blueprint */
	struct FDefaultEventNodeData
	{
		/** If the new Blueprint is a child of the TargetClass an event will be attempted to be spawned.
		 *	Hiding the category and other things can prevent the event from being placed
		 */
		UClass* TargetClass;

		/** Event Name to spawn a node for */
		FName EventName;
	};

	/** Manages the TargetClass and EventName to use for spawning default "ghost" nodes in a new Blueprint */
	struct FOnBlueprintCreatedData
	{
		/** If the new Blueprint is a child of the TargetClass, the callback will be executed */
		UClass* TargetClass;

		/** Callback to execute */
		FOnBlueprintCreated OnBlueprintCreated;
	};

	/**
	 * Create a new Blueprint and initialize it to a valid state.
	 *
	 * @param ParentClass					the parent class of the new blueprint
	 * @param Outer							the outer object of the new blueprint
	 * @param NewBPName						the name of the new blueprint
	 * @param BlueprintType					the type of the new blueprint (normal, const, etc)
	 * @param BlueprintClassType			the actual class of the blueprint asset (UBlueprint or a derived type)
	 * @param BlueprintGeneratedClassType	the actual generated class of the blueprint asset (UBlueprintGeneratedClass or a derived type)
	 * @param CallingContext				the name of the calling method or module used to identify creation methods to engine analytics/usage stats (default None will be ignored)
	 * @return								the new blueprint
	 */
	static UBlueprint* CreateBlueprint(UClass* ParentClass, UObject* Outer, const FName NewBPName, enum EBlueprintType BlueprintType, TSubclassOf<UBlueprint> BlueprintClassType, TSubclassOf<UBlueprintGeneratedClass> BlueprintGeneratedClassType, FName CallingContext = NAME_None);

	/** 
	 * Event that's broadcast anytime a blueprint is unloaded, and becomes 
	 * invalid (with calls to ReplaceBlueprint(), for example).
	 */
	DECLARE_MULTICAST_DELEGATE_OneParam(FOnBlueprintUnloaded, UBlueprint*);
	static FOnBlueprintUnloaded OnBlueprintUnloaded;

	/** 
	 * Unloads the specified Blueprint (marking it pending-kill, and removing it 
	 * from its outer package). Then proceeds to replace all references with a
	 * copy of the one passed.
	 *
	 * @param  Target		The Blueprint you want to unload and replace.
	 * @param  Replacement	The Blueprint you cloned and used to replace Target.
	 * @return The duplicated replacement Blueprint.
	 */
	static UBlueprint* ReplaceBlueprint(UBlueprint* Target, UBlueprint const* Replacement);

	/** 
	 * Determines if the specified blueprint is referenced currently in the undo 
	 * buffer.
	 *
	 * @param  Blueprint	The Blueprint you want to query about.
	 * @return True if the Blueprint is saved in the undo buffer, false if not.
	 */
	static bool IsReferencedByUndoBuffer(UBlueprint* Blueprint);

	/** Create the correct event graphs for this blueprint */
	static void CreateDefaultEventGraphs(UBlueprint* Blueprint);

	/** Tries to compile a blueprint, updating any actors in the editor who are using the old class, etc... */
	static void CompileBlueprint(UBlueprint* BlueprintObj, EBlueprintCompileOptions CompileFlags = EBlueprintCompileOptions::None, class FCompilerResultsLog* pResults = nullptr );

	/** Generates a blueprint skeleton only.  Minimal compile, no notifications will be sent, no GC, etc.  Only successful if there isn't already a skeleton generated */
	static bool GenerateBlueprintSkeleton(UBlueprint* BlueprintObj, bool bForceRegeneration = false);

	/** Tries to make sure that a data-only blueprint is conformed to its native parent, in case any native class flags have changed */
	static void ConformBlueprintFlagsAndComponents(UBlueprint* BlueprintObj);

	/** @return true is it's possible to create a blueprint from the specified class */
	static bool CanCreateBlueprintOfClass(const UClass* Class);

	/** 
	 * Given an array of Actors, identifies which of those Actors are roots of attachment hierarchies (and implicitly which are attached to another actor in the array)
	 * Optionally will also populate an attachment map that indicates which actors in the array are attached to each other actor (potentially indirectly)
	 * For example if A is attached to B is attached to C and E is attached to D, and A, C, and E are in the Actors array, C and E will be in the RootActors, 
	 * and the AttachmentMap will indicate that C has A as an attachment 
	 */
	static void IdentifyRootActors(const TArray<AActor*>& Actors, TArray<AActor*>& RootActors, TMap<AActor*, TArray<AActor*>>* AttachmentMap = nullptr);

	enum class EAddComponentToBPHarvestMode : uint8
	{
		/* Not harvesting */
		None,

		/* Harvesting, use the component name for the new component directly */
		Harvest_UseComponentName,

		/* Harvesting, new component name will be OwnerName_ComponentName */
		Havest_AppendOwnerName
	};

	/** Parameter struct for customizing calls to AddComponentsToBlueprint */
	struct FAddComponentsToBlueprintParams
	{
		FAddComponentsToBlueprintParams()
			: HarvestMode(EAddComponentToBPHarvestMode::None)
			, bKeepMobility(false)
			, OptionalNewRootNode(nullptr)
			, OutNodes(nullptr)
		{
		}

		/** Which harvest mode to use when harvesting the components in to the blueprint */
		EAddComponentToBPHarvestMode HarvestMode;

		/** Whether the components should keep their mobility or be adjusted to the new parent */
		bool bKeepMobility;

		/** Which SCSNode to attach the new components to, if null attachment will be to Root */
		USCS_Node* OptionalNewRootNode;

		/** Optional pointer to an array for the caller to get a list of the created SCSNodes */
		TArray<USCS_Node*>* OutNodes;
	};

	/** Take a list of components that belong to a single Actor and add them to a blueprint as SCSNodes */
	static void AddComponentsToBlueprint(UBlueprint* Blueprint, const TArray<UActorComponent*>& Components, const FAddComponentsToBlueprintParams& Params = FAddComponentsToBlueprintParams());

	UE_DEPRECATED(4.26, "Use version that uses parameter struct instead of individual parameters")
	static void AddComponentsToBlueprint(UBlueprint* Blueprint, const TArray<UActorComponent*>& Components, EAddComponentToBPHarvestMode HarvestMode, USCS_Node* OptionalNewRootNode = nullptr, bool bKeepMobility = false)
	{
		FAddComponentsToBlueprintParams Params;
		Params.HarvestMode = HarvestMode;
		Params.OptionalNewRootNode = OptionalNewRootNode;
		Params.bKeepMobility = bKeepMobility;
		AddComponentsToBlueprint(Blueprint, Components, Params);
	}

	UE_DEPRECATED(4.25, "Use version that specifies harvest mode via enum instead of boolean")
	static void AddComponentsToBlueprint(UBlueprint* Blueprint, const TArray<UActorComponent*>& Components, bool bHarvesting, USCS_Node* OptionalNewRootNode = nullptr, bool bKeepMobility = false)
	{
		FAddComponentsToBlueprintParams Params;
		Params.HarvestMode = (bHarvesting ? EAddComponentToBPHarvestMode::Harvest_UseComponentName : EAddComponentToBPHarvestMode::None);
		Params.OptionalNewRootNode = OptionalNewRootNode;
		Params.bKeepMobility = bKeepMobility;
		AddComponentsToBlueprint(Blueprint, Components, Params);
	}

	/** Parameter struct for customizing calls to AddActorsToBlueprint */
	struct FAddActorsToBlueprintParams
	{
		FAddActorsToBlueprintParams()
			: bReplaceActors(true)
			, bDeferCompilation(false)
			, AttachNode(nullptr)
			, RelativeToInstance(nullptr)
		{
		}

		/** Whether the Actors being added to the blueprint should be deleted */
		bool bReplaceActors;

		/** Puts off compilation of the blueprint as additional manipulation is going to be done before it compiles */
		bool bDeferCompilation;

		/** Which SCSNode the ChildActorComponents should be attached to. If null, attachment will be to the Root */
		USCS_Node* AttachNode;

		/** An Actor in the level to use as the pivot point when setting the component's relative transform */
		AActor* RelativeToInstance;

		/** 
		 * If RelativeToInstance is null, RelativeToTransform is the WorldLocation Pivot
		 * If RelativeToInstance is non-null, RelativeToTransform is a relative transform to the instances WorldLocation
		 */
		FTransform RelativeToTransform;
	};

	/** Take a list of actors and add them to a blueprint as Child Actor Components */
	static void AddActorsToBlueprint(UBlueprint* Blueprint, const TArray<AActor*>& Actors, const FAddActorsToBlueprintParams& Params = FAddActorsToBlueprintParams());

	/** Parameter struct for customizing calls to CreateBlueprintFromActor */
	struct FCreateBlueprintFromActorParams
	{
		FCreateBlueprintFromActorParams()
			: bReplaceActor(true)
			, bKeepMobility(false)
			, bDeferCompilation(false)
			, bOpenBlueprint(true)
			, ParentClassOverride(nullptr)
		{
		}

		/** If true, replace the actor in the scene with one based on the created blueprint */
		bool bReplaceActor;

		/** If true, The mobility of each actor components will be copied */
		bool bKeepMobility;

		/** Puts off compilation of the blueprint as additional manipulation is going to be done before it compiles */
		bool bDeferCompilation;

		/** Whether the newly created blueprint should be opened in the editor */
		bool bOpenBlueprint;

<<<<<<< HEAD
		/** The parent class to use when creating the blueprint.If null, the class of Actor will be used.If specified, must be a subclass of the Actor's class */
=======
		/** The parent class to use when creating the blueprint. If null, the class of Actor will be used.  If specified, must be a subclass of the Actor's class */
>>>>>>> 3ecbc206
		UClass* ParentClassOverride;
	};

	/**
	 * Take an Actor and generate a blueprint based on it. Uses the Actors type as the parent class.
	 * @param Path					The path to use when creating the package for the new blueprint
	 * @param Actor					The actor to use as the template for the blueprint
	 * @param Params				The parameter struct of additional behaviors
	 * @return The blueprint created from the actor
	 */
	static UBlueprint* CreateBlueprintFromActor(const FString& Path, AActor* Actor, const FCreateBlueprintFromActorParams& Params = FCreateBlueprintFromActorParams());

	/** 
	 * Take an Actor and generate a blueprint based on it. Uses the Actors type as the parent class. 
	 * @param BlueprintName			The name to use for the Blueprint
	 * @param Outer					The outer object to create the blueprint within
	 * @param Actor					The actor to use as the template for the blueprint
	 * @param Params				The parameter struct of additional behaviors
	 * @return The blueprint created from the actor
	 */
	static UBlueprint* CreateBlueprintFromActor(const FName BlueprintName, UObject* Outer, AActor* Actor, const FCreateBlueprintFromActorParams& Params = FCreateBlueprintFromActorParams());

	/** 
	 * Take an Actor and generate a blueprint based on it. Uses the Actors type as the parent class. 
	 * @param Path					The path to use when creating the package for the new blueprint
	 * @param Actor					The actor to use as the template for the blueprint
	 * @param bReplaceActor			If true, replace the actor in the scene with one based on the created blueprint
	 * @param bKeepMobility			If true, The mobility of each actor components will be copy
	 * @param bOpenInEditor			If true, open the created blueprint in the blueprint editor
	 * @return The blueprint created from the actor
	 */
	UE_DEPRECATED(4.26, "Use version that passes parameters via parameter struct")
<<<<<<< HEAD
	static UBlueprint* CreateBlueprintFromActor(const FString& Path, AActor* Actor, bool bReplaceActor, bool bKeepMobility = false, UClass* ParentClassOverride = nullptr)
=======
	static UBlueprint* CreateBlueprintFromActor(const FString& Path, AActor* Actor, bool bReplaceActor, bool bKeepMobility = false, UClass* ParentClassOverride = nullptr, bool bOpenInEditor = true)
>>>>>>> 3ecbc206
	{
		FCreateBlueprintFromActorParams Params;
		Params.bReplaceActor = bReplaceActor;
		Params.bKeepMobility = bKeepMobility;
<<<<<<< HEAD
=======
		Params.bOpenBlueprint = bOpenInEditor;
>>>>>>> 3ecbc206
		Params.ParentClassOverride = ParentClassOverride;
		return CreateBlueprintFromActor(Path, Actor, Params);
	}

	/** 
	 * Take an Actor and generate a blueprint based on it. Uses the Actors type as the parent class. 
	 * @param BlueprintName			The name to use for the Blueprint
	 * @param Outer					The outer object to create the blueprint within
	 * @param Actor					The actor to use as the template for the blueprint
	 * @param bReplaceActor			If true, replace the actor in the scene with one based on the created blueprint
	 * @param bKeepMobility			If true, The mobility of each actor components will be copy
	 * @param ParentClassOverride	The parent class to use when creating the blueprint. If null, the class of Actor will be used. If specified, must be a subclass of the Actor's class.
<<<<<<< HEAD
	 * @return The blueprint created from the actor
	 */
	UE_DEPRECATED(4.26, "Use version that passes parameters via parameter struct")
	static UBlueprint* CreateBlueprintFromActor(const FName BlueprintName, UObject* Outer, AActor* Actor, bool bReplaceInWorld, bool bKeepMobility = false, UClass* ParentClassOverride = nullptr)
=======
	 * @param bOpenInEditor			If true, open the created blueprint in the blueprint editor
	 * @return The blueprint created from the actor
	 */
	UE_DEPRECATED(4.26, "Use version that passes parameters via parameter struct")
	static UBlueprint* CreateBlueprintFromActor(const FName BlueprintName, UObject* Outer, AActor* Actor, bool bReplaceInWorld, bool bKeepMobility = false, UClass* ParentClassOverride = nullptr, bool bOpenInEditor = true)
>>>>>>> 3ecbc206
	{
		FCreateBlueprintFromActorParams Params;
		Params.bReplaceActor = bReplaceInWorld;
		Params.bKeepMobility = bKeepMobility;
<<<<<<< HEAD
		Params.ParentClassOverride = ParentClassOverride;
		return CreateBlueprintFromActor(BlueprintName, Outer, Actor, Params);
	}
=======
		Params.bOpenBlueprint = bOpenInEditor;
		Params.ParentClassOverride = ParentClassOverride;
		return CreateBlueprintFromActor(BlueprintName, Outer, Actor, Params);
	}

	/** Parameter struct for customizing calls to CreateBlueprintFromActors */
	struct FCreateBlueprintFromActorsParams
	{
		FCreateBlueprintFromActorsParams(const TArray<AActor*>& Actors)
			: RootActor(nullptr)
			, AdditionalActors(Actors)
			, bReplaceActors(true)
			, bDeferCompilation(false)
			, bOpenBlueprint(true)
			, ParentClass(AActor::StaticClass())
		{
		}

		FCreateBlueprintFromActorsParams(AActor* RootActor, const TArray<AActor*>& ChildActors)
			: RootActor(RootActor)
			, AdditionalActors(ChildActors)
			, bReplaceActors(true)
			, bDeferCompilation(false)
			, bOpenBlueprint(true)
			, ParentClass(RootActor->GetClass())
		{
		}

		/** Optional Actor to use as the template for the blueprint */
		AActor* RootActor;

		/** The actors to use when creating child actor components */
		const TArray<AActor*>& AdditionalActors;

		/** If true, replace the actors in the scene with one based on the created blueprint */
		bool bReplaceActors;

		/** Puts off compilation of the blueprint as additional manipulation is going to be done before it compiles */
		bool bDeferCompilation;

		/** Whether the newly created blueprint should be opened in the editor */
		bool bOpenBlueprint;

		/** The parent class to use when creating the blueprint. If a RootActor is specified, the class must be a subclass of the RootActor's class */
		UClass* ParentClass;
	};

	/**
	 * Take a collection of Actors and generate a blueprint based on it
	 * @param Path					The path to use when creating the package for the new blueprint
	 * @param Params				The parameter struct containing actors and additional behavior definitions
	 * @return The blueprint created from the actor
	 */
	static UBlueprint* CreateBlueprintFromActors(const FString& Path, const FCreateBlueprintFromActorsParams& Params);

	/**
	 * Take a collection of Actors and generate a blueprint based on it
	 * @param BlueprintName			The name to use for the Blueprint
	 * @param Package				The package to create the blueprint within
	 * @param Params				The parameter struct containing actors and additional behavior definitions
	 * @return The blueprint created from the actor
	 */
	static UBlueprint* CreateBlueprintFromActors(const FName BlueprintName, UPackage* Package, const FCreateBlueprintFromActorsParams& Params);
>>>>>>> 3ecbc206

	/** 
	 * Take a list of Actors and generate a blueprint based on it using the Actors as templates for child actor components.
	 * @param Path					The path to use when creating the package for the new blueprint
	 * @param Actors				The actors to use when creating child actor components
	 * @param bReplaceActor			If true, replace the actor in the scene with one based on the created blueprint
	 * @param ParentClass			The parent class to use when creating the blueprint.
<<<<<<< HEAD
=======
	 * @param bOpenInEditor			If true, open the created blueprint in the blueprint editor
>>>>>>> 3ecbc206
	 * @return The blueprint created from the actor
	 */
	UE_DEPRECATED(4.26, "Use version that passes parameters via parameter struct")
	static UBlueprint* CreateBlueprintFromActors(const FString& Path, const TArray<AActor*>& Actors, bool bReplaceActor, UClass* ParentClass = AActor::StaticClass(), bool bOpenInEditor = true)
	{
		FCreateBlueprintFromActorsParams Params(Actors);
		Params.bReplaceActors = bReplaceActor;
		Params.ParentClass = ParentClass;
		Params.bOpenBlueprint = bOpenInEditor;
		return CreateBlueprintFromActors(Path, Params);
	}

	/**
	 * Take a collection of Actors and generate a blueprint based on it using the RootActor as the base class and the ChildActors as templates for child actor components.
	 * @param Path					The path to use when creating the package for the new blueprint
	 * @param Actor					The actor to use as the template for the blueprint
	 * @param ChildActors			The actors to use when creating child actor components
	 * @param bReplaceActor			If true, replace the actor in the scene with one based on the created blueprint
	 * @param ParentClass			The parent class to use when creating the blueprint.
	 * @return The blueprint created from the actor
	 */
	static UBlueprint* CreateBlueprintFromActors(const FString& Path, AActor* RootActor, const TArray<AActor*>& ChildActors, const bool bReplaceInWorld);

	/** 
	 * Take a list of Actors and generate a blueprint based on it using the Actors as templates for child actor components.
	 * @param BlueprintName			The name to use for the Blueprint
	 * @param Outer					The package to create the blueprint within
	 * @param Actors				The actors to use when creating child actor components
	 * @param bReplaceActor			If true, replace the actor in the scene with one based on the created blueprint
	 * @param bKeepMobility			If true, The mobility of each actor components will be copy
	 * @param ParentClass			The parent class to use when creating the blueprint.
<<<<<<< HEAD
=======
	 * @param bOpenInEditor			If true, open the created blueprint in the blueprint editor
>>>>>>> 3ecbc206
	 * @return The blueprint created from the actor
	 */
	UE_DEPRECATED(4.26, "Use version that passes parameters via parameter struct")
	static UBlueprint* CreateBlueprintFromActors(const FName BlueprintName, UPackage* Package, const TArray<AActor*>& Actors, bool bReplaceInWorld, UClass* ParentClass = AActor::StaticClass(), bool bOpenInEditor = true)
	{
		FCreateBlueprintFromActorsParams Params(Actors);
		Params.bReplaceActors = bReplaceInWorld;
		Params.ParentClass = ParentClass;
		Params.bOpenBlueprint = bOpenInEditor;
		return CreateBlueprintFromActors(BlueprintName, Package, Params);
	}

	/** Parameter struct for customizing calls to CreateBlueprintFromActor */
	struct FHarvestBlueprintFromActorsParams
	{
		FHarvestBlueprintFromActorsParams()
			: bReplaceActors(true)
			, bOpenBlueprint(true)
			, ParentClass(AActor::StaticClass())
		{
		}

		/** If true, replace the actors in the scene with one based on the created blueprint */
		bool bReplaceActors;

		/** Whether the newly created blueprint should be opened in the editor */
		bool bOpenBlueprint;

		/** The parent class to use when creating the blueprint. If a RootActor is specified, the class must be a subclass of the RootActor's class */
		UClass* ParentClass;
	};

	/**
	 * Take a list of Actors and generate a blueprint by harvesting the components they have. 
	 * @param Path					The path to use when creating the package for the new blueprint
	 * @param Actors				The actor list to use as the template for the new blueprint, typically this is the currently selected actors
	 * @param Params				The parameter struct containing actors and additional behavior definitions
	 * @return The blueprint created from the actors
	 */
	static UBlueprint* HarvestBlueprintFromActors(const FString& Path, const TArray<AActor*>& Actors, const FHarvestBlueprintFromActorsParams& Params = FHarvestBlueprintFromActorsParams());

	/**
	 * Take a list of Actors and generate a blueprint by harvesting the components they have.
	 * @param BlueprintName			The name to use for the Blueprint
	 * @param Parackage				The package to create the blueprint within
	 * @param Actors				The actor list to use as the template for the new blueprint, typically this is the currently selected actors
	 * @param Params				The parameter struct containing actors and additional behavior definitions
	 * @return The blueprint created from the actors
	 */
	static UBlueprint* HarvestBlueprintFromActors(const FName BlueprintName, UPackage* Package, const TArray<AActor*>& Actors, const FHarvestBlueprintFromActorsParams& Params = FHarvestBlueprintFromActorsParams());

	/** 
	 * Take a list of Actors and generate a blueprint  by harvesting the components they have.
	 * @param Path					The path to use when creating the package for the new blueprint
	 * @param Actors				The actor list to use as the template for the new blueprint, typically this is the currently selected actors
	 * @param bReplaceInWorld		If true, replace the selected actors in the scene with one based on the created blueprint
	 * @param ParentClass			The parent class to use when creating the blueprint.
	 * @return The blueprint created from the actors
	 */
	UE_DEPRECATED(4.26, "Use version that passes parameters via parameter struct")
	static UBlueprint* HarvestBlueprintFromActors(const FString& Path, const TArray<AActor*>& Actors, bool bReplaceInWorld, UClass* ParentClass = AActor::StaticClass())
	{
		FHarvestBlueprintFromActorsParams Params;
		Params.bReplaceActors = bReplaceInWorld;
		Params.ParentClass = ParentClass;
		return HarvestBlueprintFromActors(Path, Actors, Params);
	}

	/**
	 * Take a list of Actors and generate a blueprint  by harvesting the components they have. Uses AActor as parent class type as the parent class.
	 * @param BlueprintName			The name to use for the Blueprint
	 * @param Outer					The package to create the blueprint within
	 * @param Actors				The actor list to use as the template for the new blueprint, typically this is the currently selected actors
	 * @param bReplaceInWorld		If true, replace the selected actors in the scene with one based on the created blueprint
	 * @param ParentClass			The parent class to use when creating the blueprint.
	 * @return The blueprint created from the actors
	 */
	UE_DEPRECATED(4.26, "Use version that passes parameters via parameter struct")
	static UBlueprint* HarvestBlueprintFromActors(const FName BlueprintName, UPackage* Package, const TArray<AActor*>& Actors, bool bReplaceInWorld, UClass* ParentClass = AActor::StaticClass())
	{
		FHarvestBlueprintFromActorsParams Params;
		Params.bReplaceActors = bReplaceInWorld;
		Params.ParentClass = ParentClass;
		return HarvestBlueprintFromActors(BlueprintName, Package, Actors, Params);
	}

	/** 
	 * Creates a new blueprint instance and replaces the provided actor list with the new actor
	 * @param Blueprint             The blueprint class to create an actor instance from
	 * @param SelectedActors        The list of currently selected actors in the editor
	 * @param Location              The location of the newly created actor
	 * @param Rotator               The rotation of the newly created actor
	 * @param AttachParent          The actor the newly created instance should be attached to if any
	 */
	static AActor* CreateBlueprintInstanceFromSelection(class UBlueprint* Blueprint, const TArray<AActor*>& SelectedActors, const FVector& Location, const FRotator& Rotator, AActor* AttachParent = nullptr);

	/** 
	 * Create a new Blueprint from the supplied base class. Pops up window to let user select location and name.
	 *
	 * @param InWindowTitle			The window title
	 * @param InParentClass			The class to create a Blueprint based on
	 */
	static UBlueprint* CreateBlueprintFromClass(FText InWindowTitle, UClass* InParentClass, FString NewNameSuggestion = TEXT(""));

	/** Create a new Actor Blueprint and add the supplied asset to it. */
	static UBlueprint* CreateBlueprintUsingAsset(UObject* Asset, bool bOpenInEditor);

	/** Open a Kismet window, focusing on the specified object (either a node, or a graph).  Prefers existing windows, but will open a new application if required. */
	static void BringKismetToFocusAttentionOnObject(const UObject* ObjectToFocusOn, bool bRequestRename=false);

	/** Open a Kismet window, focusing on the specified pin.  Prefers existing windows, but will open a new application if required. */
	static void BringKismetToFocusAttentionOnPin(const UEdGraphPin* PinToFocusOn );

	/** Open level script kismet window and show any references to the selected actor */
	static void ShowActorReferencesInLevelScript(const AActor* Actor);

	/** Upgrade any cosmetically stale information in a blueprint (done when edited instead of PostLoad to make certain operations easier)
		@returns True if blueprint modified, False otherwise */
	static void UpgradeCosmeticallyStaleBlueprint(UBlueprint* Blueprint);

	/** Create a new event node in the level script blueprint, for the supplied Actor and event (multicast delegate property) name */
	static void CreateNewBoundEventForActor(AActor* Actor, FName EventName);

	/** Create a new event node in the  blueprint, for the supplied component, event name and blueprint */
	static void CreateNewBoundEventForComponent(UObject* Component, FName EventName, UBlueprint* Blueprint, FObjectProperty* ComponentProperty);

	/** Create a new event node in the  blueprint, for the supplied class, event name and blueprint */
	static void CreateNewBoundEventForClass(UClass* Class, FName EventName, UBlueprint* Blueprint, FObjectProperty* ComponentProperty);

	/** Can we paste to this graph? */
	static bool CanPasteNodes(const class UEdGraph* Graph);

	/** Perform paste on graph, at location */
	static void  PasteNodesHere( class UEdGraph* Graph, const FVector2D& Location);

	/** Attempt to get the bounds for currently selected nodes
		@returns false if no nodes are selected */
	static bool GetBoundsForSelectedNodes(const class UBlueprint* Blueprint, class FSlateRect& Rect, float Padding = 0.0f);

	static int32 GetNumberOfSelectedNodes(const class UBlueprint* Blueprint);

	/** Find the event node for this actor with the given event name */
	static const class UK2Node_ActorBoundEvent* FindBoundEventForActor(AActor const* Actor, FName EventName);

	/** Find the event node for the component property with the given event name */
	static const class UK2Node_ComponentBoundEvent* FindBoundEventForComponent(const UBlueprint* Blueprint, FName EventName, FName PropertyName);

	/** Finds all bound component nodes for the given property on this blueprint */
	static void FindAllBoundEventsForComponent(const UBlueprint* Blueprint, FName PropertyName, TArray<UK2Node_ComponentBoundEvent*>& OutNodes);

	/** Returns true if the given property name has any bound component events in any blueprint graphs */
	static bool PropertyHasBoundEvents(const UBlueprint* Blueprint, FName PropertyName);

	/** Checks to see if a given class implements a blueprint-accesable interface */
	static bool IsClassABlueprintInterface (const UClass* Class);

	/** Checks to see if a blueprint can implement the specified class as an interface */
	static bool CanBlueprintImplementInterface(UBlueprint const* Blueprint, UClass const* Class);

	/** Check to see if a given class is blueprint skeleton class. */
	static bool IsClassABlueprintSkeleton (const UClass* Class);

	/** Check to see if a given class is blueprint spawnable component class. */
	static bool IsClassABlueprintSpawnableComponent(const UClass* Class);

	/** Check to see if a given class is a blueprint macro library */
	static bool IsClassABlueprintMacroLibrary(const UClass* Class);

	/** Run over the components in the blueprint, and then remove any that fall outside this blueprint's scope (e.g. components brought over after reparenting from another class) */
	static void StripExternalComponents(class UBlueprint* Blueprint);

	/** Whether or not the specified actor is a valid target for bound events */
	static bool IsActorValidForLevelScript(const AActor* Actor);

	/** 
	 *	if bCouldAddAny is true it returns if any event can be bound in LevelScript for given Actor
	 *	else it returns if there exists any event in level script bound with the actor
	 */
	static bool AnyBoundLevelScriptEventForActor(AActor* Actor, bool bCouldAddAny);

	/** It lists bounded LevelScriptEvents for given actor */
	static void AddLevelScriptEventOptionsForActor(UToolMenu* Menu, TWeakObjectPtr<AActor> ActorPtr, bool bExistingEvents, bool bNewEvents, bool bOnlyEventName);
	
	/** Return information about the given macro graph */
	static void GetInformationOnMacro(UEdGraph* MacroGraph, /*out*/ class UK2Node_Tunnel*& EntryNode, /*out*/ class UK2Node_Tunnel*& ExitNode, bool& bIsPure);
	
	/** 
	 * Add information about any interfaces that have been implemented to the OutTags array
	 *
	 * @param	Blueprint		Blueprint to harvest interface data from
	 * @param	OutTags			Array to add tags to
	 */
	static void AddInterfaceTags(const UBlueprint* Blueprint, TArray<UObject::FAssetRegistryTag>& OutTags);

	/**
	 * Add a default event node to the graph, this node will also be in a disabled state and will spawn
	 * with a call to it's parent if available
	 *
	 * @param InBlueprint		Blueprint this event will be a part of
	 * @param InGraph			The graph to spawn the event node in
	 * @param InEventName		The name of the event function
	 * @param InEventClass		The class this event can be found in
	 * @param InOutNodePosY		Position to spawn the node at, will return with an offset more suitable to offset the next node
	 * @return					The K2Node_Event will be returned
	 */
	static class UK2Node_Event* AddDefaultEventNode(UBlueprint* InBlueprint, UEdGraph* InGraph, FName InEventName, UClass* InEventClass, int32& InOutNodePosY);

	/**
	 * Will add an event to the list of default event nodes to be auto-generated for the class or a child of the class
	 *
	 * @param InOwner			Method of look-up so these registrations can later be removed when unregistering the Owner.
	 * @param InTargetClass		If a new Blueprint is a child of the target class, the event will attempt to be placed in the main event graph
	 * @param InEventName		Name of event to place
	 */
	static void RegisterAutoGeneratedDefaultEvent(void* InOwner, UClass* InTargetClass, FName InEventName);

	/**
	 * Will add an event to a list of callbacks to occur post Blueprint creation if the Blueprint is a child of the class
	 *
	 * @param InOwner							Method of look-up so these registrations can later be removed when unregistering the Owner.
	 * @param InTargetClass						If a new Blueprint is a child of the target class, the event will attempt to be placed in the main event graph
	 * @param InOnBlueprintCreatedCallback		Callback to call when the Blueprint is created
	 */
	static void RegisterOnBlueprintCreatedCallback(void* InOwner, UClass* InTargetClass, FOnBlueprintCreated InOnBlueprintCreatedCallback);

	/** Unregisters a class from having AutoGeneratedDefaultEvent nodes or callbacks for OnBlueprintCreated */
	static void UnregisterAutoBlueprintNodeCreation(void* InOwner);

	/** Add InNode to selection of editor */
	static void AddToSelection(const class UEdGraph* Graph, UEdGraphNode* InNode);

	/** Get IBlueprintEditor for given object, if it exists */
	static TSharedPtr<class IBlueprintEditor> GetIBlueprintEditorForObject(const UObject* ObjectToFocusOn, bool bOpenEditor);
private:
	/** Stores whether we are already listening for kismet clicks */
	static bool bIsListeningForClicksOnKismetLog;

	/** List of blueprint parent class names cached by IsTrackedBlueprintParent() */
	static TArray<FString> TrackedBlueprintParentList;

	/** Mapping of classes to names of Events that should be automatically spawned */
	static TMultiMap<void*, FDefaultEventNodeData> AutoGeneratedDefaultEventsMap;

	/** Mapping of classes to delegate callbacks when a Blueprint is created, occurs post Event node creation */
	static TMultiMap<void*, FOnBlueprintCreatedData> OnBlueprintCreatedCallbacks;
private:
	
	/**
	 * Attempts to decide whether a blueprint's parent class is suitable for tracking via analytics.
	 *
	 * @param ParentClass	The parent class to check
	 * 
	 * @return	True if the parent class is one we wish to track by reporting creation of children to analytics, otherwise false
	 */
	static bool IsTrackedBlueprintParent(const UClass* ParentClass);

	FKismetEditorUtilities() {}
};<|MERGE_RESOLUTION|>--- conflicted
+++ resolved
@@ -271,11 +271,7 @@
 		/** Whether the newly created blueprint should be opened in the editor */
 		bool bOpenBlueprint;
 
-<<<<<<< HEAD
-		/** The parent class to use when creating the blueprint.If null, the class of Actor will be used.If specified, must be a subclass of the Actor's class */
-=======
 		/** The parent class to use when creating the blueprint. If null, the class of Actor will be used.  If specified, must be a subclass of the Actor's class */
->>>>>>> 3ecbc206
 		UClass* ParentClassOverride;
 	};
 
@@ -308,19 +304,12 @@
 	 * @return The blueprint created from the actor
 	 */
 	UE_DEPRECATED(4.26, "Use version that passes parameters via parameter struct")
-<<<<<<< HEAD
-	static UBlueprint* CreateBlueprintFromActor(const FString& Path, AActor* Actor, bool bReplaceActor, bool bKeepMobility = false, UClass* ParentClassOverride = nullptr)
-=======
 	static UBlueprint* CreateBlueprintFromActor(const FString& Path, AActor* Actor, bool bReplaceActor, bool bKeepMobility = false, UClass* ParentClassOverride = nullptr, bool bOpenInEditor = true)
->>>>>>> 3ecbc206
 	{
 		FCreateBlueprintFromActorParams Params;
 		Params.bReplaceActor = bReplaceActor;
 		Params.bKeepMobility = bKeepMobility;
-<<<<<<< HEAD
-=======
 		Params.bOpenBlueprint = bOpenInEditor;
->>>>>>> 3ecbc206
 		Params.ParentClassOverride = ParentClassOverride;
 		return CreateBlueprintFromActor(Path, Actor, Params);
 	}
@@ -333,27 +322,15 @@
 	 * @param bReplaceActor			If true, replace the actor in the scene with one based on the created blueprint
 	 * @param bKeepMobility			If true, The mobility of each actor components will be copy
 	 * @param ParentClassOverride	The parent class to use when creating the blueprint. If null, the class of Actor will be used. If specified, must be a subclass of the Actor's class.
-<<<<<<< HEAD
-	 * @return The blueprint created from the actor
-	 */
-	UE_DEPRECATED(4.26, "Use version that passes parameters via parameter struct")
-	static UBlueprint* CreateBlueprintFromActor(const FName BlueprintName, UObject* Outer, AActor* Actor, bool bReplaceInWorld, bool bKeepMobility = false, UClass* ParentClassOverride = nullptr)
-=======
 	 * @param bOpenInEditor			If true, open the created blueprint in the blueprint editor
 	 * @return The blueprint created from the actor
 	 */
 	UE_DEPRECATED(4.26, "Use version that passes parameters via parameter struct")
 	static UBlueprint* CreateBlueprintFromActor(const FName BlueprintName, UObject* Outer, AActor* Actor, bool bReplaceInWorld, bool bKeepMobility = false, UClass* ParentClassOverride = nullptr, bool bOpenInEditor = true)
->>>>>>> 3ecbc206
 	{
 		FCreateBlueprintFromActorParams Params;
 		Params.bReplaceActor = bReplaceInWorld;
 		Params.bKeepMobility = bKeepMobility;
-<<<<<<< HEAD
-		Params.ParentClassOverride = ParentClassOverride;
-		return CreateBlueprintFromActor(BlueprintName, Outer, Actor, Params);
-	}
-=======
 		Params.bOpenBlueprint = bOpenInEditor;
 		Params.ParentClassOverride = ParentClassOverride;
 		return CreateBlueprintFromActor(BlueprintName, Outer, Actor, Params);
@@ -417,7 +394,6 @@
 	 * @return The blueprint created from the actor
 	 */
 	static UBlueprint* CreateBlueprintFromActors(const FName BlueprintName, UPackage* Package, const FCreateBlueprintFromActorsParams& Params);
->>>>>>> 3ecbc206
 
 	/** 
 	 * Take a list of Actors and generate a blueprint based on it using the Actors as templates for child actor components.
@@ -425,10 +401,7 @@
 	 * @param Actors				The actors to use when creating child actor components
 	 * @param bReplaceActor			If true, replace the actor in the scene with one based on the created blueprint
 	 * @param ParentClass			The parent class to use when creating the blueprint.
-<<<<<<< HEAD
-=======
 	 * @param bOpenInEditor			If true, open the created blueprint in the blueprint editor
->>>>>>> 3ecbc206
 	 * @return The blueprint created from the actor
 	 */
 	UE_DEPRECATED(4.26, "Use version that passes parameters via parameter struct")
@@ -440,17 +413,6 @@
 		Params.bOpenBlueprint = bOpenInEditor;
 		return CreateBlueprintFromActors(Path, Params);
 	}
-
-	/**
-	 * Take a collection of Actors and generate a blueprint based on it using the RootActor as the base class and the ChildActors as templates for child actor components.
-	 * @param Path					The path to use when creating the package for the new blueprint
-	 * @param Actor					The actor to use as the template for the blueprint
-	 * @param ChildActors			The actors to use when creating child actor components
-	 * @param bReplaceActor			If true, replace the actor in the scene with one based on the created blueprint
-	 * @param ParentClass			The parent class to use when creating the blueprint.
-	 * @return The blueprint created from the actor
-	 */
-	static UBlueprint* CreateBlueprintFromActors(const FString& Path, AActor* RootActor, const TArray<AActor*>& ChildActors, const bool bReplaceInWorld);
 
 	/** 
 	 * Take a list of Actors and generate a blueprint based on it using the Actors as templates for child actor components.
@@ -460,10 +422,7 @@
 	 * @param bReplaceActor			If true, replace the actor in the scene with one based on the created blueprint
 	 * @param bKeepMobility			If true, The mobility of each actor components will be copy
 	 * @param ParentClass			The parent class to use when creating the blueprint.
-<<<<<<< HEAD
-=======
 	 * @param bOpenInEditor			If true, open the created blueprint in the blueprint editor
->>>>>>> 3ecbc206
 	 * @return The blueprint created from the actor
 	 */
 	UE_DEPRECATED(4.26, "Use version that passes parameters via parameter struct")
