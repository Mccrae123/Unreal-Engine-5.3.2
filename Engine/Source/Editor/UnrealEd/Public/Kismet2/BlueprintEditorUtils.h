// Copyright Epic Games, Inc. All Rights Reserved.

#pragma once

#include "CoreMinimal.h"
#include "Stats/Stats.h"
#include "Misc/Guid.h"
#include "UObject/Class.h"
#include "Templates/SubclassOf.h"
#include "UObject/UnrealType.h"
#include "Engine/Blueprint.h"
#include "Widgets/SWidget.h"
#include "EdGraph/EdGraph.h"
#include "K2Node_EditablePinBase.h"
#include "Editor/ClassViewer/Public/ClassViewerModule.h"
#include "EdGraphSchema_K2.h"

class AActor;
class ALevelScriptActor;
class FBlueprintEditor;
class FCompilerResultsLog;
class INameValidatorInterface;
class UActorComponent;
class UBlueprintGeneratedClass;
class USimpleConstructionScript;
class UK2Node_Event;
class UK2Node_Variable;
class ULevelScriptBlueprint;
class USCS_Node;
class UTimelineTemplate;
struct FBlueprintCookedComponentInstancingData;
struct FComponentKey;
class UAnimGraphNode_Root;
class UBlueprint;
struct FBPInterfaceDescription;
class UFunction;

/** 
  * Flags describing how to handle graph removal
  */
namespace EGraphRemoveFlags
{
	enum Type
	{
		/** No options */
		None = 0x00000000,

		/** If true recompile the blueprint after removing the graph, false if operations are being batched */
		Recompile = 0x00000001,

		/** If true mark the graph as transient, false otherwise */
		MarkTransient = 0x00000002,

		/** Helper enum for most callers */
		Default = Recompile | MarkTransient
	};
};

struct UNREALED_API FFunctionFromNodeHelper
{
	UFunction* const Function;
	const UK2Node* const Node;

	static UFunction* FunctionFromNode(const UK2Node* Node);

	FFunctionFromNodeHelper(const UObject* Obj);
};

class UNREALED_API FBasePinChangeHelper
{
public:
	static bool NodeIsNotTransient(const UK2Node* Node)
	{
		return (NULL != Node)
			&& !Node->HasAnyFlags(RF_Transient) 
			&& (NULL != Cast<UEdGraph>(Node->GetOuter()));
	}

	virtual ~FBasePinChangeHelper() { }

	virtual void EditCompositeTunnelNode(class UK2Node_Tunnel* TunnelNode) {}

	virtual void EditMacroInstance(class UK2Node_MacroInstance* MacroInstance, UBlueprint* Blueprint) {}

	virtual void EditCallSite(class UK2Node_CallFunction* CallSite, UBlueprint* Blueprint) {}

	virtual void EditDelegates(class UK2Node_BaseMCDelegate* CallSite, UBlueprint* Blueprint) {}

	virtual void EditCreateDelegates(class UK2Node_CreateDelegate* CallSite) {}

	void Broadcast(UBlueprint* InBlueprint, class UK2Node_EditablePinBase* InTargetNode, UEdGraph* Graph);
};

class UNREALED_API FParamsChangedHelper : public FBasePinChangeHelper
{
public:
	TSet<UBlueprint*> ModifiedBlueprints;
	TSet<UEdGraph*> ModifiedGraphs;

	virtual void EditCompositeTunnelNode(class UK2Node_Tunnel* TunnelNode) override;

	virtual void EditMacroInstance(class UK2Node_MacroInstance* MacroInstance, UBlueprint* Blueprint) override;

	virtual void EditCallSite(class UK2Node_CallFunction* CallSite, UBlueprint* Blueprint) override;

	virtual void EditDelegates(class UK2Node_BaseMCDelegate* CallSite, UBlueprint* Blueprint) override;

	virtual void EditCreateDelegates(class UK2Node_CreateDelegate* CallSite) override;

};

struct UNREALED_API FUCSComponentId
{
public:
	FUCSComponentId(const class UK2Node_AddComponent* UCSNode);
	FGuid GetAssociatedGuid() const { return GraphNodeGuid; }

private:
	FGuid GraphNodeGuid;
};

DECLARE_CYCLE_STAT_EXTERN(TEXT("Notify Blueprint Changed"), EKismetCompilerStats_NotifyBlueprintChanged, STATGROUP_KismetCompiler, );

struct UNREALED_API FCompilerRelevantNodeLink
{
	UK2Node* Node;
	UEdGraphPin* LinkedPin;

	FCompilerRelevantNodeLink(UK2Node* InNode, UEdGraphPin* InLinkedPin)
		: Node(InNode)
		, LinkedPin(InLinkedPin)
	{
	}
};

/** Array type for GetCompilerRelevantNodeLinks() */
typedef TArray<FCompilerRelevantNodeLink, TInlineAllocator<4> > FCompilerRelevantNodeLinkArray;

class UNREALED_API FBlueprintEditorUtils
{
public:

	/**
	 * Schedules and refreshes all nodes in the blueprint, making sure that nodes that affect function signatures get regenerated first
	 */
	static void RefreshAllNodes(UBlueprint* Blueprint);

	/** Event fired after RefreshAllNodes is called */
	DECLARE_MULTICAST_DELEGATE_OneParam(FOnRefreshAllNodes, UBlueprint* /*Blueprint*/);
	static FOnRefreshAllNodes OnRefreshAllNodesEvent;

	/**
	 * Reconstructs all nodes in the blueprint, node reconstruction order determined by FCompareNodePriority.
	 */
	static void ReconstructAllNodes(UBlueprint* Blueprint);

	/** Event fired after ReconstructAllNodes is called */
	DECLARE_MULTICAST_DELEGATE_OneParam(FOnReconstructAllNodes, UBlueprint* /*Blueprint*/);
	static FOnReconstructAllNodes OnReconstructAllNodesEvent;

	/**
	 * Optimized refresh of nodes that depend on external blueprints.  Refreshes the nodes, but does not recompile the skeleton class
	 */
	static void RefreshExternalBlueprintDependencyNodes(UBlueprint* Blueprint, UStruct* RefreshOnlyChild = NULL);

	/**
	 * Refresh the nodes of an individual graph.
	 * 
	 * @param	Graph	The graph to refresh.
	 */
	static void RefreshGraphNodes(const UEdGraph* Graph);

	/**
	 * Replaces any deprecated nodes with new ones
	 */
	static void ReplaceDeprecatedNodes(UBlueprint* Blueprint);

	/**
	 * Preloads the object and all the members it owns (nodes, pins, etc)
	 */
	static void PreloadMembers(UObject* InObject);

	/**
	 * Preloads the construction script, and all templates therein, for the given Blueprint object
	 */
	static void PreloadConstructionScript(UBlueprint* Blueprint);

	/**
	 * Preloads the given construction script, and all templates therein
	 */
	static void PreloadConstructionScript(USimpleConstructionScript* SimpleConstructionScript);

	/** 
	 * Helper function to patch the new CDO into the linker where the old one existed 
	 */
	static void PatchNewCDOIntoLinker(UObject* CDO, FLinkerLoad* Linker, int32 ExportIndex, FUObjectSerializeContext* InLoadContext);

	/** 
	 * Procedure used to remove old function implementations and child properties from data only blueprints.
	 */
	static void RemoveStaleFunctions(UBlueprintGeneratedClass* Class, UBlueprint* Blueprint);

	/**
	 *  Synchronizes Blueprint's GeneratedClass's properties with the NewVariable declarations in the blueprint
	 */
	static void RefreshVariables(UBlueprint* Blueprint);

	/** Helper function to punch through and honor UAnimGraphNode_Base::PreloadRequiredAssets, which formerly relied on loading assets during compile */
	static void PreloadBlueprintSpecificData(UBlueprint* Blueprint);

	/**
	 * Regenerates the class at class load time, and refreshes the blueprint
	 */
	static UClass* RegenerateBlueprintClass(UBlueprint* Blueprint, UClass* ClassToRegenerate, UObject* PreviousCDO);
	
	/**
	 * Links external dependencies
	 */
	static void LinkExternalDependencies(UBlueprint* Blueprint);

	/**
	 * Replace subobjects of CDO in linker
	 */
	static void PatchCDOSubobjectsIntoExport(UObject* PreviousCDO, UObject* NewCDO);

	/** Recreates class meta data */
	static void RecreateClassMetaData(UBlueprint* Blueprint, UClass* Class, bool bRemoveExistingMetaData);

	/**
	 * Copies the default properties of all parent blueprint classes in the chain to the specified blueprint's skeleton CDO
	 */
	static void PropagateParentBlueprintDefaults(UClass* ClassToPropagate);

	/** Called on a Blueprint after it has been duplicated */
	static void PostDuplicateBlueprint(UBlueprint* Blueprint, bool bDuplicateForPIE);

	/** Consigns the blueprint's generated classes to oblivion */
	static void RemoveGeneratedClasses(UBlueprint* Blueprint);

	/**
	 * Helper function to get the blueprint that ultimately owns a node.
	 *
	 * @param	InNode	Node to find the blueprint for.
	 * @return	The corresponding blueprint or NULL.
	 */
	static UBlueprint* FindBlueprintForNode(const UEdGraphNode* Node);

	/**
	 * Helper function to get the blueprint that ultimately owns a node.  Cannot fail.
	 *
	 * @param	InNode	Node to find the blueprint for.
	 * @return	The corresponding blueprint or NULL.
	 */
	static UBlueprint* FindBlueprintForNodeChecked(const UEdGraphNode* Node);

	/**
	 * Helper function to get the blueprint that ultimately owns a graph.
	 *
	 * @param	InGraph	Graph to find the blueprint for.
	 * @return	The corresponding blueprint or NULL.
	 */
	static UBlueprint* FindBlueprintForGraph(const UEdGraph* Graph);

	/**
	 * Helper function to get the blueprint that ultimately owns a graph.  Cannot fail.
	 *
	 * @param	InGraph	Graph to find the blueprint for.
	 * @return	The corresponding blueprint or NULL.
	 */
	static UBlueprint* FindBlueprintForGraphChecked(const UEdGraph* Graph);

	/** Helper function to get the SkeletonClass, returns nullptr for UClasses that are not generated by a UBlueprint */
	static UClass* GetSkeletonClass(UClass* FromClass);
	static const UClass* GetSkeletonClass(const UClass* FromClass);

	/** Helper function to get the most up to date class , returns FromClass for native types, SkeletonClass for UBlueprint generated classes */
	static UClass* GetMostUpToDateClass(UClass* FromClass);
	static const UClass* GetMostUpToDateClass(const UClass* FromClass);
	
	/** Looks at the most up to data class and returns whether the given property exists in it as well */
	static bool PropertyStillExists(FProperty* Property);

	/** Returns the skeleton version of the property, skeleton classes are often more up to date than the authoritative GeneratedClass */
	static FProperty* GetMostUpToDateProperty(FProperty* Property);
	static const FProperty* GetMostUpToDateProperty(const FProperty* Property);

	static UFunction* GetMostUpToDateFunction(UFunction* Function);
	static const UFunction* GetMostUpToDateFunction(const UFunction* Function);

	/**
	 * Updates sources of delegates.
	 */
	static void UpdateDelegatesInBlueprint(UBlueprint* Blueprint);

	/**
	 * Whether or not the blueprint should regenerate its class on load or not.  This prevents macros and other BP types not marked for reconstruction from being recompiled all the time
	 */
	static bool ShouldRegenerateBlueprint(UBlueprint* Blueprint);

	/** Returns true if compilation for the given blueprint has been disabled */
	static bool IsCompileOnLoadDisabled(UBlueprint* Blueprint);

	/**
	 * Blueprint has structurally changed (added/removed functions, graphs, etc...). Performs the following actions:
	 *  - Recompiles the skeleton class.
	 *  - Notifies any observers.
	 *  - Marks the package as dirty.
	 */
	static void MarkBlueprintAsStructurallyModified(UBlueprint* Blueprint);

	/**
	 * Blueprint has changed in some manner that invalidates the compiled data (link made/broken, default value changed, etc...)
	 *  - Marks the blueprint as status unknown
	 *  - Marks the package as dirty
	 *
	 * @param	Blueprint				The Blueprint to mark as modified
	 * @param	PropertyChangedEvent	Used when marking the blueprint as modified due to a changed property (optional)
	 */
	static void MarkBlueprintAsModified(UBlueprint* Blueprint, FPropertyChangedEvent PropertyChangedEvent = FPropertyChangedEvent(nullptr));

	/** See whether or not the specified graph name / entry point name is unique */
	static bool IsGraphNameUnique(UObject* InOuter, const FName& InName);

	/**
	 * Creates a new empty graph.
	 *
	 * @param	ParentScope		The outer of the new graph (typically a blueprint).
	 * @param	GraphName		Name of the graph to add.
	 * @param	SchemaClass		Schema to use for the new graph.
	 *
	 * @return	null if it fails, else.
	 */
	static class UEdGraph* CreateNewGraph(UObject* ParentScope, const FName& GraphName, TSubclassOf<class UEdGraph> GraphClass, TSubclassOf<class UEdGraphSchema> SchemaClass);

	/**
	 * Creates a new function graph with a signature that matches InNode
	 *
	 * @param InNode        Node to copy signature from
	 * @param InSchemaClass The schema for the new graph
	 */
	static void CreateMatchingFunction(UK2Node_CallFunction* InNode, TSubclassOf<class UEdGraphSchema> InSchemaClass);

	/**
	 * Creates a function graph, but does not add it to the blueprint.  If bIsUserCreated is true, the entry/exit nodes will be editable. 
	 * SignatureFromObject is used to find signature for entry/exit nodes if using an existing signature.
	 * The template argument SignatureType should be UClass or UFunction.
	 */
	template <typename SignatureType>
	static void CreateFunctionGraph(UBlueprint* Blueprint, class UEdGraph* Graph, bool bIsUserCreated, SignatureType* SignatureFromObject)
	{
		// Give the schema a chance to fill out any required nodes (like the entry node or results node)
		const UEdGraphSchema* Schema = Graph->GetSchema();
		const UEdGraphSchema_K2* K2Schema = Cast<const UEdGraphSchema_K2>(Graph->GetSchema());

		Schema->CreateDefaultNodesForGraph(*Graph);

		if ( K2Schema != NULL )
		{
			K2Schema->CreateFunctionGraphTerminators(*Graph, SignatureFromObject);

			if ( bIsUserCreated )
			{
				// We need to flag the entry node to make sure that the compiled function is callable from Kismet2
				int32 ExtraFunctionFlags = ( FUNC_BlueprintCallable | FUNC_BlueprintEvent | FUNC_Public );
				if ( BPTYPE_FunctionLibrary == Blueprint->BlueprintType )
				{
					ExtraFunctionFlags |= FUNC_Static;
				}
				if ( BPTYPE_Const == Blueprint->BlueprintType )
				{
					ExtraFunctionFlags |= FUNC_Const;
				}
				// We need to mark the function entry as editable so that we can
				// set metadata on it if it is an editor utility blueprint/widget:
				K2Schema->MarkFunctionEntryAsEditable(Graph, true);
				if( IsEditorUtilityBlueprint( Blueprint ))
				{
					if( FKismetUserDeclaredFunctionMetadata* MetaData = GetGraphFunctionMetaData( Graph ))
					{
						MetaData->bCallInEditor = true;
					}
				}
				K2Schema->AddExtraFunctionFlags(Graph, ExtraFunctionFlags);
			}
		}
	}

	/** 
	 * Adds a function graph to this blueprint.  If bIsUserCreated is true, the entry/exit nodes will be editable. 
	 * SignatureFromObject is used to find signature for entry/exit nodes if using an existing signature.
	 * The template argument SignatureType should be UClass or UFunction.
	 */
	template <typename SignatureType>
	static void AddFunctionGraph(UBlueprint* Blueprint, class UEdGraph* Graph, bool bIsUserCreated, SignatureType* SignatureFromObject)
	{
		CreateFunctionGraph(Blueprint, Graph, bIsUserCreated, SignatureFromObject);

		Blueprint->FunctionGraphs.Add(Graph);

		// Potentially adjust variable names for any child blueprints
		ValidateBlueprintChildVariables(Blueprint, Graph->GetFName());

		FBlueprintEditorUtils::MarkBlueprintAsStructurallyModified(Blueprint);
	}

	/**
	* Check if the blueprint and function are valid options for conversion to an event (BP is not a function library)
	*
	* @return	True if this function can be converted to a custom event
	*/
	static bool IsFunctionConvertableToEvent(UBlueprint* const BlueprintObj, UFunction* const Function);

	/**
	* Get the override class of a given function from its name
	* 
	* @param Blueprint		Blueprint to check the function on
	* @param FuncName		Name of the function
	* @param OutFunction	The function that has this name
	* 
	* @return The override class of a given function
	*/
	static UClass* const GetOverrideFunctionClass(UBlueprint* Blueprint, const FName FuncName, UFunction** OutFunction = nullptr);

	/** Adds a macro graph to this blueprint.  If bIsUserCreated is true, the entry/exit nodes will be editable. SignatureFromClass is used to find signature for entry/exit nodes if using an existing signature. */
	static void AddMacroGraph(UBlueprint* Blueprint, class UEdGraph* Graph,  bool bIsUserCreated, UClass* SignatureFromClass);

	/** Adds an interface graph to this blueprint */
	static void AddInterfaceGraph(UBlueprint* Blueprint, class UEdGraph* Graph, UClass* InterfaceClass);

	/** Adds an ubergraph page to this blueprint */
	static void AddUbergraphPage(UBlueprint* Blueprint, class UEdGraph* Graph);

	/** Returns the name of the Ubergraph Function that the provided blueprint uses */
	static FName GetUbergraphFunctionName(const UBlueprint* ForBlueprint);

	/** Adds a domain-specific graph to this blueprint */
	static void AddDomainSpecificGraph(UBlueprint* Blueprint, class UEdGraph* Graph);

	/**
	 * Remove the supplied set of graphs from the Blueprint.
	 *
	 * @param	GraphsToRemove	The graphs to remove.
	 */
	static void RemoveGraphs( UBlueprint* Blueprint, const TArray<class UEdGraph*>& GraphsToRemove );

	/**
	 * Removes the supplied graph from the Blueprint.
	 *
	 * @param Blueprint			The blueprint containing the graph
	 * @param GraphToRemove		The graph to remove.
	 * @param Flags				Options to control the removal process
	 */
	static void RemoveGraph( UBlueprint* Blueprint, class UEdGraph* GraphToRemove, EGraphRemoveFlags::Type Flags = EGraphRemoveFlags::Default );

	/**
	 * Tries to rename the supplied graph.
	 * Cleans up function entry node if one exists and marks objects for modification
	 *
	 * @param Graph				The graph to rename.
	 * @param NewName			The new name for the graph
	 */
	static void RenameGraph(class UEdGraph* Graph, const FString& NewName );

	/**
	 * Renames the graph of the supplied node with a valid name based off of the suggestion.
	 *
	 * @param GraphNode			The node of the graph to rename.
	 * @param DesiredName		The initial form of the name to try
	 */
	static void RenameGraphWithSuggestion(class UEdGraph* Graph, TSharedPtr<class INameValidatorInterface> NameValidator, const FString& DesiredName );

	/**
	 * Removes the supplied node from the Blueprint.
	 *
	 * @param Node				The node to remove.
	 * @param bDontRecompile	If true, the blueprint will not be marked as modified, and will not be recompiled.  Useful for if you are removing several node at once, and don't want to recompile each time
	 */
	static void RemoveNode (UBlueprint* Blueprint, UEdGraphNode* Node, bool bDontRecompile=false);

	/**
	 * Returns the graph's top level graph (climbing up the hierarchy until there are no more graphs)
	 *
	 * @param InGraph		The graph to find the parent of
	 *
	 * @return				The top level graph
	 */
	static UEdGraph* GetTopLevelGraph(const UEdGraph* InGraph);

	/** Determines if the graph is ReadOnly, this differs from editable in that it is never expected to be edited and is in a read-only state */
	static bool IsGraphReadOnly(UEdGraph* InGraph);

	/** Look to see if an event already exists to override a particular function */
	static UK2Node_Event* FindOverrideForFunction(const UBlueprint* Blueprint, const UClass* SignatureClass, FName SignatureName);

	/** Find the Custom Event if it already exists in the Blueprint */
	static UK2Node_Event* FindCustomEventNode(const UBlueprint* Blueprint, FName const CustomName);

	/** Returns all nodes in all graphs of the specified class */
	template< class T > 
	static inline void GetAllNodesOfClass( const UBlueprint* Blueprint, TArray<T*>& OutNodes )
	{
		TArray<UEdGraph*> AllGraphs;
		Blueprint->GetAllGraphs(AllGraphs);
		for(int32 i=0; i<AllGraphs.Num(); i++)
		{
			check(AllGraphs[i] != NULL);
			TArray<T*> GraphNodes;
			AllGraphs[i]->GetNodesOfClass<T>(GraphNodes);
			OutNodes.Append(GraphNodes);
		}
	}

	/** Returns all nodes in all graphs of at least the minimum node type */
	template< class MinNodeType, class ArrayClassType>
	static inline void GetAllNodesOfClassEx(const UBlueprint* Blueprint, TArray<ArrayClassType*>& OutNodes)
	{
		TArray<UEdGraph*> AllGraphs;
		Blueprint->GetAllGraphs(AllGraphs);
		for(UEdGraph* Graph : AllGraphs)
		{
			check(Graph != nullptr);
			Graph->GetNodesOfClassEx<MinNodeType, ArrayClassType>(OutNodes);
		}
	}

	/**
	 * Searches all nodes in a Blueprint and checks for a matching Guid
	 *
	 * @param InBlueprint			The Blueprint to search
	 * @param InNodeGuid			The Guid to check Blueprints against
	 *
	 * @return						Returns a Node with a matching Guid
	 */
	static UEdGraphNode* GetNodeByGUID(const UBlueprint* InBlueprint, const FGuid& InNodeGuid)
	{
		TArray<UEdGraphNode*> GraphNodes;
		GetAllNodesOfClass(InBlueprint, GraphNodes);

		for(UEdGraphNode* GraphNode : GraphNodes)
		{
			if(GraphNode->NodeGuid == InNodeGuid)
			{
				return GraphNode;
			}
		}
		return nullptr;
	}

	/** Gather all bps that Blueprint depends on */
	static void GatherDependencies(const UBlueprint* Blueprint, TSet<TWeakObjectPtr<UBlueprint>>& OutDependencies, TSet<TWeakObjectPtr<UStruct>>& OutUDSDependencies);

	/** Returns cached a list of loaded Blueprints that are dependent on the given Blueprint. */
	static void GetDependentBlueprints(UBlueprint* Blueprint, TArray<UBlueprint*>& DependentBlueprints);

	/** Searches the reference graph to find blueprints that are dependent on this BP */
	static void FindDependentBlueprints(UBlueprint* Blueprint, TArray<UBlueprint*>& DependentBlueprints);

	/** Ensures, that CachedDependencies in BP are up to date */
	static void EnsureCachedDependenciesUpToDate(UBlueprint* Blueprint);

	/** returns if a graph is an intermediate build product */
	static bool IsGraphIntermediate(const UEdGraph* Graph);

	/** @return true if the blueprint does not contain any special logic or variables or other elements that require a full compile. */
	static bool IsDataOnlyBlueprint(const UBlueprint* Blueprint);

	/** Returns whether or not the blueprint is const during execution */
	static bool IsBlueprintConst(const UBlueprint* Blueprint);

	/** Returns whether or not the blueprint is an editor utility blueprint or widget */
	static bool IsEditorUtilityBlueprint(const UBlueprint* Blueprint);

	/**
	 * Whether or not this is an actor-based blueprint, and supports features like the uber-graph, components, etc
	 *
	 * @return	Whether or not this is an actor based blueprint
	 */
	static bool IsActorBased(const UBlueprint* Blueprint);

	/**
	 * @return Whether or not this is a component-based blueprint
	 */
	static bool IsComponentBased(const UBlueprint* Blueprint);

	/**
	 * Whether or not this blueprint is an interface, used only for defining functions to implement
	 *
	 * @return	Whether or not this is an interface blueprint
	 */
	static bool IsInterfaceBlueprint(const UBlueprint* Blueprint);

	/**
	* Whether or not this graph is an interface graph (i.e. is from an interface blueprint)
	* 
	* @return	Whether or not this is an interface graph
	*/
	static bool IsInterfaceGraph(const UEdGraph* Graph);

	/**
	 * Whether or not this blueprint is an interface, used only for defining functions to implement
	 *
	 * @return	Whether or not this is a level script blueprint
	 */
	static bool IsLevelScriptBlueprint(const UBlueprint* Blueprint);

	/** Returns whether the parent class of the specified blueprint is also a blueprint */
	static bool IsParentClassABlueprint(const UBlueprint* Blueprint);

	/** Returns whether the parent class of the specified blueprint is an editable blueprint */
	static bool IsParentClassAnEditableBlueprint(const UBlueprint* Blueprint);

	/**
	 * Whether or not this class represents a class generated by an anonymous actor class stored in a level 
	 *
	 * @return	Whether or not this is an anonymous blueprint
	 */
	static bool IsAnonymousBlueprintClass(const UClass* Class);

	/**
	 * Checks for events in the argument class
	 * @param Class	The class to check for events.
	 */
	static bool CanClassGenerateEvents(const UClass* Class);

	/**
	 * If a blueprint is directly tied to a level (level script and anonymous blueprints), this will return a pointer to that level
	 *
	 * @return	The level, if any, tied to this blueprint
	 */
	static class ULevel* GetLevelFromBlueprint(const UBlueprint* Blueprint);

	/** Do we support construction scripts */
	static bool SupportsConstructionScript(const UBlueprint* Blueprint);

	/** Returns the user construction script, if any */
	static UEdGraph* FindUserConstructionScript(const UBlueprint* Blueprint);

	/** Returns the event graph, if any */
	static UEdGraph* FindEventGraph(const UBlueprint* Blueprint);

	/** Checks if given graph is an event graph */
	static bool IsEventGraph(const UEdGraph* InGraph);

	/** Checks if given node is a tunnel instance node */
	static bool IsTunnelInstanceNode(const UEdGraphNode* InGraphNode);

	/** See if a class is the one generated by this blueprint */
	static bool DoesBlueprintDeriveFrom(const UBlueprint* Blueprint, UClass* TestClass);

	/** See if a field (property, function etc) is part of the blueprint chain, or  */
	static bool DoesBlueprintContainField(const UBlueprint* Blueprint, UField* TestField);

	/** Returns whether or not the blueprint supports overriding functions */
	static bool DoesSupportOverridingFunctions(const UBlueprint* Blueprint);

	/** Returns whether or not the blueprint supports timelines */
	static bool DoesSupportTimelines(const UBlueprint* Blueprint);

	/** Returns whether or not the blueprint supports event graphs*/
	static bool DoesSupportEventGraphs(const UBlueprint* Blueprint);

	/** Returns whether or not the blueprint supports implementing interfaces */
	static bool DoesSupportImplementingInterfaces(const UBlueprint* Blueprint);

	/** Returns whether or not the blueprint supports components */
	static bool DoesSupportComponents(UBlueprint const* Blueprint);

	/** Returns whether or not the blueprint supports default values (IE has a CDO) */
	static bool DoesSupportDefaults(UBlueprint const* Blueprint);

	/** Returns whether or not the blueprint graph supports local variables */
	static bool DoesSupportLocalVariables(UEdGraph const* InGraph);

	// Returns a descriptive name of the type of blueprint passed in
	static FString GetBlueprintTypeDescription(const UBlueprint* Blueprint);

	/** Constructs a class picker widget for reparenting the specified blueprint(s) */
	static TSharedRef<SWidget> ConstructBlueprintParentClassPicker( const TArray< UBlueprint* >& Blueprints, const FOnClassPicked& OnPicked);

	/** Try to open reparent menu for specified blueprint */
	static void OpenReparentBlueprintMenu( UBlueprint* Blueprint, const TSharedRef<SWidget>& ParentContent, const FOnClassPicked& OnPicked);
	static void OpenReparentBlueprintMenu( const TArray< UBlueprint* >& Blueprints, const TSharedRef<SWidget>& ParentContent, const FOnClassPicked& OnPicked);

	/** Constructs a class picker widget for adding interfaces for the specified blueprint(s) */
	static TSharedRef<SWidget> ConstructBlueprintInterfaceClassPicker( const TArray< UBlueprint* >& Blueprints, const FOnClassPicked& OnPicked);

	/** return find first native class in the hierarchy */
	static UClass* FindFirstNativeClass(UClass* Class);

	/** returns true if this blueprints signature (inc. visibility) was determined by UHT, rather than the blueprint compiler */
	static bool IsNativeSignature(const UFunction* Fn);

	/**
	 * Gets the names of all graphs in the Blueprint
	 *
	 * @param [in,out]	GraphNames	The graph names will be appended to this array.
	 */
	static void GetAllGraphNames(const UBlueprint* Blueprint, TSet<FName>& GraphNames);

	/**
	 * Gets the compiler-relevant (i.e. non-ignorable) node links from the given pin.
	 *
	 * @param			FromPin			The pin to start searching from.
	 * @param			OutNodeLinks	Will contain the given pin + owning node if compiler-relevant, or all nodes linked to the owning node at the matching "pass-through" pin that are compiler-relevant. Empty if no compiler-relevant node links can be found from the given pin.
	 */
	static void GetCompilerRelevantNodeLinks(UEdGraphPin* FromPin, FCompilerRelevantNodeLinkArray& OutNodeLinks);

	/**
	 * Finds the first compiler-relevant (i.e. non-ignorable) node from the given pin.
	 *
	 * @param			FromPin			The pin to start searching from.
	 *
	 * @return			The given pin's owning node if compiler-relevant, or the first node linked to the owning node at the matching "pass-through" pin that is compiler-relevant. May be NULL if no compiler-relevant nodes can be found from the given pin.
	 */
	static UK2Node* FindFirstCompilerRelevantNode(UEdGraphPin* FromPin);

	/**
	 * Finds the first compiler-relevant (i.e. non-ignorable) node from the given pin and returns the owned pin that's linked.
	 *
	 * @param			FromPin			The pin to start searching from.
	 *
	 * @return			The given pin if its owning node is compiler-relevant, or the first pin linked to the owning node at the matching "pass-through" pin that is owned by a compiler-relevant node. May be NULL if no compiler-relevant nodes can be found from the given pin.
	 */
	static UEdGraphPin* FindFirstCompilerRelevantLinkedPin(UEdGraphPin* FromPin);

	/**
	 * Removes all local bookmarks that reference the given Blueprint asset.
	 *
	 * @param			ForBlueprint	The Blueprint asset for which to remove local Bookmarks.
	 */
	static void RemoveAllLocalBookmarks(const UBlueprint* ForBlueprint);

	//////////////////////////////////////////////////////////////////////////
	// Functions

	/**
	 * Gets a list of function names currently in use in the blueprint, based on the skeleton class
	 *
	 * @param			Blueprint		The blueprint to check
	 * @param [in,out]	FunctionNames	List of function names currently in use
	 */
	static void GetFunctionNameList(const UBlueprint* Blueprint, TSet<FName>& FunctionNames);

	/**
	 * Gets a list of delegates names in the blueprint, based on the skeleton class
	 *
	 * @param			Blueprint		The blueprint to check
	 * @param [in,out]	DelegatesNames	List of function names currently in use
	 */
	static void GetDelegateNameList(const UBlueprint* Blueprint, TSet<FName>& DelegatesNames);

	/** 
	 * Get a graph for delegate signature with given name, from given blueprint.
	 * 
	 * @param			Blueprint		Blueprint owning the delegate signature graph
	 * @param			DelegateName	Name of delegate.
	 * @return			Graph of delegate-signature function.
	 */
	static UEdGraph* GetDelegateSignatureGraphByName(UBlueprint* Blueprint, FName DelegateName);

	/** Checks if given graph contains a delegate signature */
	static bool IsDelegateSignatureGraph(const UEdGraph* Graph);

	/** Checks if given graph is owned by a Math Expression node */
	static bool IsMathExpressionGraph(const UEdGraph* InGraph);

	/**
	 * Gets a list of pins that should hidden for a given function in a given graph
	 *
	 * @param			Graph			The graph that you're looking to call the function from (some functions hide different pins depending on the graph they're in)
	 * @param			Function		The function to consider
	 * @param [out]		HiddenPins		Set of pins that should be hidden
	 * @param [out]		OutInternalPins	Subset of hidden pins that are marked for internal use only rather than marked as hidden (optional)
	 */
	static void GetHiddenPinsForFunction(UEdGraph const* Graph, UFunction const* Function, TSet<FName>& HiddenPins, TSet<FName>* OutInternalPins = nullptr);

	/** Makes sure that calls to parent functions are valid, and removes them if not */
	static void ConformCallsToParentFunctions(UBlueprint* Blueprint);

	//////////////////////////////////////////////////////////////////////////
	// Events

	/** Makes sure that all events we handle exist, and replace with custom events if not */
	static void ConformImplementedEvents(UBlueprint* Blueprint);

	//////////////////////////////////////////////////////////////////////////
	// Variables

	/**
	 * Checks if pin type stores proper type for a variable or parameter. Especially if the UDStruct is valid.
	 *
	 * @param		Type	Checked pin type.
	 *
	 * @return				if type is valid
	 */
	static bool IsPinTypeValid(const FEdGraphPinType& Type);

	/**
	* Ensures the validity of each pin connection on the given node. Outputs compiler error if invalid
	* 
	* @param Node			The node to check all linked pins on
	* @param MessageLog		BP compiler results log to output any error messages to
	*/
	static void ValidatePinConnections(const UEdGraphNode* Node, FCompilerResultsLog& MessageLog);

	/**
	* If the given node is from an editor only module but is placed in a runtime blueprint
	* then place a warning in the message log that it will not be included in a cooked build. 
	* 
	* @param Node			Node to check the outer package on
	* @param MessageLog		BP Compiler results log to output messages to
	*/
	static void ValidateEditorOnlyNodes(const UK2Node* Node, FCompilerResultsLog& MessageLog);

	/**
	 * Gets the visible class variable list.  This includes both variables introduced here and in all superclasses.
	 *
	 * @param [in,out]	VisibleVariables	The visible variables will be appended to this array.
	 */
	static void GetClassVariableList(const UBlueprint* Blueprint, TSet<FName>& VisibleVariables, bool bIncludePrivateVars=false);

	/**
	 * Gets variables of specified type
	 *
	 * @param 			FEdGraphPinType	 			Type of variables to look for
	 * @param [in,out]	VisibleVariables			The visible variables will be appended to this array.
	 */
	static void GetNewVariablesOfType( const UBlueprint* Blueprint, const FEdGraphPinType& Type, TArray<FName>& OutVars);

	/**
	 * Gets local variables of specified type
	 *
	 * @param 			FEdGraphPinType	 			Type of variables to look for
	 * @param [in,out]	VisibleVariables			The visible variables will be appended to this array.
	 */
	static void GetLocalVariablesOfType( const UEdGraph* Graph, const FEdGraphPinType& Type, TArray<FName>& OutVars);

	/**
	 * Adds a member variable to the blueprint.  It cannot mask a variable in any superclass.
	 *
	 * @param	NewVarName	Name of the new variable.
	 * @param	NewVarType	Type of the new variable.
	 * @param	DefaultValue	Default value stored as string
	 *
	 * @return	true if it succeeds, false if it fails.
	 */
	static bool AddMemberVariable(UBlueprint* Blueprint, const FName& NewVarName, const FEdGraphPinType& NewVarType, const FString& DefaultValue = FString());

	/**
	 * Duplicates a variable from one Blueprint to another blueprint
	 *
	 * @param InFromBlueprint				The Blueprint the variable can be found in
	 * @param InToBlueprint					The Blueprint the new variable should be added to (can be the same blueprint)
	 * @param InVariableToDuplicate			Variable name to be found and duplicated
	 *
	 * @return								Returns the name of the new variable or NAME_None if failed to duplicate
	 */
	static FName DuplicateMemberVariable(UBlueprint* InFromBlueprint, UBlueprint* InToBlueprint, FName InVariableToDuplicate);

	/**
	 * Duplicates a variable given its name and Blueprint
	 *
	 * @param InBlueprint					The Blueprint the variable can be found in
	 * @paramInScope						Local variable's scope
	 * @param InVariableToDuplicate			Variable name to be found and duplicated
	 *
	 * @return								Returns the name of the new variable or NAME_None if failed to duplicate
	 */
	static FName DuplicateVariable(UBlueprint* InBlueprint, const UStruct* InScope, FName InVariableToDuplicate);

	/**
	 * Internal function that deep copies a variable description
	 *
	 * @param InBlueprint					The blueprint to ensure a uniquely named variable in
	 * @param InVariableToDuplicate			Variable description to duplicate
	 *
	 * @return								Returns a copy of the passed in variable description.
	 */
	static FBPVariableDescription DuplicateVariableDescription(UBlueprint* InBlueprint, FBPVariableDescription& InVariableDescription);

	/**
	 * Removes a member variable if it was declared in this blueprint and not in a base class.
	 *
	 * @param	VarName	Name of the variable to be removed.
	 */
	static void RemoveMemberVariable(UBlueprint* Blueprint, const FName VarName);
	
	/**
	 * Removes member variables if they were declared in this blueprint and not in a base class.
	 *
	 * @param	VarNames	Names of the variable to be removed.
	 */
	static void BulkRemoveMemberVariables(UBlueprint* Blueprint, const TArray<FName>& VarNames);

	/**
	 * Removes all unused member variables.
	 *
	 * @param	OutUsedProperties	The list of used variables in the blueprint
	 * @param	OutUnusedProperties	The list of unused variables in the blueprint
	 */
	static void GetUsedAndUnusedVariables(UBlueprint* Blueprint, TArray<FProperty*>& OutUsedVariables, TArray<FProperty*>& OutUnusedVariables);

	/**
	 * Finds a member variable Guid using the variable's name
	 *
	 * @param InBlueprint		Blueprint to search for the local variable
	 * @param InVariableGuid	Local variable's name to search for
	 * @return					The Guid associated with the local variable
	 */
	static FGuid FindMemberVariableGuidByName(UBlueprint* InBlueprint, const FName InVariableName);

	/**
	 * Finds a member variable name using the variable's Guid
	 *
	 * @param InBlueprint		Blueprint to search for the local variable
	 * @param InVariableGuid	Guid to identify the local variable with
	 * @return					Local variable's name
	 */
	static FName FindMemberVariableNameByGuid(UBlueprint* InBlueprint, const FGuid& InVariableGuid);

	/**
	 * Removes the variable nodes associated with the specified var name
	 *
	 * @param	Blueprint			The blueprint you want variable nodes removed from.
	 * @param	VarName				Name of the variable to be removed.
	 * @param	bForSelfOnly		True if you only want to delete variable nodes that represent ones owned by this blueprint,
	 * @param	LocalGraphScope		Local scope graph of variables
	 *								false if you just want everything with the specified name removed (variables from other classes too).
	 */
	static void RemoveVariableNodes(UBlueprint* Blueprint, const FName VarName, bool const bForSelfOnly = true, UEdGraph* LocalGraphScope = nullptr);

	/**Rename a member variable*/
	static void RenameMemberVariable(UBlueprint* Blueprint, const FName OldName, const FName NewName);

	/** Rename a member variable created by a SCS entry */
	static void RenameComponentMemberVariable(UBlueprint* Blueprint, USCS_Node* Node, const FName NewName);
	
	/** Changes the type of a member variable */
	static void ChangeMemberVariableType(UBlueprint* Blueprint, const FName VariableName, const FEdGraphPinType& NewPinType);

	/**
	 * Finds the scope's associated graph for local variables (or any passed UFunction)
	 *
	 * @param	InBlueprint			The Blueprint the local variable can be found in
	 * @param	InScope				Local variable's scope
	 */
	static UEdGraph* FindScopeGraph(const UBlueprint* InBlueprint, const UStruct* InScope);

	/**
	 * Adds a local variable to the function graph.  It cannot mask a member variable or a variable in any superclass.
	 *
	 * @param	NewVarName	Name of the new variable.
	 * @param	NewVarType	Type of the new variable.
	 * @param	DefaultValue	Default value stored as string
	 *
	 * @return	true if it succeeds, false if it fails.
	 */
	static bool AddLocalVariable(UBlueprint* Blueprint, UEdGraph* InTargetGraph, const FName InNewVarName, const FEdGraphPinType& InNewVarType, const FString& DefaultValue = FString());

	/**
	 * Removes a member variable if it was declared in this blueprint and not in a base class.
	 *
	 * @param	InBlueprint			The Blueprint the local variable can be found in
	 * @param	InScope				Local variable's scope
	 * @param	InVarName			Name of the variable to be removed.
	 */
	static void RemoveLocalVariable(UBlueprint* InBlueprint, const UStruct* InScope, const FName InVarName);

	/**
	 * Returns a local variable with the function entry it was found in
	 *
	 * @param InBlueprint		Blueprint to search for the local variable
	 * @param InVariableName	Name of the variable to search for
	 * @return					The local variable description
	 */
	static FBPVariableDescription* FindLocalVariable(UBlueprint* InBlueprint, const UStruct* InScope, const FName InVariableName);

	/**
	 * Returns a local variable
	 *
	 * @param InBlueprint		Blueprint to search for the local variable
	 * @param InScopeGraph		Local variable's graph
	 * @param InVariableName	Name of the variable to search for
	 * @param OutFunctionEntry	Optional output parameter. If not null, the found function entry is returned.
	 * @return					The local variable description
	 */
	static FBPVariableDescription* FindLocalVariable(const UBlueprint* InBlueprint, const UEdGraph* InScopeGraph, const FName InVariableName, class UK2Node_FunctionEntry** OutFunctionEntry = NULL);

	/**
	 * Returns a local variable
	 *
	 * @param InBlueprint		Blueprint to search for the local variable
	 * @param InScope			Local variable's scope
	 * @param InVariableName	Name of the variable to search for
	 * @param OutFunctionEntry	Optional output parameter. If not null, the found function entry is returned.
	 * @return					The local variable description
	 */
	static FBPVariableDescription* FindLocalVariable(const UBlueprint* InBlueprint, const UStruct* InScope, const FName InVariableName, class UK2Node_FunctionEntry** OutFunctionEntry = NULL);

	/**
	 * Finds a local variable name using the variable's Guid
	 *
	 * @param InBlueprint		Blueprint to search for the local variable
	 * @param InVariableGuid	Guid to identify the local variable with
	 * @return					Local variable's name
	 */
	static FName FindLocalVariableNameByGuid(UBlueprint* InBlueprint, const FGuid& InVariableGuid);

	/**
	 * Finds a local variable Guid using the variable's name
	 *
	 * @param InBlueprint		Blueprint to search for the local variable
	 * @param InScope			Local variable's scope
	 * @param InVariableGuid	Local variable's name to search for
	 * @return					The Guid associated with the local variable
	 */
	static FGuid FindLocalVariableGuidByName(UBlueprint* InBlueprint, const UStruct* InScope, const FName InVariableName);

	/**
	 * Finds a local variable Guid using the variable's name
	 *
	 * @param InBlueprint		Blueprint to search for the local variable
	 * @param InScopeGraph		Local variable's graph
	 * @param InVariableGuid	Local variable's name to search for
	 * @return					The Guid associated with the local variable
	 */
	static FGuid FindLocalVariableGuidByName(UBlueprint* InBlueprint, const UEdGraph* InScopeGraph, const FName InVariableName);

	/**
	 * Rename a local variable
	 *
	 * @param InBlueprint		Blueprint to search for the local variable
	 * @param InScope			Local variable's scope
	 * @param InOldName			The name of the local variable to change
	 * @param InNewName			The new name of the local variable
	 */
	static void RenameLocalVariable(UBlueprint* InBlueprint, const UStruct* InScope, const FName InOldName, const FName InNewName);

	/**
	 * Changes the type of a local variable
	 *
	 * @param InBlueprint		Blueprint to search for the local variable
	 * @param InScope			Local variable's scope
	 * @param InVariableName	Name of the local variable to change the type of
	 * @param InNewPinType		The pin type to change the local variable type to
	 */
	static void ChangeLocalVariableType(UBlueprint* InBlueprint, const UStruct* InScope, const FName InVariableName, const FEdGraphPinType& InNewPinType);

	/** Replaces all variable references in the specified blueprint */
	static void ReplaceVariableReferences(UBlueprint* Blueprint, const FName OldName, const FName NewName);

	/** Replaces all variable references in the specified blueprint */
	static void ReplaceVariableReferences(UBlueprint* Blueprint, const FProperty* OldVariable, const FProperty* NewVariable);

	/** Check blueprint variable metadata keys/values for validity and make adjustments if needed */
	static void FixupVariableDescription(UBlueprint* Blueprint, FBPVariableDescription& VarDesc);

	/**
	  * Validate child blueprint component member variables, member variables, and timelines, and function graphs against the given variable name
	  *
	  * @param	InBlueprint					Target blueprint.
	  * @param	InVariableName				Variable or function name to validate child blueprints against.
	  * @param	CustomValidationCallback	Optional callback that allows for doing any post-validation tasks.
	  */
	static void ValidateBlueprintChildVariables(UBlueprint* InBlueprint, const FName InVariableName,
		TFunction<void(UBlueprint* InChildBP, const FName InVariableName, bool bValidatedVariable)> PostValidationCallback = TFunction<void(UBlueprint*, FName, bool)>());

	/**
	 * Gets AssetData for all child classes of a given blueprint
	 * 
	 * @param InBlueprint    Taget Blueprint
	 * @param OutChildren    AssetData representing the child blueprints
	 * @param bInRecursive   if true, will return classes derived from child classes as well
	 * @return Number of child blueprints found
	 */
	static int32 GetChildrenOfBlueprint(UBlueprint* InBlueprint, TArray<FAssetData>& OutChildren, bool bInRecursive = true);

	/** Marks all children of a blueprint as modified */
	static void MarkBlueprintChildrenAsModified(UBlueprint* InBlueprint);

	/** Rename a Timeline. If bRenameNodes is true, will also rename any timeline nodes associated with this timeline */
	static bool RenameTimeline (UBlueprint* Blueprint, const FName OldVarName, const FName NewVarName);

	/**
	 * Sets the Blueprint edit-only flag on the variable with the specified name
	 *
	 * @param	VarName				Name of the var to set the flag on
	 * @param	bNewBlueprintOnly	The new value to set the bitflag to
	 */
	static void SetBlueprintOnlyEditableFlag(UBlueprint* Blueprint, const FName& VarName, const bool bNewBlueprintOnly);

	/**
	 * Sets the Blueprint read-only flag on the variable with the specified name
	 *
	 * @param	VarName				Name of the var to set the flag on
	 * @param	bVariableReadOnly	The new value to set the bitflag to
	 */
	static void SetBlueprintPropertyReadOnlyFlag(UBlueprint* Blueprint, const FName& VarName, const bool bVariableReadOnly);

	/**
	 * Sets the Interp flag on the variable with the specified name to make available to matinee
	 *
	 * @param	VarName				Name of the var to set the flag on
	 * @param	bInterp	true to make variable available to Matinee, false otherwise
	 */
	static void SetInterpFlag(UBlueprint* Blueprint, const FName& VarName, const bool bInterp);

	/**
	 * Sets the Transient flag on the variable with the specified name
	 *
	 * @param	InVarName				Name of the var to set the flag on
	 * @param	bInIsTransient			The new value to set the bitflag to
	 */
	static void SetVariableTransientFlag(UBlueprint* InBlueprint, const FName& InVarName, const bool bInIsTransient);

	/**
	 * Sets the Save Game flag on the variable with the specified name
	 *
	 * @param	InVarName				Name of the var to set the flag on
	 * @param	bInIsSaveGame			The new value to set the bitflag to
	 */
	static void SetVariableSaveGameFlag(UBlueprint* InBlueprint, const FName& InVarName, const bool bInIsSaveGame);

	/**
	 * Sets the Advanced Display flag on the variable with the specified name
	 *
	 * @param	InVarName				Name of the var to set the flag on
	 * @param	bInIsAdvancedDisplay	The new value to set the bitflag to
	 */
	static void SetVariableAdvancedDisplayFlag(UBlueprint* InBlueprint, const FName& InVarName, const bool bInIsAdvancedDisplay);

	/**
	 * Sets the Deprecated flag on the variable with the specified name
	 *
	 * @param	InVarName				Name of the var to set the flag on
	 * @param	bInIsDeprecated			The new value to set the bitflag to
	 */
	static void SetVariableDeprecatedFlag(UBlueprint* InBlueprint, const FName& InVarName, const bool bInIsDeprecated);

	/** Sets a metadata key/value on the specified variable
	 *
	 * @param Blueprint				The Blueprint to find the variable in
	 * @param VarName				Name of the variable
	 * @param InLocalVarScope		Local variable's scope, if looking to modify a local variable
	 * @param MetaDataKey			Key name for the metadata to change
	 * @param MetaDataValue			Value to change the metadata to
	 */
	static void SetBlueprintVariableMetaData(UBlueprint* Blueprint, const FName& VarName, const UStruct* InLocalVarScope, const FName& MetaDataKey, const FString& MetaDataValue);

	/** Get a metadata key/value on the specified variable, or timeline if it exists, returning false if it does not exist
	 *
	 * @param Blueprint				The Blueprint to find the variable in
	 * @param VarName				Name of the variable
	 * @param InLocalVarScope		Local variable's scope, if looking to modify a local variable
	 * @param MetaDataKey			Key name for the metadata to change
	 * @param OutMetaDataValue		Value of the metadata
	 * @return						TRUE if finding the metadata was successful
	 */
	static bool GetBlueprintVariableMetaData(const UBlueprint* Blueprint, const FName& VarName, const UStruct* InLocalVarScope, const FName& MetaDataKey, FString& OutMetaDataValue);

	/** Clear metadata key on specified variable, or timeline
	 * @param Blueprint				The Blueprint to find the variable in
	 * @param VarName				Name of the variable
	 * @param InLocalVarScope		Local variable's scope, if looking to modify a local variable
	 * @param MetaDataKey			Key name for the metadata to change
	 */
	static void RemoveBlueprintVariableMetaData(UBlueprint* Blueprint, const FName& VarName, const UStruct* InLocalVarScope, const FName& MetaDataKey);

	/**
	 * Sets the custom category on the variable with the specified name.
	 * @note: Will not change the category for variables defined via native classes.
	 *
	 * @param	VarName				Name of the variable
	 * @param	InLocalVarScope		Local variable's scope, if looking to modify a local variable
	 * @param	VarCategory			The new value of the custom category for the variable
	 * @param	bDontRecompile		If true, the blueprint will not be marked as modified, and will not be recompiled.  
	 */
	static void SetBlueprintVariableCategory(UBlueprint* Blueprint, const FName& VarName, const UStruct* InLocalVarScope, const FText& NewCategory, bool bDontRecompile=false);


	/**
	 * Sets the custom category on the function or macro
	 * @note: Will not change the category for functions defined via native classes.
	 *
	 * @param	Graph				Graph associated with the function or macro
	 * @param	NewCategory			The new value of the custom category for the function
	 * @param	bDontRecompile		If true, the blueprint will not be marked as modified, and will not be recompiled.  
	 */
	static void SetBlueprintFunctionOrMacroCategory(UEdGraph* Graph, const FText& NewCategory, bool bDontRecompile=false);

	/** 
	 * Helper function to grab the root node from an anim graph. 
	 * Asserts if anything other than 1 node is found in an anim graph.
	 * @param	InGraph		The graph to check
	 * @return the one and only root, if this is an anim graph, or null otherwise
	 */
	static UAnimGraphNode_Root* GetAnimGraphRoot(UEdGraph* InGraph);

	/**
	 * Sets the layer group on the anim graph
	 * @note: Will not change the category for functions defined via native classes.
	 *
	 * @param	InGraph				Graph associated with the layer
	 * @param	InGroupName			The new value of the group for the layer
	 */
	static void SetAnimationGraphLayerGroup(UEdGraph* InGraph, const FText& InGroupName);

	/** Finds the index of the specified graph (function or macro) in the parent (if it is not reorderable, then we will return INDEX_NONE) */
	static int32 FindIndexOfGraphInParent(UEdGraph* Graph);

	/** Reorders the specified graph (function or macro) to be at the new index in the parent (moving whatever was there to be after it), assuming it is reorderable and that is a valid index */
	static bool MoveGraphBeforeOtherGraph(UEdGraph* Graph, int32 NewIndex, bool bDontRecompile);

	/**
	 * Gets the custom category on the variable with the specified name.
	 *
	 * @param	VarName				Name of the variable
	 * @param	InLocalVarScope		Local variable's scope, if looking to modify a local variable
	 * @return						The custom category (None indicates the name will be the same as the blueprint)
	 */
	static FText GetBlueprintVariableCategory(UBlueprint* Blueprint, const FName& VarName, const UStruct* InLocalVarScope);

	/** Gets pointer to PropertyFlags of variable */
	static uint64* GetBlueprintVariablePropertyFlags(UBlueprint* Blueprint, const FName& VarName);

	/** Gets the variable linked to a RepNotify function, returns nullptr if not found */
	static FBPVariableDescription* GetVariableFromOnRepFunction(UBlueprint* Blueprint, FName FuncName);

	/** Get RepNotify function name of variable */
	static FName GetBlueprintVariableRepNotifyFunc(UBlueprint* Blueprint, const FName& VarName);

	/** Set RepNotify function of variable */
	static void SetBlueprintVariableRepNotifyFunc(UBlueprint* Blueprint, const FName& VarName, const FName& RepNotifyFunc);

	/** Returns TRUE if the variable was created by the Blueprint */
	static bool IsVariableCreatedByBlueprint(UBlueprint* InBlueprint, FProperty* InVariableProperty);

	/**
	 * Find the index of a variable first declared in this blueprint. Returns INDEX_NONE if not found.
	 *
	 * @param	InName	Name of the variable to find.
	 *
	 * @return	The index of the variable, or INDEX_NONE if it wasn't introduced in this blueprint.
	 */
	static int32 FindNewVariableIndex(const UBlueprint* Blueprint, const FName& InName);

	/**
	 * Find the index of a variable first declared in this blueprint or its parents. Returns INDEX_NONE if not found.
	 * 
	 * @param   InBlueprint         Blueprint to begin search in (will search parents as well)
	 * @param	InName	            Name of the variable to find.
	 * @param   OutFoundBlueprint   Blueprint where the variable was eventually found
	 *
	 * @return	The index of the variable, or INDEX_NONE if it wasn't introduced in this blueprint.
	 */
	static int32 FindNewVariableIndexAndBlueprint(UBlueprint* InBlueprint, FName InName, UBlueprint*& OutFoundBlueprint);

	/**
	 * Find the index of a local variable declared in this blueprint. Returns INDEX_NONE if not found.
	 *
	 * @param	VariableScope	Struct of owning function.
	 *
	 * @param	InVariableName	Name of the variable to find.
	 *
	 * @return	The index of the variable, or INDEX_NONE if it wasn't introduced in this blueprint.
	 */
	static int32 FindLocalVariableIndex(const UBlueprint* Blueprint, UStruct* VariableScope, const FName& InVariableName);

	/** Change the order of variables in the Blueprint */
	static bool MoveVariableBeforeVariable(UBlueprint* Blueprint, UStruct* VariableScope, FName VarNameToMove, FName TargetVarName, bool bDontRecompile);

	/**
	 * Find the index of a timeline first declared in this blueprint. Returns INDEX_NONE if not found.
	 *
	 * @param	InName	Name of the variable to find.
	 *
	 * @return	The index of the variable, or INDEX_NONE if it wasn't introduced in this blueprint.
	 */
	static int32 FindTimelineIndex(const UBlueprint* Blueprint, const FName& InName);

	/** 
	 * Gets a list of SCS node variable names for the given blueprint.
	 *
	 * @param [in,out]	VariableNames		The list of variable names for the SCS node array.
	 */
	static void GetSCSVariableNameList(const UBlueprint* Blueprint, TSet<FName>& VariableNames);

	/**
	 * Gets a list of SCS node variable names for the given BPGC.
	 *
	 * @param [in,out]	VariableNames		The list of variable names for the SCS node array.
	 */
	static void GetSCSVariableNameList(const UBlueprintGeneratedClass* BPGC, TSet<FName>& VariableNames);

	/**
	 * Gets a list of SCS node variable names for the given SCS.
	 *
	 * @param [in,out]	VariableNames		The list of variable names for the SCS node array.
	 */
	static void GetSCSVariableNameList(const USimpleConstructionScript* SCS, TSet<FName>& VariableNames);

	/** 
	 * Gets a list of function names in blueprints that implement the interface defined by the given blueprint.
	 *
	 * @param [in,out]	Blueprint			The interface blueprint to check.
	 * @param [in,out]	VariableNames		The list of function names for implementing blueprints.
	 */
	static void GetImplementingBlueprintsFunctionNameList(const UBlueprint* Blueprint, TSet<FName>& FunctionNames);

	/**
	 * Finds an SCSNode by variable name
	 *
	 * @param	InName	Name of the variable to find.
	 * @return	The SCS Node that corresponds to the variable name or null if one is not found
	 */
	static USCS_Node* FindSCS_Node(const UBlueprint* Blueprint, const FName InName);

	/** Returns whether or not the specified member var is a component */
	static bool IsVariableComponent(const FBPVariableDescription& Variable);

	/** Indicates if the variable is used on any graphs in this Blueprint */
	static bool IsVariableUsed(const UBlueprint* VariableBlueprint, const FName& VariableName, const UEdGraph* LocalGraphScope = nullptr);

<<<<<<< HEAD
=======
	/** Indicates if the function is used on any graphs in this Blueprint */
	static bool IsFunctionUsed(const UBlueprint* FunctionBlueprint, const FName& FunctionName, const UEdGraph* LocalGraphScope = nullptr);

>>>>>>> 6bbb88c8
	/** 
	 * Copies the value from the passed in string into a property. ContainerMem points to the Struct or Class containing Property 
	 * NOTE: This function does not work correctly with static arrays.
	 */
	static bool PropertyValueFromString(const FProperty* Property, const FString& StrValue, uint8* Container, UObject* OwningObject = nullptr);

	/** 
	 * Copies the value from the passed in string into a property. DirectValue is the raw memory address of the property value 
	 * NOTE: This function does not work correctly with static arrays.
	 */
	static bool PropertyValueFromString_Direct(const FProperty* Property, const FString& StrValue, uint8* DirectValue, UObject* OwningObject = nullptr);

	/** 
	 * Copies the value from a property into the string OutForm. ContainerMem points to the Struct or Class containing Property 
	 * NOTE: This function does not work correctly with static arrays.
	 */
	static bool PropertyValueToString(const FProperty* Property, const uint8* Container, FString& OutForm, UObject* OwningObject = nullptr);

	/** 
	 * Copies the value from a property into the string OutForm. DirectValue is the raw memory address of the property value 
	 * NOTE: This function does not work correctly with static arrays.
	 */
	static bool PropertyValueToString_Direct(const FProperty* Property, const uint8* DirectValue, FString& OutForm, UObject* OwningObject = nullptr);

	/** Call PostEditChange() on all Actors based on the given Blueprint */
	static void PostEditChangeBlueprintActors(UBlueprint* Blueprint, bool bComponentEditChange = false);

<<<<<<< HEAD
=======
	/** @return whether a property is private or not (whether native or via BP metadata) */
	static bool IsPropertyPrivate(const FProperty* Property);
	
>>>>>>> 6bbb88c8
	/** Enumeration of whether a property is writable or if not, why. */
	enum class EPropertyWritableState : uint8
	{
		Writable,
		Private,
		NotBlueprintVisible,
		BlueprintReadOnly
	};

	/** Returns an enumeration indicating if the property can be written to by the given Blueprint */
	static EPropertyWritableState IsPropertyWritableInBlueprint(const UBlueprint* Blueprint, const FProperty* Property);

	/** Enumeration of whether a property is readable or if not, why. */
	enum class EPropertyReadableState : uint8
	{
		Readable,
		Private,
		NotBlueprintVisible
	};

	/** Returns an enumeration indicating if the property can be read by the given Blueprint */
	static EPropertyReadableState IsPropertyReadableInBlueprint(const UBlueprint* Blueprint, const FProperty* Property);

	/** Ensures that the CDO root component reference is valid for Actor-based Blueprints */
	static void UpdateRootComponentReference(UBlueprint* Blueprint);

	/** Determines if this property is associated with a component that would be displayed in the SCS editor */
	static bool IsSCSComponentProperty(FObjectProperty* MemberProperty);

	/** Attempts to match up the FComponentKey with a ComponentTemplate from the Blueprint's UCS. Will fall back to try matching the given template name if the key cannot be used. */
	static UActorComponent* FindUCSComponentTemplate(const FComponentKey& ComponentKey, const FName& TemplateName);

	/** Takes the Blueprint's NativizedFlag property and applies it to the authoritative config (does the same for flagged dependencies) */
	UE_DEPRECATED(5.0, "Blueprint Nativization has been removed as a supported feature. This API will eventually be removed.")
	static bool PropagateNativizationSetting(UBlueprint* Blueprint) { return false; }

	/** Retrieves all dependencies that need to be nativized for this to work as a nativized Blueprint */
	UE_DEPRECATED(5.0, "Blueprint Nativization has been removed as a supported feature. This API will eventually be removed.")
	static void FindNativizationDependencies(UBlueprint* Blueprint, TArray<UClass*>& NativizeDependenciesOut) {}

	/** Returns whether or not the given Blueprint should be nativized implicitly, regardless of whether or not the user has explicitly enabled it */
	UE_DEPRECATED(5.0, "Blueprint Nativization has been removed as a supported feature. This API will eventually be removed.")
	static bool ShouldNativizeImplicitly(const UBlueprint* Blueprint) { return false; }

	//////////////////////////////////////////////////////////////////////////
	// Interface

	/** 
	 * Find the interface Guid for a graph if it exists.
	 * 
	 * @param	GraphName		The graph name to find a GUID for.
	 * @param	InterfaceClass	The interface's generated class.
	 */
	static FGuid FindInterfaceGraphGuid(const FName& GraphName, const UClass* InterfaceClass);

	/** 
	 * Find the interface Guid for a function if it exists.
	 * 
	 * @param	Function		The function to find a graph for.
	 * @param	InterfaceClass	The interface's generated class.
	 */
	static FGuid FindInterfaceFunctionGuid(const UFunction* Function, const UClass* InterfaceClass);

	/** Add a new interface, and member function graphs to the blueprint */
	static bool ImplementNewInterface(UBlueprint* Blueprint, const FName& InterfaceClassName);

	/** Remove an implemented interface, and its associated member function graphs.  If bPreserveFunctions is true, then the interface will move its functions to be normal implemented blueprint functions */
	static void RemoveInterface(UBlueprint* Blueprint, const FName& InterfaceClassName, bool bPreserveFunctions = false);
	
	/**
	* Attempt to remove a function from an interfaces list of function graphs.
	* Note that this will NOT remove interface events (i.e. functions with no outputs)
	* 
	* @return	True if the function was removed from the blueprint
	*/
	static bool RemoveInterfaceFunction(UBlueprint* Blueprint, FBPInterfaceDescription& Interface, UFunction* Function, bool bPreserveFunction);

	/**
	* Promotes a Graph from being an Interface Override to a full member function
	*
	* @param InBlueprint			Blueprint the graph is contained within
	* @param InInterfaceGraph		The graph to promote
	*/
	static void PromoteGraphFromInterfaceOverride(UBlueprint* InBlueprint, UEdGraph* InInterfaceGraph);

	/** Gets the graphs currently in the blueprint associated with the specified interface */
	static void GetInterfaceGraphs(UBlueprint* Blueprint, const FName& InterfaceClassName, TArray<UEdGraph*>& ChildGraphs);

	/**
	* Checks if the given function is a part of an interface on this blueprint
	* 
	* @param Blueprint		The blueprint to consider
	* @param Function		Function to check if it is an interface or not
	* @return	True if the given function is implemented as part of an interface
	*/
	static bool IsInterfaceFunction(UBlueprint* Blueprint, UFunction* Function);

	/**
	* Get the corresponding UFunction pointer to the name given on the blueprint.
	* Searches the given blueprints implemented interfaces first, and then looks 
	* in the parent. 
	* 
	* @param Blueprint		The blueprint to consider
	* @param FuncName		The name of the function to look for
	*
	* @return	Corresponding UFunction pointer to the name given; Nullptr if not 
	*			part of any interfaces
	*/
	static UFunction* GetInterfaceFunction(UBlueprint* Blueprint, const FName FuncName);

	/** Makes sure that all graphs for all interfaces we implement exist, and add if not */
	static void ConformImplementedInterfaces(UBlueprint* Blueprint);

	/** Makes sure that all function graphs are flagged as bAllowDeletion=true, except for construction script and animgraph: */
	static void ConformAllowDeletionFlag(UBlueprint* Blueprint);
	
	/** Makes sure that all NULL graph references are removed from SubGraphs and top-level graph arrays */
	static void PurgeNullGraphs(UBlueprint* Blueprint);

	/** Handle old AnimBlueprints (state machines in the wrong position, transition graphs with the wrong schema, etc...) */
	static void UpdateOutOfDateAnimBlueprints(UBlueprint* Blueprint);

	/** Handle fixing up composite nodes within the blueprint*/
	static void UpdateOutOfDateCompositeNodes(UBlueprint* Blueprint);

	/** Handle fixing up composite nodes within the specified Graph of Blueprint, and correctly setting the Outer */
	static void UpdateOutOfDateCompositeWithOuter(UBlueprint* Blueprint, UEdGraph* Outer );

	/** Handle stale components and ensure correct flags are set */
	static void UpdateComponentTemplates(UBlueprint* Blueprint);

	/** Handle stale transactional flags on blueprints */
	static void UpdateTransactionalFlags(UBlueprint* Blueprint);

	/** Handle stale pin watches */
	static void UpdateStalePinWatches( UBlueprint* Blueprint );

	/** Updates the cosmetic information cache for macros */
	static void ClearMacroCosmeticInfoCache(UBlueprint* Blueprint);

	/** Returns the cosmetic information for the specified macro graph, caching it if necessary */
	static FBlueprintMacroCosmeticInfo GetCosmeticInfoForMacro(UEdGraph* MacroGraph);

	/** Return the first function from implemented interface with given name */
	static UFunction* FindFunctionInImplementedInterfaces(const UBlueprint* Blueprint, const FName& FunctionName, bool* bOutInvalidInterface = nullptr, bool bGetAllInterfaces = false);

	/** 
	 * Build a list of all interface classes either implemented by this blueprint or through inheritance
	 * @param		Blueprint				The blueprint to find interfaces for
	 * @param		bGetAllInterfaces		If true, get all the implemented and inherited. False, just gets the interfaces implemented directly.
	 * @param [out]	ImplementedInterfaces	The interfaces implemented by this blueprint
	 */
	static void FindImplementedInterfaces(const UBlueprint* Blueprint, bool bGetAllInterfaces, TArray<UClass*>& ImplementedInterfaces);

	/**
	 * Finds a unique name with a base of the passed in string, appending numbers as needed
	 *
	 * @param InBlueprint		The blueprint the kismet object's name needs to be unique in
	 * @param InBaseName		The base name to use
	 * @param InScope			Scope, if any, of the unique kismet name to generate, used for locals
	 *
	 * @return					A unique name that will not conflict in the Blueprint
	 */
	static FName FindUniqueKismetName(const UBlueprint* InBlueprint, const FString& InBaseName, UStruct* InScope = NULL);

	/** Finds a unique and valid name for a custom event */
	static FName FindUniqueCustomEventName(const UBlueprint* Blueprint);

	//////////////////////////////////////////////////////////////////////////
	// Scoping

	/** Add a new namespace to the blueprint's import list. Will return false if already imported. */
	static bool AddNamespaceToImportList(UBlueprint* Blueprint, const FString& Namespace);

	//////////////////////////////////////////////////////////////////////////
	// Timeline

	/** Finds a name for a timeline that is not already in use */
	static FName FindUniqueTimelineName(const UBlueprint* Blueprint);

	/** Add a new timeline with the supplied name to the blueprint */
	static class UTimelineTemplate* AddNewTimeline(UBlueprint* Blueprint, const FName& TimelineVarName);

	/** Remove the timeline from the blueprint 
	 * @note Just removes the timeline from the associated timelist in the Blueprint. Does not remove the node graph
	 * object representing the timeline itself.
	 * @param Timeline			The timeline to remove
	 * @param bDontRecompile	If true, the blueprint will not be marked as modified, and will not be recompiled.  
	 */
	static void RemoveTimeline(UBlueprint* Blueprint, class UTimelineTemplate* Timeline, bool bDontRecompile=false);

	/** Find the node that owns the supplied timeline template */
	static class UK2Node_Timeline* FindNodeForTimeline(UBlueprint* Blueprint, UTimelineTemplate* Timeline);

	//////////////////////////////////////////////////////////////////////////
	// LevelScriptBlueprint

	/** Find how many nodes reference the supplied actor */
	static bool FindReferencesToActorFromLevelScript(ULevelScriptBlueprint* LevelScriptBlueprint, AActor* InActor, TArray<UK2Node*>& ReferencedToActors);

	/** Replace all references of the old actor with the new actor */
	static void ReplaceAllActorRefrences(ULevelScriptBlueprint* InLevelScriptBlueprint, AActor* InOldActor, AActor* InNewActor);

	/** Function to call modify() on all graph nodes which reference this actor */
	static void  ModifyActorReferencedGraphNodes(ULevelScriptBlueprint* LevelScriptBlueprint, const AActor* InActor);

	/**
	 * Called after a level script blueprint is changed and nodes should be refreshed for it's new level script actor
	 *
	 * @param	LevelScriptActor	The newly-created level script actor that should be (re-)bound to
	 * @param	ScriptBlueprint		The level scripting blueprint that contains the bound events to try and bind delegates to this actor for
	 */
	static void FixLevelScriptActorBindings(ALevelScriptActor* LevelScriptActor, const class ULevelScriptBlueprint* ScriptBlueprint);

	/**
	 * Find how many actors reference the supplied actor
	 *
	 * @param InActor The Actor to count references to.
	 * @param InClassesToIgnore An array of class types to ignore, even if there is an instance of one that references the InActor
	 * @param OutReferencingActors An array of actors found that reference the specified InActor
	 */
	static void FindActorsThatReferenceActor( AActor* InActor, TArray<UClass*>& InClassesToIgnore, TArray<AActor*>& OutReferencingActors );

	/**
	 * Go through the world and build a map of all actors that are referenced by other actors.
	 * @param InWorld The world to scan for Actors.
	 * @param InClassesToIgnore  An array of class types to ignore, even if there is an instance of one that references another Actor
	 * @param OutReferencingActors A map of Actors that are referenced by a list of other Actors.
	*/
	static void GetActorReferenceMap(UWorld* InWorld, TArray<UClass*>& InClassesToIgnore, TMap<AActor*, TArray<AActor*> >& OutReferencingActors);

	//////////////////////////////////////////////////////////////////////////
	// Diagnostics

	// Diagnostic use only: Lists all of the objects have a direct outer of Package
	static void ListPackageContents(UPackage* Package, FOutputDevice& Ar);

	// Diagnostic exec commands
	static bool KismetDiagnosticExec(const TCHAR* Stream, FOutputDevice& Ar);

	/**
	 * Searches the world for any blueprints that are open and do not have a debug instances set and sets one if possible.
	 * It will favor a selected instance over a non selected one
	 */
	static void FindAndSetDebuggableBlueprintInstances();

	/**
	 * Records node create events for analytics
	 */
	static void AnalyticsTrackNewNode( UEdGraphNode* NewNode );

	/**
	 * Generates a unique graph name for the supplied blueprint (guaranteed to not 
	 * cause a naming conflict at the time of the call).
	 * 
	 * @param  InOuter		The blueprint/object you want a unique graph name for.
	 * @param  ProposedName		The name you want to give the graph (the result will be some permutation of this string).
	 * @return A unique name intended for a new graph.
	 */
	static FName GenerateUniqueGraphName(UObject* const InOuter, FString const& ProposedName);

	/* Checks if the passed in selection set causes cycling on compile
	 *
	 * @param InSelectionSet		The selection set to check for a cycle within
	 * @param InMessageLog			Log to report cycling errors to
	 *
	 * @return						Returns TRUE if the selection does cause cycling
	 */
	static bool CheckIfSelectionIsCycling(const TSet<UEdGraphNode*>& InSelectionSet, FCompilerResultsLog& InMessageLog);
	
	/**
	 * A utility function intended to aid the construction of a specific blueprint 
	 * palette item. Some items can be renamed, so this method determines if that is 
	 * allowed.
	 * 
	 * @param  ActionIn				The action associated with the palette item you're querying for.
	 * @param  BlueprintEditorIn	The blueprint editor owning the palette item you're querying for.
	 * @return True is the item CANNOT be renamed, false if it can.
	 */
	static bool IsPaletteActionReadOnly(TSharedPtr<FEdGraphSchemaAction> ActionIn, TSharedPtr<class FBlueprintEditor> const BlueprintEditorIn);

	/**
	 * Finds the entry and result nodes for a function or macro graph
	 *
	 * @param InGraph			The graph to search through
	 * @param OutEntryNode		The found entry node for the graph
	 * @param OutResultNode		The found result node for the graph
	 */
	static void GetEntryAndResultNodes(const UEdGraph* InGraph, TWeakObjectPtr<class UK2Node_EditablePinBase>& OutEntryNode, TWeakObjectPtr<class UK2Node_EditablePinBase>& OutResultNode);


	/**
	 * Finds the entry node for a function or macro graph
	 *
	 * @param InGraph			The graph to search through
	 * @return		The found entry node for the graph
	 */
	static class UK2Node_EditablePinBase* GetEntryNode(const UEdGraph* InGraph);

	/**
	 * Returns the function meta data block for the graph entry node.
	 *
	 * @param InGraph			The graph to search through
	 * @return					If valid a pointer to the user declared function meta data structure otherwise nullptr.
	 */
	static FKismetUserDeclaredFunctionMetadata* GetGraphFunctionMetaData(const UEdGraph* InGraph);

	/**
	 * Modifies the graph entry node that contains the function metadata block, used in metadata transactions.
	 *
	 * @param InGraph			The graph to modify
	 */
	static void ModifyFunctionMetaData(const UEdGraph* InGraph);

	/**
	 * Returns the description of the graph from the metadata
	 *
	 * @param InGraph			Graph to find the description of
	 * @return					The description of the graph
	 */
	static FText GetGraphDescription(const UEdGraph* InGraph);

	/** Checks if a graph (or any sub-graphs or referenced graphs) have latent function nodes */
	static bool CheckIfGraphHasLatentFunctions(UEdGraph* InGraph);

	/**
	 * Creates a function result node or returns the current one if one exists
	 *
	 * @param InFunctionEntryNode		The function entry node to spawn the result node for
	 * @return							Spawned result node
	 */
	static class UK2Node_FunctionResult* FindOrCreateFunctionResultNode(class UK2Node_EditablePinBase* InFunctionEntryNode);

	/** 
	 * Determine the best icon to represent the given pin.
	 *
	 * @param PinType		The pin get the icon for.
	 * @param returns a brush that best represents the icon (or Kismet.VariableList.TypeIcon if none is available )
	 */
	static const struct FSlateBrush* GetIconFromPin(const FEdGraphPinType& PinType, bool bIsLarge = false);

	/**
	 * Determine the best secondary icon icon to represent the given pin.
	 */
	static const struct FSlateBrush* GetSecondaryIconFromPin(const FEdGraphPinType& PinType);

	/**
	 * Returns true if this terminal type can be hashed (native types need GetTypeHash, script types are always hashable).
	 */
	static bool HasGetTypeHash(const FEdGraphPinType& PinType);

	/**
	 * Returns true if this type of FProperty can be hashed. Matches native constructors of FNumericProperty, etc.
	 */
	static bool PropertyHasGetTypeHash(const FProperty* PropertyType);

	/**
	 * Returns true if the StructType is native and has a GetTypeHash or is non-native and all of its member types are handled by UScriptStruct::GetStructTypeHash
	 */
	static bool StructHasGetTypeHash(const UScriptStruct* StructType);

	/**
	 * Generate component instancing data (for cooked builds).
	 *
	 * @param ComponentTemplate		The component template to generate instancing data for.
	 * @param OutData				The generated component instancing data.
	 * @param bUseTemplateArchetype	Whether or not to use the template archetype or the template CDO for delta serialization (default is to use the template CDO).
	 * @return						TRUE if component instancing data was built, FALSE otherwise.
	 */
	static void BuildComponentInstancingData(UActorComponent* ComponentTemplate, FBlueprintCookedComponentInstancingData& OutData, bool bUseTemplateArchetype = false);

	/**
	 * Callback for when a node has been found
	 */
	using FOnNodeFoundOrUpdated = TFunction<void(UBlueprint*, UK2Node*)>;

	/**
	 * Search the blueprints looking for nodes that contain the given script structs
	 */
	static void FindScriptStructsInNodes(const TSet<UScriptStruct*>& Structs, FOnNodeFoundOrUpdated InOnNodeFoundOrUpdated);

	/**
	 * Search the blueprints looking for nodes that contain the given enumerations
	 */
	static void FindEnumsInNodes(const TSet<UEnum*>& UEnums, FOnNodeFoundOrUpdated InOnNodeFoundOrUpdated);

	/**
	 * Search the blueprints looking for nodes that contain the given script structs and replace the references
	 */
	static void UpdateScriptStructsInNodes(const TMap<UScriptStruct*, UScriptStruct*>& Structs, FOnNodeFoundOrUpdated InOnNodeFoundOrUpdated);

	/**
	 * Search the blueprints looking for nodes that contain the given enumerations and replace the references
	 */
	static void UpdateEnumsInNodes(const TMap<UEnum*, UEnum*>& Structs, FOnNodeFoundOrUpdated InOnNodeFoundOrUpdated);

	/**
	 * Recombine any nested subpins on this node
	 */
	static void RecombineNestedSubPins(UK2Node* Node);

protected:
	// Removes all NULL graph references from the SubGraphs array and recurses thru the non-NULL ones
	static void CleanNullGraphReferencesRecursive(UEdGraph* Graph);

	// Removes all NULL graph references in the specified array
	static void CleanNullGraphReferencesInArray(UBlueprint* Blueprint, TArray<UEdGraph*>& GraphArray);

	/**
	 * Checks that the actor type matches the blueprint type (or optionally is BASED on the same type. 
	 *
	 * @param InActorObject						The object to check
	 * @param InBlueprint						The blueprint to check against
	 * @param bInDisallowDerivedBlueprints		if true will only allow exact type matches, if false derived types are allowed.
	 */
	static bool IsObjectADebugCandidate( AActor* InActorObject, UBlueprint* InBlueprint , bool bInDisallowDerivedBlueprints );

	/** Validate child blueprint member variables against the given variable name */
	static bool ValidateAllMemberVariables(UBlueprint* InBlueprint, UBlueprint* InParentBlueprint, const FName InVariableName);

	/** Validate child blueprint component member variables against the given variable name */
	static bool ValidateAllComponentMemberVariables(UBlueprint* InBlueprint, UBlueprint* InParentBlueprint, const FName& InVariableName);

	/** Validates all timelines of the passed blueprint against the given variable name */
	static bool ValidateAllTimelines(UBlueprint* InBlueprint, UBlueprint* InParentBlueprint, const FName& InVariableName);

	/** Validates all function graphs of the passed blueprint against the given variable name */
	static bool ValidateAllFunctionGraphs(UBlueprint* InBlueprint, UBlueprint* InParentBlueprint, const FName& InVariableName);

	/**
	 * Checks if the passed node connects to the selection set
	 *
	 * @param InNode				The node to check
	 * @param InSelectionSet		The selection set to check for a connection to
	 *
	 * @return						Returns TRUE if the node does connect to the selection set
	 */
	static bool CheckIfNodeConnectsToSelection(UEdGraphNode* InNode, const TSet<UEdGraphNode*>& InSelectionSet);

	/**
	 * Returns an array of variables Get/Set nodes of the current variable
	 *
	 * @param InVarName		Variable to check for being in use
	 * @param InBlueprint	Blueprint to check within
	 * @param InScope		Option scope for local variables
	 * @return				Array of variable nodes
	 */
	static TArray<UK2Node*> GetNodesForVariable(const FName& InVarName, const UBlueprint* InBlueprint, const UStruct* InScope = nullptr);

	/**
	 * Helper function to warn user of the results of changing var type by displaying a suppressible dialog
	 *
	 * @param InVarName		Variable name to display in the dialog message
	 * @return				TRUE if the user wants to change the variable type
	 */
	static bool VerifyUserWantsVariableTypeChanged(const FName& InVarName);

	/**
	 * Helper function to warn user of the results of changing a RepNotify variable name by displaying a suppressible dialog
	 *
	 * @param InVarName		Variable name to display in the dialog message
	 * @param InFuncName	Associated OnRep function name to display in the dialog message
	 * @return				TRUE if the user wants to change the variable name
	 */
	static bool VerifyUserWantsRepNotifyVariableNameChanged(const FName& InVarName, const FName& InFuncName);

	/**
	 * Helper function to get all loaded Blueprints that are children (or using as an interface) the passed Blueprint
	 *
	 * @param InBlueprint		Blueprint to find children of
	 * @param OutBlueprints		Filled out with child Blueprints
	 */
	static void GetLoadedChildBlueprints(UBlueprint* InBlueprint, TArray<UBlueprint*>& OutBlueprints);

	/**
	 * Validates flags and settings on object pins, keeping them from being given default values and from being in invalid states
	 *
	 * @param InOutVarDesc		The variable description to validate
	 */
	static void PostSetupObjectPinType(UBlueprint* InBlueprint, FBPVariableDescription& InOutVarDesc);

public:
	/** Event fired after RenameVariableReferences is called */
	DECLARE_MULTICAST_DELEGATE_FourParams(FOnRenameVariableReferences, UBlueprint* /*Blueprint*/, UClass* /*VariableClass*/, const FName& /*OldVarName*/, const FName& /*NewVarName*/);
	static FOnRenameVariableReferences OnRenameVariableReferencesEvent;

	/**
	 * Looks through the specified blueprint for any references to the specified 
	 * variable, and renames them accordingly.
	 * 
	 * @param  Blueprint		The blueprint that you want to search through.
	 * @param  VariableClass	The class that owns the variable that we're renaming
	 * @param  OldVarName		The current name of the variable we want to replace
	 * @param  NewVarName		The name that we wish to change all references to
	 */
	static void RenameVariableReferences(UBlueprint* Blueprint, UClass* VariableClass, const FName& OldVarName, const FName& NewVarName);

public:
	static FName GetFunctionNameFromClassByGuid(const UClass* InClass, const FGuid FunctionGuid);
	static bool GetFunctionGuidFromClassByFieldName(const UClass* InClass, const FName FunctionName, FGuid& FunctionGuid);

	/**
	 * Returns a friendly class display name for the specified class (removing things like _C from the end, may localize the class name).  Class can be nullptr.
	 */
	static FText GetFriendlyClassDisplayName(const UClass* Class);

	/**
	 * Returns a class name for the specified class that has no automatic suffixes, but is otherwise unmodified.  Class can be nullptr.
	 */
	static FString GetClassNameWithoutSuffix(const UClass* Class);

	/**
	 * Returns a formatted menu item label for a deprecated variable or function member with the given name.
	 *
	 * @param MemberName		(Required) User-facing name of the deprecated variable or function.
	 */
	static FText GetDeprecatedMemberMenuItemName(const FText& MemberName);

	/**
	 * Returns a formatted warning message regarding usage of a deprecated variable or function member with the given name.
	 *
	 * @param MemberName		(Required) User-facing name of the deprecated variable or function.
	 * @param DetailedMessage	(Optional) Instructional text or other details from the owner. If empty, a default message will be used.
	 */
	static FText GetDeprecatedMemberUsageNodeWarning(const FText& MemberName, const FText& DetailedMessage);

	/**
	 * Remove overridden component templates from instance component handlers when a parent class disables editable when inherited boolean.
	 */
	static void HandleDisableEditableWhenInherited(UObject* ModifiedObject, TArray<UObject*>& ArchetypeInstances);

	/**
	 * Returns the BPs most derived native parent type:
	 */
	static UClass* GetNativeParent(const UBlueprint* BP);

	/** Returns the UClass type for an object pin, if any */
	static UClass* GetTypeForPin(const UEdGraphPin& Pin);

	/**
	 * Returns true if this BP is currently based on a type that returns true for the UObject::ImplementsGetWorld() call:
	 */
	static bool ImplementsGetWorld(const UBlueprint* BP);
<<<<<<< HEAD
=======

	/*
	 * Checks a function for 'blueprint thread safety'. Note this is not strict thread safety and does not perform any
	 * analysis on the function, it only inspects the metadata. Analysis is performed by the compiler for BP functions
	 * that are marked thread safe and metadata is used both here and in the compiler for native functions that have
	 * been validated for thread safe use in a blueprint.
	 */
	static bool HasFunctionBlueprintThreadSafeMetaData(const UFunction* InFunction);
>>>>>>> 6bbb88c8
};

struct UNREALED_API FBlueprintDuplicationScopeFlags
{
	enum EFlags : uint32
	{
		NoFlags = 0,
		NoExtraCompilation = 1 << 0,
		TheSameTimelineGuid = 1 << 1,
		// This flag is needed for C++ backend (while compiler validates graphs). The actual BPGC type is compatible with the original BPGC.
		ValidatePinsUsingSourceClass = 1 << 2,
		TheSameNodeGuid = 1 << 3,
	};

	static uint32 bStaticFlags;
	static bool HasAnyFlag(uint32 InFlags)
	{
		return 0 != (bStaticFlags & InFlags);
	}

	TGuardValue<uint32> Guard;
	FBlueprintDuplicationScopeFlags(uint32 InFlags) : Guard(bStaticFlags, InFlags) {}
};
struct UNREALED_API FMakeClassSpawnableOnScope
{
	UClass* Class;
	bool bIsDeprecated;
	bool bIsAbstract;
	FMakeClassSpawnableOnScope(UClass* InClass)
		: Class(InClass), bIsDeprecated(false), bIsAbstract(false)
	{
		if (Class)
		{
			bIsDeprecated = Class->HasAnyClassFlags(CLASS_Deprecated);
			Class->ClassFlags &= ~CLASS_Deprecated;
			bIsAbstract = Class->HasAnyClassFlags(CLASS_Abstract);
			Class->ClassFlags &= ~CLASS_Abstract;
		}
	}
	~FMakeClassSpawnableOnScope()
	{
		if (Class)
		{
			if (bIsAbstract)
			{
				Class->ClassFlags |= CLASS_Abstract;
			}

			if (bIsDeprecated)
			{
				Class->ClassFlags |= CLASS_Deprecated;
			}
		}
	}
};<|MERGE_RESOLUTION|>--- conflicted
+++ resolved
@@ -1321,12 +1321,9 @@
 	/** Indicates if the variable is used on any graphs in this Blueprint */
 	static bool IsVariableUsed(const UBlueprint* VariableBlueprint, const FName& VariableName, const UEdGraph* LocalGraphScope = nullptr);
 
-<<<<<<< HEAD
-=======
 	/** Indicates if the function is used on any graphs in this Blueprint */
 	static bool IsFunctionUsed(const UBlueprint* FunctionBlueprint, const FName& FunctionName, const UEdGraph* LocalGraphScope = nullptr);
 
->>>>>>> 6bbb88c8
 	/** 
 	 * Copies the value from the passed in string into a property. ContainerMem points to the Struct or Class containing Property 
 	 * NOTE: This function does not work correctly with static arrays.
@@ -1354,12 +1351,9 @@
 	/** Call PostEditChange() on all Actors based on the given Blueprint */
 	static void PostEditChangeBlueprintActors(UBlueprint* Blueprint, bool bComponentEditChange = false);
 
-<<<<<<< HEAD
-=======
 	/** @return whether a property is private or not (whether native or via BP metadata) */
 	static bool IsPropertyPrivate(const FProperty* Property);
 	
->>>>>>> 6bbb88c8
 	/** Enumeration of whether a property is writable or if not, why. */
 	enum class EPropertyWritableState : uint8
 	{
@@ -1903,8 +1897,6 @@
 	 * Returns true if this BP is currently based on a type that returns true for the UObject::ImplementsGetWorld() call:
 	 */
 	static bool ImplementsGetWorld(const UBlueprint* BP);
-<<<<<<< HEAD
-=======
 
 	/*
 	 * Checks a function for 'blueprint thread safety'. Note this is not strict thread safety and does not perform any
@@ -1913,7 +1905,6 @@
 	 * been validated for thread safe use in a blueprint.
 	 */
 	static bool HasFunctionBlueprintThreadSafeMetaData(const UFunction* InFunction);
->>>>>>> 6bbb88c8
 };
 
 struct UNREALED_API FBlueprintDuplicationScopeFlags
