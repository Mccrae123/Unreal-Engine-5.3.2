// Copyright 1998-2017 Epic Games, Inc. All Rights Reserved.

#pragma once

#include "CoreMinimal.h"
#include "Stats/Stats.h"
#include "Misc/Guid.h"
#include "UObject/Class.h"
#include "Templates/SubclassOf.h"
#include "UObject/UnrealType.h"
#include "Engine/Blueprint.h"
#include "Widgets/SWidget.h"
#include "EdGraph/EdGraph.h"
#include "K2Node_EditablePinBase.h"
<<<<<<< HEAD
#include "Engine/LevelScriptBlueprint.h"
#include "BlueprintSupport.h" // for FLegacyEditorOnlyBlueprintOptions
=======
#include "Editor/ClassViewer/Public/ClassViewerModule.h"
#include "EdGraphSchema_K2.h"
>>>>>>> f00d6e77

class AActor;
class ALevelScriptActor;
class FBlueprintEditor;
class FCompilerResultsLog;
class INameValidatorInterface;
class UActorComponent;
class UK2Node_Variable;
class ULevelScriptBlueprint;
class USCS_Node;
class UTimelineTemplate;
struct FBlueprintCookedComponentInstancingData;
struct FComponentKey;

/** 
  * Flags describing how to handle graph removal
  */
namespace EGraphRemoveFlags
{
	enum Type
	{
		/** No options */
		None = 0x00000000,

		/** If true recompile the blueprint after removing the graph, false if operations are being batched */
		Recompile = 0x00000001,

		/** If true mark the graph as transient, false otherwise */
		MarkTransient = 0x00000002,

		/** Helper enum for most callers */
		Default = Recompile | MarkTransient
	};
};

struct UNREALED_API FFunctionFromNodeHelper
{
	UFunction* const Function;
	const UK2Node* const Node;

	static UFunction* FunctionFromNode(const UK2Node* Node);

	FFunctionFromNodeHelper(const UObject* Obj);
};

class UNREALED_API FBasePinChangeHelper
{
public:
	static bool NodeIsNotTransient(const UK2Node* Node)
	{
		return (NULL != Node)
			&& !Node->HasAnyFlags(RF_Transient) 
			&& (NULL != Cast<UEdGraph>(Node->GetOuter()));
	}

	virtual void EditCompositeTunnelNode(class UK2Node_Tunnel* TunnelNode) {}

	virtual void EditMacroInstance(class UK2Node_MacroInstance* MacroInstance, UBlueprint* Blueprint) {}

	virtual void EditCallSite(class UK2Node_CallFunction* CallSite, UBlueprint* Blueprint) {}

	virtual void EditDelegates(class UK2Node_BaseMCDelegate* CallSite, UBlueprint* Blueprint) {}

	virtual void EditCreateDelegates(class UK2Node_CreateDelegate* CallSite) {}

	void Broadcast(UBlueprint* InBlueprint, class UK2Node_EditablePinBase* InTargetNode, UEdGraph* Graph);
};

class UNREALED_API FParamsChangedHelper : public FBasePinChangeHelper
{
public:
	TSet<UBlueprint*> ModifiedBlueprints;
	TSet<UEdGraph*> ModifiedGraphs;

	virtual void EditCompositeTunnelNode(class UK2Node_Tunnel* TunnelNode) override;

	virtual void EditMacroInstance(class UK2Node_MacroInstance* MacroInstance, UBlueprint* Blueprint) override;

	virtual void EditCallSite(class UK2Node_CallFunction* CallSite, UBlueprint* Blueprint) override;

	virtual void EditDelegates(class UK2Node_BaseMCDelegate* CallSite, UBlueprint* Blueprint) override;

	virtual void EditCreateDelegates(class UK2Node_CreateDelegate* CallSite) override;

};

struct UNREALED_API FUCSComponentId
{
public:
	FUCSComponentId(const class UK2Node_AddComponent* UCSNode);
	FGuid GetAssociatedGuid() const { return GraphNodeGuid; }

private:
	FGuid GraphNodeGuid;
};

DECLARE_CYCLE_STAT_EXTERN(TEXT("Notify Blueprint Changed"), EKismetCompilerStats_NotifyBlueprintChanged, STATGROUP_KismetCompiler, );

struct UNREALED_API FCompilerRelevantNodeLink
{
	UK2Node* Node;
	UEdGraphPin* LinkedPin;

	FCompilerRelevantNodeLink(UK2Node* InNode, UEdGraphPin* InLinkedPin)
		: Node(InNode)
		, LinkedPin(InLinkedPin)
	{
	}
};

/** Array type for GetCompilerRelevantNodeLinks() */
typedef TArray<FCompilerRelevantNodeLink, TInlineAllocator<4> > FCompilerRelevantNodeLinkArray;

class UNREALED_API FBlueprintEditorUtils
{
public:

	/**
	 * Schedules and refreshes all nodes in the blueprint, making sure that nodes that affect function signatures get regenerated first
	 */
	static void RefreshAllNodes(UBlueprint* Blueprint);

	/**
	 * Reconstructs all nodes in the blueprint, node reconstruction order determined by FCompareNodePriority.
	 */
	static void ReconstructAllNodes(UBlueprint* Blueprint);

	/**
	 * Optimized refresh of nodes that depend on external blueprints.  Refreshes the nodes, but does not recompile the skeleton class
	 */
	static void RefreshExternalBlueprintDependencyNodes(UBlueprint* Blueprint, UStruct* RefreshOnlyChild = NULL);

	/**
	 * Refresh the nodes of an individual graph.
	 * 
	 * @param	Graph	The graph to refresh.
	 */
	static void RefreshGraphNodes(const UEdGraph* Graph);

	/**
	 * Replaces any deprecated nodes with new ones
	 */
	static void ReplaceDeprecatedNodes(UBlueprint* Blueprint);

	/**
	 * Preloads the object and all the members it owns (nodes, pins, etc)
	 */
	static void PreloadMembers(UObject* InObject);

	/**
	 * Preloads the construction script, and all templates therein
	 */
	static void PreloadConstructionScript(UBlueprint* Blueprint);

	/** 
	 * Helper function to patch the new CDO into the linker where the old one existed 
	 */
	static void PatchNewCDOIntoLinker(UObject* CDO, FLinkerLoad* Linker, int32 ExportIndex, TArray<UObject*>& ObjLoaded);

	/**
	 * Helper for loading dependent data needed for compile, would not be needed if compile on load ran after serialization
	 */
	static void ForceLoadMembers(UObject* Object);

	/**
	 * Regenerates the class at class load time, and refreshes the blueprint
	 */
	static UClass* RegenerateBlueprintClass(UBlueprint* Blueprint, UClass* ClassToRegenerate, UObject* PreviousCDO, TArray<UObject*>& ObjLoaded);

	/**
	 * Replace subobjects of CDO in linker
	 */
	static void PatchCDOSubobjectsIntoExport(UObject* PreviousCDO, UObject* NewCDO);

	/** Recreates class meta data */
	static void RecreateClassMetaData(UBlueprint* Blueprint, UClass* Class, bool bRemoveExistingMetaData);

	/**
	 * Copies the default properties of all parent blueprint classes in the chain to the specified blueprint's skeleton CDO
	 */
	static void PropagateParentBlueprintDefaults(UClass* ClassToPropagate);

	/** Called on a Blueprint after it has been duplicated */
	static void PostDuplicateBlueprint(UBlueprint* Blueprint, bool bDuplicateForPIE);

	/** Consigns the blueprint's generated classes to oblivion */
	static void RemoveGeneratedClasses(UBlueprint* Blueprint);

	/**
	 * Helper function to get the blueprint that ultimately owns a node.
	 *
	 * @param	InNode	Node to find the blueprint for.
	 * @return	The corresponding blueprint or NULL.
	 */
	static UBlueprint* FindBlueprintForNode(const UEdGraphNode* Node);

	/**
	 * Helper function to get the blueprint that ultimately owns a node.  Cannot fail.
	 *
	 * @param	InNode	Node to find the blueprint for.
	 * @return	The corresponding blueprint or NULL.
	 */
	static UBlueprint* FindBlueprintForNodeChecked(const UEdGraphNode* Node);

	/**
	 * Helper function to get the blueprint that ultimately owns a graph.
	 *
	 * @param	InGraph	Graph to find the blueprint for.
	 * @return	The corresponding blueprint or NULL.
	 */
	static UBlueprint* FindBlueprintForGraph(const UEdGraph* Graph);

	/**
	 * Helper function to get the blueprint that ultimately owns a graph.  Cannot fail.
	 *
	 * @param	InGraph	Graph to find the blueprint for.
	 * @return	The corresponding blueprint or NULL.
	 */
	static UBlueprint* FindBlueprintForGraphChecked(const UEdGraph* Graph);

	/**
	 * Updates sources of delegates.
	 */
	static void UpdateDelegatesInBlueprint(UBlueprint* Blueprint);

	/**
	 * Whether or not the blueprint should regenerate its class on load or not.  This prevents macros and other BP types not marked for reconstruction from being recompiled all the time
	 */
	static bool ShouldRegenerateBlueprint(UBlueprint* Blueprint);

	/**
	 * Blueprint has structurally changed (added/removed functions, graphs, etc...). Performs the following actions:
	 *  - Recompiles the skeleton class.
	 *  - Notifies any observers.
	 *  - Marks the package as dirty.
	 */
	static void MarkBlueprintAsStructurallyModified(UBlueprint* Blueprint);

	/**
	 * Blueprint has changed in some manner that invalidates the compiled data (link made/broken, default value changed, etc...)
	 *  - Marks the blueprint as status unknown
	 *  - Marks the package as dirty
	 *
	 * @param	Blueprint				The Blueprint to mark as modified
	 * @param	PropertyChangedEvent	Used when marking the blueprint as modified due to a changed property (optional)
	 */
	static void MarkBlueprintAsModified(UBlueprint* Blueprint, FPropertyChangedEvent PropertyChangedEvent = FPropertyChangedEvent(nullptr));

	/** See whether or not the specified graph name / entry point name is unique */
	static bool IsGraphNameUnique(UBlueprint* Blueprint, const FName& InName);

	/**
	 * Creates a new empty graph.
	 *
	 * @param	ParentScope		The outer of the new graph (typically a blueprint).
	 * @param	GraphName		Name of the graph to add.
	 * @param	SchemaClass		Schema to use for the new graph.
	 *
	 * @return	null if it fails, else.
	 */
	static class UEdGraph* CreateNewGraph(UObject* ParentScope, const FName& GraphName, TSubclassOf<class UEdGraph> GraphClass, TSubclassOf<class UEdGraphSchema> SchemaClass);

	/**
	 * Creates a function graph, but does not add it to the blueprint.  If bIsUserCreated is true, the entry/exit nodes will be editable. 
	 * SignatureFromObject is used to find signature for entry/exit nodes if using an existing signature.
	 * The template argument SignatureType should be UClass or UFunction.
	 */
	template <typename SignatureType>
	static void CreateFunctionGraph(UBlueprint* Blueprint, class UEdGraph* Graph, bool bIsUserCreated, SignatureType* SignatureFromObject)
	{
		// Give the schema a chance to fill out any required nodes (like the entry node or results node)
		const UEdGraphSchema* Schema = Graph->GetSchema();
		const UEdGraphSchema_K2* K2Schema = Cast<const UEdGraphSchema_K2>(Graph->GetSchema());

		Schema->CreateDefaultNodesForGraph(*Graph);

		if ( K2Schema != NULL )
		{
			K2Schema->CreateFunctionGraphTerminators(*Graph, SignatureFromObject);

			if ( bIsUserCreated )
			{
				// We need to flag the entry node to make sure that the compiled function is callable from Kismet2
				int32 ExtraFunctionFlags = ( FUNC_BlueprintCallable | FUNC_BlueprintEvent | FUNC_Public );
				if ( BPTYPE_FunctionLibrary == Blueprint->BlueprintType )
				{
					ExtraFunctionFlags |= FUNC_Static;
				}
				if( IsBlutility( Blueprint ))
				{
					if( FKismetUserDeclaredFunctionMetadata* MetaData = GetGraphFunctionMetaData( Graph ))
					{
						MetaData->bCallInEditor = true;
					}
				}
				K2Schema->AddExtraFunctionFlags(Graph, ExtraFunctionFlags);
				K2Schema->MarkFunctionEntryAsEditable(Graph, true);
			}
		}
	}

	/** 
	 * Adds a function graph to this blueprint.  If bIsUserCreated is true, the entry/exit nodes will be editable. 
	 * SignatureFromObject is used to find signature for entry/exit nodes if using an existing signature.
	 * The template argument SignatureType should be UClass or UFunction.
	 */
	template <typename SignatureType>
	static void AddFunctionGraph(UBlueprint* Blueprint, class UEdGraph* Graph, bool bIsUserCreated, SignatureType* SignatureFromObject)
	{
		CreateFunctionGraph(Blueprint, Graph, bIsUserCreated, SignatureFromObject);

		Blueprint->FunctionGraphs.Add(Graph);

		// Potentially adjust variable names for any child blueprints
		ValidateBlueprintChildVariables(Blueprint, Graph->GetFName());

		FBlueprintEditorUtils::MarkBlueprintAsStructurallyModified(Blueprint);
	}

	/** Adds a macro graph to this blueprint.  If bIsUserCreated is true, the entry/exit nodes will be editable. SignatureFromClass is used to find signature for entry/exit nodes if using an existing signature. */
	static void AddMacroGraph(UBlueprint* Blueprint, class UEdGraph* Graph,  bool bIsUserCreated, UClass* SignatureFromClass);

	/** Adds an interface graph to this blueprint */
	static void AddInterfaceGraph(UBlueprint* Blueprint, class UEdGraph* Graph, UClass* InterfaceClass);

	/** Adds an ubergraph page to this blueprint */
	static void AddUbergraphPage(UBlueprint* Blueprint, class UEdGraph* Graph);

	/** Adds a domain-specific graph to this blueprint */
	static void AddDomainSpecificGraph(UBlueprint* Blueprint, class UEdGraph* Graph);

	/**
	 * Remove the supplied set of graphs from the Blueprint.
	 *
	 * @param	GraphsToRemove	The graphs to remove.
	 */
	static void RemoveGraphs( UBlueprint* Blueprint, const TArray<class UEdGraph*>& GraphsToRemove );

	/**
	 * Removes the supplied graph from the Blueprint.
	 *
	 * @param Blueprint			The blueprint containing the graph
	 * @param GraphToRemove		The graph to remove.
	 * @param Flags				Options to control the removal process
	 */
	static void RemoveGraph( UBlueprint* Blueprint, class UEdGraph* GraphToRemove, EGraphRemoveFlags::Type Flags = EGraphRemoveFlags::Default );

	/**
	 * Tries to rename the supplied graph.
	 * Cleans up function entry node if one exists and marks objects for modification
	 *
	 * @param Graph				The graph to rename.
	 * @param NewName			The new name for the graph
	 */
	static void RenameGraph(class UEdGraph* Graph, const FString& NewName );

	/**
	 * Renames the graph of the supplied node with a valid name based off of the suggestion.
	 *
	 * @param GraphNode			The node of the graph to rename.
	 * @param DesiredName		The initial form of the name to try
	 */
	static void RenameGraphWithSuggestion(class UEdGraph* Graph, TSharedPtr<class INameValidatorInterface> NameValidator, const FString& DesiredName );

	/**
	 * Removes the supplied node from the Blueprint.
	 *
	 * @param Node				The node to remove.
	 * @param bDontRecompile	If true, the blueprint will not be marked as modified, and will not be recompiled.  Useful for if you are removing several node at once, and don't want to recompile each time
	 */
	static void RemoveNode (UBlueprint* Blueprint, UEdGraphNode* Node, bool bDontRecompile=false);

	/**
	 * Returns the graph's top level graph (climbing up the hierarchy until there are no more graphs)
	 *
	 * @param InGraph		The graph to find the parent of
	 *
	 * @return				The top level graph
	 */
	static UEdGraph* GetTopLevelGraph(const UEdGraph* InGraph);

	/** Determines if the graph is ReadOnly, this differs from editable in that it is never expected to be edited and is in a read-only state */
	static bool IsGraphReadOnly(UEdGraph* InGraph);

	/** Look to see if an event already exists to override a particular function */
	static class UK2Node_Event* FindOverrideForFunction(const UBlueprint* Blueprint, const UClass* SignatureClass, FName SignatureName);

	/** Find the Custom Event if it already exists in the Blueprint */
	static class UK2Node_Event* FindCustomEventNode(const UBlueprint* Blueprint, FName const CustomName);


	/** Returns all nodes in all graphs of the specified class */
	template< class T > 
	static inline void GetAllNodesOfClass( const UBlueprint* Blueprint, TArray<T*>& OutNodes )
	{
		TArray<UEdGraph*> AllGraphs;
		Blueprint->GetAllGraphs(AllGraphs);
		for(int32 i=0; i<AllGraphs.Num(); i++)
		{
			check(AllGraphs[i] != NULL);
			TArray<T*> GraphNodes;
			AllGraphs[i]->GetNodesOfClass<T>(GraphNodes);
			OutNodes.Append(GraphNodes);
		}
	}

	/** Returns all nodes in all graphs of at least the minimum node type */
	template< class MinNodeType, class ArrayClassType>
	static inline void GetAllNodesOfClassEx(const UBlueprint* Blueprint, TArray<ArrayClassType*>& OutNodes)
	{
		TArray<UEdGraph*> AllGraphs;
		Blueprint->GetAllGraphs(AllGraphs);
		for(UEdGraph* Graph : AllGraphs)
		{
			check(Graph != nullptr);
			Graph->GetNodesOfClassEx<MinNodeType, ArrayClassType>(OutNodes);
		}
	}

	/**
	 * Searches all nodes in a Blueprint and checks for a matching Guid
	 *
	 * @param InBlueprint			The Blueprint to search
	 * @param InNodeGuid			The Guid to check Blueprints against
	 *
	 * @return						Returns a Node with a matching Guid
	 */
	static UEdGraphNode* GetNodeByGUID(const UBlueprint* InBlueprint, const FGuid& InNodeGuid)
	{
		TArray<UEdGraphNode*> GraphNodes;
		GetAllNodesOfClass(InBlueprint, GraphNodes);

		for(UEdGraphNode* GraphNode : GraphNodes)
		{
			if(GraphNode->NodeGuid == InNodeGuid)
			{
				return GraphNode;
			}
		}
		return nullptr;
	}

	/** Gather all bps that Blueprint depends on */
	static void GatherDependencies(const UBlueprint* Blueprint, TSet<TWeakObjectPtr<UBlueprint>>& OutDependencies, TSet<TWeakObjectPtr<UStruct>>& OutUDSDependencies);

	/** Returns a list of loaded Blueprints that are dependent on the given Blueprint. */
	static void GetDependentBlueprints(UBlueprint* Blueprint, TArray<UBlueprint*>& DependentBlueprints, bool bRemoveSelf = true);

	/** Ensures, that CachedDependencies in BP are up to date */
	static void EnsureCachedDependenciesUpToDate(UBlueprint* Blueprint);

	/** returns if a graph is an intermediate build product */
	static bool IsGraphIntermediate(const UEdGraph* Graph);

	/** @return true if the blueprint does not contain any special logic or variables or other elements that require a full compile. */
	static bool IsDataOnlyBlueprint(const UBlueprint* Blueprint);

	/** Returns whether or not the blueprint is const during execution */
	static bool IsBlueprintConst(const UBlueprint* Blueprint);

	/** Returns whether or not the blueprint is a blutility */
	static bool IsBlutility(const UBlueprint* Blueprint);

	/**
	 * Whether or not this is an actor-based blueprint, and supports features like the uber-graph, components, etc
	 *
	 * @return	Whether or not this is an actor based blueprint
	 */
	static bool IsActorBased(const UBlueprint* Blueprint);

	/**
	 * Whether or not this blueprint is an interface, used only for defining functions to implement
	 *
	 * @return	Whether or not this is an interface blueprint
	 */
	static bool IsInterfaceBlueprint(const UBlueprint* Blueprint);

	/**
	 * Whether or not this blueprint is an interface, used only for defining functions to implement
	 *
	 * @return	Whether or not this is a level script blueprint
	 */
	static bool IsLevelScriptBlueprint(const UBlueprint* Blueprint);

	/**
	 * Whether or not this class represents a class generated by an anonymous actor class stored in a level 
	 *
	 * @return	Whether or not this is an anonymous blueprint
	 */
	static bool IsAnonymousBlueprintClass(const UClass* Class);

	/**
	 * Checks for events in the argument class
	 * @param Class	The class to check for events.
	 */
	static bool CanClassGenerateEvents(const UClass* Class);

	/**
	 * If a blueprint is directly tied to a level (level script and anonymous blueprints), this will return a pointer to that level
	 *
	 * @return	The level, if any, tied to this blueprint
	 */
	static class ULevel* GetLevelFromBlueprint(const UBlueprint* Blueprint);

	/** Do we support construction scripts */
	static bool SupportsConstructionScript(const UBlueprint* Blueprint);

	/** Returns the user construction script, if any */
	static UEdGraph* FindUserConstructionScript(const UBlueprint* Blueprint);

	/** Returns the event graph, if any */
	static UEdGraph* FindEventGraph(const UBlueprint* Blueprint);

	/** Checks if given graph is an event graph */
	static bool IsEventGraph(const UEdGraph* InGraph);

	/** Checks if given node is a tunnel instance node */
	static bool IsTunnelInstanceNode(const UEdGraphNode* InGraphNode);

	/** See if a class is the one generated by this blueprint */
	static bool DoesBlueprintDeriveFrom(const UBlueprint* Blueprint, UClass* TestClass);

	/** See if a field (property, function etc) is part of the blueprint chain, or  */
	static bool DoesBlueprintContainField(const UBlueprint* Blueprint, UField* TestField);

	/** Returns whether or not the blueprint supports overriding functions */
	static bool DoesSupportOverridingFunctions(const UBlueprint* Blueprint);

	/** Returns whether or not the blueprint supports timelines */
	static bool DoesSupportTimelines(const UBlueprint* Blueprint);

	/** Returns whether or not the blueprint supports event graphs*/
	static bool DoesSupportEventGraphs(const UBlueprint* Blueprint);

	/** Returns whether or not the blueprint supports implementing interfaces */
	static bool DoesSupportImplementingInterfaces(const UBlueprint* Blueprint);

	/** Returns whether or not the blueprint supports components */
	static bool DoesSupportComponents(UBlueprint const* Blueprint);

	/** Returns whether or not the blueprint supports default values (IE has a CDO) */
	static bool DoesSupportDefaults(UBlueprint const* Blueprint);

	/** Returns whether or not the blueprint graph supports local variables */
	static bool DoesSupportLocalVariables(UEdGraph const* InGraph);

	// Returns a descriptive name of the type of blueprint passed in
	static FString GetBlueprintTypeDescription(const UBlueprint* Blueprint);

	/** Constructs a class picker widget for reparenting the specified blueprint(s) */
	static TSharedRef<SWidget> ConstructBlueprintParentClassPicker( const TArray< UBlueprint* >& Blueprints, const FOnClassPicked& OnPicked);

	/** Try to open reparent menu for specified blueprint */
	static void OpenReparentBlueprintMenu( UBlueprint* Blueprint, const TSharedRef<SWidget>& ParentContent, const FOnClassPicked& OnPicked);
	static void OpenReparentBlueprintMenu( const TArray< UBlueprint* >& Blueprints, const TSharedRef<SWidget>& ParentContent, const FOnClassPicked& OnPicked);

	/** Constructs a class picker widget for adding interfaces for the specified blueprint(s) */
	static TSharedRef<SWidget> ConstructBlueprintInterfaceClassPicker( const TArray< UBlueprint* >& Blueprints, const FOnClassPicked& OnPicked);

	/** return find first native class in the hierarchy */
	static UClass* FindFirstNativeClass(UClass* Class);

	/**
	 * Gets the names of all graphs in the Blueprint
	 *
	 * @param [in,out]	GraphNames	The graph names will be appended to this array.
	 */
	static void GetAllGraphNames(const UBlueprint* Blueprint, TArray<FName>& GraphNames);

	/**
	 * Gets the compiler-relevant (i.e. non-ignorable) node links from the given pin.
	 *
	 * @param			FromPin			The pin to start searching from.
	 * @param			OutNodeLinks	Will contain the given pin + owning node if compiler-relevant, or all nodes linked to the owning node at the matching "pass-through" pin that are compiler-relevant. Empty if no compiler-relevant node links can be found from the given pin.
	 */
	static void GetCompilerRelevantNodeLinks(UEdGraphPin* FromPin, FCompilerRelevantNodeLinkArray& OutNodeLinks);

	/**
	 * Finds the first compiler-relevant (i.e. non-ignorable) node from the given pin.
	 *
	 * @param			FromPin			The pin to start searching from.
	 *
	 * @return			The given pin's owning node if compiler-relevant, or the first node linked to the owning node at the matching "pass-through" pin that is compiler-relevant. May be NULL if no compiler-relevant nodes can be found from the given pin.
	 */
	static UK2Node* FindFirstCompilerRelevantNode(UEdGraphPin* FromPin);

	/**
	 * Finds the first compiler-relevant (i.e. non-ignorable) node from the given pin and returns the owned pin that's linked.
	 *
	 * @param			FromPin			The pin to start searching from.
	 *
	 * @return			The given pin if its owning node is compiler-relevant, or the first pin linked to the owning node at the matching "pass-through" pin that is owned by a compiler-relevant node. May be NULL if no compiler-relevant nodes can be found from the given pin.
	 */
	static UEdGraphPin* FindFirstCompilerRelevantLinkedPin(UEdGraphPin* FromPin);

	//////////////////////////////////////////////////////////////////////////
	// Functions

	/**
	 * Gets a list of function names currently in use in the blueprint, based on the skeleton class
	 *
	 * @param			Blueprint		The blueprint to check
	 * @param [in,out]	FunctionNames	List of function names currently in use
	 */
	static void GetFunctionNameList(const UBlueprint* Blueprint, TArray<FName>& FunctionNames);

	/**
	 * Gets a list of delegates names in the blueprint, based on the skeleton class
	 *
	 * @param			Blueprint		The blueprint to check
	 * @param [in,out]	DelegatesNames	List of function names currently in use
	 */
	static void GetDelegateNameList(const UBlueprint* Blueprint, TArray<FName>& DelegatesNames);

	/** 
	 * Get a graph for delegate signature with given name, from given blueprint.
	 * 
	 * @param			Blueprint		Blueprint owning the delegate signature graph
	 * @param			DelegateName	Name of delegate.
	 * @return			Graph of delegate-signature function.
	 */
	static UEdGraph* GetDelegateSignatureGraphByName(UBlueprint* Blueprint, FName DelegateName);

	/** Checks if given graph contains a delegate signature */
	static bool IsDelegateSignatureGraph(const UEdGraph* Graph);

	/** Checks if given graph is owned by a Math Expression node */
	static bool IsMathExpressionGraph(const UEdGraph* InGraph);

	/**
	 * Gets a list of pins that should hidden for a given function in a given graph
	 *
	 * @param			Graph			The graph that you're looking to call the function from (some functions hide different pins depending on the graph they're in)
	 * @param			Function		The function to consider
	 * @param [out]		HiddenPins		Set of pins that should be hidden
	 * @param [out]		OutInternalPins	Subset of hidden pins that are marked for internal use only rather than marked as hidden (optional)
	 */
	static void GetHiddenPinsForFunction(UEdGraph const* Graph, UFunction const* Function, TSet<FString>& HiddenPins, TSet<FString>* OutInternalPins = nullptr);

	/** Makes sure that calls to parent functions are valid, and removes them if not */
	static void ConformCallsToParentFunctions(UBlueprint* Blueprint);

	//////////////////////////////////////////////////////////////////////////
	// Events

	/** Makes sure that all events we handle exist, and replace with custom events if not */
	static void ConformImplementedEvents(UBlueprint* Blueprint);

	//////////////////////////////////////////////////////////////////////////
	// Variables

	/**
	 * Checks if pin type stores proper type for a variable or parameter. Especially if the UDStruct is valid.
	 *
	 * @param		Type	Checked pin type.
	 *
	 * @return				if type is valid
	 */
	static bool IsPinTypeValid(const FEdGraphPinType& Type);

	/**
	 * Gets the visible class variable list.  This includes both variables introduced here and in all superclasses.
	 *
	 * @param [in,out]	VisibleVariables	The visible variables will be appened to this array.
	 */
	static void GetClassVariableList(const UBlueprint* Blueprint, TArray<FName>& VisibleVariables, bool bIncludePrivateVars=false);

	/**
	 * Gets variables of specified type
	 *
	 * @param 			FEdGraphPinType	 			Type of variables to look for
	 * @param [in,out]	VisibleVariables			The visible variables will be appened to this array.
	 */
	static void GetNewVariablesOfType( const UBlueprint* Blueprint, const FEdGraphPinType& Type, TArray<FName>& OutVars);

	/**
	 * Gets local variables of specified type
	 *
	 * @param 			FEdGraphPinType	 			Type of variables to look for
	 * @param [in,out]	VisibleVariables			The visible variables will be appened to this array.
	 */
	static void GetLocalVariablesOfType( const UEdGraph* Graph, const FEdGraphPinType& Type, TArray<FName>& OutVars);

	/**
	 * Adds a member variable to the blueprint.  It cannot mask a variable in any superclass.
	 *
	 * @param	NewVarName	Name of the new variable.
	 * @param	NewVarType	Type of the new variable.
	 * @param	DefaultValue	Default value stored as string
	 *
	 * @return	true if it succeeds, false if it fails.
	 */
	static bool AddMemberVariable(UBlueprint* Blueprint, const FName& NewVarName, const FEdGraphPinType& NewVarType, const FString& DefaultValue = FString());

	/**
	 * Duplicates a variable given it's name and Blueprint
	 *
	 * @param InBlueprint					The Blueprint the variable can be found in
	 * @paramInScope						Local variable's scope
	 * @param InVariableToDuplicate			Variable name to be found and duplicated
	 *
	 * @return								Returns the name of the new variable or NAME_None is failed to duplicate
	 */
	static FName DuplicateVariable(UBlueprint* InBlueprint, const UStruct* InScope, const FName& InVariableToDuplicate);

	/**
	 * Internal function that deep copies a variable description
	 *
	 * @param InBlueprint					The blueprint to ensure a uniquely named variable in
	 * @param InVariableToDuplicate			Variable description to duplicate
	 *
	 * @return								Returns a copy of the passed in variable description.
	 */
	static FBPVariableDescription DuplicateVariableDescription(UBlueprint* InBlueprint, FBPVariableDescription& InVariableDescription);

	/**
	 * Removes a member variable if it was declared in this blueprint and not in a base class.
	 *
	 * @param	VarName	Name of the variable to be removed.
	 */
	static void RemoveMemberVariable(UBlueprint* Blueprint, const FName VarName);
	
	/**
	 * Removes member variables if they were declared in this blueprint and not in a base class.
	 *
	 * @param	VarNames	Names of the variable to be removed.
	 */
	static void BulkRemoveMemberVariables(UBlueprint* Blueprint, const TArray<FName>& VarNames);

	/**
	 * Finds a member variable Guid using the variable's name
	 *
	 * @param InBlueprint		Blueprint to search for the local variable
	 * @param InVariableGuid	Local variable's name to search for
	 * @return					The Guid associated with the local variable
	 */
	static FGuid FindMemberVariableGuidByName(UBlueprint* InBlueprint, const FName InVariableName);

	/**
	 * Finds a member variable name using the variable's Guid
	 *
	 * @param InBlueprint		Blueprint to search for the local variable
	 * @param InVariableGuid	Guid to identify the local variable with
	 * @return					Local variable's name
	 */
	static FName FindMemberVariableNameByGuid(UBlueprint* InBlueprint, const FGuid& InVariableGuid);

	/**
	 * Removes the variable nodes associated with the specified var name
	 *
	 * @param	Blueprint			The blueprint you want variable nodes removed from.
	 * @param	VarName				Name of the variable to be removed.
	 * @param	bForSelfOnly		True if you only want to delete variable nodes that represent ones owned by this blueprint,
	 * @param	LocalGraphScope		Local scope graph of variables
	 *								false if you just want everything with the specified name removed (variables from other classes too).
	 */
	static void RemoveVariableNodes(UBlueprint* Blueprint, const FName VarName, bool const bForSelfOnly = true, UEdGraph* LocalGraphScope = nullptr);

	/**Rename a member variable*/
	static void RenameMemberVariable(UBlueprint* Blueprint, const FName OldName, const FName NewName);

	/** Rename a member variable created by a SCS entry */
	static void RenameComponentMemberVariable(UBlueprint* Blueprint, USCS_Node* Node, const FName NewName);
	
	/** Changes the type of a member variable */
	static void ChangeMemberVariableType(UBlueprint* Blueprint, const FName VariableName, const FEdGraphPinType& NewPinType);

	/**
	 * Finds the scope's associated graph for local variables (or any passed UFunction)
	 *
	 * @param	InBlueprint			The Blueprint the local variable can be found in
	 * @param	InScope				Local variable's scope
	 */
	static UEdGraph* FindScopeGraph(const UBlueprint* InBlueprint, const UStruct* InScope);

	/**
	 * Adds a local variable to the function graph.  It cannot mask a member variable or a variable in any superclass.
	 *
	 * @param	NewVarName	Name of the new variable.
	 * @param	NewVarType	Type of the new variable.
	 * @param	DefaultValue	Default value stored as string
	 *
	 * @return	true if it succeeds, false if it fails.
	 */
	static bool AddLocalVariable(UBlueprint* Blueprint, UEdGraph* InTargetGraph, const FName InNewVarName, const FEdGraphPinType& InNewVarType, const FString& DefaultValue = FString());

	/**
	 * Removes a member variable if it was declared in this blueprint and not in a base class.
	 *
	 * @param	InBlueprint			The Blueprint the local variable can be found in
	 * @param	InScope				Local variable's scope
	 * @param	InVarName			Name of the variable to be removed.
	 */
	static void RemoveLocalVariable(UBlueprint* InBlueprint, const UStruct* InScope, const FName InVarName);

	/**
	 * Returns a local variable with the function entry it was found in
	 *
	 * @param InBlueprint		Blueprint to search for the local variable
	 * @param InVariableName	Name of the variable to search for
	 * @return					The local variable description
	 */
	static FBPVariableDescription* FindLocalVariable(UBlueprint* InBlueprint, const UStruct* InScope, const FName InVariableName);

	/**
	 * Returns a local variable
	 *
	 * @param InBlueprint		Blueprint to search for the local variable
	 * @param InScopeGraph		Local variable's graph
	 * @param InVariableName	Name of the variable to search for
	 * @param OutFunctionEntry	Optional output parameter. If not null, the found function entry is returned.
	 * @return					The local variable description
	 */
	static FBPVariableDescription* FindLocalVariable(const UBlueprint* InBlueprint, const UEdGraph* InScopeGraph, const FName InVariableName, class UK2Node_FunctionEntry** OutFunctionEntry = NULL);

	/**
	 * Returns a local variable
	 *
	 * @param InBlueprint		Blueprint to search for the local variable
	 * @param InScope			Local variable's scope
	 * @param InVariableName	Name of the variable to search for
	 * @param OutFunctionEntry	Optional output parameter. If not null, the found function entry is returned.
	 * @return					The local variable description
	 */
	static FBPVariableDescription* FindLocalVariable(const UBlueprint* InBlueprint, const UStruct* InScope, const FName InVariableName, class UK2Node_FunctionEntry** OutFunctionEntry = NULL);

	/**
	 * Finds a local variable name using the variable's Guid
	 *
	 * @param InBlueprint		Blueprint to search for the local variable
	 * @param InVariableGuid	Guid to identify the local variable with
	 * @return					Local variable's name
	 */
	static FName FindLocalVariableNameByGuid(UBlueprint* InBlueprint, const FGuid& InVariableGuid);

	/**
	 * Finds a local variable Guid using the variable's name
	 *
	 * @param InBlueprint		Blueprint to search for the local variable
	 * @param InScope			Local variable's scope
	 * @param InVariableGuid	Local variable's name to search for
	 * @return					The Guid associated with the local variable
	 */
	static FGuid FindLocalVariableGuidByName(UBlueprint* InBlueprint, const UStruct* InScope, const FName InVariableName);

	/**
	 * Finds a local variable Guid using the variable's name
	 *
	 * @param InBlueprint		Blueprint to search for the local variable
	 * @param InScopeGraph		Local variable's graph
	 * @param InVariableGuid	Local variable's name to search for
	 * @return					The Guid associated with the local variable
	 */
	static FGuid FindLocalVariableGuidByName(UBlueprint* InBlueprint, const UEdGraph* InScopeGraph, const FName InVariableName);

	/**
	 * Rename a local variable
	 *
	 * @param InBlueprint		Blueprint to search for the local variable
	 * @param InScope			Local variable's scope
	 * @param InOldName			The name of the local variable to change
	 * @param InNewName			The new name of the local variable
	 */
	static void RenameLocalVariable(UBlueprint* InBlueprint, const UStruct* InScope, const FName InOldName, const FName InNewName);

	/**
	 * Changes the type of a local variable
	 *
	 * @param InBlueprint		Blueprint to search for the local variable
	 * @param InScope			Local variable's scope
	 * @param InVariableName	Name of the local variable to change the type of
	 * @param InNewPinType		The pin type to change the local variable type to
	 */
	static void ChangeLocalVariableType(UBlueprint* InBlueprint, const UStruct* InScope, const FName InVariableName, const FEdGraphPinType& InNewPinType);

	/** Replaces all variable references in the specified blueprint */
	static void ReplaceVariableReferences(UBlueprint* Blueprint, const FName OldName, const FName NewName);

	/** Replaces all variable references in the specified blueprint */
	static void ReplaceVariableReferences(UBlueprint* Blueprint, const UProperty* OldVariable, const UProperty* NewVariable);

	/** Check blueprint variable metadata keys/values for validity and make adjustments if needed */
	static void ValidateBlueprintVariableMetadata(FBPVariableDescription& VarDesc);

	/** Validate child blueprint component member variables, member variables, and timelines, and function graphs against the given variable name */
	static void ValidateBlueprintChildVariables(UBlueprint* InBlueprint, const FName InVariableName);

	/** Rename a Timeline. If bRenameNodes is true, will also rename any timeline nodes associated with this timeline */
	static bool RenameTimeline (UBlueprint* Blueprint, const FName OldVarName, const FName NewVarName);

	/**
	 * Sets the Blueprint edit-only flag on the variable with the specified name
	 *
	 * @param	VarName				Name of the var to set the flag on
	 * @param	bNewBlueprintOnly	The new value to set the bitflag to
	 */
	static void SetBlueprintOnlyEditableFlag(UBlueprint* Blueprint, const FName& VarName, const bool bNewBlueprintOnly);

	/**
	 * Sets the Interp flag on the variable with the specified name to make available to matinee
	 *
	 * @param	VarName				Name of the var to set the flag on
	 * @param	bInterp	true to make variable available to Matinee, false otherwise
	 */
	static void SetInterpFlag(UBlueprint* Blueprint, const FName& VarName, const bool bInterp);

	/**
	 * Sets the Transient flag on the variable with the specified name
	 *
	 * @param	InVarName				Name of the var to set the flag on
	 * @param	bInIsTransient			The new value to set the bitflag to
	 */
	static void SetVariableTransientFlag(UBlueprint* InBlueprint, const FName& InVarName, const bool bInIsTransient);

	/**
	 * Sets the Save Game flag on the variable with the specified name
	 *
	 * @param	InVarName				Name of the var to set the flag on
	 * @param	bInIsSaveGame			The new value to set the bitflag to
	 */
	static void SetVariableSaveGameFlag(UBlueprint* InBlueprint, const FName& InVarName, const bool bInIsSaveGame);

	/**
	 * Sets the Advanced Display flag on the variable with the specified name
	 *
	 * @param	InVarName				Name of the var to set the flag on
	 * @param	bInIsAdvancedDisplay	The new value to set the bitflag to
	 */
	static void SetVariableAdvancedDisplayFlag(UBlueprint* InBlueprint, const FName& InVarName, const bool bInIsAdvancedDisplay);

	/** Sets a metadata key/value on the specified variable
	 *
	 * @param Blueprint				The Blueprint to find the variable in
	 * @param VarName				Name of the variable
	 * @param InLocalVarScope		Local variable's scope, if looking to modify a local variable
	 * @param MetaDataKey			Key name for the metadata to change
	 * @param MetaDataValue			Value to change the metadata to
	 */
	static void SetBlueprintVariableMetaData(UBlueprint* Blueprint, const FName& VarName, const UStruct* InLocalVarScope, const FName& MetaDataKey, const FString& MetaDataValue);

	/** Get a metadata key/value on the specified variable, or timeline if it exists, returning false if it does not exist
	 *
	 * @param Blueprint				The Blueprint to find the variable in
	 * @param VarName				Name of the variable
	 * @param InLocalVarScope		Local variable's scope, if looking to modify a local variable
	 * @param MetaDataKey			Key name for the metadata to change
	 * @param OutMetaDataValue		Value of the metadata
	 * @return						TRUE if finding the metadata was successful
	 */
	static bool GetBlueprintVariableMetaData(const UBlueprint* Blueprint, const FName& VarName, const UStruct* InLocalVarScope, const FName& MetaDataKey, FString& OutMetaDataValue);

	/** Clear metadata key on specified variable, or timeline
	 * @param Blueprint				The Blueprint to find the variable in
	 * @param VarName				Name of the variable
	 * @param InLocalVarScope		Local variable's scope, if looking to modify a local variable
	 * @param MetaDataKey			Key name for the metadata to change
	 */
	static void RemoveBlueprintVariableMetaData(UBlueprint* Blueprint, const FName& VarName, const UStruct* InLocalVarScope, const FName& MetaDataKey);

	/**
	 * Sets the custom category on the variable with the specified name.
	 * @note: Will not change the category for variables defined via native classes.
	 *
	 * @param	VarName				Name of the variable
	 * @param	InLocalVarScope		Local variable's scope, if looking to modify a local variable
	 * @param	VarCategory			The new value of the custom category for the variable
	 * @param	bDontRecompile		If true, the blueprint will not be marked as modified, and will not be recompiled.  
	 */
	static void SetBlueprintVariableCategory(UBlueprint* Blueprint, const FName& VarName, const UStruct* InLocalVarScope, const FText& NewCategory, bool bDontRecompile=false);

	/**
	 * Gets the custom category on the variable with the specified name.
	 *
	 * @param	VarName				Name of the variable
	 * @param	InLocalVarScope		Local variable's scope, if looking to modify a local variable
	 * @return						The custom category (None indicates the name will be the same as the blueprint)
	 */
	static FText GetBlueprintVariableCategory(UBlueprint* Blueprint, const FName& VarName, const UStruct* InLocalVarScope);

	/** Gets pointer to PropertyFlags of variable */
	static uint64* GetBlueprintVariablePropertyFlags(UBlueprint* Blueprint, const FName& VarName);

	/** Get RepNotify function name of variable */
	static FName GetBlueprintVariableRepNotifyFunc(UBlueprint* Blueprint, const FName& VarName);

	/** Set RepNotify function of variable */
	static void SetBlueprintVariableRepNotifyFunc(UBlueprint* Blueprint, const FName& VarName, const FName& RepNotifyFunc);

	/** Returns TRUE if the variable was created by the Blueprint */
	static bool IsVariableCreatedByBlueprint(UBlueprint* InBlueprint, UProperty* InVariableProperty);

	/**
	 * Find the index of a variable first declared in this blueprint. Returns INDEX_NONE if not found.
	 *
	 * @param	InName	Name of the variable to find.
	 *
	 * @return	The index of the variable, or INDEX_NONE if it wasn't introduced in this blueprint.
	 */
	static int32 FindNewVariableIndex(const UBlueprint* Blueprint, const FName& InName);

	/** Change the order of variables in the Blueprint */
	static bool MoveVariableBeforeVariable(UBlueprint* Blueprint, FName VarNameToMove, FName TargetVarName, bool bDontRecompile);

	/** Find first variable of the supplied category */
	static int32 FindFirstNewVarOfCategory(const UBlueprint* Blueprint, FText Category);

	/**
	 * Find the index of a timeline first declared in this blueprint. Returns INDEX_NONE if not found.
	 *
	 * @param	InName	Name of the variable to find.
	 *
	 * @return	The index of the variable, or INDEX_NONE if it wasn't introduced in this blueprint.
	 */
	static int32 FindTimelineIndex(const UBlueprint* Blueprint, const FName& InName);

	/** 
	 * Gets a list of SCS node variable names for the given blueprint.
	 *
	 * @param [in,out]	VariableNames		The list of variable names for the SCS node array.
	 */
	static void GetSCSVariableNameList(const UBlueprint* Blueprint, TArray<FName>& VariableNames);

	/** 
	 * Gets a list of function names in blueprints that implement the interface defined by the given blueprint.
	 *
	 * @param [in,out]	Blueprint			The interface blueprint to check.
	 * @param [in,out]	VariableNames		The list of function names for implementing blueprints.
	 */
	static void GetImplementingBlueprintsFunctionNameList(const UBlueprint* Blueprint, TArray<FName>& FunctionNames);

	/**
	 * Find the index of a SCS_Node first declared in this blueprint. Returns INDEX_NONE if not found.
	 *
	 * @param	InName	Name of the variable to find.
	 *
	 * @return	The index of the variable, or INDEX_NONE if it wasn't introduced in this blueprint.
	 */
	static int32 FindSCS_Node(const UBlueprint* Blueprint, const FName& InName);
	
	/** Returns whether or not the specified member var is a component */
	static bool IsVariableComponent(const FBPVariableDescription& Variable);

	/** Indicates if the variable is used on any graphs in this Blueprint*/
	static bool IsVariableUsed(const UBlueprint* Blueprint, const FName& Name, UEdGraph* LocalGraphScope = nullptr);

	static void ImportKismetDefaultValueToProperty(UEdGraphPin* SourcePin, UProperty* DestinationProperty, uint8* DestinationAddress, UObject* OwnerObject);
	
	static void ExportPropertyToKismetDefaultValue(UEdGraphPin* TargetPin, UProperty* SourceProperty, uint8* SourceAddress, UObject* OwnerObject);

	static bool PropertyValueFromString(const UProperty* Property, const FString& StrValue, uint8* ContainerMem);

	static bool PropertyValueToString(const UProperty* Property, const uint8* Container, FString& OutForm);

	static bool PropertyValueToString_Direct(const UProperty* Property, const uint8* DirectValue, FString& OutForm);

	/** Call PostEditChange() on all Actors based on the given Blueprint */
	static void PostEditChangeBlueprintActors(UBlueprint* Blueprint, bool bComponentEditChange = false);

	/** Checks if the property can be modified in given blueprint */
	static bool IsPropertyReadOnlyInCurrentBlueprint(const UBlueprint* Blueprint, const UProperty* Property);

	/** Ensures that the CDO root component reference is valid for Actor-based Blueprints */
	static void UpdateRootComponentReference(UBlueprint* Blueprint);

	/** Determines if this property is associated with a component that would be displayed in the SCS editor */
	static bool IsSCSComponentProperty(UObjectProperty* MemberProperty);

	/** Attempts to match up the FComponentKey with a ComponentTemplate from the Blueprint's UCS */
	static UActorComponent* FindUCSComponentTemplate(const FComponentKey& ComponentKey);

	/** Takes the Blueprint's NativizedFlag property and applies it to the authoritative config (does the same for flagged dependencies) */
	static bool PropagateNativizationSetting(UBlueprint* Blueprint);

	/** Retrieves all dependencies that need to be nativized for this to work as a nativized Blueprint */
	static void FindNativizationDependencies(UBlueprint* Blueprint, TArray<UClass*>& NativizeDependenciesOut);

	//////////////////////////////////////////////////////////////////////////
	// Interface

	/** 
	 * Find the interface Guid for a function if it exists.
	 * 
	 * @param	Function		The function to find a graph for.
	 * @param	InterfaceClass	The interface's generated class.
	 */
	static FGuid FindInterfaceFunctionGuid(const UFunction* Function, const UClass* InterfaceClass);

	/** Add a new interface, and member function graphs to the blueprint */
	static bool ImplementNewInterface(UBlueprint* Blueprint, const FName& InterfaceClassName);

	/** Remove an implemented interface, and its associated member function graphs.  If bPreserveFunctions is true, then the interface will move its functions to be normal implemented blueprint functions */
	static void RemoveInterface(UBlueprint* Blueprint, const FName& InterfaceClassName, bool bPreserveFunctions = false);

	/**
	* Promotes a Graph from being an Interface Override to a full member function
	*
	* @param InBlueprint			Blueprint the graph is contained within
	* @param InInterfaceGraph		The graph to promote
	*/
	static void PromoteGraphFromInterfaceOverride(UBlueprint* InBlueprint, UEdGraph* InInterfaceGraph);

	/** Gets the graphs currently in the blueprint associated with the specified interface */
	static void GetInterfaceGraphs(UBlueprint* Blueprint, const FName& InterfaceClassName, TArray<UEdGraph*>& ChildGraphs);

	/** Makes sure that all graphs for all interfaces we implement exist, and add if not */
	static void ConformImplementedInterfaces(UBlueprint* Blueprint);

	/** Makes sure that all function graphs are flagged as bAllowDeletion=true, except for construction script and animgraph: */
	static void ConformAllowDeletionFlag(UBlueprint* Blueprint);
	
	/** Makes sure that all NULL graph references are removed from SubGraphs and top-level graph arrays */
	static void PurgeNullGraphs(UBlueprint* Blueprint);

	/** Handle old AnimBlueprints (state machines in the wrong position, transition graphs with the wrong schema, etc...) */
	static void UpdateOutOfDateAnimBlueprints(UBlueprint* Blueprint);

	/* Update old pure functions to be pure using new system*/
	static void UpdateOldPureFunctions(UBlueprint* Blueprint);

	/** Handle fixing up composite nodes within the blueprint*/
	static void UpdateOutOfDateCompositeNodes(UBlueprint* Blueprint);

	/** Handle fixing up composite nodes within the specified Graph of Blueprint, and correctly setting the Outer */
	static void UpdateOutOfDateCompositeWithOuter(UBlueprint* Blueprint, UEdGraph* Outer );

	/** Handle stale components and ensure correct flags are set */
	static void UpdateComponentTemplates(UBlueprint* Blueprint);

	/** Handle stale transactional flags on blueprints */
	static void UpdateTransactionalFlags(UBlueprint* Blueprint);

	/** Handle stale pin watches */
	static void UpdateStalePinWatches( UBlueprint* Blueprint );

	/** Return the first function from implemented interface with given name */
	static UFunction* FindFunctionInImplementedInterfaces(const UBlueprint* Blueprint, const FName& FunctionName, bool* bOutInvalidInterface = NULL );

	/** 
	 * Build a list of all interface classes either implemented by this blueprint or through inheritance
	 * @param		Blueprint				The blueprint to find interfaces for
	 * @param		bGetAllInterfaces		If true, get all the implemented and inherited. False, just gets the interfaces implemented directly.
	 * @param [out]	ImplementedInterfaces	The interfaces implemented by this blueprint
	 */
	static void FindImplementedInterfaces(const UBlueprint* Blueprint, bool bGetAllInterfaces, TArray<UClass*>& ImplementedInterfaces);

	/**
	 * Finds a unique name with a base of the passed in string, appending numbers as needed
	 *
	 * @param InBlueprint		The blueprint the kismet object's name needs to be unique in
	 * @param InBaseName		The base name to use
	 * @param InScope			Scope, if any, of the unique kismet name to generate, used for locals
	 *
	 * @return					A unique name that will not conflict in the Blueprint
	 */
	static FName FindUniqueKismetName(const UBlueprint* InBlueprint, const FString& InBaseName, UStruct* InScope = NULL);

	/** Finds a unique and valid name for a custom event */
	static FName FindUniqueCustomEventName(const UBlueprint* Blueprint);

	//////////////////////////////////////////////////////////////////////////
	// Timeline

	/** Finds a name for a timeline that is not already in use */
	static FName FindUniqueTimelineName(const UBlueprint* Blueprint);

	/** Add a new timeline with the supplied name to the blueprint */
	static class UTimelineTemplate* AddNewTimeline(UBlueprint* Blueprint, const FName& TimelineVarName);

	/** Remove the timeline from the blueprint 
	 * @note Just removes the timeline from the associated timelist in the Blueprint. Does not remove the node graph
	 * object representing the timeline itself.
	 * @param Timeline			The timeline to remove
	 * @param bDontRecompile	If true, the blueprint will not be marked as modified, and will not be recompiled.  
	 */
	static void RemoveTimeline(UBlueprint* Blueprint, class UTimelineTemplate* Timeline, bool bDontRecompile=false);

	/** Find the node that owns the supplied timeline template */
	static class UK2Node_Timeline* FindNodeForTimeline(UBlueprint* Blueprint, UTimelineTemplate* Timeline);

	//////////////////////////////////////////////////////////////////////////
	// LevelScriptBlueprint

	/** Find how many nodes reference the supplied actor */
	static int32 FindNumReferencesToActorFromLevelScript(ULevelScriptBlueprint* LevelScriptBlueprint, AActor* InActor);

	/** Replace all references of the old actor with the new actor */
	static void ReplaceAllActorRefrences(ULevelScriptBlueprint* InLevelScriptBlueprint, AActor* InOldActor, AActor* InNewActor);

	/** Function to call modify() on all graph nodes which reference this actor */
	static void  ModifyActorReferencedGraphNodes(ULevelScriptBlueprint* LevelScriptBlueprint, const AActor* InActor);

	/**
	 * Called after a level script blueprint is changed and nodes should be refreshed for it's new level script actor
	 *
	 * @param	LevelScriptActor	The newly-created level script actor that should be (re-)bound to
	 * @param	ScriptBlueprint		The level scripting blueprint that contains the bound events to try and bind delegates to this actor for
	 */
	static bool FixLevelScriptActorBindings(ALevelScriptActor* LevelScriptActor, const class ULevelScriptBlueprint* ScriptBlueprint);

	/**
	 * Find how many actors reference the supplied actor
	 *
	 * @param InActor The Actor to count references to.
	 * @param InClassesToIgnore An array of class types to ignore, even if there is an instance of one that references the InActor
	 * @param OutReferencingActors An array of actors found that reference the specified InActor
	 */
	static void FindActorsThatReferenceActor( AActor* InActor, TArray<UClass*>& InClassesToIgnore, TArray<AActor*>& OutReferencingActors );

	/**
	 * Go through the world and build a map of all actors that are referenced by other actors.
	 * @param InWorld The world to scan for Actors.
	 * @param InClassesToIgnore  An array of class types to ignore, even if there is an instance of one that references another Actor
	 * @param OutReferencingActors A map of Actors that are referenced by a list of other Actors.
	*/
	static void GetActorReferenceMap(UWorld* InWorld, TArray<UClass*>& InClassesToIgnore, TMap<AActor*, TArray<AActor*> >& OutReferencingActors);

	//////////////////////////////////////////////////////////////////////////
	// Diagnostics

	// Diagnostic use only: Lists all of the objects have a direct outer of Package
	static void ListPackageContents(UPackage* Package, FOutputDevice& Ar);

	// Diagnostic exec commands
	static bool KismetDiagnosticExec(const TCHAR* Stream, FOutputDevice& Ar);

	/** Called by FixLevelScriptActorBindings() to allow external modules to update level script actors when they are
	    recreated after a blueprint change */
	DECLARE_EVENT_ThreeParams( FBlueprintEditorUtils, FFixLevelScriptActorBindingsEvent, ALevelScriptActor* /* LevelScriptActor */, const ULevelScriptBlueprint* /* LevelScriptBlueprint */, bool& /* bWasSuccessful */ );
	static FFixLevelScriptActorBindingsEvent& OnFixLevelScriptActorBindings();

	/**
	 * Searches the world for any blueprints that are open and do not have a debug instances set and sets one if possible.
	 * It will favor a selected instance over a non selected one
	 */
	static void FindAndSetDebuggableBlueprintInstances();

	/**
	 * Records node create events for analytics
	 */
	static void AnalyticsTrackNewNode( UEdGraphNode* NewNode );

	/**
	 * Generates a unique graph name for the supplied blueprint (guaranteed to not 
	 * cause a naming conflict at the time of the call).
	 * 
	 * @param  BlueprintOuter	The blueprint you want a unique graph name for.
	 * @param  ProposedName		The name you want to give the graph (the result will be some permutation of this string).
	 * @return A unique name intended for a new graph.
	 */
	static FName GenerateUniqueGraphName(UBlueprint* const BlueprintOuter, FString const& ProposedName);

	/* Checks if the passed in selection set causes cycling on compile
	 *
	 * @param InSelectionSet		The selection set to check for a cycle within
	 * @param InMessageLog			Log to report cycling errors to
	 *
	 * @return						Returns TRUE if the selection does cause cycling
	 */
	static bool CheckIfSelectionIsCycling(const TSet<UEdGraphNode*>& InSelectionSet, FCompilerResultsLog& InMessageLog);
	
	/**
	 * A utility function intended to aid the construction of a specific blueprint 
	 * palette item. Some items can be renamed, so this method determines if that is 
	 * allowed.
	 * 
	 * @param  ActionIn				The action associated with the palette item you're querying for.
	 * @param  BlueprintEditorIn	The blueprint editor owning the palette item you're querying for.
	 * @return True is the item CANNOT be renamed, false if it can.
	 */
	static bool IsPaletteActionReadOnly(TSharedPtr<FEdGraphSchemaAction> ActionIn, TSharedPtr<class FBlueprintEditor> const BlueprintEditorIn);

	/**
	 * Finds the entry and result nodes for a function or macro graph
	 *
	 * @param InGraph			The graph to search through
	 * @param OutEntryNode		The found entry node for the graph
	 * @param OutResultNode		The found result node for the graph
	 */
	static void GetEntryAndResultNodes(const UEdGraph* InGraph, TWeakObjectPtr<class UK2Node_EditablePinBase>& OutEntryNode, TWeakObjectPtr<class UK2Node_EditablePinBase>& OutResultNode);


	/**
	 * Finds the entry node for a function or macro graph
	 *
	 * @param InGraph			The graph to search through
	 * @return		The found entry node for the graph
	 */
	static class UK2Node_EditablePinBase* GetEntryNode(const UEdGraph* InGraph);

	/**
	 * Returns the function meta data block for the graph entry node.
	 *
	 * @param InGraph			The graph to search through
	 * @return					If valid a pointer to the user declared function meta data structure otherwise nullptr.
	 */
	static FKismetUserDeclaredFunctionMetadata* GetGraphFunctionMetaData( UEdGraph* InGraph );

	/**
	 * Returns the description of the graph from the metadata
	 *
	 * @param InGraph			Graph to find the description of
	 * @return					The description of the graph
	 */
	static FText GetGraphDescription(const UEdGraph* InGraph);

	/** Checks if a graph (or any sub-graphs or referenced graphs) have latent function nodes */
	static bool CheckIfGraphHasLatentFunctions(UEdGraph* InGraph);

	/**
	 * Creates a function result node or returns the current one if one exists
	 *
	 * @param InFunctionEntryNode		The function entry node to spawn the result node for
	 * @return							Spawned result node
	 */
	static class UK2Node_FunctionResult* FindOrCreateFunctionResultNode(class UK2Node_EditablePinBase* InFunctionEntryNode);

	/** 
	 * Determine the best icon to represent the given pin.
	 *
	 * @param PinType		The pin get the icon for.
	 * @param returns a brush that best represents the icon (or Kismet.VariableList.TypeIcon if none is available )
	 */
	static const struct FSlateBrush* GetIconFromPin(const FEdGraphPinType& PinType, bool bIsLarge = false);

	/**
	 * Determine the best secondary icon icon to represent the given pin.
	 */
	static const struct FSlateBrush* GetSecondaryIconFromPin(const FEdGraphPinType& PinType);

	/**
	 * Returns true if this terminal type can be hashed (native types need GetTypeHash, script types are always hashable).
	 */
	static bool HasGetTypeHash(const FEdGraphPinType& PinType);

	/**
	 * Returns true if this type of UProperty can be hashed. Matches native constructors of UNumericProperty, etc.
	 */
	static bool PropertyHasGetTypeHash(const UProperty* PropertyType);

	/**
	 * Returns true if the StructType is native and has a GetTypeHash or is non-native and all of its member types are handled by UScriptStruct::GetStructTypeHash
	 */
	static bool StructHasGetTypeHash(const UScriptStruct* StructType);

	/**
	 * Generate component instancing data (for cooked builds).
	 *
	 * @param ComponentTemplate		The component template to generate instancing data for.
	 * @param OutData				The generated component instancing data.
	 * @param bUseTemplateArchetype	Whether or not to use the template archetype or the template CDO for delta serialization (default is to use the template CDO).
	 * @return						TRUE if component instancing data was built, FALSE otherwise.
	 */
	static void BuildComponentInstancingData(UActorComponent* ComponentTemplate, FBlueprintCookedComponentInstancingData& OutData, bool bUseTemplateArchetype = false);

protected:
	// Removes all NULL graph references from the SubGraphs array and recurses thru the non-NULL ones
	static void CleanNullGraphReferencesRecursive(UEdGraph* Graph);

	// Removes all NULL graph references in the specified array
	static void CleanNullGraphReferencesInArray(UBlueprint* Blueprint, TArray<UEdGraph*>& GraphArray);

	/** Static global event that is broadcast when a blueprint is changed and FixLevelScriptActorBindings() is called */
	static FFixLevelScriptActorBindingsEvent FixLevelScriptActorBindingsEvent;

	/**
	 * Checks that the actor type matches the blueprint type (or optionally is BASED on the same type. 
	 *
	 * @param InActorObject						The object to check
	 * @param InBlueprint						The blueprint to check against
	 * @param bInDisallowDerivedBlueprints		if true will only allow exact type matches, if false derived types are allowed.
	 */
	static bool IsObjectADebugCandidate( AActor* InActorObject, UBlueprint* InBlueprint , bool bInDisallowDerivedBlueprints );

	/** Validate child blueprint member variables against the given variable name */
	static bool ValidateAllMemberVariables(UBlueprint* InBlueprint, UBlueprint* InParentBlueprint, const FName InVariableName);

	/** Validate child blueprint component member variables against the given variable name */
	static bool ValidateAllComponentMemberVariables(UBlueprint* InBlueprint, UBlueprint* InParentBlueprint, const FName& InVariableName);

	/** Validates all timelines of the passed blueprint against the given variable name */
	static bool ValidateAllTimelines(UBlueprint* InBlueprint, UBlueprint* InParentBlueprint, const FName& InVariableName);

	/** Validates all function graphs of the passed blueprint against the given variable name */
	static bool ValidateAllFunctionGraphs(UBlueprint* InBlueprint, UBlueprint* InParentBlueprint, const FName& InVariableName);

	/**
	 * Checks if the passed node connects to the selection set
	 *
	 * @param InNode				The node to check
	 * @param InSelectionSet		The selection set to check for a connection to
	 *
	 * @return						Returns TRUE if the node does connect to the selection set
	 */
	static bool CheckIfNodeConnectsToSelection(UEdGraphNode* InNode, const TSet<UEdGraphNode*>& InSelectionSet);

	/**
	 * Returns an array of variables Get/Set nodes of the current variable
	 *
	 * @param InVarName		Variable to check for being in use
	 * @param InBlueprint	Blueprint to check within
	 * @param InScope		Option scope for local variables
	 * @return				Array of variable nodes
	 */
	static TArray<UK2Node_Variable*> GetNodesForVariable(const FName& InVarName, const UBlueprint* InBlueprint, const UStruct* InScope = nullptr);

	/**
	 * Helper function to warn user of the results of changing var type by displaying a suppressible dialog
	 *
	 * @param InVarName		Variable name to display in the dialog message
	 * @return				TRUE if the user wants to change the variable type
	 */
	static bool VerifyUserWantsVariableTypeChanged(const FName& InVarName);

	/**
	 * Helper function to get all loaded Blueprints that are children (or using as an interface) the passed Blueprint
	 *
	 * @param InBlueprint		Blueprint to find children of
	 * @param OutBlueprints		Filled out with child Blueprints
	 */
	static void GetLoadedChildBlueprints(UBlueprint* InBlueprint, TArray<UBlueprint*>& OutBlueprints);

	/**
	 * Validates flags and settings on object pins, keeping them from being given default values and from being in invalid states
	 *
	 * @param InOutVarDesc		The variable description to validate
	 */
	static void PostSetupObjectPinType(UBlueprint* InBlueprint, FBPVariableDescription& InOutVarDesc);

public:
	static FName GetFunctionNameFromClassByGuid(const UClass* InClass, const FGuid FunctionGuid);
	static bool GetFunctionGuidFromClassByFieldName(const UClass* InClass, const FName FunctionName, FGuid& FunctionGuid);

	/**
	 * Returns a friendly class display name for the specified class (removing things like _C from the end, may localize the class name).  Class can be nullptr.
	 */
	static FText GetFriendlyClassDisplayName(const UClass* Class);

	/**
	 * Returns a class name for the specified class that has no automatic suffixes, but is otherwise unmodified.  Class can be nullptr.
	 */
	static FString GetClassNameWithoutSuffix(const UClass* Class);

	/**
	 * Remove overridden component templates from instance component handlers when a parent class disables editable when inherited boolean.
	 */
	static void HandleDisableEditableWhenInherited(UObject* ModifiedObject, TArray<UObject*>& ArchetypeInstances);
};

struct UNREALED_API FBlueprintDuplicationScopeFlags
{
	enum EFlags : uint32
	{
		NoFlags = 0,
		NoExtraCompilation = 1 << 0,
		TheSameTimelineGuid = 1 << 1,
		// This flag is needed for C++ backend (while compiler validates graphs). The actual BPGC type is compatible with the original BPGC.
		ValidatePinsUsingSourceClass = 1 << 2,
		TheSameNodeGuid = 1 << 3,
	};

	static uint32 bStaticFlags;
	static bool HasAnyFlag(uint32 InFlags)
	{
		return 0 != (bStaticFlags & InFlags);
	}

	TGuardValue<uint32> Guard;
	FBlueprintDuplicationScopeFlags(uint32 InFlags) : Guard(bStaticFlags, InFlags) {}
};
struct UNREALED_API FMakeClassSpawnableOnScope
{
	UClass* Class;
	bool bIsDeprecated;
	bool bIsAbstract;
	FMakeClassSpawnableOnScope(UClass* InClass)
		: Class(InClass), bIsDeprecated(false), bIsAbstract(false)
	{
		if (Class)
		{
			bIsDeprecated = Class->HasAnyClassFlags(CLASS_Deprecated);
			Class->ClassFlags &= ~CLASS_Deprecated;
			bIsAbstract = Class->HasAnyClassFlags(CLASS_Abstract);
			Class->ClassFlags &= ~CLASS_Abstract;
		}
	}
	~FMakeClassSpawnableOnScope()
	{
		if (Class)
		{
			if (bIsAbstract)
			{
				Class->ClassFlags |= CLASS_Abstract;
			}

			if (bIsDeprecated)
			{
				Class->ClassFlags |= CLASS_Deprecated;
			}
		}
	}
};

/** 
 * Temporary util struct that deals with the now deprecated [EditoronlyBP] 
 * settings. Inherited from FLegacyEditorOnlyBlueprintOptions (in CoreUObject), 
 * which consolidates these settings, but is extended here to deal with UnrealEd 
 * specific types.
 */
struct FLegacyEditorOnlyBlueprintUtils : public FLegacyEditorOnlyBlueprintOptions
{
	UNREALED_API static bool DoPinsMatch(const FEdGraphPinType& Input, const FEdGraphPinType& Output);
	static bool FixupBlueprint(UBlueprint* Blueprint);

private:
	static bool HasLegacyBlueprintReferences(UBlueprint* Blueprint);
	static bool IsUnwantedType(const FEdGraphPinType& Type);
	static bool IsUnwantedDefaultObject(const UObject* Obj);
	static void ChangePinType(FEdGraphPinType& Type);
	static void HandleEditablePinNode(class UK2Node_EditablePinBase* Node);
	static void HandleTemporaryVariableNode(class UK2Node_TemporaryVariable* Node);
	static void HandleDefaultObjects(UK2Node* Node);
};<|MERGE_RESOLUTION|>--- conflicted
+++ resolved
@@ -12,13 +12,8 @@
 #include "Widgets/SWidget.h"
 #include "EdGraph/EdGraph.h"
 #include "K2Node_EditablePinBase.h"
-<<<<<<< HEAD
-#include "Engine/LevelScriptBlueprint.h"
-#include "BlueprintSupport.h" // for FLegacyEditorOnlyBlueprintOptions
-=======
 #include "Editor/ClassViewer/Public/ClassViewerModule.h"
 #include "EdGraphSchema_K2.h"
->>>>>>> f00d6e77
 
 class AActor;
 class ALevelScriptActor;
@@ -1519,25 +1514,4 @@
 			}
 		}
 	}
-};
-
-/** 
- * Temporary util struct that deals with the now deprecated [EditoronlyBP] 
- * settings. Inherited from FLegacyEditorOnlyBlueprintOptions (in CoreUObject), 
- * which consolidates these settings, but is extended here to deal with UnrealEd 
- * specific types.
- */
-struct FLegacyEditorOnlyBlueprintUtils : public FLegacyEditorOnlyBlueprintOptions
-{
-	UNREALED_API static bool DoPinsMatch(const FEdGraphPinType& Input, const FEdGraphPinType& Output);
-	static bool FixupBlueprint(UBlueprint* Blueprint);
-
-private:
-	static bool HasLegacyBlueprintReferences(UBlueprint* Blueprint);
-	static bool IsUnwantedType(const FEdGraphPinType& Type);
-	static bool IsUnwantedDefaultObject(const UObject* Obj);
-	static void ChangePinType(FEdGraphPinType& Type);
-	static void HandleEditablePinNode(class UK2Node_EditablePinBase* Node);
-	static void HandleTemporaryVariableNode(class UK2Node_TemporaryVariable* Node);
-	static void HandleDefaultObjects(UK2Node* Node);
 };