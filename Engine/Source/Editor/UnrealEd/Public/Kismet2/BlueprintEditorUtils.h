// Copyright Epic Games, Inc. All Rights Reserved.

#pragma once

#include "CoreMinimal.h"
#include "Stats/Stats.h"
#include "Misc/Guid.h"
#include "UObject/Class.h"
#include "Templates/SubclassOf.h"
#include "UObject/UnrealType.h"
#include "Engine/Blueprint.h"
#include "Widgets/SWidget.h"
#include "EdGraph/EdGraph.h"
#include "K2Node_EditablePinBase.h"
#include "Editor/ClassViewer/Public/ClassViewerModule.h"
#include "EdGraphSchema_K2.h"

class AActor;
class ALevelScriptActor;
class FBlueprintEditor;
class FCompilerResultsLog;
class INameValidatorInterface;
class UActorComponent;
class UBlueprintGeneratedClass;
class UK2Node_Event;
class UK2Node_Variable;
class ULevelScriptBlueprint;
class USCS_Node;
class UTimelineTemplate;
struct FBlueprintCookedComponentInstancingData;
struct FComponentKey;
class UAnimGraphNode_Root;
class UBlueprint;
struct FBPInterfaceDescription;
class UFunction;

/** 
  * Flags describing how to handle graph removal
  */
namespace EGraphRemoveFlags
{
	enum Type
	{
		/** No options */
		None = 0x00000000,

		/** If true recompile the blueprint after removing the graph, false if operations are being batched */
		Recompile = 0x00000001,

		/** If true mark the graph as transient, false otherwise */
		MarkTransient = 0x00000002,

		/** Helper enum for most callers */
		Default = Recompile | MarkTransient
	};
};

struct UNREALED_API FFunctionFromNodeHelper
{
	UFunction* const Function;
	const UK2Node* const Node;

	static UFunction* FunctionFromNode(const UK2Node* Node);

	FFunctionFromNodeHelper(const UObject* Obj);
};

class UNREALED_API FBasePinChangeHelper
{
public:
	static bool NodeIsNotTransient(const UK2Node* Node)
	{
		return (NULL != Node)
			&& !Node->HasAnyFlags(RF_Transient) 
			&& (NULL != Cast<UEdGraph>(Node->GetOuter()));
	}

	virtual ~FBasePinChangeHelper() { }

	virtual void EditCompositeTunnelNode(class UK2Node_Tunnel* TunnelNode) {}

	virtual void EditMacroInstance(class UK2Node_MacroInstance* MacroInstance, UBlueprint* Blueprint) {}

	virtual void EditCallSite(class UK2Node_CallFunction* CallSite, UBlueprint* Blueprint) {}

	virtual void EditDelegates(class UK2Node_BaseMCDelegate* CallSite, UBlueprint* Blueprint) {}

	virtual void EditCreateDelegates(class UK2Node_CreateDelegate* CallSite) {}

	void Broadcast(UBlueprint* InBlueprint, class UK2Node_EditablePinBase* InTargetNode, UEdGraph* Graph);
};

class UNREALED_API FParamsChangedHelper : public FBasePinChangeHelper
{
public:
	TSet<UBlueprint*> ModifiedBlueprints;
	TSet<UEdGraph*> ModifiedGraphs;

	virtual void EditCompositeTunnelNode(class UK2Node_Tunnel* TunnelNode) override;

	virtual void EditMacroInstance(class UK2Node_MacroInstance* MacroInstance, UBlueprint* Blueprint) override;

	virtual void EditCallSite(class UK2Node_CallFunction* CallSite, UBlueprint* Blueprint) override;

	virtual void EditDelegates(class UK2Node_BaseMCDelegate* CallSite, UBlueprint* Blueprint) override;

	virtual void EditCreateDelegates(class UK2Node_CreateDelegate* CallSite) override;

};

struct UNREALED_API FUCSComponentId
{
public:
	FUCSComponentId(const class UK2Node_AddComponent* UCSNode);
	FGuid GetAssociatedGuid() const { return GraphNodeGuid; }

private:
	FGuid GraphNodeGuid;
};

DECLARE_CYCLE_STAT_EXTERN(TEXT("Notify Blueprint Changed"), EKismetCompilerStats_NotifyBlueprintChanged, STATGROUP_KismetCompiler, );

struct UNREALED_API FCompilerRelevantNodeLink
{
	UK2Node* Node;
	UEdGraphPin* LinkedPin;

	FCompilerRelevantNodeLink(UK2Node* InNode, UEdGraphPin* InLinkedPin)
		: Node(InNode)
		, LinkedPin(InLinkedPin)
	{
	}
};

/** Array type for GetCompilerRelevantNodeLinks() */
typedef TArray<FCompilerRelevantNodeLink, TInlineAllocator<4> > FCompilerRelevantNodeLinkArray;

class UNREALED_API FBlueprintEditorUtils
{
public:

	/**
	 * Schedules and refreshes all nodes in the blueprint, making sure that nodes that affect function signatures get regenerated first
	 */
	static void RefreshAllNodes(UBlueprint* Blueprint);

	/** Event fired after RefreshAllNodes is called */
	DECLARE_MULTICAST_DELEGATE_OneParam(FOnRefreshAllNodes, UBlueprint* /*Blueprint*/);
	static FOnRefreshAllNodes OnRefreshAllNodesEvent;

	/**
	 * Reconstructs all nodes in the blueprint, node reconstruction order determined by FCompareNodePriority.
	 */
	static void ReconstructAllNodes(UBlueprint* Blueprint);

	/** Event fired after ReconstructAllNodes is called */
	DECLARE_MULTICAST_DELEGATE_OneParam(FOnReconstructAllNodes, UBlueprint* /*Blueprint*/);
	static FOnReconstructAllNodes OnReconstructAllNodesEvent;

	/**
	 * Optimized refresh of nodes that depend on external blueprints.  Refreshes the nodes, but does not recompile the skeleton class
	 */
	static void RefreshExternalBlueprintDependencyNodes(UBlueprint* Blueprint, UStruct* RefreshOnlyChild = NULL);

	/**
	 * Refresh the nodes of an individual graph.
	 * 
	 * @param	Graph	The graph to refresh.
	 */
	static void RefreshGraphNodes(const UEdGraph* Graph);

	/**
	 * Replaces any deprecated nodes with new ones
	 */
	static void ReplaceDeprecatedNodes(UBlueprint* Blueprint);

	/**
	 * Preloads the object and all the members it owns (nodes, pins, etc)
	 */
	static void PreloadMembers(UObject* InObject);

	/**
	 * Preloads the construction script, and all templates therein
	 */
	static void PreloadConstructionScript(UBlueprint* Blueprint);

	/** 
	 * Helper function to patch the new CDO into the linker where the old one existed 
	 */
	static void PatchNewCDOIntoLinker(UObject* CDO, FLinkerLoad* Linker, int32 ExportIndex, FUObjectSerializeContext* InLoadContext);

	/** 
	 * Procedure used to remove old function implementations and child properties from data only blueprints.
	 */
	static void RemoveStaleFunctions(UBlueprintGeneratedClass* Class, UBlueprint* Blueprint);

	/**
	 *  Synchronizes Blueprint's GeneratedClass's properties with the NewVariable declarations in the blueprint
	 */
	static void RefreshVariables(UBlueprint* Blueprint);

	/** Helper function to punch through and honor UAnimGraphNode_Base::PreloadRequiredAssets, which formerly relied on loading assets during compile */
	static void PreloadBlueprintSpecificData(UBlueprint* Blueprint);

	/**
	 * Regenerates the class at class load time, and refreshes the blueprint
	 */
	static UClass* RegenerateBlueprintClass(UBlueprint* Blueprint, UClass* ClassToRegenerate, UObject* PreviousCDO);
	
	/**
	 * Links external dependencies
	 */
	static void LinkExternalDependencies(UBlueprint* Blueprint);

	/**
	 * Replace subobjects of CDO in linker
	 */
	static void PatchCDOSubobjectsIntoExport(UObject* PreviousCDO, UObject* NewCDO);

	/** Recreates class meta data */
	static void RecreateClassMetaData(UBlueprint* Blueprint, UClass* Class, bool bRemoveExistingMetaData);

	/**
	 * Copies the default properties of all parent blueprint classes in the chain to the specified blueprint's skeleton CDO
	 */
	static void PropagateParentBlueprintDefaults(UClass* ClassToPropagate);

	/** Called on a Blueprint after it has been duplicated */
	static void PostDuplicateBlueprint(UBlueprint* Blueprint, bool bDuplicateForPIE);

	/** Consigns the blueprint's generated classes to oblivion */
	static void RemoveGeneratedClasses(UBlueprint* Blueprint);

	/**
	 * Helper function to get the blueprint that ultimately owns a node.
	 *
	 * @param	InNode	Node to find the blueprint for.
	 * @return	The corresponding blueprint or NULL.
	 */
	static UBlueprint* FindBlueprintForNode(const UEdGraphNode* Node);

	/**
	 * Helper function to get the blueprint that ultimately owns a node.  Cannot fail.
	 *
	 * @param	InNode	Node to find the blueprint for.
	 * @return	The corresponding blueprint or NULL.
	 */
	static UBlueprint* FindBlueprintForNodeChecked(const UEdGraphNode* Node);

	/**
	 * Helper function to get the blueprint that ultimately owns a graph.
	 *
	 * @param	InGraph	Graph to find the blueprint for.
	 * @return	The corresponding blueprint or NULL.
	 */
	static UBlueprint* FindBlueprintForGraph(const UEdGraph* Graph);

	/**
	 * Helper function to get the blueprint that ultimately owns a graph.  Cannot fail.
	 *
	 * @param	InGraph	Graph to find the blueprint for.
	 * @return	The corresponding blueprint or NULL.
	 */
	static UBlueprint* FindBlueprintForGraphChecked(const UEdGraph* Graph);

	/** Helper function to get the SkeletonClass, returns nullptr for UClasses that are not generated by a UBlueprint */
	static UClass* GetSkeletonClass(UClass* FromClass);

	/** Helper function to get the most up to date class , returns FromClass for native types, SkeletonClass for UBlueprint generated classes */
	static UClass* GetMostUpToDateClass(UClass* FromClass);
	static const UClass* GetMostUpToDateClass(const UClass* FromClass);
	
	/** Looks at the most up to data class and returns whether the given property exists in it as well */
	static bool PropertyStillExists(FProperty* Property);

	/** Returns the skeleton version of the property, skeleton classes are often more up to date than the authoritative GeneratedClass */
	static FProperty* GetMostUpToDateProperty(FProperty* Property);
	static const FProperty* GetMostUpToDateProperty(const FProperty* Property);

	static UFunction* GetMostUpToDateFunction(UFunction* Function);
	static const UFunction* GetMostUpToDateFunction(const UFunction* Function);

	/**
	 * Updates sources of delegates.
	 */
	static void UpdateDelegatesInBlueprint(UBlueprint* Blueprint);

	/**
	 * Whether or not the blueprint should regenerate its class on load or not.  This prevents macros and other BP types not marked for reconstruction from being recompiled all the time
	 */
	static bool ShouldRegenerateBlueprint(UBlueprint* Blueprint);

	/** Returns true if compilation for the given blueprint has been disabled */
	static bool IsCompileOnLoadDisabled(UBlueprint* Blueprint);

	/**
	 * Blueprint has structurally changed (added/removed functions, graphs, etc...). Performs the following actions:
	 *  - Recompiles the skeleton class.
	 *  - Notifies any observers.
	 *  - Marks the package as dirty.
	 */
	static void MarkBlueprintAsStructurallyModified(UBlueprint* Blueprint);

	/**
	 * Blueprint has changed in some manner that invalidates the compiled data (link made/broken, default value changed, etc...)
	 *  - Marks the blueprint as status unknown
	 *  - Marks the package as dirty
	 *
	 * @param	Blueprint				The Blueprint to mark as modified
	 * @param	PropertyChangedEvent	Used when marking the blueprint as modified due to a changed property (optional)
	 */
	static void MarkBlueprintAsModified(UBlueprint* Blueprint, FPropertyChangedEvent PropertyChangedEvent = FPropertyChangedEvent(nullptr));

	/** See whether or not the specified graph name / entry point name is unique */
	static bool IsGraphNameUnique(UBlueprint* Blueprint, const FName& InName);

	/**
	 * Creates a new empty graph.
	 *
	 * @param	ParentScope		The outer of the new graph (typically a blueprint).
	 * @param	GraphName		Name of the graph to add.
	 * @param	SchemaClass		Schema to use for the new graph.
	 *
	 * @return	null if it fails, else.
	 */
	static class UEdGraph* CreateNewGraph(UObject* ParentScope, const FName& GraphName, TSubclassOf<class UEdGraph> GraphClass, TSubclassOf<class UEdGraphSchema> SchemaClass);

	/**
	 * Creates a function graph, but does not add it to the blueprint.  If bIsUserCreated is true, the entry/exit nodes will be editable. 
	 * SignatureFromObject is used to find signature for entry/exit nodes if using an existing signature.
	 * The template argument SignatureType should be UClass or UFunction.
	 */
	template <typename SignatureType>
	static void CreateFunctionGraph(UBlueprint* Blueprint, class UEdGraph* Graph, bool bIsUserCreated, SignatureType* SignatureFromObject)
	{
		// Give the schema a chance to fill out any required nodes (like the entry node or results node)
		const UEdGraphSchema* Schema = Graph->GetSchema();
		const UEdGraphSchema_K2* K2Schema = Cast<const UEdGraphSchema_K2>(Graph->GetSchema());

		Schema->CreateDefaultNodesForGraph(*Graph);

		if ( K2Schema != NULL )
		{
			K2Schema->CreateFunctionGraphTerminators(*Graph, SignatureFromObject);

			if ( bIsUserCreated )
			{
				// We need to flag the entry node to make sure that the compiled function is callable from Kismet2
				int32 ExtraFunctionFlags = ( FUNC_BlueprintCallable | FUNC_BlueprintEvent | FUNC_Public );
				if ( BPTYPE_FunctionLibrary == Blueprint->BlueprintType )
				{
					ExtraFunctionFlags |= FUNC_Static;
				}
				if ( BPTYPE_Const == Blueprint->BlueprintType )
				{
					ExtraFunctionFlags |= FUNC_Const;
				}
				// We need to mark the function entry as editable so that we can
				// set metadata on it if it is an editor utility blueprint/widget:
				K2Schema->MarkFunctionEntryAsEditable(Graph, true);
				if( IsEditorUtilityBlueprint( Blueprint ))
				{
					if( FKismetUserDeclaredFunctionMetadata* MetaData = GetGraphFunctionMetaData( Graph ))
					{
						MetaData->bCallInEditor = true;
					}
				}
				K2Schema->AddExtraFunctionFlags(Graph, ExtraFunctionFlags);
			}
		}
	}

	/** 
	 * Adds a function graph to this blueprint.  If bIsUserCreated is true, the entry/exit nodes will be editable. 
	 * SignatureFromObject is used to find signature for entry/exit nodes if using an existing signature.
	 * The template argument SignatureType should be UClass or UFunction.
	 */
	template <typename SignatureType>
	static void AddFunctionGraph(UBlueprint* Blueprint, class UEdGraph* Graph, bool bIsUserCreated, SignatureType* SignatureFromObject)
	{
		CreateFunctionGraph(Blueprint, Graph, bIsUserCreated, SignatureFromObject);

		Blueprint->FunctionGraphs.Add(Graph);

		// Potentially adjust variable names for any child blueprints
		ValidateBlueprintChildVariables(Blueprint, Graph->GetFName());

		FBlueprintEditorUtils::MarkBlueprintAsStructurallyModified(Blueprint);
	}

	/**
	* Get the override class of a given function from its name
	* 
	* @param Blueprint		Blueprint to check the function on
	* @param FuncName		Name of the function
	* @param OutFunction	The function that has this name
	* 
	* @return The override class of a given function
	*/
	static UClass* const GetOverrideFunctionClass(UBlueprint* Blueprint, const FName FuncName, UFunction** OutFunction = nullptr);

	/** Adds a macro graph to this blueprint.  If bIsUserCreated is true, the entry/exit nodes will be editable. SignatureFromClass is used to find signature for entry/exit nodes if using an existing signature. */
	static void AddMacroGraph(UBlueprint* Blueprint, class UEdGraph* Graph,  bool bIsUserCreated, UClass* SignatureFromClass);

	/** Adds an interface graph to this blueprint */
	static void AddInterfaceGraph(UBlueprint* Blueprint, class UEdGraph* Graph, UClass* InterfaceClass);

	/** Adds an ubergraph page to this blueprint */
	static void AddUbergraphPage(UBlueprint* Blueprint, class UEdGraph* Graph);

	/** Returns the name of the Ubergraph Function that the provided blueprint uses */
	static FName GetUbergraphFunctionName(const UBlueprint* ForBlueprint);

	/** Adds a domain-specific graph to this blueprint */
	static void AddDomainSpecificGraph(UBlueprint* Blueprint, class UEdGraph* Graph);

	/**
	 * Remove the supplied set of graphs from the Blueprint.
	 *
	 * @param	GraphsToRemove	The graphs to remove.
	 */
	static void RemoveGraphs( UBlueprint* Blueprint, const TArray<class UEdGraph*>& GraphsToRemove );

	/**
	 * Removes the supplied graph from the Blueprint.
	 *
	 * @param Blueprint			The blueprint containing the graph
	 * @param GraphToRemove		The graph to remove.
	 * @param Flags				Options to control the removal process
	 */
	static void RemoveGraph( UBlueprint* Blueprint, class UEdGraph* GraphToRemove, EGraphRemoveFlags::Type Flags = EGraphRemoveFlags::Default );

	/**
	 * Tries to rename the supplied graph.
	 * Cleans up function entry node if one exists and marks objects for modification
	 *
	 * @param Graph				The graph to rename.
	 * @param NewName			The new name for the graph
	 */
	static void RenameGraph(class UEdGraph* Graph, const FString& NewName );

	/**
	 * Renames the graph of the supplied node with a valid name based off of the suggestion.
	 *
	 * @param GraphNode			The node of the graph to rename.
	 * @param DesiredName		The initial form of the name to try
	 */
	static void RenameGraphWithSuggestion(class UEdGraph* Graph, TSharedPtr<class INameValidatorInterface> NameValidator, const FString& DesiredName );

	/**
	 * Removes the supplied node from the Blueprint.
	 *
	 * @param Node				The node to remove.
	 * @param bDontRecompile	If true, the blueprint will not be marked as modified, and will not be recompiled.  Useful for if you are removing several node at once, and don't want to recompile each time
	 */
	static void RemoveNode (UBlueprint* Blueprint, UEdGraphNode* Node, bool bDontRecompile=false);

	/**
	 * Returns the graph's top level graph (climbing up the hierarchy until there are no more graphs)
	 *
	 * @param InGraph		The graph to find the parent of
	 *
	 * @return				The top level graph
	 */
	static UEdGraph* GetTopLevelGraph(const UEdGraph* InGraph);

	/** Determines if the graph is ReadOnly, this differs from editable in that it is never expected to be edited and is in a read-only state */
	static bool IsGraphReadOnly(UEdGraph* InGraph);

	/** Look to see if an event already exists to override a particular function */
	static UK2Node_Event* FindOverrideForFunction(const UBlueprint* Blueprint, const UClass* SignatureClass, FName SignatureName);

	/** Find the Custom Event if it already exists in the Blueprint */
	static UK2Node_Event* FindCustomEventNode(const UBlueprint* Blueprint, FName const CustomName);

	/** Returns all nodes in all graphs of the specified class */
	template< class T > 
	static inline void GetAllNodesOfClass( const UBlueprint* Blueprint, TArray<T*>& OutNodes )
	{
		TArray<UEdGraph*> AllGraphs;
		Blueprint->GetAllGraphs(AllGraphs);
		for(int32 i=0; i<AllGraphs.Num(); i++)
		{
			check(AllGraphs[i] != NULL);
			TArray<T*> GraphNodes;
			AllGraphs[i]->GetNodesOfClass<T>(GraphNodes);
			OutNodes.Append(GraphNodes);
		}
	}

	/** Returns all nodes in all graphs of at least the minimum node type */
	template< class MinNodeType, class ArrayClassType>
	static inline void GetAllNodesOfClassEx(const UBlueprint* Blueprint, TArray<ArrayClassType*>& OutNodes)
	{
		TArray<UEdGraph*> AllGraphs;
		Blueprint->GetAllGraphs(AllGraphs);
		for(UEdGraph* Graph : AllGraphs)
		{
			check(Graph != nullptr);
			Graph->GetNodesOfClassEx<MinNodeType, ArrayClassType>(OutNodes);
		}
	}

	/**
	 * Searches all nodes in a Blueprint and checks for a matching Guid
	 *
	 * @param InBlueprint			The Blueprint to search
	 * @param InNodeGuid			The Guid to check Blueprints against
	 *
	 * @return						Returns a Node with a matching Guid
	 */
	static UEdGraphNode* GetNodeByGUID(const UBlueprint* InBlueprint, const FGuid& InNodeGuid)
	{
		TArray<UEdGraphNode*> GraphNodes;
		GetAllNodesOfClass(InBlueprint, GraphNodes);

		for(UEdGraphNode* GraphNode : GraphNodes)
		{
			if(GraphNode->NodeGuid == InNodeGuid)
			{
				return GraphNode;
			}
		}
		return nullptr;
	}

	/** Gather all bps that Blueprint depends on */
	static void GatherDependencies(const UBlueprint* Blueprint, TSet<TWeakObjectPtr<UBlueprint>>& OutDependencies, TSet<TWeakObjectPtr<UStruct>>& OutUDSDependencies);

	/** Returns cached a list of loaded Blueprints that are dependent on the given Blueprint. */
	static void GetDependentBlueprints(UBlueprint* Blueprint, TArray<UBlueprint*>& DependentBlueprints);

	/** Searches the reference graph to find blueprints that are dependent on this BP */
	static void FindDependentBlueprints(UBlueprint* Blueprint, TArray<UBlueprint*>& DependentBlueprints);

	/** Ensures, that CachedDependencies in BP are up to date */
	static void EnsureCachedDependenciesUpToDate(UBlueprint* Blueprint);

	/** returns if a graph is an intermediate build product */
	static bool IsGraphIntermediate(const UEdGraph* Graph);

	/** @return true if the blueprint does not contain any special logic or variables or other elements that require a full compile. */
	static bool IsDataOnlyBlueprint(const UBlueprint* Blueprint);

	/** Returns whether or not the blueprint is const during execution */
	static bool IsBlueprintConst(const UBlueprint* Blueprint);

	/** Returns whether or not the blueprint is an editor utility blueprint or widget */
	static bool IsEditorUtilityBlueprint(const UBlueprint* Blueprint);

	/**
	 * Whether or not this is an actor-based blueprint, and supports features like the uber-graph, components, etc
	 *
	 * @return	Whether or not this is an actor based blueprint
	 */
	static bool IsActorBased(const UBlueprint* Blueprint);

	/**
	 * Whether or not this blueprint is an interface, used only for defining functions to implement
	 *
	 * @return	Whether or not this is an interface blueprint
	 */
	static bool IsInterfaceBlueprint(const UBlueprint* Blueprint);

	/**
	* Whether or not this graph is an interface graph (i.e. is from an interface blueprint)
	* 
	* @return	Whether or not this is an interface graph
	*/
	static bool IsInterfaceGraph(const UEdGraph* Graph);

	/**
	 * Whether or not this blueprint is an interface, used only for defining functions to implement
	 *
	 * @return	Whether or not this is a level script blueprint
	 */
	static bool IsLevelScriptBlueprint(const UBlueprint* Blueprint);

	/**
	 * Whether or not this class represents a class generated by an anonymous actor class stored in a level 
	 *
	 * @return	Whether or not this is an anonymous blueprint
	 */
	static bool IsAnonymousBlueprintClass(const UClass* Class);

	/**
	 * Checks for events in the argument class
	 * @param Class	The class to check for events.
	 */
	static bool CanClassGenerateEvents(const UClass* Class);

	/**
	 * If a blueprint is directly tied to a level (level script and anonymous blueprints), this will return a pointer to that level
	 *
	 * @return	The level, if any, tied to this blueprint
	 */
	static class ULevel* GetLevelFromBlueprint(const UBlueprint* Blueprint);

	/** Do we support construction scripts */
	static bool SupportsConstructionScript(const UBlueprint* Blueprint);

	/** Returns the user construction script, if any */
	static UEdGraph* FindUserConstructionScript(const UBlueprint* Blueprint);

	/** Returns the event graph, if any */
	static UEdGraph* FindEventGraph(const UBlueprint* Blueprint);

	/** Checks if given graph is an event graph */
	static bool IsEventGraph(const UEdGraph* InGraph);

	/** Checks if given node is a tunnel instance node */
	static bool IsTunnelInstanceNode(const UEdGraphNode* InGraphNode);

	/** See if a class is the one generated by this blueprint */
	static bool DoesBlueprintDeriveFrom(const UBlueprint* Blueprint, UClass* TestClass);

	/** See if a field (property, function etc) is part of the blueprint chain, or  */
	static bool DoesBlueprintContainField(const UBlueprint* Blueprint, UField* TestField);

	/** Returns whether or not the blueprint supports overriding functions */
	static bool DoesSupportOverridingFunctions(const UBlueprint* Blueprint);

	/** Returns whether or not the blueprint supports timelines */
	static bool DoesSupportTimelines(const UBlueprint* Blueprint);

	/** Returns whether or not the blueprint supports event graphs*/
	static bool DoesSupportEventGraphs(const UBlueprint* Blueprint);

	/** Returns whether or not the blueprint supports implementing interfaces */
	static bool DoesSupportImplementingInterfaces(const UBlueprint* Blueprint);

	/** Returns whether or not the blueprint supports components */
	static bool DoesSupportComponents(UBlueprint const* Blueprint);

	/** Returns whether or not the blueprint supports default values (IE has a CDO) */
	static bool DoesSupportDefaults(UBlueprint const* Blueprint);

	/** Returns whether or not the blueprint graph supports local variables */
	static bool DoesSupportLocalVariables(UEdGraph const* InGraph);

	// Returns a descriptive name of the type of blueprint passed in
	static FString GetBlueprintTypeDescription(const UBlueprint* Blueprint);

	/** Constructs a class picker widget for reparenting the specified blueprint(s) */
	static TSharedRef<SWidget> ConstructBlueprintParentClassPicker( const TArray< UBlueprint* >& Blueprints, const FOnClassPicked& OnPicked);

	/** Try to open reparent menu for specified blueprint */
	static void OpenReparentBlueprintMenu( UBlueprint* Blueprint, const TSharedRef<SWidget>& ParentContent, const FOnClassPicked& OnPicked);
	static void OpenReparentBlueprintMenu( const TArray< UBlueprint* >& Blueprints, const TSharedRef<SWidget>& ParentContent, const FOnClassPicked& OnPicked);

	/** Constructs a class picker widget for adding interfaces for the specified blueprint(s) */
	static TSharedRef<SWidget> ConstructBlueprintInterfaceClassPicker( const TArray< UBlueprint* >& Blueprints, const FOnClassPicked& OnPicked);

	/** return find first native class in the hierarchy */
	static UClass* FindFirstNativeClass(UClass* Class);

	/** returns true if this blueprints signature (inc. visibility) was determined by UHT, rather than the blueprint compiler */
	static bool IsNativeSignature(const UFunction* Fn);

	/**
	 * Gets the names of all graphs in the Blueprint
	 *
	 * @param [in,out]	GraphNames	The graph names will be appended to this array.
	 */
	static void GetAllGraphNames(const UBlueprint* Blueprint, TSet<FName>& GraphNames);

	/**
	 * Gets the compiler-relevant (i.e. non-ignorable) node links from the given pin.
	 *
	 * @param			FromPin			The pin to start searching from.
	 * @param			OutNodeLinks	Will contain the given pin + owning node if compiler-relevant, or all nodes linked to the owning node at the matching "pass-through" pin that are compiler-relevant. Empty if no compiler-relevant node links can be found from the given pin.
	 */
	static void GetCompilerRelevantNodeLinks(UEdGraphPin* FromPin, FCompilerRelevantNodeLinkArray& OutNodeLinks);

	/**
	 * Finds the first compiler-relevant (i.e. non-ignorable) node from the given pin.
	 *
	 * @param			FromPin			The pin to start searching from.
	 *
	 * @return			The given pin's owning node if compiler-relevant, or the first node linked to the owning node at the matching "pass-through" pin that is compiler-relevant. May be NULL if no compiler-relevant nodes can be found from the given pin.
	 */
	static UK2Node* FindFirstCompilerRelevantNode(UEdGraphPin* FromPin);

	/**
	 * Finds the first compiler-relevant (i.e. non-ignorable) node from the given pin and returns the owned pin that's linked.
	 *
	 * @param			FromPin			The pin to start searching from.
	 *
	 * @return			The given pin if its owning node is compiler-relevant, or the first pin linked to the owning node at the matching "pass-through" pin that is owned by a compiler-relevant node. May be NULL if no compiler-relevant nodes can be found from the given pin.
	 */
	static UEdGraphPin* FindFirstCompilerRelevantLinkedPin(UEdGraphPin* FromPin);

	/**
	 * Removes all local bookmarks that reference the given Blueprint asset.
	 *
	 * @param			ForBlueprint	The Blueprint asset for which to remove local Bookmarks.
	 */
	static void RemoveAllLocalBookmarks(const UBlueprint* ForBlueprint);

	//////////////////////////////////////////////////////////////////////////
	// Functions

	/**
	 * Gets a list of function names currently in use in the blueprint, based on the skeleton class
	 *
	 * @param			Blueprint		The blueprint to check
	 * @param [in,out]	FunctionNames	List of function names currently in use
	 */
	static void GetFunctionNameList(const UBlueprint* Blueprint, TSet<FName>& FunctionNames);

	/**
	 * Gets a list of delegates names in the blueprint, based on the skeleton class
	 *
	 * @param			Blueprint		The blueprint to check
	 * @param [in,out]	DelegatesNames	List of function names currently in use
	 */
	static void GetDelegateNameList(const UBlueprint* Blueprint, TSet<FName>& DelegatesNames);

	/** 
	 * Get a graph for delegate signature with given name, from given blueprint.
	 * 
	 * @param			Blueprint		Blueprint owning the delegate signature graph
	 * @param			DelegateName	Name of delegate.
	 * @return			Graph of delegate-signature function.
	 */
	static UEdGraph* GetDelegateSignatureGraphByName(UBlueprint* Blueprint, FName DelegateName);

	/** Checks if given graph contains a delegate signature */
	static bool IsDelegateSignatureGraph(const UEdGraph* Graph);

	/** Checks if given graph is owned by a Math Expression node */
	static bool IsMathExpressionGraph(const UEdGraph* InGraph);

	/**
	 * Gets a list of pins that should hidden for a given function in a given graph
	 *
	 * @param			Graph			The graph that you're looking to call the function from (some functions hide different pins depending on the graph they're in)
	 * @param			Function		The function to consider
	 * @param [out]		HiddenPins		Set of pins that should be hidden
	 * @param [out]		OutInternalPins	Subset of hidden pins that are marked for internal use only rather than marked as hidden (optional)
	 */
	static void GetHiddenPinsForFunction(UEdGraph const* Graph, UFunction const* Function, TSet<FName>& HiddenPins, TSet<FName>* OutInternalPins = nullptr);

	/** Makes sure that calls to parent functions are valid, and removes them if not */
	static void ConformCallsToParentFunctions(UBlueprint* Blueprint);

	//////////////////////////////////////////////////////////////////////////
	// Events

	/** Makes sure that all events we handle exist, and replace with custom events if not */
	static void ConformImplementedEvents(UBlueprint* Blueprint);

	//////////////////////////////////////////////////////////////////////////
	// Variables

	/**
	 * Checks if pin type stores proper type for a variable or parameter. Especially if the UDStruct is valid.
	 *
	 * @param		Type	Checked pin type.
	 *
	 * @return				if type is valid
	 */
	static bool IsPinTypeValid(const FEdGraphPinType& Type);

	/**
	* Ensures the validity of each pin connection on the given node. Outputs compiler error if invalid
	* 
	* @param Node			The node to check all linked pins on
	* @param MessageLog		BP compiler results log to output any error messages to
	*/
	static void ValidatePinConnections(const UEdGraphNode* Node, FCompilerResultsLog& MessageLog);

	/**
<<<<<<< HEAD
=======
	* If the given node is from an editor only module but is placed in a runtime blueprint
	* then place a warning in the message log that it will not be included in a cooked build. 
	* 
	* @param Node			Node to check the outer package on
	* @param MessageLog		BP Compiler results log to output messages to
	*/
	static void ValidateEditorOnlyNodes(const UK2Node* Node, FCompilerResultsLog& MessageLog);

	/**
>>>>>>> 00d61fac
	 * Gets the visible class variable list.  This includes both variables introduced here and in all superclasses.
	 *
	 * @param [in,out]	VisibleVariables	The visible variables will be appended to this array.
	 */
	static void GetClassVariableList(const UBlueprint* Blueprint, TSet<FName>& VisibleVariables, bool bIncludePrivateVars=false);

	/**
	 * Gets variables of specified type
	 *
	 * @param 			FEdGraphPinType	 			Type of variables to look for
	 * @param [in,out]	VisibleVariables			The visible variables will be appended to this array.
	 */
	static void GetNewVariablesOfType( const UBlueprint* Blueprint, const FEdGraphPinType& Type, TArray<FName>& OutVars);

	/**
	 * Gets local variables of specified type
	 *
	 * @param 			FEdGraphPinType	 			Type of variables to look for
	 * @param [in,out]	VisibleVariables			The visible variables will be appended to this array.
	 */
	static void GetLocalVariablesOfType( const UEdGraph* Graph, const FEdGraphPinType& Type, TArray<FName>& OutVars);

	/**
	 * Adds a member variable to the blueprint.  It cannot mask a variable in any superclass.
	 *
	 * @param	NewVarName	Name of the new variable.
	 * @param	NewVarType	Type of the new variable.
	 * @param	DefaultValue	Default value stored as string
	 *
	 * @return	true if it succeeds, false if it fails.
	 */
	static bool AddMemberVariable(UBlueprint* Blueprint, const FName& NewVarName, const FEdGraphPinType& NewVarType, const FString& DefaultValue = FString());

	/**
	 * Duplicates a variable given its name and Blueprint
	 *
	 * @param InBlueprint					The Blueprint the variable can be found in
	 * @paramInScope						Local variable's scope
	 * @param InVariableToDuplicate			Variable name to be found and duplicated
	 *
	 * @return								Returns the name of the new variable or NAME_None is failed to duplicate
	 */
	static FName DuplicateVariable(UBlueprint* InBlueprint, const UStruct* InScope, FName InVariableToDuplicate);

	/**
	 * Internal function that deep copies a variable description
	 *
	 * @param InBlueprint					The blueprint to ensure a uniquely named variable in
	 * @param InVariableToDuplicate			Variable description to duplicate
	 *
	 * @return								Returns a copy of the passed in variable description.
	 */
	static FBPVariableDescription DuplicateVariableDescription(UBlueprint* InBlueprint, FBPVariableDescription& InVariableDescription);

	/**
	 * Removes a member variable if it was declared in this blueprint and not in a base class.
	 *
	 * @param	VarName	Name of the variable to be removed.
	 */
	static void RemoveMemberVariable(UBlueprint* Blueprint, const FName VarName);
	
	/**
	 * Removes member variables if they were declared in this blueprint and not in a base class.
	 *
	 * @param	VarNames	Names of the variable to be removed.
	 */
	static void BulkRemoveMemberVariables(UBlueprint* Blueprint, const TArray<FName>& VarNames);

	/**
	 * Finds a member variable Guid using the variable's name
	 *
	 * @param InBlueprint		Blueprint to search for the local variable
	 * @param InVariableGuid	Local variable's name to search for
	 * @return					The Guid associated with the local variable
	 */
	static FGuid FindMemberVariableGuidByName(UBlueprint* InBlueprint, const FName InVariableName);

	/**
	 * Finds a member variable name using the variable's Guid
	 *
	 * @param InBlueprint		Blueprint to search for the local variable
	 * @param InVariableGuid	Guid to identify the local variable with
	 * @return					Local variable's name
	 */
	static FName FindMemberVariableNameByGuid(UBlueprint* InBlueprint, const FGuid& InVariableGuid);

	/**
	 * Removes the variable nodes associated with the specified var name
	 *
	 * @param	Blueprint			The blueprint you want variable nodes removed from.
	 * @param	VarName				Name of the variable to be removed.
	 * @param	bForSelfOnly		True if you only want to delete variable nodes that represent ones owned by this blueprint,
	 * @param	LocalGraphScope		Local scope graph of variables
	 *								false if you just want everything with the specified name removed (variables from other classes too).
	 */
	static void RemoveVariableNodes(UBlueprint* Blueprint, const FName VarName, bool const bForSelfOnly = true, UEdGraph* LocalGraphScope = nullptr);

	/**Rename a member variable*/
	static void RenameMemberVariable(UBlueprint* Blueprint, const FName OldName, const FName NewName);

	/** Rename a member variable created by a SCS entry */
	static void RenameComponentMemberVariable(UBlueprint* Blueprint, USCS_Node* Node, const FName NewName);
	
	/** Changes the type of a member variable */
	static void ChangeMemberVariableType(UBlueprint* Blueprint, const FName VariableName, const FEdGraphPinType& NewPinType);

	/**
	 * Finds the scope's associated graph for local variables (or any passed UFunction)
	 *
	 * @param	InBlueprint			The Blueprint the local variable can be found in
	 * @param	InScope				Local variable's scope
	 */
	static UEdGraph* FindScopeGraph(const UBlueprint* InBlueprint, const UStruct* InScope);

	/**
	 * Adds a local variable to the function graph.  It cannot mask a member variable or a variable in any superclass.
	 *
	 * @param	NewVarName	Name of the new variable.
	 * @param	NewVarType	Type of the new variable.
	 * @param	DefaultValue	Default value stored as string
	 *
	 * @return	true if it succeeds, false if it fails.
	 */
	static bool AddLocalVariable(UBlueprint* Blueprint, UEdGraph* InTargetGraph, const FName InNewVarName, const FEdGraphPinType& InNewVarType, const FString& DefaultValue = FString());

	/**
	 * Removes a member variable if it was declared in this blueprint and not in a base class.
	 *
	 * @param	InBlueprint			The Blueprint the local variable can be found in
	 * @param	InScope				Local variable's scope
	 * @param	InVarName			Name of the variable to be removed.
	 */
	static void RemoveLocalVariable(UBlueprint* InBlueprint, const UStruct* InScope, const FName InVarName);

	/**
	 * Returns a local variable with the function entry it was found in
	 *
	 * @param InBlueprint		Blueprint to search for the local variable
	 * @param InVariableName	Name of the variable to search for
	 * @return					The local variable description
	 */
	static FBPVariableDescription* FindLocalVariable(UBlueprint* InBlueprint, const UStruct* InScope, const FName InVariableName);

	/**
	 * Returns a local variable
	 *
	 * @param InBlueprint		Blueprint to search for the local variable
	 * @param InScopeGraph		Local variable's graph
	 * @param InVariableName	Name of the variable to search for
	 * @param OutFunctionEntry	Optional output parameter. If not null, the found function entry is returned.
	 * @return					The local variable description
	 */
	static FBPVariableDescription* FindLocalVariable(const UBlueprint* InBlueprint, const UEdGraph* InScopeGraph, const FName InVariableName, class UK2Node_FunctionEntry** OutFunctionEntry = NULL);

	/**
	 * Returns a local variable
	 *
	 * @param InBlueprint		Blueprint to search for the local variable
	 * @param InScope			Local variable's scope
	 * @param InVariableName	Name of the variable to search for
	 * @param OutFunctionEntry	Optional output parameter. If not null, the found function entry is returned.
	 * @return					The local variable description
	 */
	static FBPVariableDescription* FindLocalVariable(const UBlueprint* InBlueprint, const UStruct* InScope, const FName InVariableName, class UK2Node_FunctionEntry** OutFunctionEntry = NULL);

	/**
	 * Finds a local variable name using the variable's Guid
	 *
	 * @param InBlueprint		Blueprint to search for the local variable
	 * @param InVariableGuid	Guid to identify the local variable with
	 * @return					Local variable's name
	 */
	static FName FindLocalVariableNameByGuid(UBlueprint* InBlueprint, const FGuid& InVariableGuid);

	/**
	 * Finds a local variable Guid using the variable's name
	 *
	 * @param InBlueprint		Blueprint to search for the local variable
	 * @param InScope			Local variable's scope
	 * @param InVariableGuid	Local variable's name to search for
	 * @return					The Guid associated with the local variable
	 */
	static FGuid FindLocalVariableGuidByName(UBlueprint* InBlueprint, const UStruct* InScope, const FName InVariableName);

	/**
	 * Finds a local variable Guid using the variable's name
	 *
	 * @param InBlueprint		Blueprint to search for the local variable
	 * @param InScopeGraph		Local variable's graph
	 * @param InVariableGuid	Local variable's name to search for
	 * @return					The Guid associated with the local variable
	 */
	static FGuid FindLocalVariableGuidByName(UBlueprint* InBlueprint, const UEdGraph* InScopeGraph, const FName InVariableName);

	/**
	 * Rename a local variable
	 *
	 * @param InBlueprint		Blueprint to search for the local variable
	 * @param InScope			Local variable's scope
	 * @param InOldName			The name of the local variable to change
	 * @param InNewName			The new name of the local variable
	 */
	static void RenameLocalVariable(UBlueprint* InBlueprint, const UStruct* InScope, const FName InOldName, const FName InNewName);

	/**
	 * Changes the type of a local variable
	 *
	 * @param InBlueprint		Blueprint to search for the local variable
	 * @param InScope			Local variable's scope
	 * @param InVariableName	Name of the local variable to change the type of
	 * @param InNewPinType		The pin type to change the local variable type to
	 */
	static void ChangeLocalVariableType(UBlueprint* InBlueprint, const UStruct* InScope, const FName InVariableName, const FEdGraphPinType& InNewPinType);

	/** Replaces all variable references in the specified blueprint */
	static void ReplaceVariableReferences(UBlueprint* Blueprint, const FName OldName, const FName NewName);

	/** Replaces all variable references in the specified blueprint */
	static void ReplaceVariableReferences(UBlueprint* Blueprint, const FProperty* OldVariable, const FProperty* NewVariable);

	/** Check blueprint variable metadata keys/values for validity and make adjustments if needed */
	static void FixupVariableDescription(UBlueprint* Blueprint, FBPVariableDescription& VarDesc);

	/**
	  * Validate child blueprint component member variables, member variables, and timelines, and function graphs against the given variable name
	  *
	  * @param	InBlueprint					Target blueprint.
	  * @param	InVariableName				Variable or function name to validate child blueprints against.
	  * @param	CustomValidationCallback	Optional callback that allows for doing any post-validation tasks.
	  */
	static void ValidateBlueprintChildVariables(UBlueprint* InBlueprint, const FName InVariableName,
		TFunction<void(UBlueprint* InChildBP, const FName InVariableName, bool bValidatedVariable)> PostValidationCallback = TFunction<void(UBlueprint*, FName, bool)>());

	/** Rename a Timeline. If bRenameNodes is true, will also rename any timeline nodes associated with this timeline */
	static bool RenameTimeline (UBlueprint* Blueprint, const FName OldVarName, const FName NewVarName);

	/**
	 * Sets the Blueprint edit-only flag on the variable with the specified name
	 *
	 * @param	VarName				Name of the var to set the flag on
	 * @param	bNewBlueprintOnly	The new value to set the bitflag to
	 */
	static void SetBlueprintOnlyEditableFlag(UBlueprint* Blueprint, const FName& VarName, const bool bNewBlueprintOnly);

	/**
	 * Sets the Blueprint read-only flag on the variable with the specified name
	 *
	 * @param	VarName				Name of the var to set the flag on
	 * @param	bVariableReadOnly	The new value to set the bitflag to
	 */
	static void SetBlueprintPropertyReadOnlyFlag(UBlueprint* Blueprint, const FName& VarName, const bool bVariableReadOnly);

	/**
	 * Sets the Interp flag on the variable with the specified name to make available to matinee
	 *
	 * @param	VarName				Name of the var to set the flag on
	 * @param	bInterp	true to make variable available to Matinee, false otherwise
	 */
	static void SetInterpFlag(UBlueprint* Blueprint, const FName& VarName, const bool bInterp);

	/**
	 * Sets the Transient flag on the variable with the specified name
	 *
	 * @param	InVarName				Name of the var to set the flag on
	 * @param	bInIsTransient			The new value to set the bitflag to
	 */
	static void SetVariableTransientFlag(UBlueprint* InBlueprint, const FName& InVarName, const bool bInIsTransient);

	/**
	 * Sets the Save Game flag on the variable with the specified name
	 *
	 * @param	InVarName				Name of the var to set the flag on
	 * @param	bInIsSaveGame			The new value to set the bitflag to
	 */
	static void SetVariableSaveGameFlag(UBlueprint* InBlueprint, const FName& InVarName, const bool bInIsSaveGame);

	/**
	 * Sets the Advanced Display flag on the variable with the specified name
	 *
	 * @param	InVarName				Name of the var to set the flag on
	 * @param	bInIsAdvancedDisplay	The new value to set the bitflag to
	 */
	static void SetVariableAdvancedDisplayFlag(UBlueprint* InBlueprint, const FName& InVarName, const bool bInIsAdvancedDisplay);

	/**
	 * Sets the Deprecated flag on the variable with the specified name
	 *
	 * @param	InVarName				Name of the var to set the flag on
	 * @param	bInIsDeprecated			The new value to set the bitflag to
	 */
	static void SetVariableDeprecatedFlag(UBlueprint* InBlueprint, const FName& InVarName, const bool bInIsDeprecated);

	/** Sets a metadata key/value on the specified variable
	 *
	 * @param Blueprint				The Blueprint to find the variable in
	 * @param VarName				Name of the variable
	 * @param InLocalVarScope		Local variable's scope, if looking to modify a local variable
	 * @param MetaDataKey			Key name for the metadata to change
	 * @param MetaDataValue			Value to change the metadata to
	 */
	static void SetBlueprintVariableMetaData(UBlueprint* Blueprint, const FName& VarName, const UStruct* InLocalVarScope, const FName& MetaDataKey, const FString& MetaDataValue);

	/** Get a metadata key/value on the specified variable, or timeline if it exists, returning false if it does not exist
	 *
	 * @param Blueprint				The Blueprint to find the variable in
	 * @param VarName				Name of the variable
	 * @param InLocalVarScope		Local variable's scope, if looking to modify a local variable
	 * @param MetaDataKey			Key name for the metadata to change
	 * @param OutMetaDataValue		Value of the metadata
	 * @return						TRUE if finding the metadata was successful
	 */
	static bool GetBlueprintVariableMetaData(const UBlueprint* Blueprint, const FName& VarName, const UStruct* InLocalVarScope, const FName& MetaDataKey, FString& OutMetaDataValue);

	/** Clear metadata key on specified variable, or timeline
	 * @param Blueprint				The Blueprint to find the variable in
	 * @param VarName				Name of the variable
	 * @param InLocalVarScope		Local variable's scope, if looking to modify a local variable
	 * @param MetaDataKey			Key name for the metadata to change
	 */
	static void RemoveBlueprintVariableMetaData(UBlueprint* Blueprint, const FName& VarName, const UStruct* InLocalVarScope, const FName& MetaDataKey);

	/**
	 * Sets the custom category on the variable with the specified name.
	 * @note: Will not change the category for variables defined via native classes.
	 *
	 * @param	VarName				Name of the variable
	 * @param	InLocalVarScope		Local variable's scope, if looking to modify a local variable
	 * @param	VarCategory			The new value of the custom category for the variable
	 * @param	bDontRecompile		If true, the blueprint will not be marked as modified, and will not be recompiled.  
	 */
	static void SetBlueprintVariableCategory(UBlueprint* Blueprint, const FName& VarName, const UStruct* InLocalVarScope, const FText& NewCategory, bool bDontRecompile=false);


	/**
	 * Sets the custom category on the function or macro
	 * @note: Will not change the category for functions defined via native classes.
	 *
	 * @param	Graph				Graph associated with the function or macro
	 * @param	NewCategory			The new value of the custom category for the function
	 * @param	bDontRecompile		If true, the blueprint will not be marked as modified, and will not be recompiled.  
	 */
	static void SetBlueprintFunctionOrMacroCategory(UEdGraph* Graph, const FText& NewCategory, bool bDontRecompile=false);

	/** 
	 * Helper function to grab the root node from an anim graph. 
	 * Asserts if anything other than 1 node is found in an anim graph.
	 * @param	InGraph		The graph to check
	 * @return the one and only root, if this is an anim graph, or null otherwise
	 */
	static UAnimGraphNode_Root* GetAnimGraphRoot(UEdGraph* InGraph);

	/**
	 * Sets the layer group on the anim graph
	 * @note: Will not change the category for functions defined via native classes.
	 *
	 * @param	InGraph				Graph associated with the layer
	 * @param	InGroupName			The new value of the group for the layer
	 */
	static void SetAnimationGraphLayerGroup(UEdGraph* InGraph, const FText& InGroupName);

	/** Finds the index of the specified graph (function or macro) in the parent (if it is not reorderable, then we will return INDEX_NONE) */
	static int32 FindIndexOfGraphInParent(UEdGraph* Graph);

	/** Reorders the specified graph (function or macro) to be at the new index in the parent (moving whatever was there to be after it), assuming it is reorderable and that is a valid index */
	static bool MoveGraphBeforeOtherGraph(UEdGraph* Graph, int32 NewIndex, bool bDontRecompile);

	/**
	 * Gets the custom category on the variable with the specified name.
	 *
	 * @param	VarName				Name of the variable
	 * @param	InLocalVarScope		Local variable's scope, if looking to modify a local variable
	 * @return						The custom category (None indicates the name will be the same as the blueprint)
	 */
	static FText GetBlueprintVariableCategory(UBlueprint* Blueprint, const FName& VarName, const UStruct* InLocalVarScope);

	/** Gets pointer to PropertyFlags of variable */
	static uint64* GetBlueprintVariablePropertyFlags(UBlueprint* Blueprint, const FName& VarName);

	/** Get RepNotify function name of variable */
	static FName GetBlueprintVariableRepNotifyFunc(UBlueprint* Blueprint, const FName& VarName);

	/** Set RepNotify function of variable */
	static void SetBlueprintVariableRepNotifyFunc(UBlueprint* Blueprint, const FName& VarName, const FName& RepNotifyFunc);

	/** Returns TRUE if the variable was created by the Blueprint */
	static bool IsVariableCreatedByBlueprint(UBlueprint* InBlueprint, FProperty* InVariableProperty);

	/**
	 * Find the index of a variable first declared in this blueprint. Returns INDEX_NONE if not found.
	 *
	 * @param	InName	Name of the variable to find.
	 *
	 * @return	The index of the variable, or INDEX_NONE if it wasn't introduced in this blueprint.
	 */
	static int32 FindNewVariableIndex(const UBlueprint* Blueprint, const FName& InName);

	/**
	 * Find the index of a variable first declared in this blueprint or its parents. Returns INDEX_NONE if not found.
	 * 
	 * @param   InBlueprint         Blueprint to begin search in (will search parents as well)
	 * @param	InName	            Name of the variable to find.
	 * @param   OutFoundBlueprint   Blueprint where the variable was eventually found
	 *
	 * @return	The index of the variable, or INDEX_NONE if it wasn't introduced in this blueprint.
	 */
	static int32 FindNewVariableIndexAndBlueprint(UBlueprint* InBlueprint, FName InName, UBlueprint*& OutFoundBlueprint);

	/**
	 * Find the index of a local variable declared in this blueprint. Returns INDEX_NONE if not found.
	 *
	 * @param	VariableScope	Struct of owning function.
	 *
	 * @param	InVariableName	Name of the variable to find.
	 *
	 * @return	The index of the variable, or INDEX_NONE if it wasn't introduced in this blueprint.
	 */
	static int32 FindLocalVariableIndex(const UBlueprint* Blueprint, UStruct* VariableScope, const FName& InVariableName);

	/** Change the order of variables in the Blueprint */
	static bool MoveVariableBeforeVariable(UBlueprint* Blueprint, UStruct* VariableScope, FName VarNameToMove, FName TargetVarName, bool bDontRecompile);

	/**
	 * Find the index of a timeline first declared in this blueprint. Returns INDEX_NONE if not found.
	 *
	 * @param	InName	Name of the variable to find.
	 *
	 * @return	The index of the variable, or INDEX_NONE if it wasn't introduced in this blueprint.
	 */
	static int32 FindTimelineIndex(const UBlueprint* Blueprint, const FName& InName);

	/** 
	 * Gets a list of SCS node variable names for the given blueprint.
	 *
	 * @param [in,out]	VariableNames		The list of variable names for the SCS node array.
	 */
	static void GetSCSVariableNameList(const UBlueprint* Blueprint, TSet<FName>& VariableNames);

	/** 
	 * Gets a list of function names in blueprints that implement the interface defined by the given blueprint.
	 *
	 * @param [in,out]	Blueprint			The interface blueprint to check.
	 * @param [in,out]	VariableNames		The list of function names for implementing blueprints.
	 */
	static void GetImplementingBlueprintsFunctionNameList(const UBlueprint* Blueprint, TSet<FName>& FunctionNames);

	/**
	 * Find the index of a SCS_Node first declared in this blueprint. Returns INDEX_NONE if not found.
	 *
	 * @param	InName	Name of the variable to find.
	 *
	 * @return	The index of the variable, or INDEX_NONE if it wasn't introduced in this blueprint.
	 */
	static int32 FindSCS_Node(const UBlueprint* Blueprint, const FName& InName);
	
	/** Returns whether or not the specified member var is a component */
	static bool IsVariableComponent(const FBPVariableDescription& Variable);

	/** Indicates if the variable is used on any graphs in this Blueprint*/
	static bool IsVariableUsed(const UBlueprint* Blueprint, const FName& Name, UEdGraph* LocalGraphScope = nullptr);

	/** Copies the value from the passed in string into a property. ContainerMem points to the Struct or Class containing Property */
	static bool PropertyValueFromString(const FProperty* Property, const FString& StrValue, uint8* Container, UObject* OwningObject = nullptr);

	/** Copies the value from the passed in string into a property. DirectValue is the raw memory address of the property value */
	static bool PropertyValueFromString_Direct(const FProperty* Property, const FString& StrValue, uint8* DirectValue, UObject* OwningObject = nullptr);

	/** Copies the value from a property into the string OutForm. ContainerMem points to the Struct or Class containing Property */
	static bool PropertyValueToString(const FProperty* Property, const uint8* Container, FString& OutForm, UObject* OwningObject = nullptr);

	/** Copies the value from a property into the string OutForm. DirectValue is the raw memory address of the property value */
	static bool PropertyValueToString_Direct(const FProperty* Property, const uint8* DirectValue, FString& OutForm, UObject* OwningObject = nullptr);

	/** Call PostEditChange() on all Actors based on the given Blueprint */
	static void PostEditChangeBlueprintActors(UBlueprint* Blueprint, bool bComponentEditChange = false);

	/** Checks if the property can be modified in given blueprint */
	UE_DEPRECATED(4.17, "Use IsPropertyWritableInBlueprint instead.")
	static bool IsPropertyReadOnlyInCurrentBlueprint(const UBlueprint* Blueprint, const FProperty* Property);

	/** Enumeration of whether a property is writable or if not, why. */
	enum class EPropertyWritableState : uint8
	{
		Writable,
		Private,
		NotBlueprintVisible,
		BlueprintReadOnly
	};

	/** Returns an enumeration indicating if the property can be written to by the given Blueprint */
	static EPropertyWritableState IsPropertyWritableInBlueprint(const UBlueprint* Blueprint, const FProperty* Property);

	/** Enumeration of whether a property is readable or if not, why. */
	enum class EPropertyReadableState : uint8
	{
		Readable,
		Private,
		NotBlueprintVisible
	};

	/** Returns an enumeration indicating if the property can be read by the given Blueprint */
	static EPropertyReadableState IsPropertyReadableInBlueprint(const UBlueprint* Blueprint, const FProperty* Property);

	/** Ensures that the CDO root component reference is valid for Actor-based Blueprints */
	static void UpdateRootComponentReference(UBlueprint* Blueprint);

	/** Determines if this property is associated with a component that would be displayed in the SCS editor */
	static bool IsSCSComponentProperty(FObjectProperty* MemberProperty);

	/** Attempts to match up the FComponentKey with a ComponentTemplate from the Blueprint's UCS. Will fall back to try matching the given template name if the key cannot be used. */
	static UActorComponent* FindUCSComponentTemplate(const FComponentKey& ComponentKey, const FName& TemplateName);

	/** Takes the Blueprint's NativizedFlag property and applies it to the authoritative config (does the same for flagged dependencies) */
	static bool PropagateNativizationSetting(UBlueprint* Blueprint);

	/** Retrieves all dependencies that need to be nativized for this to work as a nativized Blueprint */
	static void FindNativizationDependencies(UBlueprint* Blueprint, TArray<UClass*>& NativizeDependenciesOut);

	/** Returns whether or not the given Blueprint should be nativized implicitly, regardless of whether or not the user has explicitly enabled it */
	static bool ShouldNativizeImplicitly(const UBlueprint* Blueprint);

	//////////////////////////////////////////////////////////////////////////
	// Interface

	/** 
	 * Find the interface Guid for a graph if it exists.
	 * 
	 * @param	GraphName		The graph name to find a GUID for.
	 * @param	InterfaceClass	The interface's generated class.
	 */
	static FGuid FindInterfaceGraphGuid(const FName& GraphName, const UClass* InterfaceClass);

	/** 
	 * Find the interface Guid for a function if it exists.
	 * 
	 * @param	Function		The function to find a graph for.
	 * @param	InterfaceClass	The interface's generated class.
	 */
	static FGuid FindInterfaceFunctionGuid(const UFunction* Function, const UClass* InterfaceClass);

	/** Add a new interface, and member function graphs to the blueprint */
	static bool ImplementNewInterface(UBlueprint* Blueprint, const FName& InterfaceClassName);

	/** Remove an implemented interface, and its associated member function graphs.  If bPreserveFunctions is true, then the interface will move its functions to be normal implemented blueprint functions */
	static void RemoveInterface(UBlueprint* Blueprint, const FName& InterfaceClassName, bool bPreserveFunctions = false);
	
	/**
	* Attempt to remove a function from an interfaces list of function graphs.
	* Note that this will NOT remove interface events (i.e. functions with no outputs)
	* 
	* @return	True if the function was removed from the blueprint
	*/
	static bool RemoveInterfaceFunction(UBlueprint* Blueprint, FBPInterfaceDescription& Interface, UFunction* Function, bool bPreserveFunction);

	/**
	* Promotes a Graph from being an Interface Override to a full member function
	*
	* @param InBlueprint			Blueprint the graph is contained within
	* @param InInterfaceGraph		The graph to promote
	*/
	static void PromoteGraphFromInterfaceOverride(UBlueprint* InBlueprint, UEdGraph* InInterfaceGraph);

	/** Gets the graphs currently in the blueprint associated with the specified interface */
	static void GetInterfaceGraphs(UBlueprint* Blueprint, const FName& InterfaceClassName, TArray<UEdGraph*>& ChildGraphs);

	/**
	* Checks if the given function is a part of an interface on this blueprint
	* 
	* @param Blueprint		The blueprint to consider
	* @param Function		Function to check if it is an interface or not
	* @return	True if the given function is implemented as part of an interface
	*/
	static bool IsInterfaceFunction(UBlueprint* Blueprint, UFunction* Function);

	/**
	* Get the corresponding UFunction pointer to the name given on the blueprint.
	* Searches the given blueprints implemented interfaces first, and then looks 
	* in the parent. 
	* 
	* @param Blueprint		The blueprint to consider
	* @param FuncName		The name of the function to look for
	*
	* @return	Corresponding UFunction pointer to the name given; Nullptr if not 
	*			part of any interfaces
	*/
	static UFunction* GetInterfaceFunction(UBlueprint* Blueprint, const FName FuncName);

	/** Makes sure that all graphs for all interfaces we implement exist, and add if not */
	static void ConformImplementedInterfaces(UBlueprint* Blueprint);

	/** Makes sure that all function graphs are flagged as bAllowDeletion=true, except for construction script and animgraph: */
	static void ConformAllowDeletionFlag(UBlueprint* Blueprint);
	
	/** Makes sure that all NULL graph references are removed from SubGraphs and top-level graph arrays */
	static void PurgeNullGraphs(UBlueprint* Blueprint);

	/** Handle old AnimBlueprints (state machines in the wrong position, transition graphs with the wrong schema, etc...) */
	static void UpdateOutOfDateAnimBlueprints(UBlueprint* Blueprint);

	/** Handle fixing up composite nodes within the blueprint*/
	static void UpdateOutOfDateCompositeNodes(UBlueprint* Blueprint);

	/** Handle fixing up composite nodes within the specified Graph of Blueprint, and correctly setting the Outer */
	static void UpdateOutOfDateCompositeWithOuter(UBlueprint* Blueprint, UEdGraph* Outer );

	/** Handle stale components and ensure correct flags are set */
	static void UpdateComponentTemplates(UBlueprint* Blueprint);

	/** Handle stale transactional flags on blueprints */
	static void UpdateTransactionalFlags(UBlueprint* Blueprint);

	/** Handle stale pin watches */
	static void UpdateStalePinWatches( UBlueprint* Blueprint );

	/** Updates the cosmetic information cache for macros */
	static void ClearMacroCosmeticInfoCache(UBlueprint* Blueprint);

	/** Returns the cosmetic information for the specified macro graph, caching it if necessary */
	static FBlueprintMacroCosmeticInfo GetCosmeticInfoForMacro(UEdGraph* MacroGraph);

	/** Return the first function from implemented interface with given name */
	static UFunction* FindFunctionInImplementedInterfaces(const UBlueprint* Blueprint, const FName& FunctionName, bool* bOutInvalidInterface = nullptr, bool bGetAllInterfaces = false);

	/** 
	 * Build a list of all interface classes either implemented by this blueprint or through inheritance
	 * @param		Blueprint				The blueprint to find interfaces for
	 * @param		bGetAllInterfaces		If true, get all the implemented and inherited. False, just gets the interfaces implemented directly.
	 * @param [out]	ImplementedInterfaces	The interfaces implemented by this blueprint
	 */
	static void FindImplementedInterfaces(const UBlueprint* Blueprint, bool bGetAllInterfaces, TArray<UClass*>& ImplementedInterfaces);

	/**
	 * Finds a unique name with a base of the passed in string, appending numbers as needed
	 *
	 * @param InBlueprint		The blueprint the kismet object's name needs to be unique in
	 * @param InBaseName		The base name to use
	 * @param InScope			Scope, if any, of the unique kismet name to generate, used for locals
	 *
	 * @return					A unique name that will not conflict in the Blueprint
	 */
	static FName FindUniqueKismetName(const UBlueprint* InBlueprint, const FString& InBaseName, UStruct* InScope = NULL);

	/** Finds a unique and valid name for a custom event */
	static FName FindUniqueCustomEventName(const UBlueprint* Blueprint);

	//////////////////////////////////////////////////////////////////////////
	// Timeline

	/** Finds a name for a timeline that is not already in use */
	static FName FindUniqueTimelineName(const UBlueprint* Blueprint);

	/** Add a new timeline with the supplied name to the blueprint */
	static class UTimelineTemplate* AddNewTimeline(UBlueprint* Blueprint, const FName& TimelineVarName);

	/** Remove the timeline from the blueprint 
	 * @note Just removes the timeline from the associated timelist in the Blueprint. Does not remove the node graph
	 * object representing the timeline itself.
	 * @param Timeline			The timeline to remove
	 * @param bDontRecompile	If true, the blueprint will not be marked as modified, and will not be recompiled.  
	 */
	static void RemoveTimeline(UBlueprint* Blueprint, class UTimelineTemplate* Timeline, bool bDontRecompile=false);

	/** Find the node that owns the supplied timeline template */
	static class UK2Node_Timeline* FindNodeForTimeline(UBlueprint* Blueprint, UTimelineTemplate* Timeline);

	//////////////////////////////////////////////////////////////////////////
	// LevelScriptBlueprint

	/** Find how many nodes reference the supplied actor */
	static bool FindReferencesToActorFromLevelScript(ULevelScriptBlueprint* LevelScriptBlueprint, AActor* InActor, TArray<UK2Node*>& ReferencedToActors);

	/** Replace all references of the old actor with the new actor */
	static void ReplaceAllActorRefrences(ULevelScriptBlueprint* InLevelScriptBlueprint, AActor* InOldActor, AActor* InNewActor);

	/** Function to call modify() on all graph nodes which reference this actor */
	static void  ModifyActorReferencedGraphNodes(ULevelScriptBlueprint* LevelScriptBlueprint, const AActor* InActor);

	/**
	 * Called after a level script blueprint is changed and nodes should be refreshed for it's new level script actor
	 *
	 * @param	LevelScriptActor	The newly-created level script actor that should be (re-)bound to
	 * @param	ScriptBlueprint		The level scripting blueprint that contains the bound events to try and bind delegates to this actor for
	 */
	static void FixLevelScriptActorBindings(ALevelScriptActor* LevelScriptActor, const class ULevelScriptBlueprint* ScriptBlueprint);

	/**
	 * Find how many actors reference the supplied actor
	 *
	 * @param InActor The Actor to count references to.
	 * @param InClassesToIgnore An array of class types to ignore, even if there is an instance of one that references the InActor
	 * @param OutReferencingActors An array of actors found that reference the specified InActor
	 */
	static void FindActorsThatReferenceActor( AActor* InActor, TArray<UClass*>& InClassesToIgnore, TArray<AActor*>& OutReferencingActors );

	/**
	 * Go through the world and build a map of all actors that are referenced by other actors.
	 * @param InWorld The world to scan for Actors.
	 * @param InClassesToIgnore  An array of class types to ignore, even if there is an instance of one that references another Actor
	 * @param OutReferencingActors A map of Actors that are referenced by a list of other Actors.
	*/
	static void GetActorReferenceMap(UWorld* InWorld, TArray<UClass*>& InClassesToIgnore, TMap<AActor*, TArray<AActor*> >& OutReferencingActors);

	//////////////////////////////////////////////////////////////////////////
	// Diagnostics

	// Diagnostic use only: Lists all of the objects have a direct outer of Package
	static void ListPackageContents(UPackage* Package, FOutputDevice& Ar);

	// Diagnostic exec commands
	static bool KismetDiagnosticExec(const TCHAR* Stream, FOutputDevice& Ar);

	/**
	 * Searches the world for any blueprints that are open and do not have a debug instances set and sets one if possible.
	 * It will favor a selected instance over a non selected one
	 */
	static void FindAndSetDebuggableBlueprintInstances();

	/**
	 * Records node create events for analytics
	 */
	static void AnalyticsTrackNewNode( UEdGraphNode* NewNode );

	/**
	 * Generates a unique graph name for the supplied blueprint (guaranteed to not 
	 * cause a naming conflict at the time of the call).
	 * 
	 * @param  BlueprintOuter	The blueprint you want a unique graph name for.
	 * @param  ProposedName		The name you want to give the graph (the result will be some permutation of this string).
	 * @return A unique name intended for a new graph.
	 */
	static FName GenerateUniqueGraphName(UBlueprint* const BlueprintOuter, FString const& ProposedName);

	/* Checks if the passed in selection set causes cycling on compile
	 *
	 * @param InSelectionSet		The selection set to check for a cycle within
	 * @param InMessageLog			Log to report cycling errors to
	 *
	 * @return						Returns TRUE if the selection does cause cycling
	 */
	static bool CheckIfSelectionIsCycling(const TSet<UEdGraphNode*>& InSelectionSet, FCompilerResultsLog& InMessageLog);
	
	/**
	 * A utility function intended to aid the construction of a specific blueprint 
	 * palette item. Some items can be renamed, so this method determines if that is 
	 * allowed.
	 * 
	 * @param  ActionIn				The action associated with the palette item you're querying for.
	 * @param  BlueprintEditorIn	The blueprint editor owning the palette item you're querying for.
	 * @return True is the item CANNOT be renamed, false if it can.
	 */
	static bool IsPaletteActionReadOnly(TSharedPtr<FEdGraphSchemaAction> ActionIn, TSharedPtr<class FBlueprintEditor> const BlueprintEditorIn);

	/**
	 * Finds the entry and result nodes for a function or macro graph
	 *
	 * @param InGraph			The graph to search through
	 * @param OutEntryNode		The found entry node for the graph
	 * @param OutResultNode		The found result node for the graph
	 */
	static void GetEntryAndResultNodes(const UEdGraph* InGraph, TWeakObjectPtr<class UK2Node_EditablePinBase>& OutEntryNode, TWeakObjectPtr<class UK2Node_EditablePinBase>& OutResultNode);


	/**
	 * Finds the entry node for a function or macro graph
	 *
	 * @param InGraph			The graph to search through
	 * @return		The found entry node for the graph
	 */
	static class UK2Node_EditablePinBase* GetEntryNode(const UEdGraph* InGraph);

	/**
	 * Returns the function meta data block for the graph entry node.
	 *
	 * @param InGraph			The graph to search through
	 * @return					If valid a pointer to the user declared function meta data structure otherwise nullptr.
	 */
	static FKismetUserDeclaredFunctionMetadata* GetGraphFunctionMetaData(const UEdGraph* InGraph);

	/**
	 * Modifies the graph entry node that contains the function metadata block, used in metadata transactions.
	 *
	 * @param InGraph			The graph to modify
	 */
	static void ModifyFunctionMetaData(const UEdGraph* InGraph);

	/**
	 * Returns the description of the graph from the metadata
	 *
	 * @param InGraph			Graph to find the description of
	 * @return					The description of the graph
	 */
	static FText GetGraphDescription(const UEdGraph* InGraph);

	/** Checks if a graph (or any sub-graphs or referenced graphs) have latent function nodes */
	static bool CheckIfGraphHasLatentFunctions(UEdGraph* InGraph);

	/**
	 * Creates a function result node or returns the current one if one exists
	 *
	 * @param InFunctionEntryNode		The function entry node to spawn the result node for
	 * @return							Spawned result node
	 */
	static class UK2Node_FunctionResult* FindOrCreateFunctionResultNode(class UK2Node_EditablePinBase* InFunctionEntryNode);

	/** 
	 * Determine the best icon to represent the given pin.
	 *
	 * @param PinType		The pin get the icon for.
	 * @param returns a brush that best represents the icon (or Kismet.VariableList.TypeIcon if none is available )
	 */
	static const struct FSlateBrush* GetIconFromPin(const FEdGraphPinType& PinType, bool bIsLarge = false);

	/**
	 * Determine the best secondary icon icon to represent the given pin.
	 */
	static const struct FSlateBrush* GetSecondaryIconFromPin(const FEdGraphPinType& PinType);

	/**
	 * Returns true if this terminal type can be hashed (native types need GetTypeHash, script types are always hashable).
	 */
	static bool HasGetTypeHash(const FEdGraphPinType& PinType);

	/**
	 * Returns true if this type of FProperty can be hashed. Matches native constructors of FNumericProperty, etc.
	 */
	static bool PropertyHasGetTypeHash(const FProperty* PropertyType);

	/**
	 * Returns true if the StructType is native and has a GetTypeHash or is non-native and all of its member types are handled by UScriptStruct::GetStructTypeHash
	 */
	static bool StructHasGetTypeHash(const UScriptStruct* StructType);

	/**
	 * Generate component instancing data (for cooked builds).
	 *
	 * @param ComponentTemplate		The component template to generate instancing data for.
	 * @param OutData				The generated component instancing data.
	 * @param bUseTemplateArchetype	Whether or not to use the template archetype or the template CDO for delta serialization (default is to use the template CDO).
	 * @return						TRUE if component instancing data was built, FALSE otherwise.
	 */
	static void BuildComponentInstancingData(UActorComponent* ComponentTemplate, FBlueprintCookedComponentInstancingData& OutData, bool bUseTemplateArchetype = false);

protected:
	// Removes all NULL graph references from the SubGraphs array and recurses thru the non-NULL ones
	static void CleanNullGraphReferencesRecursive(UEdGraph* Graph);

	// Removes all NULL graph references in the specified array
	static void CleanNullGraphReferencesInArray(UBlueprint* Blueprint, TArray<UEdGraph*>& GraphArray);

	/**
	 * Checks that the actor type matches the blueprint type (or optionally is BASED on the same type. 
	 *
	 * @param InActorObject						The object to check
	 * @param InBlueprint						The blueprint to check against
	 * @param bInDisallowDerivedBlueprints		if true will only allow exact type matches, if false derived types are allowed.
	 */
	static bool IsObjectADebugCandidate( AActor* InActorObject, UBlueprint* InBlueprint , bool bInDisallowDerivedBlueprints );

	/** Validate child blueprint member variables against the given variable name */
	static bool ValidateAllMemberVariables(UBlueprint* InBlueprint, UBlueprint* InParentBlueprint, const FName InVariableName);

	/** Validate child blueprint component member variables against the given variable name */
	static bool ValidateAllComponentMemberVariables(UBlueprint* InBlueprint, UBlueprint* InParentBlueprint, const FName& InVariableName);

	/** Validates all timelines of the passed blueprint against the given variable name */
	static bool ValidateAllTimelines(UBlueprint* InBlueprint, UBlueprint* InParentBlueprint, const FName& InVariableName);

	/** Validates all function graphs of the passed blueprint against the given variable name */
	static bool ValidateAllFunctionGraphs(UBlueprint* InBlueprint, UBlueprint* InParentBlueprint, const FName& InVariableName);

	/**
	 * Checks if the passed node connects to the selection set
	 *
	 * @param InNode				The node to check
	 * @param InSelectionSet		The selection set to check for a connection to
	 *
	 * @return						Returns TRUE if the node does connect to the selection set
	 */
	static bool CheckIfNodeConnectsToSelection(UEdGraphNode* InNode, const TSet<UEdGraphNode*>& InSelectionSet);

	/**
	 * Returns an array of variables Get/Set nodes of the current variable
	 *
	 * @param InVarName		Variable to check for being in use
	 * @param InBlueprint	Blueprint to check within
	 * @param InScope		Option scope for local variables
	 * @return				Array of variable nodes
	 */
	static TArray<UK2Node*> GetNodesForVariable(const FName& InVarName, const UBlueprint* InBlueprint, const UStruct* InScope = nullptr);

	/**
	 * Helper function to warn user of the results of changing var type by displaying a suppressible dialog
	 *
	 * @param InVarName		Variable name to display in the dialog message
	 * @return				TRUE if the user wants to change the variable type
	 */
	static bool VerifyUserWantsVariableTypeChanged(const FName& InVarName);

	/**
	 * Helper function to get all loaded Blueprints that are children (or using as an interface) the passed Blueprint
	 *
	 * @param InBlueprint		Blueprint to find children of
	 * @param OutBlueprints		Filled out with child Blueprints
	 */
	static void GetLoadedChildBlueprints(UBlueprint* InBlueprint, TArray<UBlueprint*>& OutBlueprints);

	/**
	 * Validates flags and settings on object pins, keeping them from being given default values and from being in invalid states
	 *
	 * @param InOutVarDesc		The variable description to validate
	 */
	static void PostSetupObjectPinType(UBlueprint* InBlueprint, FBPVariableDescription& InOutVarDesc);

public:
	/** Event fired after RenameVariableReferences is called */
	DECLARE_MULTICAST_DELEGATE_FourParams(FOnRenameVariableReferences, UBlueprint* /*Blueprint*/, UClass* /*VariableClass*/, const FName& /*OldVarName*/, const FName& /*NewVarName*/);
	static FOnRenameVariableReferences OnRenameVariableReferencesEvent;

protected:
	/**
	 * Looks through the specified blueprint for any references to the specified 
	 * variable, and renames them accordingly.
	 * 
	 * @param  Blueprint		The blueprint that you want to search through.
	 * @param  VariableClass	The class that owns the variable that we're renaming
	 * @param  OldVarName		The current name of the variable we want to replace
	 * @param  NewVarName		The name that we wish to change all references to
	 */
	static void RenameVariableReferences(UBlueprint* Blueprint, UClass* VariableClass, const FName& OldVarName, const FName& NewVarName);

public:
	static FName GetFunctionNameFromClassByGuid(const UClass* InClass, const FGuid FunctionGuid);
	static bool GetFunctionGuidFromClassByFieldName(const UClass* InClass, const FName FunctionName, FGuid& FunctionGuid);

	/**
	 * Returns a friendly class display name for the specified class (removing things like _C from the end, may localize the class name).  Class can be nullptr.
	 */
	static FText GetFriendlyClassDisplayName(const UClass* Class);

	/**
	 * Returns a class name for the specified class that has no automatic suffixes, but is otherwise unmodified.  Class can be nullptr.
	 */
	static FString GetClassNameWithoutSuffix(const UClass* Class);

	/**
	 * Returns a formatted menu item label for a deprecated variable or function member with the given name.
	 *
	 * @param MemberName		(Required) User-facing name of the deprecated variable or function.
	 */
	static FText GetDeprecatedMemberMenuItemName(const FText& MemberName);

	/**
	 * Returns a formatted warning message regarding usage of a deprecated variable or function member with the given name.
	 *
	 * @param MemberName		(Required) User-facing name of the deprecated variable or function.
	 * @param DetailedMessage	(Optional) Instructional text or other details from the owner. If empty, a default message will be used.
	 */
	static FText GetDeprecatedMemberUsageNodeWarning(const FText& MemberName, const FText& DetailedMessage);

	/**
	 * Remove overridden component templates from instance component handlers when a parent class disables editable when inherited boolean.
	 */
	static void HandleDisableEditableWhenInherited(UObject* ModifiedObject, TArray<UObject*>& ArchetypeInstances);

	/**
	 * Returns the BPs most derived native parent type:
	 */
	static UClass* GetNativeParent(const UBlueprint* BP);

	/** Returns the UClass type for an object pin, if any */
	static UClass* GetTypeForPin(const UEdGraphPin& Pin);

	/**
	 * Returns true if this BP is currently based on a type that returns true for the UObject::ImplementsGetWorld() call:
	 */
	static bool ImplementsGetWorld(const UBlueprint* BP);

	UE_DEPRECATED(4.20, "Use ImplementsGetWorld")
	static bool ImplentsGetWorld(const UBlueprint* BP) { return ImplementsGetWorld(BP); }
};

struct UNREALED_API FBlueprintDuplicationScopeFlags
{
	enum EFlags : uint32
	{
		NoFlags = 0,
		NoExtraCompilation = 1 << 0,
		TheSameTimelineGuid = 1 << 1,
		// This flag is needed for C++ backend (while compiler validates graphs). The actual BPGC type is compatible with the original BPGC.
		ValidatePinsUsingSourceClass = 1 << 2,
		TheSameNodeGuid = 1 << 3,
	};

	static uint32 bStaticFlags;
	static bool HasAnyFlag(uint32 InFlags)
	{
		return 0 != (bStaticFlags & InFlags);
	}

	TGuardValue<uint32> Guard;
	FBlueprintDuplicationScopeFlags(uint32 InFlags) : Guard(bStaticFlags, InFlags) {}
};
struct UNREALED_API FMakeClassSpawnableOnScope
{
	UClass* Class;
	bool bIsDeprecated;
	bool bIsAbstract;
	FMakeClassSpawnableOnScope(UClass* InClass)
		: Class(InClass), bIsDeprecated(false), bIsAbstract(false)
	{
		if (Class)
		{
			bIsDeprecated = Class->HasAnyClassFlags(CLASS_Deprecated);
			Class->ClassFlags &= ~CLASS_Deprecated;
			bIsAbstract = Class->HasAnyClassFlags(CLASS_Abstract);
			Class->ClassFlags &= ~CLASS_Abstract;
		}
	}
	~FMakeClassSpawnableOnScope()
	{
		if (Class)
		{
			if (bIsAbstract)
			{
				Class->ClassFlags |= CLASS_Abstract;
			}

			if (bIsDeprecated)
			{
				Class->ClassFlags |= CLASS_Deprecated;
			}
		}
	}
};<|MERGE_RESOLUTION|>--- conflicted
+++ resolved
@@ -771,8 +771,6 @@
 	static void ValidatePinConnections(const UEdGraphNode* Node, FCompilerResultsLog& MessageLog);
 
 	/**
-<<<<<<< HEAD
-=======
 	* If the given node is from an editor only module but is placed in a runtime blueprint
 	* then place a warning in the message log that it will not be included in a cooked build. 
 	* 
@@ -782,7 +780,6 @@
 	static void ValidateEditorOnlyNodes(const UK2Node* Node, FCompilerResultsLog& MessageLog);
 
 	/**
->>>>>>> 00d61fac
 	 * Gets the visible class variable list.  This includes both variables introduced here and in all superclasses.
 	 *
 	 * @param [in,out]	VisibleVariables	The visible variables will be appended to this array.
