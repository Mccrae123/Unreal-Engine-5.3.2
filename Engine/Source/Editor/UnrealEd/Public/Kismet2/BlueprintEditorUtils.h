--- conflicted
+++ resolved
@@ -1627,8 +1627,6 @@
 	static FString GetClassNameWithoutSuffix(const UClass* Class);
 
 	/**
-<<<<<<< HEAD
-=======
 	 * Returns a formatted menu item label for a deprecated variable or function member with the given name.
 	 *
 	 * @param MemberName		(Required) User-facing name of the deprecated variable or function.
@@ -1636,7 +1634,6 @@
 	static FText GetDeprecatedMemberMenuItemName(const FText& MemberName);
 
 	/**
->>>>>>> 33e6966e
 	 * Returns a formatted warning message regarding usage of a deprecated variable or function member with the given name.
 	 *
 	 * @param MemberName		(Required) User-facing name of the deprecated variable or function.
