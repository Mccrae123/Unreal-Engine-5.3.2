// Copyright 1998-2014 Epic Games, Inc. All Rights Reserved.

#pragma once

class FEditorCameraController;
class FCameraControllerUserImpulseData;
class FMouseDeltaTracker;
class FWidget;
class FCameraControllerConfig;
class FCachedJoystickState;
class FPreviewScene;

/** Delegate called by FEditorViewportClient to check its visibility */
DECLARE_DELEGATE_RetVal( bool, FViewportStateGetter );

DECLARE_LOG_CATEGORY_EXTERN(LogEditorViewport, Log, All);

namespace EDragTool
{
	enum Type
	{
		BoxSelect,
		FrustumSelect,
		Measure
	};
}

/**
* Unreal level editor actions
*/
class UNREALED_API FViewportNavigationCommands : public TCommands<FViewportNavigationCommands>
{

public:
	FViewportNavigationCommands();

	/**
	* Initialize commands
	*/
	virtual void RegisterCommands() OVERRIDE;


	TSharedPtr< FUICommandInfo > Forward;
	TSharedPtr< FUICommandInfo > Backward;
	TSharedPtr< FUICommandInfo > Left;
	TSharedPtr< FUICommandInfo > Right;

	TSharedPtr< FUICommandInfo > Up;
	TSharedPtr< FUICommandInfo > Down;

	TSharedPtr< FUICommandInfo > FovZoomIn;
	TSharedPtr< FUICommandInfo > FovZoomOut;
};

struct FInputEventState
{
public:
	FInputEventState( FViewport* InViewport, FKey InKey, EInputEvent InInputEvent )
		: Viewport( InViewport )
		, Key( InKey )
		, InputEvent( InInputEvent )
	{}

	FViewport* GetViewport() const { return Viewport; }
	EInputEvent GetInputEvent() const { return InputEvent; }
	FKey GetKey() const { return Key; }

	/** return true if the event causing button is a control key */
	bool IsCtrlButtonEvent() const { return (Key == EKeys::LeftControl || Key == EKeys::RightControl); }
	bool IsShiftButtonEvent() const { return (Key == EKeys::LeftShift || Key == EKeys::RightShift); }
	bool IsAltButtonEvent() const { return (Key == EKeys::LeftAlt || Key == EKeys::RightAlt); }

	bool IsLeftMouseButtonPressed() const { return IsButtonPressed( EKeys::LeftMouseButton ); }
	bool IsMiddleMouseButtonPressed() const { return IsButtonPressed( EKeys::MiddleMouseButton ); }
	bool IsRightMouseButtonPressed() const { return IsButtonPressed( EKeys::RightMouseButton ); }

	bool IsMouseButtonEvent() const { return (Key == EKeys::LeftMouseButton || Key == EKeys::MiddleMouseButton || Key == EKeys::RightMouseButton); } 
	bool IsButtonPressed( FKey InKey ) const { return Viewport->KeyState(InKey); }
	bool IsAnyMouseButtonDown() const { return IsButtonPressed(EKeys::LeftMouseButton) || IsButtonPressed(EKeys::MiddleMouseButton) || IsButtonPressed(EKeys::RightMouseButton); }

	/** return true if alt is pressed right now.  This will be true even if the event was for a different key but an alt key is currently pressed */
	bool IsAltButtonPressed() const { return !( IsAltButtonEvent() && InputEvent == IE_Released ) && ( IsButtonPressed( EKeys::LeftAlt ) || IsButtonPressed( EKeys::RightAlt ) ); }
	bool IsShiftButtonPressed() const { return !( IsShiftButtonEvent() && InputEvent == IE_Released ) && ( IsButtonPressed( EKeys::LeftShift ) || IsButtonPressed( EKeys::RightShift ) ); }
	bool IsCtrlButtonPressed() const { return !( IsCtrlButtonEvent() && InputEvent == IE_Released ) && ( IsButtonPressed( EKeys::LeftControl ) || IsButtonPressed( EKeys::RightControl ) ); }
	bool IsSpaceBarPressed() const { return IsButtonPressed( EKeys::SpaceBar ); }
private:
	/** Viewport the event was sent to */
	FViewport* Viewport;
	/** Pressed Key */
	FKey Key;
	/** Keyboard event */
	EInputEvent InputEvent;
};


/**
 * Contains information about a mouse cursor position within a viewport, transformed into the correct coordinate
 * system for the viewport.
 */
struct FViewportCursorLocation
{
public:
	UNREALED_API FViewportCursorLocation( const class FSceneView* View, class FEditorViewportClient* InViewportClient, int32 X, int32 Y );

	const FVector&		GetOrigin()			const	{ return Origin; }
	const FVector&		GetDirection()		const	{ return Direction; }
	const FIntPoint&	GetCursorPos()		const	{ return CursorPos; }
	ELevelViewportType	GetViewportType()	const;
	class FEditorViewportClient*	GetViewportClient()	const	{ return ViewportClient; }

private:
	FVector	Origin;
	FVector	Direction;
	FIntPoint CursorPos;
	class FEditorViewportClient* ViewportClient;
};

struct FViewportClick : public FViewportCursorLocation
{
public:
	UNREALED_API FViewportClick( const class FSceneView* View, class FEditorViewportClient* ViewportClient, FKey InKey, EInputEvent InEvent, int32 X, int32 Y );

	/** @return The 2D screenspace cursor position of the mouse when it was clicked. */
	const FIntPoint&	GetClickPos()	const	{ return GetCursorPos(); }
	const FKey&			GetKey()		const	{ return Key; }
	EInputEvent			GetEvent()		const	{ return Event; }

	virtual bool	IsControlDown()	const			{ return ControlDown; }
	virtual bool	IsShiftDown()	const			{ return ShiftDown; }
	virtual bool	IsAltDown()		const			{ return AltDown; }

private:
	FKey		Key;
	EInputEvent	Event;
	bool		ControlDown,
				ShiftDown,
				AltDown;
};


/** 
 * Stores the transformation data for the viewport camera
 */
struct UNREALED_API FViewportCameraTransform
{
public:
	FViewportCameraTransform();

	/** Sets the transform's location */
	void SetLocation( const FVector& Position );

	/** Sets the transform's rotation */
	void SetRotation( const FRotator& Rotation )
	{
		ViewRotation = Rotation;
	}

	/** Sets the location to look at during orbit */
	void SetLookAt( const FVector& InLookAt )
	{
		LookAt = InLookAt;
	}

	/** Set the ortho zoom amount */
	void SetOrthoZoom( float InOrthoZoom )
	{
		OrthoZoom = InOrthoZoom;
	}


	/** @return The transform's location */
	FORCEINLINE const FVector& GetLocation() const { return ViewLocation; }
	
	/** @return The transform's rotation */
	FORCEINLINE const FRotator& GetRotation() const { return ViewRotation; }

	/** @return The look at point for orbiting */
	FORCEINLINE const FVector& GetLookAt() const { return LookAt; }

	/** @return The ortho zoom amount */
	FORCEINLINE float GetOrthoZoom() const { return OrthoZoom; }

	/**
	 * Animates from the current location to the desired location
	 *
	 * @param InDesiredLocation	The location to transition to
	 * @param bInstant			If the desired location should be set instantly rather than transitioned to over time
	 */
	void TransitionToLocation( const FVector& InDesiredLocation, bool bInstant );

	/**
	 * Updates any current location transitions
	 *
	 * @return true if there is currently a transition
	 */
	bool UpdateTransition();

	/**
	 * Computes a matrix to use for viewport location and rotation when orbiting
	 */
	FMatrix ComputeOrbitMatrix() const;
private:
	/** Curve for animating between locations */
	TSharedPtr<struct FCurveSequence> TransitionCurve;
	/** Current viewport Position. */
	FVector	ViewLocation;
	/** Current Viewport orientation; valid only for perspective projections. */
	FRotator ViewRotation;
	/** Desired viewport location when animating between two locations */
	FVector	DesiredLocation;
	/** When orbiting, the point we are looking at */
	FVector LookAt;
	/** Viewport start location when animating to another location */
	FVector StartLocation;
	/** Ortho zoom amount */
	float OrthoZoom;
};

class UNREALED_API FEditorViewportClient : public FCommonViewportClient, public FViewElementDrawer, public FGCObject
{
public:
	friend class FMouseDeltaTracker;

	FEditorViewportClient(class FPreviewScene* InPreviewScene = NULL);
	virtual ~FEditorViewportClient();

	/**
	 * Toggles whether or not the viewport updates in realtime and returns the updated state.
	 *
	 * @return		The current state of the realtime flag.
	 */
	bool ToggleRealtime()
	{ 
		SetRealtime(!bIsRealtime);
		return bIsRealtime;
	}

	/** Sets whether or not the viewport updates in realtime. */
	void SetRealtime( bool bInRealtime, bool bStoreCurrentValue = false )
	{ 
		if( bStoreCurrentValue )
		{
			//Cache the realtime, showFPS and ShowStats flags
			bStoredRealtime = bIsRealtime;
			bStoredShowFPS = bShowFPS;
			bStoredShowStats = bShowStats;
		}
		
		bIsRealtime	= bInRealtime;

		if( !bIsRealtime )
		{
			SetShowFPS(false);
			SetShowStats(false);
		}
	}

	/** @return		True if viewport is in realtime mode, false otherwise. */
	bool IsRealtime() const				
	{ 
		return bIsRealtime; 
	}

	/**
	 * Restores realtime setting to stored value. This will only enable realtime and 
	 * never disable it (unless bAllowDisable is true)
	 */
	void RestoreRealtime( const bool bAllowDisable = false )
	{
		if( bAllowDisable )
		{
			bIsRealtime = bStoredRealtime;
			bShowFPS = bStoredShowFPS;
			bShowStats = bStoredShowStats;
		}
		else
		{
			bIsRealtime |= bStoredRealtime;
			bShowFPS |= bStoredShowFPS;
			bShowStats |= bStoredShowStats;
		}
	}


	// this set ups camera for both orbit and non orbit control
	void SetCameraSetup(const FVector & LocationForOrbiting, const FRotator & InOrbitRotation, const FVector & InOrbitZoom, const FVector & InOrbitLookAt, 
			const FVector & InViewLocation, const FRotator &InViewRotation );

	/** Callback for toggling the camera lock flag. */
	virtual void SetCameraLock();

	/** Callback for checking the camera lock flag. */
	bool IsCameraLocked() const;

	/** Callback for toggling the grid show flag. */
	void SetShowGrid();

	/** Callback for checking the grid show flag. */
	bool IsSetShowGridChecked() const;

	/** Sets the show bounds flag */
	void SetShowBounds(bool bShow);

	/** Callback for toggling the bounds show flag. */
	void ToggleShowBounds();

	/** Callback for checking the bounds show flag. */
	bool IsSetShowBoundsChecked() const;

	/** Callback for toggling the collision geometry show flag. */
	void SetShowCollision();

	/** Callback for checking the collision geometry show flag. */
	bool IsSetShowCollisionChecked() const;

	/** Callback for toggling the realtime preview flag. */
	void SetRealtimePreview();

	/** Sets the location of the viewport's camera */
	void SetViewLocation( const FVector& NewLocation )
	{
		ViewTransform.SetLocation( NewLocation );
	}

	/** Sets the location of the viewport's camera */
	void SetViewRotation( const FRotator& NewRotation )
	{
		ViewTransform.SetRotation( NewRotation );
	}

	/** 
	 * Sets the look at location of the viewports camera for orbit *
	 * 
	 * @param LookAt The new look at location
	 * @param bRecalulateView	If true, will recalculate view location and rotation to look at the new point immediatley
	 */
	void SetLookAtLocation( const FVector& LookAt, bool bRecalculateView = false )
	{
		ViewTransform.SetLookAt( LookAt );

		if( bRecalculateView )
		{
			FMatrix OrbitMatrix = ViewTransform.ComputeOrbitMatrix();
			OrbitMatrix = OrbitMatrix.Inverse();

			ViewTransform.SetRotation( OrbitMatrix.Rotator() );
			ViewTransform.SetLocation( OrbitMatrix.GetOrigin() );
		}
	}

	/** Sets ortho zoom amount */
	void SetOrthoZoom( float InOrthoZoom ) 
	{
		ViewTransform.SetOrthoZoom( InOrthoZoom );
	}

	/** @return the current viewport camera location */
	const FVector& GetViewLocation() const
	{
		return ViewTransform.GetLocation();
	}

	/** @return the current viewport camera rotation */
	const FRotator& GetViewRotation() const
	{
		return ViewTransform.GetRotation();
	}

	/** @return the current look at location */
	const FVector& GetLookAtLocation() const
	{
		return ViewTransform.GetLookAt();
	}

	/** @return the current ortho zoom amount */
	float GetOrthoZoom() const
	{
		return ViewTransform.GetOrthoZoom();
	}

	/** @return The number of units per pixel displayed in this viewport */
	float GetOrthoUnitsPerPixel(const FViewport* Viewport) const;

	void RemoveCameraRoll()
	{
		FRotator Rotation = GetViewRotation();
		Rotation.Roll = 0;
		SetViewRotation( Rotation );
	}

	void SetInitialViewTransform( const FVector& ViewLocation, const FRotator& ViewRotation, float InOrthoZoom );

	virtual void ProcessScreenShots(FViewport* Viewport) OVERRIDE;

	void TakeHighResScreenShot();

	/** FViewElementDrawer interface */
	virtual void Draw(const FSceneView* View,FPrimitiveDrawInterface* PDI) OVERRIDE;
	virtual void Draw(FViewport* Viewport,FCanvas* Canvas) OVERRIDE;

	/** FViewportClient interface */
	virtual void RedrawRequested(FViewport* Viewport) OVERRIDE;
	virtual void RequestInvalidateHitProxy(FViewport* Viewport) OVERRIDE;
	virtual bool InputKey(FViewport* Viewport, int32 ControllerId, FKey Key, EInputEvent Event, float AmountDepressed = 1.f, bool bGamepad=false) OVERRIDE;
	virtual bool InputAxis(FViewport* Viewport, int32 ControllerId, FKey Key, float Delta, float DeltaTime, int32 NumSamples=1, bool bGamepad=false) OVERRIDE;
	virtual bool InputGesture(FViewport* Viewport, EGestureEvent::Type GestureType, const FVector2D& GestureDelta) OVERRIDE;
	virtual void ReceivedFocus(FViewport* Viewport) OVERRIDE;
	virtual void OnJoystickPlugged(const uint32 InControllerID, const uint32 InType, const uint32 bInConnected)  OVERRIDE;
	virtual void MouseMove(FViewport* Viewport,int32 x, int32 y) OVERRIDE;
	virtual EMouseCursor::Type GetCursor(FViewport* Viewport,int32 X,int32 Y) OVERRIDE;
	virtual void CapturedMouseMove( FViewport* InViewport, int32 InMouseX, int32 InMouseY ) OVERRIDE;
	virtual bool IsOrtho() const OVERRIDE;
	virtual void LostFocus(FViewport* Viewport) OVERRIDE;


	/** FGCObject interface */
	virtual void AddReferencedObjects( FReferenceCollector& Collector ) OVERRIDE;

	/**
	 * Called when the user clicks in the viewport
	 *
	 * @param View			The view of the scene in the viewport
	 * @param HitProxy		Any hit proxy that was clicked
	 * @param Key			The key that caused the click event
	 * @param Event			State of the pressed key
	 * @param HitX			The X location of the mouse
	 * @param HitY			The Y location of the mouse
	 */
	virtual void ProcessClick(class FSceneView& View, class HHitProxy* HitProxy, FKey Key, EInputEvent Event, uint32 HitX, uint32 HitY) {}
	
	/**
	 * Called when mouse movement tracking begins
	 *
	 * @param InInputState		The current mouse and keyboard input state
	 * @param bIsDraggingWidget	True if a widget is being dragged
	 * @param bNudge			True if we are tracking due to a nudge movement with the arrow keys
	 */
	virtual void TrackingStarted( const struct FInputEventState& InInputState, bool bIsDraggingWidget, bool bNudge ) {}
	
	/**
	 * Called when mouse movement tracking stops
	 */
	virtual void TrackingStopped() {}

	/**
	 * Called to give the viewport client a chance to handle widgets being moved
	 *
	 * @param InViewport	The viewport being rendered
	 * @param CurrentAxis	The current widget axis being moved
	 * @param Drag			The amount the widget was translated (the value depends on the coordinate system of the widget.  See GetWidgetCoordSystem )
	 * @param Rot			The amount the widget was rotated  (the value depends on the coordinate system of the widget.  See GetWidgetCoordSystem )
	 * @param Scale			The amount the widget was scaled (the value depends on the coordinate system of the widget.  See GetWidgetCoordSystem )
	 */
	virtual bool InputWidgetDelta( FViewport* InViewport, EAxisList::Type CurrentAxis, FVector& Drag, FRotator& Rot, FVector& Scale ) { return false; }

	/**
	 * Sets the current widget mode
	 */
	virtual void SetWidgetMode( FWidget::EWidgetMode NewMode ) {};

	/**
	 * Whether or not the new widget mode can be set in this viewport
	 */
	virtual bool CanSetWidgetMode( FWidget::EWidgetMode NewMode ) const { return true; }

	/**
	 * Whether or not the widget mode can be cycled
	 */
	virtual bool CanCycleWidgetMode() const { return true; }

	/**
	 * @return The current display mode for transform widget 
	 */
	virtual FWidget::EWidgetMode GetWidgetMode() const { return FWidget::WM_None; }

	/**
	 * @return The world space location of the transform widget
	 */
	virtual FVector GetWidgetLocation() const { return FVector::ZeroVector; }

	/**
	 * @return The current coordinate system for drawing and input of the transform widget.  
	 * For world coordiante system return the identity matrix
	 */
	virtual FMatrix GetWidgetCoordSystem() const { return FMatrix::Identity; }

	/**
	 * Sets the coordinate system space to use
	 */
	virtual void SetWidgetCoordSystemSpace( ECoordSystem NewCoordSystem ) {};

	/**
	 * @return The coordinate system space (world or local) to display the widget in
	 */
	virtual ECoordSystem GetWidgetCoordSystemSpace() const { return COORD_World; }

	/**
	 * Sets the current axis being manipulated by the transform widget
	 */
	virtual void SetCurrentWidgetAxis( EAxisList::Type InAxis );

	/**
	 * Called to do any additional set up of the view for rendering
	 * 
	 * @param ViewFamily	The view family being rendered
	 * @param View			The view being rendered
	 */
	virtual void SetupViewForRendering( FSceneViewFamily& ViewFamily, FSceneView& View );

	/**
	 * Called to draw onto the viewports 2D canvas
	 *
	 * @param InViewport	The viewport being rendered
	 * @param View			The view of the scene to be rendered
	 * @param Canvas		The canvas to draw on
	 */
	virtual void DrawCanvas( FViewport& InViewport, FSceneView& View, FCanvas& Canvas ) {};

	/**
	 * Configures the specified FSceneView object with the view and projection matrices for this viewport.
	 * @param	View		The view to be configured.  Must be valid.
	 * @return	A pointer to the view within the view family which represents the viewport's primary view.
	 */
	virtual FSceneView* CalcSceneView(FSceneViewFamily* ViewFamily);

	/** 
	 * @return The scene being rendered in this viewport
	 */
	virtual FSceneInterface* GetScene() const;

	/**
	 * @return The background color of the viewport 
	 */
	virtual FLinearColor GetBackgroundColor() const;

	/**
	 * Called to override any post process settings for the view
	 *
	 * @param View	The view to override post process settings on
	 */
	virtual void OverridePostProcessSettings( FSceneView& View ) {};

	/**
	 * Ticks this viewport client
	 */
	virtual void Tick(float DeltaSeconds);

	/**
	 * Called each frame to update the viewport based on delta mouse movements
	 */
	virtual void UpdateMouseDelta();
	
	/**
	 * Called each frame to update the viewport based on delta trackpad gestures
	 */
	virtual void UpdateGestureDelta();


	/** 
	* Use the viewports Scene to get a world. 
	* Will use Global world instance of the scene or its world is invalid.
	*
	* @return 		A valid pointer to the viewports world scene.
	*/
	virtual UWorld* GetWorld() const OVERRIDE;

	/** If true, this is a level editor viewport */
	virtual bool IsLevelEditorClient() const { return false; }
	
	/**
	 * Called to make a drag tool when the user starts dragging in the viewport
	 *
	 * @param DragToolType	The type of drag tool to make
	 * @return The new drag tool
	 */
	virtual TSharedPtr<class FDragTool> MakeDragTool( EDragTool::Type DragToolType );

	/** @return Whether or not to orbit the camera */
	virtual bool ShouldOrbitCamera() const ;

	bool IsMovingCamera() const;

	virtual void UpdateLinkedOrthoViewports( bool bInvalidate = false ) {};

	/**
	 * @return true to lock the pitch of the viewport camera
	 */
	virtual bool ShouldLockPitch() const;

	/**
	 * Called when the mouse cursor is hovered over a hit proxy
	 * 
	 * @param HoveredHitProxy	The hit proxy currently hovered over
	 */
	virtual void CheckHoveredHitProxy( HHitProxy* HoveredHitProxy );

	/** True if the window is maximized or floating */
	bool IsVisible() const;

	bool IsSimulateInEditorViewport() const { return bIsSimulateInEditorViewport; }

	/**
	 * Returns true if FPS information should be displayed over the viewport
	 *
	 * @return	true if frame rate should be displayed
	 */
	bool ShouldShowFPS() const
	{
		return bShowFPS;
	}


	/**
	 * Sets whether or not frame rate info is displayed over the viewport
	 *
	 * @param	bWantFPS	true if frame rate should be displayed
	 */
	void SetShowFPS( bool bWantFPS )
	{
		bShowFPS = bWantFPS;
	}

	/**
	 * Returns true if status information should be displayed over the viewport
	 *
	 * @return	true if stats should be displayed
	 */
	bool ShouldShowStats() const
	{
		return bShowStats;
	}

	/**
	 * Sets whether or not stats info is displayed over the viewport
	 *
	 * @param	bWantStats	true if stats should be displayed
	 */
	void SetShowStats( bool bWantStats )
	{
		bShowStats = bWantStats;
	}
	
	/**
	 * Sets how the viewport is displayed (lit, wireframe, etc) for the current viewport type
	 * 
	 * @param	InViewModeIndex				View mode to set for the current viewport type
	 */
	virtual void SetViewMode(EViewModeIndex InViewModeIndex);

	/**
	 * Sets how the viewport is displayed (lit, wireframe, etc)
	 * 
	 * @param	InPerspViewModeIndex		View mode to set when this viewport is of type LVT_Perspective
	 * @param	InOrthoViewModeIndex		View mode to set when this viewport is not of type LVT_Perspective
	 */
	void SetViewModes(const EViewModeIndex InPerspViewModeIndex, const EViewModeIndex InOrthoViewModeIndex);

	/**
	 * @return The current view mode in this viewport, for the current viewport type
	 */
	EViewModeIndex GetViewMode() const;

	/**
	 * @return The view mode to use when this viewport is of type LVT_Perspective
	 */
	EViewModeIndex GetPerspViewMode() const
	{
		return PerspViewModeIndex;
	}

	/**
	 * @return The view mode to use when this viewport is not of type LVT_Perspective
	 */
	EViewModeIndex GetOrthoViewMode() const
	{
		return OrthoViewModeIndex;
	}

	/** @return True if InViewModeIndex is the current view mode index */
	bool IsViewModeEnabled(EViewModeIndex InViewModeIndex) const
	{
		return GetViewMode() == InViewModeIndex;
	}

	/**
	 * Invalidates this viewport and optionally child views.
	 *
	 * @param	bInvalidateChildViews		[opt] If true (the default), invalidate views that see this viewport as their parent.
	 * @param	bInvalidateHitProxies		[opt] If true (the default), invalidates cached hit proxies too.
	 */
	void Invalidate(bool bInvalidateChildViews=true, bool bInvalidateHitProxies=true);
	
	/**
	 * Gets the dimensions of the viewport
	 */
	void GetViewportDimensions( FIntPoint& OutOrigin, FIntPoint& OutSize );
	
	/**
	 * Determines which axis InKey and InDelta most refer to and returns a corresponding FVector.  This
	 * vector represents the mouse movement translated into the viewports/widgets axis space.
	 *
	 * @param	InNudge		If 1, this delta is coming from a keyboard nudge and not the mouse
	 */
	FVector TranslateDelta( FKey InKey, float InDelta, bool InNudge );

	/**
	 * Returns the effective viewport type (taking into account any actor locking or camera possession)
	 */
	virtual ELevelViewportType GetViewportType() const;

	/**
	 * Set the viewport type of the client
	 *
	 * @param InViewportType	The viewport type to set the client to
	 */
	virtual void SetViewportType( ELevelViewportType InViewportType );
	
	/**
	 * @return If InViewportType is the active viewport type 
	 */
	bool IsActiveViewportType(ELevelViewportType InViewportType) const;

	/** Returns true if this viewport is perspective. */
	bool IsPerspective() const;

	/** Is the aspect ratio currently constrained? */
	virtual bool IsAspectRatioConstrained() const;

	/** 
	 * Focuses the viewport to the center of the bounding box ensuring that the entire box is in view 
	 *
	 * @param BoundingBox			The box to focus
	 * @param bUpdateLinkedOrthoViewports	Whether or not to updated linked viewports when this viewport changes
	 * @param bInstant			Whether or not to focus the viewport instantly or over time
	 */
	void FocusViewportOnBox( const FBox& BoundingBox, bool bInstant = false );

	FEditorCameraController* GetCameraController(void) { return CameraController; }

	void InputAxisForOrbit(FViewport* Viewport, const FVector& DragDelta, FVector& Drag, FRotator& Rot);

	/**
	 * Implements screenshot capture for editor viewports.  Should be called by derived class' InputKey.
	 */
	bool InputTakeScreenshot(FViewport* Viewport, FKey Key, EInputEvent Event);

	/**
	 * Opens the screenshot in the uses default bitmap viewer (determined by OS)
	 */
	void OpenScreenshot( FString SourceFilePath );

	/**
	 * Takes the screenshot capture, this is called by keybinded events as well InputTakeScreenshot
	 *
	 * @param Viewport				The viewport to take a screenshot of.
	 * @param bInvalidateViewport	Some methods already invalidate the viewport before calling this method.
	 */
	void TakeScreenshot(FViewport* Viewport, bool bInvalidateViewport);

	/**
	 * Converts a generic movement delta into drag/rotation deltas based on the viewport and keys held down.
	 */
	void ConvertMovementToDragRot( const FVector& InDelta, FVector& InDragDelta, FRotator& InRotDelta ) const;
	void ConvertMovementToOrbitDragRot(const FVector& InDelta, FVector& InDragDelta, FRotator& InRotDelta) const;

	
	/** Toggle between orbit camera and fly camera */
	void ToggleOrbitCamera( bool bEnableOrbitCamera );

	/**
	 * Sets the camera view location such that the LookAtPoint point is at the specified location.
	 */
	void SetViewLocationForOrbiting(const FVector& LookAtPoint, float DistanceToCamera = 256.f );

	/**
	 * Moves the viewport Scamera according to the specified drag and rotation.
	 */
	void MoveViewportCamera( const FVector& InDrag, const FRotator& InRot, bool bDollyCamera = false );

	
	// Utility functions to return the modifier key states
	bool IsAltPressed() const;
	bool IsCtrlPressed() const;
	bool IsShiftPressed() const;

	/** @return True if the window is in an immersive viewport */
	bool IsInImmersiveViewport() const;

	void ClearAudioFocus() { bHasAudioFocus = false; }
	
	void SetAudioFocus() { bHasAudioFocus = true; }

	void MarkMouseMovedSinceClick();

	/** Determines whether this viewport is currently allowed to use Absolute Movement */
	bool IsUsingAbsoluteTranslation() const;

	bool IsForcedRealtimeAudio() const { return bForceAudioRealtime; }

	/** @return true if a mouse button is down and it's movement being tracked for operations inside the viewport */
	bool IsTracking() const { return bIsTracking; }

	/**
	 * Allows custom disabling of camera recoil
	 */
	void SetMatineeRecordingWindow(class IMatineeBase* InInterpEd);

	/**
	 * Returns true if camera recoil is currently allowed
	 */
	bool IsMatineeRecordingWindow() const
	{
		return (RecordingInterpEd != NULL);
	}
	
	EAxisList::Type GetCurrentWidgetAxis() const;

	void SetRequiredCursorOverride( bool WantOverride, EMouseCursor::Type RequiredCursor = EMouseCursor::Default ); 

	/**
	 * Utility to get the actually mouse/camera speed (multiplier) based on the passed in setting.
	 *
	 * @param SpeedSetting	The desired speed steeing
	 */
	virtual float GetCameraSpeed(int32 SpeedSetting) const;

	void DrawBoundingBox(FBox &Box, FCanvas* InCanvas, const FSceneView* InView, const FViewport* InViewport, const FLinearColor& InColor, const bool bInDrawBracket, const FString &InLabelText) ;

	void SetGameView(bool bGameViewEnable);

	bool IsInGameView() const { return bInGameViewMode; }

	/**
	 * Overrides the aspect ratio bar display setting
	 */
<<<<<<< HEAD
	void OverrideSafeFrameDisplay( bool bEnableOverrides, bool bShowAspectRatioBars, bool bShowSafeFrameBox );
	bool IsOverridingAspectRatioBarDisplay() const { return bEnableSafeFrameOverride && bShowAspectRatioBarsOverride; }
	bool IsOverridingSafeFrameBoxDisplay() const { return bEnableSafeFrameOverride && bShowSafeFrameBoxOverride; }
=======
	void SetShowAspectRatioBarDisplay(bool bEnable)
	{
		EngineShowFlags.CameraAspectRatioBars = bEnable ? 1 : 0;
		Invalidate(false,false);
	}

	void SetShowSafeFrameBoxDisplay(bool bEnable)
	{
		EngineShowFlags.CameraSafeFrames = bEnable ? 1 : 0;
		Invalidate(false,false);
	}

	bool IsShowingAspectRatioBarDisplay() const
	{
		return EngineShowFlags.CameraAspectRatioBars == 1;
	}

	bool IsShowingSafeFrameBoxDisplay() const
	{
		return EngineShowFlags.CameraSafeFrames == 1;
	}
>>>>>>> 5338f086

	/** Get the near clipping plane for this viewport. */
	float GetNearClipPlane() const;

	/** Get the far clipping plane override for this viewport. */
	float GetFarClipPlaneOverride() const;
	
	/** Override the far clipping plane. Set to a negative value to disable the override. */
	void OverrideFarClipPlane(const float InFarPlane);

protected:
	/** Subclasses may override the near clipping plane. Set to a negative value to disable the override. */
	void OverrideNearClipPlane(float InNearPlane);

	/** Constant for how much the camera safe zone rectangle is inset when being displayed in the editor */
	static float const SafePadding;
	/**
	 * Called when the perspective viewport camera moves
	 */
	virtual void PerspectiveCameraMoved() {}

	/**
	 * Used to store the required cursor visibility states and override cursor appearance
	 */
	struct FRequiredCursorState
	{
		/** Should the software cursor be visible */
		bool	bSoftwareCursorVisible;

		/** Should the hardware be visible */
		bool	bHardwareCursorVisible;

		/** Should the software cursor position be reset to pre-drag */
		bool	bDontResetCursor;

		/** Should we override the cursor appearance with the value in RequiredCursor */
		bool	bOverrideAppearance;

		/** What the cursor should look like */
		EMouseCursor::Type RequiredCursor;
	};

	/**
	 * Updates the visibility of the hardware and software cursors according to the viewport's state.
	 */
	void UpdateAndApplyCursorVisibility();

	/** Setup the cursor visibility state we require and store in RequiredCursorVisibiltyAndAppearance struct */
	void UpdateRequiredCursorVisibility();
	
	/** 
	 * Apply the required cursor visibility states from the RequiredCursorVisibiltyAndAppearance struct 
	 * @param	View				True - Set the position of the software cursor if being made visible. This defaults to FALSE.
	*/
	void ApplyRequiredCursorVisibility(  bool bUpdateSoftwareCursorPostion = false );

	bool ShouldUseMoveCanvasMovement() const;


	/**
	 * Draws viewport axes
	 *
	 * @param	InViewport		Viewport we're rendering into
	 * @param	InCanvas		Canvas to draw on
	 * @param	InRotation		Specifies the rotation to apply to the axes
	 * @param	InAxis			Specifies which axes to draw
	 */
	void DrawAxes(FViewport* Viewport,FCanvas* Canvas, const FRotator* InRotation = NULL, EAxisList::Type InAxis = EAxisList::XYZ);

	/**
	 * Draws viewport scale units
	 *
	 * @param	InViewport		Viewport we're rendering into
	 * @param	InCanvas		Canvas to draw on
	 * @param	InView			Scene view used for rendering
	 */
	void DrawScaleUnits(FViewport* Viewport, FCanvas* Canvas, const FSceneView& InView);

	/**
	 * Starts tracking the mouse due to mouse input
	 *
	 * @param InputState	The mouse and keyboard input state at the time the mouse input happened
	 * @param View			The view of the scene in this viewport
	 */
	void StartTrackingDueToInput( const struct FInputEventState& InputState, FSceneView& View );

	/**
	 * Handles clicking in the viewport
	 *
	 * @param InputState	The mouse and keyboard input state at the time the click happened
	 * @param View			The view of the scene in this viewport
	 */
	void ProcessClickInViewport( const FInputEventState& InputState, FSceneView& View );

	/**
	 * Handles double clicking in the viewport
	 *
	 * @param InputState	The mouse and keyboard input state at the time the click happened
	 * @param View			The view of the scene in this viewport
	 */
	void ProcessDoubleClickInViewport( const struct FInputEventState& InputState, FSceneView& View );

	/**
	 * Called when a user zooms the ortho viewport
	 *
	 * @param InputState	The current state of mouse and keyboard buttons
	 * @param Scale			Allows modifying the default amount of zoom
	 */
	void OnOrthoZoom( const struct FInputEventState& InputState, float Scale = 1.0f );

	/**
	 * Called when a user dollys the perspective camera
	 *
	 * @param InputState	The current state of mouse and keyboard buttons
	 */
	void OnDollyPerspectiveCamera( const struct FInputEventState& InputState );

	/**
	 * Called when a user changes the camera speed
	 *
	 * @param InputState	The current state of mouse and keyboard buttons
	 */
	void OnChangeCameraSpeed( const struct FInputEventState& InputState );
	
	/**
	 * Returns whether or not the flight camera is active
	 *
	 * @return true if the flight camera is active
	 */
	bool IsFlightCameraActive() const;

	/**
	 * Stops any mouse tracking
	 */
	void StopTracking();

	/** Enables or disables camera lock **/
	void EnableCameraLock(bool bEnable);

	/**
	 * Gets a joystick state cache for the specified controller ID
	 */
	FCachedJoystickState* GetJoystickState(const uint32 InControllerID);
<<<<<<< HEAD
=======

	/** Helper used by DrawSafeFrames to get the current safe frame aspect ratio. */
	virtual bool GetActiveSafeFrame(float& OutAspectRatio) const { return false; }

	/** Helper function to calculate the safe frame rectangle on the current viewport */
	bool CalculateSafeFrameRect(FSlateRect& OutSafeFrameRect, FViewport* InViewport);

>>>>>>> 5338f086
private:
	/** @return Whether or not the camera should be panned or dollied */
	bool ShouldPanOrDollyCamera() const;

	void ConditionalCheckHoveredHitProxy();

	/** Returns true if perspective flight camera input mode is currently active in this viewport */
	bool IsFlightCameraInputModeActive() const;


	/** Moves a perspective camera */
	void MoveViewportPerspectiveCamera( const FVector& InDrag, const FRotator& InRot, bool bDollyCamera = false );

	
	/**Applies Joystick axis control to camera movement*/
	void UpdateCameraMovementFromJoystick(const bool bRelativeMovement, FCameraControllerConfig& InConfig);

	/**
	 * Updates real-time camera movement.  Should be called every viewport tick!
	 *
	 * @param	DeltaTime	Time interval in seconds since last update
	 */
	void UpdateCameraMovement( float DeltaTime );

	/**
	 * Forcibly disables lighting show flags if there are no lights in the scene, or restores lighting show
	 * flags if lights are added to the scene.
	 */
	void UpdateLightingShowFlags();

	/** InOut might get adjusted depending on viewmode or viewport type */
	void ApplyEditorViewModeAdjustments(FEngineShowFlags& InOut) const;

	/** Helper used by DrawSafeFrames to get the current safe frame aspect ratio. */
	bool GetActiveSafeFrame(float& OutAspectRatio) const;

	/** Renders the safe frame lines. */
	void DrawSafeFrames(FViewport& Viewport, FSceneView& View, FCanvas& Canvas);

	void DrawSafeFrameQuad( FCanvas &Canvas, FVector2D V1, FVector2D V2 );
	
	virtual FEngineShowFlags* GetEngineShowFlags() 
	{ 
		return &EngineShowFlags; 
	}

public:
	static const uint32 MaxCameraSpeeds;

	/** Delegate used to get whether or not this client is in an immersive viewport */
	FViewportStateGetter ImmersiveDelegate;

	/** Delegate used to get the visibility of this client from a slate viewport layout and tab configuration */
	FViewportStateGetter VisibilityDelegate; 

	FViewport*				Viewport;

	/** Viewport camera transform data */
	FViewportCameraTransform		ViewTransform;

	/** The viewport type. */
	ELevelViewportType		ViewportType;

	/** The viewport's scene view state. */
	FSceneViewStateReference ViewState;

	/** A set of flags that determines visibility for various scene elements. */
	FEngineShowFlags		EngineShowFlags;

	/** Previous value for engine show flags, used for toggling. */
	FEngineShowFlags		LastEngineShowFlags;

	/** Editor setting to allow designers to override the automatic expose */
	FExposureSettings		ExposureSettings;

	FName CurrentBufferVisualizationMode;

	/** The number of frames since this viewport was last drawn.  Only applies to linked orthographic movement. */
	int32 FramesSinceLastDraw;

	/** Index of this view in the editor's list of views */
	int32 ViewIndex;

	/** Viewport's current horizontal field of view (can be modified by locked cameras etc.) */
	float ViewFOV;
	/** Viewport's stored horizontal field of view (saved in ini files). */
	float FOVAngle;

	float AspectRatio;
	
	/** true if we've forced the SHOW_Lighting show flag off because there are no lights in the scene */
	bool bForcingUnlitForNewMap;

	/** true if the widget's axis is being controlled by an active mouse drag. */
	bool bWidgetAxisControlledByDrag;
	
	/** The number of pending viewport redraws. */
	bool bNeedsRedraw;

	bool bNeedsLinkedRedraw;

	/** If, following the next redraw, we should invalidate hit proxies on the viewport */
	bool bNeedsInvalidateHitProxy;
	
	/** True if the orbit camera is currently being used */
	bool bUsingOrbitCamera;
	

	/**
	 * true if all input is rejected from this viewport
	 */
	bool					bDisableInput;
	
	/** If true, draw the axis indicators when the viewport is perspective. */
	bool					bDrawAxes;

	/** If true, the listener position will be set */
	bool					bSetListenerPosition;
	
protected:

	FWidget*				Widget;

	FMouseDeltaTracker*		MouseDeltaTracker;
		
	/**InterpEd, should only be set if used for matinee recording*/
	class IMatineeBase* RecordingInterpEd;

	/** If true, the canvas has been been moved using bMoveCanvas Mode*/
	bool bHasMouseMovedSinceClick;

	/** Cursor visibility and appearance information */
	FRequiredCursorState RequiredCursorVisibiltyAndAppearance;

	/** Cached state of joystick axes and buttons*/
	TMap<int32, FCachedJoystickState*> JoystickStateMap;

	/** Camera controller object that's used for piloting the camera around */
	FEditorCameraController* CameraController;
	
	/** Current cached impulse state */
	FCameraControllerUserImpulseData* CameraUserImpulseData;

	/** When we have LOD locking, it's slow to force redraw of other viewports, so we delay invalidates to reduce the number of redraws */
	double TimeForForceRedraw;

	/** Extra camera speed scale for flight camera */
	float FlightCameraSpeedScale;

	bool bUseControllingActorViewInfo;
	FMinimalViewInfo ControllingActorViewInfo;

	uint32 LastMouseX;
	uint32 LastMouseY;

	/** Represents the last known mouse position. */
	uint32 CachedMouseX;
	uint32 CachedMouseY;

	/**
	 * true when within a FMouseDeltaTracker::StartTracking/EndTracking block.
	 */
	bool bIsTracking;

	/**
	 * true if the user is dragging by a widget handle.
	 */
	bool bDraggingByHandle;

	/** Cumulative camera drag and rotation deltas from trackpad gesture in current Tick */
	FVector CurrentGestureDragDelta;
	FRotator CurrentGestureRotDelta;
	
	/** If true, force this viewport to use real time audio regardless of other settings */
	bool bForceAudioRealtime;

	/** if the viewport is currently realtime */
	bool bIsRealtime;
	
	/** Cached realtime flag */
	bool bStoredRealtime;
	
	/** Cached show FPS flag */	
	bool bStoredShowFPS;

	/** Cached show statistics flag */	
	bool bStoredShowStats;

	/** True if we should draw FPS info over the viewport */
	bool bShowFPS;

	/** True if we should draw stats over the viewport */
	bool bShowStats;

	/** If true, this viewport gets to set audio parameters (e.g. set the listener) */
	bool bHasAudioFocus;
	
	/** true when we are in a state where we can check the hit proxy for hovering. */
	bool bShouldCheckHitProxy;

	/** True if this viewport uses a draw helper */
	bool bUsesDrawHelper;

	/** True if this level viewport can be used to view Simulate in Editor sessions */
	bool bIsSimulateInEditorViewport;

	/** Camera Lock or not **/
	bool bCameraLock;

	/** Viewport specific overrides for safe frame display */
	bool bEnableSafeFrameOverride;
	bool bShowAspectRatioBarsOverride;
	bool bShowSafeFrameBoxOverride;

	/** Draw helper for rendering common editor functionality like the grid */
	FEditorCommonDrawHelper DrawHelper;

	/** The scene used for the viewport. Owned externally */
	FPreviewScene* PreviewScene;

	/** default set up for toggling back **/
	FRotator DefaultOrbitRotation;
	FVector DefaultOrbitLocation;
	FVector DefaultOrbitZoom;
	FVector DefaultOrbitLookAt;
	
private:
	/* View mode to set when this viewport is of type LVT_Perspective */
	EViewModeIndex PerspViewModeIndex;

	/* View mode to set when this viewport is not of type LVT_Perspective */
	EViewModeIndex OrthoViewModeIndex;

	/** near plane adjustable for each editor view, if < 0 GNearClippingPlane should be used. */
	float NearPlane;

	/** If > 0, overrides the view's far clipping plane with a plane at the specified distance. */
	float FarPlane;

	/** If true, we are in Game View mode*/
	bool bInGameViewMode;
};

class UNREALED_API FEditorViewportStats
{
public:
	enum Category
	{
		CAT_PERSPECTIVE_KEYBOARD_WASD,
		CAT_PERSPECTIVE_KEYBOARD_UP_DOWN,
		CAT_PERSPECTIVE_KEYBOARD_FOV_ZOOM,
		CAT_PERSPECTIVE_MOUSE_PAN,
		CAT_PERSPECTIVE_MOUSE_DOLLY,
		CAT_PERSPECTIVE_MOUSE_SCROLL,
		CAT_PERSPECTIVE_MOUSE_ORBIT_ROTATION,
		CAT_PERSPECTIVE_MOUSE_ORBIT_PAN,
		CAT_PERSPECTIVE_MOUSE_ORBIT_ZOOM,
		CAT_PERSPECTIVE_GESTURE_SCROLL,
		CAT_PERSPECTIVE_GESTURE_MAGNIFY,

		CAT_ORTHOGRAPHIC_KEYBOARD_WASD,
		CAT_ORTHOGRAPHIC_KEYBOARD_UP_DOWN,
		CAT_ORTHOGRAPHIC_KEYBOARD_FOV_ZOOM,
		CAT_ORTHOGRAPHIC_MOUSE_PAN,
		CAT_ORTHOGRAPHIC_MOUSE_ZOOM,
		CAT_ORTHOGRAPHIC_MOUSE_SCROLL,
		CAT_ORTHOGRAPHIC_MOUSE_ORBIT_ROTATION,
		CAT_ORTHOGRAPHIC_MOUSE_ORBIT_PAN,
		CAT_ORTHOGRAPHIC_MOUSE_ORBIT_ZOOM,
		CAT_ORTHOGRAPHIC_GESTURE_SCROLL,
		CAT_ORTHOGRAPHIC_GESTURE_MAGNIFY,

		CAT_MAX
	};

	/**
	 * Used commits a single usage record for whichever category is sent to it.
	 */
	static void Used(Category InCategory);

	/**
	 * Begins the frame for capturing using statements.  If nothing is logged between the begin and
	 * end frame we reset the last using tracking variable in EndFrame.
	 */
	static void BeginFrame();

	/**
	 * Using commits a single usage record for whichever category is sent to it only if it's different
	 * from the last category that was sent to Using.  This should be used to capture usage data for modes
	 * where it's difficult to tell when they ended.
	 */
	static void Using(Category InCategory);

	/**
	 * Doesn't use anything, but ensures that the last using item is not reset.
	 */
	static void NoOpUsing();

	/**
	 * Use EndEndUsing to manually reset the Using state so that the next call to Using will commit a new record.
	 * Useful when you know a transition has occurred like the mouse button has been released.
	 */
	static void EndFrame();

	static void SendUsageData();

private:
	static void Initialize();

	static bool bInitialized;
	static bool bUsingCalledThisFrame;
	static Category LastUsing;
	static int32 DataPoints[CAT_MAX];
};<|MERGE_RESOLUTION|>--- conflicted
+++ resolved
@@ -831,13 +831,8 @@
 	bool IsInGameView() const { return bInGameViewMode; }
 
 	/**
-	 * Overrides the aspect ratio bar display setting
-	 */
-<<<<<<< HEAD
-	void OverrideSafeFrameDisplay( bool bEnableOverrides, bool bShowAspectRatioBars, bool bShowSafeFrameBox );
-	bool IsOverridingAspectRatioBarDisplay() const { return bEnableSafeFrameOverride && bShowAspectRatioBarsOverride; }
-	bool IsOverridingSafeFrameBoxDisplay() const { return bEnableSafeFrameOverride && bShowSafeFrameBoxOverride; }
-=======
+	 * Aspect ratio bar display settings
+	 */
 	void SetShowAspectRatioBarDisplay(bool bEnable)
 	{
 		EngineShowFlags.CameraAspectRatioBars = bEnable ? 1 : 0;
@@ -859,7 +854,6 @@
 	{
 		return EngineShowFlags.CameraSafeFrames == 1;
 	}
->>>>>>> 5338f086
 
 	/** Get the near clipping plane for this viewport. */
 	float GetNearClipPlane() const;
@@ -1003,8 +997,6 @@
 	 * Gets a joystick state cache for the specified controller ID
 	 */
 	FCachedJoystickState* GetJoystickState(const uint32 InControllerID);
-<<<<<<< HEAD
-=======
 
 	/** Helper used by DrawSafeFrames to get the current safe frame aspect ratio. */
 	virtual bool GetActiveSafeFrame(float& OutAspectRatio) const { return false; }
@@ -1012,7 +1004,6 @@
 	/** Helper function to calculate the safe frame rectangle on the current viewport */
 	bool CalculateSafeFrameRect(FSlateRect& OutSafeFrameRect, FViewport* InViewport);
 
->>>>>>> 5338f086
 private:
 	/** @return Whether or not the camera should be panned or dollied */
 	bool ShouldPanOrDollyCamera() const;
@@ -1041,13 +1032,10 @@
 	 * Forcibly disables lighting show flags if there are no lights in the scene, or restores lighting show
 	 * flags if lights are added to the scene.
 	 */
-	void UpdateLightingShowFlags();
+	void UpdateLightingShowFlags( FEngineShowFlags& InOutShowFlags );
 
 	/** InOut might get adjusted depending on viewmode or viewport type */
 	void ApplyEditorViewModeAdjustments(FEngineShowFlags& InOut) const;
-
-	/** Helper used by DrawSafeFrames to get the current safe frame aspect ratio. */
-	bool GetActiveSafeFrame(float& OutAspectRatio) const;
 
 	/** Renders the safe frame lines. */
 	void DrawSafeFrames(FViewport& Viewport, FSceneView& View, FCanvas& Canvas);
@@ -1131,7 +1119,10 @@
 
 	/** If true, the listener position will be set */
 	bool					bSetListenerPosition;
-	
+
+	// Override the LOD of landscape in this viewport
+	int8 LandscapeLODOverride;
+
 protected:
 
 	FWidget*				Widget;
@@ -1221,11 +1212,6 @@
 
 	/** Camera Lock or not **/
 	bool bCameraLock;
-
-	/** Viewport specific overrides for safe frame display */
-	bool bEnableSafeFrameOverride;
-	bool bShowAspectRatioBarsOverride;
-	bool bShowSafeFrameBoxOverride;
 
 	/** Draw helper for rendering common editor functionality like the grid */
 	FEditorCommonDrawHelper DrawHelper;
