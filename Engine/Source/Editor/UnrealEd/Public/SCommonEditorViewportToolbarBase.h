// Copyright Epic Games, Inc. All Rights Reserved.

#pragma once

#include "CoreMinimal.h"
#include "Layout/Visibility.h"
#include "Widgets/DeclarativeSyntaxSupport.h"
#include "Widgets/SWidget.h"
#include "Framework/MultiBox/MultiBoxExtender.h"
#include "Framework/MultiBox/MultiBoxBuilder.h"
#include "SViewportToolBar.h"
#include "IPreviewProfileController.h"

// This is the interface that the host of a SCommonEditorViewportToolbarBase must implement
class ICommonEditorViewportToolbarInfoProvider
{
public:
	// Get the viewport widget
	virtual TSharedRef<class SEditorViewport> GetViewportWidget() = 0;

// 	FLevelEditorModule& LevelEditorModule = FModuleManager::GetModuleChecked<FLevelEditorModule>(TEXT("LevelEditor"));
// 	TSharedPtr<FExtender> LevelEditorExtenders = LevelEditorModule.GetMenuExtensibilityManager()->GetAllExtenders();
	virtual TSharedPtr<FExtender> GetExtenders() const = 0;

	// Called to inform the host that a button was clicked (typically used to focus on a particular viewport in a multi-viewport setup)
	virtual void OnFloatingButtonClicked() = 0;
};

namespace CommonEditorViewportUtils
{
	struct FShowMenuCommand
	{
		TSharedPtr<FUICommandInfo> ShowMenuItem;
		FText LabelOverride;

		FShowMenuCommand(TSharedPtr<FUICommandInfo> InShowMenuItem, const FText& InLabelOverride)
			: ShowMenuItem(InShowMenuItem)
			, LabelOverride(InLabelOverride)
		{
		}

		FShowMenuCommand(TSharedPtr<FUICommandInfo> InShowMenuItem)
			: ShowMenuItem(InShowMenuItem)
		{
		}
	};

	static inline void FillShowMenu(class FMenuBuilder& MenuBuilder, TArray<FShowMenuCommand> MenuCommands, int32 EntryOffset)
	{
		// Generate entries for the standard show flags
		// Assumption: the first 'n' entries types like 'Show All' and 'Hide All' buttons, so insert a separator after them
		for (int32 EntryIndex = 0; EntryIndex < MenuCommands.Num(); ++EntryIndex)
		{
			MenuBuilder.AddMenuEntry(MenuCommands[EntryIndex].ShowMenuItem, NAME_None, MenuCommands[EntryIndex].LabelOverride);
			if (EntryIndex == EntryOffset - 1)
			{
				MenuBuilder.AddMenuSeparator();
			}
		}
	}
}

/**
 * A viewport toolbar widget for an asset or level editor that is placed in a viewport
 */
class SCommonEditorViewportToolbarBase : public SViewportToolBar
{
public:
	SLATE_BEGIN_ARGS(SCommonEditorViewportToolbarBase)
		: _AddRealtimeButton(false)
		, _PreviewProfileController(nullptr)
		{}

		SLATE_ARGUMENT(bool, AddRealtimeButton)
		SLATE_ARGUMENT(TSharedPtr<IPreviewProfileController>, PreviewProfileController) // Should be null if the Preview doesn't require profile.
	SLATE_END_ARGS()

<<<<<<< HEAD
	virtual ~SCommonEditorViewportToolbarBase();

	void Construct(const FArguments& InArgs, TSharedPtr<class ICommonEditorViewportToolbarInfoProvider> InInfoProvider);
=======
	UNREALED_API virtual ~SCommonEditorViewportToolbarBase();

	UNREALED_API void Construct(const FArguments& InArgs, TSharedPtr<class ICommonEditorViewportToolbarInfoProvider> InInfoProvider);

	/** Build the screen percentage menu. */
	static UNREALED_API void ConstructScreenPercentageMenu(FMenuBuilder& MenuBuilder, class FEditorViewportClient* ViewportClient);
>>>>>>> 4af6daef

private:
	/**
	 * Returns the label for the "Camera" tool bar menu, which changes depending on the viewport type
	 *
	 * @return	Label to use for this menu label
	 */
	UNREALED_API FText GetCameraMenuLabel() const;


	/**
	 * Returns the label for the "View" tool bar menu, which changes depending on viewport show flags
	 *
	 * @return	Label to use for this menu label
	 */
	UNREALED_API FText GetViewMenuLabel() const;

	/**
	 * Generates the toolbar options menu content 
	 *
	 * @return The widget containing the options menu content
	 */
	UNREALED_API TSharedRef<SWidget> GenerateOptionsMenu() const;

	/**
	 * Generates the toolbar camera menu content 
	 *
	 * @return The widget containing the view menu content
	 */
	UNREALED_API TSharedRef<SWidget> GenerateCameraMenu() const;

	/**
	 * Generates the toolbar view menu content 
	 *
	 * @return The widget containing the view menu content
	 */
	UNREALED_API TSharedRef<SWidget> GenerateViewMenu() const;

	/**
	 * Generates the toolbar show menu content 
	 *
	 * @return The widget containing the show menu content
	 */
	UNREALED_API virtual TSharedRef<SWidget> GenerateShowMenu() const;

	/**
	 * Returns the initial visibility of the view mode options widget 
	 *
	 * @return The visibility value
	 */
	UNREALED_API EVisibility GetViewModeOptionsVisibility() const;

	/**
	 * Generates the toolbar view param menu content 
	 *
	 * @return The widget containing the show menu content
	 */
	UNREALED_API TSharedRef<SWidget> GenerateViewModeOptionsMenu() const;

	/**
	 * @return The widget containing the perspective only FOV window.
	 */
	UNREALED_API TSharedRef<SWidget> GenerateFOVMenu() const;

	/** Called by the FOV slider in the perspective viewport to get the FOV value */
	UNREALED_API float OnGetFOVValue() const;

	/**
	 * @return The widget containing the far view plane slider.
	 */
	UNREALED_API TSharedRef<SWidget> GenerateFarViewPlaneMenu() const;

	/** Called by the far view plane slider in the perspective viewport to get the far view plane value */
	UNREALED_API float OnGetFarViewPlaneValue() const;

	/** Called when the far view plane slider is adjusted in the perspective viewport */
	UNREALED_API void OnFarViewPlaneValueChanged( float NewValue );

	/** Called when we click the realtime warning */
	UNREALED_API FReply OnRealtimeWarningClicked();
	/** Called to determine if we should show the realtime warning */
	UNREALED_API EVisibility GetRealtimeWarningVisibility() const;

protected:
	// Merges the extender list from the host with the specified extender and returns the results
	UNREALED_API TSharedPtr<FExtender> GetCombinedExtenderList(TSharedRef<FExtender> MenuExtender) const;

	/** Gets the extender for the view menu */
	UNREALED_API virtual TSharedPtr<FExtender> GetViewMenuExtender() const;

	UNREALED_API void CreateViewMenuExtensions(FMenuBuilder& MenuBuilder);

	/** Extension allowing derived classes to add to the options menu.*/	
	virtual void ExtendOptionsMenu(FMenuBuilder& OptionsMenuBuilder) const {}

	/** Extension allowing derived classes to add to left-aligned portion of the toolbar slots.*/
	virtual void ExtendLeftAlignedToolbarSlots(TSharedPtr<SHorizontalBox> MainBoxPtr, TSharedPtr<SViewportToolBar> ParentToolBarPtr) const {}

protected:
	// Returns the info provider for this viewport
	UNREALED_API ICommonEditorViewportToolbarInfoProvider& GetInfoProvider() const;

	// Get the viewport client
	UNREALED_API class FEditorViewportClient& GetViewportClient() const;

protected:
	// Creates the view menu widget (override point for children)
	UNREALED_API virtual TSharedRef<class SEditorViewportViewMenu> MakeViewMenu();

	UNREALED_API FText GetScalabilityWarningLabel() const;
	UNREALED_API EVisibility GetScalabilityWarningVisibility() const;
	UNREALED_API TSharedRef<SWidget> GetScalabilityWarningMenuContent() const;
	virtual bool GetShowScalabilityMenu() const
	{
		return false;
	}
	/** Called when the FOV slider is adjusted in the perspective viewport */
	UNREALED_API virtual void OnFOVValueChanged(float NewValue) const;

	/** Called when the ScreenPercentage slider is adjusted in the viewport */
	UNREALED_API void OnScreenPercentageValueChanged(int32 NewValue);

	/** Update the list of asset viewer profiles displayed by the combo box. */
	UNREALED_API void UpdateAssetViewerProfileList();
	UNREALED_API void UpdateAssetViewerProfileSelection();

	/** Invoked when the asset viewer profile combo box selection changes. */
	UNREALED_API void OnAssetViewerProfileComboBoxSelectionChanged(TSharedPtr<FString> NewSelection, ESelectInfo::Type /*SelectInfo*/);

	/** Creates and returns the asset viewr profile combo box.*/
	UNREALED_API TSharedRef<SWidget> MakeAssetViewerProfileComboBox();

	/** Update the list of asset viewer profiles displayed by the combo box. */
	void UpdateAssetViewerProfileList();
	void UpdateAssetViewerProfileSelection();

	/** Invoked when the asset viewer profile combo box selection changes. */
	void OnAssetViewerProfileComboBoxSelectionChanged(TSharedPtr<FString> NewSelection, ESelectInfo::Type /*SelectInfo*/);

	/** Creates and returns the asset viewr profile combo box.*/
	TSharedRef<SWidget> MakeAssetViewerProfileComboBox();

private:
	/** The viewport that we are in */
	TWeakPtr<class ICommonEditorViewportToolbarInfoProvider> InfoProviderPtr;

	/** Interface to set/get/list the preview profiles. */
	TSharedPtr<IPreviewProfileController> PreviewProfileController;

	/** List of advanced preview profiles to fill up the Profiles combo box. */
	TArray<TSharedPtr<FString>> AssetViewerProfileNames;

	/** Displays/Selects the active advanced viewer profile. */
	TSharedPtr<STextComboBox> AssetViewerProfileComboBox;
};
<|MERGE_RESOLUTION|>--- conflicted
+++ resolved
@@ -75,18 +75,12 @@
 		SLATE_ARGUMENT(TSharedPtr<IPreviewProfileController>, PreviewProfileController) // Should be null if the Preview doesn't require profile.
 	SLATE_END_ARGS()
 
-<<<<<<< HEAD
-	virtual ~SCommonEditorViewportToolbarBase();
-
-	void Construct(const FArguments& InArgs, TSharedPtr<class ICommonEditorViewportToolbarInfoProvider> InInfoProvider);
-=======
 	UNREALED_API virtual ~SCommonEditorViewportToolbarBase();
 
 	UNREALED_API void Construct(const FArguments& InArgs, TSharedPtr<class ICommonEditorViewportToolbarInfoProvider> InInfoProvider);
 
 	/** Build the screen percentage menu. */
 	static UNREALED_API void ConstructScreenPercentageMenu(FMenuBuilder& MenuBuilder, class FEditorViewportClient* ViewportClient);
->>>>>>> 4af6daef
 
 private:
 	/**
@@ -219,16 +213,6 @@
 	/** Creates and returns the asset viewr profile combo box.*/
 	UNREALED_API TSharedRef<SWidget> MakeAssetViewerProfileComboBox();
 
-	/** Update the list of asset viewer profiles displayed by the combo box. */
-	void UpdateAssetViewerProfileList();
-	void UpdateAssetViewerProfileSelection();
-
-	/** Invoked when the asset viewer profile combo box selection changes. */
-	void OnAssetViewerProfileComboBoxSelectionChanged(TSharedPtr<FString> NewSelection, ESelectInfo::Type /*SelectInfo*/);
-
-	/** Creates and returns the asset viewr profile combo box.*/
-	TSharedRef<SWidget> MakeAssetViewerProfileComboBox();
-
 private:
 	/** The viewport that we are in */
 	TWeakPtr<class ICommonEditorViewportToolbarInfoProvider> InfoProviderPtr;
