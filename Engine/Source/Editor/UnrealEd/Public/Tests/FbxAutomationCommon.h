--- conflicted
+++ resolved
@@ -76,14 +76,11 @@
 
 	/** Data should contain the bone name [string0], the switch to inspect a alternate profile (0 = no, 1 = yes) [int0] and the expected number of vertex skin by the specified bone [int1]*/
 	Skin_By_Bone_Vertex_Number,
-<<<<<<< HEAD
-=======
 
 	/** Data should contain the custom animation name [string0], key index [int0], and expected arriving tangent weight value [float0]*/
 	Animation_CustomCurve_KeyArriveTangentWeight,
 	/** Data should contain the custom animation name [string0], key index [int0], and expected leaving tangent weight value [float0]*/
 	Animation_CustomCurve_KeyLeaveTangentWeight,
->>>>>>> 6bbb88c8
 };
 
 /** Import mesh type */
