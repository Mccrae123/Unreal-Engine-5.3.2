// Copyright Epic Games, Inc. All Rights Reserved.

#pragma once

#include "CoreMinimal.h"
#include "Misc/Paths.h"
#include "AssetData.h"
#include "Misc/AssetRegistryInterface.h"
#include "AssetRegistryState.h"
#include "UObject/UObjectHash.h"

class FSandboxPlatformFile;
class IAssetRegistry;
class ITargetPlatform;
class IChunkDataGenerator;
class UChunkDependencyInfo;
struct FChunkDependencyTreeNode;

/**
 * Helper class for generating streaming install manifests
 */
class FAssetRegistryGenerator
{
public:
	/**
	 * Constructor
	 */
	FAssetRegistryGenerator(const ITargetPlatform* InPlatform);

	/**
	 * Destructor
	 */
	~FAssetRegistryGenerator();

	/**
	 * Initializes manifest generator - creates manifest lists, hooks up delegates.
	 */
	void Initialize(const TArray<FName> &StartupPackages);

	const ITargetPlatform* GetTargetPlatform() const { return TargetPlatform; }

	/** 
	 * Loads asset registry from a previous run that is used for iterative or DLC cooking
	 */
	bool LoadPreviousAssetRegistry(const FString& Filename);

	/**
	 * Computes differences between the previous asset registry and the current one 
	 *
	 * @param ModifiedPackages list of packages which existed before and now, but need to be recooked
	 * @param NewPackages list of packages that did not exist before, but exist now
	 * @param RemovedPackages list of packages that existed before, but do not any more
	 * @param IdenticalCookedPackages list of cooked packages that have not changed
	 * @param IdenticalUncookedPackages list of uncooked packages that have not changed. These were filtered out by platform or editor only
	 * @param bRecurseModifications if true, modified packages are recursed to X in X->Y->Z chains. Otherwise, only Y and Z are seen as modified
	* @param bRecurseModifications if true, modified script/c++ packages are recursed, if false only asset references are recursed
	 */
	void ComputePackageDifferences(TSet<FName>& ModifiedPackages, TSet<FName>& NewPackages, TSet<FName>& RemovedPackages, TSet<FName>& IdenticalCookedPackages, TSet<FName>& IdenticalUncookedPackages, bool bRecurseModifications, bool bRecurseScriptModifications);

	/**
	 * Tracks packages that were kept from a previous cook.
	 * Updates the current asset registry from the previous one for all kept packages.
	 */
	void UpdateKeptPackages(const TArray<FName>& InKeptPackages);

	/**
	 * GenerateChunkManifest 
	 * generate chunk manifest for the packages passed in using the asset registry to determine dependencies
	 *
	 * @param CookedPackages list of packages which were cooked
	 * @param DevelopmentOnlyPackages list of packages that were specifically not cooked, but to add to the development asset registry
	 * @param InSandboxFile sandbox to load/save data
	 * @param bGenerateStreamingInstallManifest should we build a streaming install manifest 
	 */
	void BuildChunkManifest(const TSet<FName>& CookedPackages, const TSet<FName>& DevelopmentOnlyPackages, FSandboxPlatformFile* InSandboxFile, bool bGenerateStreamingInstallManifest);

	/**
	 * Register a chunk data generator with this generator.
	 * @note Should be called prior to SaveManifests.
	 */
	void RegisterChunkDataGenerator(TSharedRef<IChunkDataGenerator> InChunkDataGenerator);

	/**
	* PreSave
	* Notify generator that we are about to save the registry and chunk manifests
	*/
	void PreSave(const TSet<FName>& InCookedPackages);

	/**
	* PostSave
	* Notify generator that we are finished saving registry
	*/
	void PostSave();

	/**
	 * ContainsMap
	 * Does this package contain a map file (determined by finding if this package contains a UWorld / ULevel object)
	 *
	 * @param PackageName long package name of the package we want to determine if contains a map 
	 * @return return if the package contains a UWorld / ULevel object (contains a map)
	 */
	bool ContainsMap(const FName& PackageName) const;

	/** 
	 * Returns editable version of the asset package state being generated 
	 */
	FAssetPackageData* GetAssetPackageData(const FName& PackageName);

	/**
	 * Adds a package to chunk manifest (just calls the other AddPackageToChunkManifestFunction with more parameters)
	 *
	 * @param Package Package to add to one of the manifests
	 * @param SandboxFilename Cooked sandbox path of the package to add to a manifest
	 * @param LastLoadedMapName Name of the last loaded map (can be empty)
	 * @param the SandboxPlatformFile used during cook
	 */
	void AddPackageToChunkManifest(const FName& PackageFName, const FString& PackagePathName, const FString& SandboxFilename, const FString& LastLoadedMapName, FSandboxPlatformFile* InSandboxFile);
	
	/**
	 * Add a package to the manifest but don't assign it to any chunk yet, packages which are not assigned by the end of the cook will be put into chunk 0
	 * 
	 * @param Package which is unassigned
	 * @param The sandbox file path of the package
	 */
	void AddUnassignedPackageToManifest(UPackage* Package, const FString& PackageSandboxPath );

	/**
	 * Deletes temporary manifest directories.
	 */
	void CleanManifestDirectories();

	/**
	 * Saves all generated manifests for each target platform.
	 * 
	 * @param InSandboxFile the InSandboxFile used during cook
	 * @param InExtraFlavorChunkSize the ChunkSize used during cooking for InExtraFlavor, value greater than 0 will trigger a cook for extra flavor with specified chunk size
	 */
	bool SaveManifests(FSandboxPlatformFile* InSandboxFile, int64 InExtraFlavorChunkSize = 0);

	/**
	* Saves generated asset registry data for each platform.
	*/
	bool SaveAssetRegistry(const FString& SandboxPath, bool bSerializeDevelopmentAssetRegistry = true, bool bForceNoFilterAssets = false);

	/** 
	 * Writes out CookerOpenOrder.log file 
	 */
	bool WriteCookerOpenOrder(FSandboxPlatformFile* InSandboxFile);

	/**
	 * Follows an assets dependency chain to build up a list of package names in the same order as the runtime would attempt to load them
	 * 
	 * @param InPackageName - The name of the package containing the asset to (potentially) add to the file order
	 * @param OutFileOrder - Output array which collects the package names, maintaining order
	 * @param OutEncounteredArray - Temporary collection of package names we've seen. Similar to OutFileOrder but updated BEFORE following dependencies so as to avoid circular references
	 * @param InPackageNameSet - The source package name list. Used to distinguish between dependencies on other packages and internal objects
	 * @param InTopLevelAssets - Names of packages containing top level assets such as maps
	 */
	void AddAssetToFileOrderRecursive(const FName& InPackageName, TArray<FName>& OutFileOrder, TSet<FName>& OutEncounteredNames, const TSet<FName>& InPackageNameSet, const TSet<FName>& InTopLevelAssets);

	/**
	 * Get pakchunk file index from ChunkID
	 *
	 * @param ChunkID
	 * @return Index of target pakchunk file
	 */
	int32 GetPakchunkIndex(int32 ChunkId) const;

	/**
	 * Returns the chunks
	 */
	void GetChunkAssignments(TArray<TSet<FName>>& OutAssignments) const;

<<<<<<< HEAD
=======
	/**
	 * Ensures all assets in the input package are present in the registry
	 * @param Package - Package to process
	 * @return - Array of FAssetData entries for all assets in the input package
	 */
	typedef TArray<const FAssetData*, TInlineAllocator<1>> FCreateOrFindArray;
	FCreateOrFindArray CreateOrFindAssetDatas(const UPackage& Package);

>>>>>>> 3aae9151
private:

	/** State of the asset registry that is being built for this platform */
	FAssetRegistryState State;

	/** Base state, which is either a release build or an iterative cook */
	FAssetRegistryState PreviousState;

	/** List of packages that were loaded at startup */
	TSet<FName> StartupPackages;
	/** List of packages that were successfully cooked */
	TSet<FName> CookedPackages;
	/** List of packages that were filtered out from cooking */
	TSet<FName> DevelopmentOnlyPackages;
	/** List of packages that were kept from a previous cook */
	TArray<FName> KeptPackages;
	/** Map of Package name to Sandbox Paths */
	typedef TMap<FName, FString> FChunkPackageSet;
	/** Holds a reference to asset registry */
	IAssetRegistry& AssetRegistry;
	/** Platform to generate the manifest for */
	const ITargetPlatform* TargetPlatform;
	/** List of all asset packages that were created while loading the last package in the cooker. */
	TSet<FName> AssetsLoadedWithLastPackage;
	/** Lookup for the original ChunkID Mappings */
	TMap<FName, TArray<int32> > PackageChunkIDMap;
	/** Set of packages containing a map */
	TSet<FName> PackagesContainingMaps;
	/** Should the chunks be generated or only asset registry */
	bool bGenerateChunks;
	/** True if we should use the AssetManager, false to use the deprecated path */
	bool bUseAssetManager;
	/** Highest chunk id, being used for geneating dependency tree */
	int32 HighestChunkId;
	/** Array of Maps with chunks<->packages assignments */
	TArray<FChunkPackageSet*>		ChunkManifests;
	/** Map of packages that has not been assigned to chunks */
	FChunkPackageSet				UnassignedPackageSet;
	/** Map of all cooked Packages */
	FChunkPackageSet				AllCookedPackageSet;
	/** Array of Maps with chunks<->packages assignments. This version contains all dependent packages */
	TArray<FChunkPackageSet*>		FinalChunkManifests;
	/** Additional data generators used when creating chunks */
	TArray<TSharedRef<IChunkDataGenerator>> ChunkDataGenerators;
	/** Lookup table of used package names used when searching references. */
	TSet<FName>						InspectedNames;
	/** */
	UChunkDependencyInfo*			DependencyInfo;

	/** Required flags a dependency must have if it is to be followed when adding package dependencies to chunks.*/
	UE::AssetRegistry::EDependencyQuery DependencyQuery;

	/** Mapping from chunk id to pakchunk file index. If not defined, Pakchunk index will be the same as chunk id by default */
	TMap<int32, int32> ChunkIdPakchunkIndexMapping;

	struct FReferencePair
	{
		FReferencePair() {}

		FReferencePair(const FName& InName, uint32 InParentIndex)
			: PackageName(InName)
			, ParentNodeIndex(InParentIndex)
		{}

		bool operator == (const FReferencePair& RHS) const
		{
			return PackageName == RHS.PackageName;
		}

		FName		PackageName;
		uint32		ParentNodeIndex;
	};

	/**
	 * Updates disk data with CookedHash and DiskSize from previous asset registry
	 * for all packages kept from a previous cook.
	 */
	void UpdateKeptPackagesDiskData(const TArray<FName>& InKeptPackages);

	/**
	 * Updates AssetData with TagsAndValues from previous asset registry
	 * for all packages kept from a previous cook.
	 */
	void UpdateKeptPackagesAssetData();

	/**
	 * Updates AssetData with TagsAndValues corresponding to any collections 
	 * flagged for inclusion as asset registry tags.
	 */
	void UpdateCollectionAssetData();

	/**
	 * Adds a package to chunk manifest
	 * 
	 * @param The sandbox filepath of the package
	 * @param The package name
	 * @param The ID of the chunk to assign it to
	 */
	void AddPackageToManifest(const FString& PackageSandboxPath, FName PackageName, int32 ChunkId);

	/**
	* Remove a package from a chunk manifest. Does nothing if package doesn't exist in chunk.
	*
	* @param The package name
	* @param The ID of the chunk to assign it to
	*/
	void RemovePackageFromManifest(FName PackageName, int32 ChunkId);

	/**
	 * Walks the dependency graph of assets and assigns packages to correct chunks.
	 * 
	 * @param the InSandboxFile used during cook
	 */
	void FixupPackageDependenciesForChunks(FSandboxPlatformFile* InSandboxFile);

	/**
	 * Attaches encryption key guids into the registry data for encrypted primary assets
	 */
	void InjectEncryptionData(FAssetRegistryState& TargetState);

	void AddPackageAndDependenciesToChunk(FChunkPackageSet* ThisPackageSet, FName InPkgName, const FString& InSandboxFile, int32 PakchunkIndex, FSandboxPlatformFile* SandboxPlatformFile);

	/**
	 * Returns the path of the temporary packaging directory for the specified platform.
	 */
	FString GetTempPackagingDirectoryForPlatform(const FString& Platform) const
	{
		return FPaths::ProjectSavedDir() / TEXT("TmpPackaging") / Platform;
	}

	/**
	 * 
	 */
	int64 GetMaxChunkSizePerPlatform( const ITargetPlatform* Platform ) const;

	/**
	* Returns an array of chunks ID for a package name that have been assigned during the cook process.
	*/
	FORCEINLINE TArray<int32> GetExistingPackageChunkAssignments(FName PackageFName)
	{
		TArray<int32> ExistingChunkIDs;
		for (uint32 ChunkIndex = 0, MaxChunk = ChunkManifests.Num(); ChunkIndex < MaxChunk; ++ChunkIndex)
		{
			if (ChunkManifests[ChunkIndex] && ChunkManifests[ChunkIndex]->Contains(PackageFName))
			{
				ExistingChunkIDs.AddUnique(ChunkIndex);
			}
		}

		if ( StartupPackages.Contains(PackageFName ))
		{
			ExistingChunkIDs.AddUnique(0);
		}

		return ExistingChunkIDs;
	}

	/**
	* Returns an array of chunks IDs for a package that have been assigned in the editor.
	*/
	FORCEINLINE TArray<int32> GetAssetRegistryChunkAssignments(const FName& PackageFName)
	{
		TArray<int32> RegistryChunkIDs;
		auto* FoundIDs = PackageChunkIDMap.Find(PackageFName);
		if (FoundIDs)
		{
			RegistryChunkIDs = *FoundIDs;
		}
		return RegistryChunkIDs;
	}

	/** Generate manifest for a single package */
	void GenerateChunkManifestForPackage(const FName& PackageFName, const FString& PackagePathName, const FString& SandboxFilename, const FString& LastLoadedMapName, FSandboxPlatformFile* InSandboxFile);

	/** Deletes the temporary packaging directory for the specified platform */
	bool CleanTempPackagingDirectory(const FString& Platform) const;

	/** Returns true if the specific platform desires a chunk manifest */
	bool ShouldPlatformGenerateStreamingInstallManifest(const ITargetPlatform* Platform) const;

	/** Generates and saves streaming install chunk manifest */
	bool GenerateStreamingInstallManifest(int64 InExtraFlavorChunkSize, FSandboxPlatformFile* InSandboxFile);

	/** Gather a list of dependencies required by to completely load this package */
	bool GatherAllPackageDependencies(FName PackageName, TArray<FName>& DependentPackageNames);

	/** Gather the list of dependencies that link the source to the target.  Output array includes the target */
	bool GetPackageDependencyChain(FName SourcePackage, FName TargetPackage, TSet<FName>& VisitedPackages, TArray<FName>& OutDependencyChain);

	/** Get an array of Packages this package will import */
	bool GetPackageDependencies(FName PackageName, TArray<FName>& DependentPackageNames, UE::AssetRegistry::EDependencyQuery InDependencyQuery);

	/** Save a CSV dump of chunk asset information, if bWriteIndividualFiles is true it writes a CSV per chunk in addition to AllChunksInfo */
	bool GenerateAssetChunkInformationCSV(const FString& OutputPath, bool bWriteIndividualFiles = false);

	/** Finds the asset belonging to ChunkID with the smallest number of links to Packages In PackageNames */
	void FindShortestReferenceChain(TArray<FReferencePair> PackageNames, int32 ChunkID, uint32& OutParentIndex, FString& OutChainPath);

	/** Helper function for FindShortestReferenceChain */
	FString	GetShortestReferenceChain(FName PackageName, int32 ChunkID);

	/** Deprecated method to remove redundant chunks */
	void ResolveChunkDependencyGraph(const FChunkDependencyTreeNode& Node, const TSet<FName>& BaseAssetSet, TArray<TArray<FName>>& OutPackagesMovedBetweenChunks);

	/** Helper function to verify Chunk asset assignment is valid */
	bool CheckChunkAssetsAreNotInChild(const FChunkDependencyTreeNode& Node);

	/** Helper function to create a given collection. */
	bool CreateOrEmptyCollection(FName CollectionName);

	/** Helper function to fill a given collection with a set of packages */
	void WriteCollection(FName CollectionName, const TArray<FName>& PackageNames);
	
	/** Initialize ChunkIdPakchunkIndexMapping and PakchunkIndexChunkIdMapping. */
	void InitializeChunkIdPakchunkIndexMapping();

	/**
	 * Helper function to find or create asset data for the input object. If the asset is not in the registry it will be added.
	 */
	const FAssetData* CreateOrFindAssetData(UObject& Object);
};<|MERGE_RESOLUTION|>--- conflicted
+++ resolved
@@ -171,8 +171,6 @@
 	 */
 	void GetChunkAssignments(TArray<TSet<FName>>& OutAssignments) const;
 
-<<<<<<< HEAD
-=======
 	/**
 	 * Ensures all assets in the input package are present in the registry
 	 * @param Package - Package to process
@@ -181,7 +179,6 @@
 	typedef TArray<const FAssetData*, TInlineAllocator<1>> FCreateOrFindArray;
 	FCreateOrFindArray CreateOrFindAssetDatas(const UPackage& Package);
 
->>>>>>> 3aae9151
 private:
 
 	/** State of the asset registry that is being built for this platform */
