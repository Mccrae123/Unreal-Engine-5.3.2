--- conflicted
+++ resolved
@@ -161,11 +161,7 @@
 	/** 
 	 * Writes out CookerOpenOrder.log file 
 	 */
-<<<<<<< HEAD
-	bool WriteCookerOpenOrder(FSandboxPlatformFile* InSandboxFile);
-=======
 	bool WriteCookerOpenOrder(FSandboxPlatformFile& InSandboxFile);
->>>>>>> 6bbb88c8
 
 	/**
 	 * Follows an assets dependency chain to build up a list of package names in the same order as the runtime would attempt to load them
@@ -192,21 +188,12 @@
 	void GetChunkAssignments(TArray<TSet<FName>>& OutAssignments) const;
 
 	/**
-<<<<<<< HEAD
-	 * Ensures all assets in the input package are present in the registry
-	 * @param Package - Package to process
-	 * @return - Array of FAssetData entries for all assets in the input package
-	 */
-	typedef TArray<const FAssetData*, TInlineAllocator<1>> FCreateOrFindArray;
-	FCreateOrFindArray CreateOrFindAssetDatas(const UPackage& Package);
-=======
 	 * Attempts to update the metadata for a package in an asset registry generator
 	 *
 	 * @param Package The package to update info on
 	 * @param SavePackageResult The metadata to associate with the given package name
 	 */
 	void UpdateAssetRegistryPackageData(const UPackage& Package, FSavePackageResultStruct& SavePackageResult, TFuture<FMD5Hash>& CookedHash);
->>>>>>> 6bbb88c8
 
 private:
 	/**
