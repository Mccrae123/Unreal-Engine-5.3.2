--- conflicted
+++ resolved
@@ -95,10 +95,7 @@
 	/** Called to know whether the fixed EV100 slider is enabled. */
 	bool IsFixedEV100Enabled() const;
 
-<<<<<<< HEAD
-=======
-
->>>>>>> a23640a2
+
 	virtual TSharedRef<FEditorViewportClient> MakeEditorViewportClient() = 0;
 
 	// Implement this to add a viewport toolbar to the inside top of the viewport
