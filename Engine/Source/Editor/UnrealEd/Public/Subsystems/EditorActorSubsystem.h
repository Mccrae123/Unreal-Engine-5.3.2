// Copyright Epic Games, Inc. All Rights Reserved.

#pragma once

#include "CoreMinimal.h"
#include "GameFramework/Actor.h"
#include "Kismet/BlueprintFunctionLibrary.h"
#include "EditorSubsystem.h"

#include "EditorActorSubsystem.generated.h"

class AActor;

/** delegate type for triggering when new actors are dropped on to the viewport via drag and drop */
DECLARE_DYNAMIC_MULTICAST_DELEGATE_TwoParams(FOnEditNewActorsDropped, const TArray<UObject*>&, DroppedObjects, const TArray<AActor*>&, DroppedActors);
/** delegate type for triggering when new actors are placed on to the viewport. Triggers before NewActorsDropped if placement is caused by a drop action */
DECLARE_DYNAMIC_MULTICAST_DELEGATE_TwoParams(FOnEditNewActorsPlaced, UObject*, ObjToUse, const TArray<AActor*>&, PlacedActors);
/** delegate type for before edit cut actors is handled */
DECLARE_DYNAMIC_MULTICAST_DELEGATE(FOnEditCutActorsBegin);
/** delegate type for after edit cut actors is handled */
DECLARE_DYNAMIC_MULTICAST_DELEGATE(FOnEditCutActorsEnd);
/** delegate type for before edit copy actors is handled */
DECLARE_DYNAMIC_MULTICAST_DELEGATE(FOnEditCopyActorsBegin);
/** delegate type for after edit copy actors is handled */
DECLARE_DYNAMIC_MULTICAST_DELEGATE(FOnEditCopyActorsEnd); 
/** delegate type for before edit paste actors is handled */
DECLARE_DYNAMIC_MULTICAST_DELEGATE(FOnEditPasteActorsBegin);
/** delegate type for after edit paste actors is handled */
DECLARE_DYNAMIC_MULTICAST_DELEGATE(FOnEditPasteActorsEnd);
/** delegate type for before edit duplicate actors is handled */
DECLARE_DYNAMIC_MULTICAST_DELEGATE(FOnDuplicateActorsBegin);
/** delegate type for after edit duplicate actors is handled */
DECLARE_DYNAMIC_MULTICAST_DELEGATE(FOnDuplicateActorsEnd);
/** delegate type for before delete actors is handled */
DECLARE_DYNAMIC_MULTICAST_DELEGATE(FOnDeleteActorsBegin);
/** delegate type for after delete actors is handled */
DECLARE_DYNAMIC_MULTICAST_DELEGATE(FOnDeleteActorsEnd);

/**
* UEditorActorUtilitiesSubsystem
* Subsystem for exposing actor related utilities to scripts,
*/
UCLASS(MinimalAPI)
class UEditorActorSubsystem : public UEditorSubsystem
{
	GENERATED_BODY()

public:

	UNREALED_API virtual void Initialize(FSubsystemCollectionBase& Collection) override;
	UNREALED_API virtual void Deinitialize() override;

	UPROPERTY(BlueprintAssignable, Category = "Editor Scripting | Level Utility")
	FOnEditNewActorsDropped OnNewActorsDropped;

	UPROPERTY(BlueprintAssignable, Category = "Editor Scripting | Level Utility")
	FOnEditNewActorsPlaced OnNewActorsPlaced;

	UPROPERTY(BlueprintAssignable, Category = "Editor Scripting | Level Utility")
	FOnEditNewActorsDropped OnNewActorsDropped;

	UPROPERTY(BlueprintAssignable, Category = "Editor Scripting | Level Utility")
	FOnEditNewActorsPlaced OnNewActorsPlaced;

	UPROPERTY(BlueprintAssignable, Category = "Editor Scripting | Level Utility")
	FOnEditCutActorsBegin OnEditCutActorsBegin;

	UPROPERTY(BlueprintAssignable, Category = "Editor Scripting | Level Utility")
	FOnEditCutActorsEnd OnEditCutActorsEnd;

	UPROPERTY(BlueprintAssignable, Category = "Editor Scripting | Level Utility")
	FOnEditCopyActorsBegin OnEditCopyActorsBegin;

	UPROPERTY(BlueprintAssignable, Category = "Editor Scripting | Level Utility")
	FOnEditCopyActorsEnd OnEditCopyActorsEnd;

	UPROPERTY(BlueprintAssignable, Category = "Editor Scripting | Level Utility")
	FOnEditPasteActorsBegin OnEditPasteActorsBegin;

	UPROPERTY(BlueprintAssignable, Category = "Editor Scripting | Level Utility")
	FOnEditPasteActorsEnd OnEditPasteActorsEnd;

	UPROPERTY(BlueprintAssignable, Category = "Editor Scripting | Level Utility")
	FOnEditCutActorsBegin OnDuplicateActorsBegin;

	UPROPERTY(BlueprintAssignable, Category = "Editor Scripting | Level Utility")
	FOnDuplicateActorsEnd OnDuplicateActorsEnd;

	UPROPERTY(BlueprintAssignable, Category = "Editor Scripting | Level Utility")
	FOnDeleteActorsBegin OnDeleteActorsBegin;

	UPROPERTY(BlueprintAssignable, Category = "Editor Scripting | Level Utility")
	FOnDeleteActorsEnd OnDeleteActorsEnd;

	/**
	 * Duplicate an actor from the world editor.
	 * @param	ActorToDuplicate	Actor to duplicate.
	 * @param	ToWorld				World to place the duplicated actor in.
	 * @param	Offset				Translation to offset duplicated actor by.
	 * @return	The duplicated actor, or none if it didn't succeed
	 */
	UFUNCTION(BlueprintCallable, Category = "Editor Scripting | Level Utility", meta = (AdvancedDisplay = 1))
<<<<<<< HEAD
	AActor* DuplicateActor(AActor* ActorToDuplicate, UWorld* ToWorld = nullptr, FVector Offset = FVector::ZeroVector);
=======
	UNREALED_API AActor* DuplicateActor(AActor* ActorToDuplicate, UWorld* ToWorld = nullptr, FVector Offset = FVector::ZeroVector);
>>>>>>> 4af6daef

	/**
	 * Duplicate actors from the world editor.
	 * @param	ActorsToDuplicate	Actors to duplicate.
	 * @param	ToWorld				World to place the duplicated actors in.
	 * * @param	Offset				Translation to offset duplicated actors by.
	 * @return	The duplicated actors, or empty if it didn't succeed
	 */
	UFUNCTION(BlueprintCallable, Category = "Editor Scripting | Level Utility", meta = (AdvancedDisplay = 1))
<<<<<<< HEAD
	TArray<AActor*> DuplicateActors(const TArray<AActor*>& ActorsToDuplicate, UWorld* ToWorld = nullptr, FVector Offset = FVector::ZeroVector);
=======
	UNREALED_API TArray<AActor*> DuplicateActors(const TArray<AActor*>& ActorsToDuplicate, UWorld* ToWorld = nullptr, FVector Offset = FVector::ZeroVector);
>>>>>>> 4af6daef

	/**
	 * Duplicate all the selected actors in the given world
	 * @param	InWorld 	The world the actors are selected in.
	 */
	UFUNCTION(BlueprintCallable, Category = "Editor Scripting | Level Utility")
	UNREALED_API void DuplicateSelectedActors(UWorld* InWorld);

	/**
	 * Delete all the selected actors in the given world
	 * @param	InWorld 	The world the actors are selected in.
	 */
	UFUNCTION(BlueprintCallable, Category = "Editor Scripting | Level Utility")
	UNREALED_API void DeleteSelectedActors(UWorld* InWorld);

	/**
	 * Invert the selection in the given world
	 * @param	InWorld 	The world the selection is in.
	 */
	UFUNCTION(BlueprintCallable, Category = "Editor Scripting | Level Utility")
	UNREALED_API void InvertSelection(UWorld* InWorld);

	/**
	* Select all actors and BSP models in the given world, except those which are hidden
	*  @param	InWorld 	The world the actors are to be selected in.
	*/
	UFUNCTION(BlueprintCallable, Category = "Editor Scripting | Level Utility")
	UNREALED_API void SelectAll(UWorld* InWorld);

	/**
	 * Select all children actors of the current selection.
	 *
	 * @param   bRecurseChildren	True to recurse through all descendants of the children
	 */
	UFUNCTION(BlueprintCallable, Category = "Editor Scripting | Level Utility")
	UNREALED_API void SelectAllChildren(bool bRecurseChildren);

	/**
	 * Find all loaded Actors in the world editor. Exclude actor that are pending kill, in PIE, PreviewEditor, ...
	 * @return	List of found Actors
	 */
	UFUNCTION(BlueprintCallable, Category = "Editor Scripting | Level Utility")
	UNREALED_API TArray<class AActor*> GetAllLevelActors();

	/**
	 * Find all loaded ActorComponent own by an actor in the world editor. Exclude actor that are pending kill, in PIE, PreviewEditor, ...
	 * @return	List of found ActorComponent
	 */
	UFUNCTION(BlueprintCallable, Category = "Editor Scripting | Level Utility")
	UNREALED_API TArray<class UActorComponent*> GetAllLevelActorsComponents();

	/**
	 * Find all loaded Actors that are selected in the world editor. Exclude actor that are pending kill, in PIE, PreviewEditor, ...
	 * @param	ActorClass	Actor Class to find.
	 * @return	List of found Actors
	 */
	UFUNCTION(BlueprintCallable, Category = "Editor Scripting | Level Utility")
	UNREALED_API TArray<class AActor*> GetSelectedLevelActors();

	/**
	 * Clear the current world editor selection and select the provided actors. Exclude actor that are pending kill, in PIE, PreviewEditor, ...
	 * @param	ActorsToSelect	Actor that should be selected in the world editor.
	 */
	UFUNCTION(BlueprintCallable, Category = "Editor Scripting | Level Utility")
	UNREALED_API void SetSelectedLevelActors(const TArray<class AActor*>& ActorsToSelect);

	// Remove all actors from the selection set
	UFUNCTION(BlueprintCallable, Category = "Development|Editor")
	UNREALED_API void ClearActorSelectionSet();

	// Selects nothing in the editor (another way to clear the selection)
	UFUNCTION(BlueprintCallable, Category = "Development|Editor")
	UNREALED_API void SelectNothing();

	// Set the selection state for the selected actor
	UFUNCTION(BlueprintCallable, Category = "Development|Editor")
	UNREALED_API void SetActorSelectionState(AActor* Actor, bool bShouldBeSelected);

	/**
	* Attempts to find the actor specified by PathToActor in the current editor world
	* @param	PathToActor	The path to the actor (e.g. PersistentLevel.PlayerStart)
	* @return	A reference to the actor, or none if it wasn't found
	*/
	UFUNCTION(BlueprintPure, Category = "Development|Editor")
	UNREALED_API AActor* GetActorReference(FString PathToActor);

	/**
	 * Create an actor and place it in the world editor. The Actor can be created from a Factory, Archetype, Blueprint, Class or an Asset.
	 * The actor will be created in the current level and will be selected.
	 * @param	ObjectToUse		Asset to attempt to use for an actor to place.
	 * @param	Location		Location of the new actor.
	 * @return	The created actor.
	 */
	UFUNCTION(BlueprintCallable, Category = "Editor Scripting | Level Utility")
	UNREALED_API AActor* SpawnActorFromObject(class UObject* ObjectToUse, FVector Location, FRotator Rotation = FRotator::ZeroRotator, bool bTransient = false);

	/**
	 * Create an actor and place it in the world editor. Can be created from a Blueprint or a Class.
	 * The actor will be created in the current level and will be selected.
	 * @param	ActorClass		Asset to attempt to use for an actor to place.
	 * @param	Location		Location of the new actor.
	 * @return	The created actor.
	 */
	UFUNCTION(BlueprintCallable, Category = "Editor Scripting | Level Utility", meta = (DeterminesOutputType = "ActorClass"))
	UNREALED_API AActor* SpawnActorFromClass(TSubclassOf<class AActor> ActorClass, FVector Location, FRotator Rotation = FRotator::ZeroRotator, bool bTransient = false);

	/**
	 * Destroy the actor from the world editor. Notify the Editor that the actor got destroyed.
	 * @param	ActorToDestroy	Actor to destroy.
	 * @return	True if the operation succeeds.
	 */
	UFUNCTION(BlueprintCallable, Category = "Editor Scripting | Level Utility")
<<<<<<< HEAD
	bool DestroyActor(AActor* ActorToDestroy);
=======
	UNREALED_API bool DestroyActor(AActor* ActorToDestroy);
>>>>>>> 4af6daef

	/**
	* Destroy the actors from the world editor. Notify the Editor that the actor got destroyed.
	* @param	ActorsToDestroy		Actors to destroy.
	* @return	True if the operation succeeds.
	*/
	UFUNCTION(BlueprintCallable, Category = "Editor Scripting | Level Utility")
<<<<<<< HEAD
	bool DestroyActors(const TArray<AActor*>& ActorsToDestroy);
=======
	UNREALED_API bool DestroyActors(const TArray<AActor*>& ActorsToDestroy);
>>>>>>> 4af6daef

	/**
	 * Replace in the level all Actors provided with a new actor of type ActorClass. Destroy all Actors provided.
	 * @param	Actors					List of Actors to replace.
	 * @param	ActorClass				Class/Blueprint of the new actor that will be spawn.
	 * @param	StaticMeshPackagePath	If the list contains Brushes and it is requested to change them to StaticMesh, StaticMeshPackagePath is the package path to where the StaticMesh will be created. ie. /Game/MyFolder/
	 */
	UFUNCTION(BlueprintCallable, Category = "Editor Scripting | Dataprep", meta = (DeterminesOutputType = "ActorClass"))
	UNREALED_API TArray<class AActor*> ConvertActors(const TArray<class AActor*>& Actors, TSubclassOf<class AActor> ActorClass, const FString& StaticMeshPackagePath);

	/**
	 * Sets the world transform of the given actor, if possible.
	 * @returns false if the world transform could not be set.
	 */
	UFUNCTION(BlueprintCallable, Category = "Editor Scripting | Level Utility")
	UNREALED_API bool SetActorTransform(AActor* InActor, const FTransform& InWorldTransform);

	/**
	 * Sets the world transform of the given component, if possible.
	 * @returns false if the world transform could not be set.
	 */
	UFUNCTION(BlueprintCallable, Category = "Editor Scripting | Level Utility")
	UNREALED_API bool SetComponentTransform(USceneComponent* InSceneComponent, const FTransform& InWorldTransform);

	/**
	 * Sets the world transform of the given actor, if possible.
	 * @returns false if the world transform could not be set.
	 */
	UFUNCTION(BlueprintCallable, Category = "Editor Scripting | Level Utility")
	bool SetActorTransform(AActor* InActor, const FTransform& InWorldTransform);

	/**
	 * Sets the world transform of the given component, if possible.
	 * @returns false if the world transform could not be set.
	 */
	UFUNCTION(BlueprintCallable, Category = "Editor Scripting | Level Utility")
	bool SetComponentTransform(USceneComponent* InSceneComponent, const FTransform& InWorldTransform);

private:

	/** To fire before an Actor is Dropped */
	void BroadcastEditNewActorsDropped(const TArray<UObject*>& DroppedObjects, const TArray<AActor*>& DroppedActors);

	/** To fire before an Actor is Placed */
	void BroadcastEditNewActorsPlaced(UObject* ObjToUse, const TArray<AActor*>& PlacedActors);

	/** To fire before an Actor is Cut */
	void BroadcastEditCutActorsBegin();

	/** To fire after an Actor is Cut */
	void BroadcastEditCutActorsEnd();

	/** To fire before an Actor is Copied */
	void BroadcastEditCopyActorsBegin();

	/** To fire after an Actor is Copied */
	void BroadcastEditCopyActorsEnd();

	/** To fire before an Actor is Pasted */
	void BroadcastEditPasteActorsBegin();

	/** To fire after an Actor is Pasted */
	void BroadcastEditPasteActorsEnd();

	/** To fire before an Actor is duplicated */
	void BroadcastDuplicateActorsBegin();

	/** To fire after an Actor is duplicated */
	void BroadcastDuplicateActorsEnd();

	/** To fire before an Actor is Deleted */
	void BroadcastDeleteActorsBegin();

	/** To fire after an Actor is Deleted */
	void BroadcastDeleteActorsEnd();
};
<|MERGE_RESOLUTION|>--- conflicted
+++ resolved
@@ -57,12 +57,6 @@
 	FOnEditNewActorsPlaced OnNewActorsPlaced;
 
 	UPROPERTY(BlueprintAssignable, Category = "Editor Scripting | Level Utility")
-	FOnEditNewActorsDropped OnNewActorsDropped;
-
-	UPROPERTY(BlueprintAssignable, Category = "Editor Scripting | Level Utility")
-	FOnEditNewActorsPlaced OnNewActorsPlaced;
-
-	UPROPERTY(BlueprintAssignable, Category = "Editor Scripting | Level Utility")
 	FOnEditCutActorsBegin OnEditCutActorsBegin;
 
 	UPROPERTY(BlueprintAssignable, Category = "Editor Scripting | Level Utility")
@@ -100,11 +94,7 @@
 	 * @return	The duplicated actor, or none if it didn't succeed
 	 */
 	UFUNCTION(BlueprintCallable, Category = "Editor Scripting | Level Utility", meta = (AdvancedDisplay = 1))
-<<<<<<< HEAD
-	AActor* DuplicateActor(AActor* ActorToDuplicate, UWorld* ToWorld = nullptr, FVector Offset = FVector::ZeroVector);
-=======
 	UNREALED_API AActor* DuplicateActor(AActor* ActorToDuplicate, UWorld* ToWorld = nullptr, FVector Offset = FVector::ZeroVector);
->>>>>>> 4af6daef
 
 	/**
 	 * Duplicate actors from the world editor.
@@ -114,11 +104,7 @@
 	 * @return	The duplicated actors, or empty if it didn't succeed
 	 */
 	UFUNCTION(BlueprintCallable, Category = "Editor Scripting | Level Utility", meta = (AdvancedDisplay = 1))
-<<<<<<< HEAD
-	TArray<AActor*> DuplicateActors(const TArray<AActor*>& ActorsToDuplicate, UWorld* ToWorld = nullptr, FVector Offset = FVector::ZeroVector);
-=======
 	UNREALED_API TArray<AActor*> DuplicateActors(const TArray<AActor*>& ActorsToDuplicate, UWorld* ToWorld = nullptr, FVector Offset = FVector::ZeroVector);
->>>>>>> 4af6daef
 
 	/**
 	 * Duplicate all the selected actors in the given world
@@ -231,11 +217,7 @@
 	 * @return	True if the operation succeeds.
 	 */
 	UFUNCTION(BlueprintCallable, Category = "Editor Scripting | Level Utility")
-<<<<<<< HEAD
-	bool DestroyActor(AActor* ActorToDestroy);
-=======
 	UNREALED_API bool DestroyActor(AActor* ActorToDestroy);
->>>>>>> 4af6daef
 
 	/**
 	* Destroy the actors from the world editor. Notify the Editor that the actor got destroyed.
@@ -243,11 +225,7 @@
 	* @return	True if the operation succeeds.
 	*/
 	UFUNCTION(BlueprintCallable, Category = "Editor Scripting | Level Utility")
-<<<<<<< HEAD
-	bool DestroyActors(const TArray<AActor*>& ActorsToDestroy);
-=======
 	UNREALED_API bool DestroyActors(const TArray<AActor*>& ActorsToDestroy);
->>>>>>> 4af6daef
 
 	/**
 	 * Replace in the level all Actors provided with a new actor of type ActorClass. Destroy all Actors provided.
@@ -272,20 +250,6 @@
 	UFUNCTION(BlueprintCallable, Category = "Editor Scripting | Level Utility")
 	UNREALED_API bool SetComponentTransform(USceneComponent* InSceneComponent, const FTransform& InWorldTransform);
 
-	/**
-	 * Sets the world transform of the given actor, if possible.
-	 * @returns false if the world transform could not be set.
-	 */
-	UFUNCTION(BlueprintCallable, Category = "Editor Scripting | Level Utility")
-	bool SetActorTransform(AActor* InActor, const FTransform& InWorldTransform);
-
-	/**
-	 * Sets the world transform of the given component, if possible.
-	 * @returns false if the world transform could not be set.
-	 */
-	UFUNCTION(BlueprintCallable, Category = "Editor Scripting | Level Utility")
-	bool SetComponentTransform(USceneComponent* InSceneComponent, const FTransform& InWorldTransform);
-
 private:
 
 	/** To fire before an Actor is Dropped */
