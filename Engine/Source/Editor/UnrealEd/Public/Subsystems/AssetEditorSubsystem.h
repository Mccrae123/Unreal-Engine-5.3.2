// Copyright Epic Games, Inc. All Rights Reserved.

#pragma once

#include "EditorSubsystem.h"

#include "Toolkits/IToolkit.h"

#include "Containers/Ticker.h"
#include "Tools/Modes.h"
#include "Misc/NamePermissionList.h"
#include "AssetTypeActivationOpenedMethod.h"
<<<<<<< HEAD
=======
#include "MRUFavoritesList.h"
>>>>>>> 4af6daef
#include "AssetEditorSubsystem.generated.h"

class UAssetEditor;
class UEdMode;
class UObject;
class UClass;
struct FAssetEditorRequestOpenAsset;
class FEditorModeTools;
class IMessageContext;
class UToolMenu;
struct FToolMenuSection;

/** The way that editors were requested to close */
enum class EAssetEditorCloseReason : uint8
{
	/* NOTE: All close reasons can be passed into OnRequestClose() and CloseWindow(), but only some are broadcast by
	 * UAssetEditorSubsystem::AssetEditorRequestCloseEvent currently while others are for the asset editors themselves
	 */
	
	// Close reasons broadcast by UAssetEditorSubsystem
	
	CloseAllEditorsForAsset,   // All asset editors operating on a specific asset are being requested to close
	CloseOtherEditors,         // An asset editor is requesting all asset editors using an asset except itself to close
	RemoveAssetFromAllEditors, // An asset is being removed from all asset editors (which may or may not actually close)
	CloseAllAssetEditors,      // Every single Asset Editor is being requested to close 

	// Close reasons for individual asset editors
	
	AssetEditorHostClosed,     // The "default" reason for an asset editor to close, e.g when the close button is clicked
	AssetUnloadingOrInvalid,   // The asset being edited is being unloaded or is no longer valid
	EditorRefreshRequested,    // The asset editor wants to close and re-open to edit the same asset
	AssetForceDeleted          // The asset being edited has been force deleted
};

/**
 * This class keeps track of a currently open asset editor; allowing it to be
 * brought into focus, closed, etc..., without concern for how the editor was
 * implemented.
 */
class IAssetEditorInstance
{
public:

	virtual FName GetEditorName() const = 0;
	virtual void FocusWindow(UObject* ObjectToFocusOn = nullptr) = 0;

	UE_DEPRECATED(5.3, "Use CloseWindow that takes in an EAssetEditorCloseReason instead")
	virtual bool CloseWindow() { return true; }
	
	virtual bool CloseWindow(EAssetEditorCloseReason InCloseReason)
	{
		PRAGMA_DISABLE_DEPRECATION_WARNINGS
		return CloseWindow();
		PRAGMA_ENABLE_DEPRECATION_WARNINGS
	}

	/** If false, the asset being edited will not be included in reopen assets prompt on restart */
	virtual bool IncludeAssetInRestoreOpenAssetsPrompt() const { return true; }
	virtual bool IsPrimaryEditor() const = 0;
	virtual void InvokeTab(const struct FTabId& TabId) = 0;
	UE_DEPRECATED(5.0, "Toolbar tab no longer exists and tab ID will return None; do not add it to layouts")
	virtual FName GetToolbarTabId() const { return NAME_None; }
<<<<<<< HEAD
=======
	virtual FName GetEditingAssetTypeName() const { return NAME_None; }
>>>>>>> 4af6daef
	virtual TSharedPtr<class FTabManager> GetAssociatedTabManager() = 0;
	virtual double GetLastActivationTime() = 0;
	virtual void RemoveEditingAsset(UObject* Asset) = 0;
};

struct FRegisteredModeInfo
{
	TWeakObjectPtr<UClass> ModeClass;
	FEditorModeInfo ModeInfo;
};
using RegisteredModeInfoMap = TMap<FEditorModeID, FRegisteredModeInfo>;

/**
 * UAssetEditorSubsystem
 */
UCLASS(MinimalAPI)
class UAssetEditorSubsystem : public UEditorSubsystem
{
	GENERATED_BODY()

public:
	UNREALED_API UAssetEditorSubsystem();

	UNREALED_API virtual void Initialize(FSubsystemCollectionBase& Collection) override;
	UNREALED_API virtual void Deinitialize() override;

	UNREALED_API bool IsAssetEditable(const UObject* Asset);

	bool IsAssetEditable(const UObject* Asset);

	/** Opens an asset by path */
<<<<<<< HEAD
	void OpenEditorForAsset(const FString& AssetPathName, const EAssetTypeActivationOpenedMethod OpenedMethod = EAssetTypeActivationOpenedMethod::Edit);
	void OpenEditorForAsset(const FSoftObjectPath& AssetPath);
=======
	UNREALED_API void OpenEditorForAsset(const FString& AssetPathName, const EAssetTypeActivationOpenedMethod OpenedMethod = EAssetTypeActivationOpenedMethod::Edit);
	UNREALED_API void OpenEditorForAsset(const FSoftObjectPath& AssetPath, const EAssetTypeActivationOpenedMethod OpenedMethod = EAssetTypeActivationOpenedMethod::Edit);
>>>>>>> 4af6daef

	/**
	 * Tries to open an editor for the specified asset.  Returns true if the asset is open in an editor.
	 * If the file is already open in an editor, it will not create another editor window but instead bring it to front
	 */
<<<<<<< HEAD
	bool OpenEditorForAsset(UObject* Asset, const EToolkitMode::Type ToolkitMode = EToolkitMode::Standalone, TSharedPtr<IToolkitHost> OpenedFromLevelEditor = TSharedPtr<IToolkitHost>(), const bool bShowProgressWindow = true, EAssetTypeActivationOpenedMethod OpenedMethod = EAssetTypeActivationOpenedMethod::Edit);
=======
	UNREALED_API bool OpenEditorForAsset(UObject* Asset, const EToolkitMode::Type ToolkitMode = EToolkitMode::Standalone, TSharedPtr<IToolkitHost> OpenedFromLevelEditor = TSharedPtr<IToolkitHost>(), const bool bShowProgressWindow = true, EAssetTypeActivationOpenedMethod OpenedMethod = EAssetTypeActivationOpenedMethod::Edit);
>>>>>>> 4af6daef
	
	template<typename ObjectType>
	bool OpenEditorForAsset(TObjectPtr<ObjectType> Asset, const EToolkitMode::Type ToolkitMode = EToolkitMode::Standalone, TSharedPtr<IToolkitHost> OpenedFromLevelEditor = TSharedPtr<IToolkitHost>(), const bool bShowProgressWindow = true)
	{
		return OpenEditorForAsset(ToRawPtr(Asset), ToolkitMode, OpenedFromLevelEditor, bShowProgressWindow);
	}

	/**
	 * Tries to open an editor for all of the specified assets.
	 * If any of the assets are already open, it will not create a new editor for them.
	 * If all assets are of the same type, the supporting AssetTypeAction (if it exists) is responsible for the details of how to handle opening multiple assets at once.
	 */
	UFUNCTION(BlueprintCallable, Category = "Editor Scripting | Asset Tools")
<<<<<<< HEAD
	bool OpenEditorForAssets(const TArray<UObject*>& Assets, const EAssetTypeActivationOpenedMethod OpenedMethod = EAssetTypeActivationOpenedMethod::Edit);
	bool OpenEditorForAssets_Advanced(const TArray<UObject*>& InAssets, const EToolkitMode::Type ToolkitMode = EToolkitMode::Standalone, TSharedPtr<IToolkitHost> OpenedFromLevelEditor = TSharedPtr<IToolkitHost>(), const EAssetTypeActivationOpenedMethod OpenedMethod = EAssetTypeActivationOpenedMethod::Edit);

	/** Opens editors for the supplied assets (via OpenEditorForAsset) */
	void OpenEditorsForAssets(const TArray<FString>& AssetsToOpen, const EAssetTypeActivationOpenedMethod OpenedMethod = EAssetTypeActivationOpenedMethod::Edit);
	void OpenEditorsForAssets(const TArray<FName>& AssetsToOpen, const EAssetTypeActivationOpenedMethod OpenedMethod = EAssetTypeActivationOpenedMethod::Edit);
	void OpenEditorsForAssets(const TArray<FSoftObjectPath>& AssetsToOpen);
=======
	UNREALED_API bool OpenEditorForAssets(const TArray<UObject*>& Assets, const EAssetTypeActivationOpenedMethod OpenedMethod = EAssetTypeActivationOpenedMethod::Edit);
	UNREALED_API bool OpenEditorForAssets_Advanced(const TArray<UObject*>& InAssets, const EToolkitMode::Type ToolkitMode = EToolkitMode::Standalone, TSharedPtr<IToolkitHost> OpenedFromLevelEditor = TSharedPtr<IToolkitHost>(), const EAssetTypeActivationOpenedMethod OpenedMethod = EAssetTypeActivationOpenedMethod::Edit);

	/** Opens editors for the supplied assets (via OpenEditorForAsset) */
	UNREALED_API void OpenEditorsForAssets(const TArray<FString>& AssetsToOpen, const EAssetTypeActivationOpenedMethod OpenedMethod = EAssetTypeActivationOpenedMethod::Edit);
	UNREALED_API void OpenEditorsForAssets(const TArray<FName>& AssetsToOpen, const EAssetTypeActivationOpenedMethod OpenedMethod = EAssetTypeActivationOpenedMethod::Edit);
	UNREALED_API void OpenEditorsForAssets(const TArray<FSoftObjectPath>& AssetsToOpen);
>>>>>>> 4af6daef

	/** Returns the primary editor if one is already open for the specified asset.
	 * If there is one open and bFocusIfOpen is true, that editor will be brought to the foreground and focused if possible.
	 */
	UNREALED_API IAssetEditorInstance* FindEditorForAsset(UObject* Asset, bool bFocusIfOpen);

	/** Returns all editors currently opened for the specified asset */
	UNREALED_API TArray<IAssetEditorInstance*> FindEditorsForAsset(UObject* Asset);

	/** Returns all editors currently opened for the specified asset or any of its subobjects */
	UNREALED_API TArray<IAssetEditorInstance*> FindEditorsForAssetAndSubObjects(UObject* Asset);

	/** Close all active editors for the supplied asset and return the number of asset editors that were closed */
	UFUNCTION(BlueprintCallable, Category = "Editor Scripting | Asset Tools")
	UNREALED_API int32 CloseAllEditorsForAsset(UObject* Asset);

	/** Close any editor which is not this one */
	UNREALED_API void CloseOtherEditors(UObject* Asset, IAssetEditorInstance* OnlyEditor);

	/** Remove given asset from all open editors */
	UNREALED_API void RemoveAssetFromAllEditors(UObject* Asset);

	/** Event called when CloseAllEditorsForAsset/RemoveAssetFromAllEditors is called */
	DECLARE_EVENT_TwoParams(UAssetEditorSubsystem, FAssetEditorRequestCloseEvent, UObject*, EAssetEditorCloseReason);
	virtual FAssetEditorRequestCloseEvent& OnAssetEditorRequestClose() { return AssetEditorRequestCloseEvent; }

	/** Get all assets currently being tracked with open editors */
	UNREALED_API TArray<UObject*> GetAllEditedAssets();

	/** Notify the asset editor manager that an asset was opened */
	UNREALED_API void NotifyAssetOpened(UObject* Asset, IAssetEditorInstance* Instance);
	UNREALED_API void NotifyAssetsOpened(const TArray< UObject* >& Assets, IAssetEditorInstance* Instance);

	/** Called when an asset has been opened in an editor */
	DECLARE_EVENT_TwoParams(UAssetEditorSubsystem, FOnAssetOpenedInEditorEvent, UObject*, IAssetEditorInstance*);
	virtual FOnAssetOpenedInEditorEvent& OnAssetOpenedInEditor() { return AssetOpenedInEditorEvent; }

	/** Notify the asset editor manager that an asset editor is being opened and before widgets are constructed */
<<<<<<< HEAD
	void NotifyEditorOpeningPreWidgets(const TArray< UObject* >& Assets, IAssetEditorInstance* Instance);
=======
	UNREALED_API void NotifyEditorOpeningPreWidgets(const TArray< UObject* >& Assets, IAssetEditorInstance* Instance);
>>>>>>> 4af6daef

	/** Called when an asset editor is opening and before widgets are constructed */
	DECLARE_EVENT_TwoParams(UAssetEditorSubsystem, FOnAssetsOpenedInEditorEvent, const TArray<UObject*>&, IAssetEditorInstance*);
	virtual FOnAssetsOpenedInEditorEvent& OnEditorOpeningPreWidgets() { return EditorOpeningPreWidgetsEvent; }

	/** Notify the asset editor manager that an asset editor is done editing an asset */
	UNREALED_API void NotifyAssetClosed(UObject* Asset, IAssetEditorInstance* Instance);

	/** Notify the asset editor manager that an asset was closed */
	UNREALED_API void NotifyEditorClosed(IAssetEditorInstance* Instance);

	/** Close all open asset editors */
	UNREALED_API bool CloseAllAssetEditors();

	/** Called when an asset editor is requested to be opened */
	DECLARE_EVENT_OneParam(UAssetEditorSubsystem, FAssetEditorRequestOpenEvent, UObject*);
	virtual FAssetEditorRequestOpenEvent& OnAssetEditorRequestedOpen() { return AssetEditorRequestOpenEvent; }

	/** Called when an asset editor is actually opened */
	DECLARE_EVENT_OneParam(UAssetEditorSubsystem, FAssetEditorOpenEvent, UObject*);
	FAssetEditorOpenEvent& OnAssetEditorOpened() { return AssetEditorOpenedEvent; }

	/** Request notification to restore the assets that were previously open when the editor was last closed */
	UNREALED_API void RequestRestorePreviouslyOpenAssets();

	UNREALED_API void RegisterUAssetEditor(UAssetEditor* NewAssetEditor);
	UNREALED_API void UnregisterUAssetEditor(UAssetEditor* RemovedAssetEditor);
	
	/**
	 * Creates a scriptable editor mode based on ID name, which will be owned by the given Owner, if that name exists in the map of editor modes found at system startup.
	 * @param ModeID	ID of the mode to create.
	 * @param Owner		The tools ownership context that the mode should be created under.
	 *
	 * @return 			A pointer to the created UEdMode or nullptr, if the given ModeID does not exist in the set of known modes.
	 */
	UNREALED_API UEdMode* CreateEditorModeWithToolsOwner(FEditorModeID ModeID, FEditorModeTools& Owner);
	
	/**
	 * Returns information about an editor mode, based on the given ID.
	 * @param ModeID		ID of the editor mode.
	 * @param OutModeInfo	The out struct where the mode information should be stored.
	 *
	 * @return 				True if OutModeInfo was filled out successfully, otherwise false.
	 */
	UNREALED_API bool FindEditorModeInfo(const FEditorModeID& InModeID, FEditorModeInfo& OutModeInfo) const;
	
	/**
	 * Creates an array of all known FEditorModeInfos, sorted by their priority, from greatest to least.
	 *
	 * @return 			The sorted array of FEditorModeInfos.
	 */
	UNREALED_API TArray<FEditorModeInfo> GetEditorModeInfoOrderedByPriority() const;

	/**
	 * Event that is triggered whenever a mode is registered or unregistered
	 */
	UNREALED_API FRegisteredModesChangedEvent& OnEditorModesChanged();

	/**
	 * Event that is triggered whenever a mode is registered
	 */
	UNREALED_API FOnModeRegistered& OnEditorModeRegistered();

	/**
	 * Event that is triggered whenever a mode is unregistered
	 */
	UNREALED_API FOnModeUnregistered& OnEditorModeUnregistered();

	/** Get the permission list that controls which editor modes are exposed */
	UNREALED_API FNamePermissionList& GetAllowedEditorModes();

	/** Fill in the given section with the recent assets for the given asset editor instance */
	UNREALED_API void CreateRecentAssetsMenuForEditor(const IAssetEditorInstance* InAssetEditorInstance, FToolMenuSection& InSection);

	FMainMRUFavoritesList* GetRecentlyOpenedAssets() const
	{
		return RecentAssetsList.Get();
	}

	/** Get the permission list that controls which editor modes are exposed */
	FNamePermissionList& GetAllowedEditorModes();

private:

	/** Handles FAssetEditorRequestOpenAsset messages. */
	UNREALED_API void HandleRequestOpenAssetMessage(const FAssetEditorRequestOpenAsset& Message, const TSharedRef<IMessageContext, ESPMode::ThreadSafe>& Context);

	/** Handles ticks from the ticker. */
	UNREALED_API bool HandleTicker(float DeltaTime);

	/** Spawn a notification asking the user if they want to restore their previously open assets */
	UNREALED_API void SpawnRestorePreviouslyOpenAssetsNotification(const bool bCleanShutdown, const TArray<FString>& AssetsToOpen);

	/** Handler for when the "Restore Now" button is clicked on the RestorePreviouslyOpenAssets notification */
	UNREALED_API void OnConfirmRestorePreviouslyOpenAssets(TArray<FString> AssetsToOpen);

	/** Handler for when the "Don't Restore" button is clicked on the RestorePreviouslyOpenAssets notification */
	UNREALED_API void OnCancelRestorePreviouslyOpenAssets();

	/** Register extensions to the Level Editor "File" Menu */
	UNREALED_API void RegisterLevelEditorMenuExtensions();

	/**
	 * Fill in the given menu with entries from the recent assets list, clicking on which will open up the asset
	 * @param InMenu The menu to fill in
	 * @param InAssetEditorName If provided, only assets in the list that were opened in this asset editor will be added to the menu
	 */
	UNREALED_API void CreateRecentAssetsMenu(UToolMenu* InMenu, const FName InAssetEditorName = FName());

	UNREALED_API void OnAssetRemoved(const FAssetData& AssetData);

	UNREALED_API void OnAssetRenamed(const FAssetData& AssetData, const FString& AssetOldName);
public:

	/**
	 * Saves a list of open asset editors so they can be restored on editor restart.
	 * @param bOnShutdown If true, this is handled as if the engine is shutting down right now.
	 */

	UNREALED_API void SaveOpenAssetEditors(const bool bOnShutdown);
	
	/**
	 * Saves a list of open asset editors so they can be restored on editor restart.
	 * @param bOnShutdown If true, this is handled as if the engine is shutting down right now.
	 * @param bCancelIfDebugger If true, don't save a list of assets to restore if we are running under a debugger.
	 */
	UE_DEPRECATED(5.0, "Please use the version of SaveOpenAssetEditors with only one argument, bOnShutdown.")
	UNREALED_API void SaveOpenAssetEditors(const bool bOnShutdown, const bool bCancelIfDebugger);

	/** Restore the assets that were previously open when the editor was last closed. */
	UNREALED_API void RestorePreviouslyOpenAssets();

	/** Sets bAutoRestoreAndDisableSaving and sets bRequestRestorePreviouslyOpenAssets to false to avoid running RestorePreviouslyOpenAssets() twice. */
	UE_DEPRECATED(5.0, "Please use the SetAutoRestoreAndDisableSavingOverride instead to set/unset the override")
	UNREALED_API void SetAutoRestoreAndDisableSaving(const bool bInAutoRestoreAndDisableSaving);

	/** Set/Unset the bAutoRestoreAndDisableSaving override, along with setting bRequestRestorePreviouslyOpenAssets to false to avoid running RestorePreviouslyOpenAssets() twice */
	UNREALED_API void SetAutoRestoreAndDisableSavingOverride(TOptional<bool> bInAutoRestoreAndDisableSaving);

	/** Get the current value of bAutoRestoreAndDisableSaving */
	UNREALED_API TOptional<bool> GetAutoRestoreAndDisableSavingOverride() const;

	UNREALED_API void SetRecentAssetsFilter(const FMainMRUFavoritesList::FDoesMRUFavoritesItemPassFilter& InFilter);

private:

	/** Handles a package being reloaded */
	UNREALED_API void HandlePackageReloaded(const EPackageReloadPhase InPackageReloadPhase, FPackageReloadedEvent* InPackageReloadedEvent);

	/** Callback for when the Editor closes, before Slate shuts down all the windows. */
	UNREALED_API void OnEditorClose();

	UNREALED_API void RegisterEditorModes();
	UNREALED_API void UnregisterEditorModes();
	UNREALED_API void OnSMInstanceElementsEnabled();

	UNREALED_API bool IsEditorModeAllowed(const FName ModeId) const;

<<<<<<< HEAD
	void RegisterEditorModes();
	void UnregisterEditorModes();
	void OnSMInstanceElementsEnabled();

	bool IsEditorModeAllowed(const FName ModeId) const;
=======
	UNREALED_API void InitializeRecentAssets();
	UNREALED_API void SaveRecentAssets(const bool bOnShutdown = false);
	UNREALED_API void CullRecentAssetEditorsMap();

	UNREALED_API bool ShouldShowRecentAsset(const FString& AssetName, int32 RecentAssetIndex,  const FName& InAssetEditorName) const;
	UNREALED_API bool ShouldShowRecentAssetsMenu(const FName& InAssetEditorName) const;
>>>>>>> 4af6daef

private:

	/** struct used by OpenedEditorTimes map to store editor names and times */
	struct FOpenedEditorTime
	{
		FName EditorName;
		FDateTime OpenedTime;
	};

	/** struct used to track total time and # of invocations during an overall UnrealEd session */
	struct FAssetEditorAnalyticInfo
	{
		FTimespan SumDuration;
		int32 NumTimesOpened;

		FAssetEditorAnalyticInfo()
			: SumDuration(0)
			, NumTimesOpened(0)
		{
		}
	};

	/**
	 * Utility struct for assets book keeping.
	 * We'll index assets using the raw pointer, as it should be possible to clear an entry after an asset has been garbage collected
	 * but any access to the UObject should go through the weak object pointer.
	 */
	struct FAssetEntry
	{
		// Implicit constructor
		FAssetEntry(UObject* InRawPtr)
			: RawPtr(InRawPtr)
			, ObjectPtr(InRawPtr)
		{
		}

		UObject* RawPtr;
		FWeakObjectPtr ObjectPtr;

		bool operator==(const FAssetEntry& Other) const { return RawPtr == Other.RawPtr; }

		inline friend uint32 GetTypeHash(const FAssetEntry& AssetEntry)
		{
			return GetTypeHash(AssetEntry.RawPtr);
		}
	};

	/** Holds the opened assets. */
	TMultiMap<FAssetEntry, IAssetEditorInstance*> OpenedAssets;

	/** Holds the opened editors. */
	TMultiMap<IAssetEditorInstance*, FAssetEntry> OpenedEditors;

	/** Holds the times that editors were opened. */
	TMap<IAssetEditorInstance*, FOpenedEditorTime> OpenedEditorTimes;

	/** Holds the cumulative time editors have been open by type. */
	TMap<FName, FAssetEditorAnalyticInfo> EditorUsageAnalytics;

private:
	/** Holds a delegate to be invoked when the widget ticks. */
	FTickerDelegate TickDelegate;

	/** Call to request closing editors for an asset */
	FAssetEditorRequestCloseEvent AssetEditorRequestCloseEvent;

	/** Called when an asset has been opened in an editor */
	FOnAssetOpenedInEditorEvent AssetOpenedInEditorEvent;

	/** Called when editor is opening and before widgets are constructed */
	FOnAssetsOpenedInEditorEvent EditorOpeningPreWidgetsEvent;

	/** Multicast delegate executed when an asset editor is requested to be opened */
	FAssetEditorRequestOpenEvent AssetEditorRequestOpenEvent;

	/** Multicast delegate executed when an asset editor is actually opened */
	FAssetEditorOpenEvent AssetEditorOpenedEvent;

	/** Flag whether we are currently shutting down */
	bool bSavingOnShutdown;
	
	/**
	 * Flag whether to disable SaveOpenAssetEditors() and enable auto-restore on RestorePreviouslyOpenAssets().
	 * Useful e.g., to allow LayoutsMenu.cpp re-load layouts on-the-fly and reload the previously opened assets.
	 * If true, SaveOpenAssetEditors() will not save any asset editor and RestorePreviouslyOpenAssets() will automatically open them without asking the user.
	 * If false, SaveOpenAssetEditors() will not save any asset editor and RestorePreviouslyOpenAssets() will never open them.
	 * If unset, default behavior of both SaveOpenAssetEditors() and RestorePreviouslyOpenAssets().
	 */
	TOptional<bool> bAutoRestoreAndDisableSaving;

	/** Flag whether there has been a request to notify whether to restore previously open assets */
	bool bRequestRestorePreviouslyOpenAssets;
	
	/** True if the "Remember my choice" checkbox on the restore assets notification is checked */
	bool bRememberMyChoiceChecked = false;

	/** A pointer to the notification used by RestorePreviouslyOpenAssets */
	TWeakPtr<SNotificationItem> RestorePreviouslyOpenAssetsNotificationPtr;
	
	UPROPERTY(Transient)
	TArray<TObjectPtr<UAssetEditor>> OwnedAssetEditors;
	
	/** Map of FEditorModeId to EditorModeInfo for all known UEdModes when the subsystem initialized */
	RegisteredModeInfoMap EditorModes;

	/** Event that is triggered whenever a mode is unregistered */
	FRegisteredModesChangedEvent OnEditorModesChangedEvent;

	/** Event that is triggered whenever a mode is unregistered */
	FOnModeRegistered OnEditorModeRegisteredEvent;

	/** Event that is triggered whenever a mode is unregistered */
	FOnModeUnregistered OnEditorModeUnregisteredEvent;
	
	/**
	 * Which FEditorModeInfo data should be returned when queried, filtered by the mode's ID.
	 * Note that this does not disable or unregister disallowed modes, it simply removes them from the query results.
	 */
	FNamePermissionList AllowedEditorModes;
<<<<<<< HEAD
=======

	/** MRU list of recently opened assets */
	TUniquePtr<FMainMRUFavoritesList> RecentAssetsList;
	
	/** Map keeping track of the asset editor each recent asset was opened in */
	TMap<FString, FString> RecentAssetToAssetEditorMap;

	/** The filter run through any assets before they are shown in the recents menu or restore prompt */
	FMainMRUFavoritesList::FDoesMRUFavoritesItemPassFilter RecentAssetsFilter;

	/** The max number of recent assets to show in the menu */
	int32 MaxRecentAssetsToShowInMenu = 20;
>>>>>>> 4af6daef
};<|MERGE_RESOLUTION|>--- conflicted
+++ resolved
@@ -10,10 +10,7 @@
 #include "Tools/Modes.h"
 #include "Misc/NamePermissionList.h"
 #include "AssetTypeActivationOpenedMethod.h"
-<<<<<<< HEAD
-=======
 #include "MRUFavoritesList.h"
->>>>>>> 4af6daef
 #include "AssetEditorSubsystem.generated.h"
 
 class UAssetEditor;
@@ -76,10 +73,7 @@
 	virtual void InvokeTab(const struct FTabId& TabId) = 0;
 	UE_DEPRECATED(5.0, "Toolbar tab no longer exists and tab ID will return None; do not add it to layouts")
 	virtual FName GetToolbarTabId() const { return NAME_None; }
-<<<<<<< HEAD
-=======
 	virtual FName GetEditingAssetTypeName() const { return NAME_None; }
->>>>>>> 4af6daef
 	virtual TSharedPtr<class FTabManager> GetAssociatedTabManager() = 0;
 	virtual double GetLastActivationTime() = 0;
 	virtual void RemoveEditingAsset(UObject* Asset) = 0;
@@ -108,26 +102,15 @@
 
 	UNREALED_API bool IsAssetEditable(const UObject* Asset);
 
-	bool IsAssetEditable(const UObject* Asset);
-
 	/** Opens an asset by path */
-<<<<<<< HEAD
-	void OpenEditorForAsset(const FString& AssetPathName, const EAssetTypeActivationOpenedMethod OpenedMethod = EAssetTypeActivationOpenedMethod::Edit);
-	void OpenEditorForAsset(const FSoftObjectPath& AssetPath);
-=======
 	UNREALED_API void OpenEditorForAsset(const FString& AssetPathName, const EAssetTypeActivationOpenedMethod OpenedMethod = EAssetTypeActivationOpenedMethod::Edit);
 	UNREALED_API void OpenEditorForAsset(const FSoftObjectPath& AssetPath, const EAssetTypeActivationOpenedMethod OpenedMethod = EAssetTypeActivationOpenedMethod::Edit);
->>>>>>> 4af6daef
 
 	/**
 	 * Tries to open an editor for the specified asset.  Returns true if the asset is open in an editor.
 	 * If the file is already open in an editor, it will not create another editor window but instead bring it to front
 	 */
-<<<<<<< HEAD
-	bool OpenEditorForAsset(UObject* Asset, const EToolkitMode::Type ToolkitMode = EToolkitMode::Standalone, TSharedPtr<IToolkitHost> OpenedFromLevelEditor = TSharedPtr<IToolkitHost>(), const bool bShowProgressWindow = true, EAssetTypeActivationOpenedMethod OpenedMethod = EAssetTypeActivationOpenedMethod::Edit);
-=======
 	UNREALED_API bool OpenEditorForAsset(UObject* Asset, const EToolkitMode::Type ToolkitMode = EToolkitMode::Standalone, TSharedPtr<IToolkitHost> OpenedFromLevelEditor = TSharedPtr<IToolkitHost>(), const bool bShowProgressWindow = true, EAssetTypeActivationOpenedMethod OpenedMethod = EAssetTypeActivationOpenedMethod::Edit);
->>>>>>> 4af6daef
 	
 	template<typename ObjectType>
 	bool OpenEditorForAsset(TObjectPtr<ObjectType> Asset, const EToolkitMode::Type ToolkitMode = EToolkitMode::Standalone, TSharedPtr<IToolkitHost> OpenedFromLevelEditor = TSharedPtr<IToolkitHost>(), const bool bShowProgressWindow = true)
@@ -141,15 +124,6 @@
 	 * If all assets are of the same type, the supporting AssetTypeAction (if it exists) is responsible for the details of how to handle opening multiple assets at once.
 	 */
 	UFUNCTION(BlueprintCallable, Category = "Editor Scripting | Asset Tools")
-<<<<<<< HEAD
-	bool OpenEditorForAssets(const TArray<UObject*>& Assets, const EAssetTypeActivationOpenedMethod OpenedMethod = EAssetTypeActivationOpenedMethod::Edit);
-	bool OpenEditorForAssets_Advanced(const TArray<UObject*>& InAssets, const EToolkitMode::Type ToolkitMode = EToolkitMode::Standalone, TSharedPtr<IToolkitHost> OpenedFromLevelEditor = TSharedPtr<IToolkitHost>(), const EAssetTypeActivationOpenedMethod OpenedMethod = EAssetTypeActivationOpenedMethod::Edit);
-
-	/** Opens editors for the supplied assets (via OpenEditorForAsset) */
-	void OpenEditorsForAssets(const TArray<FString>& AssetsToOpen, const EAssetTypeActivationOpenedMethod OpenedMethod = EAssetTypeActivationOpenedMethod::Edit);
-	void OpenEditorsForAssets(const TArray<FName>& AssetsToOpen, const EAssetTypeActivationOpenedMethod OpenedMethod = EAssetTypeActivationOpenedMethod::Edit);
-	void OpenEditorsForAssets(const TArray<FSoftObjectPath>& AssetsToOpen);
-=======
 	UNREALED_API bool OpenEditorForAssets(const TArray<UObject*>& Assets, const EAssetTypeActivationOpenedMethod OpenedMethod = EAssetTypeActivationOpenedMethod::Edit);
 	UNREALED_API bool OpenEditorForAssets_Advanced(const TArray<UObject*>& InAssets, const EToolkitMode::Type ToolkitMode = EToolkitMode::Standalone, TSharedPtr<IToolkitHost> OpenedFromLevelEditor = TSharedPtr<IToolkitHost>(), const EAssetTypeActivationOpenedMethod OpenedMethod = EAssetTypeActivationOpenedMethod::Edit);
 
@@ -157,7 +131,6 @@
 	UNREALED_API void OpenEditorsForAssets(const TArray<FString>& AssetsToOpen, const EAssetTypeActivationOpenedMethod OpenedMethod = EAssetTypeActivationOpenedMethod::Edit);
 	UNREALED_API void OpenEditorsForAssets(const TArray<FName>& AssetsToOpen, const EAssetTypeActivationOpenedMethod OpenedMethod = EAssetTypeActivationOpenedMethod::Edit);
 	UNREALED_API void OpenEditorsForAssets(const TArray<FSoftObjectPath>& AssetsToOpen);
->>>>>>> 4af6daef
 
 	/** Returns the primary editor if one is already open for the specified asset.
 	 * If there is one open and bFocusIfOpen is true, that editor will be brought to the foreground and focused if possible.
@@ -196,11 +169,7 @@
 	virtual FOnAssetOpenedInEditorEvent& OnAssetOpenedInEditor() { return AssetOpenedInEditorEvent; }
 
 	/** Notify the asset editor manager that an asset editor is being opened and before widgets are constructed */
-<<<<<<< HEAD
-	void NotifyEditorOpeningPreWidgets(const TArray< UObject* >& Assets, IAssetEditorInstance* Instance);
-=======
 	UNREALED_API void NotifyEditorOpeningPreWidgets(const TArray< UObject* >& Assets, IAssetEditorInstance* Instance);
->>>>>>> 4af6daef
 
 	/** Called when an asset editor is opening and before widgets are constructed */
 	DECLARE_EVENT_TwoParams(UAssetEditorSubsystem, FOnAssetsOpenedInEditorEvent, const TArray<UObject*>&, IAssetEditorInstance*);
@@ -280,9 +249,6 @@
 		return RecentAssetsList.Get();
 	}
 
-	/** Get the permission list that controls which editor modes are exposed */
-	FNamePermissionList& GetAllowedEditorModes();
-
 private:
 
 	/** Handles FAssetEditorRequestOpenAsset messages. */
@@ -359,20 +325,12 @@
 
 	UNREALED_API bool IsEditorModeAllowed(const FName ModeId) const;
 
-<<<<<<< HEAD
-	void RegisterEditorModes();
-	void UnregisterEditorModes();
-	void OnSMInstanceElementsEnabled();
-
-	bool IsEditorModeAllowed(const FName ModeId) const;
-=======
 	UNREALED_API void InitializeRecentAssets();
 	UNREALED_API void SaveRecentAssets(const bool bOnShutdown = false);
 	UNREALED_API void CullRecentAssetEditorsMap();
 
 	UNREALED_API bool ShouldShowRecentAsset(const FString& AssetName, int32 RecentAssetIndex,  const FName& InAssetEditorName) const;
 	UNREALED_API bool ShouldShowRecentAssetsMenu(const FName& InAssetEditorName) const;
->>>>>>> 4af6daef
 
 private:
 
@@ -493,8 +451,6 @@
 	 * Note that this does not disable or unregister disallowed modes, it simply removes them from the query results.
 	 */
 	FNamePermissionList AllowedEditorModes;
-<<<<<<< HEAD
-=======
 
 	/** MRU list of recently opened assets */
 	TUniquePtr<FMainMRUFavoritesList> RecentAssetsList;
@@ -507,5 +463,4 @@
 
 	/** The max number of recent assets to show in the menu */
 	int32 MaxRecentAssetsToShowInMenu = 20;
->>>>>>> 4af6daef
 };