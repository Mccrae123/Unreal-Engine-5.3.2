--- conflicted
+++ resolved
@@ -263,11 +263,8 @@
 	void RegisterEditorModes();
 	void UnregisterEditorModes();
 	void OnSMInstanceElementsEnabled();
-<<<<<<< HEAD
-=======
 
 	bool IsEditorModeAllowed(const FName ModeId) const;
->>>>>>> d731a049
 
 private:
 
