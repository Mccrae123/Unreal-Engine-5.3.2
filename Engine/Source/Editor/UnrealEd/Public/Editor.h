// Copyright Epic Games, Inc. All Rights Reserved.

#pragma once

/*-----------------------------------------------------------------------------
	Dependencies.
-----------------------------------------------------------------------------*/

#include "CoreMinimal.h"
#include "Templates/ScopedCallback.h"
#include "Engine/Level.h"
#include "AssetRegistry/AssetData.h"
#include "Editor/EditorEngine.h"
#include "Editor/UnrealEdTypes.h"
#include "Engine/StaticMesh.h"

#include "Subsystems/ImportSubsystem.h"


#define CAMERA_ZOOM_DAMPEN			200.f

class AStaticMeshActor;
class FEdMode;
class UFactory;

/** The shorthand identifier used for editor modes */
typedef FName FEditorModeID;

/** The editor object. */
extern UNREALED_API class UEditorEngine* GEditor;

/** Max length of a single folder in the content directory */
#define MAX_CONTENT_FOLDER_NAME_LENGTH 32
/** Max length of an asset name */
#define MAX_ASSET_NAME_LENGTH 64

/**
 * Returns the path to the engine's editor resources directory (e.g. "/../../Engine/Editor/")
 */
UNREALED_API const FString GetEditorResourcesDir();

/**
 * Helper struct for the FOnAssetsCanDelete delegate
 */
struct FCanDeleteAssetResult
{
public:
	FCanDeleteAssetResult() : bResult(true) {}
	FCanDeleteAssetResult(const FCanDeleteAssetResult&) = delete;
	FCanDeleteAssetResult(FCanDeleteAssetResult&&) = delete;

	void Set(const bool InValue) { bResult &= InValue; }
	bool Get() const { return bResult; }
private:
	bool bResult;
};

/**
 * Helper struct for the FOnLoadMap delegate
 */
struct FCanLoadMap
{
public:
	FCanLoadMap() : bResult(true) {}
	FCanLoadMap(const FCanLoadMap&) = delete;
	FCanLoadMap(FCanLoadMap&&) = delete;

	void SetFalse() { bResult = false; }
	bool Get() const { return bResult; }
private:
	bool bResult;
};

/** 
 * FEditorDelegates
 * Delegates used by the editor.
 **/
struct FEditorDelegates
{
	/** delegate type for map change events ( Params: uint32 MapChangeFlags (MapChangeEventFlags) ) */
	DECLARE_MULTICAST_DELEGATE_OneParam(FOnMapChanged, uint32);
	/** delegate type for editor mode change events ( Params: FEditorModeID NewMode ) */
	DECLARE_MULTICAST_DELEGATE_OneParam(FOnModeChanged, FEditorModeID);
	/** delegate type for editor camera movement */
	DECLARE_MULTICAST_DELEGATE_FourParams(FOnEditorCameraMoved, const FVector&, const FRotator&, ELevelViewportType, int32 );
	/** delegate type for dollying/zooming editor camera movement */
	DECLARE_MULTICAST_DELEGATE_TwoParams(FOnDollyPerspectiveCamera, const FVector&, int32 );
	/** delegate type for pre save world events ( UWorld* World, FObjectPreSaveContext ObjectSaveContext ) */
	DECLARE_MULTICAST_DELEGATE_TwoParams(FOnPreSaveWorldWithContext, class UWorld*, FObjectPreSaveContext);
<<<<<<< HEAD
	/** delegate type for post save world events ( uint32 SaveFlags, UWorld* World, bool bSuccess ) */
	DECLARE_MULTICAST_DELEGATE_ThreeParams(FOnPostSaveWorld, uint32, class UWorld*, bool);
=======
>>>>>>> 4af6daef
	/** delegate type for post save world events ( UWorld* World, FObjectPostSaveContext ObjectSaveContext ) */
	DECLARE_MULTICAST_DELEGATE_TwoParams(FOnPostSaveWorldWithContext, class UWorld*, FObjectPostSaveContext);
	/** delegate type for pre save external actors event, called by editor save codepaths and auto saves ( UWorld* World )*/
	DECLARE_MULTICAST_DELEGATE_OneParam(FOnPreSaveExternalActors, class UWorld*);
	/** delegate type for post save external actors event, called by editor save codepaths and auto saves ( UWorld* World )*/
	DECLARE_MULTICAST_DELEGATE_OneParam(FOnPostSaveExternalActors, class UWorld*);
	/** delegate for a PIE event (begin, end, pause/resume, etc) (Params: bool bIsSimulating) */
	DECLARE_MULTICAST_DELEGATE_OneParam(FOnPIEEvent, const bool);
	/** delegate for a standalone local play event (Params: uint32 processID) */
	DECLARE_MULTICAST_DELEGATE_OneParam(FOnStandaloneLocalPlayEvent, const uint32);
	/** delegate type for beginning or finishing configuration of the properties of a new asset */
	DECLARE_MULTICAST_DELEGATE_OneParam(FOnNewAssetCreation, UFactory*);
	/** delegate for when assets are about to undergo a destructive action caused by the Editor UI (Delete, Rename, Move, Privatize, etc.) */
	DECLARE_MULTICAST_DELEGATE_ThreeParams(FOnPreDestructiveAssetAction, const TArray<UObject*>&, EDestructiveAssetActions, FResultMessage&);
	/** delegate type fired when new assets are being (re-)imported. Params: UFactory* InFactory, UClass* InClass, UObject* InParent, const FName& Name, const TCHAR* Type */
	DECLARE_MULTICAST_DELEGATE_FiveParams(FOnAssetPreImport, UFactory*, UClass*, UObject*, const FName&, const TCHAR*);
	/** delegate type fired when new assets have been (re-)imported. Note: InCreatedObject can be NULL if import failed. Params: UFactory* InFactory, UObject* InCreatedObject */
	DECLARE_MULTICAST_DELEGATE_TwoParams(FOnAssetPostImport, UFactory*, UObject*);
	/** delegate type fired when new assets have been reimported. Note: InCreatedObject can be NULL if import failed. UObject* InCreatedObject */
	DECLARE_MULTICAST_DELEGATE_OneParam(FOnAssetReimport, UObject*);
	/** delegate type for finishing up construction of a new blueprint */
	DECLARE_MULTICAST_DELEGATE_OneParam(FOnFinishPickingBlueprintClass, UClass*);
	/** delegate type for triggering when new actors are dropped on to the viewport via drag and drop */
	DECLARE_MULTICAST_DELEGATE_TwoParams(FOnNewActorsDropped, const TArray<UObject*>&, const TArray<AActor*>&);
	/** delegate type for triggering when new actors are placed on to the viewport. Triggers before NewActorsDropped if placement is caused by a drop action */
	DECLARE_MULTICAST_DELEGATE_TwoParams(FOnNewActorsPlaced, UObject*, const TArray<AActor*>&);
	/** delegate type for when attempting to apply an object to an actor */
	DECLARE_MULTICAST_DELEGATE_TwoParams(FOnApplyObjectToActor, UObject*, AActor*);
	/** delegate type for triggering when grid snapping has changed */
	DECLARE_MULTICAST_DELEGATE_TwoParams(FOnGridSnappingChanged, bool, float);
	/** delegate type for triggering when focusing on a set of actors */
	DECLARE_MULTICAST_DELEGATE_OneParam(FOnFocusViewportOnActors, const TArray<AActor*>&);
	/** delegate type for triggering when a map starts loading */
	DECLARE_MULTICAST_DELEGATE_TwoParams(FOnMapLoad, const FString& /* Filename */, FCanLoadMap& /*OutCanLoadMap*/);
	/** delegate type for triggering when a map is opened */
	DECLARE_MULTICAST_DELEGATE_TwoParams(FOnMapOpened, const FString& /* Filename */, bool /*bAsTemplate*/);
	/** Delegate used for entering or exiting an editor mode */
	DECLARE_MULTICAST_DELEGATE_OneParam(FOnEditorModeTransitioned, FEdMode* /*Mode*/);
	/** Delegate used for entering or exiting an editor mode */
	DECLARE_MULTICAST_DELEGATE_OneParam(FOnEditorModeIDTransitioned, const FEditorModeID& /*Mode*/);
	/** delegate type to determine if a user requests can delete certain assets. */
	DECLARE_MULTICAST_DELEGATE_TwoParams(FOnAssetsCanDelete, const TArray<UObject*>& /*InObjectToDelete*/, FCanDeleteAssetResult& /*OutCanDelete*/);
	/** delegate type for when a user requests to delete certain package */
	DECLARE_MULTICAST_DELEGATE_OneParam(FOnPackageDeleted, UPackage*);
	/** delegate type for when a user requests to delete certain assets... It allows the addition of secondary assets that should also be deleted */
	DECLARE_MULTICAST_DELEGATE_OneParam(FOnAssetsAddExtraObjectsToDelete, TArray<UObject*>&);
	/** delegate type for when a user requests to delete certain assets... DOES NOT mean the asset(s) will be deleted (the user could cancel) */
	DECLARE_MULTICAST_DELEGATE_OneParam(FOnAssetsPreDelete, const TArray<UObject*>&);
	/** delegate type for when one or more assets have been deleted */
	DECLARE_MULTICAST_DELEGATE_OneParam(FOnAssetsDeleted, const TArray<UClass*>& /*DeletedAssetClasses*/);
	/** delegate type for when a user starts dragging something out of content browser (can be multiple assets) */
	DECLARE_MULTICAST_DELEGATE_TwoParams(FOnAssetDragStarted, const TArray<FAssetData>&, class UActorFactory* /*FactoryToUse*/);
	/** delegate type for when a new level is added to the world */
	DECLARE_MULTICAST_DELEGATE_OneParam(FOnAddLevelToWorld, ULevel*);
	/** delegate type for when a texture is fit to surface  */
	DECLARE_MULTICAST_DELEGATE_OneParam(FOnFitTextureToSurface, UWorld*);
	/** delegate type for before edit cut actors is handled */
	DECLARE_MULTICAST_DELEGATE(FOnEditCutActorsBegin);
	/** delegate type for after edit cut actors is handled */
	DECLARE_MULTICAST_DELEGATE(FOnEditCutActorsEnd);
	/** delegate type for before edit copy actors is handled */
	DECLARE_MULTICAST_DELEGATE(FOnEditCopyActorsBegin);
	/** delegate type for after edit copy actors is handled */
	DECLARE_MULTICAST_DELEGATE(FOnEditCopyActorsEnd);
	/** delegate type for before edit paste actors is handled */
	DECLARE_MULTICAST_DELEGATE(FOnEditPasteActorsBegin);
	/** delegate type for after edit paste actors is handled */
	DECLARE_MULTICAST_DELEGATE(FOnEditPasteActorsEnd);
	/** delegate type for before edit duplicate actors is handled */
	DECLARE_MULTICAST_DELEGATE(FOnDuplicateActorsBegin);
	/** delegate type for after edit duplicate actors is handled */
	DECLARE_MULTICAST_DELEGATE(FOnDuplicateActorsEnd);	
	/** delegate type for before delete actors is handled */
	DECLARE_MULTICAST_DELEGATE(FOnDeleteActorsBegin);
	/** delegate type for after delete actors is handled */
	DECLARE_MULTICAST_DELEGATE(FOnDeleteActorsEnd);
	/** delegate type to handle viewing/editing a set of asset identifiers which are packages or ids */
	DECLARE_MULTICAST_DELEGATE_OneParam(FOnViewAssetIdentifiers, TArray<FAssetIdentifier>);
	/** delegate type to handle viewing/editing a set of asset identifiers (which are packages or ids) in the reference viewer */
	DECLARE_MULTICAST_DELEGATE_TwoParams(FOnOpenReferenceViewer, const TArray<FAssetIdentifier>, const FReferenceViewerParams);
	/** delegate type for when the editor requests a restart, enables overriding how a restart is performed */
	DECLARE_DELEGATE_RetVal_OneParam(bool /*bSuccess*/, FOnRestartRequested, const FString& /*ProjectName*/);
	/** delegate for when the editor has booted */
	DECLARE_MULTICAST_DELEGATE_OneParam(FOnEditorBoot, double Duration);
	/** delegate for when the editor has fully initialized */
	DECLARE_MULTICAST_DELEGATE_OneParam(FOnEditorInitialized, double Duration);

	/** Called when the CurrentLevel is switched to a new level.  Note that this event won't be fired for temporary
		changes to the current level, such as when copying/pasting actors. */
	static UNREALED_API FSimpleMulticastDelegate NewCurrentLevel;
	/** Called when the map has changed */
	static UNREALED_API FOnMapChanged MapChange;
	/** Called when an actor is added to a layer */
	static UNREALED_API FSimpleMulticastDelegate LayerChange;
	/** Called after an undo/redo */
	static UNREALED_API FSimpleMulticastDelegate PostUndoRedo;
	/** surfprops changed */
	static UNREALED_API FSimpleMulticastDelegate SurfProps;
	/** Sent when requesting to display the properties of selected actors or BSP surfaces */
	static UNREALED_API FSimpleMulticastDelegate SelectedProps;
	/** Fits the currently assigned texture to the selected surfaces */
	static UNREALED_API FOnFitTextureToSurface FitTextureToSurface;
	/** Called when the editor mode is changed */
	static UNREALED_API FOnModeChanged ChangeEditorMode;
	/** Called when properties of an actor have changed */
	static UNREALED_API FSimpleMulticastDelegate ActorPropertiesChange;
	/** Called when the editor needs to be refreshed */
	static UNREALED_API FSimpleMulticastDelegate RefreshEditor;
	/** called when all browsers need to be refreshed */
	static UNREALED_API FSimpleMulticastDelegate RefreshAllBrowsers;
	/** called when the level browser need to be refreshed */
	static UNREALED_API FSimpleMulticastDelegate RefreshLevelBrowser;
	/** called when the layer browser need to be refreshed */
	static UNREALED_API FSimpleMulticastDelegate RefreshLayerBrowser;
	/** called when the primitive stats browser need to be refreshed */
	static UNREALED_API FSimpleMulticastDelegate RefreshPrimitiveStatsBrowser;
	/** Called when an action is performed which interacts with the content browser; 
	 *  load any selected assets which aren't already loaded */
	static UNREALED_API FSimpleMulticastDelegate LoadSelectedAssetsIfNeeded;
	/** Called when load errors are about to be displayed */
	static UNREALED_API FSimpleMulticastDelegate DisplayLoadErrors;
	/** Called when an editor mode is being entered */
	UE_DEPRECATED(4.24, "Use EditorModeIDEnter instead")
	static UNREALED_API FOnEditorModeTransitioned EditorModeEnter;
	/** Called when an editor mode is being exited */
	UE_DEPRECATED(4.24, "Use EditorModeIDExit instead")
	static UNREALED_API FOnEditorModeTransitioned EditorModeExit;
	/** Called when an editor mode ID is being entered */
	UE_DEPRECATED(5.0, "Use the asset editor's mode manager to scope mode enter notifications.")
<<<<<<< HEAD
	static FOnEditorModeIDTransitioned EditorModeIDEnter;
	/** Called when an editor mode ID is being exited */
	UE_DEPRECATED(5.0, "Use the asset editor's mode manager to scope mode exit notifications.")
	static FOnEditorModeIDTransitioned EditorModeIDExit;
=======
	static UNREALED_API FOnEditorModeIDTransitioned EditorModeIDEnter;
	/** Called when an editor mode ID is being exited */
	UE_DEPRECATED(5.0, "Use the asset editor's mode manager to scope mode exit notifications.")
	static UNREALED_API FOnEditorModeIDTransitioned EditorModeIDExit;
>>>>>>> 4af6daef
	/** Sent when a PIE session is beginning (before we decide if PIE can run - allows clients to avoid blocking PIE) */
	static UNREALED_API FOnPIEEvent PreBeginPIE;
	/** Sent when a PIE session is beginning (but hasn't actually started yet) */
	static UNREALED_API FOnPIEEvent BeginPIE;
	/** Sent when a PIE session has fully started and after BeginPlay() has been called */
	static UNREALED_API FOnPIEEvent PostPIEStarted;
	/** Sent when a PIE session is ending, before anything else happens */
	static UNREALED_API FOnPIEEvent PrePIEEnded;
	/** Sent when a PIE session is ending */
	static UNREALED_API FOnPIEEvent EndPIE;
	/** Sent when a PIE session is paused */
	static UNREALED_API FOnPIEEvent PausePIE;
	/** Sent when a PIE session is resumed */
	static UNREALED_API FOnPIEEvent ResumePIE;
	/** Sent when a PIE session is single-stepped */
	static UNREALED_API FOnPIEEvent SingleStepPIE;
	/** Sent just before the user switches between from PIE to SIE, or vice-versa.  Passes in whether we are currently in SIE */
	static UNREALED_API FOnPIEEvent OnPreSwitchBeginPIEAndSIE;
	/** Sent after the user switches between from PIE to SIE, or vice-versa.  Passes in whether we are currently in SIE */
	static UNREALED_API FOnPIEEvent OnSwitchBeginPIEAndSIE;
	/** Sent when a PIE session is cancelled */
	static UNREALED_API FSimpleMulticastDelegate CancelPIE;
	/** Sent when PC local play session is starting */
	static UNREALED_API FOnStandaloneLocalPlayEvent BeginStandaloneLocalPlay;
	/** Within a property window, the currently selected item was changed.*/
	static UNREALED_API FSimpleMulticastDelegate PropertySelectionChange;
	/** Called after Landscape layer infomap update have completed */
	static UNREALED_API FSimpleMulticastDelegate PostLandscapeLayerUpdated;
	/** Called before SaveWorld is processed */
	static UNREALED_API FOnPreSaveWorldWithContext PreSaveWorldWithContext;
	/** Called after SaveWorld is processed */
<<<<<<< HEAD
	static FOnPostSaveWorldWithContext PostSaveWorldWithContext;
	/** Called before any number of external actors will be saved */
	static FOnPreSaveExternalActors PreSaveExternalActors;
	/** Called after any number of external actors has been saved */
	static FOnPostSaveExternalActors PostSaveExternalActors;
	/** Called before any asset validation happens via the Asset Validation subsystem. */
	static FSimpleMulticastDelegate OnPreAssetValidation;
	/** Called after asset validation happens by the Asset Validation subsystem. */
	static FSimpleMulticastDelegate OnPostAssetValidation;
=======
	static UNREALED_API FOnPostSaveWorldWithContext PostSaveWorldWithContext;
	/** Called before any number of external actors will be saved */
	static UNREALED_API FOnPreSaveExternalActors PreSaveExternalActors;
	/** Called after any number of external actors has been saved */
	static UNREALED_API FOnPostSaveExternalActors PostSaveExternalActors;
	/** Called before any asset validation happens via the Asset Validation subsystem. */
	static UNREALED_API FSimpleMulticastDelegate OnPreAssetValidation;
	/** Called after asset validation happens by the Asset Validation subsystem. */
	static UNREALED_API FSimpleMulticastDelegate OnPostAssetValidation;
>>>>>>> 4af6daef
	/** Called when finishing picking a new blueprint class during construction */
	static UNREALED_API FOnFinishPickingBlueprintClass OnFinishPickingBlueprintClass;
	/** Called when beginning configuration of a new asset */
<<<<<<< HEAD
	static FOnNewAssetCreation OnConfigureNewAssetProperties;
	/** Called when an asset is about to undergo a destructive action caused by the Editor UI (Delete, Move, Rename, Privatize, etc.) */
	static FOnPreDestructiveAssetAction OnPreDestructiveAssetAction;
=======
	static UNREALED_API FOnNewAssetCreation OnConfigureNewAssetProperties;
	/** Called when an asset is about to undergo a destructive action caused by the Editor UI (Delete, Move, Rename, Privatize, etc.) */
	static UNREALED_API FOnPreDestructiveAssetAction OnPreDestructiveAssetAction;
>>>>>>> 4af6daef
	/** Called when finishing configuration of a new asset */
	static UNREALED_API FOnNewAssetCreation OnNewAssetCreated;
	/** Called when new assets are being (re-)imported. */
	UE_DEPRECATED(4.22, "Use the ImportSubsystem instead. GEditor->GetEditorSubsystem<UImportSubsystem>()")
	static UNREALED_API FOnAssetPreImport OnAssetPreImport;
	/** Called when new assets have been (re-)imported. */
	UE_DEPRECATED(4.22, "Use the ImportSubsystem instead. GEditor->GetEditorSubsystem<UImportSubsystem>()")
	static UNREALED_API FOnAssetPostImport OnAssetPostImport;
	/** Called after an asset has been reimported */
	UE_DEPRECATED(4.22, "Use the ImportSubsystem instead. GEditor->GetEditorSubsystem<UImportSubsystem>()")
	static UNREALED_API FOnAssetReimport OnAssetReimport;
	/** Called when new actors are dropped on to the viewport */
<<<<<<< HEAD
	static FOnNewActorsDropped OnNewActorsDropped;
	/** Called when new actors are placed in the viewport */
	static FOnNewActorsPlaced OnNewActorsPlaced;
=======
	static UNREALED_API FOnNewActorsDropped OnNewActorsDropped;
	/** Called when new actors are placed in the viewport */
	static UNREALED_API FOnNewActorsPlaced OnNewActorsPlaced;
>>>>>>> 4af6daef
	/** Called when grid snapping is changed */
	static UNREALED_API FOnGridSnappingChanged OnGridSnappingChanged;
	/** Called when a lighting build has started */
	static UNREALED_API FSimpleMulticastDelegate OnLightingBuildStarted;
	/** Called when a lighting build has been kept */
	static UNREALED_API FSimpleMulticastDelegate OnLightingBuildKept;
	/** Called when a lighting build has failed (maybe called twice if cancelled) */
	static UNREALED_API FSimpleMulticastDelegate OnLightingBuildFailed;
	/** Called when a lighting build has succeeded */
	static UNREALED_API FSimpleMulticastDelegate OnLightingBuildSucceeded;
	/** Called when when attempting to apply an object to an actor (via drag drop) */
	static UNREALED_API FOnApplyObjectToActor OnApplyObjectToActor;
	/** Called when focusing viewport on a set of actors */
	static UNREALED_API FOnFocusViewportOnActors OnFocusViewportOnActors;
	/** Called before LoadMap is processed */
	static UNREALED_API FOnMapLoad OnMapLoad;
	/** Called when a map is opened, giving map name, and whether it was a template */
	static UNREALED_API FOnMapOpened OnMapOpened;
	/** Called when the editor camera is moved */
	static UNREALED_API FOnEditorCameraMoved OnEditorCameraMoved;
	/** Called when the editor camera is moved */
	static UNREALED_API FOnDollyPerspectiveCamera OnDollyPerspectiveCamera;
	/** Called on editor shutdown after packages have been successfully saved */
	static UNREALED_API FSimpleMulticastDelegate OnShutdownPostPackagesSaved;
	/** Called when one or more packages have been deleted through save */
	static UNREALED_API FOnPackageDeleted OnPackageDeleted;
	/** Called when the user requests assets to be deleted to determine if the operation is available.  */
	static UNREALED_API FOnAssetsCanDelete OnAssetsCanDelete;
	/** Called when the user requests certain assets be deletedand  allows the addition of secondary assets that should also be deleted */
	static UNREALED_API FOnAssetsAddExtraObjectsToDelete OnAssetsAddExtraObjectsToDelete;
	/** Called when the user requests certain assets be deleted (DOES NOT imply that the asset will be deleted... the user could cancel) */
	static UNREALED_API FOnAssetsPreDelete OnAssetsPreDelete;
	/** Called when one or more assets have been deleted */
	static UNREALED_API FOnAssetsDeleted OnAssetsDeleted;
	/** Called when a user starts dragging something out of content browser (can be multiple assets) */
<<<<<<< HEAD
	static FOnAssetDragStarted OnAssetDragStarted;
	/** Called when a user changes the UInputSettings::bEnableGestureRecognizer setting to refresh the available actions. */
	static FSimpleMulticastDelegate OnEnableGestureRecognizerChanged;
=======
	static UNREALED_API FOnAssetDragStarted OnAssetDragStarted;
	/** Called when a user changes the UInputSettings::bEnableGestureRecognizer setting to refresh the available actions. */
	static UNREALED_API FSimpleMulticastDelegate OnEnableGestureRecognizerChanged;
>>>>>>> 4af6daef
	/** Called when Action or Axis mappings have been changed */
	static UNREALED_API FSimpleMulticastDelegate OnActionAxisMappingsChanged;
	/** Called from FEditorUtils::AddLevelToWorld after the level is added successfully to the world. */
	static UNREALED_API FOnAddLevelToWorld OnAddLevelToWorld;
	/** Sent before edit cut is handled */
	static UNREALED_API FOnEditCutActorsBegin OnEditCutActorsBegin;
	/** Sent after edit cut is handled */
	static UNREALED_API FOnEditCutActorsEnd OnEditCutActorsEnd;
	/** Sent before edit copy is handled */
	static UNREALED_API FOnEditCopyActorsBegin OnEditCopyActorsBegin;
	/** Sent after edit copy is handled */
	static UNREALED_API FOnEditCopyActorsEnd OnEditCopyActorsEnd;
	/** Sent before edit paste is handled */
	static UNREALED_API FOnEditPasteActorsBegin OnEditPasteActorsBegin;
	/** Sent after edit paste is handled */
	static UNREALED_API FOnEditPasteActorsEnd OnEditPasteActorsEnd;
	/** Sent before duplicate is handled */
	static UNREALED_API FOnDuplicateActorsBegin OnDuplicateActorsBegin;
	/** Sent after duplicate is handled */
	static UNREALED_API FOnDuplicateActorsEnd OnDuplicateActorsEnd;
	/** Sent when delete begin called */
	static UNREALED_API FOnDeleteActorsBegin OnDeleteActorsBegin;
	/** Sent when delete end called */
	static UNREALED_API FOnDeleteActorsEnd OnDeleteActorsEnd;
	/** Called when you want to view things in the reference viewer, these are bound to by asset manager editor plugins */
	static UNREALED_API FOnOpenReferenceViewer OnOpenReferenceViewer;
	/** Called when you want to view things in the size map */
	static UNREALED_API FOnViewAssetIdentifiers OnOpenSizeMap;
	/** Called when you want to view things in the asset audit window */
	static UNREALED_API FOnViewAssetIdentifiers OnOpenAssetAudit;
	/** Called to try and edit an asset identifier, which could be a package or searchable name */
	static UNREALED_API FOnViewAssetIdentifiers OnEditAssetIdentifiers;
	/** Called when the editor requests a restart */
	static UNREALED_API FOnRestartRequested OnRestartRequested;
	/** Called when the editor has booted */
	static UNREALED_API FOnEditorBoot OnEditorBoot;
	/** Called when the editor has initialized */
	static UNREALED_API FOnEditorInitialized OnEditorInitialized;
};

/**
 * Scoped delegate wrapper
 */
 #define DECLARE_SCOPED_DELEGATE( CallbackName, TriggerFunc )						\
	class UNREALED_API FScoped##CallbackName##Impl										\
	{																				\
	public:																			\
		static void FireCallback() { TriggerFunc; }									\
	};																				\
																					\
	typedef TScopedCallback<FScoped##CallbackName##Impl> FScoped##CallbackName;

DECLARE_SCOPED_DELEGATE( ActorPropertiesChange, FEditorDelegates::ActorPropertiesChange.Broadcast() );
DECLARE_SCOPED_DELEGATE( RefreshAllBrowsers, FEditorDelegates::RefreshAllBrowsers.Broadcast() );

#undef DECLARE_SCOPED_DELEGATE


/** Texture alignment. */
enum ETAxis
{
	TAXIS_X                 = 0,
	TAXIS_Y                 = 1,
	TAXIS_Z                 = 2,
	TAXIS_WALLS             = 3,
	TAXIS_AUTO              = 4,
};






/**
 * MapChangeEventFlags defines flags passed to FEditorDelegates::MapChange global events
 */
namespace MapChangeEventFlags
{
	/** MapChangeEventFlags::Type */
	typedef uint32 Type;

	/** Default flags */
	inline const Type Default = 0;

	/** Set when a new map is created, loaded from disk, imported, etc. */
	inline const Type NewMap = 1 << 0;

	/** Set when a map rebuild occurred */
	inline const Type MapRebuild = 1 << 1;

	/** Set when a world was destroyed (torn down) */
	inline const Type WorldTornDown = 1 << 2;
}

/**
 * This class begins an object movement change when created and ends it when it falls out of scope
 */
class FScopedObjectMovement
{
public:
	/**
	 * Constructor.  Broadcasts a delegate to notify listeners an actor is about to move
	 */
	FScopedObjectMovement( UObject* InObject )
		: Object( InObject )
	{
		if( GEditor && Object.IsValid() )
		{
			GEditor->BroadcastBeginObjectMovement( *Object );
		}
	}

	/**
	 * Constructor.  Broadcasts a delegate to notify listeners an actor has moved
	 */
	~FScopedObjectMovement()
	{
		if( GEditor && Object.IsValid() )
		{
			GEditor->BroadcastEndObjectMovement( *Object );
		}
	}
private:
	/** The object being moved */
	TWeakObjectPtr<UObject> Object;
};

/**
 * Import the entire default properties block for the class specified
 * 
 * @param	Class		the class to import defaults for
 * @param	Text		buffer containing the text to be imported
 * @param	Warn		output device for log messages
 * @param	Depth		current nested subobject depth
 * @param	LineNumber	the starting line number for the defaultproperties block (used for log messages)
 *
 * @return	NULL if the default values couldn't be imported
 */

/**
 * Parameters for ImportObjectProperties
 */
struct FImportObjectParams
{
	/** the location to import the property values to */
	uint8*				DestData = nullptr;

	/** pointer to a buffer containing the values that should be parsed and imported */
	const TCHAR*		SourceText = nullptr;

	/** the struct for the data we're importing */
	UStruct*			ObjectStruct = nullptr;

	/** the original object that ImportObjectProperties was called for.
		if SubobjectOuter is a subobject, corresponds to the first object in SubobjectOuter's Outer chain that is not a subobject itself.
		if SubobjectOuter is not a subobject, should normally be the same value as SubobjectOuter */
	UObject*			SubobjectRoot = nullptr;

	/** the object corresponding to DestData; this is the object that will used as the outer when creating subobjects from definitions contained in SourceText */
	UObject*			SubobjectOuter = nullptr;

	/** output device to use for log messages */
	FFeedbackContext*	Warn = nullptr;

	/** current nesting level */
	int32					Depth = 0;

	/** used when importing defaults during script compilation for tracking which line we're currently for the purposes of printing compile errors */
	int32					LineNumber = INDEX_NONE;

	/** contains the mappings of instanced objects and components to their templates; used when recursively calling ImportObjectProperties; generally
		not necessary to specify a value when calling this function from other code */
	FObjectInstancingGraph* InInstanceGraph = nullptr;

	/** provides a mapping from an existing object, typically an actor, (which may no longer be loaded) to a new instance to which it should be remapped */
	const TMap<FSoftObjectPath, UObject*>* ObjectRemapper = nullptr;

	/** True if we should call PreEditChange/PostEditChange on the object as it's imported.  Pass false here
		if you're going to do that on your own. */
	bool				bShouldCallEditChange = true;
};


/**
 * Parse and import text as property values for the object specified.
 * 
 * @param	InParams	Parameters for object import; see declaration of FImportObjectParams.
 *
 * @return	NULL if the default values couldn't be imported
 */
UNREALED_API const TCHAR* ImportObjectProperties( FImportObjectParams& InParams );

/**
 * Parse and import text as property values for the object specified.
 * 
 * @param	DestData			the location to import the property values to
 * @param	SourceText			pointer to a buffer containing the values that should be parsed and imported
 * @param	ObjectStruct		the struct for the data we're importing
 * @param	SubobjectRoot		the original object that ImportObjectProperties was called for.
 *								if SubobjectOuter is a subobject, corresponds to the first object in SubobjectOuter's Outer chain that is not a subobject itself.
 *								if SubobjectOuter is not a subobject, should normally be the same value as SubobjectOuter
 * @param	SubobjectOuter		the object corresponding to DestData; this is the object that will used as the outer when creating subobjects from definitions contained in SourceText
 * @param	Warn				output device to use for log messages
 * @param	Depth				current nesting level
 * @param	LineNumber			used when importing defaults during script compilation for tracking which line the defaultproperties block begins on
 * @param	InstanceGraph		contains the mappings of instanced objects and components to their templates; used when recursively calling ImportObjectProperties; generally
 *								not necessary to specify a value when calling this function from other code
 * @param	ObjectRemapper		used when duplicating objects, typically actors, to remap references from a source object to the duplicated object
 *
 * @return	NULL if the default values couldn't be imported
 */
const TCHAR* ImportObjectProperties(
	uint8*				DestData,
	const TCHAR*		SourceText,
	UStruct*			ObjectStruct,
	UObject*			SubobjectRoot,
	UObject*			SubobjectOuter,
	FFeedbackContext*	Warn,
	int32					Depth,
	int32					LineNumber = INDEX_NONE,
	FObjectInstancingGraph* InstanceGraph = nullptr,
	const TMap<FSoftObjectPath, UObject*>* ObjectRemapper = nullptr
	);

//
// GBuildStaticMeshCollision - Global control for building static mesh collision on import.
//

extern bool GBuildStaticMeshCollision;

//
// Creating a static mesh from an array of triangles.
//
UStaticMesh* CreateStaticMesh(struct FMeshDescription& RawMesh,TArray<FStaticMaterial>& Materials,UObject* Outer,FName Name);

struct FMergeStaticMeshParams
{
	/**
	 *Constructor, setting all values to usable defaults 
	 */
	FMergeStaticMeshParams();

	/** A translation to apply to the verts in SourceMesh */
	FVector Offset;
	/** A rotation to apply to the verts in SourceMesh */
	FRotator Rotation;
	/** A uniform scale to apply to the verts in SourceMesh */
	float ScaleFactor;
	/** A non-uniform scale to apply to the verts in SourceMesh */
	FVector ScaleFactor3D;
	
	/** If true, DestMesh will not be rebuilt */
	bool bDeferBuild;
	
	/** If set, all triangles in SourceMesh will be set to this element index, instead of duplicating SourceMesh's elements into DestMesh's elements */
	int32 OverrideElement;

	/** If true, UVChannelRemap will be used to reroute UV channel values from one channel to another */
	bool bUseUVChannelRemapping;
	/** An array that can remap UV values from one channel to another */
	int32 UVChannelRemap[8];
	
	/* If true, UVScaleBias will be used to modify the UVs (AFTER UVChannelRemap has been applied) */
	bool bUseUVScaleBias;
	/* Scales/Bias's to apply to each UV channel in SourceMesh */
	FVector4 UVScaleBias[8];
};

/**
 * Merges SourceMesh into DestMesh, applying transforms along the way
 *
 * @param DestMesh The static mesh that will have SourceMesh merged into
 * @param SourceMesh The static mesh to merge in to DestMesh
 * @param Params Settings for the merge
 */
void MergeStaticMesh(UStaticMesh* DestMesh, UStaticMesh* SourceMesh, const FMergeStaticMeshParams& Params);

//
// Converting models to static meshes.
//
UNREALED_API void GetBrushMesh(ABrush* Brush, UModel* Model, struct FMeshDescription& OutMesh, TArray<FStaticMaterial>& OutMaterials);
UStaticMesh* CreateStaticMeshFromBrush(UObject* Outer,FName Name,ABrush* Brush,UModel* Model);
 
/**
 * Converts a static mesh to a brush.
 *
 * @param	Model					[out] The target brush.  Must be non-NULL.
 * @param	StaticMeshActor			The source static mesh.  Must be non-NULL.
 */
UNREALED_API void CreateModelFromStaticMesh(UModel* Model,AStaticMeshActor* StaticMeshActor);


/**
 * Sets GWorld to the passed in PlayWorld and sets a global flag indicating that we are playing
 * in the Editor.
 *
 * @param	PlayInEditorWorld		PlayWorld
 * @return	the original GWorld
 */
UNREALED_API UWorld* SetPlayInEditorWorld( UWorld* PlayInEditorWorld );

/**
 * Restores GWorld to the passed in one and reset the global flag indicating whether we are a PIE
 * world or not.
 *
 * @param EditorWorld	original world being edited
 */
UNREALED_API void RestoreEditorWorld( UWorld* EditorWorld );


/*-----------------------------------------------------------------------------
	Parameter parsing functions.
-----------------------------------------------------------------------------*/

bool GetFVECTOR( const TCHAR* Stream, const TCHAR* Match, FVector& Value );
bool GetFVECTOR( const TCHAR* Stream, FVector& Value );
const TCHAR* GetFVECTORSpaceDelimited( const TCHAR* Stream, FVector& Value );
bool GetFROTATOR( const TCHAR* Stream, const TCHAR* Match, FRotator& Rotation, int32 ScaleFactor );
bool GetFROTATOR( const TCHAR* Stream, FRotator& Rotation, int ScaleFactor );
const TCHAR* GetFROTATORSpaceDelimited( const TCHAR* Stream, FRotator& Rotation, int32 ScaleFactor );
bool GetBEGIN( const TCHAR** Stream, const TCHAR* Match );
bool GetEND( const TCHAR** Stream, const TCHAR* Match );
bool GetREMOVE( const TCHAR** Stream, const TCHAR* Match );
bool GetSUBSTRING(const TCHAR*	Stream, const TCHAR* Match, TCHAR* Value, int32 MaxLen);
TCHAR* SetFVECTOR( TCHAR* Dest, const FVector* Value );

/**
 * Takes an FName and checks to see that it is unique among all loaded objects.
 *
 * @param	InName		The name to check
 * @param	Outer		The context for validating this object name. Should be a group/package
 * @param	InReason	If the check fails, this string is filled in with the reason why.
 *
 * @return	true if the name is valid
 */

UNREALED_API bool IsUniqueObjectName( const FName& InName, UObject* Outer, FText* InReason = nullptr );

/**
 * Takes an FName and checks to see that it is unique among all loaded objects in all packages.
 *
 * @param	InName		The name to check
 * @param	InReason	If the check fails, this string is filled in with the reason why.
 *
 * @return	true if the name is valid
 */
UNREALED_API bool IsGloballyUniqueObjectName(const FName& InName, FText* InReason = nullptr);

/**
 * Takes an FName and checks to see that it is unique among all loaded objects.
 *
 * @param	InName		The name to check
 * @param	Outer		The context for validating this object name. Should be a group/package.
 * @param	InReason	If the check fails, this string is filled in with the reason why.
 *
 * @return	true if the name is valid
 */

UNREALED_API bool IsUniqueObjectName( const FName& InName, UObject* Outer, FText& InReason );


/**
 * Provides access to the FEditorModeTools for the level editor
 */
UNREALED_API class FEditorModeTools& GLevelEditorModeTools();

/**
 * Checks if FEditorModeTools is valid
 */
UNREALED_API bool GLevelEditorModeToolsIsValid();

namespace EditorUtilities
{
	/**
	 * Given an actor in a Simulation or PIE world, tries to find a counterpart actor in the editor world
	 *
	 * @param	Actor	The simulation world actor that we want to find a counterpart for
	 *
	 * @return	The found editor world actor, or NULL if we couldn't find a counterpart
	 */
	UNREALED_API AActor* GetEditorWorldCounterpartActor( AActor* Actor );

	/**
	 * Given an actor in the editor world, tries to find a counterpart actor in a Simulation or PIE world
	 *
	 * @param	Actor	The editor world actor that we want to find a counterpart for
	 *
	 * @return	The found Simulation or PIE world actor, or NULL if we couldn't find a counterpart
	 */
	UNREALED_API AActor* GetSimWorldCounterpartActor( AActor* Actor );

	/**
	 * Guiven an actor in the editor world, and SourceComponent from Simulation or PIE world
	 * find the matching component in the Editor World
	 *
	 * @param	SourceComponent	SouceCompoent in SIM world
	 * @param	TargetActor		TargetActor in editor world
	 *
	 * @return	the sound editor component or NULL if we couldn't find
	 */
	UNREALED_API UActorComponent* FindMatchingComponentInstance( UActorComponent* SourceComponent, AActor* TargetActor );

	/** Options for CopyActorProperties */
	namespace ECopyOptions
	{
		enum Type
		{
			/** Default copy options */
			Default = 0,

			/** Set this option to preview the changes and not actually copy anything.  This will count the number of properties that would be copied. */
			PreviewOnly = 1 << 0,

			/** Call PostEditChangeProperty for each modified property */
			CallPostEditChangeProperty = 1 << 1,

			/** Call PostEditMove if we detect that a transform property was changed */
			CallPostEditMove = 1 << 2,

			/** Copy only Edit and Interp properties.  Otherwise we copy all properties by default */
			OnlyCopyEditOrInterpProperties = 1 << 3,

			/** Propagate property changes to archetype instances if the target actor is a CDO */
			PropagateChangesToArchetypeInstances = 1 << 4,

			/** Filters out Blueprint Read-only properties */
			FilterBlueprintReadOnly = 1 << 5,

			/** Filters out properties that are marked instance only. */
			SkipInstanceOnlyProperties = 1 << 6,
		};
	}


	/** Copy options structure for CopyActorProperties */
	struct FCopyOptions
	{
		/** Implicit construction for an options enumeration */
		FCopyOptions(const ECopyOptions::Type InFlags) : Flags(InFlags) {}

		/** Check whether we can copy the specified property */
		bool CanCopyProperty(FProperty& Property, UObject& Object) const
		{
			return !PropertyFilter || PropertyFilter(Property, Object);
		}

		/** User-specified flags for the copy */
		ECopyOptions::Type Flags;

		/** User-specified custom property filter predicate */
		TFunction<bool(FProperty&, UObject&)> PropertyFilter;
	};

	/** Helper function for CopyActorProperties(). Copies a single property form a source object to a target object. */
	UNREALED_API void CopySingleProperty(const UObject* const InSourceObject, UObject* const InTargetObject, FProperty* const InProperty);

	/**
	 * Copies properties from one actor to another.  Designed for propagating changes made to PIE actors back to their EditorWorld
	 * counterpart, or pushing spawned actor changes back to a Blueprint CDO object.  You can pass the 'PreviewOnly' option to
	 * count the properties that would be copied instead of actually copying them.
	 *
	 * @param	SourceActor		Actor to copy properties from
	 * @param	TargetActor		Actor that will be modified with properties propagated from the source actor
	 * @param	Options			Optional options for this copy action (see ECopyOptions::Type)
	 *
	 * @return	The number of properties that were copied over (properties that were filtered out, or were already identical, are not counted.)
	 */
	UNREALED_API int32 CopyActorProperties( AActor* SourceActor, AActor* TargetActor, const FCopyOptions& Options = FCopyOptions(ECopyOptions::Default) );


	// ==== Multi step import utilities ====

	/**
	 * Parameters for the ImportCreateObjectStep and ImportObjectPropertiesStep. Used for multi steps import.
	 */
	struct FMultiStepsImportObjectParams
	{
		/** The location to import the property values to */
		uint8* DestData = nullptr;

		/** Text buffer containing the values that should be parsed and imported */
		FStringView SourceText;

		/** The struct for the data we're importing */
		UStruct* ObjectStruct = nullptr;

		/** The original object that ImportObjectProperties was called for.
			If SubobjectOuter is a subobject, corresponds to the first object in SubobjectOuter's Outer chain that is not a subobject itself.
			If SubobjectOuter is not a subobject, should normally be the same value as SubobjectOuter */
		UObject* SubobjectRoot = nullptr;

		/** The object corresponding to DestData; this is the object that will used as the outer when creating subobjects from definitions contained in SourceText */
		UObject* SubobjectOuter = nullptr;

		/** Output device to use for log messages */
		FFeedbackContext*	Warn = nullptr;

		/** Current nesting level */
		int32 Depth = 0;

		/** Used when importing defaults during script compilation for tracking which line we're currently for the purposes of printing compile errors */
		int32 LineNumber = INDEX_NONE;

		/** Contains the mappings of instanced objects and components to their templates; used when recursively calling ImportObjectProperties; generally
			not necessary to specify a value when calling this function from other code */
		FObjectInstancingGraph* InInstanceGraph = nullptr;

		/** 
		 * Provides a mapping from an exported path to a new instance to which it should be remapped 
		 * Imported object will be added to this map when possible during the create objects step.
		 */
<<<<<<< HEAD
		TMap<FString, UObject*>* ObjectRemapper = nullptr;
=======
		TMap<FSoftObjectPath, UObject*>* ObjectRemapper = nullptr;
>>>>>>> 4af6daef

		/** 
		 * Tell what properties shouldn't be imported when importing the properties
		 */
		TSet<FProperty*>* PropertiesToSkip = nullptr;

		/** True if we should call PreEditChange/PostEditChange on the object as it's imported. Pass false here
			if you're going to do that on your own. */
		bool bShouldCallEditChange = false;
	};

	/**
	 * Parse text and create the objects for the object specified.
	 * See ImportObjectPropertiesStep for the next step of the multi steps object import
	 * 
	 * @param	InParams	Parameters for object the multistep object import; see declaration of FMultiStepsImportObjectParams.
	 *
	 * @return	nullptr if the objects couldn't be imported
	 */
	UNREALED_API const TCHAR* ImportCreateObjectsStep(FMultiStepsImportObjectParams& InParams);

	/**
	 * Parse text and import the properties for the object specified and its subobjects.
	 * Call ImportCreateObjectsStep before calling this function to create the subobjects
	 * 
	 * @param	InParams	Parameters for object the multistep object import; see declaration of FMultiStepsImportObjectParams.
	 *
	 * @return	nullptr if the values couldn't be imported
	 */
	UNREALED_API const TCHAR* ImportObjectsPropertiesStep(FMultiStepsImportObjectParams& InParams);


}


extern UNREALED_API class FLevelEditorViewportClient* GCurrentLevelEditingViewportClient;

/** Tracks the last level editing viewport client that received a key press. */
extern UNREALED_API class FLevelEditorViewportClient* GLastKeyLevelEditingViewportClient;<|MERGE_RESOLUTION|>--- conflicted
+++ resolved
@@ -87,11 +87,6 @@
 	DECLARE_MULTICAST_DELEGATE_TwoParams(FOnDollyPerspectiveCamera, const FVector&, int32 );
 	/** delegate type for pre save world events ( UWorld* World, FObjectPreSaveContext ObjectSaveContext ) */
 	DECLARE_MULTICAST_DELEGATE_TwoParams(FOnPreSaveWorldWithContext, class UWorld*, FObjectPreSaveContext);
-<<<<<<< HEAD
-	/** delegate type for post save world events ( uint32 SaveFlags, UWorld* World, bool bSuccess ) */
-	DECLARE_MULTICAST_DELEGATE_ThreeParams(FOnPostSaveWorld, uint32, class UWorld*, bool);
-=======
->>>>>>> 4af6daef
 	/** delegate type for post save world events ( UWorld* World, FObjectPostSaveContext ObjectSaveContext ) */
 	DECLARE_MULTICAST_DELEGATE_TwoParams(FOnPostSaveWorldWithContext, class UWorld*, FObjectPostSaveContext);
 	/** delegate type for pre save external actors event, called by editor save codepaths and auto saves ( UWorld* World )*/
@@ -221,17 +216,10 @@
 	static UNREALED_API FOnEditorModeTransitioned EditorModeExit;
 	/** Called when an editor mode ID is being entered */
 	UE_DEPRECATED(5.0, "Use the asset editor's mode manager to scope mode enter notifications.")
-<<<<<<< HEAD
-	static FOnEditorModeIDTransitioned EditorModeIDEnter;
-	/** Called when an editor mode ID is being exited */
-	UE_DEPRECATED(5.0, "Use the asset editor's mode manager to scope mode exit notifications.")
-	static FOnEditorModeIDTransitioned EditorModeIDExit;
-=======
 	static UNREALED_API FOnEditorModeIDTransitioned EditorModeIDEnter;
 	/** Called when an editor mode ID is being exited */
 	UE_DEPRECATED(5.0, "Use the asset editor's mode manager to scope mode exit notifications.")
 	static UNREALED_API FOnEditorModeIDTransitioned EditorModeIDExit;
->>>>>>> 4af6daef
 	/** Sent when a PIE session is beginning (before we decide if PIE can run - allows clients to avoid blocking PIE) */
 	static UNREALED_API FOnPIEEvent PreBeginPIE;
 	/** Sent when a PIE session is beginning (but hasn't actually started yet) */
@@ -263,17 +251,6 @@
 	/** Called before SaveWorld is processed */
 	static UNREALED_API FOnPreSaveWorldWithContext PreSaveWorldWithContext;
 	/** Called after SaveWorld is processed */
-<<<<<<< HEAD
-	static FOnPostSaveWorldWithContext PostSaveWorldWithContext;
-	/** Called before any number of external actors will be saved */
-	static FOnPreSaveExternalActors PreSaveExternalActors;
-	/** Called after any number of external actors has been saved */
-	static FOnPostSaveExternalActors PostSaveExternalActors;
-	/** Called before any asset validation happens via the Asset Validation subsystem. */
-	static FSimpleMulticastDelegate OnPreAssetValidation;
-	/** Called after asset validation happens by the Asset Validation subsystem. */
-	static FSimpleMulticastDelegate OnPostAssetValidation;
-=======
 	static UNREALED_API FOnPostSaveWorldWithContext PostSaveWorldWithContext;
 	/** Called before any number of external actors will be saved */
 	static UNREALED_API FOnPreSaveExternalActors PreSaveExternalActors;
@@ -283,19 +260,12 @@
 	static UNREALED_API FSimpleMulticastDelegate OnPreAssetValidation;
 	/** Called after asset validation happens by the Asset Validation subsystem. */
 	static UNREALED_API FSimpleMulticastDelegate OnPostAssetValidation;
->>>>>>> 4af6daef
 	/** Called when finishing picking a new blueprint class during construction */
 	static UNREALED_API FOnFinishPickingBlueprintClass OnFinishPickingBlueprintClass;
 	/** Called when beginning configuration of a new asset */
-<<<<<<< HEAD
-	static FOnNewAssetCreation OnConfigureNewAssetProperties;
-	/** Called when an asset is about to undergo a destructive action caused by the Editor UI (Delete, Move, Rename, Privatize, etc.) */
-	static FOnPreDestructiveAssetAction OnPreDestructiveAssetAction;
-=======
 	static UNREALED_API FOnNewAssetCreation OnConfigureNewAssetProperties;
 	/** Called when an asset is about to undergo a destructive action caused by the Editor UI (Delete, Move, Rename, Privatize, etc.) */
 	static UNREALED_API FOnPreDestructiveAssetAction OnPreDestructiveAssetAction;
->>>>>>> 4af6daef
 	/** Called when finishing configuration of a new asset */
 	static UNREALED_API FOnNewAssetCreation OnNewAssetCreated;
 	/** Called when new assets are being (re-)imported. */
@@ -308,15 +278,9 @@
 	UE_DEPRECATED(4.22, "Use the ImportSubsystem instead. GEditor->GetEditorSubsystem<UImportSubsystem>()")
 	static UNREALED_API FOnAssetReimport OnAssetReimport;
 	/** Called when new actors are dropped on to the viewport */
-<<<<<<< HEAD
-	static FOnNewActorsDropped OnNewActorsDropped;
-	/** Called when new actors are placed in the viewport */
-	static FOnNewActorsPlaced OnNewActorsPlaced;
-=======
 	static UNREALED_API FOnNewActorsDropped OnNewActorsDropped;
 	/** Called when new actors are placed in the viewport */
 	static UNREALED_API FOnNewActorsPlaced OnNewActorsPlaced;
->>>>>>> 4af6daef
 	/** Called when grid snapping is changed */
 	static UNREALED_API FOnGridSnappingChanged OnGridSnappingChanged;
 	/** Called when a lighting build has started */
@@ -352,15 +316,9 @@
 	/** Called when one or more assets have been deleted */
 	static UNREALED_API FOnAssetsDeleted OnAssetsDeleted;
 	/** Called when a user starts dragging something out of content browser (can be multiple assets) */
-<<<<<<< HEAD
-	static FOnAssetDragStarted OnAssetDragStarted;
-	/** Called when a user changes the UInputSettings::bEnableGestureRecognizer setting to refresh the available actions. */
-	static FSimpleMulticastDelegate OnEnableGestureRecognizerChanged;
-=======
 	static UNREALED_API FOnAssetDragStarted OnAssetDragStarted;
 	/** Called when a user changes the UInputSettings::bEnableGestureRecognizer setting to refresh the available actions. */
 	static UNREALED_API FSimpleMulticastDelegate OnEnableGestureRecognizerChanged;
->>>>>>> 4af6daef
 	/** Called when Action or Axis mappings have been changed */
 	static UNREALED_API FSimpleMulticastDelegate OnActionAxisMappingsChanged;
 	/** Called from FEditorUtils::AddLevelToWorld after the level is added successfully to the world. */
@@ -872,11 +830,7 @@
 		 * Provides a mapping from an exported path to a new instance to which it should be remapped 
 		 * Imported object will be added to this map when possible during the create objects step.
 		 */
-<<<<<<< HEAD
-		TMap<FString, UObject*>* ObjectRemapper = nullptr;
-=======
 		TMap<FSoftObjectPath, UObject*>* ObjectRemapper = nullptr;
->>>>>>> 4af6daef
 
 		/** 
 		 * Tell what properties shouldn't be imported when importing the properties
