--- conflicted
+++ resolved
@@ -208,11 +208,7 @@
 	/** Clear the current combo list selection */
 	UNREALED_API void ClearSelection();
 
-<<<<<<< HEAD
-	FText GetCurrentSearchString() const;
-=======
 	UNREALED_API FText GetCurrentSearchString() const;
->>>>>>> 4af6daef
 
 	/**
 	 * Called when the user changes the text in the search box.
@@ -241,21 +237,12 @@
 		TSharedPtr<IClassViewerFilter> ClassFilter;
 		TSharedPtr<FClassViewerFilterFuncs> FilterFuncs;
 	};
-<<<<<<< HEAD
-
-	/**
-	 * Updates the filtered list of component names.
-	 */
-	void GenerateFilteredComponentList();
-
-=======
 
 	/**
 	 * Updates the filtered list of component names.
 	 */
 	UNREALED_API void GenerateFilteredComponentList();
 
->>>>>>> 4af6daef
 private:
 	
 	FText GetFriendlyComponentName(FComponentClassComboEntryPtr Entry) const;
