--- conflicted
+++ resolved
@@ -15,14 +15,11 @@
 class FComponentClassComboEntry;
 class SToolTip;
 class FTextFilterExpressionEvaluator;
-<<<<<<< HEAD
-=======
 class IClassViewerFilter;
 class IUnloadedBlueprintData;
 class FClassViewerFilterFuncs;
 class FClassViewerFilterOption;
 class FClassViewerInitializationOptions;
->>>>>>> 6bbb88c8
 
 typedef TSharedPtr<class FComponentClassComboEntry> FComponentClassComboEntryPtr;
 
@@ -210,14 +207,6 @@
 	/** Clear the current combo list selection */
 	void ClearSelection();
 
-<<<<<<< HEAD
-	/**
-	 * Updates the filtered list of component names.
-	 */
-	void GenerateFilteredComponentList();
-
-=======
->>>>>>> 6bbb88c8
 	FText GetCurrentSearchString() const;
 
 	/**
