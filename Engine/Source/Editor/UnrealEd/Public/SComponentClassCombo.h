// Copyright Epic Games, Inc. All Rights Reserved.

#pragma once

#include "CoreMinimal.h"
#include "SlateFwd.h"
#include "Templates/SubclassOf.h"
#include "Components/ActorComponent.h"
#include "SubobjectData.h"
#include "Widgets/DeclarativeSyntaxSupport.h"
#include "Widgets/Input/SComboButton.h"
#include "Widgets/Views/STableViewBase.h"
#include "Widgets/Views/STableRow.h"

class FComponentClassComboEntry;
class SToolTip;
class FTextFilterExpressionEvaluator;
class IClassViewerFilter;
class IUnloadedBlueprintData;
class FClassViewerFilterFuncs;
class FClassViewerFilterOption;
class FClassViewerInitializationOptions;

typedef TSharedPtr<class FComponentClassComboEntry> FComponentClassComboEntryPtr;

//////////////////////////////////////////////////////////////////////////

namespace EComponentCreateAction
{
	enum Type
	{
		/** Create a new C++ class based off the specified ActorComponent class and then add it to the tree */
		CreateNewCPPClass,
		/** Create a new blueprint class based off the specified ActorComponent class and then add it to the tree */
		CreateNewBlueprintClass,
		/** Spawn a new instance of the specified ActorComponent class and then add it to the tree */
		SpawnExistingClass,
	};
}


DECLARE_DELEGATE_OneParam(FOnSubobjectCreated, FSubobjectDataHandle);

DECLARE_DELEGATE_RetVal_ThreeParams( UActorComponent*, FComponentClassSelected, TSubclassOf<UActorComponent>, EComponentCreateAction::Type, UObject*);
DECLARE_DELEGATE_RetVal_ThreeParams( FSubobjectDataHandle, FSubobjectClassSelected, TSubclassOf<UActorComponent>, EComponentCreateAction::Type, UObject*);

struct FComponentEntryCustomizationArgs
{
	/** Specific asset to use instead of the selected asset in the content browser */
	TWeakObjectPtr<UObject> AssetOverride;
	/** Custom name to display */
	FString ComponentNameOverride;
	
	/** Callback when a new subobject is created */
	FOnSubobjectCreated OnSubobjectCreated;
	/** Brush icon to use instead of the class icon */
	FName IconOverrideBrushName;
	/** Custom sort priority to use (smaller means sorted first) */
	int32 SortPriority;

	FComponentEntryCustomizationArgs()
		: AssetOverride( nullptr )
		, ComponentNameOverride()
		, IconOverrideBrushName( NAME_None )
		, SortPriority(0)
	{
	
	}
};
class FComponentClassComboEntry: public TSharedFromThis<FComponentClassComboEntry>
{
public:
	FComponentClassComboEntry( const FString& InHeadingText, TSubclassOf<UActorComponent> InComponentClass, bool InIncludedInFilter, EComponentCreateAction::Type InComponentCreateAction, FComponentEntryCustomizationArgs InCustomizationArgs = FComponentEntryCustomizationArgs() )
		: ComponentClass(InComponentClass)
		, IconClass(InComponentClass)
		, ComponentName()
		, ComponentPath()
		, HeadingText(InHeadingText)
		, bIncludedInFilter(InIncludedInFilter)
		, ComponentCreateAction(InComponentCreateAction)
		, CustomizationArgs(InCustomizationArgs)
	{}

	FComponentClassComboEntry(const FString& InHeadingText, const FString& InComponentName, FTopLevelAssetPath InComponentPath, const UClass* InIconClass, bool InIncludedInFilter)
		: ComponentClass(nullptr)
		, IconClass(InIconClass)
		, ComponentName(InComponentName)
		, ComponentPath(InComponentPath)
		, HeadingText(InHeadingText)
		, bIncludedInFilter(InIncludedInFilter)
		, ComponentCreateAction(EComponentCreateAction::SpawnExistingClass)
	{}

	FComponentClassComboEntry( const FString& InHeadingText )
		: ComponentClass(nullptr)
		, IconClass(nullptr)
		, ComponentName()
		, ComponentPath()
		, HeadingText(InHeadingText)
		, bIncludedInFilter(false)
	{}

	FComponentClassComboEntry()
		: ComponentClass(nullptr)
		, IconClass(nullptr)
	{}


	TSubclassOf<UActorComponent> GetComponentClass() const { return ComponentClass; }

	const UClass* GetIconClass() const { return IconClass; }

	const FString& GetHeadingText() const { return HeadingText; }

	bool IsHeading() const
	{
		return ((ComponentClass == NULL && ComponentName == FString()) && !HeadingText.IsEmpty());
	}
	bool IsSeparator() const
	{
		return ((ComponentClass == NULL && ComponentName == FString()) && HeadingText.IsEmpty());
	}
	
	bool IsClass() const
	{
		return (ComponentClass != NULL || ComponentName != FString());
	}
	
	bool IsIncludedInFilter() const
	{
		return bIncludedInFilter;
	}
	
	const FString& GetComponentNameOverride() const
	{
		return CustomizationArgs.ComponentNameOverride;
	}

	EComponentCreateAction::Type GetComponentCreateAction() const
	{
		return ComponentCreateAction;
	}
	
	FOnSubobjectCreated& GetOnSubobjectCreated()
    {
    	return CustomizationArgs.OnSubobjectCreated;
    }
	
	FString GetClassDisplayName() const;
	FString GetClassName() const;
	FString GetComponentPath() const { return ComponentPath.ToString(); }

	UObject* GetAssetOverride()
	{
		return CustomizationArgs.AssetOverride.Get();
	}

	FName GetIconOverrideBrushName() const { return CustomizationArgs.IconOverrideBrushName; }

	int32 GetSortPriority() const { return CustomizationArgs.SortPriority; }

	void AddReferencedObjects(FReferenceCollector& Collector);

	// If the component type is not loaded, this stores data that can be used for class filtering.
	TSharedPtr<IUnloadedBlueprintData> GetUnloadedBlueprintData() const { return UnloadedBlueprintData; }

	// Can optionally be called to set unloaded component type data to assist with class filtering.
	void SetUnloadedBlueprintData(TSharedPtr<IUnloadedBlueprintData> InUnloadedBlueprintData)
	{
		UnloadedBlueprintData = InUnloadedBlueprintData;
	}

private:
	TSubclassOf<UActorComponent> ComponentClass;
	const UClass* IconClass;
	// For components that are not loaded we just keep the name of the component,
	// loading occurs when the blueprint is spawned, which should also trigger a refresh
	// of the component list:
	FString ComponentName;
	FTopLevelAssetPath ComponentPath;
	FString HeadingText;
	bool bIncludedInFilter;
	EComponentCreateAction::Type ComponentCreateAction;
	FComponentEntryCustomizationArgs CustomizationArgs;
	TSharedPtr<IUnloadedBlueprintData> UnloadedBlueprintData;
};

//////////////////////////////////////////////////////////////////////////

class UNREALED_API SComponentClassCombo : public SCompoundWidget
{
public:
	SLATE_BEGIN_ARGS( SComponentClassCombo )
		: _IncludeText(true)
	{}

		SLATE_ATTRIBUTE(bool, IncludeText)
		SLATE_EVENT(FComponentClassSelected, OnComponentClassSelected)
		SLATE_EVENT(FSubobjectClassSelected, OnSubobjectClassSelected)
		SLATE_ARGUMENT(TArray<TSharedRef<IClassViewerFilter>>, CustomClassFilters)

	SLATE_END_ARGS()

	void Construct(const FArguments& InArgs);

	~SComponentClassCombo();

	/** Clear the current combo list selection */
	void ClearSelection();

	FText GetCurrentSearchString() const;

	/**
	 * Called when the user changes the text in the search box.
	 * @param InSearchText The new search string.
	 */
	void OnSearchBoxTextChanged( const FText& InSearchText );

	/** Callback when the user commits the text in the searchbox */
	void OnSearchBoxTextCommitted(const FText& NewText, ETextCommit::Type CommitInfo);

	void OnAddComponentSelectionChanged( FComponentClassComboEntryPtr InItem, ESelectInfo::Type SelectInfo );

	TSharedRef<ITableRow> GenerateAddComponentRow( FComponentClassComboEntryPtr Entry, const TSharedRef<STableViewBase> &OwnerTable ) const;

	/** Update list of component classes */
	void UpdateComponentClassList();

	/** Returns a component name without the substring "Component" and sanitized for display */
	static FString GetSanitizedComponentName(FComponentClassComboEntryPtr Entry);

protected:
	/** Internal data used to facilitate component class filtering */
	struct FComponentClassFilterData
	{
		TSharedPtr<FClassViewerInitializationOptions> InitOptions;
		TSharedPtr<IClassViewerFilter> ClassFilter;
		TSharedPtr<FClassViewerFilterFuncs> FilterFuncs;
	};

	/**
	 * Updates the filtered list of component names.
	 */
	void GenerateFilteredComponentList();

private:
	
	FText GetFriendlyComponentName(FComponentClassComboEntryPtr Entry) const;

	TSharedRef<SToolTip> GetComponentToolTip(FComponentClassComboEntryPtr Entry) const;

	bool IsComponentClassAllowed(FComponentClassComboEntryPtr Entry) const;

	void GetComponentClassFilterOptions(TArray<TSharedRef<FClassViewerFilterOption>>& OutFilterOptions) const;

	TSharedRef<SWidget> GetFilterOptionsMenuContent();

	void ToggleFilterOption(TSharedRef<FClassViewerFilterOption> FilterOption);

	bool IsFilterOptionEnabled(TSharedRef<FClassViewerFilterOption> FilterOption) const;

	EVisibility GetFilterOptionsButtonVisibility() const;
	
	FComponentClassSelected OnComponentClassSelected;

	FSubobjectClassSelected OnSubobjectClassSelected;
	
	/** List of component class names used by combo box */
	TArray<FComponentClassComboEntryPtr>* ComponentClassList;

	/** List of component class names, filtered by the current search string */
	TArray<FComponentClassComboEntryPtr> FilteredComponentClassList;

	/** The current search string */
	TSharedPtr<FTextFilterExpressionEvaluator> TextFilter;

	/** The search box control - part of the combo drop down */
	TSharedPtr<SSearchBox> SearchBox;

	/** The Add combo button. */
	TSharedPtr<class SPositiveActionButton> AddNewButton;

	/** The component list control - part of the combo drop down */
	TSharedPtr< SListView<FComponentClassComboEntryPtr> > ComponentClassListView;

	/** Internal data that facilitates custom class filtering */
<<<<<<< HEAD
	TUniquePtr<FComponentClassFilterData> ComponentClassFilterData;
=======
	FComponentClassFilterData ComponentClassFilterData;
>>>>>>> d731a049

	/** Cached selection index used to skip over unselectable items */
	int32 PrevSelectedIndex;
};<|MERGE_RESOLUTION|>--- conflicted
+++ resolved
@@ -284,11 +284,7 @@
 	TSharedPtr< SListView<FComponentClassComboEntryPtr> > ComponentClassListView;
 
 	/** Internal data that facilitates custom class filtering */
-<<<<<<< HEAD
-	TUniquePtr<FComponentClassFilterData> ComponentClassFilterData;
-=======
 	FComponentClassFilterData ComponentClassFilterData;
->>>>>>> d731a049
 
 	/** Cached selection index used to skip over unselectable items */
 	int32 PrevSelectedIndex;
