--- conflicted
+++ resolved
@@ -17,11 +17,8 @@
 	virtual bool NeedsLoadForClient() const override { return false; }
 	virtual bool NeedsLoadForServer() const override { return false; }
 	virtual bool IsLevelBoundsRelevant() const override { return false; }
-<<<<<<< HEAD
-=======
 public:
 	bool AppliesToHLODLevel(int32 LODIdx) const;
->>>>>>> 6bbb88c8
 
 public:
 	/** When set this volume will incorporate actors which bounds overlap with the volume, otherwise only actors which are completely inside of the volume are incorporated */
