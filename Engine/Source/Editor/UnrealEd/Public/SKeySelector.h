--- conflicted
+++ resolved
@@ -73,11 +73,7 @@
 		SLATE_ARGUMENT( bool, AllowClear )
 	SLATE_END_ARGS()
 public:
-<<<<<<< HEAD
-	void Construct(const FArguments& InArgs);
-=======
 	UNREALED_API void Construct(const FArguments& InArgs);
->>>>>>> 4af6daef
 
 	/** Sets bool to produce tooltip notifying this key selector it was disabled from KeyStructCustomization */
 	void SetEnabledFromKeyStructCustomization(bool bIsEnabled)
@@ -110,19 +106,11 @@
 	UNREALED_API FSlateColor GetKeyIconColor() const;
 
 	/** Gets a succinct description for the key being manipulated */
-<<<<<<< HEAD
-	FText GetKeyDescription() const;
-	/** Gets a description tooltip for the key being manipulated */
-	FText GetKeyDescriptionToolTip() const;
-	/** Gets a tooltip for the selected key */
-	FText GetKeyTooltip() const;
-=======
 	UNREALED_API FText GetKeyDescription() const;
 	/** Gets a description tooltip for the key being manipulated */
 	UNREALED_API FText GetKeyDescriptionToolTip() const;
 	/** Gets a tooltip for the selected key */
 	UNREALED_API FText GetKeyTooltip() const;
->>>>>>> 4af6daef
 	
 	/** Tooltip to display on the selector when the selector is disabled*/
 	FText DisabledSelectorToolTip = FText::FromString(TEXT("Key Selector Disabled"));
