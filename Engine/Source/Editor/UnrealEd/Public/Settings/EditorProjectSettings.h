--- conflicted
+++ resolved
@@ -192,13 +192,10 @@
 	UPROPERTY(EditAnywhere, config, Category=ViewportResolution, meta=(
 		DisplayName="Default screen percentage mode for realtime editor viewports."))
 	EScreenPercentageMode RealtimeScreenPercentageMode;
-<<<<<<< HEAD
-=======
 	
 	UPROPERTY(EditAnywhere, config, Category=ViewportResolution, meta=(
 		DisplayName="Default screen percentage mode for path traced editor viewports."))
 	EScreenPercentageMode PathTracerScreenPercentageMode;
->>>>>>> d731a049
 
 	UPROPERTY(EditAnywhere, config, Category=ViewportResolution, meta=(
 		DisplayName="Default screen percentage mode for non-realtime editor viewports."))
@@ -271,9 +268,5 @@
 	 *
 	 */
 	UPROPERTY(EditAnywhere, config, Category = Warnings)
-<<<<<<< HEAD
-	bool RecommendEveryoneUseHordeStorage = false;
-=======
 	bool RecommendEveryoneUseUnrealCloudDDC = false;
->>>>>>> d731a049
 };