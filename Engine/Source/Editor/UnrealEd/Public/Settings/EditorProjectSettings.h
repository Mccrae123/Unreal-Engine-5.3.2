// Copyright Epic Games, Inc. All Rights Reserved.

#pragma once

#include "CoreMinimal.h"
#include "UObject/ObjectMacros.h"
#include "Engine/DeveloperSettings.h"
#include "Math/UnitConversion.h"
#include "LegacyScreenPercentageDriver.h"

#include "EditorProjectSettings.generated.h"

/** UENUM to define the specific set of allowable unit types */
UENUM()
enum class EUnitDisplay : uint8
{
	None,
	Metric,
	Imperial,
	Invalid
};

/** UENUM to define the specific set of allowable default units */
UENUM()
enum class EDefaultLocationUnit : uint8
{
	Micrometers,
	Millimeters,
	Centimeters,
	Meters,
	Kilometers,

	Inches,
	Feet,
	Yards,
	Miles,
		
	Invalid
};

UENUM()
enum class EReferenceViewerSettingMode : uint8
{
	// Use the editor default setting
	NoPreference,

	// Show this kind of reference by default (it can be toggled off in the reference viewer)
	ShowByDefault,

	// Hide this kind of reference by default (it can be toggled back on in the reference viewer)
	HideByDefault
};

/**
 * Editor project appearance settings. Stored in default config, per-project
 */
UCLASS(config=Editor, defaultconfig, meta=(DisplayName="Appearance"), MinimalAPI)
class UEditorProjectAppearanceSettings : public UDeveloperSettings
{
public:
	GENERATED_BODY()
	UNREALED_API UEditorProjectAppearanceSettings(const FObjectInitializer&);

protected:
	/** Called when a property on this object is changed */
	UNREALED_API virtual void PostEditChangeProperty( struct FPropertyChangedEvent& PropertyChangedEvent ) override;
	UNREALED_API virtual void PostInitProperties() override;

public:

	UPROPERTY(EditAnywhere, config, Category=Units, meta=(DisplayName="Display Units on Applicable Properties", Tooltip="Whether to display units on editor properties where the property has units set."))
	bool bDisplayUnits;

	UPROPERTY(EditAnywhere, config, Category = Units, meta = (EditCondition="bDisplayUnits", DisplayName = "Display Units on Component Transforms", Tooltip = "Whether to display units on component transform properties"))
	bool bDisplayUnitsOnComponentTransforms;

	UPROPERTY(EditAnywhere, config, Category=Units, AdvancedDisplay, meta=(DisplayName="Distance/Length", Tooltip="Choose a set of units in which to display distance/length values."))
	TArray<EUnit> DistanceUnits;

	UPROPERTY(EditAnywhere, config, Category=Units, AdvancedDisplay, meta=(DisplayName="Mass", Tooltip="Choose a set of units in which to display masses."))
	TArray<EUnit> MassUnits;

	UPROPERTY(EditAnywhere, config, Category=Units, AdvancedDisplay, meta=(DisplayName="Time", Tooltip="Choose the units in which to display time."))
	TArray<EUnit> TimeUnits;
	
	UPROPERTY(EditAnywhere, config, Category=Units, AdvancedDisplay, meta=(DisplayName="Angles", Tooltip="Choose the units in which to display angles.", ValidEnumValues="Degrees, Radians"))
	EUnit AngleUnits;

	UPROPERTY(EditAnywhere, config, Category=Units, AdvancedDisplay, meta=(DisplayName="Speed/Velocity", Tooltip="Choose the units in which to display speeds and velocities.", ValidEnumValues="CentimetersPerSecond, MetersPerSecond, KilometersPerHour, MilesPerHour"))
	EUnit SpeedUnits;

	UPROPERTY(EditAnywhere, config, Category=Units, AdvancedDisplay, meta=(DisplayName="Temperature", Tooltip="Choose the units in which to display temperatures.", ValidEnumValues="Celsius, Farenheit, Kelvin"))
	EUnit TemperatureUnits;

	UPROPERTY(EditAnywhere, config, Category=Units, AdvancedDisplay, meta=(DisplayName="Force", Tooltip="Choose the units in which to display forces.", ValidEnumValues="Newtons, PoundsForce, KilogramsForce, KilogramCentimetersPerSecondSquared"))
	EUnit ForceUnits;

<<<<<<< HEAD
=======
	UPROPERTY(EditAnywhere, config, Category = Units, AdvancedDisplay, meta = (DisplayName = "Torque", Tooltip = "Choose the units in which to display torques.", ValidEnumValues = "NewtonMeters, KilogramCentimetersSquaredPerSecondSquared"))
	EUnit TorqueUnits;

>>>>>>> 4af6daef
	// Should the Reference Viewer have 'Show Searchable Names' checked by default when opened in this project
	UPROPERTY(EditAnywhere, config, Category=ReferenceViewer)
	EReferenceViewerSettingMode ShowSearchableNames;

	// The default maximum search breadth for the reference viewer when opened
	UPROPERTY(EditAnywhere, config, Category = ReferenceViewer, meta=(DisplayName="Default Max Search Breadth", ClampMin=1, ClampMax=1000, UIMin=1, UIMax=50))
	int32 ReferenceViewerDefaultMaxSearchBreadth = 20;

public:
	/** Deprecated properties that didn't live very long */

	UPROPERTY(config)
	EUnitDisplay UnitDisplay_DEPRECATED;

	UPROPERTY(config)
	EDefaultLocationUnit DefaultInputUnits_DEPRECATED;
};
/**
* 2D layer settings
*/
USTRUCT()
struct FMode2DLayer
{
	GENERATED_USTRUCT_BODY()

	FMode2DLayer()
	: Name(TEXT("Default"))
	, Depth(0)
	{ }

	FMode2DLayer(FString InName, float InDepth)
		: Name(InName)
		, Depth(InDepth)
	{ }

	/** A descriptive name for this snap layer. */
	UPROPERTY(EditAnywhere, config, Category = Layer)
	FString Name;

	/** The position of this snap layer's plane along the Snap Axis. */
	UPROPERTY(EditAnywhere, config, Category = Layer)
	float Depth;
};

UENUM()
enum class ELevelEditor2DAxis : uint8
{
	X,
	Y,
	Z
};

/**
 * Configure settings for the 2D Level Editor
 */
UCLASS(config=Editor, meta=(DisplayName="2D"), defaultconfig, MinimalAPI)
class ULevelEditor2DSettings : public UDeveloperSettings
{
	GENERATED_UCLASS_BODY()

public:
	/** If enabled, shows the 2D combined translate and rotate tool in the viewport toolbar. */
	UPROPERTY(EditAnywhere, config, Category=General, meta=(DisplayName="Enable 2D combined translate + rotate widget"))
	bool bEnable2DWidget;

	/** If enabled, shows the 2D layer snapping controls in the viewport toolbar. */
	UPROPERTY(EditAnywhere, config, Category=LayerSnapping)
	bool bEnableSnapLayers;

	/** Sets the world space axis for 2D snap layers. */
	UPROPERTY(EditAnywhere, config, Category=LayerSnapping, meta=(EditCondition=bEnableSnapLayers))
	ELevelEditor2DAxis SnapAxis;

	/** Snap layers that are displayed in the viewport toolbar. */
	UPROPERTY(EditAnywhere, config, Category=LayerSnapping, meta=(EditCondition=bEnableSnapLayers))
	TArray<FMode2DLayer> SnapLayers;

public:
	// UObject interface
	UNREALED_API virtual void PostEditChangeProperty(struct FPropertyChangedEvent& PropertyChangedEvent) override;
	// End of UObject interface

};

/**
<<<<<<< HEAD
 * Configure per-project performance settings for the Editor
 */
UCLASS(config=Editor, meta=(DisplayName="Performance"), defaultconfig)
class UNREALED_API UEditorPerformanceProjectSettings : public UDeveloperSettings
=======
 * Configure per-project settings for the Level Editor
 */
UCLASS(config=Editor, meta=(DisplayName="Level Editor"), defaultconfig, MinimalAPI)
class ULevelEditorProjectSettings : public UDeveloperSettings
{
	GENERATED_BODY()

public:
	UPROPERTY(EditAnywhere, config, Category=Editing, meta=(
		DisplayName="Enable viewport static mesh instance selection",
		ConsoleVariable="TypedElements.EnableViewportSMInstanceSelection"))
	bool bEnableViewportSMInstanceSelection;

public:
	UNREALED_API ULevelEditorProjectSettings(const class FObjectInitializer& ObjectInitializer);
	// UObject interface
	UNREALED_API virtual void PostInitProperties() override;
	UNREALED_API virtual void PostEditChangeProperty(struct FPropertyChangedEvent& PropertyChangedEvent) override;
	// End of UObject interface
};

/**
 * Configure per-project performance settings for the Editor
 */
UCLASS(config=Editor, meta=(DisplayName="Performance"), defaultconfig, MinimalAPI)
class UEditorPerformanceProjectSettings : public UDeveloperSettings
>>>>>>> 4af6daef
{
	GENERATED_UCLASS_BODY()

public:
	
	UPROPERTY(EditAnywhere, config, Category=ViewportResolution, meta=(
<<<<<<< HEAD
		DisplayName="Default screen percentage mode for realtime editor viewports."))
	EScreenPercentageMode RealtimeScreenPercentageMode;
	
	UPROPERTY(EditAnywhere, config, Category=ViewportResolution, meta=(
=======
		DisplayName="Default screen percentage mode for realtime editor viewports using desktop renderer."))
	EScreenPercentageMode RealtimeScreenPercentageMode;
	
	UPROPERTY(EditAnywhere, config, Category=ViewportResolution, meta=(
		DisplayName="Default screen percentage mode for realtime editor viewports using mobile renderer."))
	EScreenPercentageMode MobileScreenPercentageMode;
	
	UPROPERTY(EditAnywhere, config, Category=ViewportResolution, meta=(
		DisplayName="Default screen percentage mode for VR editor viewports."))
	EScreenPercentageMode VRScreenPercentageMode;
	
	UPROPERTY(EditAnywhere, config, Category=ViewportResolution, meta=(
>>>>>>> 4af6daef
		DisplayName="Default screen percentage mode for path traced editor viewports."))
	EScreenPercentageMode PathTracerScreenPercentageMode;

	UPROPERTY(EditAnywhere, config, Category=ViewportResolution, meta=(
		DisplayName="Default screen percentage mode for non-realtime editor viewports."))
	EScreenPercentageMode NonRealtimeScreenPercentageMode;

	UPROPERTY(EditAnywhere, config, Category=ViewportResolution, meta=(
		EditCondition="RealtimeScreenPercentageMode == EScreenPercentageMode::Manual || NonRealtimeScreenPercentageMode == EScreenPercentageMode::Manual",
		DisplayName="Manual screen percentage to be set by default for editor viewports."))
	float ManualScreenPercentage;

	UPROPERTY(EditAnywhere, config, Category=ViewportResolution, meta=(
		DisplayName="Minimum default rendering resolution to use for editor viewports."))
	int32 MinViewportRenderingResolution;
<<<<<<< HEAD

	UPROPERTY(EditAnywhere, config, Category=ViewportResolution, meta=(
		DisplayName="Maximum default rendering resolution to use for editor viewports."))
	int32 MaxViewportRenderingResolution;


	static void ExportResolutionValuesToConsoleVariables();

public:
	// UObject interface
	virtual void PostInitProperties() override;
	virtual void PostEditChangeProperty(struct FPropertyChangedEvent& PropertyChangedEvent) override;
=======

	UPROPERTY(EditAnywhere, config, Category=ViewportResolution, meta=(
		DisplayName="Maximum default rendering resolution to use for editor viewports."))
	int32 MaxViewportRenderingResolution;


	static UNREALED_API void ExportResolutionValuesToConsoleVariables();

public:
	// UObject interface
	UNREALED_API virtual void PostInitProperties() override;
	UNREALED_API virtual void PostEditChangeProperty(struct FPropertyChangedEvent& PropertyChangedEvent) override;
>>>>>>> 4af6daef
	// End of UObject interface

};


<<<<<<< HEAD
UCLASS(config=Editor, meta=(DisplayName="Derived Data"), defaultconfig)
class UNREALED_API UDDCProjectSettings : public UDeveloperSettings
=======
UCLASS(config=Editor, meta=(DisplayName="Derived Data"), defaultconfig, MinimalAPI)
class UDDCProjectSettings : public UDeveloperSettings
>>>>>>> 4af6daef
{
	GENERATED_BODY()

public:
	UDDCProjectSettings() { }

	/**
	 *
	 */
	UPROPERTY(EditAnywhere, config, Category = Warnings)
	bool EnableWarnings = true;

	/**
<<<<<<< HEAD
	 * 
	 */
	UPROPERTY(EditAnywhere, config, Category= Warnings)
	bool RecommendEveryoneSetupAGlobalLocalDDCPath=false;
=======
	 * 
	 */
	UPROPERTY(EditAnywhere, config, Category= Warnings)
	bool RecommendEveryoneSetupAGlobalLocalDDCPath=false;

	/**
	 * 
	 */
	UPROPERTY(EditAnywhere, config, Category= Warnings)
	bool RecommendEveryoneSetupAGlobalSharedDDCPath=false;
>>>>>>> 4af6daef

	/**
	 * 
	 */
	UPROPERTY(EditAnywhere, config, Category= Warnings)
<<<<<<< HEAD
	bool RecommendEveryoneSetupAGlobalSharedDDCPath=false;

	/**
	 * 
	 */
	UPROPERTY(EditAnywhere, config, Category= Warnings)
=======
>>>>>>> 4af6daef
	bool RecommendEveryoneSetupAGlobalS3DDCPath = false;

	/**
	 *
	 */
	UPROPERTY(EditAnywhere, config, Category = Warnings)
	bool RecommendEveryoneEnableS3DDC = false;

	/**
	 *
	 */
	UPROPERTY(EditAnywhere, config, Category = Warnings)
	bool RecommendEveryoneUseUnrealCloudDDC = false;
};<|MERGE_RESOLUTION|>--- conflicted
+++ resolved
@@ -95,12 +95,9 @@
 	UPROPERTY(EditAnywhere, config, Category=Units, AdvancedDisplay, meta=(DisplayName="Force", Tooltip="Choose the units in which to display forces.", ValidEnumValues="Newtons, PoundsForce, KilogramsForce, KilogramCentimetersPerSecondSquared"))
 	EUnit ForceUnits;
 
-<<<<<<< HEAD
-=======
 	UPROPERTY(EditAnywhere, config, Category = Units, AdvancedDisplay, meta = (DisplayName = "Torque", Tooltip = "Choose the units in which to display torques.", ValidEnumValues = "NewtonMeters, KilogramCentimetersSquaredPerSecondSquared"))
 	EUnit TorqueUnits;
 
->>>>>>> 4af6daef
 	// Should the Reference Viewer have 'Show Searchable Names' checked by default when opened in this project
 	UPROPERTY(EditAnywhere, config, Category=ReferenceViewer)
 	EReferenceViewerSettingMode ShowSearchableNames;
@@ -186,12 +183,6 @@
 };
 
 /**
-<<<<<<< HEAD
- * Configure per-project performance settings for the Editor
- */
-UCLASS(config=Editor, meta=(DisplayName="Performance"), defaultconfig)
-class UNREALED_API UEditorPerformanceProjectSettings : public UDeveloperSettings
-=======
  * Configure per-project settings for the Level Editor
  */
 UCLASS(config=Editor, meta=(DisplayName="Level Editor"), defaultconfig, MinimalAPI)
@@ -218,19 +209,12 @@
  */
 UCLASS(config=Editor, meta=(DisplayName="Performance"), defaultconfig, MinimalAPI)
 class UEditorPerformanceProjectSettings : public UDeveloperSettings
->>>>>>> 4af6daef
 {
 	GENERATED_UCLASS_BODY()
 
 public:
 	
 	UPROPERTY(EditAnywhere, config, Category=ViewportResolution, meta=(
-<<<<<<< HEAD
-		DisplayName="Default screen percentage mode for realtime editor viewports."))
-	EScreenPercentageMode RealtimeScreenPercentageMode;
-	
-	UPROPERTY(EditAnywhere, config, Category=ViewportResolution, meta=(
-=======
 		DisplayName="Default screen percentage mode for realtime editor viewports using desktop renderer."))
 	EScreenPercentageMode RealtimeScreenPercentageMode;
 	
@@ -243,7 +227,6 @@
 	EScreenPercentageMode VRScreenPercentageMode;
 	
 	UPROPERTY(EditAnywhere, config, Category=ViewportResolution, meta=(
->>>>>>> 4af6daef
 		DisplayName="Default screen percentage mode for path traced editor viewports."))
 	EScreenPercentageMode PathTracerScreenPercentageMode;
 
@@ -259,20 +242,6 @@
 	UPROPERTY(EditAnywhere, config, Category=ViewportResolution, meta=(
 		DisplayName="Minimum default rendering resolution to use for editor viewports."))
 	int32 MinViewportRenderingResolution;
-<<<<<<< HEAD
-
-	UPROPERTY(EditAnywhere, config, Category=ViewportResolution, meta=(
-		DisplayName="Maximum default rendering resolution to use for editor viewports."))
-	int32 MaxViewportRenderingResolution;
-
-
-	static void ExportResolutionValuesToConsoleVariables();
-
-public:
-	// UObject interface
-	virtual void PostInitProperties() override;
-	virtual void PostEditChangeProperty(struct FPropertyChangedEvent& PropertyChangedEvent) override;
-=======
 
 	UPROPERTY(EditAnywhere, config, Category=ViewportResolution, meta=(
 		DisplayName="Maximum default rendering resolution to use for editor viewports."))
@@ -285,19 +254,13 @@
 	// UObject interface
 	UNREALED_API virtual void PostInitProperties() override;
 	UNREALED_API virtual void PostEditChangeProperty(struct FPropertyChangedEvent& PropertyChangedEvent) override;
->>>>>>> 4af6daef
 	// End of UObject interface
 
 };
 
 
-<<<<<<< HEAD
-UCLASS(config=Editor, meta=(DisplayName="Derived Data"), defaultconfig)
-class UNREALED_API UDDCProjectSettings : public UDeveloperSettings
-=======
 UCLASS(config=Editor, meta=(DisplayName="Derived Data"), defaultconfig, MinimalAPI)
 class UDDCProjectSettings : public UDeveloperSettings
->>>>>>> 4af6daef
 {
 	GENERATED_BODY()
 
@@ -311,37 +274,21 @@
 	bool EnableWarnings = true;
 
 	/**
-<<<<<<< HEAD
 	 * 
 	 */
 	UPROPERTY(EditAnywhere, config, Category= Warnings)
 	bool RecommendEveryoneSetupAGlobalLocalDDCPath=false;
-=======
-	 * 
-	 */
-	UPROPERTY(EditAnywhere, config, Category= Warnings)
-	bool RecommendEveryoneSetupAGlobalLocalDDCPath=false;
 
 	/**
 	 * 
 	 */
 	UPROPERTY(EditAnywhere, config, Category= Warnings)
 	bool RecommendEveryoneSetupAGlobalSharedDDCPath=false;
->>>>>>> 4af6daef
 
 	/**
 	 * 
 	 */
 	UPROPERTY(EditAnywhere, config, Category= Warnings)
-<<<<<<< HEAD
-	bool RecommendEveryoneSetupAGlobalSharedDDCPath=false;
-
-	/**
-	 * 
-	 */
-	UPROPERTY(EditAnywhere, config, Category= Warnings)
-=======
->>>>>>> 4af6daef
 	bool RecommendEveryoneSetupAGlobalS3DDCPath = false;
 
 	/**
