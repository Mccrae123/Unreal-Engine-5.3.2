// Copyright Epic Games, Inc. All Rights Reserved.

#pragma once

#include "CoreMinimal.h"
#include "UObject/ObjectMacros.h"
#include "Engine/DeveloperSettings.h"
#include "Math/UnitConversion.h"
#include "LegacyScreenPercentageDriver.h"

#include "EditorProjectSettings.generated.h"

/** UENUM to define the specific set of allowable unit types */
UENUM()
enum class EUnitDisplay : uint8
{
	None,
	Metric,
	Imperial,
	Invalid
};

/** UENUM to define the specific set of allowable default units */
UENUM()
enum class EDefaultLocationUnit : uint8
{
	Micrometers,
	Millimeters,
	Centimeters,
	Meters,
	Kilometers,

	Inches,
	Feet,
	Yards,
	Miles,
		
	Invalid
};

UENUM()
enum class EReferenceViewerSettingMode : uint8
{
	// Use the editor default setting
	NoPreference,

	// Show this kind of reference by default (it can be toggled off in the reference viewer)
	ShowByDefault,

	// Hide this kind of reference by default (it can be toggled back on in the reference viewer)
	HideByDefault
};

/**
 * Editor project appearance settings. Stored in default config, per-project
 */
UCLASS(config=Editor, defaultconfig, meta=(DisplayName="Appearance"))
class UNREALED_API UEditorProjectAppearanceSettings : public UDeveloperSettings
{
public:
	GENERATED_BODY()
	UEditorProjectAppearanceSettings(const FObjectInitializer&);

protected:
	/** Called when a property on this object is changed */
	virtual void PostEditChangeProperty( struct FPropertyChangedEvent& PropertyChangedEvent ) override;
	virtual void PostInitProperties() override;

public:

	UPROPERTY(EditAnywhere, config, Category=Units, meta=(DisplayName="Display Units on Applicable Properties", Tooltip="Whether to display units on editor properties where the property has units set."))
	bool bDisplayUnits;

	UPROPERTY(EditAnywhere, config, Category = Units, meta = (EditCondition="bDisplayUnits", DisplayName = "Display Units on Component Transforms", Tooltip = "Whether to display units on component transform properties"))
	bool bDisplayUnitsOnComponentTransforms;

	UPROPERTY(EditAnywhere, config, Category=Units, AdvancedDisplay, meta=(DisplayName="Distance/Length", Tooltip="Choose a set of units in which to display distance/length values."))
	TArray<EUnit> DistanceUnits;

	UPROPERTY(EditAnywhere, config, Category=Units, AdvancedDisplay, meta=(DisplayName="Mass", Tooltip="Choose a set of units in which to display masses."))
	TArray<EUnit> MassUnits;

	UPROPERTY(EditAnywhere, config, Category=Units, AdvancedDisplay, meta=(DisplayName="Time", Tooltip="Choose the units in which to display time."))
	TArray<EUnit> TimeUnits;
	
	UPROPERTY(EditAnywhere, config, Category=Units, AdvancedDisplay, meta=(DisplayName="Angles", Tooltip="Choose the units in which to display angles.", ValidEnumValues="Degrees, Radians"))
	EUnit AngleUnits;

	UPROPERTY(EditAnywhere, config, Category=Units, AdvancedDisplay, meta=(DisplayName="Speed/Velocity", Tooltip="Choose the units in which to display speeds and velocities.", ValidEnumValues="CentimetersPerSecond, MetersPerSecond, KilometersPerHour, MilesPerHour"))
	EUnit SpeedUnits;

	UPROPERTY(EditAnywhere, config, Category=Units, AdvancedDisplay, meta=(DisplayName="Temperature", Tooltip="Choose the units in which to display temperatures.", ValidEnumValues="Celsius, Farenheit, Kelvin"))
	EUnit TemperatureUnits;

	UPROPERTY(EditAnywhere, config, Category=Units, AdvancedDisplay, meta=(DisplayName="Force", Tooltip="Choose the units in which to display forces.", ValidEnumValues="Newtons, PoundsForce, KilogramsForce"))
	EUnit ForceUnits;

	// Should the Reference Viewer have 'Show Searchable Names' checked by default when opened in this project
	UPROPERTY(EditAnywhere, config, Category=ReferenceViewer)
	EReferenceViewerSettingMode ShowSearchableNames;

	// The default maximum search breadth for the reference viewer when opened
	UPROPERTY(EditAnywhere, config, Category = ReferenceViewer, meta=(DisplayName="Default Max Search Breadth", ClampMin=1, ClampMax=1000, UIMin=1, UIMax=50))
	int32 ReferenceViewerDefaultMaxSearchBreadth = 20;

public:
	/** Deprecated properties that didn't live very long */

	UPROPERTY(config)
	EUnitDisplay UnitDisplay_DEPRECATED;

	UPROPERTY(config)
	EDefaultLocationUnit DefaultInputUnits_DEPRECATED;
};
/**
* 2D layer settings
*/
USTRUCT()
struct UNREALED_API FMode2DLayer
{
	GENERATED_USTRUCT_BODY()

	FMode2DLayer()
	: Name(TEXT("Default"))
	, Depth(0)
	{ }

	FMode2DLayer(FString InName, float InDepth)
		: Name(InName)
		, Depth(InDepth)
	{ }

	/** A descriptive name for this snap layer. */
	UPROPERTY(EditAnywhere, config, Category = Layer)
	FString Name;

	/** The position of this snap layer's plane along the Snap Axis. */
	UPROPERTY(EditAnywhere, config, Category = Layer)
	float Depth;
};

UENUM()
enum class ELevelEditor2DAxis : uint8
{
	X,
	Y,
	Z
};

/**
 * Configure settings for the 2D Level Editor
 */
UCLASS(config=Editor, meta=(DisplayName="2D"), defaultconfig)
class UNREALED_API ULevelEditor2DSettings : public UDeveloperSettings
{
	GENERATED_UCLASS_BODY()

public:
	/** If enabled, shows the 2D combined translate and rotate tool in the viewport toolbar. */
	UPROPERTY(EditAnywhere, config, Category=General, meta=(DisplayName="Enable 2D combined translate + rotate widget"))
	bool bEnable2DWidget;

	/** If enabled, shows the 2D layer snapping controls in the viewport toolbar. */
	UPROPERTY(EditAnywhere, config, Category=LayerSnapping)
	bool bEnableSnapLayers;

	/** Sets the world space axis for 2D snap layers. */
	UPROPERTY(EditAnywhere, config, Category=LayerSnapping, meta=(EditCondition=bEnableSnapLayers))
	ELevelEditor2DAxis SnapAxis;

	/** Snap layers that are displayed in the viewport toolbar. */
	UPROPERTY(EditAnywhere, config, Category=LayerSnapping, meta=(EditCondition=bEnableSnapLayers))
	TArray<FMode2DLayer> SnapLayers;

public:
	// UObject interface
	virtual void PostEditChangeProperty(struct FPropertyChangedEvent& PropertyChangedEvent) override;
	// End of UObject interface

};

/**
 * Configure per-project performance settings for the Editor
 */
UCLASS(config=Editor, meta=(DisplayName="Performance"), defaultconfig)
class UNREALED_API UEditorPerformanceProjectSettings : public UDeveloperSettings
{
	GENERATED_UCLASS_BODY()

public:
	
	UPROPERTY(EditAnywhere, config, Category=ViewportResolution, meta=(
		DisplayName="Default screen percentage mode for realtime editor viewports."))
	EScreenPercentageMode RealtimeScreenPercentageMode;

	UPROPERTY(EditAnywhere, config, Category=ViewportResolution, meta=(
		DisplayName="Default screen percentage mode for non-realtime editor viewports."))
	EScreenPercentageMode NonRealtimeScreenPercentageMode;

	UPROPERTY(EditAnywhere, config, Category=ViewportResolution, meta=(
		EditCondition="RealtimeScreenPercentageMode == EScreenPercentageMode::Manual || NonRealtimeScreenPercentageMode == EScreenPercentageMode::Manual",
		DisplayName="Manual screen percentage to be set by default for editor viewports."))
	float ManualScreenPercentage;

	UPROPERTY(EditAnywhere, config, Category=ViewportResolution, meta=(
		DisplayName="Minimum default rendering resolution to use for editor viewports."))
	int32 MinViewportRenderingResolution;

	UPROPERTY(EditAnywhere, config, Category=ViewportResolution, meta=(
		DisplayName="Maximum default rendering resolution to use for editor viewports."))
	int32 MaxViewportRenderingResolution;


	static void ExportResolutionValuesToConsoleVariables();

public:
	// UObject interface
	virtual void PostInitProperties() override;
	virtual void PostEditChangeProperty(struct FPropertyChangedEvent& PropertyChangedEvent) override;
	// End of UObject interface

};


UCLASS(config=Editor, meta=(DisplayName="Derived Data"), defaultconfig)
class UNREALED_API UDDCProjectSettings : public UDeveloperSettings
{
	GENERATED_BODY()

public:
	UDDCProjectSettings() { }

	/**
	 *
	 */
<<<<<<< HEAD
	UPROPERTY(EditAnywhere, config, Category=Blueprints, DisplayName = "Force All Dependencies To Recompile (DEPRECATED)")
	uint8 bForceAllDependenciesToRecompile:1;

	/** If enabled, the editor will load packages to look for soft references to actors when deleting/renaming them. This can be slow in large projects so disable this to improve performance but increase the chance of breaking blueprints/sequences that use soft actor references */
	UPROPERTY(EditAnywhere, config, Category=Actors)
	uint8 bValidateUnloadedSoftActorReferences : 1;

	/**
	 * Enable the option to expand child actor components within component tree views (experimental).
	 */
	UPROPERTY(EditAnywhere, config, Category = Experimental)
	uint8 bEnableChildActorExpansionInTreeView : 1;

	/** 
	 * List of compiler messages that have been suppressed outside of full, interactive editor sessions for 
	 * the current project - useful for silencing warnings that were added to the engine after 
	 * project inception and are going to be addressed as they are found by content authors
=======
	UPROPERTY(EditAnywhere, config, Category = Warnings)
	bool EnableWarnings = true;

	/**
	 * 
>>>>>>> 6bbb88c8
	 */
	UPROPERTY(EditAnywhere, config, Category= Warnings)
	bool RecommendEveryoneSetupAGlobalLocalDDCPath=false;

	/**
	 * 
	 */
	UPROPERTY(EditAnywhere, config, Category= Warnings)
	bool RecommendEveryoneSetupAGlobalSharedDDCPath=false;

	/**
<<<<<<< HEAD
	 * Default view mode to use for child actor components in a Blueprint actor's component tree hierarchy (experimental).
=======
	 * 
	 */
	UPROPERTY(EditAnywhere, config, Category= Warnings)
	bool RecommendEveryoneSetupAGlobalS3DDCPath = false;

	/**
	 *
>>>>>>> 6bbb88c8
	 */
	UPROPERTY(EditAnywhere, config, Category = Warnings)
	bool RecommendEveryoneEnableS3DDC = false;

<<<<<<< HEAD
	// UObject interface
	virtual void PostEditChangeProperty(struct FPropertyChangedEvent& PropertyChangedEvent) override;
	// End of UObject interface
};

UCLASS(config=Editor, meta=(DisplayName="DDC"), defaultconfig)
class UNREALED_API UDDCProjectSettings : public UDeveloperSettings
{
	GENERATED_BODY()

public:
	UDDCProjectSettings() { }

	/**
	 * 
	 */
	UPROPERTY(EditAnywhere, config, Category=Blueprints)
	bool RecommendEveryoneSetupAGlobalLocalDDCPath;

	/**
	 * 
	 */
	UPROPERTY(EditAnywhere, config, Category=Blueprints)
	bool RecommendEveryoneSetupAGlobalS3DDCPath;
=======
	/**
	 *
	 */
	UPROPERTY(EditAnywhere, config, Category = Warnings)
	bool RecommendEveryoneUseHordeStorage = false;
>>>>>>> 6bbb88c8
};<|MERGE_RESOLUTION|>--- conflicted
+++ resolved
@@ -233,31 +233,11 @@
 	/**
 	 *
 	 */
-<<<<<<< HEAD
-	UPROPERTY(EditAnywhere, config, Category=Blueprints, DisplayName = "Force All Dependencies To Recompile (DEPRECATED)")
-	uint8 bForceAllDependenciesToRecompile:1;
-
-	/** If enabled, the editor will load packages to look for soft references to actors when deleting/renaming them. This can be slow in large projects so disable this to improve performance but increase the chance of breaking blueprints/sequences that use soft actor references */
-	UPROPERTY(EditAnywhere, config, Category=Actors)
-	uint8 bValidateUnloadedSoftActorReferences : 1;
-
-	/**
-	 * Enable the option to expand child actor components within component tree views (experimental).
-	 */
-	UPROPERTY(EditAnywhere, config, Category = Experimental)
-	uint8 bEnableChildActorExpansionInTreeView : 1;
-
-	/** 
-	 * List of compiler messages that have been suppressed outside of full, interactive editor sessions for 
-	 * the current project - useful for silencing warnings that were added to the engine after 
-	 * project inception and are going to be addressed as they are found by content authors
-=======
 	UPROPERTY(EditAnywhere, config, Category = Warnings)
 	bool EnableWarnings = true;
 
 	/**
 	 * 
->>>>>>> 6bbb88c8
 	 */
 	UPROPERTY(EditAnywhere, config, Category= Warnings)
 	bool RecommendEveryoneSetupAGlobalLocalDDCPath=false;
@@ -269,9 +249,6 @@
 	bool RecommendEveryoneSetupAGlobalSharedDDCPath=false;
 
 	/**
-<<<<<<< HEAD
-	 * Default view mode to use for child actor components in a Blueprint actor's component tree hierarchy (experimental).
-=======
 	 * 
 	 */
 	UPROPERTY(EditAnywhere, config, Category= Warnings)
@@ -279,41 +256,13 @@
 
 	/**
 	 *
->>>>>>> 6bbb88c8
 	 */
 	UPROPERTY(EditAnywhere, config, Category = Warnings)
 	bool RecommendEveryoneEnableS3DDC = false;
 
-<<<<<<< HEAD
-	// UObject interface
-	virtual void PostEditChangeProperty(struct FPropertyChangedEvent& PropertyChangedEvent) override;
-	// End of UObject interface
-};
-
-UCLASS(config=Editor, meta=(DisplayName="DDC"), defaultconfig)
-class UNREALED_API UDDCProjectSettings : public UDeveloperSettings
-{
-	GENERATED_BODY()
-
-public:
-	UDDCProjectSettings() { }
-
-	/**
-	 * 
-	 */
-	UPROPERTY(EditAnywhere, config, Category=Blueprints)
-	bool RecommendEveryoneSetupAGlobalLocalDDCPath;
-
-	/**
-	 * 
-	 */
-	UPROPERTY(EditAnywhere, config, Category=Blueprints)
-	bool RecommendEveryoneSetupAGlobalS3DDCPath;
-=======
 	/**
 	 *
 	 */
 	UPROPERTY(EditAnywhere, config, Category = Warnings)
 	bool RecommendEveryoneUseHordeStorage = false;
->>>>>>> 6bbb88c8
 };