--- conflicted
+++ resolved
@@ -176,14 +176,11 @@
 	 * @param ToolkitHost	The tool-kit to use if/when this toolkit is switched back to world-centric mode
 	 */
 	static void SetPreviousWorldCentricToolkitHostForNewAssetEditor(TSharedRef< IToolkitHost > ToolkitHost);
-<<<<<<< HEAD
-=======
 
 	/**
 	 * Registers a drawer for the asset editor status bar
 	 */
 	void RegisterDrawer(struct FStatusBarDrawer&& Drawer, int32 SlotIndex = INDEX_NONE);
->>>>>>> 6bbb88c8
 
 	/** Applies the passed in layout (or the saved user-modified version if available).  Must be called after InitAssetEditor. */
 	void RestoreFromLayout(const TSharedRef<FTabManager::FLayout>& NewLayout);
