// Copyright Epic Games, Inc. All Rights Reserved.

#pragma once

#include "CoreMinimal.h"
#include "ToolkitBuilder.h"
#include "Framework/Docking/WorkspaceItem.h"
#include "Framework/Docking/TabManager.h"
#include "Toolkits/IToolkit.h"
#include "Framework/Commands/UICommandList.h"
#include "Toolkits/IToolkitHost.h"
#include "Tools/Modes.h"


class UInteractiveTool;
class UInteractiveToolManager;
class UEdMode;
class IDetailsView;
struct FDetailsViewArgs;
class FAssetEditorModeUILayer;
class SBorder;
<<<<<<< HEAD
=======
class UToolMenu;
>>>>>>> 4af6daef

/**
 * Base class for all toolkits (abstract).
 */
class FBaseToolkit
	: public IToolkit
{
public:

	/** FBaseToolkit constructor */
	UNREALED_API FBaseToolkit();

	/** Virtual destructor */
	UNREALED_API virtual ~FBaseToolkit();

public:

	// IToolkit interface

	UNREALED_API virtual FName GetToolkitContextFName() const override;
	virtual FText GetTabSuffix() const override { return FText::GetEmpty(); }
	UNREALED_API virtual bool ProcessCommandBindings(const FKeyEvent& InKeyEvent) const override;
	UNREALED_API virtual bool IsHosted() const override;
	UNREALED_API virtual const TSharedRef<IToolkitHost> GetToolkitHost() const override;
	UNREALED_API virtual void BringToolkitToFront() override;
	UNREALED_API virtual TSharedPtr<SWidget> GetInlineContent() const override;
	UNREALED_API virtual bool IsBlueprintEditor() const override;
	virtual TSharedRef<FWorkspaceItem> GetWorkspaceMenuCategory() const override { return WorkspaceMenuCategory.ToSharedRef(); }

	virtual FEditorModeTools& GetEditorModeManager() const = 0;

public:

	/** @return	Returns true if this is a world-centric asset editor.  That is, the user is editing the asset inline in a Level Editor app. */
	UNREALED_API bool IsWorldCentricAssetEditor() const;	

	/** @returns Returns our toolkit command list */
	const TSharedRef<FUICommandList> GetToolkitCommands() const
	{
		return ToolkitCommands;
	}

protected:

	/** @return Returns the prefix string to use for tabs created for this toolkit.  In world-centric mode, tabs get a
	    name prefix to make them distinguishable from other tabs */
	UNREALED_API FString GetTabPrefix() const;

	/** @return Returns the color to use for tabs created for this toolkit.  In world-centric mode, tabs may be colored to
	    make them more easy to distinguish compared to other tabs. */
	UNREALED_API FLinearColor GetTabColorScale() const;

	// Creates the Editor mode manager for your class. Default is to create none, for legacy reasons.
	UNREALED_API virtual void CreateEditorModeManager();

protected:

	/** Asset editing mode, set at creation-time and never changes */
	EToolkitMode::Type ToolkitMode;

	/** List of UI commands for this toolkit.  This should be filled in by the derived class! */
	TSharedRef<FUICommandList> ToolkitCommands;

	/** The host application for this editor.  If editing in world-centric mode, this is the level level editor that we're editing the asset within 
	    Use GetToolkitHost() method to access this member. */
	TWeakPtr<IToolkitHost> ToolkitHost;

	/** The workspace menu category of this toolkit */
	TSharedPtr<FWorkspaceItem> WorkspaceMenuCategory;
};

/**
 * This FModeToolkit just creates a basic UI panel that allows various InteractiveTools to
 * be initialized, and a DetailsView used to show properties of the active Tool.
 */
class FModeToolkit
	: public FBaseToolkit
	, public TSharedFromThis<FModeToolkit>
{
public:

	/** Initializes the mode toolkit */
	UNREALED_API virtual void Init(const TSharedPtr<IToolkitHost>& InitToolkitHost);
	UNREALED_API virtual void Init(const TSharedPtr<IToolkitHost>& InitToolkitHost, TWeakObjectPtr<UEdMode> InOwningMode);
	UNREALED_API ~FModeToolkit();

public:
<<<<<<< HEAD
	virtual void SetModeUILayer(const TSharedPtr<FAssetEditorModeUILayer> InLayer) override;

	// FBaseToolkit overrides

	virtual void RegisterTabSpawners(const TSharedRef<FTabManager>& TabManager) final;
	virtual void UnregisterTabSpawners(const TSharedRef<FTabManager>& TabManager) final;
=======
	UNREALED_API virtual void SetModeUILayer(const TSharedPtr<FAssetEditorModeUILayer> InLayer) override;

	// FBaseToolkit overrides

	UNREALED_API virtual void RegisterTabSpawners(const TSharedRef<FTabManager>& TabManager) final;
	UNREALED_API virtual void UnregisterTabSpawners(const TSharedRef<FTabManager>& TabManager) final;
>>>>>>> 4af6daef

	// IToolkit interface
	UNREALED_API virtual FName GetToolkitFName() const override;
	UNREALED_API virtual FText GetBaseToolkitName() const override;
	virtual FText GetToolkitName() const override { return GetBaseToolkitName(); }
	virtual FText GetToolkitToolTipText() const override { return GetBaseToolkitName(); }
<<<<<<< HEAD
	virtual FString GetWorldCentricTabPrefix() const override;
	virtual bool IsAssetEditor() const override;
	virtual const TArray<UObject*>* GetObjectsCurrentlyBeingEdited() const override;
	virtual FLinearColor GetWorldCentricTabColorScale() const override;
	virtual FEditorModeTools& GetEditorModeManager() const final;

	virtual TWeakObjectPtr<UEdMode> GetScriptableEditorMode() const final;
	virtual TSharedPtr<SWidget> GetInlineContent() const;
	virtual FEdMode* GetEditorMode() const;
	virtual	FText GetEditorModeDisplayName() const;
	virtual FSlateIcon GetEditorModeIcon() const;
=======
	UNREALED_API virtual FString GetWorldCentricTabPrefix() const override;
	UNREALED_API virtual bool IsAssetEditor() const override;
	UNREALED_API virtual const TArray<UObject*>* GetObjectsCurrentlyBeingEdited() const override;
	UNREALED_API virtual FLinearColor GetWorldCentricTabColorScale() const override;
	UNREALED_API virtual FEditorModeTools& GetEditorModeManager() const final;

	UNREALED_API virtual TWeakObjectPtr<UEdMode> GetScriptableEditorMode() const final;
	UNREALED_API virtual TSharedPtr<SWidget> GetInlineContent() const;
	UNREALED_API virtual FEdMode* GetEditorMode() const;
	UNREALED_API virtual	FText GetEditorModeDisplayName() const;
	UNREALED_API virtual FSlateIcon GetEditorModeIcon() const;
>>>>>>> 4af6daef
	/** Returns the number of Mode specific tabs in the mode toolbar **/
	virtual void GetToolPaletteNames(TArray<FName>& PaletteNames) const {}

	/**
	 * @param PaletteIndex      The index of the ToolPalette to build
	 * @returns the name of Tool Palette
	 **/
	virtual FText GetToolPaletteDisplayName(FName Palette) const { return FText(); }

	/* Exclusive Tool Palettes only allow users to use tools from one palette at a time */
	virtual bool HasExclusiveToolPalettes() const { return true; }

	/* Integrated Tool Palettes show up in the same panel as their details */
	virtual bool HasIntegratedToolPalettes() const { return true; }

	/**
	 * @param PaletteIndex      The index of the ToolPalette to build
	 * @param ToolbarBuilder    The builder to use for given PaletteIndex
	**/
	UNREALED_API virtual void BuildToolPalette(FName Palette, class FToolBarBuilder& ToolbarBuilder);

	virtual FText GetActiveToolDisplayName() const { return FText(); }
	virtual FText GetActiveToolMessage() const { return FText(); }

	DECLARE_MULTICAST_DELEGATE_OneParam(FOnPaletteChanged, FName);
	FOnPaletteChanged& OnPaletteChanged() { return OnPaletteChangedDelegate; }

	virtual void OnToolPaletteChanged(FName PaletteName) {};
<<<<<<< HEAD
	void SetCurrentPalette(FName InName);
	FName GetCurrentPalette() const;
	void SetModeSettingsObject(UObject* InSettingsObject);
	virtual void InvokeUI();

	/**
	 * Force the Mode Toolbar/Palette to be repopulated with the current ToolPaletteNames
	 */
	virtual void RebuildModeToolPalette();

protected:
	virtual void OnToolStarted(UInteractiveToolManager* Manager, UInteractiveTool* Tool);
	virtual void OnToolEnded(UInteractiveToolManager* Manager, UInteractiveTool* Tool);
=======
	UNREALED_API void SetCurrentPalette(FName InName);
	UNREALED_API FName GetCurrentPalette() const;
	UNREALED_API void SetModeSettingsObject(UObject* InSettingsObject);
	UNREALED_API virtual void InvokeUI();

	/**
	 * Override this function to extend the secondary mode toolbar (that appears below the main toolbar) for your mode by
	 * filling in the UToolMenu that is passed in
	 */
	virtual void ExtendSecondaryModeToolbar(UToolMenu *InModeToolbarMenu) {}

	/**
	 * Force the Mode Toolbar/Palette to be repopulated with the current ToolPaletteNames
	 */
	UNREALED_API virtual void RebuildModeToolPalette();

protected:
	UNREALED_API virtual void OnToolStarted(UInteractiveToolManager* Manager, UInteractiveTool* Tool);
	UNREALED_API virtual void OnToolEnded(UInteractiveToolManager* Manager, UInteractiveTool* Tool);
>>>>>>> 4af6daef

	virtual void CustomizeModeDetailsViewArgs(FDetailsViewArgs& ArgsInOut) {}
	virtual void CustomizeDetailsViewArgs(FDetailsViewArgs& ArgsInOut) {}

<<<<<<< HEAD
	virtual void RequestModeUITabs();

	void OnModeIDChanged(const FEditorModeID& InID, bool bIsEntering);
	const FEditorModeInfo* GetEditorModeInfo() const;
=======
	UNREALED_API virtual void RequestModeUITabs();

	UNREALED_API void OnModeIDChanged(const FEditorModeID& InID, bool bIsEntering);
	UNREALED_API const FEditorModeInfo* GetEditorModeInfo() const;
>>>>>>> 4af6daef

	/**
	 * Whether or not the mode toolbar should be shown.  If any active modes generated a toolbar this method will return true
	 */
<<<<<<< HEAD
	bool ShouldShowModeToolbar() const;
	TSharedRef<SDockTab> CreatePrimaryModePanel(const FSpawnTabArgs& Args);
	void UpdatePrimaryModePanel();
	EVisibility GetInlineContentHolderVisibility() const;
	EVisibility GetNoToolSelectedTextVisibility() const;
=======
	UNREALED_API bool ShouldShowModeToolbar() const;
	UNREALED_API TSharedRef<SDockTab> CreatePrimaryModePanel(const FSpawnTabArgs& Args);
	UNREALED_API void UpdatePrimaryModePanel();
	UNREALED_API EVisibility GetInlineContentHolderVisibility() const;
	UNREALED_API EVisibility GetNoToolSelectedTextVisibility() const;
>>>>>>> 4af6daef

	/**
	 * Creates the mode toolbar tab if needed
	 */
<<<<<<< HEAD
	TSharedRef<SDockTab> MakeModeToolbarTab(const FSpawnTabArgs& Args);
=======
	UNREALED_API TSharedRef<SDockTab> MakeModeToolbarTab(const FSpawnTabArgs& Args);
>>>>>>> 4af6daef

	/**
	 * Creates the entire tool palette widget, override to specify toolbar style
	 */
<<<<<<< HEAD
	virtual TSharedRef<SWidget> CreatePaletteWidget(TSharedPtr<FUICommandList> InCommandList, FName InToolbarCustomizationName, FName InPaletteName);

	void SpawnOrUpdateModeToolbar();
	void RebuildModeToolBar();
=======
	UNREALED_API virtual TSharedRef<SWidget> CreatePaletteWidget(TSharedPtr<FUICommandList> InCommandList, FName InToolbarCustomizationName, FName InPaletteName);

	UNREALED_API void SpawnOrUpdateModeToolbar();
	UNREALED_API void RebuildModeToolBar();
>>>>>>> 4af6daef


protected:
	TSharedPtr<SWidget> ToolkitWidget;
	TSharedPtr<IDetailsView> ModeDetailsView;
	TSharedPtr<IDetailsView> DetailsView;

	TWeakObjectPtr<UEdMode> OwningEditorMode;

	FName CurrentPaletteName;
	FOnPaletteChanged OnPaletteChangedDelegate;

	/** Inline content area for editor modes */
	TSharedPtr<SBorder> InlineContentHolder;

	/** The container holding the mode toolbar */
	TSharedPtr<SBorder> ModeToolBarContainer;

	/** The active tool header area **/
	TSharedPtr<SBorder> ModeToolHeader;
	TWeakPtr<SDockTab> PrimaryTab;
	/** The dock tab for any modes that generate a toolbar */
	TWeakPtr<SDockTab> ModeToolbarTab;
	FMinorTabConfig PrimaryTabInfo;
	FMinorTabConfig ToolbarInfo;


	/** The actual toolbar rows will be placed in this vertical box */
	TWeakPtr<SVerticalBox> ModeToolbarBox;

	/** The modes palette toolbar **/
	TWeakPtr<SWidgetSwitcher> ModeToolbarPaletteSwitcher;

	TWeakPtr<FAssetEditorModeUILayer> ModeUILayer;

	TArray<TSharedPtr<SDockTab>> CreatedTabs;

	struct FEdModeToolbarRow
	{
		FEdModeToolbarRow(FName InModeID, FName InPaletteName, FText InDisplayName, TSharedRef<SWidget> InToolbarWidget)
			: ModeID(InModeID)
			, PaletteName(InPaletteName)
			, DisplayName(InDisplayName)
			, ToolbarWidget(InToolbarWidget)
		{}
		FName ModeID;
		FName PaletteName;
		FText DisplayName;
		TSharedPtr<SWidget> ToolbarWidget;
	};

	/** All toolbar rows generated by active modes.  There will be one row per active mode that generates a toolbar */
	TArray<FEdModeToolbarRow> ActiveToolBarRows;
<<<<<<< HEAD
=======

	/** a feature flag that can be set to true in order to make and use a ToolkitBuilder,
	 *  if one is defined for a given mode. */ 
	bool bUsesToolkitBuilder = false;
	
	/** The FToolkitBuilder which will build the UI for this mode, if defined */
	TSharedPtr<FToolkitBuilder> ToolkitBuilder;

	/** returns whether or not this FModeToolkit has a ToolkitBuilder defined */
	UNREALED_API bool HasToolkitBuilder() const;

	/** The sections of the toolkit, defined for the ToolkitBuilder (if present) */
	TSharedPtr<FToolkitSections> ToolkitSections;
>>>>>>> 4af6daef
};<|MERGE_RESOLUTION|>--- conflicted
+++ resolved
@@ -19,10 +19,7 @@
 struct FDetailsViewArgs;
 class FAssetEditorModeUILayer;
 class SBorder;
-<<<<<<< HEAD
-=======
 class UToolMenu;
->>>>>>> 4af6daef
 
 /**
  * Base class for all toolkits (abstract).
@@ -110,40 +107,18 @@
 	UNREALED_API ~FModeToolkit();
 
 public:
-<<<<<<< HEAD
-	virtual void SetModeUILayer(const TSharedPtr<FAssetEditorModeUILayer> InLayer) override;
-
-	// FBaseToolkit overrides
-
-	virtual void RegisterTabSpawners(const TSharedRef<FTabManager>& TabManager) final;
-	virtual void UnregisterTabSpawners(const TSharedRef<FTabManager>& TabManager) final;
-=======
 	UNREALED_API virtual void SetModeUILayer(const TSharedPtr<FAssetEditorModeUILayer> InLayer) override;
 
 	// FBaseToolkit overrides
 
 	UNREALED_API virtual void RegisterTabSpawners(const TSharedRef<FTabManager>& TabManager) final;
 	UNREALED_API virtual void UnregisterTabSpawners(const TSharedRef<FTabManager>& TabManager) final;
->>>>>>> 4af6daef
 
 	// IToolkit interface
 	UNREALED_API virtual FName GetToolkitFName() const override;
 	UNREALED_API virtual FText GetBaseToolkitName() const override;
 	virtual FText GetToolkitName() const override { return GetBaseToolkitName(); }
 	virtual FText GetToolkitToolTipText() const override { return GetBaseToolkitName(); }
-<<<<<<< HEAD
-	virtual FString GetWorldCentricTabPrefix() const override;
-	virtual bool IsAssetEditor() const override;
-	virtual const TArray<UObject*>* GetObjectsCurrentlyBeingEdited() const override;
-	virtual FLinearColor GetWorldCentricTabColorScale() const override;
-	virtual FEditorModeTools& GetEditorModeManager() const final;
-
-	virtual TWeakObjectPtr<UEdMode> GetScriptableEditorMode() const final;
-	virtual TSharedPtr<SWidget> GetInlineContent() const;
-	virtual FEdMode* GetEditorMode() const;
-	virtual	FText GetEditorModeDisplayName() const;
-	virtual FSlateIcon GetEditorModeIcon() const;
-=======
 	UNREALED_API virtual FString GetWorldCentricTabPrefix() const override;
 	UNREALED_API virtual bool IsAssetEditor() const override;
 	UNREALED_API virtual const TArray<UObject*>* GetObjectsCurrentlyBeingEdited() const override;
@@ -155,7 +130,6 @@
 	UNREALED_API virtual FEdMode* GetEditorMode() const;
 	UNREALED_API virtual	FText GetEditorModeDisplayName() const;
 	UNREALED_API virtual FSlateIcon GetEditorModeIcon() const;
->>>>>>> 4af6daef
 	/** Returns the number of Mode specific tabs in the mode toolbar **/
 	virtual void GetToolPaletteNames(TArray<FName>& PaletteNames) const {}
 
@@ -184,21 +158,6 @@
 	FOnPaletteChanged& OnPaletteChanged() { return OnPaletteChangedDelegate; }
 
 	virtual void OnToolPaletteChanged(FName PaletteName) {};
-<<<<<<< HEAD
-	void SetCurrentPalette(FName InName);
-	FName GetCurrentPalette() const;
-	void SetModeSettingsObject(UObject* InSettingsObject);
-	virtual void InvokeUI();
-
-	/**
-	 * Force the Mode Toolbar/Palette to be repopulated with the current ToolPaletteNames
-	 */
-	virtual void RebuildModeToolPalette();
-
-protected:
-	virtual void OnToolStarted(UInteractiveToolManager* Manager, UInteractiveTool* Tool);
-	virtual void OnToolEnded(UInteractiveToolManager* Manager, UInteractiveTool* Tool);
-=======
 	UNREALED_API void SetCurrentPalette(FName InName);
 	UNREALED_API FName GetCurrentPalette() const;
 	UNREALED_API void SetModeSettingsObject(UObject* InSettingsObject);
@@ -218,63 +177,36 @@
 protected:
 	UNREALED_API virtual void OnToolStarted(UInteractiveToolManager* Manager, UInteractiveTool* Tool);
 	UNREALED_API virtual void OnToolEnded(UInteractiveToolManager* Manager, UInteractiveTool* Tool);
->>>>>>> 4af6daef
 
 	virtual void CustomizeModeDetailsViewArgs(FDetailsViewArgs& ArgsInOut) {}
 	virtual void CustomizeDetailsViewArgs(FDetailsViewArgs& ArgsInOut) {}
 
-<<<<<<< HEAD
-	virtual void RequestModeUITabs();
-
-	void OnModeIDChanged(const FEditorModeID& InID, bool bIsEntering);
-	const FEditorModeInfo* GetEditorModeInfo() const;
-=======
 	UNREALED_API virtual void RequestModeUITabs();
 
 	UNREALED_API void OnModeIDChanged(const FEditorModeID& InID, bool bIsEntering);
 	UNREALED_API const FEditorModeInfo* GetEditorModeInfo() const;
->>>>>>> 4af6daef
 
 	/**
 	 * Whether or not the mode toolbar should be shown.  If any active modes generated a toolbar this method will return true
 	 */
-<<<<<<< HEAD
-	bool ShouldShowModeToolbar() const;
-	TSharedRef<SDockTab> CreatePrimaryModePanel(const FSpawnTabArgs& Args);
-	void UpdatePrimaryModePanel();
-	EVisibility GetInlineContentHolderVisibility() const;
-	EVisibility GetNoToolSelectedTextVisibility() const;
-=======
 	UNREALED_API bool ShouldShowModeToolbar() const;
 	UNREALED_API TSharedRef<SDockTab> CreatePrimaryModePanel(const FSpawnTabArgs& Args);
 	UNREALED_API void UpdatePrimaryModePanel();
 	UNREALED_API EVisibility GetInlineContentHolderVisibility() const;
 	UNREALED_API EVisibility GetNoToolSelectedTextVisibility() const;
->>>>>>> 4af6daef
 
 	/**
 	 * Creates the mode toolbar tab if needed
 	 */
-<<<<<<< HEAD
-	TSharedRef<SDockTab> MakeModeToolbarTab(const FSpawnTabArgs& Args);
-=======
 	UNREALED_API TSharedRef<SDockTab> MakeModeToolbarTab(const FSpawnTabArgs& Args);
->>>>>>> 4af6daef
 
 	/**
 	 * Creates the entire tool palette widget, override to specify toolbar style
 	 */
-<<<<<<< HEAD
-	virtual TSharedRef<SWidget> CreatePaletteWidget(TSharedPtr<FUICommandList> InCommandList, FName InToolbarCustomizationName, FName InPaletteName);
-
-	void SpawnOrUpdateModeToolbar();
-	void RebuildModeToolBar();
-=======
 	UNREALED_API virtual TSharedRef<SWidget> CreatePaletteWidget(TSharedPtr<FUICommandList> InCommandList, FName InToolbarCustomizationName, FName InPaletteName);
 
 	UNREALED_API void SpawnOrUpdateModeToolbar();
 	UNREALED_API void RebuildModeToolBar();
->>>>>>> 4af6daef
 
 
 protected:
@@ -328,8 +260,6 @@
 
 	/** All toolbar rows generated by active modes.  There will be one row per active mode that generates a toolbar */
 	TArray<FEdModeToolbarRow> ActiveToolBarRows;
-<<<<<<< HEAD
-=======
 
 	/** a feature flag that can be set to true in order to make and use a ToolkitBuilder,
 	 *  if one is defined for a given mode. */ 
@@ -343,5 +273,4 @@
 
 	/** The sections of the toolkit, defined for the ToolkitBuilder (if present) */
 	TSharedPtr<FToolkitSections> ToolkitSections;
->>>>>>> 4af6daef
 };