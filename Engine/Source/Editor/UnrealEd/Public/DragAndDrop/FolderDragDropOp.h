// Copyright Epic Games, Inc. All Rights Reserved.

#pragma once

#include "CoreMinimal.h"
#include "Input/DragAndDrop.h"
#include "DragAndDrop/DecoratedDragDropOp.h"
#include "EditorFolderUtils.h"

/* A drag/drop operation when dragging actor folders */
class FFolderDragDropOp : public FDecoratedDragDropOp
{
public:
	DRAG_DROP_OPERATOR_TYPE(FFolderDragDropOp, FDecoratedDragDropOp)

	/** Array of folders that we are dragging */
	TArray<FName> Folders;
	/** World to which the folders belong */
	TWeakObjectPtr<UWorld> World;
	/** Root object of folder (can be invalid) */
	FFolder::FRootObject RootObject;

<<<<<<< HEAD
	void Init(TArray<FName> InFolders, UWorld* InWorld, const FFolder::FRootObject& InRootObject = FFolder::GetDefaultRootObject())
=======
	void Init(TArray<FName> InFolders, UWorld* InWorld, const FFolder::FRootObject& InRootObject = FFolder::GetInvalidRootObject())
>>>>>>> d731a049
	{
		check(InWorld != nullptr);
		Folders = MoveTemp(InFolders);
		World = InWorld;
		RootObject = InRootObject;

		CurrentIconBrush = FAppStyle::Get().GetBrush(TEXT("SceneOutliner.FolderClosed"));
		if (Folders.Num() == 1)
		{
			CurrentHoverText = FText::FromName(FEditorFolderUtils::GetLeafName(Folders[0]));
		}
		else
		{
			CurrentHoverText = FText::Format(NSLOCTEXT("FFolderDragDropOp", "FormatFolders", "{0} Folders"), FText::AsNumber(Folders.Num()));
		}

		SetupDefaults();
	}
};<|MERGE_RESOLUTION|>--- conflicted
+++ resolved
@@ -20,11 +20,7 @@
 	/** Root object of folder (can be invalid) */
 	FFolder::FRootObject RootObject;
 
-<<<<<<< HEAD
-	void Init(TArray<FName> InFolders, UWorld* InWorld, const FFolder::FRootObject& InRootObject = FFolder::GetDefaultRootObject())
-=======
 	void Init(TArray<FName> InFolders, UWorld* InWorld, const FFolder::FRootObject& InRootObject = FFolder::GetInvalidRootObject())
->>>>>>> d731a049
 	{
 		check(InWorld != nullptr);
 		Folders = MoveTemp(InFolders);
