--- conflicted
+++ resolved
@@ -280,10 +280,6 @@
 	 */
 	static UNREALED_API bool SaveLevel(ULevel* Level, const FString& DefaultFilename = TEXT( "" ), FString* OutSavedFilename = nullptr );
 
-<<<<<<< HEAD
-	/** Saves packages which contain map data but are not map packages themselves. */
-	static UNREALED_API void SaveMapDataPackages(UWorld* World, bool bCheckDirty, bool bSaveExternal = false);
-=======
 	/** 
 	 * Saves packages which contain map data but are not map packages themselves. 
 	 * 
@@ -293,7 +289,6 @@
 	 * @return				true if the data packages were saved.
 	 */
 	static UNREALED_API bool SaveMapDataPackages(UWorld* World, bool bCheckDirty);
->>>>>>> 6bbb88c8
 
 	/**
 	 * Does a SaveAs for the specified assets.
