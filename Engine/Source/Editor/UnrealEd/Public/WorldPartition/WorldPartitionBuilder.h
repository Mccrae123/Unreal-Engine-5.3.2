// Copyright Epic Games, Inc. All Rights Reserved.

#pragma once

#include "PackageSourceControlHelper.h"
#include "Engine/World.h"
#include "WorldPartitionBuilder.generated.h"

typedef UE::Math::TIntVector3<int64> FWorldBuilderCellCoord;

/**
 * Structure containing information about a World Partition Builder cell
 */
struct FCellInfo
{
	FCellInfo();

	/**
	 * Location of the cell, expressed inside World Partition Builder space
	 * (floor(Coordinate) / IterativeCellSize)
	 */
	FWorldBuilderCellCoord Location;

	/** Bounds of the cell */
	FBox Bounds;

	/** Whole space */
	FBox EditorBounds;

	/** The size of a cell used by the World Partition Builder */
	int32 IterativeCellSize;

	static UNREALED_API FWorldBuilderCellCoord GetCellCoord(const FVector& InPos, const int32 InCellSize);
	static UNREALED_API FWorldBuilderCellCoord GetCellCount(const FBox& InBounds, const int32 InCellSize);
};

<<<<<<< HEAD
UCLASS(Abstract, Config=Engine)
class UNREALED_API UWorldPartitionBuilder : public UObject
=======
UCLASS(Abstract, Config=Engine, MinimalAPI)
class UWorldPartitionBuilder : public UObject
>>>>>>> 4af6daef
{
	GENERATED_UCLASS_BODY()

public:
	enum ELoadingMode
	{
		Custom,
		EntireWorld,
		IterativeCells,
		IterativeCells2D,
	};

<<<<<<< HEAD
	bool RunBuilder(UWorld* World);
=======
	UNREALED_API bool RunBuilder(UWorld* World);
>>>>>>> 4af6daef

	UNREALED_API virtual bool RequiresCommandletRendering() const PURE_VIRTUAL(UWorldPartitionBuilder::RequiresCommandletRendering, return false;);
	UNREALED_API virtual ELoadingMode GetLoadingMode() const PURE_VIRTUAL(UWorldPartitionBuilder::GetLoadingMode, return ELoadingMode::Custom;);
	
	UNREALED_API bool Run(UWorld* World, FPackageSourceControlHelper& PackageHelper);

	virtual bool PreWorldInitialization(UWorld* World, FPackageSourceControlHelper& PackageHelper) { return true; }

	static UNREALED_API bool SavePackages(const TArray<UPackage*>& Packages, FPackageSourceControlHelper& PackageHelper, bool bErrorsAsWarnings = false);
	static UNREALED_API bool DeletePackages(const TArray<UPackage*>& Packages, FPackageSourceControlHelper& PackageHelper, bool bErrorsAsWarnings = false);
	static UNREALED_API bool DeletePackages(const TArray<FString>& PackageNames, FPackageSourceControlHelper& PackageHelper, bool bErrorsAsWarnings = false);

	DECLARE_DELEGATE_RetVal_TwoParams(bool, FModifiedFilesHandler, const TArray<FString>&, const FString&); /*bool ModifiedFileHander(ModifiedFiles, ChangeDescription) */
	UNREALED_API void SetModifiedFilesHandler(const FModifiedFilesHandler& ModifiedFilesHandler);

	static bool SavePackages(const TArray<UPackage*>& Packages, FPackageSourceControlHelper& PackageHelper, bool bErrorsAsWarnings = false);
	static bool DeletePackages(const TArray<UPackage*>& Packages, FPackageSourceControlHelper& PackageHelper, bool bErrorsAsWarnings = false);
	static bool DeletePackages(const TArray<FString>& PackageNames, FPackageSourceControlHelper& PackageHelper, bool bErrorsAsWarnings = false);

protected:
	/**
	 * Overridable method for derived classes to perform operations when world builder process starts.
	 * This is called before loading data (e.g. data layers, editor cells) and before calling `RunInternal`.
	 */
	virtual bool PreRun(UWorld* World, FPackageSourceControlHelper& PackageHelper) { return true; }

<<<<<<< HEAD
	virtual bool RunInternal(UWorld* World, const FCellInfo& InCellInfo, FPackageSourceControlHelper& PackageHelper) PURE_VIRTUAL(UWorldPartition::RunInternal, return false;);
=======
	UNREALED_API virtual bool RunInternal(UWorld* World, const FCellInfo& InCellInfo, FPackageSourceControlHelper& PackageHelper) PURE_VIRTUAL(UWorldPartition::RunInternal, return false;);
>>>>>>> 4af6daef

	/**
	 * Overridable method for derived classes to perform operations when world builder process completes.
	 * This is called after loading all data (e.g. data layers, editor cells) and after calling `RunInternal` for all editor cells.
	 */
<<<<<<< HEAD
	virtual bool PostRun(UWorld* World, FPackageSourceControlHelper& PackageHelper, const bool bInRunSuccess) { return true; }
=======
	virtual bool PostRun(UWorld* World, FPackageSourceControlHelper& PackageHelper, const bool bInRunSuccess) { return bInRunSuccess; }
>>>>>>> 4af6daef

	/**
	 * Overridable method for derived classes to perform operations when world builder has unloaded the world.
	 */
	virtual bool PostWorldTeardown(FPackageSourceControlHelper& PackageHelper) { return true; }

	/**
	 * When using EloadingMode::IterativeCells/IterativeCells2D return true to skip processing of cell.
	 */
	virtual bool ShouldSkipCell(const FWorldBuilderCellCoord& CellCoord) const { return false; }

<<<<<<< HEAD
	bool AutoSubmitFiles(const TArray<FString>& InModifiedFiles, const FString& InChangelistDescription) const;
	bool AutoSubmitPackages(const TArray<UPackage*>& InModifiedPackages, const FString& InChangelistDescription) const;

	virtual UWorld::InitializationValues GetWorldInitializationValues() const;
=======
	/** 
	 * Some builders may have the ability to process non partitioned worlds.
	 */
	virtual bool CanProcessNonPartitionedWorlds() const { return false; }

	UNREALED_API bool OnFilesModified(const TArray<FString>& InModifiedFiles, const FString& InChangelistDescription) const;
	UNREALED_API bool OnPackagesModified(const TArray<UPackage*>& InModifiedPackages, const FString& InChangelistDescription) const;

	/**
	 * Test if the builder was provided the given parameter.
	 * @param	Param	Parameter to look for.
	 * @return true if Parameter was provided, false otherwise.
	 */
	bool HasParam(const FString& Param) const
	{
		return FParse::Param(*Args, *Param);
	}

	/**
	 * Retrieve the given parameter's value.
	 * @param	Param	Parameter to look for.
	 * @param	Value	[out] Will contain the value if parameter is found, otherwise will be left unchanged.
	 * @return true if Parameter was provided, false otherwise.
	 */
	template <typename T>
	bool GetParamValue(const FString& Param, T& Value) const
	{
		return FParse::Value(*Args, *Param, Value);
	}

	/**
	 * Retrieve the arguments provided to the builder.
	 * @return the arguments provided to the builder.
	 */
	const FString& GetBuilderArgs() const
	{
		return Args;
	}

	UE_DEPRECATED(5.3, "Please use OnFilesModified")
	UNREALED_API bool AutoSubmitFiles(const TArray<FString>& InModifiedFiles, const FString& InChangelistDescription) const;
	UE_DEPRECATED(5.3, "Please use OnPackagesModified")
	UNREALED_API bool AutoSubmitPackages(const TArray<UPackage*>& InModifiedPackages, const FString& InChangelistDescription) const;

	UNREALED_API virtual UWorld::InitializationValues GetWorldInitializationValues() const;

	UE_DEPRECATED(5.3, "You must override the version that takes a World parameter")
	virtual bool PreWorldInitialization(FPackageSourceControlHelper& PackageHelper) final { return true; }
>>>>>>> 4af6daef

	int32 IterativeCellSize = 102400;
	int32 IterativeCellOverlapSize = 0;
	FBox  IterativeWorldBounds;

	TSet<FName> DataLayerShortNames;
	TSet<FName> ExcludedDataLayerShortNames;
	bool bLoadNonDynamicDataLayers = true;
	bool bLoadInitiallyActiveDataLayers = true;

<<<<<<< HEAD
	bool bAutoSubmit = false;
	FString AutoSubmitTags;
=======
	FModifiedFilesHandler ModifiedFilesHandler;

private:
	UNREALED_API void LoadDataLayers(UWorld* InWorld);

	friend struct FWorldPartitionBuilderArgsScope;
	static UNREALED_API FString Args;
};

/**
 * Assign parameters to the World Partition builders for the lifetime of this scope.
 */
struct FWorldPartitionBuilderArgsScope
{
	FWorldPartitionBuilderArgsScope(const FString& InArgs)
	{
		check(UWorldPartitionBuilder::Args.IsEmpty());
		UWorldPartitionBuilder::Args = InArgs;
	}

	~FWorldPartitionBuilderArgsScope()
	{
		UWorldPartitionBuilder::Args.Empty();
	}
>>>>>>> 4af6daef
};<|MERGE_RESOLUTION|>--- conflicted
+++ resolved
@@ -34,13 +34,8 @@
 	static UNREALED_API FWorldBuilderCellCoord GetCellCount(const FBox& InBounds, const int32 InCellSize);
 };
 
-<<<<<<< HEAD
-UCLASS(Abstract, Config=Engine)
-class UNREALED_API UWorldPartitionBuilder : public UObject
-=======
 UCLASS(Abstract, Config=Engine, MinimalAPI)
 class UWorldPartitionBuilder : public UObject
->>>>>>> 4af6daef
 {
 	GENERATED_UCLASS_BODY()
 
@@ -53,11 +48,7 @@
 		IterativeCells2D,
 	};
 
-<<<<<<< HEAD
-	bool RunBuilder(UWorld* World);
-=======
 	UNREALED_API bool RunBuilder(UWorld* World);
->>>>>>> 4af6daef
 
 	UNREALED_API virtual bool RequiresCommandletRendering() const PURE_VIRTUAL(UWorldPartitionBuilder::RequiresCommandletRendering, return false;);
 	UNREALED_API virtual ELoadingMode GetLoadingMode() const PURE_VIRTUAL(UWorldPartitionBuilder::GetLoadingMode, return ELoadingMode::Custom;);
@@ -73,10 +64,6 @@
 	DECLARE_DELEGATE_RetVal_TwoParams(bool, FModifiedFilesHandler, const TArray<FString>&, const FString&); /*bool ModifiedFileHander(ModifiedFiles, ChangeDescription) */
 	UNREALED_API void SetModifiedFilesHandler(const FModifiedFilesHandler& ModifiedFilesHandler);
 
-	static bool SavePackages(const TArray<UPackage*>& Packages, FPackageSourceControlHelper& PackageHelper, bool bErrorsAsWarnings = false);
-	static bool DeletePackages(const TArray<UPackage*>& Packages, FPackageSourceControlHelper& PackageHelper, bool bErrorsAsWarnings = false);
-	static bool DeletePackages(const TArray<FString>& PackageNames, FPackageSourceControlHelper& PackageHelper, bool bErrorsAsWarnings = false);
-
 protected:
 	/**
 	 * Overridable method for derived classes to perform operations when world builder process starts.
@@ -84,21 +71,13 @@
 	 */
 	virtual bool PreRun(UWorld* World, FPackageSourceControlHelper& PackageHelper) { return true; }
 
-<<<<<<< HEAD
-	virtual bool RunInternal(UWorld* World, const FCellInfo& InCellInfo, FPackageSourceControlHelper& PackageHelper) PURE_VIRTUAL(UWorldPartition::RunInternal, return false;);
-=======
 	UNREALED_API virtual bool RunInternal(UWorld* World, const FCellInfo& InCellInfo, FPackageSourceControlHelper& PackageHelper) PURE_VIRTUAL(UWorldPartition::RunInternal, return false;);
->>>>>>> 4af6daef
 
 	/**
 	 * Overridable method for derived classes to perform operations when world builder process completes.
 	 * This is called after loading all data (e.g. data layers, editor cells) and after calling `RunInternal` for all editor cells.
 	 */
-<<<<<<< HEAD
-	virtual bool PostRun(UWorld* World, FPackageSourceControlHelper& PackageHelper, const bool bInRunSuccess) { return true; }
-=======
 	virtual bool PostRun(UWorld* World, FPackageSourceControlHelper& PackageHelper, const bool bInRunSuccess) { return bInRunSuccess; }
->>>>>>> 4af6daef
 
 	/**
 	 * Overridable method for derived classes to perform operations when world builder has unloaded the world.
@@ -110,12 +89,6 @@
 	 */
 	virtual bool ShouldSkipCell(const FWorldBuilderCellCoord& CellCoord) const { return false; }
 
-<<<<<<< HEAD
-	bool AutoSubmitFiles(const TArray<FString>& InModifiedFiles, const FString& InChangelistDescription) const;
-	bool AutoSubmitPackages(const TArray<UPackage*>& InModifiedPackages, const FString& InChangelistDescription) const;
-
-	virtual UWorld::InitializationValues GetWorldInitializationValues() const;
-=======
 	/** 
 	 * Some builders may have the ability to process non partitioned worlds.
 	 */
@@ -164,7 +137,6 @@
 
 	UE_DEPRECATED(5.3, "You must override the version that takes a World parameter")
 	virtual bool PreWorldInitialization(FPackageSourceControlHelper& PackageHelper) final { return true; }
->>>>>>> 4af6daef
 
 	int32 IterativeCellSize = 102400;
 	int32 IterativeCellOverlapSize = 0;
@@ -175,10 +147,6 @@
 	bool bLoadNonDynamicDataLayers = true;
 	bool bLoadInitiallyActiveDataLayers = true;
 
-<<<<<<< HEAD
-	bool bAutoSubmit = false;
-	FString AutoSubmitTags;
-=======
 	FModifiedFilesHandler ModifiedFilesHandler;
 
 private:
@@ -203,5 +171,4 @@
 	{
 		UWorldPartitionBuilder::Args.Empty();
 	}
->>>>>>> 4af6daef
 };