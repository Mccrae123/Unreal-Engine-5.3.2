--- conflicted
+++ resolved
@@ -6,16 +6,6 @@
 #include "Engine/World.h"
 #include "WorldPartitionBuilder.generated.h"
 
-<<<<<<< HEAD
-/**
- * Structure containing information about a World Partition Builder cell
- */
-USTRUCT()
-struct FCellInfo
-{
-	GENERATED_BODY()
-
-=======
 typedef UE::Math::TIntVector3<int64> FWorldBuilderCellCoord;
 
 /**
@@ -23,29 +13,12 @@
  */
 struct FCellInfo
 {
->>>>>>> d731a049
 	FCellInfo();
 
 	/**
 	 * Location of the cell, expressed inside World Partition Builder space
 	 * (floor(Coordinate) / IterativeCellSize)
 	 */
-<<<<<<< HEAD
-	UPROPERTY(VisibleAnywhere, Category = WorldPartitionBuilder)
-	FIntVector Location;
-
-	/** Bounds of the cell */
-	UPROPERTY(VisibleAnywhere, Category = WorldPartitionBuilder)
-	FBox Bounds;
-
-	/** Whole space */
-	UPROPERTY(VisibleAnywhere, Category = WorldPartitionBuilder)
-	FBox EditorBounds;
-
-	/** The size of a cell used by the World Partition Builder */
-	UPROPERTY(VisibleAnywhere, Category = WorldPartitionBuilder)
-	int32 IterativeCellSize;
-=======
 	FWorldBuilderCellCoord Location;
 
 	/** Bounds of the cell */
@@ -59,7 +32,6 @@
 
 	static UNREALED_API FWorldBuilderCellCoord GetCellCoord(const FVector& InPos, const int32 InCellSize);
 	static UNREALED_API FWorldBuilderCellCoord GetCellCount(const FBox& InBounds, const int32 InCellSize);
->>>>>>> d731a049
 };
 
 UCLASS(Abstract, Config=Engine)
@@ -108,13 +80,6 @@
 	 * Overridable method for derived classes to perform operations when world builder has unloaded the world.
 	 */
 	virtual bool PostWorldTeardown(FPackageSourceControlHelper& PackageHelper) { return true; }
-<<<<<<< HEAD
-
-	int32 IterativeCellSize = 102400;
-	int32 IterativeCellOverlapSize = 0;
-	TSet<FName> DataLayerLabels;
-	TSet<FName> ExcludedDataLayerLabels;
-=======
 
 	/**
 	 * When using EloadingMode::IterativeCells/IterativeCells2D return true to skip processing of cell.
@@ -132,7 +97,6 @@
 
 	TSet<FName> DataLayerShortNames;
 	TSet<FName> ExcludedDataLayerShortNames;
->>>>>>> d731a049
 	bool bLoadNonDynamicDataLayers = true;
 	bool bLoadInitiallyActiveDataLayers = true;
 
