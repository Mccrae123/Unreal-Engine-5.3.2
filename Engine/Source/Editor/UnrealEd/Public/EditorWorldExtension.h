--- conflicted
+++ resolved
@@ -32,17 +32,10 @@
 	GENERATED_BODY()
 
 	UPROPERTY()
-<<<<<<< HEAD
-	AActor* Actor = nullptr;
-
-	UPROPERTY()
-	bool bValidForPIE=false;
-=======
 	TObjectPtr<AActor> Actor = nullptr;
 
 	UPROPERTY()
 	bool bValidForPIE = false;
->>>>>>> 6bbb88c8
 };
 
 UCLASS()
