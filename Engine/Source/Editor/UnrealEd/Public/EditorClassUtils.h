// Copyright Epic Games, Inc. All Rights Reserved.

#pragma once

#include "CoreMinimal.h"
#include "Widgets/SWidget.h"
#include "Widgets/SToolTip.h"

template< typename ObjectType > class TAttribute;
struct FAssetData;

namespace FEditorClassUtils
{

	/**
	 * Gets the page that documentation for this class is contained on
	 *
	 * @param	InClass		Class we want to find the documentation page of
	 * @return				Path to the documentation page
	 */
	UNREALED_API FString GetDocumentationPage(const UClass* Class);

	/**
	 * Gets the excerpt to use for this class
	 * Excerpt will be contained on the page returned by GetDocumentationPage
	 *
	 * @param	InClass		Class we want to find the documentation excerpt of
	 * @return				Name of the to the documentation excerpt
	 */
	UNREALED_API FString GetDocumentationExcerpt(const UClass* Class);

	/**
	 * Gets the tooltip to display for a given class
	 *
	 * @param	InClass		Class we want to build a tooltip for
	 * @return				Shared reference to the constructed tooltip
	 */
	UNREALED_API TSharedRef<SToolTip> GetTooltip(const UClass* Class);

	/**
	 * Gets the tooltip to display for a given class with specified text for the tooltip
	 *
	 * @param	InClass			Class we want to build a tooltip for
	 * @param	OverrideText	The text to display on the standard tooltip
	 * @return					Shared reference to the constructed tooltip
	 */
	UNREALED_API TSharedRef<SToolTip> GetTooltip(const UClass* Class, const TAttribute<FText>& OverrideText);

	/**
	 * Returns the link path to the documentation for a given class
	 *
	 * @param	Class		Class we want to build a link for
	 * @return				The path to the documentation for the class
	 */
	UNREALED_API FString GetDocumentationLink(const UClass* Class, const FString& OverrideExcerpt = FString());

	/**
	 * Return link path from a specified excerpt
	 */
	UNREALED_API FString GetDocumentationLinkFromExcerpt(const FString& DocLink, const FString DocExcerpt);

	/**
	 * Returns the ID of the base documentation URL set for this class in its documentation excerpt.
	 *
	 * @param	Class		Class we want to build a link for
	 * @return				The ID of the base URL
	 */
	UNREALED_API FString GetDocumentationLinkBaseUrl(const UClass* Class, const FString& OverrideExcerpt = FString());

	/**
	 * Returns the ID of the base documentation URL set in the specified excerpt.
	 */
	UNREALED_API FString GetDocumentationLinkBaseUrlFromExcerpt(const FString& DocLink, const FString DocExcerpt);

	/**
	 * Creates a link widget to the documentation for a given class
	 *
	 * @param	Class		Class we want to build a link for
	 * @return				Shared pointer to the constructed tooltip
	 */
	UNREALED_API TSharedRef<SWidget> GetDocumentationLinkWidget(const UClass* Class);

	/**
	 * Create a link widget to the documentation for a potentially dynamic link widget.
	 * @param	Class		The attribute of the class to show documentation for.
	 */
	UNREALED_API TSharedRef<SWidget> GetDynamicDocumentationLinkWidget(const TAttribute<const UClass*>& ClassAttribute);

<<<<<<< HEAD
	/**
	 * Creates a link to the source code or blueprint for a given class
=======
	/** Optional GetSourceLink parameters */
	struct FSourceLinkParams
	{
		/* Object to set blueprint debugging to in the case we have a blueprint generated class */
		TWeakObjectPtr<UObject> Object;

		/* Text format for blueprint links */
		const FText* BlueprintFormat = nullptr;
		
		/* Text format for C++ code file links */
		const FText* CodeFormat = nullptr;

		/** 
		 * If true, use default values for BlueprintFormat (Edit ...) and CodeFormat (Open ...) when unspecified
		 * If false, use only the class name when BlueprintFormat and CodeFormat are unspecified 
		 */
		bool bUseDefaultFormat = false;

		/** If true, use specified text format if the link is unavailable for some reason, otherwise use only the class name */
		bool bUseFormatIfNoLink = false;

		/** Whether a spacer widget is used if the link is unavailable for some reason */
		bool bEmptyIfNoLink = false;
	};

	/**
	 * Creates an hyperlink to the source code or blueprint for a given class
	 * (or a text block/spacer if the link is unavailable for some reason)
	 *
	 * @param	Class	Class we want to build a link for
	 * @param	Params	See FSourceLinkOptionalParams
	 * @return			Shared pointer to the constructed widget
	 */
	UNREALED_API TSharedRef<SWidget> GetSourceLink(const UClass* Class, const FSourceLinkParams& Params = FSourceLinkParams());

	/**
	 * Creates an hyperlink to the source code or blueprint for a given class
	 * (or a spacer if the link is unavailable for some reason)
>>>>>>> d731a049
	 *
	 * @param	Class			Class we want to build a link for
	 * @param	ObjectWeakPtr	Optional object to set blueprint debugging to in the case we are choosing a blueprint
	 * @return					Shared pointer to the constructed widget
	 */
	UNREALED_API TSharedRef<SWidget> GetSourceLink(const UClass* Class, const TWeakObjectPtr<UObject> ObjectWeakPtr);

	/**
	 * Creates an hyperlink to the source code or blueprint for a given class formatted however you need. Example "Edit {0}"
	 * (or a spacer if the link is unavailable for some reason)
	 *
	 * @param	Class			Class we want to build a link for
	 * @param	ObjectWeakPtr	Optional object to set blueprint debugging to in the case we are choosing a blueprint
	 * @param	BlueprintFormat	The text format for blueprint links
	 * @param	CodeFormat		The text format for C++ code file links
	 * @return					Shared pointer to the constructed widget
	 */
	UNREALED_API TSharedRef<SWidget> GetSourceLinkFormatted(const UClass* Class, const TWeakObjectPtr<UObject> ObjectWeakPtr, const FText& BlueprintFormat, const FText& CodeFormat);

	/**
	 * Fetches a UClass from the string name of the class
	 *
	 * @param	ClassName		Name of the class we want the UClass for
	 * @return					UClass pointer if it exists
	 */
	UNREALED_API UClass* GetClassFromString(const FString& ClassName);

	/**
<<<<<<< HEAD
=======
	 * Returns whether the specified asset is a UBlueprint or UBlueprintGeneratedClass (or any of their derived classes)
	 * 
	 * @param	InAssetData		Reference to an asset data entry
	 * @param	bOutIsBPGC		Outputs whether the asset is a BlueprintGeneratedClass (or any of its derived classes)
	 * @return					Whether the specified asset is a UBlueprint or UBlueprintGeneratedClass (or any of their derived classes)
	 */
	UNREALED_API bool IsBlueprintAsset(const FAssetData& InAssetData, bool* bOutIsBPGC = nullptr);

	/**
	 * Gets the class path from the asset tag (i.e. GeneratedClassPath tag on blueprints)
	 * 
	 * @param	InAssetData		Reference to an asset data entry.
	 * @return					Class path or None if the asset cannot or doesn't have a class associated with it
	 */
	UE_DEPRECATED(5.1, "Class names are now represented by path names. Please use GetClassPathNameFromAssetTag.")
	UNREALED_API FName GetClassPathFromAssetTag(const FAssetData& InAssetData);

	/**
	 * Gets the class path from the asset tag (i.e. GeneratedClassPath tag on blueprints)
	 * 
	 * @param	InAssetData		Reference to an asset data entry.
	 * @return					Class path or None if the asset cannot or doesn't have a class associated with it
	 */
	UNREALED_API FTopLevelAssetPath GetClassPathNameFromAssetTag(const FAssetData& InAssetData);

	/**
	 * Gets the object path of the class associated with the specified asset 
	 * (i.e. the BlueprintGeneratedClass of a Blueprint asset or the BlueprintGeneratedClass asset itself)
	 * 
	 * @param	InAssetData					Reference to an asset data entry
	 * @param	bGenerateClassPathIfMissing	Whether to generate a class path if the class is missing (and the asset can have a class associated with it)
	 * @return								Class path or None if the asset cannot or doesn't have a class associated with it
	 */
	UE_DEPRECATED(5.1, "Class names are now represented by path names. Please use GetClassPathNameFromAsset.")
	UNREALED_API FName GetClassPathFromAsset(const FAssetData& InAssetData, bool bGenerateClassPathIfMissing = false);

	/**
	 * Gets the object path of the class associated with the specified asset 
	 * (i.e. the BlueprintGeneratedClass of a Blueprint asset or the BlueprintGeneratedClass asset itself)
	 * 
	 * @param	InAssetData					Reference to an asset data entry
	 * @param	bGenerateClassPathIfMissing	Whether to generate a class path if the class is missing (and the asset can have a class associated with it)
	 * @return								Class path or None if the asset cannot or doesn't have a class associated with it
	 */
	UNREALED_API FTopLevelAssetPath GetClassPathNameFromAsset(const FAssetData& InAssetData, bool bGenerateClassPathIfMissing = false);

	/**
>>>>>>> d731a049
	 * Fetches the set of interface class object paths from an asset data entry containing the appropriate asset tag(s).
	 * 
	 * @param	InAssetData		Reference to an asset data entry.
	 * @param	OutClassPaths	One or more interface class object paths, or empty if the corresponding asset tag(s) were not found.
	 */
<<<<<<< HEAD
	UNREALED_API void GetImplementedInterfaceClassPathsFromAsset(const struct FAssetData& InAssetData, TArray<FString>& OutClassPaths);
=======
	UNREALED_API void GetImplementedInterfaceClassPathsFromAsset(const FAssetData& InAssetData, TArray<FString>& OutClassPaths);
>>>>>>> d731a049
};<|MERGE_RESOLUTION|>--- conflicted
+++ resolved
@@ -86,10 +86,6 @@
 	 */
 	UNREALED_API TSharedRef<SWidget> GetDynamicDocumentationLinkWidget(const TAttribute<const UClass*>& ClassAttribute);
 
-<<<<<<< HEAD
-	/**
-	 * Creates a link to the source code or blueprint for a given class
-=======
 	/** Optional GetSourceLink parameters */
 	struct FSourceLinkParams
 	{
@@ -128,7 +124,6 @@
 	/**
 	 * Creates an hyperlink to the source code or blueprint for a given class
 	 * (or a spacer if the link is unavailable for some reason)
->>>>>>> d731a049
 	 *
 	 * @param	Class			Class we want to build a link for
 	 * @param	ObjectWeakPtr	Optional object to set blueprint debugging to in the case we are choosing a blueprint
@@ -157,8 +152,6 @@
 	UNREALED_API UClass* GetClassFromString(const FString& ClassName);
 
 	/**
-<<<<<<< HEAD
-=======
 	 * Returns whether the specified asset is a UBlueprint or UBlueprintGeneratedClass (or any of their derived classes)
 	 * 
 	 * @param	InAssetData		Reference to an asset data entry
@@ -206,15 +199,10 @@
 	UNREALED_API FTopLevelAssetPath GetClassPathNameFromAsset(const FAssetData& InAssetData, bool bGenerateClassPathIfMissing = false);
 
 	/**
->>>>>>> d731a049
 	 * Fetches the set of interface class object paths from an asset data entry containing the appropriate asset tag(s).
 	 * 
 	 * @param	InAssetData		Reference to an asset data entry.
 	 * @param	OutClassPaths	One or more interface class object paths, or empty if the corresponding asset tag(s) were not found.
 	 */
-<<<<<<< HEAD
-	UNREALED_API void GetImplementedInterfaceClassPathsFromAsset(const struct FAssetData& InAssetData, TArray<FString>& OutClassPaths);
-=======
 	UNREALED_API void GetImplementedInterfaceClassPathsFromAsset(const FAssetData& InAssetData, TArray<FString>& OutClassPaths);
->>>>>>> d731a049
 };