// Copyright Epic Games, Inc. All Rights Reserved.

#pragma once

#if WITH_EDITOR

#include "Containers/Array.h"
#include "Containers/List.h"
#include "Containers/UnrealString.h"
#include "CoreMinimal.h"
#include "HAL/PlatformCrt.h"
#include "HAL/PreprocessorHelpers.h"
#include "Misc/Optional.h"
#include "UObject/NameTypes.h"
#include "UObject/Object.h"
#include "UObject/ObjectMacros.h"

class UClass;
class UObject;
class UPackage;
template <typename FuncType> class TFunctionRef;

/**
 * This class is used for packages that need to be split into multiple runtime packages.
 * It provides the instructions to the cooker for how to split the package.
 */
class ICookPackageSplitter
{
public:
	virtual ~ICookPackageSplitter() {}

	enum class ETeardown
	{
		Complete,
		Canceled,
	};
	/** Do teardown actions after all packages have saved, or when the cook is cancelled. Always called before destruction. */
	virtual void Teardown(ETeardown Status) {}

	/** Data sent to the cooker to describe each desired generated package */
	struct FGeneratedPackage
	{
		FString GeneratedRootPath;
		FString RelativePath;		// Generated package relative to GeneratedRootPath/Generated_ if GeneratedRootPath member is specified, relative to  Parent/Generated otherwise.
		TArray<FName> Dependencies; // LongPackageNames that the generated package references
		/* GetGenerateList must specify true if the package will be a map (.umap, contains a UWorld or ULevel), else false */
		void SetCreateAsMap(bool bInCreateAsMap) { bCreateAsMap = bInCreateAsMap; }
		const TOptional<bool>& GetCreateAsMap() const { return bCreateAsMap; }
	private:
		TOptional<bool> bCreateAsMap;
	};
	
	/** 
	 * Return whether the CookPackageSplitter subclass should handle the given SplitDataClass instance. 
	 * Note that this is a static function referenced by macros, not part of the virtual api.
	 */
	static bool ShouldSplit(UObject* SplitData) { return false; }
	
	/**
	 * If true, this splitter forces the Generator package objects it needs to remain referenced, and the cooker
	 * should expect them to still be in memory after a garbage collect so long as the splitter is alive.
	 */
	virtual bool UseInternalReferenceToAvoidGarbageCollect() { return false; }

	/** Return the list of packages to generate. */
	virtual TArray<FGeneratedPackage> GetGenerateList(const UPackage* OwnerPackage, const UObject* OwnerObject) = 0;

	/** Representation of a generated package that is provided when populating the generator package. */
	struct FGeneratedPackageForPreSave
	{
		/** RelativePath returned from GetGenerateList */
		FString RelativePath;
		/** Root returned from GetGenerateList */
		FString GeneratedRootPath;
		/**
		 * Non-null UPackage. Possibly an empty placeholder package. Provided so that the generator package
		 * can create import references to objects that will be stored in the generated package.
		 */
		UPackage* Package = nullptr;
		/** *GetCreateAsMap returned from GetGenerateList. The package filename extension has already been set based on this. */
		bool bCreatedAsMap = false;
	};
	/**
	 * Called before presaving the parent generator package, to give the generator a chance to inform the cooker which objects will
	 * be moved into the generator package that are not already present in it.
	 * 
	 * @param OwnerPackage				The generator package being split
	 * @param OwnerObject				The SplitDataClass instance that this CookPackageSplitter instance was created for
	 * @param GeneratedPackages			Placeholder UPackage and relative path information for all packages that will be generated
	 * @param OutObjectsToMove			List of all the objects that will be moved into the Generator package during its save
	 * @param OutKeepReferencedPackages A list of packages which should be kept referenced until all generated packages for
	 *                                  the generator have finished saving.
	 * 
	 * @return							True if successfully populated, false on error (this will cause a cook error).
	 */
	virtual bool PopulateGeneratorPackage(UPackage* OwnerPackage, UObject* OwnerObject,
		const TArray<ICookPackageSplitter::FGeneratedPackageForPreSave>& GeneratedPackages, TArray<UObject*>& OutObjectsToMove,
		TArray<UPackage*>& OutKeepReferencedPackages)
	{
		return true;
	}

	/**
	 * Called before saving the parent generator package, after PopulateGeneratorPackage but before PopulateGeneratedPackage for any
	 * generated packages. Make any required adjustments to the parent package before it is saved into the target domain.
	 *
	 * @param OwnerPackage				The generator package being split
	 * @param OwnerObject				The SplitDataClass instance that this CookPackageSplitter instance was created for
	 * @param GeneratedPackages			Placeholder UPackage and relative path information for all packages that will be generated
	 * @param OutKeepReferencedPackages A list of packages which should be kept referenced until all generated packages for
	 *                                  the generator have finished saving.
	 *
	 * @return							True if successfully presaved, false on error (this will cause a cook error).
	 */
	virtual bool PreSaveGeneratorPackage(UPackage* OwnerPackage, UObject* OwnerObject,
		const TArray<FGeneratedPackageForPreSave>& PlaceholderPackages, TArray<UPackage*>& OutKeepReferencedPackages)
	{
		return true;
	}

	/**
	 * Called after saving the parent generator package. Undo any required adjustments to the parent package that
	 * were made in PreSaveGeneratorPackage, so that the package is once again ready for use in the editor or in
	 * future GetGenerateList or PreSaveGeneratedPackage calls
	 */
	virtual void PostSaveGeneratorPackage(UPackage* OwnerPackage, UObject* OwnerObject)
	{
	}

	/** Representation of a generated package when it itself is being populated. */
	struct FGeneratedPackageForPopulate
	{
		/** RelativePath returned from GetGenerateList */
		FString RelativePath;
		/** Root returned from GetGenerateList */
		FString GeneratedRootPath;
		/**
		 * The UPackage that has been created for the package. Possibly empty, but may also contain still have modifications
		 * that were made during PopulateGeneratorPackage.
		 */
		UPackage* Package = nullptr;
		/** *GetCreateAsMap returned from GetGenerateList. The package filename extension has already been set based on this. */
		bool bCreatedAsMap = false;
	};

	/**
	 * Try to populate a generated package.
	 *
	 * Receive an empty UPackage generated from an element in GetGenerateList and populate it.
	 * Return a list of all the objects that will be moved into the Generated package during its save, so the cooker
	 * can call BeginCacheForCookedPlatformData on them before the move
	 * After returning, the given package will be queued for saving into the TargetDomain
	 *
	 * @param OwnerPackage				The parent package being split
	 * @param OwnerObject				The SplitDataClass instance that this CookPackageSplitter instance was created for
	 * @param GeneratedPackage			Pointer and information about the package to populate
	 * @param OutObjectsToMove			List of all the objects that will be moved into the generated package during its save
	 * @param OutKeepReferencedPackages A list of packages which should be kept referenced until all generated packages for
	 *                                  for the generator have finished saving.
	 * 
	 * @return							True if successfully populated, false on error (this will cause a cook error).
	 */
	virtual bool PopulateGeneratedPackage(UPackage* OwnerPackage, UObject* OwnerObject,
		const FGeneratedPackageForPopulate& GeneratedPackage, TArray<UObject*>& OutObjectsToMove,
		TArray<UPackage*>& OutKeepReferencedPackages)
	{
		return true;
	}
	
	/**
<<<<<<< HEAD
	 * Called before saving the parent generator package, which itself occurs before TryPopulatePackage is called on the generated packages.
	 * Make any required adjustments to the parent package before it is saved into the target domain.
=======
	 * Called before saving a generated package, after PopulateGeneratedPackage. Make any required adjustments to the
	 * generated package before it is saved into the target domain.
	 * 
	 * @param OwnerPackage				The parent package being split
	 * @param OwnerObject				The SplitDataClass instance that this CookPackageSplitter instance was created for
	 * @param GeneratedPackage			Pointer and information about the package to populate
	 * @param OutKeepReferencedPackages A list of packages which should be kept referenced until all generated packages for
	 *                                  for the generator have finished saving.
	 * 
	 * @return							True if successfully presaved, false on error (this will cause a cook error).
>>>>>>> d731a049
	 */
	virtual bool PreSaveGeneratedPackage(UPackage* OwnerPackage, UObject* OwnerObject,
		const FGeneratedPackageForPopulate& GeneratedPackage, TArray<UPackage*>& OutKeepReferencedPackages)
	{
		return true;
	};

	/**
	 * Called after saving a generated package. Undo any required adjustments to the parent package that
	 * were made in PreSaveGeneratedPackage, so that the parent package is once again ready for use in the editor or in
	 * future PreSaveGeneratedPackage calls.
	 */
	virtual void PostSaveGeneratedPackage(UPackage* OwnerPackage, UObject* OwnerObject,
		const FGeneratedPackageForPopulate& GeneratedPackage)
	{
	}

	/** Called when the Owner package needs to be reloaded after a garbage collect in order to populate a generated package. */
	virtual void OnOwnerReloaded(UPackage* OwnerPackage, UObject* OwnerObject) {}
};

namespace UE
{
namespace Cook
{
namespace Private
{

/** Interface for internal use only (used by REGISTER_COOKPACKAGE_SPLITTER to register an ICookPackageSplitter for a class) */
class UNREALED_API FRegisteredCookPackageSplitter
{
public:
	FRegisteredCookPackageSplitter();
	virtual ~FRegisteredCookPackageSplitter();

	virtual UClass* GetSplitDataClass() const = 0;
	virtual bool ShouldSplitPackage(UObject* Object) const = 0;
	virtual ICookPackageSplitter* CreateInstance(UObject* Object) const = 0;

	static void ForEach(TFunctionRef<void(FRegisteredCookPackageSplitter*)> Func);

private:
	
	static TLinkedList<FRegisteredCookPackageSplitter*>*& GetRegisteredList();
	TLinkedList<FRegisteredCookPackageSplitter*> GlobalListLink;
};

}
}
}

/**
 * Used to Register an ICookPackageSplitter for a class
 *
 * Example usage:
 *
 * class FMyCookPackageSplitter : public ICookPackageSplitter { ... }
 * REGISTER_COOKPACKAGE_SPLITTER(FMyCookPackageSplitter, UMySplitDataClass);
 */
#define REGISTER_COOKPACKAGE_SPLITTER(SplitterClass, SplitDataClass) \
class PREPROCESSOR_JOIN(PREPROCESSOR_JOIN(SplitterClass, SplitDataClass), _Register) : public UE::Cook::Private::FRegisteredCookPackageSplitter \
{ \
	virtual UClass* GetSplitDataClass() const override { return SplitDataClass::StaticClass(); } \
	virtual bool ShouldSplitPackage(UObject* Object) const override { return SplitterClass::ShouldSplit(Object); } \
	virtual ICookPackageSplitter* CreateInstance(UObject* SplitData) const override { return new SplitterClass(); } \
}; \
namespace PREPROCESSOR_JOIN(SplitterClass, SplitDataClass) \
{ \
	static PREPROCESSOR_JOIN(PREPROCESSOR_JOIN(SplitterClass, SplitDataClass), _Register) DefaultObject; \
}

#endif<|MERGE_RESOLUTION|>--- conflicted
+++ resolved
@@ -168,10 +168,6 @@
 	}
 	
 	/**
-<<<<<<< HEAD
-	 * Called before saving the parent generator package, which itself occurs before TryPopulatePackage is called on the generated packages.
-	 * Make any required adjustments to the parent package before it is saved into the target domain.
-=======
 	 * Called before saving a generated package, after PopulateGeneratedPackage. Make any required adjustments to the
 	 * generated package before it is saved into the target domain.
 	 * 
@@ -182,7 +178,6 @@
 	 *                                  for the generator have finished saving.
 	 * 
 	 * @return							True if successfully presaved, false on error (this will cause a cook error).
->>>>>>> d731a049
 	 */
 	virtual bool PreSaveGeneratedPackage(UPackage* OwnerPackage, UObject* OwnerObject,
 		const FGeneratedPackageForPopulate& GeneratedPackage, TArray<UPackage*>& OutKeepReferencedPackages)
