--- conflicted
+++ resolved
@@ -174,13 +174,6 @@
 		ConstructorHelpers::StripObjectClass(ClassName);
 
 		// Do we have a valid cached class pointer? (Note: We can't search for the class while a save is happening)
-<<<<<<< HEAD
-		if ((!CachedGameModeClass || CachedGameModeClass->GetPathName() != ClassName) && !GIsSavingPackage)
-		{
-			CachedGameModeClass = FEditorClassUtils::GetClassFromString(ClassName);
-		}
-		return CachedGameModeClass;
-=======
 		const UClass* GameModeClass = CachedGameModeClass.Get();
 		if ((!GameModeClass || GameModeClass->GetPathName() != ClassName) && !GIsSavingPackage)
 		{
@@ -188,7 +181,6 @@
 			CachedGameModeClass = GameModeClass;
 		}
 		return GameModeClass;
->>>>>>> a8a797ea
 	}
 
 	void SetCurrentGameModeClass(const UClass* NewGameModeClass)
@@ -350,11 +342,7 @@
 	/** Handle to the DefaultGameMode property */
 	TSharedPtr<IPropertyHandle> DefaultGameModeClassHandle;
 	/** Cached class pointer from the DefaultGameModeClassHandle */
-<<<<<<< HEAD
-	mutable const UClass* CachedGameModeClass;
-=======
 	mutable TWeakObjectPtr<UClass> CachedGameModeClass;
->>>>>>> a8a797ea
 };
 
 #undef LOCTEXT_NAMESPACE