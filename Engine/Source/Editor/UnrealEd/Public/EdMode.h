--- conflicted
+++ resolved
@@ -265,11 +265,7 @@
 public:
 
 	/** Request that this mode be deleted at the next convenient opportunity (FEditorModeTools::Tick) */
-<<<<<<< HEAD
-	void RequestDeletion();
-=======
 	UNREALED_API void RequestDeletion();
->>>>>>> 4af6daef
 
 private:
 	/** Called whenever a mode type is unregistered */
