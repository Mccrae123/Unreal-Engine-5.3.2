// Copyright Epic Games, Inc. All Rights Reserved.

#pragma once

#include "CoreMinimal.h"
#include "InputCoreTypes.h"
#include "UObject/GCObject.h"
#include "UnrealWidgetFwd.h"
#include "EditorComponents.h"
#include "EngineGlobals.h"
#include "EditorModeRegistry.h"
#include "Tools/UEdMode.h"
#include "Templates/SharedPointer.h"
<<<<<<< HEAD
=======
#include "Tools/LegacyEdModeWidgetHelpers.h"
>>>>>>> 6bbb88c8

class FCanvas;
class FEditorModeTools;
class FEditorViewportClient;
class FModeTool;
class FModeToolkit;
class FPrimitiveDrawInterface;
class FSceneView;
class FViewport;
class UTexture2D;
struct FConvexVolume;
struct FViewportClick;

enum EModeTools : int8;
class FEditorViewportClient;
class HHitProxy;
struct FViewportClick;
class FModeTool;
class FEditorViewportClient;
struct FViewportClick;

/**
 * Base class for all editor modes.
 */
class UNREALED_API FEdMode : public TSharedFromThis<FEdMode>, public FGCObject, public FEditorCommonDrawHelper, public FLegacyEdModeWidgetHelper
{
public:
	/** Friends so it can access mode's internals on construction */
	friend class FEditorModeRegistry;

	FEdMode();
	virtual ~FEdMode();

	virtual void Initialize() {}

	virtual bool MouseEnter( FEditorViewportClient* ViewportClient,FViewport* Viewport,int32 x, int32 y );

	virtual bool MouseLeave( FEditorViewportClient* ViewportClient,FViewport* Viewport );

	virtual bool MouseMove(FEditorViewportClient* ViewportClient,FViewport* Viewport,int32 x, int32 y);

	virtual bool ReceivedFocus(FEditorViewportClient* ViewportClient,FViewport* Viewport);

	virtual bool LostFocus(FEditorViewportClient* ViewportClient,FViewport* Viewport);

	/**
	 * Called when the mouse is moved while a window input capture is in effect
	 *
	 * @param	InViewportClient	Level editor viewport client that captured the mouse input
	 * @param	InViewport			Viewport that captured the mouse input
	 * @param	InMouseX			New mouse cursor X coordinate
	 * @param	InMouseY			New mouse cursor Y coordinate
	 *
	 * @return	true if input was handled
	 */
	virtual bool CapturedMouseMove( FEditorViewportClient* InViewportClient, FViewport* InViewport, int32 InMouseX, int32 InMouseY );

	/** Process all captured mouse moves that occurred during the current frame */
	virtual bool ProcessCapturedMouseMoves( FEditorViewportClient* InViewportClient, FViewport* InViewport, const TArrayView<FIntPoint>& CapturedMouseMoves ) { return false; }

	virtual bool InputKey(FEditorViewportClient* ViewportClient,FViewport* Viewport,FKey Key,EInputEvent Event);
	virtual bool InputAxis(FEditorViewportClient* InViewportClient,FViewport* Viewport,int32 ControllerId,FKey Key,float Delta,float DeltaTime);
	virtual bool InputDelta(FEditorViewportClient* InViewportClient,FViewport* InViewport,FVector& InDrag,FRotator& InRot,FVector& InScale);
	virtual bool StartTracking(FEditorViewportClient* InViewportClient, FViewport* InViewport);
	virtual bool EndTracking(FEditorViewportClient* InViewportClient, FViewport* InViewport);
	// Added for handling EDIT Command...
	virtual EEditAction::Type GetActionEditDuplicate() { return EEditAction::Skip; }
	virtual EEditAction::Type GetActionEditDelete() { return EEditAction::Skip; }
	virtual EEditAction::Type GetActionEditCut() { return EEditAction::Skip; }
	virtual EEditAction::Type GetActionEditCopy() { return EEditAction::Skip; }
	virtual EEditAction::Type GetActionEditPaste() { return EEditAction::Skip; }
	virtual bool ProcessEditDuplicate() { return false; }
	virtual bool ProcessEditDelete() { return false; }
	virtual bool ProcessEditCut() { return false; }
	virtual bool ProcessEditCopy() { return false; }
	virtual bool ProcessEditPaste() { return false; }

	virtual void Tick(FEditorViewportClient* ViewportClient,float DeltaTime);

	virtual bool IsCompatibleWith(FEditorModeID OtherModeID) const { return false; }
	virtual void ActorMoveNotify() {}
	virtual void ActorsDuplicatedNotify(TArray<AActor*>& PreDuplicateSelection, TArray<AActor*>& PostDuplicateSelection, bool bOffsetLocations) {}
	virtual void ActorPropChangeNotify() {}
	virtual void MapChangeNotify() {}

	/** If the Edmode is handling its own mouse deltas, it can disable the MouseDeltaTacker */
	virtual bool DisallowMouseDeltaTracking() const { return false; }

	/** 
	 * Lets each mode/tool specify a pivot point around which the camera should orbit
	 * @param	OutPivot	The custom pivot point returned by the mode/tool
	 * @return	true if a custom pivot point was specified, false otherwise.
	 */
	virtual bool GetPivotForOrbit(FVector& OutPivot) const { return false; }

	/**
	 * Get a cursor to override the default with, if any.
	 * @return true if the cursor was overridden.
	 */
	virtual bool GetCursor(EMouseCursor::Type& OutCursor) const { return false; }

	/** Get override cursor visibility settings */
	virtual bool GetOverrideCursorVisibility(bool& bWantsOverride, bool& bHardwareCursorVisible, bool bSoftwareCursorVisible) const { return false; }

	/** Called before mouse movement is converted to drag/rot */
	virtual bool PreConvertMouseMovement(FEditorViewportClient* InViewportClient) { return false; }

	/** Called after mouse movement is converted to drag/rot */
	virtual bool PostConvertMouseMovement(FEditorViewportClient* InViewportClient) { return false;}

	virtual bool ShouldDrawBrushWireframe( AActor* InActor ) const { return true; }

	/** If Rotation Snap should be enabled for this mode*/ 
	virtual bool IsSnapRotationEnabled();

	/** If this mode should override the snap rotation
	* @param	Rotation		The Rotation Override
	*
	* @return					True if you have overridden the value
	*/
	virtual bool SnapRotatorToGridOverride(FRotator& Rotation){ return false; };
	virtual void UpdateInternalData() {}

	virtual void AddReferencedObjects( FReferenceCollector& Collector ) override {}
	virtual FString GetReferencerName() const override
	{
		return TEXT("FEdMode");
	}

	virtual void Enter();
	virtual void Exit();
	virtual UTexture2D* GetVertexTexture();
<<<<<<< HEAD
	
=======

>>>>>>> 6bbb88c8
	/**
	 * Lets each tool determine if it wants to use the editor widget or not.  If the tool doesn't want to use it,
	 * it will be fed raw mouse delta information (not snapped or altered in any way).
	 */
	virtual bool UsesTransformWidget() const override;
	virtual bool UsesTransformWidget(UE::Widget::EWidgetMode CheckMode) const override;
	virtual bool UsesPropertyWidgets() const override;

	virtual void PostUndo() {}

	/** 
	 * Check to see if this EdMode wants to disallow AutoSave
	 * @return true if AutoSave can be applied right now
	 */
	virtual bool CanAutoSave() const { return true; }

	/**
	 * Lets each mode/tool handle box selection in its own way.
	 *
	 * @param	InBox	The selection box to use, in worldspace coordinates.
	 * @return		true if something was selected/deselected, false otherwise.
	 */
	virtual bool BoxSelect( FBox& InBox, bool InSelect = true );

	/**
	 * Lets each mode/tool handle frustum selection in its own way.
	 *
	 * @param	InFrustum	The selection box to use, in worldspace coordinates.
	 * @return	true if something was selected/deselected, false otherwise.
	 */
	virtual bool FrustumSelect( const FConvexVolume& InFrustum, FEditorViewportClient* InViewportClient, bool InSelect = true );

	virtual void SelectNone();
	virtual void SelectionChanged() {}

	virtual bool HandleClick(FEditorViewportClient* InViewportClient, HHitProxy* HitProxy, const FViewportClick& Click);

	/**
	 * Allows an editor mode to override the bounding box used to focus the viewport on a selection
	 * 
	 * @param Actor			The selected actor that is being considered for focus
	 * @param PrimitiveComponent	The component in the actor being considered for focus
	 * @param InOutBox		The box that should be computed for the actor and component
	 * @return bool			true if the mode overrides the box and populated InOutBox, false if it did not populate InOutBox
	 */
	virtual bool ComputeBoundingBoxForViewportFocus(AActor* Actor, UPrimitiveComponent* PrimitiveComponent, FBox& InOutBox) const { return false; }

	/** Handling SelectActor */
	virtual bool Select( AActor* InActor, bool bInSelected ) { return 0; }

	/** Check to see if an actor can be selected in this mode - no side effects */
	virtual bool IsSelectionAllowed( AActor* InActor, bool bInSelection ) const { return true; }

	/** Returns the editor mode identifier. */
	FEditorModeID GetID() const { return Info.ID; }

	/** Returns the editor mode information. */
	const FEditorModeInfo& GetModeInfo() const { return Info; }

	// Tools

	void SetCurrentTool( EModeTools InID );
	void SetCurrentTool( FModeTool* InModeTool );
	FModeTool* FindTool( EModeTools InID );

	const TArray<FModeTool*>& GetTools() const		{ return Tools; }

	virtual void CurrentToolChanged() {}

	/** Returns the current tool. */
	//@{
	FModeTool* GetCurrentTool()				{ return CurrentTool; }
	const FModeTool* GetCurrentTool() const	{ return CurrentTool; }
	//@}

	/** @name Rendering */
	//@{
	/** Draws translucent polygons on brushes and volumes. */
	virtual void Render(const FSceneView* View,FViewport* Viewport,FPrimitiveDrawInterface* PDI);
	//void DrawGridSection(int32 ViewportLocX,int32 ViewportGridY,FVector* A,FVector* B,float* AX,float* BX,int32 Axis,int32 AlphaCase,FSceneView* View,FPrimitiveDrawInterface* PDI);

	/** Overlays the editor hud (brushes, drag tools, static mesh vertices, etc*. */
	virtual void DrawHUD(FEditorViewportClient* ViewportClient,FViewport* Viewport,const FSceneView* View,FCanvas* Canvas);
	//@}

	/**
	 * Called when attempting to duplicate the selected actors by alt+dragging,
	 * return true to prevent normal duplication.
	 */
	virtual bool HandleDragDuplicate() { return false; }

	/** True if this mode uses a toolkit mode (eventually they all should) */
	virtual bool UsesToolkits() const;

	/** Gets the toolkit created by this mode */
	TSharedPtr<FModeToolkit> GetToolkit() { return Toolkit; }

	/** Returns the world this toolkit is editing */
	UWorld* GetWorld() const;

	/** Returns the owning mode manager for this mode */
	class FEditorModeTools* GetModeManager() const;

	/** 
	 * Called when the editor mode should rebuild its toolbar 
	 *
	 * @param ToolbarBuilder	The builder which should be used to add toolbar widgets
	 */
	virtual void BuildModeToolbar(class FToolBarBuilder& ToolbarBuilder) {}

	using FLegacyEdModeWidgetHelper::MD_MakeEditWidget;
	using FLegacyEdModeWidgetHelper::MD_ValidateWidgetUsing;
	using FLegacyEdModeWidgetHelper::CanCreateWidgetForStructure;
	using FLegacyEdModeWidgetHelper::CanCreateWidgetForProperty;
	using FLegacyEdModeWidgetHelper::ShouldCreateWidgetForProperty;
	using FPropertyWidgetInfo = FLegacyEdModeWidgetHelper::FPropertyWidgetInfo;

public:

	/** Request that this mode be deleted at the next convenient opportunity (FEditorModeTools::Tick) */
	void RequestDeletion();

private:
	/** Called whenever a mode type is unregistered */
	void OnModeUnregistered(FEditorModeID ModeID);

protected:
	/** Optional array of tools for this mode. */
	TArray<FModeTool*> Tools;

	/** The tool that is currently active within this mode. */
	FModeTool* CurrentTool;

	/** Information pertaining to this mode. Assigned by FEditorModeRegistry. */
	FEditorModeInfo Info;

	/** Editor Mode Toolkit that is associated with this toolkit mode */
	TSharedPtr<class FModeToolkit> Toolkit;
};<|MERGE_RESOLUTION|>--- conflicted
+++ resolved
@@ -11,10 +11,7 @@
 #include "EditorModeRegistry.h"
 #include "Tools/UEdMode.h"
 #include "Templates/SharedPointer.h"
-<<<<<<< HEAD
-=======
 #include "Tools/LegacyEdModeWidgetHelpers.h"
->>>>>>> 6bbb88c8
 
 class FCanvas;
 class FEditorModeTools;
@@ -147,11 +144,7 @@
 	virtual void Enter();
 	virtual void Exit();
 	virtual UTexture2D* GetVertexTexture();
-<<<<<<< HEAD
-	
-=======
-
->>>>>>> 6bbb88c8
+
 	/**
 	 * Lets each tool determine if it wants to use the editor widget or not.  If the tool doesn't want to use it,
 	 * it will be fed raw mouse delta information (not snapped or altered in any way).
