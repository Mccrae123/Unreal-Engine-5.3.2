--- conflicted
+++ resolved
@@ -122,11 +122,7 @@
 
 	static UNREALED_API TArray<FTickableObjectEntry>& GetTickableObjects();
 
-<<<<<<< HEAD
-	static TArray<FTickableEditorObject*>& GetPendingTickableObjects();
-=======
 	static UNREALED_API TArray<FTickableEditorObject*>& GetPendingTickableObjects();
->>>>>>> 4af6daef
 };
 
 /**
@@ -136,11 +132,7 @@
  * it should dual-inherit from both FTickableCookObject and FTickableEditorObject.
  * TODO: Reduce duplication between  FTickableCookObject and FTickableEditorObject.
  */
-<<<<<<< HEAD
-class UNREALED_API FTickableCookObject : public FTickableObjectBase
-=======
 class FTickableCookObject : public FTickableObjectBase
->>>>>>> 4af6daef
 {
 public:
 
@@ -238,19 +230,6 @@
 	friend class TTickableObjectsCollection;
 
 	/** True if collection of tickable objects is still intact. */
-<<<<<<< HEAD
-	static bool bCollectionIntact;
-	/** True if currently ticking of tickable editor objects. */
-	static bool bIsTickingObjects;
-
-	/** Set if we are in the Tick function for an editor tickable object */
-	static FTickableCookObject* ObjectBeingTicked;
-
-
-	static TArray<FTickableObjectEntry>& GetTickableObjects();
-
-	static TArray<FTickableCookObject*>& GetPendingTickableObjects();
-=======
 	static UNREALED_API bool bCollectionIntact;
 	/** True if currently ticking of tickable editor objects. */
 	static UNREALED_API bool bIsTickingObjects;
@@ -262,5 +241,4 @@
 	static UNREALED_API TArray<FTickableObjectEntry>& GetTickableObjects();
 
 	static UNREALED_API TArray<FTickableCookObject*>& GetPendingTickableObjects();
->>>>>>> 4af6daef
 };