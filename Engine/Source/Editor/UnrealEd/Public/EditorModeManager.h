// Copyright Epic Games, Inc. All Rights Reserved.

#pragma once

#include "CoreMinimal.h"
#include "InputCoreTypes.h"
#include "UObject/GCObject.h"
#include "UnrealWidgetFwd.h"
#include "Editor.h"
#include "EditorUndoClient.h"
#include "Widgets/Layout/SWidgetSwitcher.h"
#include "EdMode.h"

#include "Elements/Framework/TypedElementSelectionSet.h"

class FCanvas;
class FEditorViewportClient;
class FEdMode;
class FModeTool;
class FPrimitiveDrawInterface;
class FSceneView;
class FViewport;
class IToolkitHost;
class USelection;
struct FConvexVolume;
struct FViewportClick;
class UEdMode;
class UInteractiveGizmoManager;
class UInputRouter;
class UModeManagerInteractiveToolsContext;
class UTypedElementSelectionSet;

/**
 * A helper class to store the state of the various editor modes.
 */
class FEditorModeTools : public FGCObject, public FEditorUndoClient, public TSharedFromThis<FEditorModeTools>
{
public:
	UNREALED_API FEditorModeTools();
	UNREALED_API virtual ~FEditorModeTools();

	/**
	 * Set the default editor mode for these tools
	 * 
	 * @param	DefaultModeID		The mode ID for the new default mode
	 */
	UNREALED_API void SetDefaultMode( const FEditorModeID DefaultModeID );

	/**
	 * Adds a new default mode to this tool's list of default modes.  You can have multiple default modes, but they all must be compatible with each other.
	 * 
	 * @param	DefaultModeID		The mode ID for the new default mode
	 */
	UNREALED_API void AddDefaultMode( const FEditorModeID DefaultModeID );

	/**
	 * Removes a default mode
	 * 
	 * @param	DefaultModeID		The mode ID for the default mode to remove
	 */
	UNREALED_API void RemoveDefaultMode( const FEditorModeID DefaultModeID );

	/**
	 * Returns whether or not the provided mode ID is a default mode
	 */
	bool IsDefaultMode(const FEditorModeID ModeID) const { return DefaultModeIDs.Contains(ModeID); }

	/**
	 * Activates the default modes defined by this class.  Note that there can be more than one default mode, and this call will activate them all in sequence.
	 */
	UNREALED_API void ActivateDefaultMode();

	/** 
	 * Returns true if the default modes are active.  Note that there can be more than one default mode, and this will only return true if all default modes are active.
	 */
	UNREALED_API bool IsDefaultModeActive() const;

	/**
	 * Activates an editor mode. Shuts down all other active modes which cannot run with the passed in mode.
	 * 
	 * @param InID		The ID of the editor mode to activate.
	 * @param bToggle	true if the passed in editor mode should be toggled off if it is already active.
	 */
	UNREALED_API void ActivateMode( FEditorModeID InID, bool bToggle = false );

	/**
	 * Deactivates an editor mode. 
	 * 
	 * @param InID		The ID of the editor mode to deactivate.
	 */
	UNREALED_API void DeactivateMode(FEditorModeID InID);

	/**
	 * Deactivate the mode and entirely purge it from memory. Used when a mode type is unregistered
	 */
	UNREALED_API void DestroyMode(FEditorModeID InID);



	/**
	 * Whether or not the mode toolbox (where mode details panels and some tools are) should be shown.
	 */
	UE_DEPRECATED(4.26, "Individual toolkit hosts, such as the level editor, should handle determining if they show a mode toolbox for hosted toolkits.")
	UNREALED_API bool ShouldShowModeToolbox() const;
protected:
	/** Exits the given editor mode */
<<<<<<< HEAD
	void ExitMode(UEdMode* InMode);
=======
	UNREALED_API void ExitMode(UEdMode* InMode);
>>>>>>> 4af6daef

	/** Removes the mode ID from the tools manager when a mode is unregistered */
	UNREALED_API void OnModeUnregistered(FEditorModeID ModeID);
		
<<<<<<< HEAD
=======
	UNREALED_API void DeactivateModeAtIndex(int32 Index);
>>>>>>> 4af6daef
public:

	/**
	 * Deactivates all modes, note some modes can never be deactivated.
	 */
	UNREALED_API void DeactivateAllModes();

	UNREALED_API UEdMode* GetActiveScriptableMode(FEditorModeID InID) const;

	UNREALED_API virtual UTexture2D* GetVertexTexture() const;

	/**
	 * Returns true if the current mode is not the specified ModeID.  Also optionally warns the user.
	 *
	 * @param	ModeID			The editor mode to query.
	 * @param	ErrorMsg		If specified, inform the user the reason why this is a problem
	 * @param	bNotifyUser		If true, display the error as a notification, instead of a dialog
	 * @return					true if the current mode is not the specified mode.
	 */
	UNREALED_API bool EnsureNotInMode(FEditorModeID ModeID, const FText& ErrorMsg = FText::GetEmpty(), bool bNotifyUser = false) const;

	UNREALED_API FMatrix GetCustomDrawingCoordinateSystem();
	UNREALED_API FMatrix GetCustomInputCoordinateSystem();
	UNREALED_API FMatrix GetLocalCoordinateSystem();
	
	/** 
	 * Returns true if the passed in editor mode is active 
	 */
	UNREALED_API bool IsModeActive( FEditorModeID InID ) const;

	/**
	 * Returns a pointer to an active mode specified by the passed in ID
	 * If the editor mode is not active, NULL is returned
	 */
	UNREALED_API FEdMode* GetActiveMode( FEditorModeID InID );
	UNREALED_API const FEdMode* GetActiveMode( FEditorModeID InID ) const;

	template <typename SpecificModeType>
	SpecificModeType* GetActiveModeTyped( FEditorModeID InID )
	{
		return static_cast<SpecificModeType*>(GetActiveMode(InID));
	}

	template <typename SpecificModeType>
	const SpecificModeType* GetActiveModeTyped( FEditorModeID InID ) const
	{
		return static_cast<SpecificModeType*>(GetActiveMode(InID));
	}

	/**
	 * Returns the active tool of the passed in editor mode.
	 * If the passed in editor mode is not active or the mode has no active tool, NULL is returned
	 */
	UNREALED_API const FModeTool* GetActiveTool( FEditorModeID InID ) const;

	void SetShowWidget( bool InShowWidget )	{ bShowWidget = InShowWidget; }
	UNREALED_API bool GetShowWidget() const;

	/** Cycle the widget mode, forwarding queries to modes */
	UNREALED_API void CycleWidgetMode (void);

	/** Check with modes to see if the widget mode can be cycled */
	UNREALED_API bool CanCycleWidgetMode() const;

	/**Save Widget Settings to Ini file*/
	UNREALED_API void SaveWidgetSettings();
	/**Load Widget Settings from Ini file*/
	UNREALED_API void LoadWidgetSettings();

	/** Gets the widget axis to be drawn */
	UNREALED_API EAxisList::Type GetWidgetAxisToDraw( UE::Widget::EWidgetMode InWidgetMode ) const;

	/** Mouse tracking interface.  Passes tracking messages to all active modes */
	UNREALED_API bool StartTracking(FEditorViewportClient* InViewportClient, FViewport* InViewport);
	UNREALED_API bool EndTracking(FEditorViewportClient* InViewportClient, FViewport* InViewport);
	bool IsTracking() const { return bIsTracking; }

	UNREALED_API bool AllowsViewportDragTool() const;

	/** Notifies all active modes that a map change has occured */
	UNREALED_API void MapChangeNotify();

	/** Notifies all active modes to empty their selections */
	UNREALED_API void SelectNone();

	/** Notifies all active modes of box selection attempts */
	UNREALED_API bool BoxSelect( FBox& InBox, bool InSelect );

	/** Notifies all active modes of frustum selection attempts */
	UNREALED_API bool FrustumSelect( const FConvexVolume& InFrustum, FEditorViewportClient* InViewportClient, bool InSelect );

	/** true if any active mode uses a transform widget */
	UNREALED_API bool UsesTransformWidget() const;

	/** true if any active mode uses the passed in transform widget */
	UNREALED_API bool UsesTransformWidget( UE::Widget::EWidgetMode CheckMode ) const;

	/** Sets the current widget axis */
	UNREALED_API void SetCurrentWidgetAxis( EAxisList::Type NewAxis );

	/** Notifies all active modes of mouse click messages. */
	UNREALED_API bool HandleClick(FEditorViewportClient* InViewportClient,  HHitProxy *HitProxy, const FViewportClick &Click );

	/**
	 * Allows editor modes to override the bounding box used to focus the viewport on a selection
	 * 
	 * @param Actor			The selected actor that is being considered for focus
	 * @param PrimitiveComponent	The component in the actor being considered for focus
	 * @param InOutBox		The box that should be computed for the actor and component
	 * @return bool			true if a mode overrides the box and populated InOutBox, false if it did not populate InOutBox
	 */
	UNREALED_API bool ComputeBoundingBoxForViewportFocus(AActor* Actor, UPrimitiveComponent* PrimitiveComponent, FBox& InOutBox);

	/** true if the passed in brush actor should be drawn in wireframe */	
	UNREALED_API bool ShouldDrawBrushWireframe( AActor* InActor ) const;

	/** true if brush vertices should be drawn */
	UNREALED_API bool ShouldDrawBrushVertices() const;

	/** Ticks all active modes */
	UNREALED_API void Tick( FEditorViewportClient* ViewportClient, float DeltaTime );

	/** Notifies all active modes of any change in mouse movement */
	UNREALED_API bool InputDelta( FEditorViewportClient* InViewportClient,FViewport* InViewport,FVector& InDrag,FRotator& InRot,FVector& InScale );

	/** Notifies all active modes of captured mouse movement */	
	UNREALED_API bool CapturedMouseMove( FEditorViewportClient* InViewportClient, FViewport* InViewport, int32 InMouseX, int32 InMouseY );

	/** Notifies all active modes of all captured mouse movement */	
	UNREALED_API bool ProcessCapturedMouseMoves( FEditorViewportClient* InViewportClient, FViewport* InViewport, const TArrayView<FIntPoint>& CapturedMouseMoves );

	/** 
	 * Notifies all active modes of keyboard input 
	 * @param bRouteToToolsContext If true, routes to the tools context and its input router before routing
	 *  to modes (and does not route to modes if tools context handles it). We currently need the ability to
	 *  set this to false due to some behaviors being routed in different conditions to legacy modes compared
	 *  to the input router (see its use in EditorViewportClient.cpp).
	 */
	UNREALED_API bool InputKey( FEditorViewportClient* InViewportClient, FViewport* Viewport, FKey Key, EInputEvent Event, bool bRouteToToolsContext = true);

	/** Notifies all active modes of axis movement */
	UNREALED_API bool InputAxis( FEditorViewportClient* InViewportClient, FViewport* Viewport, int32 ControllerId, FKey Key, float Delta, float DeltaTime);

	UNREALED_API bool MouseEnter( FEditorViewportClient* InViewportClient, FViewport* Viewport, int32 X, int32 Y );
	
	UNREALED_API bool MouseLeave( FEditorViewportClient* InViewportClient, FViewport* Viewport );

	/** Notifies all active modes that the mouse has moved */
	UNREALED_API bool MouseMove( FEditorViewportClient* InViewportClient, FViewport* Viewport, int32 X, int32 Y );

	/** Notifies all active modes that a viewport has received focus */
	UNREALED_API bool ReceivedFocus( FEditorViewportClient* InViewportClient, FViewport* Viewport );

	/** Notifies all active modes that a viewport has lost focus */
	UNREALED_API bool LostFocus( FEditorViewportClient* InViewportClient, FViewport* Viewport );

	/** Draws all active modes */	
	UNREALED_API void DrawActiveModes( const FSceneView* InView, FPrimitiveDrawInterface* PDI );

	/** Renders all active modes */
	UNREALED_API void Render( const FSceneView* InView, FViewport* Viewport, FPrimitiveDrawInterface* PDI );

	/** Draws the HUD for all active modes */
	UNREALED_API void DrawHUD( FEditorViewportClient* InViewportClient,FViewport* Viewport,const FSceneView* View,FCanvas* Canvas );

	/** 
	 * Get a pivot point specified by any active modes around which the camera should orbit
	 * @param	OutPivot	The custom pivot point returned by the mode/tool
	 * @return	true if a custom pivot point was specified, false otherwise.
	 */
	UNREALED_API bool GetPivotForOrbit( FVector& OutPivot ) const;

	/** Calls PostUndo on all active modes */
	// Begin FEditorUndoClient
	UNREALED_API virtual void PostUndo(bool bSuccess) override;
	UNREALED_API virtual void PostRedo(bool bSuccess) override;
	// End of FEditorUndoClient

	/** True if we should allow widget move */
	UNREALED_API bool AllowWidgetMove() const;

	/** True if we should disallow mouse delta tracking. */
	UNREALED_API bool DisallowMouseDeltaTracking() const;

	/** Get a cursor to override the default with, if any */
	UNREALED_API bool GetCursor(EMouseCursor::Type& OutCursor) const;

	/** Get override cursor visibility settings */
	UNREALED_API bool GetOverrideCursorVisibility(bool& bWantsOverride, bool& bHardwareCursorVisible, bool bSoftwareCursorVisible) const;

	/** Called before converting mouse movement to drag/rot */
	UNREALED_API bool PreConvertMouseMovement(FEditorViewportClient* InViewportClient);

	/** Called after converting mouse movement to drag/rot */
	UNREALED_API bool PostConvertMouseMovement(FEditorViewportClient* InViewportClient);

	/**
	 * Returns a good location to draw the widget at.
	 */
	UNREALED_API FVector GetWidgetLocation() const;

	/**
	 * Changes the current widget mode.
	 */
	UNREALED_API void SetWidgetMode( UE::Widget::EWidgetMode InWidgetMode );

	/**
	 * Allows you to temporarily override the widget mode.  Call this function again
	 * with WM_None to turn off the override.
	 */
	UNREALED_API void SetWidgetModeOverride( UE::Widget::EWidgetMode InWidgetMode );

	/**
	 * Retrieves the current widget mode, taking overrides into account.
	 */
	UNREALED_API UE::Widget::EWidgetMode GetWidgetMode() const;


	/**
	* Set Scale On The Widget
	*/
	UNREALED_API void SetWidgetScale(float InScale);

	/**
	*  Get Widget Scale
	*/
	UNREALED_API float GetWidgetScale() const;

	// FGCObject interface
	UNREALED_API virtual void AddReferencedObjects( FReferenceCollector& Collector ) override;
	virtual FString GetReferencerName() const override
	{
		return TEXT("FEditorModeTools");
	}
	// End of FGCObject interface

	/**
	 * Loads the state that was saved in the INI file
	 */
	UNREALED_API void LoadConfig(void);

	/**
	 * Saves the current state to the INI file
	 */
	UNREALED_API void SaveConfig(void);

	/** 
	 * Sets the pivot locations
	 * 
	 * @param Location 		The location to set
	 * @param bIncGridBase	Whether or not to also set the GridBase
	 */
	UNREALED_API void SetPivotLocation( const FVector& Location, const bool bIncGridBase );

	/**
	 * Multicast delegate for OnModeEntered and OnModeExited callbacks.
	 *
	 * First parameter:  The editor mode that was changed
	 * Second parameter:  True if entering the mode, or false if exiting the mode
	 */
	DECLARE_EVENT_TwoParams(FEditorModeTools, FEditorModeIDChangedEvent, const FEditorModeID&, bool);
	FEditorModeIDChangedEvent& OnEditorModeIDChanged() { return EditorModeIDChangedEvent; }

	/** delegate type for triggering when widget mode changed */
	DECLARE_EVENT_OneParam( FEditorModeTools, FWidgetModeChangedEvent, UE::Widget::EWidgetMode );
	FWidgetModeChangedEvent& OnWidgetModeChanged() { return WidgetModeChangedEvent; }

	/**	Broadcasts the WidgetModeChanged event */
	void BroadcastWidgetModeChanged(UE::Widget::EWidgetMode InWidgetMode) { WidgetModeChangedEvent.Broadcast(InWidgetMode); }

	/**	Broadcasts the EditorModeIDChanged event */
	void BroadcastEditorModeIDChanged(const FEditorModeID& ModeID, bool IsEnteringMode) { EditorModeIDChangedEvent.Broadcast(ModeID, IsEnteringMode); }

	/** delegate type for triggering when coordinate system changed */
	DECLARE_EVENT_OneParam(FEditorModeTools, FCoordSystemChangedEvent, ECoordSystem);
	FCoordSystemChangedEvent& OnCoordSystemChanged() { return CoordSystemChangedEvent; }

	/**	Broadcasts the CoordSystemChangedEvent event */
	void BroadcastCoordSystemChanged(ECoordSystem InCoordSystem) { CoordSystemChangedEvent.Broadcast(InCoordSystem); }
	
	/**
	 * Returns the current CoordSystem
	 * 
	 * @param bGetRawValue true when you want the actual value of CoordSystem, not the value modified by the state.
	 */
	UNREALED_API ECoordSystem GetCoordSystem(bool bGetRawValue = false);

	/** Sets the current CoordSystem */
	UNREALED_API void SetCoordSystem(ECoordSystem NewCoordSystem);

	/** Sets the hide viewport UI state */
	void SetHideViewportUI( bool bInHideViewportUI ) { bHideViewportUI = bInHideViewportUI; }

	/** Is the viewport UI hidden? */
	bool IsViewportUIHidden() const { return bHideViewportUI; }

	/** Called by Editors when they are about to close */
<<<<<<< HEAD
	bool OnRequestClose();
=======
	UNREALED_API bool OnRequestClose();
>>>>>>> 4af6daef

	bool PivotShown;
	bool Snapping;
	bool SnappedActor;

	FVector CachedLocation;
	FVector PivotLocation;
	FVector SnappedLocation;
	FVector GridBase;

	/** The angle for the translate rotate widget */
	float TranslateRotateXAxisAngle;

	/** The angles for the 2d translate rotate widget */
	float TranslateRotate2DAngle;

	/** Draws in the top level corner of all FEditorViewportClient windows (can be used to relay info to the user). */
	FString InfoString;

	/** Sets the host for toolkits created via modes from this mode manager (can only be called once) */
	UNREALED_API void SetToolkitHost(TSharedRef<IToolkitHost> Host);

	/** Returns the host for toolkits created via modes from this mode manager */
	UNREALED_API TSharedPtr<IToolkitHost> GetToolkitHost() const;

	/** Check if toolkit host exists */
	UNREALED_API bool HasToolkitHost() const;

	/**
	 * Returns the set of selected actors.
	 */
	UNREALED_API virtual USelection* GetSelectedActors() const;

	/**
	 * @return the set of selected non-actor objects.
	 */
	UNREALED_API virtual USelection* GetSelectedObjects() const;

	/**
	 * Returns the set of selected components.
	 */
	UNREALED_API virtual USelection* GetSelectedComponents() const;

	/**
	 * Returns the selection set for the toolkit host.
	 * (i.e. the selection set for the level editor)
	 */
	UNREALED_API UTypedElementSelectionSet* GetEditorSelectionSet() const;

	/**
	 * Stores the current selection under the given key, and clears the current selection state if requested.
	 */
	UNREALED_API void StoreSelection(FName SelectionStoreKey, bool bClearSelection = true);

	/**
	 * Restores the selection to the state that was stored using the given key.
	 */
	UNREALED_API void RestoreSelection(FName SelectionStoreKey);

	/**
	 * Returns the world that is being edited by this mode manager
	 */ 
	UNREALED_API virtual UWorld* GetWorld() const;

	/**
	 * Returns the currently hovered viewport client
	 */
	UNREALED_API FEditorViewportClient* GetHoveredViewportClient() const;

	/**
	 * Returns the currently focused viewport client
	 */
	UNREALED_API FEditorViewportClient* GetFocusedViewportClient() const;

	/**
	 * Whether or not the current selection has a scene component selected
 	 */
	UNREALED_API bool SelectionHasSceneComponent() const;

	UNREALED_API bool IsSelectionAllowed(AActor* InActor, const bool bInSelected) const;

	UNREALED_API bool IsSelectionHandled(AActor* InActor, const bool bInSelected) const;

	UNREALED_API bool ProcessEditDuplicate();
	UNREALED_API bool ProcessEditDelete();
	UNREALED_API bool ProcessEditCut();
	UNREALED_API bool ProcessEditCopy();
	UNREALED_API bool ProcessEditPaste();
	UNREALED_API EEditAction::Type  GetActionEditDuplicate();
	UNREALED_API EEditAction::Type  GetActionEditDelete();
	UNREALED_API EEditAction::Type  GetActionEditCut();
	UNREALED_API EEditAction::Type  GetActionEditCopy();
	UNREALED_API EEditAction::Type GetActionEditPaste();

	UE_DEPRECATED(5.0, "This function is redundant, and is handled as part of a call to ActivateMode.")
	UNREALED_API void DeactivateOtherVisibleModes(FEditorModeID InMode);
	UNREALED_API bool IsSnapRotationEnabled() const;
	UNREALED_API bool SnapRotatorToGridOverride(FRotator& InRotation) const;
	UNREALED_API void ActorsDuplicatedNotify(TArray<AActor*>& InPreDuplicateSelection, TArray<AActor*>& InPostDuplicateSelection, const bool bOffsetLocations);
	UNREALED_API void ActorMoveNotify();
	UNREALED_API void ActorSelectionChangeNotify();
	UNREALED_API void ActorPropChangeNotify();
	UNREALED_API void UpdateInternalData();
	UNREALED_API bool IsOnlyVisibleActiveMode(FEditorModeID InMode) const;
	UNREALED_API bool IsOnlyActiveMode(FEditorModeID InMode) const;

	/*
	* Sets the active Modes ToolBar Palette Tab to the named Palette
	*/
	//void  InvokeToolPaletteTab(FEditorModeID InMode, FName InPaletteName);

	/** returns true if all active EdModes are OK with an AutoSave happening now  */
<<<<<<< HEAD
	bool CanAutoSave() const;
	
	/** returns true if all active EdModes are OK support operation on current asset */
	bool IsOperationSupportedForCurrentAsset(EAssetOperation InOperation) const;
=======
	UNREALED_API bool CanAutoSave() const;
	
	/** returns true if all active EdModes are OK support operation on current asset */
	UNREALED_API bool IsOperationSupportedForCurrentAsset(EAssetOperation InOperation) const;
>>>>>>> 4af6daef

	UNREALED_API void RemoveAllDelegateHandlers();

	/** @return ToolsContext for this Mode Manager */
	UNREALED_API UModeManagerInteractiveToolsContext* GetInteractiveToolsContext() const;

<<<<<<< HEAD
	/** @return ToolsContext for this Mode Manager */
	UModeManagerInteractiveToolsContext* GetInteractiveToolsContext() const;

=======
>>>>>>> 4af6daef

protected:
	/** 
	 * Delegate handlers
	 **/
	UNREALED_API void OnEditorSelectionChanged(UObject* NewSelection);
	UNREALED_API void OnEditorSelectNone();


	/** Handles the notification when a world is going through GC to clean up any modes pending deactivation. */
	UNREALED_API void OnWorldCleanup(UWorld* InWorld, bool bSessionEnded, bool bCleanupResources);

<<<<<<< HEAD
	void ForEachEdMode(TFunctionRef<bool(UEdMode*)> InCalllback) const;
	bool TestAllModes(TFunctionRef<bool(UEdMode*)> InCalllback, bool bExpected) const;
=======
	UNREALED_API virtual void DrawBrackets(FEditorViewportClient* ViewportClient, FViewport* Viewport, const FSceneView* View, FCanvas* Canvas);

	UNREALED_API void ForEachEdMode(TFunctionRef<bool(UEdMode*)> InCalllback) const;
	UNREALED_API bool TestAllModes(TFunctionRef<bool(UEdMode*)> InCalllback, bool bExpected) const;
>>>>>>> 4af6daef
	
	template <class InterfaceToCastTo>
	void ForEachEdMode(TFunctionRef<bool(InterfaceToCastTo*)> InCallback) const
	{
		ForEachEdMode([InCallback](UEdMode* Mode)
		{
			if (InterfaceToCastTo* CastedMode = Cast<InterfaceToCastTo>(Mode))
			{
				return InCallback(CastedMode);
			}

			return true;
		});
	}

<<<<<<< HEAD
	void ExitAllModesPendingDeactivate();
=======
	UNREALED_API void ExitAllModesPendingDeactivate();
>>>>>>> 4af6daef

	/** List of default modes for this tool.  These must all be compatible with each other. */
	TArray<FEditorModeID> DefaultModeIDs;

	/** A list of active editor modes. */
	TArray< TObjectPtr<UEdMode> > ActiveScriptableModes;

	/** The host of the toolkits created by these modes */
	TWeakPtr<IToolkitHost> ToolkitHost;

	/** A list of previously active editor modes that we will potentially recycle */
	TMap< FEditorModeID, TObjectPtr<UEdMode> > RecycledScriptableModes;

	/** A list of previously active editor modes that we will potentially recycle */
	TMap< FEditorModeID, TObjectPtr<UEdMode> > PendingDeactivateModes;

	/** A list of previously active editor modes that we will potentially recycle */
	TMap< FEditorModeID, UEdMode* > PendingDeactivateModes;

	/** The mode that the editor viewport widget is in. */
	UE::Widget::EWidgetMode WidgetMode;

	/** If the widget mode is being overridden, this will be != WM_None. */
	UE::Widget::EWidgetMode OverrideWidgetMode;

	/** If 1, draw the widget and let the user interact with it. */
	bool bShowWidget;

	/** if true, the viewports will hide all UI overlays */
	bool bHideViewportUI;

	/** if true the current selection has a scene component */
	bool bSelectionHasSceneComponent;

	/** Scale Factor for Widget*/
	float WidgetScale;

<<<<<<< HEAD
	UModeManagerInteractiveToolsContext* InteractiveToolsContext;
=======
	TObjectPtr<UModeManagerInteractiveToolsContext> InteractiveToolsContext;
>>>>>>> 4af6daef

private:

	/** The coordinate system the widget is operating within. */
	ECoordSystem CoordSystem;

	/** Multicast delegate that is broadcast when a mode is entered or exited */
	FEditorModeIDChangedEvent EditorModeIDChangedEvent;

	/** Multicast delegate that is broadcast when a widget mode is changed */
	FWidgetModeChangedEvent WidgetModeChangedEvent;

	/** Multicast delegate that is broadcast when the coordinate system is changed */
	FCoordSystemChangedEvent CoordSystemChangedEvent;

	/** Flag set between calls to StartTracking() and EndTracking() */
	bool bIsTracking;

	/** Guard to prevent modes from entering as part of their exit routine */
	bool bIsExitingModesDuringTick = false;

	FEditorViewportClient* HoveredViewportClient = nullptr;
	FEditorViewportClient* FocusedViewportClient = nullptr;

	TMap<FName, FTypedElementSelectionSetState> StoredSelectionSets;
};<|MERGE_RESOLUTION|>--- conflicted
+++ resolved
@@ -104,19 +104,12 @@
 	UNREALED_API bool ShouldShowModeToolbox() const;
 protected:
 	/** Exits the given editor mode */
-<<<<<<< HEAD
-	void ExitMode(UEdMode* InMode);
-=======
 	UNREALED_API void ExitMode(UEdMode* InMode);
->>>>>>> 4af6daef
 
 	/** Removes the mode ID from the tools manager when a mode is unregistered */
 	UNREALED_API void OnModeUnregistered(FEditorModeID ModeID);
 		
-<<<<<<< HEAD
-=======
 	UNREALED_API void DeactivateModeAtIndex(int32 Index);
->>>>>>> 4af6daef
 public:
 
 	/**
@@ -414,11 +407,7 @@
 	bool IsViewportUIHidden() const { return bHideViewportUI; }
 
 	/** Called by Editors when they are about to close */
-<<<<<<< HEAD
-	bool OnRequestClose();
-=======
 	UNREALED_API bool OnRequestClose();
->>>>>>> 4af6daef
 
 	bool PivotShown;
 	bool Snapping;
@@ -531,29 +520,16 @@
 	//void  InvokeToolPaletteTab(FEditorModeID InMode, FName InPaletteName);
 
 	/** returns true if all active EdModes are OK with an AutoSave happening now  */
-<<<<<<< HEAD
-	bool CanAutoSave() const;
-	
-	/** returns true if all active EdModes are OK support operation on current asset */
-	bool IsOperationSupportedForCurrentAsset(EAssetOperation InOperation) const;
-=======
 	UNREALED_API bool CanAutoSave() const;
 	
 	/** returns true if all active EdModes are OK support operation on current asset */
 	UNREALED_API bool IsOperationSupportedForCurrentAsset(EAssetOperation InOperation) const;
->>>>>>> 4af6daef
 
 	UNREALED_API void RemoveAllDelegateHandlers();
 
 	/** @return ToolsContext for this Mode Manager */
 	UNREALED_API UModeManagerInteractiveToolsContext* GetInteractiveToolsContext() const;
 
-<<<<<<< HEAD
-	/** @return ToolsContext for this Mode Manager */
-	UModeManagerInteractiveToolsContext* GetInteractiveToolsContext() const;
-
-=======
->>>>>>> 4af6daef
 
 protected:
 	/** 
@@ -566,15 +542,10 @@
 	/** Handles the notification when a world is going through GC to clean up any modes pending deactivation. */
 	UNREALED_API void OnWorldCleanup(UWorld* InWorld, bool bSessionEnded, bool bCleanupResources);
 
-<<<<<<< HEAD
-	void ForEachEdMode(TFunctionRef<bool(UEdMode*)> InCalllback) const;
-	bool TestAllModes(TFunctionRef<bool(UEdMode*)> InCalllback, bool bExpected) const;
-=======
 	UNREALED_API virtual void DrawBrackets(FEditorViewportClient* ViewportClient, FViewport* Viewport, const FSceneView* View, FCanvas* Canvas);
 
 	UNREALED_API void ForEachEdMode(TFunctionRef<bool(UEdMode*)> InCalllback) const;
 	UNREALED_API bool TestAllModes(TFunctionRef<bool(UEdMode*)> InCalllback, bool bExpected) const;
->>>>>>> 4af6daef
 	
 	template <class InterfaceToCastTo>
 	void ForEachEdMode(TFunctionRef<bool(InterfaceToCastTo*)> InCallback) const
@@ -590,11 +561,7 @@
 		});
 	}
 
-<<<<<<< HEAD
-	void ExitAllModesPendingDeactivate();
-=======
 	UNREALED_API void ExitAllModesPendingDeactivate();
->>>>>>> 4af6daef
 
 	/** List of default modes for this tool.  These must all be compatible with each other. */
 	TArray<FEditorModeID> DefaultModeIDs;
@@ -611,9 +578,6 @@
 	/** A list of previously active editor modes that we will potentially recycle */
 	TMap< FEditorModeID, TObjectPtr<UEdMode> > PendingDeactivateModes;
 
-	/** A list of previously active editor modes that we will potentially recycle */
-	TMap< FEditorModeID, UEdMode* > PendingDeactivateModes;
-
 	/** The mode that the editor viewport widget is in. */
 	UE::Widget::EWidgetMode WidgetMode;
 
@@ -632,11 +596,7 @@
 	/** Scale Factor for Widget*/
 	float WidgetScale;
 
-<<<<<<< HEAD
-	UModeManagerInteractiveToolsContext* InteractiveToolsContext;
-=======
 	TObjectPtr<UModeManagerInteractiveToolsContext> InteractiveToolsContext;
->>>>>>> 4af6daef
 
 private:
 
