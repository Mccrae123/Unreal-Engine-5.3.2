--- conflicted
+++ resolved
@@ -8,18 +8,12 @@
 #include "UObject/GCObject.h"
 #include "Folder.h"
 #include "WorldFolders.h"
-<<<<<<< HEAD
-=======
 #include "IActorEditorContextClient.h"
->>>>>>> d731a049
 
 class FObjectPostSaveContext;
 class AActor;
 class UActorFolder;
-<<<<<<< HEAD
-=======
 class FWorldPartitionActorDesc;
->>>>>>> d731a049
 
 /** Multicast delegates for broadcasting various folder events */
 
@@ -104,17 +98,6 @@
 	bool RenameFolderInWorld(UWorld& World, FName OldPath, FName NewPath);
 
 	//~ End Deprecated
-<<<<<<< HEAD
-
-	/** Apply an operation to each actor in the given list of folders. Will stop when operation returns false. */
-	static void ForEachActorInFolders(UWorld& InWorld, const TArray<FName>& Paths, TFunctionRef<bool(AActor*)> Operation, const FFolder::FRootObject& InFolderRootObject = FFolder::GetDefaultRootObject());
-
-	/** Get an array of actors from a list of folders */
-	static void GetActorsFromFolders(UWorld& InWorld, const TArray<FName>& Paths, TArray<AActor*>& OutActors, const FFolder::FRootObject& InFolderRootObject = FFolder::GetDefaultRootObject());
-
-	/** Get an array of weak actor pointers from a list of folders */
-	static void GetWeakActorsFromFolders(UWorld& InWorld, const TArray<FName>& Paths, TArray<TWeakObjectPtr<AActor>>& OutActors, const FFolder::FRootObject& InFolderRootObject = FFolder::GetDefaultRootObject());
-=======
 	static FFolder GetActorDescFolder(UWorld& InWorld, const FWorldPartitionActorDesc* InActorDesc);
 
 	/** Apply an operation to each actor desc in the given list of folders. */
@@ -134,7 +117,6 @@
 
 	/** Tests whether a folder container exists for the specified world */
 	bool IsInitializedForWorld(UWorld& InWorld) const;
->>>>>>> d731a049
 
 	/** Get a default folder name under the specified parent path */
 	FFolder GetDefaultFolderName(UWorld& InWorld, const FFolder& InParentFolder);
@@ -146,11 +128,7 @@
 	FFolder GetFolderName(UWorld& InWorld, const FFolder& InParentFolder, const FName& InLeafName);
 
 	/** Create a new folder in the specified world, of the specified path */
-<<<<<<< HEAD
-	void CreateFolder(UWorld& InWorld, const FFolder& InFolder);
-=======
 	bool CreateFolder(UWorld& InWorld, const FFolder& InFolder);
->>>>>>> d731a049
 
 	/** Same as CreateFolder, but moves the current actor selection into the new folder as well */
 	void CreateFolderContainingSelection(UWorld& InWorld, const FFolder& InFolder);
@@ -185,8 +163,6 @@
 	/** Get the folder properties for the specified path. Returns nullptr if no properties exist */
 	FActorFolderProps* GetFolderProperties(UWorld& InWorld, const FFolder& InFolder);
 
-<<<<<<< HEAD
-=======
 	//~ Begin IActorEditorContextClient interface
 	virtual void OnExecuteActorEditorContextAction(UWorld* InWorld, const EActorEditorContextAction& InType, class AActor* InActor = nullptr) override;
 	virtual bool GetActorEditorContextDisplayInfo(UWorld* InWorld, FActorEditorContextClientDisplayInfo& OutDiplayInfo) const override;
@@ -197,7 +173,6 @@
 	FFolder GetActorEditorContextFolder(UWorld& InWorld, bool bMustMatchCurrentLevel = true) const;
 	void SetActorEditorContextFolder(UWorld& InWorld, const FFolder& InFolder);
 
->>>>>>> d731a049
 private:
 	
 	static FFolder::FRootObject GetWorldFolderRootObject(UWorld& InWorld);
@@ -205,12 +180,6 @@
 	/** Broadcast when actor folder is created. */
 	void BroadcastOnActorFolderCreated(UWorld& InWorld, const FFolder& InFolder);
 
-<<<<<<< HEAD
-	/** Broadcast when actor folder is created. */
-	void BroadcastOnActorFolderCreated(UWorld& InWorld, const FFolder& InFolder);
-
-=======
->>>>>>> d731a049
 	/** Broadcast when actor folder is deleted. */
 	void BroadcastOnActorFolderDeleted(UWorld& InWorld, const FFolder& InFolder);
 
@@ -256,15 +225,12 @@
 
 	/** Transient map of folders, keyed on world pointer */
 	TMap<TWeakObjectPtr<UWorld>, UWorldFolders*> WorldFolders;
-<<<<<<< HEAD
-=======
 
 	/** Called when ActorEditorContextClient changed. */
 	void BroadcastOnActorEditorContextClientChanged();
 
 	/** Delegate used to notify changes to ActorEditorContextSubsystem */
 	FOnActorEditorContextClientChanged ActorEditorContextClientChanged;
->>>>>>> d731a049
 
 	/** Singleton instance maintained by the editor */
 	static FActorFolders* Singleton;
