// Copyright Epic Games, Inc. All Rights Reserved.

#pragma once

#include "UObject/ObjectMacros.h"
#include "UObject/Object.h"
#include "UObject/WeakObjectPtr.h"
#include "UObject/GCObject.h"
#include "Folder.h"
#include "WorldFolders.h"
#include "IActorEditorContextClient.h"

class FObjectPostSaveContext;
class AActor;
class UActorFolder;
class FWorldPartitionActorDesc;

/** Multicast delegates for broadcasting various folder events */

//~ Begin Deprecated
DECLARE_MULTICAST_DELEGATE_TwoParams(FOnActorFolderCreate, UWorld&, FName);
DECLARE_MULTICAST_DELEGATE_TwoParams(FOnActorFolderDelete, UWorld&, FName);
DECLARE_MULTICAST_DELEGATE_ThreeParams(FOnActorFolderMove, UWorld&, FName /* src */, FName /* dst */);
//~ End Deprecated

DECLARE_MULTICAST_DELEGATE_TwoParams(FOnActorFolderCreated, UWorld&, const FFolder&);
DECLARE_MULTICAST_DELEGATE_TwoParams(FOnActorFolderDeleted, UWorld&, const FFolder&);
DECLARE_MULTICAST_DELEGATE_ThreeParams(FOnActorFolderMoved, UWorld&, const FFolder& /* src */, const FFolder& /* dst */);


/** Class responsible for managing an in-memory representation of actor folders in the editor */
<<<<<<< HEAD
struct UNREALED_API FActorFolders : public FGCObject, public IActorEditorContextClient
=======
struct FActorFolders : public FGCObject, public IActorEditorContextClient
>>>>>>> 4af6daef
{
	UNREALED_API FActorFolders();
	UNREALED_API ~FActorFolders();

	// FGCObject Interface
	UNREALED_API virtual void AddReferencedObjects(FReferenceCollector& Collector) override;
	virtual FString GetReferencerName() const override
	{
		return "FActorFolders";
	}
	// End FGCObject Interface

	/** Singleton access */
	static UNREALED_API FActorFolders& Get();

	/** Folder creation and deletion events. Called whenever a folder is created or deleted in a world. */
	static UNREALED_API FOnActorFolderCreated OnFolderCreated;
	static UNREALED_API FOnActorFolderMoved 	OnFolderMoved;
	static UNREALED_API FOnActorFolderDeleted OnFolderDeleted;

	//~ Begin Deprecated

	UE_DEPRECATED(5.0, "OnFolderCreate has been deprecated. Please use OnFolderCreated.")
	static UNREALED_API FOnActorFolderCreate OnFolderCreate;

<<<<<<< HEAD
	/** Folder creation and deletion events. Called whenever a folder is created or deleted in a world. */
	static FOnActorFolderCreated OnFolderCreated;
	static FOnActorFolderMoved 	OnFolderMoved;
	static FOnActorFolderDeleted OnFolderDeleted;

	//~ Begin Deprecated

	UE_DEPRECATED(5.0, "OnFolderCreate has been deprecated. Please use OnFolderCreated.")
	static FOnActorFolderCreate OnFolderCreate;

	UE_DEPRECATED(5.0, "OnFolderMove has been deprecated. Please use OnFolderMoved.")
	static FOnActorFolderMove 	OnFolderMove;

	UE_DEPRECATED(5.0, "OnFolderDelete has been deprecated. Please use OnFolderDeleted.")
	static FOnActorFolderDelete OnFolderDelete;

	UE_DEPRECATED(5.0, "GetFolderProperties using FName has been deprecated. Please use new interface using FFolder.")
	FActorFolderProps* GetFolderProperties(UWorld& InWorld, FName InPath);

	UE_DEPRECATED(5.0, "GetDefaultFolderName using FName  has been deprecated. Please use new interface using FFolder.")
	FName GetDefaultFolderName(UWorld& InWorld, FName ParentPath = FName());
	
	UE_DEPRECATED(5.0, "GetDefaultFolderNameForSelection using FName  has been deprecated. Please use new interface using FFolder.")
	FName GetDefaultFolderNameForSelection(UWorld& InWorld);

	UE_DEPRECATED(5.0, "GetFolderName using FName  has been deprecated. Please use new interface using FFolder.")
	FName GetFolderName(UWorld& InWorld, FName ParentPath, FName FolderName);

	UE_DEPRECATED(5.0, "CreateFolder using FName  has been deprecated. Please use new interface using FFolder.")
	void CreateFolder(UWorld& InWorld, FName Path);

	UE_DEPRECATED(5.0, "CreateFolderContainingSelection using FName  has been deprecated. Please use new interface using FFolder.")
	void CreateFolderContainingSelection(UWorld& InWorld, FName Path);

	UE_DEPRECATED(5.0, "SetSelectedFolderPath using FName  has been deprecated. Please use new interface using FFolder.")
	void SetSelectedFolderPath(FName Path) const;

	UE_DEPRECATED(5.0, "DeleteFolder using FName  has been deprecated. Please use new interface using FFolder.")
	void DeleteFolder(UWorld& InWorld, FName FolderToDelete);

	UE_DEPRECATED(5.0, "RenameFolderInWorld using FName  has been deprecated. Please use new interface using FFolder.")
	bool RenameFolderInWorld(UWorld& World, FName OldPath, FName NewPath);

	//~ End Deprecated
	static FFolder GetActorDescFolder(UWorld& InWorld, const FWorldPartitionActorDesc* InActorDesc);

	/** Apply an operation to each actor desc in the given list of folders. */
	static void ForEachActorDescInFolders(UWorld& InWorld, const TSet<FName>& InPaths, TFunctionRef<bool(const FWorldPartitionActorDesc*)> Operation, const FFolder::FRootObject& InFolderRootObject = FFolder::GetInvalidRootObject());
		
	/** Apply an operation to each actor in the given list of folders. Will stop when operation returns false. */
	static void ForEachActorInFolders(UWorld& InWorld, const TArray<FName>& InPaths, TFunctionRef<bool(AActor*)> Operation, const FFolder::FRootObject& InFolderRootObject = FFolder::GetInvalidRootObject());
	static void ForEachActorInFolders(UWorld& InWorld, const TSet<FName>& InPaths, TFunctionRef<bool(AActor*)> Operation, const FFolder::FRootObject& InFolderRootObject = FFolder::GetInvalidRootObject());

	/** Get an array of actors from a list of folders */
	static void GetActorsFromFolders(UWorld& InWorld, const TArray<FName>& InPaths, TArray<AActor*>& OutActors, const FFolder::FRootObject& InFolderRootObject = FFolder::GetInvalidRootObject());
	static void GetActorsFromFolders(UWorld& InWorld, const TSet<FName>& InPaths, TArray<AActor*>& OutActors, const FFolder::FRootObject& InFolderRootObject = FFolder::GetInvalidRootObject());

	/** Get an array of weak actor pointers from a list of folders */
	static void GetWeakActorsFromFolders(UWorld& InWorld, const TArray<FName>& InPaths, TArray<TWeakObjectPtr<AActor>>& OutActors, const FFolder::FRootObject& InFolderRootObject = FFolder::GetInvalidRootObject());
	static void GetWeakActorsFromFolders(UWorld& InWorld, const TSet<FName>& InPaths, TArray<TWeakObjectPtr<AActor>>& OutActors, const FFolder::FRootObject& InFolderRootObject = FFolder::GetInvalidRootObject());

	/** Tests whether a folder container exists for the specified world */
	bool IsInitializedForWorld(UWorld& InWorld) const;

	/** Get a default folder name under the specified parent path */
	FFolder GetDefaultFolderName(UWorld& InWorld, const FFolder& InParentFolder);
	
	/** Get a new default folder name that would apply to the current selection */
	FFolder GetDefaultFolderForSelection(UWorld& InWorld, TArray<FFolder>* InSelectedFolders = nullptr);

	/** Get folder name that is unique under specified parent path */
	FFolder GetFolderName(UWorld& InWorld, const FFolder& InParentFolder, const FName& InLeafName);

	/** Create a new folder in the specified world, of the specified path */
	bool CreateFolder(UWorld& InWorld, const FFolder& InFolder);

	/** Same as CreateFolder, but moves the current actor selection into the new folder as well */
	void CreateFolderContainingSelection(UWorld& InWorld, const FFolder& InFolder);

	/** Sets the folder path for all the selected actors */
	void SetSelectedFolderPath(const FFolder& InFolder) const;

	/** Delete the specified folder in the world */
	void DeleteFolder(UWorld& InWorld, const FFolder& InFolderToDelete);

	/** Rename the specified path to a new name */
	bool RenameFolderInWorld(UWorld& InWorld, const FFolder& OldPath, const FFolder& NewPath);

	/** Notify that a root object has been removed. Cleanup of existing folders with with root object. */
	void OnFolderRootObjectRemoved(UWorld& InWorld, const FFolder::FRootObject& InFolderRootObject);

	/** Return if folder exists */
	bool ContainsFolder(UWorld& InWorld, const FFolder& InFolder);

	/** Return the folder expansion state */
	bool IsFolderExpanded(UWorld& InWorld, const FFolder& InFolder);

	/** Set the folder expansion state */
	void SetIsFolderExpanded(UWorld& InWorld, const FFolder& InFolder, bool bIsExpanded);

	/** Iterate on all folders of a world and pass it to the provided operation. */
	void ForEachFolder(UWorld& InWorld, TFunctionRef<bool(const FFolder&)> Operation);

	/** Iterate on all world's folders with the given root object and pass it to the provided operation. */
	void ForEachFolderWithRootObject(UWorld& InWorld, const FFolder::FRootObject& InFolderRootObject, TFunctionRef<bool(const FFolder&)> Operation);

	/** Get the folder properties for the specified path. Returns nullptr if no properties exist */
	FActorFolderProps* GetFolderProperties(UWorld& InWorld, const FFolder& InFolder);

	//~ Begin IActorEditorContextClient interface
	virtual void OnExecuteActorEditorContextAction(UWorld* InWorld, const EActorEditorContextAction& InType, class AActor* InActor = nullptr) override;
	virtual bool GetActorEditorContextDisplayInfo(UWorld* InWorld, FActorEditorContextClientDisplayInfo& OutDiplayInfo) const override;
	virtual bool CanResetContext(UWorld* InWorld) const override { return true; };
	virtual TSharedRef<SWidget> GetActorEditorContextWidget(UWorld* InWorld) const override;
	virtual FOnActorEditorContextClientChanged& GetOnActorEditorContextClientChanged() override { return ActorEditorContextClientChanged; }
	//~ End IActorEditorContextClient interface
	FFolder GetActorEditorContextFolder(UWorld& InWorld, bool bMustMatchCurrentLevel = true) const;
	void SetActorEditorContextFolder(UWorld& InWorld, const FFolder& InFolder);

private:
	
	static FFolder::FRootObject GetWorldFolderRootObject(UWorld& InWorld);

	/** Broadcast when actor folder is created. */
	void BroadcastOnActorFolderCreated(UWorld& InWorld, const FFolder& InFolder);

	/** Broadcast when actor folder is deleted. */
	void BroadcastOnActorFolderDeleted(UWorld& InWorld, const FFolder& InFolder);

	/** Broadcast when actor folder has moved. */
	void BroadcastOnActorFolderMoved(UWorld& InWorld, const FFolder& InSrcFolder, const FFolder& InDstFolder);

	/** Get or create a folder container for the specified world */
	UWorldFolders& GetOrCreateWorldFolders(UWorld& InWorld);

	/** Create and update a folder container for the specified world */
	UWorldFolders& CreateWorldFolders(UWorld& InWorld);
=======
	UE_DEPRECATED(5.0, "OnFolderMove has been deprecated. Please use OnFolderMoved.")
	static UNREALED_API FOnActorFolderMove 	OnFolderMove;

	UE_DEPRECATED(5.0, "OnFolderDelete has been deprecated. Please use OnFolderDeleted.")
	static UNREALED_API FOnActorFolderDelete OnFolderDelete;

	UE_DEPRECATED(5.0, "GetFolderProperties using FName has been deprecated. Please use new interface using FFolder.")
	UNREALED_API FActorFolderProps* GetFolderProperties(UWorld& InWorld, FName InPath);

	UE_DEPRECATED(5.0, "GetDefaultFolderName using FName  has been deprecated. Please use new interface using FFolder.")
	UNREALED_API FName GetDefaultFolderName(UWorld& InWorld, FName ParentPath = FName());
	
	UE_DEPRECATED(5.0, "GetDefaultFolderNameForSelection using FName  has been deprecated. Please use new interface using FFolder.")
	UNREALED_API FName GetDefaultFolderNameForSelection(UWorld& InWorld);

	UE_DEPRECATED(5.0, "GetFolderName using FName  has been deprecated. Please use new interface using FFolder.")
	UNREALED_API FName GetFolderName(UWorld& InWorld, FName ParentPath, FName FolderName);

	UE_DEPRECATED(5.0, "CreateFolder using FName  has been deprecated. Please use new interface using FFolder.")
	UNREALED_API void CreateFolder(UWorld& InWorld, FName Path);

	UE_DEPRECATED(5.0, "CreateFolderContainingSelection using FName  has been deprecated. Please use new interface using FFolder.")
	UNREALED_API void CreateFolderContainingSelection(UWorld& InWorld, FName Path);

	UE_DEPRECATED(5.0, "SetSelectedFolderPath using FName  has been deprecated. Please use new interface using FFolder.")
	UNREALED_API void SetSelectedFolderPath(FName Path) const;

	UE_DEPRECATED(5.0, "DeleteFolder using FName  has been deprecated. Please use new interface using FFolder.")
	UNREALED_API void DeleteFolder(UWorld& InWorld, FName FolderToDelete);

	UE_DEPRECATED(5.0, "RenameFolderInWorld using FName  has been deprecated. Please use new interface using FFolder.")
	UNREALED_API bool RenameFolderInWorld(UWorld& World, FName OldPath, FName NewPath);

	//~ End Deprecated
	static UNREALED_API FFolder GetActorDescFolder(UWorld& InWorld, const FWorldPartitionActorDesc* InActorDesc);

	/** Apply an operation to each actor desc in the given list of folders. */
	static UNREALED_API void ForEachActorDescInFolders(UWorld& InWorld, const TSet<FName>& InPaths, TFunctionRef<bool(const FWorldPartitionActorDesc*)> Operation, const FFolder::FRootObject& InFolderRootObject = FFolder::GetInvalidRootObject());
		
	/** Apply an operation to each actor in the given list of folders. Will stop when operation returns false. */
	static UNREALED_API void ForEachActorInFolders(UWorld& InWorld, const TArray<FName>& InPaths, TFunctionRef<bool(AActor*)> Operation, const FFolder::FRootObject& InFolderRootObject = FFolder::GetInvalidRootObject());
	static UNREALED_API void ForEachActorInFolders(UWorld& InWorld, const TSet<FName>& InPaths, TFunctionRef<bool(AActor*)> Operation, const FFolder::FRootObject& InFolderRootObject = FFolder::GetInvalidRootObject());

	/** Get an array of actors from a list of folders */
	static UNREALED_API void GetActorsFromFolders(UWorld& InWorld, const TArray<FName>& InPaths, TArray<AActor*>& OutActors, const FFolder::FRootObject& InFolderRootObject = FFolder::GetInvalidRootObject());
	static UNREALED_API void GetActorsFromFolders(UWorld& InWorld, const TSet<FName>& InPaths, TArray<AActor*>& OutActors, const FFolder::FRootObject& InFolderRootObject = FFolder::GetInvalidRootObject());

	/** Get an array of weak actor pointers from a list of folders */
	static UNREALED_API void GetWeakActorsFromFolders(UWorld& InWorld, const TArray<FName>& InPaths, TArray<TWeakObjectPtr<AActor>>& OutActors, const FFolder::FRootObject& InFolderRootObject = FFolder::GetInvalidRootObject());
	static UNREALED_API void GetWeakActorsFromFolders(UWorld& InWorld, const TSet<FName>& InPaths, TArray<TWeakObjectPtr<AActor>>& OutActors, const FFolder::FRootObject& InFolderRootObject = FFolder::GetInvalidRootObject());

	/** Tests whether a folder container exists for the specified world */
	UNREALED_API bool IsInitializedForWorld(UWorld& InWorld) const;

	/** Get a default folder name under the specified parent path */
	UNREALED_API FFolder GetDefaultFolderName(UWorld& InWorld, const FFolder& InParentFolder);
	
	/** Get a new default folder name that would apply to the current selection */
	UNREALED_API FFolder GetDefaultFolderForSelection(UWorld& InWorld, TArray<FFolder>* InSelectedFolders = nullptr);

	/** Get folder name that is unique under specified parent path */
	UNREALED_API FFolder GetFolderName(UWorld& InWorld, const FFolder& InParentFolder, const FName& InLeafName);

	/** Create a new folder in the specified world, of the specified path */
	UNREALED_API bool CreateFolder(UWorld& InWorld, const FFolder& InFolder);

	/** Same as CreateFolder, but moves the current actor selection into the new folder as well */
	UNREALED_API void CreateFolderContainingSelection(UWorld& InWorld, const FFolder& InFolder);

	/** Sets the folder path for all the selected actors */
	UNREALED_API void SetSelectedFolderPath(const FFolder& InFolder) const;

	/** Delete the specified folder in the world */
	UNREALED_API void DeleteFolder(UWorld& InWorld, const FFolder& InFolderToDelete);

	/** Rename the specified path to a new name */
	UNREALED_API bool RenameFolderInWorld(UWorld& InWorld, const FFolder& OldPath, const FFolder& NewPath);

	/** Notify that a root object has been removed. Cleanup of existing folders with with root object. */
	UNREALED_API void OnFolderRootObjectRemoved(UWorld& InWorld, const FFolder::FRootObject& InFolderRootObject);

	/** Return if folder exists */
	UNREALED_API bool ContainsFolder(UWorld& InWorld, const FFolder& InFolder);

	/** Return the folder expansion state */
	UNREALED_API bool IsFolderExpanded(UWorld& InWorld, const FFolder& InFolder);

	/** Set the folder expansion state */
	UNREALED_API void SetIsFolderExpanded(UWorld& InWorld, const FFolder& InFolder, bool bIsExpanded);

	/** Iterate on all folders of a world and pass it to the provided operation. */
	UNREALED_API void ForEachFolder(UWorld& InWorld, TFunctionRef<bool(const FFolder&)> Operation);

	/** Iterate on all world's folders with the given root object and pass it to the provided operation. */
	UNREALED_API void ForEachFolderWithRootObject(UWorld& InWorld, const FFolder::FRootObject& InFolderRootObject, TFunctionRef<bool(const FFolder&)> Operation);

	/** Get the folder properties for the specified path. Returns nullptr if no properties exist */
	UNREALED_API FActorFolderProps* GetFolderProperties(UWorld& InWorld, const FFolder& InFolder);

	//~ Begin IActorEditorContextClient interface
	UNREALED_API virtual void OnExecuteActorEditorContextAction(UWorld* InWorld, const EActorEditorContextAction& InType, class AActor* InActor = nullptr) override;
	UNREALED_API virtual bool GetActorEditorContextDisplayInfo(UWorld* InWorld, FActorEditorContextClientDisplayInfo& OutDiplayInfo) const override;
	virtual bool CanResetContext(UWorld* InWorld) const override { return true; };
	UNREALED_API virtual TSharedRef<SWidget> GetActorEditorContextWidget(UWorld* InWorld) const override;
	virtual FOnActorEditorContextClientChanged& GetOnActorEditorContextClientChanged() override { return ActorEditorContextClientChanged; }
	//~ End IActorEditorContextClient interface
	UNREALED_API FFolder GetActorEditorContextFolder(UWorld& InWorld, bool bMustMatchCurrentLevel = true) const;
	UNREALED_API void SetActorEditorContextFolder(UWorld& InWorld, const FFolder& InFolder);

private:
	
	static UNREALED_API FFolder::FRootObject GetWorldFolderRootObject(UWorld& InWorld);

	/** Broadcast when actor folder is created. */
	UNREALED_API void BroadcastOnActorFolderCreated(UWorld& InWorld, const FFolder& InFolder);

	/** Broadcast when actor folder is deleted. */
	UNREALED_API void BroadcastOnActorFolderDeleted(UWorld& InWorld, const FFolder& InFolder);

	/** Broadcast when actor folder has moved. */
	UNREALED_API void BroadcastOnActorFolderMoved(UWorld& InWorld, const FFolder& InSrcFolder, const FFolder& InDstFolder);

	/** Get or create a folder container for the specified world */
	UNREALED_API UWorldFolders& GetOrCreateWorldFolders(UWorld& InWorld);

	/** Create and update a folder container for the specified world */
	UNREALED_API UWorldFolders& CreateWorldFolders(UWorld& InWorld);
>>>>>>> 4af6daef

	/** Rebuild the folder list for the specified world. This can be very slow as it
		iterates all actors in memory to rebuild the array of actors for this world */
	UNREALED_API void RebuildFolderListForWorld(UWorld& InWorld);

	/** Called when an actor's folder has changed */
	UNREALED_API void OnActorFolderChanged(const AActor* InActor, FName OldPath);

	/** Called when the actor list of the current world has changed */
	UNREALED_API void OnLevelActorListChanged();

	/** Called when all the levels have been changed */
	UNREALED_API void OnAllLevelsChanged();

	/** Called when an actor folder is added */
	UNREALED_API void OnActorFolderAdded(UActorFolder* InActorFolder);

	/** Called when an actor folder is added */
	void OnActorFolderAdded(UActorFolder* InActorFolder);

	/** Called when the global map in the editor has changed */
	UNREALED_API void OnMapChange(uint32 MapChangeFlags);

	/** Called after a world has been saved */
	UNREALED_API void OnWorldSaved(UWorld* World, FObjectPostSaveContext ObjectSaveContext);

	/** Attempt to save the folders state */
	UNREALED_API void SaveWorldFoldersState(UWorld* World);

	/** Attempt to save the folders state */
	void SaveWorldFoldersState(UWorld* World);

	/** Remove any references to folder arrays for dead worlds */
	UNREALED_API void Housekeeping();

	/** Add a folder to the folder map for the specified world. Does not trigger any events. */
<<<<<<< HEAD
	bool AddFolderToWorld(UWorld& InWorld, const FFolder& InFolder);

	/** Removed folders from specified world. Can optionally trigger delete events. */
	void RemoveFoldersFromWorld(UWorld& InWorld, const TArray<FFolder>& InFolders, bool bBroadcastDelete);

	/** Transient map of folders, keyed on world pointer */
	TMap<TWeakObjectPtr<UWorld>, UWorldFolders*> WorldFolders;

	/** Called when ActorEditorContextClient changed. */
	void BroadcastOnActorEditorContextClientChanged();

	/** Delegate used to notify changes to ActorEditorContextSubsystem */
	FOnActorEditorContextClientChanged ActorEditorContextClientChanged;

	/** Singleton instance maintained by the editor */
	static FActorFolders* Singleton;

=======
	UNREALED_API bool AddFolderToWorld(UWorld& InWorld, const FFolder& InFolder);

	/** Removed folders from specified world. Can optionally trigger delete events. */
	UNREALED_API void RemoveFoldersFromWorld(UWorld& InWorld, const TArray<FFolder>& InFolders, bool bBroadcastDelete);

	/** Transient map of folders, keyed on world pointer */
	TMap<TWeakObjectPtr<UWorld>, TObjectPtr<UWorldFolders>> WorldFolders;

	/** Called when ActorEditorContextClient changed. */
	UNREALED_API void BroadcastOnActorEditorContextClientChanged(UWorld& InWorld);

	/** Delegate used to notify changes to ActorEditorContextSubsystem */
	FOnActorEditorContextClientChanged ActorEditorContextClientChanged;

	bool bAnyLevelsChanged;

>>>>>>> 4af6daef
	friend UWorldFolders;
};<|MERGE_RESOLUTION|>--- conflicted
+++ resolved
@@ -29,11 +29,7 @@
 
 
 /** Class responsible for managing an in-memory representation of actor folders in the editor */
-<<<<<<< HEAD
-struct UNREALED_API FActorFolders : public FGCObject, public IActorEditorContextClient
-=======
 struct FActorFolders : public FGCObject, public IActorEditorContextClient
->>>>>>> 4af6daef
 {
 	UNREALED_API FActorFolders();
 	UNREALED_API ~FActorFolders();
@@ -59,145 +55,6 @@
 	UE_DEPRECATED(5.0, "OnFolderCreate has been deprecated. Please use OnFolderCreated.")
 	static UNREALED_API FOnActorFolderCreate OnFolderCreate;
 
-<<<<<<< HEAD
-	/** Folder creation and deletion events. Called whenever a folder is created or deleted in a world. */
-	static FOnActorFolderCreated OnFolderCreated;
-	static FOnActorFolderMoved 	OnFolderMoved;
-	static FOnActorFolderDeleted OnFolderDeleted;
-
-	//~ Begin Deprecated
-
-	UE_DEPRECATED(5.0, "OnFolderCreate has been deprecated. Please use OnFolderCreated.")
-	static FOnActorFolderCreate OnFolderCreate;
-
-	UE_DEPRECATED(5.0, "OnFolderMove has been deprecated. Please use OnFolderMoved.")
-	static FOnActorFolderMove 	OnFolderMove;
-
-	UE_DEPRECATED(5.0, "OnFolderDelete has been deprecated. Please use OnFolderDeleted.")
-	static FOnActorFolderDelete OnFolderDelete;
-
-	UE_DEPRECATED(5.0, "GetFolderProperties using FName has been deprecated. Please use new interface using FFolder.")
-	FActorFolderProps* GetFolderProperties(UWorld& InWorld, FName InPath);
-
-	UE_DEPRECATED(5.0, "GetDefaultFolderName using FName  has been deprecated. Please use new interface using FFolder.")
-	FName GetDefaultFolderName(UWorld& InWorld, FName ParentPath = FName());
-	
-	UE_DEPRECATED(5.0, "GetDefaultFolderNameForSelection using FName  has been deprecated. Please use new interface using FFolder.")
-	FName GetDefaultFolderNameForSelection(UWorld& InWorld);
-
-	UE_DEPRECATED(5.0, "GetFolderName using FName  has been deprecated. Please use new interface using FFolder.")
-	FName GetFolderName(UWorld& InWorld, FName ParentPath, FName FolderName);
-
-	UE_DEPRECATED(5.0, "CreateFolder using FName  has been deprecated. Please use new interface using FFolder.")
-	void CreateFolder(UWorld& InWorld, FName Path);
-
-	UE_DEPRECATED(5.0, "CreateFolderContainingSelection using FName  has been deprecated. Please use new interface using FFolder.")
-	void CreateFolderContainingSelection(UWorld& InWorld, FName Path);
-
-	UE_DEPRECATED(5.0, "SetSelectedFolderPath using FName  has been deprecated. Please use new interface using FFolder.")
-	void SetSelectedFolderPath(FName Path) const;
-
-	UE_DEPRECATED(5.0, "DeleteFolder using FName  has been deprecated. Please use new interface using FFolder.")
-	void DeleteFolder(UWorld& InWorld, FName FolderToDelete);
-
-	UE_DEPRECATED(5.0, "RenameFolderInWorld using FName  has been deprecated. Please use new interface using FFolder.")
-	bool RenameFolderInWorld(UWorld& World, FName OldPath, FName NewPath);
-
-	//~ End Deprecated
-	static FFolder GetActorDescFolder(UWorld& InWorld, const FWorldPartitionActorDesc* InActorDesc);
-
-	/** Apply an operation to each actor desc in the given list of folders. */
-	static void ForEachActorDescInFolders(UWorld& InWorld, const TSet<FName>& InPaths, TFunctionRef<bool(const FWorldPartitionActorDesc*)> Operation, const FFolder::FRootObject& InFolderRootObject = FFolder::GetInvalidRootObject());
-		
-	/** Apply an operation to each actor in the given list of folders. Will stop when operation returns false. */
-	static void ForEachActorInFolders(UWorld& InWorld, const TArray<FName>& InPaths, TFunctionRef<bool(AActor*)> Operation, const FFolder::FRootObject& InFolderRootObject = FFolder::GetInvalidRootObject());
-	static void ForEachActorInFolders(UWorld& InWorld, const TSet<FName>& InPaths, TFunctionRef<bool(AActor*)> Operation, const FFolder::FRootObject& InFolderRootObject = FFolder::GetInvalidRootObject());
-
-	/** Get an array of actors from a list of folders */
-	static void GetActorsFromFolders(UWorld& InWorld, const TArray<FName>& InPaths, TArray<AActor*>& OutActors, const FFolder::FRootObject& InFolderRootObject = FFolder::GetInvalidRootObject());
-	static void GetActorsFromFolders(UWorld& InWorld, const TSet<FName>& InPaths, TArray<AActor*>& OutActors, const FFolder::FRootObject& InFolderRootObject = FFolder::GetInvalidRootObject());
-
-	/** Get an array of weak actor pointers from a list of folders */
-	static void GetWeakActorsFromFolders(UWorld& InWorld, const TArray<FName>& InPaths, TArray<TWeakObjectPtr<AActor>>& OutActors, const FFolder::FRootObject& InFolderRootObject = FFolder::GetInvalidRootObject());
-	static void GetWeakActorsFromFolders(UWorld& InWorld, const TSet<FName>& InPaths, TArray<TWeakObjectPtr<AActor>>& OutActors, const FFolder::FRootObject& InFolderRootObject = FFolder::GetInvalidRootObject());
-
-	/** Tests whether a folder container exists for the specified world */
-	bool IsInitializedForWorld(UWorld& InWorld) const;
-
-	/** Get a default folder name under the specified parent path */
-	FFolder GetDefaultFolderName(UWorld& InWorld, const FFolder& InParentFolder);
-	
-	/** Get a new default folder name that would apply to the current selection */
-	FFolder GetDefaultFolderForSelection(UWorld& InWorld, TArray<FFolder>* InSelectedFolders = nullptr);
-
-	/** Get folder name that is unique under specified parent path */
-	FFolder GetFolderName(UWorld& InWorld, const FFolder& InParentFolder, const FName& InLeafName);
-
-	/** Create a new folder in the specified world, of the specified path */
-	bool CreateFolder(UWorld& InWorld, const FFolder& InFolder);
-
-	/** Same as CreateFolder, but moves the current actor selection into the new folder as well */
-	void CreateFolderContainingSelection(UWorld& InWorld, const FFolder& InFolder);
-
-	/** Sets the folder path for all the selected actors */
-	void SetSelectedFolderPath(const FFolder& InFolder) const;
-
-	/** Delete the specified folder in the world */
-	void DeleteFolder(UWorld& InWorld, const FFolder& InFolderToDelete);
-
-	/** Rename the specified path to a new name */
-	bool RenameFolderInWorld(UWorld& InWorld, const FFolder& OldPath, const FFolder& NewPath);
-
-	/** Notify that a root object has been removed. Cleanup of existing folders with with root object. */
-	void OnFolderRootObjectRemoved(UWorld& InWorld, const FFolder::FRootObject& InFolderRootObject);
-
-	/** Return if folder exists */
-	bool ContainsFolder(UWorld& InWorld, const FFolder& InFolder);
-
-	/** Return the folder expansion state */
-	bool IsFolderExpanded(UWorld& InWorld, const FFolder& InFolder);
-
-	/** Set the folder expansion state */
-	void SetIsFolderExpanded(UWorld& InWorld, const FFolder& InFolder, bool bIsExpanded);
-
-	/** Iterate on all folders of a world and pass it to the provided operation. */
-	void ForEachFolder(UWorld& InWorld, TFunctionRef<bool(const FFolder&)> Operation);
-
-	/** Iterate on all world's folders with the given root object and pass it to the provided operation. */
-	void ForEachFolderWithRootObject(UWorld& InWorld, const FFolder::FRootObject& InFolderRootObject, TFunctionRef<bool(const FFolder&)> Operation);
-
-	/** Get the folder properties for the specified path. Returns nullptr if no properties exist */
-	FActorFolderProps* GetFolderProperties(UWorld& InWorld, const FFolder& InFolder);
-
-	//~ Begin IActorEditorContextClient interface
-	virtual void OnExecuteActorEditorContextAction(UWorld* InWorld, const EActorEditorContextAction& InType, class AActor* InActor = nullptr) override;
-	virtual bool GetActorEditorContextDisplayInfo(UWorld* InWorld, FActorEditorContextClientDisplayInfo& OutDiplayInfo) const override;
-	virtual bool CanResetContext(UWorld* InWorld) const override { return true; };
-	virtual TSharedRef<SWidget> GetActorEditorContextWidget(UWorld* InWorld) const override;
-	virtual FOnActorEditorContextClientChanged& GetOnActorEditorContextClientChanged() override { return ActorEditorContextClientChanged; }
-	//~ End IActorEditorContextClient interface
-	FFolder GetActorEditorContextFolder(UWorld& InWorld, bool bMustMatchCurrentLevel = true) const;
-	void SetActorEditorContextFolder(UWorld& InWorld, const FFolder& InFolder);
-
-private:
-	
-	static FFolder::FRootObject GetWorldFolderRootObject(UWorld& InWorld);
-
-	/** Broadcast when actor folder is created. */
-	void BroadcastOnActorFolderCreated(UWorld& InWorld, const FFolder& InFolder);
-
-	/** Broadcast when actor folder is deleted. */
-	void BroadcastOnActorFolderDeleted(UWorld& InWorld, const FFolder& InFolder);
-
-	/** Broadcast when actor folder has moved. */
-	void BroadcastOnActorFolderMoved(UWorld& InWorld, const FFolder& InSrcFolder, const FFolder& InDstFolder);
-
-	/** Get or create a folder container for the specified world */
-	UWorldFolders& GetOrCreateWorldFolders(UWorld& InWorld);
-
-	/** Create and update a folder container for the specified world */
-	UWorldFolders& CreateWorldFolders(UWorld& InWorld);
-=======
 	UE_DEPRECATED(5.0, "OnFolderMove has been deprecated. Please use OnFolderMoved.")
 	static UNREALED_API FOnActorFolderMove 	OnFolderMove;
 
@@ -325,7 +182,6 @@
 
 	/** Create and update a folder container for the specified world */
 	UNREALED_API UWorldFolders& CreateWorldFolders(UWorld& InWorld);
->>>>>>> 4af6daef
 
 	/** Rebuild the folder list for the specified world. This can be very slow as it
 		iterates all actors in memory to rebuild the array of actors for this world */
@@ -343,9 +199,6 @@
 	/** Called when an actor folder is added */
 	UNREALED_API void OnActorFolderAdded(UActorFolder* InActorFolder);
 
-	/** Called when an actor folder is added */
-	void OnActorFolderAdded(UActorFolder* InActorFolder);
-
 	/** Called when the global map in the editor has changed */
 	UNREALED_API void OnMapChange(uint32 MapChangeFlags);
 
@@ -355,48 +208,25 @@
 	/** Attempt to save the folders state */
 	UNREALED_API void SaveWorldFoldersState(UWorld* World);
 
-	/** Attempt to save the folders state */
-	void SaveWorldFoldersState(UWorld* World);
-
 	/** Remove any references to folder arrays for dead worlds */
 	UNREALED_API void Housekeeping();
 
 	/** Add a folder to the folder map for the specified world. Does not trigger any events. */
-<<<<<<< HEAD
-	bool AddFolderToWorld(UWorld& InWorld, const FFolder& InFolder);
+	UNREALED_API bool AddFolderToWorld(UWorld& InWorld, const FFolder& InFolder);
 
 	/** Removed folders from specified world. Can optionally trigger delete events. */
-	void RemoveFoldersFromWorld(UWorld& InWorld, const TArray<FFolder>& InFolders, bool bBroadcastDelete);
+	UNREALED_API void RemoveFoldersFromWorld(UWorld& InWorld, const TArray<FFolder>& InFolders, bool bBroadcastDelete);
 
 	/** Transient map of folders, keyed on world pointer */
-	TMap<TWeakObjectPtr<UWorld>, UWorldFolders*> WorldFolders;
+	TMap<TWeakObjectPtr<UWorld>, TObjectPtr<UWorldFolders>> WorldFolders;
 
 	/** Called when ActorEditorContextClient changed. */
-	void BroadcastOnActorEditorContextClientChanged();
+	UNREALED_API void BroadcastOnActorEditorContextClientChanged(UWorld& InWorld);
 
 	/** Delegate used to notify changes to ActorEditorContextSubsystem */
 	FOnActorEditorContextClientChanged ActorEditorContextClientChanged;
 
-	/** Singleton instance maintained by the editor */
-	static FActorFolders* Singleton;
-
-=======
-	UNREALED_API bool AddFolderToWorld(UWorld& InWorld, const FFolder& InFolder);
-
-	/** Removed folders from specified world. Can optionally trigger delete events. */
-	UNREALED_API void RemoveFoldersFromWorld(UWorld& InWorld, const TArray<FFolder>& InFolders, bool bBroadcastDelete);
-
-	/** Transient map of folders, keyed on world pointer */
-	TMap<TWeakObjectPtr<UWorld>, TObjectPtr<UWorldFolders>> WorldFolders;
-
-	/** Called when ActorEditorContextClient changed. */
-	UNREALED_API void BroadcastOnActorEditorContextClientChanged(UWorld& InWorld);
-
-	/** Delegate used to notify changes to ActorEditorContextSubsystem */
-	FOnActorEditorContextClientChanged ActorEditorContextClientChanged;
-
 	bool bAnyLevelsChanged;
 
->>>>>>> 4af6daef
 	friend UWorldFolders;
 };