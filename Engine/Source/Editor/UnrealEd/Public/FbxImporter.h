--- conflicted
+++ resolved
@@ -1030,8 +1030,6 @@
 	bool IsUnrealBone(FbxNode* Link);
 
 	/**
-<<<<<<< HEAD
-=======
 	 * Returns if the passed FbxNode can be used as a transform attribute in Unreal.
 	 * 
 	 * @return bool
@@ -1039,7 +1037,6 @@
 	bool IsUnrealTransformAttribute(FbxNode* Link);
 
 	/**
->>>>>>> 6bbb88c8
 	* Fill FBX skeletons to OutSortedLinks recursively
 	*
 	* @param Link Fbx node of skeleton root
