// Copyright 1998-2019 Epic Games, Inc. All Rights Reserved.

#pragma once

#include "CoreMinimal.h"
#include "UObject/WeakObjectPtr.h"
#include "Misc/SecureHash.h"
#include "Factories/FbxAnimSequenceImportData.h"
#include "Factories/FbxImportUI.h"
#include "Logging/TokenizedMessage.h"
#include "Factories/FbxStaticMeshImportData.h"
#include "Factories/FbxTextureImportData.h"
#include "Factories/FbxSceneImportFactory.h"
#include "Materials/MaterialInterface.h"
#include "MeshBuild.h"
#include "Algo/LevenshteinDistance.h"

class AActor;
class ACameraActor;
class ALight;
class AMatineeActor;
class Error;
class FSkeletalMeshImportData;
class UActorComponent;
class UAnimSequence;
class UFbxSkeletalMeshImportData;
class UInterpGroupInst;
class UInterpTrackMove;
class UInterpTrackMoveAxis;
class ULightComponent;
class UMaterial;
class UMaterialInstanceConstant;
class UPhysicsAsset;
class USkeletalMesh;
class USkeleton;
class UStaticMesh;
class UTexture;
struct FExpressionInput;
struct FRichCurve;
struct FStaticMaterial;
struct FSkeletalMaterial;
// Temporarily disable a few warnings due to virtual function abuse in FBX source files
#pragma warning( push )

#pragma warning( disable : 4263 ) // 'function' : member function does not override any base class virtual member function
#pragma warning( disable : 4264 ) // 'virtual_function' : no override available for virtual member function from base 'class'; function is hidden

// Include the fbx sdk header
// temp undef/redef of _O_RDONLY because kfbxcache.h (included by fbxsdk.h) does
// a weird use of these identifiers inside an enum.
#ifdef _O_RDONLY
#define TMP_UNFBX_BACKUP_O_RDONLY _O_RDONLY
#define TMP_UNFBX_BACKUP_O_WRONLY _O_WRONLY
#undef _O_RDONLY
#undef _O_WRONLY
#endif

//Robert G. : Packing was only set for the 64bits platform, but we also need it for 32bits.
//This was found while trying to trace a loop that iterate through all character links.
//The memory didn't match what the debugger displayed, obviously since the packing was not right.
#pragma pack(push,8)

#if PLATFORM_WINDOWS
// _CRT_SECURE_NO_DEPRECATE is defined but is not enough to suppress the deprecation
// warning for vsprintf and stricmp in VS2010.  Since FBX is able to properly handle the non-deprecated
// versions on the appropriate platforms, _CRT_SECURE_NO_DEPRECATE is temporarily undefined before
// including the FBX headers

// The following is a hack to make the FBX header files compile correctly under Visual Studio 2012 and Visual Studio 2013
#if _MSC_VER >= 1700
	#define FBX_DLL_MSC_VER 1600
#endif


#endif // PLATFORM_WINDOWS

// FBX casts null pointer to a reference
THIRD_PARTY_INCLUDES_START
#include <fbxsdk.h>
THIRD_PARTY_INCLUDES_END

#pragma pack(pop)




#ifdef TMP_UNFBX_BACKUP_O_RDONLY
#define _O_RDONLY TMP_FBX_BACKUP_O_RDONLY
#define _O_WRONLY TMP_FBX_BACKUP_O_WRONLY
#undef TMP_UNFBX_BACKUP_O_RDONLY
#undef TMP_UNFBX_BACKUP_O_WRONLY
#endif

#pragma warning( pop )

class FSkeletalMeshImportData;
class FSkelMeshOptionalImportData;
class ASkeletalMeshActor;
class UInterpTrackMoveAxis;
struct FbxSceneInfo;

DECLARE_LOG_CATEGORY_EXTERN(LogFbx, Log, All);

#define DEBUG_FBX_NODE( Prepend, FbxNode ) FPlatformMisc::LowLevelOutputDebugStringf( TEXT("%s %s\n"), ANSI_TO_TCHAR(Prepend), ANSI_TO_TCHAR( FbxNode->GetName() ) )

#define FBX_METADATA_PREFIX TEXT("FBX.")

namespace UnFbx
{

UENUM()
enum EFBXReimportDialogReturnOption
{
	FBXRDRO_Ok,
	FBXRDRO_ResetToFbx,
	FBXRDRO_Cancel,
	FBXRDRO_MAX,
};

struct FBXImportOptions
{
	// General options
	bool bCanShowDialog;
	bool bImportScene;
	bool bImportAsSkeletalGeometry;
	bool bImportAsSkeletalSkinning;
	bool bImportMaterials;
	bool bInvertNormalMap;
	bool bImportTextures;
	bool bImportLOD;
	bool bUsedAsFullName;
	bool bConvertScene;
	bool bForceFrontXAxis;
	bool bConvertSceneUnit;
	bool bRemoveNameSpace;
	FVector ImportTranslation;
	FRotator ImportRotation;
	float ImportUniformScale;
	EFBXNormalImportMethod NormalImportMethod;
	EFBXNormalGenerationMethod::Type NormalGenerationMethod;
	bool bTransformVertexToAbsolute;
	bool bBakePivotInVertex;
	EFBXImportType ImportType;
	// Static Mesh options
	bool bCombineToSingle;
	EVertexColorImportOption::Type VertexColorImportOption;
	FColor VertexOverrideColor;
	bool bRemoveDegenerates;
	bool bBuildAdjacencyBuffer;
	bool bBuildReversedIndexBuffer;
	bool bGenerateLightmapUVs;
	bool bOneConvexHullPerUCX;
	bool bAutoGenerateCollision;
	FName StaticMeshLODGroup;
	bool bImportStaticMeshLODs;
	bool bAutoComputeLodDistances;
	TArray<float> LodDistances;
	int32 MinimumLodNumber;
	int32 LodNumber;
	// Material import options
	class UMaterialInterface *BaseMaterial;
	FString BaseColorName;
	FString BaseDiffuseTextureName;
	FString BaseEmissiveColorName;
	FString BaseNormalTextureName;
	FString BaseEmmisiveTextureName;
	FString BaseSpecularTextureName;
	EMaterialSearchLocation MaterialSearchLocation;
	// Skeletal Mesh options
	bool bImportMorph;
	bool bImportAnimations;
	bool bUpdateSkeletonReferencePose;
	bool bResample;
	int32 ResampleRate;
	bool bImportRigidMesh;
	bool bUseT0AsRefPose;
	bool bPreserveSmoothingGroups;
	FOverlappingThresholds OverlappingThresholds;
	bool bImportMeshesInBoneHierarchy;
	bool bCreatePhysicsAsset;
	UPhysicsAsset *PhysicsAsset;
	bool bImportSkeletalMeshLODs;
	// Animation option
	USkeleton* SkeletonForAnimation;
	EFBXAnimationLengthImportType AnimationLengthImportType;
	struct FIntPoint AnimationRange;
	FString AnimationName;
	bool	bPreserveLocalTransform;
	bool	bDeleteExistingMorphTargetCurves;
	bool	bImportCustomAttribute;
	bool	bImportBoneTracks;
	bool	bSetMaterialDriveParameterOnCustomAttribute;
	bool	bRemoveRedundantKeys;
	bool	bDoNotImportCurveWithZero;
	TArray<FString> MaterialCurveSuffixes;

	/** This allow to add a prefix to the material name when unreal material get created.	
	*   This prefix can just modify the name of the asset for materials (i.e. TEXT("Mat"))
	*   This prefix can modify the package path for materials (i.e. TEXT("/Materials/")).
	*   Or both (i.e. TEXT("/Materials/Mat"))
	*/
	FName MaterialBasePath;

	//This data allow to override some fbx Material(point by the uint64 id) with existing unreal material asset
	TMap<uint64, class UMaterialInterface*> OverrideMaterials;

	bool ShouldImportNormals()
	{
		return NormalImportMethod == FBXNIM_ImportNormals || NormalImportMethod == FBXNIM_ImportNormalsAndTangents;
	}

	bool ShouldImportTangents()
	{
		return NormalImportMethod == FBXNIM_ImportNormalsAndTangents;
	}

	void ResetForReimportAnimation()
	{
		bImportMorph = true;
		AnimationLengthImportType = FBXALIT_ExportedTime;
	}

	static void ResetOptions(FBXImportOptions *OptionsToReset)
	{
		check(OptionsToReset != nullptr);
		*OptionsToReset = FBXImportOptions();
	}
};

#define INVALID_UNIQUE_ID 0xFFFFFFFFFFFFFFFF

class FFbxAnimCurveHandle
{
public:
	enum CurveTypeDescription
	{
		Transform_Translation_X,
		Transform_Translation_Y,
		Transform_Translation_Z,
		Transform_Rotation_X,
		Transform_Rotation_Y,
		Transform_Rotation_Z,
		Transform_Scaling_X,
		Transform_Scaling_Y,
		Transform_Scaling_Z,
		NotTransform,
	};

	FFbxAnimCurveHandle()
	{
		UniqueId = INVALID_UNIQUE_ID;
		Name.Empty();
		ChannelIndex = 0;
		CompositeIndex = 0;
		KeyNumber = 0;
		AnimationTimeSecond = 0.0f;
		AnimCurve = nullptr;
		CurveType = NotTransform;
	}

	FFbxAnimCurveHandle(const FFbxAnimCurveHandle &CurveHandle)
	{
		UniqueId = CurveHandle.UniqueId;
		Name = CurveHandle.Name;
		ChannelIndex = CurveHandle.ChannelIndex;
		CompositeIndex = CurveHandle.CompositeIndex;
		KeyNumber = CurveHandle.KeyNumber;
		AnimationTimeSecond = CurveHandle.AnimationTimeSecond;
		AnimCurve = CurveHandle.AnimCurve;
		CurveType = CurveHandle.CurveType;
	}

	//Identity Data
	uint64 UniqueId;
	FString Name;
	int32 ChannelIndex;
	int32 CompositeIndex;

	//Curve Information
	int32 KeyNumber;
	float AnimationTimeSecond;

	//Pointer to the curve data
	FbxAnimCurve* AnimCurve;

	CurveTypeDescription CurveType;
};

class FFbxAnimPropertyHandle
{
public:
	FFbxAnimPropertyHandle()
	{
		Name.Empty();
		DataType = eFbxFloat;
	}

	FFbxAnimPropertyHandle(const FFbxAnimPropertyHandle &PropertyHandle)
	{
		Name = PropertyHandle.Name;
		DataType = PropertyHandle.DataType;
		CurveHandles = PropertyHandle.CurveHandles;
	}

	FString Name;
	EFbxType DataType;
	TArray<FFbxAnimCurveHandle> CurveHandles;
};

class FFbxAnimNodeHandle
{
public:
	FFbxAnimNodeHandle()
	{
		UniqueId = INVALID_UNIQUE_ID;
		Name.Empty();
		AttributeUniqueId = INVALID_UNIQUE_ID;
		AttributeType = FbxNodeAttribute::eUnknown;
	}

	FFbxAnimNodeHandle(const FFbxAnimNodeHandle &NodeHandle)
	{
		UniqueId = NodeHandle.UniqueId;
		Name = NodeHandle.Name;
		AttributeUniqueId = NodeHandle.AttributeUniqueId;
		AttributeType = NodeHandle.AttributeType;
		NodeProperties = NodeHandle.NodeProperties;
		AttributeProperties = NodeHandle.AttributeProperties;
	}

	uint64 UniqueId;
	FString Name;
	TMap<FString, FFbxAnimPropertyHandle> NodeProperties;

	uint64 AttributeUniqueId;
	FbxNodeAttribute::EType AttributeType;
	TMap<FString, FFbxAnimPropertyHandle> AttributeProperties;
};

class FFbxCurvesAPI
{
public:
	FFbxCurvesAPI()
	{
		Scene = nullptr;
	}
	//Name API
	UNREALED_API void GetAllNodeNameArray(TArray<FString> &AllNodeNames) const;
	UNREALED_API void GetAnimatedNodeNameArray(TArray<FString> &AnimatedNodeNames) const;
	UNREALED_API void GetNodeAnimatedPropertyNameArray(const FString &NodeName, TArray<FString> &AnimatedPropertyNames) const;

	UE_DEPRECATED(4.21, "Please use FRichCurve version instead to get tangent weight support")
	UNREALED_API void GetCurveData(const FString& NodeName, const FString& PropertyName, int32 ChannelIndex, int32 CompositeIndex, FInterpCurveFloat& CurveData, bool bNegative) const;
	
	UNREALED_API void GetCurveData(const FString& NodeName, const FString& PropertyName, int32 ChannelIndex, int32 CompositeIndex, FRichCurve& CurveData, bool bNegative) const;

	
	UNREALED_API void GetBakeCurveData(const FString& NodeName, const FString& PropertyName, int32 ChannelIndex, int32 CompositeIndex, TArray<float>& CurveData, float PeriodTime, float StartTime = 0.0f, float StopTime= -1.0f, bool bNegative = false) const;

	//Handle API
	UNREALED_API void GetAllNodePropertyCurveHandles(const FString& NodeName, const FString& PropertyName, TArray<FFbxAnimCurveHandle> &PropertyCurveHandles) const;
	UNREALED_API void GetCurveHandle(const FString& NodeName, const FString& PropertyName, int32 ChannelIndex, int32 CompositeIndex, FFbxAnimCurveHandle &CurveHandle) const;
	
	UE_DEPRECATED(4.21, "Please use FRichCurve version instead to get tangent weight support")
	UNREALED_API void GetCurveData(const FFbxAnimCurveHandle &CurveHandle, FInterpCurveFloat& CurveData, bool bNegative) const;
	
	UNREALED_API void GetCurveData(const FFbxAnimCurveHandle &CurveHandle, FRichCurve& CurveData, bool bNegative) const;

	UNREALED_API void GetBakeCurveData(const FFbxAnimCurveHandle &CurveHandle, TArray<float>& CurveData, float PeriodTime, float StartTime = 0.0f, float StopTime = -1.0f, bool bNegative = false) const;

	//Conversion API
	UE_DEPRECATED(4.21, "Please use FRichCurve version instead to get tangent weight support")
	UNREALED_API void GetConvertedTransformCurveData(const FString& NodeName, FInterpCurveFloat& TranslationX, FInterpCurveFloat& TranslationY, FInterpCurveFloat& TranslationZ,
													 FInterpCurveFloat& EulerRotationX, FInterpCurveFloat& EulerRotationY, FInterpCurveFloat& EulerRotationZ, 
													 FInterpCurveFloat& ScaleX, FInterpCurveFloat& ScaleY, FInterpCurveFloat& ScaleZ,
													 FTransform& DefaultTransform) const;
	
	UNREALED_API void GetConvertedTransformCurveData(const FString& NodeName, FRichCurve& TranslationX, FRichCurve& TranslationY, FRichCurve& TranslationZ,
		FRichCurve& EulerRotationX, FRichCurve& EulerRotationY, FRichCurve& EulerRotationZ,
		FRichCurve& ScaleX, FRichCurve& ScaleY, FRichCurve& ScaleZ,
		FTransform& DefaultTransform) const;

	FbxScene* Scene;
	TMap<uint64, FFbxAnimNodeHandle> CurvesData;
	TMap<uint64, FTransform> TransformData;

private:
	EInterpCurveMode GetUnrealInterpMode(FbxAnimCurveKey FbxKey) const;
};

struct FbxMeshInfo
{
	FString Name;
	uint64 UniqueId;
	int32 FaceNum;
	int32 VertexNum;
	bool bTriangulated;
	int32 MaterialNum;
	bool bIsSkelMesh;
	FString SkeletonRoot;
	int32 SkeletonElemNum;
	FString LODGroup;
	int32 LODLevel;
	int32 MorphNum;
};

//Node use to store the scene hierarchy transform will be relative to the parent
struct FbxNodeInfo
{
	const char* ObjectName;
	uint64 UniqueId;
	FbxAMatrix Transform;
	FbxVector4 RotationPivot;
	FbxVector4 ScalePivot;
	
	const char* AttributeName;
	uint64 AttributeUniqueId;
	const char* AttributeType;

	const char* ParentName;
	uint64 ParentUniqueId;
};

struct FbxSceneInfo
{
	// data for static mesh
	int32 NonSkinnedMeshNum;
	
	//data for skeletal mesh
	int32 SkinnedMeshNum;

	// common data
	int32 TotalGeometryNum;
	int32 TotalMaterialNum;
	int32 TotalTextureNum;
	
	TArray<FbxMeshInfo> MeshInfo;
	TArray<FbxNodeInfo> HierarchyInfo;
	
	/* true if it has animation */
	bool bHasAnimation;
	double FrameRate;
	double TotalTime;

	void Reset()
	{
		NonSkinnedMeshNum = 0;
		SkinnedMeshNum = 0;
		TotalGeometryNum = 0;
		TotalMaterialNum = 0;
		TotalTextureNum = 0;
		MeshInfo.Empty();
		HierarchyInfo.Empty();
		bHasAnimation = false;
		FrameRate = 0.0;
		TotalTime = 0.0;
	}
};

/**
* FBX basic data conversion class.
*/
class FFbxDataConverter
{
public:
	static void SetJointPostConversionMatrix(FbxAMatrix ConversionMatrix) { JointPostConversionMatrix = ConversionMatrix; }
	static const FbxAMatrix &GetJointPostConversionMatrix() { return JointPostConversionMatrix; }

	static void SetAxisConversionMatrix(FbxAMatrix ConversionMatrix) { AxisConversionMatrix = ConversionMatrix; AxisConversionMatrixInv = ConversionMatrix.Inverse(); }
	static const FbxAMatrix &GetAxisConversionMatrix() { return AxisConversionMatrix; }
	static const FbxAMatrix &GetAxisConversionMatrixInv() { return AxisConversionMatrixInv; }

	static FVector ConvertPos(FbxVector4 Vector);
	static FVector ConvertDir(FbxVector4 Vector);
	static FRotator ConvertEuler(FbxDouble3 Euler);
	static FVector ConvertScale(FbxDouble3 Vector);
	static FVector ConvertScale(FbxVector4 Vector);
	static FRotator ConvertRotation(FbxQuaternion Quaternion);
	static FVector ConvertRotationToFVect(FbxQuaternion Quaternion, bool bInvertRot);
	static FQuat ConvertRotToQuat(FbxQuaternion Quaternion);
	static float ConvertDist(FbxDouble Distance);
	static bool ConvertPropertyValue(FbxProperty& FbxProperty, UProperty& UnrealProperty, union UPropertyValue& OutUnrealPropertyValue);
	static FTransform ConvertTransform(FbxAMatrix Matrix);
	static FMatrix ConvertMatrix(FbxAMatrix Matrix);

	/*
	 * Convert fbx linear space color to sRGB FColor
	 */
	static FColor ConvertColor(FbxDouble3 Color);

	static FbxVector4 ConvertToFbxPos(FVector Vector);
	static FbxVector4 ConvertToFbxRot(FVector Vector);
	static FbxVector4 ConvertToFbxScale(FVector Vector);
	
	/*
	* Convert sRGB FColor to fbx linear space color
	*/
	static FbxDouble3   ConvertToFbxColor(FColor Color);
	static FbxString	ConvertToFbxString(FName Name);
	static FbxString	ConvertToFbxString(const FString& String);

	// FbxCamera with no rotation faces X with Y-up while ours faces X with Z-up so add a -90 degrees roll to compensate
	static FRotator GetCameraRotation() { return FRotator(0.f, 0.f, -90.f); }

	// FbxLight with no rotation faces -Z while ours faces Y so add a 90 degrees pitch to compensate
	static FRotator GetLightRotation() { return FRotator(0.f, 90.f, 0.f); }

private:
	static FbxAMatrix JointPostConversionMatrix;
	static FbxAMatrix AxisConversionMatrix;
	static FbxAMatrix AxisConversionMatrixInv;
};

FBXImportOptions* GetImportOptions( class FFbxImporter* FbxImporter, UFbxImportUI* ImportUI, bool bShowOptionDialog, bool bIsAutomated, const FString& FullPath, bool& OutOperationCanceled, bool& OutImportAll, bool bIsObjFormat, const FString& InFilename, bool bForceImportType = false, EFBXImportType ImportType = FBXIT_StaticMesh);
UNREALED_API void ApplyImportUIToImportOptions(UFbxImportUI* ImportUI, FBXImportOptions& InOutImportOptions);

struct FImportedMaterialData
{
public:
	void AddImportedMaterial( FbxSurfaceMaterial& FbxMaterial, UMaterialInterface& UnrealMaterial );
	bool IsUnique( FbxSurfaceMaterial& FbxMaterial, FName ImportedMaterialName ) const;
	UMaterialInterface* GetUnrealMaterial( const FbxSurfaceMaterial& FbxMaterial ) const;
	void Clear();
private:
	/** Mapping of FBX material to Unreal material.  Some materials in FBX have the same name so we use this map to determine if materials are unique */
	TMap<FbxSurfaceMaterial*, TWeakObjectPtr<UMaterialInterface> > FbxToUnrealMaterialMap;
	TSet<FName> ImportedMaterialNames;
};

enum EFbxCreator
{
	Blender,
	Unknow
};

class FFbxHelper
{
public:
	/**
	* This function is use to compute the weight between two name.
	*/
	static float NameCompareWeight(const FString& A, const FString& B)
	{
		FString Longer = A;
		FString Shorter = B;
		if (A.Len() < B.Len())
		{
			Longer = B;
			Shorter = A;
		}

		if (Longer.Compare(Shorter, ESearchCase::CaseSensitive) == 0)
		{
			return 1.0f;
		}
		if (Longer.Compare(Shorter, ESearchCase::IgnoreCase) == 0)
		{
			return 0.98f;
		}
		// We do the contain so it is giving better result since often we compare thing like copy and paste string name
		// we want to match: BackZ
		// between: Paste_BackZ and BackX
		// EditDistance for Paste_BackZ is 5/11 =0.45
		// EditDistance for BackX is 4/5= 0.8
		// The contains weight for Paste_BackZ is 0.98- (0.25*(1.0-5/11)) = 0.844
		if (Longer.Contains(Shorter, ESearchCase::CaseSensitive))
		{
			return 0.98f - 0.25f*(1.0f - ((float)(Shorter.Len()) / (float)(Longer.Len())));
		}
		if (Longer.Contains(Shorter, ESearchCase::IgnoreCase))
		{
			return 0.96f - 0.25f*(1.0f - ((float)(Shorter.Len()) / (float)(Longer.Len())));
		}


		float LongerLength = (float)Longer.Len();
		if (LongerLength == 0)
		{
			return 1.0f;
		}
		return (LongerLength - Algo::LevenshteinDistance(Longer, Shorter)) / LongerLength;
	}
};

/**
 * Main FBX Importer class.
 */
class FFbxImporter
{
public:
	~FFbxImporter();
	/**
	 * Returns the importer singleton. It will be created on the first request.
	 */
	UNREALED_API static FFbxImporter* GetInstance();
	static void DeleteInstance();

	/**
	* Clear all data that need to be clear when we start importing a fbx file.
	*/
	void ClearAllCaches()
	{
		//Clear the mesh name cache use to ensure unique mesh name and avoid name clash
		MeshNamesCache.Reset();
		
		//this cache is use to prevent a node to be transform twice. it has to be reset everytime we
		//read a new fbx file
		TransformSettingsToFbxApply.Reset();
	}

	/**
	 * Detect if the FBX file has skeletal mesh model. If there is deformer definition, then there is skeletal mesh.
	 * In this function, we don't need to import the scene. But the open process is time-consume if the file is large.
	 *
	 * @param InFilename	FBX file name. 
	 * @return int32 -1 if parse failed; 0 if geometry ; 1 if there are deformers; 2 otherwise
	 */
	int32 GetImportType(const FString& InFilename);

	/**
	 * Get detail infomation in the Fbx scene
	 *
	 * @param Filename Fbx file name
	 * @param SceneInfo return the scene info
	 * @return bool true if get scene info successfully
	 */
	bool GetSceneInfo(FString Filename, FbxSceneInfo& SceneInfo, bool bPreventMaterialNameClash = false);

	/**
	 * Initialize Fbx file for import.
	 *
	 * @param Filename
	 * @param bParseStatistics
	 * @return bool
	 */
	bool OpenFile(FString Filename);

	/*
	Make sure the file header is read
	*/
	bool ReadHeaderFromFile(const FString& Filename, bool bPreventMaterialNameClash = false);
	
	/**
	 * Import Fbx file.
	 *
	 * @param Filename
	 * @return bool
	 */
	bool ImportFile(FString Filename, bool bPreventMaterialNameClash = false);
	
	/**
	 * Convert the scene from the current options.
	 * The scene will be converted to RH -Y or RH X depending if we force a front X axis or not
	 */
	void ConvertScene();

	/**
	 * Attempt to load an FBX scene from a given filename.
	 *
	 * @param Filename FBX file name to import.
	 * @returns true on success.
	 */
	UNREALED_API bool ImportFromFile(const FString& Filename, const FString& Type, bool bPreventMaterialNameClash = false);

	/**
	 * Retrieve the FBX loader's error message explaining its failure to read a given FBX file.
	 * Note that the message should be valid even if the parser is successful and may contain warnings.
	 *
	 * @ return TCHAR*	the error message
	 */
	const TCHAR* GetErrorMessage() const
	{
		return *ErrorMessage;
	}

	/**
	 * Retrieve the object inside the FBX scene from the name
	 *
	 * @param ObjectName	Fbx object name
	 * @param Root	Root node, retrieve from it
	 * @return FbxNode*	Fbx object node
	 */
	FbxNode* RetrieveObjectFromName(const TCHAR* ObjectName, FbxNode* Root = NULL);

	/**
	* Find the first node containing a mesh attribute for the specified LOD index.
	*
	* @param NodeLodGroup	The LOD group fbx node
	* @param LodIndex		The index of the LOD we search the mesh node
	*/
	FbxNode* FindLODGroupNode(FbxNode* NodeLodGroup, int32 LodIndex, FbxNode *NodeToFind = nullptr);

	/**
	* Find the all the node containing a mesh attribute for the specified LOD index.
	*
	* @param OutNodeInLod   All the mesh node under the lod group
	* @param NodeLodGroup	The LOD group fbx node
	* @param LodIndex		The index of the LOD we search the mesh node
	*/
	UNREALED_API void FindAllLODGroupNode(TArray<FbxNode*> &OutNodeInLod, FbxNode* NodeLodGroup, int32 LodIndex);

	/**
	* Find the first parent node containing a eLODGroup attribute.
	*
	* @param ParentNode		The node where to start the search.
	*/
	FbxNode *RecursiveFindParentLodGroup(FbxNode *ParentNode);

	/**
	 * Creates a static mesh with the given name and flags, imported from within the FBX scene.
	 * @param InParent
	 * @param Node	Fbx Node to import
	 * @param Name	the Unreal Mesh name after import
	 * @param Flags
	 * @param InStaticMesh	if LODIndex is not 0, this is the base mesh object. otherwise is NULL
	 * @param LODIndex	 LOD level to import to
	 *
	 * @returns UObject*	the UStaticMesh object.
	 */
	UNREALED_API UStaticMesh* ImportStaticMesh(UObject* InParent, FbxNode* Node, const FName& Name, EObjectFlags Flags, UFbxStaticMeshImportData* ImportData, UStaticMesh* InStaticMesh = NULL, int LODIndex = 0, void *ExistMeshDataPtr = nullptr);

	/**
	* Creates a static mesh from all the meshes in FBX scene with the given name and flags.
	*
	* @param InParent
	* @param MeshNodeArray	Fbx Nodes to import
	* @param Name	the Unreal Mesh name after import
	* @param Flags
	* @param InStaticMesh	if LODIndex is not 0, this is the base mesh object. otherwise is NULL
	* @param LODIndex	 LOD level to import to
	* @param OrderedMaterialNames  If not null, the original fbx ordered materials name will be use to reorder the section of the mesh we currently import
	*
	* @returns UObject*	the UStaticMesh object.
	*/
	UNREALED_API UStaticMesh* ImportStaticMeshAsSingle(UObject* InParent, TArray<FbxNode*>& MeshNodeArray, const FName InName, EObjectFlags Flags, UFbxStaticMeshImportData* TemplateImportData, UStaticMesh* InStaticMesh, int LODIndex = 0, void *ExistMeshDataPtr = nullptr);

	/**
	* Finish the import of the staticmesh after all LOD have been process (cannot be call before all LOD are imported). There is two main operation done by this function
	* 1. Build the staticmesh render data
	* 2. Reorder the material array to follow the fbx file material order
	*/
	UNREALED_API void PostImportStaticMesh(UStaticMesh* StaticMesh, TArray<FbxNode*>& MeshNodeArray, int32 LODIndex = 0);
    
	static void UpdateStaticMeshImportData(UStaticMesh *StaticMesh, UFbxStaticMeshImportData* StaticMeshImportData);
	static void UpdateSkeletalMeshImportData(USkeletalMesh *SkeletalMesh, UFbxSkeletalMeshImportData* SkeletalMeshImportData, int32 SpecificLod, TArray<FName> *ImportMaterialOriginalNameData, TArray<FImportMeshLodSectionsData> *ImportMeshLodData);
	void ImportStaticMeshGlobalSockets( UStaticMesh* StaticMesh );
	void ImportStaticMeshLocalSockets( UStaticMesh* StaticMesh, TArray<FbxNode*>& MeshNodeArray);

	/*
	 * Add a GeneratedLOD to the staticmesh at the specified LOD index
	 */
	void AddStaticMeshSourceModelGeneratedLOD(UStaticMesh* StaticMesh, int32 LODIndex);

	/**
	* Return the node that match the staticmesh name. Return nullptr in case there is no match
	*/
	FbxNode* GetMeshNodesFromName(UStaticMesh* StaticMesh, TArray<FbxNode*>& FbxMeshArray);

	/**
	 * re-import Unreal static mesh from updated Fbx file
	 * if the Fbx mesh is in LODGroup, the LOD of mesh will be updated
	 *
	 * @param Mesh the original Unreal static mesh object
	 * @return UObject* the new Unreal mesh object
	 */
	UStaticMesh* ReimportStaticMesh(UStaticMesh* Mesh, UFbxStaticMeshImportData* TemplateImportData);

	/**
	* re-import Unreal static mesh from updated scene Fbx file
	* if the Fbx mesh is in LODGroup, the LOD of mesh will be updated
	*
	* @param Mesh the original Unreal static mesh object
	* @return UObject* the new Unreal mesh object
	*/
	UStaticMesh* ReimportSceneStaticMesh(uint64 FbxNodeUniqueId, uint64 FbxMeshUniqueId, UStaticMesh* Mesh, UFbxStaticMeshImportData* TemplateImportData);
	
	/**
	* re-import Unreal skeletal mesh from updated Fbx file
	* If the Fbx mesh is in LODGroup, the LOD of mesh will be updated.
	* If the FBX mesh contains morph, the morph is updated.
	* Materials, textures and animation attached in the FBX mesh will not be updated.
	*
	* @param Mesh the original Unreal skeletal mesh object
	* @return UObject* the new Unreal mesh object
	*/
	USkeletalMesh* ReimportSkeletalMesh(USkeletalMesh* Mesh, UFbxSkeletalMeshImportData* TemplateImportData, uint64 SkeletalMeshFbxUID = 0xFFFFFFFFFFFFFFFF, TArray<FbxNode*> *OutSkeletalMeshArray = nullptr);

	/**
	 * Creates a skeletal mesh from Fbx Nodes with the given name and flags, imported from within the FBX scene.
	 * These Fbx Nodes bind to same skeleton. We need to bind them to one skeletal mesh.
	 *
	 * @param InParent
	 * @param NodeArray	Fbx Nodes to import
	 * @param Name	the Unreal Mesh name after import
	 * @param Flags
	 * @param FbxShapeArray	Fbx Morph objects.
	 * @param OutData - Optional import data to populate
	 * @param bCreateRenderData - Whether or not skeletal mesh rendering data will be created.
	 * @param OrderedMaterialNames  If not null, the original fbx ordered materials name will be use to reorder the section of the mesh we currently import
	 *
	 * @return The USkeletalMesh object created
	 */

	class FImportSkeletalMeshArgs
	{
	public:
		FImportSkeletalMeshArgs()
			: InParent(nullptr)
			, NodeArray()
			, Name(NAME_None)
			, Flags(RF_NoFlags)
			, TemplateImportData(nullptr)
			, LodIndex(0)
			, bCancelOperation(nullptr)
			, FbxShapeArray(nullptr)
			, OutData(nullptr)
			, bCreateRenderData(true)
			, OrderedMaterialNames(nullptr)
			, ImportMaterialOriginalNameData(nullptr)
			, ImportMeshSectionsData(nullptr)
		{}

		UObject* InParent;
		TArray<FbxNode*> NodeArray;
		TArray<FbxNode*> BoneNodeArray;
		FName Name;
		EObjectFlags Flags;
		UFbxSkeletalMeshImportData* TemplateImportData;
		int32 LodIndex;
		bool* bCancelOperation;
		TArray<FbxShape*> *FbxShapeArray;
		FSkeletalMeshImportData* OutData;
		bool bCreateRenderData;
		TArray<FName> *OrderedMaterialNames;

		TArray<FName> *ImportMaterialOriginalNameData;
		FImportMeshLodSectionsData *ImportMeshSectionsData;
	};

	UNREALED_API USkeletalMesh* ImportSkeletalMesh(FImportSkeletalMeshArgs &ImportSkeletalMeshArgs);

	/**
	 * Add to the animation set, the animations contained within the FBX scene, for the given skeletal mesh
	 *
	 * @param Skeleton	Skeleton that the animation belong to
	 * @param SortedLinks	skeleton nodes which are sorted
	 * @param Filename	Fbx file name
	 * @param NodeArray node array of FBX meshes
	 */
	UAnimSequence* ImportAnimations(USkeleton* Skeleton, UObject* Outer, TArray<FbxNode*>& SortedLinks, const FString& Name, UFbxAnimSequenceImportData* TemplateImportData, TArray<FbxNode*>& NodeArray);

	/**
	 * Get Animation Time Span - duration of the animation
	 */
	FbxTimeSpan GetAnimationTimeSpan(FbxNode* RootNode, FbxAnimStack* AnimStack);

	/**
	* When we get exported time we call GetanimationInterval from fbx sdk and it return the layer 0 by default
	* This function return the sum of all layer instead of just the layer 0.
	*/
	void GetAnimationIntervalMultiLayer(FbxNode* RootNode, FbxAnimStack* AnimStack, FbxTimeSpan& AnimTimeSpan);

	/**
	 * Import one animation from CurAnimStack
	 *
	 * @param Skeleton	Skeleton that the animation belong to
	 * @param DestSeq 	Sequence it's overwriting data to
	 * @param Filename	Fbx file name	(not whole path)
	 * @param SortedLinks	skeleton nodes which are sorted
	 * @param NodeArray node array of FBX meshes
	 * @param CurAnimStack 	Animation Data
	 * @param ResampleRate	Resample Rate for data
	 * @param AnimTimeSpan	AnimTimeSpan
	 */
	bool ImportAnimation(USkeleton* Skeleton, UAnimSequence* DestSeq, const FString& FileName, TArray<FbxNode*>& SortedLinks, TArray<FbxNode*>& NodeArray, FbxAnimStack* CurAnimStack, const int32 ResampleRate, const FbxTimeSpan AnimTimeSpan);
	/**
	* Calculate the global Sample Rate for all the nodes in the FbxAnimStack pass in parameter
	*
	* @param FbxAnimStack	The anim stack we want to know the best sample rate
	*/
	int32 GetGlobalAnimStackSampleRate(FbxAnimStack* CurAnimStack);
	/**
	 * Calculate Max Sample Rate - separate out of the original ImportAnimations
	 *
	 * @param SortedLinks	skeleton nodes which are sorted
	 * @param NodeArray node array of FBX meshes
	 */
	int32 GetMaxSampleRate(TArray<FbxNode*>& SortedLinks, TArray<FbxNode*>& NodeArray);
	/**
	 * Validate Anim Stack - multiple check for validating animstack
	 *
	 * @param SortedLinks	skeleton nodes which are sorted
	 * @param NodeArray node array of FBX meshes
	 * @param CurAnimStack 	Animation Data
	 * @param ResampleRate	Resample Rate for data
	 * @param AnimTimeSpan	AnimTimeSpan	 
	 */	
	bool ValidateAnimStack(TArray<FbxNode*>& SortedLinks, TArray<FbxNode*>& NodeArray, FbxAnimStack* CurAnimStack, int32 ResampleRate, bool bImportMorph, FbxTimeSpan &AnimTimeSpan);

	/**
	 * Import Fbx Morph object for the Skeletal Mesh.
	 * In Fbx, morph object is a property of the Fbx Node.
	 *
	 * @param SkelMeshNodeArray - Fbx Nodes that the base Skeletal Mesh construct from
	 * @param BaseSkelMesh - base Skeletal Mesh
	 * @param LODIndex - LOD index
	 */
	UNREALED_API void ImportFbxMorphTarget(TArray<FbxNode*> &SkelMeshNodeArray, USkeletalMesh* BaseSkelMesh, UObject* Parent, int32 LODIndex, const FSkeletalMeshImportData &BaseSkeletalMeshImportData);

	/**
	 * Import LOD object for skeletal mesh
	 *
	 * @param InSkeletalMesh - LOD mesh object
	 * @param BaseSkeletalMesh - base mesh object
	 * @param DesiredLOD - LOD level
	 * @param bNeedToReregister - if true, re-register this skeletal mesh to shut down the skeletal mesh component that is previewing this mesh. 
									But you can set this to false when in the first loading before rendering this mesh for a performance issue 
	   @param ReregisterAssociatedComponents - if NULL, just re-registers all SkinnedMeshComponents but if you set the specific components, will only re-registers those components
	 */
	UNREALED_API bool ImportSkeletalMeshLOD(USkeletalMesh* InSkeletalMesh, USkeletalMesh* BaseSkeletalMesh, int32 DesiredLOD, bool bNeedToReregister = true, TArray<UActorComponent*>* ReregisterAssociatedComponents = NULL, UFbxSkeletalMeshImportData* TemplateImportData = nullptr);

	/**
	 * Empties the FBX scene, releasing its memory.
	 * Currently, we can't release KFbxSdkManager because Fbx Sdk2010.2 has a bug that FBX can only has one global sdkmanager.
	 * From Fbx Sdk2011, we can create multiple KFbxSdkManager, then we can release it.
	 */
	UNREALED_API void ReleaseScene();

	/**
	 * If the node model is a collision model, then fill it into collision model list
	 *
	 * @param Node Fbx node
	 * @return true if the node is a collision model
	 */
	bool FillCollisionModelList(FbxNode* Node);

	/**
	 * Import collision models for one static mesh if it has collision models
	 *
	 * @param StaticMesh - mesh object to import collision models
	 * @param NodeName - name of Fbx node that the static mesh constructed from
	 * @return return true if the static mesh has collision model and import successfully
	 */
	bool ImportCollisionModels(UStaticMesh* StaticMesh, const FbxString& NodeName);

	//help
	ANSICHAR* MakeName(const ANSICHAR* name);
	FString MakeString(const ANSICHAR* Name);
	FName MakeNameForMesh(FString InName, FbxObject* FbxObject);

	// meshes
	
	/**
	* Get all Fbx skeletal mesh objects in the scene. these meshes are grouped by skeleton they bind to
	*
	* @param Node Root node to find skeletal meshes
	* @param outSkelMeshArray return Fbx meshes they are grouped by skeleton
	*/
	UNREALED_API void FillFbxSkelMeshArrayInScene(FbxNode* Node, TArray< TArray<FbxNode*>* >& outSkelMeshArray, bool ExpandLOD, bool bCombineSkeletalMesh, bool bForceFindRigid = false);
	
	/**
	 * Find FBX meshes that match Unreal skeletal mesh according to the bone of mesh
	 *
	 * @param FillInMesh     Unreal skeletal mesh
	 * @param bExpandLOD     flag that if expand FBX LOD group when get the FBX node
	 * @param OutFBXMeshNodeArray  return FBX mesh nodes that match the Unreal skeletal mesh
	 * 
	 * @return the root bone that bind to the FBX skeletal meshes
	 */
	FbxNode* FindFBXMeshesByBone(const FName& RootBoneName, bool bExpandLOD, TArray<FbxNode*>& OutFBXMeshNodeArray);
	
	/**
	* Get mesh count (including static mesh and skeletal mesh, except collision models) and find collision models
	*
	* @param Node			Root node to find meshes
	* @param bCountLODs		Whether or not to count meshes in LOD groups
	* @return int32 mesh count
	*/
	int32 GetFbxMeshCount(FbxNode* Node,bool bCountLODs, int32 &OutNumLODGroups );
	
	/**
	* Fill the collision models array by going through all mesh node recursively
	*
	* @param Node Root node to find collision meshes
	*/
	UNREALED_API void FillFbxCollisionMeshArray(FbxNode* Node);

	/**
	* Get all Fbx mesh objects
	*
	* @param Node Root node to find meshes
	* @param outMeshArray return Fbx meshes
	*/
	UNREALED_API void FillFbxMeshArray(FbxNode* Node, TArray<FbxNode*>& outMeshArray, UnFbx::FFbxImporter* FFbxImporter);

	/**
	* Get all Fbx Skeleton nodes
	*
	* @param Node Root node to find skeleton nodes
	* @param outNodeArray return skeleton nodes
	*/
	UNREALED_API void FillFbxSkeletonArray(FbxNode* Node, TArray<FbxNode*>& OutNodeArray);

	/**
	* Get all Fbx mesh objects not under a LOD group and all LOD group node
	*
	* @param Node Root node to find meshes
	* @param outLODGroupArray return Fbx LOD group
	* @param outMeshArray return Fbx meshes with no LOD group
	*/
	UNREALED_API void FillFbxMeshAndLODGroupArray(FbxNode* Node, TArray<FbxNode*>& outLODGroupArray, TArray<FbxNode*>& outMeshArray);

	/**
	* Fill FBX skeletons to OutSortedLinks recursively
	*
	* @param Link Fbx node of skeleton root
	* @param OutSortedLinks
	*/
	void RecursiveBuildSkeleton(FbxNode* Link, TArray<FbxNode*>& OutSortedLinks);

	/**
	 * Fill FBX skeletons to OutSortedLinks
	 *
	 * @param ClusterArray Fbx clusters of FBX skeletal meshes
	 * @param OutSortedLinks
	 */
	void BuildSkeletonSystem(TArray<FbxCluster*>& ClusterArray, TArray<FbxNode*>& OutSortedLinks);

	/**
	 * Get Unreal skeleton root from the FBX skeleton node.
	 * Mesh and dummy can be used as skeleton.
	 *
	 * @param Link one FBX skeleton node
	 */
	FbxNode* GetRootSkeleton(FbxNode* Link);
	
	/**
	 * Get the object of import options
	 *
	 * @return FBXImportOptions
	 */
	UNREALED_API FBXImportOptions* GetImportOptions() const;

	/*
	* This function show a dialog to let the user know what will be change in the skeleton if the fbx is imported
	*/
	static void ShowFbxSkeletonConflictWindow(USkeletalMesh *SkeletalMesh, USkeleton* Skeleton, ImportCompareHelper::FSkeletonCompareData& SkeletonCompareData);

	template<typename TMaterialType>
	static void PrepareAndShowMaterialConflictDialog(const TArray<TMaterialType>& CurrentMaterial, TArray<TMaterialType>& ResultMaterial, TArray<int32>& RemapMaterial, TArray<FName>& RemapMaterialName, bool bCanShowDialog, bool bIsPreviewDialog, EFBXReimportDialogReturnOption& OutReturnOption);
	/*
	* This function show a dialog to let the user resolve the material conflict that arise when re-importing a mesh
	*/
	template<typename TMaterialType>
	static void ShowFbxMaterialConflictWindow(const TArray<TMaterialType>& InSourceMaterials, const TArray<TMaterialType>& InResultMaterials, TArray<int32>& RemapMaterials, TArray<bool>& FuzzyRemapMaterials, EFBXReimportDialogReturnOption& OutReturnOption, bool bIsPreviewConflict = false);


	/** helper function **/
	UNREALED_API static void DumpFBXNode(FbxNode* Node);

	/**
	 * Apply asset import settings for transform to an FBX node
	 *
	 * @param Node Node to apply transform settings too
	 * @param AssetData the asset data object to get transform data from
	 */
	void ApplyTransformSettingsToFbxNode(FbxNode* Node, UFbxAssetImportData* AssetData);

	/**
	 * Remove asset import settings for transform to an FBX node
	 *
	 * @param Node Node to apply transform settings too
	 * @param AssetData the asset data object to get transform data from
	 */
	void RemoveTransformSettingsFromFbxNode(FbxNode* Node, UFbxAssetImportData* AssetData);

	/**
	 * Populate the given matrix with the correct information for the asset data, in
	 * a format that matches FBX internals or without conversion
	 *
	 * @param OutMatrix The matrix to fill
	 * @param AssetData The asset data to extract the transform info from
	 */
	void BuildFbxMatrixForImportTransform(FbxAMatrix& OutMatrix, UFbxAssetImportData* AssetData);

	/**
	 * Import FbxCurve to Curve
	 */
	bool ImportCurve(const FbxAnimCurve* FbxCurve, FRichCurve& RichCurve, const FbxTimeSpan &AnimTimeSpan, const float ValueScale = 1.f) const;

	/**
	 * Merge all layers of one AnimStack to one layer.
	 *
	 * @param AnimStack     AnimStack which layers will be merged
	 * @param ResampleRate  resample rate for the animation
	 */
	void MergeAllLayerAnimation(FbxAnimStack* AnimStack, int32 ResampleRate);

private:

	/**
	* This function fill the last imported Material name. Those named are used to reorder the mesh sections
	* during a re-import. In case material names use the skinxx workflow the LastImportedMaterialNames array
	* will be empty to let the system reorder the mesh sections with the skinxx workflow.
	*
	* @param LastImportedMaterialNames	This array will be filled with the BaseSkelMesh Material original imported names
	* @param BaseSkelMesh				Skeletal mesh holding the last imported material names. If null the LastImportedMaterialNames will be empty;
	* @param OrderedMaterialNames		if not null, it will be used to fill the LastImportedMaterialNames array. except if the names are using the _skinxx workflow
	*/
	void FillLastImportMaterialNames(TArray<FName> &LastImportedMaterialNames, USkeletalMesh* BaseSkelMesh, TArray<FName> *OrderedMaterialNames);

	/**
	* Verify that all meshes are also reference by a fbx hierarchy node. If it found some Geometry
	* not reference it will add a tokenized error.
	*/
	void ValidateAllMeshesAreReferenceByNodeAttribute();

	/*
	 * Parse the fbx and create some LODGroup for matching LODX_ prefix
	 * Simply change the hierarchy to incorporate LODGroup and child all LODX_ prefix with the matching geometry name.
	 * The LODX_ prefix support X from 0 to 9
	 * The X parameter do not have to be continuous, but the LOD will be set in the correct order.
	 */
	void ConvertLodPrefixToLodGroup();

	/**
	* Recursive search for a node having a mesh attribute
	*
	* @param Node	The node from which we start the search for the first node containing a mesh attribute
	*/
	FbxNode *RecursiveGetFirstMeshNode(FbxNode* Node, FbxNode* NodeToFind = nullptr);

	/**
	* Recursive search for a node having a mesh attribute
	*
	* @param Node	The node from which we start the search for the first node containing a mesh attribute
	*/
	void RecursiveGetAllMeshNode(TArray<FbxNode *> &OutAllNode, FbxNode* Node);

	/**
	 * ActorX plug-in can export mesh and dummy as skeleton.
	 * For the mesh and dummy in the skeleton hierarchy, convert them to FBX skeleton.
	 *
	 * @param Node          root skeleton node
	 * @param SkelMeshes    skeletal meshes that bind to this skeleton
	 * @param bImportNestedMeshes	if true we will import meshes nested in bone hierarchies instead of converting them to bones
	 */
	void RecursiveFixSkeleton(FbxNode* Node, TArray<FbxNode*> &SkelMeshes, bool bImportNestedMeshes );
	
	/**
	* Get all Fbx skeletal mesh objects which are grouped by skeleton they bind to
	*
	* @param Node Root node to find skeletal meshes
	* @param outSkelMeshArray return Fbx meshes they are grouped by skeleton
	* @param SkeletonArray
	* @param ExpandLOD flag of expanding LOD to get each mesh
	*/
	void RecursiveFindFbxSkelMesh(FbxNode* Node, TArray< TArray<FbxNode*>* >& outSkelMeshArray, TArray<FbxNode*>& SkeletonArray, bool ExpandLOD);
	
	/**
	* Get all Fbx rigid mesh objects which are grouped by skeleton hierarchy
	*
	* @param Node Root node to find skeletal meshes
	* @param outSkelMeshArray return Fbx meshes they are grouped by skeleton hierarchy
	* @param SkeletonArray
	* @param ExpandLOD flag of expanding LOD to get each mesh
	*/
	void RecursiveFindRigidMesh(FbxNode* Node, TArray< TArray<FbxNode*>* >& outSkelMeshArray, TArray<FbxNode*>& SkeletonArray, bool ExpandLOD);

	/**
	 * Import Fbx Morph object for the Skeletal Mesh.  Each morph target import processing occurs in a different thread 
	 *
	 * @param SkelMeshNodeArray - Fbx Nodes that the base Skeletal Mesh construct from
	 * @param BaseSkelMesh - base Skeletal Mesh
	 * @param LODIndex - LOD index of the skeletal mesh
	 */
	void ImportMorphTargetsInternal( TArray<FbxNode*>& SkelMeshNodeArray, USkeletalMesh* BaseSkelMesh, UObject* Parent, int32 LODIndex, const FSkeletalMeshImportData &BaseSkeletalMeshImportData);

	/**
	* sub-method called from ImportSkeletalMeshLOD method
	*
	* @param InSkeletalMesh - newly created mesh used as LOD
	* @param BaseSkeletalMesh - the destination mesh object 
	* @param DesiredLOD - the LOD index to import into. A new LOD entry is created if one doesn't exist
	*/
	void InsertNewLODToBaseSkeletalMesh(USkeletalMesh* InSkeletalMesh, USkeletalMesh* BaseSkeletalMesh, int32 DesiredLOD, UFbxSkeletalMeshImportData* TemplateImportData);

	/**
	* Method used to verify if the geometry is valid. For example, if the bounding box is tiny we should warn
	* @param StaticMesh - The imported static mesh which we'd like to verify
	*/
	void VerifyGeometry(UStaticMesh* StaticMesh);

	/**
	* When there is some materials with the same name we add a clash suffixe _ncl1_x.
	* Example, if we have 3 materials name shader we will get (shader, shader_ncl1_1, shader_ncl1_2).
	*/
	void FixMaterialClashName();

	/**
	* Node with no name we will name it "ncl1_x" x is a a unique counter.
	*/
	void EnsureNodeNameAreValid();

public:
	// current Fbx scene we are importing. Make sure to release it after import
	FbxScene* Scene;
	FBXImportOptions* ImportOptions;

	//We cache the hash of the file when we open the file. This is to avoid calculating the hash many time when importing many asset in one fbx file.
	FMD5Hash Md5Hash;

	struct FFbxMaterial
	{
		FbxSurfaceMaterial* FbxMaterial;
		UMaterialInterface* Material;

		FFbxMaterial()
			: FbxMaterial(nullptr)
			, Material(nullptr)
		{}

		FString GetName() const { return FbxMaterial ? ANSI_TO_TCHAR(FbxMaterial->GetName()) : (Material != nullptr ? Material->GetName() : TEXT("None")); }
	};

	/**
	* Make material Unreal asset name from the Fbx material
	*
	* @param FbxMaterial Material from the Fbx node
	* @return Sanitized asset name
	*/
	FString GetMaterialFullName(FbxSurfaceMaterial& FbxMaterial);

	FbxGeometryConverter* GetGeometryConverter() { return GeometryConverter; }

	/*
	 * Cleanup the fbx file data so we can read again another file
	 */
	void PartialCleanUp();

	FString GetFbxFileVersion() { return FbxFileVersion; }
	FString GetFileCreator() { return FbxFileCreator; }
	FString GetFileUnitSystem() { return FString(UTF8_TO_TCHAR(FileUnitSystem.GetScaleFactorAsString(false).Buffer())); }
	FString GetFileAxisDirection();

protected:
	enum IMPORTPHASE
	{
		NOTSTARTED,
		FILEOPENED,
		IMPORTED
	};
	
	static TSharedPtr<FFbxImporter> StaticInstance;
	static TSharedPtr<FFbxImporter> StaticPreviewInstance;
	
	//make sure we are not applying two time the option transform to the same node
	TArray<FbxNode*> TransformSettingsToFbxApply;

	// scene management
	FFbxDataConverter Converter;
	FbxGeometryConverter* GeometryConverter;
	FbxManager* SdkManager;
	FbxImporter* Importer;
	IMPORTPHASE CurPhase;
	FString ErrorMessage;
	// base path of fbx file
	FString FileBasePath;
	TWeakObjectPtr<UObject> Parent;
	FString FbxFileVersion;
	FString FbxFileCreator;

	//Original File Info
	FbxAxisSystem FileAxisSystem;
	FbxSystemUnit FileUnitSystem;

	// Flag that the mesh is the first mesh to import in current FBX scene
	// FBX scene may contain multiple meshes, importer can import them at one time.
	// Initialized as true when start to import a FBX scene
	bool bFirstMesh;
	
	//Value is true if the file was create by blender
	EFbxCreator FbxCreator;
	
	// Set when importing skeletal meshes if the merge bones step fails. Used to track
	// YesToAll and NoToAll for an entire scene
	EAppReturnType::Type LastMergeBonesChoice;

	/**
	 * Collision model list. The key is fbx node name
	 * If there is an collision model with old name format, the key is empty string("").
	 */
	FbxMap<FbxString, TSharedPtr< FbxArray<FbxNode* > > > CollisionModels;
	 
	FFbxImporter();


	/**
	 * Set up the static mesh data from Fbx Mesh.
	 *
	 * @param StaticMesh Unreal static mesh object to fill data into
	 * @param LODIndex	LOD level to set up for StaticMesh
	 * @return bool true if set up successfully
	 */
	bool BuildStaticMeshFromGeometry(FbxNode* Node, UStaticMesh* StaticMesh, TArray<FFbxMaterial>& MeshMaterials, int LODIndex,
									 EVertexColorImportOption::Type VertexColorImportOption, const TMap<FVector, FColor>& ExistingVertexColorData, const FColor& VertexOverrideColor);
	
	/**
	 * Clean up for destroy the Importer.
	 */
	void CleanUp();

	/**
	* Compute the global matrix for Fbx Node
	* If we import scene it will return identity plus the pivot if we turn the bake pivot option
	*
	* @param Node	Fbx Node
	* @return KFbxXMatrix*	The global transform matrix
	*/
	FbxAMatrix ComputeTotalMatrix(FbxNode* Node);
	
	/**
	* Compute the matrix for skeletal Fbx Node
	* If we import don't import a scene it will call ComputeTotalMatrix with Node as the parameter. If we import a scene
	* it will return the relative transform between the RootSkeletalNode and Node.
	*
	* @param Node	Fbx Node
	* @param Node	Fbx RootSkeletalNode
	* @return KFbxXMatrix*	The global transform matrix
	*/
	FbxAMatrix ComputeSkeletalMeshTotalMatrix(FbxNode* Node, FbxNode *RootSkeletalNode);
	/**
	 * Check if there are negative scale in the transform matrix and its number is odd.
	 * @return bool True if there are negative scale and its number is 1 or 3. 
	 */
	bool IsOddNegativeScale(FbxAMatrix& TotalMatrix);

	// various actors, current the Fbx importer don't importe them
	/**
	 * Import Fbx light
	 *
	 * @param FbxLight fbx light object 
	 * @param World in which to create the light
	 * @return ALight*
	 */
	ALight* CreateLight(FbxLight* InLight, UWorld* InWorld );	
	/**
	* Import Light detail info
	*
	* @param FbxLight
	* @param UnrealLight
	* @return  bool
	*/
	bool FillLightComponent(FbxLight* Light, ULightComponent* UnrealLight);
	/**
	* Import Fbx Camera object
	*
	* @param FbxCamera Fbx camera object
	* @param World in which to create the camera
	* @return ACameraActor*
	*/
	ACameraActor* CreateCamera(FbxCamera* InCamera, UWorld* InWorld);

	// meshes
	/**
	* Fill skeletal mesh data from Fbx Nodes.  If this function needs to triangulate the mesh, then it could invalidate the
	* original FbxMesh pointer.  Hence FbxMesh is a reference so this function can set the new pointer if need be.  
	*
	* @param ImportData object to store skeletal mesh data
	* @param FbxMesh	Fbx mesh object belonging to Node
	* @param FbxSkin	Fbx Skin object belonging to FbxMesh
	* @param FbxShape	Fbx Morph object, if not NULL, we are importing a morph object.
	* @param SortedLinks    Fbx Links(bones) of this skeletal mesh
	* @param FbxMatList  All material names of the skeletal mesh
	* @param RootNode       The skeletal mesh root fbx node.
	*
	* @returns bool*	true if import successfully.
	*/
    bool FillSkelMeshImporterFromFbx(FSkeletalMeshImportData& ImportData, FbxMesh*& Mesh, FbxSkin* Skin, 
										FbxShape* Shape, TArray<FbxNode*> &SortedLinks, const TArray<FbxSurfaceMaterial*>& FbxMaterials, FbxNode *RootNode);
public:

	/**
	* Fill FSkeletalMeshIMportData from Fbx Nodes and FbxShape Array if exists.  
	*
	* @param NodeArray	Fbx node array to look at
	* @param TemplateImportData template import data 
	* @param FbxShapeArray	Fbx Morph object, if not NULL, we are importing a morph object.
	* @param OutData    FSkeletalMeshImportData output data
	*
	* @returns bool*	true if import successfully.
	*/
	bool FillSkeletalMeshImportData(TArray<FbxNode*>& NodeArray, UFbxSkeletalMeshImportData* TemplateImportData, TArray<FbxShape*> *FbxShapeArray, FSkeletalMeshImportData* OutData, TArray<FName> &LastImportedMaterialNames, const bool bIsReimport);

protected:

	bool ReplaceSkeletalMeshGeometryImportData(const USkeletalMesh* SkeletalMesh, FSkeletalMeshImportData* ImportData, int32 LodIndex);
	bool ReplaceSkeletalMeshSkinningImportData(const USkeletalMesh* SkeletalMesh, FSkeletalMeshImportData* ImportData, int32 LodIndex);

	/**
	* Fill the Points in FSkeletalMeshIMportData from a Fbx Node and a FbxShape if it exists.
	*
	* @param OutData    FSkeletalMeshImportData output data
	* @param RootNode	The root node of the Fbx
	* @param Node		The node to get the points from
	* @param FbxShape	Fbx Morph object, if not NULL, we are importing a morph object.
	*
	* @returns bool		true if import successfully.
	*/
	bool FillSkeletalMeshImportPoints(FSkeletalMeshImportData* OutData, FbxNode* RootNode, FbxNode* Node, FbxShape* FbxShape);

	/**
	* Fill the Points in FSkeletalMeshIMportData from Fbx Nodes and FbxShape Array if it exists.
	*
	* @param OutData		FSkeletalMeshImportData output data
	* @param NodeArray		Fbx node array to look at
	* @param FbxShapeArray	Fbx Morph object, if not NULL, we are importing a morph object.
	* @param ModifiedPoints	Set of points indices for which we've modified the value in OutData
	*
	* @returns bool			true if import successfully.
	*/
	bool GatherPointsForMorphTarget(FSkeletalMeshImportData* OutData, TArray<FbxNode*>& NodeArray, TArray< FbxShape* >* FbxShapeArray, TSet<uint32>& ModifiedPoints);

	/**
	 * Import bones from skeletons that NodeArray bind to.
	 *
	 * @param NodeArray Fbx Nodes to import, they are bound to the same skeleton system
	 * @param ImportData object to store skeletal mesh data
	 * @param OutSortedLinks return all skeletons sorted by depth traversal
	 * @param bOutDiffPose
	 * @param bDisableMissingBindPoseWarning
	 * @param bUseTime0AsRefPose	in/out - Use Time 0 as Ref Pose 
	 */
	bool ImportBone(TArray<FbxNode*>& NodeArray, FSkeletalMeshImportData &ImportData, UFbxSkeletalMeshImportData* TemplateData, TArray<FbxNode*> &OutSortedLinks, bool& bOutDiffPose, bool bDisableMissingBindPoseWarning, bool & bUseTime0AsRefPose, FbxNode *SkeletalMeshNode, bool bIsReimport);
	
	/**
	 * Skins the control points of the given mesh or shape using either the default pose for skinning or the first frame of the
	 * default animation.  The results are saved as the last X verts in the given FSkeletalMeshBinaryImport
	 *
	 * @param SkelMeshImporter object to store skeletal mesh data
	 * @param FbxMesh	The Fbx mesh object with the control points to skin
	 * @param FbxShape	If a shape (aka morph) is provided, its control points will be used instead of the given meshes
	 * @param bUseT0	If true, then the pose at time=0 will be used instead of the ref pose
	 */
	void SkinControlPointsToPose(FSkeletalMeshImportData &ImportData, FbxMesh* Mesh, FbxShape* Shape, bool bUseT0 );
	
	// anims
	/**
	 * Check if the Fbx node contains animation
	 *
	 * @param Node Fbx node
	 * @return bool true if the Fbx node contains animation.
	 */
	//bool IsAnimated(FbxNode* Node);

	/**
	* Fill each Trace for AnimSequence with Fbx skeleton animation by key
	*
	* @param Node   Fbx skeleton node
	* @param AnimSequence
	* @param TakeName
	* @param bIsRoot if the Fbx skeleton node is root skeleton
	* @param Scale scale factor for this skeleton node
	*/
	bool FillAnimSequenceByKey(FbxNode* Node, UAnimSequence* AnimSequence, const char* TakeName, FbxTime& Start, FbxTime& End, bool bIsRoot, FbxVector4 Scale);
	/*bool CreateMatineeSkeletalAnimation(ASkeletalMeshActor* Actor, UAnimSet* AnimSet);
	bool CreateMatineeAnimation(FbxNode* Node, AActor* Actor, bool bInvertOrient, bool bAddDirectorTrack);*/


	// material
	/**
	 * Import each material Input from Fbx Material
	 *
	 * @param FbxMaterial	Fbx material object
	 * @param UnrealMaterial
	 * @param MaterialProperty The material component to import
	 * @param MaterialInput
	 * @param bSetupAsNormalMap
	 * @param UVSet
	 * @return bool	
	 */
	bool CreateAndLinkExpressionForMaterialProperty(	FbxSurfaceMaterial& FbxMaterial,
														UMaterial* UnrealMaterial,
														const char* MaterialProperty ,
														FExpressionInput& MaterialInput, 
														bool bSetupAsNormalMap,
														TArray<FString>& UVSet,
														const FVector2D& Location );
	/**
	* Create and link texture to the right material parameter value
	*
	* @param FbxMaterial	Fbx material object
	* @param UnrealMaterial
	* @param MaterialProperty The material component to import
	* @param ParameterValue
	* @param bSetupAsNormalMap
	* @return bool
	*/
	bool LinkMaterialProperty(FbxSurfaceMaterial& FbxMaterial,
		UMaterialInstanceConstant* UnrealMaterial,
		const char* MaterialProperty,
		FName ParameterValue,
		bool bSetupAsNormalMap);
	/**
	 * Add a basic white diffuse color if no expression is linked to diffuse input.
	 *
	 * @param unMaterial Unreal material object.
	 */
	void FixupMaterial( FbxSurfaceMaterial& FbxMaterial, UMaterial* unMaterial);
	
	/**
	 * Get material mapping array according "Skinxx" flag in material name
	 *
	 * @param FSkeletalMeshBinaryImport& The unreal skeletal mesh.
	 */
	void SetMaterialSkinXXOrder(FSkeletalMeshImportData& ImportData);
	
	void SetMaterialOrderByName(FSkeletalMeshImportData& ImportData, TArray<FName> LastImportedMaterialNames);

	/**
	* Make sure there is no unused material in the raw data. Unused material are material refer by node but not refer by any geometry face
	*
	* @param FSkeletalMeshBinaryImport& The unreal skeletal mesh.
	*/
	void CleanUpUnusedMaterials(FSkeletalMeshImportData& ImportData);

	/**
	 * Create materials from Fbx node.
	 * Only setup channels that connect to texture, and setup the UV coordinate of texture.
	 * If diffuse channel has no texture, one default node will be created with constant.
	 *
	 * @param FbxNode  Fbx node
	 * @param outMaterials Unreal Materials we created
	 * @param UVSets UV set name list
	 * @return int32 material count that created from the Fbx node
	 */
	int32 CreateNodeMaterials(FbxNode* FbxNode, TArray<UMaterialInterface*>& outMaterials, TArray<FString>& UVSets, bool bForSkeletalMesh);

	/**
	 * Create Unreal material from Fbx material.
	 * Only setup channels that connect to texture, and setup the UV coordinate of texture.
	 * If diffuse channel has no texture, one default node will be created with constant.
	 *
	 * @param KFbxSurfaceMaterial*  Fbx material
	 * @param outMaterials Unreal Materials we created
	 * @param outUVSets
	 */
	void CreateUnrealMaterial(FbxSurfaceMaterial& FbxMaterial, TArray<UMaterialInterface*>& OutMaterials, TArray<FString>& UVSets, bool bForSkeletalMesh);

	/**
	 * Visit all materials of one node, import textures from materials.
	 *
	 * @param Node FBX node.
	 */
	void ImportTexturesFromNode(FbxNode* Node);
	
	/**
	 * Generate Unreal texture object from FBX texture.
	 *
	 * @param FbxTexture FBX texture object to import.
	 * @param bSetupAsNormalMap Flag to import this texture as normal map.
	 * @return UTexture* Unreal texture object generated.
	 */
	UTexture* ImportTexture(FbxFileTexture* FbxTexture, bool bSetupAsNormalMap);
	
	/**
	 *
	 *
	 * @param
	 * @return UMaterial*
	 */
	//UMaterial* GetImportedMaterial(KFbxSurfaceMaterial* pMaterial);

	/**
	* Check if the meshes in FBX scene contain smoothing group info.
	* It's enough to only check one of mesh in the scene because "Export smoothing group" option affects all meshes when export from DCC.
	* To ensure only check one time, use flag bFirstMesh to record if this is the first mesh to check.
	*
	* @param FbxMesh Fbx mesh to import
	*/
	void CheckSmoothingInfo(FbxMesh* FbxMesh);

	/**
	 * check if two faces belongs to same smoothing group
	 *
	 * @param ImportData
	 * @param Face1 one face of the skeletal mesh
	 * @param Face2 another face
	 * @return bool true if two faces belongs to same group
	 */
	bool FacesAreSmoothlyConnected( FSkeletalMeshImportData &ImportData, int32 Face1, int32 Face2 );

	/**
	 * Make un-smooth faces work.
	 *
	 * @param ImportData
	 * @return int32 number of points that added when process unsmooth faces
	*/
	int32 DoUnSmoothVerts(FSkeletalMeshImportData &ImportData, bool bDuplicateUnSmoothWedges = true);
	
	/**
	* Fill the FbxNodeInfo structure recursively to reflect the FbxNode hierarchy. The result will be an array sorted with the parent first
	*
	* @param SceneInfo   The scene info to modify
	* @param Parent      The parent FbxNode
	* @param ParentInfo  The parent FbxNodeInfo
	*/
	void TraverseHierarchyNodeRecursively(FbxSceneInfo& SceneInfo, FbxNode *ParentNode, FbxNodeInfo &ParentInfo);


	//
	// for sequencer import
	//
public:
	UNREALED_API void PopulateAnimatedCurveData(FFbxCurvesAPI &CurvesAPI);

protected:
	void LoadNodeKeyframeAnimationRecursively(FFbxCurvesAPI &CurvesAPI, FbxNode* NodeToQuery);
	void LoadNodeKeyframeAnimation(FbxNode* NodeToQuery, FFbxCurvesAPI &CurvesAPI);
	void SetupTransformForNode(FbxNode *Node);


	//
	// for matinee export
	//
public:
	/**
	 * Retrieves whether there are any unknown camera instances within the FBX document.
	 */
	UNREALED_API bool HasUnknownCameras( AMatineeActor* InMatineeActor ) const;
	
	/**
	 * Sets the camera creation flag. Call this function before the import in order to enforce
	 * the creation of FBX camera instances that do not exist in the current scene.
	 */
	inline void SetProcessUnknownCameras(bool bCreateMissingCameras)
	{
		bCreateUnknownCameras = bCreateMissingCameras;
	}
	
	/**
	 * Modifies the Matinee actor with the animations found in the FBX document.
	 * 
	 * @return	true, if sucessful
	 */
	UNREALED_API bool ImportMatineeSequence(AMatineeActor* InMatineeActor);


	/** Create a new asset from the package and objectname and class */
	static UObject* CreateAssetOfClass(UClass* AssetClass, FString ParentPackageName, FString ObjectName, bool bAllowReplace = false);

	/* Templated function to create an asset with given package and name */
	template< class T> 
	static T * CreateAsset( FString ParentPackageName, FString ObjectName, bool bAllowReplace = false )
	{
		return (T*)CreateAssetOfClass(T::StaticClass(), ParentPackageName, ObjectName, bAllowReplace);
	}

protected:
	bool bCreateUnknownCameras;
	
	/**
	 * Creates a Matinee group for a given actor within a given Matinee actor.
	 */
	UInterpGroupInst* CreateMatineeGroup(AMatineeActor* InMatineeActor, AActor* Actor, FString GroupName);
	/**
	 * Imports a FBX scene node into a Matinee actor group.
	 */
	float ImportMatineeActor(FbxNode* FbxNode, UInterpGroupInst* MatineeGroup);

	/**
	 * Imports an FBX transform curve into a movement subtrack
	 */
	void ImportMoveSubTrack( FbxAnimCurve* FbxCurve, int32 FbxDimension, UInterpTrackMoveAxis* SubTrack, int32 CurveIndex, bool bNegative, FbxAnimCurve* RealCurve, float DefaultVal );

	/**
	 * Imports a FBX animated element into a Matinee track.
	 */
	void ImportMatineeAnimated(FbxAnimCurve* FbxCurve, FInterpCurveVector& Curve, int32 CurveIndex, bool bNegative, FbxAnimCurve* RealCurve, float DefaultVal);
	/**
	 * Imports a FBX camera into properties tracks of a Matinee group for a camera actor.
	 */
	void ImportCamera(ACameraActor* Actor, UInterpGroupInst* MatineeGroup, FbxCamera* Camera);
	/**
	 * Imports a FBX animated value into a property track of a Matinee group.
	 */
	void ImportAnimatedProperty(float* Value, const TCHAR* ValueName, UInterpGroupInst* MatineeGroup, const float FbxValue, FbxProperty Property, bool bImportFOV = false, FbxCamera* Camera = NULL );
	/**
	 * Check if FBX node has transform animation (translation and rotation, not check scale animation)
	 */
	bool IsNodeAnimated(FbxNode* FbxNode, FbxAnimLayer* AnimLayer = NULL);

	/** 
	 * As movement tracks in Unreal cannot have differing interpolation modes for position & rotation,
	 * we consolidate the two modes here.
	 */
	void ConsolidateMovementTrackInterpModes(UInterpTrackMove* MovementTrack);

	/**
	 * Get Unreal Interpolation mode from FBX interpolation mode
	 */
	EInterpCurveMode GetUnrealInterpMode(FbxAnimCurveKey FbxKey);

	/**
	 * Fill up and verify bone names for animation 
	 */
	void FillAndVerifyBoneNames(USkeleton* Skeleton, TArray<FbxNode*>& SortedLinks, TArray<FName> & OutRawBoneNames, FString Filename);
	/**
	 * Is valid animation data
	 */
	bool IsValidAnimationData(TArray<FbxNode*>& SortedLinks, TArray<FbxNode*>& NodeArray, int32& ValidTakeCount);

	/**
	 * Retrieve pose array from bind pose
	 *
	 * Iterate through Scene:Poses, and find valid bind pose for NodeArray, and return those Pose if valid
	 *
	 */
	bool RetrievePoseFromBindPose(const TArray<FbxNode*>& NodeArray, FbxArray<FbxPose*> & PoseArray) const;

	/** Import the user-defined properties on the node as FBX metadata on the object */
<<<<<<< HEAD
	void ImportNodeCustomProperties(UObject* Object, FbxNode* Node);
=======
	void ImportNodeCustomProperties(UObject* Object, FbxNode* Node, bool bPrefixTagWithNodeName = false);
>>>>>>> 5edfa17c

public:
	/** Import and set up animation related data from mesh **/
	void SetupAnimationDataFromMesh(USkeletalMesh * SkeletalMesh, UObject* InParent, TArray<FbxNode*>& NodeArray, UFbxAnimSequenceImportData* ImportData, const FString& Filename);

	/** error message handler */
	UNREALED_API void AddTokenizedErrorMessage(TSharedRef<FTokenizedMessage> Error, FName FbxErrorName );
	void ClearTokenizedErrorMessages();
	void FlushToTokenizedErrorMessage(enum EMessageSeverity::Type Severity);

	float GetOriginalFbxFramerate() { return OriginalFbxFramerate; }

private:
	friend class FFbxLoggerSetter;

	// logger set/clear function
	class FFbxLogger * Logger;
	void SetLogger(class FFbxLogger * InLogger);
	void ClearLogger();

	FImportedMaterialData ImportedMaterialData;

	//Cache to create unique name for mesh. This is use to fix name clash
	TArray<FString> MeshNamesCache;

	float OriginalFbxFramerate;

private:



	/**
	 * Import FbxCurve to anim sequence
	 */
	bool ImportCurveToAnimSequence(class UAnimSequence * TargetSequence, const FString& CurveName, const FbxAnimCurve* FbxCurve, int32 CurveFlags,const FbxTimeSpan AnimTimeSpan, const float ValueScale = 1.f) const;
};


/** message Logger for FBX. Saves all the messages and prints when it's destroyed */
class UNREALED_API FFbxLogger
{
	FFbxLogger();
	~FFbxLogger();

	/** Error messages **/
	TArray<TSharedRef<FTokenizedMessage>> TokenizedErrorMessages;

	/* The logger will show the LogMessage only if at least one TokenizedErrorMessage have a severity of Error or CriticalError*/
	bool ShowLogMessageOnlyIfError;

	friend class FFbxImporter;
	friend class FFbxLoggerSetter;
};

/**
* This class is to make sure Logger isn't used by outside of purpose.
* We add this only top level of functions where it needs to be handled
* if the importer already has logger set, it won't set anymore
*/
class UNREALED_API FFbxLoggerSetter
{
	class FFbxLogger Logger;
	FFbxImporter * Importer;

public:
	FFbxLoggerSetter(FFbxImporter * InImpoter, bool ShowLogMessageOnlyIfError = false)
		: Importer(InImpoter)
	{
		// if impoter doesn't have logger, sets it
		if(Importer->Logger == NULL)
		{
			Logger.ShowLogMessageOnlyIfError = ShowLogMessageOnlyIfError;
			Importer->SetLogger(&Logger);
		}
		else
		{
			// if impoter already has logger set
			// invalidated Importer to make sure it doesn't clear
			Importer = NULL;
		}
	}

	~FFbxLoggerSetter()
	{
		if(Importer)
		{
			Importer->ClearLogger();
		}
	}
};

} // namespace UnFbx

<|MERGE_RESOLUTION|>--- conflicted
+++ resolved
@@ -1719,11 +1719,7 @@
 	bool RetrievePoseFromBindPose(const TArray<FbxNode*>& NodeArray, FbxArray<FbxPose*> & PoseArray) const;
 
 	/** Import the user-defined properties on the node as FBX metadata on the object */
-<<<<<<< HEAD
-	void ImportNodeCustomProperties(UObject* Object, FbxNode* Node);
-=======
 	void ImportNodeCustomProperties(UObject* Object, FbxNode* Node, bool bPrefixTagWithNodeName = false);
->>>>>>> 5edfa17c
 
 public:
 	/** Import and set up animation related data from mesh **/
