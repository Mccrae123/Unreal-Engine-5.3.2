--- conflicted
+++ resolved
@@ -3,58 +3,24 @@
 #pragma once
 
 #include "Tools/Modes.h"
-<<<<<<< HEAD
-#include "InputCoreTypes.h"
-#include "UnrealWidget.h"
-#include "EditorComponents.h"
-#include "Templates/SharedPointer.h"
-#include "UObject/Object.h"
-#include "InputState.h"
-#include "Math/Ray.h"
-#include "UObject/SoftObjectPtr.h"
-#include "Engine/EngineBaseTypes.h"
-
-#include "UEdMode.generated.h"
-=======
 #include "Templates/SharedPointer.h"
 #include "UObject/Object.h"
 #include "GenericPlatform/ICursor.h"
->>>>>>> 6bbb88c8
 
 #include "UEdMode.generated.h"
 
 class FEditorModeTools;
-<<<<<<< HEAD
-class FEditorViewportClient;
-class FModeToolkit;
-class FPrimitiveDrawInterface;
-class FSceneView;
-class FViewport;
-class UTexture2D;
-=======
 class FModeToolkit;
 class UEditorInteractiveToolsContext;
 class UModeManagerInteractiveToolsContext;
->>>>>>> 6bbb88c8
 class UEdModeInteractiveToolsContext;
 class UInteractiveToolManager;
 class UInteractiveTool;
 
-<<<<<<< HEAD
-class FEditorViewportClient;
-class HHitProxy;
-struct FViewportClick;
-class FEditorViewportClient;
-=======
->>>>>>> 6bbb88c8
 class UInteractiveToolBuilder;
 class FUICommandInfo;
 class FUICommandList;
 class FEdMode;
-<<<<<<< HEAD
-
-=======
->>>>>>> 6bbb88c8
 
 /** Outcomes when determining whether it's possible to perform an action on the edit modes*/
 namespace EEditAction
@@ -113,34 +79,6 @@
 	UEdMode();
 
 	virtual void Initialize();
-<<<<<<< HEAD
-
-	virtual bool MouseEnter(FEditorViewportClient* ViewportClient, FViewport* Viewport, int32 x, int32 y);
-
-	virtual bool MouseLeave(FEditorViewportClient* ViewportClient, FViewport* Viewport);
-
-	virtual bool MouseMove(FEditorViewportClient* ViewportClient, FViewport* Viewport, int32 x, int32 y);
-
-	virtual bool ReceivedFocus(FEditorViewportClient* ViewportClient, FViewport* Viewport);
-
-	virtual bool LostFocus(FEditorViewportClient* ViewportClient, FViewport* Viewport);
-
-	/**
-	 * Called when the mouse is moved while a window input capture is in effect
-	 *
-	 * @param	InViewportClient	Level editor viewport client that captured the mouse input
-	 * @param	InViewport			Viewport that captured the mouse input
-	 * @param	InMouseX			New mouse cursor X coordinate
-	 * @param	InMouseY			New mouse cursor Y coordinate
-	 *
-	 * @return	true if input was handled
-	 */
-	virtual bool CapturedMouseMove(FEditorViewportClient* InViewportClient, FViewport* InViewport, int32 InMouseX, int32 InMouseY);
-
-	/** Process all captured mouse moves that occurred during the current frame */
-	virtual bool ProcessCapturedMouseMoves(FEditorViewportClient* InViewportClient, FViewport* InViewport, const TArrayView<FIntPoint>& CapturedMouseMoves) { return false; }
-=======
->>>>>>> 6bbb88c8
 
 	// Added for handling EDIT Command...
 	virtual EEditAction::Type GetActionEditDuplicate() { return EEditAction::Skip; }
@@ -201,10 +139,6 @@
 	 */
 	virtual bool ShouldToolStartBeAllowed(const FString& ToolIdentifier) const;
 	virtual void Exit();
-<<<<<<< HEAD
-	virtual UTexture2D* GetVertexTexture();
-=======
->>>>>>> 6bbb88c8
 
 	virtual void PostUndo() {}
 
@@ -261,33 +195,12 @@
 
 	/** Returns the owning mode manager for this mode */
 	FEditorModeTools* GetModeManager() const;
-<<<<<<< HEAD
 
 	/**
 	 * For use by the EditorModeTools class to get the legacy FEdMode type from a legacy FEdMode wrapper
 	 * You should not need to override this function in your UEdMode implementation.
 	*/
 	virtual FEdMode* AsLegacyMode() { return nullptr; }
-
-public:
-
-	/** Request that this mode be deleted at the next convenient opportunity (FEditorModeTools::Tick) */
-	void RequestDeletion() { bPendingDeletion = true; }
-
-	/** returns true if this mode is to be deleted at the next convenient opportunity (FEditorModeTools::Tick) */
-	bool IsPendingDeletion() const { return bPendingDeletion; }
-
-protected:
-	/** true if this mode is pending removal from its owner */
-	bool bPendingDeletion;
-=======
-
-	/**
-	 * For use by the EditorModeTools class to get the legacy FEdMode type from a legacy FEdMode wrapper
-	 * You should not need to override this function in your UEdMode implementation.
-	*/
-	virtual FEdMode* AsLegacyMode() { return nullptr; }
->>>>>>> 6bbb88c8
 	
 	virtual bool OnRequestClose() 
 	{
@@ -353,10 +266,6 @@
 
 	/** The ToolsContext for this Mode, created as a child of the EditorToolsContext (shares InputRouter) */
 	UPROPERTY()
-<<<<<<< HEAD
-	UEdModeInteractiveToolsContext* ToolsContext;
-	TSoftClassPtr<UEdModeInteractiveToolsContext> ToolsContextClass;
-=======
 	TObjectPtr<UEdModeInteractiveToolsContext> ModeToolsContext;
 
 	/** List of Tools this Mode has registered in the EditorToolsContext, to be unregistered on Mode shutdown */
@@ -364,7 +273,6 @@
 
 protected:
 
->>>>>>> 6bbb88c8
 	/** Command list lives here so that the key bindings on the commands can be processed in the viewport. */
 	TSharedPtr<FUICommandList> ToolCommandList;
 
@@ -374,9 +282,4 @@
 	UPROPERTY(Transient)
 	TObjectPtr<UObject> SettingsObject;
 
-<<<<<<< HEAD
-	FName CurrentPaletteName;
-};
-=======
-};
->>>>>>> 6bbb88c8
+};