--- conflicted
+++ resolved
@@ -11,10 +11,7 @@
 #include "EditorViewportClient.h"
 #include "UObject/ObjectKey.h"
 #include "UnrealEdMisc.h"
-<<<<<<< HEAD
-=======
 #include "Elements/Framework/TypedElementListFwd.h"
->>>>>>> 6bbb88c8
 
 struct FAssetData;
 struct FMinimalViewInfo;
@@ -702,32 +699,6 @@
 	/** Delegate handler for ActorMoved events */
 	void OnActorMoved(AActor* InActor);
 
-<<<<<<< HEAD
-	/** FEditorViewportClient Interface*/
-
-	/**
-	 * Collects the set of components and actors on which to apply move operations during or after drag operations.
-	 */
-	void GetSelectedActorsAndComponentsForMove(TArray<AActor*>& OutActorsToMove, TArray<USceneComponent*>& OutComponentsToMove) const;
-
-	/**
-	 * Determines if it is valid to move an actor in this viewport.
-	 *
-	 * @param InActor - the actor that the viewport may be interested in moving.
-	 * @returns true if it is valid for this viewport to update the given actor's transform.
-	 */
-	bool CanMoveActorInViewport(const AActor* InActor) const;
-
-	/** Performs the legacy behavior for calling post edit move and updating transforms from ApplyDeltaToActors function. */
-	UE_DEPRECATED(4.26, "This functions is meant to be used for ease of rollback if too many post edit move calls degrade performance during drag operations. See ULevelEditorSettings::bUseLegacyPostEditBehavior to toggle legacy behavior.")
-	bool LegacyApplyDeltasForSelectedComponentsAndActors(const FVector& InDrag, const FRotator& InRot, const FVector& ModifiedScale);
-
-	/** Performs the legacy behavior for applying transforms and calling post edit move and property changed events from TrackingStopped function. */
-	UE_DEPRECATED(4.26, "This functions is meant to be used for ease of rollback if too many post edit move calls degrade performance during drag operations. See ULevelEditorSettings::bUseLegacyPostEditBehavior to toggle legacy behavior.")
-	bool LegacyTrackingStoppedForSelectedComponentsAndActors(FPropertyChangedEvent& PropertyChangedEvent);
-
-=======
->>>>>>> 6bbb88c8
 public:
 	/** FEditorViewportClient Interface*/
 	virtual void UpdateLinkedOrthoViewports(bool bInvalidate = false) override;
