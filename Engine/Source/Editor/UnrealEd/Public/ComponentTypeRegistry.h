--- conflicted
+++ resolved
@@ -43,12 +43,6 @@
 	 */
 	void InvalidateClass(TSubclassOf<UActorComponent> ClassToUpdate);
 
-<<<<<<< HEAD
-	/**
-	 * Attempts to locate the class entry corresponding to the given object path.
-	 */
-	FComponentClassComboEntryPtr FindClassEntryForObjectPath(FName InObjectPath) const;
-=======
 	/** Schedules a full update of the component type registry on the next frame */
 	void Invalidate();
 
@@ -56,7 +50,6 @@
 	 * Attempts to locate the class entry corresponding to the given object path.
 	 */
 	FComponentClassComboEntryPtr FindClassEntryForObjectPath(FTopLevelAssetPath InObjectPath) const;
->>>>>>> d731a049
 
 private:
 	void OnReloadComplete(EReloadCompleteReason Reason);
