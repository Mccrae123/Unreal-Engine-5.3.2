// Copyright Epic Games, Inc. All Rights Reserved.

#pragma once

#include "CoreMinimal.h"
#include "Templates/SubclassOf.h"
#include "Components/ActorComponent.h"

class FComponentClassComboEntry;

DECLARE_MULTICAST_DELEGATE(FOnComponentTypeListChanged);

typedef TSharedPtr<class FComponentClassComboEntry> FComponentClassComboEntryPtr;

struct FComponentTypeEntry
{
	/** Name of the component, as typed by the user */
	FString ComponentName;

	/** Name of the component, corresponds to asset name for blueprint components */
	FString ComponentAssetName;

	/** Optional pointer to the UClass, will be nullptr for blueprint components that aren't loaded */
	TObjectPtr<class UClass> ComponentClass;
};

struct FComponentTypeRegistry
{
	static UNREALED_API FComponentTypeRegistry& Get();

	/**
	 * Called when the user changes the text in the search box.
	 * @OutComponentList Pointer that will be set to the (globally shared) component type list
	 * @return Deleate that can be used to handle change notifications. change notifications are raised when entries are 
	 *	added or removed from the component type list
	 */
	UNREALED_API FOnComponentTypeListChanged& SubscribeToComponentList(TArray<FComponentClassComboEntryPtr>*& OutComponentList);
	UNREALED_API FOnComponentTypeListChanged& SubscribeToComponentList(const TArray<FComponentTypeEntry>*& OutComponentList);
	UNREALED_API FOnComponentTypeListChanged& GetOnComponentTypeListChanged();

	/**
	 * Called when a specific class has been updated and should force the component type registry to update as well
	 */
<<<<<<< HEAD
	void InvalidateClass(TSubclassOf<UActorComponent> ClassToUpdate);

	/** Schedules a full update of the component type registry on the next frame */
	void Invalidate();
=======
	UNREALED_API void InvalidateClass(TSubclassOf<UActorComponent> ClassToUpdate);

	/** Schedules a full update of the component type registry on the next frame */
	UNREALED_API void Invalidate();
>>>>>>> 4af6daef

	/**
	 * Attempts to locate the class entry corresponding to the given object path.
	 */
<<<<<<< HEAD
	FComponentClassComboEntryPtr FindClassEntryForObjectPath(FTopLevelAssetPath InObjectPath) const;
=======
	UNREALED_API FComponentClassComboEntryPtr FindClassEntryForObjectPath(FTopLevelAssetPath InObjectPath) const;
>>>>>>> 4af6daef

private:
	void OnReloadComplete(EReloadCompleteReason Reason);

private:
	FComponentTypeRegistry();
	~FComponentTypeRegistry();
	struct FComponentTypeRegistryData* Data;
};<|MERGE_RESOLUTION|>--- conflicted
+++ resolved
@@ -41,26 +41,15 @@
 	/**
 	 * Called when a specific class has been updated and should force the component type registry to update as well
 	 */
-<<<<<<< HEAD
-	void InvalidateClass(TSubclassOf<UActorComponent> ClassToUpdate);
-
-	/** Schedules a full update of the component type registry on the next frame */
-	void Invalidate();
-=======
 	UNREALED_API void InvalidateClass(TSubclassOf<UActorComponent> ClassToUpdate);
 
 	/** Schedules a full update of the component type registry on the next frame */
 	UNREALED_API void Invalidate();
->>>>>>> 4af6daef
 
 	/**
 	 * Attempts to locate the class entry corresponding to the given object path.
 	 */
-<<<<<<< HEAD
-	FComponentClassComboEntryPtr FindClassEntryForObjectPath(FTopLevelAssetPath InObjectPath) const;
-=======
 	UNREALED_API FComponentClassComboEntryPtr FindClassEntryForObjectPath(FTopLevelAssetPath InObjectPath) const;
->>>>>>> 4af6daef
 
 private:
 	void OnReloadComplete(EReloadCompleteReason Reason);
