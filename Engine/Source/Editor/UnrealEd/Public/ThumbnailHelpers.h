// Copyright Epic Games, Inc. All Rights Reserved.


#pragma once

#include "CoreMinimal.h"
#include "UObject/ObjectMacros.h"
#include "GameFramework/Actor.h"
#include "Engine/Blueprint.h"
#include "PreviewScene.h"
#include "TickableEditorObject.h"
#include "Animation/SkeletalMeshActor.h"
#include "ThumbnailHelpers.generated.h"

class FSceneViewFamily;
class USceneThumbnailInfo;

class FThumbnailPreviewScene : public FPreviewScene, public FTickableEditorObject
{
public:
	/** Constructor */
	UNREALED_API FThumbnailPreviewScene();

	UE_DEPRECATED(5.0, "Use CreateView")
	UNREALED_API void GetView(FSceneViewFamily* ViewFamily, int32 X, int32 Y, uint32 SizeX, uint32 SizeY) const;

<<<<<<< HEAD
	UE_DEPRECATED(5.0, "Use CreateView")
	void GetView(FSceneViewFamily* ViewFamily, int32 X, int32 Y, uint32 SizeX, uint32 SizeY) const;
=======
	/** Allocates then adds an FSceneView to the ViewFamily. */
	[[nodiscard]] UNREALED_API FSceneView* CreateView(FSceneViewFamily* ViewFamily, int32 X, int32 Y, uint32 SizeX, uint32 SizeY) const;
>>>>>>> 4af6daef

	/** Allocates then adds an FSceneView to the ViewFamily. */
	[[nodiscard]] FSceneView* CreateView(FSceneViewFamily* ViewFamily, int32 X, int32 Y, uint32 SizeX, uint32 SizeY) const;

	/* Begin FTickableEditorObject */
	UNREALED_API virtual void Tick(float DeltaTime) override;
	virtual ETickableTickType GetTickableTickType() const override { return ETickableTickType::Always; }
	UNREALED_API virtual TStatId GetStatId() const override;
	/* End FTickableEditorObject */

protected:
	/** Helper function to get the bounds offset to display an asset */
	UNREALED_API float GetBoundsZOffset(const FBoxSphereBounds& Bounds) const;

	/**
	  * Gets parameters to create a view matrix to be used by CreateView(). Implemented in children classes.
	  * @param InFOVDegrees  The FOV used to display the thumbnail. Often used to calculate the output parameters.
	  * @param OutOrigin	 The origin of the orbit view. Typically the center of the bounds of the target object.
	  * @param OutOrbitPitch The pitch of the orbit cam around the object.
	  * @param OutOrbitYaw	 The yaw of the orbit cam around the object.
	  * @param OutOrbitZoom  The camera distance from the object.
	  */
	virtual void GetViewMatrixParameters(const float InFOVDegrees, FVector& OutOrigin, float& OutOrbitPitch, float& OutOrbitYaw, float& OutOrbitZoom) const = 0;
};

class FParticleSystemThumbnailScene : public FThumbnailPreviewScene
{
public:
	/** Constructor/Destructor */
	UNREALED_API FParticleSystemThumbnailScene();
	UNREALED_API virtual ~FParticleSystemThumbnailScene();

	/** Sets the particle system to use in the next CreateView() */
<<<<<<< HEAD
	void SetParticleSystem(class UParticleSystem* ParticleSystem);
=======
	UNREALED_API void SetParticleSystem(class UParticleSystem* ParticleSystem);
>>>>>>> 4af6daef

protected:
	// FThumbnailPreviewScene implementation
	UNREALED_API virtual void GetViewMatrixParameters(const float InFOVDegrees, FVector& OutOrigin, float& OutOrbitPitch, float& OutOrbitYaw, float& OutOrbitZoom) const override;

protected:
	/** The particle system component used to display all particle system thumbnails */
	class UParticleSystemComponent* PartComponent;

	/** The FXSystem used to render all thumbnail particle systems */
	class FFXSystemInterface* ThumbnailFXSystem;
};

class FMaterialThumbnailScene : public FThumbnailPreviewScene
{
public:	
	/** Constructor */
	UNREALED_API FMaterialThumbnailScene();

	/** Sets the material to use in the next CreateView() */
<<<<<<< HEAD
	void SetMaterialInterface(class UMaterialInterface* InMaterial);
=======
	UNREALED_API void SetMaterialInterface(class UMaterialInterface* InMaterial);
>>>>>>> 4af6daef

	UNREALED_API bool ShouldSetSeparateTranslucency(class UMaterialInterface* InMaterial) const;

protected:
	// FThumbnailPreviewScene implementation
	UNREALED_API virtual void GetViewMatrixParameters(const float InFOVDegrees, FVector& OutOrigin, float& OutOrbitPitch, float& OutOrbitYaw, float& OutOrbitZoom) const override;

protected:
	/** The static mesh actor used to display all material thumbnails */
	class AStaticMeshActor* PreviewActor;
	/** Material being used for something that only makes sense to visualize as a plane (UI, particle sprites)*/
	bool bForcePlaneThumbnail;
};

class FSkeletalMeshThumbnailScene : public FThumbnailPreviewScene
{
public:
	/** Constructor */
	UNREALED_API FSkeletalMeshThumbnailScene();

	/** Sets the skeletal mesh to use in the next CreateView() */
<<<<<<< HEAD
	void SetSkeletalMesh(class USkeletalMesh* InSkeletalMesh);

	/** Set whether to draw debug skeleton */
	void SetDrawDebugSkeleton(bool bInDrawDebugSkeleton, const FLinearColor& InSkeletonColor);
=======
	UNREALED_API void SetSkeletalMesh(class USkeletalMesh* InSkeletalMesh);

	/** Set whether to draw debug skeleton */
	UNREALED_API void SetDrawDebugSkeleton(bool bInDrawDebugSkeleton, const FLinearColor& InSkeletonColor);
>>>>>>> 4af6daef
	
	/** Returns the preview actor within the scene */
	class ASkeletalMeshActor* GetPreviewActor() { return PreviewActor; }

protected:
	// FThumbnailPreviewScene implementation
	UNREALED_API virtual void GetViewMatrixParameters(const float InFOVDegrees, FVector& OutOrigin, float& OutOrbitPitch, float& OutOrbitYaw, float& OutOrbitZoom) const override;

private:
	/** The skeletal mesh actor used to display all skeletal mesh thumbnails */
	class ASkeletalMeshActor* PreviewActor;

	/** The color used to draw the debug skeleton */
	FLinearColor DrawDebugColor = FLinearColor::White;
	
	/** Whether to draw debug skeleton */
	bool bDrawDebugSkeleton = false;
};

class FStaticMeshThumbnailScene : public FThumbnailPreviewScene
{
public:
	/** Constructor */
	UNREALED_API FStaticMeshThumbnailScene();

	/** Sets the static mesh to use in the next CreateView() */
<<<<<<< HEAD
	void SetStaticMesh(class UStaticMesh* StaticMesh);
=======
	UNREALED_API void SetStaticMesh(class UStaticMesh* StaticMesh);
>>>>>>> 4af6daef

	/** Sets override materials for the static mesh  */
	UNREALED_API void SetOverrideMaterials(const TArray<class UMaterialInterface*>& OverrideMaterials);

protected:
	// FThumbnailPreviewScene implementation
	UNREALED_API virtual void GetViewMatrixParameters(const float InFOVDegrees, FVector& OutOrigin, float& OutOrbitPitch, float& OutOrbitYaw, float& OutOrbitZoom) const override;

private:
	/** The static mesh actor used to display all static mesh thumbnails */
	class AStaticMeshActor* PreviewActor;
};

UCLASS(ClassGroup = ISkeletalMeshes, ComponentWrapperClass, ConversionRoot, meta = (ChildCanTick))
class AAnimationThumbnailSkeletalMeshActor : public ASkeletalMeshActor
{
	GENERATED_UCLASS_BODY()
};

class FAnimationSequenceThumbnailScene : public FThumbnailPreviewScene
{
public:
	/** Constructor */
	UNREALED_API FAnimationSequenceThumbnailScene();

	/** Sets the animation to use in the next CreateView() */
<<<<<<< HEAD
	bool SetAnimation(class UAnimSequenceBase* InAnimation);
=======
	UNREALED_API bool SetAnimation(class UAnimSequenceBase* InAnimation);
>>>>>>> 4af6daef

protected:
	// FThumbnailPreviewScene implementation
	UNREALED_API virtual void GetViewMatrixParameters(const float InFOVDegrees, FVector& OutOrigin, float& OutOrbitPitch, float& OutOrbitYaw, float& OutOrbitZoom) const override;
	
	//Clean up the children of this component
	UNREALED_API void CleanupComponentChildren(USceneComponent* Component);

private:
	/** The skeletal mesh actor used to display all animation thumbnails */
	class AAnimationThumbnailSkeletalMeshActor* PreviewActor;

	/** Animation we are generating the thumbnail for */
	class UAnimSequenceBase* PreviewAnimation;
};

class FBlendSpaceThumbnailScene : public FThumbnailPreviewScene
{
public:
	/** Constructor */
	UNREALED_API FBlendSpaceThumbnailScene();

	/** Sets the animation to use in the next CreateView() */
<<<<<<< HEAD
	bool SetBlendSpace(class UBlendSpace* InBlendSpace);
=======
	UNREALED_API bool SetBlendSpace(class UBlendSpace* InBlendSpace);
>>>>>>> 4af6daef

protected:
	// FThumbnailPreviewScene implementation
	UNREALED_API virtual void GetViewMatrixParameters(const float InFOVDegrees, FVector& OutOrigin, float& OutOrbitPitch, float& OutOrbitYaw, float& OutOrbitZoom) const override;

	//Clean up the children of this component
	UNREALED_API void CleanupComponentChildren(USceneComponent* Component);

private:
	/** The skeletal mesh actor used to display all animation thumbnails */
	class AAnimationThumbnailSkeletalMeshActor* PreviewActor;

	/** Animation we are generating the thumbnail for */
	class UBlendSpace* PreviewAnimation;
};

class FAnimBlueprintThumbnailScene : public FThumbnailPreviewScene
{
public:
	/** Constructor */
	UNREALED_API FAnimBlueprintThumbnailScene();

	/** Sets the animation blueprint to use in the next CreateView() */
<<<<<<< HEAD
	bool SetAnimBlueprint(class UAnimBlueprint* InBlueprint);
=======
	UNREALED_API bool SetAnimBlueprint(class UAnimBlueprint* InBlueprint);
>>>>>>> 4af6daef

protected:
	// FThumbnailPreviewScene implementation
	UNREALED_API virtual void GetViewMatrixParameters(const float InFOVDegrees, FVector& OutOrigin, float& OutOrbitPitch, float& OutOrbitYaw, float& OutOrbitZoom) const override;

	//Clean up the children of this component
	UNREALED_API void CleanupComponentChildren(USceneComponent* Component);

private:
	/** The skeletal mesh actor used to display all animation thumbnails */
	class ASkeletalMeshActor* PreviewActor;

	/** Animation Blueprint we are generating the thumbnail for */
	class UAnimBlueprint* PreviewBlueprint;
};

class FPhysicsAssetThumbnailScene : public FThumbnailPreviewScene
{
public:
	/** Constructor */
	UNREALED_API FPhysicsAssetThumbnailScene();

	/** Sets the skeletal mesh to use in the next CreateView() */
<<<<<<< HEAD
	void SetPhysicsAsset(class UPhysicsAsset* InPhysicsAsset);
=======
	UNREALED_API void SetPhysicsAsset(class UPhysicsAsset* InPhysicsAsset);
>>>>>>> 4af6daef

protected:
	// FThumbnailPreviewScene implementation
	UNREALED_API virtual void GetViewMatrixParameters(const float InFOVDegrees, FVector& OutOrigin, float& OutOrbitPitch, float& OutOrbitYaw, float& OutOrbitZoom) const override;

private:
	/** The skeletal mesh actor used to display all physics asset thumbnails */
	class ASkeletalMeshActor* PreviewActor;
};

class UActorComponent;

class FClassActorThumbnailScene : public FThumbnailPreviewScene
{
public:

	UNREALED_API FClassActorThumbnailScene();

	/** Returns true if this component can be visualized */
	static UNREALED_API bool IsValidComponentForVisualization(const UActorComponent* Component);

protected:
	// FThumbnailPreviewScene implementation
	UNREALED_API virtual void GetViewMatrixParameters(const float InFOVDegrees, FVector& OutOrigin, float& OutOrbitPitch, float& OutOrbitYaw, float& OutOrbitZoom) const override;

	/** Sets the object (class or blueprint) used in the next CreateView() */
<<<<<<< HEAD
	void SpawnPreviewActor(class UClass* Obj);
=======
	UNREALED_API void SpawnPreviewActor(class UClass* Obj);
>>>>>>> 4af6daef

	/** Get the scene thumbnail info to use for the object currently being rendered */
	virtual USceneThumbnailInfo* GetSceneThumbnailInfo(const float TargetDistance) const = 0;

	UNREALED_API FBoxSphereBounds GetPreviewActorBounds() const;

private:

	/** Clears out any stale actors in this scene if PreviewActor enters a stale state */
	UNREALED_API void ClearStaleActors();

	int32 NumStartingActors;
	TWeakObjectPtr<class AActor> PreviewActor;
};

class FBlueprintThumbnailScene : public FClassActorThumbnailScene
{
public:
	/** Constructor/Destructor */
	UNREALED_API FBlueprintThumbnailScene();

	/** Sets the static mesh to use in the next CreateView() */
<<<<<<< HEAD
	void SetBlueprint(class UBlueprint* Blueprint);
=======
	UNREALED_API void SetBlueprint(class UBlueprint* Blueprint);
>>>>>>> 4af6daef

	/** Refreshes components for the specified blueprint */
	UNREALED_API void BlueprintChanged(class UBlueprint* Blueprint);

protected:

	/** Get the scene thumbnail info to use for the object currently being rendered */
	UNREALED_API virtual USceneThumbnailInfo* GetSceneThumbnailInfo(const float TargetDistance) const override;

private:
	/** The blueprint that is currently being rendered. NULL when not rendering. */
	TWeakObjectPtr<class UBlueprint> CurrentBlueprint;
};

class FClassThumbnailScene : public FClassActorThumbnailScene
{
public:
	/** Constructor/Destructor */
	UNREALED_API FClassThumbnailScene();

	/** Sets the class use in the next CreateView() */
<<<<<<< HEAD
	void SetClass(class UClass* Class);
=======
	UNREALED_API void SetClass(class UClass* Class);
>>>>>>> 4af6daef

protected:
	/** Get the scene thumbnail info to use for the object currently being rendered */
	UNREALED_API virtual USceneThumbnailInfo* GetSceneThumbnailInfo(const float TargetDistance) const override;

private:
	/** The class that is currently being rendered. NULL when not rendering. */
	UClass* CurrentClass;
};

/** Handles instancing thumbnail scenes for Class and Blueprint types (use the class or generated class as the key). */
template <typename ThumbnailSceneType, int32 MaxNumScenes>
class TClassInstanceThumbnailScene
{
public:
	/** Constructor */
	TClassInstanceThumbnailScene()
	{
		InstancedThumbnailScenes.Reserve(MaxNumScenes);
	}

	/** Find an existing thumbnail scene instance for this class type. */
	TSharedPtr<ThumbnailSceneType> FindThumbnailScene(const UClass* InClass) const
	{
		check(InClass);
		const FName ClassName = InClass->GetFName();

		return InstancedThumbnailScenes.FindRef(ClassName);
	}

	/** Find or create a thumbnail scene instance for this class type. */
	TSharedRef<ThumbnailSceneType> EnsureThumbnailScene(const UClass* InClass)
	{
		check(InClass);
		const FName ClassName = InClass->GetFName();

		TSharedPtr<ThumbnailSceneType> ExistingThumbnailScene = InstancedThumbnailScenes.FindRef(ClassName);
		if (!ExistingThumbnailScene.IsValid())
		{
			if (InstancedThumbnailScenes.Num() >= MaxNumScenes)
			{
				InstancedThumbnailScenes.Reset();
				// Will hitch but is better than a crash
				CollectGarbage(GARBAGE_COLLECTION_KEEPFLAGS);
			}

			ExistingThumbnailScene = MakeShareable(new ThumbnailSceneType());
			InstancedThumbnailScenes.Add(ClassName, ExistingThumbnailScene);
		}

		return ExistingThumbnailScene.ToSharedRef();
	}

	/** Removes the thumbnail scene instance for the specified class */
	void RemoveThumbnailScene(const UClass* InClass)
	{
		check(InClass);
		InstancedThumbnailScenes.Remove(InClass->GetFName());
	}

	/** Clears all thumbnail scenes */
	void Clear()
	{
		InstancedThumbnailScenes.Reset();
	}

private:
	/**
	 * Mapping between the class type and its thumbnail scene.
	 * @note This uses the class name rather than the class pointer to avoid leaving behind stale class instances as Blueprints are re-compiled.
	 */
	TMap<FName, TSharedPtr<ThumbnailSceneType>> InstancedThumbnailScenes;
};


/** Handles instancing thumbnail scenes for Object based Asset types (use the path as the key). */
template <typename ThumbnailSceneType, int32 MaxNumScenes>
class TObjectInstanceThumbnailScene
{
public:
	/** Constructor */
	TObjectInstanceThumbnailScene()
	{
		InstancedThumbnailScenes.Reserve(MaxNumScenes);
	}

	/** Find an existing thumbnail scene instance for this class type. */
	TSharedPtr<ThumbnailSceneType> FindThumbnailScene(const UObject* InObject) const
	{
		check(InObject);
		const FString ObjectPath = InObject->GetPathName();

		return InstancedThumbnailScenes.FindRef(ObjectPath);
	}

	/** Find or create a thumbnail scene instance for this class type. */
	TSharedRef<ThumbnailSceneType> EnsureThumbnailScene(const UObject* InObject)
	{
		check(InObject);
		const FString ObjectPath = InObject->GetPathName();

		TSharedPtr<ThumbnailSceneType> ExistingThumbnailScene = InstancedThumbnailScenes.FindRef(ObjectPath);
		if (!ExistingThumbnailScene.IsValid())
		{
			if (InstancedThumbnailScenes.Num() >= MaxNumScenes)
			{
				InstancedThumbnailScenes.Reset();
				// Will hitch but is better than a crash
				CollectGarbage(GARBAGE_COLLECTION_KEEPFLAGS);
			}

			ExistingThumbnailScene = MakeShareable(new ThumbnailSceneType());
			InstancedThumbnailScenes.Add(ObjectPath, ExistingThumbnailScene);
		}

		return ExistingThumbnailScene.ToSharedRef();
	}

	/** Removes the thumbnail scene instance for the specified class */
	void RemoveThumbnailScene(const UObject* InObject)
	{
		check(InObject);
		InstancedThumbnailScenes.Remove(InObject->GetPathName());
	}

	/** Clears all thumbnail scenes */
	void Clear()
	{
		InstancedThumbnailScenes.Reset();
	}

private:
	/**
	 * Mapping between the class type and its thumbnail scene.
	 * @note This uses the class name rather than the class pointer to avoid leaving behind stale class instances as Blueprints are re-compiled.
	 */
	TMap<FString, TSharedPtr<ThumbnailSceneType>> InstancedThumbnailScenes;
};
<|MERGE_RESOLUTION|>--- conflicted
+++ resolved
@@ -24,16 +24,8 @@
 	UE_DEPRECATED(5.0, "Use CreateView")
 	UNREALED_API void GetView(FSceneViewFamily* ViewFamily, int32 X, int32 Y, uint32 SizeX, uint32 SizeY) const;
 
-<<<<<<< HEAD
-	UE_DEPRECATED(5.0, "Use CreateView")
-	void GetView(FSceneViewFamily* ViewFamily, int32 X, int32 Y, uint32 SizeX, uint32 SizeY) const;
-=======
 	/** Allocates then adds an FSceneView to the ViewFamily. */
 	[[nodiscard]] UNREALED_API FSceneView* CreateView(FSceneViewFamily* ViewFamily, int32 X, int32 Y, uint32 SizeX, uint32 SizeY) const;
->>>>>>> 4af6daef
-
-	/** Allocates then adds an FSceneView to the ViewFamily. */
-	[[nodiscard]] FSceneView* CreateView(FSceneViewFamily* ViewFamily, int32 X, int32 Y, uint32 SizeX, uint32 SizeY) const;
 
 	/* Begin FTickableEditorObject */
 	UNREALED_API virtual void Tick(float DeltaTime) override;
@@ -64,11 +56,7 @@
 	UNREALED_API virtual ~FParticleSystemThumbnailScene();
 
 	/** Sets the particle system to use in the next CreateView() */
-<<<<<<< HEAD
-	void SetParticleSystem(class UParticleSystem* ParticleSystem);
-=======
 	UNREALED_API void SetParticleSystem(class UParticleSystem* ParticleSystem);
->>>>>>> 4af6daef
 
 protected:
 	// FThumbnailPreviewScene implementation
@@ -89,11 +77,7 @@
 	UNREALED_API FMaterialThumbnailScene();
 
 	/** Sets the material to use in the next CreateView() */
-<<<<<<< HEAD
-	void SetMaterialInterface(class UMaterialInterface* InMaterial);
-=======
 	UNREALED_API void SetMaterialInterface(class UMaterialInterface* InMaterial);
->>>>>>> 4af6daef
 
 	UNREALED_API bool ShouldSetSeparateTranslucency(class UMaterialInterface* InMaterial) const;
 
@@ -115,17 +99,10 @@
 	UNREALED_API FSkeletalMeshThumbnailScene();
 
 	/** Sets the skeletal mesh to use in the next CreateView() */
-<<<<<<< HEAD
-	void SetSkeletalMesh(class USkeletalMesh* InSkeletalMesh);
-
-	/** Set whether to draw debug skeleton */
-	void SetDrawDebugSkeleton(bool bInDrawDebugSkeleton, const FLinearColor& InSkeletonColor);
-=======
 	UNREALED_API void SetSkeletalMesh(class USkeletalMesh* InSkeletalMesh);
 
 	/** Set whether to draw debug skeleton */
 	UNREALED_API void SetDrawDebugSkeleton(bool bInDrawDebugSkeleton, const FLinearColor& InSkeletonColor);
->>>>>>> 4af6daef
 	
 	/** Returns the preview actor within the scene */
 	class ASkeletalMeshActor* GetPreviewActor() { return PreviewActor; }
@@ -152,11 +129,7 @@
 	UNREALED_API FStaticMeshThumbnailScene();
 
 	/** Sets the static mesh to use in the next CreateView() */
-<<<<<<< HEAD
-	void SetStaticMesh(class UStaticMesh* StaticMesh);
-=======
 	UNREALED_API void SetStaticMesh(class UStaticMesh* StaticMesh);
->>>>>>> 4af6daef
 
 	/** Sets override materials for the static mesh  */
 	UNREALED_API void SetOverrideMaterials(const TArray<class UMaterialInterface*>& OverrideMaterials);
@@ -183,11 +156,7 @@
 	UNREALED_API FAnimationSequenceThumbnailScene();
 
 	/** Sets the animation to use in the next CreateView() */
-<<<<<<< HEAD
-	bool SetAnimation(class UAnimSequenceBase* InAnimation);
-=======
 	UNREALED_API bool SetAnimation(class UAnimSequenceBase* InAnimation);
->>>>>>> 4af6daef
 
 protected:
 	// FThumbnailPreviewScene implementation
@@ -211,11 +180,7 @@
 	UNREALED_API FBlendSpaceThumbnailScene();
 
 	/** Sets the animation to use in the next CreateView() */
-<<<<<<< HEAD
-	bool SetBlendSpace(class UBlendSpace* InBlendSpace);
-=======
 	UNREALED_API bool SetBlendSpace(class UBlendSpace* InBlendSpace);
->>>>>>> 4af6daef
 
 protected:
 	// FThumbnailPreviewScene implementation
@@ -239,11 +204,7 @@
 	UNREALED_API FAnimBlueprintThumbnailScene();
 
 	/** Sets the animation blueprint to use in the next CreateView() */
-<<<<<<< HEAD
-	bool SetAnimBlueprint(class UAnimBlueprint* InBlueprint);
-=======
 	UNREALED_API bool SetAnimBlueprint(class UAnimBlueprint* InBlueprint);
->>>>>>> 4af6daef
 
 protected:
 	// FThumbnailPreviewScene implementation
@@ -267,11 +228,7 @@
 	UNREALED_API FPhysicsAssetThumbnailScene();
 
 	/** Sets the skeletal mesh to use in the next CreateView() */
-<<<<<<< HEAD
-	void SetPhysicsAsset(class UPhysicsAsset* InPhysicsAsset);
-=======
 	UNREALED_API void SetPhysicsAsset(class UPhysicsAsset* InPhysicsAsset);
->>>>>>> 4af6daef
 
 protected:
 	// FThumbnailPreviewScene implementation
@@ -298,11 +255,7 @@
 	UNREALED_API virtual void GetViewMatrixParameters(const float InFOVDegrees, FVector& OutOrigin, float& OutOrbitPitch, float& OutOrbitYaw, float& OutOrbitZoom) const override;
 
 	/** Sets the object (class or blueprint) used in the next CreateView() */
-<<<<<<< HEAD
-	void SpawnPreviewActor(class UClass* Obj);
-=======
 	UNREALED_API void SpawnPreviewActor(class UClass* Obj);
->>>>>>> 4af6daef
 
 	/** Get the scene thumbnail info to use for the object currently being rendered */
 	virtual USceneThumbnailInfo* GetSceneThumbnailInfo(const float TargetDistance) const = 0;
@@ -325,11 +278,7 @@
 	UNREALED_API FBlueprintThumbnailScene();
 
 	/** Sets the static mesh to use in the next CreateView() */
-<<<<<<< HEAD
-	void SetBlueprint(class UBlueprint* Blueprint);
-=======
 	UNREALED_API void SetBlueprint(class UBlueprint* Blueprint);
->>>>>>> 4af6daef
 
 	/** Refreshes components for the specified blueprint */
 	UNREALED_API void BlueprintChanged(class UBlueprint* Blueprint);
@@ -351,11 +300,7 @@
 	UNREALED_API FClassThumbnailScene();
 
 	/** Sets the class use in the next CreateView() */
-<<<<<<< HEAD
-	void SetClass(class UClass* Class);
-=======
 	UNREALED_API void SetClass(class UClass* Class);
->>>>>>> 4af6daef
 
 protected:
 	/** Get the scene thumbnail info to use for the object currently being rendered */
