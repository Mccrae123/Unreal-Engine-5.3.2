// Copyright Epic Games, Inc. All Rights Reserved.


#pragma once

#include "CoreMinimal.h"
#include "UObject/ObjectMacros.h"
#include "GameFramework/Actor.h"
#include "Engine/Blueprint.h"
#include "PreviewScene.h"
#include "TickableEditorObject.h"
#include "Animation/SkeletalMeshActor.h"
#include "ThumbnailHelpers.generated.h"

class FSceneViewFamily;
class USceneThumbnailInfo;

class UNREALED_API FThumbnailPreviewScene : public FPreviewScene, public FTickableEditorObject
{
public:
	/** Constructor */
	FThumbnailPreviewScene();

	UE_DEPRECATED(5.0, "Use CreateView")
	void GetView(FSceneViewFamily* ViewFamily, int32 X, int32 Y, uint32 SizeX, uint32 SizeY) const;

	/** Allocates then adds an FSceneView to the ViewFamily. */
<<<<<<< HEAD
	FSceneView* CreateView(FSceneViewFamily* ViewFamily, int32 X, int32 Y, uint32 SizeX, uint32 SizeY) const;
=======
	[[nodiscard]] FSceneView* CreateView(FSceneViewFamily* ViewFamily, int32 X, int32 Y, uint32 SizeX, uint32 SizeY) const;
>>>>>>> d731a049

	/* Begin FTickableEditorObject */
	virtual void Tick(float DeltaTime) override;
	virtual ETickableTickType GetTickableTickType() const override { return ETickableTickType::Always; }
	virtual TStatId GetStatId() const override;
	/* End FTickableEditorObject */

protected:
	/** Helper function to get the bounds offset to display an asset */
	float GetBoundsZOffset(const FBoxSphereBounds& Bounds) const;

	/**
	  * Gets parameters to create a view matrix to be used by CreateView(). Implemented in children classes.
	  * @param InFOVDegrees  The FOV used to display the thumbnail. Often used to calculate the output parameters.
	  * @param OutOrigin	 The origin of the orbit view. Typically the center of the bounds of the target object.
	  * @param OutOrbitPitch The pitch of the orbit cam around the object.
	  * @param OutOrbitYaw	 The yaw of the orbit cam around the object.
	  * @param OutOrbitZoom  The camera distance from the object.
	  */
	virtual void GetViewMatrixParameters(const float InFOVDegrees, FVector& OutOrigin, float& OutOrbitPitch, float& OutOrbitYaw, float& OutOrbitZoom) const = 0;
};

class UNREALED_API FParticleSystemThumbnailScene : public FThumbnailPreviewScene
{
public:
	/** Constructor/Destructor */
	FParticleSystemThumbnailScene();
	virtual ~FParticleSystemThumbnailScene();

	/** Sets the particle system to use in the next CreateView() */
	void SetParticleSystem(class UParticleSystem* ParticleSystem);

protected:
	// FThumbnailPreviewScene implementation
	virtual void GetViewMatrixParameters(const float InFOVDegrees, FVector& OutOrigin, float& OutOrbitPitch, float& OutOrbitYaw, float& OutOrbitZoom) const override;

protected:
	/** The particle system component used to display all particle system thumbnails */
	class UParticleSystemComponent* PartComponent;

	/** The FXSystem used to render all thumbnail particle systems */
	class FFXSystemInterface* ThumbnailFXSystem;
};

class UNREALED_API FMaterialThumbnailScene : public FThumbnailPreviewScene
{
public:	
	/** Constructor */
	FMaterialThumbnailScene();

	/** Sets the material to use in the next CreateView() */
	void SetMaterialInterface(class UMaterialInterface* InMaterial);

	bool ShouldSetSeparateTranslucency(class UMaterialInterface* InMaterial) const;

protected:
	// FThumbnailPreviewScene implementation
	virtual void GetViewMatrixParameters(const float InFOVDegrees, FVector& OutOrigin, float& OutOrbitPitch, float& OutOrbitYaw, float& OutOrbitZoom) const override;

protected:
	/** The static mesh actor used to display all material thumbnails */
	class AStaticMeshActor* PreviewActor;
	/** Material being used for something that only makes sense to visualize as a plane (UI, particle sprites)*/
	bool bForcePlaneThumbnail;
};

class UNREALED_API FSkeletalMeshThumbnailScene : public FThumbnailPreviewScene
{
public:
	/** Constructor */
	FSkeletalMeshThumbnailScene();

	/** Sets the skeletal mesh to use in the next CreateView() */
	void SetSkeletalMesh(class USkeletalMesh* InSkeletalMesh);

	/** Set whether to draw debug skeleton */
	void SetDrawDebugSkeleton(bool bInDrawDebugSkeleton, const FLinearColor& InSkeletonColor);
	
	/** Returns the preview actor within the scene */
	class ASkeletalMeshActor* GetPreviewActor() { return PreviewActor; }

protected:
	// FThumbnailPreviewScene implementation
	virtual void GetViewMatrixParameters(const float InFOVDegrees, FVector& OutOrigin, float& OutOrbitPitch, float& OutOrbitYaw, float& OutOrbitZoom) const override;

private:
	/** The skeletal mesh actor used to display all skeletal mesh thumbnails */
	class ASkeletalMeshActor* PreviewActor;

	/** The color used to draw the debug skeleton */
	FLinearColor DrawDebugColor = FLinearColor::White;
	
	/** Whether to draw debug skeleton */
	bool bDrawDebugSkeleton = false;
};

class UNREALED_API FStaticMeshThumbnailScene : public FThumbnailPreviewScene
{
public:
	/** Constructor */
	FStaticMeshThumbnailScene();

	/** Sets the static mesh to use in the next CreateView() */
	void SetStaticMesh(class UStaticMesh* StaticMesh);

	/** Sets override materials for the static mesh  */
	void SetOverrideMaterials(const TArray<class UMaterialInterface*>& OverrideMaterials);

protected:
	// FThumbnailPreviewScene implementation
	virtual void GetViewMatrixParameters(const float InFOVDegrees, FVector& OutOrigin, float& OutOrbitPitch, float& OutOrbitYaw, float& OutOrbitZoom) const override;

private:
	/** The static mesh actor used to display all static mesh thumbnails */
	class AStaticMeshActor* PreviewActor;
};

UCLASS(ClassGroup = ISkeletalMeshes, ComponentWrapperClass, ConversionRoot, meta = (ChildCanTick))
class AAnimationThumbnailSkeletalMeshActor : public ASkeletalMeshActor
{
	GENERATED_UCLASS_BODY()
};

class UNREALED_API FAnimationSequenceThumbnailScene : public FThumbnailPreviewScene
{
public:
	/** Constructor */
	FAnimationSequenceThumbnailScene();

	/** Sets the animation to use in the next CreateView() */
	bool SetAnimation(class UAnimSequenceBase* InAnimation);

protected:
	// FThumbnailPreviewScene implementation
	virtual void GetViewMatrixParameters(const float InFOVDegrees, FVector& OutOrigin, float& OutOrbitPitch, float& OutOrbitYaw, float& OutOrbitZoom) const override;
	
	//Clean up the children of this component
	void CleanupComponentChildren(USceneComponent* Component);

private:
	/** The skeletal mesh actor used to display all animation thumbnails */
	class AAnimationThumbnailSkeletalMeshActor* PreviewActor;

	/** Animation we are generating the thumbnail for */
	class UAnimSequenceBase* PreviewAnimation;
};

class UNREALED_API FBlendSpaceThumbnailScene : public FThumbnailPreviewScene
{
public:
	/** Constructor */
	FBlendSpaceThumbnailScene();

	/** Sets the animation to use in the next CreateView() */
	bool SetBlendSpace(class UBlendSpace* InBlendSpace);

protected:
	// FThumbnailPreviewScene implementation
	virtual void GetViewMatrixParameters(const float InFOVDegrees, FVector& OutOrigin, float& OutOrbitPitch, float& OutOrbitYaw, float& OutOrbitZoom) const override;

	//Clean up the children of this component
	void CleanupComponentChildren(USceneComponent* Component);

private:
	/** The skeletal mesh actor used to display all animation thumbnails */
	class AAnimationThumbnailSkeletalMeshActor* PreviewActor;

	/** Animation we are generating the thumbnail for */
	class UBlendSpace* PreviewAnimation;
};

class UNREALED_API FAnimBlueprintThumbnailScene : public FThumbnailPreviewScene
{
public:
	/** Constructor */
	FAnimBlueprintThumbnailScene();

	/** Sets the animation blueprint to use in the next CreateView() */
	bool SetAnimBlueprint(class UAnimBlueprint* InBlueprint);

protected:
	// FThumbnailPreviewScene implementation
	virtual void GetViewMatrixParameters(const float InFOVDegrees, FVector& OutOrigin, float& OutOrbitPitch, float& OutOrbitYaw, float& OutOrbitZoom) const override;

	//Clean up the children of this component
	void CleanupComponentChildren(USceneComponent* Component);

private:
	/** The skeletal mesh actor used to display all animation thumbnails */
	class ASkeletalMeshActor* PreviewActor;

	/** Animation Blueprint we are generating the thumbnail for */
	class UAnimBlueprint* PreviewBlueprint;
};

class UNREALED_API FPhysicsAssetThumbnailScene : public FThumbnailPreviewScene
{
public:
	/** Constructor */
	FPhysicsAssetThumbnailScene();

	/** Sets the skeletal mesh to use in the next CreateView() */
	void SetPhysicsAsset(class UPhysicsAsset* InPhysicsAsset);

protected:
	// FThumbnailPreviewScene implementation
	virtual void GetViewMatrixParameters(const float InFOVDegrees, FVector& OutOrigin, float& OutOrbitPitch, float& OutOrbitYaw, float& OutOrbitZoom) const override;

private:
	/** The skeletal mesh actor used to display all physics asset thumbnails */
	class ASkeletalMeshActor* PreviewActor;
};

class UActorComponent;

class UNREALED_API FClassActorThumbnailScene : public FThumbnailPreviewScene
{
public:

	FClassActorThumbnailScene();

	/** Returns true if this component can be visualized */
	static bool IsValidComponentForVisualization(UActorComponent* Component);

protected:
	// FThumbnailPreviewScene implementation
	virtual void GetViewMatrixParameters(const float InFOVDegrees, FVector& OutOrigin, float& OutOrbitPitch, float& OutOrbitYaw, float& OutOrbitZoom) const override;

	/** Sets the object (class or blueprint) used in the next CreateView() */
	void SpawnPreviewActor(class UClass* Obj);

	/** Get the scene thumbnail info to use for the object currently being rendered */
	virtual USceneThumbnailInfo* GetSceneThumbnailInfo(const float TargetDistance) const = 0;

	FBoxSphereBounds GetPreviewActorBounds() const;

private:

	/** Clears out any stale actors in this scene if PreviewActor enters a stale state */
	void ClearStaleActors();

	int32 NumStartingActors;
	TWeakObjectPtr<class AActor> PreviewActor;
};

class UNREALED_API FBlueprintThumbnailScene : public FClassActorThumbnailScene
{
public:
	/** Constructor/Destructor */
	FBlueprintThumbnailScene();

	/** Sets the static mesh to use in the next CreateView() */
	void SetBlueprint(class UBlueprint* Blueprint);

	/** Refreshes components for the specified blueprint */
	void BlueprintChanged(class UBlueprint* Blueprint);

protected:

	/** Get the scene thumbnail info to use for the object currently being rendered */
	virtual USceneThumbnailInfo* GetSceneThumbnailInfo(const float TargetDistance) const override;

private:
	/** The blueprint that is currently being rendered. NULL when not rendering. */
	TWeakObjectPtr<class UBlueprint> CurrentBlueprint;
};

class UNREALED_API FClassThumbnailScene : public FClassActorThumbnailScene
{
public:
	/** Constructor/Destructor */
	FClassThumbnailScene();

	/** Sets the class use in the next CreateView() */
	void SetClass(class UClass* Class);

protected:
	/** Get the scene thumbnail info to use for the object currently being rendered */
	virtual USceneThumbnailInfo* GetSceneThumbnailInfo(const float TargetDistance) const override;

private:
	/** The class that is currently being rendered. NULL when not rendering. */
	UClass* CurrentClass;
};

/** Handles instancing thumbnail scenes for Class and Blueprint types (use the class or generated class as the key). */
template <typename ThumbnailSceneType, int32 MaxNumScenes>
class TClassInstanceThumbnailScene
{
public:
	/** Constructor */
	TClassInstanceThumbnailScene()
	{
		InstancedThumbnailScenes.Reserve(MaxNumScenes);
	}

	/** Find an existing thumbnail scene instance for this class type. */
	TSharedPtr<ThumbnailSceneType> FindThumbnailScene(const UClass* InClass) const
	{
		check(InClass);
		const FName ClassName = InClass->GetFName();

		return InstancedThumbnailScenes.FindRef(ClassName);
	}

	/** Find or create a thumbnail scene instance for this class type. */
	TSharedRef<ThumbnailSceneType> EnsureThumbnailScene(const UClass* InClass)
	{
		check(InClass);
		const FName ClassName = InClass->GetFName();

		TSharedPtr<ThumbnailSceneType> ExistingThumbnailScene = InstancedThumbnailScenes.FindRef(ClassName);
		if (!ExistingThumbnailScene.IsValid())
		{
			if (InstancedThumbnailScenes.Num() >= MaxNumScenes)
			{
				InstancedThumbnailScenes.Reset();
				// Will hitch but is better than a crash
				CollectGarbage(GARBAGE_COLLECTION_KEEPFLAGS);
			}

			ExistingThumbnailScene = MakeShareable(new ThumbnailSceneType());
			InstancedThumbnailScenes.Add(ClassName, ExistingThumbnailScene);
		}

		return ExistingThumbnailScene.ToSharedRef();
	}

	/** Removes the thumbnail scene instance for the specified class */
	void RemoveThumbnailScene(const UClass* InClass)
	{
		check(InClass);
		InstancedThumbnailScenes.Remove(InClass->GetFName());
	}

	/** Clears all thumbnail scenes */
	void Clear()
	{
		InstancedThumbnailScenes.Reset();
	}

private:
	/**
	 * Mapping between the class type and its thumbnail scene.
	 * @note This uses the class name rather than the class pointer to avoid leaving behind stale class instances as Blueprints are re-compiled.
	 */
	TMap<FName, TSharedPtr<ThumbnailSceneType>> InstancedThumbnailScenes;
};


/** Handles instancing thumbnail scenes for Object based Asset types (use the path as the key). */
template <typename ThumbnailSceneType, int32 MaxNumScenes>
class TObjectInstanceThumbnailScene
{
public:
	/** Constructor */
	TObjectInstanceThumbnailScene()
	{
		InstancedThumbnailScenes.Reserve(MaxNumScenes);
	}

	/** Find an existing thumbnail scene instance for this class type. */
	TSharedPtr<ThumbnailSceneType> FindThumbnailScene(const UObject* InObject) const
	{
		check(InObject);
		const FString ObjectPath = InObject->GetPathName();

		return InstancedThumbnailScenes.FindRef(ObjectPath);
	}

	/** Find or create a thumbnail scene instance for this class type. */
	TSharedRef<ThumbnailSceneType> EnsureThumbnailScene(const UObject* InObject)
	{
		check(InObject);
		const FString ObjectPath = InObject->GetPathName();

		TSharedPtr<ThumbnailSceneType> ExistingThumbnailScene = InstancedThumbnailScenes.FindRef(ObjectPath);
		if (!ExistingThumbnailScene.IsValid())
		{
			if (InstancedThumbnailScenes.Num() >= MaxNumScenes)
			{
				InstancedThumbnailScenes.Reset();
				// Will hitch but is better than a crash
				CollectGarbage(GARBAGE_COLLECTION_KEEPFLAGS);
			}

			ExistingThumbnailScene = MakeShareable(new ThumbnailSceneType());
			InstancedThumbnailScenes.Add(ObjectPath, ExistingThumbnailScene);
		}

		return ExistingThumbnailScene.ToSharedRef();
	}

	/** Removes the thumbnail scene instance for the specified class */
	void RemoveThumbnailScene(const UObject* InObject)
	{
		check(InObject);
		InstancedThumbnailScenes.Remove(InObject->GetPathName());
	}

	/** Clears all thumbnail scenes */
	void Clear()
	{
		InstancedThumbnailScenes.Reset();
	}

private:
	/**
	 * Mapping between the class type and its thumbnail scene.
	 * @note This uses the class name rather than the class pointer to avoid leaving behind stale class instances as Blueprints are re-compiled.
	 */
	TMap<FString, TSharedPtr<ThumbnailSceneType>> InstancedThumbnailScenes;
};
<|MERGE_RESOLUTION|>--- conflicted
+++ resolved
@@ -25,11 +25,7 @@
 	void GetView(FSceneViewFamily* ViewFamily, int32 X, int32 Y, uint32 SizeX, uint32 SizeY) const;
 
 	/** Allocates then adds an FSceneView to the ViewFamily. */
-<<<<<<< HEAD
-	FSceneView* CreateView(FSceneViewFamily* ViewFamily, int32 X, int32 Y, uint32 SizeX, uint32 SizeY) const;
-=======
 	[[nodiscard]] FSceneView* CreateView(FSceneViewFamily* ViewFamily, int32 X, int32 Y, uint32 SizeX, uint32 SizeY) const;
->>>>>>> d731a049
 
 	/* Begin FTickableEditorObject */
 	virtual void Tick(float DeltaTime) override;
