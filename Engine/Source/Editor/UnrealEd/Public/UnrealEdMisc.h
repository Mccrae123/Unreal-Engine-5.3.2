// Copyright 1998-2015 Epic Games, Inc. All Rights Reserved.

#pragma once

class FPerformanceAnalyticsStats;

namespace EMapChangeType
{
	enum Type
	{
		/** Map has just been loaded*/
		LoadMap,
		/** Map is about to be saved*/
		SaveMap,
		/** A new map is loaded*/
		NewMap,
		/** The world is about to be torn down */
		TearDownWorld,
	};
}

/** The public interface for the unreal editor misc singleton. */
class UNREALED_API FUnrealEdMisc
{
public:

	/** The various autosave states that exist */
	struct EAutosaveState
	{
		enum Type
		{
			Inactive,
			Saving,
			Cancelled
		};
	};

	/** Singleton accessor */
	static FUnrealEdMisc& Get();

	/** Destructor */
	virtual ~FUnrealEdMisc();

	/** Initalizes various systems */
	virtual void OnInit();
	
	/* Cleans up various systems */
	virtual void OnExit();

	/** Performs any required cleanup in the case of a fatal error. */
	virtual void ShutdownAfterError();

	/**
	 *	Fetches the current state of the autosave in progress
	 *
	 *	@return	enum		the current state of the autosave
	 */
	EAutosaveState::Type GetAutosaveState() const
	{
		return AutosaveState;
	}

	/**
	 * Sets the new state for the autosave
	 *
	 * @param InState		New state for the autosave
	 */
	void SetAutosaveState( const EAutosaveState::Type InState )
	{
		AutosaveState = InState;
	}

	/**
	 *	Whether or not the map build in progressed was cancelled by the user. 
	 *
	 *	@return	bool		the current state of the flag
	 */
	bool GetMapBuildCancelled() const
	{
		return bCancelBuild;
	}

	/**
	 * Sets the flag that states whether or not the map build was cancelled.
	 *
	 * @param InCancelled	New state for the cancelled flag.
	 */
	void SetMapBuildCancelled( const bool InCancelled )
	{
		bCancelBuild = InCancelled;
	}

	/**
	 * Get the project name we will use to reload the editor when switching projects
	 *
	 * @return	FString		Name of the project the editor will switch to
	 */
	const FString& GetPendingProjectName() const
	{
		return PendingProjectName;
	}

	/**
	 * Set the project name we will use to reload the editor when switching projects
	 *
	 * @param ProjectName		Name of the project to switch to
	 */
	void SetPendingProjectName( const FString& ProjectName )
	{
		PendingProjectName = ProjectName;
	}

	/** Clear the project name we will use to reload the editor when switching projects */
	void ClearPendingProjectName( )
	{
		PendingProjectName.Empty();
	}

	/**
	 * Sets whether saving the layout on close is allowed.
	 *
	 * @param bIsEnabled	true if saving on close is allowed.
	 */
	void AllowSavingLayoutOnClose(bool bIsEnabled)
	{
		bSaveLayoutOnClose = bIsEnabled;
	}

	/** Returns true if saving layout on close is allowed. */
	bool IsSavingLayoutOnClosedAllowed()
	{
		return bSaveLayoutOnClose;
	}

	/**
	 * Sets the config file to use for restoring Config files.
	 *
	 * @param InBackupFile		The filename of the backup file to restore
	 * @param InConfigFile		The config filename to overwrite
	 */
	void SetConfigRestoreFilename(FString InBackupFile, FString InConfigFile)
	{
		RestoreConfigFiles.FindOrAdd(InConfigFile) = InBackupFile;
	}

	/** Clears the config restore name for restoring the specified config file */
	void ClearConfigRestoreFilename(FString Destination)
	{
		RestoreConfigFiles.Remove(Destination);
	}

	/** Clears all the restore names for restoring config files */
	void ClearConfigRestoreFilenames()
	{
		RestoreConfigFiles.Empty();
	}

	/** Retrieves the map of config->backup config filenames to be used for restoring config files */
	const TMap<FString, FString>& GetConfigRestoreFilenames()
	{
		return RestoreConfigFiles;
	}

	/**
	 * Sets whether the preferences file should be deleted.
	 *
	 * @param bIsEnabled	true if the preferences should be deleted.
	 */
	void ForceDeletePreferences(bool bIsEnabled)
	{
		bDeletePreferences = bIsEnabled;
	}

	/** Returns true if preferences should be deleted. */
	bool IsDeletePreferences()
	{
		return bDeletePreferences;
	}

	/** Opens the specified project file or game. Restarts the editor */
	void SwitchProject(const FString& GameOrProjectFileName, bool bWarn = true);

	/** Restarts the editor, reopening the current project, if any */
	void RestartEditor(bool bWarn = true);

	/** Ticks the performance analytics used by the analytics heartbeat */
	void TickPerformanceAnalytics();

	/** Triggers asset analytics if it hasn't been run yet */
	void TickAssetAnalytics();

	/**
	 * Fetches a URL from the config and optionally switches it to rocket if required
	 *
	 * @param InKey			The key to lookup in the config file
	 * @param OutURL		The URL string listed for the key in the config
	 * @param bCheckRocket	if true, will attempt to change the URL from udn to rocket if possible
	 *
	 * @returns true if successful
	 */
	bool GetURL( const TCHAR* InKey, FString& OutURL, const bool bCheckRocket = false ) const;

	/** Returns the editor executable to use to execute commandlets */
	FString GetExecutableForCommandlets() const;

private:
	/** Constructor, private - use Get() function */
	FUnrealEdMisc();

	/** Displays a property dialog based upon what is currently selected. If any actors are selected, the actor property dialog is displayed. */
	void CB_SelectedProps();
	void CB_DisplayLoadErrors();
	void CB_RefreshEditor();
	void PreSaveWorld(uint32 SaveFlags, class UWorld* World);

	/** Tells the editor that something has been done to change the map.  Can be anything from loading a whole new map to changing the BSP. */
	void CB_MapChange( uint32 InFlags );
	void CB_RedrawAllViewports();
	void CB_EditorModeWindowClosed(const TSharedRef<SWindow>&);
	void CB_LevelActorsAdded(class AActor* InActor);

	/** Called right before unit testing is about to begin */
	void CB_PreAutomationTesting();

	/** Called right after unit testing concludes */
	void CB_PostAutomationTesting();

	void OnEditorChangeMode(FEditorModeID NewEditorMode);
	void OnEditorPreModal();
	void OnEditorPostModal();

	/** Delegate that gets called by modules that can't directly access Engine */
	void OnDeferCommand( const FString& DeferredCommand );

	/** Start the performance survey that attempts to monitor editor performance in the default or simple startup maps */
	void BeginPerformanceSurvey();

	/** End the performance survey that attempts to monitor editor performance in the default or simple startup maps */
	void CancelPerformanceSurvey();

	/**
	 * Called when a map is changed (loaded,saved,new map, etc)
	 */
	void OnMapChanged( UWorld* World, EMapChangeType::Type MapChangeType );

	/** Called when the input manager records a user-defined chord */
	void OnUserDefinedChordChanged(const FUICommandInfo& CommandInfo);

	/** Delegate for (default) message log UObject token activation - selects the object that the token refers to (if any) */
	void OnMessageTokenActivated(const TSharedRef<class IMessageToken>& Token);

	/** Delegate for (default) display name of UObject tokens. Can display the name of the actor if an object is/is part of one */
	FText OnGetDisplayName(UObject* InObject, bool bFullPath);

	/** Delegate for (default) message log message selection - selects the objects that the tokens refer to (if any) */
	void OnMessageSelectionChanged(TArray< TSharedRef<class FTokenizedMessage> >& Selection);

	/** Delegate for URL generation, used to generate UDN pages */
	FString GenerateURL(const FString& InUDNPage);

	/** Delegate used to go to assets in the content browser */
	void OnGotoAsset(const FString& InAssetPath) const;

	/** Delegate used to update the map of asset update counts */
	void OnObjectSaved(UObject* SavedObject);

	/** Delegate used to update the map of asset update counts (for UWorlds specifically) */
	void OnWorldSaved(uint32 SaveFlags, UWorld* SavedWorld);

	/** Logs an update to an asset */
	void LogAssetUpdate(UObject* UpdatedAsset);

	/** Initialize engine analytics */
	void InitEngineAnalytics();

	/** Called when the heartbeat event should be sent to engine analytics */
	void EditorAnalyticsHeartbeat();

	/** Handles "Enable World Composition" option in WorldSettings */
	bool EnableWorldComposition(UWorld* InWorld, bool bEnable);

private:

	/** The current state of the autosave */
	EAutosaveState::Type AutosaveState;

	/** Stores whether or not the current map build was cancelled. */
	bool bCancelBuild;

	/** Whenther the system has been initialised */
	bool bInitialized;

	/** The name of a pending project.  When the editor shuts down it will switch to this project if not empty */ 
	FString PendingProjectName;

	/** Map of config->backup filenames to restore on shutdown of the editor */
	TMap<FString, FString> RestoreConfigFiles;

	/** true if the layout should be saved when closing the editor. */
	bool bSaveLayoutOnClose;

	/** true if the preferences config file should be deleted. */
	bool bDeletePreferences;

	/** true if editor performance is being monitored */
	bool bIsSurveyingPerformance;

	/** true if an asset analytics pass is pending */
	bool bIsAssetAnalyticsPending;

	/** The time that the last performance survey frame rate sample happened */
	FDateTime LastFrameRateTime;

	/** An array of frame rate samples used by the performance survey */
	TArray<float> FrameRateSamples;

	/** Statistical information needed by the analytics to report editor performance */
	TUniquePtr<FPerformanceAnalyticsStats> PerformanceAnalyticsStats;

	/** handler to notify about navigation building process */
	TSharedPtr<FTickableEditorObject> NavigationBuildingNotificationHandler;

	/** Package names and the number of times they have been updated */
	TMap<FName, uint32> NumUpdatesByAssetName;

<<<<<<< HEAD
	/** Handle to the registered OnUserDefinedGestureChanged delegate. */
	FDelegateHandle OnUserDefinedGestureChangedDelegateHandle;
=======
	/** Handle to the registered OnUserDefinedChordChanged delegate. */
	FDelegateHandle OnUserDefinedChordChangedDelegateHandle;
>>>>>>> cce8678d

	/** Handle to the registered OnMapChanged delegate. */
	FDelegateHandle OnMapChangedDelegateHandle;

	FTimerHandle EditorAnalyticsHeartbeatTimerHandle;	
};<|MERGE_RESOLUTION|>--- conflicted
+++ resolved
@@ -323,13 +323,8 @@
 	/** Package names and the number of times they have been updated */
 	TMap<FName, uint32> NumUpdatesByAssetName;
 
-<<<<<<< HEAD
-	/** Handle to the registered OnUserDefinedGestureChanged delegate. */
-	FDelegateHandle OnUserDefinedGestureChangedDelegateHandle;
-=======
 	/** Handle to the registered OnUserDefinedChordChanged delegate. */
 	FDelegateHandle OnUserDefinedChordChangedDelegateHandle;
->>>>>>> cce8678d
 
 	/** Handle to the registered OnMapChanged delegate. */
 	FDelegateHandle OnMapChangedDelegateHandle;
