// Copyright Epic Games, Inc. All Rights Reserved.

#pragma once

#include "CoreMinimal.h"
#include "Engine/EngineTypes.h"
#include "Widgets/SWindow.h"
#include "Editor.h"

class FPerformanceAnalyticsStats;
class FTickableEditorObject;
class FUICommandInfo;
class FConsoleCommandExecutor;

enum class EMapChangeType : uint8
{
	/** Map has just been loaded*/
	LoadMap,

	/** Map is about to be saved*/
	SaveMap,

	/** A new map is loaded*/
	NewMap,

	/** The world is about to be torn down */
	TearDownWorld,
};

/** The public interface for the unreal editor misc singleton. */
class FUnrealEdMisc
{
public:

	/** Singleton accessor */
	static UNREALED_API FUnrealEdMisc& Get();

	/** Destructor */
	UNREALED_API virtual ~FUnrealEdMisc();

	/** Initalizes various systems */
	UNREALED_API virtual void OnInit();

	/* Check if this we are editing a template project, and if so mount any shared resource paths it uses */
	UNREALED_API void MountTemplateSharedPaths();

	/* Cleans up various systems */
	UNREALED_API virtual void OnExit();

	/** Performs any required cleanup in the case of a fatal error. */
<<<<<<< HEAD
	virtual void ShutdownAfterError();
=======
	UNREALED_API virtual void ShutdownAfterError();
>>>>>>> 4af6daef

	/**
	 *	Whether or not the map build in progressed was cancelled by the user. 
	 *
	 *	@return	bool		the current state of the flag
	 */
	bool GetMapBuildCancelled() const
	{
		return bCancelBuild;
	}

	/**
	 * Sets the flag that states whether or not the map build was cancelled.
	 *
	 * @param InCancelled	New state for the cancelled flag.
	 */
	void SetMapBuildCancelled( const bool InCancelled )
	{
		bCancelBuild = InCancelled;
	}

	/**
	 * Get the project name we will use to reload the editor when switching projects
	 *
	 * @return	FString		Name of the project the editor will switch to
	 */
	const FString& GetPendingProjectName() const
	{
		return PendingProjectName;
	}

	/**
	 * Set the project name we will use to reload the editor when switching projects
	 *
	 * @param ProjectName		Name of the project to switch to
	 */
	void SetPendingProjectName( const FString& ProjectName )
	{
		PendingProjectName = ProjectName;
	}

	/** Clear the project name we will use to reload the editor when switching projects */
	void ClearPendingProjectName( )
	{
		PendingProjectName.Empty();
		PendingCommandLine.Reset();
	}

	/**
	 * Sets whether saving the layout on close is allowed.
	 *
	 * @param bIsEnabled	true if saving on close is allowed.
	 */
	void AllowSavingLayoutOnClose(bool bIsEnabled)
	{
		bSaveLayoutOnClose = bIsEnabled;
	}

	/** Returns true if saving layout on close is allowed. */
	bool IsSavingLayoutOnClosedAllowed()
	{
		return bSaveLayoutOnClose;
	}

	/**
	 * Sets the config file to use for restoring Config files.
	 *
	 * @param InBackupFile		The filename of the backup file to restore
	 * @param InConfigFile		The config filename to overwrite
	 */
	void SetConfigRestoreFilename(FString InBackupFile, FString InConfigFile)
	{
		RestoreConfigFiles.FindOrAdd(InConfigFile) = InBackupFile;
	}

	/** Clears the config restore name for restoring the specified config file */
	void ClearConfigRestoreFilename(FString Destination)
	{
		RestoreConfigFiles.Remove(Destination);
	}

	/** Clears all the restore names for restoring config files */
	void ClearConfigRestoreFilenames()
	{
		RestoreConfigFiles.Empty();
	}

	/** Retrieves the map of config->backup config filenames to be used for restoring config files */
	const TMap<FString, FString>& GetConfigRestoreFilenames()
	{
		return RestoreConfigFiles;
	}

	/**
	 * Sets whether the preferences file should be deleted.
	 *
	 * @param bIsEnabled	true if the preferences should be deleted.
	 */
	void ForceDeletePreferences(bool bIsEnabled)
	{
		bDeletePreferences = bIsEnabled;
	}

	/** Returns true if preferences should be deleted. */
	bool IsDeletePreferences()
	{
		return bDeletePreferences;
	}

	/** Opens the specified project file or game. Restarts the editor */
<<<<<<< HEAD
	void SwitchProject(const FString& GameOrProjectFileName, bool bWarn = true, const TOptional<FString>& NewCommandLine = TOptional<FString>());

	/** Restarts the editor, reopening the current project, if any */
	void RestartEditor(bool bWarn = true, const TOptional<FString>& NewCommandLine = TOptional<FString>());
=======
	UNREALED_API void SwitchProject(const FString& GameOrProjectFileName, bool bWarn = true, const TOptional<FString>& NewCommandLine = TOptional<FString>());

	/** Restarts the editor, reopening the current project, if any */
	UNREALED_API void RestartEditor(bool bWarn = true, const TOptional<FString>& NewCommandLine = TOptional<FString>());
>>>>>>> 4af6daef

	/** Ticks the performance analytics used by the analytics heartbeat */
	UNREALED_API void TickPerformanceAnalytics();

	/** Triggers asset analytics if it hasn't been run yet */
	UNREALED_API void TickAssetAnalytics();

	/**
	 * Fetches a URL from the config and optionally switches it to rocket if required
	 *
	 * @param InKey			The key to lookup in the config file
	 * @param OutURL		The URL string listed for the key in the config
	 * @param bCheckRocket	if true, will attempt to change the URL from udn to rocket if possible
	 *
	 * @returns true if successful
	 */
	UNREALED_API bool GetURL( const TCHAR* InKey, FString& OutURL, const bool bCheckRocket = false ) const;

	UNREALED_API void ReplaceDocumentationURLWildcards(FString& Url, const FCultureRef& Culture, const FString& PageId = FString());

	void ReplaceDocumentationURLWildcards(FString& Url, const FCultureRef& Culture, const FString& PageId = FString());

	/** Returns the editor executable to use to execute commandlets */
	UNREALED_API FString GetExecutableForCommandlets() const;

	/** 
	 * Opens the Unreal Engine Launcher marketplace page
	 *
	 * @param CustomLocation	Optional custom location within the marketplace to navigate to.  If not specified the launcher will open to the root marketplace page
	 */
	UNREALED_API void OpenMarketplace(const FString& CustomLocation = TEXT(""));

	/** Constructor, private - use Get() function */
	UNREALED_API FUnrealEdMisc();

	/** Displays a property dialog based upon what is currently selected. If any actors are selected, the actor property dialog is displayed. */
	UNREALED_API void CB_SelectedProps();
	UNREALED_API void CB_DisplayLoadErrors();
	UNREALED_API void CB_RefreshEditor();

	/** Tells the editor that something has been done to change the map.  Can be anything from loading a whole new map to changing the BSP. */
	UNREALED_API void CB_MapChange( uint32 InFlags );
	UNREALED_API void CB_RedrawAllViewports();
	UNREALED_API void CB_EditorModeWindowClosed(const TSharedRef<SWindow>&);
	UNREALED_API void CB_LevelActorsAdded(class AActor* InActor);

	/** Called right before unit testing is about to begin */
	UNREALED_API void CB_PreAutomationTesting();

	/** Called right after unit testing concludes */
	UNREALED_API void CB_PostAutomationTesting();

	UNREALED_API void OnEditorChangeMode(FEditorModeID NewEditorMode);
	UNREALED_API void OnEditorPreModal();
	UNREALED_API void OnEditorPostModal();

	/** BP nativization settings */
	UE_DEPRECATED(5.0, "Blueprint Nativization has been removed as a supported feature. This delegate method will eventually be removed.")
	void OnNativizeBlueprintsSettingChanged(const FString& PackageName, bool bSelect) {}

	/** Called from tab manager when the tab changes */
	UNREALED_API void OnActiveTabChanged(TSharedPtr<SDockTab> PreviouslyActive, TSharedPtr<SDockTab> NewlyActivated);
	UNREALED_API void OnTabForegrounded(TSharedPtr<SDockTab> ForegroundTab, TSharedPtr<SDockTab> BackgroundTab);
	UNREALED_API void OnUserActivityTabChanged(TSharedPtr<SDockTab> InTab);

	/** Delegate that gets called by modules that can't directly access Engine */
	UNREALED_API void OnDeferCommand( const FString& DeferredCommand );

	/** Start the performance survey that attempts to monitor editor performance in the default or simple startup maps */
	UNREALED_API void BeginPerformanceSurvey();

	/** End the performance survey that attempts to monitor editor performance in the default or simple startup maps */
	UNREALED_API void CancelPerformanceSurvey();

	/**
	 * Called when a map is changed (loaded,saved,new map, etc)
	 */
	UNREALED_API void OnMapChanged( UWorld* World, EMapChangeType MapChangeType );

	/** Called when the input manager records a user-defined chord */
	UNREALED_API void OnUserDefinedChordChanged(const FUICommandInfo& CommandInfo);

	/** Delegate for (default) message log UObject token activation - selects the object that the token refers to (if any) */
	UNREALED_API void OnMessageTokenActivated(const TSharedRef<class IMessageToken>& Token);

	/** Delegate for (default) display name of UObject tokens. Can display the name of the actor if an object is/is part of one */
	UNREALED_API FText OnGetDisplayName(const UObject* InObject, const bool bFullPath);

	/** Delegate for (default) message log message selection - selects the objects that the tokens refer to (if any) */
<<<<<<< HEAD
	void OnMessageSelectionChanged(TArray< TSharedRef<class FTokenizedMessage> >& Selection);
=======
	UNREALED_API void OnMessageSelectionChanged(TArray< TSharedRef<class FTokenizedMessage> >& Selection);
>>>>>>> 4af6daef

	/** Delegate used to go to assets in the content browser */
	UNREALED_API void OnGotoAsset(const FString& InAssetPath) const;

	/** Delegate used on message log AActor token activation */
	UNREALED_API void OnActorTokenActivated(const TSharedRef<class IMessageToken>& Token);

	/** Delegate used on message log AActor token activation */
	void OnActorTokenActivated(const TSharedRef<class IMessageToken>& Token);

	/** Delegate used to update the map of asset update counts */
	UNREALED_API void OnObjectSaved(UObject* SavedObject, FObjectPreSaveContext SaveContext);

	/** Logs an update to an asset */
	UNREALED_API void LogAssetUpdate(UObject* UpdatedAsset, FObjectPreSaveContext SaveContext);

	/** Initialize engine analytics */
	UNREALED_API void InitEngineAnalytics();

	/** Called when the heartbeat event should be sent to engine analytics */
	UNREALED_API void EditorAnalyticsHeartbeat();

	/** Handles "Enable World Composition" option in WorldSettings */
<<<<<<< HEAD
	bool EnableWorldComposition(UWorld* InWorld, bool bEnable);
=======
	UNREALED_API bool EnableWorldComposition(UWorld* InWorld, bool bEnable);
>>>>>>> 4af6daef

	/** Get the path to the executable that runs the editor */
	UNREALED_API FString GetProjectEditorBinaryPath();

	/** Finds a map using only the map name, no extension, no path, also caches it for faster lookup next time. */
	UNREALED_API FString FindMapFileFromPartialName(const FString& PartialMapName);

	/** Launch an editor instance, passing ProjectName and the command line args from this running instance */
	UNREALED_API bool SpawnEditorInstance(const FString& ProjectName);

private:
<<<<<<< HEAD
	void SelectActorFromMessageToken(AActor* InActor);

	void PreSaveWorld(class UWorld* World, FObjectPreSaveContext ObjectSaveContext);
=======
	UNREALED_API void SelectActorFromMessageToken(AActor* InActor);

	UNREALED_API void PreSaveWorld(class UWorld* World, FObjectPreSaveContext ObjectSaveContext);
>>>>>>> 4af6daef

	/** Stores whether or not the current map build was cancelled. */
	bool bCancelBuild;

	/** Has the system has been initialized? */
	bool bInitialized;

	/** The name of a pending project.  When the editor shuts down it will switch to this project if not empty */ 
	FString PendingProjectName;

	/** Optional alt command-line to use when the editor shuts down and switches projects (if unset, the restart will use the same command-line as the current process). */
	TOptional<FString> PendingCommandLine;

	/** Map of config->backup filenames to restore on shutdown of the editor */
	TMap<FString, FString> RestoreConfigFiles;

	/** true if the layout should be saved when closing the editor. */
	bool bSaveLayoutOnClose;

	/** true if the preferences config file should be deleted. */
	bool bDeletePreferences;

	/** true if editor performance is being monitored */
	bool bIsSurveyingPerformance;

	/** true if an asset analytics pass is pending */
	bool bIsAssetAnalyticsPending;

	/** The time that the last performance survey frame rate sample happened */
	FDateTime LastFrameRateTime;

	/** An array of frame rate samples used by the performance survey */
	TArray<float> FrameRateSamples;

	/** Statistical information needed by the analytics to report editor performance */
	TUniquePtr<FPerformanceAnalyticsStats> PerformanceAnalyticsStats;

	/** handler to notify about navigation building process */
	TSharedPtr<FTickableEditorObject> NavigationBuildingNotificationHandler;

	/** Package names and the number of times they have been updated */
	TMap<FName, uint32> NumUpdatesByAssetName;

	/** Pointer to the classic "Cmd" executor */
	TUniquePtr<FConsoleCommandExecutor> CmdExec;

	/** Handle to the registered OnUserDefinedChordChanged delegate. */
	FDelegateHandle OnUserDefinedChordChangedDelegateHandle;

	/** Handle to the registered OnMapChanged delegate. */
	FDelegateHandle OnMapChangedDelegateHandle;
	
	/** Handle to the registered OnActiveTabChanged delegate. */
	FDelegateHandle OnActiveTabChangedDelegateHandle;

	/** Handle to the registered OnTabForegrounded delegate. */
	FDelegateHandle OnTabForegroundedDelegateHandle;

	FTimerHandle EditorAnalyticsHeartbeatTimerHandle;	
};<|MERGE_RESOLUTION|>--- conflicted
+++ resolved
@@ -48,11 +48,7 @@
 	UNREALED_API virtual void OnExit();
 
 	/** Performs any required cleanup in the case of a fatal error. */
-<<<<<<< HEAD
-	virtual void ShutdownAfterError();
-=======
 	UNREALED_API virtual void ShutdownAfterError();
->>>>>>> 4af6daef
 
 	/**
 	 *	Whether or not the map build in progressed was cancelled by the user. 
@@ -163,17 +159,10 @@
 	}
 
 	/** Opens the specified project file or game. Restarts the editor */
-<<<<<<< HEAD
-	void SwitchProject(const FString& GameOrProjectFileName, bool bWarn = true, const TOptional<FString>& NewCommandLine = TOptional<FString>());
-
-	/** Restarts the editor, reopening the current project, if any */
-	void RestartEditor(bool bWarn = true, const TOptional<FString>& NewCommandLine = TOptional<FString>());
-=======
 	UNREALED_API void SwitchProject(const FString& GameOrProjectFileName, bool bWarn = true, const TOptional<FString>& NewCommandLine = TOptional<FString>());
 
 	/** Restarts the editor, reopening the current project, if any */
 	UNREALED_API void RestartEditor(bool bWarn = true, const TOptional<FString>& NewCommandLine = TOptional<FString>());
->>>>>>> 4af6daef
 
 	/** Ticks the performance analytics used by the analytics heartbeat */
 	UNREALED_API void TickPerformanceAnalytics();
@@ -193,8 +182,6 @@
 	UNREALED_API bool GetURL( const TCHAR* InKey, FString& OutURL, const bool bCheckRocket = false ) const;
 
 	UNREALED_API void ReplaceDocumentationURLWildcards(FString& Url, const FCultureRef& Culture, const FString& PageId = FString());
-
-	void ReplaceDocumentationURLWildcards(FString& Url, const FCultureRef& Culture, const FString& PageId = FString());
 
 	/** Returns the editor executable to use to execute commandlets */
 	UNREALED_API FString GetExecutableForCommandlets() const;
@@ -263,11 +250,7 @@
 	UNREALED_API FText OnGetDisplayName(const UObject* InObject, const bool bFullPath);
 
 	/** Delegate for (default) message log message selection - selects the objects that the tokens refer to (if any) */
-<<<<<<< HEAD
-	void OnMessageSelectionChanged(TArray< TSharedRef<class FTokenizedMessage> >& Selection);
-=======
 	UNREALED_API void OnMessageSelectionChanged(TArray< TSharedRef<class FTokenizedMessage> >& Selection);
->>>>>>> 4af6daef
 
 	/** Delegate used to go to assets in the content browser */
 	UNREALED_API void OnGotoAsset(const FString& InAssetPath) const;
@@ -275,9 +258,6 @@
 	/** Delegate used on message log AActor token activation */
 	UNREALED_API void OnActorTokenActivated(const TSharedRef<class IMessageToken>& Token);
 
-	/** Delegate used on message log AActor token activation */
-	void OnActorTokenActivated(const TSharedRef<class IMessageToken>& Token);
-
 	/** Delegate used to update the map of asset update counts */
 	UNREALED_API void OnObjectSaved(UObject* SavedObject, FObjectPreSaveContext SaveContext);
 
@@ -291,11 +271,7 @@
 	UNREALED_API void EditorAnalyticsHeartbeat();
 
 	/** Handles "Enable World Composition" option in WorldSettings */
-<<<<<<< HEAD
-	bool EnableWorldComposition(UWorld* InWorld, bool bEnable);
-=======
 	UNREALED_API bool EnableWorldComposition(UWorld* InWorld, bool bEnable);
->>>>>>> 4af6daef
 
 	/** Get the path to the executable that runs the editor */
 	UNREALED_API FString GetProjectEditorBinaryPath();
@@ -307,15 +283,9 @@
 	UNREALED_API bool SpawnEditorInstance(const FString& ProjectName);
 
 private:
-<<<<<<< HEAD
-	void SelectActorFromMessageToken(AActor* InActor);
-
-	void PreSaveWorld(class UWorld* World, FObjectPreSaveContext ObjectSaveContext);
-=======
 	UNREALED_API void SelectActorFromMessageToken(AActor* InActor);
 
 	UNREALED_API void PreSaveWorld(class UWorld* World, FObjectPreSaveContext ObjectSaveContext);
->>>>>>> 4af6daef
 
 	/** Stores whether or not the current map build was cancelled. */
 	bool bCancelBuild;
