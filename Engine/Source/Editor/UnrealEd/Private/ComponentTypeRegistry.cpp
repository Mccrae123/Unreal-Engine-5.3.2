// Copyright Epic Games, Inc. All Rights Reserved.

#include "ComponentTypeRegistry.h"
#include "Modules/ModuleManager.h"
#include "UObject/UObjectHash.h"
#include "UObject/UObjectIterator.h"
#include "Misc/PackageName.h"
#include "Engine/Blueprint.h"
#include "Components/StaticMeshComponent.h"
#include "TickableEditorObject.h"
#include "ActorFactories/ActorFactoryBasicShape.h"
#include "Materials/Material.h"
#include "Engine/StaticMesh.h"
#include "AssetRegistry/AssetData.h"
#include "AssetRegistry/AssetRegistryModule.h"
#include "ClassIconFinder.h"
#include "EdGraphSchema_K2.h"
#include "Kismet2/KismetEditorUtilities.h"
#include "SComponentClassCombo.h"
#include "Settings/ClassViewerSettings.h"
#include "ClassViewerFilter.h"
#include "EditorClassUtils.h"
#include "Editor/UnrealEdEngine.h"
#include "Preferences/UnrealEdOptions.h"
#include "UnrealEdGlobals.h"

#define LOCTEXT_NAMESPACE "ComponentTypeRegistry"

namespace UE::Editor::ComponentTypeRegistry::Private
{
	class FUnloadedBlueprintData : public IUnloadedBlueprintData
	{
	public:
		FUnloadedBlueprintData(const FAssetData& InAssetData)
			:ClassPath()
			,ParentClassPath()
			,ClassFlags(CLASS_None)
			,bIsNormalBlueprintType(false)
		{
			ClassName = MakeShared<FString>(InAssetData.AssetName.ToString());

			FString GeneratedClassPath;
			const UClass* AssetClass = InAssetData.GetClass();
			if (AssetClass && AssetClass->IsChildOf(UBlueprintGeneratedClass::StaticClass()))
			{
				ClassPath = InAssetData.GetSoftObjectPath().GetAssetPath();
			}
			else if (InAssetData.GetTagValue(FBlueprintTags::GeneratedClassPath, GeneratedClassPath))
			{
				ClassPath = FTopLevelAssetPath(FPackageName::ExportTextPathToObjectPath(GeneratedClassPath));
			}

			FString ParentClassPathString;
			if (InAssetData.GetTagValue(FBlueprintTags::ParentClassPath, ParentClassPathString))
			{
				ParentClassPath = FTopLevelAssetPath(FPackageName::ExportTextPathToObjectPath(ParentClassPathString));
			}

			FEditorClassUtils::GetImplementedInterfaceClassPathsFromAsset(InAssetData, ImplementedInterfaces);
		}

		virtual ~FUnloadedBlueprintData()
		{
		}

		// Begin IUnloadedBlueprintData interface
		virtual bool HasAnyClassFlags(uint32 InFlagsToCheck) const
		{
			return (ClassFlags & InFlagsToCheck) != 0;
		}

		virtual bool HasAllClassFlags(uint32 InFlagsToCheck) const
		{
			return ((ClassFlags & InFlagsToCheck) == InFlagsToCheck);
		}

		virtual void SetClassFlags(uint32 InFlags)
		{
			ClassFlags = InFlags;
		}

		virtual bool ImplementsInterface(const UClass* InInterface) const
		{
			FString InterfacePath = InInterface->GetPathName();
			for (const FString& ImplementedInterface : ImplementedInterfaces)
			{
				if (ImplementedInterface == InterfacePath)
				{
					return true;
				}
			}

			FComponentClassComboEntryPtr CurrentEntry = FComponentTypeRegistry::Get().FindClassEntryForObjectPath(ParentClassPath);
			while (CurrentEntry.IsValid())
			{
				if (const UClass* CurrentClass = CurrentEntry->GetComponentClass())
				{
					return CurrentClass->ImplementsInterface(InInterface);
				}

				TSharedPtr<FUnloadedBlueprintData> UnloadedBlueprintData = StaticCastSharedPtr<FUnloadedBlueprintData>(CurrentEntry->GetUnloadedBlueprintData());
				if (UnloadedBlueprintData.IsValid())
				{
					for (const FString& ImplementedInterface : UnloadedBlueprintData->ImplementedInterfaces)
					{
						if (ImplementedInterface == InterfacePath)
						{
							return true;
						}
					}

					CurrentEntry = FComponentTypeRegistry::Get().FindClassEntryForObjectPath(UnloadedBlueprintData->ParentClassPath);
				}
				else
				{
					CurrentEntry.Reset();
				}
			}

			return false;
		}

		virtual bool IsChildOf(const UClass* InClass) const
		{
			FComponentClassComboEntryPtr CurrentEntry = FComponentTypeRegistry::Get().FindClassEntryForObjectPath(ParentClassPath);
			while (CurrentEntry.IsValid())
			{
				if (const UClass* CurrentClass = CurrentEntry->GetComponentClass())
				{
					return CurrentClass->IsChildOf(InClass);
				}

				TSharedPtr<FUnloadedBlueprintData> UnloadedBlueprintData = StaticCastSharedPtr<FUnloadedBlueprintData>(CurrentEntry->GetUnloadedBlueprintData());
				if (UnloadedBlueprintData.IsValid())
				{
					CurrentEntry = FComponentTypeRegistry::Get().FindClassEntryForObjectPath(UnloadedBlueprintData->ParentClassPath);
				}
				else
				{
					CurrentEntry.Reset();
				}
			}

			return false;
		}

		virtual bool IsA(const UClass* InClass) const
		{
			// Unloaded blueprint classes should always be a BPGC, so this just checks against the expected type.
			return UBlueprintGeneratedClass::StaticClass()->UObject::IsA(InClass);
		}

		virtual const UClass* GetClassWithin() const
		{
			FComponentClassComboEntryPtr CurrentEntry = FComponentTypeRegistry::Get().FindClassEntryForObjectPath(ParentClassPath);
			while (CurrentEntry.IsValid())
			{
				if (const UClass* CurrentClass = CurrentEntry->GetComponentClass())
				{
					return CurrentClass->ClassWithin;
				}

				TSharedPtr<FUnloadedBlueprintData> UnloadedBlueprintData = StaticCastSharedPtr<FUnloadedBlueprintData>(CurrentEntry->GetUnloadedBlueprintData());
				if (UnloadedBlueprintData.IsValid())
				{
					CurrentEntry = FComponentTypeRegistry::Get().FindClassEntryForObjectPath(UnloadedBlueprintData->ParentClassPath);
				}
				else
				{
					CurrentEntry.Reset();
				}
			}

			return nullptr;
		}

		virtual const UClass* GetNativeParent() const
		{
			const UClass* CurrentClass = nullptr;
			FComponentClassComboEntryPtr CurrentEntry = FComponentTypeRegistry::Get().FindClassEntryForObjectPath(ParentClassPath);
			while (CurrentEntry.IsValid() || CurrentClass)
			{
				if (!CurrentClass)
				{
					CurrentClass = CurrentEntry->GetComponentClass();
				}

				if (CurrentClass)
				{
					if (CurrentClass->HasAnyClassFlags(CLASS_Native))
					{
						return CurrentClass;
					}
					else
					{
						CurrentClass = CurrentClass->GetSuperClass();
					}
				}
				else
				{
					TSharedPtr<FUnloadedBlueprintData> UnloadedBlueprintData = StaticCastSharedPtr<FUnloadedBlueprintData>(CurrentEntry->GetUnloadedBlueprintData());
					if (UnloadedBlueprintData.IsValid())
					{
						CurrentEntry = FComponentTypeRegistry::Get().FindClassEntryForObjectPath(UnloadedBlueprintData->ParentClassPath);
					}
					else
					{
						CurrentEntry.Reset();
					}
				}
			}

			return nullptr;
		}

		virtual void SetNormalBlueprintType(bool bInNormalBPType)
		{
			bIsNormalBlueprintType = bInNormalBPType;
		}

		virtual bool IsNormalBlueprintType() const
		{
			return bIsNormalBlueprintType;
		}

		virtual TSharedPtr<FString> GetClassName() const
		{
			return ClassName;
		}

		UE_DEPRECATED(5.1, "Class names are now represented by path names. Please use GetClassPathName.")
		virtual FName GetClassPath() const override
		{
PRAGMA_DISABLE_DEPRECATION_WARNINGS
			return ClassPath.ToFName();
PRAGMA_ENABLE_DEPRECATION_WARNINGS
		}
		
		virtual FTopLevelAssetPath GetClassPathName() const override
		{
			return ClassPath;
		}
		// End IUnloadedBlueprintData interface

	private:
		TSharedPtr<FString> ClassName;
		FTopLevelAssetPath ClassPath;
		FTopLevelAssetPath ParentClassPath;
		uint32 ClassFlags;
		TArray<FString> ImplementedInterfaces;
		bool bIsNormalBlueprintType;
	};
}

//////////////////////////////////////////////////////////////////////////
// FComponentTypeRegistryData

struct FComponentTypeRegistryData
	: public FTickableEditorObject
	, public FGCObject
{
	FComponentTypeRegistryData();

	// Force a refresh of the components list right now (also calls the ComponentListChanged delegate to notify watchers)
	void ForceRefreshComponentList();

	static void AddBasicShapeComponents(TArray<FComponentClassComboEntryPtr>& SortedClassList);

	/** Implementation of FTickableEditorObject */
	virtual void Tick(float) override;
	virtual ETickableTickType GetTickableTickType() const override { return ETickableTickType::Conditional; }
	virtual bool IsTickable() const override { return GUnrealEd != nullptr; }
	virtual TStatId GetStatId() const override { RETURN_QUICK_DECLARE_CYCLE_STAT(FTypeDatabaseUpdater, STATGROUP_Tickables); }
	
	/** Implementation of FGCObject */
	virtual void AddReferencedObjects(FReferenceCollector& Collector) override;
	virtual FString GetReferencerName() const override
	{
		return "FComponentTypeRegistryData";
	}
	
	// Request a refresh of the components list next frame
	void Invalidate()
	{
		bNeedsRefreshNextTick = true;
	}
public:
	/** End implementation of FTickableEditorObject */
	TArray<FComponentClassComboEntryPtr> ComponentClassList;
	TArray<FComponentTypeEntry> ComponentTypeList;
	TArray<FAssetData> PendingAssetData;
	TMap<FTopLevelAssetPath, int32> ClassPathToClassListIndexMap;
	FOnComponentTypeListChanged ComponentListChanged;
	bool bNeedsRefreshNextTick;
};

static const FString CommonClassGroup(TEXT("Common"));
// This has to stay in sync with logic in FKismetCompilerContext::FinishCompilingClass
static const FString BlueprintComponents(TEXT("Custom"));

template <typename ObjectType>
static ObjectType* FindOrLoadObject( const FString& ObjectPath )
{
	ObjectType* Object = FindObject<ObjectType>( nullptr, *ObjectPath );
	if( !Object )
	{
		Object = LoadObject<ObjectType>( nullptr, *ObjectPath );
	}

	return Object;
}

void FComponentTypeRegistryData::AddBasicShapeComponents(TArray<FComponentClassComboEntryPtr>& SortedClassList)
{
	FString BasicShapesHeading = LOCTEXT("BasicShapesHeading", "Basic Shapes").ToString();

	const auto OnBasicShapeCreated = [](FSubobjectDataHandle ComponentHandle)
	{
		FSubobjectData* Data = ComponentHandle.GetData();
		// TODO const cast is bad practice, but until the subobject refactor it is only way for internal stuff to get mutable components
		UStaticMeshComponent* SMC = const_cast<UStaticMeshComponent*>(Cast<UStaticMeshComponent>(Data->GetComponentTemplate()));
		if (SMC)
		{
			const FString MaterialName = TEXT("/Engine/BasicShapes/BasicShapeMaterial.BasicShapeMaterial");
			UMaterial* MaterialAsset = FindOrLoadObject<UMaterial>(MaterialName);
			SMC->SetMaterial(0, MaterialAsset);

			// If the component object is an archetype (template), propagate the material setting to any instances, as instances
			// of the archetype will end up being created BEFORE we are able to set the override material on the template object.
			if (SMC->HasAnyFlags(RF_ArchetypeObject))
			{
				TArray<UObject*> ArchetypeInstances;
				SMC->GetArchetypeInstances(ArchetypeInstances);
				for (UObject* ArchetypeInstance : ArchetypeInstances)
				{
					CastChecked<UStaticMeshComponent>(ArchetypeInstance)->SetMaterial(0, MaterialAsset);
				}
			}
		}
	};

	{
		FComponentEntryCustomizationArgs Args;
		Args.AssetOverride = FindOrLoadObject<UStaticMesh>(UActorFactoryBasicShape::BasicCube.ToString());
		Args.OnSubobjectCreated = FOnSubobjectCreated::CreateStatic(OnBasicShapeCreated);
		Args.ComponentNameOverride = LOCTEXT("BasicCubeShapeDisplayName", "Cube").ToString();
		Args.IconOverrideBrushName = FName("ClassIcon.Cube");
		Args.SortPriority = 2;

		{
			FComponentClassComboEntryPtr NewShape = MakeShareable(new FComponentClassComboEntry(BasicShapesHeading, UStaticMeshComponent::StaticClass(), true, EComponentCreateAction::SpawnExistingClass, Args));
			SortedClassList.Add(NewShape);
		}

		{
			//Cube also goes in the common group
			FComponentClassComboEntryPtr NewShape = MakeShareable(new FComponentClassComboEntry(CommonClassGroup, UStaticMeshComponent::StaticClass(), false, EComponentCreateAction::SpawnExistingClass, Args));
			SortedClassList.Add(NewShape);
		}
	}

	{
		FComponentEntryCustomizationArgs Args;
		Args.AssetOverride = FindOrLoadObject<UStaticMesh>(UActorFactoryBasicShape::BasicPlane.ToString());
		Args.OnSubobjectCreated = FOnSubobjectCreated::CreateStatic(OnBasicShapeCreated);
		Args.ComponentNameOverride = LOCTEXT("BasicPlaneShapeDisplayName", "Plane").ToString();
		Args.IconOverrideBrushName = FName("ClassIcon.Plane");
		Args.SortPriority = 2;

		{
			FComponentClassComboEntryPtr NewShape = MakeShareable(new FComponentClassComboEntry(BasicShapesHeading, UStaticMeshComponent::StaticClass(), true, EComponentCreateAction::SpawnExistingClass, Args));
			SortedClassList.Add(NewShape);
		}

		{
			//Quad also goes in the common group
			FComponentClassComboEntryPtr NewShape = MakeShareable(new FComponentClassComboEntry(CommonClassGroup, UStaticMeshComponent::StaticClass(), false, EComponentCreateAction::SpawnExistingClass, Args));
			SortedClassList.Add(NewShape);
		}
	}

	{
		FComponentEntryCustomizationArgs Args;
		Args.AssetOverride = FindOrLoadObject<UStaticMesh>(UActorFactoryBasicShape::BasicSphere.ToString());
		Args.OnSubobjectCreated = FOnSubobjectCreated::CreateStatic(OnBasicShapeCreated);
		Args.ComponentNameOverride = LOCTEXT("BasicSphereShapeDisplayName", "Sphere").ToString();
		Args.IconOverrideBrushName = FName("ClassIcon.Sphere");
		Args.SortPriority = 2;
		{
			FComponentClassComboEntryPtr NewShape = MakeShareable(new FComponentClassComboEntry(BasicShapesHeading, UStaticMeshComponent::StaticClass(), true, EComponentCreateAction::SpawnExistingClass, Args));
			SortedClassList.Add(NewShape);
		}

		{
			// Sphere also goes in the common group
			FComponentClassComboEntryPtr NewShape = MakeShareable(new FComponentClassComboEntry(CommonClassGroup, UStaticMeshComponent::StaticClass(), false, EComponentCreateAction::SpawnExistingClass, Args));
			SortedClassList.Add(NewShape);
		}
	}

	{
		FComponentEntryCustomizationArgs Args;
		Args.AssetOverride = FindOrLoadObject<UStaticMesh>(UActorFactoryBasicShape::BasicCylinder.ToString());
		Args.OnSubobjectCreated = FOnSubobjectCreated::CreateStatic(OnBasicShapeCreated);
		Args.ComponentNameOverride = LOCTEXT("BasicCylinderShapeDisplayName", "Cylinder").ToString();
		Args.IconOverrideBrushName = FName("ClassIcon.Cylinder");
		Args.SortPriority = 3;
		FComponentClassComboEntryPtr NewShape = MakeShareable(new FComponentClassComboEntry(BasicShapesHeading, UStaticMeshComponent::StaticClass(), true, EComponentCreateAction::SpawnExistingClass, Args));
		SortedClassList.Add(NewShape);
	}

	{
		FComponentEntryCustomizationArgs Args;
		Args.AssetOverride = FindOrLoadObject<UStaticMesh>(UActorFactoryBasicShape::BasicCone.ToString());
		Args.OnSubobjectCreated = FOnSubobjectCreated::CreateStatic(OnBasicShapeCreated);
		Args.ComponentNameOverride = LOCTEXT("BasicConeShapeDisplayName", "Cone").ToString();
		Args.IconOverrideBrushName = FName("ClassIcon.Cone");
		Args.SortPriority = 4;
		FComponentClassComboEntryPtr NewShape = MakeShareable(new FComponentClassComboEntry(BasicShapesHeading, UStaticMeshComponent::StaticClass(), true, EComponentCreateAction::SpawnExistingClass, Args));
		SortedClassList.Add(NewShape);
	}
}

FComponentTypeRegistryData::FComponentTypeRegistryData()
	: bNeedsRefreshNextTick(false)
{
	const auto HandleAdded = [](const FAssetData& Data, FComponentTypeRegistryData* Parent)
	{
		Parent->PendingAssetData.Push(Data);
	};

	IAssetRegistry& AssetRegistry = FModuleManager::LoadModuleChecked<FAssetRegistryModule>(AssetRegistryConstants::ModuleName).Get();
	AssetRegistry.OnAssetAdded().AddStatic(HandleAdded, this);
	AssetRegistry.OnAssetRemoved().AddStatic(HandleAdded, this);

	const auto HandleRenamed = [](const FAssetData& Data, const FString&, FComponentTypeRegistryData* Parent)
	{
		Parent->PendingAssetData.Push(Data);
	};
	AssetRegistry.OnAssetRenamed().AddStatic(HandleRenamed, this);
}

void FComponentTypeRegistryData::ForceRefreshComponentList()
{
	bNeedsRefreshNextTick = false;
	ComponentClassList.Empty();
	ComponentTypeList.Empty();
	ClassPathToClassListIndexMap.Empty();

	struct SortComboEntry
	{
		bool operator () (const FComponentClassComboEntryPtr& A, const FComponentClassComboEntryPtr& B) const
		{
			bool bResult = false;

			// check headings first, if they are the same compare the individual entries
			int32 HeadingCompareResult = FCString::Stricmp(*A->GetHeadingText(), *B->GetHeadingText());
			if (HeadingCompareResult == 0)
			{
				if( A->GetSortPriority() == 0 && B->GetSortPriority() == 0 )
				{
					bResult = FCString::Stricmp(*A->GetClassDisplayName(), *B->GetClassDisplayName()) < 0;
				}
				else
				{
					bResult = A->GetSortPriority() < B->GetSortPriority();
				}
			}
			else if (CommonClassGroup == A->GetHeadingText())
			{
				bResult = true;
			}
			else if (CommonClassGroup == B->GetHeadingText())
			{
				bResult = false;
			}
			else
			{
				bResult = HeadingCompareResult < 0;
			}

			return bResult;
		}
	};

	const UEdGraphSchema_K2* K2Schema = GetDefault<UEdGraphSchema_K2>();

	{
		FString NewComponentsHeading = LOCTEXT("NewComponentsHeading", "Scripting").ToString();
		// Add new C++ component class
		FComponentClassComboEntryPtr NewClassHeader = MakeShareable(new FComponentClassComboEntry(NewComponentsHeading));
		ComponentClassList.Add(NewClassHeader);

		FComponentClassComboEntryPtr NewBPClass = MakeShareable(new FComponentClassComboEntry(NewComponentsHeading, UActorComponent::StaticClass(), true, EComponentCreateAction::CreateNewBlueprintClass));
		ComponentClassList.Add(NewBPClass);

		if (GUnrealEd && GUnrealEd->GetUnrealEdOptions()->IsCPPAllowed())
		{
			FComponentClassComboEntryPtr NewCPPClass = MakeShareable(new FComponentClassComboEntry(NewComponentsHeading, UActorComponent::StaticClass(), true, EComponentCreateAction::CreateNewCPPClass));
			ComponentClassList.Add(NewCPPClass);
		}

		FComponentClassComboEntryPtr NewSeparator(new FComponentClassComboEntry());
		ComponentClassList.Add(NewSeparator);
	}

	TArray<FComponentClassComboEntryPtr> SortedClassList;

	AddBasicShapeComponents(SortedClassList);

	// Add loaded component classes
	TSet<FTopLevelAssetPath> InMemoryClassPaths;
	for (TObjectIterator<UClass> It; It; ++It)
	{
		UClass* Class = *It;
		// If this is a subclass of Actor Component, not abstract, and tagged as spawnable from Kismet
		if (Class->IsChildOf(UActorComponent::StaticClass()))
		{
			InMemoryClassPaths.Add(Class->GetClassPathName());

			const bool bOutOfDateClass = Class->HasAnyClassFlags(CLASS_NewerVersionExists);
			const bool bBlueprintSkeletonClass = FKismetEditorUtilities::IsClassABlueprintSkeleton(Class);

			if (!bOutOfDateClass &&	!bBlueprintSkeletonClass)
			{
				if (FKismetEditorUtilities::IsClassABlueprintSpawnableComponent(Class))
				{
					TArray<FString> ClassGroupNames;
					Class->GetClassGroupNames(ClassGroupNames);

					if (ClassGroupNames.Contains(CommonClassGroup))
					{
						FString ClassGroup = CommonClassGroup;
						FComponentClassComboEntryPtr NewEntry(new FComponentClassComboEntry(ClassGroup, Class, ClassGroupNames.Num() <= 1, EComponentCreateAction::SpawnExistingClass));
						SortedClassList.Add(NewEntry);
					}
					if (ClassGroupNames.Num() && !ClassGroupNames[0].Equals(CommonClassGroup))
					{
						const bool bIncludeInFilter = true;

						FString ClassGroup = ClassGroupNames[0];
						FComponentClassComboEntryPtr NewEntry(new FComponentClassComboEntry(ClassGroup, Class, bIncludeInFilter, EComponentCreateAction::SpawnExistingClass));
						SortedClassList.Add(NewEntry);
					}
					else if (ClassGroupNames.Num() == 0)
					{
						// No class group name found. Just add it to a "custom" category

						const bool bIncludeInFilter = true;
						FString ClassGroup = LOCTEXT("CustomClassGroup", "Custom").ToString();
						FComponentClassComboEntryPtr NewEntry(new FComponentClassComboEntry(ClassGroup, Class, bIncludeInFilter, EComponentCreateAction::SpawnExistingClass));
						SortedClassList.Add(NewEntry);
					}
				}

<<<<<<< HEAD
				FComponentTypeEntry Entry = { Class->GetName(), FString(), Class };
=======
				FComponentTypeEntry Entry = { Class->GetName(), FString(), ObjectPtrWrap(Class) };
>>>>>>> 4af6daef
				ComponentTypeList.Add(MoveTemp(Entry));
			}
		}
	}

	// Add unloaded component classes
	{
		auto AddUnloadedComponentClass = [this, &SortedClassList](const FTopLevelAssetPath& ClassPath, const FAssetData& AssetData)
		{
			// The blueprint is unloaded, so we need to work out which icon to use for it using its asset data
			const UClass* IconClass = FClassIconFinder::GetIconClassForAssetData(AssetData);

			FString ClassName = ClassPath.GetAssetName().ToString();
			ClassName.RemoveFromEnd(TEXT("_C"));

			FComponentClassComboEntryPtr NewEntry(new FComponentClassComboEntry(BlueprintComponents, ClassName, ClassPath, IconClass, /*bIncludeInFilter=*/true));
			SortedClassList.Add(NewEntry);

			// Create an unloaded blueprint data object to assist with class filtering
			{
				using namespace UE::Editor::ComponentTypeRegistry;
				TSharedPtr<IUnloadedBlueprintData> UnloadedBlueprintData = MakeShared<Private::FUnloadedBlueprintData>(AssetData);

				const uint32 ClassFlags = AssetData.GetTagValueRef<uint32>(FBlueprintTags::ClassFlags);
				UnloadedBlueprintData->SetClassFlags(ClassFlags);

				const FString BlueprintType = AssetData.GetTagValueRef<FString>(FBlueprintTags::BlueprintType);
				UnloadedBlueprintData->SetNormalBlueprintType(BlueprintType == TEXT("BPType_Normal"));

				NewEntry->SetUnloadedBlueprintData(UnloadedBlueprintData);
			}

			FComponentTypeEntry Entry = { MoveTemp(ClassName), ClassPath.ToString(), nullptr };
			ComponentTypeList.Add(MoveTemp(Entry));
		};

		IAssetRegistry& AssetRegistry = FModuleManager::LoadModuleChecked<FAssetRegistryModule>(AssetRegistryConstants::ModuleName).Get();

		TSet<FTopLevelAssetPath> ActorComponentDerivedClassNames;
		{
			TArray<FTopLevelAssetPath> ActorComponentClassNames;
			ActorComponentClassNames.Add(UActorComponent::StaticClass()->GetClassPathName());
			AssetRegistry.GetDerivedClassNames(ActorComponentClassNames, TSet<FTopLevelAssetPath>(), ActorComponentDerivedClassNames);
		}

		// GetAssetsByClass call is a kludge to get the full asset paths for the blueprints we care about
		// Bob T. thinks that the Asset Registry could just keep asset paths
		TArray<FAssetData> Assets;

		AssetRegistry.GetAssetsByClass(UBlueprint::StaticClass()->GetClassPathName(), Assets, true);
		for (FAssetData& BPAsset : Assets)
		{
			const FTopLevelAssetPath ClassPath(FEditorClassUtils::GetClassPathNameFromAssetTag(BPAsset));
			if (!ClassPath.IsNull())
			{
				if (!InMemoryClassPaths.Contains(ClassPath) && 
					ActorComponentDerivedClassNames.Contains(ClassPath))
				{
					AddUnloadedComponentClass(ClassPath, BPAsset);
				}
			}
			else
			{
				UE_LOG(LogBlueprint, Warning, TEXT("Blueprint %s is missing %s asset tag"), *BPAsset.PackageName.ToString(), *FBlueprintTags::GeneratedClassPath.ToString());
			}

<<<<<<< HEAD
		}

		Assets.Reset();
		AssetRegistry.GetAssetsByClass(UBlueprintGeneratedClass::StaticClass()->GetClassPathName(), Assets, true);
		for (FAssetData& BPGCAsset : Assets)
		{
			FTopLevelAssetPath BPGCAssetClassPathName(BPGCAsset.PackagePath, BPGCAsset.AssetName);
			if (ActorComponentDerivedClassNames.Contains(BPGCAssetClassPathName) && !InMemoryClassPaths.Contains(BPGCAssetClassPathName))
			{
				AddUnloadedComponentClass(BPGCAssetClassPathName, BPGCAsset);
			}
		}
=======
		}

		Assets.Reset();
		AssetRegistry.GetAssetsByClass(UBlueprintGeneratedClass::StaticClass()->GetClassPathName(), Assets, true);
		for (FAssetData& BPGCAsset : Assets)
		{
			FTopLevelAssetPath BPGCAssetClassPathName(BPGCAsset.PackagePath, BPGCAsset.AssetName);
			if (ActorComponentDerivedClassNames.Contains(BPGCAssetClassPathName) && !InMemoryClassPaths.Contains(BPGCAssetClassPathName))
			{
				AddUnloadedComponentClass(BPGCAssetClassPathName, BPGCAsset);
			}
		}
>>>>>>> 4af6daef
	}
	
	if (SortedClassList.Num() > 0)
	{
		Algo::Sort(SortedClassList, SortComboEntry());

		FString PreviousHeading;
		for (int32 ClassIndex = 0; ClassIndex < SortedClassList.Num(); ClassIndex++)
		{
			FComponentClassComboEntryPtr& CurrentEntry = SortedClassList[ClassIndex];

			const FString& CurrentHeadingText = CurrentEntry->GetHeadingText();
			if (CurrentHeadingText != PreviousHeading)
			{
				// This avoids a redundant separator being added to the very top of the list
				if (ClassIndex > 0)
				{
					FComponentClassComboEntryPtr NewSeparator(new FComponentClassComboEntry());
					ComponentClassList.Add(NewSeparator);
				}
				FComponentClassComboEntryPtr NewHeading(new FComponentClassComboEntry(CurrentHeadingText));
				ComponentClassList.Add(NewHeading);

				PreviousHeading = CurrentHeadingText;
			}

			int32 EntryIndex = ComponentClassList.Add(CurrentEntry);
			if (CurrentEntry->IsClass())
			{
				ClassPathToClassListIndexMap.FindOrAdd(FTopLevelAssetPath(CurrentEntry->GetComponentPath()), EntryIndex);
			}
		}
	}

	ComponentListChanged.Broadcast();
}

void FComponentTypeRegistryData::Tick(float)
{
	TRACE_CPUPROFILER_EVENT_SCOPE(FComponentTypeRegistryData::Tick);

	bool bRequiresRefresh = bNeedsRefreshNextTick;

	if (PendingAssetData.Num() != 0)
	{
		FAssetRegistryModule& AssetRegistryModule = FModuleManager::LoadModuleChecked<FAssetRegistryModule>(TEXT("AssetRegistry"));

		// Avoid querying the asset registry until it has finished discovery, 
		// as doing so may force it to update temporary caches many times:
		if(AssetRegistryModule.Get().IsLoadingAssets())
		{
			return;
		}

		TArray<FTopLevelAssetPath> ClassNames;
		ClassNames.Add(UActorComponent::StaticClass()->GetClassPathName());
		TSet<FTopLevelAssetPath> DerivedClassNames;
		AssetRegistryModule.Get().GetDerivedClassNames(ClassNames, TSet<FTopLevelAssetPath>(), DerivedClassNames);

		for (const FAssetData& Asset : PendingAssetData)
		{
			const FName BPParentClassName(GET_MEMBER_NAME_CHECKED(UBlueprint, ParentClass));
			const FString TagValue = Asset.GetTagValueRef<FString>(BPParentClassName);
			const FTopLevelAssetPath ObjectPath(FPackageName::ExportTextPathToObjectPath(TagValue));
			if (DerivedClassNames.Contains(ObjectPath))
			{
				bRequiresRefresh = true;
				break;
			}
		}
		PendingAssetData.Empty();
	}

	if (bRequiresRefresh)
	{
		ForceRefreshComponentList();
	}
}

void FComponentTypeRegistryData::AddReferencedObjects(FReferenceCollector& Collector)
{
	for(FComponentClassComboEntryPtr& ComboEntry : ComponentClassList)
	{
		ComboEntry->AddReferencedObjects(Collector);
	}

	for(FComponentTypeEntry& TypeEntry : ComponentTypeList)
	{
		Collector.AddReferencedObject(TypeEntry.ComponentClass);
	}
}

//////////////////////////////////////////////////////////////////////////
// FComponentTypeRegistry

FComponentTypeRegistry& FComponentTypeRegistry::Get()
{
	static FComponentTypeRegistry ComponentRegistry;
	return ComponentRegistry;
}

FOnComponentTypeListChanged& FComponentTypeRegistry::SubscribeToComponentList(TArray<FComponentClassComboEntryPtr>*& OutComponentList)
{
	check(Data);
	OutComponentList = &Data->ComponentClassList;
	return Data->ComponentListChanged;
}

FOnComponentTypeListChanged& FComponentTypeRegistry::SubscribeToComponentList(const TArray<FComponentTypeEntry>*& OutComponentList)
{
	check(Data);
	OutComponentList = &Data->ComponentTypeList;
	return Data->ComponentListChanged;
}

FOnComponentTypeListChanged& FComponentTypeRegistry::GetOnComponentTypeListChanged()
{
	check(Data);
	return Data->ComponentListChanged;
}

FComponentTypeRegistry::FComponentTypeRegistry()
	: Data(nullptr)
{
	Data = new FComponentTypeRegistryData();

	// This will load the assets on next tick. It's not safe to do right now because we could be deep in a stack
	Data->Invalidate();

	FCoreUObjectDelegates::ReloadCompleteDelegate.AddRaw(this, &FComponentTypeRegistry::OnReloadComplete);
}

FComponentTypeRegistry::~FComponentTypeRegistry()
{
	FCoreUObjectDelegates::ReloadCompleteDelegate.RemoveAll(this);
}

void FComponentTypeRegistry::OnReloadComplete(EReloadCompleteReason Reason)
{
	Data->ForceRefreshComponentList();
}

void FComponentTypeRegistry::InvalidateClass(TSubclassOf<UActorComponent> /*ClassToUpdate*/)
{
	Data->Invalidate();
}

void FComponentTypeRegistry::Invalidate()
{
	Data->Invalidate();
}

FComponentClassComboEntryPtr FComponentTypeRegistry::FindClassEntryForObjectPath(FTopLevelAssetPath InObjectPath) const
{
	if (int32* ClassListIndexPtr = Data->ClassPathToClassListIndexMap.Find(InObjectPath))
	{
		const int32 ClassListIndex = *ClassListIndexPtr;
		if (Data->ComponentClassList.IsValidIndex(ClassListIndex))
		{
			return Data->ComponentClassList[ClassListIndex];
		}
	}

	return nullptr;
}

#undef LOCTEXT_NAMESPACE<|MERGE_RESOLUTION|>--- conflicted
+++ resolved
@@ -553,11 +553,7 @@
 					}
 				}
 
-<<<<<<< HEAD
-				FComponentTypeEntry Entry = { Class->GetName(), FString(), Class };
-=======
 				FComponentTypeEntry Entry = { Class->GetName(), FString(), ObjectPtrWrap(Class) };
->>>>>>> 4af6daef
 				ComponentTypeList.Add(MoveTemp(Entry));
 			}
 		}
@@ -624,7 +620,6 @@
 				UE_LOG(LogBlueprint, Warning, TEXT("Blueprint %s is missing %s asset tag"), *BPAsset.PackageName.ToString(), *FBlueprintTags::GeneratedClassPath.ToString());
 			}
 
-<<<<<<< HEAD
 		}
 
 		Assets.Reset();
@@ -637,20 +632,6 @@
 				AddUnloadedComponentClass(BPGCAssetClassPathName, BPGCAsset);
 			}
 		}
-=======
-		}
-
-		Assets.Reset();
-		AssetRegistry.GetAssetsByClass(UBlueprintGeneratedClass::StaticClass()->GetClassPathName(), Assets, true);
-		for (FAssetData& BPGCAsset : Assets)
-		{
-			FTopLevelAssetPath BPGCAssetClassPathName(BPGCAsset.PackagePath, BPGCAsset.AssetName);
-			if (ActorComponentDerivedClassNames.Contains(BPGCAssetClassPathName) && !InMemoryClassPaths.Contains(BPGCAssetClassPathName))
-			{
-				AddUnloadedComponentClass(BPGCAssetClassPathName, BPGCAsset);
-			}
-		}
->>>>>>> 4af6daef
 	}
 	
 	if (SortedClassList.Num() > 0)
