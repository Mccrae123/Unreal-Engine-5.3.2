// Copyright Epic Games, Inc. All Rights Reserved.

#include "MaterialEditor/PreviewMaterial.h"
#include "Modules/ModuleManager.h"
#include "MaterialEditor/DEditorParameterValue.h"
#include "MaterialEditor/DEditorFontParameterValue.h"
#include "MaterialEditor/DEditorMaterialLayersParameterValue.h"
#include "MaterialEditor/DEditorRuntimeVirtualTextureParameterValue.h"
#include "MaterialEditor/DEditorScalarParameterValue.h"
#include "MaterialEditor/DEditorStaticComponentMaskParameterValue.h"
#include "MaterialEditor/DEditorStaticSwitchParameterValue.h"
#include "MaterialEditor/DEditorTextureParameterValue.h"
#include "MaterialEditor/DEditorVectorParameterValue.h"
#include "AI/NavigationSystemBase.h"
#include "MaterialEditor/MaterialEditorInstanceConstant.h"
#include "MaterialEditor/MaterialEditorPreviewParameters.h"
#include "MaterialEditor/MaterialEditorMeshComponent.h"
#include "MaterialEditorModule.h"
#include "Materials/MaterialInstance.h"
#include "Materials/MaterialInstanceConstant.h"
#include "Materials/MaterialFunctionInstance.h"
#include "Materials/MaterialExpressionScalarParameter.h"
#include "Materials/MaterialExpressionVectorParameter.h"
#include "Materials/MaterialExpressionTextureSampleParameter.h"
#include "Materials/MaterialExpressionRuntimeVirtualTextureSampleParameter.h"
#include "Materials/MaterialExpressionFontSampleParameter.h"
#include "Materials/MaterialExpressionMaterialAttributeLayers.h"
#include "Materials/MaterialExpressionStaticBoolParameter.h"
#include "Materials/MaterialExpressionStaticComponentMaskParameter.h"
#include "UObject/UObjectIterator.h"
#include "PropertyEditorDelegates.h"
#include "IDetailsView.h"
#include "MaterialEditingLibrary.h"
#include "MaterialPropertyHelpers.h"
#include "MaterialStatsCommon.h"

/**
 * Class for rendering the material on the preview mesh in the Material Editor
 */
class FPreviewMaterial : public FMaterialResource
{
public:
	virtual ~FPreviewMaterial()
	{
	}

	/**
	 * Should the shader for this material with the given platform, shader type and vertex 
	 * factory type combination be compiled
	 *
	 * @param Platform		The platform currently being compiled for
	 * @param ShaderType	Which shader is being compiled
	 * @param VertexFactory	Which vertex factory is being compiled (can be NULL)
	 *
	 * @return true if the shader should be compiled
	 */
	virtual bool ShouldCache(EShaderPlatform Platform, const FShaderType* ShaderType, const FVertexFactoryType* VertexFactoryType) const override
	{
		// only generate the needed shaders (which should be very restrictive for fast recompiling during editing)
		// @todo: Add a FindShaderType by fname or something

		if( Material->IsUIMaterial() )
		{
			if (FCString::Stristr(ShaderType->GetName(), TEXT("TSlateMaterialShaderPS")) ||
				FCString::Stristr(ShaderType->GetName(), TEXT("TSlateMaterialShaderVS")))
			{
				return true;
			}
	
		}

		if (Material->IsPostProcessMaterial())
		{
			if (FCString::Stristr(ShaderType->GetName(), TEXT("PostProcess")))
			{
				return true;
			}
		}

		{
			bool bEditorStatsMaterial = Material->bIsMaterialEditorStatsMaterial;

			// Always allow HitProxy shaders.
			if (FCString::Stristr(ShaderType->GetName(), TEXT("HitProxy")))
			{
				return true;
			}

			// we only need local vertex factory for the preview static mesh
			if (VertexFactoryType != FindVertexFactoryType(FName(TEXT("FLocalVertexFactory"), FNAME_Find)))
			{
				//cache for gpu skinned vertex factory if the material allows it
				//this way we can have a preview skeletal mesh
				if (bEditorStatsMaterial ||
					!IsUsedWithSkeletalMesh())
				{
					return false;
				}

				extern ENGINE_API bool IsGPUSkinCacheAvailable(EShaderPlatform Platform);
				bool bSkinCache = IsGPUSkinCacheAvailable(Platform) && (VertexFactoryType == FindVertexFactoryType(FName(TEXT("FGPUSkinPassthroughVertexFactory"), FNAME_Find)));
					
				if (
					VertexFactoryType != FindVertexFactoryType(FName(TEXT("TGPUSkinVertexFactoryDefault"), FNAME_Find)) &&
					VertexFactoryType != FindVertexFactoryType(FName(TEXT("TGPUSkinVertexFactoryUnlimited"), FNAME_Find)) &&
					!bSkinCache
					)
				{
					return false;
				}
			}

			// Only allow shaders that are used in the stats.
			if (bEditorStatsMaterial)
			{
				TMap<FName, TArray<FMaterialStatsUtils::FRepresentativeShaderInfo>> ShaderTypeNamesAndDescriptions;
				FMaterialStatsUtils::GetRepresentativeShaderTypesAndDescriptions(ShaderTypeNamesAndDescriptions, this);

				for (auto DescriptionPair : ShaderTypeNamesAndDescriptions)
				{
					auto &DescriptionArray = DescriptionPair.Value;
					if (DescriptionArray.FindByPredicate([ShaderType = ShaderType](auto& Info) { return Info.ShaderName == ShaderType->GetFName(); }))
					{
						return true;
					}
				}

				return false;
			}

			// look for any of the needed type
			bool bShaderTypeMatches = false;

			// For FMaterialResource::GetRepresentativeInstructionCounts
			if (FCString::Stristr(ShaderType->GetName(), TEXT("MaterialCHSFNoLightMapPolicy")))
			{
				bShaderTypeMatches = true;
			}
			else if (FCString::Stristr(ShaderType->GetName(), TEXT("MobileDirectionalLight")))
			{
				bShaderTypeMatches = true;
			}
			else if (FCString::Stristr(ShaderType->GetName(), TEXT("MobileMovableDirectionalLight")))
			{
				bShaderTypeMatches = true;
			}
			else if (FCString::Stristr(ShaderType->GetName(), TEXT("BasePassPSTDistanceFieldShadowsAndLightMapPolicyHQ")))
			{
				bShaderTypeMatches = true;
			}
			else if (FCString::Stristr(ShaderType->GetName(), TEXT("Simple")))
			{
				bShaderTypeMatches = true;
			}
			else if (FCString::Stristr(ShaderType->GetName(), TEXT("BasePassPSFNoLightMapPolicy")))
			{
				bShaderTypeMatches = true;
			}
			else if (FCString::Stristr(ShaderType->GetName(), TEXT("CachedPointIndirectLightingPolicy")))
			{
				bShaderTypeMatches = true;
			}
			else if (FCString::Stristr(ShaderType->GetName(), TEXT("PrecomputedVolumetricLightmapLightingPolicy")))
			{
				bShaderTypeMatches = true;
			}
			else if (FCString::Stristr(ShaderType->GetName(), TEXT("BasePassPSFSelfShadowedTranslucencyPolicy")))
			{
				bShaderTypeMatches = true;
			}
			// Pick tessellation shader based on material settings
			else if(FCString::Stristr(ShaderType->GetName(), TEXT("BasePassVSFNoLightMapPolicy")) ||
				FCString::Stristr(ShaderType->GetName(), TEXT("BasePassHSFNoLightMapPolicy")) ||
				FCString::Stristr(ShaderType->GetName(), TEXT("BasePassDSFNoLightMapPolicy")))
			{
				bShaderTypeMatches = true;
			}
			else if (FCString::Stristr(ShaderType->GetName(), TEXT("DepthOnly")))
			{
				bShaderTypeMatches = true;
			}
			else if (FCString::Stristr(ShaderType->GetName(), TEXT("ShadowDepth")))
			{
				bShaderTypeMatches = true;
			}
			else if (FCString::Stristr(ShaderType->GetName(), TEXT("Distortion")))
			{
				bShaderTypeMatches = true;
			}
			else if (FCString::Stristr(ShaderType->GetName(), TEXT("MeshDecal")))
			{
				bShaderTypeMatches = true;
			}
			else if (FCString::Stristr(ShaderType->GetName(), TEXT("TBasePassForForwardShading")))
			{
				bShaderTypeMatches = true;
			}
			else if (FCString::Stristr(ShaderType->GetName(), TEXT("FDebugViewModeVS")))
			{
				bShaderTypeMatches = true;
			}
			else if (FCString::Stristr(ShaderType->GetName(), TEXT("FVelocity")))
			{
				bShaderTypeMatches = true;
			}
			else if (FCString::Stristr(ShaderType->GetName(), TEXT("FAnisotropy")))
			{
				bShaderTypeMatches = true;
			}
			else if (FCString::Stristr(ShaderType->GetName(), TEXT("RayTracingDynamicGeometryConverter")))
			{
				bShaderTypeMatches = true;
			}

			return bShaderTypeMatches;
		}
	
	}

	/**
	 * Should shaders compiled for this material be saved to disk?
	 */
	virtual bool IsPersistent() const override { return false; }
};

/** Implementation of Preview Material functions*/
UPreviewMaterial::UPreviewMaterial(const FObjectInitializer& ObjectInitializer)
	: Super(ObjectInitializer)
{
}

FMaterialResource* UPreviewMaterial::AllocateResource()
{
	return new FPreviewMaterial();
}

// Helper struct to cache data for UMaterialEditorInstanceConstant/UMaterialEditorPreviewParameters::RegenerateArrays()
struct FMaterialParamExpressionData
{
	FName Name = NAME_None;
	FName Group = NAME_None;
	UClass* ParamType = nullptr;
	int32 SortPriority = 32;
};

// Helper struct to cache data for UMaterialEditorInstanceConstant/UMaterialEditorPreviewParameters::RegenerateArrays()
struct FMaterialExpressionParameterDataCache
{
	TMap<FName, FMaterialParamExpressionData> GlobalParameters;
	FName LayerParameterName = NAME_None;
	TArray<TMap<FName, FMaterialParamExpressionData>> LayerParameters;
	TArray<TMap<FName, FMaterialParamExpressionData>> BlendParameters;
};

// Helper function for UMaterialEditorInstanceConstant/UMaterialEditorPreviewParameters::RegenerateArrays()
// Cache material expression parameter for group and sort priority for quick lookup while creating UDEditorParameterValue
FMaterialExpressionParameterDataCache CacheMaterialExpressionParameterData(const UMaterial* InBaseMaterial, const FStaticParameterSet& InStaticParameters)
{
	FMaterialExpressionParameterDataCache ParamCache;
	ParamCache.GlobalParameters.Reserve(InBaseMaterial->Expressions.Num());

	// Function replicating UMaterialFunctionInterface::GetParameterGroupName & UMaterialFunctionInterface::GetParameterSortPriority behavior 
	// but caching all the data in one pass
	auto CacheMaterialFunctionParameterData = [](UMaterialFunctionInterface* ParameterFunction, TMap<FName, FMaterialParamExpressionData>& ParamDatas)
	{
		if (ParameterFunction)
		{
			TArray<UMaterialFunctionInterface*> Functions;
			ParameterFunction->GetDependentFunctions(Functions);
			Functions.AddUnique(ParameterFunction);

			for (UMaterialFunctionInterface* Function : Functions)
			{
				for (UMaterialExpression* FunctionExpression : *Function->GetFunctionExpressions())
				{
					if (const UMaterialExpressionParameter* Parameter = Cast<const UMaterialExpressionParameter>(FunctionExpression))
					{
						FMaterialParamExpressionData ParamData;
						ParamData.ParamType = UMaterialExpressionParameter::StaticClass();

						ParamData.Name = Parameter->ParameterName;
						ParamData.SortPriority = Parameter->SortPriority;
						ParamData.Group = Parameter->Group;

						//ensure(!ParamDatas.Contains(ParamData.Name));
						ParamDatas.Add(ParamData.Name, ParamData);
					}
					else if (const UMaterialExpressionTextureSampleParameter* TexParameter = Cast<const UMaterialExpressionTextureSampleParameter>(FunctionExpression))
					{
						FMaterialParamExpressionData ParamData;
						ParamData.ParamType = UMaterialExpressionTextureSampleParameter::StaticClass();

						ParamData.Name = TexParameter->ParameterName;
						ParamData.SortPriority = TexParameter->SortPriority;
						ParamData.Group = TexParameter->Group;

						//ensure(!ParamDatas.Contains(ParamData.Name));
						ParamDatas.Add(ParamData.Name, ParamData);
					}
					else if (const UMaterialExpressionFontSampleParameter* FontParameter = Cast<const UMaterialExpressionFontSampleParameter>(FunctionExpression))
					{
						FMaterialParamExpressionData ParamData;
						ParamData.ParamType = UMaterialExpressionFontSampleParameter::StaticClass();

						ParamData.Name = FontParameter->ParameterName;
						ParamData.SortPriority = FontParameter->SortPriority;
						ParamData.Group = FontParameter->Group;

						//ensure(!ParamDatas.Contains(ParamData.Name));
						ParamDatas.Add(ParamData.Name, ParamData);
					}
				}
			}
		}
	};

	for (int32 Index = 0; Index < InBaseMaterial->Expressions.Num(); ++Index)
	{
		UMaterialExpression* Expression = InBaseMaterial->Expressions[Index];

		if (UMaterialExpressionParameter* Parameter = Cast<UMaterialExpressionParameter>(Expression))
		{
			FMaterialParamExpressionData ParamData;
			ParamData.ParamType = UMaterialExpressionParameter::StaticClass();

			ParamData.Name = Parameter->GetParameterName();
			ParamData.SortPriority = Parameter->SortPriority;
			ParamData.Group = Parameter->Group;

			//ensure(ParamCache.GlobalParameters.Contains(ParamData.Name));
			ParamCache.GlobalParameters.Add(ParamData.Name, ParamData);
		}
		else if (UMaterialExpressionTextureSampleParameter* TexParameter = Cast<UMaterialExpressionTextureSampleParameter>(Expression))
		{
			FMaterialParamExpressionData ParamData;
			ParamData.ParamType = UMaterialExpressionTextureSampleParameter::StaticClass();

			ParamData.Name = TexParameter->GetParameterName();
			ParamData.SortPriority = TexParameter->SortPriority;
			ParamData.Group = TexParameter->Group;

			//ensure(!ParamCache.GlobalParameters.Contains(ParamData.Name));
			ParamCache.GlobalParameters.Add(ParamData.Name, ParamData);
		}
		else if (UMaterialExpressionRuntimeVirtualTextureSampleParameter* VTTexParameter = Cast<UMaterialExpressionRuntimeVirtualTextureSampleParameter>(Expression))
		{
			FMaterialParamExpressionData ParamData;
			ParamData.ParamType = UMaterialExpressionRuntimeVirtualTextureSampleParameter::StaticClass();

			ParamData.Name = VTTexParameter->GetParameterName();
			ParamData.SortPriority = VTTexParameter->SortPriority;
			ParamData.Group = VTTexParameter->Group;

			//ensure(!ParamCache.GlobalParameters.Contains(ParamData.Name));
			ParamCache.GlobalParameters.Add(ParamData.Name, ParamData);
		}
		else if (UMaterialExpressionFontSampleParameter* FontParameter = Cast<UMaterialExpressionFontSampleParameter>(Expression))
		{
			FMaterialParamExpressionData ParamData;
			ParamData.ParamType = UMaterialExpressionFontSampleParameter::StaticClass();

			ParamData.Name = FontParameter->GetParameterName();
			ParamData.SortPriority = FontParameter->SortPriority;
			ParamData.Group = FontParameter->Group;

			//ensure(!ParamCache.GlobalParameters.Contains(ParamData.Name));
			ParamCache.GlobalParameters.Add(ParamData.Name, ParamData);
		}
		else if (UMaterialExpressionMaterialFunctionCall* FuncParameter = Cast<UMaterialExpressionMaterialFunctionCall>(Expression))
		{
			if (FuncParameter->MaterialFunction)
			{
				if (UMaterialFunctionInterface* ParameterFunction = FuncParameter->MaterialFunction->GetBaseFunction())
				{
					CacheMaterialFunctionParameterData(ParameterFunction, ParamCache.GlobalParameters);
				}
			}
		}
		else if (UMaterialExpressionMaterialAttributeLayers* LayerParameter = Cast<UMaterialExpressionMaterialAttributeLayers>(Expression))
		{
			// there should only be one Material attribute layer expression per material
			check(ParamCache.LayerParameterName == NAME_None);
			ParamCache.LayerParameterName = LayerParameter->ParameterName;

			// look into the instance static parameters first for overrides
			UMaterialFunctionInterface* Function = nullptr;
			const FStaticMaterialLayersParameter* StaticLayers = InStaticParameters.MaterialLayersParameters.FindByPredicate([LayerParameterName = LayerParameter->ParameterName](const FStaticMaterialLayersParameter& Layers)
			{
				return LayerParameterName == Layers.ParameterInfo.Name;
			});

			// If we found one cache those instead of what is on the material itself since they take precedence
			if (StaticLayers)
			{
				// Replicate FStaticMaterialLayersParameter::GetParameterAssociatedFunction behavior while caching all function needed info

				// Cache layer parameters
				for (UMaterialFunctionInterface* Layer : StaticLayers->Value.Layers)
				{
					TMap<FName, FMaterialParamExpressionData>& LayerCache = ParamCache.LayerParameters.AddDefaulted_GetRef();
					CacheMaterialFunctionParameterData(Layer, LayerCache);
				}

				// Cache blend parameters
				for (UMaterialFunctionInterface* Blend : StaticLayers->Value.Blends)
				{
					TMap<FName, FMaterialParamExpressionData>& BlendCache = ParamCache.LayerParameters.AddDefaulted_GetRef();
					CacheMaterialFunctionParameterData(Blend, BlendCache);
				}
			}
			else
			{
				// Cache layer parameters
				for (UMaterialFunctionInterface* Layer : LayerParameter->GetLayers())
				{
					TMap<FName, FMaterialParamExpressionData>& LayerCache = ParamCache.LayerParameters.AddDefaulted_GetRef();
					CacheMaterialFunctionParameterData(Layer, LayerCache);
				}

				// Cache blend parameters
				for (UMaterialFunctionInterface* Blend : LayerParameter->GetBlends())
				{
					TMap<FName, FMaterialParamExpressionData>& BlendCache = ParamCache.LayerParameters.AddDefaulted_GetRef();
					CacheMaterialFunctionParameterData(Blend, BlendCache);
				}
			}
		}
	}
	return ParamCache;
}

void UMaterialEditorPreviewParameters::PostEditChangeProperty(FPropertyChangedEvent& PropertyChangedEvent)
{
	if (PreviewMaterial && PropertyChangedEvent.ChangeType != EPropertyChangeType::Interactive)
	{
		FProperty* PropertyThatChanged = PropertyChangedEvent.Property;
		if (OriginalFunction == nullptr)
		{
			CopyToSourceInstance();
			PreviewMaterial->PostEditChangeProperty(PropertyChangedEvent);
		}
		else
		{
			ApplySourceFunctionChanges();
			if (OriginalFunction->PreviewMaterial)
			{
				OriginalFunction->PreviewMaterial->PostEditChangeProperty(PropertyChangedEvent);
			}
		}
	}
}

void UMaterialEditorPreviewParameters::AssignParameterToGroup(UMaterial* ParentMaterial, UDEditorParameterValue* ParameterValue, FName* OptionalGroupName)
{
	check(ParentMaterial);
	check(ParameterValue);

	FName ParameterGroupName;
	if (OptionalGroupName)
	{
		ParameterGroupName = *OptionalGroupName;
	}
	else
	{
		ParentMaterial->GetGroupName(ParameterValue->ParameterInfo, ParameterGroupName);
	}
	
	if (ParameterGroupName == TEXT("") || ParameterGroupName == TEXT("None"))
	{
		ParameterGroupName = TEXT("None");
	}
	IMaterialEditorModule* MaterialEditorModule = &FModuleManager::LoadModuleChecked<IMaterialEditorModule>("MaterialEditor");
	
	// Material layers
	UDEditorMaterialLayersParameterValue* MaterialLayerParam = Cast<UDEditorMaterialLayersParameterValue>(ParameterValue);
	if (ParameterValue->ParameterInfo.Association == EMaterialParameterAssociation::GlobalParameter)
	{
		if (MaterialLayerParam)
		{
			ParameterGroupName = FMaterialPropertyHelpers::LayerParamName;
		}
		else
		{
			FString AppendedGroupName = GlobalGroupPrefix.ToString();
			if (ParameterGroupName != TEXT("None"))
			{
				ParameterGroupName.AppendString(AppendedGroupName);
				ParameterGroupName = FName(*AppendedGroupName);
			}
			else
			{
				ParameterGroupName = TEXT("Global");
			}
		}
	}

	FEditorParameterGroup& CurrentGroup = FMaterialPropertyHelpers::GetParameterGroup(PreviewMaterial, ParameterGroupName, ParameterGroups);
	CurrentGroup.GroupAssociation = ParameterValue->ParameterInfo.Association;
	ParameterValue->SetFlags(RF_Transactional);
	CurrentGroup.Parameters.Add(ParameterValue);
}

void UMaterialEditorPreviewParameters::RegenerateArrays()
{
	ParameterGroups.Empty();
	if (PreviewMaterial)
	{
		// Only operate on base materials
		UMaterial* ParentMaterial = PreviewMaterial;

		// Use param cache to lookup group and sort priority
		auto AssignGroupAndSortPriority = [this, ParentMaterial](UDEditorParameterValue* InEditorParamValue, const FMaterialExpressionParameterDataCache& InCachedExpressionData)
		{
			const FMaterialParamExpressionData* ParamData = nullptr;
			if (InEditorParamValue->ParameterInfo.Association == EMaterialParameterAssociation::GlobalParameter)
			{
				ParamData = InCachedExpressionData.GlobalParameters.Find(InEditorParamValue->ParameterInfo.Name);
			}
			// if the association is not 'global parameter', look into attribute layers if we have a potentially valid index
			else if (InEditorParamValue->ParameterInfo.Index >= 0)
			{
				if (InEditorParamValue->ParameterInfo.Association == EMaterialParameterAssociation::LayerParameter
					&& InCachedExpressionData.LayerParameters.IsValidIndex(InEditorParamValue->ParameterInfo.Index))
				{
					ParamData = InCachedExpressionData.LayerParameters[InEditorParamValue->ParameterInfo.Index].Find(InEditorParamValue->ParameterInfo.Name);
				}
				else if (InEditorParamValue->ParameterInfo.Association == EMaterialParameterAssociation::BlendParameter
					&& InCachedExpressionData.BlendParameters.IsValidIndex(InEditorParamValue->ParameterInfo.Index))
				{
					ParamData = InCachedExpressionData.BlendParameters[InEditorParamValue->ParameterInfo.Index].Find(InEditorParamValue->ParameterInfo.Name);
				}
			}
			FName GroupName = NAME_None;
			if (ParamData)
			{
				InEditorParamValue->SortPriority = ParamData->SortPriority;
				GroupName = ParamData->Group;
			}
			AssignParameterToGroup(ParentMaterial, InEditorParamValue, &GroupName);
		};

		// This can run before UMaterial::PostEditChangeProperty has a chance to run, so explicitly call UpdateCachedExpressionData here
		PreviewMaterial->UpdateCachedExpressionData();

		// Cache relevant material expression data used to resolve editor param value info in RegenerateArrays
		//@todo FH: can this be/should be part of `UpdateCachedExpressionData`?
		FMaterialExpressionParameterDataCache ExpressionParameterDataCache = CacheMaterialExpressionParameterData(PreviewMaterial, FStaticParameterSet());

		// Loop through all types of parameters for this material and add them to the parameter arrays.
		TArray<FMaterialParameterInfo> ParameterInfo;
		TArray<FGuid> Guids;
		ParentMaterial->GetAllVectorParameterInfo(ParameterInfo, Guids);

		// Vector Parameters.
		for (int32 ParameterIdx = 0; ParameterIdx < ParameterInfo.Num(); ParameterIdx++)
		{
			UDEditorVectorParameterValue& ParameterValue = *(NewObject<UDEditorVectorParameterValue>(this));
			FName ParameterName = ParameterInfo[ParameterIdx].Name;
			FLinearColor Value;
			ParameterValue.bOverride = true;
			ParameterValue.ExpressionId = Guids[ParameterIdx];
			ParameterValue.ParameterInfo = ParameterInfo[ParameterIdx];
			if (PreviewMaterial->GetVectorParameterValue(ParameterValue.ParameterInfo, Value))
			{
				ParameterValue.ParameterValue = Value;
				PreviewMaterial->IsVectorParameterUsedAsChannelMask(ParameterValue.ParameterInfo, ParameterValue.bIsUsedAsChannelMask);		
				PreviewMaterial->GetVectorParameterChannelNames(ParameterValue.ParameterInfo, ParameterValue.ChannelNames);
			}
			AssignGroupAndSortPriority(&ParameterValue, ExpressionParameterDataCache);
		}

		// Scalar Parameters.
		ParentMaterial->GetAllScalarParameterInfo(ParameterInfo, Guids);
		for (int32 ParameterIdx = 0; ParameterIdx < ParameterInfo.Num(); ParameterIdx++)
		{
			UDEditorScalarParameterValue& ParameterValue = *(NewObject<UDEditorScalarParameterValue>(this));
			FName ParameterName = ParameterInfo[ParameterIdx].Name;
			float Value;

			ParameterValue.bOverride = true;
			ParameterValue.ParameterInfo = ParameterInfo[ParameterIdx];
			ParameterValue.ExpressionId = Guids[ParameterIdx];

			if (PreviewMaterial->GetScalarParameterValue(ParameterValue.ParameterInfo, Value))
			{
				ParentMaterial->GetScalarParameterSliderMinMax(ParameterName, ParameterValue.SliderMin, ParameterValue.SliderMax);
				ParentMaterial->IsScalarParameterUsedAsAtlasPosition(ParameterName, ParameterValue.AtlasData.bIsUsedAsAtlasPosition, ParameterValue.AtlasData.Curve, ParameterValue.AtlasData.Atlas);
				ParameterValue.ParameterValue = Value;
			}
			AssignGroupAndSortPriority(&ParameterValue, ExpressionParameterDataCache);
		}

		// Texture Parameters.
		ParentMaterial->GetAllTextureParameterInfo(ParameterInfo, Guids);
		for (int32 ParameterIdx = 0; ParameterIdx < ParameterInfo.Num(); ParameterIdx++)
		{
			UDEditorTextureParameterValue& ParameterValue = *(NewObject<UDEditorTextureParameterValue>(this));
			FName ParameterName = ParameterInfo[ParameterIdx].Name;
			UTexture* Value;

			ParameterValue.bOverride = true;
			ParameterValue.ParameterInfo = ParameterInfo[ParameterIdx];
			ParameterValue.ExpressionId = Guids[ParameterIdx];

			if (PreviewMaterial->GetTextureParameterValue(ParameterValue.ParameterInfo, Value))
			{
				ParameterValue.ParameterValue = Value;
				PreviewMaterial->GetTextureParameterChannelNames(ParameterValue.ParameterInfo, ParameterValue.ChannelNames);
			}
			AssignGroupAndSortPriority(&ParameterValue, ExpressionParameterDataCache);
		}

		// Runtime Virtual Texture Parameters.
		ParentMaterial->GetAllTextureParameterInfo(ParameterInfo, Guids);
		for (int32 ParameterIdx = 0; ParameterIdx < ParameterInfo.Num(); ParameterIdx++)
		{
			UDEditorRuntimeVirtualTextureParameterValue& ParameterValue = *(NewObject<UDEditorRuntimeVirtualTextureParameterValue>(this));
			FName ParameterName = ParameterInfo[ParameterIdx].Name;
			URuntimeVirtualTexture* Value;

			ParameterValue.bOverride = true;
			ParameterValue.ParameterInfo = ParameterInfo[ParameterIdx];
			ParameterValue.ExpressionId = Guids[ParameterIdx];

			if (PreviewMaterial->GetRuntimeVirtualTextureParameterValue(ParameterValue.ParameterInfo, Value))
			{
				ParameterValue.ParameterValue = Value;
			}
			AssignGroupAndSortPriority(&ParameterValue, ExpressionParameterDataCache);
		}

		// Font Parameters.
		ParentMaterial->GetAllFontParameterInfo(ParameterInfo, Guids);
		for (int32 ParameterIdx = 0; ParameterIdx < ParameterInfo.Num(); ParameterIdx++)
		{
			UDEditorFontParameterValue& ParameterValue = *(NewObject<UDEditorFontParameterValue>(this));
			FName ParameterName = ParameterInfo[ParameterIdx].Name;
			UFont* FontValue;
			int32 FontPage;

			ParameterValue.bOverride = true;
			ParameterValue.ParameterInfo = ParameterInfo[ParameterIdx];
			ParameterValue.ExpressionId = Guids[ParameterIdx];

			if (PreviewMaterial->GetFontParameterValue(ParameterValue.ParameterInfo, FontValue, FontPage))
			{
				ParameterValue.ParameterValue.FontValue = FontValue;
				ParameterValue.ParameterValue.FontPage = FontPage;
			}
			AssignGroupAndSortPriority(&ParameterValue, ExpressionParameterDataCache);
		}

		// Get all static parameters from the source instance.  This will handle inheriting parent values.
		FStaticParameterSet SourceStaticParameters;
		// Static Material Layers Parameters
		ParentMaterial->GetAllMaterialLayersParameterInfo(ParameterInfo, Guids);
		SourceStaticParameters.MaterialLayersParameters.AddZeroed(ParameterInfo.Num());

		for (int32 ParameterIdx = 0; ParameterIdx < ParameterInfo.Num(); ParameterIdx++)
		{
			FStaticMaterialLayersParameter& ParameterValue = SourceStaticParameters.MaterialLayersParameters[ParameterIdx];
			ParameterValue.ParameterInfo = ParameterInfo[ParameterIdx];
			FMaterialLayersFunctions Value = FMaterialLayersFunctions();
			FGuid ExpressionId = Guids[ParameterIdx];

			ParameterValue.bOverride = true;

			//get the settings from the parent in the MIC chain
			if (PreviewMaterial->GetMaterialLayersParameterValue(ParameterValue.ParameterInfo, Value, ExpressionId))
			{
				ParameterValue.Value = Value;
			}
			ParameterValue.ExpressionGUID = ExpressionId;
		}

		// Static Switch Parameters
		ParentMaterial->GetAllStaticSwitchParameterInfo(ParameterInfo, Guids);
		SourceStaticParameters.StaticSwitchParameters.AddZeroed(ParameterInfo.Num());

		for (int32 ParameterIdx = 0; ParameterIdx < ParameterInfo.Num(); ParameterIdx++)
		{
			FStaticSwitchParameter& ParameterValue = SourceStaticParameters.StaticSwitchParameters[ParameterIdx];
			ParameterValue.ParameterInfo = ParameterInfo[ParameterIdx];
			bool Value = false;
			FGuid ExpressionId = Guids[ParameterIdx];

			ParameterValue.bOverride = true;

			//get the settings from the parent in the MIC chain
			if (PreviewMaterial->GetStaticSwitchParameterValue(ParameterValue.ParameterInfo, Value, ExpressionId))
			{
				ParameterValue.Value = Value;
			}
			ParameterValue.ExpressionGUID = ExpressionId;
		}

		// Static Component Mask Parameters
		ParentMaterial->GetAllStaticComponentMaskParameterInfo(ParameterInfo, Guids);
		SourceStaticParameters.StaticComponentMaskParameters.AddZeroed(ParameterInfo.Num());
		for (int32 ParameterIdx = 0; ParameterIdx < ParameterInfo.Num(); ParameterIdx++)
		{
			FStaticComponentMaskParameter& ParameterValue = SourceStaticParameters.StaticComponentMaskParameters[ParameterIdx];
			bool R = false;
			bool G = false;
			bool B = false;
			bool A = false;
			FGuid ExpressionId = Guids[ParameterIdx];

			ParameterValue.bOverride = true;
			ParameterValue.ParameterInfo = ParameterInfo[ParameterIdx];

			//get the settings from the parent in the MIC chain
			if (PreviewMaterial->GetStaticComponentMaskParameterValue(ParameterValue.ParameterInfo, R, G, B, A, ExpressionId))
			{
				ParameterValue.R = R;
				ParameterValue.G = G;
				ParameterValue.B = B;
				ParameterValue.A = A;
			}
			ParameterValue.ExpressionGUID = ExpressionId;
		}

		// Copy material layer Parameters
		for (int32 ParameterIdx = 0; ParameterIdx < SourceStaticParameters.MaterialLayersParameters.Num(); ParameterIdx++)
		{
			FStaticMaterialLayersParameter MaterialLayersParameterValue = FStaticMaterialLayersParameter(SourceStaticParameters.MaterialLayersParameters[ParameterIdx]);
			UDEditorMaterialLayersParameterValue& ParameterValue = *(NewObject<UDEditorMaterialLayersParameterValue>(this));
			ParameterValue.ParameterValue = MaterialLayersParameterValue.Value;
			ParameterValue.bOverride = MaterialLayersParameterValue.bOverride;
			ParameterValue.ParameterInfo = MaterialLayersParameterValue.ParameterInfo;
			ParameterValue.ExpressionId = MaterialLayersParameterValue.ExpressionGUID;

			AssignGroupAndSortPriority(&ParameterValue, ExpressionParameterDataCache);
		}

		// Copy Static Switch Parameters
		for (int32 ParameterIdx = 0; ParameterIdx < SourceStaticParameters.StaticSwitchParameters.Num(); ParameterIdx++)
		{
			FStaticSwitchParameter StaticSwitchParameterValue = FStaticSwitchParameter(SourceStaticParameters.StaticSwitchParameters[ParameterIdx]);
			UDEditorStaticSwitchParameterValue& ParameterValue = *(NewObject<UDEditorStaticSwitchParameterValue>(this));
			ParameterValue.ParameterValue = StaticSwitchParameterValue.Value;
			ParameterValue.bOverride = StaticSwitchParameterValue.bOverride;
			ParameterValue.ParameterInfo = StaticSwitchParameterValue.ParameterInfo;
			ParameterValue.ExpressionId = StaticSwitchParameterValue.ExpressionGUID;

			AssignGroupAndSortPriority(&ParameterValue, ExpressionParameterDataCache);
		}

		// Copy Static Component Mask Parameters
		for (int32 ParameterIdx = 0; ParameterIdx < SourceStaticParameters.StaticComponentMaskParameters.Num(); ParameterIdx++)
		{
			FStaticComponentMaskParameter StaticComponentMaskParameterValue = FStaticComponentMaskParameter(SourceStaticParameters.StaticComponentMaskParameters[ParameterIdx]);
			UDEditorStaticComponentMaskParameterValue& ParameterValue = *(NewObject<UDEditorStaticComponentMaskParameterValue>(this));
			ParameterValue.ParameterValue.R = StaticComponentMaskParameterValue.R;
			ParameterValue.ParameterValue.G = StaticComponentMaskParameterValue.G;
			ParameterValue.ParameterValue.B = StaticComponentMaskParameterValue.B;
			ParameterValue.ParameterValue.A = StaticComponentMaskParameterValue.A;
			ParameterValue.bOverride = StaticComponentMaskParameterValue.bOverride;
			ParameterValue.ParameterInfo = StaticComponentMaskParameterValue.ParameterInfo;
			ParameterValue.ExpressionId = StaticComponentMaskParameterValue.ExpressionGUID;
			AssignGroupAndSortPriority(&ParameterValue, ExpressionParameterDataCache);
		}

	}
	// sort contents of groups
	for (int32 ParameterIdx = 0; ParameterIdx < ParameterGroups.Num(); ParameterIdx++)
	{
		FEditorParameterGroup & ParamGroup = ParameterGroups[ParameterIdx];
		struct FCompareUDEditorParameterValueByParameterName
		{
			FORCEINLINE bool operator()(const UDEditorParameterValue& A, const UDEditorParameterValue& B) const
			{
				FString AName = A.ParameterInfo.Name.ToString();
				FString BName = B.ParameterInfo.Name.ToString();
				return A.SortPriority != B.SortPriority ? A.SortPriority < B.SortPriority : AName < BName;
			}
		};
		ParamGroup.Parameters.Sort(FCompareUDEditorParameterValueByParameterName());
	}

	// sort groups itself pushing defaults to end
	struct FCompareFEditorParameterGroupByName
	{
		FORCEINLINE bool operator()(const FEditorParameterGroup& A, const FEditorParameterGroup& B) const
		{
			FString AName = A.GroupName.ToString();
			FString BName = B.GroupName.ToString();
			if (AName == TEXT("none"))
			{
				return false;
			}
			if (BName == TEXT("none"))
			{
				return false;
			}
			return A.GroupSortPriority != B.GroupSortPriority ? A.GroupSortPriority < B.GroupSortPriority : AName < BName;
		}
	};
	ParameterGroups.Sort(FCompareFEditorParameterGroupByName());
	TArray<struct FEditorParameterGroup> ParameterDefaultGroups;
	for (int32 ParameterIdx = 0; ParameterIdx < ParameterGroups.Num(); ParameterIdx++)
	{
		FEditorParameterGroup & ParamGroup = ParameterGroups[ParameterIdx];

		if (ParamGroup.GroupName == TEXT("None"))
		{
			ParameterDefaultGroups.Add(ParamGroup);
			ParameterGroups.RemoveAt(ParameterIdx);
			break;
		}
	}
	if (ParameterDefaultGroups.Num() > 0)
	{
		ParameterGroups.Append(ParameterDefaultGroups);
	}

}

void UMaterialEditorPreviewParameters::CopyToSourceInstance()
{
	if (PreviewMaterial->IsTemplate(RF_ClassDefaultObject) == false && OriginalMaterial != nullptr)
	{
		OriginalMaterial->MarkPackageDirty();
		// Scalar Parameters
		for (int32 GroupIdx = 0; GroupIdx < ParameterGroups.Num(); GroupIdx++)
		{
			FEditorParameterGroup & Group = ParameterGroups[GroupIdx];
			for (int32 ParameterIdx = 0; ParameterIdx < Group.Parameters.Num(); ParameterIdx++)
			{
				if (Group.Parameters[ParameterIdx] == NULL)
				{
					continue;
				}
				UDEditorScalarParameterValue* ScalarParameterValue = Cast<UDEditorScalarParameterValue>(Group.Parameters[ParameterIdx]);
				if (ScalarParameterValue)
				{
					PreviewMaterial->SetScalarParameterValueEditorOnly(ScalarParameterValue->ParameterInfo.Name, ScalarParameterValue->ParameterValue);
					continue;
				}
				UDEditorFontParameterValue* FontParameterValue = Cast<UDEditorFontParameterValue>(Group.Parameters[ParameterIdx]);
				if (FontParameterValue)
				{
					PreviewMaterial->SetFontParameterValueEditorOnly(FontParameterValue->ParameterInfo.Name, FontParameterValue->ParameterValue.FontValue, FontParameterValue->ParameterValue.FontPage);
					continue;
				}
				UDEditorTextureParameterValue* TextureParameterValue = Cast<UDEditorTextureParameterValue>(Group.Parameters[ParameterIdx]);
				if (TextureParameterValue)
				{
					PreviewMaterial->SetTextureParameterValueEditorOnly(TextureParameterValue->ParameterInfo.Name, TextureParameterValue->ParameterValue);
					continue;
				}
				UDEditorRuntimeVirtualTextureParameterValue* RuntimeVirtualTextureParameterValue = Cast<UDEditorRuntimeVirtualTextureParameterValue>(Group.Parameters[ParameterIdx]);
				if (RuntimeVirtualTextureParameterValue)
				{
					PreviewMaterial->SetRuntimeVirtualTextureParameterValueEditorOnly(RuntimeVirtualTextureParameterValue->ParameterInfo.Name, RuntimeVirtualTextureParameterValue->ParameterValue);
					continue;
				}
				UDEditorVectorParameterValue* VectorParameterValue = Cast<UDEditorVectorParameterValue>(Group.Parameters[ParameterIdx]);
				if (VectorParameterValue)
				{
					PreviewMaterial->SetVectorParameterValueEditorOnly(VectorParameterValue->ParameterInfo.Name, VectorParameterValue->ParameterValue);
						continue;
				}
				UDEditorStaticComponentMaskParameterValue* MaskParameterValue = Cast<UDEditorStaticComponentMaskParameterValue>(Group.Parameters[ParameterIdx]);
				if (MaskParameterValue)
				{
					bool MaskR = MaskParameterValue->ParameterValue.R;
					bool MaskG = MaskParameterValue->ParameterValue.G;
					bool MaskB = MaskParameterValue->ParameterValue.B;
					bool MaskA = MaskParameterValue->ParameterValue.A;
					FGuid ExpressionIdValue = MaskParameterValue->ExpressionId;
					PreviewMaterial->SetStaticComponentMaskParameterValueEditorOnly(MaskParameterValue->ParameterInfo.Name, MaskR, MaskG, MaskB, MaskA, ExpressionIdValue);
					continue;
				}
				UDEditorStaticSwitchParameterValue* SwitchParameterValue = Cast<UDEditorStaticSwitchParameterValue>(Group.Parameters[ParameterIdx]);
				if (SwitchParameterValue)
				{
					bool SwitchValue = SwitchParameterValue->ParameterValue;
					PreviewMaterial->SetStaticSwitchParameterValueEditorOnly(SwitchParameterValue->ParameterInfo.Name, SwitchValue, SwitchParameterValue->ExpressionId);
					continue;
				}
			}
		}
	}
}

FName UMaterialEditorPreviewParameters::GlobalGroupPrefix = FName("Global ");

void UMaterialEditorPreviewParameters::ApplySourceFunctionChanges()
{
	if (OriginalFunction != nullptr)
	{
		CopyToSourceInstance();

		OriginalFunction->MarkPackageDirty();
		// Scalar Parameters
		for (int32 GroupIdx = 0; GroupIdx < ParameterGroups.Num(); GroupIdx++)
		{
			FEditorParameterGroup & Group = ParameterGroups[GroupIdx];
			for (int32 ParameterIdx = 0; ParameterIdx < Group.Parameters.Num(); ParameterIdx++)
			{
				if (Group.Parameters[ParameterIdx] == NULL)
				{
					continue;
				}
				UDEditorScalarParameterValue * ScalarParameterValue = Cast<UDEditorScalarParameterValue>(Group.Parameters[ParameterIdx]);
				if (ScalarParameterValue)
				{
					OriginalFunction->SetScalarParameterValueEditorOnly(ScalarParameterValue->ParameterInfo.Name, ScalarParameterValue->ParameterValue);
					continue;
				}
				UDEditorFontParameterValue * FontParameterValue = Cast<UDEditorFontParameterValue>(Group.Parameters[ParameterIdx]);
				if (FontParameterValue)
				{
					OriginalFunction->SetFontParameterValueEditorOnly(FontParameterValue->ParameterInfo.Name, FontParameterValue->ParameterValue.FontValue, FontParameterValue->ParameterValue.FontPage);
					continue;
				}
				UDEditorTextureParameterValue * TextureParameterValue = Cast<UDEditorTextureParameterValue>(Group.Parameters[ParameterIdx]);
				if (TextureParameterValue)
				{
					OriginalFunction->SetTextureParameterValueEditorOnly(TextureParameterValue->ParameterInfo.Name, TextureParameterValue->ParameterValue);
					continue;
				}
				UDEditorRuntimeVirtualTextureParameterValue * RuntimeVirtualTextureParameterValue = Cast<UDEditorRuntimeVirtualTextureParameterValue>(Group.Parameters[ParameterIdx]);
				if (RuntimeVirtualTextureParameterValue)
				{
					OriginalFunction->SetRuntimeVirtualTextureParameterValueEditorOnly(RuntimeVirtualTextureParameterValue->ParameterInfo.Name, RuntimeVirtualTextureParameterValue->ParameterValue);
					continue;
				}
				UDEditorVectorParameterValue * VectorParameterValue = Cast<UDEditorVectorParameterValue>(Group.Parameters[ParameterIdx]);
				if (VectorParameterValue)
				{
					OriginalFunction->SetVectorParameterValueEditorOnly(VectorParameterValue->ParameterInfo.Name, VectorParameterValue->ParameterValue);
					continue;
				}
				UDEditorStaticComponentMaskParameterValue * MaskParameterValue = Cast<UDEditorStaticComponentMaskParameterValue>(Group.Parameters[ParameterIdx]);
				if (MaskParameterValue)
				{
					bool MaskR = MaskParameterValue->ParameterValue.R;
					bool MaskG = MaskParameterValue->ParameterValue.G;
					bool MaskB = MaskParameterValue->ParameterValue.B;
					bool MaskA = MaskParameterValue->ParameterValue.A;
					FGuid ExpressionIdValue = MaskParameterValue->ExpressionId;
					OriginalFunction->SetStaticComponentMaskParameterValueEditorOnly(MaskParameterValue->ParameterInfo.Name, MaskR, MaskG, MaskB, MaskA, ExpressionIdValue);
					continue;
				}
				UDEditorStaticSwitchParameterValue * SwitchParameterValue = Cast<UDEditorStaticSwitchParameterValue>(Group.Parameters[ParameterIdx]);
				if (SwitchParameterValue)
				{
					bool SwitchValue = SwitchParameterValue->ParameterValue;
					OriginalFunction->SetStaticSwitchParameterValueEditorOnly(SwitchParameterValue->ParameterInfo.Name, SwitchValue, SwitchParameterValue->ExpressionId);
					continue;
				}
			}
		}
		UMaterialEditingLibrary::UpdateMaterialFunction(OriginalFunction, PreviewMaterial);
	}
}


#if WITH_EDITOR
void UMaterialEditorPreviewParameters::PostEditUndo()
{
	Super::PostEditUndo();
}
#endif


FName UMaterialEditorInstanceConstant::GlobalGroupPrefix = FName("Global ");

UMaterialEditorInstanceConstant::UMaterialEditorInstanceConstant(const FObjectInitializer& ObjectInitializer)
	: Super(ObjectInitializer)
{
	bIsFunctionPreviewMaterial = false;
	bShowOnlyOverrides = false;
}

void UMaterialEditorInstanceConstant::PostEditChangeProperty(FPropertyChangedEvent& PropertyChangedEvent)
{
	if (SourceInstance)
	{
		FProperty* PropertyThatChanged = PropertyChangedEvent.Property;
		bool bLayersParameterChanged = false;

		FNavigationLockContext NavUpdateLock(ENavigationLockReason::MaterialUpdate);

		if(PropertyThatChanged && PropertyThatChanged->GetName()==TEXT("Parent") )
		{
			if(bIsFunctionPreviewMaterial)
			{
				bIsFunctionInstanceDirty = true;
				ApplySourceFunctionChanges();
			}
			else
			{
				FMaterialUpdateContext Context;

				UpdateSourceInstanceParent();

				Context.AddMaterialInstance(SourceInstance);

				// Fully update static parameters before recreating render state for all components
				SetSourceInstance(SourceInstance);
			}
		
		}
		else if (!bIsFunctionPreviewMaterial)
		{
			// If a material layers parameter changed we need to update it on the source instance
			// immediately so parameters contained within the new functions can be collected
			for (FEditorParameterGroup& Group : ParameterGroups)
			{
				for (UDEditorParameterValue* Parameter : Group.Parameters)
				{
					if (UDEditorMaterialLayersParameterValue* LayersParam = Cast<UDEditorMaterialLayersParameterValue>(Parameter))
					{
						if (SourceInstance->UpdateMaterialLayersParameterValue(LayersParam->ParameterInfo, LayersParam->ParameterValue, LayersParam->bOverride, LayersParam->ExpressionId))
						{
							bLayersParameterChanged = true;
						}	
					}
				}
			}

			if (bLayersParameterChanged)
			{
				RegenerateArrays();
			}
		}

		CopyToSourceInstance(bLayersParameterChanged);

		// Tell our source instance to update itself so the preview updates.
		SourceInstance->PostEditChangeProperty(PropertyChangedEvent);

		// Invalidate the streaming data so that it gets rebuilt.
		SourceInstance->TextureStreamingData.Empty();
	}
}

void  UMaterialEditorInstanceConstant::AssignParameterToGroup(UMaterial*, UDEditorParameterValue* ParameterValue, const FName* OptionalGroupName)
{
	check(ParameterValue);

	FName ParameterGroupName;
	if (OptionalGroupName)
	{
		ParameterGroupName = *OptionalGroupName;
	}
	else
	{
		SourceInstance->GetGroupName(ParameterValue->ParameterInfo, ParameterGroupName);
	}

	if (ParameterGroupName == TEXT("") || ParameterGroupName == TEXT("None"))
	{
		if (bUseOldStyleMICEditorGroups == true)
		{
			if (Cast<UDEditorVectorParameterValue>(ParameterValue))
			{
				ParameterGroupName = TEXT("Vector Parameter Values");
			}
			else if (Cast<UDEditorTextureParameterValue>(ParameterValue))
			{
				ParameterGroupName = TEXT("Texture Parameter Values");
			}
			else if (Cast<UDEditorRuntimeVirtualTextureParameterValue>(ParameterValue))
			{
				ParameterGroupName = TEXT("Texture Parameter Values");
			}
			else if (Cast<UDEditorScalarParameterValue>(ParameterValue))
			{
				ParameterGroupName = TEXT("Scalar Parameter Values");
			}
			else if (Cast<UDEditorStaticSwitchParameterValue>(ParameterValue))
			{
				ParameterGroupName = TEXT("Static Switch Parameter Values");
			}
			else if (Cast<UDEditorStaticComponentMaskParameterValue>(ParameterValue))
			{
				ParameterGroupName = TEXT("Static Component Mask Parameter Values");
			}
			else if (Cast<UDEditorFontParameterValue>(ParameterValue))
			{
				ParameterGroupName = TEXT("Font Parameter Values");
			}
			else if (Cast<UDEditorMaterialLayersParameterValue>(ParameterValue))
			{
				ParameterGroupName = TEXT("Material Layers Parameter Values");
			}
			else
			{
				ParameterGroupName = TEXT("None");
			}
		}
		else
		{
			ParameterGroupName = TEXT("None");
		}

		IMaterialEditorModule* MaterialEditorModule = &FModuleManager::LoadModuleChecked<IMaterialEditorModule>("MaterialEditor");

		// Material layers
		if (ParameterValue->ParameterInfo.Association == EMaterialParameterAssociation::GlobalParameter)
		{
			FString AppendedGroupName = GlobalGroupPrefix.ToString();
			if (ParameterGroupName != TEXT("None"))
			{
				ParameterGroupName.AppendString(AppendedGroupName);
				ParameterGroupName = FName(*AppendedGroupName);
			}
			else
			{
				ParameterGroupName = TEXT("Global");
			}
		}
	}

	FEditorParameterGroup& CurrentGroup = FMaterialPropertyHelpers::GetParameterGroup(Parent->GetMaterial(), ParameterGroupName, ParameterGroups);
	CurrentGroup.GroupAssociation = ParameterValue->ParameterInfo.Association;
	ParameterValue->SetFlags(RF_Transactional);
	CurrentGroup.Parameters.Add(ParameterValue);
}

void UMaterialEditorInstanceConstant::RegenerateArrays()
{
	VisibleExpressions.Empty();
	ParameterGroups.Empty();

	if (Parent)
	{	
		// Use param cache to lookup group and sort priority
		auto AssignGroupAndSortPriority = [this](UDEditorParameterValue* InEditorParamValue, const FMaterialExpressionParameterDataCache& InCachedExpressionData)
		{
			const FMaterialParamExpressionData* ParamData = nullptr;
			if (InEditorParamValue->ParameterInfo.Association == EMaterialParameterAssociation::GlobalParameter)
			{
				ParamData = InCachedExpressionData.GlobalParameters.Find(InEditorParamValue->ParameterInfo.Name);
			}
			// if the association is not 'global parameter', look into attribute layers if we have a potentially valid index
			else if (InEditorParamValue->ParameterInfo.Index >= 0)
			{
				if (InEditorParamValue->ParameterInfo.Association == EMaterialParameterAssociation::LayerParameter
					&& InCachedExpressionData.LayerParameters.IsValidIndex(InEditorParamValue->ParameterInfo.Index))
				{
					ParamData = InCachedExpressionData.LayerParameters[InEditorParamValue->ParameterInfo.Index].Find(InEditorParamValue->ParameterInfo.Name);
				}
				else if (InEditorParamValue->ParameterInfo.Association == EMaterialParameterAssociation::BlendParameter
					&& InCachedExpressionData.BlendParameters.IsValidIndex(InEditorParamValue->ParameterInfo.Index))
				{
					ParamData = InCachedExpressionData.BlendParameters[InEditorParamValue->ParameterInfo.Index].Find(InEditorParamValue->ParameterInfo.Name);
				}
			}
			if (ParamData)
			{
				InEditorParamValue->SortPriority = ParamData->SortPriority;
			}
			AssignParameterToGroup(nullptr/*useless param: Parent->GetMaterial()*/, InEditorParamValue, ParamData ? &ParamData->Group : nullptr);
		};

		// Only operate on base materials
		UMaterial* ParentMaterial = Parent->GetMaterial();
		SourceInstance->UpdateParameterNames();	// Update any parameter names that may have changed.
		SourceInstance->UpdateCachedLayerParameters();

		// Get all static parameters from the source instance.  This will handle inheriting parent values.	
		FStaticParameterSet SourceStaticParameters;
 		SourceInstance->GetStaticParameterValues(SourceStaticParameters);

		// Loop through all types of parameters for this material and add them to the parameter arrays.
		TArray<FMaterialParameterInfo> OutParameterInfo;
		TArray<FGuid> Guids;
		// Need to get layer info first as other params are collected from layers
		SourceInstance->GetAllMaterialLayersParameterInfo(OutParameterInfo, Guids);
		// Copy Static Material Layers Parameters
		for (int32 ParameterIdx = 0; ParameterIdx < SourceStaticParameters.MaterialLayersParameters.Num(); ParameterIdx++)
		{
			FStaticMaterialLayersParameter MaterialLayersParameterParameterValue = FStaticMaterialLayersParameter(SourceStaticParameters.MaterialLayersParameters[ParameterIdx]);
			UDEditorMaterialLayersParameterValue& ParameterValue = *(NewObject<UDEditorMaterialLayersParameterValue>(this));

			ParameterValue.ParameterValue = MaterialLayersParameterParameterValue.Value;
			ParameterValue.bOverride = MaterialLayersParameterParameterValue.bOverride;
			ParameterValue.ParameterInfo = MaterialLayersParameterParameterValue.ParameterInfo;
			ParameterValue.ExpressionId = MaterialLayersParameterParameterValue.ExpressionGUID;

			AssignParameterToGroup(ParentMaterial, &ParameterValue);
		}

		// Cache relevant material expression data to resolve editor param value info
		FMaterialExpressionParameterDataCache ExpressionParameterDataCache = CacheMaterialExpressionParameterData(SourceInstance->GetMaterial(), SourceInstance->GetStaticParameters());

		// Scalar Parameters.
		SourceInstance->GetAllScalarParameterInfo(OutParameterInfo, Guids);		
		for (int32 ParameterIdx = 0; ParameterIdx < OutParameterInfo.Num(); ParameterIdx++)
		{			
			UDEditorScalarParameterValue* ParamValue = NewObject<UDEditorScalarParameterValue>(this);

			UDEditorScalarParameterValue& ParameterValue = *ParamValue;
			const FMaterialParameterInfo& ParameterInfo = OutParameterInfo[ParameterIdx];

			ParameterValue.bOverride = false;
			ParameterValue.ParameterInfo = ParameterInfo;
			ParameterValue.ExpressionId = Guids[ParameterIdx];

			if (SourceInstance->GetScalarParameterValue(ParameterInfo, ParameterValue.ParameterValue))
			{
				SourceInstance->IsScalarParameterUsedAsAtlasPosition(ParameterInfo, ParameterValue.AtlasData.bIsUsedAsAtlasPosition, ParameterValue.AtlasData.Curve, ParameterValue.AtlasData.Atlas);
				SourceInstance->GetScalarParameterSliderMinMax(ParameterInfo, ParameterValue.SliderMin, ParameterValue.SliderMax);		
			}

			// @todo: This is kind of slow, maybe store these in a map for lookup?
			// See if this keyname exists in the source instance.
			for(int32 ScalarParameterIdx = 0; ScalarParameterIdx < SourceInstance->ScalarParameterValues.Num(); ScalarParameterIdx++)
			{
				FScalarParameterValue& SourceParam = SourceInstance->ScalarParameterValues[ScalarParameterIdx];
				if(ParameterInfo == SourceParam.ParameterInfo)
				{
					ParameterValue.bOverride = true;
					ParameterValue.ParameterValue = SourceParam.ParameterValue;
				}
			}
			AssignGroupAndSortPriority(ParamValue, ExpressionParameterDataCache);
		}
		

		// Vector Parameters.
		SourceInstance->GetAllVectorParameterInfo(OutParameterInfo, Guids);
		for(int32 ParameterIdx = 0; ParameterIdx < OutParameterInfo.Num(); ParameterIdx++)
		{
			UDEditorVectorParameterValue* ParamValue = NewObject<UDEditorVectorParameterValue>(this);

			UDEditorVectorParameterValue& ParameterValue = *ParamValue;
			const FMaterialParameterInfo& ParameterInfo = OutParameterInfo[ParameterIdx];
			
			ParameterValue.bOverride = false;
			ParameterValue.ParameterInfo = ParameterInfo;
			ParameterValue.ExpressionId = Guids[ParameterIdx];

			SourceInstance->GetVectorParameterValue(ParameterInfo, ParameterValue.ParameterValue);
			SourceInstance->IsVectorParameterUsedAsChannelMask(ParameterInfo, ParameterValue.bIsUsedAsChannelMask);
			SourceInstance->GetVectorParameterChannelNames(ParameterInfo, ParameterValue.ChannelNames);

			// @todo: This is kind of slow, maybe store these in a map for lookup?
			// See if this keyname exists in the source instance.
			for(int32 VectorParameterIdx = 0; VectorParameterIdx < SourceInstance->VectorParameterValues.Num(); VectorParameterIdx++)
			{
				FVectorParameterValue& SourceParam = SourceInstance->VectorParameterValues[VectorParameterIdx];
				if(ParameterInfo == SourceParam.ParameterInfo)
				{
					ParameterValue.bOverride = true;
					ParameterValue.ParameterValue = SourceParam.ParameterValue;
				}
			}
			AssignGroupAndSortPriority(ParamValue, ExpressionParameterDataCache);
		}
		

		// Texture Parameters.
		SourceInstance->GetAllTextureParameterInfo(OutParameterInfo, Guids);
		for(int32 ParameterIdx=0; ParameterIdx<OutParameterInfo.Num(); ParameterIdx++)
		{		
			UDEditorTextureParameterValue* ParamValue = NewObject<UDEditorTextureParameterValue>(this);

			UDEditorTextureParameterValue& ParameterValue = *ParamValue;
			const FMaterialParameterInfo& ParameterInfo = OutParameterInfo[ParameterIdx];

			ParameterValue.bOverride = false;
			ParameterValue.ParameterInfo = ParameterInfo;
			ParameterValue.ExpressionId = Guids[ParameterIdx];

			ParameterValue.ParameterValue = nullptr;
			SourceInstance->GetTextureParameterValue(ParameterInfo, ParameterValue.ParameterValue);
			SourceInstance->GetTextureParameterChannelNames(ParameterInfo, ParameterValue.ChannelNames);

			// @todo: This is kind of slow, maybe store these in a map for lookup?
			// See if this keyname exists in the source instance.
			for(int32 TextureParameterIdx=0; TextureParameterIdx<SourceInstance->TextureParameterValues.Num(); TextureParameterIdx++)
			{
				FTextureParameterValue& SourceParam = SourceInstance->TextureParameterValues[TextureParameterIdx];
				if(ParameterInfo == SourceParam.ParameterInfo)
				{
					ParameterValue.bOverride = true;
					ParameterValue.ParameterValue = SourceParam.ParameterValue;
				}
<<<<<<< HEAD
			}
			
			SourceInstance->GetParameterSortPriority(ParameterInfo, ParameterValue.SortPriority);

			AssignParameterToGroup(ParentMaterial, &ParameterValue);
=======
			}			
			AssignGroupAndSortPriority(ParamValue, ExpressionParameterDataCache);
>>>>>>> 3aae9151
		}

		// Runtime Virtual Texture Parameters.
		SourceInstance->GetAllRuntimeVirtualTextureParameterInfo(OutParameterInfo, Guids);
		for (int32 ParameterIdx = 0; ParameterIdx < OutParameterInfo.Num(); ParameterIdx++)
		{
			UDEditorRuntimeVirtualTextureParameterValue* ParamValue = NewObject<UDEditorRuntimeVirtualTextureParameterValue>(this);

			UDEditorRuntimeVirtualTextureParameterValue& ParameterValue = *ParamValue;
			const FMaterialParameterInfo& ParameterInfo = OutParameterInfo[ParameterIdx];

			ParameterValue.bOverride = false;
			ParameterValue.ParameterInfo = ParameterInfo;
			ParameterValue.ExpressionId = Guids[ParameterIdx];

			ParameterValue.ParameterValue = nullptr;
			SourceInstance->GetRuntimeVirtualTextureParameterValue(ParameterInfo, ParameterValue.ParameterValue);

			// @todo: This is kind of slow, maybe store these in a map for lookup?
			// See if this keyname exists in the source instance.
			for (int32 TextureParameterIdx = 0; TextureParameterIdx < SourceInstance->RuntimeVirtualTextureParameterValues.Num(); TextureParameterIdx++)
			{
				FRuntimeVirtualTextureParameterValue& SourceParam = SourceInstance->RuntimeVirtualTextureParameterValues[TextureParameterIdx];
				if (ParameterInfo == SourceParam.ParameterInfo)
				{
					ParameterValue.bOverride = true;
					ParameterValue.ParameterValue = SourceParam.ParameterValue;
				}
				if (ParameterInfo.Name.IsEqual(SourceParam.ParameterInfo.Name) && ParameterInfo.Association == SourceParam.ParameterInfo.Association && ParameterInfo.Index == SourceParam.ParameterInfo.Index)
				{
					ParameterValue.bOverride = true;
					ParameterValue.ParameterValue = SourceParam.ParameterValue;
				}
			}
			AssignGroupAndSortPriority(ParamValue, ExpressionParameterDataCache);
		}

		// Font Parameters.
		SourceInstance->GetAllFontParameterInfo(OutParameterInfo, Guids);
		for(int32 ParameterIdx=0; ParameterIdx<OutParameterInfo.Num(); ParameterIdx++)
		{
			UDEditorFontParameterValue* ParamValue = NewObject<UDEditorFontParameterValue>(this);

			UDEditorFontParameterValue& ParameterValue = *ParamValue;
			const FMaterialParameterInfo& ParameterInfo = OutParameterInfo[ParameterIdx];

			ParameterValue.bOverride = false;
			ParameterValue.ParameterInfo = ParameterInfo;
			ParameterValue.ExpressionId = Guids[ParameterIdx];

			ParameterValue.ParameterValue.FontValue = nullptr;
			ParameterValue.ParameterValue.FontPage = 0;
			SourceInstance->GetFontParameterValue(ParameterInfo, ParameterValue.ParameterValue.FontValue, ParameterValue.ParameterValue.FontPage);

			// @todo: This is kind of slow, maybe store these in a map for lookup?
			// See if this keyname exists in the source instance.
			for(int32 FontParameterIdx = 0; FontParameterIdx < SourceInstance->FontParameterValues.Num(); FontParameterIdx++)
			{
				FFontParameterValue& SourceParam = SourceInstance->FontParameterValues[FontParameterIdx];
				if(ParameterInfo == SourceParam.ParameterInfo)
				{
					ParameterValue.bOverride = true;
					ParameterValue.ParameterValue.FontValue = SourceParam.FontValue;
					ParameterValue.ParameterValue.FontPage = SourceParam.FontPage;
				}
			}	
			AssignGroupAndSortPriority(ParamValue, ExpressionParameterDataCache);
		}

		// Copy Static Switch Parameters
		SourceInstance->GetAllStaticSwitchParameterInfo(OutParameterInfo, Guids);
		for(int32 ParameterIdx = 0; ParameterIdx < SourceStaticParameters.StaticSwitchParameters.Num(); ParameterIdx++)
		{	
			FStaticSwitchParameter StaticSwitchParameterValue = FStaticSwitchParameter(SourceStaticParameters.StaticSwitchParameters[ParameterIdx]);
			UDEditorStaticSwitchParameterValue* ParamValue = NewObject<UDEditorStaticSwitchParameterValue>(this);

			UDEditorStaticSwitchParameterValue& ParameterValue = *ParamValue;

			ParameterValue.ParameterValue = StaticSwitchParameterValue.Value;
			ParameterValue.bOverride = StaticSwitchParameterValue.bOverride;
			ParameterValue.ParameterInfo = StaticSwitchParameterValue.ParameterInfo;
			ParameterValue.ExpressionId = StaticSwitchParameterValue.ExpressionGUID;
			AssignGroupAndSortPriority(ParamValue, ExpressionParameterDataCache);
		}

		// Copy Static Component Mask Parameters
		SourceInstance->GetAllStaticComponentMaskParameterInfo(OutParameterInfo, Guids);
		for(int32 ParameterIdx=0; ParameterIdx<SourceStaticParameters.StaticComponentMaskParameters.Num(); ParameterIdx++)
		{
			FStaticComponentMaskParameter StaticComponentMaskParameterValue = FStaticComponentMaskParameter(SourceStaticParameters.StaticComponentMaskParameters[ParameterIdx]);
			UDEditorStaticComponentMaskParameterValue* ParamValue = NewObject<UDEditorStaticComponentMaskParameterValue>(this);

			UDEditorStaticComponentMaskParameterValue& ParameterValue = *ParamValue;

			ParameterValue.ParameterValue.R = StaticComponentMaskParameterValue.R;
			ParameterValue.ParameterValue.G = StaticComponentMaskParameterValue.G;
			ParameterValue.ParameterValue.B = StaticComponentMaskParameterValue.B;
			ParameterValue.ParameterValue.A = StaticComponentMaskParameterValue.A;
			ParameterValue.bOverride = StaticComponentMaskParameterValue.bOverride;
			ParameterValue.ParameterInfo = StaticComponentMaskParameterValue.ParameterInfo;
			ParameterValue.ExpressionId = StaticComponentMaskParameterValue.ExpressionGUID;
			AssignGroupAndSortPriority(ParamValue, ExpressionParameterDataCache);
		}

		IMaterialEditorModule* MaterialEditorModule = &FModuleManager::LoadModuleChecked<IMaterialEditorModule>( "MaterialEditor" );
		MaterialEditorModule->GetVisibleMaterialParameters(ParentMaterial, SourceInstance, VisibleExpressions);
	}

	// sort contents of groups
	for(int32 ParameterIdx = 0; ParameterIdx < ParameterGroups.Num(); ParameterIdx++)
	{
		FEditorParameterGroup & ParamGroup = ParameterGroups[ParameterIdx];
		struct FCompareUDEditorParameterValueByParameterName
		{
			FORCEINLINE bool operator()(const UDEditorParameterValue& A, const UDEditorParameterValue& B) const
			{
				FString AName = A.ParameterInfo.Name.ToString();
				FString BName = B.ParameterInfo.Name.ToString();
				return A.SortPriority != B.SortPriority ? A.SortPriority < B.SortPriority : AName < BName;
			}
		};
		ParamGroup.Parameters.Sort( FCompareUDEditorParameterValueByParameterName() );
	}	
	
	// sort groups itself pushing defaults to end
	struct FCompareFEditorParameterGroupByName
	{
		FORCEINLINE bool operator()(const FEditorParameterGroup& A, const FEditorParameterGroup& B) const
		{
			FString AName = A.GroupName.ToString();
			FString BName = B.GroupName.ToString();
			if (AName == TEXT("none"))
			{
				return false;
			}
			if (BName == TEXT("none"))
			{
				return false;
			}
			return A.GroupSortPriority != B.GroupSortPriority ? A.GroupSortPriority < B.GroupSortPriority : AName < BName;
		}
	};
	ParameterGroups.Sort( FCompareFEditorParameterGroupByName() );

	TArray<struct FEditorParameterGroup> ParameterDefaultGroups;
	for(int32 ParameterIdx=0; ParameterIdx<ParameterGroups.Num(); ParameterIdx++)
	{
		FEditorParameterGroup & ParamGroup = ParameterGroups[ParameterIdx];
		if (bUseOldStyleMICEditorGroups == false)
		{			
			if (ParamGroup.GroupName == TEXT("None"))
			{
				ParameterDefaultGroups.Add(ParamGroup);
				ParameterGroups.RemoveAt(ParameterIdx);
				break;
			}
		}
		else
		{
			if (ParamGroup.GroupName == TEXT("Vector Parameter Values") || 
				ParamGroup.GroupName == TEXT("Scalar Parameter Values") ||
				ParamGroup.GroupName == TEXT("Texture Parameter Values") ||
				ParamGroup.GroupName == TEXT("Static Switch Parameter Values") ||
				ParamGroup.GroupName == TEXT("Static Component Mask Parameter Values") ||
				ParamGroup.GroupName == TEXT("Font Parameter Values") ||
				ParamGroup.GroupName == TEXT("Material Layers Parameter Values"))
			{
				ParameterDefaultGroups.Add(ParamGroup);
				ParameterGroups.RemoveAt(ParameterIdx);
			}
		}
	}

	if (ParameterDefaultGroups.Num() >0)
	{
		ParameterGroups.Append(ParameterDefaultGroups);
	}

	if (DetailsView.IsValid())
	{
		// Tell our source instance to update itself so the preview updates.
		DetailsView.Pin()->ForceRefresh();
	}
}

#if WITH_EDITOR
void UMaterialEditorInstanceConstant::CleanParameterStack(int32 Index, EMaterialParameterAssociation MaterialType)
{
	check(GIsEditor);
	TArray<FEditorParameterGroup> CleanedGroups;
	for (FEditorParameterGroup Group : ParameterGroups)
	{
		FEditorParameterGroup DuplicatedGroup = FEditorParameterGroup();
		DuplicatedGroup.GroupAssociation = Group.GroupAssociation;
		DuplicatedGroup.GroupName = Group.GroupName;
		DuplicatedGroup.GroupSortPriority = Group.GroupSortPriority;
		for (UDEditorParameterValue* Parameter : Group.Parameters)
		{
			if (Parameter->ParameterInfo.Association != MaterialType
				|| Parameter->ParameterInfo.Index != Index)
			{
				DuplicatedGroup.Parameters.Add(Parameter);
			}
		}
		CleanedGroups.Add(DuplicatedGroup);
	}

	ParameterGroups = CleanedGroups;
	CopyToSourceInstance(true);
}
void UMaterialEditorInstanceConstant::ResetOverrides(int32 Index, EMaterialParameterAssociation MaterialType)
{
	check(GIsEditor);

	for (FEditorParameterGroup Group : ParameterGroups)
	{
		for (UDEditorParameterValue* Parameter : Group.Parameters)
		{
			if (Parameter->ParameterInfo.Association == MaterialType
				&& Parameter->ParameterInfo.Index == Index)
			{
				UDEditorScalarParameterValue* ScalarParameterValue = Cast<UDEditorScalarParameterValue>(Parameter);
				UDEditorVectorParameterValue* VectorParameterValue = Cast<UDEditorVectorParameterValue>(Parameter);
				UDEditorTextureParameterValue* TextureParameterValue = Cast<UDEditorTextureParameterValue>(Parameter);
				UDEditorRuntimeVirtualTextureParameterValue* RuntimeVirtualTextureParameterValue = Cast<UDEditorRuntimeVirtualTextureParameterValue>(Parameter);
				UDEditorFontParameterValue* FontParameterValue = Cast<UDEditorFontParameterValue>(Parameter);
				UDEditorStaticSwitchParameterValue* StaticSwitchParameterValue = Cast<UDEditorStaticSwitchParameterValue>(Parameter);
				UDEditorStaticComponentMaskParameterValue* StaticMaskParameterValue = Cast<UDEditorStaticComponentMaskParameterValue>(Parameter);
				if (ScalarParameterValue)
				{
					float Value;
					Parameter->bOverride = SourceInstance->GetScalarParameterValue(Parameter->ParameterInfo, Value, true);
				}
				if (VectorParameterValue)
				{
					FLinearColor Value;
					Parameter->bOverride = SourceInstance->GetVectorParameterValue(Parameter->ParameterInfo, Value, true);
				}
				if (TextureParameterValue)
				{
					UTexture* Value;
					Parameter->bOverride = SourceInstance->GetTextureParameterValue(Parameter->ParameterInfo, Value, true);
				}
				if (RuntimeVirtualTextureParameterValue)
				{
					URuntimeVirtualTexture* Value;
					Parameter->bOverride = SourceInstance->GetRuntimeVirtualTextureParameterValue(Parameter->ParameterInfo, Value, true);
				}
				if (FontParameterValue)
				{
					UFont* FontValue;
					int32 FontPage;
					Parameter->bOverride = SourceInstance->GetFontParameterValue(Parameter->ParameterInfo, FontValue, FontPage, true);
				}
				if (StaticSwitchParameterValue)
				{
					bool Value;
					FGuid ExpressionId;
					Parameter->bOverride = SourceInstance->GetStaticSwitchParameterValue(Parameter->ParameterInfo, Value, ExpressionId, true);
				}
				if (StaticMaskParameterValue)
				{
					bool R;
					bool G;
					bool B;
					bool A;
					FGuid ExpressionId;
					Parameter->bOverride = SourceInstance->GetStaticComponentMaskParameterValue(Parameter->ParameterInfo, R, G, B, A, ExpressionId, true);
				}
			}
		}
	}
	CopyToSourceInstance(true);

}
#endif

void UMaterialEditorInstanceConstant::CopyToSourceInstance(const bool bForceStaticPermutationUpdate)
{
	if (SourceInstance && !SourceInstance->IsTemplate(RF_ClassDefaultObject))
	{
		if (bIsFunctionPreviewMaterial)
		{
			bIsFunctionInstanceDirty = true;
		}
		else
		{
			SourceInstance->MarkPackageDirty();
		}

		SourceInstance->ClearParameterValuesEditorOnly();

		for (int32 GroupIdx=0; GroupIdx<ParameterGroups.Num(); GroupIdx++)
		{
			FEditorParameterGroup & Group = ParameterGroups[GroupIdx];
			for (int32 ParameterIdx=0; ParameterIdx<Group.Parameters.Num(); ParameterIdx++)
			{
				if (Group.Parameters[ParameterIdx] == NULL)
				{
					continue;
				}

				UDEditorScalarParameterValue* ScalarParameterValue = Cast<UDEditorScalarParameterValue>(Group.Parameters[ParameterIdx]);
				UDEditorVectorParameterValue* VectorParameterValue = Cast<UDEditorVectorParameterValue>(Group.Parameters[ParameterIdx]);
				UDEditorTextureParameterValue* TextureParameterValue = Cast<UDEditorTextureParameterValue>(Group.Parameters[ParameterIdx]);
				UDEditorRuntimeVirtualTextureParameterValue* RuntimeVirtualTextureParameterValue = Cast<UDEditorRuntimeVirtualTextureParameterValue>(Group.Parameters[ParameterIdx]);
				UDEditorFontParameterValue* FontParameterValue = Cast<UDEditorFontParameterValue>(Group.Parameters[ParameterIdx]);
				if (ScalarParameterValue && ScalarParameterValue->bOverride)
				{
					SourceInstance->SetScalarParameterValueEditorOnly(ScalarParameterValue->ParameterInfo, ScalarParameterValue->ParameterValue);
					// Copy from editor parameter to saved FParameter
					if (ScalarParameterValue->AtlasData.bIsUsedAsAtlasPosition)
					{
						FScalarParameterAtlasInstanceData InAtlasData = FScalarParameterAtlasInstanceData();
						InAtlasData.bIsUsedAsAtlasPosition = ScalarParameterValue->AtlasData.bIsUsedAsAtlasPosition;
						InAtlasData.Curve = ScalarParameterValue->AtlasData.Curve;
						InAtlasData.Atlas = ScalarParameterValue->AtlasData.Atlas;
						SourceInstance->SetScalarParameterAtlasEditorOnly(ScalarParameterValue->ParameterInfo, InAtlasData);
					}
				}
				else if (VectorParameterValue && VectorParameterValue->bOverride)
				{
					SourceInstance->SetVectorParameterValueEditorOnly(VectorParameterValue->ParameterInfo, VectorParameterValue->ParameterValue);
				}
				else if (TextureParameterValue && TextureParameterValue->bOverride)
				{
					SourceInstance->SetTextureParameterValueEditorOnly(TextureParameterValue->ParameterInfo, TextureParameterValue->ParameterValue);
				}
				else if (RuntimeVirtualTextureParameterValue && RuntimeVirtualTextureParameterValue->bOverride)
				{
					SourceInstance->SetRuntimeVirtualTextureParameterValueEditorOnly(RuntimeVirtualTextureParameterValue->ParameterInfo, RuntimeVirtualTextureParameterValue->ParameterValue);
				}
				else if (FontParameterValue && FontParameterValue->bOverride)
				{
					SourceInstance->SetFontParameterValueEditorOnly(FontParameterValue->ParameterInfo, FontParameterValue->ParameterValue.FontValue, FontParameterValue->ParameterValue.FontPage);
				}
			}
		}

		FStaticParameterSet NewStaticParameters;
		BuildStaticParametersForSourceInstance(NewStaticParameters);
		SourceInstance->UpdateStaticPermutation(NewStaticParameters, BasePropertyOverrides, bForceStaticPermutationUpdate);

		// Copy phys material back to source instance
		SourceInstance->PhysMaterial = PhysMaterial;

		// Copy the Lightmass settings...
		SourceInstance->SetOverrideCastShadowAsMasked(LightmassSettings.CastShadowAsMasked.bOverride);
		SourceInstance->SetCastShadowAsMasked(LightmassSettings.CastShadowAsMasked.ParameterValue);
		SourceInstance->SetOverrideEmissiveBoost(LightmassSettings.EmissiveBoost.bOverride);
		SourceInstance->SetEmissiveBoost(LightmassSettings.EmissiveBoost.ParameterValue);
		SourceInstance->SetOverrideDiffuseBoost(LightmassSettings.DiffuseBoost.bOverride);
		SourceInstance->SetDiffuseBoost(LightmassSettings.DiffuseBoost.ParameterValue);
		SourceInstance->SetOverrideExportResolutionScale(LightmassSettings.ExportResolutionScale.bOverride);
		SourceInstance->SetExportResolutionScale(LightmassSettings.ExportResolutionScale.ParameterValue);

		// Copy Refraction bias setting
		FMaterialParameterInfo RefractionInfo(TEXT("RefractionDepthBias"));
		SourceInstance->SetScalarParameterValueEditorOnly(RefractionInfo, RefractionDepthBias);

		SourceInstance->bOverrideSubsurfaceProfile = bOverrideSubsurfaceProfile;
		SourceInstance->SubsurfaceProfile = SubsurfaceProfile;

		// Update object references and parameter names.
		SourceInstance->UpdateParameterNames();
		VisibleExpressions.Empty();
		
		// force refresh of visibility of properties
		if (Parent)
		{
			UMaterial* ParentMaterial = Parent->GetMaterial();
			IMaterialEditorModule* MaterialEditorModule = &FModuleManager::LoadModuleChecked<IMaterialEditorModule>("MaterialEditor");
			MaterialEditorModule->GetVisibleMaterialParameters(ParentMaterial, SourceInstance, VisibleExpressions);
		}
	}
}

void UMaterialEditorInstanceConstant::ApplySourceFunctionChanges()
{
	if (bIsFunctionPreviewMaterial && bIsFunctionInstanceDirty)
	{
		CopyToSourceInstance();

		// Copy updated function parameter values	
		SourceFunction->ScalarParameterValues = SourceInstance->ScalarParameterValues;
		SourceFunction->VectorParameterValues = SourceInstance->VectorParameterValues;
		SourceFunction->TextureParameterValues = SourceInstance->TextureParameterValues;
		SourceFunction->RuntimeVirtualTextureParameterValues = SourceInstance->RuntimeVirtualTextureParameterValues;
		SourceFunction->FontParameterValues = SourceInstance->FontParameterValues;

		const FStaticParameterSet& StaticParameters = SourceInstance->GetStaticParameters();
		SourceFunction->StaticSwitchParameterValues = StaticParameters.StaticSwitchParameters;
		SourceFunction->StaticComponentMaskParameterValues = StaticParameters.StaticComponentMaskParameters;

		SourceFunction->MarkPackageDirty();
		bIsFunctionInstanceDirty = false;

		UMaterialEditingLibrary::UpdateMaterialFunction(SourceFunction, nullptr);
	}
}

void UMaterialEditorInstanceConstant::BuildStaticParametersForSourceInstance(FStaticParameterSet& OutStaticParameters)
{
	for(int32 GroupIdx=0; GroupIdx<ParameterGroups.Num(); GroupIdx++)
	{
		FEditorParameterGroup& Group = ParameterGroups[GroupIdx];

		for(int32 ParameterIdx=0; ParameterIdx<Group.Parameters.Num(); ParameterIdx++)
		{
			if (Group.Parameters[ParameterIdx] == NULL)
			{
				continue;
			}

			// Static switch
			UDEditorStaticSwitchParameterValue* StaticSwitchParameterValue = Cast<UDEditorStaticSwitchParameterValue>(Group.Parameters[ParameterIdx]);
			if (StaticSwitchParameterValue && StaticSwitchParameterValue->bOverride)
			{
				bool SwitchValue = StaticSwitchParameterValue->ParameterValue;
				FGuid ExpressionIdValue = StaticSwitchParameterValue->ExpressionId;

				FStaticSwitchParameter* NewParameter = new(OutStaticParameters.StaticSwitchParameters)
					FStaticSwitchParameter(StaticSwitchParameterValue->ParameterInfo, SwitchValue, StaticSwitchParameterValue->bOverride, ExpressionIdValue);
			}

			// Static component mask
			UDEditorStaticComponentMaskParameterValue* StaticComponentMaskParameterValue = Cast<UDEditorStaticComponentMaskParameterValue>(Group.Parameters[ParameterIdx]);
			if (StaticComponentMaskParameterValue && StaticComponentMaskParameterValue->bOverride)
			{
				bool MaskR = StaticComponentMaskParameterValue->ParameterValue.R;
				bool MaskG = StaticComponentMaskParameterValue->ParameterValue.G;
				bool MaskB = StaticComponentMaskParameterValue->ParameterValue.B;
				bool MaskA = StaticComponentMaskParameterValue->ParameterValue.A;
				FGuid ExpressionIdValue = StaticComponentMaskParameterValue->ExpressionId;

				FStaticComponentMaskParameter* NewParameter = new(OutStaticParameters.StaticComponentMaskParameters) 
					FStaticComponentMaskParameter(StaticComponentMaskParameterValue->ParameterInfo, MaskR, MaskG, MaskB, MaskA, StaticComponentMaskParameterValue->bOverride, ExpressionIdValue);
			}

			// Material layers param
			UDEditorMaterialLayersParameterValue* MaterialLayersParameterValue = Cast<UDEditorMaterialLayersParameterValue>(Group.Parameters[ParameterIdx]);
			if (MaterialLayersParameterValue && MaterialLayersParameterValue->bOverride)
			{
				const FMaterialLayersFunctions& MaterialLayers = MaterialLayersParameterValue->ParameterValue;
				FGuid ExpressionIdValue = MaterialLayersParameterValue->ExpressionId;

				FStaticMaterialLayersParameter* NewParameter = new(OutStaticParameters.MaterialLayersParameters)
					FStaticMaterialLayersParameter(MaterialLayersParameterValue->ParameterInfo, MaterialLayers, MaterialLayersParameterValue->bOverride, ExpressionIdValue);
			}
		}
	}
}


void UMaterialEditorInstanceConstant::SetSourceInstance(UMaterialInstanceConstant* MaterialInterface)
{
	check(MaterialInterface);
	SourceInstance = MaterialInterface;
	Parent = SourceInstance->Parent;
	PhysMaterial = SourceInstance->PhysMaterial;

	CopyBasePropertiesFromParent();

	RegenerateArrays();

	//propagate changes to the base material so the instance will be updated if it has a static permutation resource
	FStaticParameterSet NewStaticParameters;
	BuildStaticParametersForSourceInstance(NewStaticParameters);
	SourceInstance->UpdateStaticPermutation(NewStaticParameters);
}

void UMaterialEditorInstanceConstant::SetSourceFunction(UMaterialFunctionInstance* MaterialFunction)
{
	SourceFunction = MaterialFunction;
	bIsFunctionPreviewMaterial = !!(SourceFunction);
}

void UMaterialEditorInstanceConstant::UpdateSourceInstanceParent()
{
	// If the parent was changed to the source instance, set it to NULL
	if( Parent == SourceInstance )
	{
		Parent = NULL;
	}

	SourceInstance->SetParentEditorOnly( Parent );
	SourceInstance->PostEditChange();
}


void UMaterialEditorInstanceConstant::CopyBasePropertiesFromParent()
{
	BasePropertyOverrides = SourceInstance->BasePropertyOverrides;
	// Copy the overrides (if not yet overridden), so they match their true values in the UI
	if (!BasePropertyOverrides.bOverride_OpacityMaskClipValue)
	{
		BasePropertyOverrides.OpacityMaskClipValue = SourceInstance->GetOpacityMaskClipValue();
	}
	if (!BasePropertyOverrides.bOverride_BlendMode)
	{
		BasePropertyOverrides.BlendMode = SourceInstance->GetBlendMode();
	}
	if (!BasePropertyOverrides.bOverride_ShadingModel)
	{
		if (SourceInstance->IsShadingModelFromMaterialExpression())
		{
			BasePropertyOverrides.ShadingModel = MSM_FromMaterialExpression;
		}
		else
		{
			BasePropertyOverrides.ShadingModel = SourceInstance->GetShadingModels().GetFirstShadingModel(); 
		}
	}
	if (!BasePropertyOverrides.bOverride_TwoSided)
	{
		BasePropertyOverrides.TwoSided = SourceInstance->IsTwoSided();
	}
	if (!BasePropertyOverrides.DitheredLODTransition)
	{
		BasePropertyOverrides.DitheredLODTransition = SourceInstance->IsDitheredLODTransition();
	}

	// Copy the Lightmass settings...
	// The lightmass functions (GetCastShadowAsMasked, etc.) check if the value is overridden and returns the current value if so, otherwise returns the parent value
	// So we don't need to wrap these in the same "if not overriding" as above
	LightmassSettings.CastShadowAsMasked.ParameterValue = SourceInstance->GetCastShadowAsMasked();
	LightmassSettings.EmissiveBoost.ParameterValue = SourceInstance->GetEmissiveBoost();
	LightmassSettings.DiffuseBoost.ParameterValue = SourceInstance->GetDiffuseBoost();
	LightmassSettings.ExportResolutionScale.ParameterValue = SourceInstance->GetExportResolutionScale();

	//Copy refraction settings
	SourceInstance->GetRefractionSettings(RefractionDepthBias);

	bOverrideSubsurfaceProfile = SourceInstance->bOverrideSubsurfaceProfile;
	// Copy the subsurface profile. GetSubsurfaceProfile_Internal() will return either the overridden profile or one from a parent
	SubsurfaceProfile = SourceInstance->GetSubsurfaceProfile_Internal();
}

#if WITH_EDITOR
void UMaterialEditorInstanceConstant::PostEditUndo()
{
	Super::PostEditUndo();

	if (bIsFunctionPreviewMaterial && SourceFunction)
	{
		bIsFunctionInstanceDirty = true;
		ApplySourceFunctionChanges();
	}
	else if (SourceInstance)
	{
		FMaterialUpdateContext Context;

		UpdateSourceInstanceParent();

		Context.AddMaterialInstance(SourceInstance);
	}
}
#endif

UMaterialEditorMeshComponent::UMaterialEditorMeshComponent(const FObjectInitializer& ObjectInitializer)
	: Super(ObjectInitializer)
{
}<|MERGE_RESOLUTION|>--- conflicted
+++ resolved
@@ -1282,16 +1282,8 @@
 					ParameterValue.bOverride = true;
 					ParameterValue.ParameterValue = SourceParam.ParameterValue;
 				}
-<<<<<<< HEAD
-			}
-			
-			SourceInstance->GetParameterSortPriority(ParameterInfo, ParameterValue.SortPriority);
-
-			AssignParameterToGroup(ParentMaterial, &ParameterValue);
-=======
 			}			
 			AssignGroupAndSortPriority(ParamValue, ExpressionParameterDataCache);
->>>>>>> 3aae9151
 		}
 
 		// Runtime Virtual Texture Parameters.
