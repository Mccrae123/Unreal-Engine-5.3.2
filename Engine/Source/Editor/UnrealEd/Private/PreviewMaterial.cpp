// Copyright Epic Games, Inc. All Rights Reserved.

#include "MaterialEditor/PreviewMaterial.h"
#include "Modules/ModuleManager.h"
#include "MaterialEditor/DEditorParameterValue.h"
#include "MaterialEditor/DEditorFontParameterValue.h"
#include "MaterialEditor/DEditorMaterialLayersParameterValue.h"
#include "MaterialEditor/DEditorRuntimeVirtualTextureParameterValue.h"
#include "MaterialEditor/DEditorScalarParameterValue.h"
#include "MaterialEditor/DEditorStaticComponentMaskParameterValue.h"
#include "MaterialEditor/DEditorStaticSwitchParameterValue.h"
#include "MaterialEditor/DEditorTextureParameterValue.h"
#include "MaterialEditor/DEditorVectorParameterValue.h"
#include "MaterialEditor/DEditorDoubleVectorParameterValue.h"
#include "AI/NavigationSystemBase.h"
#include "MaterialEditor/MaterialEditorInstanceConstant.h"
#include "MaterialEditor/MaterialEditorPreviewParameters.h"
#include "MaterialEditor/MaterialEditorMeshComponent.h"
#include "MaterialEditorModule.h"
#include "Materials/MaterialInstance.h"
#include "Materials/MaterialInstanceConstant.h"
#include "Materials/MaterialFunctionInstance.h"
#include "Materials/MaterialExpressionScalarParameter.h"
#include "Materials/MaterialExpressionVectorParameter.h"
#include "Materials/MaterialExpressionTextureSampleParameter.h"
#include "Materials/MaterialExpressionRuntimeVirtualTextureSampleParameter.h"
#include "Materials/MaterialExpressionFontSampleParameter.h"
#include "Materials/MaterialExpressionMaterialAttributeLayers.h"
#include "Materials/MaterialExpressionStaticBoolParameter.h"
#include "Materials/MaterialExpressionStaticComponentMaskParameter.h"
#include "UObject/UObjectIterator.h"
#include "PropertyEditorDelegates.h"
#include "IDetailsView.h"
#include "MaterialEditingLibrary.h"
#include "MaterialPropertyHelpers.h"
#include "MaterialStatsCommon.h"

/**
 * Class for rendering the material on the preview mesh in the Material Editor
 */
class FPreviewMaterial : public FMaterialResource
{
public:
	virtual ~FPreviewMaterial()
	{
	}

	/**
	 * Should the shader for this material with the given platform, shader type and vertex 
	 * factory type combination be compiled
	 *
	 * @param Platform		The platform currently being compiled for
	 * @param ShaderType	Which shader is being compiled
	 * @param VertexFactory	Which vertex factory is being compiled (can be NULL)
	 *
	 * @return true if the shader should be compiled
	 */
	virtual bool ShouldCache(EShaderPlatform Platform, const FShaderType* ShaderType, const FVertexFactoryType* VertexFactoryType) const override
	{
		// only generate the needed shaders (which should be very restrictive for fast recompiling during editing)
		// @todo: Add a FindShaderType by fname or something

		if( Material->IsUIMaterial() )
		{
			if (FCString::Stristr(ShaderType->GetName(), TEXT("TSlateMaterialShaderPS")) ||
				FCString::Stristr(ShaderType->GetName(), TEXT("TSlateMaterialShaderVS")))
			{
				return true;
			}
	
		}

		if (Material->IsPostProcessMaterial())
		{
			if (FCString::Stristr(ShaderType->GetName(), TEXT("PostProcess")))
			{
				return true;
			}
		}

		{
			bool bEditorStatsMaterial = Material->bIsMaterialEditorStatsMaterial;

			// Always allow HitProxy shaders.
			if (FCString::Stristr(ShaderType->GetName(), TEXT("HitProxy")))
			{
				return true;
			}

			// we only need local vertex factory for the preview static mesh
			if (VertexFactoryType != FindVertexFactoryType(FName(TEXT("FLocalVertexFactory"), FNAME_Find)))
			{
				//cache for gpu skinned vertex factory if the material allows it
				//this way we can have a preview skeletal mesh
				if (bEditorStatsMaterial ||
					!IsUsedWithSkeletalMesh())
				{
					return false;
				}

				extern ENGINE_API bool IsGPUSkinCacheAvailable(EShaderPlatform Platform);
				bool bSkinCache = IsGPUSkinCacheAvailable(Platform) && (VertexFactoryType == FindVertexFactoryType(FName(TEXT("FGPUSkinPassthroughVertexFactory"), FNAME_Find)));
					
				if (
					VertexFactoryType != FindVertexFactoryType(FName(TEXT("TGPUSkinVertexFactoryDefault"), FNAME_Find)) &&
					VertexFactoryType != FindVertexFactoryType(FName(TEXT("TGPUSkinVertexFactoryUnlimited"), FNAME_Find)) &&
					!bSkinCache
					)
				{
					return false;
				}
			}

			// Only allow shaders that are used in the stats.
			if (bEditorStatsMaterial)
			{
				TMap<FName, TArray<FMaterialStatsUtils::FRepresentativeShaderInfo>> ShaderTypeNamesAndDescriptions;
				FMaterialStatsUtils::GetRepresentativeShaderTypesAndDescriptions(ShaderTypeNamesAndDescriptions, this);

				for (auto DescriptionPair : ShaderTypeNamesAndDescriptions)
				{
					auto &DescriptionArray = DescriptionPair.Value;
					if (DescriptionArray.FindByPredicate([ShaderType = ShaderType](auto& Info) { return Info.ShaderName == ShaderType->GetFName(); }))
					{
						return true;
					}
				}

				return false;
			}

			// look for any of the needed type
			bool bShaderTypeMatches = false;

			// For FMaterialResource::GetRepresentativeInstructionCounts
			if (FCString::Stristr(ShaderType->GetName(), TEXT("MaterialCHSFNoLightMapPolicy")))
			{
				bShaderTypeMatches = true;
			}
			else if (FCString::Stristr(ShaderType->GetName(), TEXT("MobileDirectionalLight")))
			{
				bShaderTypeMatches = true;
			}
			else if (FCString::Stristr(ShaderType->GetName(), TEXT("MobileMovableDirectionalLight")))
			{
				bShaderTypeMatches = true;
			}
			else if (FCString::Stristr(ShaderType->GetName(), TEXT("BasePassPSTDistanceFieldShadowsAndLightMapPolicyHQ")))
			{
				bShaderTypeMatches = true;
			}
			else if (FCString::Stristr(ShaderType->GetName(), TEXT("Simple")))
			{
				bShaderTypeMatches = true;
			}
			else if (FCString::Stristr(ShaderType->GetName(), TEXT("BasePassPSFNoLightMapPolicy")))
			{
				bShaderTypeMatches = true;
			}
			else if (FCString::Stristr(ShaderType->GetName(), TEXT("CachedPointIndirectLightingPolicy")))
			{
				bShaderTypeMatches = true;
			}
			else if (FCString::Stristr(ShaderType->GetName(), TEXT("PrecomputedVolumetricLightmapLightingPolicy")))
			{
				bShaderTypeMatches = true;
			}
			else if (FCString::Stristr(ShaderType->GetName(), TEXT("BasePassPSFSelfShadowedTranslucencyPolicy")))
			{
				bShaderTypeMatches = true;
			}
			// Pick tessellation shader based on material settings
			else if(FCString::Stristr(ShaderType->GetName(), TEXT("BasePassVSFNoLightMapPolicy")) ||
				FCString::Stristr(ShaderType->GetName(), TEXT("BasePassHSFNoLightMapPolicy")) ||
				FCString::Stristr(ShaderType->GetName(), TEXT("BasePassDSFNoLightMapPolicy")))
			{
				bShaderTypeMatches = true;
			}
			else if (FCString::Stristr(ShaderType->GetName(), TEXT("DepthOnly")))
			{
				bShaderTypeMatches = true;
			}
			else if (FCString::Stristr(ShaderType->GetName(), TEXT("ShadowDepth")))
			{
				bShaderTypeMatches = true;
			}
			else if (FCString::Stristr(ShaderType->GetName(), TEXT("Distortion")))
			{
				bShaderTypeMatches = true;
			}
			else if (FCString::Stristr(ShaderType->GetName(), TEXT("MeshDecal")))
			{
				bShaderTypeMatches = true;
			}
			else if (FCString::Stristr(ShaderType->GetName(), TEXT("TBasePassForForwardShading")))
			{
				bShaderTypeMatches = true;
			}
			else if (FCString::Stristr(ShaderType->GetName(), TEXT("FDebugViewModeVS")))
			{
				bShaderTypeMatches = true;
			}
			else if (FCString::Stristr(ShaderType->GetName(), TEXT("FVelocity")))
			{
				bShaderTypeMatches = true;
			}
			else if (FCString::Stristr(ShaderType->GetName(), TEXT("FAnisotropy")))
			{
				bShaderTypeMatches = true;
			}
			else if (FCString::Stristr(ShaderType->GetName(), TEXT("RayTracingDynamicGeometryConverter")))
			{
				bShaderTypeMatches = true;
			}
			else if (FCString::Stristr(ShaderType->GetName(), TEXT("FLumenCard")))
			{
				bShaderTypeMatches = true;
			}

			return bShaderTypeMatches;
		}
	
	}

	/**
	 * Should shaders compiled for this material be saved to disk?
	 */
	virtual bool IsPersistent() const override { return false; }
<<<<<<< HEAD
=======
	virtual FString GetAssetName() const override { return FString::Printf(TEXT("Preview:%s"), *FMaterialResource::GetAssetName()); }
>>>>>>> 6bbb88c8
};

/** Implementation of Preview Material functions*/
UPreviewMaterial::UPreviewMaterial(const FObjectInitializer& ObjectInitializer)
	: Super(ObjectInitializer)
{
}

FMaterialResource* UPreviewMaterial::AllocateResource()
{
	return new FPreviewMaterial();
}

<<<<<<< HEAD
// Helper struct to cache data for UMaterialEditorInstanceConstant/UMaterialEditorPreviewParameters::RegenerateArrays()
struct FMaterialParamExpressionData
{
	FName Name = NAME_None;
	FName Group = NAME_None;
	UClass* ParamType = nullptr;
	int32 SortPriority = 32;
};

// Helper struct to cache data for UMaterialEditorInstanceConstant/UMaterialEditorPreviewParameters::RegenerateArrays()
struct FMaterialExpressionParameterDataCache
{
	TMap<FName, FMaterialParamExpressionData> GlobalParameters;
	FName LayerParameterName = NAME_None;
	TArray<TMap<FName, FMaterialParamExpressionData>> LayerParameters;
	TArray<TMap<FName, FMaterialParamExpressionData>> BlendParameters;
};

// Helper function for UMaterialEditorInstanceConstant/UMaterialEditorPreviewParameters::RegenerateArrays()
// Cache material expression parameter for group and sort priority for quick lookup while creating UDEditorParameterValue
FMaterialExpressionParameterDataCache CacheMaterialExpressionParameterData(const UMaterial* InBaseMaterial, const FStaticParameterSet& InStaticParameters)
{
	FMaterialExpressionParameterDataCache ParamCache;
	ParamCache.GlobalParameters.Reserve(InBaseMaterial->Expressions.Num());

	// Function replicating UMaterialFunctionInterface::GetParameterGroupName & UMaterialFunctionInterface::GetParameterSortPriority behavior 
	// but caching all the data in one pass
	auto CacheMaterialFunctionParameterData = [](UMaterialFunctionInterface* ParameterFunction, TMap<FName, FMaterialParamExpressionData>& ParamDatas)
	{
		if (ParameterFunction)
		{
			TArray<UMaterialFunctionInterface*> Functions;
			ParameterFunction->GetDependentFunctions(Functions);
			Functions.AddUnique(ParameterFunction);

			for (UMaterialFunctionInterface* Function : Functions)
			{
				for (UMaterialExpression* FunctionExpression : *Function->GetFunctionExpressions())
				{
					if (const UMaterialExpressionParameter* Parameter = Cast<const UMaterialExpressionParameter>(FunctionExpression))
					{
						FMaterialParamExpressionData ParamData;
						ParamData.ParamType = UMaterialExpressionParameter::StaticClass();

						ParamData.Name = Parameter->ParameterName;
						ParamData.SortPriority = Parameter->SortPriority;
						ParamData.Group = Parameter->Group;

						//ensure(!ParamDatas.Contains(ParamData.Name));
						ParamDatas.Add(ParamData.Name, ParamData);
					}
					else if (const UMaterialExpressionTextureSampleParameter* TexParameter = Cast<const UMaterialExpressionTextureSampleParameter>(FunctionExpression))
					{
						FMaterialParamExpressionData ParamData;
						ParamData.ParamType = UMaterialExpressionTextureSampleParameter::StaticClass();

						ParamData.Name = TexParameter->ParameterName;
						ParamData.SortPriority = TexParameter->SortPriority;
						ParamData.Group = TexParameter->Group;

						//ensure(!ParamDatas.Contains(ParamData.Name));
						ParamDatas.Add(ParamData.Name, ParamData);
					}
					else if (const UMaterialExpressionFontSampleParameter* FontParameter = Cast<const UMaterialExpressionFontSampleParameter>(FunctionExpression))
					{
						FMaterialParamExpressionData ParamData;
						ParamData.ParamType = UMaterialExpressionFontSampleParameter::StaticClass();

						ParamData.Name = FontParameter->ParameterName;
						ParamData.SortPriority = FontParameter->SortPriority;
						ParamData.Group = FontParameter->Group;

						//ensure(!ParamDatas.Contains(ParamData.Name));
						ParamDatas.Add(ParamData.Name, ParamData);
					}
				}
			}
		}
	};

	for (int32 Index = 0; Index < InBaseMaterial->Expressions.Num(); ++Index)
	{
		UMaterialExpression* Expression = InBaseMaterial->Expressions[Index];

		if (UMaterialExpressionParameter* Parameter = Cast<UMaterialExpressionParameter>(Expression))
		{
			FMaterialParamExpressionData ParamData;
			ParamData.ParamType = UMaterialExpressionParameter::StaticClass();

			ParamData.Name = Parameter->GetParameterName();
			ParamData.SortPriority = Parameter->SortPriority;
			ParamData.Group = Parameter->Group;

			//ensure(ParamCache.GlobalParameters.Contains(ParamData.Name));
			ParamCache.GlobalParameters.Add(ParamData.Name, ParamData);
		}
		else if (UMaterialExpressionTextureSampleParameter* TexParameter = Cast<UMaterialExpressionTextureSampleParameter>(Expression))
		{
			FMaterialParamExpressionData ParamData;
			ParamData.ParamType = UMaterialExpressionTextureSampleParameter::StaticClass();

			ParamData.Name = TexParameter->GetParameterName();
			ParamData.SortPriority = TexParameter->SortPriority;
			ParamData.Group = TexParameter->Group;

			//ensure(!ParamCache.GlobalParameters.Contains(ParamData.Name));
			ParamCache.GlobalParameters.Add(ParamData.Name, ParamData);
		}
		else if (UMaterialExpressionRuntimeVirtualTextureSampleParameter* VTTexParameter = Cast<UMaterialExpressionRuntimeVirtualTextureSampleParameter>(Expression))
		{
			FMaterialParamExpressionData ParamData;
			ParamData.ParamType = UMaterialExpressionRuntimeVirtualTextureSampleParameter::StaticClass();

			ParamData.Name = VTTexParameter->GetParameterName();
			ParamData.SortPriority = VTTexParameter->SortPriority;
			ParamData.Group = VTTexParameter->Group;

			//ensure(!ParamCache.GlobalParameters.Contains(ParamData.Name));
			ParamCache.GlobalParameters.Add(ParamData.Name, ParamData);
		}
		else if (UMaterialExpressionFontSampleParameter* FontParameter = Cast<UMaterialExpressionFontSampleParameter>(Expression))
		{
			FMaterialParamExpressionData ParamData;
			ParamData.ParamType = UMaterialExpressionFontSampleParameter::StaticClass();

			ParamData.Name = FontParameter->GetParameterName();
			ParamData.SortPriority = FontParameter->SortPriority;
			ParamData.Group = FontParameter->Group;

			//ensure(!ParamCache.GlobalParameters.Contains(ParamData.Name));
			ParamCache.GlobalParameters.Add(ParamData.Name, ParamData);
		}
		else if (UMaterialExpressionMaterialFunctionCall* FuncParameter = Cast<UMaterialExpressionMaterialFunctionCall>(Expression))
		{
			if (FuncParameter->MaterialFunction)
			{
				if (UMaterialFunctionInterface* ParameterFunction = FuncParameter->MaterialFunction->GetBaseFunction())
				{
					CacheMaterialFunctionParameterData(ParameterFunction, ParamCache.GlobalParameters);
				}
			}
		}
		else if (UMaterialExpressionMaterialAttributeLayers* LayerParameter = Cast<UMaterialExpressionMaterialAttributeLayers>(Expression))
		{
			// there should only be one Material attribute layer expression per material
			check(ParamCache.LayerParameterName == NAME_None);
			ParamCache.LayerParameterName = LayerParameter->ParameterName;

			// look into the instance static parameters first for overrides
			UMaterialFunctionInterface* Function = nullptr;
			const FStaticMaterialLayersParameter* StaticLayers = InStaticParameters.MaterialLayersParameters.FindByPredicate([LayerParameterName = LayerParameter->ParameterName](const FStaticMaterialLayersParameter& Layers)
			{
				return LayerParameterName == Layers.ParameterInfo.Name;
			});

			// If we found one cache those instead of what is on the material itself since they take precedence
			if (StaticLayers)
			{
				// Replicate FStaticMaterialLayersParameter::GetParameterAssociatedFunction behavior while caching all function needed info

				// Cache layer parameters
				for (UMaterialFunctionInterface* Layer : StaticLayers->Value.Layers)
				{
					TMap<FName, FMaterialParamExpressionData>& LayerCache = ParamCache.LayerParameters.AddDefaulted_GetRef();
					CacheMaterialFunctionParameterData(Layer, LayerCache);
				}

				// Cache blend parameters
				for (UMaterialFunctionInterface* Blend : StaticLayers->Value.Blends)
				{
					TMap<FName, FMaterialParamExpressionData>& BlendCache = ParamCache.LayerParameters.AddDefaulted_GetRef();
					CacheMaterialFunctionParameterData(Blend, BlendCache);
				}
			}
			else
			{
				// Cache layer parameters
				for (UMaterialFunctionInterface* Layer : LayerParameter->GetLayers())
				{
					TMap<FName, FMaterialParamExpressionData>& LayerCache = ParamCache.LayerParameters.AddDefaulted_GetRef();
					CacheMaterialFunctionParameterData(Layer, LayerCache);
				}

				// Cache blend parameters
				for (UMaterialFunctionInterface* Blend : LayerParameter->GetBlends())
				{
					TMap<FName, FMaterialParamExpressionData>& BlendCache = ParamCache.LayerParameters.AddDefaulted_GetRef();
					CacheMaterialFunctionParameterData(Blend, BlendCache);
				}
			}
		}
	}
	return ParamCache;
}

=======
>>>>>>> 6bbb88c8
void UMaterialEditorPreviewParameters::PostEditChangeProperty(FPropertyChangedEvent& PropertyChangedEvent)
{
	if (PreviewMaterial && PropertyChangedEvent.ChangeType != EPropertyChangeType::Interactive)
	{
		FProperty* PropertyThatChanged = PropertyChangedEvent.Property;
		if (OriginalFunction == nullptr)
		{
			CopyToSourceInstance();
			PreviewMaterial->PostEditChangeProperty(PropertyChangedEvent);
		}
		else
		{
			ApplySourceFunctionChanges();
			if (OriginalFunction->PreviewMaterial)
			{
				OriginalFunction->PreviewMaterial->PostEditChangeProperty(PropertyChangedEvent);
			}
		}
	}
}

<<<<<<< HEAD
void UMaterialEditorPreviewParameters::AssignParameterToGroup(UMaterial* ParentMaterial, UDEditorParameterValue* ParameterValue, FName* OptionalGroupName)
=======
void UMaterialEditorPreviewParameters::AssignParameterToGroup(UDEditorParameterValue* ParameterValue, const FName& InParameterGroupName)
>>>>>>> 6bbb88c8
{
	check(ParameterValue);

<<<<<<< HEAD
	FName ParameterGroupName;
	if (OptionalGroupName)
	{
		ParameterGroupName = *OptionalGroupName;
	}
	else
	{
		ParentMaterial->GetGroupName(ParameterValue->ParameterInfo, ParameterGroupName);
	}
	
=======
	FName ParameterGroupName = InParameterGroupName;
>>>>>>> 6bbb88c8
	if (ParameterGroupName == TEXT("") || ParameterGroupName == TEXT("None"))
	{
		ParameterGroupName = TEXT("None");
	}
	IMaterialEditorModule* MaterialEditorModule = &FModuleManager::LoadModuleChecked<IMaterialEditorModule>("MaterialEditor");
	
	// Material layers
	UDEditorMaterialLayersParameterValue* MaterialLayerParam = Cast<UDEditorMaterialLayersParameterValue>(ParameterValue);
	if (ParameterValue->ParameterInfo.Association == EMaterialParameterAssociation::GlobalParameter)
	{
		if (MaterialLayerParam)
<<<<<<< HEAD
		{
			ParameterGroupName = FMaterialPropertyHelpers::LayerParamName;
		}
		else
		{
=======
		{
			ParameterGroupName = FMaterialPropertyHelpers::LayerParamName;
		}
		else
		{
>>>>>>> 6bbb88c8
			FString AppendedGroupName = GlobalGroupPrefix.ToString();
			if (ParameterGroupName != TEXT("None"))
			{
				ParameterGroupName.AppendString(AppendedGroupName);
				ParameterGroupName = FName(*AppendedGroupName);
			}
			else
			{
				ParameterGroupName = TEXT("Global");
			}
		}
	}

	FEditorParameterGroup& CurrentGroup = FMaterialPropertyHelpers::GetParameterGroup(PreviewMaterial, ParameterGroupName, ParameterGroups);
	CurrentGroup.GroupAssociation = ParameterValue->ParameterInfo.Association;
	ParameterValue->SetFlags(RF_Transactional);
	CurrentGroup.Parameters.Add(ParameterValue);
}

void UMaterialEditorPreviewParameters::RegenerateArrays()
{
	ParameterGroups.Empty();
	if (PreviewMaterial)
	{
		// Only operate on base materials
		UMaterial* ParentMaterial = PreviewMaterial;

<<<<<<< HEAD
		// Use param cache to lookup group and sort priority
		auto AssignGroupAndSortPriority = [this, ParentMaterial](UDEditorParameterValue* InEditorParamValue, const FMaterialExpressionParameterDataCache& InCachedExpressionData)
		{
			const FMaterialParamExpressionData* ParamData = nullptr;
			if (InEditorParamValue->ParameterInfo.Association == EMaterialParameterAssociation::GlobalParameter)
			{
				ParamData = InCachedExpressionData.GlobalParameters.Find(InEditorParamValue->ParameterInfo.Name);
			}
			// if the association is not 'global parameter', look into attribute layers if we have a potentially valid index
			else if (InEditorParamValue->ParameterInfo.Index >= 0)
			{
				if (InEditorParamValue->ParameterInfo.Association == EMaterialParameterAssociation::LayerParameter
					&& InCachedExpressionData.LayerParameters.IsValidIndex(InEditorParamValue->ParameterInfo.Index))
				{
					ParamData = InCachedExpressionData.LayerParameters[InEditorParamValue->ParameterInfo.Index].Find(InEditorParamValue->ParameterInfo.Name);
				}
				else if (InEditorParamValue->ParameterInfo.Association == EMaterialParameterAssociation::BlendParameter
					&& InCachedExpressionData.BlendParameters.IsValidIndex(InEditorParamValue->ParameterInfo.Index))
				{
					ParamData = InCachedExpressionData.BlendParameters[InEditorParamValue->ParameterInfo.Index].Find(InEditorParamValue->ParameterInfo.Name);
				}
			}
			FName GroupName = NAME_None;
			if (ParamData)
			{
				InEditorParamValue->SortPriority = ParamData->SortPriority;
				GroupName = ParamData->Group;
			}
			AssignParameterToGroup(ParentMaterial, InEditorParamValue, &GroupName);
		};

=======
>>>>>>> 6bbb88c8
		// This can run before UMaterial::PostEditChangeProperty has a chance to run, so explicitly call UpdateCachedExpressionData here
		PreviewMaterial->UpdateCachedExpressionData();

		// Cache relevant material expression data used to resolve editor param value info in RegenerateArrays
		//@todo FH: can this be/should be part of `UpdateCachedExpressionData`?
		FMaterialExpressionParameterDataCache ExpressionParameterDataCache = CacheMaterialExpressionParameterData(PreviewMaterial, FStaticParameterSet());

		// Loop through all types of parameters for this material and add them to the parameter arrays.
		TMap<FMaterialParameterInfo, FMaterialParameterMetadata> ParameterValues;
		for (int32 TypeIndex = 0; TypeIndex < NumMaterialParameterTypes; ++TypeIndex)
		{
<<<<<<< HEAD
			UDEditorVectorParameterValue& ParameterValue = *(NewObject<UDEditorVectorParameterValue>(this));
			FName ParameterName = ParameterInfo[ParameterIdx].Name;
			FLinearColor Value;
			ParameterValue.bOverride = true;
			ParameterValue.ExpressionId = Guids[ParameterIdx];
			ParameterValue.ParameterInfo = ParameterInfo[ParameterIdx];
			if (PreviewMaterial->GetVectorParameterValue(ParameterValue.ParameterInfo, Value))
			{
				ParameterValue.ParameterValue = Value;
				PreviewMaterial->IsVectorParameterUsedAsChannelMask(ParameterValue.ParameterInfo, ParameterValue.bIsUsedAsChannelMask);		
				PreviewMaterial->GetVectorParameterChannelNames(ParameterValue.ParameterInfo, ParameterValue.ChannelNames);
			}
			AssignGroupAndSortPriority(&ParameterValue, ExpressionParameterDataCache);
		}

		// Scalar Parameters.
		ParentMaterial->GetAllScalarParameterInfo(ParameterInfo, Guids);
		for (int32 ParameterIdx = 0; ParameterIdx < ParameterInfo.Num(); ParameterIdx++)
		{
			UDEditorScalarParameterValue& ParameterValue = *(NewObject<UDEditorScalarParameterValue>(this));
			FName ParameterName = ParameterInfo[ParameterIdx].Name;
			float Value;

			ParameterValue.bOverride = true;
			ParameterValue.ParameterInfo = ParameterInfo[ParameterIdx];
			ParameterValue.ExpressionId = Guids[ParameterIdx];

			if (PreviewMaterial->GetScalarParameterValue(ParameterValue.ParameterInfo, Value))
			{
				ParentMaterial->GetScalarParameterSliderMinMax(ParameterName, ParameterValue.SliderMin, ParameterValue.SliderMax);
				ParentMaterial->IsScalarParameterUsedAsAtlasPosition(ParameterName, ParameterValue.AtlasData.bIsUsedAsAtlasPosition, ParameterValue.AtlasData.Curve, ParameterValue.AtlasData.Atlas);
				ParameterValue.ParameterValue = Value;
			}
			AssignGroupAndSortPriority(&ParameterValue, ExpressionParameterDataCache);
		}

		// Texture Parameters.
		ParentMaterial->GetAllTextureParameterInfo(ParameterInfo, Guids);
		for (int32 ParameterIdx = 0; ParameterIdx < ParameterInfo.Num(); ParameterIdx++)
		{
			UDEditorTextureParameterValue& ParameterValue = *(NewObject<UDEditorTextureParameterValue>(this));
			FName ParameterName = ParameterInfo[ParameterIdx].Name;
			UTexture* Value;

			ParameterValue.bOverride = true;
			ParameterValue.ParameterInfo = ParameterInfo[ParameterIdx];
			ParameterValue.ExpressionId = Guids[ParameterIdx];

			if (PreviewMaterial->GetTextureParameterValue(ParameterValue.ParameterInfo, Value))
			{
				ParameterValue.ParameterValue = Value;
				PreviewMaterial->GetTextureParameterChannelNames(ParameterValue.ParameterInfo, ParameterValue.ChannelNames);
			}
			AssignGroupAndSortPriority(&ParameterValue, ExpressionParameterDataCache);
=======
			const EMaterialParameterType ParameterType = (EMaterialParameterType)TypeIndex;

			ParentMaterial->GetAllParametersOfType(ParameterType, ParameterValues);
			for (const auto& It : ParameterValues)
			{
				UDEditorParameterValue* Parameter = UDEditorParameterValue::Create(this, ParameterType, It.Key, It.Value);
				Parameter->bOverride = true;
				AssignParameterToGroup(Parameter, It.Value.Group);
			}
>>>>>>> 6bbb88c8
		}

		// Static Material Layers
		{
<<<<<<< HEAD
			UDEditorRuntimeVirtualTextureParameterValue& ParameterValue = *(NewObject<UDEditorRuntimeVirtualTextureParameterValue>(this));
			FName ParameterName = ParameterInfo[ParameterIdx].Name;
			URuntimeVirtualTexture* Value;

			ParameterValue.bOverride = true;
			ParameterValue.ParameterInfo = ParameterInfo[ParameterIdx];
			ParameterValue.ExpressionId = Guids[ParameterIdx];

			if (PreviewMaterial->GetRuntimeVirtualTextureParameterValue(ParameterValue.ParameterInfo, Value))
=======
			FMaterialLayersFunctions MaterialLayers;
			if (ParentMaterial->GetMaterialLayers(MaterialLayers))
>>>>>>> 6bbb88c8
			{
				UDEditorMaterialLayersParameterValue* ParameterValue = NewObject<UDEditorMaterialLayersParameterValue>(this);
				ParameterValue->bOverride = true;
				ParameterValue->ParameterValue = MoveTemp(MaterialLayers);
				AssignParameterToGroup(ParameterValue, FName());
			}
<<<<<<< HEAD
			AssignGroupAndSortPriority(&ParameterValue, ExpressionParameterDataCache);
		}

		// Font Parameters.
		ParentMaterial->GetAllFontParameterInfo(ParameterInfo, Guids);
		for (int32 ParameterIdx = 0; ParameterIdx < ParameterInfo.Num(); ParameterIdx++)
		{
			UDEditorFontParameterValue& ParameterValue = *(NewObject<UDEditorFontParameterValue>(this));
			FName ParameterName = ParameterInfo[ParameterIdx].Name;
			UFont* FontValue;
			int32 FontPage;

			ParameterValue.bOverride = true;
			ParameterValue.ParameterInfo = ParameterInfo[ParameterIdx];
			ParameterValue.ExpressionId = Guids[ParameterIdx];

			if (PreviewMaterial->GetFontParameterValue(ParameterValue.ParameterInfo, FontValue, FontPage))
			{
				ParameterValue.ParameterValue.FontValue = FontValue;
				ParameterValue.ParameterValue.FontPage = FontPage;
			}
			AssignGroupAndSortPriority(&ParameterValue, ExpressionParameterDataCache);
		}

		// Get all static parameters from the source instance.  This will handle inheriting parent values.
		FStaticParameterSet SourceStaticParameters;
		// Static Material Layers Parameters
		ParentMaterial->GetAllMaterialLayersParameterInfo(ParameterInfo, Guids);
		SourceStaticParameters.MaterialLayersParameters.AddZeroed(ParameterInfo.Num());

		for (int32 ParameterIdx = 0; ParameterIdx < ParameterInfo.Num(); ParameterIdx++)
		{
			FStaticMaterialLayersParameter& ParameterValue = SourceStaticParameters.MaterialLayersParameters[ParameterIdx];
			ParameterValue.ParameterInfo = ParameterInfo[ParameterIdx];
			FMaterialLayersFunctions Value = FMaterialLayersFunctions();
			FGuid ExpressionId = Guids[ParameterIdx];

			ParameterValue.bOverride = true;

			//get the settings from the parent in the MIC chain
			if (PreviewMaterial->GetMaterialLayersParameterValue(ParameterValue.ParameterInfo, Value, ExpressionId))
			{
				ParameterValue.Value = Value;
			}
			ParameterValue.ExpressionGUID = ExpressionId;
		}

		// Static Switch Parameters
		ParentMaterial->GetAllStaticSwitchParameterInfo(ParameterInfo, Guids);
		SourceStaticParameters.StaticSwitchParameters.AddZeroed(ParameterInfo.Num());

		for (int32 ParameterIdx = 0; ParameterIdx < ParameterInfo.Num(); ParameterIdx++)
		{
			FStaticSwitchParameter& ParameterValue = SourceStaticParameters.StaticSwitchParameters[ParameterIdx];
			ParameterValue.ParameterInfo = ParameterInfo[ParameterIdx];
			bool Value = false;
			FGuid ExpressionId = Guids[ParameterIdx];

			ParameterValue.bOverride = true;

			//get the settings from the parent in the MIC chain
			if (PreviewMaterial->GetStaticSwitchParameterValue(ParameterValue.ParameterInfo, Value, ExpressionId))
			{
				ParameterValue.Value = Value;
			}
			ParameterValue.ExpressionGUID = ExpressionId;
		}

		// Static Component Mask Parameters
		ParentMaterial->GetAllStaticComponentMaskParameterInfo(ParameterInfo, Guids);
		SourceStaticParameters.StaticComponentMaskParameters.AddZeroed(ParameterInfo.Num());
		for (int32 ParameterIdx = 0; ParameterIdx < ParameterInfo.Num(); ParameterIdx++)
		{
			FStaticComponentMaskParameter& ParameterValue = SourceStaticParameters.StaticComponentMaskParameters[ParameterIdx];
			bool R = false;
			bool G = false;
			bool B = false;
			bool A = false;
			FGuid ExpressionId = Guids[ParameterIdx];

			ParameterValue.bOverride = true;
			ParameterValue.ParameterInfo = ParameterInfo[ParameterIdx];

			//get the settings from the parent in the MIC chain
			if (PreviewMaterial->GetStaticComponentMaskParameterValue(ParameterValue.ParameterInfo, R, G, B, A, ExpressionId))
			{
				ParameterValue.R = R;
				ParameterValue.G = G;
				ParameterValue.B = B;
				ParameterValue.A = A;
			}
			ParameterValue.ExpressionGUID = ExpressionId;
		}

		// Copy material layer Parameters
		for (int32 ParameterIdx = 0; ParameterIdx < SourceStaticParameters.MaterialLayersParameters.Num(); ParameterIdx++)
		{
			FStaticMaterialLayersParameter MaterialLayersParameterValue = FStaticMaterialLayersParameter(SourceStaticParameters.MaterialLayersParameters[ParameterIdx]);
			UDEditorMaterialLayersParameterValue& ParameterValue = *(NewObject<UDEditorMaterialLayersParameterValue>(this));
			ParameterValue.ParameterValue = MaterialLayersParameterValue.Value;
			ParameterValue.bOverride = MaterialLayersParameterValue.bOverride;
			ParameterValue.ParameterInfo = MaterialLayersParameterValue.ParameterInfo;
			ParameterValue.ExpressionId = MaterialLayersParameterValue.ExpressionGUID;

			AssignGroupAndSortPriority(&ParameterValue, ExpressionParameterDataCache);
		}

		// Copy Static Switch Parameters
		for (int32 ParameterIdx = 0; ParameterIdx < SourceStaticParameters.StaticSwitchParameters.Num(); ParameterIdx++)
		{
			FStaticSwitchParameter StaticSwitchParameterValue = FStaticSwitchParameter(SourceStaticParameters.StaticSwitchParameters[ParameterIdx]);
			UDEditorStaticSwitchParameterValue& ParameterValue = *(NewObject<UDEditorStaticSwitchParameterValue>(this));
			ParameterValue.ParameterValue = StaticSwitchParameterValue.Value;
			ParameterValue.bOverride = StaticSwitchParameterValue.bOverride;
			ParameterValue.ParameterInfo = StaticSwitchParameterValue.ParameterInfo;
			ParameterValue.ExpressionId = StaticSwitchParameterValue.ExpressionGUID;

			AssignGroupAndSortPriority(&ParameterValue, ExpressionParameterDataCache);
		}

		// Copy Static Component Mask Parameters
		for (int32 ParameterIdx = 0; ParameterIdx < SourceStaticParameters.StaticComponentMaskParameters.Num(); ParameterIdx++)
		{
			FStaticComponentMaskParameter StaticComponentMaskParameterValue = FStaticComponentMaskParameter(SourceStaticParameters.StaticComponentMaskParameters[ParameterIdx]);
			UDEditorStaticComponentMaskParameterValue& ParameterValue = *(NewObject<UDEditorStaticComponentMaskParameterValue>(this));
			ParameterValue.ParameterValue.R = StaticComponentMaskParameterValue.R;
			ParameterValue.ParameterValue.G = StaticComponentMaskParameterValue.G;
			ParameterValue.ParameterValue.B = StaticComponentMaskParameterValue.B;
			ParameterValue.ParameterValue.A = StaticComponentMaskParameterValue.A;
			ParameterValue.bOverride = StaticComponentMaskParameterValue.bOverride;
			ParameterValue.ParameterInfo = StaticComponentMaskParameterValue.ParameterInfo;
			ParameterValue.ExpressionId = StaticComponentMaskParameterValue.ExpressionGUID;
			AssignGroupAndSortPriority(&ParameterValue, ExpressionParameterDataCache);
		}

=======
		}
>>>>>>> 6bbb88c8
	}
	// sort contents of groups
	for (int32 ParameterIdx = 0; ParameterIdx < ParameterGroups.Num(); ParameterIdx++)
	{
		FEditorParameterGroup & ParamGroup = ParameterGroups[ParameterIdx];
		struct FCompareUDEditorParameterValueByParameterName
		{
			FORCEINLINE bool operator()(const UDEditorParameterValue& A, const UDEditorParameterValue& B) const
			{
				FString AName = A.ParameterInfo.Name.ToString();
				FString BName = B.ParameterInfo.Name.ToString();
				return A.SortPriority != B.SortPriority ? A.SortPriority < B.SortPriority : AName < BName;
			}
		};
		ParamGroup.Parameters.Sort(FCompareUDEditorParameterValueByParameterName());
	}

	// sort groups itself pushing defaults to end
	struct FCompareFEditorParameterGroupByName
	{
		FORCEINLINE bool operator()(const FEditorParameterGroup& A, const FEditorParameterGroup& B) const
		{
			FString AName = A.GroupName.ToString();
			FString BName = B.GroupName.ToString();
			if (AName == TEXT("none"))
			{
				return false;
			}
			if (BName == TEXT("none"))
			{
				return false;
			}
			return A.GroupSortPriority != B.GroupSortPriority ? A.GroupSortPriority < B.GroupSortPriority : AName < BName;
		}
	};
	ParameterGroups.Sort(FCompareFEditorParameterGroupByName());
	TArray<struct FEditorParameterGroup> ParameterDefaultGroups;
	for (int32 ParameterIdx = 0; ParameterIdx < ParameterGroups.Num(); ParameterIdx++)
	{
		FEditorParameterGroup & ParamGroup = ParameterGroups[ParameterIdx];

		if (ParamGroup.GroupName == TEXT("None"))
		{
			ParameterDefaultGroups.Add(ParamGroup);
			ParameterGroups.RemoveAt(ParameterIdx);
			break;
		}
	}
	if (ParameterDefaultGroups.Num() > 0)
	{
		ParameterGroups.Append(ParameterDefaultGroups);
	}

}

void UMaterialEditorPreviewParameters::CopyToSourceInstance()
{
	if (PreviewMaterial->IsTemplate(RF_ClassDefaultObject) == false && OriginalMaterial != nullptr)
	{
		OriginalMaterial->MarkPackageDirty();
		// Scalar Parameters
		for (int32 GroupIdx = 0; GroupIdx < ParameterGroups.Num(); GroupIdx++)
		{
			FEditorParameterGroup & Group = ParameterGroups[GroupIdx];
			for (int32 ParameterIdx = 0; ParameterIdx < Group.Parameters.Num(); ParameterIdx++)
			{
				UDEditorParameterValue* Parameter = Group.Parameters[ParameterIdx];
				if (Parameter)
				{
					FMaterialParameterMetadata EditorValue;
					if (Parameter->GetValue(EditorValue))
					{
						PreviewMaterial->SetParameterValueEditorOnly(Parameter->ParameterInfo.Name, EditorValue);
					}
				}
			}
		}
	}
}

FName UMaterialEditorPreviewParameters::GlobalGroupPrefix = FName("Global ");

void UMaterialEditorPreviewParameters::ApplySourceFunctionChanges()
{
	if (OriginalFunction != nullptr)
	{
		CopyToSourceInstance();

		OriginalFunction->MarkPackageDirty();
		// Scalar Parameters
		for (int32 GroupIdx = 0; GroupIdx < ParameterGroups.Num(); GroupIdx++)
		{
			FEditorParameterGroup & Group = ParameterGroups[GroupIdx];
			for (int32 ParameterIdx = 0; ParameterIdx < Group.Parameters.Num(); ParameterIdx++)
			{
				UDEditorParameterValue* Parameter = Group.Parameters[ParameterIdx];
				if (Parameter)
				{
					FMaterialParameterMetadata EditorValue;
					if (Parameter->GetValue(EditorValue))
					{
						OriginalFunction->SetParameterValueEditorOnly(Parameter->ParameterInfo.Name, EditorValue);
					}
				}
			}
		}
		UMaterialEditingLibrary::UpdateMaterialFunction(OriginalFunction, PreviewMaterial);
	}
}


#if WITH_EDITOR
void UMaterialEditorPreviewParameters::PostEditUndo()
{
	Super::PostEditUndo();
}
#endif


FName UMaterialEditorInstanceConstant::GlobalGroupPrefix = FName("Global ");

UMaterialEditorInstanceConstant::UMaterialEditorInstanceConstant(const FObjectInitializer& ObjectInitializer)
	: Super(ObjectInitializer)
{
	bIsFunctionPreviewMaterial = false;
	bShowOnlyOverrides = false;
}

void UMaterialEditorInstanceConstant::PostEditChangeProperty(FPropertyChangedEvent& PropertyChangedEvent)
{
	if (SourceInstance)
	{
		FProperty* PropertyThatChanged = PropertyChangedEvent.Property;
		bool bLayersParameterChanged = false;

		FNavigationLockContext NavUpdateLock(ENavigationLockReason::MaterialUpdate);

		if(PropertyThatChanged && PropertyThatChanged->GetName()==TEXT("Parent") )
		{
			if(bIsFunctionPreviewMaterial)
			{
				bIsFunctionInstanceDirty = true;
				ApplySourceFunctionChanges();
			}
			else
			{
				FMaterialUpdateContext Context;

				UpdateSourceInstanceParent();

				Context.AddMaterialInstance(SourceInstance);

				// Fully update static parameters before recreating render state for all components
				SetSourceInstance(SourceInstance);
			}
		
		}
		else if (!bIsFunctionPreviewMaterial)
		{
			// If a material layers parameter changed we need to update it on the source instance
			// immediately so parameters contained within the new functions can be collected
			for (FEditorParameterGroup& Group : ParameterGroups)
			{
				for (UDEditorParameterValue* Parameter : Group.Parameters)
				{
					if (UDEditorMaterialLayersParameterValue* LayersParam = Cast<UDEditorMaterialLayersParameterValue>(Parameter))
					{
						if (SourceInstance->SetMaterialLayers(LayersParam->ParameterValue))
						{
							bLayersParameterChanged = true;
						}
					}
				}
			}

			if (bLayersParameterChanged)
			{
				RegenerateArrays();
			}
		}

		CopyToSourceInstance(bLayersParameterChanged);

		// Tell our source instance to update itself so the preview updates.
		SourceInstance->PostEditChangeProperty(PropertyChangedEvent);

		// Invalidate the streaming data so that it gets rebuilt.
		SourceInstance->TextureStreamingData.Empty();
	}
}

<<<<<<< HEAD
void  UMaterialEditorInstanceConstant::AssignParameterToGroup(UMaterial*, UDEditorParameterValue* ParameterValue, const FName* OptionalGroupName)
{
	check(ParameterValue);

	FName ParameterGroupName;
	if (OptionalGroupName)
	{
		ParameterGroupName = *OptionalGroupName;
	}
	else
	{
		SourceInstance->GetGroupName(ParameterValue->ParameterInfo, ParameterGroupName);
	}

=======
void  UMaterialEditorInstanceConstant::AssignParameterToGroup(UDEditorParameterValue* ParameterValue, const FName& InParameterGroupName)
{
	check(ParameterValue);

	FName ParameterGroupName = InParameterGroupName;
>>>>>>> 6bbb88c8
	if (ParameterGroupName == TEXT("") || ParameterGroupName == TEXT("None"))
	{
		if (bUseOldStyleMICEditorGroups == true)
		{
			ParameterGroupName = ParameterValue->GetDefaultGroupName();
		}
		else
		{
			ParameterGroupName = TEXT("None");
		}

		IMaterialEditorModule* MaterialEditorModule = &FModuleManager::LoadModuleChecked<IMaterialEditorModule>("MaterialEditor");

		// Material layers
		if (ParameterValue->ParameterInfo.Association == EMaterialParameterAssociation::GlobalParameter)
		{
			FString AppendedGroupName = GlobalGroupPrefix.ToString();
			if (ParameterGroupName != TEXT("None"))
			{
				ParameterGroupName.AppendString(AppendedGroupName);
				ParameterGroupName = FName(*AppendedGroupName);
			}
			else
			{
				ParameterGroupName = TEXT("Global");
			}
		}
	}

	FEditorParameterGroup& CurrentGroup = FMaterialPropertyHelpers::GetParameterGroup(Parent->GetMaterial(), ParameterGroupName, ParameterGroups);
	CurrentGroup.GroupAssociation = ParameterValue->ParameterInfo.Association;
	ParameterValue->SetFlags(RF_Transactional);
	CurrentGroup.Parameters.Add(ParameterValue);
}

void UMaterialEditorInstanceConstant::RegenerateArrays()
{
	VisibleExpressions.Empty();
	ParameterGroups.Empty();

	if (Parent)
	{	
		// Use param cache to lookup group and sort priority
		auto AssignGroupAndSortPriority = [this](UDEditorParameterValue* InEditorParamValue, const FMaterialExpressionParameterDataCache& InCachedExpressionData)
		{
			const FMaterialParamExpressionData* ParamData = nullptr;
			if (InEditorParamValue->ParameterInfo.Association == EMaterialParameterAssociation::GlobalParameter)
			{
				ParamData = InCachedExpressionData.GlobalParameters.Find(InEditorParamValue->ParameterInfo.Name);
			}
			// if the association is not 'global parameter', look into attribute layers if we have a potentially valid index
			else if (InEditorParamValue->ParameterInfo.Index >= 0)
			{
				if (InEditorParamValue->ParameterInfo.Association == EMaterialParameterAssociation::LayerParameter
					&& InCachedExpressionData.LayerParameters.IsValidIndex(InEditorParamValue->ParameterInfo.Index))
				{
					ParamData = InCachedExpressionData.LayerParameters[InEditorParamValue->ParameterInfo.Index].Find(InEditorParamValue->ParameterInfo.Name);
				}
				else if (InEditorParamValue->ParameterInfo.Association == EMaterialParameterAssociation::BlendParameter
					&& InCachedExpressionData.BlendParameters.IsValidIndex(InEditorParamValue->ParameterInfo.Index))
				{
					ParamData = InCachedExpressionData.BlendParameters[InEditorParamValue->ParameterInfo.Index].Find(InEditorParamValue->ParameterInfo.Name);
				}
			}
			if (ParamData)
			{
				InEditorParamValue->SortPriority = ParamData->SortPriority;
			}
			AssignParameterToGroup(nullptr/*useless param: Parent->GetMaterial()*/, InEditorParamValue, ParamData ? &ParamData->Group : nullptr);
		};

		// Only operate on base materials
		UMaterial* ParentMaterial = Parent->GetMaterial();
		SourceInstance->UpdateParameterNames();	// Update any parameter names that may have changed.
		SourceInstance->UpdateCachedData();

		// Need to get layer info first as other params are collected from layers
<<<<<<< HEAD
		SourceInstance->GetAllMaterialLayersParameterInfo(OutParameterInfo, Guids);
		// Copy Static Material Layers Parameters
		for (int32 ParameterIdx = 0; ParameterIdx < SourceStaticParameters.MaterialLayersParameters.Num(); ParameterIdx++)
		{
			FStaticMaterialLayersParameter MaterialLayersParameterParameterValue = FStaticMaterialLayersParameter(SourceStaticParameters.MaterialLayersParameters[ParameterIdx]);
			UDEditorMaterialLayersParameterValue& ParameterValue = *(NewObject<UDEditorMaterialLayersParameterValue>(this));

			ParameterValue.ParameterValue = MaterialLayersParameterParameterValue.Value;
			ParameterValue.bOverride = MaterialLayersParameterParameterValue.bOverride;
			ParameterValue.ParameterInfo = MaterialLayersParameterParameterValue.ParameterInfo;
			ParameterValue.ExpressionId = MaterialLayersParameterParameterValue.ExpressionGUID;

			AssignParameterToGroup(ParentMaterial, &ParameterValue);
		}

		// Cache relevant material expression data to resolve editor param value info
		FMaterialExpressionParameterDataCache ExpressionParameterDataCache = CacheMaterialExpressionParameterData(SourceInstance->GetMaterial(), SourceInstance->GetStaticParameters());

		// Scalar Parameters.
		SourceInstance->GetAllScalarParameterInfo(OutParameterInfo, Guids);		
		for (int32 ParameterIdx = 0; ParameterIdx < OutParameterInfo.Num(); ParameterIdx++)
		{			
			UDEditorScalarParameterValue* ParamValue = NewObject<UDEditorScalarParameterValue>(this);

			UDEditorScalarParameterValue& ParameterValue = *ParamValue;
			const FMaterialParameterInfo& ParameterInfo = OutParameterInfo[ParameterIdx];

			ParameterValue.bOverride = false;
			ParameterValue.ParameterInfo = ParameterInfo;
			ParameterValue.ExpressionId = Guids[ParameterIdx];

			if (SourceInstance->GetScalarParameterValue(ParameterInfo, ParameterValue.ParameterValue))
			{
				SourceInstance->IsScalarParameterUsedAsAtlasPosition(ParameterInfo, ParameterValue.AtlasData.bIsUsedAsAtlasPosition, ParameterValue.AtlasData.Curve, ParameterValue.AtlasData.Atlas);
				SourceInstance->GetScalarParameterSliderMinMax(ParameterInfo, ParameterValue.SliderMin, ParameterValue.SliderMax);		
			}

			// @todo: This is kind of slow, maybe store these in a map for lookup?
			// See if this keyname exists in the source instance.
			for(int32 ScalarParameterIdx = 0; ScalarParameterIdx < SourceInstance->ScalarParameterValues.Num(); ScalarParameterIdx++)
			{
				FScalarParameterValue& SourceParam = SourceInstance->ScalarParameterValues[ScalarParameterIdx];
				if(ParameterInfo == SourceParam.ParameterInfo)
				{
					ParameterValue.bOverride = true;
					ParameterValue.ParameterValue = SourceParam.ParameterValue;
				}
			}
			AssignGroupAndSortPriority(ParamValue, ExpressionParameterDataCache);
		}
		

		// Vector Parameters.
		SourceInstance->GetAllVectorParameterInfo(OutParameterInfo, Guids);
		for(int32 ParameterIdx = 0; ParameterIdx < OutParameterInfo.Num(); ParameterIdx++)
		{
			UDEditorVectorParameterValue* ParamValue = NewObject<UDEditorVectorParameterValue>(this);

			UDEditorVectorParameterValue& ParameterValue = *ParamValue;
			const FMaterialParameterInfo& ParameterInfo = OutParameterInfo[ParameterIdx];
			
			ParameterValue.bOverride = false;
			ParameterValue.ParameterInfo = ParameterInfo;
			ParameterValue.ExpressionId = Guids[ParameterIdx];

			SourceInstance->GetVectorParameterValue(ParameterInfo, ParameterValue.ParameterValue);
			SourceInstance->IsVectorParameterUsedAsChannelMask(ParameterInfo, ParameterValue.bIsUsedAsChannelMask);
			SourceInstance->GetVectorParameterChannelNames(ParameterInfo, ParameterValue.ChannelNames);

			// @todo: This is kind of slow, maybe store these in a map for lookup?
			// See if this keyname exists in the source instance.
			for(int32 VectorParameterIdx = 0; VectorParameterIdx < SourceInstance->VectorParameterValues.Num(); VectorParameterIdx++)
			{
				FVectorParameterValue& SourceParam = SourceInstance->VectorParameterValues[VectorParameterIdx];
				if(ParameterInfo == SourceParam.ParameterInfo)
				{
					ParameterValue.bOverride = true;
					ParameterValue.ParameterValue = SourceParam.ParameterValue;
				}
			}
			AssignGroupAndSortPriority(ParamValue, ExpressionParameterDataCache);
		}
		

		// Texture Parameters.
		SourceInstance->GetAllTextureParameterInfo(OutParameterInfo, Guids);
		for(int32 ParameterIdx=0; ParameterIdx<OutParameterInfo.Num(); ParameterIdx++)
		{		
			UDEditorTextureParameterValue* ParamValue = NewObject<UDEditorTextureParameterValue>(this);

			UDEditorTextureParameterValue& ParameterValue = *ParamValue;
			const FMaterialParameterInfo& ParameterInfo = OutParameterInfo[ParameterIdx];

			ParameterValue.bOverride = false;
			ParameterValue.ParameterInfo = ParameterInfo;
			ParameterValue.ExpressionId = Guids[ParameterIdx];

			ParameterValue.ParameterValue = nullptr;
			SourceInstance->GetTextureParameterValue(ParameterInfo, ParameterValue.ParameterValue);
			SourceInstance->GetTextureParameterChannelNames(ParameterInfo, ParameterValue.ChannelNames);

			// @todo: This is kind of slow, maybe store these in a map for lookup?
			// See if this keyname exists in the source instance.
			for(int32 TextureParameterIdx=0; TextureParameterIdx<SourceInstance->TextureParameterValues.Num(); TextureParameterIdx++)
			{
				FTextureParameterValue& SourceParam = SourceInstance->TextureParameterValues[TextureParameterIdx];
				if(ParameterInfo == SourceParam.ParameterInfo)
				{
					ParameterValue.bOverride = true;
					ParameterValue.ParameterValue = SourceParam.ParameterValue;
				}
			}			
			AssignGroupAndSortPriority(ParamValue, ExpressionParameterDataCache);
		}

		// Runtime Virtual Texture Parameters.
		SourceInstance->GetAllRuntimeVirtualTextureParameterInfo(OutParameterInfo, Guids);
		for (int32 ParameterIdx = 0; ParameterIdx < OutParameterInfo.Num(); ParameterIdx++)
		{
			UDEditorRuntimeVirtualTextureParameterValue* ParamValue = NewObject<UDEditorRuntimeVirtualTextureParameterValue>(this);

			UDEditorRuntimeVirtualTextureParameterValue& ParameterValue = *ParamValue;
			const FMaterialParameterInfo& ParameterInfo = OutParameterInfo[ParameterIdx];

			ParameterValue.bOverride = false;
			ParameterValue.ParameterInfo = ParameterInfo;
			ParameterValue.ExpressionId = Guids[ParameterIdx];

			ParameterValue.ParameterValue = nullptr;
			SourceInstance->GetRuntimeVirtualTextureParameterValue(ParameterInfo, ParameterValue.ParameterValue);

			// @todo: This is kind of slow, maybe store these in a map for lookup?
			// See if this keyname exists in the source instance.
			for (int32 TextureParameterIdx = 0; TextureParameterIdx < SourceInstance->RuntimeVirtualTextureParameterValues.Num(); TextureParameterIdx++)
=======
		{
			FMaterialLayersFunctions MaterialLayers;
			if (SourceInstance->GetMaterialLayers(MaterialLayers))
>>>>>>> 6bbb88c8
			{
				UDEditorMaterialLayersParameterValue& ParameterValue = *(NewObject<UDEditorMaterialLayersParameterValue>(this));
				ParameterValue.bOverride = true;
				ParameterValue.ParameterValue = MoveTemp(MaterialLayers);
				AssignParameterToGroup(&ParameterValue, FName());
			}
<<<<<<< HEAD
			AssignGroupAndSortPriority(ParamValue, ExpressionParameterDataCache);
=======
>>>>>>> 6bbb88c8
		}

		TMap<FMaterialParameterInfo, FMaterialParameterMetadata> ParameterValues;
		for (int32 TypeIndex = 0; TypeIndex < NumMaterialParameterTypes; ++TypeIndex)
		{
<<<<<<< HEAD
			UDEditorFontParameterValue* ParamValue = NewObject<UDEditorFontParameterValue>(this);

			UDEditorFontParameterValue& ParameterValue = *ParamValue;
			const FMaterialParameterInfo& ParameterInfo = OutParameterInfo[ParameterIdx];

			ParameterValue.bOverride = false;
			ParameterValue.ParameterInfo = ParameterInfo;
			ParameterValue.ExpressionId = Guids[ParameterIdx];

			ParameterValue.ParameterValue.FontValue = nullptr;
			ParameterValue.ParameterValue.FontPage = 0;
			SourceInstance->GetFontParameterValue(ParameterInfo, ParameterValue.ParameterValue.FontValue, ParameterValue.ParameterValue.FontPage);

			// @todo: This is kind of slow, maybe store these in a map for lookup?
			// See if this keyname exists in the source instance.
			for(int32 FontParameterIdx = 0; FontParameterIdx < SourceInstance->FontParameterValues.Num(); FontParameterIdx++)
			{
				FFontParameterValue& SourceParam = SourceInstance->FontParameterValues[FontParameterIdx];
				if(ParameterInfo == SourceParam.ParameterInfo)
				{
					ParameterValue.bOverride = true;
					ParameterValue.ParameterValue.FontValue = SourceParam.FontValue;
					ParameterValue.ParameterValue.FontPage = SourceParam.FontPage;
				}
			}	
			AssignGroupAndSortPriority(ParamValue, ExpressionParameterDataCache);
		}

		// Copy Static Switch Parameters
		SourceInstance->GetAllStaticSwitchParameterInfo(OutParameterInfo, Guids);
		for(int32 ParameterIdx = 0; ParameterIdx < SourceStaticParameters.StaticSwitchParameters.Num(); ParameterIdx++)
		{	
			FStaticSwitchParameter StaticSwitchParameterValue = FStaticSwitchParameter(SourceStaticParameters.StaticSwitchParameters[ParameterIdx]);
			UDEditorStaticSwitchParameterValue* ParamValue = NewObject<UDEditorStaticSwitchParameterValue>(this);

			UDEditorStaticSwitchParameterValue& ParameterValue = *ParamValue;

			ParameterValue.ParameterValue = StaticSwitchParameterValue.Value;
			ParameterValue.bOverride = StaticSwitchParameterValue.bOverride;
			ParameterValue.ParameterInfo = StaticSwitchParameterValue.ParameterInfo;
			ParameterValue.ExpressionId = StaticSwitchParameterValue.ExpressionGUID;
			AssignGroupAndSortPriority(ParamValue, ExpressionParameterDataCache);
		}

		// Copy Static Component Mask Parameters
		SourceInstance->GetAllStaticComponentMaskParameterInfo(OutParameterInfo, Guids);
		for(int32 ParameterIdx=0; ParameterIdx<SourceStaticParameters.StaticComponentMaskParameters.Num(); ParameterIdx++)
		{
			FStaticComponentMaskParameter StaticComponentMaskParameterValue = FStaticComponentMaskParameter(SourceStaticParameters.StaticComponentMaskParameters[ParameterIdx]);
			UDEditorStaticComponentMaskParameterValue* ParamValue = NewObject<UDEditorStaticComponentMaskParameterValue>(this);

			UDEditorStaticComponentMaskParameterValue& ParameterValue = *ParamValue;

			ParameterValue.ParameterValue.R = StaticComponentMaskParameterValue.R;
			ParameterValue.ParameterValue.G = StaticComponentMaskParameterValue.G;
			ParameterValue.ParameterValue.B = StaticComponentMaskParameterValue.B;
			ParameterValue.ParameterValue.A = StaticComponentMaskParameterValue.A;
			ParameterValue.bOverride = StaticComponentMaskParameterValue.bOverride;
			ParameterValue.ParameterInfo = StaticComponentMaskParameterValue.ParameterInfo;
			ParameterValue.ExpressionId = StaticComponentMaskParameterValue.ExpressionGUID;
			AssignGroupAndSortPriority(ParamValue, ExpressionParameterDataCache);
=======
			const EMaterialParameterType ParameterType = (EMaterialParameterType)TypeIndex;
			SourceInstance->GetAllParametersOfType(ParameterType, ParameterValues);
			for (const auto& It : ParameterValues)
			{
				UDEditorParameterValue* Parameter = UDEditorParameterValue::Create(this, ParameterType, It.Key, It.Value);
				AssignParameterToGroup(Parameter, It.Value.Group);
			}
>>>>>>> 6bbb88c8
		}

		IMaterialEditorModule* MaterialEditorModule = &FModuleManager::LoadModuleChecked<IMaterialEditorModule>( "MaterialEditor" );
		MaterialEditorModule->GetVisibleMaterialParameters(ParentMaterial, SourceInstance, VisibleExpressions);
	}

	// sort contents of groups
	for(int32 ParameterIdx = 0; ParameterIdx < ParameterGroups.Num(); ParameterIdx++)
	{
		FEditorParameterGroup & ParamGroup = ParameterGroups[ParameterIdx];
		struct FCompareUDEditorParameterValueByParameterName
		{
			FORCEINLINE bool operator()(const UDEditorParameterValue& A, const UDEditorParameterValue& B) const
			{
				FString AName = A.ParameterInfo.Name.ToString();
				FString BName = B.ParameterInfo.Name.ToString();
				return A.SortPriority != B.SortPriority ? A.SortPriority < B.SortPriority : AName < BName;
			}
		};
		ParamGroup.Parameters.Sort( FCompareUDEditorParameterValueByParameterName() );
	}	
	
	// sort groups itself pushing defaults to end
	struct FCompareFEditorParameterGroupByName
	{
		FORCEINLINE bool operator()(const FEditorParameterGroup& A, const FEditorParameterGroup& B) const
		{
			FString AName = A.GroupName.ToString();
			FString BName = B.GroupName.ToString();
			if (AName == TEXT("none"))
			{
				return false;
			}
			if (BName == TEXT("none"))
			{
				return false;
			}
			return A.GroupSortPriority != B.GroupSortPriority ? A.GroupSortPriority < B.GroupSortPriority : AName < BName;
		}
	};
	ParameterGroups.Sort( FCompareFEditorParameterGroupByName() );

	TArray<struct FEditorParameterGroup> ParameterDefaultGroups;
	for(int32 ParameterIdx=0; ParameterIdx<ParameterGroups.Num(); ParameterIdx++)
	{
		FEditorParameterGroup & ParamGroup = ParameterGroups[ParameterIdx];
		if (bUseOldStyleMICEditorGroups == false)
		{			
			if (ParamGroup.GroupName == TEXT("None"))
			{
				ParameterDefaultGroups.Add(ParamGroup);
				ParameterGroups.RemoveAt(ParameterIdx);
				break;
			}
		}
		else
		{
			if (ParamGroup.GroupName == TEXT("Vector Parameter Values") || 
				ParamGroup.GroupName == TEXT("Scalar Parameter Values") ||
				ParamGroup.GroupName == TEXT("Texture Parameter Values") ||
				ParamGroup.GroupName == TEXT("Static Switch Parameter Values") ||
				ParamGroup.GroupName == TEXT("Static Component Mask Parameter Values") ||
				ParamGroup.GroupName == TEXT("Font Parameter Values") ||
				ParamGroup.GroupName == TEXT("Material Layers Parameter Values"))
			{
				ParameterDefaultGroups.Add(ParamGroup);
				ParameterGroups.RemoveAt(ParameterIdx);
			}
		}
	}

	if (ParameterDefaultGroups.Num() >0)
	{
		ParameterGroups.Append(ParameterDefaultGroups);
	}

	if (DetailsView.IsValid())
	{
		// Tell our source instance to update itself so the preview updates.
		DetailsView.Pin()->ForceRefresh();
	}
}

#if WITH_EDITOR
void UMaterialEditorInstanceConstant::CleanParameterStack(int32 Index, EMaterialParameterAssociation MaterialType)
{
	check(GIsEditor);
	TArray<FEditorParameterGroup> CleanedGroups;
	for (FEditorParameterGroup Group : ParameterGroups)
	{
		FEditorParameterGroup DuplicatedGroup = FEditorParameterGroup();
		DuplicatedGroup.GroupAssociation = Group.GroupAssociation;
		DuplicatedGroup.GroupName = Group.GroupName;
		DuplicatedGroup.GroupSortPriority = Group.GroupSortPriority;
		for (UDEditorParameterValue* Parameter : Group.Parameters)
		{
			if (Parameter->ParameterInfo.Association != MaterialType
				|| Parameter->ParameterInfo.Index != Index)
			{
				DuplicatedGroup.Parameters.Add(Parameter);
			}
		}
		CleanedGroups.Add(DuplicatedGroup);
	}

	ParameterGroups = CleanedGroups;
	CopyToSourceInstance(true);
}
void UMaterialEditorInstanceConstant::ResetOverrides(int32 Index, EMaterialParameterAssociation MaterialType)
{
	check(GIsEditor);

	for (const FEditorParameterGroup& Group : ParameterGroups)
	{
		for (UDEditorParameterValue* Parameter : Group.Parameters)
		{
			if (Parameter->ParameterInfo.Association == MaterialType
				&& Parameter->ParameterInfo.Index == Index)
			{
				const EMaterialParameterType ParameterType = Parameter->GetParameterType();
				if (ParameterType != EMaterialParameterType::None)
				{
					FMaterialParameterMetadata SourceValue;
					bool bOverride = false;
					if (SourceInstance->GetParameterValue(ParameterType, Parameter->ParameterInfo, SourceValue, EMaterialGetParameterValueFlags::CheckInstanceOverrides))
					{
						bOverride = SourceValue.bOverride;
					}
					Parameter->bOverride = bOverride;
				}
			}
		}
	}
	CopyToSourceInstance(true);

}
#endif

void UMaterialEditorInstanceConstant::CopyToSourceInstance(const bool bForceStaticPermutationUpdate)
{
	if (SourceInstance && !SourceInstance->IsTemplate(RF_ClassDefaultObject))
	{
		if (bIsFunctionPreviewMaterial)
		{
			bIsFunctionInstanceDirty = true;
		}
		else
		{
			SourceInstance->MarkPackageDirty();
		}

		{
			FMaterialInstanceParameterUpdateContext UpdateContext(SourceInstance, EMaterialInstanceClearParameterFlag::All);
			UpdateContext.SetBasePropertyOverrides(BasePropertyOverrides);
			UpdateContext.SetForceStaticPermutationUpdate(bForceStaticPermutationUpdate);

			for (int32 GroupIdx = 0; GroupIdx < ParameterGroups.Num(); GroupIdx++)
			{
				FEditorParameterGroup& Group = ParameterGroups[GroupIdx];
				for (int32 ParameterIdx = 0; ParameterIdx < Group.Parameters.Num(); ParameterIdx++)
				{
					UDEditorParameterValue* Parameter = Group.Parameters[ParameterIdx];
					if (Parameter && Parameter->bOverride)
					{
						FMaterialParameterMetadata EditorValue;
						if (Parameter->GetValue(EditorValue))
						{
							UpdateContext.SetParameterValueEditorOnly(Parameter->ParameterInfo, EditorValue, EMaterialSetParameterValueFlags::SetCurveAtlas);
						}
						else if (UDEditorMaterialLayersParameterValue* LayersParameter = Cast<UDEditorMaterialLayersParameterValue>(Parameter))
						{
							UpdateContext.SetMaterialLayers(LayersParameter->ParameterValue);
						}
					}
				}
			}
		}

		// Copy phys material back to source instance
		SourceInstance->PhysMaterial = PhysMaterial;

		// Copy the Lightmass settings...
		SourceInstance->SetOverrideCastShadowAsMasked(LightmassSettings.CastShadowAsMasked.bOverride);
		SourceInstance->SetCastShadowAsMasked(LightmassSettings.CastShadowAsMasked.ParameterValue);
		SourceInstance->SetOverrideEmissiveBoost(LightmassSettings.EmissiveBoost.bOverride);
		SourceInstance->SetEmissiveBoost(LightmassSettings.EmissiveBoost.ParameterValue);
		SourceInstance->SetOverrideDiffuseBoost(LightmassSettings.DiffuseBoost.bOverride);
		SourceInstance->SetDiffuseBoost(LightmassSettings.DiffuseBoost.ParameterValue);
		SourceInstance->SetOverrideExportResolutionScale(LightmassSettings.ExportResolutionScale.bOverride);
		SourceInstance->SetExportResolutionScale(LightmassSettings.ExportResolutionScale.ParameterValue);

		// Copy Refraction bias setting
		FMaterialParameterInfo RefractionInfo(TEXT("RefractionDepthBias"));
		SourceInstance->SetScalarParameterValueEditorOnly(RefractionInfo, RefractionDepthBias);

		SourceInstance->bOverrideSubsurfaceProfile = bOverrideSubsurfaceProfile;
		SourceInstance->SubsurfaceProfile = SubsurfaceProfile;

		// Update object references and parameter names.
		SourceInstance->UpdateParameterNames();
		VisibleExpressions.Empty();
		
		// force refresh of visibility of properties
		if (Parent)
		{
			UMaterial* ParentMaterial = Parent->GetMaterial();
			IMaterialEditorModule* MaterialEditorModule = &FModuleManager::LoadModuleChecked<IMaterialEditorModule>("MaterialEditor");
			MaterialEditorModule->GetVisibleMaterialParameters(ParentMaterial, SourceInstance, VisibleExpressions);
		}
	}
}

void UMaterialEditorInstanceConstant::ApplySourceFunctionChanges()
{
	if (bIsFunctionPreviewMaterial && bIsFunctionInstanceDirty)
	{
		CopyToSourceInstance();

		// Copy updated function parameter values	
		SourceFunction->ScalarParameterValues = SourceInstance->ScalarParameterValues;
		SourceFunction->VectorParameterValues = SourceInstance->VectorParameterValues;
		SourceFunction->TextureParameterValues = SourceInstance->TextureParameterValues;
		SourceFunction->RuntimeVirtualTextureParameterValues = SourceInstance->RuntimeVirtualTextureParameterValues;
		SourceFunction->FontParameterValues = SourceInstance->FontParameterValues;

		const FStaticParameterSet& StaticParameters = SourceInstance->GetStaticParameters();
		SourceFunction->StaticSwitchParameterValues = StaticParameters.StaticSwitchParameters;
		SourceFunction->StaticComponentMaskParameterValues = StaticParameters.StaticComponentMaskParameters;

		SourceFunction->MarkPackageDirty();
		bIsFunctionInstanceDirty = false;

		UMaterialEditingLibrary::UpdateMaterialFunction(SourceFunction, nullptr);
	}
}

void UMaterialEditorInstanceConstant::SetSourceInstance(UMaterialInstanceConstant* MaterialInterface)
{
	check(MaterialInterface);
	SourceInstance = MaterialInterface;
	Parent = SourceInstance->Parent;
	PhysMaterial = SourceInstance->PhysMaterial;

	CopyBasePropertiesFromParent();

	RegenerateArrays();

	//propagate changes to the base material so the instance will be updated if it has a static permutation resource
	FMaterialInstanceParameterUpdateContext UpdateContext(SourceInstance, EMaterialInstanceClearParameterFlag::Static);

	for (int32 GroupIdx = 0; GroupIdx < ParameterGroups.Num(); GroupIdx++)
	{
		FEditorParameterGroup& Group = ParameterGroups[GroupIdx];
		for (int32 ParameterIdx = 0; ParameterIdx < Group.Parameters.Num(); ParameterIdx++)
		{
			UDEditorParameterValue* Parameter = Group.Parameters[ParameterIdx];
			if (Parameter && Parameter->bOverride)
			{
				FMaterialParameterMetadata EditorValue;
				if (Parameter->GetValue(EditorValue))
				{
					// Only want to update static parameters here
					if (IsStaticMaterialParameter(EditorValue.Value.Type))
					{
						UpdateContext.SetParameterValueEditorOnly(Parameter->ParameterInfo, EditorValue);
					}
				}
				else if (UDEditorMaterialLayersParameterValue* LayersParameter = Cast<UDEditorMaterialLayersParameterValue>(Parameter))
				{
					UpdateContext.SetMaterialLayers(LayersParameter->ParameterValue);
				}
			}
		}
	}
}

void UMaterialEditorInstanceConstant::SetSourceFunction(UMaterialFunctionInstance* MaterialFunction)
{
	SourceFunction = MaterialFunction;
	bIsFunctionPreviewMaterial = !!(SourceFunction);
}

void UMaterialEditorInstanceConstant::UpdateSourceInstanceParent()
{
	// If the parent was changed to the source instance, set it to NULL
	if( Parent == SourceInstance )
	{
		Parent = NULL;
	}

	SourceInstance->SetParentEditorOnly( Parent );
	SourceInstance->PostEditChange();
}


void UMaterialEditorInstanceConstant::CopyBasePropertiesFromParent()
{
	BasePropertyOverrides = SourceInstance->BasePropertyOverrides;
	// Copy the overrides (if not yet overridden), so they match their true values in the UI
	if (!BasePropertyOverrides.bOverride_OpacityMaskClipValue)
	{
		BasePropertyOverrides.OpacityMaskClipValue = SourceInstance->GetOpacityMaskClipValue();
	}
	if (!BasePropertyOverrides.bOverride_BlendMode)
	{
		BasePropertyOverrides.BlendMode = SourceInstance->GetBlendMode();
	}
	if (!BasePropertyOverrides.bOverride_ShadingModel)
	{
		if (SourceInstance->IsShadingModelFromMaterialExpression())
		{
			BasePropertyOverrides.ShadingModel = MSM_FromMaterialExpression;
		}
		else
		{
			BasePropertyOverrides.ShadingModel = SourceInstance->GetShadingModels().GetFirstShadingModel(); 
		}
	}
	if (!BasePropertyOverrides.bOverride_TwoSided)
	{
		BasePropertyOverrides.TwoSided = SourceInstance->IsTwoSided();
	}
	if (!BasePropertyOverrides.bOverride_OutputTranslucentVelocity)
	{
		BasePropertyOverrides.bOutputTranslucentVelocity = SourceInstance->IsTranslucencyWritingVelocity();
	}
	if (!BasePropertyOverrides.DitheredLODTransition)
	{
		BasePropertyOverrides.DitheredLODTransition = SourceInstance->IsDitheredLODTransition();
	}

	// Copy the Lightmass settings...
	// The lightmass functions (GetCastShadowAsMasked, etc.) check if the value is overridden and returns the current value if so, otherwise returns the parent value
	// So we don't need to wrap these in the same "if not overriding" as above
	LightmassSettings.CastShadowAsMasked.ParameterValue = SourceInstance->GetCastShadowAsMasked();
	LightmassSettings.EmissiveBoost.ParameterValue = SourceInstance->GetEmissiveBoost();
	LightmassSettings.DiffuseBoost.ParameterValue = SourceInstance->GetDiffuseBoost();
	LightmassSettings.ExportResolutionScale.ParameterValue = SourceInstance->GetExportResolutionScale();

	//Copy refraction settings
	SourceInstance->GetRefractionSettings(RefractionDepthBias);

	bOverrideSubsurfaceProfile = SourceInstance->bOverrideSubsurfaceProfile;
	// Copy the subsurface profile. GetSubsurfaceProfile_Internal() will return either the overridden profile or one from a parent
	SubsurfaceProfile = SourceInstance->GetSubsurfaceProfile_Internal();
}

#if WITH_EDITOR
void UMaterialEditorInstanceConstant::PostEditUndo()
{
	Super::PostEditUndo();

	if (bIsFunctionPreviewMaterial && SourceFunction)
	{
		bIsFunctionInstanceDirty = true;
		ApplySourceFunctionChanges();
	}
	else if (SourceInstance)
	{
		FMaterialUpdateContext Context;

		UpdateSourceInstanceParent();

		Context.AddMaterialInstance(SourceInstance);
	}
}
#endif

UMaterialEditorMeshComponent::UMaterialEditorMeshComponent(const FObjectInitializer& ObjectInitializer)
	: Super(ObjectInitializer)
{
}<|MERGE_RESOLUTION|>--- conflicted
+++ resolved
@@ -226,10 +226,7 @@
 	 * Should shaders compiled for this material be saved to disk?
 	 */
 	virtual bool IsPersistent() const override { return false; }
-<<<<<<< HEAD
-=======
 	virtual FString GetAssetName() const override { return FString::Printf(TEXT("Preview:%s"), *FMaterialResource::GetAssetName()); }
->>>>>>> 6bbb88c8
 };
 
 /** Implementation of Preview Material functions*/
@@ -243,204 +240,6 @@
 	return new FPreviewMaterial();
 }
 
-<<<<<<< HEAD
-// Helper struct to cache data for UMaterialEditorInstanceConstant/UMaterialEditorPreviewParameters::RegenerateArrays()
-struct FMaterialParamExpressionData
-{
-	FName Name = NAME_None;
-	FName Group = NAME_None;
-	UClass* ParamType = nullptr;
-	int32 SortPriority = 32;
-};
-
-// Helper struct to cache data for UMaterialEditorInstanceConstant/UMaterialEditorPreviewParameters::RegenerateArrays()
-struct FMaterialExpressionParameterDataCache
-{
-	TMap<FName, FMaterialParamExpressionData> GlobalParameters;
-	FName LayerParameterName = NAME_None;
-	TArray<TMap<FName, FMaterialParamExpressionData>> LayerParameters;
-	TArray<TMap<FName, FMaterialParamExpressionData>> BlendParameters;
-};
-
-// Helper function for UMaterialEditorInstanceConstant/UMaterialEditorPreviewParameters::RegenerateArrays()
-// Cache material expression parameter for group and sort priority for quick lookup while creating UDEditorParameterValue
-FMaterialExpressionParameterDataCache CacheMaterialExpressionParameterData(const UMaterial* InBaseMaterial, const FStaticParameterSet& InStaticParameters)
-{
-	FMaterialExpressionParameterDataCache ParamCache;
-	ParamCache.GlobalParameters.Reserve(InBaseMaterial->Expressions.Num());
-
-	// Function replicating UMaterialFunctionInterface::GetParameterGroupName & UMaterialFunctionInterface::GetParameterSortPriority behavior 
-	// but caching all the data in one pass
-	auto CacheMaterialFunctionParameterData = [](UMaterialFunctionInterface* ParameterFunction, TMap<FName, FMaterialParamExpressionData>& ParamDatas)
-	{
-		if (ParameterFunction)
-		{
-			TArray<UMaterialFunctionInterface*> Functions;
-			ParameterFunction->GetDependentFunctions(Functions);
-			Functions.AddUnique(ParameterFunction);
-
-			for (UMaterialFunctionInterface* Function : Functions)
-			{
-				for (UMaterialExpression* FunctionExpression : *Function->GetFunctionExpressions())
-				{
-					if (const UMaterialExpressionParameter* Parameter = Cast<const UMaterialExpressionParameter>(FunctionExpression))
-					{
-						FMaterialParamExpressionData ParamData;
-						ParamData.ParamType = UMaterialExpressionParameter::StaticClass();
-
-						ParamData.Name = Parameter->ParameterName;
-						ParamData.SortPriority = Parameter->SortPriority;
-						ParamData.Group = Parameter->Group;
-
-						//ensure(!ParamDatas.Contains(ParamData.Name));
-						ParamDatas.Add(ParamData.Name, ParamData);
-					}
-					else if (const UMaterialExpressionTextureSampleParameter* TexParameter = Cast<const UMaterialExpressionTextureSampleParameter>(FunctionExpression))
-					{
-						FMaterialParamExpressionData ParamData;
-						ParamData.ParamType = UMaterialExpressionTextureSampleParameter::StaticClass();
-
-						ParamData.Name = TexParameter->ParameterName;
-						ParamData.SortPriority = TexParameter->SortPriority;
-						ParamData.Group = TexParameter->Group;
-
-						//ensure(!ParamDatas.Contains(ParamData.Name));
-						ParamDatas.Add(ParamData.Name, ParamData);
-					}
-					else if (const UMaterialExpressionFontSampleParameter* FontParameter = Cast<const UMaterialExpressionFontSampleParameter>(FunctionExpression))
-					{
-						FMaterialParamExpressionData ParamData;
-						ParamData.ParamType = UMaterialExpressionFontSampleParameter::StaticClass();
-
-						ParamData.Name = FontParameter->ParameterName;
-						ParamData.SortPriority = FontParameter->SortPriority;
-						ParamData.Group = FontParameter->Group;
-
-						//ensure(!ParamDatas.Contains(ParamData.Name));
-						ParamDatas.Add(ParamData.Name, ParamData);
-					}
-				}
-			}
-		}
-	};
-
-	for (int32 Index = 0; Index < InBaseMaterial->Expressions.Num(); ++Index)
-	{
-		UMaterialExpression* Expression = InBaseMaterial->Expressions[Index];
-
-		if (UMaterialExpressionParameter* Parameter = Cast<UMaterialExpressionParameter>(Expression))
-		{
-			FMaterialParamExpressionData ParamData;
-			ParamData.ParamType = UMaterialExpressionParameter::StaticClass();
-
-			ParamData.Name = Parameter->GetParameterName();
-			ParamData.SortPriority = Parameter->SortPriority;
-			ParamData.Group = Parameter->Group;
-
-			//ensure(ParamCache.GlobalParameters.Contains(ParamData.Name));
-			ParamCache.GlobalParameters.Add(ParamData.Name, ParamData);
-		}
-		else if (UMaterialExpressionTextureSampleParameter* TexParameter = Cast<UMaterialExpressionTextureSampleParameter>(Expression))
-		{
-			FMaterialParamExpressionData ParamData;
-			ParamData.ParamType = UMaterialExpressionTextureSampleParameter::StaticClass();
-
-			ParamData.Name = TexParameter->GetParameterName();
-			ParamData.SortPriority = TexParameter->SortPriority;
-			ParamData.Group = TexParameter->Group;
-
-			//ensure(!ParamCache.GlobalParameters.Contains(ParamData.Name));
-			ParamCache.GlobalParameters.Add(ParamData.Name, ParamData);
-		}
-		else if (UMaterialExpressionRuntimeVirtualTextureSampleParameter* VTTexParameter = Cast<UMaterialExpressionRuntimeVirtualTextureSampleParameter>(Expression))
-		{
-			FMaterialParamExpressionData ParamData;
-			ParamData.ParamType = UMaterialExpressionRuntimeVirtualTextureSampleParameter::StaticClass();
-
-			ParamData.Name = VTTexParameter->GetParameterName();
-			ParamData.SortPriority = VTTexParameter->SortPriority;
-			ParamData.Group = VTTexParameter->Group;
-
-			//ensure(!ParamCache.GlobalParameters.Contains(ParamData.Name));
-			ParamCache.GlobalParameters.Add(ParamData.Name, ParamData);
-		}
-		else if (UMaterialExpressionFontSampleParameter* FontParameter = Cast<UMaterialExpressionFontSampleParameter>(Expression))
-		{
-			FMaterialParamExpressionData ParamData;
-			ParamData.ParamType = UMaterialExpressionFontSampleParameter::StaticClass();
-
-			ParamData.Name = FontParameter->GetParameterName();
-			ParamData.SortPriority = FontParameter->SortPriority;
-			ParamData.Group = FontParameter->Group;
-
-			//ensure(!ParamCache.GlobalParameters.Contains(ParamData.Name));
-			ParamCache.GlobalParameters.Add(ParamData.Name, ParamData);
-		}
-		else if (UMaterialExpressionMaterialFunctionCall* FuncParameter = Cast<UMaterialExpressionMaterialFunctionCall>(Expression))
-		{
-			if (FuncParameter->MaterialFunction)
-			{
-				if (UMaterialFunctionInterface* ParameterFunction = FuncParameter->MaterialFunction->GetBaseFunction())
-				{
-					CacheMaterialFunctionParameterData(ParameterFunction, ParamCache.GlobalParameters);
-				}
-			}
-		}
-		else if (UMaterialExpressionMaterialAttributeLayers* LayerParameter = Cast<UMaterialExpressionMaterialAttributeLayers>(Expression))
-		{
-			// there should only be one Material attribute layer expression per material
-			check(ParamCache.LayerParameterName == NAME_None);
-			ParamCache.LayerParameterName = LayerParameter->ParameterName;
-
-			// look into the instance static parameters first for overrides
-			UMaterialFunctionInterface* Function = nullptr;
-			const FStaticMaterialLayersParameter* StaticLayers = InStaticParameters.MaterialLayersParameters.FindByPredicate([LayerParameterName = LayerParameter->ParameterName](const FStaticMaterialLayersParameter& Layers)
-			{
-				return LayerParameterName == Layers.ParameterInfo.Name;
-			});
-
-			// If we found one cache those instead of what is on the material itself since they take precedence
-			if (StaticLayers)
-			{
-				// Replicate FStaticMaterialLayersParameter::GetParameterAssociatedFunction behavior while caching all function needed info
-
-				// Cache layer parameters
-				for (UMaterialFunctionInterface* Layer : StaticLayers->Value.Layers)
-				{
-					TMap<FName, FMaterialParamExpressionData>& LayerCache = ParamCache.LayerParameters.AddDefaulted_GetRef();
-					CacheMaterialFunctionParameterData(Layer, LayerCache);
-				}
-
-				// Cache blend parameters
-				for (UMaterialFunctionInterface* Blend : StaticLayers->Value.Blends)
-				{
-					TMap<FName, FMaterialParamExpressionData>& BlendCache = ParamCache.LayerParameters.AddDefaulted_GetRef();
-					CacheMaterialFunctionParameterData(Blend, BlendCache);
-				}
-			}
-			else
-			{
-				// Cache layer parameters
-				for (UMaterialFunctionInterface* Layer : LayerParameter->GetLayers())
-				{
-					TMap<FName, FMaterialParamExpressionData>& LayerCache = ParamCache.LayerParameters.AddDefaulted_GetRef();
-					CacheMaterialFunctionParameterData(Layer, LayerCache);
-				}
-
-				// Cache blend parameters
-				for (UMaterialFunctionInterface* Blend : LayerParameter->GetBlends())
-				{
-					TMap<FName, FMaterialParamExpressionData>& BlendCache = ParamCache.LayerParameters.AddDefaulted_GetRef();
-					CacheMaterialFunctionParameterData(Blend, BlendCache);
-				}
-			}
-		}
-	}
-	return ParamCache;
-}
-
-=======
->>>>>>> 6bbb88c8
 void UMaterialEditorPreviewParameters::PostEditChangeProperty(FPropertyChangedEvent& PropertyChangedEvent)
 {
 	if (PreviewMaterial && PropertyChangedEvent.ChangeType != EPropertyChangeType::Interactive)
@@ -462,28 +261,11 @@
 	}
 }
 
-<<<<<<< HEAD
-void UMaterialEditorPreviewParameters::AssignParameterToGroup(UMaterial* ParentMaterial, UDEditorParameterValue* ParameterValue, FName* OptionalGroupName)
-=======
 void UMaterialEditorPreviewParameters::AssignParameterToGroup(UDEditorParameterValue* ParameterValue, const FName& InParameterGroupName)
->>>>>>> 6bbb88c8
 {
 	check(ParameterValue);
 
-<<<<<<< HEAD
-	FName ParameterGroupName;
-	if (OptionalGroupName)
-	{
-		ParameterGroupName = *OptionalGroupName;
-	}
-	else
-	{
-		ParentMaterial->GetGroupName(ParameterValue->ParameterInfo, ParameterGroupName);
-	}
-	
-=======
 	FName ParameterGroupName = InParameterGroupName;
->>>>>>> 6bbb88c8
 	if (ParameterGroupName == TEXT("") || ParameterGroupName == TEXT("None"))
 	{
 		ParameterGroupName = TEXT("None");
@@ -495,19 +277,11 @@
 	if (ParameterValue->ParameterInfo.Association == EMaterialParameterAssociation::GlobalParameter)
 	{
 		if (MaterialLayerParam)
-<<<<<<< HEAD
 		{
 			ParameterGroupName = FMaterialPropertyHelpers::LayerParamName;
 		}
 		else
 		{
-=======
-		{
-			ParameterGroupName = FMaterialPropertyHelpers::LayerParamName;
-		}
-		else
-		{
->>>>>>> 6bbb88c8
 			FString AppendedGroupName = GlobalGroupPrefix.ToString();
 			if (ParameterGroupName != TEXT("None"))
 			{
@@ -535,107 +309,13 @@
 		// Only operate on base materials
 		UMaterial* ParentMaterial = PreviewMaterial;
 
-<<<<<<< HEAD
-		// Use param cache to lookup group and sort priority
-		auto AssignGroupAndSortPriority = [this, ParentMaterial](UDEditorParameterValue* InEditorParamValue, const FMaterialExpressionParameterDataCache& InCachedExpressionData)
-		{
-			const FMaterialParamExpressionData* ParamData = nullptr;
-			if (InEditorParamValue->ParameterInfo.Association == EMaterialParameterAssociation::GlobalParameter)
-			{
-				ParamData = InCachedExpressionData.GlobalParameters.Find(InEditorParamValue->ParameterInfo.Name);
-			}
-			// if the association is not 'global parameter', look into attribute layers if we have a potentially valid index
-			else if (InEditorParamValue->ParameterInfo.Index >= 0)
-			{
-				if (InEditorParamValue->ParameterInfo.Association == EMaterialParameterAssociation::LayerParameter
-					&& InCachedExpressionData.LayerParameters.IsValidIndex(InEditorParamValue->ParameterInfo.Index))
-				{
-					ParamData = InCachedExpressionData.LayerParameters[InEditorParamValue->ParameterInfo.Index].Find(InEditorParamValue->ParameterInfo.Name);
-				}
-				else if (InEditorParamValue->ParameterInfo.Association == EMaterialParameterAssociation::BlendParameter
-					&& InCachedExpressionData.BlendParameters.IsValidIndex(InEditorParamValue->ParameterInfo.Index))
-				{
-					ParamData = InCachedExpressionData.BlendParameters[InEditorParamValue->ParameterInfo.Index].Find(InEditorParamValue->ParameterInfo.Name);
-				}
-			}
-			FName GroupName = NAME_None;
-			if (ParamData)
-			{
-				InEditorParamValue->SortPriority = ParamData->SortPriority;
-				GroupName = ParamData->Group;
-			}
-			AssignParameterToGroup(ParentMaterial, InEditorParamValue, &GroupName);
-		};
-
-=======
->>>>>>> 6bbb88c8
 		// This can run before UMaterial::PostEditChangeProperty has a chance to run, so explicitly call UpdateCachedExpressionData here
 		PreviewMaterial->UpdateCachedExpressionData();
-
-		// Cache relevant material expression data used to resolve editor param value info in RegenerateArrays
-		//@todo FH: can this be/should be part of `UpdateCachedExpressionData`?
-		FMaterialExpressionParameterDataCache ExpressionParameterDataCache = CacheMaterialExpressionParameterData(PreviewMaterial, FStaticParameterSet());
 
 		// Loop through all types of parameters for this material and add them to the parameter arrays.
 		TMap<FMaterialParameterInfo, FMaterialParameterMetadata> ParameterValues;
 		for (int32 TypeIndex = 0; TypeIndex < NumMaterialParameterTypes; ++TypeIndex)
 		{
-<<<<<<< HEAD
-			UDEditorVectorParameterValue& ParameterValue = *(NewObject<UDEditorVectorParameterValue>(this));
-			FName ParameterName = ParameterInfo[ParameterIdx].Name;
-			FLinearColor Value;
-			ParameterValue.bOverride = true;
-			ParameterValue.ExpressionId = Guids[ParameterIdx];
-			ParameterValue.ParameterInfo = ParameterInfo[ParameterIdx];
-			if (PreviewMaterial->GetVectorParameterValue(ParameterValue.ParameterInfo, Value))
-			{
-				ParameterValue.ParameterValue = Value;
-				PreviewMaterial->IsVectorParameterUsedAsChannelMask(ParameterValue.ParameterInfo, ParameterValue.bIsUsedAsChannelMask);		
-				PreviewMaterial->GetVectorParameterChannelNames(ParameterValue.ParameterInfo, ParameterValue.ChannelNames);
-			}
-			AssignGroupAndSortPriority(&ParameterValue, ExpressionParameterDataCache);
-		}
-
-		// Scalar Parameters.
-		ParentMaterial->GetAllScalarParameterInfo(ParameterInfo, Guids);
-		for (int32 ParameterIdx = 0; ParameterIdx < ParameterInfo.Num(); ParameterIdx++)
-		{
-			UDEditorScalarParameterValue& ParameterValue = *(NewObject<UDEditorScalarParameterValue>(this));
-			FName ParameterName = ParameterInfo[ParameterIdx].Name;
-			float Value;
-
-			ParameterValue.bOverride = true;
-			ParameterValue.ParameterInfo = ParameterInfo[ParameterIdx];
-			ParameterValue.ExpressionId = Guids[ParameterIdx];
-
-			if (PreviewMaterial->GetScalarParameterValue(ParameterValue.ParameterInfo, Value))
-			{
-				ParentMaterial->GetScalarParameterSliderMinMax(ParameterName, ParameterValue.SliderMin, ParameterValue.SliderMax);
-				ParentMaterial->IsScalarParameterUsedAsAtlasPosition(ParameterName, ParameterValue.AtlasData.bIsUsedAsAtlasPosition, ParameterValue.AtlasData.Curve, ParameterValue.AtlasData.Atlas);
-				ParameterValue.ParameterValue = Value;
-			}
-			AssignGroupAndSortPriority(&ParameterValue, ExpressionParameterDataCache);
-		}
-
-		// Texture Parameters.
-		ParentMaterial->GetAllTextureParameterInfo(ParameterInfo, Guids);
-		for (int32 ParameterIdx = 0; ParameterIdx < ParameterInfo.Num(); ParameterIdx++)
-		{
-			UDEditorTextureParameterValue& ParameterValue = *(NewObject<UDEditorTextureParameterValue>(this));
-			FName ParameterName = ParameterInfo[ParameterIdx].Name;
-			UTexture* Value;
-
-			ParameterValue.bOverride = true;
-			ParameterValue.ParameterInfo = ParameterInfo[ParameterIdx];
-			ParameterValue.ExpressionId = Guids[ParameterIdx];
-
-			if (PreviewMaterial->GetTextureParameterValue(ParameterValue.ParameterInfo, Value))
-			{
-				ParameterValue.ParameterValue = Value;
-				PreviewMaterial->GetTextureParameterChannelNames(ParameterValue.ParameterInfo, ParameterValue.ChannelNames);
-			}
-			AssignGroupAndSortPriority(&ParameterValue, ExpressionParameterDataCache);
-=======
 			const EMaterialParameterType ParameterType = (EMaterialParameterType)TypeIndex;
 
 			ParentMaterial->GetAllParametersOfType(ParameterType, ParameterValues);
@@ -645,170 +325,19 @@
 				Parameter->bOverride = true;
 				AssignParameterToGroup(Parameter, It.Value.Group);
 			}
->>>>>>> 6bbb88c8
 		}
 
 		// Static Material Layers
 		{
-<<<<<<< HEAD
-			UDEditorRuntimeVirtualTextureParameterValue& ParameterValue = *(NewObject<UDEditorRuntimeVirtualTextureParameterValue>(this));
-			FName ParameterName = ParameterInfo[ParameterIdx].Name;
-			URuntimeVirtualTexture* Value;
-
-			ParameterValue.bOverride = true;
-			ParameterValue.ParameterInfo = ParameterInfo[ParameterIdx];
-			ParameterValue.ExpressionId = Guids[ParameterIdx];
-
-			if (PreviewMaterial->GetRuntimeVirtualTextureParameterValue(ParameterValue.ParameterInfo, Value))
-=======
 			FMaterialLayersFunctions MaterialLayers;
 			if (ParentMaterial->GetMaterialLayers(MaterialLayers))
->>>>>>> 6bbb88c8
 			{
 				UDEditorMaterialLayersParameterValue* ParameterValue = NewObject<UDEditorMaterialLayersParameterValue>(this);
 				ParameterValue->bOverride = true;
 				ParameterValue->ParameterValue = MoveTemp(MaterialLayers);
 				AssignParameterToGroup(ParameterValue, FName());
 			}
-<<<<<<< HEAD
-			AssignGroupAndSortPriority(&ParameterValue, ExpressionParameterDataCache);
-		}
-
-		// Font Parameters.
-		ParentMaterial->GetAllFontParameterInfo(ParameterInfo, Guids);
-		for (int32 ParameterIdx = 0; ParameterIdx < ParameterInfo.Num(); ParameterIdx++)
-		{
-			UDEditorFontParameterValue& ParameterValue = *(NewObject<UDEditorFontParameterValue>(this));
-			FName ParameterName = ParameterInfo[ParameterIdx].Name;
-			UFont* FontValue;
-			int32 FontPage;
-
-			ParameterValue.bOverride = true;
-			ParameterValue.ParameterInfo = ParameterInfo[ParameterIdx];
-			ParameterValue.ExpressionId = Guids[ParameterIdx];
-
-			if (PreviewMaterial->GetFontParameterValue(ParameterValue.ParameterInfo, FontValue, FontPage))
-			{
-				ParameterValue.ParameterValue.FontValue = FontValue;
-				ParameterValue.ParameterValue.FontPage = FontPage;
-			}
-			AssignGroupAndSortPriority(&ParameterValue, ExpressionParameterDataCache);
-		}
-
-		// Get all static parameters from the source instance.  This will handle inheriting parent values.
-		FStaticParameterSet SourceStaticParameters;
-		// Static Material Layers Parameters
-		ParentMaterial->GetAllMaterialLayersParameterInfo(ParameterInfo, Guids);
-		SourceStaticParameters.MaterialLayersParameters.AddZeroed(ParameterInfo.Num());
-
-		for (int32 ParameterIdx = 0; ParameterIdx < ParameterInfo.Num(); ParameterIdx++)
-		{
-			FStaticMaterialLayersParameter& ParameterValue = SourceStaticParameters.MaterialLayersParameters[ParameterIdx];
-			ParameterValue.ParameterInfo = ParameterInfo[ParameterIdx];
-			FMaterialLayersFunctions Value = FMaterialLayersFunctions();
-			FGuid ExpressionId = Guids[ParameterIdx];
-
-			ParameterValue.bOverride = true;
-
-			//get the settings from the parent in the MIC chain
-			if (PreviewMaterial->GetMaterialLayersParameterValue(ParameterValue.ParameterInfo, Value, ExpressionId))
-			{
-				ParameterValue.Value = Value;
-			}
-			ParameterValue.ExpressionGUID = ExpressionId;
-		}
-
-		// Static Switch Parameters
-		ParentMaterial->GetAllStaticSwitchParameterInfo(ParameterInfo, Guids);
-		SourceStaticParameters.StaticSwitchParameters.AddZeroed(ParameterInfo.Num());
-
-		for (int32 ParameterIdx = 0; ParameterIdx < ParameterInfo.Num(); ParameterIdx++)
-		{
-			FStaticSwitchParameter& ParameterValue = SourceStaticParameters.StaticSwitchParameters[ParameterIdx];
-			ParameterValue.ParameterInfo = ParameterInfo[ParameterIdx];
-			bool Value = false;
-			FGuid ExpressionId = Guids[ParameterIdx];
-
-			ParameterValue.bOverride = true;
-
-			//get the settings from the parent in the MIC chain
-			if (PreviewMaterial->GetStaticSwitchParameterValue(ParameterValue.ParameterInfo, Value, ExpressionId))
-			{
-				ParameterValue.Value = Value;
-			}
-			ParameterValue.ExpressionGUID = ExpressionId;
-		}
-
-		// Static Component Mask Parameters
-		ParentMaterial->GetAllStaticComponentMaskParameterInfo(ParameterInfo, Guids);
-		SourceStaticParameters.StaticComponentMaskParameters.AddZeroed(ParameterInfo.Num());
-		for (int32 ParameterIdx = 0; ParameterIdx < ParameterInfo.Num(); ParameterIdx++)
-		{
-			FStaticComponentMaskParameter& ParameterValue = SourceStaticParameters.StaticComponentMaskParameters[ParameterIdx];
-			bool R = false;
-			bool G = false;
-			bool B = false;
-			bool A = false;
-			FGuid ExpressionId = Guids[ParameterIdx];
-
-			ParameterValue.bOverride = true;
-			ParameterValue.ParameterInfo = ParameterInfo[ParameterIdx];
-
-			//get the settings from the parent in the MIC chain
-			if (PreviewMaterial->GetStaticComponentMaskParameterValue(ParameterValue.ParameterInfo, R, G, B, A, ExpressionId))
-			{
-				ParameterValue.R = R;
-				ParameterValue.G = G;
-				ParameterValue.B = B;
-				ParameterValue.A = A;
-			}
-			ParameterValue.ExpressionGUID = ExpressionId;
-		}
-
-		// Copy material layer Parameters
-		for (int32 ParameterIdx = 0; ParameterIdx < SourceStaticParameters.MaterialLayersParameters.Num(); ParameterIdx++)
-		{
-			FStaticMaterialLayersParameter MaterialLayersParameterValue = FStaticMaterialLayersParameter(SourceStaticParameters.MaterialLayersParameters[ParameterIdx]);
-			UDEditorMaterialLayersParameterValue& ParameterValue = *(NewObject<UDEditorMaterialLayersParameterValue>(this));
-			ParameterValue.ParameterValue = MaterialLayersParameterValue.Value;
-			ParameterValue.bOverride = MaterialLayersParameterValue.bOverride;
-			ParameterValue.ParameterInfo = MaterialLayersParameterValue.ParameterInfo;
-			ParameterValue.ExpressionId = MaterialLayersParameterValue.ExpressionGUID;
-
-			AssignGroupAndSortPriority(&ParameterValue, ExpressionParameterDataCache);
-		}
-
-		// Copy Static Switch Parameters
-		for (int32 ParameterIdx = 0; ParameterIdx < SourceStaticParameters.StaticSwitchParameters.Num(); ParameterIdx++)
-		{
-			FStaticSwitchParameter StaticSwitchParameterValue = FStaticSwitchParameter(SourceStaticParameters.StaticSwitchParameters[ParameterIdx]);
-			UDEditorStaticSwitchParameterValue& ParameterValue = *(NewObject<UDEditorStaticSwitchParameterValue>(this));
-			ParameterValue.ParameterValue = StaticSwitchParameterValue.Value;
-			ParameterValue.bOverride = StaticSwitchParameterValue.bOverride;
-			ParameterValue.ParameterInfo = StaticSwitchParameterValue.ParameterInfo;
-			ParameterValue.ExpressionId = StaticSwitchParameterValue.ExpressionGUID;
-
-			AssignGroupAndSortPriority(&ParameterValue, ExpressionParameterDataCache);
-		}
-
-		// Copy Static Component Mask Parameters
-		for (int32 ParameterIdx = 0; ParameterIdx < SourceStaticParameters.StaticComponentMaskParameters.Num(); ParameterIdx++)
-		{
-			FStaticComponentMaskParameter StaticComponentMaskParameterValue = FStaticComponentMaskParameter(SourceStaticParameters.StaticComponentMaskParameters[ParameterIdx]);
-			UDEditorStaticComponentMaskParameterValue& ParameterValue = *(NewObject<UDEditorStaticComponentMaskParameterValue>(this));
-			ParameterValue.ParameterValue.R = StaticComponentMaskParameterValue.R;
-			ParameterValue.ParameterValue.G = StaticComponentMaskParameterValue.G;
-			ParameterValue.ParameterValue.B = StaticComponentMaskParameterValue.B;
-			ParameterValue.ParameterValue.A = StaticComponentMaskParameterValue.A;
-			ParameterValue.bOverride = StaticComponentMaskParameterValue.bOverride;
-			ParameterValue.ParameterInfo = StaticComponentMaskParameterValue.ParameterInfo;
-			ParameterValue.ExpressionId = StaticComponentMaskParameterValue.ExpressionGUID;
-			AssignGroupAndSortPriority(&ParameterValue, ExpressionParameterDataCache);
-		}
-
-=======
-		}
->>>>>>> 6bbb88c8
+		}
 	}
 	// sort contents of groups
 	for (int32 ParameterIdx = 0; ParameterIdx < ParameterGroups.Num(); ParameterIdx++)
@@ -1000,28 +529,11 @@
 	}
 }
 
-<<<<<<< HEAD
-void  UMaterialEditorInstanceConstant::AssignParameterToGroup(UMaterial*, UDEditorParameterValue* ParameterValue, const FName* OptionalGroupName)
+void  UMaterialEditorInstanceConstant::AssignParameterToGroup(UDEditorParameterValue* ParameterValue, const FName& InParameterGroupName)
 {
 	check(ParameterValue);
 
-	FName ParameterGroupName;
-	if (OptionalGroupName)
-	{
-		ParameterGroupName = *OptionalGroupName;
-	}
-	else
-	{
-		SourceInstance->GetGroupName(ParameterValue->ParameterInfo, ParameterGroupName);
-	}
-
-=======
-void  UMaterialEditorInstanceConstant::AssignParameterToGroup(UDEditorParameterValue* ParameterValue, const FName& InParameterGroupName)
-{
-	check(ParameterValue);
-
 	FName ParameterGroupName = InParameterGroupName;
->>>>>>> 6bbb88c8
 	if (ParameterGroupName == TEXT("") || ParameterGroupName == TEXT("None"))
 	{
 		if (bUseOldStyleMICEditorGroups == true)
@@ -1064,259 +576,26 @@
 
 	if (Parent)
 	{	
-		// Use param cache to lookup group and sort priority
-		auto AssignGroupAndSortPriority = [this](UDEditorParameterValue* InEditorParamValue, const FMaterialExpressionParameterDataCache& InCachedExpressionData)
-		{
-			const FMaterialParamExpressionData* ParamData = nullptr;
-			if (InEditorParamValue->ParameterInfo.Association == EMaterialParameterAssociation::GlobalParameter)
-			{
-				ParamData = InCachedExpressionData.GlobalParameters.Find(InEditorParamValue->ParameterInfo.Name);
-			}
-			// if the association is not 'global parameter', look into attribute layers if we have a potentially valid index
-			else if (InEditorParamValue->ParameterInfo.Index >= 0)
-			{
-				if (InEditorParamValue->ParameterInfo.Association == EMaterialParameterAssociation::LayerParameter
-					&& InCachedExpressionData.LayerParameters.IsValidIndex(InEditorParamValue->ParameterInfo.Index))
-				{
-					ParamData = InCachedExpressionData.LayerParameters[InEditorParamValue->ParameterInfo.Index].Find(InEditorParamValue->ParameterInfo.Name);
-				}
-				else if (InEditorParamValue->ParameterInfo.Association == EMaterialParameterAssociation::BlendParameter
-					&& InCachedExpressionData.BlendParameters.IsValidIndex(InEditorParamValue->ParameterInfo.Index))
-				{
-					ParamData = InCachedExpressionData.BlendParameters[InEditorParamValue->ParameterInfo.Index].Find(InEditorParamValue->ParameterInfo.Name);
-				}
-			}
-			if (ParamData)
-			{
-				InEditorParamValue->SortPriority = ParamData->SortPriority;
-			}
-			AssignParameterToGroup(nullptr/*useless param: Parent->GetMaterial()*/, InEditorParamValue, ParamData ? &ParamData->Group : nullptr);
-		};
-
 		// Only operate on base materials
 		UMaterial* ParentMaterial = Parent->GetMaterial();
 		SourceInstance->UpdateParameterNames();	// Update any parameter names that may have changed.
 		SourceInstance->UpdateCachedData();
 
 		// Need to get layer info first as other params are collected from layers
-<<<<<<< HEAD
-		SourceInstance->GetAllMaterialLayersParameterInfo(OutParameterInfo, Guids);
-		// Copy Static Material Layers Parameters
-		for (int32 ParameterIdx = 0; ParameterIdx < SourceStaticParameters.MaterialLayersParameters.Num(); ParameterIdx++)
-		{
-			FStaticMaterialLayersParameter MaterialLayersParameterParameterValue = FStaticMaterialLayersParameter(SourceStaticParameters.MaterialLayersParameters[ParameterIdx]);
-			UDEditorMaterialLayersParameterValue& ParameterValue = *(NewObject<UDEditorMaterialLayersParameterValue>(this));
-
-			ParameterValue.ParameterValue = MaterialLayersParameterParameterValue.Value;
-			ParameterValue.bOverride = MaterialLayersParameterParameterValue.bOverride;
-			ParameterValue.ParameterInfo = MaterialLayersParameterParameterValue.ParameterInfo;
-			ParameterValue.ExpressionId = MaterialLayersParameterParameterValue.ExpressionGUID;
-
-			AssignParameterToGroup(ParentMaterial, &ParameterValue);
-		}
-
-		// Cache relevant material expression data to resolve editor param value info
-		FMaterialExpressionParameterDataCache ExpressionParameterDataCache = CacheMaterialExpressionParameterData(SourceInstance->GetMaterial(), SourceInstance->GetStaticParameters());
-
-		// Scalar Parameters.
-		SourceInstance->GetAllScalarParameterInfo(OutParameterInfo, Guids);		
-		for (int32 ParameterIdx = 0; ParameterIdx < OutParameterInfo.Num(); ParameterIdx++)
-		{			
-			UDEditorScalarParameterValue* ParamValue = NewObject<UDEditorScalarParameterValue>(this);
-
-			UDEditorScalarParameterValue& ParameterValue = *ParamValue;
-			const FMaterialParameterInfo& ParameterInfo = OutParameterInfo[ParameterIdx];
-
-			ParameterValue.bOverride = false;
-			ParameterValue.ParameterInfo = ParameterInfo;
-			ParameterValue.ExpressionId = Guids[ParameterIdx];
-
-			if (SourceInstance->GetScalarParameterValue(ParameterInfo, ParameterValue.ParameterValue))
-			{
-				SourceInstance->IsScalarParameterUsedAsAtlasPosition(ParameterInfo, ParameterValue.AtlasData.bIsUsedAsAtlasPosition, ParameterValue.AtlasData.Curve, ParameterValue.AtlasData.Atlas);
-				SourceInstance->GetScalarParameterSliderMinMax(ParameterInfo, ParameterValue.SliderMin, ParameterValue.SliderMax);		
-			}
-
-			// @todo: This is kind of slow, maybe store these in a map for lookup?
-			// See if this keyname exists in the source instance.
-			for(int32 ScalarParameterIdx = 0; ScalarParameterIdx < SourceInstance->ScalarParameterValues.Num(); ScalarParameterIdx++)
-			{
-				FScalarParameterValue& SourceParam = SourceInstance->ScalarParameterValues[ScalarParameterIdx];
-				if(ParameterInfo == SourceParam.ParameterInfo)
-				{
-					ParameterValue.bOverride = true;
-					ParameterValue.ParameterValue = SourceParam.ParameterValue;
-				}
-			}
-			AssignGroupAndSortPriority(ParamValue, ExpressionParameterDataCache);
-		}
-		
-
-		// Vector Parameters.
-		SourceInstance->GetAllVectorParameterInfo(OutParameterInfo, Guids);
-		for(int32 ParameterIdx = 0; ParameterIdx < OutParameterInfo.Num(); ParameterIdx++)
-		{
-			UDEditorVectorParameterValue* ParamValue = NewObject<UDEditorVectorParameterValue>(this);
-
-			UDEditorVectorParameterValue& ParameterValue = *ParamValue;
-			const FMaterialParameterInfo& ParameterInfo = OutParameterInfo[ParameterIdx];
-			
-			ParameterValue.bOverride = false;
-			ParameterValue.ParameterInfo = ParameterInfo;
-			ParameterValue.ExpressionId = Guids[ParameterIdx];
-
-			SourceInstance->GetVectorParameterValue(ParameterInfo, ParameterValue.ParameterValue);
-			SourceInstance->IsVectorParameterUsedAsChannelMask(ParameterInfo, ParameterValue.bIsUsedAsChannelMask);
-			SourceInstance->GetVectorParameterChannelNames(ParameterInfo, ParameterValue.ChannelNames);
-
-			// @todo: This is kind of slow, maybe store these in a map for lookup?
-			// See if this keyname exists in the source instance.
-			for(int32 VectorParameterIdx = 0; VectorParameterIdx < SourceInstance->VectorParameterValues.Num(); VectorParameterIdx++)
-			{
-				FVectorParameterValue& SourceParam = SourceInstance->VectorParameterValues[VectorParameterIdx];
-				if(ParameterInfo == SourceParam.ParameterInfo)
-				{
-					ParameterValue.bOverride = true;
-					ParameterValue.ParameterValue = SourceParam.ParameterValue;
-				}
-			}
-			AssignGroupAndSortPriority(ParamValue, ExpressionParameterDataCache);
-		}
-		
-
-		// Texture Parameters.
-		SourceInstance->GetAllTextureParameterInfo(OutParameterInfo, Guids);
-		for(int32 ParameterIdx=0; ParameterIdx<OutParameterInfo.Num(); ParameterIdx++)
-		{		
-			UDEditorTextureParameterValue* ParamValue = NewObject<UDEditorTextureParameterValue>(this);
-
-			UDEditorTextureParameterValue& ParameterValue = *ParamValue;
-			const FMaterialParameterInfo& ParameterInfo = OutParameterInfo[ParameterIdx];
-
-			ParameterValue.bOverride = false;
-			ParameterValue.ParameterInfo = ParameterInfo;
-			ParameterValue.ExpressionId = Guids[ParameterIdx];
-
-			ParameterValue.ParameterValue = nullptr;
-			SourceInstance->GetTextureParameterValue(ParameterInfo, ParameterValue.ParameterValue);
-			SourceInstance->GetTextureParameterChannelNames(ParameterInfo, ParameterValue.ChannelNames);
-
-			// @todo: This is kind of slow, maybe store these in a map for lookup?
-			// See if this keyname exists in the source instance.
-			for(int32 TextureParameterIdx=0; TextureParameterIdx<SourceInstance->TextureParameterValues.Num(); TextureParameterIdx++)
-			{
-				FTextureParameterValue& SourceParam = SourceInstance->TextureParameterValues[TextureParameterIdx];
-				if(ParameterInfo == SourceParam.ParameterInfo)
-				{
-					ParameterValue.bOverride = true;
-					ParameterValue.ParameterValue = SourceParam.ParameterValue;
-				}
-			}			
-			AssignGroupAndSortPriority(ParamValue, ExpressionParameterDataCache);
-		}
-
-		// Runtime Virtual Texture Parameters.
-		SourceInstance->GetAllRuntimeVirtualTextureParameterInfo(OutParameterInfo, Guids);
-		for (int32 ParameterIdx = 0; ParameterIdx < OutParameterInfo.Num(); ParameterIdx++)
-		{
-			UDEditorRuntimeVirtualTextureParameterValue* ParamValue = NewObject<UDEditorRuntimeVirtualTextureParameterValue>(this);
-
-			UDEditorRuntimeVirtualTextureParameterValue& ParameterValue = *ParamValue;
-			const FMaterialParameterInfo& ParameterInfo = OutParameterInfo[ParameterIdx];
-
-			ParameterValue.bOverride = false;
-			ParameterValue.ParameterInfo = ParameterInfo;
-			ParameterValue.ExpressionId = Guids[ParameterIdx];
-
-			ParameterValue.ParameterValue = nullptr;
-			SourceInstance->GetRuntimeVirtualTextureParameterValue(ParameterInfo, ParameterValue.ParameterValue);
-
-			// @todo: This is kind of slow, maybe store these in a map for lookup?
-			// See if this keyname exists in the source instance.
-			for (int32 TextureParameterIdx = 0; TextureParameterIdx < SourceInstance->RuntimeVirtualTextureParameterValues.Num(); TextureParameterIdx++)
-=======
 		{
 			FMaterialLayersFunctions MaterialLayers;
 			if (SourceInstance->GetMaterialLayers(MaterialLayers))
->>>>>>> 6bbb88c8
 			{
 				UDEditorMaterialLayersParameterValue& ParameterValue = *(NewObject<UDEditorMaterialLayersParameterValue>(this));
 				ParameterValue.bOverride = true;
 				ParameterValue.ParameterValue = MoveTemp(MaterialLayers);
 				AssignParameterToGroup(&ParameterValue, FName());
 			}
-<<<<<<< HEAD
-			AssignGroupAndSortPriority(ParamValue, ExpressionParameterDataCache);
-=======
->>>>>>> 6bbb88c8
 		}
 
 		TMap<FMaterialParameterInfo, FMaterialParameterMetadata> ParameterValues;
 		for (int32 TypeIndex = 0; TypeIndex < NumMaterialParameterTypes; ++TypeIndex)
 		{
-<<<<<<< HEAD
-			UDEditorFontParameterValue* ParamValue = NewObject<UDEditorFontParameterValue>(this);
-
-			UDEditorFontParameterValue& ParameterValue = *ParamValue;
-			const FMaterialParameterInfo& ParameterInfo = OutParameterInfo[ParameterIdx];
-
-			ParameterValue.bOverride = false;
-			ParameterValue.ParameterInfo = ParameterInfo;
-			ParameterValue.ExpressionId = Guids[ParameterIdx];
-
-			ParameterValue.ParameterValue.FontValue = nullptr;
-			ParameterValue.ParameterValue.FontPage = 0;
-			SourceInstance->GetFontParameterValue(ParameterInfo, ParameterValue.ParameterValue.FontValue, ParameterValue.ParameterValue.FontPage);
-
-			// @todo: This is kind of slow, maybe store these in a map for lookup?
-			// See if this keyname exists in the source instance.
-			for(int32 FontParameterIdx = 0; FontParameterIdx < SourceInstance->FontParameterValues.Num(); FontParameterIdx++)
-			{
-				FFontParameterValue& SourceParam = SourceInstance->FontParameterValues[FontParameterIdx];
-				if(ParameterInfo == SourceParam.ParameterInfo)
-				{
-					ParameterValue.bOverride = true;
-					ParameterValue.ParameterValue.FontValue = SourceParam.FontValue;
-					ParameterValue.ParameterValue.FontPage = SourceParam.FontPage;
-				}
-			}	
-			AssignGroupAndSortPriority(ParamValue, ExpressionParameterDataCache);
-		}
-
-		// Copy Static Switch Parameters
-		SourceInstance->GetAllStaticSwitchParameterInfo(OutParameterInfo, Guids);
-		for(int32 ParameterIdx = 0; ParameterIdx < SourceStaticParameters.StaticSwitchParameters.Num(); ParameterIdx++)
-		{	
-			FStaticSwitchParameter StaticSwitchParameterValue = FStaticSwitchParameter(SourceStaticParameters.StaticSwitchParameters[ParameterIdx]);
-			UDEditorStaticSwitchParameterValue* ParamValue = NewObject<UDEditorStaticSwitchParameterValue>(this);
-
-			UDEditorStaticSwitchParameterValue& ParameterValue = *ParamValue;
-
-			ParameterValue.ParameterValue = StaticSwitchParameterValue.Value;
-			ParameterValue.bOverride = StaticSwitchParameterValue.bOverride;
-			ParameterValue.ParameterInfo = StaticSwitchParameterValue.ParameterInfo;
-			ParameterValue.ExpressionId = StaticSwitchParameterValue.ExpressionGUID;
-			AssignGroupAndSortPriority(ParamValue, ExpressionParameterDataCache);
-		}
-
-		// Copy Static Component Mask Parameters
-		SourceInstance->GetAllStaticComponentMaskParameterInfo(OutParameterInfo, Guids);
-		for(int32 ParameterIdx=0; ParameterIdx<SourceStaticParameters.StaticComponentMaskParameters.Num(); ParameterIdx++)
-		{
-			FStaticComponentMaskParameter StaticComponentMaskParameterValue = FStaticComponentMaskParameter(SourceStaticParameters.StaticComponentMaskParameters[ParameterIdx]);
-			UDEditorStaticComponentMaskParameterValue* ParamValue = NewObject<UDEditorStaticComponentMaskParameterValue>(this);
-
-			UDEditorStaticComponentMaskParameterValue& ParameterValue = *ParamValue;
-
-			ParameterValue.ParameterValue.R = StaticComponentMaskParameterValue.R;
-			ParameterValue.ParameterValue.G = StaticComponentMaskParameterValue.G;
-			ParameterValue.ParameterValue.B = StaticComponentMaskParameterValue.B;
-			ParameterValue.ParameterValue.A = StaticComponentMaskParameterValue.A;
-			ParameterValue.bOverride = StaticComponentMaskParameterValue.bOverride;
-			ParameterValue.ParameterInfo = StaticComponentMaskParameterValue.ParameterInfo;
-			ParameterValue.ExpressionId = StaticComponentMaskParameterValue.ExpressionGUID;
-			AssignGroupAndSortPriority(ParamValue, ExpressionParameterDataCache);
-=======
 			const EMaterialParameterType ParameterType = (EMaterialParameterType)TypeIndex;
 			SourceInstance->GetAllParametersOfType(ParameterType, ParameterValues);
 			for (const auto& It : ParameterValues)
@@ -1324,7 +603,6 @@
 				UDEditorParameterValue* Parameter = UDEditorParameterValue::Create(this, ParameterType, It.Key, It.Value);
 				AssignParameterToGroup(Parameter, It.Value.Group);
 			}
->>>>>>> 6bbb88c8
 		}
 
 		IMaterialEditorModule* MaterialEditorModule = &FModuleManager::LoadModuleChecked<IMaterialEditorModule>( "MaterialEditor" );
