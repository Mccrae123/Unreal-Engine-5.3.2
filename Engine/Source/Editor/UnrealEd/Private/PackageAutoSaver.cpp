// Copyright Epic Games, Inc. All Rights Reserved.

#include "PackageAutoSaver.h"

#include "UObject/ObjectSaveContext.h"
#include "UObject/Package.h"
#include "HAL/FileManager.h"
#include "Misc/Paths.h"
#include "Misc/ScopedSlowTask.h"
#include "Misc/App.h"
#include "Dom/JsonValue.h"
#include "Dom/JsonObject.h"
#include "Serialization/JsonReader.h"
#include "Policies/PrettyJsonPrintPolicy.h"
#include "Serialization/JsonSerializer.h"
#include "Framework/Application/SlateApplication.h"
#include "EditorStyleSet.h"
#include "Editor/UnrealEdEngine.h"
#include "Settings/EditorLoadingSavingSettings.h"
#include "EditorModeManager.h"
#include "EditorModes.h"
#include "UnrealEdMisc.h"
#include "FileHelpers.h"
#include "UnrealEdGlobals.h"
#include "PackageRestore.h"
#include "Framework/Notifications/NotificationManager.h"
#include "Widgets/Notifications/SNotificationList.h"
#include "AutoSaveUtils.h"
#include "ShaderCompiler.h"
#include "EditorLevelUtils.h"
#include "IVREditorModule.h"
#include "LevelEditorViewport.h"
#include "Animation/AnimCompressionDerivedDataPublic.h"
<<<<<<< HEAD
=======
#include "AssetCompilingManager.h"
>>>>>>> 6bbb88c8

namespace PackageAutoSaverJson
{
	typedef TCHAR CharType;

	typedef TJsonWriter< CharType, TPrettyJsonPrintPolicy<CharType> > FStringWriter;
	typedef TJsonWriterFactory< CharType, TPrettyJsonPrintPolicy<CharType> > FStringWriterFactory;

	typedef TJsonReader<CharType> FJsonReader;
	typedef TJsonReaderFactory<CharType> FJsonReaderFactory;

	static const FString TagRestoreEnabled	= TEXT("RestoreEnabled");
	static const FString TagPackages		= TEXT("Packages");
	static const FString TagPackagePathName = TEXT("PackagePathName");
	static const FString TagAutoSavePath	= TEXT("AutoSavePath");
	static const FString RestoreFilename	= TEXT("PackageRestoreData.json");

	/**
	 * @param bEnsurePath True to ensure that the directory for the restore file exists

	 * @return Returns the full path to the restore file
	 */
	FString GetRestoreFilename(const bool bEnsurePath);

	/**
	 * Load the restore file from disk (if present)
	 *
	 * @return The packages that have auto-saves that they can be restored from
	 */
	TMap<FString, FString> LoadRestoreFile();

	/**
	 * Save the file on disk that's used to restore auto-saved packages in the event of a crash
	 * 
	 * @param bRestoreEnabled	Is the restore enabled, or is it disabled because we've shut-down cleanly, or are running under the debugger?
	 * @param DirtyPackages		Packages that may have auto-saves that they could be restored from
	 */
	void SaveRestoreFile(const bool bRestoreEnabled, const TMap< TWeakObjectPtr<UPackage>, FString >& DirtyPackages);

	/** @return whether the auto-save restore should be enabled (you can force this to true when testing with a debugger attached) */
	bool IsRestoreEnabled()
	{
		// Note: Restore is disabled when running under the debugger, as programmers
		// like to just kill applications and we don't want this to count as a crash
		return !FPlatformMisc::IsDebuggerPresent();
	}
}


/************************************************************************/
/* FPackageAutoSaver                                                    */
/************************************************************************/

DEFINE_LOG_CATEGORY_STATIC(PackageAutoSaver, Log, All);

FPackageAutoSaver::FPackageAutoSaver()
	: AutoSaveIndex(0)
	, AutoSaveCount(0.0f)
	, bIsAutoSaving(false)
	, bDelayingDueToFailedSave(false)
	, bAutoDeclineRecovery(FParse::Param(FCommandLine::Get(), TEXT("AutoDeclinePackageRecovery")))
{
	// Register for the package dirty state updated callback to catch packages that have been cleaned without being saved
	UPackage::PackageDirtyStateChangedEvent.AddRaw(this, &FPackageAutoSaver::OnPackageDirtyStateUpdated);

	// Register for the "MarkPackageDirty" callback to catch packages that have been modified and need to be saved
	UPackage::PackageMarkedDirtyEvent.AddRaw(this, &FPackageAutoSaver::OnMarkPackageDirty);

	// Register for the package modified callback to catch packages that have been saved
	UPackage::PackageSavedWithContextEvent.AddRaw(this, &FPackageAutoSaver::OnPackageSaved);
}

FPackageAutoSaver::~FPackageAutoSaver()
{
	UPackage::PackageDirtyStateChangedEvent.RemoveAll(this);
	UPackage::PackageMarkedDirtyEvent.RemoveAll(this);
	UPackage::PackageSavedWithContextEvent.RemoveAll(this);
}

void FPackageAutoSaver::UpdateAutoSaveCount(const float DeltaSeconds)
{
	const UEditorLoadingSavingSettings* LoadingSavingSettings = GetDefault<UEditorLoadingSavingSettings>();

	const float AutoSaveWarningTime = FMath::Max(0.0f, static_cast<float>(LoadingSavingSettings->AutoSaveTimeMinutes * 60 - LoadingSavingSettings->AutoSaveWarningInSeconds));

	// Make sure we don't skip the auto-save warning when debugging the editor. 
	if (AutoSaveCount < AutoSaveWarningTime && (AutoSaveCount + DeltaSeconds) > AutoSaveWarningTime)
	{
		AutoSaveCount = AutoSaveWarningTime;
	}
	else
	{
		AutoSaveCount += DeltaSeconds;
	}

	// Update the restore information too, if needed
	if (bNeedRestoreFileUpdate)
	{
		UpdateRestoreFile(PackageAutoSaverJson::IsRestoreEnabled());
	}
}

void FPackageAutoSaver::ResetAutoSaveTimer()
{
	// Reset the "seconds since last auto-save" counter.
	AutoSaveCount = 0.0f;
}

void FPackageAutoSaver::ForceAutoSaveTimer()
{
	AutoSaveCount = GetDefault<UEditorLoadingSavingSettings>()->AutoSaveTimeMinutes * 60.0f;
}

void FPackageAutoSaver::ForceMinimumTimeTillAutoSave(const float TimeTillAutoSave)
{
	const float MinumumTime = (GetDefault<UEditorLoadingSavingSettings>()->AutoSaveTimeMinutes * 60.0f) - TimeTillAutoSave;
	AutoSaveCount = (MinumumTime < AutoSaveCount) ? MinumumTime : AutoSaveCount;
}

void FPackageAutoSaver::AttemptAutoSave()
{
	const UEditorLoadingSavingSettings* LoadingSavingSettings = GetDefault<UEditorLoadingSavingSettings>();
	FUnrealEdMisc& UnrealEdMisc = FUnrealEdMisc::Get();

	// Don't auto-save if disabled or if it is not yet time to auto-save.
	const bool bTimeToAutosave = (LoadingSavingSettings->bAutoSaveEnable && AutoSaveCount >= LoadingSavingSettings->AutoSaveTimeMinutes * 60.0f);
	bool bAutosaveHandled = false;

	if (bTimeToAutosave)
	{
		ClearStalePointers();

		// If we don't need to perform an auto-save, then just reset the timer and bail
		const bool bNeedsAutoSave = DoPackagesNeedAutoSave();
		if(!bNeedsAutoSave)
		{
			ResetAutoSaveTimer();
			return;
		}

		// Don't auto-save during interpolation editing, if there's another slow task
		// already in progress, or while a PIE world is playing or when doing automated tests.
		const bool bCanAutosave = CanAutoSave();
		if (bCanAutosave)
		{
			FScopedSlowTask SlowTask(100.f, NSLOCTEXT("AutoSaveNotify", "PerformingAutoSave_Caption", "Auto-saving out of date packages..."));
			SlowTask.MakeDialog();

			bAutosaveHandled = true;

			bIsAutoSaving = true;
			UnrealEdMisc.SetAutosaveState(FUnrealEdMisc::EAutosaveState::Saving);

			GUnrealEd->SaveConfig();

			// Make sure the auto-save directory exists before attempting to write the file
			const FString AutoSaveDir = AutoSaveUtils::GetAutoSaveDir();
			IFileManager::Get().MakeDirectory(*AutoSaveDir, true);

			// Auto-save maps and/or content packages based on user settings.
			const int32 NewAutoSaveIndex = (AutoSaveIndex + 1) % 10;

			bool bLevelSaved = false;
			auto MapsSaveResults = EAutosaveContentPackagesResult::NothingToDo;
			auto AssetsSaveResults = EAutosaveContentPackagesResult::NothingToDo;

			SlowTask.EnterProgressFrame(50);

			if (LoadingSavingSettings->bAutoSaveMaps)
			{
				MapsSaveResults = FEditorFileUtils::AutosaveMapEx(AutoSaveDir, NewAutoSaveIndex, false, DirtyMapsForAutoSave);
				if (MapsSaveResults == EAutosaveContentPackagesResult::Success)
				{
					DirtyMapsForAutoSave.Empty();
				}
			}

			SlowTask.EnterProgressFrame(50);

			if (LoadingSavingSettings->bAutoSaveContent && UnrealEdMisc.GetAutosaveState() != FUnrealEdMisc::EAutosaveState::Cancelled)
			{
				AssetsSaveResults = FEditorFileUtils::AutosaveContentPackagesEx(AutoSaveDir, NewAutoSaveIndex, false, DirtyContentForAutoSave);
				if (AssetsSaveResults == EAutosaveContentPackagesResult::Success)
				{
					DirtyContentForAutoSave.Empty();
				}
			}

			const bool bNothingToDo = (MapsSaveResults == EAutosaveContentPackagesResult::NothingToDo && AssetsSaveResults == EAutosaveContentPackagesResult::NothingToDo);
			const bool bSuccess = (MapsSaveResults != EAutosaveContentPackagesResult::Failure && AssetsSaveResults != EAutosaveContentPackagesResult::Failure && !bNothingToDo);
			const bool bFailure = (MapsSaveResults == EAutosaveContentPackagesResult::Failure || AssetsSaveResults == EAutosaveContentPackagesResult::Failure);

			// Auto-saved, so close any warning notifications.
			CloseAutoSaveNotification(
				bSuccess ?		ECloseNotification::Success		:
				bFailure ?		ECloseNotification::Failed		:
				bNothingToDo ?	ECloseNotification::NothingToDo	:
								ECloseNotification::Postponed);

			if (bSuccess)
			{
				// If a level was actually saved, update the auto-save index
				AutoSaveIndex = NewAutoSaveIndex;

				// Update the restore information
				UpdateRestoreFile(PackageAutoSaverJson::IsRestoreEnabled());
			}

			ResetAutoSaveTimer();
			bDelayingDueToFailedSave = false;

			if (UnrealEdMisc.GetAutosaveState() == FUnrealEdMisc::EAutosaveState::Cancelled)
			{
				UE_LOG(PackageAutoSaver, Warning, TEXT("Autosave was cancelled."));
			}

			bIsAutoSaving = false;
			UnrealEdMisc.SetAutosaveState(FUnrealEdMisc::EAutosaveState::Inactive);
		}
		else
		{
			bDelayingDueToFailedSave = true;

			// Extend the time by 3 seconds if we failed to save because the user was interacting.  
			// We do this to avoid cases where they are rapidly clicking and are interrupted by autosaves
			AutoSaveCount = (LoadingSavingSettings->AutoSaveTimeMinutes*60.0f) - 3.0f;

			TSharedPtr<SNotificationItem> NotificationItem = AutoSaveNotificationPtr.Pin();

			// ensure the notification exists
			if (NotificationItem.IsValid())
			{
				// update notification
				NotificationItem->SetText(NSLOCTEXT("AutoSaveNotify", "WaitingToPerformAutoSave", "Waiting to perform Auto-save..."));
			}
		}
	}


	// The auto save notification must always be ticked, 
	// so as to correctly handle pausing and resetting.
	if (!bAutosaveHandled)
	{
		UpdateAutoSaveNotification();
	}
}

void FPackageAutoSaver::LoadRestoreFile()
{
	PackagesThatCanBeRestored = PackageAutoSaverJson::LoadRestoreFile();
}

void FPackageAutoSaver::UpdateRestoreFile(const bool bRestoreEnabled)
{
	PackageAutoSaverJson::SaveRestoreFile(bRestoreEnabled, DirtyPackagesForUserSave);
	bNeedRestoreFileUpdate = false;
}

bool FPackageAutoSaver::HasPackagesToRestore() const
{
	// Don't offer to restore packages during automation testing or when unattended; the dlg is modal and blocks
	return !GIsAutomationTesting && !FApp::IsUnattended() && PackagesThatCanBeRestored.Num() > 0;
}

void FPackageAutoSaver::OfferToRestorePackages()
{
	bool bRemoveRestoreFile = true;

	if(HasPackagesToRestore() && !bAutoDeclineRecovery && !FApp::IsUnattended()) // if bAutoDeclineRecovery is true, do like the user selected to decline. (then remove the restore files)
	{
		// If we failed to restore, keep the restore information around
		if(PackageRestore::PromptToRestorePackages(PackagesThatCanBeRestored) == FEditorFileUtils::PR_Failure)
		{
			bRemoveRestoreFile = false;
		}
	}

	if(bRemoveRestoreFile)
	{
		// We've finished restoring, so remove this file to avoid being prompted about it again
		UpdateRestoreFile(false);
	}
}

void FPackageAutoSaver::OnPackagesDeleted(const TArray<UPackage*>& DeletedPackages)
{
	ClearStalePointers();

	for(UPackage* DeletedPackage : DeletedPackages)
	{
		DirtyMapsForAutoSave.Remove(DeletedPackage);
		DirtyContentForAutoSave.Remove(DeletedPackage);
		DirtyPackagesForUserSave.Remove(DeletedPackage);
	}
	bNeedRestoreFileUpdate = true;
}

void FPackageAutoSaver::OnPackageDirtyStateUpdated(UPackage* Pkg)
{
	UpdateDirtyListsForPackage(Pkg);
}

void FPackageAutoSaver::OnMarkPackageDirty(UPackage* Pkg, bool bWasDirty)
{
	UpdateDirtyListsForPackage(Pkg);
}

void FPackageAutoSaver::OnPackageSaved(const FString& Filename, UPackage* Pkg, FObjectPostSaveContext ObjectSaveContext)
{
	// If this has come from an auto-save, update the last known filename in the user dirty list so that we can offer is up as a restore file later
	if(IsAutoSaving())
	{
		FString* const AutoSaveFilename = DirtyPackagesForUserSave.Find(Pkg);
		if(AutoSaveFilename)
		{
			// Make the filename relative to the auto-save directory
			// Note: MakePathRelativeTo modifies in-place, hence the copy of Filename
			const FString AutoSaveDir = AutoSaveUtils::GetAutoSaveDir() / "";
			FString RelativeFilename = Filename;
			FPaths::MakePathRelativeTo(RelativeFilename, *AutoSaveDir);

			(*AutoSaveFilename) = RelativeFilename;
		}
	}
	UpdateDirtyListsForPackage(Pkg);
}

void FPackageAutoSaver::UpdateDirtyListsForPackage(UPackage* Pkg)
{
	const UPackage* TransientPackage = GetTransientPackage();

	// Don't auto-save the transient package or packages with the transient flag.
	if ( Pkg == TransientPackage || Pkg->HasAnyFlags(RF_Transient) || Pkg->HasAnyPackageFlags(PKG_InMemoryOnly) )
	{
		return;
	}

	if ( Pkg->IsDirty() )
	{
		// Always add the package to the user list
		DirtyPackagesForUserSave.FindOrAdd(Pkg);

		// Only add the package to the auto-save list if we're not auto-saving
		// Note: Packages get dirtied again after they're auto-saved, so this would add them back again, which we don't want
		if ( !IsAutoSaving() )
		{
<<<<<<< HEAD
			auto FindAssetInPackage = [](UPackage* InPackage)
			{
				UObject* Asset = nullptr;
				ForEachObjectWithPackage(InPackage, [&Asset](UObject* Object)
					{
						if (Object->IsAsset())
						{
							ensure(Asset == nullptr);
							Asset = Object;
							return false;
						}
						return true;
					}, false);
				return Asset;
			};
			UObject* Asset = FindAssetInPackage(Pkg);

			// Get the set of all reference worlds.
			FWorldContext& EditorContext = GEditor->GetEditorWorldContext();

			bool bPackageIsMap = false;
			EditorLevelUtils::ForEachWorlds(EditorContext.World(), [&bPackageIsMap, Pkg](UWorld* World)
			{
				UPackage* Package = CastChecked<UPackage>(World->GetOuter());
				bPackageIsMap = Package == Pkg;
				return !bPackageIsMap;
			}, true);

			bool bForMapAutosave = Asset && Asset->GetTypedOuter<UWorld>()/** This handles external packages. */;

			// Add package into the appropriate list (map or content)
			if (bPackageIsMap || bForMapAutosave)
=======
			// Add package into the appropriate list (map or content)
			if (UWorld::IsWorldOrExternalActorPackage(Pkg))
>>>>>>> 6bbb88c8
			{
				DirtyMapsForAutoSave.Add(Pkg);
			}
			else
			{
				DirtyContentForAutoSave.Add(Pkg);
			}
		}
	}
	else
	{
		// Always remove the package from the auto-save list
		DirtyMapsForAutoSave.Remove(Pkg);
		DirtyContentForAutoSave.Remove(Pkg);
		if (!IsAutoSaving())
		{
			DirtyPackagesForUserSave.Remove(Pkg);
			bNeedRestoreFileUpdate = true;
		}
	}
}

bool FPackageAutoSaver::CanAutoSave() const
{
	// Don't allow auto-saving if the auto-save wouldn't save anything
	const bool bPackagesNeedAutoSave = DoPackagesNeedAutoSave();

	double LastInteractionTime = FSlateApplication::Get().GetLastUserInteractionTime();

	const UEditorLoadingSavingSettings* LoadingSavingSettings = GetDefault<UEditorLoadingSavingSettings>();
	const float InteractionDelay = float(LoadingSavingSettings->AutoSaveInteractionDelayInSeconds);

	const bool bDidInteractRecently = (FApp::GetCurrentTime() - LastInteractionTime) < InteractionDelay;
	const bool bAutosaveEnabled	= LoadingSavingSettings->bAutoSaveEnable && bPackagesNeedAutoSave;
	const bool bSlowTask = GIsSlowTask;
	const bool bInterpEditMode = GLevelEditorModeTools().IsModeActive(FBuiltinEditorModes::EM_InterpEdit);
	const bool bPlayWorldValid = GUnrealEd->PlayWorld != nullptr;
	const bool bAnyMenusVisible	= FSlateApplication::Get().AnyMenusVisible();
	const bool bAutomationTesting = GIsAutomationTesting;
	const bool bIsInteracting = FSlateApplication::Get().HasAnyMouseCaptor() || FSlateApplication::Get().IsDragDropping() || GUnrealEd->IsUserInteracting() || (bDidInteractRecently && !bAutoSaveNotificationLaunched && !bDelayingDueToFailedSave);
	const bool bHasGameOrProjectLoaded = FApp::HasProjectName();
	const bool bAreShadersCompiling = GShaderCompilingManager->IsCompiling();
	const bool bAreAssetsCompiling = FAssetCompilingManager::Get().GetNumRemainingAssets() > 0;
	const bool bIsVREditorActive = IVREditorModule::Get().IsVREditorEnabled();	// @todo vreditor: Eventually we should support this while in VR (modal VR progress, with sufficient early warning)
	const bool bAreAnimationsCompressing = GAsyncCompressedAnimationsTracker ? GAsyncCompressedAnimationsTracker->GetNumRemainingJobs() > 0 : false;

	bool bIsSequencerPlaying = false;
	for (FLevelEditorViewportClient* LevelVC : GEditor->GetLevelViewportClients())
	{
		if (LevelVC && LevelVC->AllowsCinematicControl() && LevelVC->ViewState.GetReference()->GetSequencerState() == ESS_Playing)
		{
			bIsSequencerPlaying = true;
			break;
		}
	}

	// query any active editor modes and allow them to prevent autosave
	const bool bActiveModesAllowAutoSave = GLevelEditorModeTools().CanAutoSave();

<<<<<<< HEAD
	return (bAutosaveEnabled && !bSlowTask && !bInterpEditMode && !bPlayWorldValid && !bAnyMenusVisible && !bAutomationTesting && !bIsInteracting && !GIsDemoMode && bHasGameOrProjectLoaded && !bAreShadersCompiling && !bAreAnimationsCompressing && !bIsVREditorActive && !bIsSequencerPlaying && bActiveModesAllowAutoSave);
=======
	return (bAutosaveEnabled && !bSlowTask && !bInterpEditMode && !bPlayWorldValid && !bAnyMenusVisible && !bAutomationTesting && !bIsInteracting && !GIsDemoMode && bHasGameOrProjectLoaded && !bAreShadersCompiling && !bAreAssetsCompiling && !bAreAnimationsCompressing && !bIsVREditorActive && !bIsSequencerPlaying && bActiveModesAllowAutoSave);
>>>>>>> 6bbb88c8
}

bool FPackageAutoSaver::DoPackagesNeedAutoSave() const
{
	const UEditorLoadingSavingSettings* LoadingSavingSettings = GetDefault<UEditorLoadingSavingSettings>();

	const bool bHasDirtyMapsForAutoSave = DirtyMapsForAutoSave.Num() != 0;
	const bool bHasDirtyContentForAutoSave = DirtyContentForAutoSave.Num() != 0;
	const bool bWorldsMightBeDirty = LoadingSavingSettings->bAutoSaveMaps && bHasDirtyMapsForAutoSave;
	const bool bContentPackagesMightBeDirty = LoadingSavingSettings->bAutoSaveContent && bHasDirtyContentForAutoSave;
	const bool bPackagesNeedAutoSave = bWorldsMightBeDirty || bContentPackagesMightBeDirty;

	return bPackagesNeedAutoSave;
}

FText FPackageAutoSaver::GetAutoSaveNotificationText(const int32 TimeInSecondsUntilAutosave)
{
	// Don't switch to pending text unless auto-save really is overdue
	if(!bDelayingDueToFailedSave && TimeInSecondsUntilAutosave > -1)
	{
		const UEditorLoadingSavingSettings* LoadingSavingSettings = GetDefault<UEditorLoadingSavingSettings>();
		int32 NumPackagesToAutoSave = 0;
		if (DirtyMapsForAutoSave.Num() != 0 && LoadingSavingSettings->bAutoSaveMaps)
		{
			NumPackagesToAutoSave += DirtyMapsForAutoSave.Num();
		}
		if (DirtyContentForAutoSave.Num() != 0 && LoadingSavingSettings->bAutoSaveContent)
		{
			NumPackagesToAutoSave += DirtyContentForAutoSave.Num();
		}

		// Count down the time
		FFormatNamedArguments Args;
		Args.Add(TEXT("TimeInSecondsUntilAutosave"), TimeInSecondsUntilAutosave);
		Args.Add(TEXT("DirtyPackagesCount"), NumPackagesToAutoSave);
		return (NumPackagesToAutoSave == 1)
			? FText::Format(NSLOCTEXT("AutoSaveNotify", "AutoSaveIn", "Autosave in {TimeInSecondsUntilAutosave} seconds"), Args)
			: FText::Format(NSLOCTEXT("AutoSaveNotify", "AutoSaveXPackagesIn", "Autosave in {TimeInSecondsUntilAutosave} seconds for {DirtyPackagesCount} items"), Args);
	}

	// Auto-save is imminent 
	return NSLOCTEXT("AutoSaveNotify", "AutoSavePending", "Autosave pending");
}

int32 FPackageAutoSaver::GetTimeTillAutoSave(const bool bIgnoreCanAutoSave) const
{
	int32 Result = -1;
	if (bIgnoreCanAutoSave || CanAutoSave())
	{
		Result = FMath::CeilToInt(GetDefault<UEditorLoadingSavingSettings>()->AutoSaveTimeMinutes * 60.0f - AutoSaveCount);
	}

	return Result;
}

void FPackageAutoSaver::UpdateAutoSaveNotification()
{
	const UEditorLoadingSavingSettings* LoadingSavingSettings = GetDefault<UEditorLoadingSavingSettings>();

	const bool bIgnoreCanAutoSave = true;
	const int32 TimeInSecondsUntilAutosave = GetTimeTillAutoSave(bIgnoreCanAutoSave);

	const bool UserAllowsAutosave = LoadingSavingSettings->bAutoSaveEnable && !GIsDemoMode;
	const bool InGame = (GUnrealEd->PlayWorld != nullptr);

	if (UserAllowsAutosave && // The user has set to allow auto-save in preferences
		TimeInSecondsUntilAutosave < LoadingSavingSettings->AutoSaveWarningInSeconds && 
		!InGame // we want to hide auto-save if we are simulating/playing
		)
	{		
		if (!bAutoSaveNotificationLaunched && !bDelayingDueToFailedSave)
		{
			if (CanAutoSave())
			{
				ClearStalePointers();

				// Starting a new request! Notify the UI.
				if (AutoSaveNotificationPtr.IsValid())
				{
					AutoSaveNotificationPtr.Pin()->ExpireAndFadeout();
				}

				// Setup button localized strings
				static FText AutoSaveCancelButtonText			= NSLOCTEXT("AutoSaveNotify", "AutoSaveCancel", "Cancel");
				static FText AutoSaveCancelButtonToolTipText	= NSLOCTEXT("AutoSaveNotify", "AutoSaveCancelToolTip", "Postpone Autosave");
				static FText AutoSaveSaveButtonText				= NSLOCTEXT("AutoSaveNotify", "AutoSaveSave", "Save Now");
				static FText AutoSaveSaveButtonToolTipText		= NSLOCTEXT("AutoSaveNotify", "AutoSaveSaveToolTip", "Force Autosave");

				FNotificationInfo Info( GetAutoSaveNotificationText(TimeInSecondsUntilAutosave) );
				Info.Image = FAppStyle::Get().GetBrush("Icons.Save");

				// Add the buttons with text, tooltip and callback
				Info.ButtonDetails.Add(FNotificationButtonInfo(AutoSaveCancelButtonText, AutoSaveCancelButtonToolTipText, FSimpleDelegate::CreateRaw(this, &FPackageAutoSaver::OnAutoSaveCancel)));
				Info.ButtonDetails.Add(FNotificationButtonInfo(AutoSaveSaveButtonText, AutoSaveSaveButtonToolTipText, FSimpleDelegate::CreateRaw(this, &FPackageAutoSaver::OnAutoSaveSave)));

				// Force the width so that any text changes don't resize the notification
				Info.WidthOverride = 240.0f;

				// We will be keeping track of this ourselves
				Info.bFireAndForget = false;

				// We want the auto-save to be subtle
				Info.bUseLargeFont = false;
				Info.bUseThrobber = false;
				Info.bUseSuccessFailIcons = false;

				// Launch notification
				AutoSaveNotificationPtr = FSlateNotificationManager::Get().AddNotification(Info);

				if(AutoSaveNotificationPtr.IsValid())
				{
					AutoSaveNotificationPtr.Pin()->SetCompletionState(SNotificationItem::CS_Pending);
				}

				// Update launched flag
				bAutoSaveNotificationLaunched = true;
			}
			else // defer until the user finishes using pop-up menus or the notification will dismiss them...
			{
				ForceMinimumTimeTillAutoSave(LoadingSavingSettings->AutoSaveWarningInSeconds);
			}
		}
		else
		{
			// Update the remaining time on the notification
			TSharedPtr<SNotificationItem> NotificationItem = AutoSaveNotificationPtr.Pin();
			if (NotificationItem.IsValid())
			{
				// update text
				NotificationItem->SetText(GetAutoSaveNotificationText(TimeInSecondsUntilAutosave));
			}
		}
	}
	else
	{
		// Ensures notifications are cleaned up
		CloseAutoSaveNotification(false);
	}
}

void FPackageAutoSaver::CloseAutoSaveNotification(const bool Success)
{
	CloseAutoSaveNotification(Success ? ECloseNotification::Success : ECloseNotification::Postponed);
}

void FPackageAutoSaver::CloseAutoSaveNotification(ECloseNotification::Type Type)
{
	// If a notification is open close it
	if(bAutoSaveNotificationLaunched)
	{
		TSharedPtr<SNotificationItem> NotificationItem = AutoSaveNotificationPtr.Pin();

		// ensure the notification exists
		if(NotificationItem.IsValid())
		{
			SNotificationItem::ECompletionState CloseState;
			FText CloseMessage;

			// Set the test on the notification based on whether it was a successful launch
			if (Type == ECloseNotification::Success)
			{
				CloseMessage = NSLOCTEXT("AutoSaveNotify", "AutoSaving", "Saving");
				CloseState = SNotificationItem::CS_Success;
			}
			else if (Type == ECloseNotification::Postponed)
			{
				CloseMessage = NSLOCTEXT("AutoSaveNotify", "AutoSavePostponed", "Autosave postponed");
				CloseState = SNotificationItem::CS_None; // Set back to none rather than failed, as this is too harsh
			}
			else if (Type == ECloseNotification::Failed)
			{
				CloseMessage = NSLOCTEXT("AutoSaveNotify", "AutoSaveFailed", "Auto-save failed. Please check the log for the details.");
				CloseState = SNotificationItem::CS_Fail;
			}
			else
			{
				CloseMessage = NSLOCTEXT("AutoSaveNotify", "AutoSaveNothingToDo", "Already auto-saved.");
				CloseState = SNotificationItem::CS_None;
			}

			// update notification
			NotificationItem->SetText(CloseMessage);
			NotificationItem->SetCompletionState(CloseState);
			NotificationItem->ExpireAndFadeout();

			// clear reference
			AutoSaveNotificationPtr.Reset();
		}

		// Auto-save has been closed
		bAutoSaveNotificationLaunched = false;
	}
}

void FPackageAutoSaver::OnAutoSaveSave()
{
	ForceAutoSaveTimer();
	CloseAutoSaveNotification(true);
}

void FPackageAutoSaver::OnAutoSaveCancel()
{
	ResetAutoSaveTimer();
	CloseAutoSaveNotification(false);
}

void FPackageAutoSaver::ClearStalePointers()
{
	auto DirtyPackagesForUserSaveTmp = DirtyPackagesForUserSave;
	for(auto It = DirtyPackagesForUserSaveTmp.CreateConstIterator(); It; ++It)
	{
		const TWeakObjectPtr<UPackage>& Package = It->Key;
		if(!Package.IsValid())
		{
			DirtyPackagesForUserSave.Remove(Package);
		}
	}

	auto DirtyMapsForAutoSaveTmp = DirtyMapsForAutoSave;
	for(auto It = DirtyMapsForAutoSaveTmp.CreateConstIterator(); It; ++It)
	{
		const TWeakObjectPtr<UPackage>& Package = *It;
		if(!Package.IsValid())
		{
			DirtyMapsForAutoSave.Remove(Package);
		}
	}

	auto DirtyContentForAutoSaveTmp = DirtyContentForAutoSave;
	for (auto It = DirtyContentForAutoSaveTmp.CreateConstIterator(); It; ++It)
	{
		const TWeakObjectPtr<UPackage>& Package = *It;
		if (!Package.IsValid())
		{
			DirtyContentForAutoSave.Remove(Package);
		}
	}
}


/************************************************************************/
/* PackageAutoSaverJson                                                 */
/************************************************************************/

FString PackageAutoSaverJson::GetRestoreFilename(const bool bEnsurePath)
{
	const FString AutoSaveDir = AutoSaveUtils::GetAutoSaveDir();
	if(bEnsurePath)
	{
		// Make sure the auto-save directory exists before attempting to write the file
		IFileManager::Get().MakeDirectory(*AutoSaveDir, true);
	}

	const FString Filename = AutoSaveDir / RestoreFilename;
	return Filename;
}

TMap<FString, FString> PackageAutoSaverJson::LoadRestoreFile()
{
	TMap<FString, FString> PackagesThatCanBeRestored;

	const FString Filename = GetRestoreFilename(false);
	FArchive* const FileAr = IFileManager::Get().CreateFileReader(*Filename);
	if(!FileAr)
	{
		// File doesn't exist; nothing to restore
		return PackagesThatCanBeRestored;
	}

	bool bJsonLoaded = false;
	TSharedPtr<FJsonObject> RootObject = MakeShareable(new FJsonObject);
	{
		TSharedRef<FJsonReader> Reader = FJsonReaderFactory::Create(FileAr);
		bJsonLoaded = FJsonSerializer::Deserialize(Reader, RootObject);		
		FileAr->Close();
	}

	if(!bJsonLoaded || !RootObject->GetBoolField(TagRestoreEnabled))
	{
		// File failed to load, or the restore is disabled; nothing to restore
		return PackagesThatCanBeRestored;
	}

	TArray< TSharedPtr<FJsonValue> > PackagesThatCanBeRestoredArray = RootObject->GetArrayField(TagPackages);
	for(auto It = PackagesThatCanBeRestoredArray.CreateConstIterator(); It; ++It)
	{
		TSharedPtr<FJsonObject> EntryObject = (*It)->AsObject();

		const FString PackagePathName = EntryObject->GetStringField(TagPackagePathName);
		const FString AutoSavePath = EntryObject->GetStringField(TagAutoSavePath);
		PackagesThatCanBeRestored.Add(PackagePathName, AutoSavePath);
	}

	return PackagesThatCanBeRestored;
}

void PackageAutoSaverJson::SaveRestoreFile(const bool bRestoreEnabled, const TMap< TWeakObjectPtr<UPackage>, FString >& DirtyPackages)
{
	TSharedPtr<FJsonObject> RootObject = MakeShareable(new FJsonObject);

	RootObject->SetBoolField(TagRestoreEnabled, bRestoreEnabled);

	TArray< TSharedPtr<FJsonValue> > PackagesThatCanBeRestored;

	// Only bother populating the list of packages if the restore is enabled
	if(bRestoreEnabled)
	{
		PackagesThatCanBeRestored.Reserve(DirtyPackages.Num());

		// Build up the array of package names with auto-saves that can be restored
		for(auto It = DirtyPackages.CreateConstIterator(); It; ++It)
		{
			const TWeakObjectPtr<UPackage>& Package = It.Key();
			const FString& AutoSavePath = It.Value();

			UPackage* const PackagePtr = Package.Get();
			if(PackagePtr && !AutoSavePath.IsEmpty())
			{
				const FString& PackagePathName = PackagePtr->GetPathName();

				TSharedPtr<FJsonObject> EntryObject = MakeShareable(new FJsonObject);
				EntryObject->SetStringField(TagPackagePathName, PackagePathName);
				EntryObject->SetStringField(TagAutoSavePath, AutoSavePath);

				TSharedPtr<FJsonValue> EntryValue = MakeShareable(new FJsonValueObject(EntryObject));
				PackagesThatCanBeRestored.Add(EntryValue);
			}
		}
	}

	RootObject->SetArrayField(TagPackages, PackagesThatCanBeRestored);

	const FString Filename = GetRestoreFilename(true);
	FArchive* const FileAr = IFileManager::Get().CreateFileWriter(*Filename, FILEWRITE_EvenIfReadOnly);
	if(FileAr)
	{
		TSharedRef<FStringWriter> Writer = FStringWriterFactory::Create(FileAr);
		FJsonSerializer::Serialize(RootObject.ToSharedRef(), Writer);		
		FileAr->Close();
	}
}<|MERGE_RESOLUTION|>--- conflicted
+++ resolved
@@ -31,10 +31,7 @@
 #include "IVREditorModule.h"
 #include "LevelEditorViewport.h"
 #include "Animation/AnimCompressionDerivedDataPublic.h"
-<<<<<<< HEAD
-=======
 #include "AssetCompilingManager.h"
->>>>>>> 6bbb88c8
 
 namespace PackageAutoSaverJson
 {
@@ -381,43 +378,8 @@
 		// Note: Packages get dirtied again after they're auto-saved, so this would add them back again, which we don't want
 		if ( !IsAutoSaving() )
 		{
-<<<<<<< HEAD
-			auto FindAssetInPackage = [](UPackage* InPackage)
-			{
-				UObject* Asset = nullptr;
-				ForEachObjectWithPackage(InPackage, [&Asset](UObject* Object)
-					{
-						if (Object->IsAsset())
-						{
-							ensure(Asset == nullptr);
-							Asset = Object;
-							return false;
-						}
-						return true;
-					}, false);
-				return Asset;
-			};
-			UObject* Asset = FindAssetInPackage(Pkg);
-
-			// Get the set of all reference worlds.
-			FWorldContext& EditorContext = GEditor->GetEditorWorldContext();
-
-			bool bPackageIsMap = false;
-			EditorLevelUtils::ForEachWorlds(EditorContext.World(), [&bPackageIsMap, Pkg](UWorld* World)
-			{
-				UPackage* Package = CastChecked<UPackage>(World->GetOuter());
-				bPackageIsMap = Package == Pkg;
-				return !bPackageIsMap;
-			}, true);
-
-			bool bForMapAutosave = Asset && Asset->GetTypedOuter<UWorld>()/** This handles external packages. */;
-
-			// Add package into the appropriate list (map or content)
-			if (bPackageIsMap || bForMapAutosave)
-=======
 			// Add package into the appropriate list (map or content)
 			if (UWorld::IsWorldOrExternalActorPackage(Pkg))
->>>>>>> 6bbb88c8
 			{
 				DirtyMapsForAutoSave.Add(Pkg);
 			}
@@ -477,11 +439,7 @@
 	// query any active editor modes and allow them to prevent autosave
 	const bool bActiveModesAllowAutoSave = GLevelEditorModeTools().CanAutoSave();
 
-<<<<<<< HEAD
-	return (bAutosaveEnabled && !bSlowTask && !bInterpEditMode && !bPlayWorldValid && !bAnyMenusVisible && !bAutomationTesting && !bIsInteracting && !GIsDemoMode && bHasGameOrProjectLoaded && !bAreShadersCompiling && !bAreAnimationsCompressing && !bIsVREditorActive && !bIsSequencerPlaying && bActiveModesAllowAutoSave);
-=======
 	return (bAutosaveEnabled && !bSlowTask && !bInterpEditMode && !bPlayWorldValid && !bAnyMenusVisible && !bAutomationTesting && !bIsInteracting && !GIsDemoMode && bHasGameOrProjectLoaded && !bAreShadersCompiling && !bAreAssetsCompiling && !bAreAnimationsCompressing && !bIsVREditorActive && !bIsSequencerPlaying && bActiveModesAllowAutoSave);
->>>>>>> 6bbb88c8
 }
 
 bool FPackageAutoSaver::DoPackagesNeedAutoSave() const
