// Copyright Epic Games, Inc. All Rights Reserved.


#include "LevelEditorViewport.h"
#include "Animation/Skeleton.h"
#include "Materials/MaterialInterface.h"
#include "Modules/ModuleManager.h"
#include "Misc/PackageName.h"
#include "Misc/ITransaction.h"
#include "Framework/Application/SlateApplication.h"
#include "Styling/AppStyle.h"
#include "Components/MeshComponent.h"
#include "Components/SkeletalMeshComponent.h"
#include "Materials/Material.h"
#include "Materials/MaterialInstanceConstant.h"
#include "Animation/AnimSequenceBase.h"
#include "CanvasItem.h"
#include "Engine/BrushBuilder.h"
#include "Engine/SkeletalMesh.h"
#include "Settings/LevelEditorViewportSettings.h"
#include "Engine/Brush.h"
#include "AI/NavigationSystemBase.h"
#include "AssetRegistry/AssetData.h"
#include "Editor/UnrealEdEngine.h"
#include "Animation/AnimBlueprint.h"
#include "Exporters/ExportTextContainer.h"
#include "Factories/MaterialFactoryNew.h"
#include "Factories/MaterialInstanceConstantFactoryNew.h"
#include "Editor/GroupActor.h"
#include "Components/DecalComponent.h"
#include "Components/DirectionalLightComponent.h"
#include "Components/InstancedStaticMeshComponent.h"
#include "Components/ModelComponent.h"
#include "Kismet2/ComponentEditorUtils.h"
#include "Engine/Selection.h"
#include "UObject/GCObjectScopeGuard.h"
#include "UObject/UObjectIterator.h"
#include "EngineUtils.h"
#include "Editor.h"
#include "EditorDirectories.h"
#include "EditorModeRegistry.h"
#include "EditorModes.h"
#include "PhysicsManipulationMode.h"
#include "UnrealEdGlobals.h"
#include "Materials/MaterialExpressionTextureSample.h"
#include "EditorSupportDelegates.h"
#include "Elements/Framework/TypedElementRegistry.h"
#include "Elements/Framework/EngineElementsLibrary.h"
#include "Elements/Framework/TypedElementCommonActions.h"
#include "Elements/Framework/TypedElementListObjectUtil.h"
#include "Elements/Framework/TypedElementViewportInteraction.h"
#include "Elements/Actor/ActorElementLevelEditorViewportInteractionCustomization.h"
#include "Elements/Component/ComponentElementLevelEditorViewportInteractionCustomization.h"
#include "AudioDevice.h"
#include "MouseDeltaTracker.h"
#include "ScopedTransaction.h"
#include "HModel.h"
#include "Layers/LayersSubsystem.h"
#include "StaticLightingSystem/StaticLightingPrivate.h"
#include "SEditorViewport.h"
#include "LevelEditor.h"
#include "LevelViewportActions.h"
#include "SLevelViewport.h"
#include "AssetSelection.h"
#include "Kismet2/KismetEditorUtilities.h"
#include "AssetRegistry/AssetRegistryModule.h"
#include "AssetToolsModule.h"
#include "IPlacementModeModule.h"
#include "Engine/Polys.h"
#include "ActorEditorUtils.h"
#include "ObjectTools.h"
#include "PackageTools.h"
#include "SnappingUtils.h"
#include "LevelViewportClickHandlers.h"
#include "DragTool_BoxSelect.h"
#include "DragTool_FrustumSelect.h"
#include "DragTool_Measure.h"
#include "DragTool_ViewportChange.h"
#include "DragAndDrop/BrushBuilderDragDropOp.h"
#include "DynamicMeshBuilder.h"
#include "Editor/ActorPositioning.h"
#include "Framework/Notifications/NotificationManager.h"
#include "Widgets/Notifications/SNotificationList.h"
#include "Settings/EditorProjectSettings.h"
#include "ContentBrowserModule.h"
#include "IContentBrowserSingleton.h"
#include "ContentStreaming.h"
#include "IHeadMountedDisplay.h"
#include "IXRTrackingSystem.h"
#include "ActorGroupingUtils.h"
#include "EditorWorldExtension.h"
#include "VREditorMode.h"
#include "EditorWorldExtension.h"
#include "ViewportWorldInteraction.h"
#include "Subsystems/BrushEditingSubsystem.h"
#include "Engine/VolumeTexture.h"
#include "Engine/TextureCube.h"
#include "Materials/MaterialExpressionDivide.h"
#include "Materials/MaterialExpressionSubtract.h"
#include "Materials/MaterialExpressionTransformPosition.h"
#include "Materials/MaterialExpressionCustom.h"
#include "Materials/MaterialExpressionWorldPosition.h"
<<<<<<< HEAD
=======
#include "Materials/MaterialExpressionReflectionVectorWS.h"
>>>>>>> 4af6daef
#include "LevelEditorDragDropHandler.h"
#include "UnrealWidget.h"
#include "EdModeInteractiveToolsContext.h"
#include "GenericPlatform/GenericPlatformInputDeviceMapper.h"
#include "Rendering/StaticLightingSystemInterface.h"
#include "TextureResource.h"
<<<<<<< HEAD
=======
#include "Subsystems/PlacementSubsystem.h"
>>>>>>> 4af6daef

DEFINE_LOG_CATEGORY(LogEditorViewport);

#define LOCTEXT_NAMESPACE "LevelEditorViewportClient"
const FLevelViewportActorLock FLevelViewportActorLock::None(nullptr);

TArray< TWeakObjectPtr< AActor > > FLevelEditorViewportClient::DropPreviewActors;
TMap< TObjectKey< AActor >, TWeakObjectPtr< UActorComponent > > FLevelEditorViewportClient::ViewComponentForActorCache;

bool FLevelEditorViewportClient::bIsDroppingPreviewActor;

/** Static: List of objects we're hovering over */
TSet<FViewportHoverTarget> FLevelEditorViewportClient::HoveredObjects;

IMPLEMENT_HIT_PROXY( HLevelSocketProxy, HHitProxy );

/** Helper function to compute a new location that is snapped to the origin plane given the users cursor location and camera angle */
static FVector4 AttemptToSnapLocationToOriginPlane( const FViewportCursorLocation& Cursor, FVector4 Location )
{
	ELevelViewportType ViewportType = Cursor.GetViewportType();
	if ( ViewportType == LVT_Perspective )
	{
		FVector CamPos = Cursor.GetViewportClient()->GetViewLocation();

		FVector NewLocFloor( Location.X, Location.Y, 0 );

		bool CamBelowOrigin = CamPos.Z < 0;

		FPlane CamPlane( CamPos, FVector::UpVector );
		// If the camera is looking at the floor place the brush on the floor
		if ( !CamBelowOrigin && CamPlane.PlaneDot( Location ) < 0 )
		{
			Location = NewLocFloor;
		}
		else if ( CamBelowOrigin && CamPlane.PlaneDot( Location ) > 0 )
		{
			Location = NewLocFloor;
		}
	}
	else if ( ViewportType == LVT_OrthoXY || ViewportType == LVT_OrthoNegativeXY )
	{
		// In ortho place the brush at the origin of the hidden axis
		Location.Z = 0;
	}
	else if ( ViewportType == LVT_OrthoXZ || ViewportType == LVT_OrthoNegativeXZ )
	{
		// In ortho place the brush at the origin of the hidden axis
		Location.Y = 0;
	}
	else if ( ViewportType == LVT_OrthoYZ || ViewportType == LVT_OrthoNegativeYZ )
	{
		// In ortho place the brush at the origin of the hidden axis
		Location.X = 0;
	}

	return Location;
}

/** Helper function to get an atmosphere light from an index*/
static UDirectionalLightComponent* GetAtmosphericLight(const uint8 DesiredLightIndex, UWorld* ViewportWorld)
{
	UDirectionalLightComponent* SelectedAtmosphericLight = nullptr;
	float SelectedLightLuminance = 0.0f;
	for (TObjectIterator<UDirectionalLightComponent> ComponentIt; ComponentIt; ++ComponentIt)
	{
		if (ComponentIt->GetWorld() == ViewportWorld)
		{
			UDirectionalLightComponent* AtmosphericLight = *ComponentIt;

			if (!AtmosphericLight->IsUsedAsAtmosphereSunLight() || AtmosphericLight->GetAtmosphereSunLightIndex() != DesiredLightIndex || !AtmosphericLight->GetVisibleFlag())
				continue;

			float LightLuminance = AtmosphericLight->GetColoredLightBrightness().GetLuminance();
			if (!SelectedAtmosphericLight ||					// Set it if null
				SelectedLightLuminance < LightLuminance)		// Or choose the brightest atmospheric light
			{
				SelectedAtmosphericLight = AtmosphericLight;
			}
		}
	}
	return SelectedAtmosphericLight;
}

static void NotifyAtmosphericLightHasMoved(UDirectionalLightComponent& SelectedAtmosphericLight, bool bFinished)
{
	AActor* LightOwner = SelectedAtmosphericLight.GetOwner();
	if (LightOwner)
	{
		// Now notify the owner about the transform update, e.g. construction script on instance.
		LightOwner->PostEditMove(bFinished);
		// No PostEditChangeProperty because not paired with a PreEditChange

		if (bFinished)
		{
			SelectedAtmosphericLight.InvalidateLightingCache();
		}
		
		FStaticLightingSystemInterface::OnSkyAtmosphereModified.Broadcast();
	}
}

TArray<AActor*> FLevelEditorViewportClient::TryPlacingActorFromObject( ULevel* InLevel, UObject* ObjToUse, bool bSelectActors, EObjectFlags ObjectFlags, UActorFactory* FactoryToUse, const FName Name, const FViewportCursorLocation* Cursor )
{
	TArray<AActor*> PlacedActors;

	UClass* ObjectClass = Cast<UClass>(ObjToUse);

	if ( ObjectClass == NULL )
	{
		ObjectClass = ObjToUse->GetClass();
		check(ObjectClass);
	}

	AActor* PlacedActor = NULL;
	if ( ObjectClass->IsChildOf( AActor::StaticClass() ) )
	{
		//Attempting to drop a UClass object
		UActorFactory* ActorFactory = FactoryToUse;
		if ( ActorFactory == NULL )
		{
			ActorFactory = GEditor->FindActorFactoryForActorClass( ObjectClass );
		}

		if ( ActorFactory != NULL )
		{
			PlacedActor = FActorFactoryAssetProxy::AddActorFromSelection( ObjectClass, NULL, bSelectActors, ObjectFlags, ActorFactory, Name );
		}

		if ( PlacedActor == NULL && ActorFactory != NULL )
		{
			PlacedActor = FActorFactoryAssetProxy::AddActorForAsset( ObjToUse, bSelectActors, ObjectFlags, ActorFactory, Name );
		}
		
		if ( PlacedActor == NULL && !ObjectClass->HasAnyClassFlags(CLASS_NotPlaceable | CLASS_Abstract) )
		{
			// If no actor factory was found or failed, add the actor directly.
			const FTransform ActorTransform = FActorPositioning::GetCurrentViewportPlacementTransform(*ObjectClass->GetDefaultObject<AActor>(), /*bSnap=*/true, Cursor);
			PlacedActor = GEditor->AddActor( InLevel, ObjectClass, ActorTransform, /*bSilent=*/false, ObjectFlags, bSelectActors );
		}

		if ( PlacedActor != NULL )
		{
			FVector Collision = ObjectClass->GetDefaultObject<AActor>()->GetPlacementExtent();
			PlacedActors.Add(PlacedActor);
		}
	}
	
	if ( (NULL == PlacedActor) && ObjToUse->IsA( UExportTextContainer::StaticClass() ) )
	{
		UExportTextContainer* ExportContainer = CastChecked<UExportTextContainer>(ObjToUse);
		const TArray<AActor*> NewActors = GEditor->AddExportTextActors( ExportContainer->ExportText, /*bSilent*/false, ObjectFlags);
		PlacedActors.Append(NewActors);
	}
	else if ( (NULL == PlacedActor) && ObjToUse->IsA( UBrushBuilder::StaticClass() ) )
	{
		UBrushBuilder* BrushBuilder = CastChecked<UBrushBuilder>(ObjToUse);
		UWorld* World = InLevel->OwningWorld;
		BrushBuilder->Build(World);

		ABrush* DefaultBrush = World->GetDefaultBrush();
		if (DefaultBrush != NULL)
		{
			FVector ActorLoc = GEditor->ClickLocation + GEditor->ClickPlane * (FVector::BoxPushOut(GEditor->ClickPlane, DefaultBrush->GetPlacementExtent()));
			FSnappingUtils::SnapPointToGrid(ActorLoc, FVector::ZeroVector);

			DefaultBrush->SetActorLocation(ActorLoc);
			PlacedActor = DefaultBrush;
			PlacedActors.Add(DefaultBrush);
		}
	}
	else if (NULL == PlacedActor)
	{
		bool bPlace = true;
		if (ObjectClass->IsChildOf(UBlueprint::StaticClass()))
		{
			UBlueprint* BlueprintObj = StaticCast<UBlueprint*>(ObjToUse);
			bPlace = BlueprintObj->GeneratedClass != NULL;
			if(bPlace)
			{
				check(BlueprintObj->ParentClass == BlueprintObj->GeneratedClass->GetSuperClass());
				if (BlueprintObj->GeneratedClass->HasAnyClassFlags(CLASS_NotPlaceable | CLASS_Abstract))
				{
					bPlace = false;
				}
			}
		}

		if (bPlace)
		{
			PlacedActor = FActorFactoryAssetProxy::AddActorForAsset( ObjToUse, bSelectActors, ObjectFlags, FactoryToUse, Name );
			if ( PlacedActor != NULL )
			{
				PlacedActors.Add(PlacedActor);
				PlacedActor->PostEditMove(true);
			}
		}
	}

	if (PlacedActors.Num() > 0)
	{
		FEditorDelegates::OnNewActorsPlaced.Broadcast(ObjToUse, PlacedActors);
	}

	return PlacedActors;
}



static FString GetSharedTextureNameAndKind( FString TextureName, EMaterialKind& Kind)
{
	// Try and strip the suffix from the texture name, if we're successful it must be of that type.
	bool hasBaseSuffix = TextureName.RemoveFromEnd( "_D" ) || TextureName.RemoveFromEnd( "_Diff" ) || TextureName.RemoveFromEnd( "_Diffuse" ) || TextureName.RemoveFromEnd( "_Detail" ) || TextureName.RemoveFromEnd( "_Base" );
	if ( hasBaseSuffix )
	{
		Kind = EMaterialKind::Base;
		return TextureName;
	}

	bool hasNormalSuffix = TextureName.RemoveFromEnd( "_N" ) || TextureName.RemoveFromEnd( "_Norm" ) || TextureName.RemoveFromEnd( "_Normal" );
	if ( hasNormalSuffix )
	{
		Kind = EMaterialKind::Normal;
		return TextureName;
	}
	
	bool hasSpecularSuffix = TextureName.RemoveFromEnd( "_S" ) || TextureName.RemoveFromEnd( "_Spec" ) || TextureName.RemoveFromEnd( "_Specular" );
	if ( hasSpecularSuffix )
	{
		Kind = EMaterialKind::Specular;
		return TextureName;
	}

	bool hasEmissiveSuffix = TextureName.RemoveFromEnd( "_E" ) || TextureName.RemoveFromEnd( "_Emissive" );
	if ( hasEmissiveSuffix )
	{
		Kind = EMaterialKind::Emissive;
		return TextureName;
	}

	Kind = EMaterialKind::Unknown;
	return TextureName;
}

static UTexture* GetTextureWithNameVariations( const FString& BasePackageName, const TArray<FString>& Suffixes )
{
	FAssetRegistryModule& AssetRegistryModule = FModuleManager::LoadModuleChecked<FAssetRegistryModule>( TEXT( "AssetRegistry" ) );

	// Try all the variations of suffixes, if we find a package matching the suffix, return it.
	const FTopLevelAssetPath Texture2DClassPath(TEXT("/Script/Engine"), TEXT("Texture2D"));
	for ( int i = 0; i < Suffixes.Num(); i++ )
	{
		TArray<FAssetData> OutAssetData;
		if ( AssetRegistryModule.Get().GetAssetsByPackageName( *( BasePackageName + Suffixes[i] ), OutAssetData ) && OutAssetData.Num() > 0 )
		{
			if ( OutAssetData[0].AssetClassPath == Texture2DClassPath )
			{
				return Cast<UTexture>(OutAssetData[0].GetAsset());
			}
		}
	}

	return nullptr;
}

static bool TryAndCreateMaterialInput( UMaterial* UnrealMaterial, EMaterialKind TextureKind, UTexture* UnrealTexture, FExpressionInput& MaterialInput, int X, int Y )
{
	// Ignore null textures.
	if ( UnrealTexture == nullptr )
	{
		return false;
	}

	bool bTextureHasAlpha = !UnrealTexture->CompressionNoAlpha;
	if ( bTextureHasAlpha )
	{
		if ( const UTexture2D* Texture2D = Cast<UTexture2D>(UnrealTexture) )
		{
			const EPixelFormatChannelFlags ValidTextureChannels = GetPixelFormatValidChannels(Texture2D->GetPixelFormat());
			bTextureHasAlpha = EnumHasAnyFlags(ValidTextureChannels, EPixelFormatChannelFlags::A);
		}
	}

	const bool bSetupAsNormalMap = UnrealTexture->IsNormalMap();

	UMaterialEditorOnlyData* UnrealMaterialEditorOnly = UnrealMaterial->GetEditorOnlyData();
	
	UnrealMaterial->BlendMode = bTextureHasAlpha ? EBlendMode::BLEND_Masked : EBlendMode::BLEND_Opaque;

	// Create a new texture sample expression, this is our texture input node into the material output.
	UMaterialExpressionTextureSample* UnrealTextureExpression = NewObject<UMaterialExpressionTextureSample>(UnrealMaterial);
	UnrealMaterial->GetExpressionCollection().AddExpression( UnrealTextureExpression );
	MaterialInput.Expression = UnrealTextureExpression;
	UnrealTextureExpression->Texture = UnrealTexture;
	UnrealTextureExpression->AutoSetSampleType();
	UnrealTextureExpression->MaterialExpressionEditorX += X;
	UnrealTextureExpression->MaterialExpressionEditorY += Y;

	if ( UnrealTexture->IsA<UVolumeTexture>() )
	{
		// If it's a volume texture, build an expression which computes UVW coordinates from bounds-relative pixel position.
		UMaterialExpressionDivide* DivideExpression = NewObject<UMaterialExpressionDivide>(UnrealMaterial);
		UMaterialExpressionSubtract* BoundsRelativePosExpression = NewObject<UMaterialExpressionSubtract>(UnrealMaterial);
		UMaterialExpressionSubtract* BoundsSizeExpression = NewObject<UMaterialExpressionSubtract>(UnrealMaterial);
		UMaterialExpressionCustom* LocalBoundsMinExpression = NewObject<UMaterialExpressionCustom>(UnrealMaterial);
		UMaterialExpressionCustom* LocalBoundsMaxExpression = NewObject<UMaterialExpressionCustom>(UnrealMaterial);
		UMaterialExpressionTransformPosition* TransformPositionExpression = NewObject<UMaterialExpressionTransformPosition>(UnrealMaterial);
		UMaterialExpressionWorldPosition* WorldPosExpression = NewObject<UMaterialExpressionWorldPosition>(UnrealMaterial);

		UnrealMaterial->GetExpressionCollection().AddExpression( DivideExpression );
		UnrealMaterial->GetExpressionCollection().AddExpression( BoundsRelativePosExpression );
		UnrealMaterial->GetExpressionCollection().AddExpression( BoundsSizeExpression );
		UnrealMaterial->GetExpressionCollection().AddExpression( LocalBoundsMinExpression );
		UnrealMaterial->GetExpressionCollection().AddExpression( LocalBoundsMaxExpression );
		UnrealMaterial->GetExpressionCollection().AddExpression( TransformPositionExpression );
		UnrealMaterial->GetExpressionCollection().AddExpression( WorldPosExpression );

		int32 EditorPosX = UnrealTextureExpression->MaterialExpressionEditorX;
		int32 EditorPosY = UnrealTextureExpression->MaterialExpressionEditorY;

		UnrealTextureExpression->Coordinates.Expression = DivideExpression;

		EditorPosX -= 150;

		DivideExpression->A.Expression = BoundsRelativePosExpression;
		DivideExpression->B.Expression = BoundsSizeExpression;
		DivideExpression->MaterialExpressionEditorX = EditorPosX;
		DivideExpression->MaterialExpressionEditorY = EditorPosY;

		EditorPosX -= 150;

		BoundsRelativePosExpression->A.Expression = TransformPositionExpression;
		BoundsRelativePosExpression->B.Expression = LocalBoundsMinExpression;
		BoundsRelativePosExpression->MaterialExpressionEditorX = EditorPosX;
		BoundsRelativePosExpression->MaterialExpressionEditorY = EditorPosY;

		BoundsSizeExpression->A.Expression = LocalBoundsMaxExpression;
		BoundsSizeExpression->B.Expression = LocalBoundsMinExpression;
		BoundsSizeExpression->MaterialExpressionEditorX = EditorPosX;
		BoundsSizeExpression->MaterialExpressionEditorY = EditorPosY + 100;

		EditorPosX -= 300;

		TransformPositionExpression->Input.Expression = WorldPosExpression;
		TransformPositionExpression->TransformSourceType = TRANSFORMPOSSOURCE_World;
		TransformPositionExpression->TransformType = TRANSFORMPOSSOURCE_Local;
		TransformPositionExpression->MaterialExpressionEditorX = EditorPosX;
		TransformPositionExpression->MaterialExpressionEditorY = EditorPosY;

		// There's an ObjectLocalBounds node, but it's a compound node which uses two custom expressions inside to get the
		// min and max, and it's too much of a hassle to create that from a uasset and then query its outputs by name. Instead,
		// we'll just use the same custom expressions directly.
		LocalBoundsMinExpression->Code = TEXT("GetPrimitiveData(Parameters).LocalObjectBoundsMin.xyz");
		LocalBoundsMinExpression->OutputType = CMOT_Float3;
		LocalBoundsMinExpression->Description = TEXT("Local Bounds Min");
		LocalBoundsMinExpression->MaterialExpressionEditorX = EditorPosX;
		LocalBoundsMinExpression->MaterialExpressionEditorY = EditorPosY + 100;

		LocalBoundsMaxExpression->Code = TEXT("GetPrimitiveData(Parameters).LocalObjectBoundsMax.xyz");
		LocalBoundsMaxExpression->OutputType = CMOT_Float3;
		LocalBoundsMaxExpression->Description = TEXT("Local Bounds Max");
		LocalBoundsMaxExpression->MaterialExpressionEditorX = EditorPosX;
		LocalBoundsMaxExpression->MaterialExpressionEditorY = EditorPosY + 300;

		EditorPosX -= 250;

		WorldPosExpression->WorldPositionShaderOffset = WPT_Default;
		WorldPosExpression->MaterialExpressionEditorX = EditorPosX;
		WorldPosExpression->MaterialExpressionEditorY = EditorPosY;
	}
	else if (UnrealTexture->IsA<UTextureCube>())
	{
		// If it's a cube texture, add a reflection vector expression to the UVW input to satisfy the expression input requirement
		UMaterialExpressionReflectionVectorWS* ReflectionVectorExpression = NewObject<UMaterialExpressionReflectionVectorWS>(UnrealMaterial);

		UnrealMaterial->GetExpressionCollection().AddExpression(ReflectionVectorExpression);

		ReflectionVectorExpression->MaterialExpressionEditorX = UnrealTextureExpression->MaterialExpressionEditorX - 250; // Place node to the left to avoid overlap
		ReflectionVectorExpression->MaterialExpressionEditorY = UnrealTextureExpression->MaterialExpressionEditorY;

		UnrealTextureExpression->Coordinates.Expression = ReflectionVectorExpression;
	}

	// If we know for a fact this is a normal map, it can only legally be placed in the normal map slot.
	// Ignore the Material kind for, but for everything else try and match it to the right slot, fallback
	// to the BaseColor if we don't know.
	if ( !bSetupAsNormalMap )
	{
		if ( TextureKind == EMaterialKind::Base )
		{
			UnrealMaterialEditorOnly->BaseColor.Expression = UnrealTextureExpression;
			if ( bTextureHasAlpha && UnrealTextureExpression->Outputs.IsValidIndex(4) )
			{
				UnrealMaterialEditorOnly->Opacity.Connect(4, UnrealTextureExpression);
				UnrealMaterialEditorOnly->OpacityMask.Connect(4, UnrealTextureExpression);
			}
		}
		else if ( TextureKind == EMaterialKind::Specular )
		{
			UnrealMaterialEditorOnly->Specular.Expression = UnrealTextureExpression;
		}
		else if ( TextureKind == EMaterialKind::Emissive )
		{
			UnrealMaterialEditorOnly->EmissiveColor.Expression = UnrealTextureExpression;
		}
		else
		{
			UnrealMaterialEditorOnly->BaseColor.Expression = UnrealTextureExpression;
		}
	}
	else
	{
		UnrealMaterialEditorOnly->Normal.Expression = UnrealTextureExpression;
	}


	return true;
}

UObject* FLevelEditorViewportClient::GetOrCreateMaterialFromTexture(UTexture* UnrealTexture)
{
	IAssetRegistry& AssetRegistry = FModuleManager::LoadModuleChecked<FAssetRegistryModule>(AssetRegistryConstants::ModuleName).Get();
	IAssetTools& AssetTools = FModuleManager::LoadModuleChecked<FAssetToolsModule>("AssetTools").Get();

	// Check if a base material and corresponding params are set in the Settings to determine whether to create a Material or MIC
	const ULevelEditorViewportSettings* ViewportSettings = GetDefault<ULevelEditorViewportSettings>();
	UMaterialInterface* BaseMaterial = ViewportSettings->MaterialForDroppedTextures.LoadSynchronous();
	const bool bCreateMaterialInstance = BaseMaterial && ViewportSettings->MaterialParamsForDroppedTextures.Num() > 0;

	const FString TexturePackageName = UnrealTexture->GetPackage()->GetName();
	FString TextureShortName = FPackageName::GetShortName(TexturePackageName);

	// See if we can figure out what kind of material it is, based on a suffix, like _S for Specular, _D for Base/Detail/Diffuse.
	// if it can determine which type of texture it was, it will return the base name of the texture minus the suffix.
	EMaterialKind MaterialKind;
	TextureShortName = GetSharedTextureNameAndKind( TextureShortName, MaterialKind );

	FString NewPackageFolder;
	if (AssetTools.GetWritableFolderPermissionList()->PassesStartsWithFilter(TexturePackageName))
	{
		// Create the material in the source texture folder
		NewPackageFolder = FPackageName::GetLongPackagePath(TexturePackageName);
	}
	if (NewPackageFolder.IsEmpty())
	{
		// Create the material in the current world folder?
		if (UWorld* EditorWorld = GEditor->GetEditorWorldContext().World())
		{
			const FString EditorWorldPackageName = EditorWorld->GetPackage()->GetName();
			if (!FPackageName::IsTempPackage(EditorWorldPackageName))
			{
				NewPackageFolder = FPackageName::GetLongPackagePath(EditorWorldPackageName);
				if (!AssetTools.GetWritableFolderPermissionList()->PassesStartsWithFilter(NewPackageFolder))
				{
					NewPackageFolder.Reset();
				}
			}
		}
	}
	if (NewPackageFolder.IsEmpty())
	{
		// Create the material in the last directory an asset was created in?
		if (FPackageName::TryConvertFilenameToLongPackageName(FEditorDirectories::Get().GetLastDirectory(ELastDirectory::NEW_ASSET), NewPackageFolder))
		{
			if (!AssetTools.GetWritableFolderPermissionList()->PassesStartsWithFilter(NewPackageFolder))
			{
				NewPackageFolder.Reset();
			}
		}
		else
		{
			NewPackageFolder.Reset();
		}
	}
	if (NewPackageFolder.IsEmpty())
	{
		// Create the material in the game root folder
		NewPackageFolder = TEXT("/Game");
	}

	const FString MaterialFullName = bCreateMaterialInstance ? (TEXT("MI_") + TextureShortName) : (TextureShortName + TEXT("_Mat"));
	FString NewPackageName = FPaths::Combine(NewPackageFolder, MaterialFullName);
	NewPackageName = UPackageTools::SanitizePackageName(NewPackageName);	

	// See if the material asset already exists with the expected name, if it does, just return
	// an instance of it.
	TArray<FAssetData> OutAssetData;
	if (AssetRegistry.GetAssetsByPackageName(*NewPackageName, OutAssetData) && (OutAssetData.Num() > 0))
	{
		UObject* FoundAsset = OutAssetData[0].GetAsset();
		if (FoundAsset != nullptr && // Due to redirects we might have an asset by this name that actually doesn't exist under that name anymore.
			FoundAsset->IsA(UMaterialInterface::StaticClass()))
		{
			return FoundAsset;
		}
		UE_LOG(LogEditorViewport, Warning, TEXT("Failed to create material %s from texture because a non-material asset already exists with that name"), *NewPackageName);
		return nullptr;
	}

	UPackage* Package = CreatePackage(*NewPackageName);

	// Variations for Base Maps.
	TArray<FString> BaseSuffixes;
	BaseSuffixes.Add("_D");
	BaseSuffixes.Add("_Diff");
	BaseSuffixes.Add("_Diffuse");
	BaseSuffixes.Add("_Detail");
	BaseSuffixes.Add("_Base");

	// Variations for Normal Maps.
	TArray<FString> NormalSuffixes;
	NormalSuffixes.Add("_N");
	NormalSuffixes.Add("_Norm");
	NormalSuffixes.Add("_Normal");
<<<<<<< HEAD

	// Variations for Specular Maps.
	TArray<FString> SpecularSuffixes;
	SpecularSuffixes.Add("_S");
	SpecularSuffixes.Add("_Spec");
	SpecularSuffixes.Add("_Specular");

	// Variations for Emissive Maps.
	TArray<FString> EmissiveSuffixes;
	EmissiveSuffixes.Add("_E");
	EmissiveSuffixes.Add("_Emissive");

=======

	// Variations for Specular Maps.
	TArray<FString> SpecularSuffixes;
	SpecularSuffixes.Add("_S");
	SpecularSuffixes.Add("_Spec");
	SpecularSuffixes.Add("_Specular");

	// Variations for Emissive Maps.
	TArray<FString> EmissiveSuffixes;
	EmissiveSuffixes.Add("_E");
	EmissiveSuffixes.Add("_Emissive");

>>>>>>> 4af6daef
	// The asset path for the base texture, we need this to try and append different suffixes to to find other textures we can use.
	const FString BaseTexturePackage = FPackageName::GetLongPackagePath(TexturePackageName) + TEXT("/") + TextureShortName;

	UMaterialInterface* CreatedMaterialInterface = nullptr;

	if (bCreateMaterialInstance)
	{
		UMaterialInstanceConstantFactoryNew* Factory = NewObject<UMaterialInstanceConstantFactoryNew>();
		Factory->InitialParent = BaseMaterial;
		UMaterialInstanceConstant* CreatedMIC = Cast<UMaterialInstanceConstant>(Factory->FactoryCreateNew(UMaterialInstanceConstant::StaticClass(), Package, *MaterialFullName, RF_Standalone | RF_Public, NULL, GWarn));
		if (!CreatedMIC)
		{
			return nullptr;
		}
		CreatedMaterialInterface = CreatedMIC;

		if (MaterialKind == EMaterialKind::Unknown)
		{
			// If the texture type cannot be determined, treat it as a base texture and don't look for any matching textures
			if (const FName* UnknownParam = ViewportSettings->MaterialParamsForDroppedTextures.Find(EMaterialKind::Unknown))
			{
				CreatedMIC->SetTextureParameterValueEditorOnly(*UnknownParam, UnrealTexture);
			}
			else if (const FName* BaseParam = ViewportSettings->MaterialParamsForDroppedTextures.Find(EMaterialKind::Base))
			{
				CreatedMIC->SetTextureParameterValueEditorOnly(*BaseParam, UnrealTexture);
			}
			else
			{
				UE_LOG(LogEditorViewport, Warning, TEXT("Dropped texture not assigned to material instance %s because no material parameter name was defined for Unknown or Base in LevelEditorViewportSettings"), *MaterialFullName);
			}
		}
		else
		{
			auto AssignParam = [ViewportSettings, CreatedMIC, BaseTexturePackage](EMaterialKind ParamKind, TArray<FString>& Suffixes)->bool
			{
				if (const FName* Param = ViewportSettings->MaterialParamsForDroppedTextures.Find(ParamKind))
				{
					if (UTexture* Texture = GetTextureWithNameVariations(BaseTexturePackage, Suffixes))
					{
						CreatedMIC->SetTextureParameterValueEditorOnly(*Param, Texture);
						return true;
					}
				}
				return false;
			};

			// The passed-in texture should be found and assigned in one of the below functions, however it's possible this fails because
			// the user hasn't set up their Settings properly. If another type of texture is found but not defined in the settings, then
			// those can just silently fail - only warn the user if the specific texture they chose failed to assign.
			bool bAssignedInputTexture = false;
			bAssignedInputTexture |= AssignParam(EMaterialKind::Base, BaseSuffixes) && MaterialKind == EMaterialKind::Base;
			bAssignedInputTexture |= AssignParam(EMaterialKind::Normal, NormalSuffixes) && MaterialKind == EMaterialKind::Normal;
			bAssignedInputTexture |= AssignParam(EMaterialKind::Specular, SpecularSuffixes) && MaterialKind == EMaterialKind::Specular;
			bAssignedInputTexture |= AssignParam(EMaterialKind::Emissive, EmissiveSuffixes) && MaterialKind == EMaterialKind::Emissive;
			if (!bAssignedInputTexture)
			{
				UE_LOG(LogEditorViewport, Warning, TEXT("Dropped texture not assigned to material instance %s because no material parameter name was defined in LevelEditorViewportSettings"), *MaterialFullName);
			}
		}
	}
	else
	{
		// create an unreal material asset
		UMaterialFactoryNew* MaterialFactory = NewObject<UMaterialFactoryNew>();

		UMaterial* UnrealMaterial = (UMaterial*)MaterialFactory->FactoryCreateNew(
			UMaterial::StaticClass(), Package, *MaterialFullName, RF_Standalone | RF_Public, NULL, GWarn);

		if (UnrealMaterial == nullptr)
		{
			return nullptr;
		}
		CreatedMaterialInterface = UnrealMaterial;

		UMaterialEditorOnlyData* UnrealMaterialEditorOnly = UnrealMaterial->GetEditorOnlyData();

		const int HSpace = -300;

		// If we were able to figure out the material kind, we need to try and build a complex material
		// involving multiple textures.  If not, just try and connect what we found to the base map.
		if (MaterialKind == EMaterialKind::Unknown)
		{
			TryAndCreateMaterialInput(UnrealMaterial, EMaterialKind::Base, UnrealTexture, UnrealMaterialEditorOnly->BaseColor, HSpace, 0);
		}
		else
		{
			// Try and find different variations
			UTexture* BaseTexture = GetTextureWithNameVariations(BaseTexturePackage, BaseSuffixes);
			UTexture* NormalTexture = GetTextureWithNameVariations(BaseTexturePackage, NormalSuffixes);
			UTexture* SpecularTexture = GetTextureWithNameVariations(BaseTexturePackage, SpecularSuffixes);
			UTexture* EmissiveTexture = GetTextureWithNameVariations(BaseTexturePackage, EmissiveSuffixes);

			// Connect and layout any textures we find into their respective inputs in the material.
			const int VSpace = 170;
			TryAndCreateMaterialInput(UnrealMaterial, EMaterialKind::Base, BaseTexture, UnrealMaterialEditorOnly->BaseColor, HSpace, VSpace * -1);
			TryAndCreateMaterialInput(UnrealMaterial, EMaterialKind::Specular, SpecularTexture, UnrealMaterialEditorOnly->Specular, HSpace, VSpace * 0);
			TryAndCreateMaterialInput(UnrealMaterial, EMaterialKind::Emissive, EmissiveTexture, UnrealMaterialEditorOnly->EmissiveColor, HSpace, VSpace * 1);
			TryAndCreateMaterialInput(UnrealMaterial, EMaterialKind::Normal, NormalTexture, UnrealMaterialEditorOnly->Normal, HSpace, VSpace * 2);
		}
	}

	CreatedMaterialInterface->PreEditChange(nullptr);
	CreatedMaterialInterface->PostEditChange();

	// Notify the asset registry
	FAssetRegistryModule::AssetCreated(CreatedMaterialInterface);

	// Set the dirty flag so this package will get saved later
	Package->SetDirtyFlag( true );

	CreatedMaterialInterface->ForceRecompileForRendering();

	const FString MaterialTypeCreated = bCreateMaterialInstance ? TEXT("MaterialInstance") : TEXT("Material");

	// Warn users that a new material has been created
	FNotificationInfo Info( FText::Format( LOCTEXT( "DropTextureMaterialCreated", "{0} '{1}' Created" ), FText::FromString(MaterialTypeCreated), FText::FromString(MaterialFullName)));
	Info.ExpireDuration = 4.0f;
	Info.bUseLargeFont = true;
	Info.bUseSuccessFailIcons = false;
	Info.Image = FAppStyle::GetBrush( "ClassThumbnail.Material" );
	FSlateNotificationManager::Get().AddNotification( Info );

	return CreatedMaterialInterface;
}

/**
* Helper function that attempts to apply the supplied object to the supplied actor.
*
* @param	ObjToUse				Object to attempt to apply as specific asset
* @param	ComponentToApplyTo		Component to whom the asset should be applied
* @param	TargetMaterialSlot      When dealing with submeshes this will represent the target section/slot to apply materials to.
* @param	bTest					Whether to test if the object would be successfully applied without actually doing it.
*
* @return	true if the provided object was successfully applied to the provided actor
*/
static bool AttemptApplyObjToComponent(UObject* ObjToUse, USceneComponent* ComponentToApplyTo, int32 TargetMaterialSlot = -1, bool bTest = false)
{
	bool bResult = false;

	if (ComponentToApplyTo && !ComponentToApplyTo->IsCreatedByConstructionScript())
	{
		// MESH/DECAL
		UMeshComponent* MeshComponent = Cast<UMeshComponent>(ComponentToApplyTo);
		UDecalComponent* DecalComponent = Cast<UDecalComponent>(ComponentToApplyTo);
		if (MeshComponent || DecalComponent)
		{
			// Dropping a texture?
			UTexture* DroppedObjAsTexture = Cast<UTexture>(ObjToUse);
			if (DroppedObjAsTexture != NULL)
			{
				if (bTest)
				{
					bResult = false;
				}
				else
				{
					// Turn dropped textures into materials
					ObjToUse = FLevelEditorViewportClient::GetOrCreateMaterialFromTexture(DroppedObjAsTexture);
				}
			}

			// Dropping a material?
			UMaterialInterface* DroppedObjAsMaterial = Cast<UMaterialInterface>(ObjToUse);
			if (DroppedObjAsMaterial)
			{
				if (bTest)
				{
					bResult = false;
				}
				else
				{
					bResult = FComponentEditorUtils::AttemptApplyMaterialToComponent(ComponentToApplyTo, DroppedObjAsMaterial, TargetMaterialSlot);

					if (bResult)
					{
						GEditor->OnSceneMaterialsModified();
					}
				}
			}
		}

		// SKELETAL MESH COMPONENT
		USkeletalMeshComponent* SkeletalMeshComponent = Cast<USkeletalMeshComponent>(ComponentToApplyTo);
		if (SkeletalMeshComponent)
		{
			// Dropping an Anim Blueprint?
			UAnimBlueprint* DroppedObjAsAnimBlueprint = Cast<UAnimBlueprint>(ObjToUse);
			if (DroppedObjAsAnimBlueprint)
			{
				USkeleton* AnimBPSkeleton = DroppedObjAsAnimBlueprint->TargetSkeleton;
				if (AnimBPSkeleton)
				{
					if (bTest)
					{
						bResult = true;
					}
					else
					{
						const FScopedTransaction Transaction(LOCTEXT("DropAnimBlueprintOnObject", "Drop Anim Blueprint On Object"));
						SkeletalMeshComponent->Modify();

						// If the component doesn't have a mesh, the mesh should change
						const bool bShouldChangeMesh = !SkeletalMeshComponent->GetSkeletalMeshAsset();

						if (bShouldChangeMesh)
						{
							SkeletalMeshComponent->SetSkeletalMesh(AnimBPSkeleton->GetPreviewMesh(true));
						}

						SkeletalMeshComponent->SetAnimInstanceClass(DroppedObjAsAnimBlueprint->GeneratedClass);
						bResult = true;
					}
				}
			}

			// Dropping an Anim Sequence or Vertex Animation?
			UAnimSequenceBase* DroppedObjAsAnimSequence = Cast<UAnimSequenceBase>(ObjToUse);
			if (DroppedObjAsAnimSequence)
			{
				USkeleton* AnimSkeleton = DroppedObjAsAnimSequence->GetSkeleton();

				if (AnimSkeleton)
				{
					if (bTest)
					{
						bResult = true;
					}
					else
					{
						const FScopedTransaction Transaction(LOCTEXT("DropAnimationOnObject", "Drop Animation On Object"));
						SkeletalMeshComponent->Modify();

						// If the component doesn't have a mesh, the mesh should change
						const bool bShouldChangeMesh = !SkeletalMeshComponent->GetSkeletalMeshAsset();

						if (bShouldChangeMesh)
						{
							SkeletalMeshComponent->SetSkeletalMesh(AnimSkeleton->GetAssetPreviewMesh(DroppedObjAsAnimSequence));
						}

						SkeletalMeshComponent->SetAnimationMode(EAnimationMode::Type::AnimationSingleNode);
						SkeletalMeshComponent->AnimationData.AnimToPlay = DroppedObjAsAnimSequence;

						// set runtime data
						SkeletalMeshComponent->SetAnimation(DroppedObjAsAnimSequence);

						if (SkeletalMeshComponent->GetSkeletalMeshAsset())
						{
							bResult = true;
							SkeletalMeshComponent->InitAnim(true);
						}
					}
				}
			}
		}
	}

	return bResult;
}

/**
 * Helper function that attempts to apply the supplied object to the supplied actor.
 *
 * @param	ObjToUse				Object to attempt to apply as specific asset
 * @param	ActorToApplyTo			Actor to whom the asset should be applied
 * @param   TargetMaterialSlot      When dealing with submeshes this will represent the target section/slot to apply materials to.
 * @param	bTest					Whether to test if the object would be successfully applied without actually doing it.
 *
 * @return	true if the provided object was successfully applied to the provided actor
 */
static bool AttemptApplyObjToActor( UObject* ObjToUse, AActor* ActorToApplyTo, int32 TargetMaterialSlot = -1, bool bTest = false )
{
	bool bResult = false;

	if ( ActorToApplyTo )
	{
		bResult = false;

		TInlineComponentArray<USceneComponent*> SceneComponents;
		ActorToApplyTo->GetComponents(SceneComponents);
		for (USceneComponent* SceneComp : SceneComponents)
		{
			bResult |= AttemptApplyObjToComponent(ObjToUse, SceneComp, TargetMaterialSlot, bTest);
		}

		// Notification hook for dropping asset onto actor
		if(!bTest)
		{
			FEditorDelegates::OnApplyObjectToActor.Broadcast(ObjToUse, ActorToApplyTo);
		}
	}

	return bResult;
}

/**
 * Helper function that attempts to apply the supplied object as a material to the BSP surface specified by the
 * provided model and index.
 *
 * @param	ObjToUse				Object to attempt to apply as a material
 * @param	ModelHitProxy			Hit proxy containing the relevant model
 * @param	SurfaceIndex			The index in the model's surface array of the relevant
 *
 * @return	true if the supplied object was successfully applied to the specified BSP surface
 */
bool FLevelEditorViewportClient::AttemptApplyObjAsMaterialToSurface( UObject* ObjToUse, HModel* ModelHitProxy, FViewportCursorLocation& Cursor )
{
	bool bResult = false;

	UTexture* DroppedObjAsTexture = Cast<UTexture>( ObjToUse );
	if ( DroppedObjAsTexture != NULL )
	{
		ObjToUse = GetOrCreateMaterialFromTexture( DroppedObjAsTexture );
	}

	// Ensure the dropped object is a material
	UMaterialInterface* DroppedObjAsMaterial = Cast<UMaterialInterface>( ObjToUse );

	if ( DroppedObjAsMaterial && ModelHitProxy )
	{
		FSceneViewFamilyContext ViewFamily(FSceneViewFamily::ConstructionValues(
			Viewport, 
			GetScene(),
			EngineShowFlags)
			.SetRealtimeUpdate( IsRealtime() ));
		FSceneView* View = CalcSceneView( &ViewFamily );


		UModel* Model = ModelHitProxy->GetModel();
		
		// If our model doesn't exist
		if ( !Model )
		{
			return false;
		}
		// or is part of an outer that is being destroyed
		TWeakObjectPtr<UObject> ModelOuter(Model->GetOuter());
		if ( !ModelOuter.IsValid() )
		{
			return false;
		}

		TArray<uint32> SelectedSurfaces;

		bool bDropedOntoSelectedSurface = false;
		const int32 DropX = Cursor.GetCursorPos().X;
		const int32 DropY = Cursor.GetCursorPos().Y;

		{
			uint32 SurfaceIndex;
			ModelHitProxy->ResolveSurface(View, DropX, DropY, SurfaceIndex);
			if (SurfaceIndex != INDEX_NONE)
			{
				if ((Model->Surfs[SurfaceIndex].PolyFlags & PF_Selected) == 0)
				{
					// Surface was not selected so only apply to this surface
					SelectedSurfaces.Add(SurfaceIndex);
				}
				else
				{
					bDropedOntoSelectedSurface = true;
				}
			}
		}

		if( bDropedOntoSelectedSurface )
		{
			for (int32 SurfaceIndex = 0; SurfaceIndex < Model->Surfs.Num(); ++SurfaceIndex)
			{
				FBspSurf& Surf = Model->Surfs[SurfaceIndex];

				if (Surf.PolyFlags & PF_Selected)
				{
					SelectedSurfaces.Add(SurfaceIndex);
				}
			}
		}

		if( SelectedSurfaces.Num() )
		{
			
			// Apply the material to the specified surface
			FScopedTransaction Transaction(NSLOCTEXT("UnrealEd", "DragDrop_Transaction_ApplyMaterialToSurface", "Apply Material to Surface"));

			if (ModelHitProxy->GetModelComponent())
			{
				// Modify the component so that PostEditUndo can reregister the model after undo
				ModelHitProxy->GetModelComponent()->Modify();
			}

			for( int32 SurfListIndex = 0; SurfListIndex < SelectedSurfaces.Num(); ++SurfListIndex )
			{
				uint32 SelectedSurfIndex = SelectedSurfaces[SurfListIndex];

				check(Model->Surfs.IsValidIndex(SelectedSurfIndex));

				Model->ModifySurf(SelectedSurfIndex, true);
				Model->Surfs[SelectedSurfIndex].Material = DroppedObjAsMaterial;
				const bool bUpdateTexCoords = false;
				const bool bOnlyRefreshSurfaceMaterials = true;
				GEditor->polyUpdateBrush(Model, SelectedSurfIndex, bUpdateTexCoords, bOnlyRefreshSurfaceMaterials);
			}

			bResult = true;
		}
	}

	return bResult;
}


static bool AreAllDroppedObjectsBrushBuilders(const TArray<UObject*>& DroppedObjects)
{
	for (UObject* DroppedObject : DroppedObjects)
	{
		if (!DroppedObject->IsA(UBrushBuilder::StaticClass()))
		{
			return false;
		}
	}

	return true;
}

static bool AreAnyDroppedObjectsBrushBuilders(const TArray<UObject*>& DroppedObjects)
{
	for (UObject* DroppedObject : DroppedObjects)
	{
		if (DroppedObject->IsA(UBrushBuilder::StaticClass()))
		{
			return true;
		}
	}

	return false;
}

bool FLevelEditorViewportClient::DropObjectsOnBackground(FViewportCursorLocation& Cursor, const TArray<UObject*>& DroppedObjects, EObjectFlags ObjectFlags, TArray<AActor*>& OutNewActors, bool bCreateDropPreview, bool bSelectActors, UActorFactory* FactoryToUse)
{
	if (DroppedObjects.Num() == 0)
	{
		return false;
	}

	bool bSuccess = false;

	const bool bTransacted = !bCreateDropPreview && !AreAllDroppedObjectsBrushBuilders(DroppedObjects);

	// Create a transaction if not a preview drop
	if (bTransacted)
	{
		GEditor->BeginTransaction(NSLOCTEXT("UnrealEd", "CreateActors", "Create Actors"));
	}

	for ( int32 DroppedObjectsIdx = 0; DroppedObjectsIdx < DroppedObjects.Num(); ++DroppedObjectsIdx )
	{
		UObject* AssetObj = DroppedObjects[DroppedObjectsIdx];
		ensure( AssetObj );

		// Attempt to create actors from the dropped object
		TArray<AActor*> NewActors = TryPlacingActorFromObject(GetWorld()->GetCurrentLevel(), AssetObj, bSelectActors, ObjectFlags, FactoryToUse, NAME_None, &Cursor);

		if ( NewActors.Num() > 0 )
		{
			OutNewActors.Append(NewActors);
			bSuccess = true;
		}
	}

	if (bTransacted)
	{
		GEditor->EndTransaction();
	}

	return bSuccess;
}

bool FLevelEditorViewportClient::DropObjectsOnActor(FViewportCursorLocation& Cursor, const TArray<UObject*>& DroppedObjects, AActor* DroppedUponActor, int32 DroppedUponSlot, EObjectFlags ObjectFlags, TArray<AActor*>& OutNewActors, bool bCreateDropPreview, bool bSelectActors, UActorFactory* FactoryToUse)
{
	if ( !DroppedUponActor || DroppedObjects.Num() == 0 )
	{
		return false;
	}

	bool bSuccess = false;

	const bool bTransacted = !bCreateDropPreview && !AreAllDroppedObjectsBrushBuilders(DroppedObjects);

	// Create a transaction if not a preview drop
	if (bTransacted)
	{
		GEditor->BeginTransaction(NSLOCTEXT("UnrealEd", "CreateActors", "Create Actors"));
	}

	for ( UObject* DroppedObject : DroppedObjects )
	{
		const bool bIsTestApplication = bCreateDropPreview;
		const bool bAppliedToActor = ( FactoryToUse == nullptr ) ? AttemptApplyObjToActor( DroppedObject, DroppedUponActor, DroppedUponSlot, bIsTestApplication ) : false;

		if (!bAppliedToActor)
		{
			// Attempt to create actors from the dropped object
			TArray<AActor*> NewActors = TryPlacingActorFromObject(GetWorld()->GetCurrentLevel(), DroppedObject, bSelectActors, ObjectFlags, FactoryToUse, NAME_None, &Cursor);

			if ( NewActors.Num() > 0 )
			{
				OutNewActors.Append( NewActors );
				bSuccess = true;
			}
		}
		else
		{
			bSuccess = true;
		}
	}

	if (bTransacted)
	{
		GEditor->EndTransaction();
	}

	return bSuccess;
}

bool FLevelEditorViewportClient::DropObjectsOnBSPSurface(FSceneView* View, FViewportCursorLocation& Cursor, const TArray<UObject*>& DroppedObjects, HModel* TargetProxy, EObjectFlags ObjectFlags, TArray<AActor*>& OutNewActors, bool bCreateDropPreview, bool bSelectActors, UActorFactory* FactoryToUse)
{
	if (DroppedObjects.Num() == 0)
	{
		return false;
	}

	bool bSuccess = false;

	const bool bTransacted = !bCreateDropPreview && !AreAllDroppedObjectsBrushBuilders(DroppedObjects);

	// Create a transaction if not a preview drop
	if (bTransacted)
	{
		GEditor->BeginTransaction(NSLOCTEXT("UnrealEd", "CreateActors", "Create Actors"));
	}

	for (UObject* DroppedObject : DroppedObjects)
	{
		const bool bAppliedToActor = (!bCreateDropPreview && FactoryToUse == NULL) ? AttemptApplyObjAsMaterialToSurface(DroppedObject, TargetProxy, Cursor) : false;

		if (!bAppliedToActor)
		{
			// Attempt to create actors from the dropped object
			TArray<AActor*> NewActors = TryPlacingActorFromObject(GetWorld()->GetCurrentLevel(), DroppedObject, bSelectActors, ObjectFlags, FactoryToUse, NAME_None, &Cursor);

			if (NewActors.Num() > 0)
			{
				OutNewActors.Append(NewActors);
				bSuccess = true;
			}
		}
		else
		{
			bSuccess = true;
		}
	}

	if (bTransacted)
	{
		GEditor->EndTransaction();
	}

	return bSuccess;
}

/**
 * Called when an asset is dropped upon a manipulation widget.
 *
 * @param	View				The SceneView for the dropped-in viewport
 * @param	Cursor				Mouse cursor location
 * @param	DroppedObjects		Array of objects dropped into the viewport
 *
 * @return	true if the drop operation was successfully handled; false otherwise
 */
bool FLevelEditorViewportClient::DropObjectsOnWidget(FSceneView* View, FViewportCursorLocation& Cursor, const TArray<UObject*>& DroppedObjects, bool bCreateDropPreview)
{
	bool bResult = false;

	// Axis translation/rotation/scale widget - find out what's underneath the axis widget

	// Modify the ShowFlags for the scene so we can re-render the hit proxies without any axis widgets. 
	// Store original ShowFlags and assign them back when we're done
	const bool bOldModeWidgets1 = EngineShowFlags.ModeWidgets;
	const bool bOldModeWidgets2 = View->Family->EngineShowFlags.ModeWidgets;

	EngineShowFlags.SetModeWidgets(false);
	FSceneViewFamily* SceneViewFamily = const_cast< FSceneViewFamily* >( View->Family );
	SceneViewFamily->EngineShowFlags.SetModeWidgets(false);

	// Invalidate the hit proxy map so it will be rendered out again when GetHitProxy is called
	Viewport->InvalidateHitProxy();

	// This will actually re-render the viewport's hit proxies!
	FIntPoint DropPos = Cursor.GetCursorPos();

	HHitProxy* HitProxy = Viewport->GetHitProxy(DropPos.X, DropPos.Y);

	// We should never encounter a widget axis.  If we do, then something's wrong
	// with our ShowFlags (or the widget drawing code)
	check( !HitProxy || ( HitProxy && !HitProxy->IsA( HWidgetAxis::StaticGetType() ) ) );

	// Try this again, but without the widgets this time!
	TArray< AActor* > TemporaryActors;
	const FIntPoint& CursorPos = Cursor.GetCursorPos();
	const bool bOnlyDropOnTarget = false;
	bResult = DropObjectsAtCoordinates(CursorPos.X, CursorPos.Y, DroppedObjects, TemporaryActors, bOnlyDropOnTarget, bCreateDropPreview);

	// Restore the original flags
	EngineShowFlags.SetModeWidgets(bOldModeWidgets1);
	SceneViewFamily->EngineShowFlags.SetModeWidgets(bOldModeWidgets2);

	return bResult;
}

bool FLevelEditorViewportClient::HasDropPreviewActors() const
{
	return DropPreviewActors.Num() > 0;
}

/* Helper functions to find a dropped position on a 2D layer */

static bool IsDroppingOn2DLayer()
{
	const ULevelEditorViewportSettings* ViewportSettings = GetDefault<ULevelEditorViewportSettings>();
	const ULevelEditor2DSettings* Settings2D = GetDefault<ULevelEditor2DSettings>();
	return ViewportSettings->bEnableLayerSnap && Settings2D->SnapLayers.IsValidIndex(ViewportSettings->ActiveSnapLayerIndex);
}

static FActorPositionTraceResult TraceForPositionOn2DLayer(const FViewportCursorLocation& Cursor)
{
	const ULevelEditorViewportSettings* ViewportSettings = GetDefault<ULevelEditorViewportSettings>();
	const ULevelEditor2DSettings* Settings2D = GetDefault<ULevelEditor2DSettings>();
	check(Settings2D->SnapLayers.IsValidIndex(ViewportSettings->ActiveSnapLayerIndex));

	const float Offset = Settings2D->SnapLayers[ViewportSettings->ActiveSnapLayerIndex].Depth;
	FVector PlaneCenter(0, 0, 0);
	FVector PlaneNormal(0, 0, 0);

	switch (Settings2D->SnapAxis)
	{
	case ELevelEditor2DAxis::X: PlaneCenter.X = Offset; PlaneNormal.X = -1; break;
	case ELevelEditor2DAxis::Y: PlaneCenter.Y = Offset; PlaneNormal.Y = -1; break;
	case ELevelEditor2DAxis::Z: PlaneCenter.Z = Offset; PlaneNormal.Z = -1; break;
	}

	FActorPositionTraceResult Result;
	const double Numerator = FVector::DotProduct(PlaneCenter - Cursor.GetOrigin(), PlaneNormal);
	const double Denominator = FVector::DotProduct(PlaneNormal, Cursor.GetDirection());
	if (FMath::Abs(Denominator) < SMALL_NUMBER)
	{
		Result.State = FActorPositionTraceResult::Failed;
	}
	else
	{
		Result.State = FActorPositionTraceResult::HitSuccess;
		Result.SurfaceNormal = PlaneNormal;
		double D = Numerator / Denominator;
		Result.Location = Cursor.GetOrigin() + D * Cursor.GetDirection();
	}

	return Result;
}

bool FLevelEditorViewportClient::UpdateDropPreviewActors(int32 MouseX, int32 MouseY, const TArray<UObject*>& DroppedObjects, bool& out_bDroppedObjectsVisible, UActorFactory* FactoryToUse)
{
	out_bDroppedObjectsVisible = false;
	if( !HasDropPreviewActors() )
	{
		return false;
	}

	// While dragging actors, allow viewport updates
	bNeedsRedraw = true;

	// If the mouse did not move, there is no need to update anything
	if ( MouseX == DropPreviewMouseX && MouseY == DropPreviewMouseY )
	{
		return false;
	}

	// Update the cached mouse position
	DropPreviewMouseX = MouseX;
	DropPreviewMouseY = MouseY;

	// Get the center point between all the drop preview actors for use in calculations below
	// Also, build a list of valid AActor* pointers
	FVector ActorOrigin = FVector::ZeroVector;
	TArray<AActor*> DraggingActors;
	TArray<AActor*> IgnoreActors;
	for ( auto ActorIt = DropPreviewActors.CreateConstIterator(); ActorIt; ++ActorIt )
	{
		AActor* DraggingActor = (*ActorIt).Get();

		if ( DraggingActor )
		{
			DraggingActors.Add(DraggingActor);
			IgnoreActors.Add(DraggingActor);
			DraggingActor->GetAllChildActors(IgnoreActors);
			ActorOrigin += DraggingActor->GetActorLocation();
		}
	}

	// If there were not valid actors after all, there is nothing to update
	if ( DraggingActors.Num() == 0 )
	{
		return false;
	}

	// Finish the calculation of the actors origin now that we know we are not dividing by zero
	ActorOrigin /= DraggingActors.Num();

	FSceneViewFamilyContext ViewFamily(FSceneViewFamily::ConstructionValues(
		Viewport, 
		GetScene(),
		EngineShowFlags)
		.SetRealtimeUpdate( IsRealtime() ));
	FSceneView* View = CalcSceneView( &ViewFamily );
	FViewportCursorLocation Cursor(View, this, MouseX, MouseY);

	const FActorPositionTraceResult TraceResult = IsDroppingOn2DLayer() ? TraceForPositionOn2DLayer(Cursor) : FActorPositioning::TraceWorldForPositionWithDefault(Cursor, *View, &IgnoreActors);

	GEditor->UnsnappedClickLocation = TraceResult.Location;
	GEditor->ClickLocation = TraceResult.Location;
	GEditor->ClickPlane = FPlane(TraceResult.Location, TraceResult.SurfaceNormal);

	// Snap the new location if snapping is enabled
	FSnappingUtils::SnapPointToGrid(GEditor->ClickLocation, FVector::ZeroVector);

	AActor* DroppedOnActor = TraceResult.HitActor.Get();
	
	if (DroppedOnActor)
	{
		// We indicate that the dropped objects are visible if *any* of them are not applicable to other actors
		out_bDroppedObjectsVisible = DroppedObjects.ContainsByPredicate([&](UObject* AssetObj){
			return !AttemptApplyObjToActor(AssetObj, DroppedOnActor, -1, true);
		});
	}
	else
	{
		// All dropped objects are visible if we're not dropping on an actor
		out_bDroppedObjectsVisible = true;
	}

	for (AActor* Actor : DraggingActors)
	{
		const UActorFactory* ActorFactory = FactoryToUse ? FactoryToUse : GEditor->FindActorFactoryForActorClass(Actor->GetClass());

		const FSnappedPositioningData PositioningData = FSnappedPositioningData(this, TraceResult.Location, TraceResult.SurfaceNormal)
			.DrawSnapHelpers(true)
			.UseFactory(ActorFactory)
			.UseStartTransform(PreDragActorTransforms.FindRef(Actor))
			.UsePlacementExtent(Actor->GetPlacementExtent());

		FTransform ActorTransform = FActorPositioning::GetSnappedSurfaceAlignedTransform(PositioningData);
		ActorTransform.SetScale3D(Actor->GetActorScale3D());		// preserve scaling

		Actor->SetActorTransform(ActorTransform);
		Actor->SetIsTemporarilyHiddenInEditor(false);
		Actor->PostEditMove(false);
	}

	return true;
}

void FLevelEditorViewportClient::DestroyDropPreviewActors()
{
	if ( HasDropPreviewActors() )
	{
		for ( auto ActorIt = DropPreviewActors.CreateConstIterator(); ActorIt; ++ActorIt )
		{
			AActor* PreviewActor = (*ActorIt).Get();
			if (PreviewActor && PreviewActor != GetWorld()->GetDefaultBrush())
			{
				GetWorld()->DestroyActor(PreviewActor);
			}
		}
		DropPreviewActors.Empty();
	}
}


/**
* Checks the viewport to see if the given object can be dropped using the given mouse coordinates local to this viewport
*
* @param MouseX			The position of the mouse's X coordinate
* @param MouseY			The position of the mouse's Y coordinate
* @param AssetData			Asset in question to be dropped
*/
FDropQuery FLevelEditorViewportClient::CanDropObjectsAtCoordinates(int32 MouseX, int32 MouseY, const FAssetData& AssetData)
{
	FDropQuery Result;

	ULevelEditorDragDropHandler* DragDrop = GEditor->GetLevelEditorDragDropHandler();
	if (!DragDrop->PreviewDropObjectsAtCoordinates(MouseX, MouseY, GetWorld(), Viewport, AssetData))
	{
		Result.bCanDrop = DragDrop->GetCanDrop();
		Result.HintText = DragDrop->GetPreviewDropHintText();

		return Result;
	}

	UObject* AssetObj = AssetData.GetAsset();
	UClass* ClassObj = Cast<UClass>(AssetObj);
<<<<<<< HEAD

	// Check if the asset has an actor factory
	bool bHasActorFactory = FActorFactoryAssetProxy::GetFactoryForAsset(AssetData) != nullptr;

=======

	UPlacementSubsystem* PlacementSubsystem = GEditor->GetEditorSubsystem<UPlacementSubsystem>();
	// Check if the asset has an actor factory
	bool bHasActorFactory = PlacementSubsystem && PlacementSubsystem->FindAssetFactoryFromAssetData(AssetData) != nullptr;
	bHasActorFactory = bHasActorFactory || FActorFactoryAssetProxy::GetFactoryForAsset(AssetData) != nullptr;

>>>>>>> 4af6daef
	if (ClassObj)
	{
		if (!bHasActorFactory && !ObjectTools::IsClassValidForPlacing(ClassObj))
		{
			Result.bCanDrop = false;
			Result.HintText = FText::Format(LOCTEXT("DragAndDrop_CannotDropAssetClassFmt", "The class '{0}' cannot be placed in a level"), FText::FromString(ClassObj->GetName()));
			return Result;
		}

		AssetObj = ClassObj->GetDefaultObject();
	}

	if (ensureMsgf(AssetObj != NULL, TEXT("AssetObj was null (%s)"), *AssetData.GetFullName()))
	{
		if (AssetObj->IsA(AActor::StaticClass()) || bHasActorFactory)
		{
			Result.bCanDrop = true;
			GUnrealEd->SetPivotMovedIndependently(false);
		}
		else if (AssetObj->IsA(UBrushBuilder::StaticClass()))
		{
			Result.bCanDrop = true;
			GUnrealEd->SetPivotMovedIndependently(false);
		}
		else
		{
			HHitProxy* HitProxy = Viewport->GetHitProxy(MouseX, MouseY);
			if (HitProxy != nullptr && CanApplyMaterialToHitProxy(HitProxy))
			{
				if (AssetObj->IsA(UMaterialInterface::StaticClass()) || AssetObj->IsA(UTexture::StaticClass()))
				{
					// If our asset is a material and the target is a valid recipient
					Result.bCanDrop = true;
					GUnrealEd->SetPivotMovedIndependently(false);
				}
			}
		}
	}

	return Result;
}

bool FLevelEditorViewportClient::DropObjectsAtCoordinates(int32 MouseX, int32 MouseY, const TArray<UObject*>& DroppedObjects, TArray<AActor*>& OutNewActors, bool bOnlyDropOnTarget/* = false*/, bool bCreateDropPreview/* = false*/, bool SelectActors, UActorFactory* FactoryToUse )
{
	bool bResult = false;

	// Allow the drag drop handler to do anything pre-drop.
	ULevelEditorDragDropHandler* DragDropHandler = GEditor->GetLevelEditorDragDropHandler();
	if (!bCreateDropPreview)
	{
		if (!DragDropHandler->PreDropObjectsAtCoordinates(MouseX, MouseY, GetWorld(), Viewport, DroppedObjects, OutNewActors))
		{
			return bResult;
		}
	}

	// Make sure the placement dragging actor is cleaned up.
	DestroyDropPreviewActors();

	if(DroppedObjects.Num() > 0)
	{
		bIsDroppingPreviewActor = bCreateDropPreview;
		Viewport->InvalidateHitProxy();

		FSceneViewFamilyContext ViewFamily(FSceneViewFamily::ConstructionValues(
			Viewport, 
			GetScene(),
			EngineShowFlags)
			.SetRealtimeUpdate( IsRealtime() ));
		FSceneView* View = CalcSceneView( &ViewFamily );
		FViewportCursorLocation Cursor(View, this, MouseX, MouseY);

		HHitProxy* HitProxy = Viewport->GetHitProxy(Cursor.GetCursorPos().X, Cursor.GetCursorPos().Y);

		const FActorPositionTraceResult TraceResult = IsDroppingOn2DLayer() ? TraceForPositionOn2DLayer(Cursor) : FActorPositioning::TraceWorldForPositionWithDefault(Cursor, *View);
		
		GEditor->UnsnappedClickLocation = TraceResult.Location;
		GEditor->ClickLocation = TraceResult.Location;
		GEditor->ClickPlane = FPlane(TraceResult.Location, TraceResult.SurfaceNormal);

		// Snap the new location if snapping is enabled
		FSnappingUtils::SnapPointToGrid(GEditor->ClickLocation, FVector::ZeroVector);

		EObjectFlags ObjectFlags = bCreateDropPreview ? RF_Transient : RF_Transactional;
		if (HitProxy == nullptr || HitProxy->IsA(HInstancedStaticMeshInstance::StaticGetType()))
		{
			bResult = DropObjectsOnBackground(Cursor, DroppedObjects, ObjectFlags, OutNewActors, bCreateDropPreview, SelectActors, FactoryToUse);
		}
		else if (HitProxy->IsA(HActor::StaticGetType()) || HitProxy->IsA(HBSPBrushVert::StaticGetType()))
		{
			AActor* TargetActor = NULL;
			UPrimitiveComponent* TargetComponent = nullptr;
			int32 TargetMaterialSlot = -1;

			if (HitProxy->IsA(HActor::StaticGetType()))
			{
				HActor* TargetProxy = static_cast<HActor*>(HitProxy);
				TargetActor = TargetProxy->Actor;
				TargetComponent = ConstCast(TargetProxy->PrimComponent);
				TargetMaterialSlot = TargetProxy->MaterialIndex;
			}
			else if (HitProxy->IsA(HBSPBrushVert::StaticGetType()))
			{
				HBSPBrushVert* TargetProxy = static_cast<HBSPBrushVert*>(HitProxy);
				TargetActor = TargetProxy->Brush.Get();
			}

			// If shift is pressed set the material slot to -1, so that it's applied to every slot.
			// We have to request it from the platform application directly because IsShiftPressed gets 
			// the cached state, when the viewport had focus
			if ( FSlateApplication::Get().GetPlatformApplication()->GetModifierKeys().IsShiftDown() )
			{
				TargetMaterialSlot = -1;
			}

			if (TargetActor != nullptr && IsValidChecked(TargetActor->GetWorld()) && !TargetActor->GetWorld()->IsUnreachable())
			{
				FNavigationLockContext LockNavigationUpdates(TargetActor->GetWorld(), ENavigationLockReason::SpawnOnDragEnter, bCreateDropPreview);

				// If the target actor is selected, we should drop onto all selected actors
				// otherwise, we should drop only onto the target object
				const bool bDropOntoSelectedActors = TargetActor->IsSelected();
				const bool bCanApplyToComponent = AttemptApplyObjToComponent(DroppedObjects[0], TargetComponent, TargetMaterialSlot, true);
				if (bOnlyDropOnTarget || !bDropOntoSelectedActors || !bCanApplyToComponent)
				{
					if (bCanApplyToComponent)
					{
						const bool bIsTestAttempt = bCreateDropPreview;
						bResult = AttemptApplyObjToComponent(DroppedObjects[0], TargetComponent, TargetMaterialSlot, bIsTestAttempt);
					}
					else
					{
						// Couldn't apply to a component, so try dropping the objects on the hit actor
						bResult = DropObjectsOnActor(Cursor, DroppedObjects, TargetActor, TargetMaterialSlot, ObjectFlags, OutNewActors, bCreateDropPreview, SelectActors, FactoryToUse);
					}
				}
				else
				{
					// Are any components selected?
					if (GEditor->GetSelectedComponentCount() > 0)
					{
						// Is the target component selected?
						USelection* ComponentSelection = GEditor->GetSelectedComponents();
						if (ComponentSelection->IsSelected(TargetComponent))
						{
							// The target component is selected, so try applying the object to every selected component
							for (FSelectedEditableComponentIterator It(GEditor->GetSelectedEditableComponentIterator()); It; ++It)
							{
								USceneComponent* SceneComponent = Cast<USceneComponent>(*It);
								AttemptApplyObjToComponent(DroppedObjects[0], SceneComponent, TargetMaterialSlot, bCreateDropPreview);
								bResult = true;
							}
						}
						else
						{
							// The target component is not selected, so apply the object exclusively to it
							bResult = AttemptApplyObjToComponent(DroppedObjects[0], TargetComponent, TargetMaterialSlot, bCreateDropPreview);
						}
					}
					
					if (!bResult)
					{
						const FScopedTransaction Transaction(LOCTEXT("DropObjectsOnSelectedActors", "Drop Objects on Selected Actors"));
						for (FSelectionIterator It(*GEditor->GetSelectedActors()); It; ++It)
						{
							TargetActor = static_cast<AActor*>( *It );
							if (TargetActor)
							{
								DropObjectsOnActor(Cursor, DroppedObjects, TargetActor, TargetMaterialSlot, ObjectFlags, OutNewActors, bCreateDropPreview, SelectActors, FactoryToUse);
								bResult = true;
							}
						}
					}
				}
			}
		}
		else if (HitProxy->IsA(HModel::StaticGetType()))
		{
			// BSP surface
			bResult = DropObjectsOnBSPSurface(View, Cursor, DroppedObjects, static_cast<HModel*>(HitProxy), ObjectFlags, OutNewActors, bCreateDropPreview, SelectActors, FactoryToUse);
		}
		else if( HitProxy->IsA( HWidgetAxis::StaticGetType() ) )
		{
			// Axis translation/rotation/scale widget - find out what's underneath the axis widget
			bResult = DropObjectsOnWidget(View, Cursor, DroppedObjects);
		}

		if ( bResult )
		{
			// If we are creating a drop preview actor instead of a normal actor, we need to disable collision, selection, and make sure it is never saved.
			if ( bCreateDropPreview && OutNewActors.Num() > 0 )
			{
				DropPreviewActors.Empty();

				for ( auto ActorIt = OutNewActors.CreateConstIterator(); ActorIt; ++ActorIt )
				{
					AActor* NewActor = *ActorIt;
					DropPreviewActors.Add(NewActor);
					
					PreDragActorTransforms.Add(NewActor, NewActor->GetTransform());

					NewActor->SetActorEnableCollision(false);

					// Deselect if selected
					if( NewActor->IsSelected() )
					{
						GEditor->SelectActor( NewActor, /*InSelected=*/false, /*bNotify=*/true );
					}

					// Prevent future selection. This also prevents the hit proxy from interfering with placement logic.
					for (UActorComponent* Component : NewActor->GetComponents())
					{
						if (UPrimitiveComponent* PrimComp = Cast<UPrimitiveComponent>(Component))
						{
							PrimComp->bSelectable = false;
						}
					}
				}

				// Set the current MouseX/Y to prime the preview update
				DropPreviewMouseX = MouseX;
				DropPreviewMouseY = MouseY;

				// Invalidate the hit proxy now so the drop preview will be accurate.
				// We don't invalidate the hit proxy in the drop preview update itself because it is slow.
				//Viewport->InvalidateHitProxy();
			}
			// Dropping the actors rather than a preview? Probably want to select them all then. 
			else if(!bCreateDropPreview && SelectActors && OutNewActors.Num() > 0

				// If we're dropping bsp brushes, that geometry actually gets created later, in 
				// FBrushBuilderDragDropOp::OnDrop(), so we don't want to select the (preview) builder brush.
				// (for reference, this function gets called via CurWidget.Widget->OnDrop() in FSlateApplication::RoutePointerUpEvent,
				// whereas the FBrushBuilderDragDropOp::OnDrop() gets called via SlateUser->NotifyPointerReleased).
				&& !AreAnyDroppedObjectsBrushBuilders(DroppedObjects))
			{
				for (auto It = OutNewActors.CreateConstIterator(); It; ++It)
				{
					GEditor->SelectActor( (*It), true, true );
				}
			}

			// Give the viewport focus
			//SetFocus( static_cast<HWND>( Viewport->GetWindow() ) );

			SetCurrentViewport();
		}
	}

	if (bResult)
	{
		if ( !bCreateDropPreview && IPlacementModeModule::IsAvailable() )
		{
			IPlacementModeModule::Get().AddToRecentlyPlaced( DroppedObjects, FactoryToUse );
		}

		if (!bCreateDropPreview)
		{
			FEditorDelegates::OnNewActorsDropped.Broadcast(DroppedObjects, OutNewActors);
		}
	}

	if (!bCreateDropPreview)
	{
		DragDropHandler->PostDropObjectsAtCoordinates(MouseX, MouseX, World, Viewport, DroppedObjects);
	}

	// Reset if creating a preview actor.
	bIsDroppingPreviewActor = false;

	return bResult;
}

/**
 *	Called to check if a material can be applied to an object, given the hit proxy
 */
bool FLevelEditorViewportClient::CanApplyMaterialToHitProxy( const HHitProxy* HitProxy ) const
{
	// The check for HWidgetAxis is made to prevent the transform widget from blocking an attempt at applying a material to a mesh.
	return ( HitProxy->IsA(HModel::StaticGetType()) || HitProxy->IsA(HActor::StaticGetType()) || HitProxy->IsA(HWidgetAxis::StaticGetType()) );
}

FTrackingTransaction::FTrackingTransaction()
{
}

FTrackingTransaction::~FTrackingTransaction()
{
	End();
	USelection::SelectionChangedEvent.RemoveAll(this);
}

void FTrackingTransaction::Begin(const FText& Description, AActor* AdditionalActor)
{
	End();
	
	ScopedTransaction = new FScopedTransaction( Description );

	TrackingTransactionState = ETransactionState::Active;

	if (UTypedElementSelectionSet* SelectionSet = GetMutableSelectionSet())
	{
		// TODO: Ideally "Begin" would *not* speculatively call Modify at all (nor need to track/restore dirty state), 
		//       as Modify should be called on-demand prior to changes within the transaction, however various existing 
		//       code makes assumptions that tracking transactions will call Modify on the active selection.

		// Call modify the currently selected objects, gathering up any groups for processing later
		TSet<AGroupActor*> GroupsPendingModify;
		auto ModifyObject = [this, &GroupsPendingModify](UObject* InObject)
		{
			// Track the dirty state of the packages so that it can be restored if the selection changes mid-transaction (eg, drag duplication)
			UPackage* Package = InObject->GetOutermost();
			if (!InitialPackageDirtyStates.Contains(Package))
			{
				InitialPackageDirtyStates.Add(Package, Package->IsDirty());
			}

			AActor* Actor = Cast<AActor>(InObject);
			if (Actor && UActorGroupingUtils::IsGroupingActive())
			{
				if (AGroupActor* GroupActor = AGroupActor::GetRootForActor(Actor, true))
				{
					GroupsPendingModify.Add(GroupActor);
				}
			}

			InObject->Modify();

			return true;
		};
		SelectionSet->ForEachSelectedObject(ModifyObject);
		if (AdditionalActor)
		{
			ModifyObject(AdditionalActor);
		}

		// Recursively call modify on any groups, as viewport manipulation of an actor within a group tends to affect the entire group
		for (AGroupActor* GroupPendingModify : GroupsPendingModify)
		{
			GroupPendingModify->ForEachActorInGroup([](AActor* InGroupedActor, AGroupActor* InGroupActor)
			{
				InGroupedActor->Modify();
			});
		}

		SelectionSet->OnChanged().AddRaw(this, &FTrackingTransaction::OnEditorSelectionChanged);
	}
}

void FTrackingTransaction::End()
{
	if( ScopedTransaction )
	{
		delete ScopedTransaction;
		ScopedTransaction = NULL;
	}
	TrackingTransactionState = ETransactionState::Inactive;
	InitialPackageDirtyStates.Empty();
	if (UTypedElementSelectionSet* SelectionSet = GetMutableSelectionSet())
	{
		SelectionSet->OnChanged().RemoveAll(this);
	}
}

void FTrackingTransaction::Cancel()
{
	if(ScopedTransaction)
	{
		ScopedTransaction->Cancel();
	}

	// If the transaction is cancelled, reset the package dirty states to reflect their original state
	for (const TTuple<UPackage*, bool>& InitialPackageDirtyState : InitialPackageDirtyStates)
	{
		UPackage* Package = InitialPackageDirtyState.Key;
		const bool bInitialDirtyState = InitialPackageDirtyState.Value;
		if (!bInitialDirtyState && Package->IsDirty())
		{
			Package->SetDirtyFlag(false);
		}
	}

	End();
}

void FTrackingTransaction::BeginPending(const FText& Description)
{
	End();

	PendingDescription = Description;
	TrackingTransactionState = ETransactionState::Pending;
}

void FTrackingTransaction::PromotePendingToActive()
{
	if(IsPending())
	{
		Begin(PendingDescription);
		PendingDescription = FText();
	}
}

// TODO: Ideally this should be given the selection set for the level editor, rather than rely on the global state
const UTypedElementSelectionSet* FTrackingTransaction::GetSelectionSet() const
{
	return GetMutableSelectionSet();
}
UTypedElementSelectionSet* FTrackingTransaction::GetMutableSelectionSet() const
{
	return (GEditor && GEditor->GetSelectedActors())
		? GEditor->GetSelectedActors()->GetElementSelectionSet()
		: nullptr;
}

void FTrackingTransaction::OnEditorSelectionChanged(const UTypedElementSelectionSet* InSelectionSet)
{
	if (!InitialPackageDirtyStates.Num())
	{
		return;
	}

	checkf(TrackingTransactionState == ETransactionState::Active, TEXT("Inactive tracking transaction contains package states"));

	// The selection state has changed mid-transaction (eg, drag duplication)
	// Restore the dirty state on any packages which no longer have selected objects
	TSet<UPackage*> SelectedPackages;
	InSelectionSet->ForEachSelectedObject([&SelectedPackages](UObject* InObject)
	{
		SelectedPackages.Add(InObject->GetOutermost());
		return true;
	});

	for (const TTuple<UPackage*, bool>& InitialPackageDirtyState : InitialPackageDirtyStates)
	{
		UPackage* Package = InitialPackageDirtyState.Key;
		const bool bInitialDirtyState = InitialPackageDirtyState.Value;
		if (!SelectedPackages.Contains(Package) && !bInitialDirtyState && Package->IsDirty())
		{
			Package->SetDirtyFlag(false);
		}
	}

	InitialPackageDirtyStates.Empty();
}


FLevelEditorViewportClient::FLevelEditorViewportClient(const TSharedPtr<SLevelViewport>& InLevelViewport)
	: FEditorViewportClient(&GLevelEditorModeTools(), nullptr, StaticCastSharedPtr<SEditorViewport>(InLevelViewport))
	, ViewHiddenLayers()
	, VolumeActorVisibility()
	, LastEditorViewLocation( FVector::ZeroVector )
	, LastEditorViewRotation( FRotator::ZeroRotator )
	, ColorScale( FVector(1,1,1) )
	, FadeColor( FColor(0,0,0) )
	, FadeAmount(0.f)	
	, bEnableFading(false)
	, bEnableColorScaling(false)
	, bDrawBaseInfo(false)
	, bDuplicateOnNextDrag( false )
	, bDuplicateActorsInProgress( false )
	, bIsTrackingBrushModification( false )
	, bOnlyMovedPivot(false)
	, bLockedCameraView(true)
	, bNeedToRestoreComponentBeingMovedFlag(false)
	, bHasBegunGizmoManipulation(false)
	, bReceivedFocusRecently(false)
	, bAlwaysShowModeWidgetAfterSelectionChanges(true)
	, CachedElementsToManipulate(UTypedElementRegistry::GetInstance()->CreateElementList())
	, SpriteCategoryVisibility()
	, World(nullptr)
	, TrackingTransaction()
	, DropPreviewMouseX(0)
	, DropPreviewMouseY(0)
	, bWasControlledByOtherViewport(false)
	, bCurrentlyEditingThroughMovementWidget(false)
	, bEditorCameraCut(false)
	, bWasEditorCameraCut(false)
	, bApplyCameraSpeedScaleByDistance(true)
{
	// By default a level editor viewport is pointed to the editor world
	SetReferenceToWorldContext(GEditor->GetEditorWorldContext());

	GEditor->AddLevelViewportClients(this);

	// The level editor fully supports mode tools and isn't doing any incompatible stuff with the Widget
	ModeTools->SetWidgetMode(UE::Widget::WM_Translate);
	Widget->SetUsesEditorModeTools(ModeTools.Get());

	// Register for editor cleanse events so we can release references to hovered actors
	FEditorSupportDelegates::CleanseEditor.AddRaw(this, &FLevelEditorViewportClient::OnEditorCleanse);

	// Register for editor PIE event that allows you to clean up states that might block PIE
	FEditorDelegates::PreBeginPIE.AddRaw(this, &FLevelEditorViewportClient::OnPreBeginPIE);

	// Add a delegate so we get informed when an actor has moved.
	GEngine->OnActorMoved().AddRaw(this, &FLevelEditorViewportClient::OnActorMoved);

	// Set up defaults for the draw helper.
	DrawHelper.bDrawGrid = true;
	DrawHelper.bDrawPivot = false;
	DrawHelper.bDrawBaseInfo = false;
	DrawHelper.bDrawWorldBox = false;
	DrawHelper.bDrawKillZ = false;

	InitializeVisibilityFlags();

	// Sign up for notifications about users changing settings.
	GetMutableDefault<ULevelEditorViewportSettings>()->OnSettingChanged().AddRaw(this, &FLevelEditorViewportClient::HandleViewportSettingChanged);

	FModuleManager::LoadModuleChecked<FLevelEditorModule>("LevelEditor").OnMapChanged().AddRaw(this, &FLevelEditorViewportClient::OnMapChanged);
}

//
//	FLevelEditorViewportClient::~FLevelEditorViewportClient
//

FLevelEditorViewportClient::~FLevelEditorViewportClient()
{
	if (UTypedElementSelectionSet* SelectionSet = GetMutableSelectionSet())
	{
		SelectionSet->OnPreChange().RemoveAll(this);
	}
	if (UTypedElementRegistry* Registry = UTypedElementRegistry::GetInstance())
	{
		Registry->OnProcessingDeferredElementsToDestroy().RemoveAll(this);
	}
	ResetElementsToManipulate();

	// Unregister for all global callbacks to this object
	FEditorSupportDelegates::CleanseEditor.RemoveAll(this);
	FEditorDelegates::PreBeginPIE.RemoveAll(this);

	FModuleManager::LoadModuleChecked<FLevelEditorModule>("LevelEditor").OnMapChanged().RemoveAll(this);

	if(GEngine)
	{
		// Remove our move delegate
		GEngine->OnActorMoved().RemoveAll(this);

		// make sure all actors have this view removed from their visibility bits
		ULayersSubsystem* Layers = GEditor->GetEditorSubsystem<ULayersSubsystem>();
		Layers->RemoveViewFromActorViewVisibility(this);

		GEditor->RemoveLevelViewportClients(this);
		
		if (FocusTimerHandle.IsValid())
		{
			GEditor->GetTimerManager()->ClearTimer(FocusTimerHandle);
		}

		GetMutableDefault<ULevelEditorViewportSettings>()->OnSettingChanged().RemoveAll(this);

		RemoveReferenceToWorldContext(GEditor->GetEditorWorldContext());
	}

	//make to clean up the global "current" & "last" clients when we delete the active one.
	if (GCurrentLevelEditingViewportClient == this)
	{
		GCurrentLevelEditingViewportClient = NULL;
	}
	if (GLastKeyLevelEditingViewportClient == this)
	{
		GLastKeyLevelEditingViewportClient = NULL;
	}
}

void FLevelEditorViewportClient::InitializeVisibilityFlags()
{
	// make sure all actors know about this view for per-view layer vis
	ULayersSubsystem* Layers = GEditor->GetEditorSubsystem<ULayersSubsystem>();
	Layers->UpdatePerViewVisibility(this);

	// Get the number of volume classes so we can initialize our bit array
	TArray<UClass*> VolumeClasses;
	UUnrealEdEngine::GetSortedVolumeClasses(&VolumeClasses);
	VolumeActorVisibility.Init(true, VolumeClasses.Num());

	// Initialize all sprite categories to visible
	SpriteCategoryVisibility.Init(true, GUnrealEd->SpriteIDToIndexMap.Num());
}

void FLevelEditorViewportClient::InitializeViewportInteraction()
{
	{
		UTypedElementSelectionSet* SelectionSet = GetMutableSelectionSet();
		SelectionSet->OnPreChange().AddRaw(this, &FLevelEditorViewportClient::ResetElementsToManipulateFromSelectionChange);

		UTypedElementRegistry* Registry = UTypedElementRegistry::GetInstance();
		Registry->OnProcessingDeferredElementsToDestroy().AddRaw(this, &FLevelEditorViewportClient::ResetElementsToManipulateFromProcessingDeferredElementsToDestroy);
	}

	{
		ViewportInteraction->GetDefaultInterfaceCustomization()->SetToolkitHost(ParentLevelEditor.Pin().Get());
	}

	{
		TUniquePtr<FActorElementLevelEditorViewportInteractionCustomization> ActorCustomization = MakeUnique<FActorElementLevelEditorViewportInteractionCustomization>();
		ActorCustomization->SetLevelEditorViewportClient(this);
		ActorCustomization->SetToolkitHost(ParentLevelEditor.Pin().Get());
		ViewportInteraction->RegisterInterfaceCustomizationByTypeName(NAME_Actor, MoveTemp(ActorCustomization));
	}
	{
		TUniquePtr<FComponentElementLevelEditorViewportInteractionCustomization> ComponentCustomization = MakeUnique<FComponentElementLevelEditorViewportInteractionCustomization>();
		ComponentCustomization->SetLevelEditorViewportClient(this);
		ComponentCustomization->SetToolkitHost(ParentLevelEditor.Pin().Get());
		ViewportInteraction->RegisterInterfaceCustomizationByTypeName(NAME_Components, MoveTemp(ComponentCustomization));
	}
}

FSceneView* FLevelEditorViewportClient::CalcSceneView(FSceneViewFamily* ViewFamily, const int32 StereoViewIndex)
{
	bWasControlledByOtherViewport = false;

	// set all other matching viewports to my location, if the LOD locking is enabled,
	// unless another viewport already set me this frame (otherwise they fight)
	if (GEditor->bEnableLODLocking)
	{
		for (FLevelEditorViewportClient* ViewportClient : GEditor->GetLevelViewportClients())
		{
			//only change camera for a viewport that is looking at the same scene
			if (ViewportClient == NULL || GetScene() != ViewportClient->GetScene())
			{
				continue;
			}

			// go over all other level viewports
			if (ViewportClient->Viewport && ViewportClient != this)
			{
				// force camera of same-typed viewports
				if (ViewportClient->GetViewportType() == GetViewportType())
				{
					ViewportClient->SetViewLocation( GetViewLocation() );
					ViewportClient->SetViewRotation( GetViewRotation() );
					ViewportClient->SetOrthoZoom( GetOrthoZoom() );

					// don't let this other viewport update itself in its own CalcSceneView
					ViewportClient->bWasControlledByOtherViewport = true;
				}
				// when we are LOD locking, ortho views get their camera position from this view, so make sure it redraws
				else if (IsPerspective() && !ViewportClient->IsPerspective())
				{
					// don't let this other viewport update itself in its own CalcSceneView
					ViewportClient->bWasControlledByOtherViewport = true;
				}
			}

			// if the above code determined that this viewport has changed, delay the update unless
			// an update is already in the pipe
			if (ViewportClient->bWasControlledByOtherViewport && ViewportClient->TimeForForceRedraw == 0.0)
			{
				ViewportClient->TimeForForceRedraw = FPlatformTime::Seconds() + 0.9 + FMath::FRand() * 0.2;
			}
		}
	}

	FSceneView* View = FEditorViewportClient::CalcSceneView(ViewFamily, StereoViewIndex);

	View->ViewActor = ActorLocks.GetLock().GetLockedActor();
	View->SpriteCategoryVisibility = SpriteCategoryVisibility;
	View->bCameraCut = bEditorCameraCut;
	View->bHasSelectedComponents = GEditor->GetSelectedComponentCount() > 0;

	return View;

}

ELevelViewportType FLevelEditorViewportClient::GetViewportType() const
{
	const UCameraComponent* ActiveCameraComponent = GetCameraComponentForView();
	
	if (ActiveCameraComponent != NULL)
	{
		return (ActiveCameraComponent->ProjectionMode == ECameraProjectionMode::Perspective) ? LVT_Perspective : LVT_OrthoFreelook;
	}
	else
	{
		return FEditorViewportClient::GetViewportType();
	}
}

void FLevelEditorViewportClient::SetViewportTypeFromTool( ELevelViewportType InViewportType )
{
	SetViewportType(InViewportType);
}

void FLevelEditorViewportClient::SetViewportType( ELevelViewportType InViewportType )
{
	if (InViewportType != LVT_Perspective)
	{
		SetActorLock(nullptr);
		UpdateViewForLockedActor();
	}

	FEditorViewportClient::SetViewportType(InViewportType);
}

void FLevelEditorViewportClient::RotateViewportType()
{
	SetActorLock(nullptr);
	UpdateViewForLockedActor();

	FEditorViewportClient::RotateViewportType();
}

void FLevelEditorViewportClient::OverridePostProcessSettings( FSceneView& View )
{
	const UCameraComponent* CameraComponent = GetCameraComponentForView();
	if (CameraComponent)
	{
		View.OverridePostProcessSettings(CameraComponent->PostProcessSettings, CameraComponent->PostProcessBlendWeight);
	}
}

bool FLevelEditorViewportClient::ShouldLockPitch() const 
{
	// If we have somehow gotten out of the locked rotation
	if ((GetViewRotation().Pitch < -90.f + KINDA_SMALL_NUMBER || GetViewRotation().Pitch > 90.f - KINDA_SMALL_NUMBER)
		&& FMath::Abs(GetViewRotation().Roll) > (90.f - KINDA_SMALL_NUMBER))
	{
		return false;
	}
	// Else use the standard rules
	return FEditorViewportClient::ShouldLockPitch();
}

void FLevelEditorViewportClient::BeginCameraMovement(bool bHasMovement)
{
	const bool bIsUsingLegacyMovementNotify = GetDefault<ULevelEditorViewportSettings>()->bUseLegacyCameraMovementNotifications;
	// If there's new movement broadcast it
	if (bHasMovement)
	{
		if (!bIsCameraMoving)
		{
			AActor* ActorLock = GetActiveActorLock().Get();
			if (!bIsCameraMovingOnTick && ActorLock)
			{
				GEditor->BroadcastBeginCameraMovement(*ActorLock);
				// consider modification from piloting as relative location changes
				FProperty* TransformProperty = FComponentElementLevelEditorViewportInteractionCustomization::GetEditTransformProperty(UE::Widget::WM_Translate);
				if (TransformProperty)
				{
					// Create edit property event
					FEditPropertyChain PropertyChain;
					PropertyChain.AddHead(TransformProperty);

					// Broadcast Pre Edit change notification, we can't call PreEditChange directly on Actor or ActorComponent from here since it will unregister the components until PostEditChange
					FCoreUObjectDelegates::OnPreObjectPropertyChanged.Broadcast(ActorLock, PropertyChain);
				}
			}

			if (!bIsUsingLegacyMovementNotify)
			{
				TrackingTransaction.Cancel();
			}
			bIsCameraMoving = true;
		}
	}
	else if (bIsUsingLegacyMovementNotify || !bIsTracking)
	{
		bIsCameraMoving = false;
	}
}

void FLevelEditorViewportClient::EndCameraMovement()
{
	// If there was movement and it has now stopped, broadcast it
	if (bIsCameraMovingOnTick && !bIsCameraMoving)
	{
		if (AActor* ActorLock = GetActiveActorLock().Get())
		{
			GEditor->BroadcastEndCameraMovement(*ActorLock);
			// Create post edit property change event, consider modification from piloting as relative location changes
			FProperty* TransformProperty = FComponentElementLevelEditorViewportInteractionCustomization::GetEditTransformProperty(UE::Widget::WM_Translate);
			FPropertyChangedEvent PropertyChangedEvent(TransformProperty, EPropertyChangeType::ValueSet);

			// Broadcast Post Edit change notification, we can't call PostEditChangeProperty directly on Actor or ActorComponent from here since it wasn't pair with a proper PreEditChange
			FCoreUObjectDelegates::OnObjectPropertyChanged.Broadcast(ActorLock, PropertyChangedEvent);
		}
	}
}

void FLevelEditorViewportClient::PerspectiveCameraMoved()
{
	// Update the locked actor (if any) from the camera
	MoveLockedActorToCamera();

	// If any other viewports have this actor locked too, we need to update them
	if( GetActiveActorLock().IsValid() )
	{
		UpdateLockedActorViewports(GetActiveActorLock().Get(), false);
	}

	// Broadcast 'camera moved' delegate
	FEditorDelegates::OnEditorCameraMoved.Broadcast(GetViewLocation(), GetViewRotation(), ViewportType, ViewIndex);
}

/**
 * Reset the camera position and rotation.  Used when creating a new level.
 */
void FLevelEditorViewportClient::ResetCamera()
{
	// Initialize perspective view transform
	ViewTransformPerspective.SetLocation(EditorViewportDefs::DefaultPerspectiveViewLocation);
	ViewTransformPerspective.SetRotation(EditorViewportDefs::DefaultPerspectiveViewRotation);
	ViewTransformPerspective.SetLookAt(FVector::ZeroVector);

	FMatrix OrbitMatrix = ViewTransformPerspective.ComputeOrbitMatrix();
	OrbitMatrix = OrbitMatrix.InverseFast();

	ViewTransformPerspective.SetRotation(OrbitMatrix.Rotator());
	ViewTransformPerspective.SetLocation(OrbitMatrix.GetOrigin());

	ViewTransformPerspective.SetOrthoZoom(DEFAULT_ORTHOZOOM);

	// Initialize orthographic view transform
	ViewTransformOrthographic.SetLocation(FVector::ZeroVector);
	ViewTransformOrthographic.SetRotation(FRotator::ZeroRotator);
	ViewTransformOrthographic.SetOrthoZoom(DEFAULT_ORTHOZOOM);

	ViewFOV = FOVAngle;

	SetIsCameraCut();

	// Broadcast 'camera moved' delegate
	FEditorDelegates::OnEditorCameraMoved.Broadcast(GetViewLocation(), GetViewRotation(), ViewportType, ViewIndex);
}

void FLevelEditorViewportClient::ResetViewForNewMap()
{
	ResetCamera();
	bForcingUnlitForNewMap = true;
}

void FLevelEditorViewportClient::PrepareCameraForPIE()
{
	LastEditorViewLocation = GetViewLocation();
	LastEditorViewRotation = GetViewRotation();
}

void FLevelEditorViewportClient::RestoreCameraFromPIE()
{
	const bool bRestoreEditorCamera = GEditor != NULL && !GetDefault<ULevelEditorViewportSettings>()->bEnableViewportCameraToUpdateFromPIV;

	//restore the camera position if this is an ortho viewport OR if PIV camera dropping is undesired
	if ( IsOrtho() || bRestoreEditorCamera )
	{
		SetViewLocation( LastEditorViewLocation );
		SetViewRotation( LastEditorViewRotation );
	}

	if( IsPerspective() )
	{
		ViewFOV = FOVAngle;
		RemoveCameraRoll();
	}
}

void FLevelEditorViewportClient::ReceivedFocus(FViewport* InViewport)
{
	if (!bReceivedFocusRecently)
	{
		bReceivedFocusRecently = true;

		// A few frames can pass between receiving focus and processing a click, so we use a timer to track whether we have recently received focus.
		FTimerDelegate ResetFocusReceivedTimer;
		ResetFocusReceivedTimer.BindLambda([&] ()
		{
			bReceivedFocusRecently = false;
			FocusTimerHandle.Invalidate(); // The timer will only execute once, so we can invalidate now.
		});
		GEditor->GetTimerManager()->SetTimer(FocusTimerHandle, ResetFocusReceivedTimer, 0.1f, false);	
	}

	FEditorViewportClient::ReceivedFocus(InViewport);
}

void FLevelEditorViewportClient::LostFocus(FViewport* InViewport)
{
	FEditorViewportClient::LostFocus(InViewport);

	GEditor->SetPreviewMeshMode(false);
}


//
//	FLevelEditorViewportClient::ProcessClick
//
void FLevelEditorViewportClient::ProcessClick(FSceneView& View, HHitProxy* HitProxy, FKey Key, EInputEvent Event, uint32 HitX, uint32 HitY)
{
	UBrushEditingSubsystem* BrushSubsystem = GEditor->GetEditorSubsystem<UBrushEditingSubsystem>();

	// We may have started gizmo manipulation if hot-keys were pressed when we started this click
	// If so, we need to end that now before we potentially update the selection below, 
	// otherwise the usual call in TrackingStopped would include the newly selected element
	if (bHasBegunGizmoManipulation)
	{
		FTypedElementListConstRef ElementsToManipulate = GetElementsToManipulate();
		ViewportInteraction->EndGizmoManipulation(ElementsToManipulate, GetWidgetMode(), ETypedElementViewportInteractionGizmoManipulationType::Click);
		bHasBegunGizmoManipulation = false;
	}

	const FViewportClick Click(&View,this,Key,Event,HitX,HitY);
	if (Click.GetKey() == EKeys::MiddleMouseButton && !Click.IsAltDown() && !Click.IsShiftDown())
	{
		LevelViewportClickHandlers::ClickViewport(this, Click);
		return;
	}
	if (!ModeTools->HandleClick(this, HitProxy,Click))
	{
		const FTypedElementHandle HitElement = HitProxy ? HitProxy->GetElementHandle() : FTypedElementHandle();

		if (HitProxy == NULL)
		{
			LevelViewportClickHandlers::ClickBackdrop(this,Click);
		}
		else if (HitProxy->IsA(HWidgetAxis::StaticGetType()))
		{
			// The user clicked on an axis translation/rotation hit proxy.  However, we want
			// to find out what's underneath the axis widget.  To do this, we'll need to render
			// the viewport's hit proxies again, this time *without* the axis widgets!

			// OK, we need to be a bit evil right here.  Basically we want to hijack the ShowFlags
			// for the scene so we can re-render the hit proxies without any axis widgets.  We'll
			// store the original ShowFlags and modify them appropriately
			const bool bOldModeWidgets1 = EngineShowFlags.ModeWidgets;
			const bool bOldModeWidgets2 = View.Family->EngineShowFlags.ModeWidgets;

			EngineShowFlags.SetModeWidgets(false);
			FSceneViewFamily* SceneViewFamily = const_cast<FSceneViewFamily*>(View.Family);
			SceneViewFamily->EngineShowFlags.SetModeWidgets(false);
			bool bWasWidgetDragging = Widget->IsDragging();
			Widget->SetDragging(false);

			// Invalidate the hit proxy map so it will be rendered out again when GetHitProxy
			// is called
			Viewport->InvalidateHitProxy();

			// This will actually re-render the viewport's hit proxies!
			HHitProxy* HitProxyWithoutAxisWidgets = Viewport->GetHitProxy(HitX, HitY);
			if (HitProxyWithoutAxisWidgets != NULL && !HitProxyWithoutAxisWidgets->IsA(HWidgetAxis::StaticGetType()))
			{
				// Try this again, but without the widget this time!
				ProcessClick(View, HitProxyWithoutAxisWidgets, Key, Event, HitX, HitY);
			}

			// Undo the evil
			EngineShowFlags.SetModeWidgets(bOldModeWidgets1);
			SceneViewFamily->EngineShowFlags.SetModeWidgets(bOldModeWidgets2);

			Widget->SetDragging(bWasWidgetDragging);

			// Invalidate the hit proxy map again so that it'll be refreshed with the original
			// scene contents if we need it again later.
			Viewport->InvalidateHitProxy();
		}
		else if (GUnrealEd->ComponentVisManager.HandleClick(this, HitProxy, Click))
		{
			// Component vis manager handled the click
		}
		else if (HitElement && LevelViewportClickHandlers::ClickElement(this, HitElement, Click))
		{
			// Element handled the click
		}
		else if (HitProxy->IsA(HActor::StaticGetType()))
		{
			HActor* ActorHitProxy = (HActor*)HitProxy;
			AActor* ConsideredActor = ActorHitProxy->Actor;
			if (ConsideredActor) // It is possible to be clicking something during level transition if you spam click, and it might not be valid by this point
			{
				while (ConsideredActor->IsChildActor())
				{
					ConsideredActor = ConsideredActor->GetParentActor();
				}

				// We want to process the click on the component only if:
				// 1. The actor clicked is already selected
				// 2. The actor selected is the only actor selected
				// 3. The actor selected is blueprintable
				// 4. No components are already selected and the click was a double click
				// 5. OR, a component is already selected and the click was NOT a double click
				const bool bActorAlreadySelectedExclusively = GEditor->GetSelectedActors()->IsSelected(ConsideredActor) && (GEditor->GetSelectedActorCount() == 1);
				const bool bActorIsBlueprintable = FKismetEditorUtilities::CanCreateBlueprintOfClass(ConsideredActor->GetClass());
				const bool bComponentAlreadySelected = GEditor->GetSelectedComponentCount() > 0;
				const bool bWasDoubleClick = (Click.GetEvent() == IE_DoubleClick);

				const bool bSelectComponent = bActorAlreadySelectedExclusively && bActorIsBlueprintable && (bComponentAlreadySelected != bWasDoubleClick);
				bool bComponentSelected = false;

				if (bSelectComponent)
				{
					bComponentSelected = LevelViewportClickHandlers::ClickComponent(this, ActorHitProxy, Click);
				}
				
				if (!bComponentSelected)
				{
					LevelViewportClickHandlers::ClickActor(this, ConsideredActor, Click, true);
				}

				// We clicked an actor, allow the pivot to reposition itself.
				// GUnrealEd->SetPivotMovedIndependently(false);
			}
		}
		else if (HitProxy->IsA(HInstancedStaticMeshInstance::StaticGetType()))
		{
			LevelViewportClickHandlers::ClickActor(this, ((HInstancedStaticMeshInstance*)HitProxy)->Component->GetOwner(), Click, true);
		}
		else if (HitProxy->IsA(HBSPBrushVert::StaticGetType()) && ((HBSPBrushVert*)HitProxy)->Brush.IsValid())
		{
			FVector Vertex = FVector(*((HBSPBrushVert*)HitProxy)->Vertex);
			LevelViewportClickHandlers::ClickBrushVertex(this,((HBSPBrushVert*)HitProxy)->Brush.Get(),&Vertex,Click);
		}
		else if (HitProxy->IsA(HStaticMeshVert::StaticGetType()))
		{
			LevelViewportClickHandlers::ClickStaticMeshVertex(this,((HStaticMeshVert*)HitProxy)->Actor,((HStaticMeshVert*)HitProxy)->Vertex,Click);
		}
		else if (BrushSubsystem && BrushSubsystem->ProcessClickOnBrushGeometry(this, HitProxy, Click))
		{
			// Handled by the brush subsystem
		}
		else if (HitProxy->IsA(HModel::StaticGetType()))
		{
			HModel* ModelHit = (HModel*)HitProxy;

			// Compute the viewport's current view family.
			FSceneViewFamilyContext ViewFamily(FSceneViewFamily::ConstructionValues( Viewport, GetScene(), EngineShowFlags ));
			FSceneView* SceneView = CalcSceneView( &ViewFamily );

			uint32 SurfaceIndex = INDEX_NONE;
			if(ModelHit->ResolveSurface(SceneView,HitX,HitY,SurfaceIndex))
			{
				LevelViewportClickHandlers::ClickSurface(this,ModelHit->GetModel(),SurfaceIndex,Click);
			}
		}
		else if (HitProxy->IsA(HLevelSocketProxy::StaticGetType()))
		{
			LevelViewportClickHandlers::ClickLevelSocket(this, HitProxy, Click);
		}
	}
}

// Frustum parameters for the perspective view.
static float GPerspFrustumAngle=90.f;
static float GPerspFrustumAspectRatio=1.77777f;
static float GPerspFrustumStartDist=GNearClippingPlane;
static float GPerspFrustumEndDist=UE_FLOAT_HUGE_DISTANCE;
static FMatrix GPerspViewMatrix;


void FLevelEditorViewportClient::Tick(float DeltaTime)
{
	if (bWasEditorCameraCut && bEditorCameraCut)
	{
		bEditorCameraCut = false;
	}
	bWasEditorCameraCut = bEditorCameraCut;
	bCurrentlyEditingThroughMovementWidget = false;

	// Gives FindViewComponentForActor a chance to refresh once every Tick.
	ViewComponentForActorCache.Reset();

	FEditorViewportClient::Tick(DeltaTime);

	// Update the preview mesh for the preview mesh mode. 
	GEditor->UpdatePreviewMesh();

	// Copy perspective views to the global if this viewport has streaming volume previs enabled
	if ( (IsPerspective() && GetDefault<ULevelEditorViewportSettings>()->bLevelStreamingVolumePrevis && Viewport->GetSizeXY().X > 0) )
	{
		GPerspFrustumAngle=ViewFOV;
		GPerspFrustumAspectRatio=AspectRatio;
		GPerspFrustumStartDist=GetNearClipPlane();

		GPerspFrustumEndDist= UE_FLOAT_HUGE_DISTANCE;

		FSceneViewFamilyContext ViewFamily(FSceneViewFamily::ConstructionValues(
			Viewport,
			GetScene(),
			EngineShowFlags)
			.SetRealtimeUpdate( IsRealtime() ) );
		FSceneView* View = CalcSceneView(&ViewFamily);
		GPerspViewMatrix = View->ViewMatrices.GetViewMatrix();
	}

	UpdateViewForLockedActor(DeltaTime);

	UserIsControllingAtmosphericLightTimer = FMath::Max(UserIsControllingAtmosphericLightTimer - DeltaTime, 0.0f);
}

void FLevelEditorViewportClient::UpdateViewForLockedActor(float DeltaTime)
{
	// We can't be locked to a cinematic actor if this viewport doesn't allow cinematic control
	if (!bAllowCinematicControl && ActorLocks.CinematicActorLock.HasValidLockedActor())
	{
		ActorLocks.CinematicActorLock = FLevelViewportActorLock::None;
	}

	bUseControllingActorViewInfo = false;
	ControllingActorViewInfo = FMinimalViewInfo();
	ControllingActorAspectRatioAxisConstraint.Reset();
	ControllingActorExtraPostProcessBlends.Empty();
	ControllingActorExtraPostProcessBlendWeights.Empty();

	const FLevelViewportActorLock& ActiveLock = ActorLocks.GetLock();
	AActor* Actor = ActiveLock.GetLockedActor();
	if( Actor != NULL )
	{
		// Check if the viewport is transitioning
		FViewportCameraTransform& ViewTransform = GetViewTransform();
		if (!ViewTransform.IsPlaying())
		{
			// Update transform
			if (Actor->GetAttachParentActor() != NULL)
			{
				// Actor is parented, so use the actor to world matrix for translation and rotation information.
				SetViewLocation(Actor->GetActorLocation());
				SetViewRotation(Actor->GetActorRotation());
			}
			else if (Actor->GetRootComponent() != NULL)
			{
				// No attachment, so just use the relative location, so that we don't need to
				// convert from a quaternion, which loses winding information.
				SetViewLocation(Actor->GetRootComponent()->GetRelativeLocation());
				SetViewRotation(Actor->GetRootComponent()->GetRelativeRotation());
			}

			if (bLockedCameraView)
			{
				// If this is a camera actor, then inherit some other settings
				UActorComponent* const ViewComponent = FindViewComponentForActor(Actor);
				if (ViewComponent != nullptr)
				{
					if ( ensure(ViewComponent->GetEditorPreviewInfo(DeltaTime, ControllingActorViewInfo)) )
					{
						bUseControllingActorViewInfo = true;
						if (UCameraComponent* CameraComponent = Cast<UCameraComponent>(ViewComponent))
						{
							CameraComponent->GetExtraPostProcessBlends(ControllingActorExtraPostProcessBlends, ControllingActorExtraPostProcessBlendWeights);
						}

						// Axis constraint for aspect ratio
						ControllingActorAspectRatioAxisConstraint = ActiveLock.AspectRatioAxisConstraint;
						
						// Post processing is handled by OverridePostProcessingSettings
						ViewFOV = ControllingActorViewInfo.FOV;
						AspectRatio = ControllingActorViewInfo.AspectRatio;
						SetViewLocation(ControllingActorViewInfo.Location);
						SetViewRotation(ControllingActorViewInfo.Rotation);
					}
				}
			}

			const double DistanceToCurrentLookAt = FVector::Dist( GetViewLocation() , GetLookAtLocation() );

			const FQuat CameraOrientation = FQuat::MakeFromEuler( GetViewRotation().Euler() );
			FVector Direction = CameraOrientation.RotateVector( FVector(1,0,0) );

			SetLookAtLocation( GetViewLocation() + Direction * DistanceToCurrentLookAt );
		}
	}
}

/*namespace ViewportDeadZoneConstants
{
	enum
	{
		NO_DEAD_ZONE,
		STANDARD_DEAD_ZONE
	};
};*/

/** Trim the specified line to the planes of the frustum */
void TrimLineToFrustum(const FConvexVolume& Frustum, FVector& Start, FVector& End)
{
	FVector Intersection;
	for (const FPlane& Plane : Frustum.Planes)
	{
		if (FMath::SegmentPlaneIntersection(Start, End, Plane, Intersection))
		{
			// Chop the line inside the frustum
			if ((static_cast<const FVector&>(Plane) | (Intersection - End)) > 0.0f)
			{
				Start = Intersection;
			}
			else
			{
				End = Intersection;
			}
		}
	}
}

static void GetAttachedActorsRecursive(const AActor* InActor, TArray<AActor*>& OutActors)
{
	TArray<AActor*> AttachedActors;
	InActor->GetAttachedActors(AttachedActors);
	for (AActor* AttachedActor : AttachedActors)
	{
		GetAttachedActorsRecursive(AttachedActor, OutActors);
	}
	OutActors.Append(AttachedActors);
};

void FLevelEditorViewportClient::ProjectActorsIntoWorld(const TArray<AActor*>& Actors, FViewport* InViewport, const FVector& Drag, const FRotator& Rot)
{
	// Compile an array of selected actors
	FSceneViewFamilyContext ViewFamily(FSceneViewFamily::ConstructionValues(
		InViewport, 
		GetScene(),
		EngineShowFlags)
		.SetRealtimeUpdate( IsRealtime() ));
	// SceneView is deleted with the ViewFamily
	FSceneView* SceneView = CalcSceneView( &ViewFamily );

	// Calculate the frustum so we can trim rays to it
	const FConvexVolume Frustum;
	GetViewFrustumBounds(const_cast<FConvexVolume&>(Frustum), SceneView->ViewMatrices.GetViewProjectionMatrix(), true);

	const FMatrix InputCoordSystem = GetWidgetCoordSystem();
	const EAxisList::Type CurrentAxis = GetCurrentWidgetAxis();
	
	const FVector DeltaTranslation = (ModeTools->PivotLocation - ModeTools->CachedLocation) + Drag;


	// Loop over all the actors and attempt to snap them along the drag axis normal
	for (AActor* Actor : Actors)
	{
		// Use the Delta of the Mode tool with the actor pre drag location to avoid accumulating snapping offsets
		FVector NewActorPosition;
		if (const FTransform* PreDragTransform = PreDragActorTransforms.Find(Actor))
		{
			NewActorPosition = PreDragTransform->GetLocation() + DeltaTranslation;
		}
		else
		{
			const FTransform& ActorTransform = PreDragActorTransforms.Add(Actor, Actor->GetTransform());
			NewActorPosition = ActorTransform.GetLocation() + DeltaTranslation;
		}

		FViewportCursorLocation Cursor(SceneView, this, 0, 0);

		FActorPositionTraceResult TraceResult;
		bool bSnapped = false;

		bool bIsOnScreen = false;
		{
			// We only snap things that are on screen
			FVector2D ScreenPos;
			FIntPoint ViewportSize = InViewport->GetSizeXY();
			if (SceneView->WorldToPixel(NewActorPosition, ScreenPos) && FMath::IsWithin(ScreenPos.X, 0, ViewportSize.X) && FMath::IsWithin(ScreenPos.Y, 0, ViewportSize.Y))
			{
				bIsOnScreen = true;
				Cursor = FViewportCursorLocation(SceneView, this, static_cast<int32>(ScreenPos.X), static_cast<int32>(ScreenPos.Y));
			}
		}

		if (bIsOnScreen)
		{
			TArray<AActor*> IgnoreActors; 
			IgnoreActors.Append(Actors);  // Add the whole list of actors so you can't hit the moving set with the ray
			GetAttachedActorsRecursive(Actor, IgnoreActors);

			// Determine how we're going to attempt to project the object onto the world
			if (CurrentAxis == EAxisList::XY || CurrentAxis == EAxisList::XZ || CurrentAxis == EAxisList::YZ)
			{
				// Snap along the perpendicular axis
				const FVector PlaneNormal = CurrentAxis == EAxisList::XY ? FVector(0, 0, 1) : CurrentAxis == EAxisList::XZ ? FVector(0, 1, 0) : FVector(1, 0, 0);
				FVector TraceDirection = InputCoordSystem.TransformVector(PlaneNormal);

				// Make sure the trace normal points along the view direction
				if (FVector::DotProduct(SceneView->GetViewDirection(), TraceDirection) < 0.f)
				{
					TraceDirection = -TraceDirection;
				}

				FVector RayStart	= NewActorPosition - (TraceDirection * HALF_WORLD_MAX/2);
				FVector RayEnd		= NewActorPosition + (TraceDirection * HALF_WORLD_MAX/2);

				TrimLineToFrustum(Frustum, RayStart, RayEnd);

				TraceResult = FActorPositioning::TraceWorldForPosition(*GetWorld(), *SceneView, RayStart, RayEnd, &IgnoreActors);
			}
			else
			{
				TraceResult = FActorPositioning::TraceWorldForPosition(Cursor, *SceneView, &IgnoreActors);
			}
		}
				
		if (TraceResult.State == FActorPositionTraceResult::HitSuccess)
		{
			// Move the actor to the position of the trace hit using the spawn offset rules
			// We only do this if we found a valid hit (we don't want to move the actor in front of the camera by default)

			const UActorFactory* Factory = GEditor->FindActorFactoryForActorClass(Actor->GetClass());
			
			const FTransform* PreDragActorTransform = PreDragActorTransforms.Find(Actor);
			check(PreDragActorTransform);

			// Compute the surface aligned transform. Note we do not use the snapped version here as our DragDelta is already snapped

			const FPositioningData PositioningData = FPositioningData(TraceResult.Location, TraceResult.SurfaceNormal)
				.UseStartTransform(*PreDragActorTransform)
				.UsePlacementExtent(Actor->GetPlacementExtent())
				.UseFactory(Factory);

			FTransform ActorTransform = FActorPositioning::GetSurfaceAlignedTransform(PositioningData);
			
			ActorTransform.SetScale3D(Actor->GetActorScale3D());
			if (USceneComponent* RootComponent = Actor->GetRootComponent())
			{
				RootComponent->SetWorldTransform(ActorTransform);
			}
		}
		else
		{
			// Didn't find a valid surface snapping candidate, just apply the deltas directly
			ApplyDeltaToActor(Actor, NewActorPosition - Actor->GetActorLocation(), Rot, FVector(0.f, 0.f, 0.f));
		}
	}
}

bool FLevelEditorViewportClient::InputWidgetDelta(FViewport* InViewport, EAxisList::Type InCurrentAxis, FVector& Drag, FRotator& Rot, FVector& Scale)
{
	if (GUnrealEd->ComponentVisManager.HandleInputDelta(this, InViewport, Drag, Rot, Scale))
	{
		return true;
	}

	bool bHandled = false;

	// Give the current editor mode a chance to use the input first.  If it does, don't apply it to anything else.
	if (FEditorViewportClient::InputWidgetDelta(InViewport, InCurrentAxis, Drag, Rot, Scale))
	{
		bHandled = true;
	}
	else
	{
		//@TODO: MODETOOLS: Much of this needs to get pushed to Super, but not all of it can be...
		if( InCurrentAxis != EAxisList::None )
		{
			// Skip actors transformation routine in case if any of the selected actors locked
			// but still pretend that we have handled the input
			if (!GEditor->HasLockedActors())
			{
				const bool LeftMouseButtonDown = InViewport->KeyState(EKeys::LeftMouseButton);
				const bool RightMouseButtonDown = InViewport->KeyState(EKeys::RightMouseButton);
				const bool MiddleMouseButtonDown = InViewport->KeyState(EKeys::MiddleMouseButton);

				// If duplicate dragging . . .
				if ( IsAltPressed() && (LeftMouseButtonDown || RightMouseButtonDown) )
				{
					// The widget has been offset, so check if we should duplicate the selection.
					if ( bDuplicateOnNextDrag )
					{
						// Only duplicate if we're translating or rotating.
						if ( !Drag.IsNearlyZero() || !Rot.IsZero() )
						{
							bDuplicateOnNextDrag = false;
							
							TSharedPtr<ILevelEditor> LevelEditor = ParentLevelEditor.Pin();
							UTypedElementCommonActions* CommonActions = LevelEditor ? LevelEditor->GetCommonActions() : nullptr;
							if (CommonActions)
							{
								FTypedElementListConstRef ElementsToManipulate = GetElementsToManipulate();
								TArray<FTypedElementHandle> DuplicatedElements;
								{
									// Do not used the cached manipulation list here here, as it will have removed attachments, and we do want to duplicate those
									DuplicatedElements = CommonActions->DuplicateSelectedElements(GetSelectionSet(), GetWorld(), FVector::ZeroVector);
								}

								// Exclusively select the new elements, so that future gizmo interaction manipulates those items instead
								if (DuplicatedElements.Num() > 0)
								{
									// We need to end the gizmo manipulation on the current selection, as they won't be moved again this drag...
									if (bHasBegunGizmoManipulation)
									{
										ViewportInteraction->EndGizmoManipulation(ElementsToManipulate, GetWidgetMode(), ETypedElementViewportInteractionGizmoManipulationType::Click);
										// Note: We don't reset bHasBegunGizmoManipulation here, as we test it again below to begin manipulating the duplicated selection
									}

									UTypedElementSelectionSet* SelectionSet = GetMutableSelectionSet();

									const FTypedElementSelectionOptions SelectionOptions = FTypedElementSelectionOptions()
										.SetAllowLegacyNotifications(false); // Old drag duplicate code didn't used to notify about this selection change

									SelectionSet->SetSelection(DuplicatedElements, SelectionOptions);

									// Selected actors are the same as the selection set at this point, send the legacy mode tools update
									{
										TArray<AActor*> SelectedActors = SelectionSet->GetSelectedObjects<AActor>();
										constexpr bool bDidOffsetDuplicate = false;
										ModeTools->ActorsDuplicatedNotify(SelectedActors, SelectedActors, bDidOffsetDuplicate);
									}

									// Force the cached manipulation list to update, as we don't notify about the change above
									ResetElementsToManipulate();

									// We need to start gizmo manipulation on the duplicated selection, as they may continue to move as part of this drag duplicate
									if (bHasBegunGizmoManipulation)
									{
										ElementsToManipulate = GetElementsToManipulate();
										ViewportInteraction->BeginGizmoManipulation(ElementsToManipulate, GetWidgetMode());
									}
								}

								RedrawAllViewportsIntoThisScene();
							}
						}
					}
				}

				// We do not want actors updated if we are holding down the middle mouse button.
				if(!MiddleMouseButtonDown)
				{
					bool bSnapped = FSnappingUtils::SnapActorsToNearestActor( Drag, this );
					bSnapped = bSnapped || FSnappingUtils::SnapDraggedActorsToNearestVertex( Drag, this );

					// If we are only changing position, project the actors onto the world
					const bool bOnlyTranslation = !Drag.IsZero() && Rot.IsZero() && Scale.IsZero();

					const EAxisList::Type CurrentAxis = GetCurrentWidgetAxis();
					const bool bSingleAxisDrag = CurrentAxis == EAxisList::X || CurrentAxis == EAxisList::Y || CurrentAxis == EAxisList::Z;
					if (!bSnapped && !bSingleAxisDrag && GetDefault<ULevelEditorViewportSettings>()->SnapToSurface.bEnabled && bOnlyTranslation)
					{
						TArray<AActor*> SelectedActors;
						for (FSelectionIterator It(GEditor->GetSelectedActorIterator()); It; ++It)
						{
							if (AActor* Actor = Cast<AActor>(*It))
							{
								SelectedActors.Add(Actor);
							}
						}

						ProjectActorsIntoWorld(SelectedActors, InViewport, Drag, Rot);
					}
					else
					{
						ApplyDeltaToSelectedElements(FTransform(Rot, Drag, Scale));
					}

					ApplyDeltaToRotateWidget( Rot );

					bCurrentlyEditingThroughMovementWidget = true;
				}
				else
				{
					FSnappingUtils::SnapDragLocationToNearestVertex( ModeTools->PivotLocation, Drag, this, true );
					GUnrealEd->SetPivotMovedIndependently(true);
					bOnlyMovedPivot = true;
				}

				ModeTools->PivotLocation += Drag;
				ModeTools->SnappedLocation += Drag;

				if( IsShiftPressed() )
				{
					bApplyCameraSpeedScaleByDistance = false;
					FVector CameraDelta( Drag );
					MoveViewportCamera( CameraDelta, FRotator::ZeroRotator );
					bApplyCameraSpeedScaleByDistance = true;
				}

				ModeTools->UpdateInternalData();
			}

			bHandled = true;
		}

	}

	return bHandled;
}

bool FLevelEditorViewportClient::ShouldScaleCameraSpeedByDistance() const
{
	return bApplyCameraSpeedScaleByDistance && FEditorViewportClient::ShouldScaleCameraSpeedByDistance();
}

TSharedPtr<FDragTool> FLevelEditorViewportClient::MakeDragTool( EDragTool::Type DragToolType )
{
	// Let the drag tool handle the transaction
	TrackingTransaction.Cancel();

	TSharedPtr<FDragTool> DragTool;
	switch( DragToolType )
	{
	case EDragTool::BoxSelect:
		DragTool = MakeShareable( new FDragTool_ActorBoxSelect(this) );
		break;
	case EDragTool::FrustumSelect:
		DragTool = MakeShareable( new FDragTool_ActorFrustumSelect(this) );
		break;	
	case EDragTool::Measure:
		DragTool = MakeShareable( new FDragTool_Measure(this) );
		break;
	case EDragTool::ViewportChange:
		DragTool = MakeShareable( new FDragTool_ViewportChange(this) );
		break;
	};

	return DragTool;
}

static const FLevelViewportCommands& GetLevelViewportCommands()
{
	static FName LevelEditorName("LevelEditor");
	FLevelEditorModule& LevelEditor = FModuleManager::LoadModuleChecked<FLevelEditorModule>( LevelEditorName );
	return LevelEditor.GetLevelViewportCommands();
}

void FLevelEditorViewportClient::SetCurrentViewport()
{
	// Set the current level editing viewport client to the dropped-in viewport client
	if (GCurrentLevelEditingViewportClient != this)
	{
		// Invalidate the old vp client to remove its special selection box
		if (GCurrentLevelEditingViewportClient)
		{
			GCurrentLevelEditingViewportClient->Invalidate();
		}
		GCurrentLevelEditingViewportClient = this;
	}
	Invalidate();
}

void FLevelEditorViewportClient::SetLastKeyViewport()
{
	// Store a reference to the last viewport that received a key press.
	GLastKeyLevelEditingViewportClient = this;

	if (GCurrentLevelEditingViewportClient != this)
	{
		if (GCurrentLevelEditingViewportClient)
		{
			//redraw without yellow selection box
			GCurrentLevelEditingViewportClient->Invalidate();
		}
		//cause this viewport to redraw WITH yellow selection box
		Invalidate();
		GCurrentLevelEditingViewportClient = this;
	}
}

bool FLevelEditorViewportClient::InputKey(const FInputKeyEventArgs& InEventArgs)
{
	if (bDisableInput)
	{
		return true;
	}

	
	const int32	HitX = InEventArgs.Viewport->GetMouseX();
	const int32	HitY = InEventArgs.Viewport->GetMouseY();

	FInputEventState InputState( InEventArgs.Viewport, InEventArgs.Key, InEventArgs.Event );

	SetLastKeyViewport();

	// Compute a view.
	FSceneViewFamilyContext ViewFamily(FSceneViewFamily::ConstructionValues(
		InEventArgs.Viewport,
		GetScene(),
		EngineShowFlags )
		.SetRealtimeUpdate( IsRealtime() ) );
	FSceneView* View = CalcSceneView( &ViewFamily );

	// Compute the click location.
	if ( InputState.IsMouseButtonEvent() && InputState.IsAnyMouseButtonDown() )
	{
		const FViewportCursorLocation Cursor(View, this, HitX, HitY);
		const FActorPositionTraceResult TraceResult = FActorPositioning::TraceWorldForPositionWithDefault(Cursor, *View);
		GEditor->UnsnappedClickLocation = TraceResult.Location;
		GEditor->ClickLocation = TraceResult.Location;
		GEditor->ClickPlane = FPlane(TraceResult.Location, TraceResult.SurfaceNormal);

		// Snap the new location if snapping is enabled
		FSnappingUtils::SnapPointToGrid(GEditor->ClickLocation, FVector::ZeroVector);
	}

	if (GUnrealEd->ComponentVisManager.HandleInputKey(this, InEventArgs.Viewport, InEventArgs.Key, InEventArgs.Event))
	{
		return true;
	}

	UWorld* ViewportWorld = GetWorld();
	auto ProcessAtmosphericLightShortcut = [&](const uint8 LightIndex, bool& bCurrentUserControl)
	{
		UDirectionalLightComponent* SelectedSunLight = GetAtmosphericLight(LightIndex, ViewportWorld);
		if (SelectedSunLight)
		{
			if (!bCurrentUserControl)
			{
				FText TrackingDescription = FText::Format(LOCTEXT("RotatationShortcut", "Rotate Atmosphere Light {0}"), LightIndex);
				TrackingTransaction.Begin(TrackingDescription, SelectedSunLight->GetOwner());
				AddRealtimeOverride(true, LOCTEXT("RealtimeOverrideMessage_AtmospherelLight", "Atmosphere Light Control"));// The first time, save that setting for RestoreRealtime
			}
			bCurrentUserControl = true;
			UserIsControllingAtmosphericLightTimer = 3.0f; // Keep the widget open for a few seconds even when not tweaking the sun light
		}
	};


	bool bCmdCtrlLPressed = (InputState.IsCommandButtonPressed() || InputState.IsCtrlButtonPressed()) && InEventArgs.Key == EKeys::L;
	if (bCmdCtrlLPressed && InputState.IsShiftButtonPressed())
	{
		ProcessAtmosphericLightShortcut(1, bUserIsControllingAtmosphericLight1);
		return true;
	}
	if (bCmdCtrlLPressed)
	{
		ProcessAtmosphericLightShortcut(0, bUserIsControllingAtmosphericLight0);
		return true;
	}
	if (bUserIsControllingAtmosphericLight0 || bUserIsControllingAtmosphericLight1)
	{
		UDirectionalLightComponent* SelectedSunLight = GetAtmosphericLight(bUserIsControllingAtmosphericLight0 ? 0 : 1, ViewportWorld);
		if (SelectedSunLight)
		{
			NotifyAtmosphericLightHasMoved(*SelectedSunLight, true);
		}
		TrackingTransaction.End();					// End undo/redo translation
		RemoveRealtimeOverride(LOCTEXT("RealtimeOverrideMessage_AtmospherelLight", "Atmosphere Light Control"));	// Restore previous real-time state
	}
	bUserIsControllingAtmosphericLight0 = false;	// Disable all atmospheric light controls
	bUserIsControllingAtmosphericLight1 = false;

	UEditorWorldExtensionCollection& EditorWorldExtensionCollection = *GEditor->GetEditorWorldExtensionsManager()->GetEditorWorldExtensions(GetWorld());
	if (EditorWorldExtensionCollection.InputKey(this, Viewport, InEventArgs.Key, InEventArgs.Event))
	{
		return true;
	}

	bool bHandled = FEditorViewportClient::InputKey(InEventArgs);

	// Handle input for the height preview mode. 
	bool bEnablePreviewMeshChordPressed = IsCommandChordPressed(GetLevelViewportCommands().EnablePreviewMesh);
	bool bCyclePreviewMeshChordPressed = IsCommandChordPressed(GetLevelViewportCommands().CyclePreviewMesh);
	if (!InputState.IsMouseButtonEvent() && (bEnablePreviewMeshChordPressed || bCyclePreviewMeshChordPressed))
	{
		GEditor->SetPreviewMeshMode(true);

		if (bCyclePreviewMeshChordPressed && (InEventArgs.Event == IE_Pressed))
		{
			GEditor->CyclePreviewMesh();
		}

		bHandled = true;
	}
	else
	{
		GEditor->SetPreviewMeshMode(false);
	}

	// Clear Duplicate Actors mode when ALT and all mouse buttons are released
	if ( !InputState.IsAltButtonPressed() && !InputState.IsAnyMouseButtonDown() )
	{
		bDuplicateActorsInProgress = false;
	}
	
	return bHandled;
}

void SetActorBeingMovedByEditor(AActor* Actor, bool bIsBeingMoved)
{
	TInlineComponentArray<UPrimitiveComponent*> Components;
	Actor->GetComponents(Components);

	for (UPrimitiveComponent* PrimitiveComponent : Components)
	{
		PrimitiveComponent->SetIsBeingMovedByEditor(bIsBeingMoved);
	}
}

void FLevelEditorViewportClient::TrackingStarted( const FInputEventState& InInputState, bool bIsDraggingWidget, bool bNudge )
{
	// Begin transacting.  Give the current editor mode an opportunity to do the transacting.
	const bool bTrackingHandledExternally = ModeTools->StartTracking(this, Viewport);

	TrackingTransaction.End();

	// Re-initialize new tracking only if a new button was pressed, otherwise we continue the previous one.
	if ( InInputState.GetInputEvent() == IE_Pressed )
	{
		EInputEvent Event = InInputState.GetInputEvent();
		FKey Key = InInputState.GetKey();

		if ( InInputState.IsAltButtonPressed() && bDraggingByHandle )
		{
			if(Event == IE_Pressed && (Key == EKeys::LeftMouseButton || Key == EKeys::RightMouseButton) && !bDuplicateActorsInProgress)
			{
				// Set the flag so that the actors actors will be duplicated as soon as the widget is displaced.
				bDuplicateOnNextDrag = true;
				bDuplicateActorsInProgress = true;
			}
		}
		else
		{
			bDuplicateOnNextDrag = false;
		}
	}

	bOnlyMovedPivot = false;
	bNeedToRestoreComponentBeingMovedFlag = false;
	bHasBegunGizmoManipulation = false;

	PreDragActorTransforms.Empty();

	// Track BSP changes
	{
		bIsTrackingBrushModification = false;

		FTypedElementListConstRef ElementsToManipulate = GetElementsToManipulate();
		TypedElementListObjectUtil::ForEachObject<ABrush>(ElementsToManipulate, [this](ABrush* InBrush)
		{
			bIsTrackingBrushModification = InBrush && !InBrush->IsVolumeBrush() && !FActorEditorUtils::IsABuilderBrush(InBrush);
			return !bIsTrackingBrushModification;
		});
	}

	if (bIsDraggingWidget)
	{
		Widget->SetSnapEnabled(true);

		FTypedElementListConstRef ElementsToManipulate = GetElementsToManipulate();
		ViewportInteraction->BeginGizmoManipulation(ElementsToManipulate, GetWidgetMode());
		bHasBegunGizmoManipulation = true;

		if (!bDuplicateActorsInProgress)
		{
			bNeedToRestoreComponentBeingMovedFlag = true;

			TypedElementListObjectUtil::ForEachObject<AActor>(ElementsToManipulate, [this](AActor* InActor)
			{
				SetActorBeingMovedByEditor(InActor, true);
				return true;
			});
		}
	}

	// Start a transformation transaction if required
	if( !bTrackingHandledExternally )
	{
		if( bIsDraggingWidget )
		{
			TrackingTransaction.TransCount++;

			FText TrackingDescription;
			switch( GetWidgetMode() )
			{
			case UE::Widget::WM_Translate:
				TrackingDescription = LOCTEXT("MoveTransaction", "Move Elements");
				break;
			case UE::Widget::WM_Rotate:
				TrackingDescription = LOCTEXT("RotateTransaction", "Rotate Elements");
				break;
			case UE::Widget::WM_Scale:
				TrackingDescription = LOCTEXT("ScaleTransaction", "Scale Elements");
				break;
			case UE::Widget::WM_TranslateRotateZ:
				TrackingDescription = LOCTEXT("TranslateRotateZTransaction", "Translate/RotateZ Elements");
				break;
			case UE::Widget::WM_2D:
				TrackingDescription = LOCTEXT("TranslateRotate2D", "Translate/Rotate2D Elements");
				break;
			default:
				if( bNudge )
				{
					TrackingDescription = LOCTEXT("NudgeTransaction", "Nudge Elements");
				}
			}

			if(!TrackingDescription.IsEmpty())
			{
				if(bNudge)
				{
					TrackingTransaction.Begin(TrackingDescription);
				}
				else
				{
					// If this hasn't begun due to a nudge, start it as a pending transaction so that it only really begins when the mouse is moved
					TrackingTransaction.BeginPending(TrackingDescription);
				}
			}
		}
		else
		{
			AActor* ActiveActorLock = GetActiveActorLock().Get();
			if (ActiveActorLock && !ActiveActorLock->IsLockLocation() && TrackingTransaction.TransCount == 0)
			{
				// Open a tracking transaction to contain the locked actor changes
				TrackingTransaction.TransCount++;
				TrackingTransaction.Begin(LOCTEXT("PilotTransaction", "Pilot Actor"));
			}
		}

		if (TrackingTransaction.IsActive() || TrackingTransaction.IsPending())
		{
			// Suspend actor/component modification during each delta step to avoid recording unnecessary overhead into the transaction buffer
			GEditor->DisableDeltaModification(true);
		}

		GUnrealEd->ComponentVisManager.TrackingStarted(this);
	}
}

void FLevelEditorViewportClient::TrackingStopped()
{
	const bool AltDown = IsAltPressed();
	const bool ShiftDown = IsShiftPressed();
	const bool ControlDown = IsCtrlPressed();
	const bool LeftMouseButtonDown = Viewport->KeyState(EKeys::LeftMouseButton);
	const bool RightMouseButtonDown = Viewport->KeyState(EKeys::RightMouseButton);
	const bool MiddleMouseButtonDown = Viewport->KeyState(EKeys::MiddleMouseButton);

	// Only disable the duplicate on next drag flag if we actually dragged the mouse.
	bDuplicateOnNextDrag = false;

	// here we check to see if anything of worth actually changed when ending our MouseMovement
	// If the TransCount > 0 (we changed something of value) so we need to call PostEditMove() on stuff
	// if we didn't change anything then don't call PostEditMove()
	bool bDidAnythingActuallyChange = false;

	// Stop transacting.  Give the current editor mode an opportunity to do the transacting.
	const bool bTransactingHandledByEditorMode = ModeTools->EndTracking(this, Viewport);
	if( !bTransactingHandledByEditorMode )
	{
		if( TrackingTransaction.TransCount > 0 )
		{
			bDidAnythingActuallyChange = true;
			TrackingTransaction.TransCount--;
		}
	}

	// Finish tracking a brush transform and update the Bsp
	if (bIsTrackingBrushModification)
	{
		bDidAnythingActuallyChange = HaveSelectedObjectsBeenChanged() && !bOnlyMovedPivot;

		bIsTrackingBrushModification = false;
		if ( bDidAnythingActuallyChange && bWidgetAxisControlledByDrag )
		{
			GEditor->RebuildAlteredBSP();
		}
	}

	// Notify the selected actors that they have been moved.
	// Don't do this if AddDelta was never called.
	{
		const bool bDidMove = bDidAnythingActuallyChange && MouseDeltaTracker->HasReceivedDelta();
<<<<<<< HEAD

		if (bHasBegunGizmoManipulation)
		{
			FTypedElementListConstRef ElementsToManipulate = GetElementsToManipulate();
			ViewportInteraction->EndGizmoManipulation(ElementsToManipulate, GetWidgetMode(), bDidMove ? ETypedElementViewportInteractionGizmoManipulationType::Drag : ETypedElementViewportInteractionGizmoManipulationType::Click);
			bHasBegunGizmoManipulation = false;
		}

=======

		if (bHasBegunGizmoManipulation)
		{
			FTypedElementListConstRef ElementsToManipulate = GetElementsToManipulate();
			ViewportInteraction->EndGizmoManipulation(ElementsToManipulate, GetWidgetMode(), bDidMove ? ETypedElementViewportInteractionGizmoManipulationType::Drag : ETypedElementViewportInteractionGizmoManipulationType::Click);
			bHasBegunGizmoManipulation = false;
		}

>>>>>>> 4af6daef
		if (bDidMove && !GUnrealEd->IsPivotMovedIndependently())
		{
			GUnrealEd->UpdatePivotLocationForSelection();
		}

		GUnrealEd->ComponentVisManager.TrackingStopped(this, bDidMove);
	}

	if (bNeedToRestoreComponentBeingMovedFlag)
	{
		FTypedElementListConstRef ElementsToManipulate = GetElementsToManipulate();
		TypedElementListObjectUtil::ForEachObject<AActor>(ElementsToManipulate, [this](AActor* InActor)
		{
			SetActorBeingMovedByEditor(InActor, false);
			return true;
		});

		bNeedToRestoreComponentBeingMovedFlag = false;
	}

	// End the transaction here if one was started in StartTransaction()
	if( TrackingTransaction.IsActive() || TrackingTransaction.IsPending() )
	{
		if( !HaveSelectedObjectsBeenChanged())
		{
			TrackingTransaction.Cancel();
		}
		else
		{
			TrackingTransaction.End();
		}
		
		// Restore actor/component delta modification
		GEditor->DisableDeltaModification(false);
	}

	ModeTools->ActorMoveNotify();

	if( bDidAnythingActuallyChange )
	{
		FScopedLevelDirtied LevelDirtyCallback;
		LevelDirtyCallback.Request();

		RedrawAllViewportsIntoThisScene();
	}

	PreDragActorTransforms.Empty();
}

void FLevelEditorViewportClient::AbortTracking()
{
	if (TrackingTransaction.IsActive())
	{
		// Applying the global undo here will reset the drag operation
		if (GUndo)
		{
			GUndo->Apply();
		}
		TrackingTransaction.Cancel();
		StopTracking();
	}
}

void FLevelEditorViewportClient::HandleViewportSettingChanged(FName PropertyName)
{
	if (PropertyName == GET_MEMBER_NAME_CHECKED(ULevelEditorViewportSettings, bUseSelectionOutline))
	{
		EngineShowFlags.SetSelectionOutline(GetDefault<ULevelEditorViewportSettings>()->bUseSelectionOutline);
	}
}

void FLevelEditorViewportClient::OnMapChanged(UWorld* InWorld, EMapChangeType MapChangeType)
{
	if (InWorld != GetWorld())
	{
		return;
	}

	bDisableInput = (MapChangeType == EMapChangeType::TearDownWorld);
}

void FLevelEditorViewportClient::OnActorMoved(AActor* InActor)
{
	// Update the cameras from their locked actor (if any)
	UpdateLockedActorViewport(InActor, false);
}

void FLevelEditorViewportClient::NudgeSelectedObjects( const struct FInputEventState& InputState )
{
	FViewport* InViewport = InputState.GetViewport();
	EInputEvent Event = InputState.GetInputEvent();
	FKey Key = InputState.GetKey();

	const int32 MouseX = InViewport->GetMouseX();
	const int32 MouseY = InViewport->GetMouseY();

	if( Event == IE_Pressed || Event == IE_Repeat )
	{
		// If this is a pressed event, start tracking.
		if ( !bIsTracking && Event == IE_Pressed )
		{
			// without the check for !bIsTracking, the following code would cause a new transaction to be created
			// for each "nudge" that occurred while the key was held down.  Disabling this code prevents the transaction
			// from being constantly recreated while as long as the key is held, so that the entire move is considered an atomic action (and
			// doing undo reverts the entire movement, as opposed to just the last nudge that occurred while the key was held down)
			MouseDeltaTracker->StartTracking( this, MouseX, MouseY, InputState, true );
			bIsTracking = true;
		}

		FIntPoint StartMousePos;
		InViewport->GetMousePos( StartMousePos );
		FKey VirtualKey = EKeys::MouseX;
		EAxisList::Type VirtualAxis = GetHorizAxis();
		float VirtualDelta = GEditor->GetGridSize() * (Key == EKeys::Left?-1:1);
		if( Key == EKeys::Up || Key == EKeys::Down )
		{
			VirtualKey = EKeys::MouseY;
			VirtualAxis = GetVertAxis();
			VirtualDelta = GEditor->GetGridSize() * (Key == EKeys::Up?1:-1);
		}

		bWidgetAxisControlledByDrag = false;
		Widget->SetCurrentAxis( VirtualAxis );
		MouseDeltaTracker->AddDelta( this, VirtualKey, static_cast<int32>(VirtualDelta), 1 );
		Widget->SetCurrentAxis( VirtualAxis );
		UpdateMouseDelta();
		InViewport->SetMouse( StartMousePos.X , StartMousePos.Y );
	}
	else if( bIsTracking && Event == IE_Released )
	{
		bWidgetAxisControlledByDrag = false;
		MouseDeltaTracker->EndTracking( this );
		bIsTracking = false;
		Widget->SetCurrentAxis( EAxisList::None );
	}

	RedrawAllViewportsIntoThisScene();
}


/**
 * Returns the horizontal axis for this viewport.
 */

EAxisList::Type FLevelEditorViewportClient::GetHorizAxis() const
{
	switch( GetViewportType() )
	{
	case LVT_OrthoXY:
	case LVT_OrthoNegativeXY:
		return EAxisList::X;
	case LVT_OrthoXZ:
	case LVT_OrthoNegativeXZ:
		return EAxisList::X;
	case LVT_OrthoYZ:
	case LVT_OrthoNegativeYZ:
		return EAxisList::Y;
	case LVT_OrthoFreelook:
	case LVT_Perspective:
		break;
	}

	return EAxisList::X;
}

/**
 * Returns the vertical axis for this viewport.
 */

EAxisList::Type FLevelEditorViewportClient::GetVertAxis() const
{
	switch( GetViewportType() )
	{
	case LVT_OrthoXY:
	case LVT_OrthoNegativeXY:
		return EAxisList::Y;
	case LVT_OrthoXZ:
	case LVT_OrthoNegativeXZ:
		return EAxisList::Z;
	case LVT_OrthoYZ:
	case LVT_OrthoNegativeYZ:
		return EAxisList::Z;
	case LVT_OrthoFreelook:
	case LVT_Perspective:
		break;
	}

	return EAxisList::Y;
}

//
//	FLevelEditorViewportClient::InputAxis
//

/**
 * Sets the current level editing viewport client when created and stores the previous one
 * When destroyed it sets the current viewport client back to the previous one.
 */
struct FScopedSetCurrentViewportClient
{
	FScopedSetCurrentViewportClient( FLevelEditorViewportClient* NewCurrentViewport )
	{
		PrevCurrentLevelEditingViewportClient = GCurrentLevelEditingViewportClient;
		GCurrentLevelEditingViewportClient = NewCurrentViewport;
	}
	~FScopedSetCurrentViewportClient()
	{
		GCurrentLevelEditingViewportClient = PrevCurrentLevelEditingViewportClient;
	}
private:
	FLevelEditorViewportClient* PrevCurrentLevelEditingViewportClient;
};

bool FLevelEditorViewportClient::InputAxis(FViewport* InViewport, FInputDeviceId DeviceId, FKey Key, float Delta, float DeltaTime, int32 NumSamples, bool bGamepad)
{
	if (bDisableInput)
	{
		return true;
	}

	// Forward input axis events to the Editor World extension collection and give extensions an opportunity to consume input.
	IPlatformInputDeviceMapper& DeviceMapper = IPlatformInputDeviceMapper::Get();
	FPlatformUserId UserId = DeviceMapper.GetUserForInputDevice(DeviceId);

	int32 ControllerId;
	if (DeviceMapper.RemapUserAndDeviceToControllerId(UserId, ControllerId, DeviceId))
	{
		UEditorWorldExtensionCollection& ExtensionCollection = *GEditor->GetEditorWorldExtensionsManager()->GetEditorWorldExtensions(GetWorld());
		
		if (ExtensionCollection.InputAxis(this, InViewport, ControllerId, Key, Delta, DeltaTime))
		{
			return true;
		}
	}

	// @todo Slate: GCurrentLevelEditingViewportClient is switched multiple times per frame and since we draw the border in slate this effectively causes border to always draw on the last viewport

	FScopedSetCurrentViewportClient( this );

	return FEditorViewportClient::InputAxis(InViewport, DeviceId, Key, Delta, DeltaTime, NumSamples, bGamepad);
}



static uint32 GetVolumeActorVisibilityId( const AActor& InActor )
{
	UClass* Class = InActor.GetClass();

	static TMap<UClass*, uint32 > ActorToIdMap;
	if( ActorToIdMap.Num() == 0 )
	{
		// Build a mapping of volume classes to ID's.  Do this only once
		TArray< UClass *> VolumeClasses;
		UUnrealEdEngine::GetSortedVolumeClasses(&VolumeClasses);
		for( int32 VolumeIdx = 0; VolumeIdx < VolumeClasses.Num(); ++VolumeIdx )
		{
			// An actors flag is just the index of the actor in the stored volume array shifted left to represent a unique bit.
			ActorToIdMap.Add( VolumeClasses[VolumeIdx], VolumeIdx );
		}
	}

	uint32* ActorID =  ActorToIdMap.Find( Class );

	// return 0 if the actor flag was not found, otherwise return the actual flag.  
	return ActorID ? *ActorID : 0;
}


/** 
 * Returns true if the passed in volume is visible in the viewport (due to volume actor visibility flags)
 *
 * @param Volume	The volume to check
 */
bool FLevelEditorViewportClient::IsVolumeVisibleInViewport( const AActor& VolumeActor ) const
{
	// We pass in the actor class for compatibility but we should make sure 
	// the function is only given volume actors
	//check( VolumeActor.IsA(AVolume::StaticClass()) );

	uint32 VolumeId = GetVolumeActorVisibilityId( VolumeActor );
	return VolumeActorVisibility[ VolumeId ];
}

void FLevelEditorViewportClient::RedrawAllViewportsIntoThisScene()
{
	// Invalidate all viewports, so the new gizmo is rendered in each one
	GEditor->RedrawLevelEditingViewports();
}

void FLevelEditorViewportClient::SetVREditView(bool bGameViewEnable)
{
	UEditorWorldExtensionCollection* ExtensionCollection = GEditor->GetEditorWorldExtensionsManager()->GetEditorWorldExtensions(GetWorld());
	check(ExtensionCollection != nullptr);
	UVREditorMode* VREditorMode = Cast<UVREditorMode>(ExtensionCollection->FindExtension(UVREditorMode::StaticClass()));
	if (VREditorMode && VREditorMode->IsFullyInitialized())
	{
		if (bGameViewEnable)
		{
			VREditorMode->OnPlacePreviewActor().AddStatic(&FLevelEditorViewportClient::SetIsDroppingPreviewActor);
		}
		else
		{
			VREditorMode->OnPlacePreviewActor().RemoveAll(this);
		}
	}

	FEditorViewportClient::SetVREditView(bGameViewEnable);
}

UE::Widget::EWidgetMode FLevelEditorViewportClient::GetWidgetMode() const
{
	if (GUnrealEd->ComponentVisManager.IsActive() && GUnrealEd->ComponentVisManager.IsVisualizingArchetype())
	{
		return UE::Widget::WM_None;
	}

	return FEditorViewportClient::GetWidgetMode();
}

FVector FLevelEditorViewportClient::GetWidgetLocation() const
{
	FVector ComponentVisWidgetLocation;
	if (GUnrealEd->ComponentVisManager.GetWidgetLocation(this, ComponentVisWidgetLocation))
	{
		return ComponentVisWidgetLocation;
	}

	return FEditorViewportClient::GetWidgetLocation();
}

FMatrix FLevelEditorViewportClient::GetWidgetCoordSystem() const 
{
	FMatrix ComponentVisWidgetCoordSystem;
	if (GUnrealEd->ComponentVisManager.GetCustomInputCoordinateSystem(this, ComponentVisWidgetCoordSystem))
	{
		return ComponentVisWidgetCoordSystem;
	}

	return FEditorViewportClient::GetWidgetCoordSystem();
}

void FLevelEditorViewportClient::MoveLockedActorToCamera()
{
	// If turned on, move any selected actors to the cameras location/rotation
	AActor* ActiveActorLock = GetActiveActorLock().Get();
	if (ActiveActorLock)
	{
		if (!ActiveActorLock->IsLockLocation())
		{
			if (TrackingTransaction.TransCount > 0)
			{
				SnapshotTransactionBuffer(ActiveActorLock);

				USceneComponent* ActiveActorLockComponent = ActiveActorLock->GetRootComponent();
				if (ActiveActorLockComponent && !ActiveActorLockComponent->IsCreatedByConstructionScript())
				{
					SnapshotTransactionBuffer(ActiveActorLockComponent);
				}
			}

			// Need to disable orbit camera before setting actor position so that the viewport camera location is converted back
			GCurrentLevelEditingViewportClient->ToggleOrbitCamera(false);

			USceneComponent* ActiveActorLockComponent = ActiveActorLock->GetRootComponent();
			TOptional<FRotator> PreviousRotator;
			if (ActiveActorLockComponent)
			{
				PreviousRotator = ActiveActorLockComponent->GetRelativeRotation();
			}

			// If we're locked to a camera then we're reflecting the camera view and not the actor position. We need to reflect that delta when we reposition the piloted actor
			if (bUseControllingActorViewInfo)
			{
				const UActorComponent* ViewComponent = FindViewComponentForActor(ActiveActorLock);
				if (const UCameraComponent* CameraViewComponent = Cast<UCameraComponent>(ViewComponent))
				{
					FTransform AdditiveOffset;
					float AdditiveFOV;
					CameraViewComponent->GetAdditiveOffset(AdditiveOffset, AdditiveFOV);
					const FTransform RelativeTransform = (AdditiveOffset * CameraViewComponent->GetComponentTransform()).Inverse();
					const FTransform DesiredTransform = FTransform(GCurrentLevelEditingViewportClient->GetViewRotation(), GCurrentLevelEditingViewportClient->GetViewLocation());
					ActiveActorLock->SetActorTransform(ActiveActorLock->GetActorTransform() * RelativeTransform * DesiredTransform);
				}
				else if (const USceneComponent* SceneViewComponent = Cast<USceneComponent>(ViewComponent))
				{
					const FTransform RelativeTransform = SceneViewComponent->GetComponentTransform().Inverse();
					const FTransform DesiredTransform = FTransform(GCurrentLevelEditingViewportClient->GetViewRotation(), GCurrentLevelEditingViewportClient->GetViewLocation());
					ActiveActorLock->SetActorTransform(ActiveActorLock->GetActorTransform() * RelativeTransform * DesiredTransform);
				}
			}
			else
			{
				ActiveActorLock->SetActorLocation(GCurrentLevelEditingViewportClient->GetViewLocation(), false);
				ActiveActorLock->SetActorRotation(GCurrentLevelEditingViewportClient->GetViewRotation());
			}

			if (ActiveActorLockComponent)
			{
				const FRotator Rot = PreviousRotator.GetValue();
				FRotator ActorRotWind, ActorRotRem;
				Rot.GetWindingAndRemainder(ActorRotWind, ActorRotRem);
				const FQuat ActorQ = ActorRotRem.Quaternion();
				const FQuat ResultQ = ActiveActorLockComponent->GetRelativeRotation().Quaternion();
				FRotator NewActorRotRem = FRotator(ResultQ);
				ActorRotRem.SetClosestToMe(NewActorRotRem);
				FRotator DeltaRot = NewActorRotRem - ActorRotRem;
				DeltaRot.Normalize();
				ActiveActorLockComponent->SetRelativeRotationExact(Rot + DeltaRot);
			}
		}

		if (ABrush* Brush = Cast<ABrush>(ActiveActorLock))
		{
			Brush->SetNeedRebuild(Brush->GetLevel());
		}

		FScopedLevelDirtied LevelDirtyCallback;
		LevelDirtyCallback.Request();

		RedrawAllViewportsIntoThisScene();
	}
}

bool FLevelEditorViewportClient::HaveSelectedObjectsBeenChanged() const
{
	return (TrackingTransaction.TransCount > 0 || TrackingTransaction.IsActive()) && (MouseDeltaTracker->HasReceivedDelta() || MouseDeltaTracker->WasExternalMovement());
}

FTypedElementListConstRef FLevelEditorViewportClient::GetElementsToManipulate(const bool bForceRefresh)
{
	CacheElementsToManipulate(bForceRefresh);
	return CachedElementsToManipulate;
}

void FLevelEditorViewportClient::CacheElementsToManipulate(const bool bForceRefresh)
{
	if (bForceRefresh)
	{
		ResetElementsToManipulate();
	}

	if (!bHasCachedElementsToManipulate)
	{
		const FTypedElementSelectionNormalizationOptions NormalizationOptions = FTypedElementSelectionNormalizationOptions()
			.SetExpandGroups(true)
			.SetFollowAttachment(true);

		const UTypedElementSelectionSet* SelectionSet = GetSelectionSet();
		SelectionSet->GetNormalizedSelection(NormalizationOptions, CachedElementsToManipulate);

		// Remove any elements that cannot be moved
		CachedElementsToManipulate->RemoveAll<ITypedElementWorldInterface>([this](const TTypedElement<ITypedElementWorldInterface>& InWorldElement)
		{
			if (!InWorldElement.CanMoveElement(bIsSimulateInEditorViewport ? ETypedElementWorldType::Game : ETypedElementWorldType::Editor))
			{
				return true;
			}

			// This element must belong to the current viewport world
			if (GEditor->PlayWorld)
			{
				const UWorld* CurrentWorld = InWorldElement.GetOwnerWorld();
				const UWorld* RequiredWorld = bIsSimulateInEditorViewport ? GEditor->PlayWorld : GEditor->EditorWorld;
				if (CurrentWorld != RequiredWorld)
				{
					return true;
				}
			}

			return false;
		});

		bHasCachedElementsToManipulate = true;
	}
}

void FLevelEditorViewportClient::ResetElementsToManipulate(const bool bClearList)
{
	if (bClearList)
	{
		CachedElementsToManipulate->Reset();
	}
	bHasCachedElementsToManipulate = false;
}

void FLevelEditorViewportClient::ResetElementsToManipulateFromSelectionChange(const UTypedElementSelectionSet* InSelectionSet)
{
	check(InSelectionSet == GetSelectionSet());

	// Don't clear the list immediately, as the selection may change from a construction script running (while we're still iterating the list!)
	// We'll process the clear on the next cache request, or when the typed element registry actually processes its pending deletion
	ResetElementsToManipulate(/*bClearList*/false);
}

void FLevelEditorViewportClient::ResetElementsToManipulateFromProcessingDeferredElementsToDestroy()
{
	if (!bHasCachedElementsToManipulate)
	{
		// If we have no cache, make sure the cached list is definitely empty now to ensure it doesn't contain any lingering references to things that are about to be deleted
		CachedElementsToManipulate->Reset();
	}
}

const UTypedElementSelectionSet* FLevelEditorViewportClient::GetSelectionSet() const
{
	TSharedPtr<ILevelEditor> LevelEditor = ParentLevelEditor.Pin();
	return LevelEditor ? LevelEditor->GetElementSelectionSet() : GEditor->GetSelectedActors()->GetElementSelectionSet();
}

UTypedElementSelectionSet* FLevelEditorViewportClient::GetMutableSelectionSet() const
{
	TSharedPtr<ILevelEditor> LevelEditor = ParentLevelEditor.Pin();
	return LevelEditor ? LevelEditor->GetMutableElementSelectionSet() : GEditor->GetSelectedActors()->GetElementSelectionSet();
}

void FLevelEditorViewportClient::MoveCameraToLockedActor()
{
	// If turned on, move cameras location/rotation to the selected actors
	if( GetActiveActorLock().IsValid() )
	{
		SetViewLocation( GetActiveActorLock()->GetActorLocation() );
		SetViewRotation( GetActiveActorLock()->GetActorRotation() );
		Invalidate();
	}
}

UActorComponent* FLevelEditorViewportClient::FindViewComponentForActor(AActor const* Actor)
{
	UActorComponent* PreviewComponent = nullptr;
	if (Actor)
	{
		const TWeakObjectPtr<UActorComponent> * CachedComponent = ViewComponentForActorCache.Find(Actor);
		if (CachedComponent != nullptr)
		{
			PreviewComponent = CachedComponent->Get();
		}
		else
		{
			TSet<AActor const*> CheckedActors;
			PreviewComponent = FindViewComponentForActor(Actor, CheckedActors);
			ViewComponentForActorCache.Add(Actor, PreviewComponent);
		}
	}

	return PreviewComponent;
}

UActorComponent* FLevelEditorViewportClient::FindViewComponentForActor(AActor const* Actor, TSet<AActor const*>& CheckedActors)
{
	UActorComponent* PreviewComponent = nullptr;
	if (Actor && !CheckedActors.Contains(Actor))
	{
		CheckedActors.Add(Actor);
		// see if actor has a component with preview capabilities (prioritize camera components)
		const TSet<UActorComponent*>& Comps = Actor->GetComponents();

		// We need to know if any child component with preview info is selected
		bool bFoundSelectedComp = false;

		for (UActorComponent* Comp : Comps)
		{
			FMinimalViewInfo DummyViewInfo;
			if (Comp && Comp->IsActive() && Comp->GetEditorPreviewInfo(/*DeltaTime =*/0.0f, DummyViewInfo))
			{
				if (Comp->IsSelected())
				{
					PreviewComponent = Comp;
					bFoundSelectedComp = true;
					break;
				}
				else if (PreviewComponent)
				{
					UCameraComponent* AsCamComp = Cast<UCameraComponent>(Comp);
					if (AsCamComp != nullptr)
					{
						PreviewComponent = AsCamComp;
					}
					continue;
				}
				PreviewComponent = Comp;
			}
		}

		// No preview if default preview is forbidden and no children selection found
		if (!Actor->IsDefaultPreviewEnabled() && !bFoundSelectedComp)
		{
			return nullptr;
		}

		// now see if any actors are attached to us, directly or indirectly, that have an active camera component we might want to use
		// we will just return the first one.
		if (PreviewComponent == nullptr)
		{
			Actor->ForEachAttachedActors(
				[&](AActor * AttachedActor) -> bool
				{
					UActorComponent* const Comp = FindViewComponentForActor(AttachedActor, CheckedActors);
					if (Comp)
					{
						PreviewComponent = Comp;
						return false; /* stops iteration */
					}

					return true; /* continue iteration */
				}
			);
		}
	}

	return PreviewComponent;
}

void FLevelEditorViewportClient::SetActorLock(AActor* Actor)
{
	SetActorLock(FLevelViewportActorLock(Actor));
}

void FLevelEditorViewportClient::SetActorLock(const FLevelViewportActorLock& InActorLock)
{
	if (ActorLocks.ActorLock.LockedActor != InActorLock.LockedActor)
	{
		SetIsCameraCut();
	}
	if (ActorLocks.ActorLock.LockedActor.IsValid())
	{
		PreviousActorLocks.ActorLock = ActorLocks.ActorLock;
	}
	ActorLocks.ActorLock = InActorLock;
}

void FLevelEditorViewportClient::SetCinematicActorLock(AActor* Actor)
{
	SetCinematicActorLock(FLevelViewportActorLock(Actor));
}

void FLevelEditorViewportClient::SetCinematicActorLock(const FLevelViewportActorLock& InActorLock)
{
	if (ActorLocks.CinematicActorLock.LockedActor != InActorLock.LockedActor)
	{
		SetIsCameraCut();
	}
	if (ActorLocks.CinematicActorLock.LockedActor.IsValid())
	{
		PreviousActorLocks.CinematicActorLock = ActorLocks.CinematicActorLock;
	}
	ActorLocks.CinematicActorLock = InActorLock;
}

bool FLevelEditorViewportClient::IsActorLocked(const TWeakObjectPtr<const AActor> InActor) const
{
	return (InActor.IsValid() && GetActiveActorLock() == InActor);
}

bool FLevelEditorViewportClient::IsAnyActorLocked() const
{
	return GetActiveActorLock().IsValid();
}

void FLevelEditorViewportClient::UpdateLockedActorViewports(const AActor* InActor, const bool bCheckRealtime)
{
	// Loop through all the other viewports, checking to see if the camera needs updating based on the locked actor
	for (FLevelEditorViewportClient* Client : GEditor->GetLevelViewportClients())
	{
		if( Client && Client != this )
		{
			Client->UpdateLockedActorViewport(InActor, bCheckRealtime);
		}
	}
}

void FLevelEditorViewportClient::UpdateLockedActorViewport(const AActor* InActor, const bool bCheckRealtime)
{
	// If this viewport has the actor locked and we need to update the camera, then do so
	if( IsActorLocked(InActor) && ( !bCheckRealtime || IsRealtime() ) )
	{
		MoveCameraToLockedActor();
	}
}

void FLevelEditorViewportClient::ApplyDeltaToActors(const FVector& InDrag, const FRotator& InRot, const FVector& InScale)
{
	ApplyDeltaToSelectedElements(FTransform(InRot, InDrag, InScale));
}

void FLevelEditorViewportClient::ApplyDeltaToActor(AActor* InActor, const FVector& InDeltaDrag, const FRotator& InDeltaRot, const FVector& InDeltaScale)
{
	if (FTypedElementHandle ActorElementHandle = UEngineElementsLibrary::AcquireEditorActorElementHandle(InActor))
	{
		ApplyDeltaToElement(ActorElementHandle, FTransform(InDeltaRot, InDeltaDrag, InDeltaScale));
	}
}

void FLevelEditorViewportClient::ApplyDeltaToComponent(USceneComponent* InComponent, const FVector& InDeltaDrag, const FRotator& InDeltaRot, const FVector& InDeltaScale)
{
	if (FTypedElementHandle ComponentElementHandle = UEngineElementsLibrary::AcquireEditorComponentElementHandle(InComponent))
	{
		ApplyDeltaToElement(ComponentElementHandle, FTransform(InDeltaRot, InDeltaDrag, InDeltaScale));
	}
}

void FLevelEditorViewportClient::ApplyDeltaToSelectedElements(const FTransform& InDeltaTransform)
{
	if (InDeltaTransform.GetTranslation().IsZero() && InDeltaTransform.Rotator().IsZero() && InDeltaTransform.GetScale3D().IsZero())
	{
		return;
	}

	FTransform ModifiedDeltaTransform = InDeltaTransform;

	{
		FVector AdjustedScale = ModifiedDeltaTransform.GetScale3D();

		// If we are scaling, we need to change the scaling factor a bit to properly align to grid
		if (GEditor->UsePercentageBasedScaling() && !AdjustedScale.IsNearlyZero())
		{
			AdjustedScale *= ((GEditor->GetScaleGridSize() / 100.0f) / GEditor->GetGridSize());
		}

		ModifiedDeltaTransform.SetScale3D(AdjustedScale);
	}

	FInputDeviceState InputState;
	InputState.SetModifierKeyStates(IsShiftPressed(), IsAltPressed(), IsCtrlPressed(), IsCmdPressed());

	FTypedElementListConstRef ElementsToManipulate = GetElementsToManipulate();
	ViewportInteraction->UpdateGizmoManipulation(ElementsToManipulate, GetWidgetMode(), Widget ? Widget->GetCurrentAxis() : EAxisList::None, InputState, ModifiedDeltaTransform);
}

void FLevelEditorViewportClient::ApplyDeltaToElement(const FTypedElementHandle& InElementHandle, const FTransform& InDeltaTransform)
{
	FInputDeviceState InputState;
	InputState.SetModifierKeyStates(IsShiftPressed(), IsAltPressed(), IsCtrlPressed(), IsCmdPressed());

	ViewportInteraction->ApplyDeltaToElement(InElementHandle, GetWidgetMode(), Widget ? Widget->GetCurrentAxis() : EAxisList::None, InputState, InDeltaTransform);
}

void FLevelEditorViewportClient::MirrorSelectedActors(const FVector& InMirrorScale)
{
	FScopedLevelDirtied LevelDirtyCallback;

	const UTypedElementSelectionSet* SelectionSet = GetSelectionSet();
	SelectionSet->ForEachSelectedObject<AActor>([this, &InMirrorScale, &LevelDirtyCallback](AActor* InActor)
	{
		ViewportInteraction->MirrorElement(UEngineElementsLibrary::AcquireEditorActorElementHandle(InActor), InMirrorScale);
		LevelDirtyCallback.Request();
		return true;
	});

	if (UBrushEditingSubsystem* BrushSubsystem = GEditor->GetEditorSubsystem<UBrushEditingSubsystem>())
	{
		BrushSubsystem->UpdateGeometryFromSelectedBrushes();
	}

	RedrawAllViewportsIntoThisScene();
}

void FLevelEditorViewportClient::MirrorSelectedElements(const FVector& InMirrorScale)
{
	FScopedLevelDirtied LevelDirtyCallback;

	const UTypedElementSelectionSet* SelectionSet = GetSelectionSet();
	SelectionSet->ForEachSelectedElementHandle([this, &InMirrorScale, &LevelDirtyCallback](const FTypedElementHandle& InElementHandle)
	{
		ViewportInteraction->MirrorElement(InElementHandle, InMirrorScale);
		LevelDirtyCallback.Request();
		return true;
	});

	if (UBrushEditingSubsystem* BrushSubsystem = GEditor->GetEditorSubsystem<UBrushEditingSubsystem>())
	{
		BrushSubsystem->UpdateGeometryFromSelectedBrushes();
	}

	RedrawAllViewportsIntoThisScene();
}

bool FLevelEditorViewportClient::GetFocusBounds(FTypedElementListConstRef InElements, FBoxSphereBounds& OutBounds)
{
	return ViewportInteraction->GetFocusBounds(InElements, OutBounds);
}

FTransform FLevelEditorViewportClient::CachePreDragActorTransform(const AActor* InActor)
{
	if (const FTransform* PreDragTransform = PreDragActorTransforms.Find(InActor))
	{
		return *PreDragTransform;
	}
	return PreDragActorTransforms.Add(InActor, InActor->GetTransform());
}

EMouseCursor::Type FLevelEditorViewportClient::GetCursor(FViewport* InViewport,int32 X,int32 Y)
{
	EMouseCursor::Type CursorType = FEditorViewportClient::GetCursor(InViewport,X,Y);

	UWorld* ViewportWorld = GetWorld();

	if (ViewportWorld != nullptr)
	{
		// Allow the viewport interaction to override any previously set mouse cursor
		UViewportWorldInteraction* WorldInteraction = Cast<UViewportWorldInteraction>(GEditor->GetEditorWorldExtensionsManager()->GetEditorWorldExtensions(GetWorld())->FindExtension(UViewportWorldInteraction::StaticClass()));
		if (WorldInteraction != nullptr)
		{
			if (WorldInteraction->ShouldForceCursor())
			{
				CursorType = EMouseCursor::Crosshairs;
				SetRequiredCursor(false, true);
				UpdateRequiredCursorVisibility();
			}
			else if (WorldInteraction->ShouldSuppressExistingCursor())
			{
				CursorType = EMouseCursor::None;
				SetRequiredCursor(false, false);
				UpdateRequiredCursorVisibility();
			}
		}
	}

	// Don't select widget axes by mouse over while they're being controlled by a mouse drag.
	if( InViewport->IsCursorVisible() && !bWidgetAxisControlledByDrag)
	{
		HHitProxy* HitProxy = InViewport->GetHitProxy(X, Y);
		if( !HitProxy && HoveredObjects.Num() > 0 )
		{
			ClearHoverFromObjects();
			Invalidate( false, false );
		}
	}

	return CursorType;

}

void FLevelEditorViewportClient::MouseMove(FViewport* InViewport, int32 x, int32 y)
{
	if (bUserIsControllingAtmosphericLight0 || bUserIsControllingAtmosphericLight1)
	{
		UWorld* ViewportWorld = GetWorld();

		const uint8 DesiredLightIndex = bUserIsControllingAtmosphericLight0 ? 0 : 1;
		UDirectionalLightComponent* SelectedAtmosphericLight = GetAtmosphericLight(DesiredLightIndex, ViewportWorld);

		if (SelectedAtmosphericLight)
		{
			int32 mouseDeltaX = x - CachedLastMouseX;
			int32 mouseDeltaY = y - CachedLastMouseY;

			FTransform ComponentTransform = SelectedAtmosphericLight->GetComponentTransform();
			FQuat LightRotation = ComponentTransform.GetRotation();
			// Rotate around up axis (yaw)
			FVector UpVector = FVector(0, 0, 1);
			LightRotation = FQuat(UpVector, float(mouseDeltaX)*0.01f) * LightRotation;
			// Light Zenith rotation (pitch)
			FVector PitchRotationAxis = FVector::CrossProduct(LightRotation.GetForwardVector(), UpVector);
			if (FMath::Abs(FVector::DotProduct(LightRotation.GetForwardVector(), UpVector)) > (1.0f - KINDA_SMALL_NUMBER))
			{
				PitchRotationAxis = FVector::CrossProduct(LightRotation.GetForwardVector(), FVector(1, 0, 0));
			}
			PitchRotationAxis.Normalize();
			LightRotation = FQuat(PitchRotationAxis, float(mouseDeltaY)*0.01f) * LightRotation;

			ComponentTransform.SetRotation(LightRotation);
			SelectedAtmosphericLight->SetWorldTransform(ComponentTransform);
			NotifyAtmosphericLightHasMoved(*SelectedAtmosphericLight, false);

			UserControlledAtmosphericLightMatrix = ComponentTransform;
			UserControlledAtmosphericLightMatrix.NormalizeRotation();
		}
	}

	FEditorViewportClient::MouseMove(InViewport, x, y);
}

/**
 * Called when the mouse is moved while a window input capture is in effect
 *
 * @param	InViewport	Viewport that captured the mouse input
 * @param	InMouseX	New mouse cursor X coordinate
 * @param	InMouseY	New mouse cursor Y coordinate
 */
void FLevelEditorViewportClient::CapturedMouseMove( FViewport* InViewport, int32 InMouseX, int32 InMouseY )
{
	// Commit to any pending transactions now
	TrackingTransaction.PromotePendingToActive();

	FEditorViewportClient::CapturedMouseMove(InViewport, InMouseX, InMouseY);
}


/**
 * Checks if the mouse is hovered over a hit proxy and decides what to do.
 */
void FLevelEditorViewportClient::CheckHoveredHitProxy( HHitProxy* HoveredHitProxy )
{
	FEditorViewportClient::CheckHoveredHitProxy(HoveredHitProxy);

	// We'll keep track of changes to hovered objects as the cursor moves
	const bool bUseHoverFeedback = GEditor != NULL && GetDefault<ULevelEditorViewportSettings>()->bEnableViewportHoverFeedback;
	TSet< FViewportHoverTarget > NewHoveredObjects;

	// If the cursor is visible over level viewports, then we'll check for new objects to be hovered over
	if( bUseHoverFeedback && HoveredHitProxy )
	{
		// Set mouse hover cue for objects under the cursor
		if (HoveredHitProxy->IsA(HActor::StaticGetType()) || HoveredHitProxy->IsA(HBSPBrushVert::StaticGetType()))
		{
			// Hovered over an actor
			AActor* ActorUnderCursor = NULL;
			if (HoveredHitProxy->IsA(HActor::StaticGetType()))
			{
				HActor* ActorHitProxy = static_cast<HActor*>(HoveredHitProxy);
				ActorUnderCursor = ActorHitProxy->Actor;
			}
			else if (HoveredHitProxy->IsA(HBSPBrushVert::StaticGetType()))
			{
				HBSPBrushVert* ActorHitProxy = static_cast<HBSPBrushVert*>(HoveredHitProxy);
				ActorUnderCursor = ActorHitProxy->Brush.Get();
			}

			if( ActorUnderCursor != NULL  )
			{
				// Check to see if the actor under the cursor is part of a group.  If so, we will how a hover cue the whole group
				AGroupActor* GroupActor = AGroupActor::GetRootForActor( ActorUnderCursor, true, false );

				if(GroupActor && UActorGroupingUtils::IsGroupingActive())
				{
					// Get all the actors in the group and add them to the list of objects to show a hover cue for.
					TArray<AActor*> ActorsInGroup;
					GroupActor->GetGroupActors( ActorsInGroup, true );
					for( int32 ActorIndex = 0; ActorIndex < ActorsInGroup.Num(); ++ActorIndex )
					{
						NewHoveredObjects.Add( FViewportHoverTarget( ActorsInGroup[ActorIndex] ) );
					}
				}
				else
				{
					NewHoveredObjects.Add( FViewportHoverTarget( ActorUnderCursor ) );
				}
			}
		}
		else if( HoveredHitProxy->IsA( HModel::StaticGetType() ) )
		{
			// Hovered over a model (BSP surface)
			HModel* ModelHitProxy = static_cast< HModel* >( HoveredHitProxy );
			UModel* ModelUnderCursor = ModelHitProxy->GetModel();
			if( ModelUnderCursor != NULL )
			{
				FSceneViewFamilyContext ViewFamily(FSceneViewFamily::ConstructionValues(
					Viewport, 
					GetScene(),
					EngineShowFlags)
					.SetRealtimeUpdate( IsRealtime() ));
				FSceneView* SceneView = CalcSceneView( &ViewFamily );

				uint32 SurfaceIndex = INDEX_NONE;
				if( ModelHitProxy->ResolveSurface( SceneView, CachedMouseX, CachedMouseY, SurfaceIndex ) )
				{
					FBspSurf& Surf = ModelUnderCursor->Surfs[ SurfaceIndex ];
					Surf.PolyFlags |= PF_Hovered;

					NewHoveredObjects.Add( FViewportHoverTarget( ModelUnderCursor, SurfaceIndex ) );
				}
			}
		}
	}

	UpdateHoveredObjects( NewHoveredObjects );
}

void FLevelEditorViewportClient::UpdateHoveredObjects( const TSet<FViewportHoverTarget>& NewHoveredObjects )
{
	// Check to see if there are any hovered objects that need to be updated
	{
		bool bAnyHoverChanges = false;
		if( NewHoveredObjects.Num() > 0 )
		{
			for( TSet<FViewportHoverTarget>::TIterator It( HoveredObjects ); It; ++It )
			{
				FViewportHoverTarget& OldHoverTarget = *It;
				if( !NewHoveredObjects.Contains( OldHoverTarget ) )
				{
					// Remove hover effect from object that no longer needs it
					RemoveHoverEffect( OldHoverTarget );
					HoveredObjects.Remove( OldHoverTarget );

					bAnyHoverChanges = true;
				}
			}
		}

		for( TSet<FViewportHoverTarget>::TConstIterator It( NewHoveredObjects ); It; ++It )
		{
			const FViewportHoverTarget& NewHoverTarget = *It;
			if( !HoveredObjects.Contains( NewHoverTarget ) )
			{
				// Add hover effect to this object
				AddHoverEffect( NewHoverTarget );
				HoveredObjects.Add( NewHoverTarget );

				bAnyHoverChanges = true;
			}
		}


		// Redraw the viewport if we need to
		if( bAnyHoverChanges )
		{
			// NOTE: We're only redrawing the viewport that the mouse is over.  We *could* redraw all viewports
			//		 so the hover effect could be seen in all potential views, but it will be slower.
			RedrawRequested( Viewport );
		}
	}
}

bool FLevelEditorViewportClient::GetActiveSafeFrame(float& OutAspectRatio) const
{
	if (!IsOrtho())
	{
		const UCameraComponent* CameraComponent = GetCameraComponentForView();
		if (CameraComponent && CameraComponent->bConstrainAspectRatio)
		{
			OutAspectRatio = CameraComponent->AspectRatio;
			return true;
		}
	}

	return false;
}

/** 
 * Renders a view frustum specified by the provided frustum parameters
 *
 * @param	PDI					PrimitiveDrawInterface to use to draw the view frustum
 * @param	FrustumColor		Color to draw the view frustum in
 * @param	FrustumAngle		Angle of the frustum
 * @param	FrustumAspectRatio	Aspect ratio of the frustum
 * @param	FrustumStartDist	Start distance of the frustum
 * @param	FrustumEndDist		End distance of the frustum
 * @param	InViewMatrix		View matrix to use to draw the frustum
 */
static void RenderViewFrustum( FPrimitiveDrawInterface* PDI,
								const FLinearColor& FrustumColor,
								float FrustumAngle,
								float FrustumAspectRatio,
								float FrustumStartDist,
								float FrustumEndDist,
								const FMatrix& InViewMatrix)
{
	FVector Direction(0,0,1);
	FVector LeftVector(1,0,0);
	FVector UpVector(0,1,0);

	FVector Verts[8];

	// FOVAngle controls the horizontal angle.
	float HozHalfAngle = (FrustumAngle) * ((float)PI/360.f);
	float HozLength = FrustumStartDist * FMath::Tan(HozHalfAngle);
	float VertLength = HozLength/FrustumAspectRatio;

	// near plane verts
	Verts[0] = (Direction * FrustumStartDist) + (UpVector * VertLength) + (LeftVector * HozLength);
	Verts[1] = (Direction * FrustumStartDist) + (UpVector * VertLength) - (LeftVector * HozLength);
	Verts[2] = (Direction * FrustumStartDist) - (UpVector * VertLength) - (LeftVector * HozLength);
	Verts[3] = (Direction * FrustumStartDist) - (UpVector * VertLength) + (LeftVector * HozLength);

	HozLength = FrustumEndDist * FMath::Tan(HozHalfAngle);
	VertLength = HozLength/FrustumAspectRatio;

	// far plane verts
	Verts[4] = (Direction * FrustumEndDist) + (UpVector * VertLength) + (LeftVector * HozLength);
	Verts[5] = (Direction * FrustumEndDist) + (UpVector * VertLength) - (LeftVector * HozLength);
	Verts[6] = (Direction * FrustumEndDist) - (UpVector * VertLength) - (LeftVector * HozLength);
	Verts[7] = (Direction * FrustumEndDist) - (UpVector * VertLength) + (LeftVector * HozLength);

	for( int32 x = 0 ; x < 8 ; ++x )
	{
		Verts[x] = InViewMatrix.InverseFast().TransformPosition( Verts[x] );
	}

	const uint8 PrimitiveDPG = SDPG_Foreground;
	PDI->DrawLine( Verts[0], Verts[1], FrustumColor, PrimitiveDPG );
	PDI->DrawLine( Verts[1], Verts[2], FrustumColor, PrimitiveDPG );
	PDI->DrawLine( Verts[2], Verts[3], FrustumColor, PrimitiveDPG );
	PDI->DrawLine( Verts[3], Verts[0], FrustumColor, PrimitiveDPG );

	PDI->DrawLine( Verts[4], Verts[5], FrustumColor, PrimitiveDPG );
	PDI->DrawLine( Verts[5], Verts[6], FrustumColor, PrimitiveDPG );
	PDI->DrawLine( Verts[6], Verts[7], FrustumColor, PrimitiveDPG );
	PDI->DrawLine( Verts[7], Verts[4], FrustumColor, PrimitiveDPG );

	PDI->DrawLine( Verts[0], Verts[4], FrustumColor, PrimitiveDPG );
	PDI->DrawLine( Verts[1], Verts[5], FrustumColor, PrimitiveDPG );
	PDI->DrawLine( Verts[2], Verts[6], FrustumColor, PrimitiveDPG );
	PDI->DrawLine( Verts[3], Verts[7], FrustumColor, PrimitiveDPG );
}

void FLevelEditorViewportClient::Draw(const FSceneView* View,FPrimitiveDrawInterface* PDI)
{
	FMemMark Mark(FMemStack::Get());

	FEditorViewportClient::Draw(View,PDI);

	DrawBrushDetails(View, PDI);
	AGroupActor::DrawBracketsForGroups(PDI, Viewport);

	if (EngineShowFlags.StreamingBounds)
	{
		DrawTextureStreamingBounds(View, PDI);
	}

	// A frustum should be drawn if the viewport is ortho and level streaming volume previs is enabled in some viewport
	if ( IsOrtho() )
	{
		for (FLevelEditorViewportClient* CurViewportClient : GEditor->GetLevelViewportClients())
		{
			if ( CurViewportClient && IsPerspective() && GetDefault<ULevelEditorViewportSettings>()->bLevelStreamingVolumePrevis )
			{
				// Draw the view frustum of the level streaming volume previs viewport.
				RenderViewFrustum(PDI, FLinearColor(1.0, 0.0, 1.0, 1.0),
					GPerspFrustumAngle,
					GPerspFrustumAspectRatio,
					GPerspFrustumStartDist,
					GPerspFrustumEndDist,
					GPerspViewMatrix);

				break;
			}
		}
	}

	if (IsPerspective())
	{
		DrawStaticLightingDebugInfo( View, PDI );
	}

	if ( GEditor->bEnableSocketSnapping )
	{
		const bool bGameViewMode = View->Family->EngineShowFlags.Game && !GEditor->bDrawSocketsInGMode;

		for( FActorIterator It(GetWorld()); It; ++It )
		{
			AActor* Actor = *It;

			if (bGameViewMode || Actor->IsHiddenEd())
			{
				// Don't display sockets on hidden actors...
				continue;
			}

			for (UActorComponent* Component : Actor->GetComponents())
			{
				USceneComponent* SceneComponent = Cast<USceneComponent>(Component);
				if (SceneComponent && SceneComponent->HasAnySockets())
				{
					TArray<FComponentSocketDescription> Sockets;
					SceneComponent->QuerySupportedSockets(Sockets);

					for (int32 SocketIndex = 0; SocketIndex < Sockets.Num() ; ++SocketIndex)
					{
						FComponentSocketDescription& Socket = Sockets[SocketIndex];

						if (Socket.Type == EComponentSocketType::Socket)
						{
							const FTransform SocketTransform = SceneComponent->GetSocketTransform(Socket.Name);

							const float DiamondSize = 2.0f;
							const FColor DiamondColor(255,128,128);

							PDI->SetHitProxy( new HLevelSocketProxy( *It, SceneComponent, Socket.Name ) );
							DrawWireDiamond( PDI, SocketTransform.ToMatrixWithScale(), DiamondSize, DiamondColor, SDPG_Foreground );
							PDI->SetHitProxy( NULL );
						}
					}
				}
			}
		}
	}

	if( this == GCurrentLevelEditingViewportClient )
	{
		FSnappingUtils::DrawSnappingHelpers( View, PDI );
	}

	if(GUnrealEd != NULL && !IsInGameView())
	{
		GUnrealEd->DrawComponentVisualizers(View, PDI);
	}

	if (GEditor->bDrawParticleHelpers == true)
	{
		if (View->Family->EngineShowFlags.Game)
		{
			extern ENGINE_API void DrawParticleSystemHelpers(const FSceneView* View,FPrimitiveDrawInterface* PDI);
			DrawParticleSystemHelpers(View, PDI);
		}
	}

	if (UserIsControllingAtmosphericLightTimer > 0.0f)
	{
		// Draw a gizmo helping to figure out where is the light when moving it using a shortcut.
		FQuat ViewRotation = FQuat(GetViewRotation());
		FVector ViewPosition = GetViewLocation();
		const float GizmoDistance = 50.0f;
		const float GizmoSideOffset = 15.0f;
		const float GizmoRadius = 10.0f;
		const float ThicknessLight = 0.05f;
		const float ThicknessBold = 0.2f;

		// Always draw the gizmo right in in front of the camera with a little side shift.
		const FVector X(1.0f, 0.0f, 0.0f);
		const FVector Y(0.0f, 1.0f, 0.0f);
		const FVector Z(0.0f, 0.0f, 1.0f);
		const FVector Base = ViewPosition + GizmoDistance * ViewRotation.GetForwardVector() + GizmoSideOffset * (-ViewRotation.GetUpVector() + ViewRotation.GetRightVector());

		// Draw world main axis
		FRotator IdentityX(0.0f, 0.0f, 0.0f);
		FRotator IdentityY(0.0f, 90.0f, 0.0f);
		FRotator IdentityZ(90.0f, 0.0f, 0.0f);
		DrawDirectionalArrow(PDI, FQuatRotationTranslationMatrix(FQuat(IdentityX), Base), FColor(255, 0, 0, 127), GizmoRadius, 0.3f, SDPG_World, ThicknessBold);
		DrawDirectionalArrow(PDI, FQuatRotationTranslationMatrix(FQuat(IdentityY), Base), FColor(0, 255, 0, 127), GizmoRadius, 0.3f, SDPG_World, ThicknessBold);
		DrawDirectionalArrow(PDI, FQuatRotationTranslationMatrix(FQuat(IdentityZ), Base), FColor(0, 0, 255, 127), GizmoRadius, 0.3f, SDPG_World, ThicknessBold);

		// Render polar coordinate circles
		DrawCircle(PDI, Base, X, Y, FLinearColor(0.2f, 0.2f, 1.0f), GizmoRadius, 32, SDPG_World, ThicknessBold);
		DrawCircle(PDI, Base, X, Y, FLinearColor(0.2f, 0.2f, 0.75f), GizmoRadius*0.75f, 32, SDPG_World, ThicknessLight);
		DrawCircle(PDI, Base, X, Y, FLinearColor(0.2f, 0.2f, 0.50f), GizmoRadius*0.50f, 32, SDPG_World, ThicknessLight);
		DrawCircle(PDI, Base, X, Y, FLinearColor(0.2f, 0.2f, 0.25f), GizmoRadius*0.25f, 32, SDPG_World, ThicknessLight);
		DrawArc(PDI, Base, Z, Y, -90.0f, 90.0f, GizmoRadius, 32, FLinearColor(1.0f, 0.2f, 0.2f), SDPG_World);
		DrawArc(PDI, Base, Z, X, -90.0f, 90.0f, GizmoRadius, 32, FLinearColor(0.2f, 1.0f, 0.2f), SDPG_World);

		// Draw the light incoming light direction. The arrow is offset outward to help depth perception when it intersects with other gizmo elements.
		const FLinearColor ArrowColor = FLinearColor(-UserControlledAtmosphericLightMatrix.GetRotation().GetForwardVector() * 0.5f + 0.5f);
		const FVector ArrowOrigin = Base - UserControlledAtmosphericLightMatrix.GetRotation().GetForwardVector()*GizmoRadius*1.25;
		const FQuatRotationTranslationMatrix ArrowToWorld(UserControlledAtmosphericLightMatrix.GetRotation(), ArrowOrigin);
		DrawDirectionalArrow(PDI, ArrowToWorld, ArrowColor, GizmoRadius, 0.3f, SDPG_World, ThicknessBold);

		// Now draw x, y and z axis to help getting a sense of depth when look at the vectors on screen.
		FVector LightArrowTip = -UserControlledAtmosphericLightMatrix.GetRotation().GetForwardVector()*GizmoRadius;
		FVector P0 = Base + LightArrowTip * FVector(1.0f, 0.0f, 0.0f);
		FVector P1 = Base + LightArrowTip * FVector(1.0f, 1.0f, 0.0f);
		FVector P2 = Base + LightArrowTip * FVector(1.0f, 1.0f, 1.0f);
		PDI->DrawLine(Base, P0, FLinearColor(1.0f, 0.0f, 0.0f), SDPG_World, ThicknessLight);
		PDI->DrawLine(P0, P1, FLinearColor(0.0f, 1.0f, 0.0f), SDPG_World, ThicknessLight);
		PDI->DrawLine(P1, P2, FLinearColor(0.0f, 0.0f, 1.0f), SDPG_World, ThicknessLight);
	}

	Mark.Pop();
}

void FLevelEditorViewportClient::DrawBrushDetails(const FSceneView* View, FPrimitiveDrawInterface* PDI)
{
	// Draw translucent polygons on brushes and volumes

	for (TActorIterator<ABrush> It(GetWorld()); It; ++It)
	{
		ABrush* Brush = *It;

		// Brush->Brush is checked to safe from brushes that were created without having their brush members attached.
		// Check whether it satisfies the ShowBrushMarkersPoly condition of being selected or whether bDisplayShadedVolume is true
		if (Brush->Brush && (FActorEditorUtils::IsABuilderBrush(Brush) || Brush->IsVolumeBrush()) && 
			(Brush->bDisplayShadedVolume || (GEditor->bShowBrushMarkerPolys && ModeTools->GetSelectedActors()->IsSelected(Brush))))
		{
			// Build a mesh by basically drawing the triangles of each 
			FDynamicMeshBuilder MeshBuilder(View->GetFeatureLevel());
			int32 VertexOffset = 0;

			for (int32 PolyIdx = 0; PolyIdx < Brush->Brush->Polys->Element.Num(); ++PolyIdx)
			{
				const FPoly* Poly = &Brush->Brush->Polys->Element[PolyIdx];

				if (Poly->Vertices.Num() > 2)
				{
					const FVector3f Vertex0 = Poly->Vertices[0];
					FVector3f Vertex1 = Poly->Vertices[1];
<<<<<<< HEAD

					MeshBuilder.AddVertex(Vertex0, FVector2f::ZeroVector, FVector3f(1, 0, 0), FVector3f(0, 1, 0), FVector3f(0, 0, 1), FColor::White);
					MeshBuilder.AddVertex(Vertex1, FVector2f::ZeroVector, FVector3f(1, 0, 0), FVector3f(0, 1, 0), FVector3f(0, 0, 1), FColor::White);

=======

					MeshBuilder.AddVertex(Vertex0, FVector2f::ZeroVector, FVector3f(1, 0, 0), FVector3f(0, 1, 0), FVector3f(0, 0, 1), FColor::White);
					MeshBuilder.AddVertex(Vertex1, FVector2f::ZeroVector, FVector3f(1, 0, 0), FVector3f(0, 1, 0), FVector3f(0, 0, 1), FColor::White);

>>>>>>> 4af6daef
					for (int32 VertexIdx = 2; VertexIdx < Poly->Vertices.Num(); ++VertexIdx)
					{
						const FVector3f Vertex2 = Poly->Vertices[VertexIdx];
						MeshBuilder.AddVertex(Vertex2, FVector2f::ZeroVector, FVector3f(1, 0, 0), FVector3f(0, 1, 0), FVector3f(0, 0, 1), FColor::White);
						MeshBuilder.AddTriangle(VertexOffset, VertexOffset + VertexIdx, VertexOffset + VertexIdx - 1);
						Vertex1 = Vertex2;
					}

					// Increment the vertex offset so the next polygon uses the correct vertex indices.
					VertexOffset += Poly->Vertices.Num();
				}
			}
			// Use the material below when bDisplayShadedVolume is true
			if (Brush->bDisplayShadedVolume)
			{
				// Allocate the material proxy and register it so it can be deleted properly once the rendering is done with it.
				FColor VolumeColor = Brush->GetWireColor();
				VolumeColor.A = static_cast<uint8>(Brush->ShadedVolumeOpacityValue * 255.0f);
				FDynamicColoredMaterialRenderProxy* MaterialProxy = new FDynamicColoredMaterialRenderProxy(GEngine->GeomMaterial->GetRenderProxy(), VolumeColor);
				PDI->RegisterDynamicResource(MaterialProxy);

				// Flush the mesh triangles.
				// This will get the default behavior of receiving decals but not having a hitproxy ID
				MeshBuilder.Draw(PDI, Brush->ActorToWorld().ToMatrixWithScale(), MaterialProxy, SDPG_World, false);
			}
			else
			{
				// Allocate the material proxy and register it so it can be deleted properly once the rendering is done with it.
				FDynamicColoredMaterialRenderProxy* MaterialProxy = new FDynamicColoredMaterialRenderProxy(GEngine->EditorBrushMaterial->GetRenderProxy(), Brush->GetWireColor());
				PDI->RegisterDynamicResource(MaterialProxy);

				// Flush the mesh triangles.
				MeshBuilder.Draw(PDI, Brush->ActorToWorld().ToMatrixWithScale(), MaterialProxy, SDPG_World, false, true, FHitProxyId::InvisibleHitProxyId);
			}
		}
	}
	
	if (ModeTools->ShouldDrawBrushVertices() && !IsInGameView())
	{
		UTexture2D* VertexTexture = GEngine->DefaultBSPVertexTexture;
		const float TextureSizeX = VertexTexture->GetSizeX() * 0.170f;
		const float TextureSizeY = VertexTexture->GetSizeY() * 0.170f;

		USelection* Selection = ModeTools->GetSelectedActors();
		if(Selection->IsClassSelected(ABrush::StaticClass()))
		{
			for (FSelectionIterator It(*ModeTools->GetSelectedActors()); It; ++It)
			{
				ABrush* Brush = Cast<ABrush>(*It);
				if(Brush && Brush->Brush && !FActorEditorUtils::IsABuilderBrush(Brush))
				{
					for(int32 p = 0; p < Brush->Brush->Polys->Element.Num(); ++p)
					{
						FTransform BrushTransform = Brush->ActorToWorld();

						FPoly* poly = &Brush->Brush->Polys->Element[p];
						for(int32 VertexIndex = 0; VertexIndex < poly->Vertices.Num(); ++VertexIndex)
						{
							const FVector3f& PolyVertex = poly->Vertices[VertexIndex];
							const FVector WorldLocation = FVector(BrushTransform.TransformPosition((FVector)PolyVertex));

							const float Scale =
								static_cast<float>(View->WorldToScreen(WorldLocation).W * (4.0f / View->UnscaledViewRect.Width() / View->ViewMatrices.GetProjectionMatrix().M[0][0]));

							const FColor Color(Brush->GetWireColor());
							PDI->SetHitProxy(new HBSPBrushVert(Brush, &poly->Vertices[VertexIndex]));

							PDI->DrawSprite(WorldLocation, TextureSizeX * Scale, TextureSizeY * Scale, VertexTexture->GetResource(), Color, SDPG_World, 0.0f, 0.0f, 0.0f, 0.0f, SE_BLEND_Masked);

							PDI->SetHitProxy(NULL);
						}
					}
				}
			}
		}
	}
}

void FLevelEditorViewportClient::UpdateAudioListener(const FSceneView& View)
{
	UWorld* ViewportWorld = GetWorld();

	if (ViewportWorld)
	{
		if (FAudioDevice* AudioDevice = ViewportWorld->GetAudioDeviceRaw())
		{
			FVector ViewLocation = GetViewLocation();
			FRotator ViewRotation = GetViewRotation();

			const bool bStereoRendering = GEngine->XRSystem.IsValid() && GEngine->IsStereoscopic3D( Viewport );
			if( bStereoRendering && GEngine->XRSystem->IsHeadTrackingAllowed() )
			{
				FQuat RoomSpaceHeadOrientation;
				FVector RoomSpaceHeadLocation;
				GEngine->XRSystem->GetCurrentPose( IXRTrackingSystem::HMDDeviceId, /* Out */ RoomSpaceHeadOrientation, /* Out */ RoomSpaceHeadLocation );

				// NOTE: The RoomSpaceHeadLocation has already been adjusted for WorldToMetersScale
				const FVector WorldSpaceHeadLocation = GetViewLocation() + GetViewRotation().RotateVector( RoomSpaceHeadLocation );
				ViewLocation = WorldSpaceHeadLocation;

				ViewRotation = (ViewRotation.Quaternion() * RoomSpaceHeadOrientation).Rotator();
			}

			FTransform ListenerTransform(ViewRotation);
			ListenerTransform.SetLocation(ViewLocation);

			AudioDevice->SetListener(ViewportWorld, 0, ListenerTransform, 0.f);
		}
	}
}

/** Determines if the new MoveCanvas movement should be used
 * @return - true if we should use the new drag canvas movement.  Returns false for combined object-camera movement and marquee selection
 */
bool FLevelEditorViewportClient::ShouldUseMoveCanvasMovement()
{
	const bool LeftMouseButtonDown = Viewport->KeyState(EKeys::LeftMouseButton) ? true : false;
	const bool MiddleMouseButtonDown = Viewport->KeyState(EKeys::MiddleMouseButton) ? true : false;
	const bool RightMouseButtonDown = Viewport->KeyState(EKeys::RightMouseButton) ? true : false;
	const bool bMouseButtonDown = (LeftMouseButtonDown || MiddleMouseButtonDown || RightMouseButtonDown );

	const bool AltDown = IsAltPressed();
	const bool ShiftDown = IsShiftPressed();
	const bool ControlDown = IsCtrlPressed();

	//if we're using the new move canvas mode, we're in an ortho viewport, and the mouse is down
	if (GetDefault<ULevelEditorViewportSettings>()->bPanMovesCanvas && IsOrtho() && bMouseButtonDown)
	{
		//MOVING CAMERA
		if ( !MouseDeltaTracker->UsingDragTool() && AltDown == false && ShiftDown == false && ControlDown == false && (Widget->GetCurrentAxis() == EAxisList::None) && (LeftMouseButtonDown ^ RightMouseButtonDown))
		{
			return true;
		}

		//OBJECT MOVEMENT CODE
		if ( ( AltDown == false && ShiftDown == false && ( LeftMouseButtonDown ^ RightMouseButtonDown ) ) &&
			( ( GetWidgetMode() == UE::Widget::WM_Translate && Widget->GetCurrentAxis() != EAxisList::None ) ||
			( GetWidgetMode() == UE::Widget::WM_TranslateRotateZ && Widget->GetCurrentAxis() != EAxisList::ZRotation &&  Widget->GetCurrentAxis() != EAxisList::None ) ||
			( GetWidgetMode() == UE::Widget::WM_2D && Widget->GetCurrentAxis() != EAxisList::Rotate2D &&  Widget->GetCurrentAxis() != EAxisList::None ) ) )
		{
			return true;
		}


		//ALL other cases hide the mouse
		return false;
	}
	else
	{
		//current system - do not show cursor when mouse is down
		return false;
	}
}

void FLevelEditorViewportClient::SetupViewForRendering( FSceneViewFamily& ViewFamily, FSceneView& View )
{
	FEditorViewportClient::SetupViewForRendering( ViewFamily, View );

	ViewFamily.bDrawBaseInfo = bDrawBaseInfo;
	ViewFamily.bCurrentlyBeingEdited = bCurrentlyEditingThroughMovementWidget;

	// Don't use fading or color scaling while we're in light complexity mode, since it may change the colors!
	if(!ViewFamily.EngineShowFlags.LightComplexity)
	{
		if(bEnableFading)
		{
			View.OverlayColor = FadeColor;
			View.OverlayColor.A = FMath::Clamp(FadeAmount, 0.f, 1.f);
		}

		if(bEnableColorScaling)
		{
			View.ColorScale = FLinearColor(FVector3f{ ColorScale });
		}
	}

	TSharedPtr<FDragDropOperation> DragOperation = FSlateApplication::Get().GetDragDroppingContent();
	if (!(DragOperation.IsValid() && DragOperation->IsOfType<FBrushBuilderDragDropOp>()))
	{
		// Hide the builder brush when not in geometry mode
		ViewFamily.EngineShowFlags.SetBuilderBrush(false);
	}

	// Update the listener.
	if (bHasAudioFocus)
	{
		UpdateAudioListener(View);
	}
}

void FLevelEditorViewportClient::DrawCanvas( FViewport& InViewport, FSceneView& View, FCanvas& Canvas )
{
	// HUD for components visualizers
	if (GUnrealEd != NULL && !IsInGameView())
	{
		GUnrealEd->DrawComponentVisualizersHUD(&InViewport, &View, &Canvas);
	}

	FEditorViewportClient::DrawCanvas(InViewport, View, Canvas);

	// Testbed
	FCanvasItemTestbed TestBed;
	TestBed.Draw( Viewport, &Canvas );

	DrawStaticLightingDebugInfo(&View, &Canvas);
}

/**
 *	Draw the texture streaming bounds.
 */
void FLevelEditorViewportClient::DrawTextureStreamingBounds(const FSceneView* View,FPrimitiveDrawInterface* PDI)
{
	FContentBrowserModule& ContentBrowserModule = FModuleManager::LoadModuleChecked<FContentBrowserModule>("ContentBrowser");
	TArray<FAssetData> SelectedAssetData;
	ContentBrowserModule.Get().GetSelectedAssets(SelectedAssetData);

	TArray<const UTexture2D*> SelectedTextures;
	for (auto AssetIt = SelectedAssetData.CreateConstIterator(); AssetIt; ++AssetIt)
	{
		if (AssetIt->IsAssetLoaded())
		{
			const UTexture2D* Texture = Cast<UTexture2D>(AssetIt->GetAsset());
			if (Texture)
	{
				SelectedTextures.Add(Texture);
			}
		}
	}

	TArray<FBox> AssetBoxes;
	if (IStreamingManager::Get().IsTextureStreamingEnabled())
		{
		for (const UTexture2D* Texture : SelectedTextures)
			{
			IStreamingManager::Get().GetTextureStreamingManager().GetObjectReferenceBounds(Texture, AssetBoxes);
			}
		}

	for (const FBox& Box : AssetBoxes)
	{
		DrawWireBox(PDI, Box, FColorList::Yellow, SDPG_World);
	}
}


/** Serialization. */
void FLevelEditorViewportClient::AddReferencedObjects( FReferenceCollector& Collector )
{
	FEditorViewportClient::AddReferencedObjects( Collector );

	for( TSet<FViewportHoverTarget>::TIterator It( FLevelEditorViewportClient::HoveredObjects ); It; ++It )
	{
		FViewportHoverTarget& CurHoverTarget = *It;
		Collector.AddReferencedObject( CurHoverTarget.HoveredActor );
		Collector.AddReferencedObject( CurHoverTarget.HoveredModel );
	}

	{
		FSceneViewStateInterface* Ref = ViewState.GetReference();

		if(Ref)
		{
			Ref->AddReferencedObjects(Collector);
		}
	}
}

/**
 * Copies layout and camera settings from the specified viewport
 *
 * @param InViewport The viewport to copy settings from
 */
void FLevelEditorViewportClient::CopyLayoutFromViewport( const FLevelEditorViewportClient& InViewport )
{
	SetViewLocation( InViewport.GetViewLocation() );
	SetViewRotation( InViewport.GetViewRotation() );
	ViewFOV = InViewport.ViewFOV;
	ViewportType = InViewport.ViewportType;
	SetOrthoZoom( InViewport.GetOrthoZoom() );
	ActorLocks = InViewport.ActorLocks;
	bAllowCinematicControl = InViewport.bAllowCinematicControl;
}


UWorld* FLevelEditorViewportClient::ConditionalSetWorld()
{
	// Should set GWorld to the play world if we are simulating in the editor and not already in the play world (reentrant calls to this would cause the world to be the same)
	if( bIsSimulateInEditorViewport && GEditor->PlayWorld && GEditor->PlayWorld != GWorld )
	{
		return SetPlayInEditorWorld( GEditor->PlayWorld );
	}

	// Returned world doesn't matter for this case
	return NULL;
}

void FLevelEditorViewportClient::ConditionalRestoreWorld( UWorld* InWorld )
{
	if( bIsSimulateInEditorViewport && InWorld )
	{
		// We should not already be in the world about to switch to an we should not be switching to the play world
		check( GWorld != InWorld && InWorld != GEditor->PlayWorld );
		RestoreEditorWorld( InWorld );
	}
}


/** Updates any orthographic viewport movement to use the same location as this viewport */
void FLevelEditorViewportClient::UpdateLinkedOrthoViewports( bool bInvalidate )
{
	// Only update if linked ortho movement is on, this viewport is orthographic, and is the current viewport being used.
	if (GetDefault<ULevelEditorViewportSettings>()->bUseLinkedOrthographicViewports && IsOrtho() && GCurrentLevelEditingViewportClient == this)
	{
		int32 MaxFrames = -1;
		int32 NextViewportIndexToDraw = INDEX_NONE;

		// Search through all viewports for orthographic ones
		for( int32 ViewportIndex = 0; ViewportIndex < GEditor->GetLevelViewportClients().Num(); ++ViewportIndex )
		{
			FLevelEditorViewportClient* Client = GEditor->GetLevelViewportClients()[ViewportIndex];
			check(Client);

			// Only update other orthographic viewports viewing the same scene
			if( (Client != this) && Client->IsOrtho() && (Client->GetScene() == this->GetScene()) )
			{
				int32 Frames = Client->FramesSinceLastDraw;
				Client->bNeedsLinkedRedraw = false;
				Client->SetOrthoZoom( GetOrthoZoom() );
				Client->SetViewLocation( GetViewLocation() );
				if( Client->IsVisible() )
				{
					// Find the viewport which has the most number of frames since it was last rendered.  We will render that next.
					if( Frames > MaxFrames )
					{
						MaxFrames = Frames;
						NextViewportIndexToDraw = ViewportIndex;
					}
					if( bInvalidate )
					{
						Client->Invalidate();
					}
				}
			}
		}

		if( bInvalidate )
		{
			Invalidate();
		}

		if( NextViewportIndexToDraw != INDEX_NONE )
		{
			// Force this viewport to redraw.
			GEditor->GetLevelViewportClients()[NextViewportIndexToDraw]->bNeedsLinkedRedraw = true;
		}
	}
}


//
//	FLevelEditorViewportClient::GetScene
//

FLinearColor FLevelEditorViewportClient::GetBackgroundColor() const
{
	return IsPerspective() ? GEditor->C_WireBackground : GEditor->C_OrthoBackground;
}

int32 FLevelEditorViewportClient::GetCameraSpeedSetting() const
{
	return GetDefault<ULevelEditorViewportSettings>()->CameraSpeed;
}

void FLevelEditorViewportClient::SetCameraSpeedSetting(int32 SpeedSetting)
{
	GetMutableDefault<ULevelEditorViewportSettings>()->CameraSpeed = SpeedSetting;
}

float FLevelEditorViewportClient::GetCameraSpeedScalar() const
{
	return GetDefault<ULevelEditorViewportSettings>()->CameraSpeedScalar;
}

void FLevelEditorViewportClient::SetCameraSpeedScalar(float SpeedScalar)
{	
	GetMutableDefault<ULevelEditorViewportSettings>()->CameraSpeedScalar = SpeedScalar;
}

bool FLevelEditorViewportClient::OverrideHighResScreenshotCaptureRegion(FIntRect& OutCaptureRegion)
{
	FSlateRect Rect;
	if (CalculateEditorConstrainedViewRect(Rect, Viewport, GetDPIScale()))
	{
		FSlateRect InnerRect = Rect.InsetBy(FMargin(0.5f * SafePadding * Rect.GetSize().Size()));
		OutCaptureRegion = FIntRect((int32)InnerRect.Left, (int32)InnerRect.Top, (int32)(InnerRect.Left + InnerRect.GetSize().X), (int32)(InnerRect.Top + InnerRect.GetSize().Y));
		return true;
	}
	return false;
}

/**
 * Static: Adds a hover effect to the specified object
 *
 * @param	InHoverTarget	The hoverable object to add the effect to
 */
void FLevelEditorViewportClient::AddHoverEffect( const FViewportHoverTarget& InHoverTarget )
{
	AActor* ActorUnderCursor = InHoverTarget.HoveredActor;
	UModel* ModelUnderCursor = InHoverTarget.HoveredModel;

	if( ActorUnderCursor != nullptr )
	{
		for (UActorComponent* Component : ActorUnderCursor->GetComponents())
		{
			UPrimitiveComponent* PrimitiveComponent = Cast<UPrimitiveComponent>(Component);
			if (PrimitiveComponent && PrimitiveComponent->IsRegistered())
			{
				PrimitiveComponent->PushHoveredToProxy( true );
			}
		}
	}
	else if (ModelUnderCursor != nullptr)
	{
		check( InHoverTarget.ModelSurfaceIndex != INDEX_NONE );
		check( InHoverTarget.ModelSurfaceIndex < (uint32)ModelUnderCursor->Surfs.Num() );
		FBspSurf& Surf = ModelUnderCursor->Surfs[ InHoverTarget.ModelSurfaceIndex ];
		Surf.PolyFlags |= PF_Hovered;
	}
}


/**
 * Static: Removes a hover effect from the specified object
 *
 * @param	InHoverTarget	The hoverable object to remove the effect from
 */
void FLevelEditorViewportClient::RemoveHoverEffect( const FViewportHoverTarget& InHoverTarget )
{
	AActor* CurHoveredActor = InHoverTarget.HoveredActor;
	if( CurHoveredActor != nullptr )
	{
		for (UActorComponent* Component : CurHoveredActor->GetComponents())
		{
			UPrimitiveComponent* PrimitiveComponent = Cast<UPrimitiveComponent>(Component);
			if (PrimitiveComponent && PrimitiveComponent->IsRegistered())
			{
				check(PrimitiveComponent->IsRegistered());
				PrimitiveComponent->PushHoveredToProxy( false );
			}
		}
	}

	UModel* CurHoveredModel = InHoverTarget.HoveredModel;
	if( CurHoveredModel != nullptr )
	{
		if( InHoverTarget.ModelSurfaceIndex != INDEX_NONE &&
			(uint32)CurHoveredModel->Surfs.Num() >= InHoverTarget.ModelSurfaceIndex )
		{
			FBspSurf& Surf = CurHoveredModel->Surfs[ InHoverTarget.ModelSurfaceIndex ];
			Surf.PolyFlags &= ~PF_Hovered;
		}
	}
}


/**
 * Static: Clears viewport hover effects from any objects that currently have that
 */
void FLevelEditorViewportClient::ClearHoverFromObjects()
{
	// Clear hover feedback for any actor's that were previously drawing a hover cue
	if( HoveredObjects.Num() > 0 )
	{
		for( TSet<FViewportHoverTarget>::TIterator It( HoveredObjects ); It; ++It )
		{
			FViewportHoverTarget& CurHoverTarget = *It;
			RemoveHoverEffect( CurHoverTarget );
		}

		HoveredObjects.Empty();
	}
}

void FLevelEditorViewportClient::OnEditorCleanse()
{
	ClearHoverFromObjects();

	FSceneViewStateInterface* ViewStateInterface = ViewState.GetReference();
	if (ViewStateInterface)
	{
		// The view state can reference materials from the world being cleaned up. (Example post process materials)
		ViewStateInterface->ClearMIDPool();
	}

}

void FLevelEditorViewportClient::OnPreBeginPIE(const bool bIsSimulating)
{
	// Called before PIE attempts to start, allowing the viewport to cancel processes, like dragging, that will block PIE from beginning
	AbortTracking();
}

bool FLevelEditorViewportClient::GetSpriteCategoryVisibility( const FName& InSpriteCategory ) const
{
	const int32 CategoryIndex = GEngine->GetSpriteCategoryIndex( InSpriteCategory );
	check( CategoryIndex != INDEX_NONE && CategoryIndex < SpriteCategoryVisibility.Num() );

	return SpriteCategoryVisibility[ CategoryIndex ];
}

bool FLevelEditorViewportClient::GetSpriteCategoryVisibility( int32 Index ) const
{
	check( Index >= 0 && Index < SpriteCategoryVisibility.Num() );
	return SpriteCategoryVisibility[ Index ];
}

void FLevelEditorViewportClient::SetSpriteCategoryVisibility( const FName& InSpriteCategory, bool bVisible )
{
	const int32 CategoryIndex = GEngine->GetSpriteCategoryIndex( InSpriteCategory );
	check( CategoryIndex != INDEX_NONE && CategoryIndex < SpriteCategoryVisibility.Num() );

	SpriteCategoryVisibility[ CategoryIndex ] = bVisible;
}

void FLevelEditorViewportClient::SetSpriteCategoryVisibility( int32 Index, bool bVisible )
{
	check( Index >= 0 && Index < SpriteCategoryVisibility.Num() );
	SpriteCategoryVisibility[ Index ] = bVisible;
}

void FLevelEditorViewportClient::SetAllSpriteCategoryVisibility( bool bVisible )
{
	SpriteCategoryVisibility.Init( bVisible, SpriteCategoryVisibility.Num() );
}

UWorld* FLevelEditorViewportClient::GetWorld() const
{
	if (bIsSimulateInEditorViewport)
	{
		return GEditor->PlayWorld;
	}
	else if (World)
	{
		return World;
	}
	return FEditorViewportClient::GetWorld();
}

void FLevelEditorViewportClient::SetReferenceToWorldContext(FWorldContext& WorldContext)
{
	WorldContext.AddRef(World);
}

void FLevelEditorViewportClient::RemoveReferenceToWorldContext(FWorldContext& WorldContext)
{
	WorldContext.RemoveRef(World);
}

void FLevelEditorViewportClient::SetIsSimulateInEditorViewport( bool bInIsSimulateInEditorViewport )
{ 
	bIsSimulateInEditorViewport = bInIsSimulateInEditorViewport; 
}

bool FLevelEditorViewportClient::GetPivotForOrbit(FVector& Pivot) const
{
	if (FEditorViewportClient::GetPivotForOrbit(Pivot))
	{
		return true;
	}

	FBox BoundingBox(ForceInit);
	int32 NumValidComponents = 0;
	for (FSelectionIterator It(GEditor->GetSelectedComponentIterator()); It; ++It)
	{
		// Allow orbiting on selected SceneComponents
		USceneComponent* Component = Cast<USceneComponent>(*It);
		if (Component && Component->IsRegistered())
		{
			TSharedPtr<FComponentVisualizer> Visualizer = GUnrealEd->FindComponentVisualizer(Component->GetClass());
			FBox FocusOnSelectionBBox;
			if (Visualizer && Visualizer->HasFocusOnSelectionBoundingBox(FocusOnSelectionBBox))
			{
				BoundingBox += FocusOnSelectionBBox;
			}
			else
			{
			// It's possible that it doesn't have a bounding box, so just take its position in that case
			FBox ComponentBBox = Component->Bounds.GetBox();
			if (ComponentBBox.GetVolume() != 0)
			{
				BoundingBox += ComponentBBox;
			}
			else
			{
				BoundingBox += Component->GetComponentLocation();
			}
			}
			++NumValidComponents;
		}
	}

	if (NumValidComponents > 0)
	{
		Pivot = BoundingBox.GetCenter();
		return true;
	}

	// Use the center of the bounding box of the current selected actors, if any, as the pivot point for orbiting the camera
	int32 NumSelectedActors = 0;
	for (FSelectionIterator It(GEditor->GetSelectedActorIterator()); It; ++It)
	{
		if (AActor* Actor = Cast<AActor>(*It))
		{
			TInlineComponentArray<UPrimitiveComponent*> PrimitiveComponents(Actor);

			for(int32 ComponentIndex = 0; ComponentIndex < PrimitiveComponents.Num(); ++ComponentIndex)
			{
				UPrimitiveComponent* PrimitiveComponent = PrimitiveComponents[ComponentIndex];

				if (PrimitiveComponent->IsRegistered() && !PrimitiveComponent->GetIgnoreBoundsForEditorFocus())
				{
					TSharedPtr<FComponentVisualizer> Visualizer = GUnrealEd->FindComponentVisualizer(PrimitiveComponent->GetClass());
					FBox FocusOnSelectionBBox;
					if (Visualizer && Visualizer->HasFocusOnSelectionBoundingBox(FocusOnSelectionBBox))
					{
						BoundingBox += FocusOnSelectionBBox;
					}
					else
					{
					BoundingBox += PrimitiveComponent->Bounds.GetBox();
					}
					++NumSelectedActors;
				}
			}
		}
	}

	if (NumSelectedActors > 0)
	{
		Pivot = BoundingBox.GetCenter();
		return true;
	}

	return false;
}

void FLevelEditorViewportClient::SetEditingThroughMovementWidget()
{
	bCurrentlyEditingThroughMovementWidget = true;
}


#undef LOCTEXT_NAMESPACE<|MERGE_RESOLUTION|>--- conflicted
+++ resolved
@@ -100,20 +100,14 @@
 #include "Materials/MaterialExpressionTransformPosition.h"
 #include "Materials/MaterialExpressionCustom.h"
 #include "Materials/MaterialExpressionWorldPosition.h"
-<<<<<<< HEAD
-=======
 #include "Materials/MaterialExpressionReflectionVectorWS.h"
->>>>>>> 4af6daef
 #include "LevelEditorDragDropHandler.h"
 #include "UnrealWidget.h"
 #include "EdModeInteractiveToolsContext.h"
 #include "GenericPlatform/GenericPlatformInputDeviceMapper.h"
 #include "Rendering/StaticLightingSystemInterface.h"
 #include "TextureResource.h"
-<<<<<<< HEAD
-=======
 #include "Subsystems/PlacementSubsystem.h"
->>>>>>> 4af6daef
 
 DEFINE_LOG_CATEGORY(LogEditorViewport);
 
@@ -627,7 +621,6 @@
 	NormalSuffixes.Add("_N");
 	NormalSuffixes.Add("_Norm");
 	NormalSuffixes.Add("_Normal");
-<<<<<<< HEAD
 
 	// Variations for Specular Maps.
 	TArray<FString> SpecularSuffixes;
@@ -640,20 +633,6 @@
 	EmissiveSuffixes.Add("_E");
 	EmissiveSuffixes.Add("_Emissive");
 
-=======
-
-	// Variations for Specular Maps.
-	TArray<FString> SpecularSuffixes;
-	SpecularSuffixes.Add("_S");
-	SpecularSuffixes.Add("_Spec");
-	SpecularSuffixes.Add("_Specular");
-
-	// Variations for Emissive Maps.
-	TArray<FString> EmissiveSuffixes;
-	EmissiveSuffixes.Add("_E");
-	EmissiveSuffixes.Add("_Emissive");
-
->>>>>>> 4af6daef
 	// The asset path for the base texture, we need this to try and append different suffixes to to find other textures we can use.
 	const FString BaseTexturePackage = FPackageName::GetLongPackagePath(TexturePackageName) + TEXT("/") + TextureShortName;
 
@@ -1463,19 +1442,12 @@
 
 	UObject* AssetObj = AssetData.GetAsset();
 	UClass* ClassObj = Cast<UClass>(AssetObj);
-<<<<<<< HEAD
-
-	// Check if the asset has an actor factory
-	bool bHasActorFactory = FActorFactoryAssetProxy::GetFactoryForAsset(AssetData) != nullptr;
-
-=======
 
 	UPlacementSubsystem* PlacementSubsystem = GEditor->GetEditorSubsystem<UPlacementSubsystem>();
 	// Check if the asset has an actor factory
 	bool bHasActorFactory = PlacementSubsystem && PlacementSubsystem->FindAssetFactoryFromAssetData(AssetData) != nullptr;
 	bHasActorFactory = bHasActorFactory || FActorFactoryAssetProxy::GetFactoryForAsset(AssetData) != nullptr;
 
->>>>>>> 4af6daef
 	if (ClassObj)
 	{
 		if (!bHasActorFactory && !ObjectTools::IsClassValidForPlacing(ClassObj))
@@ -3324,7 +3296,6 @@
 	// Don't do this if AddDelta was never called.
 	{
 		const bool bDidMove = bDidAnythingActuallyChange && MouseDeltaTracker->HasReceivedDelta();
-<<<<<<< HEAD
 
 		if (bHasBegunGizmoManipulation)
 		{
@@ -3333,16 +3304,6 @@
 			bHasBegunGizmoManipulation = false;
 		}
 
-=======
-
-		if (bHasBegunGizmoManipulation)
-		{
-			FTypedElementListConstRef ElementsToManipulate = GetElementsToManipulate();
-			ViewportInteraction->EndGizmoManipulation(ElementsToManipulate, GetWidgetMode(), bDidMove ? ETypedElementViewportInteractionGizmoManipulationType::Drag : ETypedElementViewportInteractionGizmoManipulationType::Click);
-			bHasBegunGizmoManipulation = false;
-		}
-
->>>>>>> 4af6daef
 		if (bDidMove && !GUnrealEd->IsPivotMovedIndependently())
 		{
 			GUnrealEd->UpdatePivotLocationForSelection();
@@ -4616,17 +4577,10 @@
 				{
 					const FVector3f Vertex0 = Poly->Vertices[0];
 					FVector3f Vertex1 = Poly->Vertices[1];
-<<<<<<< HEAD
 
 					MeshBuilder.AddVertex(Vertex0, FVector2f::ZeroVector, FVector3f(1, 0, 0), FVector3f(0, 1, 0), FVector3f(0, 0, 1), FColor::White);
 					MeshBuilder.AddVertex(Vertex1, FVector2f::ZeroVector, FVector3f(1, 0, 0), FVector3f(0, 1, 0), FVector3f(0, 0, 1), FColor::White);
 
-=======
-
-					MeshBuilder.AddVertex(Vertex0, FVector2f::ZeroVector, FVector3f(1, 0, 0), FVector3f(0, 1, 0), FVector3f(0, 0, 1), FColor::White);
-					MeshBuilder.AddVertex(Vertex1, FVector2f::ZeroVector, FVector3f(1, 0, 0), FVector3f(0, 1, 0), FVector3f(0, 0, 1), FColor::White);
-
->>>>>>> 4af6daef
 					for (int32 VertexIdx = 2; VertexIdx < Poly->Vertices.Num(); ++VertexIdx)
 					{
 						const FVector3f Vertex2 = Poly->Vertices[VertexIdx];
