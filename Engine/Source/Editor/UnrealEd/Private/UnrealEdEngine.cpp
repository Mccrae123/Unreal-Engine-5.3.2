// Copyright Epic Games, Inc. All Rights Reserved.

#include "Editor/UnrealEdEngine.h"
#include "HAL/PlatformFileManager.h"
#include "HAL/FileManager.h"
#include "Misc/FileHelper.h"
#include "Misc/ConfigCacheIni.h"
#include "Misc/CoreDelegates.h"
#include "Misc/App.h"
#include "Modules/ModuleManager.h"
#include "UObject/UObjectIterator.h"
#include "Framework/Application/SlateApplication.h"
#include "Components/PrimitiveComponent.h"
#include "CookOnTheSide/CookOnTheFlyServer.h"
#include "Materials/Material.h"
#include "Editor/EditorPerProjectUserSettings.h"
#include "ISourceControlModule.h"
#include "SourceControlHelpers.h"
#include "SourceControlOperations.h"
#include "Settings/EditorExperimentalSettings.h"
#include "Settings/EditorLoadingSavingSettings.h"
#include "ThumbnailRendering/ThumbnailManager.h"
#include "Preferences/UnrealEdKeyBindings.h"
#include "Preferences/UnrealEdOptions.h"
#include "GameFramework/Volume.h"
#include "Components/ArrowComponent.h"
#include "Components/BillboardComponent.h"
#include "Components/BrushComponent.h"
#include "Engine/Selection.h"
#include "Editor.h"
#include "LevelEditorViewport.h"
#include "EditorModeRegistry.h"
#include "EditorModeManager.h"
#include "EditorModes.h"
#include "Elements/Framework/EditorElements.h"
#include "UnrealEdMisc.h"
#include "UnrealEdGlobals.h"

#include "Animation/AnimCompress.h"

#include "EditorSupportDelegates.h"
#include "EditorLevelUtils.h"
#include "EdMode.h"
#include "PropertyEditorModule.h"
#include "LevelEditor.h"
#include "InstancedStaticMeshDelegates.h"
#include "Interfaces/IMainFrameModule.h"
#include "Settings/BlueprintEditorProjectSettingsCustomization.h"
#include "Settings/EditorLoadingSavingSettingsCustomization.h"
#include "Settings/GameMapsSettingsCustomization.h"
#include "Settings/LevelEditorPlaySettingsCustomization.h"
#include "Settings/ProjectPackagingSettingsCustomization.h"
#include "Settings/LevelEditorPlayNetworkEmulationSettings.h"
#include "StatsViewerModule.h"
#include "SnappingUtils.h"
#include "PackageAutoSaver.h"
#include "PerformanceMonitor.h"
#include "BSPOps.h"
#include "SourceCodeNavigation.h"
#include "AutoReimport/AutoReimportManager.h"
#include "Framework/Notifications/NotificationManager.h"
#include "Widgets/Notifications/SNotificationList.h"
#include "AutoReimport/AssetSourceFilenameCache.h"
#include "UObject/UObjectThreadContext.h"
#include "EngineUtils.h"
#include "EngineAnalytics.h"
#include "CookerSettings.h"
#include "Logging/MessageLog.h"
#include "Misc/MessageDialog.h"
#include "Logging/MessageLog.h"
<<<<<<< HEAD
=======
#include "Subsystems/EditorActorSubsystem.h"
#include "ProfilingDebugging/StallDetector.h"
#include "GameMapsSettings.h"
#include "HAL/PlatformApplicationMisc.h"
#include "AssetRegistryModule.h"
#include "ObjectTools.h"
>>>>>>> 6bbb88c8

DEFINE_LOG_CATEGORY_STATIC(LogUnrealEdEngine, Log, All);


void UUnrealEdEngine::Init(IEngineLoop* InEngineLoop)
{
	Super::Init(InEngineLoop);

	RegisterEditorElements();

	RebuildTemplateMapData();

	// Display warnings to the user about disk space issues
	ValidateFreeDiskSpace();

	// Build databases used by source code navigation
	FSourceCodeNavigation::Initialize();

	PackageAutoSaver.Reset(new FPackageAutoSaver);
	PackageAutoSaver->LoadRestoreFile();	

#if !UE_BUILD_DEBUG
	if( !GEditorSettingsIni.IsEmpty() )
	{
		// We need the game agnostic ini for this code
		PerformanceMonitor = new FPerformanceMonitor;
	}
#endif

	// Register for the package dirty state updated callback to catch packages that have been modified and need to be checked out.
	UPackage::PackageDirtyStateChangedEvent.AddUObject(this, &UUnrealEdEngine::OnPackageDirtyStateUpdated);

	// Set-up the initial set of content mount paths to check for write permision
	TArray<FString> RootPaths;
	FPackageName::QueryRootContentPaths(RootPaths);
	for (const FString& RootPath : RootPaths)
	{
		VerifyMountPointWritePermission(*RootPath);
	}
	// Watch for new content mount paths
	FPackageName::OnContentPathMounted().AddUObject(this, &UUnrealEdEngine::OnContentPathMounted);
	FPackageName::OnContentPathDismounted().AddUObject(this, &UUnrealEdEngine::OnContentPathDismounted);

	// Register to the PostGarbageCollect delegate, as we want to use this to trigger the RefreshAllBroweser delegate from 
	// here rather then from Core
	FCoreUObjectDelegates::GetPostGarbageCollect().AddUObject(this, &UUnrealEdEngine::OnPostGarbageCollect);

	// register to color picker changed event and trigger RedrawAllViewports when that happens */
	FCoreDelegates::ColorPickerChanged.AddUObject(this, &UUnrealEdEngine::OnColorPickerChanged);

	// register windows message pre and post handler
	FEditorSupportDelegates::PreWindowsMessage.AddUObject(this, &UUnrealEdEngine::OnPreWindowsMessage);
	FEditorSupportDelegates::PostWindowsMessage.AddUObject(this, &UUnrealEdEngine::OnPostWindowsMessage);

	FHierarchicalInstancedStaticMeshDelegates::OnTreeBuilt.AddUObject(this, &UUnrealEdEngine::OnHISMTreeBuilt);

	USelection::SelectionChangedEvent.AddUObject(this, &UUnrealEdEngine::OnEditorSelectionChanged);
	USelection::SelectionElementSelectionPtrChanged.AddUObject(this, &UUnrealEdEngine::OnEditorElementSelectionPtrChanged);

	// Initialize the snap manager
	FSnappingUtils::InitEditorSnappingTools();

	// Register for notification of volume changes
	AVolume::GetOnVolumeShapeChangedDelegate().AddStatic(&FBSPOps::HandleVolumeShapeChanged);

	// Iterate over all always fully loaded packages and load them.
	if (!IsRunningCommandlet())
	{
		for( int32 PackageNameIndex=0; PackageNameIndex<PackagesToBeFullyLoadedAtStartup.Num(); PackageNameIndex++ )
		{
			const FString& PackageName = PackagesToBeFullyLoadedAtStartup[PackageNameIndex];
			// Load package if it's found in the package file cache.
			if( FPackageName::DoesPackageExist( PackageName ) )
			{
				LoadPackage( NULL, *PackageName, LOAD_None );
			}
		}
	}

	// Populate the data structures related to the sprite category visibility feature for use elsewhere in the editor later
	TArray<FSpriteCategoryInfo> SortedSpriteInfo;
	UUnrealEdEngine::MakeSortedSpriteInfo(SortedSpriteInfo);

	// Iterate over the sorted list, constructing a mapping of unlocalized categories to the index the localized category
	// resides in. This is an optimization to prevent having to localize values repeatedly.
	for( int32 InfoIndex = 0; InfoIndex < SortedSpriteInfo.Num(); ++InfoIndex )
	{
		const FSpriteCategoryInfo& SpriteInfo = SortedSpriteInfo[InfoIndex];
		SpriteIDToIndexMap.Add( SpriteInfo.Category, InfoIndex );
	}

	if (FPaths::IsProjectFilePathSet() && GIsEditor && !FApp::IsUnattended())
	{
		AutoReimportManager = NewObject<UAutoReimportManager>();
		AutoReimportManager->Initialize();
	}

	// register details panel customizations
	if (!HasAnyFlags(RF_ClassDefaultObject))
	{
		FPropertyEditorModule& PropertyModule = FModuleManager::LoadModuleChecked<FPropertyEditorModule>("PropertyEditor");

		PropertyModule.RegisterCustomClassLayout("BlueprintEditorProjectSettings", FOnGetDetailCustomizationInstance::CreateStatic(&FBlueprintEditorProjectSettingsCustomization::MakeInstance));
		PropertyModule.RegisterCustomClassLayout("EditorLoadingSavingSettings", FOnGetDetailCustomizationInstance::CreateStatic(&FEditorLoadingSavingSettingsCustomization::MakeInstance));
		PropertyModule.RegisterCustomClassLayout("GameMapsSettings", FOnGetDetailCustomizationInstance::CreateStatic(&FGameMapsSettingsCustomization::MakeInstance));
		PropertyModule.RegisterCustomClassLayout("LevelEditorPlaySettings", FOnGetDetailCustomizationInstance::CreateStatic(&FLevelEditorPlaySettingsCustomization::MakeInstance));
		PropertyModule.RegisterCustomClassLayout("ProjectPackagingSettings", FOnGetDetailCustomizationInstance::CreateStatic(&FProjectPackagingSettingsCustomization::MakeInstance));

		PropertyModule.RegisterCustomPropertyTypeLayout("LevelEditorPlayNetworkEmulationSettings", FOnGetPropertyTypeCustomizationInstance::CreateStatic(&FLevelEditorPlayNetworkEmulationSettingsDetail::MakeInstance));
		
	}

	if (!IsRunningCommandlet())
	{
		UEditorExperimentalSettings const* ExperimentalSettings = GetDefault<UEditorExperimentalSettings>();
		UCookerSettings const* CookerSettings = GetDefault<UCookerSettings>();
		ECookInitializationFlags BaseCookingFlags = ECookInitializationFlags::AutoTick | ECookInitializationFlags::AsyncSave;
		BaseCookingFlags |= CookerSettings->bEnableBuildDDCInBackground ? ECookInitializationFlags::BuildDDCInBackground : ECookInitializationFlags::None;

		if (CookerSettings->bIterativeCookingForLaunchOn)
		{
			BaseCookingFlags |= ECookInitializationFlags::Iterative;
			BaseCookingFlags |= CookerSettings->bIgnoreIniSettingsOutOfDateForIteration ? ECookInitializationFlags::IgnoreIniSettingsOutOfDate : ECookInitializationFlags::None;
			BaseCookingFlags |= CookerSettings->bIgnoreScriptPackagesOutOfDateForIteration ? ECookInitializationFlags::IgnoreScriptPackagesOutOfDate : ECookInitializationFlags::None;
		}
		
		if (CookerSettings->bEnableCookOnTheSide)
		{
			if ( ExperimentalSettings->bSharedCookedBuilds )
			{
				BaseCookingFlags |= ECookInitializationFlags::IterateSharedBuild | ECookInitializationFlags::IgnoreIniSettingsOutOfDate;
			}

			CookServer = NewObject<UCookOnTheFlyServer>();
			CookServer->Initialize(ECookMode::CookOnTheFlyFromTheEditor, BaseCookingFlags);

			UCookOnTheFlyServer::FCookOnTheFlyOptions CookOnTheFlyStartupOptions;
			CookOnTheFlyStartupOptions.bBindAnyPort = false;
			CookOnTheFlyStartupOptions.bZenStore = GetDefault<UProjectPackagingSettings>()->bUseZenStore;
			CookServer->StartCookOnTheFly(CookOnTheFlyStartupOptions);
		}
		else if (!ExperimentalSettings->bDisableCookInEditor)
		{
			CookServer = NewObject<UCookOnTheFlyServer>();
			CookServer->Initialize(ECookMode::CookByTheBookFromTheEditor, BaseCookingFlags);
		}
	}

	if (FParse::Param(FCommandLine::Get(), TEXT("nomcp")))
	{
		// If our editor has nomcp, pass it through to any subprocesses.
		FCommandLine::AddToSubprocessCommandline(TEXT(" -nomcp"));
	}

	bPivotMovedIndependently = false;

#if STALL_DETECTOR
	// Start tracking stalls when we open the Main Frame
	IMainFrameModule::Get().OnMainFrameCreationFinished().AddLambda([](TSharedPtr<SWindow>, bool)
		{
			UE::FStallDetector::Startup();
		});

	// Stop tracking stalls when we close the Main Frame, the closest event around
	OnEditorClose().AddLambda([]()
		{
			// We conditionally shutdown here because for now there is no UnreadEdEngine specific shutdown 
			if (UE::FStallDetector::IsRunning())
			{
				UE::FStallDetector::Shutdown();
			}
		});
#endif

	// Delay this until after the source control module has loaded
	FDelayedAutoRegisterHelper(EDelayedRegisterRunPhase::EarliestPossiblePluginsLoaded, [this]()
	{
		SourceControlFilesDeletedHandle = ISourceControlModule::Get().RegisterFilesDeleted(FSourceControlFilesDeletedDelegate::FDelegate::CreateUObject(this, &UUnrealEdEngine::OnSourceControlFilesDeleted));
	});
}

bool CanCookForPlatformInThisProcess( const FString& PlatformName )
{
	////////////////////////////////////////
	// hack remove this hack when we properly support changing the mobileHDR setting 
	// check if our mobile hdr setting in memory is different from the one which is saved in the config file
	
	
	FConfigFile PlatformEngineIni;
	GConfig->LoadLocalIniFile(PlatformEngineIni, TEXT("Engine"), true, *PlatformName );

	FString IniValueString;
	bool ConfigSetting = false;
	if ( PlatformEngineIni.GetString( TEXT("/Script/Engine.RendererSettings"), TEXT("r.MobileHDR"), IniValueString ) == false )
	{
		// must always match the RSetting setting because we don't have a config setting
		return true; 
	}
	ConfigSetting = IniValueString.ToBool();

	// this was stolen from void IsMobileHDR()
	static TConsoleVariableData<int32>* MobileHDRCvar = IConsoleManager::Get().FindTConsoleVariableDataInt(TEXT("r.MobileHDR"));
	const bool CurrentRSetting = MobileHDRCvar->GetValueOnAnyThread() == 1;

	if ( CurrentRSetting != ConfigSetting )
	{
		UE_LOG(LogUnrealEdEngine, Warning, TEXT("Unable to use cook in editor because r.MobileHDR from Engine ini doesn't match console value r.MobileHDR"));
		return false;
	}
	////////////////////////////////////////
	return true;
}


bool UUnrealEdEngine::CanCookByTheBookInEditor(const FString& PlatformName) const 
{ 	
	if ( !CookServer )
	{
		return false;
	}

	if ( !CanCookForPlatformInThisProcess(PlatformName) )
	{
		CookServer->ClearAllCookedData();
		return false;
	}

	return CookServer->GetCookMode() == ECookMode::CookByTheBookFromTheEditor; 
}

bool UUnrealEdEngine::CanCookOnTheFlyInEditor(const FString& PlatformName) const
{
	if ( !CookServer )
	{
		return false;
	}

	if ( !CanCookForPlatformInThisProcess(PlatformName) )
	{
		CookServer->ClearAllCookedData();
		return false;
	}

	return CookServer->GetCookMode() == ECookMode::CookOnTheFlyFromTheEditor;
}

void UUnrealEdEngine::StartCookByTheBookInEditor( const TArray<ITargetPlatform*> &TargetPlatforms, const TArray<FString> &CookMaps, const TArray<FString> &CookDirectories, const TArray<FString> &CookCultures, const TArray<FString> &IniMapSections )
{
	UCookOnTheFlyServer::FCookByTheBookStartupOptions StartupOptions;
	StartupOptions.CookMaps = CookMaps;
	StartupOptions.TargetPlatforms = TargetPlatforms;
	StartupOptions.CookDirectories = CookDirectories;
	StartupOptions.CookCultures = CookCultures;
	StartupOptions.IniMapSections = IniMapSections;
	if (GetDefault<UProjectPackagingSettings>()->bUseZenStore)
	{
		StartupOptions.CookOptions |= ECookByTheBookOptions::ZenStore;
	}

	CookServer->StartCookByTheBook( StartupOptions );
}

bool UUnrealEdEngine::IsCookByTheBookInEditorFinished() const 
{ 
	return CookServer ? !CookServer->IsCookByTheBookRunning() : true;
}

void UUnrealEdEngine::CancelCookByTheBookInEditor()
{
	CookServer->QueueCancelCookByTheBook();
}

void UUnrealEdEngine::MakeSortedSpriteInfo(TArray<FSpriteCategoryInfo>& OutSortedSpriteInfo)
{
	struct Local
	{
		static void AddSortedSpriteInfo(TArray<FSpriteCategoryInfo>& InOutSortedSpriteInfo, const FSpriteCategoryInfo& InSpriteInfo )
		{
			const FSpriteCategoryInfo* ExistingSpriteInfo = InOutSortedSpriteInfo.FindByPredicate([&InSpriteInfo](const FSpriteCategoryInfo& SpriteInfo){ return InSpriteInfo.Category == SpriteInfo.Category; });
			if (ExistingSpriteInfo != NULL)
			{
				//Already present
				checkSlow(ExistingSpriteInfo->DisplayName.EqualTo(InSpriteInfo.DisplayName)); //Catch mismatches between DisplayNames
			}
			else
			{
				// Add the category to the correct position in the array to keep it sorted
				const int32 CatIndex = InOutSortedSpriteInfo.IndexOfByPredicate([&InSpriteInfo](const FSpriteCategoryInfo& SpriteInfo){ return InSpriteInfo.DisplayName.CompareTo( SpriteInfo.DisplayName ) < 0; });
				if (CatIndex != INDEX_NONE)
				{
					InOutSortedSpriteInfo.Insert( InSpriteInfo, CatIndex );
				}
				else
				{
					InOutSortedSpriteInfo.Add( InSpriteInfo );
				}
			}
		}
	};

	// Iterate over all classes searching for those which derive from AActor and are neither deprecated nor abstract.
	// It would be nice to only check placeable classes here, but we cannot do that as some non-placeable classes
	// still end up in the editor (with sprites) procedurally, such as prefab instances and landscape actors.
	for ( UClass* Class : TObjectRange<UClass>() )
	{
		if ( Class->IsChildOf( AActor::StaticClass() )
		&& !( Class->HasAnyClassFlags(CLASS_Abstract | CLASS_Deprecated) ) )
		{
			// Check if the class default actor has billboard components or arrow components that should be treated as
			// sprites, and if so, add their categories to the array
			const AActor* CurDefaultClassActor = Class->GetDefaultObject<AActor>();
			if ( CurDefaultClassActor )
			{
				for ( UActorComponent* Comp : CurDefaultClassActor->GetComponents() )
				{
					const UBillboardComponent* CurSpriteComponent = Cast<UBillboardComponent>( Comp );
					const UArrowComponent* CurArrowComponent = (CurSpriteComponent ? nullptr : Cast<UArrowComponent>( Comp ));
					if ( CurSpriteComponent )
					{
						Local::AddSortedSpriteInfo( OutSortedSpriteInfo, CurSpriteComponent->SpriteInfo );
					}
					else if ( CurArrowComponent && CurArrowComponent->bTreatAsASprite )
					{
						Local::AddSortedSpriteInfo( OutSortedSpriteInfo, CurArrowComponent->SpriteInfo );
					}
				}
			}
		}
	}

	// It wont find sounds, but we want it to be there
	{
		FSpriteCategoryInfo SpriteInfo;
		SpriteInfo.Category = TEXT("Sounds");
		SpriteInfo.DisplayName = NSLOCTEXT( "SpriteCategory", "Sounds", "Sounds" );
		Local::AddSortedSpriteInfo( OutSortedSpriteInfo, SpriteInfo );
	}
}


void UUnrealEdEngine::PreExit()
{
	FAssetSourceFilenameCache::Get().Shutdown();

	Super::PreExit();
}

// Disable deprecated property warnings which are accessed when destructed here
PRAGMA_DISABLE_DEPRECATION_WARNINGS
UUnrealEdEngine::~UUnrealEdEngine()
{
	if (this == GUnrealEd)
	{
		GUnrealEd = NULL; 
	}
}
PRAGMA_ENABLE_DEPRECATION_WARNINGS

void UUnrealEdEngine::FinishDestroy()
{
	if( CookServer)
	{
		FCoreUObjectDelegates::OnObjectPropertyChanged.RemoveAll(CookServer);
		FCoreUObjectDelegates::OnObjectModified.RemoveAll(CookServer);
	}

	if(PackageAutoSaver.Get())
	{
		// We've finished shutting down, so disable the auto-save restore
		PackageAutoSaver->UpdateRestoreFile(false);
		PackageAutoSaver.Reset();
	}

	if( PerformanceMonitor )
	{
		delete PerformanceMonitor;
	}

<<<<<<< HEAD
=======
	if (ISourceControlModule* SourceControlModule = FModuleManager::GetModulePtr<ISourceControlModule>(FName("SourceControl")))
	{
		SourceControlModule->UnregisterFilesDeleted(SourceControlFilesDeletedHandle);
	}

>>>>>>> 6bbb88c8
	FPackageName::OnContentPathMounted().RemoveAll(this);
	FPackageName::OnContentPathDismounted().RemoveAll(this);
	UPackage::PackageDirtyStateChangedEvent.RemoveAll(this);
	FCoreUObjectDelegates::GetPostGarbageCollect().RemoveAll(this);
	FCoreDelegates::ColorPickerChanged.RemoveAll(this);
	Super::FinishDestroy();
}


void UUnrealEdEngine::Tick(float DeltaSeconds, bool bIdleMode)
{
	Super::Tick( DeltaSeconds, bIdleMode );

	// Increment the "seconds since last autosave" counter, then try to autosave.
	if (!GSlowTaskOccurred)
	{
		// Don't increment autosave count while in game/pie/automation testing
		const bool PauseAutosave = (PlayWorld != nullptr) || GIsAutomationTesting;
		if (!PauseAutosave && PackageAutoSaver.Get())
		{
			PackageAutoSaver->UpdateAutoSaveCount(DeltaSeconds);
		}
	}
	if (!GIsSlowTask)
	{
		GSlowTaskOccurred = false;
	}

	// Display any load errors that happened while starting up the editor.
	static bool bFirstTick = true;
	if (bFirstTick)
	{
		FEditorDelegates::DisplayLoadErrors.Broadcast();
	}
	bFirstTick = false;

	if(PackageAutoSaver.Get())
	{
		PackageAutoSaver->AttemptAutoSave();
	}

	// Try and notify the user about modified packages needing checkout and write permission warnings
	AttemptModifiedPackageNotification();

	// Update lightmass
	UpdateBuildLighting();
}


void UUnrealEdEngine::OnPackageDirtyStateUpdated( UPackage* Pkg)
{
	// The passed in object should never be NULL
	check(Pkg);

	UPackage* Package = Pkg->GetOutermost();
	const FString PackageName = Package->GetName();

	if( Package->IsDirty() )
	{
		// Find out if we have already asked the user to modify this package
		const uint8* PromptState = PackageToNotifyState.Find( Package );
		const bool bAlreadyAsked = PromptState != NULL;

		// During an autosave, packages are saved in the autosave directory which switches off their dirty flags.
		// To preserve the pre-autosave state, any saved package is then remarked as dirty because it wasn't saved in the normal location where it would be picked up by source control.
		// Any callback that happens during an autosave is bogus since a package wasn't marked dirty due to a user modification.
		const bool bIsAutoSaving = PackageAutoSaver.Get() && PackageAutoSaver->IsAutoSaving();

		if( !bIsAutoSaving && 
			!GIsEditorLoadingPackage && // Don't ask if the package was modified as a result of a load
			!GIsCookerLoadingPackage)   // don't ask if the package was modified as a result of a cooker load
		{
			PackagesDirtiedThisTick.Add(Package);

			const UEditorLoadingSavingSettings* Settings = GetDefault<UEditorLoadingSavingSettings>();
			if (!bAlreadyAsked && // Don't ask if we already asked once!
				(Settings->bPromptForCheckoutOnAssetModification || Settings->bAutomaticallyCheckoutOnAssetModification))
			{
				PackageToNotifyState.Add(Package, NS_Updating);
			}
		}
	}
	else
	{
		// This package was saved, the user should be prompted again if they checked in the package
		PackagesDirtiedThisTick.Remove(Package);
		PackageToNotifyState.Remove( Package );
	}
}

void UUnrealEdEngine::AttemptModifiedPackageNotification()
{
	bool bIsCooking = CookServer && CookServer->IsCookingInEditor() && CookServer->IsCookByTheBookRunning();

	if (bShowPackageNotification && !bIsCooking)
	{
		ShowPackageNotification();
	}

	bool bShowWritePermissionWarning = false;
	FMessageLog EditorLog("EditorErrors");
	if (PackagesDirtiedThisTick.Num() > 0 && !bIsCooking)
	{
		// Force source control state to be updated
		ISourceControlProvider& SourceControlProvider = ISourceControlModule::Get().GetProvider();

		FString PackageName;
		TArray<FString> Files;
		TArray<TWeakObjectPtr<UPackage>> Packages;
		for (const TWeakObjectPtr<UPackage>& Package : PackagesDirtiedThisTick)
		{
			if (Package.IsValid())
			{
				Packages.Add(Package);
				Files.Add(SourceControlHelpers::PackageFilename(Package.Get()));

				// if we do not have write permission under the mount point for this package log an error in the message log to link to.
				PackageName = Package->GetName();
<<<<<<< HEAD
				if (!HasMountWritePersmissionForPackage(PackageName))
=======
				if (!HasMountWritePermissionForPackage(PackageName))
>>>>>>> 6bbb88c8
				{
					bShowWritePermissionWarning = true;
					EditorLog.Warning(FText::Format(NSLOCTEXT("UnrealEd", "WritePermissionFailureLog", "Insufficient writing permission to save {0}"), FText::FromString(PackageName)));
				}
			}
		}
		SourceControlProvider.Execute(ISourceControlOperation::Create<FUpdateStatus>(), SourceControlHelpers::AbsoluteFilenames(Files), EConcurrency::Asynchronous, FSourceControlOperationComplete::CreateUObject(this, &UUnrealEdEngine::OnSourceControlStateUpdated, Packages));
	}
	
	if (bShowWritePermissionWarning)
	{
		// Display a toast notification when a writing permission failure occurs.
		FText WarningText = NSLOCTEXT("UnrealEd", "WritePermissionFailureNotification", "Insufficient permission to save content.");
		if (!WritePermissionWarningNotificationWeakPtr.IsValid())
		{
			FNotificationInfo WarningNotification(WarningText);
			WarningNotification.bFireAndForget = true;
			WarningNotification.Hyperlink = FSimpleDelegate::CreateLambda([]()
			{
				FMessageLog("EditorErrors").Open();
			});
			WarningNotification.HyperlinkText = NSLOCTEXT("UnrealEd", "WritePermissionFailureHyperlink", "Open Message Log");
			WarningNotification.ExpireDuration = 6.0f;
			WarningNotification.bUseThrobber = false;

			// For adding notifications.
			WritePermissionWarningNotificationWeakPtr = FSlateNotificationManager::Get().AddNotification(WarningNotification);
		}
		else
		{
			WritePermissionWarningNotificationWeakPtr.Pin()->SetText(WarningText);
			WritePermissionWarningNotificationWeakPtr.Pin()->ExpireAndFadeout();
		}
	}

	PackagesDirtiedThisTick.Empty();
}

void UUnrealEdEngine::OnSourceControlStateUpdated(const FSourceControlOperationRef& SourceControlOp, ECommandResult::Type ResultType, TArray<TWeakObjectPtr<UPackage>> Packages)
{
	if (ResultType == ECommandResult::Succeeded)
	{
		// Get the source control state of the package
		ISourceControlProvider& SourceControlProvider = ISourceControlModule::Get().GetProvider();

		TArray<TWeakObjectPtr<UPackage>> PackagesToAutomaticallyCheckOut;
		TArray<FString> FilesToAutomaticallyCheckOut;

		const UEditorLoadingSavingSettings* Settings = GetDefault<UEditorLoadingSavingSettings>();
		for (const TWeakObjectPtr<UPackage>& PackagePtr : Packages)
		{
			if (PackagePtr.IsValid())
			{
				UPackage* Package = PackagePtr.Get();

				FSourceControlStatePtr SourceControlState = SourceControlProvider.GetState(Package, EStateCacheUsage::Use);
				if (SourceControlState.IsValid())
				{
					if (SourceControlState->CanCheckout())
					{
						// If this package is checked out or modified in another branch
						if (SourceControlState->IsCheckedOutOrModifiedInOtherBranch())
						{
							PackageToNotifyState.Add(PackagePtr, NS_PendingWarning);
							bShowPackageNotification = true;
						}
						else
						{
							if (Settings->bAutomaticallyCheckoutOnAssetModification)
							{
								PackagesToAutomaticallyCheckOut.Add(PackagePtr);
								FilesToAutomaticallyCheckOut.Add(SourceControlHelpers::PackageFilename(Package));
							}
							else
							{
								PackageToNotifyState.Add(PackagePtr, NS_PendingPrompt);
								bShowPackageNotification = true;
							}
						}
					}
					else if (!SourceControlState->IsCurrent() || SourceControlState->IsCheckedOutOther())
					{
						PackageToNotifyState.Add(PackagePtr, NS_PendingWarning);
						bShowPackageNotification = true;
					}
				}
			}
		}

		if (FilesToAutomaticallyCheckOut.Num() > 0)
		{
			SourceControlProvider.Execute(ISourceControlOperation::Create<FCheckOut>(), SourceControlHelpers::AbsoluteFilenames(FilesToAutomaticallyCheckOut), EConcurrency::Asynchronous, FSourceControlOperationComplete::CreateUObject(this, &UUnrealEdEngine::OnPackagesCheckedOut, PackagesToAutomaticallyCheckOut));
		}
	}
}


void UUnrealEdEngine::OnPackagesCheckedOut(const FSourceControlOperationRef& SourceControlOp, ECommandResult::Type ResultType, TArray<TWeakObjectPtr<UPackage>> Packages)
{
	if (ResultType == ECommandResult::Succeeded)
	{
		FNotificationInfo Notification(NSLOCTEXT("SourceControl", "AutoCheckOutNotification", "Packages automatically checked out."));
		Notification.bFireAndForget = true;
		Notification.ExpireDuration = 4.0f;
		Notification.bUseThrobber = true;

		FSlateNotificationManager::Get().AddNotification(Notification);

		for (const TWeakObjectPtr<UPackage>& Package : Packages)
		{
			PackageToNotifyState.Add(Package, NS_DialogPrompted);
		}
	}
	else
	{
		FNotificationInfo ErrorNotification(NSLOCTEXT("SourceControl", "AutoCheckOutFailedNotification", "Unable to automatically check out packages."));
		ErrorNotification.bFireAndForget = true;
		ErrorNotification.ExpireDuration = 4.0f;
		ErrorNotification.bUseThrobber = true;

		FSlateNotificationManager::Get().AddNotification(ErrorNotification);

		for (const TWeakObjectPtr<UPackage>& Package : Packages)
		{
			PackageToNotifyState.Add(Package, NS_PendingPrompt);
		}
	}
}


void UUnrealEdEngine::OnPostGarbageCollect()
{
	// Refresh Editor browsers after GC in case objects where removed.  Note that if the user is currently
	// playing in a PIE level, we don't want to interrupt performance by refreshing the Generic Browser window.
	if( GIsEditor && !GIsPlayInEditorWorld )
	{
		FEditorDelegates::RefreshAllBrowsers.Broadcast();
	}

	// Clean up any GCed packages in the PackageToNotifyState
	for( TMap<TWeakObjectPtr<UPackage>,uint8>::TIterator It(PackageToNotifyState); It; ++It )
	{
		if( It.Key().IsValid() == false )
		{
			It.RemoveCurrent();
		}
	}

<<<<<<< HEAD
	RedrawAllViewports();
=======
	for (FEditorViewportClient* ViewportClient : GetAllViewportClients())
	{
		if (ViewportClient && ViewportClient->Viewport)
		{
			ViewportClient->Viewport->InvalidateHitProxy();
		}
	}
>>>>>>> 6bbb88c8
}


void UUnrealEdEngine::OnColorPickerChanged()
{
	FEditorSupportDelegates::RedrawAllViewports.Broadcast();

	FEditorSupportDelegates::PreWindowsMessage.RemoveAll(this);
	FEditorSupportDelegates::PostWindowsMessage.RemoveAll(this);
}


UWorld* SavedGWorld = NULL;


void UUnrealEdEngine::OnPreWindowsMessage(FViewport* Viewport, uint32 Message)
{
	// Make sure the proper GWorld is set before handling the windows message
	if( GameViewport && !bIsSimulatingInEditor && GameViewport->Viewport == Viewport && !GIsPlayInEditorWorld )
	{
		// remember the current GWorld that will be restored in the PostWindowsMessage callback
		SavedGWorld = GWorld;
		SetPlayInEditorWorld( PlayWorld );
	}
	else
	{
		SavedGWorld = NULL;
	}
}


void UUnrealEdEngine::OnPostWindowsMessage(FViewport* Viewport, uint32 Message)
{
	if( SavedGWorld )
	{
		RestoreEditorWorld( SavedGWorld );
	}		
}

bool UUnrealEdEngine::IsAutosaving() const
{
	if (PackageAutoSaver)
	{
		return PackageAutoSaver->IsAutoSaving();
	}
	
	return false;
}

void UUnrealEdEngine::ShowActorProperties()
{
	// See if we have any unlocked property windows available.  If not, create a new one.
	if( FSlateApplication::IsInitialized() )	
	{
		IMainFrameModule& MainFrameModule = FModuleManager::LoadModuleChecked<IMainFrameModule>(TEXT("MainFrame"));

		bool bHasUnlockedViews = false;
	
		FPropertyEditorModule& PropertyEditorModule = FModuleManager::LoadModuleChecked<FPropertyEditorModule>( TEXT("PropertyEditor") );
		bHasUnlockedViews = PropertyEditorModule.HasUnlockedDetailViews();
	
		// If the slate main frame is shown, summon a new property viewer in the Level editor module
		if(MainFrameModule.IsWindowInitialized())
		{
			FLevelEditorModule& LevelEditorModule = FModuleManager::GetModuleChecked<FLevelEditorModule>( TEXT("LevelEditor") );
			LevelEditorModule.SummonSelectionDetails();
		}

		if( !bHasUnlockedViews )
		{
			UpdateFloatingPropertyWindows();
		}
	}
}

bool UUnrealEdEngine::GetMapBuildCancelled() const
{
	return FUnrealEdMisc::Get().GetMapBuildCancelled();
}


void UUnrealEdEngine::SetMapBuildCancelled( bool InCancelled )
{
	FUnrealEdMisc::Get().SetMapBuildCancelled( InCancelled );
}

// namespace to match the original in the old loc system
#define LOCTEXT_NAMESPACE "UnrealEd"


FText FClassPickerDefaults::GetName() const
{
	FText Result = LOCTEXT("NullClass", "(null class)");

	if (UClass* ItemClass = LoadClass<UObject>(NULL, *ClassName, NULL, LOAD_None, NULL))
	{
		Result = ItemClass->GetDisplayNameText();
	}

	return Result;
}


FText FClassPickerDefaults::GetDescription() const
{
	FText Result = LOCTEXT("NullClass", "(null class)");

	if (UClass* ItemClass = LoadClass<UObject>(NULL, *ClassName, NULL, LOAD_None, NULL))
	{
		Result = ItemClass->GetToolTipText(/*bShortTooltip=*/ true);
	}

	return Result;
}

#undef LOCTEXT_NAMESPACE


UUnrealEdKeyBindings::UUnrealEdKeyBindings(const FObjectInitializer& ObjectInitializer)
	: Super(ObjectInitializer)
{
}

void UUnrealEdOptions::PostInitProperties()
{
	Super::PostInitProperties();
	if (!HasAnyFlags(RF_ClassDefaultObject | RF_NeedLoad))
	{
		EditorKeyBindings = NewObject<UUnrealEdKeyBindings>(this, FName("EditorKeyBindingsInst"));
	}
}


UUnrealEdOptions* UUnrealEdEngine::GetUnrealEdOptions()
{
	if(EditorOptionsInst == NULL)
	{
		EditorOptionsInst = NewObject<UUnrealEdOptions>();
	}

	return EditorOptionsInst;
}

 
void UUnrealEdEngine::CloseEditor()
{
	check(GEngine);

	// if PIE is still happening, stop it before doing anything
	if (PlayWorld)
	{
		EndPlayMap();
	}

	// End any play on console/pc games still happening
	EndPlayOnLocalPc();

	// Can't use FPlatformMisc::RequestExit as it uses PostQuitMessage which is not what we want here.
	RequestEngineExit(TEXT("UUnrealEdEngine::CloseEditor()"));
}


bool UUnrealEdEngine::AllowSelectTranslucent() const
{
	return GetDefault<UEditorPerProjectUserSettings>()->bAllowSelectTranslucent;
}


bool UUnrealEdEngine::OnlyLoadEditorVisibleLevelsInPIE() const
{
	return GetDefault<ULevelEditorPlaySettings>()->bOnlyLoadVisibleLevelsInPIE;
}

bool UUnrealEdEngine::PreferToStreamLevelsInPIE() const
{
	return GetDefault<ULevelEditorPlaySettings>()->bPreferToStreamLevelsInPIE;
}

const TArray<FTemplateMapInfo>& UUnrealEdEngine::GetTemplateMapInfos() const
{
	return GetTemplateMapInfosDelegate.IsBound() ? GetTemplateMapInfosDelegate.Execute() : GetProjectDefaultMapTemplates();
}

const TArray<FTemplateMapInfo>& UUnrealEdEngine::GetProjectDefaultMapTemplates() const
{
	return TemplateMapInfoCache;
}

void UUnrealEdEngine::OnSourceControlFilesDeleted(const TArray<FString>& InDeletedFiles)
{
	TArray<UObject*> ObjectsToDelete;

	if (InDeletedFiles.IsEmpty())
	{
		return;
	}

	FAssetRegistryModule& AssetRegistryModule = FModuleManager::LoadModuleChecked<FAssetRegistryModule>(TEXT("AssetRegistry"));

	for (const FString& File : InDeletedFiles)
	{
		TArray<FAssetData> Assets;
		FString PackageName;

		if (!FPackageName::TryConvertFilenameToLongPackageName(File, PackageName))
		{
			continue;
		}

		AssetRegistryModule.Get().GetAssetsByPackageName(*PackageName, Assets);

		for (const FAssetData& Asset : Assets)
		{
			UObject* ObjectToDelete = Asset.GetAsset();

			if (ObjectToDelete != nullptr)
			{
				ObjectsToDelete.Add(ObjectToDelete);
			}
		}
	}

	ObjectTools::DeleteObjectsUnchecked(ObjectsToDelete);
}

void UUnrealEdEngine::OnHISMTreeBuilt(UHierarchicalInstancedStaticMeshComponent* Component, bool bWasAsyncBuild)
{
	if (bWasAsyncBuild)
	{
		// Async tree builds require that hit-proxies be updated when the build has finished (as it generates new hit-proxies).
		// Sadly we don't know which viewport needs updating, so we just have to update all of them.
		for (FEditorViewportClient* ViewportClient : GetAllViewportClients())
		{
			if (ViewportClient && ViewportClient->Viewport)
			{
				ViewportClient->RequestInvalidateHitProxy(ViewportClient->Viewport);
			}
		}
	}
}

void UUnrealEdEngine::RedrawLevelEditingViewports(bool bInvalidateHitProxies)
{
	// Redraw Slate based viewports
	if( FModuleManager::Get().IsModuleLoaded("LevelEditor") )
	{
		FLevelEditorModule& LevelEditor = FModuleManager::GetModuleChecked<FLevelEditorModule>( "LevelEditor" );
		LevelEditor.BroadcastRedrawViewports( bInvalidateHitProxies );
	}

}


void UUnrealEdEngine::TakeHighResScreenShots()
{
	// Tell all viewports to take a screenshot
	if( FModuleManager::Get().IsModuleLoaded("LevelEditor") )
	{
		FLevelEditorModule& LevelEditor = FModuleManager::GetModuleChecked<FLevelEditorModule>( "LevelEditor" );
		LevelEditor.BroadcastTakeHighResScreenShots( );
	}
}


void UUnrealEdEngine::RebuildTemplateMapData()
{
	const TArray<FTemplateMapInfoOverride> TemplateMapOverrides = GetDefault<UGameMapsSettings>()->EditorTemplateMapOverrides;

	if (TemplateMapOverrides.Num() > 0)
	{
		TemplateMapInfoCache.Reset(TemplateMapOverrides.Num());

		for (const FTemplateMapInfoOverride& Override : TemplateMapOverrides)
		{
			FTemplateMapInfo NewInfo;
			NewInfo.Thumbnail = Override.Thumbnail;
			NewInfo.Map = Override.Map;
			NewInfo.DisplayName = Override.DisplayName;
			TemplateMapInfoCache.Add(MoveTemp(NewInfo));
		}
	}
	else
	{
		PRAGMA_DISABLE_DEPRECATION_WARNINGS
		TemplateMapInfoCache = TemplateMapInfos;
		PRAGMA_ENABLE_DEPRECATION_WARNINGS
	}
}

void UUnrealEdEngine::SetCurrentClass( UClass* InClass )
{
	USelection* SelectionSet = GetSelectedObjects();
	SelectionSet->DeselectAll( UClass::StaticClass() );

	if(InClass != NULL)
	{
		SelectionSet->Select( InClass );
	}
}


void UUnrealEdEngine::GetPackageList( TArray<UPackage*>* InPackages, UClass* InClass )
{
	InPackages->Empty();

	for( FThreadSafeObjectIterator It; It ; ++It )
	{
		if( It->GetOuter() && It->GetOuter() != GetTransientPackage() )
		{
			UObject* TopParent = NULL;

			if( InClass == NULL || It->IsA( InClass ) )
				TopParent = It->GetOutermost();

			if( Cast<UPackage>(TopParent) )
				InPackages->AddUnique( (UPackage*)TopParent );
		}
	}
}


bool UUnrealEdEngine::CanSavePackage( UPackage* PackageToSave )
{
<<<<<<< HEAD
	return HasMountWritePersmissionForPackage(PackageToSave->GetName());
=======
	return HasMountWritePermissionForPackage(PackageToSave->GetName());
>>>>>>> 6bbb88c8
}


UThumbnailManager* UUnrealEdEngine::GetThumbnailManager()
{
	return &(UThumbnailManager::Get());
}


void UUnrealEdEngine::Serialize(FArchive& Ar)
{
	Super::Serialize(Ar);
	Ar << MaterialCopyPasteBuffer;
	Ar << AnimationCompressionAlgorithms;
}

void UUnrealEdEngine::DuplicateSelectedActors(UWorld* InWorld)
{
	bool bHandled = false;
	bHandled |= GLevelEditorModeTools().ProcessEditDuplicate();

	// if not specially handled by the current editing mode,
	if (!bHandled)
	{
		UEditorActorSubsystem* EditorActorSubsystem = GEditor->GetEditorSubsystem<UEditorActorSubsystem>();

		if (EditorActorSubsystem)
		{
			EditorActorSubsystem->DuplicateSelectedActors(InWorld);
		}
	}
	// DuplicateSelectedActors also calls RedrawLevelEditingViewports
	else
	{
		RedrawLevelEditingViewports();
	}
}

void UUnrealEdEngine::MakeSelectedActorsLevelCurrent()
{
	ULevel* LevelToMakeCurrent = NULL;

	// Look to the selected actors for the level to make current.
	// If actors from multiple levels are selected, do nothing.
	for ( FSelectionIterator It( GetSelectedActorIterator() ) ; It ; ++It )
	{
		AActor* Actor = static_cast<AActor*>( *It );
		checkSlow( Actor->IsA(AActor::StaticClass()) );

		ULevel* ActorLevel = Actor->GetLevel();

		if ( !LevelToMakeCurrent )
		{
			// First assignment.
			LevelToMakeCurrent = ActorLevel;
		}
		else if ( LevelToMakeCurrent != ActorLevel )
		{
			// Actors from multiple levels are selected -- abort.
			LevelToMakeCurrent = NULL;
			break;
		}
	}

	if (LevelToMakeCurrent)
	{
		if (!LevelToMakeCurrent->IsCurrentLevel())
		{
			// Change the current level to something different
			EditorLevelUtils::MakeLevelCurrent(LevelToMakeCurrent);
		}
		// Set the Level tab's selected level.
		TArray<class ULevel*> SelectedLevelsList(&LevelToMakeCurrent, 1);
		LevelToMakeCurrent->GetWorld()->SetSelectedLevels(SelectedLevelsList);
	}
}


int32 UUnrealEdEngine::GetSpriteCategoryIndex( const FName& InSpriteCategory )
{
	// Find the sprite category in the unlocalized to index map, if possible
	const int32* CategoryIndexPtr = SpriteIDToIndexMap.Find( InSpriteCategory );
	
	const int32 CategoryIndex = CategoryIndexPtr ? *CategoryIndexPtr : INDEX_NONE;

	return CategoryIndex;
}


void UUnrealEdEngine::ShowLightingStaticMeshInfoWindow()
{
	// first invoke the stats viewer tab
	FLevelEditorModule& LevelEditorModule = FModuleManager::GetModuleChecked<FLevelEditorModule>( TEXT("LevelEditor") );
	TSharedPtr<FTabManager> LevelEditorTabManager = LevelEditorModule.GetLevelEditorTabManager();
	LevelEditorTabManager->TryInvokeTab(FName("LevelEditorStatsViewer"));

	// then switch pages
	FStatsViewerModule& StatsViewerModule = FModuleManager::Get().LoadModuleChecked<FStatsViewerModule>(TEXT("StatsViewer"));
	StatsViewerModule.GetPage(EStatsPage::StaticMeshLightingInfo)->Show();
}


void UUnrealEdEngine::OpenSceneStatsWindow()
{
	// first invoke the stats viewer tab
	FLevelEditorModule& LevelEditorModule = FModuleManager::GetModuleChecked<FLevelEditorModule>( TEXT("LevelEditor") );
	TSharedPtr<FTabManager> LevelEditorTabManager = LevelEditorModule.GetLevelEditorTabManager();
	LevelEditorTabManager->TryInvokeTab(FName("LevelEditorStatsViewer"));

	// then switch pages
	FStatsViewerModule& StatsViewerModule = FModuleManager::Get().LoadModuleChecked<FStatsViewerModule>(TEXT("StatsViewer"));
	StatsViewerModule.GetPage(EStatsPage::PrimitiveStats)->Show();
}


void UUnrealEdEngine::OpenTextureStatsWindow()
{
	// first invoke the stats viewer tab
	FLevelEditorModule& LevelEditorModule = FModuleManager::GetModuleChecked<FLevelEditorModule>( TEXT("LevelEditor") );
	TSharedPtr<FTabManager> LevelEditorTabManager = LevelEditorModule.GetLevelEditorTabManager();
	LevelEditorTabManager->TryInvokeTab(FName("LevelEditorStatsViewer"));

	// then switch pages
	FStatsViewerModule& StatsViewerModule = FModuleManager::Get().LoadModuleChecked<FStatsViewerModule>(TEXT("StatsViewer"));
	StatsViewerModule.GetPage(EStatsPage::TextureStats)->Show();
}


void UUnrealEdEngine::GetSortedVolumeClasses( TArray< UClass* >* VolumeClasses )
{
	// Add all of the volume classes to the passed in array and then sort it
	for( UClass* Class : TObjectRange<UClass>() )
	{
		if (Class->IsChildOf(AVolume::StaticClass()) && !Class->HasAnyClassFlags(CLASS_Deprecated | CLASS_Abstract | CLASS_NotPlaceable) && Class->ClassGeneratedBy == nullptr)
		{
			VolumeClasses->AddUnique( Class );
		}
	}

	VolumeClasses->Sort();
}


void UUnrealEdOptions::GenerateCommandMap()
{
	CommandMap.Empty();
	for(int32 CmdIdx=0; CmdIdx<EditorCommands.Num(); CmdIdx++)
	{
		FEditorCommand &Cmd = EditorCommands[CmdIdx];

		CommandMap.Add(Cmd.CommandName, CmdIdx);
	}
}


FString UUnrealEdOptions::GetExecCommand(FKey Key, bool bAltDown, bool bCtrlDown, bool bShiftDown, FName EditorSet)
{
	TArray<FEditorKeyBinding> &KeyBindings = EditorKeyBindings->KeyBindings;
	FString Result;

	for(int32 BindingIdx=0; BindingIdx<KeyBindings.Num(); BindingIdx++)
	{
		FEditorKeyBinding &Binding = KeyBindings[BindingIdx];
		int32* CommandIdx = CommandMap.Find(Binding.CommandName);

		if(CommandIdx && EditorCommands.IsValidIndex(*CommandIdx))
		{
			FEditorCommand &Cmd = EditorCommands[*CommandIdx];

			if(Cmd.Parent == EditorSet)
			{
				// See if this key binding matches the key combination passed in.
				if(bAltDown == Binding.bAltDown && bCtrlDown == Binding.bCtrlDown && bShiftDown == Binding.bShiftDown && Key == Binding.Key)
				{
					int32* EditorCommandIdx = CommandMap.Find(Binding.CommandName);

					if(EditorCommandIdx && EditorCommands.IsValidIndex(*EditorCommandIdx))
					{
						FEditorCommand &EditorCommand = EditorCommands[*EditorCommandIdx];
						Result = EditorCommand.ExecCommand;
					}
					break;
				}
			}
		}
	}

	return Result;
}


/**
 * Does the update for volume actor visibility
 *
 * @param ActorsToUpdate	The list of actors to update
 * @param ViewClient		The viewport client to apply visibility changes to
 */
static void InternalUpdateVolumeActorVisibility( TArray<AActor*>& ActorsToUpdate, const FLevelEditorViewportClient& ViewClient, TArray<AActor*>& OutActorsThatChanged )
{
	for( int32 ActorIdx = 0; ActorIdx < ActorsToUpdate.Num(); ++ActorIdx )
	{
		AVolume* VolumeToUpdate = Cast<AVolume>(ActorsToUpdate[ActorIdx]);

		if ( VolumeToUpdate )
		{
			const bool bIsVisible = ViewClient.IsVolumeVisibleInViewport( *VolumeToUpdate );

			uint64 OriginalViews = VolumeToUpdate->HiddenEditorViews;
			if( bIsVisible )
			{
				// If the actor should be visible, unset the bit for the actor in this viewport
				VolumeToUpdate->HiddenEditorViews &= ~((uint64)1<<ViewClient.ViewIndex);	
			}
			else
			{
				if( VolumeToUpdate->IsSelected() )
				{
					// We are hiding the actor, make sure its not selected anymore
					GEditor->SelectActor( VolumeToUpdate, false, true  );
				}

				// If the actor should be hidden, set the bit for the actor in this viewport
				VolumeToUpdate->HiddenEditorViews |= ((uint64)1<<ViewClient.ViewIndex);	
			}

			if( OriginalViews != VolumeToUpdate->HiddenEditorViews )
			{
				// At least one actor has visibility changes
				OutActorsThatChanged.AddUnique( VolumeToUpdate );
			}
		}
	}
}


void UUnrealEdEngine::UpdateVolumeActorVisibility( UClass* InVolumeActorClass, FLevelEditorViewportClient* InViewport )
{
	TSubclassOf<AActor> VolumeClassToCheck = InVolumeActorClass ? InVolumeActorClass : AVolume::StaticClass();
	
	// Build a list of actors that need to be updated.  Only take actors of the passed in volume class.  
	UWorld* World = InViewport ? InViewport->GetWorld() : GWorld;
	TArray< AActor *> ActorsToUpdate;
	for( TActorIterator<AActor> It( World, VolumeClassToCheck ); It; ++It)
	{
		ActorsToUpdate.Add(*It);
	}

	if( ActorsToUpdate.Num() > 0 )
	{
		TArray< AActor* > ActorsThatChanged;
		if( !InViewport )
		{
			// Update the visibility state of each actor for each viewport
			for( FLevelEditorViewportClient* ViewClient : GetLevelViewportClients() )
			{
				// Only update the editor frame clients as those are the only viewports right now that show volumes.
				InternalUpdateVolumeActorVisibility( ActorsToUpdate, *ViewClient, ActorsThatChanged );
				if( ActorsThatChanged.Num() )
				{
					// If actor visibility changed in the viewport, it needs to be redrawn
					ViewClient->Invalidate();
				}
			}
		}
		else
		{
			// Only update the editor frame clients as those are the only viewports right now that show volumes.
			InternalUpdateVolumeActorVisibility( ActorsToUpdate, *InViewport, ActorsThatChanged );
			if( ActorsThatChanged.Num() )
			{	
				// If actor visibility changed in the viewport, it needs to be redrawn
				InViewport->Invalidate();
			}
		}

		// Push all changes in the actors to the scene proxy so the render thread correctly updates visibility
		for( int32 ActorIdx = 0; ActorIdx < ActorsThatChanged.Num(); ++ActorIdx )
		{
			AActor* ActorToUpdate = ActorsThatChanged[ ActorIdx ];

			// Find all registered primitive components and update the scene proxy with the actors updated visibility map
			TInlineComponentArray<UPrimitiveComponent*> PrimitiveComponents;
			ActorToUpdate->GetComponents(PrimitiveComponents);

			for( int32 ComponentIdx = 0; ComponentIdx < PrimitiveComponents.Num(); ++ComponentIdx )
			{
				UPrimitiveComponent* PrimitiveComponent = PrimitiveComponents[ComponentIdx];
				if (PrimitiveComponent->IsRegistered())
				{
					// Push visibility to the render thread
					PrimitiveComponent->PushEditorVisibilityToProxy( ActorToUpdate->HiddenEditorViews );
				}
			}
		}
	}
}


void UUnrealEdEngine::FixAnyInvertedBrushes(UWorld* World)
{
	// Get list of brushes with inverted polys
	TArray<ABrush*> Brushes;
	for (TActorIterator<ABrush> It(World); It; ++It)
	{
		ABrush* Brush = *It;
		if (Brush->GetBrushComponent() && Brush->GetBrushComponent()->HasInvertedPolys())
		{
			Brushes.Add(Brush);
		}
	}

	if (Brushes.Num() > 0)
	{
		for (ABrush* Brush : Brushes)
		{
			UE_LOG(LogUnrealEdEngine, Warning, TEXT("Brush '%s' appears to be inside out - fixing."), *Brush->GetName());

			// Invert the polys of the brush
			for (FPoly& Poly : Brush->GetBrushComponent()->Brush->Polys->Element)
			{
				Poly.Reverse();
				Poly.CalcNormal();
			}

			if (Brush->IsStaticBrush())
			{
				// Static brushes require a full BSP rebuild
				ABrush::SetNeedRebuild(Brush->GetLevel());
			}
			else
			{
				// Dynamic brushes can be fixed up here
				FBSPOps::csgPrepMovingBrush(Brush);
				Brush->GetBrushComponent()->BuildSimpleBrushCollision();
			}

			Brush->MarkPackageDirty();
		}
	}
}


void UUnrealEdEngine::RegisterComponentVisualizer(FName ComponentClassName, TSharedPtr<FComponentVisualizer> Visualizer)
{
	if( !ComponentClassName.IsNone() )
	{
		ComponentVisualizerMap.Add(ComponentClassName, Visualizer);		
	}
}

void UUnrealEdEngine::UnregisterComponentVisualizer(FName ComponentClassName)
{
	TSharedPtr<FComponentVisualizer> Visualizer = FindComponentVisualizer(ComponentClassName);
	VisualizersForSelection.RemoveAll([&Visualizer](const auto& CachedComponentVisualizer) { return CachedComponentVisualizer.Visualizer == Visualizer; });

	ComponentVisualizerMap.Remove(ComponentClassName);
}

TSharedPtr<FComponentVisualizer> UUnrealEdEngine::FindComponentVisualizer(FName ComponentClassName) const
{
	TSharedPtr<FComponentVisualizer> Visualizer = NULL;

	const TSharedPtr<FComponentVisualizer>* VisualizerPtr = ComponentVisualizerMap.Find(ComponentClassName);
	if(VisualizerPtr != NULL)
	{
		Visualizer = *VisualizerPtr;
	}

	return Visualizer;
}

/** Find a component visualizer for the given component class (checking parent classes too) */
TSharedPtr<class FComponentVisualizer> UUnrealEdEngine::FindComponentVisualizer(UClass* ComponentClass) const
{
	TSharedPtr<FComponentVisualizer> Visualizer;
	while (!Visualizer.IsValid() && (ComponentClass != nullptr) && (ComponentClass != UActorComponent::StaticClass()))
	{
		Visualizer = FindComponentVisualizer(ComponentClass->GetFName());
		ComponentClass = ComponentClass->GetSuperClass();
	}

	return Visualizer;
}



void UUnrealEdEngine::DrawComponentVisualizers(const FSceneView* View, FPrimitiveDrawInterface* PDI)
{
	for(FCachedComponentVisualizer& CachedVisualizer : VisualizersForSelection)
	{
		CachedVisualizer.Visualizer->DrawVisualization(CachedVisualizer.ComponentPropertyPath.GetComponent(), View, PDI);
	}
}


void UUnrealEdEngine::DrawComponentVisualizersHUD(const FViewport* Viewport, const FSceneView* View, FCanvas* Canvas)
{
	for(FCachedComponentVisualizer& CachedVisualizer : VisualizersForSelection)
	{
		CachedVisualizer.Visualizer->DrawVisualizationHUD(CachedVisualizer.ComponentPropertyPath.GetComponent(), Viewport, View, Canvas);
	}
}

void UUnrealEdEngine::OnEditorSelectionChanged(UObject* SelectionThatChanged)
{
	auto GetVisualizersForSelection = [&](AActor* Actor)
	{
		// Iterate over components of that actor (and recurse through child components)
		TInlineComponentArray<UActorComponent*> Components;
		Actor->GetComponents(Components, true);

		for (int32 CompIdx = 0; CompIdx < Components.Num(); CompIdx++)
		{
			UActorComponent* Comp = Components[CompIdx];
			if (Comp->IsRegistered())
			{
				// Try and find a visualizer
				TSharedPtr<FComponentVisualizer> Visualizer = FindComponentVisualizer(Comp->GetClass());
				if (Visualizer.IsValid())
				{
					VisualizersForSelection.Add(FCachedComponentVisualizer(Comp, Visualizer));
				}
			}
		}
	};

	if (SelectionThatChanged == GetSelectedActors())
	{
		// actor selection changed.  Update the list of component visualizers
		// This is expensive so we do not search for visualizers each time they want to draw
		VisualizersForSelection.Empty();

		// Iterate over all selected actors
		for (FSelectionIterator It(GetSelectedActorIterator()); It; ++It)
		{
			AActor* Actor = Cast<AActor>(*It);
			if (Actor != nullptr)
			{
				GetVisualizersForSelection(Actor);
			}
		}
	}
	else if (SelectionThatChanged == GetSelectedComponents())
	{
		if (USelection* Selection = Cast<USelection>(SelectionThatChanged))
		{
			// Do not proceed if the selection contains no components. This occurs when a component is
			// deselected while selecting its owner actor. But a corresponding actor selection is not invoked
			// so if the visualizers are cleared here, they will not be properly reset for the selected actor. 
			if (Selection->Num() > 0)
			{
				VisualizersForSelection.Empty();

				TArray<AActor*> ActorsProcessed;

				// Iterate over all selected components
				for (FSelectionIterator It(GetSelectedComponentIterator()); It; ++It)
				{
					if (UActorComponent* Comp = Cast<UActorComponent>(*It))
					{
						if (AActor* Actor = Comp->GetOwner())
						{
							if (!ActorsProcessed.Contains(Actor))
							{
								GetVisualizersForSelection(Actor);
								ActorsProcessed.Emplace(Actor);
							}
						}
					}
				}
			}
		}
	}

	// If there is an undo/redo operation in progress, restore the active component visualizer.
	if (GIsTransacting)
	{
		for (FCachedComponentVisualizer& CachedComponentVisualizer : VisualizersForSelection)
		{
			if (CachedComponentVisualizer.Visualizer->GetEditedComponent() != nullptr)
			{
				ComponentVisManager.SetActiveComponentVis(GCurrentLevelEditingViewportClient, CachedComponentVisualizer.Visualizer);
				break;
			}
		}
	}
<<<<<<< HEAD
}

bool UUnrealEdEngine::HasMountWritePersmissionForPackage(const FString& PackageName)
{
	FName MountPoint = FPackageName::GetPackageMountPoint(PackageName, false);
	if (const bool* bWritePermission = MountPointCheckedForWritePermission.Find(MountPoint))
	{
		return *bWritePermission;
	}
	return VerifyMountPointWritePermission(MountPoint);
}

bool UUnrealEdEngine::VerifyMountPointWritePermission(FName MountPoint)
{
	// If mount is unknown assume write permissions are fine	
	if (MountPoint.IsNone())
	{
		return true;
	}

	// Get a unique temp filename under the mount point
	FString WriteCheckPath = FPackageName::LongPackageNameToFilename(MountPoint.ToString()) + TEXT("WritePermissions.") + FGuid::NewGuid().ToString() + TEXT(".temp");

	// Check if we could successfully write to a file
	bool bHasWritePermission = FFileHelper::SaveStringToFile(TEXT("Write"), *WriteCheckPath);
	if (bHasWritePermission)
	{
		// We can successfully write to the folder containing the package.
		// Delete the temp file.
		IFileManager::Get().Delete(*WriteCheckPath);
	}

	// Add the result to the mount point checks
	MountPointCheckedForWritePermission.Add(MountPoint, bHasWritePermission);
	return bHasWritePermission;
}

void UUnrealEdEngine::OnContentPathMounted(const FString& AssetPath, const FString& /*FileSystemPath*/)
{
	VerifyMountPointWritePermission(*AssetPath);
}

void UUnrealEdEngine::OnContentPathDismounted(const FString& AssetPath, const FString& /*FileSystemPath*/)
{
	MountPointCheckedForWritePermission.Remove(*AssetPath);
}
void UUnrealEdEngine::UpdateEdModeOnMatineeClose(const FEditorModeID& EditorModeID, bool IsEntering)
=======
#if PLATFORM_MAC
	FPlatformApplicationMisc::bChachedMacMenuStateNeedsUpdate = true;
#endif
}

bool UUnrealEdEngine::HasMountWritePermissionForPackage(const FString& PackageName)
{
	FName MountPoint = FPackageName::GetPackageMountPoint(PackageName, false);
	if (const bool* bWritePermission = MountPointCheckedForWritePermission.Find(MountPoint))
	{
		return *bWritePermission;
	}
	return VerifyMountPointWritePermission(MountPoint);
}

bool UUnrealEdEngine::VerifyMountPointWritePermission(FName MountPoint)
>>>>>>> 6bbb88c8
{
	// If mount is unknown assume write permissions are fine	
	if (MountPoint.IsNone())
	{
		return true;
	}

	// Get a unique temp filename under the mount point
	FString WriteCheckPath = FPackageName::LongPackageNameToFilename(MountPoint.ToString()) + TEXT("WritePermissions.") + FGuid::NewGuid().ToString() + TEXT(".temp");

	// Check if we could successfully write to a file
	bool bHasWritePermission = FFileHelper::SaveStringToFile(TEXT("Write"), *WriteCheckPath);
	if (bHasWritePermission)
	{
		// We can successfully write to the folder containing the package.
		// Delete the temp file.
		IFileManager::Get().Delete(*WriteCheckPath);
	}

	// Add the result to the mount point checks
	MountPointCheckedForWritePermission.Add(MountPoint, bHasWritePermission);
	return bHasWritePermission;
}

void UUnrealEdEngine::OnContentPathMounted(const FString& AssetPath, const FString& /*FileSystemPath*/)
{
	VerifyMountPointWritePermission(*AssetPath);
}

void UUnrealEdEngine::OnContentPathDismounted(const FString& AssetPath, const FString& /*FileSystemPath*/)
{
	MountPointCheckedForWritePermission.Remove(*AssetPath);
}

bool IsBelowFreeDiskSpaceLimit(const TCHAR* TestDir, FText& OutAppendMessage, const FText& LocationDescriptor, const uint64 MinMB = 5120)
{
	uint64 TotalDiskSpace = 0;
	uint64 FreeDiskSpace = 0;

	if (FPlatformMisc::GetDiskTotalAndFreeSpace(TestDir, TotalDiskSpace, FreeDiskSpace))
	{
		const uint64 HardDriveFreeMB = FreeDiskSpace / (1024 * 1024);
		if (HardDriveFreeMB < MinMB)
		{
			static const FText AppendWarning = NSLOCTEXT("DriveSpaceDialog", "LowHardDriveSpaceFormatMsg", "{0}\n  {1} MB Free \t\t {2}\n \t\t\t\t {3} \n");

			OutAppendMessage = FText::Format(AppendWarning, OutAppendMessage, HardDriveFreeMB, FText::FromString(FPaths::ConvertRelativePathToFull(TestDir)), LocationDescriptor);

			return true;
		}
	}
	return false;
}

void UUnrealEdEngine::ValidateFreeDiskSpace() const
{
	FText Message = NSLOCTEXT("DriveSpaceDialog", "LowHardDriveSpaceMsgHeader", "The following drive locations have limited free space.\nIt is recommended that you free some space to avoid issues such as crashed and data loss due to files not being able to be written and saved.\n");
	
	bool bShowWarning = false;
	bShowWarning |= IsBelowFreeDiskSpaceLimit(FPlatformProcess::BaseDir(), Message, NSLOCTEXT("DriveSpaceDialog", "BaseDirDescriptor", "The base engine directory."));
	bShowWarning |= IsBelowFreeDiskSpaceLimit(FPlatformMisc::ProjectDir(), Message, NSLOCTEXT("DriveSpaceDialog", "ProjectDirDescriptor", "The project directory."));
	bShowWarning |= IsBelowFreeDiskSpaceLimit(FPlatformProcess::UserDir(), Message, NSLOCTEXT("DriveSpaceDialog", "UserDirDescriptor", "User directory where user specific settings are stored."), 1024);

	if (bShowWarning)
	{
		FEngineAnalytics::LowDriveSpaceDetected();

		const FText Title = NSLOCTEXT("DriveSpaceDialog", "LowHardDriveSpaceMsgTitle", "Low drive space warning");

		FMessageDialog::Open(EAppMsgType::Ok, Message, &Title);
	}
}<|MERGE_RESOLUTION|>--- conflicted
+++ resolved
@@ -68,15 +68,12 @@
 #include "Logging/MessageLog.h"
 #include "Misc/MessageDialog.h"
 #include "Logging/MessageLog.h"
-<<<<<<< HEAD
-=======
 #include "Subsystems/EditorActorSubsystem.h"
 #include "ProfilingDebugging/StallDetector.h"
 #include "GameMapsSettings.h"
 #include "HAL/PlatformApplicationMisc.h"
 #include "AssetRegistryModule.h"
 #include "ObjectTools.h"
->>>>>>> 6bbb88c8
 
 DEFINE_LOG_CATEGORY_STATIC(LogUnrealEdEngine, Log, All);
 
@@ -455,14 +452,11 @@
 		delete PerformanceMonitor;
 	}
 
-<<<<<<< HEAD
-=======
 	if (ISourceControlModule* SourceControlModule = FModuleManager::GetModulePtr<ISourceControlModule>(FName("SourceControl")))
 	{
 		SourceControlModule->UnregisterFilesDeleted(SourceControlFilesDeletedHandle);
 	}
 
->>>>>>> 6bbb88c8
 	FPackageName::OnContentPathMounted().RemoveAll(this);
 	FPackageName::OnContentPathDismounted().RemoveAll(this);
 	UPackage::PackageDirtyStateChangedEvent.RemoveAll(this);
@@ -581,11 +575,7 @@
 
 				// if we do not have write permission under the mount point for this package log an error in the message log to link to.
 				PackageName = Package->GetName();
-<<<<<<< HEAD
-				if (!HasMountWritePersmissionForPackage(PackageName))
-=======
 				if (!HasMountWritePermissionForPackage(PackageName))
->>>>>>> 6bbb88c8
 				{
 					bShowWritePermissionWarning = true;
 					EditorLog.Warning(FText::Format(NSLOCTEXT("UnrealEd", "WritePermissionFailureLog", "Insufficient writing permission to save {0}"), FText::FromString(PackageName)));
@@ -734,9 +724,6 @@
 		}
 	}
 
-<<<<<<< HEAD
-	RedrawAllViewports();
-=======
 	for (FEditorViewportClient* ViewportClient : GetAllViewportClients())
 	{
 		if (ViewportClient && ViewportClient->Viewport)
@@ -744,7 +731,6 @@
 			ViewportClient->Viewport->InvalidateHitProxy();
 		}
 	}
->>>>>>> 6bbb88c8
 }
 
 
@@ -1068,11 +1054,7 @@
 
 bool UUnrealEdEngine::CanSavePackage( UPackage* PackageToSave )
 {
-<<<<<<< HEAD
-	return HasMountWritePersmissionForPackage(PackageToSave->GetName());
-=======
 	return HasMountWritePermissionForPackage(PackageToSave->GetName());
->>>>>>> 6bbb88c8
 }
 
 
@@ -1559,55 +1541,6 @@
 			}
 		}
 	}
-<<<<<<< HEAD
-}
-
-bool UUnrealEdEngine::HasMountWritePersmissionForPackage(const FString& PackageName)
-{
-	FName MountPoint = FPackageName::GetPackageMountPoint(PackageName, false);
-	if (const bool* bWritePermission = MountPointCheckedForWritePermission.Find(MountPoint))
-	{
-		return *bWritePermission;
-	}
-	return VerifyMountPointWritePermission(MountPoint);
-}
-
-bool UUnrealEdEngine::VerifyMountPointWritePermission(FName MountPoint)
-{
-	// If mount is unknown assume write permissions are fine	
-	if (MountPoint.IsNone())
-	{
-		return true;
-	}
-
-	// Get a unique temp filename under the mount point
-	FString WriteCheckPath = FPackageName::LongPackageNameToFilename(MountPoint.ToString()) + TEXT("WritePermissions.") + FGuid::NewGuid().ToString() + TEXT(".temp");
-
-	// Check if we could successfully write to a file
-	bool bHasWritePermission = FFileHelper::SaveStringToFile(TEXT("Write"), *WriteCheckPath);
-	if (bHasWritePermission)
-	{
-		// We can successfully write to the folder containing the package.
-		// Delete the temp file.
-		IFileManager::Get().Delete(*WriteCheckPath);
-	}
-
-	// Add the result to the mount point checks
-	MountPointCheckedForWritePermission.Add(MountPoint, bHasWritePermission);
-	return bHasWritePermission;
-}
-
-void UUnrealEdEngine::OnContentPathMounted(const FString& AssetPath, const FString& /*FileSystemPath*/)
-{
-	VerifyMountPointWritePermission(*AssetPath);
-}
-
-void UUnrealEdEngine::OnContentPathDismounted(const FString& AssetPath, const FString& /*FileSystemPath*/)
-{
-	MountPointCheckedForWritePermission.Remove(*AssetPath);
-}
-void UUnrealEdEngine::UpdateEdModeOnMatineeClose(const FEditorModeID& EditorModeID, bool IsEntering)
-=======
 #if PLATFORM_MAC
 	FPlatformApplicationMisc::bChachedMacMenuStateNeedsUpdate = true;
 #endif
@@ -1624,7 +1557,6 @@
 }
 
 bool UUnrealEdEngine::VerifyMountPointWritePermission(FName MountPoint)
->>>>>>> 6bbb88c8
 {
 	// If mount is unknown assume write permissions are fine	
 	if (MountPoint.IsNone())
