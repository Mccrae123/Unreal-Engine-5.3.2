--- conflicted
+++ resolved
@@ -205,8 +205,6 @@
 
 void UEditorExperimentalSettings::PostInitProperties()
 {
-<<<<<<< HEAD
-=======
 	PRAGMA_DISABLE_DEPRECATION_WARNINGS
 	// bEnableAsyncSkeletalMeshCompilation's default to True (see comment in constructor above).
 	// To be backwards compatible, if a user project overrides it to False, pass on the value to bEnableAsyncSkinnedAssetCompilation.
@@ -217,7 +215,6 @@
 	}
 	PRAGMA_ENABLE_DEPRECATION_WARNINGS
 
->>>>>>> d731a049
 	CVarEditorHDRSupport->Set(bHDREditor ? 1 : 0, ECVF_SetByProjectSetting);
 	CVarEditorHDRNITLevel->Set(HDREditorNITLevel, ECVF_SetByProjectSetting);
 	Super::PostInitProperties();
@@ -241,23 +238,6 @@
 	{
 		CVarEditorHDRNITLevel->Set(HDREditorNITLevel, ECVF_SetByProjectSetting);
 	}
-<<<<<<< HEAD
-	else if (Name == GET_MEMBER_NAME_CHECKED(UEditorExperimentalSettings, bEnableInterchangeFramework))
-	{
-		if (bEnableInterchangeFramework)
-		{
-			bEnableInterchangeFrameworkForTextureOnly = false;
-		}
-	}
-	else if (Name == GET_MEMBER_NAME_CHECKED(UEditorExperimentalSettings, bEnableInterchangeFrameworkForTextureOnly))
-	{
-		if (bEnableInterchangeFrameworkForTextureOnly)
-		{
-			bEnableInterchangeFramework = false;
-		}
-	}
-=======
->>>>>>> d731a049
 
 	if (!FUnrealEdMisc::Get().IsDeletePreferences())
 	{
