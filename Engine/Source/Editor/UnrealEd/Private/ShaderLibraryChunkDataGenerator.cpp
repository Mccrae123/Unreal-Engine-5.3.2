--- conflicted
+++ resolved
@@ -8,15 +8,9 @@
 #include "Misc/AssertionMacros.h"
 #include "Misc/ConfigCacheIni.h"
 #include "ShaderCodeLibrary.h"
-<<<<<<< HEAD
 
 class FName;
 
-=======
-
-class FName;
-
->>>>>>> 4af6daef
 FShaderLibraryChunkDataGenerator::FShaderLibraryChunkDataGenerator(UCookOnTheFlyServer& InCOTFS, const ITargetPlatform* TargetPlatform)
 	: COTFS(InCOTFS)
 {
@@ -28,8 +22,6 @@
 	FConfigCacheIni::LoadLocalIniFile(PlatformIniFile, TEXT("Engine"), true, *PlatformNameUsedForIni);
 	PlatformIniFile.GetBool(TEXT("DevOptions.Shaders"), TEXT("bDoNotChunkShaderLib"), bOptedOut);
 
-<<<<<<< HEAD
-=======
 	// Disable chunking for DLC - this causes problems as the main game can be optionally (for faster iteration) cooked with -fastcook. Fastcook disables chunking,
 	// so the game has no idea about ChunkIDs and cannot find DLC's chunked libs. If DLC lib is monolithic, both monolithic and chunked games will try to open it.
 	if (COTFS.IsCookingDLC())
@@ -38,7 +30,6 @@
 	}
 }
 
->>>>>>> 4af6daef
 void FShaderLibraryChunkDataGenerator::GenerateChunkDataFiles(const int32 InChunkId, const TSet<FName>& InPackagesInChunk,
 	const ITargetPlatform* TargetPlatform, FSandboxPlatformFile* InSandboxFile, TArray<FString>& OutChunkFilenames)
 {
