// Copyright Epic Games, Inc. All Rights Reserved.

#include "Tools/UAssetEditor.h"

#include "Framework/Docking/TabManager.h"
#include "Tools/BaseAssetToolkit.h"
#include "Subsystems/AssetEditorSubsystem.h"
#include "UObject/ObjectMacros.h"
#include "UObject/Object.h"
#include "UObject/UObjectGlobals.h"

#define LOCTEXT_NAMESPACE "BaseAssetEditor"

//////////////////////////////////
// UAssetEditor

UAssetEditor::UAssetEditor()
{
}

FName UAssetEditor::GetEditorName() const
{
	FName EditorName = ToolkitInstance->GetEditorName();
	if (EditorName == NAME_None)
	{
		EditorName = GetClass()->GetFName();
	}

	return EditorName;
}

void UAssetEditor::FocusWindow(UObject* ObjectToFocusOn /*= nullptr*/)
{
}

<<<<<<< HEAD
bool UAssetEditor::CloseWindow()
{
	return true;
}

=======
>>>>>>> 4af6daef
TSharedPtr<class FTabManager> UAssetEditor::GetAssociatedTabManager()
{
	return ToolkitInstance->GetAssociatedTabManager();
}

void UAssetEditor::Initialize()
{
	UAssetEditorSubsystem* AssetEditorSubsystem = GEditor->GetEditorSubsystem<UAssetEditorSubsystem>();
	AssetEditorSubsystem->RegisterUAssetEditor(this);
	TSharedPtr<FBaseAssetToolkit> Toolkit = CreateToolkit();
	ToolkitInstance = Toolkit.Get();
	check(ToolkitInstance != nullptr);

	const bool bCreateDefaultStandaloneMenu = true;
	const bool bCreateDefaultToolbar = true;

	Toolkit->CreateWidgets();
	const TSharedRef<FTabManager::FLayout> StandaloneDefaultLayout = Toolkit->GetDefaultLayout();
	TArray<UObject*> ObjectsToEdit;
	GetObjectsToEdit(ObjectsToEdit);
	check(ObjectsToEdit.Num() > 0 && ObjectsToEdit[0] != nullptr);
	Toolkit->InitAssetEditor(EToolkitMode::Standalone, TSharedPtr<IToolkitHost>(), GetEditorName(), StandaloneDefaultLayout, bCreateDefaultStandaloneMenu, bCreateDefaultToolbar, ObjectsToEdit, false);
	Toolkit->SetEditingObject(ObjectsToEdit[0]);
}

void UAssetEditor::GetObjectsToEdit(TArray<UObject*>& InObjectsToEdit)
{
}

TSharedPtr<FBaseAssetToolkit> UAssetEditor::CreateToolkit()
{
	return MakeShareable(new FBaseAssetToolkit(this));
}

void UAssetEditor::OnToolkitClosed()
{
	UAssetEditorSubsystem* AssetEditorSubsystem = GEditor->GetEditorSubsystem<UAssetEditorSubsystem>();
	AssetEditorSubsystem->UnregisterUAssetEditor(this);
}

#undef LOCTEXT_NAMESPACE<|MERGE_RESOLUTION|>--- conflicted
+++ resolved
@@ -33,14 +33,6 @@
 {
 }
 
-<<<<<<< HEAD
-bool UAssetEditor::CloseWindow()
-{
-	return true;
-}
-
-=======
->>>>>>> 4af6daef
 TSharedPtr<class FTabManager> UAssetEditor::GetAssociatedTabManager()
 {
 	return ToolkitInstance->GetAssociatedTabManager();
