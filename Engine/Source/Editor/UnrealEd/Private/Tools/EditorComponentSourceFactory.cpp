// Copyright Epic Games, Inc. All Rights Reserved.

#include "Tools/EditorComponentSourceFactory.h"

#include "Engine/StaticMesh.h"
#include "Components/PrimitiveComponent.h"
#include "Components/StaticMeshComponent.h"
#include "StaticMeshAttributes.h"
#include "ComponentReregisterContext.h"
#include "PhysicsEngine/BodySetup.h"
#include "Widgets/Notifications/SNotificationList.h"
#include "Framework/Notifications/NotificationManager.h"

static void DisplayCriticalWarningMessage(const FString& Message)
{
	FNotificationInfo Info(FText::FromString(Message));
	Info.ExpireDuration = 5.0f;
	FSlateNotificationManager::Get().AddNotification(Info);

<<<<<<< HEAD

bool FStaticMeshComponentTarget::IsValid() const
{
	if (!FPrimitiveComponentTarget::IsValid())
	{
		return false;
	}
	UStaticMeshComponent* StaticMeshComponent = Cast<UStaticMeshComponent>(Component);
	if (StaticMeshComponent == nullptr)
	{
		return false;
	}
	UStaticMesh* StaticMesh = StaticMeshComponent->GetStaticMesh();
	if (StaticMesh == nullptr)
	{
		return false;
	}
	if (!(LODIndex < StaticMesh->GetNumSourceModels()))
	{
		return false;
	}
	return true;
}

FMeshDescription* FStaticMeshComponentTarget::GetMesh() 
{
	ensure(IsValid());
	return IsValid() ? Cast<UStaticMeshComponent>(Component)->GetStaticMesh()->GetMeshDescription(LODIndex) : nullptr;
=======
	UE_LOG(LogTemp, Warning, TEXT("%s"), *Message);
}


FStaticMeshComponentTarget::FStaticMeshComponentTarget(UPrimitiveComponent* Component, EMeshLODIdentifier EditingLODIn)
	: FPrimitiveComponentTarget(Cast<UStaticMeshComponent>(Component))
{
	EditingLOD = EMeshLODIdentifier::LOD0;

	UStaticMeshComponent* StaticMeshComponent = Cast<UStaticMeshComponent>(Component);
	if (ensure(StaticMeshComponent != nullptr))
	{
		UStaticMesh* StaticMeshAsset = StaticMeshComponent->GetStaticMesh();
		if (ensure(StaticMeshAsset != nullptr))
		{
			if (EditingLODIn == EMeshLODIdentifier::MaxQuality)
			{
				EditingLOD = StaticMeshAsset->IsHiResMeshDescriptionValid() ? EMeshLODIdentifier::HiResSource : EMeshLODIdentifier::LOD0;
			}
			else if (EditingLODIn == EMeshLODIdentifier::HiResSource)
			{
				EditingLOD = StaticMeshAsset->IsHiResMeshDescriptionValid() ? EMeshLODIdentifier::HiResSource : EMeshLODIdentifier::LOD0;
				if (EditingLOD != EMeshLODIdentifier::HiResSource)
				{
					DisplayCriticalWarningMessage(FString(TEXT("HiRes Source selected but not available - Falling Back to LOD0")));
				}
			}
			else
			{
				int32 WantLOD = (int)EditingLODIn;
				int32 MaxExistingLOD = StaticMeshAsset->GetNumSourceModels() - 1;
				if (WantLOD > MaxExistingLOD)
				{
					DisplayCriticalWarningMessage(FString::Printf(TEXT("LOD%d Requested but not available - Falling Back to LOD%d"), WantLOD, MaxExistingLOD));
					EditingLOD = (EMeshLODIdentifier)MaxExistingLOD;
				}
			}
		}
	}
>>>>>>> 6bbb88c8
}




bool FStaticMeshComponentTarget::IsValid() const
{
<<<<<<< HEAD
	if (ensure(IsValid()) == false) return;
=======
	if (!FPrimitiveComponentTarget::IsValid())
	{
		return false;
	}
	UStaticMeshComponent* StaticMeshComponent = Cast<UStaticMeshComponent>(Component);
	if (StaticMeshComponent == nullptr)
	{
		return false;
	}
	UStaticMesh* StaticMesh = StaticMeshComponent->GetStaticMesh();
	if (StaticMesh == nullptr)
	{
		return false;
	}
>>>>>>> 6bbb88c8

	if (EditingLOD == EMeshLODIdentifier::HiResSource)
	{
		if (StaticMesh->IsHiResMeshDescriptionValid() == false)
		{
			return false;
		}
	}
	else if ( (int32)EditingLOD >= StaticMesh->GetNumSourceModels() )
	{
		return false;
	}

	return true;
}

FMeshDescription* FStaticMeshComponentTarget::GetMesh() 
{
	if (ensure(IsValid()))
	{
		UStaticMesh* StaticMesh = Cast<UStaticMeshComponent>(Component)->GetStaticMesh();
		return (EditingLOD == EMeshLODIdentifier::HiResSource) ?
			StaticMesh->GetHiResMeshDescription() : StaticMesh->GetMeshDescription((int32)EditingLOD);
	}
	return nullptr;
}


void FStaticMeshComponentTarget::GetMaterialSet(FComponentMaterialSet& MaterialSetOut, bool bAssetMaterials) const
{
	if (ensure(IsValid()) == false) return;

	if (bAssetMaterials)
	{
		UStaticMesh* StaticMesh = Cast<UStaticMeshComponent>(Component)->GetStaticMesh();
		int32 NumMaterials = Component->GetNumMaterials();
		MaterialSetOut.Materials.SetNum(NumMaterials);
		for (int32 k = 0; k < NumMaterials; ++k)
		{
			MaterialSetOut.Materials[k] = StaticMesh->GetMaterial(k);
		}
	}
	else
	{
		FPrimitiveComponentTarget::GetMaterialSet(MaterialSetOut, false);
	}
}


void FStaticMeshComponentTarget::CommitMaterialSetUpdate(const FComponentMaterialSet& MaterialSet, bool bApplyToAsset)
{
<<<<<<< HEAD
	// we only support this right now...
	check(bApplyToAsset == true);
	if (ensure(IsValid()) == false) return;
	
	UStaticMesh* StaticMesh = Cast<UStaticMeshComponent>(Component)->GetStaticMesh();
=======
	if (ensure(IsValid()) == false) return;
>>>>>>> 6bbb88c8

	if (bApplyToAsset)
	{
		UStaticMesh* StaticMesh = Cast<UStaticMeshComponent>(Component)->GetStaticMesh();

		if (StaticMesh->GetPathName().StartsWith(TEXT("/Engine/")))
		{
			UE_LOG(LogTemp, Warning, TEXT("CANNOT MODIFY BUILT-IN ENGINE ASSET %s"), *StaticMesh->GetPathName());
			return;
		}

		// flush any pending rendering commands, which might touch this component while we are rebuilding its mesh
		FlushRenderingCommands();

<<<<<<< HEAD
	bool bSavedToTransactionBuffer = StaticMesh->Modify();
	check(bSavedToTransactionBuffer);
	
	int NewNumMaterials = MaterialSet.Materials.Num();
	if (NewNumMaterials != StaticMesh->GetStaticMaterials().Num())
	{
		StaticMesh->GetStaticMaterials().SetNum(NewNumMaterials);
=======
		// unregister the component while we update it's static mesh
		TUniquePtr<FComponentReregisterContext> ComponentReregisterContext = MakeUnique<FComponentReregisterContext>(Component);

		// make sure transactional flag is on
		StaticMesh->SetFlags(RF_Transactional);

		StaticMesh->Modify();

		int NewNumMaterials = MaterialSet.Materials.Num();
		if (NewNumMaterials != StaticMesh->GetStaticMaterials().Num())
		{
			StaticMesh->GetStaticMaterials().SetNum(NewNumMaterials);
		}
		for (int k = 0; k < NewNumMaterials; ++k)
		{
			if (StaticMesh->GetMaterial(k) != MaterialSet.Materials[k])
			{
				StaticMesh->SetMaterial(k, MaterialSet.Materials[k]);
			}
		}

		StaticMesh->PostEditChange();
>>>>>>> 6bbb88c8
	}
	else
	{
		int32 NumMaterialsNeeded = Component->GetNumMaterials();
		int32 NumMaterialsGiven = MaterialSet.Materials.Num();

		// We wrote the below code to support a mismatch in the number of materials.
		// However, it is not yet clear whether this might be desirable, and we don't
		// want to inadvertantly hide bugs in the meantime. So, we keep this ensure here
		// for now, and we can remove it if we decide that we want the ability.
		ensure(NumMaterialsNeeded == NumMaterialsGiven);

		check(NumMaterialsGiven > 0);

		for (int32 i = 0; i < NumMaterialsNeeded; ++i)
		{
			int32 MaterialToUseIndex = FMath::Min(i, NumMaterialsGiven - 1);
			Component->SetMaterial(i, MaterialSet.Materials[MaterialToUseIndex]);
		}
	}
	
}


bool FStaticMeshComponentTarget::HasSameSourceData(const FPrimitiveComponentTarget& OtherTarget) const
{
	if (ensure(IsValid()))
	{
		const UStaticMesh* StaticMesh = Cast<UStaticMeshComponent>(Component)->GetStaticMesh();
		const UStaticMesh* OtherStaticMesh = Cast<UStaticMeshComponent>(OtherTarget.Component)->GetStaticMesh();
		return StaticMesh && StaticMesh == OtherStaticMesh;
	}
	else
	{
		return false;
	}
}

void FStaticMeshComponentTarget::CommitMesh( const FCommitter& Committer )
{
	if (ensure(IsValid()) == false) return;

	//bool bSaved = Component->Modify();
	//check(bSaved);
	UStaticMesh* StaticMesh = Cast<UStaticMeshComponent>(Component)->GetStaticMesh();

	if (StaticMesh->GetPathName().StartsWith(TEXT("/Engine/")))
	{
		DisplayCriticalWarningMessage(FString::Printf(TEXT("CANNOT MODIFY BUILT-IN ENGINE ASSET %s"), *StaticMesh->GetPathName()));
		return;
	}

	// flush any pending rendering commands, which might touch this component while we are rebuilding it's mesh
	FlushRenderingCommands();

	// unregister the component while we update it's static mesh
	TUniquePtr<FComponentReregisterContext> ComponentReregisterContext = MakeUnique<FComponentReregisterContext>(Component);

	// make sure transactional flag is on for this asset
	StaticMesh->SetFlags(RF_Transactional);

	verify(StaticMesh->Modify());
	if (EditingLOD == EMeshLODIdentifier::HiResSource)
	{
		verify(StaticMesh->ModifyHiResMeshDescription());
	}
	else
	{
		verify(StaticMesh->ModifyMeshDescription((int32)EditingLOD));
	}

	FCommitParams CommitParams;
	CommitParams.MeshDescription = GetMesh();

	Committer(CommitParams);

	if (EditingLOD == EMeshLODIdentifier::HiResSource)
	{
		StaticMesh->CommitHiResMeshDescription();
	}
	else
	{
		StaticMesh->CommitMeshDescription( (int32)EditingLOD );
	}

	StaticMesh->PostEditChange();

	// this rebuilds physics, but it doesn't undo!
	Component->RecreatePhysicsState();

	//Component->PostEditChange();
}

bool FStaticMeshComponentTargetFactory::CanBuild(UActorComponent* Component)
{
	UStaticMeshComponent* StaticMeshComponent = Cast<UStaticMeshComponent>(Component);
	if (StaticMeshComponent)
	{
		UStaticMesh* StaticMesh = StaticMeshComponent->GetStaticMesh();
		if (StaticMesh)
		{
			return (StaticMesh->GetNumSourceModels() > 0);
		}
	}
	return false;
}

TUniquePtr<FPrimitiveComponentTarget> FStaticMeshComponentTargetFactory::Build(UPrimitiveComponent* Component)
{
	UStaticMeshComponent* StaticMeshComponent = Cast<UStaticMeshComponent>(Component);
	if (StaticMeshComponent != nullptr 
		&& StaticMeshComponent->GetStaticMesh() != nullptr 
		&& StaticMeshComponent->GetStaticMesh()->GetNumSourceModels() > 0)
	{
		return MakeUnique<FStaticMeshComponentTarget>(Component, CurrentEditingLOD);
	}
	return {};
}<|MERGE_RESOLUTION|>--- conflicted
+++ resolved
@@ -17,36 +17,6 @@
 	Info.ExpireDuration = 5.0f;
 	FSlateNotificationManager::Get().AddNotification(Info);
 
-<<<<<<< HEAD
-
-bool FStaticMeshComponentTarget::IsValid() const
-{
-	if (!FPrimitiveComponentTarget::IsValid())
-	{
-		return false;
-	}
-	UStaticMeshComponent* StaticMeshComponent = Cast<UStaticMeshComponent>(Component);
-	if (StaticMeshComponent == nullptr)
-	{
-		return false;
-	}
-	UStaticMesh* StaticMesh = StaticMeshComponent->GetStaticMesh();
-	if (StaticMesh == nullptr)
-	{
-		return false;
-	}
-	if (!(LODIndex < StaticMesh->GetNumSourceModels()))
-	{
-		return false;
-	}
-	return true;
-}
-
-FMeshDescription* FStaticMeshComponentTarget::GetMesh() 
-{
-	ensure(IsValid());
-	return IsValid() ? Cast<UStaticMeshComponent>(Component)->GetStaticMesh()->GetMeshDescription(LODIndex) : nullptr;
-=======
 	UE_LOG(LogTemp, Warning, TEXT("%s"), *Message);
 }
 
@@ -86,7 +56,6 @@
 			}
 		}
 	}
->>>>>>> 6bbb88c8
 }
 
 
@@ -94,9 +63,6 @@
 
 bool FStaticMeshComponentTarget::IsValid() const
 {
-<<<<<<< HEAD
-	if (ensure(IsValid()) == false) return;
-=======
 	if (!FPrimitiveComponentTarget::IsValid())
 	{
 		return false;
@@ -111,7 +77,6 @@
 	{
 		return false;
 	}
->>>>>>> 6bbb88c8
 
 	if (EditingLOD == EMeshLODIdentifier::HiResSource)
 	{
@@ -163,15 +128,7 @@
 
 void FStaticMeshComponentTarget::CommitMaterialSetUpdate(const FComponentMaterialSet& MaterialSet, bool bApplyToAsset)
 {
-<<<<<<< HEAD
-	// we only support this right now...
-	check(bApplyToAsset == true);
 	if (ensure(IsValid()) == false) return;
-	
-	UStaticMesh* StaticMesh = Cast<UStaticMeshComponent>(Component)->GetStaticMesh();
-=======
-	if (ensure(IsValid()) == false) return;
->>>>>>> 6bbb88c8
 
 	if (bApplyToAsset)
 	{
@@ -186,15 +143,6 @@
 		// flush any pending rendering commands, which might touch this component while we are rebuilding its mesh
 		FlushRenderingCommands();
 
-<<<<<<< HEAD
-	bool bSavedToTransactionBuffer = StaticMesh->Modify();
-	check(bSavedToTransactionBuffer);
-	
-	int NewNumMaterials = MaterialSet.Materials.Num();
-	if (NewNumMaterials != StaticMesh->GetStaticMaterials().Num())
-	{
-		StaticMesh->GetStaticMaterials().SetNum(NewNumMaterials);
-=======
 		// unregister the component while we update it's static mesh
 		TUniquePtr<FComponentReregisterContext> ComponentReregisterContext = MakeUnique<FComponentReregisterContext>(Component);
 
@@ -217,7 +165,6 @@
 		}
 
 		StaticMesh->PostEditChange();
->>>>>>> 6bbb88c8
 	}
 	else
 	{
