--- conflicted
+++ resolved
@@ -6,52 +6,11 @@
 #include "EditorModes.h"
 #include "Toolkits/BaseToolkit.h"
 #include "EdModeInteractiveToolsContext.h"
-<<<<<<< HEAD
-#include "CanvasTypes.h"
-#include "ScopedTransaction.h"
-#include "Tools/EditorToolAssetAPI.h"
-#include "Editor.h"
-=======
->>>>>>> 6bbb88c8
 #include "Toolkits/ToolkitManager.h"
 #include "InteractiveToolManager.h"
 #include "GameFramework/Actor.h"
-<<<<<<< HEAD
-
-/** Hit proxy used for editable properties */
-struct HPropertyWidgetProxyTools : public HHitProxy
-{
-	DECLARE_HIT_PROXY();
-
-	/** Name of property this is the widget for */
-	FString	PropertyName;
-
-	/** If the property is an array property, the index into that array that this widget is for */
-	int32	PropertyIndex;
-
-	/** This property is a transform */
-	bool	bPropertyIsTransform;
-
-	HPropertyWidgetProxyTools(FString InPropertyName, int32 InPropertyIndex, bool bInPropertyIsTransform)
-		: HHitProxy(HPP_Foreground)
-		, PropertyName(InPropertyName)
-		, PropertyIndex(InPropertyIndex)
-		, bPropertyIsTransform(bInPropertyIsTransform)
-	{}
-
-	/** Show cursor as cross when over this handle */
-	virtual EMouseCursor::Type GetMouseCursor() override
-	{
-		return EMouseCursor::Crosshairs;
-	}
-};
-
-IMPLEMENT_HIT_PROXY(HPropertyWidgetProxyTools, HHitProxy);
-
-=======
 #include "Elements/Framework/TypedElementSelectionSet.h"
 #include "Elements/Interfaces/TypedElementObjectInterface.h"
->>>>>>> 6bbb88c8
 
 
 //////////////////////////////////
@@ -60,179 +19,26 @@
 UEdMode::UEdMode()
 	: Owner(nullptr)
 {
-<<<<<<< HEAD
-	bDrawKillZ = true;
-	ToolsContext = nullptr;
-	ToolsContextClass = UEdModeInteractiveToolsContext::StaticClass();
-=======
 	EditorToolsContext = nullptr;
 	ModeToolsContext = nullptr;
->>>>>>> 6bbb88c8
 	ToolCommandList = MakeShareable(new FUICommandList);
 }
 
 void UEdMode::Initialize()
-<<<<<<< HEAD
-{
-}
-
-bool UEdMode::MouseEnter(FEditorViewportClient* ViewportClient, FViewport* Viewport, int32 x, int32 y)
-{
-	if (ToolsContext->MouseEnter(ViewportClient, Viewport, x, y))
-	{
-		return true;
-	}
-
+{
+}
+
+void UEdMode::SelectNone()
+{
+}
+
+bool UEdMode::ProcessEditDelete()
+{
 	return false;
 }
 
-bool UEdMode::MouseLeave(FEditorViewportClient* ViewportClient, FViewport* Viewport)
-{
-	if (ToolsContext->MouseLeave(ViewportClient, Viewport))
-	{
-		return true;
-	}
-
-	return false;
-}
-
-bool UEdMode::MouseMove(FEditorViewportClient* ViewportClient, FViewport* Viewport, int32 x, int32 y)
-{
-	if (ToolsContext->MouseMove(ViewportClient, Viewport, x, y))
-	{
-		return true;
-	}
-
-	return false;
-}
-
-bool UEdMode::ReceivedFocus(FEditorViewportClient* ViewportClient, FViewport* Viewport)
-=======
->>>>>>> 6bbb88c8
-{
-}
-
-void UEdMode::SelectNone()
-{
-}
-
-bool UEdMode::ProcessEditDelete()
-{
-<<<<<<< HEAD
-	// if alt is down we will not allow client to see this event
-	if (ToolsContext->CapturedMouseMove(InViewportClient, InViewport, InMouseX, InMouseY))
-	{
-		return true;
-	}
-
-=======
->>>>>>> 6bbb88c8
-	return false;
-}
-
 void UEdMode::Enter()
 {
-<<<<<<< HEAD
-	if (!Viewport)
-	{
-		return false;
-	}
-
-	if (ToolsContext->InputKey(ViewportClient, Viewport, Key, Event))
-	{
-		return true;
-	}
-
-	if (Event != IE_Released)
-	{
-		if (ToolCommandList->ProcessCommandBindings(Key, FSlateApplication::Get().GetModifierKeys(), false/*Event == IE_Repeat*/))
-		{
-			return true;
-		}
-	}
-	// Next pass input to the mode toolkit
-	if (Toolkit.IsValid() && ((Event == IE_Pressed) || (Event == IE_Repeat)))
-	{
-		if (Toolkit->GetToolkitCommands()->ProcessCommandBindings(Key, FSlateApplication::Get().GetModifierKeys(), (Event == IE_Repeat)))
-		{
-			return true;
-		}
-	}
-
-	// Finally, pass input up to selected actors if not in a tool mode
-	TArray<AActor*> SelectedActors;
-	Owner->GetSelectedActors()->GetSelectedObjects<AActor>(SelectedActors);
-
-	for (TArray<AActor*>::TIterator It(SelectedActors); It; ++It)
-	{
-		// Tell the object we've had a key press
-		(*It)->EditorKeyPressed(Key, Event);
-	}
-
-	return false;
-}
-
-bool UEdMode::InputAxis(FEditorViewportClient* InViewportClient, FViewport* Viewport, int32 ControllerId, FKey Key, float Delta, float DeltaTime)
-{
-	return false;
-}
-
-bool UEdMode::InputDelta(FEditorViewportClient* InViewportClient, FViewport* InViewport, FVector& InDrag, FRotator& InRot, FVector& InScale)
-{
-	return false;
-}
-
-void UEdMode::SelectNone()
-{
-	GEditor->SelectNone(true, true);
-}
-
-bool UEdMode::ProcessEditDelete()
-{
-	if (ToolsContext->ProcessEditDelete())
-	{
-		return true;
-	}
-
-	return false;
-}
-
-void UEdMode::Tick(FEditorViewportClient* ViewportClient, float DeltaTime)
-{
-	// Tick the ToolsContext
-	ToolsContext->Tick(ViewportClient, DeltaTime);
-}
-
-
-bool UEdMode::HandleClick(FEditorViewportClient* InViewportClient, HHitProxy *HitProxy, const FViewportClick &Click)
-{
-	return false;
-}
-
-void UEdMode::Enter()
-{
-	// Update components for selected actors, in case the mode we just exited
-	// was hijacking selection events selection and not updating components.
-	for (FSelectionIterator It(*Owner->GetSelectedActors()); It; ++It)
-	{
-		AActor* SelectedActor = CastChecked<AActor>(*It);
-		SelectedActor->MarkComponentsRenderStateDirty();
-	}
-
-	bPendingDeletion = false;
-
-	// initialize the adapter that attaches the ToolsContext to this FEdMode
-	ToolsContext = NewObject<UEdModeInteractiveToolsContext>(GetTransientPackage(), ToolsContextClass.Get(), TEXT("ToolsContext"), RF_Transient);
-	ToolsContext->InitializeContextWithEditorModeManager(GetModeManager());
-
-
-	GetToolManager()->OnToolStarted.AddUObject(this, &UEdMode::OnToolStarted);
-	GetToolManager()->OnToolEnded.AddUObject(this, &UEdMode::OnToolEnded);
-
-	// Now that the context is ready, make the toolkit
-	CreateToolkit();
-
-=======
 	// Update components for selected actors, in case the mode we just exited
 	// was hijacking selection events selection and not updating components.
 	Owner->GetEditorSelectionSet()->ForEachSelectedObject<AActor>([](AActor* ActorPtr)
@@ -281,30 +87,10 @@
 	Owner->OnEditorModeIDChanged().AddUObject(this, &UEdMode::OnModeActivated);
 
 	PRAGMA_DISABLE_DEPRECATION_WARNINGS
->>>>>>> 6bbb88c8
 	FEditorDelegates::EditorModeIDEnter.Broadcast(GetID());
 	PRAGMA_ENABLE_DEPRECATION_WARNINGS
 }
 
-<<<<<<< HEAD
-void UEdMode::RegisterTool(TSharedPtr<FUICommandInfo> UICommand, FString ToolIdentifier, UInteractiveToolBuilder* Builder)
-{
-	const TSharedRef<FUICommandList>& CommandList = Toolkit->GetToolkitCommands();
-	ToolsContext->ToolManager->RegisterToolType(ToolIdentifier, Builder);
-	CommandList->MapAction(UICommand,
-		FExecuteAction::CreateLambda([this, ToolIdentifier]() { this->ToolsContext->StartTool(ToolIdentifier); }),
-		FCanExecuteAction::CreateLambda([this, ToolIdentifier]() { return this->ToolsContext->ToolManager->CanActivateTool(EToolSide::Mouse, ToolIdentifier); }),
-		FIsActionChecked::CreateLambda([this, Builder]() { return this->ToolsContext->IsToolBuilderActive(EToolSide::Mouse, Builder); }));
-}
-
-void UEdMode::Exit()
-{
-	GetToolManager()->OnToolStarted.RemoveAll(this);
-	GetToolManager()->OnToolEnded.RemoveAll(this);
-
-	ToolsContext->ShutdownContext();
-	ToolsContext = nullptr;
-=======
 void UEdMode::RegisterTool(TSharedPtr<FUICommandInfo> UICommand, FString ToolIdentifier, UInteractiveToolBuilder* Builder, EToolsContextScope ToolScope)
 {
 	if (!Toolkit.IsValid())
@@ -316,7 +102,6 @@
 	{
 		ToolScope = GetDefaultToolScope();
 	}
->>>>>>> 6bbb88c8
 
 	UEditorInteractiveToolsContext* UseToolsContext = GetInteractiveToolsContext(ToolScope);
 	if (ensure(UseToolsContext != nullptr) == false)
@@ -324,23 +109,6 @@
 		return;
 	}
 
-<<<<<<< HEAD
-	FEditorDelegates::EditorModeIDExit.Broadcast(GetID());
-}
-
-UTexture2D* UEdMode::GetVertexTexture()
-{
-	return GEngine->DefaultBSPVertexTexture;
-}
-
-void UEdMode::Render(const FSceneView* View, FViewport* Viewport, FPrimitiveDrawInterface* PDI)
-{
-	// give ToolsContext a chance to render
-	if (ToolsContext != nullptr)
-	{
-		ToolsContext->Render(View, Viewport, PDI);
-	}
-=======
 	const TSharedRef<FUICommandList>& CommandList = Toolkit->GetToolkitCommands();
 	UseToolsContext->ToolManager->RegisterToolType(ToolIdentifier, Builder);
 	CommandList->MapAction(UICommand,
@@ -362,38 +130,11 @@
 {
 	// Disallow starting tools when playing in editor or simulating.
 	return !GEditor->PlayWorld && !GIsPlayInEditorWorld;
->>>>>>> 6bbb88c8
 }
 
 void UEdMode::Exit()
 {
-<<<<<<< HEAD
-	// give ToolsContext a chance to draw in screen space
-	if (ToolsContext != nullptr)
-	{
-		ToolsContext->DrawHUD(ViewportClient, Viewport, View, Canvas);
-	}
-
-	// Render the drag tool.
-	ViewportClient->RenderDragTool(View, Canvas);
-
-	if (ViewportClient->IsPerspective() && GetDefault<ULevelEditorViewportSettings>()->bHighlightWithBrackets)
-	{
-		DrawBrackets(ViewportClient, Viewport, View, Canvas);
-	}
-
-	// If this viewport doesn't show mode widgets, leave.
-	if (!(ViewportClient->EngineShowFlags.ModeWidgets))
-	{
-		return;
-	}
-
-	// Clear Hit proxies
-	const bool bIsHitTesting = Canvas->IsHitTesting();
-	if (!bIsHitTesting)
-=======
 	if (SettingsObject)
->>>>>>> 6bbb88c8
 	{
 		SettingsObject->SaveConfig();
 	}
@@ -406,60 +147,7 @@
 		// Do this before shutting down the Toolkit as if a Mode-scope Tool is still active it will need to clean up
 		if (ModeToolsContext != nullptr)
 		{
-<<<<<<< HEAD
-			FCanvasItemTestbed::bTestState = !FCanvasItemTestbed::bTestState;
-
-			// Static mesh vertices
-			AStaticMeshActor* Actor = Cast<AStaticMeshActor>(SelectedActor);
-			if (Actor && Actor->GetStaticMeshComponent() && Actor->GetStaticMeshComponent()->GetStaticMesh()
-				&& Actor->GetStaticMeshComponent()->GetStaticMesh()->GetRenderData())
-			{
-				FTransform ActorToWorld = Actor->ActorToWorld();
-				Vertices.Empty();
-				const FPositionVertexBuffer& VertexBuffer = Actor->GetStaticMeshComponent()->GetStaticMesh()->GetRenderData()->LODResources[0].VertexBuffers.PositionVertexBuffer;
-				for (uint32 i = 0; i < VertexBuffer.GetNumVertices(); i++)
-				{
-					Vertices.AddUnique(ActorToWorld.TransformPosition(VertexBuffer.VertexPosition(i)));
-				}
-
-				const float InvDpiScale = 1.0f / Canvas->GetDPIScale();
-
-				FCanvasTileItem TileItem(FVector2D(0.0f, 0.0f), FVector2D(0.0f, 0.0f), FLinearColor::White);
-				TileItem.BlendMode = SE_BLEND_Translucent;
-				for (int32 VertexIndex = 0; VertexIndex < Vertices.Num(); ++VertexIndex)
-				{
-					const FVector& Vertex = Vertices[VertexIndex];
-					FVector2D PixelLocation;
-					if (View->ScreenToPixel(View->WorldToScreen(Vertex), PixelLocation))
-					{
-						PixelLocation *= InvDpiScale;
-
-						const bool bOutside =
-							PixelLocation.X < 0.0f || PixelLocation.X > View->UnscaledViewRect.Width()*InvDpiScale ||
-							PixelLocation.Y < 0.0f || PixelLocation.Y > View->UnscaledViewRect.Height()*InvDpiScale;
-						if (!bOutside)
-						{
-							const float X = PixelLocation.X - (TextureSizeX / 2);
-							const float Y = PixelLocation.Y - (TextureSizeY / 2);
-							if (bIsHitTesting)
-							{
-								Canvas->SetHitProxy(new HStaticMeshVert(Actor, Vertex));
-							}
-							TileItem.Texture = VertexTexture->Resource;
-
-							TileItem.Size = FVector2D(TextureSizeX, TextureSizeY);
-							Canvas->DrawItem(TileItem, FVector2D(X, Y));
-							if (bIsHitTesting)
-							{
-								Canvas->SetHitProxy(NULL);
-							}
-						}
-					}
-				}
-			}
-=======
 			ModeToolsContext->ShutdownContext();
->>>>>>> 6bbb88c8
 		}
 	}
 
@@ -500,39 +188,11 @@
 	return Owner;
 }
 
-<<<<<<< HEAD
-bool UEdMode::StartTracking(FEditorViewportClient* InViewportClient, FViewport* InViewport)
-{
-	if (ToolsContext->StartTracking(InViewportClient, InViewport))
-	{
-		return true;
-	}
-
-	return false; 
-}
-
-bool UEdMode::EndTracking(FEditorViewportClient* InViewportClient, FViewport* InViewport)
-{
-	if (ToolsContext->EndTracking(InViewportClient, InViewport))
-	{
-		return true;
-	}
-
-	return false; 
-}
-
-=======
->>>>>>> 6bbb88c8
 AActor* UEdMode::GetFirstSelectedActorInstance() const
 {
 	return Owner->GetEditorSelectionSet()->GetTopSelectedObject<AActor>();
 }
 
-<<<<<<< HEAD
-UInteractiveToolManager* UEdMode::GetToolManager() const
-{
-	return ToolsContext->ToolManager;
-=======
 UInteractiveToolManager* UEdMode::GetToolManager(EToolsContextScope ToolScope) const
 {
 	if (ToolScope == EToolsContextScope::Default)
@@ -550,7 +210,6 @@
 	}
 	ensure(false);
 	return nullptr;
->>>>>>> 6bbb88c8
 }
 
 UEditorInteractiveToolsContext* UEdMode::GetInteractiveToolsContext(EToolsContextScope ToolScope) const
@@ -574,8 +233,6 @@
 
 void UEdMode::CreateToolkit()
 {
-<<<<<<< HEAD
-=======
 	if (!UsesToolkits())
 	{
 		return;
@@ -608,6 +265,5 @@
 
 bool UEdMode::IsSnapRotationEnabled()
 {
->>>>>>> 6bbb88c8
 	return GetDefault<ULevelEditorViewportSettings>()->RotGridEnabled;
 }