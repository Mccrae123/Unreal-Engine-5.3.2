--- conflicted
+++ resolved
@@ -47,17 +47,7 @@
 			return true;
 		});
 
-<<<<<<< HEAD
-	// Editor-scope ToolsContext is provided by the Mode Manager
-	EditorToolsContext = Owner->GetInteractiveToolsContext();
-	check(EditorToolsContext.IsValid());
-
-	// Mode-scope ToolsContext is created derived from the Editor-Scope ToolsContext so that the UInputRouter can be shared
-	ModeToolsContext = EditorToolsContext->CreateNewChildEdModeToolsContext();
-	check(ModeToolsContext != nullptr);
-=======
 	CreateInteractiveToolsContexts();
->>>>>>> d731a049
 
 	ModeToolsContext->ToolManager->OnToolStarted.AddUObject(this, &UEdMode::OnToolStarted);
 	ModeToolsContext->ToolManager->OnToolEnded.AddUObject(this, &UEdMode::OnToolEnded);
@@ -149,14 +139,7 @@
 
 		// Shutdown the Mode-scope ToolsContext, and notify the EditorToolsContext so it can release the reference it holds.
 		// Do this before shutting down the Toolkit as if a Mode-scope Tool is still active it will need to clean up
-<<<<<<< HEAD
-		if (ModeToolsContext != nullptr)
-		{
-			ModeToolsContext->ShutdownContext();
-		}
-=======
 		DestroyInteractiveToolsContexts();
->>>>>>> d731a049
 	}
 
 	if (Toolkit.IsValid())
@@ -198,15 +181,11 @@
 
 AActor* UEdMode::GetFirstSelectedActorInstance() const
 {
-<<<<<<< HEAD
-	return Owner->GetEditorSelectionSet()->GetTopSelectedObject<AActor>();
-=======
 	if (FEditorModeTools* ModeManager = GetModeManager())
 	{
 		return ModeManager->GetEditorSelectionSet()->GetTopSelectedObject<AActor>();
 	}
 	return nullptr;
->>>>>>> d731a049
 }
 
 UInteractiveToolManager* UEdMode::GetToolManager(EToolsContextScope ToolScope) const
@@ -264,12 +243,7 @@
 	{
 		if (bIsActive)
 		{
-<<<<<<< HEAD
-			Owner->GetInteractiveToolsContext()->OnChildEdModeActivated(ModeToolsContext);
-
-=======
 			EditorToolsContext->OnChildEdModeActivated(ModeToolsContext);
->>>>>>> d731a049
 			EditorToolsContext->ToolManager->OnToolStarted.AddUObject(this, &UEdMode::OnToolStarted);
 			EditorToolsContext->ToolManager->OnToolEnded.AddUObject(this, &UEdMode::OnToolEnded);
 		}
@@ -277,14 +251,6 @@
 		{
 			EditorToolsContext->ToolManager->OnToolStarted.RemoveAll(this);
 			EditorToolsContext->ToolManager->OnToolEnded.RemoveAll(this);
-<<<<<<< HEAD
-
-			Owner->GetInteractiveToolsContext()->OnChildEdModeDeactivated(ModeToolsContext);
-		}
-	}
-}
-
-=======
 			EditorToolsContext->OnChildEdModeDeactivated(ModeToolsContext);
 		}
 	}
@@ -309,7 +275,6 @@
 	}
 }
 
->>>>>>> d731a049
 bool UEdMode::IsSnapRotationEnabled()
 {
 	return GetDefault<ULevelEditorViewportSettings>()->RotGridEnabled;
