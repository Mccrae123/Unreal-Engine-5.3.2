// Copyright Epic Games, Inc. All Rights Reserved.

#include "Subsystems/AssetEditorSubsystem.h"
#include "AssetEditorMessages.h"
#include "MessageEndpoint.h"
#include "StudioAnalytics.h"
#include "EngineAnalytics.h"
#include "AnalyticsEventAttribute.h"
#include "UObject/Package.h"
#include "CoreGlobals.h"
#include "AssetToolsModule.h"
#include "IMessageContext.h"
#include "LevelEditor.h"
#include "Toolkits/AssetEditorToolkit.h"
#include "Toolkits/SimpleAssetEditor.h"
#include "Engine/MapBuildDataRegistry.h"
#include "MRUFavoritesList.h"
#include "Settings/EditorLoadingSavingSettings.h"
#include "UObject/UObjectIterator.h"
#include "Widgets/Notifications/SNotificationList.h"
#include "Framework/Notifications/NotificationManager.h"
#include "PackageTools.h"
#include "UObject/PackageReload.h"
#include "Interfaces/IAnalyticsProvider.h"
#include "Misc/FeedbackContext.h"
#include "Misc/ConfigCacheIni.h"
#include "Misc/NamePermissionList.h"
#include "StudioAnalytics.h"
#include "EditorModeRegistry.h"
#include "Tools/UEdMode.h"
#include "AssetEditorMessages.h"
#include "EditorModeManager.h"
#include "Tools/LegacyEdMode.h"
#include "ProfilingDebugging/StallDetector.h"
#include "ToolMenus.h"
#include "AssetRegistry/IAssetRegistry.h"
#include "AssetRegistry/AssetRegistryModule.h"

#include "Elements/SMInstance/SMInstanceElementData.h" // For SMInstanceElementDataUtil::SMInstanceElementsEnabled

#include "Elements/SMInstance/SMInstanceElementData.h" // For SMInstanceElementDataUtil::SMInstanceElementsEnabled


#define LOCTEXT_NAMESPACE "AssetEditorSubsystem"

DEFINE_LOG_CATEGORY_STATIC(LogAssetEditorSubsystem, Log, All);

UAssetEditorSubsystem::UAssetEditorSubsystem()
	: Super()
	, bSavingOnShutdown(false)
	, bRequestRestorePreviouslyOpenAssets(false)
{
}

void UAssetEditorSubsystem::Initialize(FSubsystemCollectionBase& Collection)
{
	TickDelegate = FTickerDelegate::CreateUObject(this, &UAssetEditorSubsystem::HandleTicker);
	FTSTicker::GetCoreTicker().AddTicker(TickDelegate, 1.f);

	FCoreUObjectDelegates::OnPackageReloaded.AddUObject(this, &UAssetEditorSubsystem::HandlePackageReloaded);

	GEditor->OnEditorClose().AddUObject(this, &UAssetEditorSubsystem::OnEditorClose);
	FCoreDelegates::OnEnginePreExit.AddUObject(this, &UAssetEditorSubsystem::UnregisterEditorModes);
	FCoreDelegates::OnPostEngineInit.AddUObject(this, &UAssetEditorSubsystem::RegisterEditorModes);

<<<<<<< HEAD
	SMInstanceElementDataUtil::OnSMInstanceElementsEnabledChanged().AddUObject(this, &UAssetEditorSubsystem::OnSMInstanceElementsEnabled);
=======
	if (FAssetRegistryModule* AssetRegistryModule = FModuleManager::GetModulePtr<FAssetRegistryModule>(TEXT("AssetRegistry")))
	{
		AssetRegistryModule->Get().OnAssetRemoved().AddUObject(this, &UAssetEditorSubsystem::OnAssetRemoved);
		AssetRegistryModule->Get().OnAssetRenamed().AddUObject(this, &UAssetEditorSubsystem::OnAssetRenamed);
	}

	SMInstanceElementDataUtil::OnSMInstanceElementsEnabledChanged().AddUObject(this, &UAssetEditorSubsystem::OnSMInstanceElementsEnabled);

	RegisterLevelEditorMenuExtensions();

	InitializeRecentAssets();
>>>>>>> 4af6daef
}

void UAssetEditorSubsystem::Deinitialize()
{
	FCoreUObjectDelegates::OnPackageReloaded.RemoveAll(this);
	GEditor->OnEditorClose().RemoveAll(this);
	FCoreDelegates::OnEnginePreExit.RemoveAll(this);
	FCoreDelegates::OnPostEngineInit.RemoveAll(this);
	SMInstanceElementDataUtil::OnSMInstanceElementsEnabledChanged().RemoveAll(this);
<<<<<<< HEAD
=======

	if (FAssetRegistryModule* AssetRegistryModule = FModuleManager::GetModulePtr<FAssetRegistryModule>(TEXT("AssetRegistry")))
	{
		AssetRegistryModule->Get().OnAssetRemoved().RemoveAll(this);
		AssetRegistryModule->Get().OnAssetRenamed().RemoveAll(this);
	}
>>>>>>> 4af6daef

	// Don't attempt to report usage stats if analytics isn't available
	if (FEngineAnalytics::IsAvailable())
	{
		TArray<FAnalyticsEventAttribute> EditorUsageAttribs;
		EditorUsageAttribs.Empty(3);
		for (auto Iter = EditorUsageAnalytics.CreateConstIterator(); Iter; ++Iter)
		{
			const FAssetEditorAnalyticInfo& Data = Iter.Value();
			EditorUsageAttribs.Reset();
			EditorUsageAttribs.Emplace(TEXT("TotalDurationSeconds"), Data.SumDuration.GetTotalSeconds());
			EditorUsageAttribs.Emplace(TEXT("OpenedInstancesCount"), Data.NumTimesOpened);
			EditorUsageAttribs.Emplace(TEXT("AssetEditor"), *Iter.Key().ToString());
			FEngineAnalytics::GetProvider().RecordEvent(TEXT("Editor.Usage.AssetEditorClosed"), EditorUsageAttribs);
		}
	}

	SaveRecentAssets();
	RecentAssetsList.Reset();
}

void UAssetEditorSubsystem::InitializeRecentAssets()
{
	// The current max allowed is 30 assets
	RecentAssetsList = MakeUnique<FMainMRUFavoritesList>(TEXT("AssetEditorSubsystemRecents"), 30);
	RecentAssetsList->ReadFromINI();
	
	TArray<FString> RecentAssetEditors;

	GConfig->GetArray(TEXT("AssetEditorSubsystem"), TEXT("RecentAssetEditors"), RecentAssetEditors, GEditorPerProjectIni);

	bool bFoundRecentAssetEditorsCleanly = true;

	// If the number of recent assets and recent asset editors don't match, something went wrong during saving and we have potentially corrupt data
	if(RecentAssetsList->GetNumItems() != RecentAssetEditors.Num())
	{
		bFoundRecentAssetEditorsCleanly = false;
		UE_LOG(LogAssetEditorSubsystem, Warning, TEXT("Something went wrong while loading recent assets! Num Recent Assets  = %d, Num Recent Asset Editors = %d"), RecentAssetsList->GetNumItems(), RecentAssetEditors.Num());
	}

	// If we have corrupt data, simply ignore the asset editor list instead of potentially showing an asset in the wrong asset editor's recents
	if(bFoundRecentAssetEditorsCleanly)
	{
		// Go in reverse since the first item should be the most recent
		for(int CurRecentIndex = 0; CurRecentIndex < RecentAssetsList->GetNumItems(); ++CurRecentIndex)
		{
			if(!RecentAssetEditors[CurRecentIndex].IsEmpty())
			{
				RecentAssetToAssetEditorMap.Add(RecentAssetsList->GetMRUItem(CurRecentIndex), RecentAssetEditors[CurRecentIndex]);
			}
		}
	}
}

void UAssetEditorSubsystem::SaveRecentAssets(const bool bOnShutdown)
{
	TArray<FString> RecentAssetEditorsToSave;

	// If we are closing the editor, remove all assets that weren't actually saved to disk (transient)
	if(bOnShutdown)
	{
		for(int CurRecentIndex = 0; CurRecentIndex < RecentAssetsList->GetNumItems(); ++CurRecentIndex)
		{
			const FString& RecentAsset = RecentAssetsList->GetMRUItem(CurRecentIndex);
			if(!FPackageName::DoesPackageExist(RecentAsset))
			{
				RecentAssetsList->RemoveMRUItem(CurRecentIndex);
				--CurRecentIndex;
			}
		}
	}
	
	for(int CurRecentIndex = 0; CurRecentIndex < RecentAssetsList->GetNumItems(); ++CurRecentIndex)
	{
		FString CurRecentAsset = RecentAssetsList->GetMRUItem(CurRecentIndex);

		// If we have a valid asset editor for the current asset, save it
		if(FString* CurrentAssetEditorName = RecentAssetToAssetEditorMap.Find(CurRecentAsset))
		{
			RecentAssetEditorsToSave.Add(*CurrentAssetEditorName);
		}
		// Otherwise add an empty entry (e.g levels) so the two arrays are always the same size
		else
		{
			RecentAssetEditorsToSave.Add(FString());
		}
		
	}

	RecentAssetsList->WriteToINI();
	GConfig->SetArray(TEXT("AssetEditorSubsystem"), TEXT("RecentAssetEditors"), RecentAssetEditorsToSave, GEditorPerProjectIni);
}

void UAssetEditorSubsystem::CullRecentAssetEditorsMap()
{
	/* Since the Recent Asset -> Asset Editor Map is not an MRU list, it can keep infinitely growing as the user opens assets
	 * To keep it a reasonable size while also not culling it too often, we cull it when it gets twice as big as the MRU list
	 */
	if(RecentAssetToAssetEditorMap.Num() > 2 * RecentAssetsList->GetMaxItems())
	{
		for (TMap<FString, FString>::TIterator It(RecentAssetToAssetEditorMap); It; ++It)
		{
			// Remove any entries that are not in the mru list or if the package isn't valid anymore
			if(!FPackageName::IsValidLongPackageName(It->Key) || RecentAssetsList->FindMRUItemIdx(It->Key) == INDEX_NONE)
			{
				It.RemoveCurrent();
			}
		}

	}
}

void UAssetEditorSubsystem::OnAssetRemoved(const FAssetData& AssetData)
{
	FString PathName = FPaths::GetBaseFilename(AssetData.GetObjectPathString(), false);

	// We need this early exit because FindMRUItemIdx has a check() for non valid long package names
	if (!FPackageName::IsValidLongPackageName(PathName))
	{
		return;
	}

	// If the asset that was deleted was not found in the recent assets list, we have nothing to do
	if(RecentAssetsList->FindMRUItemIdx(PathName) == INDEX_NONE)
	{
		return;
	}

	// Remove the asset from our list and map
	RecentAssetsList->RemoveMRUItem(PathName);
	RecentAssetToAssetEditorMap.Remove(PathName);

	SaveRecentAssets();
}

void UAssetEditorSubsystem::OnAssetRenamed(const FAssetData& AssetData, const FString& AssetOldName)
{
	FString OldPathName = FPaths::GetBaseFilename(AssetOldName, false);
	FString NewPathName = FPaths::GetBaseFilename(AssetData.GetObjectPathString(), false);

	// We need this early exit because FindMRUItemIdx has a check() for non valid long package names
	if (!FPackageName::IsValidLongPackageName(OldPathName) || !FPackageName::IsValidLongPackageName(NewPathName))
	{
		return;
	}

	// If the asset did not previously exist in the recents list, we have nothing to do
	if(RecentAssetsList->FindMRUItemIdx(OldPathName) == INDEX_NONE)
	{
		return;
	}

	// Otherwise remove the old name of the asset, and re-add it with the new name
	// NOTE: This has an unintentional side effect of bringing it to the top of the MRU list that can't be avoided
	RecentAssetsList->RemoveMRUItem(OldPathName);
	RecentAssetsList->AddMRUItem(NewPathName);

	if(FString* AssetEditorName = RecentAssetToAssetEditorMap.Find(OldPathName))
	{
		RecentAssetToAssetEditorMap.Add(NewPathName, *AssetEditorName);
		RecentAssetToAssetEditorMap.Remove(OldPathName);
	}

	SaveRecentAssets();
}

void UAssetEditorSubsystem::OnEditorClose()
{
	SaveOpenAssetEditors(true);
	TGuardValue<bool> GuardOnShutdown(bSavingOnShutdown, true);
	CloseAllAssetEditors();
}

IAssetEditorInstance* UAssetEditorSubsystem::FindEditorForAsset(UObject* Asset, bool bFocusIfOpen)
{
	const TArray<IAssetEditorInstance*> AssetEditors = FindEditorsForAsset(Asset);

	IAssetEditorInstance* const * PrimaryEditor = AssetEditors.FindByPredicate([](IAssetEditorInstance* Editor) { return Editor->IsPrimaryEditor(); });

	const bool bEditorOpen = PrimaryEditor != NULL;
	if (bEditorOpen && bFocusIfOpen)
	{
		// @todo toolkit minor: We may need to handle this differently for world-centric vs standalone.  (multiple level editors, etc)
		(*PrimaryEditor)->FocusWindow(Asset);
	}

	return bEditorOpen ? *PrimaryEditor : NULL;
}


TArray<IAssetEditorInstance*> UAssetEditorSubsystem::FindEditorsForAsset(UObject* Asset)
{
	TArray<IAssetEditorInstance*> AssetEditors;
	OpenedAssets.MultiFind(Asset, AssetEditors);
	return AssetEditors;
}

TArray<IAssetEditorInstance*> UAssetEditorSubsystem::FindEditorsForAssetAndSubObjects(UObject* Asset)
{
	TArray<IAssetEditorInstance*> EditorInstances;

	for (const TPair<FAssetEntry, IAssetEditorInstance*>& Pair : OpenedAssets)
	{
		if (Pair.Key.RawPtr == Asset || (Pair.Key.ObjectPtr.IsValid() && Pair.Key.ObjectPtr.Get()->IsIn(Asset)))
		{		
			EditorInstances.Add(Pair.Value);
		}
	}

	return EditorInstances;
}

int32 UAssetEditorSubsystem::CloseAllEditorsForAsset(UObject* Asset)
{
	TArray<IAssetEditorInstance*> EditorInstances = FindEditorsForAssetAndSubObjects(Asset);

	for (IAssetEditorInstance* EditorInstance : EditorInstances)
	{
		if (EditorInstance)
		{
			EditorInstance->CloseWindow(EAssetEditorCloseReason::CloseAllEditorsForAsset);
		}
	}

	AssetEditorRequestCloseEvent.Broadcast(Asset, EAssetEditorCloseReason::CloseAllEditorsForAsset);

	return EditorInstances.Num();
}


void UAssetEditorSubsystem::RemoveAssetFromAllEditors(UObject* Asset)
{
	TArray<IAssetEditorInstance*> EditorInstances = FindEditorsForAsset(Asset);

	for (IAssetEditorInstance* EditorIter : EditorInstances)
	{
		if (EditorIter)
		{
			EditorIter->RemoveEditingAsset(Asset);
		}
	}

	AssetEditorRequestCloseEvent.Broadcast(Asset, EAssetEditorCloseReason::RemoveAssetFromAllEditors);
}


void UAssetEditorSubsystem::CloseOtherEditors(UObject* Asset, IAssetEditorInstance* OnlyEditor)
{
	TArray<UObject*> AllAssets;
	for (TMultiMap<FAssetEntry, IAssetEditorInstance*>::TIterator It(OpenedAssets); It; ++It)
	{
		IAssetEditorInstance* Editor = It.Value();
		if (Asset == It.Key().RawPtr && Editor != OnlyEditor)
		{
			Editor->CloseWindow(EAssetEditorCloseReason::CloseOtherEditors);
		}
	}

	AssetEditorRequestCloseEvent.Broadcast(Asset, EAssetEditorCloseReason::CloseOtherEditors);
}


TArray<UObject*> UAssetEditorSubsystem::GetAllEditedAssets()
{
	TArray<UObject*> AllAssets;
	for (TMultiMap<FAssetEntry, IAssetEditorInstance*>::TIterator It(OpenedAssets); It; ++It)
	{
		UObject* Asset = It.Key().ObjectPtr.Get();
		if (Asset != nullptr)
		{
			AllAssets.AddUnique(Asset);
		}
	}
	return AllAssets;
}


void UAssetEditorSubsystem::NotifyEditorOpeningPreWidgets(const TArray< UObject* >& Assets, IAssetEditorInstance* InInstance)
{
	EditorOpeningPreWidgetsEvent.Broadcast(Assets, InInstance);
}


void UAssetEditorSubsystem::NotifyAssetOpened(UObject* Asset, IAssetEditorInstance* InInstance)
{
	if (!OpenedEditors.Contains(InInstance))
	{
		FOpenedEditorTime EditorTime;
		EditorTime.EditorName = InInstance->GetEditorName();
		EditorTime.OpenedTime = FDateTime::UtcNow();

		OpenedEditorTimes.Add(InInstance, EditorTime);
	}

	FString AssetPath = Asset->GetOuter()->GetPathName();
	
	OpenedAssets.Add(Asset, InInstance);
	OpenedEditors.Add(InInstance, Asset);
	RecentAssetToAssetEditorMap.Add(AssetPath, InInstance->GetEditorName().ToString());

	AssetOpenedInEditorEvent.Broadcast(Asset, InInstance);

	if(InInstance->IncludeAssetInRestoreOpenAssetsPrompt())
	{
		SaveOpenAssetEditors(false);
	}
}


void UAssetEditorSubsystem::NotifyAssetsOpened(const TArray< UObject* >& Assets, IAssetEditorInstance* InInstance)
{
	for (auto AssetIter = Assets.CreateConstIterator(); AssetIter; ++AssetIter)
	{
		NotifyAssetOpened(*AssetIter, InInstance);
	}
}


void UAssetEditorSubsystem::NotifyAssetClosed(UObject* Asset, IAssetEditorInstance* InInstance)
{
	OpenedEditors.RemoveSingle(InInstance, Asset);
	OpenedAssets.RemoveSingle(Asset, InInstance);

	SaveOpenAssetEditors(false);
}


void UAssetEditorSubsystem::NotifyEditorClosed(IAssetEditorInstance* InInstance)
{
	// Remove all assets associated with the editor
	TArray<FAssetEntry> Assets;
	OpenedEditors.MultiFind(InInstance, /*out*/ Assets);
	for (int32 AssetIndex = 0; AssetIndex < Assets.Num(); ++AssetIndex)
	{
		OpenedAssets.Remove(Assets[AssetIndex], InInstance);
	}

	// Remove the editor itself
	OpenedEditors.Remove(InInstance);
	FOpenedEditorTime EditorTime = OpenedEditorTimes.FindAndRemoveChecked(InInstance);

	// Record the editor open-close duration
	FAssetEditorAnalyticInfo& AnalyticsForThisAsset = EditorUsageAnalytics.FindOrAdd(EditorTime.EditorName);
	AnalyticsForThisAsset.SumDuration += FDateTime::UtcNow() - EditorTime.OpenedTime;
	AnalyticsForThisAsset.NumTimesOpened++;

	SaveOpenAssetEditors(false);
}


bool UAssetEditorSubsystem::CloseAllAssetEditors()
{
	bool bAllEditorsClosed = true;
	for (TMultiMap<IAssetEditorInstance*, FAssetEntry>::TIterator It(OpenedEditors); It; ++It)
	{
		IAssetEditorInstance* Editor = It.Key();
		if (Editor != nullptr)
		{
			if (!Editor->CloseWindow(EAssetEditorCloseReason::CloseAllAssetEditors))
			{
				bAllEditorsClosed = false;
			}
		}
	}

	AssetEditorRequestCloseEvent.Broadcast(nullptr, EAssetEditorCloseReason::CloseAllAssetEditors);

	return bAllEditorsClosed;
}

bool UAssetEditorSubsystem::IsAssetEditable(const UObject* Asset)
{
	FAssetToolsModule& AssetToolsModule = FModuleManager::LoadModuleChecked<FAssetToolsModule>(TEXT("AssetTools"));

	if (!Asset)
	{
		return false;
	}

	if (UPackage* Package = Asset->GetPackage())
	{
		if (Package->bIsCookedForEditor)
		{
			return false;
		}

		if (!AssetToolsModule.Get().GetWritableFolderPermissionList()->PassesStartsWithFilter(Package->GetName()))
		{
			return false;
		}
	}

	return true;
}

bool UAssetEditorSubsystem::OpenEditorForAsset(UObject* Asset, const EToolkitMode::Type ToolkitMode, TSharedPtr< IToolkitHost > OpenedFromLevelEditor, const bool bShowProgressWindow, const EAssetTypeActivationOpenedMethod OpenedMethod)
{
	SCOPE_STALL_REPORTER(UAssetEditorSubsystem::OpenEditorForAsset, 2.0);

	if (!Asset)
	{
		UE_LOG(LogAssetEditorSubsystem, Error, TEXT("Opening Asset editor failed because asset is null"));
		return false;
	}

	// @todo toolkit minor: When "Edit Here" happens in a different level editor from the one that an asset is already
	//    being edited within, we should decide whether to disallow "Edit Here" in that case, or to close the old asset
	//    editor and summon it in the new level editor, or to just foreground the old level editor (current behavior)

	FAssetToolsModule& AssetToolsModule = FModuleManager::LoadModuleChecked<FAssetToolsModule>(TEXT("AssetTools"));

	const bool bBringToFrontIfOpen = true;

	if (OpenedMethod == EAssetTypeActivationOpenedMethod::Edit)
	{
		if (UPackage* Package = Asset->GetOutermost())
		{
			// Don't open asset editors for cooked packages
			if (Package->bIsCookedForEditor)
			{
<<<<<<< HEAD
=======
				if (TSharedPtr<SNotificationItem> InfoItem = FSlateNotificationManager::Get().AddNotification(FNotificationInfo(LOCTEXT("NotifyBlockedByCookedAsset", "Unable to Edit Cooked asset"))))
				{
					InfoItem->SetCompletionState(SNotificationItem::CS_Fail);
				}
>>>>>>> 4af6daef
				return false;
			}

			if (!AssetToolsModule.Get().GetWritableFolderPermissionList()->PassesStartsWithFilter(Package->GetName()))
			{
				AssetToolsModule.Get().NotifyBlockedByWritableFolderFilter();
				return false;
			}
		}
	}

	AssetEditorRequestOpenEvent.Broadcast(Asset);

	if (FindEditorForAsset(Asset, bBringToFrontIfOpen) != nullptr)
	{
		// This asset is already open in an editor! (the call to FindEditorForAsset above will bring it to the front)
		return true;
	}
	else
	{
		if (bShowProgressWindow)
		{
			GWarn->BeginSlowTask(LOCTEXT("OpenEditor", "Opening Editor..."), true);
		}
	}

	UE_LOG(LogAssetEditorSubsystem, Log, TEXT("Opening Asset editor for %s"), *Asset->GetFullName());

	TWeakPtr<IAssetTypeActions> AssetTypeActions = AssetToolsModule.Get().GetAssetTypeActionsForClass(Asset->GetClass());

	EToolkitMode::Type ActualToolkitMode = ToolkitMode;
	if (AssetTypeActions.IsValid())
	{
		if (AssetTypeActions.Pin()->ShouldForceWorldCentric())
		{
			// This asset type prefers a specific toolkit mode
			ActualToolkitMode = EToolkitMode::WorldCentric;

			if (!OpenedFromLevelEditor.IsValid())
			{
				// We don't have a level editor to spawn in world-centric mode, so we'll find one now
				// @todo sequencer: We should eventually eliminate this code (incl include dependencies) or change it to not make assumptions about a single level editor
				OpenedFromLevelEditor = FModuleManager::LoadModuleChecked< FLevelEditorModule >("LevelEditor").GetFirstLevelEditor();
			}
		}
	}

	if (ActualToolkitMode != EToolkitMode::WorldCentric && OpenedFromLevelEditor.IsValid())
	{
		// @todo toolkit minor: Kind of lame use of a static variable here to prime the new asset editor.  This was done to avoid refactoring a few dozen files for a very minor change.
		FAssetEditorToolkit::SetPreviousWorldCentricToolkitHostForNewAssetEditor(OpenedFromLevelEditor.ToSharedRef());
	}

	// Disallow opening an asset editor for classes
	bool bCanSummonSimpleAssetEditor = !Asset->IsA<UClass>();

	if (AssetTypeActions.IsValid() && AssetTypeActions.Pin()->SupportsOpenedMethod(OpenedMethod))
	{
		TArray<UObject*> AssetsToEdit;
		AssetsToEdit.Add(Asset);

		// Some assets (like UWorlds) may be destroyed and recreated as part of opening. To protect against this, keep the path to the asset and try to re-find it if it disappeared.
		TWeakObjectPtr<UObject> WeakAsset = Asset;
		const FString AssetPath = Asset->GetPathName();

		AssetTypeActions.Pin()->OpenAssetEditor(AssetsToEdit, OpenedMethod, ActualToolkitMode == EToolkitMode::WorldCentric ? OpenedFromLevelEditor : TSharedPtr<IToolkitHost>());

		// If the Asset was destroyed, attempt to find it if it was recreated
		if (!WeakAsset.IsValid() && !AssetPath.IsEmpty())
		{
			Asset = FindObject<UObject>(nullptr, *AssetPath);
		}

		AssetEditorOpenedEvent.Broadcast(Asset);
	}
	else if (bCanSummonSimpleAssetEditor)
	{
		// No asset type actions for this asset. Just use a properties editor.
		FSimpleAssetEditor::CreateEditor(ActualToolkitMode, ActualToolkitMode == EToolkitMode::WorldCentric ? OpenedFromLevelEditor : TSharedPtr<IToolkitHost>(), Asset);
	}

	if (bShowProgressWindow)
	{
		GWarn->EndSlowTask();
	}
	// Must check Asset here in addition to at the beginning of the function, because if the asset was destroyed and recreated it might not be found correctly
	// Do not add to recently opened asset list if this is a level-associated asset like Level Blueprint or Built Data. Their naming is not compatible
	if (Asset)
	{
		if (Asset->IsAsset() && !Asset->IsA(UMapBuildDataRegistry::StaticClass()))
		{
			FString AssetPath = Asset->GetOuter()->GetPathName();
			if (FPackageName::IsValidLongPackageName(AssetPath))
			{
				RecentAssetsList->AddMRUItem(AssetPath);
				CullRecentAssetEditorsMap();
			}
		}
<<<<<<< HEAD

		const double OpenTime = FStudioAnalytics::GetAnalyticSeconds() - OpenAssetStartTime;
		FStudioAnalytics::FireEvent_Loading(TEXT("OpenAssetEditor"), OpenTime, {
			FAnalyticsEventAttribute(TEXT("AssetPath"), Asset->GetFullName()),
			FAnalyticsEventAttribute(TEXT("AssetType"), Asset->GetClass()->GetName())
			});
=======
>>>>>>> 4af6daef
	}
	
	return true;
}

bool UAssetEditorSubsystem::OpenEditorForAssets_Advanced(const TArray <UObject*>& InAssets, const EToolkitMode::Type ToolkitMode, TSharedPtr< IToolkitHost > OpenedFromLevelEditor, const EAssetTypeActivationOpenedMethod OpenedMethod)
{
	TArray<UObject*> Assets;
	Assets.Reserve(InAssets.Num());
	int32 NumNullAssets = 0;
	for (UObject* Asset : InAssets)
	{
		if (Asset)
		{
			Assets.AddUnique(Asset);
		}
		else
		{
			++NumNullAssets;
		}
	}

	if (NumNullAssets > 1)
	{
		UE_LOG(LogAssetEditorSubsystem, Error, TEXT("Opening Asset editors failed because of null assets"));
	}
	else if (NumNullAssets > 0)
	{
		UE_LOG(LogAssetEditorSubsystem, Error, TEXT("Opening Asset editor failed because of null asset"));
	}

	if (Assets.Num() == 1)
	{
		return OpenEditorForAsset(Assets[0], ToolkitMode, OpenedFromLevelEditor, true, OpenedMethod);
	}
	else if (Assets.Num() > 0)
	{
		TArray<UObject*> SkipOpenAssets;
		for (UObject* Asset : Assets)
		{
			// If any of the assets are already open or the package is cooked,
			// remove them from the list of assets to open an editor for
			UPackage* Package = Asset->GetOutermost();
			if (FindEditorForAsset(Asset, true) != nullptr || (OpenedMethod == EAssetTypeActivationOpenedMethod::Edit && Package && Package->bIsCookedForEditor))
			{
				SkipOpenAssets.Add(Asset);
			}
		}

		// Verify that all the assets are of the same class
		bool bAssetClassesMatch = true;
		UClass* AssetClass = Assets[0]->GetClass();
		for (int32 i = 1; i < Assets.Num(); i++)
		{
			if (Assets[i]->GetClass() != AssetClass)
			{
				bAssetClassesMatch = false;
				break;
			}
		}

		// If the classes don't match or any of the selected assets are already open, just open each asset in its own editor.
		if (bAssetClassesMatch && SkipOpenAssets.Num() == 0)
		{
			FAssetToolsModule& AssetToolsModule = FModuleManager::LoadModuleChecked<FAssetToolsModule>(TEXT("AssetTools"));
			TWeakPtr<IAssetTypeActions> AssetTypeActions = AssetToolsModule.Get().GetAssetTypeActionsForClass(AssetClass);

			if (AssetTypeActions.IsValid() && AssetTypeActions.Pin()->SupportsOpenedMethod(OpenedMethod))
			{
				GWarn->BeginSlowTask(LOCTEXT("OpenEditors", "Opening Editor(s)..."), true);

				// Determine the appropriate toolkit mode for the asset type
				EToolkitMode::Type ActualToolkitMode = ToolkitMode;
				if (AssetTypeActions.Pin()->ShouldForceWorldCentric())
				{
					// This asset type prefers a specific toolkit mode
					ActualToolkitMode = EToolkitMode::WorldCentric;

					if (!OpenedFromLevelEditor.IsValid())
					{
						// We don't have a level editor to spawn in world-centric mode, so we'll find one now
						// @todo sequencer: We should eventually eliminate this code (incl include dependencies) or change it to not make assumptions about a single level editor
						OpenedFromLevelEditor = FModuleManager::LoadModuleChecked< FLevelEditorModule >("LevelEditor").GetFirstLevelEditor();
					}
				}

				if (ActualToolkitMode != EToolkitMode::WorldCentric && OpenedFromLevelEditor.IsValid())
				{
					// @todo toolkit minor: Kind of lame use of a static variable here to prime the new asset editor.  This was done to avoid refactoring a few dozen files for a very minor change.
					FAssetEditorToolkit::SetPreviousWorldCentricToolkitHostForNewAssetEditor(OpenedFromLevelEditor.ToSharedRef());
				}

				// Some assets (like UWorlds) may be destroyed and recreated as part of opening. To protect against this, keep the path to each asset and try to re-find any if they disappear.
				struct FLocalAssetInfo
				{
					TWeakObjectPtr<UObject> WeakAsset;
					FString AssetPath;

					FLocalAssetInfo(const TWeakObjectPtr<UObject>& InWeakAsset, const FString& InAssetPath)
						: WeakAsset(InWeakAsset), AssetPath(InAssetPath) {}
				};

				TArray<FLocalAssetInfo> AssetInfoList;
				AssetInfoList.Reserve(Assets.Num());
				for (UObject* Asset : Assets)
				{
					AssetInfoList.Add(FLocalAssetInfo(Asset, Asset->GetPathName()));
				}

				// How to handle multiple assets is left up to the type actions (i.e. open a single shared editor or an editor for each)
				AssetTypeActions.Pin()->OpenAssetEditor(Assets, OpenedMethod, ActualToolkitMode == EToolkitMode::WorldCentric ? OpenedFromLevelEditor : TSharedPtr<IToolkitHost>());

				// If any assets were destroyed, attempt to find them if they were recreated
				for (int32 i = 0; i < Assets.Num(); i++)
				{
					const FLocalAssetInfo& AssetInfo = AssetInfoList[i];
					UObject* Asset = Assets[i];

					if (!AssetInfo.WeakAsset.IsValid() && !AssetInfo.AssetPath.IsEmpty())
					{
						Asset = FindObject<UObject>(nullptr, *AssetInfo.AssetPath);
					}
				}

				//@todo if needed, broadcast the event for every asset. It is possible, however, that a single shared editor was opened by the AssetTypeActions, not an editor for each asset.
				/*AssetEditorOpenedEvent.Broadcast(Asset);*/

				GWarn->EndSlowTask();
			}
		}
		else
		{
			// Asset types don't match or some are already open, so just open individual editors for the unopened ones
			for (UObject* Asset : Assets)
			{
				if (!SkipOpenAssets.Contains(Asset))
				{
					OpenEditorForAsset(Asset, ToolkitMode, OpenedFromLevelEditor, true, OpenedMethod);
				}
			}
		}
	}

	return NumNullAssets == 0;
}

bool UAssetEditorSubsystem::OpenEditorForAssets(const TArray<UObject*>& Assets, const EAssetTypeActivationOpenedMethod OpenedMethod)
{
	return OpenEditorForAssets_Advanced(Assets, EToolkitMode::Standalone, TSharedPtr<IToolkitHost>(), OpenedMethod);
}

void UAssetEditorSubsystem::HandleRequestOpenAssetMessage(const FAssetEditorRequestOpenAsset& Message, const TSharedRef<IMessageContext, ESPMode::ThreadSafe>& Context)
{
	OpenEditorForAsset(Message.AssetName);
}

<<<<<<< HEAD
void UAssetEditorSubsystem::OpenEditorForAsset(const FSoftObjectPath& AssetPath)
{
	OpenEditorForAsset(AssetPath.ToString());
}

void UAssetEditorSubsystem::OpenEditorForAsset(const FString& AssetPathName, const EAssetTypeActivationOpenedMethod OpenedMethod)
{
	// An asset needs loading

	UPackage* Package = LoadPackage(NULL, *AssetPathName, LOAD_NoRedirects);
	if (Package)
	{
		Package->FullyLoad();

		FString AssetName = FPaths::GetBaseFilename(AssetPathName);
		UObject* Object = FindObject<UObject>(Package, *AssetName);
		
		if (Object != nullptr)
		{
			OpenEditorForAsset(Object, EToolkitMode::Standalone, TSharedPtr<IToolkitHost>(), true, OpenedMethod);
		}
	}
	else
	{
		// fallback for unsaved assets
		UObject* Object = FindObject<UObject>(nullptr, *AssetPathName);
		
		if (Object != nullptr)
		{
		}
=======
void UAssetEditorSubsystem::OpenEditorForAsset(const FSoftObjectPath& AssetPath, const EAssetTypeActivationOpenedMethod OpenedMethod)
{
	UObject* Object = FindObject<UObject>(AssetPath.GetAssetPath());
	if (!Object)
	{
		Object = LoadObject<UObject>(nullptr, *AssetPath.GetAssetPathString(), nullptr, LOAD_NoRedirects);
	}
	if (Object)
	{
		OpenEditorForAsset(Object, EToolkitMode::Standalone, TSharedPtr<IToolkitHost>(), true, OpenedMethod);
>>>>>>> 4af6daef
	}
}

void UAssetEditorSubsystem::OpenEditorForAsset(const FString& AssetPathName, const EAssetTypeActivationOpenedMethod OpenedMethod)
{
	OpenEditorForAsset(FSoftObjectPath(AssetPathName), OpenedMethod);
}

bool UAssetEditorSubsystem::HandleTicker(float DeltaTime)
{
	QUICK_SCOPE_CYCLE_COUNTER(STAT_UAssetEditorSubsystem_HandleTicker);

	if (bRequestRestorePreviouslyOpenAssets)
	{
		RestorePreviouslyOpenAssets();
		bRequestRestorePreviouslyOpenAssets = false;
	}

	return true;
}

void UAssetEditorSubsystem::RequestRestorePreviouslyOpenAssets()
{
	// We defer the restore so that we guarantee that it happens once initialization is complete
	bRequestRestorePreviouslyOpenAssets = true;
}

UEdMode* UAssetEditorSubsystem::CreateEditorModeWithToolsOwner(FEditorModeID ModeID, FEditorModeTools& Owner)
{
	FRegisteredModeInfo* ScriptableMode = EditorModes.Find(ModeID);
	if (ScriptableMode && ScriptableMode->ModeClass.IsValid())
	{
		UEdMode* Instance = NewObject<UEdMode>(GetTransientPackage(), ScriptableMode->ModeClass.Get());
		Instance->Owner = &Owner;
		Instance->Initialize();

		return Instance;
	}

	// If we couldn't find a valid UEdMode based class, attempt to make a UEdMode wrapped FEdMode
	FEditorModeInfo LegacyModeInfo;
	if (FindEditorModeInfo(ModeID, LegacyModeInfo))
	{
		ULegacyEdModeWrapper* LegacyEditorMode = NewObject<ULegacyEdModeWrapper>(GetTransientPackage());
		if (LegacyEditorMode->CreateLegacyMode(ModeID, Owner))
		{
			LegacyEditorMode->Initialize();
			return LegacyEditorMode;
		}
	}

	return nullptr;
}

bool UAssetEditorSubsystem::FindEditorModeInfo(const FEditorModeID& InModeID, FEditorModeInfo& OutModeInfo) const
{
	if (!IsEditorModeAllowed(InModeID))
	{
		return false;
	}
	
	const TSharedRef<IEditorModeFactory>* ModeFactory = FEditorModeRegistry::Get().GetFactoryMap().Find(InModeID);
	if (ModeFactory)
	{
		OutModeInfo = (*ModeFactory)->GetModeInfo();
		return true;
	}

	if (!EditorModes.Contains(InModeID))
	{
		return false;
	}

	OutModeInfo = EditorModes[InModeID].ModeInfo;
	return true;
}

TArray<FEditorModeInfo> UAssetEditorSubsystem::GetEditorModeInfoOrderedByPriority() const
{
	TArray<FEditorModeInfo> ModeInfoArray;

	for (const auto& Pair : FEditorModeRegistry::Get().GetFactoryMap())
	{
		FEditorModeInfo ModeInfo = Pair.Value->GetModeInfo();
		if (IsEditorModeAllowed(ModeInfo.ID))
		{
			ModeInfoArray.Add(MoveTemp(ModeInfo));
		}
	}
	for (const auto& EditorMode : EditorModes)
	{
		const FEditorModeInfo& ModeInfo = EditorMode.Value.ModeInfo;
		if (IsEditorModeAllowed(ModeInfo.ID))
		{
			ModeInfoArray.Add(ModeInfo);
		}
	}

	ModeInfoArray.Sort([](const FEditorModeInfo& A, const FEditorModeInfo& B) {
		return A.PriorityOrder < B.PriorityOrder;
	});

	return ModeInfoArray;
}




void UAssetEditorSubsystem::RegisterUAssetEditor(UAssetEditor* NewAssetEditor)
{
	OwnedAssetEditors.Add(NewAssetEditor);
}

void UAssetEditorSubsystem::UnregisterUAssetEditor(UAssetEditor* RemovedAssetEditor)
{
	OwnedAssetEditors.Remove(RemovedAssetEditor);
}

FRegisteredModesChangedEvent& UAssetEditorSubsystem::OnEditorModesChanged()
{
	return OnEditorModesChangedEvent;
}

FOnModeRegistered& UAssetEditorSubsystem::OnEditorModeRegistered()
{
	return OnEditorModeRegisteredEvent;
}

FOnModeUnregistered& UAssetEditorSubsystem::OnEditorModeUnregistered()
{
	return OnEditorModeUnregisteredEvent;
}

void UAssetEditorSubsystem::RestorePreviouslyOpenAssets()
{
	TArray<FString> AllOpenAssets;
	TArray<FString> FilteredOpenAssets;
	
	GConfig->GetArray(TEXT("AssetEditorSubsystem"), TEXT("OpenAssetsAtExit"), AllOpenAssets, GEditorPerProjectIni);

	if(!RecentAssetsFilter.IsBound())
	{
		FilteredOpenAssets = AllOpenAssets;
	}
	else
	{
		for(const FString& Asset : AllOpenAssets)
		{
			if(RecentAssetsFilter.Execute(Asset))
			{
				FilteredOpenAssets.Add(Asset);
			}
		}
	}

	bool bCleanShutdown = true;
	GConfig->GetBool(TEXT("AssetEditorSubsystem"), TEXT("CleanShutdown"), bCleanShutdown, GEditorPerProjectIni);

	bool bDebuggerAttachedLastSession = false;
	GConfig->GetBool(TEXT("AssetEditorSubsystem"), TEXT("DebuggerAttached"), bDebuggerAttachedLastSession, GEditorPerProjectIni);
	
	SaveOpenAssetEditors(false);

	/** True if the last editor run crashed and did not have a debugger attached
	 * A "clean" shutdown for our purposes is the logical NOT of this, which includes clean shutdowns without a debugger
	 * along with any shutdowns when a debugger is attached
	 */
	bool bCrashedWithoutDebugger = !bDebuggerAttachedLastSession && !bCleanShutdown;

	if (FilteredOpenAssets.Num() > 0)
	{
		// This option overrides the saved setting
		if(bAutoRestoreAndDisableSaving.IsSet())
		{
			// If bAutoRestoreAndDisableSaving is true, we automatically restore the opened assets
			if(bAutoRestoreAndDisableSaving.GetValue())
			{
				OpenEditorsForAssets(FilteredOpenAssets);
			}
			return;
		}
		
		/* If we crashed without a debugger attached, always prompt regardless of what the user previously said
		 * to make sure the user can never get stuck in a crash loop due to corrupted assets etc
		 */
		if(bCrashedWithoutDebugger)
		{
			SpawnRestorePreviouslyOpenAssetsNotification(!bCrashedWithoutDebugger, FilteredOpenAssets);
			return;
		}

		const ERestoreOpenAssetTabsMethod AutoRestoreMethod = GetDefault<UEditorLoadingSavingSettings>()->RestoreOpenAssetTabsOnRestart;

		switch(AutoRestoreMethod)
		{
		case ERestoreOpenAssetTabsMethod::AlwaysPrompt:
			{
				SpawnRestorePreviouslyOpenAssetsNotification(!bCrashedWithoutDebugger, FilteredOpenAssets);
				break;
			}
			
		case ERestoreOpenAssetTabsMethod::NeverRestore:
			// Do nothing here since the user does not want to restore anything
			break;
		case ERestoreOpenAssetTabsMethod::AlwaysRestore:
			{
				// Pretend that we showed the notification and that the user clicked "Restore Now"
				OpenEditorsForAssets(FilteredOpenAssets);
				break;
			}
		}
	}
}

void UAssetEditorSubsystem::SetAutoRestoreAndDisableSaving(const bool bInAutoRestoreAndDisableSaving)
{
	// We preserve legacy behavior, where true is the same but false translates to not having the override set in the new logic
	SetAutoRestoreAndDisableSavingOverride(bInAutoRestoreAndDisableSaving ? bInAutoRestoreAndDisableSaving : TOptional<bool>());
}

void UAssetEditorSubsystem::SetAutoRestoreAndDisableSavingOverride(TOptional<bool> bInAutoRestoreAndDisableSaving)
{
	bAutoRestoreAndDisableSaving = bInAutoRestoreAndDisableSaving;
	
	// Disable any pending request to avoid trying to restore previously opened assets twice
	bRequestRestorePreviouslyOpenAssets = false;

}

TOptional<bool> UAssetEditorSubsystem::GetAutoRestoreAndDisableSavingOverride() const
{
	return bAutoRestoreAndDisableSaving;
}

void UAssetEditorSubsystem::SetRecentAssetsFilter(const FMainMRUFavoritesList::FDoesMRUFavoritesItemPassFilter& InFilter)
{
	RecentAssetsFilter = InFilter;

	if(RecentAssetsList)
	{
		RecentAssetsList->RegisterDoesMRUFavoritesItemPassFilterDelegate(InFilter);
	}
}

void UAssetEditorSubsystem::SpawnRestorePreviouslyOpenAssetsNotification(const bool bCleanShutdown, const TArray<FString>& AssetsToOpen)
{
	FText NotificationMessage = bCleanShutdown
		? LOCTEXT("ReopenAssetEditorsAfterClose", "{0} asset {0}|plural(one=editor was,other=editors were) open when the editor was last closed. Would you like to re-open {0}|plural(one=it,other=them)?")
		: LOCTEXT("ReopenAssetEditorsAfterCrash", "{0} asset {0}|plural(one=editor was,other=editors were) open when the editor quit unexpectedly. Would you like to re-open {0}|plural(one=it,other=them)?");
	NotificationMessage = FText::Format(NotificationMessage, AssetsToOpen.Num());

	FNotificationInfo Info = FNotificationInfo(NotificationMessage);

	// Add the buttons
	Info.ButtonDetails.Add(FNotificationButtonInfo(
		LOCTEXT("ReopenAssetEditors_Confirm", "Yes"),
		FText(),
		FSimpleDelegate::CreateUObject(this, &UAssetEditorSubsystem::OnConfirmRestorePreviouslyOpenAssets, AssetsToOpen),
		SNotificationItem::CS_None
	));
	Info.ButtonDetails.Add(FNotificationButtonInfo(
		LOCTEXT("ReopenAssetEditors_Cancel", "No"),
		FText(),
		FSimpleDelegate::CreateUObject(this, &UAssetEditorSubsystem::OnCancelRestorePreviouslyOpenAssets),
		SNotificationItem::CS_None
	));

	Info.bFireAndForget = false;

	// We want the auto-save to be subtle
	Info.bUseLargeFont = false;
	Info.bUseThrobber = false;
	Info.bUseSuccessFailIcons = false;

	// Only let the user suppress the non-crash version
	if (bCleanShutdown)
	{
		bRememberMyChoiceChecked = false;
		
		Info.CheckBoxState = TAttribute<ECheckBoxState>::CreateLambda([this]()
		{
			return bRememberMyChoiceChecked ? ECheckBoxState::Checked : ECheckBoxState::Unchecked;
		});
		Info.CheckBoxStateChanged = FOnCheckStateChanged::CreateLambda([this](ECheckBoxState NewState)
		{
			bRememberMyChoiceChecked = (NewState == ECheckBoxState::Checked) ? true : false;
		});
		Info.CheckBoxText = LOCTEXT("RememberCheckBoxMessage", "Remember my choice");
	}

	// Close any existing notification
	TSharedPtr<SNotificationItem> RestorePreviouslyOpenAssetsNotification = RestorePreviouslyOpenAssetsNotificationPtr.Pin();
	if (RestorePreviouslyOpenAssetsNotification.IsValid())
	{
		RestorePreviouslyOpenAssetsNotification->ExpireAndFadeout();
	}

	RestorePreviouslyOpenAssetsNotificationPtr = FSlateNotificationManager::Get().AddNotification(Info);
}

void UAssetEditorSubsystem::OnConfirmRestorePreviouslyOpenAssets(TArray<FString> AssetsToOpen)
{
	// Close any existing notification
	TSharedPtr<SNotificationItem> RestorePreviouslyOpenAssetsNotification = RestorePreviouslyOpenAssetsNotificationPtr.Pin();
	if (RestorePreviouslyOpenAssetsNotification.IsValid())
	{
		RestorePreviouslyOpenAssetsNotification->SetExpireDuration(0.0f);
		RestorePreviouslyOpenAssetsNotification->SetFadeOutDuration(0.5f);
		RestorePreviouslyOpenAssetsNotification->ExpireAndFadeout();

		// Change the saved setting to AlwaysRestore if the user checked "Remember my choice"
		if(bRememberMyChoiceChecked)
		{
			UEditorLoadingSavingSettings& Settings = *GetMutableDefault<UEditorLoadingSavingSettings>();
			Settings.RestoreOpenAssetTabsOnRestart = ERestoreOpenAssetTabsMethod::AlwaysRestore;
			Settings.PostEditChange();
		}
		
		// we do this inside the condition so that it can only be done once. 
		OpenEditorsForAssets(AssetsToOpen);

	}
}

void UAssetEditorSubsystem::OnCancelRestorePreviouslyOpenAssets()
{
	// Close any existing notification
	TSharedPtr<SNotificationItem> RestorePreviouslyOpenAssetsNotification = RestorePreviouslyOpenAssetsNotificationPtr.Pin();
	if (RestorePreviouslyOpenAssetsNotification.IsValid())
	{
		// Change the saved setting to NeverRestore if the user checked "Remember my choice"
		if(bRememberMyChoiceChecked)
		{
			UEditorLoadingSavingSettings& Settings = *GetMutableDefault<UEditorLoadingSavingSettings>();
			Settings.RestoreOpenAssetTabsOnRestart = ERestoreOpenAssetTabsMethod::NeverRestore;
			Settings.PostEditChange();
		}
		
		RestorePreviouslyOpenAssetsNotification->SetExpireDuration(0.0f);
		RestorePreviouslyOpenAssetsNotification->SetFadeOutDuration(0.5f);
		RestorePreviouslyOpenAssetsNotification->ExpireAndFadeout();
	}
}

bool UAssetEditorSubsystem::ShouldShowRecentAsset(const FString& AssetName, int32 RecentAssetIndex, const FName& InAssetEditorName) const
{
	const FString* AssetEditorForCurrRecent = RecentAssetToAssetEditorMap.Find(AssetName);

	// If this asset wasn't opened in any valid asset editor (e.g Levels)
	if(!AssetEditorForCurrRecent)
	{
		return false;
	}

	// If we have a valid asset editor we are adding assets for
	if(!InAssetEditorName.IsNone())
	{
		// If this asset was not opened in InAssetEditorName, ignore it
		if(*AssetEditorForCurrRecent != InAssetEditorName.ToString())
		{
			return false;
		}
	}
		
	// If this asset does not pass the set filter, ignore it
	if (!RecentAssetsList->MRUItemPassesCurrentFilter(RecentAssetIndex))
	{
		return false;
	}

	return true;
}

bool UAssetEditorSubsystem::ShouldShowRecentAssetsMenu(const FName& InAssetEditorName) const
{
	// If we have no recent assets at all
	if(RecentAssetsList->GetNumItems() == 0)
	{
		return false;
	}

	for ( int32 CurRecentIndex = 0; CurRecentIndex < RecentAssetsList->GetNumItems() && CurRecentIndex < MaxRecentAssetsToShowInMenu; ++CurRecentIndex )
	{
		const FString& CurRecent = RecentAssetsList->GetMRUItem(CurRecentIndex);

		// If any of the assets in the recents wil be shown, we show the menu
		if(ShouldShowRecentAsset(CurRecent, CurRecentIndex, InAssetEditorName))
		{
			return true;
		}
	}

	return false;
}

void UAssetEditorSubsystem::CreateRecentAssetsMenu(UToolMenu* InMenu, const FName InAssetEditorName)
{
	FToolMenuSection& Section = InMenu->FindOrAddSection("Recents");
	
	// Keep adding assets until we reach the end of the MRU list, or we reach the max allowed assets
	for ( int32 CurRecentIndex = 0; CurRecentIndex < RecentAssetsList->GetNumItems() && CurRecentIndex < MaxRecentAssetsToShowInMenu; ++CurRecentIndex )
	{
		const FString& CurRecent = RecentAssetsList->GetMRUItem(CurRecentIndex);

		if(!ShouldShowRecentAsset(CurRecent, CurRecentIndex, InAssetEditorName))
		{
			continue;
		}

		const FText ToolTip = FText::Format( LOCTEXT( "RecentAssetsToolTip", "Open {0}" ), FText::FromString( CurRecent ) );
		const FText Label = FText::FromString( FPaths::GetBaseFilename(CurRecent) );

		Section.AddMenuEntry(
		NAME_None,
		Label,
		ToolTip,
		FSlateIcon(),
		FUIAction(
			FExecuteAction::CreateLambda([this, CurRecent]()
				{
					OpenEditorForAsset(CurRecent);
				})
			)
		);
	}
}

void UAssetEditorSubsystem::RegisterLevelEditorMenuExtensions()
{
	UToolMenu* Menu = UToolMenus::Get()->ExtendMenu("LevelEditor.MainMenu.File");
	
	FToolMenuSection& Section = Menu->FindOrAddSection("FileAsset");

	Section.AddDynamicEntry("FileRecentAssets", FNewToolMenuSectionDelegate::CreateLambda([this](FToolMenuSection& InSection)
	{
		// Since we want to show all asset types for the Level Editor, we use an empty asset editor name
		const FName AssetEditorName = FName();

		if (!ShouldShowRecentAssetsMenu(AssetEditorName))
		{
			return;
		}
		
		InSection.AddSubMenu(
			"RecentAssetsSubmenu",
			LOCTEXT("RecentAssetsSubmenu_Label", "Recent Assets"),
			FText::Format(LOCTEXT("RecentAssetsSubMenu_ToolTip", "Access your last {0} recently opened assets"), MaxRecentAssetsToShowInMenu),
			FNewToolMenuDelegate::CreateUObject(this, &UAssetEditorSubsystem::CreateRecentAssetsMenu, AssetEditorName),
			false,
			FSlateIcon(FAppStyle::GetAppStyleSetName(), "Icons.RecentAssets"));
	}));
}

void UAssetEditorSubsystem::CreateRecentAssetsMenuForEditor(const IAssetEditorInstance* InAssetEditorInstance, FToolMenuSection& InSection)
{
	if(!InAssetEditorInstance)
	{
		return;
	}

	InSection.AddDynamicEntry("FileRecentAssetEditorAssets", FNewToolMenuSectionDelegate::CreateLambda([this, InAssetEditorInstance](FToolMenuSection& InSection)
	{
		const FName EditingAssetTypeName = InAssetEditorInstance->GetEditingAssetTypeName();

		// For generic asset editors (or any other special cases) that don't have one singular type of asset they are editing, show all recent assets
		const FName AssetEditorName = EditingAssetTypeName.IsNone() ? FName() : InAssetEditorInstance->GetEditorName();

		if(!ShouldShowRecentAssetsMenu(AssetEditorName))
		{
			return;
		}

		// Show all Recent Assets
		if(AssetEditorName.IsNone())
		{
			InSection.AddSubMenu(
			"RecentAssetsSubmenu",
			LOCTEXT("RecentAssetsSubmenu_Label", "Recent Assets"),
			FText::Format(LOCTEXT("RecentAssetsSubMenu_ToolTip", "Access your last {0} recently opened assets"), MaxRecentAssetsToShowInMenu),
			FNewToolMenuDelegate::CreateUObject(this, &UAssetEditorSubsystem::CreateRecentAssetsMenu, AssetEditorName),
			false,
			FSlateIcon(FAppStyle::GetAppStyleSetName(), "Icons.RecentAssets")
			);
		}
		// Only show recent assets opened in this Asset Editor
		else
		{
			// Example submenu name: "Recent Material Assets" for the Material Editor
			const FName RecentAssetsMenuName("Recent " + EditingAssetTypeName.ToString() + " Assets");
			
			InSection.AddSubMenu(
				"RecentAssetEditorAssetsSubmenu",
				FText::Format(LOCTEXT("RecentAssetEditorAssetsSubmenu_Label", "{0}"), FText::FromName(RecentAssetsMenuName)),
				FText::Format(LOCTEXT("RecentAssetEditorAssetsSubmenu_Tooltip", "Access your recently opened {0} assets"), FText::FromName(EditingAssetTypeName)),
				FNewToolMenuDelegate::CreateUObject(this, &UAssetEditorSubsystem::CreateRecentAssetsMenu, AssetEditorName),
				false,
				FSlateIcon(FAppStyle::GetAppStyleSetName(), "Icons.RecentAssets")
			);
		}
		
	}));
;
}

void UAssetEditorSubsystem::SaveOpenAssetEditors(const bool bOnShutdown)
{
	SaveRecentAssets(bOnShutdown);

	// We are already saving the open asset editors manually before bSavingOnShutdown is true. This is to avoid saving that there are no open asset editors b/c the editor is shutting down
	// If we are restoring the layout, bAutoRestoreAndDisable saving is true
	if (!bSavingOnShutdown && !bAutoRestoreAndDisableSaving.IsSet())
	{
		TArray<FString> OpenAssets;
		
		for (const TPair<IAssetEditorInstance*, FAssetEntry>& EditorPair : OpenedEditors)
		{
<<<<<<< HEAD
			for (const TPair<IAssetEditorInstance*, FAssetEntry>& EditorPair : OpenedEditors)
			{
				IAssetEditorInstance* Editor = EditorPair.Key;
				if (Editor != nullptr)
				{
					UObject* EditedObject = EditorPair.Value.ObjectPtr.Get();
					if (EditedObject != nullptr)
					{
						// only record assets that have a valid saved package
						UPackage* Package = EditedObject->GetOutermost();
						if (Package != nullptr && Package->GetFileSize() != 0)
						{
							OpenAssets.Add(EditedObject->GetPathName());
						}
=======
			IAssetEditorInstance* Editor = EditorPair.Key;
			if (Editor != nullptr && Editor->IncludeAssetInRestoreOpenAssetsPrompt())
			{
				UObject* EditedObject = EditorPair.Value.ObjectPtr.Get();
				if (EditedObject != nullptr)
				{
					// only record assets that have a valid saved package
					UPackage* Package = EditedObject->GetOutermost();
					if (Package != nullptr && Package->GetFileSize() != 0 )
					{
						OpenAssets.Add(EditedObject->GetPathName());
>>>>>>> 4af6daef
					}
				}
			}
		}

		GConfig->SetArray(TEXT("AssetEditorSubsystem"), TEXT("OpenAssetsAtExit"), OpenAssets, GEditorPerProjectIni);
		GConfig->SetBool(TEXT("AssetEditorSubsystem"), TEXT("CleanShutdown"), bOnShutdown, GEditorPerProjectIni);
		GConfig->SetBool(TEXT("AssetEditorSubsystem"), TEXT("DebuggerAttached"), FPlatformMisc::IsDebuggerPresent(), GEditorPerProjectIni);

		GConfig->Flush(false, GEditorPerProjectIni);
	}
}

void UAssetEditorSubsystem::SaveOpenAssetEditors(const bool bOnShutdown, const bool bCancelIfDebugger)
{
	SaveOpenAssetEditors(bOnShutdown);
}

void UAssetEditorSubsystem::HandlePackageReloaded(const EPackageReloadPhase InPackageReloadPhase, FPackageReloadedEvent* InPackageReloadedEvent)
{
	static TArray<TWeakObjectPtr<UObject>> PendingAssetsToOpen;

	if (InPackageReloadPhase == EPackageReloadPhase::PrePackageFixup)
	{
		/** Call close for all old assets even if not open, so global callback will go off */
		TArray<UObject*> ObjectsToClose;
		const TMap<UObject*, UObject*>& RepointedMap = InPackageReloadedEvent->GetRepointedObjects();

		for (const TPair<UObject*, UObject*>& RepointPair : RepointedMap)
		{
			if (RepointPair.Key->IsAsset())
			{
				ObjectsToClose.Add(RepointPair.Key);
			}
		}

		/** Look for replacement for assets that are open now so we can reopen */
		for (TPair<FAssetEntry, IAssetEditorInstance*>& AssetEditorPair : OpenedAssets)
		{
			UObject* NewAsset = nullptr;
			if (AssetEditorPair.Key.RawPtr && InPackageReloadedEvent->GetRepointedObject(AssetEditorPair.Key.RawPtr, NewAsset))
			{
				if (NewAsset)
				{
					PendingAssetsToOpen.AddUnique(NewAsset);
				}

				// Not validating the asset here since we'd want to close editors for garbage collected assets
				UObject* OldAsset = AssetEditorPair.Key.RawPtr;
				ObjectsToClose.AddUnique(OldAsset);

				// Gather other assets referencing reloaded asset and mark their editors to be closed too.
				TArray<FReferencerInformation> AssetInternalReferencers, AssetExternalReferencers;
				AssetEditorPair.Key.RawPtr->RetrieveReferencers(&AssetInternalReferencers, &AssetExternalReferencers);
				for (const FReferencerInformation& Ref : AssetExternalReferencers)
				{
					ObjectsToClose.AddUnique(Ref.Referencer);

					if (!FindEditorsForAssetAndSubObjects(Ref.Referencer).IsEmpty())
					{
						PendingAssetsToOpen.AddUnique(Ref.Referencer);
					}
				}
			}
		}

		int32 NumAssetEditorsClosed = 0;
		for (UObject* OldAsset : ObjectsToClose)
		{
			NumAssetEditorsClosed += CloseAllEditorsForAsset(OldAsset);
		}

		if (NumAssetEditorsClosed > 0)
		{
			// Closing asset editors might have have left objects pending GC that still reference the asset we're about to reload
			// Run a GC now to ensure those are cleaned up before the fix-up phase happens
			CollectGarbage(GARBAGE_COLLECTION_KEEPFLAGS);
		}

	}

	if (InPackageReloadPhase == EPackageReloadPhase::PostBatchPostGC)
	{
		for (TWeakObjectPtr<UObject>& NewAsset : PendingAssetsToOpen)
		{
			if (NewAsset.IsValid())
			{
				OpenEditorForAsset(NewAsset.Get());
			}
		}
		PendingAssetsToOpen.Reset();
	}
}

void UAssetEditorSubsystem::OpenEditorsForAssets(const TArray<FSoftObjectPath>& AssetsToOpen)
{
	for (const FSoftObjectPath& AssetName : AssetsToOpen)
	{
		OpenEditorForAsset(AssetName);
	}
}

void UAssetEditorSubsystem::OpenEditorsForAssets(const TArray<FString>& AssetsToOpen, const EAssetTypeActivationOpenedMethod OpenedMethod)
{
	for (const FString& AssetName : AssetsToOpen)
	{
		OpenEditorForAsset(AssetName, OpenedMethod);
	}
}

void UAssetEditorSubsystem::OpenEditorsForAssets(const TArray<FName>& AssetsToOpen, const EAssetTypeActivationOpenedMethod OpenedMethod)
{
	for (const FName& AssetName : AssetsToOpen)
	{
		OpenEditorForAsset(AssetName.ToString(), OpenedMethod);
	}
}

void UAssetEditorSubsystem::RegisterEditorModes()
{
	for (FThreadSafeObjectIterator EditorModeIter(UEdMode::StaticClass()); EditorModeIter; ++EditorModeIter)
	{
		UEdMode* EditorMode = Cast<UEdMode>(*EditorModeIter);
		UClass* ModeClass = EditorMode->GetClass();
		if (ModeClass->HasAnyClassFlags(CLASS_Abstract | CLASS_Interface))
		{
			continue;
		}

		FEditorModeInfo EditorModeInfo = EditorMode->GetModeInfo();

		if (EditorModes.Contains(EditorModeInfo.ID))
		{
			TWeakObjectPtr<UClass> RegisteredClass = EditorModes[EditorModeInfo.ID].ModeClass;
			UE_LOG(
				LogAssetEditorSubsystem,
				Warning,
				TEXT("UAssetEditorSubsystem::RegisterEditorModes : Attempting to initialize duplicate mode with name '%s'. Conflicting classes: '%s' and '%s'."),
				*EditorModeInfo.ID.ToString(),
				*ModeClass->GetName(),
				*RegisteredClass.Get()->GetName()
			);
			continue;
		}

		EditorModes.Add(
			EditorModeInfo.ID,
			FRegisteredModeInfo{ ModeClass, EditorModeInfo }
		);

		OnEditorModeRegisteredEvent.Broadcast(EditorModeInfo.ID);
	}

	// Initialize Legacy FEditorModes
	FEditorModeRegistry::Get().Initialize();

	OnEditorModesChangedEvent.Broadcast();
}

void UAssetEditorSubsystem::UnregisterEditorModes()
{
	FEditorModeRegistry::Get().Shutdown();

	for (const auto& RegisteredMode : EditorModes)
	{
		OnEditorModeUnregisteredEvent.Broadcast(RegisteredMode.Value.ModeInfo.ID);
	}
	OnEditorModesChangedEvent.Broadcast();
	EditorModes.Empty();
}

void UAssetEditorSubsystem::OnSMInstanceElementsEnabled()
{
	// Let the modes know that SM instance elements may have been enabled or disabled and update state accordingly
	OnEditorModesChanged().Broadcast();
}

FNamePermissionList& UAssetEditorSubsystem::GetAllowedEditorModes()
{
	return AllowedEditorModes;
}

bool UAssetEditorSubsystem::IsEditorModeAllowed(const FName ModeId) const
{
	return AllowedEditorModes.PassesFilter(ModeId);
}

#undef LOCTEXT_NAMESPACE<|MERGE_RESOLUTION|>--- conflicted
+++ resolved
@@ -38,8 +38,6 @@
 
 #include "Elements/SMInstance/SMInstanceElementData.h" // For SMInstanceElementDataUtil::SMInstanceElementsEnabled
 
-#include "Elements/SMInstance/SMInstanceElementData.h" // For SMInstanceElementDataUtil::SMInstanceElementsEnabled
-
 
 #define LOCTEXT_NAMESPACE "AssetEditorSubsystem"
 
@@ -63,9 +61,6 @@
 	FCoreDelegates::OnEnginePreExit.AddUObject(this, &UAssetEditorSubsystem::UnregisterEditorModes);
 	FCoreDelegates::OnPostEngineInit.AddUObject(this, &UAssetEditorSubsystem::RegisterEditorModes);
 
-<<<<<<< HEAD
-	SMInstanceElementDataUtil::OnSMInstanceElementsEnabledChanged().AddUObject(this, &UAssetEditorSubsystem::OnSMInstanceElementsEnabled);
-=======
 	if (FAssetRegistryModule* AssetRegistryModule = FModuleManager::GetModulePtr<FAssetRegistryModule>(TEXT("AssetRegistry")))
 	{
 		AssetRegistryModule->Get().OnAssetRemoved().AddUObject(this, &UAssetEditorSubsystem::OnAssetRemoved);
@@ -77,7 +72,6 @@
 	RegisterLevelEditorMenuExtensions();
 
 	InitializeRecentAssets();
->>>>>>> 4af6daef
 }
 
 void UAssetEditorSubsystem::Deinitialize()
@@ -87,15 +81,12 @@
 	FCoreDelegates::OnEnginePreExit.RemoveAll(this);
 	FCoreDelegates::OnPostEngineInit.RemoveAll(this);
 	SMInstanceElementDataUtil::OnSMInstanceElementsEnabledChanged().RemoveAll(this);
-<<<<<<< HEAD
-=======
 
 	if (FAssetRegistryModule* AssetRegistryModule = FModuleManager::GetModulePtr<FAssetRegistryModule>(TEXT("AssetRegistry")))
 	{
 		AssetRegistryModule->Get().OnAssetRemoved().RemoveAll(this);
 		AssetRegistryModule->Get().OnAssetRenamed().RemoveAll(this);
 	}
->>>>>>> 4af6daef
 
 	// Don't attempt to report usage stats if analytics isn't available
 	if (FEngineAnalytics::IsAvailable())
@@ -516,13 +507,10 @@
 			// Don't open asset editors for cooked packages
 			if (Package->bIsCookedForEditor)
 			{
-<<<<<<< HEAD
-=======
 				if (TSharedPtr<SNotificationItem> InfoItem = FSlateNotificationManager::Get().AddNotification(FNotificationInfo(LOCTEXT("NotifyBlockedByCookedAsset", "Unable to Edit Cooked asset"))))
 				{
 					InfoItem->SetCompletionState(SNotificationItem::CS_Fail);
 				}
->>>>>>> 4af6daef
 				return false;
 			}
 
@@ -621,15 +609,6 @@
 				CullRecentAssetEditorsMap();
 			}
 		}
-<<<<<<< HEAD
-
-		const double OpenTime = FStudioAnalytics::GetAnalyticSeconds() - OpenAssetStartTime;
-		FStudioAnalytics::FireEvent_Loading(TEXT("OpenAssetEditor"), OpenTime, {
-			FAnalyticsEventAttribute(TEXT("AssetPath"), Asset->GetFullName()),
-			FAnalyticsEventAttribute(TEXT("AssetType"), Asset->GetClass()->GetName())
-			});
-=======
->>>>>>> 4af6daef
 	}
 	
 	return true;
@@ -786,38 +765,6 @@
 	OpenEditorForAsset(Message.AssetName);
 }
 
-<<<<<<< HEAD
-void UAssetEditorSubsystem::OpenEditorForAsset(const FSoftObjectPath& AssetPath)
-{
-	OpenEditorForAsset(AssetPath.ToString());
-}
-
-void UAssetEditorSubsystem::OpenEditorForAsset(const FString& AssetPathName, const EAssetTypeActivationOpenedMethod OpenedMethod)
-{
-	// An asset needs loading
-
-	UPackage* Package = LoadPackage(NULL, *AssetPathName, LOAD_NoRedirects);
-	if (Package)
-	{
-		Package->FullyLoad();
-
-		FString AssetName = FPaths::GetBaseFilename(AssetPathName);
-		UObject* Object = FindObject<UObject>(Package, *AssetName);
-		
-		if (Object != nullptr)
-		{
-			OpenEditorForAsset(Object, EToolkitMode::Standalone, TSharedPtr<IToolkitHost>(), true, OpenedMethod);
-		}
-	}
-	else
-	{
-		// fallback for unsaved assets
-		UObject* Object = FindObject<UObject>(nullptr, *AssetPathName);
-		
-		if (Object != nullptr)
-		{
-		}
-=======
 void UAssetEditorSubsystem::OpenEditorForAsset(const FSoftObjectPath& AssetPath, const EAssetTypeActivationOpenedMethod OpenedMethod)
 {
 	UObject* Object = FindObject<UObject>(AssetPath.GetAssetPath());
@@ -828,7 +775,6 @@
 	if (Object)
 	{
 		OpenEditorForAsset(Object, EToolkitMode::Standalone, TSharedPtr<IToolkitHost>(), true, OpenedMethod);
->>>>>>> 4af6daef
 	}
 }
 
@@ -1345,22 +1291,6 @@
 		
 		for (const TPair<IAssetEditorInstance*, FAssetEntry>& EditorPair : OpenedEditors)
 		{
-<<<<<<< HEAD
-			for (const TPair<IAssetEditorInstance*, FAssetEntry>& EditorPair : OpenedEditors)
-			{
-				IAssetEditorInstance* Editor = EditorPair.Key;
-				if (Editor != nullptr)
-				{
-					UObject* EditedObject = EditorPair.Value.ObjectPtr.Get();
-					if (EditedObject != nullptr)
-					{
-						// only record assets that have a valid saved package
-						UPackage* Package = EditedObject->GetOutermost();
-						if (Package != nullptr && Package->GetFileSize() != 0)
-						{
-							OpenAssets.Add(EditedObject->GetPathName());
-						}
-=======
 			IAssetEditorInstance* Editor = EditorPair.Key;
 			if (Editor != nullptr && Editor->IncludeAssetInRestoreOpenAssetsPrompt())
 			{
@@ -1372,7 +1302,6 @@
 					if (Package != nullptr && Package->GetFileSize() != 0 )
 					{
 						OpenAssets.Add(EditedObject->GetPathName());
->>>>>>> 4af6daef
 					}
 				}
 			}
