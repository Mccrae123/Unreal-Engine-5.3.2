// Copyright Epic Games, Inc. All Rights Reserved.

#include "Commandlets/ShaderPipelineCacheToolsCommandlet.h"
#include "Misc/Paths.h"

#include "Algo/Accumulate.h"
#include "Async/ParallelFor.h"
#include "PipelineFileCache.h"
#include "ShaderCodeLibrary.h"
#include "Misc/FileHelper.h"
#include "Misc/ScopeExit.h"
#include "Misc/StringBuilder.h"
#include "ShaderPipelineCache.h"
#include "Serialization/MemoryReader.h"
#include "Serialization/MemoryWriter.h"
#include "String/ParseLines.h"
<<<<<<< HEAD
#include "HAL/PlatformFilemanager.h"
=======
#include "HAL/PlatformFileManager.h"
>>>>>>> 6bbb88c8

#include "PipelineCacheUtilities.h"

DEFINE_LOG_CATEGORY_STATIC(LogShaderPipelineCacheTools, Log, All);

const TCHAR* STABLE_CSV_EXT = TEXT("stablepc.csv");
const TCHAR* STABLE_CSV_COMPRESSED_EXT = TEXT("stablepc.csv.compressed");
const TCHAR* STABLE_COMPRESSED_EXT = TEXT(".compressed");
const int32  STABLE_COMPRESSED_EXT_LEN = 11; // len of ".compressed";
<<<<<<< HEAD
const int32  STABLE_COMPRESSED_VER = 2;
const int64  STABLE_MAX_CHUNK_SIZE = MAX_int32 - 100 * 1024 * 1024;
const TCHAR* ShaderStableKeysFileExt = TEXT("shk");
=======
const int32  STABLE_COMPRESSED_VER = 3;
const int64  STABLE_MAX_CHUNK_SIZE = MAX_int32 - 100 * 1024 * 1024;
const TCHAR* ShaderStableKeysFileExt = TEXT("shk");
const TCHAR* ShaderStableKeysFileExtWildcard = TEXT("*.shk");
const TCHAR* ShaderStablePipelineFileExt = TEXT("spc");
const TCHAR* ShaderStablePipelineFileExtWildcard = TEXT("*.spc");

int32 GShaderPipelineCacheTools_ComputePSOInclusionMode = 2;
static FAutoConsoleVariableRef CVarShaderPipelineCacheDoNotPrecompileComputePSO(
	TEXT("r.ShaderPipelineCacheTools.IncludeComputePSODuringCook"),
	GShaderPipelineCacheTools_ComputePSOInclusionMode,
	TEXT("0 disables cook-time addition, 1 enables cook-time addition, 2 adds only Niagara PSOs."),
	ECVF_Default
);

>>>>>>> 6bbb88c8

struct FSCDataChunk
{
	FSCDataChunk() : UncomressedOutputLines(), OutputLinesAr(UncomressedOutputLines) {}

	TArray<uint8> UncomressedOutputLines;
	FMemoryWriter OutputLinesAr;
};


void ExpandWildcards(TArray<FString>& Parts)
{
	TArray<FString> NewParts;
	for (const FString& OldPart : Parts)
	{
		if (OldPart.Contains(TEXT("*")) || OldPart.Contains(TEXT("?")))
		{
			FString CleanPath = FPaths::GetPath(OldPart);
			FString CleanFilename = FPaths::GetCleanFilename(OldPart);
			
			TArray<FString> ExpandedFiles;
			IFileManager::Get().FindFilesRecursive(ExpandedFiles, *CleanPath, *CleanFilename, true, false);
			
			if (CleanFilename.EndsWith(STABLE_CSV_EXT))
			{
				// look for stablepc.csv.compressed as well
				CleanFilename.Append(STABLE_COMPRESSED_EXT);
				IFileManager::Get().FindFilesRecursive(ExpandedFiles, *CleanPath, *CleanFilename, true, false, false);
			}
			
			UE_CLOG(!ExpandedFiles.Num(), LogShaderPipelineCacheTools, Log, TEXT("Expanding %s....did not match anything."), *OldPart);
			UE_CLOG(ExpandedFiles.Num(), LogShaderPipelineCacheTools, Log, TEXT("Expanding matched %4d files: %s"), ExpandedFiles.Num(), *OldPart);
			for (const FString& Item : ExpandedFiles)
			{
				UE_LOG(LogShaderPipelineCacheTools, Log, TEXT("                             : %s"), *Item);
				NewParts.Add(Item);
			}
		}
		else
		{
			NewParts.Add(OldPart);
		}
	}
	Parts = NewParts;
}

static void LoadStableShaderKeys(TArray<FStableShaderKeyAndValue>& StableArray, const FStringView& FileName)
{
	UE_LOG(LogShaderPipelineCacheTools, Display, TEXT("Loading %.*s..."), FileName.Len(), FileName.GetData());

	const int32 StableArrayOffset = StableArray.Num();

	if (!UE::PipelineCacheUtilities::LoadStableKeysFile(FileName, StableArray))
	{
		UE_LOG(LogShaderPipelineCacheTools, Error, TEXT("Could not load stable shader keys from %.*s."), FileName.Len(), FileName.GetData());
	}

	UE_LOG(LogShaderPipelineCacheTools, Display, TEXT("Loaded %d shader info lines from %.*s."), (StableArray.Num() - StableArrayOffset), FileName.Len(), FileName.GetData());
}

static void LoadStableShaderKeysMultiple(TMultiMap<FStableShaderKeyAndValue, FSHAHash>& StableMap, TArrayView<const FStringView> FileNames)
{
	TArray<TArray<FStableShaderKeyAndValue>> StableArrays;
	StableArrays.AddDefaulted(FileNames.Num());
	ParallelFor(FileNames.Num(), [&StableArrays, &FileNames](int32 Index) { LoadStableShaderKeys(StableArrays[Index], FileNames[Index]); });

	if (StableArrays.Num() > 0)
	{
		const int32 StableArrayCount = Algo::TransformAccumulate(StableArrays, &TArray<FStableShaderKeyAndValue>::Num, 0);
		StableMap.Reserve(StableMap.Num() + StableArrayCount);

		// Since stable keys are saved from a TSet, we assume that a single array does not have non-unique members, so add the largest one without using AddUnique
		StableArrays.Sort([](const TArray<FStableShaderKeyAndValue>& A, const TArray<FStableShaderKeyAndValue>& B) { return (A.Num() > B.Num()); });
		const TArray<FStableShaderKeyAndValue>& StableArrayLargest = StableArrays[0];
		for (const FStableShaderKeyAndValue& Item : StableArrayLargest)
<<<<<<< HEAD
		{
			StableMap.Add(Item, Item.OutputHash);
		}

		if (StableArrays.Num() > 1)
		{
=======
		{
			StableMap.Add(Item, Item.OutputHash);
		}

		if (StableArrays.Num() > 1)
		{
>>>>>>> 6bbb88c8
			for (int32 IdxStableArray = 1, StableArraysNum = StableArrays.Num(); IdxStableArray < StableArraysNum; ++IdxStableArray)
			{
				const TArray<FStableShaderKeyAndValue>& StableArray = StableArrays[IdxStableArray];
				for (const FStableShaderKeyAndValue& Item : StableArray)
				{
					StableMap.AddUnique(Item, Item.OutputHash);
				}
			}
		}
	}
}

// Version optimized for ExpandPSOSC
static void LoadStableShaderKeysMultiple(TMultiMap<int32, FSHAHash>& StableMap, TArray<FStableShaderKeyAndValue>& StableShaderKeyIndexTable, TArrayView<const FStringView> FileNames)
{
	TArray<TArray<FStableShaderKeyAndValue>> StableArrays;
	StableArrays.AddDefaulted(FileNames.Num());
	ParallelFor(FileNames.Num(), [&StableArrays, &FileNames](int32 Index) { LoadStableShaderKeys(StableArrays[Index], FileNames[Index]); });

	const int32 StableArrayCount = Algo::TransformAccumulate(StableArrays, &TArray<FStableShaderKeyAndValue>::Num, 0);
	StableMap.Reserve(StableMap.Num() + StableArrayCount);
	for (const TArray<FStableShaderKeyAndValue>& StableArray : StableArrays)
	{
		for (const FStableShaderKeyAndValue& Item : StableArray)
		{
			int32 ItemIndex = StableShaderKeyIndexTable.Add(Item);
			StableMap.AddUnique(ItemIndex, Item.OutputHash);
		}
	}
}

static bool LoadAndDecompressStableCSV(const FString& Filename, TArray<FString>& OutputLines)
{
	bool bResult = false;
	FArchive* Ar = IFileManager::Get().CreateFileReader(*Filename);
	if (Ar)
	{
		if (Ar->TotalSize() > 8)
		{
			int32 CompressedVersion = 0;
			int32 NumChunks = 1;

			Ar->Serialize(&CompressedVersion, sizeof(int32));
<<<<<<< HEAD
			if (CompressedVersion > 1)
			{
				Ar->Serialize(&NumChunks, sizeof(int32));
			}

			for (int32 Index = 0; Index < NumChunks; ++Index)
			{
				int32 UncompressedSize = 0;
				int32 CompressedSize = 0;

				Ar->Serialize(&UncompressedSize, sizeof(int32));
				Ar->Serialize(&CompressedSize, sizeof(int32));

				TArray<uint8> CompressedData;
				CompressedData.SetNumUninitialized(CompressedSize);
				Ar->Serialize(CompressedData.GetData(), CompressedSize);

				TArray<uint8> UncompressedData;
				UncompressedData.SetNumUninitialized(UncompressedSize);
				bResult = FCompression::UncompressMemory(NAME_Zlib, UncompressedData.GetData(), UncompressedSize, CompressedData.GetData(), CompressedSize);
				if (!bResult)
				{
					UE_LOG(LogShaderPipelineCacheTools, Display, TEXT("Failed to decompress file %s"), *Filename);
				}

				FMemoryReader MemArchive(UncompressedData);
				FString LineCSV;
				while (!MemArchive.AtEnd())
				{
					MemArchive << LineCSV;
					OutputLines.Add(LineCSV);
				}
=======
			if (CompressedVersion >= STABLE_COMPRESSED_VER)
			{
				Ar->Serialize(&NumChunks, sizeof(int32));

				for (int32 Index = 0; Index < NumChunks; ++Index)
				{
					int32 UncompressedSize = 0;
					int32 CompressedSize = 0;

					Ar->Serialize(&UncompressedSize, sizeof(int32));
					Ar->Serialize(&CompressedSize, sizeof(int32));

					TArray<uint8> CompressedData;
					CompressedData.SetNumUninitialized(CompressedSize);
					Ar->Serialize(CompressedData.GetData(), CompressedSize);

					TArray<uint8> UncompressedData;
					UncompressedData.SetNumUninitialized(UncompressedSize);
					bResult = FCompression::UncompressMemory(NAME_Zlib, UncompressedData.GetData(), UncompressedSize, CompressedData.GetData(), CompressedSize);
					if (!bResult)
					{
						UE_LOG(LogShaderPipelineCacheTools, Display, TEXT("Failed to decompress file %s"), *Filename);
					}

					FMemoryReader MemArchive(UncompressedData);
					FString LineCSV;
					while (!MemArchive.AtEnd())
					{
						MemArchive << LineCSV;
						OutputLines.Add(LineCSV);
					}
				}
			}
			else
			{
				UE_LOG(LogShaderPipelineCacheTools, Warning, TEXT("File %s is too old (version %d, we need at least %d), rejecting."), *Filename, CompressedVersion, STABLE_COMPRESSED_VER);			
>>>>>>> 6bbb88c8
			}
		}
		else
		{
			UE_LOG(LogShaderPipelineCacheTools, Display, TEXT("Corrupted file %s"), *Filename);
		}

		delete Ar;
	}
	else
	{
		UE_LOG(LogShaderPipelineCacheTools, Display, TEXT("Failed to open file %s"), *Filename);
	}

	return bResult;
}

static void ReadStableCSV(const TArray<FString>& CSVLines, const TFunctionRef<void(FStringView)>& LineVisitor)
{
	for (const FString& LineCSV : CSVLines)
	{
		LineVisitor(LineCSV);
	}
}

static bool LoadStableCSV(const FString& Filename, TArray<FString>& OutputLines)
{
	bool bResult = false;
	if (Filename.EndsWith(STABLE_CSV_COMPRESSED_EXT))
	{
		if (LoadAndDecompressStableCSV(Filename, OutputLines))
		{
			bResult = true;
		}
	}
	else
	{
<<<<<<< HEAD
		bResult = FFileHelper::LoadFileToStringArray(OutputLines, *Filename);
=======
		UE_LOG(LogShaderPipelineCacheTools, Warning, TEXT("Uncompressed CSV files are no longer supported, rejecting %s."), *Filename);
>>>>>>> 6bbb88c8
	}

	return bResult;
}

static int64 SaveStableCSV(const FString& Filename, const FSCDataChunk* DataChunks, int32 NumChunks)
{
	if (Filename.EndsWith(STABLE_CSV_COMPRESSED_EXT))
	{
		UE_LOG(LogShaderPipelineCacheTools, Display, TEXT("Compressing output, %d chunks"), NumChunks);

		struct FSCCompressedChunk
		{
			FSCCompressedChunk(int32 UncompressedSize)
			{
				CompressedSize = FCompression::CompressMemoryBound(NAME_Zlib, UncompressedSize);
				CompressedData.SetNumZeroed(CompressedSize);
			}

			TArray<uint8> CompressedData;
			int32 CompressedSize;
		};

		TArray<FSCCompressedChunk> CompressedChunks;

		for (int32 Index = 0; Index < NumChunks; ++Index)
		{
			const FSCDataChunk& Chunk = DataChunks[Index];
			CompressedChunks.Add(FSCCompressedChunk(Chunk.UncomressedOutputLines.Num()));

			UE_LOG(LogShaderPipelineCacheTools, Display, TEXT("Compressing chunk %d, size = %.1fKB"), Index, Chunk.UncomressedOutputLines.Num() / 1024.f);
			if (FCompression::CompressMemory(NAME_Zlib, CompressedChunks[Index].CompressedData.GetData(), CompressedChunks[Index].CompressedSize, Chunk.UncomressedOutputLines.GetData(), Chunk.UncomressedOutputLines.Num()) == false)
			{
				UE_LOG(LogShaderPipelineCacheTools, Fatal, TEXT("Failed to compress chunk %d (%.1f KB)"), Index, Chunk.UncomressedOutputLines.Num() / 1024.f);
			}
		}

		FArchive* Ar = IFileManager::Get().CreateFileWriter(*Filename);
		if (!Ar)
		{
			UE_LOG(LogShaderPipelineCacheTools, Fatal, TEXT("Failed to open %s"), *Filename);
			return -1;
		}

		int32 CompressedVersion = STABLE_COMPRESSED_VER;

		Ar->Serialize(&CompressedVersion, sizeof(int32));
		Ar->Serialize(&NumChunks, sizeof(int32));

		for (int32 Index = 0; Index < NumChunks; ++Index)
<<<<<<< HEAD
		{
			int32 UncompressedSize = DataChunks[Index].UncomressedOutputLines.Num();
			int32 CompressedSize = CompressedChunks[Index].CompressedSize;
			Ar->Serialize(&UncompressedSize, sizeof(int32));
			Ar->Serialize(&CompressedSize, sizeof(int32));
			Ar->Serialize(CompressedChunks[Index].CompressedData.GetData(), CompressedSize);
		}

		delete Ar;
	}
	else
	{
		if (NumChunks > 1)
		{
			UE_LOG(LogShaderPipelineCacheTools, Fatal, TEXT("SaveStableCSV does not support saving uncompressed files larger than 2GB."));
		}

		FMemoryReader MemArchive(DataChunks[0].UncomressedOutputLines);
		FString CombinedCSV;
		FString LineCSV;
		while (!MemArchive.AtEnd())
=======
>>>>>>> 6bbb88c8
		{
			int32 UncompressedSize = DataChunks[Index].UncomressedOutputLines.Num();
			int32 CompressedSize = CompressedChunks[Index].CompressedSize;
			Ar->Serialize(&UncompressedSize, sizeof(int32));
			Ar->Serialize(&CompressedSize, sizeof(int32));
			Ar->Serialize(CompressedChunks[Index].CompressedData.GetData(), CompressedSize);
		}

		delete Ar;
	}
<<<<<<< HEAD
=======
	else
	{
		UE_LOG(LogShaderPipelineCacheTools, Warning, TEXT("SaveStableCSV does not support saving uncompressed files."));
	}
>>>>>>> 6bbb88c8

	int64 Size = IFileManager::Get().FileSize(*Filename);
	if (Size < 1)
	{
		UE_LOG(LogShaderPipelineCacheTools, Error, TEXT("Failed to write %s"), *Filename);
	}

	return Size;
}

static void PrintShaders(const TMap<FSHAHash, TArray<FString>>& InverseMap, const FSHAHash& Shader)
{
	if (Shader == FSHAHash())
	{
		UE_LOG(LogShaderPipelineCacheTools, Display, TEXT("    null"));
		return;
	}
	const TArray<FString>* Out = InverseMap.Find(Shader);
	if (!Out)
	{
		UE_LOG(LogShaderPipelineCacheTools, Display, TEXT("    No shaders found with hash %s"), *Shader.ToString());
		return;
	}

	for (const FString& Item : *Out)
	{
		UE_LOG(LogShaderPipelineCacheTools, Display, TEXT("    %s"), *Item);
	}
}

bool CheckPSOStringInveribility(const FPipelineCacheFileFormatPSO& Item)
{
	FPipelineCacheFileFormatPSO TempItem(Item);
	TempItem.Hash = 0;

	FString StringRep;
	switch (Item.Type)
	{
	case FPipelineCacheFileFormatPSO::DescriptorType::Compute:
		StringRep = TempItem.ComputeDesc.ToString();
		break;
	case FPipelineCacheFileFormatPSO::DescriptorType::Graphics:
		StringRep = TempItem.GraphicsDesc.ToString();
		break;
	case FPipelineCacheFileFormatPSO::DescriptorType::RayTracing:
		StringRep = TempItem.RayTracingDesc.ToString();
		break;
	default:
		return false;
	}

	FPipelineCacheFileFormatPSO DupItem;
	FMemory::Memzero(DupItem.GraphicsDesc);
	DupItem.Type = Item.Type;
	DupItem.UsageMask = Item.UsageMask;

	switch (Item.Type)
	{
	case FPipelineCacheFileFormatPSO::DescriptorType::Compute:
		DupItem.ComputeDesc.FromString(StringRep);
		break;
	case FPipelineCacheFileFormatPSO::DescriptorType::Graphics:
		DupItem.GraphicsDesc.FromString(StringRep);
		break;
	case FPipelineCacheFileFormatPSO::DescriptorType::RayTracing:
		DupItem.RayTracingDesc.FromString(StringRep);
		break;
	default:
		return false;
	}

	UE_LOG(LogShaderPipelineCacheTools, Verbose, TEXT("CheckPSOStringInveribility: %s"), *StringRep);

	return (DupItem == TempItem) && (GetTypeHash(DupItem) == GetTypeHash(TempItem));
}

int32 DumpPSOSC(FString& Token, const FString& StableKeyFileDir)
{
	TMap<FSHAHash, TArray<FString>> InverseMap;
	if (StableKeyFileDir.Len())
	{
		TArray<FString> StableKeyFiles;
		IFileManager::Get().FindFilesRecursive(StableKeyFiles, *StableKeyFileDir, ShaderStableKeysFileExtWildcard, true, false);
		TArray<FStringView, TInlineAllocator<16>> StableKeyFilesViews;
		for (const FString& StableKeyFile : StableKeyFiles)
		{
			StableKeyFilesViews.Add(StableKeyFile);
		}

		TMultiMap<FStableShaderKeyAndValue, FSHAHash> StableMap;
		LoadStableShaderKeysMultiple(StableMap, StableKeyFilesViews);
		for (const auto& Pair : StableMap)
		{
			FStableShaderKeyAndValue Temp = Pair.Key;
			Temp.OutputHash = Pair.Value;
			InverseMap.FindOrAdd(Pair.Value).Add(Temp.ToString());
		}
	}

	TSet<FPipelineCacheFileFormatPSO> PSOs;

	UE_LOG(LogShaderPipelineCacheTools, Display, TEXT("Loading %s...."), *Token);
	if (!FPipelineFileCache::LoadPipelineFileCacheInto(Token, PSOs))
	{
		UE_LOG(LogShaderPipelineCacheTools, Error, TEXT("Could not load %s or it was empty."), *Token);
		return 1;
	}

	int32 Count = 0;
	for (FPipelineCacheFileFormatPSO& Item : PSOs)
	{
		UE_LOG(LogShaderPipelineCacheTools, Display, TEXT("--- Entry %d --------------------------------"), Count);
		FString ReadablePSODesc = Item.ToStringReadable();
		UE_LOG(LogShaderPipelineCacheTools, Display, TEXT("%s"), *ReadablePSODesc);

		if (Item.Type == FPipelineCacheFileFormatPSO::DescriptorType::Compute)
		{
			check(!(Item.ComputeDesc.ComputeShader == FSHAHash()));
			UE_LOG(LogShaderPipelineCacheTools, Display, TEXT("%s"), *Item.ComputeDesc.ToString());
		}
		else if (Item.Type == FPipelineCacheFileFormatPSO::DescriptorType::Graphics)
		{
			check(!(Item.GraphicsDesc.VertexShader == FSHAHash() || Item.GraphicsDesc.MeshShader == FSHAHash()));
			UE_LOG(LogShaderPipelineCacheTools, Display, TEXT("%s"), *Item.GraphicsDesc.ToString());

			if (InverseMap.Num())
			{
				UE_LOG(LogShaderPipelineCacheTools, Display, TEXT("VertexShader"));
				PrintShaders(InverseMap, Item.GraphicsDesc.VertexShader);
				UE_LOG(LogShaderPipelineCacheTools, Display, TEXT("FragmentShader"));
				PrintShaders(InverseMap, Item.GraphicsDesc.FragmentShader);
				UE_LOG(LogShaderPipelineCacheTools, Display, TEXT("GeometryShader"));
				PrintShaders(InverseMap, Item.GraphicsDesc.GeometryShader);
			}
		}
		else if (Item.Type == FPipelineCacheFileFormatPSO::DescriptorType::RayTracing)
		{
			UE_LOG(LogShaderPipelineCacheTools, Display, TEXT("%s"), *Item.RayTracingDesc.ToString());
		}
		else if (Item.Type == FPipelineCacheFileFormatPSO::DescriptorType::Graphics)
		{
			UE_LOG(LogShaderPipelineCacheTools, Error, TEXT("Unexpected pipeline cache descriptor type %d"), int32(Item.Type));
		}
<<<<<<< HEAD
		else if (Item.Type == FPipelineCacheFileFormatPSO::DescriptorType::RayTracing)
		{
			StringRep = Item.RayTracingDesc.ToString();
		}
		else
		{
			UE_LOG(LogShaderPipelineCacheTools, Error, TEXT("Unexpected pipeline cache descriptor type %d"), int32(Item.Type));
		}
		UE_LOG(LogShaderPipelineCacheTools, Display, TEXT("%s"), *StringRep);
=======
		++Count;
>>>>>>> 6bbb88c8
	}
	UE_LOG(LogShaderPipelineCacheTools, Display, TEXT("%s"), *FPipelineCacheFileFormatPSO::GraphicsDescriptor::HeaderLine());
	UE_LOG(LogShaderPipelineCacheTools, Display, TEXT("Total PSOs logged: %d"), PSOs.Num());

	for (const FPipelineCacheFileFormatPSO& Item : PSOs)
	{
		CheckPSOStringInveribility(Item);
	}

	return 0;
}

static void PrintShaders(const TMap<FSHAHash, TArray<int32>>& InverseMap, TArray<FStableShaderKeyAndValue>& StableArray, const FSHAHash& Shader, const TCHAR *Label)
{
	UE_LOG(LogShaderPipelineCacheTools, Display, TEXT(" -- %s"), Label);

	if (Shader == FSHAHash())
	{
		UE_LOG(LogShaderPipelineCacheTools, Display, TEXT("    null"));
		return;
	}
	const TArray<int32>* Out = InverseMap.Find(Shader);
	if (!Out)
	{
		UE_LOG(LogShaderPipelineCacheTools, Display, TEXT("    No shaders found with hash %s"), *Shader.ToString());
		return;
	}
	for (const int32& Item : *Out)
	{
		UE_LOG(LogShaderPipelineCacheTools, Verbose, TEXT("    %s"), *StableArray[Item].ToString());
	}
}

static bool GetStableShaders(const TMap<FSHAHash, TArray<int32>>& InverseMap, TArray<FStableShaderKeyAndValue>& StableArray, const FSHAHash& Shader, TArray<int32>& StableShaders, bool& bOutAnyActiveButMissing)
{
	if (Shader == FSHAHash())
	{
		return false;
	}
	const TArray<int32>* Out = InverseMap.Find(Shader);
	if (!Out)
	{
		UE_LOG(LogShaderPipelineCacheTools, Warning, TEXT("No shaders found with hash %s"), *Shader.ToString());
		UE_LOG(LogShaderPipelineCacheTools, Warning, TEXT("If you can find the old %s file for this build, adding it will allow these PSOs to be usable."), ShaderStableKeysFileExt);
		bOutAnyActiveButMissing = true;
		return false;
	}
	StableShaders.Reserve(Out->Num());
	for (const int32& Item : *Out)
	{
		if (StableShaders.Contains(Item))
		{
			UE_LOG(LogShaderPipelineCacheTools, Error, TEXT("Duplicate stable shader. This is bad because it means our stable key is not exhaustive."));
			UE_LOG(LogShaderPipelineCacheTools, Error, TEXT(" %s"), *StableArray[Item].ToString());
			continue;
		}
		StableShaders.Add(Item);
	}
	return true;
}

static void StableShadersSerializationSelfTest(const TMultiMap<FStableShaderKeyAndValue, FSHAHash>& StableMap)
{
	TAnsiStringBuilder<384> TestString;
	for (const auto& Pair : StableMap)
	{
		TestString.Reset();
		FStableShaderKeyAndValue Item(Pair.Key);
		Item.OutputHash = Pair.Value;
		check(Pair.Value != FSHAHash());
		Item.AppendString(TestString);
		FStableShaderKeyAndValue TestItem;
		TestItem.ParseFromString(UTF8_TO_TCHAR(TestString.ToString()));
		check(Item == TestItem);
		check(GetTypeHash(Item) == GetTypeHash(TestItem));
		check(Item.OutputHash == TestItem.OutputHash);
	}
}

// Version optimized for ExpandPSOSC
static void StableShadersSerializationSelfTest(const TMultiMap<int32, FSHAHash>& StableMap, const TArray<FStableShaderKeyAndValue>& StableArray)
{
	TAnsiStringBuilder<384> TestString;
	for (const auto& Pair : StableMap)
	{
		TestString.Reset();
		FStableShaderKeyAndValue Item(StableArray[Pair.Key]);
		Item.OutputHash = Pair.Value;
		check(Pair.Value != FSHAHash());
		Item.AppendString(TestString);
		FStableShaderKeyAndValue TestItem;
		TestItem.ParseFromString(UTF8_TO_TCHAR(TestString.ToString()));
		check(Item == TestItem);
		check(GetTypeHash(Item) == GetTypeHash(TestItem));
		check(Item.OutputHash == TestItem.OutputHash);
	}
}

// return true if these two shaders could be part of the same stable PSO
// for example, if they come from two different vertex factories, we return false because that situation cannot occur
bool CouldBeUsedTogether(const FStableShaderKeyAndValue& A, const FStableShaderKeyAndValue& B)
{
	// if the shaders don't belong to the same FShaderPipeline, they cannot be used together
	if ((A.PipelineHash != FSHAHash()) || (B.PipelineHash != FSHAHash()))
	{
		if (A.PipelineHash != B.PipelineHash)
		{
			return false;
		}
	}

	static FName NAME_FDeferredDecalVS("FDeferredDecalVS");
	static FName NAME_FWriteToSliceVS("FWriteToSliceVS");
	static FName NAME_FPostProcessVS("FPostProcessVS");
	static FName NAME_FWriteToSliceGS("FWriteToSliceGS");
	if (
		A.ShaderType == NAME_FDeferredDecalVS || B.ShaderType == NAME_FDeferredDecalVS ||
		A.ShaderType == NAME_FWriteToSliceVS || B.ShaderType == NAME_FWriteToSliceVS ||
		A.ShaderType == NAME_FPostProcessVS || B.ShaderType == NAME_FPostProcessVS ||
		A.ShaderType == NAME_FWriteToSliceGS || B.ShaderType == NAME_FWriteToSliceGS
		)
	{
		// oddball mix and match with any material shader.
		return true;
	}
	if (A.ShaderClass != B.ShaderClass)
	{
		return false;
	}
	if (A.VFType != B.VFType)
	{
		return false;
	}
	if (A.FeatureLevel != B.FeatureLevel)
	{
		return false;
	}
	if (A.QualityLevel != B.QualityLevel)
	{
		return false;
	}
	if (A.TargetPlatform != B.TargetPlatform)
	{
		return false;
	}
	if (!(A.ClassNameAndObjectPath == B.ClassNameAndObjectPath))
	{
		return false;
	}
	return true;
}

int32 DumpStableKeysFile(const FString& Token)
{
	const FStringView File = Token;
	TMultiMap<FStableShaderKeyAndValue, FSHAHash> StableMap;
	LoadStableShaderKeysMultiple(StableMap, MakeArrayView(&File, 1));
	UE_LOG(LogShaderPipelineCacheTools, Display, TEXT("    %s"), *FStableShaderKeyAndValue::HeaderLine());
	for (const auto& Pair : StableMap)
	{
		FStableShaderKeyAndValue Temp(Pair.Key);
		UE_LOG(LogShaderPipelineCacheTools, Display, TEXT("    %s"), *Temp.ToString());
	}
	return 0;
}

void IntersectSets(TSet<FCompactFullName>& Intersect, const TSet<FCompactFullName>& ShaderAssets)
{
	if (!Intersect.Num() && ShaderAssets.Num())
	{
		Intersect = ShaderAssets;
	}
	else if (Intersect.Num() && ShaderAssets.Num())
	{
		Intersect  = Intersect.Intersect(ShaderAssets);
	}
}

<<<<<<< HEAD
struct FPermutation
{
	int32 Slots[SF_NumFrequencies];
};

void GeneratePermutations(TArray<FPermutation>& Permutations, FPermutation& WorkingPerm, int32 SlotIndex , const TArray<int32> StableShadersPerSlot[SF_NumFrequencies], const TArray<FStableShaderKeyAndValue>& StableArray, const bool ActivePerSlot[SF_NumFrequencies])
=======
void GeneratePermutations(TArray<UE::PipelineCacheUtilities::FPermutation>& Permutations, UE::PipelineCacheUtilities::FPermutation& WorkingPerm, int32 SlotIndex , const TArray<int32> StableShadersPerSlot[SF_NumFrequencies], const TArray<FStableShaderKeyAndValue>& StableArray, const bool ActivePerSlot[SF_NumFrequencies])
>>>>>>> 6bbb88c8
{
	check(SlotIndex >= 0 && SlotIndex <= SF_NumFrequencies);
	while (SlotIndex < SF_NumFrequencies && !ActivePerSlot[SlotIndex])
	{
		SlotIndex++;
	}
	if (SlotIndex >= SF_NumFrequencies)
	{
		Permutations.Add(WorkingPerm);
		return;
	}
	for (int32 StableIndex = 0; StableIndex < StableShadersPerSlot[SlotIndex].Num(); StableIndex++)
	{
		bool bKeep = true;
		// check compatibility with shaders in the working perm
		for (int32 SlotIndexInner = 0; SlotIndexInner < SlotIndex; SlotIndexInner++)
		{
			if (SlotIndex == SlotIndexInner || !ActivePerSlot[SlotIndexInner])
			{
				continue;
			}
			check(SlotIndex != SF_Compute && SlotIndexInner != SF_Compute); // there is never any matching with compute shaders
			if (!CouldBeUsedTogether(StableArray[StableShadersPerSlot[SlotIndex][StableIndex]], StableArray[WorkingPerm.Slots[SlotIndexInner]]))
			{
				bKeep = false;
				break;
			}
		}
		if (!bKeep)
		{
			continue;
		}
		WorkingPerm.Slots[SlotIndex] = StableShadersPerSlot[SlotIndex][StableIndex];
		GeneratePermutations(Permutations, WorkingPerm, SlotIndex + 1, StableShadersPerSlot, StableArray, ActivePerSlot);
	}
}

/** Saves stable pipeline cache in a deprecated text format, returns false if failed */
bool SaveStablePipelineCacheDeprecated(const FString& OutputFilename, const TArray<UE::PipelineCacheUtilities::FPermsPerPSO>& StableResults, const TArray<FStableShaderKeyAndValue>& StableShaderKeyIndexTable)
{
<<<<<<< HEAD
	if (!Tokens.Last().EndsWith(STABLE_CSV_EXT) && !Tokens.Last().EndsWith(STABLE_CSV_COMPRESSED_EXT))
	{
		UE_LOG(LogShaderPipelineCacheTools, Error, TEXT("Pipeline cache filename '%s' must end with '%s' or '%s'."),
			*Tokens.Last(), STABLE_CSV_EXT, STABLE_CSV_COMPRESSED_EXT);
		return 0;
	}
=======
	int32 NumLines = 0;
	FSCDataChunk DataChunks[16];
	int32 CurrentChunk = 0;
	TSet<uint32> DeDup;
>>>>>>> 6bbb88c8

	{
<<<<<<< HEAD
		if (Tokens[Index].EndsWith(ShaderStableKeysFileExt))
=======
		FString PSOLine = FString::Printf(TEXT("\"%s\""), *FPipelineCacheFileFormatPSO::CommonHeaderLine());
		PSOLine += FString::Printf(TEXT(",\"%s\""), *FPipelineCacheFileFormatPSO::GraphicsDescriptor::StateHeaderLine());
		for (int32 SlotIndex = 0; SlotIndex < SF_Compute; SlotIndex++) // SF_Compute here because the stablepc.csv file format does not have a compute slot
>>>>>>> 6bbb88c8
		{
			PSOLine += FString::Printf(TEXT(",\"shaderslot%d: %s\""), SlotIndex, *FStableShaderKeyAndValue::HeaderLine());
		}

<<<<<<< HEAD
	// To save memory and make operations on the stable map faster, all the stable shader keys are stored in StableShaderKeyIndexTable array and shader map keys
	// and permutation slots use indices to this array instead of storing their own copies of FStableShaderKeyAndValue objects
	TArray<FStableShaderKeyAndValue> StableShaderKeyIndexTable;
	TMultiMap<int32, FSHAHash> StableMap;
	LoadStableShaderKeysMultiple(StableMap, StableShaderKeyIndexTable, StableCSVs);
	if (!StableMap.Num())
	{
		UE_LOG(LogShaderPipelineCacheTools, Warning, TEXT("No %s found or they were all empty. Nothing to do."), ShaderStableKeysFileExt);
		return 0;
	}
	if (UE_LOG_ACTIVE(LogShaderPipelineCacheTools, Verbose))
	{
		UE_LOG(LogShaderPipelineCacheTools, Verbose, TEXT("    %s"), *FStableShaderKeyAndValue::HeaderLine());
		for (const auto& Pair : StableMap)
		{
			FStableShaderKeyAndValue Temp(StableShaderKeyIndexTable[Pair.Key]);
			Temp.OutputHash = Pair.Value;
			UE_LOG(LogShaderPipelineCacheTools, Verbose, TEXT("    %s"), *Temp.ToString());
		}
		StableShadersSerializationSelfTest(StableMap, StableShaderKeyIndexTable);
=======
		DataChunks[CurrentChunk].OutputLinesAr << PSOLine;
		NumLines++;
>>>>>>> 6bbb88c8
	}

	for (const UE::PipelineCacheUtilities::FPermsPerPSO& Item : StableResults)
	{
		if (UE_LOG_ACTIVE(LogShaderPipelineCacheTools, Verbose))
		{
			if (Item.PSO->Type == FPipelineCacheFileFormatPSO::DescriptorType::Compute)
			{
				UE_LOG(LogShaderPipelineCacheTools, Verbose, TEXT(" Compute"));
			}
			else if (Item.PSO->Type == FPipelineCacheFileFormatPSO::DescriptorType::Graphics)
			{
				UE_LOG(LogShaderPipelineCacheTools, Verbose, TEXT(" %s"), *Item.PSO->GraphicsDesc.StateToString());
			}
			else if (Item.PSO->Type == FPipelineCacheFileFormatPSO::DescriptorType::RayTracing)
			{
				UE_LOG(LogShaderPipelineCacheTools, Verbose, TEXT(" RayTracing"));
			}
			else
			{
				UE_LOG(LogShaderPipelineCacheTools, Error, TEXT("Unexpected pipeline cache descriptor type %d"), int32(Item.PSO->Type));
			}
			int32 PermIndex = 0;
			for (const UE::PipelineCacheUtilities::FPermutation& Perm : Item.Permutations)
			{
				UE_LOG(LogShaderPipelineCacheTools, Verbose, TEXT("  ----- perm %d"), PermIndex);
				for (int32 SlotIndex = 0; SlotIndex < SF_NumFrequencies; SlotIndex++)
				{
					if (!Item.ActivePerSlot[SlotIndex])
					{
						continue;
					}
					FStableShaderKeyAndValue ShaderKeyAndValue = StableShaderKeyIndexTable[Perm.Slots[SlotIndex]];
					ShaderKeyAndValue.OutputHash = FSHAHash(); // Saved output hash needs to be zeroed so that BuildPSOSC can use this entry even if shaders code changes in future builds
					UE_LOG(LogShaderPipelineCacheTools, Verbose, TEXT("   %s"), *ShaderKeyAndValue.ToString());
				}
				PermIndex++;
			}

			UE_LOG(LogShaderPipelineCacheTools, Verbose, TEXT("-----"));
		}
		for (const UE::PipelineCacheUtilities::FPermutation& Perm : Item.Permutations)
		{
			// because it is a CSV, and for backward compat, compute shaders will just be a zeroed graphics desc with the shader in the hull shader slot.
			FString PSOLine = Item.PSO->CommonToString();
			PSOLine += TEXT(",");
			if (Item.PSO->Type == FPipelineCacheFileFormatPSO::DescriptorType::Compute)
			{
				FPipelineCacheFileFormatPSO::GraphicsDescriptor Zero;
				FMemory::Memzero(Zero);
				PSOLine += FString::Printf(TEXT("\"%s\""), *Zero.StateToString());
				for (int32 SlotIndex = 0; SlotIndex < SF_Compute; SlotIndex++)  // SF_Compute here because the stablepc.csv file format does not have a compute slot
				{
					check(!Item.ActivePerSlot[SlotIndex]); // none of these should be active for a compute shader
					if (SlotIndex == SF_Mesh)
					{
						FStableShaderKeyAndValue ShaderKeyAndValue = StableShaderKeyIndexTable[Perm.Slots[SF_Compute]];
						ShaderKeyAndValue.OutputHash = FSHAHash(); // Saved output hash needs to be zeroed so that BuildPSOSC can use this entry even if shaders code changes in future builds
						PSOLine += FString::Printf(TEXT(",\"%s\""), *ShaderKeyAndValue.ToString());
					}
					else
					{
						PSOLine += FString::Printf(TEXT(",\"\""));
					}
				}
			}
<<<<<<< HEAD
		}
		else
		{
			check(Tokens[Index].EndsWith(ShaderStableKeysFileExt));
		}
	}
	if (!PSOs.Num())
	{
		UE_LOG(LogShaderPipelineCacheTools, Warning, TEXT("No .upipelinecache files found or they were all empty. Nothing to do."));
		return 0;
	}
	UE_LOG(LogShaderPipelineCacheTools, Display, TEXT("Loaded %d PSOs total [Usage Mask Merged = %d]."), PSOs.Num(), MergeCount);

	if (UE_LOG_ACTIVE(LogShaderPipelineCacheTools, Verbose))
	{
		TMap<FSHAHash, TArray<FString>> InverseMap;

		for (const auto& Pair : StableMap)
		{
			FStableShaderKeyAndValue Temp(StableShaderKeyIndexTable[Pair.Key]);
			Temp.OutputHash = Pair.Value;
			InverseMap.FindOrAdd(Pair.Value).Add(Temp.ToString());
		}

		for (const FPipelineCacheFileFormatPSO& Item : PSOs)
		{
			switch (Item.Type)
			{
=======
			else if (Item.PSO->Type == FPipelineCacheFileFormatPSO::DescriptorType::Graphics)
			{
				PSOLine += FString::Printf(TEXT("\"%s\""), *Item.PSO->GraphicsDesc.StateToString());
				for (int32 SlotIndex = 0; SlotIndex < SF_Compute; SlotIndex++) // SF_Compute here because the stablepc.csv file format does not have a compute slot
				{
					if (!Item.ActivePerSlot[SlotIndex])
					{
						PSOLine += FString::Printf(TEXT(",\"\""));
						continue;
					}
					FStableShaderKeyAndValue ShaderKeyAndValue = StableShaderKeyIndexTable[Perm.Slots[SlotIndex]];
					ShaderKeyAndValue.OutputHash = FSHAHash(); // Saved output hash needs to be zeroed so that BuildPSOSC can use this entry even if shaders code changes in future builds
					PSOLine += FString::Printf(TEXT(",\"%s\""), *ShaderKeyAndValue.ToString());
				}
			}
			else if (Item.PSO->Type == FPipelineCacheFileFormatPSO::DescriptorType::RayTracing)
			{
				// Serialize ray tracing PSO state description in backwards-compatible way, reusing graphics PSO fields.
				// This is only required due to legacy.

				FPipelineCacheFileFormatPSO::GraphicsDescriptor Desc;
				FMemory::Memzero(Desc);

				// Re-purpose graphics state fields to store RT PSO properties
				// See corresponding parsing code in ParseStableCSV().
				Desc.MSAASamples = Item.PSO->RayTracingDesc.MaxPayloadSizeInBytes;
				Desc.DepthStencilFlags = Item.PSO->RayTracingDesc.bAllowHitGroupIndexing ? ETextureCreateFlags::SRGB : ETextureCreateFlags::None;

				PSOLine += FString::Printf(TEXT("\"%s\""), *Desc.StateToString());

				for (int32 SlotIndex = 0; SlotIndex < SF_Compute; SlotIndex++)
				{
					static_assert(SF_RayGen > SF_Compute, "Unexpected shader frequency enum order");
					static_assert(SF_RayMiss > SF_Compute, "Unexpected shader frequency enum order");
					static_assert(SF_RayHitGroup > SF_Compute, "Unexpected shader frequency enum order");
					static_assert(SF_RayCallable > SF_Compute, "Unexpected shader frequency enum order");

					EShaderFrequency RayTracingSlotIndex = EShaderFrequency(SF_RayGen + SlotIndex);

					if (RayTracingSlotIndex >= SF_RayGen &&
						RayTracingSlotIndex <= SF_RayCallable &&
						Item.ActivePerSlot[RayTracingSlotIndex])
					{
						FStableShaderKeyAndValue ShaderKeyAndValue = StableShaderKeyIndexTable[Perm.Slots[RayTracingSlotIndex]];
						ShaderKeyAndValue.OutputHash = FSHAHash(); // Saved output hash needs to be zeroed so that BuildPSOSC can use this entry even if shaders code changes in future builds
						PSOLine += FString::Printf(TEXT(",\"%s\""), *ShaderKeyAndValue.ToString());
					}
					else
					{
						PSOLine += FString::Printf(TEXT(",\"\""));
					}
				}
			}
			else
			{
				UE_LOG(LogShaderPipelineCacheTools, Error, TEXT("Unexpected pipeline cache descriptor type %d"), int32(Item.PSO->Type));
			}

			const uint32 PSOLineHash = FCrc::MemCrc32(PSOLine.GetCharArray().GetData(), sizeof(TCHAR) * PSOLine.Len());
			if (!DeDup.Contains(PSOLineHash))
			{
				DeDup.Add(PSOLineHash);
				if (DataChunks[CurrentChunk].OutputLinesAr.TotalSize() + (int64)((PSOLine.Len() + 1) * sizeof(TCHAR)) >= STABLE_MAX_CHUNK_SIZE)
				{
					++CurrentChunk;
				}
				DataChunks[CurrentChunk].OutputLinesAr << PSOLine;
				NumLines++;
			}
		}
	}

	const bool bCompressed = OutputFilename.EndsWith(STABLE_CSV_COMPRESSED_EXT);

	FString CompressedFilename;
	FString UncompressedFilename;
	if (bCompressed)
	{
		CompressedFilename = OutputFilename;
		UncompressedFilename = CompressedFilename.LeftChop(STABLE_COMPRESSED_EXT_LEN); // remove the ".compressed"
	}
	else
	{
		UncompressedFilename = OutputFilename;
		CompressedFilename = UncompressedFilename + STABLE_COMPRESSED_EXT;  // add the ".compressed"
	}

	// delete both compressed and uncompressed files
	if (IFileManager::Get().FileExists(*UncompressedFilename))
	{
		IFileManager::Get().Delete(*UncompressedFilename, false, true);
		if (IFileManager::Get().FileExists(*UncompressedFilename))
		{
			UE_LOG(LogShaderPipelineCacheTools, Error, TEXT("Could not delete %s"), *UncompressedFilename);
			return false;
		}
	}
	if (IFileManager::Get().FileExists(*CompressedFilename))
	{
		IFileManager::Get().Delete(*CompressedFilename, false, true);
		if (IFileManager::Get().FileExists(*CompressedFilename))
		{
			UE_LOG(LogShaderPipelineCacheTools, Error, TEXT("Could not delete %s"), *CompressedFilename);
			return false;
		}
	}

	int64 FileSize = SaveStableCSV(OutputFilename, DataChunks, CurrentChunk + 1);
	if (FileSize < 1)
	{
		return false;
	}

	UE_LOG(LogShaderPipelineCacheTools, Warning, TEXT("Wrote stable PSOs in a deprecated text format, %d lines (%.1f KB) to %s"), NumLines, FileSize / 1024.f, *OutputFilename);
	return true;
}

int32 ExpandPSOSC(const TArray<FString>& Tokens)
{
	if (!Tokens.Last().EndsWith(ShaderStablePipelineFileExt) && !Tokens.Last().EndsWith(STABLE_CSV_EXT) && !Tokens.Last().EndsWith(STABLE_CSV_COMPRESSED_EXT))
	{
		UE_LOG(LogShaderPipelineCacheTools, Error, TEXT("Pipeline cache filename '%s' must end with '%s' (or deprecated '%s'/'%s')."),
			*Tokens.Last(), ShaderStablePipelineFileExt, STABLE_CSV_EXT, STABLE_CSV_COMPRESSED_EXT);
		return 0;
	}

	TArray<FStringView, TInlineAllocator<16>> StableCSVs;
	for (int32 Index = 0; Index < Tokens.Num() - 1; Index++)
	{
		if (Tokens[Index].EndsWith(ShaderStableKeysFileExt))
		{
			StableCSVs.Add(Tokens[Index]);
		}
	}

	// To save memory and make operations on the stable map faster, all the stable shader keys are stored in StableShaderKeyIndexTable array and shader map keys
	// and permutation slots use indices to this array instead of storing their own copies of FStableShaderKeyAndValue objects
	TArray<FStableShaderKeyAndValue> StableShaderKeyIndexTable;
	TMultiMap<int32, FSHAHash> StableMap;
	LoadStableShaderKeysMultiple(StableMap, StableShaderKeyIndexTable, StableCSVs);
	if (!StableMap.Num())
	{
		UE_LOG(LogShaderPipelineCacheTools, Warning, TEXT("No %s found or they were all empty. Nothing to do."), ShaderStableKeysFileExt);
		return 0;
	}
	if (UE_LOG_ACTIVE(LogShaderPipelineCacheTools, Verbose))
	{
		UE_LOG(LogShaderPipelineCacheTools, Verbose, TEXT("    %s"), *FStableShaderKeyAndValue::HeaderLine());
		for (const auto& Pair : StableMap)
		{
			FStableShaderKeyAndValue Temp(StableShaderKeyIndexTable[Pair.Key]);
			Temp.OutputHash = Pair.Value;
			UE_LOG(LogShaderPipelineCacheTools, Verbose, TEXT("    %s"), *Temp.ToString());
		}
		StableShadersSerializationSelfTest(StableMap, StableShaderKeyIndexTable);
	}
	UE_LOG(LogShaderPipelineCacheTools, Display, TEXT("Loaded %d unique shader info lines total."), StableMap.Num());

	TSet<FPipelineCacheFileFormatPSO> PSOs;
	
	uint32 MergeCount = 0;

	for (int32 Index = 0; Index < Tokens.Num() - 1; Index++)
	{
		if (Tokens[Index].EndsWith(TEXT(".upipelinecache")))
		{
			UE_LOG(LogShaderPipelineCacheTools, Display, TEXT("Loading %s...."), *Tokens[Index]);
			TSet<FPipelineCacheFileFormatPSO> TempPSOs;
			if (!FPipelineFileCache::LoadPipelineFileCacheInto(Tokens[Index], TempPSOs))
			{
				UE_LOG(LogShaderPipelineCacheTools, Error, TEXT("Could not load %s or it was empty."), *Tokens[Index]);
				continue;
			}
			UE_LOG(LogShaderPipelineCacheTools, Display, TEXT("Loaded %d PSOs"), TempPSOs.Num());

			// We need to merge otherwise we'll lose usage masks on exact same PSO but in different files
			for(auto& TempPSO : TempPSOs)
			{
				auto* ExistingPSO = PSOs.Find(TempPSO);
				if(ExistingPSO != nullptr)
				{
					// Existing PSO must have already gone through verify and invertibility checks
					check(*ExistingPSO == TempPSO);
					
					// Get More accurate stats by testing for diff - we could just merge and be done
					if((ExistingPSO->UsageMask & TempPSO.UsageMask) != TempPSO.UsageMask)
					{
						ExistingPSO->UsageMask |= TempPSO.UsageMask;
						++MergeCount;
					}
					// Raw data files are not bind count averaged - just ensure we have captured max value
					ExistingPSO->BindCount = FMath::Max(ExistingPSO->BindCount, TempPSO.BindCount);
				}
				else
				{
					bool bInvertibilityResult = CheckPSOStringInveribility(TempPSO);
					bool bVerifyResult = TempPSO.Verify();
					if(bInvertibilityResult && bVerifyResult)
					{
						PSOs.Add(TempPSO);
					}
					else
					{
						// Log Found Bad PSO, this is in the context of the logged current file above so we can see where this has come from
						UE_LOG(LogShaderPipelineCacheTools, Warning, TEXT("Bad PSO found discarding [Invertibility=%s Verify=%s in: %s]"), bInvertibilityResult ? TEXT("PASS") :  TEXT("FAIL") , bVerifyResult ? TEXT("PASS") :  TEXT("FAIL"), *Tokens[Index]);
					}
				}
			}
		}
		else
		{
			check(Tokens[Index].EndsWith(ShaderStableKeysFileExt));
		}
	}
	if (!PSOs.Num())
	{
		UE_LOG(LogShaderPipelineCacheTools, Warning, TEXT("No .upipelinecache files found or they were all empty. Nothing to do."));
		return 0;
	}
	UE_LOG(LogShaderPipelineCacheTools, Display, TEXT("Loaded %d PSOs total [Usage Mask Merged = %d]."), PSOs.Num(), MergeCount);

	if (UE_LOG_ACTIVE(LogShaderPipelineCacheTools, Verbose))
	{
		TMap<FSHAHash, TArray<FString>> InverseMap;

		for (const auto& Pair : StableMap)
		{
			FStableShaderKeyAndValue Temp(StableShaderKeyIndexTable[Pair.Key]);
			Temp.OutputHash = Pair.Value;
			InverseMap.FindOrAdd(Pair.Value).Add(Temp.ToString());
		}

		for (const FPipelineCacheFileFormatPSO& Item : PSOs)
		{
			switch (Item.Type)
			{
>>>>>>> 6bbb88c8
			case FPipelineCacheFileFormatPSO::DescriptorType::Compute:
				UE_LOG(LogShaderPipelineCacheTools, Verbose, TEXT("ComputeShader"));
				PrintShaders(InverseMap, Item.ComputeDesc.ComputeShader);
				break;
			case FPipelineCacheFileFormatPSO::DescriptorType::Graphics:
				UE_LOG(LogShaderPipelineCacheTools, Verbose, TEXT("VertexShader"));
				PrintShaders(InverseMap, Item.GraphicsDesc.VertexShader);
				UE_LOG(LogShaderPipelineCacheTools, Verbose, TEXT("MeshShader"));
				PrintShaders(InverseMap, Item.GraphicsDesc.MeshShader);
				UE_LOG(LogShaderPipelineCacheTools, Verbose, TEXT("AmplificationShader"));
				PrintShaders(InverseMap, Item.GraphicsDesc.AmplificationShader);
				UE_LOG(LogShaderPipelineCacheTools, Verbose, TEXT("FragmentShader"));
				PrintShaders(InverseMap, Item.GraphicsDesc.FragmentShader);
				UE_LOG(LogShaderPipelineCacheTools, Verbose, TEXT("GeometryShader"));
				PrintShaders(InverseMap, Item.GraphicsDesc.GeometryShader);
<<<<<<< HEAD
				UE_LOG(LogShaderPipelineCacheTools, Verbose, TEXT("HullShader"));
				PrintShaders(InverseMap, Item.GraphicsDesc.HullShader);
				UE_LOG(LogShaderPipelineCacheTools, Verbose, TEXT("DomainShader"));
				PrintShaders(InverseMap, Item.GraphicsDesc.DomainShader);
=======
>>>>>>> 6bbb88c8
				break;
			case FPipelineCacheFileFormatPSO::DescriptorType::RayTracing:
				UE_LOG(LogShaderPipelineCacheTools, Verbose, TEXT("RayTracingShader"));
				PrintShaders(InverseMap, Item.RayTracingDesc.ShaderHash);
				break;
			default:
				UE_LOG(LogShaderPipelineCacheTools, Error, TEXT("Unexpected pipeline cache descriptor type %d"), int32(Item.Type));
				break;
			}
		}
	}
	TMap<FSHAHash, TArray<int32>> InverseMap;

	for (const auto& Pair : StableMap)
	{
		InverseMap.FindOrAdd(Pair.Value).AddUnique(Pair.Key);
	}

	int32 TotalStablePSOs = 0;

	TArray<UE::PipelineCacheUtilities::FPermsPerPSO> StableResults;
	StableResults.Reserve(PSOs.Num());
	int32 NumSkipped = 0;
	int32 NumExamined = PSOs.Num();
	FCriticalSection StableResultsAdditionGuard;	// guards addition to StableResults table
	FCriticalSection ConsoleOutputGuard;			// so the printouts from various PSOs aren't interleaved. Also guards NumSkipped, TotalStablePSO and other stat vars

	// we cannot run ParallelFor on a TSet, so linearize it
	TArray<const FPipelineCacheFileFormatPSO*> PSOPtrs;
	PSOPtrs.Reserve(PSOs.Num());
	for (const FPipelineCacheFileFormatPSO& Item : PSOs)
	{
		PSOPtrs.Add(&Item);
	}

<<<<<<< HEAD
	check(SF_Vertex == 0 && SF_Compute == 5);
=======
	static_assert(SF_Vertex == 0 && SF_Compute == 5, "Shader Frequencies have changed, please update");
>>>>>>> 6bbb88c8
	ParallelFor(
		PSOPtrs.Num(),
		[&StableResults, &StableResultsAdditionGuard, &ConsoleOutputGuard, &PSOPtrs,
		&TotalStablePSOs, &NumSkipped, &InverseMap, &StableShaderKeyIndexTable
		](int32 PSOIndex)
	{
		const FPipelineCacheFileFormatPSO& Item = *PSOPtrs[PSOIndex];
		
		TArray<int32> StableShadersPerSlot[SF_NumFrequencies];
		bool ActivePerSlot[SF_NumFrequencies] = { false };

		bool OutAnyActiveButMissing = false;

		if (Item.Type == FPipelineCacheFileFormatPSO::DescriptorType::Compute)
		{
			ActivePerSlot[SF_Compute] = GetStableShaders(InverseMap, StableShaderKeyIndexTable, Item.ComputeDesc.ComputeShader, StableShadersPerSlot[SF_Compute], OutAnyActiveButMissing);
		}
		else if (Item.Type == FPipelineCacheFileFormatPSO::DescriptorType::Graphics)
		{
			ActivePerSlot[SF_Vertex] = GetStableShaders(InverseMap, StableShaderKeyIndexTable, Item.GraphicsDesc.VertexShader, StableShadersPerSlot[SF_Vertex], OutAnyActiveButMissing);
			ActivePerSlot[SF_Mesh] = GetStableShaders(InverseMap, StableShaderKeyIndexTable, Item.GraphicsDesc.MeshShader, StableShadersPerSlot[SF_Mesh], OutAnyActiveButMissing);
			ActivePerSlot[SF_Amplification] = GetStableShaders(InverseMap, StableShaderKeyIndexTable, Item.GraphicsDesc.AmplificationShader, StableShadersPerSlot[SF_Amplification], OutAnyActiveButMissing);
			ActivePerSlot[SF_Pixel] = GetStableShaders(InverseMap, StableShaderKeyIndexTable, Item.GraphicsDesc.FragmentShader, StableShadersPerSlot[SF_Pixel], OutAnyActiveButMissing);
			ActivePerSlot[SF_Geometry] = GetStableShaders(InverseMap, StableShaderKeyIndexTable, Item.GraphicsDesc.GeometryShader, StableShadersPerSlot[SF_Geometry], OutAnyActiveButMissing);
		}
		else if (Item.Type == FPipelineCacheFileFormatPSO::DescriptorType::RayTracing)
		{
			EShaderFrequency Frequency = Item.RayTracingDesc.Frequency;
			ActivePerSlot[Frequency] = GetStableShaders(InverseMap, StableShaderKeyIndexTable, Item.RayTracingDesc.ShaderHash, StableShadersPerSlot[Frequency], OutAnyActiveButMissing);
		}
		else
		{
			FScopeLock Lock(&ConsoleOutputGuard);
			UE_LOG(LogShaderPipelineCacheTools, Error, TEXT("Unexpected pipeline cache descriptor type %d"), int32(Item.Type));
		}

		if (OutAnyActiveButMissing)
		{
			FScopeLock Lock(&ConsoleOutputGuard);
			UE_LOG(LogShaderPipelineCacheTools, Display, TEXT("PSO had an active shader slot that did not match any current shaders, ignored."));
			if (Item.Type == FPipelineCacheFileFormatPSO::DescriptorType::Compute)
			{
				PrintShaders(InverseMap, StableShaderKeyIndexTable, Item.ComputeDesc.ComputeShader, TEXT("ComputeShader"));
			}
			else if (Item.Type == FPipelineCacheFileFormatPSO::DescriptorType::Graphics)
			{
				UE_LOG(LogShaderPipelineCacheTools, Display, TEXT("   %s"), *Item.GraphicsDesc.StateToString());
				PrintShaders(InverseMap, StableShaderKeyIndexTable, Item.GraphicsDesc.VertexShader, TEXT("VertexShader"));
				PrintShaders(InverseMap, StableShaderKeyIndexTable, Item.GraphicsDesc.MeshShader, TEXT("MeshShader"));
				PrintShaders(InverseMap, StableShaderKeyIndexTable, Item.GraphicsDesc.AmplificationShader, TEXT("AmplificationShader"));
				PrintShaders(InverseMap, StableShaderKeyIndexTable, Item.GraphicsDesc.FragmentShader, TEXT("FragmentShader"));
				PrintShaders(InverseMap, StableShaderKeyIndexTable, Item.GraphicsDesc.GeometryShader, TEXT("GeometryShader"));
			}
			else if (Item.Type == FPipelineCacheFileFormatPSO::DescriptorType::RayTracing)
			{
				PrintShaders(InverseMap, StableShaderKeyIndexTable, Item.RayTracingDesc.ShaderHash, TEXT("RayTracingShader"));
			}
			else
			{
				UE_LOG(LogShaderPipelineCacheTools, Error, TEXT("Unexpected pipeline cache descriptor type %d"), int32(Item.Type));
			}
			return;
		}

		if (Item.Type == FPipelineCacheFileFormatPSO::DescriptorType::Graphics)
		{
			check(!ActivePerSlot[SF_Compute]); // this is NOT a compute shader
			bool bRemovedAll = false;
			bool bAnyActive = false;
			// Quite the nested loop. It isn't clear if this could be made faster, but the thing to realize is that the same set of shaders will be used in multiple PSOs we could take advantage of that...we don't.
			for (int32 SlotIndex = 0; SlotIndex < SF_NumFrequencies; SlotIndex++)
			{
				if (!ActivePerSlot[SlotIndex])
				{
					check(!StableShadersPerSlot[SlotIndex].Num());
					continue;
				}
				bAnyActive = true;
				for (int32 StableIndex = 0; StableIndex < StableShadersPerSlot[SlotIndex].Num(); StableIndex++)
				{
					bool bKeep = true;
					for (int32 SlotIndexInner = 0; SlotIndexInner < SF_Compute; SlotIndexInner++) //SF_Compute here because this is NOT a compute shader
					{
						if (SlotIndex == SlotIndexInner || !ActivePerSlot[SlotIndexInner])
						{
							continue;
						}
						bool bFoundCompat = false;
						for (int32 StableIndexInner = 0; StableIndexInner < StableShadersPerSlot[SlotIndexInner].Num(); StableIndexInner++)
						{
							if (CouldBeUsedTogether(StableShaderKeyIndexTable[StableShadersPerSlot[SlotIndex][StableIndex]], StableShaderKeyIndexTable[StableShadersPerSlot[SlotIndexInner][StableIndexInner]]))
							{
								bFoundCompat = true;
								break;
							}
						}
						if (!bFoundCompat)
						{
							bKeep = false;
							break;
						}
					}
					if (!bKeep)
					{
						StableShadersPerSlot[SlotIndex].RemoveAt(StableIndex--);
					}
				}
				if (!StableShadersPerSlot[SlotIndex].Num())
				{
					bRemovedAll = true;
				}
			}
			if (!bAnyActive)
			{
				FScopeLock Lock(&ConsoleOutputGuard);
				NumSkipped++;
				UE_LOG(LogShaderPipelineCacheTools, Verbose, TEXT("PSO did not create any stable PSOs! (no active shader slots)"));
				UE_LOG(LogShaderPipelineCacheTools, Verbose, TEXT("   %s"), *Item.GraphicsDesc.StateToString());
				return;
			}
			if (bRemovedAll)
			{
				FScopeLock Lock(&ConsoleOutputGuard);
				UE_LOG(LogShaderPipelineCacheTools, Warning, TEXT("PSO did not create any stable PSOs! (no cross shader slot compatibility)"));
				UE_LOG(LogShaderPipelineCacheTools, Warning, TEXT("   %s"), *Item.GraphicsDesc.StateToString());

				PrintShaders(InverseMap, StableShaderKeyIndexTable, Item.GraphicsDesc.VertexShader, TEXT("VertexShader"));
				PrintShaders(InverseMap, StableShaderKeyIndexTable, Item.GraphicsDesc.MeshShader, TEXT("MeshShader"));
				PrintShaders(InverseMap, StableShaderKeyIndexTable, Item.GraphicsDesc.AmplificationShader, TEXT("AmplificationShader"));
				PrintShaders(InverseMap, StableShaderKeyIndexTable, Item.GraphicsDesc.FragmentShader, TEXT("FragmentShader"));
				PrintShaders(InverseMap, StableShaderKeyIndexTable, Item.GraphicsDesc.GeometryShader, TEXT("GeometryShader"));

				return;
			}
			// We could have done this on the fly, but that loop was already pretty complicated. Here we generate all plausible permutations and write them out
		}

<<<<<<< HEAD
		FPermsPerPSO Current;
=======
		UE::PipelineCacheUtilities::FPermsPerPSO Current;
>>>>>>> 6bbb88c8
		Current.PSO = &Item;

		for (int32 Index = 0; Index < SF_NumFrequencies; Index++)
		{
			Current.ActivePerSlot[Index] = ActivePerSlot[Index];
		}

<<<<<<< HEAD
		TArray<FPermutation>& Permutations(Current.Permutations);
		FPermutation WorkingPerm = {};
=======
		TArray<UE::PipelineCacheUtilities::FPermutation>& Permutations(Current.Permutations);
		UE::PipelineCacheUtilities::FPermutation WorkingPerm = {};
>>>>>>> 6bbb88c8
		GeneratePermutations(Permutations, WorkingPerm, 0, StableShadersPerSlot, StableShaderKeyIndexTable, ActivePerSlot);
		if (!Permutations.Num())
		{
			FScopeLock Lock(&ConsoleOutputGuard);
			UE_LOG(LogShaderPipelineCacheTools, Error, TEXT("PSO did not create any stable PSOs! (somehow)"));
			// this is fatal because now we have a bogus thing in the list
			UE_LOG(LogShaderPipelineCacheTools, Fatal, TEXT("   %s"), *Item.GraphicsDesc.StateToString());
			return;
		}

		{
			FScopeLock Lock(&StableResultsAdditionGuard);
			StableResults.Add(Current);
		}

		FScopeLock Lock(&ConsoleOutputGuard);
		UE_LOG(LogShaderPipelineCacheTools, Verbose, TEXT("----- PSO created %d stable permutations --------------"), Permutations.Num());
		TotalStablePSOs += Permutations.Num();
	},
	EParallelForFlags::Unbalanced
	);

	UE_CLOG(NumSkipped > 0, LogShaderPipelineCacheTools, Warning, TEXT("%d/%d PSO did not create any stable PSOs! (no active shader slots)"), NumSkipped, NumExamined);
	UE_LOG(LogShaderPipelineCacheTools, Display, TEXT("Generated %d stable PSOs total"), TotalStablePSOs);
	if (!TotalStablePSOs || !StableResults.Num())
	{
		UE_LOG(LogShaderPipelineCacheTools, Error, TEXT("No stable PSOs created."));
		return 1;
	}

<<<<<<< HEAD
	int32 NumLines = 0;
	FSCDataChunk DataChunks[16];
	int32 CurrentChunk = 0;
	TSet<uint32> DeDup;
=======
	const FString& OutputFilename = Tokens.Last();
>>>>>>> 6bbb88c8

	if (OutputFilename.EndsWith(STABLE_CSV_COMPRESSED_EXT) || OutputFilename.EndsWith(STABLE_CSV_EXT))
	{
		UE_LOG(LogShaderPipelineCacheTools, Warning, TEXT("Using a deprecated stablepc format %s, please replace with %s"), *OutputFilename, ShaderStablePipelineFileExtWildcard);

<<<<<<< HEAD
		DataChunks[CurrentChunk].OutputLinesAr << PSOLine;
		NumLines++;
=======
		return SaveStablePipelineCacheDeprecated(OutputFilename, StableResults, StableShaderKeyIndexTable) ? 0 : 1;
>>>>>>> 6bbb88c8
	}

	return UE::PipelineCacheUtilities::SaveStablePipelineCacheFile(OutputFilename, StableResults, StableShaderKeyIndexTable) ? 0 : 1;
}

template <uint32 InlineSize>
static void ParseQuoteComma(const FStringView& InLine, TArray<FStringView, TInlineAllocator<InlineSize>>& OutParts)
{
	FStringView Line = InLine;
	while (true)
	{
		int32 QuoteLoc = 0;
		if (!Line.FindChar(TCHAR('\"'), QuoteLoc))
		{
			break;
		}
		Line.RightChopInline(QuoteLoc + 1);
		if (!Line.FindChar(TCHAR('\"'), QuoteLoc))
		{
			break;
		}
		OutParts.Add(Line.Left(QuoteLoc));
		Line.RightChopInline(QuoteLoc + 1);
	}
}

static TSet<FPipelineCacheFileFormatPSO> ParseStableCSV(const FString& FileName, const TArray<FString>& CSVLines, const TMultiMap<FStableShaderKeyAndValue, FSHAHash>& StableMap, FName& TargetPlatform, int32& PSOsRejected, int32& PSOsMerged)
{
	TSet<FPipelineCacheFileFormatPSO> PSOs;

	int32 LineIndex = 0;
	bool bParsed = true;
	ReadStableCSV(CSVLines, [&FileName, &StableMap, &TargetPlatform, &PSOs, &LineIndex, &bParsed, &PSOsRejected, &PSOsMerged](FStringView Line)
	{
		// Skip the header line.
		if (LineIndex++ == 0)
		{
			return;
		}

		// Only attempt to parse the current line if previous lines succeeded.
		if (!bParsed)
		{
			return;
		}

		TArray<FStringView, TInlineAllocator<2 + SF_NumFrequencies>> Parts;
		ParseQuoteComma(Line, Parts);

		FPipelineCacheFileFormatPSO PSO;
		FMemory::Memzero(PSO);
		PSO.Type = FPipelineCacheFileFormatPSO::DescriptorType::Graphics; // we will change this to compute later if needed
		PSO.CommonFromString(Parts[0]);
		bool bValidGraphicsDesc = PSO.GraphicsDesc.StateFromString(Parts[1]);
		if (!bValidGraphicsDesc)
		{
			// Failed to parse graphics descriptor, most likely format was changed, skip whole file.
			UE_LOG(LogShaderPipelineCacheTools, Warning, TEXT("File %s is not in the correct format (GraphicsDesc) ignoring the rest of its contents."), *FileName);
			bParsed = false;
			return;
		}

		// For backward compatibility, compute shaders are stored as a zeroed graphics desc with the shader in the mesh shader slot.
		static FName NAME_SF_Vertex("SF_Vertex");
		static FName NAME_SF_Mesh("SF_Mesh");
		static FName NAME_SF_Amplification("SF_Amplification");
		static FName NAME_SF_Pixel("SF_Pixel");
		static FName NAME_SF_Geometry("SF_Geometry");
		static FName NAME_SF_Compute("SF_Compute");
		static FName NAME_SF_RayGen("SF_RayGen");
		static FName NAME_SF_RayMiss("SF_RayMiss");
		static FName NAME_SF_RayHitGroup("SF_RayHitGroup");
		static FName NAME_SF_RayCallable("SF_RayCallable");
		for (int32 PartIndex = 2; PartIndex < Parts.Num(); ++PartIndex)
		{
			if (Parts[PartIndex].IsEmpty())
			{
				continue;
			}

			FStableShaderKeyAndValue Shader;
			Shader.ParseFromString(Parts[PartIndex]);

			int32 AdjustedSlotIndex = SF_Vertex;

			if (Shader.TargetFrequency == NAME_SF_Vertex)
			{
				AdjustedSlotIndex = SF_Vertex;
			}
			else if (Shader.TargetFrequency == NAME_SF_Mesh)
			{
				AdjustedSlotIndex = SF_Mesh;
			}
			else if (Shader.TargetFrequency == NAME_SF_Amplification)
			{
				AdjustedSlotIndex = SF_Amplification;
			}
			else if (Shader.TargetFrequency == NAME_SF_Pixel)
			{
				AdjustedSlotIndex = SF_Pixel;
			}
			else if (Shader.TargetFrequency == NAME_SF_Geometry)
			{
				AdjustedSlotIndex = SF_Geometry;
			}
			else if (Shader.TargetFrequency == NAME_SF_Compute)
			{
				PSO.Type = FPipelineCacheFileFormatPSO::DescriptorType::Compute;
				AdjustedSlotIndex = SF_Compute;
			}
			else if (Shader.TargetFrequency == NAME_SF_RayGen)
			{
				PSO.Type = FPipelineCacheFileFormatPSO::DescriptorType::RayTracing;
				AdjustedSlotIndex = SF_RayGen;
			}
			else if (Shader.TargetFrequency == NAME_SF_RayMiss)
			{
				PSO.Type = FPipelineCacheFileFormatPSO::DescriptorType::RayTracing;
				AdjustedSlotIndex = SF_RayMiss;
			}
			else if (Shader.TargetFrequency == NAME_SF_RayHitGroup)
			{
				PSO.Type = FPipelineCacheFileFormatPSO::DescriptorType::RayTracing;
				AdjustedSlotIndex = SF_RayHitGroup;
			}
			else if (Shader.TargetFrequency == NAME_SF_RayCallable)
			{
				PSO.Type = FPipelineCacheFileFormatPSO::DescriptorType::RayTracing;
				AdjustedSlotIndex = SF_RayCallable;
			}
			else if (Item.PSO->Type == FPipelineCacheFileFormatPSO::DescriptorType::Graphics)
			{
				UE_LOG(LogShaderPipelineCacheTools, Warning, TEXT("File %s is not in the correct format (GraphicsDesc) ignoring the rest of its contents."), *FileName);
				bParsed = false;
				return;
			}
<<<<<<< HEAD
			else if (Item.PSO->Type == FPipelineCacheFileFormatPSO::DescriptorType::RayTracing)
			{
				UE_LOG(LogShaderPipelineCacheTools, Verbose, TEXT(" RayTracing"));
			}
			else
			{
				UE_LOG(LogShaderPipelineCacheTools, Error, TEXT("Unexpected pipeline cache descriptor type %d"), int32(Item.PSO->Type));
			}
			int32 PermIndex = 0;
			for (const FPermutation& Perm : Item.Permutations)
=======

			FSHAHash Match;
			int32 Count = 0;
			for (auto Iter = StableMap.CreateConstKeyIterator(Shader); Iter; ++Iter)
>>>>>>> 6bbb88c8
			{
				check(Iter.Value() != FSHAHash());
				Match = Iter.Value();
				if (TargetPlatform == NAME_None)
				{
					TargetPlatform = Iter.Key().TargetPlatform;
				}
				else
				{
					check(TargetPlatform == Iter.Key().TargetPlatform);
				}
				++Count;
			}

			if (!Count)
			{
				UE_LOG(LogShaderPipelineCacheTools, Verbose, TEXT("Stable PSO not found, rejecting %s"), *Shader.ToString());
				++PSOsRejected;
				return;
			}
<<<<<<< HEAD
			else if (Item.PSO->Type == FPipelineCacheFileFormatPSO::DescriptorType::Graphics)
=======

			if (Count > 1)
>>>>>>> 6bbb88c8
			{
				UE_LOG(LogShaderPipelineCacheTools, Error, TEXT("Stable PSO maps to multiple shaders. This is usually a bad thing and means you used %s files from multiple builds. Ignoring all but the last %s"), ShaderStableKeysFileExt, *Shader.ToString());
			}
			else if (Item.PSO->Type == FPipelineCacheFileFormatPSO::DescriptorType::RayTracing)
			{
				// Serialize ray tracing PSO state description in backwards-compatible way, reusing graphics PSO fields.
				// This is only required due to legacy.

				FPipelineCacheFileFormatPSO::GraphicsDescriptor Desc;
				FMemory::Memzero(Desc);

				// Re-purpose graphics state fields to store RT PSO properties
				// See corresponding parsing code in ParseStableCSV().
				Desc.MSAASamples = Item.PSO->RayTracingDesc.MaxPayloadSizeInBytes;
				Desc.DepthStencilFlags = uint32(Item.PSO->RayTracingDesc.bAllowHitGroupIndexing);

<<<<<<< HEAD
				PSOLine += FString::Printf(TEXT("\"%s\""), *Desc.StateToString());

				for (int32 SlotIndex = 0; SlotIndex < SF_Compute; SlotIndex++)
				{
					static_assert(SF_RayGen > SF_Compute, "Unexpected shader frequency enum order");
					static_assert(SF_RayMiss > SF_Compute, "Unexpected shader frequency enum order");
					static_assert(SF_RayHitGroup > SF_Compute, "Unexpected shader frequency enum order");
					static_assert(SF_RayCallable > SF_Compute, "Unexpected shader frequency enum order");

					EShaderFrequency RayTracingSlotIndex = EShaderFrequency(SF_RayGen + SlotIndex);

					if (RayTracingSlotIndex >= SF_RayGen &&
						RayTracingSlotIndex <= SF_RayCallable &&
						Item.ActivePerSlot[RayTracingSlotIndex])
					{
						FStableShaderKeyAndValue ShaderKeyAndValue = StableShaderKeyIndexTable[Perm.Slots[RayTracingSlotIndex]];
						ShaderKeyAndValue.OutputHash = FSHAHash(); // Saved output hash needs to be zeroed so that BuildPSOSC can use this entry even if shaders code changes in future builds
						PSOLine += FString::Printf(TEXT(",\"%s\""), *ShaderKeyAndValue.ToString());
					}
					else
					{
						PSOLine += FString::Printf(TEXT(",\"\""));
					}
				}
			}
			else
			{
				UE_LOG(LogShaderPipelineCacheTools, Error, TEXT("Unexpected pipeline cache descriptor type %d"), int32(Item.PSO->Type));
			}

			const uint32 PSOLineHash = FCrc::MemCrc32(PSOLine.GetCharArray().GetData(), sizeof(TCHAR) * PSOLine.Len());
			if (!DeDup.Contains(PSOLineHash))
			{
				DeDup.Add(PSOLineHash);
				if (DataChunks[CurrentChunk].OutputLinesAr.TotalSize() + (int64)((PSOLine.Len() + 1) * sizeof(TCHAR)) >= STABLE_MAX_CHUNK_SIZE)
				{
					++CurrentChunk;
				}
				DataChunks[CurrentChunk].OutputLinesAr << PSOLine;
				NumLines++;
=======
			switch (AdjustedSlotIndex)
			{
			case SF_Vertex:
				PSO.GraphicsDesc.VertexShader = Match;
				break;
			case SF_Mesh:
				PSO.GraphicsDesc.MeshShader = Match;
				break;
			case SF_Amplification:
				PSO.GraphicsDesc.AmplificationShader = Match;
				break;
			case SF_Pixel:
				PSO.GraphicsDesc.FragmentShader = Match;
				break;
			case SF_Geometry:
				PSO.GraphicsDesc.GeometryShader = Match;
				break;
			case SF_Compute:
				PSO.ComputeDesc.ComputeShader = Match;
				break;
			case SF_RayGen:
			case SF_RayMiss:
			case SF_RayHitGroup:
			case SF_RayCallable:
				PSO.RayTracingDesc.ShaderHash = Match;
				// See corresponding serialization code in ExpandPSOSC()
				PSO.RayTracingDesc.Frequency = EShaderFrequency(AdjustedSlotIndex);
				PSO.RayTracingDesc.MaxPayloadSizeInBytes = PSO.GraphicsDesc.MSAASamples;
				PSO.RayTracingDesc.bAllowHitGroupIndexing = static_cast<uint64>(PSO.GraphicsDesc.DepthStencilFlags) != 0;
				break;
			default:
				UE_LOG(LogShaderPipelineCacheTools, Error, TEXT("Unexpected shader frequency"));
			}
		}

		if (PSO.Type == FPipelineCacheFileFormatPSO::DescriptorType::Compute)
		{
			check(PSO.ComputeDesc.ComputeShader != FSHAHash() &&
				PSO.GraphicsDesc.VertexShader == FSHAHash() &&
				PSO.GraphicsDesc.MeshShader == FSHAHash() &&
				PSO.GraphicsDesc.AmplificationShader == FSHAHash() &&
				PSO.GraphicsDesc.FragmentShader == FSHAHash() &&
				PSO.GraphicsDesc.GeometryShader == FSHAHash());
		}
		else if (PSO.Type == FPipelineCacheFileFormatPSO::DescriptorType::Graphics)
		{
			check(PSO.ComputeDesc.ComputeShader == FSHAHash());
		}
		else if (PSO.Type == FPipelineCacheFileFormatPSO::DescriptorType::RayTracing)
		{
			check(PSO.RayTracingDesc.ShaderHash != FSHAHash());
		}
		else
		{
			UE_LOG(LogShaderPipelineCacheTools, Error, TEXT("Unexpected pipeline cache descriptor type %d"), int32(PSO.Type));
		}

		if (!PSO.Verify())
		{
			UE_LOG(LogShaderPipelineCacheTools, Warning, TEXT("Bad PSO found. Verify failed. PSO discarded [Line %d in: %s]"), LineIndex, *FileName);
			++PSOsRejected;
			return;
		}

		// Merge duplicate PSO lines together.
		if (FPipelineCacheFileFormatPSO* ExistingPSO = PSOs.Find(PSO))
		{
			check(*ExistingPSO == PSO);
			ExistingPSO->UsageMask |= PSO.UsageMask;
			ExistingPSO->BindCount = FMath::Max(ExistingPSO->BindCount, PSO.BindCount);

			++PSOsMerged;
		}
		else
		{
			PSOs.Add(PSO);
		}
	});

	return PSOs;
}

typedef TFunction<bool(const FString&)> FilenameFilterFN;

void BuildDateSortedListOfFiles(const TArray<FString>& TokenList, FilenameFilterFN FilterFn, TArray<FString>& Result)
{
	struct FDateSortableFileRef
	{
		FDateTime SortTime;
		FString FileName;
	};
	
	TArray<FDateSortableFileRef> DateFileList;
	for (int32 TokenIndex = 0; TokenIndex < TokenList.Num() - 1; TokenIndex++)
	{
		if (FilterFn(TokenList[TokenIndex]))
		{
			FDateSortableFileRef DateSortEntry;
			DateSortEntry.SortTime = FDateTime::Now();
			DateSortEntry.FileName = TokenList[TokenIndex];
			
			FFileStatData StatData = IFileManager::Get().GetStatData(*TokenList[TokenIndex]);
			if(StatData.bIsValid && StatData.CreationTime != FDateTime::MinValue())
			{
				DateSortEntry.SortTime = StatData.CreationTime;
>>>>>>> 6bbb88c8
			}
			
			DateFileList.Add(DateSortEntry);
		}
	}
	
	DateFileList.Sort([](const FDateSortableFileRef& A, const FDateSortableFileRef& B) {return A.SortTime > B.SortTime;});
	
	for(auto& FileRef : DateFileList)
	{
		Result.Add(FileRef.FileName);
	}
}

const TCHAR* VertexElementToString(EVertexElementType Type)
{
	switch (Type)
	{
#define VES_STRINGIFY(T)   case T: return TEXT(#T);

		VES_STRINGIFY(VET_None)
		VES_STRINGIFY(VET_Float1)
		VES_STRINGIFY(VET_Float2)
		VES_STRINGIFY(VET_Float3)
		VES_STRINGIFY(VET_Float4)
		VES_STRINGIFY(VET_PackedNormal)
		VES_STRINGIFY(VET_UByte4)
		VES_STRINGIFY(VET_UByte4N)
		VES_STRINGIFY(VET_Color)
		VES_STRINGIFY(VET_Short2)
		VES_STRINGIFY(VET_Short4)
		VES_STRINGIFY(VET_Short2N)
		VES_STRINGIFY(VET_Half2)
		VES_STRINGIFY(VET_Half4)
		VES_STRINGIFY(VET_Short4N)
		VES_STRINGIFY(VET_UShort2)
		VES_STRINGIFY(VET_UShort4)
		VES_STRINGIFY(VET_UShort2N)
		VES_STRINGIFY(VET_UShort4N)
		VES_STRINGIFY(VET_URGB10A2N)
		VES_STRINGIFY(VET_UInt)
		VES_STRINGIFY(VET_MAX)

#undef VES_STRINGIFY
	}

	return TEXT("Unknown");
}


void FilterInvalidPSOs(TSet<FPipelineCacheFileFormatPSO>& InOutPSOs, const TMultiMap<FStableShaderKeyAndValue, FSHAHash>& StableMap)
{
	// list of Vertex Shaders known to be usable with empty vertex declaration without taking VF into consideration
	const TCHAR* VShadersUsableWithEmptyVertexDecl_Table[] =
	{
		TEXT("FHairFollicleMaskVS"),
		TEXT("FDiaphragmDOFHybridScatterVS"),
		TEXT("FLensFlareBlurVS"),
		TEXT("FMotionBlurVelocityDilateScatterVS"),
		TEXT("FScreenSpaceReflectionsTileVS"),
		TEXT("FWaterTileVS"),
		TEXT("FRenderSkyAtmosphereVS"),
		TEXT("TPageTableUpdateVS<true>"),
		TEXT("TPageTableUpdateVS<false>"),
		TEXT("FShaderDrawDebugVS")
	};

	TSet<FName> VShadersUsableWithEmptyVertexDecl;
	for (const TCHAR* VSType : VShadersUsableWithEmptyVertexDecl_Table)
	{
		VShadersUsableWithEmptyVertexDecl.Add(FName(VSType));
	}

	// list of Vertex Factories known to have empty vertex declaration
	const TCHAR* VFactoriesUsableWithEmptyVertexDecl_Table[] =
	{
		TEXT("FNiagaraRibbonVertexFactory"),
		TEXT("FLocalVertexFactory")
	};

	TSet<FName> VFactoriesUsableWithEmptyVertexDecl;
	for (const TCHAR* VFType : VFactoriesUsableWithEmptyVertexDecl_Table)
	{
		VFactoriesUsableWithEmptyVertexDecl.Add(FName(VFType));
	}

	// This may be too strict, but we cannot know the VS signature.
	auto IsInputLayoutCompatible = [](const FVertexDeclarationElementList& A, const FVertexDeclarationElementList& B, TMap<TTuple<EVertexElementType, EVertexElementType>, int32>& MismatchStats) -> bool
	{
		auto NumElements = [](EVertexElementType Type) -> int
		{
			switch (Type)
			{
				case VET_Float4:
				case VET_Half4:
				case VET_Short4:
				case VET_Short4N:
				case VET_UShort4:
				case VET_UShort4N:
				case VET_PackedNormal:
				case VET_UByte4:
				case VET_UByte4N:
				case VET_Color:
					return 4;

				case VET_Float3:
					return 3;

				case VET_Float2:
				case VET_Half2:
				case VET_Short2:
				case VET_Short2N:
				case VET_UShort2:
				case VET_UShort2N:
					return 2;

				default:
					break;
			}

			return 1;
		};

		auto IsFloatOrTuple = [](EVertexElementType Type)
		{
			// halves can also be promoted to float
			return Type == VET_Float1 || Type == VET_Float2 || Type == VET_Float3 || Type == VET_Float4 || Type == VET_Half2 || Type == VET_Half4;
		};

		auto IsShortOrTuple = [](EVertexElementType Type)
		{
			return Type == VET_Short2 || Type == VET_Short4;
		};

		auto IsShortNOrTuple = [](EVertexElementType Type)
		{
			return Type == VET_Short2N || Type == VET_Short4N;
		};

		auto IsUShortOrTuple = [](EVertexElementType Type)
		{
			return Type == VET_UShort2 || Type == VET_UShort4;
		};

		auto IsUShortNOrTuple = [](EVertexElementType Type)
		{
			return Type == VET_UShort2N || Type == VET_UShort4N;
		};

		// it's Okay for this number to be zero, there's a separate check for empty vs non-empty mismatch
		int32 NumElementsToCheck = FMath::Min(A.Num(), B.Num());

		for (int32 Idx = 0, Num = NumElementsToCheck; Idx < Num; ++Idx)
		{
			if (A[Idx].Type != B[Idx].Type)
			{
				// When we see float2 vs float4 mismatch, we cannot know which one the vertex shader expects.
				// Alas we cannot err on a safe side here because it's a very frequent case that would filter out a lot of valid PSOs
				//if (NumElements(A[Idx].Type) == NumElements(B[Idx].Type))
				{
					if (IsFloatOrTuple(A[Idx].Type) && IsFloatOrTuple(B[Idx].Type))
					{
						continue;
					}

					if (IsShortOrTuple(A[Idx].Type) && IsShortOrTuple(B[Idx].Type))
					{
						continue;
					}

					if (IsShortNOrTuple(A[Idx].Type) && IsShortNOrTuple(B[Idx].Type))
					{
						continue;
					}

					if (IsUShortOrTuple(A[Idx].Type) && IsUShortOrTuple(B[Idx].Type))
					{
						continue;
					}

					if (IsUShortNOrTuple(A[Idx].Type) && IsUShortNOrTuple(B[Idx].Type))
					{
						continue;
					}

					// also blindly allow any types that agree on the number of elements
					if (NumElements(A[Idx].Type) == NumElements(B[Idx].Type))
					{
						continue;
					}
				}

				// found a mismatch. Collect the stats about it.
				TTuple<EVertexElementType, EVertexElementType> Pair;
				// to avoid A,B vs B,A tuples, make sure that the first is always lower or equal
				if (A[Idx].Type < B[Idx].Type)
				{
					Pair.Key = A[Idx].Type;
					Pair.Value = B[Idx].Type;
				}
				else
				{
					Pair.Key = B[Idx].Type;
					Pair.Value = A[Idx].Type;
				}

				if (int32* ExistingCount = MismatchStats.Find(Pair))
				{
					++(*ExistingCount);
				}
				else
				{
					MismatchStats.Add(Pair, 1);
				}

				return false;
			}
		}

<<<<<<< HEAD
	int64 FileSize = SaveStableCSV(OutputFilename, DataChunks, CurrentChunk + 1);
	if (FileSize < 1)
=======
		return true;
	};

	UE_LOG(LogShaderPipelineCacheTools, Display, TEXT("Running sanity check (consistency of vertex format)."));

	// inverse map is needed for VS checking
	TMap<FSHAHash, TArray<FStableShaderKeyAndValue>> InverseMap;
	for (const TTuple<FStableShaderKeyAndValue, FSHAHash>& Pair : StableMap)
>>>>>>> 6bbb88c8
	{
		FStableShaderKeyAndValue Temp(Pair.Key);
		Temp.OutputHash = Pair.Value;
		InverseMap.FindOrAdd(Pair.Value).Add(Temp);
	}

	// At this point we cannot really know what is the correct vertex format (input layout) for a given vertex shader. Instead, we're looking if we see the same VS used in multiple PSOs with incompatible vertex descriptors.
	// If we find that some of them are suspect, we'll remove all such PSOs from the cache. That may be aggressive but it's better to have hitches than hangs and crashes.
	TMap<FSHAHash, FVertexDeclarationElementList> VSToVertexDescriptor;
	TSet<FSHAHash> SuspiciousVertexShaders;
	TMap<TTuple<EVertexElementType, EVertexElementType>, int32> MismatchStats;

	TSet<FStableShaderKeyAndValue> PossiblyIncorrectUsageWithEmptyDeclaration;
	int32 NumPSOsFilteredDueToEmptyDecls = 0;
	int32 NumPSOsFilteredDueToInconsistentDecls = 0;
	int32 NumPSOsOriginal = InOutPSOs.Num();

	for (const FPipelineCacheFileFormatPSO& CurPSO : InOutPSOs)
	{
		if (CurPSO.Type != FPipelineCacheFileFormatPSO::DescriptorType::Graphics)
		{
			continue;
		}

		if (FVertexDeclarationElementList* Existing = VSToVertexDescriptor.Find(CurPSO.GraphicsDesc.VertexShader))
		{
			// check if current is the same or compatible
			if (!IsInputLayoutCompatible(CurPSO.GraphicsDesc.VertexDescriptor, *Existing, MismatchStats))
			{
				SuspiciousVertexShaders.Add(CurPSO.GraphicsDesc.VertexShader);
			}
		}
		else
		{
			VSToVertexDescriptor.Add(CurPSO.GraphicsDesc.VertexShader, CurPSO.GraphicsDesc.VertexDescriptor);
		}
	}

<<<<<<< HEAD
static TSet<FPipelineCacheFileFormatPSO> ParseStableCSV(const FString& FileName, const TArray<FString>& CSVLines, const TMultiMap<FStableShaderKeyAndValue, FSHAHash>& StableMap, FName& TargetPlatform)
{
	TSet<FPipelineCacheFileFormatPSO> PSOs;

	int32 LineIndex = 0;
	bool bParsed = true;
	ReadStableCSV(CSVLines, [&FileName, &StableMap, &TargetPlatform, &PSOs, &LineIndex, &bParsed](FStringView Line)
=======
	UE_LOG(LogShaderPipelineCacheTools, Display, TEXT("%d vertex shaders are used with an inconsistent vertex format"), SuspiciousVertexShaders.Num());

	// remove all PSOs that have of those vertex shaders
	if (SuspiciousVertexShaders.Num() > 0)
>>>>>>> 6bbb88c8
	{
		// print what was not compatible
		UE_LOG(LogShaderPipelineCacheTools, Display, TEXT("The following inconsistencies were noticed:"));
		for (const TTuple< TTuple<EVertexElementType, EVertexElementType>, int32>& Stat : MismatchStats)
		{
			UE_LOG(LogShaderPipelineCacheTools, Display, TEXT("%d times one PSO used the vertex shader with %s (%d), another %s (%d) (we don't know VS signature so assume it needs the larger type)"), Stat.Value, VertexElementToString(Stat.Key.Key), Stat.Key.Key, VertexElementToString(Stat.Key.Value), Stat.Key.Value);
		}

		// print the shaders themselves
		{
			UE_LOG(LogShaderPipelineCacheTools, Display, TEXT("These vertex shaders are used with an inconsistent vertex format:"), SuspiciousVertexShaders.Num());
			int32 SuspectVSIdx = 0;
			for (const FSHAHash& SuspectVS : SuspiciousVertexShaders)
			{
				const TArray<FStableShaderKeyAndValue>* Out = InverseMap.Find(SuspectVS);
				if (Out && Out->Num() > 0)
				{
					if (Out->Num() > 1)
					{
						UE_LOG(LogShaderPipelineCacheTools, Display, TEXT("%d: %d shaders matching hash %s"), SuspectVSIdx, Out->Num(), *SuspectVS.ToString());

						if (UE_LOG_ACTIVE(LogShaderPipelineCacheTools, Verbose))
						{
							int32 SubIdx = 0;
							for (const FStableShaderKeyAndValue& Item : *Out)
							{
								UE_LOG(LogShaderPipelineCacheTools, Verbose, TEXT("    %d: %s"), SubIdx, *Item.ToString());
								++SubIdx;
							}
						}
						else
						{
							UE_LOG(LogShaderPipelineCacheTools, Display, TEXT("    Example: %s"), *((*Out)[0].ToString()));
						}
					}
					else
					{
						UE_LOG(LogShaderPipelineCacheTools, Display, TEXT("%d: %s"), SuspectVSIdx, *((*Out)[0].ToString()));
					}
				}
				else
				{
					UE_LOG(LogShaderPipelineCacheTools, Warning, TEXT("Unknown shader with a hash %s"), *SuspectVS.ToString());
				}
				++SuspectVSIdx;
			}
		}
	}

	FName UnknownVFType(TEXT("null"));

	// filter the PSOs
	TSet<FPipelineCacheFileFormatPSO> RetainedPSOs;
	for (const FPipelineCacheFileFormatPSO& CurPSO : InOutPSOs)
	{
		if (CurPSO.Type != FPipelineCacheFileFormatPSO::DescriptorType::Graphics)
		{
			RetainedPSOs.Add(CurPSO);
			continue;
		}

		if (SuspiciousVertexShaders.Contains(CurPSO.GraphicsDesc.VertexShader))
		{
			++NumPSOsFilteredDueToInconsistentDecls;
			continue;
		}

<<<<<<< HEAD
		// For backward compatibility, compute shaders are stored as a zeroed graphics desc with the shader in the hull shader slot.
		static FName NAME_SF_Compute("SF_Compute");
		static FName NAME_SF_RayGen("SF_RayGen");
		static FName NAME_SF_RayMiss("SF_RayMiss");
		static FName NAME_SF_RayHitGroup("SF_RayHitGroup");
		static FName NAME_SF_RayCallable("SF_RayCallable");
		for (int32 SlotIndex = 0; SlotIndex < SF_Compute; ++SlotIndex)
=======
		// check if the vertex shader is known to be used with an empty declaration - this is the largest source of driver crashes
		if (CurPSO.GraphicsDesc.VertexDescriptor.Num() == 0)
>>>>>>> 6bbb88c8
		{
			// check against the list
			const TArray<FStableShaderKeyAndValue>* OriginalShaders = InverseMap.Find(CurPSO.GraphicsDesc.VertexShader);
			if (OriginalShaders == nullptr)
			{
				UE_LOG(LogShaderPipelineCacheTools, Warning, TEXT("PSO with an empty vertex declaration and unknown VS %s encountered, filtering out"), *CurPSO.GraphicsDesc.VertexShader.ToString());
				++NumPSOsFilteredDueToEmptyDecls;
				continue;
			}

<<<<<<< HEAD
			FStableShaderKeyAndValue Shader;
			Shader.ParseFromString(Parts[SlotIndex + 2]);

			int32 AdjustedSlotIndex = SlotIndex;

			if (Shader.TargetFrequency == NAME_SF_RayGen)
			{
				PSO.Type = FPipelineCacheFileFormatPSO::DescriptorType::RayTracing;
				AdjustedSlotIndex = SF_RayGen;
			}
			else if (Shader.TargetFrequency == NAME_SF_RayMiss)
			{
				PSO.Type = FPipelineCacheFileFormatPSO::DescriptorType::RayTracing;
				AdjustedSlotIndex = SF_RayMiss;
			}
			else if (Shader.TargetFrequency == NAME_SF_RayHitGroup)
			{
				PSO.Type = FPipelineCacheFileFormatPSO::DescriptorType::RayTracing;
				AdjustedSlotIndex = SF_RayHitGroup;
			}
			else if (Shader.TargetFrequency == NAME_SF_RayCallable)
			{
				PSO.Type = FPipelineCacheFileFormatPSO::DescriptorType::RayTracing;
				AdjustedSlotIndex = SF_RayCallable;
			}
			else
			{
				// Graphics and compute

				if (SlotIndex == SF_Hull)
				{
					if (Shader.TargetFrequency == NAME_SF_Compute)
					{
						PSO.Type = FPipelineCacheFileFormatPSO::DescriptorType::Compute;
						AdjustedSlotIndex = SF_Compute;
					}
				}
				else
				{
					check(Shader.TargetFrequency != NAME_SF_Compute);
				}
			}
=======
			// all shader classes need to be usabe with empty declarations for this to pass
			bool bAllShadersAllowed = true;
			for (const FStableShaderKeyAndValue& OriginalShader : *OriginalShaders)
			{
				if (!VShadersUsableWithEmptyVertexDecl.Contains(OriginalShader.ShaderType))
				{
					// if this shader has a vertex factory type associated, check if VF is known to have empty decl
					if (OriginalShader.VFType != UnknownVFType)
					{
						if (VFactoriesUsableWithEmptyVertexDecl.Contains(OriginalShader.VFType))
						{
							// allow, vertex factory can have an empty declaration
							continue;
						}
>>>>>>> 6bbb88c8

						// found an incompatible (possibly, but we will err on the side of caution) usage. Log it
						PossiblyIncorrectUsageWithEmptyDeclaration.Add(OriginalShader);
					}
					bAllShadersAllowed = false;
					break;
				}
<<<<<<< HEAD
				++Count;
			}

			if (!Count)
			{
				UE_LOG(LogShaderPipelineCacheTools, Verbose, TEXT("Stable PSO not found, rejecting %s"), *Shader.ToString());
				return;
			}

			if (Count > 1)
			{
				UE_LOG(LogShaderPipelineCacheTools, Error, TEXT("Stable PSO maps to multiple shaders. This is usually a bad thing and means you used %s files from multiple builds. Ignoring all but the last %s"), ShaderStableKeysFileExt, *Shader.ToString());
=======
>>>>>>> 6bbb88c8
			}

			if (!bAllShadersAllowed)
			{
<<<<<<< HEAD
			case SF_Vertex:
				PSO.GraphicsDesc.VertexShader = Match;
				break;
			case SF_Pixel:
				PSO.GraphicsDesc.FragmentShader = Match;
				break;
			case SF_Geometry:
				PSO.GraphicsDesc.GeometryShader = Match;
				break;
			case SF_Hull:
				PSO.GraphicsDesc.HullShader = Match;
				break;
			case SF_Domain:
				PSO.GraphicsDesc.DomainShader = Match;
				break;
			case SF_Compute:
				PSO.ComputeDesc.ComputeShader = Match;
				break;
			case SF_RayGen:
			case SF_RayMiss:
			case SF_RayHitGroup:
			case SF_RayCallable:
				PSO.RayTracingDesc.ShaderHash = Match;
				// See corresponding serialization code in ExpandPSOSC()
				PSO.RayTracingDesc.Frequency = EShaderFrequency(AdjustedSlotIndex);
				PSO.RayTracingDesc.MaxPayloadSizeInBytes = PSO.GraphicsDesc.MSAASamples;
				PSO.RayTracingDesc.bAllowHitGroupIndexing = PSO.GraphicsDesc.DepthStencilFlags != 0;
				break;
			default:
				UE_LOG(LogShaderPipelineCacheTools, Error, TEXT("Unexpected shader frequency"));
			}
		}

		if (PSO.Type == FPipelineCacheFileFormatPSO::DescriptorType::Compute)
		{
			check(PSO.ComputeDesc.ComputeShader != FSHAHash() &&
				PSO.GraphicsDesc.VertexShader == FSHAHash() &&
				PSO.GraphicsDesc.FragmentShader == FSHAHash() &&
				PSO.GraphicsDesc.GeometryShader == FSHAHash() &&
				PSO.GraphicsDesc.HullShader == FSHAHash() &&
				PSO.GraphicsDesc.DomainShader == FSHAHash());
		}
		else if (PSO.Type == FPipelineCacheFileFormatPSO::DescriptorType::Graphics)
		{
			check(PSO.ComputeDesc.ComputeShader == FSHAHash());
		}
		else if (PSO.Type == FPipelineCacheFileFormatPSO::DescriptorType::RayTracing)
		{
			check(PSO.RayTracingDesc.ShaderHash != FSHAHash());
		}
		else
		{
			UE_LOG(LogShaderPipelineCacheTools, Error, TEXT("Unexpected pipeline cache descriptor type %d"), int32(PSO.Type));
		}
=======
				// skip this PSO
				++NumPSOsFilteredDueToEmptyDecls;
				continue;
			}
		}

		RetainedPSOs.Add(CurPSO);
	}
>>>>>>> 6bbb88c8

	InOutPSOs = RetainedPSOs;

	if (NumPSOsFilteredDueToEmptyDecls)
	{
		if (PossiblyIncorrectUsageWithEmptyDeclaration.Num())
		{
			UE_LOG(LogShaderPipelineCacheTools, Display, TEXT(""));
			UE_LOG(LogShaderPipelineCacheTools, Display, TEXT("Also, PSOs with the following vertex shaders were filtered out because VS were not known to be used with an empty declaration. "));
			UE_LOG(LogShaderPipelineCacheTools, Display, TEXT("Check compatibility in the code and possibly add to the allowed list if a known safe usage:"));

			for (const FStableShaderKeyAndValue& Shader : PossiblyIncorrectUsageWithEmptyDeclaration)
			{
				UE_LOG(LogShaderPipelineCacheTools, Display, TEXT("  %s"), *Shader.ToString());
			}
		}
	}

	UE_LOG(LogShaderPipelineCacheTools, Display, TEXT("=== Sanitizing results ==="));
	UE_LOG(LogShaderPipelineCacheTools, Display, TEXT("Before sanitization: .................................................................... %6d PSOs"), NumPSOsOriginal);
	UE_LOG(LogShaderPipelineCacheTools, Display, TEXT("Filtered out due to inconsistent vertex declaration for the same vertex shader:.......... %6d PSOs"), NumPSOsFilteredDueToInconsistentDecls);
	UE_LOG(LogShaderPipelineCacheTools, Display, TEXT("Filtered out due to VS being possibly incompatible with an empty vertex declaration:..... %6d PSOs"), NumPSOsFilteredDueToEmptyDecls);
	UE_LOG(LogShaderPipelineCacheTools, Display, TEXT("-----"));
	UE_LOG(LogShaderPipelineCacheTools, Display, TEXT("Number of PSOs after sanity checks:...................................................... %6d PSOs"), InOutPSOs.Num());
}

/** Adds compute PSOs directly from the stable shader map of this build */
void AddComputePSOs(TSet<FPipelineCacheFileFormatPSO>& OutPSOs, const TMultiMap<FStableShaderKeyAndValue, FSHAHash>& StableShaderMap)
{
	if (GShaderPipelineCacheTools_ComputePSOInclusionMode < 1)
	{
		return;
	}

	static FName NAME_SF_Compute("SF_Compute");
	static FName NAME_NiagaraShader("FNiagaraShader");

	for (TMultiMap<FStableShaderKeyAndValue, FSHAHash>::TConstIterator Iter(StableShaderMap); Iter; ++Iter)
	{
		if (Iter.Key().TargetFrequency == NAME_SF_Compute)
		{
			// add a new Compute PSO
			// Check if we are only allowed to add Niagara PSOs
			if (GShaderPipelineCacheTools_ComputePSOInclusionMode == 2 && Iter.Key().ShaderType != NAME_NiagaraShader)
			{
				continue;
			}

			FPipelineCacheFileFormatPSO NewPso;
			NewPso.Type = FPipelineCacheFileFormatPSO::DescriptorType::Compute;
			NewPso.ComputeDesc.ComputeShader = Iter.Value();
			NewPso.Hash = 0;
			NewPso.UsageMask = uint64(-1);
			NewPso.BindCount = 0;
			OutPSOs.Add(NewPso);
		}
	}
}

/** Function that gets the target platform name from the stable map. Shouldn't exist, and we should be passing the target platform explicitly. */
FName GetTargetPlatformFromStableShaderKeys(const TMultiMap<FStableShaderKeyAndValue, FSHAHash>& StableShaderMap)
{
	TMultiMap<FStableShaderKeyAndValue, FSHAHash>::TConstIterator Iter(StableShaderMap);
	if (Iter)
	{
		return Iter.Key().TargetPlatform;
	}

	return NAME_None;
}

const TCHAR* VertexElementToString(EVertexElementType Type)
{
	switch (Type)
	{
#define VES_STRINGIFY(T)   case T: return TEXT(#T);

		VES_STRINGIFY(VET_None)
		VES_STRINGIFY(VET_Float1)
		VES_STRINGIFY(VET_Float2)
		VES_STRINGIFY(VET_Float3)
		VES_STRINGIFY(VET_Float4)
		VES_STRINGIFY(VET_PackedNormal)
		VES_STRINGIFY(VET_UByte4)
		VES_STRINGIFY(VET_UByte4N)
		VES_STRINGIFY(VET_Color)
		VES_STRINGIFY(VET_Short2)
		VES_STRINGIFY(VET_Short4)
		VES_STRINGIFY(VET_Short2N)
		VES_STRINGIFY(VET_Half2)
		VES_STRINGIFY(VET_Half4)
		VES_STRINGIFY(VET_Short4N)
		VES_STRINGIFY(VET_UShort2)
		VES_STRINGIFY(VET_UShort4)
		VES_STRINGIFY(VET_UShort2N)
		VES_STRINGIFY(VET_UShort4N)
		VES_STRINGIFY(VET_URGB10A2N)
		VES_STRINGIFY(VET_UInt)
		VES_STRINGIFY(VET_MAX)

#undef VES_STRINGIFY
	}

	return TEXT("Unknown");
}


void FilterInvalidPSOs(TSet<FPipelineCacheFileFormatPSO>& InOutPSOs, const TMultiMap<FStableShaderKeyAndValue, FSHAHash>& StableMap)
{
	// list of Vertex Shaders known to be usable with empty vertex declaration without taking VF into consideration
	const TCHAR* WhitelistedVShadersWithEmptyVertexDecl_Table[] =
	{
		TEXT("FHairFollicleMaskVS"),
		TEXT("FDiaphragmDOFHybridScatterVS"),
		TEXT("FLensFlareBlurVS"),
		TEXT("FMotionBlurVelocityDilateScatterVS"),
		TEXT("FScreenSpaceReflectionsTileVS"),
		TEXT("FWaterTileVS"),
		TEXT("FRenderSkyAtmosphereVS"),
		TEXT("TPageTableUpdateVS<true>"),
		TEXT("TPageTableUpdateVS<false>")
	};

	TSet<FName> WhitelistedVShadersWithEmptyVertexDecl;
	for (const TCHAR* VSType : WhitelistedVShadersWithEmptyVertexDecl_Table)
	{
		WhitelistedVShadersWithEmptyVertexDecl.Add(FName(VSType));
	}

	// list of Vertex Factories known to have empty vertex declaration
	const TCHAR* WhitelistedVFactoriesWithEmptyVertexDecl_Table[] =
	{
		TEXT("FNiagaraRibbonVertexFactory"),
		TEXT("FLocalVertexFactory")
	};

	TSet<FName> WhitelistedVFactoriesWithEmptyVertexDecl;
	for (const TCHAR* VFType : WhitelistedVFactoriesWithEmptyVertexDecl_Table)
	{
		WhitelistedVFactoriesWithEmptyVertexDecl.Add(FName(VFType));
	}

	// This may be too strict, but we cannot know the VS signature.
	auto IsInputLayoutCompatible = [](const FVertexDeclarationElementList& A, const FVertexDeclarationElementList& B, TMap<TTuple<EVertexElementType, EVertexElementType>, int32>& MismatchStats) -> bool
	{
		auto NumElements = [](EVertexElementType Type) -> int
		{
			switch (Type)
			{
				case VET_Float4:
				case VET_Half4:
				case VET_Short4:
				case VET_Short4N:
				case VET_UShort4:
				case VET_UShort4N:
				case VET_PackedNormal:
				case VET_UByte4:
				case VET_UByte4N:
				case VET_Color:
					return 4;

				case VET_Float3:
					return 3;

				case VET_Float2:
				case VET_Half2:
				case VET_Short2:
				case VET_Short2N:
				case VET_UShort2:
				case VET_UShort2N:
					return 2;

				default:
					break;
			}

			return 1;
		};

		auto IsFloatOrTuple = [](EVertexElementType Type)
		{
			// halves can also be promoted to float
			return Type == VET_Float1 || Type == VET_Float2 || Type == VET_Float3 || Type == VET_Float4 || Type == VET_Half2 || Type == VET_Half4;
		};

		auto IsShortOrTuple = [](EVertexElementType Type)
		{
			return Type == VET_Short2 || Type == VET_Short4;
		};

		auto IsShortNOrTuple = [](EVertexElementType Type)
		{
			return Type == VET_Short2N || Type == VET_Short4N;
		};

		auto IsUShortOrTuple = [](EVertexElementType Type)
		{
			return Type == VET_UShort2 || Type == VET_UShort4;
		};

		auto IsUShortNOrTuple = [](EVertexElementType Type)
		{
			return Type == VET_UShort2N || Type == VET_UShort4N;
		};

		// it's Okay for this number to be zero, there's a separate check for empty vs non-empty mismatch
		int32 NumElementsToCheck = FMath::Min(A.Num(), B.Num());

		for (int32 Idx = 0, Num = NumElementsToCheck; Idx < Num; ++Idx)
		{
			if (A[Idx].Type != B[Idx].Type)
			{
				// When we see float2 vs float4 mismatch, we cannot know which one the vertex shader expects.
				// Alas we cannot err on a safe side here because it's a very frequent case that would filter out a lot of valid PSOs
				//if (NumElements(A[Idx].Type) == NumElements(B[Idx].Type))
				{
					if (IsFloatOrTuple(A[Idx].Type) && IsFloatOrTuple(B[Idx].Type))
					{
						continue;
					}

					if (IsShortOrTuple(A[Idx].Type) && IsShortOrTuple(B[Idx].Type))
					{
						continue;
					}

					if (IsShortNOrTuple(A[Idx].Type) && IsShortNOrTuple(B[Idx].Type))
					{
						continue;
					}

					if (IsUShortOrTuple(A[Idx].Type) && IsUShortOrTuple(B[Idx].Type))
					{
						continue;
					}

					if (IsUShortNOrTuple(A[Idx].Type) && IsUShortNOrTuple(B[Idx].Type))
					{
						continue;
					}

					// also blindly allow any types that agree on the number of elements
					if (NumElements(A[Idx].Type) == NumElements(B[Idx].Type))
					{
						continue;
					}
				}

				// found a mismatch. Collect the stats about it.
				TTuple<EVertexElementType, EVertexElementType> Pair;
				// to avoid A,B vs B,A tuples, make sure that the first is always lower or equal
				if (A[Idx].Type < B[Idx].Type)
				{
					Pair.Key = A[Idx].Type;
					Pair.Value = B[Idx].Type;
				}
				else
				{
					Pair.Key = B[Idx].Type;
					Pair.Value = A[Idx].Type;
				}

				if (int32* ExistingCount = MismatchStats.Find(Pair))
				{
					++(*ExistingCount);
				}
				else
				{
					MismatchStats.Add(Pair, 1);
				}

				return false;
			}
		}

		return true;
	};

	UE_LOG(LogShaderPipelineCacheTools, Display, TEXT("Running sanity check (consistency of vertex format)."));

	// inverse map is needed for VS checking
	TMap<FSHAHash, TArray<FStableShaderKeyAndValue>> InverseMap;
	for (const TTuple<FStableShaderKeyAndValue, FSHAHash>& Pair : StableMap)
	{
		FStableShaderKeyAndValue Temp(Pair.Key);
		Temp.OutputHash = Pair.Value;
		InverseMap.FindOrAdd(Pair.Value).Add(Temp);
	}

	// At this point we cannot really know what is the correct vertex format (input layout) for a given vertex shader. Instead, we're looking if we see the same VS used in multiple PSOs with incompatible vertex descriptors.
	// If we find that some of them are suspect, we'll remove all such PSOs from the cache. That may be aggressive but it's better to have hitches than hangs and crashes.
	TMap<FSHAHash, FVertexDeclarationElementList> VSToVertexDescriptor;
	TSet<FSHAHash> SuspiciousVertexShaders;
	TMap<TTuple<EVertexElementType, EVertexElementType>, int32> MismatchStats;

	TSet<FStableShaderKeyAndValue> PossiblyIncorrectUsageWithEmptyDeclaration;
	int32 NumPSOsFilteredDueToEmptyDecls = 0;
	int32 NumPSOsFilteredDueToInconsistentDecls = 0;
	int32 NumPSOsOriginal = InOutPSOs.Num();

	for (const FPipelineCacheFileFormatPSO& CurPSO : InOutPSOs)
	{
		if (CurPSO.Type != FPipelineCacheFileFormatPSO::DescriptorType::Graphics)
		{
			continue;
		}

		if (FVertexDeclarationElementList* Existing = VSToVertexDescriptor.Find(CurPSO.GraphicsDesc.VertexShader))
		{
			// check if current is the same or compatible
			if (!IsInputLayoutCompatible(CurPSO.GraphicsDesc.VertexDescriptor, *Existing, MismatchStats))
			{
				SuspiciousVertexShaders.Add(CurPSO.GraphicsDesc.VertexShader);
			}
		}
		else
		{
			VSToVertexDescriptor.Add(CurPSO.GraphicsDesc.VertexShader, CurPSO.GraphicsDesc.VertexDescriptor);
		}
	}

	UE_LOG(LogShaderPipelineCacheTools, Display, TEXT("%d vertex shaders are used with an inconsistent vertex format"), SuspiciousVertexShaders.Num());

	// remove all PSOs that have of those vertex shaders
	if (SuspiciousVertexShaders.Num() > 0)
	{
		// print what was not compatible
		UE_LOG(LogShaderPipelineCacheTools, Display, TEXT("The following inconsistencies were noticed:"));
		for (const TTuple< TTuple<EVertexElementType, EVertexElementType>, int32>& Stat : MismatchStats)
		{
			UE_LOG(LogShaderPipelineCacheTools, Display, TEXT("%d times one PSO used the vertex shader with %s (%d), another %s (%d) (we don't know VS signature so assume it needs the larger type)"), Stat.Value, VertexElementToString(Stat.Key.Key), Stat.Key.Key, VertexElementToString(Stat.Key.Value), Stat.Key.Value);
		}

		// print the shaders themselves
		{
			UE_LOG(LogShaderPipelineCacheTools, Display, TEXT("These vertex shaders are used with an inconsistent vertex format:"), SuspiciousVertexShaders.Num());
			int32 SuspectVSIdx = 0;
			for (const FSHAHash& SuspectVS : SuspiciousVertexShaders)
			{
				const TArray<FStableShaderKeyAndValue>* Out = InverseMap.Find(SuspectVS);
				if (Out && Out->Num() > 0)
				{
					if (Out->Num() > 1)
					{
						UE_LOG(LogShaderPipelineCacheTools, Display, TEXT("%d: %d shaders matching hash %s"), SuspectVSIdx, Out->Num(), *SuspectVS.ToString());

						if (UE_LOG_ACTIVE(LogShaderPipelineCacheTools, Verbose))
						{
							int32 SubIdx = 0;
							for (const FStableShaderKeyAndValue& Item : *Out)
							{
								UE_LOG(LogShaderPipelineCacheTools, Verbose, TEXT("    %d: %s"), SubIdx, *Item.ToString());
								++SubIdx;
							}
						}
						else
						{
							UE_LOG(LogShaderPipelineCacheTools, Display, TEXT("    Example: %s"), *((*Out)[0].ToString()));
						}
					}
					else
					{
						UE_LOG(LogShaderPipelineCacheTools, Display, TEXT("%d: %s"), SuspectVSIdx, *((*Out)[0].ToString()));
					}
				}
				else
				{
					UE_LOG(LogShaderPipelineCacheTools, Warning, TEXT("Unknown shader with a hash %s"), *SuspectVS.ToString());
				}
				++SuspectVSIdx;
			}
		}
	}

	FName UnknownVFType(TEXT("null"));

	// filter the PSOs
	TSet<FPipelineCacheFileFormatPSO> RetainedPSOs;
	for (const FPipelineCacheFileFormatPSO& CurPSO : InOutPSOs)
	{
		if (CurPSO.Type != FPipelineCacheFileFormatPSO::DescriptorType::Graphics)
		{
			RetainedPSOs.Add(CurPSO);
			continue;
		}

		if (SuspiciousVertexShaders.Contains(CurPSO.GraphicsDesc.VertexShader))
		{
			++NumPSOsFilteredDueToInconsistentDecls;
			continue;
		}

		// check if the vertex shader is known to be used with an empty declaration - this is the largest source of driver crashes
		if (CurPSO.GraphicsDesc.VertexDescriptor.Num() == 0)
		{
			// check against the whitelist
			const TArray<FStableShaderKeyAndValue>* OriginalShaders = InverseMap.Find(CurPSO.GraphicsDesc.VertexShader);
			if (OriginalShaders == nullptr)
			{
				UE_LOG(LogShaderPipelineCacheTools, Warning, TEXT("PSO with an empty vertex declaration and unknown VS %s encountered, filtering out"), *CurPSO.GraphicsDesc.VertexShader.ToString());
				++NumPSOsFilteredDueToEmptyDecls;
				continue;
			}

			// all shader classes need to be whitelisted for this to pass
			bool bAllWhitelisted = true;
			for (const FStableShaderKeyAndValue& OriginalShader : *OriginalShaders)
			{
				if (!WhitelistedVShadersWithEmptyVertexDecl.Contains(OriginalShader.ShaderType))
				{
					// if this shader has a vertex factory type associated, check if VF is known to have empty decl
					if (OriginalShader.VFType != UnknownVFType)
					{
						if (WhitelistedVFactoriesWithEmptyVertexDecl.Contains(OriginalShader.VFType))
						{
							// allow, vertex factory can have an empty declaration
							continue;
						}

						// found an incompatible (possibly, but we will err on the side of caution) usage. Log it
						PossiblyIncorrectUsageWithEmptyDeclaration.Add(OriginalShader);
					}
					bAllWhitelisted = false;
					break;
				}
			}

			if (!bAllWhitelisted)
			{
				// skip this PSO
				++NumPSOsFilteredDueToEmptyDecls;
				continue;
			}
		}

		RetainedPSOs.Add(CurPSO);
	}

	InOutPSOs = RetainedPSOs;

	if (NumPSOsFilteredDueToEmptyDecls)
	{
		if (PossiblyIncorrectUsageWithEmptyDeclaration.Num())
		{
			UE_LOG(LogShaderPipelineCacheTools, Display, TEXT(""));
			UE_LOG(LogShaderPipelineCacheTools, Display, TEXT("Also, PSOs with the following vertex shaders were filtered out because VS were not whitelisted to be used with an empty declaration. "));
			UE_LOG(LogShaderPipelineCacheTools, Display, TEXT("Check compatibility in the code and possibly whitelist a known safe usage:"));

			for (const FStableShaderKeyAndValue& Shader : PossiblyIncorrectUsageWithEmptyDeclaration)
			{
				UE_LOG(LogShaderPipelineCacheTools, Display, TEXT("  %s"), *Shader.ToString());
			}
		}
	}

	UE_LOG(LogShaderPipelineCacheTools, Display, TEXT("=== Sanitizing results ==="));
	UE_LOG(LogShaderPipelineCacheTools, Display, TEXT("Before sanitization: .................................................................... %6d PSOs"), NumPSOsOriginal);
	UE_LOG(LogShaderPipelineCacheTools, Display, TEXT("Filtered out due to inconsistent vertex declaration for the same vertex shader:.......... %6d PSOs"), NumPSOsFilteredDueToInconsistentDecls);
	UE_LOG(LogShaderPipelineCacheTools, Display, TEXT("Filtered out due to VS being possibly incompatible with an empty vertex declaration:..... %6d PSOs"), NumPSOsFilteredDueToEmptyDecls);
	UE_LOG(LogShaderPipelineCacheTools, Display, TEXT("-----"));
	UE_LOG(LogShaderPipelineCacheTools, Display, TEXT("Number of PSOs after sanity checks:...................................................... %6d PSOs"), InOutPSOs.Num());
}


int32 BuildPSOSC(const TArray<FString>& Tokens)
{
	check(Tokens.Last().EndsWith(TEXT(".upipelinecache")));

	TArray<FStringView, TInlineAllocator<16>> StableShaderFiles;
	TArray<FString> StablePipelineCacheFiles;
	bool bHaveBinaryStableCacheFormat = false;
	bool bHaveDeprecatedCSVFormat = false;

	for (int32 Index = 0; Index < Tokens.Num() - 1; Index++)
	{
		if (Tokens[Index].EndsWith(ShaderStableKeysFileExt))
<<<<<<< HEAD
=======
		{
			StableShaderFiles.Add(Tokens[Index]);
		}
		else if (!bHaveBinaryStableCacheFormat && Tokens[Index].EndsWith(ShaderStablePipelineFileExt))
		{
			bHaveBinaryStableCacheFormat = true;
		}
		else if (Tokens[Index].EndsWith(STABLE_CSV_EXT) || Tokens[Index].EndsWith(STABLE_CSV_COMPRESSED_EXT))
>>>>>>> 6bbb88c8
		{
			bHaveDeprecatedCSVFormat = true;
			UE_LOG(LogShaderPipelineCacheTools, Warning, TEXT("Using stable pipeline cache in a deprecated text format: %s"), *Tokens[Index]);
		}
	}

	// Get the stable PC files in date order - least to most important(!?)
	UE_LOG(LogShaderPipelineCacheTools, Display, TEXT("Sorting input stable cache files into chronological order for merge processing..."));
	FilenameFilterFN ExtensionFilterFn = [](const FString& Filename)
	{
		return Filename.EndsWith(ShaderStablePipelineFileExt) || Filename.EndsWith(STABLE_CSV_EXT) || Filename.EndsWith(STABLE_CSV_COMPRESSED_EXT);
	};
	BuildDateSortedListOfFiles(Tokens, ExtensionFilterFn, StablePipelineCacheFiles);

	// Start populating the files with stable keys in a task.
	TMultiMap<FStableShaderKeyAndValue, FSHAHash> StableMap;
	FGraphEventRef StableMapTask = FFunctionGraphTask::CreateAndDispatchWhenReady([&StableShaderFiles, &StableMap]
	{
<<<<<<< HEAD
		LoadStableShaderKeysMultiple(StableMap, StableSCLs);
=======
		LoadStableShaderKeysMultiple(StableMap, StableShaderFiles);
>>>>>>> 6bbb88c8
		if (UE_LOG_ACTIVE(LogShaderPipelineCacheTools, Verbose))
		{
			UE_LOG(LogShaderPipelineCacheTools, Verbose, TEXT("    %s"), *FStableShaderKeyAndValue::HeaderLine());
			for (const auto& Pair : StableMap)
			{
				FStableShaderKeyAndValue Temp(Pair.Key);
				Temp.OutputHash = Pair.Value;
				UE_LOG(LogShaderPipelineCacheTools, Verbose, TEXT("    %s"), *Temp.ToString());
			}
			StableShadersSerializationSelfTest(StableMap);
		}
		UE_LOG(LogShaderPipelineCacheTools, Display, TEXT("Loaded %d unique shader info lines total."), StableMap.Num());
	}, TStatId());

	// Read the stable PSO sets in parallel with the stable shaders.
	TArray<TSet<FPipelineCacheFileFormatPSO>> PSOsByFile;
	PSOsByFile.AddDefaulted(StablePipelineCacheFiles.Num());

	FGraphEventArray LoadPSOTasks;
<<<<<<< HEAD
	TArray<TArray<FString>> StableCSVs;
	LoadPSOTasks.Reserve(StablePipelineCacheFiles.Num());
	StableCSVs.AddDefaulted(StablePipelineCacheFiles.Num());
	for (int32 FileIndex = 0; FileIndex < StablePipelineCacheFiles.Num(); ++FileIndex)
	{
		LoadPSOTasks.Add(FFunctionGraphTask::CreateAndDispatchWhenReady([&StableCSV = StableCSVs[FileIndex], &FileName = StablePipelineCacheFiles[FileIndex]]
		{
			if (!LoadStableCSV(FileName, StableCSV))
=======
	LoadPSOTasks.AddDefaulted(StablePipelineCacheFiles.Num());

	TArray<TArray<FString>> StableCSVs;
	StableCSVs.AddDefaulted(StablePipelineCacheFiles.Num());

	FGraphEventArray ParsePSOTasks;
	ParsePSOTasks.AddDefaulted(StablePipelineCacheFiles.Num());

	TArray<FName> TargetPlatformByFile;
	TargetPlatformByFile.AddDefaulted(StablePipelineCacheFiles.Num());

	// Check if we had any of the stable caches in the old textual format and process them the old way
	if (bHaveDeprecatedCSVFormat)
	{
		for (int32 FileIndex = 0; FileIndex < StablePipelineCacheFiles.Num(); ++FileIndex)
		{
			if (StablePipelineCacheFiles[FileIndex].EndsWith(STABLE_CSV_EXT) || StablePipelineCacheFiles[FileIndex].EndsWith(STABLE_CSV_COMPRESSED_EXT))
			{
				LoadPSOTasks[FileIndex] = FFunctionGraphTask::CreateAndDispatchWhenReady([&StableCSV = StableCSVs[FileIndex], &FileName = StablePipelineCacheFiles[FileIndex]]
					{
						if (!LoadStableCSV(FileName, StableCSV))
						{
							UE_LOG(LogShaderPipelineCacheTools, Fatal, TEXT("Could not load %s"), *FileName);
						}
					}, TStatId());
			}
		}

		// Parse the stable PSO sets in parallel once both the stable shaders and the corresponding read are complete.
		for (int32 FileIndex = 0; FileIndex < StablePipelineCacheFiles.Num(); ++FileIndex)
		{
			if (StablePipelineCacheFiles[FileIndex].EndsWith(STABLE_CSV_EXT) || StablePipelineCacheFiles[FileIndex].EndsWith(STABLE_CSV_COMPRESSED_EXT))
>>>>>>> 6bbb88c8
			{
				const FGraphEventArray PreReqs{ StableMapTask, LoadPSOTasks[FileIndex] };
				ParsePSOTasks[FileIndex] = FFunctionGraphTask::CreateAndDispatchWhenReady(
					[&PSOs = PSOsByFile[FileIndex],
					&FileName = StablePipelineCacheFiles[FileIndex],
					&StableCSV = StableCSVs[FileIndex],
					&StableMap,
					&TargetPlatform = TargetPlatformByFile[FileIndex]]
					{
						int32 PSOsRejected = 0, PSOsMerged = 0;
						PSOs = ParseStableCSV(FileName, StableCSV, StableMap, TargetPlatform, PSOsRejected, PSOsMerged);
						StableCSV.Empty();
						UE_LOG(LogShaderPipelineCacheTools, Display, TEXT("Loaded %d PSO lines from %s. %d lines rejected, %d lines merged"), PSOs.Num(), *FileName, PSOsRejected, PSOsMerged);
					}, TStatId(), & PreReqs);
			}
		}
	}

	if (bHaveBinaryStableCacheFormat)
	{
<<<<<<< HEAD
		const FGraphEventArray PreReqs{StableMapTask, LoadPSOTasks[FileIndex]};
		ParsePSOTasks.Add(FFunctionGraphTask::CreateAndDispatchWhenReady(
			[&PSOs = PSOsByFile[FileIndex],
			 &FileName = StablePipelineCacheFiles[FileIndex],
			 &StableCSV = StableCSVs[FileIndex],
			 &StableMap,
			 &TargetPlatform = TargetPlatformByFile[FileIndex]]
			{
				PSOs = ParseStableCSV(FileName, StableCSV, StableMap, TargetPlatform);
				StableCSV.Empty();
				UE_LOG(LogShaderPipelineCacheTools, Display, TEXT("Loaded %d stable PSO lines from %s."), PSOs.Num(), *FileName);
			}, TStatId(), &PreReqs));
=======
		for (int32 FileIndex = 0; FileIndex < StablePipelineCacheFiles.Num(); ++FileIndex)
		{
			if (StablePipelineCacheFiles[FileIndex].EndsWith(ShaderStablePipelineFileExt))
			{
				const FGraphEventArray PreReqs{ StableMapTask };
				ParsePSOTasks[FileIndex] = FFunctionGraphTask::CreateAndDispatchWhenReady(
					[&PSOs = PSOsByFile[FileIndex],
					&FileName = StablePipelineCacheFiles[FileIndex],
					&StableMap,
					&TargetPlatform = TargetPlatformByFile[FileIndex]]
					{
						int32 PSOsRejected = 0, PSOsMerged = 0;
						if (UE::PipelineCacheUtilities::LoadStablePipelineCacheFile(FileName, StableMap, PSOs, TargetPlatform, PSOsRejected, PSOsMerged))
						{
							UE_LOG(LogShaderPipelineCacheTools, Display, TEXT("Loaded %d stable PSOs from %s. %d PSOs rejected, %d PSOs merged"), PSOs.Num(), *FileName, PSOsRejected, PSOsMerged);
						}
						else
						{

						}
					}, TStatId(), &PreReqs);
			}
		}
>>>>>>> 6bbb88c8
	}

	// Always wait for these tasks before returning from this function.
	// This is necessary if there is an error or if nothing consumes the stable map.
	ON_SCOPE_EXIT
	{
		FTaskGraphInterface::Get().WaitUntilTaskCompletes(StableMapTask);
		FTaskGraphInterface::Get().WaitUntilTasksComplete(ParsePSOTasks);
	};

	// Validate and merge the stable PSO sets sequentially as they finish.
	TSet<FPipelineCacheFileFormatPSO> PSOs;
	TMap<uint32,int64> PSOAvgIterations;
	uint32 MergeCount = 0;
	FName TargetPlatform;

	for (int32 FileIndex = 0; FileIndex < StablePipelineCacheFiles.Num(); ++FileIndex)
	{
		FTaskGraphInterface::Get().WaitUntilTaskCompletes(ParsePSOTasks[FileIndex]);

		if (!PSOsByFile[FileIndex].Num())
		{
			return 1;
		}

		check(TargetPlatform == NAME_None || TargetPlatform == TargetPlatformByFile[FileIndex]);
		TargetPlatform = TargetPlatformByFile[FileIndex];

		TSet<FPipelineCacheFileFormatPSO>& CurrentFilePSOs = PSOsByFile[FileIndex];

		if (!CurrentFilePSOs.Num())
		{
			continue;
		}

		// Now merge this file PSO set with main PSO set (this is going to be slow as we need to incrementally reprocess each existing PSO per file to get reasonable bindcount averages).
		// Can't sum all and avg: A) Overflow and B) Later ones want to remain high so only start to get averaged from the point they are added onwards:
		// 1) New PSO goes in with it's bindcount intact for this iteration - if it's the last file then it keeps it bindcount
		// 2) Existing PSO from older file gets incrementally averaged with PSO bindcount from new file
		// 3) Existing PSO from older file not in new file set gets incrementally averaged with zero - now less important
		// 4) PSOs are incrementally averaged from the point they are seen - i.e. a PSO seen in an earler file will get averaged more times than one
		//		seen in a later file using:  NewAvg = OldAvg + (NewValue - OldAvg) / CountFromPSOSeen
		//
		// Proof for incremental averaging:
		//	DataSet = {25 65 95 128}; Standard Average = (sum(25, 65, 95, 128) / 4) = 78.25
		//	Incremental:
		//	=> 25
		//	=> 25 + (65 - 25) / 2 = A 		==> 25 + (65 - 25) / 2 		= 45
		//	=>  A + (95 -  A) / 3 = B 		==> 45 + (95 - 45) / 3 		= 61 2/3
		//	=>  B + (128 - B) / 4 = Answer 	==> 61 2/3 + (128 - B) / 4 	= 78.25

		for (FPipelineCacheFileFormatPSO& PSO : PSOs)
		{
			// Already existing PSO in the next file round - increase its average iteration
			int64& PSOAvgIteration = PSOAvgIterations.FindChecked(GetTypeHash(PSO));
			++PSOAvgIteration;

			// Default the bindcount
			int64 NewBindCount = 0ll;

			// If you have the same PSO in the new file set
			if (FPipelineCacheFileFormatPSO* NewFilePSO = CurrentFilePSOs.Find(PSO))
			{
				// Sanity check!
				check(*NewFilePSO == PSO);

				// Get More accurate stats by testing for diff - we could just merge and be done
				if ((PSO.UsageMask & NewFilePSO->UsageMask) != NewFilePSO->UsageMask)
				{
					PSO.UsageMask |= NewFilePSO->UsageMask;
					++MergeCount;
				}

				NewBindCount = NewFilePSO->BindCount;

				// Remove from current file set - it's already there and we don't want any 'overwrites'
				CurrentFilePSOs.Remove(*NewFilePSO);
			}

			// Incrementally average this PSO bindcount - if not found in this set then avg will be pulled down
			PSO.BindCount += (NewBindCount - PSO.BindCount) / PSOAvgIteration;
		}

		// Add the leftover PSOs from the current file and initialize their iteration count.
		for (const FPipelineCacheFileFormatPSO& PSO : CurrentFilePSOs)
		{
			PSOAvgIterations.Add(GetTypeHash(PSO), 1ll);
		}
		PSOs.Append(MoveTemp(CurrentFilePSOs));
	}
	UE_LOG(LogShaderPipelineCacheTools, Display, TEXT("Re-deduplicated into %d binary PSOs [Usage Mask Merged = %d]."), PSOs.Num(), MergeCount);

	// need to make sure that the stable map task is done at this point (if there are no graphics PSOs it may not yet be)
	FTaskGraphInterface::Get().WaitUntilTaskCompletes(StableMapTask);
	AddComputePSOs(PSOs, StableMap);

	if (PSOs.Num() < 1)
	{
		// Previously, this commandlet was run only when we had stable cache files, so not creating any PSO was definitely a warning.
		// Now, we add some PSOs cook-time, so it is run pretty much always, including when there are no recorded stable files. Do not
		// issue a warning if cook-time addition resulted in no PSOs, and continue to issue in the case we had recorded files.
		if (StablePipelineCacheFiles.Num() > 0)
		{
			UE_LOG(LogShaderPipelineCacheTools, Warning, TEXT("No PSOs were created!"));
		}
		else
		{
			UE_LOG(LogShaderPipelineCacheTools, Display, TEXT("No PSOs were created."));
		}
		return 0;
	}

	FilterInvalidPSOs(PSOs, StableMap);

	if (UE_LOG_ACTIVE(LogShaderPipelineCacheTools, Verbose))
	{
		for (const FPipelineCacheFileFormatPSO& Item : PSOs)
		{
			FString StringRep;
			if (Item.Type == FPipelineCacheFileFormatPSO::DescriptorType::Compute)
			{
				check(!(Item.ComputeDesc.ComputeShader == FSHAHash()));
				StringRep = Item.ComputeDesc.ToString();
			}
			else if (Item.Type == FPipelineCacheFileFormatPSO::DescriptorType::Graphics)
			{
				check(!(Item.GraphicsDesc.VertexShader == FSHAHash() || Item.GraphicsDesc.MeshShader == FSHAHash()));
				StringRep = Item.GraphicsDesc.ToString();
			}
			else if (Item.Type == FPipelineCacheFileFormatPSO::DescriptorType::RayTracing)
			{
				check(Item.RayTracingDesc.ShaderHash != FSHAHash());
				StringRep = Item.RayTracingDesc.ToString();
			}
			else
			{
				UE_LOG(LogShaderPipelineCacheTools, Error, TEXT("Unexpected pipeline cache descriptor type %d"), int32(Item.Type));
			}
			UE_LOG(LogShaderPipelineCacheTools, Verbose, TEXT("%s"), *StringRep);
		}
	}

	if (TargetPlatform == NAME_None)
	{
		// get it from the StableMap
		TargetPlatform = GetTargetPlatformFromStableShaderKeys(StableMap);
	}
	check(TargetPlatform != NAME_None);
	EShaderPlatform Platform = ShaderFormatToLegacyShaderPlatform(TargetPlatform);
	check(Platform != SP_NumPlatforms);

	if (IsOpenGLPlatform(Platform))
	{
		UE_LOG(LogShaderPipelineCacheTools, Display, TEXT("OpenGL detected, reducing PSOs to be BSS only as OpenGL doesn't care about the state at all when compiling shaders."));

		TSet<FPipelineCacheFileFormatPSO> KeptPSOs;

		// N^2 not good. 
		for (const FPipelineCacheFileFormatPSO& Item : PSOs)
		{
			bool bMatchedKept = false;
			if (Item.Type == FPipelineCacheFileFormatPSO::DescriptorType::Graphics)
			{
				for (const FPipelineCacheFileFormatPSO& TestItem : KeptPSOs)
				{
					if (TestItem.Type == FPipelineCacheFileFormatPSO::DescriptorType::Graphics)
					{
						if (
							TestItem.GraphicsDesc.VertexShader == Item.GraphicsDesc.VertexShader &&
							TestItem.GraphicsDesc.MeshShader == Item.GraphicsDesc.MeshShader &&
							TestItem.GraphicsDesc.AmplificationShader == Item.GraphicsDesc.AmplificationShader &&
							TestItem.GraphicsDesc.FragmentShader == Item.GraphicsDesc.FragmentShader &&
							TestItem.GraphicsDesc.GeometryShader == Item.GraphicsDesc.GeometryShader
							)
						{
							bMatchedKept = true;
							break;
						}
					}
				}
			}
			if (!bMatchedKept)
			{
				KeptPSOs.Add(Item);
			}
		}
		Exchange(PSOs, KeptPSOs);
		UE_LOG(LogShaderPipelineCacheTools, Display, TEXT("BSS only reduction produced %d binary PSOs."), PSOs.Num());

		if (PSOs.Num() < 1)
		{
			UE_LOG(LogShaderPipelineCacheTools, Warning, TEXT("No PSOs were created!"));
			return 0;
		}

	}

	if (IFileManager::Get().FileExists(*Tokens.Last()))
	{
		IFileManager::Get().Delete(*Tokens.Last(), false, true);
	}
	if (IFileManager::Get().FileExists(*Tokens.Last()))
	{
		UE_LOG(LogShaderPipelineCacheTools, Fatal, TEXT("Could not delete %s"), *Tokens.Last());
	}
	if (!FPipelineFileCache::SavePipelineFileCacheFrom(FShaderPipelineCache::GetGameVersionForPSOFileCache(), Platform, Tokens.Last(), PSOs))
	{
		UE_LOG(LogShaderPipelineCacheTools, Error, TEXT("Failed to save %s"), *Tokens.Last());
		return 1;
	}
	int64 Size = IFileManager::Get().FileSize(*Tokens.Last());
	if (Size < 1)
	{
		UE_LOG(LogShaderPipelineCacheTools, Fatal, TEXT("Failed to write %s"), *Tokens.Last());
	}

	// count PSOs
	const int32 NumGraphicsPSOs = Algo::Accumulate(PSOs, 0, [](int32 Acc, const FPipelineCacheFileFormatPSO& PSO) { return (PSO.Type == FPipelineCacheFileFormatPSO::DescriptorType::Graphics) ? Acc + 1 : Acc; });
	const int32 NumComputePSOs = Algo::Accumulate(PSOs, 0, [](int32 Acc, const FPipelineCacheFileFormatPSO& PSO) { return (PSO.Type == FPipelineCacheFileFormatPSO::DescriptorType::Compute) ? Acc + 1 : Acc; });
	const int32 NumRTPSOs = PSOs.Num() - NumGraphicsPSOs - NumComputePSOs;

	UE_LOG(LogShaderPipelineCacheTools, Display, TEXT("Wrote %d binary PSOs (graphics: %d compute: %d RT: %d), (%lldKB) to %s"), 
		PSOs.Num(), NumGraphicsPSOs, NumComputePSOs, NumRTPSOs,
		(Size + 1023) / 1024, *Tokens.Last());
	return 0;
}


int32 DiffStable(const TArray<FString>& Tokens)
{
	TArray<TSet<FString>> Sets;
	for (int32 TokenIndex = 0; TokenIndex < Tokens.Num(); TokenIndex++)
	{
		const FString& Filename = Tokens[TokenIndex];
		bool bCompressed = Filename.EndsWith(STABLE_CSV_COMPRESSED_EXT);
		if (!bCompressed && !Filename.EndsWith(STABLE_CSV_EXT))
		{
			check(0);
			continue;
		}
			   
		UE_LOG(LogShaderPipelineCacheTools, Display, TEXT("Loading %s...."), *Filename);
		TArray<FString> SourceFileContents;
		if (LoadStableCSV(Filename, SourceFileContents) || SourceFileContents.Num() < 2)
		{
			UE_LOG(LogShaderPipelineCacheTools, Fatal, TEXT("Could not load %s"), *Filename);
			return 1;
		}

		UE_LOG(LogShaderPipelineCacheTools, Display, TEXT("Loaded %d stable PSO lines."), SourceFileContents.Num() - 1);

		Sets.AddDefaulted();

		for (int32 Index = 1; Index < SourceFileContents.Num(); Index++)
		{
			Sets.Last().Add(SourceFileContents[Index]);
		}
	}
	TSet<FString> Inter;
	for (int32 TokenIndex = 0; TokenIndex < Sets.Num(); TokenIndex++)
	{
		if (TokenIndex)
		{
			Inter = Sets[TokenIndex];
		}
		else
		{
			Inter = Inter.Intersect(Sets[TokenIndex]);
		}
	}

	for (int32 TokenIndex = 0; TokenIndex < Sets.Num(); TokenIndex++)
	{
		TSet<FString> InterSet = Sets[TokenIndex].Difference(Inter);

		UE_LOG(LogShaderPipelineCacheTools, Display, TEXT("********************* Loaded %d not in others %s"), InterSet.Num(), *Tokens[TokenIndex]);
		for (const FString& Item : InterSet)
		{
			UE_LOG(LogShaderPipelineCacheTools, Display, TEXT("    %s"), *Item);
		}
	}
	return 0;
}

int32 DecompressCSV(const TArray<FString>& Tokens)
{
	TArray<FString> DecompressedData;
	for (int32 TokenIndex = 0; TokenIndex < Tokens.Num(); TokenIndex++)
	{
		const FString& CompressedFilename = Tokens[TokenIndex];
		if (!CompressedFilename.EndsWith(STABLE_CSV_COMPRESSED_EXT))
		{
			continue;
		}

		FString CombinedCSV;
		DecompressedData.Reset();
		if (LoadAndDecompressStableCSV(CompressedFilename, DecompressedData))
		{
			FString FilenameCSV = CompressedFilename.LeftChop(STABLE_COMPRESSED_EXT_LEN);
			FPlatformFileManager::Get().GetPlatformFile().DeleteFile(*FilenameCSV);

			for (const FString& LineCSV : DecompressedData)
			{
				CombinedCSV.Append(LineCSV);
				CombinedCSV.Append(LINE_TERMINATOR);

				if ((int64)(CombinedCSV.Len() * sizeof(TCHAR)) >= (int64)(MAX_int32 - 1024 * 1024))
				{
					FFileHelper::SaveStringToFile(CombinedCSV, *FilenameCSV, FFileHelper::EEncodingOptions::AutoDetect, &IFileManager::Get(), FILEWRITE_Append);
					CombinedCSV.Empty();
				}
			}

			FFileHelper::SaveStringToFile(CombinedCSV, *FilenameCSV, FFileHelper::EEncodingOptions::AutoDetect, &IFileManager::Get(), FILEWRITE_Append);
		}
	}

	return 0;
}

UShaderPipelineCacheToolsCommandlet::UShaderPipelineCacheToolsCommandlet(const FObjectInitializer& ObjectInitializer)
	: Super(ObjectInitializer)
{
}

int32 UShaderPipelineCacheToolsCommandlet::Main(const FString& Params)
{
	return StaticMain(Params);
}

int32 UShaderPipelineCacheToolsCommandlet::StaticMain(const FString& Params)
{
	TArray<FString> Tokens;
	TArray<FString> Switches;
	TMap<FString, FString> ParamVals;
	UCommandlet::ParseCommandLine(*Params, Tokens, Switches, ParamVals);

	if (Tokens.Num() >= 1)
	{
		ExpandWildcards(Tokens);
		if (Tokens[0] == TEXT("Expand") && Tokens.Num() >= 4)
		{
			Tokens.RemoveAt(0);
			return ExpandPSOSC(Tokens);
		}
		else if (Tokens[0] == TEXT("Build"))
		{
			// 3 tokens at a minimum, as stablepc is optional: build [stablepc] stablekey outputfile
			if (Tokens.Num() >= 3)
			{
				Tokens.RemoveAt(0);
				return BuildPSOSC(Tokens);
			}
		}
		else if (Tokens[0] == TEXT("Diff") && Tokens.Num() >= 3)
		{
			Tokens.RemoveAt(0);
			return DiffStable(Tokens);
		}
		else if (Tokens[0] == TEXT("Dump") && Tokens.Num() >= 2)
		{
			Tokens.RemoveAt(0);
			for (int32 Index = 0; Index < Tokens.Num(); Index++)
			{
				if (Tokens[Index].EndsWith(TEXT(".upipelinecache")))
				{
					// check if there's more arguments and assume it's the directory for stable keys
					FString StableKeysDir;
					if (Index < Tokens.Num() - 1)
					{
						StableKeysDir = Tokens[Index + 1];
					}
					return DumpPSOSC(Tokens[Index], StableKeysDir);
				}
				if (Tokens[Index].EndsWith(ShaderStableKeysFileExt))
				{
					return DumpStableKeysFile(Tokens[Index]);
				}
			}
		}
		else if (Tokens[0] == TEXT("Decompress") && Tokens.Num() >= 2)
		{
			Tokens.RemoveAt(0);
			return DecompressCSV(Tokens);
		}
	}
	
<<<<<<< HEAD
	UE_LOG(LogShaderPipelineCacheTools, Warning, TEXT("Usage: Dump ShaderCache1.upipelinecache SCLInfo2%s [...]]\n"), ShaderStableKeysFileExt);
	UE_LOG(LogShaderPipelineCacheTools, Warning, TEXT("Usage: Diff ShaderCache1.stablepc.csv ShaderCache1.stablepc.csv [...]]\n"));
	UE_LOG(LogShaderPipelineCacheTools, Warning, TEXT("Usage: Expand Input1.upipelinecache Dir2/*.upipelinecache InputSCLInfo1%s Dir2/*%s InputSCLInfo3%s [...] Output.stablepc.csv\n"), ShaderStableKeysFileExt, ShaderStableKeysFileExt, ShaderStableKeysFileExt);
=======
	UE_LOG(LogShaderPipelineCacheTools, Warning, TEXT("Usage: Dump SCLInfo.%s [...]] - dumps stable keys file.\n"), ShaderStableKeysFileExt);
	UE_LOG(LogShaderPipelineCacheTools, Warning, TEXT("Usage: Dump PSOCache.upipelinecache [SCLInfo.%s] - dumps recorded PSOs. If optional stable keys file, converts shader hashes to readable stable shader descriptions.\n"), ShaderStableKeysFileExt);
	UE_LOG(LogShaderPipelineCacheTools, Warning, TEXT("Usage: Dump StablePSOCache.csv[.compressed] - dumps content of a stable PSO.\n"), ShaderStableKeysFileExt);
	UE_LOG(LogShaderPipelineCacheTools, Warning, TEXT("Usage: Diff ShaderCache1.stablepc.csv ShaderCache1.stablepc.csv [...]]\n"));
	UE_LOG(LogShaderPipelineCacheTools, Warning, TEXT("Usage: Expand Input1.upipelinecache Dir2/*.upipelinecache InputSCLInfo1.%s Dir2/*.%s InputSCLInfo3.%s [...] Output.stablepc.csv\n"), ShaderStableKeysFileExt, ShaderStableKeysFileExt, ShaderStableKeysFileExt);
>>>>>>> 6bbb88c8
	UE_LOG(LogShaderPipelineCacheTools, Warning, TEXT("Usage: Build Input.stablepc.csv InputDir2/*.stablepc.csv InputSCLInfo1.%s Dir2/*.%s InputSCLInfo3.%s [...] Output.upipelinecache\n"), ShaderStableKeysFileExt, ShaderStableKeysFileExt, ShaderStableKeysFileExt);
	UE_LOG(LogShaderPipelineCacheTools, Warning, TEXT("Usage: Decompress Input1.stablepc.csv.compressed Input2.stablepc.csv.compressed [...]\n"));
	UE_LOG(LogShaderPipelineCacheTools, Warning, TEXT("Usage: All commands accept stablepc.csv.compressed instead of stablepc.csv for compressing output\n"));
	return 0;
}<|MERGE_RESOLUTION|>--- conflicted
+++ resolved
@@ -14,11 +14,7 @@
 #include "Serialization/MemoryReader.h"
 #include "Serialization/MemoryWriter.h"
 #include "String/ParseLines.h"
-<<<<<<< HEAD
-#include "HAL/PlatformFilemanager.h"
-=======
 #include "HAL/PlatformFileManager.h"
->>>>>>> 6bbb88c8
 
 #include "PipelineCacheUtilities.h"
 
@@ -28,11 +24,6 @@
 const TCHAR* STABLE_CSV_COMPRESSED_EXT = TEXT("stablepc.csv.compressed");
 const TCHAR* STABLE_COMPRESSED_EXT = TEXT(".compressed");
 const int32  STABLE_COMPRESSED_EXT_LEN = 11; // len of ".compressed";
-<<<<<<< HEAD
-const int32  STABLE_COMPRESSED_VER = 2;
-const int64  STABLE_MAX_CHUNK_SIZE = MAX_int32 - 100 * 1024 * 1024;
-const TCHAR* ShaderStableKeysFileExt = TEXT("shk");
-=======
 const int32  STABLE_COMPRESSED_VER = 3;
 const int64  STABLE_MAX_CHUNK_SIZE = MAX_int32 - 100 * 1024 * 1024;
 const TCHAR* ShaderStableKeysFileExt = TEXT("shk");
@@ -48,7 +39,6 @@
 	ECVF_Default
 );
 
->>>>>>> 6bbb88c8
 
 struct FSCDataChunk
 {
@@ -124,21 +114,12 @@
 		StableArrays.Sort([](const TArray<FStableShaderKeyAndValue>& A, const TArray<FStableShaderKeyAndValue>& B) { return (A.Num() > B.Num()); });
 		const TArray<FStableShaderKeyAndValue>& StableArrayLargest = StableArrays[0];
 		for (const FStableShaderKeyAndValue& Item : StableArrayLargest)
-<<<<<<< HEAD
 		{
 			StableMap.Add(Item, Item.OutputHash);
 		}
 
 		if (StableArrays.Num() > 1)
 		{
-=======
-		{
-			StableMap.Add(Item, Item.OutputHash);
-		}
-
-		if (StableArrays.Num() > 1)
-		{
->>>>>>> 6bbb88c8
 			for (int32 IdxStableArray = 1, StableArraysNum = StableArrays.Num(); IdxStableArray < StableArraysNum; ++IdxStableArray)
 			{
 				const TArray<FStableShaderKeyAndValue>& StableArray = StableArrays[IdxStableArray];
@@ -182,40 +163,6 @@
 			int32 NumChunks = 1;
 
 			Ar->Serialize(&CompressedVersion, sizeof(int32));
-<<<<<<< HEAD
-			if (CompressedVersion > 1)
-			{
-				Ar->Serialize(&NumChunks, sizeof(int32));
-			}
-
-			for (int32 Index = 0; Index < NumChunks; ++Index)
-			{
-				int32 UncompressedSize = 0;
-				int32 CompressedSize = 0;
-
-				Ar->Serialize(&UncompressedSize, sizeof(int32));
-				Ar->Serialize(&CompressedSize, sizeof(int32));
-
-				TArray<uint8> CompressedData;
-				CompressedData.SetNumUninitialized(CompressedSize);
-				Ar->Serialize(CompressedData.GetData(), CompressedSize);
-
-				TArray<uint8> UncompressedData;
-				UncompressedData.SetNumUninitialized(UncompressedSize);
-				bResult = FCompression::UncompressMemory(NAME_Zlib, UncompressedData.GetData(), UncompressedSize, CompressedData.GetData(), CompressedSize);
-				if (!bResult)
-				{
-					UE_LOG(LogShaderPipelineCacheTools, Display, TEXT("Failed to decompress file %s"), *Filename);
-				}
-
-				FMemoryReader MemArchive(UncompressedData);
-				FString LineCSV;
-				while (!MemArchive.AtEnd())
-				{
-					MemArchive << LineCSV;
-					OutputLines.Add(LineCSV);
-				}
-=======
 			if (CompressedVersion >= STABLE_COMPRESSED_VER)
 			{
 				Ar->Serialize(&NumChunks, sizeof(int32));
@@ -252,7 +199,6 @@
 			else
 			{
 				UE_LOG(LogShaderPipelineCacheTools, Warning, TEXT("File %s is too old (version %d, we need at least %d), rejecting."), *Filename, CompressedVersion, STABLE_COMPRESSED_VER);			
->>>>>>> 6bbb88c8
 			}
 		}
 		else
@@ -290,11 +236,7 @@
 	}
 	else
 	{
-<<<<<<< HEAD
-		bResult = FFileHelper::LoadFileToStringArray(OutputLines, *Filename);
-=======
 		UE_LOG(LogShaderPipelineCacheTools, Warning, TEXT("Uncompressed CSV files are no longer supported, rejecting %s."), *Filename);
->>>>>>> 6bbb88c8
 	}
 
 	return bResult;
@@ -345,7 +287,6 @@
 		Ar->Serialize(&NumChunks, sizeof(int32));
 
 		for (int32 Index = 0; Index < NumChunks; ++Index)
-<<<<<<< HEAD
 		{
 			int32 UncompressedSize = DataChunks[Index].UncomressedOutputLines.Num();
 			int32 CompressedSize = CompressedChunks[Index].CompressedSize;
@@ -358,34 +299,8 @@
 	}
 	else
 	{
-		if (NumChunks > 1)
-		{
-			UE_LOG(LogShaderPipelineCacheTools, Fatal, TEXT("SaveStableCSV does not support saving uncompressed files larger than 2GB."));
-		}
-
-		FMemoryReader MemArchive(DataChunks[0].UncomressedOutputLines);
-		FString CombinedCSV;
-		FString LineCSV;
-		while (!MemArchive.AtEnd())
-=======
->>>>>>> 6bbb88c8
-		{
-			int32 UncompressedSize = DataChunks[Index].UncomressedOutputLines.Num();
-			int32 CompressedSize = CompressedChunks[Index].CompressedSize;
-			Ar->Serialize(&UncompressedSize, sizeof(int32));
-			Ar->Serialize(&CompressedSize, sizeof(int32));
-			Ar->Serialize(CompressedChunks[Index].CompressedData.GetData(), CompressedSize);
-		}
-
-		delete Ar;
-	}
-<<<<<<< HEAD
-=======
-	else
-	{
 		UE_LOG(LogShaderPipelineCacheTools, Warning, TEXT("SaveStableCSV does not support saving uncompressed files."));
 	}
->>>>>>> 6bbb88c8
 
 	int64 Size = IFileManager::Get().FileSize(*Filename);
 	if (Size < 1)
@@ -525,23 +440,11 @@
 		{
 			UE_LOG(LogShaderPipelineCacheTools, Display, TEXT("%s"), *Item.RayTracingDesc.ToString());
 		}
-		else if (Item.Type == FPipelineCacheFileFormatPSO::DescriptorType::Graphics)
+		else
 		{
 			UE_LOG(LogShaderPipelineCacheTools, Error, TEXT("Unexpected pipeline cache descriptor type %d"), int32(Item.Type));
 		}
-<<<<<<< HEAD
-		else if (Item.Type == FPipelineCacheFileFormatPSO::DescriptorType::RayTracing)
-		{
-			StringRep = Item.RayTracingDesc.ToString();
-		}
-		else
-		{
-			UE_LOG(LogShaderPipelineCacheTools, Error, TEXT("Unexpected pipeline cache descriptor type %d"), int32(Item.Type));
-		}
-		UE_LOG(LogShaderPipelineCacheTools, Display, TEXT("%s"), *StringRep);
-=======
 		++Count;
->>>>>>> 6bbb88c8
 	}
 	UE_LOG(LogShaderPipelineCacheTools, Display, TEXT("%s"), *FPipelineCacheFileFormatPSO::GraphicsDescriptor::HeaderLine());
 	UE_LOG(LogShaderPipelineCacheTools, Display, TEXT("Total PSOs logged: %d"), PSOs.Num());
@@ -720,16 +623,7 @@
 	}
 }
 
-<<<<<<< HEAD
-struct FPermutation
-{
-	int32 Slots[SF_NumFrequencies];
-};
-
-void GeneratePermutations(TArray<FPermutation>& Permutations, FPermutation& WorkingPerm, int32 SlotIndex , const TArray<int32> StableShadersPerSlot[SF_NumFrequencies], const TArray<FStableShaderKeyAndValue>& StableArray, const bool ActivePerSlot[SF_NumFrequencies])
-=======
 void GeneratePermutations(TArray<UE::PipelineCacheUtilities::FPermutation>& Permutations, UE::PipelineCacheUtilities::FPermutation& WorkingPerm, int32 SlotIndex , const TArray<int32> StableShadersPerSlot[SF_NumFrequencies], const TArray<FStableShaderKeyAndValue>& StableArray, const bool ActivePerSlot[SF_NumFrequencies])
->>>>>>> 6bbb88c8
 {
 	check(SlotIndex >= 0 && SlotIndex <= SF_NumFrequencies);
 	while (SlotIndex < SF_NumFrequencies && !ActivePerSlot[SlotIndex])
@@ -770,33 +664,222 @@
 /** Saves stable pipeline cache in a deprecated text format, returns false if failed */
 bool SaveStablePipelineCacheDeprecated(const FString& OutputFilename, const TArray<UE::PipelineCacheUtilities::FPermsPerPSO>& StableResults, const TArray<FStableShaderKeyAndValue>& StableShaderKeyIndexTable)
 {
-<<<<<<< HEAD
-	if (!Tokens.Last().EndsWith(STABLE_CSV_EXT) && !Tokens.Last().EndsWith(STABLE_CSV_COMPRESSED_EXT))
-	{
-		UE_LOG(LogShaderPipelineCacheTools, Error, TEXT("Pipeline cache filename '%s' must end with '%s' or '%s'."),
-			*Tokens.Last(), STABLE_CSV_EXT, STABLE_CSV_COMPRESSED_EXT);
-		return 0;
-	}
-=======
 	int32 NumLines = 0;
 	FSCDataChunk DataChunks[16];
 	int32 CurrentChunk = 0;
 	TSet<uint32> DeDup;
->>>>>>> 6bbb88c8
-
-	{
-<<<<<<< HEAD
-		if (Tokens[Index].EndsWith(ShaderStableKeysFileExt))
-=======
+
+	{
 		FString PSOLine = FString::Printf(TEXT("\"%s\""), *FPipelineCacheFileFormatPSO::CommonHeaderLine());
 		PSOLine += FString::Printf(TEXT(",\"%s\""), *FPipelineCacheFileFormatPSO::GraphicsDescriptor::StateHeaderLine());
 		for (int32 SlotIndex = 0; SlotIndex < SF_Compute; SlotIndex++) // SF_Compute here because the stablepc.csv file format does not have a compute slot
->>>>>>> 6bbb88c8
 		{
 			PSOLine += FString::Printf(TEXT(",\"shaderslot%d: %s\""), SlotIndex, *FStableShaderKeyAndValue::HeaderLine());
 		}
 
-<<<<<<< HEAD
+		DataChunks[CurrentChunk].OutputLinesAr << PSOLine;
+		NumLines++;
+	}
+
+	for (const UE::PipelineCacheUtilities::FPermsPerPSO& Item : StableResults)
+	{
+		if (UE_LOG_ACTIVE(LogShaderPipelineCacheTools, Verbose))
+		{
+			if (Item.PSO->Type == FPipelineCacheFileFormatPSO::DescriptorType::Compute)
+			{
+				UE_LOG(LogShaderPipelineCacheTools, Verbose, TEXT(" Compute"));
+			}
+			else if (Item.PSO->Type == FPipelineCacheFileFormatPSO::DescriptorType::Graphics)
+			{
+				UE_LOG(LogShaderPipelineCacheTools, Verbose, TEXT(" %s"), *Item.PSO->GraphicsDesc.StateToString());
+			}
+			else if (Item.PSO->Type == FPipelineCacheFileFormatPSO::DescriptorType::RayTracing)
+			{
+				UE_LOG(LogShaderPipelineCacheTools, Verbose, TEXT(" RayTracing"));
+			}
+			else
+			{
+				UE_LOG(LogShaderPipelineCacheTools, Error, TEXT("Unexpected pipeline cache descriptor type %d"), int32(Item.PSO->Type));
+			}
+			int32 PermIndex = 0;
+			for (const UE::PipelineCacheUtilities::FPermutation& Perm : Item.Permutations)
+			{
+				UE_LOG(LogShaderPipelineCacheTools, Verbose, TEXT("  ----- perm %d"), PermIndex);
+				for (int32 SlotIndex = 0; SlotIndex < SF_NumFrequencies; SlotIndex++)
+				{
+					if (!Item.ActivePerSlot[SlotIndex])
+					{
+						continue;
+					}
+					FStableShaderKeyAndValue ShaderKeyAndValue = StableShaderKeyIndexTable[Perm.Slots[SlotIndex]];
+					ShaderKeyAndValue.OutputHash = FSHAHash(); // Saved output hash needs to be zeroed so that BuildPSOSC can use this entry even if shaders code changes in future builds
+					UE_LOG(LogShaderPipelineCacheTools, Verbose, TEXT("   %s"), *ShaderKeyAndValue.ToString());
+				}
+				PermIndex++;
+			}
+
+			UE_LOG(LogShaderPipelineCacheTools, Verbose, TEXT("-----"));
+		}
+		for (const UE::PipelineCacheUtilities::FPermutation& Perm : Item.Permutations)
+		{
+			// because it is a CSV, and for backward compat, compute shaders will just be a zeroed graphics desc with the shader in the hull shader slot.
+			FString PSOLine = Item.PSO->CommonToString();
+			PSOLine += TEXT(",");
+			if (Item.PSO->Type == FPipelineCacheFileFormatPSO::DescriptorType::Compute)
+			{
+				FPipelineCacheFileFormatPSO::GraphicsDescriptor Zero;
+				FMemory::Memzero(Zero);
+				PSOLine += FString::Printf(TEXT("\"%s\""), *Zero.StateToString());
+				for (int32 SlotIndex = 0; SlotIndex < SF_Compute; SlotIndex++)  // SF_Compute here because the stablepc.csv file format does not have a compute slot
+				{
+					check(!Item.ActivePerSlot[SlotIndex]); // none of these should be active for a compute shader
+					if (SlotIndex == SF_Mesh)
+					{
+						FStableShaderKeyAndValue ShaderKeyAndValue = StableShaderKeyIndexTable[Perm.Slots[SF_Compute]];
+						ShaderKeyAndValue.OutputHash = FSHAHash(); // Saved output hash needs to be zeroed so that BuildPSOSC can use this entry even if shaders code changes in future builds
+						PSOLine += FString::Printf(TEXT(",\"%s\""), *ShaderKeyAndValue.ToString());
+					}
+					else
+					{
+						PSOLine += FString::Printf(TEXT(",\"\""));
+					}
+				}
+			}
+			else if (Item.PSO->Type == FPipelineCacheFileFormatPSO::DescriptorType::Graphics)
+			{
+				PSOLine += FString::Printf(TEXT("\"%s\""), *Item.PSO->GraphicsDesc.StateToString());
+				for (int32 SlotIndex = 0; SlotIndex < SF_Compute; SlotIndex++) // SF_Compute here because the stablepc.csv file format does not have a compute slot
+				{
+					if (!Item.ActivePerSlot[SlotIndex])
+					{
+						PSOLine += FString::Printf(TEXT(",\"\""));
+						continue;
+					}
+					FStableShaderKeyAndValue ShaderKeyAndValue = StableShaderKeyIndexTable[Perm.Slots[SlotIndex]];
+					ShaderKeyAndValue.OutputHash = FSHAHash(); // Saved output hash needs to be zeroed so that BuildPSOSC can use this entry even if shaders code changes in future builds
+					PSOLine += FString::Printf(TEXT(",\"%s\""), *ShaderKeyAndValue.ToString());
+				}
+			}
+			else if (Item.PSO->Type == FPipelineCacheFileFormatPSO::DescriptorType::RayTracing)
+			{
+				// Serialize ray tracing PSO state description in backwards-compatible way, reusing graphics PSO fields.
+				// This is only required due to legacy.
+
+				FPipelineCacheFileFormatPSO::GraphicsDescriptor Desc;
+				FMemory::Memzero(Desc);
+
+				// Re-purpose graphics state fields to store RT PSO properties
+				// See corresponding parsing code in ParseStableCSV().
+				Desc.MSAASamples = Item.PSO->RayTracingDesc.MaxPayloadSizeInBytes;
+				Desc.DepthStencilFlags = Item.PSO->RayTracingDesc.bAllowHitGroupIndexing ? ETextureCreateFlags::SRGB : ETextureCreateFlags::None;
+
+				PSOLine += FString::Printf(TEXT("\"%s\""), *Desc.StateToString());
+
+				for (int32 SlotIndex = 0; SlotIndex < SF_Compute; SlotIndex++)
+				{
+					static_assert(SF_RayGen > SF_Compute, "Unexpected shader frequency enum order");
+					static_assert(SF_RayMiss > SF_Compute, "Unexpected shader frequency enum order");
+					static_assert(SF_RayHitGroup > SF_Compute, "Unexpected shader frequency enum order");
+					static_assert(SF_RayCallable > SF_Compute, "Unexpected shader frequency enum order");
+
+					EShaderFrequency RayTracingSlotIndex = EShaderFrequency(SF_RayGen + SlotIndex);
+
+					if (RayTracingSlotIndex >= SF_RayGen &&
+						RayTracingSlotIndex <= SF_RayCallable &&
+						Item.ActivePerSlot[RayTracingSlotIndex])
+					{
+						FStableShaderKeyAndValue ShaderKeyAndValue = StableShaderKeyIndexTable[Perm.Slots[RayTracingSlotIndex]];
+						ShaderKeyAndValue.OutputHash = FSHAHash(); // Saved output hash needs to be zeroed so that BuildPSOSC can use this entry even if shaders code changes in future builds
+						PSOLine += FString::Printf(TEXT(",\"%s\""), *ShaderKeyAndValue.ToString());
+					}
+					else
+					{
+						PSOLine += FString::Printf(TEXT(",\"\""));
+					}
+				}
+			}
+			else
+			{
+				UE_LOG(LogShaderPipelineCacheTools, Error, TEXT("Unexpected pipeline cache descriptor type %d"), int32(Item.PSO->Type));
+			}
+
+			const uint32 PSOLineHash = FCrc::MemCrc32(PSOLine.GetCharArray().GetData(), sizeof(TCHAR) * PSOLine.Len());
+			if (!DeDup.Contains(PSOLineHash))
+			{
+				DeDup.Add(PSOLineHash);
+				if (DataChunks[CurrentChunk].OutputLinesAr.TotalSize() + (int64)((PSOLine.Len() + 1) * sizeof(TCHAR)) >= STABLE_MAX_CHUNK_SIZE)
+				{
+					++CurrentChunk;
+				}
+				DataChunks[CurrentChunk].OutputLinesAr << PSOLine;
+				NumLines++;
+			}
+		}
+	}
+
+	const bool bCompressed = OutputFilename.EndsWith(STABLE_CSV_COMPRESSED_EXT);
+
+	FString CompressedFilename;
+	FString UncompressedFilename;
+	if (bCompressed)
+	{
+		CompressedFilename = OutputFilename;
+		UncompressedFilename = CompressedFilename.LeftChop(STABLE_COMPRESSED_EXT_LEN); // remove the ".compressed"
+	}
+	else
+	{
+		UncompressedFilename = OutputFilename;
+		CompressedFilename = UncompressedFilename + STABLE_COMPRESSED_EXT;  // add the ".compressed"
+	}
+
+	// delete both compressed and uncompressed files
+	if (IFileManager::Get().FileExists(*UncompressedFilename))
+	{
+		IFileManager::Get().Delete(*UncompressedFilename, false, true);
+		if (IFileManager::Get().FileExists(*UncompressedFilename))
+		{
+			UE_LOG(LogShaderPipelineCacheTools, Error, TEXT("Could not delete %s"), *UncompressedFilename);
+			return false;
+		}
+	}
+	if (IFileManager::Get().FileExists(*CompressedFilename))
+	{
+		IFileManager::Get().Delete(*CompressedFilename, false, true);
+		if (IFileManager::Get().FileExists(*CompressedFilename))
+		{
+			UE_LOG(LogShaderPipelineCacheTools, Error, TEXT("Could not delete %s"), *CompressedFilename);
+			return false;
+		}
+	}
+
+	int64 FileSize = SaveStableCSV(OutputFilename, DataChunks, CurrentChunk + 1);
+	if (FileSize < 1)
+	{
+		return false;
+	}
+
+	UE_LOG(LogShaderPipelineCacheTools, Warning, TEXT("Wrote stable PSOs in a deprecated text format, %d lines (%.1f KB) to %s"), NumLines, FileSize / 1024.f, *OutputFilename);
+	return true;
+}
+
+int32 ExpandPSOSC(const TArray<FString>& Tokens)
+{
+	if (!Tokens.Last().EndsWith(ShaderStablePipelineFileExt) && !Tokens.Last().EndsWith(STABLE_CSV_EXT) && !Tokens.Last().EndsWith(STABLE_CSV_COMPRESSED_EXT))
+	{
+		UE_LOG(LogShaderPipelineCacheTools, Error, TEXT("Pipeline cache filename '%s' must end with '%s' (or deprecated '%s'/'%s')."),
+			*Tokens.Last(), ShaderStablePipelineFileExt, STABLE_CSV_EXT, STABLE_CSV_COMPRESSED_EXT);
+		return 0;
+	}
+
+	TArray<FStringView, TInlineAllocator<16>> StableCSVs;
+	for (int32 Index = 0; Index < Tokens.Num() - 1; Index++)
+	{
+		if (Tokens[Index].EndsWith(ShaderStableKeysFileExt))
+		{
+			StableCSVs.Add(Tokens[Index]);
+		}
+	}
+
 	// To save memory and make operations on the stable map faster, all the stable shader keys are stored in StableShaderKeyIndexTable array and shader map keys
 	// and permutation slots use indices to this array instead of storing their own copies of FStableShaderKeyAndValue objects
 	TArray<FStableShaderKeyAndValue> StableShaderKeyIndexTable;
@@ -817,261 +900,6 @@
 			UE_LOG(LogShaderPipelineCacheTools, Verbose, TEXT("    %s"), *Temp.ToString());
 		}
 		StableShadersSerializationSelfTest(StableMap, StableShaderKeyIndexTable);
-=======
-		DataChunks[CurrentChunk].OutputLinesAr << PSOLine;
-		NumLines++;
->>>>>>> 6bbb88c8
-	}
-
-	for (const UE::PipelineCacheUtilities::FPermsPerPSO& Item : StableResults)
-	{
-		if (UE_LOG_ACTIVE(LogShaderPipelineCacheTools, Verbose))
-		{
-			if (Item.PSO->Type == FPipelineCacheFileFormatPSO::DescriptorType::Compute)
-			{
-				UE_LOG(LogShaderPipelineCacheTools, Verbose, TEXT(" Compute"));
-			}
-			else if (Item.PSO->Type == FPipelineCacheFileFormatPSO::DescriptorType::Graphics)
-			{
-				UE_LOG(LogShaderPipelineCacheTools, Verbose, TEXT(" %s"), *Item.PSO->GraphicsDesc.StateToString());
-			}
-			else if (Item.PSO->Type == FPipelineCacheFileFormatPSO::DescriptorType::RayTracing)
-			{
-				UE_LOG(LogShaderPipelineCacheTools, Verbose, TEXT(" RayTracing"));
-			}
-			else
-			{
-				UE_LOG(LogShaderPipelineCacheTools, Error, TEXT("Unexpected pipeline cache descriptor type %d"), int32(Item.PSO->Type));
-			}
-			int32 PermIndex = 0;
-			for (const UE::PipelineCacheUtilities::FPermutation& Perm : Item.Permutations)
-			{
-				UE_LOG(LogShaderPipelineCacheTools, Verbose, TEXT("  ----- perm %d"), PermIndex);
-				for (int32 SlotIndex = 0; SlotIndex < SF_NumFrequencies; SlotIndex++)
-				{
-					if (!Item.ActivePerSlot[SlotIndex])
-					{
-						continue;
-					}
-					FStableShaderKeyAndValue ShaderKeyAndValue = StableShaderKeyIndexTable[Perm.Slots[SlotIndex]];
-					ShaderKeyAndValue.OutputHash = FSHAHash(); // Saved output hash needs to be zeroed so that BuildPSOSC can use this entry even if shaders code changes in future builds
-					UE_LOG(LogShaderPipelineCacheTools, Verbose, TEXT("   %s"), *ShaderKeyAndValue.ToString());
-				}
-				PermIndex++;
-			}
-
-			UE_LOG(LogShaderPipelineCacheTools, Verbose, TEXT("-----"));
-		}
-		for (const UE::PipelineCacheUtilities::FPermutation& Perm : Item.Permutations)
-		{
-			// because it is a CSV, and for backward compat, compute shaders will just be a zeroed graphics desc with the shader in the hull shader slot.
-			FString PSOLine = Item.PSO->CommonToString();
-			PSOLine += TEXT(",");
-			if (Item.PSO->Type == FPipelineCacheFileFormatPSO::DescriptorType::Compute)
-			{
-				FPipelineCacheFileFormatPSO::GraphicsDescriptor Zero;
-				FMemory::Memzero(Zero);
-				PSOLine += FString::Printf(TEXT("\"%s\""), *Zero.StateToString());
-				for (int32 SlotIndex = 0; SlotIndex < SF_Compute; SlotIndex++)  // SF_Compute here because the stablepc.csv file format does not have a compute slot
-				{
-					check(!Item.ActivePerSlot[SlotIndex]); // none of these should be active for a compute shader
-					if (SlotIndex == SF_Mesh)
-					{
-						FStableShaderKeyAndValue ShaderKeyAndValue = StableShaderKeyIndexTable[Perm.Slots[SF_Compute]];
-						ShaderKeyAndValue.OutputHash = FSHAHash(); // Saved output hash needs to be zeroed so that BuildPSOSC can use this entry even if shaders code changes in future builds
-						PSOLine += FString::Printf(TEXT(",\"%s\""), *ShaderKeyAndValue.ToString());
-					}
-					else
-					{
-						PSOLine += FString::Printf(TEXT(",\"\""));
-					}
-				}
-			}
-<<<<<<< HEAD
-		}
-		else
-		{
-			check(Tokens[Index].EndsWith(ShaderStableKeysFileExt));
-		}
-	}
-	if (!PSOs.Num())
-	{
-		UE_LOG(LogShaderPipelineCacheTools, Warning, TEXT("No .upipelinecache files found or they were all empty. Nothing to do."));
-		return 0;
-	}
-	UE_LOG(LogShaderPipelineCacheTools, Display, TEXT("Loaded %d PSOs total [Usage Mask Merged = %d]."), PSOs.Num(), MergeCount);
-
-	if (UE_LOG_ACTIVE(LogShaderPipelineCacheTools, Verbose))
-	{
-		TMap<FSHAHash, TArray<FString>> InverseMap;
-
-		for (const auto& Pair : StableMap)
-		{
-			FStableShaderKeyAndValue Temp(StableShaderKeyIndexTable[Pair.Key]);
-			Temp.OutputHash = Pair.Value;
-			InverseMap.FindOrAdd(Pair.Value).Add(Temp.ToString());
-		}
-
-		for (const FPipelineCacheFileFormatPSO& Item : PSOs)
-		{
-			switch (Item.Type)
-			{
-=======
-			else if (Item.PSO->Type == FPipelineCacheFileFormatPSO::DescriptorType::Graphics)
-			{
-				PSOLine += FString::Printf(TEXT("\"%s\""), *Item.PSO->GraphicsDesc.StateToString());
-				for (int32 SlotIndex = 0; SlotIndex < SF_Compute; SlotIndex++) // SF_Compute here because the stablepc.csv file format does not have a compute slot
-				{
-					if (!Item.ActivePerSlot[SlotIndex])
-					{
-						PSOLine += FString::Printf(TEXT(",\"\""));
-						continue;
-					}
-					FStableShaderKeyAndValue ShaderKeyAndValue = StableShaderKeyIndexTable[Perm.Slots[SlotIndex]];
-					ShaderKeyAndValue.OutputHash = FSHAHash(); // Saved output hash needs to be zeroed so that BuildPSOSC can use this entry even if shaders code changes in future builds
-					PSOLine += FString::Printf(TEXT(",\"%s\""), *ShaderKeyAndValue.ToString());
-				}
-			}
-			else if (Item.PSO->Type == FPipelineCacheFileFormatPSO::DescriptorType::RayTracing)
-			{
-				// Serialize ray tracing PSO state description in backwards-compatible way, reusing graphics PSO fields.
-				// This is only required due to legacy.
-
-				FPipelineCacheFileFormatPSO::GraphicsDescriptor Desc;
-				FMemory::Memzero(Desc);
-
-				// Re-purpose graphics state fields to store RT PSO properties
-				// See corresponding parsing code in ParseStableCSV().
-				Desc.MSAASamples = Item.PSO->RayTracingDesc.MaxPayloadSizeInBytes;
-				Desc.DepthStencilFlags = Item.PSO->RayTracingDesc.bAllowHitGroupIndexing ? ETextureCreateFlags::SRGB : ETextureCreateFlags::None;
-
-				PSOLine += FString::Printf(TEXT("\"%s\""), *Desc.StateToString());
-
-				for (int32 SlotIndex = 0; SlotIndex < SF_Compute; SlotIndex++)
-				{
-					static_assert(SF_RayGen > SF_Compute, "Unexpected shader frequency enum order");
-					static_assert(SF_RayMiss > SF_Compute, "Unexpected shader frequency enum order");
-					static_assert(SF_RayHitGroup > SF_Compute, "Unexpected shader frequency enum order");
-					static_assert(SF_RayCallable > SF_Compute, "Unexpected shader frequency enum order");
-
-					EShaderFrequency RayTracingSlotIndex = EShaderFrequency(SF_RayGen + SlotIndex);
-
-					if (RayTracingSlotIndex >= SF_RayGen &&
-						RayTracingSlotIndex <= SF_RayCallable &&
-						Item.ActivePerSlot[RayTracingSlotIndex])
-					{
-						FStableShaderKeyAndValue ShaderKeyAndValue = StableShaderKeyIndexTable[Perm.Slots[RayTracingSlotIndex]];
-						ShaderKeyAndValue.OutputHash = FSHAHash(); // Saved output hash needs to be zeroed so that BuildPSOSC can use this entry even if shaders code changes in future builds
-						PSOLine += FString::Printf(TEXT(",\"%s\""), *ShaderKeyAndValue.ToString());
-					}
-					else
-					{
-						PSOLine += FString::Printf(TEXT(",\"\""));
-					}
-				}
-			}
-			else
-			{
-				UE_LOG(LogShaderPipelineCacheTools, Error, TEXT("Unexpected pipeline cache descriptor type %d"), int32(Item.PSO->Type));
-			}
-
-			const uint32 PSOLineHash = FCrc::MemCrc32(PSOLine.GetCharArray().GetData(), sizeof(TCHAR) * PSOLine.Len());
-			if (!DeDup.Contains(PSOLineHash))
-			{
-				DeDup.Add(PSOLineHash);
-				if (DataChunks[CurrentChunk].OutputLinesAr.TotalSize() + (int64)((PSOLine.Len() + 1) * sizeof(TCHAR)) >= STABLE_MAX_CHUNK_SIZE)
-				{
-					++CurrentChunk;
-				}
-				DataChunks[CurrentChunk].OutputLinesAr << PSOLine;
-				NumLines++;
-			}
-		}
-	}
-
-	const bool bCompressed = OutputFilename.EndsWith(STABLE_CSV_COMPRESSED_EXT);
-
-	FString CompressedFilename;
-	FString UncompressedFilename;
-	if (bCompressed)
-	{
-		CompressedFilename = OutputFilename;
-		UncompressedFilename = CompressedFilename.LeftChop(STABLE_COMPRESSED_EXT_LEN); // remove the ".compressed"
-	}
-	else
-	{
-		UncompressedFilename = OutputFilename;
-		CompressedFilename = UncompressedFilename + STABLE_COMPRESSED_EXT;  // add the ".compressed"
-	}
-
-	// delete both compressed and uncompressed files
-	if (IFileManager::Get().FileExists(*UncompressedFilename))
-	{
-		IFileManager::Get().Delete(*UncompressedFilename, false, true);
-		if (IFileManager::Get().FileExists(*UncompressedFilename))
-		{
-			UE_LOG(LogShaderPipelineCacheTools, Error, TEXT("Could not delete %s"), *UncompressedFilename);
-			return false;
-		}
-	}
-	if (IFileManager::Get().FileExists(*CompressedFilename))
-	{
-		IFileManager::Get().Delete(*CompressedFilename, false, true);
-		if (IFileManager::Get().FileExists(*CompressedFilename))
-		{
-			UE_LOG(LogShaderPipelineCacheTools, Error, TEXT("Could not delete %s"), *CompressedFilename);
-			return false;
-		}
-	}
-
-	int64 FileSize = SaveStableCSV(OutputFilename, DataChunks, CurrentChunk + 1);
-	if (FileSize < 1)
-	{
-		return false;
-	}
-
-	UE_LOG(LogShaderPipelineCacheTools, Warning, TEXT("Wrote stable PSOs in a deprecated text format, %d lines (%.1f KB) to %s"), NumLines, FileSize / 1024.f, *OutputFilename);
-	return true;
-}
-
-int32 ExpandPSOSC(const TArray<FString>& Tokens)
-{
-	if (!Tokens.Last().EndsWith(ShaderStablePipelineFileExt) && !Tokens.Last().EndsWith(STABLE_CSV_EXT) && !Tokens.Last().EndsWith(STABLE_CSV_COMPRESSED_EXT))
-	{
-		UE_LOG(LogShaderPipelineCacheTools, Error, TEXT("Pipeline cache filename '%s' must end with '%s' (or deprecated '%s'/'%s')."),
-			*Tokens.Last(), ShaderStablePipelineFileExt, STABLE_CSV_EXT, STABLE_CSV_COMPRESSED_EXT);
-		return 0;
-	}
-
-	TArray<FStringView, TInlineAllocator<16>> StableCSVs;
-	for (int32 Index = 0; Index < Tokens.Num() - 1; Index++)
-	{
-		if (Tokens[Index].EndsWith(ShaderStableKeysFileExt))
-		{
-			StableCSVs.Add(Tokens[Index]);
-		}
-	}
-
-	// To save memory and make operations on the stable map faster, all the stable shader keys are stored in StableShaderKeyIndexTable array and shader map keys
-	// and permutation slots use indices to this array instead of storing their own copies of FStableShaderKeyAndValue objects
-	TArray<FStableShaderKeyAndValue> StableShaderKeyIndexTable;
-	TMultiMap<int32, FSHAHash> StableMap;
-	LoadStableShaderKeysMultiple(StableMap, StableShaderKeyIndexTable, StableCSVs);
-	if (!StableMap.Num())
-	{
-		UE_LOG(LogShaderPipelineCacheTools, Warning, TEXT("No %s found or they were all empty. Nothing to do."), ShaderStableKeysFileExt);
-		return 0;
-	}
-	if (UE_LOG_ACTIVE(LogShaderPipelineCacheTools, Verbose))
-	{
-		UE_LOG(LogShaderPipelineCacheTools, Verbose, TEXT("    %s"), *FStableShaderKeyAndValue::HeaderLine());
-		for (const auto& Pair : StableMap)
-		{
-			FStableShaderKeyAndValue Temp(StableShaderKeyIndexTable[Pair.Key]);
-			Temp.OutputHash = Pair.Value;
-			UE_LOG(LogShaderPipelineCacheTools, Verbose, TEXT("    %s"), *Temp.ToString());
-		}
-		StableShadersSerializationSelfTest(StableMap, StableShaderKeyIndexTable);
 	}
 	UE_LOG(LogShaderPipelineCacheTools, Display, TEXT("Loaded %d unique shader info lines total."), StableMap.Num());
 
@@ -1153,7 +981,6 @@
 		{
 			switch (Item.Type)
 			{
->>>>>>> 6bbb88c8
 			case FPipelineCacheFileFormatPSO::DescriptorType::Compute:
 				UE_LOG(LogShaderPipelineCacheTools, Verbose, TEXT("ComputeShader"));
 				PrintShaders(InverseMap, Item.ComputeDesc.ComputeShader);
@@ -1169,13 +996,6 @@
 				PrintShaders(InverseMap, Item.GraphicsDesc.FragmentShader);
 				UE_LOG(LogShaderPipelineCacheTools, Verbose, TEXT("GeometryShader"));
 				PrintShaders(InverseMap, Item.GraphicsDesc.GeometryShader);
-<<<<<<< HEAD
-				UE_LOG(LogShaderPipelineCacheTools, Verbose, TEXT("HullShader"));
-				PrintShaders(InverseMap, Item.GraphicsDesc.HullShader);
-				UE_LOG(LogShaderPipelineCacheTools, Verbose, TEXT("DomainShader"));
-				PrintShaders(InverseMap, Item.GraphicsDesc.DomainShader);
-=======
->>>>>>> 6bbb88c8
 				break;
 			case FPipelineCacheFileFormatPSO::DescriptorType::RayTracing:
 				UE_LOG(LogShaderPipelineCacheTools, Verbose, TEXT("RayTracingShader"));
@@ -1211,11 +1031,7 @@
 		PSOPtrs.Add(&Item);
 	}
 
-<<<<<<< HEAD
-	check(SF_Vertex == 0 && SF_Compute == 5);
-=======
 	static_assert(SF_Vertex == 0 && SF_Compute == 5, "Shader Frequencies have changed, please update");
->>>>>>> 6bbb88c8
 	ParallelFor(
 		PSOPtrs.Num(),
 		[&StableResults, &StableResultsAdditionGuard, &ConsoleOutputGuard, &PSOPtrs,
@@ -1353,11 +1169,7 @@
 			// We could have done this on the fly, but that loop was already pretty complicated. Here we generate all plausible permutations and write them out
 		}
 
-<<<<<<< HEAD
-		FPermsPerPSO Current;
-=======
 		UE::PipelineCacheUtilities::FPermsPerPSO Current;
->>>>>>> 6bbb88c8
 		Current.PSO = &Item;
 
 		for (int32 Index = 0; Index < SF_NumFrequencies; Index++)
@@ -1365,13 +1177,8 @@
 			Current.ActivePerSlot[Index] = ActivePerSlot[Index];
 		}
 
-<<<<<<< HEAD
-		TArray<FPermutation>& Permutations(Current.Permutations);
-		FPermutation WorkingPerm = {};
-=======
 		TArray<UE::PipelineCacheUtilities::FPermutation>& Permutations(Current.Permutations);
 		UE::PipelineCacheUtilities::FPermutation WorkingPerm = {};
->>>>>>> 6bbb88c8
 		GeneratePermutations(Permutations, WorkingPerm, 0, StableShadersPerSlot, StableShaderKeyIndexTable, ActivePerSlot);
 		if (!Permutations.Num())
 		{
@@ -1402,25 +1209,13 @@
 		return 1;
 	}
 
-<<<<<<< HEAD
-	int32 NumLines = 0;
-	FSCDataChunk DataChunks[16];
-	int32 CurrentChunk = 0;
-	TSet<uint32> DeDup;
-=======
 	const FString& OutputFilename = Tokens.Last();
->>>>>>> 6bbb88c8
 
 	if (OutputFilename.EndsWith(STABLE_CSV_COMPRESSED_EXT) || OutputFilename.EndsWith(STABLE_CSV_EXT))
 	{
 		UE_LOG(LogShaderPipelineCacheTools, Warning, TEXT("Using a deprecated stablepc format %s, please replace with %s"), *OutputFilename, ShaderStablePipelineFileExtWildcard);
 
-<<<<<<< HEAD
-		DataChunks[CurrentChunk].OutputLinesAr << PSOLine;
-		NumLines++;
-=======
 		return SaveStablePipelineCacheDeprecated(OutputFilename, StableResults, StableShaderKeyIndexTable) ? 0 : 1;
->>>>>>> 6bbb88c8
 	}
 
 	return UE::PipelineCacheUtilities::SaveStablePipelineCacheFile(OutputFilename, StableResults, StableShaderKeyIndexTable) ? 0 : 1;
@@ -1551,29 +1346,16 @@
 				PSO.Type = FPipelineCacheFileFormatPSO::DescriptorType::RayTracing;
 				AdjustedSlotIndex = SF_RayCallable;
 			}
-			else if (Item.PSO->Type == FPipelineCacheFileFormatPSO::DescriptorType::Graphics)
+			else
 			{
 				UE_LOG(LogShaderPipelineCacheTools, Warning, TEXT("File %s is not in the correct format (GraphicsDesc) ignoring the rest of its contents."), *FileName);
 				bParsed = false;
 				return;
 			}
-<<<<<<< HEAD
-			else if (Item.PSO->Type == FPipelineCacheFileFormatPSO::DescriptorType::RayTracing)
-			{
-				UE_LOG(LogShaderPipelineCacheTools, Verbose, TEXT(" RayTracing"));
-			}
-			else
-			{
-				UE_LOG(LogShaderPipelineCacheTools, Error, TEXT("Unexpected pipeline cache descriptor type %d"), int32(Item.PSO->Type));
-			}
-			int32 PermIndex = 0;
-			for (const FPermutation& Perm : Item.Permutations)
-=======
 
 			FSHAHash Match;
 			int32 Count = 0;
 			for (auto Iter = StableMap.CreateConstKeyIterator(Shader); Iter; ++Iter)
->>>>>>> 6bbb88c8
 			{
 				check(Iter.Value() != FSHAHash());
 				Match = Iter.Value();
@@ -1594,70 +1376,12 @@
 				++PSOsRejected;
 				return;
 			}
-<<<<<<< HEAD
-			else if (Item.PSO->Type == FPipelineCacheFileFormatPSO::DescriptorType::Graphics)
-=======
 
 			if (Count > 1)
->>>>>>> 6bbb88c8
 			{
 				UE_LOG(LogShaderPipelineCacheTools, Error, TEXT("Stable PSO maps to multiple shaders. This is usually a bad thing and means you used %s files from multiple builds. Ignoring all but the last %s"), ShaderStableKeysFileExt, *Shader.ToString());
 			}
-			else if (Item.PSO->Type == FPipelineCacheFileFormatPSO::DescriptorType::RayTracing)
-			{
-				// Serialize ray tracing PSO state description in backwards-compatible way, reusing graphics PSO fields.
-				// This is only required due to legacy.
-
-				FPipelineCacheFileFormatPSO::GraphicsDescriptor Desc;
-				FMemory::Memzero(Desc);
-
-				// Re-purpose graphics state fields to store RT PSO properties
-				// See corresponding parsing code in ParseStableCSV().
-				Desc.MSAASamples = Item.PSO->RayTracingDesc.MaxPayloadSizeInBytes;
-				Desc.DepthStencilFlags = uint32(Item.PSO->RayTracingDesc.bAllowHitGroupIndexing);
-
-<<<<<<< HEAD
-				PSOLine += FString::Printf(TEXT("\"%s\""), *Desc.StateToString());
-
-				for (int32 SlotIndex = 0; SlotIndex < SF_Compute; SlotIndex++)
-				{
-					static_assert(SF_RayGen > SF_Compute, "Unexpected shader frequency enum order");
-					static_assert(SF_RayMiss > SF_Compute, "Unexpected shader frequency enum order");
-					static_assert(SF_RayHitGroup > SF_Compute, "Unexpected shader frequency enum order");
-					static_assert(SF_RayCallable > SF_Compute, "Unexpected shader frequency enum order");
-
-					EShaderFrequency RayTracingSlotIndex = EShaderFrequency(SF_RayGen + SlotIndex);
-
-					if (RayTracingSlotIndex >= SF_RayGen &&
-						RayTracingSlotIndex <= SF_RayCallable &&
-						Item.ActivePerSlot[RayTracingSlotIndex])
-					{
-						FStableShaderKeyAndValue ShaderKeyAndValue = StableShaderKeyIndexTable[Perm.Slots[RayTracingSlotIndex]];
-						ShaderKeyAndValue.OutputHash = FSHAHash(); // Saved output hash needs to be zeroed so that BuildPSOSC can use this entry even if shaders code changes in future builds
-						PSOLine += FString::Printf(TEXT(",\"%s\""), *ShaderKeyAndValue.ToString());
-					}
-					else
-					{
-						PSOLine += FString::Printf(TEXT(",\"\""));
-					}
-				}
-			}
-			else
-			{
-				UE_LOG(LogShaderPipelineCacheTools, Error, TEXT("Unexpected pipeline cache descriptor type %d"), int32(Item.PSO->Type));
-			}
-
-			const uint32 PSOLineHash = FCrc::MemCrc32(PSOLine.GetCharArray().GetData(), sizeof(TCHAR) * PSOLine.Len());
-			if (!DeDup.Contains(PSOLineHash))
-			{
-				DeDup.Add(PSOLineHash);
-				if (DataChunks[CurrentChunk].OutputLinesAr.TotalSize() + (int64)((PSOLine.Len() + 1) * sizeof(TCHAR)) >= STABLE_MAX_CHUNK_SIZE)
-				{
-					++CurrentChunk;
-				}
-				DataChunks[CurrentChunk].OutputLinesAr << PSOLine;
-				NumLines++;
-=======
+
 			switch (AdjustedSlotIndex)
 			{
 			case SF_Vertex:
@@ -1763,7 +1487,6 @@
 			if(StatData.bIsValid && StatData.CreationTime != FDateTime::MinValue())
 			{
 				DateSortEntry.SortTime = StatData.CreationTime;
->>>>>>> 6bbb88c8
 			}
 			
 			DateFileList.Add(DateSortEntry);
@@ -1983,10 +1706,6 @@
 			}
 		}
 
-<<<<<<< HEAD
-	int64 FileSize = SaveStableCSV(OutputFilename, DataChunks, CurrentChunk + 1);
-	if (FileSize < 1)
-=======
 		return true;
 	};
 
@@ -1995,7 +1714,6 @@
 	// inverse map is needed for VS checking
 	TMap<FSHAHash, TArray<FStableShaderKeyAndValue>> InverseMap;
 	for (const TTuple<FStableShaderKeyAndValue, FSHAHash>& Pair : StableMap)
->>>>>>> 6bbb88c8
 	{
 		FStableShaderKeyAndValue Temp(Pair.Key);
 		Temp.OutputHash = Pair.Value;
@@ -2034,20 +1752,10 @@
 		}
 	}
 
-<<<<<<< HEAD
-static TSet<FPipelineCacheFileFormatPSO> ParseStableCSV(const FString& FileName, const TArray<FString>& CSVLines, const TMultiMap<FStableShaderKeyAndValue, FSHAHash>& StableMap, FName& TargetPlatform)
-{
-	TSet<FPipelineCacheFileFormatPSO> PSOs;
-
-	int32 LineIndex = 0;
-	bool bParsed = true;
-	ReadStableCSV(CSVLines, [&FileName, &StableMap, &TargetPlatform, &PSOs, &LineIndex, &bParsed](FStringView Line)
-=======
 	UE_LOG(LogShaderPipelineCacheTools, Display, TEXT("%d vertex shaders are used with an inconsistent vertex format"), SuspiciousVertexShaders.Num());
 
 	// remove all PSOs that have of those vertex shaders
 	if (SuspiciousVertexShaders.Num() > 0)
->>>>>>> 6bbb88c8
 	{
 		// print what was not compatible
 		UE_LOG(LogShaderPipelineCacheTools, Display, TEXT("The following inconsistencies were noticed:"));
@@ -2115,18 +1823,8 @@
 			continue;
 		}
 
-<<<<<<< HEAD
-		// For backward compatibility, compute shaders are stored as a zeroed graphics desc with the shader in the hull shader slot.
-		static FName NAME_SF_Compute("SF_Compute");
-		static FName NAME_SF_RayGen("SF_RayGen");
-		static FName NAME_SF_RayMiss("SF_RayMiss");
-		static FName NAME_SF_RayHitGroup("SF_RayHitGroup");
-		static FName NAME_SF_RayCallable("SF_RayCallable");
-		for (int32 SlotIndex = 0; SlotIndex < SF_Compute; ++SlotIndex)
-=======
 		// check if the vertex shader is known to be used with an empty declaration - this is the largest source of driver crashes
 		if (CurPSO.GraphicsDesc.VertexDescriptor.Num() == 0)
->>>>>>> 6bbb88c8
 		{
 			// check against the list
 			const TArray<FStableShaderKeyAndValue>* OriginalShaders = InverseMap.Find(CurPSO.GraphicsDesc.VertexShader);
@@ -2137,50 +1835,6 @@
 				continue;
 			}
 
-<<<<<<< HEAD
-			FStableShaderKeyAndValue Shader;
-			Shader.ParseFromString(Parts[SlotIndex + 2]);
-
-			int32 AdjustedSlotIndex = SlotIndex;
-
-			if (Shader.TargetFrequency == NAME_SF_RayGen)
-			{
-				PSO.Type = FPipelineCacheFileFormatPSO::DescriptorType::RayTracing;
-				AdjustedSlotIndex = SF_RayGen;
-			}
-			else if (Shader.TargetFrequency == NAME_SF_RayMiss)
-			{
-				PSO.Type = FPipelineCacheFileFormatPSO::DescriptorType::RayTracing;
-				AdjustedSlotIndex = SF_RayMiss;
-			}
-			else if (Shader.TargetFrequency == NAME_SF_RayHitGroup)
-			{
-				PSO.Type = FPipelineCacheFileFormatPSO::DescriptorType::RayTracing;
-				AdjustedSlotIndex = SF_RayHitGroup;
-			}
-			else if (Shader.TargetFrequency == NAME_SF_RayCallable)
-			{
-				PSO.Type = FPipelineCacheFileFormatPSO::DescriptorType::RayTracing;
-				AdjustedSlotIndex = SF_RayCallable;
-			}
-			else
-			{
-				// Graphics and compute
-
-				if (SlotIndex == SF_Hull)
-				{
-					if (Shader.TargetFrequency == NAME_SF_Compute)
-					{
-						PSO.Type = FPipelineCacheFileFormatPSO::DescriptorType::Compute;
-						AdjustedSlotIndex = SF_Compute;
-					}
-				}
-				else
-				{
-					check(Shader.TargetFrequency != NAME_SF_Compute);
-				}
-			}
-=======
 			// all shader classes need to be usabe with empty declarations for this to pass
 			bool bAllShadersAllowed = true;
 			for (const FStableShaderKeyAndValue& OriginalShader : *OriginalShaders)
@@ -2195,7 +1849,6 @@
 							// allow, vertex factory can have an empty declaration
 							continue;
 						}
->>>>>>> 6bbb88c8
 
 						// found an incompatible (possibly, but we will err on the side of caution) usage. Log it
 						PossiblyIncorrectUsageWithEmptyDeclaration.Add(OriginalShader);
@@ -2203,81 +1856,10 @@
 					bAllShadersAllowed = false;
 					break;
 				}
-<<<<<<< HEAD
-				++Count;
-			}
-
-			if (!Count)
-			{
-				UE_LOG(LogShaderPipelineCacheTools, Verbose, TEXT("Stable PSO not found, rejecting %s"), *Shader.ToString());
-				return;
-			}
-
-			if (Count > 1)
-			{
-				UE_LOG(LogShaderPipelineCacheTools, Error, TEXT("Stable PSO maps to multiple shaders. This is usually a bad thing and means you used %s files from multiple builds. Ignoring all but the last %s"), ShaderStableKeysFileExt, *Shader.ToString());
-=======
->>>>>>> 6bbb88c8
 			}
 
 			if (!bAllShadersAllowed)
 			{
-<<<<<<< HEAD
-			case SF_Vertex:
-				PSO.GraphicsDesc.VertexShader = Match;
-				break;
-			case SF_Pixel:
-				PSO.GraphicsDesc.FragmentShader = Match;
-				break;
-			case SF_Geometry:
-				PSO.GraphicsDesc.GeometryShader = Match;
-				break;
-			case SF_Hull:
-				PSO.GraphicsDesc.HullShader = Match;
-				break;
-			case SF_Domain:
-				PSO.GraphicsDesc.DomainShader = Match;
-				break;
-			case SF_Compute:
-				PSO.ComputeDesc.ComputeShader = Match;
-				break;
-			case SF_RayGen:
-			case SF_RayMiss:
-			case SF_RayHitGroup:
-			case SF_RayCallable:
-				PSO.RayTracingDesc.ShaderHash = Match;
-				// See corresponding serialization code in ExpandPSOSC()
-				PSO.RayTracingDesc.Frequency = EShaderFrequency(AdjustedSlotIndex);
-				PSO.RayTracingDesc.MaxPayloadSizeInBytes = PSO.GraphicsDesc.MSAASamples;
-				PSO.RayTracingDesc.bAllowHitGroupIndexing = PSO.GraphicsDesc.DepthStencilFlags != 0;
-				break;
-			default:
-				UE_LOG(LogShaderPipelineCacheTools, Error, TEXT("Unexpected shader frequency"));
-			}
-		}
-
-		if (PSO.Type == FPipelineCacheFileFormatPSO::DescriptorType::Compute)
-		{
-			check(PSO.ComputeDesc.ComputeShader != FSHAHash() &&
-				PSO.GraphicsDesc.VertexShader == FSHAHash() &&
-				PSO.GraphicsDesc.FragmentShader == FSHAHash() &&
-				PSO.GraphicsDesc.GeometryShader == FSHAHash() &&
-				PSO.GraphicsDesc.HullShader == FSHAHash() &&
-				PSO.GraphicsDesc.DomainShader == FSHAHash());
-		}
-		else if (PSO.Type == FPipelineCacheFileFormatPSO::DescriptorType::Graphics)
-		{
-			check(PSO.ComputeDesc.ComputeShader == FSHAHash());
-		}
-		else if (PSO.Type == FPipelineCacheFileFormatPSO::DescriptorType::RayTracing)
-		{
-			check(PSO.RayTracingDesc.ShaderHash != FSHAHash());
-		}
-		else
-		{
-			UE_LOG(LogShaderPipelineCacheTools, Error, TEXT("Unexpected pipeline cache descriptor type %d"), int32(PSO.Type));
-		}
-=======
 				// skip this PSO
 				++NumPSOsFilteredDueToEmptyDecls;
 				continue;
@@ -2286,7 +1868,6 @@
 
 		RetainedPSOs.Add(CurPSO);
 	}
->>>>>>> 6bbb88c8
 
 	InOutPSOs = RetainedPSOs;
 
@@ -2358,399 +1939,6 @@
 	return NAME_None;
 }
 
-const TCHAR* VertexElementToString(EVertexElementType Type)
-{
-	switch (Type)
-	{
-#define VES_STRINGIFY(T)   case T: return TEXT(#T);
-
-		VES_STRINGIFY(VET_None)
-		VES_STRINGIFY(VET_Float1)
-		VES_STRINGIFY(VET_Float2)
-		VES_STRINGIFY(VET_Float3)
-		VES_STRINGIFY(VET_Float4)
-		VES_STRINGIFY(VET_PackedNormal)
-		VES_STRINGIFY(VET_UByte4)
-		VES_STRINGIFY(VET_UByte4N)
-		VES_STRINGIFY(VET_Color)
-		VES_STRINGIFY(VET_Short2)
-		VES_STRINGIFY(VET_Short4)
-		VES_STRINGIFY(VET_Short2N)
-		VES_STRINGIFY(VET_Half2)
-		VES_STRINGIFY(VET_Half4)
-		VES_STRINGIFY(VET_Short4N)
-		VES_STRINGIFY(VET_UShort2)
-		VES_STRINGIFY(VET_UShort4)
-		VES_STRINGIFY(VET_UShort2N)
-		VES_STRINGIFY(VET_UShort4N)
-		VES_STRINGIFY(VET_URGB10A2N)
-		VES_STRINGIFY(VET_UInt)
-		VES_STRINGIFY(VET_MAX)
-
-#undef VES_STRINGIFY
-	}
-
-	return TEXT("Unknown");
-}
-
-
-void FilterInvalidPSOs(TSet<FPipelineCacheFileFormatPSO>& InOutPSOs, const TMultiMap<FStableShaderKeyAndValue, FSHAHash>& StableMap)
-{
-	// list of Vertex Shaders known to be usable with empty vertex declaration without taking VF into consideration
-	const TCHAR* WhitelistedVShadersWithEmptyVertexDecl_Table[] =
-	{
-		TEXT("FHairFollicleMaskVS"),
-		TEXT("FDiaphragmDOFHybridScatterVS"),
-		TEXT("FLensFlareBlurVS"),
-		TEXT("FMotionBlurVelocityDilateScatterVS"),
-		TEXT("FScreenSpaceReflectionsTileVS"),
-		TEXT("FWaterTileVS"),
-		TEXT("FRenderSkyAtmosphereVS"),
-		TEXT("TPageTableUpdateVS<true>"),
-		TEXT("TPageTableUpdateVS<false>")
-	};
-
-	TSet<FName> WhitelistedVShadersWithEmptyVertexDecl;
-	for (const TCHAR* VSType : WhitelistedVShadersWithEmptyVertexDecl_Table)
-	{
-		WhitelistedVShadersWithEmptyVertexDecl.Add(FName(VSType));
-	}
-
-	// list of Vertex Factories known to have empty vertex declaration
-	const TCHAR* WhitelistedVFactoriesWithEmptyVertexDecl_Table[] =
-	{
-		TEXT("FNiagaraRibbonVertexFactory"),
-		TEXT("FLocalVertexFactory")
-	};
-
-	TSet<FName> WhitelistedVFactoriesWithEmptyVertexDecl;
-	for (const TCHAR* VFType : WhitelistedVFactoriesWithEmptyVertexDecl_Table)
-	{
-		WhitelistedVFactoriesWithEmptyVertexDecl.Add(FName(VFType));
-	}
-
-	// This may be too strict, but we cannot know the VS signature.
-	auto IsInputLayoutCompatible = [](const FVertexDeclarationElementList& A, const FVertexDeclarationElementList& B, TMap<TTuple<EVertexElementType, EVertexElementType>, int32>& MismatchStats) -> bool
-	{
-		auto NumElements = [](EVertexElementType Type) -> int
-		{
-			switch (Type)
-			{
-				case VET_Float4:
-				case VET_Half4:
-				case VET_Short4:
-				case VET_Short4N:
-				case VET_UShort4:
-				case VET_UShort4N:
-				case VET_PackedNormal:
-				case VET_UByte4:
-				case VET_UByte4N:
-				case VET_Color:
-					return 4;
-
-				case VET_Float3:
-					return 3;
-
-				case VET_Float2:
-				case VET_Half2:
-				case VET_Short2:
-				case VET_Short2N:
-				case VET_UShort2:
-				case VET_UShort2N:
-					return 2;
-
-				default:
-					break;
-			}
-
-			return 1;
-		};
-
-		auto IsFloatOrTuple = [](EVertexElementType Type)
-		{
-			// halves can also be promoted to float
-			return Type == VET_Float1 || Type == VET_Float2 || Type == VET_Float3 || Type == VET_Float4 || Type == VET_Half2 || Type == VET_Half4;
-		};
-
-		auto IsShortOrTuple = [](EVertexElementType Type)
-		{
-			return Type == VET_Short2 || Type == VET_Short4;
-		};
-
-		auto IsShortNOrTuple = [](EVertexElementType Type)
-		{
-			return Type == VET_Short2N || Type == VET_Short4N;
-		};
-
-		auto IsUShortOrTuple = [](EVertexElementType Type)
-		{
-			return Type == VET_UShort2 || Type == VET_UShort4;
-		};
-
-		auto IsUShortNOrTuple = [](EVertexElementType Type)
-		{
-			return Type == VET_UShort2N || Type == VET_UShort4N;
-		};
-
-		// it's Okay for this number to be zero, there's a separate check for empty vs non-empty mismatch
-		int32 NumElementsToCheck = FMath::Min(A.Num(), B.Num());
-
-		for (int32 Idx = 0, Num = NumElementsToCheck; Idx < Num; ++Idx)
-		{
-			if (A[Idx].Type != B[Idx].Type)
-			{
-				// When we see float2 vs float4 mismatch, we cannot know which one the vertex shader expects.
-				// Alas we cannot err on a safe side here because it's a very frequent case that would filter out a lot of valid PSOs
-				//if (NumElements(A[Idx].Type) == NumElements(B[Idx].Type))
-				{
-					if (IsFloatOrTuple(A[Idx].Type) && IsFloatOrTuple(B[Idx].Type))
-					{
-						continue;
-					}
-
-					if (IsShortOrTuple(A[Idx].Type) && IsShortOrTuple(B[Idx].Type))
-					{
-						continue;
-					}
-
-					if (IsShortNOrTuple(A[Idx].Type) && IsShortNOrTuple(B[Idx].Type))
-					{
-						continue;
-					}
-
-					if (IsUShortOrTuple(A[Idx].Type) && IsUShortOrTuple(B[Idx].Type))
-					{
-						continue;
-					}
-
-					if (IsUShortNOrTuple(A[Idx].Type) && IsUShortNOrTuple(B[Idx].Type))
-					{
-						continue;
-					}
-
-					// also blindly allow any types that agree on the number of elements
-					if (NumElements(A[Idx].Type) == NumElements(B[Idx].Type))
-					{
-						continue;
-					}
-				}
-
-				// found a mismatch. Collect the stats about it.
-				TTuple<EVertexElementType, EVertexElementType> Pair;
-				// to avoid A,B vs B,A tuples, make sure that the first is always lower or equal
-				if (A[Idx].Type < B[Idx].Type)
-				{
-					Pair.Key = A[Idx].Type;
-					Pair.Value = B[Idx].Type;
-				}
-				else
-				{
-					Pair.Key = B[Idx].Type;
-					Pair.Value = A[Idx].Type;
-				}
-
-				if (int32* ExistingCount = MismatchStats.Find(Pair))
-				{
-					++(*ExistingCount);
-				}
-				else
-				{
-					MismatchStats.Add(Pair, 1);
-				}
-
-				return false;
-			}
-		}
-
-		return true;
-	};
-
-	UE_LOG(LogShaderPipelineCacheTools, Display, TEXT("Running sanity check (consistency of vertex format)."));
-
-	// inverse map is needed for VS checking
-	TMap<FSHAHash, TArray<FStableShaderKeyAndValue>> InverseMap;
-	for (const TTuple<FStableShaderKeyAndValue, FSHAHash>& Pair : StableMap)
-	{
-		FStableShaderKeyAndValue Temp(Pair.Key);
-		Temp.OutputHash = Pair.Value;
-		InverseMap.FindOrAdd(Pair.Value).Add(Temp);
-	}
-
-	// At this point we cannot really know what is the correct vertex format (input layout) for a given vertex shader. Instead, we're looking if we see the same VS used in multiple PSOs with incompatible vertex descriptors.
-	// If we find that some of them are suspect, we'll remove all such PSOs from the cache. That may be aggressive but it's better to have hitches than hangs and crashes.
-	TMap<FSHAHash, FVertexDeclarationElementList> VSToVertexDescriptor;
-	TSet<FSHAHash> SuspiciousVertexShaders;
-	TMap<TTuple<EVertexElementType, EVertexElementType>, int32> MismatchStats;
-
-	TSet<FStableShaderKeyAndValue> PossiblyIncorrectUsageWithEmptyDeclaration;
-	int32 NumPSOsFilteredDueToEmptyDecls = 0;
-	int32 NumPSOsFilteredDueToInconsistentDecls = 0;
-	int32 NumPSOsOriginal = InOutPSOs.Num();
-
-	for (const FPipelineCacheFileFormatPSO& CurPSO : InOutPSOs)
-	{
-		if (CurPSO.Type != FPipelineCacheFileFormatPSO::DescriptorType::Graphics)
-		{
-			continue;
-		}
-
-		if (FVertexDeclarationElementList* Existing = VSToVertexDescriptor.Find(CurPSO.GraphicsDesc.VertexShader))
-		{
-			// check if current is the same or compatible
-			if (!IsInputLayoutCompatible(CurPSO.GraphicsDesc.VertexDescriptor, *Existing, MismatchStats))
-			{
-				SuspiciousVertexShaders.Add(CurPSO.GraphicsDesc.VertexShader);
-			}
-		}
-		else
-		{
-			VSToVertexDescriptor.Add(CurPSO.GraphicsDesc.VertexShader, CurPSO.GraphicsDesc.VertexDescriptor);
-		}
-	}
-
-	UE_LOG(LogShaderPipelineCacheTools, Display, TEXT("%d vertex shaders are used with an inconsistent vertex format"), SuspiciousVertexShaders.Num());
-
-	// remove all PSOs that have of those vertex shaders
-	if (SuspiciousVertexShaders.Num() > 0)
-	{
-		// print what was not compatible
-		UE_LOG(LogShaderPipelineCacheTools, Display, TEXT("The following inconsistencies were noticed:"));
-		for (const TTuple< TTuple<EVertexElementType, EVertexElementType>, int32>& Stat : MismatchStats)
-		{
-			UE_LOG(LogShaderPipelineCacheTools, Display, TEXT("%d times one PSO used the vertex shader with %s (%d), another %s (%d) (we don't know VS signature so assume it needs the larger type)"), Stat.Value, VertexElementToString(Stat.Key.Key), Stat.Key.Key, VertexElementToString(Stat.Key.Value), Stat.Key.Value);
-		}
-
-		// print the shaders themselves
-		{
-			UE_LOG(LogShaderPipelineCacheTools, Display, TEXT("These vertex shaders are used with an inconsistent vertex format:"), SuspiciousVertexShaders.Num());
-			int32 SuspectVSIdx = 0;
-			for (const FSHAHash& SuspectVS : SuspiciousVertexShaders)
-			{
-				const TArray<FStableShaderKeyAndValue>* Out = InverseMap.Find(SuspectVS);
-				if (Out && Out->Num() > 0)
-				{
-					if (Out->Num() > 1)
-					{
-						UE_LOG(LogShaderPipelineCacheTools, Display, TEXT("%d: %d shaders matching hash %s"), SuspectVSIdx, Out->Num(), *SuspectVS.ToString());
-
-						if (UE_LOG_ACTIVE(LogShaderPipelineCacheTools, Verbose))
-						{
-							int32 SubIdx = 0;
-							for (const FStableShaderKeyAndValue& Item : *Out)
-							{
-								UE_LOG(LogShaderPipelineCacheTools, Verbose, TEXT("    %d: %s"), SubIdx, *Item.ToString());
-								++SubIdx;
-							}
-						}
-						else
-						{
-							UE_LOG(LogShaderPipelineCacheTools, Display, TEXT("    Example: %s"), *((*Out)[0].ToString()));
-						}
-					}
-					else
-					{
-						UE_LOG(LogShaderPipelineCacheTools, Display, TEXT("%d: %s"), SuspectVSIdx, *((*Out)[0].ToString()));
-					}
-				}
-				else
-				{
-					UE_LOG(LogShaderPipelineCacheTools, Warning, TEXT("Unknown shader with a hash %s"), *SuspectVS.ToString());
-				}
-				++SuspectVSIdx;
-			}
-		}
-	}
-
-	FName UnknownVFType(TEXT("null"));
-
-	// filter the PSOs
-	TSet<FPipelineCacheFileFormatPSO> RetainedPSOs;
-	for (const FPipelineCacheFileFormatPSO& CurPSO : InOutPSOs)
-	{
-		if (CurPSO.Type != FPipelineCacheFileFormatPSO::DescriptorType::Graphics)
-		{
-			RetainedPSOs.Add(CurPSO);
-			continue;
-		}
-
-		if (SuspiciousVertexShaders.Contains(CurPSO.GraphicsDesc.VertexShader))
-		{
-			++NumPSOsFilteredDueToInconsistentDecls;
-			continue;
-		}
-
-		// check if the vertex shader is known to be used with an empty declaration - this is the largest source of driver crashes
-		if (CurPSO.GraphicsDesc.VertexDescriptor.Num() == 0)
-		{
-			// check against the whitelist
-			const TArray<FStableShaderKeyAndValue>* OriginalShaders = InverseMap.Find(CurPSO.GraphicsDesc.VertexShader);
-			if (OriginalShaders == nullptr)
-			{
-				UE_LOG(LogShaderPipelineCacheTools, Warning, TEXT("PSO with an empty vertex declaration and unknown VS %s encountered, filtering out"), *CurPSO.GraphicsDesc.VertexShader.ToString());
-				++NumPSOsFilteredDueToEmptyDecls;
-				continue;
-			}
-
-			// all shader classes need to be whitelisted for this to pass
-			bool bAllWhitelisted = true;
-			for (const FStableShaderKeyAndValue& OriginalShader : *OriginalShaders)
-			{
-				if (!WhitelistedVShadersWithEmptyVertexDecl.Contains(OriginalShader.ShaderType))
-				{
-					// if this shader has a vertex factory type associated, check if VF is known to have empty decl
-					if (OriginalShader.VFType != UnknownVFType)
-					{
-						if (WhitelistedVFactoriesWithEmptyVertexDecl.Contains(OriginalShader.VFType))
-						{
-							// allow, vertex factory can have an empty declaration
-							continue;
-						}
-
-						// found an incompatible (possibly, but we will err on the side of caution) usage. Log it
-						PossiblyIncorrectUsageWithEmptyDeclaration.Add(OriginalShader);
-					}
-					bAllWhitelisted = false;
-					break;
-				}
-			}
-
-			if (!bAllWhitelisted)
-			{
-				// skip this PSO
-				++NumPSOsFilteredDueToEmptyDecls;
-				continue;
-			}
-		}
-
-		RetainedPSOs.Add(CurPSO);
-	}
-
-	InOutPSOs = RetainedPSOs;
-
-	if (NumPSOsFilteredDueToEmptyDecls)
-	{
-		if (PossiblyIncorrectUsageWithEmptyDeclaration.Num())
-		{
-			UE_LOG(LogShaderPipelineCacheTools, Display, TEXT(""));
-			UE_LOG(LogShaderPipelineCacheTools, Display, TEXT("Also, PSOs with the following vertex shaders were filtered out because VS were not whitelisted to be used with an empty declaration. "));
-			UE_LOG(LogShaderPipelineCacheTools, Display, TEXT("Check compatibility in the code and possibly whitelist a known safe usage:"));
-
-			for (const FStableShaderKeyAndValue& Shader : PossiblyIncorrectUsageWithEmptyDeclaration)
-			{
-				UE_LOG(LogShaderPipelineCacheTools, Display, TEXT("  %s"), *Shader.ToString());
-			}
-		}
-	}
-
-	UE_LOG(LogShaderPipelineCacheTools, Display, TEXT("=== Sanitizing results ==="));
-	UE_LOG(LogShaderPipelineCacheTools, Display, TEXT("Before sanitization: .................................................................... %6d PSOs"), NumPSOsOriginal);
-	UE_LOG(LogShaderPipelineCacheTools, Display, TEXT("Filtered out due to inconsistent vertex declaration for the same vertex shader:.......... %6d PSOs"), NumPSOsFilteredDueToInconsistentDecls);
-	UE_LOG(LogShaderPipelineCacheTools, Display, TEXT("Filtered out due to VS being possibly incompatible with an empty vertex declaration:..... %6d PSOs"), NumPSOsFilteredDueToEmptyDecls);
-	UE_LOG(LogShaderPipelineCacheTools, Display, TEXT("-----"));
-	UE_LOG(LogShaderPipelineCacheTools, Display, TEXT("Number of PSOs after sanity checks:...................................................... %6d PSOs"), InOutPSOs.Num());
-}
-
-
 int32 BuildPSOSC(const TArray<FString>& Tokens)
 {
 	check(Tokens.Last().EndsWith(TEXT(".upipelinecache")));
@@ -2763,8 +1951,6 @@
 	for (int32 Index = 0; Index < Tokens.Num() - 1; Index++)
 	{
 		if (Tokens[Index].EndsWith(ShaderStableKeysFileExt))
-<<<<<<< HEAD
-=======
 		{
 			StableShaderFiles.Add(Tokens[Index]);
 		}
@@ -2773,7 +1959,6 @@
 			bHaveBinaryStableCacheFormat = true;
 		}
 		else if (Tokens[Index].EndsWith(STABLE_CSV_EXT) || Tokens[Index].EndsWith(STABLE_CSV_COMPRESSED_EXT))
->>>>>>> 6bbb88c8
 		{
 			bHaveDeprecatedCSVFormat = true;
 			UE_LOG(LogShaderPipelineCacheTools, Warning, TEXT("Using stable pipeline cache in a deprecated text format: %s"), *Tokens[Index]);
@@ -2792,11 +1977,7 @@
 	TMultiMap<FStableShaderKeyAndValue, FSHAHash> StableMap;
 	FGraphEventRef StableMapTask = FFunctionGraphTask::CreateAndDispatchWhenReady([&StableShaderFiles, &StableMap]
 	{
-<<<<<<< HEAD
-		LoadStableShaderKeysMultiple(StableMap, StableSCLs);
-=======
 		LoadStableShaderKeysMultiple(StableMap, StableShaderFiles);
->>>>>>> 6bbb88c8
 		if (UE_LOG_ACTIVE(LogShaderPipelineCacheTools, Verbose))
 		{
 			UE_LOG(LogShaderPipelineCacheTools, Verbose, TEXT("    %s"), *FStableShaderKeyAndValue::HeaderLine());
@@ -2816,16 +1997,6 @@
 	PSOsByFile.AddDefaulted(StablePipelineCacheFiles.Num());
 
 	FGraphEventArray LoadPSOTasks;
-<<<<<<< HEAD
-	TArray<TArray<FString>> StableCSVs;
-	LoadPSOTasks.Reserve(StablePipelineCacheFiles.Num());
-	StableCSVs.AddDefaulted(StablePipelineCacheFiles.Num());
-	for (int32 FileIndex = 0; FileIndex < StablePipelineCacheFiles.Num(); ++FileIndex)
-	{
-		LoadPSOTasks.Add(FFunctionGraphTask::CreateAndDispatchWhenReady([&StableCSV = StableCSVs[FileIndex], &FileName = StablePipelineCacheFiles[FileIndex]]
-		{
-			if (!LoadStableCSV(FileName, StableCSV))
-=======
 	LoadPSOTasks.AddDefaulted(StablePipelineCacheFiles.Num());
 
 	TArray<TArray<FString>> StableCSVs;
@@ -2858,7 +2029,6 @@
 		for (int32 FileIndex = 0; FileIndex < StablePipelineCacheFiles.Num(); ++FileIndex)
 		{
 			if (StablePipelineCacheFiles[FileIndex].EndsWith(STABLE_CSV_EXT) || StablePipelineCacheFiles[FileIndex].EndsWith(STABLE_CSV_COMPRESSED_EXT))
->>>>>>> 6bbb88c8
 			{
 				const FGraphEventArray PreReqs{ StableMapTask, LoadPSOTasks[FileIndex] };
 				ParsePSOTasks[FileIndex] = FFunctionGraphTask::CreateAndDispatchWhenReady(
@@ -2879,20 +2049,6 @@
 
 	if (bHaveBinaryStableCacheFormat)
 	{
-<<<<<<< HEAD
-		const FGraphEventArray PreReqs{StableMapTask, LoadPSOTasks[FileIndex]};
-		ParsePSOTasks.Add(FFunctionGraphTask::CreateAndDispatchWhenReady(
-			[&PSOs = PSOsByFile[FileIndex],
-			 &FileName = StablePipelineCacheFiles[FileIndex],
-			 &StableCSV = StableCSVs[FileIndex],
-			 &StableMap,
-			 &TargetPlatform = TargetPlatformByFile[FileIndex]]
-			{
-				PSOs = ParseStableCSV(FileName, StableCSV, StableMap, TargetPlatform);
-				StableCSV.Empty();
-				UE_LOG(LogShaderPipelineCacheTools, Display, TEXT("Loaded %d stable PSO lines from %s."), PSOs.Num(), *FileName);
-			}, TStatId(), &PreReqs));
-=======
 		for (int32 FileIndex = 0; FileIndex < StablePipelineCacheFiles.Num(); ++FileIndex)
 		{
 			if (StablePipelineCacheFiles[FileIndex].EndsWith(ShaderStablePipelineFileExt))
@@ -2916,7 +2072,6 @@
 					}, TStatId(), &PreReqs);
 			}
 		}
->>>>>>> 6bbb88c8
 	}
 
 	// Always wait for these tasks before returning from this function.
@@ -3305,17 +2460,11 @@
 		}
 	}
 	
-<<<<<<< HEAD
-	UE_LOG(LogShaderPipelineCacheTools, Warning, TEXT("Usage: Dump ShaderCache1.upipelinecache SCLInfo2%s [...]]\n"), ShaderStableKeysFileExt);
-	UE_LOG(LogShaderPipelineCacheTools, Warning, TEXT("Usage: Diff ShaderCache1.stablepc.csv ShaderCache1.stablepc.csv [...]]\n"));
-	UE_LOG(LogShaderPipelineCacheTools, Warning, TEXT("Usage: Expand Input1.upipelinecache Dir2/*.upipelinecache InputSCLInfo1%s Dir2/*%s InputSCLInfo3%s [...] Output.stablepc.csv\n"), ShaderStableKeysFileExt, ShaderStableKeysFileExt, ShaderStableKeysFileExt);
-=======
 	UE_LOG(LogShaderPipelineCacheTools, Warning, TEXT("Usage: Dump SCLInfo.%s [...]] - dumps stable keys file.\n"), ShaderStableKeysFileExt);
 	UE_LOG(LogShaderPipelineCacheTools, Warning, TEXT("Usage: Dump PSOCache.upipelinecache [SCLInfo.%s] - dumps recorded PSOs. If optional stable keys file, converts shader hashes to readable stable shader descriptions.\n"), ShaderStableKeysFileExt);
 	UE_LOG(LogShaderPipelineCacheTools, Warning, TEXT("Usage: Dump StablePSOCache.csv[.compressed] - dumps content of a stable PSO.\n"), ShaderStableKeysFileExt);
 	UE_LOG(LogShaderPipelineCacheTools, Warning, TEXT("Usage: Diff ShaderCache1.stablepc.csv ShaderCache1.stablepc.csv [...]]\n"));
 	UE_LOG(LogShaderPipelineCacheTools, Warning, TEXT("Usage: Expand Input1.upipelinecache Dir2/*.upipelinecache InputSCLInfo1.%s Dir2/*.%s InputSCLInfo3.%s [...] Output.stablepc.csv\n"), ShaderStableKeysFileExt, ShaderStableKeysFileExt, ShaderStableKeysFileExt);
->>>>>>> 6bbb88c8
 	UE_LOG(LogShaderPipelineCacheTools, Warning, TEXT("Usage: Build Input.stablepc.csv InputDir2/*.stablepc.csv InputSCLInfo1.%s Dir2/*.%s InputSCLInfo3.%s [...] Output.upipelinecache\n"), ShaderStableKeysFileExt, ShaderStableKeysFileExt, ShaderStableKeysFileExt);
 	UE_LOG(LogShaderPipelineCacheTools, Warning, TEXT("Usage: Decompress Input1.stablepc.csv.compressed Input2.stablepc.csv.compressed [...]\n"));
 	UE_LOG(LogShaderPipelineCacheTools, Warning, TEXT("Usage: All commands accept stablepc.csv.compressed instead of stablepc.csv for compressing output\n"));
