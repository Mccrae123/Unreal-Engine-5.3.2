// Copyright Epic Games, Inc. All Rights Reserved.

#include "Commandlets/ShaderPipelineCacheToolsCommandlet.h"
#include "Misc/Paths.h"

#include "Algo/Accumulate.h"
#include "Async/ParallelFor.h"
#include "PipelineFileCache.h"
#include "ShaderCodeLibrary.h"
#include "Misc/FileHelper.h"
#include "Misc/ScopeExit.h"
#include "Misc/StringBuilder.h"
#include "ShaderPipelineCache.h"
#include "Serialization/MemoryReader.h"
#include "Serialization/MemoryWriter.h"
#include "String/ParseLines.h"
#include "HAL/PlatformFilemanager.h"

DEFINE_LOG_CATEGORY_STATIC(LogShaderPipelineCacheTools, Log, All);

const TCHAR* STABLE_CSV_EXT = TEXT("stablepc.csv");
const TCHAR* STABLE_CSV_COMPRESSED_EXT = TEXT("stablepc.csv.compressed");
const TCHAR* STABLE_COMPRESSED_EXT = TEXT(".compressed");
const int32  STABLE_COMPRESSED_EXT_LEN = 11; // len of ".compressed";
const int32  STABLE_COMPRESSED_VER = 2;
const int64  STABLE_MAX_CHUNK_SIZE = MAX_int32 - 100 * 1024 * 1024;

struct FSCDataChunk
{
	FSCDataChunk() : UncomressedOutputLines(), OutputLinesAr(UncomressedOutputLines) {}

	TArray<uint8> UncomressedOutputLines;
	FMemoryWriter OutputLinesAr;
};


void ExpandWildcards(TArray<FString>& Parts)
{
	TArray<FString> NewParts;
	for (const FString& OldPart : Parts)
	{
		if (OldPart.Contains(TEXT("*")) || OldPart.Contains(TEXT("?")))
		{
			FString CleanPath = FPaths::GetPath(OldPart);
			FString CleanFilename = FPaths::GetCleanFilename(OldPart);
			
			TArray<FString> ExpandedFiles;
			IFileManager::Get().FindFilesRecursive(ExpandedFiles, *CleanPath, *CleanFilename, true, false);
			
			if (CleanFilename.EndsWith(STABLE_CSV_EXT))
			{
				// look for stablepc.csv.compressed as well
				CleanFilename.Append(STABLE_COMPRESSED_EXT);
				IFileManager::Get().FindFilesRecursive(ExpandedFiles, *CleanPath, *CleanFilename, true, false, false);
			}
			
			UE_CLOG(!ExpandedFiles.Num(), LogShaderPipelineCacheTools, Warning, TEXT("Expanding %s....did not match anything."), *OldPart);
			UE_CLOG(ExpandedFiles.Num(), LogShaderPipelineCacheTools, Log, TEXT("Expanding matched %4d files: %s"), ExpandedFiles.Num(), *OldPart);
			for (const FString& Item : ExpandedFiles)
			{
				UE_LOG(LogShaderPipelineCacheTools, Log, TEXT("                             : %s"), *Item);
				NewParts.Add(Item);
			}
		}
		else
		{
			NewParts.Add(OldPart);
		}
	}
	Parts = NewParts;
}

static void LoadStableSCL(TArray<FStableShaderKeyAndValue>& StableArray, const FStringView& FileName)
{
	UE_LOG(LogShaderPipelineCacheTools, Display, TEXT("Loading %.*s..."), FileName.Len(), FileName.GetData());

	TArray<FString> SourceFileLines;
	if (FFileHelper::LoadFileToStringArrayWithPredicate(SourceFileLines, *FString(FileName), [](const FString & Line) { return !Line.IsEmpty(); }))
	{
		UE_LOG(LogShaderPipelineCacheTools, Display, TEXT("Loaded %.*s, %d lines..."), FileName.Len(), FileName.GetData(), SourceFileLines.Num());
	}

	if (SourceFileLines.Num() < 1)
	{
		UE_LOG(LogShaderPipelineCacheTools, Fatal, TEXT("Could not load %.*s..."), FileName.Len(), FileName.GetData());
		return;
	}

	const int32 StableArrayOffset = StableArray.Num();
	StableArray.AddZeroed(SourceFileLines.Num() - 1);
	ParallelFor(SourceFileLines.Num() - 1, [&StableArray, &SourceFileLines, StableArrayOffset](int32 Index)
	{
		FStableShaderKeyAndValue& Item = StableArray[StableArrayOffset + Index];
		Item.ParseFromString(SourceFileLines[Index + 1]);
		check(!(Item.OutputHash == FSHAHash()));
	});

	UE_LOG(LogShaderPipelineCacheTools, Display, TEXT("Loaded %d shader info lines from %.*s."), StableArray.Num(), FileName.Len(), FileName.GetData());
}

static void LoadStableSCLs(TMultiMap<FStableShaderKeyAndValue, FSHAHash>& StableMap, TArrayView<const FStringView> FileNames)
{
	TArray<TArray<FStableShaderKeyAndValue>> StableArrays;
	StableArrays.AddDefaulted(FileNames.Num());
	ParallelFor(FileNames.Num(), [&StableArrays, &FileNames](int32 Index) { LoadStableSCL(StableArrays[Index], FileNames[Index]); });

	const int32 StableArrayCount = Algo::TransformAccumulate(StableArrays, &TArray<FStableShaderKeyAndValue>::Num, 0);
	StableMap.Reserve(StableMap.Num() + StableArrayCount);
	for (const TArray<FStableShaderKeyAndValue>& StableArray : StableArrays)
	{
		for (const FStableShaderKeyAndValue& Item : StableArray)
		{
			StableMap.AddUnique(Item, Item.OutputHash);
		}
	}
}

// Version optimized for ExpandPSOSC
static void LoadStableSCLs(TMultiMap<int32, FSHAHash>& StableMap, TArray<FStableShaderKeyAndValue>& StableShaderKeyIndexTable, TArrayView<const FStringView> FileNames)
{
	TArray<TArray<FStableShaderKeyAndValue>> StableArrays;
	StableArrays.AddDefaulted(FileNames.Num());
	ParallelFor(FileNames.Num(), [&StableArrays, &FileNames](int32 Index) { LoadStableSCL(StableArrays[Index], FileNames[Index]); });

	const int32 StableArrayCount = Algo::TransformAccumulate(StableArrays, &TArray<FStableShaderKeyAndValue>::Num, 0);
	StableMap.Reserve(StableMap.Num() + StableArrayCount);
	for (const TArray<FStableShaderKeyAndValue>& StableArray : StableArrays)
	{
		for (const FStableShaderKeyAndValue& Item : StableArray)
		{
			int32 ItemIndex = StableShaderKeyIndexTable.Add(Item);
			StableMap.AddUnique(ItemIndex, Item.OutputHash);
		}
	}
}

static bool LoadAndDecompressStableCSV(const FString& Filename, TArray<FString>& OutputLines)
{
	bool bResult = false;
	FArchive* Ar = IFileManager::Get().CreateFileReader(*Filename);
	if (Ar)
	{
		if (Ar->TotalSize() > 8)
		{
			int32 CompressedVersion = 0;
			int32 NumChunks = 1;

			Ar->Serialize(&CompressedVersion, sizeof(int32));
			if (CompressedVersion > 1)
			{
				Ar->Serialize(&NumChunks, sizeof(int32));
			}

			for (int32 Index = 0; Index < NumChunks; ++Index)
			{
				int32 UncompressedSize = 0;
				int32 CompressedSize = 0;

				Ar->Serialize(&UncompressedSize, sizeof(int32));
				Ar->Serialize(&CompressedSize, sizeof(int32));

				TArray<uint8> CompressedData;
				CompressedData.SetNumUninitialized(CompressedSize);
				Ar->Serialize(CompressedData.GetData(), CompressedSize);

				TArray<uint8> UncompressedData;
				UncompressedData.SetNumUninitialized(UncompressedSize);
				bResult = FCompression::UncompressMemory(NAME_Zlib, UncompressedData.GetData(), UncompressedSize, CompressedData.GetData(), CompressedSize);
				if (!bResult)
				{
					UE_LOG(LogShaderPipelineCacheTools, Display, TEXT("Failed to decompress file %s"), *Filename);
				}

				FMemoryReader MemArchive(UncompressedData);
				FString LineCSV;
				while (!MemArchive.AtEnd())
				{
					MemArchive << LineCSV;
					OutputLines.Add(LineCSV);
				}
			}
		}
		else
		{
			UE_LOG(LogShaderPipelineCacheTools, Display, TEXT("Corrupted file %s"), *Filename);
		}

		delete Ar;
	}
	else
	{
		UE_LOG(LogShaderPipelineCacheTools, Display, TEXT("Failed to open file %s"), *Filename);
	}

	return bResult;
}

static void ReadStableCSV(const TArray<FString>& CSVLines, const TFunctionRef<void(FStringView)>& LineVisitor)
{
	for (const FString& LineCSV : CSVLines)
	{
		LineVisitor(LineCSV);
	}
}

static bool LoadStableCSV(const FString& Filename, TArray<FString>& OutputLines)
{
	bool bResult = false;
	if (Filename.EndsWith(STABLE_CSV_COMPRESSED_EXT))
	{
		if (LoadAndDecompressStableCSV(Filename, OutputLines))
		{
			bResult = true;
		}
	}
	else
	{
		bResult = FFileHelper::LoadFileToStringArray(OutputLines, *Filename);
	}

	return bResult;
}

static int64 SaveStableCSV(const FString& Filename, const FSCDataChunk* DataChunks, int32 NumChunks)
{
	if (Filename.EndsWith(STABLE_CSV_COMPRESSED_EXT))
	{
		UE_LOG(LogShaderPipelineCacheTools, Display, TEXT("Compressing output, %d chunks"), NumChunks);

		struct FSCCompressedChunk
		{
			FSCCompressedChunk(int32 UncompressedSize)
			{
				CompressedSize = FCompression::CompressMemoryBound(NAME_Zlib, UncompressedSize);
				CompressedData.SetNumZeroed(CompressedSize);
			}

			TArray<uint8> CompressedData;
			int32 CompressedSize;
		};

		TArray<FSCCompressedChunk> CompressedChunks;

		for (int32 Index = 0; Index < NumChunks; ++Index)
		{
			const FSCDataChunk& Chunk = DataChunks[Index];
			CompressedChunks.Add(FSCCompressedChunk(Chunk.UncomressedOutputLines.Num()));

			UE_LOG(LogShaderPipelineCacheTools, Display, TEXT("Compressing chunk %d, size = %.1fKB"), Index, Chunk.UncomressedOutputLines.Num() / 1024.f);
			if (FCompression::CompressMemory(NAME_Zlib, CompressedChunks[Index].CompressedData.GetData(), CompressedChunks[Index].CompressedSize, Chunk.UncomressedOutputLines.GetData(), Chunk.UncomressedOutputLines.Num()) == false)
			{
				UE_LOG(LogShaderPipelineCacheTools, Fatal, TEXT("Failed to compress chunk %d (%.1f KB)"), Index, Chunk.UncomressedOutputLines.Num() / 1024.f);
			}
		}

		FArchive* Ar = IFileManager::Get().CreateFileWriter(*Filename);
		if (!Ar)
		{
			UE_LOG(LogShaderPipelineCacheTools, Fatal, TEXT("Failed to open %s"), *Filename);
			return -1;
		}

		int32 CompressedVersion = STABLE_COMPRESSED_VER;

		Ar->Serialize(&CompressedVersion, sizeof(int32));
		Ar->Serialize(&NumChunks, sizeof(int32));

		for (int32 Index = 0; Index < NumChunks; ++Index)
		{
			int32 UncompressedSize = DataChunks[Index].UncomressedOutputLines.Num();
			int32 CompressedSize = CompressedChunks[Index].CompressedSize;
			Ar->Serialize(&UncompressedSize, sizeof(int32));
			Ar->Serialize(&CompressedSize, sizeof(int32));
			Ar->Serialize(CompressedChunks[Index].CompressedData.GetData(), CompressedSize);
		}

		delete Ar;
	}
	else
	{
		if (NumChunks > 1)
		{
			UE_LOG(LogShaderPipelineCacheTools, Fatal, TEXT("SaveStableCSV does not support saving uncompressed files larger than 2GB."));
		}

		FMemoryReader MemArchive(DataChunks[0].UncomressedOutputLines);
		FString CombinedCSV;
		FString LineCSV;
		while (!MemArchive.AtEnd())
		{
			MemArchive << LineCSV;
			CombinedCSV.Append(LineCSV);
			CombinedCSV.Append(LINE_TERMINATOR);
		}

		FFileHelper::SaveStringToFile(CombinedCSV, *Filename);
	}

	int64 Size = IFileManager::Get().FileSize(*Filename);
	if (Size < 1)
	{
		UE_LOG(LogShaderPipelineCacheTools, Fatal, TEXT("Failed to write %s"), *Filename);
	}

	return Size;
}

static void PrintShaders(const TMap<FSHAHash, TArray<FString>>& InverseMap, const FSHAHash& Shader)
{
	if (Shader == FSHAHash())
	{
		UE_LOG(LogShaderPipelineCacheTools, Display, TEXT("    null"));
		return;
	}
	const TArray<FString>* Out = InverseMap.Find(Shader);
	if (!Out)
	{
		UE_LOG(LogShaderPipelineCacheTools, Display, TEXT("    No shaders found with hash %s"), *Shader.ToString());
		return;
	}

	for (const FString& Item : *Out)
	{
		UE_LOG(LogShaderPipelineCacheTools, Verbose, TEXT("    %s"), *Item);
	}
}

bool CheckPSOStringInveribility(const FPipelineCacheFileFormatPSO& Item)
{
	FPipelineCacheFileFormatPSO TempItem(Item);
	TempItem.Hash = 0;

	FString StringRep;
	switch (Item.Type)
	{
	case FPipelineCacheFileFormatPSO::DescriptorType::Compute:
		StringRep = TempItem.ComputeDesc.ToString();
		break;
	case FPipelineCacheFileFormatPSO::DescriptorType::Graphics:
		StringRep = TempItem.GraphicsDesc.ToString();
		break;
	case FPipelineCacheFileFormatPSO::DescriptorType::RayTracing:
		StringRep = TempItem.RayTracingDesc.ToString();
		break;
	default:
		return false;
	}

	FPipelineCacheFileFormatPSO DupItem;
	FMemory::Memzero(DupItem.GraphicsDesc);
	DupItem.Type = Item.Type;
	DupItem.UsageMask = Item.UsageMask;

	switch (Item.Type)
	{
	case FPipelineCacheFileFormatPSO::DescriptorType::Compute:
		DupItem.ComputeDesc.FromString(StringRep);
		break;
	case FPipelineCacheFileFormatPSO::DescriptorType::Graphics:
		DupItem.GraphicsDesc.FromString(StringRep);
		break;
	case FPipelineCacheFileFormatPSO::DescriptorType::RayTracing:
		DupItem.RayTracingDesc.FromString(StringRep);
		break;
	default:
		return false;
	}

	UE_LOG(LogShaderPipelineCacheTools, Verbose, TEXT("CheckPSOStringInveribility: %s"), *StringRep);

	return (DupItem == TempItem) && (GetTypeHash(DupItem) == GetTypeHash(TempItem));
}

int32 DumpPSOSC(FString& Token)
{
	TSet<FPipelineCacheFileFormatPSO> PSOs;

	UE_LOG(LogShaderPipelineCacheTools, Display, TEXT("Loading %s...."), *Token);
	if (!FPipelineFileCache::LoadPipelineFileCacheInto(Token, PSOs))
	{
		UE_LOG(LogShaderPipelineCacheTools, Error, TEXT("Could not load %s or it was empty."), *Token);
		return 1;
	}

	for (const FPipelineCacheFileFormatPSO& Item : PSOs)
	{
		FString StringRep;
		if (Item.Type == FPipelineCacheFileFormatPSO::DescriptorType::Compute)
		{
			check(!(Item.ComputeDesc.ComputeShader == FSHAHash()));
			StringRep = Item.ComputeDesc.ToString();
		}
		else if (Item.Type == FPipelineCacheFileFormatPSO::DescriptorType::Graphics)
		{
			check(!(Item.GraphicsDesc.VertexShader == FSHAHash()));
			StringRep = Item.GraphicsDesc.ToString();
		}
		else if (Item.Type == FPipelineCacheFileFormatPSO::DescriptorType::RayTracing)
		{
			StringRep = Item.RayTracingDesc.ToString();
		}
		else
		{
			UE_LOG(LogShaderPipelineCacheTools, Error, TEXT("Unexpected pipeline cache descriptor type %d"), int32(Item.Type));
		}
		UE_LOG(LogShaderPipelineCacheTools, Display, TEXT("%s"), *StringRep);
	}
	UE_LOG(LogShaderPipelineCacheTools, Display, TEXT("%s"), *FPipelineCacheFileFormatPSO::GraphicsDescriptor::HeaderLine());

	for (const FPipelineCacheFileFormatPSO& Item : PSOs)
	{
		CheckPSOStringInveribility(Item);
	}

	return 0;
}

static void PrintShaders(const TMap<FSHAHash, TArray<int32>>& InverseMap, TArray<FStableShaderKeyAndValue>& StableArray, const FSHAHash& Shader, const TCHAR *Label)
{
	UE_LOG(LogShaderPipelineCacheTools, Display, TEXT(" -- %s"), Label);

	if (Shader == FSHAHash())
	{
		UE_LOG(LogShaderPipelineCacheTools, Display, TEXT("    null"));
		return;
	}
	const TArray<int32>* Out = InverseMap.Find(Shader);
	if (!Out)
	{
		UE_LOG(LogShaderPipelineCacheTools, Display, TEXT("    No shaders found with hash %s"), *Shader.ToString());
		return;
	}
	for (const int32& Item : *Out)
	{
		UE_LOG(LogShaderPipelineCacheTools, Verbose, TEXT("    %s"), *StableArray[Item].ToString());
	}
}

static bool GetStableShaders(const TMap<FSHAHash, TArray<int32>>& InverseMap, TArray<FStableShaderKeyAndValue>& StableArray, const FSHAHash& Shader, TArray<int32>& StableShaders, bool& bOutAnyActiveButMissing)
{
	if (Shader == FSHAHash())
	{
		return false;
	}
	const TArray<int32>* Out = InverseMap.Find(Shader);
	if (!Out)
	{
		UE_LOG(LogShaderPipelineCacheTools, Warning, TEXT("No shaders found with hash %s"), *Shader.ToString());
		UE_LOG(LogShaderPipelineCacheTools, Warning, TEXT("If you can find the old .scl.csv file for this build, adding it will allow these PSOs to be usable."));
		bOutAnyActiveButMissing = true;
		return false;
	}
	StableShaders.Reserve(Out->Num());
	for (const int32& Item : *Out)
	{
		if (StableShaders.Contains(Item))
		{
			UE_LOG(LogShaderPipelineCacheTools, Error, TEXT("Duplicate stable shader. This is bad because it means our stable key is not exhaustive."));
			UE_LOG(LogShaderPipelineCacheTools, Error, TEXT(" %s"), *StableArray[Item].ToString());
			continue;
		}
		StableShaders.Add(Item);
	}
	return true;
}

static void StableShadersSerializationSelfTest(const TMultiMap<FStableShaderKeyAndValue, FSHAHash>& StableMap)
{
	TAnsiStringBuilder<384> TestString;
	for (const auto& Pair : StableMap)
	{
		TestString.Reset();
		FStableShaderKeyAndValue Item(Pair.Key);
		Item.OutputHash = Pair.Value;
		check(Pair.Value != FSHAHash());
		Item.AppendString(TestString);
		FStableShaderKeyAndValue TestItem;
		TestItem.ParseFromString(UTF8_TO_TCHAR(TestString.ToString()));
		check(Item == TestItem);
		check(GetTypeHash(Item) == GetTypeHash(TestItem));
		check(Item.OutputHash == TestItem.OutputHash);
	}
}

// Version optimized for ExpandPSOSC
static void StableShadersSerializationSelfTest(const TMultiMap<int32, FSHAHash>& StableMap, const TArray<FStableShaderKeyAndValue>& StableArray)
{
	TAnsiStringBuilder<384> TestString;
	for (const auto& Pair : StableMap)
	{
		TestString.Reset();
		FStableShaderKeyAndValue Item(StableArray[Pair.Key]);
		Item.OutputHash = Pair.Value;
		check(Pair.Value != FSHAHash());
		Item.AppendString(TestString);
		FStableShaderKeyAndValue TestItem;
		TestItem.ParseFromString(UTF8_TO_TCHAR(TestString.ToString()));
		check(Item == TestItem);
		check(GetTypeHash(Item) == GetTypeHash(TestItem));
		check(Item.OutputHash == TestItem.OutputHash);
	}
}

// return true if these two shaders could be part of the same stable PSO
// for example, if they come from two different vertex factories, we return false because that situation cannot occur
bool CouldBeUsedTogether(const FStableShaderKeyAndValue& A, const FStableShaderKeyAndValue& B)
{
	// if the shaders don't belong to the same FShaderPipeline, they cannot be used together
	if ((A.PipelineHash != FSHAHash()) || (B.PipelineHash != FSHAHash()))
	{
		if (A.PipelineHash != B.PipelineHash)
		{
			return false;
		}
	}

	static FName NAME_FDeferredDecalVS("FDeferredDecalVS");
	static FName NAME_FWriteToSliceVS("FWriteToSliceVS");
	static FName NAME_FPostProcessVS("FPostProcessVS");
	static FName NAME_FWriteToSliceGS("FWriteToSliceGS");
	if (
		A.ShaderType == NAME_FDeferredDecalVS || B.ShaderType == NAME_FDeferredDecalVS ||
		A.ShaderType == NAME_FWriteToSliceVS || B.ShaderType == NAME_FWriteToSliceVS ||
		A.ShaderType == NAME_FPostProcessVS || B.ShaderType == NAME_FPostProcessVS ||
		A.ShaderType == NAME_FWriteToSliceGS || B.ShaderType == NAME_FWriteToSliceGS
		)
	{
		// oddball mix and match with any material shader.
		return true;
	}
	if (A.ShaderClass != B.ShaderClass)
	{
		return false;
	}
	if (A.VFType != B.VFType)
	{
		return false;
	}
	if (A.FeatureLevel != B.FeatureLevel)
	{
		return false;
	}
	if (A.QualityLevel != B.QualityLevel)
	{
		return false;
	}
	if (A.TargetPlatform != B.TargetPlatform)
	{
		return false;
	}
	if (!(A.ClassNameAndObjectPath == B.ClassNameAndObjectPath))
	{
		return false;
	}
	return true;
}

int32 DumpSCLCSV(const FString& Token)
{
	const FStringView File = Token;
	TMultiMap<FStableShaderKeyAndValue, FSHAHash> StableMap;
	LoadStableSCLs(StableMap, MakeArrayView(&File, 1));
	UE_LOG(LogShaderPipelineCacheTools, Display, TEXT("    %s"), *FStableShaderKeyAndValue::HeaderLine());
	for (const auto& Pair : StableMap)
	{
		FStableShaderKeyAndValue Temp(Pair.Key);
		Temp.OutputHash = Pair.Value;
		UE_LOG(LogShaderPipelineCacheTools, Display, TEXT("    %s"), *Temp.ToString());
	}
	return 0;
}

void IntersectSets(TSet<FCompactFullName>& Intersect, const TSet<FCompactFullName>& ShaderAssets)
{
	if (!Intersect.Num() && ShaderAssets.Num())
	{
		Intersect = ShaderAssets;
	}
	else if (Intersect.Num() && ShaderAssets.Num())
	{
		Intersect  = Intersect.Intersect(ShaderAssets);
	}
}

struct FPermutation
{
	int32 Slots[SF_NumFrequencies];
};

void GeneratePermuations(TArray<FPermutation>& Permutations, FPermutation& WorkingPerm, int32 SlotIndex , const TArray<int32> StableShadersPerSlot[SF_NumFrequencies], const TArray<FStableShaderKeyAndValue>& StableArray, const bool ActivePerSlot[SF_NumFrequencies])
{
	check(SlotIndex >= 0 && SlotIndex <= SF_NumFrequencies);
	while (SlotIndex < SF_NumFrequencies && !ActivePerSlot[SlotIndex])
	{
		SlotIndex++;
	}
	if (SlotIndex >= SF_NumFrequencies)
	{
		Permutations.Add(WorkingPerm);
		return;
	}
	for (int32 StableIndex = 0; StableIndex < StableShadersPerSlot[SlotIndex].Num(); StableIndex++)
	{
		bool bKeep = true;
		// check compatibility with shaders in the working perm
		for (int32 SlotIndexInner = 0; SlotIndexInner < SlotIndex; SlotIndexInner++)
		{
			if (SlotIndex == SlotIndexInner || !ActivePerSlot[SlotIndexInner])
			{
				continue;
			}
			check(SlotIndex != SF_Compute && SlotIndexInner != SF_Compute); // there is never any matching with compute shaders
			if (!CouldBeUsedTogether(StableArray[StableShadersPerSlot[SlotIndex][StableIndex]], StableArray[WorkingPerm.Slots[SlotIndexInner]]))
			{
				bKeep = false;
				break;
			}
		}
		if (!bKeep)
		{
			continue;
		}
		WorkingPerm.Slots[SlotIndex] = StableShadersPerSlot[SlotIndex][StableIndex];
		GeneratePermuations(Permutations, WorkingPerm, SlotIndex + 1, StableShadersPerSlot, StableArray, ActivePerSlot);
	}
}

int32 ExpandPSOSC(const TArray<FString>& Tokens)
{
	if (!Tokens.Last().EndsWith(STABLE_CSV_EXT) && !Tokens.Last().EndsWith(STABLE_CSV_COMPRESSED_EXT))
	{
		UE_LOG(LogShaderPipelineCacheTools, Error, TEXT("Pipeline cache filename '%s' must end with '%s' or '%s'."),
			*Tokens.Last(), STABLE_CSV_EXT, STABLE_CSV_COMPRESSED_EXT);
		return 0;
	}

	TArray<FStringView, TInlineAllocator<16>> StableCSVs;
	for (int32 Index = 0; Index < Tokens.Num() - 1; Index++)
	{
		if (Tokens[Index].EndsWith(TEXT(".scl.csv")))
		{
			StableCSVs.Add(Tokens[Index]);
		}
	}

	// To save memory and make operations on the stable map faster, all the stable shader keys are stored in StableShaderKeyIndexTable array and shader map keys
	// and permutation slots use indices to this array instead of storing their own copies of FStableShaderKeyAndValue objects
	TArray<FStableShaderKeyAndValue> StableShaderKeyIndexTable;
	TMultiMap<int32, FSHAHash> StableMap;
	LoadStableSCLs(StableMap, StableShaderKeyIndexTable, StableCSVs);
	if (!StableMap.Num())
	{
		UE_LOG(LogShaderPipelineCacheTools, Warning, TEXT("No .scl.csv found or they were all empty. Nothing to do."));
		return 0;
	}
	if (UE_LOG_ACTIVE(LogShaderPipelineCacheTools, Verbose))
	{
		UE_LOG(LogShaderPipelineCacheTools, Verbose, TEXT("    %s"), *FStableShaderKeyAndValue::HeaderLine());
		for (const auto& Pair : StableMap)
		{
			FStableShaderKeyAndValue Temp(StableShaderKeyIndexTable[Pair.Key]);
			Temp.OutputHash = Pair.Value;
			UE_LOG(LogShaderPipelineCacheTools, Verbose, TEXT("    %s"), *Temp.ToString());
		}
		StableShadersSerializationSelfTest(StableMap, StableShaderKeyIndexTable);
	}
	UE_LOG(LogShaderPipelineCacheTools, Display, TEXT("Loaded %d unique shader info lines total."), StableMap.Num());

	TSet<FPipelineCacheFileFormatPSO> PSOs;
	
	uint32 MergeCount = 0;

	for (int32 Index = 0; Index < Tokens.Num() - 1; Index++)
	{
		if (Tokens[Index].EndsWith(TEXT(".upipelinecache")))
		{
			UE_LOG(LogShaderPipelineCacheTools, Display, TEXT("Loading %s...."), *Tokens[Index]);
			TSet<FPipelineCacheFileFormatPSO> TempPSOs;
			if (!FPipelineFileCache::LoadPipelineFileCacheInto(Tokens[Index], TempPSOs))
			{
				UE_LOG(LogShaderPipelineCacheTools, Error, TEXT("Could not load %s or it was empty."), *Tokens[Index]);
				continue;
			}
			UE_LOG(LogShaderPipelineCacheTools, Display, TEXT("Loaded %d PSOs"), TempPSOs.Num());

			// We need to merge otherwise we'll lose usage masks on exact same PSO but in different files
			for(auto& TempPSO : TempPSOs)
			{
				auto* ExistingPSO = PSOs.Find(TempPSO);
				if(ExistingPSO != nullptr)
				{
					// Existing PSO must have already gone through verify and invertibility checks
					check(*ExistingPSO == TempPSO);
					
					// Get More accurate stats by testing for diff - we could just merge and be done
					if((ExistingPSO->UsageMask & TempPSO.UsageMask) != TempPSO.UsageMask)
					{
						ExistingPSO->UsageMask |= TempPSO.UsageMask;
						++MergeCount;
					}
					// Raw data files are not bind count averaged - just ensure we have captured max value
					ExistingPSO->BindCount = FMath::Max(ExistingPSO->BindCount, TempPSO.BindCount);
				}
				else
				{
					bool bInvertibilityResult = CheckPSOStringInveribility(TempPSO);
					bool bVerifyResult = TempPSO.Verify();
					if(bInvertibilityResult && bVerifyResult)
					{
						PSOs.Add(TempPSO);
					}
					else
					{
						// Log Found Bad PSO, this is in the context of the logged current file above so we can see where this has come from
						UE_LOG(LogShaderPipelineCacheTools, Warning, TEXT("Bad PSO found discarding [Invertibility=%s Verify=%s in: %s]"), bInvertibilityResult ? TEXT("PASS") :  TEXT("FAIL") , bVerifyResult ? TEXT("PASS") :  TEXT("FAIL"), *Tokens[Index]);
					}
				}
			}
		}
		else
		{
			check(Tokens[Index].EndsWith(TEXT(".scl.csv")));
		}
	}
	if (!PSOs.Num())
	{
		UE_LOG(LogShaderPipelineCacheTools, Warning, TEXT("No .upipelinecache files found or they were all empty. Nothing to do."));
		return 0;
	}
	UE_LOG(LogShaderPipelineCacheTools, Display, TEXT("Loaded %d PSOs total [Usage Mask Merged = %d]."), PSOs.Num(), MergeCount);

	if (UE_LOG_ACTIVE(LogShaderPipelineCacheTools, Verbose))
	{
		TMap<FSHAHash, TArray<FString>> InverseMap;

		for (const auto& Pair : StableMap)
		{
			FStableShaderKeyAndValue Temp(StableShaderKeyIndexTable[Pair.Key]);
			Temp.OutputHash = Pair.Value;
			InverseMap.FindOrAdd(Pair.Value).Add(Temp.ToString());
		}

		for (const FPipelineCacheFileFormatPSO& Item : PSOs)
		{
			switch (Item.Type)
			{
			case FPipelineCacheFileFormatPSO::DescriptorType::Compute:
				UE_LOG(LogShaderPipelineCacheTools, Verbose, TEXT("ComputeShader"));
				PrintShaders(InverseMap, Item.ComputeDesc.ComputeShader);
				break;
			case FPipelineCacheFileFormatPSO::DescriptorType::Graphics:
				UE_LOG(LogShaderPipelineCacheTools, Verbose, TEXT("VertexShader"));
				PrintShaders(InverseMap, Item.GraphicsDesc.VertexShader);
				UE_LOG(LogShaderPipelineCacheTools, Verbose, TEXT("FragmentShader"));
				PrintShaders(InverseMap, Item.GraphicsDesc.FragmentShader);
				UE_LOG(LogShaderPipelineCacheTools, Verbose, TEXT("GeometryShader"));
				PrintShaders(InverseMap, Item.GraphicsDesc.GeometryShader);
				UE_LOG(LogShaderPipelineCacheTools, Verbose, TEXT("HullShader"));
				PrintShaders(InverseMap, Item.GraphicsDesc.HullShader);
				UE_LOG(LogShaderPipelineCacheTools, Verbose, TEXT("DomainShader"));
				PrintShaders(InverseMap, Item.GraphicsDesc.DomainShader);
				break;
			case FPipelineCacheFileFormatPSO::DescriptorType::RayTracing:
				UE_LOG(LogShaderPipelineCacheTools, Verbose, TEXT("RayTracingShader"));
				PrintShaders(InverseMap, Item.RayTracingDesc.ShaderHash);
				break;
			default:
				UE_LOG(LogShaderPipelineCacheTools, Error, TEXT("Unexpected pipeline cache descriptor type %d"), int32(Item.Type));
				break;
			}
		}
	}
	TMap<FSHAHash, TArray<int32>> InverseMap;

	for (const auto& Pair : StableMap)
	{
		InverseMap.FindOrAdd(Pair.Value).AddUnique(Pair.Key);
	}

	int32 TotalStablePSOs = 0;

	struct FPermsPerPSO
	{
		const FPipelineCacheFileFormatPSO* PSO;
		bool ActivePerSlot[SF_NumFrequencies];
		TArray<FPermutation> Permutations;

		FPermsPerPSO()
			: PSO(nullptr)
		{
			for (int32 Index = 0; Index < SF_NumFrequencies; Index++)
			{
				ActivePerSlot[Index] = false;
			}
		}
	};

	TArray<FPermsPerPSO> StableResults;
	StableResults.Reserve(PSOs.Num());
	int32 NumSkipped = 0;
	int32 NumExamined = 0;

	for (const FPipelineCacheFileFormatPSO& Item : PSOs)
	{ 
		NumExamined++;
		
		check(SF_Vertex == 0 && SF_Compute == 5);
		TArray<int32> StableShadersPerSlot[SF_NumFrequencies];
		bool ActivePerSlot[SF_NumFrequencies] = { false };

		bool OutAnyActiveButMissing = false;

		if (Item.Type == FPipelineCacheFileFormatPSO::DescriptorType::Compute)
		{
			ActivePerSlot[SF_Compute] = GetStableShaders(InverseMap, StableShaderKeyIndexTable, Item.ComputeDesc.ComputeShader, StableShadersPerSlot[SF_Compute], OutAnyActiveButMissing);
		}
		else if (Item.Type == FPipelineCacheFileFormatPSO::DescriptorType::Graphics)
		{
			ActivePerSlot[SF_Vertex] = GetStableShaders(InverseMap, StableShaderKeyIndexTable, Item.GraphicsDesc.VertexShader, StableShadersPerSlot[SF_Vertex], OutAnyActiveButMissing);
			ActivePerSlot[SF_Pixel] = GetStableShaders(InverseMap, StableShaderKeyIndexTable, Item.GraphicsDesc.FragmentShader, StableShadersPerSlot[SF_Pixel], OutAnyActiveButMissing);
			ActivePerSlot[SF_Geometry] = GetStableShaders(InverseMap, StableShaderKeyIndexTable, Item.GraphicsDesc.GeometryShader, StableShadersPerSlot[SF_Geometry], OutAnyActiveButMissing);
			ActivePerSlot[SF_Hull] = GetStableShaders(InverseMap, StableShaderKeyIndexTable, Item.GraphicsDesc.HullShader, StableShadersPerSlot[SF_Hull], OutAnyActiveButMissing);
			ActivePerSlot[SF_Domain] = GetStableShaders(InverseMap, StableShaderKeyIndexTable, Item.GraphicsDesc.DomainShader, StableShadersPerSlot[SF_Domain], OutAnyActiveButMissing);
		}
		else if (Item.Type == FPipelineCacheFileFormatPSO::DescriptorType::RayTracing)
		{
			EShaderFrequency Frequency = Item.RayTracingDesc.Frequency;
			ActivePerSlot[Frequency] = GetStableShaders(InverseMap, StableShaderKeyIndexTable, Item.RayTracingDesc.ShaderHash, StableShadersPerSlot[Frequency], OutAnyActiveButMissing);
		}
		else
		{
			UE_LOG(LogShaderPipelineCacheTools, Error, TEXT("Unexpected pipeline cache descriptor type %d"), int32(Item.Type));
		}

		if (OutAnyActiveButMissing)
		{
			UE_LOG(LogShaderPipelineCacheTools, Display, TEXT("PSO had an active shader slot that did not match any current shaders, ignored."));
			if (Item.Type == FPipelineCacheFileFormatPSO::DescriptorType::Compute)
			{
				PrintShaders(InverseMap, StableShaderKeyIndexTable, Item.ComputeDesc.ComputeShader, TEXT("ComputeShader"));
			}
			else if (Item.Type == FPipelineCacheFileFormatPSO::DescriptorType::Graphics)
			{
				UE_LOG(LogShaderPipelineCacheTools, Display, TEXT("   %s"), *Item.GraphicsDesc.StateToString());
				PrintShaders(InverseMap, StableShaderKeyIndexTable, Item.GraphicsDesc.VertexShader, TEXT("VertexShader"));
				PrintShaders(InverseMap, StableShaderKeyIndexTable, Item.GraphicsDesc.FragmentShader, TEXT("FragmentShader"));
				PrintShaders(InverseMap, StableShaderKeyIndexTable, Item.GraphicsDesc.GeometryShader, TEXT("GeometryShader"));
				PrintShaders(InverseMap, StableShaderKeyIndexTable, Item.GraphicsDesc.HullShader, TEXT("HullShader"));
				PrintShaders(InverseMap, StableShaderKeyIndexTable, Item.GraphicsDesc.DomainShader, TEXT("DomainShader"));
			}
			else if (Item.Type == FPipelineCacheFileFormatPSO::DescriptorType::RayTracing)
			{
				PrintShaders(InverseMap, StableShaderKeyIndexTable, Item.RayTracingDesc.ShaderHash, TEXT("RayTracingShader"));
			}
			else
			{
				UE_LOG(LogShaderPipelineCacheTools, Error, TEXT("Unexpected pipeline cache descriptor type %d"), int32(Item.Type));
			}
			continue;
		}

		if (Item.Type == FPipelineCacheFileFormatPSO::DescriptorType::Graphics)
		{
			check(!ActivePerSlot[SF_Compute]); // this is NOT a compute shader
			bool bRemovedAll = false;
			bool bAnyActive = false;
			// Quite the nested loop. It isn't clear if this could be made faster, but the thing to realize is that the same set of shaders will be used in multiple PSOs we could take advantage of that...we don't.
			for (int32 SlotIndex = 0; SlotIndex < SF_NumFrequencies; SlotIndex++)
			{
				if (!ActivePerSlot[SlotIndex])
				{
					check(!StableShadersPerSlot[SlotIndex].Num());
					continue;
				}
				bAnyActive = true;
				for (int32 StableIndex = 0; StableIndex < StableShadersPerSlot[SlotIndex].Num(); StableIndex++)
				{
					bool bKeep = true;
					for (int32 SlotIndexInner = 0; SlotIndexInner < SF_Compute; SlotIndexInner++) //SF_Compute here because this is NOT a compute shader
					{
						if (SlotIndex == SlotIndexInner || !ActivePerSlot[SlotIndexInner])
						{
							continue;
						}
						bool bFoundCompat = false;
						for (int32 StableIndexInner = 0; StableIndexInner < StableShadersPerSlot[SlotIndexInner].Num(); StableIndexInner++)
						{
							if (CouldBeUsedTogether(StableShaderKeyIndexTable[StableShadersPerSlot[SlotIndex][StableIndex]], StableShaderKeyIndexTable[StableShadersPerSlot[SlotIndexInner][StableIndexInner]]))
							{
								bFoundCompat = true;
								break;
							}
						}
						if (!bFoundCompat)
						{
							bKeep = false;
							break;
						}
					}
					if (!bKeep)
					{
						StableShadersPerSlot[SlotIndex].RemoveAt(StableIndex--);
					}
				}
				if (!StableShadersPerSlot[SlotIndex].Num())
				{
					bRemovedAll = true;
				}
			}
			if (!bAnyActive)
			{
				NumSkipped++;
				UE_LOG(LogShaderPipelineCacheTools, Verbose, TEXT("PSO did not create any stable PSOs! (no active shader slots)"));
				UE_LOG(LogShaderPipelineCacheTools, Verbose, TEXT("   %s"), *Item.GraphicsDesc.StateToString());
				continue;
			}
			if (bRemovedAll)
			{
				UE_LOG(LogShaderPipelineCacheTools, Warning, TEXT("PSO did not create any stable PSOs! (no cross shader slot compatibility)"));
				UE_LOG(LogShaderPipelineCacheTools, Warning, TEXT("   %s"), *Item.GraphicsDesc.StateToString());

				PrintShaders(InverseMap, StableShaderKeyIndexTable, Item.GraphicsDesc.VertexShader, TEXT("VertexShader"));
				PrintShaders(InverseMap, StableShaderKeyIndexTable, Item.GraphicsDesc.FragmentShader, TEXT("FragmentShader"));
				PrintShaders(InverseMap, StableShaderKeyIndexTable, Item.GraphicsDesc.GeometryShader, TEXT("GeometryShader"));
				PrintShaders(InverseMap, StableShaderKeyIndexTable, Item.GraphicsDesc.HullShader, TEXT("HullShader"));
				PrintShaders(InverseMap, StableShaderKeyIndexTable, Item.GraphicsDesc.DomainShader, TEXT("DomainShader"));

				continue;
			}
			// We could have done this on the fly, but that loop was already pretty complicated. Here we generate all plausible permutations and write them out
		}

		StableResults.AddDefaulted();
		FPermsPerPSO& Current = StableResults.Last();
		Current.PSO = &Item;

		for (int32 Index = 0; Index < SF_NumFrequencies; Index++)
		{
			Current.ActivePerSlot[Index] = ActivePerSlot[Index];
		}

		TArray<FPermutation>& Permutations(Current.Permutations);
		FPermutation WorkingPerm = {};
		GeneratePermuations(Permutations, WorkingPerm, 0, StableShadersPerSlot, StableShaderKeyIndexTable, ActivePerSlot);
		if (!Permutations.Num())
		{
			UE_LOG(LogShaderPipelineCacheTools, Error, TEXT("PSO did not create any stable PSOs! (somehow)"));
			// this is fatal because now we have a bogus thing in the list
			UE_LOG(LogShaderPipelineCacheTools, Fatal, TEXT("   %s"), *Item.GraphicsDesc.StateToString());
			continue;
		}

		UE_LOG(LogShaderPipelineCacheTools, Verbose, TEXT("----- PSO created %d stable permutations --------------"), Permutations.Num());
		TotalStablePSOs += Permutations.Num();
	}
	UE_CLOG(NumSkipped > 0, LogShaderPipelineCacheTools, Warning, TEXT("%d/%d PSO did not create any stable PSOs! (no active shader slots)"), NumSkipped, NumExamined);
	UE_LOG(LogShaderPipelineCacheTools, Display, TEXT("Generated %d stable PSOs total"), TotalStablePSOs);
	if (!TotalStablePSOs || !StableResults.Num())
	{
		UE_LOG(LogShaderPipelineCacheTools, Error, TEXT("No stable PSOs created."));
		return 1;
	}

	int32 NumLines = 0;
	FSCDataChunk DataChunks[16];
	int32 CurrentChunk = 0;
	TSet<uint32> DeDup;

	{
		FString PSOLine = FString::Printf(TEXT("\"%s\""), *FPipelineCacheFileFormatPSO::CommonHeaderLine());
		PSOLine += FString::Printf(TEXT(",\"%s\""), *FPipelineCacheFileFormatPSO::GraphicsDescriptor::StateHeaderLine());
		for (int32 SlotIndex = 0; SlotIndex < SF_Compute; SlotIndex++) // SF_Compute here because the stablepc.csv file format does not have a compute slot
		{
			PSOLine += FString::Printf(TEXT(",\"shaderslot%d: %s\""), SlotIndex, *FStableShaderKeyAndValue::HeaderLine());
		}

		DataChunks[CurrentChunk].OutputLinesAr << PSOLine;
		NumLines++;
	}

	for (const FPermsPerPSO& Item : StableResults)
	{
		if (UE_LOG_ACTIVE(LogShaderPipelineCacheTools, Verbose))
		{
			if (Item.PSO->Type == FPipelineCacheFileFormatPSO::DescriptorType::Compute)
			{
				UE_LOG(LogShaderPipelineCacheTools, Verbose, TEXT(" Compute"));
			}
			else if (Item.PSO->Type == FPipelineCacheFileFormatPSO::DescriptorType::Graphics)
			{
				UE_LOG(LogShaderPipelineCacheTools, Verbose, TEXT(" %s"), *Item.PSO->GraphicsDesc.StateToString());
			}
			else if (Item.PSO->Type == FPipelineCacheFileFormatPSO::DescriptorType::RayTracing)
			{
				UE_LOG(LogShaderPipelineCacheTools, Verbose, TEXT(" RayTracing"));
			}
			else
			{
				UE_LOG(LogShaderPipelineCacheTools, Error, TEXT("Unexpected pipeline cache descriptor type %d"), int32(Item.PSO->Type));
			}
			int32 PermIndex = 0;
			for (const FPermutation& Perm : Item.Permutations)
			{
				UE_LOG(LogShaderPipelineCacheTools, Verbose, TEXT("  ----- perm %d"), PermIndex);
				for (int32 SlotIndex = 0; SlotIndex < SF_NumFrequencies; SlotIndex++)
				{
					if (!Item.ActivePerSlot[SlotIndex])
					{
						continue;
					}
					FStableShaderKeyAndValue ShaderKeyAndValue = StableShaderKeyIndexTable[Perm.Slots[SlotIndex]];
					ShaderKeyAndValue.OutputHash = FSHAHash(); // Saved output hash needs to be zeroed so that BuildPSOSC can use this entry even if shaders code changes in future builds
					UE_LOG(LogShaderPipelineCacheTools, Verbose, TEXT("   %s"), *ShaderKeyAndValue.ToString());
				}
				PermIndex++;
			}

			UE_LOG(LogShaderPipelineCacheTools, Verbose, TEXT("-----"));
		}
		for (const FPermutation& Perm : Item.Permutations)
		{
			// because it is a CSV, and for backward compat, compute shaders will just be a zeroed graphics desc with the shader in the hull shader slot.
			FString PSOLine = Item.PSO->CommonToString();
			PSOLine += TEXT(",");
			if (Item.PSO->Type == FPipelineCacheFileFormatPSO::DescriptorType::Compute)
			{
				FPipelineCacheFileFormatPSO::GraphicsDescriptor Zero;
				FMemory::Memzero(Zero);
				PSOLine += FString::Printf(TEXT("\"%s\""), *Zero.StateToString());
				for (int32 SlotIndex = 0; SlotIndex < SF_Compute; SlotIndex++)  // SF_Compute here because the stablepc.csv file format does not have a compute slot
				{
					check(!Item.ActivePerSlot[SlotIndex]); // none of these should be active for a compute shader
					if (SlotIndex == SF_Hull)
					{
						FStableShaderKeyAndValue ShaderKeyAndValue = StableShaderKeyIndexTable[Perm.Slots[SF_Compute]];
						ShaderKeyAndValue.OutputHash = FSHAHash(); // Saved output hash needs to be zeroed so that BuildPSOSC can use this entry even if shaders code changes in future builds
						PSOLine += FString::Printf(TEXT(",\"%s\""), *ShaderKeyAndValue.ToString());
					}
					else
					{
						PSOLine += FString::Printf(TEXT(",\"\""));
					}
				}
			}
			else if (Item.PSO->Type == FPipelineCacheFileFormatPSO::DescriptorType::Graphics)
			{
				PSOLine += FString::Printf(TEXT("\"%s\""), *Item.PSO->GraphicsDesc.StateToString());
				for (int32 SlotIndex = 0; SlotIndex < SF_Compute; SlotIndex++) // SF_Compute here because the stablepc.csv file format does not have a compute slot
				{
					if (!Item.ActivePerSlot[SlotIndex])
					{
						PSOLine += FString::Printf(TEXT(",\"\""));
						continue;
					}
					FStableShaderKeyAndValue ShaderKeyAndValue = StableShaderKeyIndexTable[Perm.Slots[SlotIndex]];
					ShaderKeyAndValue.OutputHash = FSHAHash(); // Saved output hash needs to be zeroed so that BuildPSOSC can use this entry even if shaders code changes in future builds
					PSOLine += FString::Printf(TEXT(",\"%s\""), *ShaderKeyAndValue.ToString());
				}
			}
			else if (Item.PSO->Type == FPipelineCacheFileFormatPSO::DescriptorType::RayTracing)
			{
				// Serialize ray tracing PSO state description in backwards-compatible way, reusing graphics PSO fields.
				// This is only required due to legacy.
<<<<<<< HEAD

				FPipelineCacheFileFormatPSO::GraphicsDescriptor Desc;
				FMemory::Memzero(Desc);

				// Re-purpose graphics state fields to store RT PSO properties
				// See corresponding parsing code in ParseStableCSV().
				Desc.MSAASamples = Item.PSO->RayTracingDesc.MaxPayloadSizeInBytes;
				Desc.DepthStencilFlags = uint32(Item.PSO->RayTracingDesc.bAllowHitGroupIndexing);

				PSOLine += FString::Printf(TEXT("\"%s\""), *Desc.StateToString());

=======

				FPipelineCacheFileFormatPSO::GraphicsDescriptor Desc;
				FMemory::Memzero(Desc);

				// Re-purpose graphics state fields to store RT PSO properties
				// See corresponding parsing code in ParseStableCSV().
				Desc.MSAASamples = Item.PSO->RayTracingDesc.MaxPayloadSizeInBytes;
				Desc.DepthStencilFlags = uint32(Item.PSO->RayTracingDesc.bAllowHitGroupIndexing);

				PSOLine += FString::Printf(TEXT("\"%s\""), *Desc.StateToString());

>>>>>>> 3ecbc206
				for (int32 SlotIndex = 0; SlotIndex < SF_Compute; SlotIndex++)
				{
					static_assert(SF_RayGen > SF_Compute, "Unexpected shader frequency enum order");
					static_assert(SF_RayMiss > SF_Compute, "Unexpected shader frequency enum order");
					static_assert(SF_RayHitGroup > SF_Compute, "Unexpected shader frequency enum order");
					static_assert(SF_RayCallable > SF_Compute, "Unexpected shader frequency enum order");

					EShaderFrequency RayTracingSlotIndex = EShaderFrequency(SF_RayGen + SlotIndex);
<<<<<<< HEAD
=======

					if (RayTracingSlotIndex >= SF_RayGen &&
						RayTracingSlotIndex <= SF_RayCallable &&
						Item.ActivePerSlot[RayTracingSlotIndex])
					{
						FStableShaderKeyAndValue ShaderKeyAndValue = StableShaderKeyIndexTable[Perm.Slots[RayTracingSlotIndex]];
						ShaderKeyAndValue.OutputHash = FSHAHash(); // Saved output hash needs to be zeroed so that BuildPSOSC can use this entry even if shaders code changes in future builds
						PSOLine += FString::Printf(TEXT(",\"%s\""), *ShaderKeyAndValue.ToString());
					}
					else
					{
						PSOLine += FString::Printf(TEXT(",\"\""));
					}
				}
			}
			else
			{
				UE_LOG(LogShaderPipelineCacheTools, Error, TEXT("Unexpected pipeline cache descriptor type %d"), int32(Item.PSO->Type));
			}
>>>>>>> 3ecbc206

					if (RayTracingSlotIndex >= SF_RayGen &&
						RayTracingSlotIndex <= SF_RayCallable &&
						Item.ActivePerSlot[RayTracingSlotIndex])
					{
						FStableShaderKeyAndValue ShaderKeyAndValue = StableShaderKeyIndexTable[Perm.Slots[RayTracingSlotIndex]];
						ShaderKeyAndValue.OutputHash = FSHAHash(); // Saved output hash needs to be zeroed so that BuildPSOSC can use this entry even if shaders code changes in future builds
						PSOLine += FString::Printf(TEXT(",\"%s\""), *ShaderKeyAndValue.ToString());
					}
					else
					{
						PSOLine += FString::Printf(TEXT(",\"\""));
					}
				}
			}
			else
			{
				UE_LOG(LogShaderPipelineCacheTools, Error, TEXT("Unexpected pipeline cache descriptor type %d"), int32(Item.PSO->Type));
			}

			const uint32 PSOLineHash = FCrc::MemCrc32(PSOLine.GetCharArray().GetData(), sizeof(TCHAR) * PSOLine.Len());
			if (!DeDup.Contains(PSOLineHash))
			{
				DeDup.Add(PSOLineHash);
				if (DataChunks[CurrentChunk].OutputLinesAr.TotalSize() + (int64)((PSOLine.Len() + 1) * sizeof(TCHAR)) >= STABLE_MAX_CHUNK_SIZE)
				{
					++CurrentChunk;
				}
				DataChunks[CurrentChunk].OutputLinesAr << PSOLine;
				NumLines++;
			}
		}
	}

	const FString& OutputFilename = Tokens.Last();
	const bool bCompressed = OutputFilename.EndsWith(STABLE_CSV_COMPRESSED_EXT);
	
	FString CompressedFilename;
	FString UncompressedFilename;
	if (bCompressed)
	{
		CompressedFilename = OutputFilename;
		UncompressedFilename = CompressedFilename.LeftChop(STABLE_COMPRESSED_EXT_LEN); // remove the ".compressed"
	}
	else
	{
		UncompressedFilename = OutputFilename;
		CompressedFilename = UncompressedFilename + STABLE_COMPRESSED_EXT;  // add the ".compressed"
	}
	
	// delete both compressed and uncompressed files
	if (IFileManager::Get().FileExists(*UncompressedFilename))
	{
		IFileManager::Get().Delete(*UncompressedFilename, false, true);
		if (IFileManager::Get().FileExists(*UncompressedFilename))
		{
			UE_LOG(LogShaderPipelineCacheTools, Fatal, TEXT("Could not delete %s"), *UncompressedFilename);
		}
	}
	if (IFileManager::Get().FileExists(*CompressedFilename))
	{
		IFileManager::Get().Delete(*CompressedFilename, false, true);
		if (IFileManager::Get().FileExists(*CompressedFilename))
		{
			UE_LOG(LogShaderPipelineCacheTools, Fatal, TEXT("Could not delete %s"), *CompressedFilename);
		}
	}

	int64 FileSize = SaveStableCSV(OutputFilename, DataChunks, CurrentChunk + 1);
	if (FileSize < 1)
	{
		return 1;
	}
	
	UE_LOG(LogShaderPipelineCacheTools, Display, TEXT("Wrote stable PSOs, %d lines (%.1f KB) to %s"), NumLines, FileSize / 1024.f, *OutputFilename);
	return 0;
}

template <uint32 InlineSize>
static void ParseQuoteComma(const FStringView& InLine, TArray<FStringView, TInlineAllocator<InlineSize>>& OutParts)
{
	FStringView Line = InLine;
	while (true)
	{
		int32 QuoteLoc = 0;
		if (!Line.FindChar(TCHAR('\"'), QuoteLoc))
		{
			break;
		}
		Line.RightChopInline(QuoteLoc + 1);
		if (!Line.FindChar(TCHAR('\"'), QuoteLoc))
		{
			break;
		}
		OutParts.Add(Line.Left(QuoteLoc));
		Line.RightChopInline(QuoteLoc + 1);
	}
}

static TSet<FPipelineCacheFileFormatPSO> ParseStableCSV(const FString& FileName, const TArray<FString>& CSVLines, const TMultiMap<FStableShaderKeyAndValue, FSHAHash>& StableMap, FName& TargetPlatform)
{
	TSet<FPipelineCacheFileFormatPSO> PSOs;

	int32 LineIndex = 0;
	bool bParsed = true;
	ReadStableCSV(CSVLines, [&FileName, &StableMap, &TargetPlatform, &PSOs, &LineIndex, &bParsed](FStringView Line)
	{
		// Skip the header line.
		if (LineIndex++ == 0)
		{
			return;
		}

		// Only attempt to parse the current line if previous lines succeeded.
		if (!bParsed)
		{
			return;
		}

		TArray<FStringView, TInlineAllocator<2 + SF_Compute>> Parts;
		ParseQuoteComma(Line, Parts);

		if (Parts.Num() != 2 + SF_Compute) // SF_Compute here because the stablepc.csv file format does not have a compute slot
		{
			// Assume the rest of the file csv lines are are bad or are in an out of date format. If one is, they probably all are.
			UE_LOG(LogShaderPipelineCacheTools, Warning, TEXT("File %s is not in the correct format ignoring the rest of its contents."), *FileName);
			bParsed = false;
			return;
		}

		FPipelineCacheFileFormatPSO PSO;
		FMemory::Memzero(PSO);
		PSO.Type = FPipelineCacheFileFormatPSO::DescriptorType::Graphics; // we will change this to compute later if needed
		PSO.CommonFromString(Parts[0]);
		bool bValidGraphicsDesc = PSO.GraphicsDesc.StateFromString(Parts[1]);
		if (!bValidGraphicsDesc)
		{
			// Failed to parse graphics descriptor, most likely format was changed, skip whole file.
			UE_LOG(LogShaderPipelineCacheTools, Warning, TEXT("File %s is not in the correct format (GraphicsDesc) ignoring the rest of its contents."), *FileName);
			bParsed = false;
			return;
		}

		// For backward compatibility, compute shaders are stored as a zeroed graphics desc with the shader in the hull shader slot.
		static FName NAME_SF_Compute("SF_Compute");
		static FName NAME_SF_RayGen("SF_RayGen");
		static FName NAME_SF_RayMiss("SF_RayMiss");
		static FName NAME_SF_RayHitGroup("SF_RayHitGroup");
		static FName NAME_SF_RayCallable("SF_RayCallable");
		for (int32 SlotIndex = 0; SlotIndex < SF_Compute; ++SlotIndex)
		{
			if (Parts[SlotIndex + 2].IsEmpty())
			{
				continue;
			}

			FStableShaderKeyAndValue Shader;
			Shader.ParseFromString(Parts[SlotIndex + 2]);

			int32 AdjustedSlotIndex = SlotIndex;

			if (Shader.TargetFrequency == NAME_SF_RayGen)
			{
				PSO.Type = FPipelineCacheFileFormatPSO::DescriptorType::RayTracing;
				AdjustedSlotIndex = SF_RayGen;
			}
			else if (Shader.TargetFrequency == NAME_SF_RayMiss)
			{
				PSO.Type = FPipelineCacheFileFormatPSO::DescriptorType::RayTracing;
				AdjustedSlotIndex = SF_RayMiss;
			}
			else if (Shader.TargetFrequency == NAME_SF_RayHitGroup)
			{
				PSO.Type = FPipelineCacheFileFormatPSO::DescriptorType::RayTracing;
				AdjustedSlotIndex = SF_RayHitGroup;
			}
			else if (Shader.TargetFrequency == NAME_SF_RayCallable)
			{
				PSO.Type = FPipelineCacheFileFormatPSO::DescriptorType::RayTracing;
				AdjustedSlotIndex = SF_RayCallable;
			}
			else
			{
				// Graphics and compute

				if (SlotIndex == SF_Hull)
				{
					if (Shader.TargetFrequency == NAME_SF_Compute)
					{
						PSO.Type = FPipelineCacheFileFormatPSO::DescriptorType::Compute;
						AdjustedSlotIndex = SF_Compute;
					}
				}
				else
				{
					check(Shader.TargetFrequency != NAME_SF_Compute);
				}
			}

			FSHAHash Match;
			int32 Count = 0;
			for (auto Iter = StableMap.CreateConstKeyIterator(Shader); Iter; ++Iter)
			{
				check(Iter.Value() != FSHAHash());
				Match = Iter.Value();
				if (TargetPlatform == NAME_None)
				{
					TargetPlatform = Iter.Key().TargetPlatform;
				}
				else
				{
					check(TargetPlatform == Iter.Key().TargetPlatform);
				}
				++Count;
			}

			if (!Count)
			{
				UE_LOG(LogShaderPipelineCacheTools, Verbose, TEXT("Stable PSO not found, rejecting %s"), *Shader.ToString());
				return;
			}

			if (Count > 1)
			{
				UE_LOG(LogShaderPipelineCacheTools, Error, TEXT("Stable PSO maps to multiple shaders. This is usually a bad thing and means you used .scl.csv files from multiple builds. Ignoring all but the last %s"), *Shader.ToString());
			}

			switch (AdjustedSlotIndex)
			{
			case SF_Vertex:
				PSO.GraphicsDesc.VertexShader = Match;
				break;
			case SF_Pixel:
				PSO.GraphicsDesc.FragmentShader = Match;
				break;
			case SF_Geometry:
				PSO.GraphicsDesc.GeometryShader = Match;
				break;
			case SF_Hull:
				PSO.GraphicsDesc.HullShader = Match;
				break;
			case SF_Domain:
				PSO.GraphicsDesc.DomainShader = Match;
				break;
			case SF_Compute:
				PSO.ComputeDesc.ComputeShader = Match;
				break;
			case SF_RayGen:
			case SF_RayMiss:
			case SF_RayHitGroup:
			case SF_RayCallable:
				PSO.RayTracingDesc.ShaderHash = Match;
				// See corresponding serialization code in ExpandPSOSC()
				PSO.RayTracingDesc.Frequency = EShaderFrequency(AdjustedSlotIndex);
				PSO.RayTracingDesc.MaxPayloadSizeInBytes = PSO.GraphicsDesc.MSAASamples;
				PSO.RayTracingDesc.bAllowHitGroupIndexing = PSO.GraphicsDesc.DepthStencilFlags != 0;
				break;
			default:
				UE_LOG(LogShaderPipelineCacheTools, Error, TEXT("Unexpected shader frequency"));
			}
		}

		if (PSO.Type == FPipelineCacheFileFormatPSO::DescriptorType::Compute)
		{
			check(PSO.ComputeDesc.ComputeShader != FSHAHash() &&
				PSO.GraphicsDesc.VertexShader == FSHAHash() &&
				PSO.GraphicsDesc.FragmentShader == FSHAHash() &&
				PSO.GraphicsDesc.GeometryShader == FSHAHash() &&
				PSO.GraphicsDesc.HullShader == FSHAHash() &&
				PSO.GraphicsDesc.DomainShader == FSHAHash());
		}
		else if (PSO.Type == FPipelineCacheFileFormatPSO::DescriptorType::Graphics)
		{
			check(PSO.ComputeDesc.ComputeShader == FSHAHash());
		}
		else if (PSO.Type == FPipelineCacheFileFormatPSO::DescriptorType::RayTracing)
		{
			check(PSO.RayTracingDesc.ShaderHash != FSHAHash());
		}
		else
		{
			UE_LOG(LogShaderPipelineCacheTools, Error, TEXT("Unexpected pipeline cache descriptor type %d"), int32(PSO.Type));
		}

		if (!PSO.Verify())
		{
			UE_LOG(LogShaderPipelineCacheTools, Warning, TEXT("Bad PSO found. Verify failed. PSO discarded [Line %d in: %s]"), LineIndex, *FileName);
			return;
		}

		// Merge duplicate PSO lines together.
		if (FPipelineCacheFileFormatPSO* ExistingPSO = PSOs.Find(PSO))
		{
			check(*ExistingPSO == PSO);
			ExistingPSO->UsageMask |= PSO.UsageMask;
			ExistingPSO->BindCount = FMath::Max(ExistingPSO->BindCount, PSO.BindCount);
		}
		else
		{
			PSOs.Add(PSO);
		}
	});

	return PSOs;
}

typedef TFunction<bool(const FString&)> FilenameFilterFN;

void BuildDateSortedListOfFiles(const TArray<FString>& TokenList, FilenameFilterFN FilterFn, TArray<FString>& Result)
{
	struct FDateSortableFileRef
	{
		FDateTime SortTime;
		FString FileName;
	};
	
	TArray<FDateSortableFileRef> DateFileList;
	for (int32 TokenIndex = 0; TokenIndex < TokenList.Num() - 1; TokenIndex++)
	{
		if (FilterFn(TokenList[TokenIndex]))
		{
			FDateSortableFileRef DateSortEntry;
			DateSortEntry.SortTime = FDateTime::Now();
			DateSortEntry.FileName = TokenList[TokenIndex];
			
			FFileStatData StatData = IFileManager::Get().GetStatData(*TokenList[TokenIndex]);
			if(StatData.bIsValid && StatData.CreationTime != FDateTime::MinValue())
			{
				DateSortEntry.SortTime = StatData.CreationTime;
			}
			
			DateFileList.Add(DateSortEntry);
		}
	}
	
	DateFileList.Sort([](const FDateSortableFileRef& A, const FDateSortableFileRef& B) {return A.SortTime > B.SortTime;});
	
	for(auto& FileRef : DateFileList)
	{
		Result.Add(FileRef.FileName);
	}
}

const TCHAR* VertexElementToString(EVertexElementType Type)
{
	switch (Type)
	{
#define VES_STRINGIFY(T)   case T: return TEXT(#T);

		VES_STRINGIFY(VET_None)
		VES_STRINGIFY(VET_Float1)
		VES_STRINGIFY(VET_Float2)
		VES_STRINGIFY(VET_Float3)
		VES_STRINGIFY(VET_Float4)
		VES_STRINGIFY(VET_PackedNormal)
		VES_STRINGIFY(VET_UByte4)
		VES_STRINGIFY(VET_UByte4N)
		VES_STRINGIFY(VET_Color)
		VES_STRINGIFY(VET_Short2)
		VES_STRINGIFY(VET_Short4)
		VES_STRINGIFY(VET_Short2N)
		VES_STRINGIFY(VET_Half2)
		VES_STRINGIFY(VET_Half4)
		VES_STRINGIFY(VET_Short4N)
		VES_STRINGIFY(VET_UShort2)
		VES_STRINGIFY(VET_UShort4)
		VES_STRINGIFY(VET_UShort2N)
		VES_STRINGIFY(VET_UShort4N)
		VES_STRINGIFY(VET_URGB10A2N)
		VES_STRINGIFY(VET_UInt)
		VES_STRINGIFY(VET_MAX)

#undef VES_STRINGIFY
	}

	return TEXT("Unknown");
}


void FilterInvalidPSOs(TSet<FPipelineCacheFileFormatPSO>& InOutPSOs, const TMultiMap<FStableShaderKeyAndValue, FSHAHash>& StableMap)
{
	// list of Vertex Shaders known to be usable with empty vertex declaration without taking VF into consideration
	const TCHAR* WhitelistedVShadersWithEmptyVertexDecl_Table[] =
	{
		TEXT("FHairFollicleMaskVS"),
		TEXT("FDiaphragmDOFHybridScatterVS"),
		TEXT("FLensFlareBlurVS"),
		TEXT("FMotionBlurVelocityDilateScatterVS"),
		TEXT("FScreenSpaceReflectionsTileVS"),
		TEXT("FWaterTileVS"),
		TEXT("FRenderSkyAtmosphereVS"),
		TEXT("TPageTableUpdateVS<true>"),
		TEXT("TPageTableUpdateVS<false>")
	};

	TSet<FName> WhitelistedVShadersWithEmptyVertexDecl;
	for (const TCHAR* VSType : WhitelistedVShadersWithEmptyVertexDecl_Table)
	{
		WhitelistedVShadersWithEmptyVertexDecl.Add(FName(VSType));
	}

	// list of Vertex Factories known to have empty vertex declaration
	const TCHAR* WhitelistedVFactoriesWithEmptyVertexDecl_Table[] =
	{
		TEXT("FNiagaraRibbonVertexFactory"),
		TEXT("FLocalVertexFactory")
	};

	TSet<FName> WhitelistedVFactoriesWithEmptyVertexDecl;
	for (const TCHAR* VFType : WhitelistedVFactoriesWithEmptyVertexDecl_Table)
	{
		WhitelistedVFactoriesWithEmptyVertexDecl.Add(FName(VFType));
	}

	// This may be too strict, but we cannot know the VS signature.
	auto IsInputLayoutCompatible = [](const FVertexDeclarationElementList& A, const FVertexDeclarationElementList& B, TMap<TTuple<EVertexElementType, EVertexElementType>, int32>& MismatchStats) -> bool
	{
		auto NumElements = [](EVertexElementType Type) -> int
		{
			switch (Type)
			{
				case VET_Float4:
				case VET_Half4:
				case VET_Short4:
				case VET_Short4N:
				case VET_UShort4:
				case VET_UShort4N:
					return 4;

				case VET_Float3:
					return 3;

				case VET_Float2:
				case VET_Half2:
				case VET_Short2:
				case VET_Short2N:
				case VET_UShort2:
				case VET_UShort2N:
					return 2;

				default:
					break;
			}

			return 1;
		};

		auto IsFloatOrTuple = [](EVertexElementType Type)
		{
			// halves can also be promoted to float
			return Type == VET_Float1 || Type == VET_Float2 || Type == VET_Float3 || Type == VET_Float4 || Type == VET_Half2 || Type == VET_Half4;
		};

		auto IsShortOrTuple = [](EVertexElementType Type)
		{
			return Type == VET_Short2 || Type == VET_Short4;
		};

		auto IsShortNOrTuple = [](EVertexElementType Type)
		{
			return Type == VET_Short2N || Type == VET_Short4N;
		};

		auto IsUShortOrTuple = [](EVertexElementType Type)
		{
			return Type == VET_UShort2 || Type == VET_UShort4;
		};

		auto IsUShortNOrTuple = [](EVertexElementType Type)
		{
			return Type == VET_UShort2N || Type == VET_UShort4N;
		};

		// it's Okay for this number to be zero, there's a separate check for empty vs non-empty mismatch
		int32 NumElementsToCheck = FMath::Min(A.Num(), B.Num());

		for (int32 Idx = 0, Num = NumElementsToCheck; Idx < Num; ++Idx)
		{
			if (A[Idx].Type != B[Idx].Type)
			{
				// When we see float2 vs float4 mismatch, we cannot know which one the vertex shader expects.
				// Alas we cannot err on a safe side here because it's a very frequent case that would filter out a lot of valid PSOs
				//if (NumElements(A[Idx].Type) == NumElements(B[Idx].Type))
				{
					if (IsFloatOrTuple(A[Idx].Type) && IsFloatOrTuple(B[Idx].Type))
					{
						continue;
					}

					if (IsShortOrTuple(A[Idx].Type) && IsShortOrTuple(B[Idx].Type))
					{
						continue;
					}

					if (IsShortNOrTuple(A[Idx].Type) && IsShortNOrTuple(B[Idx].Type))
					{
						continue;
					}

					if (IsUShortOrTuple(A[Idx].Type) && IsUShortOrTuple(B[Idx].Type))
					{
						continue;
					}

					if (IsUShortNOrTuple(A[Idx].Type) && IsUShortNOrTuple(B[Idx].Type))
					{
						continue;
					}
				}

				// found a mismatch. Collect the stats about it.
				TTuple<EVertexElementType, EVertexElementType> Pair;
				// to avoid A,B vs B,A tuples, make sure that the first is always lower or equal
				if (A[Idx].Type < B[Idx].Type)
				{
					Pair.Key = A[Idx].Type;
					Pair.Value = B[Idx].Type;
				}
				else
				{
					Pair.Key = B[Idx].Type;
					Pair.Value = A[Idx].Type;
				}

				if (int32* ExistingCount = MismatchStats.Find(Pair))
				{
					++(*ExistingCount);
				}
				else
				{
					MismatchStats.Add(Pair, 1);
				}

				return false;
			}
		}

		return true;
	};

	UE_LOG(LogShaderPipelineCacheTools, Display, TEXT("Running sanity check (consistency of vertex format)."));

	// inverse map is needed for VS checking
	TMap<FSHAHash, TArray<FStableShaderKeyAndValue>> InverseMap;
	for (const TTuple<FStableShaderKeyAndValue, FSHAHash>& Pair : StableMap)
	{
		FStableShaderKeyAndValue Temp(Pair.Key);
		Temp.OutputHash = Pair.Value;
		InverseMap.FindOrAdd(Pair.Value).Add(Temp);
	}

	// At this point we cannot really know what is the correct vertex format (input layout) for a given vertex shader. Instead, we're looking if we see the same VS used in multiple PSOs with incompatible vertex descriptors.
	// If we find that some of them are suspect, we'll remove all such PSOs from the cache. That may be aggressive but it's better to have hitches than hangs and crashes.
	TMap<FSHAHash, FVertexDeclarationElementList> VSToVertexDescriptor;
	TSet<FSHAHash> SuspiciousVertexShaders;
	TMap<TTuple<EVertexElementType, EVertexElementType>, int32> MismatchStats;

	TSet<FStableShaderKeyAndValue> PossiblyIncorrectUsageWithEmptyDeclaration;
	int32 NumPSOsFilteredDueToEmptyDecls = 0;
	int32 NumPSOsFilteredDueToInconsistentDecls = 0;
	int32 NumPSOsOriginal = InOutPSOs.Num();

	for (const FPipelineCacheFileFormatPSO& CurPSO : InOutPSOs)
	{
		if (CurPSO.Type != FPipelineCacheFileFormatPSO::DescriptorType::Graphics)
		{
			continue;
		}

		if (FVertexDeclarationElementList* Existing = VSToVertexDescriptor.Find(CurPSO.GraphicsDesc.VertexShader))
		{
			// check if current is the same or compatible
			if (!IsInputLayoutCompatible(CurPSO.GraphicsDesc.VertexDescriptor, *Existing, MismatchStats))
			{
				SuspiciousVertexShaders.Add(CurPSO.GraphicsDesc.VertexShader);
			}
		}
		else
		{
			VSToVertexDescriptor.Add(CurPSO.GraphicsDesc.VertexShader, CurPSO.GraphicsDesc.VertexDescriptor);
		}
	}

	UE_LOG(LogShaderPipelineCacheTools, Display, TEXT("%d vertex shaders are used with an inconsistent vertex format"), SuspiciousVertexShaders.Num());

	// remove all PSOs that have of those vertex shaders
	if (SuspiciousVertexShaders.Num() > 0)
	{
		// print what was not compatible
		UE_LOG(LogShaderPipelineCacheTools, Display, TEXT("The following inconsistencies were noticed:"));
		for (const TTuple< TTuple<EVertexElementType, EVertexElementType>, int32>& Stat : MismatchStats)
		{
			UE_LOG(LogShaderPipelineCacheTools, Display, TEXT("%d times one PSO used the vertex shader with %s (%d), another %s (%d) (we don't know VS signature so assume it needs the larger type)"), Stat.Value, VertexElementToString(Stat.Key.Key), Stat.Key.Key, VertexElementToString(Stat.Key.Value), Stat.Key.Value);
		}

		// print the shaders themselves
		{
			UE_LOG(LogShaderPipelineCacheTools, Display, TEXT("These vertex shaders are used with an inconsistent vertex format:"), SuspiciousVertexShaders.Num());
			int32 SuspectVSIdx = 0;
			for (const FSHAHash& SuspectVS : SuspiciousVertexShaders)
			{
				const TArray<FStableShaderKeyAndValue>* Out = InverseMap.Find(SuspectVS);
				if (Out && Out->Num() > 0)
				{
					if (Out->Num() > 1)
					{
						UE_LOG(LogShaderPipelineCacheTools, Display, TEXT("%d: %d shaders matching hash %s"), SuspectVSIdx, Out->Num(), *SuspectVS.ToString());

						if (UE_LOG_ACTIVE(LogShaderPipelineCacheTools, Verbose))
						{
							int32 SubIdx = 0;
							for (const FStableShaderKeyAndValue& Item : *Out)
							{
								UE_LOG(LogShaderPipelineCacheTools, Verbose, TEXT("    %d: %s"), SubIdx, *Item.ToString());
								++SubIdx;
							}
						}
						else
						{
							UE_LOG(LogShaderPipelineCacheTools, Display, TEXT("    Example: %s"), *((*Out)[0].ToString()));
						}
					}
					else
					{
						UE_LOG(LogShaderPipelineCacheTools, Display, TEXT("%d: %s"), SuspectVSIdx, *((*Out)[0].ToString()));
					}
				}
				else
				{
					UE_LOG(LogShaderPipelineCacheTools, Warning, TEXT("Unknown shader with a hash %s"), *SuspectVS.ToString());
				}
				++SuspectVSIdx;
			}
		}
	}

	FName UnknownVFType(TEXT("null"));

	// filter the PSOs
	TSet<FPipelineCacheFileFormatPSO> RetainedPSOs;
	for (const FPipelineCacheFileFormatPSO& CurPSO : InOutPSOs)
	{
		if (CurPSO.Type != FPipelineCacheFileFormatPSO::DescriptorType::Graphics)
		{
			RetainedPSOs.Add(CurPSO);
			continue;
		}

		if (SuspiciousVertexShaders.Contains(CurPSO.GraphicsDesc.VertexShader))
		{
			++NumPSOsFilteredDueToInconsistentDecls;
			continue;
		}

		// check if the vertex shader is known to be used with an empty declaration - this is the largest source of driver crashes
		if (CurPSO.GraphicsDesc.VertexDescriptor.Num() == 0)
		{
			// check against the whitelist
			const TArray<FStableShaderKeyAndValue>* OriginalShaders = InverseMap.Find(CurPSO.GraphicsDesc.VertexShader);
			if (OriginalShaders == nullptr)
			{
				UE_LOG(LogShaderPipelineCacheTools, Warning, TEXT("PSO with an empty vertex declaration and unknown VS %s encountered, filtering out"), *CurPSO.GraphicsDesc.VertexShader.ToString());
				++NumPSOsFilteredDueToEmptyDecls;
				continue;
			}

			// all shader classes need to be whitelisted for this to pass
			bool bAllWhitelisted = true;
			for (const FStableShaderKeyAndValue& OriginalShader : *OriginalShaders)
			{
				if (!WhitelistedVShadersWithEmptyVertexDecl.Contains(OriginalShader.ShaderType))
				{
					// if this shader has a vertex factory type associated, check if VF is known to have empty decl
					if (OriginalShader.VFType != UnknownVFType)
					{
						if (WhitelistedVFactoriesWithEmptyVertexDecl.Contains(OriginalShader.VFType))
						{
							// allow, vertex factory can have an empty declaration
							continue;
						}

						// found an incompatible (possibly, but we will err on the side of caution) usage. Log it
						PossiblyIncorrectUsageWithEmptyDeclaration.Add(OriginalShader);
					}
					bAllWhitelisted = false;
					break;
				}
			}

			if (!bAllWhitelisted)
			{
				// skip this PSO
				++NumPSOsFilteredDueToEmptyDecls;
				continue;
			}
		}

		RetainedPSOs.Add(CurPSO);
	}

	InOutPSOs = RetainedPSOs;

	if (NumPSOsFilteredDueToEmptyDecls)
	{
		if (PossiblyIncorrectUsageWithEmptyDeclaration.Num())
		{
			UE_LOG(LogShaderPipelineCacheTools, Display, TEXT(""));
			UE_LOG(LogShaderPipelineCacheTools, Display, TEXT("Also, PSOs with the following vertex shaders were filtered out because VS were not whitelisted to be used with an empty declaration. "));
			UE_LOG(LogShaderPipelineCacheTools, Display, TEXT("Check compatibility in the code and possibly whitelist a known safe usage:"));

			for (const FStableShaderKeyAndValue& Shader : PossiblyIncorrectUsageWithEmptyDeclaration)
			{
				UE_LOG(LogShaderPipelineCacheTools, Display, TEXT("  %s"), *Shader.ToString());
			}
		}
	}

	UE_LOG(LogShaderPipelineCacheTools, Display, TEXT("=== Sanitizing results ==="));
	UE_LOG(LogShaderPipelineCacheTools, Display, TEXT("Before sanitization: .................................................................... %6d PSOs"), NumPSOsOriginal);
	UE_LOG(LogShaderPipelineCacheTools, Display, TEXT("Filtered out due to inconsistent vertex declaration for the same vertex shader:.......... %6d PSOs"), NumPSOsFilteredDueToInconsistentDecls);
	UE_LOG(LogShaderPipelineCacheTools, Display, TEXT("Filtered out due to VS being possibly incompatible with an empty vertex declaration:..... %6d PSOs"), NumPSOsFilteredDueToEmptyDecls);
	UE_LOG(LogShaderPipelineCacheTools, Display, TEXT("-----"));
	UE_LOG(LogShaderPipelineCacheTools, Display, TEXT("Number of PSOs after sanity checks:...................................................... %6d PSOs"), InOutPSOs.Num());
}


int32 BuildPSOSC(const TArray<FString>& Tokens)
{
	check(Tokens.Last().EndsWith(TEXT(".upipelinecache")));

	TArray<FStringView, TInlineAllocator<16>> StableSCLs;
	TArray<FString> StablePipelineCacheFiles;

	for (int32 Index = 0; Index < Tokens.Num() - 1; Index++)
	{
		if (Tokens[Index].EndsWith(TEXT(".scl.csv")))
		{
			StableSCLs.Add(Tokens[Index]);
		}
	}

	// Get the stable PC files in date order - least to most important(!?)
	UE_LOG(LogShaderPipelineCacheTools, Display, TEXT("Sorting input stablepc.csv files into chronological order for merge processing..."));
	FilenameFilterFN ExtensionFilterFn = [](const FString& Filename)
	{
		return Filename.EndsWith(STABLE_CSV_EXT) || Filename.EndsWith(STABLE_CSV_COMPRESSED_EXT);
	};
	BuildDateSortedListOfFiles(Tokens, ExtensionFilterFn, StablePipelineCacheFiles);

	// Start populating the stable SCLs in a task.
	TMultiMap<FStableShaderKeyAndValue, FSHAHash> StableMap;
	FGraphEventRef StableMapTask = FFunctionGraphTask::CreateAndDispatchWhenReady([&StableSCLs, &StableMap]
	{
		LoadStableSCLs(StableMap, StableSCLs);
		if (UE_LOG_ACTIVE(LogShaderPipelineCacheTools, Verbose))
		{
			UE_LOG(LogShaderPipelineCacheTools, Verbose, TEXT("    %s"), *FStableShaderKeyAndValue::HeaderLine());
			for (const auto& Pair : StableMap)
			{
				FStableShaderKeyAndValue Temp(Pair.Key);
				Temp.OutputHash = Pair.Value;
				UE_LOG(LogShaderPipelineCacheTools, Verbose, TEXT("    %s"), *Temp.ToString());
			}
			StableShadersSerializationSelfTest(StableMap);
		}
		UE_LOG(LogShaderPipelineCacheTools, Display, TEXT("Loaded %d unique shader info lines total."), StableMap.Num());
	}, TStatId());

	// Read the stable PSO sets in parallel with the stable shaders.
	FGraphEventArray LoadPSOTasks;
	TArray<TArray<FString>> StableCSVs;
	LoadPSOTasks.Reserve(StablePipelineCacheFiles.Num());
	StableCSVs.AddDefaulted(StablePipelineCacheFiles.Num());
	for (int32 FileIndex = 0; FileIndex < StablePipelineCacheFiles.Num(); ++FileIndex)
	{
		LoadPSOTasks.Add(FFunctionGraphTask::CreateAndDispatchWhenReady([&StableCSV = StableCSVs[FileIndex], &FileName = StablePipelineCacheFiles[FileIndex]]
		{
			if (!LoadStableCSV(FileName, StableCSV))
			{
				UE_LOG(LogShaderPipelineCacheTools, Fatal, TEXT("Could not load %s"), *FileName);
			}
		}, TStatId()));
	}

	// Parse the stable PSO sets in parallel once both the stable shaders and the corresponding read are complete.
	FGraphEventArray ParsePSOTasks;
	TArray<TSet<FPipelineCacheFileFormatPSO>> PSOsByFile;
	TArray<FName> TargetPlatformByFile;
	ParsePSOTasks.Reserve(StablePipelineCacheFiles.Num());
	PSOsByFile.AddDefaulted(StablePipelineCacheFiles.Num());
	TargetPlatformByFile.AddDefaulted(StablePipelineCacheFiles.Num());
	for (int32 FileIndex = 0; FileIndex < StablePipelineCacheFiles.Num(); ++FileIndex)
	{
		const FGraphEventArray PreReqs{StableMapTask, LoadPSOTasks[FileIndex]};
		ParsePSOTasks.Add(FFunctionGraphTask::CreateAndDispatchWhenReady(
			[&PSOs = PSOsByFile[FileIndex],
			 &FileName = StablePipelineCacheFiles[FileIndex],
			 &StableCSV = StableCSVs[FileIndex],
			 &StableMap,
			 &TargetPlatform = TargetPlatformByFile[FileIndex]]
			{
				PSOs = ParseStableCSV(FileName, StableCSV, StableMap, TargetPlatform);
				StableCSV.Empty();
				UE_LOG(LogShaderPipelineCacheTools, Display, TEXT("Loaded %d stable PSO lines from %s."), PSOs.Num(), *FileName);
			}, TStatId(), &PreReqs));
	}

	// Always wait for these tasks before returning from this function.
	// This is necessary if there is an error or if nothing consumes the stable map.
	ON_SCOPE_EXIT
	{
		FTaskGraphInterface::Get().WaitUntilTaskCompletes(StableMapTask);
		FTaskGraphInterface::Get().WaitUntilTasksComplete(ParsePSOTasks);
	};

	// Validate and merge the stable PSO sets sequentially as they finish.
	TSet<FPipelineCacheFileFormatPSO> PSOs;
	TMap<uint32,int64> PSOAvgIterations;
	uint32 MergeCount = 0;
	FName TargetPlatform;

	for (int32 FileIndex = 0; FileIndex < StablePipelineCacheFiles.Num(); ++FileIndex)
	{
		FTaskGraphInterface::Get().WaitUntilTaskCompletes(ParsePSOTasks[FileIndex]);

		if (!PSOsByFile[FileIndex].Num())
		{
			return 1;
		}

		check(TargetPlatform == NAME_None || TargetPlatform == TargetPlatformByFile[FileIndex]);
		TargetPlatform = TargetPlatformByFile[FileIndex];

		TSet<FPipelineCacheFileFormatPSO>& CurrentFilePSOs = PSOsByFile[FileIndex];

		if (!CurrentFilePSOs.Num())
		{
			continue;
		}

		// Now merge this file PSO set with main PSO set (this is going to be slow as we need to incrementally reprocess each existing PSO per file to get reasonable bindcount averages).
		// Can't sum all and avg: A) Overflow and B) Later ones want to remain high so only start to get averaged from the point they are added onwards:
		// 1) New PSO goes in with it's bindcount intact for this iteration - if it's the last file then it keeps it bindcount
		// 2) Existing PSO from older file gets incrementally averaged with PSO bindcount from new file
		// 3) Existing PSO from older file not in new file set gets incrementally averaged with zero - now less important
		// 4) PSOs are incrementally averaged from the point they are seen - i.e. a PSO seen in an earler file will get averaged more times than one
		//		seen in a later file using:  NewAvg = OldAvg + (NewValue - OldAvg) / CountFromPSOSeen
		//
		// Proof for incremental averaging:
		//	DataSet = {25 65 95 128}; Standard Average = (sum(25, 65, 95, 128) / 4) = 78.25
		//	Incremental:
		//	=> 25
		//	=> 25 + (65 - 25) / 2 = A 		==> 25 + (65 - 25) / 2 		= 45
		//	=>  A + (95 -  A) / 3 = B 		==> 45 + (95 - 45) / 3 		= 61 2/3
		//	=>  B + (128 - B) / 4 = Answer 	==> 61 2/3 + (128 - B) / 4 	= 78.25

		for (FPipelineCacheFileFormatPSO& PSO : PSOs)
		{
			// Already existing PSO in the next file round - increase its average iteration
			int64& PSOAvgIteration = PSOAvgIterations.FindChecked(GetTypeHash(PSO));
			++PSOAvgIteration;

			// Default the bindcount
			int64 NewBindCount = 0ll;

			// If you have the same PSO in the new file set
			if (FPipelineCacheFileFormatPSO* NewFilePSO = CurrentFilePSOs.Find(PSO))
			{
				// Sanity check!
				check(*NewFilePSO == PSO);

				// Get More accurate stats by testing for diff - we could just merge and be done
				if ((PSO.UsageMask & NewFilePSO->UsageMask) != NewFilePSO->UsageMask)
				{
					PSO.UsageMask |= NewFilePSO->UsageMask;
					++MergeCount;
				}

				NewBindCount = NewFilePSO->BindCount;

				// Remove from current file set - it's already there and we don't want any 'overwrites'
				CurrentFilePSOs.Remove(*NewFilePSO);
			}

			// Incrementally average this PSO bindcount - if not found in this set then avg will be pulled down
			PSO.BindCount += (NewBindCount - PSO.BindCount) / PSOAvgIteration;
		}

		// Add the leftover PSOs from the current file and initialize their iteration count.
		for (const FPipelineCacheFileFormatPSO& PSO : CurrentFilePSOs)
		{
			PSOAvgIterations.Add(GetTypeHash(PSO), 1ll);
		}
		PSOs.Append(MoveTemp(CurrentFilePSOs));
	}
	UE_LOG(LogShaderPipelineCacheTools, Display, TEXT("Re-deduplicated into %d binary PSOs [Usage Mask Merged = %d]."), PSOs.Num(), MergeCount);

	if (PSOs.Num() < 1)
	{
		UE_LOG(LogShaderPipelineCacheTools, Warning, TEXT("No PSOs were created!"));
		return 0;
	}

	FilterInvalidPSOs(PSOs, StableMap);

	if (UE_LOG_ACTIVE(LogShaderPipelineCacheTools, Verbose))
	{
		for (const FPipelineCacheFileFormatPSO& Item : PSOs)
		{
			FString StringRep;
			if (Item.Type == FPipelineCacheFileFormatPSO::DescriptorType::Compute)
			{
				check(!(Item.ComputeDesc.ComputeShader == FSHAHash()));
				StringRep = Item.ComputeDesc.ToString();
			}
			else if (Item.Type == FPipelineCacheFileFormatPSO::DescriptorType::Graphics)
			{
				check(!(Item.GraphicsDesc.VertexShader == FSHAHash()));
				StringRep = Item.GraphicsDesc.ToString();
			}
			else if (Item.Type == FPipelineCacheFileFormatPSO::DescriptorType::RayTracing)
			{
				check(Item.RayTracingDesc.ShaderHash != FSHAHash());
				StringRep = Item.RayTracingDesc.ToString();
			}
			else
			{
				UE_LOG(LogShaderPipelineCacheTools, Error, TEXT("Unexpected pipeline cache descriptor type %d"), int32(Item.Type));
			}
			UE_LOG(LogShaderPipelineCacheTools, Verbose, TEXT("%s"), *StringRep);
		}
	}

	check(TargetPlatform != NAME_None);
	EShaderPlatform Platform = ShaderFormatToLegacyShaderPlatform(TargetPlatform);
	check(Platform != SP_NumPlatforms);

	if (IsOpenGLPlatform(Platform))
	{
		UE_LOG(LogShaderPipelineCacheTools, Display, TEXT("OpenGL detected, reducing PSOs to be BSS only as OpenGL doesn't care about the state at all when compiling shaders."));

		TSet<FPipelineCacheFileFormatPSO> KeptPSOs;

		// N^2 not good. 
		for (const FPipelineCacheFileFormatPSO& Item : PSOs)
		{
			bool bMatchedKept = false;
			if (Item.Type == FPipelineCacheFileFormatPSO::DescriptorType::Graphics)
			{
				for (const FPipelineCacheFileFormatPSO& TestItem : KeptPSOs)
				{
					if (TestItem.Type == FPipelineCacheFileFormatPSO::DescriptorType::Graphics)
					{
						if (
							TestItem.GraphicsDesc.VertexShader == Item.GraphicsDesc.VertexShader &&
							TestItem.GraphicsDesc.FragmentShader == Item.GraphicsDesc.FragmentShader &&
							TestItem.GraphicsDesc.GeometryShader == Item.GraphicsDesc.GeometryShader &&
							TestItem.GraphicsDesc.HullShader == Item.GraphicsDesc.HullShader &&
							TestItem.GraphicsDesc.DomainShader == Item.GraphicsDesc.DomainShader
							)
						{
							bMatchedKept = true;
							break;
						}
					}
				}
			}
			if (!bMatchedKept)
			{
				KeptPSOs.Add(Item);
			}
		}
		Exchange(PSOs, KeptPSOs);
		UE_LOG(LogShaderPipelineCacheTools, Display, TEXT("BSS only reduction produced %d binary PSOs."), PSOs.Num());

		if (PSOs.Num() < 1)
		{
			UE_LOG(LogShaderPipelineCacheTools, Warning, TEXT("No PSOs were created!"));
			return 0;
		}

	}

	if (IFileManager::Get().FileExists(*Tokens.Last()))
	{
		IFileManager::Get().Delete(*Tokens.Last(), false, true);
	}
	if (IFileManager::Get().FileExists(*Tokens.Last()))
	{
		UE_LOG(LogShaderPipelineCacheTools, Fatal, TEXT("Could not delete %s"), *Tokens.Last());
	}
	if (!FPipelineFileCache::SavePipelineFileCacheFrom(FShaderPipelineCache::GetGameVersionForPSOFileCache(), Platform, Tokens.Last(), PSOs))
	{
		UE_LOG(LogShaderPipelineCacheTools, Error, TEXT("Failed to save %s"), *Tokens.Last());
		return 1;
	}
	int64 Size = IFileManager::Get().FileSize(*Tokens.Last());
	if (Size < 1)
	{
		UE_LOG(LogShaderPipelineCacheTools, Fatal, TEXT("Failed to write %s"), *Tokens.Last());
	}
	UE_LOG(LogShaderPipelineCacheTools, Display, TEXT("Wrote binary PSOs, (%lldKB) to %s"), (Size + 1023) / 1024, *Tokens.Last());
	return 0;
}


int32 DiffStable(const TArray<FString>& Tokens)
{
	TArray<TSet<FString>> Sets;
	for (int32 TokenIndex = 0; TokenIndex < Tokens.Num(); TokenIndex++)
	{
		const FString& Filename = Tokens[TokenIndex];
		bool bCompressed = Filename.EndsWith(STABLE_CSV_COMPRESSED_EXT);
		if (!bCompressed && !Filename.EndsWith(STABLE_CSV_EXT))
		{
			check(0);
			continue;
		}
			   
		UE_LOG(LogShaderPipelineCacheTools, Display, TEXT("Loading %s...."), *Filename);
		TArray<FString> SourceFileContents;
		if (LoadStableCSV(Filename, SourceFileContents) || SourceFileContents.Num() < 2)
		{
			UE_LOG(LogShaderPipelineCacheTools, Fatal, TEXT("Could not load %s"), *Filename);
			return 1;
		}

		UE_LOG(LogShaderPipelineCacheTools, Display, TEXT("Loaded %d stable PSO lines."), SourceFileContents.Num() - 1);

		Sets.AddDefaulted();

		for (int32 Index = 1; Index < SourceFileContents.Num(); Index++)
		{
			Sets.Last().Add(SourceFileContents[Index]);
		}
	}
	TSet<FString> Inter;
	for (int32 TokenIndex = 0; TokenIndex < Sets.Num(); TokenIndex++)
	{
		if (TokenIndex)
		{
			Inter = Sets[TokenIndex];
		}
		else
		{
			Inter = Inter.Intersect(Sets[TokenIndex]);
		}
	}

	for (int32 TokenIndex = 0; TokenIndex < Sets.Num(); TokenIndex++)
	{
		TSet<FString> InterSet = Sets[TokenIndex].Difference(Inter);

		UE_LOG(LogShaderPipelineCacheTools, Display, TEXT("********************* Loaded %d not in others %s"), InterSet.Num(), *Tokens[TokenIndex]);
		for (const FString& Item : InterSet)
		{
			UE_LOG(LogShaderPipelineCacheTools, Display, TEXT("    %s"), *Item);
		}
	}
	return 0;
}

int32 DecompressCSV(const TArray<FString>& Tokens)
{
	TArray<FString> DecompressedData;
	for (int32 TokenIndex = 0; TokenIndex < Tokens.Num(); TokenIndex++)
	{
		const FString& CompressedFilename = Tokens[TokenIndex];
		if (!CompressedFilename.EndsWith(STABLE_CSV_COMPRESSED_EXT))
		{
			continue;
		}

		FString CombinedCSV;
		DecompressedData.Reset();
		if (LoadAndDecompressStableCSV(CompressedFilename, DecompressedData))
		{
			FString FilenameCSV = CompressedFilename.LeftChop(STABLE_COMPRESSED_EXT_LEN);
			FPlatformFileManager::Get().GetPlatformFile().DeleteFile(*FilenameCSV);

			for (const FString& LineCSV : DecompressedData)
			{
				CombinedCSV.Append(LineCSV);
				CombinedCSV.Append(LINE_TERMINATOR);

				if ((int64)(CombinedCSV.Len() * sizeof(TCHAR)) >= (int64)(MAX_int32 - 1024 * 1024))
				{
					FFileHelper::SaveStringToFile(CombinedCSV, *FilenameCSV, FFileHelper::EEncodingOptions::AutoDetect, &IFileManager::Get(), FILEWRITE_Append);
					CombinedCSV.Empty();
				}
			}

			FFileHelper::SaveStringToFile(CombinedCSV, *FilenameCSV, FFileHelper::EEncodingOptions::AutoDetect, &IFileManager::Get(), FILEWRITE_Append);
		}
	}

	return 0;
}

UShaderPipelineCacheToolsCommandlet::UShaderPipelineCacheToolsCommandlet(const FObjectInitializer& ObjectInitializer)
	: Super(ObjectInitializer)
{
}

int32 UShaderPipelineCacheToolsCommandlet::Main(const FString& Params)
{
	return StaticMain(Params);
}

int32 UShaderPipelineCacheToolsCommandlet::StaticMain(const FString& Params)
{
	TArray<FString> Tokens;
	TArray<FString> Switches;
	TMap<FString, FString> ParamVals;
	UCommandlet::ParseCommandLine(*Params, Tokens, Switches, ParamVals);

	if (Tokens.Num() >= 1)
	{
		ExpandWildcards(Tokens);
		if (Tokens[0] == TEXT("Expand") && Tokens.Num() >= 4)
		{
			Tokens.RemoveAt(0);
			return ExpandPSOSC(Tokens);
		}
		else if (Tokens[0] == TEXT("Build") && Tokens.Num() >= 4)
		{
			Tokens.RemoveAt(0);
			return BuildPSOSC(Tokens);
		}
		else if (Tokens[0] == TEXT("Diff") && Tokens.Num() >= 3)
		{
			Tokens.RemoveAt(0);
			return DiffStable(Tokens);
		}
		else if (Tokens[0] == TEXT("Dump") && Tokens.Num() >= 2)
		{
			Tokens.RemoveAt(0);
			for (int32 Index = 0; Index < Tokens.Num(); Index++)
			{
				if (Tokens[Index].EndsWith(TEXT(".upipelinecache")))
				{
					return DumpPSOSC(Tokens[Index]);
				}
				if (Tokens[Index].EndsWith(TEXT(".scl.csv")))
				{
					return DumpSCLCSV(Tokens[Index]);
				}
			}
		}
		else if (Tokens[0] == TEXT("Decompress") && Tokens.Num() >= 2)
		{
			Tokens.RemoveAt(0);
			return DecompressCSV(Tokens);
		}
	}
	
	UE_LOG(LogShaderPipelineCacheTools, Warning, TEXT("Usage: Dump ShaderCache1.upipelinecache SCLInfo2.scl.csv [...]]\n"));
	UE_LOG(LogShaderPipelineCacheTools, Warning, TEXT("Usage: Diff ShaderCache1.stablepc.csv ShaderCache1.stablepc.csv [...]]\n"));
	UE_LOG(LogShaderPipelineCacheTools, Warning, TEXT("Usage: Expand Input1.upipelinecache Dir2/*.upipelinecache InputSCLInfo1.scl.csv Dir2/*.scl.csv InputSCLInfo3.scl.csv [...] Output.stablepc.csv\n"));
	UE_LOG(LogShaderPipelineCacheTools, Warning, TEXT("Usage: Build Input.stablepc.csv InputDir2/*.stablepc.csv InputSCLInfo1.scl.csv Dir2/*.scl.csv InputSCLInfo3.scl.csv [...] Output.upipelinecache\n"));
	UE_LOG(LogShaderPipelineCacheTools, Warning, TEXT("Usage: Decompress Input1.stablepc.csv.compressed Input2.stablepc.csv.compressed [...]\n"));
	UE_LOG(LogShaderPipelineCacheTools, Warning, TEXT("Usage: All commands accept stablepc.csv.compressed instead of stablepc.csv for compressing output\n"));
	return 0;
}<|MERGE_RESOLUTION|>--- conflicted
+++ resolved
@@ -1061,7 +1061,6 @@
 			{
 				// Serialize ray tracing PSO state description in backwards-compatible way, reusing graphics PSO fields.
 				// This is only required due to legacy.
-<<<<<<< HEAD
 
 				FPipelineCacheFileFormatPSO::GraphicsDescriptor Desc;
 				FMemory::Memzero(Desc);
@@ -1073,19 +1072,6 @@
 
 				PSOLine += FString::Printf(TEXT("\"%s\""), *Desc.StateToString());
 
-=======
-
-				FPipelineCacheFileFormatPSO::GraphicsDescriptor Desc;
-				FMemory::Memzero(Desc);
-
-				// Re-purpose graphics state fields to store RT PSO properties
-				// See corresponding parsing code in ParseStableCSV().
-				Desc.MSAASamples = Item.PSO->RayTracingDesc.MaxPayloadSizeInBytes;
-				Desc.DepthStencilFlags = uint32(Item.PSO->RayTracingDesc.bAllowHitGroupIndexing);
-
-				PSOLine += FString::Printf(TEXT("\"%s\""), *Desc.StateToString());
-
->>>>>>> 3ecbc206
 				for (int32 SlotIndex = 0; SlotIndex < SF_Compute; SlotIndex++)
 				{
 					static_assert(SF_RayGen > SF_Compute, "Unexpected shader frequency enum order");
@@ -1094,28 +1080,6 @@
 					static_assert(SF_RayCallable > SF_Compute, "Unexpected shader frequency enum order");
 
 					EShaderFrequency RayTracingSlotIndex = EShaderFrequency(SF_RayGen + SlotIndex);
-<<<<<<< HEAD
-=======
-
-					if (RayTracingSlotIndex >= SF_RayGen &&
-						RayTracingSlotIndex <= SF_RayCallable &&
-						Item.ActivePerSlot[RayTracingSlotIndex])
-					{
-						FStableShaderKeyAndValue ShaderKeyAndValue = StableShaderKeyIndexTable[Perm.Slots[RayTracingSlotIndex]];
-						ShaderKeyAndValue.OutputHash = FSHAHash(); // Saved output hash needs to be zeroed so that BuildPSOSC can use this entry even if shaders code changes in future builds
-						PSOLine += FString::Printf(TEXT(",\"%s\""), *ShaderKeyAndValue.ToString());
-					}
-					else
-					{
-						PSOLine += FString::Printf(TEXT(",\"\""));
-					}
-				}
-			}
-			else
-			{
-				UE_LOG(LogShaderPipelineCacheTools, Error, TEXT("Unexpected pipeline cache descriptor type %d"), int32(Item.PSO->Type));
-			}
->>>>>>> 3ecbc206
 
 					if (RayTracingSlotIndex >= SF_RayGen &&
 						RayTracingSlotIndex <= SF_RayCallable &&
