// Copyright Epic Games, Inc. All Rights Reserved.

#include "Commandlets/AssetRegistryGenerator.h"
#include "HAL/FileManager.h"
<<<<<<< HEAD
#include "HAL/PlatformFilemanager.h"
=======
#include "HAL/PlatformFileManager.h"
>>>>>>> 6bbb88c8
#include "Misc/FileHelper.h"
#include "Serialization/ArrayReader.h"
#include "Serialization/ArrayWriter.h"
#include "Misc/App.h"
#include "Serialization/JsonTypes.h"
#include "Serialization/JsonReader.h"
#include "Policies/PrettyJsonPrintPolicy.h"
#include "Serialization/JsonSerializer.h"
#include "Engine/Level.h"
#include "Engine/World.h"
#include "Settings/ProjectPackagingSettings.h"
#include "CollectionManagerTypes.h"
#include "ICollectionManager.h"
#include "CollectionManagerModule.h"
#include "Interfaces/ITargetPlatform.h"
#include "AssetRegistry/AssetRegistryModule.h"
#include "GameDelegates.h"
#include "Commandlets/IChunkDataGenerator.h"
#include "Commandlets/ChunkDependencyInfo.h"
#include "IPlatformFileSandboxWrapper.h"
#include "Misc/ConfigCacheIni.h"
#include "Misc/PathViews.h"
#include "Stats/StatsMisc.h"
#include "Templates/UniquePtr.h"
#include "Engine/AssetManager.h"
#include "Misc/DataDrivenPlatformInfoRegistry.h"
#include "Algo/Sort.h"
#include "Algo/StableSort.h"
#include "ProfilingDebugging/ScopedTimers.h"

#include "PakFileUtilities.h"

#include "PakFileUtilities.h"

#include "Serialization/JsonWriter.h"
#include "Serialization/JsonReader.h"
#include "Serialization/JsonSerializer.h"


DEFINE_LOG_CATEGORY_STATIC(LogAssetRegistryGenerator, Log, All);

#define LOCTEXT_NAMESPACE "AssetRegistryGenerator"

#if WITH_EDITOR
#include "HAL/ThreadHeartBeat.h"
#endif

//////////////////////////////////////////////////////////////////////////
// Static functions
FName GetPackageNameFromDependencyPackageName(const FName RawPackageFName)
{
	FName PackageFName = RawPackageFName;
	if ((FPackageName::IsValidLongPackageName(RawPackageFName.ToString()) == false) &&
		(FPackageName::IsScriptPackage(RawPackageFName.ToString()) == false))
	{
		FText OutReason;
		if (!FPackageName::IsValidLongPackageName(RawPackageFName.ToString(), true, &OutReason))
		{
			const FText FailMessage = FText::Format(LOCTEXT("UnableToGeneratePackageName", "Unable to generate long package name for {0}. {1}"),
				FText::FromString(RawPackageFName.ToString()), OutReason);

			UE_LOG(LogAssetRegistryGenerator, Warning, TEXT("%s"), *(FailMessage.ToString()));
			return NAME_None;
		}


		FString LongPackageName;
		if (FPackageName::SearchForPackageOnDisk(RawPackageFName.ToString(), &LongPackageName) == false)
		{
			return NAME_None;
		}
		PackageFName = FName(*LongPackageName);
	}

	// don't include script packages in dependencies as they are always in memory
	if (FPackageName::IsScriptPackage(PackageFName.ToString()))
	{
		// no one likes script packages
		return NAME_None;
	}
	return PackageFName;
}


//////////////////////////////////////////////////////////////////////////
// FAssetRegistryGenerator

FAssetRegistryGenerator::FAssetRegistryGenerator(const ITargetPlatform* InPlatform)
	: AssetRegistry(FModuleManager::LoadModuleChecked<FAssetRegistryModule>(TEXT("AssetRegistry")).Get())
	, TargetPlatform(InPlatform)
	, bGenerateChunks(false)
	, bUseAssetManager(false)
	, HighestChunkId(0)
	, DependencyInfo(*GetMutableDefault<UChunkDependencyInfo>())
{
	bool bOnlyHardReferences = false;
	const UProjectPackagingSettings* const PackagingSettings = GetDefault<UProjectPackagingSettings>();
	if (PackagingSettings)
	{
		bOnlyHardReferences = PackagingSettings->bChunkHardReferencesOnly;
	}	

	DependencyQuery = bOnlyHardReferences ? UE::AssetRegistry::EDependencyQuery::Hard : UE::AssetRegistry::EDependencyQuery::NoRequirements;

	PRAGMA_DISABLE_DEPRECATION_WARNINGS
	FAssignStreamingChunkDelegate& AssignStreamingChunkDelegate = FGameDelegates::Get().GetAssignStreamingChunkDelegate();
	FGetPackageDependenciesForManifestGeneratorDelegate& GetPackageDependenciesForManifestGeneratorDelegate = FGameDelegates::Get().GetGetPackageDependenciesForManifestGeneratorDelegate();
	PRAGMA_ENABLE_DEPRECATION_WARNINGS
	if (UAssetManager::IsValid() && !AssignStreamingChunkDelegate.IsBound() && !GetPackageDependenciesForManifestGeneratorDelegate.IsBound())
	{
		bUseAssetManager = true;

		UAssetManager::Get().UpdateManagementDatabase();
	}

	InitializeChunkIdPakchunkIndexMapping();
}

FAssetRegistryGenerator::~FAssetRegistryGenerator()
{
}

bool FAssetRegistryGenerator::CleanTempPackagingDirectory(const FString& Platform) const
{
	FString TmpPackagingDir = GetTempPackagingDirectoryForPlatform(Platform);
	if (IFileManager::Get().DirectoryExists(*TmpPackagingDir))
	{
		if (!IFileManager::Get().DeleteDirectory(*TmpPackagingDir, false, true))
		{
			UE_LOG(LogAssetRegistryGenerator, Error, TEXT("Failed to delete directory: %s"), *TmpPackagingDir);
			return false;
		}
	}

	FString ChunkListDir = FPaths::Combine(*FPaths::ProjectLogDir(), TEXT("ChunkLists"));
	if (IFileManager::Get().DirectoryExists(*ChunkListDir))
	{
		if (!IFileManager::Get().DeleteDirectory(*ChunkListDir, false, true))
		{
			UE_LOG(LogAssetRegistryGenerator, Error, TEXT("Failed to delete directory: %s"), *ChunkListDir);
			return false;
		}
	}
	return true;
}

bool FAssetRegistryGenerator::ShouldPlatformGenerateStreamingInstallManifest(const ITargetPlatform* Platform) const
{
	if (Platform)
	{
		FConfigFile PlatformIniFile;
		FConfigCacheIni::LoadLocalIniFile(PlatformIniFile, TEXT("Game"), true, *Platform->IniPlatformName());
		FString ConfigString;
		if (PlatformIniFile.GetString(TEXT("/Script/UnrealEd.ProjectPackagingSettings"), TEXT("bGenerateChunks"), ConfigString))
		{
			return FCString::ToBool(*ConfigString);
		}
	}

	return false;
}

int64 FAssetRegistryGenerator::GetMaxChunkSizePerPlatform(const ITargetPlatform* Platform) const
{
	if (Platform)
	{
		FConfigFile PlatformIniFile;
		FConfigCacheIni::LoadLocalIniFile(PlatformIniFile, TEXT("Game"), true, *Platform->IniPlatformName());
		FString ConfigString;
		if (PlatformIniFile.GetString(TEXT("/Script/UnrealEd.ProjectPackagingSettings"), TEXT("MaxChunkSize"), ConfigString))
		{
			return FCString::Atoi64(*ConfigString);
		}
	}

	return -1;
}

TArray<int32> FAssetRegistryGenerator::GetExistingPackageChunkAssignments(FName PackageFName)
{
	TArray<int32> ExistingChunkIDs;
	for (uint32 ChunkIndex = 0, MaxChunk = ChunkManifests.Num(); ChunkIndex < MaxChunk; ++ChunkIndex)
	{
		if (ChunkManifests[ChunkIndex] && ChunkManifests[ChunkIndex]->Contains(PackageFName))
		{
			ExistingChunkIDs.AddUnique(ChunkIndex);
		}
	}

	if (StartupPackages.Contains(PackageFName))
	{
		ExistingChunkIDs.AddUnique(0);
	}

	return ExistingChunkIDs;
}

TArray<int32> FAssetRegistryGenerator::GetExplicitChunkIDs(const FName& PackageFName)
{
	TArray<int32> PackageInputChunkIds;
	const TArray<int32>* FoundIDs = ExplicitChunkIDs.Find(PackageFName);
	if (FoundIDs)
	{
		PackageInputChunkIds = *FoundIDs;
	}
	return PackageInputChunkIds;
}

class FPackageFileSizeVisitor : public IPlatformFile::FDirectoryStatVisitor
{
	TMap<FString, int64>& PackageFileSizes;
public:
	FPackageFileSizeVisitor(TMap<FString, int64>& InFileSizes)
		: PackageFileSizes(InFileSizes)
	{}
	virtual bool Visit(const TCHAR* FilenameOrDirectory, const FFileStatData& StatData)
	{
		const TCHAR* Extensions[] = { TEXT(".uexp"), TEXT(".uasset"), TEXT(".ubulk"), TEXT(".ufont"), TEXT(".umap"), TEXT(".uptnl") };

		if (StatData.bIsDirectory)
			return true;

		const TCHAR* Extension = FCString::Strrchr(FilenameOrDirectory, '.');
		if (!Extension)
			return true;

		int32 ExtIndex = 0;
		for (; ExtIndex < UE_ARRAY_COUNT(Extensions); ++ExtIndex)
		{
			if (0 == FCString::Stricmp(Extension, Extensions[ExtIndex]))
				break;
		}

		if (ExtIndex >= UE_ARRAY_COUNT(Extensions))
			return true;

		int32 LengthWithoutExtension = Extension - FilenameOrDirectory;
		FString FilenameWithoutExtension(LengthWithoutExtension, FilenameOrDirectory);

		if (int64* CurrentPackageSize = PackageFileSizes.Find(FilenameWithoutExtension))
		{
			int64& TotalPackageSize = *CurrentPackageSize;
			TotalPackageSize += StatData.FileSize;
		}
		else
		{
			PackageFileSizes.Add(FilenameWithoutExtension, StatData.FileSize);
		}

		return true;
	}
};

static void ParseChunkLayerAssignment(TArray<FString> ChunkLayerAssignmentArray, TMap<int32, int32>& OutChunkLayerAssignment)
{
	OutChunkLayerAssignment.Empty();

	const TCHAR* PropertyChunkId = TEXT("ChunkId=");
	const TCHAR* PropertyLayerId = TEXT("Layer=");
	for (FString& Entry : ChunkLayerAssignmentArray)
	{
		// Remove parentheses
		Entry.TrimStartAndEndInline();
		Entry.ReplaceInline(TEXT("("), TEXT(""));
		Entry.ReplaceInline(TEXT(")"), TEXT(""));

		int32 ChunkId = -1;
		int32 LayerId = -1;
		FParse::Value(*Entry, PropertyChunkId, ChunkId);
		FParse::Value(*Entry, PropertyLayerId, LayerId);

		if (ChunkId >= 0 && LayerId >= 0 && !OutChunkLayerAssignment.Contains(ChunkId))
		{
			OutChunkLayerAssignment.Add(ChunkId, LayerId);
		}
	}
}

static void AssignLayerChunkDelegate(const FAssignLayerChunkMap* ChunkManifest, const FString& Platform, const int32 ChunkIndex, int32& OutChunkLayer)
{
	OutChunkLayer = 0;

	FConfigFile PlatformIniFile;
	FConfigCacheIni::LoadLocalIniFile(PlatformIniFile, TEXT("Game"), true, *Platform);
	TArray<FString> ChunkLayerAssignmentArray;
	PlatformIniFile.GetArray(TEXT("/Script/UnrealEd.ProjectPackagingSettings"), TEXT("ChunkLayerAssignment"), ChunkLayerAssignmentArray);

	TMap<int32, int32> ChunkLayerAssignment;
	ParseChunkLayerAssignment(ChunkLayerAssignmentArray, ChunkLayerAssignment);

	int32* LayerId = ChunkLayerAssignment.Find(ChunkIndex);
	if (LayerId)
	{
		OutChunkLayer = *LayerId;
	}
}

<<<<<<< HEAD
void IChunkDataGenerator::GenerateChunkDataFiles(const int32 InChunkId, const TSet<FName>& InPackagesInChunk, const ITargetPlatform* TargetPlatform, FSandboxPlatformFile* InSandboxFile, TArray<FString>& OutChunkFilenames)
{
	PRAGMA_DISABLE_DEPRECATION_WARNINGS
	GenerateChunkDataFiles(InChunkId, InPackagesInChunk, TargetPlatform->PlatformName(), InSandboxFile, OutChunkFilenames);
	PRAGMA_ENABLE_DEPRECATION_WARNINGS
}

bool FAssetRegistryGenerator::GenerateStreamingInstallManifest(int64 InExtraFlavorChunkSize, FSandboxPlatformFile* InSandboxFile)
=======
void IChunkDataGenerator::GenerateChunkDataFiles(const int32 InChunkId, const TSet<FName>& InPackagesInChunk,
	const ITargetPlatform* TargetPlatform, FSandboxPlatformFile* InSandboxFile, TArray<FString>& OutChunkFilenames)
>>>>>>> 6bbb88c8
{
	PRAGMA_DISABLE_DEPRECATION_WARNINGS
	GenerateChunkDataFiles(InChunkId, InPackagesInChunk, TargetPlatform->PlatformName(), InSandboxFile, OutChunkFilenames);
	PRAGMA_ENABLE_DEPRECATION_WARNINGS
}

bool FAssetRegistryGenerator::GenerateStreamingInstallManifest(int64 InOverrideChunkSize, const TCHAR* InManifestSubDir,
	FSandboxPlatformFile& InSandboxFile)
{
	const FString Platform = TargetPlatform->PlatformName();
	FString TmpPackagingDir = GetTempPackagingDirectoryForPlatform(Platform);
	if (InManifestSubDir)
	{
		TmpPackagingDir /= InManifestSubDir;
	}
	int64 MaxChunkSize = InOverrideChunkSize > 0 ? InOverrideChunkSize : GetMaxChunkSizePerPlatform(TargetPlatform);

	if (!IFileManager::Get().MakeDirectory(*TmpPackagingDir, true /* Tree */))
	{
		UE_LOG(LogAssetRegistryGenerator, Error, TEXT("Failed to create directory: %s"), *TmpPackagingDir);
		return false;
	}
	
	FString PakChunkListFilename = TmpPackagingDir / TEXT("pakchunklist.txt");
	FString PakChunkLayerInfoFilename = TmpPackagingDir / TEXT("pakchunklayers.txt");
	// List of pak file lists
	TUniquePtr<FArchive> PakChunkListFile(IFileManager::Get().CreateFileWriter(*PakChunkListFilename));
	// List of disc layer for each chunk
	TUniquePtr<FArchive> ChunkLayerFile(IFileManager::Get().CreateFileWriter(*PakChunkLayerInfoFilename));
	if (!PakChunkListFile || !ChunkLayerFile)
	{
		UE_LOG(LogAssetRegistryGenerator, Error, TEXT("Failed to open output pakchunklist file %s"),
			!PakChunkListFile ? *PakChunkListFilename : *PakChunkLayerInfoFilename);
		return false;
	}

	TArray<FString> CompressedChunkWildcards;
	TOptional<FConfigFile> PlatformIniFile;
	auto ConditionalLoadPlatformIniFile = [&PlatformIniFile, this]()
	{
		if (!PlatformIniFile)
		{
			PlatformIniFile.Emplace();
			FConfigCacheIni::LoadLocalIniFile(*PlatformIniFile, TEXT("Game"), true, *TargetPlatform->IniPlatformName());
		}
	};
	if (!TargetPlatform->IsServerOnly())
	{
		// Load the list of wildcards to specify which pakfiles should be compressed, if the targetplatform supports it.
		// This is only used in client platforms.
		ConditionalLoadPlatformIniFile();
		PlatformIniFile->GetArray(TEXT("/Script/UnrealEd.ProjectPackagingSettings"), TEXT("CompressedChunkWildcard"), CompressedChunkWildcards);
	}

	// Update manifests for any encryption groups that contain non-asset files
	if (bUseAssetManager && !TargetPlatform->HasSecurePackageFormat())
	{
		FContentEncryptionConfig ContentEncryptionConfig;
		UAssetManager::Get().GetContentEncryptionConfig(ContentEncryptionConfig);
		const FContentEncryptionConfig::TGroupMap& EncryptionGroups = ContentEncryptionConfig.GetPackageGroupMap();
		
		for (const FContentEncryptionConfig::TGroupMap::ElementType& GroupElement : EncryptionGroups)
		{
			const FName GroupName = GroupElement.Key;
			const FContentEncryptionConfig::FGroup& EncryptionGroup = GroupElement.Value;

			if (EncryptionGroup.NonAssetFiles.Num() > 0)
			{
				UE_LOG(LogAssetRegistryGenerator, Log, TEXT("Updating non-asset files in manifest for group '%s'"), *GroupName.ToString());
				
				int32 ChunkID = UAssetManager::Get().GetContentEncryptionGroupChunkID(GroupName);
				int32 PakchunkIndex = GetPakchunkIndex(ChunkID);
				if (PakchunkIndex >= FinalChunkManifests.Num())
				{
					// Extend the array until it is large enough to hold the requested index, filling it in with nulls on all the newly added indices.
					// Note that this will temporarily break our contract that FinalChunkManifests does not contain null pointers; we fix up the contract
					// by replacing any remaining null pointers in the loop over FinalChunkManifests at the bottom of this function.
					FinalChunkManifests.AddDefaulted(PakchunkIndex - FinalChunkManifests.Num() + 1);
				}

				FChunkPackageSet* Manifest = FinalChunkManifests[PakchunkIndex].Get();
				if (Manifest == nullptr)
				{
					Manifest = new FChunkPackageSet();
					FinalChunkManifests[PakchunkIndex].Reset(Manifest);
				}

				for (const FString& NonAssetFile : EncryptionGroup.NonAssetFiles)
				{
					// Paths added as relative to the root. The staging code will need to map this onto the target path of all staged assets
					Manifest->Add(*NonAssetFile, FPaths::RootDir() / NonAssetFile);
				}
			}
		}
	}

	TMap<FString, int64> PackageFileSizes;
	if (MaxChunkSize > 0)
	{
		// ZENTODO: Pull file size information from the AssetRegistryState, since the packages do not exist on disk in zen
		FString SandboxPath = InSandboxFile.GetSandboxDirectory();
		SandboxPath.ReplaceInline(TEXT("[Platform]"), *Platform);
		FPackageFileSizeVisitor PackageSearch(PackageFileSizes);
		IFileManager::Get().IterateDirectoryStatRecursively(*SandboxPath, PackageSearch);
	}
	
	bool bEnableGameOpenOrderSort = false;
	bool bUseSecondaryOpenOrder = false;
<<<<<<< HEAD
	{
		FConfigFile PlatformIniFile;
		FConfigCacheIni::LoadLocalIniFile(PlatformIniFile, TEXT("Game"), true, *TargetPlatform->IniPlatformName());
		FString ConfigString;
		PlatformIniFile.GetBool(TEXT("/Script/UnrealEd.ProjectPackagingSettings"), TEXT("bEnableAssetRegistryGameOpenOrderSort"), bEnableGameOpenOrderSort);
		PlatformIniFile.GetBool(TEXT("/Script/UnrealEd.ProjectPackagingSettings"), TEXT("bPakUsesSecondaryOrder"), bUseSecondaryOpenOrder);
	}
	

	bool bHaveGameOpenOrder = false;
	// if a game open order can be found then use that to sort the filenames

	// FPaths::ConvertRelativePathToFull(FString::Printf(TEXT("../../../FortniteGame/Build/%s/FileOpenOrder/GameOpenOrder.log"), *Platform));
	FString OpenOrderFullPath = FPaths::ConvertRelativePathToFull(FPaths::Combine(FPaths::ProjectDir(), TEXT("Build"), Platform, TEXT("FileOpenOrder"), TEXT("GameOpenOrder.log"))); 
	UE_LOG(LogAssetRegistryGenerator, Display, TEXT("Looking for game openorder in dir %s"), *OpenOrderFullPath);
	FPakOrderMap OrderMap;
	if (bEnableGameOpenOrderSort && IFileManager::Get().FileExists(*OpenOrderFullPath) )
	{
		OrderMap.ProcessOrderFile(*OpenOrderFullPath);

		UE_LOG(LogAssetRegistryGenerator, Display, TEXT("Found game open order %s using it to sort input files"), *OpenOrderFullPath);
		bHaveGameOpenOrder = true;
	}
	if (bUseSecondaryOpenOrder)
	{
		FString SecondaryOpenOrderFullPath = FPaths::ConvertRelativePathToFull(FPaths::Combine(FPaths::ProjectDir(), TEXT("Build"), Platform, TEXT("FileOpenOrder"), TEXT("CookerOpenOrder.log")));
		UE_LOG(LogAssetRegistryGenerator, Display, TEXT("Looking for secondary openorder in dir %s"), *SecondaryOpenOrderFullPath);
		if(IFileManager::Get().FileExists(*SecondaryOpenOrderFullPath))
		{
			OrderMap.ProcessOrderFile(*SecondaryOpenOrderFullPath, true);
=======
	TArray<FString> OrderFileSpecStrings;
	{
		ConditionalLoadPlatformIniFile();
		PlatformIniFile->GetBool(TEXT("/Script/UnrealEd.ProjectPackagingSettings"), TEXT("bEnableAssetRegistryGameOpenOrderSort"), bEnableGameOpenOrderSort);
		PlatformIniFile->GetBool(TEXT("/Script/UnrealEd.ProjectPackagingSettings"), TEXT("bPakUsesSecondaryOrder"), bUseSecondaryOpenOrder);
		PlatformIniFile->GetArray(TEXT("/Script/UnrealEd.ProjectPackagingSettings"), TEXT("PakOrderFileSpecs"), OrderFileSpecStrings);
	}

	// if a game open order can be found then use that to sort the filenames
	FPakOrderMap OrderMap;
	bool bHaveGameOpenOrder = false;
	if (bEnableGameOpenOrderSort)
	{
		TArray<FPakOrderFileSpec> OrderFileSpecs;
		const FPakOrderFileSpec* SecondaryOrderSpec = nullptr;

		if (OrderFileSpecStrings.Num() == 0)
		{
			OrderFileSpecs.Add(FPakOrderFileSpec(TEXT("GameOpenOrder*.log")));
			if (bUseSecondaryOpenOrder)
			{
				OrderFileSpecs.Add(FPakOrderFileSpec(TEXT("CookerOpenOrder*.log")));
				SecondaryOrderSpec = &OrderFileSpecs.Last();
			}
		}
		else
		{
			UScriptStruct* Struct = FPakOrderFileSpec::StaticStruct();
			for (const FString& String : OrderFileSpecStrings)
			{
				FPakOrderFileSpec Spec;
				Struct->ImportText(*String, &Spec, nullptr, PPF_Delimited, nullptr, Struct->GetName());
				OrderFileSpecs.Add(Spec);
			}

		}

		TArray<FString> DirsToSearch;
		DirsToSearch.Add(FPaths::Combine(FPaths::ProjectDir(), TEXT("Build"), TEXT("FileOpenOrder")));
		FString PlatformsDir = FPaths::Combine(FPaths::ProjectDir(), TEXT("Platforms"), Platform, TEXT("Build"), TEXT("FileOpenOrder"));
		if (IFileManager::Get().DirectoryExists(*PlatformsDir))
		{
			DirsToSearch.Add(PlatformsDir);
		}
		else
		{
			DirsToSearch.Add(FPaths::Combine(FPaths::ProjectDir(), TEXT("Build"), Platform, TEXT("FileOpenOrder")));
		}

		TArray<FPakOrderMap> OrderMaps; // Indexes match with OrderFileSpecs
		OrderMaps.Reserve(OrderFileSpecs.Num());
		uint64 StartIndex = 0;
		for (const FPakOrderFileSpec& Spec : OrderFileSpecs)
		{
			// For each order map reserve it a contiguous integer range based on what indices were used by previous maps
			// After building each map we'll then merge in priority order
			UE_LOG(LogAssetRegistryGenerator, Log, TEXT("Order file spec %s starting at index %llu"), *Spec.Pattern, StartIndex);

			FPakOrderMap& LocalOrderMap = OrderMaps.AddDefaulted_GetRef();

			TArray<FString> FoundFiles;
			for (const FString& Directory : DirsToSearch)
			{
				TArray<FString> LocalFoundFiles;
				IFileManager::Get().FindFiles(LocalFoundFiles, *FPaths::Combine(Directory, Spec.Pattern), true, false);

				for (const FString& Filename : LocalFoundFiles)
				{
					FoundFiles.Add(FPaths::Combine(Directory, Filename));
				}
			}
			
			Algo::SortBy(FoundFiles, [](const FString& Filename) {
				FString Number;
				int32 Order = 0;
				if (Filename.Split(TEXT("_"), nullptr, &Number, ESearchCase::IgnoreCase, ESearchDir::FromEnd))
				{
					Order = FCString::Atoi(*Number);
				}
				return Order;
			});

			if (FoundFiles.Num() > 0)
			{
				bHaveGameOpenOrder = bHaveGameOpenOrder || (&Spec != SecondaryOrderSpec);
			}

			for (int32 i=0; i < FoundFiles.Num(); ++i)
			{
				const FString& Found = FoundFiles[i];
				UE_LOG(LogAssetRegistryGenerator, Display, TEXT("Found order file %s"), *Found);
				if (LocalOrderMap.Num() == 0) 
				{
					LocalOrderMap.ProcessOrderFile(*Found, &Spec == SecondaryOrderSpec, false, StartIndex);
				}
				else
				{
					LocalOrderMap.ProcessOrderFile(*Found, &Spec == SecondaryOrderSpec, true);
				}
			}

			if (LocalOrderMap.Num() > 0)
			{
				check(LocalOrderMap.GetMaxIndex() >= StartIndex);
				StartIndex = LocalOrderMap.GetMaxIndex() + 1;
			}
		}

		TArray<int32> SpecIndicesByPriority;
		for (int32 i=0; i < OrderFileSpecs.Num(); ++i)
		{
			SpecIndicesByPriority.Add(i);
		}
		Algo::StableSortBy(SpecIndicesByPriority, [&OrderFileSpecs](int32 i) { return  OrderFileSpecs[i].Priority; }, TGreater<int32>());

		UE_LOG(LogAssetRegistryGenerator, Log, TEXT("Merging order maps in priority order"));
		for (int32 SpecIndex : SpecIndicesByPriority)
		{
			const FPakOrderFileSpec& Spec = OrderFileSpecs[SpecIndex];
			UE_LOG(LogAssetRegistryGenerator, Log, TEXT("Merging order file spec %d (%s) at priority (%d) "), SpecIndex, *Spec.Pattern, Spec.Priority);
			FPakOrderMap& LocalOrderMap = OrderMaps[SpecIndex];
			OrderMap.MergeOrderMap(MoveTemp(LocalOrderMap));
>>>>>>> 6bbb88c8
		}
	}

	// generate per-chunk pak list files
	bool bSucceeded = true;
	for (int32 PakchunkIndex = 0; PakchunkIndex < FinalChunkManifests.Num() && bSucceeded; ++PakchunkIndex)
	{
		const FChunkPackageSet* Manifest = FinalChunkManifests[PakchunkIndex].Get();

		// Serialize chunk layers whether chunk is empty or not
		int32 TargetLayer = 0;
		FGameDelegates::Get().GetAssignLayerChunkDelegate().ExecuteIfBound(Manifest, Platform, PakchunkIndex, TargetLayer);

		FString LayerString = FString::Printf(TEXT("%d\r\n"), TargetLayer);
		ChunkLayerFile->Serialize(TCHAR_TO_ANSI(*LayerString), LayerString.Len());

		// Is this index a null placeholder that we added in the loop over EncryptedNonUFSFileGroups and then never filled in?  If so, 
		// fill it in with an empty FChunkPackageSet
		if (!Manifest)
		{
			FinalChunkManifests[PakchunkIndex].Reset(new FChunkPackageSet());
			Manifest = FinalChunkManifests[PakchunkIndex].Get();
		}

		int32 FilenameIndex = 0;
		TArray<FString> ChunkFilenames;
		Manifest->GenerateValueArray(ChunkFilenames);
		bool bFinishedAllFiles = false;
		for (int32 SubChunkIndex = 0; !bFinishedAllFiles; ++SubChunkIndex)
		{
			const FString PakChunkFilename = (SubChunkIndex > 0)
				? FString::Printf(TEXT("pakchunk%d_s%d.txt"), PakchunkIndex, SubChunkIndex)
				: FString::Printf(TEXT("pakchunk%d.txt"), PakchunkIndex);

			const FString PakListFilename = FString::Printf(TEXT("%s/%s"), *TmpPackagingDir, *PakChunkFilename);
			TUniquePtr<FArchive> PakListFile(IFileManager::Get().CreateFileWriter(*PakListFilename));

			if (!PakListFile)
			{
				UE_LOG(LogAssetRegistryGenerator, Error, TEXT("Failed to open output paklist file %s"), *PakListFilename);
				bSucceeded = false;
				break;
			}

			FString PakChunkOptions;
			for (const FString& CompressedChunkWildcard : CompressedChunkWildcards)
			{
				if (PakChunkFilename.MatchesWildcard(CompressedChunkWildcard))
				{
					PakChunkOptions += " compressed";
					break;
				}
			}

			if (bUseAssetManager)
			{
				// For encryption chunks, PakchunkIndex equals ChunkID
				FGuid Guid = UAssetManager::Get().GetChunkEncryptionKeyGuid(PakchunkIndex);
				if (Guid.IsValid())
				{
					PakChunkOptions += TEXT(" encryptionkeyguid=") + Guid.ToString();

					// If this chunk has a seperate unique asset registry, add it to first subchunk's manifest here
					if (SubChunkIndex == 0)
					{
						// For chunks with unique asset registry name, pakchunkIndex should equal chunkid
						FName RegistryName = UAssetManager::Get().GetUniqueAssetRegistryName(PakchunkIndex);
						if (RegistryName != NAME_None)
						{
							FString AssetRegistryFilename = FString::Printf(TEXT("%s%sAssetRegistry%s.bin"),
								*InSandboxFile.GetSandboxDirectory(), *InSandboxFile.GetGameSandboxDirectoryName(),
								*RegistryName.ToString());
							ChunkFilenames.Add(AssetRegistryFilename);
						}
					}
				}
			}

			// Allow the extra data generation steps to run and add their output to the manifest
			if (ChunkDataGenerators.Num() > 0 && SubChunkIndex == 0)
			{
				TSet<FName> PackagesInChunk;
				PackagesInChunk.Reserve(Manifest->Num());
				for (const auto& ChunkManifestPair : *Manifest)
				{
					PackagesInChunk.Add(ChunkManifestPair.Key);
				}

				for (const TSharedRef<IChunkDataGenerator>& ChunkDataGenerator : ChunkDataGenerators)
				{
<<<<<<< HEAD
					ChunkDataGenerator->GenerateChunkDataFiles(PakchunkIndex, PackagesInChunk, TargetPlatform, InSandboxFile, ChunkFilenames);
=======
					ChunkDataGenerator->GenerateChunkDataFiles(PakchunkIndex, PackagesInChunk, TargetPlatform, &InSandboxFile, ChunkFilenames);
>>>>>>> 6bbb88c8
				}
			}

			if (bUseAssetManager && SubChunkIndex == 0)
			{
				if (bHaveGameOpenOrder)
				{		
					FString CookedDirectory = FPaths::ConvertRelativePathToFull( FPaths::Combine(FPaths::ProjectDir(), TEXT("Saved"), TEXT("Cooked"), TEXT("[Platform]")) );
					FString RelativePath = TEXT("../../../");

					struct FFilePaths
					{
						FFilePaths(const FString& InFilename, FString&& InRelativeFilename, uint64 InFileOpenOrder) : Filename(InFilename), RelativeFilename(MoveTemp(InRelativeFilename)), FileOpenOrder(InFileOpenOrder)
						{ }
						FString Filename;
						FString RelativeFilename;
						uint64 FileOpenOrder;
					};

					TArray<FFilePaths> SortedFiles;
					SortedFiles.Empty(ChunkFilenames.Num());
					for (const FString& ChunkFilename : ChunkFilenames)
					{
						FString RelativeFilename = ChunkFilename.Replace(*CookedDirectory, *RelativePath);
						FPaths::RemoveDuplicateSlashes(RelativeFilename);
						FPaths::NormalizeFilename(RelativeFilename);
						if (FPaths::GetExtension(RelativeFilename).IsEmpty())
						{
							RelativeFilename = FPaths::SetExtension(RelativeFilename, TEXT("uasset")); // only use the uassets to decide which pak file these guys should live in
						}
						RelativeFilename.ToLowerInline();
<<<<<<< HEAD
						uint64 FileOpenOrder = OrderMap.GetFileOrder(RelativeFilename, true);
=======
						uint64 FileOpenOrder = OrderMap.GetFileOrder(RelativeFilename, true /* bAllowUexpUBulkFallback */);
>>>>>>> 6bbb88c8
						/*if (FileOpenOrder != MAX_uint64)
						{
							UE_LOG(LogAssetRegistryGenerator, Display, TEXT("Found file open order for %s, %ll"), *RelativeFilename, FileOpenOrder);
						}
						else
						{
							UE_LOG(LogAssetRegistryGenerator, Display, TEXT("Didn't find openorder for %s"), *RelativeFilename, FileOpenOrder);
						}*/
						SortedFiles.Add(FFilePaths(ChunkFilename, MoveTemp(RelativeFilename), FileOpenOrder));
					}

					SortedFiles.Sort([&OrderMap, &CookedDirectory, &RelativePath](const FFilePaths& A, const FFilePaths& B)
					{
						uint64 AOrder = A.FileOpenOrder;
						uint64 BOrder = B.FileOpenOrder;

						if (AOrder == MAX_uint64 && BOrder == MAX_uint64)
						{
							return A.RelativeFilename.Compare(B.RelativeFilename, ESearchCase::IgnoreCase) < 0;
						}
						else 
						{
							return AOrder < BOrder;
						}
					});

					ChunkFilenames.Empty(SortedFiles.Num());
					for (int I = 0; I < SortedFiles.Num(); ++I)
					{
<<<<<<< HEAD
						ChunkFilenames.Add(SortedFiles[I].Filename);
=======
						ChunkFilenames.Add(MoveTemp(SortedFiles[I].Filename));
>>>>>>> 6bbb88c8
					}
				}
				else
				{
					// Sort so the order is consistent. If load order is important then it should be specified as a load order file to UnrealPak
					ChunkFilenames.Sort();
				}
			}

			int64 CurrentPakSize = 0;
			bFinishedAllFiles = true;
			for (; FilenameIndex < ChunkFilenames.Num(); ++FilenameIndex)
			{
				FString Filename = ChunkFilenames[FilenameIndex];
				FString PakListLine = FPaths::ConvertRelativePathToFull(Filename.Replace(TEXT("[Platform]"), *Platform));
				if (MaxChunkSize > 0)
				{
					const int64* PackageFileSize = PackageFileSizes.Find(PakListLine);
					CurrentPakSize += PackageFileSize ? *PackageFileSize : 0;
					if (MaxChunkSize < CurrentPakSize)
					{
						// early out if we are over memory limit
						bFinishedAllFiles = false;
						break;
					}
				}
				
				PakListLine.ReplaceInline(TEXT("/"), TEXT("\\"));
				PakListLine += TEXT("\r\n");
				PakListFile->Serialize(TCHAR_TO_ANSI(*PakListLine), PakListLine.Len());
			}

			const bool bAddedFilesToPakList = PakListFile->Tell() > 0;
			PakListFile->Close();

			if (!bFinishedAllFiles && !bAddedFilesToPakList)
			{
				UE_LOG(LogAssetRegistryGenerator, Error, TEXT("Failed to add file(s) to paklist '%s', max chunk size '%d' too small"), *PakListFilename, MaxChunkSize);
				bSucceeded = false;
				break;
			}

			// add this pakfilelist to our master list of pakfilelists
			FString PakChunkListLine = FString::Printf(TEXT("%s%s\r\n"), *PakChunkFilename, *PakChunkOptions);
			PakChunkListFile->Serialize(TCHAR_TO_ANSI(*PakChunkListLine), PakChunkListLine.Len());
		}
	}

	ChunkLayerFile->Close();
	PakChunkListFile->Close();
	
	if (bSucceeded)
	{
		FString ChunkManifestDirectory = FPaths::ProjectDir() / TEXT("Metadata") / TEXT("ChunkManifest");
		ChunkManifestDirectory =
<<<<<<< HEAD
			InSandboxFile->ConvertToAbsolutePathForExternalAppForWrite(*ChunkManifestDirectory)
=======
			InSandboxFile.ConvertToAbsolutePathForExternalAppForWrite(*ChunkManifestDirectory)
>>>>>>> 6bbb88c8
				.Replace(TEXT("[Platform]"), *Platform);

		IPlatformFile& PlatformFile = FPlatformFileManager::Get().GetPlatformFile();
		if (!PlatformFile.CopyDirectoryTree(*ChunkManifestDirectory, *TmpPackagingDir, true))
		{
			UE_LOG(LogAssetRegistryGenerator, Error, TEXT("Failed to copy chunk manifest from '%s' to '%s'"), *TmpPackagingDir, *ChunkManifestDirectory)
			return false;
		}
	}

	return bSucceeded;
}

void FAssetRegistryGenerator::CalculateChunkIdsAndAssignToManifest(const FName& PackageFName, const FString& PackagePathName,
	const FString& SandboxFilename, const FString& LastLoadedMapName, FSandboxPlatformFile& InSandboxFile)
{
	TArray<int32> TargetChunks;
	TArray<int32> ExistingChunkIDs;

	if (!bGenerateChunks)
	{
		TargetChunks.AddUnique(0);
		ExistingChunkIDs.AddUnique(0);
	}
	else
	{
		TArray<int32> PackageChunkIDs = GetExplicitChunkIDs(PackageFName);
		ExistingChunkIDs = GetExistingPackageChunkAssignments(PackageFName);
		if (bUseAssetManager)
		{
			// No distinction between source of existing chunks for new flow
			PackageChunkIDs.Append(ExistingChunkIDs);

			UAssetManager::Get().GetPackageChunkIds(PackageFName, TargetPlatform, PackageChunkIDs, TargetChunks);
		}
		else
		{
			// Try to call game-specific delegate to determine the target chunk ID
			// FString Name = Package->GetPathName();
			PRAGMA_DISABLE_DEPRECATION_WARNINGS
			FAssignStreamingChunkDelegate& AssignStreamingChunkDelegate = FGameDelegates::Get().GetAssignStreamingChunkDelegate();
			PRAGMA_ENABLE_DEPRECATION_WARNINGS
			if (AssignStreamingChunkDelegate.IsBound())
			{
<<<<<<< HEAD
				AssignStreamingChunkDelegate.ExecuteIfBound(PackagePathName, LastLoadedMapName, RegistryChunkIDs, ExistingChunkIDs, TargetChunks);
=======
				AssignStreamingChunkDelegate.ExecuteIfBound(PackagePathName, LastLoadedMapName, PackageChunkIDs, ExistingChunkIDs, TargetChunks);
>>>>>>> 6bbb88c8
			}
			else
			{
				//Take explicit assignments and existing assignments
				TargetChunks.Append(PackageChunkIDs);
				TargetChunks.Append(ExistingChunkIDs);
			}
		}
	}

	// Add the package to the manifest for every chunk the AssetManager found it should belong to
	for (const int32 PackageChunk : TargetChunks)
	{
		AddPackageToManifest(SandboxFilename, PackageFName, PackageChunk);
	}
	// Remove the package from the manifest for every chunk the AssetManager rejected from the existing chunks
	for (const int32 PackageChunk : ExistingChunkIDs)
	{
		if (!TargetChunks.Contains(PackageChunk))
		{
			RemovePackageFromManifest(PackageFName, PackageChunk);
		}
	}
}

void FAssetRegistryGenerator::CleanManifestDirectories()
{
	CleanTempPackagingDirectory(TargetPlatform->PlatformName());
}

void FAssetRegistryGenerator::SetPreviousAssetRegistry(TUniquePtr<FAssetRegistryState>&& InPreviousState)
{
	PreviousPackagesToUpdate.Empty();
	if (InPreviousState)
	{
<<<<<<< HEAD
		return PreviousState.Load(SerializedAssetData);
=======
		const TMap<FName, const FAssetPackageData*>& PreviousPackageDataMap = InPreviousState->GetAssetPackageDataMap();
		PreviousPackagesToUpdate.Reserve(PreviousPackageDataMap.Num());
		for (const TPair<FName, const FAssetPackageData*>& Pair : PreviousPackageDataMap)
		{
			FName PackageName = Pair.Key;
			if (!State.GetAssetPackageData(PackageName))
			{
				continue;
			}
			TArrayView<FAssetData const * const> PreviousAssetDatas = InPreviousState->GetAssetsByPackageName(PackageName);
			TPair<TArray<FAssetData>, FAssetPackageData>& UpdateData = PreviousPackagesToUpdate.FindOrAdd(PackageName);
			if (PreviousAssetDatas.Num() > 0)
			{
				TArray<FAssetData>& UpdateAssetDatas = UpdateData.Get<0>();
				UpdateAssetDatas.Reserve(PreviousAssetDatas.Num());
				for (const FAssetData* AssetData : PreviousAssetDatas)
				{
					UpdateAssetDatas.Add(FAssetData(*AssetData));
				}
			}
			const FAssetPackageData& PreviousPackageData = *Pair.Value;
			UpdateData.Get<1>() = PreviousPackageData;
		}
>>>>>>> 6bbb88c8
	}
}

void FAssetRegistryGenerator::InjectEncryptionData(FAssetRegistryState& TargetState)
{
	if (bUseAssetManager)
	{
		UAssetManager& AssetManager = UAssetManager::Get();

		TMap<int32, FGuid> GuidCache;
		FContentEncryptionConfig EncryptionConfig;
		AssetManager.GetContentEncryptionConfig(EncryptionConfig);

		for (FContentEncryptionConfig::TGroupMap::ElementType EncryptedAssetSetElement : EncryptionConfig.GetPackageGroupMap())
		{
			FName SetName = EncryptedAssetSetElement.Key;
			TSet<FName>& EncryptedRootAssets = EncryptedAssetSetElement.Value.PackageNames;

			for (FName EncryptedRootPackageName : EncryptedRootAssets)
			{
				for (const FAssetData* PackageAsset : TargetState.GetAssetsByPackageName(EncryptedRootPackageName))
				{
					FAssetData* AssetData = const_cast<FAssetData*>(PackageAsset);

					if (AssetData)
					{
						FString GuidString;

						if (AssetData->ChunkIDs.Num() > 1)
						{
							UE_LOG(LogAssetRegistryGenerator, Error, TEXT("Encrypted root asset '%s' exists in two chunks. Only secondary assets should be shared between chunks."), *AssetData->ObjectPath.ToString());
						}
						else if (AssetData->ChunkIDs.Num() == 1)
						{
							int32 ChunkID = AssetData->ChunkIDs[0];
							FGuid Guid;

							if (GuidCache.Contains(ChunkID))
							{
								Guid = GuidCache[ChunkID];
							}
							else
							{
								Guid = GuidCache.Add(ChunkID, AssetManager.GetChunkEncryptionKeyGuid(ChunkID));
							}

							if (Guid.IsValid())
							{
								FAssetDataTagMap TagsAndValues = AssetData->TagsAndValues.CopyMap();
								TagsAndValues.Add(UAssetManager::GetEncryptionKeyAssetTagName(), Guid.ToString());
								FAssetData NewAssetData = FAssetData(AssetData->PackageName, AssetData->PackagePath, AssetData->AssetName, AssetData->AssetClass, TagsAndValues, AssetData->ChunkIDs, AssetData->PackageFlags);
								NewAssetData.TaggedAssetBundles = AssetData->TaggedAssetBundles;
								TargetState.UpdateAssetData(AssetData, NewAssetData);
							}
						}
					}
				}
			}
		}
	}
}

bool FAssetRegistryGenerator::SaveManifests(FSandboxPlatformFile& InSandboxFile, int64 InOverrideChunkSize,
	const TCHAR* InManifestSubDir)
{
	if (!bGenerateChunks)
	{
		return true;
	}

	if (!GenerateStreamingInstallManifest(InOverrideChunkSize, InManifestSubDir, InSandboxFile))
	{
		return false;
	}

	// Generate map for the platform abstraction
	TMultiMap<FString, int32> PakchunkMap;	// asset -> ChunkIDs map
	TSet<int32> PakchunkIndicesInUse;
	const FString PlatformName = TargetPlatform->PlatformName();

	// Collect all unique chunk indices and map all files to their chunks
	for (int32 PakchunkIndex = 0; PakchunkIndex < FinalChunkManifests.Num(); ++PakchunkIndex)
	{
		check(FinalChunkManifests[PakchunkIndex]);
		if (FinalChunkManifests[PakchunkIndex]->Num())
		{
			PakchunkIndicesInUse.Add(PakchunkIndex);
			for (const TPair<FName,FString>& Pair: *FinalChunkManifests[PakchunkIndex])
			{
				FString PlatFilename = Pair.Value.Replace(TEXT("[Platform]"), *PlatformName);
				PakchunkMap.Add(PlatFilename, PakchunkIndex);
			}
		}
	}

	// Sort our chunk IDs and file paths
	PakchunkMap.KeySort(TLess<FString>());
	PakchunkIndicesInUse.Sort(TLess<int32>());

	// Platform abstraction will generate any required platform-specific files for the chunks
	if (!TargetPlatform->GenerateStreamingInstallManifest(PakchunkMap, PakchunkIndicesInUse))
	{
		return false;
	}

	if (!bUseAssetManager)
	{
		// In new flow, this is written later
		GenerateAssetChunkInformationCSV(FPaths::Combine(*FPaths::ProjectLogDir(), TEXT("ChunkLists")), true);
	}

	return true;
}

bool FAssetRegistryGenerator::ContainsMap(const FName& PackageName) const
{
	return PackagesContainingMaps.Contains(PackageName);
}

FAssetPackageData* FAssetRegistryGenerator::GetAssetPackageData(const FName& PackageName)
{
	return State.CreateOrGetAssetPackageData(PackageName);
}

void FAssetRegistryGenerator::UpdateKeptPackages()
{
	for (TPair<FName, TPair<TArray<FAssetData>, FAssetPackageData>>& Pair : PreviousPackagesToUpdate)
	{
		for (const FAssetData& PreviousAssetData : Pair.Value.Get<0>())
		{
<<<<<<< HEAD
			continue;
		}

		PRAGMA_DISABLE_DEPRECATION_WARNINGS
		if (PackageData->PackageGuid != PreviousPackageData->PackageGuid)
		PRAGMA_ENABLE_DEPRECATION_WARNINGS
		{
			continue;
		}

		PackageData->CookedHash = PreviousPackageData->CookedHash;
		PackageData->DiskSize = PreviousPackageData->DiskSize;
	}
}

void FAssetRegistryGenerator::UpdateKeptPackagesAssetData()
{
	for (FName PackageName : KeptPackages)
	{
		for (const FAssetData* PreviousAssetData : PreviousState.GetAssetsByPackageName(PackageName))
		{
			State.UpdateAssetData(*PreviousAssetData);
=======
			State.UpdateAssetData(PreviousAssetData);
>>>>>>> 6bbb88c8
		}
		FAssetPackageData& PackageData = *State.CreateOrGetAssetPackageData(Pair.Key);
		FAssetPackageData& PreviousPackageData = Pair.Value.Get<1>();
		PackageData.CookedHash = PreviousPackageData.CookedHash;
		PackageData.DiskSize = PreviousPackageData.DiskSize;
	}
}

void FAssetRegistryGenerator::UpdateCollectionAssetData()
{
	// Read out the per-platform settings use to build the list of collections to tag
	bool bTagAllCollections = false;
	TArray<FString> CollectionsToIncludeOrExclude;
	{
		const FString PlatformIniName = TargetPlatform->IniPlatformName();

		FConfigFile PlatformEngineIni;
		FConfigCacheIni::LoadLocalIniFile(PlatformEngineIni, TEXT("Engine"), true, (!PlatformIniName.IsEmpty() ? *PlatformIniName : ANSI_TO_TCHAR(FPlatformProperties::IniPlatformName())));

		// The list of collections will either be a inclusive or a exclusive depending on the value of bTagAllCollections
		PlatformEngineIni.GetBool(TEXT("AssetRegistry"), TEXT("bTagAllCollections"), bTagAllCollections);
		PlatformEngineIni.GetArray(TEXT("AssetRegistry"), bTagAllCollections ? TEXT("CollectionsToExcludeAsTags") : TEXT("CollectionsToIncludeAsTags"), CollectionsToIncludeOrExclude);
	}

	// Build the list of collections we should tag for each asset
	TMap<FName, TArray<FName>> AssetPathNamesToCollectionTags;
	{
		ICollectionManager& CollectionManager = FCollectionManagerModule::GetModule().Get();

		TArray<FCollectionNameType> CollectionNamesToTag;
		CollectionManager.GetCollections(CollectionNamesToTag);
		if (bTagAllCollections)
		{
			CollectionNamesToTag.RemoveAll([&CollectionsToIncludeOrExclude](const FCollectionNameType& CollectionNameAndType)
			{
				return CollectionsToIncludeOrExclude.Contains(CollectionNameAndType.Name.ToString());
			});
		}
		else
		{
			CollectionNamesToTag.RemoveAll([&CollectionsToIncludeOrExclude](const FCollectionNameType& CollectionNameAndType)
			{
				return !CollectionsToIncludeOrExclude.Contains(CollectionNameAndType.Name.ToString());
			});
		}
		
		TArray<FName> TmpAssetPathNames;
		for (const FCollectionNameType& CollectionNameToTag : CollectionNamesToTag)
		{
			const FName CollectionTagName = *FString::Printf(TEXT("%s%s"), FAssetData::GetCollectionTagPrefix(), *CollectionNameToTag.Name.ToString());

			TmpAssetPathNames.Reset();
			CollectionManager.GetAssetsInCollection(CollectionNameToTag.Name, CollectionNameToTag.Type, TmpAssetPathNames);

			for (const FName& AssetPathName : TmpAssetPathNames)
			{
				TArray<FName>& CollectionTagsForAsset = AssetPathNamesToCollectionTags.FindOrAdd(AssetPathName);
				CollectionTagsForAsset.AddUnique(CollectionTagName);
			}
		}
	}

	// Apply the collection tags to the asset registry state
	// Collection tags are queried only by the existence of the key, the value is never used. But Tag Values are not allowed
	// to be empty. Set the value for each tag to an arbitrary field, something short to avoid wasting memory. We use 1 (aka "true") for now.
	FStringView CollectionValue(TEXTVIEW("1"));
	for (const auto& AssetPathNameToCollectionTagsPair : AssetPathNamesToCollectionTags)
	{
		const FName AssetPathName = AssetPathNameToCollectionTagsPair.Key;
		const TArray<FName>& CollectionTagsForAsset = AssetPathNameToCollectionTagsPair.Value;

		const FAssetData* AssetData = State.GetAssetByObjectPath(AssetPathName);
		if (AssetData)
		{
			FAssetDataTagMap TagsAndValues = AssetData->TagsAndValues.CopyMap();
			for (const FName& CollectionTagName : CollectionTagsForAsset)
			{
				TagsAndValues.Add(CollectionTagName, FString(CollectionValue));
			}
			State.UpdateAssetData(FAssetData(AssetData->PackageName, AssetData->PackagePath, AssetData->AssetName, AssetData->AssetClass, TagsAndValues, AssetData->ChunkIDs, AssetData->PackageFlags));
		}
	}
}

void FAssetRegistryGenerator::Initialize(const TArray<FName> &InStartupPackages)
{
	StartupPackages.Append(InStartupPackages);

	FAssetRegistrySerializationOptions SaveOptions;

	// If the asset registry is still doing it's background scan, we need to wait for it to finish and tick it so that the results are flushed out
	while (AssetRegistry.IsLoadingAssets())
	{
		AssetRegistry.Tick(-1.0f);
		FThreadHeartBeat::Get().HeartBeat();
		FPlatformProcess::SleepNoStats(0.0001f);
	}

	ensureMsgf(!AssetRegistry.IsLoadingAssets(), TEXT("Cannot initialize asset registry generator while asset registry is still scanning source assets "));

	AssetRegistry.InitializeSerializationOptions(SaveOptions, TargetPlatform->IniPlatformName());

	AssetRegistry.InitializeTemporaryAssetRegistryState(State, SaveOptions);

	FGameDelegates::Get().GetAssignLayerChunkDelegate() = FAssignLayerChunkDelegate::CreateStatic(AssignLayerChunkDelegate);
}

void FAssetRegistryGenerator::ComputePackageDifferences(const FComputeDifferenceOptions& Options, const FAssetRegistryState& PreviousState, FAssetRegistryDifference& OutDifference)
{
	TArray<FName> ModifiedScriptPackages;
	const TMap<FName, const FAssetPackageData*>& PreviousAssetPackageDataMap = PreviousState.GetAssetPackageDataMap();

	for (const TPair<FName, const FAssetPackageData*>& PackagePair : State.GetAssetPackageDataMap())
	{
		FName PackageName = PackagePair.Key;
		const FAssetPackageData* CurrentPackageData = PackagePair.Value;

		const FAssetPackageData* PreviousPackageData = PreviousAssetPackageDataMap.FindRef(PackageName);

		if (!PreviousPackageData)
		{
			OutDifference.NewPackages.Add(PackageName);
		}
		PRAGMA_DISABLE_DEPRECATION_WARNINGS
		else if (CurrentPackageData->PackageGuid == PreviousPackageData->PackageGuid)
		PRAGMA_ENABLE_DEPRECATION_WARNINGS
		{
			if (PreviousPackageData->DiskSize < 0)
			{
				OutDifference.IdenticalUncookedPackages.Add(PackageName);
			}
			else
			{
				OutDifference.IdenticalCookedPackages.Add(PackageName);
			}
		}
		else
		{
			if (FPackageName::IsScriptPackage(PackageName.ToString()))
			{
				ModifiedScriptPackages.Add(PackageName);
			}
			else
			{
				OutDifference.ModifiedPackages.Add(PackageName);
			}
		}
	}

	for (const TPair<FName, const FAssetPackageData*>& PackagePair : PreviousAssetPackageDataMap)
	{
		FName PackageName = PackagePair.Key;
		const FAssetPackageData* CurrentPackageData = State.GetAssetPackageData(PackageName);
		if (!CurrentPackageData)
		{
			OutDifference.RemovedPackages.Add(PackageName);
		}
	}

	if (Options.bRecurseModifications)
	{
		// Recurse modified packages to their dependencies. This is needed because we only compare package guids
		TArray<FName> ModifiedPackagesToRecurse = OutDifference.ModifiedPackages.Array();

		if (Options.bRecurseScriptModifications)
		{
			ModifiedPackagesToRecurse.Append(ModifiedScriptPackages);
		}

		for (int32 RecurseIndex = 0; RecurseIndex < ModifiedPackagesToRecurse.Num(); RecurseIndex++)
		{
			FName ModifiedPackage = ModifiedPackagesToRecurse[RecurseIndex];
			TArray<FAssetIdentifier> Referencers;
			State.GetReferencers(ModifiedPackage, Referencers, UE::AssetRegistry::EDependencyCategory::Package, UE::AssetRegistry::EDependencyQuery::Hard);

			for (const FAssetIdentifier& Referencer : Referencers)
			{
				FName ReferencerPackage = Referencer.PackageName;
				if (!OutDifference.ModifiedPackages.Contains(ReferencerPackage) && (OutDifference.IdenticalCookedPackages.Contains(ReferencerPackage) || OutDifference.IdenticalUncookedPackages.Contains(ReferencerPackage)))
				{
					// Remove from identical list
					OutDifference.IdenticalCookedPackages.Remove(ReferencerPackage);
					OutDifference.IdenticalUncookedPackages.Remove(ReferencerPackage);

					OutDifference.ModifiedPackages.Add(ReferencerPackage);
					ModifiedPackagesToRecurse.Add(ReferencerPackage);
				}
			}
		}
	}
}

void FAssetRegistryGenerator::ComputePackageRemovals(const FAssetRegistryState& PreviousState, TArray<FName>& RemovedPackages)
{
	for (const TPair<FName, const FAssetPackageData*>& PackagePair : PreviousState.GetAssetPackageDataMap())
	{
		FName PackageName = PackagePair.Key;
		const FAssetPackageData* CurrentPackageData = State.GetAssetPackageData(PackageName);
		if (!CurrentPackageData)
		{
			RemovedPackages.Add(PackageName);
		}
	}
}

void FAssetRegistryGenerator::FinalizeChunkIDs(const TSet<FName>& InCookedPackages,
	const TSet<FName>& InDevelopmentOnlyPackages, FSandboxPlatformFile& InSandboxFile,
	bool bGenerateStreamingInstallManifest)
{
	// bGenerateNoChunks overrides bGenerateStreamingInstallManifest overrides ShouldPlatformGenerateStreamingInstallManifest
	// bGenerateChunks means we allow chunks other than 0 based on package ChunkIds, AND we generate a manifest for each chunk
	const UProjectPackagingSettings* PackagingSettings = Cast<UProjectPackagingSettings>(UProjectPackagingSettings::StaticClass()->GetDefaultObject());
	if (PackagingSettings->bGenerateNoChunks)
	{
		bGenerateChunks = false;
	}
	else if (bGenerateStreamingInstallManifest)
	{
		bGenerateChunks = true;
	}
	else
	{
		bGenerateChunks = ShouldPlatformGenerateStreamingInstallManifest(TargetPlatform);
	}

	CookedPackages = InCookedPackages;
	DevelopmentOnlyPackages = InDevelopmentOnlyPackages;

	TSet<FName> AllPackages;
	AllPackages.Append(CookedPackages);
	AllPackages.Append(DevelopmentOnlyPackages);

	// Prune our asset registry to cooked + dev only list
	FAssetRegistrySerializationOptions DevelopmentSaveOptions;
	AssetRegistry.InitializeSerializationOptions(DevelopmentSaveOptions, TargetPlatform->IniPlatformName(), UE::AssetRegistry::ESerializationTarget::ForDevelopment);
	State.PruneAssetData(AllPackages, TSet<FName>(), DevelopmentSaveOptions);

	// Mark development only packages as explicitly -1 size to indicate it was not cooked
	for (FName DevelopmentOnlyPackage : DevelopmentOnlyPackages)
	{
		FAssetPackageData* PackageData = State.CreateOrGetAssetPackageData(DevelopmentOnlyPackage);
		PackageData->DiskSize = -1;
	}

	// Copy ExplicitChunkIDs and other data from the AssetRegistry into the maps we use during finalization
	for (const TPair<FName, const FAssetData*>& Pair : State.GetObjectPathToAssetDataMap())
	{
		const FAssetData& AssetData = *Pair.Value;
		for (int32 ChunkID : AssetData.ChunkIDs)
		{
			if (ChunkID < 0)
			{
				UE_LOG(LogAssetRegistryGenerator, Warning, TEXT("Out of range ChunkID: %d"), ChunkID);
				ChunkID = 0;
			}
			
			ExplicitChunkIDs.FindOrAdd(AssetData.PackageName).AddUnique(ChunkID);
		}

		// Clear the Asset's chunk id list. We will fill it with the final IDs to use later on.
		// Chunk Ids are safe to modify in place so do a const cast
		const_cast<FAssetData&>(AssetData).ChunkIDs.Empty();

		// Update whether the owner package contains a map
		UClass* AssetClass = AssetData.GetClass();
		if (AssetClass && (AssetClass->IsChildOf(UWorld::StaticClass()) || AssetClass->IsChildOf(ULevel::StaticClass())))
		{
			PackagesContainingMaps.Add(AssetData.PackageName);
		}
	}

	// add all the packages to the unassigned package list
	for (FName CookedPackage : CookedPackages)
	{
		const FString SandboxPath = InSandboxFile.ConvertToAbsolutePathForExternalAppForWrite(*FPackageName::LongPackageNameToFilename(CookedPackage.ToString()));

		AllCookedPackageSet.Add(CookedPackage, SandboxPath);
		UnassignedPackageSet.Add(CookedPackage, SandboxPath);
	}

	TArray<FName> UnassignedPackageList;

	// Old path has map specific code, new code doesn't care about map or load order
	if (!bUseAssetManager)
	{
		// Assign startup packages, these will generally end up in chunk 0
		FString StartupPackageMapName(TEXT("None"));
		for (FName CookedPackage : StartupPackages)
		{
			const FString SandboxPath = InSandboxFile.ConvertToAbsolutePathForExternalAppForWrite(*FPackageName::LongPackageNameToFilename(CookedPackage.ToString()));
			const FString PackagePathName = CookedPackage.ToString();
			AllCookedPackageSet.Add(CookedPackage, SandboxPath);
			CalculateChunkIdsAndAssignToManifest(CookedPackage, PackagePathName, SandboxPath, StartupPackageMapName, InSandboxFile);
		}

		// Capture list at start as elements will be removed during iteration
		UnassignedPackageSet.GenerateKeyArray(UnassignedPackageList);

		// assign chunks for all the map packages
		for (FName MapFName : UnassignedPackageList)
		{
			if (ContainsMap(MapFName) == false)
			{
				continue;
			}

			// get all the dependencies for this map
			TArray<FName> MapDependencies;
			ensure(GatherAllPackageDependencies(MapFName, MapDependencies));

			for (const auto& RawPackageFName : MapDependencies)
			{
				const FName PackageFName = GetPackageNameFromDependencyPackageName(RawPackageFName);

				if (PackageFName == NAME_None)
				{
					continue;
				}

				const FString PackagePathName = PackageFName.ToString();
				const FString MapName = MapFName.ToString();
				const FString* SandboxFilenamePtr = AllCookedPackageSet.Find(PackageFName);
				if (!SandboxFilenamePtr)
				{
					const FString SandboxPath = InSandboxFile.ConvertToAbsolutePathForExternalAppForWrite(*FPackageName::LongPackageNameToFilename(PackagePathName));

					AllCookedPackageSet.Add(PackageFName, SandboxPath);

					SandboxFilenamePtr = AllCookedPackageSet.Find(PackageFName);
					check(SandboxFilenamePtr);
				}
				const FString& SandboxFilename = *SandboxFilenamePtr;

				CalculateChunkIdsAndAssignToManifest(PackageFName, PackagePathName, SandboxFilename, MapName, InSandboxFile);
			}
		}
	}

	// Capture list at start as elements will be removed during iteration
	UnassignedPackageSet.GenerateKeyArray(UnassignedPackageList);

	// process the remaining unassigned packages
	for (FName PackageFName : UnassignedPackageList)
	{
		const FString& SandboxFilename = AllCookedPackageSet.FindChecked(PackageFName);
		const FString PackagePathName = PackageFName.ToString();

		CalculateChunkIdsAndAssignToManifest(PackageFName, PackagePathName, SandboxFilename, FString(), InSandboxFile);
	}
	// anything that remains in the UnAssignedPackageSet is put in chunk0 by FixupPackageDependenciesForChunks

	FixupPackageDependenciesForChunks(InSandboxFile);
}

void FAssetRegistryGenerator::RegisterChunkDataGenerator(TSharedRef<IChunkDataGenerator> InChunkDataGenerator)
{
	ChunkDataGenerators.Add(MoveTemp(InChunkDataGenerator));
}

void FAssetRegistryGenerator::PreSave(const TSet<FName>& InCookedPackages)
{
	if (bUseAssetManager)
	{
		UAssetManager::Get().PreSaveAssetRegistry(TargetPlatform, InCookedPackages);
	}
}

void FAssetRegistryGenerator::PostSave()
{
	if (bUseAssetManager)
	{
		UAssetManager::Get().PostSaveAssetRegistry();
	}
}

void FAssetRegistryGenerator::AddAssetToFileOrderRecursive(const FName& InPackageName, TArray<FName>& OutFileOrder, TSet<FName>& OutEncounteredNames, const TSet<FName>& InPackageNameSet, const TSet<FName>& InTopLevelAssets)
{
	if (!OutEncounteredNames.Contains(InPackageName))
	{
		OutEncounteredNames.Add(InPackageName);

		TArray<FName> Dependencies;
		AssetRegistry.GetDependencies(InPackageName, Dependencies, UE::AssetRegistry::EDependencyCategory::Package, UE::AssetRegistry::EDependencyQuery::Hard);

		for (FName DependencyName : Dependencies)
		{
			if (InPackageNameSet.Contains(DependencyName))
			{
				if (!InTopLevelAssets.Contains(DependencyName))
				{
					AddAssetToFileOrderRecursive(DependencyName, OutFileOrder, OutEncounteredNames, InPackageNameSet, InTopLevelAssets);
				}
			}
		}

		OutFileOrder.Add(InPackageName);
	}
}

bool FAssetRegistryGenerator::SaveAssetRegistry(const FString& SandboxPath, bool bSerializeDevelopmentAssetRegistry, bool bForceNoFilter)
{
	UE_LOG(LogAssetRegistryGenerator, Display, TEXT("Saving asset registry v%d."), FAssetRegistryVersion::Type::LatestVersion);
<<<<<<< HEAD
=======
	FAutoScopedDurationTimer Timer;

>>>>>>> 6bbb88c8
	const TMap<FName, const FAssetData*>& ObjectToDataMap = State.GetObjectPathToAssetDataMap();
	
	// Write development first, this will always write
	FAssetRegistrySerializationOptions DevelopmentSaveOptions;
	AssetRegistry.InitializeSerializationOptions(DevelopmentSaveOptions, TargetPlatform->IniPlatformName(), UE::AssetRegistry::ESerializationTarget::ForDevelopment);

	// Write runtime registry, this can be excluded per game/platform
	FAssetRegistrySerializationOptions SaveOptions;
	AssetRegistry.InitializeSerializationOptions(SaveOptions, TargetPlatform->IniPlatformName());

	if (bForceNoFilter)
	{
		DevelopmentSaveOptions.DisableFilters();
		SaveOptions.DisableFilters();
	}

	// First flush the asset registry and make sure the asset data is in sync, as it may have been updated during cook
	AssetRegistry.Tick(-1.0f);
	AssetRegistry.InitializeTemporaryAssetRegistryState(State, SaveOptions, true);
	// Then possibly apply previous AssetData and AssetPackageData for packages kept from a previous cook
	UpdateKeptPackages();
	UpdateCollectionAssetData();

	if (DevelopmentSaveOptions.bSerializeAssetRegistry && bSerializeDevelopmentAssetRegistry)
	{
		// Create development registry data, used for DLC cooks, iterative cooks, and editor viewing
		FArrayWriter SerializedAssetRegistry;

		State.Save(SerializedAssetRegistry, DevelopmentSaveOptions);

		// Save the generated registry
		FString PlatformSandboxPath = SandboxPath.Replace(TEXT("[Platform]"), *TargetPlatform->PlatformName());
		const TCHAR* DevelopmentAssetRegistryFilename = GetDevelopmentAssetRegistryFilename();
		PlatformSandboxPath.ReplaceInline(TEXT("AssetRegistry.bin"), *FString::Printf(TEXT("Metadata/%s"), DevelopmentAssetRegistryFilename));
		FFileHelper::SaveArrayToFile(SerializedAssetRegistry, *PlatformSandboxPath);

		UE_LOG(LogAssetRegistryGenerator, Display, TEXT("Generated development asset registry %s num assets %d, size is %5.2fkb"), *PlatformSandboxPath, State.GetNumAssets(), (float)SerializedAssetRegistry.Num() / 1024.f);

		if (bGenerateChunks && bUseAssetManager)
		{
			FString ChunkListsPath = PlatformSandboxPath.Replace(*FString::Printf(TEXT("/%s"), DevelopmentAssetRegistryFilename), TEXT(""));

			// Write out CSV file with chunking information
			GenerateAssetChunkInformationCSV(ChunkListsPath, false);
		}
	}

	if (SaveOptions.bSerializeAssetRegistry)
	{
		TMap<int32, FString> ChunkBucketNames;
		TMap<int32, TSet<int32>> ChunkBuckets;
		const int32 GenericChunkBucket = -1;
		ChunkBucketNames.Add(GenericChunkBucket, FString());

		// When chunk manifests have been generated (e.g. cook by the book) serialize 
		// an asset registry for each chunk.
		if (FinalChunkManifests.Num() > 0)
		{
			// Pass over all chunks and build a mapping of chunk index to asset registry name. All chunks that don't have a unique registry are assigned to the "generic bucket"
			// which will be written to the master asset registry in chunk 0
			for (int32 PakchunkIndex = 0; PakchunkIndex < FinalChunkManifests.Num(); ++PakchunkIndex)
			{
				FChunkPackageSet* Manifest = FinalChunkManifests[PakchunkIndex].Get();
				if (Manifest == nullptr)
				{
					continue;
				}

				bool bAddToGenericBucket = true;

				if (bUseAssetManager)
				{
					// For chunks with unique asset registry name, pakchunkIndex should equal chunkid
					FName RegistryName = UAssetManager::Get().GetUniqueAssetRegistryName(PakchunkIndex);
					if (RegistryName != NAME_None)
					{
						ChunkBuckets.FindOrAdd(PakchunkIndex).Add(PakchunkIndex);
						ChunkBucketNames.FindOrAdd(PakchunkIndex) = RegistryName.ToString();
						bAddToGenericBucket = false;
					}
				}

				if (bAddToGenericBucket)
				{
					ChunkBuckets.FindOrAdd(GenericChunkBucket).Add(PakchunkIndex);
				}
			}

			FString SandboxPathWithoutExtension = FPaths::ChangeExtension(SandboxPath, TEXT(""));
			FString SandboxPathExtension = FPaths::GetExtension(SandboxPath);

			for (TMap<int32, TSet<int32>>::ElementType& ChunkBucketElement : ChunkBuckets)
			{
				// Prune out the development only packages, and any assets that belong in a different chunk asset registry
				FAssetRegistryState NewState;
				NewState.InitializeFromExistingAndPrune(State, CookedPackages, TSet<FName>(), ChunkBucketElement.Value, SaveOptions);

				if (!TargetPlatform->HasSecurePackageFormat())
				{
					InjectEncryptionData(NewState);
				}

				// Create runtime registry data
				FArrayWriter SerializedAssetRegistry;
				SerializedAssetRegistry.SetFilterEditorOnly(true);

				NewState.Save(SerializedAssetRegistry, SaveOptions);

				// Save the generated registry
				FString PlatformSandboxPath = SandboxPathWithoutExtension.Replace(TEXT("[Platform]"), *TargetPlatform->PlatformName());
				PlatformSandboxPath += ChunkBucketNames[ChunkBucketElement.Key] + TEXT(".") + SandboxPathExtension;

				FFileHelper::SaveArrayToFile(SerializedAssetRegistry, *PlatformSandboxPath);

				FString FilenameForLog;
				if (ChunkBucketElement.Key != GenericChunkBucket)
				{
					check(ChunkBucketElement.Key < FinalChunkManifests.Num());
					check(FinalChunkManifests[ChunkBucketElement.Key]);
					FilenameForLog = FString::Printf(TEXT("[chunkbucket %i] "), ChunkBucketElement.Key);
				}
				UE_LOG(LogAssetRegistryGenerator, Display, TEXT("Generated asset registry %snum assets %d, size is %5.2fkb"), *FilenameForLog, NewState.GetNumAssets(), (float)SerializedAssetRegistry.Num() / 1024.f);
			}
		}
		// If no chunk manifests have been generated (e.g. cook on the fly)
		else
		{
			// Prune out the development only packages
			State.PruneAssetData(CookedPackages, TSet<FName>(), SaveOptions);

			// Create runtime registry data
			FArrayWriter SerializedAssetRegistry;
			SerializedAssetRegistry.SetFilterEditorOnly(true);

			State.Save(SerializedAssetRegistry, SaveOptions);

			// Save the generated registry
			FString PlatformSandboxPath = SandboxPath.Replace(TEXT("[Platform]"), *TargetPlatform->PlatformName());
			FFileHelper::SaveArrayToFile(SerializedAssetRegistry, *PlatformSandboxPath);
			UE_LOG(LogAssetRegistryGenerator, Display, TEXT("Generated asset registry num assets %d, size is %5.2fkb"), ObjectToDataMap.Num(), (float)SerializedAssetRegistry.Num() / 1024.f);
		}
	}
	
	UE_LOG(LogAssetRegistryGenerator, Display, TEXT("Done saving asset registry. Took %.1f seconds."), Timer.GetTime());

	return true;
}

class FPackageCookerOpenOrderVisitor : public IPlatformFile::FDirectoryVisitor
{
<<<<<<< HEAD
	const FSandboxPlatformFile* SandboxFile;
	const FString& PlatformSandboxPath;
	const TSet<FString>& ValidExtensions;
	TMultiMap<FString, FString>& PackageExtensions;
public:
	FPackageCookerOpenOrderVisitor(
		const FSandboxPlatformFile* InSandboxFile,
		const FString& InPlatformSandboxPath,
		const TSet<FString>& InValidExtensions,
=======
	const FSandboxPlatformFile& SandboxFile;
	const FString& PlatformSandboxPath;
	const TSet<FStringView>& ValidExtensions;
	TMultiMap<FString, FString>& PackageExtensions;
public:
	FPackageCookerOpenOrderVisitor(
		const FSandboxPlatformFile& InSandboxFile,
		const FString& InPlatformSandboxPath,
		const TSet<FStringView>& InValidExtensions,
>>>>>>> 6bbb88c8
		TMultiMap<FString, FString>& OutPackageExtensions) :
		SandboxFile(InSandboxFile),
		PlatformSandboxPath(InPlatformSandboxPath),
		ValidExtensions(InValidExtensions),
		PackageExtensions(OutPackageExtensions)
	{}

	virtual bool Visit(const TCHAR* FilenameOrDirectory, bool bIsDirectory)
	{
		if (bIsDirectory)
			return true;

		FString Filename = FilenameOrDirectory;
<<<<<<< HEAD
		FString FileExtension = FPaths::GetExtension(Filename, true);

		if (ValidExtensions.Contains(FileExtension))
		{
			FString PackageName;
			Filename.ReplaceInline(*PlatformSandboxPath, *SandboxFile->GetSandboxDirectory());
			FString AssetSourcePath = SandboxFile->ConvertFromSandboxPath(*Filename);
=======
		FStringView UnusedFilePath, FileBaseName, FileExtension;
		FPathViews::Split(Filename, UnusedFilePath, FileBaseName, FileExtension);
		if (ValidExtensions.Contains(FileExtension))
		{
			// if the file base name ends with an optional extension, ignore it. (i.e. .o.uasset/.o.uexp etc)
			if (FileBaseName.EndsWith(FPackagePath::GetOptionalSegmentExtensionModifier()))
			{
				return true;
			}

			FString PackageName;
			Filename.ReplaceInline(*PlatformSandboxPath, *SandboxFile.GetSandboxDirectory());
			FString AssetSourcePath = SandboxFile.ConvertFromSandboxPath(*Filename);
>>>>>>> 6bbb88c8
			FString StandardAssetSourcePath = FPaths::CreateStandardFilename(AssetSourcePath);
			if (StandardAssetSourcePath.EndsWith(TEXT(".m.ubulk")))
			{
				// '.' is an 'invalid' character in a filename; FilenameToLongPackageName will fail.
				FString BaseAssetSourcePath(StandardAssetSourcePath);
				BaseAssetSourcePath.RemoveFromEnd(TEXT(".m.ubulk"));
				PackageName = FPackageName::FilenameToLongPackageName(BaseAssetSourcePath);
			}
			else
			{
				PackageName = FPackageName::FilenameToLongPackageName(StandardAssetSourcePath);
			}

			PackageExtensions.AddUnique(PackageName, StandardAssetSourcePath);
		}

		return true;
	}
};

<<<<<<< HEAD
bool FAssetRegistryGenerator::WriteCookerOpenOrder(FSandboxPlatformFile* InSandboxFile)
=======
bool FAssetRegistryGenerator::WriteCookerOpenOrder(FSandboxPlatformFile& InSandboxFile)
>>>>>>> 6bbb88c8
{
	TSet<FName> PackageNameSet;
	TSet<FName> MapList;
	const TMap<FName, const FAssetData*>& ObjectToDataMap = State.GetObjectPathToAssetDataMap();
	for (const TPair<FName, const FAssetData*>& Pair : ObjectToDataMap)
	{
		FAssetData* AssetData = const_cast<FAssetData*>(Pair.Value);
		PackageNameSet.Add(AssetData->PackageName);

		// REPLACE WITH PRIORITY

		if (ContainsMap(AssetData->PackageName))
		{
			MapList.Add(AssetData->PackageName);
		}
	}

	FString CookerFileOrderString;
	{
		TArray<FName> TopLevelMapPackageNames;
		TArray<FName> TopLevelPackageNames;

		for (FName PackageName : PackageNameSet)
		{
			TArray<FName> Referencers;
			AssetRegistry.GetReferencers(PackageName, Referencers, UE::AssetRegistry::EDependencyCategory::Package, UE::AssetRegistry::EDependencyQuery::Hard);

			bool bIsTopLevel = true;
			bool bIsMap = MapList.Contains(PackageName);

			if (!bIsMap && Referencers.Num() > 0)
			{
				for (auto ReferencerName : Referencers)
				{
					if (PackageNameSet.Contains(ReferencerName))
					{
						bIsTopLevel = false;
						break;
					}
				}
			}

			if (bIsTopLevel)
			{
				if (bIsMap)
				{
					TopLevelMapPackageNames.Add(PackageName);
				}
				else
				{
					TopLevelPackageNames.Add(PackageName);
				}
			}
		}

		TArray<FName> FileOrder;
		TSet<FName> EncounteredNames;
		for (FName PackageName : TopLevelPackageNames)
		{
			AddAssetToFileOrderRecursive(PackageName, FileOrder, EncounteredNames, PackageNameSet, MapList);
		}

		for (FName PackageName : TopLevelMapPackageNames)
		{
			AddAssetToFileOrderRecursive(PackageName, FileOrder, EncounteredNames, PackageNameSet, MapList);
		}
		
		// Iterate sandbox folder and generate a map from package name to cooked files
<<<<<<< HEAD
		const TArray<FString> ValidExtensions =
		{
			TEXT(".uasset"),
			TEXT(".uexp"),
			TEXT(".ubulk"),
			TEXT(".uptnl"),
			TEXT(".umap"),
			TEXT(".ufont")
		};
		const TSet<FString> ValidExtensionSet(ValidExtensions);

		const FString SandboxPath = InSandboxFile->GetSandboxDirectory();
		const FString Platform = TargetPlatform->PlatformName();
		FString PlatformSandboxPath = SandboxPath.Replace(TEXT("[Platform]"), *Platform);

=======
		const TArray<FStringView> ValidExtensions =
		{
			TEXT("uasset"),
			TEXT("uexp"),
			TEXT("ubulk"),
			TEXT("uptnl"),
			TEXT("umap"),
			TEXT("ufont")
		};
		const TSet<FStringView> ValidExtensionSet(ValidExtensions);

		const FString SandboxPath = InSandboxFile.GetSandboxDirectory();
		const FString Platform = TargetPlatform->PlatformName();
		FString PlatformSandboxPath = SandboxPath.Replace(TEXT("[Platform]"), *Platform);

		// ZENTODO: Change this to work with Zen
>>>>>>> 6bbb88c8
		TMultiMap<FString, FString> CookedPackageFilesMap;
		FPackageCookerOpenOrderVisitor PackageSearch(InSandboxFile, PlatformSandboxPath, ValidExtensionSet, CookedPackageFilesMap);
		IFileManager::Get().IterateDirectoryRecursively(*PlatformSandboxPath, PackageSearch);

		int32 CurrentIndex = 0;
		for (FName PackageName : FileOrder)
		{
			TArray<FString> CookedFiles;
			CookedPackageFilesMap.MultiFind(PackageName.ToString(), CookedFiles);
			CookedFiles.Sort([&ValidExtensions](const FString& A, const FString& B)
			{
				return ValidExtensions.IndexOfByKey(FPaths::GetExtension(A, true)) < ValidExtensions.IndexOfByKey(FPaths::GetExtension(B, true));
			});

			for (const FString& CookedFile : CookedFiles)
			{
<<<<<<< HEAD
				FString Line = FString::Printf(TEXT("\"%s\" %i\n"), *CookedFile, CurrentIndex++);
=======
				TStringBuilder<256> Line;
				Line.Appendf(TEXT("\"%s\" %i\n"), *CookedFile, CurrentIndex++);
>>>>>>> 6bbb88c8
				CookerFileOrderString.Append(Line);
			}
		}
	}

	if (CookerFileOrderString.Len())
	{
		TStringBuilder<256> OpenOrderFilename;
		if (FDataDrivenPlatformInfoRegistry::GetPlatformInfo(TargetPlatform->PlatformName()).bIsConfidential)
		{
			OpenOrderFilename.Appendf(TEXT("%sPlatforms/%s/Build/FileOpenOrder/CookerOpenOrder.log"), *FPaths::ProjectDir(), *TargetPlatform->PlatformName());
		}
		else
		{
			OpenOrderFilename.Appendf(TEXT("%sBuild/%s/FileOpenOrder/CookerOpenOrder.log"), *FPaths::ProjectDir(), *TargetPlatform->PlatformName());
		}
		FFileHelper::SaveStringToFile(CookerFileOrderString, *OpenOrderFilename);
	}

	return true;
}

bool FAssetRegistryGenerator::GetPackageDependencyChain(FName SourcePackage, FName TargetPackage, TSet<FName>& VisitedPackages, TArray<FName>& OutDependencyChain)
{	
	//avoid crashing from circular dependencies.
	if (VisitedPackages.Contains(SourcePackage))
	{		
		return false;
	}
	VisitedPackages.Add(SourcePackage);

	if (SourcePackage == TargetPackage)
	{		
		OutDependencyChain.Add(SourcePackage);
		return true;
	}

	TArray<FName> SourceDependencies;
	if (GetPackageDependencies(SourcePackage, SourceDependencies, DependencyQuery) == false)
	{		
		return false;
	}

	int32 DependencyCounter = 0;
	while (DependencyCounter < SourceDependencies.Num())
	{		
		const FName& ChildPackageName = SourceDependencies[DependencyCounter];
		if (GetPackageDependencyChain(ChildPackageName, TargetPackage, VisitedPackages, OutDependencyChain))
		{
			OutDependencyChain.Add(SourcePackage);
			return true;
		}
		++DependencyCounter;
	}
	
	return false;
}

bool FAssetRegistryGenerator::GetPackageDependencies(FName PackageName, TArray<FName>& DependentPackageNames, UE::AssetRegistry::EDependencyQuery InDependencyQuery)
{
	PRAGMA_DISABLE_DEPRECATION_WARNINGS
	FGetPackageDependenciesForManifestGeneratorDelegate& GetPackageDependenciesForManifestGeneratorDelegate = FGameDelegates::Get().GetGetPackageDependenciesForManifestGeneratorDelegate();
	PRAGMA_ENABLE_DEPRECATION_WARNINGS

	if (GetPackageDependenciesForManifestGeneratorDelegate.IsBound())
	{
		uint8 DependencyType = 0;
		DependencyType |= (uint8)(!!(InDependencyQuery & UE::AssetRegistry::EDependencyQuery::Soft) ? EAssetRegistryDependencyType::None : EAssetRegistryDependencyType::Hard);
		DependencyType |= (uint8)(!!(InDependencyQuery & UE::AssetRegistry::EDependencyQuery::Hard) ? EAssetRegistryDependencyType::None : EAssetRegistryDependencyType::Soft);
		return GetPackageDependenciesForManifestGeneratorDelegate.Execute(PackageName, DependentPackageNames, DependencyType);
	}
	else
	{
		return AssetRegistry.GetDependencies(PackageName, DependentPackageNames, UE::AssetRegistry::EDependencyCategory::Package, InDependencyQuery);
	}
}

bool FAssetRegistryGenerator::GatherAllPackageDependencies(FName PackageName, TArray<FName>& DependentPackageNames)
{	
	if (GetPackageDependencies(PackageName, DependentPackageNames, DependencyQuery) == false)
	{
		return false;
	}

	TSet<FName> VisitedPackages;
	VisitedPackages.Append(DependentPackageNames);

	int32 DependencyCounter = 0;
	while (DependencyCounter < DependentPackageNames.Num())
	{
		const FName& ChildPackageName = DependentPackageNames[DependencyCounter];
		++DependencyCounter;
		TArray<FName> ChildDependentPackageNames;
		if (GetPackageDependencies(ChildPackageName, ChildDependentPackageNames, DependencyQuery) == false)
		{
			return false;
		}

		for (const auto& ChildDependentPackageName : ChildDependentPackageNames)
		{
			if (!VisitedPackages.Contains(ChildDependentPackageName))
			{
				DependentPackageNames.Add(ChildDependentPackageName);
				VisitedPackages.Add(ChildDependentPackageName);
			}
		}
	}

	return true;
}

bool FAssetRegistryGenerator::GenerateAssetChunkInformationCSV(const FString& OutputPath, bool bWriteIndividualFiles)
{
	FString TmpString, TmpStringChunks;
	ANSICHAR HeaderText[] = "ChunkID, Package Name, Class Type, Hard or Soft Chunk, File Size, Other Chunks\n";

	const TMap<FName, const FAssetData*>& ObjectToDataMap = State.GetObjectPathToAssetDataMap();
	TArray<const FAssetData*> AssetDataList;
	for (const TPair<FName, const FAssetData*>& Pair : ObjectToDataMap)
	{
		AssetDataList.Add(Pair.Value);
	}

	// Sort list so it's consistent over time
	AssetDataList.Sort([](const FAssetData& A, const FAssetData& B)
	{
		return A.ObjectPath.LexicalLess(B.ObjectPath);
	});

	// Create file for all chunks
	TUniquePtr<FArchive> AllChunksFile(IFileManager::Get().CreateFileWriter(*FPaths::Combine(*OutputPath, TEXT("AllChunksInfo.csv"))));
	if (!AllChunksFile.IsValid())
	{
		return false;
	}

	AllChunksFile->Serialize(HeaderText, sizeof(HeaderText)-1);

	// Create file for each chunk if needed
	TArray<TUniquePtr<FArchive>> ChunkFiles;
	if (bWriteIndividualFiles)
	{
		for (int32 PakchunkIndex = 0; PakchunkIndex < FinalChunkManifests.Num(); ++PakchunkIndex)
		{
			FArchive* ChunkFile = IFileManager::Get().CreateFileWriter(*FPaths::Combine(*OutputPath, *FString::Printf(TEXT("Chunks%dInfo.csv"), PakchunkIndex)));
			if (ChunkFile == nullptr)
			{
				return false;
			}
			ChunkFile->Serialize(HeaderText, sizeof(HeaderText)-1);
			ChunkFiles.Add(TUniquePtr<FArchive>(ChunkFile));
		}
	}

	for (const FAssetData* AssetDataPtr : AssetDataList)
	{
		const FAssetData& AssetData = *AssetDataPtr;
		const FAssetPackageData* PackageData = State.GetAssetPackageData(AssetData.PackageName);

		// Add only assets that have actually been cooked and belong to any chunk and that have a file size
		if (PackageData != nullptr && AssetData.ChunkIDs.Num() > 0 && PackageData->DiskSize > 0)
		{
			for (int32 PakchunkIndex : AssetData.ChunkIDs)
			{
				const int64 FileSize = PackageData->DiskSize;
				FString SoftChain;
				bool bHardChunk = false;
				if (PakchunkIndex < ChunkManifests.Num())
				{
					bHardChunk = ChunkManifests[PakchunkIndex] && ChunkManifests[PakchunkIndex]->Contains(AssetData.PackageName);

					if (!bHardChunk)
					{
						SoftChain = GetShortestReferenceChain(AssetData.PackageName, PakchunkIndex);
					}
				}
				if (SoftChain.IsEmpty())
				{
					SoftChain = TEXT("Soft: Possibly Unassigned Asset");
				}

				// Build "other chunks" string or None if not part of
				TmpStringChunks.Empty(64);
				for (int32 OtherChunk : AssetData.ChunkIDs)
				{
					if (OtherChunk != PakchunkIndex)
					{
						TmpString = FString::Printf(TEXT("%d "), OtherChunk);
					}
				}

				// Build csv line
				TmpString = FString::Printf(TEXT("%d,%s,%s,%s,%lld,%s\n"),
					PakchunkIndex,
					*AssetData.PackageName.ToString(),
					*AssetData.AssetClass.ToString(),
					bHardChunk ? TEXT("Hard") : *SoftChain,
					FileSize,
					AssetData.ChunkIDs.Num() == 1 ? TEXT("None") : *TmpStringChunks
				);

				// Write line to all chunks file and individual chunks files if requested
				{
					auto Src = StringCast<ANSICHAR>(*TmpString, TmpString.Len());
					AllChunksFile->Serialize((ANSICHAR*)Src.Get(), Src.Length() * sizeof(ANSICHAR));
					
					if (bWriteIndividualFiles)
					{
						ChunkFiles[PakchunkIndex]->Serialize((ANSICHAR*)Src.Get(), Src.Length() * sizeof(ANSICHAR));
					}
				}
			}
		}
	}

	return true;
}

void FAssetRegistryGenerator::AddPackageToManifest(const FString& PackageSandboxPath, FName PackageName, int32 ChunkId)
{
	HighestChunkId = ChunkId > HighestChunkId ? ChunkId : HighestChunkId;
	int32 PakchunkIndex = GetPakchunkIndex(ChunkId);

	if (PakchunkIndex >= ChunkManifests.Num())
	{
		ChunkManifests.AddDefaulted(PakchunkIndex - ChunkManifests.Num() + 1);
	}
	if (!ChunkManifests[PakchunkIndex])
	{
		ChunkManifests[PakchunkIndex].Reset(new FChunkPackageSet());
	}
	ChunkManifests[PakchunkIndex]->Add(PackageName, PackageSandboxPath);
	// Now that the package has been assigned to a chunk, remove it from the unassigned set.
	UnassignedPackageSet.Remove(PackageName);
}


void FAssetRegistryGenerator::RemovePackageFromManifest(FName PackageName, int32 ChunkId)
{
	int32 PakchunkIndex = GetPakchunkIndex(ChunkId);

	if (ChunkManifests[PakchunkIndex])
	{
		ChunkManifests[PakchunkIndex]->Remove(PackageName);
	}
}

void FAssetRegistryGenerator::SubtractParentChunkPackagesFromChildChunks(const FChunkDependencyTreeNode& Node,
	const TSet<FName>& CumulativeParentPackages, TArray<TArray<FName>>& OutPackagesMovedBetweenChunks)
{
	if (FinalChunkManifests.Num() <= Node.ChunkID || !FinalChunkManifests[Node.ChunkID])
	{
		return;
	}
	FChunkPackageSet& NodeManifest = *FinalChunkManifests[Node.ChunkID];
	for (FName PackageName : CumulativeParentPackages)
	{
		// Remove any assets belonging to our parents.
		if (NodeManifest.Remove(PackageName) > 0)
		{
			OutPackagesMovedBetweenChunks[Node.ChunkID].Add(PackageName);
			UE_LOG(LogAssetRegistryGenerator, Verbose, TEXT("Removed %s from chunk %i because it is duplicated in another chunk."),
				*PackageName.ToString(), Node.ChunkID);
		}
<<<<<<< HEAD
		
		TSet<FName> ModifiedAssetSet;
		
		// Add the current Chunk's assets
		for (auto It = FinalChunkManifests[Node.ChunkID]->CreateConstIterator(); It; ++It)//for (const auto It : *(FinalChunkManifests[Node.ChunkID]))
		{
			if (!ModifiedAssetSet.Num())
			{
				ModifiedAssetSet = BaseAssetSet;
			}
			
			ModifiedAssetSet.Add(It.Key());
		}
		
		const auto& AssetSet = ModifiedAssetSet.Num() ? ModifiedAssetSet : BaseAssetSet;
		for (const auto& It : Node.ChildNodes)
=======
	}

	if (!Node.ChildNodes.Num())
	{
		return;
	}

	// Add the current Chunk's assets
	TSet<FName> CumulativePackages;
	if (!NodeManifest.IsEmpty())
	{
		CumulativePackages.Reserve(CumulativeParentPackages.Num() + NodeManifest.Num());
		CumulativePackages.Append(CumulativeParentPackages);
		for (const TPair<FName, FString>& Pair : NodeManifest)
>>>>>>> 6bbb88c8
		{
			CumulativePackages.Add(Pair.Key);
		}
	}

	const TSet<FName>& NewRecursiveParentPackages = CumulativePackages.Num() ? CumulativePackages : CumulativeParentPackages;
	for (const FChunkDependencyTreeNode& ChildNode : Node.ChildNodes)
	{
		SubtractParentChunkPackagesFromChildChunks(ChildNode, NewRecursiveParentPackages, OutPackagesMovedBetweenChunks);
	}
}

bool FAssetRegistryGenerator::CheckChunkAssetsAreNotInChild(const FChunkDependencyTreeNode& Node)
{
<<<<<<< HEAD
	for (const auto& It : Node.ChildNodes)
=======
	for (const FChunkDependencyTreeNode& ChildNode : Node.ChildNodes)
>>>>>>> 6bbb88c8
	{
		if (!CheckChunkAssetsAreNotInChild(ChildNode))
		{
			return false;
		}
	}

	if (!(FinalChunkManifests.Num() > Node.ChunkID && FinalChunkManifests[Node.ChunkID]))
	{
		return true;
	}

<<<<<<< HEAD
	for (const auto& ChildIt : Node.ChildNodes)
=======
	FChunkPackageSet& ParentManifest = *FinalChunkManifests[Node.ChunkID];
	for (const FChunkDependencyTreeNode& ChildNode : Node.ChildNodes)
>>>>>>> 6bbb88c8
	{
		if (FinalChunkManifests.Num() > ChildNode.ChunkID && FinalChunkManifests[ChildNode.ChunkID])
		{
			FChunkPackageSet& ChildManifest = *FinalChunkManifests[ChildNode.ChunkID];
			for (const TPair<FName,FString>& ParentPair : ParentManifest)
			{
				if (ChildManifest.Find(ParentPair.Key))
				{
					return false;
				}
			}
		}
	}

	return true;
}

void FAssetRegistryGenerator::AddPackageAndDependenciesToChunk(FChunkPackageSet& ThisPackageSet, FName InPkgName,
	const FString& InSandboxFile, int32 PakchunkIndex, FSandboxPlatformFile& SandboxPlatformFile)
{
	FChunkPackageSet* InitialPackageSetForThisChunk =
		ChunkManifests.IsValidIndex(PakchunkIndex) ? ChunkManifests[PakchunkIndex].Get() : nullptr;

	//Add this asset
	ThisPackageSet.Add(InPkgName, InSandboxFile);

	// Only gather dependencies the slow way if we're chunking and not using asset manager
	if (!bGenerateChunks || bUseAssetManager)
	{
		return;
	}

	//now add any dependencies
	TArray<FName> DependentPackageNames;
	if (GatherAllPackageDependencies(InPkgName, DependentPackageNames))
	{
		for (const auto& PkgName : DependentPackageNames)
		{
			bool bSkip = false;
			if (PakchunkIndex != 0 && FinalChunkManifests[0])
			{
				// Do not add if this asset was assigned to the 0 chunk. These assets always exist on disk
				bSkip = FinalChunkManifests[0]->Contains(PkgName);
			}
			if (!bSkip)
			{
				const FName FilteredPackageName = GetPackageNameFromDependencyPackageName(PkgName);
				if (FilteredPackageName == NAME_None)
				{
					continue;
				}
				FString DependentSandboxFile = SandboxPlatformFile.ConvertToAbsolutePathForExternalAppForWrite(*FPackageName::LongPackageNameToFilename(*FilteredPackageName.ToString()));
				if (!ThisPackageSet.Contains(FilteredPackageName))
				{
					if ((InitialPackageSetForThisChunk != nullptr) && InitialPackageSetForThisChunk->Contains(PkgName))
					{
						// Don't print anything out; it was pre-assigned to this chunk but we haven't gotten to it yet in the calling loop; we'll go ahead and grab it now
					}
					else
					{
						if (UE_LOG_ACTIVE(LogAssetRegistryGenerator, Verbose))
						{
							// It was not assigned to this chunk and we're forcing it to be dragged in, let the user known
							UE_LOG(LogAssetRegistryGenerator, Verbose, TEXT("Adding %s to chunk %i because %s depends on it."), *FilteredPackageName.ToString(), PakchunkIndex, *InPkgName.ToString());

							TSet<FName> VisitedPackages;
							TArray<FName> DependencyChain;
							GetPackageDependencyChain(InPkgName, PkgName, VisitedPackages, DependencyChain);
							for (const auto& ChainName : DependencyChain)
							{
								UE_LOG(LogAssetRegistryGenerator, Verbose, TEXT("\tchain: %s"), *ChainName.ToString());
							}
						}
					}
				}
				ThisPackageSet.Add(FilteredPackageName, DependentSandboxFile);
				UnassignedPackageSet.Remove(PkgName);
			}
		}
	}
}

void FAssetRegistryGenerator::FixupPackageDependenciesForChunks(FSandboxPlatformFile& InSandboxFile)
{
	UE_LOG(LogAssetRegistryGenerator, Log, TEXT("Starting FixupPackageDependenciesForChunks..."));
	SCOPE_LOG_TIME_IN_SECONDS(TEXT("... FixupPackageDependenciesForChunks complete."), nullptr);

	// Clear any existing manifests from the final array
	FinalChunkManifests.Empty(ChunkManifests.Num());

	for (int32 PakchunkIndex = 0, MaxPakchunk = ChunkManifests.Num(); PakchunkIndex < MaxPakchunk; ++PakchunkIndex)
	{
		FChunkPackageSet& FinalManifest = *FinalChunkManifests.Emplace_GetRef(new FChunkPackageSet());
		if (!ChunkManifests[PakchunkIndex])
		{
			continue;
		}
		
		for (const TPair<FName,FString>& Pair : *ChunkManifests[PakchunkIndex])
		{
			AddPackageAndDependenciesToChunk(FinalManifest, Pair.Key, Pair.Value, PakchunkIndex, InSandboxFile);
		}
	}

	FConfigFile PlatformIniFile;
	FConfigCacheIni::LoadLocalIniFile(PlatformIniFile, TEXT("Engine"), true, *TargetPlatform->IniPlatformName());
	bool bSkipResolveChunkDependencyGraph = false;
	PlatformIniFile.GetBool(TEXT("Script/UnrealEd.ChunkDependencyInfo"), TEXT("bSkipResolveChunkDependencyGraph"), bSkipResolveChunkDependencyGraph);

	const FChunkDependencyTreeNode* ChunkDepGraph = DependencyInfo.GetOrBuildChunkDependencyGraph(!bSkipResolveChunkDependencyGraph ? HighestChunkId : 0);

	//Once complete, Add any remaining assets (that are not assigned to a chunk) to the first chunk.
	if (FinalChunkManifests.Num() == 0)
	{
		FinalChunkManifests.Emplace(new FChunkPackageSet());
	}
	FChunkPackageSet& Chunk0Manifest = *FinalChunkManifests[0];
	
	// Copy the remaining assets
	FChunkPackageSet RemainingAssets = UnassignedPackageSet; // Loop removes elements from UnassignedPackageSet
	for (const TPair<FName,FString>& Pair : RemainingAssets)
	{
		AddPackageAndDependenciesToChunk(Chunk0Manifest, Pair.Key, Pair.Value, 0, InSandboxFile);
	}

	if (!CheckChunkAssetsAreNotInChild(*ChunkDepGraph))
	{
		UE_LOG(LogAssetRegistryGenerator, Log, TEXT("Initial scan of chunks found duplicate assets in graph children"));
	}
		
	TArray<TArray<FName>> PackagesRemovedFromChunks;
	PackagesRemovedFromChunks.AddDefaulted(ChunkManifests.Num());

	// Recursively remove child chunk's redundant copies of parent chunk's packages.
	// This has to be done after all remaining assets were added to chunk 0 above, since all chunks
	// are children of chunk 0.
	SubtractParentChunkPackagesFromChildChunks(*ChunkDepGraph, TSet<FName>(), PackagesRemovedFromChunks);

	if (!bUseAssetManager)
	{
		for (int32 PakchunkIndex = 0; PakchunkIndex < ChunkManifests.Num(); ++PakchunkIndex)
		{
			FName CollectionName(*FString::Printf(TEXT("PackagesRemovedFromChunk%i"), PakchunkIndex));
			if (CreateOrEmptyCollection(CollectionName))
			{
				WriteCollection(CollectionName, PackagesRemovedFromChunks[PakchunkIndex]);
			}
		}
	}

	for (int32 PakchunkIndex = 0, MaxPakchunk = ChunkManifests.Num(); PakchunkIndex < MaxPakchunk; ++PakchunkIndex)
	{
		const int32 ChunkManifestNum = ChunkManifests[PakchunkIndex] ? ChunkManifests[PakchunkIndex]->Num() : 0;
		check(PakchunkIndex < FinalChunkManifests.Num() && FinalChunkManifests[PakchunkIndex]);
		const int32 FinalChunkManifestNum = FinalChunkManifests[PakchunkIndex]->Num();
		UE_LOG(LogAssetRegistryGenerator, Log, TEXT("Chunk: %i, Started with %i packages, Final after dependency resolve: %i"),
			PakchunkIndex, ChunkManifestNum, FinalChunkManifestNum);
	}
	
	// Fix up the data in the FAssetRegistryState to reflect this chunk layout
	for (int32 PakchunkIndex = 0 ; PakchunkIndex < FinalChunkManifests.Num(); ++PakchunkIndex)
	{
		check(FinalChunkManifests[PakchunkIndex]);
		for (const TPair<FName, FString>& Asset : *FinalChunkManifests[PakchunkIndex])
		{
			for (const FAssetData* AssetData : State.GetAssetsByPackageName(Asset.Key))
			{
				// Chunk Ids are safe to modify in place
				const_cast<FAssetData*>(AssetData)->ChunkIDs.AddUnique(PakchunkIndex);
			}
		}
	}
}

void FAssetRegistryGenerator::FindShortestReferenceChain(TArray<FReferencePair> PackageNames, int32 PakchunkIndex, uint32& OutParentIndex, FString& OutChainPath)
{
	TArray<FReferencePair> ReferencesToCheck;
	uint32 Index = 0;
	for (const auto& Pkg : PackageNames)
	{
		if (ChunkManifests[PakchunkIndex] && ChunkManifests[PakchunkIndex]->Contains(Pkg.PackageName))
		{
			OutChainPath += TEXT("Soft: ");
			OutChainPath += Pkg.PackageName.ToString();
			OutParentIndex = Pkg.ParentNodeIndex;
			return;
		}
		TArray<FName> AssetReferences;
		AssetRegistry.GetReferencers(Pkg.PackageName, AssetReferences);
		for (const auto& Ref : AssetReferences)
		{
			if (!InspectedNames.Contains(Ref))
			{
				ReferencesToCheck.Add(FReferencePair(Ref, Index));
				InspectedNames.Add(Ref);
			}
		}

		++Index;
	}

	if (ReferencesToCheck.Num() > 0)
	{
		uint32 ParentIndex = INDEX_NONE;
		FindShortestReferenceChain(ReferencesToCheck, PakchunkIndex, ParentIndex, OutChainPath);

		if (ParentIndex < (uint32)PackageNames.Num())
		{
			OutChainPath += TEXT("->");
			OutChainPath += PackageNames[ParentIndex].PackageName.ToString();
			OutParentIndex = PackageNames[ParentIndex].ParentNodeIndex;
		}
	}
	else if (PackageNames.Num() > 0)
	{
		//best guess
		OutChainPath += TEXT("Soft From Unassigned Package? Best Guess: ");
		OutChainPath += PackageNames[0].PackageName.ToString();
		OutParentIndex = PackageNames[0].ParentNodeIndex;
	}
}

FString FAssetRegistryGenerator::GetShortestReferenceChain(FName PackageName, int32 PakchunkIndex)
{
	FString StringChain;
	TArray<FReferencePair> ReferencesToCheck;
	uint32 ParentIndex;
	ReferencesToCheck.Add(FReferencePair(PackageName, 0));
	InspectedNames.Empty();
	InspectedNames.Add(PackageName);
	FindShortestReferenceChain(ReferencesToCheck, PakchunkIndex, ParentIndex, StringChain);

	return StringChain;
}


bool FAssetRegistryGenerator::CreateOrEmptyCollection(FName CollectionName)
{
	ICollectionManager& CollectionManager = FCollectionManagerModule::GetModule().Get();

	if (CollectionManager.CollectionExists(CollectionName, ECollectionShareType::CST_Local))
	{
		return CollectionManager.EmptyCollection(CollectionName, ECollectionShareType::CST_Local);
	}
	else if (CollectionManager.CreateCollection(CollectionName, ECollectionShareType::CST_Local, ECollectionStorageMode::Static))
	{
		return true;
	}

	return false;
}

void FAssetRegistryGenerator::WriteCollection(FName CollectionName, const TArray<FName>& PackageNames)
{
	if (CreateOrEmptyCollection(CollectionName))
	{
		TArray<FName> AssetNames = PackageNames;

		// Convert package names to asset names
		for (FName& Name : AssetNames)
		{
			FString PackageName = Name.ToString();
			int32 LastPathDelimiter;
			if (PackageName.FindLastChar(TEXT('/'), /*out*/ LastPathDelimiter))
			{
				const FString AssetName = PackageName.Mid(LastPathDelimiter + 1);
				PackageName = PackageName + FString(TEXT(".")) + AssetName;
				Name = *PackageName;
			}
		}

		ICollectionManager& CollectionManager = FCollectionManagerModule::GetModule().Get();
		CollectionManager.AddToCollection(CollectionName, ECollectionShareType::CST_Local, AssetNames);

		UE_LOG(LogAssetRegistryGenerator, Log, TEXT("Updated collection %s"), *CollectionName.ToString());
	}
	else
	{
		UE_LOG(LogAssetRegistryGenerator, Warning, TEXT("Failed to update collection %s"), *CollectionName.ToString());
	}
}

int32 FAssetRegistryGenerator::GetPakchunkIndex(int32 ChunkId) const
{
	const int32* PakChunkId = ChunkIdPakchunkIndexMapping.Find(ChunkId);
	if (PakChunkId)
	{
		check(*PakChunkId >= 0);
		return *PakChunkId;
	}

	return ChunkId;
}

void FAssetRegistryGenerator::GetChunkAssignments(TArray<TSet<FName>>& OutAssignments) const
{
	if (ChunkManifests.Num())
	{
		// chunk 0 is special as it also contains startup packages
		TSet<FName> PackagesInChunk0;

		for(const FName& Package : StartupPackages)
		{
			PackagesInChunk0.Add(Package);
		}

		if (ChunkManifests[0])
		{
<<<<<<< HEAD
			for (FChunkPackageSet::TConstIterator It(*ChunkManifests[0]); It; ++It)
			{
				PackagesInChunk0.Add(It.Key());
=======
			for (const TPair<FName,FString>& Pair: *ChunkManifests[0])
			{
				PackagesInChunk0.Add(Pair.Key);
>>>>>>> 6bbb88c8
			}
		}
		OutAssignments.Add(PackagesInChunk0);

		for (uint32 ChunkIndex = 1, MaxChunk = ChunkManifests.Num(); ChunkIndex < MaxChunk; ++ChunkIndex)
		{
			TSet<FName> PackagesInChunk;
			if (ChunkManifests[ChunkIndex])
			{
<<<<<<< HEAD
				for (FChunkPackageSet::TConstIterator It(*ChunkManifests[ChunkIndex]); It; ++It)
				{
					PackagesInChunk.Add(It.Key());
=======
				for (const TPair<FName,FString>& Pair : *ChunkManifests[ChunkIndex])
				{
					PackagesInChunk.Add(Pair.Key);
>>>>>>> 6bbb88c8
				}
			}

			OutAssignments.Add(PackagesInChunk);
		}
	}
}

FAssetRegistryGenerator::FCreateOrFindArray FAssetRegistryGenerator::CreateOrFindAssetDatas(const UPackage& Package)
{
	FCreateOrFindArray OutputAssets;

	ForEachObjectWithOuter(&Package, [&OutputAssets, this](UObject* const Object)
	{
		if (Object->IsAsset())
		{
			OutputAssets.Add(CreateOrFindAssetData(*Object));
		}
	}, /*bIncludeNestedObjects*/ false);

	return OutputAssets;
}

const FAssetData* FAssetRegistryGenerator::CreateOrFindAssetData(UObject& Object)
{
	const FAssetData* const AssetData = State.GetAssetByObjectPath(FName(Object.GetPathName()));
	if (!AssetData)
	{
		FAssetData* const NewAssetData = new FAssetData(&Object, true /* bAllowBlueprintClass */);
		State.AddAssetData(NewAssetData);
		return NewAssetData;
	}
	return AssetData;
}

<<<<<<< HEAD
=======
void FAssetRegistryGenerator::UpdateAssetRegistryPackageData(const UPackage& Package,
	FSavePackageResultStruct& SavePackageResult, TFuture<FMD5Hash>& CookedHash)
{
	const FName PackageName = Package.GetFName();
	PreviousPackagesToUpdate.Remove(PackageName);

	uint32 NewPackageFlags = 0;
	FAssetPackageData* AssetPackageData = GetAssetPackageData(PackageName);
	bool bSaveSucceeded = SavePackageResult.IsSuccessful();
	if (bSaveSucceeded)
	{
		// Ensure all assets in the package are recorded in the registry
		CreateOrFindAssetDatas(Package);

		// Set the PackageFlags to the recorded value from SavePackage
		NewPackageFlags = SavePackageResult.SerializedPackageFlags;

		AssetPackageData->DiskSize = SavePackageResult.TotalFileSize;
		// If there is no hash (e.g.: when SavePackageResult == ESavePackageResult::ReplaceCompletely), don't attempt to setup a continuation to update
		// the AssetRegistry entry with it later.  Just leave the asset registry entry with a default constructed FMD5Hash which is marked as invalid.
		if (CookedHash.IsValid())
		{
			CookedHash.Next([AssetPackageData](const FMD5Hash& CookedHash)
				{
					// Store the cooked hash in the Asset Registry when it is done computing in another thread.
					// NOTE: For this to work, we rely on:
					// 1) UPackage::WaitForAsyncFileWrites needs to be called before any use of the CookedHash.
					//    It is currently called in CookByTheBookFinished before BuildChunkManifest.
					// 2) AssetPackageData must continue to be a valid pointer until WaitForAsyncFileWrites is called.
					//    This is currently true because CreateOrFindAssetDatas allocates FAssetPackageData individually
					//    and doesn't modify them until pruning, which happens during BuildChunkManifest.
					AssetPackageData->CookedHash = CookedHash;
				});
		}
	}
	else
	{
		// Set the package flags to zero to indicate that the package failed to save
		NewPackageFlags = 0;

		// Set DiskSize (previous value was disksize in the WorkspaceDomain) to -1 to indicate the cooked file does not exist
		AssetPackageData->DiskSize = -1;
	}

	const bool bUpdated = UpdateAssetPackageFlags(PackageName, NewPackageFlags);
	UE_CLOG(!bUpdated && bSaveSucceeded, LogAssetRegistryGenerator, Warning,
		TEXT("Trying to update asset package flags in package '%s' that does not exist"), *PackageName.ToString());
}

bool FAssetRegistryGenerator::UpdateAssetPackageFlags(const FName& PackageName, const uint32 PackageFlags)
{
	return State.UpdateAssetDataPackageFlags(PackageName, PackageFlags);
}

>>>>>>> 6bbb88c8
void FAssetRegistryGenerator::InitializeChunkIdPakchunkIndexMapping()
{
	FConfigFile PlatformIniFile;
	FConfigCacheIni::LoadLocalIniFile(PlatformIniFile, TEXT("Game"), true, *TargetPlatform->IniPlatformName());
	TArray<FString> ChunkMapping;
	PlatformIniFile.GetArray(TEXT("/Script/UnrealEd.ProjectPackagingSettings"), TEXT("ChunkIdPakchunkIndexMapping"), ChunkMapping);

	FPlatformMisc::ParseChunkIdPakchunkIndexMapping(ChunkMapping, ChunkIdPakchunkIndexMapping);

	// Validate ChunkIdPakchunkIndexMapping
	TArray<int32> AllChunkIDs;
	ChunkIdPakchunkIndexMapping.GetKeys(AllChunkIDs);
	for (int32 ChunkID : AllChunkIDs)
	{
		if(UAssetManager::Get().GetChunkEncryptionKeyGuid(ChunkID).IsValid()
			|| UAssetManager::Get().GetUniqueAssetRegistryName(ChunkID) != NAME_None)
		{
			UE_LOG(LogAssetRegistryGenerator, Error, TEXT("Chunks with encryption key guid or unique assetregistry name (Chunk %d) can not be mapped with ChunkIdPakchunkIndexMapping.  Mapping is removed."), ChunkID);
			ChunkIdPakchunkIndexMapping.Remove(ChunkID);
		}
	}
}
#undef LOCTEXT_NAMESPACE<|MERGE_RESOLUTION|>--- conflicted
+++ resolved
@@ -2,11 +2,7 @@
 
 #include "Commandlets/AssetRegistryGenerator.h"
 #include "HAL/FileManager.h"
-<<<<<<< HEAD
-#include "HAL/PlatformFilemanager.h"
-=======
 #include "HAL/PlatformFileManager.h"
->>>>>>> 6bbb88c8
 #include "Misc/FileHelper.h"
 #include "Serialization/ArrayReader.h"
 #include "Serialization/ArrayWriter.h"
@@ -39,8 +35,6 @@
 
 #include "PakFileUtilities.h"
 
-#include "PakFileUtilities.h"
-
 #include "Serialization/JsonWriter.h"
 #include "Serialization/JsonReader.h"
 #include "Serialization/JsonSerializer.h"
@@ -304,19 +298,8 @@
 	}
 }
 
-<<<<<<< HEAD
-void IChunkDataGenerator::GenerateChunkDataFiles(const int32 InChunkId, const TSet<FName>& InPackagesInChunk, const ITargetPlatform* TargetPlatform, FSandboxPlatformFile* InSandboxFile, TArray<FString>& OutChunkFilenames)
-{
-	PRAGMA_DISABLE_DEPRECATION_WARNINGS
-	GenerateChunkDataFiles(InChunkId, InPackagesInChunk, TargetPlatform->PlatformName(), InSandboxFile, OutChunkFilenames);
-	PRAGMA_ENABLE_DEPRECATION_WARNINGS
-}
-
-bool FAssetRegistryGenerator::GenerateStreamingInstallManifest(int64 InExtraFlavorChunkSize, FSandboxPlatformFile* InSandboxFile)
-=======
 void IChunkDataGenerator::GenerateChunkDataFiles(const int32 InChunkId, const TSet<FName>& InPackagesInChunk,
 	const ITargetPlatform* TargetPlatform, FSandboxPlatformFile* InSandboxFile, TArray<FString>& OutChunkFilenames)
->>>>>>> 6bbb88c8
 {
 	PRAGMA_DISABLE_DEPRECATION_WARNINGS
 	GenerateChunkDataFiles(InChunkId, InPackagesInChunk, TargetPlatform->PlatformName(), InSandboxFile, OutChunkFilenames);
@@ -425,38 +408,6 @@
 	
 	bool bEnableGameOpenOrderSort = false;
 	bool bUseSecondaryOpenOrder = false;
-<<<<<<< HEAD
-	{
-		FConfigFile PlatformIniFile;
-		FConfigCacheIni::LoadLocalIniFile(PlatformIniFile, TEXT("Game"), true, *TargetPlatform->IniPlatformName());
-		FString ConfigString;
-		PlatformIniFile.GetBool(TEXT("/Script/UnrealEd.ProjectPackagingSettings"), TEXT("bEnableAssetRegistryGameOpenOrderSort"), bEnableGameOpenOrderSort);
-		PlatformIniFile.GetBool(TEXT("/Script/UnrealEd.ProjectPackagingSettings"), TEXT("bPakUsesSecondaryOrder"), bUseSecondaryOpenOrder);
-	}
-	
-
-	bool bHaveGameOpenOrder = false;
-	// if a game open order can be found then use that to sort the filenames
-
-	// FPaths::ConvertRelativePathToFull(FString::Printf(TEXT("../../../FortniteGame/Build/%s/FileOpenOrder/GameOpenOrder.log"), *Platform));
-	FString OpenOrderFullPath = FPaths::ConvertRelativePathToFull(FPaths::Combine(FPaths::ProjectDir(), TEXT("Build"), Platform, TEXT("FileOpenOrder"), TEXT("GameOpenOrder.log"))); 
-	UE_LOG(LogAssetRegistryGenerator, Display, TEXT("Looking for game openorder in dir %s"), *OpenOrderFullPath);
-	FPakOrderMap OrderMap;
-	if (bEnableGameOpenOrderSort && IFileManager::Get().FileExists(*OpenOrderFullPath) )
-	{
-		OrderMap.ProcessOrderFile(*OpenOrderFullPath);
-
-		UE_LOG(LogAssetRegistryGenerator, Display, TEXT("Found game open order %s using it to sort input files"), *OpenOrderFullPath);
-		bHaveGameOpenOrder = true;
-	}
-	if (bUseSecondaryOpenOrder)
-	{
-		FString SecondaryOpenOrderFullPath = FPaths::ConvertRelativePathToFull(FPaths::Combine(FPaths::ProjectDir(), TEXT("Build"), Platform, TEXT("FileOpenOrder"), TEXT("CookerOpenOrder.log")));
-		UE_LOG(LogAssetRegistryGenerator, Display, TEXT("Looking for secondary openorder in dir %s"), *SecondaryOpenOrderFullPath);
-		if(IFileManager::Get().FileExists(*SecondaryOpenOrderFullPath))
-		{
-			OrderMap.ProcessOrderFile(*SecondaryOpenOrderFullPath, true);
-=======
 	TArray<FString> OrderFileSpecStrings;
 	{
 		ConditionalLoadPlatformIniFile();
@@ -579,7 +530,6 @@
 			UE_LOG(LogAssetRegistryGenerator, Log, TEXT("Merging order file spec %d (%s) at priority (%d) "), SpecIndex, *Spec.Pattern, Spec.Priority);
 			FPakOrderMap& LocalOrderMap = OrderMaps[SpecIndex];
 			OrderMap.MergeOrderMap(MoveTemp(LocalOrderMap));
->>>>>>> 6bbb88c8
 		}
 	}
 
@@ -670,11 +620,7 @@
 
 				for (const TSharedRef<IChunkDataGenerator>& ChunkDataGenerator : ChunkDataGenerators)
 				{
-<<<<<<< HEAD
-					ChunkDataGenerator->GenerateChunkDataFiles(PakchunkIndex, PackagesInChunk, TargetPlatform, InSandboxFile, ChunkFilenames);
-=======
 					ChunkDataGenerator->GenerateChunkDataFiles(PakchunkIndex, PackagesInChunk, TargetPlatform, &InSandboxFile, ChunkFilenames);
->>>>>>> 6bbb88c8
 				}
 			}
 
@@ -706,11 +652,7 @@
 							RelativeFilename = FPaths::SetExtension(RelativeFilename, TEXT("uasset")); // only use the uassets to decide which pak file these guys should live in
 						}
 						RelativeFilename.ToLowerInline();
-<<<<<<< HEAD
-						uint64 FileOpenOrder = OrderMap.GetFileOrder(RelativeFilename, true);
-=======
 						uint64 FileOpenOrder = OrderMap.GetFileOrder(RelativeFilename, true /* bAllowUexpUBulkFallback */);
->>>>>>> 6bbb88c8
 						/*if (FileOpenOrder != MAX_uint64)
 						{
 							UE_LOG(LogAssetRegistryGenerator, Display, TEXT("Found file open order for %s, %ll"), *RelativeFilename, FileOpenOrder);
@@ -740,11 +682,7 @@
 					ChunkFilenames.Empty(SortedFiles.Num());
 					for (int I = 0; I < SortedFiles.Num(); ++I)
 					{
-<<<<<<< HEAD
-						ChunkFilenames.Add(SortedFiles[I].Filename);
-=======
 						ChunkFilenames.Add(MoveTemp(SortedFiles[I].Filename));
->>>>>>> 6bbb88c8
 					}
 				}
 				else
@@ -800,11 +738,7 @@
 	{
 		FString ChunkManifestDirectory = FPaths::ProjectDir() / TEXT("Metadata") / TEXT("ChunkManifest");
 		ChunkManifestDirectory =
-<<<<<<< HEAD
-			InSandboxFile->ConvertToAbsolutePathForExternalAppForWrite(*ChunkManifestDirectory)
-=======
 			InSandboxFile.ConvertToAbsolutePathForExternalAppForWrite(*ChunkManifestDirectory)
->>>>>>> 6bbb88c8
 				.Replace(TEXT("[Platform]"), *Platform);
 
 		IPlatformFile& PlatformFile = FPlatformFileManager::Get().GetPlatformFile();
@@ -849,11 +783,7 @@
 			PRAGMA_ENABLE_DEPRECATION_WARNINGS
 			if (AssignStreamingChunkDelegate.IsBound())
 			{
-<<<<<<< HEAD
-				AssignStreamingChunkDelegate.ExecuteIfBound(PackagePathName, LastLoadedMapName, RegistryChunkIDs, ExistingChunkIDs, TargetChunks);
-=======
 				AssignStreamingChunkDelegate.ExecuteIfBound(PackagePathName, LastLoadedMapName, PackageChunkIDs, ExistingChunkIDs, TargetChunks);
->>>>>>> 6bbb88c8
 			}
 			else
 			{
@@ -889,9 +819,6 @@
 	PreviousPackagesToUpdate.Empty();
 	if (InPreviousState)
 	{
-<<<<<<< HEAD
-		return PreviousState.Load(SerializedAssetData);
-=======
 		const TMap<FName, const FAssetPackageData*>& PreviousPackageDataMap = InPreviousState->GetAssetPackageDataMap();
 		PreviousPackagesToUpdate.Reserve(PreviousPackageDataMap.Num());
 		for (const TPair<FName, const FAssetPackageData*>& Pair : PreviousPackageDataMap)
@@ -915,7 +842,6 @@
 			const FAssetPackageData& PreviousPackageData = *Pair.Value;
 			UpdateData.Get<1>() = PreviousPackageData;
 		}
->>>>>>> 6bbb88c8
 	}
 }
 
@@ -1046,32 +972,7 @@
 	{
 		for (const FAssetData& PreviousAssetData : Pair.Value.Get<0>())
 		{
-<<<<<<< HEAD
-			continue;
-		}
-
-		PRAGMA_DISABLE_DEPRECATION_WARNINGS
-		if (PackageData->PackageGuid != PreviousPackageData->PackageGuid)
-		PRAGMA_ENABLE_DEPRECATION_WARNINGS
-		{
-			continue;
-		}
-
-		PackageData->CookedHash = PreviousPackageData->CookedHash;
-		PackageData->DiskSize = PreviousPackageData->DiskSize;
-	}
-}
-
-void FAssetRegistryGenerator::UpdateKeptPackagesAssetData()
-{
-	for (FName PackageName : KeptPackages)
-	{
-		for (const FAssetData* PreviousAssetData : PreviousState.GetAssetsByPackageName(PackageName))
-		{
-			State.UpdateAssetData(*PreviousAssetData);
-=======
 			State.UpdateAssetData(PreviousAssetData);
->>>>>>> 6bbb88c8
 		}
 		FAssetPackageData& PackageData = *State.CreateOrGetAssetPackageData(Pair.Key);
 		FAssetPackageData& PreviousPackageData = Pair.Value.Get<1>();
@@ -1474,11 +1375,8 @@
 bool FAssetRegistryGenerator::SaveAssetRegistry(const FString& SandboxPath, bool bSerializeDevelopmentAssetRegistry, bool bForceNoFilter)
 {
 	UE_LOG(LogAssetRegistryGenerator, Display, TEXT("Saving asset registry v%d."), FAssetRegistryVersion::Type::LatestVersion);
-<<<<<<< HEAD
-=======
 	FAutoScopedDurationTimer Timer;
 
->>>>>>> 6bbb88c8
 	const TMap<FName, const FAssetData*>& ObjectToDataMap = State.GetObjectPathToAssetDataMap();
 	
 	// Write development first, this will always write
@@ -1629,17 +1527,6 @@
 
 class FPackageCookerOpenOrderVisitor : public IPlatformFile::FDirectoryVisitor
 {
-<<<<<<< HEAD
-	const FSandboxPlatformFile* SandboxFile;
-	const FString& PlatformSandboxPath;
-	const TSet<FString>& ValidExtensions;
-	TMultiMap<FString, FString>& PackageExtensions;
-public:
-	FPackageCookerOpenOrderVisitor(
-		const FSandboxPlatformFile* InSandboxFile,
-		const FString& InPlatformSandboxPath,
-		const TSet<FString>& InValidExtensions,
-=======
 	const FSandboxPlatformFile& SandboxFile;
 	const FString& PlatformSandboxPath;
 	const TSet<FStringView>& ValidExtensions;
@@ -1649,7 +1536,6 @@
 		const FSandboxPlatformFile& InSandboxFile,
 		const FString& InPlatformSandboxPath,
 		const TSet<FStringView>& InValidExtensions,
->>>>>>> 6bbb88c8
 		TMultiMap<FString, FString>& OutPackageExtensions) :
 		SandboxFile(InSandboxFile),
 		PlatformSandboxPath(InPlatformSandboxPath),
@@ -1663,15 +1549,6 @@
 			return true;
 
 		FString Filename = FilenameOrDirectory;
-<<<<<<< HEAD
-		FString FileExtension = FPaths::GetExtension(Filename, true);
-
-		if (ValidExtensions.Contains(FileExtension))
-		{
-			FString PackageName;
-			Filename.ReplaceInline(*PlatformSandboxPath, *SandboxFile->GetSandboxDirectory());
-			FString AssetSourcePath = SandboxFile->ConvertFromSandboxPath(*Filename);
-=======
 		FStringView UnusedFilePath, FileBaseName, FileExtension;
 		FPathViews::Split(Filename, UnusedFilePath, FileBaseName, FileExtension);
 		if (ValidExtensions.Contains(FileExtension))
@@ -1685,7 +1562,6 @@
 			FString PackageName;
 			Filename.ReplaceInline(*PlatformSandboxPath, *SandboxFile.GetSandboxDirectory());
 			FString AssetSourcePath = SandboxFile.ConvertFromSandboxPath(*Filename);
->>>>>>> 6bbb88c8
 			FString StandardAssetSourcePath = FPaths::CreateStandardFilename(AssetSourcePath);
 			if (StandardAssetSourcePath.EndsWith(TEXT(".m.ubulk")))
 			{
@@ -1706,11 +1582,7 @@
 	}
 };
 
-<<<<<<< HEAD
-bool FAssetRegistryGenerator::WriteCookerOpenOrder(FSandboxPlatformFile* InSandboxFile)
-=======
 bool FAssetRegistryGenerator::WriteCookerOpenOrder(FSandboxPlatformFile& InSandboxFile)
->>>>>>> 6bbb88c8
 {
 	TSet<FName> PackageNameSet;
 	TSet<FName> MapList;
@@ -1779,23 +1651,6 @@
 		}
 		
 		// Iterate sandbox folder and generate a map from package name to cooked files
-<<<<<<< HEAD
-		const TArray<FString> ValidExtensions =
-		{
-			TEXT(".uasset"),
-			TEXT(".uexp"),
-			TEXT(".ubulk"),
-			TEXT(".uptnl"),
-			TEXT(".umap"),
-			TEXT(".ufont")
-		};
-		const TSet<FString> ValidExtensionSet(ValidExtensions);
-
-		const FString SandboxPath = InSandboxFile->GetSandboxDirectory();
-		const FString Platform = TargetPlatform->PlatformName();
-		FString PlatformSandboxPath = SandboxPath.Replace(TEXT("[Platform]"), *Platform);
-
-=======
 		const TArray<FStringView> ValidExtensions =
 		{
 			TEXT("uasset"),
@@ -1812,7 +1667,6 @@
 		FString PlatformSandboxPath = SandboxPath.Replace(TEXT("[Platform]"), *Platform);
 
 		// ZENTODO: Change this to work with Zen
->>>>>>> 6bbb88c8
 		TMultiMap<FString, FString> CookedPackageFilesMap;
 		FPackageCookerOpenOrderVisitor PackageSearch(InSandboxFile, PlatformSandboxPath, ValidExtensionSet, CookedPackageFilesMap);
 		IFileManager::Get().IterateDirectoryRecursively(*PlatformSandboxPath, PackageSearch);
@@ -1829,12 +1683,8 @@
 
 			for (const FString& CookedFile : CookedFiles)
 			{
-<<<<<<< HEAD
-				FString Line = FString::Printf(TEXT("\"%s\" %i\n"), *CookedFile, CurrentIndex++);
-=======
 				TStringBuilder<256> Line;
 				Line.Appendf(TEXT("\"%s\" %i\n"), *CookedFile, CurrentIndex++);
->>>>>>> 6bbb88c8
 				CookerFileOrderString.Append(Line);
 			}
 		}
@@ -2099,24 +1949,6 @@
 			UE_LOG(LogAssetRegistryGenerator, Verbose, TEXT("Removed %s from chunk %i because it is duplicated in another chunk."),
 				*PackageName.ToString(), Node.ChunkID);
 		}
-<<<<<<< HEAD
-		
-		TSet<FName> ModifiedAssetSet;
-		
-		// Add the current Chunk's assets
-		for (auto It = FinalChunkManifests[Node.ChunkID]->CreateConstIterator(); It; ++It)//for (const auto It : *(FinalChunkManifests[Node.ChunkID]))
-		{
-			if (!ModifiedAssetSet.Num())
-			{
-				ModifiedAssetSet = BaseAssetSet;
-			}
-			
-			ModifiedAssetSet.Add(It.Key());
-		}
-		
-		const auto& AssetSet = ModifiedAssetSet.Num() ? ModifiedAssetSet : BaseAssetSet;
-		for (const auto& It : Node.ChildNodes)
-=======
 	}
 
 	if (!Node.ChildNodes.Num())
@@ -2131,7 +1963,6 @@
 		CumulativePackages.Reserve(CumulativeParentPackages.Num() + NodeManifest.Num());
 		CumulativePackages.Append(CumulativeParentPackages);
 		for (const TPair<FName, FString>& Pair : NodeManifest)
->>>>>>> 6bbb88c8
 		{
 			CumulativePackages.Add(Pair.Key);
 		}
@@ -2146,11 +1977,7 @@
 
 bool FAssetRegistryGenerator::CheckChunkAssetsAreNotInChild(const FChunkDependencyTreeNode& Node)
 {
-<<<<<<< HEAD
-	for (const auto& It : Node.ChildNodes)
-=======
 	for (const FChunkDependencyTreeNode& ChildNode : Node.ChildNodes)
->>>>>>> 6bbb88c8
 	{
 		if (!CheckChunkAssetsAreNotInChild(ChildNode))
 		{
@@ -2163,12 +1990,8 @@
 		return true;
 	}
 
-<<<<<<< HEAD
-	for (const auto& ChildIt : Node.ChildNodes)
-=======
 	FChunkPackageSet& ParentManifest = *FinalChunkManifests[Node.ChunkID];
 	for (const FChunkDependencyTreeNode& ChildNode : Node.ChildNodes)
->>>>>>> 6bbb88c8
 	{
 		if (FinalChunkManifests.Num() > ChildNode.ChunkID && FinalChunkManifests[ChildNode.ChunkID])
 		{
@@ -2477,15 +2300,9 @@
 
 		if (ChunkManifests[0])
 		{
-<<<<<<< HEAD
-			for (FChunkPackageSet::TConstIterator It(*ChunkManifests[0]); It; ++It)
-			{
-				PackagesInChunk0.Add(It.Key());
-=======
 			for (const TPair<FName,FString>& Pair: *ChunkManifests[0])
 			{
 				PackagesInChunk0.Add(Pair.Key);
->>>>>>> 6bbb88c8
 			}
 		}
 		OutAssignments.Add(PackagesInChunk0);
@@ -2495,15 +2312,9 @@
 			TSet<FName> PackagesInChunk;
 			if (ChunkManifests[ChunkIndex])
 			{
-<<<<<<< HEAD
-				for (FChunkPackageSet::TConstIterator It(*ChunkManifests[ChunkIndex]); It; ++It)
-				{
-					PackagesInChunk.Add(It.Key());
-=======
 				for (const TPair<FName,FString>& Pair : *ChunkManifests[ChunkIndex])
 				{
 					PackagesInChunk.Add(Pair.Key);
->>>>>>> 6bbb88c8
 				}
 			}
 
@@ -2539,8 +2350,6 @@
 	return AssetData;
 }
 
-<<<<<<< HEAD
-=======
 void FAssetRegistryGenerator::UpdateAssetRegistryPackageData(const UPackage& Package,
 	FSavePackageResultStruct& SavePackageResult, TFuture<FMD5Hash>& CookedHash)
 {
@@ -2595,7 +2404,6 @@
 	return State.UpdateAssetDataPackageFlags(PackageName, PackageFlags);
 }
 
->>>>>>> 6bbb88c8
 void FAssetRegistryGenerator::InitializeChunkIdPakchunkIndexMapping()
 {
 	FConfigFile PlatformIniFile;
