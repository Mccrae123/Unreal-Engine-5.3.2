// Copyright Epic Games, Inc. All Rights Reserved.

#include "Commandlets/SavePackageUtilitiesCommandlet.h"

#include "Editor.h"
#include "HAL/IConsoleManager.h"
#include "HAL/FileManager.h"
#include "HAL/IConsoleManager.h"
#include "Interfaces/ITargetPlatformManagerModule.h"
#include "Misc/CoreMisc.h"
#include "Misc/FeedbackContext.h"
#include "Misc/PackageName.h"
#include "Misc/Paths.h"
#include "UObject/ArchiveCookContext.h"
#include "UObject/LinkerDiff.h"
#include "UObject/LinkerSave.h"
#include "UObject/Package.h"
#include "UObject/SavePackage.h"
#include "UObject/UObjectGlobals.h"
#include "UObject/UObjectHash.h"

USavePackageUtilitiesCommandlet::USavePackageUtilitiesCommandlet(const FObjectInitializer& ObjectInitializer)
	: Super(ObjectInitializer)
{
}

int32 USavePackageUtilitiesCommandlet::Main(const FString& Params)
{
	InitParameters(Params);

	for (const FString& PackageName : PackageNames)
	{
		// Load Package
		UPackage* Package = LoadPackage(nullptr, *PackageName, LOAD_None);
		UObject* Asset = Package->FindAssetInPackage();
		FString Filename = FPaths::CreateTempFilename(*FPaths::ProjectSavedDir());

		// CookData should only be nonzero if we are cooking.
		TOptional<FArchiveCookData> CookData;
		FArchiveCookContext CookContext(Package, FArchiveCookContext::ECookTypeUnknown);
		if (TargetPlatform != nullptr)
		{
			CookData.Emplace(*TargetPlatform, CookContext);
		}

		FSavePackageArgs SaveArgs;
		SaveArgs.TopLevelFlags = RF_Public;
		SaveArgs.SaveFlags = SAVE_CompareLinker;
<<<<<<< HEAD
		SaveArgs.TargetPlatform = TargetPlatform;
=======
		SaveArgs.ArchiveCookData = CookData.GetPtrOrNull();
>>>>>>> d731a049
		SaveArgs.bSlowTask = false;

		// if not cooking add RF_Standalone to the top level flags
		if (TargetPlatform == nullptr)
		{
			SaveArgs.TopLevelFlags |= RF_Standalone;
		}

<<<<<<< HEAD
		static IConsoleVariable* EnableNewSave = IConsoleManager::Get().FindConsoleVariable(TEXT("SavePackage.EnableNewSave"));
		int32 EnableNewSavePreviousValue = EnableNewSave->GetInt();

		// Do the new save package first in case, number of serialization has a by product during saving
		// New Save Package
		FSavePackageResultStruct NewResult;
		{
			EnableNewSave->Set(3); // Enable new save cooked and uncooked data
			NewResult = GEditor->Save(Package, Asset, *Filename, SaveArgs);
		}

		// Old Save Package
		FSavePackageResultStruct OldResult;
		{
			EnableNewSave->Set(0);
			OldResult = GEditor->Save(Package, Asset, *Filename, SaveArgs);
		}

		// Old Save Package
		FSavePackageResultStruct OldResultCheck;
		{
			EnableNewSave->Set(0);
			OldResultCheck = GEditor->Save(Package, Asset, *Filename, SaveArgs);
		}
		EnableNewSave->Set(EnableNewSavePreviousValue);

		if (OldResult.LinkerSave && NewResult.LinkerSave)
		{
			// Compare Linker Save info
			FLinkerDiff LinkerDiff = FLinkerDiff::CompareLinkers(OldResult.LinkerSave.Get(), NewResult.LinkerSave.Get());
			LinkerDiff.PrintDiff(*GWarn);
		}

		// Add a old save against itself check to test potential byproduct, doesn't catch them all, since oftentimes byproduct are caused by the first save
		if (OldResultCheck.LinkerSave && OldResult.LinkerSave)
=======
		FSavePackageResultStruct FirstResult = GEditor->Save(Package, Asset, *Filename, SaveArgs);
		FSavePackageResultStruct SecondResult = GEditor->Save(Package, Asset, *Filename, SaveArgs);
	
		if (FirstResult.LinkerSave && SecondResult.LinkerSave)
>>>>>>> d731a049
		{
			// Compare Linker Save info
			FLinkerDiff LinkerDiff = FLinkerDiff::CompareLinkers(FirstResult.LinkerSave.Get(), SecondResult.LinkerSave.Get());
			LinkerDiff.PrintDiff(*GWarn);
		}

		// Delete the temp filename
		IFileManager::Get().Delete(*Filename);
	}

	return 0;
}

void USavePackageUtilitiesCommandlet::InitParameters(const FString& Params)
{
	TArray<FString> Tokens;
	TArray<FString> Switches;
	ParseCommandLine(*Params, Tokens, Switches);

	FString SwitchValue;
	for (const FString& CurrentSwitch : Switches)
	{
		if (FParse::Value(*CurrentSwitch, TEXT("PACKAGE="), SwitchValue))
		{
			FString LongPackageName;
			FPackageName::SearchForPackageOnDisk(SwitchValue, &LongPackageName, nullptr);
			PackageNames.Add(MoveTemp(LongPackageName));

		}
		else if (FParse::Value(*CurrentSwitch, TEXT("PACKAGEFOLDER="), SwitchValue))
		{
			FPackageName::IteratePackagesInDirectory(SwitchValue, [this](const TCHAR* Filename)
				{
					PackageNames.Add(FPackageName::FilenameToLongPackageName(Filename));
					return true;
				});
		}
		else if (FParse::Value(*CurrentSwitch, TEXT("CookPlatform="), SwitchValue))
		{
			if (ITargetPlatformManagerModule* TPM = GetTargetPlatformManager())
			{
				TargetPlatform = TPM->FindTargetPlatform(SwitchValue);
				if (TargetPlatform == nullptr)
				{
					// @todo Error
				}

			}
			

		}
	}
}
<|MERGE_RESOLUTION|>--- conflicted
+++ resolved
@@ -46,11 +46,7 @@
 		FSavePackageArgs SaveArgs;
 		SaveArgs.TopLevelFlags = RF_Public;
 		SaveArgs.SaveFlags = SAVE_CompareLinker;
-<<<<<<< HEAD
-		SaveArgs.TargetPlatform = TargetPlatform;
-=======
 		SaveArgs.ArchiveCookData = CookData.GetPtrOrNull();
->>>>>>> d731a049
 		SaveArgs.bSlowTask = false;
 
 		// if not cooking add RF_Standalone to the top level flags
@@ -59,48 +55,10 @@
 			SaveArgs.TopLevelFlags |= RF_Standalone;
 		}
 
-<<<<<<< HEAD
-		static IConsoleVariable* EnableNewSave = IConsoleManager::Get().FindConsoleVariable(TEXT("SavePackage.EnableNewSave"));
-		int32 EnableNewSavePreviousValue = EnableNewSave->GetInt();
-
-		// Do the new save package first in case, number of serialization has a by product during saving
-		// New Save Package
-		FSavePackageResultStruct NewResult;
-		{
-			EnableNewSave->Set(3); // Enable new save cooked and uncooked data
-			NewResult = GEditor->Save(Package, Asset, *Filename, SaveArgs);
-		}
-
-		// Old Save Package
-		FSavePackageResultStruct OldResult;
-		{
-			EnableNewSave->Set(0);
-			OldResult = GEditor->Save(Package, Asset, *Filename, SaveArgs);
-		}
-
-		// Old Save Package
-		FSavePackageResultStruct OldResultCheck;
-		{
-			EnableNewSave->Set(0);
-			OldResultCheck = GEditor->Save(Package, Asset, *Filename, SaveArgs);
-		}
-		EnableNewSave->Set(EnableNewSavePreviousValue);
-
-		if (OldResult.LinkerSave && NewResult.LinkerSave)
-		{
-			// Compare Linker Save info
-			FLinkerDiff LinkerDiff = FLinkerDiff::CompareLinkers(OldResult.LinkerSave.Get(), NewResult.LinkerSave.Get());
-			LinkerDiff.PrintDiff(*GWarn);
-		}
-
-		// Add a old save against itself check to test potential byproduct, doesn't catch them all, since oftentimes byproduct are caused by the first save
-		if (OldResultCheck.LinkerSave && OldResult.LinkerSave)
-=======
 		FSavePackageResultStruct FirstResult = GEditor->Save(Package, Asset, *Filename, SaveArgs);
 		FSavePackageResultStruct SecondResult = GEditor->Save(Package, Asset, *Filename, SaveArgs);
 	
 		if (FirstResult.LinkerSave && SecondResult.LinkerSave)
->>>>>>> d731a049
 		{
 			// Compare Linker Save info
 			FLinkerDiff LinkerDiff = FLinkerDiff::CompareLinkers(FirstResult.LinkerSave.Get(), SecondResult.LinkerSave.Get());
