--- conflicted
+++ resolved
@@ -37,11 +37,7 @@
 
 		// CookData should only be nonzero if we are cooking.
 		TOptional<FArchiveCookData> CookData;
-<<<<<<< HEAD
-		FArchiveCookContext CookContext(Package, FArchiveCookContext::ECookTypeUnknown);
-=======
 		FArchiveCookContext CookContext(Package, FArchiveCookContext::ECookTypeUnknown, FArchiveCookContext::ECookingDLCUnknown);
->>>>>>> 4af6daef
 		if (TargetPlatform != nullptr)
 		{
 			CookData.Emplace(*TargetPlatform, CookContext);
