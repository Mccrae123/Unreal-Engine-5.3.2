--- conflicted
+++ resolved
@@ -119,8 +119,6 @@
 
 			for (const FAssetData& AssetData : AssetDataList)
 			{
-<<<<<<< HEAD
-=======
 				FString PackageName = AssetData.PackageName.ToString();
 				// Warn about maps in "NoShip" or "TestMaps" folders.
 				if (PackageName.Contains("/NoShip/") || PackageName.Contains("/TestMaps/"))
@@ -128,7 +126,6 @@
 					UE_LOG(LogGenerateDistillFileSetsCommandlet, Display, TEXT("Skipping map package %s in TestMaps or NoShip folder"), *PackageName);
 					continue;
 				}
->>>>>>> 9f6ccf49
 				MapList.AddUnique(AssetData.PackageName.ToString());
 			}
 		}
