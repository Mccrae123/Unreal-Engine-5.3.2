--- conflicted
+++ resolved
@@ -315,11 +315,6 @@
 	// Parse all source files for macros and add entries to SourceParsedEntries
 	for ( FString& SourceFile : FilesToProcess)
 	{
-<<<<<<< HEAD
-		const FString& ProjectBasePath = UGatherTextCommandletBase::GetProjectBasePath();
-
-=======
->>>>>>> 4af6daef
 		ParseCtxt.Filename = SourceFile;
 		ParseCtxt.FileTypes = ParseCtxt.Filename.EndsWith(TEXT(".ini")) ? EGatherTextSourceFileTypes::Ini : EGatherTextSourceFileTypes::Cpp;
 		FPaths::MakePathRelativeTo(ParseCtxt.Filename, *GatheredSourceBasePath);
@@ -1697,7 +1692,6 @@
 				return false;
 			}
 			break;
-<<<<<<< HEAD
 		}
 	}
 	return true;
@@ -1743,61 +1737,11 @@
 	if (BracketStack > 0)
 	{
 		if (!ParseArgsFromNextLines(ArgumentGatherer, BracketStack, Context))
-=======
-		}
-	}
-	return true;
-}
-
-bool UGatherTextFromSourceCommandlet::FMacroDescriptor::ParseArgsFromMacro(const FString& Text, TArray<FString>& Args, FSourceFileParseContext& Context) const
-{
-	// Attempt to parse something of the format
-	// NAME(param0, param1, param2, etc)
-
-	// Step over the token name and any whitespace after it
-	FString RemainingText = Text.RightChop(GetToken().Len());
-
-	//RemainingText could be empty if the bracket is at the begining of the next line
-	RemainingText.TrimStartInline();
-
-	// Find the Opening bracket.
-	const int32 OpenBracketIdx = RemainingText.Find(TEXT("("), ESearchCase::CaseSensitive);
-
-	// If we find a bracket it must be the first character of the remaining text
-	if (OpenBracketIdx > 0)
-	{
-		// We stepped over the whitespace when building RemainingText, so if the bracket isn't the first character in the text then it means we only partially matched a longer token and shouldn't parse it
-		return false;
-	}
-
-	Args.Empty();
-
-	FMacroArgumentGatherer ArgumentGatherer;
-	int32 BracketStack = OpenBracketIdx == INDEX_NONE ? 0:1;
-
-	// If we found a bracket, we can start parsing argument on this line
-	if (BracketStack > 0)
-	{
-		// Parse the argument that are on the same line as the macro.
-		if (!ParseArgumentString(RemainingText, OpenBracketIdx + 1, BracketStack, Context, ArgumentGatherer))
->>>>>>> 4af6daef
 		{
 			return false;
 		}
 	}
 
-<<<<<<< HEAD
-=======
-	// We didn't find the end bracket, we must continue.
-	if (BracketStack > 0)
-	{
-		if (!ParseArgsFromNextLines(ArgumentGatherer, BracketStack, Context))
-		{
-			return false;
-		}
-	}
-
->>>>>>> 4af6daef
 	ArgumentGatherer.ExtractArguments(Args);
 
 	return 0 < Args.Num() ? true : false;
