--- conflicted
+++ resolved
@@ -34,14 +34,11 @@
 {
 	FPackageSourceControlHelper PackageHelper;
 
-<<<<<<< HEAD
-=======
 	// Use the commandlet parameters as it may differ from FCommandline::Get()
 	// Provided through this scope as most WP builders are retrieving their arguments from their
 	// constructors which can't receive parameters.
 	FWorldPartitionBuilderArgsScope BuilderArgsScope(Params);
 
->>>>>>> 4af6daef
 	TRACE_CPUPROFILER_EVENT_SCOPE(UWorldPartitionBuilderCommandlet::Main);
 
 	UE_SCOPED_TIMER(TEXT("Execution"), LogWorldPartitionBuilderCommandlet, Display);
@@ -74,15 +71,6 @@
 
 	if (Switches.Contains(TEXT("RunningFromUnrealEd")))
 	{
-<<<<<<< HEAD
-		ShowErrorCount = false;	// This has the side effect of making the process return code match the return code of the commandlet
-		FastExit = true;		// Faster exit which avoids crash during shutdown. The engine isn't shutdown cleanly.
-	}
-
-	// This will convert incomplete package name to a fully qualified path
-	FString WorldFilename;
-	if (!FPackageName::SearchForPackageOnDisk(Tokens[0], &Tokens[0], &WorldFilename))
-=======
 		UseCommandletResultAsExitCode = true;	// The process return code will match the return code of the commandlet
 		FastExit = true;						// Faster exit which avoids crash during shutdown. The engine isn't shutdown cleanly.
 	}
@@ -105,7 +93,6 @@
 	    }
 	}
 	else
->>>>>>> 4af6daef
 	{
 		UE_LOG(LogWorldPartitionBuilderCommandlet, Error, TEXT("Missing world(s) as the first argument to the commandlet. Either supply the world name directly (WorldName or /Path/To/WorldName), or provide a collection name to have the builder operate on a set of maps."));
 		return 1;
@@ -120,11 +107,7 @@
 	}
 
 	// Find builder class
-<<<<<<< HEAD
-	UClass* BuilderClass = FindFirstObject<UClass>(*BuilderClassName, EFindFirstObjectOptions::EnsureIfAmbiguous);
-=======
 	TSubclassOf<UWorldPartitionBuilder> BuilderClass = FindFirstObject<UClass>(*BuilderClassName, EFindFirstObjectOptions::EnsureIfAmbiguous);
->>>>>>> 4af6daef
 	if (!BuilderClass)
 	{
 		UE_LOG(LogWorldPartitionBuilderCommandlet, Error, TEXT("Unknown/invalid world partition builder class: %s."), *BuilderClassName);
@@ -148,14 +131,8 @@
 		}
 	}
 
-<<<<<<< HEAD
-	// Load the world package
-	UPackage* WorldPackage = LoadWorldPackageForEditor(Tokens[0]);
-	if (!WorldPackage)
-=======
 	// Autosubmit
 	if (!AutoSubmitModifiedFiles())
->>>>>>> 4af6daef
 	{
 		return 1;
 	}
@@ -237,22 +214,15 @@
 	}
 
 	// Create builder instance
-<<<<<<< HEAD
-	UWorldPartitionBuilder* Builder = NewObject<UWorldPartitionBuilder>(GetTransientPackage(), BuilderClass);
-=======
 	UWorldPartitionBuilder* Builder = NewObject<UWorldPartitionBuilder>(GetTransientPackage(), InBuilderClass);
->>>>>>> 4af6daef
 	if (!Builder)
 	{
 		UE_LOG(LogWorldPartitionBuilderCommandlet, Error, TEXT("Failed to create builder."));
 		return false;
 	}
 
-<<<<<<< HEAD
-=======
 	Builder->SetModifiedFilesHandler(UWorldPartitionBuilder::FModifiedFilesHandler::CreateUObject(this, &UWorldPartitionBuilderCommandlet::OnFilesModified));
 
->>>>>>> 4af6daef
 	bool bResult;
 	{
 		FGCObjectScopeGuard BuilderGuard(Builder);
@@ -264,7 +234,7 @@
 		!FPlatformFileManager::Get().GetPlatformFile().IsReadOnly(*WorldConfigFilename))
 	{
 		SaveConfig(CPF_Config, *WorldConfigFilename);
-	}	
+	}
 
 	return bResult;
 }
