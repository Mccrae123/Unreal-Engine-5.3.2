--- conflicted
+++ resolved
@@ -286,14 +286,6 @@
 
 	bool bUseInterchangeFramework = UInterchangeManager::IsInterchangeImportEnabled();;
 	UInterchangeManager& InterchangeManager = UInterchangeManager::GetInterchangeManager();
-<<<<<<< HEAD
-	const UEditorExperimentalSettings* EditorExperimentalSettings = GetDefault<UEditorExperimentalSettings>();
-
-	bUseInterchangeFramework = EditorExperimentalSettings->bEnableInterchangeFramework;
-	const bool bUseInterchangeFrameworkForTextureOnly = (!bUseInterchangeFramework) && EditorExperimentalSettings->bEnableInterchangeFrameworkForTextureOnly;
-	bUseInterchangeFramework |= bUseInterchangeFrameworkForTextureOnly;
-=======
->>>>>>> d731a049
 
 	bool bSuccess = false;
 	if ( Obj )
@@ -415,27 +407,11 @@
 			{
 				if (bUseInterchangeFramework && CanReimportHandler->IsInterchangeFactory())
 				{
-<<<<<<< HEAD
-					UE::Interchange::FScopedSourceData ScopedSourceData(SourceFilenames[0]);
-
-					bool bUseATextureTranslator = false;
-					if (bUseInterchangeFrameworkForTextureOnly)
-					{
-						UInterchangeTranslatorBase* Translator = InterchangeManager.GetTranslatorForSourceData(ScopedSourceData.GetSourceData());
-						if (Translator && InterchangeManager.IsTranslatorClassForTextureOnly(Translator->GetClass()))
-						{
-							bUseATextureTranslator = true;
-						}
-					}
-
-					if (bUseATextureTranslator || (!bUseInterchangeFrameworkForTextureOnly && InterchangeManager.CanTranslateSourceData(ScopedSourceData.GetSourceData())))
-=======
 					int32 RealSourceFileIndex = SourceFileIndex == INDEX_NONE ? 0 : SourceFileIndex;
 					int32 RealValidSourceFileIndex = SourceFilenames.IsValidIndex(RealSourceFileIndex) ? RealSourceFileIndex : 0;
 					UE::Interchange::FScopedSourceData ScopedSourceData(SourceFilenames[RealValidSourceFileIndex]);
 					CanReimportHandler->SetReimportSourceIndex(Obj, SourceFileIndex);
 					if (InterchangeManager.CanTranslateSourceData(ScopedSourceData.GetSourceData()))
->>>>>>> d731a049
 					{
 						FImportAssetParameters ImportAssetParameters;
 						ImportAssetParameters.bIsAutomated = GIsAutomationTesting || FApp::IsUnattended() || IsRunningCommandlet() || GIsRunningUnattendedScript;
