// Copyright Epic Games, Inc. All Rights Reserved.


#include "Editor.h"
#include "Factories/Factory.h"
#include "HAL/PlatformFileManager.h"
#include "HAL/FileManager.h"
#include "Modules/ModuleManager.h"
#include "Containers/ArrayView.h"
#include "EditorReimportHandler.h"
#include "ISourceControlOperation.h"
#include "SourceControlOperations.h"
#include "ISourceControlProvider.h"
#include "ISourceControlModule.h"
#include "Factories/ReimportFbxSkeletalMeshFactory.h"
#include "Factories/ReimportFbxStaticMeshFactory.h"
#include "Factories/ReimportFbxSceneFactory.h"
#include "Factories/ReimportSoundFactory.h"
#include "Factories/ReimportTextureFactory.h"
#include "Factories/PhysicalMaterialMaskFactory.h"
#include "Engine/BlueprintGeneratedClass.h"
#include "Misc/ScopedSlowTask.h"
#include "UObject/UObjectIterator.h"
#include "EngineUtils.h"
#include "Misc/MessageDialog.h"
#include "UnrealEngine.h"

// needed for the RemotePropagator



#include "Engine/SimpleConstructionScript.h"
#include "Kismet2/BlueprintEditorUtils.h"
#include "Engine/InheritableComponentHandler.h"



#include "Interfaces/IMainFrameModule.h"





#if PLATFORM_WINDOWS
	#include "Windows/WindowsHWrapper.h"
// For WAVEFORMATEXTENSIBLE
	#include "Windows/AllowWindowsPlatformTypes.h"
#include <mmreg.h>
	#include "Windows/HideWindowsPlatformTypes.h"
#endif


#include "DesktopPlatformModule.h"
#include "ObjectTools.h"



#include "AnalyticsEventAttribute.h"
#include "Interfaces/IAnalyticsProvider.h"
#include "EngineAnalytics.h"

#include "EditorFramework/AssetImportData.h"

// AIMdule

#include "AssetDefinition.h"
#include "AssetDefinitionRegistry.h"
#include "Framework/Notifications/NotificationManager.h"
#include "Widgets/Notifications/SNotificationList.h"
#include "K2Node_AddComponent.h"

#include "AutoReimport/AutoReimportUtilities.h"
#include "AssetToolsModule.h"

#include "InterchangeManager.h"
#include "InterchangeResultsContainer.h"

#if WITH_EDITOR
#include "Subsystems/AssetEditorSubsystem.h"
#endif

#include "Framework/Application/SlateApplication.h"

#define LOCTEXT_NAMESPACE "UnrealEd.Editor"

PRAGMA_DISABLE_DEPRECATION_WARNINGS

FSimpleMulticastDelegate								FEditorDelegates::NewCurrentLevel;
FEditorDelegates::FOnMapChanged							FEditorDelegates::MapChange;
FSimpleMulticastDelegate								FEditorDelegates::LayerChange;
FSimpleMulticastDelegate								FEditorDelegates::PostUndoRedo;
FEditorDelegates::FOnModeChanged						FEditorDelegates::ChangeEditorMode;
FSimpleMulticastDelegate								FEditorDelegates::SurfProps;
FSimpleMulticastDelegate								FEditorDelegates::SelectedProps;
FEditorDelegates::FOnFitTextureToSurface				FEditorDelegates::FitTextureToSurface;
FSimpleMulticastDelegate								FEditorDelegates::ActorPropertiesChange;
FSimpleMulticastDelegate								FEditorDelegates::RefreshEditor;
FSimpleMulticastDelegate								FEditorDelegates::RefreshAllBrowsers;
FSimpleMulticastDelegate								FEditorDelegates::RefreshLayerBrowser;
FSimpleMulticastDelegate								FEditorDelegates::RefreshLevelBrowser;
FSimpleMulticastDelegate								FEditorDelegates::RefreshPrimitiveStatsBrowser;
FSimpleMulticastDelegate								FEditorDelegates::LoadSelectedAssetsIfNeeded;
FSimpleMulticastDelegate								FEditorDelegates::DisplayLoadErrors;
FEditorDelegates::FOnEditorModeTransitioned				FEditorDelegates::EditorModeEnter;
FEditorDelegates::FOnEditorModeTransitioned				FEditorDelegates::EditorModeExit;
FEditorDelegates::FOnEditorModeIDTransitioned			FEditorDelegates::EditorModeIDEnter;
FEditorDelegates::FOnEditorModeIDTransitioned			FEditorDelegates::EditorModeIDExit;
FEditorDelegates::FOnPIEEvent							FEditorDelegates::PreBeginPIE;
FEditorDelegates::FOnPIEEvent							FEditorDelegates::BeginPIE;
FEditorDelegates::FOnPIEEvent							FEditorDelegates::PrePIEEnded;
FEditorDelegates::FOnPIEEvent							FEditorDelegates::PostPIEStarted;
FEditorDelegates::FOnPIEEvent							FEditorDelegates::EndPIE;
FEditorDelegates::FOnPIEEvent							FEditorDelegates::PausePIE;
FEditorDelegates::FOnPIEEvent							FEditorDelegates::ResumePIE;
FEditorDelegates::FOnPIEEvent							FEditorDelegates::SingleStepPIE;
FEditorDelegates::FOnPIEEvent							FEditorDelegates::OnPreSwitchBeginPIEAndSIE;
FEditorDelegates::FOnPIEEvent							FEditorDelegates::OnSwitchBeginPIEAndSIE;
FSimpleMulticastDelegate								FEditorDelegates::CancelPIE;
FEditorDelegates::FOnStandaloneLocalPlayEvent			FEditorDelegates::BeginStandaloneLocalPlay;
FSimpleMulticastDelegate								FEditorDelegates::PropertySelectionChange;
FSimpleMulticastDelegate								FEditorDelegates::PostLandscapeLayerUpdated;
FEditorDelegates::FOnPreSaveWorldWithContext			FEditorDelegates::PreSaveWorldWithContext;
FEditorDelegates::FOnPostSaveWorldWithContext			FEditorDelegates::PostSaveWorldWithContext;
FEditorDelegates::FOnPreSaveExternalActors				FEditorDelegates::PreSaveExternalActors;
FEditorDelegates::FOnPostSaveExternalActors				FEditorDelegates::PostSaveExternalActors;
FSimpleMulticastDelegate								FEditorDelegates::OnPreAssetValidation;
FSimpleMulticastDelegate								FEditorDelegates::OnPostAssetValidation;
FEditorDelegates::FOnFinishPickingBlueprintClass		FEditorDelegates::OnFinishPickingBlueprintClass;
FEditorDelegates::FOnNewAssetCreation					FEditorDelegates::OnConfigureNewAssetProperties;
FEditorDelegates::FOnNewAssetCreation					FEditorDelegates::OnNewAssetCreated;
FEditorDelegates::FOnPreDestructiveAssetAction          FEditorDelegates::OnPreDestructiveAssetAction;
FEditorDelegates::FOnAssetPreImport						FEditorDelegates::OnAssetPreImport;
FEditorDelegates::FOnAssetPostImport					FEditorDelegates::OnAssetPostImport;
FEditorDelegates::FOnAssetReimport						FEditorDelegates::OnAssetReimport;
FEditorDelegates::FOnNewActorsDropped					FEditorDelegates::OnNewActorsDropped;
FEditorDelegates::FOnNewActorsPlaced					FEditorDelegates::OnNewActorsPlaced;
FEditorDelegates::FOnGridSnappingChanged				FEditorDelegates::OnGridSnappingChanged;
FSimpleMulticastDelegate								FEditorDelegates::OnLightingBuildStarted;
FSimpleMulticastDelegate								FEditorDelegates::OnLightingBuildKept;
FSimpleMulticastDelegate								FEditorDelegates::OnLightingBuildFailed;
FSimpleMulticastDelegate								FEditorDelegates::OnLightingBuildSucceeded;
FEditorDelegates::FOnApplyObjectToActor					FEditorDelegates::OnApplyObjectToActor;
FEditorDelegates::FOnFocusViewportOnActors				FEditorDelegates::OnFocusViewportOnActors;
FEditorDelegates::FOnMapLoad							FEditorDelegates::OnMapLoad;
FEditorDelegates::FOnMapOpened							FEditorDelegates::OnMapOpened;
FEditorDelegates::FOnEditorCameraMoved					FEditorDelegates::OnEditorCameraMoved;
FEditorDelegates::FOnDollyPerspectiveCamera				FEditorDelegates::OnDollyPerspectiveCamera;
FSimpleMulticastDelegate								FEditorDelegates::OnShutdownPostPackagesSaved;
FEditorDelegates::FOnPackageDeleted						FEditorDelegates::OnPackageDeleted;
FEditorDelegates::FOnAssetsCanDelete					FEditorDelegates::OnAssetsCanDelete;
FEditorDelegates::FOnAssetsAddExtraObjectsToDelete		FEditorDelegates::OnAssetsAddExtraObjectsToDelete;
FEditorDelegates::FOnAssetsPreDelete					FEditorDelegates::OnAssetsPreDelete;
FEditorDelegates::FOnAssetsDeleted						FEditorDelegates::OnAssetsDeleted;
FEditorDelegates::FOnAssetDragStarted					FEditorDelegates::OnAssetDragStarted;
FSimpleMulticastDelegate								FEditorDelegates::OnEnableGestureRecognizerChanged;
FSimpleMulticastDelegate								FEditorDelegates::OnActionAxisMappingsChanged;
FEditorDelegates::FOnAddLevelToWorld					FEditorDelegates::OnAddLevelToWorld;
FEditorDelegates::FOnEditCutActorsBegin					FEditorDelegates::OnEditCutActorsBegin;
FEditorDelegates::FOnEditCutActorsEnd					FEditorDelegates::OnEditCutActorsEnd;
FEditorDelegates::FOnEditCopyActorsBegin				FEditorDelegates::OnEditCopyActorsBegin;
FEditorDelegates::FOnEditCopyActorsEnd					FEditorDelegates::OnEditCopyActorsEnd;
FEditorDelegates::FOnEditPasteActorsBegin				FEditorDelegates::OnEditPasteActorsBegin;
FEditorDelegates::FOnEditPasteActorsEnd					FEditorDelegates::OnEditPasteActorsEnd;
FEditorDelegates::FOnDuplicateActorsBegin				FEditorDelegates::OnDuplicateActorsBegin;
FEditorDelegates::FOnDuplicateActorsEnd					FEditorDelegates::OnDuplicateActorsEnd;
FEditorDelegates::FOnDeleteActorsBegin					FEditorDelegates::OnDeleteActorsBegin;
FEditorDelegates::FOnDeleteActorsEnd					FEditorDelegates::OnDeleteActorsEnd;
FEditorDelegates::FOnOpenReferenceViewer				FEditorDelegates::OnOpenReferenceViewer;
FEditorDelegates::FOnViewAssetIdentifiers				FEditorDelegates::OnOpenSizeMap;
FEditorDelegates::FOnViewAssetIdentifiers				FEditorDelegates::OnOpenAssetAudit;
FEditorDelegates::FOnViewAssetIdentifiers				FEditorDelegates::OnEditAssetIdentifiers;
FEditorDelegates::FOnRestartRequested					FEditorDelegates::OnRestartRequested;
FEditorDelegates::FOnEditorBoot							FEditorDelegates::OnEditorBoot;
FEditorDelegates::FOnEditorInitialized					FEditorDelegates::OnEditorInitialized;

PRAGMA_ENABLE_DEPRECATION_WARNINGS

/*-----------------------------------------------------------------------------
	Globals.
-----------------------------------------------------------------------------*/

UE_IMPLEMENT_STRUCT("/Script/UnrealEd", SlatePlayInEditorInfo);

//////////////////////////////////////////////////////////////////////////
// FReimportManager

FReimportManager* FReimportManager::Instance()
{
	static FReimportManager Inst;
	return &Inst;
}

void FReimportManager::RegisterHandler( FReimportHandler& InHandler )
{
	Handlers.AddUnique( &InHandler );
	bHandlersNeedSorting = true;
}

void FReimportManager::UnregisterHandler( FReimportHandler& InHandler )
{
	Handlers.Remove( &InHandler );
}

bool FReimportManager::CanReimport( UObject* Obj, TArray<FString> *ReimportSourceFilenames) const
{
	if ( Obj )
	{
		TArray<FString> SourceFilenames;
		for( int32 HandlerIndex = 0; HandlerIndex < Handlers.Num(); ++HandlerIndex )
		{
			SourceFilenames.Empty();
			if ( Handlers[ HandlerIndex ]->CanReimport(Obj, SourceFilenames) )
			{
				if (ReimportSourceFilenames != nullptr)
				{
					(*ReimportSourceFilenames) = SourceFilenames;
				}
	
				return true;
			}
		}
	}
	
	if (ReimportSourceFilenames != nullptr)
	{
		ReimportSourceFilenames->Empty();
	}
	
	return false;
}

void FReimportManager::UpdateReimportPaths( UObject* Obj, const TArray<FString>& InFilenames )
{
	if (Obj)
	{
		SortHandlersIfNeeded();

		TArray<FString> UnusedExistingFilenames;
		auto* Handler = Handlers.FindByPredicate([&](FReimportHandler* InHandler){ return InHandler->CanReimport(Obj, UnusedExistingFilenames); });
		if (Handler)
		{
			(*Handler)->SetReimportPaths(Obj, InFilenames);
			Obj->MarkPackageDirty();
		}
	}
}

void FReimportManager::UpdateReimportPath(UObject* Obj, const FString& Filename, int32 SourceFileIndex)
{
	if (Obj)
	{
		SortHandlersIfNeeded();

		TArray<FString> UnusedExistingFilenames;
		auto* Handler = Handlers.FindByPredicate([&](FReimportHandler* InHandler) { return InHandler->CanReimport(Obj, UnusedExistingFilenames); });
		if (Handler)
		{
			if (SourceFileIndex == INDEX_NONE)
			{
				TArray<FString> Filenames;
				Filenames.Add(Filename);
				(*Handler)->SetReimportPaths(Obj, Filenames);
			}
			else
			{
				(*Handler)->SetReimportPaths(Obj, Filename, SourceFileIndex);
			}
			Obj->MarkPackageDirty();
		}
	}
}


bool FReimportManager::Reimport(UObject* Obj, bool bAskForNewFileIfMissing, bool bShowNotification, FString PreferredReimportFile, FReimportHandler* SpecifiedReimportHandler, int32 SourceFileIndex, bool bForceNewFile /*= false*/, bool bAutomated /*= false*/)
{
	UE::Interchange::FAssetImportResultRef ImportResult = ReimportAsync(Obj, bAskForNewFileIfMissing, bShowNotification, PreferredReimportFile, SpecifiedReimportHandler, SourceFileIndex, bForceNewFile, bAutomated);
	ImportResult->WaitUntilDone();
	const TArray<UInterchangeResult*>& Results = ImportResult->GetResults()->GetResults();
	for (const UInterchangeResult* InterchangeResult : Results)
	{
		if (InterchangeResult->IsA<UInterchangeResultError_ReimportFail>())
		{
			return false;
		}
	}
	return true;
}

UE::Interchange::FAssetImportResultRef FReimportManager::ReimportAsync(UObject* Obj, bool bAskForNewFileIfMissing, bool bShowNotification, FString PreferredReimportFile, FReimportHandler* SpecifiedReimportHandler, int32 SourceFileIndex, bool bForceNewFile /*= false*/, bool bAutomated /*= false*/)
{
	UE::Interchange::FAssetImportResultRef ImportResultSynchronous = MakeShared< UE::Interchange::FImportResult, ESPMode::ThreadSafe >();
	// Warn that were about to reimport, so prep for it
	PreReimport.Broadcast( Obj );

	bool bUseInterchangeFramework = UInterchangeManager::IsInterchangeImportEnabled();;
	UInterchangeManager& InterchangeManager = UInterchangeManager::GetInterchangeManager();

	bool bSuccess = false;
	if ( Obj )
	{
		SortHandlersIfNeeded();

		bool bValidSourceFilename = false;
		TArray<FString> SourceFilenames;

		FReimportHandler *CanReimportHandler = SpecifiedReimportHandler;
		if (CanReimportHandler)
		{
			CanReimportHandler->SetPreferredReimportPath(PreferredReimportFile);
		}
		if (CanReimportHandler == nullptr || !CanReimportHandler->CanReimport(Obj, SourceFilenames))
		{
			for (int32 HandlerIndex = 0; HandlerIndex < Handlers.Num(); ++HandlerIndex)
			{
				SourceFilenames.Empty();
				Handlers[HandlerIndex]->SetPreferredReimportPath(PreferredReimportFile);
				if (Handlers[HandlerIndex]->CanReimport(Obj, SourceFilenames))
				{
					CanReimportHandler = Handlers[HandlerIndex];
					break;
				}
			}
		}

		if(CanReimportHandler != nullptr)
		{
			TArray<int32> MissingFileIndex;

			// Check all filenames for missing files
			bool bMissingFiles = false;
			if (!bForceNewFile && SourceFilenames.Num() > 0)
			{
				for (int32 FileIndex = 0; FileIndex < SourceFilenames.Num(); ++FileIndex)
				{
					if (SourceFilenames[FileIndex].IsEmpty() || IFileManager::Get().FileSize(*SourceFilenames[FileIndex]) == INDEX_NONE || (bForceNewFile && SourceFileIndex == FileIndex))
					{
						if (SourceFileIndex == INDEX_NONE || SourceFileIndex == FileIndex)
						{
							MissingFileIndex.AddUnique(FileIndex);
							bMissingFiles = true;
						}
					}
				}
			}
			else
			{
				int32 RealSourceFileIndex = SourceFileIndex == INDEX_NONE ? 0 : SourceFileIndex;
				if (bForceNewFile)
				{
					if (SourceFilenames.IsValidIndex(RealSourceFileIndex))
					{
						SourceFilenames[RealSourceFileIndex].Empty();
					}
					else
					{
						//Add the missing entries
						SourceFilenames.AddDefaulted(RealSourceFileIndex - (SourceFilenames.Num() - 1));
					}
				}

				MissingFileIndex.AddUnique(RealSourceFileIndex);
				bMissingFiles = true;
			}

			bValidSourceFilename = true;
			if ((bAskForNewFileIfMissing || !PreferredReimportFile.IsEmpty()) && bMissingFiles )
			{
				if (!bAskForNewFileIfMissing && !PreferredReimportFile.IsEmpty())
				{
					SourceFilenames.Empty();
					SourceFilenames.Add(PreferredReimportFile);
				}
				else
				{
					for (int32 FileIndex : MissingFileIndex)
					{
						GetNewReimportPath(Obj, SourceFilenames, FileIndex);
					}
				}
				bool bAllSourceFileEmpty = true;
				for (int32 SourceIndex = 0; SourceIndex < SourceFilenames.Num(); ++SourceIndex)
				{
					if (!SourceFilenames[SourceIndex].IsEmpty())
					{
						bAllSourceFileEmpty = false;
						break;
					}
				}
				if ( SourceFilenames.Num() == 0 || bAllSourceFileEmpty)
				{
					// Failed to specify a new filename. Don't show a notification of the failure since the user exited on their own
					bValidSourceFilename = false;
					bShowNotification = false;
					SourceFilenames.Empty();
				}
				else
				{
					// A new filename was supplied, update the path
					for (int32 SourceIndex = 0; SourceIndex < SourceFilenames.Num(); ++SourceIndex)
					{
						if (!SourceFilenames[SourceIndex].IsEmpty())
						{
							CanReimportHandler->SetReimportPaths(Obj, SourceFilenames[SourceIndex], SourceIndex);
						}
					}
				}
			}
			else if (!PreferredReimportFile.IsEmpty() && !SourceFilenames.Contains(PreferredReimportFile))
			{
				// Reimporting the asset from a new file
				CanReimportHandler->SetReimportPaths(Obj, PreferredReimportFile, SourceFileIndex);
			}

			if ( bValidSourceFilename )
			{
				if (bUseInterchangeFramework && CanReimportHandler->IsInterchangeFactory())
				{
<<<<<<< HEAD
					int32 RealSourceFileIndex = SourceFileIndex == INDEX_NONE ? 0 : SourceFileIndex;
					int32 RealValidSourceFileIndex = SourceFilenames.IsValidIndex(RealSourceFileIndex) ? RealSourceFileIndex : 0;
					UE::Interchange::FScopedSourceData ScopedSourceData(SourceFilenames[RealValidSourceFileIndex]);
					CanReimportHandler->SetReimportSourceIndex(Obj, SourceFileIndex);
					if (InterchangeManager.CanTranslateSourceData(ScopedSourceData.GetSourceData()))
					{
						FImportAssetParameters ImportAssetParameters;
						ImportAssetParameters.bIsAutomated = GIsAutomationTesting || FApp::IsUnattended() || IsRunningCommandlet() || GIsRunningUnattendedScript;
						ImportAssetParameters.ReimportAsset = Obj;
						ImportAssetParameters.ReimportSourceIndex = SourceFileIndex;
						UE::Interchange::FAssetImportResultRef ImportResult = InterchangeManager.ImportAssetAsync(FString(), ScopedSourceData.GetSourceData(), ImportAssetParameters);
						return ImportResult;
=======
					// Make sure SourceFilenames reflects the source filenames in Obj
					SourceFilenames.Empty();
					if ( CanReimportHandler->CanReimport(Obj, SourceFilenames) )
					{
						check( SourceFilenames.Num() > 0 );

						int32 RealSourceFileIndex = SourceFileIndex == INDEX_NONE ? 0 : SourceFileIndex;
						int32 RealValidSourceFileIndex = SourceFilenames.IsValidIndex(RealSourceFileIndex) ? RealSourceFileIndex : 0;
						UE::Interchange::FScopedSourceData ScopedSourceData(SourceFilenames[RealValidSourceFileIndex]);
						CanReimportHandler->SetReimportSourceIndex(Obj, SourceFileIndex);
						if (InterchangeManager.CanTranslateSourceData(ScopedSourceData.GetSourceData()))
						{
							FImportAssetParameters ImportAssetParameters;
							ImportAssetParameters.bIsAutomated = GIsAutomationTesting || FApp::IsUnattended() || IsRunningCommandlet() || GIsRunningUnattendedScript;
							ImportAssetParameters.ReimportAsset = Obj;
							ImportAssetParameters.ReimportSourceIndex = SourceFileIndex;
							UE::Interchange::FAssetImportResultRef ImportResult = InterchangeManager.ImportAssetAsync(FString(), ScopedSourceData.GetSourceData(), ImportAssetParameters);

							TFunction<void(UE::Interchange::FImportResult&)> AppendAndBroadcastImportResultIfNeeded =
								[](UE::Interchange::FImportResult& Result)
							{
								UInterchangeManager& InterchangeManager = UInterchangeManager::GetInterchangeManager();
								TStrongObjectPtr<UInterchangeResultsContainer> ResultsContainer(Result.GetResults());
								InterchangeManager.OnBatchImportComplete.Broadcast(ResultsContainer);
							};

							ImportResult->OnDone(AppendAndBroadcastImportResultIfNeeded);

							return ImportResult;
						}
>>>>>>> 4af6daef
					}
				}



				// Do the reimport
				const bool bOriginalAutomated = CanReimportHandler->IsAutomatedReimport();
				CanReimportHandler->SetAutomatedReimport(bAutomated);
				EReimportResult::Type Result = CanReimportHandler->Reimport( Obj, SourceFileIndex );
				CanReimportHandler->SetAutomatedReimport(bOriginalAutomated);
				// Even if the reimport has been successful, check that the originating object is still valid
				// The reimport might be a reimport to level which triggered the deletion of the object
				if( Result == EReimportResult::Succeeded && IsValid(Obj))
				{
					Obj->PostEditChange();
					GEditor->BroadcastObjectReimported(Obj);
					if (FEngineAnalytics::IsAvailable())
					{
						TArray<FAnalyticsEventAttribute> Attributes;
						Attributes.Add( FAnalyticsEventAttribute( TEXT( "ObjectType" ), Obj->GetClass()->GetName() ) );
						FEngineAnalytics::GetProvider().RecordEvent(TEXT("Editor.Usage.AssetReimported"), Attributes);
					}
					bSuccess = true;
				}
				else if( Result == EReimportResult::Cancelled )
				{
					bShowNotification = false;
				}
			}
		}

		if ( bShowNotification )
		{
			// Send a notification of the results
			FText NotificationText;
			if ( bSuccess )
			{
				if ( bValidSourceFilename )
				{
					const FString FirstLeafFilename = FPaths::GetCleanFilename(SourceFilenames[0]);

					if ( SourceFilenames.Num() == 1 )
					{
						FFormatNamedArguments Args;
						Args.Add( TEXT("ObjectName"), FText::FromString( Obj->GetName() ) );
						Args.Add( TEXT("ObjectType"), FText::FromString( Obj->GetClass()->GetName() ) );
						Args.Add( TEXT("SourceFile"), FText::FromString( FirstLeafFilename ) );
						NotificationText = FText::Format( LOCTEXT("ReimportSuccessfulFrom", "Successfully Reimported: {ObjectName} ({ObjectType}) from file ({SourceFile})"), Args );
					}
					else
					{
						FFormatNamedArguments Args;
						Args.Add( TEXT("ObjectName"), FText::FromString( Obj->GetName() ) );
						Args.Add( TEXT("ObjectType"), FText::FromString( Obj->GetClass()->GetName() ) );
						Args.Add( TEXT("SourceFile"), FText::FromString( FirstLeafFilename ) );
						Args.Add( TEXT("Number"), SourceFilenames.Num() - 1 );
						NotificationText = FText::Format( LOCTEXT("ReimportSuccessfulMultiple", "Successfuly Reimported: {ObjectName} ({ObjectType}) from file ({SourceFile}) and {Number} more"), Args );
					}
				}
				else
				{
					FFormatNamedArguments Args;
					Args.Add( TEXT("ObjectName"), FText::FromString( Obj->GetName() ) );
					Args.Add( TEXT("ObjectType"), FText::FromString( Obj->GetClass()->GetName() ) );
					NotificationText = FText::Format( LOCTEXT("ReimportSuccessful", "Successfully Reimported: {ObjectName} ({ObjectType})"), Args );
				}
			}
			else
			{
				FFormatNamedArguments Args;
				Args.Add( TEXT("ObjectName"), FText::FromString( Obj->GetName() ) );
				Args.Add( TEXT("ObjectType"), FText::FromString( Obj->GetClass()->GetName() ) );
				NotificationText = FText::Format( LOCTEXT("ReimportFailed", "Failed to Reimport: {ObjectName} ({ObjectType})"), Args );
			}

			FNotificationInfo Info(NotificationText);
			Info.ExpireDuration = 3.0f;
			Info.bUseLargeFont = false;
			TSharedPtr<SNotificationItem> Notification = FSlateNotificationManager::Get().AddNotification(Info);
			if ( Notification.IsValid() )
			{
				Notification->SetCompletionState( bSuccess ? SNotificationItem::CS_Success : SNotificationItem::CS_Fail );
			}
		}
	}

	// Let listeners know whether the reimport was successful or not
	PostReimport.Broadcast( Obj, bSuccess );

	GEditor->RedrawAllViewports();

	if (!bSuccess)
	{
		//Add a ReimportFail message
		ImportResultSynchronous->GetResults()->Add<UInterchangeResultError_ReimportFail>();
	}
	ImportResultSynchronous->SetDone();
	return ImportResultSynchronous;
}

void FReimportManager::ValidateAllSourceFileAndReimport(TArray<UObject*> &ToImportObjects, bool bShowNotification, int32 SourceFileIndex, bool bForceNewFile /*= false*/, bool bAutomated /*= false*/)
{
	//Copy the array to prevent iteration assert if a reimport factory change the selection
	TArray<UObject*> CopyOfSelectedAssets;
	TMap<UObject*, TArray<int32>> MissingFileSelectedAssets;
	for (UObject *Asset : ToImportObjects)
	{
		TArray<FString> SourceFilenames;
		if (this->CanReimport(Asset, &SourceFilenames))
		{
			if (SourceFilenames.Num() == 0)
			{
				TArray<int32>& SourceIndexArray = MissingFileSelectedAssets.FindOrAdd(Asset);
				if (SourceIndexArray.Num() == 0)
				{
					// Insert an invalid index to indicate no file
					SourceIndexArray.Add(INDEX_NONE);
				}
			}
			else
			{
				bool bMissingFile = false;

				for (int32 FileIndex = 0; FileIndex < SourceFilenames.Num(); ++FileIndex)
				{
					FString SourceFilename = SourceFilenames[FileIndex];
					if (SourceFilename.IsEmpty() || IFileManager::Get().FileSize(*SourceFilename) == INDEX_NONE || (bForceNewFile && (FileIndex == SourceFileIndex || SourceFileIndex == INDEX_NONE)))
					{
						TArray<int32>& SourceIndexArray = MissingFileSelectedAssets.FindOrAdd(Asset);
						SourceIndexArray.Add(FileIndex);
						bMissingFile = true;
					}
				}

				if (!bMissingFile)
				{
					CopyOfSelectedAssets.Add(Asset);
				}
			}
		}
	}

	if (MissingFileSelectedAssets.Num() > 0)
	{
		// Ask the user how to handle missing files before doing the re-import when there is more then one missing file and the "force new file" parameter is false
		// 1. Ask for missing file location for every missing file
		// 2. Ignore missing file asset when doing the re-import
		// 3. Cancel the whole reimport
		EAppReturnType::Type UserChoice = EAppReturnType::Type::Yes;
		if (!bForceNewFile && MissingFileSelectedAssets.Num() > 1)
		{
			//Pop the dialog box asking the question
			FFormatNamedArguments Arguments;
			Arguments.Add(TEXT("MissingNumber"), FText::FromString(FString::FromInt(MissingFileSelectedAssets.Num())));
			int MaxListFile = 100;
			FString AssetToFileListString;
			for (auto Kvp : MissingFileSelectedAssets)
			{
				UObject *Asset = Kvp.Key;
				const TArray<int32>& SourceIndexArray = Kvp.Value;
				AssetToFileListString += TEXT("\n");
				if (MaxListFile == 0)
				{
					AssetToFileListString += TEXT("...");
					break;
				}
				TArray<FString> SourceFilenames;
				if (this->CanReimport(Asset, &SourceFilenames))
				{
					MaxListFile--;
					for (int32 FileIndex : SourceIndexArray)
					{
						if (SourceFilenames.IsValidIndex(FileIndex))
						{
							AssetToFileListString += FString::Printf(TEXT("Asset %s -> Missing file %s"), *(Asset->GetName()), *(SourceFilenames[FileIndex]));
						}
					}
				}
			}
			Arguments.Add(TEXT("AssetToFileList"), FText::FromString(AssetToFileListString));
			FText DialogText = FText::Format(LOCTEXT("ReimportMissingFileChoiceDialogMessage", "There is {MissingNumber} assets with missing source file path. Do you want to specify a new source file path for each asset?\n \"No\" will skip the reimport of all asset with a missing source file path.\n \"Cancel\" will cancel the whole reimport.\n{AssetToFileList}"), Arguments);
			const FText Title = LOCTEXT("ReimportMissingFileChoiceDialogMessageTitle", "Reimport missing files");

			UserChoice = FMessageDialog::Open(EAppMsgType::YesNoCancel, DialogText, Title);
		}

		//Ask missing file locations
		if (UserChoice == EAppReturnType::Type::Yes)
		{
			bool bCancelAll = true;
			//Ask the user for a new source reimport path for each asset
			for (auto Kvp : MissingFileSelectedAssets)
			{
				UObject *Asset = Kvp.Key;
				const TArray<int32>& SourceIndexArray = Kvp.Value;
				for (int32 FileIndex : SourceIndexArray)
				{
					TArray<FString> SourceFilenames;
					GetNewReimportPath(Asset, SourceFilenames, FileIndex);
					//The FileIndex can be INDEX_NONE in case the caller do not specify any source index, in that case we want to use the first index which is 0.
					int32 RealSourceFileIndex = FileIndex == INDEX_NONE ? 0 : FileIndex;
					if (!SourceFilenames.IsValidIndex(RealSourceFileIndex) || SourceFilenames[RealSourceFileIndex].IsEmpty())
					{
						continue;
					}
					bCancelAll = false;
					UpdateReimportPath(Asset, SourceFilenames[RealSourceFileIndex], RealSourceFileIndex);
					//We do not want to ask again the user for a file
					bForceNewFile = false;
				}
				//return if the operation is cancel and we have nothing to re-import
				if (bCancelAll)
				{
					return;
				}

				CopyOfSelectedAssets.Add(Asset);
			}
		}
		else if (UserChoice == EAppReturnType::Type::Cancel)
		{
			return;
		}
		//If user ignore those asset just not add them to CopyOfSelectedAssets
	}

	FReimportManager::Instance()->ReimportMultiple(CopyOfSelectedAssets, /*bAskForNewFileIfMissing=*/false, bShowNotification, TEXT(""), nullptr, SourceFileIndex, /*bForceNewFile=*/false, bAutomated);
}

void FReimportManager::AddReferencedObjects( FReferenceCollector& Collector )
{
	for(FReimportHandler* Handler : Handlers)
	{
		TObjectPtr<UObject>* Obj = Handler->GetFactoryObject();
		if(Obj && *Obj)
		{
			Collector.AddReferencedObject(*Obj);
		}
	}
}

void FReimportManager::SortHandlersIfNeeded()
{
	if (bHandlersNeedSorting)
	{
		// Use > operator because we want higher priorities earlier in the list
		Handlers.Sort([](const FReimportHandler& A, const FReimportHandler& B) { return A.GetPriority() > B.GetPriority(); });
		bHandlersNeedSorting = false;
	}
}

void FReimportManager::OnInterchangePostReimported(UObject* ReimportAsset) const
{
	if (ReimportAsset)
	{
		TArray<UObject*> ObjectArray;
		ObjectArray.Add(ReimportAsset);
		//UAssetToolsImpl::Get().SyncBrowserToAssets(ObjectArray);
		GEditor->BroadcastObjectReimported(ReimportAsset);
		if (FEngineAnalytics::IsAvailable())
		{
			TArray<FAnalyticsEventAttribute> Attributes;
			Attributes.Add(FAnalyticsEventAttribute(TEXT("ObjectType"), ReimportAsset->GetClass()->GetName()));
			FEngineAnalytics::GetProvider().RecordEvent(TEXT("Editor.Usage.AssetReimported"), Attributes);
		}
		PostReimport.Broadcast(ReimportAsset, true);
		GEditor->RedrawAllViewports();
	}
}

bool FReimportManager::ReimportMultiple(TArrayView<UObject*> Objects, bool bAskForNewFileIfMissing /*= false*/, bool bShowNotification /*= true*/, FString PreferredReimportFile /*= TEXT("")*/, FReimportHandler* SpecifiedReimportHandler /*= nullptr */, int32 SourceFileIndex /*= INDEX_NONE*/, bool bForceNewFile /*= false*/, bool bAutomated /*= false*/)
{
	bool bBulkSuccess = true;

	FScopedSlowTask BulkReimportTask((float)Objects.Num(), LOCTEXT("BulkReimport_Title", "Reimporting..."));

	for(UObject* CurrentObject : Objects)
	{
		if(CurrentObject)
		{
			FText SingleTaskTest = FText::Format(LOCTEXT("BulkReimport_SingleItem", "Reimporting {0}"), FText::FromString(CurrentObject->GetName()));
			FScopedSlowTask SingleObjectTask(1.0f, SingleTaskTest);
			SingleObjectTask.EnterProgressFrame(1.0f);
			UE::Interchange::FAssetImportResultRef ImportResult = ReimportAsync(CurrentObject, bAskForNewFileIfMissing, bShowNotification, PreferredReimportFile, SpecifiedReimportHandler, SourceFileIndex, bForceNewFile, bAutomated);
			const bool bAsync = ImportResult->GetStatus() == UE::Interchange::FImportResult::EStatus::InProgress;
			bool bResultSuccess = true;
			if (!bAsync)
			{
				const TArray<UInterchangeResult*>& Results = ImportResult->GetResults()->GetResults();
				for (const UInterchangeResult* InterchangeResult : Results)
				{
					if (InterchangeResult->IsA<UInterchangeResultError_ReimportFail>())
					{
						bResultSuccess = false;
					}
				}
			}
			bBulkSuccess = bBulkSuccess && bResultSuccess;
		}

		BulkReimportTask.EnterProgressFrame(1.0f);
	}

	//Cleanup the factories after using them
	for (int32 HandlerIndex = 0; HandlerIndex < Handlers.Num(); ++HandlerIndex)
	{
		Handlers[HandlerIndex]->PostImportCleanUp();
	}

	return bBulkSuccess;
}

void FReimportManager::GetNewReimportPath(UObject* Obj, TArray<FString>& InOutFilenames, int32 SourceFileIndex /*= INDEX_NONE*/)
{
	int32 RealSourceFileIndex = SourceFileIndex == INDEX_NONE ? 0 : SourceFileIndex;
	TArray<UObject*> ReturnObjects;
	FString FileTypes;
	FString AllExtensions;
	TArray<UFactory*> Factories;

	// Determine whether we will allow multi select and clear old filenames
	bool bAllowMultiSelect = SourceFileIndex == INDEX_NONE && InOutFilenames.Num() > 1;
	if (bAllowMultiSelect)
	{
		InOutFilenames.Empty();
	}
	else
	{
		if (!InOutFilenames.IsValidIndex(RealSourceFileIndex))
		{
			InOutFilenames.AddZeroed(RealSourceFileIndex - InOutFilenames.Num() + 1);
		}
		InOutFilenames[RealSourceFileIndex].Empty();
	}

	// Append the Interchange supported translator formats for this object
	TMultiMap<uint32, UFactory*> DummyFilterIndexToFactory;
	if (UInterchangeManager::IsInterchangeImportEnabled())
	{
		//Get the extension interchange can translate for this object
		TArray<FString> TranslatorFormats = UInterchangeManager::GetInterchangeManager().GetSupportedFormatsForObject(Obj);
		ObjectTools::AppendFormatsFileExtensions(TranslatorFormats, FileTypes, AllExtensions, DummyFilterIndexToFactory);
	}

	// Interchange is either disabled or do not support the given object, check with the legacy factories
	if (AllExtensions.IsEmpty())
	{
		// Get the list of valid factories
		for (TObjectIterator<UClass> It; It; ++It)
		{
			UClass* CurrentClass = (*It);

			if (CurrentClass->IsChildOf(UFactory::StaticClass()) && !(CurrentClass->HasAnyClassFlags(CLASS_Abstract)))
			{
				UFactory* Factory = Cast<UFactory>(CurrentClass->GetDefaultObject());
				if (Factory->bEditorImport && Factory->DoesSupportClass(Obj->GetClass()))
				{
					Factories.Add(Factory);
				}
			}
		}

<<<<<<< HEAD
	if ( Factories.Num() <= 0 )
	{
		// No matching factories for this asset, fail
		return;
	}

	TMultiMap<uint32, UFactory*> DummyFilterIndexToFactory;

	//Append the interchange supported translator formats for this object
	if (UInterchangeManager::IsInterchangeImportEnabled())
	{
		//Get the extension interchange can translate for this object
		TArray<FString> TranslatorFormats = UInterchangeManager::GetInterchangeManager().GetSupportedFormatsForObject(Obj);
		ObjectTools::AppendFormatsFileExtensions(TranslatorFormats, FileTypes, AllExtensions, DummyFilterIndexToFactory);
	}

	//If this object was not import with interchange add the legacy formats
	if(AllExtensions.IsEmpty())
	{
		// Generate the file types and extensions represented by the selected factories
		ObjectTools::GenerateFactoryFileExtensions(Factories, FileTypes, AllExtensions, DummyFilterIndexToFactory);
	}

	
=======
		if (Factories.Num() <= 0)
		{
			// No matching factories for this asset, fail
			return;
		}

		// Generate the file types and extensions represented by the selected factories
		ObjectTools::GenerateFactoryFileExtensions(Factories, FileTypes, AllExtensions, DummyFilterIndexToFactory);
	}
>>>>>>> 4af6daef

	FString DefaultFolder;
	FString DefaultFile;
	
	TArray<FString> ExistingPaths = Utils::ExtractSourceFilePaths(Obj);
	if (ExistingPaths.Num() > 0)
	{
		DefaultFolder = FPaths::GetPath(ExistingPaths[0]);
		DefaultFile = FPaths::GetCleanFilename(ExistingPaths[0]);
		//Make sure we have at least the existing asset source files path extension.
		//If an asset is import with legacy importer and we switch importer to use interchange (or we go back to legacy)
		for (const FString& ExistingPath : ExistingPaths)
		{
			const FString& Extension = FPaths::GetExtension(ExistingPath);
			if (!AllExtensions.Contains(Extension))
			{
				AllExtensions.Append(TEXT(";*.") + Extension);
				FileTypes.Append(FString::Printf(TEXT("|Asset file source type (*.%s)|*.%s"), *Extension, *Extension));
			}
		}
	}

	FileTypes = FString::Printf(TEXT("All Files (%s)|%s|%s"), *AllExtensions, *AllExtensions, *FileTypes);

	// Prompt the user for the filenames
	TArray<FString> OpenFilenames;
	IDesktopPlatform* DesktopPlatform = FDesktopPlatformModule::Get();
	bool bOpened = false;
	if ( DesktopPlatform )
	{
		void* ParentWindowWindowHandle = NULL;

		IMainFrameModule& MainFrameModule = FModuleManager::LoadModuleChecked<IMainFrameModule>(TEXT("MainFrame"));
		const TSharedPtr<SWindow>& MainFrameParentWindow = MainFrameModule.GetParentWindow();
		if ( MainFrameParentWindow.IsValid() && MainFrameParentWindow->GetNativeWindow().IsValid() )
		{
			ParentWindowWindowHandle = MainFrameParentWindow->GetNativeWindow()->GetOSWindowHandle();
		}

		FString Title = FString::Printf(TEXT("%s: %s"), *NSLOCTEXT("ReimportManager", "ImportDialogTitle", "Import For").ToString(), *Obj->GetName());
		if (SourceFileIndex != INDEX_NONE)
		{
			FAssetData AssetData(Obj);
			const UAssetDefinition* AssetDefinition = UAssetDefinitionRegistry::Get()->GetAssetDefinitionForAsset(AssetData);

<<<<<<< HEAD
			TArray<FAssetImportInfo::FSourceFile> OutSourceAssets;
			AssetDefinition->GetSourceFiles(AssetData, [&OutSourceAssets](const FAssetImportInfo& ImportInfo)
			{
				OutSourceAssets.Append(ImportInfo.SourceFiles);
			});
			
			if (OutSourceAssets.IsValidIndex(SourceFileIndex))
			{
				Title = FString::Printf(TEXT("%s %s %s: %s"),
					*NSLOCTEXT("ReimportManager", "ImportDialogTitleLabelPart1", "Select").ToString(),
					*OutSourceAssets[SourceFileIndex].DisplayLabelName,
=======
			FAssetSourceFilesArgs GetSourceFilesArgs;
			GetSourceFilesArgs.Assets = TConstArrayView<FAssetData>(&AssetData, 1);
			GetSourceFilesArgs.FilePathFormat = EPathUse::Display;

			int32 SourceFileCount = 0;
			FString SourceDisplayLabel;
			AssetDefinition->GetSourceFiles(GetSourceFilesArgs, [&SourceFileCount, &SourceDisplayLabel, SourceFileIndex](const FAssetSourceFilesResult& AssetImportInfo)
			{
				++SourceFileCount;
				if (SourceFileIndex < SourceFileCount)
				{
					SourceDisplayLabel = AssetImportInfo.FilePath;
					return false;
				}

				return true;
			});
			
			if (SourceFileIndex >= 0 && SourceFileIndex < SourceFileCount)
			{
				Title = FString::Printf(TEXT("%s %s %s: %s"),
					*NSLOCTEXT("ReimportManager", "ImportDialogTitleLabelPart1", "Select").ToString(),
					*SourceDisplayLabel,
>>>>>>> 4af6daef
					*NSLOCTEXT("ReimportManager", "ImportDialogTitleLabelPart2", "Source File For").ToString(),
					*Obj->GetName());
			}
			else
			{
				FString SourceFileIndexStr = FString::FromInt(SourceFileIndex);
				Title = FString::Printf(TEXT("%s %s %s: %s"),
					*NSLOCTEXT("ReimportManager", "ImportDialogTitlePart1", "Select Source File Index").ToString(),
					*SourceFileIndexStr,
					*NSLOCTEXT("ReimportManager", "ImportDialogTitlePart2", "for").ToString(),
					*Obj->GetName());
			}
		}

		bOpened = DesktopPlatform->OpenFileDialog(
			ParentWindowWindowHandle,
			Title,
			*DefaultFolder,
			*DefaultFile,
			FileTypes,
			bAllowMultiSelect ? EFileDialogFlags::Multiple : EFileDialogFlags::None,
			OpenFilenames
			);
	}

	if ( bOpened )
	{
		if (bAllowMultiSelect)
		{
			for (int32 FileIndex = 0; FileIndex < OpenFilenames.Num(); ++FileIndex)
			{
				InOutFilenames.Add(OpenFilenames[FileIndex]);
			}
		}
		else
		{
			//Use the first valid entry
			if(OpenFilenames.Num() > 0)
			{
				InOutFilenames[RealSourceFileIndex] = OpenFilenames[0];
			}
		}
	}
}

FReimportManager::FReimportManager()
{
	// Create reimport handler for textures
	// NOTE: New factories can be created anywhere, inside or outside of editor
	// This is just here for convenience
	UReimportTextureFactory::StaticClass();

	// Create reimport handler for FBX static meshes
	UReimportFbxStaticMeshFactory::StaticClass();

	// Create reimport handler for FBX skeletal meshes
	UReimportFbxSkeletalMeshFactory::StaticClass();

	// Create reimport handler for FBX scene
	UReimportFbxSceneFactory::StaticClass();

	// Create reimport handler for PhysicalMaterialMasks
	UPhysicalMaterialMaskFactory::StaticClass();

	UInterchangeManager& InterchangeManager = UInterchangeManager::GetInterchangeManager();
	InterchangePostReimportedDelegateHandle = InterchangeManager.OnAssetPostReimport.AddRaw(this, &FReimportManager::OnInterchangePostReimported);

	InterchangeManager.OnPreDestroyInterchangeManager.AddLambda([InterchangePostReimportedDelegateHandleClosure = InterchangePostReimportedDelegateHandle]()
		{
			if (InterchangePostReimportedDelegateHandleClosure.IsValid())
			{
				UInterchangeManager::GetInterchangeManager().OnAssetPostReimport.Remove(InterchangePostReimportedDelegateHandleClosure);
			}
		});
}

FReimportManager::~FReimportManager()
{
	Handlers.Empty();

	// you can't do much here because ~FReimportManager is called from FReimportManager::Instance at cexit shutdown time
}

int32 FReimportHandler::GetPriority() const
{
	return UFactory::GetDefaultImportPriority();
}

/*-----------------------------------------------------------------------------
	PIE helpers.
-----------------------------------------------------------------------------*/

/**
 * Sets GWorld to the passed in PlayWorld and sets a global flag indicating that we are playing
 * in the Editor.
 *
 * @param	PlayInEditorWorld		PlayWorld
 * @return	the original GWorld
 */
UWorld* SetPlayInEditorWorld( UWorld* PlayInEditorWorld )
{
	check(!GIsPlayInEditorWorld);
	UWorld* SavedWorld = GWorld;
	GIsPlayInEditorWorld = true;
	GWorld = PlayInEditorWorld;

	// Purge the existing scene interface from the editor world to avoid 2x GPU allocations with the additional play-in-editor world
	if (GEditor->EditorWorld != nullptr)
	{
		// Tear down the scene interface for the editor world
		GEditor->EditorWorld->PurgeScene();
	}

	if (FWorldContext* WorldContext = GEngine->GetWorldContextFromWorld(PlayInEditorWorld))
	{
		GPlayInEditorID = WorldContext->PIEInstance;
		UpdatePlayInEditorWorldDebugString(WorldContext);
	}

	return SavedWorld;
}

/**
 * Restores GWorld to the passed in one and reset the global flag indicating whether we are a PIE
 * world or not.
 *
 * @param EditorWorld	original world being edited
 */
void RestoreEditorWorld( UWorld* EditorWorld )
{
	check(GIsPlayInEditorWorld);
	GIsPlayInEditorWorld = false;
	GWorld = EditorWorld;
	GPlayInEditorID = INDEX_NONE;
	UpdatePlayInEditorWorldDebugString(nullptr);
}

/**
 * Takes an FName and checks to see that it is unique among all loaded objects.
 *
 * @param	InName		The name to check
 * @param	Outer		The context for validating this object name. Should be a group/package
 * @param	InReason	If the check fails, this string is filled in with the reason why.
 *
 * @return	1 if the name is valid, 0 if it is not
 */

bool IsUniqueObjectName( const FName& InName, UObject* Outer, FText* InReason )
{
	// See if the name is already in use.
	if( StaticFindObject( UObject::StaticClass(), Outer, *InName.ToString() ) != NULL )
	{
		if ( InReason != NULL )
		{
			*InReason = NSLOCTEXT("UnrealEd", "NameAlreadyInUse", "Name is already in use by another object.");
		}
		return false;
	}

	return true;
}

bool IsGloballyUniqueObjectName(const FName& InName, FText* InReason)
{
	// See if the name is already in use anywhere in the engine.
	if (StaticFindFirstObject(UObject::StaticClass(), *InName.ToString()) != NULL)
	{
		if (InReason != NULL)
		{
			*InReason = NSLOCTEXT("UnrealEd", "NameAlreadyInUse", "Name is already in use by another object.");
		}
		return false;
	}

	return true;
}

/**
 * Takes an FName and checks to see that it is unique among all loaded objects.
 *
 * @param	InName		The name to check
 * @param	Outer		The context for validating this object name. Should be a group/package.
 * @param	InReason	If the check fails, this string is filled in with the reason why.
 *
 * @return	1 if the name is valid, 0 if it is not
 */

bool IsUniqueObjectName( const FName& InName, UObject* Outer, FText& InReason )
{
	return IsUniqueObjectName(InName,Outer,&InReason);
}

//////////////////////////////////////////////////////////////////////////
// EditorUtilities

namespace EditorUtilities
{
	AActor* GetEditorWorldCounterpartActor( AActor* Actor )
	{
		const bool bIsSimActor = Actor->GetOutermost()->HasAnyPackageFlags(PKG_PlayInEditor);
		if( bIsSimActor && GEditor && GEditor->PlayWorld != NULL )
		{
			// Do we have a counterpart in the editor world?
			auto* SimWorldActor = Actor;
			if( GEditor->ObjectsThatExistInEditorWorld.Get( SimWorldActor ) )
			{
				// Find the counterpart level
				UWorld* EditorWorld = GEditor->EditorWorld;
				for( auto LevelIt( EditorWorld->GetLevelIterator() ); LevelIt; ++LevelIt )
				{
					auto* Level = *LevelIt;
					if( Level->GetFName() == SimWorldActor->GetLevel()->GetFName() )
					{
						// Find our counterpart actor
						const bool bExactClass = false;	// Don't match class exactly, because we support all classes derived from Actor as well!
						AActor* EditorWorldActor = FindObject<AActor>( Level, *SimWorldActor->GetFName().ToString(), bExactClass );
						if( EditorWorldActor )
						{
							return EditorWorldActor;
						}
					}
				}
			}
		}

		return NULL;
	}

	AActor* GetSimWorldCounterpartActor( AActor* Actor )
	{
		const bool bIsSimActor = Actor->GetOutermost()->HasAnyPackageFlags(PKG_PlayInEditor);
		if( !bIsSimActor && GEditor && GEditor->EditorWorld != NULL )
		{
			// Do we have a counterpart in the sim world?
			auto* EditorWorldActor = Actor;

			// Find the counterpart level
			UWorld* PlayWorld = GEditor->PlayWorld;
			if (PlayWorld != nullptr)
			{
				for (auto LevelIt(PlayWorld->GetLevelIterator()); LevelIt; ++LevelIt)
				{
					auto* Level = *LevelIt;
					if (Level->GetFName() == EditorWorldActor->GetLevel()->GetFName())
					{
						// Find our counterpart actor
						const bool bExactClass = false;	// Don't match class exactly, because we support all classes derived from Actor as well!
						AActor* SimWorldActor = FindObject<AActor>(Level, *EditorWorldActor->GetFName().ToString(), bExactClass);
						if (SimWorldActor && GEditor->ObjectsThatExistInEditorWorld.Get(SimWorldActor))
						{
							return SimWorldActor;
						}
					}
				}
			}
		}

		return NULL;
	}

	// Searches through the target components array of the target actor for the source component
	// TargetComponents array is passed in populated to avoid repeated refetching and StartIndex 
	// is updated as an optimization based on the assumption that the standard use case is iterating 
	// over two component arrays that will be parallel in order
	template<class AllocatorType = FDefaultAllocator>
	UActorComponent* FindMatchingComponentInstance( UActorComponent* SourceComponent, AActor* TargetActor, const TArray<UActorComponent*, AllocatorType>& TargetComponents, int32& StartIndex )
	{
		UActorComponent* TargetComponent = StartIndex < TargetComponents.Num() ? TargetComponents[ StartIndex ] : nullptr;

		// If the source and target components do not match (e.g. context-specific), attempt to find a match in the target's array elsewhere
		if( (SourceComponent != nullptr) 
			&& ((TargetComponent == nullptr) 
				|| (SourceComponent->GetClass() != TargetComponent->GetClass())
				|| (SourceComponent->GetFName() != TargetComponent->GetFName()) ))
		{
			const bool bSourceIsArchetype = SourceComponent->HasAnyFlags(RF_ArchetypeObject);
			// Reset the target component since it doesn't match the source
			TargetComponent = nullptr;

			const int32 NumTargetComponents = TargetComponents.Num();
			if (NumTargetComponents > 0)
			{
				// Attempt to locate a match elsewhere in the target's component list
				const int32 StartingIndex = (bSourceIsArchetype ? StartIndex : StartIndex + 1);
				int32 FindTargetComponentIndex = (StartingIndex >= NumTargetComponents) ? 0 : StartingIndex;
				do
				{
					UActorComponent* FindTargetComponent = TargetComponents[ FindTargetComponentIndex ];

					if (FindTargetComponent->GetClass() == SourceComponent->GetClass())
					{
						// In the case that the SourceComponent is an Archetype there is a better than even chance the name won't match due to the way the SCS
						// is set up, so we're actually going to reverse search the archetype chain
						if (bSourceIsArchetype)
						{
							UActorComponent* CheckComponent = FindTargetComponent;
							while (CheckComponent)
							{
								if ( SourceComponent == CheckComponent->GetArchetype())
								{
									TargetComponent = FindTargetComponent;
									StartIndex = FindTargetComponentIndex;
									break;
								}
								CheckComponent = Cast<UActorComponent>(CheckComponent->GetArchetype());
							}
							if (TargetComponent)
							{
								break;
							}
						}
						else
						{
							// If we found a match, update the target component and adjust the target index to the matching position
							if( FindTargetComponent != NULL && SourceComponent->GetFName() == FindTargetComponent->GetFName() )
							{
								TargetComponent = FindTargetComponent;
								StartIndex = FindTargetComponentIndex;
								break;
							}
						}
					}

					// Increment the index counter, and loop back to 0 if necessary
					if( ++FindTargetComponentIndex >= NumTargetComponents )
					{
						FindTargetComponentIndex = 0;
					}

				} while( FindTargetComponentIndex != StartIndex );
			}

			// If we still haven't found a match and we're targeting a class default object what we're really looking
			// for is an Archetype
			if(TargetComponent == nullptr && TargetActor->HasAnyFlags(RF_ClassDefaultObject|RF_ArchetypeObject))
			{
				if (bSourceIsArchetype)
				{
					UBlueprintGeneratedClass* BPGC = Cast<UBlueprintGeneratedClass>(SourceComponent->GetOuter());

					// If the target actor's class is a child of our owner and we're both archetypes, then we're actually looking for an overridden version of ourselves
					if (BPGC && TargetActor->GetClass()->IsChildOf(BPGC))
					{
						TargetComponent = Cast<UActorComponent>(TargetActor->GetClass()->FindArchetype(SourceComponent->GetClass(), SourceComponent->GetFName()));

						// If it is us, then we're done, we don't need to find this
						if (TargetComponent == SourceComponent)
						{
							TargetComponent = nullptr;
						}
					}
				}
				else
				{
					TargetComponent = CastChecked<UActorComponent>(SourceComponent->GetArchetype(), ECastCheckedType::NullAllowed);

					// If the returned target component is not from the direct class of the actor we're targeting, we need to insert an inheritable component
					if (TargetComponent && (TargetComponent->GetOuter() != TargetActor->GetClass()))
					{
						// This component doesn't exist in the hierarchy anywhere and we're not going to modify the CDO, so we'll drop it
						if (TargetComponent->HasAnyFlags(RF_ClassDefaultObject))
						{
							TargetComponent = nullptr;
						}
						else
						{
							UBlueprintGeneratedClass* BPGC = CastChecked<UBlueprintGeneratedClass>(TargetActor->GetClass());
							UBlueprint* Blueprint = CastChecked<UBlueprint>(BPGC->ClassGeneratedBy);
							UInheritableComponentHandler* InheritableComponentHandler = Blueprint->GetInheritableComponentHandler(true);
							if (InheritableComponentHandler)
							{
								FComponentKey Key;
								FName const SourceComponentName = SourceComponent->GetFName();

								BPGC = Cast<UBlueprintGeneratedClass>(BPGC->GetSuperClass());
								while (!Key.IsValid() && BPGC)
								{
									USCS_Node* SCSNode = BPGC->SimpleConstructionScript->FindSCSNode(SourceComponentName);
									if (!SCSNode)
									{
										UBlueprint* SuperBlueprint = CastChecked<UBlueprint>(BPGC->ClassGeneratedBy);
										for (UActorComponent* ComponentTemplate : BPGC->ComponentTemplates)
										{
											if (ComponentTemplate->GetFName() == SourceComponentName)
											{
												if (UEdGraph* UCSGraph = FBlueprintEditorUtils::FindUserConstructionScript(SuperBlueprint))
												{
													TArray<UK2Node_AddComponent*> ComponentNodes;
													UCSGraph->GetNodesOfClass<UK2Node_AddComponent>(ComponentNodes);

													for (UK2Node_AddComponent* UCSNode : ComponentNodes)
													{
														if (ComponentTemplate == UCSNode->GetTemplateFromNode())
														{
															Key = FComponentKey(SuperBlueprint, FUCSComponentId(UCSNode));
															break;
														}
													}
												}
												break;
											}
										}
									}
									else
									{
										Key = FComponentKey(SCSNode);
										break;
									}
									BPGC = Cast<UBlueprintGeneratedClass>(BPGC->GetSuperClass());
								}

								if (ensure(Key.IsValid()))
								{
									check(InheritableComponentHandler->GetOverridenComponentTemplate(Key) == nullptr);
									TargetComponent = InheritableComponentHandler->CreateOverridenComponentTemplate(Key);
								}
								else
								{
									TargetComponent = nullptr;
								}								
							}
						}
					}
				}
			}
		}

		return TargetComponent;
	}


	UActorComponent* FindMatchingComponentInstance( UActorComponent* SourceComponent, AActor* TargetActor )
	{
		UActorComponent* MatchingComponent = NULL;
		int32 StartIndex = 0;

		if (TargetActor)
		{
			TInlineComponentArray<UActorComponent*> TargetComponents;
			TargetActor->GetComponents(TargetComponents);
			MatchingComponent = FindMatchingComponentInstance( SourceComponent, TargetActor, TargetComponents, StartIndex );
		}

		return MatchingComponent;
	}


	void CopySinglePropertyRecursive(const void* const InSourcePtr, void* const InTargetPtr, UObject* const InTargetObject, FProperty* const InProperty)
	{
		// Properties that are *object* properties are tricky
		// Sometimes the object will be a reference to a PIE-world object, and copying that reference back to an actor CDO asset is not a good idea
		// If the property is referencing an actor or actor component in the PIE world, then we can try and fix that reference up to the equivalent
		// from the editor world; otherwise we have to skip it
		bool bNeedsGenericCopy = true;
		if( FObjectPropertyBase* const ObjectProperty = CastField<FObjectPropertyBase>(InProperty) )
		{
			const int32 PropertyArrayDim = InProperty->ArrayDim;
			for (int32 ArrayIndex = 0; ArrayIndex < PropertyArrayDim; ArrayIndex++)
			{
				UObject* const SourceObjectPropertyValue = ObjectProperty->GetObjectPropertyValue_InContainer(InSourcePtr, ArrayIndex);
				if (SourceObjectPropertyValue && SourceObjectPropertyValue->GetOutermost()->HasAnyPackageFlags(PKG_PlayInEditor))
				{
					// Not all the code paths below actually copy the object, but even if they don't we need to claim that they
					// did, as copying a reference to an object in a PIE world leads to crashes
					bNeedsGenericCopy = false;

					// REFERENCE an existing actor in the editor world from a REFERENCE in the PIE world
					if (SourceObjectPropertyValue->IsA(AActor::StaticClass()))
					{
						// We can try and fix-up an actor reference from the PIE world to instead be the version from the persistent world
						AActor* const EditorWorldActor = GetEditorWorldCounterpartActor(Cast<AActor>(SourceObjectPropertyValue));
						if (EditorWorldActor)
						{
							ObjectProperty->SetObjectPropertyValue_InContainer(InTargetPtr, EditorWorldActor, ArrayIndex);
						}
					}
					// REFERENCE an existing actor component in the editor world from a REFERENCE in the PIE world
					else if (SourceObjectPropertyValue->IsA(UActorComponent::StaticClass()) && InTargetObject->IsA(AActor::StaticClass()))
					{
						AActor* const TargetActor = Cast<AActor>(InTargetObject);
						TInlineComponentArray<UActorComponent*> TargetComponents;
						TargetActor->GetComponents(TargetComponents);

						// We can try and fix-up an actor component reference from the PIE world to instead be the version from the persistent world
						int32 TargetComponentIndex = 0;
						UActorComponent* const EditorWorldComponent = FindMatchingComponentInstance(Cast<UActorComponent>(SourceObjectPropertyValue), TargetActor, TargetComponents, TargetComponentIndex);
						if (EditorWorldComponent)
						{
							ObjectProperty->SetObjectPropertyValue_InContainer(InTargetPtr, EditorWorldComponent, ArrayIndex);
						}
					}
				}
			}
		}
		else if (FStructProperty* const StructProperty = CastField<FStructProperty>(InProperty))
		{
			// Ensure that the target struct is initialized before copying fields from the source.
			StructProperty->InitializeValue_InContainer(InTargetPtr);

			const int32 PropertyArrayDim = InProperty->ArrayDim;
			for (int32 ArrayIndex = 0; ArrayIndex < PropertyArrayDim; ArrayIndex++)
			{
				const void* const SourcePtr = StructProperty->ContainerPtrToValuePtr<void>(InSourcePtr, ArrayIndex);
				void* const TargetPtr = StructProperty->ContainerPtrToValuePtr<void>(InTargetPtr, ArrayIndex);

				for (TFieldIterator<FProperty> It(StructProperty->Struct); It; ++It)
				{
					FProperty* const InnerProperty = *It;
					CopySinglePropertyRecursive(SourcePtr, TargetPtr, InTargetObject, InnerProperty);
				}
			}

			bNeedsGenericCopy = false;
		}
		else if (FArrayProperty* const ArrayProperty = CastField<FArrayProperty>(InProperty))
		{
			check(InProperty->ArrayDim == 1);
			FScriptArrayHelper SourceArrayHelper(ArrayProperty, ArrayProperty->ContainerPtrToValuePtr<void>(InSourcePtr));
			FScriptArrayHelper TargetArrayHelper(ArrayProperty, ArrayProperty->ContainerPtrToValuePtr<void>(InTargetPtr));

			FProperty* InnerProperty = ArrayProperty->Inner;
			int32 Num = SourceArrayHelper.Num();

			// here we emulate FArrayProperty::CopyValuesInternal()
			if (!(InnerProperty->PropertyFlags & CPF_IsPlainOldData))
			{
				TargetArrayHelper.EmptyAndAddValues(Num);
			}
			else
			{
				TargetArrayHelper.EmptyAndAddUninitializedValues(Num);
			}
			
			for (int32 Index = 0; Index < Num; Index++)
			{
				CopySinglePropertyRecursive(SourceArrayHelper.GetRawPtr(Index), TargetArrayHelper.GetRawPtr(Index), InTargetObject, InnerProperty);
			}

			bNeedsGenericCopy = false;
		}
		
		// Handle copying properties that either aren't an object, or aren't part of the PIE world
		if( bNeedsGenericCopy )
		{
			InProperty->CopyCompleteValue_InContainer(InTargetPtr, InSourcePtr);
		}
	}

	void CopySingleProperty(const UObject* const InSourceObject, UObject* const InTargetObject, FProperty* const InProperty)
	{
		CopySinglePropertyRecursive(InSourceObject, InTargetObject, InTargetObject, InProperty);
	}

	int32 CopyActorProperties( AActor* SourceActor, AActor* TargetActor, const FCopyOptions& Options )
	{
		check( SourceActor != nullptr && TargetActor != nullptr );

		const bool bIsPreviewing = ( Options.Flags & ECopyOptions::PreviewOnly ) != 0;

		int32 CopiedPropertyCount = 0;

		// The actor's classes should be compatible, right?
		UClass* ActorClass = SourceActor->GetClass();
		check( TargetActor->GetClass()->IsChildOf(ActorClass) );

		// Get archetype instances for propagation (if requested)
		TArray<AActor*> ArchetypeInstances;
		if( Options.Flags & ECopyOptions::PropagateChangesToArchetypeInstances )
		{
			TArray<UObject*> ObjectArchetypeInstances;
			TargetActor->GetArchetypeInstances(ObjectArchetypeInstances);

			for (UObject* ObjectArchetype : ObjectArchetypeInstances)
			{
				if (AActor* ActorArchetype = Cast<AActor>(ObjectArchetype))
				{
					ArchetypeInstances.Add(ActorArchetype);
				}
			}
		}

		bool bTransformChanged = false;

		// Copy non-component properties from the old actor to the new actor
		// @todo sequencer: Most of this block of code was borrowed (pasted) from UEditorEngine::ConvertActors().  If we end up being able to share these code bodies, that would be nice!
		TSet<UObject*> ModifiedObjects;
		for( FProperty* Property = ActorClass->PropertyLink; Property != nullptr; Property = Property->PropertyLinkNext )
		{
			const bool bIsTransient = !!( Property->PropertyFlags & CPF_Transient );
			const bool bIsComponentContainer = !!( Property->PropertyFlags & CPF_ContainsInstancedReference );
			const bool bIsComponentProp = !!( Property->PropertyFlags & ( CPF_InstancedReference | CPF_ContainsInstancedReference ) );
			const bool bIsBlueprintReadonly = !!(Options.Flags & ECopyOptions::FilterBlueprintReadOnly) && !!( Property->PropertyFlags & CPF_BlueprintReadOnly );
			const bool bIsIdentical = Property->Identical_InContainer( SourceActor, TargetActor );

			if( !bIsTransient && !bIsIdentical && !bIsComponentContainer && !bIsComponentProp && !bIsBlueprintReadonly)
			{
				const bool bIsSafeToCopy = (!( Options.Flags & ECopyOptions::OnlyCopyEditOrInterpProperties ) || ( Property->HasAnyPropertyFlags( CPF_Edit | CPF_Interp ) ))
				                        && (!( Options.Flags & ECopyOptions::SkipInstanceOnlyProperties) || ( !Property->HasAllPropertyFlags(CPF_DisableEditOnTemplate) ) );
				if( bIsSafeToCopy )
				{
					if (!Options.CanCopyProperty(*Property, *SourceActor))
					{
						continue;
					}

					if( !bIsPreviewing )
					{
						if( !ModifiedObjects.Contains(TargetActor) )
						{
							// Start modifying the target object
							TargetActor->Modify();
							ModifiedObjects.Add(TargetActor);
						}

						if( Options.Flags & ECopyOptions::CallPostEditChangeProperty )
						{
							TargetActor->PreEditChange( Property );
						}

						// Determine which archetype instances match the current property value of the target actor (before it gets changed). We only want to propagate the change to those instances.
						TArray<UObject*> ArchetypeInstancesToChange;
						if( Options.Flags & ECopyOptions::PropagateChangesToArchetypeInstances )
						{
							for( AActor* ArchetypeInstance : ArchetypeInstances )
							{
								if( ArchetypeInstance != nullptr && Property->Identical_InContainer( ArchetypeInstance, TargetActor ) )
								{
									ArchetypeInstancesToChange.Add( ArchetypeInstance );
								}
							}
						}

						CopySingleProperty(SourceActor, TargetActor, Property);

						if( Options.Flags & ECopyOptions::CallPostEditChangeProperty )
						{
							FPropertyChangedEvent PropertyChangedEvent( Property );
							TargetActor->PostEditChangeProperty( PropertyChangedEvent );
						}

						if( Options.Flags & ECopyOptions::PropagateChangesToArchetypeInstances )
						{
							for( int32 InstanceIndex = 0; InstanceIndex < ArchetypeInstancesToChange.Num(); ++InstanceIndex )
							{
								UObject* ArchetypeInstance = ArchetypeInstancesToChange[InstanceIndex];
								if( ArchetypeInstance != nullptr )
								{
									if( !ModifiedObjects.Contains(ArchetypeInstance) )
									{
										ArchetypeInstance->Modify();
										ModifiedObjects.Add(ArchetypeInstance);
									}

									CopySingleProperty( TargetActor, ArchetypeInstance, Property );
								}
							}
						}
					}

					++CopiedPropertyCount;
				}
			}
		}

		// Copy component properties from source to target if they match. Note that the component lists may not be 1-1 due to context-specific components (e.g. editor-only sprites, etc.).

		TArray<TPair<UActorComponent*, UActorComponent*>> SourceTargetComponentPairs;

		auto BuildComponentPairs = [&SourceTargetComponentPairs, SourceActor](AActor* PrimaryActor, AActor* SecondaryActor)
		{
			TInlineComponentArray<UActorComponent*> SecondaryComponents(SecondaryActor);

			const bool bPrimaryIsSource = (PrimaryActor == SourceActor);
			int32 SecondaryComponentIndex = 0;
			for (UActorComponent* PrimaryComponent : PrimaryActor->GetComponents())
			{
				if (PrimaryComponent->CreationMethod == EComponentCreationMethod::UserConstructionScript)
				{
					continue;
				}
				if (UActorComponent* SecondaryComponent = FindMatchingComponentInstance(PrimaryComponent, SecondaryActor, SecondaryComponents, SecondaryComponentIndex))
				{
					if (bPrimaryIsSource)
					{
						SourceTargetComponentPairs.Emplace(PrimaryComponent, SecondaryComponent);
					}
					else
					{
						SourceTargetComponentPairs.Emplace(SecondaryComponent, PrimaryComponent);
					}
				}
			}
		};

		const bool bSourceActorIsCDO = SourceActor->HasAnyFlags(RF_ClassDefaultObject | RF_ArchetypeObject);
		const bool bTargetActorIsCDO = TargetActor->HasAnyFlags(RF_ClassDefaultObject | RF_ArchetypeObject);
		const bool bSourceActorIsBPCDO = bSourceActorIsCDO && ActorClass->HasAllClassFlags(CLASS_CompiledFromBlueprint);

		// If the source actor is a CDO, then the target actor should drive the collection of components since FindMatchingComponentInstance
		// does work to seek out SCS and ICH components for blueprints
		if (bSourceActorIsCDO)
		{
			BuildComponentPairs(TargetActor, SourceActor);
		}
		else
		{
			BuildComponentPairs(SourceActor, TargetActor);
		}

		for (const TPair<UActorComponent*, UActorComponent*>& ComponentPair : SourceTargetComponentPairs)
		{
			UActorComponent* SourceComponent = ComponentPair.Key;
			UActorComponent* TargetComponent = ComponentPair.Value;

			UClass* ComponentClass = SourceComponent->GetClass();
			check( ComponentClass == TargetComponent->GetClass() );

			// Build a list of matching component archetype instances for propagation (if requested)
			TArray<UActorComponent*> ComponentArchetypeInstances;
			if( Options.Flags & ECopyOptions::PropagateChangesToArchetypeInstances )
			{
				for( AActor* ArchetypeInstance : ArchetypeInstances )
				{
					if( ArchetypeInstance != nullptr )
					{
						UActorComponent* ComponentArchetypeInstance = FindMatchingComponentInstance( TargetComponent, ArchetypeInstance );
						if( ComponentArchetypeInstance != nullptr )
						{
							ComponentArchetypeInstances.AddUnique( ComponentArchetypeInstance );
						}
					}
				}
			}

			TSet<const FProperty*> SourceUCSModifiedProperties;
			SourceComponent->GetUCSModifiedProperties(SourceUCSModifiedProperties);

			TArray<UActorComponent*> ComponentInstancesToReregister;

			// Copy component properties
			for( FProperty* Property = ComponentClass->PropertyLink; Property != nullptr; Property = Property->PropertyLinkNext )
			{
				const bool bIsTransient = !!( Property->PropertyFlags & CPF_Transient );
				const bool bIsIdentical = Property->Identical_InContainer( SourceComponent, TargetComponent );
				const bool bIsComponent = !!( Property->PropertyFlags & ( CPF_InstancedReference | CPF_ContainsInstancedReference ) );
				const bool bIsTransform =
					Property->GetFName() == USceneComponent::GetRelativeScale3DPropertyName() ||
					Property->GetFName() == USceneComponent::GetRelativeLocationPropertyName() ||
					Property->GetFName() == USceneComponent::GetRelativeRotationPropertyName();

				auto SourceComponentIsRoot = [&]()
				{
					USceneComponent* RootComponent = SourceActor->GetRootComponent();
					if (SourceComponent == RootComponent)
					{
						return true;
					}
					else if (RootComponent == nullptr && bSourceActorIsBPCDO)
					{
						// If we're dealing with a BP CDO as source, then look at the target for whether this is the root component
						return (TargetComponent == TargetActor->GetRootComponent());
					}
					return false;
				};

				if( !bIsTransient && !bIsIdentical && !bIsComponent && !SourceUCSModifiedProperties.Contains(Property)
					&& ( !bIsTransform || (!bSourceActorIsCDO && !bTargetActorIsCDO) || !SourceComponentIsRoot() ) )
				{
					const bool bIsSafeToCopy = (!(Options.Flags & ECopyOptions::OnlyCopyEditOrInterpProperties) || (Property->HasAnyPropertyFlags(CPF_Edit | CPF_Interp)))
						                    && (!(Options.Flags & ECopyOptions::SkipInstanceOnlyProperties) || (!Property->HasAllPropertyFlags(CPF_DisableEditOnTemplate)));
					if( bIsSafeToCopy )
					{
						if (!Options.CanCopyProperty(*Property, *SourceActor))
						{
							continue;
						}
							
						if( !bIsPreviewing )
						{
							if( !ModifiedObjects.Contains(TargetComponent) )
							{
								TargetComponent->UnregisterComponent();
								TargetComponent->SetFlags(RF_Transactional);
								TargetComponent->Modify();
								ModifiedObjects.Add(TargetComponent);
							}

							if( Options.Flags & ECopyOptions::CallPostEditChangeProperty )
							{
								// @todo simulate: Should we be calling this on the component instead?
								TargetActor->PreEditChange( Property );
							}

							// Determine which component archetype instances match the current property value of the target component (before it gets changed). We only want to propagate the change to those instances.
							TArray<UActorComponent*> ComponentArchetypeInstancesToChange;
							if( Options.Flags & ECopyOptions::PropagateChangesToArchetypeInstances )
							{
								for (UActorComponent* ComponentArchetypeInstance : ComponentArchetypeInstances)
								{
									if( ComponentArchetypeInstance != nullptr && Property->Identical_InContainer( ComponentArchetypeInstance, TargetComponent ) )
									{
										bool bAdd = true;
										// We also need to double check that either the direct archetype of the target is also identical
										if (ComponentArchetypeInstance->GetArchetype() != TargetComponent)
										{
											UClass* TargetCompClass = TargetComponent->GetClass();
											UActorComponent* CheckComponent = CastChecked<UActorComponent>(ComponentArchetypeInstance->GetArchetype());
											while (CheckComponent != ComponentArchetypeInstance && CheckComponent->GetClass() == TargetCompClass)
											{
												if (!Property->Identical_InContainer( CheckComponent, TargetComponent ))
												{
													bAdd = false;
													break;
												}
												CheckComponent = CastChecked<UActorComponent>(CheckComponent->GetArchetype());
											}
										}
											
										if (bAdd)
										{
											ComponentArchetypeInstancesToChange.Add( ComponentArchetypeInstance );
										}
									}
								}
							}

							CopySingleProperty(SourceComponent, TargetComponent, Property);

							// Notify the target one of it's properties might have changed
							TargetComponent->PostReinitProperties();

							if( Options.Flags & ECopyOptions::CallPostEditChangeProperty )
							{
								FPropertyChangedEvent PropertyChangedEvent( Property );
								TargetActor->PostEditChangeProperty( PropertyChangedEvent );
							}

							if( Options.Flags & ECopyOptions::PropagateChangesToArchetypeInstances )
							{
								for( int32 InstanceIndex = 0; InstanceIndex < ComponentArchetypeInstancesToChange.Num(); ++InstanceIndex )
								{
									UActorComponent* ComponentArchetypeInstance = ComponentArchetypeInstancesToChange[InstanceIndex];
									if( ComponentArchetypeInstance != nullptr )
									{
										if( !ModifiedObjects.Contains(ComponentArchetypeInstance) )
										{
											// Ensure that this instance will be included in any undo/redo operations, and record it into the transaction buffer.
											// Note: We don't do this for components that originate from script, because they will be re-instanced from the template after an undo, so there is no need to record them.
											if (!ComponentArchetypeInstance->IsCreatedByConstructionScript())
											{
												ComponentArchetypeInstance->SetFlags(RF_Transactional);
												ComponentArchetypeInstance->Modify();
												ModifiedObjects.Add(ComponentArchetypeInstance);
											}

											// We must also modify the owner, because we'll need script components to be reconstructed as part of an undo operation.
											AActor* Owner = ComponentArchetypeInstance->GetOwner();
											if( Owner != nullptr && !ModifiedObjects.Contains(Owner))
											{
												Owner->Modify();
												ModifiedObjects.Add(Owner);
											}
										}

										if (ComponentArchetypeInstance->IsRegistered())
										{
											ComponentArchetypeInstance->UnregisterComponent();
											ComponentInstancesToReregister.Add(ComponentArchetypeInstance);
										}

										CopySingleProperty( TargetComponent, ComponentArchetypeInstance, Property );
									}
								}
							}
						}

						++CopiedPropertyCount;

						if( bIsTransform )
						{
							bTransformChanged = true;
						}
					}
				}
			}

			for (UActorComponent* ModifiedComponentInstance : ComponentInstancesToReregister)
			{
				ModifiedComponentInstance->RegisterComponent();
			}
		}

		if (!bIsPreviewing && CopiedPropertyCount > 0 && TargetActor->GetClass()->HasAllClassFlags(CLASS_CompiledFromBlueprint))
		{
			if (bTargetActorIsCDO)
			{
				FBlueprintEditorUtils::PostEditChangeBlueprintActors(CastChecked<UBlueprint>(TargetActor->GetClass()->ClassGeneratedBy));
			}
			else
			{
				TargetActor->RerunConstructionScripts();
			}
		}

		// If one of the changed properties was part of the actor's transformation, then we'll call PostEditMove too.
		if( !bIsPreviewing && bTransformChanged )
		{
			if( Options.Flags & ECopyOptions::CallPostEditMove )
			{
				const bool bFinishedMove = true;
				TargetActor->PostEditMove( bFinishedMove );
			}
		}

		return CopiedPropertyCount;
	}
}

//////////////////////////////////////////////////////////////////////////
// FCachedActorLabels

FCachedActorLabels::FCachedActorLabels()
{
	
}

FCachedActorLabels::FCachedActorLabels(UWorld* World, const TSet<AActor*>& IgnoredActors)
{
	Populate(World, IgnoredActors);
}

void FCachedActorLabels::Populate(UWorld* World, const TSet<AActor*>& IgnoredActors)
{
	ActorLabels.Empty();

	for (FActorIterator It(World); It; ++It)
	{
		if (!IgnoredActors.Contains(*It))
		{
			ActorLabels.Add(It->GetActorLabel());
		}
	}
	ActorLabels.Shrink();
}

//////////////////////////////////////////////////////////////////////////

void ExecuteInvalidateCachedShaders(const TArray< FString >& Args)
{
	if(Args.Num() == 0)
	{
		// todo: log error, at least one command is needed
		UE_LOG(LogConsoleResponse, Display, TEXT("r.InvalidateCachedShaders failed\nAs this command should not be executed accidentally it requires you to specify an extra parameter."));
		return;
	}

	FString FileName = FPaths::EngineDir() + TEXT("Shaders/Public/ShaderVersion.ush");

	FileName = IFileManager::Get().ConvertToAbsolutePathForExternalAppForRead(*FileName);

	ISourceControlProvider& SourceControlProvider = ISourceControlModule::Get().GetProvider();
	SourceControlProvider.Init();

	FSourceControlStatePtr SourceControlState = SourceControlProvider.GetState(FileName, EStateCacheUsage::ForceUpdate);
	if(SourceControlState.IsValid())
	{
		if( SourceControlState->CanCheckout() || SourceControlState->IsCheckedOutOther() )
		{
			if(SourceControlProvider.Execute(ISourceControlOperation::Create<FCheckOut>(), FileName) == ECommandResult::Failed)
			{
				UE_LOG(LogConsoleResponse, Display, TEXT("r.InvalidateCachedShaders failed\nCouldn't check out \"ShaderVersion.ush\""));
				return;
			}
		}
		else if(!SourceControlState->IsSourceControlled())
		{
			UE_LOG(LogConsoleResponse, Display, TEXT("r.InvalidateCachedShaders failed\n\"ShaderVersion.ush\" is not under revision control."));
		}
		else if(SourceControlState->IsCheckedOutOther())
		{
			UE_LOG(LogConsoleResponse, Display, TEXT("r.InvalidateCachedShaders failed\n\"ShaderVersion.ush\" is already checked out by someone else\n(UE SourceControl needs to be fixed to allow multiple checkout.)"));
			return;
		}
		else if(SourceControlState->IsDeleted())
		{
			UE_LOG(LogConsoleResponse, Display, TEXT("r.InvalidateCachedShaders failed\n\"ShaderVersion.ush\" is marked for delete"));
			return;
		}
	}

	IPlatformFile& PlatformFile = FPlatformFileManager::Get().GetPlatformFile();

	IFileHandle* FileHandle = PlatformFile.OpenWrite(*FileName);
	if(FileHandle)
	{
		FString Guid = FString(
			TEXT("// This file is automatically generated by the console command r.InvalidateCachedShaders\n")
			TEXT("// Each time the console command is executed it generates a new GUID. As this file is included\n")
			TEXT("// in Platform.ush (which should be included in any shader) it allows to invalidate the shader DDC.\n")
			TEXT("// \n")
			TEXT("// GUID = "))
			+ FGuid::NewGuid().ToString();

		FileHandle->Write((const uint8*)TCHAR_TO_ANSI(*Guid), Guid.Len());
		delete FileHandle;

		UE_LOG(LogConsoleResponse, Display, TEXT("r.InvalidateCachedShaders succeeded\n\"ShaderVersion.ush\" was updated.\n"));
	}
	else
	{
		UE_LOG(LogConsoleResponse, Display, TEXT("r.InvalidateCachedShaders failed\nCouldn't open \"ShaderVersion.ush\".\n"));
	}
}

FAutoConsoleCommand InvalidateCachedShaders(
	TEXT("r.InvalidateCachedShaders"),
	TEXT("Invalidate shader cache by making a unique change to ShaderVersion.ush which is included in common.usf.")
	TEXT("To initiate actual the recompile of all shaders use \"recompileshaders changed\" or press \"Ctrl Shift .\".\n")
	TEXT("The ShaderVersion.ush file should be automatically checked out but  it needs to be checked in to have effect on other machines."),
	FConsoleCommandWithArgsDelegate::CreateStatic(ExecuteInvalidateCachedShaders)
	);

//////////////////////////////////////////////////////////////////////////

#undef LOCTEXT_NAMESPACE<|MERGE_RESOLUTION|>--- conflicted
+++ resolved
@@ -415,20 +415,6 @@
 			{
 				if (bUseInterchangeFramework && CanReimportHandler->IsInterchangeFactory())
 				{
-<<<<<<< HEAD
-					int32 RealSourceFileIndex = SourceFileIndex == INDEX_NONE ? 0 : SourceFileIndex;
-					int32 RealValidSourceFileIndex = SourceFilenames.IsValidIndex(RealSourceFileIndex) ? RealSourceFileIndex : 0;
-					UE::Interchange::FScopedSourceData ScopedSourceData(SourceFilenames[RealValidSourceFileIndex]);
-					CanReimportHandler->SetReimportSourceIndex(Obj, SourceFileIndex);
-					if (InterchangeManager.CanTranslateSourceData(ScopedSourceData.GetSourceData()))
-					{
-						FImportAssetParameters ImportAssetParameters;
-						ImportAssetParameters.bIsAutomated = GIsAutomationTesting || FApp::IsUnattended() || IsRunningCommandlet() || GIsRunningUnattendedScript;
-						ImportAssetParameters.ReimportAsset = Obj;
-						ImportAssetParameters.ReimportSourceIndex = SourceFileIndex;
-						UE::Interchange::FAssetImportResultRef ImportResult = InterchangeManager.ImportAssetAsync(FString(), ScopedSourceData.GetSourceData(), ImportAssetParameters);
-						return ImportResult;
-=======
 					// Make sure SourceFilenames reflects the source filenames in Obj
 					SourceFilenames.Empty();
 					if ( CanReimportHandler->CanReimport(Obj, SourceFilenames) )
@@ -459,7 +445,6 @@
 
 							return ImportResult;
 						}
->>>>>>> 4af6daef
 					}
 				}
 
@@ -822,42 +807,15 @@
 			}
 		}
 
-<<<<<<< HEAD
-	if ( Factories.Num() <= 0 )
-	{
-		// No matching factories for this asset, fail
-		return;
-	}
-
-	TMultiMap<uint32, UFactory*> DummyFilterIndexToFactory;
-
-	//Append the interchange supported translator formats for this object
-	if (UInterchangeManager::IsInterchangeImportEnabled())
-	{
-		//Get the extension interchange can translate for this object
-		TArray<FString> TranslatorFormats = UInterchangeManager::GetInterchangeManager().GetSupportedFormatsForObject(Obj);
-		ObjectTools::AppendFormatsFileExtensions(TranslatorFormats, FileTypes, AllExtensions, DummyFilterIndexToFactory);
-	}
-
-	//If this object was not import with interchange add the legacy formats
-	if(AllExtensions.IsEmpty())
-	{
+		if (Factories.Num() <= 0)
+		{
+			// No matching factories for this asset, fail
+			return;
+		}
+
 		// Generate the file types and extensions represented by the selected factories
 		ObjectTools::GenerateFactoryFileExtensions(Factories, FileTypes, AllExtensions, DummyFilterIndexToFactory);
 	}
-
-	
-=======
-		if (Factories.Num() <= 0)
-		{
-			// No matching factories for this asset, fail
-			return;
-		}
-
-		// Generate the file types and extensions represented by the selected factories
-		ObjectTools::GenerateFactoryFileExtensions(Factories, FileTypes, AllExtensions, DummyFilterIndexToFactory);
-	}
->>>>>>> 4af6daef
 
 	FString DefaultFolder;
 	FString DefaultFile;
@@ -903,19 +861,6 @@
 			FAssetData AssetData(Obj);
 			const UAssetDefinition* AssetDefinition = UAssetDefinitionRegistry::Get()->GetAssetDefinitionForAsset(AssetData);
 
-<<<<<<< HEAD
-			TArray<FAssetImportInfo::FSourceFile> OutSourceAssets;
-			AssetDefinition->GetSourceFiles(AssetData, [&OutSourceAssets](const FAssetImportInfo& ImportInfo)
-			{
-				OutSourceAssets.Append(ImportInfo.SourceFiles);
-			});
-			
-			if (OutSourceAssets.IsValidIndex(SourceFileIndex))
-			{
-				Title = FString::Printf(TEXT("%s %s %s: %s"),
-					*NSLOCTEXT("ReimportManager", "ImportDialogTitleLabelPart1", "Select").ToString(),
-					*OutSourceAssets[SourceFileIndex].DisplayLabelName,
-=======
 			FAssetSourceFilesArgs GetSourceFilesArgs;
 			GetSourceFilesArgs.Assets = TConstArrayView<FAssetData>(&AssetData, 1);
 			GetSourceFilesArgs.FilePathFormat = EPathUse::Display;
@@ -939,7 +884,6 @@
 				Title = FString::Printf(TEXT("%s %s %s: %s"),
 					*NSLOCTEXT("ReimportManager", "ImportDialogTitleLabelPart1", "Select").ToString(),
 					*SourceDisplayLabel,
->>>>>>> 4af6daef
 					*NSLOCTEXT("ReimportManager", "ImportDialogTitleLabelPart2", "Source File For").ToString(),
 					*Obj->GetName());
 			}
