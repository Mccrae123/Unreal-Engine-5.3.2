// Copyright Epic Games, Inc. All Rights Reserved.

#include "UnrealEdMisc.h"

#include "TickableEditorObject.h"
#include "Components/PrimitiveComponent.h"
#include "Misc/MessageDialog.h"
#include "HAL/FileManager.h"
#include "Misc/CommandLine.h"
#include "Misc/ScopedSlowTask.h"
#include "Misc/AutomationTest.h"
#include "Misc/CoreDelegates.h"
#include "Misc/App.h"
#include "Modules/ModuleManager.h"
#include "Features/IModularFeatures.h"
#include "Framework/Application/SlateApplication.h"
#include "Framework/Commands/InputBindingManager.h"
#include "Framework/Docking/TabManager.h"
#include "Toolkits/FConsoleCommandExecutor.h"
#include "TexAlignTools.h"
#include "ISourceControlModule.h"
#include "Editor/UnrealEdEngine.h"
#include "Settings/EditorExperimentalSettings.h"
#include "Settings/EditorLoadingSavingSettings.h"
#include "GameMapsSettings.h"
#include "GeneralProjectSettings.h"
#include "Lightmass/LightmappedSurfaceCollection.h"
#include "HAL/PlatformSplash.h"
#include "Internationalization/Culture.h"
#include "Misc/ConfigCacheIni.h"
#include "UObject/ObjectSaveContext.h"
#include "UObject/UObjectIterator.h"
#include "EngineUtils.h"
#include "EditorViewportClient.h"
#include "EditorModeRegistry.h"
#include "EditorModeManager.h"
#include "FileHelpers.h"
#include "Dialogs/Dialogs.h"
#include "UnrealEdGlobals.h"
#include "EditorSupportDelegates.h"
#include "Kismet2/DebuggerCommands.h"
#include "Toolkits/AssetEditorCommonCommands.h"
#include "SoundCueGraphEditorCommands.h"
#include "CurveEditorCommands.h"
#include "EditorBuildUtils.h"
#include "Logging/TokenizedMessage.h"
#include "Logging/MessageLog.h"
#include "MessageLogInitializationOptions.h"
#include "MessageLogModule.h"
#include "Kismet2/KismetDebugUtilities.h"
#include "FbxLibs.h"
#include "Kismet2/CompilerResultsLog.h"
#include "AssetRegistryModule.h"
#include "EngineAnalytics.h"
#include "AnalyticsEventAttribute.h"
#include "Interfaces/IAnalyticsProvider.h"
#include "ISettingsEditorModule.h"
#include "EngineGlobals.h"
#include "LevelEditor.h"
#include "Misc/UObjectToken.h"
#include "BusyCursor.h"
#include "ComponentAssetBroker.h"
#include "PackageTools.h"
#include "GameProjectGenerationModule.h"
#include "MaterialEditorActions.h"
#include "Misc/EngineBuildSettings.h"
#include "ShaderCompiler.h"
#include "NavigationBuildingNotification.h"
#include "Misc/HotReloadInterface.h"
#include "PerformanceMonitor.h"
#include "Engine/WorldComposition.h"
#include "WorldPartition/WorldPartition.h"
#include "Interfaces/IProjectManager.h"
#include "FeaturePackContentSource.h"
#include "ProjectDescriptor.h"
#include "TemplateProjectDefs.h"
#include "GameProjectUtils.h"
#include "Async/AsyncResult.h"
#include "Application/IPortalApplicationWindow.h"
#include "IPortalServiceLocator.h"
#include "ILauncherPlatform.h"
#include "LauncherPlatformModule.h"
#include "UserActivityTracking.h"
#include "Widgets/Docking/SDockTab.h"
#include "IVREditorModule.h"
#include "ILauncherPlatform.h"
#include "LauncherPlatformModule.h"
#include "ILauncherServicesModule.h"
#include "HAL/PlatformTime.h"
#include "StudioAnalytics.h"
#include "DeveloperToolSettingsDelegates.h"

#define USE_UNIT_TESTS 0

#define LOCTEXT_NAMESPACE "UnrealEd"

DEFINE_LOG_CATEGORY_STATIC(LogUnrealEdMisc, Log, All);

bool FTickableEditorObject::bCollectionIntact = true;
bool FTickableEditorObject::bIsTickingObjects = false;
FTickableObjectBase* FTickableEditorObject::ObjectBeingTicked = nullptr;


namespace
{
	static const FName LevelEditorName("LevelEditor");
	static const FName AssetRegistryName("AssetRegistry");
}

/**
 * Manages the stats needed by the analytics heartbeat
 * This is very similar to FStatUnitData, however it's not tied to a single viewport, 
 * nor does it rely on the stats being active to be updated
 */
class FPerformanceAnalyticsStats
{
public:
	FPerformanceAnalyticsStats()
		: AverageFrameTime(SampleSize)
		, AverageGameThreadTime(SampleSize)
		, AverageRenderThreadTime(SampleSize)
		, AverageGPUFrameTime(SampleSize)
	{
	}

	/** Get the average number of milliseconds in total over the frames that have been sampled */
	float GetAverageFrameTime() const
	{
		return AverageFrameTime.GetAverage();
	}

	/** Get the average number of milliseconds the gamethread was used over the frames that have been sampled */
	float GetAverageGameThreadTime() const
	{
		return AverageGameThreadTime.GetAverage();
	}

	/** Get the average number of milliseconds the renderthread was used over the frames that have been sampled */
	float GetAverageRenderThreadTime() const
	{
		return AverageRenderThreadTime.GetAverage();
	}

	/** Get the average number of milliseconds the GPU was busy over the frames that have been sampled */
	float GetAverageGPUFrameTime() const
	{
		return AverageGPUFrameTime.GetAverage();
	}

	/** Have we taken enough samples to get a reliable average? */
	bool IsReliable() const
	{
		return AverageFrameTime.IsReliable();
	}

	/** Update the samples based on what happened last frame */
	void Update()
	{
		const double CurrentTime = FApp::GetCurrentTime();
		const double DeltaTime = CurrentTime - FApp::GetLastTime();

		// Number of milliseconds in total last frame
		const double RawFrameTime = DeltaTime * 1000.0;
		AverageFrameTime.Tick(CurrentTime, static_cast<float>(RawFrameTime));

		// Number of milliseconds the gamethread was used last frame
		const double RawGameThreadTime = FPlatformTime::ToMilliseconds(GGameThreadTime);
		AverageGameThreadTime.Tick(CurrentTime, static_cast<float>(RawGameThreadTime));

		// Number of milliseconds the renderthread was used last frame
		const double RawRenderThreadTime = FPlatformTime::ToMilliseconds(GRenderThreadTime);
		AverageRenderThreadTime.Tick(CurrentTime, static_cast<float>(RawRenderThreadTime));

		// Number of milliseconds the GPU was busy last frame
		const uint32 GPUCycles = RHIGetGPUFrameCycles();
		const double RawGPUFrameTime = FPlatformTime::ToMilliseconds(GPUCycles);
		AverageGPUFrameTime.Tick(CurrentTime, static_cast<float>(RawGPUFrameTime));
	}

private:
	/** Samples for the total frame time */
	FMovingAverage AverageFrameTime;

	/** Samples for the gamethread time */
	FMovingAverage AverageGameThreadTime;

	/** Samples for the renderthread time */
	FMovingAverage AverageRenderThreadTime;

	/** Samples for the GPU busy time */
	FMovingAverage AverageGPUFrameTime;

	/** Number of samples to average over */
	static const int32 SampleSize = 10;
};

namespace PerformanceSurveyDefs
{
	const static int32 NumFrameRateSamples = 10;
	const static FTimespan FrameRateSampleInterval(0, 0, 1);	// 1 second intervals
}

namespace UnrealEdMiscDefs
{
	const static int32 HeartbeatIntervalSeconds = 60;
}

FUnrealEdMisc::FUnrealEdMisc() :
	AutosaveState( EAutosaveState::Inactive ), 
	bCancelBuild( false ),
	bInitialized( false ),
	bSaveLayoutOnClose( true ),
	bDeletePreferences( false ),
	bIsAssetAnalyticsPending( false ),
	PerformanceAnalyticsStats(new FPerformanceAnalyticsStats()),
	NavigationBuildingNotificationHandler(NULL)
{
}

FUnrealEdMisc::~FUnrealEdMisc()
{
}

FUnrealEdMisc& FUnrealEdMisc::Get()
{
	static FUnrealEdMisc UnrealEdMisc;
	return UnrealEdMisc;
}

void FUnrealEdMisc::OnInit()
{
	if ( bInitialized )
	{
		return;
	}
	bInitialized = true;

	FScopedSlowTask SlowTask(100);
	SlowTask.EnterProgressFrame(10);

	// Register the command executor
	CmdExec = MakeUnique<FConsoleCommandExecutor>();
	IModularFeatures::Get().RegisterModularFeature(IConsoleCommandExecutor::ModularFeatureName(), CmdExec.Get());

	// Register all callback notifications
	FEditorDelegates::SelectedProps.AddRaw(this, &FUnrealEdMisc::CB_SelectedProps);
	FEditorDelegates::DisplayLoadErrors.AddRaw(this, &FUnrealEdMisc::CB_DisplayLoadErrors);
	FEditorDelegates::MapChange.AddRaw(this, &FUnrealEdMisc::CB_MapChange);
	FEditorDelegates::RefreshEditor.AddRaw(this, &FUnrealEdMisc::CB_RefreshEditor);
	FEditorDelegates::PreSaveWorldWithContext.AddRaw(this, &FUnrealEdMisc::PreSaveWorld);
	FEditorSupportDelegates::RedrawAllViewports.AddRaw(this, &FUnrealEdMisc::CB_RedrawAllViewports);
	GEngine->OnLevelActorAdded().AddRaw( this, &FUnrealEdMisc::CB_LevelActorsAdded );

	FCoreUObjectDelegates::OnObjectPreSave.AddRaw(this, &FUnrealEdMisc::OnObjectSaved);

#if USE_UNIT_TESTS
	FAutomationTestFramework::Get().PreTestingEvent.AddRaw(this, &FUnrealEdMisc::CB_PreAutomationTesting);
	FAutomationTestFramework::Get().PostTestingEvent.AddRaw(this, &FUnrealEdMisc::CB_PostAutomationTesting);
#endif // USE_UNIT_TESTS

	/** Delegate that gets called when a script exception occurs */
	FBlueprintCoreDelegates::OnScriptException.AddStatic(&FKismetDebugUtilities::OnScriptException);
	FBlueprintContextTracker::OnExitScriptContext.AddStatic(&FKismetDebugUtilities::EndOfScriptExecution);
	
	FEditorDelegates::ChangeEditorMode.AddRaw(this, &FUnrealEdMisc::OnEditorChangeMode);
	FCoreDelegates::PreModal.AddRaw(this, &FUnrealEdMisc::OnEditorPreModal);
	FCoreDelegates::PostModal.AddRaw(this, &FUnrealEdMisc::OnEditorPostModal);

	// Register the play world commands
	FPlayWorldCommands::Register();
	FPlayWorldCommands::BindGlobalPlayWorldCommands();

	// Register common asset editor commands
	FAssetEditorCommonCommands::Register();

	// Register Material Editor commands
	FMaterialEditorCommands::Register();

	// Register navigation commands for all viewports
	FViewportNavigationCommands::Register();

	// Register curve editor commands.
	FCurveEditorCommands::Register();

	// Have the User Activity Tracker reject non-editor activities for this run
	FUserActivityTracking::SetContextFilter(EUserActivityContext::Editor);
	OnActiveTabChangedDelegateHandle = FGlobalTabmanager::Get()->OnActiveTabChanged_Subscribe(FOnActiveTabChanged::FDelegate::CreateRaw(this, &FUnrealEdMisc::OnActiveTabChanged));
	OnTabForegroundedDelegateHandle = FGlobalTabmanager::Get()->OnTabForegrounded_Subscribe(FOnActiveTabChanged::FDelegate::CreateRaw(this, &FUnrealEdMisc::OnTabForegrounded));
	FUserActivityTracking::SetActivity(FUserActivity(TEXT("EditorInit"), EUserActivityContext::Editor));

	// Are we in immersive mode?
	const TCHAR* ParsedCmdLine = FCommandLine::Get();
	const bool bIsImmersive = FParse::Param( ParsedCmdLine, TEXT( "immersive" ) );

	SlowTask.EnterProgressFrame(10);

	ISourceControlModule::Get().GetProvider().Init();

	// Init the editor tools.
	GTexAlignTools.Init();

	EKeys::SetConsoleForGamepadLabels(GetDefault<UEditorExperimentalSettings>()->ConsoleForGamepadLabels);

	// =================== CORE EDITOR INIT FINISHED ===================

	// Offer to restore the auto-save packages before the startup map gets loaded (in case we want to restore the startup map)
	const bool bHasPackagesToRestore = GUnrealEd->GetPackageAutoSaver().HasPackagesToRestore();
	if(bHasPackagesToRestore)
	{
		// Hide the splash screen while we show the restore UI
		FPlatformSplash::Hide();
		GUnrealEd->GetPackageAutoSaver().OfferToRestorePackages();
		FPlatformSplash::Show();
	}

	const double InitialEditorStartupTime = (FStudioAnalytics::GetAnalyticSeconds() - GStartTime);
	UE_LOG(LogUnrealEdMisc, Log, TEXT("Loading editor; pre map load, took %.3f"), InitialEditorStartupTime);

	FStudioAnalytics::FireEvent_Loading(TEXT("InitializeEditor"), InitialEditorStartupTime, { FAnalyticsEventAttribute(TEXT("FirstTime"), true )});
	// Check for automated build/submit option
	const bool bDoAutomatedMapBuild = FParse::Param( ParsedCmdLine, TEXT("AutomatedMapBuild") );

	// Load startup map (conditionally)
	SlowTask.EnterProgressFrame(60);
	{
		bool bMapLoaded = false;

		// Insert any feature packs if required. We need to do this before we try and load a map since any pack may contain a map
		FFeaturePackContentSource::ImportPendingPacks();

		FString ParsedMapName;
		if ( FParse::Token(ParsedCmdLine, ParsedMapName, false) && 
			 // If it's not a parameter
			 ParsedMapName.StartsWith( TEXT("-") ) == false )
		{
			FString InitialMapLongPackageName = FindMapFileFromPartialName(ParsedMapName);
			
			// If the specified package exists
			if (!InitialMapLongPackageName.IsEmpty())
			{
				// Never show loading progress when loading a map at startup.  Loading status will instead
				// be reflected in the splash screen status
				const bool bShowProgress = false;
				const bool bLoadAsTemplate = false;

				// Load the map
				FEditorFileUtils::LoadMap(InitialMapLongPackageName, bLoadAsTemplate, bShowProgress);
				bMapLoaded = true;
			}
		}

		if( !bDoAutomatedMapBuild )
		{
			if (!bMapLoaded && GEditor)
			{
				if (GetDefault<UEditorLoadingSavingSettings>()->LoadLevelAtStartup != ELoadLevelAtStartup::None)
				{
					FEditorFileUtils::LoadDefaultMapAtStartup();
					BeginPerformanceSurvey();
				}
			}
		}
	}


	// Process global shader results before we try to render anything
	// CreateDefaultMainFrame below will access global shaders
	if (GShaderCompilingManager)
	{
		GShaderCompilingManager->ProcessAsyncResults(false, true);
	}


	// =================== MAP LOADING FINISHED ===================


	// Don't show map check if we're starting up in immersive mode
	if( !bIsImmersive )
	{
		FMessageLog("MapCheck").Open( EMessageSeverity::Warning );
	}

	if ( bDoAutomatedMapBuild )
	{
		// If the user is doing an automated build, configure the settings for the build appropriately
		FEditorBuildUtils::FEditorAutomatedBuildSettings AutomatedBuildSettings;

		// Assume the user doesn't want to add files not in source control, they can specify that they
		// want to via commandline option
		AutomatedBuildSettings.bAutoAddNewFiles = false;
		AutomatedBuildSettings.bCheckInPackages = false;

		// Shut down the editor upon completion of the automated build
		AutomatedBuildSettings.bShutdownEditorOnCompletion = true;

		// Assume that save, SCC, and new map errors all result in failure and don't submit anything if any of those occur. If the user
		// wants, they can explicitly ignore each warning type via commandline option
		AutomatedBuildSettings.BuildErrorBehavior = FEditorBuildUtils::ABB_ProceedOnError;
		AutomatedBuildSettings.FailedToSaveBehavior = FEditorBuildUtils::ABB_FailOnError;
		AutomatedBuildSettings.NewMapBehavior = FEditorBuildUtils::ABB_FailOnError;
		AutomatedBuildSettings.UnableToCheckoutFilesBehavior = FEditorBuildUtils::ABB_FailOnError;

		// Attempt to parse the changelist description from the commandline
		FString ParsedString;
		if ( FParse::Value( ParsedCmdLine, TEXT("CLDesc="), ParsedString ) )
		{
			AutomatedBuildSettings.ChangeDescription = ParsedString;
		}

		// See if the user has specified any additional commandline options and set the build setting appropriately if so
		bool ParsedBool;
		if ( FParse::Bool( ParsedCmdLine, TEXT("IgnoreBuildErrors="), ParsedBool ) )
		{
			AutomatedBuildSettings.BuildErrorBehavior = ParsedBool ? FEditorBuildUtils::ABB_ProceedOnError : FEditorBuildUtils::ABB_FailOnError;
		}
		if ( FParse::Bool( ParsedCmdLine, TEXT("UseSCC="), ParsedBool ) )
		{
			AutomatedBuildSettings.bUseSCC = ParsedBool;
		}
		if ( FParse::Bool( ParsedCmdLine, TEXT("IgnoreSCCErrors="), ParsedBool ) )
		{
			AutomatedBuildSettings.UnableToCheckoutFilesBehavior = ParsedBool ? FEditorBuildUtils::ABB_ProceedOnError : FEditorBuildUtils::ABB_FailOnError;
		}
		if ( FParse::Bool( ParsedCmdLine, TEXT("IgnoreMapSaveErrors="), ParsedBool ) )
		{
			AutomatedBuildSettings.FailedToSaveBehavior = ParsedBool ? FEditorBuildUtils::ABB_ProceedOnError : FEditorBuildUtils::ABB_FailOnError;
		}
		if ( FParse::Bool( ParsedCmdLine, TEXT("AddFilesNotInDepot="), ParsedBool ) )
		{
			AutomatedBuildSettings.bAutoAddNewFiles = ParsedBool;
		}	

		// Kick off the automated build
		FText ErrorText;
		FEditorBuildUtils::EditorAutomatedBuildAndSubmit( AutomatedBuildSettings, ErrorText );
	}

	SlowTask.EnterProgressFrame(10);

	//Fbx dll is currently compile with a different windows platform sdk so we should use this memory bypass later when unreal ed will be using windows 10 platform sdk
	//LoadFBxLibraries();

	// Register message log UIs
	FMessageLogModule& MessageLogModule = FModuleManager::LoadModuleChecked<FMessageLogModule>("MessageLog");
	{
		FMessageLogInitializationOptions InitOptions;
		InitOptions.bShowPages = true;
		MessageLogModule.RegisterLogListing("EditorErrors", LOCTEXT("EditorErrors", "Editor Errors"), InitOptions);
	}

	{
		FMessageLogInitializationOptions InitOptions;
		InitOptions.bDiscardDuplicates = true;
		MessageLogModule.RegisterLogListing("LoadErrors", LOCTEXT("LoadErrors", "Load Errors"), InitOptions);
	}

	{
		FMessageLogInitializationOptions InitOptions;
		InitOptions.bShowPages = true;
		MessageLogModule.RegisterLogListing("LightingResults", LOCTEXT("LightingResults", "Lighting Results"), InitOptions);
	}

	{
		FMessageLogInitializationOptions InitOptions;
		InitOptions.bShowPages = true;
		InitOptions.bShowFilters = true;
		MessageLogModule.RegisterLogListing("PackagingResults", LOCTEXT("PackagingResults", "Packaging Results"), InitOptions);
	}

	{
		FMessageLogInitializationOptions InitOptions;
		InitOptions.bShowFilters = true;
		MessageLogModule.RegisterLogListing("MapCheck", LOCTEXT("MapCheck", "Map Check"), InitOptions);
	}

	{
		FMessageLogInitializationOptions InitOptions;
		InitOptions.bShowFilters = true;
		MessageLogModule.RegisterLogListing("AssetCheck", LOCTEXT("AssetCheckLog", "Asset Check"), InitOptions);
	}

	{
		FMessageLogInitializationOptions InitOptions;
		InitOptions.bShowFilters = true;
		MessageLogModule.RegisterLogListing("SlateStyleLog", LOCTEXT("SlateStyleLog", "Slate Style Log"), InitOptions );
	}

	{
		FMessageLogInitializationOptions InitOptions;
		InitOptions.bShowFilters = true;
		MessageLogModule.RegisterLogListing("HLODResults", LOCTEXT("HLODResults", "HLOD Results"), InitOptions);
	}

	FCompilerResultsLog::Register();
	{
		FMessageLogInitializationOptions InitOptions;
		InitOptions.bShowPages = true;
		InitOptions.bShowFilters = true;
		MessageLogModule.RegisterLogListing("PIE", LOCTEXT("PlayInEditor", "Play In Editor"), InitOptions);
	}

	// install message log delegates
	FMessageLog::OnMessageSelectionChanged().BindRaw(this, &FUnrealEdMisc::OnMessageSelectionChanged);
	FUObjectToken::DefaultOnMessageTokenActivated().BindRaw(this, &FUnrealEdMisc::OnMessageTokenActivated);
	FUObjectToken::DefaultOnGetObjectDisplayName().BindRaw(this, &FUnrealEdMisc::OnGetDisplayName);
	FAssetNameToken::OnGotoAsset().BindRaw(this, &FUnrealEdMisc::OnGotoAsset);
	FActorToken::DefaultOnMessageTokenActivated().BindRaw(this, &FUnrealEdMisc::OnActorTokenActivated);

	// Register to receive notification of new key bindings
	OnUserDefinedChordChangedDelegateHandle = FInputBindingManager::Get().RegisterUserDefinedChordChanged(FOnUserDefinedChordChanged::FDelegate::CreateRaw( this, &FUnrealEdMisc::OnUserDefinedChordChanged ));

	SlowTask.EnterProgressFrame(10);

	// Send Project Analytics
	InitEngineAnalytics();
	
	// Setup a timer for a heartbeat event to track if users are actually using the editor or it is idle.
	FTimerDelegate Delegate;
	Delegate.BindRaw( this, &FUnrealEdMisc::EditorAnalyticsHeartbeat );

	GEditor->GetTimerManager()->SetTimer( EditorAnalyticsHeartbeatTimerHandle, Delegate, (float)UnrealEdMiscDefs::HeartbeatIntervalSeconds, true );

	// Give the settings editor a way to restart the editor when it needs to
	ISettingsEditorModule& SettingsEditorModule = FModuleManager::GetModuleChecked<ISettingsEditorModule>("SettingsEditor");
	SettingsEditorModule.SetRestartApplicationCallback(FSimpleDelegate::CreateRaw(this, &FUnrealEdMisc::RestartEditor, false));

	// add handler to notify about navmesh building process
	NavigationBuildingNotificationHandler = MakeShareable(new FNavigationBuildingNotificationImpl());

	// Handles "Enable World Composition" option in WorldSettings
	UWorldComposition::EnableWorldCompositionEvent.BindRaw(this, &FUnrealEdMisc::EnableWorldComposition);

	const double TotalEditorStartupTime = (FStudioAnalytics::GetAnalyticSeconds() - GStartTime);
	UE_LOG(LogUnrealEdMisc, Log, TEXT("Total Editor Startup Time, took %.3f"), TotalEditorStartupTime);

	TRACE_BOOKMARK(TEXT("Editor Startup"));

	FStudioAnalytics::FireEvent_Loading(TEXT("TotalEditorStartup"), TotalEditorStartupTime, { FAnalyticsEventAttribute(TEXT("FirstTime"), true ) } );

	GShaderCompilingManager->PrintStats(true);
}

FString FUnrealEdMisc::FindMapFileFromPartialName(const FString& PartialMapName)
{
	TArray<FString> CommandLineMapCache;
	GConfig->GetArray(TEXT("EditorMapCache"), TEXT("CommandLineMapCache"), CommandLineMapCache, GEditorPerProjectIni);
	bool CommandLineMapCacheDirty = false;

	FString FoundMapFile;

	for (int32 Index = 0; Index < CommandLineMapCache.Num(); Index++)
	{
		bool bRemoveEntry = false;
		FString CurrentCacheEntry = CommandLineMapCache[Index];

		TArray<FString> Tokens;
		CurrentCacheEntry.ParseIntoArray(Tokens, TEXT(","));
		if (Tokens.Num() == 2)
		{
			FString ShortMapName = Tokens[0];
			FString RelativeFileName = Tokens[1];
		
			if (ShortMapName == PartialMapName)
			{
				if (FPaths::FileExists(RelativeFileName))
				{
					FoundMapFile = RelativeFileName;
					break;
				}
				else
				{
					bRemoveEntry = true;
				}
			}
		}
		else
		{
			bRemoveEntry = true;
		}

		if (bRemoveEntry)
		{
			CommandLineMapCacheDirty = true;
			CommandLineMapCache.RemoveAt(Index);
			Index--;
		}
	}

	if (FoundMapFile.IsEmpty())
	{
		// If the specified package exists
		if (FPackageName::SearchForPackageOnDisk(PartialMapName, NULL, &FoundMapFile) &&
			// and it's a valid map file
			FPaths::GetExtension(FoundMapFile, /*bIncludeDot=*/true) == FPackageName::GetMapPackageExtension())
		{
			CommandLineMapCache.Add(PartialMapName + TEXT(",") + FoundMapFile);
			CommandLineMapCacheDirty = true;
		}
	}

	if (CommandLineMapCacheDirty)
	{
		GConfig->SetArray(TEXT("EditorMapCache"), TEXT("CommandLineMapCache"), CommandLineMapCache, GEditorPerProjectIni);
		GConfig->Flush(false, GEditorPerProjectIni);
	}

	return FoundMapFile;
}

FString FUnrealEdMisc::FindMapFileFromPartialName(const FString& PartialMapName)
{
	TArray<FString> CommandLineMapCache;
	GConfig->GetArray(TEXT("EditorMapCache"), TEXT("CommandLineMapCache"), CommandLineMapCache, GEditorPerProjectIni);
	bool CommandLineMapCacheDirty = false;

	FString FoundMapFile;

	for (int32 Index = 0; Index < CommandLineMapCache.Num(); Index++)
	{
		bool bRemoveEntry = false;
		FString CurrentCacheEntry = CommandLineMapCache[Index];

		TArray<FString> Tokens;
		CurrentCacheEntry.ParseIntoArray(Tokens, TEXT(","));
		if (Tokens.Num() == 2)
		{
			FString ShortMapName = Tokens[0];
			FString RelativeFileName = Tokens[1];
		
			if (ShortMapName == PartialMapName)
			{
				if (FPaths::FileExists(RelativeFileName))
				{
					FoundMapFile = RelativeFileName;
					break;
				}
				else
				{
					bRemoveEntry = true;
				}
			}
		}
		else
		{
			bRemoveEntry = true;
		}

		if (bRemoveEntry)
		{
			CommandLineMapCacheDirty = true;
			CommandLineMapCache.RemoveAt(Index);
			Index--;
		}
	}

	if (FoundMapFile.IsEmpty())
	{
		// If the specified package exists
		if (FPackageName::SearchForPackageOnDisk(PartialMapName, NULL, &FoundMapFile) &&
			// and it's a valid map file
			FPaths::GetExtension(FoundMapFile, /*bIncludeDot=*/true) == FPackageName::GetMapPackageExtension())
		{
			CommandLineMapCache.Add(PartialMapName + TEXT(",") + FoundMapFile);
			CommandLineMapCacheDirty = true;
		}
	}

	if (CommandLineMapCacheDirty)
	{
		GConfig->SetArray(TEXT("EditorMapCache"), TEXT("CommandLineMapCache"), CommandLineMapCache, GEditorPerProjectIni);
		GConfig->Flush(false, GEditorPerProjectIni);
	}

	return FoundMapFile;
}

void FUnrealEdMisc::InitEngineAnalytics()
{
	if ( FEngineAnalytics::IsAvailable() )
	{
		TRACE_CPUPROFILER_EVENT_SCOPE(FUnrealEdMisc::InitEngineAnalytics);

		IAnalyticsProvider& EngineAnalytics = FEngineAnalytics::GetProvider();

		// Send analytics about sample projects
		if( FPaths::IsProjectFilePathSet() )
		{
			const FString& LoadedProjectFilePath = FPaths::GetProjectFilePath();
			FProjectStatus ProjectStatus;

			if (IProjectManager::Get().QueryStatusForProject(LoadedProjectFilePath, ProjectStatus))
			{
				if ( ProjectStatus.bSignedSampleProject )
				{
					EngineAnalytics.RecordEvent(TEXT( "Rocket.Usage.SampleProjectLoaded" ), TEXT("FileName"), FPaths::GetCleanFilename(LoadedProjectFilePath));
				}
			}

			// Gather Project Code/Module Stats
			TArray< FAnalyticsEventAttribute > ProjectAttributes;
			ProjectAttributes.Add( FAnalyticsEventAttribute( FString( "Name" ), *GetDefault<UGeneralProjectSettings>()->ProjectName ));
			ProjectAttributes.Add( FAnalyticsEventAttribute( FString( "Id" ), *GetDefault<UGeneralProjectSettings>()->ProjectID.ToString() ));

			FGameProjectGenerationModule& GameProjectModule = FModuleManager::LoadModuleChecked<FGameProjectGenerationModule>(TEXT("GameProjectGeneration"));
			
			bool bShouldIncludeSourceFileCountAndSize = true;
			GConfig->GetBool(TEXT("EngineAnalytics"), TEXT("IncludeSourceFileCountAndSize"), bShouldIncludeSourceFileCountAndSize, GEditorIni);
			if (bShouldIncludeSourceFileCountAndSize)
			{
				int32 SourceFileCount = 0;
				int64 SourceFileDirectorySize = 0;
				GameProjectModule.Get().GetProjectSourceDirectoryInfo(SourceFileCount, SourceFileDirectorySize);

				ProjectAttributes.Add( FAnalyticsEventAttribute( FString( "SourceFileCount" ), SourceFileCount ));
				ProjectAttributes.Add(FAnalyticsEventAttribute(FString("SourceFileDirectorySize"), SourceFileDirectorySize));
			}
			ProjectAttributes.Add( FAnalyticsEventAttribute( FString( "ModuleCount" ), FModuleManager::Get().GetModuleCount() ));

			// UObject class count
			int32 UObjectClasses = 0;
			int32 UBlueprintClasses = 0;
			for( TObjectIterator<UClass> ClassIt; ClassIt; ++ClassIt )
			{
				if( !ClassIt->ClassGeneratedBy )
				{
					UObjectClasses++;
				}
				else
				{
					UBlueprintClasses++;
				}
			}
			ProjectAttributes.Add( FAnalyticsEventAttribute( FString( "ObjectClasses" ), UObjectClasses ));
			ProjectAttributes.Add( FAnalyticsEventAttribute( FString( "BlueprintClasses" ), UBlueprintClasses ));
			ProjectAttributes.Emplace( TEXT("Enterprise"), IProjectManager::Get().IsEnterpriseProject() );

			// Send project analytics
			EngineAnalytics.RecordEvent( FString( "Editor.Usage.Project" ), ProjectAttributes );
			// Trigger pending asset survey
			bIsAssetAnalyticsPending = true;
		}

		// Record known modules' compilation methods
		IHotReloadInterface* HotReload = IHotReloadInterface::GetPtr();
		if(HotReload != nullptr)
		{
			TArray<FModuleStatus> Modules;
			FModuleManager::Get().QueryModules(Modules);
			for (auto& Module : Modules)
			{
				// Record only game modules as these are the only ones that should be hot-reloaded
				if (Module.bIsGameModule)
				{
					TArray< FAnalyticsEventAttribute > ModuleAttributes;
					ModuleAttributes.Add(FAnalyticsEventAttribute(FString("ModuleName"), Module.Name));
					ModuleAttributes.Add(FAnalyticsEventAttribute(FString("CompilationMethod"), HotReload->GetModuleCompileMethod(*Module.Name)));
					EngineAnalytics.RecordEvent(FString("Editor.Usage.Modules"), ModuleAttributes);
				}
			}
		}
	}
}

/*
* @EventName Editor.Usage.Heartbeat
*
* @Trigger Every minute of non-idle time in the editor
*
* @Type Dynamic
*
* @EventParam Idle (bool) Whether the user is idle
* @EventParam AverageFrameTime (float) Average frame time
* @EventParam AverageGameThreadTime (float) Average game thread time
* @EventParam AverageRenderThreadTime (float) Average render thread time
* @EventParam AverageGPUFrameTime (float) Average GPU frame time
* @EventParam IsVanilla (bool) Whether the editor is vanilla launcher install with no marketplace plugins
* @EventParam IntervalSec (int32) The time since the last heartbeat
* @EventParam IsDebugger (bool) Whether the debugger is currently present
* @EventParam WasDebuggerPresent (bool) Whether the debugger was present previously
* @EventParam IsInVRMode (bool) If the current heartbeat occurred while VR mode was active
* @EventParam bIsEnterprise (bool) If the editor has an enterprise project loaded
* @EventParam Is5MinIdle (bool) Whether the user is idle, using the 5 minute methodology
* @EventParam Is30MinIdle (bool) Whether the user is idle, using the 30 minute methodology
* @EventParam IsInPIE (bool) Whether the user is/was in PIE during this heartbeat
* @EventParam RealIntervalSec (bool) The real time since the last heartbeat
*
* @Source Editor
*
* @Owner Matt.Kuhlenschmidt
*
*/
void FUnrealEdMisc::EditorAnalyticsHeartbeat()
{
	// Don't attempt to send the heartbeat if analytics isn't available
	if(!FEngineAnalytics::IsAvailable())
	{
		return;
	}

	// Analytics has had some very rare instances where a user spams heartbeats at an incredibly high frequency.
	// So while it's technically impossible to trigger this event more than once per HeartbeatIntervalSeconds,
	// put an additional guard band around this function in absolute wall-clock time to ensure it doesn't fire too quickly for some strange reason.
	//////////////////////////////////////////////////////////////////////////////////////////////////////////////////////////////////////////////
	const double HeartbeatInvervalSec = (double)(UnrealEdMiscDefs::HeartbeatIntervalSeconds);
	const double Now = FPlatformTime::Seconds();

	static double LastTimeInPIE = 0;
	if (FPlayWorldCommandCallbacks::IsInPIE())
	{
		LastTimeInPIE = Now;
	}

	// Initialize to ensure the first time this is called we will DEF execute the heartbeat.
	static double LastHeartbeatTime = Now - HeartbeatInvervalSec;
	// allow a little bit of slop in the timing in case the event is only firing slightly too soon, even though that is technically impossible.
	if (Now <= LastHeartbeatTime + HeartbeatInvervalSec*0.9)
	{
		// This can happen too often with editor hitches and long-running tasks, which cause the timer manager to flush many events at once.
		// UE-62403 is tracking a deeeper fix.
		//UE_LOG(LogUnrealEdMisc, Warning, TEXT("Heartbeat event firing too frequently (%.3f sec). This should never happen. Something is wrong with the timer delegate!"), (float)(Now - LastHeartbeatTime) );
		return;
	}

	bool bIsDebuggerPresent = FPlatformMisc::IsDebuggerPresent();
	static bool bWasDebuggerPresent = false;
	if (!bWasDebuggerPresent)
	{
		bWasDebuggerPresent = bIsDebuggerPresent;
	}
	const bool bInVRMode = IVREditorModule::Get().IsVREditorModeActive();
	const bool bIsEnterprise = IProjectManager::Get().IsEnterpriseProject();

	const double LastInteractionTime = FSlateApplication::Get().GetLastUserInteractionTime();
	
	// Did the user interact since the last heartbeat
	const bool bIdle = LastInteractionTime < LastHeartbeatTime;
	
	extern ENGINE_API float GAverageFPS;

	TArray< FAnalyticsEventAttribute > Attributes;
	Attributes.Add(FAnalyticsEventAttribute(TEXT("Idle"), bIdle));
	if(PerformanceAnalyticsStats->IsReliable())
	{
		Attributes.Add(FAnalyticsEventAttribute(TEXT("AverageFPS"), GAverageFPS));
		Attributes.Add(FAnalyticsEventAttribute(TEXT("AverageFrameTime"), PerformanceAnalyticsStats->GetAverageFrameTime()));
		Attributes.Add(FAnalyticsEventAttribute(TEXT("AverageGameThreadTime"), PerformanceAnalyticsStats->GetAverageGameThreadTime()));
		Attributes.Add(FAnalyticsEventAttribute(TEXT("AverageRenderThreadTime"), PerformanceAnalyticsStats->GetAverageRenderThreadTime()));
		Attributes.Add(FAnalyticsEventAttribute(TEXT("AverageGPUFrameTime"), PerformanceAnalyticsStats->GetAverageGPUFrameTime()));
	}
	Attributes.Add(FAnalyticsEventAttribute(TEXT("IsVanilla"), (GEngine && GEngine->IsVanillaProduct())));
	Attributes.Add(FAnalyticsEventAttribute(TEXT("IntervalSec"), UnrealEdMiscDefs::HeartbeatIntervalSeconds));
	Attributes.Add(FAnalyticsEventAttribute(TEXT("IsDebugger"), bIsDebuggerPresent));
	Attributes.Add(FAnalyticsEventAttribute(TEXT("WasDebuggerPresent"), bWasDebuggerPresent));
	Attributes.Add(FAnalyticsEventAttribute(TEXT("IsInVRMode"), bInVRMode));
	Attributes.Add(FAnalyticsEventAttribute(TEXT("Enterprise"), bIsEnterprise));

	// In the 5 Min and 30 Min idle case we treat longer periods of time as none idle post user interaction
	const bool b5MinIdle = LastInteractionTime + (5.0f * 60.0f) < LastHeartbeatTime;
	Attributes.Add(FAnalyticsEventAttribute(TEXT("Is5MinIdle"), b5MinIdle));
	const bool b30MinIdle = LastInteractionTime + (30.0f * 60.0f) < LastHeartbeatTime;
	Attributes.Add(FAnalyticsEventAttribute(TEXT("Is30MinIdle"), b30MinIdle));

	// InPIE bool, added a 5 second grace period to include PIE shutdown issues in the "InPIE" window
	const bool bInPIE = LastTimeInPIE + 5.0f > LastHeartbeatTime;
	Attributes.Add(FAnalyticsEventAttribute(TEXT("IsInPIE"), bInPIE));

	// Interval seconds actually track the entirety of the time since last heartbeat.
	Attributes.Add(FAnalyticsEventAttribute(TEXT("RealIntervalSec"), Now - LastHeartbeatTime));

	FEngineAnalytics::GetProvider().RecordEvent(TEXT("Editor.Usage.Heartbeat"), Attributes);
	
	LastHeartbeatTime = Now;
}

void FUnrealEdMisc::TickAssetAnalytics()
{
	if( bIsAssetAnalyticsPending && FEngineAnalytics::IsAvailable())
	{
		TRACE_CPUPROFILER_EVENT_SCOPE(FUnrealEdMisc::TickAssetAnalytics);

		FAssetRegistryModule& AssetRegistryModule = FModuleManager::LoadModuleChecked<FAssetRegistryModule>(AssetRegistryName);

		if( !AssetRegistryModule.Get().IsLoadingAssets())
		{
			// kill the pending flag
			bIsAssetAnalyticsPending = false;
			// Gather Asset stats
			TArray<FAssetData> AssetData;
			AssetRegistryModule.Get().GetAllAssets(AssetData);

			TArray< FAnalyticsEventAttribute > AssetAttributes;
			int32 NumMapFiles = 0;
			TSet< FName > PackageNames;
			TMap< FName, int32 > ClassInstanceCounts;

			for( auto AssetIter = AssetData.CreateConstIterator(); AssetIter; ++AssetIter )
			{
				PackageNames.Add( AssetIter->PackageName );
				if( AssetIter->AssetClass == UWorld::StaticClass()->GetFName()  )
				{
					NumMapFiles++;
				}

				if( AssetIter->AssetClass != NAME_None )
				{
					int32* ExistingClassCount = ClassInstanceCounts.Find( AssetIter->AssetClass );
					if( ExistingClassCount )
					{
						++(*ExistingClassCount);
					}
					else
					{
						ClassInstanceCounts.Add( AssetIter->AssetClass, 1 );
					}
				}
			}
			const UGeneralProjectSettings& ProjectSettings = *GetDefault<UGeneralProjectSettings>();
			AssetAttributes.Add( FAnalyticsEventAttribute( FString( "ProjectId" ), *ProjectSettings.ProjectID.ToString() ));
			AssetAttributes.Add( FAnalyticsEventAttribute( FString( "AssetPackageCount" ), PackageNames.Num() ));
			AssetAttributes.Add( FAnalyticsEventAttribute( FString( "Maps" ), NumMapFiles ));
			AssetAttributes.Emplace( TEXT("Enterprise"), IProjectManager::Get().IsEnterpriseProject() );

			// Send project analytics
			FEngineAnalytics::GetProvider().RecordEvent( FString( "Editor.Usage.AssetCounts" ), AssetAttributes );

			TArray< FAnalyticsEventAttribute > AssetInstances;
			AssetInstances.Add( FAnalyticsEventAttribute( FString( "ProjectId" ), *ProjectSettings.ProjectID.ToString() ));
			for( auto ClassIter = ClassInstanceCounts.CreateIterator(); ClassIter; ++ClassIter )
			{
				AssetInstances.Add( FAnalyticsEventAttribute( ClassIter.Key().ToString(), ClassIter.Value() ) );
			}
			// Send class instance analytics
			FEngineAnalytics::GetProvider().RecordEvent( FString( "Editor.Usage.AssetClasses" ), AssetInstances );
		}
	}
}

bool FUnrealEdMisc::EnableWorldComposition(UWorld* InWorld, bool bEnable)
{
	if (InWorld == nullptr || InWorld->WorldType != EWorldType::Editor)
	{
		return false;
	}
			
	if (!bEnable)
	{
		if (InWorld->WorldComposition != nullptr)
		{
			InWorld->FlushLevelStreaming();
			InWorld->WorldComposition->MarkAsGarbage();
			InWorld->WorldComposition = nullptr;
			UWorldComposition::WorldCompositionChangedEvent.Broadcast(InWorld);
		}

		return false;
	}
	
	if (InWorld->WorldComposition == nullptr)
	{
		FString RootPackageName = InWorld->GetOutermost()->GetName();

		// Map should be saved to disk
		if (!FPackageName::DoesPackageExist(RootPackageName))
		{
			FMessageDialog::Open(EAppMsgType::Ok, LOCTEXT("EnableWorldCompositionNotSaved_Message", "Please save your level to disk before enabling World Composition"));
			return false;
		}
			
		// All existing sub-levels on this map should be removed
		int32 NumExistingSublevels = InWorld->GetStreamingLevels().Num();
		if (NumExistingSublevels > 0)
		{
			FMessageDialog::Open(EAppMsgType::Ok, LOCTEXT("EnableWorldCompositionExistingSublevels_Message", "World Composition cannot be enabled because there are already sub-levels manually added to the persistent level. World Composition uses auto-discovery so you must first remove any manually added sub-levels from the Levels window"));
			return false;
		}
			
		auto WorldCompostion = NewObject<UWorldComposition>(InWorld);
		// All map files found in the same and folder and all sub-folders will be added ass sub-levels to this map
		// Make sure user understands this
		int32 NumFoundSublevels = WorldCompostion->GetTilesList().Num();
		if (NumFoundSublevels)
		{
			FFormatNamedArguments Arguments;
			Arguments.Add(TEXT("NumSubLevels"), NumFoundSublevels);
			Arguments.Add(TEXT("FolderLocation"), FText::FromString(FPackageName::GetLongPackagePath(RootPackageName)));
			const FText Message = FText::Format(LOCTEXT("EnableWorldCompositionPrompt_Message", "World Composition auto-discovers sub-levels by scanning the folder the level is saved in, and all sub-folders. {NumSubLevels} level files were found in {FolderLocation} and will be added as sub-levels. Do you want to continue?"), Arguments);
			
			auto AppResult = FMessageDialog::Open(EAppMsgType::OkCancel, Message);
			if (AppResult != EAppReturnType::Ok)
			{
				WorldCompostion->MarkAsGarbage();
				return false;
			}
		}
			
		// 
		InWorld->WorldComposition = WorldCompostion;
		UWorldComposition::WorldCompositionChangedEvent.Broadcast(InWorld);
	}
	
	return true;
}

/** Build and return the path to the current project (used for relaunching the editor.)	 */
FString CreateProjectPath()
{
#if PLATFORM_WINDOWS
	return FPlatformProcess::ExecutablePath();
#elif PLATFORM_MAC
	@autoreleasepool
	{
		return UTF8_TO_TCHAR([[[NSBundle mainBundle] executablePath] fileSystemRepresentation]);
	}
#elif PLATFORM_LINUX
	const TCHAR* PlatformConfig = FPlatformMisc::GetUBTPlatform();
	FString ExeFileName = FPaths::EngineDir() / TEXT("Binaries") / PlatformConfig / FString(FPlatformProcess::ExecutableName());
	return ExeFileName;
#else
#error "Unknown platform"
#endif
}

FString FUnrealEdMisc::GetProjectEditorBinaryPath()
{
	return CreateProjectPath();
}

void FUnrealEdMisc::OnExit()
{
	if ( !bInitialized )
	{
		return;
	}
	bInitialized = false;
	
	if (bIsSurveyingPerformance)
	{
		CancelPerformanceSurvey();
	}

	if (NavigationBuildingNotificationHandler.IsValid())
	{
		NavigationBuildingNotificationHandler = NULL;
	}

	// Report session maximum window and tab counts to engine analytics, if available
	if (FEngineAnalytics::IsAvailable())
	{
		TArray<FAnalyticsEventAttribute> TabsAttribs;
		TabsAttribs.Add(FAnalyticsEventAttribute(FString("MaxTabs"), FGlobalTabmanager::Get()->GetMaximumTabCount()));
		TabsAttribs.Add(FAnalyticsEventAttribute(FString("MaxTopLevelWindows"), FGlobalTabmanager::Get()->GetMaximumWindowCount()));

		const UGeneralProjectSettings& ProjectSettings = *GetDefault<UGeneralProjectSettings>();
		TabsAttribs.Add(FAnalyticsEventAttribute(FString("ProjectId"), ProjectSettings.ProjectID.ToString()));

		FEngineAnalytics::GetProvider().RecordEvent(FString("Editor.Usage.WindowCounts"), TabsAttribs);
		
		// Report asset updates (to reflect forward progress made by the user)
		TArray<FAnalyticsEventAttribute> AssetUpdateCountAttribs;
		for (auto& UpdatedAssetPair : NumUpdatesByAssetName)
		{
			AssetUpdateCountAttribs.Add(FAnalyticsEventAttribute(UpdatedAssetPair.Key.ToString(), UpdatedAssetPair.Value));
		}
		AssetUpdateCountAttribs.Emplace( TEXT("Enterprise"), IProjectManager::Get().IsEnterpriseProject() );

		FEngineAnalytics::GetProvider().RecordEvent(FString("Editor.Usage.AssetsSaved"), AssetUpdateCountAttribs);

		FSlateApplication::Get().GetPlatformApplication()->SendAnalytics(&FEngineAnalytics::GetProvider());
		FEditorViewportStats::SendUsageData();
	}

	FInputBindingManager::Get().UnregisterUserDefinedChordChanged(OnUserDefinedChordChangedDelegateHandle);
	FMessageLog::OnMessageSelectionChanged().Unbind();
	FUObjectToken::DefaultOnMessageTokenActivated().Unbind();
	FUObjectToken::DefaultOnGetObjectDisplayName().Unbind();
	FAssetNameToken::OnGotoAsset().Unbind();
	FActorToken::DefaultOnMessageTokenActivated().Unbind();

	// Unregister message log UIs
	FMessageLogModule& MessageLogModule = FModuleManager::LoadModuleChecked<FMessageLogModule>("MessageLog");
	MessageLogModule.UnregisterLogListing("EditorErrors");
	MessageLogModule.UnregisterLogListing("LoadErrors");
	MessageLogModule.UnregisterLogListing("LightingResults");
	MessageLogModule.UnregisterLogListing("PackagingResults");
	MessageLogModule.UnregisterLogListing("MapCheck");
	MessageLogModule.UnregisterLogListing("HLODResults");
	FCompilerResultsLog::Unregister();
	MessageLogModule.UnregisterLogListing("PIE");

	// Unregister all events
	FGlobalTabmanager::Get()->OnActiveTabChanged_Unsubscribe(OnActiveTabChangedDelegateHandle);
	FGlobalTabmanager::Get()->OnTabForegrounded_Unsubscribe(OnTabForegroundedDelegateHandle);
	FUserActivityTracking::SetActivity(FUserActivity(TEXT("EditorExit"), EUserActivityContext::Editor));
	FEditorDelegates::SelectedProps.RemoveAll(this);
	FEditorDelegates::DisplayLoadErrors.RemoveAll(this);
	FEditorDelegates::MapChange.RemoveAll(this);
	FEditorDelegates::RefreshEditor.RemoveAll(this);
	FEditorDelegates::PreSaveWorldWithContext.RemoveAll(this);
	FEditorSupportDelegates::RedrawAllViewports.RemoveAll(this);
	GEngine->OnLevelActorAdded().RemoveAll(this);

#if USE_UNIT_TESTS
	FAutomationTestFramework::Get().PreTestingEvent.RemoveAll(this);
	FAutomationTestFramework::Get().PostTestingEvent.RemoveAll(this);
#endif // USE_UNIT_TESTS

	// FCoreDelegates::OnBreakpointTriggered.RemoveAll(this);
	// FCoreDelegates::OnScriptFatalError.RemoveAll(this);

	FEditorDelegates::ChangeEditorMode.RemoveAll(this);
	FCoreDelegates::PreModal.RemoveAll(this);
	FCoreDelegates::PostModal.RemoveAll(this);

	FComponentAssetBrokerage::PRIVATE_ShutdownBrokerage();

	ISourceControlModule::Get().GetProvider().Close();

	UWorldComposition::EnableWorldCompositionEvent.Unbind();
	
	//Fbx dll is currently compile with a different windows platform sdk so we should use this memory bypass later when unreal ed will be using windows 10 platform sdk
	//UnloadFBxLibraries();

	const TMap<FString, FString>& IniRestoreFiles = GetConfigRestoreFilenames();

	for (auto Iter = IniRestoreFiles.CreateConstIterator(); Iter; ++Iter)
	{
		// Key = Config Filename, Value = Backup Filename
		if (FPaths::FileExists(Iter.Value()))
		{
			IFileManager::Get().Copy(*Iter.Key(), *Iter.Value());
		}
	}
	

	// The new process needs to be spawned as late as possible so two editor processes aren't running concurrently for very long.
	// It definitely needs to happen after the preferences file is restored from an import on the line above
	const FString& PendingProjName = FUnrealEdMisc::Get().GetPendingProjectName();
	if( PendingProjName.Len() > 0 )
	{
		// If there is a pending project switch, spawn that process now and use the same command line parameters that were used for this editor instance.
		FString Cmd = FString::Printf(TEXT("%s %s"), *PendingProjName, FCommandLine::Get());

		FString ExeFilename = CreateProjectPath();
		FProcHandle Handle = FPlatformProcess::CreateProc( *ExeFilename, *Cmd, true, false, false, NULL, 0, NULL, NULL );
		if( !Handle.IsValid() )
		{
			// We were not able to spawn the new project exe.
			// Its likely that the exe doesn't exist.
			// Skip shutting down the editor if this happens
			UE_LOG(LogUnrealEdMisc, Warning, TEXT("Could not restart the editor") );

			// Clear the pending project to ensure the editor can still be shut down normally
			FUnrealEdMisc::Get().ClearPendingProjectName();

			return;
		}
		FPlatformProcess::CloseProc(Handle);
	}

	// Unregister the command executor
	IModularFeatures::Get().UnregisterModularFeature(IConsoleCommandExecutor::ModularFeatureName(), CmdExec.Get());
	CmdExec.Reset();

	//Release static class to be sure its not release in a random way. This class use a static multicastdelegate which can be delete before and crash the editor on exit
	GTexAlignTools.Release();
}

void FUnrealEdMisc::ShutdownAfterError()
{
	ISourceControlModule::Get().GetProvider().Close();
}

void FUnrealEdMisc::CB_SelectedProps()
{
	// Display the actor properties dialog if any actors are selected at all
	if ( GUnrealEd->GetSelectedActorCount() > 0 )
	{
		GUnrealEd->ShowActorProperties();
	}
}

void FUnrealEdMisc::CB_DisplayLoadErrors()
{
	if( !GIsDemoMode )
	{
		// Don't display load errors when starting up in immersive mode
		// @todo immersive: Really only matters on first level load and PIE startup, maybe only disallow at startup?
		const bool bIsImmersive = FParse::Param( FCommandLine::Get(), TEXT( "immersive" ) );
		if( !bIsImmersive && !GIsAutomationTesting)
		{
			FMessageLog("LoadErrors").Open();
		}
	}
}

void FUnrealEdMisc::CB_RefreshEditor()
{
	FEditorDelegates::RefreshAllBrowsers.Broadcast();
}

void FUnrealEdMisc::PreSaveWorld(UWorld* World, FObjectPreSaveContext ObjectSaveContext)
{
	LogAssetUpdate(World, ObjectSaveContext);
	const bool bAutosaveOrPIE = (ObjectSaveContext.GetSaveFlags() & SAVE_FromAutosave) != 0;
	if (bAutosaveOrPIE || !World || World != GEditor->GetEditorWorldContext().World() || !FEngineAnalytics::IsAvailable())
	{
		return;
	}

	int32 NumAdditiveBrushes = 0;
	int32 NumSubtractiveBrushes = 0;
	for (TActorIterator<ABrush> BrushIt(World); BrushIt; ++BrushIt)
	{
		ABrush* Brush = *BrushIt;
		if (Brush != NULL)
		{
			if (Brush->BrushType == EBrushType::Brush_Add) NumAdditiveBrushes++;
			else if (Brush->BrushType == EBrushType::Brush_Subtract) NumSubtractiveBrushes++;
		}
	}

	TArray< FAnalyticsEventAttribute > BrushAttributes;
	BrushAttributes.Add( FAnalyticsEventAttribute( FString( "Additive" ), NumAdditiveBrushes ));
	BrushAttributes.Add( FAnalyticsEventAttribute( FString( "Subtractive" ), NumSubtractiveBrushes ));
	const UGeneralProjectSettings& ProjectSettings = *GetDefault<UGeneralProjectSettings>();
	BrushAttributes.Add( FAnalyticsEventAttribute( FString( "ProjectId" ), ProjectSettings.ProjectID.ToString()) );

	FEngineAnalytics::GetProvider().RecordEvent( FString( "Editor.Usage.Brushes" ), BrushAttributes );
}

void FUnrealEdMisc::CB_MapChange( uint32 InFlags )
{
	UWorld* World = GWorld;

	// Make sure the world package is never marked dirty here
	const bool bOldDirtyState = World->GetCurrentLevel()->GetOutermost()->IsDirty();


	// Clear property coloration settings.
	const FString EmptyString(TEXT(""));
	GEditor->SetPropertyColorationTarget( World, EmptyString, NULL, NULL, NULL );

	if (InFlags != MapChangeEventFlags::NewMap)
	{
		// Rebuild the collision hash if this map change was rebuilt
		// Minor things like brush subtraction will set it to "0".
		if (InFlags != MapChangeEventFlags::Default)
		{
			World->ClearWorldComponents();

			// Note: CleanupWorld is being abused here to detach components and some other stuff
			// CleanupWorld should only be called before destroying the world
			// So bCleanupResources is being passed as false
			World->CleanupWorld(true, false);

			// CleanupWorld will have nulled the FXSystem, create a new one or else the dependent
			// FXSystemComponents will be left unregistered and/or fail to activate.
			World->CreateFXSystem();
		}

		GEditor->EditorUpdateComponents();
	}

	GLevelEditorModeTools().MapChangeNotify();

	/*if ((InFlags&MapChangeEventFlags::MapRebuild) != 0)
	{
		GUnrealEd->UpdateFloatingPropertyWindows();
	}*/

	CB_RefreshEditor();

	// Only reset the auto save timer if we've created or loaded a new map
	if( InFlags & MapChangeEventFlags::NewMap )
	{
		GUnrealEd->GetPackageAutoSaver().ResetAutoSaveTimer();
	}

	if (!bOldDirtyState)
	{
		World->GetCurrentLevel()->GetOutermost()->SetDirtyFlag( bOldDirtyState );
	}
}

void FUnrealEdMisc::CB_RedrawAllViewports()
{
	GUnrealEd->RedrawAllViewports();
}

void FUnrealEdMisc::CB_LevelActorsAdded(AActor* InActor)
{
	if (!GIsEditorLoadingPackage &&
		!GIsCookerLoadingPackage &&
		FEngineAnalytics::IsAvailable() &&
		InActor &&
		InActor->GetWorld() == GUnrealEd->GetEditorWorldContext().World() &&
		InActor->IsA(APawn::StaticClass()))
	{
		const UGeneralProjectSettings& ProjectSettings = *GetDefault<UGeneralProjectSettings>();
		FEngineAnalytics::GetProvider().RecordEvent(FString("Editor.Usage.PawnPlacement"), FString( "ProjectId" ), ProjectSettings.ProjectID.ToString());
	}
}

void FUnrealEdMisc::CB_PreAutomationTesting()
{
	// Shut down SCC if it's enabled, as unit tests shouldn't be allowed to make any modifications to source control
	if ( ISourceControlModule::Get().IsEnabled() )
	{
		ISourceControlModule::Get().GetProvider().Close();
	}
}

void FUnrealEdMisc::CB_PostAutomationTesting()
{
	// Re-enable source control
	ISourceControlModule::Get().GetProvider().Init();
}

void FUnrealEdMisc::OnEditorChangeMode(FEditorModeID NewEditorMode)
{
	GLevelEditorModeTools().ActivateMode( NewEditorMode, true );
}

void FUnrealEdMisc::OnEditorPreModal()
{
	if( FSlateApplication::IsInitialized() )
	{
		FSlateApplication::Get().ExternalModalStart();
	}
}

void FUnrealEdMisc::OnEditorPostModal()
{
	if( FSlateApplication::IsInitialized() )
	{
		FSlateApplication::Get().ExternalModalStop();
	}
}

void FUnrealEdMisc::OnActiveTabChanged(TSharedPtr<SDockTab> PreviouslyActive, TSharedPtr<SDockTab> NewlyActivated)
{
	OnUserActivityTabChanged(NewlyActivated);
}

void FUnrealEdMisc::OnTabForegrounded(TSharedPtr<SDockTab> ForegroundTab, TSharedPtr<SDockTab> BackgroundTab)
{
	OnUserActivityTabChanged(ForegroundTab);
}

void FUnrealEdMisc::OnUserActivityTabChanged(TSharedPtr<SDockTab> InTab)
{
	if (InTab.IsValid())
	{
		FString Activity = FString::Printf(TEXT("Layout=\"%s\" Label=\"%s\" Content=%s"), *InTab->GetLayoutIdentifier().ToString(), *InTab->GetTabLabel().ToString(), *InTab->GetContent()->GetTypeAsString());

		FUserActivityTracking::SetActivity(FUserActivity(Activity, EUserActivityContext::Editor));
	}
}

void FUnrealEdMisc::OnDeferCommand( const FString& DeferredCommand )
{
	GUnrealEd->DeferredCommands.Add( DeferredCommand );
}


void FUnrealEdMisc::OnMessageTokenActivated(const TSharedRef<IMessageToken>& Token)
{
	if(Token->GetType() != EMessageToken::Object )
	{
		return;
	}

	const TSharedRef<FUObjectToken> UObjectToken = StaticCastSharedRef<FUObjectToken>(Token);
	UObject* Object = nullptr;

	// Due to blueprint reconstruction, we can't directly use the Object as it will get trashed during the blueprint reconstruction and the message token will no longer point to the right UObject.
	// Instead we will retrieve the object from the name which should always be good.
	if (UObjectToken->GetObject().IsValid())
	{
		if (!UObjectToken->ToText().ToString().Equals(UObjectToken->GetObject().Get()->GetName()))
		{
			Object = FindObject<UObject>(nullptr, *UObjectToken->GetOriginalObjectPathName());
		}
		else
		{
			Object = const_cast<UObject*>(UObjectToken->GetObject().Get());
		}
	}
	else
	{
		// We have no object (probably because is now stale), try finding the original object linked to this message token to see if it still exist
		Object = FindObject<UObject>(nullptr, *UObjectToken->GetOriginalObjectPathName());
	}

	if(Object != nullptr)
	{
		ULightmappedSurfaceCollection* SurfaceCollection = Cast<ULightmappedSurfaceCollection>(Object);
		if (SurfaceCollection)
		{
			// Deselect all selected object...
			GEditor->SelectNone( true, true );

			// Select the surfaces in this mapping
			TArray<AActor*> SelectedActors;
			for (int32 SurfaceIdx = 0; SurfaceIdx < SurfaceCollection->Surfaces.Num(); SurfaceIdx++)
			{
				int32 SurfaceIndex = SurfaceCollection->Surfaces[SurfaceIdx];
				FBspSurf& Surf = SurfaceCollection->SourceModel->Surfs[SurfaceIndex];
				SurfaceCollection->SourceModel->ModifySurf(SurfaceIndex, 0);
				Surf.PolyFlags |= PF_Selected;
				if (Surf.Actor)
				{
					SelectedActors.AddUnique(Surf.Actor);
				}
			}

			// Add the brushes to the selected actors list...
			if (SelectedActors.Num() > 0)
			{
				GEditor->MoveViewportCamerasToActor(SelectedActors, false);
			}

			GEditor->NoteSelectionChange();
		}
		else
		{
			AActor* Actor = Cast<AActor>(Object);
			UPrimitiveComponent* Component = Cast<UPrimitiveComponent>(Object);

			if (Component)
			{
				check( !Actor);
				if( Component->GetOwner())
				{
					Actor = Component->GetOwner();
				}		
			}

			if (Actor && Actor->GetLevel() != nullptr)
			{
				SelectActorFromMessageToken(Actor);
			}
			else
			{
				TArray<UObject*> ObjectArray;

				if (Object->IsInBlueprint())
				{
					// Determine if we are the root of our blueprint
					UBlueprint* Blueprint = UBlueprint::GetBlueprintFromClass(Object->GetClass());

					if (Blueprint != nullptr)
					{
						ObjectArray.Add(Blueprint);
					}
					else // we are a sub object, so we need to find the root of our current blueprint(not the outermost as blueprint can contain other blueprint)
					{
						UObject* ParentObject = Object->GetOuter();

						while (Blueprint == nullptr && ParentObject != nullptr)
						{
							Blueprint = UBlueprint::GetBlueprintFromClass(ParentObject->GetClass());
							ParentObject = ParentObject->GetOuter();
						}

						if (Blueprint != nullptr)
						{
							ObjectArray.Add(Blueprint);
						}
					}
				}
				else
				{
					ObjectArray.Add(Object);
				}

				GEditor->SyncBrowserToObjects(ObjectArray);
			}
		}
	}
}

void FUnrealEdMisc::OnActorTokenActivated(const TSharedRef<class IMessageToken>& Token)
{
	if (Token->GetType() == EMessageToken::Actor)
	{
		const TSharedRef<FActorToken> ActorToken = StaticCastSharedRef<FActorToken>(Token);
		if (AActor* Actor = FindObject<AActor>(nullptr, *ActorToken->GetActorPath()))
		{
			SelectActorFromMessageToken(Actor);
		}
		else
		{
			GEditor->BroadcastSelectUnloadedActors({ ActorToken->GetActorGuid() });
		}
	}
}

void FUnrealEdMisc::SelectActorFromMessageToken(AActor* InActor)
{
	// Select the actor
	GEditor->SelectNone(false, true);
	GEditor->SelectActor(InActor, /*InSelected=*/true, /*bNotify=*/false, /*bSelectEvenIfHidden=*/true);
	GEditor->NoteSelectionChange();
	GEditor->MoveViewportCamerasToActor(*InActor, false);

	// Update the property windows and create one if necessary
	GUnrealEd->ShowActorProperties();
	GUnrealEd->UpdateFloatingPropertyWindows();
}

FText FUnrealEdMisc::OnGetDisplayName(const UObject* InObject, const bool bFullPath)
{
	FText Name = LOCTEXT("DisplayNone", "<None>");

	if (InObject != nullptr)
	{
		// Is this an object held by an actor?
		const AActor* Actor = nullptr;
		const UActorComponent* Component = Cast<UActorComponent>(InObject);
 
		if (Component != nullptr)
		{
			Actor = Cast<AActor>(Component->GetOuter());
		}
 
		if (Actor != nullptr)
		{
			Name = FText::FromString( bFullPath ? Actor->GetPathName() : Actor->GetName() );
		}
		else if (InObject != NULL)
		{
			Name = FText::FromString( bFullPath ? InObject->GetPathName() : InObject->GetName() );
		}
	}

	return Name;
}

void FUnrealEdMisc::OnMessageSelectionChanged(TArray< TSharedRef<FTokenizedMessage> >& Selection)
{
	// Clear existing selections
	GEditor->SelectNone(false, true);

	bool bActorsSelected = false;
	TArray<UObject*> ObjectArray;	

	const int32 NumSelected = Selection.Num();
	if (NumSelected > 0)
	{
		const FScopedBusyCursor BusyCursor;
		for( int32 LineIndex = 0; LineIndex < NumSelected; ++LineIndex )
		{
			TSharedPtr<FTokenizedMessage> Line = Selection[ LineIndex ];

			// Find objects reference by this message
			const TArray< TSharedRef<IMessageToken> >& MessageTokens = Line->GetMessageTokens();
			for(auto TokenIt = MessageTokens.CreateConstIterator(); TokenIt; ++TokenIt)
			{
				const TSharedRef<IMessageToken> Token = *TokenIt;
				if( Token->GetType() == EMessageToken::Object )
				{
					const TSharedRef<FUObjectToken> UObjectToken = StaticCastSharedRef<FUObjectToken>(Token);
					if( UObjectToken->GetObject().IsValid() )
					{
						// Check referenced object type
						UObject* Object = UObjectToken->GetObject().Get();
						UPrimitiveComponent* Component = Cast<UPrimitiveComponent>(Object);
						AActor* Actor =  Cast<AActor>(Object);
						if( Component != NULL )
						{
							check( !Actor);
							if( Component->GetOwner() )
							{
								Actor = Component->GetOwner();
							}							
						}

						if( Actor != NULL )
						{
							// Actor found, move to it if it's first and only in the list
							if( !bActorsSelected )
							{
								GEditor->SelectNone(false, true);	
								bActorsSelected = true;
								if( Selection.Num() == 1)
								{
									GEditor->MoveViewportCamerasToActor(*Actor, false);
								}
							}

							GEditor->SelectActor(Actor, /*InSelected=*/true, /*bNotify=*/false, /*bSelectEvenIfHidden=*/true); 
						}
						else
						{
							// Add object to list of objects to sync content browser to
							ObjectArray.Add(Object);
						}
					}
				}
			}
		}

		if( bActorsSelected )
		{
			GEditor->NoteSelectionChange();

			// Update the property windows and create one if necessary
			GUnrealEd->ShowActorProperties();
			GUnrealEd->UpdateFloatingPropertyWindows();
		}

		if (ObjectArray.Num() > 0)
		{
			GEditor->SyncBrowserToObjects(ObjectArray);
		}
	}

	// Now, special handle the BSP mappings...
	if (NumSelected > 0)
	{
		const FScopedBusyCursor BusyCursor;
		TArray<ULightmappedSurfaceCollection*> SelectedSurfaceCollections;

		for( int32 LineIndex = 0; LineIndex < NumSelected; ++LineIndex )
		{
			TSharedPtr<FTokenizedMessage> Line = Selection[ LineIndex ];

			// Find objects reference by this message
			const TArray< TSharedRef<IMessageToken> >& MessageTokens = Line->GetMessageTokens();
			for(auto TokenIt = MessageTokens.CreateConstIterator(); TokenIt; ++TokenIt)
			{
				const TSharedRef<IMessageToken> Token = *TokenIt;
				if( Token->GetType() == EMessageToken::Object )
				{
					const TSharedRef<FUObjectToken> UObjectToken = StaticCastSharedRef<FUObjectToken>(Token);
					if( UObjectToken->GetObject().IsValid() )
					{
						// Check referenced object type
						UObject* Object = UObjectToken->GetObject().Get();
						if (Object != NULL)
						{
							ULightmappedSurfaceCollection* SelectedSurfaceCollection = Cast<ULightmappedSurfaceCollection>(Object);
							if (SelectedSurfaceCollection)
							{
								SelectedSurfaceCollections.Add(SelectedSurfaceCollection);
							}
						}
					}
				}
			}
		}

		// If any surface collections are selected, select them in the editor
		if (SelectedSurfaceCollections.Num() > 0)
		{
			TArray<AActor*> SelectedActors;
			for (int32 CollectionIdx = 0; CollectionIdx < SelectedSurfaceCollections.Num(); CollectionIdx++)
			{
				ULightmappedSurfaceCollection* SurfaceCollection = SelectedSurfaceCollections[CollectionIdx];
				if (SurfaceCollection != NULL)
				{
					// Select the surfaces in this mapping
					for (int32 SurfaceIdx = 0; SurfaceIdx < SurfaceCollection->Surfaces.Num(); SurfaceIdx++)
					{
						int32 SurfaceIndex = SurfaceCollection->Surfaces[SurfaceIdx];
						FBspSurf& Surf = SurfaceCollection->SourceModel->Surfs[SurfaceIndex];
						SurfaceCollection->SourceModel->ModifySurf(SurfaceIndex, 0);
						Surf.PolyFlags |= PF_Selected;
						if (Surf.Actor != NULL)
						{
							SelectedActors.AddUnique(Surf.Actor);
						}
					}
				}
			}

			// Add the brushes to the selected actors list...
			if (SelectedActors.Num() > 0)
			{
				GEditor->MoveViewportCamerasToActor(SelectedActors, false);
			}

			GEditor->NoteSelectionChange();
		}
	}
}

<<<<<<< HEAD
FString FUnrealEdMisc::GenerateURL(const FString& InUDNPage)
{
	if( InUDNPage.Len() > 0 )
	{
		FInternationalization& I18N = FInternationalization::Get();
		// The I18N info and version is now stored in MapErrorURL in the ini
		const FString PageURL =  TEXT("/Editor/LevelEditing/MapErrors/index.html");
		const FString BookmarkURL = FString::Printf( TEXT( "#%s" ), *InUDNPage );

		// Developers can browse documentation included with the engine distribution, check for file presence...
		FString MapErrorURL = FString::Printf( TEXT( "%sDocumentation/HTML/%s" ), *FPaths::ConvertRelativePathToFull( FPaths::EngineDir() ), *PageURL );

		static FString Version = FString::FromInt(FEngineVersion::Current().GetMajor()) + TEXT(".") + FString::FromInt(FEngineVersion::Current().GetMinor());
		const FString PartialPath = FString::Printf(TEXT("%s/%s%s/index.html"), *Version, *(*I18N.GetCurrentCulture()->GetName()), *PageURL);
		return FString::Printf(TEXT("%sDocumentation/HTML/%s"), *FPaths::ConvertRelativePathToFull(FPaths::EngineDir()), *PartialPath);
		if (IFileManager::Get().FileSize(*MapErrorURL) != INDEX_NONE)
		{
			MapErrorURL = FString::Printf( TEXT( "file://%s%s" ), *MapErrorURL, *BookmarkURL );
		}
		// ... if it's not present, fallback to using the online version, if the full URL is provided...
		else if(FUnrealEdMisc::Get().GetURL( TEXT("MapErrorURL"), MapErrorURL, true ) && MapErrorURL.EndsWith( TEXT( ".html" ) ))
		{	
			FUnrealEdMisc::Get().ReplaceDocumentationURLWildcards(MapErrorURL, I18N.GetCurrentCulture());
			MapErrorURL += BookmarkURL;
		}
		// ...otherwise, attempt to create the URL from what we know here...
		else if(FUnrealEdMisc::Get().GetURL( TEXT("UDNDocsURL"), MapErrorURL, true ))
		{
			if ( !MapErrorURL.EndsWith( TEXT( "/" ) ) )
			{
				MapErrorURL += TEXT( "/" );
			}

			// UDNDocsURL is now stored with placeholders for internalization and version to be replaced
			FUnrealEdMisc::Get().ReplaceDocumentationURLWildcards(MapErrorURL, I18N.GetCurrentCulture());
			MapErrorURL += PageURL;
			MapErrorURL += BookmarkURL;
		}
		// ... failing that, just try to access the UDN, period.
		else
		{
			FUnrealEdMisc::Get().GetURL( TEXT("UDNURL"), MapErrorURL, true );
		}

		return MapErrorURL;
	}

	return FString();
}

=======
>>>>>>> 6bbb88c8
void FUnrealEdMisc::OnGotoAsset(const FString& InAssetPath) const
{
	FAssetRegistryModule& AssetRegistryModule = FModuleManager::LoadModuleChecked<FAssetRegistryModule>(AssetRegistryName);
	IAssetRegistry& AssetRegistry = AssetRegistryModule.Get();
	FAssetData AssetData = AssetRegistry.GetAssetByObjectPath( *InAssetPath );
	if ( AssetData.IsValid() )
	{
		TArray<FAssetData> AssetDataToSync;

		// if its a package, sync the browser to the assets inside the package
		if(AssetData.GetClass() == UPackage::StaticClass())
		{
			TArray<UPackage*> Packages;
			Packages.Add(CastChecked<UPackage>(AssetData.GetAsset()));
			TArray<UObject*> ObjectsInPackages;
			UPackageTools::GetObjectsInPackages(&Packages, ObjectsInPackages);

			for(auto It(ObjectsInPackages.CreateConstIterator()); It; ++It)
			{
				UObject* ObjectInPackage = *It;
				if(ObjectInPackage->IsAsset())
				{
					FAssetData SubAssetData(ObjectInPackage);
					if(SubAssetData.IsValid())
					{
						AssetDataToSync.Add(SubAssetData);
					}
				}
			}
		}
		
		if(AssetDataToSync.Num() == 0)
		{
			AssetDataToSync.Add(AssetData);
		}
		
		GEditor->SyncBrowserToObjects(AssetDataToSync);
	}	
}

void FUnrealEdMisc::OnObjectSaved(UObject* SavedObject, FObjectPreSaveContext SaveContext)
{
	// Ensure the saved object is a non-UWorld asset (UWorlds are handled separately)
	if (!SavedObject->IsA<UWorld>() && SavedObject->IsAsset())
	{
		LogAssetUpdate(SavedObject, SaveContext);
	}
}

void FUnrealEdMisc::LogAssetUpdate(UObject* UpdatedAsset, FObjectPreSaveContext SaveContext)
{
	UPackage* AssetPackage = UpdatedAsset->GetOutermost();
	const bool bIsPIESave = AssetPackage->RootPackageHasAnyFlags(PKG_PlayInEditor);
	const bool bIsAutosave = GUnrealEd->GetPackageAutoSaver().IsAutoSaving();

	if (!bIsPIESave && !bIsAutosave && !GIsAutomationTesting && !SaveContext.IsProceduralSave())
	{
		uint32& NumUpdates = NumUpdatesByAssetName.FindOrAdd(UpdatedAsset->GetClass()->GetFName());
		NumUpdates++;
	}
}

void FUnrealEdMisc::SwitchProject(const FString& GameOrProjectFileName, bool bWarn)
{
	if (GUnrealEd->WarnIfLightingBuildIsCurrentlyRunning())
	{
		return;
	}

	const bool bIsProjectFileName = FPaths::GetExtension(GameOrProjectFileName) == FProjectDescriptor::GetExtension();

	bool bSwitch = true;

	if(bWarn)
	{
		// Get the project name to switch to
		FString ProjectDisplayName = GameOrProjectFileName;
		if ( bIsProjectFileName )
		{
			// In rocket the display name is just the base filename of the project
			ProjectDisplayName = FPaths::GetBaseFilename(GameOrProjectFileName);
		}

		// Warn the user that this will restart the editor.  Make sure they want to continue
		const FText Title = LOCTEXT( "SwitchProject", "Switch Project" ); 
		FFormatNamedArguments Arguments;
		Arguments.Add(TEXT("CurrentProjectName"), FText::FromString( ProjectDisplayName ));
		const FText Message = FText::Format( LOCTEXT( "SwitchProjectWarning", "The editor will restart to switch to the {CurrentProjectName} project.  You will be prompted to save any changes before the editor restarts.  Continue switching projects?" ), Arguments ); 

		// Present the user with a warning that changing projects has to restart the editor
		FSuppressableWarningDialog::FSetupInfo Info( Message, Title, "Warning_SwitchProject", GEditorSettingsIni );
		Info.ConfirmText = LOCTEXT( "Yes", "Yes" );
		Info.CancelText = LOCTEXT( "No", "No" );

		FSuppressableWarningDialog SwitchProjectDlg( Info );
		if( SwitchProjectDlg.ShowModal() == FSuppressableWarningDialog::Cancel )
		{
			bSwitch = false;
		}
	}

	// If the user wants to continue with the restart set the pending project to swtich to and close the editor
	if( bSwitch )
	{
		FString PendingProjName;
		if ( bIsProjectFileName )
		{
			// Put quotes around the file since it may contain spaces.
			PendingProjName = FString::Printf(TEXT("\"%s\""), *GameOrProjectFileName);
		}
		else
		{
			PendingProjName = GameOrProjectFileName;
		}

		SetPendingProjectName( PendingProjName );

		// Close the editor.  This will prompt the user to save changes.  If they hit cancel, we abort the project switch
		GEngine->DeferredCommands.Add( TEXT("CLOSE_SLATE_MAINFRAME"));
	}
	else
	{
		ClearPendingProjectName();
	}
}

void FUnrealEdMisc::RestartEditor(bool bWarn)
{
	if (GUnrealEd->WarnIfLightingBuildIsCurrentlyRunning())
	{
		return;
	}

	if( FPaths::IsProjectFilePathSet() )
	{
		SwitchProject(FPaths::GetProjectFilePath(), bWarn);
	}
	else if(FApp::HasProjectName())
	{
		SwitchProject(FApp::GetProjectName(), bWarn);
	}
	else
	{
		SwitchProject(TEXT(""), bWarn);
	}
}

void FUnrealEdMisc::BeginPerformanceSurvey()
{
	// Don't attempt to run the survey if analytics isn't available
	if(!FEngineAnalytics::IsAvailable())
	{
		return;
	}

	// Tell the level editor we want to be notified when selection changes
	FLevelEditorModule& LevelEditor = FModuleManager::LoadModuleChecked<FLevelEditorModule>( LevelEditorName );
	OnMapChangedDelegateHandle = LevelEditor.OnMapChanged().AddRaw( this, &FUnrealEdMisc::OnMapChanged );

	// Initialize survey variables
	bIsSurveyingPerformance = true;
	LastFrameRateTime = FDateTime::UtcNow();
	FrameRateSamples.Empty();
}

void FUnrealEdMisc::TickPerformanceAnalytics()
{
	// Don't run if we've not yet loaded a project
	if( !FApp::HasProjectName() )
	{
		return;
	}

	// Before beginning the survey wait for the asset registry to load and make sure Slate is ready
	FAssetRegistryModule& AssetRegistryModule = FModuleManager::LoadModuleChecked<FAssetRegistryModule>(AssetRegistryName);
	if (AssetRegistryModule.Get().IsLoadingAssets() || !FSlateApplication::IsInitialized())
	{
		return;
	}

	// Don't run the survey if Slate isn't running normally
	FSlateApplication& SlateApp = FSlateApplication::Get();
	if (!SlateApp.IsNormalExecution())
	{
		return;
	}

	// Don't run the test if we are throttling (due to minimized or not in foreground) as this will 
	// greatly affect the framerate
	if( GEditor->ShouldThrottleCPUUsage() )
	{
		return;
	}

	// Update the stats needed by the analytics heartbeat
	PerformanceAnalyticsStats->Update();

	// Also check to see if we need to run the performance survey
	if (!bIsSurveyingPerformance)
	{
		return;
	}

	// Sample the frame rate until we have enough samples to take the average
	if (FrameRateSamples.Num() < PerformanceSurveyDefs::NumFrameRateSamples)
	{
		FDateTime Now = FDateTime::UtcNow();
		if (Now - LastFrameRateTime > PerformanceSurveyDefs::FrameRateSampleInterval)
		{
			FrameRateSamples.Add(SlateApp.GetAverageDeltaTimeForResponsiveness());
			LastFrameRateTime = Now;
		}
	}
	else
	{
		// We have enough samples - take the average and record with analytics
		float FrameTime = 0.0f;
		for (auto Iter = FrameRateSamples.CreateConstIterator(); Iter; ++Iter)
		{
			FrameTime += *Iter;
		}
		float AveFrameRate = PerformanceSurveyDefs::NumFrameRateSamples / FrameTime;

		if( FEngineAnalytics::IsAvailable() )
		{
			FString AveFrameRateString = FString::Printf( TEXT( "%.1f" ), AveFrameRate);
			IAnalyticsProvider& EngineAnalytics = FEngineAnalytics::GetProvider();

			TArray< FAnalyticsEventAttribute > EventAttributes;
			EventAttributes.Emplace( TEXT( "MeanFrameRate" ), AveFrameRateString );
			EventAttributes.Emplace( TEXT( "Enterprise" ), IProjectManager::Get().IsEnterpriseProject() );

			EngineAnalytics.RecordEvent(TEXT( "Editor.Performance.FrameRate" ), EventAttributes);
		}

		CancelPerformanceSurvey();
	}
}

void FUnrealEdMisc::CancelPerformanceSurvey()
{
	bIsSurveyingPerformance = false;
	FrameRateSamples.Empty();

	FLevelEditorModule& LevelEditor = FModuleManager::LoadModuleChecked<FLevelEditorModule>( LevelEditorName );
	LevelEditor.OnMapChanged().Remove( OnMapChangedDelegateHandle );
}

void FUnrealEdMisc::OnMapChanged( UWorld* World, EMapChangeType MapChangeType )
{
	if (bIsSurveyingPerformance)
	{
		CancelPerformanceSurvey();
	}
}

bool FUnrealEdMisc::GetURL( const TCHAR* InKey, FString& OutURL, const bool bCheckRocket/* = false*/ ) const
{
	check( InKey );
	check( GConfig );
	OutURL.Empty();

	bool bFound = false;

	const FString MainUrlSection = TEXT("UnrealEd.URLs");
	const FString OverrideUrlSection = TEXT("UnrealEd.URLOverrides");
	const FString TestUrlSection = TEXT("UnrealEd.TestURLs");

	if(  !FEngineBuildSettings::IsInternalBuild() && !FEngineBuildSettings::IsPerforceBuild() )
	{
		// For external builds try to find in the overrides first. 
		bFound = GConfig->GetString(*OverrideUrlSection, InKey, OutURL, GEditorIni);
	}

	if( !bFound )
	{
		bFound = GConfig->GetString(*MainUrlSection, InKey, OutURL, GEditorIni);
	}

	return bFound;
}

void FUnrealEdMisc::ReplaceDocumentationURLWildcards(FString& Url, const FCultureRef& Culture)
{
	static FString Version = FString::FromInt(FEngineVersion::Current().GetMajor()) + TEXT(".") + FString::FromInt(FEngineVersion::Current().GetMinor());
	Url.ReplaceInline(TEXT("{VERSION}"), *Version);
	Url.ReplaceInline(TEXT("{I18N}"), *(Culture->GetName()));
}

FString FUnrealEdMisc::GetExecutableForCommandlets() const
{
	ILauncherServicesModule& LauncherServicesModule = FModuleManager::LoadModuleChecked<ILauncherServicesModule>(TEXT("LauncherServices"));
	return LauncherServicesModule.GetExecutableForCommandlets();
}

void FUnrealEdMisc::OpenMarketplace(const FString& CustomLocation)
{
	TArray<FAnalyticsEventAttribute> EventAttributes;

	FString Location = CustomLocation.IsEmpty() ? TEXT("/ue/marketplace") : CustomLocation;

	EventAttributes.Add(FAnalyticsEventAttribute(TEXT("Location"), Location));
	
	auto Service = GEditor->GetServiceLocator()->GetServiceRef<IPortalApplicationWindow>();
	if(Service->IsAvailable())
	{
		TAsyncResult<bool> Result = Service->NavigateTo(Location);
		if(FEngineAnalytics::IsAvailable())
		{
			EventAttributes.Add(FAnalyticsEventAttribute(TEXT("OpenSucceeded"), TEXT("TRUE")));
		}
	}
	else
	{
		ILauncherPlatform* LauncherPlatform = FLauncherPlatformModule::Get();

		if(LauncherPlatform != nullptr)
		{
			FOpenLauncherOptions OpenOptions(Location);
			if(LauncherPlatform->OpenLauncher(OpenOptions))
			{
				EventAttributes.Add(FAnalyticsEventAttribute(TEXT("OpenSucceeded"), TEXT("TRUE")));
			}
			else
			{
				EventAttributes.Add(FAnalyticsEventAttribute(TEXT("OpenSucceeded"), TEXT("FALSE")));

				if(EAppReturnType::Yes == FMessageDialog::Open(EAppMsgType::YesNo, LOCTEXT("InstallMarketplacePrompt", "The Marketplace requires the Epic Games Launcher, which does not seem to be installed on your computer. Would you like to install it now?")))
				{
					FOpenLauncherOptions InstallOptions(true, Location);
					if(!LauncherPlatform->OpenLauncher(InstallOptions))
					{
						EventAttributes.Add(FAnalyticsEventAttribute(TEXT("InstallSucceeded"), TEXT("FALSE")));
						FMessageDialog::Open(EAppMsgType::Ok, FText::FromString(TEXT("Sorry, there was a problem installing the Launcher.\nPlease try to install it manually!")));
					}
					else
					{
						EventAttributes.Add(FAnalyticsEventAttribute(TEXT("InstallSucceeded"), TEXT("TRUE")));
					}
				}
			}

			EventAttributes.Add(FAnalyticsEventAttribute(TEXT("Source"), TEXT("EditorToolbar")));

		}
	}


	if(FEngineAnalytics::IsAvailable())
	{
		FEngineAnalytics::GetProvider().RecordEvent(TEXT("Editor.Usage.OpenMarketplace"), EventAttributes);
	}
}

void FUnrealEdMisc::OnUserDefinedChordChanged(const FUICommandInfo& CommandInfo)
{
	if( FEngineAnalytics::IsAvailable() )
	{
		FString ChordName = FString::Printf(TEXT("%s.%s"), *CommandInfo.GetBindingContext().ToString(), *CommandInfo.GetCommandName().ToString());

		//@todo This shouldn't be using a localized value; GetInputText() [10/11/2013 justin.sargent]
		TArray< FAnalyticsEventAttribute > ChordAttribs;
		ChordAttribs.Add(FAnalyticsEventAttribute(TEXT("Context"), ChordName));
		ChordAttribs.Add(FAnalyticsEventAttribute(TEXT("Shortcut"), CommandInfo.GetInputText().ToString()));
		FEngineAnalytics::GetProvider().RecordEvent(TEXT("Editor.Usage.KeyboardShortcut"), ChordAttribs);
	}
}

void FUnrealEdMisc::MountTemplateSharedPaths()
{
	FString TemplateFilename = FPaths::GetPath(FPaths::GetProjectFilePath());
	UTemplateProjectDefs* TemplateInfo = GameProjectUtils::LoadTemplateDefs(TemplateFilename);
	
	if( TemplateInfo != nullptr )
	{	
		EFeaturePackDetailLevel EditDetail = TemplateInfo->EditDetailLevelPreference;

		// Extract the mount names and insert mount points for each of the shared packs
		TArray<FString> AddedMountSources;
		for (int32 iShared = 0; iShared < TemplateInfo->SharedContentPacks.Num() ; iShared++)
		{
			EFeaturePackDetailLevel EachEditDetail = (EFeaturePackDetailLevel)EditDetail;
			FString DetailString;
			UEnum::GetValueAsString(TEXT("/Script/AddContentDialog.EFeaturePackDetailLevel"), EachEditDetail, DetailString);

			FFeaturePackLevelSet EachPack = TemplateInfo->SharedContentPacks[iShared];
			if((EachPack.DetailLevels.Num() == 1) && ( EachEditDetail !=  EachPack.DetailLevels[0] ))
			{
				// If theres only only detail level override the requirement with that
				EachEditDetail = EachPack.DetailLevels[0];
				// Get the name of the level we are falling back to so we can tell the user
				FString FallbackDetailString;
				UEnum::GetValueAsString(TEXT("/Script/AddContentDialog.EFeaturePackDetailLevel"), EachEditDetail, FallbackDetailString);
				UE_LOG(LogUnrealEdMisc, Verbose, TEXT("Only 1 detail level defined for %s in %s. Cannot edit detail level %s. Will fallback to  "), *EachPack.MountName, *TemplateFilename, *DetailString,*FallbackDetailString);
				// Then correct the string too !
				DetailString = FallbackDetailString;

			}
			else if (EachPack.DetailLevels.Num() == 0)
			{
				// If no levels are supplied we cant really use this pack !
				UE_LOG(LogUnrealEdMisc, Warning, TEXT("No detail levels defined for %s in %s."), *EachPack.MountName, *TemplateFilename );
				continue;
			}
			for (int32 iDetail = 0; iDetail < EachPack.DetailLevels.Num(); iDetail++)
			{
				if (EachPack.DetailLevels[iDetail] == EachEditDetail)
				{					
					FString ShareMountName = EachPack.MountName;
					if (AddedMountSources.Find(ShareMountName) == INDEX_NONE)
					{
						FString ResourcePath = FPaths::Combine(TEXT("Templates"), TEXT("TemplateResources"), *DetailString, *ShareMountName, TEXT("Content"));
						FString FullPath = FPaths::Combine(*FPaths::RootDir(), *ResourcePath);

						if (FPaths::DirectoryExists(FullPath))
						{
							FString MountName = FString::Printf(TEXT("/Game/%s/"), *ShareMountName);	
							FPackageName::RegisterMountPoint(*MountName, *FullPath);
							AddedMountSources.Add(ShareMountName);
						}
						else
						{
							UE_LOG(LogUnrealEdMisc, Warning, TEXT("Cannot find path %s to mount for %s resource in %s."), *FullPath, *EachPack.MountName, *TemplateFilename);
						}
					}
				}
			}
		}
	}
}

#undef LOCTEXT_NAMESPACE
<|MERGE_RESOLUTION|>--- conflicted
+++ resolved
@@ -607,73 +607,6 @@
 	return FoundMapFile;
 }
 
-FString FUnrealEdMisc::FindMapFileFromPartialName(const FString& PartialMapName)
-{
-	TArray<FString> CommandLineMapCache;
-	GConfig->GetArray(TEXT("EditorMapCache"), TEXT("CommandLineMapCache"), CommandLineMapCache, GEditorPerProjectIni);
-	bool CommandLineMapCacheDirty = false;
-
-	FString FoundMapFile;
-
-	for (int32 Index = 0; Index < CommandLineMapCache.Num(); Index++)
-	{
-		bool bRemoveEntry = false;
-		FString CurrentCacheEntry = CommandLineMapCache[Index];
-
-		TArray<FString> Tokens;
-		CurrentCacheEntry.ParseIntoArray(Tokens, TEXT(","));
-		if (Tokens.Num() == 2)
-		{
-			FString ShortMapName = Tokens[0];
-			FString RelativeFileName = Tokens[1];
-		
-			if (ShortMapName == PartialMapName)
-			{
-				if (FPaths::FileExists(RelativeFileName))
-				{
-					FoundMapFile = RelativeFileName;
-					break;
-				}
-				else
-				{
-					bRemoveEntry = true;
-				}
-			}
-		}
-		else
-		{
-			bRemoveEntry = true;
-		}
-
-		if (bRemoveEntry)
-		{
-			CommandLineMapCacheDirty = true;
-			CommandLineMapCache.RemoveAt(Index);
-			Index--;
-		}
-	}
-
-	if (FoundMapFile.IsEmpty())
-	{
-		// If the specified package exists
-		if (FPackageName::SearchForPackageOnDisk(PartialMapName, NULL, &FoundMapFile) &&
-			// and it's a valid map file
-			FPaths::GetExtension(FoundMapFile, /*bIncludeDot=*/true) == FPackageName::GetMapPackageExtension())
-		{
-			CommandLineMapCache.Add(PartialMapName + TEXT(",") + FoundMapFile);
-			CommandLineMapCacheDirty = true;
-		}
-	}
-
-	if (CommandLineMapCacheDirty)
-	{
-		GConfig->SetArray(TEXT("EditorMapCache"), TEXT("CommandLineMapCache"), CommandLineMapCache, GEditorPerProjectIni);
-		GConfig->Flush(false, GEditorPerProjectIni);
-	}
-
-	return FoundMapFile;
-}
-
 void FUnrealEdMisc::InitEngineAnalytics()
 {
 	if ( FEngineAnalytics::IsAvailable() )
@@ -1686,59 +1619,6 @@
 	}
 }
 
-<<<<<<< HEAD
-FString FUnrealEdMisc::GenerateURL(const FString& InUDNPage)
-{
-	if( InUDNPage.Len() > 0 )
-	{
-		FInternationalization& I18N = FInternationalization::Get();
-		// The I18N info and version is now stored in MapErrorURL in the ini
-		const FString PageURL =  TEXT("/Editor/LevelEditing/MapErrors/index.html");
-		const FString BookmarkURL = FString::Printf( TEXT( "#%s" ), *InUDNPage );
-
-		// Developers can browse documentation included with the engine distribution, check for file presence...
-		FString MapErrorURL = FString::Printf( TEXT( "%sDocumentation/HTML/%s" ), *FPaths::ConvertRelativePathToFull( FPaths::EngineDir() ), *PageURL );
-
-		static FString Version = FString::FromInt(FEngineVersion::Current().GetMajor()) + TEXT(".") + FString::FromInt(FEngineVersion::Current().GetMinor());
-		const FString PartialPath = FString::Printf(TEXT("%s/%s%s/index.html"), *Version, *(*I18N.GetCurrentCulture()->GetName()), *PageURL);
-		return FString::Printf(TEXT("%sDocumentation/HTML/%s"), *FPaths::ConvertRelativePathToFull(FPaths::EngineDir()), *PartialPath);
-		if (IFileManager::Get().FileSize(*MapErrorURL) != INDEX_NONE)
-		{
-			MapErrorURL = FString::Printf( TEXT( "file://%s%s" ), *MapErrorURL, *BookmarkURL );
-		}
-		// ... if it's not present, fallback to using the online version, if the full URL is provided...
-		else if(FUnrealEdMisc::Get().GetURL( TEXT("MapErrorURL"), MapErrorURL, true ) && MapErrorURL.EndsWith( TEXT( ".html" ) ))
-		{	
-			FUnrealEdMisc::Get().ReplaceDocumentationURLWildcards(MapErrorURL, I18N.GetCurrentCulture());
-			MapErrorURL += BookmarkURL;
-		}
-		// ...otherwise, attempt to create the URL from what we know here...
-		else if(FUnrealEdMisc::Get().GetURL( TEXT("UDNDocsURL"), MapErrorURL, true ))
-		{
-			if ( !MapErrorURL.EndsWith( TEXT( "/" ) ) )
-			{
-				MapErrorURL += TEXT( "/" );
-			}
-
-			// UDNDocsURL is now stored with placeholders for internalization and version to be replaced
-			FUnrealEdMisc::Get().ReplaceDocumentationURLWildcards(MapErrorURL, I18N.GetCurrentCulture());
-			MapErrorURL += PageURL;
-			MapErrorURL += BookmarkURL;
-		}
-		// ... failing that, just try to access the UDN, period.
-		else
-		{
-			FUnrealEdMisc::Get().GetURL( TEXT("UDNURL"), MapErrorURL, true );
-		}
-
-		return MapErrorURL;
-	}
-
-	return FString();
-}
-
-=======
->>>>>>> 6bbb88c8
 void FUnrealEdMisc::OnGotoAsset(const FString& InAssetPath) const
 {
 	FAssetRegistryModule& AssetRegistryModule = FModuleManager::LoadModuleChecked<FAssetRegistryModule>(AssetRegistryName);
