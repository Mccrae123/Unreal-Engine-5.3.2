// Copyright Epic Games, Inc. All Rights Reserved.

#include "UnrealEdMisc.h"

#include "Engine/Blueprint.h"
#include "GameFramework/Pawn.h"
#include "Model.h"
#include "TickableEditorObject.h"
#include "Components/PrimitiveComponent.h"
#include "Misc/MessageDialog.h"
#include "HAL/FileManager.h"
#include "Misc/CommandLine.h"
#include "Misc/ScopedSlowTask.h"
#include "Misc/AutomationTest.h"
#include "Misc/CoreDelegates.h"
#include "Misc/App.h"
#include "Modules/ModuleManager.h"
#include "Features/IModularFeatures.h"
#include "Framework/Application/SlateApplication.h"
#include "Framework/Commands/InputBindingManager.h"
#include "Framework/Docking/TabManager.h"
#include "Toolkits/FConsoleCommandExecutor.h"
#include "TexAlignTools.h"
#include "ISourceControlModule.h"
#include "Editor/UnrealEdEngine.h"
#include "Settings/EditorExperimentalSettings.h"
#include "Settings/EditorLoadingSavingSettings.h"
#include "GameMapsSettings.h"
#include "GeneralProjectSettings.h"
#include "Lightmass/LightmappedSurfaceCollection.h"
#include "HAL/PlatformSplash.h"
#include "Internationalization/Culture.h"
#include "Misc/ConfigCacheIni.h"
#include "UObject/ObjectSaveContext.h"
#include "UObject/UObjectIterator.h"
#include "EngineUtils.h"
#include "EditorViewportClient.h"
#include "EditorModeRegistry.h"
#include "EditorModeManager.h"
#include "FileHelpers.h"
#include "Dialogs/Dialogs.h"
#include "UnrealEdGlobals.h"
#include "EditorSupportDelegates.h"
#include "Kismet2/DebuggerCommands.h"
#include "Toolkits/AssetEditorCommonCommands.h"
#include "SoundCueGraphEditorCommands.h"
#include "CurveEditorCommands.h"
#include "EditorBuildUtils.h"
#include "Logging/TokenizedMessage.h"
#include "Logging/MessageLog.h"
#include "MessageLogInitializationOptions.h"
#include "MessageLogModule.h"
#include "Kismet2/KismetDebugUtilities.h"
#include "FbxLibs.h"
#include "Kismet2/CompilerResultsLog.h"
#include "AssetRegistry/AssetRegistryModule.h"
#include "EngineAnalytics.h"
#include "AnalyticsEventAttribute.h"
#include "Interfaces/IAnalyticsProvider.h"
#include "ISettingsEditorModule.h"
#include "EngineGlobals.h"
#include "LevelEditor.h"
#include "Misc/UObjectToken.h"
#include "BusyCursor.h"
#include "ComponentAssetBroker.h"
#include "PackageTools.h"
#include "GameProjectGenerationModule.h"
#include "MaterialEditorActions.h"
#include "Misc/EngineBuildSettings.h"
#include "ShaderCompiler.h"
#include "NavigationBuildingNotification.h"
#include "Misc/HotReloadInterface.h"
#include "PerformanceMonitor.h"
#include "Engine/WorldComposition.h"
#include "WorldPartition/WorldPartition.h"
#include "Interfaces/IProjectManager.h"
#include "FeaturePackContentSource.h"
#include "ProjectDescriptor.h"
#include "TemplateProjectDefs.h"
#include "GameProjectUtils.h"
#include "Async/AsyncResult.h"
#include "Application/IPortalApplicationWindow.h"
#include "IPortalServiceLocator.h"
#include "ILauncherPlatform.h"
#include "LauncherPlatformModule.h"
#include "UserActivityTracking.h"
#include "Widgets/Docking/SDockTab.h"
#include "IVREditorModule.h"
#include "ILauncherPlatform.h"
#include "LauncherPlatformModule.h"
#include "ILauncherServicesModule.h"
#include "HAL/PlatformTime.h"
#include "StudioAnalytics.h"
#include "DeveloperToolSettingsDelegates.h"
#include "Cooker/PackageBuildDependencyTracker.h"

#define USE_UNIT_TESTS 0

#define LOCTEXT_NAMESPACE "UnrealEd"

DEFINE_LOG_CATEGORY_STATIC(LogUnrealEdMisc, Log, All);

bool FTickableEditorObject::bCollectionIntact = true;
bool FTickableEditorObject::bIsTickingObjects = false;
FTickableObjectBase* FTickableEditorObject::ObjectBeingTicked = nullptr;


namespace
{
	static const FName LevelEditorName("LevelEditor");
	static const FName AssetRegistryName("AssetRegistry");
}

/**
 * Manages the stats needed by the analytics heartbeat
 * This is very similar to FStatUnitData, however it's not tied to a single viewport, 
 * nor does it rely on the stats being active to be updated
 */
class FPerformanceAnalyticsStats
{
public:
	FPerformanceAnalyticsStats()
		: AverageFrameTime(SampleSize)
		, AverageGameThreadTime(SampleSize)
		, AverageRenderThreadTime(SampleSize)
		, AverageGPUFrameTime(SampleSize)
	{
	}

	/** Get the average number of milliseconds in total over the frames that have been sampled */
	float GetAverageFrameTime() const
	{
		return AverageFrameTime.GetAverage();
	}

	/** Get the average number of milliseconds the gamethread was used over the frames that have been sampled */
	float GetAverageGameThreadTime() const
	{
		return AverageGameThreadTime.GetAverage();
	}

	/** Get the average number of milliseconds the renderthread was used over the frames that have been sampled */
	float GetAverageRenderThreadTime() const
	{
		return AverageRenderThreadTime.GetAverage();
	}

	/** Get the average number of milliseconds the GPU was busy over the frames that have been sampled */
	float GetAverageGPUFrameTime() const
	{
		return AverageGPUFrameTime.GetAverage();
	}

	/** Have we taken enough samples to get a reliable average? */
	bool IsReliable() const
	{
		return AverageFrameTime.IsReliable();
	}

	/** Update the samples based on what happened last frame */
	void Update()
	{
		const double CurrentTime = FApp::GetCurrentTime();
		const double DeltaTime = CurrentTime - FApp::GetLastTime();

		// Number of milliseconds in total last frame
		const double RawFrameTime = DeltaTime * 1000.0;
		AverageFrameTime.Tick(CurrentTime, static_cast<float>(RawFrameTime));

		// Number of milliseconds the gamethread was used last frame
		const double RawGameThreadTime = FPlatformTime::ToMilliseconds(GGameThreadTime);
		AverageGameThreadTime.Tick(CurrentTime, static_cast<float>(RawGameThreadTime));

		// Number of milliseconds the renderthread was used last frame
		const double RawRenderThreadTime = FPlatformTime::ToMilliseconds(GRenderThreadTime);
		AverageRenderThreadTime.Tick(CurrentTime, static_cast<float>(RawRenderThreadTime));

		// Number of milliseconds the GPU was busy last frame
		const uint32 GPUCycles = RHIGetGPUFrameCycles();
		const double RawGPUFrameTime = FPlatformTime::ToMilliseconds(GPUCycles);
		AverageGPUFrameTime.Tick(CurrentTime, static_cast<float>(RawGPUFrameTime));
	}

private:
	/** Samples for the total frame time */
	FMovingAverage AverageFrameTime;

	/** Samples for the gamethread time */
	FMovingAverage AverageGameThreadTime;

	/** Samples for the renderthread time */
	FMovingAverage AverageRenderThreadTime;

	/** Samples for the GPU busy time */
	FMovingAverage AverageGPUFrameTime;

	/** Number of samples to average over */
	static const int32 SampleSize = 10;
};

namespace PerformanceSurveyDefs
{
	const static int32 NumFrameRateSamples = 10;
	const static FTimespan FrameRateSampleInterval(0, 0, 1);	// 1 second intervals
}

namespace UnrealEdMiscDefs
{
	const static int32 HeartbeatIntervalSeconds = 60;
}

FUnrealEdMisc::FUnrealEdMisc() :
	bCancelBuild( false ),
	bInitialized( false ),
	bSaveLayoutOnClose( true ),
	bDeletePreferences( false ),
	bIsAssetAnalyticsPending( false ),
	PerformanceAnalyticsStats(new FPerformanceAnalyticsStats()),
	NavigationBuildingNotificationHandler(NULL)
{
	//This is an early entry-point into the UnrealEd module to perform some editor-specific configuration
#if UE_WITH_PACKAGE_ACCESS_TRACKING
	const bool bBuildDependencyTrackingNeeded = GIsEditor && (IsRunningCookCommandlet() || !GetDefault<UEditorExperimentalSettings>()->bDisableCookInEditor);
	if (!bBuildDependencyTrackingNeeded)
	{
		FPackageBuildDependencyTracker::Get().Disable();
	}
#endif
}

FUnrealEdMisc::~FUnrealEdMisc()
{
}

FUnrealEdMisc& FUnrealEdMisc::Get()
{
	static FUnrealEdMisc UnrealEdMisc;
	return UnrealEdMisc;
}

void FUnrealEdMisc::OnInit()
{
	if ( bInitialized )
	{
		return;
	}
	bInitialized = true;

	FScopedSlowTask SlowTask(100);
	SlowTask.EnterProgressFrame(10);

	// Register the command executor
	CmdExec = MakeUnique<FConsoleCommandExecutor>();
	IModularFeatures::Get().RegisterModularFeature(IConsoleCommandExecutor::ModularFeatureName(), CmdExec.Get());

	// Register all callback notifications
	FEditorDelegates::SelectedProps.AddRaw(this, &FUnrealEdMisc::CB_SelectedProps);
	FEditorDelegates::DisplayLoadErrors.AddRaw(this, &FUnrealEdMisc::CB_DisplayLoadErrors);
	FEditorDelegates::MapChange.AddRaw(this, &FUnrealEdMisc::CB_MapChange);
	FEditorDelegates::RefreshEditor.AddRaw(this, &FUnrealEdMisc::CB_RefreshEditor);
	FEditorDelegates::PreSaveWorldWithContext.AddRaw(this, &FUnrealEdMisc::PreSaveWorld);
	FEditorSupportDelegates::RedrawAllViewports.AddRaw(this, &FUnrealEdMisc::CB_RedrawAllViewports);
	GEngine->OnLevelActorAdded().AddRaw( this, &FUnrealEdMisc::CB_LevelActorsAdded );

	FCoreUObjectDelegates::OnObjectPreSave.AddRaw(this, &FUnrealEdMisc::OnObjectSaved);

#if USE_UNIT_TESTS
	FAutomationTestFramework::Get().PreTestingEvent.AddRaw(this, &FUnrealEdMisc::CB_PreAutomationTesting);
	FAutomationTestFramework::Get().PostTestingEvent.AddRaw(this, &FUnrealEdMisc::CB_PostAutomationTesting);
#endif // USE_UNIT_TESTS

	/** Delegate that gets called when a script exception occurs */
	FBlueprintCoreDelegates::OnScriptException.AddStatic(&FKismetDebugUtilities::OnScriptException);
	FBlueprintContextTracker::OnExitScriptContext.AddStatic(&FKismetDebugUtilities::EndOfScriptExecution);
	
	FEditorDelegates::ChangeEditorMode.AddRaw(this, &FUnrealEdMisc::OnEditorChangeMode);
	FCoreDelegates::PreModal.AddRaw(this, &FUnrealEdMisc::OnEditorPreModal);
	FCoreDelegates::PostModal.AddRaw(this, &FUnrealEdMisc::OnEditorPostModal);

	// Register the play world commands
	FPlayWorldCommands::Register();
	FPlayWorldCommands::BindGlobalPlayWorldCommands();

	// Register common asset editor commands
	FAssetEditorCommonCommands::Register();

	// Register Material Editor commands
	FMaterialEditorCommands::Register();

	// Register navigation commands for all viewports
	FViewportNavigationCommands::Register();

	// Register curve editor commands.
	FCurveEditorCommands::Register();

	// Have the User Activity Tracker reject non-editor activities for this run
	FUserActivityTracking::SetContextFilter(EUserActivityContext::Editor);
	OnActiveTabChangedDelegateHandle = FGlobalTabmanager::Get()->OnActiveTabChanged_Subscribe(FOnActiveTabChanged::FDelegate::CreateRaw(this, &FUnrealEdMisc::OnActiveTabChanged));
	OnTabForegroundedDelegateHandle = FGlobalTabmanager::Get()->OnTabForegrounded_Subscribe(FOnActiveTabChanged::FDelegate::CreateRaw(this, &FUnrealEdMisc::OnTabForegrounded));
	FUserActivityTracking::SetActivity(FUserActivity(TEXT("EditorInit"), EUserActivityContext::Editor));

	// Are we in immersive mode?
	const TCHAR* ParsedCmdLine = FCommandLine::Get();
	const bool bIsImmersive = FParse::Param( ParsedCmdLine, TEXT( "immersive" ) );

	SlowTask.EnterProgressFrame(10);

	ISourceControlModule::Get().GetProvider().Init();

	// Init the editor tools.
	GTexAlignTools.Init();

	EKeys::SetConsoleForGamepadLabels(GetDefault<UEditorExperimentalSettings>()->ConsoleForGamepadLabels);

	// =================== CORE EDITOR INIT FINISHED ===================

	// Offer to restore the auto-save packages before the startup map gets loaded (in case we want to restore the startup map)
	const bool bHasPackagesToRestore = GUnrealEd->GetPackageAutoSaver().HasPackagesToRestore();
	if(bHasPackagesToRestore)
	{
		// Hide the splash screen while we show the restore UI
		FPlatformSplash::Hide();
		GUnrealEd->GetPackageAutoSaver().OfferToRestorePackages();
		FPlatformSplash::Show();
	}

	const double InitialEditorStartupTime = (FPlatformTime::Seconds() - GStartTime);
	UE_LOG(LogUnrealEdMisc, Log, TEXT("Loading editor; pre map load, took %.3f"), InitialEditorStartupTime);

<<<<<<< HEAD
	FStudioAnalytics::FireEvent_Loading(TEXT("InitializeEditor"), InitialEditorStartupTime, { FAnalyticsEventAttribute(TEXT("FirstTime"), true )});
=======
	FEditorDelegates::OnEditorBoot.Broadcast(InitialEditorStartupTime);
	
>>>>>>> 4af6daef
	// Check for automated build/submit option
	const bool bDoAutomatedMapBuild = FParse::Param( ParsedCmdLine, TEXT("AutomatedMapBuild") );

	// Load startup map (conditionally)
	SlowTask.EnterProgressFrame(60);
	{
		bool bMapLoaded = false;

		// Insert any feature packs if required. We need to do this before we try and load a map since any pack may contain a map
		FFeaturePackContentSource::ImportPendingPacks();

		FString ParsedMapName;
		if ( FParse::Token(ParsedCmdLine, ParsedMapName, false) && 
			 // If it's not a parameter
			 ParsedMapName.StartsWith( TEXT("-") ) == false )
		{
			FString InitialMapLongPackageName = FindMapFileFromPartialName(ParsedMapName);
			
			// If the specified package exists
			if (!InitialMapLongPackageName.IsEmpty())
			{
				// Never show loading progress when loading a map at startup.  Loading status will instead
				// be reflected in the splash screen status
				const bool bShowProgress = false;
				const bool bLoadAsTemplate = false;

				// Load the map
				FEditorFileUtils::LoadMap(InitialMapLongPackageName, bLoadAsTemplate, bShowProgress);
				bMapLoaded = true;
			}
		}

		if( !bDoAutomatedMapBuild )
		{
			if (!bMapLoaded && GEditor)
			{
				if (GetDefault<UEditorLoadingSavingSettings>()->LoadLevelAtStartup != ELoadLevelAtStartup::None)
				{
					FEditorFileUtils::LoadDefaultMapAtStartup();
					BeginPerformanceSurvey();
				}
			}
		}
	}


	// Process global shader results before we try to render anything
	// CreateDefaultMainFrame below will access global shaders
	if (GShaderCompilingManager)
	{
		GShaderCompilingManager->ProcessAsyncResults(false, true);
	}


	// =================== MAP LOADING FINISHED ===================


	// Don't show map check if we're starting up in immersive mode
	if( !bIsImmersive )
	{
		FMessageLog("MapCheck").Open( EMessageSeverity::Warning );
	}

	if ( bDoAutomatedMapBuild )
	{
		// If the user is doing an automated build, configure the settings for the build appropriately
		FEditorBuildUtils::FEditorAutomatedBuildSettings AutomatedBuildSettings;

		// Assume the user doesn't want to add files not in source control, they can specify that they
		// want to via commandline option
		AutomatedBuildSettings.bAutoAddNewFiles = false;
		AutomatedBuildSettings.bCheckInPackages = false;

		// Shut down the editor upon completion of the automated build
		AutomatedBuildSettings.bShutdownEditorOnCompletion = true;

		// Assume that save, SCC, and new map errors all result in failure and don't submit anything if any of those occur. If the user
		// wants, they can explicitly ignore each warning type via commandline option
		AutomatedBuildSettings.BuildErrorBehavior = FEditorBuildUtils::ABB_ProceedOnError;
		AutomatedBuildSettings.FailedToSaveBehavior = FEditorBuildUtils::ABB_FailOnError;
		AutomatedBuildSettings.NewMapBehavior = FEditorBuildUtils::ABB_FailOnError;
		AutomatedBuildSettings.UnableToCheckoutFilesBehavior = FEditorBuildUtils::ABB_FailOnError;

		// Attempt to parse the changelist description from the commandline
		FString ParsedString;
		if ( FParse::Value( ParsedCmdLine, TEXT("CLDesc="), ParsedString ) )
		{
			AutomatedBuildSettings.ChangeDescription = ParsedString;
		}

		// See if the user has specified any additional commandline options and set the build setting appropriately if so
		bool ParsedBool;
		if ( FParse::Bool( ParsedCmdLine, TEXT("IgnoreBuildErrors="), ParsedBool ) )
		{
			AutomatedBuildSettings.BuildErrorBehavior = ParsedBool ? FEditorBuildUtils::ABB_ProceedOnError : FEditorBuildUtils::ABB_FailOnError;
		}
		if ( FParse::Bool( ParsedCmdLine, TEXT("UseSCC="), ParsedBool ) )
		{
			AutomatedBuildSettings.bUseSCC = ParsedBool;
		}
		if ( FParse::Bool( ParsedCmdLine, TEXT("IgnoreSCCErrors="), ParsedBool ) )
		{
			AutomatedBuildSettings.UnableToCheckoutFilesBehavior = ParsedBool ? FEditorBuildUtils::ABB_ProceedOnError : FEditorBuildUtils::ABB_FailOnError;
		}
		if ( FParse::Bool( ParsedCmdLine, TEXT("IgnoreMapSaveErrors="), ParsedBool ) )
		{
			AutomatedBuildSettings.FailedToSaveBehavior = ParsedBool ? FEditorBuildUtils::ABB_ProceedOnError : FEditorBuildUtils::ABB_FailOnError;
		}
		if ( FParse::Bool( ParsedCmdLine, TEXT("AddFilesNotInDepot="), ParsedBool ) )
		{
			AutomatedBuildSettings.bAutoAddNewFiles = ParsedBool;
		}	

		// Kick off the automated build
		FText ErrorText;
		FEditorBuildUtils::EditorAutomatedBuildAndSubmit( AutomatedBuildSettings, ErrorText );
	}

	SlowTask.EnterProgressFrame(10);

	//Fbx dll is currently compile with a different windows platform sdk so we should use this memory bypass later when unreal ed will be using windows 10 platform sdk
	//LoadFBxLibraries();

	// Register message log UIs
	FMessageLogModule& MessageLogModule = FModuleManager::LoadModuleChecked<FMessageLogModule>("MessageLog");
	{
		FMessageLogInitializationOptions InitOptions;
		InitOptions.bShowPages = true;
		MessageLogModule.RegisterLogListing("EditorErrors", LOCTEXT("EditorErrors", "Editor Errors"), InitOptions);
	}

	{
		FMessageLogInitializationOptions InitOptions;
		InitOptions.bDiscardDuplicates = true;
		MessageLogModule.RegisterLogListing("LoadErrors", LOCTEXT("LoadErrors", "Load Errors"), InitOptions);
	}

	{
		FMessageLogInitializationOptions InitOptions;
		InitOptions.bShowPages = true;
		MessageLogModule.RegisterLogListing("LightingResults", LOCTEXT("LightingResults", "Lighting Results"), InitOptions);
	}

	{
		FMessageLogInitializationOptions InitOptions;
		InitOptions.bShowPages = true;
		InitOptions.bShowFilters = true;
		MessageLogModule.RegisterLogListing("PackagingResults", LOCTEXT("PackagingResults", "Packaging Results"), InitOptions);
	}

	{
		FMessageLogInitializationOptions InitOptions;
		InitOptions.bShowFilters = true;
		MessageLogModule.RegisterLogListing("MapCheck", LOCTEXT("MapCheck", "Map Check"), InitOptions);
	}

	{
		FMessageLogInitializationOptions InitOptions;
		InitOptions.bShowFilters = true;
		MessageLogModule.RegisterLogListing("AssetCheck", LOCTEXT("AssetCheckLog", "Asset Check"), InitOptions);
	}

	{
		FMessageLogInitializationOptions InitOptions;
		InitOptions.bShowFilters = true;
		MessageLogModule.RegisterLogListing("SlateStyleLog", LOCTEXT("SlateStyleLog", "Slate Style Log"), InitOptions );
	}

	{
		FMessageLogInitializationOptions InitOptions;
		InitOptions.bShowFilters = true;
		MessageLogModule.RegisterLogListing("HLODResults", LOCTEXT("HLODResults", "HLOD Results"), InitOptions);
	}

	FCompilerResultsLog::Register();
	{
		FMessageLogInitializationOptions InitOptions;
		InitOptions.bShowPages = true;
		InitOptions.bShowFilters = true;
		MessageLogModule.RegisterLogListing("PIE", LOCTEXT("PlayInEditor", "Play In Editor"), InitOptions);
	}

	// install message log delegates
	FMessageLog::OnMessageSelectionChanged().BindRaw(this, &FUnrealEdMisc::OnMessageSelectionChanged);
	FUObjectToken::DefaultOnMessageTokenActivated().BindRaw(this, &FUnrealEdMisc::OnMessageTokenActivated);
	FUObjectToken::DefaultOnGetObjectDisplayName().BindRaw(this, &FUnrealEdMisc::OnGetDisplayName);
	FAssetNameToken::OnGotoAsset().BindRaw(this, &FUnrealEdMisc::OnGotoAsset);
	FActorToken::DefaultOnMessageTokenActivated().BindRaw(this, &FUnrealEdMisc::OnActorTokenActivated);

	// Register to receive notification of new key bindings
	OnUserDefinedChordChangedDelegateHandle = FInputBindingManager::Get().RegisterUserDefinedChordChanged(FOnUserDefinedChordChanged::FDelegate::CreateRaw( this, &FUnrealEdMisc::OnUserDefinedChordChanged ));

	SlowTask.EnterProgressFrame(10);

	// Send Project Analytics
	InitEngineAnalytics();
	
	// Setup a timer for a heartbeat event to track if users are actually using the editor or it is idle.
	FTimerDelegate Delegate;
	Delegate.BindRaw( this, &FUnrealEdMisc::EditorAnalyticsHeartbeat );

	GEditor->GetTimerManager()->SetTimer( EditorAnalyticsHeartbeatTimerHandle, Delegate, (float)UnrealEdMiscDefs::HeartbeatIntervalSeconds, true );

	// Give the settings editor a way to restart the editor when it needs to
	ISettingsEditorModule& SettingsEditorModule = FModuleManager::GetModuleChecked<ISettingsEditorModule>("SettingsEditor");
	SettingsEditorModule.SetRestartApplicationCallback(FSimpleDelegate::CreateLambda([this]() { RestartEditor(/*bWarn =*/false); }));

	// add handler to notify about navmesh building process
	NavigationBuildingNotificationHandler = MakeShareable(new FNavigationBuildingNotificationImpl());

	// Handles "Enable World Composition" option in WorldSettings
	UWorldComposition::EnableWorldCompositionEvent.BindRaw(this, &FUnrealEdMisc::EnableWorldComposition);

	const double TotalEditorStartupTime = (FPlatformTime::Seconds() - GStartTime);
	UE_LOG(LogUnrealEdMisc, Log, TEXT("Total Editor Startup Time, took %.3f"), TotalEditorStartupTime);

	TRACE_BOOKMARK(TEXT("Editor Startup"));

<<<<<<< HEAD
	FStudioAnalytics::FireEvent_Loading(TEXT("TotalEditorStartup"), TotalEditorStartupTime, { FAnalyticsEventAttribute(TEXT("FirstTime"), true ) } );

=======
	FEditorDelegates::OnEditorInitialized.Broadcast(TotalEditorStartupTime);
	
>>>>>>> 4af6daef
	GShaderCompilingManager->PrintStats(true);
}

FString FUnrealEdMisc::FindMapFileFromPartialName(const FString& PartialMapName)
{
	TArray<FString> CommandLineMapCache;
	GConfig->GetArray(TEXT("EditorMapCache"), TEXT("CommandLineMapCache"), CommandLineMapCache, GEditorPerProjectIni);
	bool CommandLineMapCacheDirty = false;

	FString FoundMapFile;

	for (int32 Index = 0; Index < CommandLineMapCache.Num(); Index++)
	{
		bool bRemoveEntry = false;
		FString CurrentCacheEntry = CommandLineMapCache[Index];

		TArray<FString> Tokens;
		CurrentCacheEntry.ParseIntoArray(Tokens, TEXT(","));
		if (Tokens.Num() == 2)
		{
			FString ShortMapName = Tokens[0];
			FString RelativeFileName = Tokens[1];
		
			if (ShortMapName == PartialMapName)
			{
				// Verify both that the file exists and that it's actually
				// mounted. This ensures that we don't use a stale cache
				// entry to an unmounted file in case a previously opened
				// map was copied to a different location on disk and is
				// now being mounted from there, but the original file still
				// exists.
				FString PackageName;
				if (FPaths::FileExists(RelativeFileName) &&
					FPackageName::TryConvertFilenameToLongPackageName(RelativeFileName, PackageName))
				{
					FoundMapFile = RelativeFileName;
					break;
				}
				else
				{
					bRemoveEntry = true;
				}
			}
		}
		else
		{
			bRemoveEntry = true;
		}

		if (bRemoveEntry)
		{
			CommandLineMapCacheDirty = true;
			CommandLineMapCache.RemoveAt(Index);
			Index--;
		}
	}

	if (FoundMapFile.IsEmpty())
	{
		// If the specified package exists
		if (FPackageName::SearchForPackageOnDisk(PartialMapName, NULL, &FoundMapFile) &&
			// and it's a valid map file
			FPaths::GetExtension(FoundMapFile, /*bIncludeDot=*/true) == FPackageName::GetMapPackageExtension())
		{
			CommandLineMapCache.Add(PartialMapName + TEXT(",") + FoundMapFile);
			CommandLineMapCacheDirty = true;
		}
	}

	if (CommandLineMapCacheDirty)
	{
		GConfig->SetArray(TEXT("EditorMapCache"), TEXT("CommandLineMapCache"), CommandLineMapCache, GEditorPerProjectIni);
		GConfig->Flush(false, GEditorPerProjectIni);
	}

	return FoundMapFile;
}

void FUnrealEdMisc::InitEngineAnalytics()
{
	if ( FEngineAnalytics::IsAvailable() )
	{
		TRACE_CPUPROFILER_EVENT_SCOPE(FUnrealEdMisc::InitEngineAnalytics);

		IAnalyticsProvider& EngineAnalytics = FEngineAnalytics::GetProvider();

		// Send analytics about sample projects
		if( FPaths::IsProjectFilePathSet() )
		{
			const FString& LoadedProjectFilePath = FPaths::GetProjectFilePath();
			FProjectStatus ProjectStatus;

			if (IProjectManager::Get().QueryStatusForProject(LoadedProjectFilePath, ProjectStatus))
			{
				if ( ProjectStatus.bSignedSampleProject )
				{
					EngineAnalytics.RecordEvent(TEXT( "Rocket.Usage.SampleProjectLoaded" ), TEXT("FileName"), FPaths::GetCleanFilename(LoadedProjectFilePath));
				}
			}

			// Gather Project Code/Module Stats
			TArray< FAnalyticsEventAttribute > ProjectAttributes;
			ProjectAttributes.Add( FAnalyticsEventAttribute( FString( "Name" ), *GetDefault<UGeneralProjectSettings>()->ProjectName ));
			ProjectAttributes.Add( FAnalyticsEventAttribute( FString( "Id" ), *GetDefault<UGeneralProjectSettings>()->ProjectID.ToString() ));

			FGameProjectGenerationModule& GameProjectModule = FModuleManager::LoadModuleChecked<FGameProjectGenerationModule>(TEXT("GameProjectGeneration"));
			
			bool bShouldIncludeSourceFileCountAndSize = true;
			GConfig->GetBool(TEXT("EngineAnalytics"), TEXT("IncludeSourceFileCountAndSize"), bShouldIncludeSourceFileCountAndSize, GEditorIni);
			if (bShouldIncludeSourceFileCountAndSize)
			{
				int32 SourceFileCount = 0;
				int64 SourceFileDirectorySize = 0;
				GameProjectModule.Get().GetProjectSourceDirectoryInfo(SourceFileCount, SourceFileDirectorySize);

				ProjectAttributes.Add( FAnalyticsEventAttribute( FString( "SourceFileCount" ), SourceFileCount ));
				ProjectAttributes.Add(FAnalyticsEventAttribute(FString("SourceFileDirectorySize"), SourceFileDirectorySize));
			}
			ProjectAttributes.Add( FAnalyticsEventAttribute( FString( "ModuleCount" ), FModuleManager::Get().GetModuleCount() ));

			// UObject class count
			int32 UObjectClasses = 0;
			int32 UBlueprintClasses = 0;
			for( TObjectIterator<UClass> ClassIt; ClassIt; ++ClassIt )
			{
				if( !ClassIt->ClassGeneratedBy )
				{
					UObjectClasses++;
				}
				else
				{
					UBlueprintClasses++;
				}
			}
			ProjectAttributes.Add( FAnalyticsEventAttribute( FString( "ObjectClasses" ), UObjectClasses ));
			ProjectAttributes.Add( FAnalyticsEventAttribute( FString( "BlueprintClasses" ), UBlueprintClasses ));
			ProjectAttributes.Emplace( TEXT("Enterprise"), IProjectManager::Get().IsEnterpriseProject() );

			// Send project analytics
			EngineAnalytics.RecordEvent( FString( "Editor.Usage.Project" ), ProjectAttributes );
			// Trigger pending asset survey
			bIsAssetAnalyticsPending = true;
		}

		// Record known modules' compilation methods
		IHotReloadInterface* HotReload = IHotReloadInterface::GetPtr();
		if(HotReload != nullptr)
		{
			TArray<FModuleStatus> Modules;
			FModuleManager::Get().QueryModules(Modules);
			for (auto& Module : Modules)
			{
				// Record only game modules as these are the only ones that should be hot-reloaded
				if (Module.bIsGameModule)
				{
					TArray< FAnalyticsEventAttribute > ModuleAttributes;
					ModuleAttributes.Add(FAnalyticsEventAttribute(FString("ModuleName"), Module.Name));
					ModuleAttributes.Add(FAnalyticsEventAttribute(FString("CompilationMethod"), HotReload->GetModuleCompileMethod(*Module.Name)));
					EngineAnalytics.RecordEvent(FString("Editor.Usage.Modules"), ModuleAttributes);
				}
			}
		}
	}
}

/*
* @EventName Editor.Usage.Heartbeat
*
* @Trigger Every minute of non-idle time in the editor
*
* @Type Dynamic
*
* @EventParam Idle (bool) Whether the user is idle
* @EventParam AverageFrameTime (float) Average frame time
* @EventParam AverageGameThreadTime (float) Average game thread time
* @EventParam AverageRenderThreadTime (float) Average render thread time
* @EventParam AverageGPUFrameTime (float) Average GPU frame time
* @EventParam IsVanilla (bool) Whether the editor is vanilla launcher install with no marketplace plugins
* @EventParam IntervalSec (int32) The time since the last heartbeat
* @EventParam IsDebugger (bool) Whether the debugger is currently present
* @EventParam WasDebuggerPresent (bool) Whether the debugger was present previously
* @EventParam IsInVRMode (bool) If the current heartbeat occurred while VR mode was active
* @EventParam bIsEnterprise (bool) If the editor has an enterprise project loaded
* @EventParam Is5MinIdle (bool) Whether the user is idle, using the 5 minute methodology
* @EventParam Is30MinIdle (bool) Whether the user is idle, using the 30 minute methodology
* @EventParam IsInPIE (bool) Whether the user is/was in PIE during this heartbeat
* @EventParam RealIntervalSec (bool) The real time since the last heartbeat
*
* @Source Editor
*
* @Owner Matt.Kuhlenschmidt
*
*/
void FUnrealEdMisc::EditorAnalyticsHeartbeat()
{
	// Don't attempt to send the heartbeat if analytics isn't available
	if(!FEngineAnalytics::IsAvailable())
	{
		return;
	}

	// Analytics has had some very rare instances where a user spams heartbeats at an incredibly high frequency.
	// So while it's technically impossible to trigger this event more than once per HeartbeatIntervalSeconds,
	// put an additional guard band around this function in absolute wall-clock time to ensure it doesn't fire too quickly for some strange reason.
	//////////////////////////////////////////////////////////////////////////////////////////////////////////////////////////////////////////////
	const double HeartbeatInvervalSec = (double)(UnrealEdMiscDefs::HeartbeatIntervalSeconds);
	const double Now = FPlatformTime::Seconds();

	static double LastTimeInPIE = 0;
	if (FPlayWorldCommandCallbacks::IsInPIE())
	{
		LastTimeInPIE = Now;
	}

	// Initialize to ensure the first time this is called we will DEF execute the heartbeat.
	static double LastHeartbeatTime = Now - HeartbeatInvervalSec;
	// allow a little bit of slop in the timing in case the event is only firing slightly too soon, even though that is technically impossible.
	if (Now <= LastHeartbeatTime + HeartbeatInvervalSec*0.9)
	{
		// This can happen too often with editor hitches and long-running tasks, which cause the timer manager to flush many events at once.
		// UE-62403 is tracking a deeeper fix.
		//UE_LOG(LogUnrealEdMisc, Warning, TEXT("Heartbeat event firing too frequently (%.3f sec). This should never happen. Something is wrong with the timer delegate!"), (float)(Now - LastHeartbeatTime) );
		return;
	}

	bool bIsDebuggerPresent = FPlatformMisc::IsDebuggerPresent();
	static bool bWasDebuggerPresent = false;
	if (!bWasDebuggerPresent)
	{
		bWasDebuggerPresent = bIsDebuggerPresent;
	}
	const bool bInVRMode = IVREditorModule::Get().IsVREditorModeActive();
	const bool bIsEnterprise = IProjectManager::Get().IsEnterpriseProject();

	const double LastInteractionTime = FSlateApplication::Get().GetLastUserInteractionTime();
	
	// Did the user interact since the last heartbeat
	const bool bIdle = LastInteractionTime < LastHeartbeatTime;
	
	extern ENGINE_API float GAverageFPS;

	TArray< FAnalyticsEventAttribute > Attributes;
	Attributes.Add(FAnalyticsEventAttribute(TEXT("Idle"), bIdle));
	if(PerformanceAnalyticsStats->IsReliable())
	{
		Attributes.Add(FAnalyticsEventAttribute(TEXT("AverageFPS"), GAverageFPS));
		Attributes.Add(FAnalyticsEventAttribute(TEXT("AverageFrameTime"), PerformanceAnalyticsStats->GetAverageFrameTime()));
		Attributes.Add(FAnalyticsEventAttribute(TEXT("AverageGameThreadTime"), PerformanceAnalyticsStats->GetAverageGameThreadTime()));
		Attributes.Add(FAnalyticsEventAttribute(TEXT("AverageRenderThreadTime"), PerformanceAnalyticsStats->GetAverageRenderThreadTime()));
		Attributes.Add(FAnalyticsEventAttribute(TEXT("AverageGPUFrameTime"), PerformanceAnalyticsStats->GetAverageGPUFrameTime()));
	}
	Attributes.Add(FAnalyticsEventAttribute(TEXT("IsVanilla"), (GEngine && GEngine->IsVanillaProduct())));
	Attributes.Add(FAnalyticsEventAttribute(TEXT("IntervalSec"), UnrealEdMiscDefs::HeartbeatIntervalSeconds));
	Attributes.Add(FAnalyticsEventAttribute(TEXT("IsDebugger"), bIsDebuggerPresent));
	Attributes.Add(FAnalyticsEventAttribute(TEXT("WasDebuggerPresent"), bWasDebuggerPresent));
	Attributes.Add(FAnalyticsEventAttribute(TEXT("IsInVRMode"), bInVRMode));
	Attributes.Add(FAnalyticsEventAttribute(TEXT("Enterprise"), bIsEnterprise));

	// In the 5 Min and 30 Min idle case we treat longer periods of time as none idle post user interaction
	const bool b5MinIdle = LastInteractionTime + (5.0f * 60.0f) < LastHeartbeatTime;
	Attributes.Add(FAnalyticsEventAttribute(TEXT("Is5MinIdle"), b5MinIdle));
	const bool b30MinIdle = LastInteractionTime + (30.0f * 60.0f) < LastHeartbeatTime;
	Attributes.Add(FAnalyticsEventAttribute(TEXT("Is30MinIdle"), b30MinIdle));

	// InPIE bool, added a 5 second grace period to include PIE shutdown issues in the "InPIE" window
	const bool bInPIE = LastTimeInPIE + 5.0f > LastHeartbeatTime;
	Attributes.Add(FAnalyticsEventAttribute(TEXT("IsInPIE"), bInPIE));

	// Interval seconds actually track the entirety of the time since last heartbeat.
	Attributes.Add(FAnalyticsEventAttribute(TEXT("RealIntervalSec"), Now - LastHeartbeatTime));

	FEngineAnalytics::GetProvider().RecordEvent(TEXT("Editor.Usage.Heartbeat"), Attributes);
	
	LastHeartbeatTime = Now;
}

void FUnrealEdMisc::TickAssetAnalytics()
{
	if( bIsAssetAnalyticsPending && FEngineAnalytics::IsAvailable())
	{
		TRACE_CPUPROFILER_EVENT_SCOPE(FUnrealEdMisc::TickAssetAnalytics);

		FAssetRegistryModule& AssetRegistryModule = FModuleManager::LoadModuleChecked<FAssetRegistryModule>(AssetRegistryName);

		if( !AssetRegistryModule.Get().IsLoadingAssets())
		{
			// kill the pending flag
			bIsAssetAnalyticsPending = false;
			// Gather Asset stats
			TArray<FAssetData> AssetData;
			AssetRegistryModule.Get().GetAllAssets(AssetData);

			TArray< FAnalyticsEventAttribute > AssetAttributes;
			int32 NumMapFiles = 0;
			TSet< FName > PackageNames;
			TMap< FTopLevelAssetPath, int32 > ClassInstanceCounts;

			for( auto AssetIter = AssetData.CreateConstIterator(); AssetIter; ++AssetIter )
			{
				PackageNames.Add( AssetIter->PackageName );
				if( AssetIter->AssetClassPath == UWorld::StaticClass()->GetClassPathName()  )
				{
					NumMapFiles++;
				}

				if (!AssetIter->AssetClassPath.IsNull())
				{
					int32* ExistingClassCount = ClassInstanceCounts.Find( AssetIter->AssetClassPath);
					if( ExistingClassCount )
					{
						++(*ExistingClassCount);
					}
					else
					{
						ClassInstanceCounts.Add( AssetIter->AssetClassPath, 1 );
					}
				}
			}
			const UGeneralProjectSettings& ProjectSettings = *GetDefault<UGeneralProjectSettings>();
			AssetAttributes.Add( FAnalyticsEventAttribute( FString( "ProjectId" ), *ProjectSettings.ProjectID.ToString() ));
			AssetAttributes.Add( FAnalyticsEventAttribute( FString( "AssetPackageCount" ), PackageNames.Num() ));
			AssetAttributes.Add( FAnalyticsEventAttribute( FString( "Maps" ), NumMapFiles ));
			AssetAttributes.Emplace( TEXT("Enterprise"), IProjectManager::Get().IsEnterpriseProject() );

			// Send project analytics
			FEngineAnalytics::GetProvider().RecordEvent( FString( "Editor.Usage.AssetCounts" ), AssetAttributes );

			TArray< FAnalyticsEventAttribute > AssetInstances;
			AssetInstances.Add( FAnalyticsEventAttribute( FString( "ProjectId" ), *ProjectSettings.ProjectID.ToString() ));
			for( auto ClassIter = ClassInstanceCounts.CreateIterator(); ClassIter; ++ClassIter )
			{
				AssetInstances.Add( FAnalyticsEventAttribute( ClassIter.Key().ToString(), ClassIter.Value() ) );
			}
			// Send class instance analytics
			FEngineAnalytics::GetProvider().RecordEvent( FString( "Editor.Usage.AssetClasses" ), AssetInstances );
		}
	}
}

bool FUnrealEdMisc::EnableWorldComposition(UWorld* InWorld, bool bEnable)
{
	if (InWorld == nullptr || InWorld->WorldType != EWorldType::Editor)
	{
		return false;
	}
			
	if (!bEnable)
	{
		if (InWorld->WorldComposition != nullptr)
		{
			InWorld->FlushLevelStreaming();
			InWorld->WorldComposition->MarkAsGarbage();
			InWorld->WorldComposition = nullptr;
			UWorldComposition::WorldCompositionChangedEvent.Broadcast(InWorld);
		}

		return false;
	}
	
	if (InWorld->WorldComposition == nullptr)
	{
		FString RootPackageName = InWorld->GetOutermost()->GetName();

		// Map should be saved to disk
		if (!FPackageName::DoesPackageExist(RootPackageName))
		{
			FMessageDialog::Open(EAppMsgType::Ok, LOCTEXT("EnableWorldCompositionNotSaved_Message", "Please save your level to disk before enabling World Composition"));
			return false;
		}
			
		// All existing sub-levels on this map should be removed
		int32 NumExistingSublevels = InWorld->GetStreamingLevels().Num();
		if (NumExistingSublevels > 0)
		{
			FMessageDialog::Open(EAppMsgType::Ok, LOCTEXT("EnableWorldCompositionExistingSublevels_Message", "World Composition cannot be enabled because there are already sub-levels manually added to the persistent level. World Composition uses auto-discovery so you must first remove any manually added sub-levels from the Levels window"));
			return false;
		}
			
		auto WorldCompostion = NewObject<UWorldComposition>(InWorld);
		// All map files found in the same and folder and all sub-folders will be added ass sub-levels to this map
		// Make sure user understands this
		int32 NumFoundSublevels = WorldCompostion->GetTilesList().Num();
		if (NumFoundSublevels)
		{
			FFormatNamedArguments Arguments;
			Arguments.Add(TEXT("NumSubLevels"), NumFoundSublevels);
			Arguments.Add(TEXT("FolderLocation"), FText::FromString(FPackageName::GetLongPackagePath(RootPackageName)));
			const FText Message = FText::Format(LOCTEXT("EnableWorldCompositionPrompt_Message", "World Composition auto-discovers sub-levels by scanning the folder the level is saved in, and all sub-folders. {NumSubLevels} level files were found in {FolderLocation} and will be added as sub-levels. Do you want to continue?"), Arguments);
			
			auto AppResult = FMessageDialog::Open(EAppMsgType::OkCancel, Message);
			if (AppResult != EAppReturnType::Ok)
			{
				WorldCompostion->MarkAsGarbage();
				return false;
			}
		}
			
		// 
		InWorld->WorldComposition = WorldCompostion;
		UWorldComposition::WorldCompositionChangedEvent.Broadcast(InWorld);
	}
	
	return true;
}

<<<<<<< HEAD
/** Build and return the path to the current project (used for relaunching the editor.)	 */
FString CreateProjectPath()
=======
FString FUnrealEdMisc::GetProjectEditorBinaryPath()
>>>>>>> 4af6daef
{
#if PLATFORM_WINDOWS
	return FPlatformProcess::ExecutablePath();
#elif PLATFORM_MAC
	@autoreleasepool
	{
		return UTF8_TO_TCHAR([[[NSBundle mainBundle]executablePath] fileSystemRepresentation] );
	}
#elif PLATFORM_LINUX
	const TCHAR* PlatformConfig = FPlatformMisc::GetUBTPlatform();
	FString ExeFileName = FPaths::EngineDir() / TEXT("Binaries") / PlatformConfig / FString(FPlatformProcess::ExecutableName());
	return ExeFileName;
#else
#error "Unknown platform"
#endif
}

bool FUnrealEdMisc::SpawnEditorInstance(const FString& ProjectName)
{
	// Use the same command line parameters that were used for this editor instance.
	const FString Cmd = FString::Printf(TEXT("%s %s"), *ProjectName, *PendingCommandLine.Get(FCommandLine::Get()));

	const FString ExeFilename = GetProjectEditorBinaryPath();
	FProcHandle Handle = FPlatformProcess::CreateProc(*ExeFilename, *Cmd, true, false, false, NULL, 0, NULL, NULL);
	const bool bSuccess = Handle.IsValid();
	if (bSuccess)
	{
		FPlatformProcess::CloseProc(Handle);
	}
	return bSuccess;
}

void FUnrealEdMisc::OnExit()
{
	if ( !bInitialized )
	{
		return;
	}
	bInitialized = false;
	
	if (bIsSurveyingPerformance)
	{
		CancelPerformanceSurvey();
	}

	if (NavigationBuildingNotificationHandler.IsValid())
	{
		NavigationBuildingNotificationHandler = NULL;
	}

	// Report session maximum window and tab counts to engine analytics, if available
	if (FEngineAnalytics::IsAvailable())
	{
		TArray<FAnalyticsEventAttribute> TabsAttribs;
		TabsAttribs.Add(FAnalyticsEventAttribute(FString("MaxTabs"), FGlobalTabmanager::Get()->GetMaximumTabCount()));
		TabsAttribs.Add(FAnalyticsEventAttribute(FString("MaxTopLevelWindows"), FGlobalTabmanager::Get()->GetMaximumWindowCount()));

		const UGeneralProjectSettings& ProjectSettings = *GetDefault<UGeneralProjectSettings>();
		TabsAttribs.Add(FAnalyticsEventAttribute(FString("ProjectId"), ProjectSettings.ProjectID.ToString()));

		FEngineAnalytics::GetProvider().RecordEvent(FString("Editor.Usage.WindowCounts"), TabsAttribs);
		
		// Report asset updates (to reflect forward progress made by the user)
		TArray<FAnalyticsEventAttribute> AssetUpdateCountAttribs;
		for (auto& UpdatedAssetPair : NumUpdatesByAssetName)
		{
			AssetUpdateCountAttribs.Add(FAnalyticsEventAttribute(UpdatedAssetPair.Key.ToString(), UpdatedAssetPair.Value));
		}
		AssetUpdateCountAttribs.Emplace( TEXT("Enterprise"), IProjectManager::Get().IsEnterpriseProject() );

		FEngineAnalytics::GetProvider().RecordEvent(FString("Editor.Usage.AssetsSaved"), AssetUpdateCountAttribs);

		FSlateApplication::Get().GetPlatformApplication()->SendAnalytics(&FEngineAnalytics::GetProvider());
		FEditorViewportStats::SendUsageData();
	}

	FInputBindingManager::Get().UnregisterUserDefinedChordChanged(OnUserDefinedChordChangedDelegateHandle);
	FMessageLog::OnMessageSelectionChanged().Unbind();
	FUObjectToken::DefaultOnMessageTokenActivated().Unbind();
	FUObjectToken::DefaultOnGetObjectDisplayName().Unbind();
	FAssetNameToken::OnGotoAsset().Unbind();
	FActorToken::DefaultOnMessageTokenActivated().Unbind();

	// Unregister message log UIs
	FMessageLogModule& MessageLogModule = FModuleManager::LoadModuleChecked<FMessageLogModule>("MessageLog");
	MessageLogModule.UnregisterLogListing("EditorErrors");
	MessageLogModule.UnregisterLogListing("LoadErrors");
	MessageLogModule.UnregisterLogListing("LightingResults");
	MessageLogModule.UnregisterLogListing("PackagingResults");
	MessageLogModule.UnregisterLogListing("MapCheck");
	MessageLogModule.UnregisterLogListing("HLODResults");
	FCompilerResultsLog::Unregister();
	MessageLogModule.UnregisterLogListing("PIE");

	// Unregister all events
	FGlobalTabmanager::Get()->OnActiveTabChanged_Unsubscribe(OnActiveTabChangedDelegateHandle);
	FGlobalTabmanager::Get()->OnTabForegrounded_Unsubscribe(OnTabForegroundedDelegateHandle);
	FUserActivityTracking::SetActivity(FUserActivity(TEXT("EditorExit"), EUserActivityContext::Editor));
	FEditorDelegates::SelectedProps.RemoveAll(this);
	FEditorDelegates::DisplayLoadErrors.RemoveAll(this);
	FEditorDelegates::MapChange.RemoveAll(this);
	FEditorDelegates::RefreshEditor.RemoveAll(this);
	FEditorDelegates::PreSaveWorldWithContext.RemoveAll(this);
	FEditorSupportDelegates::RedrawAllViewports.RemoveAll(this);
	GEngine->OnLevelActorAdded().RemoveAll(this);

#if USE_UNIT_TESTS
	FAutomationTestFramework::Get().PreTestingEvent.RemoveAll(this);
	FAutomationTestFramework::Get().PostTestingEvent.RemoveAll(this);
#endif // USE_UNIT_TESTS

	// FCoreDelegates::OnBreakpointTriggered.RemoveAll(this);
	// FCoreDelegates::OnScriptFatalError.RemoveAll(this);

	FEditorDelegates::ChangeEditorMode.RemoveAll(this);
	FCoreDelegates::PreModal.RemoveAll(this);
	FCoreDelegates::PostModal.RemoveAll(this);

	FComponentAssetBrokerage::PRIVATE_ShutdownBrokerage();

	ISourceControlModule::Get().GetProvider().Close();

	UWorldComposition::EnableWorldCompositionEvent.Unbind();
	
	//Fbx dll is currently compile with a different windows platform sdk so we should use this memory bypass later when unreal ed will be using windows 10 platform sdk
	//UnloadFBxLibraries();

	const TMap<FString, FString>& IniRestoreFiles = GetConfigRestoreFilenames();

	for (auto Iter = IniRestoreFiles.CreateConstIterator(); Iter; ++Iter)
	{
		// Key = Config Filename, Value = Backup Filename
		if (FPaths::FileExists(Iter.Value()))
		{
			IFileManager::Get().Copy(*Iter.Key(), *Iter.Value());
		}
	}
	

	// The new process needs to be spawned as late as possible so two editor processes aren't running concurrently for very long.
	// It definitely needs to happen after the preferences file is restored from an import on the line above
	const FString& PendingProjName = FUnrealEdMisc::Get().GetPendingProjectName();
	if( PendingProjName.Len() > 0 )
	{
<<<<<<< HEAD
		// If there is a pending project switch, spawn that process now and use the same command line parameters that were used for this editor instance.
		FString Cmd = FString::Printf(TEXT("%s %s"), *PendingProjName, *PendingCommandLine.Get(FCommandLine::Get()));

		FString ExeFilename = CreateProjectPath();
		FProcHandle Handle = FPlatformProcess::CreateProc( *ExeFilename, *Cmd, true, false, false, NULL, 0, NULL, NULL );
		if( !Handle.IsValid() )
=======
		bool bSuccess = false;
		if (FEditorDelegates::OnRestartRequested.IsBound())
		{
			bSuccess = FEditorDelegates::OnRestartRequested.Execute(PendingProjName);
		}
		else
		{
			bSuccess = SpawnEditorInstance(PendingProjName);
		}
		
		if (!bSuccess)
>>>>>>> 4af6daef
		{
			// We were not able to spawn the new project exe.
			// Its likely that the exe doesn't exist.
			// Skip shutting down the editor if this happens
			UE_LOG(LogUnrealEdMisc, Warning, TEXT("Could not restart the editor"));

			// Clear the pending project to ensure the editor can still be shut down normally
			ClearPendingProjectName();

			return;
		}
	}

	// Unregister the command executor
	IModularFeatures::Get().UnregisterModularFeature(IConsoleCommandExecutor::ModularFeatureName(), CmdExec.Get());
	CmdExec.Reset();

	//Release static class to be sure its not release in a random way. This class use a static multicastdelegate which can be delete before and crash the editor on exit
	GTexAlignTools.Release();
}

void FUnrealEdMisc::ShutdownAfterError()
{
	ISourceControlModule::Get().GetProvider().Close();
}

void FUnrealEdMisc::CB_SelectedProps()
{
	// Display the actor properties dialog if any actors are selected at all
	if ( GUnrealEd->GetSelectedActorCount() > 0 )
	{
		GUnrealEd->ShowActorProperties();
	}
}

void FUnrealEdMisc::CB_DisplayLoadErrors()
{
	if( !GIsDemoMode )
	{
		// Don't display load errors when starting up in immersive mode
		// @todo immersive: Really only matters on first level load and PIE startup, maybe only disallow at startup?
		const bool bIsImmersive = FParse::Param( FCommandLine::Get(), TEXT( "immersive" ) );
		if( !bIsImmersive && !GIsAutomationTesting)
		{
			FMessageLog("LoadErrors").Open();
		}
	}
}

void FUnrealEdMisc::CB_RefreshEditor()
{
	FEditorDelegates::RefreshAllBrowsers.Broadcast();
}

void FUnrealEdMisc::PreSaveWorld(UWorld* World, FObjectPreSaveContext ObjectSaveContext)
{
	LogAssetUpdate(World, ObjectSaveContext);
	const bool bAutosaveOrPIE = (ObjectSaveContext.GetSaveFlags() & SAVE_FromAutosave) != 0;
	if (bAutosaveOrPIE || !World || World != GEditor->GetEditorWorldContext().World() || !FEngineAnalytics::IsAvailable())
	{
		return;
	}

	int32 NumAdditiveBrushes = 0;
	int32 NumSubtractiveBrushes = 0;
	for (TActorIterator<ABrush> BrushIt(World); BrushIt; ++BrushIt)
	{
		ABrush* Brush = *BrushIt;
		if (Brush != NULL)
		{
			if (Brush->BrushType == EBrushType::Brush_Add) NumAdditiveBrushes++;
			else if (Brush->BrushType == EBrushType::Brush_Subtract) NumSubtractiveBrushes++;
		}
	}

	TArray< FAnalyticsEventAttribute > BrushAttributes;
	BrushAttributes.Add( FAnalyticsEventAttribute( FString( "Additive" ), NumAdditiveBrushes ));
	BrushAttributes.Add( FAnalyticsEventAttribute( FString( "Subtractive" ), NumSubtractiveBrushes ));
	const UGeneralProjectSettings& ProjectSettings = *GetDefault<UGeneralProjectSettings>();
	BrushAttributes.Add( FAnalyticsEventAttribute( FString( "ProjectId" ), ProjectSettings.ProjectID.ToString()) );

	FEngineAnalytics::GetProvider().RecordEvent( FString( "Editor.Usage.Brushes" ), BrushAttributes );
}

void FUnrealEdMisc::CB_MapChange( uint32 InFlags )
{
	UWorld* World = GWorld;

	// Make sure the world package is never marked dirty here
	const bool bOldDirtyState = World->GetCurrentLevel()->GetOutermost()->IsDirty();


	// Clear property coloration settings.
	const FString EmptyString(TEXT(""));
	GEditor->SetPropertyColorationTarget( World, EmptyString, NULL, NULL, NULL );

	if (InFlags != MapChangeEventFlags::NewMap)
	{
		// Rebuild the collision hash if this map change was rebuilt
		// Minor things like brush subtraction will set it to "0".
		if (InFlags != MapChangeEventFlags::Default)
		{
			if (World->IsInitialized())
			{
				// Call CleanupWorld/InitWorld to detach components and some other stuff
				World->ReInitWorld();
			}
		}

		GEditor->EditorUpdateComponents();
	}

	GLevelEditorModeTools().MapChangeNotify();

	/*if ((InFlags&MapChangeEventFlags::MapRebuild) != 0)
	{
		GUnrealEd->UpdateFloatingPropertyWindows();
	}*/

	CB_RefreshEditor();

	// Only reset the auto save timer if we've created or loaded a new map
	if( InFlags & MapChangeEventFlags::NewMap )
	{
		GUnrealEd->GetPackageAutoSaver().ResetAutoSaveTimer();
	}

	if (!bOldDirtyState)
	{
		World->GetCurrentLevel()->GetOutermost()->SetDirtyFlag( bOldDirtyState );
	}
}

void FUnrealEdMisc::CB_RedrawAllViewports()
{
	GUnrealEd->RedrawAllViewports();
}

void FUnrealEdMisc::CB_LevelActorsAdded(AActor* InActor)
{
	if (!GIsEditorLoadingPackage &&
		!GIsCookerLoadingPackage &&
		FEngineAnalytics::IsAvailable() &&
		InActor &&
		InActor->GetWorld() == GUnrealEd->GetEditorWorldContext().World() &&
		InActor->IsA(APawn::StaticClass()))
	{
		const UGeneralProjectSettings& ProjectSettings = *GetDefault<UGeneralProjectSettings>();
		FEngineAnalytics::GetProvider().RecordEvent(FString("Editor.Usage.PawnPlacement"), FString( "ProjectId" ), ProjectSettings.ProjectID.ToString());
	}
}

void FUnrealEdMisc::CB_PreAutomationTesting()
{
	// Shut down SCC if it's enabled, as unit tests shouldn't be allowed to make any modifications to source control
	if ( ISourceControlModule::Get().IsEnabled() )
	{
		ISourceControlModule::Get().GetProvider().Close();
	}
}

void FUnrealEdMisc::CB_PostAutomationTesting()
{
	// Re-enable source control
	ISourceControlModule::Get().GetProvider().Init();
}

void FUnrealEdMisc::OnEditorChangeMode(FEditorModeID NewEditorMode)
{
	GLevelEditorModeTools().ActivateMode( NewEditorMode, true );
}

void FUnrealEdMisc::OnEditorPreModal()
{
	if( FSlateApplication::IsInitialized() )
	{
		FSlateApplication::Get().ExternalModalStart();
	}
}

void FUnrealEdMisc::OnEditorPostModal()
{
	if( FSlateApplication::IsInitialized() )
	{
		FSlateApplication::Get().ExternalModalStop();
	}
}

void FUnrealEdMisc::OnActiveTabChanged(TSharedPtr<SDockTab> PreviouslyActive, TSharedPtr<SDockTab> NewlyActivated)
{
	OnUserActivityTabChanged(NewlyActivated);
}

void FUnrealEdMisc::OnTabForegrounded(TSharedPtr<SDockTab> ForegroundTab, TSharedPtr<SDockTab> BackgroundTab)
{
	OnUserActivityTabChanged(ForegroundTab);
}

void FUnrealEdMisc::OnUserActivityTabChanged(TSharedPtr<SDockTab> InTab)
{
	if (InTab.IsValid())
	{
		FString Activity = FString::Printf(TEXT("Layout=\"%s\" Label=\"%s\" Content=%s"), *InTab->GetLayoutIdentifier().ToString(), *InTab->GetTabLabel().ToString(), *InTab->GetContent()->GetTypeAsString());

		FUserActivityTracking::SetActivity(FUserActivity(Activity, EUserActivityContext::Editor));
	}
}

void FUnrealEdMisc::OnDeferCommand( const FString& DeferredCommand )
{
	GUnrealEd->DeferredCommands.Add( DeferredCommand );
}


void FUnrealEdMisc::OnMessageTokenActivated(const TSharedRef<IMessageToken>& Token)
{
	if(Token->GetType() != EMessageToken::Object )
	{
		return;
	}

	const TSharedRef<FUObjectToken> UObjectToken = StaticCastSharedRef<FUObjectToken>(Token);
	UObject* Object = nullptr;

	// Due to blueprint reconstruction, we can't directly use the Object as it will get trashed during the blueprint reconstruction and the message token will no longer point to the right UObject.
	// Instead we will retrieve the object from the name which should always be good.
	if (UObjectToken->GetObject().IsValid())
	{
		if (!UObjectToken->ToText().ToString().Equals(UObjectToken->GetObject().Get()->GetName()))
		{
			Object = FindObject<UObject>(nullptr, *UObjectToken->GetOriginalObjectPathName());
		}
		else
		{
			Object = const_cast<UObject*>(UObjectToken->GetObject().Get());
		}
	}
	else
	{
		// We have no object (probably because is now stale), try finding the original object linked to this message token to see if it still exist
		Object = FindObject<UObject>(nullptr, *UObjectToken->GetOriginalObjectPathName());
	}

	if(Object != nullptr)
	{
		ULightmappedSurfaceCollection* SurfaceCollection = Cast<ULightmappedSurfaceCollection>(Object);
		if (SurfaceCollection)
		{
			// Deselect all selected object...
			GEditor->SelectNone( true, true );

			// Select the surfaces in this mapping
			TArray<AActor*> SelectedActors;
			for (int32 SurfaceIdx = 0; SurfaceIdx < SurfaceCollection->Surfaces.Num(); SurfaceIdx++)
			{
				int32 SurfaceIndex = SurfaceCollection->Surfaces[SurfaceIdx];
				FBspSurf& Surf = SurfaceCollection->SourceModel->Surfs[SurfaceIndex];
				SurfaceCollection->SourceModel->ModifySurf(SurfaceIndex, 0);
				Surf.PolyFlags |= PF_Selected;
				if (Surf.Actor)
				{
					SelectedActors.AddUnique(Surf.Actor);
				}
			}

			// Add the brushes to the selected actors list...
			if (SelectedActors.Num() > 0)
			{
				GEditor->MoveViewportCamerasToActor(SelectedActors, false);
			}

			GEditor->NoteSelectionChange();
		}
		else
		{
			AActor* Actor = Cast<AActor>(Object);
			UPrimitiveComponent* Component = Cast<UPrimitiveComponent>(Object);

			if (Component)
			{
				check( !Actor);
				if( Component->GetOwner())
				{
					Actor = Component->GetOwner();
				}		
			}

			if (Actor && Actor->GetLevel() != nullptr)
			{
				SelectActorFromMessageToken(Actor);
			}
			else
			{
				TArray<UObject*> ObjectArray;

				if (Object->IsInBlueprint())
				{
					// Determine if we are the root of our blueprint
					UBlueprint* Blueprint = UBlueprint::GetBlueprintFromClass(Object->GetClass());

					if (Blueprint != nullptr)
					{
						ObjectArray.Add(Blueprint);
					}
					else // we are a sub object, so we need to find the root of our current blueprint(not the outermost as blueprint can contain other blueprint)
					{
						UObject* ParentObject = Object->GetOuter();

						while (Blueprint == nullptr && ParentObject != nullptr)
						{
							Blueprint = UBlueprint::GetBlueprintFromClass(ParentObject->GetClass());
							ParentObject = ParentObject->GetOuter();
						}

						if (Blueprint != nullptr)
						{
							ObjectArray.Add(Blueprint);
						}
					}
				}
				else
				{
					ObjectArray.Add(Object);
				}

				GEditor->SyncBrowserToObjects(ObjectArray);
			}
		}
	}
}

void FUnrealEdMisc::OnActorTokenActivated(const TSharedRef<class IMessageToken>& Token)
{
	if (Token->GetType() == EMessageToken::Actor)
	{
		const TSharedRef<FActorToken> ActorToken = StaticCastSharedRef<FActorToken>(Token);
		if (AActor* Actor = FindObject<AActor>(nullptr, *ActorToken->GetActorPath()))
		{
			SelectActorFromMessageToken(Actor);
		}
		else
		{
			GEditor->BroadcastSelectUnloadedActors({ ActorToken->GetActorGuid() });
		}
	}
}

void FUnrealEdMisc::SelectActorFromMessageToken(AActor* InActor)
{
	// Select the actor
	GEditor->SelectNone(false, true);
	GEditor->SelectActor(InActor, /*InSelected=*/true, /*bNotify=*/false, /*bSelectEvenIfHidden=*/true);
	GEditor->NoteSelectionChange();
	GEditor->MoveViewportCamerasToActor(*InActor, false);

	// Update the property windows and create one if necessary
	GUnrealEd->ShowActorProperties();
	GUnrealEd->UpdateFloatingPropertyWindows();
}

FText FUnrealEdMisc::OnGetDisplayName(const UObject* InObject, const bool bFullPath)
{
	FText Name = LOCTEXT("DisplayNone", "<None>");

	if (InObject != nullptr)
	{
		// Is this an object held by an actor?
		const AActor* Actor = nullptr;
		const UActorComponent* Component = Cast<UActorComponent>(InObject);
 
		if (Component != nullptr)
		{
			Actor = Cast<AActor>(Component->GetOuter());
		}
 
		if (Actor != nullptr)
		{
			Name = FText::FromString( bFullPath ? Actor->GetPathName() : Actor->GetName() );
		}
		else if (InObject != NULL)
		{
			Name = FText::FromString( bFullPath ? InObject->GetPathName() : InObject->GetName() );
		}
	}

	return Name;
}

void FUnrealEdMisc::OnMessageSelectionChanged(TArray< TSharedRef<FTokenizedMessage> >& Selection)
{
	// Clear existing selections
	GEditor->SelectNone(false, true);

	bool bActorsSelected = false;
	TArray<UObject*> ObjectArray;	

	const int32 NumSelected = Selection.Num();
	if (NumSelected > 0)
	{
		const FScopedBusyCursor BusyCursor;
		for( int32 LineIndex = 0; LineIndex < NumSelected; ++LineIndex )
		{
			TSharedPtr<FTokenizedMessage> Line = Selection[ LineIndex ];

			// Find objects reference by this message
			const TArray< TSharedRef<IMessageToken> >& MessageTokens = Line->GetMessageTokens();
			for(auto TokenIt = MessageTokens.CreateConstIterator(); TokenIt; ++TokenIt)
			{
				const TSharedRef<IMessageToken> Token = *TokenIt;
				if( Token->GetType() == EMessageToken::Object )
				{
					const TSharedRef<FUObjectToken> UObjectToken = StaticCastSharedRef<FUObjectToken>(Token);
					if( UObjectToken->GetObject().IsValid() )
					{
						// Check referenced object type
						UObject* Object = UObjectToken->GetObject().Get();
						UPrimitiveComponent* Component = Cast<UPrimitiveComponent>(Object);
						AActor* Actor =  Cast<AActor>(Object);
						if( Component != NULL )
						{
							check( !Actor);
							if( Component->GetOwner() )
							{
								Actor = Component->GetOwner();
							}							
						}

						if( Actor != NULL )
						{
							// Actor found, move to it if it's first and only in the list
							if( !bActorsSelected )
							{
								GEditor->SelectNone(false, true);	
								bActorsSelected = true;
								if( Selection.Num() == 1)
								{
									GEditor->MoveViewportCamerasToActor(*Actor, false);
								}
							}

							GEditor->SelectActor(Actor, /*InSelected=*/true, /*bNotify=*/false, /*bSelectEvenIfHidden=*/true); 
						}
						else
						{
							// Add object to list of objects to sync content browser to
							ObjectArray.Add(Object);
						}
					}
				}
			}
		}

		if( bActorsSelected )
		{
			GEditor->NoteSelectionChange();

			// Update the property windows and create one if necessary
			GUnrealEd->ShowActorProperties();
			GUnrealEd->UpdateFloatingPropertyWindows();
		}

		if (ObjectArray.Num() > 0)
		{
			GEditor->SyncBrowserToObjects(ObjectArray);
		}
	}

	// Now, special handle the BSP mappings...
	if (NumSelected > 0)
	{
		const FScopedBusyCursor BusyCursor;
		TArray<ULightmappedSurfaceCollection*> SelectedSurfaceCollections;

		for( int32 LineIndex = 0; LineIndex < NumSelected; ++LineIndex )
		{
			TSharedPtr<FTokenizedMessage> Line = Selection[ LineIndex ];

			// Find objects reference by this message
			const TArray< TSharedRef<IMessageToken> >& MessageTokens = Line->GetMessageTokens();
			for(auto TokenIt = MessageTokens.CreateConstIterator(); TokenIt; ++TokenIt)
			{
				const TSharedRef<IMessageToken> Token = *TokenIt;
				if( Token->GetType() == EMessageToken::Object )
				{
					const TSharedRef<FUObjectToken> UObjectToken = StaticCastSharedRef<FUObjectToken>(Token);
					if( UObjectToken->GetObject().IsValid() )
					{
						// Check referenced object type
						UObject* Object = UObjectToken->GetObject().Get();
						if (Object != NULL)
						{
							ULightmappedSurfaceCollection* SelectedSurfaceCollection = Cast<ULightmappedSurfaceCollection>(Object);
							if (SelectedSurfaceCollection)
							{
								SelectedSurfaceCollections.Add(SelectedSurfaceCollection);
							}
						}
					}
				}
			}
		}

		// If any surface collections are selected, select them in the editor
		if (SelectedSurfaceCollections.Num() > 0)
		{
			TArray<AActor*> SelectedActors;
			for (int32 CollectionIdx = 0; CollectionIdx < SelectedSurfaceCollections.Num(); CollectionIdx++)
			{
				ULightmappedSurfaceCollection* SurfaceCollection = SelectedSurfaceCollections[CollectionIdx];
				if (SurfaceCollection != NULL)
				{
					// Select the surfaces in this mapping
					for (int32 SurfaceIdx = 0; SurfaceIdx < SurfaceCollection->Surfaces.Num(); SurfaceIdx++)
					{
						int32 SurfaceIndex = SurfaceCollection->Surfaces[SurfaceIdx];
						FBspSurf& Surf = SurfaceCollection->SourceModel->Surfs[SurfaceIndex];
						SurfaceCollection->SourceModel->ModifySurf(SurfaceIndex, 0);
						Surf.PolyFlags |= PF_Selected;
						if (Surf.Actor != NULL)
						{
							SelectedActors.AddUnique(Surf.Actor);
						}
					}
				}
			}

			// Add the brushes to the selected actors list...
			if (SelectedActors.Num() > 0)
			{
				GEditor->MoveViewportCamerasToActor(SelectedActors, false);
			}

			GEditor->NoteSelectionChange();
		}
	}
}

void FUnrealEdMisc::OnGotoAsset(const FString& InAssetPath) const
{
	FAssetRegistryModule& AssetRegistryModule = FModuleManager::LoadModuleChecked<FAssetRegistryModule>(AssetRegistryName);
	IAssetRegistry& AssetRegistry = AssetRegistryModule.Get();
	FAssetData AssetData = AssetRegistry.GetAssetByObjectPath( FSoftObjectPath(InAssetPath) );
	if ( AssetData.IsValid() )
	{
		TArray<FAssetData> AssetDataToSync;

		// if its a package, sync the browser to the assets inside the package
		if(AssetData.GetClass() == UPackage::StaticClass() && !AssetData.HasAnyPackageFlags(PKG_ContainsMapData | PKG_ContainsNoAsset))
		{
			TArray<FAssetData> AssetsInPackage;
			if (AssetRegistry.GetAssetsByPackageName(AssetData.PackageName, AssetsInPackage))
			{
				for (const FAssetData& SubAssetData : AssetsInPackage)
				{
					if (SubAssetData.IsValid() && SubAssetData.IsUAsset())
					{
						AssetDataToSync.Add(SubAssetData);
					}
				}
			}
		}
		
		if(AssetDataToSync.Num() == 0)
		{
			AssetDataToSync.Add(AssetData);
		}
		
		GEditor->SyncBrowserToObjects(AssetDataToSync);
	}	
}

void FUnrealEdMisc::OnObjectSaved(UObject* SavedObject, FObjectPreSaveContext SaveContext)
{
	// Ensure the saved object is a non-UWorld asset (UWorlds are handled separately)
	if (!SavedObject->IsA<UWorld>() && SavedObject->IsAsset())
	{
		LogAssetUpdate(SavedObject, SaveContext);
	}
}

void FUnrealEdMisc::LogAssetUpdate(UObject* UpdatedAsset, FObjectPreSaveContext SaveContext)
{
	UPackage* AssetPackage = UpdatedAsset->GetOutermost();
	const bool bIsPIESave = AssetPackage->RootPackageHasAnyFlags(PKG_PlayInEditor);
	const bool bIsAutosave = GUnrealEd->GetPackageAutoSaver().IsAutoSaving();

	if (!bIsPIESave && !bIsAutosave && !GIsAutomationTesting && !SaveContext.IsProceduralSave())
	{
		uint32& NumUpdates = NumUpdatesByAssetName.FindOrAdd(UpdatedAsset->GetClass()->GetFName());
		NumUpdates++;
	}
}

void FUnrealEdMisc::SwitchProject(const FString& GameOrProjectFileName, bool bWarn, const TOptional<FString>& NewCommandLine)
{
	if (GUnrealEd->WarnIfLightingBuildIsCurrentlyRunning())
	{
		return;
	}

	const bool bIsProjectFileName = FPaths::GetExtension(GameOrProjectFileName) == FProjectDescriptor::GetExtension();

	bool bSwitch = true;

	if(bWarn)
	{
		// Get the project name to switch to
		FString ProjectDisplayName = GameOrProjectFileName;
		if ( bIsProjectFileName )
		{
			// In rocket the display name is just the base filename of the project
			ProjectDisplayName = FPaths::GetBaseFilename(GameOrProjectFileName);
		}

		// Warn the user that this will restart the editor.  Make sure they want to continue
		const FText Title = LOCTEXT( "SwitchProject", "Switch Project" ); 
		FFormatNamedArguments Arguments;
		Arguments.Add(TEXT("CurrentProjectName"), FText::FromString( ProjectDisplayName ));
		const FText Message = FText::Format( LOCTEXT( "SwitchProjectWarning", "The editor will restart to switch to the {CurrentProjectName} project.  You will be prompted to save any changes before the editor restarts.  Continue switching projects?" ), Arguments ); 

		// Present the user with a warning that changing projects has to restart the editor
		FSuppressableWarningDialog::FSetupInfo Info( Message, Title, "Warning_SwitchProject", GEditorSettingsIni );
		Info.ConfirmText = LOCTEXT( "Yes", "Yes" );
		Info.CancelText = LOCTEXT( "No", "No" );

		FSuppressableWarningDialog SwitchProjectDlg( Info );
		if( SwitchProjectDlg.ShowModal() == FSuppressableWarningDialog::Cancel )
		{
			bSwitch = false;
		}
	}

	// If the user wants to continue with the restart set the pending project to swtich to and close the editor
	if( bSwitch )
	{
		FString PendingProjName;
		if ( bIsProjectFileName )
		{
			// Put quotes around the file since it may contain spaces.
			PendingProjName = FString::Printf(TEXT("\"%s\""), *GameOrProjectFileName);
		}
		else
		{
			PendingProjName = GameOrProjectFileName;
		}

		SetPendingProjectName( PendingProjName );
		PendingCommandLine = NewCommandLine;

		// Close the editor.  This will prompt the user to save changes.  If they hit cancel, we abort the project switch
		GEngine->DeferredCommands.Add( TEXT("CLOSE_SLATE_MAINFRAME"));
	}
	else
	{
		ClearPendingProjectName();
	}
}

void FUnrealEdMisc::RestartEditor(bool bWarn, const TOptional<FString>& NewCommandLine)
{
	if (GUnrealEd->WarnIfLightingBuildIsCurrentlyRunning())
	{
		return;
	}

	if( FPaths::IsProjectFilePathSet() )
	{
		SwitchProject(FPaths::GetProjectFilePath(), bWarn, NewCommandLine);
	}
	else if(FApp::HasProjectName())
	{
		SwitchProject(FApp::GetProjectName(), bWarn, NewCommandLine);
	}
	else
	{
		SwitchProject(TEXT(""), bWarn, NewCommandLine);
	}
}

void FUnrealEdMisc::BeginPerformanceSurvey()
{
	// Don't attempt to run the survey if analytics isn't available
	if(!FEngineAnalytics::IsAvailable())
	{
		return;
	}

	// Tell the level editor we want to be notified when selection changes
	FLevelEditorModule& LevelEditor = FModuleManager::LoadModuleChecked<FLevelEditorModule>( LevelEditorName );
	OnMapChangedDelegateHandle = LevelEditor.OnMapChanged().AddRaw( this, &FUnrealEdMisc::OnMapChanged );

	// Initialize survey variables
	bIsSurveyingPerformance = true;
	LastFrameRateTime = FDateTime::UtcNow();
	FrameRateSamples.Empty();
}

void FUnrealEdMisc::TickPerformanceAnalytics()
{
	// Don't run if we've not yet loaded a project
	if( !FApp::HasProjectName() )
	{
		return;
	}

	// Before beginning the survey wait for the asset registry to load and make sure Slate is ready
	FAssetRegistryModule& AssetRegistryModule = FModuleManager::LoadModuleChecked<FAssetRegistryModule>(AssetRegistryName);
	if (AssetRegistryModule.Get().IsLoadingAssets() || !FSlateApplication::IsInitialized())
	{
		return;
	}

	// Don't run the survey if Slate isn't running normally
	FSlateApplication& SlateApp = FSlateApplication::Get();
	if (!SlateApp.IsNormalExecution())
	{
		return;
	}

	// Don't run the test if we are throttling (due to minimized or not in foreground) as this will 
	// greatly affect the framerate
	if( GEditor->ShouldThrottleCPUUsage() )
	{
		return;
	}

	// Update the stats needed by the analytics heartbeat
	PerformanceAnalyticsStats->Update();

	// Also check to see if we need to run the performance survey
	if (!bIsSurveyingPerformance)
	{
		return;
	}

	// Sample the frame rate until we have enough samples to take the average
	if (FrameRateSamples.Num() < PerformanceSurveyDefs::NumFrameRateSamples)
	{
		FDateTime Now = FDateTime::UtcNow();
		if (Now - LastFrameRateTime > PerformanceSurveyDefs::FrameRateSampleInterval)
		{
			FrameRateSamples.Add(SlateApp.GetAverageDeltaTimeForResponsiveness());
			LastFrameRateTime = Now;
		}
	}
	else
	{
		// We have enough samples - take the average and record with analytics
		float FrameTime = 0.0f;
		for (auto Iter = FrameRateSamples.CreateConstIterator(); Iter; ++Iter)
		{
			FrameTime += *Iter;
		}
		float AveFrameRate = PerformanceSurveyDefs::NumFrameRateSamples / FrameTime;

		if( FEngineAnalytics::IsAvailable() )
		{
			FString AveFrameRateString = FString::Printf( TEXT( "%.1f" ), AveFrameRate);
			IAnalyticsProvider& EngineAnalytics = FEngineAnalytics::GetProvider();

			TArray< FAnalyticsEventAttribute > EventAttributes;
			EventAttributes.Emplace( TEXT( "MeanFrameRate" ), AveFrameRateString );
			EventAttributes.Emplace( TEXT( "Enterprise" ), IProjectManager::Get().IsEnterpriseProject() );

			EngineAnalytics.RecordEvent(TEXT( "Editor.Performance.FrameRate" ), EventAttributes);
		}

		CancelPerformanceSurvey();
	}
}

void FUnrealEdMisc::CancelPerformanceSurvey()
{
	bIsSurveyingPerformance = false;
	FrameRateSamples.Empty();

	FLevelEditorModule& LevelEditor = FModuleManager::LoadModuleChecked<FLevelEditorModule>( LevelEditorName );
	LevelEditor.OnMapChanged().Remove( OnMapChangedDelegateHandle );
}

void FUnrealEdMisc::OnMapChanged( UWorld* World, EMapChangeType MapChangeType )
{
	if (bIsSurveyingPerformance)
	{
		CancelPerformanceSurvey();
	}
}

bool FUnrealEdMisc::GetURL( const TCHAR* InKey, FString& OutURL, const bool bCheckRocket/* = false*/ ) const
{
	check( InKey );
	check( GConfig );
	OutURL.Empty();

	bool bFound = false;

	const FString MainUrlSection = TEXT("UnrealEd.URLs");
	const FString OverrideUrlSection = TEXT("UnrealEd.URLOverrides");
	const FString TestUrlSection = TEXT("UnrealEd.TestURLs");

	if(  !FEngineBuildSettings::IsInternalBuild() && !FEngineBuildSettings::IsPerforceBuild() )
	{
		// For external builds try to find in the overrides first. 
		bFound = GConfig->GetString(*OverrideUrlSection, InKey, OutURL, GEditorIni);
	}

	if( !bFound )
	{
		bFound = GConfig->GetString(*MainUrlSection, InKey, OutURL, GEditorIni);
	}

	return bFound;
}

void FUnrealEdMisc::ReplaceDocumentationURLWildcards(FString& Url, const FCultureRef& Culture, const FString& PageId)
{
	static FString Version = FString::FromInt(FEngineVersion::Current().GetMajor()) + TEXT(".") + FString::FromInt(FEngineVersion::Current().GetMinor());
	Url.ReplaceInline(TEXT("{VERSION}"), *Version);
	Url.ReplaceInline(TEXT("{I18N}"), *(Culture->GetName()));
	Url.ReplaceInline(TEXT("{PAGEID}"), *PageId);
}

FString FUnrealEdMisc::GetExecutableForCommandlets() const
{
	ILauncherServicesModule& LauncherServicesModule = FModuleManager::LoadModuleChecked<ILauncherServicesModule>(TEXT("LauncherServices"));
	return LauncherServicesModule.GetExecutableForCommandlets();
}

void FUnrealEdMisc::OpenMarketplace(const FString& CustomLocation)
{
	TArray<FAnalyticsEventAttribute> EventAttributes;

	FString Location = CustomLocation.IsEmpty() ? TEXT("/ue/marketplace") : CustomLocation;

	EventAttributes.Add(FAnalyticsEventAttribute(TEXT("Location"), Location));
	
	auto Service = GEditor->GetServiceLocator()->GetServiceRef<IPortalApplicationWindow>();
	if(Service->IsAvailable())
	{
		TAsyncResult<bool> Result = Service->NavigateTo(Location);
		if(FEngineAnalytics::IsAvailable())
		{
			EventAttributes.Add(FAnalyticsEventAttribute(TEXT("OpenSucceeded"), TEXT("TRUE")));
		}
	}
	else
	{
		ILauncherPlatform* LauncherPlatform = FLauncherPlatformModule::Get();

		if(LauncherPlatform != nullptr)
		{
			FOpenLauncherOptions OpenOptions(Location);
			if(LauncherPlatform->OpenLauncher(OpenOptions))
			{
				EventAttributes.Add(FAnalyticsEventAttribute(TEXT("OpenSucceeded"), TEXT("TRUE")));
			}
			else
			{
				EventAttributes.Add(FAnalyticsEventAttribute(TEXT("OpenSucceeded"), TEXT("FALSE")));

				if(EAppReturnType::Yes == FMessageDialog::Open(EAppMsgType::YesNo, LOCTEXT("InstallMarketplacePrompt", "The Marketplace requires the Epic Games Launcher, which does not seem to be installed on your computer. Would you like to install it now?")))
				{
					FOpenLauncherOptions InstallOptions(true, Location);
					if(!LauncherPlatform->OpenLauncher(InstallOptions))
					{
						EventAttributes.Add(FAnalyticsEventAttribute(TEXT("InstallSucceeded"), TEXT("FALSE")));
						FMessageDialog::Open(EAppMsgType::Ok, FText::FromString(TEXT("Sorry, there was a problem installing the Launcher.\nPlease try to install it manually!")));
					}
					else
					{
						EventAttributes.Add(FAnalyticsEventAttribute(TEXT("InstallSucceeded"), TEXT("TRUE")));
					}
				}
			}

			EventAttributes.Add(FAnalyticsEventAttribute(TEXT("Source"), TEXT("EditorToolbar")));

		}
	}


	if(FEngineAnalytics::IsAvailable())
	{
		FEngineAnalytics::GetProvider().RecordEvent(TEXT("Editor.Usage.OpenMarketplace"), EventAttributes);
	}
}

void FUnrealEdMisc::OnUserDefinedChordChanged(const FUICommandInfo& CommandInfo)
{
	if( FEngineAnalytics::IsAvailable() )
	{
		FString ChordName = FString::Printf(TEXT("%s.%s"), *CommandInfo.GetBindingContext().ToString(), *CommandInfo.GetCommandName().ToString());

		//@todo This shouldn't be using a localized value; GetInputText() [10/11/2013 justin.sargent]
		TArray< FAnalyticsEventAttribute > ChordAttribs;
		ChordAttribs.Add(FAnalyticsEventAttribute(TEXT("Context"), ChordName));
		ChordAttribs.Add(FAnalyticsEventAttribute(TEXT("Shortcut"), CommandInfo.GetInputText().ToString()));
		FEngineAnalytics::GetProvider().RecordEvent(TEXT("Editor.Usage.KeyboardShortcut"), ChordAttribs);
	}
}

void FUnrealEdMisc::MountTemplateSharedPaths()
{
	FString TemplateFilename = FPaths::GetPath(FPaths::GetProjectFilePath());
	UTemplateProjectDefs* TemplateInfo = GameProjectUtils::LoadTemplateDefs(TemplateFilename);
	
	if( TemplateInfo != nullptr )
	{	
		EFeaturePackDetailLevel EditDetail = TemplateInfo->EditDetailLevelPreference;

		// Extract the mount names and insert mount points for each of the shared packs
		TArray<FString> AddedMountSources;
		for (int32 iShared = 0; iShared < TemplateInfo->SharedContentPacks.Num() ; iShared++)
		{
			EFeaturePackDetailLevel EachEditDetail = (EFeaturePackDetailLevel)EditDetail;
			FString DetailString;
			UEnum::GetValueAsString(TEXT("/Script/AddContentDialog.EFeaturePackDetailLevel"), EachEditDetail, DetailString);

			FFeaturePackLevelSet EachPack = TemplateInfo->SharedContentPacks[iShared];
			if((EachPack.DetailLevels.Num() == 1) && ( EachEditDetail !=  EachPack.DetailLevels[0] ))
			{
				// If theres only only detail level override the requirement with that
				EachEditDetail = EachPack.DetailLevels[0];
				// Get the name of the level we are falling back to so we can tell the user
				FString FallbackDetailString;
				UEnum::GetValueAsString(TEXT("/Script/AddContentDialog.EFeaturePackDetailLevel"), EachEditDetail, FallbackDetailString);
				UE_LOG(LogUnrealEdMisc, Verbose, TEXT("Only 1 detail level defined for %s in %s. Cannot edit detail level %s. Will fallback to  "), *EachPack.MountName, *TemplateFilename, *DetailString,*FallbackDetailString);
				// Then correct the string too !
				DetailString = FallbackDetailString;

			}
			else if (EachPack.DetailLevels.Num() == 0)
			{
				// If no levels are supplied we cant really use this pack !
				UE_LOG(LogUnrealEdMisc, Warning, TEXT("No detail levels defined for %s in %s."), *EachPack.MountName, *TemplateFilename );
				continue;
			}
			for (int32 iDetail = 0; iDetail < EachPack.DetailLevels.Num(); iDetail++)
			{
				if (EachPack.DetailLevels[iDetail] == EachEditDetail)
				{					
					FString ShareMountName = EachPack.MountName;
					if (AddedMountSources.Find(ShareMountName) == INDEX_NONE)
					{
						FString ResourcePath = FPaths::Combine(TEXT("Templates"), TEXT("TemplateResources"), *DetailString, *ShareMountName, TEXT("Content"));
						FString FullPath = FPaths::Combine(*FPaths::RootDir(), *ResourcePath);

						if (FPaths::DirectoryExists(FullPath))
						{
							FString MountName = FString::Printf(TEXT("/Game/%s/"), *ShareMountName);	
							FPackageName::RegisterMountPoint(*MountName, *FullPath);
							AddedMountSources.Add(ShareMountName);
						}
						else
						{
							UE_LOG(LogUnrealEdMisc, Warning, TEXT("Cannot find path %s to mount for %s resource in %s."), *FullPath, *EachPack.MountName, *TemplateFilename);
						}
					}
				}
			}
		}
	}
}

#undef LOCTEXT_NAMESPACE
<|MERGE_RESOLUTION|>--- conflicted
+++ resolved
@@ -327,12 +327,8 @@
 	const double InitialEditorStartupTime = (FPlatformTime::Seconds() - GStartTime);
 	UE_LOG(LogUnrealEdMisc, Log, TEXT("Loading editor; pre map load, took %.3f"), InitialEditorStartupTime);
 
-<<<<<<< HEAD
-	FStudioAnalytics::FireEvent_Loading(TEXT("InitializeEditor"), InitialEditorStartupTime, { FAnalyticsEventAttribute(TEXT("FirstTime"), true )});
-=======
 	FEditorDelegates::OnEditorBoot.Broadcast(InitialEditorStartupTime);
 	
->>>>>>> 4af6daef
 	// Check for automated build/submit option
 	const bool bDoAutomatedMapBuild = FParse::Param( ParsedCmdLine, TEXT("AutomatedMapBuild") );
 
@@ -551,13 +547,8 @@
 
 	TRACE_BOOKMARK(TEXT("Editor Startup"));
 
-<<<<<<< HEAD
-	FStudioAnalytics::FireEvent_Loading(TEXT("TotalEditorStartup"), TotalEditorStartupTime, { FAnalyticsEventAttribute(TEXT("FirstTime"), true ) } );
-
-=======
 	FEditorDelegates::OnEditorInitialized.Broadcast(TotalEditorStartupTime);
 	
->>>>>>> 4af6daef
 	GShaderCompilingManager->PrintStats(true);
 }
 
@@ -963,12 +954,7 @@
 	return true;
 }
 
-<<<<<<< HEAD
-/** Build and return the path to the current project (used for relaunching the editor.)	 */
-FString CreateProjectPath()
-=======
 FString FUnrealEdMisc::GetProjectEditorBinaryPath()
->>>>>>> 4af6daef
 {
 #if PLATFORM_WINDOWS
 	return FPlatformProcess::ExecutablePath();
@@ -1113,14 +1099,6 @@
 	const FString& PendingProjName = FUnrealEdMisc::Get().GetPendingProjectName();
 	if( PendingProjName.Len() > 0 )
 	{
-<<<<<<< HEAD
-		// If there is a pending project switch, spawn that process now and use the same command line parameters that were used for this editor instance.
-		FString Cmd = FString::Printf(TEXT("%s %s"), *PendingProjName, *PendingCommandLine.Get(FCommandLine::Get()));
-
-		FString ExeFilename = CreateProjectPath();
-		FProcHandle Handle = FPlatformProcess::CreateProc( *ExeFilename, *Cmd, true, false, false, NULL, 0, NULL, NULL );
-		if( !Handle.IsValid() )
-=======
 		bool bSuccess = false;
 		if (FEditorDelegates::OnRestartRequested.IsBound())
 		{
@@ -1132,7 +1110,6 @@
 		}
 		
 		if (!bSuccess)
->>>>>>> 4af6daef
 		{
 			// We were not able to spawn the new project exe.
 			// Its likely that the exe doesn't exist.
