// Copyright 1998-2019 Epic Games, Inc. All Rights Reserved.

#include "EditorModeManager.h"
#include "Engine/Selection.h"
#include "Misc/MessageDialog.h"
#include "Classes/EditorStyleSettings.h"
#include "Editor/EditorPerProjectUserSettings.h"
#include "Misc/ConfigCacheIni.h"
#include "GameFramework/WorldSettings.h"
#include "LevelEditorViewport.h"
#include "EditorModeRegistry.h"
#include "EditorModes.h"
#include "Engine/BookMark.h"
#include "EditorSupportDelegates.h"
#include "EdMode.h"
#include "Toolkits/IToolkitHost.h"
#include "Framework/Notifications/NotificationManager.h"
#include "Widgets/Notifications/SNotificationList.h"
#include "Widgets/Input/SButton.h"
#include "Engine/LevelStreaming.h"
#include "EditorWorldExtension.h"
#include "ViewportWorldInteraction.h"
#include "Editor/EditorEngine.h"
#include "UnrealEdGlobals.h"
#include "Editor/UnrealEdEngine.h"
#include "Bookmarks/IBookmarkTypeTools.h"
#include "Widgets/Docking/SDockTab.h"
#include "Widgets/Layout/SWidgetSwitcher.h"
#include "EditorStyleSet.h"
#include "Framework/Commands/UICommandList.h"
#include "Framework/MultiBox/MultiBoxBuilder.h"
#include "Toolkits/BaseToolkit.h"
#include "Tools/UEdMode.h"
#include "Widgets/Images/SImage.h"

/*------------------------------------------------------------------------------
	FEditorModeTools.

	The master class that handles tracking of the current mode.
------------------------------------------------------------------------------*/

const FName FEditorModeTools::EditorModeToolbarTabName = TEXT("EditorModeToolbar");

FEditorModeTools::FEditorModeTools()
	: PivotShown(false)
	, Snapping(false)
	, SnappedActor(false)
	, CachedLocation(ForceInitToZero)
	, PivotLocation(ForceInitToZero)
	, SnappedLocation(ForceInitToZero)
	, GridBase(ForceInitToZero)
	, TranslateRotateXAxisAngle(0.0f)
	, TranslateRotate2DAngle(0.0f)
	, DefaultModeIDs()
	, WidgetMode(FWidget::WM_None)
	, OverrideWidgetMode(FWidget::WM_None)
	, bShowWidget(true)
	, bHideViewportUI(false)
	, bSelectionHasSceneComponent(false)
	, CoordSystem(COORD_World)
	, bIsTracking(false)
{
	DefaultModeIDs.Add( FBuiltinEditorModes::EM_Default );

	// Load the last used settings
	LoadConfig();

	// Register our callback for actor selection changes
	USelection::SelectNoneEvent.AddRaw(this, &FEditorModeTools::OnEditorSelectNone);
	USelection::SelectionChangedEvent.AddRaw(this, &FEditorModeTools::OnEditorSelectionChanged);
	USelection::SelectObjectEvent.AddRaw(this, &FEditorModeTools::OnEditorSelectionChanged);

	if( GEditor )
	{
		// Register our callback for undo/redo
		GEditor->RegisterForUndo(this);
	}
}

FEditorModeTools::~FEditorModeTools()
{
	// Should we call Exit on any modes that are still active, or is it too late?
	USelection::SelectionChangedEvent.RemoveAll(this);
	USelection::SelectNoneEvent.RemoveAll(this);
	USelection::SelectObjectEvent.RemoveAll(this);

	GEditor->UnregisterForUndo(this);
}

void FEditorModeTools::LoadConfig(void)
{
	GConfig->GetBool(TEXT("FEditorModeTools"),TEXT("ShowWidget"),bShowWidget,
		GEditorPerProjectIni);

	const bool bGetRawValue = true;
	int32 Bogus = (int32)GetCoordSystem(bGetRawValue);
	GConfig->GetInt(TEXT("FEditorModeTools"),TEXT("CoordSystem"),Bogus,
		GEditorPerProjectIni);
	SetCoordSystem((ECoordSystem)Bogus);


	LoadWidgetSettings();
}

void FEditorModeTools::SaveConfig(void)
{
	GConfig->SetBool(TEXT("FEditorModeTools"), TEXT("ShowWidget"), bShowWidget, GEditorPerProjectIni);

	const bool bGetRawValue = true;
	GConfig->SetInt(TEXT("FEditorModeTools"), TEXT("CoordSystem"), (int32)GetCoordSystem(bGetRawValue), GEditorPerProjectIni);

	SaveWidgetSettings();
}

TSharedPtr<class IToolkitHost> FEditorModeTools::GetToolkitHost() const
{
	TSharedPtr<class IToolkitHost> Result = ToolkitHost.Pin();
	check(ToolkitHost.IsValid());
	return Result;
}

bool FEditorModeTools::HasToolkitHost() const
{
	return ToolkitHost.Pin().IsValid();
}

void FEditorModeTools::SetToolkitHost(TSharedRef<class IToolkitHost> InHost)
{
	checkf(!ToolkitHost.IsValid(), TEXT("SetToolkitHost can only be called once"));
	ToolkitHost = InHost;
}

USelection* FEditorModeTools::GetSelectedActors() const
{
	return GEditor->GetSelectedActors();
}

USelection* FEditorModeTools::GetSelectedObjects() const
{
	return GEditor->GetSelectedObjects();
}

USelection* FEditorModeTools::GetSelectedComponents() const
{
	return GEditor->GetSelectedComponents();
}

UWorld* FEditorModeTools::GetWorld() const
{
	// When in 'Simulate' mode, the editor mode tools will actually interact with the PIE world
	if( GEditor->bIsSimulatingInEditor )
	{
		return GEditor->GetPIEWorldContext()->World();
	}
	else
	{
		return GEditor->GetEditorWorldContext().World();
	}
}

bool FEditorModeTools::SelectionHasSceneComponent() const
{
	return bSelectionHasSceneComponent;
}

<<<<<<< HEAD
void FEditorModeTools::UpdateModeWidgetLocation()
{
	if (!bIsTracking)
	{
		USelection* SelectedActors = GetSelectedActors();

		if (SelectedActors && SelectedActors->Num() > 0)
		{
			AActor* Actor = Cast<AActor>(SelectedActors->GetSelectedObject(SelectedActors->Num() - 1));

			if (Actor)
			{
				FVector CurrentActorLocation = Actor->GetActorLocation();

				if (Actor == LastSelectedActor)
				{
					if (!(LastSelectedActorLocation - CurrentActorLocation).IsNearlyZero())
					{
						for (const auto& Mode : ActiveModes)
						{
							if (Mode->UsesTransformWidget())
							{
								SetPivotLocation(CurrentActorLocation, false);
								LastSelectedActorLocation = CurrentActorLocation;
								break;
							}
						}

					}
				}
				else
				{
					LastSelectedActor = Actor;
				}
			}
		}
	}
=======
bool FEditorModeTools::IsSelectionAllowed(AActor* InActor, const bool bInSelected) const
{
	bool bSelectionAllowed = ((ActiveModes.Num() == 0) && (ActiveScriptableModes.Num() == 0));
	for (int32 ModeIndex = 0; ModeIndex < ActiveModes.Num(); ++ModeIndex)
	{
		bSelectionAllowed |= ActiveModes[ModeIndex]->IsSelectionAllowed(InActor, bInSelected);
	}
	for (int32 ModeIndex = 0; ModeIndex < ActiveScriptableModes.Num(); ++ModeIndex)
	{
		bSelectionAllowed |= ActiveScriptableModes[ModeIndex]->IsSelectionAllowed(InActor, bInSelected);
	}

	return bSelectionAllowed;
}

bool FEditorModeTools::IsSelectionHandled(AActor* InActor, const bool bInSelected) const
{
	bool bSelectionHandled = false;
	for (int32 ModeIndex = 0; ModeIndex < ActiveModes.Num(); ++ModeIndex)
	{
		bSelectionHandled |= ActiveModes[ModeIndex]->Select(InActor, bInSelected);
	}
	for (int32 ModeIndex = 0; ModeIndex < ActiveScriptableModes.Num(); ++ModeIndex)
	{
		bSelectionHandled |= ActiveScriptableModes[ModeIndex]->Select(InActor, bInSelected);
	}

	return bSelectionHandled;
}

bool FEditorModeTools::ProcessEditDuplicate()
{
	bool bHandled = false;
	for (int32 ModeIndex = 0; ModeIndex < ActiveModes.Num(); ++ModeIndex)
	{
		bHandled |= ActiveModes[ModeIndex]->ProcessEditDuplicate();
	}
	for (int32 ModeIndex = 0; ModeIndex < ActiveScriptableModes.Num(); ++ModeIndex)
	{
		bHandled |= ActiveScriptableModes[ModeIndex]->ProcessEditDuplicate();
	}
	return bHandled;
}

bool FEditorModeTools::ProcessEditDelete()
{
	bool bHandled = false;
	for (int32 ModeIndex = 0; ModeIndex < ActiveModes.Num(); ++ModeIndex)
	{
		bHandled |= ActiveModes[ModeIndex]->ProcessEditDelete();
	}
	for (int32 ModeIndex = 0; ModeIndex < ActiveScriptableModes.Num(); ++ModeIndex)
	{
		bHandled |= ActiveScriptableModes[ModeIndex]->ProcessEditDelete();
	}
	return bHandled;
}

bool FEditorModeTools::ProcessEditCut()
{
	for (int32 ModeIndex = 0; ModeIndex < ActiveModes.Num(); ++ModeIndex)
	{
		if (ActiveModes[ModeIndex]->ProcessEditCut())
		{
			return true;
		}
	}
	for (int32 ModeIndex = 0; ModeIndex < ActiveScriptableModes.Num(); ++ModeIndex)
	{
		if (ActiveScriptableModes[ModeIndex]->ProcessEditCut())
		{
			return true;
		}
	}
	return false;
}

bool FEditorModeTools::ProcessEditCopy()
{
	for (int32 ModeIndex = 0; ModeIndex < ActiveModes.Num(); ++ModeIndex)
	{
		if (ActiveModes[ModeIndex]->ProcessEditCopy())
		{
			return true;
		}
	}
	for (int32 ModeIndex = 0; ModeIndex < ActiveScriptableModes.Num(); ++ModeIndex)
	{
		if (ActiveScriptableModes[ModeIndex]->ProcessEditCopy())
		{
			return true;
		}
	}
	return false;
}

bool FEditorModeTools::ProcessEditPaste()
{
	for (int32 ModeIndex = 0; ModeIndex < ActiveModes.Num(); ++ModeIndex)
	{
		if (ActiveModes[ModeIndex]->ProcessEditPaste())
		{
			return true;
		}
	}
	for (int32 ModeIndex = 0; ModeIndex < ActiveScriptableModes.Num(); ++ModeIndex)
	{
		if (ActiveScriptableModes[ModeIndex]->ProcessEditPaste())
		{
			return true;
		}
	}
	return false;
}

EEditAction::Type FEditorModeTools::GetActionEditDuplicate()
{
	for (int32 ModeIndex = 0; ModeIndex < ActiveModes.Num(); ++ModeIndex)
	{
		const EEditAction::Type CanProcess = ActiveModes[ModeIndex]->GetActionEditDuplicate();
		if (CanProcess == EEditAction::Process || CanProcess == EEditAction::Halt)
		{
			return CanProcess;
		}
	}
	for (int32 ModeIndex = 0; ModeIndex < ActiveScriptableModes.Num(); ++ModeIndex)
	{
		const EEditAction::Type CanProcess = ActiveScriptableModes[ModeIndex]->GetActionEditDuplicate();
		if (CanProcess == EEditAction::Process || CanProcess == EEditAction::Halt)
		{
			return CanProcess;
		}
	}
	return EEditAction::Skip;
}

EEditAction::Type FEditorModeTools::GetActionEditDelete()
{
	for (int32 ModeIndex = 0; ModeIndex < ActiveModes.Num(); ++ModeIndex)
	{
		const EEditAction::Type CanProcess = ActiveModes[ModeIndex]->GetActionEditDelete();
		if (CanProcess == EEditAction::Process || CanProcess == EEditAction::Halt)
		{
			return CanProcess;
		}
	}
	for (int32 ModeIndex = 0; ModeIndex < ActiveScriptableModes.Num(); ++ModeIndex)
	{
		const EEditAction::Type CanProcess = ActiveScriptableModes[ModeIndex]->GetActionEditDelete();
		if (CanProcess == EEditAction::Process || CanProcess == EEditAction::Halt)
		{
			return CanProcess;
		}
	}
	return EEditAction::Skip;
}

EEditAction::Type FEditorModeTools::GetActionEditCut()
{
	for (int32 ModeIndex = 0; ModeIndex < ActiveModes.Num(); ++ModeIndex)
	{
		const EEditAction::Type CanProcess = ActiveModes[ModeIndex]->GetActionEditCut();
		if (CanProcess == EEditAction::Process || CanProcess == EEditAction::Halt)
		{
			return CanProcess;
		}
	}
	for (int32 ModeIndex = 0; ModeIndex < ActiveScriptableModes.Num(); ++ModeIndex)
	{
		const EEditAction::Type CanProcess = ActiveScriptableModes[ModeIndex]->GetActionEditCut();
		if (CanProcess == EEditAction::Process || CanProcess == EEditAction::Halt)
		{
			return CanProcess;
		}
	}
	return EEditAction::Skip;
}

EEditAction::Type FEditorModeTools::GetActionEditCopy()
{
	for (int32 ModeIndex = 0; ModeIndex < ActiveModes.Num(); ++ModeIndex)
	{
		const EEditAction::Type CanProcess = ActiveModes[ModeIndex]->GetActionEditCopy();
		if (CanProcess == EEditAction::Process || CanProcess == EEditAction::Halt)
		{
			return CanProcess;
		}
	}
	for (int32 ModeIndex = 0; ModeIndex < ActiveScriptableModes.Num(); ++ModeIndex)
	{
		const EEditAction::Type CanProcess = ActiveScriptableModes[ModeIndex]->GetActionEditCopy();
		if (CanProcess == EEditAction::Process || CanProcess == EEditAction::Halt)
		{
			return CanProcess;
		}
	}
	return EEditAction::Skip;
}

EEditAction::Type FEditorModeTools::GetActionEditPaste()
{
	for (int32 ModeIndex = 0; ModeIndex < ActiveModes.Num(); ++ModeIndex)
	{
		const EEditAction::Type CanProcess = ActiveModes[ModeIndex]->GetActionEditPaste();
		if (CanProcess == EEditAction::Process || CanProcess == EEditAction::Halt)
		{
			return CanProcess;
		}
	}
	for (int32 ModeIndex = 0; ModeIndex < ActiveScriptableModes.Num(); ++ModeIndex)
	{
		const EEditAction::Type CanProcess = ActiveScriptableModes[ModeIndex]->GetActionEditPaste();
		if (CanProcess == EEditAction::Process || CanProcess == EEditAction::Halt)
		{
			return CanProcess;
		}
	}
	return EEditAction::Skip;
}

void FEditorModeTools::DeactivateOtherVisibleModes(FEditorModeID InMode)
{
	for (int32 ModeIndex = 0; ModeIndex < ActiveModes.Num(); ModeIndex++)
	{
		if (ActiveModes[ModeIndex]->GetID() != InMode && ActiveModes[ModeIndex]->GetModeInfo().bVisible)
		{
			DeactivateMode(ActiveModes[ModeIndex]->GetID());
		}
	}

	for (int32 ModeIndex = 0; ModeIndex < ActiveScriptableModes.Num(); ModeIndex++)
	{
		if (ActiveScriptableModes[ModeIndex]->GetID() != InMode && ActiveScriptableModes[ModeIndex]->GetModeInfo().bVisible)
		{
			DeactivateMode(ActiveScriptableModes[ModeIndex]->GetID());
		}
	}
}

bool FEditorModeTools::IsSnapRotationEnabled() const
{
	bool bSnapRotationEnabled = false;
	for (int32 ModeIndex = 0; ModeIndex < ActiveModes.Num(); ++ModeIndex)
	{
		bSnapRotationEnabled |= ActiveModes[ModeIndex]->IsSnapRotationEnabled();
	}
	for (int32 ModeIndex = 0; ModeIndex < ActiveScriptableModes.Num(); ++ModeIndex)
	{
		bSnapRotationEnabled |= ActiveScriptableModes[ModeIndex]->IsSnapRotationEnabled();
	}
	return bSnapRotationEnabled;
}

bool FEditorModeTools::SnapRotatorToGridOverride(FRotator& InRotation) const
{
	for (int32 ModeIndex = 0; ModeIndex < ActiveModes.Num(); ++ModeIndex)
	{
		if (ActiveModes[ModeIndex]->SnapRotatorToGridOverride(InRotation))
		{
			return true;
		}
	}
	for (int32 ModeIndex = 0; ModeIndex < ActiveScriptableModes.Num(); ++ModeIndex)
	{
		if (ActiveScriptableModes[ModeIndex]->SnapRotatorToGridOverride(InRotation))
		{
			return true;
		}
	}
	return false;
}

void FEditorModeTools::ActorsDuplicatedNotify(TArray<AActor*>& InPreDuplicateSelection, TArray<AActor*>& InPostDuplicateSelection, const bool bOffsetLocations)
{
	for (int32 ModeIndex = 0; ModeIndex < ActiveModes.Num(); ++ModeIndex)
	{
		// Tell the tools about the duplication
		ActiveModes[ModeIndex]->ActorsDuplicatedNotify(InPreDuplicateSelection, InPostDuplicateSelection, bOffsetLocations);
	}

	for (int32 ModeIndex = 0; ModeIndex < ActiveScriptableModes.Num(); ++ModeIndex)
	{
		// Tell the tools about the duplication
		ActiveScriptableModes[ModeIndex]->ActorsDuplicatedNotify(InPreDuplicateSelection, InPostDuplicateSelection, bOffsetLocations);
	}
}

void FEditorModeTools::ActorMoveNotify()
{
	for (int32 ModeIndex = 0; ModeIndex < ActiveModes.Num(); ++ModeIndex)
	{
		// Also notify the current editing modes if they are interested.
		ActiveModes[ModeIndex]->ActorMoveNotify();
	}
	for (int32 ModeIndex = 0; ModeIndex < ActiveScriptableModes.Num(); ++ModeIndex)
	{
		// Also notify the current editing modes if they are interested.
		ActiveScriptableModes[ModeIndex]->ActorMoveNotify();
	}
}

void FEditorModeTools::ActorSelectionChangeNotify()
{
	for (int32 ModeIndex = 0; ModeIndex < ActiveModes.Num(); ++ModeIndex)
	{
		ActiveModes[ModeIndex]->ActorSelectionChangeNotify();
	}
	for (int32 ModeIndex = 0; ModeIndex < ActiveScriptableModes.Num(); ++ModeIndex)
	{
		ActiveScriptableModes[ModeIndex]->ActorSelectionChangeNotify();
	}
}

void FEditorModeTools::ActorPropChangeNotify()
{
	for (int32 ModeIndex = 0; ModeIndex < ActiveModes.Num(); ++ModeIndex)
	{
		ActiveModes[ModeIndex]->ActorPropChangeNotify();
	}
	for (int32 ModeIndex = 0; ModeIndex < ActiveScriptableModes.Num(); ++ModeIndex)
	{
		ActiveScriptableModes[ModeIndex]->ActorPropChangeNotify();
	}
}

void FEditorModeTools::UpdateInternalData()
{
	for (int32 ModeIndex = 0; ModeIndex < ActiveModes.Num(); ++ModeIndex)
	{
		ActiveModes[ModeIndex]->UpdateInternalData();
	}
	for (int32 ModeIndex = 0; ModeIndex < ActiveScriptableModes.Num(); ++ModeIndex)
	{
		ActiveScriptableModes[ModeIndex]->UpdateInternalData();
	}
}

bool FEditorModeTools::IsOnlyVisibleActiveMode(FEditorModeID InMode) const
{
	// Only return true if this is the *only* active mode
	for (TSharedPtr<FEdMode> Mode : ActiveModes)
	{
		if (Mode->GetModeInfo().bVisible && Mode->GetID() != InMode)
		{
			return false;
		}
	}
	for (UEdMode* Mode : ActiveScriptableModes)
	{
		if (Mode->GetModeInfo().bVisible && Mode->GetID() != InMode)
		{
			return false;
		}
	}
	return true;
>>>>>>> 69078e53
}

void FEditorModeTools::OnEditorSelectionChanged(UObject* NewSelection)
{
	if(NewSelection == GetSelectedActors())
	{
		// when actors are selected check if there is at least one component selected and cache that off
		// Editor modes use this primarily to determine of transform gizmos should be drawn.  
		// Performing this check each frame with lots of actors is expensive so only do this when selection changes
		bSelectionHasSceneComponent = false;
		for(FSelectionIterator It(*GetSelectedActors()); It; ++It)
		{
			AActor* Actor = Cast<AActor>(*It);
			if(Actor != nullptr && Actor->FindComponentByClass<USceneComponent>() != nullptr)
			{
				bSelectionHasSceneComponent = true;
				break;
			}
		}

	}
	else
	{
		// If selecting an actor, move the pivot location.
		AActor* Actor = Cast<AActor>(NewSelection);
		if(Actor != nullptr)
		{
			if(Actor->IsSelected())
			{
				SetPivotLocation(Actor->GetActorLocation(), false);

				// If this actor wasn't part of the original selection set during pie/sie, clear it now
				if(GEditor->ActorsThatWereSelected.Num() > 0)
				{
					AActor* EditorActor = EditorUtilities::GetEditorWorldCounterpartActor(Actor);
					if(!EditorActor || !GEditor->ActorsThatWereSelected.Contains(EditorActor))
					{
						GEditor->ActorsThatWereSelected.Empty();
					}
				}
			}
			else if(GEditor->ActorsThatWereSelected.Num() > 0)
			{
				// Clear the selection set
				GEditor->ActorsThatWereSelected.Empty();
			}
		}
	}

	for(const auto& Pair : FEditorModeRegistry::Get().GetFactoryMap())
	{
		Pair.Value->OnSelectionChanged(*this, NewSelection);
	}
}

void FEditorModeTools::OnEditorSelectNone()
{
	GEditor->SelectNone( false, true );
	GEditor->ActorsThatWereSelected.Empty();
}

void FEditorModeTools::SetPivotLocation( const FVector& Location, const bool bIncGridBase )
{
	CachedLocation = PivotLocation = SnappedLocation = Location;
	if ( bIncGridBase )
	{
		GridBase = Location;
	}
}

ECoordSystem FEditorModeTools::GetCoordSystem(bool bGetRawValue)
{
	bool bAligningToActors = false;
	if (GEditor->GetEditorWorldExtensionsManager() != nullptr
		&& GetWorld() != nullptr)
	{
		UEditorWorldExtensionCollection* WorldExtensionCollection = GEditor->GetEditorWorldExtensionsManager()->GetEditorWorldExtensions(GetWorld(), false);
		if (WorldExtensionCollection != nullptr)
		{
			UViewportWorldInteraction* ViewportWorldInteraction = Cast<UViewportWorldInteraction>(WorldExtensionCollection->FindExtension(UViewportWorldInteraction::StaticClass()));
			if (ViewportWorldInteraction != nullptr && ViewportWorldInteraction->AreAligningToActors() == true)
			{
				bAligningToActors = true;
			}
		}
	}
	if (!bGetRawValue && 
		((GetWidgetMode() == FWidget::WM_Scale) || bAligningToActors))
	{
		return COORD_Local;
	}
	else
	{
		return CoordSystem;
	}
}

void FEditorModeTools::SetCoordSystem(ECoordSystem NewCoordSystem)
{
	// If we are trying to enter world space but are aligning to actors, turn off aligning to actors
	if (GEditor->GetEditorWorldExtensionsManager() != nullptr
		&& GetWorld() != nullptr
		&& NewCoordSystem == COORD_World)
	{
		UEditorWorldExtensionCollection* WorldExtensionCollection = GEditor->GetEditorWorldExtensionsManager()->GetEditorWorldExtensions(GetWorld(), false);
		if (WorldExtensionCollection != nullptr)
		{
			UViewportWorldInteraction* ViewportWorldInteraction = Cast<UViewportWorldInteraction>(WorldExtensionCollection->FindExtension(UViewportWorldInteraction::StaticClass()));
			if (ViewportWorldInteraction != nullptr && ViewportWorldInteraction->AreAligningToActors() == true)
			{
				if (ViewportWorldInteraction->HasCandidatesSelected())
				{
					ViewportWorldInteraction->SetSelectionAsCandidates();
				}
				GUnrealEd->Exec(GetWorld(), TEXT("VI.EnableGuides 0"));
			}
		}
	}
	CoordSystem = NewCoordSystem;
}

void FEditorModeTools::SetDefaultMode( const FEditorModeID DefaultModeID )
{
	DefaultModeIDs.Reset();
	DefaultModeIDs.Add( DefaultModeID );
}

void FEditorModeTools::AddDefaultMode( const FEditorModeID DefaultModeID )
{
	DefaultModeIDs.AddUnique( DefaultModeID );
}

void FEditorModeTools::RemoveDefaultMode( const FEditorModeID DefaultModeID )
{
	DefaultModeIDs.RemoveSingle( DefaultModeID );
}

void FEditorModeTools::ActivateDefaultMode()
{
	// NOTE: Activating EM_Default will cause ALL default editor modes to be activated (handled specially in ActivateMode())
	ActivateMode( FBuiltinEditorModes::EM_Default );
}

void FEditorModeTools::DeactivateModeAtIndex(int32 InIndex)
{
	check( InIndex >= 0 && InIndex < ActiveModes.Num() );

	TSharedPtr<FEdMode> Mode = ActiveModes[InIndex];

	Mode->Exit();

	// Remove the toolbar widget
	ActiveToolBarRows.RemoveAll(
		[&Mode](FEdModeToolbarRow& Row)
		{
			return Row.ModeID == Mode->GetID();
		}
	);

	RebuildModeToolBar();

	RecycledModes.Add(Mode->GetID(), Mode);
	ActiveModes.RemoveAt(InIndex);
}

void FEditorModeTools::DeactivateScriptableModeAtIndex(int32 InIndex)
{
	check(InIndex >= 0 && InIndex < ActiveScriptableModes.Num());

	UEdMode* Mode = ActiveScriptableModes[InIndex];

	Mode->Exit();

	// Remove the toolbar widget
	ActiveToolBarRows.RemoveAll(
		[&Mode](FEdModeToolbarRow& Row)
		{
			return Row.ModeID == Mode->GetID();
		}
	);

	RebuildModeToolBar();

	RecycledScriptableModes.Add(Mode->GetID(), Mode);
	ActiveScriptableModes.RemoveAt(InIndex);
}

void FEditorModeTools::RebuildModeToolBar()
{
	// If the tab or box is not valid the toolbar has not been opened or has been closed by the user
	TSharedPtr<SVerticalBox> ModeToolbarBoxPinned = ModeToolbarBox.Pin();
	if (ModeToolbarTab.IsValid() && ModeToolbarBoxPinned.IsValid())
	{
		ModeToolbarBoxPinned->ClearChildren();

		TSharedRef< SHorizontalBox > PaletteTabBox = SNew(SHorizontalBox);
		TSharedRef< SWidgetSwitcher > PaletteSwitcher = SNew(SWidgetSwitcher);

		int32 PaletteCount = ActiveToolBarRows.Num();
		if(PaletteCount > 0)
		{
			for(int32 RowIdx = 0; RowIdx < PaletteCount; ++RowIdx)
			{
				const FEdModeToolbarRow& Row = ActiveToolBarRows[RowIdx];
				if (ensure(Row.ToolbarWidget.IsValid()))
				{
					TSharedRef<SWidget> PaletteWidget = Row.ToolbarWidget.ToSharedRef();

					FEdMode* Mode = GetActiveMode(Row.ModeID);
					TSharedPtr<FModeToolkit> RowToolkit = Mode->GetToolkit();

					// Don't show Palette Tabs if there is only one
					if (PaletteCount > 1)
					{
						PaletteTabBox->AddSlot()
						.AutoWidth()
						.Padding(FMargin(0.f, 1.0f, 1.0f, 0.0f))
						[
							SNew(SCheckBox)
							.Style( FEditorStyle::Get(),  "ToolPalette.DockingTab" )
							.OnCheckStateChanged_Lambda( [PaletteSwitcher, Row, RowToolkit] (const ECheckBoxState) { 
									PaletteSwitcher->SetActiveWidget(Row.ToolbarWidget.ToSharedRef());
									RowToolkit->OnToolPaletteChanged(Row.PaletteName);
								} 
							)
							.IsChecked_Lambda( [PaletteSwitcher, PaletteWidget] () -> ECheckBoxState { return PaletteSwitcher->GetActiveWidget() == PaletteWidget ? ECheckBoxState::Checked : ECheckBoxState::Unchecked; })
							[
								SNew(STextBlock)
								.Text(Row.DisplayName)
							]
						];
					}

					PaletteSwitcher->AddSlot()
					[
						PaletteWidget
					]; 
				}
			}

			ModeToolbarBoxPinned->AddSlot()
			.AutoHeight()
			[
				SNew(SOverlay)
				+SOverlay::Slot()
				[
					SNew(SImage)
					.Image(FEditorStyle::GetBrush("ToolPalette.DockingWell"))
				]

				+SOverlay::Slot()
				[
					PaletteTabBox
				]
			];

			ModeToolbarBoxPinned->AddSlot()
			.Padding(1.f)
			[
				PaletteSwitcher	
			];
		}
		else
		{
			ModeToolbarTab.Pin()->RequestCloseTab();
		}
	}
}

void FEditorModeTools::SpawnOrUpdateModeToolbar()
{
	if(ShouldShowModeToolbar())
	{
		if (ModeToolbarTab.IsValid())
		{
			RebuildModeToolBar();
		}
		else if (ToolkitHost.IsValid())
		{
			ToolkitHost.Pin()->GetTabManager()->InvokeTab(EditorModeToolbarTabName);
		}
	}
}

void FEditorModeTools::DeactivateMode( FEditorModeID InID )
{
	// Find the mode from the ID and exit it.
	for( int32 Index = ActiveModes.Num() - 1; Index >= 0; --Index )
	{
		auto& Mode = ActiveModes[Index];
		if( Mode->GetID() == InID )
		{
			DeactivateModeAtIndex(Index);
			break;
		}
	}

	// Find the mode from the ID and exit it.
	for (int32 Index = ActiveScriptableModes.Num() - 1; Index >= 0; --Index)
	{
		auto& Mode = ActiveScriptableModes[Index];
		if (Mode->GetID() == InID)
		{
			DeactivateScriptableModeAtIndex(Index);
			break;
		}
	}


	if( (ActiveModes.Num() == 0) && (ActiveScriptableModes.Num() == 0))
	{
		// Ensure the default mode is active if there are no active modes.
		ActivateDefaultMode();
	}
}

void FEditorModeTools::DeactivateAllModes()
{
	for( int32 Index = ActiveModes.Num() - 1; Index >= 0; --Index )
	{
		DeactivateModeAtIndex(Index);
	}

	for (int32 Index = ActiveScriptableModes.Num() - 1; Index >= 0; --Index)
	{
		DeactivateScriptableModeAtIndex(Index);
	}
}

FEdMode* FEditorModeTools::FindMode(FEditorModeID InID)
{
	return GetActiveMode(InID);
}

void FEditorModeTools::DestroyMode( FEditorModeID InID )
{
	// Find the mode from the ID and exit it.
	for( int32 Index = ActiveModes.Num() - 1; Index >= 0; --Index )
	{
		auto& Mode = ActiveModes[Index];
		if ( Mode->GetID() == InID )
		{
			// Deactivate and destroy
			DeactivateModeAtIndex(Index);
			break;
		}
	}

	// Find the mode from the ID and exit it.
	for (int32 Index = ActiveScriptableModes.Num() - 1; Index >= 0; --Index)
	{
		auto& Mode = ActiveScriptableModes[Index];
		if (Mode->GetID() == InID)
		{
			// Deactivate and destroy
			DeactivateScriptableModeAtIndex(Index);
			break;
		}
	}

	RecycledModes.Remove(InID);
	RecycledScriptableModes.Remove(InID);
}

TSharedRef<SDockTab> FEditorModeTools::MakeModeToolbarTab()
{
	TSharedRef<SDockTab> ToolbarTabRef = 	
		SNew(SDockTab)
		.Label(NSLOCTEXT("EditorModes", "EditorModesToolbarTitle", "Mode Toolbar"))
		.ShouldAutosize(true)
		.ContentPadding(0.0f)
		.Icon(FEditorStyle::GetBrush("ToolBar.Icon"))
		[
			SAssignNew(ModeToolbarBox, SVerticalBox)
			
		];

	ModeToolbarTab = ToolbarTabRef;

	// Rebuild the toolbar with existing mode tools that may be active
	RebuildModeToolBar();

	return ToolbarTabRef;

}

bool FEditorModeTools::ShouldShowModeToolbar()
{
	return ActiveToolBarRows.Num() > 0;
}

void FEditorModeTools::ActivateMode(FEditorModeID InID, bool bToggle)
{
	static bool bReentrant = false;
	if( !bReentrant )
	{
		if (InID == FBuiltinEditorModes::EM_Default)
		{
			bReentrant = true;

			for( const FEditorModeID ModeID : DefaultModeIDs )
			{
				ActivateMode( ModeID );
			}

			for( const FEditorModeID ModeID : DefaultModeIDs )
			{
				check( IsModeActive( ModeID ) );
			}

			bReentrant = false;
			return;
		}
	}

	// Check to see if the mode is already active
	if (IsModeActive(InID))
	{
		// The mode is already active toggle it off if we should toggle off already active modes.
		if (bToggle)
		{
			DeactivateMode(InID);
		}
		// Nothing more to do
		return;
	}

	const TSharedRef<IEditorModeFactory>* ModeFactory = FEditorModeRegistry::Get().GetFactoryMap().Find(InID);
	if (ModeFactory)
	{
		if (!(*ModeFactory)->ForScriptableMode())
		{
			// Recycle a mode or factory a new one
			TSharedPtr<FEdMode> Mode = RecycledModes.FindRef(InID);

			if (Mode.IsValid())
			{
				RecycledModes.Remove(InID);
			}
			else
			{
				Mode = FEditorModeRegistry::Get().CreateMode(InID, *this);
			}

			if (!Mode.IsValid())
			{
				UE_LOG(LogEditorModes, Log, TEXT("FEditorModeTools::ActivateMode : Couldn't find mode '%s'."), *InID.ToString());
				// Just return and leave the mode list unmodified
				return;
			}

			// Remove anything that isn't compatible with this mode
			for (int32 ModeIndex = ActiveModes.Num() - 1; ModeIndex >= 0; --ModeIndex)
			{
				const bool bModesAreCompatible = Mode->IsCompatibleWith(ActiveModes[ModeIndex]->GetID()) || ActiveModes[ModeIndex]->IsCompatibleWith(Mode->GetID());
				if (!bModesAreCompatible)
				{
					DeactivateModeAtIndex(ModeIndex);
				}
			}
			// Remove anything that isn't compatible with this mode
			for (int32 ModeIndex = ActiveScriptableModes.Num() - 1; ModeIndex >= 0; --ModeIndex)
			{
				const bool bModesAreCompatible = Mode->IsCompatibleWith(ActiveScriptableModes[ModeIndex]->GetID()) || ActiveScriptableModes[ModeIndex]->IsCompatibleWith(Mode->GetID());
				if (!bModesAreCompatible)
				{
					DeactivateScriptableModeAtIndex(ModeIndex);
				}
			}

			ActiveModes.Add(Mode);
			// Enter the new mode
			Mode->Enter();

			// Ask the mode to build the toolbar.
			TSharedPtr<FUICommandList> CommandList;
			const TSharedPtr<FModeToolkit> Toolkit = Mode->GetToolkit();
			if (Toolkit.IsValid())
			{
				CommandList = Toolkit->GetToolkitCommands();

				// Also build the toolkit here 
				int32 PaletteCount = 0;
				TArray<FName> PaletteNames;
				Toolkit->GetToolPaletteNames(PaletteNames);
				for(auto Palette : PaletteNames)
				{
					FToolBarBuilder ModeToolbarBuilder(CommandList, FMultiBoxCustomization(Mode->GetModeInfo().ToolbarCustomizationName), TSharedPtr<FExtender>(), Orient_Horizontal, false);
					Toolkit->BuildToolPalette(Palette, ModeToolbarBuilder);

					// ActiveToolBarRows.Emplace(Mode, Toolkit->GetToolPaletteName(i), ModeToolbarBuilder.MakeWidget());
					ActiveToolBarRows.Emplace(Mode->GetID(), Palette, Toolkit->GetToolPaletteDisplayName(Palette), ModeToolbarBuilder.MakeWidget());
					PaletteCount++;
				}

				if (PaletteCount > 0) 
				{
					SpawnOrUpdateModeToolbar();
				}
			}

		}
		else
		{
			// Recycle a mode or factory a new one
			UEdMode* Mode = RecycledScriptableModes.FindRef(InID);

			if (Mode)
			{
				RecycledScriptableModes.Remove(InID);
			}
			else
			{
				Mode = FEditorModeRegistry::Get().CreateScriptableMode(InID, *this);
			}

			if (!Mode)
			{
				UE_LOG(LogEditorModes, Log, TEXT("FEditorModeTools::ActivateMode : Couldn't find mode '%s'."), *InID.ToString());
				// Just return and leave the mode list unmodified
				return;
			}

			// Remove anything that isn't compatible with this mode
			for (int32 ModeIndex = ActiveModes.Num() - 1; ModeIndex >= 0; --ModeIndex)
			{
				const bool bModesAreCompatible = Mode->IsCompatibleWith(ActiveModes[ModeIndex]->GetID()) || ActiveModes[ModeIndex]->IsCompatibleWith(Mode->GetID());
				if (!bModesAreCompatible)
				{
					DeactivateModeAtIndex(ModeIndex);
				}
			}
			// Remove anything that isn't compatible with this mode
			for (int32 ModeIndex = ActiveScriptableModes.Num() - 1; ModeIndex >= 0; --ModeIndex)
			{
				const bool bModesAreCompatible = Mode->IsCompatibleWith(ActiveScriptableModes[ModeIndex]->GetID()) || ActiveScriptableModes[ModeIndex]->IsCompatibleWith(Mode->GetID());
				if (!bModesAreCompatible)
				{
					DeactivateScriptableModeAtIndex(ModeIndex);
				}
			}

			ActiveScriptableModes.Add(Mode);
			// Enter the new mode
			Mode->Enter();

			// Ask the mode to build the toolbar.
			TSharedPtr<FUICommandList> CommandList;
			const TSharedPtr<FModeToolkit> Toolkit = Mode->GetToolkit();
			if (Toolkit.IsValid())
			{
				CommandList = Toolkit->GetToolkitCommands();

				// Also build the toolkit here 
				int32 PaletteCount = 0;
				TArray<FName> PaletteNames;
				Toolkit->GetToolPaletteNames(PaletteNames);
				for(auto Palette : PaletteNames)
				{
					FToolBarBuilder ModeToolbarBuilder(CommandList, FMultiBoxCustomization(Mode->GetModeInfo().ToolbarCustomizationName), TSharedPtr<FExtender>(), Orient_Horizontal, false);
					Toolkit->BuildToolPalette(Palette, ModeToolbarBuilder);

					// ActiveToolBarRows.Emplace(Mode, Toolkit->GetToolPaletteName(i), ModeToolbarBuilder.MakeWidget());
					ActiveToolBarRows.Emplace(Mode->GetID(), Palette, Toolkit->GetToolPaletteDisplayName(Palette), ModeToolbarBuilder.MakeWidget());
					PaletteCount++;
				}

				if (PaletteCount > 0) 
				{
					SpawnOrUpdateModeToolbar();
				}
			}
		}
	}

	// Update the editor UI
	FEditorSupportDelegates::UpdateUI.Broadcast();
}

bool FEditorModeTools::EnsureNotInMode(FEditorModeID ModeID, const FText& ErrorMsg, bool bNotifyUser) const
{
	// We're in a 'safe' mode if we're not in the specified mode.
	const bool bInASafeMode = !IsModeActive(ModeID);
	if( !bInASafeMode && !ErrorMsg.IsEmpty() )
	{
		// Do we want to display this as a notification or a dialog to the user
		if ( bNotifyUser )
		{
			FNotificationInfo Info( ErrorMsg );
			FSlateNotificationManager::Get().AddNotification( Info );
		}
		else
		{
			FMessageDialog::Open( EAppMsgType::Ok, ErrorMsg );
		}		
	}
	return bInASafeMode;
}

UEdMode* FEditorModeTools::GetActiveScriptableMode(FEditorModeID InID)
{
	for (auto& Mode : ActiveScriptableModes)
	{
		if (Mode->GetID() == InID)
		{
			return Mode;
		}
	}

	return nullptr;
}

/**
 * Returns a coordinate system that should be applied on top of the worldspace system.
 */

FMatrix FEditorModeTools::GetCustomDrawingCoordinateSystem()
{
	FMatrix Matrix = FMatrix::Identity;

	switch (GetCoordSystem())
	{
		case COORD_Local:
		{
			Matrix = GetLocalCoordinateSystem();
		}
		break;

		case COORD_World:
			break;

		default:
			break;
	}

	return Matrix;
}

FMatrix FEditorModeTools::GetCustomInputCoordinateSystem()
{
	return GetCustomDrawingCoordinateSystem();
}

FMatrix FEditorModeTools::GetLocalCoordinateSystem()
{
	FMatrix Matrix = FMatrix::Identity;
	// Let the current mode have a shot at setting the local coordinate system.
	// If it doesn't want to, create it by looking at the currently selected actors list.

	bool CustomCoordinateSystemProvided = false;
	for (const auto& Mode : ActiveModes)
	{
		if (Mode->GetCustomDrawingCoordinateSystem(Matrix, nullptr))
		{
			CustomCoordinateSystemProvided = true;
			break;
		}
	}

	if (!CustomCoordinateSystemProvided)
	{
		const int32 Num = GetSelectedActors()->CountSelections<AActor>();

		// Coordinate system needs to come from the last actor selected
		if (Num > 0)
		{
			Matrix = FQuatRotationMatrix(GetSelectedActors()->GetBottom<AActor>()->GetActorQuat());
		}
	}

	if (!Matrix.Equals(FMatrix::Identity))
	{
		Matrix.RemoveScaling();
	}

	return Matrix;
}


/** Gets the widget axis to be drawn */
EAxisList::Type FEditorModeTools::GetWidgetAxisToDraw( FWidget::EWidgetMode InWidgetMode ) const
{
	EAxisList::Type OutAxis = EAxisList::All;
	for( int Index = ActiveModes.Num() - 1; Index >= 0 ; Index-- )
	{
		if ( ActiveModes[Index]->ShouldDrawWidget() )
		{
			OutAxis = ActiveModes[Index]->GetWidgetAxisToDraw( InWidgetMode );
			break;
		}
	}

	return OutAxis;
}

/** Mouse tracking interface.  Passes tracking messages to all active modes */
bool FEditorModeTools::StartTracking(FEditorViewportClient* InViewportClient, FViewport* InViewport)
{
	bIsTracking = true;
	bool bTransactionHandled = false;

	CachedLocation = PivotLocation;	// Cache the pivot location

	for( int32 ModeIndex = 0; ModeIndex < ActiveModes.Num(); ++ModeIndex )
	{
		const TSharedPtr<FEdMode>& Mode = ActiveModes[ ModeIndex ];
		bTransactionHandled |= Mode->StartTracking(InViewportClient, InViewport);
	}
	for (int32 ModeIndex = 0; ModeIndex < ActiveScriptableModes.Num(); ++ModeIndex)
	{
		UEdMode* Mode = ActiveScriptableModes[ModeIndex];
		bTransactionHandled |= Mode->StartTracking(InViewportClient, InViewportClient->Viewport);
	}

	return bTransactionHandled;
}

/** Mouse tracking interface.  Passes tracking messages to all active modes */
bool FEditorModeTools::EndTracking(FEditorViewportClient* InViewportClient, FViewport* InViewport)
{
	bIsTracking = false;
	bool bTransactionHandled = false;

	for( int32 ModeIndex = 0; ModeIndex < ActiveModes.Num(); ++ModeIndex )
	{
		const TSharedPtr<FEdMode>& Mode = ActiveModes[ ModeIndex ];
		bTransactionHandled |= Mode->EndTracking(InViewportClient, InViewportClient->Viewport);
	}
	for (int32 ModeIndex = 0; ModeIndex < ActiveScriptableModes.Num(); ++ModeIndex)
	{
		UEdMode* Mode = ActiveScriptableModes[ModeIndex];
		bTransactionHandled |= Mode->EndTracking(InViewportClient, InViewportClient->Viewport);
	}

	CachedLocation = PivotLocation;	// Clear the pivot location
	
	return bTransactionHandled;
}

bool FEditorModeTools::AllowsViewportDragTool() const
{
	bool bCanUseDragTool = false;
	for (const TSharedPtr<FEdMode>& Mode : ActiveModes)
	{
		bCanUseDragTool |= Mode->AllowsViewportDragTool();
	}
	return bCanUseDragTool;
}

/** Notifies all active modes that a map change has occured */
void FEditorModeTools::MapChangeNotify()
{
	for( int32 ModeIndex = 0; ModeIndex < ActiveModes.Num(); ++ModeIndex )
	{
		const TSharedPtr<FEdMode>& Mode = ActiveModes[ ModeIndex ];
		Mode->MapChangeNotify();
	}
	for (int32 ModeIndex = 0; ModeIndex < ActiveScriptableModes.Num(); ++ModeIndex)
	{
		UEdMode* Mode = ActiveScriptableModes[ModeIndex];
		Mode->MapChangeNotify();
	}
}


/** Notifies all active modes to empty their selections */
void FEditorModeTools::SelectNone()
{
	for( int32 ModeIndex = 0; ModeIndex < ActiveModes.Num(); ++ModeIndex )
	{
		const TSharedPtr<FEdMode>& Mode = ActiveModes[ ModeIndex ];
		Mode->SelectNone();
	}
}

/** Notifies all active modes of box selection attempts */
bool FEditorModeTools::BoxSelect( FBox& InBox, bool InSelect )
{
	bool bHandled = false;
	for( int32 ModeIndex = 0; ModeIndex < ActiveModes.Num(); ++ModeIndex )
	{
		const TSharedPtr<FEdMode>& Mode = ActiveModes[ ModeIndex ];
		bHandled |= Mode->BoxSelect( InBox, InSelect );
	}
	return bHandled;
}

/** Notifies all active modes of frustum selection attempts */
bool FEditorModeTools::FrustumSelect( const FConvexVolume& InFrustum, FEditorViewportClient* InViewportClient, bool InSelect )
{
	bool bHandled = false;
	for( int32 ModeIndex = 0; ModeIndex < ActiveModes.Num(); ++ModeIndex )
	{
		const TSharedPtr<FEdMode>& Mode = ActiveModes[ ModeIndex ];
		bHandled |= Mode->FrustumSelect( InFrustum, InViewportClient, InSelect );
	}
	return bHandled;
}


/** true if any active mode uses a transform widget */
bool FEditorModeTools::UsesTransformWidget() const
{
	bool bUsesTransformWidget = false;
	for( const auto& Mode : ActiveModes)
	{
		bUsesTransformWidget |= Mode->UsesTransformWidget();
	}

	return bUsesTransformWidget;
}

/** true if any active mode uses the passed in transform widget */
bool FEditorModeTools::UsesTransformWidget( FWidget::EWidgetMode CheckMode ) const
{
	bool bUsesTransformWidget = false;
	for( const auto& Mode : ActiveModes)
	{
		bUsesTransformWidget |= Mode->UsesTransformWidget(CheckMode);
	}

	return bUsesTransformWidget;
}

/** Sets the current widget axis */
void FEditorModeTools::SetCurrentWidgetAxis( EAxisList::Type NewAxis )
{
	for( int32 ModeIndex = 0; ModeIndex < ActiveModes.Num(); ++ModeIndex )
	{
		const TSharedPtr<FEdMode>& Mode = ActiveModes[ ModeIndex ];
		Mode->SetCurrentWidgetAxis( NewAxis );
	}
}

/** Notifies all active modes of mouse click messages. */
bool FEditorModeTools::HandleClick(FEditorViewportClient* InViewportClient,  HHitProxy *HitProxy, const FViewportClick& Click )
{
	bool bHandled = false;
	for( int32 ModeIndex = 0; ModeIndex < ActiveModes.Num(); ++ModeIndex )
	{
		const TSharedPtr<FEdMode>& Mode = ActiveModes[ ModeIndex ];
		bHandled |= Mode->HandleClick(InViewportClient, HitProxy, Click);
	}

	return bHandled;
}

bool FEditorModeTools::ComputeBoundingBoxForViewportFocus(AActor* Actor, UPrimitiveComponent* PrimitiveComponent, FBox& InOutBox)
{
	bool bHandled = false;
	for (int32 ModeIndex = 0; ModeIndex < ActiveModes.Num(); ++ModeIndex)
	{
		const TSharedPtr<FEdMode>& Mode = ActiveModes[ModeIndex];
		bHandled |= Mode->ComputeBoundingBoxForViewportFocus(Actor, PrimitiveComponent, InOutBox);
	}

	return bHandled;
}

/** true if the passed in brush actor should be drawn in wireframe */	
bool FEditorModeTools::ShouldDrawBrushWireframe( AActor* InActor ) const
{
	bool bShouldDraw = false;
	for( const auto& Mode : ActiveModes)
	{
		bShouldDraw |= Mode->ShouldDrawBrushWireframe( InActor );
	}

	for (const auto& Mode : ActiveScriptableModes)
	{
		bShouldDraw |= Mode->ShouldDrawBrushWireframe(InActor);
	}

	if(( ActiveModes.Num() == 0 ) && (ActiveScriptableModes.Num() == 0))
	{
		// We can get into a state where there are no active modes at editor startup if the builder brush is created before the default mode is activated.
		// Ensure we can see the builder brush when no modes are active.
		bShouldDraw = true;
	}
	return bShouldDraw;
}

/** true if brush vertices should be drawn */
bool FEditorModeTools::ShouldDrawBrushVertices() const
{
	// Currently only geometry mode being active prevents vertices from being drawn.
	return !IsModeActive( FBuiltinEditorModes::EM_Geometry );
}

/** Ticks all active modes */
void FEditorModeTools::Tick( FEditorViewportClient* ViewportClient, float DeltaTime )
{
	// Remove anything pending destruction
	for( int32 Index = ActiveModes.Num() - 1; Index >= 0; --Index)
	{
		if (ActiveModes[Index]->IsPendingDeletion())
		{
			DeactivateModeAtIndex(Index);
		}
	}
	
	// Remove anything pending destruction
	for (int32 Index = ActiveScriptableModes.Num() - 1; Index >= 0; --Index)
	{
		if (ActiveScriptableModes[Index]->IsPendingDeletion())
		{
			DeactivateScriptableModeAtIndex(Index);
		}
	}


	if ((ActiveModes.Num() == 0) && ActiveScriptableModes.Num() == 0)
	{
		// Ensure the default mode is active if there are no active modes.
		ActivateDefaultMode();
	}


	for( int32 ModeIndex = 0; ModeIndex < ActiveModes.Num(); ++ModeIndex )
	{
		const TSharedPtr<FEdMode>& Mode = ActiveModes[ ModeIndex ];
		Mode->Tick( ViewportClient, DeltaTime );
	}

<<<<<<< HEAD
	UpdateModeWidgetLocation();
=======

	for (int32 ModeIndex = 0; ModeIndex < ActiveScriptableModes.Num(); ++ModeIndex)
	{
		UEdMode* Mode = ActiveScriptableModes[ModeIndex];
		Mode->Tick(ViewportClient, DeltaTime);
	}
>>>>>>> 69078e53
}

/** Notifies all active modes of any change in mouse movement */
bool FEditorModeTools::InputDelta( FEditorViewportClient* InViewportClient,FViewport* InViewport,FVector& InDrag,FRotator& InRot,FVector& InScale )
{
	bool bHandled = false;
	for( int32 ModeIndex = 0; ModeIndex < ActiveModes.Num(); ++ModeIndex )
	{
		const TSharedPtr<FEdMode>& Mode = ActiveModes[ ModeIndex ];
		bHandled |= Mode->InputDelta( InViewportClient, InViewport, InDrag, InRot, InScale );
	}

	for (int32 ModeIndex = 0; ModeIndex < ActiveScriptableModes.Num(); ++ModeIndex)
	{
		UEdMode* Mode = ActiveScriptableModes[ModeIndex];
		bHandled |= Mode->InputDelta(InViewportClient, InViewport, InDrag, InRot, InScale);
	}
	return bHandled;
}

/** Notifies all active modes of captured mouse movement */	
bool FEditorModeTools::CapturedMouseMove( FEditorViewportClient* InViewportClient, FViewport* InViewport, int32 InMouseX, int32 InMouseY )
{
	bool bHandled = false;
	for( int32 ModeIndex = 0; ModeIndex < ActiveModes.Num(); ++ModeIndex )
	{
		const TSharedPtr<FEdMode>& Mode = ActiveModes[ ModeIndex ];
		bHandled |= Mode->CapturedMouseMove( InViewportClient, InViewport, InMouseX, InMouseY );
	}
	for (int32 ModeIndex = 0; ModeIndex < ActiveScriptableModes.Num(); ++ModeIndex)
	{
		UEdMode* Mode = ActiveScriptableModes[ModeIndex];
		bHandled |= Mode->CapturedMouseMove(InViewportClient, InViewport, InMouseX, InMouseY);
	}
	return bHandled;
}

/** Notifies all active modes of all captured mouse movement */	
bool FEditorModeTools::ProcessCapturedMouseMoves( FEditorViewportClient* InViewportClient, FViewport* InViewport, const TArrayView<FIntPoint>& CapturedMouseMoves )
{
	bool bHandled = false;
	for( int32 ModeIndex = 0; ModeIndex < ActiveModes.Num(); ++ModeIndex )
	{
		const TSharedPtr<FEdMode>& Mode = ActiveModes[ ModeIndex ];
		bHandled |= Mode->ProcessCapturedMouseMoves( InViewportClient, InViewport, CapturedMouseMoves );
	}
	for (int32 ModeIndex = 0; ModeIndex < ActiveScriptableModes.Num(); ++ModeIndex)
	{
		UEdMode* Mode = ActiveScriptableModes[ModeIndex];
		bHandled |= Mode->ProcessCapturedMouseMoves(InViewportClient, InViewport, CapturedMouseMoves);
	}
	return bHandled;
}

/** Notifies all active modes of keyboard input */
bool FEditorModeTools::InputKey(FEditorViewportClient* InViewportClient, FViewport* Viewport, FKey Key, EInputEvent Event)
{
	bool bHandled = false;
	for( int32 ModeIndex = 0; ModeIndex < ActiveModes.Num(); ++ModeIndex )
	{
		const TSharedPtr<FEdMode>& Mode = ActiveModes[ ModeIndex ];
		bHandled |= Mode->InputKey( InViewportClient, Viewport, Key, Event );
	}
	for (int32 ModeIndex = 0; ModeIndex < ActiveScriptableModes.Num(); ++ModeIndex)
	{
		UEdMode* Mode = ActiveScriptableModes[ModeIndex];
		bHandled |= Mode->InputKey(InViewportClient, Viewport, Key, Event);
	}
	return bHandled;
}

/** Notifies all active modes of axis movement */
bool FEditorModeTools::InputAxis(FEditorViewportClient* InViewportClient, FViewport* Viewport, int32 ControllerId, FKey Key, float Delta, float DeltaTime)
{
	bool bHandled = false;
	for( int32 ModeIndex = 0; ModeIndex < ActiveModes.Num(); ++ModeIndex )
	{
		const TSharedPtr<FEdMode>& Mode = ActiveModes[ ModeIndex ];
		bHandled |= Mode->InputAxis( InViewportClient, Viewport, ControllerId, Key, Delta, DeltaTime );
	}
	for (int32 ModeIndex = 0; ModeIndex < ActiveScriptableModes.Num(); ++ModeIndex)
	{
		UEdMode* Mode = ActiveScriptableModes[ModeIndex];
		bHandled |= Mode->InputAxis(InViewportClient, Viewport, ControllerId, Key, Delta, DeltaTime);
	}
	return bHandled;
}

bool FEditorModeTools::GetPivotForOrbit( FVector& Pivot ) const
{
	// Just return the first pivot point specified by a mode
	for( int32 ModeIndex = 0; ModeIndex < ActiveModes.Num(); ++ModeIndex )
	{
		const TSharedPtr<FEdMode>& Mode = ActiveModes[ ModeIndex ];
		if ( Mode->GetPivotForOrbit( Pivot ) )
		{
			return true;
		}
	}
	for (int32 ModeIndex = 0; ModeIndex < ActiveScriptableModes.Num(); ++ModeIndex)
	{
		UEdMode* Mode = ActiveScriptableModes[ModeIndex];
		if (Mode->GetPivotForOrbit(Pivot))
		{
			return true;
		}
	}
	return false;
}

bool FEditorModeTools::MouseEnter( FEditorViewportClient* InViewportClient, FViewport* Viewport, int32 X, int32 Y )
{
	bool bHandled = false;
	for( int32 ModeIndex = 0; ModeIndex < ActiveModes.Num(); ++ModeIndex )
	{
		const TSharedPtr<FEdMode>& Mode = ActiveModes[ ModeIndex ];
		bHandled |= Mode->MouseEnter( InViewportClient, Viewport, X, Y );
	}
	for (int32 ModeIndex = 0; ModeIndex < ActiveScriptableModes.Num(); ++ModeIndex)
	{
		UEdMode* Mode = ActiveScriptableModes[ModeIndex];
		bHandled |= Mode->MouseEnter(InViewportClient, Viewport, X, Y);
	}
	return bHandled;
}

bool FEditorModeTools::MouseLeave( FEditorViewportClient* InViewportClient, FViewport* Viewport )
{
	bool bHandled = false;
	for( int32 ModeIndex = 0; ModeIndex < ActiveModes.Num(); ++ModeIndex )
	{
		const TSharedPtr<FEdMode>& Mode = ActiveModes[ ModeIndex ];
		bHandled |= Mode->MouseLeave( InViewportClient, Viewport );
	}
	for (int32 ModeIndex = 0; ModeIndex < ActiveScriptableModes.Num(); ++ModeIndex)
	{
		UEdMode* Mode = ActiveScriptableModes[ModeIndex];
		bHandled |= Mode->MouseLeave(InViewportClient, Viewport);
	}
	return bHandled;
}

/** Notifies all active modes that the mouse has moved */
bool FEditorModeTools::MouseMove( FEditorViewportClient* InViewportClient, FViewport* Viewport, int32 X, int32 Y )
{
	bool bHandled = false;
	for( int32 ModeIndex = 0; ModeIndex < ActiveModes.Num(); ++ModeIndex )
	{
		const TSharedPtr<FEdMode>& Mode = ActiveModes[ ModeIndex ];
		bHandled |= Mode->MouseMove( InViewportClient, Viewport, X, Y );
	}
	for (int32 ModeIndex = 0; ModeIndex < ActiveScriptableModes.Num(); ++ModeIndex)
	{
		UEdMode* Mode = ActiveScriptableModes[ModeIndex];
		bHandled |= Mode->MouseMove(InViewportClient, Viewport, X, Y);
	}
	return bHandled;
}

bool FEditorModeTools::ReceivedFocus( FEditorViewportClient* InViewportClient, FViewport* Viewport )
{
	bool bHandled = false;
	for( int32 ModeIndex = 0; ModeIndex < ActiveModes.Num(); ++ModeIndex )
	{
		const TSharedPtr<FEdMode>& Mode = ActiveModes[ ModeIndex ];
		bHandled |= Mode->ReceivedFocus( InViewportClient, Viewport );
	}
	for (int32 ModeIndex = 0; ModeIndex < ActiveScriptableModes.Num(); ++ModeIndex)
	{
		UEdMode* Mode = ActiveScriptableModes[ModeIndex];
		bHandled |= Mode->ReceivedFocus(InViewportClient, Viewport);
	}
	return bHandled;
}

bool FEditorModeTools::LostFocus( FEditorViewportClient* InViewportClient, FViewport* Viewport )
{
	bool bHandled = false;
	for( int32 ModeIndex = 0; ModeIndex < ActiveModes.Num(); ++ModeIndex )
	{
		const TSharedPtr<FEdMode>& Mode = ActiveModes[ ModeIndex ];
		bHandled |= Mode->LostFocus( InViewportClient, Viewport );
	}
	for (int32 ModeIndex = 0; ModeIndex < ActiveScriptableModes.Num(); ++ModeIndex)
	{
		UEdMode* Mode = ActiveScriptableModes[ModeIndex];
		bHandled |= Mode->LostFocus(InViewportClient, Viewport);
	}
	return bHandled;
}

/** Draws all active mode components */	
void FEditorModeTools::DrawActiveModes( const FSceneView* InView, FPrimitiveDrawInterface* PDI )
{
	for( const auto& Mode : ActiveModes)
	{
		Mode->Draw( InView, PDI );
	}
	for (const auto& Mode : ActiveScriptableModes)
	{
		Mode->Draw(InView, PDI);
	}
}

/** Renders all active modes */
void FEditorModeTools::Render( const FSceneView* InView, FViewport* Viewport, FPrimitiveDrawInterface* PDI )
{
	for( const auto& Mode : ActiveModes)
	{
		Mode->Render( InView, Viewport, PDI );
	}
	for (const auto& Mode : ActiveScriptableModes)
	{
		Mode->Render(InView, Viewport, PDI);
	}
}

/** Draws the HUD for all active modes */
void FEditorModeTools::DrawHUD( FEditorViewportClient* InViewportClient,FViewport* Viewport, const FSceneView* View, FCanvas* Canvas )
{
	for( const auto& Mode : ActiveModes)
	{
		Mode->DrawHUD( InViewportClient, Viewport, View, Canvas );
	}
	for (const auto& Mode : ActiveScriptableModes)
	{
		Mode->DrawHUD(InViewportClient, Viewport, View, Canvas);
	}
}

/** Calls PostUndo on all active modes */
void FEditorModeTools::PostUndo(bool bSuccess)
{
	if (bSuccess)
	{
		for( int32 ModeIndex = 0; ModeIndex < ActiveModes.Num(); ++ModeIndex )
		{
			const TSharedPtr<FEdMode>& Mode = ActiveModes[ ModeIndex ];
			Mode->PostUndo();
		}

		for (int32 ModeIndex = 0; ModeIndex < ActiveScriptableModes.Num(); ++ModeIndex)
		{
			UEdMode* Mode = ActiveScriptableModes[ModeIndex];
			Mode->PostUndo();
		}
	}
}
void FEditorModeTools::PostRedo(bool bSuccess)
{
	PostUndo(bSuccess);
}

/** true if we should allow widget move */
bool FEditorModeTools::AllowWidgetMove() const
{
	bool bAllow = false;
	for( const auto& Mode : ActiveModes)
	{
		bAllow |= Mode->AllowWidgetMove();
	}
	return bAllow;
}

bool FEditorModeTools::DisallowMouseDeltaTracking() const
{
	bool bDisallow = false;
	for( const auto& Mode : ActiveModes)
	{
		bDisallow |= Mode->DisallowMouseDeltaTracking();
	}
	for (const auto& Mode : ActiveScriptableModes)
	{
		bDisallow |= Mode->DisallowMouseDeltaTracking();
	}
	return bDisallow;
}

bool FEditorModeTools::GetCursor(EMouseCursor::Type& OutCursor) const
{
	bool bHandled = false;
	for( const auto& Mode : ActiveModes)
	{
		bHandled |= Mode->GetCursor(OutCursor);
	}
	for (const auto& Mode : ActiveScriptableModes)
	{
		bHandled |= Mode->GetCursor(OutCursor);
	}
	return bHandled;
}

bool FEditorModeTools::GetOverrideCursorVisibility(bool& bWantsOverride, bool& bHardwareCursorVisible, bool bSoftwareCursorVisible) const
{
	bool bHandled = false;
	for (const auto& Mode : ActiveModes)
	{
		bHandled |= Mode->GetOverrideCursorVisibility(bWantsOverride, bHardwareCursorVisible, bSoftwareCursorVisible);
	}
	for (const auto& Mode : ActiveScriptableModes)
	{
		bHandled |= Mode->GetOverrideCursorVisibility(bWantsOverride, bHardwareCursorVisible, bSoftwareCursorVisible);
	}
	return bHandled;
}

bool FEditorModeTools::PreConvertMouseMovement(FEditorViewportClient* InViewportClient)
{
	bool bHandled = false;
	for (const auto& Mode : ActiveModes)
	{
		bHandled |= Mode->PreConvertMouseMovement(InViewportClient);
	}
	for (const auto& Mode : ActiveScriptableModes)
	{
		bHandled |= Mode->PreConvertMouseMovement(InViewportClient);
	}
	return bHandled;
}

bool FEditorModeTools::PostConvertMouseMovement(FEditorViewportClient* InViewportClient)
{
	bool bHandled = false;
	for (const auto& Mode : ActiveModes)
	{
		bHandled |= Mode->PostConvertMouseMovement(InViewportClient);
	}
	for (const auto& Mode : ActiveScriptableModes)
	{
		bHandled |= Mode->PostConvertMouseMovement(InViewportClient);
	}
	return bHandled;
}

bool FEditorModeTools::GetShowWidget() const
{
	bool bDrawModeSupportsWidgetDrawing = false;
	// Check to see of any active modes support widget drawing
	for (int32 ModeIndex = 0; ModeIndex < ActiveModes.Num(); ++ModeIndex)
	{
		bDrawModeSupportsWidgetDrawing |= ActiveModes[ModeIndex]->ShouldDrawWidget();
	}
	return bDrawModeSupportsWidgetDrawing && bShowWidget;
}

/**
 * Used to cycle widget modes
 */
void FEditorModeTools::CycleWidgetMode (void)
{
	//make sure we're not currently tracking mouse movement.  If we are, changing modes could cause a crash due to referencing an axis/plane that is incompatible with the widget
	for (FLevelEditorViewportClient* ViewportClient : GEditor->GetLevelViewportClients())
	{
		if (ViewportClient->IsTracking())
		{
			return;
		}
	}

	//only cycle when the mode is requesting the drawing of a widget
	if( GetShowWidget() )
	{
		const int32 CurrentWk = GetWidgetMode();
		int32 Wk = CurrentWk;
		do
		{
			Wk++;
			if ((Wk == FWidget::WM_TranslateRotateZ) && (!GetDefault<ULevelEditorViewportSettings>()->bAllowTranslateRotateZWidget))
			{
				Wk++;
			}
			// Roll back to the start if we go past FWidget::WM_Scale
			if( Wk >= FWidget::WM_Max)
			{
				Wk -= FWidget::WM_Max;
			}
		}
		while (!UsesTransformWidget((FWidget::EWidgetMode)Wk) && Wk != CurrentWk);
		SetWidgetMode( (FWidget::EWidgetMode)Wk );
		FEditorSupportDelegates::RedrawAllViewports.Broadcast();
	}
}

/**Save Widget Settings to Ini file*/
void FEditorModeTools::SaveWidgetSettings(void)
{
	GetMutableDefault<UEditorPerProjectUserSettings>()->SaveConfig();
}

/**Load Widget Settings from Ini file*/
void FEditorModeTools::LoadWidgetSettings(void)
{
}

/**
 * Returns a good location to draw the widget at.
 */

FVector FEditorModeTools::GetWidgetLocation() const
{
	for (int Index = ActiveModes.Num() - 1; Index >= 0 ; Index--)
	{
		if ( ActiveModes[Index]->UsesTransformWidget() )
		{
			 return ActiveModes[Index]->GetWidgetLocation();
		}
	}
	
	return FVector(ForceInitToZero);
}

/**
 * Changes the current widget mode.
 */

void FEditorModeTools::SetWidgetMode( FWidget::EWidgetMode InWidgetMode )
{
	WidgetMode = InWidgetMode;
}

/**
 * Allows you to temporarily override the widget mode.  Call this function again
 * with FWidget::WM_None to turn off the override.
 */

void FEditorModeTools::SetWidgetModeOverride( FWidget::EWidgetMode InWidgetMode )
{
	OverrideWidgetMode = InWidgetMode;
}

/**
 * Retrieves the current widget mode, taking overrides into account.
 */

FWidget::EWidgetMode FEditorModeTools::GetWidgetMode() const
{
	if( OverrideWidgetMode != FWidget::WM_None )
	{
		return OverrideWidgetMode;
	}

	return WidgetMode;
}

bool FEditorModeTools::GetShowFriendlyVariableNames() const
{
	return GetDefault<UEditorStyleSettings>()->bShowFriendlyNames;
}

const uint32 FEditorModeTools::GetMaxNumberOfBookmarks(FEditorViewportClient* InViewportClient) const
{
	return IBookmarkTypeTools::Get().GetMaxNumberOfBookmarks(InViewportClient);
}

void FEditorModeTools::CompactBookmarks(FEditorViewportClient* InViewportClient) const
{
	IBookmarkTypeTools::Get().CompactBookmarks(InViewportClient);
}

/**
 * Sets a bookmark in the levelinfo file, allocating it if necessary.
 */
void FEditorModeTools::SetBookmark( uint32 InIndex, FEditorViewportClient* InViewportClient )
{
	IBookmarkTypeTools::Get().CreateOrSetBookmark(InIndex, InViewportClient);
}

/**
 * Checks to see if a bookmark exists at a given index
 */

bool FEditorModeTools::CheckBookmark( uint32 InIndex, FEditorViewportClient* InViewportClient )
{
	return IBookmarkTypeTools::Get().CheckBookmark(InIndex, InViewportClient);
}

/**
 * Retrieves a bookmark from the list.
 */

void FEditorModeTools::JumpToBookmark( uint32 InIndex, bool bShouldRestoreLevelVisibility, FEditorViewportClient* InViewportClient )
{
	const IBookmarkTypeTools& BookmarkTools = IBookmarkTypeTools::Get();
	TSharedPtr<FBookmarkBaseJumpToSettings> JumpToSettings;

	if (BookmarkTools.GetBookmarkClass(InViewportClient) == UBookMark::StaticClass())
	{
		TSharedPtr<FBookmarkJumpToSettings> Settings = MakeShareable<FBookmarkJumpToSettings>(new FBookmarkJumpToSettings);
		Settings->bShouldRestorLevelVisibility = bShouldRestoreLevelVisibility;
	}

	IBookmarkTypeTools::Get().JumpToBookmark(InIndex, JumpToSettings, InViewportClient);
}

void FEditorModeTools::JumpToBookmark(uint32 InIndex, TSharedPtr<FBookmarkBaseJumpToSettings> InSettings, FEditorViewportClient* InViewportClient)
{
	IBookmarkTypeTools::Get().JumpToBookmark(InIndex, InSettings, InViewportClient);
}

/**
 * Clears a bookmark
 */
void FEditorModeTools::ClearBookmark( uint32 InIndex, FEditorViewportClient* InViewportClient )
{
	IBookmarkTypeTools::Get().ClearBookmark(InIndex, InViewportClient);
}

/**
* Clears all book marks
*/
void FEditorModeTools::ClearAllBookmarks( FEditorViewportClient* InViewportClient )
{
	IBookmarkTypeTools::Get().ClearAllBookmarks(InViewportClient);
}

void FEditorModeTools::AddReferencedObjects( FReferenceCollector& Collector )
{
	for( int32 x = 0 ; x < ActiveModes.Num() ; ++x )
	{
		ActiveModes[x]->AddReferencedObjects( Collector );
	}

	Collector.AddReferencedObjects(ActiveScriptableModes);
}

FEdMode* FEditorModeTools::GetActiveMode( FEditorModeID InID )
{
	for( auto& Mode : ActiveModes )
	{
		if( Mode->GetID() == InID )
		{
			return Mode.Get();
		}
	}
	return nullptr;
}

const FEdMode* FEditorModeTools::GetActiveMode( FEditorModeID InID ) const
{
	for (const auto& Mode : ActiveModes)
	{
		if (Mode->GetID() == InID)
		{
			return Mode.Get();
		}
	}

	return nullptr;
}

const FModeTool* FEditorModeTools::GetActiveTool( FEditorModeID InID ) const
{
	const FEdMode* ActiveMode = GetActiveMode( InID );
	const FModeTool* Tool = nullptr;
	if( ActiveMode )
	{
		Tool = ActiveMode->GetCurrentTool();
	}
	return Tool;
}

bool FEditorModeTools::IsModeActive( FEditorModeID InID ) const
{
	return GetActiveMode( InID ) != nullptr;
}

bool FEditorModeTools::IsDefaultModeActive() const
{
	bool bAllDefaultModesActive = true;
	for( const FEditorModeID ModeID : DefaultModeIDs )
	{
		if( !IsModeActive( ModeID ) )
		{
			bAllDefaultModesActive = false;
			break;
		}
	}
	return bAllDefaultModesActive;
}

void FEditorModeTools::GetActiveModes( TArray<FEdMode*>& OutActiveModes )
{
	OutActiveModes.Empty();
	// Copy into an array.  Do not let users modify the active list directly.
	for( auto& Mode : ActiveModes)
	{
		OutActiveModes.Add(Mode.Get());
	}
}
bool FEditorModeTools::CanCycleWidgetMode() const
{
	for (auto& Mode : ActiveModes)
	{
		if (Mode->CanCycleWidgetMode())
		{
			return true;
		}
	}
	return false;
}


bool FEditorModeTools::CanAutoSave() const
{
	for (auto& Mode : ActiveModes)
	{
		if (Mode->CanAutoSave() == false)
		{
			return false;
		}
	}

	for (UEdMode* Mode : ActiveScriptableModes)
	{
		if (Mode->CanAutoSave() == false)
		{
			return false;
		}
	}

	return true;
}<|MERGE_RESOLUTION|>--- conflicted
+++ resolved
@@ -163,45 +163,6 @@
 	return bSelectionHasSceneComponent;
 }
 
-<<<<<<< HEAD
-void FEditorModeTools::UpdateModeWidgetLocation()
-{
-	if (!bIsTracking)
-	{
-		USelection* SelectedActors = GetSelectedActors();
-
-		if (SelectedActors && SelectedActors->Num() > 0)
-		{
-			AActor* Actor = Cast<AActor>(SelectedActors->GetSelectedObject(SelectedActors->Num() - 1));
-
-			if (Actor)
-			{
-				FVector CurrentActorLocation = Actor->GetActorLocation();
-
-				if (Actor == LastSelectedActor)
-				{
-					if (!(LastSelectedActorLocation - CurrentActorLocation).IsNearlyZero())
-					{
-						for (const auto& Mode : ActiveModes)
-						{
-							if (Mode->UsesTransformWidget())
-							{
-								SetPivotLocation(CurrentActorLocation, false);
-								LastSelectedActorLocation = CurrentActorLocation;
-								break;
-							}
-						}
-
-					}
-				}
-				else
-				{
-					LastSelectedActor = Actor;
-				}
-			}
-		}
-	}
-=======
 bool FEditorModeTools::IsSelectionAllowed(AActor* InActor, const bool bInSelected) const
 {
 	bool bSelectionAllowed = ((ActiveModes.Num() == 0) && (ActiveScriptableModes.Num() == 0));
@@ -557,7 +518,6 @@
 		}
 	}
 	return true;
->>>>>>> 69078e53
 }
 
 void FEditorModeTools::OnEditorSelectionChanged(UObject* NewSelection)
@@ -1482,16 +1442,12 @@
 		Mode->Tick( ViewportClient, DeltaTime );
 	}
 
-<<<<<<< HEAD
-	UpdateModeWidgetLocation();
-=======
 
 	for (int32 ModeIndex = 0; ModeIndex < ActiveScriptableModes.Num(); ++ModeIndex)
 	{
 		UEdMode* Mode = ActiveScriptableModes[ModeIndex];
 		Mode->Tick(ViewportClient, DeltaTime);
 	}
->>>>>>> 69078e53
 }
 
 /** Notifies all active modes of any change in mouse movement */
