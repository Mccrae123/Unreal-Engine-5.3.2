// Copyright Epic Games, Inc. All Rights Reserved.

#include "Elements/Component/ComponentElementEditorViewportInteractionCustomization.h"
#include "Components/PrimitiveComponent.h"
#include "Elements/Component/ComponentElementData.h"
#include "Components/SceneComponent.h"

#include "Editor.h"
#include "EditorModeManager.h"
#include "EditorSupportDelegates.h"

bool FComponentElementEditorViewportInteractionCustomization::GetGizmoPivotLocation(const TTypedElement<ITypedElementWorldInterface>& InElementWorldHandle, const UE::Widget::EWidgetMode InWidgetMode, FVector& OutPivotLocation)
{
	const UActorComponent* Component = ComponentElementDataUtil::GetComponentFromHandleChecked(InElementWorldHandle);

	if (const USceneComponent* SceneComponent = Cast<USceneComponent>(Component))
	{
		FVector BasePivotLocation = FVector::ZeroVector;
		FTypedElementViewportInteractionCustomization::GetGizmoPivotLocation(InElementWorldHandle, InWidgetMode, BasePivotLocation);

		// If necessary, transform the editor pivot location to be relative to the component's parent
		const bool bIsRootComponent = SceneComponent->GetOwner()->GetRootComponent() == SceneComponent;
		const bool bIsComponentUsingAbsoluteLocation = SceneComponent->IsUsingAbsoluteLocation();
		OutPivotLocation = bIsRootComponent || bIsComponentUsingAbsoluteLocation || !SceneComponent->GetAttachParent() ? BasePivotLocation : SceneComponent->GetAttachParent()->GetComponentToWorld().Inverse().TransformPosition(BasePivotLocation);
		return true;
	}

	return false;
}

void FComponentElementEditorViewportInteractionCustomization::GizmoManipulationDeltaUpdate(const TTypedElement<ITypedElementWorldInterface>& InElementWorldHandle, const UE::Widget::EWidgetMode InWidgetMode, const EAxisList::Type InDragAxis, const FInputDeviceState& InInputState, const FTransform& InDeltaTransform, const FVector& InPivotLocation)
{
	UActorComponent* Component = ComponentElementDataUtil::GetComponentFromHandleChecked(InElementWorldHandle);

	if (USceneComponent* SceneComponent = Cast<USceneComponent>(Component))
	{
		const FVector DeltaTranslation = InDeltaTransform.GetTranslation();
		const FRotator DeltaRotation = InDeltaTransform.Rotator();
		const FVector DeltaScale3D = InDeltaTransform.GetScale3D();

		FComponentElementEditorViewportInteractionCustomization::ApplyDeltaToComponent(SceneComponent, /*bDelta*/true, &DeltaTranslation, &DeltaRotation, &DeltaScale3D, InPivotLocation, InInputState);
	}
}

namespace EditorEngineDefs
{
/** Limit the minimum size of the bounding box when centering cameras on individual components to avoid extreme zooming */
static const float MinComponentBoundsForZoom = 50.0f;
}

bool FComponentElementEditorViewportInteractionCustomization::GetFocusBounds(const TTypedElement<ITypedElementWorldInterface>& InElementWorldHandle, FBoxSphereBounds& OutBounds)
{
	if (UActorComponent* Component = ComponentElementDataUtil::GetComponentFromHandle(InElementWorldHandle))
	{
		if (UPrimitiveComponent* PrimitiveComponent = Cast<UPrimitiveComponent>(Component))
		{
			if (!PrimitiveComponent->IsRegistered())
			{
				return false;
			}

			AActor* AlignActor = Component->GetOwner();
			if (!AlignActor)
			{
				return false;
			}

			if (USceneComponent* RootComponent = AlignActor->GetRootComponent())
			{
				TArray<USceneComponent*> SceneComponents;
				RootComponent->GetChildrenComponents(true, SceneComponents);
				SceneComponents.Add(RootComponent);
				// Some components can have huge bounds but are not visible.  Ignore these components unless it is the only component on the actor 
<<<<<<< HEAD
				const bool bIgnore = SceneComponents.Num() > 1 && PrimitiveComponent->IgnoreBoundsForEditorFocus();
=======
				const bool bIgnore = SceneComponents.Num() > 1 && PrimitiveComponent->GetIgnoreBoundsForEditorFocus();
>>>>>>> 4af6daef

				if (!bIgnore)
				{
					FBox LocalBox(ForceInit);
					if (!GLevelEditorModeTools().ComputeBoundingBoxForViewportFocus(
						AlignActor, PrimitiveComponent, LocalBox))
					{
						LocalBox = PrimitiveComponent->Bounds.GetBox();
						FVector Center;
						FVector Extents;
						LocalBox.GetCenterAndExtents(Center, Extents);

						// Apply a minimum size to the extents of the component's box to avoid the camera's zooming too close to small or zero-sized components
						if (Extents.SizeSquared() < EditorEngineDefs::MinComponentBoundsForZoom *
							EditorEngineDefs::MinComponentBoundsForZoom)
						{
							const FVector NewExtents(EditorEngineDefs::MinComponentBoundsForZoom, SMALL_NUMBER,
							                         SMALL_NUMBER);
							LocalBox = FBox(Center - NewExtents, Center + NewExtents);
						}
					}
					OutBounds = LocalBox;

					return true;
				}
			}
		}
	}
	return false;
}

void FComponentElementEditorViewportInteractionCustomization::ApplyDeltaToComponent(USceneComponent* InComponent, const bool InIsDelta, const FVector* InDeltaTranslationPtr, const FRotator* InDeltaRotationPtr, const FVector* InDeltaScalePtr, const FVector& InPivotLocation, const FInputDeviceState& InInputState)
{
	if (GEditor->IsDeltaModificationEnabled())
	{
		InComponent->Modify();
	}

	///////////////////
	// Rotation
	if (InDeltaRotationPtr)
	{
		const FRotator& InDeltaRot = *InDeltaRotationPtr;
		const bool bRotatingComp = !InIsDelta || !InDeltaRot.IsZero();
		if (bRotatingComp)
		{
			if (InIsDelta)
			{
				const FRotator Rot = InComponent->GetRelativeRotation();
				FRotator ActorRotWind, ActorRotRem;
				Rot.GetWindingAndRemainder(ActorRotWind, ActorRotRem);
				const FQuat ActorQ = ActorRotRem.Quaternion();
				const FQuat DeltaQ = InDeltaRot.Quaternion();
				const FQuat ResultQ = DeltaQ * ActorQ;

				FRotator NewActorRotRem = FRotator(ResultQ);
				ActorRotRem.SetClosestToMe(NewActorRotRem);
				FRotator DeltaRot = NewActorRotRem - ActorRotRem;
				DeltaRot.Normalize();
				InComponent->SetRelativeRotationExact(Rot + DeltaRot);
			}
			else
			{
				InComponent->SetRelativeRotationExact(InDeltaRot);
			}

			if (InIsDelta)
			{
				FVector NewCompLocation = InComponent->GetRelativeLocation();
				NewCompLocation -= InPivotLocation;
				NewCompLocation = FRotationMatrix(InDeltaRot).TransformPosition(NewCompLocation);
				NewCompLocation += InPivotLocation;
				InComponent->SetRelativeLocation(NewCompLocation);
			}
		}
	}

	///////////////////
	// Translation
	if (InDeltaTranslationPtr)
	{
		if (InIsDelta)
		{
			InComponent->SetRelativeLocation(InComponent->GetRelativeLocation() + *InDeltaTranslationPtr);
		}
		else
		{
			InComponent->SetRelativeLocation(*InDeltaTranslationPtr);
		}
	}

	///////////////////
	// Scaling
	if (InDeltaScalePtr)
	{
		const FVector& InDeltaScale = *InDeltaScalePtr;
		const bool bScalingComp = !InIsDelta || !InDeltaScale.IsNearlyZero(0.000001f);
		if (bScalingComp)
		{
			if (InIsDelta)
			{
				InComponent->SetRelativeScale3D(InComponent->GetRelativeScale3D() + InDeltaScale);

				FVector NewCompLocation = InComponent->GetRelativeLocation();
				NewCompLocation -= InPivotLocation;
				NewCompLocation += FScaleMatrix(InDeltaScale).TransformPosition(NewCompLocation);
				NewCompLocation += InPivotLocation;
				InComponent->SetRelativeLocation(NewCompLocation);
			}
			else
			{
				InComponent->SetRelativeScale3D(InDeltaScale);
			}
		}
	}

	// Update the actor before leaving.
	InComponent->MarkPackageDirty();

	InComponent->PostEditComponentMove(false);

	// Fire callbacks
	FEditorSupportDelegates::RefreshPropertyWindows.Broadcast();
	FEditorSupportDelegates::UpdateUI.Broadcast();
}<|MERGE_RESOLUTION|>--- conflicted
+++ resolved
@@ -71,11 +71,7 @@
 				RootComponent->GetChildrenComponents(true, SceneComponents);
 				SceneComponents.Add(RootComponent);
 				// Some components can have huge bounds but are not visible.  Ignore these components unless it is the only component on the actor 
-<<<<<<< HEAD
-				const bool bIgnore = SceneComponents.Num() > 1 && PrimitiveComponent->IgnoreBoundsForEditorFocus();
-=======
 				const bool bIgnore = SceneComponents.Num() > 1 && PrimitiveComponent->GetIgnoreBoundsForEditorFocus();
->>>>>>> 4af6daef
 
 				if (!bIgnore)
 				{
