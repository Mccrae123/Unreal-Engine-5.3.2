// Copyright Epic Games, Inc. All Rights Reserved.

#include "Elements/SMInstance/SMInstanceElementDetailsInterface.h"
#include "Elements/SMInstance/SMInstanceElementDetailsProxyObject.h"
#include "Elements/SMInstance/SMInstanceElementData.h"
#include "Components/InstancedStaticMeshComponent.h"

class FSMInstanceTypedElementDetailsObject : public ITypedElementDetailsObject
{
public:
	explicit FSMInstanceTypedElementDetailsObject(const FSMInstanceElementId& InSMInstanceElementId)
	{
		USMInstanceElementDetailsProxyObject* InstanceProxyObjectPtr = NewObject<USMInstanceElementDetailsProxyObject>();
		InstanceProxyObjectPtr->Initialize(InSMInstanceElementId);

		InstanceProxyObject = InstanceProxyObjectPtr;
	}

	~FSMInstanceTypedElementDetailsObject()
	{
		if (USMInstanceElementDetailsProxyObject* InstanceProxyObjectPtr = InstanceProxyObject.Get())
		{
			InstanceProxyObjectPtr->Shutdown();
		}
	}

	virtual UObject* GetObject() override
	{
		return InstanceProxyObject.Get();
	}

	virtual void AddReferencedObjects(FReferenceCollector& Collector) override
	{
		if (USMInstanceElementDetailsProxyObject* InstanceProxyObjectPtr = InstanceProxyObject.Get())
		{
<<<<<<< HEAD
			Collector.AddReferencedObject(InstanceProxyObjectPtr);
=======
			Collector.AddReferencedObject(InstanceProxyObject);
>>>>>>> 4af6daef
			InstanceProxyObject = InstanceProxyObjectPtr;
		}
	}

private:
	TWeakObjectPtr<USMInstanceElementDetailsProxyObject> InstanceProxyObject;
};

TUniquePtr<ITypedElementDetailsObject> USMInstanceElementDetailsInterface::GetDetailsObject(const FTypedElementHandle& InElementHandle)
{
	if (const FSMInstanceElementData* SMInstanceElement = InElementHandle.GetData<FSMInstanceElementData>())
	{
		return MakeUnique<FSMInstanceTypedElementDetailsObject>(SMInstanceElement->InstanceElementId);
	}
	return nullptr;
}<|MERGE_RESOLUTION|>--- conflicted
+++ resolved
@@ -33,11 +33,7 @@
 	{
 		if (USMInstanceElementDetailsProxyObject* InstanceProxyObjectPtr = InstanceProxyObject.Get())
 		{
-<<<<<<< HEAD
-			Collector.AddReferencedObject(InstanceProxyObjectPtr);
-=======
 			Collector.AddReferencedObject(InstanceProxyObject);
->>>>>>> 4af6daef
 			InstanceProxyObject = InstanceProxyObjectPtr;
 		}
 	}
