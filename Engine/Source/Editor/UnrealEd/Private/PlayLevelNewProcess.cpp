--- conflicted
+++ resolved
@@ -98,11 +98,7 @@
 	//	-Override GameUserSettings.ini
 	//	-Force no steam
 	//	-Allow saving of config files (since we are giving them an override INI)
-<<<<<<< HEAD
-	CommandLine += FString::Printf(TEXT("GameUserSettingsINI=\"%s\" -MultiprocessSaveConfig -MultiprocessOSS "), *GameUserSettingsOverride);
-=======
 	CommandLine += FString::Printf(TEXT(" GameUserSettingsINI=\"%s\" -MultiprocessSaveConfig -MultiprocessOSS"), *GameUserSettingsOverride);
->>>>>>> 24776ab6
 
 	if (bIsDedicatedServer)
 	{
