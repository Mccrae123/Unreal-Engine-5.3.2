// Copyright Epic Games, Inc. All Rights Reserved.

#include "Editor/EditorEngine.h"
#include "PlayLevel.h"
#include "HeadMountedDisplayTypes.h"
#include "Editor.h"
#include "GameFramework/GameModeBase.h"
#include "HAL/PlatformApplicationMisc.h"

void UEditorEngine::StartPlayInNewProcessSession(FRequestPlaySessionParams& InRequestParams)
{
	check(InRequestParams.SessionDestination == EPlaySessionDestinationType::NewProcess);

	EPlayNetMode NetMode;
	InRequestParams.EditorPlaySettings->GetPlayNetMode(NetMode);

	// Standalone requires no server, and ListenServer doesn't require a separate server.
	const bool bNetModeRequiresSeparateServer = NetMode == EPlayNetMode::PIE_Client;
	const bool bLaunchExtraServerAnyways = InRequestParams.EditorPlaySettings->bLaunchSeparateServer;
	const bool bNeedsServer = bNetModeRequiresSeparateServer || bLaunchExtraServerAnyways;
	
	bool bServerWasLaunched = false;

	if (bNeedsServer)
	{
		const bool bIsDedicatedServer = true;
		LaunchNewProcess(InRequestParams, 0, EPlayNetMode::PIE_ListenServer, bIsDedicatedServer);
		
		bServerWasLaunched = true;
	}
	
	int32 NumClients;
	InRequestParams.EditorPlaySettings->GetPlayNumberOfClients(NumClients);

	// If the have a net mode that requires a server but they didn't create (or couldn't create due to single-process
	// limitations) a dedicated one, then we launch an extra world context acting as a server in-process.
	int32 NumRequestedInstances = FMath::Max(NumClients, 1);
	for (int32 InstanceIndex = 0; InstanceIndex < NumRequestedInstances; InstanceIndex++)
	{
		EPlayNetMode LocalNetMode = NetMode;

		// If they want to launch a Listen Server and have multiple clients, the subsequent clients need to be
		// treated as Clients so they connect to the listen server instead of launching multiple Listen Servers.
		if (NetMode == EPlayNetMode::PIE_ListenServer && InstanceIndex > 0)
		{
			LocalNetMode = EPlayNetMode::PIE_Client;
		}

		// Dedicated servers should have been launched above, so this is only clients + listen servers.
		const bool bIsDedicatedServer = false;

		LaunchNewProcess(InRequestParams, InstanceIndex, LocalNetMode, bIsDedicatedServer);
	}

	// Now that we've launched the new process, we'll cancel the request so that the UI lets us go into PIE.
	// This doesn't clear our tracked sessions, so next time PIE is started it will close any standalone instances.
	CancelRequestPlaySession();
}

void UEditorEngine::LaunchNewProcess(const FRequestPlaySessionParams& InParams, const int32 InInstanceNum, EPlayNetMode NetMode, bool bIsDedicatedServer)
{
	// All dedicated servers should be considered hosts as well.
	if (bIsDedicatedServer)
	{
		NetMode = EPlayNetMode::PIE_ListenServer;
	}

	// Apply various launch arguments based on their settings.
	FString CommandLine;
	FString UnrealURLParams;

	if (InParams.GameModeOverride)
	{
		UnrealURLParams += FString::Printf(TEXT("?game=%s"), *InParams.GameModeOverride->GetPathName());
	}

	if (bIsDedicatedServer)
	{
		CommandLine += TEXT("-server -log");
	}
	else if (NetMode == EPlayNetMode::PIE_ListenServer)
	{
		UnrealURLParams += TEXT("?Listen");

		// Add any additional url parameters the user might have specified.
		FString AdditionalServerGameOptions;
		InParams.EditorPlaySettings->GetAdditionalServerGameOptions(AdditionalServerGameOptions);

		if (AdditionalServerGameOptions.Len() > 0)
		{
			UnrealURLParams += AdditionalServerGameOptions;
		}
	}

	// Allow loading specific GameUserSettings from the ini which differ per-process.
	FString GameUserSettingsOverride = GGameUserSettingsIni.Replace(TEXT("GameUserSettings"), *FString::Printf(TEXT("PIEGameUserSettings%d"), InInstanceNum));

	// Construct parms:
	//	-Override GameUserSettings.ini
	//	-Allow saving of config files (since we are giving them an override INI)
	//	-Force the OSS (Steam is the only thing that implements this right now) to use passthrough sockets instead of connecting to the platform session int.
	CommandLine += FString::Printf(TEXT(" GameUserSettingsINI=\"%s\" -MultiprocessSaveConfig -forcepassthrough"), *GameUserSettingsOverride);

	if (bIsDedicatedServer)
	{
		// Allow server specific launch parameters. Only works with separate process standalone servers.
		CommandLine += FString::Printf(TEXT(" %s"), *InParams.EditorPlaySettings->AdditionalServerLaunchParameters);
	}

	// If they're not a host, configure the URL Params to connect to the server (instead of a specifying a map later)
	if (NetMode == EPlayNetMode::PIE_Client)
	{
		FString ServerIP = TEXT("127.0.0.1");
		uint16 ServerPort;
		InParams.EditorPlaySettings->GetServerPort(ServerPort);
		UnrealURLParams += FString::Printf(TEXT(" %s:%hu"), *ServerIP, ServerPort);
	}

	// Add Messaging and a SessionName for the Unreal Front End
	CommandLine += TEXT(" -messaging -SessionName=\"Play in Standalone Game\"");

	// Allow overriding the localization for testing other languages.
	const FString& PreviewGameLanguage = FTextLocalizationManager::Get().GetConfiguredGameLocalizationPreviewLanguage();
	if (!PreviewGameLanguage.IsEmpty())
	{
		CommandLine += TEXT(" -culture=");
		CommandLine += PreviewGameLanguage;
	}

	if (InParams.SessionPreviewTypeOverride.Get(EPlaySessionPreviewType::NoPreview) == EPlaySessionPreviewType::MobilePreview)
	{
		// Allow targeting a specific Mobile Device.
		if (InParams.MobilePreviewTargetDevice.IsSet())
		{
			CommandLine += FString::Printf(TEXT(" -MobileTargetDevice=\"%s\""), *InParams.MobilePreviewTargetDevice.GetValue());
		}
		else
		{
			// Otherwise, we'll fall back to ES31 emulation.
			CommandLine += TEXT(" -featureleveles31");
		}

		// If we're currently running in OpenGL mode, pass that onto our newly spawned processes.
		if (IsOpenGLPlatform(GShaderPlatformForFeatureLevel[GMaxRHIFeatureLevel]))
		{
			CommandLine += TEXT(" -opengl");
		}

		// Fake touch events since we're on a desktop and not a mobile device.
		CommandLine += TEXT(" -faketouches");

		// Ensure the executable writes out a differently named config file to avoid multiple instances overwriting each other.
		// ToDo: Should this be on all multi-client launches?
		CommandLine += TEXT(" -MultiprocessSaveConfig");
	}

	// In order for the previewer to adjust its safe zone according to the device profile specified in the editor play settings,
	// we need to pass the PIESafeZoneOverride's values as command line variables to the new process that we are about to launch.
	FMargin PIESafeZoneOverride = InParams.EditorPlaySettings->PIESafeZoneOverride;
	if (!PIESafeZoneOverride.GetDesiredSize().IsZero())
	{
		CommandLine += FString::Printf(TEXT(" -SafeZonePaddingLeft=%f -SafeZonePaddingRight=%f -SafeZonePaddingTop=%f -SafeZonePaddingBottom=%f"),
			PIESafeZoneOverride.Left,
			PIESafeZoneOverride.Right,
			PIESafeZoneOverride.Top,
			PIESafeZoneOverride.Bottom
		);
	}

	if (InParams.SessionPreviewTypeOverride.Get(EPlaySessionPreviewType::NoPreview) == EPlaySessionPreviewType::VulkanPreview)
	{
		// Vulkan only supports a sub-set
		CommandLine += TEXT(" -vulkan -faketouches -featureleveles31");
	}

	// If they're trying to launch a new process (from the editor) in VR, this will fail because the editor
	// owns the HMD resource, so we warn, and then fall back. They will need to use single-process for VR preview.
	if (InParams.SessionPreviewTypeOverride.Get(EPlaySessionPreviewType::NoPreview) == EPlaySessionPreviewType::VRPreview)
	{
		CommandLine += TEXT(" -nohmd");
		GLog->CategorizedLogf(FName("LogHMD"), ELogVerbosity::Warning, TEXT("Standalone Game VR not supported, please use VR Preview."));
	}

	// Allow disabling the sound in the new clients.
	if (InParams.EditorPlaySettings->DisableStandaloneSound)
	{
		CommandLine += TEXT(" -nosound");
	}

	// Allow the user to specify their own additional launch parameters to be set.
	if (InParams.EditorPlaySettings->AdditionalLaunchParameters.Len() > 0)
	{
		CommandLine += FString::Printf(TEXT(" %s"), *InParams.EditorPlaySettings->AdditionalLaunchParameters);
	}

	// The Play in Editor request may have had its own parameters as well.
	if (InParams.AdditionalStandaloneCommandLineParameters.IsSet())
	{
		CommandLine += FString::Printf(TEXT(" %s"), *InParams.AdditionalStandaloneCommandLineParameters.GetValue());
	}

	// Allow servers to override which port they are launched on.
	if (NetMode == EPlayNetMode::PIE_ListenServer)
	{
		uint16 ServerPort;
		InParams.EditorPlaySettings->GetServerPort(ServerPort);

		CommandLine += FString::Printf(TEXT(" -port=%hu"), ServerPort);
	}

	// Allow emulating adverse network conditions.
	if (InParams.EditorPlaySettings->IsNetworkEmulationEnabled())
	{
		NetworkEmulationTarget CurrentTarget = (NetMode == EPlayNetMode::PIE_ListenServer) ? NetworkEmulationTarget::Server : NetworkEmulationTarget::Client;
		if (InParams.EditorPlaySettings->NetworkEmulationSettings.IsEmulationEnabledForTarget(CurrentTarget))
		{
			CommandLine += InParams.EditorPlaySettings->NetworkEmulationSettings.BuildPacketSettingsForCmdLine();
		}
	}

	// Decide if fullscreen or windowed based on what is specified in the params
	if (!CommandLine.Contains(TEXT("-fullscreen")) && !CommandLine.Contains(TEXT("-windowed")))
	{
		// Nothing specified fallback to window otherwise keep what is specified
		CommandLine += TEXT(" -windowed");
	}

	if (!bIsDedicatedServer)
	{
		// Get desktop metrics
		FDisplayMetrics DisplayMetrics;
		FSlateApplication::Get().GetCachedDisplayMetrics(DisplayMetrics);
<<<<<<< HEAD

		// We don't use GetWindowSizeAndPositionForInstanceIndex here because that is for PIE windows and uses a separate system for saving window positions,
		// so we'll just respect the settings object for viewport size. If you're in standlone (non multiplayer) we respect viewport resolution, while
		// networked modes respect the multiplayer version.
		FIntPoint WindowSize;
		if (NetMode == EPlayNetMode::PIE_Standalone)
		{
			WindowSize.X = InParams.EditorPlaySettings->NewWindowWidth;
			WindowSize.Y = InParams.EditorPlaySettings->NewWindowHeight;
		}
		else
		{
			InParams.EditorPlaySettings->GetClientWindowSize(WindowSize);
		}

		// If not center window nor NewWindowPosition is FIntPoint::NoneValue (-1,-1)
		if (!InParams.EditorPlaySettings->CenterNewWindow && InParams.EditorPlaySettings->NewWindowPosition != FIntPoint::NoneValue)
		{
=======

		// We don't use GetWindowSizeAndPositionForInstanceIndex here because that is for PIE windows and uses a separate system for saving window positions,
		// so we'll just respect the settings object for viewport size. If you're in standlone (non multiplayer) we respect viewport resolution, while
		// networked modes respect the multiplayer version.
		FIntPoint WindowSize;
		if (NetMode == EPlayNetMode::PIE_Standalone)
		{
			WindowSize.X = InParams.EditorPlaySettings->NewWindowWidth;
			WindowSize.Y = InParams.EditorPlaySettings->NewWindowHeight;
		}
		else
		{
			InParams.EditorPlaySettings->GetClientWindowSize(WindowSize);
		}

		// If not center window nor NewWindowPosition is FIntPoint::NoneValue (-1,-1)
		if (!InParams.EditorPlaySettings->CenterNewWindow && InParams.EditorPlaySettings->NewWindowPosition != FIntPoint::NoneValue)
		{
>>>>>>> 6bbb88c8
			FIntPoint WindowPosition = InParams.EditorPlaySettings->NewWindowPosition;
			
			WindowPosition.X += FMath::Max(InInstanceNum - 1, 0) * WindowSize.X;
			WindowPosition.Y += SWindowDefs::DefaultTitleBarSize * FPlatformApplicationMisc::GetDPIScaleFactorAtPoint(0, 0);

			// If they don't want to center the new window, we add a specific location. This will get saved to user settings
			// via SAVEWINPOS and not end up reflected in our PlayInEditor settings.
			CommandLine += FString::Printf(TEXT(" -WinX=%d -WinY=%d SAVEWINPOS=1"), WindowPosition.X, WindowPosition.Y);
		}

		// If the user didn't specify a resolution in the settings, default to full resolution.
		if (WindowSize.X <= 0)
		{
			WindowSize.X = DisplayMetrics.PrimaryDisplayWidth;
		}

		if (WindowSize.Y <= 0)
		{
			WindowSize.Y = DisplayMetrics.PrimaryDisplayHeight;
		}

		CommandLine += FString::Printf(TEXT(" -ResX=%d -ResY=%d"), WindowSize.X, WindowSize.Y);

		// If they request a size larger than their display, add -ForceRes to prevent the engine
		// from automatically resizing the new instance to fit within the bounds of the screen.
		if ((WindowSize.X <= 0 || WindowSize.X > DisplayMetrics.PrimaryDisplayWidth) || (WindowSize.Y <= 0 || WindowSize.Y > DisplayMetrics.PrimaryDisplayHeight))
		{
			CommandLine += TEXT(" -ForceRes");
		}
	}

	FString GameNameOrProjectFile;
	if (FPaths::IsProjectFilePathSet())
	{
		GameNameOrProjectFile = FString::Printf(TEXT("\"%s\""), *FPaths::GetProjectFilePath());
	}
	else
	{
		GameNameOrProjectFile = FApp::GetProjectName();
	}

	// Build the final command line
	FWorldContext & EditorContext = GetEditorWorldContext();
	FString MapName = EditorContext.World()->GetOutermost()->GetName();

	// Launch a new process.
	TMap<FString, FStringFormatArg> NamedArguments;
	NamedArguments.Add(TEXT("GameNameOrProjectFile"), GameNameOrProjectFile);
	if (NetMode != EPlayNetMode::PIE_Client)
	{
		// If we're not a client, build a PlayWorld URL to load to.
		FString ServerMapNameOverride;
		InParams.EditorPlaySettings->GetServerMapNameOverride(ServerMapNameOverride);
		
		// Allow the user to override which map the server should load.
		if (ServerMapNameOverride.Len() > 0)
		{
			UE_LOG(LogPlayLevel, Log, TEXT("Map Override specified in configuration, using %s instead of current map (%s)"), *ServerMapNameOverride, *MapName);
			MapName = ServerMapNameOverride;
		}

		NamedArguments.Add(TEXT("PlayWorldURL"), BuildPlayWorldURL(*MapName, false, UnrealURLParams));
	}
	else
	{
		// Otherwise hosts just connect and accept whatever the server's settings are.
		NamedArguments.Add(TEXT("PlayWorldURL"), UnrealURLParams);
	}
	NamedArguments.Add(TEXT("SubprocessCommandLine"), FCommandLine::GetSubprocessCommandline());
	NamedArguments.Add(TEXT("CommandLineParams"), CommandLine);

	FString FinalCommandLine = FString::Format(
		TEXT("{GameNameOrProjectFile} {PlayWorldURL} -game -PIEVIACONSOLE {SubprocessCommandLine} {CommandLineParams}"), NamedArguments);

	// Create a handle that we can keep track of for later killing.
	FPlayOnPCInfo& NewSession = PlayOnLocalPCSessions.Add_GetRef(FPlayOnPCInfo());
	const TCHAR* ExecutablePath = FPlatformProcess::ExecutablePath();
	uint32 ProcessID = 0;
	const bool bLaunchDetatched = true;
	const bool bLaunchMinimized = false;
	const bool bLaunchWindowHidden = false;
	const uint32 PriorityModifier = 0;
	NewSession.ProcessHandle = FPlatformProcess::CreateProc(
		FPlatformProcess::ExecutablePath(), *FinalCommandLine, bLaunchDetatched,
		bLaunchMinimized, bLaunchWindowHidden, &ProcessID,
		PriorityModifier, nullptr, nullptr, nullptr);

	if (!NewSession.ProcessHandle.IsValid())
	{
		UE_LOG(LogPlayLevel, Error, TEXT("Failed to run a copy of the game on this PC."));
	}

	// Notify anyone listening that we started a new Standalone Process.
	FEditorDelegates::BeginStandaloneLocalPlay.Broadcast(ProcessID);
}<|MERGE_RESOLUTION|>--- conflicted
+++ resolved
@@ -230,7 +230,6 @@
 		// Get desktop metrics
 		FDisplayMetrics DisplayMetrics;
 		FSlateApplication::Get().GetCachedDisplayMetrics(DisplayMetrics);
-<<<<<<< HEAD
 
 		// We don't use GetWindowSizeAndPositionForInstanceIndex here because that is for PIE windows and uses a separate system for saving window positions,
 		// so we'll just respect the settings object for viewport size. If you're in standlone (non multiplayer) we respect viewport resolution, while
@@ -249,26 +248,6 @@
 		// If not center window nor NewWindowPosition is FIntPoint::NoneValue (-1,-1)
 		if (!InParams.EditorPlaySettings->CenterNewWindow && InParams.EditorPlaySettings->NewWindowPosition != FIntPoint::NoneValue)
 		{
-=======
-
-		// We don't use GetWindowSizeAndPositionForInstanceIndex here because that is for PIE windows and uses a separate system for saving window positions,
-		// so we'll just respect the settings object for viewport size. If you're in standlone (non multiplayer) we respect viewport resolution, while
-		// networked modes respect the multiplayer version.
-		FIntPoint WindowSize;
-		if (NetMode == EPlayNetMode::PIE_Standalone)
-		{
-			WindowSize.X = InParams.EditorPlaySettings->NewWindowWidth;
-			WindowSize.Y = InParams.EditorPlaySettings->NewWindowHeight;
-		}
-		else
-		{
-			InParams.EditorPlaySettings->GetClientWindowSize(WindowSize);
-		}
-
-		// If not center window nor NewWindowPosition is FIntPoint::NoneValue (-1,-1)
-		if (!InParams.EditorPlaySettings->CenterNewWindow && InParams.EditorPlaySettings->NewWindowPosition != FIntPoint::NoneValue)
-		{
->>>>>>> 6bbb88c8
 			FIntPoint WindowPosition = InParams.EditorPlaySettings->NewWindowPosition;
 			
 			WindowPosition.X += FMath::Max(InInstanceNum - 1, 0) * WindowSize.X;
