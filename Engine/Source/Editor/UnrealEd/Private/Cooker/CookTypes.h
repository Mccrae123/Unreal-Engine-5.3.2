// Copyright Epic Games, Inc. All Rights Reserved.

#pragma once

#include "AssetRegistry/PackageReader.h"
#include "Containers/Map.h"
#include "Containers/Set.h"
#include "Containers/UnrealString.h"
#include "Cooker/CookProfiling.h"
#include "CookOnTheSide/CookOnTheFlyServer.h" // ECookTickFlags
#include "DerivedDataRequestOwner.h"
#include "HAL/LowLevelMemTracker.h"
<<<<<<< HEAD
=======
#include "HAL/PlatformMath.h"
>>>>>>> 4af6daef
#include "HAL/Platform.h"
#include "Logging/TokenizedMessage.h"
#include "Misc/AssertionMacros.h"
#include "Serialization/PackageWriter.h"
#include "Templates/Function.h"
#include "UObject/NameTypes.h"
#include "UObject/SavePackage.h"

class FCbFieldView;
class FCbWriter;
class ITargetPlatform;
struct FWeakObjectPtr;
namespace UE::DerivedData { class FBuildDefinition; }
namespace UE::Cook { struct FBeginCookConfigSettings; }
namespace UE::Cook { struct FCookByTheBookOptions; }
namespace UE::Cook { struct FCookOnTheFlyOptions; }
namespace UE::Cook { struct FInitializeConfigSettings; }
<<<<<<< HEAD
=======
namespace UE::Cook { struct FInstigator; }
>>>>>>> 4af6daef

FCbWriter& operator<<(FCbWriter& Writer, const UE::Cook::FBeginCookConfigSettings& Value);
bool LoadFromCompactBinary(FCbFieldView Field, UE::Cook::FBeginCookConfigSettings& OutValue);
FCbWriter& operator<<(FCbWriter& Writer, const UE::Cook::FCookByTheBookOptions& Value);
bool LoadFromCompactBinary(FCbFieldView Field, UE::Cook::FCookByTheBookOptions& OutValue);
FCbWriter& operator<<(FCbWriter& Writer, const UE::Cook::FCookOnTheFlyOptions& Value);
bool LoadFromCompactBinary(FCbFieldView Field, UE::Cook::FCookOnTheFlyOptions& OutValue);
FCbWriter& operator<<(FCbWriter& Writer, const UE::Cook::FInitializeConfigSettings& Value);
bool LoadFromCompactBinary(FCbFieldView Field, UE::Cook::FInitializeConfigSettings& OutValue);

#define COOK_CHECKSLOW_PACKAGEDATA 0
#define DEBUG_COOKONTHEFLY 0

LLM_DECLARE_TAG(Cooker_CachedPlatformData);

<<<<<<< HEAD
=======
inline constexpr uint32 ExpectedMaxNumPlatforms = 32;

>>>>>>> 4af6daef
/** A BaseKeyFuncs for Maps and Sets with a quicker hash function for pointers than TDefaultMapKeyFuncs */
template<typename KeyType>
struct TFastPointerSetKeyFuncs : public DefaultKeyFuncs<KeyType>
{
	using typename DefaultKeyFuncs<KeyType>::KeyInitType;
	static FORCEINLINE uint32 GetKeyHash(KeyInitType Key)
	{
#if PLATFORM_64BITS
		static_assert(sizeof(UPTRINT) == sizeof(uint64), "Expected pointer size to be 64 bits");
		// Ignoring the lower 4 bits since they are likely zero anyway.
		const uint64 ImportantBits = reinterpret_cast<uint64>(Key) >> 4;
		return GetTypeHash(ImportantBits);
#else
		static_assert(sizeof(UPTRINT) == sizeof(uint32), "Expected pointer size to be 32 bits");
		return static_cast<uint32>(reinterpret_cast<uint32>(Key));
#endif
	}
};

template<typename KeyType, typename ValueType, bool bInAllowDuplicateKeys>
struct TFastPointerMapKeyFuncs : public TDefaultMapKeyFuncs<KeyType, ValueType, bInAllowDuplicateKeys>
{
	using typename TDefaultMapKeyFuncs<KeyType, ValueType, bInAllowDuplicateKeys>::KeyInitType;
	static FORCEINLINE uint32 GetKeyHash(KeyInitType Key)
	{
		return TFastPointerSetKeyFuncs<KeyType>::GetKeyHash(Key);
	}
};

/** A TMap which uses TFastPointerMapKeyFuncs instead of TDefaultMapKeyFuncs */
template<typename KeyType, typename ValueType, typename SetAllocator = FDefaultSetAllocator>
class TFastPointerMap : public TMap<KeyType, ValueType, SetAllocator, TFastPointerMapKeyFuncs<KeyType, ValueType, false>>
{};

/** A TSet which uses TFastPointerSetKeyFuncs instead of DefaultKeyFuncs */
template<typename KeyType, typename SetAllocator = FDefaultSetAllocator>
class TFastPointerSet : public TSet<KeyType, TFastPointerSetKeyFuncs<KeyType>, SetAllocator>
{};

namespace UE::Cook
{
	struct FPackageData;
	struct FPlatformData;

	/** A function that is called when a requested package finishes cooking (when successful, failed, or skipped) */
	typedef TUniqueFunction<void(FPackageData*)> FCompletionCallback;

	class FPackageDataSet : public TFastPointerSet<FPackageData*>
	{
		using TFastPointerSet<FPackageData*>::TFastPointerSet;
	};

	/** External Requests to the cooker can either by cook requests for a specific file, or arbitrary callbacks that need to execute within the Scheduler's lock. */
	enum class EExternalRequestType
	{
		None,
		Callback,
		Cook
	};

	/* The Result of a Cook */
	enum class ECookResult : uint8
	{
		/* CookResults have not yet been set */
		NotAttempted,
		/* The package was saved with success. */
		Succeeded,
		/* The package was processed but SavePackage failed. */
		Failed,
		/** The package is a NeverCook package that needs to be added to cookresults for dependency tracking. */
		NeverCookPlaceholder,
		/** No information for this platform (used in CookWorker replication) */
		Invalid,
		Count,
		NumBits= FPlatformMath::ConstExprCeilLogTwo(ECookResult::Count),
	};

	/** Return type for functions called reentrantly that can succeed,fail,or be incomplete */
	enum class EPollStatus : uint8
	{
		Success,
		Error,
		Incomplete,
	};

	/**
	 * The possible reasons that the save-state data on an FPackageData might be released.
	 * Different levels of teardown will happen based on the reason.
	 */
	enum class EReleaseSaveReason : uint8
	{
		Completed,
		DoneForNow,
		Demoted,
		AbortSave,
		RecreateObjectCache,
	};
	const TCHAR* LexToString(UE::Cook::EReleaseSaveReason Reason);

	enum class ESuppressCookReason : uint8
	{
		Invalid, // Used by containers for values not in container, not used in cases for passing between containers
		NotSuppressed,
		AlreadyCooked,
		NeverCook,
		DoesNotExistInWorkspaceDomain,
		ScriptPackage,
		NotInCurrentPlugin,
		Redirected,
		OrphanedGenerated,
		LoadError,
		SaveError,
		OnlyEditorOnly,
		CookCanceled,
		MultiprocessAssignmentError,
		RetractedByCookDirector,
		CookFilter,
	};
	const TCHAR* LexToString(UE::Cook::ESuppressCookReason Reason);

	/** Return type for functions called reentrantly that can succeed,fail,or be incomplete */
	enum class EPollStatus : uint8
	{
		Success,
		Error,
		Incomplete,
	};

	/**
	 * The possible reasons that the save-state data on an FPackageData might be released.
	 * Different levels of teardown will happen based on the reason.
	 */
	enum class EReleaseSaveReason : uint8
	{
		Completed,
		DoneForNow,
		Demoted,
		AbortSave,
		RecreateObjectCache,
	};
	const TCHAR* LexToString(UE::Cook::EReleaseSaveReason Reason);

	enum class ESuppressCookReason : uint8
	{
		InvalidSuppressCookReason,
		AlreadyCooked,
		NeverCook,
		DoesNotExistInWorkspaceDomain,
		ScriptPackage,
		NotInCurrentPlugin,
		Redirected,
		OrphanedGenerated,
		LoadError,
		SaveError,
		OnlyEditorOnly,
		CookCanceled,
		MultiprocessAssignmentError,
		RetractedByCookDirector,
	};

	/** The type of callback for External Requests that needs to be executed within the Scheduler's lock. */
	typedef TUniqueFunction<void()> FSchedulerCallback;

	/** Which phase of cooking a Package is in.  */
	enum class EPackageState
	{
		Idle = 0,	  /* The Package is not being operated on by the cooker, and is not in any queues.  This is the state both for packages that have never been requested and for packages that have finished cooking. */
		Request,	  /* The Package is in the RequestQueue; it is requested for cooking but has not had any operations performed on it. */
		AssignedToWorker, /* The Package is in the AssignedToWorkerSet; it has been sent a remote CookWorker for cooking and has not had any operations performed on it locally. */
		LoadPrepare,  /* The Package is in the LoadPrepareQueue. Preloading is in progress. */
		LoadReady,	  /* The package is in the LoadReadyQueue. Preloading is complete and it will be loaded when its turn comes up. */
		Save,		  /* The Package is in the SaveQueue; it has been fully loaded and some target data may have been calculated. */

		Min = Idle,
		Max = Save,
		Count = Max + 1, /* Number of values in this enum, not a valid value for any EPackageState variable. */
		BitCount = 3, /* Number of bits required to store a valid EPackageState */
	};

	enum class EPackageStateProperty // Bitfield
	{
		None		= 0,
		InProgress	= 0x1, /* The package is being worked on by the cooker. */
		Loading		= 0x2, /* The package is in one of the loading states and has preload data. */
		HasPackage	= 0x4, /* The package has progressed past the loading state, and the UPackage pointer is available on the FPackageData. */

		Min = InProgress,
		Max = HasPackage
	};
	ENUM_CLASS_FLAGS(EPackageStateProperty);

	/** Used as a helper to timeslice cooker functions. */
	struct FCookerTimer
	{
	public:
		enum EForever
		{
			Forever
		};
		enum ENoWait
		{
			NoWait
		};

		FCookerTimer(float InTimeSlice);
		FCookerTimer(EForever);
		FCookerTimer(ENoWait);

<<<<<<< HEAD
		double GetTimeTillNow() const;
		double GetEndTimeSeconds() const;
		bool IsTimeUp() const;
		bool IsTimeUp(double CurrentTimeSeconds) const;
		double GetTimeRemain() const;

	public:
		const double StartTime;
		const float TimeSlice;
=======
		float GetTickTimeSlice() const;
		double GetTickEndTimeSeconds() const;
		bool IsTickTimeUp() const;
		bool IsTickTimeUp(double CurrentTimeSeconds) const;
		double GetTickTimeRemain() const;
		double GetTickTimeTillNow() const;

		float GetActionTimeSlice() const;
		void SetActionTimeSlice(float InTimeSlice);
		void SetActionStartTime();
		void SetActionStartTime(double CurrentTimeSeconds);
		double GetActionEndTimeSeconds() const;
		bool IsActionTimeUp() const;
		bool IsActionTimeUp(double CurrentTimeSeconds) const;
		double GetActionTimeRemain() const;
		double GetActionTimeTillNow() const;

	public:
		const double TickStartTime;
		double ActionStartTime;
		const float TickTimeSlice;
		float ActionTimeSlice;
>>>>>>> 4af6daef
	};

	/** Temporary-lifetime data about the current tick of the cooker. */
	struct FTickStackData
	{
		/** Time at which the current iteration of the DecideCookAction loop started. */
		double LoopStartTime = 0.;
		/** A bitmask of flags of type enum ECookOnTheSideResult that were set during the tick. */
		uint32 ResultFlags = 0;
		/** The CookerTimer for the current tick. Used by slow reentrant operations that need to check whether they have timed out. */
		FCookerTimer Timer;
		/** CookFlags describing details of the caller's desired behavior for the current tick. */
		ECookTickFlags TickFlags;

		bool bCookComplete = false;
		bool bCookCancelled = false;

		explicit FTickStackData(float TimeSlice, ECookTickFlags InTickFlags)
			:Timer(TimeSlice), TickFlags(InTickFlags)
		{
		}
	};

	/** 
	* Context data passed into SavePackage for a given TargetPlatform. Constant across packages, and internal
	* to the cooker.
	*/
	struct FCookSavePackageContext
	{
		FCookSavePackageContext(const ITargetPlatform* InTargetPlatform,
			ICookedPackageWriter* InPackageWriter, FStringView InWriterDebugName, FSavePackageSettings InSettings);
		~FCookSavePackageContext();

		FSavePackageContext SaveContext;
		FString WriterDebugName;
		ICookedPackageWriter* PackageWriter;
		ICookedPackageWriter::FCookCapabilities PackageWriterCapabilities;
	};

	/* Thread Local Storage access to identify which thread is the SchedulerThread for cooking. */
	void InitializeTls();
	bool IsSchedulerThread();
	void SetIsSchedulerThread(bool bValue);


	/** Placeholder to handle executing BuildDefintions for requested but not-yet-loaded packages. */
	class FBuildDefinitions
	{
	public:
		FBuildDefinitions();
		~FBuildDefinitions();

		void AddBuildDefinitionList(FName PackageName, const ITargetPlatform* TargetPlatform,
			TConstArrayView<UE::DerivedData::FBuildDefinition> BuildDefinitionList);
		bool TryRemovePendingBuilds(FName PackageName);
		void Wait();
		void Cancel();

	private:
		bool bTestPendingBuilds = false;
		struct FPendingBuildData
		{
			bool bTryRemoved = false;
		};
		TMap<FName, FPendingBuildData> PendingBuilds;
	};

	struct FInitializeConfigSettings
	{
	public:
		void LoadLocal(const FString& InOutputDirectoryOverride);
		void CopyFromLocal(const UCookOnTheFlyServer& COTFS);
		void MoveToLocal(UCookOnTheFlyServer& COTFS);
	private:
		template <typename SourceType, typename TargetType>
		void MoveOrCopy(SourceType&& Source, TargetType&& Target);

	public:
		FString OutputDirectoryOverride;
		int32 MaxPrecacheShaderJobs = 0;
		int32 MaxConcurrentShaderJobs = 0;
		uint32 PackagesPerGC = 0;
		float MemoryExpectedFreedToSpreadRatio = 0.f;
		double IdleTimeToGC = 0.;
		uint64 MemoryMaxUsedVirtual;
		uint64 MemoryMaxUsedPhysical;
		uint64 MemoryMinFreeVirtual;
		uint64 MemoryMinFreePhysical;
		FGenericPlatformMemoryStats::EMemoryPressureStatus MemoryTriggerGCAtPressureLevel;
		int32 MinFreeUObjectIndicesBeforeGC;
		int32 MaxNumPackagesBeforePartialGC;
		int32 SoftGCStartNumerator;
		int32 SoftGCDenominator;
		TArray<FString> ConfigSettingDenyList;
		TMap<FName, int32> MaxAsyncCacheForType; // max number of objects of a specific type which are allowed to async cache at once
<<<<<<< HEAD
		bool bHybridIterativeDebug = false;
=======
>>>>>>> 4af6daef
		bool bUseSoftGC = false;

		friend FCbWriter& ::operator<<(FCbWriter& Writer, const UE::Cook::FInitializeConfigSettings& Value);
		friend bool ::LoadFromCompactBinary(FCbFieldView Field, UE::Cook::FInitializeConfigSettings& Value);
	};

	struct FBeginCookConfigSettings
	{
		/** Initialize NeverCookPackageList from packaging settings and platform-specific sources. */
		void LoadLocal(FBeginCookContext& BeginContext);
		void LoadNeverCookLocal(FBeginCookContext& BeginContext);
		void CopyFromLocal(const UCookOnTheFlyServer& COTFS);

		FString CookShowInstigator;
		bool bHybridIterativeEnabled = true;
<<<<<<< HEAD
=======
		bool bHybridIterativeAllowAllClasses = false;
>>>>>>> 4af6daef
		TArray<FName> NeverCookPackageList;
		TFastPointerMap<const ITargetPlatform*, TSet<FName>> PlatformSpecificNeverCookPackages;

		friend FCbWriter& ::operator<<(FCbWriter& Writer, const UE::Cook::FBeginCookConfigSettings& Value);
		friend bool ::LoadFromCompactBinary(FCbFieldView Field, UE::Cook::FBeginCookConfigSettings& Value);
	};

	/**
	 *  Identifier for a CookWorker process launched from a Director process, or for the local process.
	 *  A director can have multiple CookWorkers.
	 */
	struct FWorkerId
	{
	public:
		FWorkerId() { Id = InvalidId; }
		constexpr static FWorkerId Invalid() { return FWorkerId(InvalidId); }
		constexpr static FWorkerId Local() { return FWorkerId(LocalId); }
		static FWorkerId FromRemoteIndex(uint8 Index) { check(Index < InvalidId-1U);  return FWorkerId(Index + 1U); }
		static FWorkerId FromLocalOrRemoteIndex(uint8 Index) { check(Index < InvalidId);  return FWorkerId(Index); }

		bool IsValid() const { return Id != InvalidId; }
		bool IsInvalid() const { return Id == InvalidId; }
		bool IsLocal() const { return Id == LocalId; }
		bool IsRemote() const { return Id != InvalidId && Id != LocalId; }
		uint8 GetRemoteIndex() const { check(IsRemote()); return Id - 1U; }
		uint8 GetLocalOrRemoteIndex() const { check(IsValid()); return Id; }
		bool operator==(const FWorkerId& Other) const { return Id == Other.Id; }
		bool operator!=(const FWorkerId& Other) const { return Id != Other.Id; }
		bool operator<(const FWorkerId& Other) const { return Id < Other.Id; }
		inline friend int32 GetTypeHash(const FWorkerId& WorkerId) { return WorkerId.Id; }

	private:
		constexpr explicit FWorkerId(uint8 InId) : Id(InId) {}

	private:
		uint8 Id;

		constexpr static uint8 InvalidId = 255;
		constexpr static uint8 LocalId = 0;
	};

	/** Report whether commandline/config has disabled use of timeouts throughout the cooker, useful for debugging. */
	bool IsCookIgnoreTimeouts();
}

bool LexTryParseString(FPlatformMemoryStats::EMemoryPressureStatus& OutValue, FStringView Text);
FString LexToString(FPlatformMemoryStats::EMemoryPressureStatus Value);

<<<<<<< HEAD
inline void RouteBeginCacheForCookedPlatformData(UObject* Obj, const ITargetPlatform* TargetPlatform)
{
	LLM_SCOPE_BYTAG(Cooker_CachedPlatformData);
	UE_SCOPED_TEXT_COOKTIMER(*WriteToString<128>(GetClassTraceScope(Obj), TEXT("_BeginCacheForCookedPlatformData")));
	UE_SCOPED_COOK_STAT(Obj->GetPackage()->GetFName(), EPackageEventStatType::BeginCacheForCookedPlatformData);
	Obj->BeginCacheForCookedPlatformData(TargetPlatform);
}

inline bool RouteIsCachedCookedPlatformDataLoaded(UObject* Obj, const ITargetPlatform* TargetPlatform)
{
	LLM_SCOPE_BYTAG(Cooker_CachedPlatformData);
	UE_SCOPED_TEXT_COOKTIMER(*WriteToString<128>(GetClassTraceScope(Obj), TEXT("_IsCachedCookedPlatformDataLoaded")));
	UE_SCOPED_COOK_STAT(Obj->GetPackage()->GetFName(), EPackageEventStatType::IsCachedCookedPlatformDataLoaded);
	return Obj->IsCachedCookedPlatformDataLoaded(TargetPlatform);
}

=======
>>>>>>> 4af6daef
//////////////////////////////////////////////////////////////////////////
// Cook by the book options

namespace UE::Cook
{

struct FCookByTheBookOptions
{
public:
	// Process-lifetime variables
	TArray<FName>					StartupPackages;

	// Session-lifetime variables
	/**
	 * The list of UObjects that existed at the start of the cook. This is used to tell which UObjects
	 * were created during the cook.
	 */
	TArray<FWeakObjectPtr>			SessionStartupObjects;

	/** DlcName setup if we are cooking dlc will be used as the directory to save cooked files to */
	FString							DlcName;

	/** Create a release from this manifest and store it in the releases directory for this cgame */
	FString							CreateReleaseVersion;

	/** If we are based on a release version of the game this is the set of packages which were cooked in that release. Map from platform name to list of uncooked package filenames */
	TMap<FName, TArray<FName>>		BasedOnReleaseCookedPackages;

	/** Mapping from source packages to their localized variants (based on the culture list in FCookByTheBookStartupOptions) */
	TMap<FName, TArray<FName>>		SourceToLocalizedPackageVariants;
	/** List of all the cultures (e.g. "en") that need to be cooked */
	TArray<FString>					AllCulturesToCook;

	/** Timing information about cook by the book */
	double							CookTime = 0.0;
	double							CookStartTime = 0.0;

	ECookByTheBookOptions			StartupOptions = ECookByTheBookOptions::None;

	/** Should we generate streaming install manifests (only valid option in cook by the book) */
	bool							bGenerateStreamingInstallManifests = false;

	/** Should we generate a seperate manifest for map dependencies */
	bool							bGenerateDependenciesForMaps = false;

	/** error when detecting engine content being used in this cook */
	bool							bErrorOnEngineContentUse = false;
	bool							bAllowUncookedAssetReferences = false; // this is a flag for dlc, will allow DLC to be cook when the fixed base might be missing references.
	bool							bSkipHardReferences = false;
	bool							bSkipSoftReferences = false;
<<<<<<< HEAD
	bool							bFullLoadAndSave = false;
=======
>>>>>>> 4af6daef
	bool							bCookAgainstFixedBase = false;
	bool							bDlcLoadMainAssetRegistry = false;

	void ClearSessionData()
	{
		FCookByTheBookOptions EmptyOptions;
		// Preserve Process-lifetime variables
		EmptyOptions.StartupPackages = MoveTemp(StartupPackages);
		*this = MoveTemp(EmptyOptions);
	}

	friend FCbWriter& ::operator<<(FCbWriter& Writer, const UE::Cook::FCookByTheBookOptions& Value);
	friend bool ::LoadFromCompactBinary(FCbFieldView Field, UE::Cook::FCookByTheBookOptions& Value);
};

//////////////////////////////////////////////////////////////////////////
// Cook on the fly startup options
struct FCookOnTheFlyOptions
{
	/** Wether the network file server or the I/O store connection server should bind to any port */
	bool bBindAnyPort = false;
	/** Whether the network file server should use a platform-specific communication protocol instead of TCP (used when bZenStore == false) */
	bool bPlatformProtocol = false;

	friend FCbWriter& ::operator<<(FCbWriter& Writer, const UE::Cook::FCookOnTheFlyOptions& Value);
	friend bool ::LoadFromCompactBinary(FCbFieldView Field, UE::Cook::FCookOnTheFlyOptions& Value);
};

<<<<<<< HEAD
=======
/** Enum used by FDiscoveredPlatformSet to specify what source it will use for the set of platforms. */
enum class EDiscoveredPlatformSet
{
	EmbeddedList,
	EmbeddedBitField,
	CopyFromInstigator,
	Count,
};

/**
 * A provider of a set of platforms to mark reachable for a discovered package. It might be an embedded list or
 * it might hold instructions for where to get the platforms from other context data.
 */
struct FDiscoveredPlatformSet
{
	FDiscoveredPlatformSet(EDiscoveredPlatformSet InSource = EDiscoveredPlatformSet::EmbeddedList);
	explicit FDiscoveredPlatformSet(TConstArrayView<const ITargetPlatform*> InPlatforms);
	explicit FDiscoveredPlatformSet(const TBitArray<>& InOrderedPlatformBits);
	~FDiscoveredPlatformSet();
	FDiscoveredPlatformSet(const FDiscoveredPlatformSet& Other);
	FDiscoveredPlatformSet(FDiscoveredPlatformSet&& Other);
	FDiscoveredPlatformSet& operator=(const FDiscoveredPlatformSet& Other);
	FDiscoveredPlatformSet& operator=(FDiscoveredPlatformSet&& Other);

	EDiscoveredPlatformSet GetSource() const { return Source; }

	void RemapTargetPlatforms(const TMap<ITargetPlatform*, ITargetPlatform*>& Remap);
	void OnRemoveSessionPlatform(const ITargetPlatform* Platform, int32 RemovedIndex);
	void OnPlatformAddedToSession(const ITargetPlatform* Platform);
	TConstArrayView<const ITargetPlatform*> GetPlatforms(UCookOnTheFlyServer& COTFS,
		FInstigator* Instigator, TConstArrayView<const ITargetPlatform*> OrderedPlatforms,
		TArray<const ITargetPlatform*, TInlineAllocator<ExpectedMaxNumPlatforms>>* OutBuffer);
	/** If the current type is EmbeddedBitField, change it to EmbeddedList. */
	void ConvertFromBitfield(TConstArrayView<const ITargetPlatform*> OrderedPlatforms);
	/** If the current type is EmbeddedList, change it to EmbeddedBitfield. Asserts if the type is already EmbeddedBitfield. */
	void ConvertToBitfield(TConstArrayView<const ITargetPlatform*> OrderedPlatforms);

private:
	void DestructUnion();
	void ConstructUnion();
	friend void WriteToCompactBinary(FCbWriter& Writer, const FDiscoveredPlatformSet& Value,
		TConstArrayView<const ITargetPlatform*> OrderedSessionPlatforms);
	friend bool LoadFromCompactBinary(FCbFieldView Field, FDiscoveredPlatformSet& OutValue,
		TConstArrayView<const ITargetPlatform*> OrderedSessionPlatforms);

	union 
	{
		TArray<const ITargetPlatform*> Platforms;
		TBitArray<> OrderedPlatformBits;
	};
	EDiscoveredPlatformSet Source;
};

>>>>>>> 4af6daef
}


/** Helper struct for FBeginCookContext; holds the context data for each platform being cooked */
struct FBeginCookContextPlatform
{
	ITargetPlatform* TargetPlatform = nullptr;
	UE::Cook::FPlatformData* PlatformData = nullptr;
	TMap<FName, FString> CurrentCookSettings;

	/** If true, we are deleting all old results from disk and rebuilding every package. If false, we are building iteratively. */
	bool bFullBuild = false;
	/** If true, a cook has already been run in the current process and we still have results from it. */
	bool bHasMemoryResults = false;
	/** If true, we should delete the in-memory results from an earlier cook in the same process, if we have any. */
	bool bClearMemoryResults = false;
	/** If true, we should load results that previous cooks left on disk into the current cook's results; this is one way to cook iteratively. */
	bool bPopulateMemoryResultsFromDiskResults = false;
	/** If true we are cooking iteratively, from results in a shared build (e.g. from buildfarm) rather than from our previous cook. */
	bool bIterateSharedBuild = false;
	/** If true we are a CookWorker, and we are working on a Sandbox directory that has already been populated by a remote Director process. */
	bool bWorkerOnSharedSandbox = false;
};
FCbWriter& operator<<(FCbWriter& Writer, const FBeginCookContextPlatform& Value);
bool LoadFromCompactBinary(FCbFieldView Field, FBeginCookContextPlatform& Value);

/** Data held on the stack and shared with multiple subfunctions when running StartCookByTheBook or StartCookOnTheFly */
struct FBeginCookContext
{
	FBeginCookContext(UCookOnTheFlyServer& InCOTFS)
		: COTFS(InCOTFS)
	{
	}

	const UCookOnTheFlyServer::FCookByTheBookStartupOptions* StartupOptions = nullptr;
	/** List of the platforms we are building, with startup context data about each one */
	TArray<FBeginCookContextPlatform> PlatformContexts;
	/** The list of platforms by themselves, for passing to functions that need just a list of platforms */
	TArray<ITargetPlatform*> TargetPlatforms;
	const UCookOnTheFlyServer& COTFS;
};

/** Helper struct for FBeginCookContextForWorker; holds the context data for each platform being cooked */
struct FBeginCookContextForWorkerPlatform
{
	void Set(const FBeginCookContextPlatform& InContext);

	const ITargetPlatform* TargetPlatform = nullptr;
	/** If true, we are deleting all old results from disk and rebuilding every package. If false, we are building iteratively. */
	bool bFullBuild = false;
};
FCbWriter& operator<<(FCbWriter& Writer, const FBeginCookContextForWorkerPlatform& Value);
bool LoadFromCompactBinary(FCbFieldView Field, FBeginCookContextForWorkerPlatform& Value);

/** Data from the director's FBeginCookContext that needs to be copied to workers. */
struct FBeginCookContextForWorker
{
	void Set(const FBeginCookContext& InContext);

	/** List of the platforms we are building, with startup context data about each one */
	TArray<FBeginCookContextForWorkerPlatform> PlatformContexts;
};
FCbWriter& operator<<(FCbWriter& Writer, const FBeginCookContextForWorker& Value);
bool LoadFromCompactBinary(FCbFieldView Field, FBeginCookContextForWorker& Value);

void LogCookerMessage(const FString& MessageText, EMessageSeverity::Type Severity);
LLM_DECLARE_TAG(Cooker);

<<<<<<< HEAD
inline constexpr uint32 ExpectedMaxNumPlatforms = 32;
#define REMAPPED_PLUGINS TEXT("RemappedPlugins")
extern float GCookProgressWarnBusyTime;

inline constexpr float TickCookableObjectsFrameTime = .100f;
=======
#define REMAPPED_PLUGINS TEXTVIEW("RemappedPlugins")
extern float GCookProgressWarnBusyTime;

inline constexpr float TickCookableObjectsFrameTime = .100f;

/**
 * Scoped struct to run a function when leaving the scope. The same purpose as ON_SCOPE_EXIT, 
 * but it can also be triggered early.
 */
struct FOnScopeExit
{
public:
	explicit FOnScopeExit(TUniqueFunction<void()>&& InExitFunction)
		:ExitFunction(MoveTemp(InExitFunction))
	{
	}
	~FOnScopeExit()
	{
		ExitEarly();
	}
	void ExitEarly()
	{
		if (ExitFunction)
		{
			ExitFunction();
			ExitFunction.Reset();
		}
	}
	void Abandon()
	{
		ExitFunction.Reset();
	}
private:
	TUniqueFunction<void()> ExitFunction;
};
/**
 * The linker results for a single realm of a package save
 * (e.g. the main package or the optional package that extends the main package for optionally packaged data)
 */
struct FPackageReaderResults
{
	TMap<FSoftObjectPath, FPackageReader::FObjectData> Exports;
	TMap<FSoftObjectPath, FPackageReader::FObjectData> Imports;
	TMap<FName, bool> SoftPackageReferences;
	bool bValid = false;
};

/** The linker results of saving a package. A SavePackage can have multiple outputs (for e.g. optional realm). */
struct FMultiPackageReaderResults
{
	FPackageReaderResults Realms[2];
	ESavePackageResult Result;
};

/** Save the package and read the LinkerTables of its saved data. */
FMultiPackageReaderResults GetSaveExportsAndImports(UPackage* Package, UObject* Asset, FSavePackageArgs SaveArgs);
>>>>>>> 4af6daef
<|MERGE_RESOLUTION|>--- conflicted
+++ resolved
@@ -10,10 +10,7 @@
 #include "CookOnTheSide/CookOnTheFlyServer.h" // ECookTickFlags
 #include "DerivedDataRequestOwner.h"
 #include "HAL/LowLevelMemTracker.h"
-<<<<<<< HEAD
-=======
 #include "HAL/PlatformMath.h"
->>>>>>> 4af6daef
 #include "HAL/Platform.h"
 #include "Logging/TokenizedMessage.h"
 #include "Misc/AssertionMacros.h"
@@ -31,10 +28,7 @@
 namespace UE::Cook { struct FCookByTheBookOptions; }
 namespace UE::Cook { struct FCookOnTheFlyOptions; }
 namespace UE::Cook { struct FInitializeConfigSettings; }
-<<<<<<< HEAD
-=======
 namespace UE::Cook { struct FInstigator; }
->>>>>>> 4af6daef
 
 FCbWriter& operator<<(FCbWriter& Writer, const UE::Cook::FBeginCookConfigSettings& Value);
 bool LoadFromCompactBinary(FCbFieldView Field, UE::Cook::FBeginCookConfigSettings& OutValue);
@@ -50,11 +44,8 @@
 
 LLM_DECLARE_TAG(Cooker_CachedPlatformData);
 
-<<<<<<< HEAD
-=======
 inline constexpr uint32 ExpectedMaxNumPlatforms = 32;
 
->>>>>>> 4af6daef
 /** A BaseKeyFuncs for Maps and Sets with a quicker hash function for pointers than TDefaultMapKeyFuncs */
 template<typename KeyType>
 struct TFastPointerSetKeyFuncs : public DefaultKeyFuncs<KeyType>
@@ -175,46 +166,6 @@
 	};
 	const TCHAR* LexToString(UE::Cook::ESuppressCookReason Reason);
 
-	/** Return type for functions called reentrantly that can succeed,fail,or be incomplete */
-	enum class EPollStatus : uint8
-	{
-		Success,
-		Error,
-		Incomplete,
-	};
-
-	/**
-	 * The possible reasons that the save-state data on an FPackageData might be released.
-	 * Different levels of teardown will happen based on the reason.
-	 */
-	enum class EReleaseSaveReason : uint8
-	{
-		Completed,
-		DoneForNow,
-		Demoted,
-		AbortSave,
-		RecreateObjectCache,
-	};
-	const TCHAR* LexToString(UE::Cook::EReleaseSaveReason Reason);
-
-	enum class ESuppressCookReason : uint8
-	{
-		InvalidSuppressCookReason,
-		AlreadyCooked,
-		NeverCook,
-		DoesNotExistInWorkspaceDomain,
-		ScriptPackage,
-		NotInCurrentPlugin,
-		Redirected,
-		OrphanedGenerated,
-		LoadError,
-		SaveError,
-		OnlyEditorOnly,
-		CookCanceled,
-		MultiprocessAssignmentError,
-		RetractedByCookDirector,
-	};
-
 	/** The type of callback for External Requests that needs to be executed within the Scheduler's lock. */
 	typedef TUniqueFunction<void()> FSchedulerCallback;
 
@@ -263,17 +214,6 @@
 		FCookerTimer(EForever);
 		FCookerTimer(ENoWait);
 
-<<<<<<< HEAD
-		double GetTimeTillNow() const;
-		double GetEndTimeSeconds() const;
-		bool IsTimeUp() const;
-		bool IsTimeUp(double CurrentTimeSeconds) const;
-		double GetTimeRemain() const;
-
-	public:
-		const double StartTime;
-		const float TimeSlice;
-=======
 		float GetTickTimeSlice() const;
 		double GetTickEndTimeSeconds() const;
 		bool IsTickTimeUp() const;
@@ -296,7 +236,6 @@
 		double ActionStartTime;
 		const float TickTimeSlice;
 		float ActionTimeSlice;
->>>>>>> 4af6daef
 	};
 
 	/** Temporary-lifetime data about the current tick of the cooker. */
@@ -392,10 +331,6 @@
 		int32 SoftGCDenominator;
 		TArray<FString> ConfigSettingDenyList;
 		TMap<FName, int32> MaxAsyncCacheForType; // max number of objects of a specific type which are allowed to async cache at once
-<<<<<<< HEAD
-		bool bHybridIterativeDebug = false;
-=======
->>>>>>> 4af6daef
 		bool bUseSoftGC = false;
 
 		friend FCbWriter& ::operator<<(FCbWriter& Writer, const UE::Cook::FInitializeConfigSettings& Value);
@@ -411,10 +346,7 @@
 
 		FString CookShowInstigator;
 		bool bHybridIterativeEnabled = true;
-<<<<<<< HEAD
-=======
 		bool bHybridIterativeAllowAllClasses = false;
->>>>>>> 4af6daef
 		TArray<FName> NeverCookPackageList;
 		TFastPointerMap<const ITargetPlatform*, TSet<FName>> PlatformSpecificNeverCookPackages;
 
@@ -463,25 +395,6 @@
 bool LexTryParseString(FPlatformMemoryStats::EMemoryPressureStatus& OutValue, FStringView Text);
 FString LexToString(FPlatformMemoryStats::EMemoryPressureStatus Value);
 
-<<<<<<< HEAD
-inline void RouteBeginCacheForCookedPlatformData(UObject* Obj, const ITargetPlatform* TargetPlatform)
-{
-	LLM_SCOPE_BYTAG(Cooker_CachedPlatformData);
-	UE_SCOPED_TEXT_COOKTIMER(*WriteToString<128>(GetClassTraceScope(Obj), TEXT("_BeginCacheForCookedPlatformData")));
-	UE_SCOPED_COOK_STAT(Obj->GetPackage()->GetFName(), EPackageEventStatType::BeginCacheForCookedPlatformData);
-	Obj->BeginCacheForCookedPlatformData(TargetPlatform);
-}
-
-inline bool RouteIsCachedCookedPlatformDataLoaded(UObject* Obj, const ITargetPlatform* TargetPlatform)
-{
-	LLM_SCOPE_BYTAG(Cooker_CachedPlatformData);
-	UE_SCOPED_TEXT_COOKTIMER(*WriteToString<128>(GetClassTraceScope(Obj), TEXT("_IsCachedCookedPlatformDataLoaded")));
-	UE_SCOPED_COOK_STAT(Obj->GetPackage()->GetFName(), EPackageEventStatType::IsCachedCookedPlatformDataLoaded);
-	return Obj->IsCachedCookedPlatformDataLoaded(TargetPlatform);
-}
-
-=======
->>>>>>> 4af6daef
 //////////////////////////////////////////////////////////////////////////
 // Cook by the book options
 
@@ -532,10 +445,6 @@
 	bool							bAllowUncookedAssetReferences = false; // this is a flag for dlc, will allow DLC to be cook when the fixed base might be missing references.
 	bool							bSkipHardReferences = false;
 	bool							bSkipSoftReferences = false;
-<<<<<<< HEAD
-	bool							bFullLoadAndSave = false;
-=======
->>>>>>> 4af6daef
 	bool							bCookAgainstFixedBase = false;
 	bool							bDlcLoadMainAssetRegistry = false;
 
@@ -564,8 +473,6 @@
 	friend bool ::LoadFromCompactBinary(FCbFieldView Field, UE::Cook::FCookOnTheFlyOptions& Value);
 };
 
-<<<<<<< HEAD
-=======
 /** Enum used by FDiscoveredPlatformSet to specify what source it will use for the set of platforms. */
 enum class EDiscoveredPlatformSet
 {
@@ -619,7 +526,6 @@
 	EDiscoveredPlatformSet Source;
 };
 
->>>>>>> 4af6daef
 }
 
 
@@ -688,13 +594,6 @@
 void LogCookerMessage(const FString& MessageText, EMessageSeverity::Type Severity);
 LLM_DECLARE_TAG(Cooker);
 
-<<<<<<< HEAD
-inline constexpr uint32 ExpectedMaxNumPlatforms = 32;
-#define REMAPPED_PLUGINS TEXT("RemappedPlugins")
-extern float GCookProgressWarnBusyTime;
-
-inline constexpr float TickCookableObjectsFrameTime = .100f;
-=======
 #define REMAPPED_PLUGINS TEXTVIEW("RemappedPlugins")
 extern float GCookProgressWarnBusyTime;
 
@@ -750,5 +649,4 @@
 };
 
 /** Save the package and read the LinkerTables of its saved data. */
-FMultiPackageReaderResults GetSaveExportsAndImports(UPackage* Package, UObject* Asset, FSavePackageArgs SaveArgs);
->>>>>>> 4af6daef
+FMultiPackageReaderResults GetSaveExportsAndImports(UPackage* Package, UObject* Asset, FSavePackageArgs SaveArgs);