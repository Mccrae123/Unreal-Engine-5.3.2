// Copyright Epic Games, Inc. All Rights Reserved.

#include "Cooker/LooseCookedPackageWriter.h"

#include "AssetRegistry/AssetData.h"
#include "AssetRegistry/AssetRegistryState.h"
<<<<<<< HEAD
#include "Async/Async.h"
=======
#include "AssetRegistry/IAssetRegistry.h"
>>>>>>> d731a049
#include "Async/ParallelFor.h"
#include "Containers/ContainersFwd.h"
#include "Containers/Set.h"
#include "Containers/StringView.h"
#include "Cooker/AsyncIODelete.h"
#include "Cooker/CookPackageData.h"
#include "Cooker/CookTypes.h"
#include "HAL/FileManager.h"
#include "HAL/PlatformCrt.h"
#include "HAL/PlatformFile.h"
#include "HAL/PlatformFileManager.h"
#include "HAL/PlatformMisc.h"
#include "HAL/PlatformString.h"
#include "Hash/Blake3.h"
#include "IO/IoHash.h"
#include "Interfaces/IPluginManager.h"
#include "Interfaces/ITargetPlatform.h"
#include "Logging/LogCategory.h"
#include "Logging/LogMacros.h"
#include "Misc/App.h"
#include "Misc/AssertionMacros.h"
#include "Misc/CString.h"
<<<<<<< HEAD
#include "Misc/ConfigCacheIni.h"
=======
#include "Misc/EnumClassFlags.h"
>>>>>>> d731a049
#include "Misc/FileHelper.h"
#include "Misc/Optional.h"
#include "Misc/PackageName.h"
#include "Misc/PathViews.h"
#include "Misc/Paths.h"
#include "Misc/ScopeLock.h"
#include "Misc/SecureHash.h"
#include "Misc/StringBuilder.h"
#include "PackageStoreOptimizer.h"
#include "ProfilingDebugging/CpuProfilerTrace.h"
<<<<<<< HEAD
#include "Serialization/ArchiveStackTrace.h"
#include "Serialization/ArrayReader.h"
#include "Serialization/LargeMemoryWriter.h"
=======
#include "Serialization/Archive.h"
#include "Serialization/ArchiveStackTrace.h"
#include "Serialization/ArrayReader.h"
#include "Serialization/LargeMemoryWriter.h"
#include "Serialization/MemoryWriter.h"
#include "Tasks/Task.h"
#include "Templates/RefCounting.h"
#include "Templates/UnrealTemplate.h"
#include "Trace/Detail/Channel.h"
#include "UObject/ObjectVersion.h"
>>>>>>> d731a049
#include "UObject/Package.h"
#include "UObject/SavePackage.h"

FLooseCookedPackageWriter::FLooseCookedPackageWriter(const FString& InOutputPath,
	const FString& InMetadataDirectoryPath, const ITargetPlatform* InTargetPlatform, FAsyncIODelete& InAsyncIODelete,
	UE::Cook::FPackageDatas& InPackageDatas, const TArray<TSharedRef<IPlugin>>& InPluginsToRemap)
	: OutputPath(InOutputPath)
	, MetadataDirectoryPath(InMetadataDirectoryPath)
	, TargetPlatform(*InTargetPlatform)
	, PackageDatas(InPackageDatas)
	, PackageStoreManifest(InOutputPath)
	, PluginsToRemap(InPluginsToRemap)
	, AsyncIODelete(InAsyncIODelete)
	, bIterateSharedBuild(false)
{
}

FLooseCookedPackageWriter::~FLooseCookedPackageWriter()
{
}

void FLooseCookedPackageWriter::BeginPackage(const FBeginPackageInfo& Info)
{
	Super::BeginPackage(Info);
	PackageStoreManifest.BeginPackage(Info.PackageName);
}

<<<<<<< HEAD
TFuture<FMD5Hash> FLooseCookedPackageWriter::CommitPackageInternal(FPackageWriterRecords::FPackage&& BaseRecord,
	const FCommitPackageInfo& Info)
{
	FRecord& Record = static_cast<FRecord&>(BaseRecord);
	TFuture<FMD5Hash> CookedHash;
	if (Info.bSucceeded)
	{
		CookedHash = AsyncSave(Record, Info);
	}
	UpdateManifest(Record);
	return CookedHash;
}

TFuture<FMD5Hash> FLooseCookedPackageWriter::AsyncSave(FRecord& Record, const FCommitPackageInfo& Info)
{
	FCommitContext Context{ Info };

	// The order of these collection calls is important, both for ExportsBuffers (affects the meaning of offsets
	// to those buffers) and for OutputFiles (affects the calculation of the Hash for the set of PackageData)
	// The order of ExportsBuffers must match CompleteExportsArchiveForDiff.
	CollectForSavePackageData(Record, Context);
	CollectForSaveBulkData(Record, Context);
	CollectForSaveLinkerAdditionalDataRecords(Record, Context);
	CollectForSaveAdditionalFileRecords(Record, Context);
	CollectForSaveExportsFooter(Record, Context);
	CollectForSaveExportsBuffers(Record, Context);

	return AsyncSaveOutputFiles(Record, Context);
}

void FLooseCookedPackageWriter::CompleteExportsArchiveForDiff(const FPackageInfo& Info, FLargeMemoryWriter& ExportsArchive)
{
	FPackageWriterRecords::FPackage& BaseRecord = Records.FindRecordChecked(Info.InputPackageName);
	FRecord& Record = static_cast<FRecord&>(BaseRecord);
	Record.bCompletedExportsArchiveForDiff = true;

	// Add on all the attachments which are usually added on during Commit. The order must match AsyncSave.
	for (FBulkDataRecord& BulkRecord : Record.BulkDatas)
	{
		if (BulkRecord.Info.BulkDataType == FBulkDataInfo::AppendToExports && BulkRecord.Info.MultiOutputIndex == Info.MultiOutputIndex)
		{
			ExportsArchive.Serialize(const_cast<void*>(BulkRecord.Buffer.GetData()),
				BulkRecord.Buffer.GetSize());
		}
	}
	for (FLinkerAdditionalDataRecord& AdditionalRecord : Record.LinkerAdditionalDatas)
	{
		if (AdditionalRecord.Info.MultiOutputIndex == Info.MultiOutputIndex)
		{
			ExportsArchive.Serialize(const_cast<void*>(AdditionalRecord.Buffer.GetData()),
				AdditionalRecord.Buffer.GetSize());
		}
	}

	uint32 FooterData = PACKAGE_FILE_TAG;
	ExportsArchive << FooterData;
}


void FLooseCookedPackageWriter::CollectForSavePackageData(FRecord& Record, FCommitContext& Context)
{
	Context.ExportsBuffers.AddDefaulted(Record.Packages.Num());
	for (FPackageWriterRecords::FWritePackage& Package : Record.Packages)
	{
		Context.ExportsBuffers[Package.Info.MultiOutputIndex].Add(FExportBuffer{ Package.Buffer, MoveTemp(Package.Regions) });
	}
}

void FLooseCookedPackageWriter::CollectForSaveBulkData(FRecord& Record, FCommitContext& Context)
{
	for (FBulkDataRecord& BulkRecord : Record.BulkDatas)
	{
		if (BulkRecord.Info.BulkDataType == FBulkDataInfo::AppendToExports)
		{
			if (Record.bCompletedExportsArchiveForDiff)
			{
				// Already Added in CompleteExportsArchiveForDiff
				continue;
			}
			Context.ExportsBuffers[BulkRecord.Info.MultiOutputIndex].Add(FExportBuffer{ BulkRecord.Buffer, MoveTemp(BulkRecord.Regions) });
		}
		else
		{
			FWriteFileData& OutputFile = Context.OutputFiles.Emplace_GetRef();
			OutputFile.Filename = BulkRecord.Info.LooseFilePath;
			OutputFile.Buffer = FCompositeBuffer(BulkRecord.Buffer);
			OutputFile.Regions = MoveTemp(BulkRecord.Regions);
			OutputFile.bIsSidecar = true;
			OutputFile.bContributeToHash = BulkRecord.Info.MultiOutputIndex == 0; // Only caculate the main package output hash
		}
	}
}
void FLooseCookedPackageWriter::CollectForSaveLinkerAdditionalDataRecords(FRecord& Record, FCommitContext& Context)
{
	if (Record.bCompletedExportsArchiveForDiff)
	{
		// Already Added in CompleteExportsArchiveForDiff
		return;
	}

	for (FLinkerAdditionalDataRecord& AdditionalRecord : Record.LinkerAdditionalDatas)
	{
		Context.ExportsBuffers[AdditionalRecord.Info.MultiOutputIndex].Add(FExportBuffer{ AdditionalRecord.Buffer, MoveTemp(AdditionalRecord.Regions) });
	}
}

void FLooseCookedPackageWriter::CollectForSaveAdditionalFileRecords(FRecord& Record, FCommitContext& Context)
{
	for (FAdditionalFileRecord& AdditionalRecord : Record.AdditionalFiles)
	{
		FWriteFileData& OutputFile = Context.OutputFiles.Emplace_GetRef();
		OutputFile.Filename = AdditionalRecord.Info.Filename;
		OutputFile.Buffer = FCompositeBuffer(AdditionalRecord.Buffer);
		OutputFile.bIsSidecar = true;
		OutputFile.bContributeToHash = AdditionalRecord.Info.MultiOutputIndex == 0; // Only calculate the main package output hash
	}
}

void FLooseCookedPackageWriter::CollectForSaveExportsFooter(FRecord& Record, FCommitContext& Context)
{
	if (Record.bCompletedExportsArchiveForDiff)
	{
		// Already Added in CompleteExportsArchiveForDiff
		return;
	}

	uint32 FooterData = PACKAGE_FILE_TAG;
	FSharedBuffer Buffer = FSharedBuffer::Clone(&FooterData, sizeof(FooterData));
	for (FPackageWriterRecords::FWritePackage& Package : Record.Packages)
	{
		Context.ExportsBuffers[Package.Info.MultiOutputIndex].Add(FExportBuffer{ Buffer, TArray<FFileRegion>() });
	}
}

void FLooseCookedPackageWriter::AddToExportsSize(int64& ExportsSize)
{
	ExportsSize += sizeof(uint32); // Footer size
}

void FLooseCookedPackageWriter::CollectForSaveExportsBuffers(FRecord& Record, FCommitContext& Context)
{
	check(Context.ExportsBuffers.Num() == Record.Packages.Num());
	for (FPackageWriterRecords::FWritePackage& Package : Record.Packages)
	{
		TArray<FExportBuffer>& ExportsBuffers = Context.ExportsBuffers[Package.Info.MultiOutputIndex];
		check(ExportsBuffers.Num() > 0);

		// Split the ExportsBuffer into (1) Header and (2) Exports + AllAppendedData
		int64 HeaderSize = Package.Info.HeaderSize;
		FExportBuffer& HeaderAndExportsBuffer = ExportsBuffers[0];
		FSharedBuffer& HeaderAndExportsData = HeaderAndExportsBuffer.Buffer;

		// Header (.uasset/.umap)
		{
			FWriteFileData& OutputFile = Context.OutputFiles.Emplace_GetRef();
			OutputFile.Filename = Package.Info.LooseFilePath;
			OutputFile.Buffer = FCompositeBuffer(
				FSharedBuffer::MakeView(HeaderAndExportsData.GetData(), HeaderSize, HeaderAndExportsData));
			OutputFile.bIsSidecar = false;
			OutputFile.bContributeToHash = Package.Info.MultiOutputIndex == 0; // Only calculate the main package output hash
		}

		// Exports + AllAppendedData (.uexp)
		{
			FWriteFileData& OutputFile = Context.OutputFiles.Emplace_GetRef();
			OutputFile.Filename = FPaths::ChangeExtension(Package.Info.LooseFilePath, LexToString(EPackageExtension::Exports));
			OutputFile.bIsSidecar = false;
			OutputFile.bContributeToHash = Package.Info.MultiOutputIndex == 0; // Only caculate the main package output hash

			int32 NumBuffers = ExportsBuffers.Num();
			TArray<FSharedBuffer> BuffersForComposition;
			BuffersForComposition.Reserve(NumBuffers);

			const uint8* ExportsStart = static_cast<const uint8*>(HeaderAndExportsData.GetData()) + HeaderSize;
			BuffersForComposition.Add(FSharedBuffer::MakeView(ExportsStart, HeaderAndExportsData.GetSize() - HeaderSize,
				HeaderAndExportsData));
			OutputFile.Regions.Append(MoveTemp(HeaderAndExportsBuffer.Regions));

			for (FExportBuffer& ExportsBuffer : TArrayView<FExportBuffer>(ExportsBuffers).Slice(1, NumBuffers - 1))
			{
				BuffersForComposition.Add(ExportsBuffer.Buffer);
				OutputFile.Regions.Append(MoveTemp(ExportsBuffer.Regions));
			}
			OutputFile.Buffer = FCompositeBuffer(BuffersForComposition);

			// Adjust regions so they are relative to the start of the uexp file
			for (FFileRegion& Region : OutputFile.Regions)
			{
				Region.Offset -= HeaderSize;
			}
		}
	}
}

FPackageWriterRecords::FPackage* FLooseCookedPackageWriter::ConstructRecord()
{
	return new FRecord();
}

TFuture<FMD5Hash> FLooseCookedPackageWriter::AsyncSaveOutputFiles(FRecord& Record, FCommitContext& Context)
{
	if (!EnumHasAnyFlags(Context.Info.WriteOptions, EWriteOptions::Write | EWriteOptions::ComputeHash))
	{
		return TFuture<FMD5Hash>();
	}

	UE::SavePackageUtilities::IncrementOutstandingAsyncWrites();
	return Async(EAsyncExecution::TaskGraph,
		[OutputFiles = MoveTemp(Context.OutputFiles), WriteOptions = Context.Info.WriteOptions]() mutable
	{
		FMD5 AccumulatedHash;
		for (FWriteFileData& OutputFile : OutputFiles)
		{
			OutputFile.Write(AccumulatedHash, WriteOptions);
		}

		FMD5Hash OutputHash;
		OutputHash.Set(AccumulatedHash);
		UE::SavePackageUtilities::DecrementOutstandingAsyncWrites();
		return OutputHash;
	});
=======
void FLooseCookedPackageWriter::CommitPackageInternal(FPackageWriterRecords::FPackage&& BaseRecord,
	const FCommitPackageInfo& Info)
{
	FRecord& Record = static_cast<FRecord&>(BaseRecord);
	if (Info.Status == IPackageWriter::ECommitStatus::Success)
	{
		AsyncSave(Record, Info);
	}
	if (Info.Status != IPackageWriter::ECommitStatus::Canceled)
	{
		UpdateManifest(Record);
	}
}

void FLooseCookedPackageWriter::AsyncSave(FRecord& Record, const FCommitPackageInfo& Info)
{
	FCommitContext Context{ Info };

	// The order of these collection calls is important, both for ExportsBuffers (affects the meaning of offsets
	// to those buffers) and for OutputFiles (affects the calculation of the Hash for the set of PackageData)
	// The order of ExportsBuffers must match CompleteExportsArchiveForDiff.
	CollectForSavePackageData(Record, Context);
	CollectForSaveBulkData(Record, Context);
	CollectForSaveLinkerAdditionalDataRecords(Record, Context);
	CollectForSaveAdditionalFileRecords(Record, Context);
	CollectForSaveExportsFooter(Record, Context);
	CollectForSaveExportsBuffers(Record, Context);

	AsyncSaveOutputFiles(Record, Context);
}

void FLooseCookedPackageWriter::CompleteExportsArchiveForDiff(const FPackageInfo& Info, FLargeMemoryWriter& ExportsArchive)
{
	FPackageWriterRecords::FPackage& BaseRecord = Records.FindRecordChecked(Info.PackageName);
	FRecord& Record = static_cast<FRecord&>(BaseRecord);
	Record.bCompletedExportsArchiveForDiff = true;

	// Add on all the attachments which are usually added on during Commit. The order must match AsyncSave.
	for (FBulkDataRecord& BulkRecord : Record.BulkDatas)
	{
		if (BulkRecord.Info.BulkDataType == FBulkDataInfo::AppendToExports && BulkRecord.Info.MultiOutputIndex == Info.MultiOutputIndex)
		{
			ExportsArchive.Serialize(const_cast<void*>(BulkRecord.Buffer.GetData()),
				BulkRecord.Buffer.GetSize());
		}
	}
	for (FLinkerAdditionalDataRecord& AdditionalRecord : Record.LinkerAdditionalDatas)
	{
		if (AdditionalRecord.Info.MultiOutputIndex == Info.MultiOutputIndex)
		{
			ExportsArchive.Serialize(const_cast<void*>(AdditionalRecord.Buffer.GetData()),
				AdditionalRecord.Buffer.GetSize());
		}
	}

	uint32 FooterData = PACKAGE_FILE_TAG;
	ExportsArchive << FooterData;
}


void FLooseCookedPackageWriter::CollectForSavePackageData(FRecord& Record, FCommitContext& Context)
{
	Context.ExportsBuffers.AddDefaulted(Record.Packages.Num());
	for (FPackageWriterRecords::FWritePackage& Package : Record.Packages)
	{
		Context.ExportsBuffers[Package.Info.MultiOutputIndex].Add(FExportBuffer{ Package.Buffer, MoveTemp(Package.Regions) });
	}
}

void FLooseCookedPackageWriter::CollectForSaveBulkData(FRecord& Record, FCommitContext& Context)
{
	for (FBulkDataRecord& BulkRecord : Record.BulkDatas)
	{
		if (BulkRecord.Info.BulkDataType == FBulkDataInfo::AppendToExports)
		{
			if (Record.bCompletedExportsArchiveForDiff)
			{
				// Already Added in CompleteExportsArchiveForDiff
				continue;
			}
			Context.ExportsBuffers[BulkRecord.Info.MultiOutputIndex].Add(FExportBuffer{ BulkRecord.Buffer, MoveTemp(BulkRecord.Regions) });
		}
		else
		{
			FWriteFileData& OutputFile = Context.OutputFiles.Emplace_GetRef();
			OutputFile.Filename = BulkRecord.Info.LooseFilePath;
			OutputFile.Buffer = FCompositeBuffer(BulkRecord.Buffer);
			OutputFile.Regions = MoveTemp(BulkRecord.Regions);
			OutputFile.bIsSidecar = true;
			OutputFile.bContributeToHash = BulkRecord.Info.MultiOutputIndex == 0; // Only caculate the main package output hash
			OutputFile.ChunkId = BulkRecord.Info.ChunkId;
		}
	}
}
void FLooseCookedPackageWriter::CollectForSaveLinkerAdditionalDataRecords(FRecord& Record, FCommitContext& Context)
{
	if (Record.bCompletedExportsArchiveForDiff)
	{
		// Already Added in CompleteExportsArchiveForDiff
		return;
	}

	for (FLinkerAdditionalDataRecord& AdditionalRecord : Record.LinkerAdditionalDatas)
	{
		Context.ExportsBuffers[AdditionalRecord.Info.MultiOutputIndex].Add(FExportBuffer{ AdditionalRecord.Buffer, MoveTemp(AdditionalRecord.Regions) });
	}
}

void FLooseCookedPackageWriter::CollectForSaveAdditionalFileRecords(FRecord& Record, FCommitContext& Context)
{
	for (FAdditionalFileRecord& AdditionalRecord : Record.AdditionalFiles)
	{
		FWriteFileData& OutputFile = Context.OutputFiles.Emplace_GetRef();
		OutputFile.Filename = AdditionalRecord.Info.Filename;
		OutputFile.Buffer = FCompositeBuffer(AdditionalRecord.Buffer);
		OutputFile.bIsSidecar = true;
		OutputFile.bContributeToHash = AdditionalRecord.Info.MultiOutputIndex == 0; // Only calculate the main package output hash
		OutputFile.ChunkId = AdditionalRecord.Info.ChunkId;
	}
}

void FLooseCookedPackageWriter::CollectForSaveExportsFooter(FRecord& Record, FCommitContext& Context)
{
	if (Record.bCompletedExportsArchiveForDiff)
	{
		// Already Added in CompleteExportsArchiveForDiff
		return;
	}

	uint32 FooterData = PACKAGE_FILE_TAG;
	FSharedBuffer Buffer = FSharedBuffer::Clone(&FooterData, sizeof(FooterData));
	for (FPackageWriterRecords::FWritePackage& Package : Record.Packages)
	{
		Context.ExportsBuffers[Package.Info.MultiOutputIndex].Add(FExportBuffer{ Buffer, TArray<FFileRegion>() });
	}
}

void FLooseCookedPackageWriter::AddToExportsSize(int64& ExportsSize)
{
	ExportsSize += sizeof(uint32); // Footer size
}

void FLooseCookedPackageWriter::CollectForSaveExportsBuffers(FRecord& Record, FCommitContext& Context)
{
	check(Context.ExportsBuffers.Num() == Record.Packages.Num());
	for (FPackageWriterRecords::FWritePackage& Package : Record.Packages)
	{
		TArray<FExportBuffer>& ExportsBuffers = Context.ExportsBuffers[Package.Info.MultiOutputIndex];
		check(ExportsBuffers.Num() > 0);

		// Split the ExportsBuffer into (1) Header and (2) Exports + AllAppendedData
		int64 HeaderSize = Package.Info.HeaderSize;
		FExportBuffer& HeaderAndExportsBuffer = ExportsBuffers[0];
		FSharedBuffer& HeaderAndExportsData = HeaderAndExportsBuffer.Buffer;

		// Header (.uasset/.umap)
		{
			FWriteFileData& OutputFile = Context.OutputFiles.Emplace_GetRef();
			OutputFile.Filename = Package.Info.LooseFilePath;
			OutputFile.Buffer = FCompositeBuffer(
				FSharedBuffer::MakeView(HeaderAndExportsData.GetData(), HeaderSize, HeaderAndExportsData));
			OutputFile.bIsSidecar = false;
			OutputFile.bContributeToHash = Package.Info.MultiOutputIndex == 0; // Only calculate the main package output hash
		}

		// Exports + AllAppendedData (.uexp)
		{
			FWriteFileData& OutputFile = Context.OutputFiles.Emplace_GetRef();
			OutputFile.Filename = FPaths::ChangeExtension(Package.Info.LooseFilePath, LexToString(EPackageExtension::Exports));
			OutputFile.bIsSidecar = false;
			OutputFile.bContributeToHash = Package.Info.MultiOutputIndex == 0; // Only caculate the main package output hash

			int32 NumBuffers = ExportsBuffers.Num();
			TArray<FSharedBuffer> BuffersForComposition;
			BuffersForComposition.Reserve(NumBuffers);

			const uint8* ExportsStart = static_cast<const uint8*>(HeaderAndExportsData.GetData()) + HeaderSize;
			BuffersForComposition.Add(FSharedBuffer::MakeView(ExportsStart, HeaderAndExportsData.GetSize() - HeaderSize,
				HeaderAndExportsData));
			OutputFile.Regions.Append(MoveTemp(HeaderAndExportsBuffer.Regions));

			for (FExportBuffer& ExportsBuffer : TArrayView<FExportBuffer>(ExportsBuffers).Slice(1, NumBuffers - 1))
			{
				BuffersForComposition.Add(ExportsBuffer.Buffer);
				OutputFile.Regions.Append(MoveTemp(ExportsBuffer.Regions));
			}
			OutputFile.Buffer = FCompositeBuffer(BuffersForComposition);

			// Adjust regions so they are relative to the start of the uexp file
			for (FFileRegion& Region : OutputFile.Regions)
			{
				Region.Offset -= HeaderSize;
			}
		}
	}
}

FPackageWriterRecords::FPackage* FLooseCookedPackageWriter::ConstructRecord()
{
	return new FRecord();
}

void FLooseCookedPackageWriter::AsyncSaveOutputFiles(FRecord& Record, FCommitContext& Context)
{
	if (!EnumHasAnyFlags(Context.Info.WriteOptions, EWriteOptions::Write | EWriteOptions::ComputeHash))
	{
		return;
	}

	UE::SavePackageUtilities::IncrementOutstandingAsyncWrites();

	TRefCountPtr<FPackageHashes> ThisPackageHashes;
	
	if (EnumHasAnyFlags(Context.Info.WriteOptions, EWriteOptions::ComputeHash))
	{
		ThisPackageHashes = new FPackageHashes();

		bool bAlreadyExisted = false;
		{
			FScopeLock ConcurrentSaveScopeLock(&ConcurrentSaveLock);
			TRefCountPtr<FPackageHashes>& ExistingPackageHashes = AllPackageHashes.FindOrAdd(Context.Info.PackageName);
			// This calculation of bAlreadyExisted looks weird but we're finding the _refcount_, not the hashes. So if it gets
			// constructed, it's not actually assigned a pointer.
			bAlreadyExisted = ExistingPackageHashes.IsValid();
			ExistingPackageHashes = ThisPackageHashes;
		}
		if (bAlreadyExisted)
		{
			UE_LOG(LogSavePackage, Error, TEXT("FLooseCookedPackageWriter encountered the same package twice in a cook! (%s)"), *Context.Info.PackageName.ToString());
		}
	}

	UE::Tasks::Launch(TEXT("HashAndWriteLooseCookedFile"), [OutputFiles = MoveTemp(Context.OutputFiles), WriteOptions = Context.Info.WriteOptions, ThisPackageHashes = MoveTemp(ThisPackageHashes)]()
		{
			FMD5 AccumulatedHash;
			for (const FWriteFileData& OutputFile : OutputFiles)
			{
				OutputFile.HashAndWrite(AccumulatedHash, ThisPackageHashes, WriteOptions);
			}

			if (EnumHasAnyFlags(WriteOptions, EWriteOptions::ComputeHash))
			{
				ThisPackageHashes->PackageHash.Set(AccumulatedHash);
			}

			// This is used to release the game thread to access the hashes
			UE::SavePackageUtilities::DecrementOutstandingAsyncWrites();
		},
		UE::Tasks::ETaskPriority::BackgroundNormal
	);
>>>>>>> d731a049
}

static void WriteToFile(const FString& Filename, const FCompositeBuffer& Buffer)
{
	IFileManager& FileManager = IFileManager::Get();

	struct FFailureReason
	{
		uint32 LastErrorCode = 0;
		bool bSizeMatchFailed = false;
<<<<<<< HEAD
=======
		int64 ExpectedSize = 0;
		int64 ActualSize = 0;
		bool bArchiveError = false;
>>>>>>> d731a049
	};
	TOptional<FFailureReason> FailureReason;

	for (int32 Tries = 0; Tries < 3; ++Tries)
	{
		FArchive* Ar = FileManager.CreateFileWriter(*Filename);
		if (!Ar)
		{
			if (!FailureReason)
			{
				FailureReason = FFailureReason{ FPlatformMisc::GetLastError(), false };
			}
			continue;
		}

		int64 DataSize = 0;
		for (const FSharedBuffer& Segment : Buffer.GetSegments())
		{
			int64 SegmentSize = static_cast<int64>(Segment.GetSize());
			Ar->Serialize(const_cast<void*>(Segment.GetData()), SegmentSize);
			DataSize += SegmentSize;
		}
<<<<<<< HEAD
		delete Ar;

		if (FileManager.FileSize(*Filename) != DataSize)
		{
			if (!FailureReason)
			{
				FailureReason = FFailureReason{ 0, true };
=======
		bool bArchiveError = Ar->IsError();
		delete Ar;

		int64 ActualSize = FileManager.FileSize(*Filename);
		if (ActualSize != DataSize)
		{
			if (!FailureReason)
			{
				FailureReason = FFailureReason{ 0, true, DataSize, ActualSize, bArchiveError };
>>>>>>> d731a049
			}
			FileManager.Delete(*Filename);
			continue;
		}
		return;
	}

<<<<<<< HEAD
	TCHAR LastErrorText[1024];
	if (FailureReason && FailureReason->bSizeMatchFailed)
	{
		FCString::Strcpy(LastErrorText, TEXT("Unexpected file size. Another operation is modifying the file, or the write operation failed to write completely."));
	}
	else if (FailureReason && FailureReason->LastErrorCode != 0)
	{
		FPlatformMisc::GetSystemErrorMessage(LastErrorText, UE_ARRAY_COUNT(LastErrorText), FailureReason->LastErrorCode);
	}
	else
	{
		FCString::Strcpy(LastErrorText, TEXT("Unknown failure reason."));
	}
	UE_LOG(LogSavePackage, Fatal, TEXT("SavePackage Async write %s failed: %s"), *Filename, LastErrorText);
}

void FLooseCookedPackageWriter::FWriteFileData::Write(FMD5& AccumulatedHash, EWriteOptions WriteOptions) const
=======
	FString ReasonText;
	if (FailureReason && FailureReason->bSizeMatchFailed)
	{
		ReasonText = FString::Printf(TEXT("Unexpected file size. Tried to write %" INT64_FMT " but resultant size was %" INT64_FMT ".%s")
			TEXT(" Another operation is modifying the file, or the write operation failed to write completely."),
			FailureReason->ExpectedSize, FailureReason->ActualSize, FailureReason->bArchiveError ? TEXT(" Ar->Serialize failed.") : TEXT(""));
	}
	else if (FailureReason && FailureReason->LastErrorCode != 0)
	{
		TCHAR LastErrorText[1024];
		FPlatformMisc::GetSystemErrorMessage(LastErrorText, UE_ARRAY_COUNT(LastErrorText), FailureReason->LastErrorCode);
		ReasonText = LastErrorText;
	}
	else
	{
		ReasonText = TEXT("Unknown failure reason.");
	}
	UE_LOG(LogSavePackage, Fatal, TEXT("SavePackage Async write %s failed: %s"), *Filename, *ReasonText);
}

void FLooseCookedPackageWriter::FWriteFileData::HashAndWrite(FMD5& AccumulatedHash, const TRefCountPtr<FPackageHashes>& PackageHashes, EWriteOptions WriteOptions) const
>>>>>>> d731a049
{
	//@todo: FH: Should we calculate the hash of both output, currently only the main package output hash is calculated
	if (EnumHasAnyFlags(WriteOptions, EWriteOptions::ComputeHash) && bContributeToHash)
	{
		for (const FSharedBuffer& Segment : Buffer.GetSegments())
		{
			AccumulatedHash.Update(static_cast<const uint8*>(Segment.GetData()), Segment.GetSize());
		}
<<<<<<< HEAD
=======

		if (ChunkId.IsValid())
		{
			FBlake3 ChunkHash;
			for (const FSharedBuffer& Segment : Buffer.GetSegments())
			{
				ChunkHash.Update(static_cast<const uint8*>(Segment.GetData()), Segment.GetSize());
			}
			FIoHash FinalHash(ChunkHash.Finalize());
			PackageHashes->ChunkHashes.Add(ChunkId, FinalHash);
		}
>>>>>>> d731a049
	}

	if ((bIsSidecar && EnumHasAnyFlags(WriteOptions, EWriteOptions::WriteSidecars)) ||
		(!bIsSidecar && EnumHasAnyFlags(WriteOptions, EWriteOptions::WritePackage)))
	{
		const FString* WriteFilename = &Filename;
		FString FilenameBuffer;
		if (EnumHasAnyFlags(WriteOptions, EWriteOptions::SaveForDiff))
		{
			FilenameBuffer = FPaths::Combine(FPaths::GetPath(Filename),
				FPaths::GetBaseFilename(Filename) + TEXT("_ForDiff") + FPaths::GetExtension(Filename, true));
			WriteFilename = &FilenameBuffer;
		}
		WriteToFile(*WriteFilename, Buffer);

		if (Regions.Num() > 0)
		{
			TArray<uint8> Memory;
			FMemoryWriter Ar(Memory);
			FFileRegion::SerializeFileRegions(Ar, const_cast<TArray<FFileRegion>&>(Regions));

			WriteToFile(*WriteFilename + FFileRegion::RegionsFileExtension,
				FCompositeBuffer(FSharedBuffer::MakeView(Memory.GetData(), Memory.Num())));
		}
	}
}

void FLooseCookedPackageWriter::UpdateManifest(FRecord& Record)
{
	for (const FPackageWriterRecords::FWritePackage& Package : Record.Packages)
	{
<<<<<<< HEAD
		PackageStoreManifest.AddPackageData(Package.Info.InputPackageName, Package.Info.OutputPackageName, Package.Info.LooseFilePath, Package.Info.ChunkId);
	}
	for (const FPackageWriterRecords::FBulkData& BulkData : Record.BulkDatas)
	{
		PackageStoreManifest.AddBulkData(BulkData.Info.InputPackageName, BulkData.Info.OutputPackageName, BulkData.Info.LooseFilePath, BulkData.Info.ChunkId);
=======
		PackageStoreManifest.AddPackageData(Package.Info.PackageName, Package.Info.LooseFilePath, Package.Info.ChunkId);
	}
	for (const FPackageWriterRecords::FBulkData& BulkData : Record.BulkDatas)
	{
		PackageStoreManifest.AddBulkData(BulkData.Info.PackageName, BulkData.Info.LooseFilePath, BulkData.Info.ChunkId);
>>>>>>> d731a049
	}
}

bool FLooseCookedPackageWriter::GetPreviousCookedBytes(const FPackageInfo& Info, FPreviousCookedBytesData& OutData)
{
	FArchiveStackTrace::FPackageData ExistingPackageData;
	FArchiveStackTrace::LoadPackageIntoMemory(*Info.LooseFilePath, ExistingPackageData, OutData.Data);
	OutData.Size = ExistingPackageData.Size;
	OutData.HeaderSize = ExistingPackageData.HeaderSize;
	OutData.StartOffset = ExistingPackageData.StartOffset;
	return OutData.Data.IsValid();
}

FDateTime FLooseCookedPackageWriter::GetPreviousCookTime() const
{
	const FString PreviousAssetRegistry = FPaths::Combine(MetadataDirectoryPath, GetDevelopmentAssetRegistryFilename());
	return IFileManager::Get().GetTimeStamp(*PreviousAssetRegistry);
}

void FLooseCookedPackageWriter::Initialize(const FCookInfo& Info)
{
	bIterateSharedBuild = Info.bIterateSharedBuild;
	if (Info.bFullBuild && !Info.bWorkerOnSharedSandbox)
	{
		DeleteSandboxDirectory();
	}
	if (!Info.bWorkerOnSharedSandbox)
	{
		TRACE_CPUPROFILER_EVENT_SCOPE(SaveScriptObjects);
		FPackageStoreOptimizer PackageStoreOptimizer;
		PackageStoreOptimizer.Initialize();
		FIoBuffer ScriptObjectsBuffer = PackageStoreOptimizer.CreateScriptObjectsBuffer();
		FFileHelper::SaveArrayToFile(
			MakeArrayView(ScriptObjectsBuffer.Data(), ScriptObjectsBuffer.DataSize()),
			*(MetadataDirectoryPath / TEXT("scriptobjects.bin")));
	}
}

void FLooseCookedPackageWriter::BeginCook()
<<<<<<< HEAD
{
	PackageStoreManifest.Load(*(MetadataDirectoryPath / TEXT("packagestore.manifest")));
}

void FLooseCookedPackageWriter::EndCook()
=======
>>>>>>> d731a049
{
	PackageStoreManifest.Load(*(MetadataDirectoryPath / TEXT("packagestore.manifest")));
	AllPackageHashes.Empty();
}

void FLooseCookedPackageWriter::EndCook()
{
	PackageStoreManifest.Save(*(MetadataDirectoryPath / TEXT("packagestore.manifest")));
}

TUniquePtr<FAssetRegistryState> FLooseCookedPackageWriter::LoadPreviousAssetRegistry()
{
	// Report files from the shared build if the option is set
	FString PreviousAssetRegistryFile;
	if (bIterateSharedBuild)
	{
		// clean the sandbox
		DeleteSandboxDirectory();
		PreviousAssetRegistryFile = FPaths::Combine(*FPaths::ProjectSavedDir(), TEXT("SharedIterativeBuild"),
			*TargetPlatform.PlatformName(), TEXT("Metadata"), GetDevelopmentAssetRegistryFilename());
	}
	else
	{
		PreviousAssetRegistryFile = FPaths::Combine(MetadataDirectoryPath, GetDevelopmentAssetRegistryFilename());
	}

	UncookedPathToCookedPath.Reset();

	FArrayReader SerializedAssetData;
	if (!IFileManager::Get().FileExists(*PreviousAssetRegistryFile) || !FFileHelper::LoadFileToArray(SerializedAssetData, *PreviousAssetRegistryFile))
	{ 
		RemoveCookedPackages();
		return TUniquePtr<FAssetRegistryState>();
	}

	TUniquePtr<FAssetRegistryState> PreviousState = MakeUnique<FAssetRegistryState>();
	PreviousState->Load(SerializedAssetData);

	// If we are iterating from a shared build the cooked files do not exist in the local cooked directory;
	// we assume they are packaged in the pak file (which we don't want to extract to confirm) and keep them all.
	if (!bIterateSharedBuild)
	{
		// For regular iteration, remove each SuccessfulSave cooked file from the PreviousState if it no longer exists
		// in the cooked directory. Keep the FailedSave previous cook packages; we don't expect them to exist on disk.
		// Also, remove from the registry and from disk the cooked files that no longer exist in the editor.
		GetAllCookedFiles();
		TSet<FName> RemoveFromRegistry;
		TSet<FName> RemoveFromDisk;
		RemoveFromDisk.Reserve(UncookedPathToCookedPath.Num());
		for (TPair<FName, FName>& Pair : UncookedPathToCookedPath)
		{
			RemoveFromDisk.Add(Pair.Key);
		}
		for (const TPair<FName, const FAssetPackageData*>& Pair : PreviousState->GetAssetPackageDataMap())
		{
			FName PackageName = Pair.Key;
<<<<<<< HEAD
			const FName UncookedFilename = PackageDatas.GetFileNameByPackageName(PackageName);
			if (UncookedFilename.IsNone())
			{
=======
			FName UncookedFilename = PackageDatas.GetFileNameByPackageName(PackageName);

			bool bNoLongerExistsInEditor = false;
			bool bIsScriptPackage = FPackageName::IsScriptPackage(WriteToString<256>(PackageName));
			if (UncookedFilename.IsNone())
			{
				// Script and generated packages do not exist uncooked
				// Check that the package is not an exception before removing from cooked
				bool bIsCookedOnly = bIsScriptPackage;
				bool bIsMap = false;
				if (!bIsCookedOnly)
				{
					for (const FAssetData* AssetData : PreviousState->GetAssetsByPackageName(PackageName))
					{
						bIsCookedOnly |= !!(AssetData->PackageFlags & PKG_CookGenerated);
						bIsMap |= !!(AssetData->PackageFlags & PKG_ContainsMap);
					}
				}
				bNoLongerExistsInEditor = !bIsCookedOnly;
				UncookedFilename = UE::Cook::FPackageDatas::LookupFileNameOnDisk(PackageName,
					false /* bRequireExists */, bIsMap);

			}
			if (bNoLongerExistsInEditor)
			{
>>>>>>> d731a049
				// Remove package from both disk and registry
				// Keep its RemoveFromDisk entry
				RemoveFromRegistry.Add(PackageName); // Add a RemoveFromRegistry entry
			}
			else
			{
				// Keep package on disk if it exists. Keep package in registry if it exists on disk or was a FailedSave.
				bool bExistsOnDisk = (RemoveFromDisk.Remove(UncookedFilename) == 1); // Remove its RemoveFromDisk entry
				const FAssetPackageData* PackageData = Pair.Value;
<<<<<<< HEAD
				if (!bExistsOnDisk && PackageData->DiskSize >= 0)
=======
				if (!bExistsOnDisk && PackageData->DiskSize >= 0 && !bIsScriptPackage)
>>>>>>> d731a049
				{
					// Add RemoveFromRegistry entry if it didn't exist on disk and is a SuccessfulSave package
					RemoveFromRegistry.Add(PackageName);
				}
			}
		}

		if (RemoveFromRegistry.Num())
		{
			PreviousState->PruneAssetData(TSet<FName>(), RemoveFromRegistry, FAssetRegistrySerializationOptions());
		}
		if (RemoveFromDisk.Num())
		{
			RemoveCookedPackagesByUncookedFilename(RemoveFromDisk.Array());
		}
	}

	return PreviousState;
}

FCbObject FLooseCookedPackageWriter::GetOplogAttachment(FName PackageName, FUtf8StringView AttachmentKey)
{
	/** Oplog attachments are not implemented by FLooseCookedPackageWriter */
	return FCbObject();
}

void FLooseCookedPackageWriter::RemoveCookedPackages(TArrayView<const FName> PackageNamesToRemove)
{
	if (UncookedPathToCookedPath.IsEmpty())
	{
		return;
	}

	if (PackageNamesToRemove.Num() > 0)
	{
		// if we are going to clear the cooked packages it is conceivable that we will recook the packages which we just cooked 
		// that means it's also conceivable that we will recook the same package which currently has an outstanding async write request
		UPackage::WaitForAsyncFileWrites();

		auto DeletePackageLambda = [&PackageNamesToRemove, this](int32 PackageIndex)
		{
			const FName PackageName = PackageNamesToRemove[PackageIndex];
			const FName UncookedFileName = PackageDatas.GetFileNameByPackageName(PackageName);
			if (UncookedFileName.IsNone())
			{
				return;
			}
			FName* CookedFileName = UncookedPathToCookedPath.Find(UncookedFileName);
			if (CookedFileName)
			{
				TStringBuilder<256> FilePath;
				CookedFileName->ToString(FilePath);
				IFileManager::Get().Delete(*FilePath, true, true, true);
			}
		};
		ParallelFor(PackageNamesToRemove.Num(), DeletePackageLambda);
	}

	// We no longer have a use for UncookedPathToCookedPath, after the RemoveCookedPackages call at the beginning of the cook.
	UncookedPathToCookedPath.Empty();
}

void FLooseCookedPackageWriter::RemoveCookedPackagesByUncookedFilename(const TArray<FName>& UncookedFileNamesToRemove)
{
	auto DeletePackageLambda = [&UncookedFileNamesToRemove, this](int32 PackageIndex)
	{
		FName UncookedFileName = UncookedFileNamesToRemove[PackageIndex];
		FName* CookedFileName = UncookedPathToCookedPath.Find(UncookedFileName);
		if (CookedFileName)
		{
			TStringBuilder<256> FilePath;
			CookedFileName->ToString(FilePath);
			IFileManager::Get().Delete(*FilePath, true, true, true);
		}
	};
	ParallelFor(UncookedFileNamesToRemove.Num(), DeletePackageLambda);

	for (FName UncookedFilename : UncookedFileNamesToRemove)
	{
		UncookedPathToCookedPath.Remove(UncookedFilename);
	}
}

void FLooseCookedPackageWriter::MarkPackagesUpToDate(TArrayView<const FName> UpToDatePackages)
{
}

void FLooseCookedPackageWriter::RemoveCookedPackages()
{
	DeleteSandboxDirectory();
}

void FLooseCookedPackageWriter::DeleteSandboxDirectory()
{
	// if we are going to clear the cooked packages it is conceivable that we will recook the packages which we just cooked 
	// that means it's also conceivable that we will recook the same package which currently has an outstanding async write request
	UPackage::WaitForAsyncFileWrites();

	FString SandboxDirectory = OutputPath;
	FPaths::NormalizeDirectoryName(SandboxDirectory);

	AsyncIODelete.DeleteDirectory(SandboxDirectory);
}

class FPackageSearchVisitor : public IPlatformFile::FDirectoryVisitor
{
	TArray<FString>& FoundFiles;
public:
	FPackageSearchVisitor(TArray<FString>& InFoundFiles)
		: FoundFiles(InFoundFiles)
	{}
	virtual bool Visit(const TCHAR* FilenameOrDirectory, bool bIsDirectory)
	{
		if (bIsDirectory == false)
		{
			FString Filename(FilenameOrDirectory);
			FStringView Extension(FPathViews::GetExtension(Filename, true /* bIncludeDot */));
			if (!Extension.IsEmpty())
			{
				const TCHAR* ExtensionStr = Extension.GetData();
				check(ExtensionStr[Extension.Len()] == '\0'); // IsPackageExtension takes a null-terminated TCHAR; we should have it since GetExtension is from the end of the filename
				if (FPackageName::IsPackageExtension(ExtensionStr))
				{
					FoundFiles.Add(Filename);
				}
			}
		}
		return true;
	}
};

void FLooseCookedPackageWriter::GetAllCookedFiles()
{
	TRACE_CPUPROFILER_EVENT_SCOPE(FLooseCookedPackageWriter::GetAllCookedFiles);

	const FString& SandboxRootDir = OutputPath;
	TArray<FString> CookedFiles;
	{
		IPlatformFile& PlatformFile = FPlatformFileManager::Get().GetPlatformFile();
		FPackageSearchVisitor PackageSearch(CookedFiles);
		PlatformFile.IterateDirectoryRecursively(*SandboxRootDir, PackageSearch);
	}

	const FString SandboxProjectDir = FPaths::Combine(OutputPath, FApp::GetProjectName()) + TEXT("/");
	const FString RelativeRootDir = FPaths::GetRelativePathToRoot();
	const FString RelativeProjectDir = FPaths::ProjectDir();
	FString UncookedFilename;
	UncookedFilename.Reserve(1024);

	for (const FString& CookedFile : CookedFiles)
	{
		const FName CookedFName(*CookedFile);
		const FName UncookedFName = ConvertCookedPathToUncookedPath(
			SandboxRootDir, RelativeRootDir,
			SandboxProjectDir, RelativeProjectDir,
			CookedFile, UncookedFilename);

		UncookedPathToCookedPath.Add(UncookedFName, CookedFName);
	}
}

FName FLooseCookedPackageWriter::ConvertCookedPathToUncookedPath(
	const FString& SandboxRootDir, const FString& RelativeRootDir,
	const FString& SandboxProjectDir, const FString& RelativeProjectDir,
	const FString& CookedPath, FString& OutUncookedPath) const
{
	OutUncookedPath.Reset();

	// Check for remapped plugins' cooked content
	if (PluginsToRemap.Num() > 0 && CookedPath.Contains(REMAPPED_PLUGINS))
	{
		int32 RemappedIndex = CookedPath.Find(REMAPPED_PLUGINS);
		check(RemappedIndex >= 0);
		static uint32 RemappedPluginStrLen = FCString::Strlen(REMAPPED_PLUGINS);
		// Snip everything up through the RemappedPlugins/ off so we can find the plugin it corresponds to
		FString PluginPath = CookedPath.RightChop(RemappedIndex + RemappedPluginStrLen + 1);
		// Find the plugin that owns this content
		for (const TSharedRef<IPlugin>& Plugin : PluginsToRemap)
		{
			if (PluginPath.StartsWith(Plugin->GetName()))
			{
				OutUncookedPath = Plugin->GetContentDir();
				static uint32 ContentStrLen = FCString::Strlen(TEXT("Content/"));
				// Chop off the pluginName/Content since it's part of the full path
				OutUncookedPath /= PluginPath.RightChop(Plugin->GetName().Len() + ContentStrLen);
				break;
			}
		}

		if (OutUncookedPath.Len() > 0)
		{
			return FName(*OutUncookedPath);
		}
		// Otherwise fall through to sandbox handling
	}

	auto BuildUncookedPath =
		[&OutUncookedPath](const FString& CookedPath, const FString& CookedRoot, const FString& UncookedRoot)
	{
		OutUncookedPath.AppendChars(*UncookedRoot, UncookedRoot.Len());
		OutUncookedPath.AppendChars(*CookedPath + CookedRoot.Len(), CookedPath.Len() - CookedRoot.Len());
	};

	if (CookedPath.StartsWith(SandboxRootDir))
	{
		// Optimized CookedPath.StartsWith(SandboxProjectDir) that does not compare all of SandboxRootDir again
		if (CookedPath.Len() >= SandboxProjectDir.Len() &&
			0 == FCString::Strnicmp(
				*CookedPath + SandboxRootDir.Len(),
				*SandboxProjectDir + SandboxRootDir.Len(),
				SandboxProjectDir.Len() - SandboxRootDir.Len()))
		{
			BuildUncookedPath(CookedPath, SandboxProjectDir, RelativeProjectDir);
		}
		else
		{
			BuildUncookedPath(CookedPath, SandboxRootDir, RelativeRootDir);
		}
	}
	else
	{
		FString FullCookedFilename = FPaths::ConvertRelativePathToFull(CookedPath);
		BuildUncookedPath(FullCookedFilename, SandboxRootDir, RelativeRootDir);
	}

	// Convert to a standard filename as required by PackageDatas where this path is used.
	FPaths::MakeStandardFilename(OutUncookedPath);

	return FName(*OutUncookedPath);
}

EPackageExtension FLooseCookedPackageWriter::BulkDataTypeToExtension(FBulkDataInfo::EType BulkDataType)
{
	switch (BulkDataType)
	{
	case FBulkDataInfo::AppendToExports:
		return EPackageExtension::Exports;
	case FBulkDataInfo::BulkSegment:
		return EPackageExtension::BulkDataDefault;
	case FBulkDataInfo::Mmap:
		return EPackageExtension::BulkDataMemoryMapped;
	case FBulkDataInfo::Optional:
		return EPackageExtension::BulkDataOptional;
	default:
		checkNoEntry();
		return EPackageExtension::Unspecified;
	}
}<|MERGE_RESOLUTION|>--- conflicted
+++ resolved
@@ -4,11 +4,7 @@
 
 #include "AssetRegistry/AssetData.h"
 #include "AssetRegistry/AssetRegistryState.h"
-<<<<<<< HEAD
-#include "Async/Async.h"
-=======
 #include "AssetRegistry/IAssetRegistry.h"
->>>>>>> d731a049
 #include "Async/ParallelFor.h"
 #include "Containers/ContainersFwd.h"
 #include "Containers/Set.h"
@@ -31,11 +27,7 @@
 #include "Misc/App.h"
 #include "Misc/AssertionMacros.h"
 #include "Misc/CString.h"
-<<<<<<< HEAD
-#include "Misc/ConfigCacheIni.h"
-=======
 #include "Misc/EnumClassFlags.h"
->>>>>>> d731a049
 #include "Misc/FileHelper.h"
 #include "Misc/Optional.h"
 #include "Misc/PackageName.h"
@@ -46,11 +38,6 @@
 #include "Misc/StringBuilder.h"
 #include "PackageStoreOptimizer.h"
 #include "ProfilingDebugging/CpuProfilerTrace.h"
-<<<<<<< HEAD
-#include "Serialization/ArchiveStackTrace.h"
-#include "Serialization/ArrayReader.h"
-#include "Serialization/LargeMemoryWriter.h"
-=======
 #include "Serialization/Archive.h"
 #include "Serialization/ArchiveStackTrace.h"
 #include "Serialization/ArrayReader.h"
@@ -61,7 +48,6 @@
 #include "Templates/UnrealTemplate.h"
 #include "Trace/Detail/Channel.h"
 #include "UObject/ObjectVersion.h"
->>>>>>> d731a049
 #include "UObject/Package.h"
 #include "UObject/SavePackage.h"
 
@@ -89,21 +75,21 @@
 	PackageStoreManifest.BeginPackage(Info.PackageName);
 }
 
-<<<<<<< HEAD
-TFuture<FMD5Hash> FLooseCookedPackageWriter::CommitPackageInternal(FPackageWriterRecords::FPackage&& BaseRecord,
+void FLooseCookedPackageWriter::CommitPackageInternal(FPackageWriterRecords::FPackage&& BaseRecord,
 	const FCommitPackageInfo& Info)
 {
 	FRecord& Record = static_cast<FRecord&>(BaseRecord);
-	TFuture<FMD5Hash> CookedHash;
-	if (Info.bSucceeded)
-	{
-		CookedHash = AsyncSave(Record, Info);
-	}
-	UpdateManifest(Record);
-	return CookedHash;
-}
-
-TFuture<FMD5Hash> FLooseCookedPackageWriter::AsyncSave(FRecord& Record, const FCommitPackageInfo& Info)
+	if (Info.Status == IPackageWriter::ECommitStatus::Success)
+	{
+		AsyncSave(Record, Info);
+	}
+	if (Info.Status != IPackageWriter::ECommitStatus::Canceled)
+	{
+		UpdateManifest(Record);
+	}
+}
+
+void FLooseCookedPackageWriter::AsyncSave(FRecord& Record, const FCommitPackageInfo& Info)
 {
 	FCommitContext Context{ Info };
 
@@ -117,229 +103,6 @@
 	CollectForSaveExportsFooter(Record, Context);
 	CollectForSaveExportsBuffers(Record, Context);
 
-	return AsyncSaveOutputFiles(Record, Context);
-}
-
-void FLooseCookedPackageWriter::CompleteExportsArchiveForDiff(const FPackageInfo& Info, FLargeMemoryWriter& ExportsArchive)
-{
-	FPackageWriterRecords::FPackage& BaseRecord = Records.FindRecordChecked(Info.InputPackageName);
-	FRecord& Record = static_cast<FRecord&>(BaseRecord);
-	Record.bCompletedExportsArchiveForDiff = true;
-
-	// Add on all the attachments which are usually added on during Commit. The order must match AsyncSave.
-	for (FBulkDataRecord& BulkRecord : Record.BulkDatas)
-	{
-		if (BulkRecord.Info.BulkDataType == FBulkDataInfo::AppendToExports && BulkRecord.Info.MultiOutputIndex == Info.MultiOutputIndex)
-		{
-			ExportsArchive.Serialize(const_cast<void*>(BulkRecord.Buffer.GetData()),
-				BulkRecord.Buffer.GetSize());
-		}
-	}
-	for (FLinkerAdditionalDataRecord& AdditionalRecord : Record.LinkerAdditionalDatas)
-	{
-		if (AdditionalRecord.Info.MultiOutputIndex == Info.MultiOutputIndex)
-		{
-			ExportsArchive.Serialize(const_cast<void*>(AdditionalRecord.Buffer.GetData()),
-				AdditionalRecord.Buffer.GetSize());
-		}
-	}
-
-	uint32 FooterData = PACKAGE_FILE_TAG;
-	ExportsArchive << FooterData;
-}
-
-
-void FLooseCookedPackageWriter::CollectForSavePackageData(FRecord& Record, FCommitContext& Context)
-{
-	Context.ExportsBuffers.AddDefaulted(Record.Packages.Num());
-	for (FPackageWriterRecords::FWritePackage& Package : Record.Packages)
-	{
-		Context.ExportsBuffers[Package.Info.MultiOutputIndex].Add(FExportBuffer{ Package.Buffer, MoveTemp(Package.Regions) });
-	}
-}
-
-void FLooseCookedPackageWriter::CollectForSaveBulkData(FRecord& Record, FCommitContext& Context)
-{
-	for (FBulkDataRecord& BulkRecord : Record.BulkDatas)
-	{
-		if (BulkRecord.Info.BulkDataType == FBulkDataInfo::AppendToExports)
-		{
-			if (Record.bCompletedExportsArchiveForDiff)
-			{
-				// Already Added in CompleteExportsArchiveForDiff
-				continue;
-			}
-			Context.ExportsBuffers[BulkRecord.Info.MultiOutputIndex].Add(FExportBuffer{ BulkRecord.Buffer, MoveTemp(BulkRecord.Regions) });
-		}
-		else
-		{
-			FWriteFileData& OutputFile = Context.OutputFiles.Emplace_GetRef();
-			OutputFile.Filename = BulkRecord.Info.LooseFilePath;
-			OutputFile.Buffer = FCompositeBuffer(BulkRecord.Buffer);
-			OutputFile.Regions = MoveTemp(BulkRecord.Regions);
-			OutputFile.bIsSidecar = true;
-			OutputFile.bContributeToHash = BulkRecord.Info.MultiOutputIndex == 0; // Only caculate the main package output hash
-		}
-	}
-}
-void FLooseCookedPackageWriter::CollectForSaveLinkerAdditionalDataRecords(FRecord& Record, FCommitContext& Context)
-{
-	if (Record.bCompletedExportsArchiveForDiff)
-	{
-		// Already Added in CompleteExportsArchiveForDiff
-		return;
-	}
-
-	for (FLinkerAdditionalDataRecord& AdditionalRecord : Record.LinkerAdditionalDatas)
-	{
-		Context.ExportsBuffers[AdditionalRecord.Info.MultiOutputIndex].Add(FExportBuffer{ AdditionalRecord.Buffer, MoveTemp(AdditionalRecord.Regions) });
-	}
-}
-
-void FLooseCookedPackageWriter::CollectForSaveAdditionalFileRecords(FRecord& Record, FCommitContext& Context)
-{
-	for (FAdditionalFileRecord& AdditionalRecord : Record.AdditionalFiles)
-	{
-		FWriteFileData& OutputFile = Context.OutputFiles.Emplace_GetRef();
-		OutputFile.Filename = AdditionalRecord.Info.Filename;
-		OutputFile.Buffer = FCompositeBuffer(AdditionalRecord.Buffer);
-		OutputFile.bIsSidecar = true;
-		OutputFile.bContributeToHash = AdditionalRecord.Info.MultiOutputIndex == 0; // Only calculate the main package output hash
-	}
-}
-
-void FLooseCookedPackageWriter::CollectForSaveExportsFooter(FRecord& Record, FCommitContext& Context)
-{
-	if (Record.bCompletedExportsArchiveForDiff)
-	{
-		// Already Added in CompleteExportsArchiveForDiff
-		return;
-	}
-
-	uint32 FooterData = PACKAGE_FILE_TAG;
-	FSharedBuffer Buffer = FSharedBuffer::Clone(&FooterData, sizeof(FooterData));
-	for (FPackageWriterRecords::FWritePackage& Package : Record.Packages)
-	{
-		Context.ExportsBuffers[Package.Info.MultiOutputIndex].Add(FExportBuffer{ Buffer, TArray<FFileRegion>() });
-	}
-}
-
-void FLooseCookedPackageWriter::AddToExportsSize(int64& ExportsSize)
-{
-	ExportsSize += sizeof(uint32); // Footer size
-}
-
-void FLooseCookedPackageWriter::CollectForSaveExportsBuffers(FRecord& Record, FCommitContext& Context)
-{
-	check(Context.ExportsBuffers.Num() == Record.Packages.Num());
-	for (FPackageWriterRecords::FWritePackage& Package : Record.Packages)
-	{
-		TArray<FExportBuffer>& ExportsBuffers = Context.ExportsBuffers[Package.Info.MultiOutputIndex];
-		check(ExportsBuffers.Num() > 0);
-
-		// Split the ExportsBuffer into (1) Header and (2) Exports + AllAppendedData
-		int64 HeaderSize = Package.Info.HeaderSize;
-		FExportBuffer& HeaderAndExportsBuffer = ExportsBuffers[0];
-		FSharedBuffer& HeaderAndExportsData = HeaderAndExportsBuffer.Buffer;
-
-		// Header (.uasset/.umap)
-		{
-			FWriteFileData& OutputFile = Context.OutputFiles.Emplace_GetRef();
-			OutputFile.Filename = Package.Info.LooseFilePath;
-			OutputFile.Buffer = FCompositeBuffer(
-				FSharedBuffer::MakeView(HeaderAndExportsData.GetData(), HeaderSize, HeaderAndExportsData));
-			OutputFile.bIsSidecar = false;
-			OutputFile.bContributeToHash = Package.Info.MultiOutputIndex == 0; // Only calculate the main package output hash
-		}
-
-		// Exports + AllAppendedData (.uexp)
-		{
-			FWriteFileData& OutputFile = Context.OutputFiles.Emplace_GetRef();
-			OutputFile.Filename = FPaths::ChangeExtension(Package.Info.LooseFilePath, LexToString(EPackageExtension::Exports));
-			OutputFile.bIsSidecar = false;
-			OutputFile.bContributeToHash = Package.Info.MultiOutputIndex == 0; // Only caculate the main package output hash
-
-			int32 NumBuffers = ExportsBuffers.Num();
-			TArray<FSharedBuffer> BuffersForComposition;
-			BuffersForComposition.Reserve(NumBuffers);
-
-			const uint8* ExportsStart = static_cast<const uint8*>(HeaderAndExportsData.GetData()) + HeaderSize;
-			BuffersForComposition.Add(FSharedBuffer::MakeView(ExportsStart, HeaderAndExportsData.GetSize() - HeaderSize,
-				HeaderAndExportsData));
-			OutputFile.Regions.Append(MoveTemp(HeaderAndExportsBuffer.Regions));
-
-			for (FExportBuffer& ExportsBuffer : TArrayView<FExportBuffer>(ExportsBuffers).Slice(1, NumBuffers - 1))
-			{
-				BuffersForComposition.Add(ExportsBuffer.Buffer);
-				OutputFile.Regions.Append(MoveTemp(ExportsBuffer.Regions));
-			}
-			OutputFile.Buffer = FCompositeBuffer(BuffersForComposition);
-
-			// Adjust regions so they are relative to the start of the uexp file
-			for (FFileRegion& Region : OutputFile.Regions)
-			{
-				Region.Offset -= HeaderSize;
-			}
-		}
-	}
-}
-
-FPackageWriterRecords::FPackage* FLooseCookedPackageWriter::ConstructRecord()
-{
-	return new FRecord();
-}
-
-TFuture<FMD5Hash> FLooseCookedPackageWriter::AsyncSaveOutputFiles(FRecord& Record, FCommitContext& Context)
-{
-	if (!EnumHasAnyFlags(Context.Info.WriteOptions, EWriteOptions::Write | EWriteOptions::ComputeHash))
-	{
-		return TFuture<FMD5Hash>();
-	}
-
-	UE::SavePackageUtilities::IncrementOutstandingAsyncWrites();
-	return Async(EAsyncExecution::TaskGraph,
-		[OutputFiles = MoveTemp(Context.OutputFiles), WriteOptions = Context.Info.WriteOptions]() mutable
-	{
-		FMD5 AccumulatedHash;
-		for (FWriteFileData& OutputFile : OutputFiles)
-		{
-			OutputFile.Write(AccumulatedHash, WriteOptions);
-		}
-
-		FMD5Hash OutputHash;
-		OutputHash.Set(AccumulatedHash);
-		UE::SavePackageUtilities::DecrementOutstandingAsyncWrites();
-		return OutputHash;
-	});
-=======
-void FLooseCookedPackageWriter::CommitPackageInternal(FPackageWriterRecords::FPackage&& BaseRecord,
-	const FCommitPackageInfo& Info)
-{
-	FRecord& Record = static_cast<FRecord&>(BaseRecord);
-	if (Info.Status == IPackageWriter::ECommitStatus::Success)
-	{
-		AsyncSave(Record, Info);
-	}
-	if (Info.Status != IPackageWriter::ECommitStatus::Canceled)
-	{
-		UpdateManifest(Record);
-	}
-}
-
-void FLooseCookedPackageWriter::AsyncSave(FRecord& Record, const FCommitPackageInfo& Info)
-{
-	FCommitContext Context{ Info };
-
-	// The order of these collection calls is important, both for ExportsBuffers (affects the meaning of offsets
-	// to those buffers) and for OutputFiles (affects the calculation of the Hash for the set of PackageData)
-	// The order of ExportsBuffers must match CompleteExportsArchiveForDiff.
-	CollectForSavePackageData(Record, Context);
-	CollectForSaveBulkData(Record, Context);
-	CollectForSaveLinkerAdditionalDataRecords(Record, Context);
-	CollectForSaveAdditionalFileRecords(Record, Context);
-	CollectForSaveExportsFooter(Record, Context);
-	CollectForSaveExportsBuffers(Record, Context);
-
 	AsyncSaveOutputFiles(Record, Context);
 }
 
@@ -562,7 +325,6 @@
 		},
 		UE::Tasks::ETaskPriority::BackgroundNormal
 	);
->>>>>>> d731a049
 }
 
 static void WriteToFile(const FString& Filename, const FCompositeBuffer& Buffer)
@@ -573,12 +335,9 @@
 	{
 		uint32 LastErrorCode = 0;
 		bool bSizeMatchFailed = false;
-<<<<<<< HEAD
-=======
 		int64 ExpectedSize = 0;
 		int64 ActualSize = 0;
 		bool bArchiveError = false;
->>>>>>> d731a049
 	};
 	TOptional<FFailureReason> FailureReason;
 
@@ -601,15 +360,6 @@
 			Ar->Serialize(const_cast<void*>(Segment.GetData()), SegmentSize);
 			DataSize += SegmentSize;
 		}
-<<<<<<< HEAD
-		delete Ar;
-
-		if (FileManager.FileSize(*Filename) != DataSize)
-		{
-			if (!FailureReason)
-			{
-				FailureReason = FFailureReason{ 0, true };
-=======
 		bool bArchiveError = Ar->IsError();
 		delete Ar;
 
@@ -619,7 +369,6 @@
 			if (!FailureReason)
 			{
 				FailureReason = FFailureReason{ 0, true, DataSize, ActualSize, bArchiveError };
->>>>>>> d731a049
 			}
 			FileManager.Delete(*Filename);
 			continue;
@@ -627,25 +376,6 @@
 		return;
 	}
 
-<<<<<<< HEAD
-	TCHAR LastErrorText[1024];
-	if (FailureReason && FailureReason->bSizeMatchFailed)
-	{
-		FCString::Strcpy(LastErrorText, TEXT("Unexpected file size. Another operation is modifying the file, or the write operation failed to write completely."));
-	}
-	else if (FailureReason && FailureReason->LastErrorCode != 0)
-	{
-		FPlatformMisc::GetSystemErrorMessage(LastErrorText, UE_ARRAY_COUNT(LastErrorText), FailureReason->LastErrorCode);
-	}
-	else
-	{
-		FCString::Strcpy(LastErrorText, TEXT("Unknown failure reason."));
-	}
-	UE_LOG(LogSavePackage, Fatal, TEXT("SavePackage Async write %s failed: %s"), *Filename, LastErrorText);
-}
-
-void FLooseCookedPackageWriter::FWriteFileData::Write(FMD5& AccumulatedHash, EWriteOptions WriteOptions) const
-=======
 	FString ReasonText;
 	if (FailureReason && FailureReason->bSizeMatchFailed)
 	{
@@ -667,7 +397,6 @@
 }
 
 void FLooseCookedPackageWriter::FWriteFileData::HashAndWrite(FMD5& AccumulatedHash, const TRefCountPtr<FPackageHashes>& PackageHashes, EWriteOptions WriteOptions) const
->>>>>>> d731a049
 {
 	//@todo: FH: Should we calculate the hash of both output, currently only the main package output hash is calculated
 	if (EnumHasAnyFlags(WriteOptions, EWriteOptions::ComputeHash) && bContributeToHash)
@@ -676,8 +405,6 @@
 		{
 			AccumulatedHash.Update(static_cast<const uint8*>(Segment.GetData()), Segment.GetSize());
 		}
-<<<<<<< HEAD
-=======
 
 		if (ChunkId.IsValid())
 		{
@@ -689,7 +416,6 @@
 			FIoHash FinalHash(ChunkHash.Finalize());
 			PackageHashes->ChunkHashes.Add(ChunkId, FinalHash);
 		}
->>>>>>> d731a049
 	}
 
 	if ((bIsSidecar && EnumHasAnyFlags(WriteOptions, EWriteOptions::WriteSidecars)) ||
@@ -721,19 +447,11 @@
 {
 	for (const FPackageWriterRecords::FWritePackage& Package : Record.Packages)
 	{
-<<<<<<< HEAD
-		PackageStoreManifest.AddPackageData(Package.Info.InputPackageName, Package.Info.OutputPackageName, Package.Info.LooseFilePath, Package.Info.ChunkId);
+		PackageStoreManifest.AddPackageData(Package.Info.PackageName, Package.Info.LooseFilePath, Package.Info.ChunkId);
 	}
 	for (const FPackageWriterRecords::FBulkData& BulkData : Record.BulkDatas)
 	{
-		PackageStoreManifest.AddBulkData(BulkData.Info.InputPackageName, BulkData.Info.OutputPackageName, BulkData.Info.LooseFilePath, BulkData.Info.ChunkId);
-=======
-		PackageStoreManifest.AddPackageData(Package.Info.PackageName, Package.Info.LooseFilePath, Package.Info.ChunkId);
-	}
-	for (const FPackageWriterRecords::FBulkData& BulkData : Record.BulkDatas)
-	{
 		PackageStoreManifest.AddBulkData(BulkData.Info.PackageName, BulkData.Info.LooseFilePath, BulkData.Info.ChunkId);
->>>>>>> d731a049
 	}
 }
 
@@ -773,14 +491,6 @@
 }
 
 void FLooseCookedPackageWriter::BeginCook()
-<<<<<<< HEAD
-{
-	PackageStoreManifest.Load(*(MetadataDirectoryPath / TEXT("packagestore.manifest")));
-}
-
-void FLooseCookedPackageWriter::EndCook()
-=======
->>>>>>> d731a049
 {
 	PackageStoreManifest.Load(*(MetadataDirectoryPath / TEXT("packagestore.manifest")));
 	AllPackageHashes.Empty();
@@ -837,11 +547,6 @@
 		for (const TPair<FName, const FAssetPackageData*>& Pair : PreviousState->GetAssetPackageDataMap())
 		{
 			FName PackageName = Pair.Key;
-<<<<<<< HEAD
-			const FName UncookedFilename = PackageDatas.GetFileNameByPackageName(PackageName);
-			if (UncookedFilename.IsNone())
-			{
-=======
 			FName UncookedFilename = PackageDatas.GetFileNameByPackageName(PackageName);
 
 			bool bNoLongerExistsInEditor = false;
@@ -867,7 +572,6 @@
 			}
 			if (bNoLongerExistsInEditor)
 			{
->>>>>>> d731a049
 				// Remove package from both disk and registry
 				// Keep its RemoveFromDisk entry
 				RemoveFromRegistry.Add(PackageName); // Add a RemoveFromRegistry entry
@@ -877,11 +581,7 @@
 				// Keep package on disk if it exists. Keep package in registry if it exists on disk or was a FailedSave.
 				bool bExistsOnDisk = (RemoveFromDisk.Remove(UncookedFilename) == 1); // Remove its RemoveFromDisk entry
 				const FAssetPackageData* PackageData = Pair.Value;
-<<<<<<< HEAD
-				if (!bExistsOnDisk && PackageData->DiskSize >= 0)
-=======
 				if (!bExistsOnDisk && PackageData->DiskSize >= 0 && !bIsScriptPackage)
->>>>>>> d731a049
 				{
 					// Add RemoveFromRegistry entry if it didn't exist on disk and is a SuccessfulSave package
 					RemoveFromRegistry.Add(PackageName);
