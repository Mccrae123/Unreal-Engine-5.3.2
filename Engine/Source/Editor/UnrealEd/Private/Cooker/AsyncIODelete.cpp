--- conflicted
+++ resolved
@@ -209,24 +209,8 @@
 	}
 	if (bAsyncInitialized)
 	{
-<<<<<<< HEAD
-		Teardown();
-	}
-#endif
-	if (!Setup())
-	{
-		// Setup failed; we are not able to provide asynchronous deletes; fall back to synchronous
-		UE_LOG(LogCook, Warning, TEXT("Failed to setup an async delete, falling back to synchronous delete."));
-		return SynchronousDelete(PathToDeleteSZ, ExpectedType);
-	}
-
-#if ASYNCIODELETE_ASYNC_ENABLED
-	const FString TempPath = FPaths::Combine(TempRoot, FString::Printf(TEXT("%u"), DeleteCounter));
-	DeleteCounter++;
-=======
 		const FString TempPath = FPaths::Combine(TempRoot, FString::Printf(TEXT("%u"), DeleteCounter));
 		DeleteCounter++;
->>>>>>> 6bbb88c8
 
 		const bool bReplace = true;
 		const bool bEvenIfReadOnly = true;
