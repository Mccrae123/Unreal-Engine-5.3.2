// Copyright Epic Games, Inc. All Rights Reserved.

#pragma once

#include "CookTypes.h"
<<<<<<< HEAD
=======
#include "CoreTypes.h"
>>>>>>> d731a049
#include "ShaderCompiler.h"

struct FODSCRequestPayload;
class ICookedPackageWriter;
class ITargetPlatform;

namespace UE { namespace Cook
{

using FRecompileShaderCompletedCallback = TFunction<void()>;

using FPrecookedFileList = TMap<FString, FDateTime>;

/**
 * Cook package request.
 */
struct FCookPackageRequest
{
	/** The platform to cook for. */
	FName PlatformName;
	/* Asset filename to cook. */
	FString Filename;
	/** Completion callback. */
	FCompletionCallback CompletionCallback;
};

/**
 * Recompile shader(s) request.
 */
struct FRecompileShaderRequest
{
	/** The arguments to configure shader compilation for this request. */
	FShaderRecompileData RecompileArguments;
	/** Completion callback. */
	FRecompileShaderCompletedCallback CompletionCallback;
};

/**
 * Cook-on-the-fly server interface used by the request manager.
 */
class ICookOnTheFlyServer
{
public:
	virtual ~ICookOnTheFlyServer() {}

	/** Returns the cooker sandbox directory path. */
	virtual FString GetSandboxDirectory() const = 0;
	
	/**
	 * Remove platform from the cook-on-the-fly session.
	 *
	 * @param PlatformName The platform name.
	 */
	virtual void RemovePlatform(const FName& PlatformName) = 0;

	/**
	 * Returns all unsolicited files that has been produced has a result of a cook request.
	 *
	 * @param PlatformName The platform name.
	 * @param Filename The filename.
	 * @param Filename Whether the filename is a cookable asset.
	 * @param OutUnsolicitedFiles All unsolicited filename(s) returned to the caller.
	 */
	virtual void GetUnsolicitedFiles(
		const FName& PlatformName,
		const FString& Filename,
		const bool bIsCookable,
		TArray<FString>& OutUnsolicitedFiles) = 0;

	/**
	 * Enqueue a new cook request.
	 *
	 * @param CookPackageRequest Cook package request parameters.
	 */
	virtual bool EnqueueCookRequest(FCookPackageRequest CookPackageRequest) = 0;

	virtual void MarkPackageDirty(const FName& PackageName) = 0;

	/**
	 * Returns the package store writer for the specified platform.
	 */
	virtual ICookedPackageWriter& GetPackageWriter(const ITargetPlatform* TargetPlatform) = 0;
<<<<<<< HEAD

	/**
	 * Wait until any pending flush request is completed.
	 *
	 * @return Duration in seconds.
	 */
	virtual double WaitForPendingFlush() = 0;
=======
>>>>>>> d731a049
};

/**
 * The cook-on-the-fly request manager.
 *
 * Responsible for managing cook-on-the-fly requests from connected client(s).
 */
class ICookOnTheFlyRequestManager
{
public:
	virtual ~ICookOnTheFlyRequestManager() {}

	/** Initialze the request manager. */
	virtual bool Initialize() = 0;

	virtual void Tick() = 0;

	/** Shutdown the reques tmanager. */
	virtual void Shutdown() = 0;

	/** Called when a new package is generated */
	virtual void OnPackageGenerated(const FName& PackageName) = 0;

	/** Returns true if the cooker should use package discovery and urgency to schedule requests */
	virtual bool ShouldUseLegacyScheduling() = 0;
};

}} // namespace UE::Cook<|MERGE_RESOLUTION|>--- conflicted
+++ resolved
@@ -3,10 +3,7 @@
 #pragma once
 
 #include "CookTypes.h"
-<<<<<<< HEAD
-=======
 #include "CoreTypes.h"
->>>>>>> d731a049
 #include "ShaderCompiler.h"
 
 struct FODSCRequestPayload;
@@ -89,16 +86,6 @@
 	 * Returns the package store writer for the specified platform.
 	 */
 	virtual ICookedPackageWriter& GetPackageWriter(const ITargetPlatform* TargetPlatform) = 0;
-<<<<<<< HEAD
-
-	/**
-	 * Wait until any pending flush request is completed.
-	 *
-	 * @return Duration in seconds.
-	 */
-	virtual double WaitForPendingFlush() = 0;
-=======
->>>>>>> d731a049
 };
 
 /**
