// Copyright Epic Games, Inc. All Rights Reserved.

#include "CookProfiling.h"

#include "Algo/GraphConvert.h"
#include "Algo/Sort.h"
#include "Algo/Unique.h"
#include "Containers/Array.h"
#include "Containers/BitArray.h"
#include "Containers/Map.h"
#include "Containers/UnrealString.h"
#include "CookOnTheSide/CookLog.h"
#include "CoreGlobals.h"
#include "DerivedDataBuildRemoteExecutor.h"
<<<<<<< HEAD
#include "Misc/OutputDevice.h"
#include "Misc/StringBuilder.h"
#include "PackageBuildDependencyTracker.h"
#include "Serialization/ArchiveUObject.h"
=======
#include "HAL/FileManager.h"
#include "Misc/CommandLine.h"
#include "Misc/OutputDevice.h"
#include "Misc/PathViews.h"
#include "Misc/StringBuilder.h"
#include "PackageBuildDependencyTracker.h"
#include "Policies/CondensedJsonPrintPolicy.h"
#include "Serialization/ArchiveUObject.h"
#include "Serialization/JsonWriter.h"
>>>>>>> 4af6daef
#include "Templates/Casts.h"
#include "UObject/GCObject.h"
#include "UObject/MetaData.h"
#include "UObject/Package.h"
#include "UObject/Object.h"
#include "UObject/UObjectGlobals.h"
#include "UObject/UObjectIterator.h"
#include "UObject/WeakObjectPtr.h"

#if OUTPUT_COOKTIMING || ENABLE_COOK_STATS
#include "ProfilingDebugging/ScopedTimers.h"
#endif

#if OUTPUT_COOKTIMING
#include <Containers/AllocatorFixedSizeFreeList.h>
#endif

#if ENABLE_COOK_STATS
#include "AnalyticsET.h"
#include "AnalyticsEventAttribute.h"
#include "IAnalyticsProviderET.h"
#include "StudioAnalytics.h"
#include "DerivedDataCacheInterface.h"
<<<<<<< HEAD
=======
#include "DerivedDataCacheUsageStats.h"
>>>>>>> 4af6daef
#include "Virtualization/VirtualizationSystem.h"
#include "Experimental/ZenServerInterface.h"
#endif

#if OUTPUT_COOKTIMING
struct FHierarchicalTimerInfo
{
public:
	FHierarchicalTimerInfo(const FHierarchicalTimerInfo& InTimerInfo) = delete;
	FHierarchicalTimerInfo(FHierarchicalTimerInfo&& InTimerInfo) = delete;

	explicit FHierarchicalTimerInfo(const char* InName, uint16 InId)
	:	Id(InId)
	,	Name(InName)
	{
	}

	~FHierarchicalTimerInfo()
	{
		ClearChildren();
	}

	void ClearChildren()
	{
		for (FHierarchicalTimerInfo* Child = FirstChild; Child;)
		{
			FHierarchicalTimerInfo* NextChild = Child->NextSibling;

			DestroyAndFree(Child);

			Child = NextChild;
		}
		FirstChild = nullptr;
	}
	FHierarchicalTimerInfo* GetChild(uint16 InId, const char* InName)
	{
		for (FHierarchicalTimerInfo* Child = FirstChild; Child;)
		{
			if (Child->Id == InId)
				return Child;

			Child = Child->NextSibling;
		}

		FHierarchicalTimerInfo* Child = AllocNew(InName, InId);

		Child->NextSibling	= FirstChild;
		FirstChild			= Child;

		return Child;
	}
	

	uint32							HitCount = 0;
	uint16							Id = 0;
	bool							IncrementDepth = true;
	double							Length = 0;
	const char*						Name;

	FHierarchicalTimerInfo*			FirstChild = nullptr;
	FHierarchicalTimerInfo*			NextSibling = nullptr;

private:
	static FHierarchicalTimerInfo*	AllocNew(const char* InName, uint16 InId);
	static void						DestroyAndFree(FHierarchicalTimerInfo* InPtr);
};

static TAllocatorFixedSizeFreeList<sizeof(FHierarchicalTimerInfo), 256> TimerInfoAllocator;
static FHierarchicalTimerInfo RootTimerInfo("Root", 0);
static FHierarchicalTimerInfo* CurrentTimerInfo = &RootTimerInfo;

FHierarchicalTimerInfo* FHierarchicalTimerInfo::AllocNew(const char* InName, uint16 InId)
{
	return new(TimerInfoAllocator.Allocate()) FHierarchicalTimerInfo(InName, InId);
}

void FHierarchicalTimerInfo::DestroyAndFree(FHierarchicalTimerInfo* InPtr)
{
	InPtr->~FHierarchicalTimerInfo();
	TimerInfoAllocator.Free(InPtr);
}

FScopeTimer::FScopeTimer(int InId, const char* InName, bool IncrementScope /*= false*/ )
{
	checkSlow(IsInGameThread());

	HierarchyTimerInfo = CurrentTimerInfo->GetChild(static_cast<uint16>(InId), InName);

	HierarchyTimerInfo->IncrementDepth = IncrementScope;

	PrevTimerInfo		= CurrentTimerInfo;
	CurrentTimerInfo	= HierarchyTimerInfo;
}

void FScopeTimer::Start()
{
	if (StartTime)
	{
		return;
	}

	StartTime = FPlatformTime::Cycles64();
}

void FScopeTimer::Stop()
{
	if (!StartTime)
	{
		return;
	}

	HierarchyTimerInfo->Length += FPlatformTime::ToSeconds64(FPlatformTime::Cycles64() - StartTime);
	++HierarchyTimerInfo->HitCount;

	StartTime = 0;
}

FScopeTimer::~FScopeTimer()
{
	Stop();

	check(CurrentTimerInfo == HierarchyTimerInfo);
	CurrentTimerInfo = PrevTimerInfo;
}

void OutputHierarchyTimers(const FHierarchicalTimerInfo* TimerInfo, int32 Depth)
{
	FString TimerName(TimerInfo->Name);

	static const TCHAR LeftPad[] = TEXT("                                ");
	const SIZE_T PadOffset = FMath::Max<int>(UE_ARRAY_COUNT(LeftPad) - 1 - Depth * 2, 0);

	UE_LOG(LogCook, Display, TEXT("  %s%s: %.3fs (%u)"), &LeftPad[PadOffset], *TimerName, TimerInfo->Length, TimerInfo->HitCount);

	// We need to print in reverse order since the child list begins with the most recently added child

	TArray<const FHierarchicalTimerInfo*> Stack;

	for (const FHierarchicalTimerInfo* Child = TimerInfo->FirstChild; Child; Child = Child->NextSibling)
	{
		Stack.Add(Child);
	}

	const int32 ChildDepth = Depth + TimerInfo->IncrementDepth;

	for (size_t i = Stack.Num(); i > 0; --i)
	{
		OutputHierarchyTimers(Stack[i - 1], ChildDepth);
	}
}

void OutputHierarchyTimers()
{
	UE_LOG(LogCook, Display, TEXT("Hierarchy Timer Information:"));

	OutputHierarchyTimers(&RootTimerInfo, 0);
}

void ClearHierarchyTimers()
{
	RootTimerInfo.ClearChildren();
}

#endif

#if ENABLE_COOK_STATS
namespace DetailedCookStats
{
	FString CookProject;
	FString CookCultures;
	FString CookLabel;
	FString TargetPlatforms;
	double CookStartTime = 0.0;
	double CookWallTimeSec = 0.0;
	double StartupWallTimeSec = 0.0;
	double CookByTheBookTimeSec = 0.0;
	double StartCookByTheBookTimeSec = 0.0;
	double TickCookOnTheSideTimeSec = 0.0;
	double TickCookOnTheSideLoadPackagesTimeSec = 0.0;
	double TickCookOnTheSideResolveRedirectorsTimeSec = 0.0;
	double TickCookOnTheSideSaveCookedPackageTimeSec = 0.0;
	double TickCookOnTheSidePrepareSaveTimeSec = 0.0;
	double BlockOnAssetRegistryTimeSec = 0.0;
	double GameCookModificationDelegateTimeSec = 0.0;
	double TickLoopGCTimeSec = 0.0;
	double TickLoopRecompileShaderRequestsTimeSec = 0.0;
	double TickLoopShaderProcessAsyncResultsTimeSec = 0.0;
	double TickLoopProcessDeferredCommandsTimeSec = 0.0;
	double TickLoopTickCommandletStatsTimeSec = 0.0;
	double TickLoopFlushRenderingCommandsTimeSec = 0.0;
	bool IsCookAll = false;
	bool IsCookOnTheFly = false;
	bool IsIterativeCook = false;
	bool IsFastCook = false;
	bool IsUnversioned = false;


	// Stats tracked through FAutoRegisterCallback
	int32 PeakRequestQueueSize = 0;
	int32 PeakLoadQueueSize = 0;
	int32 PeakSaveQueueSize = 0;
<<<<<<< HEAD
	uint32 NumPreloadedDependencies = 0;
	uint32 NumPackagesIterativelySkipped = 0;
	uint32 NumPackagesSavedForCook = 0;
	FCookStatsManager::FAutoRegisterCallback RegisterCookOnTheFlyServerStats([](FCookStatsManager::AddStatFuncRef AddStat)
		{
			AddStat(TEXT("Package.Load"), FCookStatsManager::CreateKeyValueArray(TEXT("NumPreloadedDependencies"), NumPreloadedDependencies));
			AddStat(TEXT("Package.Save"), FCookStatsManager::CreateKeyValueArray(TEXT("NumPackagesIterativelySkipped"), NumPackagesIterativelySkipped));
			AddStat(TEXT("CookOnTheFlyServer"), FCookStatsManager::CreateKeyValueArray(TEXT("PeakRequestQueueSize"), PeakRequestQueueSize));
			AddStat(TEXT("CookOnTheFlyServer"), FCookStatsManager::CreateKeyValueArray(TEXT("PeakLoadQueueSize"), PeakLoadQueueSize));
			AddStat(TEXT("CookOnTheFlyServer"), FCookStatsManager::CreateKeyValueArray(TEXT("PeakSaveQueueSize"), PeakSaveQueueSize));
=======
	std::atomic<int32> NumDetectedLoads{ 0 };
	int32 NumRequestedLoads = 0;
	uint32 NumPackagesIterativelySkipped = 0;
	FCookStatsManager::FAutoRegisterCallback RegisterCookOnTheFlyServerStats([](FCookStatsManager::AddStatFuncRef AddStat)
		{
			AddStat(TEXT("Package.Load"), FCookStatsManager::CreateKeyValueArray(
				TEXT("NumInlineLoads"), NumDetectedLoads - NumRequestedLoads));
			AddStat(TEXT("Package.Save"), FCookStatsManager::CreateKeyValueArray(TEXT("NumPackagesIterativelySkipped"), NumPackagesIterativelySkipped));
			AddStat(TEXT("CookOnTheFlyServer"), FCookStatsManager::CreateKeyValueArray(
				TEXT("PeakRequestQueueSize"), PeakRequestQueueSize,
				TEXT("PeakLoadQueueSize"), PeakLoadQueueSize,
				TEXT("PeakSaveQueueSize"), PeakSaveQueueSize));
>>>>>>> 4af6daef
		});
}
#endif

namespace UE::Cook
{

/** The various ways objects can be referenced that keeps them in memory. */
enum class EObjectReferencerType : uint8
{
	Unknown = 0,
	Rooted,
	GCObjectRef,
	Referenced,
};

struct FObjectGraphProfileData;

/**
 * Data for how an object is referenced in the DumpObjClassList graph search,
 * including the type of reference and the vertex of the referencer.
 */
struct FObjectReferencer
{
	FObjectReferencer() = default;
	explicit FObjectReferencer(EObjectReferencerType InLinkType, Algo::Graph::FVertex InVertexArgument = Algo::Graph::InvalidVertex)
	{
		Set(InLinkType, InVertexArgument);
	}

	Algo::Graph::FVertex GetVertexArgument() const
	{
		return VertexArgument;
	}
	EObjectReferencerType GetLinkType()
	{
		return LinkType;
	}
	void Set(EObjectReferencerType InLinkType, Algo::Graph::FVertex InVertexArgument = Algo::Graph::InvalidVertex)
	{
		switch (InLinkType)
		{
		case EObjectReferencerType::GCObjectRef:
			check(InVertexArgument != Algo::Graph::InvalidVertex);
			break;
		case EObjectReferencerType::Referenced:
			check(InVertexArgument != Algo::Graph::InvalidVertex);
			break;
		default:
			break;
		}

		VertexArgument = InVertexArgument;
		LinkType = InLinkType;
	}
	void ToString(FStringBuilderBase& Builder, FObjectGraphProfileData& ProfileData);

private:
	Algo::Graph::FVertex VertexArgument = Algo::Graph::InvalidVertex;
	EObjectReferencerType LinkType = EObjectReferencerType::Unknown;
};

struct FObjectGraphProfileData
{
	/** The list of UObjects found from a TObectIterator */
	TArray<UObject*> AllObjects;
	/** We assign FVertex N <-> AllObjects[N]; this field records the reverse map. */
	TMap<UObject*, Algo::Graph::FVertex> VertexOfObject;
	/** Element N records whether AllObjects[N] is not one of InitialObjects */
	TBitArray<> IsNew;
	/** The first reason found that AllObjects[n] is still referenced. */
	TArray<FObjectReferencer> AliveReason;
	/** The first rooted vertex found that has a reference chain to AllObjects[n]. */
	TArray<Algo::Graph::FVertex> RootOfVertex;
	/** The referencenames reported by FGCObject::GGCObjectReferencer for why it refers to objects. */
	TArray<FString> AllGCObjectNames;
	/** We assign (FVertex NumObjects+N) <-> AllGCObjectNames[N]; this field records the reverse map. */
	TMap<FString, Algo::Graph::FVertex> GCObjectNameToVertex;
	/** Buffer of edges used for ObjectGraph */
	TArray64<Algo::Graph::FVertex> ObjectGraphBuffer;
	/** ObjectGraph constructed from the edges between vertices defined by serialization references between objects. */
	TArray<TConstArrayView<Algo::Graph::FVertex>> ObjectGraph;
	/** Total number of vertices, both Objects and GCObjectNames */
	int32 NumVertices;
	/** Number of object vertices. The first GCObjectName vertex starts after this number. */
	int32 NumObjectVertices;
	/** Number of GCObjectName vertices. */
	int32 NumGCObjectNameVertices;
	/** The vertex that is assigned to FGCObject::GGCObjectReferencer. */
	Algo::Graph::FVertex GCObjectReferencerVertex;

	void AppendVertexName(Algo::Graph::FVertex Vertex, FStringBuilderBase& Builder)
	{
		if (Vertex < 0)
		{
			Builder << TEXT("InvalidVertex");
		}
		else if (Vertex < NumObjectVertices)
		{
			AllObjects[Vertex]->GetPathName(nullptr, Builder);
		}
		else if (Vertex - NumObjectVertices < NumGCObjectNameVertices)
		{
			Builder << TEXT("FGCObject ") << AllGCObjectNames[Vertex - NumObjectVertices];
		}
		else
		{
			Builder << TEXT("InvalidVertex");
		}
	}
};

void FObjectReferencer::ToString(FStringBuilderBase& Builder, FObjectGraphProfileData& ProfileData)
{
	switch (GetLinkType())
	{
	case EObjectReferencerType::Unknown:
		Builder << TEXT("<Unknown>");
		break;
	case EObjectReferencerType::Rooted:
		Builder << TEXT("<Rooted>");
		break;
	case EObjectReferencerType::GCObjectRef:
	{
		check(VertexArgument != Algo::Graph::InvalidVertex);
		check(ProfileData.NumObjectVertices <= VertexArgument && VertexArgument < ProfileData.NumObjectVertices + ProfileData.NumGCObjectNameVertices);
		ProfileData.AppendVertexName(VertexArgument, Builder);
		break;
	}
	case EObjectReferencerType::Referenced:
	{
		check(VertexArgument != Algo::Graph::InvalidVertex);
		check(VertexArgument < ProfileData.NumObjectVertices);
		ProfileData.AppendVertexName(VertexArgument, Builder);
		break;
	}
	default:
		checkNoEntry();
		break;
	}
}
/** An ObjectReferenceCollector to pass to Object->Serialize to collect references into an array. */
class FArchiveGetReferences : public FArchiveUObject
{
public:
	FArchiveGetReferences(UObject* Object, TArray<UObject*>& OutReferencedObjects)
		:ReferencedObjects(OutReferencedObjects)
	{
		ArIsObjectReferenceCollector = true;
		ArIgnoreOuterRef = false;
		SetShouldSkipCompilingAssets(false);
		Object->Serialize(*this);
	}

	FArchive& operator<<(UObject*& Object)
	{
		if (Object)
		{
			ReferencedObjects.Add(Object);
		}

		return *this;
	}
private:
	TArray<UObject*>& ReferencedObjects;
};

/**
 *  A ReferenceFinder used only when serializing FGCObject::GGCObjectReferencer.
 * It captures the referencerName from GGCObjectReferencer for each UObject passed to it.
 */
class FGCObjectReferencerFinder : public FReferenceFinder
{
public:

	FGCObjectReferencerFinder(TArray<UObject*>& InObjectArray, TMap<UObject*, FString>& InObjectReferencerNames)
		: FReferenceFinder(InObjectArray)
		, ObjectReferencerNames(InObjectReferencerNames)
	{
	}

	virtual void HandleObjectReference(UObject*& InObject, const UObject* InReferencingObject, const FProperty* InReferencingProperty) override
	{
		// Avoid duplicate entries.
		if (InObject != NULL)
		{
			// Many places that use FReferenceFinder expect the object to not be const.
			UObject* Object = const_cast<UObject*>(InObject);
			// do not add or recursively serialize objects that have already been added
			bool bAlreadyExists;
			ObjectSet.Add(Object, &bAlreadyExists);
			if (!bAlreadyExists)
			{
				check(Object->IsValidLowLevel());
				ObjectArray.Add(Object);
				FString ReferencerName;
				FGCObject::GGCObjectReferencer->GetReferencerName(Object, ReferencerName, true /* bOnlyIfAddingReferenced */);
				if (!ReferencerName.IsEmpty())
				{
					ObjectReferencerNames.Add(Object, MoveTemp(ReferencerName));
				}
			}
		}
	}

private:
	TMap<UObject*, FString>& ObjectReferencerNames;
	FGCObject* CurrentlySerializingObject;
};

/**
 * Given the list of AllObjects from e.g. a TObjectIterator, use serialization and other methods from Garbage Collection
 * to find all the dependencies of each Object.
 * Return the dependencies as a normalized graph in the style of GraphConvert.h, with the vertex of each object defined
 * by AllObjects and ObjectToVertex.
 */
void ConstructObjectGraph(TConstArrayView<UObject*> AllObjects,
	const TMap<UObject*, Algo::Graph::FVertex>& ObjectToVertex, TArray64<Algo::Graph::FVertex>& OutGraphBuffer,
	TArray<TConstArrayView<Algo::Graph::FVertex>>& OutGraph, TMap<UObject*, FString>& OutGCObjectReferencerNames)
{
	using namespace Algo::Graph;

	TArray<TArray<FVertex>> LooseEdges;
	int32 NumVertices = AllObjects.Num();
	LooseEdges.SetNum(NumVertices);
	TArray<UObject*> TargetObjects;
	int32 NumEdges = 0;
	OutGCObjectReferencerNames.Reset();

	for (FVertex SourceVertex = 0; SourceVertex < NumVertices; ++SourceVertex)
	{
		UObject* SourceObject = AllObjects[SourceVertex];
		TargetObjects.Reset();
		{
			if (SourceObject == FGCObject::GGCObjectReferencer)
			{
				FGCObjectReferencerFinder Collector(TargetObjects, OutGCObjectReferencerNames);
				UGCObjectReferencer::AddReferencedObjects(FGCObject::GGCObjectReferencer, Collector);
			}
			else
			{
				FReferenceFinder Collector(TargetObjects);
				FArchiveGetReferences Ar(SourceObject, TargetObjects);
				if (SourceObject->GetClass())
				{
					SourceObject->GetClass()->CallAddReferencedObjects(SourceObject, Collector);
				}
				// TODO: Handle elements in the token stream not covered by serialize, such as UPackage's
				// Class->EmitObjectReference(STRUCT_OFFSET(UPackage, MetaData), TEXT("MetaData"));
				// In the meantime we handle MetaData explicitly.
				if (UPackage* AsPackage = Cast<UPackage>(SourceObject))
				{
					TargetObjects.Add(AsPackage->GetMetaData());
				}
			}
		}

		if (TargetObjects.Num())
		{
			Algo::Sort(TargetObjects);
			TargetObjects.SetNum(Algo::Unique(TargetObjects), false /* bAllowShrinking */);
			TArray<FVertex>& TargetVertices = LooseEdges[SourceVertex];
			TargetVertices.Reserve(TargetObjects.Num());
			for (UObject* TargetObject : TargetObjects)
			{
				const FVertex* TargetVertex = ObjectToVertex.Find(TargetObject);
				if (TargetVertex && *TargetVertex != SourceVertex)
				{
					TargetVertices.Add(*TargetVertex);
				}
			}
			NumEdges += TargetVertices.Num();
		}
	}
	OutGraphBuffer.Empty(NumEdges);
	OutGraph.Empty(NumVertices);
	for (FVertex SourceVertex = 0; SourceVertex < NumVertices; ++SourceVertex)
	{
		TArray<FVertex>& InEdges = LooseEdges[SourceVertex];
		TConstArrayView<FVertex>& OutEdges = OutGraph.Emplace_GetRef();
		OutEdges = TConstArrayView<FVertex>(OutGraphBuffer.GetData() + OutGraphBuffer.Num(), InEdges.Num());
		OutGraphBuffer.Append(InEdges);
	}
}

void ConstructObjectGraphProfileData(TConstArrayView<FWeakObjectPtr> InitialObjects, FObjectGraphProfileData& OutProfileData)
{
	using namespace Algo::Graph;
	// Get the list of Objects
	OutProfileData.AllObjects.Reset();
	for (FThreadSafeObjectIterator Iter; Iter; ++Iter)
	{
		UObject* Object = *Iter;
		if (!Object)
		{
			continue;
		}
		OutProfileData.AllObjects.Add(Object);
	}

	// Convert Objects to Algo::Graph::FVertex to reduce graph search memory
	OutProfileData.NumObjectVertices = OutProfileData.AllObjects.Num();
	OutProfileData.NumVertices = OutProfileData.NumObjectVertices;
	OutProfileData.VertexOfObject.Reset();
	for (FVertex Vertex = 0; Vertex < OutProfileData.NumObjectVertices; ++Vertex)
	{
		OutProfileData.VertexOfObject.Add(OutProfileData.AllObjects[Vertex], Vertex);
	}

	// Store for each vertex whether the vertex is new - not in InitialObjects
	OutProfileData.IsNew.Init(true, OutProfileData.NumObjectVertices);
	for (const FWeakObjectPtr& InitialObjectWeak : InitialObjects)
	{
		UObject* InitialObject = InitialObjectWeak.Get();
		if (InitialObject)
		{
			FVertex* Vertex = OutProfileData.VertexOfObject.Find(InitialObject);
			if (Vertex)
			{
				OutProfileData.IsNew[*Vertex] = false;
			}
		}
	}

	// Serialize objects to get dependencies and use them to create the ObjectGraph
	TMap<UObject*, FString> GCObjectReferencerNames;
	ConstructObjectGraph(OutProfileData.AllObjects, OutProfileData.VertexOfObject,
		OutProfileData.ObjectGraphBuffer, OutProfileData.ObjectGraph,
		GCObjectReferencerNames);

	OutProfileData.GCObjectReferencerVertex = InvalidVertex;
	OutProfileData.AliveReason.SetNum(OutProfileData.NumObjectVertices);
	OutProfileData.RootOfVertex.SetNumUninitialized(OutProfileData.NumObjectVertices);
	for (FVertex& Root : OutProfileData.RootOfVertex)
	{
		Root = InvalidVertex;
	}

	// Mark the objects that are rooted by IsRooted, and find the special GCObjectReferencerVertex
	for (FVertex Vertex = 0; Vertex < OutProfileData.NumObjectVertices; ++Vertex)
	{
		UObject* Object = OutProfileData.AllObjects[Vertex];
		if (Object->IsRooted())
		{
			OutProfileData.AliveReason[Vertex].Set(EObjectReferencerType::Rooted);
			OutProfileData.RootOfVertex[Vertex] = Vertex;
		}
		if (Object == FGCObject::GGCObjectReferencer)
		{
			OutProfileData.GCObjectReferencerVertex = Vertex;
		}
	}
	check(OutProfileData.GCObjectReferencerVertex != InvalidVertex);

	// Mark the objects that are rooted by GCObjectReferencerVertex, and construct a synthetic vertex
	// for each of the referencer names reported by GCObjectReferencerVertex.
	OutProfileData.GCObjectNameToVertex.Reset();
	OutProfileData.AllGCObjectNames.Reset();
	FString UnknownReferencer(TEXT("<Unknown>"));
	for (FVertex Vertex : OutProfileData.ObjectGraph[OutProfileData.GCObjectReferencerVertex])
	{
		if (OutProfileData.AliveReason[Vertex].GetLinkType() == EObjectReferencerType::Unknown)
		{
			UObject* Object = OutProfileData.AllObjects[Vertex];
			FString* ReferencerName = &UnknownReferencer;
			if (Object)
			{
				ReferencerName = GCObjectReferencerNames.Find(Object);
				if (!ReferencerName)
				{
					ReferencerName = &UnknownReferencer;
				}
			}
			FVertex& ReferencerVertex = OutProfileData.GCObjectNameToVertex.FindOrAdd(*ReferencerName);
			if (ReferencerVertex == (FVertex)0) // Having value 0 means it was newly added by FindOrAdd
			{
				ReferencerVertex = OutProfileData.NumVertices++;
				OutProfileData.AllGCObjectNames.Add(*ReferencerName);
				check(OutProfileData.NumVertices == OutProfileData.AllObjects.Num() + OutProfileData.AllGCObjectNames.Num());
			}
			OutProfileData.AliveReason[Vertex].Set(EObjectReferencerType::GCObjectRef, ReferencerVertex);
			OutProfileData.RootOfVertex[Vertex] = ReferencerVertex;
		}
	}
	OutProfileData.NumObjectVertices = OutProfileData.AllObjects.Num();
	OutProfileData.NumGCObjectNameVertices = OutProfileData.AllGCObjectNames.Num();

	// Do a DFS to mark the referencer and root of all non-rooted objects
	TArray<FVertex> Stack;
	for (FVertex PotentialRoot = 0; PotentialRoot < OutProfileData.NumObjectVertices; ++PotentialRoot)
	{
		if (PotentialRoot == OutProfileData.GCObjectReferencerVertex ||
			(OutProfileData.AliveReason[PotentialRoot].GetLinkType() != EObjectReferencerType::Rooted &&
				OutProfileData.AliveReason[PotentialRoot].GetLinkType() != EObjectReferencerType::GCObjectRef))
		{
			continue;
		}
		FVertex RootVertex = OutProfileData.RootOfVertex[PotentialRoot];

		Stack.Reset();
		Stack.Add(PotentialRoot);
		while (!Stack.IsEmpty())
		{
			FVertex SourceVertex = Stack.Pop(false /* bAllowShrinking */);
			for (FVertex TargetVertex : OutProfileData.ObjectGraph[SourceVertex])
			{
				if (OutProfileData.AliveReason[TargetVertex].GetLinkType() == EObjectReferencerType::Unknown)
				{
					OutProfileData.AliveReason[TargetVertex].Set(EObjectReferencerType::Referenced, SourceVertex);
					OutProfileData.RootOfVertex[TargetVertex] = RootVertex;
					Stack.Add(TargetVertex);
				}
			}
		}
	}
}

void DumpObjClassList(TConstArrayView<FWeakObjectPtr> InitialObjects)
{
	using namespace Algo::Graph;

	FOutputDevice& LogAr = *(GLog);
	FObjectGraphProfileData ProfileData;
	ConstructObjectGraphProfileData(InitialObjects, ProfileData);

	// Count how many new objects of each class there are, and store all root objects that keep them in memory
	struct FClassInfo
	{
		TMap<FVertex, int32> Roots;
		int32 Count = 0;
		UClass* Class = nullptr;
	};
	TMap<UClass*, FClassInfo> ClassInfos;
	for (FVertex Vertex = 0; Vertex < ProfileData.NumObjectVertices; ++Vertex)
	{
		// Ignore non-new objects
		if (!ProfileData.IsNew[Vertex] || Vertex == ProfileData.GCObjectReferencerVertex)
		{
			continue;
		}
		FObjectReferencer Link = ProfileData.AliveReason[Vertex];
		EObjectReferencerType LinkType = Link.GetLinkType();
		// Ignore objects that have AliveReason unknown. This can occur if the objects were rooted during garbage
		// collection but then asynchronous work RemovedThemFromRoot in between GC finishing and our call to IsRooted.
		if (LinkType == EObjectReferencerType::Unknown)
		{
			continue;
		}
		UClass* Class = ProfileData.AllObjects[Vertex]->GetClass();
		if (!Class || !Class->IsNative())
		{
			continue;
		}
		FClassInfo& ClassInfo = ClassInfos.FindOrAdd(Class);
		ClassInfo.Class = Class;
		ClassInfo.Roots.FindOrAdd(ProfileData.RootOfVertex[Vertex], 0)++;
		ClassInfo.Count++;
	}

	TArray<FClassInfo> ClassInfoArray;
	ClassInfoArray.Reserve(ClassInfos.Num());
	for (TPair<UClass*, FClassInfo>& Pair : ClassInfos)
	{
		ClassInfoArray.Add(MoveTemp(Pair.Value));
	}
	Algo::Sort(ClassInfoArray, [](const FClassInfo& A, const FClassInfo& B)
		{
			return FTopLevelAssetPath(A.Class).Compare(FTopLevelAssetPath(B.Class)) < 0;
		});


	LogAr.Logf(TEXT("Memory Analysis: New Objects of each class and the top roots keeping them alive:"));
	LogAr.Logf(TEXT("\t%6s %s"), TEXT("Count"), TEXT("ClassPath"));
	LogAr.Logf(TEXT("\t\t%6s %s"), TEXT("Count"), TEXT("RootObjectAndChain"));
	TStringBuilder<1024> RootObjectString;
	constexpr int32 MaxRootCount = 2;
	TArray<TPair<FVertex, int32>, TInlineAllocator<MaxRootCount + 1>> MaxRoots;
	for (FClassInfo& ClassInfo : ClassInfoArray)
	{
		MaxRoots.Reset();
		for (TPair<FVertex, int32>& RootPair : ClassInfo.Roots)
		{
			for (int32 IndexFromMax = 0; IndexFromMax < MaxRootCount; ++IndexFromMax)
			{
				if (MaxRoots.Num() <= IndexFromMax || MaxRoots[IndexFromMax].Value < RootPair.Value)
				{
					MaxRoots.Insert(RootPair, IndexFromMax);
					break;
				}
			}
			if (MaxRoots.Num() > MaxRootCount)
			{
				MaxRoots.Pop(false /* bAllowShrinking */);
			}
		}
		LogAr.Logf(TEXT("\t%6d %s"), ClassInfo.Count, *ClassInfo.Class->GetPathName());
		for (TPair<FVertex, int32>& RootPair : MaxRoots)
		{
			RootObjectString.Reset();
			RootObjectString.Appendf(TEXT("\t\t%6d: "), RootPair.Value);
			ProfileData.AppendVertexName(RootPair.Key, RootObjectString);
			if (RootPair.Key < ProfileData.NumObjectVertices)
			{
				FObjectReferencer Link = ProfileData.AliveReason[RootPair.Key];
				while (Link.GetLinkType() == EObjectReferencerType::Referenced)
				{
					RootObjectString << TEXT(" <- ");
					Link.ToString(RootObjectString, ProfileData);
					Link = ProfileData.AliveReason[Link.GetVertexArgument()];
				}
				RootObjectString << TEXT(" <- ");
				Link.ToString(RootObjectString, ProfileData);
			}
			LogAr.Logf(TEXT("%s"), *RootObjectString);
		}
	}
}

void DumpPackageReferencers(TConstArrayView<UPackage*> Packages)
{
	using namespace Algo::Graph;

	FOutputDevice& LogAr = *(GLog);
	FObjectGraphProfileData ProfileData;
	ConstructObjectGraphProfileData(TConstArrayView<FWeakObjectPtr>(), ProfileData);

	// List all roots that cause any of the Packages to remain alive, and count how many packages each one causes
	TMap<FVertex, int32> Roots;
	TMap<FVertex, FVertex> RootExamples;
	int32 Unexpected = 0;
	for (UPackage* Package : Packages)
	{
		FVertex* FoundVertex = ProfileData.VertexOfObject.Find(Package);
		if (!FoundVertex)
		{
			++Unexpected;
			continue;
		}
		FVertex PackageVertex = *FoundVertex;
		FVertex RootOfThisVertex = ProfileData.RootOfVertex[PackageVertex];
		if (RootOfThisVertex == InvalidVertex)
		{
			++Unexpected;
			continue;
		}
		int32& RootCount = Roots.FindOrAdd(RootOfThisVertex);
		if (RootCount == 0)
		{
			RootExamples.Add(RootOfThisVertex, PackageVertex);
		}
		++RootCount;
	}

	LogAr.Logf(TEXT("Memory Analysis: Referencers of SoftGCPackages:"));
	Roots.ValueSort([](int32 A, int32 B) { return A > B; });
	for (TPair<FVertex, int32>& Pair : Roots)
	{
		TStringBuilder<256> ReferencerName;
		ProfileData.AppendVertexName(Pair.Key, ReferencerName);
		LogAr.Logf(TEXT("\t%5d: %s"), Pair.Value, *ReferencerName);
		FVertex* ExampleVertexPtr = RootExamples.Find(Pair.Key);
		if (ExampleVertexPtr)
		{
			TStringBuilder<256> Chain;
			FObjectReferencer Link = ProfileData.AliveReason[*ExampleVertexPtr];
			ProfileData.AllObjects[*ExampleVertexPtr]->GetFullName(Chain);
			while (Link.GetLinkType() == EObjectReferencerType::Referenced)
			{
				Chain << TEXT(" <- ");
				Link.ToString(Chain, ProfileData);
				Link = ProfileData.AliveReason[Link.GetVertexArgument()];
			}
			Chain << TEXT(" <- ");
			Link.ToString(Chain, ProfileData);
			LogAr.Logf(TEXT("\t\t     Ex: %s"), *Chain);
		}
	}

	if (Unexpected > 0)
	{
		LogAr.Logf(TEXT("Memory Analysis: Unknown referenced SoftGCPackages:"));
		for (UPackage* Package : Packages)
		{
			FVertex* FoundVertex = ProfileData.VertexOfObject.Find(Package);
			if (!FoundVertex)
			{
				LogAr.Logf(TEXT("%s: unknown, we did not create a vertex for the package"), *Package->GetName());
				continue;
			}
			FVertex PackageVertex = *FoundVertex;

			if (ProfileData.AliveReason[PackageVertex].GetLinkType() == EObjectReferencerType::Unknown)
			{
				LogAr.Logf(TEXT("%s: no reference found"), *Package->GetName());
				continue;
			}
		}
	}
}

} // namespace UE::Cook

#if ENABLE_COOK_STATS

namespace DetailedCookStats
{

FCookStatsManager::FAutoRegisterCallback RegisterCookStats([](FCookStatsManager::AddStatFuncRef AddStat)
{
	const FString StatName(TEXT("Cook.Profile"));
	#define ADD_COOK_STAT_FLT(Path, Name) AddStat(StatName, FCookStatsManager::CreateKeyValueArray(TEXT("Path"), TEXT(Path), TEXT(#Name), Name))
	ADD_COOK_STAT_FLT(" 0", CookWallTimeSec);
	ADD_COOK_STAT_FLT(" 0. 0", StartupWallTimeSec);
	ADD_COOK_STAT_FLT(" 0. 1", CookByTheBookTimeSec);
	ADD_COOK_STAT_FLT(" 0. 1. 0", StartCookByTheBookTimeSec);
	ADD_COOK_STAT_FLT(" 0. 1. 0. 0", BlockOnAssetRegistryTimeSec);
	ADD_COOK_STAT_FLT(" 0. 1. 0. 1", GameCookModificationDelegateTimeSec);
	ADD_COOK_STAT_FLT(" 0. 1. 1", TickCookOnTheSideTimeSec);
	ADD_COOK_STAT_FLT(" 0. 1. 1. 0", TickCookOnTheSideLoadPackagesTimeSec);
	ADD_COOK_STAT_FLT(" 0. 1. 1. 1", TickCookOnTheSideSaveCookedPackageTimeSec);
	ADD_COOK_STAT_FLT(" 0. 1. 1. 1. 0", TickCookOnTheSideResolveRedirectorsTimeSec);
	ADD_COOK_STAT_FLT(" 0. 1. 1. 2", TickCookOnTheSidePrepareSaveTimeSec);
	ADD_COOK_STAT_FLT(" 0. 1. 2", TickLoopGCTimeSec);
	ADD_COOK_STAT_FLT(" 0. 1. 3", TickLoopRecompileShaderRequestsTimeSec);
	ADD_COOK_STAT_FLT(" 0. 1. 4", TickLoopShaderProcessAsyncResultsTimeSec);
	ADD_COOK_STAT_FLT(" 0. 1. 5", TickLoopProcessDeferredCommandsTimeSec);
	ADD_COOK_STAT_FLT(" 0. 1. 6", TickLoopTickCommandletStatsTimeSec);
	ADD_COOK_STAT_FLT(" 0. 1. 7", TickLoopFlushRenderingCommandsTimeSec);
	ADD_COOK_STAT_FLT(" 0. 1. 8", TargetPlatforms);
	ADD_COOK_STAT_FLT(" 0. 1. 9", CookProject);
	ADD_COOK_STAT_FLT(" 0. 1. 10", CookCultures);
	ADD_COOK_STAT_FLT(" 0. 1. 11", IsCookAll);
	ADD_COOK_STAT_FLT(" 0. 1. 12", IsCookOnTheFly);
	ADD_COOK_STAT_FLT(" 0. 1. 13", IsIterativeCook);
	ADD_COOK_STAT_FLT(" 0. 1. 14", IsUnversioned);
	ADD_COOK_STAT_FLT(" 0. 1. 15", CookLabel);
	ADD_COOK_STAT_FLT(" 0. 1. 16", IsFastCook);
		
	#undef ADD_COOK_STAT_FLT
});

void LogCookStats(ECookMode::Type CookMode)
{
	if (IsCookingInEditor(CookMode))
	{
		return;
	}

<<<<<<< HEAD
	if (FStudioAnalytics::IsAvailable() && IsCookByTheBookMode(CookMode))
	{

		// convert filtered stats directly to an analytics event
		TArray<FAnalyticsEventAttribute> Attributes;

		// Sends each cook stat to the studio analytics system.
		auto SendCookStatsToAnalytics = [&Attributes](const FString& StatName, const TArray<FCookStatsManager::StringKeyValue>& StatAttributes)
		{
			for (const auto& Attr : StatAttributes)
			{
				FString FormattedAttrName = StatName + "." + Attr.Key;
				Attributes.Emplace(FormattedAttrName, Attr.Value);
			}
		};

		// Now actually grab the stats 
		FCookStatsManager::LogCookStats(SendCookStatsToAnalytics);

		// Gather DDC analytics
		GetDerivedDataCacheRef().GatherAnalytics(Attributes);

		// Gather Virtualization analytics
		UE::Virtualization::IVirtualizationSystem::Get().GatherAnalytics(Attributes);

#if UE_WITH_ZEN
		// Gather Zen analytics
		if (UE::Zen::IsDefaultServicePresent())
		{
			UE::Zen::GetDefaultServiceInstance().GatherAnalytics(Attributes);
		}
#endif

		// Record them all under cooking event
		FStudioAnalytics::GetProvider().RecordEvent(TEXT("Core.Cooking"), Attributes);

		FStudioAnalytics::GetProvider().BlockUntilFlushed(60.0f);
	}

	/** Used for custom logging of DDC Resource usage stats. */
	struct FDDCResourceUsageStat
	{
	public:
		FDDCResourceUsageStat(FString InAssetType, double InTotalTimeSec, bool bIsGameThreadTime, double InSizeMB, int64 InAssetsBuilt) : AssetType(MoveTemp(InAssetType)), TotalTimeSec(InTotalTimeSec), GameThreadTimeSec(bIsGameThreadTime ? InTotalTimeSec : 0.0), SizeMB(InSizeMB), AssetsBuilt(InAssetsBuilt) {}
		void Accumulate(const FDDCResourceUsageStat& OtherStat)
		{
			TotalTimeSec += OtherStat.TotalTimeSec;
			GameThreadTimeSec += OtherStat.GameThreadTimeSec;
			SizeMB += OtherStat.SizeMB;
			AssetsBuilt += OtherStat.AssetsBuilt;
		}
		FString AssetType;
		double TotalTimeSec;
		double GameThreadTimeSec;
		double SizeMB;
		int64 AssetsBuilt;
	};

	/** Used for custom TSet comparison of DDC Resource usage stats. */
	struct FDDCResourceUsageStatKeyFuncs : BaseKeyFuncs<FDDCResourceUsageStat, FString, false>
	{
		static const FString& GetSetKey(const FDDCResourceUsageStat& Element) { return Element.AssetType; }
		static bool Matches(const FString& A, const FString& B) { return A == B; }
		static uint32 GetKeyHash(const FString& Key) { return GetTypeHash(Key); }
	};

=======
>>>>>>> 4af6daef
	/** Used to store profile data for custom logging. */
	struct FCookProfileData
	{
	public:
		FCookProfileData(FString InPath, FString InKey, FString InValue) : Path(MoveTemp(InPath)), Key(MoveTemp(InKey)), Value(MoveTemp(InValue)) {}
		FString Path;
		FString Key;
		FString Value;
	};

	// instead of printing the usage stats generically, we capture them so we can log a subset of them in an easy-to-read way.
<<<<<<< HEAD
	TSet<FDDCResourceUsageStat, FDDCResourceUsageStatKeyFuncs> DDCResourceUsageStats;
=======
	TArray<FDerivedDataCacheResourceStat> DDCResourceUsageStats;
>>>>>>> 4af6daef
	TArray<FCookStatsManager::StringKeyValue> DDCSummaryStats;
	TArray<FCookProfileData> CookProfileData;
	TArray<FString> StatCategories;
	TMap<FString, TArray<FCookStatsManager::StringKeyValue>> StatsInCategories;

	/** this functor will take a collected cooker stat and log it out using some custom formatting based on known stats that are collected.. */
	auto LogStatsFunc = [&DDCResourceUsageStats, &DDCSummaryStats, &CookProfileData, &StatCategories, &StatsInCategories]
	(const FString& StatName, const TArray<FCookStatsManager::StringKeyValue>& StatAttributes)
	{
		// Some stats will use custom formatting to make a visibly pleasing summary.
		bool bStatUsedCustomFormatting = false;

		if (StatName == TEXT("DDC.Usage"))
		{
			// Don't even log this detailed DDC data. It's mostly only consumable by ingestion into pivot tools.
			bStatUsedCustomFormatting = true;
		}
		else if (StatName.EndsWith(TEXT(".Usage"), ESearchCase::IgnoreCase))
		{
<<<<<<< HEAD
			// Anything that ends in .Usage is assumed to be an instance of FCookStats.FDDCResourceUsageStats. We'll log that using custom formatting.
			FString AssetType = StatName;
			AssetType.RemoveFromEnd(TEXT(".Usage"), ESearchCase::IgnoreCase);
			// See if the asset has a subtype (found via the "Node" parameter")
			const FCookStatsManager::StringKeyValue* AssetSubType = StatAttributes.FindByPredicate([](const FCookStatsManager::StringKeyValue& Item) { return Item.Key == TEXT("Node"); });
			if (AssetSubType && AssetSubType->Value.Len() > 0)
			{
				AssetType += FString::Printf(TEXT(" (%s)"), *AssetSubType->Value);
			}
			// Pull the Time and Size attributes and AddOrAccumulate them into the set of stats. Ugly string/container manipulation code courtesy of UE/C++.
			const FCookStatsManager::StringKeyValue* AssetTimeSecAttr = StatAttributes.FindByPredicate([](const FCookStatsManager::StringKeyValue& Item) { return Item.Key == TEXT("TimeSec"); });
			double AssetTimeSec = 0.0;
			if (AssetTimeSecAttr)
			{
				LexFromString(AssetTimeSec, *AssetTimeSecAttr->Value);
			}
			const FCookStatsManager::StringKeyValue* AssetSizeMBAttr = StatAttributes.FindByPredicate([](const FCookStatsManager::StringKeyValue& Item) { return Item.Key == TEXT("MB"); });
			double AssetSizeMB = 0.0;
			if (AssetSizeMBAttr)
			{
				LexFromString(AssetSizeMB, *AssetSizeMBAttr->Value);
			}
			const FCookStatsManager::StringKeyValue* ThreadNameAttr = StatAttributes.FindByPredicate([](const FCookStatsManager::StringKeyValue& Item) { return Item.Key == TEXT("ThreadName"); });
			bool bIsGameThreadTime = ThreadNameAttr != nullptr && ThreadNameAttr->Value == TEXT("GameThread");

			const FCookStatsManager::StringKeyValue* HitOrMissAttr = StatAttributes.FindByPredicate([](const FCookStatsManager::StringKeyValue& Item) { return Item.Key == TEXT("HitOrMiss"); });
			bool bWasMiss = HitOrMissAttr != nullptr && HitOrMissAttr->Value == TEXT("Miss");
			int64 AssetsBuilt = 0;
			if (bWasMiss)
			{
				const FCookStatsManager::StringKeyValue* CountAttr = StatAttributes.FindByPredicate([](const FCookStatsManager::StringKeyValue& Item) { return Item.Key == TEXT("Count"); });
				if (CountAttr)
				{
					LexFromString(AssetsBuilt, *CountAttr->Value);
				}
			}


			FDDCResourceUsageStat Stat(AssetType, AssetTimeSec, bIsGameThreadTime, AssetSizeMB, AssetsBuilt);
			FDDCResourceUsageStat* ExistingStat = DDCResourceUsageStats.Find(Stat.AssetType);
			if (ExistingStat)
			{
				ExistingStat->Accumulate(Stat);
			}
			else
			{
				DDCResourceUsageStats.Add(Stat);
			}
=======
			// These are gathered through GatherResourceStats.
>>>>>>> 4af6daef
			bStatUsedCustomFormatting = true;
		}
		else if (StatName == TEXT("DDC.Summary"))
		{
			DDCSummaryStats.Append(StatAttributes);
			bStatUsedCustomFormatting = true;
		}
		else if (StatName == TEXT("Cook.Profile"))
		{
			if (StatAttributes.Num() >= 2)
			{
				CookProfileData.Emplace(StatAttributes[0].Value, StatAttributes[1].Key, StatAttributes[1].Value);
			}
			bStatUsedCustomFormatting = true;
		}

		// if a stat doesn't use custom formatting, just spit out the raw info.
		if (!bStatUsedCustomFormatting)
		{
			TArray<FCookStatsManager::StringKeyValue>& StatsInCategory = StatsInCategories.FindOrAdd(StatName);
			if (StatsInCategory.Num() == 0)
			{
				StatCategories.Add(StatName);
			}
			StatsInCategory.Append(StatAttributes);
		}
	};

<<<<<<< HEAD
=======
	GetDerivedDataCacheRef().GatherResourceStats(DDCResourceUsageStats);

>>>>>>> 4af6daef
	FCookStatsManager::LogCookStats(LogStatsFunc);

	UE_LOG(LogCook, Display, TEXT("Misc Cook Stats"));
	UE_LOG(LogCook, Display, TEXT("==============="));
	for (FString& StatCategory : StatCategories)
	{
		UE_LOG(LogCook, Display, TEXT("%s"), *StatCategory);
		TArray<FCookStatsManager::StringKeyValue>& StatsInCategory = StatsInCategories.FindOrAdd(StatCategory);

		// log each key/value pair, with the equal signs lined up.
		for (const FCookStatsManager::StringKeyValue& StatKeyValue : StatsInCategory)
		{
			UE_LOG(LogCook, Display, TEXT("    %s=%s"), *StatKeyValue.Key, *StatKeyValue.Value);
		}
	}

	// DDC Usage stats are custom formatted, and the above code just accumulated them into a TSet. Now log it with our special formatting for readability.
	if (CookProfileData.Num() > 0)
	{
		UE_LOG(LogCook, Display, TEXT(""));
		UE_LOG(LogCook, Display, TEXT("Cook Profile"));
		UE_LOG(LogCook, Display, TEXT("============"));
		for (const auto& ProfileEntry : CookProfileData)
		{
			UE_LOG(LogCook, Display, TEXT("%s.%s=%s"), *ProfileEntry.Path, *ProfileEntry.Key, *ProfileEntry.Value);
		}
<<<<<<< HEAD
=======

		FString CookStatsFileName;
		if (FParse::Value(FCommandLine::Get(), TEXT("-CookStatsFile="), CookStatsFileName))
		{
			uint32 MultiprocessId = 0;
			FParse::Value(FCommandLine::Get(), TEXT("-MultiprocessId="), MultiprocessId);
			if (MultiprocessId != 0)
			{
				// Suppress the file creation on CookWorkers
				// TODO: Replicate the information back to the CookDirector instead, UE-185774
				CookStatsFileName.Empty();
			}
		}

		if (!CookStatsFileName.IsEmpty())
		{
			FString JsonString;
			TSharedRef<TJsonWriter<TCHAR, TCondensedJsonPrintPolicy<TCHAR>>> JsonWriter = TJsonWriterFactory<TCHAR, TCondensedJsonPrintPolicy<TCHAR> >::Create(&JsonString);
			JsonWriter->WriteObjectStart();
			for (const auto& ProfileEntry : CookProfileData)
			{
				JsonWriter->WriteObjectStart(ProfileEntry.Key);
				JsonWriter->WriteValue(TEXT("Path"), ProfileEntry.Path);
				JsonWriter->WriteValue(TEXT("Value"), ProfileEntry.Value);
				JsonWriter->WriteObjectEnd();
			}
			JsonWriter->WriteObjectEnd();
			JsonWriter->Close();
			TUniquePtr<FArchive> JsonFile(IFileManager::Get().CreateFileWriter(*CookStatsFileName));
			if (!JsonFile)
			{
				UE_LOG(LogCook, Warning, TEXT("Could not write to CookStatsFile %s."), *CookStatsFileName);
			}
			else
			{
				JsonFile->Serialize(TCHAR_TO_ANSI(*JsonString), JsonString.Len());
				JsonFile->Close();
			}
		}

>>>>>>> 4af6daef
	}
	if (DDCSummaryStats.Num() > 0)
	{
		UE_LOG(LogCook, Display, TEXT(""));
		UE_LOG(LogCook, Display, TEXT("DDC Summary Stats"));
		UE_LOG(LogCook, Display, TEXT("================="));
		for (const auto& Attr : DDCSummaryStats)
		{
			UE_LOG(LogCook, Display, TEXT("%-16s=%10s"), *Attr.Key, *Attr.Value);
		}
	}

	DumpDerivedDataBuildRemoteExecutorStats();

<<<<<<< HEAD
	if (DDCResourceUsageStats.Num() > 0)
	{
		// sort the list
		TArray<FDDCResourceUsageStat> SortedDDCResourceUsageStats;
		SortedDDCResourceUsageStats.Empty(DDCResourceUsageStats.Num());
		for (const FDDCResourceUsageStat& Stat : DDCResourceUsageStats)
		{
			SortedDDCResourceUsageStats.Emplace(Stat);
		}
		SortedDDCResourceUsageStats.Sort([](const FDDCResourceUsageStat& LHS, const FDDCResourceUsageStat& RHS)
			{
				return LHS.TotalTimeSec > RHS.TotalTimeSec;
			});
=======
	if (!DDCResourceUsageStats.IsEmpty())
	{
		Algo::SortBy(DDCResourceUsageStats, [](const FDerivedDataCacheResourceStat& Stat) { return Stat.BuildTimeSec + Stat.LoadTimeSec; }, TGreater());
>>>>>>> 4af6daef

		UE_LOG(LogCook, Display, TEXT(""));
		UE_LOG(LogCook, Display, TEXT("DDC Resource Stats"));
		UE_LOG(LogCook, Display, TEXT("======================================================================================================="));
		UE_LOG(LogCook, Display, TEXT("Asset Type                          Total Time (Sec)  GameThread Time (Sec)  Assets Built  MB Processed"));
		UE_LOG(LogCook, Display, TEXT("----------------------------------  ----------------  ---------------------  ------------  ------------"));
<<<<<<< HEAD
		for (const FDDCResourceUsageStat& Stat : SortedDDCResourceUsageStats)
		{
			UE_LOG(LogCook, Display, TEXT("%-34s  %16.2f  %21.2f  %12d  %12.2f"), *Stat.AssetType, Stat.TotalTimeSec, Stat.GameThreadTimeSec, Stat.AssetsBuilt, Stat.SizeMB);
=======
		for (const FDerivedDataCacheResourceStat& Stat : DDCResourceUsageStats)
		{
			UE_LOG(LogCook, Display, TEXT("%-34s  %16.2f  %21.2f  %12d  %12.2f"),
				*Stat.AssetType, Stat.LoadTimeSec + Stat.BuildTimeSec, Stat.GameThreadTimeSec,
				Stat.BuildCount, Stat.LoadSizeMB + Stat.BuildSizeMB);
>>>>>>> 4af6daef
		}
	}

	DumpBuildDependencyTrackerStats();

	if (UE::Virtualization::IVirtualizationSystem::IsInitialized())
	{
		UE::Virtualization::IVirtualizationSystem::Get().DumpStats();
	}
<<<<<<< HEAD

	if (IsCookByTheBookMode(CookMode))
	{
		FStudioAnalytics::FireEvent_Loading(TEXT("CookByTheBook"), DetailedCookStats::CookWallTimeSec);
	}
=======
>>>>>>> 4af6daef
}

}
#endif<|MERGE_RESOLUTION|>--- conflicted
+++ resolved
@@ -12,12 +12,6 @@
 #include "CookOnTheSide/CookLog.h"
 #include "CoreGlobals.h"
 #include "DerivedDataBuildRemoteExecutor.h"
-<<<<<<< HEAD
-#include "Misc/OutputDevice.h"
-#include "Misc/StringBuilder.h"
-#include "PackageBuildDependencyTracker.h"
-#include "Serialization/ArchiveUObject.h"
-=======
 #include "HAL/FileManager.h"
 #include "Misc/CommandLine.h"
 #include "Misc/OutputDevice.h"
@@ -27,7 +21,6 @@
 #include "Policies/CondensedJsonPrintPolicy.h"
 #include "Serialization/ArchiveUObject.h"
 #include "Serialization/JsonWriter.h"
->>>>>>> 4af6daef
 #include "Templates/Casts.h"
 #include "UObject/GCObject.h"
 #include "UObject/MetaData.h"
@@ -51,10 +44,7 @@
 #include "IAnalyticsProviderET.h"
 #include "StudioAnalytics.h"
 #include "DerivedDataCacheInterface.h"
-<<<<<<< HEAD
-=======
 #include "DerivedDataCacheUsageStats.h"
->>>>>>> 4af6daef
 #include "Virtualization/VirtualizationSystem.h"
 #include "Experimental/ZenServerInterface.h"
 #endif
@@ -256,18 +246,6 @@
 	int32 PeakRequestQueueSize = 0;
 	int32 PeakLoadQueueSize = 0;
 	int32 PeakSaveQueueSize = 0;
-<<<<<<< HEAD
-	uint32 NumPreloadedDependencies = 0;
-	uint32 NumPackagesIterativelySkipped = 0;
-	uint32 NumPackagesSavedForCook = 0;
-	FCookStatsManager::FAutoRegisterCallback RegisterCookOnTheFlyServerStats([](FCookStatsManager::AddStatFuncRef AddStat)
-		{
-			AddStat(TEXT("Package.Load"), FCookStatsManager::CreateKeyValueArray(TEXT("NumPreloadedDependencies"), NumPreloadedDependencies));
-			AddStat(TEXT("Package.Save"), FCookStatsManager::CreateKeyValueArray(TEXT("NumPackagesIterativelySkipped"), NumPackagesIterativelySkipped));
-			AddStat(TEXT("CookOnTheFlyServer"), FCookStatsManager::CreateKeyValueArray(TEXT("PeakRequestQueueSize"), PeakRequestQueueSize));
-			AddStat(TEXT("CookOnTheFlyServer"), FCookStatsManager::CreateKeyValueArray(TEXT("PeakLoadQueueSize"), PeakLoadQueueSize));
-			AddStat(TEXT("CookOnTheFlyServer"), FCookStatsManager::CreateKeyValueArray(TEXT("PeakSaveQueueSize"), PeakSaveQueueSize));
-=======
 	std::atomic<int32> NumDetectedLoads{ 0 };
 	int32 NumRequestedLoads = 0;
 	uint32 NumPackagesIterativelySkipped = 0;
@@ -280,7 +258,6 @@
 				TEXT("PeakRequestQueueSize"), PeakRequestQueueSize,
 				TEXT("PeakLoadQueueSize"), PeakLoadQueueSize,
 				TEXT("PeakSaveQueueSize"), PeakSaveQueueSize));
->>>>>>> 4af6daef
 		});
 }
 #endif
@@ -929,75 +906,6 @@
 		return;
 	}
 
-<<<<<<< HEAD
-	if (FStudioAnalytics::IsAvailable() && IsCookByTheBookMode(CookMode))
-	{
-
-		// convert filtered stats directly to an analytics event
-		TArray<FAnalyticsEventAttribute> Attributes;
-
-		// Sends each cook stat to the studio analytics system.
-		auto SendCookStatsToAnalytics = [&Attributes](const FString& StatName, const TArray<FCookStatsManager::StringKeyValue>& StatAttributes)
-		{
-			for (const auto& Attr : StatAttributes)
-			{
-				FString FormattedAttrName = StatName + "." + Attr.Key;
-				Attributes.Emplace(FormattedAttrName, Attr.Value);
-			}
-		};
-
-		// Now actually grab the stats 
-		FCookStatsManager::LogCookStats(SendCookStatsToAnalytics);
-
-		// Gather DDC analytics
-		GetDerivedDataCacheRef().GatherAnalytics(Attributes);
-
-		// Gather Virtualization analytics
-		UE::Virtualization::IVirtualizationSystem::Get().GatherAnalytics(Attributes);
-
-#if UE_WITH_ZEN
-		// Gather Zen analytics
-		if (UE::Zen::IsDefaultServicePresent())
-		{
-			UE::Zen::GetDefaultServiceInstance().GatherAnalytics(Attributes);
-		}
-#endif
-
-		// Record them all under cooking event
-		FStudioAnalytics::GetProvider().RecordEvent(TEXT("Core.Cooking"), Attributes);
-
-		FStudioAnalytics::GetProvider().BlockUntilFlushed(60.0f);
-	}
-
-	/** Used for custom logging of DDC Resource usage stats. */
-	struct FDDCResourceUsageStat
-	{
-	public:
-		FDDCResourceUsageStat(FString InAssetType, double InTotalTimeSec, bool bIsGameThreadTime, double InSizeMB, int64 InAssetsBuilt) : AssetType(MoveTemp(InAssetType)), TotalTimeSec(InTotalTimeSec), GameThreadTimeSec(bIsGameThreadTime ? InTotalTimeSec : 0.0), SizeMB(InSizeMB), AssetsBuilt(InAssetsBuilt) {}
-		void Accumulate(const FDDCResourceUsageStat& OtherStat)
-		{
-			TotalTimeSec += OtherStat.TotalTimeSec;
-			GameThreadTimeSec += OtherStat.GameThreadTimeSec;
-			SizeMB += OtherStat.SizeMB;
-			AssetsBuilt += OtherStat.AssetsBuilt;
-		}
-		FString AssetType;
-		double TotalTimeSec;
-		double GameThreadTimeSec;
-		double SizeMB;
-		int64 AssetsBuilt;
-	};
-
-	/** Used for custom TSet comparison of DDC Resource usage stats. */
-	struct FDDCResourceUsageStatKeyFuncs : BaseKeyFuncs<FDDCResourceUsageStat, FString, false>
-	{
-		static const FString& GetSetKey(const FDDCResourceUsageStat& Element) { return Element.AssetType; }
-		static bool Matches(const FString& A, const FString& B) { return A == B; }
-		static uint32 GetKeyHash(const FString& Key) { return GetTypeHash(Key); }
-	};
-
-=======
->>>>>>> 4af6daef
 	/** Used to store profile data for custom logging. */
 	struct FCookProfileData
 	{
@@ -1009,11 +917,7 @@
 	};
 
 	// instead of printing the usage stats generically, we capture them so we can log a subset of them in an easy-to-read way.
-<<<<<<< HEAD
-	TSet<FDDCResourceUsageStat, FDDCResourceUsageStatKeyFuncs> DDCResourceUsageStats;
-=======
 	TArray<FDerivedDataCacheResourceStat> DDCResourceUsageStats;
->>>>>>> 4af6daef
 	TArray<FCookStatsManager::StringKeyValue> DDCSummaryStats;
 	TArray<FCookProfileData> CookProfileData;
 	TArray<FString> StatCategories;
@@ -1033,58 +937,7 @@
 		}
 		else if (StatName.EndsWith(TEXT(".Usage"), ESearchCase::IgnoreCase))
 		{
-<<<<<<< HEAD
-			// Anything that ends in .Usage is assumed to be an instance of FCookStats.FDDCResourceUsageStats. We'll log that using custom formatting.
-			FString AssetType = StatName;
-			AssetType.RemoveFromEnd(TEXT(".Usage"), ESearchCase::IgnoreCase);
-			// See if the asset has a subtype (found via the "Node" parameter")
-			const FCookStatsManager::StringKeyValue* AssetSubType = StatAttributes.FindByPredicate([](const FCookStatsManager::StringKeyValue& Item) { return Item.Key == TEXT("Node"); });
-			if (AssetSubType && AssetSubType->Value.Len() > 0)
-			{
-				AssetType += FString::Printf(TEXT(" (%s)"), *AssetSubType->Value);
-			}
-			// Pull the Time and Size attributes and AddOrAccumulate them into the set of stats. Ugly string/container manipulation code courtesy of UE/C++.
-			const FCookStatsManager::StringKeyValue* AssetTimeSecAttr = StatAttributes.FindByPredicate([](const FCookStatsManager::StringKeyValue& Item) { return Item.Key == TEXT("TimeSec"); });
-			double AssetTimeSec = 0.0;
-			if (AssetTimeSecAttr)
-			{
-				LexFromString(AssetTimeSec, *AssetTimeSecAttr->Value);
-			}
-			const FCookStatsManager::StringKeyValue* AssetSizeMBAttr = StatAttributes.FindByPredicate([](const FCookStatsManager::StringKeyValue& Item) { return Item.Key == TEXT("MB"); });
-			double AssetSizeMB = 0.0;
-			if (AssetSizeMBAttr)
-			{
-				LexFromString(AssetSizeMB, *AssetSizeMBAttr->Value);
-			}
-			const FCookStatsManager::StringKeyValue* ThreadNameAttr = StatAttributes.FindByPredicate([](const FCookStatsManager::StringKeyValue& Item) { return Item.Key == TEXT("ThreadName"); });
-			bool bIsGameThreadTime = ThreadNameAttr != nullptr && ThreadNameAttr->Value == TEXT("GameThread");
-
-			const FCookStatsManager::StringKeyValue* HitOrMissAttr = StatAttributes.FindByPredicate([](const FCookStatsManager::StringKeyValue& Item) { return Item.Key == TEXT("HitOrMiss"); });
-			bool bWasMiss = HitOrMissAttr != nullptr && HitOrMissAttr->Value == TEXT("Miss");
-			int64 AssetsBuilt = 0;
-			if (bWasMiss)
-			{
-				const FCookStatsManager::StringKeyValue* CountAttr = StatAttributes.FindByPredicate([](const FCookStatsManager::StringKeyValue& Item) { return Item.Key == TEXT("Count"); });
-				if (CountAttr)
-				{
-					LexFromString(AssetsBuilt, *CountAttr->Value);
-				}
-			}
-
-
-			FDDCResourceUsageStat Stat(AssetType, AssetTimeSec, bIsGameThreadTime, AssetSizeMB, AssetsBuilt);
-			FDDCResourceUsageStat* ExistingStat = DDCResourceUsageStats.Find(Stat.AssetType);
-			if (ExistingStat)
-			{
-				ExistingStat->Accumulate(Stat);
-			}
-			else
-			{
-				DDCResourceUsageStats.Add(Stat);
-			}
-=======
 			// These are gathered through GatherResourceStats.
->>>>>>> 4af6daef
 			bStatUsedCustomFormatting = true;
 		}
 		else if (StatName == TEXT("DDC.Summary"))
@@ -1113,11 +966,8 @@
 		}
 	};
 
-<<<<<<< HEAD
-=======
 	GetDerivedDataCacheRef().GatherResourceStats(DDCResourceUsageStats);
 
->>>>>>> 4af6daef
 	FCookStatsManager::LogCookStats(LogStatsFunc);
 
 	UE_LOG(LogCook, Display, TEXT("Misc Cook Stats"));
@@ -1144,8 +994,6 @@
 		{
 			UE_LOG(LogCook, Display, TEXT("%s.%s=%s"), *ProfileEntry.Path, *ProfileEntry.Key, *ProfileEntry.Value);
 		}
-<<<<<<< HEAD
-=======
 
 		FString CookStatsFileName;
 		if (FParse::Value(FCommandLine::Get(), TEXT("-CookStatsFile="), CookStatsFileName))
@@ -1186,7 +1034,6 @@
 			}
 		}
 
->>>>>>> 4af6daef
 	}
 	if (DDCSummaryStats.Num() > 0)
 	{
@@ -1201,42 +1048,20 @@
 
 	DumpDerivedDataBuildRemoteExecutorStats();
 
-<<<<<<< HEAD
-	if (DDCResourceUsageStats.Num() > 0)
-	{
-		// sort the list
-		TArray<FDDCResourceUsageStat> SortedDDCResourceUsageStats;
-		SortedDDCResourceUsageStats.Empty(DDCResourceUsageStats.Num());
-		for (const FDDCResourceUsageStat& Stat : DDCResourceUsageStats)
-		{
-			SortedDDCResourceUsageStats.Emplace(Stat);
-		}
-		SortedDDCResourceUsageStats.Sort([](const FDDCResourceUsageStat& LHS, const FDDCResourceUsageStat& RHS)
-			{
-				return LHS.TotalTimeSec > RHS.TotalTimeSec;
-			});
-=======
 	if (!DDCResourceUsageStats.IsEmpty())
 	{
 		Algo::SortBy(DDCResourceUsageStats, [](const FDerivedDataCacheResourceStat& Stat) { return Stat.BuildTimeSec + Stat.LoadTimeSec; }, TGreater());
->>>>>>> 4af6daef
 
 		UE_LOG(LogCook, Display, TEXT(""));
 		UE_LOG(LogCook, Display, TEXT("DDC Resource Stats"));
 		UE_LOG(LogCook, Display, TEXT("======================================================================================================="));
 		UE_LOG(LogCook, Display, TEXT("Asset Type                          Total Time (Sec)  GameThread Time (Sec)  Assets Built  MB Processed"));
 		UE_LOG(LogCook, Display, TEXT("----------------------------------  ----------------  ---------------------  ------------  ------------"));
-<<<<<<< HEAD
-		for (const FDDCResourceUsageStat& Stat : SortedDDCResourceUsageStats)
-		{
-			UE_LOG(LogCook, Display, TEXT("%-34s  %16.2f  %21.2f  %12d  %12.2f"), *Stat.AssetType, Stat.TotalTimeSec, Stat.GameThreadTimeSec, Stat.AssetsBuilt, Stat.SizeMB);
-=======
 		for (const FDerivedDataCacheResourceStat& Stat : DDCResourceUsageStats)
 		{
 			UE_LOG(LogCook, Display, TEXT("%-34s  %16.2f  %21.2f  %12d  %12.2f"),
 				*Stat.AssetType, Stat.LoadTimeSec + Stat.BuildTimeSec, Stat.GameThreadTimeSec,
 				Stat.BuildCount, Stat.LoadSizeMB + Stat.BuildSizeMB);
->>>>>>> 4af6daef
 		}
 	}
 
@@ -1246,14 +1071,6 @@
 	{
 		UE::Virtualization::IVirtualizationSystem::Get().DumpStats();
 	}
-<<<<<<< HEAD
-
-	if (IsCookByTheBookMode(CookMode))
-	{
-		FStudioAnalytics::FireEvent_Loading(TEXT("CookByTheBook"), DetailedCookStats::CookWallTimeSec);
-	}
-=======
->>>>>>> 4af6daef
 }
 
 }
