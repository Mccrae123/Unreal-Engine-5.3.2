--- conflicted
+++ resolved
@@ -33,13 +33,8 @@
 	, COTFS(InCOTFS)
 	, PackageDatas(*InCOTFS.PackageDatas)
 	, AssetRegistry(*IAssetRegistry::Get())
-<<<<<<< HEAD
-	, PackageTracker(*COTFS.PackageTracker)
-	, BuildDefinitions(*COTFS.BuildDefinitions)
-=======
 	, PackageTracker(*InCOTFS.PackageTracker)
 	, BuildDefinitions(*InCOTFS.BuildDefinitions)
->>>>>>> d731a049
 {
 }
 
@@ -48,21 +43,12 @@
 	, COTFS(InCOTFS)
 	, PackageDatas(*InCOTFS.PackageDatas)
 	, AssetRegistry(*IAssetRegistry::Get())
-<<<<<<< HEAD
-	, PackageTracker(*COTFS.PackageTracker)
-	, BuildDefinitions(*COTFS.BuildDefinitions)
-{
-}
-
-void FRequestCluster::AddClusters(UCookOnTheFlyServer& COTFS, TArray<FFilePlatformRequest>&& InRequests,
-=======
 	, PackageTracker(*InCOTFS.PackageTracker)
 	, BuildDefinitions(*InCOTFS.BuildDefinitions)
 {
 }
 
 void FRequestCluster::AddClusters(UCookOnTheFlyServer& InCOTFS, TArray<FFilePlatformRequest>&& InRequests,
->>>>>>> d731a049
 	bool bRequestsAreUrgent, TRingBuffer<FRequestCluster>& OutClusters)
 {
 	if (InRequests.Num() == 0)
@@ -72,11 +58,7 @@
 
 	TArray<FRequestCluster, TInlineAllocator<1>> AddedClusters;
 	auto FindOrAddClusterForPlatforms =
-<<<<<<< HEAD
-		[&AddedClusters, &COTFS](TArray<const ITargetPlatform*>&& InPlatforms)
-=======
 		[&AddedClusters, &InCOTFS](TArray<const ITargetPlatform*>&& InPlatforms)
->>>>>>> d731a049
 	{
 		for (FRequestCluster& Existing : AddedClusters)
 		{
@@ -119,11 +101,7 @@
 
 FName GInstigatorRequestCluster(TEXT("RequestCluster"));
 
-<<<<<<< HEAD
-void FRequestCluster::AddClusters(UCookOnTheFlyServer& COTFS, FPackageDataSet& UnclusteredRequests,
-=======
 void FRequestCluster::AddClusters(UCookOnTheFlyServer& InCOTFS, FPackageDataSet& UnclusteredRequests,
->>>>>>> d731a049
 	TRingBuffer<FRequestCluster>& OutClusters, FRequestQueue& QueueForReadyRequests)
 {
 	if (UnclusteredRequests.Num() == 0)
@@ -178,14 +156,9 @@
 		// by checking non-cookable and sending the package to idle instead of adding to
 		// a cluster
 		PackageData->GetRequestedPlatforms(RequestedPlatforms);
-<<<<<<< HEAD
-		if (!IsRequestCookable(PackageData->GetPackageName(), PackageData, *COTFS.PackageDatas, *COTFS.PackageTracker,
-			DLCPath, bErrorOnEngineContentUse, RequestedPlatforms))
-=======
 		ESuppressCookReason SuppressCookReason;
 		if (!IsRequestCookable(PackageData->GetPackageName(), PackageData, *InCOTFS.PackageDatas, *InCOTFS.PackageTracker,
 			DLCPath, bErrorOnEngineContentUse, bAllowUncookedAssetReferences, RequestedPlatforms, SuppressCookReason))
->>>>>>> d731a049
 		{
 			InCOTFS.DemoteToIdle(*PackageData, ESendFlags::QueueAdd, SuppressCookReason);
 			continue;
@@ -465,11 +438,7 @@
 		}
 	}
 	Requests.Remove(PackageData);
-<<<<<<< HEAD
-	RequestsToDemote.Remove(PackageData);
-=======
 	RequestsToDemote.RemoveAll([PackageData](const TPair<FPackageData*, ESuppressCookReason>& Pair) { return Pair.Key == PackageData; });
->>>>>>> d731a049
 }
 
 bool FRequestCluster::Contains(FPackageData* PackageData) const
@@ -500,10 +469,7 @@
 	RequestsToDemote.Empty();
 	OwnedPackageDatas.Empty();
 	GraphSearch.Reset();
-<<<<<<< HEAD
-=======
 	RequestGraph.Reset();
->>>>>>> d731a049
 	NextRequest = 0;
 }
 
@@ -514,15 +480,6 @@
 		return;
 	}
 
-<<<<<<< HEAD
-	if (!GraphSearch)
-	{
-		GraphSearch.Reset(new FGraphSearch(*this));
-	}
-
-	if (!bAllowHardDependencies)
-	{
-=======
 	if (COTFS.IsCookWorkerMode())
 	{
 		bDependenciesComplete = true;
@@ -536,7 +493,6 @@
 
 	if (!bAllowHardDependencies)
 	{
->>>>>>> d731a049
 		// FetchDependencies is responsible for marking all requests as explored and demoting
 		// the ones that are not cookable. If we're skipping the dependencies search, handle that
 		// responsibility for the initial requests and return.
@@ -557,19 +513,11 @@
 		TArray<TUniquePtr<FVertexData>> CompletedVertices;
 		GraphSearch->Poll(CompletedVertices, bIsDone);
 		if (bIsDone)
-<<<<<<< HEAD
 		{
 			break;
 		}
 		if (CompletedVertices.Num())
 		{
-=======
-		{
-			break;
-		}
-		if (CompletedVertices.Num())
-		{
->>>>>>> d731a049
 			FHasPendingVerticesScope HasPendingVerticesScope(*GraphSearch);
 			for (TUniquePtr<FVertexData>& VertexData : CompletedVertices)
 			{
@@ -608,10 +556,7 @@
 	Algo::TopologicalSort(NewRequests, GetElementDependencies, Algo::ETopologicalSort::AllowCycles);
 	Requests = MoveTemp(NewRequests);
 
-<<<<<<< HEAD
-=======
 	RequestGraph = MoveTemp(GraphSearch->GetGraphEdges());
->>>>>>> d731a049
 	GraphSearch.Reset();
 	bDependenciesComplete = true;
 }
@@ -674,11 +619,7 @@
 
 void FRequestCluster::FGraphSearch::WaitForPollAvailability(double WaitTimeSeconds)
 {
-<<<<<<< HEAD
-	uint32 WaitTime = WaitTimeSeconds > 0 ? FMath::Floor(WaitTimeSeconds * 1000) : MAX_uint32;
-=======
 	uint32 WaitTime = (WaitTimeSeconds > 0.0) ? static_cast<uint32>(FMath::Floor(WaitTimeSeconds * 1000)) : MAX_uint32;
->>>>>>> d731a049
 	PollReadyEvent->Wait(WaitTime);
 }
 
@@ -706,7 +647,6 @@
 
 	OutCompletedVertices.Reset();
 	for (;;)
-<<<<<<< HEAD
 	{
 		TOptional<TUniquePtr<FVertexData>> VertexData = CompletedVertices.Dequeue();
 		if (!VertexData.IsSet())
@@ -719,20 +659,6 @@
 	bOutIsDone = bOutIsDone && OutCompletedVertices.Num() == 0;
 	if (OutCompletedVertices.Num() > 0)
 	{
-=======
-	{
-		TOptional<TUniquePtr<FVertexData>> VertexData = CompletedVertices.Dequeue();
-		if (!VertexData.IsSet())
-		{
-			break;
-		}
-		OutCompletedVertices.Add(MoveTemp(*VertexData));
-	}
-
-	bOutIsDone = bOutIsDone && OutCompletedVertices.Num() == 0;
-	if (OutCompletedVertices.Num() > 0)
-	{
->>>>>>> d731a049
 		LastActivityTime = FPlatformTime::Seconds();
 	}
 }
@@ -783,11 +709,7 @@
 		// We always skip assetregistry soft dependencies if the cook commandline is set to skip soft references.
 		// We also need to skip them if the project has problems with editor-only robustness and has turned
 		// ExploreDependencies off
-<<<<<<< HEAD
-		if (Cluster.bAllowSoftDependencies && Cluster.bPreexploreDependenciesEnabled)
-=======
 		if (Cluster.bAllowSoftDependencies)
->>>>>>> d731a049
 		{
 			Cluster.AssetRegistry.GetDependencies(PackageName, SoftDependencies, EDependencyCategory::Package,
 				DependencyQuery | EDependencyQuery::Soft);
@@ -828,11 +750,7 @@
 					UE::SavePackageUtilities::EDLCookInfoAddIterativelySkippedPackage(PackageName);
 				}
 				HardDependencies.Append(PlatformAttachments.BuildDependencies);
-<<<<<<< HEAD
-				if (Cluster.bAllowSoftDependencies && Cluster.bPreexploreDependenciesEnabled)
-=======
 				if (Cluster.bAllowSoftDependencies)
->>>>>>> d731a049
 				{
 					SoftDependencies.Append(PlatformAttachments.RuntimeOnlyDependencies);
 				}
@@ -857,7 +775,6 @@
 		{
 			COOK_STAT(++DetailedCookStats::NumPackagesIterativelySkipped);
 		}
-<<<<<<< HEAD
 
 		// Sort the lists of Dependencies to check for uniqueness and make them deterministic
 		Algo::Sort(HardDependencies, FNameLexicalLess());
@@ -878,28 +795,6 @@
 			NewVertices.Reset(HardDependencies.Num() + SoftDependencies.Num());
 			for (TArray<FName>* Dependencies : { &HardDependencies, &SoftDependencies })
 			{
-=======
-
-		// Sort the lists of Dependencies to check for uniqueness and make them deterministic
-		Algo::Sort(HardDependencies, FNameLexicalLess());
-		HardDependencies.SetNum(Algo::Unique(HardDependencies));
-		Algo::Sort(SoftDependencies, FNameLexicalLess());
-		SoftDependencies.SetNum(Algo::Unique(SoftDependencies));
-		SoftDependencies.RemoveAll([&HardDependencies](FName Dependency)
-			{
-				return Algo::BinarySearch(HardDependencies, Dependency, FNameLexicalLess()) != INDEX_NONE;
-			});
-
-		if (HardDependencies.Num() || SoftDependencies.Num())
-		{
-			TArray<FPackageData*>& Edges = GraphEdges.FindOrAdd(PackageData);
-			check(Edges.Num() == 0);
-			Edges.Reserve(HardDependencies.Num());
-			TArray<TUniquePtr<FVertexData>>& NewVertices(Scratch.NewVertices);
-			NewVertices.Reset(HardDependencies.Num() + SoftDependencies.Num());
-			for (TArray<FName>* Dependencies : { &HardDependencies, &SoftDependencies })
-			{
->>>>>>> d731a049
 				bool bHardDependency = Dependencies == &HardDependencies;
 				for (FName Dependency : *Dependencies)
 				{
@@ -941,12 +836,8 @@
 	}
 	else
 	{
-<<<<<<< HEAD
-		Cluster.RequestsToDemote.Add(PackageData);
-=======
 		ESuppressCookReason SuppressCookReason = VertexData.bCookable ? ESuppressCookReason::AlreadyCooked : VertexData.SuppressCookReason;
 		Cluster.RequestsToDemote.Emplace(PackageData, SuppressCookReason);
->>>>>>> d731a049
 	}
 }
 
@@ -961,11 +852,7 @@
 	PackageName = InPackageData.GetPackageName();
 	PackageData = &InPackageData;
 	bInitialRequest = true;
-<<<<<<< HEAD
-	bCookable = Cluster.IsRequestCookable(PackageData->GetPackageName(), PackageData);
-=======
 	bCookable = Cluster.IsRequestCookable(PackageData->GetPackageName(), PackageData, SuppressCookReason);
->>>>>>> d731a049
 	bExploreDependencies = false;
 }
 
@@ -980,10 +867,7 @@
 	bInitialRequest = false;
 	bCookable = false;
 	bExploreDependencies = false;
-<<<<<<< HEAD
-=======
 	SuppressCookReason = ESuppressCookReason::InvalidSuppressCookReason;
->>>>>>> d731a049
 }
 
 TUniquePtr<FRequestCluster::FVertexData> FRequestCluster::FGraphSearch::AllocateVertex()
@@ -1016,19 +900,6 @@
 	}
 	VisitStatus.bVisited = true;
 
-<<<<<<< HEAD
-	bool bCookable = Cluster.IsRequestCookable(PackageName, PackageData);
-	if (!bInitialRequest)
-	{
-		if (!bCookable)
-		{
-			return nullptr;
-		}
-		check(PackageData); // IsRequestCookable ensures PackageData if it returns true
-		if (!Cluster.TryTakeOwnership(*PackageData, false /* bUrgent */, FCompletionCallback(), InInstigator))
-		{
-			return nullptr;
-=======
 	ESuppressCookReason SuppressCookReason;
 	bool bCookable = Cluster.IsRequestCookable(PackageName, PackageData, SuppressCookReason);
 	if (!bInitialRequest)
@@ -1041,7 +912,6 @@
 		if (!Cluster.TryTakeOwnership(*PackageData, false /* bUrgent */, FCompletionCallback(), InInstigator))
 		{
 			return nullptr;
->>>>>>> d731a049
 		}
 		Cluster.OwnedPackageDatas.Add(PackageData);
 	}
@@ -1052,47 +922,9 @@
 	OutNewVertex->PackageData = PackageData;
 	OutNewVertex->bInitialRequest = bInitialRequest;
 	OutNewVertex->bCookable = bCookable;
-<<<<<<< HEAD
-	OutNewVertex->bExploreDependencies = bCookable;
-	if (bCookable && !Cluster.bPreexploreDependenciesEnabled)
-	{
-		// TODO: Editor-only packages may be loaded at editor startup, which makes them skip the request state
-		// and go straight to load and save, where they are culled and returned to idle.
-		// If we add dependencies from these startup packages, in some projects we add transitive dependency
-		// packages that are not otherwise cooked. To prevent breaking projects we are temporarily skipping the
-		// dependency search from these packages.
-		bool bInProgress = false;
-		if (FindPackage(nullptr, WriteToString<256>(PackageName).ToString()))
-		{
-			OutNewVertex->bExploreDependencies = false;
-		}
-=======
 	OutNewVertex->SuppressCookReason = SuppressCookReason;
 	OutNewVertex->bExploreDependencies = bCookable;
 
-	return PackageData;
-}
-
-TArray<FRequestCluster::FQueryVertexBatch*> FRequestCluster::FGraphSearch::CreateAvailableBatches()
-{
-	// Called from inside this->Lock
-	TArray<FQueryVertexBatch*> Results;
-	constexpr int32 BatchSize = 1000;
-	Results.Reserve((VerticesToRead.Num() + BatchSize - 1) / BatchSize);
-	while (VerticesToRead.Num() >= BatchSize)
-	{
-		Results.Add(CreateBatchOfPoppedVertices(BatchSize));
-	}
-	if (Batches.Num() == 0 && !bHasPendingVertices && VerticesToRead.Num() > 0)
-	{
-		// No more vertices are coming into VerticesToRead; send the batch that we have
-		Results.Add(CreateBatchOfPoppedVertices(VerticesToRead.Num()));
->>>>>>> d731a049
-	}
-	return Results;
-}
-
-<<<<<<< HEAD
 	return PackageData;
 }
 
@@ -1281,183 +1113,6 @@
 	return GraphEdges;
 }
 
-bool FRequestCluster::IsRequestCookable(FName PackageName, FPackageData*& InOutPackageData)
-{
-	return IsRequestCookable(PackageName, InOutPackageData, PackageDatas, PackageTracker,
-		DLCPath, bErrorOnEngineContentUse, GetPlatforms());
-}
-
-bool FRequestCluster::IsRequestCookable(FName PackageName, FPackageData*& InOutPackageData,
-	FPackageDatas& InPackageDatas, FPackageTracker& InPackageTracker,
-	FStringView InDLCPath, bool bInErrorOnEngineContentUse, TConstArrayView<const ITargetPlatform*> RequestPlatforms)
-=======
-FRequestCluster::FHasPendingVerticesScope::FHasPendingVerticesScope(FGraphSearch& InGraphSearch)
-	:GraphSearch(InGraphSearch)
-{
-	checkf(!GraphSearch.bHasPendingVertices, TEXT("Nested HasPendingVerticesScope is not yet supported"));
-	GraphSearch.bHasPendingVertices = true;
-}
-
-FRequestCluster::FHasPendingVerticesScope::~FHasPendingVerticesScope()
-{
-	checkf(GraphSearch.bHasPendingVertices, TEXT("bHasPendingVertices was corrupted during FHasPendingVerticesScope"));
-	GraphSearch.bHasPendingVertices = false;
-	TArray<TUniquePtr<FVertexData>> Empty;
-	// Call AddVertices to check whether a batch needs to be sent because no further vertices are pending
-	GraphSearch.AddVertices(MoveTemp(Empty));
-}
-
-TUniquePtr<FRequestCluster::FQueryVertexBatch> FRequestCluster::FGraphSearch::AllocateBatch()
-{
-	// Called from inside this->Lock
-	TUniquePtr<FQueryVertexBatch> Result;
-	Result = BatchAllocationPool.Num()
-		? BatchAllocationPool.Pop(false /* bAllowShrinking */)
-		: TUniquePtr<FQueryVertexBatch>(new FQueryVertexBatch(*this));
-	// Batches are Reset when constructed or when returned to pool, so we do not need to Reset here
-	return Result;
-}
-
-void FRequestCluster::FGraphSearch::FreeBatch(TUniquePtr<FQueryVertexBatch>&& Batch)
-{
-	// Called from inside this->Lock
-	Batch->Reset();
-	BatchAllocationPool.Add(MoveTemp(Batch));
-}
-
-FRequestCluster::FQueryVertexBatch* FRequestCluster::FGraphSearch::CreateBatchOfPoppedVertices(int32 BatchSize)
-{
-	// Called from inside this->Lock
-	check(BatchSize <= VerticesToRead.Num());
-	TUniquePtr<FQueryVertexBatch> BatchData = AllocateBatch();
-	BatchData->Vertices.Reserve(BatchSize);
-	for (int32 BatchIndex = 0; BatchIndex < BatchSize; ++BatchIndex)
-	{
-		TUniquePtr<FVertexData> VertexData = VerticesToRead.PopFrontValue();
-		TUniquePtr<FVertexData>& ExistingVert = BatchData->Vertices.FindOrAdd(VertexData->PackageName);
-		check(!ExistingVert); // We should not have any duplicate names in VerticesToRead
-		ExistingVert = MoveTemp(VertexData);
-	}
-	TUniquePtr<FQueryVertexBatch>& ExistingBatch = Batches.FindOrAdd(BatchData.Get());
-	check(!ExistingBatch);
-	ExistingBatch = MoveTemp(BatchData);
-	return ExistingBatch.Get();
-}
-
-void FRequestCluster::FGraphSearch::OnBatchCompleted(FQueryVertexBatch* Batch)
-{
-	FScopeLock ScopeLock(&Lock);
-	FreeBatch(Batches.FindAndRemoveChecked(Batch));
-	PollReadyEvent->Trigger();
-}
-
-void FRequestCluster::FGraphSearch::OnVertexCompleted()
-{
-	// The trigger occurs outside of the lock, and might get clobbered and incorrectly ignored by a call to Poll which
-	// consumes the vertices before our caller added a vertex but calls PollReadyEvent->Reset after this PollReadyEvent->Trigger.
-	// This clobbering will not cause a deadlock, because eventually DestroyBatch will be called which triggers inside
-	// the lock. Doing the per-vertex trigger outside the lock is good for performance.
-	PollReadyEvent->Trigger();
-}
-
-FRequestCluster::FQueryVertexBatch::FQueryVertexBatch(FGraphSearch& InGraphSearch)
-	: ThreadSafeOnlyVars(InGraphSearch)
-	, NumPlatforms(InGraphSearch.GetNumPlatforms())
-{
-	Reset();
-}
-
-void FRequestCluster::FQueryVertexBatch::Reset()
-{
-	Scratch.PackageNames.Reset();
-	Vertices.Reset();
-}
-
-void FRequestCluster::FQueryVertexBatch::Send()
-{
-	Scratch.PackageNames.Reserve(Vertices.Num());
-	for (const TPair<FName, TUniquePtr<FVertexData>>& Pair : Vertices)
-	{
-		Scratch.PackageNames.Add(Pair.Key);
-		Pair.Value->PendingPlatforms.store(NumPlatforms, std::memory_order_release);
-	}
-	PendingVertices.store(Vertices.Num(), std::memory_order_release);
-
-	for (int32 PlatformIndex = 0; PlatformIndex < NumPlatforms; ++PlatformIndex)
-	{
-		const ITargetPlatform* TargetPlatform = nullptr;
-		ICookedPackageWriter* PackageWriter = nullptr;
-		// Platform 0 is the platform-agnostic platform
-		if (PlatformIndex > 0)
-		{
-			TargetPlatform = ThreadSafeOnlyVars.Cluster.Platforms[PlatformIndex - 1];
-			PackageWriter = ThreadSafeOnlyVars.Cluster.PackageWriters[PlatformIndex - 1];
-		}
-
-		TUniqueFunction<void(FName PackageName, UE::TargetDomain::FCookAttachments&& Result)> Callback =
-			[this, PlatformIndex](FName PackageName, UE::TargetDomain::FCookAttachments&& Attachments)
-		{
-			RecordCacheResults(PackageName, PlatformIndex, MoveTemp(Attachments));
-		};
-		if (ThreadSafeOnlyVars.bCookAttachmentsEnabled)
-		{
-			UE::TargetDomain::FetchCookAttachments(Scratch.PackageNames, TargetPlatform,
-				PackageWriter, MoveTemp(Callback));
-		}
-		else
-		{
-			// When we do not need to asynchronously fetch, we record empty cache results from an AsyncTask.
-			// Using an AsyncTask keeps the threading flow similar to the FetchCookAttachments case
-			AsyncTask(ENamedThreads::AnyThread,
-				[PackageNames = Scratch.PackageNames, Callback = MoveTemp(Callback)]()
-			{
-				for (FName PackageName : PackageNames)
-				{
-					UE::TargetDomain::FCookAttachments Attachments;
-					Callback(PackageName, MoveTemp(Attachments));
-				}
-			});
-		}
-	}
-}
-
-void FRequestCluster::FQueryVertexBatch::RecordCacheResults(FName PackageName, int32 PlatformIndex,
-	UE::TargetDomain::FCookAttachments&& CookAttachments)
-{
-	TUniquePtr<FVertexData>& VertexData = Vertices.FindChecked(PackageName);
-	check(VertexData);
-	VertexData->CookAttachments[PlatformIndex] = MoveTemp(CookAttachments);
-	if (VertexData->PendingPlatforms.fetch_sub(1, std::memory_order_acq_rel) == 1)
-	{
-		ThreadSafeOnlyVars.CompletedVertices.Enqueue(MoveTemp(VertexData));
-		bool bBatchComplete = PendingVertices.fetch_sub(1, std::memory_order_relaxed) == 1;
-		if (!bBatchComplete)
-		{
-			ThreadSafeOnlyVars.OnVertexCompleted();
-		}
-		else
-		{
-			ThreadSafeOnlyVars.OnBatchCompleted(this);
-			// this is no longer accessible
-		}
-	}
-}
-
-int32 FRequestCluster::FGraphSearch::GetNumPlatforms() const
-{
-	return Cluster.Platforms.Num() + 1;
-}
-
-TArray<FPackageData*>& FRequestCluster::FGraphSearch::GetTransitiveRequests()
-{
-	return TransitiveRequests;
-}
-
-TMap<FPackageData*, TArray<FPackageData*>>& FRequestCluster::FGraphSearch::GetGraphEdges()
-{
-	return GraphEdges;
-}
-
 bool FRequestCluster::IsRequestCookable(FName PackageName, FPackageData*& InOutPackageData,
 	ESuppressCookReason& OutReason)
 {
@@ -1469,7 +1124,6 @@
 	FPackageDatas& InPackageDatas, FPackageTracker& InPackageTracker,
 	FStringView InDLCPath, bool bInErrorOnEngineContentUse, bool bInAllowUncookedAssetReferences,
 	TConstArrayView<const ITargetPlatform*> RequestPlatforms, ESuppressCookReason& OutReason)
->>>>>>> d731a049
 {
 	TStringBuilder<256> NameBuffer;
 	// We need to reject packagenames from adding themselves or their transitive dependencies using all the same rules that
@@ -1508,16 +1162,12 @@
 		{
 			if (!InOutPackageData->HasAllCookedPlatforms(RequestPlatforms, true /* bIncludeFailed */))
 			{
-<<<<<<< HEAD
-				UE_LOG(LogCook, Error, TEXT("Uncooked Engine or Game content %s is being referenced by DLC!"), *NameBuffer);
-=======
 				// AllowUncookedAssetReferences should only be used when the DLC plugin to cook is going to be mounted where uncooked packages are available.
 				// This will allow a DLC plugin to be recooked continually and mounted in an uncooked editor which is useful for CI.
 				if (!bInAllowUncookedAssetReferences)
 				{
 					UE_LOG(LogCook, Error, TEXT("Uncooked Engine or Game content %s is being referenced by DLC!"), *NameBuffer);
 				}
->>>>>>> d731a049
 			}
 			OutReason = ESuppressCookReason::NotInCurrentPlugin;
 			return false;
