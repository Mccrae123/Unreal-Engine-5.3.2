--- conflicted
+++ resolved
@@ -5,33 +5,13 @@
 #include "CookOnTheFlyServerInterface.h"
 #include "CookPackageData.h"
 #include "CookPlatformManager.h"
-<<<<<<< HEAD
-#include "Misc/ScopeRWLock.h"
-#include "ProfilingDebugging/CookStats.h"
-=======
 #include "CookProfiling.h"
 #include "Misc/ScopeRWLock.h"
->>>>>>> 4af6daef
 #include "UObject/Package.h"
 #include "UObject/UObjectIterator.h"
 
 namespace UE::Cook
 {
-
-<<<<<<< HEAD
-#if ENABLE_COOK_STATS
-namespace Stats
-{
-
-// Stats tracked through FAutoRegisterCallback
-static uint32 NumInlineLoads = 0;
-static FCookStatsManager::FAutoRegisterCallback RegisterCookStats([](FCookStatsManager::AddStatFuncRef AddStat)
-	{
-		AddStat(TEXT("Package.Load"), FCookStatsManager::CreateKeyValueArray(TEXT("NumInlineLoads"), NumInlineLoads));
-	});
-
-}
-#endif
 
 void FThreadSafeUnsolicitedPackagesList::AddCookedPackage(const FFilePlatformRequest& PlatformRequest)
 {
@@ -43,18 +23,6 @@
 {
 	FScopeLock _(&SyncObject);
 
-=======
-void FThreadSafeUnsolicitedPackagesList::AddCookedPackage(const FFilePlatformRequest& PlatformRequest)
-{
-	FScopeLock S(&SyncObject);
-	CookedPackages.Add(PlatformRequest);
-}
-
-void FThreadSafeUnsolicitedPackagesList::GetPackagesForPlatformAndRemove(const ITargetPlatform* Platform, TArray<FName>& PackageNames)
-{
-	FScopeLock _(&SyncObject);
-
->>>>>>> 4af6daef
 	for (int I = CookedPackages.Num() - 1; I >= 0; --I)
 	{
 		FFilePlatformRequest& Request = CookedPackages[I];
@@ -78,8 +46,6 @@
 	FScopeLock _(&SyncObject);
 	CookedPackages.Empty();
 }
-<<<<<<< HEAD
-=======
 
 
 FPackageTracker::FPackageTracker(UCookOnTheFlyServer& InCOTFS)
@@ -95,18 +61,11 @@
 		GUObjectArray.RemoveUObjectCreateListener(this);
 	}
 }
->>>>>>> 4af6daef
 
 void FPackageTracker::InitializeTracking()
 {
 	check(!bTrackingInitialized);
 
-<<<<<<< HEAD
-FPackageTracker::FPackageTracker(FPackageDatas& InPackageDatas)
-	:PackageDatas(InPackageDatas)
-{
-=======
->>>>>>> 4af6daef
 	LLM_SCOPE_BYTAG(Cooker);
 
 	FWriteScopeLock ScopeLock(Lock);
@@ -128,28 +87,6 @@
 
 	GUObjectArray.AddUObjectDeleteListener(this);
 	GUObjectArray.AddUObjectCreateListener(this);
-<<<<<<< HEAD
-}
-
-FPackageTracker::~FPackageTracker()
-{
-	GUObjectArray.RemoveUObjectDeleteListener(this);
-	GUObjectArray.RemoveUObjectCreateListener(this);
-}
-
-TMap<UPackage*, FInstigator> FPackageTracker::GetNewPackages()
-{
-	FWriteScopeLock ScopeLock(Lock);
-	TMap<UPackage*, FInstigator> Result = MoveTemp(NewPackages);
-	NewPackages.Reset();
-	bHasBeenConsumed = true;
-	return Result;
-}
-
-bool FPackageTracker::HasBeenConsumed() const
-{
-	return bHasBeenConsumed;
-=======
 
 	bTrackingInitialized = true;
 }
@@ -183,39 +120,17 @@
 	{
 		NewPackages.FindOrAdd(Package, FInstigator(EInstigator::StartupPackage));
 	}
->>>>>>> 4af6daef
 }
 
 void FPackageTracker::NotifyUObjectCreated(const class UObjectBase* Object, int32 Index)
 {
 	if (Object->GetClass() == UPackage::StaticClass())
 	{
-<<<<<<< HEAD
-		LLM_SCOPE_BYTAG(Cooker);
-=======
->>>>>>> 4af6daef
 		auto Package = const_cast<UPackage*>(static_cast<const UPackage*>(Object));
 
 		if (Package->GetOuter() == nullptr)
 		{
 			LLM_SCOPE_BYTAG(Cooker);
-<<<<<<< HEAD
-			if (LoadingPackageData && Package->GetFName() != LoadingPackageData->GetPackageName())
-			{
-				COOK_STAT(++Stats::NumInlineLoads);
-			}
-
-			FWriteScopeLock ScopeLock(Lock);
-			if (ExpectedNeverLoadPackages.Contains(Package->GetFName()))
-			{
-				UE_LOG(LogCook, Verbose, TEXT("SoftGC PoorPerformance: Reloaded package %s."), *WriteToString<256>(Package->GetFName()));
-			}
-			LoadedPackages.Add(Package);
-			NewPackages.Add(Package,
-					FInstigator(EInstigator::Unsolicited,
-						LoadingPackageData ? LoadingPackageData->GetPackageName() : NAME_None)
-				);
-=======
 #if ENABLE_COOK_STATS
 			++DetailedCookStats::NumDetectedLoads;
 #endif
@@ -252,7 +167,6 @@
 			LoadedPackages.Add(Package);
 			NewPackages.Add(Package, MoveTemp(Instigator));
 
->>>>>>> 4af6daef
 		}
 	}
 }
