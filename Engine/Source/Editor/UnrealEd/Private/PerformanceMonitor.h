// Copyright 1998-2015 Epic Games, Inc. All Rights Reserved.

#pragma once

/**
 * Helper class for a calculating a moving average. This works by maintaining an accumulator which is then sampled at regular intervals into the "Samples" array.
 */
struct FMovingAverage
{
	/** Constructor from a sample size, and sample rate */
	FMovingAverage(const int32 InSampleSize = 0, const float InSampleRateSeconds = 1.f)
		: CurrentSampleCount(0)
		, CurrentSampleAccumulator(0)
		, CurrentSampleStartTime(0)
		, SampleRateSeconds(InSampleRateSeconds)
		, SampleSize(InSampleSize)
		, SampleAverage(0)
		, NextSampleIndex(0)
	{
		Samples.Reserve(SampleSize);
	}
	
	/** Check if this data is reliable or not. Returns false if the sampler is not populated with enough data */
	inline bool IsReliable() const
	{
		return SampleSize != 0 && Samples.Num() == SampleSize;
	}

	/** Reset this sampler to its default (unpopulated) state */
	inline void Reset()
	{
		*this = FMovingAverage(SampleSize, SampleRateSeconds);
	}

	/** Get the average of all the samples contained in this sampler */
	inline float GetAverage() const
	{
		return SampleAverage;
	}

	/** Get the current number of available samples */
	inline int32 GetSampleCount() const
	{
		return Samples.Num();
	}

	/** Allow this sampler to tick the frame time, and potentially save a new sample */
	void Tick(double CurrentTime, float Value)
	{
		if (SampleSize == 0)
		{
			return;
		}

		if (CurrentSampleStartTime == 0)
		{
			CurrentSampleStartTime = CurrentTime;
		}

		++CurrentSampleCount;
		CurrentSampleAccumulator += Value;

		if (CurrentTime - CurrentSampleStartTime > SampleRateSeconds)
		{
			// Limit to a minimum of 5 frames per second
			const float AccumulatorAverage = FMath::Max(CurrentSampleAccumulator / CurrentSampleCount, 5.f);

			if (Samples.Num() == SampleSize)
			{
				Samples[NextSampleIndex] = AccumulatorAverage;
			}
			else
			{
				Samples.Add(AccumulatorAverage);
			}

			NextSampleIndex = (NextSampleIndex + 1) % SampleSize;
			ensure(NextSampleIndex >= 0 && NextSampleIndex < SampleSize);

			// calculate the average
			float Sum = 0.0;
			for (const auto& Sample : Samples)
			{
				Sum += Sample;
			}
			SampleAverage = Sum / Samples.Num();

			// reset the accumulator and counter
			CurrentSampleAccumulator = CurrentSampleCount = 0;
			CurrentSampleStartTime = CurrentTime;
		}
	}

	/** Return the percentage of samples that fall below the specified threshold */
	float PercentageBelowThreshold(const float Threshold) const
	{
		check(IsReliable());

		float NumBelowThreshold = 0;
		for (const auto& Sample : Samples)
		{
			if (Sample < Threshold)
			{
				++NumBelowThreshold;
			}
		}

		return (NumBelowThreshold / Samples.Num()) * 100.0f;
	}
private:
	/** The number of samples in the current accumulator */
	int32 CurrentSampleCount;
	/** The cumulative sum of samples for the current time period */
	float CurrentSampleAccumulator;
	/** The time at which we started accumulating the current sample */
	double CurrentSampleStartTime;

	/** The rate at which to store accumulated samples of FPS in seconds */
	float SampleRateSeconds;
	/** The maximum number of accumulated samples to store */
	int32 SampleSize;
	/** The actual average stored across all samples */
	float SampleAverage;

	/** The actual FPS samples */
	TArray<float> Samples;
	/** The index of the next sample to write to */
	int32 NextSampleIndex;
};

/** Notification class for performance warnings. */
class FPerformanceMonitor
	: public FTickableEditorObject
{

public:

	/** Constructor */
	FPerformanceMonitor();

	/** Destructor */
	~FPerformanceMonitor();

protected:

	/** FTickableEditorObject interface */
	virtual bool IsTickable() const override { return true; }
	virtual void Tick(float DeltaTime) override;
	virtual TStatId GetStatId() const override { RETURN_QUICK_DECLARE_CYCLE_STAT(FPerformanceMonitor, STATGROUP_Tickables); }

private:

	/** Starts the notification. */
	void ShowPerformanceWarning(FText MessageText);

	/** Gets the quality levels that would be applied with auto-scalability. */
	Scalability::FQualityLevels GetAutoScalabilityQualityLevels() const;

	/** Returns true if the quality settings match the ones that would be applied with auto scalability. */
	bool WillAutoScalabilityHelp() const;

	/** Run a benchmark and auto apply scalability settings */
	void AutoApplyScalability();

	/** Adjusts the performance monitor settings to stop monitoring. */
	void CancelPerformanceNotification();

	/** Ends the notification. */
	void HidePerformanceWarning();

	/** Display the scalability dialog. */
	void ShowScalabilityDialog();

	/** Resets the performance warning data and hides the warning */
	void Reset();

	/** Update the moving average samplers to match the settings specified in the console variables */
	void UpdateMovingAverageSamplers();

	/** Moving average data for the fine and coarse-grained moving averages */
	FMovingAverage FineMovingAverage, CoarseMovingAverage;

	/** Tracks the last time the notification was started, used to avoid spamming. */
	double LastEnableTime;

	/** The time remaining before the auto scalability settings are automatically applied. */
	double NotificationTimeout;

	/** The notification window ptr */
	TWeakPtr<SNotificationItem> PerformanceWarningNotificationPtr;

	/** The Scalability Setting window we may be using */
	TWeakPtr<SWindow> ScalabilitySettingsWindowPtr;

	/** Whether the notification is allowed to pop up this session */
	bool bIsNotificationAllowed;

<<<<<<< HEAD
=======
	/** Console variable delegate for checking when the console variables have changed */
	FConsoleCommandDelegate CVarDelegate;

>>>>>>> cce8678d
	FConsoleVariableSinkHandle CVarDelegateHandle;
};<|MERGE_RESOLUTION|>--- conflicted
+++ resolved
@@ -195,11 +195,8 @@
 	/** Whether the notification is allowed to pop up this session */
 	bool bIsNotificationAllowed;
 
-<<<<<<< HEAD
-=======
 	/** Console variable delegate for checking when the console variables have changed */
 	FConsoleCommandDelegate CVarDelegate;
 
->>>>>>> cce8678d
 	FConsoleVariableSinkHandle CVarDelegateHandle;
 };