--- conflicted
+++ resolved
@@ -361,12 +361,8 @@
 	
 	const FString& RelativeFilename = ImportInfo->SourceFiles[0].RelativeFilename;
 
-<<<<<<< HEAD
-	const TArray<FAssetImportInfo::FSourceFile>& SourceFileData = ImportInfo->SourceFiles;
-=======
 	FString OldPackagePath = FPackageName::GetLongPackagePath(OldPath) / TEXT("");
 	FString NewReimportPath;
->>>>>>> 73f66985
 
 	// We move the file with the asset provided it is the only file referenced, and sits right beside the uasset file
 	if (!RelativeFilename.GetCharArray().ContainsByPredicate([](const TCHAR Char) { return Char == '/' || Char == '\\'; }))
