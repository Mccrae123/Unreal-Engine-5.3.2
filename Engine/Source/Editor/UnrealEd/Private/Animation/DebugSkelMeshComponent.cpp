// Copyright Epic Games, Inc. All Rights Reserved.


#include "Animation/DebugSkelMeshComponent.h"
#include "Animation/AnimSequence.h"
#include "Animation/MirrorDataTable.h"
#include "BonePose.h"
#include "Materials/Material.h"
#include "Animation/AnimMontage.h"
#include "Engine/Engine.h"
#include "SceneManagement.h"
#include "EngineGlobals.h"
#include "GameFramework/WorldSettings.h"
#include "SkeletalRenderPublic.h"
#include "AnimPreviewInstance.h"
#include "Animation/AnimComposite.h"
#include "Animation/BlendSpace.h"
#include "Rendering/SkeletalMeshRenderData.h"
#include "Rendering/SkeletalMeshModel.h"

#include "ClothingAsset.h"
#include "ClothingSimulation.h"
#include "Utils/ClothingMeshUtils.h"
#include "DynamicMeshBuilder.h"
#include "Materials/MaterialInstanceDynamic.h"

//////////////////////////////////////////////////////////////////////////
// UDebugSkelMeshComponent

UDebugSkelMeshComponent::UDebugSkelMeshComponent(const FObjectInitializer& ObjectInitializer)
	: Super(ObjectInitializer)
{
	bDrawMesh = true;
	PreviewInstance = NULL;
	bDisplayRawAnimation = false;
	bDisplayNonRetargetedPose = false;

	bMeshSocketsVisible = true;
	bSkeletonSocketsVisible = true;

	TurnTableSpeedScaling = 1.f;
	TurnTableMode = EPersonaTurnTableMode::Stopped;

	bPauseClothingSimulationWithAnim = false;
	bPerformSingleClothingTick = false;

	bTrackAttachedInstanceLOD = false;

	WireframeMeshOverlayColor = FLinearColor(0.4f, 0.8f, 0.66f);
	
	CachedClothBounds = FBoxSphereBounds(ForceInit);

	ProcessRootMotionMode = EProcessRootMotionMode::Ignore;
	ConsumeRootMotionPreviousPlaybackTime = 0.f;
}

void UDebugSkelMeshComponent::SetDebugForcedLOD(int32 InNewForcedLOD)
{
	SetForcedLOD(InNewForcedLOD);

#if WITH_EDITOR
	if (OnDebugForceLODChangedDelegate.IsBound())
	{
		OnDebugForceLODChangedDelegate.Execute();
	}
#endif
}

FBoxSphereBounds UDebugSkelMeshComponent::CalcBounds(const FTransform& LocalToWorld) const
{
	// Override bounds with pre-skinned bounds if asking for them
	if (IsUsingPreSkinnedBounds())
	{
		FBoxSphereBounds PreSkinnedLocalBounds;
		GetPreSkinnedLocalBounds(PreSkinnedLocalBounds);
		return PreSkinnedLocalBounds;
	}

	FBoxSphereBounds Result = Super::CalcBounds(LocalToWorld);

	if (!IsUsingInGameBounds())
	{
		// extend bounds by required bones (respecting current LOD) but without root bone
		if (GetNumComponentSpaceTransforms())
		{
			FBox BoundingBox(ForceInit);
			const int32 NumRequiredBones = RequiredBones.Num();
			for (int32 BoneIndex = 1; BoneIndex < NumRequiredBones; ++BoneIndex)
			{
				FBoneIndexType RequiredBoneIndex = RequiredBones[BoneIndex];
				BoundingBox += GetBoneMatrix((int32)RequiredBoneIndex).GetOrigin();
			}

			if (BoundingBox.IsValid)
			{
				Result = Result + FBoxSphereBounds(BoundingBox);
			}			
		}

		if (GetSkeletalMeshAsset() && !GetSkeletalMeshAsset()->IsCompiling())
		{
			Result = Result + GetSkeletalMeshAsset()->GetBounds();
		}
	}

	if (!FMath::IsNearlyZero(CachedClothBounds.SphereRadius))
	{
		Result = Result + CachedClothBounds;
	}	

	return Result;
}

FBoxSphereBounds UDebugSkelMeshComponent::CalcGameBounds(const FTransform& LocalToWorld) const
{
	return Super::CalcBounds(LocalToWorld);
}

bool UDebugSkelMeshComponent::IsUsingInGameBounds() const
{
	return bIsUsingInGameBounds;
}

void UDebugSkelMeshComponent::UseInGameBounds(bool bUseInGameBounds)
{
	bIsUsingInGameBounds = bUseInGameBounds;
}

bool UDebugSkelMeshComponent::IsUsingPreSkinnedBounds() const
{
	return bIsUsingPreSkinnedBounds;
}

void UDebugSkelMeshComponent::UsePreSkinnedBounds(bool bUsePreSkinnedBounds)
{
	bIsUsingPreSkinnedBounds = bUsePreSkinnedBounds;
}

bool UDebugSkelMeshComponent::CheckIfBoundsAreCorrrect()
{
	if (GetPhysicsAsset())
	{
		bool bWasUsingInGameBounds = IsUsingInGameBounds();
		FTransform TempTransform = FTransform::Identity;
		UseInGameBounds(true);
		FBoxSphereBounds InGameBounds = CalcBounds(TempTransform);
		UseInGameBounds(false);
		FBoxSphereBounds PreviewBounds = CalcBounds(TempTransform);
		UseInGameBounds(bWasUsingInGameBounds);
		// calculate again to have bounds as requested
		CalcBounds(TempTransform);
		// if in-game bounds are of almost same size as preview bounds or bigger, it seems to be fine
		if (! InGameBounds.GetSphere().IsInside(PreviewBounds.GetSphere(), PreviewBounds.GetSphere().W * 0.1f) && // for spheres: A.IsInside(B) checks if A is inside of B
			! PreviewBounds.GetBox().IsInside(InGameBounds.GetBox().ExpandBy(PreviewBounds.GetSphere().W * 0.1f))) // for boxes: A.IsInside(B) checks if B is inside of A
		{
			return true;
		}
	}
	return false;
}

double WrapInRange(double StartVal, double MinVal, double MaxVal)
{
	double Size = MaxVal - MinVal;
	double EndVal = StartVal;
	while (EndVal < MinVal)
	{
		EndVal += Size;
	}

	while (EndVal > MaxVal)
	{
		EndVal -= Size;
	}
	return EndVal;
}

void UDebugSkelMeshComponent::ConsumeRootMotion(const FVector& FloorMin, const FVector& FloorMax)
{
	if (PreviewInstance == nullptr)
	{
		return;
	}

	// Helper to extract root motion manually from the current asset
	auto ExtractRootMotionFromAnimationAsset = [](const UAnimationAsset* Animation, const UMirrorDataTable* MirrorDataTable, float StartPosition, float EndPosition) -> FTransform
	{
		if (const UAnimMontage* Anim = Cast<UAnimMontage>(Animation))
		{
			return Anim->ExtractRootMotionFromTrackRange(StartPosition, EndPosition);
		}
		
		if (const UAnimComposite* Anim = Cast<UAnimComposite>(Animation))
		{
			FRootMotionMovementParams RootMotion;
			Anim->ExtractRootMotionFromTrack(Anim->AnimationTrack, StartPosition, EndPosition, RootMotion);
			return RootMotion.GetRootMotionTransform();
		}
		
		if (const UAnimSequence* Anim = Cast<UAnimSequence>(Animation))
		{
			FTransform RootMotion = Anim->ExtractRootMotionFromRange(StartPosition, EndPosition);
			if (MirrorDataTable)
			{
				FVector T = RootMotion.GetTranslation();
				T = FAnimationRuntime::MirrorVector(T, MirrorDataTable->MirrorAxis);

				FQuat Q = RootMotion.GetRotation();
				Q = FAnimationRuntime::MirrorQuat(Q, MirrorDataTable->MirrorAxis);

				FVector S = RootMotion.GetScale3D();
				return FTransform(Q, T, S);
			}
			return RootMotion;
		}

		return FTransform::Identity;
	};

	// Force ProcessRootMotionMode to Ignore if the current asset/animation blueprint is not using root motion. 
	if(ProcessRootMotionMode != EProcessRootMotionMode::Ignore && DoesCurrentAssetHaveRootMotion() == false)
	{
		SetProcessRootMotionMode(EProcessRootMotionMode::Ignore);
	}

	//Extract root motion regardless of where we use it so that we don't hit problems with it building up in the instance
	FRootMotionMovementParams ExtractedRootMotion = ConsumeRootMotion_Internal(1.0f);
	if (PreviewInstance->GetMirrorDataTable())
	{
		FTransform RootMotion = ExtractedRootMotion.GetRootMotionTransform();
		FVector T = RootMotion.GetTranslation();
		T = FAnimationRuntime::MirrorVector(T, PreviewInstance->GetMirrorDataTable()->MirrorAxis);

		FQuat Q = RootMotion.GetRotation();
		Q = FAnimationRuntime::MirrorQuat(Q, PreviewInstance->GetMirrorDataTable()->MirrorAxis);

		FVector S = RootMotion.GetScale3D();
		ExtractedRootMotion.Set(FTransform(Q, T, S));
	}

	const float CurrentTime = PreviewInstance->GetCurrentTime();
	const float PreviousTime = ConsumeRootMotionPreviousPlaybackTime;
	ConsumeRootMotionPreviousPlaybackTime = CurrentTime;

	if (ProcessRootMotionMode != EProcessRootMotionMode::Ignore && !ShouldBlendPhysicsBones())
	{
		if(PreviewInstance->IsPlaying())
		{
			// Loop Mode: Preview mesh will consume root motion continually
			if (ProcessRootMotionMode == EProcessRootMotionMode::Loop)
			{
				AddLocalTransform(ExtractedRootMotion.GetRootMotionTransform());

				//Handle moving component so that it stays within the editor floor
				FTransform CurrentTransform = GetRelativeTransform();
				FVector Trans = CurrentTransform.GetTranslation();
				Trans.X = WrapInRange(Trans.X, FloorMin.X, FloorMax.X);
				Trans.Y = WrapInRange(Trans.Y, FloorMin.Y, FloorMax.Y);
				CurrentTransform.SetTranslation(Trans);
				SetRelativeTransform(CurrentTransform);
			}
			// Loop and Reset Mode: Preview mesh will consume root motion resetting the position back to the origin every time the animation loops
			else if (ProcessRootMotionMode == EProcessRootMotionMode::LoopAndReset)
			{
				// In this mode we have to deal with montage explicitly because we can have multiple sections and we want to reset the position when the section loops
				// and depending on the composition, CurrentTime < PreviousTime (or CurrentTime > PreviousTime when playing in reverse) is not enough
				if (const UAnimMontage* Montage = Cast<UAnimMontage>(PreviewInstance->CurrentAsset))
				{
					const int32 PreviewStartSectionIdx = Montage->CompositeSections.IsValidIndex(PreviewInstance->MontagePreviewStartSectionIdx) ? PreviewInstance->MontagePreviewStartSectionIdx : Montage->GetSectionIndexFromPosition(CurrentTime);
					const int32 FirstSectionIdx = PreviewInstance->MontagePreview_FindFirstSectionAsInMontage(PreviewStartSectionIdx);
					const int32 LastSectionIdx = PreviewInstance->MontagePreview_FindLastSection(FirstSectionIdx);

					bool bLooped = false;

					// If FirstSection == LastSection we are previewing a single section
					// In this case to know if we have looped we just need to check if CurrentTime < PreviousTime (or the oposite if we are playing the montage in reverse)
					if (FirstSectionIdx == LastSectionIdx)
					{
						bLooped = PreviewInstance->IsReverse() ? (CurrentTime > PreviousTime) : (CurrentTime < PreviousTime);
					}
					// Otherwise, we are previewing a montage with multiple section. In this case we check if section at CurrentTime is the FirstSection and the section at PreviewTime is the LastSection (or the opposite if we are playing the montage in reverse)
					else
					{
						const int32 SectionIndexPrevTime = Montage->GetSectionIndexFromPosition(PreviousTime);
						const int32 SectionIndexCurrentTime = Montage->GetSectionIndexFromPosition(CurrentTime);
						bLooped = PreviewInstance->IsReverse() ? (SectionIndexPrevTime == FirstSectionIdx && SectionIndexCurrentTime == LastSectionIdx) : (SectionIndexPrevTime == LastSectionIdx && SectionIndexCurrentTime == FirstSectionIdx);
					}

					// If we have looped...
					if (bLooped)
					{
						//... and we are playing in reverse, reset the position of the mesh back to the origin and apply root motion from the end of the LastSection to CurrentTime
						if (PreviewInstance->IsReverse())
						{
							float StartTime, EndTime;
							Montage->GetSectionStartAndEndTime(LastSectionIdx, StartTime, EndTime);
							const FTransform RootMotionDelta = ExtractRootMotionFromAnimationAsset(PreviewInstance->CurrentAsset, PreviewInstance->GetMirrorDataTable(), EndTime, CurrentTime);
							SetRelativeTransform(RootMotionDelta);
						}
						// Otherwise, reset the position of the mesh back to the origin and apply root motion from the beginning of the FirstSection to CurrentTime
						else
						{
							float StartTime, EndTime;
							Montage->GetSectionStartAndEndTime(FirstSectionIdx, StartTime, EndTime);
							const FTransform RootMotionDelta = ExtractRootMotionFromAnimationAsset(PreviewInstance->CurrentAsset, PreviewInstance->GetMirrorDataTable(), StartTime, CurrentTime);
							SetRelativeTransform(RootMotionDelta);
						}

					}
					// we haven't looped, just keep applying the extracted root motion
					else
					{
						AddLocalTransform(ExtractedRootMotion.GetRootMotionTransform());
					}
				}
				else // CurrentAsset is not a Montage
				{
					bool bLooped = PreviewInstance->IsReverse() ? (CurrentTime > PreviousTime) : (CurrentTime < PreviousTime);
					if (bLooped)
					{
						if (PreviewInstance->IsReverse())
						{
							const FTransform RootMotionDelta = ExtractRootMotionFromAnimationAsset(PreviewInstance->CurrentAsset, PreviewInstance->GetMirrorDataTable(),  PreviewInstance->CurrentAsset->GetPlayLength(), CurrentTime);
							SetRelativeTransform(RootMotionDelta);
						}
						else
						{
							const FTransform RootMotionDelta = ExtractRootMotionFromAnimationAsset(PreviewInstance->CurrentAsset, PreviewInstance->GetMirrorDataTable(), 0.f, CurrentTime);
							SetRelativeTransform(RootMotionDelta);
						}
					}
					else
					{
						AddLocalTransform(ExtractedRootMotion.GetRootMotionTransform());
					}
				}
			}
		}
		else // Not Playing. When not playing user can still scrub the time line but animation is not ticking so we have to extract and apply root motion manually
		{
			const FTransform RootMotion = ExtractRootMotionFromAnimationAsset(PreviewInstance->CurrentAsset, PreviewInstance->GetMirrorDataTable(), PreviousTime, CurrentTime);
			AddLocalTransform(RootMotion);
		}
	}
}

bool UDebugSkelMeshComponent::IsProcessingRootMotion() const 
{ 
	return GetProcessRootMotionMode() != EProcessRootMotionMode::Ignore;
}

EProcessRootMotionMode UDebugSkelMeshComponent::GetProcessRootMotionMode() const
{
	return ProcessRootMotionMode;
}

bool UDebugSkelMeshComponent::DoesCurrentAssetHaveRootMotion() const
{
	if (PreviewInstance)
	{
		// Allow root motion if current asset is sequence
		if(const UAnimSequenceBase* AnimSequenceBase = Cast<UAnimSequenceBase>(PreviewInstance->GetCurrentAsset()))
		{
			return AnimSequenceBase->HasRootMotion();
		}
		
		// Allow root motion if current blend-space references any sequences with root motion
		if (const UBlendSpace* BlendSpace = Cast<UBlendSpace>(PreviewInstance->GetCurrentAsset()))
		{
			bool bIsRootMotionUsedInBlendSpace = false;
			
			BlendSpace->ForEachImmutableSample([&bIsRootMotionUsedInBlendSpace](const FBlendSample & Sample)
			{
				const TObjectPtr<UAnimSequence> Sequence = Sample.Animation;
				
				if (IsValid(Sequence) && Sequence->HasRootMotion())
				{
					bIsRootMotionUsedInBlendSpace = true;
				}
			});
			
			if (bIsRootMotionUsedInBlendSpace)
			{
				return true;
			}
		}

		// Allow previewing an animation blueprint with root motion
		if (!PreviewInstance->GetCurrentAsset())
		{
			if (PreviewInstance->RootMotionMode == ERootMotionMode::RootMotionFromEverything || PreviewInstance->RootMotionMode == ERootMotionMode::RootMotionFromMontagesOnly)
			{
				return true;
			}
		}
	}

	return false;
}

bool UDebugSkelMeshComponent::CanUseProcessRootMotionMode(EProcessRootMotionMode Mode) const
{
	if (PreviewInstance == nullptr)
	{
		return false;
	}
	
	// Disable Loop modes if the current asset or animation blueprint doesn't have root motion
	if(Mode != EProcessRootMotionMode::Ignore)
	{
		if(!DoesCurrentAssetHaveRootMotion())
		{
			return false;
		}
	}

	// Disable Loop and Reset mode for blend spaces and animation blueprints
	if (Mode == EProcessRootMotionMode::LoopAndReset)
	{
		if (Cast<UBlendSpace>(PreviewInstance->GetCurrentAsset()) || !PreviewInstance->GetCurrentAsset())
		{
			return false;
		}
	}
	
	return true;
}

void UDebugSkelMeshComponent::SetProcessRootMotionMode(EProcessRootMotionMode Mode)
{
	if(CanUseProcessRootMotionMode(Mode))
	{
		ProcessRootMotionMode = Mode;

		if (ProcessRootMotionMode == EProcessRootMotionMode::Ignore)
		{
			if (TurnTableMode == EPersonaTurnTableMode::Stopped)
			{
				SetWorldTransform(FTransform());
			}
			else
			{
				SetRelativeLocation(FVector::ZeroVector);
			}
		}
	}
}

bool UDebugSkelMeshComponent::IsTrackingAttachedLOD() const
{
	return bTrackAttachedInstanceLOD;
}

FPrimitiveSceneProxy* UDebugSkelMeshComponent::CreateSceneProxy()
{
	FDebugSkelMeshSceneProxy* Result = NULL;
	ERHIFeatureLevel::Type SceneFeatureLevel = GetWorld()->FeatureLevel;
	FSkeletalMeshRenderData* SkelMeshRenderData = GetSkeletalMeshAsset() ? GetSkeletalMeshAsset()->GetResourceForRendering() : NULL;

	// only create a scene proxy for rendering if
	// properly initialized
	if(SkelMeshRenderData &&
		SkelMeshRenderData->LODRenderData.IsValidIndex(GetPredictedLODLevel()) &&
		!bHideSkin &&
		MeshObject)
	{
		Result = ::new FDebugSkelMeshSceneProxy(this, SkelMeshRenderData, WireframeMeshOverlayColor);
	}

	return Result;
}

bool UDebugSkelMeshComponent::ShouldRenderSelected() const
{
	return bDisplayBound || bDisplayVertexColors;
}

bool UDebugSkelMeshComponent::IsPreviewOn() const
{
	return (PreviewInstance != NULL) && (PreviewInstance == AnimScriptInstance);
}

FString UDebugSkelMeshComponent::GetPreviewText() const
{
#define LOCTEXT_NAMESPACE "SkelMeshComponent"

	if (IsPreviewOn())
	{
		UAnimationAsset* CurrentAsset = PreviewInstance->GetCurrentAsset();
		if (USkeletalMeshComponent* SkeletalMeshComponent = PreviewInstance->GetDebugSkeletalMeshComponent())
		{
			FText Label = SkeletalMeshComponent->GetOwner() ? FText::FromString(SkeletalMeshComponent->GetOwner()->GetActorLabel()) : LOCTEXT("NoActor", "None");
			return FText::Format(LOCTEXT("ExternalComponent", "External Instance on {0}"), Label).ToString();
		}
		else if (UBlendSpace* BlendSpace = Cast<UBlendSpace>(CurrentAsset))
		{
			return FText::Format( LOCTEXT("BlendSpace", "Blend Space {0}"), FText::FromString(BlendSpace->GetName()) ).ToString();
		}
		else if (UAnimMontage* Montage = Cast<UAnimMontage>(CurrentAsset))
		{
			return FText::Format( LOCTEXT("Montage", "Montage {0}"), FText::FromString(Montage->GetName()) ).ToString();
		}
		else if(UAnimComposite* Composite = Cast<UAnimComposite>(CurrentAsset))
		{
			return FText::Format(LOCTEXT("Composite", "Composite {0}"), FText::FromString(Composite->GetName())).ToString();
		}
		else if (UAnimSequence* Sequence = Cast<UAnimSequence>(CurrentAsset))
		{
			return FText::Format( LOCTEXT("Animation", "Animation {0}"), FText::FromString(Sequence->GetName()) ).ToString();
		}
	}

	return LOCTEXT("ReferencePose", "Reference Pose").ToString();

#undef LOCTEXT_NAMESPACE
}

void UDebugSkelMeshComponent::InitAnim(bool bForceReinit)
{
	// If we already have PreviewInstance and its asset's Skeleton isn't compatible with the mesh's Skeleton
	// then we need to clear it up to avoid an issue
	if ( PreviewInstance && PreviewInstance->GetCurrentAsset() && GetSkeletalMeshAsset())
	{
		if (!GetSkeletalMeshAsset()->GetSkeleton()->IsCompatible(PreviewInstance->GetCurrentAsset()->GetSkeleton()))
		{
			// if it doesn't match, just clear it
			PreviewInstance->SetAnimationAsset(NULL);
		}
	}

	if (PreviewInstance != nullptr && AnimScriptInstance == PreviewInstance && bForceReinit)
	{
		// Reset current animation data
		AnimationData.PopulateFrom(PreviewInstance);
		AnimationData.Initialize(PreviewInstance);
	}

	Super::InitAnim(bForceReinit);

	// if PreviewInstance is NULL, create here once
	if (PreviewInstance == NULL)
	{
		PreviewInstance = NewObject<UAnimPreviewInstance>(this);
		check(PreviewInstance);

		//Set transactional flag in order to restore slider position when undo operation is performed
		PreviewInstance->SetFlags(RF_Transactional);
	}

	// if anim script instance is null because it's not playing a blueprint, set to PreviewInstnace by default
	// that way if user would like to modify bones or do extra stuff, it will work
	if (AnimScriptInstance == NULL)
	{
		AnimScriptInstance = PreviewInstance;
		AnimScriptInstance->InitializeAnimation();
	}
	else
	{
		// Make sure we initialize the preview instance here, as we want the required bones to be up to date
		// even if we arent using the instance right now.
		PreviewInstance->InitializeAnimation();
	}

	if(PostProcessAnimInstance)
	{
		// Add the same settings as the preview instance in this case.
		PostProcessAnimInstance->RootMotionMode = ERootMotionMode::RootMotionFromEverything;
		PostProcessAnimInstance->bUseMultiThreadedAnimationUpdate = false;
	}
}

void UDebugSkelMeshComponent::SetAnimClass(class UClass* NewClass)
{
	// Override this to do nothing and warn the user
	UE_LOG(LogAnimation, Warning, TEXT("Attempting to destroy an animation preview actor, skipping."));
}

void UDebugSkelMeshComponent::EnablePreview(bool bEnable, UAnimationAsset* PreviewAsset)
{
	if (PreviewInstance)
	{
		if (bEnable)
		{
			// back up current AnimInstance if not currently previewing anything
			if (!IsPreviewOn())
			{
				SavedAnimScriptInstance = AnimScriptInstance;
			}

			AnimScriptInstance = PreviewInstance;
		    // restore previous state
		    bDisableClothSimulation = bPrevDisableClothSimulation;
    
			PreviewInstance->SetAnimationAsset(PreviewAsset); 

			// Reset mesh relative transform. It could be offset from the origin if we are processing root motion
			if (!GetRelativeTransform().Equals(FTransform::Identity))
			{
				SetRelativeTransform(FTransform::Identity);
			}

		}
		else if (IsPreviewOn())
		{
			if (PreviewInstance->GetCurrentAsset() == PreviewAsset || PreviewAsset == NULL)
			{
				// now recover to saved AnimScriptInstance;
				AnimScriptInstance = SavedAnimScriptInstance;
				PreviewInstance->SetAnimationAsset(nullptr);
			}
		}

		ClothTeleportMode = EClothingTeleportMode::TeleportAndReset;
	}
}

bool UDebugSkelMeshComponent::ShouldCPUSkin()
{
	return 	GetCPUSkinningEnabled() || bDrawBoneInfluences || bDrawNormals || bDrawTangents || bDrawBinormals || bDrawMorphTargetVerts;
}


void UDebugSkelMeshComponent::PostInitMeshObject(FSkeletalMeshObject* InMeshObject)
{
	Super::PostInitMeshObject( InMeshObject );

	if (InMeshObject)
	{
		if(bDrawBoneInfluences)
		{
			InMeshObject->EnableOverlayRendering(true, &BonesOfInterest, nullptr);
		}
		else if (bDrawMorphTargetVerts)
		{
			InMeshObject->EnableOverlayRendering(true, nullptr, &ToRawPtrTArrayUnsafe(MorphTargetOfInterests));
		}
	}
}

void UDebugSkelMeshComponent::SetShowBoneWeight(bool bNewShowBoneWeight)
{
	// Check we are actually changing it!
	if(bNewShowBoneWeight == bDrawBoneInfluences)
	{
		return;
	}

	if (bDrawMorphTargetVerts)
	{
		SetShowMorphTargetVerts(false);
	}

	// if turning on this mode
	EnableOverlayMaterial(bNewShowBoneWeight);

	bDrawBoneInfluences = bNewShowBoneWeight;
}

void UDebugSkelMeshComponent::EnableOverlayMaterial(bool bEnable)
{
	if (bEnable)
	{
		SkelMaterials.Empty();
		int32 NumMaterials = GetNumMaterials();
		for (int32 i = 0; i < NumMaterials; i++)
		{
			// Back up old material
			SkelMaterials.Add(GetMaterial(i));
			// Set special bone weight material
			SetMaterial(i, GEngine->BoneWeightMaterial);
		}
	}
	// if turning it off
	else
	{
		int32 NumMaterials = GetNumMaterials();
		check(NumMaterials == SkelMaterials.Num());
		for (int32 i = 0; i < NumMaterials; i++)
		{
			// restore original material
			SetMaterial(i, SkelMaterials[i]);
		}
	}
}

bool UDebugSkelMeshComponent::ShouldRunClothTick() const
{
	const bool bBaseShouldTick = Super::ShouldRunClothTick();
	const bool bBaseCouldTick = CanSimulateClothing();

	// If we could tick, but our simulation is suspended - only tick if we've attempted to step the animation
	if(bBaseCouldTick && bClothingSimulationSuspended && bPerformSingleClothingTick)
	{
		return true;
	}

	return bBaseShouldTick;
}

void UDebugSkelMeshComponent::SendRenderDynamicData_Concurrent()
{
	Super::SendRenderDynamicData_Concurrent();
	
	if (GetSkeletalMeshAsset() && GetSkeletalMeshAsset()->IsCompiling())
	{
		return;
	}

	if (SceneProxy)
	{
		FDebugSkelMeshDynamicData* NewDynamicData = new FDebugSkelMeshDynamicData(this);

		FDebugSkelMeshSceneProxy* TargetProxy = (FDebugSkelMeshSceneProxy*)SceneProxy;

		ENQUEUE_RENDER_COMMAND(DebugSkelMeshObjectUpdateDataCommand)(
			[TargetProxy, NewDynamicData](FRHICommandListImmediate& RHICommandList)
		{
			if (TargetProxy->DynamicData)
			{
				delete TargetProxy->DynamicData;
			}

			TargetProxy->DynamicData = NewDynamicData;
		}
		);
	} //-V773
}

void UDebugSkelMeshComponent::SetShowMorphTargetVerts(bool bNewShowMorphTargetVerts)
{
	// Check we are actually changing it!
	if (bNewShowMorphTargetVerts == bDrawMorphTargetVerts)
	{
		return;
	}

	if (bDrawBoneInfluences)
	{
		SetShowBoneWeight(false);
	}

	// if turning on this mode
	EnableOverlayMaterial(bNewShowMorphTargetVerts);

	bDrawMorphTargetVerts = bNewShowMorphTargetVerts;
}

void UDebugSkelMeshComponent::GenSpaceBases(TArray<FTransform>& OutSpaceBases)
{
	TArray<FTransform> TempBoneSpaceTransforms;
	TempBoneSpaceTransforms.AddUninitialized(OutSpaceBases.Num());
	FVector TempRootBoneTranslation;
	FBlendedHeapCurve TempCurve;
	UE::Anim::FMeshAttributeContainer TempAtttributes;
	DoInstancePreEvaluation();
	PerformAnimationEvaluation(GetSkeletalMeshAsset(), AnimScriptInstance, OutSpaceBases, TempBoneSpaceTransforms, TempRootBoneTranslation, TempCurve, TempAtttributes);
	DoInstancePostEvaluation();
}

void UDebugSkelMeshComponent::RefreshBoneTransforms(FActorComponentTickFunction* TickFunction)
{
	// Run regular update first so we get RequiredBones up to date.
	Super::RefreshBoneTransforms(NULL); // Pass NULL so we force non threaded work

	// none of these code works if we don't have anim instance, so no reason to check it for every if
	if (AnimScriptInstance && AnimScriptInstance->GetRequiredBones().IsValid())
	{
		const bool bIsPreviewInstance = (PreviewInstance && PreviewInstance == AnimScriptInstance);	
		FBoneContainer& BoneContainer = AnimScriptInstance->GetRequiredBones();

		BakedAnimationPoses.Reset();
		if(bDisplayBakedAnimation && bIsPreviewInstance)
		{
			if(UAnimSequence* Sequence = Cast<UAnimSequence>(PreviewInstance->GetCurrentAsset()))
			{
				BakedAnimationPoses.AddUninitialized(BoneContainer.GetNumBones());
				bool bSavedUseSourceData = BoneContainer.ShouldUseSourceData();
				BoneContainer.SetUseRAWData(true);
				BoneContainer.SetUseSourceData(false);
				PreviewInstance->EnableControllers(false);
				GenSpaceBases(BakedAnimationPoses);
				BoneContainer.SetUseRAWData(false);
				BoneContainer.SetUseSourceData(bSavedUseSourceData);
				PreviewInstance->EnableControllers(true);
			}
		}

		SourceAnimationPoses.Reset();
		if(bDisplaySourceAnimation && bIsPreviewInstance)
		{
			if(UAnimSequence* Sequence = Cast<UAnimSequence>(PreviewInstance->GetCurrentAsset()))
			{
				SourceAnimationPoses.AddUninitialized(BoneContainer.GetNumBones());
				bool bSavedUseSourceData = BoneContainer.ShouldUseSourceData();
				BoneContainer.SetUseSourceData(true);
				PreviewInstance->EnableControllers(false);
				GenSpaceBases(SourceAnimationPoses);
				BoneContainer.SetUseSourceData(bSavedUseSourceData);
				PreviewInstance->EnableControllers(true);
			}
		}

		UncompressedSpaceBases.Reset();
		if ( bDisplayRawAnimation )
		{
			UncompressedSpaceBases.AddUninitialized(BoneContainer.GetNumBones());

			const bool bUseSource = BoneContainer.ShouldUseSourceData();
			const bool bUseRaw = BoneContainer.ShouldUseRawData();

			BoneContainer.SetUseSourceData(false);
			BoneContainer.SetUseRAWData(true);
			PreviewInstance->EnableControllers(false);

			GenSpaceBases(UncompressedSpaceBases);
			
			BoneContainer.SetUseRAWData(bUseRaw);
			BoneContainer.SetUseSourceData(bUseSource);
			PreviewInstance->EnableControllers(true);
		}

		// Non retargeted pose.
		NonRetargetedSpaceBases.Reset();
		if( bDisplayNonRetargetedPose )
		{
			NonRetargetedSpaceBases.AddUninitialized(BoneContainer.GetNumBones());
			BoneContainer.SetDisableRetargeting(true);
			GenSpaceBases(NonRetargetedSpaceBases);
			BoneContainer.SetDisableRetargeting(false);
		}

		// Only works in PreviewInstance, and not for anim blueprint. This is intended.
		AdditiveBasePoses.Reset();
		if( bDisplayAdditiveBasePose && bIsPreviewInstance )
		{
			if (UAnimSequence* Sequence = Cast<UAnimSequence>(PreviewInstance->GetCurrentAsset())) 
			{ 
				if (Sequence->IsValidAdditive()) 
				{ 
					FCSPose<FCompactPose> CSAdditiveBasePose;
					{
						FCompactPose AdditiveBasePose;
						FBlendedCurve AdditiveCurve;
						UE::Anim::FStackAttributeContainer AdditiveAttributes;
						AdditiveCurve.InitFrom(BoneContainer);
						AdditiveBasePose.SetBoneContainer(&BoneContainer);
						
						FAnimationPoseData AnimationPoseData(AdditiveBasePose, AdditiveCurve, AdditiveAttributes);
						Sequence->GetAdditiveBasePose(AnimationPoseData, FAnimExtractContext(PreviewInstance->GetCurrentTime()));
						CSAdditiveBasePose.InitPose(AnimationPoseData.GetPose());
					}

					const int32 NumSkeletonBones = BoneContainer.GetNumBones();

					AdditiveBasePoses.AddUninitialized(NumSkeletonBones);

					for (int32 i = 0; i < AdditiveBasePoses.Num(); ++i)
					{
						FCompactPoseBoneIndex CompactIndex = BoneContainer.MakeCompactPoseIndex(FMeshPoseBoneIndex(i));

						// AdditiveBasePoses has one entry for every bone in the asset ref skeleton - if we're on a LOD
						// we need to check this is actually valid for the current pose.
						if(CSAdditiveBasePose.GetPose().IsValidIndex(CompactIndex))
						{
							AdditiveBasePoses[i] = CSAdditiveBasePose.GetComponentSpaceTransform(CompactIndex);
						}
						else
						{
							AdditiveBasePoses[i] = FTransform::Identity;
						}
					}
				}
			}
		}
	}
}

#if WITH_EDITOR
void UDebugSkelMeshComponent::ReportAnimNotifyError(const FText& Error, UObject* InSourceNotify)
{
	for (FAnimNotifyErrors& Errors : AnimNotifyErrors)
	{
		if (Errors.SourceNotify == InSourceNotify)
		{
			Errors.Errors.Add(Error.ToString());
			return;
		}
	}

	int32 i = AnimNotifyErrors.Num();
	AnimNotifyErrors.Add(FAnimNotifyErrors(InSourceNotify));
	AnimNotifyErrors[i].Errors.Add(Error.ToString());
}

void UDebugSkelMeshComponent::ClearAnimNotifyErrors(UObject* InSourceNotify)
{
	for (FAnimNotifyErrors& Errors : AnimNotifyErrors)
	{
		if (Errors.SourceNotify == InSourceNotify)
		{
			Errors.Errors.Empty();
		}
	}
}

FDelegateHandle UDebugSkelMeshComponent::RegisterExtendedViewportTextDelegate(const FGetExtendedViewportText& InDelegate)
{
	ExtendedViewportTextDelegates.Add(InDelegate);
	return ExtendedViewportTextDelegates.Last().GetHandle();
}

void UDebugSkelMeshComponent::UnregisterExtendedViewportTextDelegate(const FDelegateHandle& InDelegateHandle)
{
	ExtendedViewportTextDelegates.RemoveAll([&InDelegateHandle](const FGetExtendedViewportText& InDelegate)
	{
		return InDelegate.GetHandle() == InDelegateHandle;
	});
}

FDelegateHandle UDebugSkelMeshComponent::RegisterOnDebugForceLODChangedDelegate(const FOnDebugForceLODChanged& InDelegate)
{
	OnDebugForceLODChangedDelegate = InDelegate;
	return OnDebugForceLODChangedDelegate.GetHandle();
}

void UDebugSkelMeshComponent::UnregisterOnDebugForceLODChangedDelegate()
{
	checkf(OnDebugForceLODChangedDelegate.IsBound(), TEXT("OnDebugForceLODChangedDelegate is not registered"));
	OnDebugForceLODChangedDelegate.Unbind();
}

#endif

void UDebugSkelMeshComponent::ToggleClothSectionsVisibility(bool bShowOnlyClothSections)
{
	FSkeletalMeshRenderData* SkelMeshRenderData = GetSkeletalMeshRenderData();
	if (SkelMeshRenderData)
	{
		for (int32 LODIndex = 0; LODIndex < SkelMeshRenderData->LODRenderData.Num(); LODIndex++)
		{
			FSkeletalMeshLODRenderData& LODData = SkelMeshRenderData->LODRenderData[LODIndex];

			for (int32 SecIdx = 0; SecIdx < LODData.RenderSections.Num(); SecIdx++)
			{
				FSkelMeshRenderSection& Section = LODData.RenderSections[SecIdx];

				if(Section.HasClothingData())
				{
					ShowMaterialSection(Section.MaterialIndex, SecIdx, bShowOnlyClothSections, LODIndex);
				}
				else
				{
					ShowMaterialSection(Section.MaterialIndex, SecIdx, !bShowOnlyClothSections, LODIndex);
				}
			}
		}
	}
}

void UDebugSkelMeshComponent::RestoreClothSectionsVisibility()
{
<<<<<<< HEAD
	if (!SkeletalMesh)
=======
	if (!GetSkeletalMeshAsset())
>>>>>>> d731a049
	{
		return;
	}

	for(int32 LODIndex = 0; LODIndex < GetNumLODs(); LODIndex++)
	{
		ShowAllMaterialSections(LODIndex);
	}
}

void UDebugSkelMeshComponent::SetMeshSectionVisibilityForCloth(FGuid InClothGuid, bool bVisibility)
{
	if(!InClothGuid.IsValid())
	{
		// Nothing to toggle.
		return;
	}

	FSkeletalMeshRenderData* SkelMeshRenderData = GetSkeletalMeshRenderData();
	if(SkelMeshRenderData)
	{
		for(int32 LODIndex = 0; LODIndex < SkelMeshRenderData->LODRenderData.Num(); LODIndex++)
		{
			FSkeletalMeshLODRenderData& LODData = SkelMeshRenderData->LODRenderData[LODIndex];

			for(int32 SecIdx = 0; SecIdx < LODData.RenderSections.Num(); SecIdx++)
			{
				FSkelMeshRenderSection& Section = LODData.RenderSections[SecIdx];

				// disables cloth section and also corresponding original section for matching cloth asset
				if(Section.HasClothingData() && Section.ClothingData.AssetGuid == InClothGuid)
				{
					ShowMaterialSection(Section.MaterialIndex, SecIdx, bVisibility, LODIndex);
				}
			}
		}
	}
}

void UDebugSkelMeshComponent::ResetMeshSectionVisibility()
{
	for (int32 LODIndex = 0; LODIndex < GetNumLODs(); LODIndex++)
	{
		ShowAllMaterialSections(LODIndex);
	}
}

void UDebugSkelMeshComponent::RebuildClothingSectionsFixedVerts(bool bInvalidateDerivedDataCache)
{
	// TODO: There is no need to rebuild all section/LODs at once.
	//       It should only do the section associated to the current cloth asset being
	//        painted instead, and only when the MaxDistance mask changes.
<<<<<<< HEAD
	FScopedSkeletalMeshPostEditChange ScopedSkeletalMeshPostEditChange(SkeletalMesh);

	SkeletalMesh->PreEditChange(nullptr);

	TIndirectArray<FSkeletalMeshLODModel>& LODModels = SkeletalMesh->GetImportedModel()->LODModels;
=======
	FScopedSkeletalMeshPostEditChange ScopedSkeletalMeshPostEditChange(GetSkeletalMeshAsset());

	GetSkeletalMeshAsset()->PreEditChange(nullptr);

	TIndirectArray<FSkeletalMeshLODModel>& LODModels = GetSkeletalMeshAsset()->GetImportedModel()->LODModels;
>>>>>>> d731a049

	for (int32 LODIndex = 0; LODIndex < LODModels.Num(); ++LODIndex)
	{
		for (int32 SectionIndex = 0; SectionIndex < LODModels[LODIndex].Sections.Num(); ++SectionIndex)
		{
			PRAGMA_DISABLE_DEPRECATION_WARNINGS
			RebuildClothingSectionFixedVerts(LODIndex, SectionIndex);
			PRAGMA_ENABLE_DEPRECATION_WARNINGS
		}
	}

	if (bInvalidateDerivedDataCache)
	{
<<<<<<< HEAD
		SkeletalMesh->InvalidateDeriveDataCacheGUID();  // Dirty the DDC key unless previewing
=======
		GetSkeletalMeshAsset()->InvalidateDeriveDataCacheGUID();  // Dirty the DDC key unless previewing
>>>>>>> d731a049
	}

	ReregisterComponent();
}

void UDebugSkelMeshComponent::RebuildClothingSectionFixedVerts(int32 LODIndex, int32 SectionIndex)
{
<<<<<<< HEAD
	FSkeletalMeshModel* const SkeletalMeshModel = SkeletalMesh->GetImportedModel();
=======
	FSkeletalMeshModel* const SkeletalMeshModel = GetSkeletalMeshAsset()->GetImportedModel();
>>>>>>> d731a049
	if (!ensure(SkeletalMeshModel && LODIndex < SkeletalMeshModel->LODModels.Num()))
	{
		return;
	}

	TIndirectArray<FSkeletalMeshLODModel>& LODModels = SkeletalMeshModel->LODModels;
	if (!ensure(SectionIndex < LODModels[LODIndex].Sections.Num()))
	{
		return;
	}

	FSkelMeshSection& UpdatedSection = LODModels[LODIndex].Sections[SectionIndex];
	if (!UpdatedSection.HasClothingData() || !UpdatedSection.ClothingData.IsValid())
	{
		return;
	}

<<<<<<< HEAD
	const UClothingAssetCommon* const ClothingAsset = Cast<UClothingAssetCommon>(SkeletalMesh->GetClothingAsset(UpdatedSection.ClothingData.AssetGuid));
=======
	const UClothingAssetCommon* const ClothingAsset = Cast<UClothingAssetCommon>(GetSkeletalMeshAsset()->GetClothingAsset(UpdatedSection.ClothingData.AssetGuid));
>>>>>>> d731a049
	check(ClothingAsset);  // Must have a valid clothing asset at this point, or something has gone terribly wrong

	const FClothLODDataCommon& ClothLODData = ClothingAsset->LodData[UpdatedSection.ClothingData.AssetLodIndex];
	const FPointWeightMap* const MaxDistances = ClothLODData.PhysicalMeshData.FindWeightMap(EWeightMapTargetCommon::MaxDistance);

	// Iterate through all LOD sections that might contain mapping to the updated clothing asset (can only be higher or same LOD)
	for (int32 BiasedLODIndex = LODIndex; BiasedLODIndex < LODModels.Num(); ++BiasedLODIndex)
	{
		const int32 LODBias = BiasedLODIndex - LODIndex;

		FSkelMeshSection& BiasedSection = LODModels[BiasedLODIndex].Sections[SectionIndex];
		if (LODBias < BiasedSection.ClothMappingDataLODs.Num() && BiasedSection.ClothMappingDataLODs[LODBias].Num())
		{
			// Update vertex contributions for this LOD bias
			ClothingMeshUtils::ComputeVertexContributions(BiasedSection.ClothMappingDataLODs[LODBias], MaxDistances, ClothLODData.bSmoothTransition, ClothLODData.bUseMultipleInfluences);
		}
	}
}

void UDebugSkelMeshComponent::CheckClothTeleport()
{
	// do nothing to avoid clothing reset while modifying properties
	// modifying values can cause frame delay and clothes will be reset by a large delta time (low fps)
	// doesn't need cloth teleport while previewing
}

void UDebugSkelMeshComponent::TickComponent(float DeltaTime, enum ELevelTick TickType, FActorComponentTickFunction *ThisTickFunction)
{
	//Do not tick a skeletalmesh component if the skeletalmesh is compiling
	if (GetSkeletalMeshAsset() && GetSkeletalMeshAsset()->IsCompiling())
	{
		return;
	}

	if (TurnTableMode == EPersonaTurnTableMode::Playing)
	{
		FRotator Rotation = GetRelativeTransform().Rotator();
		// Take into account time dilation, so it doesn't affect turn table turn rate.
		float CurrentTimeDilation = 1.0f;
		if (UWorld* MyWorld = GetWorld())
		{
			CurrentTimeDilation = MyWorld->GetWorldSettings()->GetEffectiveTimeDilation();
		}
		Rotation.Yaw += 36.f * TurnTableSpeedScaling * DeltaTime / FMath::Max(CurrentTimeDilation, KINDA_SMALL_NUMBER);
		SetRelativeRotation(Rotation);
	}

    // Brute force approach to ensure that when materials are changed the names are cached parameter names are updated 
	bCachedMaterialParameterIndicesAreDirty = true;
	
	// Force retargeting data to be re-cached to take into account skeleton edits.
	if (bRequiredBonesUpToDateDuringTick)
	{
		bRequiredBonesUpToDate = false;
	}

	if (bTrackAttachedInstanceLOD)
	{
		UAnimPreviewInstance* AnimPreviewInstance = Cast<UAnimPreviewInstance>(AnimScriptInstance);
		USkeletalMeshComponent* TargetMeshComp = PreviewInstance->GetDebugSkeletalMeshComponent();
		if (TargetMeshComp && TargetMeshComp->GetPredictedLODLevel() + 1 != GetForcedLOD())
		{
			SetDebugForcedLOD(TargetMeshComp->GetPredictedLODLevel() + 1);
		}
	}

	Super::TickComponent(DeltaTime, TickType, ThisTickFunction);

	// The tick from our super will call ShouldRunClothTick on us which will 'consume' this flag.
	// flip this flag here to only allow a single tick.
	bPerformSingleClothingTick = false;

	// If we have clothing selected we need to skin the asset for the editor tools
	RefreshSelectedClothingSkinnedPositions();
	return;
}

void UDebugSkelMeshComponent::RefreshSelectedClothingSkinnedPositions()
{
	if(GetSkeletalMeshAsset() && SelectedClothingGuidForPainting.IsValid())
	{
		UClothingAssetBase** Asset = GetSkeletalMeshAsset()->GetMeshClothingAssets().FindByPredicate([&](UClothingAssetBase* Item)
		{
			return Item && SelectedClothingGuidForPainting == Item->GetAssetGuid();
		});

		if(Asset)
		{
			UClothingAssetCommon* ConcreteAsset = Cast<UClothingAssetCommon>(*Asset);

			if(ConcreteAsset->LodData.IsValidIndex(SelectedClothingLodForPainting))
			{
				SkinnedSelectedClothingPositions.Reset();
				SkinnedSelectedClothingNormals.Reset();

				TArray<FMatrix44f> RefToLocals;
				// Pass LOD0 to collect all bones
				GetCurrentRefToLocalMatrices(RefToLocals, 0);

				const FClothLODDataCommon& LodData = ConcreteAsset->LodData[SelectedClothingLodForPainting];

				ClothingMeshUtils::SkinPhysicsMesh(ConcreteAsset->UsedBoneIndices, LodData.PhysicalMeshData, FTransform::Identity, RefToLocals.GetData(), RefToLocals.Num(), SkinnedSelectedClothingPositions, SkinnedSelectedClothingNormals);
				RebuildCachedClothBounds();
			}
		}
	}
	else
	{
		SkinnedSelectedClothingNormals.Reset();
		SkinnedSelectedClothingPositions.Reset();
	}
}

void UDebugSkelMeshComponent::GetUsedMaterials(TArray<UMaterialInterface *>& OutMaterials, bool bGetDebugMaterials /*= false*/) const
{
	USkeletalMeshComponent::GetUsedMaterials(OutMaterials, bGetDebugMaterials);

	if (bGetDebugMaterials)
	{
		OutMaterials.Add(GEngine->ClothPaintMaterialInstance);
		OutMaterials.Add(GEngine->ClothPaintMaterialWireframeInstance);
	}
}

IClothingSimulation* UDebugSkelMeshComponent::GetMutableClothingSimulation()
{
	return ClothingSimulation;
}

void UDebugSkelMeshComponent::RebuildCachedClothBounds()
{
	FBox ClothBBox(ForceInit);
	
	for ( int32 Index = 0; Index < SkinnedSelectedClothingPositions.Num(); ++Index )
	{
		ClothBBox += (FVector)SkinnedSelectedClothingPositions[Index];
	}

	CachedClothBounds = FBoxSphereBounds(ClothBBox);
}

void UDebugSkelMeshComponent::ShowReferencePose(bool bRefPose)
{
	if (bRefPose)
	{
		EnablePreview(true, nullptr);
	}
}

bool UDebugSkelMeshComponent::IsReferencePoseShown() const
{
	return (IsPreviewOn() && PreviewInstance->GetCurrentAsset() == nullptr);
}

/***************************************************
 * FDebugSkelMeshSceneProxy 
 ***************************************************/
FDebugSkelMeshSceneProxy::FDebugSkelMeshSceneProxy(const UDebugSkelMeshComponent* InComponent, FSkeletalMeshRenderData* InSkelMeshRenderData, FLinearColor InWireframeOverlayColor /*= FLinearColor::White*/) :
	FSkeletalMeshSceneProxy(InComponent, InSkelMeshRenderData)
	, bSelectable(false)
{
	DynamicData = nullptr;
	SetWireframeColor(InWireframeOverlayColor);

	if(GEngine->ClothPaintMaterial)
	{
		MaterialRelevance |= GEngine->ClothPaintMaterial->GetRelevance_Concurrent(GetScene().GetFeatureLevel());
	}

	if(InComponent)
	{
		bSelectable = InComponent->bSelectable;
	}
}

SIZE_T FDebugSkelMeshSceneProxy::GetTypeHash() const
{
	static size_t UniquePointer;
	return reinterpret_cast<size_t>(&UniquePointer);
}

void FDebugSkelMeshSceneProxy::GetDynamicMeshElements(const TArray<const FSceneView*>& Views, const FSceneViewFamily& ViewFamily, uint32 VisibilityMap, FMeshElementCollector& Collector) const
{
	if(!DynamicData || DynamicData->bDrawMesh)
	{
		GetMeshElementsConditionallySelectable(Views, ViewFamily, bSelectable, VisibilityMap, Collector);
	}

	if(MeshObject && DynamicData && (DynamicData->bDrawNormals || DynamicData->bDrawTangents || DynamicData->bDrawBinormals))
	{
		for(int32 ViewIndex = 0; ViewIndex < Views.Num(); ViewIndex++)
		{
			if(VisibilityMap & (1 << ViewIndex))
			{
				MeshObject->DrawVertexElements(Collector.GetPDI(ViewIndex), GetLocalToWorld(), DynamicData->bDrawNormals, DynamicData->bDrawTangents, DynamicData->bDrawBinormals);
			}
		}
	}

	if(DynamicData && DynamicData->ClothingSimDataIndexWhenPainting != INDEX_NONE && DynamicData->bDrawClothPaintPreview)
	{
		if(DynamicData->SkinnedPositions.Num() > 0 && DynamicData->ClothingVisiblePropertyValues.Num() > 0)
		{
			if (Views.Num())
			{
				FDynamicMeshBuilder MeshBuilderSurface(Views[0]->GetFeatureLevel());
				FDynamicMeshBuilder MeshBuilderWireframe(Views[0]->GetFeatureLevel());

				const TArray<uint32>& Indices = DynamicData->ClothingSimIndices;
				const TArray<FVector3f>& Vertices = DynamicData->SkinnedPositions;
				const TArray<FVector3f>& Normals = DynamicData->SkinnedNormals;

				float* ValueArray = DynamicData->ClothingVisiblePropertyValues.GetData();

				const int32 NumVerts = Vertices.Num();

				const FLinearColor Magenta = FLinearColor(1.0f, 0.0f, 1.0f);
				for (int32 VertIndex = 0; VertIndex < NumVerts; ++VertIndex)
				{
					FDynamicMeshVertex Vert;

					Vert.Position = Vertices[VertIndex];
					Vert.TextureCoordinate[0] = { 1.0f, 1.0f };
					Vert.TangentZ = DynamicData->bFlipNormal ? -Normals[VertIndex] : Normals[VertIndex];

					float CurrValue = ValueArray[VertIndex];
					float Range = DynamicData->PropertyViewMax - DynamicData->PropertyViewMin;
					float ClampedViewValue = FMath::Clamp(CurrValue, DynamicData->PropertyViewMin, DynamicData->PropertyViewMax);
					const FLinearColor Color = CurrValue == 0.0f ? Magenta : (FLinearColor::White * ((ClampedViewValue - DynamicData->PropertyViewMin) / Range));
					Vert.Color = Color.ToFColor(true);

					MeshBuilderSurface.AddVertex(Vert);
					MeshBuilderWireframe.AddVertex(Vert);
				}

				const int32 NumIndices = Indices.Num();
				for (int32 TriBaseIndex = 0; TriBaseIndex < NumIndices; TriBaseIndex += 3)
				{
					if (DynamicData->bFlipNormal)
					{
						MeshBuilderSurface.AddTriangle(Indices[TriBaseIndex], Indices[TriBaseIndex + 2], Indices[TriBaseIndex + 1]);
						MeshBuilderWireframe.AddTriangle(Indices[TriBaseIndex], Indices[TriBaseIndex + 2], Indices[TriBaseIndex + 1]);
					}
					else
					{
						MeshBuilderSurface.AddTriangle(Indices[TriBaseIndex], Indices[TriBaseIndex + 1], Indices[TriBaseIndex + 2]);
						MeshBuilderWireframe.AddTriangle(Indices[TriBaseIndex], Indices[TriBaseIndex + 1], Indices[TriBaseIndex + 2]);
					}
				}

				// Set material params
				UMaterialInstanceDynamic* SurfaceMID = GEngine->ClothPaintMaterialInstance;
				check(SurfaceMID);
				UMaterialInstanceDynamic* WireMID = GEngine->ClothPaintMaterialWireframeInstance;
				check(WireMID);

				FMaterialRenderProxy* MatProxySurface = SurfaceMID->GetRenderProxy();
				FMaterialRenderProxy* MatProxyWireframe = WireMID->GetRenderProxy();

				if (MatProxySurface && MatProxyWireframe)
				{
					const int32 NumViews = Views.Num();
					for (int32 ViewIndex = 0; ViewIndex < NumViews; ++ViewIndex)
					{
						const FSceneView* View = Views[ViewIndex];
						MeshBuilderSurface.GetMesh(GetLocalToWorld(), MatProxySurface, SDPG_Foreground, false, false, ViewIndex, Collector);
						MeshBuilderWireframe.GetMesh(GetLocalToWorld(), MatProxyWireframe, SDPG_Foreground, false, false, ViewIndex, Collector);
					}
				}
			}
		}
	}
}

FDebugSkelMeshDynamicData::FDebugSkelMeshDynamicData(UDebugSkelMeshComponent* InComponent)
	: bDrawMesh(InComponent->bDrawMesh)
	, bDrawNormals(InComponent->bDrawNormals)
	, bDrawTangents(InComponent->bDrawTangents)
	, bDrawBinormals(InComponent->bDrawBinormals)
	, bDrawClothPaintPreview(InComponent->bShowClothData)
	, bFlipNormal(InComponent->bClothFlipNormal)
	, ClothingSimDataIndexWhenPainting(INDEX_NONE)
	, PropertyViewMin(InComponent->MinClothPropertyView)
	, PropertyViewMax(InComponent->MaxClothPropertyView)
{
	if(InComponent->SelectedClothingGuidForPainting.IsValid())
	{
		SkinnedPositions = InComponent->SkinnedSelectedClothingPositions;
		SkinnedNormals = InComponent->SkinnedSelectedClothingNormals;

		if(USkeletalMesh* Mesh = InComponent->GetSkeletalMeshAsset())
		{
			const int32 NumClothingAssets = Mesh->GetMeshClothingAssets().Num();
			for(int32 ClothingAssetIndex = 0; ClothingAssetIndex < NumClothingAssets; ++ClothingAssetIndex)
			{
				UClothingAssetBase* BaseAsset = Mesh->GetMeshClothingAssets()[ClothingAssetIndex];
				if(BaseAsset && BaseAsset->GetAssetGuid() == InComponent->SelectedClothingGuidForPainting)
				{
					ClothingSimDataIndexWhenPainting = ClothingAssetIndex;

					if(UClothingAssetCommon* ConcreteAsset = Cast<UClothingAssetCommon>(BaseAsset))
					{
						if(ConcreteAsset->LodData.IsValidIndex(InComponent->SelectedClothingLodForPainting))
						{
							const FClothLODDataCommon& LodData = ConcreteAsset->LodData[InComponent->SelectedClothingLodForPainting];

							ClothingSimIndices = LodData.PhysicalMeshData.Indices;

							if(LodData.PointWeightMaps.IsValidIndex(InComponent->SelectedClothingLodMaskForPainting))
							{
								const FPointWeightMap& Mask = LodData.PointWeightMaps[InComponent->SelectedClothingLodMaskForPainting];

								ClothingVisiblePropertyValues = Mask.Values;
							}
						}
					}

					break;
				}
			}
		}
	}

	// Set material params at construction time (SetScalarParameterValue can't be called in render thread)
	if (UMaterialInstanceDynamic* const SurfaceMID = GEngine->ClothPaintMaterialInstance)
	{
		SurfaceMID->SetScalarParameterValue(FName("ClothOpacity"), InComponent->ClothMeshOpacity);
		SurfaceMID->SetScalarParameterValue(FName("BackfaceCull"), InComponent->bClothCullBackface ? 1.f : 0.f);
	}

	if (UMaterialInstanceDynamic* const WireMID = GEngine->ClothPaintMaterialWireframeInstance)
	{
		WireMID->SetScalarParameterValue(FName("ClothOpacity"), InComponent->ClothMeshOpacity);
		WireMID->SetScalarParameterValue(FName("BackfaceCull"), 1.f);
	}
}

FScopedSuspendAlternateSkinWeightPreview::FScopedSuspendAlternateSkinWeightPreview(USkeletalMesh* SkeletalMesh)
{
	SuspendedComponentArray.Empty(2);
	if (SkeletalMesh != nullptr)
	{
		// Now iterate over all skeletal mesh components and unregister them from the world, we will reregister them in the destructor
		for (TObjectIterator<UDebugSkelMeshComponent> It; It; ++It)
		{
			UDebugSkelMeshComponent* DebugSKComp = *It;
			if (DebugSKComp->GetSkeletalMeshAsset() == SkeletalMesh)
			{
				const FName ProfileName = DebugSKComp->GetCurrentSkinWeightProfileName();
				if (ProfileName != NAME_None)
				{
					DebugSKComp->ClearSkinWeightProfile();
					TTuple<UDebugSkelMeshComponent*, FName> ComponentTupple;
					ComponentTupple.Key = DebugSKComp;
					ComponentTupple.Value = ProfileName;
					SuspendedComponentArray.Add(ComponentTupple);
				}
			}
		}
	}
}

FScopedSuspendAlternateSkinWeightPreview::~FScopedSuspendAlternateSkinWeightPreview()
{
	//Put back the skin weight profile for all editor debug component
	for (const TTuple<UDebugSkelMeshComponent*, FName>& ComponentTupple : SuspendedComponentArray)
	{
		ComponentTupple.Key->SetSkinWeightProfile(ComponentTupple.Value);
	}
	SuspendedComponentArray.Empty();
}<|MERGE_RESOLUTION|>--- conflicted
+++ resolved
@@ -959,11 +959,7 @@
 
 void UDebugSkelMeshComponent::RestoreClothSectionsVisibility()
 {
-<<<<<<< HEAD
-	if (!SkeletalMesh)
-=======
 	if (!GetSkeletalMeshAsset())
->>>>>>> d731a049
 	{
 		return;
 	}
@@ -1016,19 +1012,11 @@
 	// TODO: There is no need to rebuild all section/LODs at once.
 	//       It should only do the section associated to the current cloth asset being
 	//        painted instead, and only when the MaxDistance mask changes.
-<<<<<<< HEAD
-	FScopedSkeletalMeshPostEditChange ScopedSkeletalMeshPostEditChange(SkeletalMesh);
-
-	SkeletalMesh->PreEditChange(nullptr);
-
-	TIndirectArray<FSkeletalMeshLODModel>& LODModels = SkeletalMesh->GetImportedModel()->LODModels;
-=======
 	FScopedSkeletalMeshPostEditChange ScopedSkeletalMeshPostEditChange(GetSkeletalMeshAsset());
 
 	GetSkeletalMeshAsset()->PreEditChange(nullptr);
 
 	TIndirectArray<FSkeletalMeshLODModel>& LODModels = GetSkeletalMeshAsset()->GetImportedModel()->LODModels;
->>>>>>> d731a049
 
 	for (int32 LODIndex = 0; LODIndex < LODModels.Num(); ++LODIndex)
 	{
@@ -1042,11 +1030,7 @@
 
 	if (bInvalidateDerivedDataCache)
 	{
-<<<<<<< HEAD
-		SkeletalMesh->InvalidateDeriveDataCacheGUID();  // Dirty the DDC key unless previewing
-=======
 		GetSkeletalMeshAsset()->InvalidateDeriveDataCacheGUID();  // Dirty the DDC key unless previewing
->>>>>>> d731a049
 	}
 
 	ReregisterComponent();
@@ -1054,11 +1038,7 @@
 
 void UDebugSkelMeshComponent::RebuildClothingSectionFixedVerts(int32 LODIndex, int32 SectionIndex)
 {
-<<<<<<< HEAD
-	FSkeletalMeshModel* const SkeletalMeshModel = SkeletalMesh->GetImportedModel();
-=======
 	FSkeletalMeshModel* const SkeletalMeshModel = GetSkeletalMeshAsset()->GetImportedModel();
->>>>>>> d731a049
 	if (!ensure(SkeletalMeshModel && LODIndex < SkeletalMeshModel->LODModels.Num()))
 	{
 		return;
@@ -1076,11 +1056,7 @@
 		return;
 	}
 
-<<<<<<< HEAD
-	const UClothingAssetCommon* const ClothingAsset = Cast<UClothingAssetCommon>(SkeletalMesh->GetClothingAsset(UpdatedSection.ClothingData.AssetGuid));
-=======
 	const UClothingAssetCommon* const ClothingAsset = Cast<UClothingAssetCommon>(GetSkeletalMeshAsset()->GetClothingAsset(UpdatedSection.ClothingData.AssetGuid));
->>>>>>> d731a049
 	check(ClothingAsset);  // Must have a valid clothing asset at this point, or something has gone terribly wrong
 
 	const FClothLODDataCommon& ClothLODData = ClothingAsset->LodData[UpdatedSection.ClothingData.AssetLodIndex];
