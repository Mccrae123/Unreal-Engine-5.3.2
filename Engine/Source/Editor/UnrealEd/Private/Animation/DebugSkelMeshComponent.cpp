--- conflicted
+++ resolved
@@ -462,11 +462,7 @@
 	// then we need to clear it up to avoid an issue
 	if ( PreviewInstance && PreviewInstance->GetCurrentAsset() && SkeletalMesh )
 	{
-<<<<<<< HEAD
-		if ( PreviewInstance->GetCurrentAsset()->GetSkeleton() != SkeletalMesh->GetSkeleton() )
-=======
 		if (!SkeletalMesh->GetSkeleton()->IsCompatible(PreviewInstance->GetCurrentAsset()->GetSkeleton()))
->>>>>>> 6bbb88c8
 		{
 			// if it doesn't match, just clear it
 			PreviewInstance->SetAnimationAsset(NULL);
@@ -691,11 +687,7 @@
 	TempBoneSpaceTransforms.AddUninitialized(OutSpaceBases.Num());
 	FVector TempRootBoneTranslation;
 	FBlendedHeapCurve TempCurve;
-<<<<<<< HEAD
-	FHeapCustomAttributes TempAtttributes;
-=======
 	UE::Anim::FMeshAttributeContainer TempAtttributes;
->>>>>>> 6bbb88c8
 	DoInstancePreEvaluation();
 	PerformAnimationEvaluation(SkeletalMesh, AnimScriptInstance, OutSpaceBases, TempBoneSpaceTransforms, TempRootBoneTranslation, TempCurve, TempAtttributes);
 	DoInstancePostEvaluation();
@@ -785,11 +777,7 @@
 					{
 						FCompactPose AdditiveBasePose;
 						FBlendedCurve AdditiveCurve;
-<<<<<<< HEAD
-						FStackCustomAttributes AdditiveAttributes;
-=======
 						UE::Anim::FStackAttributeContainer AdditiveAttributes;
->>>>>>> 6bbb88c8
 						AdditiveCurve.InitFrom(BoneContainer);
 						AdditiveBasePose.SetBoneContainer(&BoneContainer);
 						
@@ -907,12 +895,7 @@
 
 void UDebugSkelMeshComponent::RestoreClothSectionsVisibility()
 {
-<<<<<<< HEAD
-	// if this skeletal mesh doesn't have any clothing assets, just return
-	if (!SkeletalMesh || SkeletalMesh->GetMeshClothingAssets().Num() == 0)
-=======
 	if (!SkeletalMesh)
->>>>>>> 6bbb88c8
 	{
 		return;
 	}
@@ -969,38 +952,6 @@
 
 	SkeletalMesh->PreEditChange(nullptr);
 
-<<<<<<< HEAD
-				if(BaseAsset)
-				{
-					UClothingAssetCommon* ConcreteAsset = Cast<UClothingAssetCommon>(BaseAsset);
-					const FClothLODDataCommon& LodData = ConcreteAsset->LodData[Section.ClothingData.AssetLodIndex];
-					const FPointWeightMap* const MaxDistances = LodData.PhysicalMeshData.FindWeightMap(EWeightMapTargetCommon::MaxDistance);
-
-					if (MaxDistances && MaxDistances->Num())
-					{
-						for (FMeshToMeshVertData& VertData : Section.ClothMappingData)
-						{
-							VertData.SourceMeshVertIndices[3] = MaxDistances->AreAllBelowThreshold(
-								VertData.SourceMeshVertIndices[0],
-								VertData.SourceMeshVertIndices[1],
-								VertData.SourceMeshVertIndices[2]) ? 0xFFFF : 0;
-						}
-					}
-					else
-					{
-						for (FMeshToMeshVertData& VertData : Section.ClothMappingData)
-						{
-							VertData.SourceMeshVertIndices[3] = 0;
-						}
-					}
-					if (bInvalidateDerivedDataCache)
-					{
-						// We must always dirty the DDC key unless previewing
-						SkeletalMesh->InvalidateDeriveDataCacheGUID();
-					}
-				}
-			}
-=======
 	TIndirectArray<FSkeletalMeshLODModel>& LODModels = SkeletalMesh->GetImportedModel()->LODModels;
 
 	for (int32 LODIndex = 0; LODIndex < LODModels.Num(); ++LODIndex)
@@ -1010,7 +961,6 @@
 			PRAGMA_DISABLE_DEPRECATION_WARNINGS
 			RebuildClothingSectionFixedVerts(LODIndex, SectionIndex);
 			PRAGMA_ENABLE_DEPRECATION_WARNINGS
->>>>>>> 6bbb88c8
 		}
 	}
 
