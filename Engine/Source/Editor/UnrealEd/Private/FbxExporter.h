--- conflicted
+++ resolved
@@ -48,11 +48,7 @@
 namespace UnFbx
 {
 	/** Adapter interface which allows ExportAnimTrack to act on sequencer without a tight coupling. */
-<<<<<<< HEAD
-	class UNREALED_API IAnimTrackAdapter
-=======
 	class IAnimTrackAdapter
->>>>>>> 4af6daef
 	{
 	public:
 		virtual ~IAnimTrackAdapter() {};
@@ -90,11 +86,7 @@
 /**
  * Main FBX Exporter class.
  */
-<<<<<<< HEAD
-class UNREALED_API FFbxExporter : public FCinematicExporter, public FGCObject
-=======
 class FFbxExporter : public FCinematicExporter, public FGCObject
->>>>>>> 4af6daef
 {
 public:
 	/**
@@ -166,10 +158,7 @@
 	*/
 	UNREALED_API virtual void ExportLevelMesh(ULevel* InLevel, bool bExportLevelGeometry, TArray<AActor*>& ActorToExport, INodeNameAdapter& NodeNameAdapter, bool bSaveAnimSeq = true);
 
-<<<<<<< HEAD
-=======
-
->>>>>>> 4af6daef
+
 	/**
 	 * Exports the given level sequence information into a FBX document.
 	 *
@@ -188,11 +177,7 @@
 	 *
 	 * @return	true, if successful
 	 */
-<<<<<<< HEAD
-	bool ExportLevelSequenceTracks(UMovieScene* MovieScene, IMovieScenePlayer* MovieScenePlayer, FMovieSceneSequenceIDRef InSequenceID, FbxNode* FbxActor, UObject* BoundObject, const TArray<UMovieSceneTrack*>& Tracks, const FMovieSceneSequenceTransform& RootToLocalTransform);
-=======
 	UNREALED_API bool ExportLevelSequenceTracks(UMovieScene* MovieScene, IMovieScenePlayer* MovieScenePlayer, FMovieSceneSequenceIDRef InSequenceID, FbxNode* FbxActor, UObject* BoundObject, const TArray<UMovieSceneTrack*>& Tracks, const FMovieSceneSequenceTransform& RootToLocalTransform);
->>>>>>> 4af6daef
 
 
 	/**
@@ -205,11 +190,7 @@
 	 * @param StaticMesh	The static mesh to export
 	 * @param MaterialOrder	Optional ordering of materials to set up correct material ID's across multiple meshes being export such as BSP surfaces which share common materials. Should be used sparingly
 	 */
-<<<<<<< HEAD
-	virtual void ExportStaticMesh( UStaticMesh* StaticMesh, const TArray<FStaticMaterial>* MaterialOrder = nullptr );
-=======
 	UNREALED_API virtual void ExportStaticMesh( UStaticMesh* StaticMesh, const TArray<FStaticMaterial>* MaterialOrder = nullptr );
->>>>>>> 4af6daef
 
 	/**
 	 * Exports BSP
@@ -241,11 +222,7 @@
 	/**
 	 * Exports a single UAnimSequence, and optionally a skeletal mesh
 	 */
-<<<<<<< HEAD
-	FbxNode* ExportAnimSequence( const UAnimSequence* AnimSeq, const USkeletalMesh* SkelMesh, bool bExportSkelMesh, const TCHAR* MeshNames=nullptr, FbxNode* ActorRootNode=nullptr, const TArray<UMaterialInterface*>* OverrideMaterials = nullptr);
-=======
 	UNREALED_API FbxNode* ExportAnimSequence( const UAnimSequence* AnimSeq, const USkeletalMesh* SkelMesh, bool bExportSkelMesh, const TCHAR* MeshNames=nullptr, FbxNode* ActorRootNode=nullptr, const TArray<UMaterialInterface*>* OverrideMaterials = nullptr);
->>>>>>> 4af6daef
 
 	/** A node name adapter for a level sequence. */
 	class FLevelSequenceNodeNameAdapter : public INodeNameAdapter
@@ -305,15 +282,9 @@
 	*/
 	UNREALED_API void ExportAnimTrack( IAnimTrackAdapter& AnimTrackAdapter, AActor* Actor, USkeletalMeshComponent* SkeletalMeshComponent, float SamplingRate );
 
-<<<<<<< HEAD
-	void ExportModel(UModel* Model, FbxNode* Node, const char* Name);
-
-	FbxNode* ExportCollisionMesh(const UStaticMesh* StaticMesh, const TCHAR* MeshName, FbxNode* ParentActor);
-=======
 	UNREALED_API void ExportModel(UModel* Model, FbxNode* Node, const char* Name);
 
 	UNREALED_API FbxNode* ExportCollisionMesh(const UStaticMesh* StaticMesh, const TCHAR* MeshName, FbxNode* ParentActor);
->>>>>>> 4af6daef
 
 	/**
 	 * Exports a static mesh
@@ -326,9 +297,6 @@
 	 * @param MaterialOrderOverride	Optional ordering of materials to set up correct material ID's across multiple meshes being export such as BSP surfaces which share common materials. Should be used sparingly
 	 * @param OverrideMaterials	Optional array of materials to be used instead of the static mesh materials. Used for material overrides in static mesh components.
 	 */
-<<<<<<< HEAD
-	FbxNode* ExportStaticMeshToFbx(const UStaticMesh* StaticMesh, int32 ExportLOD, const TCHAR* MeshName, FbxNode* FbxActor, int32 LightmapUVChannel = -1, const FColorVertexBuffer* ColorBuffer = nullptr, const TArray<FStaticMaterial>* MaterialOrderOverride = nullptr, const TArray<UMaterialInterface*>* OverrideMaterials = nullptr);
-=======
 	UNREALED_API FbxNode* ExportStaticMeshToFbx(const UStaticMesh* StaticMesh, int32 ExportLOD, const TCHAR* MeshName, FbxNode* FbxActor, int32 LightmapUVChannel = -1, const FColorVertexBuffer* ColorBuffer = nullptr, const TArray<FStaticMaterial>* MaterialOrderOverride = nullptr, const TArray<UMaterialInterface*>* OverrideMaterials = nullptr);
 
 	UNREALED_API bool ExportStaticMeshFromMeshDescription(FbxMesh* Mesh
@@ -347,7 +315,6 @@
 		, const FColorVertexBuffer* ColorBuffer
 		, const TArray<FStaticMaterial>* MaterialOrderOverride
 		, const TArray<UMaterialInterface*>* OverrideMaterials);
->>>>>>> 4af6daef
 
 	/**
 	 * Exports a spline mesh
@@ -429,62 +396,36 @@
 	/**
 	 * Add the given animation sequence as rotation and translation tracks to the given list of bone nodes
 	 */
-<<<<<<< HEAD
-	void ExportAnimSequenceToFbx(const UAnimSequence* AnimSeq, const USkeletalMesh* SkelMesh, TArray<FbxNode*>& BoneNodes, FbxAnimLayer* AnimLayer, FFrameTime StartFrameTime, FFrameTime EndFrameTime, float FrameRateScale, float StartTime);
-
-	UE_DEPRECATED(5.1, "ExportAnimSequenceToFbx is deprecated, use different signature")
-	void ExportAnimSequenceToFbx(const UAnimSequence* AnimSeq, const USkeletalMesh* SkelMesh, TArray<FbxNode*>& BoneNodes, FbxAnimLayer* AnimLayer,
-=======
 	UNREALED_API void ExportAnimSequenceToFbx(const UAnimSequence* AnimSeq, const USkeletalMesh* SkelMesh, TArray<FbxNode*>& BoneNodes, FbxAnimLayer* AnimLayer, FFrameTime StartFrameTime, FFrameTime EndFrameTime, float FrameRateScale, float StartTime);
 
 	UE_DEPRECATED(5.1, "ExportAnimSequenceToFbx is deprecated, use different signature")
 	UNREALED_API void ExportAnimSequenceToFbx(const UAnimSequence* AnimSeq, const USkeletalMesh* SkelMesh, TArray<FbxNode*>& BoneNodes, FbxAnimLayer* AnimLayer,
->>>>>>> 4af6daef
 		float AnimStartOffset, float AnimEndOffset, float AnimPlayRate, float StartTime);
 
 	/**
 	 * Add the custom Curve data to the FbxAnimCurves passed in parameter by matching their name to the skeletal mesh custom curves.
 	 */
-<<<<<<< HEAD
-	void ExportCustomAnimCurvesToFbx(const TMap<FName, FbxAnimCurve*>& CustomCurves, const UAnimSequence* AnimSeq,
-		FFrameTime AnimStartOffset, FFrameTime AnimEndOffset, float FrameRateScale, float StartTime, float ValueScale = 1.f);
-	
-	UE_DEPRECATED(5.1, "ExportCustomAnimCurvesToFbx is deprecated, use different signature")
-	void ExportCustomAnimCurvesToFbx(const TMap<FName, FbxAnimCurve*>& CustomCurves, const UAnimSequence* AnimSeq,
-=======
 	UNREALED_API void ExportCustomAnimCurvesToFbx(const TMap<FName, FbxAnimCurve*>& CustomCurves, const UAnimSequence* AnimSeq,
 		FFrameTime AnimStartOffset, FFrameTime AnimEndOffset, float FrameRateScale, float StartTime, float ValueScale = 1.f);
 	
 	UE_DEPRECATED(5.1, "ExportCustomAnimCurvesToFbx is deprecated, use different signature")
 	UNREALED_API void ExportCustomAnimCurvesToFbx(const TMap<FName, FbxAnimCurve*>& CustomCurves, const UAnimSequence* AnimSeq,
->>>>>>> 4af6daef
 		float AnimStartOffset, float AnimEndOffset, float AnimPlayRate, float StartTime, float ValueScale = 1.f);
 
 	/**
 	 * Used internally to reuse the AnimSequence iteration code when exporting various kind of curves.
 	 */
-<<<<<<< HEAD
-	void IterateInsideAnimSequence(const UAnimSequence* AnimSeq, FFrameTime StartFrameTime, FFrameTime EndFrameTime, float FrameRateScale, float StartTime, TFunctionRef<void(double, FbxTime, bool)> IterationLambda);
-
-	UE_DEPRECATED(5.1, "IterateInsideAnimSequence is deprecated, use different signature")
-	void IterateInsideAnimSequence(const UAnimSequence* AnimSeq, float AnimStartOffset, float AnimEndOffset, float AnimPlayRate, float StartTime, TFunctionRef<void(float, FbxTime, bool)> IterationLambda);
-=======
 	UNREALED_API void IterateInsideAnimSequence(const UAnimSequence* AnimSeq, FFrameTime StartFrameTime, FFrameTime EndFrameTime, float FrameRateScale, float StartTime, TFunctionRef<void(double, FbxTime, bool)> IterationLambda);
 
 	UE_DEPRECATED(5.1, "IterateInsideAnimSequence is deprecated, use different signature")
 	UNREALED_API void IterateInsideAnimSequence(const UAnimSequence* AnimSeq, float AnimStartOffset, float AnimEndOffset, float AnimPlayRate, float StartTime, TFunctionRef<void(float, FbxTime, bool)> IterationLambda);
->>>>>>> 4af6daef
 
 	/** 
 	 * The curve code doesn't differentiate between angles and other data, so an interpolation from 179 to -179
 	 * will cause the bone to rotate all the way around through 0 degrees.  So here we make a second pass over the 
 	 * rotation tracks to convert the angles into a more interpolation-friendly format.  
 	 */
-<<<<<<< HEAD
-	void CorrectAnimTrackInterpolation( TArray<FbxNode*>& BoneNodes, FbxAnimLayer* AnimLayer );
-=======
 	UNREALED_API void CorrectAnimTrackInterpolation( TArray<FbxNode*>& BoneNodes, FbxAnimLayer* AnimLayer );
->>>>>>> 4af6daef
 
 	/**
 	 * Exports a level sequence 3D transform track into the FBX animation stack.
@@ -520,9 +461,6 @@
 	/** Exports a movie scene double channel to an fbx animation curve. */
 	UNREALED_API void ExportChannelToFbxCurve(FbxAnimCurve& InFbxCurve, const FMovieSceneDoubleChannel& InChannel, FFrameRate TickResolution, ERichCurveValueMode ValueMode = ERichCurveValueMode::Default, bool bNegative = false, const FMovieSceneSequenceTransform& RootToLocalTransform = FMovieSceneSequenceTransform());
 
-	/** Exports a movie scene double channel to an fbx animation curve. */
-	void ExportChannelToFbxCurve(FbxAnimCurve& InFbxCurve, const FMovieSceneDoubleChannel& InChannel, FFrameRate TickResolution, ERichCurveValueMode ValueMode = ERichCurveValueMode::Default, bool bNegative = false, const FMovieSceneSequenceTransform& RootToLocalTransform = FMovieSceneSequenceTransform());
-
 	/** Exports a movie scene integer channel to an fbx animation curve. */
 	UNREALED_API void ExportChannelToFbxCurve(FbxAnimCurve& InFbxCurve, const FMovieSceneIntegerChannel& InChannel, FFrameRate TickResolution, const FMovieSceneSequenceTransform& RootToLocalTransform = FMovieSceneSequenceTransform());
 
