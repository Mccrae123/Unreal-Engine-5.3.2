// Copyright Epic Games, Inc. All Rights Reserved.

#pragma once

#include "CoreMinimal.h"
#include "Misc/Guid.h"
#include "EngineDefines.h"
#include "Engine/StaticMesh.h"
#include "MatineeExporter.h"
#include "MovieSceneSequenceID.h"
#include "Evaluation/MovieSceneSequenceTransform.h"
#include "MovieSceneFwd.h"
#include "FbxImporter.h"
#include "UObject/GCObject.h"
#include "Animation/AnimTypes.h"

class ABrush;
class ACameraActor;
class ALandscapeProxy;
class ALight;
class AMatineeActor;
class ASkeletalMeshActor;
class IMovieScenePlayer;
class UAnimSequence;
class UCameraComponent;
class UInstancedStaticMeshComponent;
class UInterpTrackFloatProp;
class UInterpTrackInstMove;
class UInterpTrackMove;
class UInterpTrackMoveAxis;
class ULightComponent;
class UMaterialInterface;
class UModel;
class UMovieScene;
class UMovieSceneSkeletalAnimationTrack;
class UMovieScene3DTransformTrack;
class UMovieScenePropertyTrack;
class UMovieSceneTrack;
class USkeletalMesh;
class USkeletalMeshComponent;
class USplineMeshComponent;
class UStaticMeshComponent;
class FColorVertexBuffer;
class UFbxExportOption;
struct FAnimControlTrackKey;
struct FExpressionInput;
struct FMovieSceneDoubleChannel;
struct FMovieSceneFloatChannel;
struct FMovieSceneIntegerChannel;
struct FMovieSceneSequenceTransform;

namespace UnFbx
{
	/** Adapter interface which allows ExportAnimTrack to act on both sequencer and matinee data. */
	class UNREALED_API IAnimTrackAdapter
	{
	public:
		virtual ~IAnimTrackAdapter() {};
		virtual int32 GetLocalStartFrame() const = 0;
		virtual int32 GetStartFrame() const { return GetLocalStartFrame(); }
		virtual int32 GetLength() const = 0;
		/** Updates the runtime state of the animation track to the specified frame. */
		virtual void UpdateAnimation(int32 LocalFrame) = 0;
		virtual float GetFrameRate() const { return 1.f / DEFAULT_SAMPLERATE; }
		/** The anim sequence that drives this anim track */
		virtual UAnimSequence* GetAnimSequence(int32 LocalFrame) const { return nullptr; }
		/** The time into the anim sequence for the given LocalFrame */
		virtual float GetAnimTime(int32 LocalFrame) const { return 0.f; }
	};

	/** An anim track adapter for matinee. */
	class UNREALED_API FMatineeAnimTrackAdapter : public IAnimTrackAdapter
	{
	public:
		FMatineeAnimTrackAdapter(AMatineeActor* InMatineeActor);
		virtual int32 GetLocalStartFrame() const override;
		virtual int32 GetLength() const override;
		virtual void UpdateAnimation(int32 LocalFrame) override;

	private:
		AMatineeActor* MatineeActor;
	};
	/** An anim track adapter for a level sequence. */
	class UNREALED_API FLevelSequenceAnimTrackAdapter : public IAnimTrackAdapter
	{
	public:
		FLevelSequenceAnimTrackAdapter(IMovieScenePlayer* InMovieScenePlayer, UMovieScene* InMovieScene, const FMovieSceneSequenceTransform& InRootToLocalTransform, UMovieSceneSkeletalAnimationTrack* InAnimTrack = nullptr);
		virtual int32 GetLocalStartFrame() const override;
		virtual int32 GetStartFrame() const override;
		virtual int32 GetLength() const override;
		virtual void UpdateAnimation(int32 LocalFrame) override;
		virtual float GetFrameRate() const override;
		virtual UAnimSequence* GetAnimSequence(int32 LocalFrame) const override;
		virtual float GetAnimTime(int32 LocalFrame) const override;

	private:
		IMovieScenePlayer* MovieScenePlayer;
		UMovieScene* MovieScene;
		FMovieSceneSequenceTransform RootToLocalTransform;
		UMovieSceneSkeletalAnimationTrack* AnimTrack;
	};
/**
 * Main FBX Exporter class.
 */
class UNREALED_API FFbxExporter  : public MatineeExporter, public FGCObject
{
public:
	/**
	 * Returns the exporter singleton. It will be created on the first request.
	 */
	static FFbxExporter* GetInstance();
	static void DeleteInstance();
	~FFbxExporter();
	
	//~ FGCObject
	virtual void AddReferencedObjects(FReferenceCollector& Collector) override;
	virtual FString GetReferencerName() const override
	{
		return TEXT("FFbxExporter");
	}

	/**
	* Load the export option from the last save state and show the dialog if bShowOptionDialog is true.
	* FullPath is the export file path we display it in the dialog
	* If user cancel the dialog, the OutOperationCanceled will be true
	* bOutExportAll will be true if the user want to use the same option for all other asset he want to export
	*
	* The function is saving the dialog state in a user ini file and reload it from there. It is not changing the CDO.
	*/
	void FillExportOptions(bool BatchMode, bool bShowOptionDialog, const FString& FullPath, bool& OutOperationCanceled, bool& bOutExportAll);

	/**
	* Custom set of export options instead of UI dialog. For automation.
	*/
	void SetExportOptionsOverride(UFbxExportOption* OverrideOptions);

	/**
	 * Creates and readies an empty document for export.
	 */
	virtual void CreateDocument();
	
	/**
	 * Closes the FBX document, releasing its memory.
	 */
	virtual void CloseDocument();
	
	/**
	 * Writes the FBX document to disk and releases it by calling the CloseDocument() function.
	 */
	virtual void WriteToFile(const TCHAR* Filename);
	
	/**
	 * Exports the light-specific information for a light actor.
	 */
	virtual void ExportLight( ALight* Actor, INodeNameAdapter& NodeNameAdapter );

	/**
	 * Exports the camera-specific information for a camera actor.
	 */
	virtual void ExportCamera( ACameraActor* Actor, bool bExportComponents, INodeNameAdapter& NodeNameAdapter );

	/**
	 * Exports the mesh and the actor information for a brush actor.
	 */
	virtual void ExportBrush(ABrush* Actor, UModel* InModel, bool bConvertToStaticMesh, INodeNameAdapter& NodeNameAdapter );

	/**
	 * Exports the basic scene information to the FBX document.
	 */
	virtual void ExportLevelMesh( ULevel* InLevel, bool bSelectedOnly, INodeNameAdapter& NodeNameAdapter , bool bSaveAnimSeq = true);

	/**
	* Exports the basic scene information to the FBX document, using the passed in Actors
	*/
	virtual void ExportLevelMesh(ULevel* InLevel, bool bExportLevelGeometry, TArray<AActor*>& ActorToExport, INodeNameAdapter& NodeNameAdapter, bool bSaveAnimSeq = true);


	/**
	 * Exports the given Matinee sequence information into a FBX document.
	 * 
	 * @return	true, if sucessful
	 */
	virtual bool ExportMatinee(class AMatineeActor* InMatineeActor);

	/**
	 * Exports the given level sequence information into a FBX document.
	 *
	 * @return	true, if successful
	 */
	bool ExportLevelSequence(UMovieScene* MovieScene, const TArray<FGuid>& InBindings, IMovieScenePlayer* MovieScenePlayer, INodeNameAdapter& NodeNameAdapter, FMovieSceneSequenceIDRef SequenceID, const FMovieSceneSequenceTransform& RootToLocalTransform);

	/**
	 * Exports the given level sequence track information into a FBX document.
	 *
	 * @return	true, if successful
	 */
	bool ExportLevelSequenceTracks(UMovieScene* MovieScene, IMovieScenePlayer* MovieScenePlayer, FMovieSceneSequenceIDRef InSequenceID, FbxNode* FbxActor, UObject* BoundObject, const TArray<UMovieSceneTrack*>& Tracks, const FMovieSceneSequenceTransform& RootToLocalTransform);

	/**
	 * Exports all the animation sequences part of a single Group in a Matinee sequence
	 * as a single animation in the FBX document.  The animation is created by sampling the
	 * sequence at 30 updates/second and extracting the resulting bone transforms from the given
	 * skeletal mesh
	 * @param MatineeSequence The Matinee Sequence containing the group to export
	 * @param SkeletalMeshComponent The Skeletal mesh that the animations from the Matinee group are applied to
	 */
	virtual void ExportMatineeGroup(class AMatineeActor* MatineeActor, USkeletalMeshComponent* SkeletalMeshComponent);


	/**
	 * Exports the mesh and the actor information for a static mesh actor.
	 */
	virtual void ExportStaticMesh( AActor* Actor, UStaticMeshComponent* StaticMeshComponent, INodeNameAdapter& NodeNameAdapter );

	/**
	 * Exports a static mesh
	 * @param StaticMesh	The static mesh to export
	 * @param MaterialOrder	Optional ordering of materials to set up correct material ID's across multiple meshes being export such as BSP surfaces which share common materials. Should be used sparingly
	 */
	virtual void ExportStaticMesh( UStaticMesh* StaticMesh, const TArray<FStaticMaterial>* MaterialOrder = NULL );

	/**
	 * Exports BSP
	 * @param Model			 The model with BSP to export
	 * @param bSelectedOnly  true to export only selected surfaces (or brushes)
	 */
	virtual void ExportBSP( UModel* Model, bool bSelectedOnly );

	/**
	 * Exports a static mesh light map
	 */
	virtual void ExportStaticMeshLightMap( UStaticMesh* StaticMesh, int32 LODIndex, int32 UVChannel );

	/**
	 * Exports a skeletal mesh
	 */
	virtual void ExportSkeletalMesh( USkeletalMesh* SkeletalMesh );

	/**
	 * Exports the mesh and the actor information for a skeletal mesh actor.
	 */
	virtual void ExportSkeletalMesh( AActor* Actor, USkeletalMeshComponent* SkeletalMeshComponent, INodeNameAdapter& NodeNameAdapter );
	
	/**
	 * Exports the mesh and the actor information for a landscape actor.
	 */
	void ExportLandscape(ALandscapeProxy* Landscape, bool bSelectedOnly, INodeNameAdapter& NodeNameAdapter);

	/**
	 * Exports a single UAnimSequence, and optionally a skeletal mesh
	 */
	FbxNode* ExportAnimSequence( const UAnimSequence* AnimSeq, const USkeletalMesh* SkelMesh, bool bExportSkelMesh, const TCHAR* MeshNames=NULL, FbxNode* ActorRootNode=NULL, const TArray<UMaterialInterface*>* OverrideMaterials = nullptr);

	/**
	 * Exports the list of UAnimSequences as a single animation based on the settings in the TrackKeys
	 */
	void ExportAnimSequencesAsSingle( USkeletalMesh* SkelMesh, const ASkeletalMeshActor* SkelMeshActor, const FString& ExportName, const TArray<UAnimSequence*>& AnimSeqList, const TArray<FAnimControlTrackKey>& TrackKeys );

	/** A node name adapter for matinee. */
	class UNREALED_API FMatineeNodeNameAdapter : public INodeNameAdapter
	{
	public:
		FMatineeNodeNameAdapter( AMatineeActor* InMatineeActor );
		virtual FString GetActorNodeName(const AActor* InActor) override;
	private:
		AMatineeActor* MatineeActor;
	};

	/** A node name adapter for a level sequence. */
	class UNREALED_API FLevelSequenceNodeNameAdapter : public INodeNameAdapter
	{
	public:
		FLevelSequenceNodeNameAdapter( UMovieScene* InMovieScene, IMovieScenePlayer* InMovieScenePlayer, FMovieSceneSequenceIDRef InSequenceID);
		virtual FString GetActorNodeName(const AActor* InActor) override;
		virtual void AddFbxNode(UObject* InObject, FbxNode* InFbxNode) override;
		virtual FbxNode* GetFbxNode(UObject* InObject) override;
	private:
		UMovieScene* MovieScene;
		IMovieScenePlayer* MovieScenePlayer;
		FMovieSceneSequenceID SequenceID;
		TMap<FGuid, FbxNode*> GuidToFbxNodeMap;
	};

	/* Get a valid unique name from a name */
	FString GetFbxObjectName(const FString &FbxObjectNode, INodeNameAdapter& NodeNameAdapter);

	/**
	 * Exports the basic information about an actor and buffers it.
	 * This function creates one FBX node for the actor with its placement.
	 */
	FbxNode* ExportActor(AActor* Actor, bool bExportComponents, INodeNameAdapter& NodeNameAdapter, bool bSaveAnimSeq = true);

private:
	FFbxExporter();

	static TSharedPtr<FFbxExporter> StaticInstance;

	FbxManager* SdkManager;
	FbxScene* Scene;
	FbxAnimStack* AnimStack;
	FbxAnimLayer* AnimLayer;
	FbxCamera* DefaultCamera;
	
	FFbxDataConverter Converter;
	
	TMap<FString,int32> FbxNodeNameToIndexMap;
	TMap<const AActor*, FbxNode*> FbxActors;
	TMap<const USkeletalMeshComponent*, FbxNode*> FbxSkeletonRoots;
	TMap<const UMaterialInterface*, FbxSurfaceMaterial*> FbxMaterials;
	TMap<const UStaticMesh*, FbxMesh*> FbxMeshes;
	TMap<const UStaticMesh*, FbxMesh*> FbxCollisionMeshes;

	/** The frames-per-second (FPS) used when baking transforms */
	static const float BakeTransformsFPS;
	
	/** Whether or not to export vertices unwelded */
	static bool bStaticMeshExportUnWeldedVerts;

	UFbxExportOption *ExportOptionsUI;
	UFbxExportOption *ExportOptionsOverride;

	/**
	* Export Anim Track of the given SkeletalMeshComponent
	*/
	void ExportAnimTrack( IAnimTrackAdapter& AnimTrackAdapter, AActor* Actor, USkeletalMeshComponent* SkeletalMeshComponent, float SamplingRate );

	void ExportModel(UModel* Model, FbxNode* Node, const char* Name);
	
#if (WITH_PHYSX && PHYSICS_INTERFACE_PHYSX) || WITH_CHAOS
	FbxNode* ExportCollisionMesh(const UStaticMesh* StaticMesh, const TCHAR* MeshName, FbxNode* ParentActor);
#endif

	/**
	 * Exports a static mesh
	 * @param StaticMesh	The static mesh to export
	 * @param MeshName		The name of the mesh for the FBX file
	 * @param FbxActor		The fbx node representing the mesh
	 * @param ExportLOD		The LOD of the mesh to export
	 * @param LightmapUVChannel Optional UV channel to export
	 * @param ColorBuffer	Vertex color overrides to export
	 * @param MaterialOrderOverride	Optional ordering of materials to set up correct material ID's across multiple meshes being export such as BSP surfaces which share common materials. Should be used sparingly
	 * @param OverrideMaterials	Optional array of materials to be used instead of the static mesh materials. Used for material overrides in static mesh components.
	 */
	FbxNode* ExportStaticMeshToFbx(const UStaticMesh* StaticMesh, int32 ExportLOD, const TCHAR* MeshName, FbxNode* FbxActor, int32 LightmapUVChannel = -1, const FColorVertexBuffer* ColorBuffer = NULL, const TArray<FStaticMaterial>* MaterialOrderOverride = NULL, const TArray<UMaterialInterface*>* OverrideMaterials = NULL);

	/**
	 * Exports a spline mesh
	 * @param SplineMeshComp	The spline mesh component to export
	 * @param MeshName		The name of the mesh for the FBX file
	 * @param FbxActor		The fbx node representing the mesh
	 */
	void ExportSplineMeshToFbx(const USplineMeshComponent* SplineMeshComp, const TCHAR* MeshName, FbxNode* FbxActor);

	/**
	 * Exports an instanced mesh
	 * @param InstancedMeshComp	The instanced mesh component to export
	 * @param MeshName		The name of the mesh for the FBX file
	 * @param FbxActor		The fbx node representing the mesh
	 */
	void ExportInstancedMeshToFbx(const UInstancedStaticMeshComponent* InstancedMeshComp, const TCHAR* MeshName, FbxNode* FbxActor);

	/**
	* Exports a landscape
	* @param Landscape		The landscape to export
	* @param MeshName		The name of the mesh for the FBX file
	* @param FbxActor		The fbx node representing the mesh
	*/
	void ExportLandscapeToFbx(ALandscapeProxy* Landscape, const TCHAR* MeshName, FbxNode* FbxActor, bool bSelectedOnly);

	/**
	* Fill an fbx light with from a unreal light component
	*@param ParentNode			The parent FbxNode the one over the light node
	* @param Camera				Fbx light object
	* @param CameraComponent	Unreal light component
	*/
	void FillFbxLightAttribute(FbxLight* Light, FbxNode* FbxParentNode, ULightComponent* BaseLight);

	/**
	* Fill an fbx camera with from a unreal camera component
	* @param ParentNode			The parent FbxNode the one over the camera node
	* @param Camera				Fbx camera object
	* @param CameraComponent	Unreal camera component
	*/
	void FillFbxCameraAttribute(FbxNode* ParentNode, FbxCamera* Camera, UCameraComponent *CameraComponent);

	/**
	 * Adds FBX skeleton nodes to the FbxScene based on the skeleton in the given USkeletalMesh, and fills
	 * the given array with the nodes created
	 */
	FbxNode* CreateSkeleton(const USkeletalMesh* SkelMesh, TArray<FbxNode*>& BoneNodes);

	/**
	 * Adds an Fbx Mesh to the FBX scene based on the data in the given FSkeletalMeshLODModel
	 * @param SkelMesh			The SkeletalMesh we are exporting
	 * @param MeshName			The SkeletalMesh name
	 * @param LODIndex			The mesh LOD index we are exporting
	 * @param AnimSeq			If an AnimSeq is provided and are exporting MorphTarget, the MorphTarget animation will be exported as well.
	 * @param OverrideMaterials Optional array of materials to be used instead of the skeletal mesh materials. Used for material overrides in skeletal mesh components.
	 */
	FbxNode* CreateMesh(const USkeletalMesh* SkelMesh, const TCHAR* MeshName, int32 LODIndex, const UAnimSequence* AnimSeq = nullptr, const TArray<UMaterialInterface*>* OverrideMaterials = nullptr);

	/**
	 * Adds Fbx Clusters necessary to skin a skeletal mesh to the bones in the BoneNodes list
	 */
	void BindMeshToSkeleton(const USkeletalMesh* SkelMesh, FbxNode* MeshRootNode, TArray<FbxNode*>& BoneNodes, int32 LODIndex);

	/**
	 * Add a bind pose to the scene based on the FbxMesh and skinning settings of the given node
	 */
	void CreateBindPose(FbxNode* MeshRootNode);

	/**
	 * Add the given skeletal mesh to the Fbx scene in preparation for exporting.  Makes all new nodes a child of the given node
	 */
	FbxNode* ExportSkeletalMeshToFbx(const USkeletalMesh* SkelMesh, const UAnimSequence* AnimSeq, const TCHAR* MeshName, FbxNode* ActorRootNode, const TArray<UMaterialInterface*>* OverrideMaterials = nullptr);

	/** Export SkeletalMeshComponent */
	void ExportSkeletalMeshComponent(USkeletalMeshComponent* SkelMeshComp, const TCHAR* MeshName, FbxNode* ActorRootNode, INodeNameAdapter& NodeNameAdapter, bool bSaveAnimSeq = true);

	/** Initializing the AnimStack playrate from the AnimSequence */
	bool SetupAnimStack(const UAnimSequence* AnimSeq);

	/**
	 * Add the given animation sequence as rotation and translation tracks to the given list of bone nodes
	 */
	void ExportAnimSequenceToFbx(const UAnimSequence* AnimSeq, const USkeletalMesh* SkelMesh, TArray<FbxNode*>& BoneNodes, FbxAnimLayer* AnimLayer,
		float AnimStartOffset, float AnimEndOffset, float AnimPlayRate, float StartTime);

	/**
	 * Add the custom Curve data to the FbxAnimCurves passed in parameter by matching their name to the skeletal mesh custom curves.
	 */
	void ExportCustomAnimCurvesToFbx(const TMap<FName, FbxAnimCurve*>& CustomCurves, const UAnimSequence* AnimSeq,
		float AnimStartOffset, float AnimEndOffset, float AnimPlayRate, float StartTime, float ValueScale = 1.f);

	/**
	 * Used internally to reuse the AnimSequence iteration code when exporting various kind of curves.
	 */
	void IterateInsideAnimSequence(const UAnimSequence* AnimSeq, float AnimStartOffset, float AnimEndOffset, float AnimPlayRate, float StartTime, TFunctionRef<void(float, FbxTime, bool)> IterationLambda);

	/** 
	 * The curve code doesn't differentiate between angles and other data, so an interpolation from 179 to -179
	 * will cause the bone to rotate all the way around through 0 degrees.  So here we make a second pass over the 
	 * rotation tracks to convert the angles into a more interpolation-friendly format.  
	 */
	void CorrectAnimTrackInterpolation( TArray<FbxNode*>& BoneNodes, FbxAnimLayer* AnimLayer );

	/**
	 * Exports the Matinee movement track into the FBX animation stack.
	 */
	void ExportMatineeTrackMove(FbxNode* FbxActor, UInterpTrackInstMove* MoveTrackInst, UInterpTrackMove* MoveTrack, float InterpLength);

	/**
	 * Exports the Matinee float property track into the FBX animation stack.
	 */
	void ExportMatineeTrackFloatProp(FbxNode* FbxActor, UInterpTrackFloatProp* PropTrack);

	/**
	 * Exports a given interpolation curve into the FBX animation curve.
	 */
	void ExportAnimatedVector(FbxAnimCurve* FbxCurve, const ANSICHAR* ChannelName, UInterpTrackMove* MoveTrack, UInterpTrackInstMove* MoveTrackInst, bool bPosCurve, int32 CurveIndex, bool bNegative, float InterpLength);
	
	/**
	 * Exports a movement subtrack to an FBX curve
	 */
	void ExportMoveSubTrack(FbxAnimCurve* FbxCurve, const ANSICHAR* ChannelName, UInterpTrackMoveAxis* SubTrack, UInterpTrackInstMove* MoveTrackInst, bool bPosCurve, int32 CurveIndex, bool bNegative, float InterpLength);
	
	void ExportAnimatedFloat(FbxProperty* FbxProperty, FInterpCurveFloat* Curve, bool IsCameraFoV);

	/**
	 * Exports a level sequence 3D transform track into the FBX animation stack.
	 */
	void ExportLevelSequence3DTransformTrack(FbxNode* FbxActor, IMovieScenePlayer* MovieScenePlayer, FMovieSceneSequenceIDRef InSequenceID, UMovieScene3DTransformTrack& TransformTrack, UObject* BoundObject, const TRange<FFrameNumber>& InPlaybackRange, const FMovieSceneSequenceTransform& RootToLocalTransform);

	/**
	 * Exports a level sequence 3D transform track that's getting baked (sample all sections) onto the FBX animation stack.
	 */
	void ExportLevelSequenceBaked3DTransformTrack(IAnimTrackAdapter& AnimTrackAdapter, FbxNode* FbxActor, IMovieScenePlayer* MovieScenePlayer, FMovieSceneSequenceIDRef InSequenceID, TArray<TWeakObjectPtr<UMovieScene3DTransformTrack> > TransformTracks, UObject* BoundObject, const TRange<FFrameNumber>& InPlaybackRange, const FMovieSceneSequenceTransform& RootToLocalTransform);

	/** 
	 * Exports a level sequence property track into the FBX animation stack. 
	 */
	void ExportLevelSequenceTrackChannels( FbxNode* FbxActor, UMovieSceneTrack& Track, const TRange<FFrameNumber>& InPlaybackRange, const FMovieSceneSequenceTransform& RootToLocalTransform);

	/** Defines value export modes for the EportRichCurveToFbxCurve method. */
	enum class ERichCurveValueMode
	{
		/** Export values directly */
		Default,
		/** Export fov values which get processed to focal length. */
		Fov
	};

<<<<<<< HEAD
	/** Exports a movie scene float channel to an fbx animation curve. */
	void ExportChannelToFbxCurve(FbxAnimCurve& InFbxCurve, const FMovieSceneFloatChannel& InChannel, FFrameRate TickResolution, ERichCurveValueMode ValueMode = ERichCurveValueMode::Default, bool bNegative = false, const FMovieSceneSequenceTransform& RootToLocalTransform = FMovieSceneSequenceTransform());

=======
	/** Generic implementation of exporting a movie scene bezier curve channel to an fbx animation curve */
	template<typename ChannelType>
	void ExportBezierChannelToFbxCurve(FbxAnimCurve& InFbxCurve, const ChannelType& InChannel, FFrameRate TickResolution, ERichCurveValueMode ValueMode, bool bNegative, const FMovieSceneSequenceTransform& RootToLocalTransform);

	/** Exports a movie scene float channel to an fbx animation curve. */
	void ExportChannelToFbxCurve(FbxAnimCurve& InFbxCurve, const FMovieSceneFloatChannel& InChannel, FFrameRate TickResolution, ERichCurveValueMode ValueMode = ERichCurveValueMode::Default, bool bNegative = false, const FMovieSceneSequenceTransform& RootToLocalTransform = FMovieSceneSequenceTransform());

	/** Exports a movie scene double channel to an fbx animation curve. */
	void ExportChannelToFbxCurve(FbxAnimCurve& InFbxCurve, const FMovieSceneDoubleChannel& InChannel, FFrameRate TickResolution, ERichCurveValueMode ValueMode = ERichCurveValueMode::Default, bool bNegative = false, const FMovieSceneSequenceTransform& RootToLocalTransform = FMovieSceneSequenceTransform());

>>>>>>> 6bbb88c8
	/** Exports a movie scene integer channel to an fbx animation curve. */
	void ExportChannelToFbxCurve(FbxAnimCurve& InFbxCurve, const FMovieSceneIntegerChannel& InChannel, FFrameRate TickResolution, const FMovieSceneSequenceTransform& RootToLocalTransform = FMovieSceneSequenceTransform());

	/**
	 * Finds the given actor in the already-exported list of structures
	 * @return FbxNode* the FBX node created from the UE actor
	 */
	FbxNode* FindActor(AActor* Actor, INodeNameAdapter* NodeNameAdapter = nullptr);

	/** Create fbx node with the given name */
	FbxNode* CreateNode(const FString& NodeName);

	/**
	 * Find bone array of FbxNOdes of the given skeletalmeshcomponent  
	 */
	bool FindSkeleton(USkeletalMeshComponent* SkelComp, TArray<FbxNode*>& BoneNodes, INodeNameAdapter* NodeNameAdapter = nullptr);

	/** recursively get skeleton */
	void GetSkeleton(FbxNode* RootNode, TArray<FbxNode*>& BoneNodes);

	bool FillFbxTextureProperty(const char *PropertyName, const FExpressionInput& MaterialInput, FbxSurfaceMaterial* FbxMaterial);
	/**
	 * Exports the profile_COMMON information for a material.
	 */
	FbxSurfaceMaterial* ExportMaterial(UMaterialInterface* Material);
	
	FbxSurfaceMaterial* CreateDefaultMaterial();
	
	/**
	 * Create user property in Fbx Node.
	 * Some Unreal animatable property can't be animated in FBX property. So create user property to record the animation of property.
	 *
	 * @param Node  FBX Node the property append to.
	 * @param Value Property value.
	 * @param Name  Property name.
	 * @param Label Property label.
	 */
	template<typename T>
	void CreateAnimatableUserProperty(FbxNode* Node, T Value, const char* Name, const char* Label, FbxDataType DataType = FbxFloatDT);

	/** Exports all the object's FBX metadata to the FBX node */
	void ExportObjectMetadata(const UObject* ObjectToExport, FbxNode* Node);

public:
	/** Returns currently active FBX export options. Automation or UI dialog based options. */
	UFbxExportOption* GetExportOptions();

	bool bSceneGlobalTimeLineSet = false;
};



} // namespace UnFbx<|MERGE_RESOLUTION|>--- conflicted
+++ resolved
@@ -490,11 +490,6 @@
 		Fov
 	};
 
-<<<<<<< HEAD
-	/** Exports a movie scene float channel to an fbx animation curve. */
-	void ExportChannelToFbxCurve(FbxAnimCurve& InFbxCurve, const FMovieSceneFloatChannel& InChannel, FFrameRate TickResolution, ERichCurveValueMode ValueMode = ERichCurveValueMode::Default, bool bNegative = false, const FMovieSceneSequenceTransform& RootToLocalTransform = FMovieSceneSequenceTransform());
-
-=======
 	/** Generic implementation of exporting a movie scene bezier curve channel to an fbx animation curve */
 	template<typename ChannelType>
 	void ExportBezierChannelToFbxCurve(FbxAnimCurve& InFbxCurve, const ChannelType& InChannel, FFrameRate TickResolution, ERichCurveValueMode ValueMode, bool bNegative, const FMovieSceneSequenceTransform& RootToLocalTransform);
@@ -505,7 +500,6 @@
 	/** Exports a movie scene double channel to an fbx animation curve. */
 	void ExportChannelToFbxCurve(FbxAnimCurve& InFbxCurve, const FMovieSceneDoubleChannel& InChannel, FFrameRate TickResolution, ERichCurveValueMode ValueMode = ERichCurveValueMode::Default, bool bNegative = false, const FMovieSceneSequenceTransform& RootToLocalTransform = FMovieSceneSequenceTransform());
 
->>>>>>> 6bbb88c8
 	/** Exports a movie scene integer channel to an fbx animation curve. */
 	void ExportChannelToFbxCurve(FbxAnimCurve& InFbxCurve, const FMovieSceneIntegerChannel& InChannel, FFrameRate TickResolution, const FMovieSceneSequenceTransform& RootToLocalTransform = FMovieSceneSequenceTransform());
 
