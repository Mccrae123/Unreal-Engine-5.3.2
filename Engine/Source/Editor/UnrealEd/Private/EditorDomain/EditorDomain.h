// Copyright Epic Games, Inc. All Rights Reserved.

#pragma once

#include "AssetRegistry/AssetData.h"
#include "Containers/Array.h"
#include "Containers/ArrayView.h"
#include "Containers/Map.h"
#include "Containers/StringFwd.h"
#include "Containers/UnrealString.h"
#include "HAL/CriticalSection.h"
#include "HAL/Platform.h"
#include "IO/IoHash.h"
#include "Logging/LogMacros.h"
#include "Misc/EnumClassFlags.h"
#include "Misc/PackageSegment.h"
#include "Stats/Stats2.h"
#include "Templates/RefCounting.h"
#include "Templates/UniquePtr.h"
<<<<<<< HEAD
=======
#include "Tickable.h"
>>>>>>> d731a049
#include "TickableEditorObject.h"
#include "UObject/NameTypes.h"
#include "UObject/ObjectSaveContext.h"
#include "UObject/PackageResourceManager.h"
#include "UObject/UnrealNames.h"

class FArchive;
class FEditorDomainSaveClient;
class FObjectPostSaveContext;
class FPackagePath;
class FScopeLock;
class IAssetRegistry;
<<<<<<< HEAD
class UObject;
class UPackage;
struct FAssetData;
=======
class IMappedFileHandle;
class UPackage;
struct FEndLoadPackageContext;
>>>>>>> d731a049
namespace UE::DerivedData { class FRequestOwner; }

namespace UE::EditorDomain
{

/** Flags for whether a package is allowed to be loaded/saved in the EditorDomain. */
enum class EDomainUse : uint8
{
	None = 0x0,
	/** The package can be loaded from the EditorDomain. */
	LoadEnabled = 0x1,
	/** The package can be saved to the EditorDomain. */
	SaveEnabled = 0x2,
};
ENUM_CLASS_FLAGS(EDomainUse);
<<<<<<< HEAD
=======
FStringBuilderBase& operator<<(FStringBuilderBase& Writer, UE::EditorDomain::EDomainUse DomainUse);
>>>>>>> d731a049

/** Information about a package's loading from the EditorDomain. */
struct FPackageDigest
{
	enum class EStatus : uint8
	{
		NotYetRequested,
		Successful,
		InvalidPackageName,
		DoesNotExistInAssetRegistry,
		MissingClass,
		MissingCustomVersion,
	};

	FPackageDigest() = default;
	FPackageDigest(EStatus InStatus, FName InStatusArg = NAME_None);
	bool IsSuccessful() const;
	FString GetStatusString() const;

	/**
	 * Hash used to lookup the resaved package in the cache;
	 * created from properties that change if the saved version would change (package bytes, serialization versions).
	 */
	FIoHash Hash;
<<<<<<< HEAD
	/** Classes used by the resaved package: imports or instances that can be created by PostLoad/PreSave */
	TArray<FName> ImportedClasses;
=======
>>>>>>> d731a049
	/** List of CustomVersions used to save the package. */
	UE::AssetRegistry::FPackageCustomVersionsHandle CustomVersions;
	/** Allow flags for whether the package can be saved/loaded from EditorDomain. */
	EDomainUse DomainUse = EDomainUse::None;
	/** Status for creation of this digest. Either Success or an error code for why it couldn't be created. */
	EStatus Status = EStatus::NotYetRequested;
	/** Extended information for the status description (e.g. missing class name). */
	FName StatusArg;
};

<<<<<<< HEAD
=======
/**
 * An interface to cache repeated calls to GetPackageDigest. This would be just a global TMap without an interface,
 * except that EditorDomain if enabled needs to store other data along with the digest so it takes over the cache duty
 * using its own storage.
 */
class IPackageDigestCache
{
public:
	virtual ~IPackageDigestCache() {}
	/**
	 * Calculate the PackageDigest for the given PackageName.
	 * Callable from any thread, but will return !IsSuccessful digest if game-thread data is required and not cached.
	 */
	virtual FPackageDigest GetPackageDigest(FName PackageName) = 0;

	static IPackageDigestCache* Get();
	static void Set(IPackageDigestCache* Cache);
	static void SetDefault();
};

>>>>>>> d731a049
}

extern FString LexToString(UE::EditorDomain::FPackageDigest::EStatus Status, FName StatusArg);

DECLARE_LOG_CATEGORY_EXTERN(LogEditorDomain, Log, All);

/**
 * The EditorDomain is container for optimized but still editor-usable versions of WorkspaceDomain packages.
 * The WorkspaceDomain is the source data for Unreal packages; packages created by the editor or compatible importers
 * that can be read by any future build of the project's editor. This source data is converted to an optimized format
 * for the current binary and saved into the EditorDomain, for faster loads when requested again by a later invocation
 * of the editor. The optimizations include running upgrades in UObjects' PostLoad and Serialize, and saving the
 * package in Unversioned format.
 *
 * FEditorDomain is a subclass of IPackageResourceManager that handles PackagePath requests by looking up the
 * package in the EditorDomain cache, stored in the DerivedDataCache. If a version of the package matching the current
 * WorkspaceDomain package and the current binary does not exist, then the EditorDomain falls back to loading from
 * the WorkspaceDomain (through ordinary IFileManager operations on the Root/Game/Content folders) and creates
 * the EditorDomain version for next time.
 */
class FEditorDomain : public IPackageResourceManager, public FTickableEditorObject, public UE::EditorDomain::IPackageDigestCache
{
public:
	/** Different options for which domain a package comes from. */
	enum class EPackageSource
	{
		Undecided,
		Workspace,
		Editor
	};

	FEditorDomain();
	virtual ~FEditorDomain();

	/** Return the EditorDomain that is registered as the global PackageResourceManager, if there is one. */
	static FEditorDomain* Get();

	// IPackageResourceManager interface
	virtual bool SupportsLocalOnlyPaths() override;
	virtual bool SupportsPackageOnlyPaths() override;
	virtual bool DoesPackageExist(const FPackagePath& PackagePath, EPackageSegment PackageSegment,
		FPackagePath* OutUpdatedPath = nullptr) override;
	virtual int64 FileSize(const FPackagePath& PackagePath, EPackageSegment PackageSegment,
		FPackagePath* OutUpdatedPath = nullptr) override;
	virtual FOpenPackageResult OpenReadPackage(const FPackagePath& PackagePath, EPackageSegment PackageSegment,
		FPackagePath* OutUpdatedPath = nullptr) override;
	virtual FOpenAsyncPackageResult OpenAsyncReadPackage(const FPackagePath& PackagePath,
		EPackageSegment PackageSegment) override;
	virtual IMappedFileHandle* OpenMappedHandleToPackage(const FPackagePath& PackagePath,
		EPackageSegment PackageSegment, FPackagePath* OutUpdatedPath = nullptr) override;
	virtual bool TryMatchCaseOnDisk(const FPackagePath& PackagePath, FPackagePath* OutNormalizedPath = nullptr) override;
	virtual TUniquePtr<FArchive> OpenReadExternalResource(EPackageExternalResource ResourceType, FStringView Identifier) override;
	virtual bool DoesExternalResourceExist(EPackageExternalResource ResourceType, FStringView Identifier) override;
	virtual FOpenAsyncPackageResult OpenAsyncReadExternalResource(
		EPackageExternalResource ResourceType, FStringView Identifier) override;
	virtual void FindPackagesRecursive(TArray<TPair<FPackagePath, EPackageSegment>>& OutPackages, FStringView PackageMount,
		FStringView FileMount, FStringView RootRelPath, FStringView BasenameWildcard) override;
	virtual void IteratePackagesInPath(FStringView PackageMount, FStringView FileMount, FStringView RootRelPath,
		FPackageSegmentVisitor Callback) override;
	virtual void IteratePackagesInLocalOnlyDirectory(FStringView RootDir, FPackageSegmentVisitor Callback) override;
	virtual void IteratePackagesStatInPath(FStringView PackageMount, FStringView FileMount, FStringView RootRelPath,
		FPackageSegmentStatVisitor Callback) override;
	virtual void IteratePackagesStatInLocalOnlyDirectory(FStringView RootDir, 
		FPackageSegmentStatVisitor Callback) override;

	// FTickableEditorObject interface
	virtual void Tick(float DeltaTime) override;
	virtual ETickableTickType GetTickableTickType() const override { return ETickableTickType::Always; }
	virtual TStatId GetStatId() const override { return TStatId(); }

	// IPackageDigestCache interface
	virtual UE::EditorDomain::FPackageDigest GetPackageDigest(FName PackageDigest) override;

	// EditorDomain interface
	/** Fetch data from game-thread sources that is required to calculate the PackageDigest of the given PackageName. */
	void PrecachePackageDigest(FName PackageName);
	/**
	 * Calculate the PackageDigest for the given PackageName.
	 * Callable from any thread, but will fail if game-thread data is required and not cached.
	 */
	UE::EditorDomain::FPackageDigest GetPackageDigest(FName PackageDigest);

	/** Request the download of the given packages from the upstream DDC server. */
	void BatchDownload(TArrayView<FName> PackageNames);

	/** Request the download of the given packages from the upstream DDC server. */
	void BatchDownload(TArrayView<FName> PackageNames);

private:
	/**
	 * Reference-counted struct holding the locks used for multithreaded synchronization.
	 * Shared with Archives and other helpers that might outlive *this.
	 */
	class FLocks : public FThreadSafeRefCountedObject
	{
	public:
		FLocks(FEditorDomain& InOwner);
		FEditorDomain* Owner;
		FCriticalSection Lock;
	};
	/**
	 * Data about which domain a package comes from. Multiple queries of the same
	 * package have to align (for e.g. BulkData offsets) so we have to keep track of this.
	 */
	struct FPackageSource : public FThreadSafeRefCountedObject
	{
		FPackageSource()
<<<<<<< HEAD
			:bHasSaved(false), bHasLoaded(false), bHasQueriedCatalog(false), bLoadedAfterCatalogLoaded(false)
=======
			: bHasSaved(false), bHasLoaded(false), bHasQueriedCatalog(false), bLoadedAfterCatalogLoaded(false)
			, bHasRecordInEditorDomain(false)
>>>>>>> d731a049
		{
		}

		/** Return whether we should call TrySavePackage into the EditorDomain. */
		bool NeedsEditorDomainSave(FEditorDomain& EditorDomain) const;
		/** Mark that a load is being attempted, which can impact whether we need to save. */
		void SetHasLoaded();

		UE::EditorDomain::FPackageDigest Digest;
		EPackageSource Source = EPackageSource::Undecided;
		bool bHasSaved : 1;
		bool bHasLoaded : 1;
		bool bHasQueriedCatalog : 1;
		bool bLoadedAfterCatalogLoaded : 1;
<<<<<<< HEAD
=======
		bool bHasRecordInEditorDomain : 1;
>>>>>>> d731a049
	};

	/** Disallow copy constructors */
	FEditorDomain(const FEditorDomain& Other) = delete;
	FEditorDomain(FEditorDomain&& Other) = delete;

<<<<<<< HEAD
	/** Read the PackageSource data from PackageSources, or from the asset registry if not in PackageSources. */
	bool TryFindOrAddPackageSource(FName PackageName, TRefCountPtr<FPackageSource>& OutSource,
=======
	/**
	 * Read the PackageSource data from PackageSources, or from the asset registry if not in PackageSources.
	 * Note this function can exit and reenter the provided ScopeLock. If so it will set bOutReenteredLock=true and caller must handle
	 * retesting variables that may have changed while outside of the lock.
	*/
	bool TryFindOrAddPackageSource(FScopeLock& ScopeLock, bool& bOutReenteredLock, FName PackageName, TRefCountPtr<FPackageSource>& OutSource,
>>>>>>> d731a049
		UE::EditorDomain::FPackageDigest* OutErrorDigest=nullptr);
	/** Return the PackageSource data in PackageSources, if it exists */
	TRefCountPtr<FPackageSource> FindPackageSource(const FPackagePath& PackagePath);
	/** Mark that we had to load the Package from the workspace domain, and schedule its save into the EditorDomain if allowed. */
	void MarkLoadedFromWorkspaceDomain(const FPackagePath& PackagePath, TRefCountPtr<FPackageSource>& PackageSource, bool bHasRecordInEditorDomain);
	/** Mark that we were able to load from the EditorDomain */
	void MarkLoadedFromEditorDomain(const FPackagePath& PackagePath, TRefCountPtr<FPackageSource>& PackageSource);
	/** Callback for PostEngineInit, to handle saving of packages which we could not save before then. */
	void OnPostEngineInit();
	/** EndLoad callback to handle saving the EditorDomain version of the package. */
	void OnEndLoadPackage(const FEndLoadPackageContext& Context);
	/** For each of the now-loaded packages, if we had to load from workspace domain, save into the editor domain. */
	void FilterKeepPackagesToSave(TArray<UPackage*>& InOutLoadedPackages);
	/** PackageSaved context to invalidate our information about where it should be loaded from. */
	void OnPackageSavedWithContext(const FString& PackageFileName, UPackage* Package,
		FObjectPostSaveContext ObjectSaveContext);
	/** AssetUpdated event to invalidate our information about where it should be loaded from. */
	void OnAssetUpdatedOnDisk(const FAssetData& AssetData);
	/** Same As GetPackageDigest, but assumes lock is already held. */
<<<<<<< HEAD
	UE::EditorDomain::FPackageDigest GetPackageDigest_WithinLock(FName PackageDigest);
=======
	UE::EditorDomain::FPackageDigest GetPackageDigest_WithinLock(FScopeLock& ScopeLock, bool& bOutReenteredLock, FName PackageDigest);
>>>>>>> d731a049


	/** Subsystem used to request the save of missing packages into the EditorDomain from a separate process. */
	TUniquePtr<FEditorDomainSaveClient> SaveClient;
	/** PackageResourceManagerFile to fall back to WorkspaceDomain when packages are missing from EditorDomain. */
	TUniquePtr<IPackageResourceManager> Workspace;
	/** Cached pointer to the global AssetRegistry. */
	IAssetRegistry* AssetRegistry = nullptr;
	/** Locks used by *this and its helper objects. */
	TRefCountPtr<FLocks> Locks;
	/** Digests previously found for a package. Used for optimization, but also to record loaded-from-domain. */
	TMap<FName, TRefCountPtr<FPackageSource>> PackageSources;
	/** RequestOwner used for BatchDownloads from upstream server. */
	TUniquePtr<UE::DerivedData::FRequestOwner> BatchDownloadOwner;

	/** True by default, set to false when reading is disabled for testing. */
	bool bEditorDomainReadEnabled = true;
	/** If true, use an out-of-process EditorDomainSaveServer for saves, else save in process in EndLoad */
	bool bExternalSave = false;
	/** Marker for whether our PostEngineInit callback has been called */
	bool bHasPassedPostEngineInit = false;
	/**
	 * Configuration value for whether saves into the EditorDomain should be skipped for packages loaded before
	 * the DDC server reports whether they exist in the upstream DDC.
	 */
	bool bSkipSavesUntilCatalogLoaded = false;

	static FEditorDomain* RegisteredEditorDomain;

	friend class FEditorDomainRegisterAsPackageResourceManager;
	friend class FEditorDomainPackageSegments;
	friend class FEditorDomainReadArchive;
	friend class FEditorDomainAsyncReadFileHandle;
};<|MERGE_RESOLUTION|>--- conflicted
+++ resolved
@@ -17,13 +17,9 @@
 #include "Stats/Stats2.h"
 #include "Templates/RefCounting.h"
 #include "Templates/UniquePtr.h"
-<<<<<<< HEAD
-=======
 #include "Tickable.h"
->>>>>>> d731a049
 #include "TickableEditorObject.h"
 #include "UObject/NameTypes.h"
-#include "UObject/ObjectSaveContext.h"
 #include "UObject/PackageResourceManager.h"
 #include "UObject/UnrealNames.h"
 
@@ -33,15 +29,9 @@
 class FPackagePath;
 class FScopeLock;
 class IAssetRegistry;
-<<<<<<< HEAD
-class UObject;
-class UPackage;
-struct FAssetData;
-=======
 class IMappedFileHandle;
 class UPackage;
 struct FEndLoadPackageContext;
->>>>>>> d731a049
 namespace UE::DerivedData { class FRequestOwner; }
 
 namespace UE::EditorDomain
@@ -57,10 +47,7 @@
 	SaveEnabled = 0x2,
 };
 ENUM_CLASS_FLAGS(EDomainUse);
-<<<<<<< HEAD
-=======
 FStringBuilderBase& operator<<(FStringBuilderBase& Writer, UE::EditorDomain::EDomainUse DomainUse);
->>>>>>> d731a049
 
 /** Information about a package's loading from the EditorDomain. */
 struct FPackageDigest
@@ -85,11 +72,6 @@
 	 * created from properties that change if the saved version would change (package bytes, serialization versions).
 	 */
 	FIoHash Hash;
-<<<<<<< HEAD
-	/** Classes used by the resaved package: imports or instances that can be created by PostLoad/PreSave */
-	TArray<FName> ImportedClasses;
-=======
->>>>>>> d731a049
 	/** List of CustomVersions used to save the package. */
 	UE::AssetRegistry::FPackageCustomVersionsHandle CustomVersions;
 	/** Allow flags for whether the package can be saved/loaded from EditorDomain. */
@@ -100,8 +82,6 @@
 	FName StatusArg;
 };
 
-<<<<<<< HEAD
-=======
 /**
  * An interface to cache repeated calls to GetPackageDigest. This would be just a global TMap without an interface,
  * except that EditorDomain if enabled needs to store other data along with the digest so it takes over the cache duty
@@ -122,7 +102,6 @@
 	static void SetDefault();
 };
 
->>>>>>> d731a049
 }
 
 extern FString LexToString(UE::EditorDomain::FPackageDigest::EStatus Status, FName StatusArg);
@@ -199,14 +178,6 @@
 	// EditorDomain interface
 	/** Fetch data from game-thread sources that is required to calculate the PackageDigest of the given PackageName. */
 	void PrecachePackageDigest(FName PackageName);
-	/**
-	 * Calculate the PackageDigest for the given PackageName.
-	 * Callable from any thread, but will fail if game-thread data is required and not cached.
-	 */
-	UE::EditorDomain::FPackageDigest GetPackageDigest(FName PackageDigest);
-
-	/** Request the download of the given packages from the upstream DDC server. */
-	void BatchDownload(TArrayView<FName> PackageNames);
 
 	/** Request the download of the given packages from the upstream DDC server. */
 	void BatchDownload(TArrayView<FName> PackageNames);
@@ -230,12 +201,8 @@
 	struct FPackageSource : public FThreadSafeRefCountedObject
 	{
 		FPackageSource()
-<<<<<<< HEAD
-			:bHasSaved(false), bHasLoaded(false), bHasQueriedCatalog(false), bLoadedAfterCatalogLoaded(false)
-=======
 			: bHasSaved(false), bHasLoaded(false), bHasQueriedCatalog(false), bLoadedAfterCatalogLoaded(false)
 			, bHasRecordInEditorDomain(false)
->>>>>>> d731a049
 		{
 		}
 
@@ -250,27 +217,19 @@
 		bool bHasLoaded : 1;
 		bool bHasQueriedCatalog : 1;
 		bool bLoadedAfterCatalogLoaded : 1;
-<<<<<<< HEAD
-=======
 		bool bHasRecordInEditorDomain : 1;
->>>>>>> d731a049
 	};
 
 	/** Disallow copy constructors */
 	FEditorDomain(const FEditorDomain& Other) = delete;
 	FEditorDomain(FEditorDomain&& Other) = delete;
 
-<<<<<<< HEAD
-	/** Read the PackageSource data from PackageSources, or from the asset registry if not in PackageSources. */
-	bool TryFindOrAddPackageSource(FName PackageName, TRefCountPtr<FPackageSource>& OutSource,
-=======
 	/**
 	 * Read the PackageSource data from PackageSources, or from the asset registry if not in PackageSources.
 	 * Note this function can exit and reenter the provided ScopeLock. If so it will set bOutReenteredLock=true and caller must handle
 	 * retesting variables that may have changed while outside of the lock.
 	*/
 	bool TryFindOrAddPackageSource(FScopeLock& ScopeLock, bool& bOutReenteredLock, FName PackageName, TRefCountPtr<FPackageSource>& OutSource,
->>>>>>> d731a049
 		UE::EditorDomain::FPackageDigest* OutErrorDigest=nullptr);
 	/** Return the PackageSource data in PackageSources, if it exists */
 	TRefCountPtr<FPackageSource> FindPackageSource(const FPackagePath& PackagePath);
@@ -290,11 +249,7 @@
 	/** AssetUpdated event to invalidate our information about where it should be loaded from. */
 	void OnAssetUpdatedOnDisk(const FAssetData& AssetData);
 	/** Same As GetPackageDigest, but assumes lock is already held. */
-<<<<<<< HEAD
-	UE::EditorDomain::FPackageDigest GetPackageDigest_WithinLock(FName PackageDigest);
-=======
 	UE::EditorDomain::FPackageDigest GetPackageDigest_WithinLock(FScopeLock& ScopeLock, bool& bOutReenteredLock, FName PackageDigest);
->>>>>>> d731a049
 
 
 	/** Subsystem used to request the save of missing packages into the EditorDomain from a separate process. */
