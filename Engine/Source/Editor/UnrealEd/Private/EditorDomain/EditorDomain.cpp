--- conflicted
+++ resolved
@@ -3,20 +3,13 @@
 #include "EditorDomain/EditorDomain.h"
 
 #include "AssetRegistry/AssetData.h"
-<<<<<<< HEAD
-#include "AssetRegistry/AssetRegistryModule.h"
-=======
->>>>>>> d731a049
 #include "AssetRegistry/IAssetRegistry.h"
 #include "Async/AsyncFileHandle.h"
 #include "Containers/ContainersFwd.h"
 #include "Containers/StringView.h"
 #include "Containers/UnrealString.h"
 #include "CoreGlobals.h"
-<<<<<<< HEAD
-=======
 #include "Delegates/Delegate.h"
->>>>>>> d731a049
 #include "DerivedDataCache.h"
 #include "DerivedDataCachePolicy.h"
 #include "DerivedDataCacheRecord.h"
@@ -77,25 +70,16 @@
 
 	static IPackageResourceManager* SetPackageResourceManager()
 	{
-<<<<<<< HEAD
-=======
 		using namespace UE::EditorDomain;
 
->>>>>>> d731a049
 		bool bEditorDomainEnabled = IsEditorDomainEnabled();
 		if (GIsEditor)
 		{
 			UE_LOG(LogEditorDomain, Display, TEXT("EditorDomain is %s"), bEditorDomainEnabled ? TEXT("Enabled") : TEXT("Disabled"));
 		}
-<<<<<<< HEAD
-		if (bEditorDomainEnabled)
-		{
-			UE::EditorDomain::UtilsInitialize();
-=======
 		UtilsInitialize();
 		if (bEditorDomainEnabled)
 		{
->>>>>>> d731a049
 			UE::TargetDomain::UtilsInitialize(bEditorDomainEnabled);
 			// Set values for config settings EditorDomain depends on
 			GAllowUnversionedContentInEditor = 1;
@@ -205,11 +189,7 @@
 {
 }
 
-<<<<<<< HEAD
-bool FEditorDomain::TryFindOrAddPackageSource(FName PackageName,
-=======
 bool FEditorDomain::TryFindOrAddPackageSource(FScopeLock& ScopeLock, bool& bOutReenteredLock, FName PackageName,
->>>>>>> d731a049
 	TRefCountPtr<FPackageSource>& OutSource, UE::EditorDomain::FPackageDigest* OutErrorDigest)
 {
 	// Called within &Locks->Lock, ScopeLock is locked on that Lock
@@ -217,8 +197,6 @@
 
 	// EDITOR_DOMAIN_TODO: Need to delete entries from PackageSources when the assetregistry reports the package is
 	// resaved on disk.
-<<<<<<< HEAD
-=======
 	TRefCountPtr<FPackageSource>* PackageSourcePtr = PackageSources.Find(PackageName);
 	if (PackageSourcePtr && *PackageSourcePtr)
 	{
@@ -237,7 +215,6 @@
 	}
 
 	bOutReenteredLock = true;
->>>>>>> d731a049
 	TRefCountPtr<FPackageSource>& PackageSource = PackageSources.FindOrAdd(PackageName);
 	if (PackageSource)
 	{
@@ -245,11 +222,6 @@
 		return true;
 	}
 
-<<<<<<< HEAD
-	FString ErrorMessage;
-	FPackageDigest PackageDigest = CalculatePackageDigest(*AssetRegistry, PackageName);
-=======
->>>>>>> d731a049
 	switch (PackageDigest.Status)
 	{
 	case FPackageDigest::EStatus::Successful:
@@ -286,14 +258,6 @@
 UE::EditorDomain::FPackageDigest FEditorDomain::GetPackageDigest(FName PackageName)
 {
 	FScopeLock ScopeLock(&Locks->Lock);
-<<<<<<< HEAD
-	return GetPackageDigest_WithinLock(PackageName);
-}
-
-UE::EditorDomain::FPackageDigest FEditorDomain::GetPackageDigest_WithinLock(FName PackageName)
-{
-	// Called within &Locks->Lock
-=======
 	bool bReenteredLock;
 	return GetPackageDigest_WithinLock(ScopeLock, bReenteredLock, PackageName);
 }
@@ -301,16 +265,11 @@
 UE::EditorDomain::FPackageDigest FEditorDomain::GetPackageDigest_WithinLock(FScopeLock& ScopeLock, bool& bOutReenteredLock, FName PackageName)
 {
 	// Called within &Locks->Lock, ScopeLock is locked on that Lock
->>>>>>> d731a049
 	using namespace UE::EditorDomain;
 
 	TRefCountPtr<FPackageSource> PackageSource;
 	FPackageDigest ErrorDigest;
-<<<<<<< HEAD
-	if (!TryFindOrAddPackageSource(PackageName, PackageSource, &ErrorDigest))
-=======
 	if (!TryFindOrAddPackageSource(ScopeLock, bOutReenteredLock, PackageName, PackageSource, &ErrorDigest))
->>>>>>> d731a049
 	{
 		return ErrorDigest;
 	}
@@ -409,12 +368,8 @@
 			return Workspace->FileSize(PackagePath, PackageSegment, OutUpdatedPath);
 		}
 
-<<<<<<< HEAD
-		if (!TryFindOrAddPackageSource(PackageName, PackageSource) || PackageSource->Source == EPackageSource::Workspace)
-=======
 		bool bReenteredLock;
 		if (!TryFindOrAddPackageSource(ScopeLock, bReenteredLock, PackageName, PackageSource) || PackageSource->Source == EPackageSource::Workspace)
->>>>>>> d731a049
 		{
 			return Workspace->FileSize(PackagePath, PackageSegment, OutUpdatedPath);
 		}
@@ -424,15 +379,6 @@
 			[&FileSize, &PackageSource, &PackagePath, PackageSegment, Locks=this->Locks, OutUpdatedPath]
 			(UE::DerivedData::FCacheGetResponse&& Response)
 		{
-<<<<<<< HEAD
-			FScopeLock ScopeLock(&Locks->Lock);
-			if ((PackageSource->Source == FEditorDomain::EPackageSource::Undecided || PackageSource->Source == FEditorDomain::EPackageSource::Editor) &&
-				Response.Status == UE::DerivedData::EStatus::Ok)
-			{
-				const FCbObject& MetaData = Response.Record.GetMeta();
-				FileSize = MetaData["FileSize"].AsInt64();
-				PackageSource->Source = EPackageSource::Editor;
-=======
 			bool bLoadFromWorkspace = false;
 			bool bHasRecordInEditorDomain = false;
 			if (Response.Status != UE::DerivedData::EStatus::Ok)
@@ -443,7 +389,6 @@
 						*PackagePath.GetDebugName());
 				}
 				bLoadFromWorkspace = true;
->>>>>>> d731a049
 			}
 			else
 			{
@@ -507,12 +452,8 @@
 		return Workspace->OpenReadPackage(PackagePath, PackageSegment, OutUpdatedPath);
 	}
 	TRefCountPtr<FPackageSource> PackageSource;
-<<<<<<< HEAD
-	if (!TryFindOrAddPackageSource(PackageName, PackageSource) || (PackageSource->Source == EPackageSource::Workspace))
-=======
 	bool bReenteredLock;
 	if (!TryFindOrAddPackageSource(ScopeLock, bReenteredLock, PackageName, PackageSource) || (PackageSource->Source == EPackageSource::Workspace))
->>>>>>> d731a049
 	{
 		return Workspace->OpenReadPackage(PackagePath, PackageSegment, OutUpdatedPath);
 	}
@@ -569,12 +510,8 @@
 		return Workspace->OpenAsyncReadPackage(PackagePath, PackageSegment);
 	}
 	TRefCountPtr<FPackageSource> PackageSource;
-<<<<<<< HEAD
-	if (!TryFindOrAddPackageSource(PackageName, PackageSource) ||
-=======
 	bool bReenteredLock;
 	if (!TryFindOrAddPackageSource(ScopeLock, bReenteredLock, PackageName, PackageSource) ||
->>>>>>> d731a049
 		(PackageSource->Source == EPackageSource::Workspace))
 	{
 		return Workspace->OpenAsyncReadPackage(PackagePath, PackageSegment);
@@ -760,11 +697,7 @@
 
 bool FEditorDomain::FPackageSource::NeedsEditorDomainSave(FEditorDomain& EditorDomain) const
 {
-<<<<<<< HEAD
-	return !bHasSaved && Source == EPackageSource::Workspace &&
-=======
 	return !bHasSaved && !bHasRecordInEditorDomain &&
->>>>>>> d731a049
 		(!EditorDomain.bSkipSavesUntilCatalogLoaded || bLoadedAfterCatalogLoaded);
 }
 
@@ -794,12 +727,8 @@
 	ECachePolicy CachePolicy = ECachePolicy::Default | ECachePolicy::SkipData;
 	for (FName PackageName : PackageNames)
 	{
-<<<<<<< HEAD
-		FPackageDigest PackageDigest = GetPackageDigest_WithinLock(PackageName);
-=======
 		bool bReenteredLock;
 		FPackageDigest PackageDigest = GetPackageDigest_WithinLock(ScopeLock, bReenteredLock, PackageName);
->>>>>>> d731a049
 		if (PackageDigest.IsSuccessful() && EnumHasAnyFlags(PackageDigest.DomainUse, EDomainUse::LoadEnabled))
 		{
 			CacheRequests.Add({ { WriteToString<256>(PackageName) }, GetEditorDomainPackageKey(PackageDigest.Hash),
@@ -814,15 +743,9 @@
 			{
 				FScopeLock ScopeLock(&Locks->Lock);
 				TRefCountPtr<FPackageSource> PackageSource;
-<<<<<<< HEAD
-				FPackageDigest ErrorDigest;
-				FName PackageName = FName(*Response.Name);
-				if (TryFindOrAddPackageSource(PackageName, PackageSource, &ErrorDigest))
-=======
 				FName PackageName = FName(*Response.Name);
 				bool bReenteredLock;
 				if (TryFindOrAddPackageSource(ScopeLock, bReenteredLock, PackageName, PackageSource))
->>>>>>> d731a049
 				{
 					PackageSource->bHasQueriedCatalog = true;
 				}
