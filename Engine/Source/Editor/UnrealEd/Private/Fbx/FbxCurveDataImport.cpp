// Copyright Epic Games, Inc. All Rights Reserved.

#include "CoreMinimal.h"
#include "FbxImporter.h"
#include "Curves/RichCurve.h"

namespace UnFbx {

	FbxNode* GetNodeFromName(const FString& NodeName, FbxNode* NodeToQuery)
	{
		if (!FCString::Strcmp(*NodeName, UTF8_TO_TCHAR(NodeToQuery->GetName())))
		{
			return NodeToQuery;
		}

		int32 NodeCount = NodeToQuery->GetChildCount();
		for (int32 NodeIndex = 0; NodeIndex < NodeCount; ++NodeIndex)
		{
			FbxNode* ReturnNode = GetNodeFromName(NodeName, NodeToQuery->GetChild(NodeIndex));
			if (ReturnNode)
			{
				return ReturnNode;
			}
		}

		return nullptr;
	}

	FbxNode* GetNodeFromUniqueID(uint64 UniqueID, FbxNode* NodeToQuery)
	{
		if (UniqueID == NodeToQuery->GetUniqueID())
		{
			return NodeToQuery;
		}

		int32 NodeCount = NodeToQuery->GetChildCount();
		for (int32 NodeIndex = 0; NodeIndex < NodeCount; ++NodeIndex)
		{
			FbxNode* ReturnNode = GetNodeFromUniqueID(UniqueID, NodeToQuery->GetChild(NodeIndex));
			if (ReturnNode)
			{
				return ReturnNode;
			}
		}

		return nullptr;
	}

	void FFbxCurvesAPI::GetAllNodeNameArray(TArray<FString> &AllNodeNames) const
	{
		AllNodeNames.Empty(TransformData.Num());
		for (auto Transform : TransformData)
		{
			FbxNode* Node = GetNodeFromUniqueID(Transform.Key, Scene->GetRootNode());
			if (Node)
			{
				AllNodeNames.Add(Node->GetName());
			}
		}
	}
	void FFbxCurvesAPI::GetAnimatedNodeNameArray(TArray<FString> &AnimatedNodeNames) const
	{
		AnimatedNodeNames.Empty(CurvesData.Num());
		for (auto AnimNodeKvp : CurvesData)
		{
			AnimatedNodeNames.Add(AnimNodeKvp.Value.Name);
		}
	}

	void FFbxCurvesAPI::GetNodeAnimatedPropertyNameArray(const FString &NodeName, TArray<FString> &AnimatedPropertyNames) const
	{
		AnimatedPropertyNames.Empty();
		for (auto AnimNodeKvp : CurvesData)
		{
			const FFbxAnimNodeHandle& AnimNodeHandle = AnimNodeKvp.Value;
			if (AnimNodeHandle.Name.Compare(NodeName) == 0)
			{
				for (auto NodePropertyKvp : AnimNodeHandle.NodeProperties)
				{
					AnimatedPropertyNames.Add(NodePropertyKvp.Key);
				}
				for (auto AttributePropertyKvp : AnimNodeHandle.AttributeProperties)
				{
					AnimatedPropertyNames.Add(AttributePropertyKvp.Key);
				}
				return;
			}
		}
	}

	void FFbxCurvesAPI::GetCustomStringPropertyArray(const FString& NodeName, TArray<TPair<FString, FString> >& CustomPropertyPairs) const
	{
		CustomPropertyPairs.Empty();

		FbxNode* Node = GetNodeFromName(NodeName, Scene->GetRootNode());
		if (Node)
		{
			// Import all custom user-defined FBX properties from the FBX node to the object metadata
			FbxProperty CurrentProperty = Node->GetFirstProperty();
			while (CurrentProperty.IsValid())
			{
				if (CurrentProperty.GetFlag(FbxPropertyFlags::eUserDefined) && CurrentProperty.GetPropertyDataType().GetType() == eFbxString)
				{
					FString PropertyValue = UTF8_TO_TCHAR(CurrentProperty.Get<FbxString>().Buffer());

					CustomPropertyPairs.Add(TPair<FString, FString>(UTF8_TO_TCHAR(CurrentProperty.GetName()), PropertyValue));
				}
				CurrentProperty = Node->GetNextProperty(CurrentProperty);
			}
		}
	}

	void FFbxCurvesAPI::GetAllNodePropertyCurveHandles(const FString& NodeName, const FString& PropertyName, TArray<FFbxAnimCurveHandle> &PropertyCurveHandles) const
	{
		PropertyCurveHandles.Empty();
		for (auto AnimNodeKvp : CurvesData)
		{
			const FFbxAnimNodeHandle& AnimNodeHandle = AnimNodeKvp.Value;
			if (AnimNodeHandle.Name.Compare(NodeName) == 0)
			{
				for (auto NodePropertyKvp : AnimNodeHandle.NodeProperties)
				{
					const FFbxAnimPropertyHandle& AnimPropertyHandle = NodePropertyKvp.Value;
					if (AnimPropertyHandle.Name.Compare(PropertyName) == 0)
					{
						PropertyCurveHandles = AnimPropertyHandle.CurveHandles;
						return;
					}
				}
				for (auto AttributePropertyKvp : AnimNodeHandle.AttributeProperties)
				{
					const FFbxAnimPropertyHandle& AnimPropertyHandle = AttributePropertyKvp.Value;
					if (AnimPropertyHandle.Name.Compare(PropertyName) == 0)
					{
						PropertyCurveHandles = AnimPropertyHandle.CurveHandles;
						return;
					}
				}
				return;
			}
		}
	}

	void FFbxCurvesAPI::GetCurveHandle(const FString& NodeName, const FString& PropertyName, int32 ChannelIndex, int32 CompositeIndex, FFbxAnimCurveHandle &CurveHandle) const
	{
		for (auto AnimNodeKvp : CurvesData)
		{
			const FFbxAnimNodeHandle& AnimNodeHandle = AnimNodeKvp.Value;
			if (AnimNodeHandle.Name.Compare(NodeName) == 0)
			{
				for (auto NodePropertyKvp : AnimNodeHandle.NodeProperties)
				{
					const FFbxAnimPropertyHandle& AnimPropertyHandle = NodePropertyKvp.Value;
					if (AnimPropertyHandle.Name.Compare(PropertyName) == 0)
					{
						for (const FFbxAnimCurveHandle &CurrentCurveHandle : AnimPropertyHandle.CurveHandles)
						{
							if (CurrentCurveHandle.ChannelIndex == ChannelIndex && CurrentCurveHandle.CompositeIndex == CompositeIndex)
							{
								CurveHandle = CurrentCurveHandle;
								return;
							}
						}
						return;
					}
				}
				for (auto AttributePropertyKvp : AnimNodeHandle.AttributeProperties)
				{
					const FFbxAnimPropertyHandle& AnimPropertyHandle = AttributePropertyKvp.Value;
					if (AnimPropertyHandle.Name.Compare(PropertyName) == 0)
					{
						for (const FFbxAnimCurveHandle &CurrentCurveHandle : AnimPropertyHandle.CurveHandles)
						{
							if (CurrentCurveHandle.ChannelIndex == ChannelIndex && CurrentCurveHandle.CompositeIndex == CompositeIndex)
							{
								CurveHandle = CurrentCurveHandle;
								return;
							}
						}
						return;
					}
				}
				return;
			}
		}
	}

	//deprecated
	void FFbxCurvesAPI::GetCurveData(const FFbxAnimCurveHandle &CurveHandle, FInterpCurveFloat& CurveData, bool bNegative) const
	{
		if (CurveHandle.AnimCurve == nullptr)
			return;
		int32 KeyCount = CurveHandle.AnimCurve->KeyGetCount();
		CurveData.Reset();
		for (int32 KeyIndex = 0; KeyIndex < KeyCount; ++KeyIndex)
		{
			FbxAnimCurveKey CurKey = CurveHandle.AnimCurve->KeyGet(KeyIndex);
			// Create the curve keys
			FInterpCurvePoint<float> UnrealKey;
			UnrealKey.InVal = CurKey.GetTime().GetSecondDouble();

			UnrealKey.InterpMode = GetUnrealInterpMode(CurKey);

			float OutVal = bNegative ? -CurKey.GetValue() : CurKey.GetValue();
			float ArriveTangent = 0.0f;
			float LeaveTangent = 0.0f;

			// Convert the Bezier control points, if available, into Hermite tangents
			if (CurKey.GetInterpolation() == FbxAnimCurveDef::eInterpolationCubic)
			{
				float LeftTangent = CurveHandle.AnimCurve->KeyGetLeftDerivative(KeyIndex);
				float RightTangent = CurveHandle.AnimCurve->KeyGetRightDerivative(KeyIndex);

				if (KeyIndex > 0)
				{
					ArriveTangent = LeftTangent * (CurKey.GetTime().GetSecondDouble() - CurveHandle.AnimCurve->KeyGetTime(KeyIndex - 1).GetSecondDouble());
				}

				if (KeyIndex < KeyCount - 1)
				{
					LeaveTangent = RightTangent * (CurveHandle.AnimCurve->KeyGetTime(KeyIndex + 1).GetSecondDouble() - CurKey.GetTime().GetSecondDouble());
				}
			}

			UnrealKey.OutVal = OutVal;
			UnrealKey.ArriveTangent = ArriveTangent;
			UnrealKey.LeaveTangent = LeaveTangent;
			// Add this new key to the curve
			CurveData.Points.Add(UnrealKey);
		}
	}

	void FFbxCurvesAPI::GetCurveDataForSequencer(const FFbxAnimCurveHandle &CurveHandle, FRichCurve& RichCurve, bool bNegative, float Scale) const
	{
		const float DefaultCurveWeight = FbxAnimCurveDef::sDEFAULT_WEIGHT;
		FbxAnimCurve* FbxCurve = CurveHandle.AnimCurve;
		if (FbxCurve)
		{
			RichCurve.Reset();
<<<<<<< HEAD
			for (int32 KeyIndex = 0; KeyIndex < FbxCurve->KeyGetCount(); ++KeyIndex)
			{
				FbxAnimCurveKey Key = FbxCurve->KeyGet(KeyIndex);
				FbxTime KeyTime = Key.GetTime();
				float Value = bNegative ? -Key.GetValue() : Key.GetValue();
				Value *= Scale;
				FKeyHandle NewKeyHandle = RichCurve.AddKey(KeyTime.GetSecondDouble(), Value, false);

				FbxAnimCurveDef::ETangentMode KeyTangentMode = Key.GetTangentMode();
				FbxAnimCurveDef::EInterpolationType KeyInterpMode = Key.GetInterpolation();
				FbxAnimCurveDef::EWeightedMode KeyTangentWeightMode = Key.GetTangentWeightMode();

				ERichCurveInterpMode NewInterpMode = RCIM_Linear;
				ERichCurveTangentMode NewTangentMode = RCTM_Auto;
				ERichCurveTangentWeightMode NewTangentWeightMode = RCTWM_WeightedNone;

				float LeaveTangent = 0.f;
				float ArriveTangent = 0.f;
				float LeaveTangentWeight = DefaultCurveWeight;
				float ArriveTangentWeight = DefaultCurveWeight;
				float ArriveTimeDiff = 0.f;
				float LeaveTimeDiff = 0.f;
				bool bEqualTangents = false;

				switch (KeyInterpMode)
				{
				case FbxAnimCurveDef::eInterpolationConstant://! Constant value until next key.
					NewInterpMode = RCIM_Constant;
					break;
				case FbxAnimCurveDef::eInterpolationLinear://! Linear progression to next key.
					NewInterpMode = RCIM_Linear;
					break;
				case FbxAnimCurveDef::eInterpolationCubic://! Cubic progression to next key.
					NewInterpMode = RCIM_Cubic;
					// get tangents
					{
						FbxAnimCurveKey CurKey = CurveHandle.AnimCurve->KeyGet(KeyIndex);
						float LeftTangent = FbxCurve->KeyGetLeftDerivative(KeyIndex);
						float RightTangent = FbxCurve->KeyGetRightDerivative(KeyIndex);
						
						bEqualTangents = FMath::IsNearlyEqual(LeftTangent, RightTangent);

						if (KeyIndex > 0)
						{
							ArriveTimeDiff = CurKey.GetTime().GetSecondDouble() - FbxCurve->KeyGetTime(KeyIndex - 1).GetSecondDouble();
							ArriveTangent = LeftTangent * (ArriveTimeDiff);
						}

						if (KeyIndex < FbxCurve->KeyGetCount() - 1)
						{
							LeaveTimeDiff = FbxCurve->KeyGetTime(KeyIndex + 1).GetSecondDouble() - CurKey.GetTime().GetSecondDouble();
							LeaveTangent = RightTangent * (LeaveTimeDiff);
						}
					}
					break;
				}
				if (KeyTangentMode &  FbxAnimCurveDef::eTangentAuto) //tangent can be auto or broken/user (
				{
					NewTangentMode = RCTM_Auto;
				}
				else
				{
					//no longer use KeyTangentMode & FbxAnimCurveDef::eTangentGenericBreak to see if tangent is broken since it maya broken/unify is just a manipulation state
					//instead we manually check to see if the tangents are the same or different, if different then broken.
					if (bEqualTangents)
					{
						NewTangentMode = RCTM_User;
					}
					else
					{
						NewTangentMode = RCTM_Break;
					}
				}

				switch (KeyTangentWeightMode)
				{
				case FbxAnimCurveDef::eWeightedNone://! Tangent has default weights of 0.333; we define this state as not weighted.
					LeaveTangentWeight = ArriveTangentWeight = DefaultCurveWeight;
					NewTangentWeightMode = RCTWM_WeightedNone;
					break;
				case FbxAnimCurveDef::eWeightedRight: //! Right tangent is weighted.
					NewTangentWeightMode = RCTWM_WeightedLeave;
					LeaveTangentWeight = Key.GetDataFloat(FbxAnimCurveDef::eRightWeight);
					ArriveTangentWeight = DefaultCurveWeight;
					break;
				case FbxAnimCurveDef::eWeightedNextLeft://! Left tangent is weighted.
					NewTangentWeightMode = RCTWM_WeightedArrive;
					LeaveTangentWeight = DefaultCurveWeight;
					if (KeyIndex > 0)
					{
						FbxAnimCurveKey PrevKey = FbxCurve->KeyGet(KeyIndex - 1);
						ArriveTangentWeight = PrevKey.GetDataFloat(FbxAnimCurveDef::eNextLeftWeight);              
					}
					else
					{
						ArriveTangentWeight = 0.f;
					}
					break;
				case FbxAnimCurveDef::eWeightedAll://! Both left and right tangents are weighted.
					NewTangentWeightMode = RCTWM_WeightedBoth;
					LeaveTangentWeight = Key.GetDataFloat(FbxAnimCurveDef::eRightWeight);
					if (KeyIndex > 0)
					{
 						FbxAnimCurveKey PrevKey = FbxCurve->KeyGet(KeyIndex - 1);
						ArriveTangentWeight = PrevKey.GetDataFloat(FbxAnimCurveDef::eNextLeftWeight);
					}
					else
				 	{
						ArriveTangentWeight = 0.f;
					}
					break;
				}
				RichCurve.SetKeyInterpMode(NewKeyHandle, NewInterpMode,false);
				RichCurve.SetKeyTangentMode(NewKeyHandle, NewTangentMode,false);
				RichCurve.SetKeyTangentWeightMode(NewKeyHandle, NewTangentWeightMode,false);

				FRichCurveKey& NewKey = RichCurve.GetKey(NewKeyHandle);
				NewKey.ArriveTangent = ArriveTangent;
				NewKey.LeaveTangent = LeaveTangent;
				//Tangent Weights in FBX/Maya are normalized X (Time) values.
				//Our weights are the length of hypontenuse. So here we do the
				//conversion. Note that Specificed Tangent is already Tangent * Time_Difference;
				//so we just need to scale it by the normalized weight value.
				if (!FMath::IsNearlyZero(ArriveTangentWeight))
				{
					const float X = ArriveTangentWeight * ArriveTimeDiff;
					const float Y = ArriveTangent * ArriveTangentWeight;  //timediff already there
					ArriveTangentWeight = FMath::Sqrt(Y*Y + X * X);
				}
				NewKey.ArriveTangentWeight = ArriveTangentWeight;
				if (!FMath::IsNearlyZero(LeaveTangentWeight))
				{
					const float X = LeaveTangentWeight * LeaveTimeDiff;
					const float Y = LeaveTangent * LeaveTangentWeight; //timediff already there
					LeaveTangentWeight = FMath::Sqrt(Y*Y + X * X);
				}
				NewKey.LeaveTangentWeight = LeaveTangentWeight;
			}
=======
			//Send a neutral timespan 0 to infinite, the ImportCurve, offset the keytime by doing: (KeyTime - TimeSpan.start), setting TimeSpan.start at zero will not affect the keys time value.
			FbxTimeSpan AnimTimeSpan(FBXSDK_TIME_ZERO, FBXSDK_TIME_INFINITE);
			//Sequencer use auto set tangents
			const bool bAutoSetTangents = true;
			UnFbx::FFbxImporter::ImportCurve(FbxCurve, RichCurve, AnimTimeSpan, bNegative, Scale, bAutoSetTangents);
>>>>>>> 6bbb88c8
		}
	}

	void FFbxCurvesAPI::GetCurveData(const FFbxAnimCurveHandle &CurveHandle, FRichCurve& RichCurve, bool bNegative,float Scale) const
	{
		FbxAnimCurve* FbxCurve = CurveHandle.AnimCurve;
		if (FbxCurve)
		{
			RichCurve.Reset();
			//Send a neutral timespan 0 to infinite, the ImportCurve, offset the keytime by doing: (KeyTime - TimeSpan.start), setting TimeSpan.start at zero will not affect the keys time value.
			FbxTimeSpan AnimTimeSpan(FBXSDK_TIME_ZERO, FBXSDK_TIME_INFINITE);
			const bool bAutoSetTangents = false;
<<<<<<< HEAD
			UnFbx::FFbxImporter::ImportCurve(FbxCurve, RichCurve, AnimTimeSpan, Scale, bAutoSetTangents);
=======
			UnFbx::FFbxImporter::ImportCurve(FbxCurve, RichCurve, AnimTimeSpan, bNegative, Scale, bAutoSetTangents);
>>>>>>> 6bbb88c8
		}
	}


	void FFbxCurvesAPI::GetBakeCurveData(const FFbxAnimCurveHandle &CurveHandle, TArray<float>& CurveData, float PeriodTime, float StartTime /*= 0.0f*/, float StopTime /*= -1.0f*/, bool bNegative /*= false*/, float Scale /*=1.0f*/) const
	{
		//Make sure the parameter are ok
		if (CurveHandle.AnimCurve == nullptr || CurveHandle.AnimationTimeSecond > StartTime || PeriodTime <= 0.0001f || (StopTime > 0.0f && StopTime < StartTime) )
			return;

		CurveData.Empty();
		double CurrentTime = (double)StartTime;
		int LastEvaluateKey = 0;
		//Set the stop time
		if (StopTime <= 0.0f || StopTime > CurveHandle.AnimationTimeSecond)
		{
			StopTime = CurveHandle.AnimationTimeSecond;
		}
		while (CurrentTime < (double)StopTime)
		{
			FbxTime FbxStepTime;
			FbxStepTime.SetSecondDouble(CurrentTime);
			float CurveValue = CurveHandle.AnimCurve->Evaluate(FbxStepTime, &LastEvaluateKey) * Scale;
			if (bNegative)
				CurveValue = -CurveValue;
			CurveData.Add(CurveValue);
			CurrentTime += (double)PeriodTime;
		}
	}

	//deprecrated
	void FFbxCurvesAPI::GetCurveData(const FString& NodeName, const FString& PropertyName, int32 ChannelIndex, int32 CompositeIndex, FInterpCurveFloat& CurveData, bool bNegative) const
	{
		FFbxAnimCurveHandle CurveHandle;
		GetCurveHandle(NodeName, PropertyName, ChannelIndex, CompositeIndex, CurveHandle);
		if (CurveHandle.AnimCurve != nullptr)
		{
#pragma warning(disable : 4996) // 'function' was declared deprecated
			GetCurveData(CurveHandle, CurveData, bNegative);
#pragma warning(default : 4996) // 'function' was declared deprecated
		}
		else
		{
			CurveData.Reset();
		}
	}

	void FFbxCurvesAPI::GetCurveDataForSequencer(const FString& NodeName, const FString& PropertyName, int32 ChannelIndex, int32 CompositeIndex, FRichCurve& RichCurve, bool bNegative, float Scale) const
	{
		FFbxAnimCurveHandle CurveHandle;
		GetCurveHandle(NodeName, PropertyName, ChannelIndex, CompositeIndex, CurveHandle);
		if (CurveHandle.AnimCurve != nullptr)
		{
			GetCurveDataForSequencer(CurveHandle, RichCurve, bNegative, Scale);
		}
		else
		{
			RichCurve.Reset();
		}
	}

	void FFbxCurvesAPI::GetCurveData(const FString& NodeName, const FString& PropertyName, int32 ChannelIndex, int32 CompositeIndex, FRichCurve& RichCurve, bool bNegative) const
	{
		FFbxAnimCurveHandle CurveHandle;
		GetCurveHandle(NodeName, PropertyName, ChannelIndex, CompositeIndex, CurveHandle);
		if (CurveHandle.AnimCurve != nullptr)
		{
			GetCurveData(CurveHandle, RichCurve, bNegative);
		}
		else
		{
			RichCurve.Reset();
		}
	}

	void FFbxCurvesAPI::GetBakeCurveData(const FString& NodeName, const FString& PropertyName, int32 ChannelIndex, int32 CompositeIndex, TArray<float>& CurveData, float PeriodTime, float StartTime /*= 0.0f*/, float StopTime /*= -1.0f*/, bool bNegative /*= false*/, float Scale /*=1.0f*/) const
	{
		FFbxAnimCurveHandle CurveHandle;
		GetCurveHandle(NodeName, PropertyName, ChannelIndex, CompositeIndex, CurveHandle);
		if (CurveHandle.AnimCurve != nullptr)
		{
			GetBakeCurveData(CurveHandle, CurveData, PeriodTime, StartTime, StopTime, bNegative, Scale);
		}
		else
		{
			CurveData.Empty();
		}
	}

	//Helper
	EInterpCurveMode FFbxCurvesAPI::GetUnrealInterpMode(FbxAnimCurveKey FbxKey) const
	{
		EInterpCurveMode Mode = CIM_CurveUser;
		// Convert the interpolation type from FBX to Unreal.
		switch (FbxKey.GetInterpolation())
		{
		case FbxAnimCurveDef::eInterpolationCubic:
		{
			FbxAnimCurveDef::ETangentMode TangentMode = FbxKey.GetTangentMode(true);
			if (TangentMode & (FbxAnimCurveDef::eTangentUser | FbxAnimCurveDef::eTangentTCB | FbxAnimCurveDef::eTangentGenericClamp | FbxAnimCurveDef::eTangentGenericClampProgressive))
			{
				Mode = CIM_CurveUser;
			}
			else if (TangentMode & FbxAnimCurveDef::eTangentGenericBreak)
			{
				Mode = CIM_CurveBreak;
			}
			else if (TangentMode & FbxAnimCurveDef::eTangentAuto)
			{
				Mode = CIM_CurveAuto;
			}
			break;
		}

		case FbxAnimCurveDef::eInterpolationConstant:
			if (FbxKey.GetTangentMode() != (FbxAnimCurveDef::ETangentMode)FbxAnimCurveDef::eConstantStandard)
			{
				// warning not support
				;
			}
			Mode = CIM_Constant;
			break;

		case FbxAnimCurveDef::eInterpolationLinear:
			Mode = CIM_Linear;
			break;
		}
		return Mode;
	}

	void ConvertRotationToUnreal(float& Roll, float& Pitch, float& Yaw, bool bIsCamera, bool bIsLight)
	{
		FRotator AnimRotator(Pitch, Yaw, Roll);

		FTransform AnimRotatorTransform;
		FTransform UnrealRootRotatorTransform;

		AnimRotatorTransform.SetRotation(AnimRotator.Quaternion());

		FRotator UnrealRootRotator;
		if (bIsCamera)
		{
			UnrealRootRotator = FFbxDataConverter::GetCameraRotation();
		}
		else if (bIsLight)
		{
			UnrealRootRotator = FFbxDataConverter::GetLightRotation();
		}
		else
		{
			UnrealRootRotator = FRotator(0.f);
		}

		UnrealRootRotatorTransform.SetRotation(UnrealRootRotator.Quaternion());

		FTransform ResultTransform = UnrealRootRotatorTransform * AnimRotatorTransform;
		FRotator ResultRotator = ResultTransform.Rotator();	

		Roll = ResultRotator.Roll;
		Pitch = ResultRotator.Pitch;
		Yaw = ResultRotator.Yaw;
	}


	void FFbxCurvesAPI::GetConvertedTransformCurveData(const FString& NodeName, FInterpCurveFloat& TranslationX, FInterpCurveFloat& TranslationY, FInterpCurveFloat& TranslationZ,
													   FInterpCurveFloat& EulerRotationX, FInterpCurveFloat& EulerRotationY, FInterpCurveFloat& EulerRotationZ, 
													   FInterpCurveFloat& ScaleX, FInterpCurveFloat& ScaleY, FInterpCurveFloat& ScaleZ, 
													   FTransform& DefaultTransform) const 
	{
		for (auto AnimNodeKvp : CurvesData)
		{
			const FFbxAnimNodeHandle& AnimNodeHandle = AnimNodeKvp.Value;
			if (AnimNodeHandle.Name.Compare(NodeName) == 0)
			{
				bool bIsCamera = AnimNodeHandle.AttributeType == FbxNodeAttribute::eCamera;
				bool bIsLight = AnimNodeHandle.AttributeType == FbxNodeAttribute::eLight;
				FFbxAnimCurveHandle TransformCurves[9];
				for (auto NodePropertyKvp : AnimNodeHandle.NodeProperties)
				{
					FFbxAnimPropertyHandle& AnimPropertyHandle = NodePropertyKvp.Value;
					for (FFbxAnimCurveHandle& CurveHandle : AnimPropertyHandle.CurveHandles)
					{
						if (CurveHandle.CurveType != FFbxAnimCurveHandle::NotTransform)
						{
							TransformCurves[(int32)(CurveHandle.CurveType)] = CurveHandle;
						}
					}
				}

#pragma warning(disable : 4996) // 'function' was declared deprecated

				GetCurveData(TransformCurves[0], TranslationX, false);
				GetCurveData(TransformCurves[1], TranslationY, true);
				GetCurveData(TransformCurves[2], TranslationZ, false);

				GetCurveData(TransformCurves[3], EulerRotationX, false);
				GetCurveData(TransformCurves[4], EulerRotationY, true);
				GetCurveData(TransformCurves[5], EulerRotationZ, true);

				GetCurveData(TransformCurves[6], ScaleX, false);
				GetCurveData(TransformCurves[7], ScaleY, false);
				GetCurveData(TransformCurves[8], ScaleZ, false);
#pragma warning(default : 4996) // 'function' was declared deprecated
				if (bIsCamera || bIsLight)
				{
					int32 CurvePointNum = FMath::Min3<int32>(EulerRotationX.Points.Num(), EulerRotationY.Points.Num(), EulerRotationZ.Points.Num());

					// Once the individual Euler channels are imported, then convert the rotation into Unreal coords
					for (int32 PointIndex = 0; PointIndex < CurvePointNum; ++PointIndex)
					{
						FInterpCurvePoint<float>& CurveKeyX = EulerRotationX.Points[PointIndex];
						FInterpCurvePoint<float>& CurveKeyY = EulerRotationY.Points[PointIndex];
						FInterpCurvePoint<float>& CurveKeyZ = EulerRotationZ.Points[PointIndex];

						float Pitch = CurveKeyY.OutVal;
						float Yaw = CurveKeyZ.OutVal;
						float Roll = CurveKeyX.OutVal;
						ConvertRotationToUnreal(Roll, Pitch, Yaw, bIsCamera, bIsLight);
						CurveKeyX.OutVal = Roll;
						CurveKeyY.OutVal = Pitch;
						CurveKeyZ.OutVal = Yaw;
					}

					if (bIsCamera)
					{
						// The FInterpCurve code doesn't differentiate between angles and other data, so an interpolation from 179 to -179
						// will cause the camera to rotate all the way around through 0 degrees.  So here we make a second pass over the 
						// Euler track to convert the angles into a more interpolation-friendly format.  
						float CurrentAngleOffset[3] = { 0.f, 0.f, 0.f };
						for (int32 PointIndex = 1; PointIndex < CurvePointNum; ++PointIndex)
						{
							FInterpCurvePoint<float>& PrevCurveKeyX = EulerRotationX.Points[PointIndex - 1];
							FInterpCurvePoint<float>& PrevCurveKeyY = EulerRotationY.Points[PointIndex - 1];
							FInterpCurvePoint<float>& PrevCurveKeyZ = EulerRotationZ.Points[PointIndex - 1];

							FInterpCurvePoint<float>& CurveKeyX = EulerRotationX.Points[PointIndex];
							FInterpCurvePoint<float>& CurveKeyY = EulerRotationY.Points[PointIndex];
							FInterpCurvePoint<float>& CurveKeyZ = EulerRotationZ.Points[PointIndex];


							FVector PreviousOutVal = FVector(PrevCurveKeyX.OutVal, PrevCurveKeyY.OutVal, PrevCurveKeyZ.OutVal);
							FVector CurrentOutVal = FVector(CurveKeyX.OutVal, CurveKeyY.OutVal, CurveKeyZ.OutVal);

							for (int32 AxisIndex = 0; AxisIndex < 3; ++AxisIndex)
							{
								float DeltaAngle = (CurrentOutVal[AxisIndex] + CurrentAngleOffset[AxisIndex]) - PreviousOutVal[AxisIndex];

								if (DeltaAngle >= 180)
								{
									CurrentAngleOffset[AxisIndex] -= 360;
								}
								else if (DeltaAngle <= -180)
								{
									CurrentAngleOffset[AxisIndex] += 360;
								}

								CurrentOutVal[AxisIndex] += CurrentAngleOffset[AxisIndex];
							}
							CurveKeyX.OutVal = CurrentOutVal[0];
							CurveKeyY.OutVal = CurrentOutVal[1];
							CurveKeyZ.OutVal = CurrentOutVal[2];
						}
					}
				}
			}
		}

		FbxNode* Node = GetNodeFromName(NodeName, Scene->GetRootNode());
		if (Node)
		{	
			DefaultTransform = TransformData[Node->GetUniqueID()];
		}
	}


	void FFbxCurvesAPI::GetConvertedTransformCurveData(const FString& NodeName, FRichCurve& TranslationX, FRichCurve& TranslationY, FRichCurve& TranslationZ,
		FRichCurve& EulerRotationX, FRichCurve& EulerRotationY, FRichCurve& EulerRotationZ,
		FRichCurve& ScaleX, FRichCurve& ScaleY, FRichCurve& ScaleZ,
		FTransform& DefaultTransform, bool bUseSequencerCurve, float UniformScale) const
	{

		for (TPair< uint64, FFbxAnimNodeHandle> AnimNodeKvp : CurvesData)
		{
			const FFbxAnimNodeHandle& AnimNodeHandle = AnimNodeKvp.Value;
			if (AnimNodeHandle.Name.Compare(NodeName) == 0)
			{
				bool bIsCamera = AnimNodeHandle.AttributeType == FbxNodeAttribute::eCamera;
				bool bIsLight = AnimNodeHandle.AttributeType == FbxNodeAttribute::eLight;
				FFbxAnimCurveHandle TransformCurves[9];
				for (auto NodePropertyKvp : AnimNodeHandle.NodeProperties)
				{
					FFbxAnimPropertyHandle& AnimPropertyHandle = NodePropertyKvp.Value;
					for (FFbxAnimCurveHandle& CurveHandle : AnimPropertyHandle.CurveHandles)
					{
						if (CurveHandle.CurveType != FFbxAnimCurveHandle::NotTransform)
						{
							TransformCurves[(int32)(CurveHandle.CurveType)] = CurveHandle;
						}
					}
				}
				const bool bNegate = true;
				if (bUseSequencerCurve)
				{
					GetCurveDataForSequencer(TransformCurves[0], TranslationX, !bNegate, UniformScale);
					GetCurveDataForSequencer(TransformCurves[1], TranslationY, bNegate, UniformScale);
					GetCurveDataForSequencer(TransformCurves[2], TranslationZ, !bNegate, UniformScale);

					GetCurveDataForSequencer(TransformCurves[3], EulerRotationX, !bNegate);
					GetCurveDataForSequencer(TransformCurves[4], EulerRotationY, bNegate);
					GetCurveDataForSequencer(TransformCurves[5], EulerRotationZ, bNegate);

					GetCurveDataForSequencer(TransformCurves[6], ScaleX, !bNegate, UniformScale);
					GetCurveDataForSequencer(TransformCurves[7], ScaleY, !bNegate, UniformScale);
					GetCurveDataForSequencer(TransformCurves[8], ScaleZ, !bNegate, UniformScale);
				}
				else
				{
					GetCurveData(TransformCurves[0], TranslationX, !bNegate, UniformScale);
					GetCurveData(TransformCurves[1], TranslationY, bNegate, UniformScale);
					GetCurveData(TransformCurves[2], TranslationZ, !bNegate, UniformScale);

					GetCurveData(TransformCurves[3], EulerRotationX, !bNegate);
					GetCurveData(TransformCurves[4], EulerRotationY, bNegate);
					GetCurveData(TransformCurves[5], EulerRotationZ, bNegate);

					GetCurveData(TransformCurves[6], ScaleX, !bNegate, UniformScale);
					GetCurveData(TransformCurves[7], ScaleY, !bNegate, UniformScale);
					GetCurveData(TransformCurves[8], ScaleZ, !bNegate, UniformScale);
				}

				if (bIsCamera || bIsLight)
				{
					{//extra scope since we can't reset Key Iterators
						//need to convert rotations to unreal space.  Uses previous FInterpCurvePoint implementation that goes through the minimal number
						//of curve keys and sets them together. Obviously if the keys are not at the same times exactly this won't work.
						auto EulerRotXIt = EulerRotationX.GetKeyHandleIterator();
						auto EulerRotYIt = EulerRotationY.GetKeyHandleIterator();
						auto EulerRotZIt = EulerRotationZ.GetKeyHandleIterator();


						while (EulerRotXIt && EulerRotYIt && EulerRotZIt)
						{
							float Pitch = EulerRotationY.GetKeyValue(*EulerRotYIt);
							float Yaw = EulerRotationZ.GetKeyValue(*EulerRotZIt);
							float Roll = EulerRotationX.GetKeyValue(*EulerRotXIt);
							ConvertRotationToUnreal(Roll, Pitch, Yaw, bIsCamera, bIsLight);
							EulerRotationX.SetKeyValue(*EulerRotXIt, Roll, false);
							EulerRotationY.SetKeyValue(*EulerRotYIt, Pitch, false);
							EulerRotationZ.SetKeyValue(*EulerRotZIt, Yaw, false);

							++EulerRotXIt;
							++EulerRotYIt;
							++EulerRotZIt;
						}
					}
				}
				if (bIsCamera)
				{
					// The RichCurve code doesn't differentiate between angles and other data, so an interpolation from 179 to -179
					// will cause the camera to rotate all the way around through 0 degrees.  So here we make a second pass over the 
					// Euler track to convert the angles into a more interpolation-friendly format.  
					float CurrentAngleOffset[3] = { 0.f, 0.f, 0.f };
				
					auto EulerRotXIt = EulerRotationX.GetKeyHandleIterator();
					auto EulerRotYIt = EulerRotationY.GetKeyHandleIterator();
					auto EulerRotZIt = EulerRotationZ.GetKeyHandleIterator();

					FVector PreviousOutVal;
					FVector CurrentOutVal;
					bool bFirst = true;
					while (EulerRotXIt && EulerRotYIt && EulerRotZIt)
					{
						float X = EulerRotationX.GetKeyValue(*EulerRotXIt);;
						float Y = EulerRotationY.GetKeyValue(*EulerRotYIt);
						float Z = EulerRotationZ.GetKeyValue(*EulerRotZIt);

						if (!bFirst)
						{
							PreviousOutVal = CurrentOutVal;
							CurrentOutVal = FVector(X, Y, Z);
						}
						else
						{
							CurrentOutVal = FVector(X, Y, Z);
							bFirst = false;
						}
						
						for (int32 AxisIndex = 0; AxisIndex < 3; ++AxisIndex)
						{
							float DeltaAngle = (CurrentOutVal[AxisIndex] + CurrentAngleOffset[AxisIndex]) - PreviousOutVal[AxisIndex];

							if (DeltaAngle >= 180)
							{
								CurrentAngleOffset[AxisIndex] -= 360;
							}
							else if (DeltaAngle <= -180)
							{
								CurrentAngleOffset[AxisIndex] += 360;
							}

							CurrentOutVal[AxisIndex] += CurrentAngleOffset[AxisIndex];
						}
						EulerRotationX.SetKeyValue(*EulerRotXIt, CurrentOutVal.X, false);
						EulerRotationY.SetKeyValue(*EulerRotYIt, CurrentOutVal.Y, false);
						EulerRotationZ.SetKeyValue(*EulerRotZIt, CurrentOutVal.Z, false);

						++EulerRotXIt;
						++EulerRotYIt;
						++EulerRotZIt;
					}
				}
			}
		}

		FbxNode* Node = GetNodeFromName(NodeName, Scene->GetRootNode());
		if (Node)
		{
			DefaultTransform = TransformData[Node->GetUniqueID()];
			DefaultTransform.SetLocation(DefaultTransform.GetLocation()* UniformScale);
			DefaultTransform.SetScale3D(DefaultTransform.GetScale3D()* UniformScale);
		}
		
	}
	
	//////////////////////////////////////////////////////////////////////////
	// FFbxImporter: Curve Extraction Implementation
	//

	void FFbxImporter::PopulateAnimatedCurveData(FFbxCurvesAPI &CurvesAPI)
	{
		if (Scene == nullptr)
			return;

		// merge animation layer at first
		FbxAnimStack* AnimStack = Scene->GetMember<FbxAnimStack>(0);
		if (!AnimStack)
			return;

		FbxAnimLayer* AnimLayer = AnimStack->GetMember<FbxAnimLayer>(0);
		if (AnimLayer == NULL)
			return;

		FbxNode *RootNode = Scene->GetRootNode();
		CurvesAPI.Scene = Scene;
		LoadNodeKeyframeAnimationRecursively(CurvesAPI, RootNode);
	}

	void FFbxImporter::LoadNodeKeyframeAnimationRecursively(FFbxCurvesAPI &CurvesAPI, FbxNode* NodeToQuery)
	{
		LoadNodeKeyframeAnimation(NodeToQuery, CurvesAPI);
		int32 NodeCount = NodeToQuery->GetChildCount();
		for (int32 NodeIndex = 0; NodeIndex < NodeCount; ++NodeIndex)
		{
			FbxNode* ChildNode = NodeToQuery->GetChild(NodeIndex);
			LoadNodeKeyframeAnimationRecursively(CurvesAPI, ChildNode);
		}
	}

	void FFbxImporter::LoadNodeKeyframeAnimation(FbxNode* NodeToQuery, FFbxCurvesAPI &CurvesAPI)
	{
		SetupTransformForNode(NodeToQuery);
		int NumAnimations = Scene->GetSrcObjectCount<FbxAnimStack>();
		FFbxAnimNodeHandle AnimNodeHandle;
		AnimNodeHandle.Name = UTF8_TO_TCHAR(NodeToQuery->GetName());
		AnimNodeHandle.UniqueId = NodeToQuery->GetUniqueID();
		FbxNodeAttribute* NodeAttribute = NodeToQuery->GetNodeAttribute();
		if (NodeAttribute != nullptr)
		{
			AnimNodeHandle.AttributeType = NodeAttribute->GetAttributeType();
			AnimNodeHandle.AttributeUniqueId = NodeAttribute->GetUniqueID();
		}
		else
		{
			AnimNodeHandle.AttributeType = FbxNodeAttribute::eUnknown;
			AnimNodeHandle.AttributeUniqueId = 0xFFFFFFFFFFFFFFFF;
		}

		bool IsNodeAnimated = false;
		for (int AnimationIndex = 0; AnimationIndex < NumAnimations; AnimationIndex++)
		{
			FbxAnimStack *animStack = (FbxAnimStack*)Scene->GetSrcObject<FbxAnimStack>(AnimationIndex);
			FbxAnimEvaluator *animEvaluator = Scene->GetAnimationEvaluator();
			int numLayers = animStack->GetMemberCount();
			for (int layerIndex = 0; layerIndex < numLayers; layerIndex++)
			{
				FbxAnimLayer *AnimLayer = (FbxAnimLayer*)animStack->GetMember(layerIndex);
				// Display curves specific to properties
				FbxObject *ObjectToQuery = (FbxObject *)NodeToQuery;

				FbxAnimCurve *TransformCurves[9];
				TransformCurves[0] = NodeToQuery->LclTranslation.GetCurve(AnimLayer, FBXSDK_CURVENODE_COMPONENT_X, false);
				TransformCurves[1] = NodeToQuery->LclTranslation.GetCurve(AnimLayer, FBXSDK_CURVENODE_COMPONENT_Y, false);
				TransformCurves[2] = NodeToQuery->LclTranslation.GetCurve(AnimLayer, FBXSDK_CURVENODE_COMPONENT_Z, false);
				
				TransformCurves[3] = NodeToQuery->LclRotation.GetCurve(AnimLayer, FBXSDK_CURVENODE_COMPONENT_X, false);
				TransformCurves[4] = NodeToQuery->LclRotation.GetCurve(AnimLayer, FBXSDK_CURVENODE_COMPONENT_Y, false);
				TransformCurves[5] = NodeToQuery->LclRotation.GetCurve(AnimLayer, FBXSDK_CURVENODE_COMPONENT_Z, false);

				TransformCurves[6] = NodeToQuery->LclScaling.GetCurve(AnimLayer, FBXSDK_CURVENODE_COMPONENT_X, false);
				TransformCurves[7] = NodeToQuery->LclScaling.GetCurve(AnimLayer, FBXSDK_CURVENODE_COMPONENT_Y, false);
				TransformCurves[8] = NodeToQuery->LclScaling.GetCurve(AnimLayer, FBXSDK_CURVENODE_COMPONENT_Z, false);

				bool IsNodeProperty = true;
				FbxProperty CurrentProperty = ObjectToQuery->GetFirstProperty();
				while (CurrentProperty.IsValid())
				{
					FbxAnimCurve* AnimCurve = nullptr;
					TArray<TArray<int32>> KeyFrameNumber;
					TArray<TArray<float>> AnimationTimeSecond;
					TArray<TArray<FString>> CurveName;
					TArray<TArray<uint64>> CurveUniqueId;
					TArray<TArray<FbxAnimCurve*>> CurveData;
					bool PropertyHasCurve = false;

					FbxAnimCurveNode* CurveNode = CurrentProperty.GetCurveNode(AnimLayer);
					if (CurveNode != nullptr)
					{
						FbxDataType DataType = CurrentProperty.GetPropertyDataType();
						if (DataType.GetType() == eFbxBool || DataType.GetType() == eFbxDouble || DataType.GetType() == eFbxFloat || DataType.GetType() == eFbxInt || DataType.GetType() == eFbxEnum)
						{
							TArray<int32> CompositeKeyFrameNumber;
							TArray<float> CompositeAnimationTimeSecond;
							TArray<FString> CompositeCurveName;
							TArray<uint64> CompositeCurveUniqueId;
							TArray<FbxAnimCurve*> CompositeCurveData;
							for (int32 c = 0; c < CurveNode->GetCurveCount(0U); c++)
							{
								AnimCurve = CurveNode->GetCurve(0U, c);
								if (AnimCurve != nullptr)
								{
									int32 KeyNumber = AnimCurve->KeyGetCount();
									CompositeKeyFrameNumber.Add(KeyNumber);
									FbxTime frameTime = AnimCurve->KeyGetTime(KeyNumber - 1);
									CompositeAnimationTimeSecond.Add((float)frameTime.GetSecondDouble());
									PropertyHasCurve = true;
									CompositeCurveName.Add(UTF8_TO_TCHAR(AnimCurve->GetName()));
									CompositeCurveUniqueId.Add(AnimCurve->GetUniqueID());
									CompositeCurveData.Add(AnimCurve);
								}
							}
							KeyFrameNumber.Add(CompositeKeyFrameNumber);
							AnimationTimeSecond.Add(CompositeAnimationTimeSecond);
							CurveName.Add(CompositeCurveName);
							CurveUniqueId.Add(CompositeCurveUniqueId);
							CurveData.Add(CompositeCurveData);

						}
						else if (DataType.GetType() == eFbxDouble3 || DataType.GetType() == eFbxDouble4 || DataType.Is(FbxColor3DT) || DataType.Is(FbxColor4DT))
						{
							//Set the channel number to 3 or 4
							uint32 ChannelNumber = (DataType.GetType() == eFbxDouble3 || DataType.Is(FbxColor3DT)) ? 3 : 4;
							for (uint32 ChannelIndex = 0; ChannelIndex < ChannelNumber; ++ChannelIndex)
							{
								TArray<int32> CompositeKeyFrameNumber;
								TArray<float> CompositeAnimationTimeSecond;
								TArray<FString> CompositeCurveName;
								TArray<uint64> CompositeCurveUniqueId;
								TArray<FbxAnimCurve*> CompositeCurveData;
								TArray<EFbxType> CompositeCurveType;
								for (int32 c = 0; c < CurveNode->GetCurveCount(ChannelIndex); c++)
								{
									AnimCurve = CurveNode->GetCurve(ChannelIndex, c);
									if (AnimCurve)
									{
										int32 KeyNumber = AnimCurve->KeyGetCount();
										CompositeKeyFrameNumber.Add(KeyNumber);
										FbxTime frameTime = AnimCurve->KeyGetTime(KeyNumber - 1);
										CompositeAnimationTimeSecond.Add((float)frameTime.GetSecondDouble());
										PropertyHasCurve = true;
										CompositeCurveName.Add(UTF8_TO_TCHAR(AnimCurve->GetName()));
										CompositeCurveUniqueId.Add(AnimCurve->GetUniqueID());
										CompositeCurveData.Add(AnimCurve);
									}
								}
								KeyFrameNumber.Add(CompositeKeyFrameNumber);
								AnimationTimeSecond.Add(CompositeAnimationTimeSecond);
								CurveName.Add(CompositeCurveName);
								CurveUniqueId.Add(CompositeCurveUniqueId);
								CurveData.Add(CompositeCurveData);
							}
						}
						if (PropertyHasCurve == true)
						{
							IsNodeAnimated = true;
							FFbxAnimPropertyHandle PropertyHandle;
							PropertyHandle.DataType = DataType.GetType();
							PropertyHandle.Name = UTF8_TO_TCHAR(CurrentProperty.GetName());
							for (int32 ChannelIndex = 0; ChannelIndex < KeyFrameNumber.Num(); ++ChannelIndex)
							{
								for (int32 CompositeIndex = 0; CompositeIndex < KeyFrameNumber[ChannelIndex].Num(); ++CompositeIndex)
								{
									FFbxAnimCurveHandle CurveHandle;
									CurveHandle.Name = CurveName[ChannelIndex][CompositeIndex];
									CurveHandle.UniqueId = CurveUniqueId[ChannelIndex][CompositeIndex];
									CurveHandle.ChannelIndex = ChannelIndex;
									CurveHandle.CompositeIndex = CompositeIndex;
									CurveHandle.KeyNumber = KeyFrameNumber[ChannelIndex][CompositeIndex];
									CurveHandle.AnimationTimeSecond = AnimationTimeSecond[ChannelIndex][CompositeIndex];
									CurveHandle.AnimCurve = CurveData[ChannelIndex][CompositeIndex];
									for (int TransformIndex = 0; TransformIndex < 9; ++TransformIndex)
									{
										if (TransformCurves[TransformIndex] != nullptr && TransformCurves[TransformIndex]->GetUniqueID() == CurveHandle.AnimCurve->GetUniqueID())
										{
											CurveHandle.CurveType = (FFbxAnimCurveHandle::CurveTypeDescription)(TransformIndex);
											break;
										}
									}

									PropertyHandle.CurveHandles.Add(CurveHandle);
								}
							}
							if (IsNodeProperty == true)
							{
								AnimNodeHandle.NodeProperties.Add(PropertyHandle.Name, PropertyHandle);
							}
							else
							{
								AnimNodeHandle.AttributeProperties.Add(PropertyHandle.Name, PropertyHandle);
							}
						}
					}
					CurrentProperty = ObjectToQuery->GetNextProperty(CurrentProperty);
					if (!CurrentProperty.IsValid() && ObjectToQuery->GetUniqueID() == NodeToQuery->GetUniqueID())
					{
						if (NodeAttribute != nullptr)
						{
							switch (NodeAttribute->GetAttributeType())
							{
							case FbxNodeAttribute::eCamera:
							{
								FbxCamera* CameraAttribute = (FbxCamera*)NodeAttribute;
								CurrentProperty = CameraAttribute->GetFirstProperty();
							}
							break;
							case FbxNodeAttribute::eLight:
							{
								FbxLight* LightAttribute = (FbxLight*)NodeAttribute;
								CurrentProperty = LightAttribute->GetFirstProperty();
							}
							break;
							}
							ObjectToQuery = NodeAttribute;
							IsNodeProperty = false;
						}
					}
				} // while
			}
		}

		if (IsNodeAnimated)
		{
			CurvesAPI.CurvesData.Add(AnimNodeHandle.UniqueId, AnimNodeHandle);
		}

		// Store default transform values in TransformData
		bool bIsCamera = AnimNodeHandle.AttributeType == FbxNodeAttribute::eCamera;
		bool bIsLight = AnimNodeHandle.AttributeType == FbxNodeAttribute::eLight;
		FTransform Transform;
		FbxVector4 LclTranslation = NodeToQuery->LclTranslation.EvaluateValue(0.f);
		FbxVector4 LclRotation = NodeToQuery->LclRotation.EvaluateValue(0.f);
		FbxVector4 LclScaling = NodeToQuery->LclScaling.EvaluateValue(0.f);
		float EulerRotationX = LclRotation[0];
		float EulerRotationY = -LclRotation[1];
		float EulerRotationZ = -LclRotation[2];
		float Pitch = EulerRotationY;
		float Yaw = EulerRotationZ;
		float Roll = EulerRotationX;
		ConvertRotationToUnreal(Roll, Pitch, Yaw, bIsCamera, bIsLight);
		Transform.SetLocation(FVector(LclTranslation[0], -LclTranslation[1], LclTranslation[2]));
		Transform.SetRotation(FRotator(Pitch, Yaw, Roll).Quaternion());
		Transform.SetScale3D(FVector(LclScaling[0], LclScaling[1], LclScaling[2]));

		CurvesAPI.TransformData.Add(AnimNodeHandle.UniqueId, Transform);
	}

	//This function now clears out all pivots, post and pre rotations and set's the
	//RotationOrder to XYZ.
	//Updated per the latest documentation
	//https://help.autodesk.com/view/FBX/2017/ENU/?guid=__files_GUID_C35D98CB_5148_4B46_82D1_51077D8970EE_htm
	void FFbxImporter::SetupTransformForNode(FbxNode *Node)
	{

		// Activate pivot converting 
		Node->SetPivotState(FbxNode::eSourcePivot, FbxNode::ePivotActive);
		Node->SetPivotState(FbxNode::eDestinationPivot, FbxNode::ePivotActive);

		FbxVector4 Zero(0, 0, 0);

		// We want to set all these to 0 and bake them into the transforms. 
		Node->SetPostRotation(FbxNode::eDestinationPivot, Zero);
		Node->SetPreRotation(FbxNode::eDestinationPivot, Zero);
		Node->SetRotationOffset(FbxNode::eDestinationPivot, Zero);
		Node->SetScalingOffset(FbxNode::eDestinationPivot, Zero);
		Node->SetRotationPivot(FbxNode::eDestinationPivot, Zero);
		Node->SetScalingPivot(FbxNode::eDestinationPivot, Zero);

		Node->SetRotationOrder(FbxNode::eDestinationPivot, eEulerXYZ);
		//When  we support other orders do this.
		//EFbxRotationOrder ro;
		//Node->GetRotationOrder(FbxNode::eSourcePivot, ro);
		//Node->SetRotationOrder(FbxNode::eDestinationPivot, ro);

		//Most DCC's don't have this but 3ds Max does
		Node->SetGeometricTranslation(FbxNode::eDestinationPivot, Zero);
		Node->SetGeometricRotation(FbxNode::eDestinationPivot, Zero);
		Node->SetGeometricScaling(FbxNode::eDestinationPivot, Zero);
		//NOTE THAT ConvertPivotAnimationRecursive did not seem to work when getting the local transform values!!!
		Node->ResetPivotSetAndConvertAnimation(FbxTime::GetFrameRate(Scene->GetGlobalSettings().GetTimeMode()));
	}

} // namespace UnFBX
<|MERGE_RESOLUTION|>--- conflicted
+++ resolved
@@ -237,152 +237,11 @@
 		if (FbxCurve)
 		{
 			RichCurve.Reset();
-<<<<<<< HEAD
-			for (int32 KeyIndex = 0; KeyIndex < FbxCurve->KeyGetCount(); ++KeyIndex)
-			{
-				FbxAnimCurveKey Key = FbxCurve->KeyGet(KeyIndex);
-				FbxTime KeyTime = Key.GetTime();
-				float Value = bNegative ? -Key.GetValue() : Key.GetValue();
-				Value *= Scale;
-				FKeyHandle NewKeyHandle = RichCurve.AddKey(KeyTime.GetSecondDouble(), Value, false);
-
-				FbxAnimCurveDef::ETangentMode KeyTangentMode = Key.GetTangentMode();
-				FbxAnimCurveDef::EInterpolationType KeyInterpMode = Key.GetInterpolation();
-				FbxAnimCurveDef::EWeightedMode KeyTangentWeightMode = Key.GetTangentWeightMode();
-
-				ERichCurveInterpMode NewInterpMode = RCIM_Linear;
-				ERichCurveTangentMode NewTangentMode = RCTM_Auto;
-				ERichCurveTangentWeightMode NewTangentWeightMode = RCTWM_WeightedNone;
-
-				float LeaveTangent = 0.f;
-				float ArriveTangent = 0.f;
-				float LeaveTangentWeight = DefaultCurveWeight;
-				float ArriveTangentWeight = DefaultCurveWeight;
-				float ArriveTimeDiff = 0.f;
-				float LeaveTimeDiff = 0.f;
-				bool bEqualTangents = false;
-
-				switch (KeyInterpMode)
-				{
-				case FbxAnimCurveDef::eInterpolationConstant://! Constant value until next key.
-					NewInterpMode = RCIM_Constant;
-					break;
-				case FbxAnimCurveDef::eInterpolationLinear://! Linear progression to next key.
-					NewInterpMode = RCIM_Linear;
-					break;
-				case FbxAnimCurveDef::eInterpolationCubic://! Cubic progression to next key.
-					NewInterpMode = RCIM_Cubic;
-					// get tangents
-					{
-						FbxAnimCurveKey CurKey = CurveHandle.AnimCurve->KeyGet(KeyIndex);
-						float LeftTangent = FbxCurve->KeyGetLeftDerivative(KeyIndex);
-						float RightTangent = FbxCurve->KeyGetRightDerivative(KeyIndex);
-						
-						bEqualTangents = FMath::IsNearlyEqual(LeftTangent, RightTangent);
-
-						if (KeyIndex > 0)
-						{
-							ArriveTimeDiff = CurKey.GetTime().GetSecondDouble() - FbxCurve->KeyGetTime(KeyIndex - 1).GetSecondDouble();
-							ArriveTangent = LeftTangent * (ArriveTimeDiff);
-						}
-
-						if (KeyIndex < FbxCurve->KeyGetCount() - 1)
-						{
-							LeaveTimeDiff = FbxCurve->KeyGetTime(KeyIndex + 1).GetSecondDouble() - CurKey.GetTime().GetSecondDouble();
-							LeaveTangent = RightTangent * (LeaveTimeDiff);
-						}
-					}
-					break;
-				}
-				if (KeyTangentMode &  FbxAnimCurveDef::eTangentAuto) //tangent can be auto or broken/user (
-				{
-					NewTangentMode = RCTM_Auto;
-				}
-				else
-				{
-					//no longer use KeyTangentMode & FbxAnimCurveDef::eTangentGenericBreak to see if tangent is broken since it maya broken/unify is just a manipulation state
-					//instead we manually check to see if the tangents are the same or different, if different then broken.
-					if (bEqualTangents)
-					{
-						NewTangentMode = RCTM_User;
-					}
-					else
-					{
-						NewTangentMode = RCTM_Break;
-					}
-				}
-
-				switch (KeyTangentWeightMode)
-				{
-				case FbxAnimCurveDef::eWeightedNone://! Tangent has default weights of 0.333; we define this state as not weighted.
-					LeaveTangentWeight = ArriveTangentWeight = DefaultCurveWeight;
-					NewTangentWeightMode = RCTWM_WeightedNone;
-					break;
-				case FbxAnimCurveDef::eWeightedRight: //! Right tangent is weighted.
-					NewTangentWeightMode = RCTWM_WeightedLeave;
-					LeaveTangentWeight = Key.GetDataFloat(FbxAnimCurveDef::eRightWeight);
-					ArriveTangentWeight = DefaultCurveWeight;
-					break;
-				case FbxAnimCurveDef::eWeightedNextLeft://! Left tangent is weighted.
-					NewTangentWeightMode = RCTWM_WeightedArrive;
-					LeaveTangentWeight = DefaultCurveWeight;
-					if (KeyIndex > 0)
-					{
-						FbxAnimCurveKey PrevKey = FbxCurve->KeyGet(KeyIndex - 1);
-						ArriveTangentWeight = PrevKey.GetDataFloat(FbxAnimCurveDef::eNextLeftWeight);              
-					}
-					else
-					{
-						ArriveTangentWeight = 0.f;
-					}
-					break;
-				case FbxAnimCurveDef::eWeightedAll://! Both left and right tangents are weighted.
-					NewTangentWeightMode = RCTWM_WeightedBoth;
-					LeaveTangentWeight = Key.GetDataFloat(FbxAnimCurveDef::eRightWeight);
-					if (KeyIndex > 0)
-					{
- 						FbxAnimCurveKey PrevKey = FbxCurve->KeyGet(KeyIndex - 1);
-						ArriveTangentWeight = PrevKey.GetDataFloat(FbxAnimCurveDef::eNextLeftWeight);
-					}
-					else
-				 	{
-						ArriveTangentWeight = 0.f;
-					}
-					break;
-				}
-				RichCurve.SetKeyInterpMode(NewKeyHandle, NewInterpMode,false);
-				RichCurve.SetKeyTangentMode(NewKeyHandle, NewTangentMode,false);
-				RichCurve.SetKeyTangentWeightMode(NewKeyHandle, NewTangentWeightMode,false);
-
-				FRichCurveKey& NewKey = RichCurve.GetKey(NewKeyHandle);
-				NewKey.ArriveTangent = ArriveTangent;
-				NewKey.LeaveTangent = LeaveTangent;
-				//Tangent Weights in FBX/Maya are normalized X (Time) values.
-				//Our weights are the length of hypontenuse. So here we do the
-				//conversion. Note that Specificed Tangent is already Tangent * Time_Difference;
-				//so we just need to scale it by the normalized weight value.
-				if (!FMath::IsNearlyZero(ArriveTangentWeight))
-				{
-					const float X = ArriveTangentWeight * ArriveTimeDiff;
-					const float Y = ArriveTangent * ArriveTangentWeight;  //timediff already there
-					ArriveTangentWeight = FMath::Sqrt(Y*Y + X * X);
-				}
-				NewKey.ArriveTangentWeight = ArriveTangentWeight;
-				if (!FMath::IsNearlyZero(LeaveTangentWeight))
-				{
-					const float X = LeaveTangentWeight * LeaveTimeDiff;
-					const float Y = LeaveTangent * LeaveTangentWeight; //timediff already there
-					LeaveTangentWeight = FMath::Sqrt(Y*Y + X * X);
-				}
-				NewKey.LeaveTangentWeight = LeaveTangentWeight;
-			}
-=======
 			//Send a neutral timespan 0 to infinite, the ImportCurve, offset the keytime by doing: (KeyTime - TimeSpan.start), setting TimeSpan.start at zero will not affect the keys time value.
 			FbxTimeSpan AnimTimeSpan(FBXSDK_TIME_ZERO, FBXSDK_TIME_INFINITE);
 			//Sequencer use auto set tangents
 			const bool bAutoSetTangents = true;
 			UnFbx::FFbxImporter::ImportCurve(FbxCurve, RichCurve, AnimTimeSpan, bNegative, Scale, bAutoSetTangents);
->>>>>>> 6bbb88c8
 		}
 	}
 
@@ -395,11 +254,7 @@
 			//Send a neutral timespan 0 to infinite, the ImportCurve, offset the keytime by doing: (KeyTime - TimeSpan.start), setting TimeSpan.start at zero will not affect the keys time value.
 			FbxTimeSpan AnimTimeSpan(FBXSDK_TIME_ZERO, FBXSDK_TIME_INFINITE);
 			const bool bAutoSetTangents = false;
-<<<<<<< HEAD
-			UnFbx::FFbxImporter::ImportCurve(FbxCurve, RichCurve, AnimTimeSpan, Scale, bAutoSetTangents);
-=======
 			UnFbx::FFbxImporter::ImportCurve(FbxCurve, RichCurve, AnimTimeSpan, bNegative, Scale, bAutoSetTangents);
->>>>>>> 6bbb88c8
 		}
 	}
 
