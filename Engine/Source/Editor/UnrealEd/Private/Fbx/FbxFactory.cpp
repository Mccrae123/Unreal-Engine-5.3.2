--- conflicted
+++ resolved
@@ -304,14 +304,10 @@
 						if (FbxMeshArray.Num() > 0)
 						{
 							NewStaticMesh = FbxImporter->ImportStaticMeshAsSingle(InParent, FbxMeshArray, Name, Flags, ImportUI->StaticMeshImportData, NULL, 0);
-<<<<<<< HEAD
-							FbxImporter->ReorderMaterialToFbxOrder(NewStaticMesh, FbxMeshArray);
-=======
 							if (NewStaticMesh != nullptr)
 							{
 								FbxImporter->ReorderMaterialToFbxOrder(NewStaticMesh, FbxMeshArray);
 							}
->>>>>>> f00d6e77
 						}
 
 						ImportedMeshCount = NewStaticMesh ? 1 : 0;
