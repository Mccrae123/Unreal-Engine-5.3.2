// Copyright 1998-2018 Epic Games, Inc. All Rights Reserved.

#include "Factories/FbxSceneImportFactory.h"
#include "Misc/MessageDialog.h"
#include "Misc/Paths.h"
#include "Misc/FeedbackContext.h"
#include "Modules/ModuleManager.h"
#include "UObject/Package.h"
#include "Misc/PackageName.h"
#include "Widgets/DeclarativeSyntaxSupport.h"
#include "Widgets/SWindow.h"
#include "Framework/Application/SlateApplication.h"
#include "Engine/EngineTypes.h"
#include "Components/SceneComponent.h"
#include "Materials/MaterialInterface.h"
#include "Components/StaticMeshComponent.h"
#include "ActorFactories/ActorFactoryEmptyActor.h"
#include "Engine/SkeletalMesh.h"
#include "Components/SkeletalMeshComponent.h"
#include "Materials/Material.h"
#include "Engine/Texture.h"
#include "Factories/FbxAnimSequenceImportData.h"
#include "Factories/FbxSkeletalMeshImportData.h"
#include "Factories/FbxStaticMeshImportData.h"
#include "Factories/FbxTextureImportData.h"
#include "Factories/FbxSceneImportData.h"
#include "Factories/FbxSceneImportOptions.h"
#include "Factories/FbxSceneImportOptionsSkeletalMesh.h"
#include "Factories/FbxSceneImportOptionsStaticMesh.h"
#include "EngineGlobals.h"
#include "Camera/CameraComponent.h"
#include "Components/SpotLightComponent.h"
#include "Components/PointLightComponent.h"
#include "Engine/StaticMesh.h"
#include "Engine/StaticMeshActor.h"
#include "Components/DirectionalLightComponent.h"
#include "AssetData.h"
#include "Editor.h"
#include "FileHelpers.h"
#include "CineCameraComponent.h"
#include "SkelImport.h"
#include "Rendering/SkeletalMeshModel.h"

#include "AssetSelection.h"

#include "Logging/TokenizedMessage.h"
#include "FbxImporter.h"
#include "Misc/FbxErrors.h"
#include "AssetRegistryModule.h"

#include "Fbx/SSceneImportNodeTreeView.h"
#include "SFbxSceneOptionWindow.h"
#include "Interfaces/IMainFrameModule.h"
#include "PackageTools.h"

#include "Kismet2/KismetEditorUtilities.h"
#include "Math/UnitConversion.h"

#include "HAL/FileManager.h"

#define LOCTEXT_NAMESPACE "FBXSceneImportFactory"

using namespace UnFbx;

//////////////////////////////////////////////////////////////////////////
// TODO list
// -. Set the combineMesh to true when importing a group of staticmesh
// -. Export correctly skeletal mesh, in fbxreview the skeletal mesh is not
//    playing is animation.
// -. Create some tests
// -. Support for camera
// -. Support for light

//Initialize static default option name
FString UFbxSceneImportFactory::DefaultOptionName = FString(TEXT("Default"));

FbxNode* FindFbxNodeById(UnFbx::FFbxImporter* FbxImporter, FbxNode *CurrentNode, uint64 UniqueId)
{
	if (CurrentNode == nullptr)
	{
		CurrentNode = FbxImporter->Scene->GetRootNode();
	}
	if (CurrentNode->GetUniqueID() == UniqueId)
	{
		return CurrentNode;
	}
	for (int32 ChildIndex = 0; ChildIndex < CurrentNode->GetChildCount(); ++ChildIndex)
	{
		FbxNode *FoundNode = FindFbxNodeById(FbxImporter, CurrentNode->GetChild(ChildIndex), UniqueId);
		if (FoundNode != nullptr)
		{
			return FoundNode;
		}
	}
	return nullptr;
}

bool GetFbxSceneImportOptions(UnFbx::FFbxImporter* FbxImporter
	, TSharedPtr<FFbxSceneInfo> SceneInfoPtr
	, UnFbx::FBXImportOptions *GlobalImportSettings
	, UFbxSceneImportOptions *SceneImportOptions
	, UFbxSceneImportOptionsStaticMesh *StaticMeshImportData
	, ImportOptionsNameMap &NameOptionsMap
	, UFbxSceneImportOptionsSkeletalMesh *SkeletalMeshImportData
	, FString Path)
{
	//Make sure we don't put the global transform into the vertex position of the mesh
	GlobalImportSettings->bTransformVertexToAbsolute = false;
	//Avoid combining meshes
	GlobalImportSettings->bCombineToSingle = false;
	//Use the full name (avoid creating one) to let us retrieve node transform and attachment later
	GlobalImportSettings->bUsedAsFullName = true;
	//Make sure we import the textures
	GlobalImportSettings->bImportTextures = true;
	//Make sure Material get imported
	GlobalImportSettings->bImportMaterials = true;
	//TODO support T0AsRefPose
	GlobalImportSettings->bUseT0AsRefPose = false;

	GlobalImportSettings->ImportTranslation = FVector(0);
	GlobalImportSettings->ImportRotation = FRotator(0);
	GlobalImportSettings->ImportUniformScale = 1.0f;

	GlobalImportSettings->bConvertScene = true;
	GlobalImportSettings->bConvertSceneUnit = true;

	GlobalImportSettings->bBakePivotInVertex = SceneImportOptions->bBakePivotInVertex;
	GlobalImportSettings->bInvertNormalMap = SceneImportOptions->bInvertNormalMaps;

	//TODO this options will be set by the fbxscene UI in the material options tab, it also should be save/load from config file
	//Prefix materials package name to put all material under Material folder (this avoid name clash with meshes)
	GlobalImportSettings->MaterialBasePath = NAME_None;

	TSharedPtr<SWindow> ParentWindow;
	if (FModuleManager::Get().IsModuleLoaded("MainFrame"))
	{
		IMainFrameModule& MainFrame = FModuleManager::LoadModuleChecked<IMainFrameModule>("MainFrame");
		ParentWindow = MainFrame.GetParentWindow();
	}
	TSharedRef<SWindow> Window = SNew(SWindow)
		.ClientSize(FVector2D(820.f, 650.f))
		.Title(NSLOCTEXT("UnrealEd", "FBXSceneImportOpionsTitle", "FBX Scene Import Options"));
	TSharedPtr<SFbxSceneOptionWindow> FbxSceneOptionWindow;

	Window->SetContent
		(
			SAssignNew(FbxSceneOptionWindow, SFbxSceneOptionWindow)
			.SceneInfo(SceneInfoPtr)
			.GlobalImportSettings(GlobalImportSettings)
			.SceneImportOptionsDisplay(SceneImportOptions)
			.SceneImportOptionsStaticMeshDisplay(StaticMeshImportData)
			.OverrideNameOptionsMap(&NameOptionsMap)
			.SceneImportOptionsSkeletalMeshDisplay(SkeletalMeshImportData)
			.OwnerWindow(Window)
			.FullPath(Path)
			);

	FSlateApplication::Get().AddModalWindow(Window, ParentWindow, false);

	if (!FbxSceneOptionWindow->ShouldImport())
	{
		return false;
	}

	//setup all options
	GlobalImportSettings->bForceFrontXAxis = SceneImportOptions->bForceFrontXAxis;
	GlobalImportSettings->bBakePivotInVertex = SceneImportOptions->bBakePivotInVertex;
	GlobalImportSettings->bImportStaticMeshLODs = SceneImportOptions->bImportStaticMeshLODs;
	GlobalImportSettings->bImportSkeletalMeshLODs = SceneImportOptions->bImportSkeletalMeshLODs;
	GlobalImportSettings->bInvertNormalMap = SceneImportOptions->bInvertNormalMaps;
	GlobalImportSettings->ImportTranslation = SceneImportOptions->ImportTranslation;
	GlobalImportSettings->ImportRotation = SceneImportOptions->ImportRotation;
	GlobalImportSettings->ImportUniformScale = SceneImportOptions->ImportUniformScale;

	//Set the override material into the options
	for (TSharedPtr<FFbxNodeInfo> NodeInfo : SceneInfoPtr->HierarchyInfo)
	{
		for (TSharedPtr<FFbxMaterialInfo> Material : NodeInfo->Materials)
		{
			if (!GlobalImportSettings->OverrideMaterials.Contains(Material->UniqueId))
			{
				//If user dont want to import a material we have to replace it by the default material
				if (!Material->bImportAttribute)
				{
					UMaterial* DefaultMaterial = UMaterial::GetDefaultMaterial(MD_Surface);
					if (DefaultMaterial != nullptr)
					{
						GlobalImportSettings->OverrideMaterials.Add(Material->UniqueId, DefaultMaterial);
					}
				}
				else if (Material->bOverridePath)
				{
					UMaterialInterface *UnrealMaterial = static_cast<UMaterialInterface*>(Material->GetContentObject());
					if (UnrealMaterial != nullptr)
					{
						GlobalImportSettings->OverrideMaterials.Add(Material->UniqueId, UnrealMaterial);
					}
				}
			}
		}
	}

	//Save the import options in ini config file
	SceneImportOptions->SaveConfig();

	//Save the Default setting copy them in the UObject and save them
	SFbxSceneOptionWindow::CopyFbxOptionsToStaticMeshOptions(GlobalImportSettings, StaticMeshImportData);
	StaticMeshImportData->SaveConfig();

	SFbxSceneOptionWindow::CopyFbxOptionsToSkeletalMeshOptions(GlobalImportSettings, SkeletalMeshImportData);
	SkeletalMeshImportData->SaveConfig();

	return true;
}

bool IsEmptyAttribute(FString AttributeType)
{
	return (AttributeType.Compare("eNull") == 0 || AttributeType.Compare("eUnknown") == 0);
}

static void ExtractPropertyTextures(FbxSurfaceMaterial *FbxMaterial, TSharedPtr<FFbxMaterialInfo> MaterialInfo, const char *MaterialProperty, TMap<uint64, TSharedPtr<FFbxTextureInfo>> ExtractedTextures)
{
	FbxProperty FbxProperty = FbxMaterial->FindProperty(MaterialProperty);
	if (FbxProperty.IsValid())
	{
		int32 LayeredTextureCount = FbxProperty.GetSrcObjectCount<FbxLayeredTexture>();
		if (LayeredTextureCount == 0)
		{
			int32 TextureCount = FbxProperty.GetSrcObjectCount<FbxFileTexture>();
			if (TextureCount > 0)
			{
				for (int32 TextureIndex = 0; TextureIndex < TextureCount; ++TextureIndex)
				{
					FbxFileTexture* FbxTexture = FbxProperty.GetSrcObject<FbxFileTexture>(TextureIndex);
					TSharedPtr<FFbxTextureInfo> TextureInfo = nullptr;
					if (ExtractedTextures.Contains(FbxTexture->GetUniqueID()))
					{
						TextureInfo = *(ExtractedTextures.Find(FbxTexture->GetUniqueID()));
					}
					else
					{
						TextureInfo = MakeShareable(new FFbxTextureInfo());
						TextureInfo->Name = UTF8_TO_TCHAR(FbxTexture->GetName());
						TextureInfo->UniqueId = FbxTexture->GetUniqueID();
						TextureInfo->TexturePath = UTF8_TO_TCHAR(FbxTexture->GetFileName());
						ExtractedTextures.Add(TextureInfo->UniqueId, TextureInfo);
					}
					//Add the texture
					MaterialInfo->Textures.Add(TextureInfo);
				}
			}
		}
	}
}

static void ExtractMaterialInfoFromNode(UnFbx::FFbxImporter* FbxImporter, FbxNode *Node, TSharedPtr<FFbxSceneInfo> SceneInfoPtr, TMap<uint64, TSharedPtr<FFbxMaterialInfo>> ExtractedMaterials, TMap<uint64, TSharedPtr<FFbxTextureInfo>> ExtractedTextures, FString CurrentHierarchyPath)
{
	TSharedPtr<FFbxNodeInfo> FoundNode = nullptr;
	for (TSharedPtr<FFbxNodeInfo> Nodeinfo : SceneInfoPtr->HierarchyInfo)
	{
		if (Nodeinfo->UniqueId == Node->GetUniqueID())
		{
			FoundNode = Nodeinfo;
		}
	}
	if (FoundNode.IsValid())
	{
		if (!CurrentHierarchyPath.IsEmpty())
		{
			CurrentHierarchyPath += TEXT("/");
		}
		CurrentHierarchyPath += FoundNode->NodeName;

		for (int MaterialIndex = 0; MaterialIndex < Node->GetMaterialCount(); ++MaterialIndex)
		{
			FbxSurfaceMaterial *FbxMaterial = Node->GetMaterial(MaterialIndex);
			TSharedPtr<FFbxMaterialInfo> MaterialInfo = nullptr;
			if (ExtractedMaterials.Contains(FbxMaterial->GetUniqueID()))
			{
				MaterialInfo = *(ExtractedMaterials.Find(FbxMaterial->GetUniqueID()));
			}
			else
			{
				MaterialInfo = MakeShareable(new FFbxMaterialInfo());
				MaterialInfo->HierarchyPath = CurrentHierarchyPath;
				MaterialInfo->UniqueId = FbxMaterial->GetUniqueID();
				MaterialInfo->Name = UTF8_TO_TCHAR(FbxMaterial->GetName());
				TCHAR IllegalCharacters[7] = { '/', '\\', ' ', '`', '\t', '\r', '\n' };
				bool DisplayInvalidNameError = false;
				FString OldMaterialName = MaterialInfo->Name;
				for (TCHAR IllegalCharacter : IllegalCharacters)
				{
					TCHAR IllegalChar[2];
					IllegalChar[0] = IllegalCharacter;
					IllegalChar[1] = '\0';
					if (MaterialInfo->Name.Contains(&IllegalChar[0]))
					{
						MaterialInfo->Name = MaterialInfo->Name.Replace(&IllegalChar[0], L"_");
						DisplayInvalidNameError = true;
					}
				}
				if (DisplayInvalidNameError)
				{
					FbxImporter->AddTokenizedErrorMessage(FTokenizedMessage::Create(EMessageSeverity::Warning, FText::Format(LOCTEXT("FoundInvalidCharacterInMaterialName", "Found invalid character in a material name. Original name: {0} New name: {1}"), FText::FromString(OldMaterialName), FText::FromString(MaterialInfo->Name))), FFbxErrors::Generic_InvalidCharacterInName);
				}
				ExtractPropertyTextures(FbxMaterial, MaterialInfo, FbxSurfaceMaterial::sDiffuse, ExtractedTextures);
				ExtractPropertyTextures(FbxMaterial, MaterialInfo, FbxSurfaceMaterial::sEmissive, ExtractedTextures);
				ExtractPropertyTextures(FbxMaterial, MaterialInfo, FbxSurfaceMaterial::sSpecular, ExtractedTextures);
				//ExtractPropertyTextures(FbxMaterial, MaterialInfo, FbxSurfaceMaterial::sSpecularFactor, ExtractedTextures);
				//ExtractPropertyTextures(FbxMaterial, MaterialInfo, FbxSurfaceMaterial::sShininess, ExtractedTextures);
				ExtractPropertyTextures(FbxMaterial, MaterialInfo, FbxSurfaceMaterial::sNormalMap, ExtractedTextures);
				ExtractPropertyTextures(FbxMaterial, MaterialInfo, FbxSurfaceMaterial::sBump, ExtractedTextures);
				ExtractPropertyTextures(FbxMaterial, MaterialInfo, FbxSurfaceMaterial::sTransparentColor, ExtractedTextures);
				ExtractPropertyTextures(FbxMaterial, MaterialInfo, FbxSurfaceMaterial::sTransparencyFactor, ExtractedTextures);
				ExtractedMaterials.Add(MaterialInfo->UniqueId, MaterialInfo);
			}
			//Add the Material to the node
			FoundNode->Materials.AddUnique(MaterialInfo);
		}
	}
	for (int ChildIndex = 0; ChildIndex < Node->GetChildCount(); ++ChildIndex)
	{
		FbxNode *ChildNode = Node->GetChild(ChildIndex);
		ExtractMaterialInfoFromNode(FbxImporter, ChildNode, SceneInfoPtr, ExtractedMaterials, ExtractedTextures, CurrentHierarchyPath);
	}
}

void UFbxSceneImportFactory::ExtractMaterialInfo(void* FbxImporterVoid, TSharedPtr<FFbxSceneInfo> SceneInfoPtr)
{
	UnFbx::FFbxImporter* FbxImporter = (UnFbx::FFbxImporter*)FbxImporterVoid;
	TMap<uint64, TSharedPtr<FFbxMaterialInfo>> ExtractedMaterials;
	TMap<uint64, TSharedPtr<FFbxTextureInfo>> ExtractedTextures;
	FbxNode* RootNode = FbxImporter->Scene->GetRootNode();
	FString CurrentHierarchyPath = TEXT("");
	ExtractMaterialInfoFromNode(FbxImporter, RootNode, SceneInfoPtr, ExtractedMaterials, ExtractedTextures, CurrentHierarchyPath);
}

bool IsPartOfSkeletonHierarchy(const TMap<uint64, const UnFbx::FbxNodeInfo*> &NodeInfoMap, const UnFbx::FbxNodeInfo& NodeInfo)
{
	FString AttributeType = NodeInfo.AttributeType;
	if (AttributeType.Compare(TEXT("eSkeleton")) == 0)
	{
		return true;
	}
	if (NodeInfoMap.Contains(NodeInfo.ParentUniqueId))
	{
		const UnFbx::FbxNodeInfo *ParentNodeInfo = *NodeInfoMap.Find(NodeInfo.ParentUniqueId);
		return IsPartOfSkeletonHierarchy(NodeInfoMap, *ParentNodeInfo);
	}
	return false;
}

void FetchFbxCameraInScene(UnFbx::FFbxImporter *FbxImporter, FbxNode* ParentNode, TSharedPtr<FFbxSceneInfo> SceneInfoPtr)
{
	if (ParentNode->GetNodeAttribute() && ParentNode->GetNodeAttribute()->GetAttributeType() == FbxNodeAttribute::eCamera)
	{
		FbxCamera* CameraAttribute = (FbxCamera*)ParentNode->GetNodeAttribute();
		if (CameraAttribute != nullptr && CameraAttribute->GetNode() != nullptr && !SceneInfoPtr->CameraInfo.Contains(CameraAttribute->GetUniqueID()))
		{
			FbxNode* CameraNode = CameraAttribute->GetNode();
			TSharedPtr<FFbxCameraInfo> CameraInfo = MakeShareable(new FFbxCameraInfo());

			if (CameraAttribute->GetName()[0] != '\0')
			{
				CameraInfo->Name = FbxImporter->MakeName(CameraAttribute->GetName());
			}
			else
			{
				CameraInfo->Name = FbxImporter->MakeString(CameraNode ? CameraNode->GetName() : "None");
			}
			CameraInfo->UniqueId = CameraAttribute->GetUniqueID();

			float FieldOfView;
			float FocalLength;

			if (CameraAttribute->GetApertureMode() == FbxCamera::eFocalLength)
			{
				FocalLength = CameraAttribute->FocalLength.Get();
				FieldOfView = CameraAttribute->ComputeFieldOfView(FocalLength);
			}
			else
			{
				FieldOfView = CameraAttribute->FieldOfView.Get();
				FocalLength = CameraAttribute->ComputeFocalLength(FieldOfView);
			}

			CameraInfo->AspectWidth = CameraAttribute->AspectWidth.Get();
			CameraInfo->AspectHeight = CameraAttribute->AspectHeight.Get();
			CameraInfo->NearPlane = CameraAttribute->NearPlane.Get();
			CameraInfo->FarPlane = CameraAttribute->FarPlane.Get();
			CameraInfo->ProjectionPerspective = CameraAttribute->ProjectionType.Get() == FbxCamera::ePerspective;
			CameraInfo->OrthoZoom = CameraAttribute->OrthoZoom.Get();
			CameraInfo->FieldOfView = FieldOfView;
			CameraInfo->FocalLength = FocalLength;
			CameraInfo->ApertureWidth = CameraAttribute->GetApertureWidth();
			CameraInfo->ApertureHeight = CameraAttribute->GetApertureHeight();
			SceneInfoPtr->CameraInfo.Add(CameraInfo->UniqueId, CameraInfo);
		}
	}
	for (int i = 0; i < ParentNode->GetChildCount(); ++i)
	{
		FbxNode* Child = ParentNode->GetChild(i);
		FetchFbxCameraInScene(FbxImporter, Child, SceneInfoPtr);
	}
}


void FetchFbxLightInScene(UnFbx::FFbxImporter *FbxImporter, FbxNode* ParentNode, TSharedPtr<FFbxSceneInfo> SceneInfoPtr)
{
	if (ParentNode->GetNodeAttribute() && ParentNode->GetNodeAttribute()->GetAttributeType() == FbxNodeAttribute::eLight)
	{
		FbxLight* LightAttribute = (FbxLight*)ParentNode->GetNodeAttribute();
		if (LightAttribute != nullptr && LightAttribute->GetNode() != nullptr && !SceneInfoPtr->LightInfo.Contains(LightAttribute->GetUniqueID()))
		{
			FbxNode* LightNode = LightAttribute->GetNode();
			TSharedPtr<FFbxLightInfo> LightInfo = MakeShareable(new FFbxLightInfo());

			if (LightAttribute->GetName()[0] != '\0')
			{
				LightInfo->Name = FbxImporter->MakeName(LightAttribute->GetName());
			}
			else
			{
				LightInfo->Name = FbxImporter->MakeString(LightNode ? LightNode->GetName() : "None");
			}
			LightInfo->UniqueId = LightAttribute->GetUniqueID();
			switch (LightAttribute->LightType.Get())
			{
			case FbxLight::ePoint:
				LightInfo->Type = 0;
				break;
			case FbxLight::eDirectional:
				LightInfo->Type = 1;
				break;
			case FbxLight::eSpot:
				LightInfo->Type = 2;
				break;
			case FbxLight::eArea:
				LightInfo->Type = 3;
				break;
			case FbxLight::eVolume:
				LightInfo->Type = 4;
				break;
			}
			LightInfo->Color = FFbxDataConverter::ConvertColor(LightAttribute->Color);
			LightInfo->Intensity = (float)(LightAttribute->Intensity.Get());
			switch (LightAttribute->DecayType.Get())
			{
			case FbxLight::EDecayType::eNone:
				LightInfo->Decay = 0;
				break;
			case FbxLight::EDecayType::eLinear:
				LightInfo->Decay = 1;
				break;
			case FbxLight::EDecayType::eQuadratic:
				LightInfo->Decay = 2;
				break;
			case FbxLight::EDecayType::eCubic:
				LightInfo->Decay = 3;
				break;
			}
			LightInfo->CastLight = LightAttribute->CastLight.Get();
			LightInfo->CastShadow = LightAttribute->CastShadows.Get();
			LightInfo->ShadowColor = FFbxDataConverter::ConvertColor(LightAttribute->ShadowColor);

			LightInfo->InnerAngle = (float)(LightAttribute->InnerAngle.Get());
			LightInfo->OuterAngle = (float)(LightAttribute->OuterAngle.Get());
			LightInfo->Fog = (float)(LightAttribute->Fog.Get());
			LightInfo->DecayStart = (float)(LightAttribute->DecayStart.Get());
			LightInfo->EnableNearAttenuation = LightAttribute->EnableNearAttenuation.Get();
			LightInfo->NearAttenuationStart = (float)(LightAttribute->NearAttenuationStart.Get());
			LightInfo->NearAttenuationEnd = (float)(LightAttribute->NearAttenuationEnd.Get());
			LightInfo->EnableFarAttenuation = LightAttribute->EnableFarAttenuation.Get();
			LightInfo->FarAttenuationStart = (float)(LightAttribute->FarAttenuationStart.Get());
			LightInfo->FarAttenuationEnd = (float)(LightAttribute->FarAttenuationEnd.Get());
			SceneInfoPtr->LightInfo.Add(LightInfo->UniqueId, LightInfo);
		}
	}
	for (int i = 0; i < ParentNode->GetChildCount(); ++i)
	{
		FbxNode* Child = ParentNode->GetChild(i);
		FetchFbxLightInScene(FbxImporter, Child, SceneInfoPtr);
	}
}

// TODO we should replace the old UnFbx:: data by the new data that use shared pointer.
// For now we convert the old structure to the new one
TSharedPtr<FFbxSceneInfo> UFbxSceneImportFactory::ConvertSceneInfo(void* VoidFbxImporter, void* VoidFbxSceneInfo)
{
	UnFbx::FFbxImporter *FbxImporter = (UnFbx::FFbxImporter*)VoidFbxImporter;
	UnFbx::FbxSceneInfo &SceneInfo = *((UnFbx::FbxSceneInfo*)VoidFbxSceneInfo);
	TSharedPtr<FFbxSceneInfo> SceneInfoPtr = MakeShareable(new FFbxSceneInfo());
	SceneInfoPtr->NonSkinnedMeshNum = SceneInfo.NonSkinnedMeshNum;
	SceneInfoPtr->SkinnedMeshNum = SceneInfo.SkinnedMeshNum;
	SceneInfoPtr->TotalGeometryNum = SceneInfo.TotalGeometryNum;
	SceneInfoPtr->TotalMaterialNum = SceneInfo.TotalMaterialNum;
	SceneInfoPtr->TotalTextureNum = SceneInfo.TotalTextureNum;
	SceneInfoPtr->bHasAnimation = SceneInfo.bHasAnimation;
	SceneInfoPtr->FrameRate = SceneInfo.FrameRate;
	SceneInfoPtr->TotalTime = SceneInfo.TotalTime;

	//Get the valid skeletal mesh from the fbx file and store it in the map
	TMap<uint64, FbxMesh*> ValidSkeletalMesh;
	FbxNode* RootNodeToImport = FbxImporter->Scene->GetRootNode();
	TArray< TArray<FbxNode*>* > SkelMeshArray;
	UnFbx::FBXImportOptions* FbxImportOptionsPtr = FbxImporter->GetImportOptions();
	bool OldValueImportMeshesInBoneHierarchy = FbxImportOptionsPtr->bImportMeshesInBoneHierarchy;
	FbxImportOptionsPtr->bImportMeshesInBoneHierarchy = true;
	FbxImporter->FillFbxSkelMeshArrayInScene(RootNodeToImport, SkelMeshArray, false, true);
	FbxImportOptionsPtr->bImportMeshesInBoneHierarchy = OldValueImportMeshesInBoneHierarchy;

	for (int32 i = 0; i < SkelMeshArray.Num(); i++)
	{
		TArray<FbxNode*> NodeArray = *SkelMeshArray[i];
		if (NodeArray.Num() < 1)
			continue;
		FbxNode* RootNodeArrayNode = NodeArray[0];
		if (RootNodeArrayNode->GetNodeAttribute() && RootNodeArrayNode->GetNodeAttribute()->GetAttributeType() == FbxNodeAttribute::eLODGroup)
		{
			RootNodeArrayNode = FbxImporter->FindLODGroupNode(RootNodeArrayNode, 0);
		}
		FbxMesh* Mesh = RootNodeArrayNode->GetMesh();
		if (Mesh != nullptr)
		{
			ValidSkeletalMesh.Add(Mesh->GetUniqueID(), Mesh);
			for (FbxNode* SkelMeshNode : NodeArray)
			{
				uint64 MeshNodeID = SkelMeshNode->GetUniqueID();
				FbxMesh* SkeletalMeshAttribute = SkelMeshNode->GetMesh();
				
				if (SkeletalMeshAttribute != nullptr)
					MeshNodeID = SkeletalMeshAttribute->GetUniqueID();

				for (UnFbx::FbxMeshInfo &MeshInfo : SceneInfo.MeshInfo)
				{
					if (MeshInfo.UniqueId == MeshNodeID)
					{
						//We have either a skeletal mesh or a rigid mesh
						MeshInfo.bIsSkelMesh = true;
						break;
					}
				}
			}
		}
	}

	

	for (const UnFbx::FbxMeshInfo MeshInfo : SceneInfo.MeshInfo)
	{
		//Add the skeletal mesh if its a valid one
		if (MeshInfo.bIsSkelMesh && !ValidSkeletalMesh.Contains(MeshInfo.UniqueId))
		{
			continue;
		}
		TSharedPtr<FFbxMeshInfo> MeshInfoPtr = MakeShareable(new FFbxMeshInfo());
		MeshInfoPtr->FaceNum = MeshInfo.FaceNum;
		MeshInfoPtr->VertexNum = MeshInfo.VertexNum;
		MeshInfoPtr->bTriangulated = MeshInfo.bTriangulated;
		MeshInfoPtr->MaterialNum = MeshInfo.MaterialNum;
		MeshInfoPtr->bIsSkelMesh = MeshInfo.bIsSkelMesh;
		MeshInfoPtr->SkeletonRoot = MeshInfo.SkeletonRoot;
		MeshInfoPtr->SkeletonElemNum = MeshInfo.SkeletonElemNum;
		MeshInfoPtr->LODGroup = MeshInfo.LODGroup;
		MeshInfoPtr->LODLevel = MeshInfo.LODLevel;
		MeshInfoPtr->MorphNum = MeshInfo.MorphNum;
		MeshInfoPtr->Name = MeshInfo.Name;
		MeshInfoPtr->UniqueId = MeshInfo.UniqueId;
		MeshInfoPtr->OptionName = DefaultOptionName;

		MeshInfoPtr->IsLod = MeshInfoPtr->LODLevel > 0;
		MeshInfoPtr->IsCollision = MeshInfoPtr->Name.Contains(TEXT("UCX")) || MeshInfoPtr->Name.Contains(TEXT("UBX")) || MeshInfoPtr->Name.Contains(TEXT("MCDCX")) || MeshInfoPtr->Name.Contains(TEXT("USP")) || MeshInfoPtr->Name.Contains(TEXT("UCP"));

		SceneInfoPtr->MeshInfo.Add(MeshInfoPtr);
	}
	
	//Find all light and camera in the scene
	FetchFbxCameraInScene(FbxImporter, RootNodeToImport, SceneInfoPtr);
	FetchFbxLightInScene(FbxImporter, RootNodeToImport, SceneInfoPtr);

	TMap<uint64, const UnFbx::FbxNodeInfo*> NodeInfoMap;
	for (const UnFbx::FbxNodeInfo& NodeInfo : SceneInfo.HierarchyInfo)
	{
		NodeInfoMap.Add(NodeInfo.UniqueId, &NodeInfo);
		if (IsPartOfSkeletonHierarchy(NodeInfoMap, NodeInfo))
		{
			continue;
		}

		TSharedPtr<FFbxNodeInfo> NodeInfoPtr = MakeShareable(new FFbxNodeInfo());
		NodeInfoPtr->NodeName = NodeInfo.ObjectName;
		NodeInfoPtr->UniqueId = NodeInfo.UniqueId;
		NodeInfoPtr->AttributeType = NodeInfo.AttributeType;
		NodeInfoPtr->AttributeUniqueId = NodeInfo.AttributeUniqueId;

		//Find the parent
		NodeInfoPtr->ParentNodeInfo = nullptr;
		for (TSharedPtr<FFbxNodeInfo> ParentPtr : SceneInfoPtr->HierarchyInfo)
		{
			if (ParentPtr->UniqueId == NodeInfo.ParentUniqueId)
			{
				NodeInfoPtr->ParentNodeInfo = ParentPtr;
				ParentPtr->Childrens.Add(NodeInfoPtr);
				break;
			}
		}

		//Find the attribute info
		NodeInfoPtr->AttributeInfo = nullptr;
		if (NodeInfoPtr->AttributeType.Compare(TEXT("eMesh")) == 0)
		{
			for (TSharedPtr<FFbxMeshInfo> AttributePtr : SceneInfoPtr->MeshInfo)
			{
				if (AttributePtr->UniqueId == NodeInfo.AttributeUniqueId)
				{
					NodeInfoPtr->AttributeInfo = AttributePtr;
					break;
				}
			}
		}

		//Set the transform
		NodeInfoPtr->Transform = FTransform::Identity;
		FbxVector4 NewLocalT = NodeInfo.Transform.GetT();
		FbxVector4 NewLocalS = NodeInfo.Transform.GetS();
		FbxQuaternion NewLocalQ = NodeInfo.Transform.GetQ();
		NodeInfoPtr->Transform.SetTranslation(UnFbx::FFbxDataConverter::ConvertPos(NewLocalT));
		NodeInfoPtr->Transform.SetScale3D(UnFbx::FFbxDataConverter::ConvertScale(NewLocalS));
		NodeInfoPtr->Transform.SetRotation(UnFbx::FFbxDataConverter::ConvertRotToQuat(NewLocalQ));
		NodeInfoPtr->PivotRotation = UnFbx::FFbxDataConverter::ConvertPos(NodeInfo.RotationPivot);
		NodeInfoPtr->PivotScaling = UnFbx::FFbxDataConverter::ConvertPos(NodeInfo.ScalePivot);
		
		//Set the attribute pivot dictionary
		if (NodeInfoPtr->AttributeInfo.IsValid())
		{
			if (NodeInfoPtr->AttributeInfo->NodeReferencePivots.Contains(NodeInfoPtr->PivotRotation))
			{
				TArray<uint64>*NodeUidArray = NodeInfoPtr->AttributeInfo->NodeReferencePivots.Find(NodeInfoPtr->PivotRotation);
				check(NodeUidArray);
				NodeUidArray->Add(NodeInfoPtr->UniqueId);
			}
			else
			{
				TArray<uint64> NodeUidArray;
				NodeUidArray.Add(NodeInfoPtr->UniqueId);
				NodeInfoPtr->AttributeInfo->NodeReferencePivots.Add(NodeInfoPtr->PivotRotation, NodeUidArray);

			}
			if (NodeInfoPtr->AttributeInfo->PivotNodeUid == INVALID_UNIQUE_ID)
			{
				NodeInfoPtr->AttributeInfo->PivotNodeUid = NodeInfoPtr->UniqueId;
				NodeInfoPtr->AttributeInfo->PivotNodeName = NodeInfoPtr->NodeName;
			}
		}

		if (SceneInfoPtr->LightInfo.Contains(NodeInfoPtr->AttributeUniqueId))
		{
			//Add the z rotation of 90 degree locally for every light. Light direction differ from fbx to unreal 
			FRotator LightRotator(0.0f, 90.0f, 0.0f);
			FTransform LightTransform = FTransform(LightRotator);
			NodeInfoPtr->Transform = LightTransform * NodeInfoPtr->Transform;
		}
		else if (SceneInfoPtr->CameraInfo.Contains(NodeInfoPtr->AttributeUniqueId))
		{
			//Add a roll of -90 degree locally for every cameras. Camera up vector differ from fbx to unreal
			FRotator LightRotator(0.0f, 0.0f, -90.0f);
			FTransform LightTransform = FTransform(LightRotator);
			//Remove the scale of the node holding a camera (the mesh is provide by the engine and can be different in size)
			NodeInfoPtr->Transform.SetScale3D(FVector(1.0f));
			NodeInfoPtr->Transform = LightTransform * NodeInfoPtr->Transform;
		}

		//by default we import all node
		NodeInfoPtr->bImportNode = true;

		//Add the node to the hierarchy
		SceneInfoPtr->HierarchyInfo.Add(NodeInfoPtr);
	}

	for (TSharedPtr<FFbxNodeInfo> NodeInfo : SceneInfoPtr->HierarchyInfo)
	{
		if (NodeInfo->AttributeType.Compare(TEXT("eLODGroup")) == 0)
		{
			for (TSharedPtr<FFbxNodeInfo> ChildNodeInfo : NodeInfo->Childrens)
			{
				if (ChildNodeInfo->AttributeType.Compare(TEXT("eMesh")) != 0)
				{
					//We don't import under LOD group other stuff then the mesh
					ChildNodeInfo->bImportNode = false;
				}
			}
		}
	}
	return SceneInfoPtr;
}

UClass *FFbxMeshInfo::GetType()
{
	if (bIsSkelMesh)
		return USkeletalMesh::StaticClass();
	return UStaticMesh::StaticClass();
}

UClass *FFbxTextureInfo::GetType()
{
	return UTexture::StaticClass();
}

UClass *FFbxMaterialInfo::GetType()
{
	return UMaterial::StaticClass();
}

UPackage *FFbxAttributeInfo::GetContentPackage()
{
	if (!IsContentObjectUpToDate)
	{
		//Update the Object, this will update the ContentPackage and set the IsContentUpToDate state
		GetContentObject();
	}
	return ContentPackage;
}

UObject *FFbxAttributeInfo::GetContentObject()
{
	if (IsContentObjectUpToDate)
		return ContentObject;
	ContentPackage = nullptr;
	ContentObject = nullptr;
	FString ImportPath = PackageTools::SanitizePackageName(GetImportPath());
	FString AssetName = GetFullImportName();
	if (!ImportPath.IsEmpty())
	{
		ContentPackage = LoadPackage(nullptr, *ImportPath, LOAD_Verify | LOAD_NoWarn);
	}

	if (ContentPackage != nullptr)
	{
		ContentPackage->FullyLoad();
	}
	ContentObject = FindObjectSafe<UObject>(ANY_PACKAGE, *AssetName);
	if (ContentObject != nullptr)
	{
		if (ContentObject->HasAnyFlags(RF_Transient) || ContentObject->IsPendingKill())
		{
			ContentObject = nullptr;
		}
		else if (ContentPackage == nullptr)
		{
			//If we are able to find the object but not to load the package, this mean that the package is a new created package that is not save yet
			ContentPackage = ContentObject->GetOutermost();
		}
	}

	IsContentObjectUpToDate = true;
	return ContentObject;
}

UFbxSceneImportFactory::UFbxSceneImportFactory(const FObjectInitializer& ObjectInitializer)
	: Super(ObjectInitializer)
{
	SupportedClass = UWorld::StaticClass();
	Formats.Add(TEXT("fbx;Fbx Scene"));
	Formats.Add(TEXT("obj;OBJ Scene"));

	bCreateNew = false;
	bText = false;
	bEditorImport = true;
	Path = "";
	ImportWasCancel = false;

	SceneImportOptions = CreateDefaultSubobject<UFbxSceneImportOptions>(TEXT("SceneImportOptions"), true);
	SceneImportOptions->SetFlags(RF_Transactional);
	SceneImportOptionsStaticMesh = CreateDefaultSubobject<UFbxSceneImportOptionsStaticMesh>(TEXT("SceneImportOptionsStaticMesh"), true);
	SceneImportOptionsStaticMesh->SetFlags(RF_Transactional);
	SceneImportOptionsSkeletalMesh = CreateDefaultSubobject<UFbxSceneImportOptionsSkeletalMesh>(TEXT("SceneImportOptionsSkeletalMesh"), true);
	SceneImportOptionsSkeletalMesh->SetFlags(RF_Transactional);

	StaticMeshImportData = CreateDefaultSubobject<UFbxStaticMeshImportData>(TEXT("StaticMeshImportData"), true);
	StaticMeshImportData->SetFlags(RF_Transactional);
	SkeletalMeshImportData = CreateDefaultSubobject<UFbxSkeletalMeshImportData>(TEXT("SkeletalMeshImportData"), true);
	SkeletalMeshImportData->SetFlags(RF_Transactional);
	AnimSequenceImportData = CreateDefaultSubobject<UFbxAnimSequenceImportData>(TEXT("AnimSequenceImportData"), true);
	AnimSequenceImportData->SetFlags(RF_Transactional);
	TextureImportData = CreateDefaultSubobject<UFbxTextureImportData>(TEXT("TextureImportData"), true);
	TextureImportData->SetFlags(RF_Transactional);

	ReimportData = nullptr;
}

void UFbxSceneImportFactory::FillSceneHierarchyPath(TSharedPtr<FFbxSceneInfo> SceneInfo)
{
	//Set the hierarchy path for every node this data will be use by the reimport
	for (FbxNodeInfoPtr NodeInfo : SceneInfo->HierarchyInfo)
	{
		FString NodeTreePath = NodeInfo->NodeName;
		FbxNodeInfoPtr CurrentNode = NodeInfo->ParentNodeInfo;
		while (CurrentNode.IsValid())
		{
			NodeTreePath += TEXT(".");
			NodeTreePath += CurrentNode->NodeName;
			CurrentNode = CurrentNode->ParentNodeInfo;
		}
		NodeInfo->NodeHierarchyPath = NodeTreePath;
	}
}

UFbxSceneImportData* CreateReImportAsset(const FString &PackagePath, const FString &FbxImportFileName, UFbxSceneImportOptions* SceneImportOptions, TSharedPtr<FFbxSceneInfo> SceneInfo, ImportOptionsNameMap &NameOptionsMap)
{
	//Create or use existing package
	//The data must have the name of the import file to support drag drop reimport
	FString FilenameBase = FPaths::GetBaseFilename(FbxImportFileName);
	FString FbxReImportPkgName = PackagePath + TEXT("/") + FilenameBase;
	FbxReImportPkgName = PackageTools::SanitizePackageName(FbxReImportPkgName);
	FString AssetName = FilenameBase;
	AssetName = PackageTools::SanitizePackageName(AssetName);
	UPackage* Pkg = CreatePackage(nullptr, *FbxReImportPkgName);
	if (!ensure(Pkg))
	{
		//TODO log an import warning stipulate that there is no re-import asset created
		return nullptr;
	}
	Pkg->FullyLoad();

	FbxReImportPkgName = FPackageName::GetLongPackageAssetName(Pkg->GetOutermost()->GetName());
	//Save the re-import data asset
	UFbxSceneImportData *ReImportAsset = NewObject<UFbxSceneImportData>(Pkg, NAME_None, RF_Public | RF_Standalone);
	FString NewUniqueName = AssetName;
	if (!ReImportAsset->Rename(*NewUniqueName, nullptr, REN_Test))
	{
		NewUniqueName = MakeUniqueObjectName(ReImportAsset, UFbxSceneImportData::StaticClass(), FName(*AssetName)).ToString();
	}
	ReImportAsset->Rename(*NewUniqueName, nullptr, REN_DontCreateRedirectors);
	ReImportAsset->SceneInfoSourceData = SceneInfo;
	//Copy the options map
	for (auto kvp : NameOptionsMap)
	{
		ReImportAsset->NameOptionsMap.Add(kvp.Key, kvp.Value);
	}
	
	ReImportAsset->SourceFbxFile = FPaths::ConvertRelativePathToFull(FbxImportFileName);
	ReImportAsset->bCreateFolderHierarchy = SceneImportOptions->bCreateContentFolderHierarchy;
	ReImportAsset->bForceFrontXAxis = SceneImportOptions->bForceFrontXAxis;
	ReImportAsset->HierarchyType = SceneImportOptions->HierarchyType.GetValue();
	return ReImportAsset;
}

UObject* UFbxSceneImportFactory::FactoryCreateFile(UClass* InClass, UObject* InParent, FName InName, EObjectFlags Flags, const FString& Filename, const TCHAR* Parms, FFeedbackContext* Warn, bool& bOutOperationCanceled)
{
	// This function performs shortcut to call FactoryCreateBinary without loading a file to array.
	FString FileExtension = FPaths::GetExtension(Filename);
	
	if (!IFileManager::Get().FileExists(*Filename))
	{
		UE_LOG(LogFbx, Error, TEXT("Failed to load file '%s'"), *Filename)
		return nullptr;
	}
	
	ParseParms(Parms);
	
	const uint8* Buffer = nullptr;
	const uint8* BufferEnd = nullptr;
	return FactoryCreateBinary(InClass, InParent, InName, Flags, nullptr, *FileExtension, Buffer, BufferEnd, Warn, bOutOperationCanceled);
}

UObject* UFbxSceneImportFactory::FactoryCreateBinary
(
	UClass*				Class,
	UObject*			InParent,
	FName				Name,
	EObjectFlags		Flags,
	UObject*			Context,
	const TCHAR*		Type,
	const uint8*&		Buffer,
	const uint8*		BufferEnd,
	FFeedbackContext*	Warn,
	bool& bOutOperationCanceled
	)
{
	UObject* ReturnObject = FactoryCreateBinary(Class, InParent, Name, Flags, Context, Type, Buffer, BufferEnd, Warn);
	bOutOperationCanceled = ImportWasCancel;
	ImportWasCancel = false;
	return ReturnObject;
}

bool UFbxSceneImportFactory::FactoryCanImport(const FString& Filename)
{
	const FString Extension = FPaths::GetExtension(Filename);

	if (Extension == TEXT("fbx") || Extension == TEXT("obj"))
	{
		return true;
	}
	return false;
}


TSharedPtr<FFbxNodeInfo> GetNodeInfoPtrById(TArray<TSharedPtr<FFbxNodeInfo>> &HierarchyInfo, uint64 SearchId)
{
	for (TSharedPtr<FFbxNodeInfo> NodeInfoPtr : HierarchyInfo)
	{
		if (NodeInfoPtr->UniqueId == SearchId)
		{
			return NodeInfoPtr;
		}
	}
	return nullptr;
}

void UFbxSceneImportFactory::ChangeFrontAxis(void* VoidFbxImporter, void* VoidSceneInfo, TSharedPtr<FFbxSceneInfo> SceneInfoPtr)
{
	UnFbx::FFbxImporter* FbxImporter = (UnFbx::FFbxImporter*)VoidFbxImporter;
	UnFbx::FbxSceneInfo* SceneInfo = (UnFbx::FbxSceneInfo*)VoidSceneInfo;

	FbxImporter->ConvertScene();
	//Adjust the root node with the new apply scene conversion
	FbxNode* RootNode = FbxImporter->Scene->GetRootNode();
	if (SceneInfo->HierarchyInfo.Num() > 0)
	{
		//Set the fbx data
		UnFbx::FbxNodeInfo &RootNodeInfo = SceneInfo->HierarchyInfo[0];
		check(RootNodeInfo.UniqueId == RootNode->GetUniqueID());
		RootNodeInfo.Transform = RootNode->EvaluateGlobalTransform();
		//Set the UE4 data
		TSharedPtr<FFbxNodeInfo> RootNodeInfoPtr = GetNodeInfoPtrById(SceneInfoPtr->HierarchyInfo, RootNodeInfo.UniqueId);
		if (RootNodeInfoPtr.IsValid())
		{
			RootNodeInfoPtr->Transform = FTransform::Identity;
			FbxVector4 NewLocalT = RootNodeInfo.Transform.GetT();
			FbxVector4 NewLocalS = RootNodeInfo.Transform.GetS();
			FbxQuaternion NewLocalQ = RootNodeInfo.Transform.GetQ();
			RootNodeInfoPtr->Transform.SetTranslation(UnFbx::FFbxDataConverter::ConvertPos(NewLocalT));
			RootNodeInfoPtr->Transform.SetScale3D(UnFbx::FFbxDataConverter::ConvertScale(NewLocalS));
			RootNodeInfoPtr->Transform.SetRotation(UnFbx::FFbxDataConverter::ConvertRotToQuat(NewLocalQ));
			for (int32 NodeIndex = 1; NodeIndex < SceneInfo->HierarchyInfo.Num(); ++NodeIndex)
			{
				UnFbx::FbxNodeInfo &LocalNodeInfo = SceneInfo->HierarchyInfo[NodeIndex];
				FbxNode *RealFbxNode = FindFbxNodeById(FbxImporter, nullptr, LocalNodeInfo.UniqueId);
				if (!RealFbxNode)
				{
					continue;
				}

				LocalNodeInfo.Transform = RealFbxNode->EvaluateLocalTransform();
				TSharedPtr<FFbxNodeInfo> LocalNodeInfoPtr = GetNodeInfoPtrById(SceneInfoPtr->HierarchyInfo, LocalNodeInfo.UniqueId);
				if (LocalNodeInfoPtr.IsValid())
				{
					LocalNodeInfoPtr->Transform = FTransform::Identity;
					NewLocalT = LocalNodeInfo.Transform.GetT();
					NewLocalS = LocalNodeInfo.Transform.GetS();
					NewLocalQ = LocalNodeInfo.Transform.GetQ();
					LocalNodeInfoPtr->Transform.SetTranslation(UnFbx::FFbxDataConverter::ConvertPos(NewLocalT));
					LocalNodeInfoPtr->Transform.SetScale3D(UnFbx::FFbxDataConverter::ConvertScale(NewLocalS));
					LocalNodeInfoPtr->Transform.SetRotation(UnFbx::FFbxDataConverter::ConvertRotToQuat(NewLocalQ));

					FString AttributeType = LocalNodeInfo.AttributeType;
					if (AttributeType.Compare(TEXT("eLight")) == 0)
					{
						//Add the z rotation of 90 degree locally for every light. Light direction differ from fbx to unreal 
						FRotator LightRotator(0.0f, 90.0f, 0.0f);
						FTransform LightTransform = FTransform(LightRotator);
						LocalNodeInfoPtr->Transform = LightTransform * LocalNodeInfoPtr->Transform;
					}
					if (AttributeType.Compare(TEXT("eCamera")) == 0)
					{
						//Add a roll of -90 degree locally for every cameras. Camera up vector differ from fbx to unreal
						FRotator CameraRotator(0.0f, 0.0f, -90.0f);
						FTransform CameraTransform = FTransform(CameraRotator);
						//Remove the scale of the node holding a camera (the mesh is provide by the engine and can be different in size)
						LocalNodeInfoPtr->Transform.SetScale3D(FVector(1.0f));
						LocalNodeInfoPtr->Transform = CameraTransform * LocalNodeInfoPtr->Transform;
					}
				}
			}
		}
	}
}

UObject* UFbxSceneImportFactory::FactoryCreateBinary
(
UClass*				Class,
UObject*			InParent,
FName				Name,
EObjectFlags		Flags,
UObject*			Context,
const TCHAR*		Type,
const uint8*&		Buffer,
const uint8*		BufferEnd,
FFeedbackContext*	Warn
)
{
	if (InParent == nullptr)
	{
		return nullptr;
	}
	NameOptionsMap.Reset();
	UWorld* World = GWorld;
	ULevel* CurrentLevel = World->GetCurrentLevel();
	//We will call other factory store the filename value since UFactory::CurrentFilename is static
	FString FbxImportFileName = UFactory::CurrentFilename;
	// Unselect all actors.
	GEditor->SelectNone(false, false);

	FEditorDelegates::OnAssetPreImport.Broadcast(this, Class, InParent, Name, Type);
	
	//TODO verify if we really need this when instancing actor in a level from an import
	//In that case we should change the variable name.
	GEditor->IsImportingT3D = 1;
	GIsImportingT3D = GEditor->IsImportingT3D;

	// logger for all error/warnings
	// this one prints all messages that are stored in FFbxImporter
	UnFbx::FFbxImporter* FbxImporter = UnFbx::FFbxImporter::GetInstance();

	UnFbx::FFbxLoggerSetter Logger(FbxImporter);

	Warn->BeginSlowTask(NSLOCTEXT("FbxSceneFactory", "BeginImportingFbxSceneTask", "Importing FBX scene"), true);
	
	GlobalImportSettings = FbxImporter->GetImportOptions();
	UnFbx::FBXImportOptions::ResetOptions(GlobalImportSettings);
	
	//Always convert the scene
	GlobalImportSettings->bConvertScene = true;
	GlobalImportSettings->bConvertSceneUnit = true;

	//Set the import option in importscene mode
	GlobalImportSettings->bImportScene = true;
	bool OriginalForceFrontXAxis = GlobalImportSettings->bForceFrontXAxis;
	//Read the fbx and store the hierarchy's information so we can reuse it after importing all the model in the fbx file
	if (!FbxImporter->ImportFromFile(*FbxImportFileName, Type, true))
	{
		// Log the error message and fail the import.
		Warn->Log(ELogVerbosity::Error, FbxImporter->GetErrorMessage());
		FbxImporter->ReleaseScene();
		FbxImporter = nullptr;
		// Mark us as no longer importing a T3D.
		GEditor->IsImportingT3D = 0;
		GIsImportingT3D = false;
		Warn->EndSlowTask();
		FEditorDelegates::OnAssetPostImport.Broadcast(this, World);
		return nullptr;
	}

	//Make sure the Skeleton is null and not garbage, as we are importing the skeletalmesh for the first time we do not need any skeleton
	GlobalImportSettings->SkeletonForAnimation = nullptr;
	GlobalImportSettings->PhysicsAsset = nullptr;

	FString PackageName = "";
	InParent->GetName(PackageName);
	Path = FPaths::GetPath(PackageName);

	UnFbx::FbxSceneInfo SceneInfo;
	//Read the scene and found all instance with their scene information.
	FbxImporter->GetSceneInfo(FbxImportFileName, SceneInfo, true);
	
	GlobalImportSettingsReference = new UnFbx::FBXImportOptions();
	SFbxSceneOptionWindow::CopyFbxOptionsToFbxOptions(GlobalImportSettings, GlobalImportSettingsReference);

	//Convert old structure to the new scene export structure
	TSharedPtr<FFbxSceneInfo> SceneInfoPtr = ConvertSceneInfo(FbxImporter, &SceneInfo);
	
	//Get import material info
	ExtractMaterialInfo(FbxImporter, SceneInfoPtr);

	if(!GetFbxSceneImportOptions(FbxImporter
		, SceneInfoPtr
		, GlobalImportSettingsReference
		, SceneImportOptions
		, SceneImportOptionsStaticMesh
		, NameOptionsMap
		, SceneImportOptionsSkeletalMesh
		, Path))
	{
		//User cancel the scene import
		ImportWasCancel = true;
		FbxImporter->ReleaseScene();
		FbxImporter = nullptr;
		GlobalImportSettings = nullptr;
		GlobalImportSettingsReference = nullptr;
		// Mark us as no longer importing a T3D.
		GEditor->IsImportingT3D = 0;
		GIsImportingT3D = false;
		Warn->EndSlowTask();
		FEditorDelegates::OnAssetPostImport.Broadcast(this, World);
		return nullptr;
	}

	SFbxSceneOptionWindow::CopyFbxOptionsToFbxOptions(GlobalImportSettingsReference, GlobalImportSettings);

	//Convert the scene to the correct axis system. Option like force front X or ConvertScene affect the scene conversion
	//We need to get the new convert transform
	if(OriginalForceFrontXAxis != GlobalImportSettings->bForceFrontXAxis)
	{
		ChangeFrontAxis(FbxImporter, &SceneInfo, SceneInfoPtr);
	}


	FillSceneHierarchyPath(SceneInfoPtr);

	ReimportData = CreateReImportAsset(Path, FbxImportFileName, SceneImportOptions, SceneInfoPtr, NameOptionsMap);
	if (ReimportData == nullptr)
	{
		//Cannot save the reimport data
		const FText CreateReimportDataFailed = LOCTEXT("CreateReimportDataFailed", "Failed to create the re import data asset, which will make impossible the re import of this scene.\nLook in the logs to see the reason.\nPress Ok to continue or Cancel to abort the import process");
		if (FMessageDialog::Open(EAppMsgType::OkCancel, CreateReimportDataFailed) == EAppReturnType::Cancel)
		{
			//User cancel the scene import
			ImportWasCancel = true;
			FbxImporter->ReleaseScene();
			FbxImporter = nullptr;
			GlobalImportSettings = nullptr;
			// Mark us as no longer importing a T3D.
			GEditor->IsImportingT3D = 0;
			GIsImportingT3D = false;
			Warn->EndSlowTask();
			FEditorDelegates::OnAssetPostImport.Broadcast(this, World);
			return nullptr;
		}
	}

	//We are a scene import set the flag for the reimport factory for both static mesh and skeletal mesh
	StaticMeshImportData->bImportAsScene = true;
	StaticMeshImportData->FbxSceneImportDataReference = ReimportData;

	SkeletalMeshImportData->bImportAsScene = true;
	SkeletalMeshImportData->FbxSceneImportDataReference = ReimportData;

	AnimSequenceImportData->bImportAsScene = true;
	AnimSequenceImportData->FbxSceneImportDataReference = ReimportData;

	//Get the scene root node
	FbxNode* RootNodeToImport = FbxImporter->Scene->GetRootNode();
	
	// For animation and static mesh we assume there is at lease one interesting node by default
	int32 InterestingNodeCount = 1;

	AllNewAssets.Empty();

	int32 NodeIndex = 0;

	//////////////////////////////////////////////////////////////////////////
	//IMPORT ALL SKELETAL MESH
	ImportAllSkeletalMesh(RootNodeToImport, FbxImporter, Flags, NodeIndex, InterestingNodeCount, SceneInfoPtr);
	//////////////////////////////////////////////////////////////////////////

	//////////////////////////////////////////////////////////////////////////
	// IMPORT ALL STATIC MESH
	ImportAllStaticMesh(RootNodeToImport, FbxImporter, Flags, NodeIndex, InterestingNodeCount, SceneInfoPtr);
	//////////////////////////////////////////////////////////////////////////

	UObject *ReturnObject = nullptr;
	for (auto ItAsset = AllNewAssets.CreateIterator(); ItAsset; ++ItAsset)
	{
		UObject *AssetObject = ItAsset.Value();
		if (AssetObject)
		{
			if (ReturnObject == nullptr)
			{
				//Set the first import object as the return object to prevent false error from the caller of this factory
				ReturnObject = AssetObject;
			}
			if (AssetObject->IsA(UStaticMesh::StaticClass()) || AssetObject->IsA(USkeletalMesh::StaticClass()))
			{
				//Mark the mesh as modified so the render will draw the mesh correctly
				AssetObject->Modify();
				AssetObject->PostEditChange();
			}
		}
	}

	//////////////////////////////////////////////////////////////////////////
	// CREATE AND PLACE ACTOR
	// Instantiate all the scene hierarchy in the current level with link to previous created objects
	// go through the hierarchy and instantiate actor in the current level	
	switch (SceneImportOptions->HierarchyType)
	{
		case EFBXSceneOptionsCreateHierarchyType::FBXSOCHT_CreateLevelActors:
		{
			CreateLevelActorHierarchy(SceneInfoPtr);
		}
		break;
		case EFBXSceneOptionsCreateHierarchyType::FBXSOCHT_CreateActorComponents:
		case EFBXSceneOptionsCreateHierarchyType::FBXSOCHT_CreateBlueprint:
		{
			AActor *HierarchyActor = CreateActorComponentsHierarchy(SceneInfoPtr);
			//If the user want to export to a BP replace the container actor with a BP link
			if (SceneImportOptions->HierarchyType == EFBXSceneOptionsCreateHierarchyType::FBXSOCHT_CreateBlueprint && HierarchyActor != nullptr)
			{
				//The location+name of the BP is the user select content path + fbx base filename
				FString FullnameBP = Path + TEXT("/FbxScene_") + FPaths::GetBaseFilename(UFactory::CurrentFilename);
				FullnameBP = PackageTools::SanitizePackageName(FullnameBP);
				FString AssetName = TEXT("FbxScene_") + FPaths::GetBaseFilename(UFactory::CurrentFilename);
				UPackage *Pkg = CreatePackageForNode(FullnameBP, AssetName);
				//Create the blueprint from the actor and replace the actor with a blueprintactor that point on the blueprint
				UBlueprint* SceneBlueprint = FKismetEditorUtilities::CreateBlueprintFromActor(Pkg->GetName(), HierarchyActor, true, true);
				if (SceneBlueprint != nullptr && ReimportData != nullptr)
				{
					//let the scene blueprint be the return object for this import
					ReturnObject = SceneBlueprint;
					//Set the blueprint path name in the re import scene data asset, this will allow re import to find the original import blueprint
					ReimportData->BluePrintFullName = SceneBlueprint->GetPathName();
				}
				GEngine->BroadcastLevelActorListChanged();
			}
		}
		break;
	}
	
	//If there is no content asset create return the fbx scene import data
	//This can happen if we only import actor in the scene like lights and camera
	if (ReturnObject == nullptr)
	{
		ReturnObject = ReimportData;
	}
	//Release the FbxImporter 
	FbxImporter->ReleaseScene();
	FbxImporter = nullptr;
	GlobalImportSettings = nullptr;
	GlobalImportSettingsReference = nullptr;

	// Mark us as no longer importing a T3D.
	GEditor->IsImportingT3D = 0;
	GIsImportingT3D = false;
	ReimportData = nullptr;

	Warn->EndSlowTask();
	FEditorDelegates::OnAssetPostImport.Broadcast(this, World);

	return ReturnObject;
}

bool UFbxSceneImportFactory::SetStaticMeshComponentOverrideMaterial(UStaticMeshComponent* StaticMeshComponent, TSharedPtr<FFbxNodeInfo> NodeInfo)
{
	bool bOverrideMaterial = false;
	UStaticMesh *StaticMesh = StaticMeshComponent->GetStaticMesh();
	if (StaticMesh->StaticMaterials.Num() == NodeInfo->Materials.Num())
	{
		for (int32 MaterialIndex = 0; MaterialIndex < NodeInfo->Materials.Num(); ++MaterialIndex)
		{
			TSharedPtr<FFbxMaterialInfo> MaterialInfo = NodeInfo->Materials[MaterialIndex];
			UMaterialInterface *MaterialInterface = Cast<UMaterialInterface>(MaterialInfo->GetContentObject());
			if (MaterialInterface != nullptr && StaticMesh->GetMaterial(MaterialIndex) != MaterialInterface)
			{
				bOverrideMaterial = true;
				break;
			}
		}
		if (bOverrideMaterial)
		{
			for (int32 MaterialIndex = 0; MaterialIndex < NodeInfo->Materials.Num(); ++MaterialIndex)
			{
				TSharedPtr<FFbxMaterialInfo> MaterialInfo = NodeInfo->Materials[MaterialIndex];
				UMaterialInterface *MaterialInterface = Cast<UMaterialInterface>(MaterialInfo->GetContentObject());
				if (MaterialInterface != nullptr && StaticMesh->GetMaterial(MaterialIndex) != MaterialInterface)
				{
					StaticMeshComponent->SetMaterial(MaterialIndex, MaterialInterface);
				}
			}
		}
	}
	return bOverrideMaterial;
}

USceneComponent *CreateCameraComponent(AActor *ParentActor, TSharedPtr<FFbxCameraInfo> CameraInfo)
{
	UCineCameraComponent *CameraComponent = NewObject<UCineCameraComponent>(ParentActor, *(CameraInfo->Name));
	CameraComponent->SetProjectionMode(CameraInfo->ProjectionPerspective ? ECameraProjectionMode::Perspective : ECameraProjectionMode::Orthographic);
	CameraComponent->SetAspectRatio(CameraInfo->AspectWidth / CameraInfo->AspectHeight);
	CameraComponent->SetOrthoNearClipPlane(CameraInfo->NearPlane);
	CameraComponent->SetOrthoFarClipPlane(CameraInfo->FarPlane);
	CameraComponent->SetOrthoWidth(CameraInfo->AspectWidth);
	CameraComponent->SetFieldOfView(CameraInfo->FieldOfView);
	CameraComponent->FilmbackSettings.SensorWidth = FUnitConversion::Convert(CameraInfo->ApertureWidth, EUnit::Inches, EUnit::Millimeters);
	CameraComponent->FilmbackSettings.SensorHeight = FUnitConversion::Convert(CameraInfo->ApertureHeight, EUnit::Inches, EUnit::Millimeters);
	CameraComponent->LensSettings.MaxFocalLength = CameraInfo->FocalLength;
	CameraComponent->LensSettings.MinFocalLength = CameraInfo->FocalLength;
	CameraComponent->FocusSettings.FocusMethod = ECameraFocusMethod::None;

	return CameraComponent;
}

USceneComponent *CreateLightComponent(AActor *ParentActor, TSharedPtr<FFbxLightInfo> LightInfo)
{
	ULightComponent *LightComponent = nullptr;
	switch (LightInfo->Type)
	{
	case 0:
	{
		//Point light
		UPointLightComponent *PointLightComponent = NewObject<UPointLightComponent>(ParentActor, *(LightInfo->Name));
		PointLightComponent->SetAttenuationRadius(LightInfo->EnableFarAttenuation ? LightInfo->FarAttenuationEnd : 16384.0f);
		LightComponent = static_cast<ULightComponent*>(PointLightComponent);
		LightComponent->SetIntensity(LightComponent->Intensity * LightInfo->Intensity / 100.0f);
	}
		break;
	case 1:
	{
		//Directional light
		UDirectionalLightComponent *DirectionalLightComponent = NewObject<UDirectionalLightComponent>(ParentActor, *(LightInfo->Name));
		LightComponent = static_cast<ULightComponent*>(DirectionalLightComponent);
		//We cannot convert fbx value to unreal value so we kept the default object value
		LightComponent->SetIntensity(LightComponent->Intensity * LightInfo->Intensity / 100.0f);
	}
		break;
	case 2:
	{
		//Spot light
		USpotLightComponent *SpotLightComponent = NewObject<USpotLightComponent>(ParentActor, *(LightInfo->Name));
		SpotLightComponent->SetInnerConeAngle(LightInfo->InnerAngle/2.0f);
		SpotLightComponent->SetOuterConeAngle(LightInfo->OuterAngle/2.0f);
		SpotLightComponent->SetAttenuationRadius(LightInfo->EnableFarAttenuation ? LightInfo->FarAttenuationEnd : 16384.0f);
		LightComponent = static_cast<ULightComponent*>(SpotLightComponent);
		
		LightComponent->SetIntensity(LightComponent->Intensity * LightInfo->Intensity / 100.0f);
	}
		break;
	case 3:
	case 4:
		return nullptr;
		break;
	}
	LightComponent->SetLightColor(LightInfo->Color);
	LightComponent->SetCastShadows(LightInfo->CastShadow);
	return LightComponent;
}

FVector GetParentPivotAccumulation(TSharedPtr<FFbxNodeInfo> NodeInfo, TSharedPtr<FFbxSceneInfo> SceneInfoPtr, FTransform &RootTransform)
{
	TArray<TSharedPtr<FFbxNodeInfo>> ParentHierarchy;
	FVector PivotAccumulation(0.0f);
	TSharedPtr<FFbxNodeInfo> ParentNodeInfo = NodeInfo->ParentNodeInfo;
	while (ParentNodeInfo.IsValid())
	{
		ParentHierarchy.Insert(ParentNodeInfo, 0);
		ParentNodeInfo = ParentNodeInfo->ParentNodeInfo;
	}
	FTransform CurrentGlobalMatrix;
	for (TSharedPtr<FFbxNodeInfo> ParentNode : ParentHierarchy)
	{
		FTransform LocalTransformAdjusted = ParentNode->Transform;
		FVector PivotLocation(0.0f);
		if (ParentNode->AttributeInfo.IsValid())
		{
			for (TSharedPtr<FFbxNodeInfo> NodeInfoIter : SceneInfoPtr->HierarchyInfo)
			{
				if (NodeInfoIter->UniqueId == ParentNode->AttributeInfo->PivotNodeUid)
				{
					PivotLocation = NodeInfoIter->PivotRotation;
					break;
				}
			}
		}
		FTransform LocalTransform = ParentNode->Transform;
		if (!PivotLocation.IsNearlyZero())
		{
			FTransform ParentPivotTransform;
			ParentPivotTransform.SetLocation(PivotLocation);
			FTransform AlmostNextCurrentTransform = LocalTransform *CurrentGlobalMatrix;
			//Get the final matrix with pivot
			LocalTransform = ParentPivotTransform * LocalTransform;
			CurrentGlobalMatrix = LocalTransform * CurrentGlobalMatrix;
			ParentPivotTransform = CurrentGlobalMatrix * AlmostNextCurrentTransform.Inverse();
			PivotAccumulation = ParentPivotTransform.GetLocation();
		}
		else
		{
			CurrentGlobalMatrix = LocalTransform * CurrentGlobalMatrix;
		}
	}
	return PivotAccumulation;
}

void UFbxSceneImportFactory::CreateLevelActorHierarchy(TSharedPtr<FFbxSceneInfo> SceneInfoPtr)
{
	EComponentMobility::Type MobilityType = SceneImportOptions->bImportAsDynamic ? EComponentMobility::Movable : EComponentMobility::Static;
	TMap<uint64, AActor *> NewActorNameMap;
	FTransform RootTransform = FTransform::Identity;
	bool bSelectActor = true;
	//////////////////////////////////////////////////////////////////////////
	// iterate the whole hierarchy and create all actors
	for (TSharedPtr<FFbxNodeInfo>  NodeInfo : SceneInfoPtr->HierarchyInfo)
	{
		if (NodeInfo->NodeName.Compare("RootNode") == 0)
		{
			RootTransform = NodeInfo->Transform;
			continue;
		}

		//Export only the node that are mark for export
		if (!NodeInfo->bImportNode)
		{
			continue;
		}
		
		TSharedPtr<FFbxNodeInfo> LODParentNodeInfo = nullptr;
		if (NodeInfo->AttributeType.Compare(TEXT("eMesh")) == 0)
		{
			LODParentNodeInfo = FFbxSceneInfo::RecursiveFindLODParentNode(NodeInfo);
		}

		//Find the asset that link with this node attribute
		UObject *AssetToPlace = (NodeInfo->AttributeInfo.IsValid() && AllNewAssets.Contains(NodeInfo->AttributeInfo)) ? AllNewAssets[NodeInfo->AttributeInfo] : nullptr;
		
		bool IsSkeletalMesh = false;
		//create actor
		AActor *PlacedActor = nullptr;
		if (AssetToPlace != nullptr)
		{
			//Create an actor from the asset
			//default flag is RF_Transactional;
			PlacedActor = FActorFactoryAssetProxy::AddActorForAsset(AssetToPlace, bSelectActor);
			
			//Set the actor override material
			if (PlacedActor->IsA(AStaticMeshActor::StaticClass()))
			{
				UStaticMeshComponent *StaticMeshComponent = Cast<UStaticMeshComponent>(PlacedActor->GetComponentByClass(UStaticMeshComponent::StaticClass()));
				SetStaticMeshComponentOverrideMaterial(StaticMeshComponent, NodeInfo);
			}
			IsSkeletalMesh = (AssetToPlace->GetClass() == USkeletalMesh::StaticClass());
		}
		else if (IsEmptyAttribute(NodeInfo->AttributeType) || NodeInfo->AttributeType.Compare("eMesh") == 0 || NodeInfo->AttributeUniqueId != INVALID_UNIQUE_ID)
		{
			if (NodeInfo->AttributeType.Compare("eMesh") == 0)
			{
				bool bIsSubSkeletalMesh = true;
				for (TSharedPtr<FFbxMeshInfo> MeshInfo : SceneInfoPtr->MeshInfo)
				{
					if (!MeshInfo->bIsSkelMesh && NodeInfo->AttributeUniqueId == MeshInfo->UniqueId)
					{
						bIsSubSkeletalMesh = false;
						break;
					}
				}
				if (bIsSubSkeletalMesh == true)
				{
					continue;
				}
			}
			//Create an empty actor if the node is an empty attribute or the attribute is a mesh(static mesh or skeletal mesh) that was not export
			UActorFactory* Factory = GEditor->FindActorFactoryByClass(UActorFactoryEmptyActor::StaticClass());
			FAssetData EmptyActorAssetData = FAssetData(Factory->GetDefaultActorClass(FAssetData()));
			//This is a group create an empty actor that just have a transform
			UObject* EmptyActorAsset = EmptyActorAssetData.GetAsset();
			//Place an empty actor
			PlacedActor = FActorFactoryAssetProxy::AddActorForAsset(EmptyActorAsset, bSelectActor);
			USceneComponent* RootComponent = nullptr;
			if(NodeInfo->AttributeType.Compare("eLight") == 0)
			{
				TSharedPtr<FFbxLightInfo> LightInfo = *SceneInfoPtr->LightInfo.Find(NodeInfo->AttributeUniqueId);
				RootComponent = CreateLightComponent(PlacedActor, LightInfo);
			}
			else if (NodeInfo->AttributeType.Compare("eCamera") == 0)
			{
				TSharedPtr<FFbxCameraInfo> CameraInfo = *SceneInfoPtr->CameraInfo.Find(NodeInfo->AttributeUniqueId);
				RootComponent = CreateCameraComponent(PlacedActor, CameraInfo);
			}
			
			if(RootComponent == nullptr)
			{
				if (LODParentNodeInfo.IsValid())
				{
					//This is not LOD index 0, don't export the transform. Lod 0 should have an asset to place
					continue;
				}
				RootComponent = NewObject<USceneComponent>(PlacedActor, USceneComponent::GetDefaultSceneRootVariableName());
			}
			RootComponent->Mobility = MobilityType;
			RootComponent->bVisualizeComponent = true;
			PlacedActor->SetRootComponent(RootComponent);
			PlacedActor->AddInstanceComponent(RootComponent);
			RootComponent->RegisterComponent();
		}
		else
		{
			//TODO log which fbx attribute we cannot create an actor from
		}

		if (PlacedActor != nullptr)
		{
			PlacedActor->SetFlags(RF_Transactional);
			//Rename the actor correctly
			//When importing a scene we don't want to change the actor name even if there is similar label already existing
			PlacedActor->SetActorLabel(NodeInfo->NodeName);

			USceneComponent* RootComponent = PlacedActor->GetRootComponent();
			if (RootComponent)
			{
				RootComponent->SetFlags(RF_Transactional);
				//Set the mobility
				RootComponent->Mobility = MobilityType;
				//Map the new actor name with the old name in case the name is changing
				NewActorNameMap.Add(NodeInfo->UniqueId, PlacedActor);
				uint64 ParentUniqueId = NodeInfo->ParentNodeInfo.IsValid() ? NodeInfo->ParentNodeInfo->UniqueId : 0;
				if (LODParentNodeInfo.IsValid())
				{
					ParentUniqueId = LODParentNodeInfo->UniqueId;
				}
				AActor *ParentActor = nullptr;
				//If there is a parent we must set the parent actor
				if (NewActorNameMap.Contains(ParentUniqueId))
				{
					ParentActor = *NewActorNameMap.Find(ParentUniqueId);
					if (ParentActor != nullptr)
					{
						USceneComponent* ParentRootComponent = ParentActor->GetRootComponent();
						if (ParentRootComponent)
						{
							if (GEditor->CanParentActors(ParentActor, PlacedActor))
							{
								GEditor->ParentActors(ParentActor, PlacedActor, NAME_None);
							}
						}
					}
				}
				//Find the pivot location
				FVector PivotLocation(0.0f);
				FVector ParentPivotAccumulation(0.0f);
				if (!IsSkeletalMesh && GlobalImportSettings->bBakePivotInVertex)
				{
					ParentPivotAccumulation -= GetParentPivotAccumulation(NodeInfo, SceneInfoPtr, RootTransform);
					if (NodeInfo->AttributeInfo.IsValid() && NodeInfo->AttributeInfo->PivotNodeUid != INVALID_UNIQUE_ID)
					{
						for (TSharedPtr<FFbxNodeInfo> NodeInfoIter : SceneInfoPtr->HierarchyInfo)
						{
							if (NodeInfoIter->UniqueId == NodeInfo->AttributeInfo->PivotNodeUid)
							{
								PivotLocation = NodeInfoIter->PivotRotation;
								break;
							}
						}
					}
				}

				//Apply the hierarchy local transform to the root component
				ApplyTransformToComponent(RootComponent, &(NodeInfo->Transform), ParentActor == nullptr ? &RootTransform : nullptr, PivotLocation, ParentPivotAccumulation);
				//Notify people that the component get created/changed
				RootComponent->PostEditChange();
			}
		}
		//We select only the first actor
		bSelectActor = false;
	}
	// End of iteration of the hierarchy
	//////////////////////////////////////////////////////////////////////////
}

AActor *UFbxSceneImportFactory::CreateActorComponentsHierarchy(TSharedPtr<FFbxSceneInfo> SceneInfoPtr)
{
	FString FbxImportFileName = UFactory::CurrentFilename;
	UBlueprint *NewBluePrintActor = nullptr;
	AActor *RootActorContainer = nullptr;
	FString FilenameBase = FbxImportFileName.IsEmpty() ? TEXT("TransientToBlueprintActor") : FPaths::GetBaseFilename(FbxImportFileName);
	USceneComponent *ActorRootComponent = nullptr;
	TMap<uint64, USceneComponent *> NewSceneComponentNameMap;
	EComponentMobility::Type MobilityType = SceneImportOptions->bImportAsDynamic ? EComponentMobility::Movable : EComponentMobility::Static;
	
	//////////////////////////////////////////////////////////////////////////
	//Create the Actor where to put components in
	UActorFactory* Factory = GEditor->FindActorFactoryByClass(UActorFactoryEmptyActor::StaticClass());
	FAssetData EmptyActorAssetData = FAssetData(Factory->GetDefaultActorClass(FAssetData()));
	//This is a group create an empty actor that just have a transform
	UObject* EmptyActorAsset = EmptyActorAssetData.GetAsset();
	//Place an empty actor
	RootActorContainer = FActorFactoryAssetProxy::AddActorForAsset(EmptyActorAsset, false);
	check(RootActorContainer != nullptr);
	ActorRootComponent = NewObject<USceneComponent>(RootActorContainer, USceneComponent::GetDefaultSceneRootVariableName());
	check(ActorRootComponent != nullptr);
	ActorRootComponent->Mobility = MobilityType;
	ActorRootComponent->bVisualizeComponent = true;
	RootActorContainer->SetRootComponent(ActorRootComponent);
	RootActorContainer->AddInstanceComponent(ActorRootComponent);
	ActorRootComponent->RegisterComponent();
	RootActorContainer->SetActorLabel(FilenameBase);
	RootActorContainer->SetFlags(RF_Transactional);
	ActorRootComponent->SetFlags(RF_Transactional);

	//////////////////////////////////////////////////////////////////////////
	// iterate the whole hierarchy and create all component
	FTransform RootTransform = FTransform::Identity;
	for (TSharedPtr<FFbxNodeInfo> NodeInfo : SceneInfoPtr->HierarchyInfo)
	{
		//Set the root transform if its the root node and skip the node
		//The root transform will be use for every node under the root node
		if (NodeInfo->NodeName.Compare("RootNode") == 0)
		{
			RootTransform = NodeInfo->Transform;
			continue;
		}
		//Export only the node that are mark for export
		if (!NodeInfo->bImportNode)
		{
			continue;
		}

		TSharedPtr<FFbxNodeInfo> LODParentNodeInfo = nullptr;
		if (NodeInfo->AttributeType.Compare(TEXT("eMesh")) == 0)
		{
			LODParentNodeInfo = FFbxSceneInfo::RecursiveFindLODParentNode(NodeInfo);
		}
		//Find the asset that link with this node attribute
		UObject *AssetToPlace = (NodeInfo->AttributeInfo.IsValid() && AllNewAssets.Contains(NodeInfo->AttributeInfo)) ? AllNewAssets[NodeInfo->AttributeInfo] : nullptr;

		bool IsSkeletalMesh = false;
		//Create the component where the type depend on the asset point by the component
		//In case there is no asset we create a SceneComponent
		USceneComponent* SceneComponent = nullptr;
		if (AssetToPlace != nullptr)
		{
			if (AssetToPlace->GetClass() == UStaticMesh::StaticClass())
			{
				//Component will be rename later
				UStaticMeshComponent* StaticMeshComponent = NewObject<UStaticMeshComponent>(RootActorContainer, NAME_None);
				StaticMeshComponent->SetStaticMesh(Cast<UStaticMesh>(AssetToPlace));
				StaticMeshComponent->DepthPriorityGroup = SDPG_World;
				SetStaticMeshComponentOverrideMaterial(StaticMeshComponent, NodeInfo);
				SceneComponent = StaticMeshComponent;
				SceneComponent->Mobility = MobilityType;
			}
			else if (AssetToPlace->GetClass() == USkeletalMesh::StaticClass())
			{
				//Component will be rename later
				USkeletalMeshComponent* SkeletalMeshComponent = NewObject<USkeletalMeshComponent>(RootActorContainer, NAME_None);
				SkeletalMeshComponent->SetSkeletalMesh(Cast<USkeletalMesh>(AssetToPlace));
				SkeletalMeshComponent->DepthPriorityGroup = SDPG_World;
				SceneComponent = SkeletalMeshComponent;
				SceneComponent->Mobility = MobilityType;
				IsSkeletalMesh = true;
			}
		}
		else if (IsEmptyAttribute(NodeInfo->AttributeType) || NodeInfo->AttributeType.Compare("eMesh") == 0 || NodeInfo->AttributeUniqueId != INVALID_UNIQUE_ID)
		{
			if (NodeInfo->AttributeType.Compare("eMesh") == 0)
			{
				bool bIsSubSkeletalMesh = true;
				for (TSharedPtr<FFbxMeshInfo> MeshInfo : SceneInfoPtr->MeshInfo)
				{
					if (!MeshInfo->bIsSkelMesh && NodeInfo->AttributeUniqueId == MeshInfo->UniqueId)
					{
						bIsSubSkeletalMesh = false;
						break;
					}
				}
				if (bIsSubSkeletalMesh == true)
				{
					continue;
				}
			}

			if (NodeInfo->AttributeType.Compare("eLight") == 0 && SceneInfoPtr->LightInfo.Contains(NodeInfo->AttributeUniqueId))
			{
				TSharedPtr<FFbxLightInfo> LightInfo = *SceneInfoPtr->LightInfo.Find(NodeInfo->AttributeUniqueId);
				SceneComponent = CreateLightComponent(RootActorContainer, LightInfo);
			}
			else if (NodeInfo->AttributeType.Compare("eCamera") == 0 && SceneInfoPtr->CameraInfo.Contains(NodeInfo->AttributeUniqueId))
			{
				TSharedPtr<FFbxCameraInfo> CameraInfo = *SceneInfoPtr->CameraInfo.Find(NodeInfo->AttributeUniqueId);
				SceneComponent = CreateCameraComponent(RootActorContainer, CameraInfo);
			}
			
			if(SceneComponent == nullptr)
			{
				if (LODParentNodeInfo.IsValid())
				{
					//This is not LOD index 0, don't export the transform. Lod 0 should have an asset to place
					continue;
				}
				SceneComponent = NewObject<USceneComponent>(RootActorContainer, NAME_None);
			}
			//Component will be rename later
			SceneComponent->Mobility = MobilityType;
		}
		else
		{
			continue;
		}

		//Make sure undo/redo is working
		SceneComponent->SetFlags(RF_Transactional);

		//////////////////////////////////////////////////////////////////////////
		//Make sure scenecomponent name are unique in the hierarchy of the outer
		FString NewUniqueName = NodeInfo->NodeName;
		if (!SceneComponent->Rename(*NewUniqueName, nullptr, REN_Test))
		{
			NewUniqueName = MakeUniqueObjectName(RootActorContainer, USceneComponent::StaticClass(), FName(*NodeInfo->NodeName)).ToString();
		}
		SceneComponent->Rename(*NewUniqueName, nullptr, REN_DontCreateRedirectors);

		//Add the component to the owner actor and register it
		RootActorContainer->AddInstanceComponent(SceneComponent);
		SceneComponent->RegisterComponent();

		//Add the component to the temporary map so we can retrieve it later when we search for parent
		NewSceneComponentNameMap.Add(NodeInfo->UniqueId, SceneComponent);

		//Find the parent component by unique ID and attach(as child) the newly created scenecomponent
		//Attach the component to the rootcomponent if we dont find any parent component
		uint64 ParentUniqueId = NodeInfo->ParentNodeInfo.IsValid() ? NodeInfo->ParentNodeInfo->UniqueId : 0;
		if (LODParentNodeInfo.IsValid())
		{
			ParentUniqueId = LODParentNodeInfo->UniqueId;
		}
		USceneComponent *ParentRootComponent = nullptr;
		if (NewSceneComponentNameMap.Contains(ParentUniqueId))
		{
			ParentRootComponent = *NewSceneComponentNameMap.Find(ParentUniqueId);
			if (ParentRootComponent != nullptr)
			{
				SceneComponent->AttachToComponent(ParentRootComponent, FAttachmentTransformRules::KeepWorldTransform);
			}
		}
		else
		{
			SceneComponent->AttachToComponent(ActorRootComponent, FAttachmentTransformRules::KeepWorldTransform);
		}

		//Find the pivot location
		FVector PivotLocation(0.0f);
		FVector ParentPivotAccumulation(0.0f);
		if (!IsSkeletalMesh && GlobalImportSettings->bBakePivotInVertex)
		{
			ParentPivotAccumulation -= GetParentPivotAccumulation(NodeInfo, SceneInfoPtr, RootTransform);
			if (NodeInfo->AttributeInfo.IsValid() && NodeInfo->AttributeInfo->PivotNodeUid != INVALID_UNIQUE_ID)
			{
				for (TSharedPtr<FFbxNodeInfo> NodeInfoIter : SceneInfoPtr->HierarchyInfo)
				{
					if (NodeInfoIter->UniqueId == NodeInfo->AttributeInfo->PivotNodeUid)
					{
						PivotLocation = NodeInfoIter->PivotRotation;
						break;
					}
				}
			}
		}

		//Apply the local transform to the scene component
		ApplyTransformToComponent(SceneComponent, &(NodeInfo->Transform), ParentRootComponent != nullptr ? nullptr : &RootTransform, PivotLocation, ParentPivotAccumulation);
		//Notify people that the component get created/changed
		SceneComponent->PostEditChange();
	}
	// End of iteration of the hierarchy
	//////////////////////////////////////////////////////////////////////////

	return RootActorContainer;
}

void UFbxSceneImportFactory::ApplyTransformToComponent(USceneComponent *SceneComponent, FTransform *LocalTransform, FTransform *PreMultiplyTransform, FVector &PivotLocation, FVector &ParentPivotAccumulation)
{
	check(SceneComponent);
	check(LocalTransform);
	FTransform LocalTransformAdjusted = (*LocalTransform);
	if (GlobalImportSettings->bBakePivotInVertex && (!PivotLocation.IsNearlyZero() || !ParentPivotAccumulation.IsNearlyZero()))
	{
		FTransform PivotTransform;
		PivotTransform.SetLocation(ParentPivotAccumulation);
		LocalTransformAdjusted = LocalTransformAdjusted * PivotTransform;
		PivotTransform.SetIdentity();
		PivotTransform.SetLocation(PivotLocation);
		LocalTransformAdjusted = PivotTransform * LocalTransformAdjusted;
	}
	//In case there is no parent we must multiply the root transform
	if (PreMultiplyTransform != nullptr)
	{
		FTransform OutTransform = FTransform::Identity;
		FTransform::Multiply(&OutTransform, &LocalTransformAdjusted, PreMultiplyTransform);
		SceneComponent->SetRelativeTransform(OutTransform);
	}
	else
	{
		SceneComponent->SetRelativeTransform(LocalTransformAdjusted);
	}
}
void UFbxSceneImportFactory::ApplyMeshInfoFbxOptions(TSharedPtr<FFbxMeshInfo> MeshInfo)
{
	if (!MeshInfo.IsValid())
	{
		//Use the default options
		SFbxSceneOptionWindow::CopyFbxOptionsToFbxOptions(GlobalImportSettingsReference, GlobalImportSettings);
		SFbxSceneOptionWindow::CopyFbxOptionsToSkeletalMeshOptions(GlobalImportSettingsReference, SceneImportOptionsSkeletalMesh);
		SFbxSceneOptionWindow::CopyFbxOptionsToStaticMeshOptions(GlobalImportSettingsReference, SceneImportOptionsStaticMesh);
	}
	else
	{
		UnFbx::FBXImportOptions* OverrideImportSettings = GetOptionsFromName(MeshInfo->OptionName);
		if (OverrideImportSettings != nullptr)
		{
			//Use the override options
			SFbxSceneOptionWindow::CopyFbxOptionsToFbxOptions(OverrideImportSettings, GlobalImportSettings);
			SFbxSceneOptionWindow::CopyFbxOptionsToSkeletalMeshOptions(OverrideImportSettings, SceneImportOptionsSkeletalMesh);
			SFbxSceneOptionWindow::CopyFbxOptionsToStaticMeshOptions(OverrideImportSettings, SceneImportOptionsStaticMesh);
		}
		else
		{
			//Use the default options if we found no options
			SFbxSceneOptionWindow::CopyFbxOptionsToFbxOptions(GlobalImportSettingsReference, GlobalImportSettings);
			SFbxSceneOptionWindow::CopyFbxOptionsToSkeletalMeshOptions(GlobalImportSettingsReference, SceneImportOptionsSkeletalMesh);
			SFbxSceneOptionWindow::CopyFbxOptionsToStaticMeshOptions(GlobalImportSettingsReference, SceneImportOptionsStaticMesh);
		}
	}
	SceneImportOptionsSkeletalMesh->FillSkeletalMeshInmportData(SkeletalMeshImportData, AnimSequenceImportData, SceneImportOptions);
	SceneImportOptionsStaticMesh->FillStaticMeshInmportData(StaticMeshImportData, SceneImportOptions);
}

UObject* UFbxSceneImportFactory::ImportOneSkeletalMesh(void* VoidRootNodeToImport, void* VoidFbxImporter, TSharedPtr<FFbxSceneInfo> SceneInfo, EObjectFlags Flags, TArray<void*> &VoidNodeArray, int32 &TotalNumNodes)
{
	FbxNode *RootNodeToImport = (FbxNode *)VoidRootNodeToImport;
	UnFbx::FFbxImporter* FbxImporter = (UnFbx::FFbxImporter*)VoidFbxImporter;
	TArray<FbxNode*> NodeArray;
	for (void *VoidNode : VoidNodeArray)
	{
		FbxNode* Node = (FbxNode*)VoidNode;
		NodeArray.Add(Node);
	}
	UObject* NewObject = nullptr;
	UPackage* Pkg = nullptr;
	TotalNumNodes += NodeArray.Num();
	TSharedPtr<FFbxNodeInfo> RootNodeInfo;
	if (TotalNumNodes > 0)
	{
		FbxNode* RootNodeArrayNode = NodeArray[0];
		if (RootNodeArrayNode->GetNodeAttribute() && RootNodeArrayNode->GetNodeAttribute()->GetAttributeType() == FbxNodeAttribute::eLODGroup)
		{
			//In case we have a LOD group we must have only one node in the array
			check(NodeArray.Num() == 1);
			RootNodeArrayNode = FbxImporter->FindLODGroupNode(RootNodeArrayNode, 0);
			if (RootNodeArrayNode == nullptr)
			{
				return nullptr;
			}
		}
		if (!FindSceneNodeInfo(SceneInfo, RootNodeArrayNode->GetUniqueID(), RootNodeInfo))
		{
			return nullptr;
		}
		if (!RootNodeInfo->AttributeInfo.IsValid() || RootNodeInfo->AttributeInfo->GetType() != USkeletalMesh::StaticClass() || !RootNodeInfo->AttributeInfo->bImportAttribute)
		{
			return nullptr;
		}
	}
	if (!RootNodeInfo.IsValid())
	{
		return nullptr;
	}
	//Set the options
	//Apply the correct fbx options
	TSharedPtr<FFbxMeshInfo> MeshInfo = StaticCastSharedPtr<FFbxMeshInfo>(RootNodeInfo->AttributeInfo);

	ApplyMeshInfoFbxOptions(MeshInfo);
	//TODO support bBakePivotInVertex
	bool Old_bBakePivotInVertex = GlobalImportSettings->bBakePivotInVertex;
	GlobalImportSettings->bBakePivotInVertex = false;
	GlobalImportSettings->bImportBoneTracks = true;
	//if (GlobalImportSettings->bBakePivotInVertex && RootNodeInfo->AttributeInfo->PivotNodeUid == INVALID_UNIQUE_ID)
	//{
		//GlobalImportSettings->bBakePivotInVertex = false;
	//}

	// check if there is LODGroup for this skeletal mesh
	int32 MaxLODLevel = 1;
	for (int32 j = 0; j < NodeArray.Num(); j++)
	{
		FbxNode* Node = NodeArray[j];
		if (Node->GetNodeAttribute() && Node->GetNodeAttribute()->GetAttributeType() == FbxNodeAttribute::eLODGroup)
		{
			// get max LODgroup level
			if (MaxLODLevel < Node->GetChildCount())
			{
				MaxLODLevel = Node->GetChildCount();
			}
		}
	}

	int32 LODIndex;
	for (LODIndex = 0; LODIndex < MaxLODLevel; LODIndex++)
	{
		TArray<FbxNode*> SkelMeshNodeArray;
		for (int32 j = 0; j < NodeArray.Num(); j++)
		{
			FbxNode* Node = NodeArray[j];
			if (Node->GetNodeAttribute() && Node->GetNodeAttribute()->GetAttributeType() == FbxNodeAttribute::eLODGroup)
			{
				TArray<FbxNode*> NodeInLod;
				if (Node->GetChildCount() > LODIndex)
				{
					FbxImporter->FindAllLODGroupNode(NodeInLod, Node, LODIndex);
				}
				else // in less some LODGroups have less level, use the last level
				{
					FbxImporter->FindAllLODGroupNode(NodeInLod, Node, Node->GetChildCount() - 1);
				}
				for (FbxNode *MeshNode : NodeInLod)
				{
					SkelMeshNodeArray.Add(MeshNode);
				}
			}
			else
			{
				SkelMeshNodeArray.Add(Node);
			}
		}

		//Make sure to bake the pivot the user choose to bake
		TArray<FbxNode*> SkelMeshNodePivotArray;
		bool bUseSkelMeshNodePivotArray = false;
		if (GlobalImportSettings->bBakePivotInVertex)
		{
			for (FbxNode *SkelMeshNode : SkelMeshNodeArray)
			{
				TSharedPtr<FFbxNodeInfo> ExportNodeInfo;
				if (FindSceneNodeInfo(SceneInfo, SkelMeshNode->GetUniqueID(), ExportNodeInfo))
				{
					if (ExportNodeInfo->AttributeInfo.IsValid())
					{
						FbxNode *NodePivot = FindFbxNodeById(FbxImporter, nullptr, ExportNodeInfo->AttributeInfo->PivotNodeUid);
						if (NodePivot != nullptr)
						{
							SkelMeshNodePivotArray.Add(NodePivot);
							bUseSkelMeshNodePivotArray = true;
							continue;
						}
					}
				}
				SkelMeshNodePivotArray.Add(SkelMeshNode);
			}
		}
		FSkeletalMeshImportData OutData;
		if (LODIndex == 0 && SkelMeshNodeArray.Num() != 0)
		{
			FName OutputName = FbxImporter->MakeNameForMesh(SkelMeshNodeArray[0]->GetName(), SkelMeshNodeArray[0]);
			FString PackageName = Path + TEXT("/") + OutputName.ToString();
			FString SkeletalMeshName;
			Pkg = CreatePackageForNode(PackageName, SkeletalMeshName);
			if (Pkg == nullptr)
				break;
			RootNodeInfo->AttributeInfo->SetOriginalImportPath(PackageName);
			FName SkeletalMeshFName = FName(*SkeletalMeshName);
			//Import the skeletal mesh
			UnFbx::FFbxImporter::FImportSkeletalMeshArgs ImportSkeletalMeshArgs;
			ImportSkeletalMeshArgs.InParent = Pkg;
			ImportSkeletalMeshArgs.NodeArray = bUseSkelMeshNodePivotArray ? SkelMeshNodePivotArray : SkelMeshNodeArray;
			ImportSkeletalMeshArgs.Name = SkeletalMeshFName;
			ImportSkeletalMeshArgs.Flags = Flags;
			ImportSkeletalMeshArgs.TemplateImportData = SkeletalMeshImportData;
			ImportSkeletalMeshArgs.LodIndex = LODIndex;
			ImportSkeletalMeshArgs.OutData = &OutData;

			USkeletalMesh* NewMesh = FbxImporter->ImportSkeletalMesh( ImportSkeletalMeshArgs );
			NewObject = NewMesh;
			if (NewMesh)
			{
				TSharedPtr<FFbxNodeInfo> SkelMeshNodeInfo;
				if (FindSceneNodeInfo(SceneInfo, SkelMeshNodeArray[0]->GetUniqueID(), SkelMeshNodeInfo) && SkelMeshNodeInfo.IsValid() && SkelMeshNodeInfo->AttributeInfo.IsValid())
				{
					AllNewAssets.Add(SkelMeshNodeInfo->AttributeInfo, NewObject);
				}
				if (GlobalImportSettings->bImportAnimations)
				{
					// We need to remove all scaling from the root node before we set up animation data.
					// Othewise some of the global transform calculations will be incorrect.
					FbxImporter->RemoveTransformSettingsFromFbxNode(RootNodeToImport, SkeletalMeshImportData);
					FbxImporter->SetupAnimationDataFromMesh(NewMesh, Pkg, SkelMeshNodeArray, AnimSequenceImportData, OutputName.ToString());

					// Reapply the transforms for the rest of the import
					FbxImporter->ApplyTransformSettingsToFbxNode(RootNodeToImport, SkeletalMeshImportData);
				}

				//Set the data in the node info
				RootNodeInfo->AttributeInfo->SetOriginalImportPath(PackageName);
				RootNodeInfo->AttributeInfo->SetOriginalFullImportName(NewObject->GetPathName());
			}
		}
		else if (NewObject && GlobalImportSettings->bImportSkeletalMeshLODs) // the base skeletal mesh is imported successfully
		{
			USkeletalMesh* BaseSkeletalMesh = Cast<USkeletalMesh>(NewObject);
			FName LODObjectName = NAME_None;
			//Import skeletal mesh LOD
			UnFbx::FFbxImporter::FImportSkeletalMeshArgs ImportSkeletalMeshArgs;
			ImportSkeletalMeshArgs.InParent = BaseSkeletalMesh->GetOutermost();
			ImportSkeletalMeshArgs.NodeArray = bUseSkelMeshNodePivotArray ? SkelMeshNodePivotArray : SkelMeshNodeArray;
			ImportSkeletalMeshArgs.Name = LODObjectName;
			ImportSkeletalMeshArgs.Flags = RF_Transient;
			ImportSkeletalMeshArgs.TemplateImportData = SkeletalMeshImportData;
			ImportSkeletalMeshArgs.LodIndex = LODIndex;
			ImportSkeletalMeshArgs.OutData = &OutData;

			USkeletalMesh *LODObject = FbxImporter->ImportSkeletalMesh(ImportSkeletalMeshArgs);
			bool bImportSucceeded = FbxImporter->ImportSkeletalMeshLOD(LODObject, BaseSkeletalMesh, LODIndex);
			if (!bImportSucceeded)
			{
				FbxImporter->AddTokenizedErrorMessage(FTokenizedMessage::Create(EMessageSeverity::Error, LOCTEXT("FailedToImport_SkeletalMeshLOD", "Failed to import Skeletal mesh LOD.")), FFbxErrors::SkeletalMesh_LOD_FailedToImport);
			}
		}

		// import morph target
		if (NewObject && SkeletalMeshImportData->bImportMorphTargets)
		{
			if (Pkg == nullptr)
				continue;
			
			USkeletalMesh *NewSkelMesh = Cast<USkeletalMesh>(NewObject);
			if ((GlobalImportSettings->bImportSkeletalMeshLODs || LODIndex == 0) &&
				GlobalImportSettings->bImportMorph &&
				NewSkelMesh &&
				NewSkelMesh->GetImportedModel() &&
				NewSkelMesh->GetImportedModel()->LODModels.IsValidIndex(LODIndex))
			{
				// TODO: Disable material importing when importing morph targets
				FbxImporter->ImportFbxMorphTarget(SkelMeshNodeArray, NewSkelMesh, Pkg, LODIndex, OutData);
			}
		}
	}
<<<<<<< HEAD

	USkeletalMesh *ImportedSkelMesh = Cast<USkeletalMesh>(NewObject);
	//If we have import some morph target we have to rebuild the render resources since morph target are now using GPU
	if (ImportedSkelMesh->MorphTargets.Num() > 0)
=======
	
	USkeletalMesh* ImportedSkelMesh = Cast<USkeletalMesh>(NewObject);
	//If we have import some morph target we have to rebuild the render resources since morph target are now using GPU
	if (ImportedSkelMesh && ImportedSkelMesh->MorphTargets.Num() > 0)
>>>>>>> e3a25b20
	{
		ImportedSkelMesh->ReleaseResources();
		//Rebuild the resources with a post edit change since we have added some morph targets
		ImportedSkelMesh->PostEditChange();
	}
<<<<<<< HEAD

=======
	
>>>>>>> e3a25b20
	//Put back the options
	GlobalImportSettings->bBakePivotInVertex = Old_bBakePivotInVertex;
	return NewObject;
}

void UFbxSceneImportFactory::ImportAllSkeletalMesh(void* VoidRootNodeToImport, void* VoidFbxImporter, EObjectFlags Flags, int32& NodeIndex, int32& InterestingNodeCount, TSharedPtr<FFbxSceneInfo> SceneInfo)
{
	UnFbx::FFbxImporter* FbxImporter = (UnFbx::FFbxImporter*)VoidFbxImporter;
	FbxNode *RootNodeToImport = (FbxNode *)VoidRootNodeToImport;
	InterestingNodeCount = 1;
	TArray< TArray<FbxNode*>* > SkelMeshArray;
	FbxImporter->FillFbxSkelMeshArrayInScene(RootNodeToImport, SkelMeshArray, false, true);
	InterestingNodeCount = SkelMeshArray.Num();

	int32 TotalNumNodes = 0;

	for (int32 i = 0; i < SkelMeshArray.Num(); i++)
	{
		TArray<FbxNode*> NodeArray = *SkelMeshArray[i];
		TArray<void*> VoidNodeArray;
		for (FbxNode *Node : NodeArray)
		{
			void* VoidNode = (void*)Node;
			VoidNodeArray.Add(VoidNode);
		}
		UObject* NewObject = ImportOneSkeletalMesh(VoidRootNodeToImport, VoidFbxImporter, SceneInfo, Flags, VoidNodeArray, TotalNumNodes);
		if (NewObject)
		{
			NodeIndex++;
		}
	}

	for (int32 i = 0; i < SkelMeshArray.Num(); i++)
	{
		delete SkelMeshArray[i];
	}

	// if total nodes we found is 0, we didn't find anything. 
	if (SkelMeshArray.Num() > 0 && TotalNumNodes == 0)
	{
		FbxImporter->AddTokenizedErrorMessage(FTokenizedMessage::Create(EMessageSeverity::Error, LOCTEXT("FailedToImport_NoMeshFoundOnRoot", "Could not find any valid mesh on the root hierarchy. If you have mesh in the sub hierarchy, please enable option of [Import Meshes In Bone Hierarchy] when import.")),
			FFbxErrors::SkeletalMesh_NoMeshFoundOnRoot);
	}
}

void UFbxSceneImportFactory::ImportAllStaticMesh(void* VoidRootNodeToImport, void* VoidFbxImporter, EObjectFlags Flags, int32& NodeIndex, int32& InterestingNodeCount, TSharedPtr<FFbxSceneInfo> SceneInfo)
{
	UnFbx::FFbxImporter* FbxImporter = (UnFbx::FFbxImporter*)VoidFbxImporter;
	FbxNode *RootNodeToImport = (FbxNode *)VoidRootNodeToImport;
	
	//Copy default options to StaticMeshImportData
	SFbxSceneOptionWindow::CopyFbxOptionsToStaticMeshOptions(GlobalImportSettingsReference, SceneImportOptionsStaticMesh);
	SceneImportOptionsStaticMesh->FillStaticMeshInmportData(StaticMeshImportData, SceneImportOptions);

	FbxImporter->ApplyTransformSettingsToFbxNode(RootNodeToImport, StaticMeshImportData);

	// count meshes in lod groups if we don't care about importing LODs
	int32 NumLODGroups = 0;
	bool bCountLODGroupMeshes = !GlobalImportSettingsReference->bImportStaticMeshLODs;
	InterestingNodeCount = FbxImporter->GetFbxMeshCount(RootNodeToImport, bCountLODGroupMeshes, NumLODGroups);

	int32 ImportedMeshCount = 0;
	UStaticMesh* NewStaticMesh = nullptr;
	UObject* Object = RecursiveImportNode(FbxImporter, RootNodeToImport, Flags, NodeIndex, InterestingNodeCount, SceneInfo, Path);

	NewStaticMesh = Cast<UStaticMesh>(Object);

	// Make sure to notify the asset registry of all assets created other than the one returned, which will notify the asset registry automatically.
	for (auto AssetItKvp = AllNewAssets.CreateIterator(); AssetItKvp; ++AssetItKvp)
	{
		UObject* Asset = AssetItKvp.Value();
		if (Asset != NewStaticMesh)
		{
			FAssetRegistryModule::AssetCreated(Asset);
			Asset->MarkPackageDirty();
		}
	}
	ImportedMeshCount = AllNewAssets.Num();
	if (ImportedMeshCount == 1 && NewStaticMesh)
	{
		FbxImporter->ImportStaticMeshGlobalSockets(NewStaticMesh);
	}
}

// @todo document
UObject* UFbxSceneImportFactory::RecursiveImportNode(void* VoidFbxImporter, void* VoidNode, EObjectFlags Flags, int32& NodeIndex, int32 Total, TSharedPtr<FFbxSceneInfo>  SceneInfo, FString PackagePath)
{
	UObject* FirstBaseObject = nullptr;
	TSharedPtr<FFbxNodeInfo> OutNodeInfo;
	UnFbx::FFbxImporter* FFbxImporter = (UnFbx::FFbxImporter*)VoidFbxImporter;

	FbxNode* Node = (FbxNode*)VoidNode;

	if (Node->GetNodeAttribute() && Node->GetNodeAttribute()->GetAttributeType() == FbxNodeAttribute::eLODGroup && Node->GetChildCount() > 0)
	{
		//Find the deepest mesh child for the first LOD
		TArray<FbxNode*> AllNodeInLod;
		FFbxImporter->FindAllLODGroupNode(AllNodeInLod, Node, 0);
		//Combine LOD group
		TArray<void*> TmpVoidArray;
		for (FbxNode* LodNode : AllNodeInLod)
		{
			TmpVoidArray.Add(LodNode);
		}
		UObject* NewObject = ImportANode(VoidFbxImporter, TmpVoidArray, Flags, NodeIndex, SceneInfo, OutNodeInfo, PackagePath, Total);
		
		if(NewObject)
		{
			//We should always have a valid attribute if we just create a new asset
			check(OutNodeInfo.IsValid() && OutNodeInfo->AttributeInfo.IsValid());

			AllNewAssets.Add(OutNodeInfo->AttributeInfo, NewObject);
			if (GlobalImportSettingsReference->bImportStaticMeshLODs)
			{
				// import LOD meshes
				for (int32 LODIndex = 1; LODIndex < Node->GetChildCount(); LODIndex++)
				{
					if (LODIndex >= MAX_STATIC_MESH_LODS)
					{
						FFbxImporter->AddTokenizedErrorMessage(FTokenizedMessage::Create(EMessageSeverity::Warning, FText::Format(LOCTEXT("ImporterLimits_MaximumStaticMeshLODReach", "Reach the maximum LOD number({0}) for a staticmesh."), FText::AsNumber(MAX_STATIC_MESH_LODS))), FFbxErrors::Generic_Mesh_TooManyLODs);
						continue;
					}
					AllNodeInLod.Empty();
					FFbxImporter->FindAllLODGroupNode(AllNodeInLod, Node, LODIndex);
					TmpVoidArray.Empty();
					for (FbxNode* LodNode : AllNodeInLod)
					{
						TmpVoidArray.Add(LodNode);
					}
					ImportANode(VoidFbxImporter, TmpVoidArray, Flags, NodeIndex, SceneInfo, OutNodeInfo, PackagePath, Total, NewObject, LODIndex);
				}
			}
			UStaticMesh *NewStaticMesh = Cast<UStaticMesh>(NewObject);
			if (NewStaticMesh != nullptr)
			{
				//Build the staticmesh
				FFbxImporter->FindAllLODGroupNode(AllNodeInLod, Node, 0);
				FFbxImporter->PostImportStaticMesh(NewStaticMesh, AllNodeInLod);
			}
		}
	}
	else
	{
		if (Node->GetMesh() && Node->GetMesh()->GetPolygonVertexCount() > 0)
		{
			TArray<void*> TmpVoidArray;
			TmpVoidArray.Add(Node);
			FirstBaseObject = ImportANode(VoidFbxImporter, TmpVoidArray, Flags, NodeIndex, SceneInfo, OutNodeInfo, PackagePath, Total);

			if (FirstBaseObject)
			{
				//We should always have a valid attribute if we just create a new asset
				check(OutNodeInfo.IsValid() && OutNodeInfo->AttributeInfo.IsValid());

				UStaticMesh *NewStaticMesh = Cast<UStaticMesh>(FirstBaseObject);
				if (NewStaticMesh != nullptr)
				{
					//Build the staticmesh
					TArray<FbxNode*> AllNodeInLod;
					AllNodeInLod.Add(Node);
					FFbxImporter->PostImportStaticMesh(NewStaticMesh, AllNodeInLod);
				}

				AllNewAssets.Add(OutNodeInfo->AttributeInfo, FirstBaseObject);
			}
		}
		
		if (SceneImportOptions->bCreateContentFolderHierarchy)
		{
			FString NodeName = FString(FFbxImporter->MakeName(Node->GetName()));
			if (NodeName.Compare("RootNode") != 0)
			{
				PackagePath += TEXT("/") + NodeName;
			}
		}

		for (int32 ChildIndex = 0; ChildIndex < Node->GetChildCount(); ++ChildIndex)
		{
			UObject* SubObject = RecursiveImportNode(VoidFbxImporter, Node->GetChild(ChildIndex), Flags, NodeIndex, Total, SceneInfo, PackagePath);
			if (FirstBaseObject == nullptr)
			{
				FirstBaseObject = SubObject;
			}
		}
	}

	return FirstBaseObject;
}

// @todo document
UObject* UFbxSceneImportFactory::ImportANode(void* VoidFbxImporter, TArray<void*> &VoidNodes, EObjectFlags Flags, int32& NodeIndex, TSharedPtr<FFbxSceneInfo> SceneInfo, TSharedPtr<FFbxNodeInfo> &OutNodeInfo, FString PackagePath, int32 Total, UObject* InMesh, int LODIndex)
{
	UnFbx::FFbxImporter* FFbxImporter = (UnFbx::FFbxImporter*)VoidFbxImporter;
	TArray<FbxNode*> Nodes;
	for (void* VoidNode : VoidNodes)
	{
		Nodes.Add((FbxNode*)VoidNode);
	}
	check(Nodes.Num() > 0 && Nodes[0] != nullptr);
	FString ParentName;
	if (Nodes[0]->GetParent() != nullptr)
	{
		ParentName = FFbxImporter->MakeName(Nodes[0]->GetParent()->GetName());
	}
	else
	{
		ParentName.Empty();
	}
	
	FbxString NodeName(FFbxImporter->MakeName(Nodes[0]->GetName()));
	//Find the scene node info in the hierarchy
	if (!FindSceneNodeInfo(SceneInfo, Nodes[0]->GetUniqueID(), OutNodeInfo) || !OutNodeInfo->AttributeInfo.IsValid())
	{
		//We cannot instantiate this asset if its not part of the hierarchy
		return nullptr;
	}

	if(OutNodeInfo->AttributeInfo->GetType() != UStaticMesh::StaticClass() || !OutNodeInfo->AttributeInfo->bImportAttribute)
	{
		//export only static mesh or the user specify to not import this mesh
		return nullptr;
	}

	//Check if the Mesh was already import
	if (AllNewAssets.Contains(OutNodeInfo->AttributeInfo))
	{
		return AllNewAssets[OutNodeInfo->AttributeInfo];
	}

	UObject* NewObject = nullptr;
	// skip collision models
	if (NodeName.Find("UCX") != -1 || NodeName.Find("MCDCX") != -1 ||
		NodeName.Find("UBX") != -1 || NodeName.Find("USP") != -1 || NodeName.Find("UCP") != -1)
	{
		return nullptr;
	}

	//Create a package for this node
	FString PackageName = PackagePath + TEXT("/") + OutNodeInfo->AttributeInfo->Name;
	FString StaticMeshName;
	UPackage* Pkg = CreatePackageForNode(PackageName, StaticMeshName);
	if (Pkg == nullptr)
		return nullptr;

	//Apply the correct fbx options
	TSharedPtr<FFbxMeshInfo> MeshInfo = StaticCastSharedPtr<FFbxMeshInfo>(OutNodeInfo->AttributeInfo);
	
	ApplyMeshInfoFbxOptions(MeshInfo);
	bool Old_bBakePivotInVertex = GlobalImportSettings->bBakePivotInVertex;
	if (GlobalImportSettings->bBakePivotInVertex && OutNodeInfo->AttributeInfo->PivotNodeUid == INVALID_UNIQUE_ID)
	{
		GlobalImportSettings->bBakePivotInVertex = false;
	}
	FName StaticMeshFName = FName(*(OutNodeInfo->AttributeInfo->Name));
	//Make sure to bake the pivot the user choose to bake
	if (GlobalImportSettings->bBakePivotInVertex && Nodes.Num() == 1)
	{
		FbxNode *NodePivot = FindFbxNodeById(FFbxImporter, nullptr, OutNodeInfo->AttributeInfo->PivotNodeUid);
		if (NodePivot != nullptr)
		{
			Nodes[0] = NodePivot;
		}
	}
	
	NewObject = FFbxImporter->ImportStaticMeshAsSingle(Pkg, Nodes, StaticMeshFName, Flags, StaticMeshImportData, Cast<UStaticMesh>(InMesh), LODIndex);

	OutNodeInfo->AttributeInfo->SetOriginalImportPath(PackageName);

	if (NewObject)
	{
		OutNodeInfo->AttributeInfo->SetOriginalFullImportName(NewObject->GetPathName());

		NodeIndex++;
		FFormatNamedArguments Args;
		Args.Add(TEXT("NodeIndex"), NodeIndex);
		Args.Add(TEXT("ArrayLength"), Total);
		GWarn->StatusUpdate(NodeIndex, Total, FText::Format(NSLOCTEXT("UnrealEd", "Importingf", "Importing ({NodeIndex} of {ArrayLength})"), Args));
	}
	else
	{
		Pkg->RemoveFromRoot();
		Pkg->ConditionalBeginDestroy();
	}

	// Destroy Fbx mesh to save memory.
	for (int32 Index = 0; Index < Nodes.Num(); Index++)
	{
		FbxMesh* Mesh = Nodes[Index]->GetMesh();
		Mesh->Destroy(true);
	}

	GlobalImportSettings->bBakePivotInVertex = Old_bBakePivotInVertex;
	return NewObject;
}

UnFbx::FBXImportOptions *UFbxSceneImportFactory::GetOptionsFromName(FString OptionsName)
{
	for (auto kvp : NameOptionsMap)
	{
		if (kvp.Key.Compare(OptionsName) == 0)
		{
			return kvp.Value;
		}
	}
	return nullptr;
}

bool UFbxSceneImportFactory::FindSceneNodeInfo(TSharedPtr<FFbxSceneInfo> SceneInfo, uint64 NodeInfoUniqueId, TSharedPtr<FFbxNodeInfo> &OutNodeInfo)
{
	for (auto NodeIt = SceneInfo->HierarchyInfo.CreateIterator(); NodeIt; ++NodeIt)
	{
		if (NodeInfoUniqueId == (*NodeIt)->UniqueId)
		{
			OutNodeInfo = (*NodeIt);
			return true;
		}
	}
	return false;
}

UPackage *UFbxSceneImportFactory::CreatePackageForNode(FString PackageName, FString &StaticMeshName)
{
	FString PackageNameOfficial = PackageTools::SanitizePackageName(PackageName);
	// We can not create assets that share the name of a map file in the same location
	if (FEditorFileUtils::IsMapPackageAsset(PackageNameOfficial))
	{
		return nullptr;
	}
	bool IsPkgExist = FPackageName::DoesPackageExist(PackageNameOfficial);
	if (!IsPkgExist)
	{
		IsPkgExist = FindObject<UPackage>(nullptr, *PackageNameOfficial) != nullptr;
	}
	int32 tryCount = 1;
	while (IsPkgExist)
	{
		PackageNameOfficial = PackageName;
		PackageNameOfficial += TEXT("_");
		PackageNameOfficial += FString::FromInt(tryCount++);
		PackageNameOfficial = PackageTools::SanitizePackageName(PackageNameOfficial);
		IsPkgExist = FPackageName::DoesPackageExist(PackageNameOfficial);
		if (!IsPkgExist)
		{
			IsPkgExist = FindObject<UPackage>(nullptr, *PackageNameOfficial) != nullptr;
		}
	}
	UPackage* Pkg = CreatePackage(nullptr, *PackageNameOfficial);
	if (!ensure(Pkg))
	{
		return nullptr;
	}
	Pkg->FullyLoad();

	StaticMeshName = FPackageName::GetLongPackageAssetName(Pkg->GetOutermost()->GetName());
	return Pkg;
}

#undef LOCTEXT_NAMESPACE<|MERGE_RESOLUTION|>--- conflicted
+++ resolved
@@ -2009,27 +2009,16 @@
 			}
 		}
 	}
-<<<<<<< HEAD
-
-	USkeletalMesh *ImportedSkelMesh = Cast<USkeletalMesh>(NewObject);
-	//If we have import some morph target we have to rebuild the render resources since morph target are now using GPU
-	if (ImportedSkelMesh->MorphTargets.Num() > 0)
-=======
 	
 	USkeletalMesh* ImportedSkelMesh = Cast<USkeletalMesh>(NewObject);
 	//If we have import some morph target we have to rebuild the render resources since morph target are now using GPU
 	if (ImportedSkelMesh && ImportedSkelMesh->MorphTargets.Num() > 0)
->>>>>>> e3a25b20
 	{
 		ImportedSkelMesh->ReleaseResources();
 		//Rebuild the resources with a post edit change since we have added some morph targets
 		ImportedSkelMesh->PostEditChange();
 	}
-<<<<<<< HEAD
-
-=======
 	
->>>>>>> e3a25b20
 	//Put back the options
 	GlobalImportSettings->bBakePivotInVertex = Old_bBakePivotInVertex;
 	return NewObject;
