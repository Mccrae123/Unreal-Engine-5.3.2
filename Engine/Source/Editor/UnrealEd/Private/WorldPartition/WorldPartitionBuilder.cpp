--- conflicted
+++ resolved
@@ -24,17 +24,7 @@
 #include "ISourceControlProvider.h"
 #include "SourceControlOperations.h"
 
-<<<<<<< HEAD
-FCellInfo::FCellInfo()
-	: Location(ForceInitToZero)
-	, Bounds(ForceInitToZero)
-	, EditorBounds(ForceInitToZero)
-	, IterativeCellSize(102400)
-{
-}
-=======
 DEFINE_LOG_CATEGORY_STATIC(LogWorldPartitionBuilder, All, All);
->>>>>>> d731a049
 
 namespace FWorldPartitionBuilderLog
 {
@@ -51,8 +41,6 @@
 	}
 }
 
-<<<<<<< HEAD
-=======
 FCellInfo::FCellInfo()
 	: Location(ForceInitToZero)
 	, Bounds(ForceInitToZero)
@@ -84,7 +72,6 @@
 	return IVS;
 }
 
->>>>>>> d731a049
 bool UWorldPartitionBuilder::RunBuilder(UWorld* World)
 {
 	// Load configuration file & builder configuration
@@ -113,19 +100,19 @@
 	bool bResult = true;
 	// Setup the world
 	{
-<<<<<<< HEAD
-		UWorld::InitializationValues IVS;
-		IVS.RequiresHitProxies(false);
-		IVS.ShouldSimulatePhysics(false);
-		IVS.EnableTraceCollision(false);
-		IVS.CreateNavigation(false);
-		IVS.CreateAISystem(false);
-		IVS.AllowAudioPlayback(false);
-		IVS.CreatePhysicsScene(true);
-		FScopedEditorWorld EditorWorld(World, IVS);
+		TUniquePtr<FScopedEditorWorld> EditorWorld;
+		if (World->bIsWorldInitialized)
+		{
+			// Skip initialization, but ensure we're dealing with an editor world.
+			check(World->WorldType == EWorldType::Editor);
+		}
+		else
+		{
+			EditorWorld = MakeUnique<FScopedEditorWorld>(World, GetWorldInitializationValues());
+		}
 
 		// Make sure the world is partitioned
-		if (World->HasSubsystem<UWorldPartitionSubsystem>())
+		if (UWorld::IsPartitionedWorld(World))
 		{
 			// Ensure the world has a valid world partition.
 			UWorldPartition* WorldPartition = World->GetWorldPartition();
@@ -143,38 +130,6 @@
 			WorldContext.SetCurrentWorld(PrevGWorld);
 			GWorld = PrevGWorld;
 
-=======
-		TUniquePtr<FScopedEditorWorld> EditorWorld;
-		if (World->bIsWorldInitialized)
-		{
-			// Skip initialization, but ensure we're dealing with an editor world.
-			check(World->WorldType == EWorldType::Editor);
-		}
-		else
-		{
-			EditorWorld = MakeUnique<FScopedEditorWorld>(World, GetWorldInitializationValues());
-		}
-
-		// Make sure the world is partitioned
-		if (UWorld::IsPartitionedWorld(World))
-		{
-			// Ensure the world has a valid world partition.
-			UWorldPartition* WorldPartition = World->GetWorldPartition();
-			check(WorldPartition);
-
-			FWorldContext& WorldContext = GEditor->GetEditorWorldContext(true /*bEnsureIsGWorld*/);
-			WorldContext.SetCurrentWorld(World);
-			UWorld* PrevGWorld = GWorld;
-			GWorld = World;
-
-			// Run builder
-			bResult = Run(World, SCCHelper);
-
-			// Restore previous world
-			WorldContext.SetCurrentWorld(PrevGWorld);
-			GWorld = PrevGWorld;
-
->>>>>>> d731a049
 			// Save default configuration
 			if (bResult)
 			{
@@ -200,32 +155,19 @@
 	return bResult;
 }
 
-<<<<<<< HEAD
-static FIntVector GetCellCoord(const FVector& InPos, const int32 InCellSize)
-{
-	return FIntVector(
-=======
 FWorldBuilderCellCoord FCellInfo::GetCellCoord(const FVector& InPos, const int32 InCellSize)
 {
 	return FWorldBuilderCellCoord(
->>>>>>> d731a049
 		FMath::FloorToInt(InPos.X / InCellSize),
 		FMath::FloorToInt(InPos.Y / InCellSize),
 		FMath::FloorToInt(InPos.Z / InCellSize)
 	);
 }
 
-<<<<<<< HEAD
-static FIntVector GetCellCount(const FBox& InBounds, const int32 InCellSize)
-{
-	const FIntVector MinCellCoords = GetCellCoord(InBounds.Min, InCellSize);
-	const FIntVector MaxCellCoords = FIntVector(FMath::CeilToInt(InBounds.Max.X / InCellSize),
-=======
 FWorldBuilderCellCoord FCellInfo::GetCellCount(const FBox& InBounds, const int32 InCellSize)
 {
 	const FWorldBuilderCellCoord MinCellCoords = GetCellCoord(InBounds.Min, InCellSize);
 	const FWorldBuilderCellCoord MaxCellCoords = FWorldBuilderCellCoord(FMath::CeilToInt(InBounds.Max.X / InCellSize),
->>>>>>> d731a049
 												FMath::CeilToInt(InBounds.Max.Y / InCellSize),
 												FMath::CeilToInt(InBounds.Max.Z / InCellSize));
 	return MaxCellCoords - MinCellCoords;
@@ -253,28 +195,11 @@
 									DataLayerShortNames.Contains(DataLayerShortName));
 		if (DataLayer->IsLoadedInEditor() != bLoadedInEditor)
 		{
-<<<<<<< HEAD
-			const FName DataLayerLabel = DataLayer->GetDataLayerLabel();
-
-			// Load all Non Excluded Data Layers + Non DynamicallyLoaded Data Layers + Initially Active Data Layers + Data Layers provided by builder
-			const bool bLoadedInEditor = !ExcludedDataLayerLabels.Contains(DataLayerLabel) && ((bLoadNonDynamicDataLayers && !DataLayer->IsRuntime()) ||
-										 (bLoadInitiallyActiveDataLayers && DataLayer->GetInitialRuntimeState() == EDataLayerRuntimeState::Activated) ||
-										 DataLayerLabels.Contains(DataLayerLabel));
-			if (DataLayer->IsLoadedInEditor() != bLoadedInEditor)
-			{
-				bUpdateEditorCells = true;
-				DataLayer->SetIsLoadedInEditor(bLoadedInEditor, /*bFromUserChange*/false);
-				if (RequiresCommandletRendering() && bLoadedInEditor)
-				{
-					DataLayer->SetIsInitiallyVisible(true);
-				}
-=======
 			bUpdateEditorCells = true;
 			DataLayer->SetIsLoadedInEditor(bLoadedInEditor, /*bFromUserChange*/false);
 			if (RequiresCommandletRendering() && bLoadedInEditor)
 			{
 				DataLayer->SetIsInitiallyVisible(true);
->>>>>>> d731a049
 			}
 		}
 			
@@ -292,31 +217,18 @@
 	const ELoadingMode LoadingMode = GetLoadingMode();
 	FCellInfo CellInfo;
 
-<<<<<<< HEAD
-	CellInfo.EditorBounds = WorldPartition->GetEditorWorldBounds();
-=======
 	CellInfo.EditorBounds = IterativeWorldBounds.IsValid ? IterativeWorldBounds : WorldPartition->GetEditorWorldBounds();
->>>>>>> d731a049
 	CellInfo.IterativeCellSize = IterativeCellSize;
 
 	if ((LoadingMode == ELoadingMode::IterativeCells) || (LoadingMode == ELoadingMode::IterativeCells2D))
 	{
 		// do partial loading loop that calls RunInternal
-<<<<<<< HEAD
-		const FIntVector MinCellCoords = GetCellCoord(CellInfo.EditorBounds.Min, IterativeCellSize);
-		const FIntVector NumCellsIterations = GetCellCount(CellInfo.EditorBounds, IterativeCellSize);
-		const FIntVector BeginCellCoords = MinCellCoords;
-		const FIntVector EndCellCoords = BeginCellCoords + NumCellsIterations;
-
-		auto CanIterateZ = [&BeginCellCoords, &EndCellCoords, LoadingMode](const bool bInResult, const int32 InZ) -> bool
-=======
 		const FWorldBuilderCellCoord MinCellCoords = FCellInfo::GetCellCoord(CellInfo.EditorBounds.Min, IterativeCellSize);
 		const FWorldBuilderCellCoord NumCellsIterations = FCellInfo::GetCellCount(CellInfo.EditorBounds, IterativeCellSize);
 		const FWorldBuilderCellCoord BeginCellCoords = MinCellCoords;
 		const FWorldBuilderCellCoord EndCellCoords = BeginCellCoords + NumCellsIterations;
 
 		auto CanIterateZ = [&BeginCellCoords, &EndCellCoords, LoadingMode](const bool bInResult, const int64 InZ) -> bool
->>>>>>> d731a049
 		{
 			if (LoadingMode == ELoadingMode::IterativeCells2D)
 			{
@@ -326,11 +238,7 @@
 			return bInResult && (InZ < EndCellCoords.Z);
 		};
 
-<<<<<<< HEAD
-		const int32 IterationCount = ((LoadingMode == ELoadingMode::IterativeCells2D) ? 1 : NumCellsIterations.Z) * NumCellsIterations.Y * NumCellsIterations.X;
-=======
 		const int64 IterationCount = ((LoadingMode == ELoadingMode::IterativeCells2D) ? 1 : NumCellsIterations.Z) * NumCellsIterations.Y * NumCellsIterations.X;
->>>>>>> d731a049
 		int32 IterationIndex = 0;
 
 		UE_LOG(LogWorldPartitionBuilder, Display, TEXT("Iterative Cell Mode"));
@@ -339,17 +247,6 @@
 		UE_LOG(LogWorldPartitionBuilder, Display, TEXT("WorldBounds: Min %s, Max %s"), *CellInfo.EditorBounds.Min.ToString(), *CellInfo.EditorBounds.Max.ToString());
 		UE_LOG(LogWorldPartitionBuilder, Display, TEXT("Iteration Count: %d"), IterationCount);
 		
-<<<<<<< HEAD
-		FBox LoadedBounds(ForceInit);
-
-		for (int32 z = BeginCellCoords.Z; CanIterateZ(bResult, z); z++)
-		{
-			for (int32 y = BeginCellCoords.Y; bResult && (y < EndCellCoords.Y); y++)
-			{
-				for (int32 x = BeginCellCoords.X; bResult && (x < EndCellCoords.X); x++)
-				{
-					IterationIndex++;
-=======
 		TArray<TUniquePtr<IWorldPartitionActorLoaderInterface::ILoaderAdapter>> LoaderAdapters;
 
 		for (int64 z = BeginCellCoords.Z; CanIterateZ(bResult, z); z++)
@@ -366,7 +263,6 @@
 						continue;
 					}
 					
->>>>>>> d731a049
 					UE_LOG(LogWorldPartitionBuilder, Display, TEXT("[%d / %d] Processing cells..."), IterationIndex, IterationCount);
 
 					FVector Min(x * IterativeCellSize, y * IterativeCellSize, z * IterativeCellSize);
@@ -381,23 +277,16 @@
 					FBox BoundsToLoad(Min, Max);
 					BoundsToLoad = BoundsToLoad.ExpandBy(IterativeCellOverlapSize);
 
-<<<<<<< HEAD
-					CellInfo.Location = FIntVector(x, y, z);
-=======
 					CellInfo.Location = FWorldBuilderCellCoord(x, y, z);
->>>>>>> d731a049
 					CellInfo.Bounds = BoundsToLoad;
 
 					UE_LOG(LogWorldPartitionBuilder, Verbose, TEXT("Loading Bounds: Min %s, Max %s"), *BoundsToLoad.Min.ToString(), *BoundsToLoad.Max.ToString());
 
-<<<<<<< HEAD
-=======
 					LoaderAdapters.Emplace_GetRef(MakeUnique<FLoaderAdapterShape>(World, BoundsToLoad, TEXT("Loaded Region")))->Load();
 
 					// Simulate an engine tick
 					FWorldPartitionHelpers::FakeEngineTick(World);
 
->>>>>>> d731a049
 					bResult = RunInternal(World, CellInfo, PackageHelper);
 
 					if (FWorldPartitionHelpers::HasExceededMaxMemory())
@@ -405,17 +294,6 @@
 						LoaderAdapters.Empty();
 						FWorldPartitionHelpers::DoCollectGarbage();
 					}
-
-					// When running with -AllowCommandletRendering we want to simulate an engine tick
-					if (IsAllowCommandletRendering())
-					{
-						FWorldPartitionHelpers::FakeEngineTick(World);
-
-						ENQUEUE_RENDER_COMMAND(VirtualTextureScalability_Release)([](FRHICommandList& RHICmdList)
-						{
-							GetRendererModule().ReleaseVirtualTexturePendingResources();
-						});
-					}
 				}
 			}
 		}
@@ -426,10 +304,6 @@
 		
 		if (LoadingMode == ELoadingMode::EntireWorld)
 		{
-<<<<<<< HEAD
-			BoundsToLoad += FBox(FVector(-WORLDPARTITION_MAX, -WORLDPARTITION_MAX, -WORLDPARTITION_MAX), FVector(WORLDPARTITION_MAX, WORLDPARTITION_MAX, WORLDPARTITION_MAX));
-			WorldPartition->LoadEditorCells(BoundsToLoad, false);
-=======
 			CellInfo.Bounds = FBox(FVector(-HALF_WORLD_MAX, -HALF_WORLD_MAX, -HALF_WORLD_MAX), FVector(HALF_WORLD_MAX, HALF_WORLD_MAX, HALF_WORLD_MAX));
 			LoaderAdapterShape = MakeUnique<FLoaderAdapterShape>(World, CellInfo.Bounds, TEXT("Loaded Region"));
 			LoaderAdapterShape->Load();
@@ -514,7 +388,6 @@
 		if (!PackageHelper.AddToSourceControl(PackagesToAdd, bErrorsAsWarnings))
 		{
 			return false;
->>>>>>> d731a049
 		}
 	}
 
@@ -528,14 +401,6 @@
 	return DeletePackages(PackagesNames, PackageHelper, bErrorsAsWarnings);
 }
 
-<<<<<<< HEAD
-		CellInfo.Bounds = BoundsToLoad;
-
-		bResult = RunInternal(World, CellInfo, PackageHelper);
-	}
-
-	return PostRun(World, PackageHelper, bResult);
-=======
 bool UWorldPartitionBuilder::DeletePackages(const TArray<FString>& PackageNames, FPackageSourceControlHelper& PackageHelper, bool bErrorsAsWarnings)
 {
 	if (PackageNames.Num() > 0)
@@ -585,5 +450,4 @@
 	}
 
 	return bSucceeded;
->>>>>>> d731a049
 }