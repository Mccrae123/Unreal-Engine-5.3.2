--- conflicted
+++ resolved
@@ -14,10 +14,7 @@
 
 #include "ActorFolder.h"
 #include "Engine/Engine.h"
-<<<<<<< HEAD
-=======
 #include "Engine/LevelStreamingGCHelper.h"
->>>>>>> 4af6daef
 #include "EngineUtils.h"
 #include "SourceControlHelpers.h"
 #include "ISourceControlModule.h"
@@ -32,21 +29,8 @@
 #include "WorldPartition/HLOD/HLODActor.h"
 #include "WorldPartition/HLOD/HLODActorDesc.h"
 #include "WorldPartition/HLOD/HLODLayer.h"
-<<<<<<< HEAD
-
-#include "Engine/StaticMesh.h"
-#include "Engine/LevelStreamingGCHelper.h"
-#include "Engine/Texture.h"
-#include "Materials/Material.h"
-#include "Materials/MaterialInstance.h"
-
-#include "Components/InstancedStaticMeshComponent.h"
-
-#include "AssetCompilingManager.h"
-=======
 #include "WorldPartition/HLOD/HLODProviderInterface.h"
 #include "WorldPartition/HLOD/HLODSubsystem.h"
->>>>>>> 4af6daef
 
 DEFINE_LOG_CATEGORY_STATIC(LogWorldPartitionHLODsBuilder, All, All);
 
@@ -174,37 +158,6 @@
 	, BuilderIdx(INDEX_NONE)
 	, BuilderCount(INDEX_NONE)
 {
-<<<<<<< HEAD
-	BuildOptions = FParse::Param(FCommandLine::Get(), TEXT("SetupHLODs")) ? EHLODBuildStep::HLOD_Setup : EHLODBuildStep::None;
-	BuildOptions |= FParse::Param(FCommandLine::Get(), TEXT("BuildHLODs")) ? EHLODBuildStep::HLOD_Build : EHLODBuildStep::None;
-	BuildOptions |= FParse::Param(FCommandLine::Get(), TEXT("RebuildHLODs")) ? EHLODBuildStep::HLOD_Build : EHLODBuildStep::None;
-	BuildOptions |= FParse::Param(FCommandLine::Get(), TEXT("DeleteHLODs")) ? EHLODBuildStep::HLOD_Delete : EHLODBuildStep::None;
-	BuildOptions |= FParse::Param(FCommandLine::Get(), TEXT("FinalizeHLODs")) ? EHLODBuildStep::HLOD_Finalize : EHLODBuildStep::None;
-	BuildOptions |= FParse::Param(FCommandLine::Get(), TEXT("DumpStats")) ? EHLODBuildStep::HLOD_Stats : EHLODBuildStep::None;
-
-	bResumeBuild = FParse::Value(FCommandLine::Get(), TEXT("ResumeBuild="), ResumeBuildIndex);
-
-	bDistributedBuild = FParse::Param(FCommandLine::Get(), TEXT("DistributedBuild"));
-	bForceBuild = FParse::Param(FCommandLine::Get(), TEXT("RebuildHLODs"));
-
-	FParse::Value(FCommandLine::Get(), TEXT("BuildManifest="), BuildManifest);
-	FParse::Value(FCommandLine::Get(), TEXT("BuilderIdx="), BuilderIdx);
-	FParse::Value(FCommandLine::Get(), TEXT("BuilderCount="), BuilderCount);
-	FParse::Value(FCommandLine::Get(), TEXT("BuildHLODLayer="), HLODLayerToBuild);
-	FParse::Value(FCommandLine::Get(), TEXT("BuildSingleHLOD="), HLODActorToBuild);
-
-	if (!HLODActorToBuild.IsNone() || !HLODLayerToBuild.IsNone())
-	{
-		BuildOptions = EHLODBuildStep::HLOD_Build;
-		bForceBuild = bForceBuild || !HLODActorToBuild.IsNone();
-	}
-	
-	// Default behavior without any option is to setup + build
-	if (BuildOptions == EHLODBuildStep::None)
-	{
-		BuildOptions = EHLODBuildStep::HLOD_Setup | EHLODBuildStep::HLOD_Build;
-	}
-=======
 	BuildOptions  = HasParam("SetupHLODs") ? EHLODBuildStep::HLOD_Setup : EHLODBuildStep::None;
 	BuildOptions |= HasParam("BuildHLODs") ? EHLODBuildStep::HLOD_Build : EHLODBuildStep::None;
 	BuildOptions |= HasParam("RebuildHLODs") ? EHLODBuildStep::HLOD_Build : EHLODBuildStep::None;
@@ -222,7 +175,6 @@
 	GetParamValue("BuilderCount=", BuilderCount);
 	GetParamValue("BuildHLODLayer=", HLODLayerToBuild);
 	GetParamValue("BuildSingleHLOD=", HLODActorToBuild);
->>>>>>> 4af6daef
 
 	if (!HLODActorToBuild.IsNone() || !HLODLayerToBuild.IsNone())
 	{
@@ -295,13 +247,6 @@
 		}
 	}
 
-<<<<<<< HEAD
-	if (ShouldRunStep(EHLODBuildStep::HLOD_Finalize) && bAutoSubmit && !ISourceControlModule::Get().GetProvider().IsEnabled())
-	{
-		UE_LOG(LogWorldPartitionHLODsBuilder, Error, TEXT("Submit requires that a valid revision control provider is enabled, exiting..."), *BuildManifest);
-		return false;
-	}
-=======
 	return true;
 }
 
@@ -317,7 +262,6 @@
 		{
 			UE_LOG(LogWorldPartitionHLODsBuilder, Warning, TEXT("Ignoring parameter -BuildManifest when a distributed build is performed"));
 		}
->>>>>>> 4af6daef
 
 		BuildManifest = DistributedBuildManifest;
 	}
@@ -339,11 +283,7 @@
 	return bRet;
 }
 
-<<<<<<< HEAD
-bool UWorldPartitionHLODsBuilder::RunInternal(UWorld* World, const FCellInfo& InCellInfo, FPackageSourceControlHelper& PackageHelper)
-=======
 bool UWorldPartitionHLODsBuilder::RunInternal(UWorld* InWorld, const FCellInfo& InCellInfo, FPackageSourceControlHelper& PackageHelper)
->>>>>>> 4af6daef
 {
 	World = InWorld;
 	WorldPartition = World->GetWorldPartition();
@@ -351,9 +291,6 @@
 	// Allows HLOD Streaming levels to be GCed properly
 	FLevelStreamingGCHelper::EnableForCommandlet();
 
-	// Allows HLOD Streaming levels to be GCed properly
-	FLevelStreamingGCHelper::EnableForCommandlet();
-
 	SourceControlHelper = new FSourceControlHelper(PackageHelper);
 
 	bool bRet = true;
@@ -373,11 +310,7 @@
 		bRet = DeleteHLODActors();
 	}
 
-<<<<<<< HEAD
-	if (bRet && ShouldRunStep(EHLODBuildStep::HLOD_Finalize) && bAutoSubmit)
-=======
 	if (bRet && ShouldRunStep(EHLODBuildStep::HLOD_Finalize))
->>>>>>> 4af6daef
 	{
 		bRet = SubmitHLODActors();
 	}
@@ -395,15 +328,12 @@
 
 bool UWorldPartitionHLODsBuilder::SetupHLODActors()
 {
-<<<<<<< HEAD
-=======
 	// No setup needed for non partitioned worlds
 	if (!WorldPartition)
 	{
 		return true;
 	}
 
->>>>>>> 4af6daef
 	auto ActorFolderAddedDelegateHandle = GEngine->OnActorFolderAdded().AddLambda([this](UActorFolder* InActorFolder)
 	{
 		UPackage* ActorFolderPackage = InActorFolder->GetPackage();
@@ -433,8 +363,7 @@
 	UE_LOG(LogWorldPartitionHLODsBuilder, Display, TEXT("#### World HLOD actors ####"));
 
 	int32 NumActors = 0;
-<<<<<<< HEAD
-	for (FActorDescList::TIterator<AWorldPartitionHLOD> HLODIterator(WorldPartition->GetActorDescContainer()); HLODIterator; ++HLODIterator)
+	for (FActorDescContainerCollection::TIterator<AWorldPartitionHLOD> HLODIterator(WorldPartition); HLODIterator; ++HLODIterator)
 	{
 		FWorldPartitionActorDesc* HLODActorDesc = *HLODIterator;
 		FString PackageName = HLODActorDesc->GetActorPackage().ToString();
@@ -446,20 +375,6 @@
 
 	UE_LOG(LogWorldPartitionHLODsBuilder, Display, TEXT("#### World contains %d HLOD actors ####"), NumActors);
 
-=======
-	for (FActorDescContainerCollection::TIterator<AWorldPartitionHLOD> HLODIterator(WorldPartition); HLODIterator; ++HLODIterator)
-	{
-		FWorldPartitionActorDesc* HLODActorDesc = *HLODIterator;
-		FString PackageName = HLODActorDesc->GetActorPackage().ToString();
-
-		UE_LOG(LogWorldPartitionHLODsBuilder, Display, TEXT("    [%d] %s"), NumActors, *PackageName);
-
-		NumActors++;
-	}
-
-	UE_LOG(LogWorldPartitionHLODsBuilder, Display, TEXT("#### World contains %d HLOD actors ####"), NumActors);
-
->>>>>>> 4af6daef
 	if (IsUsingBuildManifest())
 	{
 		TMap<FString, int32> FilesToBuilderMap;
@@ -512,26 +427,13 @@
 					return false;
 				}
 			}
-<<<<<<< HEAD
 
 			// The build manifest must also be included as a build product to be available in the next steps
 			BuildProducts.Add(BuildManifest);
 
 			// Write build products to a file
-			FString BuildProductsFile = DistributedBuildWorkingDir / BuildProductsFileName;
-			bool bRet = FFileHelper::SaveStringArrayToFile(BuildProducts, *BuildProductsFile);
-			if (!bRet)
-			{
-				UE_LOG(LogWorldPartitionHLODsBuilder, Error, TEXT("Error writing build product file %s"), *BuildProductsFile);
-=======
-
-			// The build manifest must also be included as a build product to be available in the next steps
-			BuildProducts.Add(BuildManifest);
-
-			// Write build products to a file
 			if (!AddBuildProducts(BuildProducts))
 			{
->>>>>>> 4af6daef
 				return false;
 			}
 
@@ -559,31 +461,6 @@
 			}
 		}
 
-<<<<<<< HEAD
-	UE_LOG(LogWorldPartitionHLODsBuilder, Display, TEXT("#### Building %d HLOD actors ####"), HLODActorsToBuild.Num());
-	if (bResumeBuild)
-	{
-		UE_LOG(LogWorldPartitionHLODsBuilder, Display, TEXT("#### Resuming build at %d ####"), ResumeBuildIndex);
-	}
-
-	for (int32 CurrentActor = ResumeBuildIndex; CurrentActor < HLODActorsToBuild.Num(); ++CurrentActor)
-	{
-		TRACE_BOOKMARK(TEXT("BuildHLOD Start - %d"), CurrentActor);
-
-		const FGuid& HLODActorGuid = HLODActorsToBuild[CurrentActor];
-
-		FWorldPartitionReference ActorRef(WorldPartition, HLODActorGuid);
-		FWorldPartitionActorDesc* ActorDesc = ActorRef.Get();
-
-		AWorldPartitionHLOD* HLODActor = CastChecked<AWorldPartitionHLOD>(ActorDesc->GetActor());
-
-		UE_LOG(LogWorldPartitionHLODsBuilder, Display, TEXT("[%d / %d] Building HLOD actor %s..."), CurrentActor + 1, HLODActorsToBuild.Num(), *HLODActor->GetActorLabel());
-
-		// Simulate an engine tick to make sure engine & render resources that are queued for deletion are processed.
-		FWorldPartitionHelpers::FakeEngineTick(WorldPartition->GetWorld());
-
-		HLODActor->BuildHLOD(bForceBuild);
-=======
 		return true;
 	};
 
@@ -605,15 +482,9 @@
 		{
 			UE_LOG(LogWorldPartitionHLODsBuilder, Display, TEXT("#### Resuming build at %d ####"), ResumeBuildIndex);
 		}
->>>>>>> 4af6daef
 
 		for (int32 CurrentActor = ResumeBuildIndex; CurrentActor < HLODActorsToBuild.Num(); ++CurrentActor)
 		{
-<<<<<<< HEAD
-			UE_LOG(LogWorldPartitionHLODsBuilder, Display, TEXT("[%d / %d] HLOD actor %s was modified, saving..."), CurrentActor + 1, HLODActorsToBuild.Num(), *HLODActor->GetActorLabel());
-
-			bool bSaved = SourceControlHelper->Save(ActorPackage);
-=======
 			TRACE_BOOKMARK(TEXT("BuildHLOD Start - %d"), CurrentActor);
 
 			const FGuid& HLODActorGuid = HLODActorsToBuild[CurrentActor];
@@ -631,7 +502,6 @@
 			HLODActor->BuildHLOD(bForceBuild);
 
 			bool bSaved = SaveHLODActor(HLODActor);
->>>>>>> 4af6daef
 			if (!bSaved)
 			{
 				return false;
@@ -652,12 +522,6 @@
 		uint32 NumHLODActors = 0;
 		for (TActorIterator<AActor> ActorIt(World); ActorIt; ++ActorIt)
 		{
-<<<<<<< HEAD
-			FWorldPartitionHelpers::DoCollectGarbage();
-		}
-
-		TRACE_BOOKMARK(TEXT("BuildHLOD End - %d"), CurrentActor);
-=======
 			if (IWorldPartitionHLODProvider* HLODProvider = Cast<IWorldPartitionHLODProvider>(*ActorIt))
 			{
 				AWorldPartitionHLOD* HLODActor = HLODProvider->CreateHLODActor();
@@ -675,7 +539,6 @@
 			}
 		}
 		UE_LOG(LogWorldPartitionHLODsBuilder, Display, TEXT("#### Built %d HLOD actor ####"), NumHLODActors);
->>>>>>> 4af6daef
 	}
 
 
@@ -714,11 +577,7 @@
 	UE_LOG(LogWorldPartitionHLODsBuilder, Display, TEXT("#### Deleting HLOD actors ####"));
 
 	TArray<FString> PackagesToDelete;
-<<<<<<< HEAD
-	for (FActorDescList::TIterator<AWorldPartitionHLOD> HLODIterator(WorldPartition->GetActorDescContainer()); HLODIterator; ++HLODIterator)
-=======
 	for (FActorDescContainerCollection::TIterator<AWorldPartitionHLOD> HLODIterator(WorldPartition); HLODIterator; ++HLODIterator)
->>>>>>> 4af6daef
 	{
 		FWorldPartitionActorDesc* HLODActorDesc = *HLODIterator;
 		FString PackageName = HLODActorDesc->GetActorPackage().ToString();
@@ -758,155 +617,6 @@
 	ModifiedFiles.Append(SourceControlHelper->GetModifiedFiles());
 
 	// Check in all modified files
-<<<<<<< HEAD
-	const FString ChangeDescription = FString::Printf(TEXT("Rebuilt HLODs for %s"), *WorldPartition->GetWorld()->GetName());
-	return AutoSubmitFiles(ModifiedFiles.GetAllFiles(), ChangeDescription);
-}
-
-bool UWorldPartitionHLODsBuilder::DumpStats()
-{
-	struct FHLODStat
-	{
-		FString				Name;
-		FName				RuntimeGrid;
-		bool				bIsSpatiallyLoaded = false;
-		uint64				GridLocationZ = 0;
-		uint64				GridLocationX = 0;
-		uint64				GridLocationY = 0;
-		FString				DataLayers;
-		EHLODLayerType		HLODType;
-
-		uint64				InstanceCount = 0;
-		uint64				NaniteTriangleCount = 0;
-		uint64				NaniteVertexCount = 0;
-		uint64				TriangleCount = 0;
-		uint64				VertexCount = 0;
-		uint64				UVChannelCount = 0;
-
-		float				BaseColorTextureSize = 0.0f;
-		float				NormalTextureSize = 0.0f;
-		float				MRSTextureSize = 0.0f;
-		float				EmissiveTextureSize = 0.0f;
-
-		uint64				MeshResourceSize = 0;
-		uint64				TexturesResourceSize = 0;
-
-		uint64				DiskSize = 0;
-
-		static FString GetHeaderCSVString()
-		{
-			return TEXT("Name, RuntimeGrid, SpatiallyLoaded, GridLocationZ, GridLocationX, GridLocationY, DataLayers, HLODType, InstanceCount, NaniteTriangleCount, NaniteVertexCount, TriangleCount, VertexCount, UVChannelCount, BaseColorTextureSize, NormalTextureSize, MRSTextureSize, EmissiveTextureSize, MeshResourceSize, TexturesResourceSize, DiskSize");
-		}
-
-		FString ToCSVString() const
-		{
-			return FString::Printf(TEXT("%s, %s, %s, %d, %d, %d, %s, %s, %d, %d, %d, %d, %d, %d, %.0f, %.0f, %.0f, %.0f, %d, %d, %d"), 
-				*Name, 
-				*RuntimeGrid.ToString(),
-				bIsSpatiallyLoaded ? TEXT("true") : TEXT("false"),
-				GridLocationZ, GridLocationX, GridLocationY,
-				*DataLayers,
-				*StaticEnum<EHLODLayerType>()->GetNameStringByValue((int64)HLODType),
-				InstanceCount, NaniteTriangleCount, NaniteVertexCount, TriangleCount, VertexCount, UVChannelCount,
-				BaseColorTextureSize, NormalTextureSize, MRSTextureSize, EmissiveTextureSize, 
-				MeshResourceSize, TexturesResourceSize,
-				DiskSize);
-		}
-	};
-
-	TArray<FHLODStat> HLODStats;
-
-	for (UActorDescContainer::TIterator<AWorldPartitionHLOD> HLODIterator(WorldPartition->GetActorDescContainer()); HLODIterator; ++HLODIterator)
-	{
-		FWorldPartitionReference HLODActorRef(WorldPartition, HLODIterator->GetGuid());
-		AWorldPartitionHLOD* HLODActor = CastChecked<AWorldPartitionHLOD>(HLODActorRef->GetActor());
-
-		FAssetCompilingManager::Get().FinishAllCompilation();
-
-		FHLODStat& HLODStat = HLODStats.Emplace_GetRef();
-
-		HLODStat.Name = HLODActor->GetActorLabel();
-		HLODStat.RuntimeGrid = HLODActor->GetRuntimeGrid();
-		HLODStat.bIsSpatiallyLoaded = HLODActor->GetIsSpatiallyLoaded();
-		HLODStat.DataLayers = *FString::JoinBy(HLODActor->GetDataLayerInstances(), TEXT("| "), [](const UDataLayerInstance* DataLayer) { return DataLayer->GetDataLayerShortName(); });
-		HLODStat.HLODType = HLODActor->GetSubActorsHLODLayer()->GetLayerType();
-
-		HLODActor->ForEachComponent<UInstancedStaticMeshComponent>(false, [&](const UInstancedStaticMeshComponent* ISMC)
-		{
-			HLODStat.InstanceCount += ISMC->GetInstanceCount();
-		});
-
-		ForEachObjectWithPackage(HLODActor->GetPackage(), [&HLODStat](UObject* Object)
-		{
-			if (UStaticMesh* StaticMesh = Cast<UStaticMesh>(Object))
-			{
-				HLODStat.MeshResourceSize += StaticMesh->GetResourceSizeBytes(EResourceSizeMode::Exclusive);
-
-				HLODStat.TriangleCount += StaticMesh->GetNumTriangles(0);
-				HLODStat.VertexCount += StaticMesh->GetNumVertices(0);
-				HLODStat.UVChannelCount += StaticMesh->GetNumTexCoords(0);
-
-				HLODStat.NaniteTriangleCount += StaticMesh->GetNumNaniteTriangles();
-				HLODStat.NaniteVertexCount += StaticMesh->GetNumNaniteVertices();
-			}
-
-			if (UMaterialInstance* MaterialInstance = Cast<UMaterialInstance>(Object))
-			{
-				auto GetTexture = [MaterialInstance, &HLODStat](const FName TextureParamName)
-				{
-					UTexture* Texture = nullptr;
-					MaterialInstance->GetTextureParameterValue(TextureParamName, Texture, true);
-					HLODStat.TexturesResourceSize += Texture ? Texture->GetResourceSizeBytes(EResourceSizeMode::Exclusive) : 0;
-					return Texture;
-				};
-
-				UTexture* BaseColorTex = GetTexture("BaseColorTexture");
-				UTexture* NormalTex = GetTexture("NormalTexture");
-				UTexture* MetallicTex = GetTexture("MetallicTexture");
-				UTexture* RoughnessTex = GetTexture("RoughnessTexture");
-				UTexture* SpecularTex = GetTexture("SpecularTexture");
-				UTexture* EmissiveTex = GetTexture("EmissiveTexture");
-				UTexture* EmissiveHDRTex = GetTexture("EmissiveHDRTexture");
-				UTexture* PackedMRSTex = GetTexture("PackedTexture");
-				
-				HLODStat.BaseColorTextureSize = BaseColorTex ? BaseColorTex->GetSurfaceWidth() : 0;
-				HLODStat.NormalTextureSize = NormalTex ? NormalTex->GetSurfaceWidth() : 0;
-				HLODStat.MRSTextureSize = FMath::Max(HLODStat.MRSTextureSize, MetallicTex ? MetallicTex->GetSurfaceWidth() : 0);
-				HLODStat.MRSTextureSize = FMath::Max(HLODStat.MRSTextureSize, RoughnessTex ? RoughnessTex->GetSurfaceWidth() : 0);
-				HLODStat.MRSTextureSize = FMath::Max(HLODStat.MRSTextureSize, SpecularTex ? SpecularTex->GetSurfaceWidth() : 0);
-				HLODStat.MRSTextureSize = FMath::Max(HLODStat.MRSTextureSize, PackedMRSTex ? PackedMRSTex->GetSurfaceWidth() : 0);
-				HLODStat.EmissiveTextureSize = FMath::Max(HLODStat.EmissiveTextureSize, EmissiveTex ? EmissiveTex->GetSurfaceWidth() : 0);
-				HLODStat.EmissiveTextureSize = FMath::Max(HLODStat.EmissiveTextureSize, EmissiveHDRTex ? EmissiveHDRTex->GetSurfaceWidth() : 0);
-			}
-
-			return true;
-		}, false);
-
-		HLODStat.DiskSize = IFileManager::Get().FileSize(*HLODActor->GetPackage()->GetLoadedPath().GetLocalFullPath());
-	}
-
-	Algo::Sort(HLODStats, [](const FHLODStat& A, const FHLODStat& B) { return A.Name < B.Name; });
-
-
-	const FString Filename = FString::Printf(TEXT("%s/HLODStats/HLODStats-%s.csv"), *FPaths::ProjectLogDir(), *FDateTime::Now().ToString());
-	FArchive* CSVFile = IFileManager::Get().CreateFileWriter(*Filename, FILEWRITE_AllowRead);
-
-	FTCHARToUTF8 CSVHeader = FHLODStat::GetHeaderCSVString();
-	FString Newline = "\n";
-
-	CSVFile->Serialize((UTF8CHAR*)CSVHeader.Get(), CSVHeader.Length() * sizeof(UTF8CHAR));
-	*CSVFile << Newline;
-	for (const FHLODStat& HLODStat : HLODStats)
-	{
-		FTCHARToUTF8 CSVString = HLODStat.ToCSVString();
-		CSVFile->Serialize((UTF8CHAR*)CSVString.Get(), CSVString.Length() * sizeof(UTF8CHAR));
-		*CSVFile << Newline;
-	}
-
-	delete CSVFile;
-
-	return true;
-=======
 	const FString ChangeDescription = FString::Printf(TEXT("Rebuilt HLODs for %s"), *WorldPartition->GetWorld()->GetPackage()->GetName());
 	return OnFilesModified(ModifiedFiles.GetAllFiles(), ChangeDescription);
 }
@@ -915,7 +625,6 @@
 {
 	const FString HLODStatsOutputFilename = FPaths::ProjectSavedDir() / TEXT("WorldPartition") / FString::Printf(TEXT("HLODStats-%08x.csv"), FPlatformProcess::GetCurrentProcessId());
 	return UHLODSubsystem::WriteHLODStatsCSV(WorldPartition->GetWorld(), HLODStatsOutputFilename);
->>>>>>> 4af6daef
 }
 
 bool UWorldPartitionHLODsBuilder::GetHLODActorsToBuild(TArray<FGuid>& HLODActorsToBuild) const
@@ -972,44 +681,18 @@
 
 	// Build a mapping of 1 HLOD[Level] -> N HLOD[Level - 1]
 	TMap<FGuid, TArray<FGuid>>	HLODParenting;
-<<<<<<< HEAD
-	for (FActorDescList::TIterator<AWorldPartitionHLOD> HLODIterator(WorldPartition->GetActorDescContainer()); HLODIterator; ++HLODIterator)
-=======
 	for (FActorDescContainerCollection::TIterator<AWorldPartitionHLOD> HLODIterator(WorldPartition); HLODIterator; ++HLODIterator)
->>>>>>> 4af6daef
 	{
 		// Filter by HLOD actor
 		if (!HLODActorToBuild.IsNone() && HLODIterator->GetActorLabel() != HLODActorToBuild)
 		{
 			continue;
 		}
-<<<<<<< HEAD
 
 		// Filter by HLOD layer
 		if (!HLODLayerToBuild.IsNone() && HLODIterator->GetSourceHLODLayerName() != HLODLayerToBuild)
 		{
 			continue;
-		}
-
-		TArray<FGuid>& ChildHLODs = HLODParenting.Add(HLODIterator->GetGuid());
-
-		for (const FHLODSubActorDesc& SubActor : HLODIterator->GetSubActors())
-		{
-			if (SubActor.ContainerID.IsMainContainer())
-			{
-				FWorldPartitionActorDesc* SubActorDesc = WorldPartition->GetActorDesc(SubActor.ActorGuid);
-				if (SubActorDesc && SubActorDesc->GetActorNativeClass()->IsChildOf<AWorldPartitionHLOD>())
-				{
-					ChildHLODs.Add(SubActor.ActorGuid);
-				}
-			}
-=======
-
-		// Filter by HLOD layer
-		if (!HLODLayerToBuild.IsNone() && HLODIterator->GetSourceHLODLayerName() != HLODLayerToBuild)
-		{
-			continue;
->>>>>>> 4af6daef
 		}
 
 		HLODParenting.Add(HLODIterator->GetGuid(), HLODIterator->GetChildHLODActors());
@@ -1099,32 +782,12 @@
 
 		const FHLODActorDesc* HLODActorDesc = static_cast<const FHLODActorDesc*>(ActorDesc);
 
-<<<<<<< HEAD
-		for (const FHLODSubActorDesc& SubActor : HLODActorDesc->GetSubActors())
-		{
-			if (SubActor.ContainerID.IsMainContainer())
-			{
-				FWorldPartitionActorDesc* SubActorDesc = WorldPartition->GetActorDesc(SubActor.ActorGuid);
-
-				// Invalid sub actor guid found, this is unexpected when running distributed builds as the build step is always preceeded by the setup step.
-				check(SubActorDesc || !bDistributedBuild);
-
-				if (SubActorDesc && SubActorDesc->GetActorNativeClass()->IsChildOf<AWorldPartitionHLOD>())
-				{
-					if (!ProcessedHLOD.Contains(SubActor.ActorGuid))
-					{
-						UE_LOG(LogWorldPartitionHLODsBuilder, Error, TEXT("Child HLOD actor missing or out of order in HLOD workload, exiting..."));
-						return false;
-					}
-				}
-=======
 		for (const FGuid& ChildHLODActorGuid : HLODActorDesc->GetChildHLODActors())
 		{
 			if (!ProcessedHLOD.Contains(ChildHLODActorGuid))
 			{
 				UE_LOG(LogWorldPartitionHLODsBuilder, Error, TEXT("Child HLOD actor missing or out of order in HLOD workload, exiting..."));
 				return false;
->>>>>>> 4af6daef
 			}
 		}
 
@@ -1136,11 +799,8 @@
 
 bool UWorldPartitionHLODsBuilder::GenerateBuildManifest(TMap<FString, int32>& FilesToBuilderMap) const
 {
-<<<<<<< HEAD
-=======
 	check(WorldPartition);
 
->>>>>>> 4af6daef
 	TArray<TArray<FGuid>> BuildersWorkload = GetHLODWorkloads(BuilderCount);
 
 	FConfigFile ConfigFile;
