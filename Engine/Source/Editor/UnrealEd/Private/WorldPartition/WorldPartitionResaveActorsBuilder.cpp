--- conflicted
+++ resolved
@@ -8,10 +8,7 @@
 #include "Engine/World.h"
 #include "GameFramework/Actor.h"
 #include "Commandlets/Commandlet.h"
-<<<<<<< HEAD
-=======
 #include "Kismet2/BlueprintEditorUtils.h"
->>>>>>> d731a049
 #include "UObject/MetaData.h"
 #include "UObject/SavePackage.h"
 #include "Kismet2/BlueprintEditorUtils.h"
@@ -72,8 +69,6 @@
 			UE_LOG(LogWorldPartitionResaveActorsBuilder, Error, TEXT("SwitchActorPackagingSchemeToReduced is not compatible with ActorClassName"));
 			return false;
 		}
-<<<<<<< HEAD
-=======
 		else if (!ActorTags.IsEmpty())
 		{
 			UE_LOG(LogWorldPartitionResaveActorsBuilder, Error, TEXT("SwitchActorPackagingSchemeToReduced is not compatible with ActorTags"));
@@ -84,7 +79,6 @@
 			UE_LOG(LogWorldPartitionResaveActorsBuilder, Error, TEXT("SwitchActorPackagingSchemeToReduced is not compatible with ActorProperties"));
 			return false;
 		}
->>>>>>> d731a049
 		else if (bResaveDirtyActorDescsOnly)
 		{
 			UE_LOG(LogWorldPartitionResaveActorsBuilder, Error, TEXT("SwitchActorPackagingSchemeToReduced is not compatible with ResaveDirtyActorDescsOnly"));
@@ -106,38 +100,14 @@
 
 bool UWorldPartitionResaveActorsBuilder::RunInternal(UWorld* World, const FCellInfo& InCellInfo, FPackageSourceControlHelper& PackageHelper)
 {
-<<<<<<< HEAD
-	FPackageSourceControlHelper SCCHelper;
-
 	UPackage* WorldPackage = World->GetPackage();
-
-	int32 LoadCount = 0;
-	int32 SaveCount = 0;
-	int32 FailCount = 0;
-=======
-	UPackage* WorldPackage = World->GetPackage();
->>>>>>> d731a049
 
 	// Actor Class Filter
 	UClass* ActorClass = AActor::StaticClass();
 
-<<<<<<< HEAD
-	// @todo_ow: support BP Classes when the ActorDesc have that information
 	if (!ActorClassName.IsEmpty())
 	{
 		if (bSwitchActorPackagingSchemeToReduced)
-		{
-			UE_LOG(LogWorldPartitionResaveActorsBuilder, Error, TEXT("Changing the actor packaging scheme can't be executed on a subset of actors."));
-			return false;
-		}
-
-		ActorClass = FindObject<UClass>(ANY_PACKAGE, *ActorClassName);
-		if (!ActorClass)
-=======
-	if (!ActorClassName.IsEmpty())
-	{
-		if (bSwitchActorPackagingSchemeToReduced)
->>>>>>> d731a049
 		{
 			UE_LOG(LogWorldPartitionResaveActorsBuilder, Error, TEXT("Changing the actor packaging scheme can't be executed on a subset of actors."));
 			return false;
@@ -176,183 +146,6 @@
 	}
 
 	if (bSwitchActorPackagingSchemeToReduced)
-<<<<<<< HEAD
-	{
-		if (World->PersistentLevel->GetActorPackagingScheme() == EActorPackagingScheme::Reduced)
-		{
-			UE_LOG(LogWorldPartitionResaveActorsBuilder, Error, TEXT("World is already using the reduced actor packaging scheme."));
-			return false;
-		}
-
-		World->PersistentLevel->ActorPackagingScheme = EActorPackagingScheme::Reduced;
-	}
-
-	if (bEnableActorFolders)
-	{
-		if (World->PersistentLevel->IsUsingActorFolders())
-		{
-			UE_LOG(LogWorldPartitionResaveActorsBuilder, Error, TEXT("World is already using actor folder objects."));
-			return false;
-		}
-
-		World->PersistentLevel->SetUseActorFolders(true);
-		World->PersistentLevel->bFixupActorFoldersAtLoad = false;
-	}
-
-	TArray<FString> PackagesToDelete;
-
-	auto AddAndSavePackage = [&SaveCount, &FailCount, &SCCHelper](UPackage* InPackage, const FString& InPackageType)
-	{
-		// Save the new package and add to source control if needed
-		FString NewPackageFileName = SourceControlHelpers::PackageFilename(InPackage);
-		FSavePackageArgs SaveArgs;
-		SaveArgs.TopLevelFlags = RF_Standalone;
-		if (!UPackage::SavePackage(InPackage, nullptr, *NewPackageFileName, SaveArgs))
-		{
-			UE_LOG(LogWorldPartitionResaveActorsBuilder, Error, TEXT("Error saving %s package %s."), *InPackageType, *InPackage->GetName());
-			++FailCount;
-			return true;
-		}
-
-		if (!SCCHelper.AddToSourceControl(InPackage))
-		{
-			UE_LOG(LogWorldPartitionResaveActorsBuilder, Error, TEXT("Error adding %s package to source control %s."), *InPackageType, *InPackage->GetName());
-			++FailCount;
-			return true;
-		}
-
-		UE_LOG(LogWorldPartitionResaveActorsBuilder, Display, TEXT("Saved %s package %s."), *InPackageType, *InPackage->GetName());
-		++SaveCount;
-		return true;
-	};
-
-	auto CheckOutAndSavePackage = [&SaveCount, &FailCount, &SCCHelper](UPackage* InPackage, const FString& InPackageType, bool bErrorAtFailCheckout)
-	{
-		if (SCCHelper.Checkout(InPackage))
-		{
-			// Save package
-			FString PackageFileName = SourceControlHelpers::PackageFilename(InPackage);
-			FSavePackageArgs SaveArgs;
-			SaveArgs.TopLevelFlags = RF_Standalone;
-			if (!UPackage::SavePackage(InPackage, nullptr, *PackageFileName, SaveArgs))
-			{
-				UE_LOG(LogWorldPartitionResaveActorsBuilder, Error, TEXT("Error saving %s package %s."), *InPackageType, *InPackage->GetName());
-				++FailCount;
-				return true;
-			}
-
-			UE_LOG(LogWorldPartitionResaveActorsBuilder, Display, TEXT("Saved %s package %s."), *InPackageType, *InPackage->GetName());
-			++SaveCount;
-			return true;
-		}
-		else
-		{
-			if (bErrorAtFailCheckout)
-			{
-				UE_LOG(LogWorldPartitionResaveActorsBuilder, Error, TEXT("Error checking out %s package %s."), *InPackageType, *InPackage->GetName());
-			}
-			else
-			{
-				UE_LOG(LogWorldPartitionResaveActorsBuilder, Warning, TEXT("Error checking out %s package %s."), *InPackageType, *InPackage->GetName());
-			}
-
-			++FailCount;
-			return true;
-		}
-	};
-
-	if (bSwitchActorPackagingSchemeToReduced)
-	{
-		World->PersistentLevel->ActorPackagingScheme = EActorPackagingScheme::Reduced;
-
-		// Build clusters
-		TArray<TPair<FGuid, TArray<FGuid>>> ActorsWithRefs;
-		for (FActorDescList::TIterator<> ActorDescIterator(WorldPartition); ActorDescIterator; ++ActorDescIterator)
-		{
-			ActorsWithRefs.Emplace(ActorDescIterator->GetGuid(), ActorDescIterator->GetReferences());
-		}
-
-		TArray<TArray<FGuid>> Clusters = GenerateObjectsClusters(ActorsWithRefs);
-
-		for (const TArray<FGuid>& Cluster : Clusters)
-		{
-			TArray<UPackage*> PackagesToSave;
-
-			// Load actor clusters
-			TArray<FWorldPartitionReference> ActorReferences;
-			for (const FGuid& ActorGuid : Cluster)
-			{
-				ActorReferences.Emplace(WorldPartition, ActorGuid);
-			}
-
-			// Change packaging of all actors in the current cluster
-			for (FWorldPartitionReference& ActorReference : ActorReferences)
-			{
-				const FWorldPartitionActorDesc* ActorDesc = ActorReference.Get();
-				AActor* Actor = ActorDesc->GetActor();
-
-				if (!Actor)
-				{
-					PackagesToDelete.Add(ActorDesc->GetActorPackage().ToString());
-					++FailCount;
-					continue;
-				}
-				else
-				{
-					++LoadCount;
-
-					UPackage* Package = Actor->GetExternalPackage();
-					check(Package);
-
-					if (!bReportOnly)
-					{
-						if (SCCHelper.Checkout(Package))
-						{
-							// Always mark this package for deletion, as it will contain a temporary redirector to fixup references
-							PackagesToDelete.Add(ActorDesc->GetActorPackage().ToString());
-
-							// Move actor back into world's package
-							Actor->SetPackageExternal(false);
-
-							// Gather dependant objects that also needs to be moved along with the actor
-							TArray<UObject*> DependantObjects;
-							ForEachObjectWithPackage(Package, [&DependantObjects](UObject* Object)
-							{
-								if (!Cast<UMetaData>(Object))
-								{
-									DependantObjects.Add(Object);
-								}
-								return true;
-							}, false);
-
-							// Move dependant objects into the new world package temporarily
-							for (UObject* DependantObject : DependantObjects)
-							{
-								DependantObject->Rename(nullptr, WorldPackage, REN_NonTransactional | REN_DontCreateRedirectors | REN_ForceNoResetLoaders);
-							}
-
-							// Move actor in its new package
-							Actor->SetPackageExternal(true);
-
-							// Also move dependant objects into the new package
-							UPackage* NewActorPackage = Actor->GetExternalPackage();
-							for (UObject* DependantObject : DependantObjects)
-							{
-								DependantObject->Rename(nullptr, NewActorPackage, REN_NonTransactional | REN_DontCreateRedirectors | REN_ForceNoResetLoaders);
-							}
-
-							PackagesToSave.Add(NewActorPackage);
-						}
-						else
-						{
-							// It is possible the resave can't checkout everything. Continue processing.
-							UE_LOG(LogWorldPartitionResaveActorsBuilder, Warning, TEXT("Error checking out package %s."), *Package->GetName());
-							++FailCount;
-							continue;
-						}
-					}
-				}
-=======
 	{
 		if (World->PersistentLevel->GetActorPackagingScheme() == EActorPackagingScheme::Reduced)
 		{
@@ -528,92 +321,9 @@
 			{
 				PackagesToDelete.Add(ActorDesc->GetActorPackage().ToString());
 				return true;
->>>>>>> d731a049
-			}
-
-			// Save modified actors
-			for (UPackage* PackageToSave : PackagesToSave)
-			{
-				AddAndSavePackage(PackageToSave, TEXT("Actor"));
-			}
-		}
-	}
-	else
-	{
-		FWorldPartitionHelpers::ForEachActorWithLoading(WorldPartition, ActorClass, [this, &LoadCount, &SaveCount, &FailCount, &SCCHelper, &PackagesToDelete, &CheckOutAndSavePackage](const FWorldPartitionActorDesc* ActorDesc)
-		{
-			ON_SCOPE_EXIT
-			{
-				UE_LOG(LogWorldPartitionResaveActorsBuilder, Display, TEXT("Processed %d packages (%d Saved / %d Failed)"), LoadCount, SaveCount, FailCount);
-			};
-
-			AActor* Actor = ActorDesc->GetActor();
-
-			if (!Actor)
-			{
-<<<<<<< HEAD
-				PackagesToDelete.Add(ActorDesc->GetActorPackage().ToString());
-				++FailCount;
-				return true;
 			}
 			else
 			{
-				++LoadCount;
-
-				if (bEnableActorFolders)
-				{
-					if (!Actor->CreateOrUpdateActorFolder())
-					{
-						UE_LOG(LogWorldPartitionResaveActorsBuilder, Error, TEXT("Failed to create actor folder for actor %s."), *Actor->GetName());
-						++FailCount;
-						return true;
-					}
-				}
-
-				UPackage* Package = Actor->GetExternalPackage();
-				check(Package);
-
-				if (bResaveDirtyActorDescsOnly)
-				{
-					TUniquePtr<FWorldPartitionActorDesc> NewActorDesc = Actor->CreateActorDesc();
-
-					if (ActorDesc->Equals(NewActorDesc.Get()))
-					{
-						return true;
-					}
-
-					UE_LOG(LogWorldPartitionResaveActorsBuilder, Log, TEXT("Package %s needs to be resaved."), *Package->GetName());
-				}
-
-				if (!bReportOnly)
-				{
-					return CheckOutAndSavePackage(Package, TEXT("Actor"), /*bErrorAtFailCheckout*/ false);
-				}
-			}
-
-			return true;
-		});
-	}
-
-	if (!bReportOnly)
-	{
-		SCCHelper.Delete(PackagesToDelete);
-
-		if (bEnableActorFolders)
-		{
-			World->PersistentLevel->ForEachActorFolder([&AddAndSavePackage](UActorFolder* ActorFolder)
-			{
-				UPackage* NewActorFolderPackage = ActorFolder->GetExternalPackage();
-				check(NewActorFolderPackage);
-				return AddAndSavePackage(NewActorFolderPackage, TEXT("Actor Folder"));
-			});
-		}
-
-		const bool bNeedWorldResave = bSwitchActorPackagingSchemeToReduced || bEnableActorFolders;
-		if (bNeedWorldResave)
-		{
-			return CheckOutAndSavePackage(WorldPackage, TEXT("World"), /*bErrorAtFailCheckout*/ true);
-=======
 				if (bEnableActorFolders)
 				{
 					if (!Actor->CreateOrUpdateActorFolder())
@@ -680,7 +390,6 @@
 		if (bNeedWorldResave)
 		{
 			return UWorldPartitionBuilder::SavePackages({ WorldPackage }, PackageHelper);
->>>>>>> d731a049
 		}
 	}
 
