// Copyright Epic Games, Inc. All Rights Reserved.

#include "WorldPartition/WorldPartitionNavigationDataBuilder.h"

#include "CoreMinimal.h"
#include "EngineUtils.h"
#include "FileHelpers.h"
#include "StaticMeshCompiler.h"
#include "ActorPartition/ActorPartitionSubsystem.h"
#include "Logging/LogMacros.h"
#include "Misc/CommandLine.h"
#include "UObject/SavePackage.h"
#include "Commandlets/Commandlet.h"
#include "AI/NavigationSystemBase.h"

#include "WorldPartition/WorldPartition.h"
#include "WorldPartition/WorldPartitionSubsystem.h"
#include "WorldPartition/DataLayer/DataLayerAsset.h"
<<<<<<< HEAD
#include "WorldPartition/DataLayer/DataLayerSubsystem.h"
=======
#include "WorldPartition/DataLayer/DataLayerManager.h"
>>>>>>> 4af6daef
#include "WorldPartition/NavigationData/NavigationDataChunkActor.h"

DEFINE_LOG_CATEGORY_STATIC(LogWorldPartitionNavigationDataBuilder, Log, All);

UWorldPartitionNavigationDataBuilder::UWorldPartitionNavigationDataBuilder(const FObjectInitializer& ObjectInitializer)
	: Super(ObjectInitializer)
{
}

bool UWorldPartitionNavigationDataBuilder::PreRun(UWorld* World, FPackageSourceControlHelper& PackageHelper)
{
	// Set runtime data layer to be included in the base navmesh generation.
<<<<<<< HEAD
	UDataLayerSubsystem* DataLayerSubsystem = UWorld::GetSubsystem<UDataLayerSubsystem>(World);
=======
	UDataLayerManager* DataLayerManager = UDataLayerManager::GetDataLayerManager(World);
>>>>>>> 4af6daef
	for (const TObjectPtr<UDataLayerAsset> DataLayer : World->GetWorldSettings()->BaseNavmeshDataLayers)
	{
		if (DataLayer != nullptr)
		{
<<<<<<< HEAD
			const UDataLayerInstance* DataLayerInstance = DataLayerSubsystem->GetDataLayerInstance(DataLayer);
=======
			const UDataLayerInstance* DataLayerInstance = DataLayerManager->GetDataLayerInstance(DataLayer);
>>>>>>> 4af6daef
			if (DataLayerInstance == nullptr)
			{
				UE_LOG(LogWorldPartitionNavigationDataBuilder, Error, TEXT("Missing UDataLayerInstance for %s."), *DataLayer->GetName());
			}
			else if (DataLayerInstance->IsRuntime())
			{
				DataLayerShortNames.Add(FName(DataLayerInstance->GetDataLayerShortName()));
			}
		}
	}
	
	const TSubclassOf<APartitionActor>& NavigationDataActorClass = ANavigationDataChunkActor::StaticClass();
	uint32 GridSize = NavigationDataActorClass->GetDefaultObject<APartitionActor>()->GetDefaultGridSize(World);
	GridSize = FMath::Max(GridSize, 1u);

	// Size of loaded cell. Set as big as your hardware can afford.
	const uint32 LoadingCellSizeSetting = World->GetWorldSettings()->NavigationDataBuilderLoadingCellSize;
	IterativeCellSize = GridSize * FMath::Max(LoadingCellSizeSetting / GridSize, 1u);
	
	// Extra padding around loaded cell.
	// Make sure navigation is added and initialized before fetching the build overlap
	FNavigationSystem::AddNavigationSystemToWorld(*World, FNavigationSystemRunMode::EditorWorldPartitionBuildMode);
	IterativeCellOverlapSize = FMath::CeilToInt32(FNavigationSystem::GetWorldPartitionNavigationDataBuilderOverlap(*World));

<<<<<<< HEAD
	TArray<FString> Tokens, Switches;
	UCommandlet::ParseCommandLine(FCommandLine::Get(), Tokens, Switches);

	bCleanBuilderPackages = Switches.Contains(TEXT("CleanPackages"));
=======
	bCleanBuilderPackages = HasParam("CleanPackages");
>>>>>>> 4af6daef

	UE_LOG(LogWorldPartitionNavigationDataBuilder, Log, TEXT("Starting NavigationDataBuilder"));
	UE_LOG(LogWorldPartitionNavigationDataBuilder, Log, TEXT("   ANavigationDataChunkActor GridSize: %8i"), GridSize);
	UE_LOG(LogWorldPartitionNavigationDataBuilder, Log, TEXT("   IterativeCellSize:                  %8i (%ix%i navigation datachunk partition actor per loaded cell)"), IterativeCellSize, IterativeCellSize/GridSize, IterativeCellSize/GridSize);
	UE_LOG(LogWorldPartitionNavigationDataBuilder, Log, TEXT("   IterativeCellOverlapSize:           %8i"), IterativeCellOverlapSize);
	
	return true;
}

bool UWorldPartitionNavigationDataBuilder::RunInternal(UWorld* World, const FCellInfo& InCellInfo, FPackageSourceControlHelper& PackageHelper)
{
	UE_LOG(LogWorldPartitionNavigationDataBuilder, Verbose, TEXT(" "));
	UE_LOG(LogWorldPartitionNavigationDataBuilder, Verbose, TEXT("============================================================================================================"));
	UE_LOG(LogWorldPartitionNavigationDataBuilder, Verbose, TEXT("RunInternal"));
	UE_LOG(LogWorldPartitionNavigationDataBuilder, Verbose, TEXT("   Bounds %s ."), *InCellInfo.Bounds.ToString());
	
	UWorldPartitionSubsystem* WorldPartitionSubsystem = World->GetSubsystem<UWorldPartitionSubsystem>();
	check(WorldPartitionSubsystem);

	UWorldPartition* WorldPartition = World->GetWorldPartition();
	check(WorldPartition);
	
	TSet<UPackage*> NavigationDataChunkActorPackages;
	TSet<UPackage*> PackagesToClean;

	// Gather all packages before any navigation data chunk actors are deleted
	for (TActorIterator<ANavigationDataChunkActor> ItActor(World); ItActor; ++ItActor)
	{
		NavigationDataChunkActorPackages.Add(ItActor->GetPackage());
	}

	// Destroy any existing navigation data chunk actors within bounds we are generating, we will make new ones.
	int32 Count = 0;
	const FBox GeneratingBounds = InCellInfo.Bounds.ExpandBy(-IterativeCellOverlapSize);
	UE_LOG(LogWorldPartitionNavigationDataBuilder, Verbose, TEXT("   GeneratingBounds %s"), *GeneratingBounds.ToString());
	
	for (TActorIterator<ANavigationDataChunkActor> It(World); It; ++It)
	{
		Count++;
		
		ANavigationDataChunkActor* Actor = *It;
		const FVector Location = Actor->GetActorLocation();
		
		auto IsInside2D = [](const FBox Bounds, const FVector& In) -> bool
		{
			return ((In.X >= Bounds.Min.X) && (In.X < Bounds.Max.X) && (In.Y >= Bounds.Min.Y) && (In.Y < Bounds.Max.Y));
		};

		UE_LOG(LogWorldPartitionNavigationDataBuilder, Verbose, TEXT("   Location %s %s (%s %s)"),
			*Location.ToCompactString(), IsInside2D(GeneratingBounds, Location) ? TEXT("inside") : TEXT("outside"), *Actor->GetName(), *Actor->GetPackage()->GetName());
		
		if (IsInside2D(GeneratingBounds, Location))
		{
			if (bCleanBuilderPackages)
			{
				check(!PackagesToClean.Find(Actor->GetPackage()));
				PackagesToClean.Add(Actor->GetPackage());
			}
			
			UE_LOG(LogWorldPartitionNavigationDataBuilder, Verbose, TEXT("   Destroy actor %s in package %s."), *Actor->GetName(), *Actor->GetPackage()->GetName());
			const bool bDestroyed = World->DestroyActor(Actor);
			if (!bDestroyed)
			{
				UE_LOG(LogWorldPartitionNavigationDataBuilder, Warning, TEXT("      Could not be destroy %s."), *Actor->GetName());
			}
		}
	}
	UE_LOG(LogWorldPartitionNavigationDataBuilder, Verbose, TEXT("   Number of ANavigationDataChunkActor: %i"), Count);

	// Check if we are just in cleaning mode.
	if (bCleanBuilderPackages)
	{
		UE_LOG(LogWorldPartitionNavigationDataBuilder, Verbose, TEXT("   Number of packages to clear: %i"), PackagesToClean.Num());
		
		// Just delete all ANavigationDataChunkActor packages
		if (!DeletePackages(PackageHelper, PackagesToClean.Array()))
		{
			UE_LOG(LogWorldPartitionNavigationDataBuilder, Error, TEXT("Error deleting packages."));
		}

		// If we had packages to delete we need to notify the delete after the save. Else WP might try to load the deleted descriptors on the next iteration.
		// Note: this notification is expected to be done by the SavePackages()
		for (UPackage* Package : PackagesToClean)
		{
			WorldPartition->OnPackageDeleted(Package);
		}		

		return true;
	}

	// Make sure static meshes have compiled before generating navigation data
	FStaticMeshCompilingManager::Get().FinishAllCompilation();
	
	// Rebuild ANavigationDataChunkActor in loaded bounds
	GenerateNavigationData(WorldPartition, InCellInfo.Bounds, GeneratingBounds);

	// Gather all packages again to include newly created ANavigationDataChunkActor actors
	for (TActorIterator<ANavigationDataChunkActor> ItActor(World); ItActor; ++ItActor)
	{
		NavigationDataChunkActorPackages.Add(ItActor->GetPackage());

		// Log
		FString String;
		if (ItActor->GetPackage())
		{
			String += ItActor->GetPackage()->GetName();
			String += UPackage::IsEmptyPackage(ItActor->GetPackage()) ? " empty" : " ";
			String += ItActor->GetPackage()->IsDirty() ? " dirty" : " ";
		}
		UE_LOG(LogWorldPartitionNavigationDataBuilder, Verbose, TEXT("   Adding package %s (from actor %s)."), *String, *ItActor->GetName());
	}

	TArray<UPackage*> PackagesToSave;
	
	TArray<UPackage*> PackagesToAdd;
	TArray<UPackage*> PackagesToDelete;

	for (UPackage* ActorPackage : NavigationDataChunkActorPackages)
	{
		// Only change package that have been dirtied
		if (ActorPackage && ActorPackage->IsDirty())
		{
			if (UPackage::IsEmptyPackage(ActorPackage))
			{
				PackagesToDelete.Add(ActorPackage);
			}
			else
			{
				PackagesToAdd.Add(ActorPackage);
				PackagesToSave.Add(ActorPackage);
			}
		}
	}

	// Delete packages
	if (!DeletePackages(PackageHelper, PackagesToDelete))
	{
		UE_LOG(LogWorldPartitionNavigationDataBuilder, Error, TEXT("Error deleting packages."));
		return true;
	}

	// Save packages
	if (!PackagesToSave.IsEmpty())
	{
		{
			// Checkout or remove read-only for packages to add
			TRACE_CPUPROFILER_EVENT_SCOPE(CheckoutPackages);
			UE_LOG(LogWorldPartitionNavigationDataBuilder, Log, TEXT("Checking out %d packages."), PackagesToAdd.Num());

			if (PackageHelper.UseSourceControl())
			{
				FEditorFileUtils::CheckoutPackages(PackagesToAdd, /*OutPackagesCheckedOut*/nullptr, /*bErrorIfAlreadyCheckedOut*/false);
			}
			else
			{
				// Remove read-only
				for (const UPackage* Package : PackagesToAdd)
				{
					const FString PackageFilename = SourceControlHelpers::PackageFilename(Package);
					if (IPlatformFile::GetPlatformPhysical().FileExists(*PackageFilename))
					{
						if (!IPlatformFile::GetPlatformPhysical().SetReadOnly(*PackageFilename, /*bNewReadOnlyValue*/false))
						{
							UE_LOG(LogWorldPartitionNavigationDataBuilder, Error, TEXT("Error setting %s writable"), *PackageFilename);
							return true;
						}
					}
				}
			}
		}

		if (!SavePackages(PackagesToSave))
<<<<<<< HEAD
		{
			return true;
		}

		// If we had packages to delete we need to notify the delete after the save. Else WP might try to load the deleted descriptors on the next iteration.
		// Note: this notification is expected to be done by the SavePackages()
		for (UPackage* Package : PackagesToDelete)
		{
			WorldPartition->OnPackageDeleted(Package);
		}
		
		{
			// Add new packages to source control
			TRACE_CPUPROFILER_EVENT_SCOPE(AddingToSourceControl);
			UE_LOG(LogWorldPartitionNavigationDataBuilder, Log, TEXT("Adding packages to revision control."));

			TArray<FString> PackageNamesToAdd;
			PackageNamesToAdd.Reserve(PackagesToAdd.Num());
			for (const UPackage* Package : PackagesToAdd)
			{
				PackageNamesToAdd.Add(Package->GetName());
			}
			
			if (!PackageHelper.AddToSourceControl(PackageNamesToAdd))
			{
				UE_LOG(LogWorldPartitionNavigationDataBuilder, Error, TEXT("Error adding packages."));
				return true;
=======
		{
			return true;
		}

		// If we had packages to delete we need to notify the delete after the save. Else WP might try to load the deleted descriptors on the next iteration.
		// Note: this notification is expected to be done by the SavePackages()
		for (UPackage* Package : PackagesToDelete)
		{
			WorldPartition->OnPackageDeleted(Package);
		}
		
		if (PackageHelper.UseSourceControl())
		{
			{
				// Add new packages to source control
				TRACE_CPUPROFILER_EVENT_SCOPE(AddingToSourceControl);
				UE_LOG(LogWorldPartitionNavigationDataBuilder, Log, TEXT("Adding packages to revision control."));

				if (!PackageHelper.AddToSourceControl(PackagesToAdd))
				{
					UE_LOG(LogWorldPartitionNavigationDataBuilder, Error, TEXT("Error adding packages."));
					return true;
				}
			}

			// Calculate AddedPackagesToSubmit, also adding an entry to AddedPackagesToSubmitMap as when we process later WP cells they may have PackagesToDelete
			// that have already been added to AddedPackagesToSubmit (which we need to remove) and we want to avoid lots of string compares.
			AddedPackagesToSubmit.Reserve(AddedPackagesToSubmit.Num() + PackagesToAdd.Num());
			AddedPackagesToSubmitMap.Reserve(AddedPackagesToSubmitMap.Num() + PackagesToAdd.Num());

			for (const UPackage* Package : PackagesToAdd)
			{
				FString PackageFilename = SourceControlHelpers::PackageFilename(Package);
			
				checkSlow(AddedPackagesToSubmit.Find(PackageFilename) == INDEX_NONE);
				checkSlow(DeletedPackagesToSubmit.Find(PackageFilename) == INDEX_NONE);

				const int32 Idx = AddedPackagesToSubmit.Add(PackageFilename);
				AddedPackagesToSubmitMap.Add(MoveTemp(PackageFilename), Idx);
			}
		}
	}

	if (PackageHelper.UseSourceControl())
	{
		DeletedPackagesToSubmit.Reserve(DeletedPackagesToSubmit.Num() + PackagesToDelete.Num());

		for (const UPackage* Package : PackagesToDelete)
		{
			const FString PackageFilename = SourceControlHelpers::PackageFilename(Package);

			checkSlow(DeletedPackagesToSubmit.Find(PackageFilename) == INDEX_NONE);

			const int32* AddedIdx = AddedPackagesToSubmitMap.Find(PackageFilename);
			
			if (AddedIdx != nullptr)
			{
				// Dont remove the entry completely or the Indices in AddedPackagesToSubmitMap will point to the wrong place.
				AddedPackagesToSubmit[*AddedIdx] = FString(TEXT(""));
				const int32 NumRemoved = AddedPackagesToSubmitMap.Remove(PackageFilename);
				ensure(NumRemoved == 1);
			}
			else
			{
				DeletedPackagesToSubmit.Add(PackageFilename);
>>>>>>> 4af6daef
			}
		}
	}

	UPackage::WaitForAsyncFileWrites();

	return true;
}

bool UWorldPartitionNavigationDataBuilder::PostRun(UWorld* World, FPackageSourceControlHelper& PackageHelper, const bool bInRunSuccess)
{
	Super::PostRun(World, PackageHelper, bInRunSuccess);
	
	const FString ChangeDescription = FString::Printf(TEXT("Rebuilt navigation data for %s"), *World->GetName());
	TArray<FString> PackagesToSubmit;

	PackagesToSubmit.Reserve(AddedPackagesToSubmit.Num() + DeletedPackagesToSubmit.Num());

	// DeletedPackages may never have been added to source control so don't attempt to check them in!
	PackageHelper.GetMarkedForDeleteFiles(DeletedPackagesToSubmit, PackagesToSubmit);

<<<<<<< HEAD
		UPackage::WaitForAsyncFileWrites();
	}

	return true;
}

FName GetCellName(const UWorldPartition* WorldPartition, const UActorPartitionSubsystem::FCellCoord& InCellCoord)
{
	const FString PackageName = FPackageName::GetShortName(WorldPartition->GetPackage());
	const FString PackageNameNoPIEPrefix = UWorld::RemovePIEPrefix(PackageName);
	return FName(*FString::Printf(TEXT("%s_%lld_%lld"), *PackageNameNoPIEPrefix, InCellCoord.X, InCellCoord.Y));
}

bool UWorldPartitionNavigationDataBuilder::GenerateNavigationData(UWorldPartition* WorldPartition, const FBox& LoadedBounds, const FBox& GeneratingBounds) const
{
	TRACE_CPUPROFILER_EVENT_SCOPE(UWorldPartitionNavigationDataBuilder::GenerateNavigationData);

	static int32 CallCount = 0;
	CallCount++;
	UE_LOG(LogWorldPartitionNavigationDataBuilder, Log, TEXT("Iteration %i. GenerateNavigationData for LoadedBounds %s"), CallCount, *LoadedBounds.ToString());

	UWorld* World = WorldPartition->World;

	// Generate navmesh
	// Make sure navigation is added and initialized in EditorWorldPartitionBuildMode
	FNavigationSystem::AddNavigationSystemToWorld(*World, FNavigationSystemRunMode::EditorWorldPartitionBuildMode);

	UNavigationSystemBase* NavSystem = World->GetNavigationSystem();
	if (NavSystem == nullptr)
	{
		UE_LOG(LogWorldPartitionNavigationDataBuilder, Verbose, TEXT("No navigation system to generate navigation data."));
		return false;
	}

	// First check if there is any intersection with the nav bounds.
	const FBox NavBounds = NavSystem->GetNavigableWorldBounds();
	if (!LoadedBounds.Intersect(NavBounds))
	{
		// No intersections, early out
		UE_LOG(LogWorldPartitionNavigationDataBuilder, Log, TEXT("GenerateNavigationData finished (no intersection with nav bounds)."));
		return true;
	}

	// Invoke navigation data generator
	NavSystem->SetBuildBounds(LoadedBounds);
	FNavigationSystem::Build(*World);

	// Compute navdata bounds from tiles
	const FBox NavDataBounds = NavSystem->ComputeNavDataBounds();
	if (!LoadedBounds.Intersect(NavDataBounds))
	{
		// No intersections, early out
		UE_LOG(LogWorldPartitionNavigationDataBuilder, Log, TEXT("GenerateNavigationData finished (no intersection with generated navigation data)."));
		return true;
	}

	// For each cell, gather navmesh and generate a datachunk actor
	int32 ActorCount = 0;

	// Keep track of all valid navigation data chunk actors
	TSet<ANavigationDataChunkActor*> ValidNavigationDataChunkActors;

	// A DataChunkActor will be generated for each tile touching the generating bounds.
	const TSubclassOf<APartitionActor>& NavigationDataActorClass = ANavigationDataChunkActor::StaticClass();

	int32 XMin = static_cast<int32>(GeneratingBounds.Min.X);
	int32 YMin = static_cast<int32>(GeneratingBounds.Min.Y);
	int32 XMax = static_cast<int32>(GeneratingBounds.Max.X);
	int32 YMax = static_cast<int32>(GeneratingBounds.Max.Y);

	const FIntRect GeneratingBounds2D(XMin, YMin, XMax, YMax);
	FActorPartitionGridHelper::ForEachIntersectingCell(NavigationDataActorClass, GeneratingBounds2D, World->PersistentLevel,
		[&WorldPartition, &ActorCount, World, &ValidNavigationDataChunkActors, &NavDataBounds, this](const UActorPartitionSubsystem::FCellCoord& InCellCoord, const FIntRect& InCellBounds)->bool
		{
=======
	for (const FString& Filename : AddedPackagesToSubmit)
	{
		// Empty Filenames indicate the file was added then deleted / reverted.
		if (Filename != FString(TEXT("")))
		{
			PackagesToSubmit.Add(Filename);
		}
	}

	DeletedPackagesToSubmit.Empty();
	AddedPackagesToSubmit.Empty();
	AddedPackagesToSubmitMap.Empty();

	if (!OnFilesModified(PackagesToSubmit, ChangeDescription))
	{
		UE_LOG(LogWorldPartitionNavigationDataBuilder, Error, TEXT("Error auto-submitting packages."));
		return true;
	}

	return true;
}

FName GetCellName(const UWorldPartition* WorldPartition, const UActorPartitionSubsystem::FCellCoord& InCellCoord)
{
	const FString PackageName = FPackageName::GetShortName(WorldPartition->GetPackage());
	const FString PackageNameNoPIEPrefix = UWorld::RemovePIEPrefix(PackageName);
	return FName(*FString::Printf(TEXT("%s_%lld_%lld"), *PackageNameNoPIEPrefix, InCellCoord.X, InCellCoord.Y));
}

bool UWorldPartitionNavigationDataBuilder::GenerateNavigationData(UWorldPartition* WorldPartition, const FBox& LoadedBounds, const FBox& GeneratingBounds) const
{
	TRACE_CPUPROFILER_EVENT_SCOPE(UWorldPartitionNavigationDataBuilder::GenerateNavigationData);

	static int32 CallCount = 0;
	CallCount++;
	UE_LOG(LogWorldPartitionNavigationDataBuilder, Log, TEXT("Iteration %i. GenerateNavigationData for LoadedBounds %s"), CallCount, *LoadedBounds.ToString());

	UWorld* World = WorldPartition->GetWorld();

	// Generate navmesh
	// Make sure navigation is added and initialized in EditorWorldPartitionBuildMode
	FNavigationSystem::AddNavigationSystemToWorld(*World, FNavigationSystemRunMode::EditorWorldPartitionBuildMode);

	UNavigationSystemBase* NavSystem = World->GetNavigationSystem();
	if (NavSystem == nullptr)
	{
		UE_LOG(LogWorldPartitionNavigationDataBuilder, Verbose, TEXT("No navigation system to generate navigation data."));
		return false;
	}

	// First check if there is any intersection with the nav bounds.
	const FBox NavBounds = NavSystem->GetNavigableWorldBounds();
	if (!LoadedBounds.Intersect(NavBounds))
	{
		// No intersections, early out
		UE_LOG(LogWorldPartitionNavigationDataBuilder, Log, TEXT("GenerateNavigationData finished (no intersection with nav bounds)."));
		return true;
	}

	// Invoke navigation data generator
	NavSystem->SetBuildBounds(LoadedBounds);
	FNavigationSystem::Build(*World);

	// Compute navdata bounds from tiles
	const FBox NavDataBounds = NavSystem->ComputeNavDataBounds();
	if (!LoadedBounds.Intersect(NavDataBounds))
	{
		// No intersections, early out
		UE_LOG(LogWorldPartitionNavigationDataBuilder, Log, TEXT("GenerateNavigationData finished (no intersection with generated navigation data)."));
		return true;
	}

	// For each cell, gather navmesh and generate a datachunk actor
	int32 ActorCount = 0;

	// Keep track of all valid navigation data chunk actors
	TSet<ANavigationDataChunkActor*> ValidNavigationDataChunkActors;

	// A DataChunkActor will be generated for each tile touching the generating bounds.
	const TSubclassOf<APartitionActor>& NavigationDataActorClass = ANavigationDataChunkActor::StaticClass();

	int32 XMin = static_cast<int32>(GeneratingBounds.Min.X);
	int32 YMin = static_cast<int32>(GeneratingBounds.Min.Y);
	int32 XMax = static_cast<int32>(GeneratingBounds.Max.X);
	int32 YMax = static_cast<int32>(GeneratingBounds.Max.Y);

	const FIntRect GeneratingBounds2D(XMin, YMin, XMax, YMax);
	FActorPartitionGridHelper::ForEachIntersectingCell(NavigationDataActorClass, GeneratingBounds2D, World->PersistentLevel,
		[&WorldPartition, &ActorCount, World, &ValidNavigationDataChunkActors, &NavDataBounds, this](const UActorPartitionSubsystem::FCellCoord& InCellCoord, const FIntRect& InCellBounds)->bool
		{
>>>>>>> 4af6daef
			TRACE_CPUPROFILER_EVENT_SCOPE(MakeNavigationDataChunkActorForGridCell);
		
			const FBox2D CellBounds(FVector2D(InCellBounds.Min), FVector2D(InCellBounds.Max));
			
			if (CellBounds.GetExtent().X < 1.f || CellBounds.GetExtent().Y < 1.f)
			{
				// Safety, since we reduce by 1.f below.
				UE_LOG(LogWorldPartitionNavigationDataBuilder, Warning, TEXT("%s: grid cell too small."), ANSI_TO_TCHAR(__FUNCTION__));
				return false;
			}

			constexpr float HalfHeight = HALF_WORLD_MAX;
			const FBox QueryBounds(FVector(CellBounds.Min.X, CellBounds.Min.Y, -HalfHeight), FVector(CellBounds.Max.X, CellBounds.Max.Y, HalfHeight));

			if (!NavDataBounds.IsValid || !NavDataBounds.Intersect(QueryBounds))
			{
				// Skip if there is no navdata for this cell
				return true;
			}

			//@todo_ow: Properly handle data layers
			FActorSpawnParameters SpawnParams;
			SpawnParams.bDeferConstruction = true;
			SpawnParams.bCreateActorPackage = true;
			ANavigationDataChunkActor* DataChunkActor = World->SpawnActor<ANavigationDataChunkActor>(SpawnParams);
			ActorCount++;

			const FVector2D CellCenter = CellBounds.GetCenter();
			DataChunkActor->SetActorLocation(FVector(CellCenter.X, CellCenter.Y, 0.f));

			FBox TilesBounds(EForceInit::ForceInit);
			DataChunkActor->CollectNavData(QueryBounds, TilesBounds);

			FBox ChunkActorBounds(FVector(QueryBounds.Min.X, QueryBounds.Min.Y, TilesBounds.Min.Z), FVector(QueryBounds.Max.X, QueryBounds.Max.Y, TilesBounds.Max.Z));
			ChunkActorBounds = ChunkActorBounds.ExpandBy(FVector(-1.f, -1.f, 1.f)); //reduce XY by 1cm to avoid precision issues causing potential overflow on neighboring cell, add 1cm in Z to have a minimum of volume.
			UE_LOG(LogWorldPartitionNavigationDataBuilder, VeryVerbose, TEXT("Setting ChunkActorBounds to %s"), *ChunkActorBounds.ToString());
			DataChunkActor->SetDataChunkActorBounds(ChunkActorBounds);

			const FName CellName = GetCellName(WorldPartition, InCellCoord);
			DataChunkActor->SetActorLabel(FString::Printf(TEXT("NavDataChunkActor_%s"), *CellName.ToString()));

			ValidNavigationDataChunkActors.Add(DataChunkActor);

			UE_LOG(LogWorldPartitionNavigationDataBuilder, Verbose, TEXT("%i) %s added."), ActorCount, *DataChunkActor->GetName());

			return true;
		});

	UE_LOG(LogWorldPartitionNavigationDataBuilder, Log, TEXT("GenerateNavigationData finished (%i actors added)."), ActorCount);
	return true;
}

bool UWorldPartitionNavigationDataBuilder::SavePackages(const TArray<UPackage*>& PackagesToSave) const
{
	// Save packages
	TRACE_CPUPROFILER_EVENT_SCOPE(SavingPackages);
	UE_LOG(LogWorldPartitionNavigationDataBuilder, Log, TEXT("Saving %d packages."), PackagesToSave.Num());

	for (UPackage* Package : PackagesToSave)
	{
		UE_LOG(LogWorldPartitionNavigationDataBuilder, Verbose, TEXT("   Saving package  %s."), *Package->GetName());
		FString PackageFileName = SourceControlHelpers::PackageFilename(Package);
		FSavePackageArgs SaveArgs;
		SaveArgs.TopLevelFlags = RF_Standalone;
		SaveArgs.SaveFlags = SAVE_Async;
		if (!UPackage::SavePackage(Package, nullptr, *PackageFileName, SaveArgs))
		{
			UE_LOG(LogWorldPartitionNavigationDataBuilder, Error, TEXT("   Error saving package %s."), *Package->GetName());
			return false;
		}
	}
<<<<<<< HEAD

	UPackage::WaitForAsyncFileWrites();

	return true;
}

bool UWorldPartitionNavigationDataBuilder::DeletePackages(FPackageSourceControlHelper& PackageHelper, const TArray<UPackage*>& PackagesToDelete) const
=======

	UPackage::WaitForAsyncFileWrites();

	return true;
}

bool UWorldPartitionNavigationDataBuilder::DeletePackages(const FPackageSourceControlHelper& PackageHelper, const TArray<UPackage*>& PackagesToDelete) const
>>>>>>> 4af6daef
{
	if (!PackagesToDelete.IsEmpty())
	{
		TRACE_CPUPROFILER_EVENT_SCOPE(DeletePackages);
		
		UE_LOG(LogWorldPartitionNavigationDataBuilder, Log, TEXT("Deleting %d packages."), PackagesToDelete.Num());
		for (const UPackage* Package : PackagesToDelete)
		{
			UE_LOG(LogWorldPartitionNavigationDataBuilder, Verbose, TEXT("   Deleting package  %s."), *Package->GetName());
		}
		
		if (!PackageHelper.Delete(PackagesToDelete))
		{
			return false;
		}
	}

	return true;
}<|MERGE_RESOLUTION|>--- conflicted
+++ resolved
@@ -16,11 +16,7 @@
 #include "WorldPartition/WorldPartition.h"
 #include "WorldPartition/WorldPartitionSubsystem.h"
 #include "WorldPartition/DataLayer/DataLayerAsset.h"
-<<<<<<< HEAD
-#include "WorldPartition/DataLayer/DataLayerSubsystem.h"
-=======
 #include "WorldPartition/DataLayer/DataLayerManager.h"
->>>>>>> 4af6daef
 #include "WorldPartition/NavigationData/NavigationDataChunkActor.h"
 
 DEFINE_LOG_CATEGORY_STATIC(LogWorldPartitionNavigationDataBuilder, Log, All);
@@ -33,20 +29,12 @@
 bool UWorldPartitionNavigationDataBuilder::PreRun(UWorld* World, FPackageSourceControlHelper& PackageHelper)
 {
 	// Set runtime data layer to be included in the base navmesh generation.
-<<<<<<< HEAD
-	UDataLayerSubsystem* DataLayerSubsystem = UWorld::GetSubsystem<UDataLayerSubsystem>(World);
-=======
 	UDataLayerManager* DataLayerManager = UDataLayerManager::GetDataLayerManager(World);
->>>>>>> 4af6daef
 	for (const TObjectPtr<UDataLayerAsset> DataLayer : World->GetWorldSettings()->BaseNavmeshDataLayers)
 	{
 		if (DataLayer != nullptr)
 		{
-<<<<<<< HEAD
-			const UDataLayerInstance* DataLayerInstance = DataLayerSubsystem->GetDataLayerInstance(DataLayer);
-=======
 			const UDataLayerInstance* DataLayerInstance = DataLayerManager->GetDataLayerInstance(DataLayer);
->>>>>>> 4af6daef
 			if (DataLayerInstance == nullptr)
 			{
 				UE_LOG(LogWorldPartitionNavigationDataBuilder, Error, TEXT("Missing UDataLayerInstance for %s."), *DataLayer->GetName());
@@ -71,14 +59,7 @@
 	FNavigationSystem::AddNavigationSystemToWorld(*World, FNavigationSystemRunMode::EditorWorldPartitionBuildMode);
 	IterativeCellOverlapSize = FMath::CeilToInt32(FNavigationSystem::GetWorldPartitionNavigationDataBuilderOverlap(*World));
 
-<<<<<<< HEAD
-	TArray<FString> Tokens, Switches;
-	UCommandlet::ParseCommandLine(FCommandLine::Get(), Tokens, Switches);
-
-	bCleanBuilderPackages = Switches.Contains(TEXT("CleanPackages"));
-=======
 	bCleanBuilderPackages = HasParam("CleanPackages");
->>>>>>> 4af6daef
 
 	UE_LOG(LogWorldPartitionNavigationDataBuilder, Log, TEXT("Starting NavigationDataBuilder"));
 	UE_LOG(LogWorldPartitionNavigationDataBuilder, Log, TEXT("   ANavigationDataChunkActor GridSize: %8i"), GridSize);
@@ -251,35 +232,6 @@
 		}
 
 		if (!SavePackages(PackagesToSave))
-<<<<<<< HEAD
-		{
-			return true;
-		}
-
-		// If we had packages to delete we need to notify the delete after the save. Else WP might try to load the deleted descriptors on the next iteration.
-		// Note: this notification is expected to be done by the SavePackages()
-		for (UPackage* Package : PackagesToDelete)
-		{
-			WorldPartition->OnPackageDeleted(Package);
-		}
-		
-		{
-			// Add new packages to source control
-			TRACE_CPUPROFILER_EVENT_SCOPE(AddingToSourceControl);
-			UE_LOG(LogWorldPartitionNavigationDataBuilder, Log, TEXT("Adding packages to revision control."));
-
-			TArray<FString> PackageNamesToAdd;
-			PackageNamesToAdd.Reserve(PackagesToAdd.Num());
-			for (const UPackage* Package : PackagesToAdd)
-			{
-				PackageNamesToAdd.Add(Package->GetName());
-			}
-			
-			if (!PackageHelper.AddToSourceControl(PackageNamesToAdd))
-			{
-				UE_LOG(LogWorldPartitionNavigationDataBuilder, Error, TEXT("Error adding packages."));
-				return true;
-=======
 		{
 			return true;
 		}
@@ -345,7 +297,6 @@
 			else
 			{
 				DeletedPackagesToSubmit.Add(PackageFilename);
->>>>>>> 4af6daef
 			}
 		}
 	}
@@ -367,8 +318,23 @@
 	// DeletedPackages may never have been added to source control so don't attempt to check them in!
 	PackageHelper.GetMarkedForDeleteFiles(DeletedPackagesToSubmit, PackagesToSubmit);
 
-<<<<<<< HEAD
-		UPackage::WaitForAsyncFileWrites();
+	for (const FString& Filename : AddedPackagesToSubmit)
+	{
+		// Empty Filenames indicate the file was added then deleted / reverted.
+		if (Filename != FString(TEXT("")))
+		{
+			PackagesToSubmit.Add(Filename);
+		}
+	}
+
+	DeletedPackagesToSubmit.Empty();
+	AddedPackagesToSubmit.Empty();
+	AddedPackagesToSubmitMap.Empty();
+
+	if (!OnFilesModified(PackagesToSubmit, ChangeDescription))
+	{
+		UE_LOG(LogWorldPartitionNavigationDataBuilder, Error, TEXT("Error auto-submitting packages."));
+		return true;
 	}
 
 	return true;
@@ -389,7 +355,7 @@
 	CallCount++;
 	UE_LOG(LogWorldPartitionNavigationDataBuilder, Log, TEXT("Iteration %i. GenerateNavigationData for LoadedBounds %s"), CallCount, *LoadedBounds.ToString());
 
-	UWorld* World = WorldPartition->World;
+	UWorld* World = WorldPartition->GetWorld();
 
 	// Generate navmesh
 	// Make sure navigation is added and initialized in EditorWorldPartitionBuildMode
@@ -442,98 +408,6 @@
 	FActorPartitionGridHelper::ForEachIntersectingCell(NavigationDataActorClass, GeneratingBounds2D, World->PersistentLevel,
 		[&WorldPartition, &ActorCount, World, &ValidNavigationDataChunkActors, &NavDataBounds, this](const UActorPartitionSubsystem::FCellCoord& InCellCoord, const FIntRect& InCellBounds)->bool
 		{
-=======
-	for (const FString& Filename : AddedPackagesToSubmit)
-	{
-		// Empty Filenames indicate the file was added then deleted / reverted.
-		if (Filename != FString(TEXT("")))
-		{
-			PackagesToSubmit.Add(Filename);
-		}
-	}
-
-	DeletedPackagesToSubmit.Empty();
-	AddedPackagesToSubmit.Empty();
-	AddedPackagesToSubmitMap.Empty();
-
-	if (!OnFilesModified(PackagesToSubmit, ChangeDescription))
-	{
-		UE_LOG(LogWorldPartitionNavigationDataBuilder, Error, TEXT("Error auto-submitting packages."));
-		return true;
-	}
-
-	return true;
-}
-
-FName GetCellName(const UWorldPartition* WorldPartition, const UActorPartitionSubsystem::FCellCoord& InCellCoord)
-{
-	const FString PackageName = FPackageName::GetShortName(WorldPartition->GetPackage());
-	const FString PackageNameNoPIEPrefix = UWorld::RemovePIEPrefix(PackageName);
-	return FName(*FString::Printf(TEXT("%s_%lld_%lld"), *PackageNameNoPIEPrefix, InCellCoord.X, InCellCoord.Y));
-}
-
-bool UWorldPartitionNavigationDataBuilder::GenerateNavigationData(UWorldPartition* WorldPartition, const FBox& LoadedBounds, const FBox& GeneratingBounds) const
-{
-	TRACE_CPUPROFILER_EVENT_SCOPE(UWorldPartitionNavigationDataBuilder::GenerateNavigationData);
-
-	static int32 CallCount = 0;
-	CallCount++;
-	UE_LOG(LogWorldPartitionNavigationDataBuilder, Log, TEXT("Iteration %i. GenerateNavigationData for LoadedBounds %s"), CallCount, *LoadedBounds.ToString());
-
-	UWorld* World = WorldPartition->GetWorld();
-
-	// Generate navmesh
-	// Make sure navigation is added and initialized in EditorWorldPartitionBuildMode
-	FNavigationSystem::AddNavigationSystemToWorld(*World, FNavigationSystemRunMode::EditorWorldPartitionBuildMode);
-
-	UNavigationSystemBase* NavSystem = World->GetNavigationSystem();
-	if (NavSystem == nullptr)
-	{
-		UE_LOG(LogWorldPartitionNavigationDataBuilder, Verbose, TEXT("No navigation system to generate navigation data."));
-		return false;
-	}
-
-	// First check if there is any intersection with the nav bounds.
-	const FBox NavBounds = NavSystem->GetNavigableWorldBounds();
-	if (!LoadedBounds.Intersect(NavBounds))
-	{
-		// No intersections, early out
-		UE_LOG(LogWorldPartitionNavigationDataBuilder, Log, TEXT("GenerateNavigationData finished (no intersection with nav bounds)."));
-		return true;
-	}
-
-	// Invoke navigation data generator
-	NavSystem->SetBuildBounds(LoadedBounds);
-	FNavigationSystem::Build(*World);
-
-	// Compute navdata bounds from tiles
-	const FBox NavDataBounds = NavSystem->ComputeNavDataBounds();
-	if (!LoadedBounds.Intersect(NavDataBounds))
-	{
-		// No intersections, early out
-		UE_LOG(LogWorldPartitionNavigationDataBuilder, Log, TEXT("GenerateNavigationData finished (no intersection with generated navigation data)."));
-		return true;
-	}
-
-	// For each cell, gather navmesh and generate a datachunk actor
-	int32 ActorCount = 0;
-
-	// Keep track of all valid navigation data chunk actors
-	TSet<ANavigationDataChunkActor*> ValidNavigationDataChunkActors;
-
-	// A DataChunkActor will be generated for each tile touching the generating bounds.
-	const TSubclassOf<APartitionActor>& NavigationDataActorClass = ANavigationDataChunkActor::StaticClass();
-
-	int32 XMin = static_cast<int32>(GeneratingBounds.Min.X);
-	int32 YMin = static_cast<int32>(GeneratingBounds.Min.Y);
-	int32 XMax = static_cast<int32>(GeneratingBounds.Max.X);
-	int32 YMax = static_cast<int32>(GeneratingBounds.Max.Y);
-
-	const FIntRect GeneratingBounds2D(XMin, YMin, XMax, YMax);
-	FActorPartitionGridHelper::ForEachIntersectingCell(NavigationDataActorClass, GeneratingBounds2D, World->PersistentLevel,
-		[&WorldPartition, &ActorCount, World, &ValidNavigationDataChunkActors, &NavDataBounds, this](const UActorPartitionSubsystem::FCellCoord& InCellCoord, const FIntRect& InCellBounds)->bool
-		{
->>>>>>> 4af6daef
 			TRACE_CPUPROFILER_EVENT_SCOPE(MakeNavigationDataChunkActorForGridCell);
 		
 			const FBox2D CellBounds(FVector2D(InCellBounds.Min), FVector2D(InCellBounds.Max));
@@ -605,23 +479,13 @@
 			return false;
 		}
 	}
-<<<<<<< HEAD
 
 	UPackage::WaitForAsyncFileWrites();
 
 	return true;
 }
 
-bool UWorldPartitionNavigationDataBuilder::DeletePackages(FPackageSourceControlHelper& PackageHelper, const TArray<UPackage*>& PackagesToDelete) const
-=======
-
-	UPackage::WaitForAsyncFileWrites();
-
-	return true;
-}
-
 bool UWorldPartitionNavigationDataBuilder::DeletePackages(const FPackageSourceControlHelper& PackageHelper, const TArray<UPackage*>& PackagesToDelete) const
->>>>>>> 4af6daef
 {
 	if (!PackagesToDelete.IsEmpty())
 	{
