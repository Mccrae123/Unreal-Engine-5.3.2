--- conflicted
+++ resolved
@@ -9,32 +9,17 @@
 #include "AssetCompilingManager.h"
 #include "Engine/Texture2D.h"
 #include "Engine/World.h"
-<<<<<<< HEAD
-=======
 #include "EngineUtils.h"
 #include "Misc/FileHelper.h"
->>>>>>> d731a049
 #include "Factories/TextureFactory.h"
 #include "SourceControlHelpers.h"
 #include "UObject/SavePackage.h"
 #include "UObject/StrongObjectPtr.h"
-<<<<<<< HEAD
-
-#include "ISourceControlModule.h"
-#include "ISourceControlProvider.h"
-#include "SourceControlOperations.h"
-
-#include "WorldPartition/ActorDescContainer.h"
-#include "WorldPartition/DataLayer/ActorDataLayer.h"
-#include "WorldPartition/DataLayer/DataLayer.h"
-#include "WorldPartition/DataLayer/WorldDataLayers.h"
-=======
 
 #include "WorldPartition/ActorDescContainer.h"
 #include "WorldPartition/DataLayer/ActorDataLayer.h"
 #include "WorldPartition/DataLayer/DataLayerInstance.h"
 #include "WorldPartition/DataLayer/DataLayerSubsystem.h"
->>>>>>> d731a049
 #include "WorldPartition/HLOD/HLODActor.h"
 #include "WorldPartition/HLOD/HLODActorDesc.h"
 #include "WorldPartition/WorldPartition.h"
@@ -53,19 +38,11 @@
 
 bool UWorldPartitionMiniMapBuilder::PreRun(UWorld* World, FPackageSourceControlHelper& PackageHelper)
 {
-<<<<<<< HEAD
-	bAutoSubmit = FParse::Param(FCommandLine::Get(), TEXT("AutoSubmit"));
-	
-	if (WorldMiniMap == nullptr)
-	{
-		WorldMiniMap = FWorldPartitionMiniMapHelper::GetWorldPartitionMiniMap(World, true);
-=======
 	// Find or create the minimap actor
 	if (WorldMiniMap == nullptr)
 	{
 		WorldMiniMap = FWorldPartitionMiniMapHelper::GetWorldPartitionMiniMap(World, true);
 		IterativeCellSize = WorldMiniMap->BuilderCellSize;
->>>>>>> d731a049
 	}
 
 	if (!WorldMiniMap)
@@ -74,27 +51,6 @@
 		return false;
 	}
 
-<<<<<<< HEAD
-	// Reset minimap resources
-	WorldMiniMap->MiniMapTexture = nullptr;
-	MiniMapTiles.Empty();
-
-	AWorldDataLayers* WorldDataLayers = World->GetWorldDataLayers();
-
-	if (WorldDataLayers == nullptr)
-	{
-		UE_LOG(LogWorldPartitionMiniMapBuilder, Error, TEXT("Failed to retrieve WorldDataLayers."));
-		return false;
-	}
-
-	for (const FActorDataLayer& ActorDataLayer : WorldMiniMap->ExcludedDataLayers)
-	{
-		const UDataLayer* DataLayer = WorldDataLayers->GetDataLayerFromName(ActorDataLayer.Name);
-
-		if (DataLayer != nullptr)
-		{
-			ExcludedDataLayerLabels.Add(DataLayer->GetDataLayerLabel());
-=======
 	// Dump bitmaps for debugging purpose
 	bDebugCapture = FParse::Param(FCommandLine::Get(), TEXT("DebugCapture"));
 
@@ -197,31 +153,8 @@
 			check(SrcCopy + CopyWidthBytes <= SrcDataPtr + TileTexture->Source.CalcMipSize(0));
 
 			FMemory::Memcpy(DstCopy, SrcCopy, CopyWidthBytes);
->>>>>>> d731a049
-		}
-	}
-
-<<<<<<< HEAD
-	return true;
-}
-
-bool UWorldPartitionMiniMapBuilder::RunInternal(UWorld* World, const FCellInfo& InCellInfo, FPackageSourceControlHelper& PackageHelper)
-{
-	EditorBounds = InCellInfo.EditorBounds;
-	IterativeCellSize = InCellInfo.IterativeCellSize;
-
-	FString TextureName = FString::Format(TEXT("MinimapTile_{0}_{1}_{2}"), { InCellInfo.Location.X, InCellInfo.Location.Y, InCellInfo.Location.Z });
-
-	UTexture2D* TileTexture = nullptr;
-	FWorldPartitionMiniMapHelper::CaptureBoundsMiniMapToTexture(World, WorldMiniMap, WorldMiniMap->MiniMapTileSize, TileTexture, TextureName, InCellInfo.Bounds);
-
-	FMinimapTile MinimapTile;
-	MinimapTile.Texture = TStrongObjectPtr<UTexture2D>(TileTexture);
-	MinimapTile.Coordinates.X = InCellInfo.Location.X;
-	MinimapTile.Coordinates.Y = InCellInfo.Location.Y;
-	MiniMapTiles.Add(MoveTemp(MinimapTile));
-
-=======
+		}
+
 		// Write tile bitmap for debugging purpose
 		if (bDebugCapture)
 		{
@@ -233,7 +166,6 @@
 		TileTexture->Source.UnlockMip(0);
 	}
 
->>>>>>> d731a049
 	return true;
 }
 
@@ -242,88 +174,6 @@
 	if (!bInRunSuccess)
 	{
 		return false;
-<<<<<<< HEAD
-	}
-
-	// Make sure all assets and textures are ready
-	FAssetCompilingManager::Get().FinishAllCompilation();
-
-	WorldMiniMap->MiniMapWorldBounds = EditorBounds;
-
-	if (MiniMapTiles.IsEmpty())
-	{
-		UE_LOG(LogWorldPartitionMiniMapBuilder, Error, TEXT("No tiles were rendered, cannot compose Virtual Texture."));
-		return false;
-	}
-
-	FIntVector2 MinTileCoords(INT32_MAX);
-	FIntVector2 MaxTileCoords(-INT32_MAX);
-	for (const FMinimapTile& Tile : MiniMapTiles)
-	{
-		MinTileCoords = FIntVector2(FMath::Min(MinTileCoords.X, Tile.Coordinates.X), FMath::Min(MinTileCoords.Y, Tile.Coordinates.Y));
-		MaxTileCoords = FIntVector2(FMath::Max(MaxTileCoords.X, Tile.Coordinates.X), FMath::Max(MaxTileCoords.Y, Tile.Coordinates.Y));
-	}
-
-	const FIntVector2 NumTilesCoords = FIntVector2(MaxTileCoords.X - MinTileCoords.X + 1, MaxTileCoords.Y - MinTileCoords.Y + 1);
-	const int32 MinimapTileSize = WorldMiniMap->MiniMapTileSize;
-	const int32 MinimapImageSizeX = NumTilesCoords.X * MinimapTileSize;
-	const int32 MinimapImageSizeY = NumTilesCoords.Y * MinimapTileSize;
-	
-	// Copy all tiles to the final minimap texture
-	{
-		TStrongObjectPtr<UTextureFactory> Factory(NewObject<UTextureFactory>());
-		UTexture2D* MiniMapTexture = Factory->CreateTexture2D(WorldMiniMap, TEXT("MinimapTexture"), RF_NoFlags);
-		MiniMapTexture->Source.Init(MinimapImageSizeX, MinimapImageSizeY, 1, 1, TSF_BGRA8);
-
-	    const uint32 DstDataStride = MiniMapTexture->Source.GetSizeX() * MiniMapTexture->Source.GetBytesPerPixel();
-	    uint8* DstDataBasePtr = MiniMapTexture->Source.LockMip(0);
-    
-	    for (const FMinimapTile& Tile : MiniMapTiles)
-	    {
-		    const uint32 SrcDataStride = MinimapTileSize * Tile.Texture->Source.GetBytesPerPixel();
-		    const uint8* SrcDataPtr = Tile.Texture->Source.LockMipReadOnly(0);
-    
-		    const int32 TileOffsetX = Tile.Coordinates.X - MinTileCoords.X;
-		    const int32 TileOffsetY = Tile.Coordinates.Y - MinTileCoords.Y;
-    
-		    uint8* DstDataPtr = DstDataBasePtr + (TileOffsetY * MinimapTileSize * DstDataStride) + (TileOffsetX * SrcDataStride);
-    
-		    for (int RowIdx = 0; RowIdx < MinimapTileSize; ++RowIdx)
-		    {
-			    FMemory::Memcpy(DstDataPtr + DstDataStride * RowIdx,
-							    SrcDataPtr + SrcDataStride * RowIdx,
-							    SrcDataStride);
-		    }
-    
-		    Tile.Texture->Source.UnlockMip(0);
-	    }
-
-		MiniMapTexture->Source.UnlockMip(0);
-		MiniMapTexture->PowerOfTwoMode = ETexturePowerOfTwoSetting::PadToPowerOfTwo;	// Required for VTs
-		MiniMapTexture->AdjustMinAlpha = 1.f;
-		MiniMapTexture->LODGroup = TEXTUREGROUP_UI;
-		MiniMapTexture->VirtualTextureStreaming = true;
-		MiniMapTexture->UpdateResource();
-
-		WorldMiniMap->MiniMapTexture = MiniMapTexture;
-	}
-
-	// Compute relevant UV space for the minimap
-	{
-		FBox2D MinimapWorldBounds = FBox2D({ EditorBounds.Min.X, EditorBounds.Min.Y }, { EditorBounds.Max.X, EditorBounds.Max.Y });
-		FBox2D ImageWorldBounds = FBox2D(FVector2D(MinTileCoords.X, MinTileCoords.Y) * IterativeCellSize, FVector2D(MaxTileCoords.X + 1, MaxTileCoords.Y + 1) * IterativeCellSize);
-
-		FVector2D TexturePOW2ScaleFactor = FVector2D((float)MinimapImageSizeX / FMath::RoundUpToPowerOfTwo(MinimapImageSizeX),
-			(float)MinimapImageSizeY / FMath::RoundUpToPowerOfTwo(MinimapImageSizeY));
-
-		FBox2D UVOffset(FVector2D((MinimapWorldBounds.Min - ImageWorldBounds.Min) / ImageWorldBounds.GetSize()),
-			FVector2D((MinimapWorldBounds.Max - ImageWorldBounds.Min) / ImageWorldBounds.GetSize()));
-
-		UVOffset.Min *= TexturePOW2ScaleFactor;
-		UVOffset.Max *= TexturePOW2ScaleFactor;
-
-		WorldMiniMap->UVOffset = UVOffset;
-=======
 	}
 
 	// Make sure all assets and textures are ready
@@ -355,7 +205,6 @@
 		WorldMiniMap->UVOffset.Min = FVector2d(0, 0);
 		WorldMiniMap->UVOffset.Max = TexturePOW2ScaleFactor;
 		WorldMiniMap->UVOffset.bIsValid = true;
->>>>>>> d731a049
 	}
 
 	// Make sure the minimap texture is ready before saving
@@ -373,10 +222,6 @@
 
 	FSavePackageArgs SaveArgs;
 	SaveArgs.TopLevelFlags = RF_Standalone;
-<<<<<<< HEAD
-	SaveArgs.SaveFlags = SAVE_Async;
-=======
->>>>>>> d731a049
 	if (!UPackage::SavePackage(WorldMiniMapExternalPackage, nullptr, *PackageFileName, SaveArgs))
 	{
 		UE_LOG(LogWorldPartitionMiniMapBuilder, Error, TEXT("Error saving package %s."), *WorldMiniMapExternalPackage->GetName());
@@ -389,29 +234,6 @@
 		return false;
 	}
 
-<<<<<<< HEAD
-	UPackage::WaitForAsyncFileWrites();
-
-	if (bAutoSubmit)
-	{
-		FText ChangelistDescription = FText::FromString(FString::Printf(TEXT("Rebuilt minimap for \"%s\" at %s"), *World->GetName(), *FEngineVersion::Current().ToString()));
-
-		TSharedRef<FCheckIn, ESPMode::ThreadSafe> CheckInOperation = ISourceControlOperation::Create<FCheckIn>();
-		CheckInOperation->SetDescription(ChangelistDescription);
-		if (ISourceControlModule::Get().GetProvider().Execute(CheckInOperation, PackageFileName) != ECommandResult::Succeeded)
-		{
-			UE_LOG(LogWorldPartitionMiniMapBuilder, Error, TEXT("Failed to submit minimap (%s) to source control."), *PackageFileName);
-			return false;
-		}
-		else
-		{
-			UE_LOG(LogWorldPartitionMiniMapBuilder, Display, TEXT("#### Submitted minimap (%s) to source control ####"), *PackageFileName);
-		}
-	}
-
-	return true;
-=======
 	const FString ChangeDescription = FString::Printf(TEXT("Rebuilt minimap for %s"), *World->GetName());
 	return AutoSubmitFiles({ PackageFileName }, ChangeDescription);
->>>>>>> d731a049
 }