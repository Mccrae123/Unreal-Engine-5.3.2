// Copyright 1998-2016 Epic Games, Inc. All Rights Reserved.


#include "UnrealEd.h"
#include "BSPOps.h"
#include "Engine/BlueprintGeneratedClass.h"

DEFINE_LOG_CATEGORY_STATIC(LogEditorTransaction, Log, All);

inline UObject* BuildSubobjectKey(UObject* InObj, TArray<FName>& OutHierarchyNames)
{
	auto UseOuter = [](const UObject* Obj)
	{
		if (Obj == nullptr)
		{
			return false;
		}

		const bool bIsCDO = Obj->HasAllFlags(RF_ClassDefaultObject);
		const UObject* CDO = bIsCDO ? Obj : nullptr;
		const bool bIsClassCDO = (CDO != nullptr) ? (CDO->GetClass()->ClassDefaultObject == CDO) : false;
		if(!bIsClassCDO && CDO)
		{
			// Likely a trashed CDO, try to recover. Only known cause of this is
			// ambiguous use of DSOs:
			CDO = CDO->GetClass()->ClassDefaultObject;
		}
		const UActorComponent* AsComponent = Cast<UActorComponent>(Obj);
		const bool bIsDSO = Obj->HasAnyFlags(RF_DefaultSubObject);
		const bool bIsSCSComponent = AsComponent && AsComponent->IsCreatedByConstructionScript();
		return (bIsCDO && bIsClassCDO) || bIsDSO || bIsSCSComponent;
	};
	
	UObject* Outermost = nullptr;

	UObject* Iter = InObj;
	while (UseOuter(Iter))
	{
		OutHierarchyNames.Add(Iter->GetFName());
		Iter = Iter->GetOuter();
		Outermost = Iter;
	}

	return Outermost;
}

/*-----------------------------------------------------------------------------
	A single transaction.
-----------------------------------------------------------------------------*/

FTransaction::FObjectRecord::FObjectRecord(FTransaction* Owner, UObject* InObject, FScriptArray* InArray, int32 InIndex, int32 InCount, int32 InOper, int32 InElementSize, STRUCT_DC InDefaultConstructor, STRUCT_AR InSerializer, STRUCT_DTOR InDestructor)
	:	Object				( InObject )
	,	Array				( InArray )
	,	Index				( InIndex )
	,	Count				( InCount )
	,	Oper				( InOper )
	,	ElementSize			( InElementSize )
	,	DefaultConstructor	( InDefaultConstructor )
	,	Serializer			( InSerializer )
	,	Destructor			( InDestructor )
	,	bRestored			( false )
	,	bWantsBinarySerialization ( true )
{
	// Blueprint compile-in-place can alter class layout so use tagged serialization for objects relying on a UBlueprint's Class
	if (UBlueprintGeneratedClass* Class = Cast<UBlueprintGeneratedClass>(InObject->GetClass()))
	{
		bWantsBinarySerialization = false; 
	}
	ObjectAnnotation = Object->GetTransactionAnnotation();
	FWriter Writer( Data, ReferencedObjects, ReferencedNames, bWantsBinarySerialization );
	SerializeContents( Writer, Oper );
}

void FTransaction::FObjectRecord::SerializeContents( FArchive& Ar, int32 InOper )
{
	// Cache to restore at the end
	bool bWasArIgnoreOuterRef = Ar.ArIgnoreOuterRef;

	if (Object.SubObjectHierarchyID.Num() != 0)
	{
		Ar.ArIgnoreOuterRef = true;
	}

	if( Array )
	{
		//UE_LOG( LogEditorTransaction, Log, TEXT("Array %s %i*%i: %i"), Object ? *Object->GetFullName() : TEXT("Invalid Object"), Index, ElementSize, InOper);

		check((SIZE_T)Array >= (SIZE_T)Object.Get() + sizeof(UObject));
		check((SIZE_T)Array + sizeof(FScriptArray) <= (SIZE_T)Object.Get() + Object->GetClass()->GetPropertiesSize());
		check(ElementSize!=0);
		check(DefaultConstructor!=NULL);
		check(Serializer!=NULL);
		check(Index>=0);
		check(Count>=0);
		if( InOper==1 )
		{
			// "Saving add order" or "Undoing add order" or "Redoing remove order".
			if( Ar.IsLoading() )
			{
				checkSlow(Index+Count<=Array->Num());
				for( int32 i=Index; i<Index+Count; i++ )
				{
					Destructor( (uint8*)Array->GetData() + i*ElementSize );
				}
				Array->Remove( Index, Count, ElementSize );
			}
		}
		else
		{
			// "Undo/Redo Modify" or "Saving remove order" or "Undoing remove order" or "Redoing add order".
			if( InOper==-1 && Ar.IsLoading() )
			{
				Array->InsertZeroed( Index, Count, ElementSize );
				for( int32 i=Index; i<Index+Count; i++ )
				{
					DefaultConstructor( (uint8*)Array->GetData() + i*ElementSize );
				}
			}

			// Serialize changed items.
			check(Index+Count<=Array->Num());
			for( int32 i=Index; i<Index+Count; i++ )
			{
				Serializer( Ar, (uint8*)Array->GetData() + i*ElementSize );
			}
		}
	}
	else
	{
		//UE_LOG(LogEditorTransaction, Log,  TEXT("Object %s"), *Object->GetFullName());
		check(Index==0);
		check(ElementSize==0);
		check(DefaultConstructor==NULL);
		check(Serializer==NULL);
		Object->Serialize( Ar );
	}
	Ar.ArIgnoreOuterRef = bWasArIgnoreOuterRef;
}

void FTransaction::FObjectRecord::Restore( FTransaction* Owner )
{
	// only used by FMatineeTransaction:
	if( !bRestored )
	{
		bRestored = true;
		check(!Owner->bFlip);
		FTransaction::FObjectRecord::FReader Reader( Owner, Data, ReferencedObjects, ReferencedNames, bWantsBinarySerialization );
		SerializeContents( Reader, Oper );
	}
}

void FTransaction::FObjectRecord::Save(FTransaction* Owner)
{
	// common undo/redo path, before applying undo/redo buffer we save current state:
	check(Owner->bFlip);
	if (!bRestored)
	{
		FlipData.Empty();
		FlipReferencedObjects.Empty();
		FlipReferencedNames.Empty();
		FlipObjectAnnotation = TSharedPtr<ITransactionObjectAnnotation>();

		FlipObjectAnnotation = Object->GetTransactionAnnotation();
		FWriter Writer(FlipData, FlipReferencedObjects, FlipReferencedNames, bWantsBinarySerialization);
		SerializeContents(Writer, -Oper);
	}
}

void FTransaction::FObjectRecord::Load(FTransaction* Owner)
{
	// common undo/redo path, we apply the saved state and then swap it for the state we cached in ::Save above
	check(Owner->bFlip);
	if (!bRestored)
	{
		bRestored = true;
		FTransaction::FObjectRecord::FReader Reader(Owner, Data, ReferencedObjects, ReferencedNames, bWantsBinarySerialization);
		SerializeContents(Reader, Oper);
		Exchange(ObjectAnnotation, FlipObjectAnnotation);
		Exchange(Data, FlipData);
		Exchange(ReferencedObjects, FlipReferencedObjects);
		Exchange(ReferencedNames, FlipReferencedNames);
		Oper *= -1;
	}
}

int32 FTransaction::GetRecordCount() const
{
	return Records.Num();
}

bool FTransaction::ContainsPieObject() const
{
	for( const FObjectRecord& Record : Records )
	{
		if( Record.ContainsPieObject() )
		{
			return true;
		}
	}

	return false;
}

bool FTransaction::IsObjectTransacting(const UObject* Object) const
{
	// This function is meaningless when called outside of a transaction context. Without this
	// ensure clients will commonly introduced bugs by having some logic that runs during
	// the transacting and some logic that does not, yielding assymetrical results.
	ensure(GIsTransacting);
	ensure(ChangedObjects.Num() != 0);
	return ChangedObjects.Contains(Object);
}

void FTransaction::RemoveRecords( int32 Count /* = 1  */ )
{
	if ( Count > 0 && Records.Num() >= Count )
	{
		// Remove anything from the ObjectMap which is about to be removed from the Records array
		for (int32 Index = 0; Index < Count; Index++)
		{
			ObjectMap.Remove( Records[Records.Num() - Count + Index].Object.Get() );
		}

		Records.RemoveAt( Records.Num() - Count, Count );
	}
}

/**
 * Outputs the contents of the ObjectMap to the specified output device.
 */
void FTransaction::DumpObjectMap(FOutputDevice& Ar) const
{
	Ar.Logf( TEXT("===== DumpObjectMap %s ==== "), *Title.ToString() );
	for ( ObjectMapType::TConstIterator It(ObjectMap) ; It ; ++It )
	{
		const UObject* CurrentObject	= It.Key();
		const int32 SaveCount				= It.Value();
		Ar.Logf( TEXT("%i\t: %s"), SaveCount, *CurrentObject->GetPathName() );
	}
	Ar.Logf( TEXT("=== EndDumpObjectMap %s === "), *Title.ToString() );
}

FArchive& operator<<( FArchive& Ar, FTransaction::FObjectRecord& R )
{
	FMemMark Mark(FMemStack::Get());
	Ar << R.Object;
	Ar << R.Data;
	Ar << R.ReferencedObjects;
	Ar << R.ReferencedNames;
	Mark.Pop();
	return Ar;
}

FTransaction::FObjectRecord::FPersistentObjectRef::FPersistentObjectRef(UObject* InObject)
	: ReferenceType(EReferenceType::Unknown)
	, Object(nullptr)
{
	check(InObject);
	UObject* Outermost = BuildSubobjectKey(InObject, SubObjectHierarchyID);

	if (SubObjectHierarchyID.Num()>0)
	{
		check(Outermost);
		//check(Outermost != GetTransientPackage());
		ReferenceType = EReferenceType::SubObject;
		Object = Outermost;
	}
	else
	{
		SubObjectHierarchyID.Empty();
		ReferenceType = EReferenceType::RootObject;
		Object = InObject;
	}

	// Make sure that when we look up the object we find the same thing:
	checkSlow(Get() == InObject);
}

UObject* FTransaction::FObjectRecord::FPersistentObjectRef::Get() const
{
	if (ReferenceType == EReferenceType::SubObject)
	{
		check (SubObjectHierarchyID.Num() > 0)
		// find the subobject:
		UObject* CurrentObject = Object;
		bool bFoundTargetSubObject = (SubObjectHierarchyID.Num() == 0);
		if (!bFoundTargetSubObject)
		{
			// Current increasing depth into sub-objects, starts at 1 to avoid the sub-object found and placed in NextObject.
			int SubObjectDepth = SubObjectHierarchyID.Num() - 1;
			UObject* NextObject = CurrentObject;
			while (NextObject != nullptr && !bFoundTargetSubObject)
			{
				// Look for any UObject with the CurrentObject's outer to find the next sub-object:
				NextObject = StaticFindObjectFast(UObject::StaticClass(), CurrentObject, SubObjectHierarchyID[SubObjectDepth]);
				bFoundTargetSubObject = SubObjectDepth == 0;
				--SubObjectDepth;
				CurrentObject = NextObject;
			}
		}

		return bFoundTargetSubObject ? CurrentObject : nullptr;
	}

	return Object;
}

void FTransaction::FObjectRecord::AddReferencedObjects( FReferenceCollector& Collector )
{
	UObject* Obj = Object.Object;
	Collector.AddReferencedObject(Obj);
	Object.Object = Obj;

	for (FPersistentObjectRef& ReferencedObject : ReferencedObjects)
	{
		UObject* RefObj = ReferencedObject.Object;
		Collector.AddReferencedObject(RefObj);
		ReferencedObject.Object = RefObj;
	}

	if (ObjectAnnotation.IsValid())
	{
		ObjectAnnotation->AddReferencedObjects(Collector);
	}
}

bool FTransaction::FObjectRecord::ContainsPieObject() const
{
	{
		UObject* Obj = Object.Object;

		if(Obj && Obj->GetOutermost()->HasAnyPackageFlags(PKG_PlayInEditor))
		{
			return true;
		}
	}

	for (const FPersistentObjectRef& ReferencedObject : ReferencedObjects)
	{
		const UObject* Obj = ReferencedObject.Object;
		if( Obj && Obj->GetOutermost()->HasAnyPackageFlags(PKG_PlayInEditor))
		{
			return true;
		}
	}

	return false;
}

void FTransaction::AddReferencedObjects( FReferenceCollector& Collector )
{
	for( FObjectRecord& ObjectRecord : Records )
	{
		ObjectRecord.AddReferencedObjects( Collector );
	}
	Collector.AddReferencedObjects(ObjectMap);
}

// FTransactionBase interface.
void FTransaction::SaveObject( UObject* Object )
{
	check(Object);
	Object->CheckDefaultSubobjects();

	int32* SaveCount = ObjectMap.Find(Object);
	if ( !SaveCount )
	{
		ObjectMap.Add(Object,1);
		// Save the object.
		new( Records )FObjectRecord( this, Object, NULL, 0, 0, 0, 0, NULL, NULL, NULL );
	}
	else
	{
		++(*SaveCount);
	}
}

void FTransaction::SaveArray( UObject* Object, FScriptArray* Array, int32 Index, int32 Count, int32 Oper, int32 ElementSize, STRUCT_DC DefaultConstructor, STRUCT_AR Serializer, STRUCT_DTOR Destructor )
{
	check(Object);
	check(Array);
	check(ElementSize);
	check(DefaultConstructor);
	check(Serializer);
	check(Object->IsValidLowLevel());
	check((SIZE_T)Array>=(SIZE_T)Object);
	check((SIZE_T)Array+sizeof(FScriptArray)<=(SIZE_T)Object+Object->GetClass()->PropertiesSize);
	check(Index>=0);
	check(Count>=0);
	check(Index+Count<=Array->Num());

	// don't serialize the array if the object is contained within a PIE package
	if( Object->HasAnyFlags(RF_Transactional) && !Object->GetOutermost()->HasAnyPackageFlags(PKG_PlayInEditor))
	{
		// Save the array.
		new( Records )FObjectRecord( this, Object, Array, Index, Count, Oper, ElementSize, DefaultConstructor, Serializer, Destructor );
	}
}

void FTransaction::SetPrimaryObject(UObject* InObject)
{
	if (PrimaryObject == NULL)
	{
		PrimaryObject = InObject;
	}
}

/**
 * Enacts the transaction.
 */
void FTransaction::Apply()
{
	checkSlow(Inc==1||Inc==-1);

	// Figure out direction.
	const int32 Start = Inc==1 ? 0             : Records.Num()-1;
	const int32 End   = Inc==1 ? Records.Num() :              -1;

	// Init objects.
	for( int32 i=Start; i!=End; i+=Inc )
	{
		FObjectRecord& Record = Records[i];
		Record.bRestored = false;

		UObject* Object = Record.Object.Get();
		if (Object)
		{
			if (!ChangedObjects.Contains(Object))
			{
				Object->CheckDefaultSubobjects();
				Object->PreEditUndo();
			}
<<<<<<< HEAD

			ChangedObjects.Add(Object, Record.ObjectAnnotation);
=======

			ChangedObjects.Add(Object, Record.ObjectAnnotation);
		}
	}

	if (bFlip)
	{
		for (int32 i = Start; i != End; i += Inc)
		{
			Records[i].Save(this);
		}
		for (int32 i = Start; i != End; i += Inc)
		{
			Records[i].Load(this);
>>>>>>> aaefee4c
		}
	}
	else
	{
		for (int32 i = Start; i != End; i += Inc)
		{
			Records[i].Restore(this);
		}
	}

	// An Actor's components must always get its PostEditUndo before the owning Actor so do a quick sort
	ChangedObjects.KeySort([](UObject& A, UObject& B)
	{
		UActorComponent* BAsComponent = Cast<UActorComponent>(&B);
		return (BAsComponent ? (BAsComponent->GetOwner() != &A) : true);
	});

	TArray<ULevel*> LevelsToCommitModelSurface;
	NumModelsModified = 0;		// Count the number of UModels that were changed.
	for (auto ChangedObjectIt : ChangedObjects)
	{
		UObject* ChangedObject = ChangedObjectIt.Key;
		UModel* Model = Cast<UModel>(ChangedObject);
		if (Model && Model->Nodes.Num())
		{
			FBSPOps::bspBuildBounds(Model);
			++NumModelsModified;
		}
		
		if (UModelComponent* ModelComponent = Cast<UModelComponent>(ChangedObject))
		{
			ULevel* Level = ModelComponent->GetTypedOuter<ULevel>();
			check(Level);
			LevelsToCommitModelSurface.AddUnique(Level);
		}

		TSharedPtr<ITransactionObjectAnnotation> ChangedObjectTransactionAnnotation = ChangedObjectIt.Value;
		if (ChangedObjectTransactionAnnotation.IsValid())
		{
			ChangedObject->PostEditUndo(ChangedObjectTransactionAnnotation);
		}
		else
		{
			ChangedObject->PostEditUndo();
		}
	}

	// Commit model surfaces for unique levels within the transaction
	for (ULevel* Level : LevelsToCommitModelSurface)
	{
		Level->CommitModelSurfaces();
	}

	// Flip it.
	if (bFlip)
	{
		Inc *= -1;
	}
	for (auto ChangedObjectIt : ChangedObjects)
	{
		UObject* ChangedObject = ChangedObjectIt.Key;
		ChangedObject->CheckDefaultSubobjects();
	}

	ChangedObjects.Empty();
}

SIZE_T FTransaction::DataSize() const
{
	SIZE_T Result=0;
	for( int32 i=0; i<Records.Num(); i++ )
	{
		Result += Records[i].Data.Num();
	}
	return Result;
}

/**
 * Get all the objects that are part of this transaction.
 * @param	Objects		[out] Receives the object list.  Previous contents are cleared.
 */
void FTransaction::GetTransactionObjects(TArray<UObject*>& Objects) const
{
	Objects.Empty(); // Just in case.

	for(int32 i=0; i<Records.Num(); i++)
	{
		UObject* Obj = Records[i].Object.Get();
		if (Obj)
		{
			Objects.AddUnique(Obj);
		}
	}
}


/*-----------------------------------------------------------------------------
	Transaction tracking system.
-----------------------------------------------------------------------------*/
UTransactor::UTransactor(const FObjectInitializer& ObjectInitializer)
	: Super(ObjectInitializer)
{
}

void UTransBuffer::Initialize(SIZE_T InMaxMemory)
{
	MaxMemory = InMaxMemory;
	// Reset.
	Reset( NSLOCTEXT("UnrealEd", "Startup", "Startup") );
	CheckState();

	UE_LOG(LogInit, Log, TEXT("Transaction tracking system initialized") );
}

// UObject interface.
void UTransBuffer::Serialize( FArchive& Ar )
{
	check( !Ar.IsPersistent() );

	CheckState();

	Super::Serialize( Ar );

	if ( IsObjectSerializationEnabled() || !Ar.IsObjectReferenceCollector() )
	{
		Ar << UndoBuffer;
	}
	Ar << ResetReason << UndoCount << ActiveCount << ActiveRecordCounts;

	CheckState();
}

void UTransBuffer::FinishDestroy()
{
	if ( !HasAnyFlags(RF_ClassDefaultObject) )
	{
		CheckState();
		UE_LOG(LogExit, Log, TEXT("Transaction tracking system shut down") );
	}
	Super::FinishDestroy();
}

void UTransBuffer::AddReferencedObjects(UObject* InThis, FReferenceCollector& Collector)
{	
	UTransBuffer* This = CastChecked<UTransBuffer>(InThis);
	This->CheckState();

	if ( This->IsObjectSerializationEnabled() )
	{
		// We cannot support undoing across GC if we allow it to eliminate references so we need
		// to suppress it.
		Collector.AllowEliminatingReferences(false);
		for( int32 Index = 0; Index < This->UndoBuffer.Num(); Index++ )
		{
			This->UndoBuffer[ Index ].AddReferencedObjects( Collector );
		}
		Collector.AllowEliminatingReferences(true);
	}

	This->CheckState();

	Super::AddReferencedObjects( This, Collector );
}

int32 UTransBuffer::Begin( const TCHAR* SessionContext, const FText& Description )
{
	return BeginInternal<FTransaction>(SessionContext, Description);
}


int32 UTransBuffer::End()
{
	CheckState();
	const int32 Result = ActiveCount;
	// Don't assert as we now purge the buffer when resetting.
	// So, the active count could be 0, but the code path may still call end.
	if (ActiveCount >= 1)
	{
		if( --ActiveCount==0 )
		{
#if 0 // @todo DB: please don't remove this code -- thanks! :)
			// End the current transaction.
			if ( GUndo && GLog )
			{
				// @todo DB: Fix this potentially unsafe downcast.
				static_cast<FTransaction*>(GUndo)->DumpObjectMap( *GLog );
			}
#endif
			GUndo = NULL;
		}
		ActiveRecordCounts.Pop();
		CheckState();
	}
	return Result;
}


void UTransBuffer::Reset( const FText& Reason )
{
	CheckState();

	if( ActiveCount != 0 )
	{
		FString ErrorMessage = TEXT("");
		ErrorMessage += FString::Printf(TEXT("Non zero active count in UTransBuffer::Reset") LINE_TERMINATOR );
		ErrorMessage += FString::Printf(TEXT("ActiveCount : %d"	) LINE_TERMINATOR, ActiveCount );
		ErrorMessage += FString::Printf(TEXT("SessionName : %s"	) LINE_TERMINATOR, *GetUndoContext(false).Context );
		ErrorMessage += FString::Printf(TEXT("Reason      : %s"	) LINE_TERMINATOR, *Reason.ToString() );

		ErrorMessage += FString::Printf( LINE_TERMINATOR );
		ErrorMessage += FString::Printf(TEXT("Purging the undo buffer...") LINE_TERMINATOR );

		UE_LOG(LogEditorTransaction, Log, TEXT("%s"), *ErrorMessage);

	
		// Clear out the transaction buffer...
		Cancel(0);
	}

	// Reset all transactions.
	UndoBuffer.Empty();
	UndoCount    = 0;
	ResetReason  = Reason;
	ActiveCount  = 0;
	ActiveRecordCounts.Empty();

	CheckState();
}


void UTransBuffer::Cancel( int32 StartIndex /*=0*/ )
{
	CheckState();

	// if we don't have any active actions, we shouldn't have an active transaction at all
	if ( ActiveCount > 0 )
	{
		if ( StartIndex == 0 )
		{
			// clear the global pointer to the soon-to-be-deleted transaction
			GUndo = NULL;
			
			// remove the currently active transaction from the buffer
			UndoBuffer.Pop();
		}
		else
		{
			int32 RecordsToKeep = 0;
			for (int32 ActiveIndex = 0; ActiveIndex <= StartIndex; ++ActiveIndex)
			{
				RecordsToKeep += ActiveRecordCounts[ActiveIndex];
			}

			FTransaction& Transaction = UndoBuffer.Last();
			Transaction.RemoveRecords(Transaction.GetRecordCount() - RecordsToKeep);
		}

		// reset the active count
		ActiveCount = StartIndex;
		ActiveRecordCounts.SetNum(StartIndex);
	}

	CheckState();
}


bool UTransBuffer::CanUndo( FText* Text )
{
	CheckState();
	if( ActiveCount )
	{
		if( Text )
		{
			*Text = NSLOCTEXT("TransactionSystem", "CantUndoDuringTransaction", "(Can't undo while action is in progress)");
		}
		return false;
	}
	
	if (UndoBarrierStack.Num())
	{
		const int32 UndoBarrier = UndoBarrierStack.Last();
		if (UndoBuffer.Num() - UndoCount <= UndoBarrier)
		{
			if (Text)
			{
				*Text = NSLOCTEXT("TransactionSystem", "HitUndoBarrier", "(Hit Undo barrier; can't undo any further)");
			}
			return false;
		}
	}

	if( UndoBuffer.Num()==UndoCount )
	{
		if( Text )
		{
			*Text = FText::Format( NSLOCTEXT("TransactionSystem", "CantUndoAfter", "(Can't undo after: {0})"), ResetReason );
		}
		return false;
	}
	return true;
}


bool UTransBuffer::CanRedo( FText* Text )
{
	CheckState();
	if( ActiveCount )
	{
		if( Text )
		{
			*Text = NSLOCTEXT("TransactionSystem", "CantRedoDuringTransaction", "(Can't redo while action is in progress)");
		}
		return 0;
	}
	if( UndoCount==0 )
	{
		if( Text )
		{
			*Text = NSLOCTEXT("TransactionSystem", "NothingToRedo", "(Nothing to redo)");
		}
		return 0;
	}
	return 1;
}


const FTransaction* UTransBuffer::GetTransaction( int32 QueueIndex ) const
{
	if (UndoBuffer.Num() > QueueIndex && QueueIndex != INDEX_NONE)
	{
		return &UndoBuffer[QueueIndex];
	}

	return NULL;
}


FUndoSessionContext UTransBuffer::GetUndoContext( bool bCheckWhetherUndoPossible )
{
	FUndoSessionContext Context;
	FText Title;
	if( bCheckWhetherUndoPossible && !CanUndo( &Title ) )
	{
		Context.Title = Title;
		return Context;
	}

	const FTransaction* Transaction = &UndoBuffer[ UndoBuffer.Num() - (UndoCount + 1) ];
	return Transaction->GetContext();
}


FUndoSessionContext UTransBuffer::GetRedoContext()
{
	FUndoSessionContext Context;
	FText Title;
	if( !CanRedo( &Title ) )
	{
		Context.Title = Title;
		return Context;
	}

	const FTransaction* Transaction = &UndoBuffer[ UndoBuffer.Num() - UndoCount ];
	return Transaction->GetContext();
}


void UTransBuffer::SetUndoBarrier()
{
	UndoBarrierStack.Push(UndoBuffer.Num() - UndoCount);
}


void UTransBuffer::RemoveUndoBarrier()
{
	if (UndoBarrierStack.Num() > 0)
	{
		UndoBarrierStack.Pop();
	}
}


void UTransBuffer::ClearUndoBarriers()
{
	UndoBarrierStack.Empty();
}


bool UTransBuffer::Undo(bool bCanRedo)
{
	CheckState();

	if (!CanUndo())
	{
		UndoDelegate.Broadcast(FUndoSessionContext(), false);

		return false;
	}

	// Apply the undo changes.
	GIsTransacting = true;
	{
		FTransaction& Transaction = UndoBuffer[ UndoBuffer.Num() - ++UndoCount ];
		UE_LOG(LogEditorTransaction, Log,  TEXT("Undo %s"), *Transaction.GetTitle().ToString() );
		CurrentTransaction = &Transaction;

		BeforeRedoUndoDelegate.Broadcast(Transaction.GetContext());
		Transaction.Apply();
		UndoDelegate.Broadcast(Transaction.GetContext(), true);

		if (!bCanRedo)
		{
			UndoBuffer.RemoveAt(UndoBuffer.Num() - UndoCount, UndoCount);
			UndoCount = 0;
		}

		CurrentTransaction = nullptr;
	}
	GIsTransacting = false;

	CheckState();

	return true;
}

bool UTransBuffer::Redo()
{
	CheckState();

	if (!CanRedo())
	{
		RedoDelegate.Broadcast(FUndoSessionContext(), false);

		return false;
	}

	// Apply the redo changes.
	GIsTransacting = true;
	{
		FTransaction& Transaction = UndoBuffer[ UndoBuffer.Num() - UndoCount-- ];
		UE_LOG(LogEditorTransaction, Log,  TEXT("Redo %s"), *Transaction.GetTitle().ToString() );
		CurrentTransaction = &Transaction;

		BeforeRedoUndoDelegate.Broadcast(Transaction.GetContext());
		Transaction.Apply();
		RedoDelegate.Broadcast(Transaction.GetContext(), true);

		CurrentTransaction = nullptr;
	}
	GIsTransacting = false;

	CheckState();

	return true;
}

bool UTransBuffer::EnableObjectSerialization()
{
	return --DisallowObjectSerialization == 0;
}

bool UTransBuffer::DisableObjectSerialization()
{
	return ++DisallowObjectSerialization == 0;
}


SIZE_T UTransBuffer::GetUndoSize() const
{
	SIZE_T Result=0;
	for( int32 i=0; i<UndoBuffer.Num(); i++ )
	{
		Result += UndoBuffer[i].DataSize();
	}
	return Result;
}


void UTransBuffer::CheckState() const
{
	// Validate the internal state.
	check(UndoBuffer.Num()>=UndoCount);
	check(ActiveCount>=0);
	check(ActiveRecordCounts.Num() == ActiveCount);
}


void UTransBuffer::SetPrimaryUndoObject(UObject* PrimaryObject)
{
	// Only record the primary object if its transactional, not in any of the temporary packages and theres an active transaction
	if ( PrimaryObject && PrimaryObject->HasAnyFlags( RF_Transactional ) &&
		(PrimaryObject->GetOutermost()->HasAnyPackageFlags( PKG_PlayInEditor|PKG_ContainsScript|PKG_CompiledIn ) == false) )
	{
		const int32 NumTransactions = UndoBuffer.Num();
		const int32 CurrentTransactionIdx = NumTransactions - (UndoCount + 1);

		if ( CurrentTransactionIdx >= 0 )
		{
			FTransaction* Transaction = &UndoBuffer[ CurrentTransactionIdx ];
			Transaction->SetPrimaryObject(PrimaryObject);
		}
	}
}

bool UTransBuffer::IsObjectInTransationBuffer( const UObject* Object ) const
{
	TArray<UObject*> TransactionObjects;
	for( const FTransaction& Transaction : UndoBuffer )
	{
		Transaction.GetTransactionObjects(TransactionObjects);

		if( TransactionObjects.Contains(Object) )
		{
			return true;
		}
		
		TransactionObjects.Reset();
	}

	return false;
}

bool UTransBuffer::IsObjectTransacting(const UObject* Object) const
{
	// We can't provide a truly meaningful answer to this question when not transacting:
	if (ensure(CurrentTransaction))
	{
		return CurrentTransaction->IsObjectTransacting(Object);
	}

	return false;
}

bool UTransBuffer::ContainsPieObject() const
{
	for( const FTransaction& Transaction : UndoBuffer )
	{
		if( Transaction.ContainsPieObject() )
		{
			return true;
		}
	}

	return false;
}<|MERGE_RESOLUTION|>--- conflicted
+++ resolved
@@ -430,12 +430,8 @@
 				Object->CheckDefaultSubobjects();
 				Object->PreEditUndo();
 			}
-<<<<<<< HEAD
 
 			ChangedObjects.Add(Object, Record.ObjectAnnotation);
-=======
-
-			ChangedObjects.Add(Object, Record.ObjectAnnotation);
 		}
 	}
 
@@ -448,7 +444,6 @@
 		for (int32 i = Start; i != End; i += Inc)
 		{
 			Records[i].Load(this);
->>>>>>> aaefee4c
 		}
 	}
 	else
