// Copyright Epic Games, Inc. All Rights Reserved.


#include "CoreMinimal.h"
#include "Misc/MemStack.h"
#include "UObject/Object.h"
#include "UObject/ObjectSaveContext.h"
#include "UObject/Package.h"
#include "Algo/Find.h"
#include "Algo/Reverse.h"
#include "Engine/Level.h"
#include "Components/ActorComponent.h"
#include "Model.h"
#include "Misc/ITransactionObjectAnnotation.h"
#include "Editor.h"
#include "Editor/Transactor.h"
#include "Editor/TransBuffer.h"
#include "Components/ModelComponent.h"
#include "Engine/BlueprintGeneratedClass.h"
#include "BSPOps.h"
#include "Engine/DataTable.h"

DEFINE_LOG_CATEGORY_STATIC(LogEditorTransaction, Log, All);

struct FTransactionPackageDirtyFenceCounter
{
public:
	static FTransactionPackageDirtyFenceCounter Get()
	{
		static FTransactionPackageDirtyFenceCounter Instance;
		return Instance;
	}

	int32 GetFenceCount(const UPackage* Pkg) const
	{
		return PackageFenceCounts.FindRef(Pkg);
	}

	~FTransactionPackageDirtyFenceCounter()
	{
		UPackage::PackageSavedWithContextEvent.RemoveAll(this);
		FEditorDelegates::OnPackageDeleted.RemoveAll(this);
		FCoreUObjectDelegates::GetPostGarbageCollect().RemoveAll(this);
	}

private:
	FTransactionPackageDirtyFenceCounter()
	{
		UPackage::PackageSavedWithContextEvent.AddRaw(this, &FTransactionPackageDirtyFenceCounter::OnPackageSaved);
		FEditorDelegates::OnPackageDeleted.AddRaw(this, &FTransactionPackageDirtyFenceCounter::OnPackageDeleted);
		FCoreUObjectDelegates::GetPostGarbageCollect().AddRaw(this, &FTransactionPackageDirtyFenceCounter::OnPostGarbageCollect);
	}

	void IncrementCount(UPackage* Pkg)
	{
		int32& PackageSaveCount = PackageFenceCounts.FindOrAdd(Pkg);
		++PackageSaveCount;
	}

	void OnPackageSaved(const FString& Filename, UPackage* Pkg, FObjectPostSaveContext ObjectSaveContext)
	{
		if (!(ObjectSaveContext.GetSaveFlags() & SAVE_FromAutosave) && !ObjectSaveContext.IsProceduralSave())
		{
			IncrementCount(Pkg);
		}
	}

	void OnPackageDeleted(UPackage* Pkg)
	{
		IncrementCount(Pkg);
	}

	void OnPostGarbageCollect()
	{
		for (auto It = PackageFenceCounts.CreateIterator(); It; ++It)
		{
			if (!It->Key.IsValid())
			{
				It.RemoveCurrent();
			}
		}
	}

	TMap<TWeakObjectPtr<const UPackage>, int32, FDefaultSetAllocator, TWeakObjectPtrMapKeyFuncs<TWeakObjectPtr<const UPackage>, int32>> PackageFenceCounts;
};

/*-----------------------------------------------------------------------------
	A single transaction.
-----------------------------------------------------------------------------*/

FTransaction::FObjectRecord::FObjectRecord(FTransaction* Owner, UObject* InObject, TUniquePtr<FChange> InCustomChange, FScriptArray* InArray, int32 InIndex, int32 InCount, int32 InOper, int32 InElementSize, uint32 InElementAlignment, STRUCT_DC InDefaultConstructor, STRUCT_AR InSerializer, STRUCT_DTOR InDestructor)
	:	Object				( InObject )
	,	CustomChange		( MoveTemp( InCustomChange ) )
	,	Array				( InArray )
	,	Index				( InIndex )
	,	Count				( InCount )
	,	Oper				( InOper )
	,	ElementSize			( InElementSize )
	,	ElementAlignment	( InElementAlignment )
	,	DefaultConstructor	( InDefaultConstructor )
	,	Serializer			( InSerializer )
	,	Destructor			( InDestructor )
{
#if WITH_RELOAD
	// With Hot Reload or Live Coding enabled, the layout of structures and classes can change.  We can't use binary serialization when this might happen.
	bWantsBinarySerialization = false;
#else
	// Blueprint compile-in-place can alter class layout so use tagged serialization for objects relying on a UBlueprint's Class
	if (UBlueprintGeneratedClass* Class = Cast<UBlueprintGeneratedClass>(InObject->GetClass()))
	{
		bWantsBinarySerialization = false;
	}
	// Data tables can contain user structs, so it's unsafe to use binary
	if (UDataTable* DataTable = Cast<UDataTable>(InObject))
	{
		bWantsBinarySerialization = false;
	}
#endif

	// Update any sub-object caches for use by ARO (to keep sub-objects alive during GC)
	UObject* CurrentObject = Object.Get();
	checkSlow(CurrentObject == InObject);

	// Don't bother saving the object state if we have a custom change which can perform the undo operation
	if( CustomChange.IsValid() )
	{
		// @todo mesheditor debug
		//GWarn->Logf( TEXT( "------------ Saved Undo Change ------------" ) );
		//CustomChange->PrintToLog( *GWarn );
		//GWarn->Logf( TEXT( "-------------------------------------------" ) );
	}
	else
	{
		{
			SerializedObject.SetObject(CurrentObject);
			FWriter Writer(SerializedObject, bWantsBinarySerialization);
			SerializeContents(Writer, Oper);
		}

		if (!Array)
		{
			DiffableObject = MakeUnique<UE::Transaction::FDiffableObject>(GetDiffableObject());
		}
<<<<<<< HEAD
	}
}

UE::Transaction::FDiffableObject FTransaction::FObjectRecord::GetDiffableObject(TArrayView<const FProperty*> PropertiesToSerialize, UE::Transaction::DiffUtil::EGetDiffableObjectMode ObjectSerializationMode) const
{
	check(!Array);
	check(ObjectSerializationMode != UE::Transaction::DiffUtil::EGetDiffableObjectMode::Custom);

	if (UObject* CurrentObject = Object.Get())
	{
		UE::Transaction::DiffUtil::FGetDiffableObjectOptions ObjectOptions;
		ObjectOptions.PropertiesToSerialize = PropertiesToSerialize;
		ObjectOptions.ObjectSerializationMode = UE::Transaction::DiffUtil::EGetDiffableObjectMode::Custom;
		ObjectOptions.CustomSerializer = [this, ObjectSerializationMode](UE::Transaction::FDiffableObjectDataWriter& DiffWriter)
		{
			if (ObjectSerializationMode == UE::Transaction::DiffUtil::EGetDiffableObjectMode::SerializeProperties)
			{
				if (UObject* ObjectToSerialize = Object.Get())
				{
					ObjectToSerialize->SerializeScriptProperties(DiffWriter);
				}
			}
			else
			{
				SerializeObject(DiffWriter);
			}
		};

		return UE::Transaction::DiffUtil::GetDiffableObject(CurrentObject, ObjectOptions);
=======
>>>>>>> 4af6daef
	}

	return UE::Transaction::FDiffableObject();
}

<<<<<<< HEAD
=======
UE::Transaction::FDiffableObject FTransaction::FObjectRecord::GetDiffableObject(TArrayView<const FProperty*> PropertiesToSerialize, UE::Transaction::DiffUtil::EGetDiffableObjectMode ObjectSerializationMode) const
{
	check(!Array);
	check(ObjectSerializationMode != UE::Transaction::DiffUtil::EGetDiffableObjectMode::Custom);

	if (UObject* CurrentObject = Object.Get())
	{
		UE::Transaction::DiffUtil::FGetDiffableObjectOptions ObjectOptions;
		ObjectOptions.PropertiesToSerialize = PropertiesToSerialize;
		ObjectOptions.ObjectSerializationMode = UE::Transaction::DiffUtil::EGetDiffableObjectMode::Custom;
		ObjectOptions.CustomSerializer = [this, ObjectSerializationMode](UE::Transaction::FDiffableObjectDataWriter& DiffWriter)
		{
			if (ObjectSerializationMode == UE::Transaction::DiffUtil::EGetDiffableObjectMode::SerializeProperties)
			{
				if (UObject* ObjectToSerialize = Object.Get())
				{
					ObjectToSerialize->SerializeScriptProperties(DiffWriter);
				}
			}
			else
			{
				SerializeObject(DiffWriter);
			}
		};

		return UE::Transaction::DiffUtil::GetDiffableObject(CurrentObject, ObjectOptions);
	}

	return UE::Transaction::FDiffableObject();
}

>>>>>>> 4af6daef
void FTransaction::FObjectRecord::SerializeContents( FArchive& Ar, int32 InOper ) const
{
	if( Array )
	{
		const bool bWasArIgnoreOuterRef = Ar.ArIgnoreOuterRef;
		if (Object.IsSubObjectReference())
		{
			Ar.ArIgnoreOuterRef = true;
		}

		UObject* CurrentObject = Object.Get();

		//UE_LOG( LogEditorTransaction, Log, TEXT("Array %s %i*%i: %i"), CurrentObject ? *CurrentObject->GetFullName() : TEXT("Invalid Object"), Index, ElementSize, InOper);

		check((SIZE_T)Array >= (SIZE_T)CurrentObject + sizeof(UObject));
		check((SIZE_T)Array + sizeof(FScriptArray) <= (SIZE_T)CurrentObject + CurrentObject->GetClass()->GetPropertiesSize());
		check(ElementSize!=0);
		check(DefaultConstructor!=NULL);
		check(Serializer!=NULL);
		check(Index>=0);
		check(Count>=0);
		if( InOper==1 )
		{
			// "Saving add order" or "Undoing add order" or "Redoing remove order".
			if( Ar.IsLoading() )
			{
				checkSlow(Index+Count<=Array->Num());
				for( int32 i=Index; i<Index+Count; i++ )
				{
					Destructor( (uint8*)Array->GetData() + i*ElementSize );
				}
				Array->Remove( Index, Count, ElementSize, ElementAlignment );
			}
		}
		else
		{
			// "Undo/Redo Modify" or "Saving remove order" or "Undoing remove order" or "Redoing add order".
			if( InOper==-1 && Ar.IsLoading() )
			{
				Array->InsertZeroed( Index, Count, ElementSize, ElementAlignment );
				for( int32 i=Index; i<Index+Count; i++ )
				{
					DefaultConstructor( (uint8*)Array->GetData() + i*ElementSize );
				}
			}

			// Serialize changed items.
			check(Index+Count<=Array->Num());
			for( int32 i=Index; i<Index+Count; i++ )
			{
				Serializer( Ar, (uint8*)Array->GetData() + i*ElementSize );
			}
		}

		Ar.ArIgnoreOuterRef = bWasArIgnoreOuterRef;
	}
	else
	{
		//UE_LOG(LogEditorTransaction, Log,  TEXT("Object %s"), *Object.Get()->GetFullName());
		check(Index==0);
		check(ElementSize==0);
		check(DefaultConstructor==NULL);
		check(Serializer==NULL);
		SerializeObject( Ar );
	}
}

void FTransaction::FObjectRecord::SerializeObject( FArchive& Ar ) const
{
	check(!Array);

	UObject* CurrentObject = Object.Get();
	if (CurrentObject)
	{
		const bool bWasArIgnoreOuterRef = Ar.ArIgnoreOuterRef;
		if (Object.IsSubObjectReference())
		{
			Ar.ArIgnoreOuterRef = true;
		}
		CurrentObject->Serialize(Ar);
		Ar.ArIgnoreOuterRef = bWasArIgnoreOuterRef;
	}
}

void FTransaction::FObjectRecord::Restore( FTransaction* Owner )
{
	// @TODO now that Matinee is gone, it's worth investigating removing this
	if( !bRestored )
	{
		bRestored = true;
		check(!Owner->bFlip);
		check(!CustomChange.IsValid());

		FReader Reader( Owner, SerializedObject, bWantsBinarySerialization );
	
		SerializeContents( Reader, Oper );
	}
}

void FTransaction::FObjectRecord::Save(FTransaction* Owner)
{
	// if record has a custom change, no need to do anything here
	if( CustomChange.IsValid() )
	{
		return;
	}

	// common undo/redo path, before applying undo/redo buffer we save current state:
	check(Owner->bFlip);
	if (!bRestored)
	{
		// Since the transaction will be reset, we want to preserve if this transaction affected the garbage flag at all
		// (since the only thing that should change is the updated state of the object)
		FSerializedObject::EPendingKillChange PendingKillChange = SerializedObjectFlip.PendingKillChange;

		SerializedObjectFlip.Reset();

		UObject* CurrentObject = Object.Get();
		if (CurrentObject)
		{
			SerializedObjectFlip.SetObject(CurrentObject);
		}

		FWriter Writer(SerializedObjectFlip, bWantsBinarySerialization);
		SerializeContents(Writer, -Oper);

		SerializedObjectFlip.PendingKillChange = PendingKillChange;
	}
}

void FTransaction::FObjectRecord::Load(FTransaction* Owner)
{
	// common undo/redo path, we apply the saved state and then swap it for the state we cached in ::Save above
	check(Owner->bFlip);
	if (!bRestored)
	{
		bRestored = true;

		if (CustomChange.IsValid())
		{
			if (CustomChange->HasExpired(Object.Get()) == false)		// skip expired changes
			{
				if (CustomChange->GetChangeType() == FChange::EChangeStyle::InPlaceSwap)
				{
					TUniquePtr<FChange> InvertedChange = CustomChange->Execute(Object.Get());
					ensure(InvertedChange->GetChangeType() == FChange::EChangeStyle::InPlaceSwap);
					CustomChange = MoveTemp(InvertedChange);
				}
				else
				{
					bool bIsRedo = (Owner->Inc == 1);
					if (bIsRedo)
					{
						CustomChange->Apply(Object.Get());
					}
					else
					{
						CustomChange->Revert(Object.Get());
					}
				}
			}
		}
		else
		{
			// When objects are created outside the transaction system we can end up
			// finding them but not having any data for them, so don't serialize 
			// when that happens:
			if (SerializedObject.SerializedData.Num() > 0)
			{
				FReader Reader(Owner, SerializedObject, bWantsBinarySerialization);
				SerializeContents(Reader, Oper);
			}
			SerializedObject.Swap(SerializedObjectFlip);
		}
		Oper *= -1;
	}
}

void FTransaction::FObjectRecord::Finalize( FTransaction* Owner, UE::Transaction::DiffUtil::FDiffableObjectArchetypeCache& ArchetypeCache, TSharedPtr<ITransactionObjectAnnotation>& OutFinalizedObjectAnnotation )
{
	OutFinalizedObjectAnnotation.Reset();

	if (Array)
	{
		// Can only diff objects
		return;
	}

	if (!bFinalized)
	{
		bFinalized = true;

		if (CustomChange)
		{
			// Cannot diff custom changes
			return;
		}

		UObject* CurrentObject = Object.Get();
		if (CurrentObject)
		{
			// Serialize the finalized object for the redo operation
			SerializedObjectFlip.Reset();
			{
				SerializedObjectFlip.SetObject(CurrentObject);
				OutFinalizedObjectAnnotation = SerializedObjectFlip.ObjectAnnotation;
				FWriter Writer(SerializedObjectFlip, bWantsBinarySerialization);
				SerializeObject(Writer);
			}

			// Determine if the actual transacted object has changes, as we use this to detect if the transaction was a no-op and can be discarded
			// Note: We don't use the DeltaChange for this as Ar.IsTransacting() may have added extra data in the transacted object that is important for undo/redo, but not for 
			//       delta change detection. This can result in an empty delta for a change that still needs to be kept for undo/redo (eg, changes to transient object data).
			bHasSerializedObjectChanges 
				 = SerializedObject.SerializedData != SerializedObjectFlip.SerializedData
				|| SerializedObject.ReferencedNames != SerializedObjectFlip.ReferencedNames
				|| SerializedObject.ReferencedObjects != SerializedObjectFlip.ReferencedObjects;

			// Serialize the object so we can diff it
			const UE::Transaction::FDiffableObject CurrentDiffableObject = GetDiffableObject();
			
			// Diff against the object state when the transaction started
			UE::Transaction::DiffUtil::GenerateObjectDiff(*DiffableObject, CurrentDiffableObject, DeltaChange, UE::Transaction::DiffUtil::FGenerateObjectDiffOptions(), &ArchetypeCache);
<<<<<<< HEAD
=======

			if (DeltaChange.bHasPendingKillChange)
			{
				SerializedObject.PendingKillChange = IsValid(CurrentObject) ? FSerializedObject::EPendingKillChange::DeadToAlive: FSerializedObject::EPendingKillChange::AliveToDead;
				SerializedObjectFlip.PendingKillChange = IsValid(CurrentObject) ? FSerializedObject::EPendingKillChange::AliveToDead : FSerializedObject::EPendingKillChange::DeadToAlive;
			}
>>>>>>> 4af6daef

			// If we have a previous snapshot then we need to consider that part of the diff for the finalized object, as systems may 
			// have been tracking delta-changes between snapshots and this finalization will need to account for those changes too
			if (DiffableObjectSnapshot)
			{
				UE::Transaction::DiffUtil::FGenerateObjectDiffOptions DiffOptions;
				DiffOptions.bFullDiff = false;

				UE::Transaction::DiffUtil::GenerateObjectDiff(*DiffableObjectSnapshot, CurrentDiffableObject, DeltaChange, DiffOptions, &ArchetypeCache);
			}
		}

		// Clear out any diff data now as we won't be getting any more diff requests once finalized
		DiffableObject.Reset();
		DiffableObjectSnapshot.Reset();
		ObjectAnnotationSnapshot.Reset();
		AllPropertiesSnapshot.Reset();
	}
}

void FTransaction::FObjectRecord::Snapshot( FTransaction* Owner, UE::Transaction::DiffUtil::FDiffableObjectArchetypeCache& ArchetypeCache, TArrayView<const FProperty*> Properties )
{
	if (Array)
	{
		// Can only diff objects
		return;
	}

	if (bFinalized)
	{
		// Cannot snapshot once finalized
		return;
	}

	if (CustomChange)
	{
		// Cannot snapshot custom changes
		return;
	}

	UObject* CurrentObject = Object.Get();
	if (CurrentObject)
	{
		// Merge these properties into the combined list of properties to snapshot
		// This means that one snapshot call for A followed by B will actually make a diff for both A and B
		{
			// If AllPropertiesSnapshot is empty after the first snapshot, then it means that a previous snapshot was unfiltered and we should respect that
			const bool bCanMergeProperties = !DiffableObjectSnapshot || AllPropertiesSnapshot.Num() > 0;
			if (bCanMergeProperties && Properties.Num() > 0)
			{
				for (const FProperty* Property : Properties)
				{
					AllPropertiesSnapshot.AddUnique(Property);
				}
			}
			else
			{
				// No properties means a request to snapshot everything
				AllPropertiesSnapshot.Reset();
			}
		}

		// Serialize the object so we can diff it
		UE::Transaction::FDiffableObject CurrentDiffableObject = GetDiffableObject(AllPropertiesSnapshot, UE::Transaction::DiffUtil::EGetDiffableObjectMode::SerializeProperties);

		// Diff against the correct serialized data depending on whether we already had a snapshot
		const UE::Transaction::FDiffableObject& InitialDiffableObject = DiffableObjectSnapshot ? *DiffableObjectSnapshot : *DiffableObject;
		FTransactionObjectDeltaChange SnapshotDeltaChange;
		{
			UE::Transaction::DiffUtil::FGenerateObjectDiffOptions DiffOptions;
			DiffOptions.bFullDiff = false;

			UE::Transaction::DiffUtil::GenerateObjectDiff(InitialDiffableObject, CurrentDiffableObject, SnapshotDeltaChange, DiffOptions, &ArchetypeCache);
		}

		// Update the snapshot data for next time
		if (!DiffableObjectSnapshot)
		{
			DiffableObjectSnapshot = MakeUnique<UE::Transaction::FDiffableObject>();
		}
		DiffableObjectSnapshot->Swap(CurrentDiffableObject);

		TSharedPtr<ITransactionObjectAnnotation> InitialObjectTransactionAnnotation = ObjectAnnotationSnapshot ? ObjectAnnotationSnapshot : SerializedObject.ObjectAnnotation;
		ObjectAnnotationSnapshot = CurrentObject->FindOrCreateTransactionAnnotation();

		// Notify any listeners of this change
		if (SnapshotDeltaChange.HasChanged() || ObjectAnnotationSnapshot.IsValid())
		{
			TMap<UObject*, FTransactionObjectChange> AdditionalObjectChanges;
			if (ObjectAnnotationSnapshot)
			{
				ObjectAnnotationSnapshot->ComputeAdditionalObjectChanges(InitialObjectTransactionAnnotation.Get(), AdditionalObjectChanges);
			}

			CurrentObject->PostTransacted(FTransactionObjectEvent(Owner->GetId(), Owner->GetOperationId(), ETransactionObjectEventType::Snapshot, ETransactionObjectChangeCreatedBy::TransactionRecord, FTransactionObjectChange{ InitialDiffableObject.ObjectInfo, SnapshotDeltaChange }, ObjectAnnotationSnapshot));
			for (const TTuple<UObject*, FTransactionObjectChange>& AdditionalObjectChangePair : AdditionalObjectChanges)
			{
				AdditionalObjectChangePair.Key->PostTransacted(FTransactionObjectEvent(Owner->GetId(), Owner->GetOperationId(), ETransactionObjectEventType::Snapshot, ETransactionObjectChangeCreatedBy::TransactionAnnotation, AdditionalObjectChangePair.Value, nullptr));
			}
		}
	}
}

int32 FTransaction::GetRecordCount() const
{
	return Records.Num();
}

bool FTransaction::IsTransient() const
{
	bool bHasChanges = false;
	for (const FObjectRecord& Record : Records)
	{
		if (Record.ContainsPieObject())
		{
			return true;
		}
		bHasChanges |= Record.HasChanges();
	}
	return !bHasChanges;
}

bool FTransaction::ContainsPieObjects() const
{
	for( const FObjectRecord& Record : Records )
	{
		if( Record.ContainsPieObject() )
		{
			return true;
		}
	}
	return false;
}

bool FTransaction::HasExpired() const
{
	if (Records.Num() == 0)		// only return true if we definitely have expired changes
	{
		return false;
	}
	for (const FObjectRecord& Record : Records)
	{
		if (Record.HasExpired() == false)
		{
			return false;
		}
	}
	return true;
}


bool FTransaction::IsObjectTransacting(const UObject* Object) const
{
	// This function is meaningless when called outside of a transaction context. Without this
	// ensure clients will commonly introduced bugs by having some logic that runs during
	// the transacting and some logic that does not, yielding asymmetrical results.
	ensure(GIsTransacting);
	ensure(ChangedObjects.Num() != 0);
	return ChangedObjects.Contains(Object);
}

/**
 * Outputs the contents of the ObjectMap to the specified output device.
 */
void FTransaction::DumpObjectMap(FOutputDevice& Ar) const
{
	Ar.Logf( TEXT("===== DumpObjectMap %s ==== "), *Title.ToString() );
	for ( auto It = ObjectRecordsMap.CreateConstIterator(); It; ++It )
	{
		const UObject* CurrentObject	= It.Key().Get();
		const int32 SaveCount			= It.Value().SaveCount;
		Ar.Logf( TEXT("%i\t: %s"), SaveCount, *CurrentObject->GetPathName() );
	}
	Ar.Logf( TEXT("=== EndDumpObjectMap %s === "), *Title.ToString() );
}

FArchive& operator<<( FArchive& Ar, FTransaction::FObjectRecord& R )
{
	FMemMark Mark(FMemStack::Get());
	Ar << R.Object;
	Ar << R.SerializedObject.SerializedData;
	Ar << R.SerializedObject.ReferencedObjects;
	Ar << R.SerializedObject.ReferencedNames;
	Mark.Pop();
	return Ar;
}

void FTransaction::FObjectRecord::AddReferencedObjects( FReferenceCollector& Collector )
{
	Object.AddReferencedObjects(Collector);

	auto AddSerializedObjectReferences = [&Collector](FSerializedObject& InSerializedObject)
	{
		for (UE::Transaction::FPersistentObjectRef& ReferencedObject : InSerializedObject.ReferencedObjects)
		{
			ReferencedObject.AddReferencedObjects(Collector);
		}

		if (InSerializedObject.ObjectAnnotation.IsValid())
		{
			InSerializedObject.ObjectAnnotation->AddReferencedObjects(Collector);
		}
	};
	AddSerializedObjectReferences(SerializedObject);
	AddSerializedObjectReferences(SerializedObjectFlip);

	if (CustomChange.IsValid())
	{
		CustomChange->AddReferencedObjects(Collector);
	}
}

bool FTransaction::FObjectRecord::ContainsPieObject() const
{
	{
		const UObject* Obj = Object.Get();
		if(Obj && Obj->GetOutermost()->HasAnyPackageFlags(PKG_PlayInEditor))
		{
			return true;
		}
	}

	auto SerializedObjectContainPieObjects = [](const FSerializedObject& InSerializedObject) -> bool
	{
		for (const UE::Transaction::FPersistentObjectRef& ReferencedObject : InSerializedObject.ReferencedObjects)
		{
			const UObject* Obj = ReferencedObject.Get();
			if (Obj && Obj->GetOutermost()->HasAnyPackageFlags(PKG_PlayInEditor))
			{
				return true;
			}
		}
		return false;
	};

	if (SerializedObjectContainPieObjects(SerializedObject))
	{
		return true;
	}
	if (SerializedObjectContainPieObjects(SerializedObjectFlip))
	{
		return true;
	}
	return false;
}

bool FTransaction::FObjectRecord::HasChanges() const
{
	// A record contains change if it has a detected delta or a custom change or an object annotation
	return bHasSerializedObjectChanges || CustomChange || SerializedObject.ObjectAnnotation || SerializedObjectFlip.ObjectAnnotation;
}

bool FTransaction::FObjectRecord::HasExpired() const
{
	if (CustomChange && CustomChange->HasExpired(Object.Get()) == true)
	{
		return true;
	}
	return false;
}

void FTransaction::AddReferencedObjects( FReferenceCollector& Collector )
{
	for( FObjectRecord& ObjectRecord : Records )
	{
		ObjectRecord.AddReferencedObjects( Collector );
	}

	for (TTuple<UE::Transaction::FPersistentObjectRef, FObjectRecords>& ObjectRecordsPair : ObjectRecordsMap)
	{
		ObjectRecordsPair.Key.AddReferencedObjects(Collector);
	}
}

void FTransaction::SavePackage(UPackage* Package)
{
	check(Package);

	const bool bIsTransactional = Package->HasAnyFlags(RF_Transactional);
	const bool bIsTransient = Package->HasAnyFlags(RF_Transient);
	const bool bIsScriptPackage = Package->HasAnyPackageFlags(PKG_ContainsScript);

	if (bIsTransactional && !bIsTransient && !bIsScriptPackage)
	{
		UE::Transaction::FPersistentObjectRef PackageRef(Package);
		if (!PackageRecordMap.Contains(PackageRef))
		{
			FPackageRecord& PackageRecord = PackageRecordMap.Add(PackageRef);
			PackageRecord.DirtyFenceCount = FTransactionPackageDirtyFenceCounter::Get().GetFenceCount(Package);
			PackageRecord.bWasDirty = Package->IsDirty();
		}
	}
}

void FTransaction::SaveObject( UObject* Object )
{
	check(Object);
	Object->CheckDefaultSubobjects();

	SavePackage(Object->GetPackage());

	FObjectRecords* ObjectRecords = &ObjectRecordsMap.FindOrAdd(UE::Transaction::FPersistentObjectRef(Object));
	if (ObjectRecords->Records.Num() == 0)
	{
		// Save the object.
		FObjectRecord* Record = new FObjectRecord(this, Object, nullptr, nullptr, 0, 0, 0, 0, 0, nullptr, nullptr, nullptr);

		// Side effects of FObjectRecord() may have grown ObjectRecordsMap
		ObjectRecords = &ObjectRecordsMap.FindChecked(UE::Transaction::FPersistentObjectRef(Object));
		ObjectRecords->Records.Add(Record);
		Records.Add(Record);
	}
	++ObjectRecords->SaveCount;
}

void FTransaction::SaveArray( UObject* Object, FScriptArray* Array, int32 Index, int32 Count, int32 Oper, int32 ElementSize, uint32 ElementAlignment, STRUCT_DC DefaultConstructor, STRUCT_AR Serializer, STRUCT_DTOR Destructor )
{
	check(Object);
	check(Array);
	check(ElementSize);
	check(ElementAlignment);
	check(DefaultConstructor);
	check(Serializer);
	check(Object->IsValidLowLevel());
	check((SIZE_T)Array>=(SIZE_T)Object);
	check((SIZE_T)Array+sizeof(FScriptArray)<=(SIZE_T)Object+Object->GetClass()->PropertiesSize);
	check(Index>=0);
	check(Count>=0);
	check(Index+Count<=Array->Num());

	// don't serialize the array if the object is contained within a PIE package
	if( Object->HasAnyFlags(RF_Transactional) && !Object->GetOutermost()->HasAnyPackageFlags(PKG_PlayInEditor))
	{
		// Save the array.
		Records.Add(new FObjectRecord( this, Object, nullptr, Array, Index, Count, Oper, ElementSize, ElementAlignment, DefaultConstructor, Serializer, Destructor ));
	}
}

void FTransaction::StoreUndo(UObject* Object, TUniquePtr<FChange> UndoChange)
{
	check(Object);
	Object->CheckDefaultSubobjects();

	SavePackage(Object->GetPackage());

	// Save the undo record
	FObjectRecords& ObjectRecords = ObjectRecordsMap.FindOrAdd(UE::Transaction::FPersistentObjectRef(Object));
	FObjectRecord* UndoRecord = ObjectRecords.Records.Add_GetRef(new FObjectRecord(this, Object, MoveTemp(UndoChange), nullptr, 0, 0, 0, 0, 0, nullptr, nullptr, nullptr));
	Records.Add(UndoRecord);
}

void FTransaction::SetPrimaryObject(UObject* InObject)
{
	if (PrimaryObject == NULL)
	{
		PrimaryObject = InObject;
	}
}

void FTransaction::SnapshotObject( UObject* InObject, TArrayView<const FProperty*> Properties )
{
	check(InObject);

	if (const FObjectRecords* ObjectRecords = ObjectRecordsMap.Find(UE::Transaction::FPersistentObjectRef(InObject)))
	{
		UE::Transaction::DiffUtil::FDiffableObjectArchetypeCache ArchetypeCache;

		for (FObjectRecord* Record : ObjectRecords->Records)
		{
			checkSlow(Record->Object.Get() == InObject);
			if (!Record->CustomChange)
			{
				Record->Snapshot(this, ArchetypeCache, Properties);
			}
		}
	}
}

bool FTransaction::ContainsObject(const UObject* Object) const
{
	UE::Transaction::FPersistentObjectRef PersistentObjectRef(const_cast<UObject*>(Object));
	if (const FObjectRecords* ObjectRecords = ObjectRecordsMap.Find(PersistentObjectRef))
	{
		for (FObjectRecord* Record : ObjectRecords->Records)
		{
			if (Record->Object == PersistentObjectRef)
			{
				return true;
			}
		}
	}

	return false;
}

void FTransaction::BeginOperation()
{
	check(!OperationId.IsValid());
	OperationId = FGuid::NewGuid();
}

void FTransaction::EndOperation()
{
	check(OperationId.IsValid());
	OperationId.Invalidate();
}

void FTransaction::Apply()
{
	checkSlow(Inc==1||Inc==-1);

	// Figure out direction.
	const int32 Start = Inc==1 ? 0             : Records.Num()-1;
	const int32 End   = Inc==1 ? Records.Num() :              -1;

	UE::Transaction::DiffUtil::FDiffableObjectArchetypeCache ArchetypeCache;

	// Update the package dirty states
<<<<<<< HEAD
	// We do this prior to applying any object updates as we want to respect if an undo operation causes an object to dirty its own package
=======
	// We do this prior to applying any object updates since a package cannot be re-dirtied during an undo/redo operation
>>>>>>> 4af6daef
	if (bFlip)
	{
		for (TTuple<UE::Transaction::FPersistentObjectRef, FPackageRecord>& PackageRecordPair : PackageRecordMap)
		{
			if (UPackage* Package = Cast<UPackage>(PackageRecordPair.Key.Get()))
			{
				const int32 CurrentDirtyFenceCount = FTransactionPackageDirtyFenceCounter::Get().GetFenceCount(Package);
				const bool bCurrentDirtyFlag = Package->IsDirty();

				// When restoring an undo, any package that has been "fenced" since this transaction was made needs to be considered dirty
				// since the undo may restore it to a state that no longer matches the file on disk
				const bool bNewDirtyFlag = PackageRecordPair.Value.bWasDirty || PackageRecordPair.Value.DirtyFenceCount != CurrentDirtyFenceCount;
				Package->SetDirtyFlag(bNewDirtyFlag);
				
				// Store the current state for any inverse undo/redo operation
				PackageRecordPair.Value.DirtyFenceCount = CurrentDirtyFenceCount;
				PackageRecordPair.Value.bWasDirty = bCurrentDirtyFlag;
			}
		}
	}

	// Init objects.
	for( int32 i=Start; i!=End; i+=Inc )
	{
		FObjectRecord& Record = Records[i];
		Record.bRestored = false;

		// Apply may be called before Finalize in order to revert an object back to its prior state in the case that a transaction is canceled
		// In this case we still need to generate a diff for the transaction so that we notify correctly
		if (!Record.bFinalized)
		{
			TSharedPtr<ITransactionObjectAnnotation> FinalizedObjectAnnotation;
			Record.Finalize(this, ArchetypeCache, FinalizedObjectAnnotation);
		}

		UObject* Object = Record.Object.Get();
		if (Object)
		{
			if (!ChangedObjects.Contains(Object))
			{
				Object->CheckDefaultSubobjects();
				Object->PreEditUndo();
			}
			
			// If we get here, we are undoing - in that case, we need to reverse whatever was in the transaction.
			if (Record.SerializedObject.PendingKillChange == FObjectRecord::FSerializedObject::EPendingKillChange::AliveToDead)
			{
				Object->ClearGarbage();
			}
			else if (Record.SerializedObject.PendingKillChange == FObjectRecord::FSerializedObject::EPendingKillChange::DeadToAlive)
			{
				Object->MarkAsGarbage();
			}

			ChangedObjects.Add(Object, FChangedObjectValue(i, Record.SerializedObject.ObjectAnnotation));
		}
	}

	if (bFlip)
	{
		for (int32 i = Start; i != End; i += Inc)
		{
			Records[i].Save(this);
		}
		for (int32 i = Start; i != End; i += Inc)
		{
			Records[i].Load(this);
		}
	}
	else
	{
		for (int32 i = Start; i != End; i += Inc)
		{
			Records[i].Restore(this);
		}
	}

	// An Actor's components must always get its PostEditUndo before the owning Actor
	// so do a quick sort on Outer depth, component will deeper than their owner
	ChangedObjects.KeyStableSort([](UObject& A, UObject& B)
	{
		return Cast<UActorComponent>(&A) != nullptr;
	});

	auto ObjectWasInvalidatedDuringTransaction = [](const UObject* InObject) -> bool
	{
		// skip records which point to a SKEL_ or REINST_ class
		// (any class that we're keeping around only to GC old instances of the class).
		// a previous record may have caused a blueprint compilation
		// which may cause the consecutive changed object to turn invalid.
		if(InObject != nullptr && !IsValid(InObject) &&
			InObject->GetOutermost() == GetTransientPackage())
		{
			if(InObject->GetClass() && InObject->GetClass()->HasAnyClassFlags(CLASS_NewerVersionExists))
			{
				return true;
			}
		}
		return false;
	};

	TArray<ULevel*> LevelsToCommitModelSurface;
	for (const TTuple<UObject*, FChangedObjectValue>& ChangedObjectIt : ChangedObjects)
	{
		UObject* ChangedObject = ChangedObjectIt.Key;
		if(ObjectWasInvalidatedDuringTransaction(ChangedObject))
		{
			continue;
		}
		
		UModel* Model = Cast<UModel>(ChangedObject);
		if (Model && Model->Nodes.Num())
		{
			FBSPOps::bspBuildBounds(Model);
		}
		
		if (UModelComponent* ModelComponent = Cast<UModelComponent>(ChangedObject))
		{
			ULevel* Level = ModelComponent->GetTypedOuter<ULevel>();
			check(Level);
			LevelsToCommitModelSurface.AddUnique(Level);
		}

		TSharedPtr<ITransactionObjectAnnotation> ChangedObjectTransactionAnnotation = ChangedObjectIt.Value.Annotation;
		if (ChangedObjectTransactionAnnotation.IsValid())
		{
			ChangedObject->PostEditUndo(ChangedObjectTransactionAnnotation);
		}
		else
		{
			ChangedObject->PostEditUndo();
		}

		const FObjectRecord& ChangedObjectRecord = Records[ChangedObjectIt.Value.RecordIndex];
		const FTransactionObjectDeltaChange& DeltaChange = ChangedObjectRecord.DeltaChange;
		if (DeltaChange.HasChanged() || ChangedObjectTransactionAnnotation.IsValid() || ChangedObjectRecord.bHasSerializedObjectChanges)
		{
			const FObjectRecord::FSerializedObject& InitialSerializedObject = ChangedObjectRecord.SerializedObject;

			// If this object changed from being dead to alive, then we need to compute a new delta change against its archetype
			// This is so that anything listening for changes will get a full update for the object, as if it had been newly constructed with its current state
			FTransactionObjectDeltaChange PrimaryDeltaChange;
			if (DeltaChange.bHasPendingKillChange && IsValid(ChangedObject))
			{
				UE::Transaction::FDiffableObject FakeDiffableComponent;
				FakeDiffableComponent.SetObject(ChangedObject);
				static_cast<FTransactionObjectId&>(FakeDiffableComponent.ObjectInfo) = InitialSerializedObject.ObjectId;
				FakeDiffableComponent.ObjectInfo.bIsPendingKill = true;

				const UE::Transaction::FDiffableObject CurrentDiffableObject = ChangedObjectRecord.GetDiffableObject();

				PrimaryDeltaChange = UE::Transaction::DiffUtil::GenerateObjectDiff(FakeDiffableComponent, CurrentDiffableObject, UE::Transaction::DiffUtil::FGenerateObjectDiffOptions(), &ArchetypeCache);
			}
			else
			{
				PrimaryDeltaChange = DeltaChange;
			}

			TMap<UObject*, FTransactionObjectChange> AdditionalObjectChanges;
			if (ChangedObjectTransactionAnnotation)
			{
				ChangedObjectTransactionAnnotation->ComputeAdditionalObjectChanges(InitialSerializedObject.ObjectAnnotation.Get(), AdditionalObjectChanges);
			}

			ChangedObject->PostTransacted(FTransactionObjectEvent(Id, OperationId, ETransactionObjectEventType::UndoRedo, ETransactionObjectChangeCreatedBy::TransactionRecord, FTransactionObjectChange{ InitialSerializedObject.ObjectId, MoveTemp(PrimaryDeltaChange) }, ChangedObjectTransactionAnnotation));
			for (const TTuple<UObject*, FTransactionObjectChange>& AdditionalObjectChangePair : AdditionalObjectChanges)
			{
				AdditionalObjectChangePair.Key->PostTransacted(FTransactionObjectEvent(Id, OperationId, ETransactionObjectEventType::UndoRedo, ETransactionObjectChangeCreatedBy::TransactionAnnotation, AdditionalObjectChangePair.Value, nullptr));
			}
		}
	}

	// Commit model surfaces for unique levels within the transaction
	for (ULevel* Level : LevelsToCommitModelSurface)
	{
		Level->CommitModelSurfaces();
	}

	// Flip it.
	if (bFlip)
	{
		Inc *= -1;
	}
	for (auto ChangedObjectIt : ChangedObjects)
	{
		UObject* ChangedObject = ChangedObjectIt.Key;
		if(ObjectWasInvalidatedDuringTransaction(ChangedObject))
        {
        	continue;
        }
		(void)ChangedObject->CheckDefaultSubobjects();
	}

	ChangedObjects.Reset();
}

void FTransaction::Finalize()
{
	UE::Transaction::DiffUtil::FDiffableObjectArchetypeCache ArchetypeCache;

	for (int32 i = 0; i < Records.Num(); ++i)
	{
		FObjectRecord& ObjectRecord = Records[i];

		TSharedPtr<ITransactionObjectAnnotation> FinalizedObjectAnnotation;
		TSharedPtr<ITransactionObjectAnnotation> SnapshotObjectAnnotation = ObjectRecord.ObjectAnnotationSnapshot;
		ObjectRecord.Finalize(this, ArchetypeCache, FinalizedObjectAnnotation);

		UObject* Object = ObjectRecord.Object.Get();
		if (Object)
		{
			if (!ChangedObjects.Contains(Object))
			{
				ChangedObjects.Add(Object, FChangedObjectValue(i, FinalizedObjectAnnotation, SnapshotObjectAnnotation));
			}
		}
	}

	// An Actor's components must always be notified before the owning Actor
	// so do a quick sort on Outer depth, component will deeper than their owner
	ChangedObjects.KeyStableSort([](UObject& A, UObject& B)
	{
		return Cast<UActorComponent>(&A) != nullptr;
	});

	for (const TTuple<UObject*, FChangedObjectValue>& ChangedObjectIt : ChangedObjects)
	{
		const FObjectRecord& ChangedObjectRecord = Records[ChangedObjectIt.Value.RecordIndex];
		TSharedPtr<ITransactionObjectAnnotation> ChangedObjectTransactionAnnotation = ChangedObjectIt.Value.Annotation;		
		const FTransactionObjectDeltaChange& DeltaChange = ChangedObjectRecord.DeltaChange;
		if (DeltaChange.HasChanged() || ChangedObjectTransactionAnnotation.IsValid() || ChangedObjectRecord.bHasSerializedObjectChanges)
		{
			UObject* ChangedObject = ChangedObjectIt.Key;
			
			const FObjectRecord::FSerializedObject& InitialSerializedObject = ChangedObjectRecord.SerializedObject;

			TMap<UObject*, FTransactionObjectChange> AdditionalObjectChanges;
			if (ChangedObjectTransactionAnnotation)
			{
				ChangedObjectTransactionAnnotation->ComputeAdditionalObjectChanges(InitialSerializedObject.ObjectAnnotation.Get(), AdditionalObjectChanges);
			}
			if (ChangedObjectTransactionAnnotation && ChangedObjectIt.Value.AnnotationSnapshot)
			{
				ChangedObjectTransactionAnnotation->ComputeAdditionalObjectChanges(ChangedObjectIt.Value.AnnotationSnapshot.Get(), AdditionalObjectChanges);
			}

			ChangedObject->PostTransacted(FTransactionObjectEvent(Id, OperationId, ETransactionObjectEventType::Finalized, ETransactionObjectChangeCreatedBy::TransactionRecord, FTransactionObjectChange{ InitialSerializedObject.ObjectId, DeltaChange }, ChangedObjectTransactionAnnotation));
			for (const TTuple<UObject*, FTransactionObjectChange>& AdditionalObjectChangePair : AdditionalObjectChanges)
			{
				AdditionalObjectChangePair.Key->PostTransacted(FTransactionObjectEvent(Id, OperationId, ETransactionObjectEventType::Finalized, ETransactionObjectChangeCreatedBy::TransactionAnnotation, AdditionalObjectChangePair.Value, nullptr));
			}
		}
	}
	ChangedObjects.Reset();
}

SIZE_T FTransaction::DataSize() const
{
	SIZE_T Result=0;
	for( int32 i=0; i<Records.Num(); i++ )
	{
		Result += Records[i].SerializedObject.SerializedData.Num();
	}
	return Result;
}

/**
 * Get all the objects that are part of this transaction.
 * @param	Objects		[out] Receives the object list.  Previous contents are cleared.
 */
void FTransaction::GetTransactionObjects(TArray<UObject*>& Objects) const
{
	Objects.Empty(); // Just in case.

	for(int32 i=0; i<Records.Num(); i++)
	{
		UObject* Obj = Records[i].Object.Get();
		if (Obj)
		{
			Objects.AddUnique(Obj);
		}
	}
}

FTransactionDiff FTransaction::GenerateDiff() const
{
	FTransactionDiff TransactionDiff{Id, Title.ToString()};
	
	// Only generate diff if the transaction is finalized.
	if (ChangedObjects.Num() == 0)
	{
		// For each record, create a diff 
		for (int32 i = 0; i < Records.Num(); ++i)
		{
			const FObjectRecord& ObjectRecord = Records[i];
			if (UObject* TransactedObject = ObjectRecord.Object.Get())
			{
				if (ObjectRecord.DeltaChange.HasChanged() || ObjectRecord.SerializedObject.ObjectAnnotation)
				{
					// Since this transaction is not currently in an undo operation, generate a valid Guid.
					FGuid OperationGuid = FGuid::NewGuid();

					TransactionDiff.DiffMap.Emplace(
						FName(*TransactedObject->GetPathName()), 
						MakeShared<FTransactionObjectEvent>(this->GetId(), OperationGuid, ETransactionObjectEventType::Finalized, ETransactionObjectChangeCreatedBy::TransactionRecord, FTransactionObjectChange{ ObjectRecord.SerializedObject.ObjectId, ObjectRecord.DeltaChange }, ObjectRecord.SerializedObject.ObjectAnnotation)
						);

					if (ObjectRecord.SerializedObjectFlip.ObjectAnnotation && ObjectRecord.SerializedObject.ObjectAnnotation)
					{
						TMap<UObject*, FTransactionObjectChange> AdditionalObjectChanges;
						ObjectRecord.SerializedObjectFlip.ObjectAnnotation->ComputeAdditionalObjectChanges(ObjectRecord.SerializedObject.ObjectAnnotation.Get(), AdditionalObjectChanges);

						for (const TTuple<UObject*, FTransactionObjectChange>& AdditionalObjectChangePair : AdditionalObjectChanges)
						{
							TransactionDiff.DiffMap.Emplace(
								FName(*AdditionalObjectChangePair.Key->GetPathName()), 
								MakeShared<FTransactionObjectEvent>(this->GetId(), OperationGuid, ETransactionObjectEventType::Finalized, ETransactionObjectChangeCreatedBy::TransactionAnnotation, AdditionalObjectChangePair.Value, nullptr)
								);
						}
					}
				}
			}
		}
	}

	return TransactionDiff;
}


/*-----------------------------------------------------------------------------
	Transaction tracking system.
-----------------------------------------------------------------------------*/
UTransactor::UTransactor(const FObjectInitializer& ObjectInitializer)
	: Super(ObjectInitializer)
{
}

void UTransBuffer::Initialize(SIZE_T InMaxMemory)
{
	MaxMemory = InMaxMemory;
	// Reset.
	Reset( NSLOCTEXT("UnrealEd", "Startup", "Startup") );
	CheckState();

	FCoreUObjectDelegates::OnObjectsReinstanced.AddUObject(this, &UTransBuffer::OnObjectsReinstanced);

	UE_LOG(LogInit, Log, TEXT("Transaction tracking system initialized") );
}

// UObject interface.
void UTransBuffer::Serialize( FArchive& Ar )
{
	check( !Ar.IsPersistent() || this->HasAnyFlags(RF_ClassDefaultObject) );

	CheckState();

	Super::Serialize( Ar );

	if ( IsObjectSerializationEnabled() || !Ar.IsObjectReferenceCollector() )
	{
		Ar << UndoBuffer;
	}
	Ar << ResetReason << UndoCount << ActiveCount << ActiveRecordCounts;

	CheckState();
}

void UTransBuffer::FinishDestroy()
{
	if ( !HasAnyFlags(RF_ClassDefaultObject) )
	{
		CheckState();
		UE_LOG(LogExit, Log, TEXT("Transaction tracking system shut down") );
	}
	Super::FinishDestroy();
}

void UTransBuffer::OnObjectsReinstanced(const TMap<UObject*, UObject*>& OldToNewInstances)
{
	if (OldToNewInstances.Num() == 0)
	{
		return;
	}

	class FReinstancingReferenceCollector : public FReferenceCollector
	{
	public:
		virtual bool IsIgnoringArchetypeRef() const override
		{
			return false;
		}

		virtual bool IsIgnoringTransient() const override
		{
			return false;
		}

		virtual void HandleObjectReference(UObject*& Object, const UObject* ReferencingObject, const FProperty* ReferencingProperty) override
		{
			if (UObject* NewObject = OldToNewInstancesPtr->FindRef(Object))
			{
				Object = NewObject;
			}
		}

		const TMap<UObject*, UObject*>* OldToNewInstancesPtr = nullptr;
	};

	FReinstancingReferenceCollector Collector;
	Collector.OldToNewInstancesPtr = &OldToNewInstances;
	CallAddReferencedObjects(Collector);
}

void UTransBuffer::AddReferencedObjects(UObject* InThis, FReferenceCollector& Collector)
{	
	UTransBuffer* This = CastChecked<UTransBuffer>(InThis);
	This->CheckState();

	if ( This->IsObjectSerializationEnabled() )
	{
		// We cannot support undoing across GC if we allow it to eliminate references so we need
		// to suppress it.
		Collector.AllowEliminatingReferences(false);
		for (const TSharedRef<FTransaction>& SharedTrans : This->UndoBuffer)
		{
			SharedTrans->AddReferencedObjects( Collector );
		}
		for (const TSharedRef<FTransaction>& SharedTrans : This->RemovedTransactions)
		{
			SharedTrans->AddReferencedObjects(Collector);
		}
		Collector.AllowEliminatingReferences(true);
	}

	This->CheckState();

	Super::AddReferencedObjects( This, Collector );
}

int32 UTransBuffer::Begin( const TCHAR* SessionContext, const FText& Description )
{
	return BeginInternal<FTransaction>(SessionContext, Description);
}

namespace TransBuffer
{
	static FAutoConsoleVariable DumpTransBufferObjectMap(TEXT("TransBuffer.DumpObjectMap"), false, TEXT("Whether to dump the object map each time a transaction is written for debugging purposes."));
}

int32 UTransBuffer::End()
{
	CheckState();
	const int32 Result = ActiveCount;
	FGuid TransactionId = FGuid();
	bool bTransactionFinalized = false;

	// Don't assert as we now purge the buffer when resetting.
	// So, the active count could be 0, but the code path may still call end.
	if (ActiveCount >= 1)
	{
		if (ActiveCount == 1 && GUndo != nullptr)
		{
			TransactionStateChangedDelegate.Broadcast(GUndo->GetContext(), ETransactionStateEventType::PreTransactionFinalized);
		}

		if( --ActiveCount==0 )
		{
			if (GUndo)
			{
				if (GLog && TransBuffer::DumpTransBufferObjectMap->GetBool())
				{
					// @todo DB: Fix this potentially unsafe downcast.
					static_cast<FTransaction*>(GUndo)->DumpObjectMap( *GLog );
				}

				// End the current transaction.
				GUndo->Finalize();
				TransactionStateChangedDelegate.Broadcast(GUndo->GetContext(), ETransactionStateEventType::TransactionFinalized);
				bTransactionFinalized = true;
				TransactionId = GUndo->GetContext().TransactionId;
				GUndo->EndOperation();

				// Once the transaction is finalized, remove it from the undo buffer if it's flagged as transient. (i.e contains PIE objects is no-op)
				if (GUndo->IsTransient())
				{
					check(UndoCount == 0);
					UndoBuffer.Pop(false);
					UndoBuffer.Reserve(UndoBuffer.Num() + RemovedTransactions.Num());

					// Restore the transactions state to what it was before that transient (i.e. ineffective) transaction (like in the Cancel case : allows to not lose the Redo stack in case 
					//  we had inserted a transient transaction in the middle) : 
					if (PreviousUndoCount > 0)
					{
						UndoBuffer.Append(RemovedTransactions);
					}
					else
					{
						UndoBuffer.Insert(RemovedTransactions, 0);
					}

					RemovedTransactions.Reset();
					UndoCount = PreviousUndoCount;

					UndoBufferChangedDelegate.Broadcast();
				}
			}
			GUndo = nullptr;
			PreviousUndoCount = INDEX_NONE;
			RemovedTransactions.Reset();
		}
		ActiveRecordCounts.Pop();
		if (bTransactionFinalized)
		{
			FTransactionContext Context;
			Context.TransactionId = TransactionId;
			TransactionStateChangedDelegate.Broadcast(Context, ETransactionStateEventType::PostTransactionFinalized);
		}
		CheckState();
	}
	return Result;
}


void UTransBuffer::Reset( const FText& Reason )
{
	if (ensure(!GIsTransacting))
	{
		CheckState();

		if (ActiveCount != 0)
		{
			FString ErrorMessage = TEXT("");
			ErrorMessage += FString::Printf(TEXT("Non zero active count in UTransBuffer::Reset") LINE_TERMINATOR);
			ErrorMessage += FString::Printf(TEXT("ActiveCount : %d") LINE_TERMINATOR, ActiveCount);
			ErrorMessage += FString::Printf(TEXT("SessionName : %s") LINE_TERMINATOR, *GetUndoContext(false).Context);
			ErrorMessage += FString::Printf(TEXT("Reason      : %s") LINE_TERMINATOR, *Reason.ToString());

			ErrorMessage += FString::Printf(LINE_TERMINATOR);
			ErrorMessage += FString::Printf(TEXT("Purging the undo buffer...") LINE_TERMINATOR);

			UE_LOG(LogEditorTransaction, Log, TEXT("%s"), *ErrorMessage);


			// Clear out the transaction buffer...
			Cancel(0);
		}

		// Reset all transactions.
		UndoBuffer.Empty();
		UndoCount = 0;
		ResetReason = Reason;
		ActiveCount = 0;
		ActiveRecordCounts.Empty();
		ClearUndoBarriers();
		UndoBufferChangedDelegate.Broadcast();

		CheckState();
	}
}


void UTransBuffer::Cancel( int32 StartIndex /*=0*/ )
{
	CheckState();

	// if we don't have any active actions, we shouldn't have an active transaction at all
	if ( ActiveCount > 0 )
	{
		// Canceling partial transaction isn't supported properly at this time, just cancel the transaction entirely
		if (StartIndex != 0)
		{
			FString TransactionTitle = GUndo ? GUndo->GetContext().Title.ToString() : FString(TEXT("Unknown"));
			UE_LOG(LogEditorTransaction, Warning, TEXT("Canceling transaction partially is unsupported. Canceling %s entirely."), *TransactionTitle);
			StartIndex = 0;
		}

		// StartIndex needs to be 0 when cancelling
		{
			if (GUndo)
			{
				TransactionStateChangedDelegate.Broadcast(GUndo->GetContext(), ETransactionStateEventType::TransactionCanceled);
				GUndo->EndOperation();
			}

			// clear the global pointer to the soon-to-be-deleted transaction
			GUndo = nullptr;
			
			UndoBuffer.Pop(false);
			UndoBuffer.Reserve(UndoBuffer.Num() + RemovedTransactions.Num());

			if (PreviousUndoCount > 0)
			{
				UndoBuffer.Append(RemovedTransactions);
			}
			else
			{
				UndoBuffer.Insert(RemovedTransactions, 0);
			}

			RemovedTransactions.Reset();

			UndoCount = PreviousUndoCount;
			PreviousUndoCount = INDEX_NONE;
			UndoBufferChangedDelegate.Broadcast();
		}

		// reset the active count
		ActiveCount = StartIndex;
		ActiveRecordCounts.SetNum(StartIndex);
	}

	CheckState();
}


bool UTransBuffer::CanUndo( FText* Text )
{
	CheckState();
	if (ActiveCount || CurrentTransaction != nullptr )
	{
		if (Text)
		{
			*Text = GUndo ? FText::Format(NSLOCTEXT("TransactionSystem", "CantUndoDuringTransactionX", "(Can't undo while '{0}' is in progress)"), GUndo->GetContext().Title) : NSLOCTEXT("TransactionSystem", "CantUndoDuringTransaction", "(Can't undo while action is in progress)");
		}
		return false;
	}
	
	if (UndoBarrierStack.Num())
	{
		const int32 UndoBarrier = UndoBarrierStack.Last();
		if (UndoBuffer.Num() - UndoCount <= UndoBarrier)
		{
			if (Text)
			{
				*Text = NSLOCTEXT("TransactionSystem", "HitUndoBarrier", "(Hit Undo barrier; can't undo any further)");
			}
			return false;
		}
	}

	if (UndoBuffer.Num() == UndoCount)
	{
		if( Text )
		{
			*Text = FText::Format( NSLOCTEXT("TransactionSystem", "CantUndoAfter", "(Can't undo after: {0})"), ResetReason );
		}
		return false;
	}
	return true;
}


bool UTransBuffer::CanRedo( FText* Text )
{
	CheckState();
	if( ActiveCount || CurrentTransaction != nullptr )
	{
		if( Text )
		{
			*Text = GUndo ? FText::Format(NSLOCTEXT("TransactionSystem", "CantRedoDuringTransactionX", "(Can't redo while '{0}' is in progress)"), GUndo->GetContext().Title) : NSLOCTEXT("TransactionSystem", "CantRedoDuringTransaction", "(Can't redo while action is in progress)");
		}
		return 0;
	}
	if( UndoCount==0 )
	{
		if( Text )
		{
			*Text = NSLOCTEXT("TransactionSystem", "NothingToRedo", "(Nothing to redo)");
		}
		return 0;
	}
	return 1;
}


int32 UTransBuffer::FindTransactionIndex(const FGuid & TransactionId) const
{
	for (int32 Index = 0; Index < UndoBuffer.Num(); ++Index)
	{
		if (UndoBuffer[Index]->GetId() == TransactionId)
		{
			return Index;
		}
	}
	return INDEX_NONE;
}


const FTransaction* UTransBuffer::GetTransaction( int32 QueueIndex ) const
{
	if (UndoBuffer.Num() > QueueIndex && QueueIndex != INDEX_NONE)
	{
		return &UndoBuffer[QueueIndex].Get();
	}

	return NULL;
}


FTransactionContext UTransBuffer::GetUndoContext( bool bCheckWhetherUndoPossible )
{
	FTransactionContext Context;
	FText Title;
	if( bCheckWhetherUndoPossible && !CanUndo( &Title ) )
	{
		Context.Title = Title;
		return Context;
	}

	if (UndoBuffer.Num() > UndoCount)
	{
		TSharedRef<FTransaction>& Transaction = UndoBuffer[UndoBuffer.Num() - (UndoCount + 1)];
		return Transaction->GetContext();
	}

	return Context;
}


FTransactionContext UTransBuffer::GetRedoContext()
{
	FTransactionContext Context;
	FText Title;
	if( !CanRedo( &Title ) )
	{
		Context.Title = Title;
		return Context;
	}

	TSharedRef<FTransaction>& Transaction = UndoBuffer[ UndoBuffer.Num() - UndoCount ];
	return Transaction->GetContext();
}


void UTransBuffer::SetUndoBarrier()
{
	UndoBarrierStack.Push(UndoBuffer.Num() - UndoCount);
}


void UTransBuffer::RemoveUndoBarrier()
{
	if (UndoBarrierStack.Num() > 0)
	{
		UndoBarrierStack.Pop();
	}
}


void UTransBuffer::ClearUndoBarriers()
{
	UndoBarrierStack.Empty();
}

int32 UTransBuffer::GetCurrentUndoBarrier() const
{
	if (UndoBarrierStack.Num() > 0)
	{
		return UndoBarrierStack.Last();
	}

	return INDEX_NONE;
}


bool UTransBuffer::Undo(bool bCanRedo)
{
	CheckState();

	if (!CanUndo())
	{
		UndoDelegate.Broadcast(FTransactionContext(), false);

		return false;
	}

	TRACE_CPUPROFILER_EVENT_SCOPE(UTransBuffer::Undo);

	// Apply the undo changes.
	GIsTransacting = true;

	// custom changes (FChange) can be applied to temporary objects that require undo/redo for some time,
	// but we want to skip over these changes later (eg in the context of a Tool that is used for a while and
	// then closed). In this case the Transaction is "expired" and we continue to Undo until we find a 
	// non-Expired Transaction. 
	bool bDoneTransacting = false;
	do
	{
		FTransaction& Transaction = UndoBuffer[ UndoBuffer.Num() - ++UndoCount ].Get();
		if (Transaction.HasExpired() == false)
		{
			UE_LOG(LogEditorTransaction, Log, TEXT("Undo %s"), *Transaction.GetTitle().ToString());
			CurrentTransaction = &Transaction;
			CurrentTransaction->BeginOperation();

			const FTransactionContext TransactionContext = CurrentTransaction->GetContext();
			TransactionStateChangedDelegate.Broadcast(TransactionContext, ETransactionStateEventType::UndoRedoStarted);
			BeforeRedoUndoDelegate.Broadcast(TransactionContext);
			Transaction.Apply();
			UndoDelegate.Broadcast(TransactionContext, true);
			TransactionStateChangedDelegate.Broadcast(TransactionContext, ETransactionStateEventType::UndoRedoFinalized);

			CurrentTransaction->EndOperation();
			CurrentTransaction = nullptr;

			bDoneTransacting = true;
		}

		if (!bCanRedo)
		{
			UndoBuffer.RemoveAt(UndoBuffer.Num() - UndoCount, UndoCount);
			UndoCount = 0;

			UndoBufferChangedDelegate.Broadcast();
		}
	} 
	while (bDoneTransacting == false && CanUndo());

	GIsTransacting = false;

	// if all transactions were expired, reproduce the !CanUndo() branch at the top of the function
	if (bDoneTransacting == false)
	{
		UndoDelegate.Broadcast(FTransactionContext(), false);
		return false;
	}

	CheckState();

	return true;
}

bool UTransBuffer::Redo()
{
	CheckState();

	if (!CanRedo())
	{
		RedoDelegate.Broadcast(FTransactionContext(), false);

		return false;
	}

	TRACE_CPUPROFILER_EVENT_SCOPE(UTransBuffer::Redo);

	// Apply the redo changes.
	GIsTransacting = true;

	// Skip over Expired transactions (see comments in ::Undo)
	bool bDoneTransacting = false;
	do
	{
		FTransaction& Transaction = UndoBuffer[ UndoBuffer.Num() - UndoCount-- ].Get();
		if (Transaction.HasExpired() == false)
		{
			UE_LOG(LogEditorTransaction, Log, TEXT("Redo %s"), *Transaction.GetTitle().ToString());
			CurrentTransaction = &Transaction;
			CurrentTransaction->BeginOperation();

			const FTransactionContext TransactionContext = CurrentTransaction->GetContext();
			TransactionStateChangedDelegate.Broadcast(TransactionContext, ETransactionStateEventType::UndoRedoStarted);
			BeforeRedoUndoDelegate.Broadcast(TransactionContext);
			Transaction.Apply();
			RedoDelegate.Broadcast(TransactionContext, true);
			TransactionStateChangedDelegate.Broadcast(TransactionContext, ETransactionStateEventType::UndoRedoFinalized);

			CurrentTransaction->EndOperation();
			CurrentTransaction = nullptr;

			bDoneTransacting = true;
		}
	} 
	while (bDoneTransacting == false && CanRedo());

	GIsTransacting = false;

	// if all transactions were expired, reproduce the !CanRedo() branch at the top of the function
	if (bDoneTransacting == false)
	{
		RedoDelegate.Broadcast(FTransactionContext(), false);
		return false;
	}

	CheckState();

	return true;
}

bool UTransBuffer::EnableObjectSerialization()
{
	return --DisallowObjectSerialization == 0;
}

bool UTransBuffer::DisableObjectSerialization()
{
	return ++DisallowObjectSerialization == 0;
}


SIZE_T UTransBuffer::GetUndoSize() const
{
	SIZE_T Result=0;
	for( int32 i=0; i<UndoBuffer.Num(); i++ )
	{
		Result += UndoBuffer[i]->DataSize();
	}
	return Result;
}


void UTransBuffer::CheckState() const
{
	// Validate the internal state.
	check(UndoBuffer.Num()>=UndoCount);
	check(ActiveCount>=0);
	check(ActiveRecordCounts.Num() == ActiveCount);
}


void UTransBuffer::SetPrimaryUndoObject(UObject* PrimaryObject)
{
	// Only record the primary object if its transactional, not in any of the temporary packages and theres an active transaction
	if ( PrimaryObject && PrimaryObject->HasAnyFlags( RF_Transactional ) &&
		(PrimaryObject->GetOutermost()->HasAnyPackageFlags( PKG_PlayInEditor|PKG_ContainsScript|PKG_CompiledIn ) == false) )
	{
		const int32 NumTransactions = UndoBuffer.Num();
		const int32 CurrentTransactionIdx = NumTransactions - (UndoCount + 1);

		if ( CurrentTransactionIdx >= 0 )
		{
			TSharedRef<FTransaction>& Transaction = UndoBuffer[ CurrentTransactionIdx ];
			Transaction->SetPrimaryObject(PrimaryObject);
		}
	}
}

bool UTransBuffer::IsObjectInTransactionBuffer( const UObject* Object ) const
{
	TArray<UObject*> TransactionObjects;
	for( const TSharedRef<FTransaction>& Transaction : UndoBuffer )
	{
		Transaction->GetTransactionObjects(TransactionObjects);

		if( TransactionObjects.Contains(Object) )
		{
			return true;
		}
		
		TransactionObjects.Reset();
	}

	return false;
}

bool UTransBuffer::IsObjectTransacting(const UObject* Object) const
{
	// We can't provide a truly meaningful answer to this question when not transacting:
	if (ensure(CurrentTransaction))
	{
		return CurrentTransaction->IsObjectTransacting(Object);
	}

	return false;
}

bool UTransBuffer::ContainsPieObjects() const
{
	for( const TSharedRef<FTransaction>& Transaction : UndoBuffer )
	{
		if( Transaction->ContainsPieObjects() )
		{
			return true;
		}
	}

	return false;
}<|MERGE_RESOLUTION|>--- conflicted
+++ resolved
@@ -141,7 +141,6 @@
 		{
 			DiffableObject = MakeUnique<UE::Transaction::FDiffableObject>(GetDiffableObject());
 		}
-<<<<<<< HEAD
 	}
 }
 
@@ -171,47 +170,11 @@
 		};
 
 		return UE::Transaction::DiffUtil::GetDiffableObject(CurrentObject, ObjectOptions);
-=======
->>>>>>> 4af6daef
 	}
 
 	return UE::Transaction::FDiffableObject();
 }
 
-<<<<<<< HEAD
-=======
-UE::Transaction::FDiffableObject FTransaction::FObjectRecord::GetDiffableObject(TArrayView<const FProperty*> PropertiesToSerialize, UE::Transaction::DiffUtil::EGetDiffableObjectMode ObjectSerializationMode) const
-{
-	check(!Array);
-	check(ObjectSerializationMode != UE::Transaction::DiffUtil::EGetDiffableObjectMode::Custom);
-
-	if (UObject* CurrentObject = Object.Get())
-	{
-		UE::Transaction::DiffUtil::FGetDiffableObjectOptions ObjectOptions;
-		ObjectOptions.PropertiesToSerialize = PropertiesToSerialize;
-		ObjectOptions.ObjectSerializationMode = UE::Transaction::DiffUtil::EGetDiffableObjectMode::Custom;
-		ObjectOptions.CustomSerializer = [this, ObjectSerializationMode](UE::Transaction::FDiffableObjectDataWriter& DiffWriter)
-		{
-			if (ObjectSerializationMode == UE::Transaction::DiffUtil::EGetDiffableObjectMode::SerializeProperties)
-			{
-				if (UObject* ObjectToSerialize = Object.Get())
-				{
-					ObjectToSerialize->SerializeScriptProperties(DiffWriter);
-				}
-			}
-			else
-			{
-				SerializeObject(DiffWriter);
-			}
-		};
-
-		return UE::Transaction::DiffUtil::GetDiffableObject(CurrentObject, ObjectOptions);
-	}
-
-	return UE::Transaction::FDiffableObject();
-}
-
->>>>>>> 4af6daef
 void FTransaction::FObjectRecord::SerializeContents( FArchive& Ar, int32 InOper ) const
 {
 	if( Array )
@@ -435,15 +398,12 @@
 			
 			// Diff against the object state when the transaction started
 			UE::Transaction::DiffUtil::GenerateObjectDiff(*DiffableObject, CurrentDiffableObject, DeltaChange, UE::Transaction::DiffUtil::FGenerateObjectDiffOptions(), &ArchetypeCache);
-<<<<<<< HEAD
-=======
 
 			if (DeltaChange.bHasPendingKillChange)
 			{
 				SerializedObject.PendingKillChange = IsValid(CurrentObject) ? FSerializedObject::EPendingKillChange::DeadToAlive: FSerializedObject::EPendingKillChange::AliveToDead;
 				SerializedObjectFlip.PendingKillChange = IsValid(CurrentObject) ? FSerializedObject::EPendingKillChange::AliveToDead : FSerializedObject::EPendingKillChange::DeadToAlive;
 			}
->>>>>>> 4af6daef
 
 			// If we have a previous snapshot then we need to consider that part of the diff for the finalized object, as systems may 
 			// have been tracking delta-changes between snapshots and this finalization will need to account for those changes too
@@ -862,11 +822,7 @@
 	UE::Transaction::DiffUtil::FDiffableObjectArchetypeCache ArchetypeCache;
 
 	// Update the package dirty states
-<<<<<<< HEAD
-	// We do this prior to applying any object updates as we want to respect if an undo operation causes an object to dirty its own package
-=======
 	// We do this prior to applying any object updates since a package cannot be re-dirtied during an undo/redo operation
->>>>>>> 4af6daef
 	if (bFlip)
 	{
 		for (TTuple<UE::Transaction::FPersistentObjectRef, FPackageRecord>& PackageRecordPair : PackageRecordMap)
