// Copyright Epic Games, Inc. All Rights Reserved.

#include "AnimationEditorUtils.h"
#include "Framework/Commands/UIAction.h"
#include "Textures/SlateIcon.h"
#include "Misc/MessageDialog.h"
#include "Misc/FeedbackContext.h"
#include "Widgets/Layout/SBorder.h"
#include "Widgets/Layout/SSeparator.h"
#include "Widgets/Text/STextBlock.h"
#include "Widgets/Layout/SUniformGridPanel.h"
#include "Framework/MultiBox/MultiBoxBuilder.h"
#include "Widgets/Input/SEditableTextBox.h"
#include "Widgets/Input/SButton.h"
#include "Styling/CoreStyle.h"
#include "Styling/AppStyle.h"
#include "Animation/AnimMontage.h"
#include "Animation/AnimBlueprint.h"
#include "Factories/AnimBlueprintFactory.h"
#include "Factories/AnimCompositeFactory.h"
#include "Factories/AnimMontageFactory.h"
#include "Factories/BlendSpaceFactory1D.h"
#include "Factories/AimOffsetBlendSpaceFactory1D.h"
#include "Factories/BlendSpaceFactoryNew.h"
#include "Factories/AimOffsetBlendSpaceFactoryNew.h"
#include "Engine/PoseWatch.h"
#include "Animation/AnimBlueprintGeneratedClass.h"
#include "Animation/AnimBoneCompressionSettings.h"
#include "Animation/AnimComposite.h"
#include "Animation/AnimCompress.h"
#include "Animation/BlendSpace.h"
#include "Animation/BlendSpace1D.h"
#include "Animation/AimOffsetBlendSpace.h"
#include "Animation/AimOffsetBlendSpace1D.h"
#include "AnimationGraph.h"
#include "AnimStateNodeBase.h"
#include "AnimStateTransitionNode.h"
#include "Animation/AnimNodeBase.h"
#include "AnimGraphNode_Base.h"
#include "AnimGraphNode_StateMachineBase.h"
#include "AnimationStateMachineGraph.h"
#include "K2Node_Composite.h"
#include "Kismet2/BlueprintEditorUtils.h"
#include "AssetRegistry/AssetRegistryModule.h"
#include "Interfaces/IMainFrameModule.h"

#define LOCTEXT_NAMESPACE "AnimationEditorUtils"

/////////////////////////////////////////////////////
/////////////////////////////////////////////////////
/////////////////////////////////////////////////////
/////////////////////////////////////////////////////

///////////////////////////////////////////////////////////////////////////////
// Create Animation dialog to determine a newly created asset's name
///////////////////////////////////////////////////////////////////////////////

FText SCreateAnimationAssetDlg::LastUsedAssetPath;

void SCreateAnimationAssetDlg::Construct(const FArguments& InArgs)
{
	AssetPath = FText::FromString(FPackageName::GetLongPackagePath(InArgs._DefaultAssetPath.ToString()));
	AssetName = FText::FromString(FPackageName::GetLongPackageAssetName(InArgs._DefaultAssetPath.ToString()));

	if (AssetPath.IsEmpty())
	{
		AssetPath = LastUsedAssetPath;
	}
	else
	{
		LastUsedAssetPath = AssetPath;
	}

	FPathPickerConfig PathPickerConfig;
	PathPickerConfig.DefaultPath = AssetPath.ToString();
	PathPickerConfig.OnPathSelected = FOnPathSelected::CreateSP(this, &SCreateAnimationAssetDlg::OnPathChange);
	PathPickerConfig.bAddDefaultPath = true;

	FContentBrowserModule& ContentBrowserModule = FModuleManager::LoadModuleChecked<FContentBrowserModule>("ContentBrowser");

	SWindow::Construct(SWindow::FArguments()
		.Title(LOCTEXT("SCreateAnimationAssetDlg_Title", "Create a New Animation Asset"))
		.SupportsMinimize(false)
		.SupportsMaximize(false)
		//.SizingRule( ESizingRule::Autosized )
		.ClientSize(FVector2D(450, 450))
		[
			SNew(SVerticalBox)

			+ SVerticalBox::Slot() // Add user input block
			.Padding(2)
			[
				SNew(SBorder)
				.BorderImage(FAppStyle::GetBrush("ToolPanel.GroupBorder"))
				[
					SNew(SVerticalBox)

					+ SVerticalBox::Slot()
					.AutoHeight()
					[
						SNew(STextBlock)
						.Text(LOCTEXT("SelectPath", "Select Path to create animation"))
						.Font(FCoreStyle::GetDefaultFontStyle("Regular", 14))
					]

					+ SVerticalBox::Slot()
						.FillHeight(1)
						.Padding(3)
						[
							ContentBrowserModule.Get().CreatePathPicker(PathPickerConfig)
						]

					+ SVerticalBox::Slot()
						.AutoHeight()
						[
							SNew(SSeparator)
						]

					+ SVerticalBox::Slot()
						.AutoHeight()
						.Padding(3)
						[
							SNew(SHorizontalBox)

							+ SHorizontalBox::Slot()
							.AutoWidth()
							.Padding(0, 0, 10, 0)
							.VAlign(VAlign_Center)
							[
								SNew(STextBlock)
								.Text(LOCTEXT("AnimationName", "Animation Name"))
							]

							+ SHorizontalBox::Slot()
								[
									SNew(SEditableTextBox)
									.Text(AssetName)
									.OnTextCommitted(this, &SCreateAnimationAssetDlg::OnNameChange)
									.MinDesiredWidth(250)
								]
						]

				]
			]

			+ SVerticalBox::Slot()
				.AutoHeight()
				.HAlign(HAlign_Right)
				.Padding(5)
				[
					SNew(SUniformGridPanel)
					.SlotPadding(FAppStyle::GetMargin("StandardDialog.SlotPadding"))
					.MinDesiredSlotWidth(FAppStyle::GetFloat("StandardDialog.MinDesiredSlotWidth"))
					.MinDesiredSlotHeight(FAppStyle::GetFloat("StandardDialog.MinDesiredSlotHeight"))
					+ SUniformGridPanel::Slot(0, 0)
					[
						SNew(SButton)
						.HAlign(HAlign_Center)
						.ContentPadding(FAppStyle::GetMargin("StandardDialog.ContentPadding"))
						.Text(LOCTEXT("OK", "OK"))
						.OnClicked(this, &SCreateAnimationAssetDlg::OnButtonClick, EAppReturnType::Ok)
					]
					+ SUniformGridPanel::Slot(1, 0)
						[
							SNew(SButton)
							.HAlign(HAlign_Center)
							.ContentPadding(FAppStyle::GetMargin("StandardDialog.ContentPadding"))
							.Text(LOCTEXT("Cancel", "Cancel"))
							.OnClicked(this, &SCreateAnimationAssetDlg::OnButtonClick, EAppReturnType::Cancel)
						]
				]
		]);
}

void SCreateAnimationAssetDlg::OnNameChange(const FText& NewName, ETextCommit::Type CommitInfo)
{
	AssetName = NewName;
}

void SCreateAnimationAssetDlg::OnPathChange(const FString& NewPath)
{
	AssetPath = FText::FromString(NewPath);
	LastUsedAssetPath = AssetPath;
}

FReply SCreateAnimationAssetDlg::OnButtonClick(EAppReturnType::Type ButtonID)
{
	UserResponse = ButtonID;

	if (ButtonID != EAppReturnType::Cancel)
	{
		if (!ValidatePackage())
		{
			// reject the request
			return FReply::Handled();
		}
	}

	RequestDestroyWindow();

	return FReply::Handled();
}

/** Ensures supplied package name information is valid */
bool SCreateAnimationAssetDlg::ValidatePackage()
{
	FText Reason;
	FString FullPath = GetFullAssetPath();

	if (!FPackageName::IsValidLongPackageName(FullPath, false, &Reason)
		|| !FName(*AssetName.ToString()).IsValidObjectName(Reason))
	{
		FMessageDialog::Open(EAppMsgType::Ok, Reason);
		return false;
	}

	return true;
}

EAppReturnType::Type SCreateAnimationAssetDlg::ShowModal()
{
	GEditor->EditorAddModalWindow(SharedThis(this));
	return UserResponse;
}

FString SCreateAnimationAssetDlg::GetAssetPath()
{
	return AssetPath.ToString();
}

FString SCreateAnimationAssetDlg::GetAssetName()
{
	return AssetName.ToString();
}

FString SCreateAnimationAssetDlg::GetFullAssetPath()
{
	return AssetPath.ToString() + "/" + AssetName.ToString();
}

/////////////////////////////////////////////////////
/////////////////////////////////////////////////////
/////////////////////////////////////////////////////
/////////////////////////////////////////////////////

/////////////////////////////////////////////////////
// Dialog to prompt user to select an animation compression settings asset.
/////////////////////////////////////////////////////

SAnimationCompressionSelectionDialog::SAnimationCompressionSelectionDialog()
	: bValidAssetChosen(false)
{}

SAnimationCompressionSelectionDialog::~SAnimationCompressionSelectionDialog()
{}

void SAnimationCompressionSelectionDialog::SetOnAssetSelected(const FOnAssetSelected& InHandler)
{
	OnAssetSelectedHandler = InHandler;
}

void SAnimationCompressionSelectionDialog::DoSelectAsset(const FAssetData& SelectedAsset)
{
	bValidAssetChosen = true;
	OnAssetSelectedHandler.ExecuteIfBound(SelectedAsset);

	CloseDialog();
}

FReply SAnimationCompressionSelectionDialog::OnConfirmClicked()
{
	TArray<FAssetData> SelectedAssets = GetCurrentSelectionDelegate.Execute();
	if (SelectedAssets.Num() > 0)
	{
		DoSelectAsset(SelectedAssets[0]);
	}

	return FReply::Handled();
}

FReply SAnimationCompressionSelectionDialog::OnCancelClicked()
{
	CloseDialog();

	return FReply::Handled();
}

void SAnimationCompressionSelectionDialog::CloseDialog()
{
	TSharedPtr<SWindow> ContainingWindow = FSlateApplication::Get().FindWidgetWindow(AsShared());

	if (ContainingWindow.IsValid())
	{
		ContainingWindow->RequestDestroyWindow();
	}
}

void SAnimationCompressionSelectionDialog::OnAssetSelected(const FAssetData& AssetData)
{
	CurrentlySelectedAssets = GetCurrentSelectionDelegate.Execute();
}

void SAnimationCompressionSelectionDialog::OnAssetsActivated(const TArray<FAssetData>& SelectedAssets, EAssetTypeActivationMethod::Type ActivationType)
{
	const bool bCorrectActivationMethod = ActivationType == EAssetTypeActivationMethod::DoubleClicked || ActivationType == EAssetTypeActivationMethod::Opened;
	if (SelectedAssets.Num() > 0 && bCorrectActivationMethod)
	{
		DoSelectAsset(SelectedAssets[0]);
	}
}

bool SAnimationCompressionSelectionDialog::IsConfirmButtonEnabled() const
{
	return CurrentlySelectedAssets.Num() > 0;
}

void SAnimationCompressionSelectionDialog::Construct(const FArguments& InArgs, const FAnimationCompressionSelectionDialogConfig& InConfig)
{
	FAssetPickerConfig AssetPickerConfig;
	AssetPickerConfig.Filter.ClassPaths.Push(UAnimBoneCompressionSettings::StaticClass()->GetClassPathName());
	AssetPickerConfig.Filter.bRecursiveClasses = true;
	AssetPickerConfig.InitialAssetViewType = EAssetViewType::List;
	AssetPickerConfig.OnAssetSelected = FOnAssetSelected::CreateSP(this, &SAnimationCompressionSelectionDialog::OnAssetSelected);
	AssetPickerConfig.OnAssetsActivated = FOnAssetsActivated::CreateSP(this, &SAnimationCompressionSelectionDialog::OnAssetsActivated);
	AssetPickerConfig.GetCurrentSelectionDelegates.Add(&GetCurrentSelectionDelegate);
	AssetPickerConfig.SaveSettingsName = TEXT("AnimationCompressionSelectionDialog");
	AssetPickerConfig.bCanShowFolders = false;
	AssetPickerConfig.bCanShowDevelopersFolder = true;
	AssetPickerConfig.bAllowNullSelection = false;
	AssetPickerConfig.bAllowDragging = false;
	AssetPickerConfig.SelectionMode = ESelectionMode::Single;
	AssetPickerConfig.bFocusSearchBoxWhenOpened = true;
	AssetPickerConfig.InitialAssetSelection = InConfig.DefaultSelectedAsset != nullptr ? InConfig.DefaultSelectedAsset : FAnimationUtils::GetDefaultAnimationBoneCompressionSettings();
	AssetPickerConfig.bForceShowEngineContent = true;

	if (AssetPickerConfig.InitialAssetSelection.IsValid())
	{
		CurrentlySelectedAssets.Add(AssetPickerConfig.InitialAssetSelection);
	}

	FContentBrowserModule& ContentBrowserModule = FModuleManager::Get().LoadModuleChecked<FContentBrowserModule>(TEXT("ContentBrowser"));
	AssetPicker = ContentBrowserModule.Get().CreateAssetPicker(AssetPickerConfig);

	// The root widget in this dialog.
	TSharedRef<SVerticalBox> MainVerticalBox = SNew(SVerticalBox);

	// Asset view
	MainVerticalBox->AddSlot()
		.FillHeight(1)
		.Padding(0, 0, 0, 4)
		[
			SNew(SSplitter)

			+ SSplitter::Slot()
			.Value(0.75f)
			[
				SNew(SBorder)
				.BorderImage(FAppStyle::GetBrush("ToolPanel.GroupBorder"))
				[
					AssetPicker.ToSharedRef()
				]
			]
		];

	// Buttons and asset name
	TSharedRef<SHorizontalBox> ButtonsAndNameBox = SNew(SHorizontalBox)
		+ SHorizontalBox::Slot()
		.AutoWidth()
		.HAlign(HAlign_Right)
		.VAlign(VAlign_Bottom)
		.Padding(4, 3)
		[
			SNew(SButton)
			.Text(LOCTEXT("AnimationCompressionSelectionDialogSelectButton", "Select"))
			.ContentPadding(FMargin(8, 2, 8, 2))
			.IsEnabled(this, &SAnimationCompressionSelectionDialog::IsConfirmButtonEnabled)
			.OnClicked(this, &SAnimationCompressionSelectionDialog::OnConfirmClicked)
		]
		+ SHorizontalBox::Slot()
		.AutoWidth()
		.VAlign(VAlign_Bottom)
		.Padding(4, 3)
		[
			SNew(SButton)
			.ContentPadding(FMargin(8, 2, 8, 2))
			.Text(LOCTEXT("AnimationCompressionSelectionDialogCancelButton", "Cancel"))
			.OnClicked(this, &SAnimationCompressionSelectionDialog::OnCancelClicked)
		];

	MainVerticalBox->AddSlot()
		.AutoHeight()
		.HAlign(HAlign_Right)
		.Padding(0)
		[
			ButtonsAndNameBox
		];

	ChildSlot
		[
			MainVerticalBox
		];
}

/////////////////////////////////////////////////////
/////////////////////////////////////////////////////
/////////////////////////////////////////////////////
/////////////////////////////////////////////////////

/////////////////////////////////////////////////////
// Animation editor utility functions
/////////////////////////////////////////////////////

namespace AnimationEditorUtils
{
	FAssetData CreateModalAnimationCompressionSelectionDialog(const FAnimationCompressionSelectionDialogConfig& InConfig)
	{
		struct FModalResult
		{
			void OnAssetSelected(const FAssetData& SelectedAsset)
			{
				SavedResult = SelectedAsset;
			}

			FAssetData SavedResult;
		};

		FModalResult ModalWindowResult;
		auto OnAssetSelectedDelegate = SAnimationCompressionSelectionDialog::FOnAssetSelected::CreateRaw(&ModalWindowResult, &FModalResult::OnAssetSelected);

		TSharedRef<SAnimationCompressionSelectionDialog> Dialog = SNew(SAnimationCompressionSelectionDialog, InConfig);
		Dialog->SetOnAssetSelected(OnAssetSelectedDelegate);

		const FVector2D DefaultWindowSize(400.0f, 500.0f);
		const FVector2D WindowSize = InConfig.WindowSizeOverride.IsZero() ? DefaultWindowSize : InConfig.WindowSizeOverride;
		const FText WindowTitle = InConfig.DialogTitleOverride.IsEmpty() ? LOCTEXT("GenericAnimationCompressionSelectionDialogWindowHeader", "Select compression settings") : InConfig.DialogTitleOverride;

		TSharedRef<SWindow> DialogWindow =
			SNew(SWindow)
			.Title(WindowTitle)
			.ClientSize(WindowSize);

		DialogWindow->SetContent(Dialog);

		IMainFrameModule& MainFrameModule = FModuleManager::LoadModuleChecked<IMainFrameModule>(TEXT("MainFrame"));
		const TSharedPtr<SWindow>& MainFrameParentWindow = MainFrameModule.GetParentWindow();
		if (MainFrameParentWindow.IsValid())
		{
			FSlateApplication::Get().AddModalWindow(DialogWindow, MainFrameParentWindow.ToSharedRef());
		}

		return ModalWindowResult.SavedResult;
	}

	/** Creates a unique package and asset name taking the form InBasePackageName+InSuffix */
	void CreateUniqueAssetName(const FString& InBasePackageName, const FString& InSuffix, FString& OutPackageName, FString& OutAssetName) 
	{
		FAssetToolsModule& AssetToolsModule = FModuleManager::Get().LoadModuleChecked<FAssetToolsModule>("AssetTools");
		AssetToolsModule.Get().CreateUniqueAssetName(InBasePackageName, InSuffix, OutPackageName, OutAssetName);
	}

	void CreateAnimationAssets(const TArray<TWeakObjectPtr<UObject>>& SkeletonsOrSkeletalMeshes, TSubclassOf<UAnimationAsset> AssetClass, const FString& InPrefix, FAnimAssetCreated AssetCreated, UObject* NameBaseObject /*= nullptr*/, bool bDoNotShowNameDialog /*= false*/, bool bAllowReplaceExisting /*= false*/)
	{
		TArray<UObject*> ObjectsToSync;
		for(auto SkelIt = SkeletonsOrSkeletalMeshes.CreateConstIterator(); SkelIt; ++SkelIt)
		{
			USkeletalMesh* SkeletalMesh = nullptr;
			USkeleton* Skeleton = Cast<USkeleton>(SkelIt->Get());
			if (Skeleton == nullptr)
			{
				SkeletalMesh = CastChecked<USkeletalMesh>(SkelIt->Get());
				Skeleton = SkeletalMesh->GetSkeleton();
			}

			if(Skeleton)
			{
				FString Name;
				FString PackageName;
				FString AssetPath = (NameBaseObject)? NameBaseObject->GetOutermost()->GetName(): Skeleton->GetOutermost()->GetName();
				// Determine an appropriate name
				CreateUniqueAssetName(AssetPath, InPrefix, PackageName, Name);

				if (bDoNotShowNameDialog == false)
				{
					// set the unique asset as a default name
					TSharedRef<SCreateAnimationAssetDlg> NewAnimDlg =
						SNew(SCreateAnimationAssetDlg)
						.DefaultAssetPath(FText::FromString(PackageName));

					// show a dialog to determine a new asset name
					if (NewAnimDlg->ShowModal() == EAppReturnType::Cancel)
					{
						return;
					}

					PackageName = NewAnimDlg->GetFullAssetPath();
					Name = NewAnimDlg->GetAssetName();
				}

				// Create the asset, and assign its skeleton
				FAssetToolsModule& AssetToolsModule = FModuleManager::GetModuleChecked<FAssetToolsModule>("AssetTools");

				UAnimationAsset* NewAsset = nullptr;

				if (bAllowReplaceExisting)
				{
					UPackage* ExistingPackage = FindPackage(nullptr, *PackageName);
					UObject* ExistingObject = StaticFindObject(AssetClass.Get(), ExistingPackage, *Name);
					if (ExistingObject)
					{
						EAppReturnType::Type UserResponse = FMessageDialog::Open(
							EAppMsgType::YesNo,
							FText::Format(LOCTEXT("CreateAnimationAssetsAlreadyExists", "Do you want to replace the existing asset?\n\nAn asset already exists at the import location: {0}"), FText::FromString(PackageName)));

						if (UserResponse == EAppReturnType::Yes)
						{
							NewAsset = Cast<UAnimationAsset>(ExistingObject);
						}
						else
						{
							return;
						}
					}
				}
				
				if (!NewAsset)
				{
					NewAsset = Cast<UAnimationAsset>(AssetToolsModule.Get().CreateAsset(Name, FPackageName::GetLongPackagePath(PackageName), AssetClass, NULL));
				}
				
				if(NewAsset)
				{
					NewAsset->SetSkeleton(Skeleton);
					if (SkeletalMesh)
					{
						NewAsset->SetPreviewMesh(SkeletalMesh);
					}
					NewAsset->MarkPackageDirty();

					ObjectsToSync.Add(NewAsset);
				}
			}
		}

		if (AssetCreated.IsBound())
		{
			if (!AssetCreated.Execute(ObjectsToSync))
			{
				// Rename the objects we created out of the way
				for (UObject* ObjectToDelete : ObjectsToSync)
				{
					// Notify the asset registry
					FAssetRegistryModule::AssetDeleted(ObjectToDelete);
<<<<<<< HEAD
					ObjectToDelete->ClearFlags(RF_Standalone | RF_Public);
					ObjectToDelete->RemoveFromRoot();
					ObjectToDelete->MarkAsGarbage();
=======
					ObjectToDelete->Rename(nullptr, GetTransientPackage(), REN_DontCreateRedirectors | REN_ForceNoResetLoaders | REN_NonTransactional);
>>>>>>> d731a049
				}
			}
		}
	}

	void CreateNewAnimBlueprint(TArray<TWeakObjectPtr<UObject>> SkeletonsOrSkeletalMeshes, FAnimAssetCreated AssetCreated, bool bInContentBrowser)
	{
		const FString DefaultSuffix = TEXT("_AnimBlueprint");

		if (SkeletonsOrSkeletalMeshes.Num() == 1)
		{
			USkeletalMesh* SkeletalMesh = nullptr;
			USkeleton* Skeleton = Cast<USkeleton>(SkeletonsOrSkeletalMeshes[0].Get());
			if (Skeleton == nullptr)
			{
				SkeletalMesh = CastChecked<USkeletalMesh>(SkeletonsOrSkeletalMeshes[0].Get());
				Skeleton = SkeletalMesh->GetSkeleton();
			}

			if (Skeleton)
			{
				// Determine an appropriate name for inline-rename
				FString Name;
				FString PackageName;
				CreateUniqueAssetName(Skeleton->GetOutermost()->GetName(), DefaultSuffix, PackageName, Name);

				UAnimBlueprintFactory* Factory = NewObject<UAnimBlueprintFactory>();
				Factory->TargetSkeleton = Skeleton;
				Factory->PreviewSkeletalMesh = SkeletalMesh;

				if (bInContentBrowser)
				{
					FContentBrowserModule& ContentBrowserModule = FModuleManager::LoadModuleChecked<FContentBrowserModule>("ContentBrowser");
					ContentBrowserModule.Get().CreateNewAsset(Name, FPackageName::GetLongPackagePath(PackageName), UAnimBlueprint::StaticClass(), Factory);
				}
				else
				{
					FAssetToolsModule& AssetToolsModule = FModuleManager::GetModuleChecked<FAssetToolsModule>("AssetTools");
					UAnimBlueprint* NewAsset = CastChecked<UAnimBlueprint>(AssetToolsModule.Get().CreateAsset(Name, FPackageName::GetLongPackagePath(PackageName), UAnimBlueprint::StaticClass(), Factory));

					if (NewAsset && AssetCreated.IsBound())
					{
						TArray<UObject*> NewObjects;
						NewObjects.Add(NewAsset);
						if (!AssetCreated.Execute(NewObjects))
						{
							//Destroy the assets we just create
							for (UObject* ObjectToDelete : NewObjects)
							{
								ObjectToDelete->ClearFlags(RF_Standalone | RF_Public);
								ObjectToDelete->RemoveFromRoot();
								ObjectToDelete->MarkAsGarbage();
							}
							CollectGarbage(GARBAGE_COLLECTION_KEEPFLAGS);
						}
					}
				}
			}
		}
		else
		{
			TArray<UObject*> AssetsToSync;
			for (auto ObjIt = SkeletonsOrSkeletalMeshes.CreateConstIterator(); ObjIt; ++ObjIt)
			{
				USkeletalMesh* SkeletalMesh = nullptr;
				USkeleton* Skeleton = Cast<USkeleton>(ObjIt->Get());
				if (Skeleton == nullptr)
				{
					SkeletalMesh = CastChecked<USkeletalMesh>(ObjIt->Get());
					Skeleton = SkeletalMesh->GetSkeleton();
				}

				if(Skeleton)
				{
					// Determine an appropriate name
					FString Name;
					FString PackageName;
					CreateUniqueAssetName(Skeleton->GetOutermost()->GetName(), DefaultSuffix, PackageName, Name);

					// Create the anim blueprint factory used to generate the asset
					UAnimBlueprintFactory* Factory = NewObject<UAnimBlueprintFactory>();
					Factory->TargetSkeleton = Skeleton;
					Factory->PreviewSkeletalMesh = SkeletalMesh;

					FAssetToolsModule& AssetToolsModule = FModuleManager::GetModuleChecked<FAssetToolsModule>("AssetTools");
					UObject* NewAsset = AssetToolsModule.Get().CreateAsset(Name, FPackageName::GetLongPackagePath(PackageName), UAnimBlueprint::StaticClass(), Factory);

					if (NewAsset)
					{
						AssetsToSync.Add(NewAsset);
					}
				}
			}

			if (AssetCreated.IsBound())
			{
				if (!AssetCreated.Execute(AssetsToSync))
				{
					//Destroy the assets we just create
					for (UObject* ObjectToDelete : AssetsToSync)
					{
						ObjectToDelete->ClearFlags(RF_Standalone | RF_Public);
						ObjectToDelete->RemoveFromRoot();
						ObjectToDelete->MarkAsGarbage();
					}
					CollectGarbage(GARBAGE_COLLECTION_KEEPFLAGS);
				}
			}
		}
	}

	bool CanCreateAssetOfType(const UClass* InClass)
	{
		IAssetTools& AssetTools = FModuleManager::LoadModuleChecked<FAssetToolsModule>("AssetTools").Get();
		return AssetTools.IsAssetClassSupported(InClass);
	}

	void FillCreateAssetMenu(FMenuBuilder& MenuBuilder, const TArray<TWeakObjectPtr<UObject>>& SkeletonsOrSkeletalMeshes, FAnimAssetCreated AssetCreated, bool bInContentBrowser)
	{
		const bool bAllowReplaceExisting = false;

		MenuBuilder.BeginSection("CreateAnimAssets", LOCTEXT("CreateAnimAssetsMenuHeading", "Anim Assets"));
		{
			if(CanCreateAssetOfType(UAnimBlueprint::StaticClass()))
			{
				// only allow for content browser until we support multi assets so we can open new persona with this BP
				MenuBuilder.AddMenuEntry(
					LOCTEXT("Skeleton_NewAnimBlueprint", "Anim Blueprint"),
					LOCTEXT("Skeleton_NewAnimBlueprintTooltip", "Creates an Anim Blueprint using the selected skeleton."),
					FSlateIcon(FAppStyle::GetAppStyleSetName(), "ClassIcon.AnimBlueprint"),
					FUIAction(
						FExecuteAction::CreateStatic(&CreateNewAnimBlueprint, SkeletonsOrSkeletalMeshes, AssetCreated, bInContentBrowser),
						FCanExecuteAction()
						)
					);
			}

			if(CanCreateAssetOfType(UAnimComposite::StaticClass()))
			{
				MenuBuilder.AddMenuEntry(
					LOCTEXT("Skeleton_NewAnimComposite", "Anim Composite"),
					LOCTEXT("Skeleton_NewAnimCompositeTooltip", "Creates an AnimComposite using the selected skeleton."),
					FSlateIcon(FAppStyle::GetAppStyleSetName(), "ClassIcon.AnimComposite"),
					FUIAction(
						FExecuteAction::CreateStatic(&ExecuteNewAnimAsset<UAnimCompositeFactory, UAnimComposite>, SkeletonsOrSkeletalMeshes, FString("_Composite"), AssetCreated, bInContentBrowser, bAllowReplaceExisting),
						FCanExecuteAction()
						)
					);
			}

			if(CanCreateAssetOfType(UAnimMontage::StaticClass()))
			{
				MenuBuilder.AddMenuEntry(
					LOCTEXT("Skeleton_NewAnimMontage", "Anim Montage"),
					LOCTEXT("Skeleton_NewAnimMontageTooltip", "Creates an AnimMontage using the selected skeleton."),
					FSlateIcon(FAppStyle::GetAppStyleSetName(), "ClassIcon.AnimMontage"),
					FUIAction(
						FExecuteAction::CreateStatic(&ExecuteNewAnimAsset<UAnimMontageFactory, UAnimMontage>, SkeletonsOrSkeletalMeshes, FString("_Montage"), AssetCreated, bInContentBrowser, bAllowReplaceExisting),
						FCanExecuteAction()
						)
					);
			}
		}
		MenuBuilder.EndSection();

		MenuBuilder.BeginSection("CreateBlendSpace", LOCTEXT("CreateBlendSpaceMenuHeading", "Blend Spaces"));
		{
			if (CanCreateAssetOfType(UBlendSpace::StaticClass()))
			{
				MenuBuilder.AddMenuEntry(
					LOCTEXT("SkeletalMesh_New2DBlendspace", "Blend Space"),
					LOCTEXT("SkeletalMesh_New2DBlendspaceTooltip", "Creates a Blend Space using the selected skeleton."),
					FSlateIcon(FAppStyle::GetAppStyleSetName(), "ClassIcon.BlendSpace"),
					FUIAction(
						FExecuteAction::CreateStatic(&ExecuteNewAnimAsset<UBlendSpaceFactoryNew, UBlendSpace>, SkeletonsOrSkeletalMeshes, FString("_BlendSpace"), AssetCreated, bInContentBrowser, bAllowReplaceExisting),
						FCanExecuteAction()
						)
					);
			}

			if (CanCreateAssetOfType(UBlendSpace1D::StaticClass()))
			{
				MenuBuilder.AddMenuEntry(
					LOCTEXT("SkeletalMesh_New1DBlendspace", "Blend Space 1D"),
					LOCTEXT("SkeletalMesh_New1DBlendspaceTooltip", "Creates a 1D Blend Space using the selected skeleton."),
					FSlateIcon(FAppStyle::GetAppStyleSetName(), "ClassIcon.BlendSpace1D"),
					FUIAction(
						FExecuteAction::CreateStatic(&ExecuteNewAnimAsset<UBlendSpaceFactory1D, UBlendSpace1D>, SkeletonsOrSkeletalMeshes, FString("_BlendSpace1D"), AssetCreated, bInContentBrowser, bAllowReplaceExisting),
						FCanExecuteAction()
						)
					);
			}
		}
		MenuBuilder.EndSection();

		MenuBuilder.BeginSection("CreateAimOffset", LOCTEXT("CreateAimOffsetMenuHeading", "Aim Offsets"));
		{
			if (CanCreateAssetOfType(UAimOffsetBlendSpace::StaticClass()))
			{
				MenuBuilder.AddMenuEntry(
					LOCTEXT("SkeletalMesh_New2DAimOffset", "Aim Offset"),
					LOCTEXT("SkeletalMesh_New2DAimOffsetTooltip", "Creates a Aim Offset blendspace using the selected skeleton."),
					FSlateIcon(),
					FUIAction(
						FExecuteAction::CreateStatic(&ExecuteNewAnimAsset<UAimOffsetBlendSpaceFactoryNew, UAimOffsetBlendSpace>, SkeletonsOrSkeletalMeshes, FString("_AimOffset2D"), AssetCreated, bInContentBrowser, bAllowReplaceExisting),
						FCanExecuteAction()
						)
					);
			}

			if (CanCreateAssetOfType(UAimOffsetBlendSpace1D::StaticClass()))
			{
				MenuBuilder.AddMenuEntry(
					LOCTEXT("SkeletalMesh_New1DAimOffset", "Aim Offset 1D"),
					LOCTEXT("SkeletalMesh_New1DAimOffsetTooltip", "Creates a 1D Aim Offset blendspace using the selected skeleton."),
					FSlateIcon(),
					FUIAction(
						FExecuteAction::CreateStatic(&ExecuteNewAnimAsset<UAimOffsetBlendSpaceFactory1D, UAimOffsetBlendSpace1D>, SkeletonsOrSkeletalMeshes, FString("_AimOffset1D"), AssetCreated, bInContentBrowser, bAllowReplaceExisting),
						FCanExecuteAction()
						)
					);
			}
		}
		MenuBuilder.EndSection();
	}

	bool ApplyCompressionAlgorithm(TArray<UAnimSequence*>& AnimSequencePtrs, UAnimBoneCompressionSettings* OverrideSettings)
	{
		const bool bProceed = (AnimSequencePtrs.Num() > 1)? EAppReturnType::Yes == FMessageDialog::Open(EAppMsgType::YesNo,
			FText::Format(NSLOCTEXT("UnrealEd", "AboutToCompressAnimations_F", "About to compress {0} animations.  Proceed?"), FText::AsNumber(AnimSequencePtrs.Num()))) : true;
		if(bProceed)
		{
			GWarn->BeginSlowTask(LOCTEXT("AnimCompressing", "Compressing"), true);

			{
				TSharedPtr<FAnimCompressContext> CompressContext = MakeShareable(new FAnimCompressContext(false, true, AnimSequencePtrs.Num()));

				for (UAnimSequence* AnimSeq : AnimSequencePtrs)
				{
					if (OverrideSettings != nullptr)
					{
						AnimSeq->BoneCompressionSettings = OverrideSettings;
					}

					// Clear CompressCommandletVersion so we can recompress these animations later.
					AnimSeq->CompressCommandletVersion = 0;
					AnimSeq->RequestAnimCompression(FRequestAnimCompressionParams(true, CompressContext));
					++CompressContext->AnimIndex;
				}
			}

			GWarn->EndSlowTask();

			return true;
		}

		return false;
	}

	bool IsAnimGraph(UEdGraph* Graph)
	{
		return Cast<UAnimationGraph>(Graph) != nullptr;
	}

	void RegenerateSubGraphArrays(UAnimBlueprint* Blueprint)
	{
		// The anim graph should be the first function graph on the blueprint
		if(Blueprint->FunctionGraphs.Num() > 0)
		{
			if(UAnimationGraph* AnimGraph = Cast<UAnimationGraph>(Blueprint->FunctionGraphs[0]))
			{
				RegenerateGraphSubGraphs(Blueprint, AnimGraph);
			}
		}
	}

	void RegenerateGraphSubGraphs(UAnimBlueprint* OwningBlueprint, UEdGraph* GraphToFix)
	{
		TArray<UEdGraph*> ChildGraphs;
		FindChildGraphsFromNodes(GraphToFix, ChildGraphs);

		for(UEdGraph* Child : ChildGraphs)
		{
			RegenerateGraphSubGraphs(OwningBlueprint, Child);
		}

		if(ChildGraphs != GraphToFix->SubGraphs)
		{
			UE_LOG(LogAnimation, Log, TEXT("Fixed missing or duplicated graph entries in SubGraph array for graph %s in AnimBP %s"), *GraphToFix->GetName(), *OwningBlueprint->GetName());
			GraphToFix->SubGraphs = ChildGraphs;
		}
	}

	void RemoveDuplicateSubGraphs(UEdGraph* GraphToClean)
	{
		TArray<UEdGraph*> NewSubGraphArray;

		for(UEdGraph* SubGraph : GraphToClean->SubGraphs)
		{
			NewSubGraphArray.AddUnique(SubGraph);
		}

		if(NewSubGraphArray.Num() != GraphToClean->SubGraphs.Num())
		{
			GraphToClean->SubGraphs = NewSubGraphArray;
		}
	}

	void FindChildGraphsFromNodes(UEdGraph* GraphToSearch, TArray<UEdGraph*>& ChildGraphs)
	{
		for(UEdGraphNode* CurrentNode : GraphToSearch->Nodes)
		{
			if(UAnimGraphNode_StateMachineBase* StateMachine = Cast<UAnimGraphNode_StateMachineBase>(CurrentNode))
			{
				ChildGraphs.AddUnique(StateMachine->EditorStateMachineGraph);
			}
			else if(UAnimStateNodeBase* StateNode = Cast<UAnimStateNodeBase>(CurrentNode))
			{
				UEdGraph* BoundGraph = StateNode->GetBoundGraph();
				if (BoundGraph == nullptr)
				{
					continue;
				}

				ChildGraphs.AddUnique(BoundGraph);

				if(UAnimStateTransitionNode* TransitionNode = Cast<UAnimStateTransitionNode>(StateNode))
				{
					if(TransitionNode->CustomTransitionGraph)
					{
						ChildGraphs.AddUnique(TransitionNode->CustomTransitionGraph);
					}
				}
			}
			else if(UK2Node_Composite* CompositeNode = Cast<UK2Node_Composite>(CurrentNode))
			{
				ChildGraphs.AddUnique(CompositeNode->BoundGraph);
			}
		}
	}

	static FOnPoseWatchesChanged OnPoseWatchesChangedDelegate;

	void SetPoseWatch(UPoseWatch* PoseWatch, UAnimBlueprint* AnimBlueprintIfKnown)
	{
#if WITH_EDITORONLY_DATA
			if (UAnimGraphNode_Base* TargetNode = Cast<UAnimGraphNode_Base>(PoseWatch->Node))
			{
				UAnimBlueprint* AnimBlueprint = AnimBlueprintIfKnown ? AnimBlueprintIfKnown : Cast<UAnimBlueprint>(FBlueprintEditorUtils::FindBlueprintForNode(TargetNode));
				if ((AnimBlueprint != NULL) && (AnimBlueprint->GeneratedClass != NULL))
				{
					if (UAnimBlueprintGeneratedClass* AnimBPGenClass = Cast<UAnimBlueprintGeneratedClass>(*AnimBlueprint->GeneratedClass))
					{
						// Find the insertion point from the debugging data
<<<<<<< HEAD
						int32 LinkID = AnimBPGenClass->GetLinkIDForNode<FAnimNode_Base>(TargetNode);
						AnimBPGenClass->GetAnimBlueprintDebugData().AddPoseWatch(LinkID, PoseWatch);
=======
						const int32 LinkID = AnimBPGenClass->GetLinkIDForNode<FAnimNode_Base>(TargetNode);

						for (const TObjectPtr<UPoseWatchElement>& PoseWatchElement : PoseWatch->GetElements())
						{
							if (UPoseWatchPoseElement* PoseWatchPoseElement = Cast<UPoseWatchPoseElement>(PoseWatchElement.Get()))
							{
								AnimBPGenClass->GetAnimBlueprintDebugData().AddPoseWatch(LinkID, PoseWatchPoseElement);
							}
						}

>>>>>>> d731a049
						OnPoseWatchesChangedDelegate.Broadcast(AnimBlueprint, TargetNode);
					}
				}
			}
#endif
	}

	void RemovePoseWatchesFromGraph(UAnimBlueprint* AnimBlueprint, class UEdGraph* Graph)
	{
#if WITH_EDITORONLY_DATA
		for (UEdGraphNode* Node : Graph->Nodes)
		{
			RemovePoseWatchFromNode(Node, AnimBlueprint);
		}
#endif
	}

	UPoseWatch* FindPoseWatchForNode(const UEdGraphNode* Node, UAnimBlueprint* AnimBlueprintIfKnown)
	{
#if WITH_EDITORONLY_DATA
		UAnimBlueprint* AnimBlueprint = AnimBlueprintIfKnown ? AnimBlueprintIfKnown : Cast<UAnimBlueprint>(FBlueprintEditorUtils::FindBlueprintForNode(Node));

		if(AnimBlueprint)
		{
			// iterate backwards so we can remove invalid pose watches as we go
			for (int32 Index = AnimBlueprint->PoseWatches.Num() - 1; Index >= 0; --Index)
			{
				UPoseWatch* PoseWatch = AnimBlueprint->PoseWatches[Index];
				if (PoseWatch == nullptr || PoseWatch->Node == nullptr)
				{
					AnimBlueprint->PoseWatches.RemoveAtSwap(Index);
					continue;
				}

				// Return this pose watch if the node location matches the given node
				if (PoseWatch->Node == Node)
				{
					return PoseWatch;
				}
			}
		}

		return nullptr;
#endif
	}

	UPoseWatch* MakePoseWatchForNode(UAnimBlueprint* AnimBlueprint, UEdGraphNode* Node)
	{
#if WITH_EDITORONLY_DATA
		check(CastChecked<UAnimGraphNode_Base>(Node)->IsPoseWatchable());
		UPoseWatch* NewPoseWatch = NewObject<UPoseWatch>(AnimBlueprint);
		NewPoseWatch->Node = Node;
		NewPoseWatch->SetUniqueDefaultLabel();
<<<<<<< HEAD
=======
		NewPoseWatch->AddElement<UPoseWatchPoseElement>(LOCTEXT("PoseWatchElementLabel_PoseWatch", "Pose Watch"), TEXT("AnimGraph.PoseWatch.Icon"));
>>>>>>> d731a049
		AnimBlueprint->PoseWatches.Add(NewPoseWatch);
		SetPoseWatch(NewPoseWatch, AnimBlueprint);
		return NewPoseWatch;
#else
		return nullptr;
#endif
	}

	void RemovePoseWatch(UPoseWatch* PoseWatch, UAnimBlueprint* AnimBlueprintIfKnown)
	{
#if WITH_EDITORONLY_DATA
		if (UAnimGraphNode_Base* TargetNode = Cast<UAnimGraphNode_Base>(PoseWatch->Node))
		{
			UAnimBlueprint* AnimBlueprint = AnimBlueprintIfKnown ? AnimBlueprintIfKnown : Cast<UAnimBlueprint>(FBlueprintEditorUtils::FindBlueprintForNode(TargetNode));
			if (AnimBlueprint)
			{
				AnimBlueprint->PoseWatches.Remove(PoseWatch);
				if (UAnimBlueprintGeneratedClass* AnimBPGenClass = AnimBlueprint->GetAnimBlueprintGeneratedClass())
				{
					int32 LinkID = AnimBPGenClass->GetLinkIDForNode<FAnimNode_Base>(Cast<UAnimGraphNode_Base>(PoseWatch->Node));
					AnimBPGenClass->GetAnimBlueprintDebugData().RemovePoseWatch(LinkID);
					OnPoseWatchesChangedDelegate.Broadcast(AnimBlueprint, TargetNode);
<<<<<<< HEAD
=======
				}
			}
		}
#endif
	}

	void RemovePoseWatchFromNode(UEdGraphNode* Node, UAnimBlueprint* AnimBlueprint)
	{
#if WITH_EDITORONLY_DATA
		if (AnimBlueprint)
		{
			for (UPoseWatch* SomePoseWatch : AnimBlueprint->PoseWatches)
			{
				if (SomePoseWatch->Node == Node)
				{
					if (UAnimBlueprintGeneratedClass* AnimBPGenClass = AnimBlueprint->GetAnimBlueprintGeneratedClass())
					{
						int32 LinkID = AnimBPGenClass->GetLinkIDForNode<FAnimNode_Base>(Cast<UAnimGraphNode_Base>(SomePoseWatch->Node));
						AnimBPGenClass->GetAnimBlueprintDebugData().RemovePoseWatch(LinkID);

						OnPoseWatchesChangedDelegate.Broadcast(AnimBlueprint, Node);
					}

					SomePoseWatch->OnRemoved();
					return;
>>>>>>> d731a049
				}
			}
		}
#endif
	}

<<<<<<< HEAD
	void RemovePoseWatchFromNode(UEdGraphNode* Node, UAnimBlueprint* AnimBlueprint)
	{
#if WITH_EDITORONLY_DATA
		if (AnimBlueprint)
		{
			for (UPoseWatch* SomePoseWatch : AnimBlueprint->PoseWatches)
			{
				if (SomePoseWatch->Node == Node)
				{
					if (UAnimBlueprintGeneratedClass* AnimBPGenClass = AnimBlueprint->GetAnimBlueprintGeneratedClass())
					{
						int32 LinkID = AnimBPGenClass->GetLinkIDForNode<FAnimNode_Base>(Cast<UAnimGraphNode_Base>(SomePoseWatch->Node));
						AnimBPGenClass->GetAnimBlueprintDebugData().RemovePoseWatch(LinkID);

						OnPoseWatchesChangedDelegate.Broadcast(AnimBlueprint, Node);
					}

					SomePoseWatch->OnRemoved();
					return;
				}
			}
		}
#endif
	}

	FOnPoseWatchesChanged& OnPoseWatchesChanged()
	{
		return OnPoseWatchesChangedDelegate;
	}

	int32 GetPoseWatchNodeLinkID(UPoseWatch* PoseWatch, UAnimBlueprintGeneratedClass*& OutAnimBPGenClass)
	{
=======
	FOnPoseWatchesChanged& OnPoseWatchesChanged()
	{
		return OnPoseWatchesChangedDelegate;
	}

	int32 GetPoseWatchNodeLinkID(UPoseWatch* PoseWatch, UAnimBlueprintGeneratedClass*& OutAnimBPGenClass)
	{
>>>>>>> d731a049
#if WITH_EDITORONLY_DATA
		if (UAnimGraphNode_Base* TargetNode = Cast<UAnimGraphNode_Base>(PoseWatch->Node))
		{
			UAnimBlueprint* AnimBlueprint = Cast<UAnimBlueprint>(FBlueprintEditorUtils::FindBlueprintForNode(TargetNode));

			if ((AnimBlueprint != nullptr) && (AnimBlueprint->GeneratedClass != nullptr))
			{
				if (UAnimBlueprintGeneratedClass* AnimBPGenClass = Cast<UAnimBlueprintGeneratedClass>(*AnimBlueprint->GeneratedClass))
				{
					// Find the insertion point from the debugging data
					OutAnimBPGenClass = AnimBPGenClass;
					return AnimBPGenClass->GetLinkIDForNode<FAnimNode_Base>(TargetNode);
				}
			}
		}
#endif
		return INDEX_NONE;
	}

	void SetupDebugLinkedAnimInstances(UAnimBlueprint* InAnimBlueprint, UObject* InRootObjectBeingDebugged)
	{
		check(IsInGameThread());
		
		static bool bSettingDebugInstances = false;

		if(!bSettingDebugInstances)
		{
			TGuardValue<bool> GuardValue(bSettingDebugInstances, true);
			if(InRootObjectBeingDebugged)
			{
				if(const USkeletalMeshComponent* Component = Cast<USkeletalMeshComponent>(InRootObjectBeingDebugged->GetOuter()))
				{
					// See if we have any linked instances
					for(UAnimInstance* LinkedInstance : Component->GetLinkedAnimInstances())
					{
						if(UAnimBlueprint* LinkedAnimBlueprint = Cast<UAnimBlueprint>(LinkedInstance->GetClass()->ClassGeneratedBy))
						{
							LinkedAnimBlueprint->SetObjectBeingDebugged(LinkedInstance);
						}
					}
				}
			}
			else if(UObject* OldDebuggedObject = InAnimBlueprint->GetObjectBeingDebugged())
			{
				if(const USkeletalMeshComponent* Component = Cast<USkeletalMeshComponent>(OldDebuggedObject->GetOuter()))
				{
					// See if we have any linked instances
					for(UAnimInstance* LinkedInstance : Component->GetLinkedAnimInstances())
					{
						if(UAnimBlueprint* LinkedAnimBlueprint = Cast<UAnimBlueprint>(LinkedInstance->GetClass()->ClassGeneratedBy))
						{
							LinkedAnimBlueprint->SetObjectBeingDebugged(nullptr);
						}
					}
				}
			}
		}
	}
}

#undef LOCTEXT_NAMESPACE<|MERGE_RESOLUTION|>--- conflicted
+++ resolved
@@ -550,13 +550,7 @@
 				{
 					// Notify the asset registry
 					FAssetRegistryModule::AssetDeleted(ObjectToDelete);
-<<<<<<< HEAD
-					ObjectToDelete->ClearFlags(RF_Standalone | RF_Public);
-					ObjectToDelete->RemoveFromRoot();
-					ObjectToDelete->MarkAsGarbage();
-=======
 					ObjectToDelete->Rename(nullptr, GetTransientPackage(), REN_DontCreateRedirectors | REN_ForceNoResetLoaders | REN_NonTransactional);
->>>>>>> d731a049
 				}
 			}
 		}
@@ -911,10 +905,6 @@
 					if (UAnimBlueprintGeneratedClass* AnimBPGenClass = Cast<UAnimBlueprintGeneratedClass>(*AnimBlueprint->GeneratedClass))
 					{
 						// Find the insertion point from the debugging data
-<<<<<<< HEAD
-						int32 LinkID = AnimBPGenClass->GetLinkIDForNode<FAnimNode_Base>(TargetNode);
-						AnimBPGenClass->GetAnimBlueprintDebugData().AddPoseWatch(LinkID, PoseWatch);
-=======
 						const int32 LinkID = AnimBPGenClass->GetLinkIDForNode<FAnimNode_Base>(TargetNode);
 
 						for (const TObjectPtr<UPoseWatchElement>& PoseWatchElement : PoseWatch->GetElements())
@@ -925,7 +915,6 @@
 							}
 						}
 
->>>>>>> d731a049
 						OnPoseWatchesChangedDelegate.Broadcast(AnimBlueprint, TargetNode);
 					}
 				}
@@ -979,10 +968,7 @@
 		UPoseWatch* NewPoseWatch = NewObject<UPoseWatch>(AnimBlueprint);
 		NewPoseWatch->Node = Node;
 		NewPoseWatch->SetUniqueDefaultLabel();
-<<<<<<< HEAD
-=======
 		NewPoseWatch->AddElement<UPoseWatchPoseElement>(LOCTEXT("PoseWatchElementLabel_PoseWatch", "Pose Watch"), TEXT("AnimGraph.PoseWatch.Icon"));
->>>>>>> d731a049
 		AnimBlueprint->PoseWatches.Add(NewPoseWatch);
 		SetPoseWatch(NewPoseWatch, AnimBlueprint);
 		return NewPoseWatch;
@@ -1005,8 +991,6 @@
 					int32 LinkID = AnimBPGenClass->GetLinkIDForNode<FAnimNode_Base>(Cast<UAnimGraphNode_Base>(PoseWatch->Node));
 					AnimBPGenClass->GetAnimBlueprintDebugData().RemovePoseWatch(LinkID);
 					OnPoseWatchesChangedDelegate.Broadcast(AnimBlueprint, TargetNode);
-<<<<<<< HEAD
-=======
 				}
 			}
 		}
@@ -1032,39 +1016,12 @@
 
 					SomePoseWatch->OnRemoved();
 					return;
->>>>>>> d731a049
 				}
 			}
 		}
 #endif
 	}
 
-<<<<<<< HEAD
-	void RemovePoseWatchFromNode(UEdGraphNode* Node, UAnimBlueprint* AnimBlueprint)
-	{
-#if WITH_EDITORONLY_DATA
-		if (AnimBlueprint)
-		{
-			for (UPoseWatch* SomePoseWatch : AnimBlueprint->PoseWatches)
-			{
-				if (SomePoseWatch->Node == Node)
-				{
-					if (UAnimBlueprintGeneratedClass* AnimBPGenClass = AnimBlueprint->GetAnimBlueprintGeneratedClass())
-					{
-						int32 LinkID = AnimBPGenClass->GetLinkIDForNode<FAnimNode_Base>(Cast<UAnimGraphNode_Base>(SomePoseWatch->Node));
-						AnimBPGenClass->GetAnimBlueprintDebugData().RemovePoseWatch(LinkID);
-
-						OnPoseWatchesChangedDelegate.Broadcast(AnimBlueprint, Node);
-					}
-
-					SomePoseWatch->OnRemoved();
-					return;
-				}
-			}
-		}
-#endif
-	}
-
 	FOnPoseWatchesChanged& OnPoseWatchesChanged()
 	{
 		return OnPoseWatchesChangedDelegate;
@@ -1072,15 +1029,6 @@
 
 	int32 GetPoseWatchNodeLinkID(UPoseWatch* PoseWatch, UAnimBlueprintGeneratedClass*& OutAnimBPGenClass)
 	{
-=======
-	FOnPoseWatchesChanged& OnPoseWatchesChanged()
-	{
-		return OnPoseWatchesChangedDelegate;
-	}
-
-	int32 GetPoseWatchNodeLinkID(UPoseWatch* PoseWatch, UAnimBlueprintGeneratedClass*& OutAnimBPGenClass)
-	{
->>>>>>> d731a049
 #if WITH_EDITORONLY_DATA
 		if (UAnimGraphNode_Base* TargetNode = Cast<UAnimGraphNode_Base>(PoseWatch->Node))
 		{
