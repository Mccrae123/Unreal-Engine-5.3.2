--- conflicted
+++ resolved
@@ -7,11 +7,7 @@
 
 // DEPRECATED
 // use Tiff ImageWrapper instead
-<<<<<<< HEAD
-// delete me in UE 5.3
-=======
 // delete me in UE 5.4
->>>>>>> 4af6daef
 
 class UTexture2D;
 
