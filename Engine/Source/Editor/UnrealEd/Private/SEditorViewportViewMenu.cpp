--- conflicted
+++ resolved
@@ -59,13 +59,10 @@
 		{
 			Label = ViewportClient->GetCurrentVirtualShadowMapVisualizationModeDisplayName();
 		}
-<<<<<<< HEAD
-=======
 		else if (ViewMode == VMI_VisualizeGPUSkinCache)
 		{
 			Label = ViewportClient->GetCurrentGPUSkinCacheVisualizationModeDisplayName();
 		}
->>>>>>> d731a049
 		// For any other category, return its own name
 		else
 		{
