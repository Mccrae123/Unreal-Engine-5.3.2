// Copyright 1998-2016 Epic Games, Inc. All Rights Reserved.

#include "UnrealEd.h"

#include "LODCluster.h"

#if WITH_EDITOR
#include "Editor/UnrealEd/Classes/Editor/EditorEngine.h"
#include "Editor/UnrealEd/Public/Editor.h"
#include "Engine/LODActor.h"
#include "Editor/UnrealEd/Classes/Factories/Factory.h"
#include "MeshUtilities.h"
#include "ObjectTools.h"
#include "HierarchicalLODUtilities.h"
#include "HierarchicalLODUtilitiesModule.h"
#endif // WITH_EDITOR

#include "GameFramework/WorldSettings.h"
#include "Components/InstancedStaticMeshComponent.h"

#include "HierarchicalLODVolume.h"

#define LOCTEXT_NAMESPACE "LODCluster"
#define CM_TO_METER		0.01f
#define METER_TO_CM		100.0f



/** Utility function to calculate overlap of two spheres */
const float CalculateOverlap(const FSphere& ASphere, const float AFillingFactor, const FSphere& BSphere, const float BFillingFactor)
{
	// if it doesn't intersect, return zero 
	if (!ASphere.Intersects(BSphere))
	{
		return 0.f;
	}

	if (ASphere.IsInside(BSphere))
	{
		return ASphere.GetVolume();
	}

	if(BSphere.IsInside(ASphere))
	{
		return BSphere.GetVolume();
	}

	if (ASphere.Equals(BSphere))
	{
		return ASphere.GetVolume();
	}

	float Distance = (ASphere.Center-BSphere.Center).Size();
	check (Distance > 0.f);

	float ARadius = ASphere.W;
	float BRadius = BSphere.W;

	float ACapHeight = (BRadius*BRadius - (ARadius - Distance)*(ARadius - Distance)) / (2*Distance);
	float BCapHeight = (ARadius*ARadius - (BRadius - Distance)*(BRadius - Distance)) / (2*Distance);

	if (ACapHeight<=0.f || BCapHeight<=0.f)
	{
		// it's possible to get cap height to be less than 0 
		// since when we do check intersect, we do have regular tolerance
		return 0.f;		
	}

	float OverlapRadius1 = ((ARadius + BRadius)*(ARadius + BRadius) - Distance*Distance) * (Distance*Distance - (ARadius - BRadius)*(ARadius - BRadius));
	float OverlapRadius2 = 2 * Distance;
	float OverlapRedius = FMath::Sqrt(OverlapRadius1) / OverlapRadius2;
	float OverlapRediusSq = OverlapRedius*OverlapRedius;

	check (OverlapRadius1 >= 0.f);

	float ConstPI = PI/6.0f;
	float AVolume = ConstPI*(3*OverlapRediusSq + ACapHeight*ACapHeight) * ACapHeight;
	float BVolume = ConstPI*(3*OverlapRediusSq + BCapHeight*BCapHeight) * BCapHeight;

	check (AVolume > 0.f &&  BVolume > 0.f);

	float TotalVolume = AFillingFactor*AVolume + BFillingFactor*BVolume;
	return TotalVolume;
}

/** Utility function that calculates filling factor */
const float CalculateFillingFactor(const FSphere& ASphere, const float AFillingFactor, const FSphere& BSphere, const float BFillingFactor)
{
	const float OverlapVolume = CalculateOverlap( ASphere, AFillingFactor, BSphere, BFillingFactor);
	FSphere UnionSphere = ASphere + BSphere;
	// it shouldn't be zero or it should be checked outside
	ensure(UnionSphere.W != 0.f);

	// http://deim.urv.cat/~rivi/pub/3d/icra04b.pdf
	// cost is calculated based on r^3 / filling factor
	// since it subtract by AFillingFactor * 1/2 overlap volume + BfillingFactor * 1/2 overlap volume
	return FMath::Max(0.0f, (AFillingFactor * ASphere.GetVolume() + BFillingFactor * BSphere.GetVolume() - OverlapVolume) / UnionSphere.GetVolume());
}

FLODCluster::FLODCluster(const FLODCluster& Other)
: Actors(Other.Actors)
, Bound(Other.Bound)
, FillingFactor(Other.FillingFactor)
, ClusterCost(Other.ClusterCost)
, bValid(Other.bValid)
{
	
}

FLODCluster::FLODCluster(AActor* Actor1)
: Bound(ForceInit)
, bValid(true)
{
	AddActor(Actor1);
	// calculate new filling factor
	FillingFactor = 1.f;	
	ClusterCost = (Bound.W * Bound.W * Bound.W);
}

FLODCluster::FLODCluster(AActor* Actor1, AActor* Actor2)
: Bound(ForceInit)
, bValid(true)
{
	FSphere Actor1Bound = AddActor(Actor1);
	FSphere Actor2Bound = AddActor(Actor2);
	
	// calculate new filling factor
	FillingFactor = CalculateFillingFactor(Actor1Bound, 1.f, Actor2Bound, 1.f);	
	ClusterCost = ( Bound.W * Bound.W * Bound.W ) / FillingFactor;
}

FLODCluster::FLODCluster()
: Bound(ForceInit)
, bValid(false)
{
	FillingFactor = 1.0f;
	ClusterCost = (Bound.W * Bound.W * Bound.W);
}

FSphere FLODCluster::AddActor(AActor* NewActor)
{
	bValid = true;
	ensure (Actors.Contains(NewActor) == false);
	Actors.Add(NewActor);
	FVector Origin, Extent;

	NewActor->GetActorBounds(false, Origin, Extent);

	// scale 0.01 (change to meter from centimeter)
	FSphere NewBound = FSphere(Origin*CM_TO_METER, Extent.Size()*CM_TO_METER);
	Bound += NewBound;

	return NewBound;
}

FLODCluster FLODCluster::operator+(const FLODCluster& Other) const
{
	FLODCluster UnionCluster(*this);
	UnionCluster.MergeClusters(Other);
	return UnionCluster;
}

FLODCluster FLODCluster::operator+=(const FLODCluster& Other)
{
	MergeClusters(Other);
	return *this;
}

FLODCluster FLODCluster::operator-(const FLODCluster& Other) const
{
	FLODCluster Cluster(*this);
	Cluster.SubtractCluster(Other);
	return *this;
}

FLODCluster FLODCluster::operator-=(const FLODCluster& Other)
{
	SubtractCluster(Other);
	return *this;
}

FLODCluster& FLODCluster::operator=(const FLODCluster& Other)
{
	this->bValid		= Other.bValid;
	this->Actors		= Other.Actors;
	this->Bound			= Other.Bound;
	this->FillingFactor = Other.FillingFactor;	
	this->ClusterCost = Other.ClusterCost;

	return *this;
}

void FLODCluster::MergeClusters(const FLODCluster& Other)
{
	// please note that when merge, we merge two boxes from each cluster, not exactly all actors' bound
	// have to recalculate filling factor and bound based on cluster data
	FillingFactor = CalculateFillingFactor(Bound, FillingFactor, Other.Bound, Other.FillingFactor);
	Bound += Other.Bound;	

	ClusterCost = ( Bound.W * Bound.W * Bound.W ) / FillingFactor;
	

	for (auto& Actor: Other.Actors)
	{
		Actors.AddUnique(Actor);
	}

	if (Actors.Num() > 0)
	{
		bValid = true;
	}
}

void FLODCluster::SubtractCluster(const FLODCluster& Other)
{
	for(int32 ActorId=0; ActorId<Actors.Num(); ++ActorId)
	{
		if (Other.Actors.Contains(Actors[ActorId]))
		{
			Actors.RemoveAt(ActorId);
			--ActorId;
		}
	}

	TArray<AActor*> NewActors = Actors;
	Actors.Empty();
	// need to recalculate parameter
	if (NewActors.Num() == 0)
	{
		Invalidate();
	}
	else if (NewActors.Num() == 1)
	{
		Bound = FSphere(ForceInitToZero);
		AddActor(NewActors[0]);
		FillingFactor = 1.f;
		ClusterCost = ( Bound.W * Bound.W * Bound.W ) / FillingFactor;
	}
	else if (NewActors.Num() >= 2)
	{
		Bound = FSphere(ForceInit);

		FSphere Actor1Bound = AddActor(NewActors[0]);
		FSphere Actor2Bound = AddActor(NewActors[1]);

		// calculate new filling factor
		FillingFactor = CalculateFillingFactor(Actor1Bound, 1.f, Actor2Bound, 1.f);

		// if more actors, we add them manually
		for (int32 ActorId=2; ActorId<NewActors.Num(); ++ActorId)
		{
			// if not contained, it shouldn't be
			check (!Actors.Contains(NewActors[ActorId]));

			FSphere NewBound = AddActor(NewActors[ActorId]);
			FillingFactor = CalculateFillingFactor(NewBound, 1.f, Bound, FillingFactor);
			Bound += NewBound;
		}

		ClusterCost = ( Bound.W * Bound.W * Bound.W ) / FillingFactor;
	}
}


ALODActor* FLODCluster::BuildActor(ULevel* InLevel, const int32 LODIdx, const bool bCreateMeshes)
{
	if (InLevel && InLevel->GetWorld())
	{
		// create asset using Actors
		const FHierarchicalSimplification& LODSetup = InLevel->GetWorld()->GetWorldSettings()->HierarchicalLODSetup[LODIdx];

		// Retrieve draw distance for current and next LOD level
		const int32 LODCount = InLevel->GetWorld()->GetWorldSettings()->HierarchicalLODSetup.Num();

		// Where generated assets will be stored
<<<<<<< HEAD
		UPackage* AssetsOuter = FHierarchicalLODUtilities::CreateOrRetrieveLevelHLODPackage(InLevel);
=======
		FHierarchicalLODUtilitiesModule& Module = FModuleManager::LoadModuleChecked<FHierarchicalLODUtilitiesModule>("HierarchicalLODUtilities");
		IHierarchicalLODUtilities* Utilities = Module.GetUtilities();
 		UPackage* AssetsOuter = Utilities->CreateOrRetrieveLevelHLODPackage(InLevel);

>>>>>>> e58dcb1b
		if (AssetsOuter)
		{
			TArray<UStaticMeshComponent*> AllComponents;

			for (auto& Actor : Actors)
			{
				TArray<UStaticMeshComponent*> Components;

				if (Actor->IsA<ALODActor>())
				{
					Utilities->ExtractStaticMeshComponentsFromLODActor(Actor, Components);
				}
				else
				{
					Actor->GetComponents<UStaticMeshComponent>(Components);
				}

				// TODO: support instanced static meshes
				Components.RemoveAll([](UStaticMeshComponent* Val){ return Val->IsA(UInstancedStaticMeshComponent::StaticClass()); });

				AllComponents.Append(Components);
			}

			// Create LOD Actor
			UWorld* LevelWorld = Cast<UWorld>(InLevel->GetOuter());
			check(LevelWorld);

			FTransform Transform;
			ALODActor* NewActor = nullptr;

			NewActor = LevelWorld->SpawnActor<ALODActor>(ALODActor::StaticClass(), Transform);
			NewActor->LODLevel = LODIdx + 1;
			NewActor->LODDrawDistance = 0.0f;			

			// now set as parent
			for (auto& Actor : Actors)
			{
				NewActor->AddSubActor(Actor);
			}

			// Mark dirty according to whether or not this is a preview build
			NewActor->SetIsDirty(!bCreateMeshes);
<<<<<<< HEAD

			if (bCreateMeshes)
			{
				FHierarchicalLODUtilities::BuildStaticMeshForLODActor(NewActor, AssetsOuter, LODSetup, LODIdx);
=======
			
			if (bCreateMeshes)
			{
				Utilities->BuildStaticMeshForLODActor(NewActor, AssetsOuter, LODSetup);
>>>>>>> e58dcb1b
			}
			return NewActor;
		}
	}

	return nullptr;
}


bool FLODCluster::Contains(FLODCluster& Other) const
{
	if (IsValid() && Other.IsValid())
	{
		for(auto& Actor: Other.Actors)
		{
			if(Actors.Contains(Actor))
			{
				return true;
			}
		}
	}

	return false;
}

FString FLODCluster::ToString() const
{
	FString ActorList;
	for (auto& Actor: Actors)
	{
		ActorList += Actor->GetActorLabel();
		ActorList += ", ";
	}

	return FString::Printf(TEXT("ActorNum(%d), Actor List (%s)"), Actors.Num(), *ActorList);
}

#undef LOCTEXT_NAMESPACE <|MERGE_RESOLUTION|>--- conflicted
+++ resolved
@@ -273,14 +273,10 @@
 		const int32 LODCount = InLevel->GetWorld()->GetWorldSettings()->HierarchicalLODSetup.Num();
 
 		// Where generated assets will be stored
-<<<<<<< HEAD
-		UPackage* AssetsOuter = FHierarchicalLODUtilities::CreateOrRetrieveLevelHLODPackage(InLevel);
-=======
 		FHierarchicalLODUtilitiesModule& Module = FModuleManager::LoadModuleChecked<FHierarchicalLODUtilitiesModule>("HierarchicalLODUtilities");
 		IHierarchicalLODUtilities* Utilities = Module.GetUtilities();
  		UPackage* AssetsOuter = Utilities->CreateOrRetrieveLevelHLODPackage(InLevel);
 
->>>>>>> e58dcb1b
 		if (AssetsOuter)
 		{
 			TArray<UStaticMeshComponent*> AllComponents;
@@ -323,17 +319,10 @@
 
 			// Mark dirty according to whether or not this is a preview build
 			NewActor->SetIsDirty(!bCreateMeshes);
-<<<<<<< HEAD
-
-			if (bCreateMeshes)
-			{
-				FHierarchicalLODUtilities::BuildStaticMeshForLODActor(NewActor, AssetsOuter, LODSetup, LODIdx);
-=======
 			
 			if (bCreateMeshes)
 			{
 				Utilities->BuildStaticMeshForLODActor(NewActor, AssetsOuter, LODSetup);
->>>>>>> e58dcb1b
 			}
 			return NewActor;
 		}
