// Copyright Epic Games, Inc. All Rights Reserved.


#include "ObjectTools.h"
#include "Engine/World.h"
#include "Engine/Level.h"
#include "UObject/UnrealType.h"
#include "Components/ActorComponent.h"
#include "GameFramework/Actor.h"
#include "Engine/Blueprint.h"
#include "Exporters/Exporter.h"
#include "HAL/PlatformFileManager.h"
#include "Misc/MessageDialog.h"
#include "HAL/FileManager.h"
#include "Misc/Paths.h"
#include "Misc/ScopedSlowTask.h"
#include "Misc/App.h"
#include "Misc/FileHelper.h"
#include "Misc/NamePermissionList.h"
#include "Modules/ModuleManager.h"
#include "UObject/UObjectHash.h"
#include "UObject/UObjectIterator.h"
#include "Serialization/FindReferencersArchive.h"
#include "Serialization/ArchiveReferenceMarker.h"
#include "Widgets/DeclarativeSyntaxSupport.h"
#include "Styling/SlateTypes.h"
#include "Widgets/SWindow.h"
#include "Widgets/Input/SEditableTextBox.h"
#include "RHI.h"
#include "Materials/MaterialInterface.h"
#include "RenderingThread.h"
#include "Materials/Material.h"
#include "MaterialShared.h"
#include "CanvasTypes.h"
#include "Engine/Brush.h"
#include "ISourceControlOperation.h"
#include "SourceControlOperations.h"
#include "ISourceControlModule.h"
#include "Engine/SkeletalMesh.h"
#include "Editor/UnrealEdEngine.h"
#include "TextureResource.h"
#include "Engine/Texture.h"
#include "ThumbnailRendering/ThumbnailManager.h"
#include "ThumbnailRendering/TextureThumbnailRenderer.h"
#include "ThumbnailExternalCache.h"
#include "Engine/StaticMesh.h"
#include "Factories/Factory.h"
#include "AssetToolsModule.h"
#include "Sound/SoundWave.h"
#include "GameFramework/Volume.h"
#include "UObject/MetaData.h"
#include "Serialization/ArchiveReplaceObjectRef.h"
#include "Serialization/ArchiveReplaceObjectAndStructPropertyRef.h"
#include "GameFramework/WorldSettings.h"
#include "Engine/BlueprintGeneratedClass.h"
#include "PhysicalMaterials/PhysicalMaterial.h"
#include "Engine/Selection.h"
#include "Engine/TextureRenderTarget2D.h"
#include "Engine/UserDefinedStruct.h"
#include "Animation/MorphTarget.h"
#include "Editor.h"
#include "Editor/Transactor.h"
#include "EditorDirectories.h"
#include "FileHelpers.h"
#include "Dialogs/Dialogs.h"
#include "UnrealEdGlobals.h"
#include "PackageTools.h"
#include "Internationalization/TextPackageNamespaceUtil.h"
#include "Framework/Application/SlateApplication.h"

#include "BusyCursor.h"
#include "Dialogs/DlgMoveAssets.h"
#include "Dialogs/DlgReferenceTree.h"
#include "AssetRegistry/ARFilter.h"
#include "AssetDeleteModel.h"
#include "Dialogs/SPrivateAssetsDialog.h"
#include "Dialogs/SDeleteAssetsDialog.h"
#include "AudioDevice.h"
#include "ReferencedAssetsUtils.h"
#include "AssetRegistry/AssetRegistryModule.h"
#include "PackagesDialog.h"
#include "PropertyEditorModule.h"
#include "Kismet2/KismetEditorUtilities.h"
#include "Kismet2/KismetReinstanceUtilities.h"
#include "PackageHelperFunctions.h"
#include "EditorLevelUtils.h"
#include "DesktopPlatformModule.h"
#include "Engine/LevelStreaming.h"
#include "LevelUtils.h"
#include "ContentStreaming.h"
#include "ComponentRecreateRenderStateContext.h"
#include "Framework/Notifications/NotificationManager.h"
#include "Widgets/Notifications/SNotificationList.h"
#include "Layers/LayersSubsystem.h"
#include "Engine/SCS_Node.h"
#include "ShaderCompiler.h"
#include "Templates/UniquePtr.h"
#include "Engine/MapBuildDataRegistry.h"
#include "HAL/PlatformApplicationMisc.h"
#include "Kismet2/BlueprintEditorUtils.h"
#include "Subsystems/AssetEditorSubsystem.h"
#include "TextureCompiler.h"
#include "UObject/ReferencerFinder.h"
#include "Containers/Set.h"
#include "UObject/StrongObjectPtr.h"
#include "Logging/LogMacros.h"
#include "UncontrolledChangelistsModule.h"

DEFINE_LOG_CATEGORY_STATIC(LogObjectTools, Log, All);

static TAutoConsoleVariable<bool> CVarUseLegacyGetReferencersForDeletion(
	TEXT("Editor.UseLegacyGetReferencersForDeletion"),
	false,
	TEXT("Choose the algorithm to be used when detecting referencers of any assets/objects being deleted.\n\n")
	TEXT("0: Use the most optimized version (default)\n")
	TEXT("1: Use the slower legacy version (for debug/comparison)"),
	ECVF_Default
	);

// This function should ONLY be needed by ConsolidateObjects and ForceDeleteObjects
// Use anywhere else could be dangerous as this involves a map transition and GC
void ReloadEditorWorldForReferenceReplacementIfNecessary(TArray< TWeakObjectPtr<UObject> >& InOutObjectsToReplace)
{
	// If we are force-deleting or consolidating the editor world, first transition to an empty map to prevent reference problems.
	// Then, re-load the world from disk to set it up for delete as an inactive world which isn't attached to the editor engine or other systems.
	UWorld* EditorWorld = GEditor->GetEditorWorldContext().World();

	// Also get the map build data, we'll need reqquire it after reloading the level because it will be gc'd when NewMap is called.
	UMapBuildDataRegistry* MapBuildData = EditorWorld->PersistentLevel->MapBuildData;

	// Remove the world from ObjectsToDelete since NewMap() will delete the object naturally
	int32 NumEntriesRemoved = InOutObjectsToReplace.Remove(EditorWorld);
	if (NumEntriesRemoved > 0)
	{
		bool bMapBuildDataRemoved = false;
		if (MapBuildData)
		{
			bMapBuildDataRemoved = InOutObjectsToReplace.Remove(MapBuildData) == 1;
		}

		const FString ObjectPath = EditorWorld->GetPathName();

		// Transition to a new map. This will invoke garbage collection and destroy the EditorWorld
		GEditor->NewMap();

		// Attempt to reload the editor world so we can make sure the file gets deleted and everything is handled normally.
		// It is okay for this to fail. If we could not reload the world, it is not on disk and is gone.
		UWorld* ReloadedEditorWorld = LoadObject<UWorld>(nullptr, *ObjectPath, nullptr, LOAD_Quiet | LOAD_NoWarn);
		if (ReloadedEditorWorld)
		{
			InOutObjectsToReplace.Add(ReloadedEditorWorld);

			if (bMapBuildDataRemoved && ReloadedEditorWorld->PersistentLevel->MapBuildData)
			{
				InOutObjectsToReplace.Add(ReloadedEditorWorld->PersistentLevel->MapBuildData);
			}
		}


	}
}

namespace ObjectTools
{
	static int32 MaxTimesToCheckSameObject = 3;
	static FAutoConsoleVariableRef CVarMaxTimesToCheckSameObject(TEXT("ObjectTools.MaxTimesToCheckSameObject"),
		MaxTimesToCheckSameObject,
		TEXT("Number of times to recurse on the same object when mapping property chains to objects."));

	static int32 MaxRecursionDepth = 4;
	static FAutoConsoleVariableRef CVarMaxRecursionDepth(TEXT("ObjectTools.MaxRecursionDepth"),
		MaxRecursionDepth,
		TEXT("How many times to recurse to find the object to search for"));


	/** Returns true if the specified object can be displayed in a content browser */
	bool IsObjectBrowsable( UObject* Obj )	// const
	{
		bool bIsSupported = false;

		// Check object prerequisites
		if (ensure(Obj) && Obj->IsAsset() )
		{
			UPackage* ObjectPackage = Obj->GetOutermost();
			if( ObjectPackage != NULL )
			{
				if( ObjectPackage != GetTransientPackage()
					&& (ObjectPackage->HasAnyPackageFlags(PKG_PlayInEditor) == false)
					&& IsValidChecked(Obj) 
					&& !Obj->IsA<AActor>())
				{
					bIsSupported = true;
				}
			}
		}

		return bIsSupported;
	}

	bool IsNonGCObject(UObject* Object)
	{
		FUObjectItem* ObjectItem = GUObjectArray.ObjectToObjectItem(Object);
		return
			ObjectItem->IsRootSet() ||
			ObjectItem->HasAnyFlags(EInternalObjectFlags::GarbageCollectionKeepFlags) ||
			(GARBAGE_COLLECTION_KEEPFLAGS != RF_NoFlags && Object->HasAnyFlags(GARBAGE_COLLECTION_KEEPFLAGS));
	}

	TSet<UObject*> FindObjectsRoots(TSet<UObject*>& InObjects)
	{
		TRACE_CPUPROFILER_EVENT_SCOPE(FindObjectsRoots)

		TSet<UObject*> Roots;
		UTransactor* Transactor = GEditor ? ToRawPtr(GEditor->Trans) : nullptr;

		// Handle the objects themselves if they can't be GCed
		for (UObject* Object : InObjects)
		{
			if (IsNonGCObject(Object))
			{
				Roots.Add(Object);
			}
		}

		// We recursively grow the cluster of objects we need to find referencers on until no more referencers are found
		int32 LastObjectCount = 0;
		while (InObjects.Num() != LastObjectCount)
		{
			LastObjectCount = InObjects.Num();
			for (UObject* NewReferencer : FReferencerFinder::GetAllReferencers(InObjects, &InObjects, EReferencerFinderFlags::SkipWeakReferences))
			{
				// Exclude any pendingkill or garbage object from counting as referencers
				if (IsValid(NewReferencer))
				{
					// Stop walking the dependency chain when the transactor is the referencer
					if (Transactor == NewReferencer)
					{
						Roots.Add(Transactor);
					}
					else if (IsNonGCObject(NewReferencer))
					{
						Roots.Add(NewReferencer);
					}
					else
					{
						InObjects.Add(NewReferencer);
					}
				}
			}
		}

		return MoveTemp(Roots);
	}

	void GatherObjectReferencersForDeletion(UObject* InObject, bool& bOutIsReferenced, bool& bOutIsReferencedInMemoryByUndo, FReferencerInformationList* OutMemoryReferences, bool bInRequireReferencingProperties)
	{
		TRACE_CPUPROFILER_EVENT_SCOPE(GatherObjectReferencersForDeletion)

		if (OutMemoryReferences)
		{
			OutMemoryReferences->ExternalReferences.Reset();
			OutMemoryReferences->InternalReferences.Reset();
		}

		FReferencerInformationList LocalReferences;
		FReferencerInformationList& References = OutMemoryReferences ? *OutMemoryReferences : LocalReferences;

		bOutIsReferenced = false;
		bOutIsReferencedInMemoryByUndo = false;
		
		if (!CVarUseLegacyGetReferencersForDeletion.GetValueOnAnyThread())
		{
			const UTransactor* Transactor = GEditor ? ToRawPtr(GEditor->Trans) : nullptr;
			bool bIsGatheringPackageRef = InObject->IsA<UPackage>();

			// Get the cluster of objects that are going to be deleted
			TArray<UObject*> ObjectsToDelete;
			GetObjectsWithOuter(InObject, ObjectsToDelete);

			bool bIsReferencedInternally = false;

			TSet<UObject*> InternalReferences;
			// The old behavior of GatherObjectReferencersForDeletion will find anything that prevents 
			// InObject from being garbage collected, including internal sub objects.
			// it does make an exception with very specific package metadata case.
			for (UObject* ObjectToDelete : ObjectsToDelete)
			{
				if ((ObjectToDelete->HasAnyFlags(GARBAGE_COLLECTION_KEEPFLAGS) || ObjectToDelete->HasAnyInternalFlags(EInternalObjectFlags::GarbageCollectionKeepFlags)) &&
					(!bIsGatheringPackageRef || !ObjectToDelete->IsA<UMetaData>()))
				{
					InternalReferences.Add(ObjectToDelete);
					bOutIsReferenced = true;
					bIsReferencedInternally = true;
				}
			}
			
			// Only add the main object to the list once we have finished checking sub-objects.
			ObjectsToDelete.Add(InObject);

			// If it's a blueprint, we also want to find anything with a reference to it's generated class
			UBlueprint* Blueprint = Cast<UBlueprint>(InObject);
			if (Blueprint && Blueprint->GeneratedClass)
			{
				ObjectsToDelete.Add(Blueprint->GeneratedClass);
			}

			// Check and see whether we are referenced by any objects that won't be garbage collected (*including* the undo buffer)
			for (UObject* Referencer : FReferencerFinder::GetAllReferencers(ObjectsToDelete, nullptr, EReferencerFinderFlags::SkipWeakReferences))
			{
				// Exclude any pendingkill or garbage object from counting as referencers
				if (IsValid(Referencer))
				{
					if (Referencer->IsIn(InObject))
					{
						InternalReferences.Add(Referencer);
					}
					else
					{
						if (Transactor == Referencer)
						{
							bOutIsReferencedInMemoryByUndo = true;
						}
						else
						{
							References.ExternalReferences.Emplace(Referencer);
							bOutIsReferenced = true;
						}
					}
				}
			}

			References.InternalReferences.Append(InternalReferences.Array());

			// If the object itself isn't in the transaction buffer, check to see if it's a Blueprint asset. We might have instances of the
			// Blueprint in the transaction buffer, in which case we also want to both alert the user and clear it prior to deleting the asset.
			if (!bOutIsReferencedInMemoryByUndo)
			{
				if (Blueprint && Blueprint->GeneratedClass)
				{
					TArray<UObject*> Objects;
					const TArray<FReferencerInformation>& ExternalMemoryReferences = References.ExternalReferences;
					for (auto RefIt = ExternalMemoryReferences.CreateConstIterator(); RefIt; ++RefIt)
					{
						const FReferencerInformation& RefInfo = *RefIt;
						if (RefInfo.Referencer->IsA(Blueprint->GeneratedClass))
						{
							Objects.Add(RefInfo.Referencer);
						}
					}

					if (FReferencerFinder::GetAllReferencers(Objects, nullptr, EReferencerFinderFlags::SkipWeakReferences).Contains(Transactor))
					{
						bOutIsReferencedInMemoryByUndo = true;
					}
				}
			}

			// Walk the ref chain to make sure external refs we found are actually reachable and can't be GCed
			if (bOutIsReferenced)
			{
				TSet<UObject*> Referencers;
				Referencers.Reserve(References.ExternalReferences.Num());

				for (FReferencerInformation& RefInfo : References.ExternalReferences)
				{
					Referencers.Add(RefInfo.Referencer);
				}

				TSet<UObject*> Roots = FindObjectsRoots(Referencers);

				// Remove the object we plan on deleting if it turns out to be a root because
				// the RF_Standalone flag is always removed later in the process.
				Roots.Remove(InObject);

				if (Roots.Contains(Transactor))
				{
					bOutIsReferencedInMemoryByUndo = true;
					bOutIsReferenced = Roots.Num() > 1 || bIsReferencedInternally;
				}
				else
				{
					bOutIsReferenced = Roots.Num() > 0 || bIsReferencedInternally;
				}
			}

			// For now, only IsReferenced can output which Property refers to an object and it is required
			// when showing the graph dialog of referencers. 
			// Only called when required and only when references are found, effect of this slower path is expected to be mostly negligible.
			// FReferencerFinder::GetAllReferencers could also be refactored a little bit to allow gathering of properties.
			if (bOutIsReferenced && bInRequireReferencingProperties && OutMemoryReferences)
			{
				// determine whether the transaction buffer is the only thing holding a reference to the object
				// and if so, offer the user the option to reset the transaction buffer.
				GEditor->Trans->DisableObjectSerialization();
				bOutIsReferenced = IsReferenced(InObject, GARBAGE_COLLECTION_KEEPFLAGS, EInternalObjectFlags::GarbageCollectionKeepFlags, true, OutMemoryReferences);
				if (!bOutIsReferenced)
				{
					UE_LOG(LogObjectTools, Warning, TEXT("Detected inconsistencies between reference gathering algorithms. Switching 'Editor.UseLegacyGetReferencersForDeletion' on for the remainder of this editor session."));
					CVarUseLegacyGetReferencersForDeletion->Set(1);
				}
				GEditor->Trans->EnableObjectSerialization();
			}
		}
		// This is the old/slower behavior that is kept for debug/comparison and is going to be removed in a future release
		else
		{
			bOutIsReferenced = IsReferenced(InObject, GARBAGE_COLLECTION_KEEPFLAGS, EInternalObjectFlags::GarbageCollectionKeepFlags, true, OutMemoryReferences);
			if (bOutIsReferenced)
			{
				// determine whether the transaction buffer is the only thing holding a reference to the object
				// and if so, offer the user the option to reset the transaction buffer.
				GEditor->Trans->DisableObjectSerialization();
				bOutIsReferenced = IsReferenced(InObject, GARBAGE_COLLECTION_KEEPFLAGS, EInternalObjectFlags::GarbageCollectionKeepFlags, true, OutMemoryReferences);
				GEditor->Trans->EnableObjectSerialization();

				// If object is referenced both in undo and non-undo, we can't determine which one it is but
				// it doesn't matter since the undo stack is only cleared if objects are only referenced by it.
				if (!bOutIsReferenced)
				{
					bOutIsReferencedInMemoryByUndo = true;
				}
			}
		}
	}

	void GatherSubObjectsForReferenceReplacement(TSet<UObject*>& InObjects, TSet<UObject*>& ObjectsToExclude, TSet<UObject*>& OutObjectsAndSubObjects)
	{
		OutObjectsAndSubObjects = InObjects;
		if (InObjects.Num() > 0)
		{
			TArray<UObject*> AdditionalObjectsToExclude;
			for (UObject* ObjectToExclude : ObjectsToExclude)
			{
				GetObjectsWithOuter(ObjectToExclude, AdditionalObjectsToExclude);

				if (UBlueprint* BlueprintObject = Cast<UBlueprint>(ObjectToExclude))
				{
					if (BlueprintObject->GeneratedClass)
					{
						TArray<UObject*> ClassSubObjects;
						GetObjectsWithOuter(BlueprintObject->GeneratedClass, ClassSubObjects, /*bIncludeNestedObjects=*/false);
						for (UObject* ClassSubObject : ClassSubObjects)
						{
							if (ClassSubObject->HasAnyFlags(RF_ArchetypeObject))
							{
								AdditionalObjectsToExclude.Add(ClassSubObject);
							}
						}
					}
				}
			}
			for (UObject* AdditionalObjectToExclude : AdditionalObjectsToExclude)
			{
				ObjectsToExclude.Add(AdditionalObjectToExclude);
			}

			for (UObject* InObject : InObjects)
			{
				TArray<UObject*> AdditionalObjects;
				{
					TArray<UObject*> SubObjects;
					GetObjectsWithOuter(InObject, SubObjects, /*bIncludeNestedObjects=*/false);
					for (UObject* SubObject : SubObjects)
					{
						if (SubObject->HasAnyFlags(RF_ArchetypeObject)
							&& !ObjectsToExclude.Contains(SubObject)
							&& !InObjects.Contains(SubObject))
						{
							AdditionalObjects.Add(SubObject);
						}
					}
				}

				if (UBlueprint* BlueprintObject = Cast<UBlueprint>(InObject))
				{
					if (BlueprintObject->GeneratedClass)
					{
						if (AdditionalObjects.Contains(BlueprintObject->GeneratedClass))
						{
							// We don't want to replace within the generated class. 
							AdditionalObjects.Remove(BlueprintObject->GeneratedClass);
						}
						TArray<UObject*> ClassSubObjects;
						GetObjectsWithOuter(BlueprintObject->GeneratedClass, ClassSubObjects, /*bIncludeNestedObjects=*/false);
						for (UObject* ClassSubObject : ClassSubObjects)
						{
							if (ClassSubObject->HasAnyFlags(RF_ArchetypeObject)
								&& !ObjectsToExclude.Contains(ClassSubObject)
								&& !InObjects.Contains(ClassSubObject))
							{
								AdditionalObjects.Add(ClassSubObject);
							}
						}
					}
				}
				OutObjectsAndSubObjects.Append(AdditionalObjects);
			}
		}

	}

	// recursive private function to determine the property paths that bring in a uobject
	void RecursiveBuildPropertyMap_Helper(TMap<const UObject*, int32>& CheckedObjects, TMap<FString, const UObject*>& PropertyToObject, const FString& InPropertyStr, const UObject* InObject, int32 Depth)
	{
		for (TPropertyValueIterator<FObjectProperty> PIter(InObject->GetClass(), InObject); PIter; ++PIter)
		{
			FObjectProperty* Property = PIter.Key();
			void* Value = const_cast<void*>(PIter->Value);
			if (const UObject* ValueObject = Property->GetPropertyValue(Value))
			{
				if (int32* TimesEncountered = CheckedObjects.Find(ValueObject))
				{
					(*TimesEncountered)++;
					if (*TimesEncountered > MaxTimesToCheckSameObject)
					{
						continue;
					}
				}
				else
				{
					CheckedObjects.Add(ValueObject, 1);
				}

				const FString FullPropertyKey = InPropertyStr.IsEmpty() ? Property->GetName() : InPropertyStr + TEXT(" -> ") + Property->GetName();
				FString TestKey = FullPropertyKey;
				int32 ArrayIndex = 1;
				while (PropertyToObject.Contains(TestKey))
				{
					TestKey = FString::Printf(TEXT("%s[%d]"), *FullPropertyKey, ArrayIndex);
					ArrayIndex++;
				}
				PropertyToObject.Add(TestKey, ValueObject);
				if (Depth < MaxRecursionDepth)
				{
					RecursiveBuildPropertyMap_Helper(CheckedObjects, PropertyToObject, TestKey, ValueObject, Depth + 1);
				}
			}
		}
	}

	bool GatherPropertyChainsToObject(const UObject* SourceObject, const UObject* ObjectToSearchFor, TArray<FString>& OutFoundPropertyChains)
	{
		OutFoundPropertyChains.Empty();

		if (SourceObject && ObjectToSearchFor)
		{
			TMap<const UObject*, int32> CheckedObjects;
			TMap<FString, const UObject*> PropertyToObject;
			RecursiveBuildPropertyMap_Helper(CheckedObjects, PropertyToObject, TEXT(""), SourceObject, 0);

			for (const TPair<FString, const UObject*>& PropertyObjectPair : PropertyToObject)
			{
				const UObject* CurrentObject = PropertyObjectPair.Value;
				if (CurrentObject && CurrentObject == ObjectToSearchFor)
				{
					OutFoundPropertyChains.Add(PropertyObjectPair.Key);
				}
			}
		}
		return OutFoundPropertyChains.Num() > 0;
	}

	/**
	 * FArchiveTopLevelReferenceCollector constructor
	 * @todo: comment
	 */
	FArchiveTopLevelReferenceCollector::FArchiveTopLevelReferenceCollector(
		TArray<UObject*>* InObjectArray,
		const TArray<UObject*>& InIgnoreOuters,
		const TArray<UClass*>& InIgnoreClasses )
			:	ObjectArray( InObjectArray )
			,	IgnoreOuters( InIgnoreOuters )
			,	IgnoreClasses( InIgnoreClasses )
	{
		// Mark objects.
		for ( FThreadSafeObjectIterator It; It ; ++It )
		{
			if ( ShouldSearchForAssets(*It) )
			{
				It->Mark(OBJECTMARK_TagExp);
			}
			else
			{
				It->UnMark(OBJECTMARK_TagExp);
			}
		}
	}

	/**
	 * UObject serialize operator implementation
	 *
	 * @param Object	reference to Object reference
	 * @return reference to instance of this class
	 */
	FArchive& FArchiveTopLevelReferenceCollector::operator<<( UObject*& Obj )
	{
		if ( Obj != NULL && Obj->HasAnyMarks(OBJECTMARK_TagExp) )
		{
			// Clear the search flag so we don't revisit objects
			Obj->UnMark(OBJECTMARK_TagExp);
			if ( Obj->IsA(UField::StaticClass()) )
			{
				// skip all of the other stuff because the serialization of UFields will quickly overflow
				// our stack given the number of temporary variables we create in the below code
				Obj->Serialize(*this);
			}
			else
			{
				// Only report this object reference if it supports display in a browser.
				// this eliminates all of the random objects like functions, properties, etc.
				const bool bShouldReportAsset = ObjectTools::IsObjectBrowsable( Obj );
				if (Obj->IsValidLowLevel())
				{
					if ( bShouldReportAsset )
					{
						ObjectArray->Add( Obj );
					}
					// Check this object for any potential object references.
					Obj->Serialize(*this);
				}
			}
		}
		return *this;
	}


	void FMoveInfo::Set(const TCHAR* InFullPackageName, const TCHAR* InNewObjName)
	{
		FullPackageName = InFullPackageName;
		NewObjName = InNewObjName;
		check( IsValid() );
	}

	/** @return		true once valid (non-empty) move info exists. */
	bool FMoveInfo::IsValid() const
	{
		return ( FullPackageName.Len() > 0 && NewObjName.Len() > 0 );
	}

	/**
	 * Handles fully loading packages for a set of passed in objects.
	 *
	 * @param	Objects				Array of objects whose packages need to be fully loaded
	 * @param	OperationString		Localization key for a string describing the operation; appears in the warning string presented to the user.
	 *
	 * @return true if all packages where fully loaded, false otherwise
	 */
	bool HandleFullyLoadingPackages( const TArray<UObject*>& Objects, const FText& OperationText )
	{
		// Get list of outermost packages.
		TArray<UPackage*> TopLevelPackages;
		for( int32 ObjectIndex=0; ObjectIndex<Objects.Num(); ObjectIndex++ )
		{
			UObject* Object = Objects[ObjectIndex];
			if( Object )
			{
				TopLevelPackages.AddUnique( Object->GetOutermost() );
			}
		}

		return UPackageTools::HandleFullyLoadingPackages( TopLevelPackages, OperationText );
	}



	void DuplicateObjects( const TArray<UObject*>& SelectedObjects, const FString& SourcePath, const FString& DestinationPath, bool bOpenDialog, TArray<UObject*>* OutNewObjects )
	{
		if ( SelectedObjects.Num() < 1 )
		{
			return;
		}

		FMoveDialogInfo MoveDialogInfo;
		MoveDialogInfo.bOkToAll = !bOpenDialog;
		// The default value for save packages is true if SCC is enabled because the user can use SCC to revert a change
		MoveDialogInfo.bSavePackages = ISourceControlModule::Get().IsEnabled();

		bool bSawSuccessfulDuplicate = false;
		TSet<UPackage*> PackagesUserRefusedToFullyLoad;
		TArray<UPackage*> OutermostPackagesToSave;

		// If any objects are cooked, show just one dialog now so user is not flooded with a large number of dialogs
		for (UObject* Object : SelectedObjects)
		{
			if (Object && Object->RootPackageHasAnyFlags(PKG_FilterEditorOnly))
			{
				FMessageDialog::Open( EAppMsgType::Ok, FText::Format(NSLOCTEXT("UnrealEd", "CannotDuplicateCooked", "Cannot duplicate object: '{0}'\nPackage is cooked or missing editor data"), FText::FromString(Object->GetName())) );
				return;
			}
		}

		for( int32 ObjectIndex = 0 ; ObjectIndex < SelectedObjects.Num() ; ++ObjectIndex )
		{
			UObject* Object = SelectedObjects[ObjectIndex];
			if( !Object )
			{
				continue;
			}

			if ( !GetMoveDialogInfo(NSLOCTEXT("UnrealEd", "DuplicateObjects", "Copy Objects"), Object, /*bUniqueDefaultName=*/true, SourcePath, DestinationPath, MoveDialogInfo) )
			{
				// The user aborted the operation
				return;
			}

			UObject* NewObject = DuplicateSingleObject(Object, MoveDialogInfo.PGN, PackagesUserRefusedToFullyLoad);
			if ( NewObject != NULL )
			{
				if ( OutNewObjects != NULL )
				{
					OutNewObjects->Add(NewObject);
				}

				OutermostPackagesToSave.Add(NewObject->GetOutermost());
				bSawSuccessfulDuplicate = true;
			}
		}

		// Update the browser if something was actually moved.
		if ( bSawSuccessfulDuplicate )
		{
			bool bUpdateSCC = false;
			if ( MoveDialogInfo.bSavePackages )
			{
				const bool bCheckDirty = false;
				const bool bPromptToSave = false;
				FEditorFileUtils::PromptForCheckoutAndSave(OutermostPackagesToSave, bCheckDirty, bPromptToSave);
				bUpdateSCC = true;
			}

			if ( bUpdateSCC )
			{
				ISourceControlModule::Get().GetProvider().Execute(ISourceControlOperation::Create<FUpdateStatus>(), OutermostPackagesToSave);
			}
		}
	}

	UObject* DuplicateSingleObject(UObject* Object, const FPackageGroupName& PGN, TSet<UPackage*>& InOutPackagesUserRefusedToFullyLoad, bool bPromptToOverwrite, TMap<TSoftObjectPtr<UObject>, TSoftObjectPtr<UObject>>* DuplicatedObjects /*= nullptr*/)
	{
		UObject* ReturnObject = NULL;

		const FString& NewPackageName = PGN.PackageName;
		const FString& NewGroupName = PGN.GroupName;
		const FString& NewObjectName = PGN.ObjectName;

		const FScopedBusyCursor BusyCursor;

		// Check validity of each reference dup name.
		FString ErrorMessage;
		FText Reason;
		FString ObjectsToOverwriteName;
		FString ObjectsToOverwritePackage;
		FString ObjectsToOverwriteClass;
		TArray<UObject*> ObjectsToDelete;
		bool	bUserDeclinedToFullyLoadPackage = false;

		FMoveInfo MoveInfo;

		// Make sure that a target package exists.
		if ( !NewPackageName.Len() )
		{
			ErrorMessage += TEXT("Invalid package name supplied\n");
		}
		else if (Object->RootPackageHasAnyFlags(PKG_FilterEditorOnly))
		{
			ErrorMessage += TEXT("Package is cooked or missing editor data\n");
		}
		else
		{
			// Make a full path from the target package and group.
			const FString FullPackageName = NewGroupName.Len()
				? FString::Printf(TEXT("%s.%s"), *NewPackageName, *NewGroupName)
				: NewPackageName;

			// Make sure the packages being duplicated into are fully loaded.
			TArray<UPackage*> TopLevelPackages;
			UPackage* ExistingPackage = FindPackage(NULL, *FullPackageName);

			// If we did not find the package, it may not be loaded at all.
			if ( !ExistingPackage )
			{
				FString Filename;
				if ( FPackageName::DoesPackageExist(FullPackageName, &Filename) )
				{
					// There is an unloaded package file at the destination.
					ExistingPackage = LoadPackage(NULL, *FullPackageName, LOAD_None);
				}
			}

			if( ExistingPackage )
			{
				TopLevelPackages.Add( ExistingPackage->GetOutermost() );
			}

			if( (ExistingPackage && InOutPackagesUserRefusedToFullyLoad.Contains(ExistingPackage)) ||
				!UPackageTools::HandleFullyLoadingPackages( TopLevelPackages, NSLOCTEXT("UnrealEd", "Duplicate", "Duplicate") ) )
			{
				// HandleFullyLoadingPackages should never return false for empty input.
				check( ExistingPackage );
				InOutPackagesUserRefusedToFullyLoad.Add( ExistingPackage );
				bUserDeclinedToFullyLoadPackage = true;
			}
			else
			{
				UObject* ExistingObject = ExistingPackage ? StaticFindObject(UObject::StaticClass(), ExistingPackage, *NewObjectName) : NULL;

				if( !NewObjectName.Len() )
				{
					ErrorMessage += TEXT("Invalid object name\n");
				}
				else if(!FName(*NewObjectName).IsValidObjectName( Reason )
					||	!FPackageName::IsValidLongPackageName( NewPackageName, /*bIncludeReadOnlyRoots=*/false, &Reason )
					||	!FName(*NewGroupName).IsValidGroupName( Reason,true) )
				{
					// Make sure the object name is valid.
					ErrorMessage += FString::Printf(TEXT("    %s to %s.%s: %s\n"), *Object->GetPathName(), *FullPackageName, *NewObjectName, *Reason.ToString() );
				}
				else if (ExistingObject == Object)
				{
					ErrorMessage += TEXT("Can't duplicate an object onto itself!\n");
				}
				else
				{
					// If the object already exists in this package with the given name, give the user
					// the opportunity to overwrite the object. So, don't treat this as an error.
					if ( ExistingPackage && !IsUniqueObjectName(*NewObjectName, ExistingPackage, Reason) )
					{
						ObjectsToOverwriteName += *NewObjectName;
						ObjectsToOverwritePackage += *FullPackageName;
						ObjectsToOverwriteClass += *ExistingObject->GetClass()->GetName();

						ObjectsToDelete.Add(ExistingObject);
					}

					// NOTE: Set the move info if this object already exists in-case the user wants to
					// overwrite the existing asset. To overwrite the object, the move info is needed.

					// No errors!  Set asset move info.
					MoveInfo.Set( *FullPackageName, *NewObjectName );
				}
			}
		}

		// User declined to fully load the target package; no need to display message box.
		if( bUserDeclinedToFullyLoadPackage )
		{
			return NULL;
		}

		// If any errors are present, display them and abort this object.
		else if( ErrorMessage.Len() > 0 )
		{
			FMessageDialog::Open( EAppMsgType::Ok, FText::Format(NSLOCTEXT("UnrealEd", "CannotDuplicateList", "Cannot duplicate object: '{0}'\n{1}"), FText::FromString(Object->GetName()), FText::FromString(ErrorMessage)) );
			return NULL;
		}

		// If there are objects that already exist with the same name, give the user the option to overwrite the
		// object. This will delete the object so the new one can be created in its place.
		if(bPromptToOverwrite && ObjectsToOverwriteName.Len() > 0 )
		{
			bool bOverwriteExistingObjects =
				EAppReturnType::Yes == FMessageDialog::Open(
				EAppMsgType::YesNo,
				EAppReturnType::No,
				FText::Format(
				NSLOCTEXT("UnrealEd", "ReplaceExistingObjectInPackage_F", "An object [{0}] of class [{1}] already exists in file [{2}].  Do you want to replace the existing object?  If you click 'Yes', the existing object will be deleted.  Otherwise, click 'No' and choose a unique name for your new object." ),
				FText::FromString(ObjectsToOverwriteName),
				FText::FromString(ObjectsToOverwriteClass),
				FText::FromString(ObjectsToOverwritePackage) ) );

			// The user didn't want to overwrite the existing options, so bail out of the duplicate operation.
			if( !bOverwriteExistingObjects )
			{
				return NULL;
			}
		}

		// If some objects need to be deleted, delete them.
		if (ObjectsToDelete.Num() > 0)
		{
			TArray<UPackage*> DeletedObjectPackages;

			// Add all packages for deleted objects to the root set if they are not already so we can reuse them later.
			// This will prevent DeleteObjects from marking the file for delete in source control
			for ( auto ObjIt = ObjectsToDelete.CreateConstIterator(); ObjIt; ++ObjIt )
			{
				UPackage* Pkg = (*ObjIt)->GetOutermost();

				if ( Pkg && !Pkg->IsRooted() )
				{
					DeletedObjectPackages.AddUnique(Pkg);
					Pkg->AddToRoot();
				}
			}

			// Handle map built data
			const int32 OriginalNumToDelete = ObjectsToDelete.Num();
			ObjectTools::AddExtraObjectsToDelete(ObjectsToDelete);
			for (int32 i = OriginalNumToDelete; i < ObjectsToDelete.Num(); ++i)
			{
				UPackage* Pkg = ObjectsToDelete[i]->GetOutermost();
				if ( Pkg && !Pkg->IsRooted() )
				{
					DeletedObjectPackages.AddUnique(Pkg);
					Pkg->AddToRoot();
				}
			}

			const int32 NumObjectsDeleted = ObjectTools::DeleteObjects(ObjectsToDelete, bPromptToOverwrite, EAllowCancelDuringDelete::CancelNotAllowed);

			// Remove all packages that we added to the root set above.
			for ( auto PkgIt = DeletedObjectPackages.CreateConstIterator(); PkgIt; ++PkgIt )
			{
				(*PkgIt)->RemoveFromRoot();
			}

			if (NumObjectsDeleted != ObjectsToDelete.Num())
			{
				UE_LOG(LogObjectTools, Warning,
					TEXT("Existing objects could not be deleted, unable to duplicate %s"),
					*Object->GetFullName());
				return NULL;
			}
		}

		// Create ReplacementMap for replacing references.
		TMap<UObject*, UObject*> ReplacementMap;

		check( MoveInfo.IsValid() );

		const FString& PkgName = MoveInfo.FullPackageName;
		const FString& ObjName = MoveInfo.NewObjName;

		// Make sure the referenced object is deselected before duplicating it.
		GEditor->GetSelectedObjects()->Deselect( Object );

		UObject* DupObject = NULL;

		UPackage* ExistingPackage = FindPackage(NULL, *PkgName);
		UObject* ExistingObject = ExistingPackage ? StaticFindObject(UObject::StaticClass(), ExistingPackage, *ObjName) : NULL;

		// Any existing objects should be deleted and garbage collected by now
		if ( ensure(ExistingObject == NULL) )
		{
			EDuplicateMode::Type DuplicateMode = Object->IsA(UWorld::StaticClass()) ? EDuplicateMode::World : EDuplicateMode::Normal;

			FObjectDuplicationParameters Params = InitStaticDuplicateObjectParams(Object, CreatePackage(*PkgName), *ObjName, RF_AllFlags, nullptr, DuplicateMode);

			TMap<UObject*, UObject*> CreatedObjects;
			if (DuplicatedObjects)
			{
				Params.CreatedObjects = &CreatedObjects;
			}

			DupObject = StaticDuplicateObjectEx(Params);

			if (DuplicatedObjects)
			{
				// Convert DuplicatedObjects map into an object paths map
				DuplicatedObjects->Reserve(CreatedObjects.Num());
				for (const auto& DuplicatedObjectPair : CreatedObjects)
				{
					DuplicatedObjects->Add(DuplicatedObjectPair.Key, DuplicatedObjectPair.Value);
				}
			}
		}

		if( DupObject )
		{
			ReplacementMap.Add( Object, DupObject );
			DupObject->MarkPackageDirty();

			// if the source object is in the MyLevel package and it's being duplicated into a content package, we need
			// to mark it RF_Standalone so that it will be saved (UWorld::CleanupWorld() clears this flag for all objects
			// inside the package)
			if (!Object->HasAnyFlags(RF_Standalone)
				&&	Object->GetOutermost()->ContainsMap()
				&&	!DupObject->GetOutermost()->ContainsMap() )
			{
				DupObject->SetFlags(RF_Standalone);
			}

			// Duplicating an asset should respect the export controls of the original.
			if (Object->GetOutermost()->HasAnyPackageFlags(PKG_DisallowExport))
			{
				DupObject->GetOutermost()->SetPackageFlags(PKG_DisallowExport);
			}

			// Duplicating an asset should respect the reference controls of the original.
			bool isObjectExternallyReferenceable = Object->GetOutermost()->IsExternallyReferenceable();
			DupObject->GetOutermost()->SetIsExternallyReferenceable(isObjectExternallyReferenceable);

			// When duplicating a World Composition map, make sure to properly initialize WorldTileInfo
			if (Object->GetOutermost()->GetWorldTileInfo())
			{
				DupObject->GetOutermost()->SetWorldTileInfo(MakeUnique<FWorldTileInfo>(*Object->GetOutermost()->GetWorldTileInfo()));
			}

			// Notify the asset registry
			FAssetRegistryModule::AssetCreated(DupObject);

			// Notify the asset registry of world's duplicated MapBuildData
			UWorld* DupWorld = Cast<UWorld>(DupObject);
			if (DupWorld && DupWorld->PersistentLevel && DupWorld->PersistentLevel->MapBuildData)
			{
				FAssetRegistryModule::AssetCreated(DupWorld->PersistentLevel->MapBuildData);
			}

			// if the duplicated object package has external packages, they were also duplicated. Mark them dirty as well
			for (UPackage* ExternalPackage : DupObject->GetPackage()->GetExternalPackages())
			{
				ExternalPackage->MarkPackageDirty();
			}

			ReturnObject = DupObject;
		}

		GEditor->GetSelectedObjects()->Select( Object );

		// Replace all references
		FArchiveReplaceObjectRef<UObject> ReplaceAr( DupObject, ReplacementMap, EArchiveReplaceObjectFlags::IgnoreOuterRef | EArchiveReplaceObjectFlags::IgnoreArchetypeRef );

		return ReturnObject;
	}

	/**
	 * Helper struct for passing multiple arrays to and from ForceReplaceReferences
	 */
	struct FForceReplaceInfo
	{
		// A list of packages which were dirtied as a result of a force replace
		TArray<UPackage*> DirtiedPackages;
		// Objects whose references were successfully replaced
		TArray<UObject*> ReplaceableObjects;
		// Objects whose references could not be successfully replaced
		TArray<UObject*> UnreplaceableObjects;

		void AppendUnique(const FForceReplaceInfo& ForceReplaceInfo)
		{
			const TArray<UPackage*>& ForceReplaceInfoDirtiedPackages = ForceReplaceInfo.DirtiedPackages;
			DirtiedPackages.Reserve(DirtiedPackages.Num() + ForceReplaceInfoDirtiedPackages.Num());
			for (UPackage* Package : ForceReplaceInfoDirtiedPackages)
			{
				DirtiedPackages.AddUnique(Package);
			}

			const TArray<UObject*>& ForceReplaceInfoReplaceableObjects = ForceReplaceInfo.ReplaceableObjects;
			ReplaceableObjects.Reserve(ReplaceableObjects.Num() + ForceReplaceInfoReplaceableObjects.Num());
			for (UObject* Object : ForceReplaceInfoReplaceableObjects)
			{
				ReplaceableObjects.Add(Object);
			}

			const TArray<UObject*>& ForceReplaceInfoUnreplaceableObjects = ForceReplaceInfo.UnreplaceableObjects;
			UnreplaceableObjects.Reserve(UnreplaceableObjects.Num() + ForceReplaceInfoUnreplaceableObjects.Num());
			for (UObject* Object : ForceReplaceInfoUnreplaceableObjects)
			{
				UnreplaceableObjects.Add(Object);
			}
		}
	};
	
	void ForceReplaceReferences(TArrayView<FReplaceRequest> Requests, TSet<UObject*>& ObjectsToReplaceWithin, FForceReplaceInfo& OutInfo, bool bWarnAboutRootSet = true)
	{
		TRACE_CPUPROFILER_EVENT_SCOPE(ObjectTools::ForceReplaceReferences);

		bool bOnlyNullingOut = true;
		FPropertyEditorModule& PropertyEditorModule = FModuleManager::LoadModuleChecked<FPropertyEditorModule>("PropertyEditor");
		TArray<UObject*> AllOld;
		for (FReplaceRequest Request : Requests)
		{
			AllOld.Append(Request.Old.GetData(), Request.Old.Num());
			bOnlyNullingOut &= !Request.New;
		}
		PropertyEditorModule.RemoveDeletedObjects(AllOld);

		TSet<UObject*> RootSetObjects;

		GWarn->StatusUpdate( 0, 0, NSLOCTEXT("UnrealEd", "ConsolidateAssetsUpdate_RootSetCheck", "Checking Assets for Root Set...") );

		// Iterate through all the objects to replace and see if they are in the root set.  If they are, offer to remove them from the root set.
		for (UObject* CurObjToReplace : AllOld)
		{
			checkf(CurObjToReplace != nullptr, TEXT("Cannot replace null references"));
			if (CurObjToReplace->IsRooted())
			{
				RootSetObjects.Add( CurObjToReplace );
			}
		}
		
		if ( RootSetObjects.Num() )
		{
			if( bWarnAboutRootSet )
			{
				// Collect names of root set assets
				FString RootSetObjectNames;
				for ( TSet<UObject*>::TConstIterator RootSetIter( RootSetObjects ); RootSetIter; ++RootSetIter )
				{
					UObject* CurRootSetObject = *RootSetIter;
					RootSetObjectNames += CurRootSetObject->GetName() + TEXT("\n");
				}

				FFormatNamedArguments Arguments;
				Arguments.Add(TEXT("Objects"), FText::FromString( RootSetObjectNames ));
				FText MessageFormatting = NSLOCTEXT("ObjectTools", "ConsolidateAssetsRootSetDlgMsgFormatting", "The assets below were in the root set and we must remove that flag in order to proceed.  Being in the root set means that this was loaded at startup and is meant to remain in memory during gameplay.  For most assets this should be fine.  If, for some reason, there is an error, you will be notified.  Would you like to remove this flag?\n\n{Objects}");
				FText Message = FText::Format( MessageFormatting, Arguments );
				FText Title = NSLOCTEXT("ObjectTools", "ConsolidateAssetsRootSetDlg_Title", "Failed to Consolidate Assets");

				// Prompt the user to see if they'd like to remove the root set flag from the assets and attempt to replace them
				EAppReturnType::Type UserResponse = FMessageDialog::Open( EAppMsgType::YesNo, EAppReturnType::No, Message, Title );

				// The user elected to not remove the root set flag, so cancel the replacement
				if (UserResponse == EAppReturnType::No )
				{
					return;
				}
			}

			for ( FThreadSafeObjectIterator ObjIter; ObjIter; ++ObjIter )
			{
				// Always clear the root set flags
				UObject* CurrentObject = *ObjIter;
				if ( CurrentObject )
				{
					// If the current object is one of the objects the user is attempting to replace but is marked RF_RootSet, strip the flag by removing it
					// from root
					if ( RootSetObjects.Find( CurrentObject ) )
					{
						CurrentObject->RemoveFromRoot();
					}
					// If the current object is inside one of the objects to replace but is marked RF_RootSet, strip the flag by removing it from root
					else
					{
						for( UObject* CurObjOuter = CurrentObject->GetOuter(); CurObjOuter; CurObjOuter = CurObjOuter->GetOuter() )
						{
							if ( RootSetObjects.Find( CurObjOuter ) )
							{
								CurrentObject->RemoveFromRoot();
								break;
							}
						}
					}
				}
			}
		}

		// @note FH: There shouldn't be a need to reset all loaders here to replace references. This actually currently causes all bulkdata to be force loaded since we are getting rid on the underlying loader archive
		// Although object references in linkers aren't tracked by the GC nor can't be replaced by the reference gathering archives, they will be properly cleaned out of the linker if the linker outlives the objects for one thing,
		// but moreover the linkers associated with the packages of the object we are replacing will also been cleaned up if we are deleting those packages after the force replace references.
		// For both of these reasons, a call to reset all linkers here seems entirely unnecessary
		//ResetLoaders(nullptr);

		TMap<UObject*, int32> ObjToNumRefsMap;
		if (!bOnlyNullingOut)
		{
			GWarn->StatusUpdate( 0, 0, NSLOCTEXT("UnrealEd", "ConsolidateAssetsUpdate_CheckAssetValidity", "Determining Validity of Assets...") );
			for (FReplaceRequest Request : Requests)
			{
				if (UObject* ObjectToReplaceWith = Request.New)
				{
					// Determine if the "object to replace with" has any references to any of the "objects to replace," if so, we don't
					// want to allow those objects to be replaced, as the object would end up referring to itself!
					// We can skip this check if "object to replace with" is NULL since it is not useful to check for null references
					FFindReferencersArchive FindRefsAr( ObjectToReplaceWith, Request.Old );
					FindRefsAr.AppendReferenceCounts( ObjToNumRefsMap );
				}
			}
		}

		// Objects already loaded and in memory have to have any of their references to the objects to replace swapped with a reference to
		// the "object to replace with". FArchiveReplaceObjectAndStructPropertyRef can serve this purpose, but it expects a TMap of object to replace : object to replace with.
		// Therefore, populate a map with all of the valid objects to replace as keys, with the object to replace with as the value for each one.
		TMap<UObject*, UObject*> ReplacementMap;
		for (FReplaceRequest Request : Requests)
		{
			UObject* ObjectToReplaceWith = Request.New;
			for (UObject* CurObjToReplace : Request.Old)
			{
				// If any of the objects to replace are marked RF_RootSet at this point, an error has occurred
				check( !CurObjToReplace->IsRooted() );

				// Exclude root packages from being replaced
				const bool bRootPackage = ( CurObjToReplace->GetClass() == UPackage::StaticClass() ) && !( CurObjToReplace->GetOuter() );

				// Additionally exclude any objects that the "object to replace with" contains references to, in order to prevent the "object to replace with" from
				// referring to itself
				int32 NumRefsInObjToReplaceWith = 0;
				int32* PtrToNumRefs = ObjToNumRefsMap.Find( CurObjToReplace );
				if ( PtrToNumRefs )
				{
					NumRefsInObjToReplaceWith = *PtrToNumRefs;
				}

				if ( !bRootPackage && NumRefsInObjToReplaceWith == 0 )
				{
					ReplacementMap.Add( CurObjToReplace, ObjectToReplaceWith );

					// Fully load the packages of objects to replace
					CurObjToReplace->GetOutermost()->FullyLoad();
				}
				// If an object is "unreplaceable" store it separately to warn the user about later
				else
				{
					OutInfo.UnreplaceableObjects.AddUnique(CurObjToReplace);
				}
			}
		}

		GWarn->StatusUpdate( 0, 0, NSLOCTEXT("UnrealEd", "ConsolidateAssetsUpdate_CollectingReferences", "Collecting Asset References...") );

		ReplacementMap.GenerateKeyArray( OutInfo.ReplaceableObjects );

		// Find all the properties (and their corresponding objects) that refer to any of the objects to be replaced
		using PropertyArrayType = TArray<FProperty*, TInlineAllocator<1>>;
		TArray<UObject*> ReferencingPropertiesMapKeys;
		TArray<PropertyArrayType> ReferencingPropertiesMapValues;

		{
			// Find the referencers of the objects to be replaced
			FFindReferencersArchive FindRefsArchive( nullptr, OutInfo.ReplaceableObjects );
			TMap<UObject*, int32> CurNumReferencesMap;
			TMultiMap<UObject*, FProperty*> CurReferencingPropertiesMMap;
			PropertyArrayType CurReferencedProperties;
<<<<<<< HEAD
			for ( FThreadSafeObjectIterator ObjIter; ObjIter; ++ObjIter )
			{
				UObject* CurObject = *ObjIter;

				// Don't bother replacing in objects that are about to be garbage collected
				if ((ObjectsToReplaceWithin.Num() > 0 && !ObjectsToReplaceWithin.Contains(CurObject)) || !IsValidChecked(CurObject) || CurObject->IsUnreachable())
				{
					continue;
=======
			
			auto CollectObjectReferencers = [bOnlyNullingOut, &ReplacementMap, &ReferencingPropertiesMapKeys, &ReferencingPropertiesMapValues, &FindRefsArchive, &CurNumReferencesMap, &CurReferencingPropertiesMMap, &CurReferencedProperties](UObject* CurObject)
			{
				// Don't bother replacing in objects that are about to be garbage collected
				if (!IsValidChecked(CurObject) || CurObject->IsUnreachable())
				{
					return;
>>>>>>> 4af6daef
				}

				// Unless the "object to replace with" is null, ignore the objects being replaced
				UObject** ObjectToReplaceWithPtr = bOnlyNullingOut ? nullptr : ReplacementMap.Find(CurObject);
				if (ObjectToReplaceWithPtr == nullptr || *ObjectToReplaceWithPtr == nullptr)
				{
					FindRefsArchive.ResetPotentialReferencer(CurObject);

					// Inform the object referencing any of the objects to be replaced about the properties that are being forcefully
					// changed, and store both the object doing the referencing as well as the properties that were changed in a map (so that
					// we can correctly call PostEditChange later)

					if ( FindRefsArchive.GetReferenceCounts( CurNumReferencesMap, CurReferencingPropertiesMMap ) > 0  )
					{
<<<<<<< HEAD
						CurReferencingPropertiesMMap.GenerateValueArray( CurReferencedProperties );

						ReferencingPropertiesMapKeys.Add(CurObject);
						ReferencingPropertiesMapValues.Add(CurReferencedProperties);

						if ( CurReferencedProperties.Num() > 0)
						{
							for ( PropertyArrayType::TConstIterator RefPropIter( CurReferencedProperties ); RefPropIter; ++RefPropIter )
							{
								CurObject->PreEditChange( *RefPropIter );
							}
						}
						else
						{
							CurObject->PreEditChange(nullptr);
						}
					}
=======
						// TODO: FFindReferencersArchive is giving us the leaf property rather than the member property
						CurReferencedProperties.Reset(CurReferencingPropertiesMMap.Num());
						for (const TTuple<UObject*, FProperty*>& CurReferencingPropertiesPair : CurReferencingPropertiesMMap)
						{
							CurReferencedProperties.AddUnique(CurReferencingPropertiesPair.Value);
						}

						ReferencingPropertiesMapKeys.Add(CurObject);
						ReferencingPropertiesMapValues.Add(CurReferencedProperties);

						if ( CurReferencedProperties.Num() > 0)
						{
							for (FProperty* RefProp : CurReferencedProperties)
							{
								CurObject->PreEditChange(RefProp);
							}
						}
						else
						{
							CurObject->PreEditChange(nullptr);
						}
					}
				}
			};

			if (ObjectsToReplaceWithin.Num() > 0)
			{
				int32 NumObjsCollected = 0;
				TArray<UObject*> InnerObjects;
				for (UObject* CurObject : ObjectsToReplaceWithin)
				{
					++NumObjsCollected;
					GWarn->StatusUpdate(NumObjsCollected, ObjectsToReplaceWithin.Num(), NSLOCTEXT("UnrealEd", "ConsolidateAssetsUpdate_CollectingReferences", "Collecting Asset References..."));

					if (CurObject && CurObject->IsValidLowLevel())
					{
						CollectObjectReferencers(CurObject);

						// FArchiveReplaceObjectAndStructPropertyRef is recursive into sub-objects, but FFindReferencersArchive 
						// isn't so we need to handle that ourselves to build the complete set of references
						InnerObjects.Reset();
						GetObjectsWithOuter(CurObject, InnerObjects);
						for (UObject* InnerObject : InnerObjects)
						{
							CollectObjectReferencers(InnerObject);
						}
					}
>>>>>>> 4af6daef
				}
			}
			else
			{
				for (FThreadSafeObjectIterator ObjIter; ObjIter; ++ObjIter)
				{
					CollectObjectReferencers(*ObjIter);
				}
			}
		}

		// Shuffle dependents before the objects that they reference
		{
			TBitArray<> TouchedThisItteration(false, ReferencingPropertiesMapKeys.Num());
			for (int CurrentIndex = 0; CurrentIndex < ReferencingPropertiesMapKeys.Num(); CurrentIndex++)
			{
				GWarn->StatusUpdate(CurrentIndex + 1, ReferencingPropertiesMapKeys.Num(), NSLOCTEXT("UnrealEd", "ConsolidateAssetsUpdate_PreparingAssetReferences", "Preparing Asset References..."));

				TouchedThisItteration.Init(false, ReferencingPropertiesMapKeys.Num());
				FFindReferencersArchive FindDependentArchive(ReferencingPropertiesMapKeys[CurrentIndex], ReferencingPropertiesMapKeys);
				for (int DependentIndex = CurrentIndex + 1; DependentIndex < ReferencingPropertiesMapKeys.Num(); DependentIndex++)
				{
					if (!TouchedThisItteration[DependentIndex] && FindDependentArchive.GetReferenceCount(ReferencingPropertiesMapKeys[DependentIndex]) > 0)
					{
						Swap(ReferencingPropertiesMapKeys[CurrentIndex], ReferencingPropertiesMapKeys[DependentIndex]);
						Swap(ReferencingPropertiesMapValues[CurrentIndex], ReferencingPropertiesMapValues[DependentIndex]);

						FindDependentArchive.ResetPotentialReferencer(ReferencingPropertiesMapKeys[CurrentIndex]);
						TouchedThisItteration[DependentIndex] = true;
						DependentIndex = CurrentIndex;
					}
				}
			}
		}

		// Run the reference replacement
		if (ObjectsToReplaceWithin.Num() > 0)
		{
			int32 NumObjsReplaced = 0;
			for (UObject* CurObject : ObjectsToReplaceWithin)
			{
				++NumObjsReplaced;
				GWarn->StatusUpdate(NumObjsReplaced, ObjectsToReplaceWithin.Num(), NSLOCTEXT("UnrealEd", "ConsolidateAssetsUpdate_ReplacingReferences", "Replacing Asset References..."));

				if (CurObject && CurObject->IsValidLowLevel())
				{
					UBlueprint* BPObjectToUpdate = Cast<UBlueprint>(CurObject);
					if (BPObjectToUpdate)
					{
						FArchiveReplaceObjectAndStructPropertyRef<UObject> ReplaceInBPClassObject_Ar(BPObjectToUpdate->GeneratedClass, ReplacementMap, EArchiveReplaceObjectFlags::IncludeClassGeneratedByRef);
						FArchiveReplaceObjectAndStructPropertyRef<UObject> ReplaceInBPClassDefaultObject_Ar(BPObjectToUpdate->GeneratedClass->ClassDefaultObject, ReplacementMap, EArchiveReplaceObjectFlags::IncludeClassGeneratedByRef);
					}
					FArchiveReplaceObjectAndStructPropertyRef<UObject> ReplaceAr(CurObject, ReplacementMap, EArchiveReplaceObjectFlags::IncludeClassGeneratedByRef);
				}
			}
		}
		else
		{
			// Iterate over the map of referencing objects/changed properties, forcefully replacing the references and
			int32 NumObjsReplaced = 0;
			for (int32 Index = 0; Index < ReferencingPropertiesMapKeys.Num(); Index++)
			{
				++NumObjsReplaced;
				GWarn->StatusUpdate(NumObjsReplaced, ReferencingPropertiesMapKeys.Num(), NSLOCTEXT("UnrealEd", "ConsolidateAssetsUpdate_ReplacingReferences", "Replacing Asset References..."));

				UObject* CurReplaceObj = ReferencingPropertiesMapKeys[Index];
				FArchiveReplaceObjectAndStructPropertyRef<UObject> ReplaceAr(CurReplaceObj, ReplacementMap, EArchiveReplaceObjectFlags::IncludeClassGeneratedByRef);
			}
		}

		// Now alter the referencing objects the change has completed via PostEditChange,
		// this is done in a separate loop to prevent reading of data that we want to overwrite
		int32 NumObjsPostEdited = 0;
		for (int32 Index = 0; Index < ReferencingPropertiesMapKeys.Num(); Index++)
		{
			++NumObjsPostEdited;
			GWarn->StatusUpdate( NumObjsPostEdited, ReferencingPropertiesMapKeys.Num(), NSLOCTEXT("UnrealEd", "ConsolidateAssetsUpdate_FinalizingReferences", "Finalizing Asset References...") );

			UObject* CurReplaceObj = ReferencingPropertiesMapKeys[Index];
			const PropertyArrayType& RefPropArray = ReferencingPropertiesMapValues[Index];

			if (RefPropArray.Num() > 0)
			{
				for (FProperty* RefProp : RefPropArray)
				{
					FPropertyChangedEvent PropertyEvent(RefProp, EPropertyChangeType::Redirected);
					CurReplaceObj->PostEditChangeProperty( PropertyEvent );
				}
			}
			else
			{
				FPropertyChangedEvent PropertyEvent(nullptr, EPropertyChangeType::Redirected);
				CurReplaceObj->PostEditChangeProperty(PropertyEvent);
			}

			if ( !CurReplaceObj->HasAnyFlags(RF_Transient) && CurReplaceObj->GetOutermost() != GetTransientPackage() )
			{
				if ( !CurReplaceObj->RootPackageHasAnyFlags(PKG_CompiledIn) )
				{
					CurReplaceObj->MarkPackageDirty();
					OutInfo.DirtiedPackages.AddUnique( CurReplaceObj->GetOutermost() );
				}
			}
		}
	}

	void ForceReplaceReferences( UObject* ObjectToReplaceWith, TArray<UObject*>& ObjectsToReplace, TSet<UObject*>& ObjectsToReplaceWithin, FForceReplaceInfo& OutInfo, bool bWarnAboutRootSet = true)
	{
		FReplaceRequest Request = {ObjectToReplaceWith, ObjectsToReplace};
		ForceReplaceReferences(MakeArrayView(&Request, 1), ObjectsToReplaceWithin, OutInfo, bWarnAboutRootSet);
	}

	/**
	 * Forcefully replaces references to passed in objects
	 *
	 * @param ObjectToReplaceWith	Any references found to 'ObjectsToReplace' will be replaced with this object.  If the object is NULL references will be nulled.
	 * @param ObjectsToReplace		An array of objects that should be replaced with 'ObjectToReplaceWith'
	 * @param OutInfo				FForceReplaceInfo struct containing useful information about the result of the call to this function
	 * @param bWarnAboutRootSet		If True a message will be displayed to a user asking them if they would like to remove the rootset flag from objects which have it set.
									If False, the message will not be displayed and rootset is automatically removed
	 */
	static void ForceReplaceReferences(UObject* ObjectToReplaceWith, TArray<UObject*>& ObjectsToReplace, FForceReplaceInfo& OutInfo, bool bWarnAboutRootSet = true)
	{
		TSet<UObject*> InObjectsToReplaceWithin;
		ForceReplaceReferences(ObjectToReplaceWith, ObjectsToReplace, InObjectsToReplaceWithin, OutInfo, bWarnAboutRootSet);
	}

	// ForceReplaceReferences version exposed to the public API
	void ForceReplaceReferences(UObject* ObjectToReplaceWith, TArray<UObject*>& ObjectsToReplace)
	{
		FForceReplaceInfo ReplaceInfo;
		ForceReplaceReferences(ObjectToReplaceWith, ObjectsToReplace, ReplaceInfo, false);
	}

	void ForceReplaceReferences(UObject* ObjectToReplaceWith, TArray<UObject*>& ObjectsToReplace, TSet<UObject*>& ObjectsToReplaceWithin)
	{
		FForceReplaceInfo ReplaceInfo;
		ForceReplaceReferences(ObjectToReplaceWith, ObjectsToReplace, ObjectsToReplaceWithin, ReplaceInfo, false);
	}

	FConsolidationResults ConsolidateObjects(TArrayView<FReplaceRequest> Requests, TSet<UObject*>& ObjectsToConsolidateWithin, TSet<UObject*>& ObjectsToNotConsolidateWithin, bool bShouldDeleteAfterConsolidate, bool bWarnAboutRootSet)
	{
		for (FReplaceRequest Request : Requests)
		{
			checkf(Request.New != nullptr, TEXT("Can't consolidate objects into null objects"));
		}
		
		FConsolidationResults ConsolidationResults;
		const bool bShouldShowDialogs = !IsRunningCommandlet();
		const bool bShouldHandleEditorUIChanges = !IsRunningCommandlet();

		if (bShouldHandleEditorUIChanges)
		{
			// Close all editors to avoid changing references to temporary objects used by the editor
			if (!GEditor->GetEditorSubsystem<UAssetEditorSubsystem>()->CloseAllAssetEditors())
			{
				// Failed to close at least one editor. It is possible that this editor has in-memory object references
				// which are not prepared to be changed dynamically so it is not safe to continue
				return ConsolidationResults;
			}

			// Clear audio components to allow previewed sounds to be consolidated
			GEditor->ClearPreviewComponents();

			// Make sure none of the objects are referenced by the editor's USelection
			for (FReplaceRequest Request : Requests)
			{
				GEditor->GetSelectedObjects()->Deselect(Request.New);
				for (UObject* Old : Request.Old)
				{
					GEditor->GetSelectedObjects()->Deselect(Old);
				}
			}
		}
<<<<<<< HEAD

		GWarn->BeginSlowTask(NSLOCTEXT("UnrealEd", "ConsolidateAssetsUpdate_Consolidating", "Consolidating Assets..."), true);
		// Keep track of which objects, if any, cannot be consolidated, in order to notify the user later
		TArray<UObject*> UnconsolidatableObjects;

		// Keep track of objects which became partially consolidated but couldn't be deleted for some reason;
		// these are critical failures, and the user needs to be alerted
		TArray<UObject*> CriticalFailureObjects;

		// Keep track of which packages the consolidate operation has dirtied so the user can be alerted to them
		// during a critical failure
		TArray<UPackage*> DirtiedPackages;

		// Keep track of root set objects so the user can be prompted about stripping the flag from them
		TSet<UObject*> RootSetObjects;

		// List of objects successfully deleted
		TArray<UObject*> ConsolidatedObjects;

		// A list of names for object redirectors created during the delete process
		// This is needed because the redirectors may not have the same name as the
		// objects they are replacing until the objects are garbage collected
		TMap<UObjectRedirector*, FName> RedirectorToObjectNameMap;

		// Temporaries used after ReloadEditorWorldForReferenceReplacementIfNecessary
		TArray<FReplaceRequest, TInlineAllocator<1>> PostReloadRequests;
		PostReloadRequests.Reserve(Requests.Num());
		TArray<TArray<UObject*>> PostReloadUpdatedOld;

		{
			// Note reloading the world via ReloadEditorWorldForReferenceReplacementIfNecessary will cause a garbage collect and potentially cause entries in the ObjectsToConsolidate list to become invalid
			// We refresh the list here after reloading the editor world
			TArray< TWeakObjectPtr<UObject> > ObjectsToConsolidateWeakList;
			ObjectsToConsolidateWeakList.Reserve(Requests.Num());

=======

		GWarn->BeginSlowTask(NSLOCTEXT("UnrealEd", "ConsolidateAssetsUpdate_Consolidating", "Consolidating Assets..."), true);
		// Keep track of which objects, if any, cannot be consolidated, in order to notify the user later
		TArray<UObject*> UnconsolidatableObjects;

		// Keep track of objects which became partially consolidated but couldn't be deleted for some reason;
		// these are critical failures, and the user needs to be alerted
		TArray<UObject*> CriticalFailureObjects;

		// Keep track of which packages the consolidate operation has dirtied so the user can be alerted to them
		// during a critical failure
		TArray<UPackage*> DirtiedPackages;

		// Keep track of root set objects so the user can be prompted about stripping the flag from them
		TSet<UObject*> RootSetObjects;

		// List of objects successfully deleted
		TArray<UObject*> ConsolidatedObjects;

		// A list of names for object redirectors created during the delete process
		// This is needed because the redirectors may not have the same name as the
		// objects they are replacing until the objects are garbage collected
		TMap<UObjectRedirector*, FName> RedirectorToObjectNameMap;

		// Temporaries used after ReloadEditorWorldForReferenceReplacementIfNecessary
		TArray<FReplaceRequest, TInlineAllocator<1>> PostReloadRequests;
		PostReloadRequests.Reserve(Requests.Num());
		TArray<TArray<UObject*>> PostReloadUpdatedOld;

		{
			// Note reloading the world via ReloadEditorWorldForReferenceReplacementIfNecessary will cause a garbage collect and potentially cause entries in the ObjectsToConsolidate list to become invalid
			// We refresh the list here after reloading the editor world
			TArray< TWeakObjectPtr<UObject> > ObjectsToConsolidateWeakList;
			ObjectsToConsolidateWeakList.Reserve(Requests.Num());

>>>>>>> 4af6daef
			for (FReplaceRequest Request : Requests)
			{
				for (UObject* Old : Request.Old)
				{
					ObjectsToConsolidateWeakList.Add(Old);
				}
			}

			// If the current editor world is in this list, transition to a new map and reload the world to finish the delete
			ReloadEditorWorldForReferenceReplacementIfNecessary(ObjectsToConsolidateWeakList);

			// Make new PostReloadRequests where all Old objects are valid
			int32 WeakIndex = 0;
			for (FReplaceRequest Request : Requests)
			{
				int32 NumValid = 0;
				for (int32 OldIndex = 0; OldIndex < Request.Old.Num(); ++OldIndex)
				{
					NumValid += ObjectsToConsolidateWeakList[WeakIndex + OldIndex].IsValid();
				}

				if (NumValid == Request.Old.Num())
<<<<<<< HEAD
				{
					PostReloadRequests.Add(Request);
				}
				else if (NumValid > 0)
				{
=======
				{
					PostReloadRequests.Add(Request);
				}
				else if (NumValid > 0)
				{
>>>>>>> 4af6daef
					TArray<UObject*>& UpdatedOld = PostReloadUpdatedOld.AddDefaulted_GetRef();
					for (int32 OldIndex = 0; OldIndex < Request.Old.Num(); ++OldIndex)
					{
						if (UObject* ValidOld = ObjectsToConsolidateWeakList[WeakIndex + OldIndex].Get())
						{
							checkf(ValidOld == Request.Old[OldIndex], TEXT("Indexing bug?"));
							UpdatedOld.Add(ValidOld);
						}
					}
					checkf(NumValid == UpdatedOld.Num(), TEXT("Weak pointer validity changed"));

					PostReloadRequests.Add({Request.New, MakeArrayView(UpdatedOld)});
				}

				WeakIndex += Request.Old.Num();
			}
			checkf(WeakIndex == ObjectsToConsolidateWeakList.Num(), TEXT("Tested wrong number of weak pointers"));

			Requests = PostReloadRequests;
		}
<<<<<<< HEAD

		FForceReplaceInfo ReplaceInfo;

=======

		FForceReplaceInfo ReplaceInfo;

>>>>>>> 4af6daef
		bool bNeedsGarbageCollection = false;

		// Scope the reregister context below to complete after object deletion and before garbage collection
		{
			// Replacing references inside already loaded objects could cause rendering issues, so globally detach all components from their scenes for now
			FGlobalComponentRecreateRenderStateContext ReregisterContext;

			for (FReplaceRequest Request : Requests)
			{
				UObject* ObjectToConsolidateTo = Request.New;
				TArrayView<UObject*> ObjectsToConsolidate = Request.Old;

				// First, make sure that the class we're consolidating to has its hierarchy fixed so
				// that we don't create a cycle (e.g. directly or indirectly parent it to itself):
				UClass* ClassToConsolidateTo = nullptr;
				if (UBlueprint* BlueprintObject = Cast<UBlueprint>(ObjectToConsolidateTo))
				{
					ClassToConsolidateTo = BlueprintObject->GeneratedClass;
					if (!ClassToConsolidateTo)
					{
						ClassToConsolidateTo = UObject::StaticClass();
					}

					// Don't parent a blueprint to itself, instead fall back to the part of the
					// hierarchy that is not being consolidated. Worst case, fall back to
					// UObject::StaticClass():
					UClass* NewParent = BlueprintObject->ParentClass;
					UClass* OldParent = BlueprintObject->ParentClass;
					UClass* ParentIter = NewParent;
					while (ParentIter)
					{
						if (ObjectsToConsolidate.Contains(ParentIter->ClassGeneratedBy))
						{
							NewParent = ParentIter->GetSuperClass();
						}
						ParentIter = ParentIter->GetSuperClass();
					}

					if (!NewParent || ObjectsToConsolidate.Contains(NewParent->ClassGeneratedBy))
					{
						NewParent = UObject::StaticClass();
					}

					if (OldParent != NewParent)
					{
						BlueprintObject->ParentClass = NewParent;
						FKismetEditorUtilities::CompileBlueprint(BlueprintObject, EBlueprintCompileOptions::SkipGarbageCollection);
					}
				}
			
				// Then reparent any direct children to the class we're consolidating to:
				for (UObject* Object : ObjectsToConsolidate)
				{
					if (UBlueprint* BlueprintObject = Cast<UBlueprint>(Object))
					{
						if (BlueprintObject->ParentClass != nullptr && BlueprintObject->GeneratedClass)
						{
							TArray<UClass*> ChildClasses;
							GetDerivedClasses(BlueprintObject->GeneratedClass, ChildClasses, false);
							for(UClass* ChildClass : ChildClasses)
							{
								UBlueprint* ChildBlueprint = Cast<UBlueprint>(ChildClass->ClassGeneratedBy);
								if (ChildBlueprint != nullptr 
									&& !ChildClass->HasAnyClassFlags(CLASS_NewerVersionExists)
									&& (!ObjectsToNotConsolidateWithin.Contains(ChildBlueprint)))
								{
									// Do not reparent and recompile a Blueprint that is going to be deleted.
									if (ObjectsToConsolidate.Find(ChildBlueprint) == INDEX_NONE)
									{
										ChildBlueprint->Modify();

										UClass* NewParent = ClassToConsolidateTo;

										if (!NewParent)
										{
											NewParent = UObject::StaticClass();
										}

										ChildBlueprint->ParentClass = NewParent;
										FKismetEditorUtilities::CompileBlueprint(ChildBlueprint, EBlueprintCompileOptions::SkipGarbageCollection);

										// Defer garbage collection until after we're done processing the list of objects
										bNeedsGarbageCollection = true;
									}
								}
							}
						}
					}
				}
			
			}

			
			ForceReplaceReferences(Requests, ObjectsToConsolidateWithin, ReplaceInfo, bWarnAboutRootSet);

			for (FReplaceRequest Request : Requests)
			{
				TArrayView<UObject*> ObjectsToConsolidate = Request.Old;
				if (UBlueprint* ObjectToConsolidateTo_BP = Cast<UBlueprint>(Request.New))
				{
					// Replace all UClass/TSubClassOf properties of generated class.
					TArray<UObject*> ObjectsToConsolidate_BP;
					TArray<UClass*> OldGeneratedClasses;
					TMap<UClass*, UClass*> OldChildClassToOldParentClass;
					ObjectsToConsolidate_BP.Reserve(ObjectsToConsolidate.Num());
					OldGeneratedClasses.Reserve(ObjectsToConsolidate.Num());
					for (UObject* ObjectToConsolidate : ObjectsToConsolidate)
					{
						UClass* OldGeneratedClass = Cast<UBlueprint>(ObjectToConsolidate)->GeneratedClass;
						ObjectsToConsolidate_BP.Add(OldGeneratedClass);
						OldGeneratedClasses.Add(OldGeneratedClass);

						TArray<UClass*> OldChildClasses;
						GetDerivedClasses(OldGeneratedClass, OldChildClasses, false);
						for (UClass* OldChildClass : OldChildClasses)
						{
							OldChildClassToOldParentClass.Add(OldChildClass, OldGeneratedClass);
						}
					}
					
					FForceReplaceInfo GeneratedClassReplaceInfo;
					ForceReplaceReferences(ObjectToConsolidateTo_BP->GeneratedClass, ObjectsToConsolidate_BP, ObjectsToConsolidateWithin, GeneratedClassReplaceInfo, bWarnAboutRootSet);

					// Repair the references of GeneratedClass on the object being consolidated so they can be properly disposed of upon deletion.
					for (int32 Index = 0, MaxIndex = ObjectsToConsolidate.Num(); Index < MaxIndex; ++Index)
					{
						Cast<UBlueprint>(ObjectsToConsolidate[Index])->GeneratedClass = OldGeneratedClasses[Index];
					}

					// repair superstruct references:
					for (const TPair<UClass*,UClass*>& OldChild : OldChildClassToOldParentClass)
					{
						OldChild.Key->SetSuperStruct(OldChild.Value);
					}

					ReplaceInfo.AppendUnique(GeneratedClassReplaceInfo);

					// Find and cache all Blueprints that have a new dependency on the consolidation target after reference replacement.
					TArray<UBlueprint*> DependentBPs;
					FBlueprintEditorUtils::FindDependentBlueprints(ObjectToConsolidateTo_BP, DependentBPs);
					for (UBlueprint* DependentBP : DependentBPs)
					{
						ObjectToConsolidateTo_BP->CachedDependents.Add(DependentBP);
					}
				}
			}

			DirtiedPackages.Append( ReplaceInfo.DirtiedPackages );
			UnconsolidatableObjects.Append( ReplaceInfo.UnreplaceableObjects );
		}

		for (FReplaceRequest Request : Requests)
		{
			// See if this is a blueprint consolidate and replace instances of the generated class
			UBlueprint* BlueprintToConsolidateTo = Cast<UBlueprint>(Request.New);
<<<<<<< HEAD
			if (BlueprintToConsolidateTo != NULL && BlueprintToConsolidateTo->GeneratedClass)
=======
			if (BlueprintToConsolidateTo && BlueprintToConsolidateTo->GeneratedClass)
>>>>>>> 4af6daef
			{
				for (UObject* Old : Request.Old)
				{
					UBlueprint* BlueprintToConsolidate = Cast<UBlueprint>(Old);
					if (BlueprintToConsolidate && BlueprintToConsolidate->GeneratedClass)
					{
						// Replace all instances of objects based on the old blueprint's class with objects based on the new class,
						// then repair the references on the object being consolidated so those objects can be properly disposed of upon deletion.
						UClass* OldClass = BlueprintToConsolidate->GeneratedClass;
						UClass* OldSkeletonClass = BlueprintToConsolidate->SkeletonGeneratedClass;

						FReplaceInstancesOfClassParameters ReplaceInstanceParams;
						ReplaceInstanceParams.ObjectsThatShouldUseOldStuff = &ObjectsToNotConsolidateWithin;
						ReplaceInstanceParams.bPreserveRootComponent = true;
						ReplaceInstanceParams.InstancesThatShouldUseOldClass = &ObjectsToNotConsolidateWithin;

						FBlueprintCompileReinstancer::ReplaceInstancesOfClass(OldClass, BlueprintToConsolidateTo->GeneratedClass, ReplaceInstanceParams);
						BlueprintToConsolidate->GeneratedClass = OldClass;
						BlueprintToConsolidate->SkeletonGeneratedClass = OldSkeletonClass;
					}
				}

				bNeedsGarbageCollection = true;
			}
		}

		if (bNeedsGarbageCollection)
		{
			CollectGarbage(GARBAGE_COLLECTION_KEEPFLAGS);
		}

		FEditorDelegates::OnAssetsPreDelete.Broadcast(ReplaceInfo.ReplaceableObjects);

		TSet<FString> AlreadyMappedObjectPaths;

		if (bShouldDeleteAfterConsolidate)
		{
			// Bit wasteful, rebuild same map that existed temporarily inside ForceReplaceReferences 
			TMap<UObject*, UObject*> ReplacementMap;
			ReplacementMap.Reserve(ReplaceInfo.ReplaceableObjects.Num());
			for (FReplaceRequest Request : Requests)
			{
				for (UObject* Old : Request.Old)
				{
					ReplacementMap.Add(Old, Request.New);
				}
			}
<<<<<<< HEAD

			// With all references to the objects to consolidate to eliminated from objects that are currently loaded, it should now be safe to delete
			// the objects to be consolidated themselves, leaving behind a redirector in their place to fix up objects that were not currently loaded at the time
			// of this operation.
			for ( TArray<UObject*>::TConstIterator ConsolIter( ReplaceInfo.ReplaceableObjects ); ConsolIter; ++ConsolIter )
			{
				GWarn->StatusUpdate( ConsolIter.GetIndex(), ReplaceInfo.ReplaceableObjects.Num(), NSLOCTEXT("UnrealEd", "ConsolidateAssetsUpdate_DeletingObjects", "Deleting Assets...") );

				UObject* CurObjToConsolidate = *ConsolIter;
				UObject* CurObjOuter = CurObjToConsolidate->GetOuter();
				UPackage* CurObjPackage = CurObjToConsolidate->GetOutermost();
				const FName CurObjName = CurObjToConsolidate->GetFName();
				const FString CurObjPath = CurObjToConsolidate->GetPathName();
				UBlueprint* BlueprintToConsolidate = Cast<UBlueprint>(CurObjToConsolidate);

				// Attempt to delete the object that was consolidated
				if ( DeleteSingleObject( CurObjToConsolidate ) )
				{
					// DONT GC YET!!! we still need these objects around to notify other tools that they are gone and to create redirectors
					ConsolidatedObjects.Add(CurObjToConsolidate);

=======

			// With all references to the objects to consolidate to eliminated from objects that are currently loaded, it should now be safe to delete
			// the objects to be consolidated themselves, leaving behind a redirector in their place to fix up objects that were not currently loaded at the time
			// of this operation.
			for ( TArray<UObject*>::TConstIterator ConsolIter( ReplaceInfo.ReplaceableObjects ); ConsolIter; ++ConsolIter )
			{
				GWarn->StatusUpdate( ConsolIter.GetIndex(), ReplaceInfo.ReplaceableObjects.Num(), NSLOCTEXT("UnrealEd", "ConsolidateAssetsUpdate_DeletingObjects", "Deleting Assets...") );

				UObject* CurObjToConsolidate = *ConsolIter;
				UObject* CurObjOuter = CurObjToConsolidate->GetOuter();
				UPackage* CurObjPackage = CurObjToConsolidate->GetOutermost();
				const FName CurObjName = CurObjToConsolidate->GetFName();
				const FString CurObjPath = CurObjToConsolidate->GetPathName();
				UBlueprint* BlueprintToConsolidate = Cast<UBlueprint>(CurObjToConsolidate);

				// Attempt to delete the object that was consolidated
				if ( DeleteSingleObject( CurObjToConsolidate ) )
				{
					// DONT GC YET!!! we still need these objects around to notify other tools that they are gone and to create redirectors
					ConsolidatedObjects.Add(CurObjToConsolidate);

>>>>>>> 4af6daef
					if ( AlreadyMappedObjectPaths.Contains(CurObjPath) )
					{
						continue;
					}

					UObject* ObjectToConsolidateTo = ReplacementMap.FindChecked(CurObjToConsolidate);
					UBlueprint* BlueprintToConsolidateTo = Cast<UBlueprint>(ObjectToConsolidateTo);

					// Create a redirector with a unique name
					// It will have the same name as the object that was consolidated after the garbage collect
					UObjectRedirector* Redirector = NewObject<UObjectRedirector>(CurObjOuter, NAME_None, RF_Standalone | RF_Public);
					check( Redirector );

					// Set the redirector to redirect to the object to consolidate to
					Redirector->DestinationObject = ObjectToConsolidateTo;

					// Keep track of the object name so we can rename the redirector later
					RedirectorToObjectNameMap.Add(Redirector, CurObjName);
					AlreadyMappedObjectPaths.Add(CurObjPath);

					// If consolidating blueprints, make sure redirectors are created for the consolidated blueprint class and CDO
					if ( BlueprintToConsolidateTo != NULL && BlueprintToConsolidate != NULL )
					{
						// One redirector for the class
						UObjectRedirector* ClassRedirector = NewObject<UObjectRedirector>(CurObjOuter, NAME_None, RF_Standalone | RF_Public);
						check( ClassRedirector );
						ClassRedirector->DestinationObject = BlueprintToConsolidateTo->GeneratedClass;
						RedirectorToObjectNameMap.Add(ClassRedirector, BlueprintToConsolidate->GeneratedClass->GetFName());
						AlreadyMappedObjectPaths.Add(BlueprintToConsolidate->GeneratedClass->GetPathName());

						// One redirector for the CDO
						UObjectRedirector* CDORedirector = NewObject<UObjectRedirector>(CurObjOuter, NAME_None, RF_Standalone | RF_Public);
						check( CDORedirector );
						CDORedirector->DestinationObject = BlueprintToConsolidateTo->GeneratedClass->GetDefaultObject();
						RedirectorToObjectNameMap.Add(CDORedirector, BlueprintToConsolidate->GeneratedClass->GetDefaultObject()->GetFName());
						AlreadyMappedObjectPaths.Add(BlueprintToConsolidate->GeneratedClass->GetDefaultObject()->GetPathName());
					}

					DirtiedPackages.AddUnique( CurObjPackage );
				}
				// If the object couldn't be deleted, store it in the array that will be used to show the user which objects had errors
				else
				{
					CriticalFailureObjects.Add( CurObjToConsolidate );
				}
			}

			// Prevent newly created redirectors from being GC'ed before we can rename them
			TArray<TStrongObjectPtr<UObjectRedirector>> Redirectors;
			Redirectors.Reserve(RedirectorToObjectNameMap.Num());
			for (TMap<UObjectRedirector*, FName>::TIterator RedirectIt(RedirectorToObjectNameMap); RedirectIt; ++RedirectIt)
			{
				UObjectRedirector* Redirector = RedirectIt.Key();
				Redirectors.Add(TStrongObjectPtr<UObjectRedirector>(Redirector));
			}

			TArray<UPackage*> PotentialPackagesToDelete;
			for ( int32 ObjIdx = 0; ObjIdx < ConsolidatedObjects.Num(); ++ObjIdx )
			{
				PotentialPackagesToDelete.AddUnique(ConsolidatedObjects[ObjIdx]->GetOutermost());
			}

			CleanupAfterSuccessfulDelete(PotentialPackagesToDelete);

			// Now that the old objects have been garbage collected, give the redirectors a proper name
			for (TMap<UObjectRedirector*, FName>::TIterator RedirectIt(RedirectorToObjectNameMap); RedirectIt; ++RedirectIt)
			{
				UObjectRedirector* Redirector = RedirectIt.Key();
				const FName ObjName = RedirectIt.Value();

				if ( Redirector->Rename(*ObjName.ToString(), NULL, REN_Test) )
				{
					Redirector->Rename(*ObjName.ToString(), NULL, REN_DontCreateRedirectors | REN_ForceNoResetLoaders | REN_NonTransactional);
					FAssetRegistryModule::AssetCreated(Redirector);
				}
				else
				{
					// Could not rename the redirector back to the original object's name. This indicates the original
					// object could not be garbage collected even though DeleteSingleObject returned true.
					CriticalFailureObjects.AddUnique(Redirector);
				}
			}

			Redirectors.Empty();

		}
<<<<<<< HEAD

		ConsolidatedObjects.Empty();

		GWarn->EndSlowTask();

		ConsolidationResults.DirtiedPackages = DirtiedPackages;
		ConsolidationResults.FailedConsolidationObjs = CriticalFailureObjects;
		ConsolidationResults.InvalidConsolidationObjs = UnconsolidatableObjects;

=======

		ConsolidatedObjects.Empty();

		GWarn->EndSlowTask();

		ConsolidationResults.DirtiedPackages = ObjectPtrWrap(DirtiedPackages);
		ConsolidationResults.FailedConsolidationObjs = ObjectPtrWrap(CriticalFailureObjects);
		ConsolidationResults.InvalidConsolidationObjs = ObjectPtrWrap(UnconsolidatableObjects);

>>>>>>> 4af6daef
		// If some objects failed to consolidate, notify the user of the failed objects
		if ( UnconsolidatableObjects.Num() > 0 )
		{
			FString FailedObjectNames;
			for ( TArray<UObject*>::TConstIterator FailedIter( UnconsolidatableObjects ); FailedIter; ++FailedIter )
			{
				UObject* CurFailedObject = *FailedIter;
				FailedObjectNames += CurFailedObject->GetName() + TEXT("\n");
			}

			FFormatNamedArguments Arguments;
			Arguments.Add(TEXT("Objects"), FText::FromString( FailedObjectNames ));
			FText MessageFormatting = NSLOCTEXT("ObjectTools", "ConsolidateAssetsFailureDlgMFormattings", "The assets below were unable to be consolidated. This is likely because they are referenced by the object to consolidate to.\n\n{Objects}");
			FText Message = FText::Format( MessageFormatting, Arguments );
			FText Title = NSLOCTEXT("ObjectTools", "ConsolidateAssetsFailureDlg_Title", "Failed to Consolidate Assets");

			if (bShouldShowDialogs)
			{
<<<<<<< HEAD
				FMessageDialog::Open(EAppMsgType::Ok, Message, &Title);
=======
				FMessageDialog::Open(EAppMsgType::Ok, Message, Title);
>>>>>>> 4af6daef
			}
			else
			{
				UE_LOG(LogObjectTools, Warning, TEXT("Failed to consolidate assets: %s"), *Message.ToString());
			}
		}

		// Alert the user to critical object failure
		if ( CriticalFailureObjects.Num() > 0 )
		{
			FString CriticalFailedObjectNames;
			for ( TArray<UObject*>::TConstIterator FailedIter( CriticalFailureObjects ); FailedIter; ++FailedIter )
			{
				const UObject* CurFailedObject = *FailedIter;
				CriticalFailedObjectNames += CurFailedObject->GetName() + TEXT("\n");
			}

			FString DirtiedPackageNames;
			for ( TArray<UPackage*>::TConstIterator DirtyPkgIter( DirtiedPackages ); DirtyPkgIter; ++DirtyPkgIter )
			{
				const UPackage* CurDirtyPkg = *DirtyPkgIter;
				DirtiedPackageNames += CurDirtyPkg->GetName() + TEXT("\n");
			}

			FFormatNamedArguments Arguments;
			Arguments.Add(TEXT("Assets"), FText::FromString( CriticalFailedObjectNames ));
			Arguments.Add(TEXT("Packages"), FText::FromString( DirtiedPackageNames ));
			FText MessageFormatting = NSLOCTEXT("ObjectTools", "ConsolidateAssetsCriticalFailureDlgMsgFormatting", "CRITICAL FAILURE:\nOne or more assets were partially consolidated, yet still cannot be deleted for some reason. It is highly recommended that you restart the editor without saving any of the assets or packages.\n\nAffected Assets:\n{Assets}\n\nPotentially Affected Packages:\n{Packages}");
			FText Message = FText::Format( MessageFormatting, Arguments );
			FText Title = NSLOCTEXT("ObjectTools", "ConsolidateAssetsCriticalFailureDlg_Title", "Critical Failure to Consolidate Assets");

			if (bShouldShowDialogs)
			{
<<<<<<< HEAD
				FMessageDialog::Open(EAppMsgType::Ok, Message, &Title);
=======
				FMessageDialog::Open(EAppMsgType::Ok, Message, Title);
>>>>>>> 4af6daef
			}
			else
			{
				UE_LOG(LogObjectTools, Warning, TEXT("Failed to consolidate assets: %s"), *Message.ToString());
			}
		}

		return ConsolidationResults;
	}

	FConsolidationResults ConsolidateObjects(UObject* ObjectToConsolidateTo, TArray<UObject*>& ObjectsToConsolidate, TSet<UObject*>& ObjectsToConsolidateWithin, TSet<UObject*>& ObjectsToNotConsolidateWithin, bool bShouldDeleteAfterConsolidate, bool bWarnAboutRootSet)
	{
		if (!ObjectToConsolidateTo)
		{
			return FConsolidationResults();
		}

		// Empty the provided array so it's not full of pointers to deleted objects
		ON_SCOPE_EXIT{ ObjectsToConsolidate.Empty(); };

		FReplaceRequest Request = {ObjectToConsolidateTo, ObjectsToConsolidate};
		return ConsolidateObjects(MakeArrayView(&Request, 1), ObjectsToConsolidateWithin, ObjectsToNotConsolidateWithin, bShouldDeleteAfterConsolidate, bWarnAboutRootSet);
	}

	FConsolidationResults ConsolidateObjects(UObject* ObjectToConsolidateTo, TArray<UObject*>& ObjectsToConsolidate, bool bShowDeleteConfirmation)
	{
		FConsolidationResults ConsolidationResults;

		// Ensure the consolidation is headed toward a valid object and this isn't occurring in game
		if (ObjectToConsolidateTo)
		{
			// Confirm that the consolidate was intentional
			if (bShowDeleteConfirmation)
			{
				if (!ShowDeleteConfirmationDialog(ObjectsToConsolidate))
				{
					return ConsolidationResults;
				}
			}
			TSet<UObject*> ObjectsToConsolidateWithin;
			TSet<UObject*> ObjectsToNotConsolidateWithin;
			return ConsolidateObjects(ObjectToConsolidateTo, ObjectsToConsolidate, ObjectsToConsolidateWithin, ObjectsToNotConsolidateWithin, true);
		}

		return ConsolidationResults;
	}

	void CompileBlueprintsAfterRefUpdate(const TArray<UObject*>& ObjectsConsolidatedWithin)
	{
		for (UObject* CurObject : ObjectsConsolidatedWithin)
		{
			if (CurObject)
			{
				UBlueprint* BPObjectToUpdate = Cast<UBlueprint>(CurObject);
				if (BPObjectToUpdate)
				{
					FKismetEditorUtilities::CompileBlueprint(BPObjectToUpdate);
				}
			}
		}
	}

	/**
	 * Copies references for selected generic browser objects to the clipboard.
	 */
	void CopyReferences( const TArray< UObject* >& SelectedObjects ) // const
	{
		FString Ref;
		for ( int32 Index = 0 ; Index < SelectedObjects.Num() ; ++Index )
		{
			if( Ref.Len() )
			{
				Ref += LINE_TERMINATOR;
			}
			Ref += SelectedObjects[Index]->GetPathName();
		}

		FPlatformApplicationMisc::ClipboardCopy( *Ref );
	}

	/**
	 * Show the referencers of a selected object
	 *
	 * @param SelectedObjects	Array of the currently selected objects; the referencers of the first object are shown
	 */
	void ShowReferencers( const TArray< UObject* >& SelectedObjects ) // const
	{
		if( SelectedObjects.Num() > 0 )
		{
			UObject* Object = SelectedObjects[ 0 ];
			if ( Object )
			{
				GEditor->GetSelectedObjects()->Deselect( Object );

				CollectGarbage( GARBAGE_COLLECTION_KEEPFLAGS );

				FReferencerInformationList Refs;

				if (IsReferenced(Object, RF_Public, EInternalObjectFlags::Native, true, &Refs))
				{
					FStringOutputDevice Ar;
					Object->OutputReferencers(Ar, &Refs);
					UE_LOG(LogObjectTools, Warning, TEXT("%s"), *Ar);  // also print the objects to the log so you can actually utilize the data

					// Display a dialog containing all referencers; the dialog is designed to destroy itself upon being closed, so this
					// allocation is ok and not a memory leak
					SGenericDialogWidget::OpenDialog(NSLOCTEXT("ObjectTools", "ShowReferencers", "Show Referencers"), SNew(SEditableTextBox).Text(FText::FromString(Ar)).IsReadOnly(true));
				}
				else
				{
					FMessageDialog::Open(EAppMsgType::Ok, FText::Format(NSLOCTEXT("UnrealEd", "ObjectNotReferenced", "Object '{0}' Is Not Referenced"), FText::FromString(Object->GetName())));
				}

				GEditor->GetSelectedObjects()->Select( Object );
			}
		}
	}

	/**
	 * Displays a tree(currently) of all assets which reference the passed in object.
	 *
	 * @param ObjectToGraph		The object to find references to.
	 */
	void ShowReferenceGraph( UObject* ObjectToGraph )
	{
		SReferenceTree::OpenDialog(ObjectToGraph);
	}

	/**
	 * Displays all of the objects the passed in object references
	 *
	 * @param	Object	Object whose references should be displayed
	 * @param	bGenerateCollection If true, generate a collection
	 */
	void ShowReferencedObjs( UObject* Object, const FString& CollectionName, ECollectionShareType::Type ShareType )
	{
		if( Object )
		{
			GEditor->GetSelectedObjects()->Deselect( Object );

			// Find references.
			TSet<UObject*> ReferencedObjects;
			{
				const FScopedBusyCursor BusyCursor;
				TArray<UClass*> IgnoreClasses;
				TArray<FString> IgnorePackageNames;
				TArray<UPackage*> IgnorePackages;

				// Assemble an ignore list.
				IgnoreClasses.Add( ULevel::StaticClass() );
				IgnoreClasses.Add( UWorld::StaticClass() );
				IgnoreClasses.Add( UPhysicalMaterial::StaticClass() );

				// Load the asset registry module
				FAssetRegistryModule& AssetRegistryModule = FModuleManager::LoadModuleChecked<FAssetRegistryModule>(TEXT("AssetRegistry"));

				TArray<FAssetData> AssetData;
				FARFilter Filter;
				Filter.PackagePaths.Add(FName(TEXT("/Engine/EngineMaterials")));
				Filter.PackagePaths.Add(FName(TEXT("/Engine/EditorMeshes")));
				Filter.PackagePaths.Add(FName(TEXT("/Engine/EditorResources")));
				Filter.PackagePaths.Add(FName(TEXT("/Engine/EngineMaterials")));
				Filter.PackagePaths.Add(FName(TEXT("/Engine/EngineFonts")));
				Filter.PackagePaths.Add(FName(TEXT("/Engine/EngineResources")));

				AssetRegistryModule.Get().GetAssets(Filter, AssetData);

				for (int32 AssetIdx = 0; AssetIdx < AssetData.Num(); ++AssetIdx)
				{
					IgnorePackageNames.Add( AssetData[AssetIdx].PackageName.ToString() );
				}

				// Construct the ignore package list.
				for( int32 PackageNameItr = 0; PackageNameItr < IgnorePackageNames.Num(); ++PackageNameItr )
				{
					UPackage* PackageToIgnore = FindObject<UPackage>(NULL,*(IgnorePackageNames[PackageNameItr]),true);

					if( PackageToIgnore == NULL )
					{// An invalid package name was provided.
						UE_LOG(LogObjectTools, Log,  TEXT("Package to ignore \"%s\" in the list of referenced objects is NULL and should be removed from the list"), *(IgnorePackageNames[PackageNameItr]) );
					}
					else
					{
						IgnorePackages.Add(PackageToIgnore);
					}
				}

				FFindReferencedAssets::BuildAssetList( Object, IgnoreClasses, IgnorePackages, ReferencedObjects );
			}

			const int32 NumReferencedObjects = ReferencedObjects.Num();

			// Make sure that the only referenced object (if there's only one) isn't the object itself before outputting object references
			if ( NumReferencedObjects > 1 || ( NumReferencedObjects == 1 && !ReferencedObjects.Contains( Object ) ) )
			{
				if (CollectionName.Len() == 0)
				{
					FString OutString( FString::Printf( TEXT("\nObjects referenced by %s:\r\n"), *Object->GetFullName() ) );
					for(TSet<UObject*>::TConstIterator SetIt(ReferencedObjects); SetIt; ++SetIt)
					{
						const UObject *ReferencedObject = *SetIt;
						check(ReferencedObject);

						// Don't list an object as referring to itself.
						if ( ReferencedObject != Object )
						{
							OutString += FString::Printf( TEXT("\t%s:\r\n"), *ReferencedObject->GetFullName() );
						}
					}

					UE_LOG(LogObjectTools, Warning, TEXT("%s"), *OutString );

					// Display the object references in a copy-friendly dialog; the dialog is designed to destroy itself upon being closed, so this
					// allocation is ok and not a memory leak
					SGenericDialogWidget::OpenDialog(NSLOCTEXT("ObjectTools", "ShowReferencedAssets", "Show Referenced Assets"), SNew(SEditableTextBox).Text(FText::FromString(OutString)).IsReadOnly(true));
				}
				else
				{
					TArray<FSoftObjectPath> ObjectsToAdd;
					for(TSet<UObject*>::TConstIterator SetIt(ReferencedObjects); SetIt; ++SetIt)
					{
						UObject* RefObj = *SetIt;
						if (RefObj != NULL)
						{
							if (RefObj != Object)
							{
								ObjectsToAdd.Emplace(RefObj);
							}
						}
					}

					if (ObjectsToAdd.Num() > 0)
					{
						FContentHelper* ContentHelper = new FContentHelper();
						if (ContentHelper->Initialize() == true)
						{
							FName CollectionFName = FName(*CollectionName);
							ContentHelper->ClearCollection(CollectionFName, ShareType);
							const bool CollectionCreated = ContentHelper->SetCollection(CollectionFName, ShareType, ObjectsToAdd);

							// Notify the user whether the collection was successfully created
							FNotificationInfo Info( FText::Format( NSLOCTEXT("ObjectTools", "SuccessfulAddCollection", "{0} sucessfully added as a new collection."), FText::FromName(CollectionFName)) );
							Info.ExpireDuration = 3.0f;
							Info.bUseLargeFont = false;

							if ( !CollectionCreated )
							{
								ISourceControlModule& SourceControlModule = ISourceControlModule::Get();
								if ( !SourceControlModule.IsEnabled() && ShareType != ECollectionShareType::CST_Local )
								{
									// Private and Shared collection types require a source control connection
									Info.Text = NSLOCTEXT("ObjectTools", "FailedToAddCollection_SCC", "Failed to create new collection, requires revision control connection");
								}
								else
								{
									Info.Text = NSLOCTEXT("ObjectTools", "FailedToAddCollection_Unknown", "Failed to create new collection");
								}
							}

							TSharedPtr<SNotificationItem> Notification = FSlateNotificationManager::Get().AddNotification(Info);
							if ( Notification.IsValid() )
							{
								Notification->SetCompletionState( CollectionCreated ? SNotificationItem::CS_Success : SNotificationItem::CS_Fail );
							}
						}
						if (ContentHelper)
						{
							delete ContentHelper;
						}
					}
				}
			}
			else
			{
				FMessageDialog::Open( EAppMsgType::Ok, FText::Format( NSLOCTEXT("UnrealEd", "ObjectNoReferences", "Object '{0}' doesn't refer to any non-ignored objects."), FText::FromString(Object->GetName()) ) );
			}

			GEditor->GetSelectedObjects()->Select( Object );
		}
	}

	/**
	 * Select the object referencers in the level
	 *
	 * @param	Object			Object whose references are to be selected
	 *
	 */
	void SelectActorsInLevelDirectlyReferencingObject( UObject* RefObj )
	{
		UPackage* Package = RefObj->GetOutermost();
		if (Package && Package->ContainsMap())
		{
			// Walk the chain of outers to find the object that is 'in' the level...
			UObject* ObjToSelect = NULL;
			UObject* CurrObject = RefObj;
			UObject* Outer = RefObj->GetOuter();
			while ((ObjToSelect == NULL) && (Outer != NULL) && (Outer != Package))
			{
				ULevel* Level = Cast<ULevel>(Outer);
				if (Level)
				{
					// We found it!
					ObjToSelect = CurrObject;
				}
				else
				{
					UObject* TempObject = Outer;
					Outer = Outer->GetOuter();
					CurrObject = TempObject;
				}
			}

			if (ObjToSelect)
			{
				AActor* ActorToSelect = Cast<AActor>(ObjToSelect);
				if (ActorToSelect)
				{
					GEditor->SelectActor( ActorToSelect, true, true );
				}
			}
		}
	}

	/**
	 * Select the object and it's external referencers' referencers in the level.
	 * This function calls AccumulateObjectReferencersForObjectRecursive to
	 * recursively build a list of objects to check for referencers in the level
	 *
	 * @param	Object				Object whose references are to be selected
	 * @param	bRecurseMaterial	Whether or not we're allowed to recurse the material
	 *
	 */
	void SelectObjectAndExternalReferencersInLevel( UObject* Object, const bool bRecurseMaterial )
	{
		if(Object)
		{
			if(IsReferenced(Object, RF_Public, EInternalObjectFlags::Native))
			{
				TArray<UObject*> ObjectsToSelect;

				GEditor->SelectNone( true, true );

				// Generate the list of objects.  This function is necessary if the object
				//	in question is indirectly referenced by an actor.  For example, a
				//	material used on a static mesh that is instanced in the level
				AccumulateObjectReferencersForObjectRecursive( Object, ObjectsToSelect, bRecurseMaterial );

				// Select the objects in the world
				for ( TArray<UObject*>::TConstIterator ObjToSelectItr( ObjectsToSelect ); ObjToSelectItr; ++ObjToSelectItr )
				{
					UObject* ObjToSelect = *ObjToSelectItr;
					SelectActorsInLevelDirectlyReferencingObject(ObjToSelect);
				}

				GEditor->GetSelectedObjects()->Select( Object );
			}
			else
			{
				FMessageDialog::Open( EAppMsgType::Ok, FText::Format(NSLOCTEXT("UnrealEd", "ObjectNotReferenced", "Object '{0}' Is Not Referenced"), FText::FromString(Object->GetName())) );
			}
		}
	}


	/**
	 * Recursively add the objects referencers to a single array
	 *
	 * @param	Object				Object whose references are to be selected
	 * @param	Referencers			Array of objects being referenced in level
	 * @param	bRecurseMaterial	Whether or not we're allowed to recurse the material
	 *
	 */
	void AccumulateObjectReferencersForObjectRecursive( UObject* Object, TArray<UObject*>& Referencers, const bool bRecurseMaterial )
	{
		TArray<FReferencerInformation> OutInternalReferencers;
		TArray<FReferencerInformation> OutExternalReferencers;
		Object->RetrieveReferencers(&OutInternalReferencers, &OutExternalReferencers);

		// dump the referencers
		for (int32 ExtIndex = 0; ExtIndex < OutExternalReferencers.Num(); ExtIndex++)
		{
			UObject* RefdObject = OutExternalReferencers[ExtIndex].Referencer;
			if (RefdObject)
			{
				Referencers.Push( RefdObject );
				// Recursively search for static meshes and materials so that textures and materials will recurse back
				// to the meshes in which they are used
				if	( !(Object->IsA(UStaticMesh::StaticClass()) ) // Added this check for safety in case of a circular reference
					&& (	(RefdObject->IsA(UStaticMesh::StaticClass()))
						||	(RefdObject->IsA(UMaterialInterface::StaticClass()) && bRecurseMaterial)	// Only recurse the material if we're interested in it's children
						)
					)
				{
					AccumulateObjectReferencersForObjectRecursive( RefdObject, Referencers, bRecurseMaterial );
				}
			}
		}
	}

	bool ShowDeleteConfirmationDialog ( const TArray<UObject*>& ObjectsToDelete )
	{
		TArray<UPackage*> PackagesToDelete;

		// Gather a list of packages which may need to be deleted once the objects are deleted.
		for ( int32 ObjIdx = 0; ObjIdx < ObjectsToDelete.Num(); ++ObjIdx )
		{
			PackagesToDelete.AddUnique(ObjectsToDelete[ObjIdx]->GetOutermost());
		}

		// Cull out packages which cannot be found on disk or are not UAssets
		for ( int32 PackageIdx = PackagesToDelete.Num() - 1; PackageIdx >= 0; --PackageIdx )
		{
			UPackage* Package = PackagesToDelete[PackageIdx];

			FString PackageFilename;
			if( !FPackageName::DoesPackageExist( Package->GetName(), &PackageFilename ) )
			{
				// Could not determine filename for package so we can not delete
				PackagesToDelete.RemoveAt(PackageIdx);
			}
		}

		// If we found any packages that we may delete
		if ( PackagesToDelete.Num() )
		{
			// Set up the delete package dialog
			FPackagesDialogModule& PackagesDialogModule = FModuleManager::LoadModuleChecked<FPackagesDialogModule>( TEXT("PackagesDialog") );
			PackagesDialogModule.CreatePackagesDialog(NSLOCTEXT("PackagesDialogModule", "DeleteAssetsDialogTitle", "Delete Assets"), NSLOCTEXT("PackagesDialogModule", "DeleteAssetsDialogMessage", "The following assets will be deleted."), /*InReadOnly=*/true);
			PackagesDialogModule.AddButton(DRT_Save, NSLOCTEXT("PackagesDialogModule", "DeleteSelectedButton", "Delete"), NSLOCTEXT("PackagesDialogModule", "DeleteSelectedButtonTip", "Delete the listed assets"));
			if(!ISourceControlModule::Get().IsEnabled())
			{
				PackagesDialogModule.AddButton(DRT_MakeWritable, NSLOCTEXT("PackagesDialogModule", "MakeWritableAndDeleteSelectedButton", "Make Writable and Delete"), NSLOCTEXT("PackagesDialogModule", "MakeWritableAndDeleteSelectedButtonTip", "Makes the listed assets writable and deletes them"));
			}
			PackagesDialogModule.AddButton(DRT_Cancel, NSLOCTEXT("PackagesDialogModule", "CancelButton", "Cancel"), NSLOCTEXT("PackagesDialogModule", "CancelDeleteButtonTip", "Do not delete any assets and cancel the current operation"));

			for ( int32 PackageIdx = 0; PackageIdx < PackagesToDelete.Num(); ++PackageIdx )
			{
				UPackage* Package = PackagesToDelete[PackageIdx];
				PackagesDialogModule.AddPackageItem(Package, ECheckBoxState::Checked);
			}

			// Display the delete dialog
			const EDialogReturnType UserResponse = PackagesDialogModule.ShowPackagesDialog();

			if(UserResponse == DRT_MakeWritable)
			{
				// make each file writable before attempting to delete
				for ( int32 PackageIdx = 0; PackageIdx < PackagesToDelete.Num(); ++PackageIdx )
				{
					const UPackage* Package = PackagesToDelete[PackageIdx];
					FString PackageFilename;
					if(FPackageName::DoesPackageExist(Package->GetName(), &PackageFilename))
					{
						FPlatformFileManager::Get().GetPlatformFile().SetReadOnly(*PackageFilename, false);
					}
				}
			}

			// If the user selected a "Delete" option return true
			return UserResponse == DRT_Save || UserResponse == DRT_MakeWritable;
		}
		else
		{
			// There are no packages that are considered for deletion. Return true because this is a safe delete.
			return true;
		}
	}

	void CleanupAfterSuccessfulDelete (const TArray<UPackage*>& PotentialPackagesToDelete, bool bPerformReferenceCheck)
	{
		TArray<UPackage*> PackagesToDelete = PotentialPackagesToDelete;
		TArray<UPackage*> PackagesToUnload;
		TArray<FString> PackageFilesToDelete;
		TArray<TSharedRef<ISourceControlState, ESPMode::ThreadSafe> > PackageSCCStates;
		ISourceControlProvider& SourceControlProvider = ISourceControlModule::Get().GetProvider();

		GWarn->BeginSlowTask( NSLOCTEXT("ObjectTools", "OldPackageCleanupSlowTask", "Cleaning Up Old Assets"), true );
		const int32 OriginalNumPackagesToDelete = PackagesToDelete.Num();
		// Cull out packages which are still referenced, dont exist on disk, or are not UAssets
		// Record the filename and SCC state of any package which is not culled.
		for ( int32 PackageIdx = PackagesToDelete.Num() - 1; PackageIdx >= 0; --PackageIdx )
		{
			GWarn->StatusUpdate(OriginalNumPackagesToDelete - PackageIdx, OriginalNumPackagesToDelete, NSLOCTEXT("ObjectTools", "OldPackageCleanupSlowTask", "Cleaning Up Old Assets"));
			UObject* Package = PackagesToDelete[PackageIdx];

			bool bIsReferenced = false;

			// Skip external actor packages when considering whether to clear the transaction buffer, as you should be able to undo deleting an actor (but not an asset)
			// If an external actor package is kept alive by the transaction buffer then it will be re-marked as "newly created" further down this function
			if ( Package != nullptr && bPerformReferenceCheck && !Package->GetName().Contains(FPackagePath::GetExternalActorsFolderName()))
			{
				bool bIsReferencedByUndo = false;
				GatherObjectReferencersForDeletion(Package, bIsReferenced, bIsReferencedByUndo);

				// only ref to this object is the transaction buffer, clear the transaction buffer
				if (!bIsReferenced && bIsReferencedByUndo && GEditor)
				{
					GEditor->ResetTransaction(NSLOCTEXT("UnrealEd", "DeleteSelectedItem", "Delete Selected Item"));
				}
			}

			if ( bIsReferenced )
			{
				PackagesToDelete.RemoveAt(PackageIdx);
			}
			else
			{
				UPackage* CurrentPackage = Cast<UPackage>(Package);

				FString PackageFilename;

				if( CurrentPackage == nullptr )
				{
					PackagesToDelete.RemoveAt(PackageIdx);
				}
				else
				{
					CurrentPackage->SetDirtyFlag(false);

					if (FPackageName::DoesPackageExist(Package->GetName(), &PackageFilename))
					{
						PackageFilesToDelete.Add(PackageFilename);
					}
					else
					{
						// Could not determine filename for package so we can not delete, but we should unload
						PackagesToDelete.RemoveAt(PackageIdx);
						PackagesToUnload.Add(CurrentPackage);
					}
				}
			}
		}

		// Get the current source control states of all the package files we're deleting at once.
		if ( PackagesToDelete.Num() && ISourceControlModule::Get().IsEnabled() )
		{
			SourceControlProvider.GetState(PackageFilesToDelete, PackageSCCStates, EStateCacheUsage::ForceUpdate);
		}

		GWarn->EndSlowTask();

		if (GUnrealEd)
		{
			// Let the package auto-saver know that it needs to ignore the deleted packages
			GUnrealEd->GetPackageAutoSaver().OnPackagesDeleted(PackagesToDelete);
		}

		// Let the asset registry know that these packages are being removed
		for (UPackage* PackageToDelete : PackagesToDelete)
		{
			FAssetRegistryModule::PackageDeleted(PackageToDelete);
			FEditorDelegates::OnPackageDeleted.Broadcast(PackageToDelete);
		}

		// Unload the packages and collect garbage.
		if ( PackagesToDelete.Num() > 0 || PackagesToUnload.Num() > 0 )
		{
			TArray<UPackage*> AllPackagesToUnload;
			AllPackagesToUnload.Reserve(PackagesToDelete.Num() + PackagesToUnload.Num());
			AllPackagesToUnload.Append(PackagesToDelete);
			AllPackagesToUnload.Append(PackagesToUnload);

			UPackageTools::FUnloadPackageParams UnloadParams(AllPackagesToUnload);
			UnloadParams.bResetTransBuffer = false; // Don't reset the transaction buffer, as we handled that above if needed
			UPackageTools::UnloadPackages(UnloadParams);
		}
		CollectGarbage( GARBAGE_COLLECTION_KEEPFLAGS );

		// Now delete all packages that have become empty
		bool bMakeWritable = false;
		bool bSilent = false;
		bool bDeletedFileLocallyWritable = false;
		TArray<FString> SCCFilesToRevert;
		TArray<FString> SCCFilesToDelete;

		for ( int32 PackageFileIdx = 0; PackageFileIdx < PackageFilesToDelete.Num(); ++PackageFileIdx )
		{
			bool bDeletedFileLocallyWritable = false;

			const FString& PackageFilename = PackageFilesToDelete[PackageFileIdx];
			if ( ISourceControlModule::Get().IsEnabled() )
			{
				const FSourceControlStatePtr SourceControlState = PackageSCCStates.IsValidIndex(PackageFileIdx) ? PackageSCCStates[PackageFileIdx] : FSourceControlStatePtr();
				const bool bInDepot = SourceControlState.IsValid() && SourceControlState->IsSourceControlled();
				if ( bInDepot )
				{
					check(SourceControlState.IsValid());

					// The file is managed by source control. Open it for delete.
					FString FullPackageFilename = FPaths::ConvertRelativePathToFull(PackageFilename);

					// Revert the file if it is checked out
					const bool bIsAdded = SourceControlState->IsAdded();
					const bool bIsCheckedOut = SourceControlState->IsCheckedOut();
					if ( bIsCheckedOut || bIsAdded || SourceControlState->IsDeleted() )
					{
						// Batch the revert operation so that we only make one request to the source control module.
						SCCFilesToRevert.Add(FullPackageFilename);
					}

					if (bIsAdded)
					{
						// The file was open for add and reverted, this leaves the file on disk so here we delete it
						IFileManager::Get().Delete(*PackageFilename);
					}
<<<<<<< HEAD
					else if (!bIsCheckedOut && SourceControlProvider.UsesLocalReadOnlyState() && !IFileManager::Get().IsReadOnly(*PackageFilename))
					{
						bDeletedFileLocallyWritable = true;
					}
					else
=======
					else if (SourceControlState->CanDelete())
>>>>>>> 4af6daef
					{
						// Batch this file for deletion so that we only send one deletion request to the source control module.
						SCCFilesToDelete.Add(FullPackageFilename);
					}
					else if (!bIsCheckedOut && !IFileManager::Get().IsReadOnly(*PackageFilename))
					{
						bDeletedFileLocallyWritable = true;
					}
					else
					{
						UE_LOG(LogObjectTools, Warning, TEXT("SCC failed to open '%s' for deletion."), *PackageFilename);
					}
				}
				else
				{
					// The file was never submitted to the depo, delete it locally
					IFileManager::Get().Delete(*PackageFilename);
				}
			}
			else
			{
				// Source control is compiled in, but is not enabled for some reason, delete the file locally
				if(IFileManager::Get().IsReadOnly(*PackageFilename))
				{
					EAppReturnType::Type ReturnType = EAppReturnType::No;
					if(!bMakeWritable && !bSilent)
					{
						FFormatNamedArguments Args;
						Args.Add(TEXT("Filename"), FText::FromString(PackageFilename));
						const FText Message = FText::Format(NSLOCTEXT("ObjectTools", "DeleteReadOnlyWarning", "This file is read-only on disk:\n\n{Filename}\n\nDelete it anyway?"), Args);

						ReturnType = FMessageDialog::Open(EAppMsgType::YesNoYesAllNoAll, Message);
						bMakeWritable = ReturnType == EAppReturnType::YesAll;
						bSilent = ReturnType == EAppReturnType::NoAll;
					}

					if(bMakeWritable || ReturnType == EAppReturnType::Yes)
					{
						FPlatformFileManager::Get().GetPlatformFile().SetReadOnly(*PackageFilename, false);
						bDeletedFileLocallyWritable = true;
					}
				}
				else
				{
					bDeletedFileLocallyWritable = true;
				}
			}
		
			if (bDeletedFileLocallyWritable)
			{
				FUncontrolledChangelistsModule& UncontrolledChangelistsModule = FUncontrolledChangelistsModule::Get();
				UncontrolledChangelistsModule.OnDeleteWritable(PackageFilename);

				IFileManager::Get().Delete(*PackageFilename);
			}
		}
				
		// Handle all source control revert and delete operations as a batched operation.
		if (ISourceControlModule::Get().IsEnabled())
		{
			if (SCCFilesToRevert.Num() > 0)
			{
				SourceControlProvider.Execute(ISourceControlOperation::Create<FRevert>(), SCCFilesToRevert);
			}

			if (SCCFilesToDelete.Num() > 0)
			{
				if (SourceControlProvider.Execute(ISourceControlOperation::Create<FDelete>(), SCCFilesToDelete) == ECommandResult::Failed)
				{
					UE_LOG(LogObjectTools, Warning, TEXT("SCC failed to open the selected files for deletion."));
				}
			}
		}

		// Ensure that any packages that had their file deleted despite still existing in memory are marked "newly created" again, since they 
		// no longer have an associated file on disk. This typically happens for OFPA packages that are kept alive by the transaction buffer.
		for (const FString& PackageFilename : PackageFilesToDelete)
		{
			if (!FPaths::FileExists(PackageFilename))
			{
				FString PackageName;
				if (FPackageName::TryConvertFilenameToLongPackageName(PackageFilename, PackageName))
				{
					if (UPackage* Package = FindPackage(nullptr, *PackageName))
					{
						Package->MarkAsNewlyCreated();
<<<<<<< HEAD
						Package->SetDirtyFlag(true);
=======
>>>>>>> 4af6daef
					}
				}
			}
		}

		// Let the level browser that we deleted a level (must happen after physically deleting the package file as it will rescan the folders)
		FEditorDelegates::RefreshLevelBrowser.Broadcast();
	}

	int32 DeleteAssets( const TArray<FAssetData>& AssetsToDelete, bool bShowConfirmation )
	{
		TArray<TWeakObjectPtr<UPackage>> PackageFilesToDelete;
		TArray<UObject*> ObjectsToDelete;
		for ( int i = 0; i < AssetsToDelete.Num(); i++ )
		{
			const FAssetData& AssetData = AssetsToDelete[i];
			UObject *ObjectToDelete = AssetData.GetAsset({ ULevel::LoadAllExternalObjectsTag });
			// Assets can be loaded even when their underlying type/class no longer exists...
			if ( ObjectToDelete!=nullptr )
			{
				ObjectsToDelete.Add( ObjectToDelete );
			}
			else if ( AssetData.IsUAsset() )
			{
				// ... In this cases there is no underlying asset or type so remove the package itself directly after confirming it's valid to do so.
				FString PackageFilename;
				if( !FPackageName::DoesPackageExist( AssetData.PackageName.ToString(), &PackageFilename ) )
				{
					// Could not determine filename for package so we can not delete
					continue;
				}

				UPackage* Package = FindPackage(nullptr, *AssetData.PackageName.ToString());
				if ( Package )
				{
					PackageFilesToDelete.Add(Package);
				}
			}
		}

		int32 NumObjectsToDelete = ObjectsToDelete.Num();
		if ( NumObjectsToDelete > 0 )
		{
			NumObjectsToDelete = DeleteObjects( ObjectsToDelete, bShowConfirmation );
		}

		const int32 NumPackagesToDelete = PackageFilesToDelete.Num();
		if (NumPackagesToDelete > 0)
		{
			TArray<UPackage*> PackagePointers;
			for ( const auto& PkgIt : PackageFilesToDelete )
			{
				UPackage* Package = PkgIt.Get();
				if ( Package )
				{
					PackagePointers.Add(Package);
				}
			}

			if ( PackagePointers.Num() > 0 )
			{
				const bool bPerformReferenceCheck = true;
				CleanupAfterSuccessfulDelete(PackagePointers, bPerformReferenceCheck);
			}
		}

		return NumPackagesToDelete + NumObjectsToDelete;
	}

	int32 PrivatizeAssets(const TArray<FAssetData>& AssetsToPrivatize, bool bShowConfirmation)
	{
		TArray<UObject*> ObjectsToPrivatize;
		for (const FAssetData& AssetToPrivatize : AssetsToPrivatize)
		{
			UObject* ObjectToPrivatize = AssetToPrivatize.GetAsset({ ULevel::LoadAllExternalObjectsTag });

			if (ObjectToPrivatize)
			{
				ObjectsToPrivatize.Add(ObjectToPrivatize);
			}
		}

		if (!ObjectsToPrivatize.IsEmpty())
		{
			return PrivatizeObjects(ObjectsToPrivatize, bShowConfirmation);
		}

		return 0;
	}

	void AddExtraObjectsToDelete(TArray< UObject* >& ObjectsToDelete)
	{
		const int32 OriginalNum = ObjectsToDelete.Num();
		for (int32 i=0; i < OriginalNum; ++i)
		{
			UObject* ObjectToDelete = ObjectsToDelete[i];

			// Delete MapBuildData with maps & owned packages for map
			if (UWorld* World = Cast<UWorld>(ObjectToDelete))
			{
				if (World->PersistentLevel && World->PersistentLevel->MapBuildData)
				{
					ObjectsToDelete.AddUnique(World->PersistentLevel->MapBuildData);
				}

				for (UPackage* Package : World->GetOutermost()->GetExternalPackages())
				{
					// Don't include newly created packages
					if (!Package->HasAnyPackageFlags(PKG_NewlyCreated))
					{
						ObjectsToDelete.AddUnique(Package);
					}
				}
			}
		}

		// Allows to inject extra assets to delete without modifying the engine source.
		FEditorDelegates::OnAssetsAddExtraObjectsToDelete.Broadcast(ObjectsToDelete);

		//This method is called 2x in the deletion flow. Make sure there is no duplicates in the array as we can't rely on the methods registered to the delegate to uniquely add.
		TSet<UObject*> CleanupDuplicatesSet(MoveTemp(ObjectsToDelete)); // Move items into the set to remove duplicate pointers.
		ObjectsToDelete = CleanupDuplicatesSet.Array(); // Copy elements back again

	}

	bool ContainsWorldInUse(const TArray< UObject* >& ObjectsToDelete)
	{
		TArray<const UWorld*> WorldsToDelete;

		for (const UObject* ObjectToDelete : ObjectsToDelete)
		{
			if (const UWorld* World = Cast<UWorld>(ObjectToDelete))
			{
				WorldsToDelete.AddUnique(World);
			}
		}

		if (WorldsToDelete.Num() == 0)
		{
			return false;
		}

		auto GetCombinedWorldNames = [](const TArray<const UWorld*>& Worlds) -> FString
		{
			return FString::JoinBy(Worlds, TEXT(", "),
				[](const UWorld* World) -> FString
				{
					return World->GetPathName();
				});
		};

		UE_LOG(LogObjectTools, Log, TEXT("Deleting %d worlds: %s"), WorldsToDelete.Num(), *GetCombinedWorldNames(WorldsToDelete));

		TArray<const UWorld*> ActiveWorlds;

		for (const FWorldContext& WorldContext : GEditor->GetWorldContexts())
		{
			if (const UWorld* World = WorldContext.World())
			{
				ActiveWorlds.AddUnique(World);

				for (const ULevelStreaming* StreamingLevel : World->GetStreamingLevels())
				{
					if (StreamingLevel && StreamingLevel->GetLoadedLevel() && StreamingLevel->GetLoadedLevel()->GetOuter())
					{
						if (const UWorld* StreamingWorld = Cast<UWorld>(StreamingLevel->GetLoadedLevel()->GetOuter()))
						{
							ActiveWorlds.AddUnique(StreamingWorld);
						}
					}
				}
			}
		}

		UE_LOG(LogObjectTools, Log, TEXT("Currently %d active worlds: %s"), ActiveWorlds.Num(), *GetCombinedWorldNames(ActiveWorlds));

		for (const UWorld* World : WorldsToDelete)
		{
			if (ActiveWorlds.Contains(World))
			{
				return true;
			}
		}

		return false;
	}

	int32 DeleteObjects( const TArray< UObject* >& InObjectsToDelete, bool bShowConfirmation, EAllowCancelDuringDelete AllowCancelDuringDelete )
	{
		const FScopedBusyCursor BusyCursor;

		TArray<UObject*> ObjectsToDelete = InObjectsToDelete;
		AddExtraObjectsToDelete(ObjectsToDelete);

		// Allows deleting of sounds after they have been previewed
		GEditor->ClearPreviewComponents();

		// Ensure the audio manager is not holding on to any sounds
		FAudioDeviceManager* AudioDeviceManager = GEditor->GetAudioDeviceManager();
		if (AudioDeviceManager != nullptr)
		{
			AudioDeviceManager->UpdateActiveAudioDevices(false);

			const int32 NumAudioDevices = AudioDeviceManager->GetNumActiveAudioDevices();
			for (int32 DeviceIndex = 0; DeviceIndex < NumAudioDevices; DeviceIndex++)
			{
				FAudioDevice* AudioDevice = AudioDeviceManager->GetAudioDeviceRaw(DeviceIndex);
				if (AudioDevice != nullptr)
				{
					AudioDevice->StopAllSounds();
				}
			}
		}

		// Query delegate hook to validate if the delete operation is available
		FCanDeleteAssetResult CanDeleteResult;
		FEditorDelegates::OnAssetsCanDelete.Broadcast(ObjectsToDelete, CanDeleteResult);
		if (!CanDeleteResult.Get())
		{
			FMessageDialog::Open(EAppMsgType::Ok, NSLOCTEXT("UnrealEd", "CannotDelete", "Cannot currently delete selected objects. See log for details."));
			return 0;
		}

		// Make sure packages being saved are fully loaded.
		if( !HandleFullyLoadingPackages( ObjectsToDelete, NSLOCTEXT("UnrealEd", "Delete", "Delete") ) )
		{
			return 0;
		}

		FResultMessage Result;
		Result.bSuccess = true;
		FEditorDelegates::OnPreDestructiveAssetAction.Broadcast(ObjectsToDelete, EDestructiveAssetActions::AssetDelete, Result);

		if (!Result.bSuccess)
		{
			UE_LOG(LogObjectTools, Warning, TEXT("%s"), *Result.ErrorMessage);
			return 0;
		}

		// Load the asset registry module
		FAssetRegistryModule& AssetRegistryModule = FModuleManager::LoadModuleChecked<FAssetRegistryModule>(TEXT("AssetRegistry"));

		// Don't delete anything if we're still building the asset registry, warn the user and don't delete.
		if (AssetRegistryModule.Get().IsLoadingAssets())
		{
			FNotificationInfo Info( NSLOCTEXT("UnrealEd", "Warning_CantDeleteRebuildingAssetRegistry", "Unable To Delete While Discovering Assets") );
			Info.ExpireDuration = 3.0f;
			FSlateNotificationManager::Get().AddNotification(Info);
			return 0;
		}

		if (ContainsWorldInUse(ObjectsToDelete))
		{
			FMessageDialog::Open(
				EAppMsgType::Ok,
				NSLOCTEXT("UnrealEd", "DeleteFailedWorldInUse", "Unable to delete level while it is open"),
				NSLOCTEXT("UnrealEd", "DeleteFailedWorldInUseTitle", "Unable to delete level")
			);

			return 0;
		}

		// let systems clean up any unnecessary references that they may have
		// (so that they're not flagged in the dialog)
		FEditorDelegates::OnAssetsPreDelete.Broadcast(ObjectsToDelete);

		TSharedRef<FAssetDeleteModel> DeleteModel = MakeShared<FAssetDeleteModel>(ObjectsToDelete);

		if ( bShowConfirmation )
		{
			const FVector2D DEFAULT_WINDOW_SIZE = FVector2D( 600, 700 );

			/** Create the window to host our package dialog widget */
			TSharedRef< SWindow > DeleteAssetsWindow = SNew( SWindow )
				.Title( FText::FromString( "Delete Assets" ) )
				.ClientSize( DEFAULT_WINDOW_SIZE );

			/** Set the content of the window to our package dialog widget */
			TSharedRef< SDeleteAssetsDialog > DeleteDialog =
				SNew(SDeleteAssetsDialog, DeleteModel)
				.ParentWindow( DeleteAssetsWindow );

			DeleteAssetsWindow->SetContent( DeleteDialog );

			/** Show the package dialog window as a modal window */
			GEditor->EditorAddModalWindow( DeleteAssetsWindow );

			return DeleteModel->GetDeletedObjectCount();
		}

		bool bUserCanceled = false;
		const bool bAllowCancelDuringDelete = (AllowCancelDuringDelete == EAllowCancelDuringDelete::AllowCancel);
		GWarn->BeginSlowTask(NSLOCTEXT("UnrealEd", "VerifyingDelete", "Verifying Delete"), true, bAllowCancelDuringDelete);
		while ( !bUserCanceled && DeleteModel->GetState() != FAssetDeleteModel::Finished )
		{
			DeleteModel->Tick(0);
			GWarn->StatusUpdate((int32)( DeleteModel->GetProgress() * 100 ), 100, DeleteModel->GetProgressText());

			if (bAllowCancelDuringDelete)
			{
				bUserCanceled = GWarn->ReceivedUserCancel();
			}
		}
		GWarn->EndSlowTask();

		if ( bUserCanceled )
		{
			UE_LOG(LogUObjectGlobals, Warning, TEXT("User canceled delete operation"));
			return 0;
		}

		if ( !DeleteModel->DoDelete() )
		{
			UE_LOG(LogUObjectGlobals, Warning, TEXT("Could not delete"));

			//@todo ndarnell explain why the delete failed?  Maybe we should show the delete UI
			// when this fails?
		}

		return DeleteModel->GetDeletedObjectCount();
	}

	int32 PrivatizeObjects(const TArray<UObject*>& InObjectsToPrivatize, bool bShowConfirmation, EAllowCancelDuringPrivatize AllowCancelDuringPrivatize)
	{
		const FScopedBusyCursor BusyCursor;
		TArray<UObject*> ObjectsToPrivatize = InObjectsToPrivatize;

		if (!HandleFullyLoadingPackages(ObjectsToPrivatize, NSLOCTEXT("UnrealEd", "Privatize", "Privatize")))
		{
			return 0;
		}

		FResultMessage Result;
		Result.bSuccess = true;
		FEditorDelegates::OnPreDestructiveAssetAction.Broadcast(ObjectsToPrivatize, EDestructiveAssetActions::AssetPrivatize, Result);

		if (!Result.bSuccess)
		{
			UE_LOG(LogObjectTools, Warning, TEXT("%s"), *Result.ErrorMessage);
			return 0;
		}

		FAssetRegistryModule& AssetRegistryModule = FModuleManager::LoadModuleChecked<FAssetRegistryModule>(TEXT("AssetRegistry"));

		if (AssetRegistryModule.Get().IsLoadingAssets())
		{
			FNotificationInfo Info(NSLOCTEXT("UnrealEd", "Warning_CantPrivatizeRebuildingAssetRegistry", "Unable To Mark Private While Discovering Assets"));
			Info.ExpireDuration = 3.0f;
			FSlateNotificationManager::Get().AddNotification(Info);
			return 0;
		}

		TSharedRef<FAssetPrivatizeModel> PrivatizeModel = MakeShared<FAssetPrivatizeModel>(ObjectsToPrivatize);

		if (bShowConfirmation)
		{
			const FVector2D DEFAULT_WINDOW_SIZE = FVector2D(600, 700);

			TSharedRef<SWindow> PrivatizeAssetsWindow = SNew(SWindow)
				.Title(NSLOCTEXT("UnrealED", "Privatize Assets", "Make Assets Private"))
				.ClientSize(DEFAULT_WINDOW_SIZE);

			TSharedRef<SPrivateAssetsDialog> PrivatizeDialog =
				SNew(SPrivateAssetsDialog, PrivatizeModel)
				.ParentWindow(PrivatizeAssetsWindow);

			PrivatizeAssetsWindow->SetContent(PrivatizeDialog);

			GEditor->EditorAddModalWindow(PrivatizeAssetsWindow);

			return PrivatizeModel->GetObjectsPrivatizedCount();
		}

		bool bUserCanceled = false;
		const bool bAllowCancelDuringPrivatize = (AllowCancelDuringPrivatize == EAllowCancelDuringPrivatize::AllowCancel);
		GWarn->BeginSlowTask(NSLOCTEXT("UnrealEd", "VerifyingPrivatize", "Verifying Privatize"), true, bAllowCancelDuringPrivatize);
		while (!bUserCanceled && PrivatizeModel->GetState() != FAssetPrivatizeModel::Finished)
		{
			PrivatizeModel->Tick(0);
			GWarn->StatusUpdate((int32)(PrivatizeModel->GetProgress() * 100), 100, PrivatizeModel->GetProgressText());

			if (bAllowCancelDuringPrivatize)
			{
				bUserCanceled = GWarn->ReceivedUserCancel();
			}
		}
		GWarn->EndSlowTask();

		if (bUserCanceled)
		{
			UE_LOG(LogUObjectGlobals, Warning, TEXT("User cancelled privatize operation"));
			return 0;
		}

		if (!PrivatizeModel->DoPrivatize())
		{
			UE_LOG(LogUObjectGlobals, Warning, TEXT("Could not mark private"));
		}

		return PrivatizeModel->GetObjectsPrivatizedCount();
	}

	static bool MakeReadOnlyPackageWritable(UObject* ObjectToDelete, bool& bMakeWritable, bool& bSilent)
	{
		// If an object's package is read only, and source control is not enabled, ask the user whether they wish
		// to make it writable.
		if (!ISourceControlModule::Get().IsEnabled())
		{
			UPackage* ObjectPackage = ObjectToDelete->GetOutermost();
			check(ObjectPackage != nullptr);

			FString PackageFilename;
			if (FPackageName::DoesPackageExist(ObjectPackage->GetName(), &PackageFilename))
			{
				if (IFileManager::Get().IsReadOnly(*PackageFilename))
				{
					EAppReturnType::Type ReturnType = EAppReturnType::No;
					if (!bMakeWritable && !bSilent)
					{
						FFormatNamedArguments Args;
						Args.Add(TEXT("Filename"), FText::FromString(PackageFilename));
						const FText Message = FText::Format(NSLOCTEXT("ObjectTools", "DeleteReadOnlyWarning", "This file is read-only on disk:\n\n{Filename}\n\nDelete it anyway?"), Args);

						ReturnType = FMessageDialog::Open(EAppMsgType::YesNoYesAllNoAll, EAppReturnType::No, Message);
						bMakeWritable = ReturnType == EAppReturnType::YesAll;
						bSilent = ReturnType == EAppReturnType::NoAll;
					}

					if (bMakeWritable || ReturnType == EAppReturnType::Yes)
					{
						FPlatformFileManager::Get().GetPlatformFile().SetReadOnly(*PackageFilename, false);
					}
					else
					{
						return false;
					}
				}
			}
		}

		return true;
	}

	int32 DeleteObjectsUnchecked(const TArray< UObject* >& InObjectsToDelete)
	{
		GWarn->BeginSlowTask( NSLOCTEXT( "UnrealEd", "Deleting", "Deleting" ), true );

		TArray<UObject*> ObjectsDeletedSuccessfully;
		TArray<UObject*> ObjectsToDelete = InObjectsToDelete;
		AddExtraObjectsToDelete(ObjectsToDelete);

		bool bSawSuccessfulDelete = false;
		bool bMakeWritable = false;
		bool bSilent = false;

		for ( int32 Index = 0; Index < ObjectsToDelete.Num(); Index++ )
		{
			GWarn->StatusUpdate( Index, ObjectsToDelete.Num(), FText::Format( NSLOCTEXT( "UnrealEd", "Deletingf", "Deleting ({0} of {1})" ), FText::AsNumber( Index ), FText::AsNumber( ObjectsToDelete.Num() ) ) );
			UObject* ObjectToDelete = ObjectsToDelete[Index];

			if ( !ensure( ObjectToDelete != NULL ) )
			{
				continue;
			}

			// Early exclusion for assets contained in read-only packages if the user chooses not to write enable them
			if (!MakeReadOnlyPackageWritable(ObjectToDelete, bMakeWritable, bSilent))
			{
				continue;
			}

			// We already know it's not referenced or we wouldn't be performing the safe delete, so don't repeat the reference check.
			bool bPerformReferenceCheck = false;
			if ( DeleteSingleObject( ObjectToDelete, bPerformReferenceCheck ) )
			{
				ObjectsDeletedSuccessfully.Push( ObjectToDelete );
				bSawSuccessfulDelete = true;
			}
		}

		GWarn->EndSlowTask();

		// Record the number of objects deleted successfully so we can clear the list (once it is just full of pointers to deleted objects)
		const int32 NumObjectsDeletedSuccessfully = ObjectsDeletedSuccessfully.Num();

		// Update the browser if something was actually deleted.
		if ( bSawSuccessfulDelete )
		{
			TArray<UClass*> DeletedObjectClasses;
			TArray<UPackage*> PotentialPackagesToDelete;
			for ( int32 ObjIdx = 0; ObjIdx < ObjectsDeletedSuccessfully.Num(); ++ObjIdx )
			{
				DeletedObjectClasses.AddUnique(ObjectsDeletedSuccessfully[ObjIdx]->GetClass());
				PotentialPackagesToDelete.AddUnique( ObjectsDeletedSuccessfully[ObjIdx]->GetOutermost() );
			}
			// Broadcast the classes of the successfully deleted objects (before cleanup)
			FEditorDelegates::OnAssetsDeleted.Broadcast(DeletedObjectClasses);

			bool bPerformReferenceCheck = false;
			CleanupAfterSuccessfulDelete( PotentialPackagesToDelete, bPerformReferenceCheck );
			ObjectsDeletedSuccessfully.Empty();
		}

		return NumObjectsDeletedSuccessfully;
	}

	bool DeleteSingleObject( UObject* ObjectToDelete, bool bPerformReferenceCheck )
	{
		// Query delegate hook to validate if the delete operation is available
		FCanDeleteAssetResult CanDeleteResult;
		FEditorDelegates::OnAssetsCanDelete.Broadcast(TArray<UObject*>{ ObjectToDelete }, CanDeleteResult);
		if (!CanDeleteResult.Get())
		{
			FMessageDialog::Open(EAppMsgType::Ok, NSLOCTEXT("UnrealEd", "CannotDelete", "Cannot currently delete selected objects. See log for details."));
			return false;
		}

		if (GEditor)
		{
			GEditor->GetSelectedObjects()->Deselect(ObjectToDelete);
		
			if (ObjectToDelete->IsAsset())
			{
				GEditor->GetEditorSubsystem<UAssetEditorSubsystem>()->CloseAllEditorsForAsset(ObjectToDelete);
			}
		}

		{
			// @todo Animation temporary HACK to allow deleting of UMorphTargets. This will be removed when UMorphTargets are subobjects of USkeleton.
			// Get the base skeleton and unregister this morphtarget
			UMorphTarget* MorphTarget = Cast<UMorphTarget>(ObjectToDelete);
			if (MorphTarget && MorphTarget->BaseSkelMesh)
			{
				MorphTarget->BaseSkelMesh->UnregisterMorphTarget(MorphTarget);
			}

			// @todo FH: Temporary Hack for world to clean up references until `ForceReplaceReferences` can be made consistent with `IsReferenced`
			// Worlds get hooked on by a lot of external non-uobject system through GCObject, call World cleanup to fire delegates to tell them to unhook and release reference
			if (UWorld* World = Cast<UWorld>(ObjectToDelete))
			{
				World->CleanupWorld();
			}
		}

		if ( bPerformReferenceCheck )
		{
			FReferencerInformationList Refs;

			bool bIsReferenced = false;
			bool bIsReferencedByUndo = false;
			const bool bRequireReferencedProperties = true;
			GatherObjectReferencersForDeletion(ObjectToDelete, bIsReferenced, bIsReferencedByUndo, &Refs, bRequireReferencedProperties);

			// only ref to this object is the transaction buffer, clear the transaction buffer
			if (!bIsReferenced && bIsReferencedByUndo && GEditor)
			{
				GEditor->ResetTransaction( NSLOCTEXT( "UnrealEd", "DeleteSelectedItem", "Delete Selected Item" ) );
			}

			if ( bIsReferenced )
			{
				// We cannot safely delete this object. Print out a list of objects referencing this one
				// that prevent us from being able to delete it.
				FStringOutputDevice Ar;
				ObjectToDelete->OutputReferencers( Ar, &Refs );
				FMessageDialog::Open( EAppMsgType::Ok,
					FText::Format( NSLOCTEXT( "UnrealEd", "Error_InUse", "{0} is in use.\n\n---\nRunning the editor with '-NoLoadStartupPackages' may help if the object is loaded at startup.\n---\n\n{1}" ),
					FText::FromString( ObjectToDelete->GetFullName() ), FText::FromString( *Ar ) ) );

				// Reselect the object as it failed to be deleted
				if (GEditor)
				{
					GEditor->GetSelectedObjects()->Select(ObjectToDelete);
				}

				return false;
			}
		}

		// Mark its package as dirty as we're going to delete it.
		ObjectToDelete->MarkPackageDirty();

		// Notify the asset registry. This done before the removal of the flags otherwise the content browser will ignore the update.
		FAssetRegistryModule::AssetDeleted( ObjectToDelete );

		// Remove standalone flag so garbage collection can delete the object and public flag so that the object is no longer considered to be an asset
		ObjectToDelete->ClearFlags(RF_Standalone | RF_Public);

		return true;
	}

	/**
	 * Inspects all objects in memory and returns the set of all objects that transitively refer to the given InInterestSet
	 * Objects in the original InInterestSet are included in the output ReferencingObjects set
	 * Inner Objects that only have a path to the InterestSet through their outers are excluded.
	 */
	static void RecursiveRetrieveReferencers(const TArray<UObject*>& InInterestSet, TSet<FWeakObjectPtr>& OutReferencingObjects)
	{
		if (!CVarUseLegacyGetReferencersForDeletion.GetValueOnAnyThread())
		{
			// Use the fast reference collector to recursively find referencers until no more are found
			TSet<UObject*> InterestSet;
			InterestSet.Append(InInterestSet);

			// Continue until we're not adding any more referencers to the set
			for (int32 LastCount = 0; LastCount != InterestSet.Num(); )
			{
				LastCount = InterestSet.Num();
				InterestSet.Append(FReferencerFinder::GetAllReferencers(InterestSet, nullptr, EReferencerFinderFlags::SkipInnerReferences));
			}

			for (UObject* Referencer : InterestSet)
			{
				OutReferencingObjects.Add(Referencer);
			}
		}
		else
		{
			const int32 ExpectedArraySize = 100;
			const int32 ExpectedReferencesPerObject = 5;
			TArray<UObject*> InterestSetAdditions(InInterestSet, FMath::Max(0, ExpectedArraySize - InInterestSet.Num()));

			TMap<UObject*, int32> References;
			TArray<UObject*> InterestSet;
			InterestSet.Reserve(InterestSetAdditions.Max() * 2);
			References.Reserve(ExpectedReferencesPerObject);

			// It would be faster to run a single TObjectIterator+Serialize loop and capture the complete graph of object references, and then do operations
			// on the resultant graph, but that would require memory equal to sizeof(pointer)*num objects*(average references per object+3) to hold the graph.
			// The extra cost of the current solution is that the TObjectIterator will be executed a number of times equal to 
			// the length of the maximum (minimum reference chain length) from any object to the original interest set
			// TODO: Worth the memory cost?
			while (InterestSetAdditions.Num() > 0)
			{
				InterestSet.Append(InterestSetAdditions);
				Algo::Sort(InterestSet, TLess<UObject*>());
				InterestSetAdditions.Reset();

				for (FThreadSafeObjectIterator It; It; ++It)
				{
					UObject* Object = *It;
					if (Algo::BinarySearch(InterestSet, Object, TLess<UObject*>()) != INDEX_NONE)
					{
						continue;
					}

					const bool bAlsoFindWeakReferences = false;
					FFindReferencersArchive ArFind(Object, InterestSet, bAlsoFindWeakReferences);
					ArFind.GetReferenceCounts(References);
					if (References.Num() > 0)
					{
						// Ignore internal references; only add the searched object if it refers to a member of the interest set but is not inside that member
						for (const TPair<UObject*, int32>& kvpair : References)
						{
							if (!Object->IsIn(kvpair.Key))
							{
								InterestSetAdditions.Add(Object);
								break;
							}
						}
						References.Reset();
					}
				}
			}

			for (UObject* Referencer : InterestSet)
			{
				OutReferencingObjects.Add(Referencer);
			}
		}
	}

	int32 ForceDeleteObjects(const TArray< UObject* >& InObjectsToDelete, bool ShowConfirmation)
	{
		int32 NumDeletedObjects = 0;

		TArray<UObject*> ShownObjectsToDelete = InObjectsToDelete;
		AddExtraObjectsToDelete(ShownObjectsToDelete);

		// Query delegate hook to validate if the delete operation is available
		FCanDeleteAssetResult CanDeleteResult;
		FEditorDelegates::OnAssetsCanDelete.Broadcast(ShownObjectsToDelete, CanDeleteResult);
		if (!CanDeleteResult.Get())
		{
			FMessageDialog::Open(EAppMsgType::Ok, NSLOCTEXT("UnrealEd", "CannotDelete", "Cannot currently delete selected objects. See log for details."));
			return 0;
		}

		// Confirm that the delete was intentional
		if (ShowConfirmation && !ShowDeleteConfirmationDialog(ShownObjectsToDelete))
		{
			return 0;
		}

		// Recursively find all references to objects being deleted
		TSet<FWeakObjectPtr> ReferencingObjects;
		RecursiveRetrieveReferencers(InObjectsToDelete, ReferencingObjects);

		// Attempt to close all editors referencing any of the deleted objects
		bool bClosedAllEditors = true;
		for (const FWeakObjectPtr& ObjectPtr : ReferencingObjects)
		{
			UObject* Object = ObjectPtr.Get();
			if (Object != nullptr && Object->IsAsset())
			{
				TArray<IAssetEditorInstance*> ObjectEditors = GEditor->GetEditorSubsystem<UAssetEditorSubsystem>()->FindEditorsForAssetAndSubObjects(Object);
				for (IAssetEditorInstance* ObjectEditorInstance : ObjectEditors)
				{
					if (!ObjectEditorInstance->CloseWindow(EAssetEditorCloseReason::AssetForceDeleted))
					{
						bClosedAllEditors = false;
					}
				}
			}
		}

		// Failed to close at least one editor. It is possible that this editor has in-memory object references
		// which are not prepared to be changed dynamically so it is not safe to continue
		if (!bClosedAllEditors)
		{
			return 0;
		}

		{
			// Force delete is a dangerous operation, add some fingerprints to the log:
			FString Msg;
			Msg.Append(FString::Printf(TEXT("Force Deleting %d Package(s):"), ShownObjectsToDelete.Num()));
			const int32 MAX_PACKAGES_TO_LOG = 10;
			for(int32 I = 0; I < ShownObjectsToDelete.Num() && I < MAX_PACKAGES_TO_LOG; ++I)
			{
				Msg.Append(TEXT("\n"));
				Msg.Append(FString::Printf(TEXT("\tAsset Name: %s\n"), *GetPathNameSafe(ShownObjectsToDelete[I])));
				Msg.Append(FString::Printf(TEXT("\tAsset Type: %s"), *(ShownObjectsToDelete[I]->GetClass()->GetName())));
			}
			UE_LOG(LogUObjectGlobals, Log, TEXT("%s"), *Msg);
		}

		GWarn->BeginSlowTask( NSLOCTEXT("UnrealEd", "Deleting", "Deleting"), true );

		struct FSCSNodeToDelete
		{
			USimpleConstructionScript* SimpleConstructionScript;
			USCS_Node* SCS_Node;
		};

		TArray<FSCSNodeToDelete> SCSNodesToDelete;
		TArray<UActorComponent*> ComponentsToDelete;
		TArray<AActor*> ActorsToDelete;
		TArray<TWeakObjectPtr<UObject>> ObjectsToDelete;
		bool bNeedsGarbageCollection = false;
		bool bMakeWritable = false;
		bool bSilent = false;

		// Clear audio components to allow previewed sounds to be consolidated
		GEditor->ClearPreviewComponents();

		for ( TArray<UObject*>::TConstIterator ObjectItr(ShownObjectsToDelete); ObjectItr; ++ObjectItr )
		{
			UObject* CurrentObject = *ObjectItr;

			GEditor->GetSelectedObjects()->Deselect( CurrentObject );

			// Early exclusion for assets contained in read-only packages if the user chooses not to write enable them
			if (!MakeReadOnlyPackageWritable(CurrentObject, bMakeWritable, bSilent))
			{
				continue;
			}

			ObjectsToDelete.Add( CurrentObject );

			// If the object about to be deleted is a Blueprint asset, make sure that any instances of the Blueprint class get deleted as well
			UBlueprint* BlueprintObject = Cast<UBlueprint>(CurrentObject);
			if ( BlueprintObject && BlueprintObject->GeneratedClass && BlueprintObject->GeneratedClass->ClassDefaultObject )
			{
				TArray<UObject*> InstancesToDelete;
				BlueprintObject->GeneratedClass->ClassDefaultObject->GetArchetypeInstances( InstancesToDelete );

				for ( TArray<UObject*>::TConstIterator InstanceItr( InstancesToDelete ); InstanceItr; ++InstanceItr )
				{
					UObject* CurrentInstance = *InstanceItr;

					// Don't include derived class CDOs.
					if(CurrentInstance->HasAnyFlags(RF_ClassDefaultObject))
					{
						continue;
					}

					AActor* CurrentInstanceAsActor = Cast<AActor>( CurrentInstance );
					UActorComponent* CurrentInstanceAsComponent = Cast<UActorComponent>(CurrentInstance);
					if ( CurrentInstanceAsActor )
					{
						ActorsToDelete.Add( CurrentInstanceAsActor );
					}
					else if ( CurrentInstanceAsComponent )
					{
						ComponentsToDelete.Add( CurrentInstanceAsComponent );

						// Find all the SCS_Node references that need to be destroyed before this component is destroyed.
						UBlueprintGeneratedClass* UBGC = CurrentInstanceAsComponent->GetTypedOuter<UBlueprintGeneratedClass>();
						if (UBGC && UBGC->SimpleConstructionScript)
						{
							for (USCS_Node* SCS_Node : UBGC->SimpleConstructionScript->GetAllNodes())
							{
								if (SCS_Node && SCS_Node->ComponentTemplate == CurrentInstanceAsComponent)
								{
									FSCSNodeToDelete DeleteNode;
									DeleteNode.SimpleConstructionScript = UBGC->SimpleConstructionScript;
									DeleteNode.SCS_Node = SCS_Node;
									SCSNodesToDelete.Add(DeleteNode);
								}
							}
						}
					}
					else
					{
						ObjectsToDelete.Add( CurrentInstance );
					}
				}
			}
		}

		// Destroy all SCSNodes
		if (SCSNodesToDelete.Num() > 0)
		{
			for (TArray<FSCSNodeToDelete>::TConstIterator SCSNodeItr(SCSNodesToDelete); SCSNodeItr; ++SCSNodeItr)
			{
				FSCSNodeToDelete SCSNodeToDelete = *SCSNodeItr;

				SCSNodeToDelete.SimpleConstructionScript->RemoveNodeAndPromoteChildren(SCSNodeToDelete.SCS_Node);

				GWarn->StatusUpdate(SCSNodeItr.GetIndex(), SCSNodesToDelete.Num(), NSLOCTEXT("UnrealEd", "ConsolidateAssetsUpdate_DeletingSCSNodes", "Deleting Blueprint Component references..."));
			}
		}

		bool bSelectionChanged = false;

		TArray<UObject*> ObjectsToReplace;
		ObjectsToReplace.Reserve(ObjectsToDelete.Num());

		// Destroy all Components
		if (ComponentsToDelete.Num() > 0)
		{
			for (TArray<UActorComponent*>::TConstIterator ComponentItr(ComponentsToDelete); ComponentItr; ++ComponentItr)
			{
				UActorComponent* CurComponent = *ComponentItr;

				// Skip if already pending GC
				if (IsValid(CurComponent))
				{
					// Deselect if active
					USelection* SelectedComponents = GEditor->GetSelectedComponents();
					if (SelectedComponents && CurComponent->IsSelected())
					{
						SelectedComponents->Deselect(CurComponent);

						bSelectionChanged = true;
					}

					// Destroy the Component Instance
					CurComponent->DestroyComponent(true);

					bNeedsGarbageCollection = true;
				}

				GWarn->StatusUpdate(ComponentItr.GetIndex(), ComponentsToDelete.Num(), NSLOCTEXT("UnrealEd", "ConsolidateAssetsUpdate_DeletingComponentInstances", "Deleting Component Instances..."));
			}
		}

		// Destroy all Actor instances
		if ( ActorsToDelete.Num() > 0 )
		{
			ULayersSubsystem* Layers = GEditor->GetEditorSubsystem<ULayersSubsystem>();
			for ( TArray<AActor*>::TConstIterator ActorItr( ActorsToDelete ); ActorItr; ++ActorItr )
			{
				AActor* CurActor = *ActorItr;

				// Skip if already pending GC
				if ( IsValid(CurActor) )
				{
					// Deselect if active
					USelection* SelectedActors = GEditor->GetSelectedActors();
					if ( SelectedActors && CurActor->IsSelected() )
					{
						SelectedActors->Deselect( CurActor );

						bSelectionChanged = true;
					}

					// Destroy the Actor instance. This is similar to edactDeleteSelected(), but we don't request user confirmation here.
					Layers->DisassociateActorFromLayers( CurActor );
					if( CurActor->GetWorld() )
					{
						CurActor->GetWorld()->EditorDestroyActor( CurActor, false );
					}
					// Ensure that we replace any generated actors who don't have worlds that are left such as the template
					// from Child Actor Components
					else
					{
						ObjectsToReplace.Add(CurActor);
					}

					bNeedsGarbageCollection = true;
				}

				GWarn->StatusUpdate( ActorItr.GetIndex(), ActorsToDelete.Num(), NSLOCTEXT( "UnrealEd", "ConsolidateAssetsUpdate_DeletingActorInstances", "Deleting Actor Instances..." ) );
			}
		}

		GEditor->NoteSelectionChange();


		{
			// If the current editor world is in this list, transition to a new map and reload the world to finish the delete
			ReloadEditorWorldForReferenceReplacementIfNecessary(ObjectsToDelete);
		}

		TArray<UPackage*> PackagesFailedToDelete;
		{
			int32 ReplaceableObjectsNum = 0;
			{
				for(TWeakObjectPtr<UObject>& Object : ObjectsToDelete)
				{
					if(Object.IsValid())
					{
						ObjectsToReplace.Add(Object.Get());

						UBlueprint* BlueprintObject = Cast<UBlueprint>(Object.Get());
						if (BlueprintObject)
						{
							// If we're a blueprint add our generated class as well
							if (BlueprintObject->GeneratedClass)
							{
								ObjectsToReplace.AddUnique(BlueprintObject->GeneratedClass);
							}

							// Reparent any direct children to the parent class of the blueprint that's about to be deleted
							if (BlueprintObject->ParentClass != nullptr)
							{
								for (TObjectIterator<UClass> ClassIt; ClassIt; ++ClassIt)
								{
									UClass* ChildClass = *ClassIt;
									if (ChildClass->GetSuperStruct() == BlueprintObject->GeneratedClass)
									{
										UBlueprint* ChildBlueprint = Cast<UBlueprint>(ChildClass->ClassGeneratedBy);
										if (ChildBlueprint != nullptr)
										{
											// Do not reparent and recompile a Blueprint that is going to be deleted.
											if (ObjectsToDelete.Find(ChildBlueprint) == INDEX_NONE)
											{
												ChildBlueprint->Modify();
												ChildBlueprint->ParentClass = BlueprintObject->ParentClass;

												// Recompile the child blueprint to fix up the generated class
												FKismetEditorUtilities::CompileBlueprint(ChildBlueprint, EBlueprintCompileOptions::SkipGarbageCollection);

												// Defer garbage collection until after we're done processing the list of objects
												bNeedsGarbageCollection = true;
											}
										}
									}
								}
							}

							BlueprintObject->RemoveChildRedirectors();
							BlueprintObject->RemoveGeneratedClasses();
						}
					}
				}

				// Replacing references inside already loaded objects could cause rendering issues, so globally detach all components from their scenes for now
				FGlobalComponentRecreateRenderStateContext ReregisterContext;

				// UserDefinedStructs (probably all SctiptStructs) should be replaced with the FallbackStruct
				{
					TArray<UObject*> UDStructToReplace;
					for (int32 Iter = 0; Iter < ObjectsToReplace.Num(); )
					{
						if (UUserDefinedStruct* UDStruct = Cast<UUserDefinedStruct>(ObjectsToReplace[Iter]))
						{
							ObjectsToReplace.RemoveAtSwap(Iter);
							UDStructToReplace.Add(UDStruct);
						}
						else
						{
							Iter++;
						}
					}

					if (UDStructToReplace.Num())
					{
						FForceReplaceInfo ReplaceInfo;
						ForceReplaceReferences(GetFallbackStruct(), UDStructToReplace, ReplaceInfo, false);
						ReplaceableObjectsNum += ReplaceInfo.ReplaceableObjects.Num();
					}
				}

				{
					FForceReplaceInfo ReplaceInfo;
					ForceReplaceReferences(nullptr, ObjectsToReplace, ReplaceInfo, false);
					ReplaceableObjectsNum += ReplaceInfo.ReplaceableObjects.Num();
				}
			}

			// Handle deferred garbage collection
			if (bNeedsGarbageCollection)
			{
				CollectGarbage(GARBAGE_COLLECTION_KEEPFLAGS);
				bNeedsGarbageCollection = false;
			}
			
			// Give systems opportunity to clean up references to the objects being deleted
			FEditorDelegates::OnAssetsPreDelete.Broadcast(ShownObjectsToDelete);

			// Load the asset tools module to get access to the browser type maps
			FAssetToolsModule& AssetToolsModule = FModuleManager::LoadModuleChecked<FAssetToolsModule>(TEXT("AssetTools"));

			int32 Count = 0;
			for(auto It = ObjectsToDelete.CreateIterator(); It; ++It)
			{
				UObject* CurObject = It->Get();
				if ( !ensure(CurObject != nullptr) )
				{
					continue;
				}

				if( DeleteSingleObject( CurObject ) )
				{
					// Only count the objects we were given to delete, as this function may have added more (eg, BP instances)
					if (InObjectsToDelete.Contains(CurObject))
					{
						// Update return val
						++NumDeletedObjects;
					}
				}
				// if the delete fails at this point, it means the object won't be able to be purged and might be left in a weird state, as a last resort queue its package for reload
				else
				{
					UE_LOG(LogObjectTools, Warning, TEXT("ForceDeleteObject failed to delete %s, this package is now potentially corrupt"), *CurObject->GetName());
					PackagesFailedToDelete.AddUnique(CurObject->GetOutermost());
					It.RemoveCurrent();
				}

				GWarn->StatusUpdate(Count, ReplaceableObjectsNum, NSLOCTEXT("UnrealEd", "ConsolidateAssetsUpdate_DeletingObjects", "Deleting Assets..."));
				++Count;

			}
		}

		TArray<UClass*> DeletedObjectClasses;
		TArray<UPackage*> PotentialPackagesToDelete;
		for(TWeakObjectPtr<UObject>& Object : ObjectsToDelete)
		{
			if(Object.IsValid())
			{
				DeletedObjectClasses.AddUnique(Object->GetClass());
				PotentialPackagesToDelete.AddUnique(Object->GetOutermost());
			}
		}

		if (PotentialPackagesToDelete.Num() > 0)
		{
			FEditorDelegates::OnAssetsDeleted.Broadcast(DeletedObjectClasses);
			CleanupAfterSuccessfulDelete(PotentialPackagesToDelete);
		}
		ObjectsToDelete.Empty();

		// Final report of packages we failed to delete. This is mostly for crash reporter. To fix this ensure you need
		// to fix the reference replacement/isreferenced mismatch. The former does not find subobjects, the latter does:
		if(PackagesFailedToDelete.Num())
		{
			FString FailedPackageNames;
			for(UPackage* Package : PackagesFailedToDelete)
			{
				FailedPackageNames.Append(FString::Printf(TEXT("\r\n%s"), *Package->GetName()));
			}

			ensureMsgf( false, 
				TEXT(R"(
					Failed to unload all packages during ForceDeleteObjects - 
					these packages are likely corrupt. Consider restarting the 
					editor, noting which assets remain and then deleting them 
					from the file system manually: %s)"), *FailedPackageNames
			);
		}

		GWarn->EndSlowTask();

		if (GUnrealEd)
		{
			// Redraw viewports
			GUnrealEd->RedrawAllViewports();
		}

		return NumDeletedObjects;
	}


	/**
	 * Utility function to compose a string list of referencing objects
	 *
	 * @param References			Array of references to the relevant object
	 * @param RefObjNames			String list of all objects
	 * @param DefObjNames			String list of all objects referenced in default properties
	 *
	 * @return Whether or not any objects are in default properties
	 */
	bool ComposeStringOfReferencingObjects( TArray<FReferencerInformation>& References, FString& RefObjNames, FString& DefObjNames )
	{
		bool bInDefaultProperties = false;

		for ( TArray<FReferencerInformation>::TConstIterator ReferenceInfoItr( References ); ReferenceInfoItr; ++ReferenceInfoItr )
		{
			FReferencerInformation RefInfo = *ReferenceInfoItr;
			UObject* ReferencingObject = RefInfo.Referencer;
			RefObjNames = RefObjNames + TEXT("\n") + ReferencingObject->GetPathName();

			if( ReferencingObject->GetPathName().Contains( FString(DEFAULT_OBJECT_PREFIX)) )
			{
				DefObjNames = DefObjNames + TEXT("\n") + ReferencingObject->GetName();
				bInDefaultProperties = true;
			}
		}

		return bInDefaultProperties;
	}

	void DeleteRedirector (UObjectRedirector* Redirector)
	{
		// We can't actually delete the redirector. We will just send it to the transient package where it will get cleaned up later
		if (Redirector)
		{
			FAssetRegistryModule::AssetDeleted(Redirector);

			// Remove public flag if set and set transient flag to ensure below rename doesn't create a redirect.
			Redirector->ClearFlags( RF_Public );
			Redirector->SetFlags( RF_Transient );

			// Instead of deleting we rename the redirector into a dummy package where it will be GCed later.
			Redirector->Rename(NULL, GetTransientPackage(), REN_DontCreateRedirectors);
			Redirector->DestinationObject = NULL;
		}
	}

	bool GetMoveDialogInfo(const FText& DialogTitle, UObject* Object, bool bUniqueDefaultName, const FString& SourcePath, const FString& DestinationPath, FMoveDialogInfo& InOutInfo)
	{
		if ( !ensure(Object) )
		{
			return false;
		}

		const FString CurrentPackageName = Object->GetOutermost()->GetName();

		FString PreviousPackage = InOutInfo.PGN.PackageName;
		FString PreviousGroup = InOutInfo.PGN.GroupName;

		FString PackageName;
		FString GroupName;
		FString ObjectName;

		ObjectName = Object->GetName();

		const bool bIsRelativeOperation = SourcePath.Len() && DestinationPath.Len() && CurrentPackageName.StartsWith(SourcePath);
		if ( bIsRelativeOperation )
		{
			// Folder copy/move.

			// Collect the relative path then use it to determine the new location
			// For example, if SourcePath = /Game/MyPath and CurrentPackageName = /Game/MyPath/MySubPath/MyAsset
			//     /Game/MyPath/MySubPath/MyAsset -> /MySubPath/

			const int32 ShortPackageNameLen = FPackageName::GetLongPackageAssetName(CurrentPackageName).Len();
			const int32 RelativePathLen = CurrentPackageName.Len() - ShortPackageNameLen - SourcePath.Len();
			const FString RelativeDestPath = CurrentPackageName.Mid(SourcePath.Len(), RelativePathLen);

			PackageName = DestinationPath + RelativeDestPath + ObjectName;
			GroupName = TEXT("");

			// Folder copies dont need a dialog
			InOutInfo.bOkToAll = true;
		}
		else if ( PreviousPackage.Len() )
		{
			// Use the last supplied path
			// Non-relative move/copy, use the location from the previous operation
			PackageName = FPackageName::GetLongPackagePath(PreviousPackage) + "/" + ObjectName;
			GroupName = TEXT("");
		}
		else if ( DestinationPath.Len() )
		{
			// Use the passed in default path
			// Normal path
			PackageName = DestinationPath + "/" + ObjectName;
			GroupName = TEXT("");
		}
		else
		{
			// Use the path from the old package
			PackageName = Object->GetOutermost()->GetName();
<<<<<<< HEAD

			GroupName = TEXT("");
		}

		// If the target package already exists, check for name clashes and find a unique name
		if ( bUniqueDefaultName )
		{
			UPackage* NewPackage = FindPackage(NULL, *PackageName);

			if ( NewPackage )
			{
				NewPackage->FullyLoad();
			}
			else
			{
				FString PackageFilename;
				if ( FPackageName::DoesPackageExist(PackageName, &PackageFilename) )
				{
					NewPackage = LoadPackage(NULL, *PackageFilename, LOAD_None);
				}
			}

			if (NewPackage)
			{
				FString ObjectPrefix = ObjectName;
				int32 Suffix = 2;

				// Check if this is already a copied object name and increment it if it is
				FString LeftSplit;
				FString RightSplit;
				if( ObjectName.Split( "_", &LeftSplit, &RightSplit, ESearchCase::CaseSensitive, ESearchDir::FromEnd ) == true )
				{
					bool bOnlyNumeric = true;
					for( int index = 0; index < RightSplit.Len(); index++ )
					{
						if( FChar::IsDigit(RightSplit[index] ) == false )
						{
							bOnlyNumeric = false;
							break;
						}
					}
					if( bOnlyNumeric == true )
					{
						Suffix = FCString::Atoi(*RightSplit) + 1;
						ObjectPrefix = LeftSplit;
					}
				}

				// If the package and object names were equal before, ensure that the generated names are also equal
				const FString PackageShortName = FPackageName::GetLongPackageAssetName(*PackageName);
				const FString PackagePath = FPackageName::GetLongPackagePath(*PackageName);
				FString PackagePrefix = (ObjectName == PackageShortName) ? (PackagePath / ObjectPrefix) : PackageName;

				for (; NewPackage && StaticFindObjectFast(NULL, NewPackage, FName(*ObjectName)); Suffix++)
				{
					// DlgName exists in DlgPackage - generate a new one with a numbered suffix
					ObjectName = FString::Printf(TEXT("%s_%d"), *ObjectPrefix, Suffix);
=======
>>>>>>> 4af6daef

			GroupName = TEXT("");
		}

<<<<<<< HEAD
						if ( NewPackage )
						{
							NewPackage->FullyLoad();
						}
						else
						{
							FString PackageFilename;
							if ( FPackageName::DoesPackageExist(PackageName, &PackageFilename) )
							{
								NewPackage = LoadPackage(NULL, *PackageFilename, LOAD_None);
							}
						}
					}
				}
			}
=======
		// If the target package already exists, check for name clashes and find a unique name
		if ( bUniqueDefaultName )
		{
			FAssetToolsModule& AssetToolsModule = FModuleManager::LoadModuleChecked<FAssetToolsModule>("AssetTools");
			AssetToolsModule.Get().CreateUniqueAssetName(*PackageName, TEXT(""), PackageName, ObjectName);
>>>>>>> 4af6daef
		}

		if( !InOutInfo.bOkToAll && InOutInfo.bPromptForRenameOnConflict )
		{
			// Present the user with a rename dialog for each asset.
			FDlgMoveAsset MoveDialog(/*bIsLegacyOrMapPackage*/ false, PackageName, GroupName, ObjectName, DialogTitle);

			const FDlgMoveAsset::EResult MoveDialogResult = MoveDialog.ShowModal();

			// Abort if the user cancelled.
			if( MoveDialogResult == FDlgMoveAsset::Cancel)
			{
				return false;
			}

			// Don't show the dialog again if "Ok to All" was selected.
			if( MoveDialogResult == FDlgMoveAsset::OKToAll )
			{
				InOutInfo.bOkToAll = true;
			}

			// Store the entered package/group/name for later retrieval.
			PackageName = MoveDialog.GetNewPackage();
			GroupName = MoveDialog.GetNewGroup();
			ObjectName = MoveDialog.GetNewName();

			// @todo asset: Should we interactively add localized packages
			//bSawOKToAll |= bLocPackages;
		}

		InOutInfo.PGN.PackageName = PackageName;
		InOutInfo.PGN.GroupName = GroupName;
		InOutInfo.PGN.ObjectName = ObjectName;

		return true;
	}


	bool RenameObjectsInternal( const TArray<UObject*>& Objects, bool bLocPackages, const TMap< UObject*, FString >* ObjectToLanguageExtMap, const FString& SourcePath, const FString& DestinationPath, bool bOpenDialog )
	{
		TSet<UPackage*> PackagesUserRefusedToFullyLoad;
		TArray<UPackage*> OutermostPackagesToSave;
		FText ErrorMessage;

		bool bSawSuccessfulRename = false;

		FMoveDialogInfo MoveDialogInfo;
		MoveDialogInfo.bOkToAll = !bOpenDialog;

		// The default value for save packages is true if SCC is enabled because the user can use SCC to revert a change
		MoveDialogInfo.bSavePackages = ISourceControlModule::Get().IsEnabled();

		for( int32 Index = 0; Index < Objects.Num(); Index++ )
		{
			UObject* Object = Objects[ Index ];
			if( !Object )
			{
				continue;
			}

			if ( !GetMoveDialogInfo(NSLOCTEXT("UnrealEd", "RenameObjects", "Move/Rename Objects" ), Object, /*bUniqueDefaultName=*/false, SourcePath, DestinationPath, MoveDialogInfo) )
			{
				// The user aborted the operation
				return false;
			}

			UPackage* OldPackage = Object->GetOutermost();
			if ( RenameSingleObject(Object, MoveDialogInfo.PGN, PackagesUserRefusedToFullyLoad, ErrorMessage, ObjectToLanguageExtMap) )
			{
				OutermostPackagesToSave.AddUnique( OldPackage );
				OutermostPackagesToSave.AddUnique( Object->GetOutermost() );
				bSawSuccessfulRename = true;
			}
		} // Selected objects.

		// Display any error messages that accumulated.
		if ( !ErrorMessage.IsEmpty() )
		{
			FMessageDialog::Open( EAppMsgType::Ok, ErrorMessage );
		}

		// Update the browser if something was actually renamed.
		if ( bSawSuccessfulRename )
		{
			bool bUpdateSCC = false;
			if ( MoveDialogInfo.bSavePackages )
			{
				const bool bCheckDirty = false;
				const bool bPromptToSave = false;
				FEditorFileUtils::PromptForCheckoutAndSave(OutermostPackagesToSave, bCheckDirty, bPromptToSave);
				bUpdateSCC = true;
			}

			if ( bUpdateSCC )
			{
				ISourceControlModule::Get().QueueStatusUpdate(OutermostPackagesToSave);
			}
		}

		return ErrorMessage.IsEmpty();
	}

	bool RenameSingleObject(UObject* Object, FPackageGroupName& PGN, TSet<UPackage*>& InOutPackagesUserRefusedToFullyLoad, FText& InOutErrorMessage, const TMap< UObject*, FString >* ObjectToLanguageExtMap, bool bLeaveRedirector)
	{
		FString ErrorMessage;

		if( !Object )
		{
			// Can not rename NULL objects.
			return false;
		}

		// @todo asset: Find an appropriate place for localized sounds
		bool bLocPackages = false;

		const FString& NewPackageName = PGN.PackageName;
		const FString& NewGroupName = PGN.GroupName;
		const FString& NewObjectName = PGN.ObjectName;

		const FScopedBusyCursor BusyCursor;

		bool bMoveFailed = false;
		bool bMoveRedirectorFailed = false;
		FMoveInfo MoveInfo;

		// The language extension for localized packages. Defaults to int32
		FString LanguageExt = TEXT("INT");

		// If the package the object is being moved to is new
		bool bPackageIsNew = false;

		if( bLocPackages && NewPackageName != Object->GetOutermost()->GetName() )
		{
			// If localized sounds are being moved to a different package
			// make sure the package they are being moved to is valid
			if( ObjectToLanguageExtMap )
			{
				// Language extension package this object is in
				const FString* FoundLanguageExt = ObjectToLanguageExtMap->Find( Object );

				if( FoundLanguageExt && *FoundLanguageExt != TEXT("INT") )
				{
					// A language extension has been found for this object.
					// Append the package name with the language extension.
					// Do not append int32 packages as they have no extension
					LanguageExt = *FoundLanguageExt->ToUpper();
					PGN.PackageName += FString::Printf( TEXT("_%s"), *LanguageExt );
					PGN.GroupName += FString::Printf( TEXT("_%s"), *LanguageExt );
				}

			}

			// Check to see if the language specific path is the same as the path in the filename
			const FString LanguageSpecificPath = FString::Printf( TEXT("%s/%s"), TEXT("Sounds"), *LanguageExt );

			// Filename of the package we are moving from
			FString OriginPackageFilename;
			// If the object was is in a localized directory.  SoundWaves in non localized package file paths should  be able to move anywhere.
			bool bOriginPackageInLocalizedDir = false;
			if ( FPackageName::DoesPackageExist( Object->GetOutermost()->GetName(), &OriginPackageFilename ) )
			{
				// if the language specific path cant be found in the origin package filename, this package is not in a directory for only localized packages
				bOriginPackageInLocalizedDir = (OriginPackageFilename.Contains( LanguageSpecificPath ) );
			}

			// Filename of the package we are moving to
			FString DestPackageName;
			// Find the package filename of the package we are moving to.
			bPackageIsNew = !FPackageName::DoesPackageExist( NewPackageName, &DestPackageName );
			if( !bPackageIsNew && bOriginPackageInLocalizedDir && !DestPackageName.Contains( LanguageSpecificPath ) )
			{
				// Skip new packages or packages not in localized dirs (objects in these can move anywhere)
				// If the the language specific path cannot be found in the destination package filename
				// This package is being moved to an invalid location.
				bMoveFailed = true;
				ErrorMessage += FText::Format( NSLOCTEXT("UnrealEd", "Error_InvalidMoveOfLocalizedObject", "Attempting to move localized sound {0} into non localized package or package with different localization.\n" ),
					FText::FromString(Object->GetName()) ).ToString();
			}
		}

		if ( !bMoveFailed )
		{
			// Make sure that a target package exists.
			if ( !NewPackageName.Len() )
			{
				ErrorMessage += TEXT("Invalid package name supplied\n");
				bMoveFailed = true;
			}
			else
			{
				// Make a full path from the target package and group.
				const FString FullPackageName = NewGroupName.Len()
					? FString::Printf(TEXT("%s.%s"), *NewPackageName, *NewGroupName)
					: NewPackageName;

				// Make sure the target package is fully loaded.
				TArray<UPackage*> TopLevelPackages;
				UPackage* ExistingPackage = FindPackage(NULL, *FullPackageName);
				UPackage* ExistingOutermostPackage = NewGroupName.Len() ? FindPackage(NULL, *NewPackageName) : ExistingPackage;

				if( ExistingPackage )
				{
					TopLevelPackages.Add( ExistingPackage->GetOutermost() );
				}

				// If there's an existing outermost package, try to find its filename
				FString ExistingOutermostPackageFilename;
				if ( ExistingOutermostPackage )
				{
					FPackageName::DoesPackageExist( ExistingOutermostPackage->GetName(), &ExistingOutermostPackageFilename );
				}

				// Fully load the ref objects package
				TopLevelPackages.Add( Object->GetOutermost() );

				// Used in the IsValidObjectName checks below
				FText Reason;

				if( ExistingPackage && ( InOutPackagesUserRefusedToFullyLoad.Contains(ExistingPackage) || !UPackageTools::HandleFullyLoadingPackages( TopLevelPackages, NSLOCTEXT("UnrealEd", "Rename", "Rename") ) ) )
				{
					// HandleFullyLoadingPackages should never return false for empty input.
					check( ExistingPackage );
					InOutPackagesUserRefusedToFullyLoad.Add( ExistingPackage );
					bMoveFailed = true;
				}
				// Don't allow a move/rename to occur into a package that has a filename invalid for saving. This is a rare case
				// that should not happen often, but could occur using packages created before the editor checked against file name length
				else if ( ExistingOutermostPackage && ExistingOutermostPackageFilename.Len() > 0 && !FFileHelper::IsFilenameValidForSaving( ExistingOutermostPackageFilename, Reason ) )
				{
					bMoveFailed = true;
				}
				else if( !NewObjectName.Len() )
				{
					ErrorMessage += TEXT("Invalid object name\n");
					bMoveFailed = true;
				}
				else if(!FName(*NewObjectName).IsValidObjectName( Reason )
					||	!FPackageName::IsValidLongPackageName( NewPackageName, /*bIncludeReadOnlyRoots=*/false, &Reason )
					||	!FName(*NewGroupName).IsValidGroupName(Reason,true) )
				{
					// Make sure the object name is valid.
					ErrorMessage += FString::Printf(TEXT("    %s to %s.%s: %s\n"), *Object->GetPathName(), *FullPackageName, *NewObjectName, *Reason.ToString() );
					bMoveFailed = true;
				}
				else
				{
					// We can rename on top of an object redirection (basically destroy the redirection and put us in its place).
					UPackage* NewPackage = CreatePackage( *FullPackageName );

					bool bFoundCompatibleRedirector = false;
					UObjectRedirector* Redirector = nullptr;

					UPackage* OldPackage = Object->GetPackage();
					if (NewPackage != OldPackage)
					{
						NewPackage->GetOutermost()->FullyLoad();

						// Make sure we copy all the cooked package flags if the asset was already cooked.
						if (OldPackage->HasAnyPackageFlags(PKG_FilterEditorOnly))
						{
							NewPackage->SetPackageFlags(PKG_FilterEditorOnly);
						}
						NewPackage->bIsCookedForEditor = OldPackage->bIsCookedForEditor;

						// Renaming an asset should respect the export controls of the original.
						if (OldPackage->HasAnyPackageFlags(PKG_DisallowExport))
						{
							NewPackage->SetPackageFlags(PKG_DisallowExport);
						}

						if (OldPackage->HasAnyPackageFlags(PKG_NewlyCreated))
						{
							NewPackage->SetPackageFlags(PKG_NewlyCreated);
						}

						NewPackage->SetIsExternallyReferenceable(OldPackage->IsExternallyReferenceable());

						// When renaming a World Composition map, make sure to properly initialize WorldTileInfo
						if (OldPackage->GetWorldTileInfo())
						{
							NewPackage->SetWorldTileInfo(MakeUnique<FWorldTileInfo>(*OldPackage->GetWorldTileInfo()));
						}

						Redirector = Cast<UObjectRedirector>(StaticFindObject(UObjectRedirector::StaticClass(), NewPackage, *NewObjectName));
						// If we found a redirector, check that the object it points to is of the same class.
						if (Redirector
							&& Redirector->DestinationObject
							&& Redirector->DestinationObject->GetClass() == Object->GetClass())
						{
							// Test renaming the redirector into a dummy package.
							if (Redirector->Rename(*Redirector->GetName(), CreatePackage(TEXT("/Temp/TempRedirectors")), REN_Test))
							{
								// Actually rename the redirector here so it doesn't get in the way of the rename below.
								Redirector->Rename(*Redirector->GetName(), CreatePackage(TEXT("/Temp/TempRedirectors")), REN_DontCreateRedirectors);

								bFoundCompatibleRedirector = true;
							}
							else
							{
								bMoveFailed = true;
								bMoveRedirectorFailed = true;
							}
						}
					}
					else
					{
						bMoveFailed = true;
						ErrorMessage += (NSLOCTEXT("UnrealEd", "Error_ObjectNameCaseChange", "Cannot change the case of an object name.\n")).ToString();
					}


					if ( !bMoveFailed )
					{
						// Test to see if the rename will succeed.
						if ( Object->Rename(*NewObjectName, NewPackage, REN_Test) )
						{
							// No errors!  Set asset move info.
							MoveInfo.Set( *FullPackageName, *NewObjectName );

							// @todo asset: Find an appropriate place for localized sounds
							bLocPackages = false;
							if( bLocPackages && bPackageIsNew )
							{
								// Setup the path this localized package should be saved to.
								FString Path;

								// Newly renamed objects must have the single asset package extension
								Path = FPaths::Combine(*FPaths::ProjectDir(), TEXT("Content"), TEXT("Sounds"), *LanguageExt, *(FPackageName::GetLongPackageAssetName(NewPackageName) + FPackageName::GetAssetPackageExtension()));

								// Move the package into the correct file location by saving it
								GEditor->Exec( NULL, *FString::Printf(TEXT("OBJ SAVEPACKAGE PACKAGE=\"%s\" FILE=\"%s\""), *NewPackageName, *Path) );
							}
						}
						else
						{
							const FString FullObjectPath = FString::Printf(TEXT("%s.%s"), *FullPackageName, *NewObjectName);
							ErrorMessage += FText::Format( NSLOCTEXT("UnrealEd", "Error_ObjectNameAlreadyExists", "An object named '{0}' already exists.\n"), FText::FromString(FullObjectPath) ).ToString();
							bMoveFailed = true;
						}
					}

					if (bFoundCompatibleRedirector)
					{
						// Rename the redirector back since we are just testing
						UPackage* DestinationPackage = FindPackage(NULL, *FullPackageName);

						if ( ensure(DestinationPackage) )
						{
							if ( Redirector->Rename(*Redirector->GetName(), DestinationPackage, REN_Test) )
							{
								Redirector->Rename(*Redirector->GetName(), DestinationPackage, REN_DontCreateRedirectors);
							}
							else
							{
								UE_LOG(LogObjectTools, Warning, TEXT("RenameObjectsInternal failed to return a redirector '%s' to its original location. This was because there was already an asset in the way. Deleting redirector."), *Redirector->GetName());
								DeleteRedirector(Redirector);
								Redirector = NULL;
							}
						}
					}
				}
			} // NewPackageName valid?
		}

		if ( !bMoveFailed )
		{
			// Actually perform the move!
			check( MoveInfo.IsValid() );

			const FString& PkgName = MoveInfo.FullPackageName;
			const FString& ObjName = MoveInfo.NewObjName;
			const FString FullObjectPath = FString::Printf(TEXT("%s.%s"), *PkgName, *ObjName);

			// We can rename on top of an object redirection (basically destroy the redirection and put us in its place).
			UObjectRedirector* Redirector = Cast<UObjectRedirector>( StaticFindObject(UObjectRedirector::StaticClass(), NULL, *FullObjectPath) );
			// If we found a redirector, check that the object it points to is of the same class.
			if ( Redirector
				&& Redirector->DestinationObject
				&& Redirector->DestinationObject->GetClass() == Object->GetClass() )
			{
				DeleteRedirector(Redirector);
				Redirector = NULL;
			}

			UPackage* OldPackage = Object->GetOutermost();
			UPackage* NewPackage = CreatePackage( *PkgName );

			// if this object is being renamed out of the MyLevel package into a content package, we need to mark it RF_Standalone
			// so that it will be saved (UWorld::CleanupWorld() clears this flag for all objects inside the package)
			if (!Object->HasAnyFlags(RF_Standalone)
				&&	(OldPackage && OldPackage->ContainsMap())
				&&	!NewPackage->GetOutermost()->ContainsMap() )
			{
				Object->SetFlags(RF_Standalone);
			}

			// The object must be fully loaded to realize latent thumbnail data
			EnsureLoadingComplete(Object->GetOutermost());

			// Look for a thumbnail for this asset before we rename it
			FObjectThumbnail* Thumbnail = ThumbnailTools::GetThumbnailForObject(Object);

			// Make sure there is no async compilation outstanding in the package we're going to unload
			UPackageTools::FlushAsyncCompilation( { Object->GetPackage() });

			FString OldObjectFullName = Object->GetFullName();
			FString OldObjectPathName = Object->GetPathName();
			GEditor->RenameObject( Object, NewPackage, *ObjName, bLeaveRedirector ? REN_None : REN_DontCreateRedirectors );

			if (OldPackage && OldPackage->HasMetaData())
			{
				// Migrate the localization ID to the new package
				TextNamespaceUtil::ForcePackageNamespace(NewPackage, TextNamespaceUtil::GetPackageNamespace(OldPackage));
				TextNamespaceUtil::ClearPackageNamespace(OldPackage);

				// Remove any metadata from old package pointing to moved objects
				OldPackage->GetMetaData()->RemoveMetaDataOutsidePackage();
			}

			// Migrate any thumbnail from the old package to the new one
			if (Thumbnail)
			{
				ThumbnailTools::CacheThumbnail(Object->GetFullName(), Thumbnail, NewPackage);
			}

			// Notify the asset registry of the rename
			FAssetRegistryModule::AssetRenamed(Object, OldObjectPathName);

			// If a redirector was created, notify the asset registry
			UObjectRedirector* NewRedirector = FindObject<UObjectRedirector>(NULL, *OldObjectPathName);
			if ( NewRedirector )
			{
				// If we created a redirector to a map asset, ensure the redirector package is flagged as containing a map for it to have the correct file extension.
				if (NewPackage->ContainsMap())
				{
					NewRedirector->GetOutermost()->ThisContainsMap();
				}

				FAssetRegistryModule::AssetCreated(NewRedirector);
			}

			// Saw Successful Rename
			InOutErrorMessage = FText::FromString( ErrorMessage );
			return true;
		}
		else
		{
			if(bMoveRedirectorFailed)
			{
				ErrorMessage += FText::Format( NSLOCTEXT("UnrealEd", "Error_CouldntRenameObjectRedirectorF", "Couldn't rename '{0}' object because there is an object redirector of the same name, please fixup redirect from editor by enabling Show Redirects in content browser.\n"),
					FText::FromString(Object->GetFullName()) ).ToString();
			}
			else
			{
				ErrorMessage += FText::Format( NSLOCTEXT("UnrealEd", "Error_CouldntRenameObjectF", "Couldn't rename '{0}'.\n"), FText::FromString(Object->GetFullName()) ).ToString();
			}

			// @todo asset: Find an appropriate place for localized sounds
			bLocPackages = false;
			if( bLocPackages )
			{
				// Inform the user that no localized objects will be moved or renamed
				ErrorMessage += FString::Printf( TEXT("No localized objects could be moved"));
				// break out of the main loop,
				//break;
			}
		}

		InOutErrorMessage = FText::FromString( ErrorMessage );
		return false;
	}

	/**
	 * Finds all language variants for the passed in sound wave
	 *
	 * @param OutObjects	A list of found localized sound wave objects
	 * @param OutObjectToLanguageExtMap	A mapping of sound wave objects to their language extension
	 * @param Wave	The sound wave to search for
	 */
	void AddLanguageVariants( TArray<UObject*>& OutObjects, TMap< UObject*, FString >& OutObjectToLanguageExtMap, USoundWave* Wave )
	{
		//@todo-packageloc Handle sound localization packages.
	}

	bool RenameObjects( const TArray< UObject* >& SelectedObjects, bool bIncludeLocInstances, const FString& SourcePath, const FString& DestinationPath, bool bOpenDialog )
	{
	// seems like bug in pvs makes disabling the warning not work as expected
	#ifndef PVS_STUDIO
		// @todo asset: Find a proper location for localized files
		bIncludeLocInstances = false; //-V763
	#endif
		if( !bIncludeLocInstances )
		{
			return RenameObjectsInternal( SelectedObjects, bIncludeLocInstances, NULL, SourcePath, DestinationPath, bOpenDialog );
		}
		else
		{
			bool bSucceed = true;
			// For each object, find any localized variations and rename them as well
			for( int32 Index = 0; Index < SelectedObjects.Num(); Index++ )
			{
				TArray<UObject*> LocObjects;
				LocObjects.Empty();

				UObject* Object = SelectedObjects[ Index ];
				if( Object )
				{
					// NOTE: Only supported for SoundWaves right now
					USoundWave* Wave = ExactCast<USoundWave>( Object );
					if( Wave )
					{
						// A mapping of object to language extension, so we know where to move the localized sounds to if the user requests it.
						TMap< UObject*, FString > ObjectToLanguageExtMap;
						// Find if this is localized and add in the other languages
						AddLanguageVariants( LocObjects, ObjectToLanguageExtMap, Wave );
						// Prompt the user, and rename the files.
						bSucceed &= RenameObjectsInternal( LocObjects, bIncludeLocInstances, &ObjectToLanguageExtMap, SourcePath, DestinationPath, bOpenDialog );
					}
				}
			}

			return bSucceed;
		}
	}

	FString SanitizeObjectName(const FString& InObjectName)
	{
		return SanitizeInvalidChars(InObjectName, INVALID_OBJECTNAME_CHARACTERS);
	}

	FString SanitizeObjectPath(const FString& InObjectPath)
	{
		return SanitizeInvalidChars(InObjectPath, INVALID_OBJECTPATH_CHARACTERS);
	}

	FString SanitizeInvalidChars(const FString& InText, const FString& InvalidChars)
	{
		return SanitizeInvalidChars(InText, *InvalidChars);
	}

	FString SanitizeInvalidChars(const FString& InText, const TCHAR* InvalidChars)
	{
		FString SanitizedText = InText;
		SanitizeInvalidCharsInline(SanitizedText, InvalidChars);
		return SanitizedText;
	}

	void SanitizeInvalidCharsInline(FString& InText, const TCHAR* InvalidChars)
	{
		const TCHAR* InvalidChar = InvalidChars ? InvalidChars : TEXT("");
		while (*InvalidChar)
		{
			InText.ReplaceCharInline(*InvalidChar, TCHAR('_'), ESearchCase::CaseSensitive);
			++InvalidChar;
		}
	}

	/**
	 * Internal helper function to obtain format descriptions and extensions of formats list
	 *
	 * @param	Formats				List of formats who should be retrieved
	 * @param	out_Descriptions	Array of format descriptions associated with the current factory; should equal the number of extensions
	 * @param	out_Extensions		Array of format extensions associated with the current factory; should equal the number of descriptions
	 */
<<<<<<< HEAD
	void InternalGetFormatInfo(const TArray<FString>& Formats, TArray<FString>& out_Descriptions, TArray<FString>& out_Extensions )
	{
=======
	void InternalGetFormatInfo(const TArray<FString>& Formats
		, TArray<FString>& out_Descriptions
		, TArray<FString>& out_Extensions)
	{
		IAssetTools& AssetTools = FModuleManager::LoadModuleChecked<FAssetToolsModule>(TEXT("AssetTools")).Get();
>>>>>>> 4af6daef
		// Iterate over each formats.
		for ( TArray<FString>::TConstIterator FormatIter( Formats ); FormatIter; ++FormatIter )
		{
			const FString& CurFormat = *FormatIter;

			// Parse the format into its extension and description parts
			TArray<FString> FormatComponents;
			CurFormat.ParseIntoArray( FormatComponents, TEXT(";"), false );

			for ( int32 ComponentIndex = 0; ComponentIndex < FormatComponents.Num(); ComponentIndex += 2 )
			{
				check( FormatComponents.IsValidIndex( ComponentIndex + 1 ) );

				FString& RefExtension = FormatComponents[ComponentIndex];
				if (!AssetTools.IsImportExtensionAllowed(RefExtension))
				{
					//Skip this extension
					continue;
				}

				out_Extensions.Add( FormatComponents[ComponentIndex] );
				out_Descriptions.Add( FormatComponents[ComponentIndex + 1] );
			}
		}
	}

	/**
	 * Populates two strings with all of the file types and extensions the provided factory supports.
	 *
	 * @param	InFactory		Factory whose supported file types and extensions should be retrieved
	 * @param	out_Filetypes	File types supported by the provided factory, concatenated into a string
	 * @param	out_Extensions	Extensions supported by the provided factory, concatenated into a string
	 */
	void GenerateFactoryFileExtensions( UFactory* InFactory
		, FString& out_Filetypes
		, FString& out_Extensions
		, TMultiMap<uint32, UFactory*>& out_FilterIndexToFactory)
	{
		// Place the factory in an array and call the overloaded version of this function
		TArray<UFactory*> FactoryArray;
		FactoryArray.Add( InFactory );
		GenerateFactoryFileExtensions( FactoryArray, out_Filetypes, out_Extensions, out_FilterIndexToFactory);
	}

	/**
	 * Populates two strings with all of the file types and extensions the provided factories support.
	 *
	 * @param	InFactories		Factories whose supported file types and extensions should be retrieved
	 * @param	out_Filetypes	File types supported by the provided factory, concatenated into a string
	 * @param	out_Extensions	Extensions supported by the provided factory, concatenated into a string
	 */
	void GenerateFactoryFileExtensions( const TArray<UFactory*>& InFactories
		, FString& out_Filetypes
		, FString& out_Extensions
		, TMultiMap<uint32, UFactory*>& out_FilterIndexToFactory)
	{
		// Store all the descriptions and their corresponding extensions in a map
		TMultiMap<FString, FString> DescToExtensionMap;
		TMultiMap<FString, UFactory*> DescToFactory;

		// Iterate over each factory, retrieving their supported file descriptions and extensions, and storing them into the map
		for ( TArray<UFactory*>::TConstIterator FactoryIter(InFactories); FactoryIter; ++FactoryIter )
		{
			const UFactory* CurFactory = *FactoryIter;
			check(CurFactory);

			TArray<FString> Descriptions;
			TArray<FString> Extensions;
			InternalGetFormatInfo( CurFactory->GetFormats(), Descriptions, Extensions);
			check( Descriptions.Num() == Extensions.Num() );

			// Make sure to only store each key, value pair once
			for ( int32 FormatIndex = 0; FormatIndex < Descriptions.Num() && FormatIndex < Extensions.Num(); ++FormatIndex )
			{
				DescToExtensionMap.AddUnique( Descriptions[FormatIndex], Extensions[FormatIndex ] );
				DescToFactory.AddUnique( Descriptions[FormatIndex], *FactoryIter );
			}
		}

		// Zero out the output strings in case they came in with data already
		out_Filetypes = "";
		out_Extensions = "";

		// Sort the map's keys alphabetically
		DescToExtensionMap.KeySort( TLess<FString>() );

		// Retrieve an array of all of the unique keys within the map
		TArray<FString> DescriptionKeyMap;
		DescToExtensionMap.GetKeys( DescriptionKeyMap );
		const TArray<FString>& DescriptionKeys = DescriptionKeyMap;

		uint32 IdxFilter = 1; // the type list will start by an all supported files wildcard value

		// Keep track of added extensions to prevent duplicates
		TArray<FString> AddedExtensions;

		// Iterate over each unique map key, retrieving all of each key's associated values in order to populate the strings
		for ( TArray<FString>::TConstIterator DescIter( DescriptionKeys ); DescIter; ++DescIter )
		{
			const FString& CurDescription = *DescIter;

			// Retrieve each value associated with the current key
			TArray<FString> Extensions;
			DescToExtensionMap.MultiFind( CurDescription, Extensions );
			if ( Extensions.Num() > 0 )
			{
				// Sort each extension alphabetically, so that the output is alphabetical by description, and in the event of
				// a description with multiple extensions, alphabetical by extension as well
				Extensions.Sort();

				for ( TArray<FString>::TConstIterator ExtIter( Extensions ); ExtIter; ++ExtIter )
				{
					const FString& CurExtension = *ExtIter;
					const FString& CurLine = FString::Printf( TEXT("%s (*.%s)|*.%s"), *CurDescription, *CurExtension, *CurExtension );

					// The same extension could be used for multiple types (like with t3d), so ensure any given extension is only added to the string once
					if ( !AddedExtensions.Contains(CurExtension))
					{
						if ( out_Extensions.Len() > 0 )
						{
							out_Extensions += TEXT(";");
						}
						out_Extensions += FString::Printf(TEXT("*.%s"), *CurExtension);
                       				AddedExtensions.Add(CurExtension);
					}

					// Each description-extension pair can only appear once in the map, so no need to check the string for duplicates
					if ( out_Filetypes.Len() > 0 )
					{
						out_Filetypes += TEXT("|");
					}
					out_Filetypes += CurLine;

					// save the order in which descriptions are added to be able to identify
					// factories using filter index
					TArray<UFactory*> Factories;
					DescToFactory.MultiFind( CurDescription, Factories );
					TArray<UFactory*>::TIterator FactIt(Factories);
					for (;FactIt;++FactIt)
					{
						out_FilterIndexToFactory.Add( IdxFilter, *FactIt );
					}
					++IdxFilter;
				}
			}
		}
	}

	void InternalAppendFileExtensions(const TArray<FString>& InDescriptions, const TArray<FString>& InExtensions, FString& out_Filetypes, FString& out_Extensions)
	{
		check(InDescriptions.Num() == InExtensions.Num());

		for (int32 FormatIndex = 0; FormatIndex < InDescriptions.Num() && FormatIndex < InExtensions.Num(); ++FormatIndex)
		{
			const FString& CurDescription = InDescriptions[FormatIndex];
			const FString& CurExtension = InExtensions[FormatIndex];
			const FString& CurLine = FString::Printf( TEXT("%s (*.%s)|*.%s"), *CurDescription, *CurExtension, *CurExtension );

			// Only append the extension if it's not already one of the found extensions
			if ( !out_Extensions.Contains( CurExtension) )
			{
				if ( out_Extensions.Len() > 0 )
				{
					out_Extensions += TEXT(";");
				}
				out_Extensions += FString::Printf(TEXT("*.%s"), *CurExtension);
			}

			// Only append the line if it's not already one of the found filetypes
			if ( !out_Filetypes.Contains( CurLine) )
			{
				if ( out_Filetypes.Len() > 0 )
				{
					out_Filetypes += TEXT("|");
				}
				out_Filetypes += CurLine;
			}
		}
	}

<<<<<<< HEAD
	void AppendFormatsFileExtensions(const TArray<FString>& InFormats, FString& out_FileTypes, FString& out_Extensions)
=======
	void AppendFormatsFileExtensions(const TArray<FString>& InFormats
		, FString& out_FileTypes
		, FString& out_Extensions)
>>>>>>> 4af6daef
	{
		TArray<FString> Descriptions;
		TArray<FString> Extensions;
		InternalGetFormatInfo(InFormats, Descriptions, Extensions);
		InternalAppendFileExtensions(Descriptions, Extensions, out_FileTypes, out_Extensions);
	}

<<<<<<< HEAD
	void AppendFormatsFileExtensions(const TArray<FString>& InFormats, FString& out_FileTypes, FString& out_Extensions, TMultiMap<uint32, UFactory*>& out_FilterIndexToFactory)
=======
	void AppendFormatsFileExtensions(const TArray<FString>& InFormats
		, FString& out_FileTypes
		, FString& out_Extensions
		, TMultiMap<uint32, UFactory*>& out_FilterIndexToFactory)
>>>>>>> 4af6daef
	{
		TArray<FString> Descriptions;
		TArray<FString> Extensions;
		InternalGetFormatInfo(InFormats, Descriptions, Extensions);
		InternalAppendFileExtensions(Descriptions, Extensions, out_FileTypes, out_Extensions);
		uint32 MaxKeyNumber = 0;
		TSet<uint32> Keys;
		out_FilterIndexToFactory.GetKeys(Keys);
		for (uint32 Key : Keys)
		{
			MaxKeyNumber = FMath::Max(MaxKeyNumber, Key);
		}
		if (Keys.Num() > 0)
		{
			MaxKeyNumber++;
		}
		for (const FString& Extension : Extensions)
		{
			out_FilterIndexToFactory.Add(MaxKeyNumber++, nullptr);
		}
	}

	/**
	 * Generates a list of file types for a given class.
	 */
<<<<<<< HEAD
	void AppendFactoryFileExtensions ( UFactory* InFactory, FString& out_Filetypes, FString& out_Extensions )
=======
	void AppendFactoryFileExtensions ( UFactory* InFactory
		, FString& out_Filetypes
		, FString& out_Extensions)
>>>>>>> 4af6daef
	{
		check(InFactory);
		TArray<FString> Descriptions;
		TArray<FString> Extensions;
		InternalGetFormatInfo( InFactory->GetFormats(), Descriptions, Extensions);
		InternalAppendFileExtensions( Descriptions, Extensions, out_Filetypes, out_Extensions);
	}

	/**
	 * Iterates over all classes and assembles a list of non-abstract UExport-derived type instances.
	 */
	void AssembleListOfExporters(TArray<UExporter*>& OutExporters)
	{
		auto TransientPackage = GetTransientPackage();

		// @todo DB: Assemble this set once.
		OutExporters.Empty();
		for( TObjectIterator<UClass> It ; It ; ++It )
		{
			if( It->IsChildOf(UExporter::StaticClass()) && !It->HasAnyClassFlags(CLASS_Abstract) )
			{
				UExporter* Exporter = NewObject<UExporter>(TransientPackage, *It);
				OutExporters.Add( Exporter );
			}
		}
	}

	/**
	 * Assembles a path from the outer chain of the specified object.
	 */
	void GetDirectoryFromObjectPath(const UObject* Obj, FString& OutResult)
	{
		if( Obj )
		{
			GetDirectoryFromObjectPath( Obj->GetOuter(), OutResult );
			OutResult /= Obj->GetName();
		}
	}

	/**
	 * Tags objects which are in use by levels specified by the search option
	 *
	 * @param SearchOption	 The search option for finding in use objects
	 */
	void TagInUseObjects( EInUseSearchOption SearchOption, EInUseSearchFlags InUseSearchFlags )
	{
		UWorld* World = GWorld;
		TSet<UObject*> LevelPackages;
		TSet<UObject*> Levels;

		if( !World )
		{
			// Don't do anything if there is no World.  This could be called during a level load transition
			return;
		}

		switch( SearchOption )
		{
		case SO_CurrentLevel:
			LevelPackages.Add( World->GetCurrentLevel()->GetOutermost() );
			Levels.Add( World->GetCurrentLevel() );
			break;
		case SO_VisibleLevels:
			// Add the persistent level if its visible
			if( FLevelUtils::IsLevelVisible( World->PersistentLevel ) )
			{
				LevelPackages.Add( World->PersistentLevel->GetOutermost() );
				Levels.Add( World->PersistentLevel );
			}
			// Add all other levels if they are visible
			for (ULevelStreaming* StreamingLevel  : World->GetStreamingLevels())
			{
				if (StreamingLevel && FLevelUtils::IsStreamingLevelVisibleInEditor( StreamingLevel ) )
				{
					if (ULevel* Level = StreamingLevel->GetLoadedLevel())
					{
						LevelPackages.Add( Level->GetOutermost() );
						Levels.Add( Level );
					}
				}
			}
			break;
		case SO_LoadedLevels:
			// Add the persistent level as its always loaded
			LevelPackages.Add( World->PersistentLevel->GetOutermost() );
			Levels.Add( World->PersistentLevel );

			// Add all other levels
			for (ULevelStreaming* StreamingLevel : World->GetStreamingLevels())
			{
				if (StreamingLevel)
				{
					if (ULevel* Level = StreamingLevel->GetLoadedLevel())
					{
						LevelPackages.Add( Level->GetOutermost() );
						Levels.Add( Level );
					}
				}
			}
			break;
		default:
			// A bad option was passed in.
			check(0);
		}

		TArray<UObject*> ObjectsInLevels;

		for( FThreadSafeObjectIterator It; It; ++It )
		{
			UObject* Obj = *It;

			// Clear all marked flags that could have been tagged in a previous search or by another system.
			Obj->UnMark(EObjectMark(OBJECTMARK_TagImp | OBJECTMARK_TagExp));

			// If the object is not flagged for GC and it is in one of the level packages do an indepth search to see what references it.
			if( IsValidChecked(Obj) && !Obj->IsUnreachable())
			{
				// Get Object's Outermost package which isn't the same as the object's package for external objects/actors
				const UObject* OuterPackage = Obj->IsA<UPackage>() ? Obj : Obj->GetOutermostObject()->GetPackage();
				if (LevelPackages.Find(OuterPackage) != NULL)
				{
					if (ULevel* OuterLevel = Obj->GetTypedOuter<ULevel>(); OuterLevel && Levels.Contains(OuterLevel))
					{
						// this object was contained within one of our ReferenceRoots
						ObjectsInLevels.Add(Obj);

						// If the object is using a blueprint generated class, also add the blueprint as a reference
						if (UBlueprint* const Blueprint = Cast<UBlueprint>(Obj->GetClass()->ClassGeneratedBy))
						{
							ObjectsInLevels.Add(Blueprint);
						}
					}
				}
			}
			else if( Obj->IsA( AWorldSettings::StaticClass() ) )
			{
				// If a skipped object is a world info ensure it is not serialized because it may contain
				// references to levels (and by extension, their actors) that we are not searching for references to.
				Obj->Mark(OBJECTMARK_TagImp);
			}
		}

		EArchiveReferenceMarkerFlags MarkerFlags = EArchiveReferenceMarkerFlags::None;
		if ((InUseSearchFlags & EInUseSearchFlags::SkipCompilingAssets) != EInUseSearchFlags::None)
		{
			MarkerFlags |= EArchiveReferenceMarkerFlags::SkipCompilingAssets;
		
}
		// Tag all objects that are referenced by objects in the levels we are searching.
		FArchiveReferenceMarker Marker( ObjectsInLevels, MarkerFlags);
	}
	
	TSharedPtr<SWindow> OpenPropertiesForSelectedObjects( const TArray<UObject*>& SelectedObjects )
	{
		TSharedPtr<SWindow> FloatingDetailsView;
		if ( SelectedObjects.Num() > 0 )
		{
			FPropertyEditorModule& PropertyEditorModule = FModuleManager::LoadModuleChecked<FPropertyEditorModule>( "PropertyEditor" );

			FloatingDetailsView = PropertyEditorModule.CreateFloatingDetailsView( SelectedObjects, false );
		}

		return FloatingDetailsView;
	}

	void RemoveDeletedObjectsFromPropertyWindows( TArray<UObject*>& DeletedObjects )
	{
		FPropertyEditorModule& PropertyEditorModule = FModuleManager::LoadModuleChecked<FPropertyEditorModule>("PropertyEditor");
		PropertyEditorModule.RemoveDeletedObjects( DeletedObjects );
	}

	bool IsAssetValidForPlacing(UWorld* InWorld, const FString& ObjectPath)
	{
		bool bResult = ObjectPath.Len() > 0;
		if ( bResult )
		{
			bResult = !FEditorFileUtils::IsMapPackageAsset(ObjectPath);
			if ( !bResult )
			{
				// if this map is loaded, allow the asset to be placed
				FString AssetPackageName = FEditorFileUtils::ExtractPackageName(ObjectPath);
				if ( AssetPackageName.Len() > 0 )
				{
					UPackage* AssetPackage = FindObjectSafe<UPackage>(NULL, *AssetPackageName, true);
					if ( AssetPackage != NULL )
					{
						// so it's loaded - make sure it is the current map
						TArray<UWorld*> CurrentMapWorlds;
						EditorLevelUtils::GetWorlds(InWorld, CurrentMapWorlds, true);
						for ( int32 WorldIndex = 0; WorldIndex < CurrentMapWorlds.Num(); WorldIndex++ )
						{
							UWorld* World = CurrentMapWorlds[WorldIndex];
							if ( World != NULL && World->GetOutermost() == AssetPackage )
							{
								bResult = true;
								break;
							}
						}
					}
				}
			}
		}

		return bResult;
	}

	bool IsClassValidForPlacing(const UClass* InClass)
	{
		check(InClass);

		const bool bIsPlaceable = !InClass->HasAllClassFlags(CLASS_NotPlaceable);
		const bool bIsAbstractOrDeprecated = InClass->HasAnyClassFlags(CLASS_Abstract | CLASS_Deprecated | CLASS_NewerVersionExists);
		const bool bIsSkeletonClass = FKismetEditorUtilities::IsClassABlueprintSkeleton(InClass);

		return bIsPlaceable && !bIsAbstractOrDeprecated && !bIsSkeletonClass;
	}

	bool AreObjectsOfEquivalantType( const TArray<UObject*>& InProposedObjects )
	{
		if ( InProposedObjects.Num() > 0 )
		{
			// Use the first proposed object as the basis for the compatible check.
			const UObject* ComparisonObject = InProposedObjects[0];
			check( ComparisonObject );

			const UClass* ComparisonClass = ComparisonObject->GetClass();
			check( ComparisonClass );

			// Iterate over each proposed consolidation object, checking if each shares a common class with the consolidation objects, or at least, a common base that
			// is allowed as an exception (currently only exceptions made for textures and materials).
			for ( TArray<UObject*>::TConstIterator ProposedObjIter( InProposedObjects ); ProposedObjIter; ++ProposedObjIter )
			{
				UObject* CurProposedObj = *ProposedObjIter;
				check( CurProposedObj );

				const UClass* CurProposedClass = CurProposedObj->GetClass();

				if (ComparisonClass->IsChildOf(UBlueprint::StaticClass()) && CurProposedClass->IsChildOf(UBlueprint::StaticClass()))
				{
					if (*CastChecked<UBlueprint>(ComparisonObject)->ParentClass != *CastChecked<UBlueprint>(CurProposedObj)->ParentClass)
					{
						return false;
					}
				}

				if ( !AreClassesInterchangeable( ComparisonClass, CurProposedClass ) )
				{
					return false;
				}
			}
		}

		return true;
	}

	bool IsClassRedirector( const UClass* Class )
	{
		if ( Class == nullptr )
		{
			return false;
		}

		// You may not consolidate object redirectors
		if ( Class->IsChildOf( UObjectRedirector::StaticClass() ) )
		{
			return true;
		}

		return false;
	}

	bool AreClassesInterchangeable( const UClass* ClassA, const UClass* ClassB )
	{
		// You may not consolidate object redirectors
		if ( IsClassRedirector( ClassB ) )
		{
			return false;
		}

		if ( ClassB != ClassA )
		{
			const UClass* NearestCommonBase = ClassB->FindNearestCommonBaseClass( ClassA );

			// If the proposed object doesn't share a common class or a common base that is allowed as an exception, it is not a compatible object
			if ( !( NearestCommonBase->IsChildOf( UTexture::StaticClass() ) ) && !( NearestCommonBase->IsChildOf( UMaterialInterface::StaticClass() ) ) )
			{
				return false;
			}
		}

		return true;
	}

	void BatchGetArchetypeInstances(TArrayView<UObject*> InObjects, TArray<TArray<UObject*>>& OutInstances)
	{
		// Mapping from object pointer to index in InObjects array, for archetype objects.  If there are repeated objects,
		// only the first is added to the map, and we'll go back later and copy the final results from the first to the repeats.
		TMap<UObject*, int32> ArchetypeObjectToIndexMap;

		// Unique list of classes we need to search.  If there is a class default object, the value of the map will contain the
		// index of it in the array, and all instances of that class are added to that index's list (otherwise, INDEX_NONE).
		TMap<UClass*, int32> ClassToDefaultMap;

		// Tracks if there were any repeats found, indicating we need a final pass to copy results to those repeats.
		bool bHasRepeats = false;

		// Start off by clearing our input array, and generating our maps
		OutInstances.SetNum(InObjects.Num());

		for (int32 ObjectIndex = 0; ObjectIndex < InObjects.Num(); ObjectIndex++)
		{
			OutInstances[ObjectIndex].Empty();

			// Determine if we need to consider this object at all
			UObject* Object = InObjects[ObjectIndex];

			// Allow NULL to be passed in, which may be useful to callers, say if they have a mixed array of objects, only some
			// of which need an archetype search done.  They can pass in NULL for those items, and get back an array with the
			// the same indexing, rather than needing to remap the results.  Doesn't cost anything extra in the inner loop,
			// since we filter those objects out up front.
			if (Object && Object->HasAnyFlags(RF_ArchetypeObject | RF_ClassDefaultObject))
			{
				// Add class as one we need to search, defaulting to INDEX_NONE if it hasn't yet been added
				int32& ClassMapValue = ClassToDefaultMap.FindOrAdd(Object->GetClass(), INDEX_NONE);

				// if this object is the class default object, any object of the same class (or derived classes) could potentially be affected
				if (!Object->HasAnyFlags(RF_ArchetypeObject))
				{
					if (ClassMapValue == INDEX_NONE)
					{
						// Set the index where we will accumulate objects for class defaults
						ClassMapValue = ObjectIndex;
					}
					else
					{
						bHasRepeats = true;
					}
				}
				else
				{
					int32& ObjectMapValue = ArchetypeObjectToIndexMap.FindOrAdd(Object, ObjectIndex);
					if (ObjectMapValue != ObjectIndex)
					{
						bHasRepeats = true;
					}
				}
			}
		}

		// Now do our pass through all the classes
		for (auto ClassIt = ClassToDefaultMap.CreateConstIterator(); ClassIt; ++ClassIt)
		{
			const bool bIncludeNestedObjects = true;
			ForEachObjectOfClass(ClassIt.Key(), [DefaultIndex = ClassIt.Value(), &ArchetypeObjectToIndexMap, &InObjects, &OutInstances](UObject* Obj)
			{
				// Check if we need to add this object as an instance of a default object
				if (DefaultIndex != INDEX_NONE)
				{
					if (Obj != InObjects[DefaultIndex])
					{
						OutInstances[DefaultIndex].Add(Obj);
					}
				}

				// Check if we need to add this object as an instance of an archetype object.  This logic mirrors "UObject::IsBasedOnArchetype",
				// except instead of testing a single "SomeObject" to see if it matches "Template", it searchs a map of potential "SomeObjects".
				for (UObject* Template = Obj->GetArchetype(); Template; Template = Template->GetArchetype())
				{
					int32* ObjectIndex = ArchetypeObjectToIndexMap.Find(Template);
					if (ObjectIndex && Obj != InObjects[*ObjectIndex])
					{
						OutInstances[*ObjectIndex].Add(Obj);
					}
				}

			}, bIncludeNestedObjects, RF_NoFlags, EInternalObjectFlags::Garbage); // we need to evaluate CDOs as well, but nothing pending kill
		}

		if (bHasRepeats)
		{
			// Iterate over objects like the original object loop, checking which ones are repeats.  A repeat will have an array index
			// that doesn't match the index in the map for that object.
			for (int32 ObjectIndex = 0; ObjectIndex < InObjects.Num(); ObjectIndex++)
			{
				UObject* Object = InObjects[ObjectIndex];
				if (Object && Object->HasAnyFlags(RF_ArchetypeObject | RF_ClassDefaultObject))
				{
					if (!Object->HasAnyFlags(RF_ArchetypeObject))
					{
						// Class default, check if this is a repeat, and copy it from the first index of the same object
						int32* ClassMapValue = ClassToDefaultMap.Find(Object->GetClass());
						if (*ClassMapValue != ObjectIndex)
						{
							OutInstances[ObjectIndex] = OutInstances[*ClassMapValue];
						}
					}
					else
					{
						// Archetype, check if this is a repeat, and copy it from the first index of the same object
						int32* ObjectMapValue = ArchetypeObjectToIndexMap.Find(Object);
						if (*ObjectMapValue != ObjectIndex)
						{
							OutInstances[ObjectIndex] = OutInstances[*ObjectMapValue];
						}
					}
				}
			}
		}
	}
}





namespace ThumbnailTools
{

	/** Renders a thumbnail for the specified object */
	void RenderThumbnail( UObject* InObject, const uint32 InImageWidth, const uint32 InImageHeight, EThumbnailTextureFlushMode::Type InFlushMode, FTextureRenderTargetResource* InTextureRenderTargetResource, FObjectThumbnail* OutThumbnail )
	{
		if (!FApp::CanEverRender())
		{
			return;
		}
		
		TRACE_CPUPROFILER_EVENT_SCOPE(ThumbnailTools::RenderThumbnail);

		// Renderer must be initialized before generating thumbnails
		check( GIsRHIInitialized );

		// Store dimensions
		if ( OutThumbnail )
		{
			OutThumbnail->SetImageSize( InImageWidth, InImageHeight );
		}

		// Grab the actual render target resource from the texture.  Note that we're absolutely NOT ALLOWED to
		// dereference this pointer.  We're just passing it along to other functions that will use it on the render
		// thread.  The only thing we're allowed to do is check to see if it's NULL or not.
		FTextureRenderTargetResource* RenderTargetResource = InTextureRenderTargetResource;
		if ( RenderTargetResource == NULL )
		{
			// No render target was supplied, just use a scratch texture render target
			const uint32 MinRenderTargetSize = FMath::Max( InImageWidth, InImageHeight );
			UTextureRenderTarget2D* RenderTargetTexture = GEditor->GetScratchRenderTarget( MinRenderTargetSize );
			check( RenderTargetTexture != NULL );

			// Make sure the input dimensions are OK.  The requested dimensions must be less than or equal to
			// our scratch render target size.
			check( InImageWidth <= RenderTargetTexture->GetSurfaceWidth() );
			check( InImageHeight <= RenderTargetTexture->GetSurfaceHeight() );

			RenderTargetResource = RenderTargetTexture->GameThread_GetRenderTargetResource();
		}
		check( RenderTargetResource != NULL );

		// Create a canvas for the render target and clear it to black
		FCanvas Canvas( RenderTargetResource, NULL, FGameTime::GetTimeSinceAppStart(), GMaxRHIFeatureLevel );
		Canvas.Clear( FLinearColor::Black );

		// Get the rendering info for this object
		FThumbnailRenderingInfo* RenderInfo = GUnrealEd ? GUnrealEd->GetThumbnailManager()->GetRenderingInfo( InObject ) : nullptr;

		if( InFlushMode == EThumbnailTextureFlushMode::AlwaysFlush )
		{
			// Wait for pending load requests.
			FlushAsyncLoading();

			// Wait for shader and other asset compilation to finish.
			FAssetCompilingManager::Get().FinishAllCompilation();

			// Force all mips to load.
			UTexture::ForceUpdateTextureStreaming();

			// Force all streamed resources to finish.
			IStreamingManager::Get().StreamAllResources();
		}

		// If this object's thumbnail will be rendered to a texture on the GPU.
		bool bUseGPUGeneratedThumbnail = true;

		if( RenderInfo != NULL && RenderInfo->Renderer != NULL )
		{
			// Make sure we suppress any message dialogs that might result from constructing
			// or initializing any of the renderable objects.
			TGuardValue<bool> Unattended(GIsRunningUnattendedScript, true);

			const float ZoomFactor = 1.0f;

			uint32 DrawWidth = InImageWidth;
			uint32 DrawHeight = InImageHeight;
			if ( OutThumbnail )
			{
				// Find how big the thumbnail WANTS to be
				uint32 DesiredWidth = 0;
				uint32 DesiredHeight = 0;
				{
					// Currently we only allow textures/icons (and derived classes) to override our desired size
					// @todo CB: Some thumbnail renderers (like particles and lens flares) hard code their own
					//	   arbitrary thumbnail size even though they derive from TextureThumbnailRenderer
					if( RenderInfo->Renderer->IsA( UTextureThumbnailRenderer::StaticClass() ) )
					{
						RenderInfo->Renderer->GetThumbnailSize(
							InObject,
							ZoomFactor,
							DesiredWidth,		// Out
							DesiredHeight );	// Out
					}
				}

				// Does this thumbnail have a size associated with it?  Materials and textures often do!
				if( DesiredWidth > 0 && DesiredHeight > 0 )
				{
					// Scale the desired size down if it's too big, preserving aspect ratio
					if( DesiredWidth > InImageWidth )
					{
						DesiredHeight = ( DesiredHeight * InImageWidth ) / DesiredWidth;
						DesiredWidth = InImageWidth;
					}
					if( DesiredHeight > InImageHeight )
					{
						DesiredWidth = ( DesiredWidth * InImageHeight ) / DesiredHeight;
						DesiredHeight = InImageHeight;
					}

					// Update dimensions
					DrawWidth = FMath::Max<uint32>(1, DesiredWidth);
					DrawHeight = FMath::Max<uint32>(1, DesiredHeight);
					OutThumbnail->SetImageSize( DrawWidth, DrawHeight );
				}
			}

			// Draw the thumbnail
			const int32 XPos = 0;
			const int32 YPos = 0;
			const bool bAdditionalViewFamily = false;
			RenderInfo->Renderer->Draw(
				InObject,
				XPos,
				YPos,
				DrawWidth,
				DrawHeight,
				RenderTargetResource,
				&Canvas, 
				bAdditionalViewFamily
				);
		}

		// GPU based thumbnail rendering only
		if( bUseGPUGeneratedThumbnail )
		{
			// Tell the rendering thread to draw any remaining batched elements
			Canvas.Flush_GameThread();


			{
				ENQUEUE_RENDER_COMMAND(UpdateThumbnailRTCommand)(
					[RenderTargetResource](FRHICommandListImmediate& RHICmdList)
					{
						TransitionAndCopyTexture(RHICmdList, RenderTargetResource->GetRenderTargetTexture(), RenderTargetResource->TextureRHI, {});
					});

				if(OutThumbnail)
				{
					const FIntRect InSrcRect(0,	0, OutThumbnail->GetImageWidth(), OutThumbnail->GetImageHeight());

					TArray<uint8>& OutData = OutThumbnail->AccessImageData();

					OutData.Empty();
					OutData.AddUninitialized(OutThumbnail->GetImageWidth() * OutThumbnail->GetImageHeight() * sizeof(FColor));

					// Copy the contents of the remote texture to system memory
					// NOTE: OutRawImageData must be a preallocated buffer!
					RenderTargetResource->ReadPixelsPtr((FColor*)OutData.GetData(), FReadSurfaceDataFlags(), InSrcRect);
				}
			}
		}
	}


	/** Generates a thumbnail for the specified object and caches it */
	FObjectThumbnail* GenerateThumbnailForObjectToSaveToDisk( UObject* InObject )
	{
		// Does the object support thumbnails?
		FThumbnailRenderingInfo* RenderInfo = GUnrealEd ? GUnrealEd->GetThumbnailManager()->GetRenderingInfo( InObject ) : nullptr;
		if( RenderInfo != NULL && RenderInfo->Renderer != NULL )
		{
			// Set the size of cached thumbnails
			const int32 ImageWidth = ThumbnailTools::DefaultThumbnailSize;
			const int32 ImageHeight = ThumbnailTools::DefaultThumbnailSize;

			// For cached thumbnails we want to make sure that textures are fully streamed in so that the thumbnail we're saving won't have artifacts
			// However, this can add 30s - 100s to editor load
			//@todo - come up with a cleaner solution for this, preferably not blocking on texture streaming at all but updating when textures are fully streamed in
			const ThumbnailTools::EThumbnailTextureFlushMode::Type TextureFlushMode = ThumbnailTools::EThumbnailTextureFlushMode::NeverFlush;

			if ( UTexture* Texture = Cast<UTexture>(InObject) )
			{
				FTextureCompilingManager::Get().FinishCompilation({Texture});
				Texture->WaitForStreaming();
			}

			// When generating a material thumbnail to save in a package, make sure we finish compilation on the material first
			if ( UMaterial* InMaterial = Cast<UMaterial>(InObject) )
			{
				FScopedSlowTask SlowTask(0, NSLOCTEXT( "ObjectTools", "FinishingCompilationStatus", "Finishing Shader Compilation..." ) );
				SlowTask.MakeDialog();

				// Block until the shader maps that we will save have finished being compiled
				FMaterialResource* CurrentResource = InMaterial->GetMaterialResource(GMaxRHIFeatureLevel);
				if (CurrentResource)
				{
					if (!CurrentResource->IsGameThreadShaderMapComplete())
					{
						CurrentResource->SubmitCompileJobs_GameThread(EShaderCompileJobPriority::High);
					}
					CurrentResource->FinishCompilation();
				}
			}

			// Generate the thumbnail
			FObjectThumbnail NewThumbnail;
			RenderThumbnail(
				InObject, ImageWidth, ImageHeight, TextureFlushMode, NULL,
				&NewThumbnail );		// Out

			UPackage* MyOutermostPackage = InObject->GetOutermost();
			return CacheThumbnail( InObject->GetFullName(), &NewThumbnail, MyOutermostPackage );
		}

		return NULL;
	}

	/**
	 * Caches a thumbnail into a package's thumbnail map.
	 *
	 * @param	ObjectFullName	the full name for the object to associate with the thumbnail
	 * @param	Thumbnail		the thumbnail to cache; specify NULL to remove the current cached thumbnail
	 * @param	DestPackage		the package that will hold the cached thumbnail
	 *
	 * @return	pointer to the thumbnail data that was cached into the package
	 */
	FObjectThumbnail* CacheThumbnail( const FString& ObjectFullName, FObjectThumbnail* Thumbnail, UPackage* DestPackage )
	{
		FObjectThumbnail* Result = nullptr;

		if ( ObjectFullName.Len() > 0 && DestPackage != nullptr)
		{
			// Create a new thumbnail map if we don't have one already
			if( !DestPackage->HasThumbnailMap() )
			{
				DestPackage->SetThumbnailMap(MakeUnique<FThumbnailMap>());
			}

			FName InObjectShortClassFullName( *UClass::ConvertFullNameToShortTypeFullName( ObjectFullName ) );
			const FObjectThumbnail* CachedThumbnail = DestPackage->GetThumbnailMap().Find( InObjectShortClassFullName );
			if ( Thumbnail != nullptr )
			{
				// Cache the thumbnail (possibly replacing an existing thumb!)
				Result = &DestPackage->AccessThumbnailMap().Add( InObjectShortClassFullName, *Thumbnail );
			}
			//only let thumbnails loaded from disk to be removed.
			//When capturing thumbnails from the content browser, it will only exist in memory until it is saved out to a package.
			//Don't let the recycling purge them
			else if ((CachedThumbnail != nullptr) && (CachedThumbnail->IsLoadedFromDisk()))
			{
				DestPackage->AccessThumbnailMap().Remove( InObjectShortClassFullName );
			}

		}

		return Result;
	}



	/**
	 * Caches an empty thumbnail entry
	 *
	 * @param	ObjectFullName	the full name for the object to associate with the thumbnail
	 * @param	DestPackage		the package that will hold the cached thumbnail
	 */
	void CacheEmptyThumbnail( const FString& ObjectFullName, UPackage* DestPackage )
	{
		FObjectThumbnail EmptyThumbnail;
		CacheThumbnail( ObjectFullName, &EmptyThumbnail, DestPackage );
	}

	/** Returns the long path name of the package from InFullName */
	FString GetPackageNameForObject( const FString& InFullName )
	{
		// First strip off the class name
		int32 FirstSpaceIndex = InFullName.Find( TEXT( " " ) );
		if( FirstSpaceIndex == INDEX_NONE || FirstSpaceIndex <= 0 )
		{
			// Malformed full name
			return FString();
		}

		// Determine the package file path/name for the specified object
		FString ObjectPathName = InFullName.Mid( FirstSpaceIndex + 1 );

		// Pull the package out of the fully qualified object path
		int32 FirstDotIndex = ObjectPathName.Find( TEXT( "." ) );
		if( FirstDotIndex == INDEX_NONE || FirstDotIndex <= 0 )
		{
			// Malformed object path
			return FString();
		}

		return ObjectPathName.Left( FirstDotIndex );
	}

	/** Returns the package file name on disk from InFullName */
	bool QueryPackageFileNameForObject( const FString& InFullName, FString& OutPackageFileName )
	{
		FString PackageName = GetPackageNameForObject( InFullName );

		// Ask the package file cache for the full path to this package
		if( PackageName.IsEmpty() || !FPackageName::DoesPackageExist( PackageName, &OutPackageFileName ) )
		{
			// Couldn't find the package
			return false;
		}

		return true;
	}

	namespace Private
	{
		FObjectThumbnail* FindCachedThumbnailInPackage(UPackage* InPackage, const FName InObjectShortClassFullName)
		{
			FObjectThumbnail* FoundThumbnail = NULL;

			// We're expecting this to be an outermost package!
			check(InPackage->GetOutermost() == InPackage);

			// Does the package have any thumbnails?
			if (InPackage->HasThumbnailMap())
			{
				// @todo thumbnails: Backwards compat
				FThumbnailMap& PackageThumbnailMap = InPackage->AccessThumbnailMap();
				FoundThumbnail = PackageThumbnailMap.Find(InObjectShortClassFullName);
			}

			return FoundThumbnail;
		}
	}
<<<<<<< HEAD
	/** Searches for an object's thumbnail in memory and returns it if found */
	FObjectThumbnail* FindCachedThumbnailInPackage(UPackage* InPackage, FName InObjectFullName)
	{
		return Private::FindCachedThumbnailInPackage(InPackage,
			FName(*UClass::ConvertFullNameToShortTypeFullName(WriteToString<256>(InObjectFullName).ToView())));
	}
	/** Searches for an object's thumbnail in memory and returns it if found */
	FObjectThumbnail* FindCachedThumbnailInPackage(UPackage* InPackage, FStringView InObjectFullName)
	{
		return Private::FindCachedThumbnailInPackage(InPackage,
			FName(*UClass::ConvertFullNameToShortTypeFullName(InObjectFullName)));
	}
	/** Searches for an object's thumbnail in memory and returns it if found */
	FObjectThumbnail* FindCachedThumbnailInPackage(UPackage* InPackage, const TCHAR* InObjectFullName)
	{
		return Private::FindCachedThumbnailInPackage(InPackage,
=======
	/** Searches for an object's thumbnail in memory and returns it if found */
	FObjectThumbnail* FindCachedThumbnailInPackage(UPackage* InPackage, FName InObjectFullName)
	{
		return Private::FindCachedThumbnailInPackage(InPackage,
			FName(*UClass::ConvertFullNameToShortTypeFullName(WriteToString<256>(InObjectFullName).ToView())));
	}
	/** Searches for an object's thumbnail in memory and returns it if found */
	FObjectThumbnail* FindCachedThumbnailInPackage(UPackage* InPackage, FStringView InObjectFullName)
	{
		return Private::FindCachedThumbnailInPackage(InPackage,
			FName(*UClass::ConvertFullNameToShortTypeFullName(InObjectFullName)));
	}
	/** Searches for an object's thumbnail in memory and returns it if found */
	FObjectThumbnail* FindCachedThumbnailInPackage(UPackage* InPackage, const TCHAR* InObjectFullName)
	{
		return Private::FindCachedThumbnailInPackage(InPackage,
>>>>>>> 4af6daef
			FName(*UClass::ConvertFullNameToShortTypeFullName(InObjectFullName)));
	}

	namespace Private
	{
		/** Searches for an object's thumbnail in memory and returns it if found */
		FObjectThumbnail* FindCachedThumbnailInPackage(const FString& InPackageFileName, const FName InObjectShortClassFullName)
		{
			FObjectThumbnail* FoundThumbnail = nullptr;

			FString PackageName = InPackageFileName;
			if (FPackageName::TryConvertFilenameToLongPackageName(PackageName, PackageName))
			{
				if (PackageName == TEXT("None"))
				{
					UE_LOG(LogUObjectGlobals, Warning, TEXT("Attempted to FindCachedThumbnailInPackage named 'None' - PackageName: %s InPackageFileName: %s"), *PackageName, *InPackageFileName);
					return nullptr;
				}

				// First check to see if the package is already in memory.  If it is, some or all of the thumbnails
				// may already be loaded and ready.
				UObject* PackageOuter = nullptr;
				UPackage* Package = FindPackage(PackageOuter, *PackageName);
				if (Package != nullptr)
				{
					FoundThumbnail = Private::FindCachedThumbnailInPackage(Package, InObjectShortClassFullName);
				}
			}
			return FoundThumbnail;
		}
	}

	/** Searches for an object's thumbnail in memory and returns it if found */
	FObjectThumbnail* FindCachedThumbnailInPackage(const FString& InPackageFileName, FName InObjectFullName)
	{
		return Private::FindCachedThumbnailInPackage(InPackageFileName,
			FName(*UClass::ConvertFullNameToShortTypeFullName(WriteToString<256>(InObjectFullName).ToView())));
	}
	/** Searches for an object's thumbnail in memory and returns it if found */
	FObjectThumbnail* FindCachedThumbnailInPackage(const FString& InPackageFileName, FStringView InObjectFullName)
	{
		return Private::FindCachedThumbnailInPackage(InPackageFileName,
			FName(*UClass::ConvertFullNameToShortTypeFullName(InObjectFullName)));
	}
	/** Searches for an object's thumbnail in memory and returns it if found */
	FObjectThumbnail* FindCachedThumbnailInPackage(const FString& InPackageFileName, const TCHAR* InObjectFullName)
	{
		return Private::FindCachedThumbnailInPackage(InPackageFileName,
			FName(*UClass::ConvertFullNameToShortTypeFullName(InObjectFullName)));
	}

	/** Searches for an object's thumbnail in memory and returns it if found */
	const FObjectThumbnail* FindCachedThumbnail( const FString& InFullName )
	{
		// Determine the package file path/name for the specified object
		const FString PackageFileName = GetPackageNameForObject(InFullName);

		if (PackageFileName.IsEmpty())
		{
			// Couldn't find the package
			return nullptr;
		}

		return FindCachedThumbnailInPackage( PackageFileName, *InFullName );
	}



	/** Returns the thumbnail for the specified object or NULL if one doesn't exist yet */
	FObjectThumbnail* GetThumbnailForObject( UObject* InObject )
	{
		UPackage* ObjectPackage = InObject->GetOutermost();
		return FindCachedThumbnailInPackage( ObjectPackage, *InObject->GetFullName() );
	}



	/** Loads thumbnails from the specified package file name */
	bool LoadThumbnailsFromPackageInternal( const FString& InPackageFileName, const TSet< FName >& InObjectFullNames, FThumbnailMap& InOutThumbnails )
	{
		// Create a file reader to load the file
		TUniquePtr< FArchive > FileReader( IFileManager::Get().CreateFileReader( *InPackageFileName ) );
		if( FileReader == nullptr )
		{
			// Couldn't open the file
			return false;
		}


		// Read package file summary from the file
		FPackageFileSummary FileSummary;
		(*FileReader) << FileSummary;

		// Make sure this is indeed a package
		if( FileSummary.Tag != PACKAGE_FILE_TAG || FileReader->IsError() )
		{
			// Unrecognized or malformed package file
			return false;
		}


		// Does the package contains a thumbnail table?
		if( FileSummary.ThumbnailTableOffset == 0 )
		{
			// No thumbnails to be loaded
			return false;
		}

		// Seek the the part of the file where the thumbnail table lives
		FileReader->Seek( FileSummary.ThumbnailTableOffset );

		int32 LastFileOffset = -1;
		// Load the thumbnail table of contents
		TMap< FName, int32 > ObjectNameToFileOffsetMap;
		{
			// Load the thumbnail count
			int32 ThumbnailCount = 0;
			*FileReader << ThumbnailCount;

			// Load the names and file offsets for the thumbnails in this package
			for( int32 CurThumbnailIndex = 0; CurThumbnailIndex < ThumbnailCount; ++CurThumbnailIndex )
			{
				bool bHaveValidClassName = false;
				FString ObjectShortClassName;
				*FileReader << ObjectShortClassName;

				// Object path
				FString ObjectPathWithoutPackageName;
				*FileReader << ObjectPathWithoutPackageName;

				FString ObjectPath;

				// handle UPackage thumbnails differently from usual assets
				if (ObjectShortClassName == UPackage::StaticClass()->GetName())
				{
					ObjectPath = ObjectPathWithoutPackageName;
				}
				else
				{
					ObjectPath = ( FPackageName::FilenameToLongPackageName(InPackageFileName) + TEXT( "." ) + ObjectPathWithoutPackageName );
				}

				// If the thumbnail was stored with a missing class name ("???") when we'll catch that here
				if(ObjectShortClassName.Len() > 0 && ObjectShortClassName != TEXT( "???" ) )
				{
					bHaveValidClassName = true;
				}
				else
				{
					// Class name isn't valid.  Probably legacy data.  We'll try to fix it up below.
				}


				if( !bHaveValidClassName )
				{
					// Try to figure out a class name based on input assets.  This should really only be needed
					// for packages saved by older versions of the editor (VER_CONTENT_BROWSER_FULL_NAMES)
					for ( TSet<FName>::TConstIterator It(InObjectFullNames); It; ++It )
					{
						const FName& CurObjectFullNameFName = *It;

						FString CurObjectFullName;
						CurObjectFullNameFName.ToString( CurObjectFullName );

						if( CurObjectFullName.EndsWith( ObjectPath ) )
						{
							// Great, we found a path that matches -- we just need to add that class name
							const int32 FirstSpaceIndex = CurObjectFullName.Find( TEXT( " " ) );
							check( FirstSpaceIndex != -1 );
							ObjectShortClassName = CurObjectFullName.Left( FirstSpaceIndex );
							ObjectShortClassName = UClass::ConvertPathNameToShortTypeName(ObjectShortClassName);

							// We have a useful class name now!
							bHaveValidClassName = true;
							break;
						}
					}
				}


				// File offset to image data
				int32 FileOffset = 0;
				*FileReader << FileOffset;

				if ( FileOffset != -1 && FileOffset < LastFileOffset )
				{
					UE_LOG(LogObjectTools, Warning, TEXT("Loaded thumbnail '%s' out of order!: FileOffset:%i    LastFileOffset:%i"), *ObjectPath, FileOffset, LastFileOffset);
				}


				if( bHaveValidClassName )
				{
					// Create a full name string with the object's class and fully qualified path
					const FString ObjectFullName(ObjectShortClassName + TEXT( " " ) + ObjectPath);


					// Add to our map
					ObjectNameToFileOffsetMap.Add( FName( *ObjectFullName ), FileOffset );
				}
				else
				{
					// Oh well, we weren't able to fix the class name up.  We won't bother making this
					// thumbnail available to load
				}
			}
		}


		// @todo CB: Should sort the thumbnails to load by file offset to reduce seeks [reviewed; pre-qa release]
		for ( TSet<FName>::TConstIterator It(InObjectFullNames); It; ++It )
		{
			FName CurObjectFullName = *It;
			FName CurObjectShortClassFullName = FName(*UClass::ConvertFullNameToShortTypeFullName(WriteToString<256>(CurObjectFullName).ToView()));

			// Do we have this thumbnail in the file?
			// @todo thumbnails: Backwards compat
			const int32* pFileOffset = ObjectNameToFileOffsetMap.Find(CurObjectShortClassFullName);
			if ( pFileOffset != NULL )
			{
				// Seek to the location in the file with the image data
				FileReader->Seek( *pFileOffset );

				// Load the image data
				FObjectThumbnail LoadedThumbnail;
				LoadedThumbnail.Serialize( *FileReader );

				// Store the data!
				InOutThumbnails.Add( CurObjectFullName, LoadedThumbnail );
			}
			else
			{
				// Couldn't find the requested thumbnail in the file!
			}
		}


		return true;
	}



<<<<<<< HEAD
=======
	bool GetPackageFilePathAndAssetFullName(const FAssetData& AssetData, FString& OutPackageFilePath, FName& OutAssetFullName)
	{
		// Determine package file path
		if (FPackageName::DoesPackageExist(AssetData.PackageName.ToString(), &OutPackageFilePath))
		{
			// Determine asset fullname
			FNameBuilder FullNameBuilder;
			AssetData.GetFullName(FullNameBuilder);
			OutAssetFullName = FName(FullNameBuilder);
			return true;
		}
		return false;
	}



	bool LoadThumbnailFromPackage(const FAssetData& AssetData, FObjectThumbnail& OutThumbnail)
	{
		FString PackageFilePath;
		FName AssetFullName;
		if (GetPackageFilePathAndAssetFullName(AssetData, PackageFilePath, AssetFullName))
		{
			TSet<FName> AssetFullNames;
			AssetFullNames.Add(AssetFullName);

			FThumbnailMap ThumbnailMap;
			LoadThumbnailsFromPackage(PackageFilePath, AssetFullNames, ThumbnailMap);
			if (FObjectThumbnail* Found = ThumbnailMap.Find(AssetFullName))
			{
				OutThumbnail = MoveTemp(*Found);
				return true;
			}
		}
		return false;
	}



>>>>>>> 4af6daef
	/** Loads thumbnails from the specified package file name, try loading from external cache file if not found in package file */
	bool LoadThumbnailsFromPackage( const FString& InPackageFileName, const TSet< FName >& InObjectFullNames, FThumbnailMap& InOutThumbnails )
	{
		if (LoadThumbnailsFromPackageInternal(InPackageFileName, InObjectFullNames, InOutThumbnails))
		{
			return true;
		}
		else if (FThumbnailExternalCache::Get().LoadThumbnailsFromExternalCache(InObjectFullNames, InOutThumbnails))
		{
			return true;
		}

		return false;
	}



	/** Loads thumbnails from a package unless they're already cached in that package's thumbnail map */
	bool ConditionallyLoadThumbnailsFromPackage( const FString& InPackageFileName, const TSet< FName >& InObjectFullNames, FThumbnailMap& InOutThumbnails )
	{
		// First check to see if any of the requested thumbnails are already in memory
		TSet< FName > ObjectFullNamesToLoad;
		ObjectFullNamesToLoad.Empty(InObjectFullNames.Num());
		for ( TSet<FName>::TConstIterator It(InObjectFullNames); It; ++It )
		{
			const FName& CurObjectFullName = *It;

			// Do we have this thumbnail in our cache already?
			// @todo thumbnails: Backwards compat
			const FObjectThumbnail* FoundThumbnail = FindCachedThumbnailInPackage( InPackageFileName, CurObjectFullName );
			if( FoundThumbnail != NULL )
			{
				// Great, we already have this thumbnail in memory!  Copy it to our output map.
				InOutThumbnails.Add( CurObjectFullName, *FoundThumbnail );
			}
			else
			{
				ObjectFullNamesToLoad.Add(CurObjectFullName);
			}
		}


		// Did we find all of the requested thumbnails in our cache?
		if( ObjectFullNamesToLoad.Num() == 0 )
		{
			// Done!
			return true;
		}

		// OK, go ahead and load the remaining thumbnails!
		return LoadThumbnailsFromPackage( InPackageFileName, ObjectFullNamesToLoad, InOutThumbnails );
	}



	/** Loads thumbnails for the specified objects (or copies them from a cache, if they're already loaded.) */
	bool ConditionallyLoadThumbnailsForObjects( const TArray< FName >& InObjectFullNames, FThumbnailMap& InOutThumbnails )
	{
		TRACE_CPUPROFILER_EVENT_SCOPE(ConditionallyLoadThumbnailsForObjects);

		// Create a list of unique package file names that we'll need to interrogate
		struct FObjectFullNamesForPackage
		{
			TSet< FName > ObjectFullNames;
		};

		typedef TMap< FString, FObjectFullNamesForPackage > PackageFileNameToObjectPathsMap;
		PackageFileNameToObjectPathsMap PackagesToProcess;
		for( int32 CurObjectIndex = 0; CurObjectIndex < InObjectFullNames.Num(); ++CurObjectIndex )
		{
			const FName ObjectFullName = InObjectFullNames[ CurObjectIndex ];


			// Determine the package file path/name for the specified object
			FString PackageFilePathName;
			if( !QueryPackageFileNameForObject( ObjectFullName.ToString(), PackageFilePathName ) )
			{
				// Couldn't find the package in our cache
				return false;
			}


			// Do we know about this package yet?
			FObjectFullNamesForPackage* ObjectFullNamesForPackage = PackagesToProcess.Find( PackageFilePathName );
			if( ObjectFullNamesForPackage == NULL )
			{
				ObjectFullNamesForPackage = &PackagesToProcess.Add( PackageFilePathName, FObjectFullNamesForPackage() );
			}

			if ( ObjectFullNamesForPackage->ObjectFullNames.Find(ObjectFullName) == NULL )
			{
				ObjectFullNamesForPackage->ObjectFullNames.Add(ObjectFullName);
			}
		}


		// Load thumbnails, one package at a time
		for( PackageFileNameToObjectPathsMap::TConstIterator PackageIt( PackagesToProcess ); PackageIt; ++PackageIt )
		{
			const FString& CurPackageFileName = PackageIt.Key();
			const FObjectFullNamesForPackage& CurPackageObjectPaths = PackageIt.Value();

			if( !ConditionallyLoadThumbnailsFromPackage( CurPackageFileName, CurPackageObjectPaths.ObjectFullNames, InOutThumbnails ) )
			{
				// Failed to load thumbnail data
				return false;
			}
		}


		return true;
	}

	bool AssetHasCustomThumbnail(const FString& InAssetDataFullName)
	{
		FObjectThumbnail Thumbnail;
		return AssetHasCustomThumbnail(InAssetDataFullName, Thumbnail);
	}

	bool AssetHasCustomThumbnail(const FString& InAssetDataFullName, FObjectThumbnail& OutThumbnail)
	{
		const FObjectThumbnail* CachedThumbnail = FindCachedThumbnail(InAssetDataFullName);
		if (CachedThumbnail != NULL && !CachedThumbnail->IsEmpty())
		{
			OutThumbnail = *CachedThumbnail;
			return true;
		}

		// If we don't yet have a thumbnail map, check the disk
		FName ObjectFullName = FName(*InAssetDataFullName);
		TArray<FName> ObjectFullNames;
		FThumbnailMap LoadedThumbnails;
		ObjectFullNames.Add(ObjectFullName);
		if (ConditionallyLoadThumbnailsForObjects(ObjectFullNames, LoadedThumbnails))
		{
			const FObjectThumbnail* Thumbnail = LoadedThumbnails.Find(ObjectFullName);

			if (Thumbnail != NULL && !Thumbnail->IsEmpty())
			{
				OutThumbnail = *Thumbnail;
				return true;
			}
		}
		return false;
	}

	bool AssetHasCustomCreatedThumbnail(const FString& InAssetDataFullName)
	{
		FObjectThumbnail Thumbnail;
		if (AssetHasCustomThumbnail(InAssetDataFullName, Thumbnail))
		{
			return Thumbnail.IsCreatedAfterCustomThumbsEnabled();
		}

		return false;
	}
		}
<|MERGE_RESOLUTION|>--- conflicted
+++ resolved
@@ -1221,16 +1221,6 @@
 			TMap<UObject*, int32> CurNumReferencesMap;
 			TMultiMap<UObject*, FProperty*> CurReferencingPropertiesMMap;
 			PropertyArrayType CurReferencedProperties;
-<<<<<<< HEAD
-			for ( FThreadSafeObjectIterator ObjIter; ObjIter; ++ObjIter )
-			{
-				UObject* CurObject = *ObjIter;
-
-				// Don't bother replacing in objects that are about to be garbage collected
-				if ((ObjectsToReplaceWithin.Num() > 0 && !ObjectsToReplaceWithin.Contains(CurObject)) || !IsValidChecked(CurObject) || CurObject->IsUnreachable())
-				{
-					continue;
-=======
 			
 			auto CollectObjectReferencers = [bOnlyNullingOut, &ReplacementMap, &ReferencingPropertiesMapKeys, &ReferencingPropertiesMapValues, &FindRefsArchive, &CurNumReferencesMap, &CurReferencingPropertiesMMap, &CurReferencedProperties](UObject* CurObject)
 			{
@@ -1238,7 +1228,6 @@
 				if (!IsValidChecked(CurObject) || CurObject->IsUnreachable())
 				{
 					return;
->>>>>>> 4af6daef
 				}
 
 				// Unless the "object to replace with" is null, ignore the objects being replaced
@@ -1253,25 +1242,6 @@
 
 					if ( FindRefsArchive.GetReferenceCounts( CurNumReferencesMap, CurReferencingPropertiesMMap ) > 0  )
 					{
-<<<<<<< HEAD
-						CurReferencingPropertiesMMap.GenerateValueArray( CurReferencedProperties );
-
-						ReferencingPropertiesMapKeys.Add(CurObject);
-						ReferencingPropertiesMapValues.Add(CurReferencedProperties);
-
-						if ( CurReferencedProperties.Num() > 0)
-						{
-							for ( PropertyArrayType::TConstIterator RefPropIter( CurReferencedProperties ); RefPropIter; ++RefPropIter )
-							{
-								CurObject->PreEditChange( *RefPropIter );
-							}
-						}
-						else
-						{
-							CurObject->PreEditChange(nullptr);
-						}
-					}
-=======
 						// TODO: FFindReferencersArchive is giving us the leaf property rather than the member property
 						CurReferencedProperties.Reset(CurReferencingPropertiesMMap.Num());
 						for (const TTuple<UObject*, FProperty*>& CurReferencingPropertiesPair : CurReferencingPropertiesMMap)
@@ -1319,7 +1289,6 @@
 							CollectObjectReferencers(InnerObject);
 						}
 					}
->>>>>>> 4af6daef
 				}
 			}
 			else
@@ -1494,7 +1463,6 @@
 				}
 			}
 		}
-<<<<<<< HEAD
 
 		GWarn->BeginSlowTask(NSLOCTEXT("UnrealEd", "ConsolidateAssetsUpdate_Consolidating", "Consolidating Assets..."), true);
 		// Keep track of which objects, if any, cannot be consolidated, in order to notify the user later
@@ -1530,43 +1498,6 @@
 			TArray< TWeakObjectPtr<UObject> > ObjectsToConsolidateWeakList;
 			ObjectsToConsolidateWeakList.Reserve(Requests.Num());
 
-=======
-
-		GWarn->BeginSlowTask(NSLOCTEXT("UnrealEd", "ConsolidateAssetsUpdate_Consolidating", "Consolidating Assets..."), true);
-		// Keep track of which objects, if any, cannot be consolidated, in order to notify the user later
-		TArray<UObject*> UnconsolidatableObjects;
-
-		// Keep track of objects which became partially consolidated but couldn't be deleted for some reason;
-		// these are critical failures, and the user needs to be alerted
-		TArray<UObject*> CriticalFailureObjects;
-
-		// Keep track of which packages the consolidate operation has dirtied so the user can be alerted to them
-		// during a critical failure
-		TArray<UPackage*> DirtiedPackages;
-
-		// Keep track of root set objects so the user can be prompted about stripping the flag from them
-		TSet<UObject*> RootSetObjects;
-
-		// List of objects successfully deleted
-		TArray<UObject*> ConsolidatedObjects;
-
-		// A list of names for object redirectors created during the delete process
-		// This is needed because the redirectors may not have the same name as the
-		// objects they are replacing until the objects are garbage collected
-		TMap<UObjectRedirector*, FName> RedirectorToObjectNameMap;
-
-		// Temporaries used after ReloadEditorWorldForReferenceReplacementIfNecessary
-		TArray<FReplaceRequest, TInlineAllocator<1>> PostReloadRequests;
-		PostReloadRequests.Reserve(Requests.Num());
-		TArray<TArray<UObject*>> PostReloadUpdatedOld;
-
-		{
-			// Note reloading the world via ReloadEditorWorldForReferenceReplacementIfNecessary will cause a garbage collect and potentially cause entries in the ObjectsToConsolidate list to become invalid
-			// We refresh the list here after reloading the editor world
-			TArray< TWeakObjectPtr<UObject> > ObjectsToConsolidateWeakList;
-			ObjectsToConsolidateWeakList.Reserve(Requests.Num());
-
->>>>>>> 4af6daef
 			for (FReplaceRequest Request : Requests)
 			{
 				for (UObject* Old : Request.Old)
@@ -1589,19 +1520,11 @@
 				}
 
 				if (NumValid == Request.Old.Num())
-<<<<<<< HEAD
 				{
 					PostReloadRequests.Add(Request);
 				}
 				else if (NumValid > 0)
 				{
-=======
-				{
-					PostReloadRequests.Add(Request);
-				}
-				else if (NumValid > 0)
-				{
->>>>>>> 4af6daef
 					TArray<UObject*>& UpdatedOld = PostReloadUpdatedOld.AddDefaulted_GetRef();
 					for (int32 OldIndex = 0; OldIndex < Request.Old.Num(); ++OldIndex)
 					{
@@ -1622,15 +1545,9 @@
 
 			Requests = PostReloadRequests;
 		}
-<<<<<<< HEAD
 
 		FForceReplaceInfo ReplaceInfo;
 
-=======
-
-		FForceReplaceInfo ReplaceInfo;
-
->>>>>>> 4af6daef
 		bool bNeedsGarbageCollection = false;
 
 		// Scope the reregister context below to complete after object deletion and before garbage collection
@@ -1786,11 +1703,7 @@
 		{
 			// See if this is a blueprint consolidate and replace instances of the generated class
 			UBlueprint* BlueprintToConsolidateTo = Cast<UBlueprint>(Request.New);
-<<<<<<< HEAD
-			if (BlueprintToConsolidateTo != NULL && BlueprintToConsolidateTo->GeneratedClass)
-=======
 			if (BlueprintToConsolidateTo && BlueprintToConsolidateTo->GeneratedClass)
->>>>>>> 4af6daef
 			{
 				for (UObject* Old : Request.Old)
 				{
@@ -1838,7 +1751,6 @@
 					ReplacementMap.Add(Old, Request.New);
 				}
 			}
-<<<<<<< HEAD
 
 			// With all references to the objects to consolidate to eliminated from objects that are currently loaded, it should now be safe to delete
 			// the objects to be consolidated themselves, leaving behind a redirector in their place to fix up objects that were not currently loaded at the time
@@ -1860,29 +1772,6 @@
 					// DONT GC YET!!! we still need these objects around to notify other tools that they are gone and to create redirectors
 					ConsolidatedObjects.Add(CurObjToConsolidate);
 
-=======
-
-			// With all references to the objects to consolidate to eliminated from objects that are currently loaded, it should now be safe to delete
-			// the objects to be consolidated themselves, leaving behind a redirector in their place to fix up objects that were not currently loaded at the time
-			// of this operation.
-			for ( TArray<UObject*>::TConstIterator ConsolIter( ReplaceInfo.ReplaceableObjects ); ConsolIter; ++ConsolIter )
-			{
-				GWarn->StatusUpdate( ConsolIter.GetIndex(), ReplaceInfo.ReplaceableObjects.Num(), NSLOCTEXT("UnrealEd", "ConsolidateAssetsUpdate_DeletingObjects", "Deleting Assets...") );
-
-				UObject* CurObjToConsolidate = *ConsolIter;
-				UObject* CurObjOuter = CurObjToConsolidate->GetOuter();
-				UPackage* CurObjPackage = CurObjToConsolidate->GetOutermost();
-				const FName CurObjName = CurObjToConsolidate->GetFName();
-				const FString CurObjPath = CurObjToConsolidate->GetPathName();
-				UBlueprint* BlueprintToConsolidate = Cast<UBlueprint>(CurObjToConsolidate);
-
-				// Attempt to delete the object that was consolidated
-				if ( DeleteSingleObject( CurObjToConsolidate ) )
-				{
-					// DONT GC YET!!! we still need these objects around to notify other tools that they are gone and to create redirectors
-					ConsolidatedObjects.Add(CurObjToConsolidate);
-
->>>>>>> 4af6daef
 					if ( AlreadyMappedObjectPaths.Contains(CurObjPath) )
 					{
 						continue;
@@ -1969,17 +1858,6 @@
 			Redirectors.Empty();
 
 		}
-<<<<<<< HEAD
-
-		ConsolidatedObjects.Empty();
-
-		GWarn->EndSlowTask();
-
-		ConsolidationResults.DirtiedPackages = DirtiedPackages;
-		ConsolidationResults.FailedConsolidationObjs = CriticalFailureObjects;
-		ConsolidationResults.InvalidConsolidationObjs = UnconsolidatableObjects;
-
-=======
 
 		ConsolidatedObjects.Empty();
 
@@ -1989,7 +1867,6 @@
 		ConsolidationResults.FailedConsolidationObjs = ObjectPtrWrap(CriticalFailureObjects);
 		ConsolidationResults.InvalidConsolidationObjs = ObjectPtrWrap(UnconsolidatableObjects);
 
->>>>>>> 4af6daef
 		// If some objects failed to consolidate, notify the user of the failed objects
 		if ( UnconsolidatableObjects.Num() > 0 )
 		{
@@ -2008,11 +1885,7 @@
 
 			if (bShouldShowDialogs)
 			{
-<<<<<<< HEAD
-				FMessageDialog::Open(EAppMsgType::Ok, Message, &Title);
-=======
 				FMessageDialog::Open(EAppMsgType::Ok, Message, Title);
->>>>>>> 4af6daef
 			}
 			else
 			{
@@ -2046,11 +1919,7 @@
 
 			if (bShouldShowDialogs)
 			{
-<<<<<<< HEAD
-				FMessageDialog::Open(EAppMsgType::Ok, Message, &Title);
-=======
 				FMessageDialog::Open(EAppMsgType::Ok, Message, Title);
->>>>>>> 4af6daef
 			}
 			else
 			{
@@ -2622,7 +2491,6 @@
 		// Now delete all packages that have become empty
 		bool bMakeWritable = false;
 		bool bSilent = false;
-		bool bDeletedFileLocallyWritable = false;
 		TArray<FString> SCCFilesToRevert;
 		TArray<FString> SCCFilesToDelete;
 
@@ -2656,15 +2524,7 @@
 						// The file was open for add and reverted, this leaves the file on disk so here we delete it
 						IFileManager::Get().Delete(*PackageFilename);
 					}
-<<<<<<< HEAD
-					else if (!bIsCheckedOut && SourceControlProvider.UsesLocalReadOnlyState() && !IFileManager::Get().IsReadOnly(*PackageFilename))
-					{
-						bDeletedFileLocallyWritable = true;
-					}
-					else
-=======
 					else if (SourceControlState->CanDelete())
->>>>>>> 4af6daef
 					{
 						// Batch this file for deletion so that we only send one deletion request to the source control module.
 						SCCFilesToDelete.Add(FullPackageFilename);
@@ -2751,10 +2611,6 @@
 					if (UPackage* Package = FindPackage(nullptr, *PackageName))
 					{
 						Package->MarkAsNewlyCreated();
-<<<<<<< HEAD
-						Package->SetDirtyFlag(true);
-=======
->>>>>>> 4af6daef
 					}
 				}
 			}
@@ -3953,7 +3809,6 @@
 		{
 			// Use the path from the old package
 			PackageName = Object->GetOutermost()->GetName();
-<<<<<<< HEAD
 
 			GroupName = TEXT("");
 		}
@@ -3961,85 +3816,8 @@
 		// If the target package already exists, check for name clashes and find a unique name
 		if ( bUniqueDefaultName )
 		{
-			UPackage* NewPackage = FindPackage(NULL, *PackageName);
-
-			if ( NewPackage )
-			{
-				NewPackage->FullyLoad();
-			}
-			else
-			{
-				FString PackageFilename;
-				if ( FPackageName::DoesPackageExist(PackageName, &PackageFilename) )
-				{
-					NewPackage = LoadPackage(NULL, *PackageFilename, LOAD_None);
-				}
-			}
-
-			if (NewPackage)
-			{
-				FString ObjectPrefix = ObjectName;
-				int32 Suffix = 2;
-
-				// Check if this is already a copied object name and increment it if it is
-				FString LeftSplit;
-				FString RightSplit;
-				if( ObjectName.Split( "_", &LeftSplit, &RightSplit, ESearchCase::CaseSensitive, ESearchDir::FromEnd ) == true )
-				{
-					bool bOnlyNumeric = true;
-					for( int index = 0; index < RightSplit.Len(); index++ )
-					{
-						if( FChar::IsDigit(RightSplit[index] ) == false )
-						{
-							bOnlyNumeric = false;
-							break;
-						}
-					}
-					if( bOnlyNumeric == true )
-					{
-						Suffix = FCString::Atoi(*RightSplit) + 1;
-						ObjectPrefix = LeftSplit;
-					}
-				}
-
-				// If the package and object names were equal before, ensure that the generated names are also equal
-				const FString PackageShortName = FPackageName::GetLongPackageAssetName(*PackageName);
-				const FString PackagePath = FPackageName::GetLongPackagePath(*PackageName);
-				FString PackagePrefix = (ObjectName == PackageShortName) ? (PackagePath / ObjectPrefix) : PackageName;
-
-				for (; NewPackage && StaticFindObjectFast(NULL, NewPackage, FName(*ObjectName)); Suffix++)
-				{
-					// DlgName exists in DlgPackage - generate a new one with a numbered suffix
-					ObjectName = FString::Printf(TEXT("%s_%d"), *ObjectPrefix, Suffix);
-=======
->>>>>>> 4af6daef
-
-			GroupName = TEXT("");
-		}
-
-<<<<<<< HEAD
-						if ( NewPackage )
-						{
-							NewPackage->FullyLoad();
-						}
-						else
-						{
-							FString PackageFilename;
-							if ( FPackageName::DoesPackageExist(PackageName, &PackageFilename) )
-							{
-								NewPackage = LoadPackage(NULL, *PackageFilename, LOAD_None);
-							}
-						}
-					}
-				}
-			}
-=======
-		// If the target package already exists, check for name clashes and find a unique name
-		if ( bUniqueDefaultName )
-		{
 			FAssetToolsModule& AssetToolsModule = FModuleManager::LoadModuleChecked<FAssetToolsModule>("AssetTools");
 			AssetToolsModule.Get().CreateUniqueAssetName(*PackageName, TEXT(""), PackageName, ObjectName);
->>>>>>> 4af6daef
 		}
 
 		if( !InOutInfo.bOkToAll && InOutInfo.bPromptForRenameOnConflict )
@@ -4604,16 +4382,11 @@
 	 * @param	out_Descriptions	Array of format descriptions associated with the current factory; should equal the number of extensions
 	 * @param	out_Extensions		Array of format extensions associated with the current factory; should equal the number of descriptions
 	 */
-<<<<<<< HEAD
-	void InternalGetFormatInfo(const TArray<FString>& Formats, TArray<FString>& out_Descriptions, TArray<FString>& out_Extensions )
-	{
-=======
 	void InternalGetFormatInfo(const TArray<FString>& Formats
 		, TArray<FString>& out_Descriptions
 		, TArray<FString>& out_Extensions)
 	{
 		IAssetTools& AssetTools = FModuleManager::LoadModuleChecked<FAssetToolsModule>(TEXT("AssetTools")).Get();
->>>>>>> 4af6daef
 		// Iterate over each formats.
 		for ( TArray<FString>::TConstIterator FormatIter( Formats ); FormatIter; ++FormatIter )
 		{
@@ -4794,13 +4567,9 @@
 		}
 	}
 
-<<<<<<< HEAD
-	void AppendFormatsFileExtensions(const TArray<FString>& InFormats, FString& out_FileTypes, FString& out_Extensions)
-=======
 	void AppendFormatsFileExtensions(const TArray<FString>& InFormats
 		, FString& out_FileTypes
 		, FString& out_Extensions)
->>>>>>> 4af6daef
 	{
 		TArray<FString> Descriptions;
 		TArray<FString> Extensions;
@@ -4808,14 +4577,10 @@
 		InternalAppendFileExtensions(Descriptions, Extensions, out_FileTypes, out_Extensions);
 	}
 
-<<<<<<< HEAD
-	void AppendFormatsFileExtensions(const TArray<FString>& InFormats, FString& out_FileTypes, FString& out_Extensions, TMultiMap<uint32, UFactory*>& out_FilterIndexToFactory)
-=======
 	void AppendFormatsFileExtensions(const TArray<FString>& InFormats
 		, FString& out_FileTypes
 		, FString& out_Extensions
 		, TMultiMap<uint32, UFactory*>& out_FilterIndexToFactory)
->>>>>>> 4af6daef
 	{
 		TArray<FString> Descriptions;
 		TArray<FString> Extensions;
@@ -4841,13 +4606,9 @@
 	/**
 	 * Generates a list of file types for a given class.
 	 */
-<<<<<<< HEAD
-	void AppendFactoryFileExtensions ( UFactory* InFactory, FString& out_Filetypes, FString& out_Extensions )
-=======
 	void AppendFactoryFileExtensions ( UFactory* InFactory
 		, FString& out_Filetypes
 		, FString& out_Extensions)
->>>>>>> 4af6daef
 	{
 		check(InFactory);
 		TArray<FString> Descriptions;
@@ -5597,7 +5358,6 @@
 			return FoundThumbnail;
 		}
 	}
-<<<<<<< HEAD
 	/** Searches for an object's thumbnail in memory and returns it if found */
 	FObjectThumbnail* FindCachedThumbnailInPackage(UPackage* InPackage, FName InObjectFullName)
 	{
@@ -5614,24 +5374,6 @@
 	FObjectThumbnail* FindCachedThumbnailInPackage(UPackage* InPackage, const TCHAR* InObjectFullName)
 	{
 		return Private::FindCachedThumbnailInPackage(InPackage,
-=======
-	/** Searches for an object's thumbnail in memory and returns it if found */
-	FObjectThumbnail* FindCachedThumbnailInPackage(UPackage* InPackage, FName InObjectFullName)
-	{
-		return Private::FindCachedThumbnailInPackage(InPackage,
-			FName(*UClass::ConvertFullNameToShortTypeFullName(WriteToString<256>(InObjectFullName).ToView())));
-	}
-	/** Searches for an object's thumbnail in memory and returns it if found */
-	FObjectThumbnail* FindCachedThumbnailInPackage(UPackage* InPackage, FStringView InObjectFullName)
-	{
-		return Private::FindCachedThumbnailInPackage(InPackage,
-			FName(*UClass::ConvertFullNameToShortTypeFullName(InObjectFullName)));
-	}
-	/** Searches for an object's thumbnail in memory and returns it if found */
-	FObjectThumbnail* FindCachedThumbnailInPackage(UPackage* InPackage, const TCHAR* InObjectFullName)
-	{
-		return Private::FindCachedThumbnailInPackage(InPackage,
->>>>>>> 4af6daef
 			FName(*UClass::ConvertFullNameToShortTypeFullName(InObjectFullName)));
 	}
 
@@ -5873,8 +5615,6 @@
 
 
 
-<<<<<<< HEAD
-=======
 	bool GetPackageFilePathAndAssetFullName(const FAssetData& AssetData, FString& OutPackageFilePath, FName& OutAssetFullName)
 	{
 		// Determine package file path
@@ -5913,7 +5653,6 @@
 
 
 
->>>>>>> 4af6daef
 	/** Loads thumbnails from the specified package file name, try loading from external cache file if not found in package file */
 	bool LoadThumbnailsFromPackage( const FString& InPackageFileName, const TSet< FName >& InObjectFullNames, FThumbnailMap& InOutThumbnails )
 	{
