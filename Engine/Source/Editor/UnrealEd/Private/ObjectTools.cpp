--- conflicted
+++ resolved
@@ -95,17 +95,10 @@
 #include "HAL/PlatformApplicationMisc.h"
 #include "Kismet2/BlueprintEditorUtils.h"
 #include "Subsystems/AssetEditorSubsystem.h"
-<<<<<<< HEAD
-#include "UObject/ReferencerFinder.h"
-#include "Containers/Set.h"
-#include "UObject/StrongObjectPtr.h"
-#include "DistanceFieldAtlas.h"
-=======
 #include "TextureCompiler.h"
 #include "UObject/ReferencerFinder.h"
 #include "Containers/Set.h"
 #include "UObject/StrongObjectPtr.h"
->>>>>>> 6bbb88c8
 #include "Logging/LogMacros.h"
 
 DEFINE_LOG_CATEGORY_STATIC(LogObjectTools, Log, All);
@@ -186,208 +179,6 @@
 		}
 
 		return bIsSupported;
-	}
-	
-	void GatherObjectReferencersForDeletion(UObject* InObject, bool& bOutIsReferenced, bool& bOutIsReferencedInMemoryByUndo, FReferencerInformationList* OutMemoryReferences, bool bInRequireReferencingProperties)
-	{
-		if (OutMemoryReferences)
-		{
-			OutMemoryReferences->ExternalReferences.Reset();
-			OutMemoryReferences->InternalReferences.Reset();
-		}
-
-		FReferencerInformationList LocalReferences;
-		FReferencerInformationList& References = OutMemoryReferences ? *OutMemoryReferences : LocalReferences;
-
-		bOutIsReferenced = false;
-		bOutIsReferencedInMemoryByUndo = false;
-
-		if (!CVarUseLegacyGetReferencersForDeletion.GetValueOnAnyThread())
-		{
-			const UTransactor* Transactor = GEditor ? GEditor->Trans : nullptr;
-			bool bIsGatheringPackageRef = InObject->IsA<UPackage>();
-
-			// Get the cluster of objects that are going to be deleted
-			TArray<UObject*> ObjectsToDelete;
-			GetObjectsWithOuter(InObject, ObjectsToDelete);
-			
-			TSet<UObject*> InternalReferences;
-			// The old behavior of GatherObjectReferencersForDeletion will find anything that prevents 
-			// InObject from being garbage collected, including internal sub objects.
-			// it does make an exception with very specific package metadata case.
-			for (UObject* ObjectToDelete : ObjectsToDelete)
-			{
-				if ((ObjectToDelete->HasAnyFlags(GARBAGE_COLLECTION_KEEPFLAGS) || ObjectToDelete->HasAnyInternalFlags(EInternalObjectFlags::GarbageCollectionKeepFlags)) &&
-					(!bIsGatheringPackageRef || !ObjectToDelete->IsA<UMetaData>()))
-				{
-					InternalReferences.Add(ObjectToDelete);
-					bOutIsReferenced = true;
-				}
-			}
-			
-			// Only add the main object to the list once we have finished checking sub-objects.
-			ObjectsToDelete.Add(InObject);
-
-			// If it's a blueprint, we also want to find anything with a reference to it's generated class
-			UBlueprint* Blueprint = Cast<UBlueprint>(InObject);
-			if (Blueprint && Blueprint->GeneratedClass)
-			{
-				ObjectsToDelete.Add(Blueprint->GeneratedClass);
-			}
-
-			// Check and see whether we are referenced by any objects that won't be garbage collected (*including* the undo buffer)
-			for (UObject* Referencer : FReferencerFinder::GetAllReferencers(ObjectsToDelete, nullptr))
-			{
-				if (Referencer->IsIn(InObject))
-				{
-					InternalReferences.Add(Referencer);
-				}
-				else
-				{
-					if (Transactor == Referencer)
-					{
-						bOutIsReferencedInMemoryByUndo = true;
-					}
-					else
-					{
-						References.ExternalReferences.Emplace(Referencer);
-						bOutIsReferenced = true;
-					}
-				}
-			}
-
-			References.InternalReferences.Append(InternalReferences.Array());
-
-			// If the object itself isn't in the transaction buffer, check to see if it's a Blueprint asset. We might have instances of the
-			// Blueprint in the transaction buffer, in which case we also want to both alert the user and clear it prior to deleting the asset.
-			if (!bOutIsReferencedInMemoryByUndo)
-			{
-				if (Blueprint && Blueprint->GeneratedClass)
-				{
-					TArray<UObject*> Objects;
-					const TArray<FReferencerInformation>& ExternalMemoryReferences = References.ExternalReferences;
-					for (auto RefIt = ExternalMemoryReferences.CreateConstIterator(); RefIt; ++RefIt)
-					{
-						const FReferencerInformation& RefInfo = *RefIt;
-						if (RefInfo.Referencer->IsA(Blueprint->GeneratedClass))
-						{
-							Objects.Add(RefInfo.Referencer);
-						}
-					}
-
-					if (FReferencerFinder::GetAllReferencers(Objects, nullptr).Contains(Transactor))
-					{
-						bOutIsReferencedInMemoryByUndo = true;
-					}
-				}
-			}
-
-			// For now, only IsReferenced can output which Property refers to an object and it is required
-			// when showing the graph dialog of referencers. 
-			// Only called when required and only when references are found, effect of this slower path is expected to be mostly negligible.
-			// FReferencerFinder::GetAllReferencers could also be refactored a little bit to allow gathering of properties.
-			if (bOutIsReferenced && bInRequireReferencingProperties && OutMemoryReferences)
-			{
-				// determine whether the transaction buffer is the only thing holding a reference to the object
-				// and if so, offer the user the option to reset the transaction buffer.
-				GEditor->Trans->DisableObjectSerialization();
-				bOutIsReferenced = IsReferenced(InObject, GARBAGE_COLLECTION_KEEPFLAGS, EInternalObjectFlags::GarbageCollectionKeepFlags, true, OutMemoryReferences);
-				if (!bOutIsReferenced)
-				{
-					UE_LOG(LogObjectTools, Warning, TEXT("Detected inconsistencies between reference gathering algorithms. Switching 'Editor.UseLegacyGetReferencersForDeletion' on for the remainder of this editor session."));
-					CVarUseLegacyGetReferencersForDeletion->Set(1);
-				}
-				GEditor->Trans->EnableObjectSerialization();
-			}
-		}
-		// This is the old/slower behavior that is kept for debug/comparison and is going to be removed in a future release
-		else
-		{
-			bOutIsReferenced = IsReferenced(InObject, GARBAGE_COLLECTION_KEEPFLAGS, EInternalObjectFlags::GarbageCollectionKeepFlags, true, OutMemoryReferences);
-			if (bOutIsReferenced)
-			{
-				// determine whether the transaction buffer is the only thing holding a reference to the object
-				// and if so, offer the user the option to reset the transaction buffer.
-				GEditor->Trans->DisableObjectSerialization();
-				bOutIsReferenced = IsReferenced(InObject, GARBAGE_COLLECTION_KEEPFLAGS, EInternalObjectFlags::GarbageCollectionKeepFlags, true, OutMemoryReferences);
-				GEditor->Trans->EnableObjectSerialization();
-
-				// If object is referenced both in undo and non-undo, we can't determine which one it is but
-				// it doesn't matter since the undo stack is only cleared if objects are only referenced by it.
-				if (!bOutIsReferenced)
-				{
-					bOutIsReferencedInMemoryByUndo = true;
-				}
-			}
-		}
-	}
-
-	void GatherSubObjectsForReferenceReplacement(TSet<UObject*>& InObjects, TSet<UObject*>& ObjectsToExclude, TSet<UObject*>& OutObjectsAndSubObjects)
-	{
-		OutObjectsAndSubObjects = InObjects;
-		if (InObjects.Num() > 0)
-		{
-			TArray<UObject*> AdditionalObjectsToExclude;
-			for (UObject* ObjectToExclude : ObjectsToExclude)
-			{
-				if (UBlueprint* BlueprintObject = Cast<UBlueprint>(ObjectToExclude))
-				{
-					TArray<UObject*> ClassSubObjects;
-					GetObjectsWithOuter(BlueprintObject->GeneratedClass, ClassSubObjects, false);
-					for (UObject* ClassSubObject : ClassSubObjects)
-					{
-						if (ClassSubObject->HasAnyFlags(RF_ArchetypeObject))
-						{
-							AdditionalObjectsToExclude.Add(ClassSubObject);
-						}
-					}
-				}
-			}
-			for (UObject* AdditionalObjectToExclude : AdditionalObjectsToExclude)
-			{
-				ObjectsToExclude.Add(AdditionalObjectToExclude);
-			}
-
-			for (UObject* InObject : InObjects)
-			{
-				TArray<UObject*> AdditionalObjects;
-				{
-					TArray<UObject*> SubObjects;
-					GetObjectsWithOuter(InObject, SubObjects, false);
-					for (UObject* SubObject : SubObjects)
-					{
-						if (SubObject->HasAnyFlags(RF_ArchetypeObject)
-							&& !ObjectsToExclude.Contains(SubObject)
-							&& !InObjects.Contains(SubObject))
-						{
-							AdditionalObjects.Add(SubObject);
-						}
-					}
-				}
-
-				if (UBlueprint* BlueprintObject = Cast<UBlueprint>(InObject))
-				{
-					if (AdditionalObjects.Contains(BlueprintObject->GeneratedClass))
-					{
-						// We don't want to replace within the generated class. 
-						AdditionalObjects.Remove(BlueprintObject->GeneratedClass);
-					}
-					TArray<UObject*> ClassSubObjects;
-					GetObjectsWithOuter(BlueprintObject->GeneratedClass, ClassSubObjects, false);
-					for (UObject* ClassSubObject : ClassSubObjects)
-					{
-						if (ClassSubObject->HasAnyFlags(RF_ArchetypeObject)
-							&& !ObjectsToExclude.Contains(ClassSubObject)
-							&& !InObjects.Contains(ClassSubObject))
-						{
-							AdditionalObjects.Add(ClassSubObject);
-						}
-					}
-				}
-				OutObjectsAndSubObjects.Append(AdditionalObjects);
-			}
-		}
-
 	}
 
 	bool IsNonGCObject(UObject* Object)
@@ -1060,9 +851,6 @@
 		if ( ensure(ExistingObject == NULL) )
 		{
 			EDuplicateMode::Type DuplicateMode = Object->IsA(UWorld::StaticClass()) ? EDuplicateMode::World : EDuplicateMode::Normal;
-<<<<<<< HEAD
-			DupObject = StaticDuplicateObject( Object, CreatePackage(*PkgName), *ObjName, RF_AllFlags, nullptr, DuplicateMode );
-=======
 
 			FObjectDuplicationParameters Params = InitStaticDuplicateObjectParams(Object, CreatePackage(*PkgName), *ObjName, RF_AllFlags, nullptr, DuplicateMode);
 
@@ -1083,7 +871,6 @@
 					DuplicatedObjects->Add(DuplicatedObjectPair.Key, DuplicatedObjectPair.Value);
 				}
 			}
->>>>>>> 6bbb88c8
 		}
 
 		if( DupObject )
@@ -1108,15 +895,9 @@
 			}
 
 			// When duplicating a World Composition map, make sure to properly initialize WorldTileInfo
-<<<<<<< HEAD
-			if (Object->GetOutermost()->WorldTileInfo.IsValid())
-			{
-				DupObject->GetOutermost()->WorldTileInfo = MakeUnique<FWorldTileInfo>(*Object->GetOutermost()->WorldTileInfo);
-=======
 			if (Object->GetOutermost()->GetWorldTileInfo())
 			{
 				DupObject->GetOutermost()->SetWorldTileInfo(MakeUnique<FWorldTileInfo>(*Object->GetOutermost()->GetWorldTileInfo()));
->>>>>>> 6bbb88c8
 			}
 
 			// Notify the asset registry
@@ -1417,26 +1198,10 @@
 					UBlueprint* BPObjectToUpdate = Cast<UBlueprint>(CurObject);
 					if (BPObjectToUpdate)
 					{
-<<<<<<< HEAD
-						const bool bNullPrivateRefs = false;
-						const bool bIgnoreOuterRef = false;
-						const bool bIgnoreArchetypeRef = false;
-						const bool bDelayStart = false;
-						const bool bIgnoreClassGeneratedByRef = false;
-						FArchiveReplaceObjectRef<UObject> ReplaceAr(BPObjectToUpdate->GeneratedClass->ClassDefaultObject, ReplacementMap, bNullPrivateRefs, bIgnoreOuterRef, bIgnoreArchetypeRef, bDelayStart, bIgnoreClassGeneratedByRef);
-					}
-					const bool bNullPrivateRefs = false;
-					const bool bIgnoreOuterRef = false;
-					const bool bIgnoreArchetypeRef = false;
-					const bool bDelayStart = false;
-					const bool bIgnoreClassGeneratedByRef = false;
-					FArchiveReplaceObjectRef<UObject> ReplaceAr(CurObject, ReplacementMap, bNullPrivateRefs, bIgnoreOuterRef, bIgnoreArchetypeRef, bDelayStart, bIgnoreClassGeneratedByRef);
-=======
 						FArchiveReplaceObjectAndStructPropertyRef<UObject> ReplaceInBPClassObject_Ar(BPObjectToUpdate->GeneratedClass, ReplacementMap, EArchiveReplaceObjectFlags::IncludeClassGeneratedByRef);
 						FArchiveReplaceObjectAndStructPropertyRef<UObject> ReplaceInBPClassDefaultObject_Ar(BPObjectToUpdate->GeneratedClass->ClassDefaultObject, ReplacementMap, EArchiveReplaceObjectFlags::IncludeClassGeneratedByRef);
 					}
 					FArchiveReplaceObjectAndStructPropertyRef<UObject> ReplaceAr(CurObject, ReplacementMap, EArchiveReplaceObjectFlags::IncludeClassGeneratedByRef);
->>>>>>> 6bbb88c8
 				}
 			}
 		}
@@ -1450,16 +1215,7 @@
 				GWarn->StatusUpdate( NumObjsReplaced, ReferencingPropertiesMapKeys.Num(), NSLOCTEXT("UnrealEd", "ConsolidateAssetsUpdate_ReplacingReferences", "Replacing Asset References...") );
 
 				UObject* CurReplaceObj = ReferencingPropertiesMapKeys[Index];
-<<<<<<< HEAD
-				const bool bNullPrivateRefs = false;
-				const bool bIgnoreOuterRef = false;
-				const bool bIgnoreArchetypeRef = false;
-				const bool bDelayStart = false;
-				const bool bIgnoreClassGeneratedByRef = false;
-				FArchiveReplaceObjectRef<UObject> ReplaceAr( CurReplaceObj, ReplacementMap, bNullPrivateRefs, bIgnoreOuterRef, bIgnoreArchetypeRef, bDelayStart, bIgnoreClassGeneratedByRef);
-=======
 				FArchiveReplaceObjectAndStructPropertyRef<UObject> ReplaceAr(CurReplaceObj, ReplacementMap, EArchiveReplaceObjectFlags::IncludeClassGeneratedByRef);
->>>>>>> 6bbb88c8
 			}
 		}
 		// Now alter the referencing objects the change has completed via PostEditChange,
@@ -1797,7 +1553,6 @@
 				for ( TArray<UObject*>::TConstIterator ConsolIter( ReplaceInfo.ReplaceableObjects ); ConsolIter; ++ConsolIter )
 				{
 					GWarn->StatusUpdate( ConsolIter.GetIndex(), ReplaceInfo.ReplaceableObjects.Num(), NSLOCTEXT("UnrealEd", "ConsolidateAssetsUpdate_DeletingObjects", "Deleting Assets...") );
-<<<<<<< HEAD
 
 					UObject* CurObjToConsolidate = *ConsolIter;
 					UObject* CurObjOuter = CurObjToConsolidate->GetOuter();
@@ -1806,16 +1561,6 @@
 					const FString CurObjPath = CurObjToConsolidate->GetPathName();
 					UBlueprint* BlueprintToConsolidate = Cast<UBlueprint>(CurObjToConsolidate);
 
-=======
-
-					UObject* CurObjToConsolidate = *ConsolIter;
-					UObject* CurObjOuter = CurObjToConsolidate->GetOuter();
-					UPackage* CurObjPackage = CurObjToConsolidate->GetOutermost();
-					const FName CurObjName = CurObjToConsolidate->GetFName();
-					const FString CurObjPath = CurObjToConsolidate->GetPathName();
-					UBlueprint* BlueprintToConsolidate = Cast<UBlueprint>(CurObjToConsolidate);
-
->>>>>>> 6bbb88c8
 					// Attempt to delete the object that was consolidated
 					if ( DeleteSingleObject( CurObjToConsolidate ) )
 					{
@@ -3041,32 +2786,17 @@
 			{
 				World->CleanupWorld();
 			}
-
-			// Make sure the object is not still referenced by async tasks
-			UStaticMesh* StaticMesh = Cast<UStaticMesh>(ObjectToDelete);
-			if (StaticMesh != nullptr)
-			{
-				GDistanceFieldAsyncQueue->BlockUntilBuildComplete(StaticMesh, true);
-			}
 		}
 
 		if ( bPerformReferenceCheck )
 		{
 			FReferencerInformationList Refs;
-			
+
 			bool bIsReferenced = false;
 			bool bIsReferencedByUndo = false;
 			const bool bRequireReferencedProperties = true;
 			GatherObjectReferencersForDeletion(ObjectToDelete, bIsReferenced, bIsReferencedByUndo, &Refs, bRequireReferencedProperties);
 
-<<<<<<< HEAD
-=======
-			bool bIsReferenced = false;
-			bool bIsReferencedByUndo = false;
-			const bool bRequireReferencedProperties = true;
-			GatherObjectReferencersForDeletion(ObjectToDelete, bIsReferenced, bIsReferencedByUndo, &Refs, bRequireReferencedProperties);
-
->>>>>>> 6bbb88c8
 			// only ref to this object is the transaction buffer, clear the transaction buffer
 			if (!bIsReferenced && bIsReferencedByUndo && GEditor && GEditor->Trans)
 			{
@@ -3207,7 +2937,7 @@
 		{
 			return 0;
 		}
-		
+
 		// Recursively find all references to objects being deleted
 		TSet<FWeakObjectPtr> ReferencingObjects;
 		RecursiveRetrieveReferencers(InObjectsToDelete, ReferencingObjects);
@@ -4035,10 +3765,6 @@
 				{
 					// We can rename on top of an object redirection (basically destroy the redirection and put us in its place).
 					UPackage* NewPackage = CreatePackage( *FullPackageName );
-<<<<<<< HEAD
-					NewPackage->GetOutermost()->FullyLoad();
-=======
->>>>>>> 6bbb88c8
 
 					bool bFoundCompatibleRedirector = false;
 					UObjectRedirector* Redirector = nullptr;
@@ -4047,26 +3773,6 @@
 					{
 						NewPackage->GetOutermost()->FullyLoad();
 
-<<<<<<< HEAD
-					// When renaming a World Composition map, make sure to properly initialize WorldTileInfo
-					if (Object->GetOutermost()->WorldTileInfo.IsValid())
-					{
-						NewPackage->WorldTileInfo = MakeUnique<FWorldTileInfo>(*Object->GetOutermost()->WorldTileInfo);
-					}
-
-					UObjectRedirector* Redirector = Cast<UObjectRedirector>( StaticFindObject(UObjectRedirector::StaticClass(), NewPackage, *NewObjectName) );
-					bool bFoundCompatibleRedirector = false;
-					// If we found a redirector, check that the object it points to is of the same class.
-					if ( Redirector
-						&& Redirector->DestinationObject
-						&& Redirector->DestinationObject->GetClass() == Object->GetClass() )
-					{
-						// Test renaming the redirector into a dummy package.
-						if ( Redirector->Rename(*Redirector->GetName(), CreatePackage( TEXT("/Temp/TempRedirectors")), REN_Test) )
-						{
-							// Actually rename the redirector here so it doesn't get in the way of the rename below.
-							Redirector->Rename(*Redirector->GetName(), CreatePackage( TEXT("/Temp/TempRedirectors")), REN_DontCreateRedirectors);
-=======
 						// Make sure we copy all the cooked package flags if the asset was already cooked.
 						if (Object->GetOutermost()->HasAnyPackageFlags(PKG_FilterEditorOnly))
 						{
@@ -4079,7 +3785,6 @@
 						{
 							NewPackage->SetPackageFlags(PKG_DisallowExport);
 						}
->>>>>>> 6bbb88c8
 
 						// When renaming a World Composition map, make sure to properly initialize WorldTileInfo
 						if (Object->GetOutermost()->GetWorldTileInfo())
@@ -4856,11 +4561,8 @@
 		{
 			return;
 		}
-<<<<<<< HEAD
-=======
 		
 		TRACE_CPUPROFILER_EVENT_SCOPE(ThumbnailTools::RenderThumbnail);
->>>>>>> 6bbb88c8
 
 		// Renderer must be initialized before generating thumbnails
 		check( GIsRHIInitialized );
@@ -5055,13 +4757,10 @@
 				FMaterialResource* CurrentResource = InMaterial->GetMaterialResource(GMaxRHIFeatureLevel);
 				if (CurrentResource)
 				{
-<<<<<<< HEAD
-=======
 					if (!CurrentResource->IsGameThreadShaderMapComplete())
 					{
 						CurrentResource->SubmitCompileJobs(EShaderCompileJobPriority::High);
 					}
->>>>>>> 6bbb88c8
 					CurrentResource->FinishCompilation();
 				}
 			}
