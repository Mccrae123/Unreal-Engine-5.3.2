--- conflicted
+++ resolved
@@ -214,11 +214,7 @@
 		while (InObjects.Num() != LastObjectCount)
 		{
 			LastObjectCount = InObjects.Num();
-<<<<<<< HEAD
-			for (UObject* NewReferencer : FReferencerFinder::GetAllReferencers(InObjects, &InObjects))
-=======
 			for (UObject* NewReferencer : FReferencerFinder::GetAllReferencers(InObjects, &InObjects, EReferencerFinderFlags::SkipWeakReferences))
->>>>>>> d731a049
 			{
 				// Stop walking the dependency chain when the transactor is the referencer
 				if (Transactor == NewReferencer)
@@ -1131,19 +1127,12 @@
 		TArray<PropertyArrayType> ReferencingPropertiesMapValues;
 
 		{
-<<<<<<< HEAD
-			UObject* CurObject = *ObjIter;
-
-			// Don't bother replacing in objects that are about to be garbage collected
-			if ((ObjectsToReplaceWithin.Num() > 0 && !ObjectsToReplaceWithin.Contains(CurObject)) || !IsValidChecked(CurObject) || CurObject->IsUnreachable())
-=======
 			// Find the referencers of the objects to be replaced
 			FFindReferencersArchive FindRefsArchive( nullptr, OutInfo.ReplaceableObjects );
 			TMap<UObject*, int32> CurNumReferencesMap;
 			TMultiMap<UObject*, FProperty*> CurReferencingPropertiesMMap;
 			PropertyArrayType CurReferencedProperties;
 			for ( FThreadSafeObjectIterator ObjIter; ObjIter; ++ObjIter )
->>>>>>> d731a049
 			{
 				UObject* CurObject = *ObjIter;
 
@@ -2311,12 +2300,8 @@
 				UPackage* CurrentPackage = Cast<UPackage>(Package);
 
 				FString PackageFilename;
-<<<<<<< HEAD
-				if( Package != nullptr && FPackageName::DoesPackageExist( Package->GetName(), &PackageFilename ) )
-=======
 
 				if( CurrentPackage == nullptr )
->>>>>>> d731a049
 				{
 					PackagesToDelete.RemoveAt(PackageIdx);
 				}
@@ -2495,12 +2480,7 @@
 		for ( int i = 0; i < AssetsToDelete.Num(); i++ )
 		{
 			const FAssetData& AssetData = AssetsToDelete[i];
-<<<<<<< HEAD
-			FScopedLoadAllExternalObjects Scope(AssetData.PackageName);
-			UObject *ObjectToDelete = AssetData.GetAsset();
-=======
 			UObject *ObjectToDelete = AssetData.GetAsset({ ULevel::LoadAllExternalObjectsTag });
->>>>>>> d731a049
 			// Assets can be loaded even when their underlying type/class no longer exists...
 			if ( ObjectToDelete!=nullptr )
 			{
@@ -4006,26 +3986,12 @@
 					bool bFoundCompatibleRedirector = false;
 					UObjectRedirector* Redirector = nullptr;
 
-<<<<<<< HEAD
-					if (NewPackage != Object->GetPackage())
-=======
 					UPackage* OldPackage = Object->GetPackage();
 					if (NewPackage != OldPackage)
->>>>>>> d731a049
 					{
 						NewPackage->GetOutermost()->FullyLoad();
 
 						// Make sure we copy all the cooked package flags if the asset was already cooked.
-<<<<<<< HEAD
-						if (Object->GetOutermost()->HasAnyPackageFlags(PKG_FilterEditorOnly))
-						{
-							NewPackage->SetPackageFlags(PKG_FilterEditorOnly);
-						}
-						NewPackage->bIsCookedForEditor = Object->GetOutermost()->bIsCookedForEditor;
-
-						// Renaming an asset should respect the export controls of the original.
-						if (Object->GetOutermost()->HasAnyPackageFlags(PKG_DisallowExport))
-=======
 						if (OldPackage->HasAnyPackageFlags(PKG_FilterEditorOnly))
 						{
 							NewPackage->SetPackageFlags(PKG_FilterEditorOnly);
@@ -4034,24 +4000,16 @@
 
 						// Renaming an asset should respect the export controls of the original.
 						if (OldPackage->HasAnyPackageFlags(PKG_DisallowExport))
->>>>>>> d731a049
 						{
 							NewPackage->SetPackageFlags(PKG_DisallowExport);
 						}
 
-<<<<<<< HEAD
-						// When renaming a World Composition map, make sure to properly initialize WorldTileInfo
-						if (Object->GetOutermost()->GetWorldTileInfo())
-						{
-							NewPackage->SetWorldTileInfo(MakeUnique<FWorldTileInfo>(*Object->GetOutermost()->GetWorldTileInfo()));
-=======
 						NewPackage->SetIsExternallyReferenceable(OldPackage->IsExternallyReferenceable());
 
 						// When renaming a World Composition map, make sure to properly initialize WorldTileInfo
 						if (OldPackage->GetWorldTileInfo())
 						{
 							NewPackage->SetWorldTileInfo(MakeUnique<FWorldTileInfo>(*OldPackage->GetWorldTileInfo()));
->>>>>>> d731a049
 						}
 
 						Redirector = Cast<UObjectRedirector>(StaticFindObject(UObjectRedirector::StaticClass(), NewPackage, *NewObjectName));
@@ -4388,11 +4346,7 @@
 
 			TArray<FString> Descriptions;
 			TArray<FString> Extensions;
-<<<<<<< HEAD
-			InternalGetFormatInfo( CurFactory->Formats, Descriptions, Extensions );
-=======
 			InternalGetFormatInfo( CurFactory->GetFormats(), Descriptions, Extensions);
->>>>>>> d731a049
 			check( Descriptions.Num() == Extensions.Num() );
 
 			// Make sure to only store each key, value pair once
@@ -4512,8 +4466,6 @@
 		InternalAppendFileExtensions(Descriptions, Extensions, out_FileTypes, out_Extensions);
 	}
 
-<<<<<<< HEAD
-=======
 	void AppendFormatsFileExtensions(const TArray<FString>& InFormats, FString& out_FileTypes, FString& out_Extensions, TMultiMap<uint32, UFactory*>& out_FilterIndexToFactory)
 	{
 		TArray<FString> Descriptions;
@@ -4537,7 +4489,6 @@
 		}
 	}
 
->>>>>>> d731a049
 	/**
 	 * Generates a list of file types for a given class.
 	 */
@@ -4546,11 +4497,7 @@
 		check(InFactory);
 		TArray<FString> Descriptions;
 		TArray<FString> Extensions;
-<<<<<<< HEAD
-		InternalGetFormatInfo( InFactory->Formats, Descriptions, Extensions );
-=======
 		InternalGetFormatInfo( InFactory->GetFormats(), Descriptions, Extensions);
->>>>>>> d731a049
 		InternalAppendFileExtensions( Descriptions, Extensions, out_Filetypes, out_Extensions);
 	}
 
@@ -4661,11 +4608,7 @@
 			Obj->UnMark(EObjectMark(OBJECTMARK_TagImp | OBJECTMARK_TagExp));
 
 			// If the object is not flagged for GC and it is in one of the level packages do an indepth search to see what references it.
-<<<<<<< HEAD
-			if( IsValidChecked(Obj) && !Obj->IsUnreachable() && LevelPackages.Find( Obj->GetOutermost() ) != NULL )
-=======
 			if( IsValidChecked(Obj) && !Obj->IsUnreachable())
->>>>>>> d731a049
 			{
 				// Get Object's Outermost package which isn't the same as the object's package for external objects/actors
 				const UObject* OuterPackage = Obj->IsA<UPackage>() ? Obj : Obj->GetOutermostObject()->GetPackage();
@@ -5052,11 +4995,7 @@
 				{
 					if (!CurrentResource->IsGameThreadShaderMapComplete())
 					{
-<<<<<<< HEAD
-						CurrentResource->SubmitCompileJobs(EShaderCompileJobPriority::High);
-=======
 						CurrentResource->SubmitCompileJobs_GameThread(EShaderCompileJobPriority::High);
->>>>>>> d731a049
 					}
 					CurrentResource->FinishCompilation();
 				}
@@ -5096,33 +5035,19 @@
 				DestPackage->SetThumbnailMap(MakeUnique<FThumbnailMap>());
 			}
 
-<<<<<<< HEAD
-			// @todo thumbnails: Backwards compat
-			FName ObjectFullNameFName( *ObjectFullName );
-			const FObjectThumbnail* CachedThumbnail = DestPackage->GetThumbnailMap().Find( ObjectFullNameFName );
-			if ( Thumbnail != nullptr )
-			{
-				// Cache the thumbnail (possibly replacing an existing thumb!)
-				Result = &DestPackage->AccessThumbnailMap().Add( ObjectFullNameFName, *Thumbnail );
-=======
 			FName InObjectShortClassFullName( *UClass::ConvertFullNameToShortTypeFullName( ObjectFullName ) );
 			const FObjectThumbnail* CachedThumbnail = DestPackage->GetThumbnailMap().Find( InObjectShortClassFullName );
 			if ( Thumbnail != nullptr )
 			{
 				// Cache the thumbnail (possibly replacing an existing thumb!)
 				Result = &DestPackage->AccessThumbnailMap().Add( InObjectShortClassFullName, *Thumbnail );
->>>>>>> d731a049
 			}
 			//only let thumbnails loaded from disk to be removed.
 			//When capturing thumbnails from the content browser, it will only exist in memory until it is saved out to a package.
 			//Don't let the recycling purge them
 			else if ((CachedThumbnail != nullptr) && (CachedThumbnail->IsLoadedFromDisk()))
 			{
-<<<<<<< HEAD
-				DestPackage->AccessThumbnailMap().Remove( ObjectFullNameFName );
-=======
 				DestPackage->AccessThumbnailMap().Remove( InObjectShortClassFullName );
->>>>>>> d731a049
 			}
 
 		}
