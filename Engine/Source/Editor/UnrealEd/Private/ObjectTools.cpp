// Copyright 1998-2019 Epic Games, Inc. All Rights Reserved.


#include "ObjectTools.h"
#include "Engine/Level.h"
#include "UObject/UnrealType.h"
#include "Components/ActorComponent.h"
#include "GameFramework/Actor.h"
#include "Engine/Blueprint.h"
#include "Exporters/Exporter.h"
#include "HAL/PlatformFilemanager.h"
#include "Misc/MessageDialog.h"
#include "HAL/FileManager.h"
#include "Misc/Paths.h"
#include "Misc/ScopedSlowTask.h"
#include "Misc/App.h"
#include "Misc/FileHelper.h"
#include "Modules/ModuleManager.h"
#include "UObject/UObjectHash.h"
#include "UObject/UObjectIterator.h"
#include "Serialization/FindReferencersArchive.h"
#include "Serialization/ArchiveReferenceMarker.h"
#include "Widgets/DeclarativeSyntaxSupport.h"
#include "Styling/SlateTypes.h"
#include "Widgets/SWindow.h"
#include "Widgets/Input/SEditableTextBox.h"
#include "RHI.h"
#include "Materials/MaterialInterface.h"
#include "RenderingThread.h"
#include "Materials/Material.h"
#include "CanvasTypes.h"
#include "Engine/Brush.h"
#include "ISourceControlOperation.h"
#include "SourceControlOperations.h"
#include "ISourceControlModule.h"
#include "Engine/SkeletalMesh.h"
#include "Editor/UnrealEdEngine.h"
#include "TextureResource.h"
#include "Engine/Texture.h"
#include "ThumbnailRendering/ThumbnailManager.h"
#include "ThumbnailRendering/TextureThumbnailRenderer.h"
#include "Engine/StaticMesh.h"
#include "Factories/Factory.h"
#include "AssetToolsModule.h"
#include "Sound/SoundWave.h"
#include "GameFramework/Volume.h"
#include "UObject/MetaData.h"
#include "Serialization/ArchiveReplaceObjectRef.h"
#include "GameFramework/WorldSettings.h"
#include "Engine/BlueprintGeneratedClass.h"
#include "PhysicalMaterials/PhysicalMaterial.h"
#include "Engine/Selection.h"
#include "Engine/TextureRenderTarget2D.h"
#include "Engine/UserDefinedStruct.h"
#include "Animation/MorphTarget.h"
#include "Editor.h"
#include "EditorDirectories.h"
#include "FileHelpers.h"
#include "Dialogs/Dialogs.h"
#include "UnrealEdGlobals.h"
#include "PackageTools.h"
#include "Internationalization/TextPackageNamespaceUtil.h"
#include "Framework/Application/SlateApplication.h"

#include "BusyCursor.h"
#include "Dialogs/DlgMoveAssets.h"
#include "Dialogs/DlgReferenceTree.h"
#include "ARFilter.h"
#include "AssetDeleteModel.h"
#include "Dialogs/SDeleteAssetsDialog.h"
#include "AudioDevice.h"
#include "ReferencedAssetsUtils.h"
#include "AssetRegistryModule.h"
#include "PackagesDialog.h"
#include "PropertyEditorModule.h"
#include "Kismet2/KismetEditorUtilities.h"
#include "Kismet2/KismetReinstanceUtilities.h"
#include "PackageHelperFunctions.h"
#include "EditorLevelUtils.h"
#include "DesktopPlatformModule.h"
#include "Engine/LevelStreaming.h"
#include "LevelUtils.h"
#include "ContentStreaming.h"
#include "ComponentRecreateRenderStateContext.h"
#include "Framework/Notifications/NotificationManager.h"
#include "Widgets/Notifications/SNotificationList.h"
#include "Layers/LayersSubsystem.h"
#include "Engine/SCS_Node.h"
#include "ShaderCompiler.h"
#include "Templates/UniquePtr.h"
#include "Engine/MapBuildDataRegistry.h"
#include "HAL/PlatformApplicationMisc.h"
#include "Kismet2/BlueprintEditorUtils.h"
#include "Subsystems/AssetEditorSubsystem.h"

DEFINE_LOG_CATEGORY_STATIC(LogObjectTools, Log, All);

// This function should ONLY be needed by ConsolidateObjects and ForceDeleteObjects
// Use anywhere else could be dangerous as this involves a map transition and GC
void ReloadEditorWorldForReferenceReplacementIfNecessary(TArray< TWeakObjectPtr<UObject> >& InOutObjectsToReplace)
{
	// If we are force-deleting or consolidating the editor world, first transition to an empty map to prevent reference problems.
	// Then, re-load the world from disk to set it up for delete as an inactive world which isn't attached to the editor engine or other systems.
	UWorld* EditorWorld = GEditor->GetEditorWorldContext().World();

	// Also get the map build data, we'll need reqquire it after reloading the level because it will be gc'd when NewMap is called.
	UMapBuildDataRegistry* MapBuildData = EditorWorld->PersistentLevel->MapBuildData;

	// Remove the world from ObjectsToDelete since NewMap() will delete the object naturally
	int32 NumEntriesRemoved = InOutObjectsToReplace.Remove(EditorWorld);
	if (NumEntriesRemoved > 0)
	{
		bool bMapBuildDataRemoved = false;
		if (MapBuildData)
		{
			bMapBuildDataRemoved = InOutObjectsToReplace.Remove(MapBuildData) == 1;
		}

		const FString ObjectPath = EditorWorld->GetPathName();

		// Transition to a new map. This will invoke garbage collection and destroy the EditorWorld
		GEditor->NewMap();

		// Attempt to reload the editor world so we can make sure the file gets deleted and everything is handled normally.
		// It is okay for this to fail. If we could not reload the world, it is not on disk and is gone.
		UWorld* ReloadedEditorWorld = LoadObject<UWorld>(nullptr, *ObjectPath, nullptr, LOAD_Quiet | LOAD_NoWarn);
		if (ReloadedEditorWorld)
		{
			InOutObjectsToReplace.Add(ReloadedEditorWorld);

			if (bMapBuildDataRemoved && ReloadedEditorWorld->PersistentLevel->MapBuildData)
			{
				InOutObjectsToReplace.Add(ReloadedEditorWorld->PersistentLevel->MapBuildData);
			}
		}


	}
}

namespace ObjectTools
{
	/** Returns true if the specified object can be displayed in a content browser */
	bool IsObjectBrowsable( UObject* Obj )	// const
	{
		bool bIsSupported = false;

		// Check object prerequisites
		if (ensure(Obj) && Obj->IsAsset() )
		{
			UPackage* ObjectPackage = Obj->GetOutermost();
			if( ObjectPackage != NULL )
			{
				if( ObjectPackage != GetTransientPackage()
					&& (ObjectPackage->HasAnyPackageFlags(PKG_PlayInEditor) == false)
					&& !Obj->IsPendingKill() )
				{
					bIsSupported = true;
				}
			}
		}

		return bIsSupported;
	}

	/**
	 * FArchiveTopLevelReferenceCollector constructor
	 * @todo: comment
	 */
	FArchiveTopLevelReferenceCollector::FArchiveTopLevelReferenceCollector(
		TArray<UObject*>* InObjectArray,
		const TArray<UObject*>& InIgnoreOuters,
		const TArray<UClass*>& InIgnoreClasses )
			:	ObjectArray( InObjectArray )
			,	IgnoreOuters( InIgnoreOuters )
			,	IgnoreClasses( InIgnoreClasses )
	{
		// Mark objects.
		for ( FObjectIterator It ; It ; ++It )
		{
			if ( ShouldSearchForAssets(*It) )
			{
				It->Mark(OBJECTMARK_TagExp);
			}
			else
			{
				It->UnMark(OBJECTMARK_TagExp);
			}
		}
	}

	/**
	 * UObject serialize operator implementation
	 *
	 * @param Object	reference to Object reference
	 * @return reference to instance of this class
	 */
	FArchive& FArchiveTopLevelReferenceCollector::operator<<( UObject*& Obj )
	{
		if ( Obj != NULL && Obj->HasAnyMarks(OBJECTMARK_TagExp) )
		{
			// Clear the search flag so we don't revisit objects
			Obj->UnMark(OBJECTMARK_TagExp);
			if ( Obj->IsA(UField::StaticClass()) )
			{
				// skip all of the other stuff because the serialization of UFields will quickly overflow
				// our stack given the number of temporary variables we create in the below code
				Obj->Serialize(*this);
			}
			else
			{
				// Only report this object reference if it supports display in a browser.
				// this eliminates all of the random objects like functions, properties, etc.
				const bool bShouldReportAsset = ObjectTools::IsObjectBrowsable( Obj );
				if (Obj->IsValidLowLevel())
				{
					if ( bShouldReportAsset )
					{
						ObjectArray->Add( Obj );
					}
					// Check this object for any potential object references.
					Obj->Serialize(*this);
				}
			}
		}
		return *this;
	}


	void FMoveInfo::Set(const TCHAR* InFullPackageName, const TCHAR* InNewObjName)
	{
		FullPackageName = InFullPackageName;
		NewObjName = InNewObjName;
		check( IsValid() );
	}

	/** @return		true once valid (non-empty) move info exists. */
	bool FMoveInfo::IsValid() const
	{
		return ( FullPackageName.Len() > 0 && NewObjName.Len() > 0 );
	}

	/**
	 * Handles fully loading packages for a set of passed in objects.
	 *
	 * @param	Objects				Array of objects whose packages need to be fully loaded
	 * @param	OperationString		Localization key for a string describing the operation; appears in the warning string presented to the user.
	 *
	 * @return true if all packages where fully loaded, false otherwise
	 */
	bool HandleFullyLoadingPackages( const TArray<UObject*>& Objects, const FText& OperationText )
	{
		// Get list of outermost packages.
		TArray<UPackage*> TopLevelPackages;
		for( int32 ObjectIndex=0; ObjectIndex<Objects.Num(); ObjectIndex++ )
		{
			UObject* Object = Objects[ObjectIndex];
			if( Object )
			{
				TopLevelPackages.AddUnique( Object->GetOutermost() );
			}
		}

		return UPackageTools::HandleFullyLoadingPackages( TopLevelPackages, OperationText );
	}



	void DuplicateObjects( const TArray<UObject*>& SelectedObjects, const FString& SourcePath, const FString& DestinationPath, bool bOpenDialog, TArray<UObject*>* OutNewObjects )
	{
		if ( SelectedObjects.Num() < 1 )
		{
			return;
		}

		FMoveDialogInfo MoveDialogInfo;
		MoveDialogInfo.bOkToAll = !bOpenDialog;
		// The default value for save packages is true if SCC is enabled because the user can use SCC to revert a change
		MoveDialogInfo.bSavePackages = ISourceControlModule::Get().IsEnabled();

		bool bSawSuccessfulDuplicate = false;
		TSet<UPackage*> PackagesUserRefusedToFullyLoad;
		TArray<UPackage*> OutermostPackagesToSave;

		for( int32 ObjectIndex = 0 ; ObjectIndex < SelectedObjects.Num() ; ++ObjectIndex )
		{
			UObject* Object = SelectedObjects[ObjectIndex];
			if( !Object )
			{
				continue;
			}

			if ( !GetMoveDialogInfo(NSLOCTEXT("UnrealEd", "DuplicateObjects", "Copy Objects"), Object, /*bUniqueDefaultName=*/true, SourcePath, DestinationPath, MoveDialogInfo) )
			{
				// The user aborted the operation
				return;
			}

			UObject* NewObject = DuplicateSingleObject(Object, MoveDialogInfo.PGN, PackagesUserRefusedToFullyLoad);
			if ( NewObject != NULL )
			{
				if ( OutNewObjects != NULL )
				{
					OutNewObjects->Add(NewObject);
				}

				OutermostPackagesToSave.Add(NewObject->GetOutermost());
				bSawSuccessfulDuplicate = true;
			}
		}

		// Update the browser if something was actually moved.
		if ( bSawSuccessfulDuplicate )
		{
			bool bUpdateSCC = false;
			if ( MoveDialogInfo.bSavePackages )
			{
				const bool bCheckDirty = false;
				const bool bPromptToSave = false;
				FEditorFileUtils::PromptForCheckoutAndSave(OutermostPackagesToSave, bCheckDirty, bPromptToSave);
				bUpdateSCC = true;
			}

			if ( bUpdateSCC )
			{
				ISourceControlModule::Get().GetProvider().Execute(ISourceControlOperation::Create<FUpdateStatus>(), OutermostPackagesToSave);
			}
		}
	}

	UObject* DuplicateSingleObject(UObject* Object, const FPackageGroupName& PGN, TSet<UPackage*>& InOutPackagesUserRefusedToFullyLoad, bool bPromptToOverwrite)
	{
		UObject* ReturnObject = NULL;

		const FString& NewPackageName = PGN.PackageName;
		const FString& NewGroupName = PGN.GroupName;
		const FString& NewObjectName = PGN.ObjectName;

		const FScopedBusyCursor BusyCursor;

		// Check validity of each reference dup name.
		FString ErrorMessage;
		FText Reason;
		FString ObjectsToOverwriteName;
		FString ObjectsToOverwritePackage;
		FString ObjectsToOverwriteClass;
		TArray<UObject*> ObjectsToDelete;
		bool	bUserDeclinedToFullyLoadPackage = false;

		FMoveInfo MoveInfo;

		// Make sure that a target package exists.
		if ( !NewPackageName.Len() )
		{
			ErrorMessage += TEXT("Invalid package name supplied\n");
		}
		else
		{
			// Make a full path from the target package and group.
			const FString FullPackageName = NewGroupName.Len()
				? FString::Printf(TEXT("%s.%s"), *NewPackageName, *NewGroupName)
				: NewPackageName;

			// Make sure the packages being duplicated into are fully loaded.
			TArray<UPackage*> TopLevelPackages;
			UPackage* ExistingPackage = FindPackage(NULL, *FullPackageName);

			// If we did not find the package, it may not be loaded at all.
			if ( !ExistingPackage )
			{
				FString Filename;
				if ( FPackageName::DoesPackageExist(FullPackageName, NULL, &Filename) )
				{
					// There is an unloaded package file at the destination.
					ExistingPackage = LoadPackage(NULL, *FullPackageName, LOAD_None);
				}
			}

			if( ExistingPackage )
			{
				TopLevelPackages.Add( ExistingPackage->GetOutermost() );
			}

			if( (ExistingPackage && InOutPackagesUserRefusedToFullyLoad.Contains(ExistingPackage)) ||
				!UPackageTools::HandleFullyLoadingPackages( TopLevelPackages, NSLOCTEXT("UnrealEd", "Duplicate", "Duplicate") ) )
			{
				// HandleFullyLoadingPackages should never return false for empty input.
				check( ExistingPackage );
				InOutPackagesUserRefusedToFullyLoad.Add( ExistingPackage );
				bUserDeclinedToFullyLoadPackage = true;
			}
			else
			{
				UObject* ExistingObject = ExistingPackage ? StaticFindObject(UObject::StaticClass(), ExistingPackage, *NewObjectName) : NULL;

				if( !NewObjectName.Len() )
				{
					ErrorMessage += TEXT("Invalid object name\n");
				}
				else if(!FName(*NewObjectName).IsValidObjectName( Reason )
					||	!FPackageName::IsValidLongPackageName( NewPackageName, /*bIncludeReadOnlyRoots=*/false, &Reason )
					||	!FName(*NewGroupName).IsValidGroupName( Reason,true) )
				{
					// Make sure the object name is valid.
					ErrorMessage += FString::Printf(TEXT("    %s to %s.%s: %s\n"), *Object->GetPathName(), *FullPackageName, *NewObjectName, *Reason.ToString() );
				}
				else if (ExistingObject == Object)
				{
					ErrorMessage += TEXT("Can't duplicate an object onto itself!\n");
				}
				else
				{
					// If the object already exists in this package with the given name, give the user
					// the opportunity to overwrite the object. So, don't treat this as an error.
					if ( ExistingPackage && !IsUniqueObjectName(*NewObjectName, ExistingPackage, Reason) )
					{
						ObjectsToOverwriteName += *NewObjectName;
						ObjectsToOverwritePackage += *FullPackageName;
						ObjectsToOverwriteClass += *ExistingObject->GetClass()->GetName();

						ObjectsToDelete.Add(ExistingObject);
					}

					// NOTE: Set the move info if this object already exists in-case the user wants to
					// overwrite the existing asset. To overwrite the object, the move info is needed.

					// No errors!  Set asset move info.
					MoveInfo.Set( *FullPackageName, *NewObjectName );
				}
			}
		}

		// User declined to fully load the target package; no need to display message box.
		if( bUserDeclinedToFullyLoadPackage )
		{
			return NULL;
		}

		// If any errors are present, display them and abort this object.
		else if( ErrorMessage.Len() > 0 )
		{
			FMessageDialog::Open( EAppMsgType::Ok, FText::Format(NSLOCTEXT("UnrealEd", "CannotDuplicateList", "Cannot duplicate object: '{0}'\n{1}"), FText::FromString(Object->GetName()), FText::FromString(ErrorMessage)) );
			return NULL;
		}

		// If there are objects that already exist with the same name, give the user the option to overwrite the
		// object. This will delete the object so the new one can be created in its place.
		if(bPromptToOverwrite && ObjectsToOverwriteName.Len() > 0 )
		{
			bool bOverwriteExistingObjects =
				EAppReturnType::Yes == FMessageDialog::Open(
				EAppMsgType::YesNo,
				EAppReturnType::No,
				FText::Format(
				NSLOCTEXT("UnrealEd", "ReplaceExistingObjectInPackage_F", "An object [{0}] of class [{1}] already exists in file [{2}].  Do you want to replace the existing object?  If you click 'Yes', the existing object will be deleted.  Otherwise, click 'No' and choose a unique name for your new object." ),
				FText::FromString(ObjectsToOverwriteName),
				FText::FromString(ObjectsToOverwriteClass),
				FText::FromString(ObjectsToOverwritePackage) ) );

			// The user didn't want to overwrite the existing options, so bail out of the duplicate operation.
			if( !bOverwriteExistingObjects )
			{
				return NULL;
			}
		}

		// If some objects need to be deleted, delete them.
		if (ObjectsToDelete.Num() > 0)
		{
			TArray<UPackage*> DeletedObjectPackages;

			// Add all packages for deleted objects to the root set if they are not already so we can reuse them later.
			// This will prevent DeleteObjects from marking the file for delete in source control
			for ( auto ObjIt = ObjectsToDelete.CreateConstIterator(); ObjIt; ++ObjIt )
			{
				UPackage* Pkg = (*ObjIt)->GetOutermost();

				if ( Pkg && !Pkg->IsRooted() )
				{
					DeletedObjectPackages.AddUnique(Pkg);
					Pkg->AddToRoot();
				}
			}

			// Handle map built data
			const int32 OriginalNumToDelete = ObjectsToDelete.Num();
			ObjectTools::AddExtraObjectsToDelete(ObjectsToDelete);
			for (int32 i = OriginalNumToDelete; i < ObjectsToDelete.Num(); ++i)
			{
				UPackage* Pkg = ObjectsToDelete[i]->GetOutermost();
				if ( Pkg && !Pkg->IsRooted() )
				{
					DeletedObjectPackages.AddUnique(Pkg);
					Pkg->AddToRoot();
				}
			}

			const int32 NumObjectsDeleted = ObjectTools::DeleteObjects(ObjectsToDelete, bPromptToOverwrite, EAllowCancelDuringDelete::CancelNotAllowed);

			// Remove all packages that we added to the root set above.
			for ( auto PkgIt = DeletedObjectPackages.CreateConstIterator(); PkgIt; ++PkgIt )
			{
				(*PkgIt)->RemoveFromRoot();
			}

			if (NumObjectsDeleted != ObjectsToDelete.Num())
			{
				UE_LOG(LogObjectTools, Warning,
					TEXT("Existing objects could not be deleted, unable to duplicate %s"),
					*Object->GetFullName());
				return NULL;
			}
		}

		// Create ReplacementMap for replacing references.
		TMap<UObject*, UObject*> ReplacementMap;

		check( MoveInfo.IsValid() );

		const FString& PkgName = MoveInfo.FullPackageName;
		const FString& ObjName = MoveInfo.NewObjName;

		// Make sure the referenced object is deselected before duplicating it.
		GEditor->GetSelectedObjects()->Deselect( Object );

		UObject* DupObject = NULL;

		UPackage* ExistingPackage = FindPackage(NULL, *PkgName);
		UObject* ExistingObject = ExistingPackage ? StaticFindObject(UObject::StaticClass(), ExistingPackage, *ObjName) : NULL;

		// Any existing objects should be deleted and garbage collected by now
		if ( ensure(ExistingObject == NULL) )
		{
			EDuplicateMode::Type DuplicateMode = Object->IsA(UWorld::StaticClass()) ? EDuplicateMode::World : EDuplicateMode::Normal;
			DupObject = StaticDuplicateObject( Object, CreatePackage(NULL,*PkgName), *ObjName, RF_AllFlags, nullptr, DuplicateMode );
		}

		if( DupObject )
		{
			ReplacementMap.Add( Object, DupObject );
			DupObject->MarkPackageDirty();

			// if the source object is in the MyLevel package and it's being duplicated into a content package, we need
			// to mark it RF_Standalone so that it will be saved (UWorld::CleanupWorld() clears this flag for all objects
			// inside the package)
			if (!Object->HasAnyFlags(RF_Standalone)
				&&	Object->GetOutermost()->ContainsMap()
				&&	!DupObject->GetOutermost()->ContainsMap() )
			{
				DupObject->SetFlags(RF_Standalone);
			}

			// Duplicating an asset should respect the export controls of the original.
			if (Object->GetOutermost()->HasAnyPackageFlags(PKG_DisallowExport))
			{
				DupObject->GetOutermost()->SetPackageFlags(PKG_DisallowExport);
			}

			// Notify the asset registry
			FAssetRegistryModule::AssetCreated(DupObject);

			// Notify the asset registry of world's duplicated MapBuildData
			UWorld* DupWorld = Cast<UWorld>(DupObject);
			if (DupWorld && DupWorld->PersistentLevel && DupWorld->PersistentLevel->MapBuildData)
			{
				FAssetRegistryModule::AssetCreated(DupWorld->PersistentLevel->MapBuildData);
			}

			ReturnObject = DupObject;
		}

		GEditor->GetSelectedObjects()->Select( Object );

		// Replace all references
		FArchiveReplaceObjectRef<UObject> ReplaceAr( DupObject, ReplacementMap, false, true, true );

		return ReturnObject;
	}

	/**
	 * Helper struct for passing multiple arrays to and from ForceReplaceReferences
	 */
	struct FForceReplaceInfo
	{
		// A list of packages which were dirtied as a result of a force replace
		TArray<UPackage*> DirtiedPackages;
		// Objects whose references were successfully replaced
		TArray<UObject*> ReplaceableObjects;
		// Objects whose references could not be successfully replaced
		TArray<UObject*> UnreplaceableObjects;

		void AppendUnique(const FForceReplaceInfo& ForceReplaceInfo)
		{
			const TArray<UPackage*>& ForceReplaceInfoDirtiedPackages = ForceReplaceInfo.DirtiedPackages;
			DirtiedPackages.Reserve(DirtiedPackages.Num() + ForceReplaceInfoDirtiedPackages.Num());
			for (UPackage* Package : ForceReplaceInfoDirtiedPackages)
			{
				DirtiedPackages.AddUnique(Package);
			}

			const TArray<UObject*>& ForceReplaceInfoReplaceableObjects = ForceReplaceInfo.ReplaceableObjects;
			ReplaceableObjects.Reserve(ReplaceableObjects.Num() + ForceReplaceInfoReplaceableObjects.Num());
			for (UObject* Object : ForceReplaceInfoReplaceableObjects)
			{
				ReplaceableObjects.Add(Object);
			}

			const TArray<UObject*>& ForceReplaceInfoUnreplaceableObjects = ForceReplaceInfo.UnreplaceableObjects;
			UnreplaceableObjects.Reserve(UnreplaceableObjects.Num() + ForceReplaceInfoUnreplaceableObjects.Num());
			for (UObject* Object : ForceReplaceInfoUnreplaceableObjects)
			{
				UnreplaceableObjects.Add(Object);
			}
		}
	};

	/**
	 * Forcefully replaces references to passed in objects
	 *
	 * @param ObjectToReplaceWith	Any references found to 'ObjectsToReplace' will be replaced with this object.  If the object is NULL references will be nulled.
	 * @param ObjectsToReplace		An array of objects that should be replaced with 'ObjectToReplaceWith'
	 * @param OutInfo				FForceReplaceInfo struct containing useful information about the result of the call to this function
	 * @param bWarnAboutRootSet		If True a message will be displayed to a user asking them if they would like to remove the rootset flag from objects which have it set.
									If False, the message will not be displayed and rootset is automatically removed
	 */
	void ForceReplaceReferences( UObject* ObjectToReplaceWith, TArray<UObject*>& ObjectsToReplace, TSet<UObject*>& ObjectsToReplaceWithin, FForceReplaceInfo& OutInfo, bool bWarnAboutRootSet = true)
	{
		TRACE_CPUPROFILER_EVENT_SCOPE(ObjectTools::ForceReplaceReferences);

		FPropertyEditorModule& PropertyEditorModule = FModuleManager::LoadModuleChecked<FPropertyEditorModule>("PropertyEditor");
		PropertyEditorModule.RemoveDeletedObjects( ObjectsToReplace );
		TSet<UObject*> RootSetObjects;

		GWarn->StatusUpdate( 0, 0, NSLOCTEXT("UnrealEd", "ConsolidateAssetsUpdate_RootSetCheck", "Checking Assets for Root Set...") );

		// Iterate through all the objects to replace and see if they are in the root set.  If they are, offer to remove them from the root set.
		for ( TArray<UObject*>::TConstIterator ReplaceItr( ObjectsToReplace ); ReplaceItr; ++ReplaceItr )
		{
			UObject* CurObjToReplace = *ReplaceItr;
			if ( CurObjToReplace )
			{
				const bool bFlaggedRootSet = CurObjToReplace->IsRooted();
				if ( bFlaggedRootSet )
				{
					RootSetObjects.Add( CurObjToReplace );
				}
			}
		}
		if ( RootSetObjects.Num() )
		{
			if( bWarnAboutRootSet )
			{
				// Collect names of root set assets
				FString RootSetObjectNames;
				for ( TSet<UObject*>::TConstIterator RootSetIter( RootSetObjects ); RootSetIter; ++RootSetIter )
				{
					UObject* CurRootSetObject = *RootSetIter;
					RootSetObjectNames += CurRootSetObject->GetName() + TEXT("\n");
				}

				FFormatNamedArguments Arguments;
				Arguments.Add(TEXT("Objects"), FText::FromString( RootSetObjectNames ));
				FText MessageFormatting = NSLOCTEXT("ObjectTools", "ConsolidateAssetsRootSetDlgMsgFormatting", "The assets below were in the root set and we must remove that flag in order to proceed.  Being in the root set means that this was loaded at startup and is meant to remain in memory during gameplay.  For most assets this should be fine.  If, for some reason, there is an error, you will be notified.  Would you like to remove this flag?\n\n{Objects}");
				FText Message = FText::Format( MessageFormatting, Arguments );

				// Prompt the user to see if they'd like to remove the root set flag from the assets and attempt to replace them
				EAppReturnType::Type UserResponse = OpenMsgDlgInt( EAppMsgType::YesNo, EAppReturnType::No, Message, NSLOCTEXT("ObjectTools", "ConsolidateAssetsRootSetDlg_Title", "Failed to Consolidate Assets") );

				// The user elected to not remove the root set flag, so cancel the replacement
				if (UserResponse == EAppReturnType::No )
				{
					return;
				}
			}

			for ( FObjectIterator ObjIter; ObjIter; ++ObjIter )
			{
				// Always clear the root set flags
				UObject* CurrentObject = *ObjIter;
				if ( CurrentObject )
				{
					// If the current object is one of the objects the user is attempting to replace but is marked RF_RootSet, strip the flag by removing it
					// from root
					if ( RootSetObjects.Find( CurrentObject ) )
					{
						CurrentObject->RemoveFromRoot();
					}
					// If the current object is inside one of the objects to replace but is marked RF_RootSet, strip the flag by removing it from root
					else
					{
						for( UObject* CurObjOuter = CurrentObject->GetOuter(); CurObjOuter; CurObjOuter = CurObjOuter->GetOuter() )
						{
							if ( RootSetObjects.Find( CurObjOuter ) )
							{
								CurrentObject->RemoveFromRoot();
								break;
							}
						}
					}
				}
			}
		}

		// Reset linker loaders to remove the possibility that any references to 'ObjectsToReplace' exist in the loaders (these can't get picked up by the replace archives)
		ResetLoaders(nullptr);

		TMap<UObject*, int32> ObjToNumRefsMap;
		if( ObjectToReplaceWith != NULL )
		{
			GWarn->StatusUpdate( 0, 0, NSLOCTEXT("UnrealEd", "ConsolidateAssetsUpdate_CheckAssetValidity", "Determining Validity of Assets...") );
			// Determine if the "object to replace with" has any references to any of the "objects to replace," if so, we don't
			// want to allow those objects to be replaced, as the object would end up referring to itself!
			// We can skip this check if "object to replace with" is NULL since it is not useful to check for null references
			FFindReferencersArchive FindRefsAr( ObjectToReplaceWith, ObjectsToReplace );
			FindRefsAr.GetReferenceCounts( ObjToNumRefsMap );
		}

		// Objects already loaded and in memory have to have any of their references to the objects to replace swapped with a reference to
		// the "object to replace with". FArchiveReplaceObjectRef can serve this purpose, but it expects a TMap of object to replace : object to replace with.
		// Therefore, populate a map with all of the valid objects to replace as keys, with the object to replace with as the value for each one.
		TMap<UObject*, UObject*> ReplacementMap;
		for ( TArray<UObject*>::TConstIterator ReplaceItr( ObjectsToReplace ); ReplaceItr; ++ReplaceItr )
		{
			UObject* CurObjToReplace = *ReplaceItr;
			if ( CurObjToReplace )
			{
				// If any of the objects to replace are marked RF_RootSet at this point, an error has occurred
				const bool bFlaggedRootSet = CurObjToReplace->IsRooted();
				check( !bFlaggedRootSet );

				// Exclude root packages from being replaced
				const bool bRootPackage = ( CurObjToReplace->GetClass() == UPackage::StaticClass() ) && !( CurObjToReplace->GetOuter() );

				// Additionally exclude any objects that the "object to replace with" contains references to, in order to prevent the "object to replace with" from
				// referring to itself
				int32 NumRefsInObjToReplaceWith = 0;
				int32* PtrToNumRefs = ObjToNumRefsMap.Find( CurObjToReplace );
				if ( PtrToNumRefs )
				{
					NumRefsInObjToReplaceWith = *PtrToNumRefs;
				}

				if ( !bRootPackage && NumRefsInObjToReplaceWith == 0 )
				{
					ReplacementMap.Add( CurObjToReplace, ObjectToReplaceWith );

					// Fully load the packages of objects to replace
					CurObjToReplace->GetOutermost()->FullyLoad();
				}
				// If an object is "unreplaceable" store it separately to warn the user about later
				else
				{
					OutInfo.UnreplaceableObjects.AddUnique(CurObjToReplace);
				}
			}
		}

		GWarn->StatusUpdate( 0, 0, NSLOCTEXT("UnrealEd", "ConsolidateAssetsUpdate_FindingReferences", "Finding Asset References...") );

		ReplacementMap.GenerateKeyArray( OutInfo.ReplaceableObjects );

		// Find all the properties (and their corresponding objects) that refer to any of the objects to be replaced
		using PropertyArrayType = TArray<UProperty*, TInlineAllocator<1>>;
		TArray<UObject*> ReferencingPropertiesMapKeys;
		TArray<PropertyArrayType> ReferencingPropertiesMapValues;

		// Find the referencers of the objects to be replaced
		FFindReferencersArchive FindRefsArchive( nullptr, OutInfo.ReplaceableObjects );

		for ( FObjectIterator ObjIter; ObjIter; ++ObjIter )
		{
			UObject* CurObject = *ObjIter;

			// Don't bother replacing in objects that are about to be garbage collected
			if ((ObjectsToReplaceWithin.Num() > 0 && !ObjectsToReplaceWithin.Contains(CurObject)) || CurObject->IsPendingKillOrUnreachable())
			{
				CurObject = nullptr;
			}

			// Unless the "object to replace with" is null, ignore any of the objects to replace to themselves
			if (CurObject && (ObjectToReplaceWith == NULL || !ReplacementMap.Find( CurObject ) ))
			{
				FindRefsArchive.ResetPotentialReferencer(CurObject);

				// Inform the object referencing any of the objects to be replaced about the properties that are being forcefully
				// changed, and store both the object doing the referencing as well as the properties that were changed in a map (so that
				// we can correctly call PostEditChange later)
				TMap<UObject*, int32> CurNumReferencesMap;
				TMultiMap<UObject*, UProperty*> CurReferencingPropertiesMMap;
				if ( FindRefsArchive.GetReferenceCounts( CurNumReferencesMap, CurReferencingPropertiesMMap ) > 0  )
				{
					PropertyArrayType CurReferencedProperties;
					CurReferencingPropertiesMMap.GenerateValueArray( CurReferencedProperties );

					ReferencingPropertiesMapKeys.Add(CurObject);
					ReferencingPropertiesMapValues.Add(CurReferencedProperties);

					if ( CurReferencedProperties.Num() > 0)
					{
						for ( PropertyArrayType::TConstIterator RefPropIter( CurReferencedProperties ); RefPropIter; ++RefPropIter )
						{
							CurObject->PreEditChange( *RefPropIter );
						}
					}
					else
					{
						CurObject->PreEditChange(nullptr);
					}
				}
			}
		}

		{
			TBitArray<> TouchedThisItteration(false, ReferencingPropertiesMapKeys.Num());
			for (int CurrentIndex = 0; CurrentIndex < ReferencingPropertiesMapKeys.Num(); CurrentIndex++)
			{
				TouchedThisItteration.Init(false, ReferencingPropertiesMapKeys.Num());
				FFindReferencersArchive FindDependentArchive(ReferencingPropertiesMapKeys[CurrentIndex], ReferencingPropertiesMapKeys);
				for (int DependentIndex = CurrentIndex + 1; DependentIndex < ReferencingPropertiesMapKeys.Num(); DependentIndex++)
				{
					if (!TouchedThisItteration[DependentIndex] && FindDependentArchive.GetReferenceCount(ReferencingPropertiesMapKeys[DependentIndex]) > 0)
					{
						UObject* Key = ReferencingPropertiesMapKeys[CurrentIndex];
						PropertyArrayType Value = ReferencingPropertiesMapValues[CurrentIndex];
						ReferencingPropertiesMapKeys[CurrentIndex] = ReferencingPropertiesMapKeys[DependentIndex];
						ReferencingPropertiesMapValues[CurrentIndex] = ReferencingPropertiesMapValues[DependentIndex];
						ReferencingPropertiesMapKeys[DependentIndex] = Key;
						ReferencingPropertiesMapValues[DependentIndex] = Value;

						FindDependentArchive.ResetPotentialReferencer(ReferencingPropertiesMapKeys[CurrentIndex]);
						TouchedThisItteration[DependentIndex] = true;
						DependentIndex = CurrentIndex;
					}
				}
			}
		}

		if(ObjectsToReplaceWithin.Num() > 0)
		{
			for (UObject* CurObject : ObjectsToReplaceWithin)
			{
				UBlueprint* BPObjectToUpdate = Cast<UBlueprint>(CurObject);
				if (BPObjectToUpdate)
				{
					FArchiveReplaceObjectRef<UObject> ReplaceAr(BPObjectToUpdate->GeneratedClass->ClassDefaultObject, ReplacementMap, false, true, false);
				}
				FArchiveReplaceObjectRef<UObject> ReplaceAr(CurObject, ReplacementMap, false, true, false);
			}
		}
		else
		{
			// Iterate over the map of referencing objects/changed properties, forcefully replacing the references and
			int32 NumObjsReplaced = 0;
			for (int32 Index = 0; Index < ReferencingPropertiesMapKeys.Num(); Index++)
			{
				++NumObjsReplaced;
				GWarn->StatusUpdate( NumObjsReplaced, ReferencingPropertiesMapKeys.Num(), NSLOCTEXT("UnrealEd", "ConsolidateAssetsUpdate_ReplacingReferences", "Replacing Asset References...") );

				UObject* CurReplaceObj = ReferencingPropertiesMapKeys[Index];

				FArchiveReplaceObjectRef<UObject> ReplaceAr( CurReplaceObj, ReplacementMap, false, true, false );
			}
		}
		// Now alter the referencing objects the change has completed via PostEditChange,
		// this is done in a separate loop to prevent reading of data that we want to overwrite
		int32 NumObjsPostEdited = 0;
		for (int32 Index = 0; Index < ReferencingPropertiesMapKeys.Num(); Index++)
		{
			++NumObjsPostEdited;
			GWarn->StatusUpdate( NumObjsPostEdited, ReferencingPropertiesMapKeys.Num(), NSLOCTEXT("UnrealEd", "ConsolidateAssetsUpdate_PostEditing", "Performing Post Update Edits...") );

			UObject* CurReplaceObj = ReferencingPropertiesMapKeys[Index];
			const PropertyArrayType& RefPropArray = ReferencingPropertiesMapValues[Index];

			if (RefPropArray.Num() > 0)
			{
				for ( PropertyArrayType::TConstIterator RefPropIter( RefPropArray ); RefPropIter; ++RefPropIter )
				{
					FPropertyChangedEvent PropertyEvent(*RefPropIter, EPropertyChangeType::Redirected);
					CurReplaceObj->PostEditChangeProperty( PropertyEvent );
				}
			}
			else
			{
				FPropertyChangedEvent PropertyEvent(nullptr, EPropertyChangeType::Redirected);
				CurReplaceObj->PostEditChangeProperty(PropertyEvent);
			}

			if ( !CurReplaceObj->HasAnyFlags(RF_Transient) && CurReplaceObj->GetOutermost() != GetTransientPackage() )
			{
				if ( !CurReplaceObj->RootPackageHasAnyFlags(PKG_CompiledIn) )
				{
					CurReplaceObj->MarkPackageDirty();
					OutInfo.DirtiedPackages.AddUnique( CurReplaceObj->GetOutermost() );
				}
			}
		}
	}

	/**
	 * Forcefully replaces references to passed in objects
	 *
	 * @param ObjectToReplaceWith	Any references found to 'ObjectsToReplace' will be replaced with this object.  If the object is NULL references will be nulled.
	 * @param ObjectsToReplace		An array of objects that should be replaced with 'ObjectToReplaceWith'
	 * @param OutInfo				FForceReplaceInfo struct containing useful information about the result of the call to this function
	 * @param bWarnAboutRootSet		If True a message will be displayed to a user asking them if they would like to remove the rootset flag from objects which have it set.
									If False, the message will not be displayed and rootset is automatically removed
	 */
	static void ForceReplaceReferences(UObject* ObjectToReplaceWith, TArray<UObject*>& ObjectsToReplace, FForceReplaceInfo& OutInfo, bool bWarnAboutRootSet = true)
	{
		TSet<UObject*> InObjectsToReplaceWithin;
		ForceReplaceReferences(ObjectToReplaceWith, ObjectsToReplace, InObjectsToReplaceWithin, OutInfo, bWarnAboutRootSet);
	}

	// ForceReplaceReferences version exposed to the public API
	void ForceReplaceReferences(UObject* ObjectToReplaceWith, TArray<UObject*>& ObjectsToReplace)
	{
		FForceReplaceInfo ReplaceInfo;
		ForceReplaceReferences(ObjectToReplaceWith, ObjectsToReplace, ReplaceInfo, false);
	}

	FConsolidationResults ConsolidateObjects(UObject* ObjectToConsolidateTo, TArray<UObject*>& ObjectsToConsolidate, TSet<UObject*>& ObjectsToConsolidateWithin, TSet<UObject*>& ObjectsToNotConsolidateWithin, bool bShouldDeleteAfterConsolidate)
	{
		FConsolidationResults ConsolidationResults;

		// Ensure the consolidation is headed toward a valid object and this isn't occurring in game
		if ( ObjectToConsolidateTo )
		{
			// Close all editors to avoid changing references to temporary objects used by the editor
<<<<<<< HEAD
			if (!FAssetEditorManager::Get().CloseAllAssetEditors())
=======
			if (!GEditor->GetEditorSubsystem<UAssetEditorSubsystem>()->CloseAllAssetEditors())
>>>>>>> 69078e53
			{
				// Failed to close at least one editor. It is possible that this editor has in-memory object references
				// which are not prepared to be changed dynamically so it is not safe to continue
				return ConsolidationResults;
			}

			GWarn->BeginSlowTask( NSLOCTEXT("UnrealEd", "ConsolidateAssetsUpdate_Consolidating", "Consolidating Assets..." ), true );

			// Clear audio components to allow previewed sounds to be consolidated
			GEditor->ClearPreviewComponents();

			// Make sure none of the objects are referenced by the editor's USelection
			GEditor->GetSelectedObjects()->Deselect( ObjectToConsolidateTo );
			for (int32 ObjectIdx = 0; ObjectIdx < ObjectsToConsolidate.Num(); ++ObjectIdx)
			{
				GEditor->GetSelectedObjects()->Deselect( ObjectsToConsolidate[ObjectIdx] );
			}

			// Keep track of which objects, if any, cannot be consolidated, in order to notify the user later
			TArray<UObject*> UnconsolidatableObjects;

			// Keep track of objects which became partially consolidated but couldn't be deleted for some reason;
			// these are critical failures, and the user needs to be alerted
			TArray<UObject*> CriticalFailureObjects;

			// Keep track of which packages the consolidate operation has dirtied so the user can be alerted to them
			// during a critical failure
			TArray<UPackage*> DirtiedPackages;

			// Keep track of root set objects so the user can be prompted about stripping the flag from them
			TSet<UObject*> RootSetObjects;

			// List of objects successfully deleted
			TArray<UObject*> ConsolidatedObjects;

			// A list of names for object redirectors created during the delete process
			// This is needed because the redirectors may not have the same name as the
			// objects they are replacing until the objects are garbage collected
			TMap<UObjectRedirector*, FName> RedirectorToObjectNameMap;

			{
				// Note reloading the world via ReloadEditorWorldForReferenceReplacementIfNecessary will cause a garbage collect and potentially cause entries in the ObjectsToConsolidate list to become invalid
				// We refresh the list here after reloading the editor world
				TArray< TWeakObjectPtr<UObject> > ObjectsToConsolidateWeakList;
				ObjectsToConsolidateWeakList.Reserve(ObjectsToConsolidate.Num());
				for(UObject* Object : ObjectsToConsolidate)
				{
					ObjectsToConsolidateWeakList.Add(Object);
				}

				ObjectsToConsolidate.Reset();

				// If the current editor world is in this list, transition to a new map and reload the world to finish the delete
				ReloadEditorWorldForReferenceReplacementIfNecessary(ObjectsToConsolidateWeakList);

				for(TWeakObjectPtr<UObject> WeakObject : ObjectsToConsolidateWeakList)
				{
					if( WeakObject.IsValid() )
					{
						ObjectsToConsolidate.Add(WeakObject.Get());
					}
				}
			}

			FForceReplaceInfo ReplaceInfo;
			FForceReplaceInfo GeneratedClassReplaceInfo;

			bool bNeedsGarbageCollection = false;

			// Scope the reregister context below to complete after object deletion and before garbage collection
			{
				// Replacing references inside already loaded objects could cause rendering issues, so globally detach all components from their scenes for now
				FGlobalComponentRecreateRenderStateContext ReregisterContext;

				// First, make sure that the class we're consolidating to has its hierarchy fixed so
				// that we don't create a cycle (e.g. directly or indirectly parent it to itself):
				UClass* ClassToConsolidateTo = nullptr;
				if (ObjectToConsolidateTo)
				{
					if (UBlueprint* BlueprintObject = Cast<UBlueprint>(ObjectToConsolidateTo))
					{
						ClassToConsolidateTo = BlueprintObject->GeneratedClass;

						if (!ClassToConsolidateTo)
						{
							ClassToConsolidateTo = UObject::StaticClass();
						}

						// Don't parent a blueprint to itself, instead fall back to the part of the
						// hierarchy that is not being consolidated. Worst case, fall back to
						// UObject::StaticClass():
						UClass* NewParent = BlueprintObject->ParentClass;
						UClass* ParentIter = NewParent;
						while (ParentIter)
						{
							if (ObjectsToConsolidate.Contains(ParentIter->ClassGeneratedBy))
							{
								NewParent = ParentIter->GetSuperClass();
							}
							ParentIter = ParentIter->GetSuperClass();
						}

						if (!NewParent || ObjectsToConsolidate.Contains(NewParent->ClassGeneratedBy))
						{
							NewParent = UObject::StaticClass();
						}

						BlueprintObject->ParentClass = NewParent;

						// Recompile the child blueprint to fix up the generated class
						FKismetEditorUtilities::CompileBlueprint(BlueprintObject, EBlueprintCompileOptions::SkipGarbageCollection);
					}
				}

				// Then reparent any direct children to the class we're consolidating to:
				for (UObject* Object : ObjectsToConsolidate)
				{
					if (UBlueprint* BlueprintObject = Cast<UBlueprint>(Object))
					{
						if (BlueprintObject->ParentClass != nullptr && BlueprintObject->GeneratedClass)
						{
							TArray<UClass*> ChildClasses;
							GetDerivedClasses(BlueprintObject->GeneratedClass, ChildClasses, false);
							for(UClass* ChildClass : ChildClasses)
							{
								UBlueprint* ChildBlueprint = Cast<UBlueprint>(ChildClass->ClassGeneratedBy);
								if (ChildBlueprint != nullptr && !ChildClass->HasAnyClassFlags(CLASS_NewerVersionExists))
								{
									// Do not reparent and recompile a Blueprint that is going to be deleted.
									if (ObjectsToConsolidate.Find(ChildBlueprint) == INDEX_NONE)
									{
										ChildBlueprint->Modify();

										UClass* NewParent = ClassToConsolidateTo;

										if (!NewParent)
										{
											NewParent = UObject::StaticClass();
										}

										ChildBlueprint->ParentClass = NewParent;

										// Recompile the child blueprint to fix up the generated class
										FKismetEditorUtilities::CompileBlueprint(ChildBlueprint, EBlueprintCompileOptions::SkipGarbageCollection);

										// Defer garbage collection until after we're done processing the list of objects
										bNeedsGarbageCollection = true;
									}
								}
							}
						}
					}
				}

				ForceReplaceReferences(ObjectToConsolidateTo, ObjectsToConsolidate, ObjectsToConsolidateWithin, ReplaceInfo);

				if (UBlueprint* ObjectToConsolidateTo_BP = Cast<UBlueprint>(ObjectToConsolidateTo))
				{
					// Replace all UClass/TSubClassOf properties of generated class.
					TArray<UObject*> ObjectsToConsolidate_BP;
					TArray<UClass*> OldGeneratedClasses;
					TMap<UClass*, UClass*> OldChildClassToOldParentClass;
					ObjectsToConsolidate_BP.Reserve(ObjectsToConsolidate.Num());
					OldGeneratedClasses.Reserve(ObjectsToConsolidate.Num());
					for (UObject* ObjectToConsolidate : ObjectsToConsolidate)
					{
						UClass* OldGeneratedClass = Cast<UBlueprint>(ObjectToConsolidate)->GeneratedClass;
						ObjectsToConsolidate_BP.Add(OldGeneratedClass);
						OldGeneratedClasses.Add(OldGeneratedClass);

						TArray<UClass*> OldChildClasses;
						GetDerivedClasses(OldGeneratedClass, OldChildClasses, false);
						for (UClass* OldChildClass : OldChildClasses)
						{
							OldChildClassToOldParentClass.Add(OldChildClass, OldGeneratedClass);
						}
					}

					ForceReplaceReferences(ObjectToConsolidateTo_BP->GeneratedClass, ObjectsToConsolidate_BP, ObjectsToConsolidateWithin, GeneratedClassReplaceInfo);

					// Repair the references of GeneratedClass on the object being consolidated so they can be properly disposed of upon deletion.
					for (int32 Index = 0, MaxIndex = ObjectsToConsolidate.Num(); Index < MaxIndex; ++Index)
					{
						Cast<UBlueprint>(ObjectsToConsolidate[Index])->GeneratedClass = OldGeneratedClasses[Index];
					}

					// repair superstruct references:
					for (const TPair<UClass*,UClass*>& OldChild : OldChildClassToOldParentClass)
					{
						OldChild.Key->SetSuperStruct(OldChild.Value);
					}

					ReplaceInfo.AppendUnique(GeneratedClassReplaceInfo);
				}
				DirtiedPackages.Append( ReplaceInfo.DirtiedPackages );
				UnconsolidatableObjects.Append( ReplaceInfo.UnreplaceableObjects );
			}

			// See if this is a blueprint consolidate and replace instances of the generated class
			UBlueprint* BlueprintToConsolidateTo = Cast<UBlueprint>(ObjectToConsolidateTo);
			if ( BlueprintToConsolidateTo != NULL && ensure(BlueprintToConsolidateTo->GeneratedClass) )
			{
				for ( TArray<UObject*>::TConstIterator ConsolIter( ReplaceInfo.ReplaceableObjects ); ConsolIter; ++ConsolIter )
				{
					UBlueprint* BlueprintToConsolidate = Cast<UBlueprint>(*ConsolIter);
					if ( BlueprintToConsolidate != NULL && ensure(BlueprintToConsolidate->GeneratedClass) )
					{
						// Replace all instances of objects based on the old blueprint's class with objects based on the new class,
						// then repair the references on the object being consolidated so those objects can be properly disposed of upon deletion.
						UClass* OldClass = BlueprintToConsolidate->GeneratedClass;
						UClass* OldSkeletonClass = BlueprintToConsolidate->SkeletonGeneratedClass;


						FBlueprintCompileReinstancer::ReplaceInstancesOfClass(OldClass, BlueprintToConsolidateTo->GeneratedClass, nullptr, &ObjectsToNotConsolidateWithin, true);
						BlueprintToConsolidate->GeneratedClass = OldClass;
						BlueprintToConsolidate->SkeletonGeneratedClass = OldSkeletonClass;
					}
				}

				bNeedsGarbageCollection = true;
			}

			if (bNeedsGarbageCollection)
			{
				CollectGarbage(GARBAGE_COLLECTION_KEEPFLAGS);
			}

			FEditorDelegates::OnAssetsPreDelete.Broadcast(ReplaceInfo.ReplaceableObjects);

			TSet<FString> AlreadyMappedObjectPaths;

			if (bShouldDeleteAfterConsolidate)
			{
			// With all references to the objects to consolidate to eliminated from objects that are currently loaded, it should now be safe to delete
			// the objects to be consolidated themselves, leaving behind a redirector in their place to fix up objects that were not currently loaded at the time
			// of this operation.
			for ( TArray<UObject*>::TConstIterator ConsolIter( ReplaceInfo.ReplaceableObjects ); ConsolIter; ++ConsolIter )
			{
				GWarn->StatusUpdate( ConsolIter.GetIndex(), ReplaceInfo.ReplaceableObjects.Num(), NSLOCTEXT("UnrealEd", "ConsolidateAssetsUpdate_DeletingObjects", "Deleting Assets...") );

				UObject* CurObjToConsolidate = *ConsolIter;
				UObject* CurObjOuter = CurObjToConsolidate->GetOuter();
				UPackage* CurObjPackage = CurObjToConsolidate->GetOutermost();
				const FName CurObjName = CurObjToConsolidate->GetFName();
				const FString CurObjPath = CurObjToConsolidate->GetPathName();
				UBlueprint* BlueprintToConsolidate = Cast<UBlueprint>(CurObjToConsolidate);

				// Attempt to delete the object that was consolidated
				if ( DeleteSingleObject( CurObjToConsolidate ) )
				{
					// DONT GC YET!!! we still need these objects around to notify other tools that they are gone and to create redirectors
					ConsolidatedObjects.Add(CurObjToConsolidate);

					if ( AlreadyMappedObjectPaths.Contains(CurObjPath) )
					{
						continue;
					}

					// Create a redirector with a unique name
					// It will have the same name as the object that was consolidated after the garbage collect
					UObjectRedirector* Redirector = NewObject<UObjectRedirector>(CurObjOuter, NAME_None, RF_Standalone | RF_Public);
					check( Redirector );

					// Set the redirector to redirect to the object to consolidate to
					Redirector->DestinationObject = ObjectToConsolidateTo;

					// Keep track of the object name so we can rename the redirector later
					RedirectorToObjectNameMap.Add(Redirector, CurObjName);
					AlreadyMappedObjectPaths.Add(CurObjPath);

					// If consolidating blueprints, make sure redirectors are created for the consolidated blueprint class and CDO
					if ( BlueprintToConsolidateTo != NULL && BlueprintToConsolidate != NULL )
					{
						// One redirector for the class
						UObjectRedirector* ClassRedirector = NewObject<UObjectRedirector>(CurObjOuter, NAME_None, RF_Standalone | RF_Public);
						check( ClassRedirector );
						ClassRedirector->DestinationObject = BlueprintToConsolidateTo->GeneratedClass;
						RedirectorToObjectNameMap.Add(ClassRedirector, BlueprintToConsolidate->GeneratedClass->GetFName());
						AlreadyMappedObjectPaths.Add(BlueprintToConsolidate->GeneratedClass->GetPathName());

						// One redirector for the CDO
						UObjectRedirector* CDORedirector = NewObject<UObjectRedirector>(CurObjOuter, NAME_None, RF_Standalone | RF_Public);
						check( CDORedirector );
						CDORedirector->DestinationObject = BlueprintToConsolidateTo->GeneratedClass->GetDefaultObject();
						RedirectorToObjectNameMap.Add(CDORedirector, BlueprintToConsolidate->GeneratedClass->GetDefaultObject()->GetFName());
						AlreadyMappedObjectPaths.Add(BlueprintToConsolidate->GeneratedClass->GetDefaultObject()->GetPathName());
					}

					DirtiedPackages.AddUnique( CurObjPackage );
				}
				// If the object couldn't be deleted, store it in the array that will be used to show the user which objects had errors
				else
				{
					CriticalFailureObjects.Add( CurObjToConsolidate );
				}
			}

			TArray<UPackage*> PotentialPackagesToDelete;
			for ( int32 ObjIdx = 0; ObjIdx < ConsolidatedObjects.Num(); ++ObjIdx )
			{
				PotentialPackagesToDelete.AddUnique(ConsolidatedObjects[ObjIdx]->GetOutermost());
			}

			CleanupAfterSuccessfulDelete(PotentialPackagesToDelete);

			// Now that the old objects have been garbage collected, give the redirectors a proper name
			for (TMap<UObjectRedirector*, FName>::TIterator RedirectIt(RedirectorToObjectNameMap); RedirectIt; ++RedirectIt)
			{
				UObjectRedirector* Redirector = RedirectIt.Key();
				const FName ObjName = RedirectIt.Value();

				if ( Redirector->Rename(*ObjName.ToString(), NULL, REN_Test) )
				{
					Redirector->Rename(*ObjName.ToString(), NULL, REN_DontCreateRedirectors | REN_ForceNoResetLoaders | REN_NonTransactional);
					FAssetRegistryModule::AssetCreated(Redirector);
				}
				else
				{
					// Could not rename the redirector back to the original object's name. This indicates the original
					// object could not be garbage collected even though DeleteSingleObject returned true.
					CriticalFailureObjects.AddUnique(Redirector);
				}
			}
			}

			// Empty the provided array so it's not full of pointers to deleted objects
			ObjectsToConsolidate.Empty();
			ConsolidatedObjects.Empty();

			GWarn->EndSlowTask();

			ConsolidationResults.DirtiedPackages = DirtiedPackages;
			ConsolidationResults.FailedConsolidationObjs = CriticalFailureObjects;
			ConsolidationResults.InvalidConsolidationObjs = UnconsolidatableObjects;

			// If some objects failed to consolidate, notify the user of the failed objects
			if ( UnconsolidatableObjects.Num() > 0 )
			{
				FString FailedObjectNames;
				for ( TArray<UObject*>::TConstIterator FailedIter( UnconsolidatableObjects ); FailedIter; ++FailedIter )
				{
					UObject* CurFailedObject = *FailedIter;
					FailedObjectNames += CurFailedObject->GetName() + TEXT("\n");
				}

				FFormatNamedArguments Arguments;
				Arguments.Add(TEXT("Objects"), FText::FromString( FailedObjectNames ));
				FText MessageFormatting = NSLOCTEXT("ObjectTools", "ConsolidateAssetsFailureDlgMFormattings", "The assets below were unable to be consolidated. This is likely because they are referenced by the object to consolidate to.\n\n{Objects}");
				FText Message = FText::Format( MessageFormatting, Arguments );

				OpenMsgDlgInt( EAppMsgType::Ok, Message, NSLOCTEXT("ObjectTools", "ConsolidateAssetsFailureDlg_Title", "Failed to Consolidate Assets") );
			}

			// Alert the user to critical object failure
			if ( CriticalFailureObjects.Num() > 0 )
			{
				FString CriticalFailedObjectNames;
				for ( TArray<UObject*>::TConstIterator FailedIter( CriticalFailureObjects ); FailedIter; ++FailedIter )
				{
					const UObject* CurFailedObject = *FailedIter;
					CriticalFailedObjectNames += CurFailedObject->GetName() + TEXT("\n");
				}

				FString DirtiedPackageNames;
				for ( TArray<UPackage*>::TConstIterator DirtyPkgIter( DirtiedPackages ); DirtyPkgIter; ++DirtyPkgIter )
				{
					const UPackage* CurDirtyPkg = *DirtyPkgIter;
					DirtiedPackageNames += CurDirtyPkg->GetName() + TEXT("\n");
				}

				FFormatNamedArguments Arguments;
				Arguments.Add(TEXT("Assets"), FText::FromString( CriticalFailedObjectNames ));
				Arguments.Add(TEXT("Packages"), FText::FromString( DirtiedPackageNames ));
				FText MessageFormatting = NSLOCTEXT("ObjectTools", "ConsolidateAssetsCriticalFailureDlgMsgFormatting", "CRITICAL FAILURE:\nOne or more assets were partially consolidated, yet still cannot be deleted for some reason. It is highly recommended that you restart the editor without saving any of the assets or packages.\n\nAffected Assets:\n{Assets}\n\nPotentially Affected Packages:\n{Packages}");
				FText Message = FText::Format( MessageFormatting, Arguments );

				OpenMsgDlgInt( EAppMsgType::Ok, Message, NSLOCTEXT("ObjectTools", "ConsolidateAssetsCriticalFailureDlg_Title", "Critical Failure to Consolidate Assets") );
			}
		}

		return ConsolidationResults;
	}

	FConsolidationResults ConsolidateObjects(UObject* ObjectToConsolidateTo, TArray<UObject*>& ObjectsToConsolidate, bool bShowDeleteConfirmation)
	{
		FConsolidationResults ConsolidationResults;

		// Ensure the consolidation is headed toward a valid object and this isn't occurring in game
		if (ObjectToConsolidateTo)
		{
			// Confirm that the consolidate was intentional
			if (bShowDeleteConfirmation)
			{
				if (!ShowDeleteConfirmationDialog(ObjectsToConsolidate))
				{
					return ConsolidationResults;
				}
			}
			TSet<UObject*> ObjectsToConsolidateWithin;
			TSet<UObject*> ObjectsToNotConsolidateWithin;
			return ConsolidateObjects(ObjectToConsolidateTo, ObjectsToConsolidate, ObjectsToConsolidateWithin, ObjectsToNotConsolidateWithin, true);
		}

		return ConsolidationResults;
	}

	void CompileBlueprintsAfterRefUpdate(TArray<UObject*>& ObjectsConsolidatedWithin)
	{
		for (UObject* CurObject : ObjectsConsolidatedWithin)
		{
			if (CurObject)
			{
				UBlueprint* BPObjectToUpdate = Cast<UBlueprint>(CurObject);
				if (BPObjectToUpdate)
				{
					FKismetEditorUtilities::CompileBlueprint(BPObjectToUpdate);
				}
			}
		}
	}

	/**
	 * Copies references for selected generic browser objects to the clipboard.
	 */
	void CopyReferences( const TArray< UObject* >& SelectedObjects ) // const
	{
		FString Ref;
		for ( int32 Index = 0 ; Index < SelectedObjects.Num() ; ++Index )
		{
			if( Ref.Len() )
			{
				Ref += LINE_TERMINATOR;
			}
			Ref += SelectedObjects[Index]->GetPathName();
		}

		FPlatformApplicationMisc::ClipboardCopy( *Ref );
	}

	/**
	 * Show the referencers of a selected object
	 *
	 * @param SelectedObjects	Array of the currently selected objects; the referencers of the first object are shown
	 */
	void ShowReferencers( const TArray< UObject* >& SelectedObjects ) // const
	{
		if( SelectedObjects.Num() > 0 )
		{
			UObject* Object = SelectedObjects[ 0 ];
			if ( Object )
			{
				GEditor->GetSelectedObjects()->Deselect( Object );

				CollectGarbage( GARBAGE_COLLECTION_KEEPFLAGS );

				FReferencerInformationList Refs;

				if (IsReferenced(Object, RF_Public, EInternalObjectFlags::Native, true, &Refs))
				{
					FStringOutputDevice Ar;
					Object->OutputReferencers(Ar, &Refs);
					UE_LOG(LogObjectTools, Warning, TEXT("%s"), *Ar);  // also print the objects to the log so you can actually utilize the data

					// Display a dialog containing all referencers; the dialog is designed to destroy itself upon being closed, so this
					// allocation is ok and not a memory leak
					SGenericDialogWidget::OpenDialog(NSLOCTEXT("ObjectTools", "ShowReferencers", "Show Referencers"), SNew(SEditableTextBox).Text(FText::FromString(Ar)).IsReadOnly(true));
				}
				else
				{
					FMessageDialog::Open(EAppMsgType::Ok, FText::Format(NSLOCTEXT("UnrealEd", "ObjectNotReferenced", "Object '{0}' Is Not Referenced"), FText::FromString(Object->GetName())));
				}

				GEditor->GetSelectedObjects()->Select( Object );
			}
		}
	}

	/**
	 * Displays a tree(currently) of all assets which reference the passed in object.
	 *
	 * @param ObjectToGraph		The object to find references to.
	 */
	void ShowReferenceGraph( UObject* ObjectToGraph )
	{
		SReferenceTree::OpenDialog(ObjectToGraph);
	}

	/**
	 * Displays all of the objects the passed in object references
	 *
	 * @param	Object	Object whose references should be displayed
	 * @param	bGenerateCollection If true, generate a collection
	 */
	void ShowReferencedObjs( UObject* Object, const FString& CollectionName, ECollectionShareType::Type ShareType )
	{
		if( Object )
		{
			GEditor->GetSelectedObjects()->Deselect( Object );

			// Find references.
			TSet<UObject*> ReferencedObjects;
			{
				const FScopedBusyCursor BusyCursor;
				TArray<UClass*> IgnoreClasses;
				TArray<FString> IgnorePackageNames;
				TArray<UObject*> IgnorePackages;

				// Assemble an ignore list.
				IgnoreClasses.Add( ULevel::StaticClass() );
				IgnoreClasses.Add( UWorld::StaticClass() );
				IgnoreClasses.Add( UPhysicalMaterial::StaticClass() );

				// Load the asset registry module
				FAssetRegistryModule& AssetRegistryModule = FModuleManager::LoadModuleChecked<FAssetRegistryModule>(TEXT("AssetRegistry"));

				TArray<FAssetData> AssetData;
				FARFilter Filter;
				Filter.PackagePaths.Add(FName(TEXT("/Engine/EngineMaterials")));
				Filter.PackagePaths.Add(FName(TEXT("/Engine/EditorMeshes")));
				Filter.PackagePaths.Add(FName(TEXT("/Engine/EditorResources")));
				Filter.PackagePaths.Add(FName(TEXT("/Engine/EngineMaterials")));
				Filter.PackagePaths.Add(FName(TEXT("/Engine/EngineFonts")));
				Filter.PackagePaths.Add(FName(TEXT("/Engine/EngineResources")));

				AssetRegistryModule.Get().GetAssets(Filter, AssetData);

				for (int32 AssetIdx = 0; AssetIdx < AssetData.Num(); ++AssetIdx)
				{
					IgnorePackageNames.Add( AssetData[AssetIdx].PackageName.ToString() );
				}

				// Construct the ignore package list.
				for( int32 PackageNameItr = 0; PackageNameItr < IgnorePackageNames.Num(); ++PackageNameItr )
				{
					UObject* PackageToIgnore = FindObject<UPackage>(NULL,*(IgnorePackageNames[PackageNameItr]),true);

					if( PackageToIgnore == NULL )
					{// An invalid package name was provided.
						UE_LOG(LogObjectTools, Log,  TEXT("Package to ignore \"%s\" in the list of referenced objects is NULL and should be removed from the list"), *(IgnorePackageNames[PackageNameItr]) );
					}
					else
					{
						IgnorePackages.Add(PackageToIgnore);
					}
				}

				FFindReferencedAssets::BuildAssetList( Object, IgnoreClasses, IgnorePackages, ReferencedObjects );
			}

			const int32 NumReferencedObjects = ReferencedObjects.Num();

			// Make sure that the only referenced object (if there's only one) isn't the object itself before outputting object references
			if ( NumReferencedObjects > 1 || ( NumReferencedObjects == 1 && !ReferencedObjects.Contains( Object ) ) )
			{
				if (CollectionName.Len() == 0)
				{
					FString OutString( FString::Printf( TEXT("\nObjects referenced by %s:\r\n"), *Object->GetFullName() ) );
					for(TSet<UObject*>::TConstIterator SetIt(ReferencedObjects); SetIt; ++SetIt)
					{
						const UObject *ReferencedObject = *SetIt;
						check(ReferencedObject);

						// Don't list an object as referring to itself.
						if ( ReferencedObject != Object )
						{
							OutString += FString::Printf( TEXT("\t%s:\r\n"), *ReferencedObject->GetFullName() );
						}
					}

					UE_LOG(LogObjectTools, Warning, TEXT("%s"), *OutString );

					// Display the object references in a copy-friendly dialog; the dialog is designed to destroy itself upon being closed, so this
					// allocation is ok and not a memory leak
					SGenericDialogWidget::OpenDialog(NSLOCTEXT("ObjectTools", "ShowReferencedAssets", "Show Referenced Assets"), SNew(SEditableTextBox).Text(FText::FromString(OutString)).IsReadOnly(true));
				}
				else
				{
					TArray<FName> ObjectsToAdd;
					for(TSet<UObject*>::TConstIterator SetIt(ReferencedObjects); SetIt; ++SetIt)
					{
						UObject* RefObj = *SetIt;
						if (RefObj != NULL)
						{
							if (RefObj != Object)
							{
								ObjectsToAdd.Add(FName(*RefObj->GetPathName()));
							}
						}
					}

					if (ObjectsToAdd.Num() > 0)
					{
						FContentHelper* ContentHelper = new FContentHelper();
						if (ContentHelper->Initialize() == true)
						{
							FName CollectionFName = FName(*CollectionName);
							ContentHelper->ClearCollection(CollectionFName, ShareType);
							const bool CollectionCreated = ContentHelper->SetCollection(CollectionFName, ShareType, ObjectsToAdd);

							// Notify the user whether the collection was successfully created
							FNotificationInfo Info( FText::Format( NSLOCTEXT("ObjectTools", "SuccessfulAddCollection", "{0} sucessfully added as a new collection."), FText::FromName(CollectionFName)) );
							Info.ExpireDuration = 3.0f;
							Info.bUseLargeFont = false;

							if ( !CollectionCreated )
							{
								ISourceControlModule& SourceControlModule = ISourceControlModule::Get();
								if ( !SourceControlModule.IsEnabled() && ShareType != ECollectionShareType::CST_Local )
								{
									// Private and Shared collection types require a source control connection
									Info.Text = NSLOCTEXT("ObjectTools", "FailedToAddCollection_SCC", "Failed to create new collection, requires source control connection");
								}
								else
								{
									Info.Text = NSLOCTEXT("ObjectTools", "FailedToAddCollection_Unknown", "Failed to create new collection");
								}
							}

							TSharedPtr<SNotificationItem> Notification = FSlateNotificationManager::Get().AddNotification(Info);
							if ( Notification.IsValid() )
							{
								Notification->SetCompletionState( CollectionCreated ? SNotificationItem::CS_Success : SNotificationItem::CS_Fail );
							}
						}
					} //-V773
				}
			}
			else
			{
				FMessageDialog::Open( EAppMsgType::Ok, FText::Format( NSLOCTEXT("UnrealEd", "ObjectNoReferences", "Object '{0}' doesn't refer to any non-ignored objects."), FText::FromString(Object->GetName()) ) );
			}

			GEditor->GetSelectedObjects()->Select( Object );
		}
	}

	/**
	 * Select the object referencers in the level
	 *
	 * @param	Object			Object whose references are to be selected
	 *
	 */
	void SelectActorsInLevelDirectlyReferencingObject( UObject* RefObj )
	{
		UPackage* Package = RefObj->GetOutermost();
		if (Package && Package->ContainsMap())
		{
			// Walk the chain of outers to find the object that is 'in' the level...
			UObject* ObjToSelect = NULL;
			UObject* CurrObject = RefObj;
			UObject* Outer = RefObj->GetOuter();
			while ((ObjToSelect == NULL) && (Outer != NULL) && (Outer != Package))
			{
				ULevel* Level = Cast<ULevel>(Outer);
				if (Level)
				{
					// We found it!
					ObjToSelect = CurrObject;
				}
				else
				{
					UObject* TempObject = Outer;
					Outer = Outer->GetOuter();
					CurrObject = TempObject;
				}
			}

			if (ObjToSelect)
			{
				AActor* ActorToSelect = Cast<AActor>(ObjToSelect);
				if (ActorToSelect)
				{
					GEditor->SelectActor( ActorToSelect, true, true );
				}
			}
		}
	}

	/**
	 * Select the object and it's external referencers' referencers in the level.
	 * This function calls AccumulateObjectReferencersForObjectRecursive to
	 * recursively build a list of objects to check for referencers in the level
	 *
	 * @param	Object				Object whose references are to be selected
	 * @param	bRecurseMaterial	Whether or not we're allowed to recurse the material
	 *
	 */
	void SelectObjectAndExternalReferencersInLevel( UObject* Object, const bool bRecurseMaterial )
	{
		if(Object)
		{
			if(IsReferenced(Object, RF_Public, EInternalObjectFlags::Native))
			{
				TArray<UObject*> ObjectsToSelect;

				GEditor->SelectNone( true, true );

				// Generate the list of objects.  This function is necessary if the object
				//	in question is indirectly referenced by an actor.  For example, a
				//	material used on a static mesh that is instanced in the level
				AccumulateObjectReferencersForObjectRecursive( Object, ObjectsToSelect, bRecurseMaterial );

				// Select the objects in the world
				for ( TArray<UObject*>::TConstIterator ObjToSelectItr( ObjectsToSelect ); ObjToSelectItr; ++ObjToSelectItr )
				{
					UObject* ObjToSelect = *ObjToSelectItr;
					SelectActorsInLevelDirectlyReferencingObject(ObjToSelect);
				}

				GEditor->GetSelectedObjects()->Select( Object );
			}
			else
			{
				FMessageDialog::Open( EAppMsgType::Ok, FText::Format(NSLOCTEXT("UnrealEd", "ObjectNotReferenced", "Object '{0}' Is Not Referenced"), FText::FromString(Object->GetName())) );
			}
		}
	}


	/**
	 * Recursively add the objects referencers to a single array
	 *
	 * @param	Object				Object whose references are to be selected
	 * @param	Referencers			Array of objects being referenced in level
	 * @param	bRecurseMaterial	Whether or not we're allowed to recurse the material
	 *
	 */
	void AccumulateObjectReferencersForObjectRecursive( UObject* Object, TArray<UObject*>& Referencers, const bool bRecurseMaterial )
	{
		TArray<FReferencerInformation> OutInternalReferencers;
		TArray<FReferencerInformation> OutExternalReferencers;
		Object->RetrieveReferencers(&OutInternalReferencers, &OutExternalReferencers);

		// dump the referencers
		for (int32 ExtIndex = 0; ExtIndex < OutExternalReferencers.Num(); ExtIndex++)
		{
			UObject* RefdObject = OutExternalReferencers[ExtIndex].Referencer;
			if (RefdObject)
			{
				Referencers.Push( RefdObject );
				// Recursively search for static meshes and materials so that textures and materials will recurse back
				// to the meshes in which they are used
				if	( !(Object->IsA(UStaticMesh::StaticClass()) ) // Added this check for safety in case of a circular reference
					&& (	(RefdObject->IsA(UStaticMesh::StaticClass()))
						||	(RefdObject->IsA(UMaterialInterface::StaticClass()) && bRecurseMaterial)	// Only recurse the material if we're interested in it's children
						)
					)
				{
					AccumulateObjectReferencersForObjectRecursive( RefdObject, Referencers, bRecurseMaterial );
				}
			}
		}
	}

	bool ShowDeleteConfirmationDialog ( const TArray<UObject*>& ObjectsToDelete )
	{
		TArray<UPackage*> PackagesToDelete;

		// Gather a list of packages which may need to be deleted once the objects are deleted.
		for ( int32 ObjIdx = 0; ObjIdx < ObjectsToDelete.Num(); ++ObjIdx )
		{
			PackagesToDelete.AddUnique(ObjectsToDelete[ObjIdx]->GetOutermost());
		}

		// Cull out packages which cannot be found on disk or are not UAssets
		for ( int32 PackageIdx = PackagesToDelete.Num() - 1; PackageIdx >= 0; --PackageIdx )
		{
			UPackage* Package = PackagesToDelete[PackageIdx];

			FString PackageFilename;
			if( !FPackageName::DoesPackageExist( Package->GetName(), NULL, &PackageFilename ) )
			{
				// Could not determine filename for package so we can not delete
				PackagesToDelete.RemoveAt(PackageIdx);
			}
		}

		// If we found any packages that we may delete
		if ( PackagesToDelete.Num() )
		{
			// Set up the delete package dialog
			FPackagesDialogModule& PackagesDialogModule = FModuleManager::LoadModuleChecked<FPackagesDialogModule>( TEXT("PackagesDialog") );
			PackagesDialogModule.CreatePackagesDialog(NSLOCTEXT("PackagesDialogModule", "DeleteAssetsDialogTitle", "Delete Assets"), NSLOCTEXT("PackagesDialogModule", "DeleteAssetsDialogMessage", "The following assets will be deleted."), /*InReadOnly=*/true);
			PackagesDialogModule.AddButton(DRT_Save, NSLOCTEXT("PackagesDialogModule", "DeleteSelectedButton", "Delete"), NSLOCTEXT("PackagesDialogModule", "DeleteSelectedButtonTip", "Delete the listed assets"));
			if(!ISourceControlModule::Get().IsEnabled())
			{
				PackagesDialogModule.AddButton(DRT_MakeWritable, NSLOCTEXT("PackagesDialogModule", "MakeWritableAndDeleteSelectedButton", "Make Writable and Delete"), NSLOCTEXT("PackagesDialogModule", "MakeWritableAndDeleteSelectedButtonTip", "Makes the listed assets writable and deletes them"));
			}
			PackagesDialogModule.AddButton(DRT_Cancel, NSLOCTEXT("PackagesDialogModule", "CancelButton", "Cancel"), NSLOCTEXT("PackagesDialogModule", "CancelDeleteButtonTip", "Do not delete any assets and cancel the current operation"));

			for ( int32 PackageIdx = 0; PackageIdx < PackagesToDelete.Num(); ++PackageIdx )
			{
				UPackage* Package = PackagesToDelete[PackageIdx];
				PackagesDialogModule.AddPackageItem(Package, Package->GetName(), ECheckBoxState::Checked);
			}

			// Display the delete dialog
			const EDialogReturnType UserResponse = PackagesDialogModule.ShowPackagesDialog();

			if(UserResponse == DRT_MakeWritable)
			{
				// make each file writable before attempting to delete
				for ( int32 PackageIdx = 0; PackageIdx < PackagesToDelete.Num(); ++PackageIdx )
				{
					const UPackage* Package = PackagesToDelete[PackageIdx];
					FString PackageFilename;
					if(FPackageName::DoesPackageExist(Package->GetName(), NULL, &PackageFilename))
					{
						FPlatformFileManager::Get().GetPlatformFile().SetReadOnly(*PackageFilename, false);
					}
				}
			}

			// If the user selected a "Delete" option return true
			return UserResponse == DRT_Save || UserResponse == DRT_MakeWritable;
		}
		else
		{
			// There are no packages that are considered for deletion. Return true because this is a safe delete.
			return true;
		}
	}

	void CleanupAfterSuccessfulDelete (const TArray<UPackage*>& PotentialPackagesToDelete, bool bPerformReferenceCheck)
	{
		TArray<UPackage*> PackagesToDelete = PotentialPackagesToDelete;
		TArray<UPackage*> EmptyPackagesToUnload;
		TArray<FString> PackageFilesToDelete;
		TArray<TSharedRef<ISourceControlState, ESPMode::ThreadSafe> > PackageSCCStates;
		ISourceControlProvider& SourceControlProvider = ISourceControlModule::Get().GetProvider();

		GWarn->BeginSlowTask( NSLOCTEXT("ObjectTools", "OldPackageCleanupSlowTask", "Cleaning Up Old Assets"), true );
		const int32 OriginalNumPackagesToDelete = PackagesToDelete.Num();
		// Cull out packages which are still referenced, dont exist on disk, or are not UAssets
		// Record the filename and SCC state of any package which is not culled.
		for ( int32 PackageIdx = PackagesToDelete.Num() - 1; PackageIdx >= 0; --PackageIdx )
		{
			GWarn->StatusUpdate(OriginalNumPackagesToDelete - PackageIdx, OriginalNumPackagesToDelete, NSLOCTEXT("ObjectTools", "OldPackageCleanupSlowTask", "Cleaning Up Old Assets"));
			UObject* Package = PackagesToDelete[PackageIdx];

			bool bIsReferenced = false;

			if ( Package != nullptr && bPerformReferenceCheck )
			{
				FReferencerInformationList FoundReferences;
				bIsReferenced = IsReferenced(Package, GARBAGE_COLLECTION_KEEPFLAGS, EInternalObjectFlags::GarbageCollectionKeepFlags,  true, &FoundReferences);
				if ( bIsReferenced )
				{
					// determine whether the transaction buffer is the only thing holding a reference to the object
					// and if so, offer the user the option to reset the transaction buffer.
					GEditor->Trans->DisableObjectSerialization();
					bIsReferenced = IsReferenced(Package, GARBAGE_COLLECTION_KEEPFLAGS, EInternalObjectFlags::GarbageCollectionKeepFlags, true, &FoundReferences);
					GEditor->Trans->EnableObjectSerialization();

					// only ref to this object is the transaction buffer, clear the transaction buffer
					if ( !bIsReferenced )
					{
						GEditor->Trans->Reset(NSLOCTEXT("UnrealEd", "DeleteSelectedItem", "Delete Selected Item"));
					}
				}
			}

			if ( bIsReferenced )
			{
				PackagesToDelete.RemoveAt(PackageIdx);
			}
			else
			{
				UPackage* CurrentPackage = Cast<UPackage>(Package);

				FString PackageFilename;
				if( Package != nullptr && FPackageName::DoesPackageExist( Package->GetName(), NULL, &PackageFilename ) )
				{
					PackageFilesToDelete.Add(PackageFilename);
					CurrentPackage->SetDirtyFlag(false);
				}
				else
				{
					// Could not determine filename for package so we can not delete
					PackagesToDelete.RemoveAt(PackageIdx);

					if (UPackage::IsEmptyPackage(CurrentPackage))
					{
						// If the package is empty, unload it anyway
						EmptyPackagesToUnload.Add(CurrentPackage);
						CurrentPackage->SetDirtyFlag(false);
					}
				}
			}
		}

		// Get the current source control states of all the package files we're deleting at once.
		if (ISourceControlModule::Get().IsEnabled())
		{
			SourceControlProvider.GetState(PackageFilesToDelete, PackageSCCStates, EStateCacheUsage::ForceUpdate);
		}

		GWarn->EndSlowTask();

		if (GUnrealEd)
		{
			// Let the package auto-saver know that it needs to ignore the deleted packages
			GUnrealEd->GetPackageAutoSaver().OnPackagesDeleted(PackagesToDelete);
		}

		// Let the asset registry know that these packages are being removed
		for (UPackage* PackageToDelete : PackagesToDelete)
		{
			FAssetRegistryModule::PackageDeleted(PackageToDelete);
		}

		// Unload the packages and collect garbage.
		if ( PackagesToDelete.Num() > 0 || EmptyPackagesToUnload.Num() > 0 )
		{
			TArray<UPackage*> AllPackagesToUnload;
			AllPackagesToUnload.Reserve(PackagesToDelete.Num() + EmptyPackagesToUnload.Num());
			AllPackagesToUnload.Append(PackagesToDelete);
			AllPackagesToUnload.Append(EmptyPackagesToUnload);

			UPackageTools::UnloadPackages(AllPackagesToUnload);
		}
		CollectGarbage( GARBAGE_COLLECTION_KEEPFLAGS );

		// Now delete all packages that have become empty
		bool bMakeWritable = false;
		bool bSilent = false;
		TArray<FString> SCCFilesToRevert;
		TArray<FString> SCCFilesToDelete;

		for ( int32 PackageFileIdx = 0; PackageFileIdx < PackageFilesToDelete.Num(); ++PackageFileIdx )
		{
			const FString& PackageFilename = PackageFilesToDelete[PackageFileIdx];
			if ( ISourceControlModule::Get().IsEnabled() )
			{
				const FSourceControlStatePtr SourceControlState = PackageSCCStates.IsValidIndex(PackageFileIdx) ? PackageSCCStates[PackageFileIdx] : FSourceControlStatePtr();
				const bool bInDepot = SourceControlState.IsValid() && SourceControlState->IsSourceControlled();
				if ( bInDepot )
				{
					check(SourceControlState.IsValid());

					// The file is managed by source control. Open it for delete.
					FString FullPackageFilename = FPaths::ConvertRelativePathToFull(PackageFilename);

					// Revert the file if it is checked out
					const bool bIsAdded = SourceControlState->IsAdded();
					if ( SourceControlState->IsCheckedOut() || bIsAdded || SourceControlState->IsDeleted() )
					{
						// Batch the revert operation so that we only make one request to the source control module.
						SCCFilesToRevert.Add(FullPackageFilename);
					}

					if ( bIsAdded )
					{
						// The file was open for add and reverted, this leaves the file on disk so here we delete it
						IFileManager::Get().Delete(*PackageFilename);
					}
					else
					{
						// Batch this file for deletion so that we only send one deletion request to the source control module.
						if (SourceControlState->CanDelete())
						{
							SCCFilesToDelete.Add(FullPackageFilename);
						}
						else
						{
							UE_LOG(LogObjectTools, Warning, TEXT("SCC failed to open '%s' for deletion."), *PackageFilename);
						}
					}
				}
				else
				{
					// The file was never submitted to the depo, delete it locally
					IFileManager::Get().Delete(*PackageFilename);
				}
			}
			else
			{
				// Source control is compiled in, but is not enabled for some reason, delete the file locally
				if(IFileManager::Get().IsReadOnly(*PackageFilename))
				{
					EAppReturnType::Type ReturnType = EAppReturnType::No;
					if(!bMakeWritable && !bSilent)
					{
						FFormatNamedArguments Args;
						Args.Add(TEXT("Filename"), FText::FromString(PackageFilename));
						const FText Message = FText::Format(NSLOCTEXT("ObjectTools", "DeleteReadOnlyWarning", "File '{Filename}' is read-only on disk, are you sure you want to delete it?"), Args);

						ReturnType = FMessageDialog::Open(EAppMsgType::YesNoYesAllNoAll, Message);
						bMakeWritable = ReturnType == EAppReturnType::YesAll;
						bSilent = ReturnType == EAppReturnType::NoAll;
					}

					if(bMakeWritable || ReturnType == EAppReturnType::Yes)
					{
						FPlatformFileManager::Get().GetPlatformFile().SetReadOnly(*PackageFilename, false);
						IFileManager::Get().Delete(*PackageFilename);
					}
				}
				else
				{
					IFileManager::Get().Delete(*PackageFilename);
				}
			}
		}

		// Handle all source control revert and delete operations as a batched operation.
		if (ISourceControlModule::Get().IsEnabled())
		{
			if (SCCFilesToRevert.Num() > 0)
			{
				SourceControlProvider.Execute(ISourceControlOperation::Create<FRevert>(), SCCFilesToRevert);
			}

			if (SCCFilesToDelete.Num() > 0)
			{
				if (SourceControlProvider.Execute(ISourceControlOperation::Create<FDelete>(), SCCFilesToDelete) == ECommandResult::Failed)
				{
					UE_LOG(LogObjectTools, Warning, TEXT("SCC failed to open the selected files for deletion."));
				}
			}
		}

		// Let the level browser that we deleted a level (must happen after physically deleting the package file as it will rescan the folders)
		FEditorDelegates::RefreshLevelBrowser.Broadcast();
	}

	int32 DeleteAssets( const TArray<FAssetData>& AssetsToDelete, bool bShowConfirmation )
	{
		TArray<TWeakObjectPtr<UPackage>> PackageFilesToDelete;
		TArray<UObject*> ObjectsToDelete;
		for ( int i = 0; i < AssetsToDelete.Num(); i++ )
		{
			const FAssetData& AssetData = AssetsToDelete[i];
			UObject *ObjectToDelete = AssetData.GetAsset();
			// Assets can be loaded even when their underlying type/class no longer exists...
			if ( ObjectToDelete!=nullptr )
			{
				ObjectsToDelete.Add( ObjectToDelete );
			}
			else if ( AssetData.IsUAsset() )
			{
				// ... In this cases there is no underlying asset or type so remove the package itself directly after confirming it's valid to do so.
				FString PackageFilename;
				if( !FPackageName::DoesPackageExist( AssetData.PackageName.ToString(), NULL, &PackageFilename ) )
				{
					// Could not determine filename for package so we can not delete
					continue;
				}

				UPackage* Package = FindPackage(nullptr, *AssetData.PackageName.ToString());
				if ( Package )
				{
					PackageFilesToDelete.Add(Package);
				}
			}
		}

		int32 NumObjectsToDelete = ObjectsToDelete.Num();
		if ( NumObjectsToDelete > 0 )
		{
			NumObjectsToDelete = DeleteObjects( ObjectsToDelete, bShowConfirmation );
		}

		const int32 NumPackagesToDelete = PackageFilesToDelete.Num();
		if (NumPackagesToDelete > 0)
		{
			TArray<UPackage*> PackagePointers;
			for ( const auto& PkgIt : PackageFilesToDelete )
			{
				UPackage* Package = PkgIt.Get();
				if ( Package )
				{
					PackagePointers.Add(Package);
				}
			}

			if ( PackagePointers.Num() > 0 )
			{
				const bool bPerformReferenceCheck = true;
				CleanupAfterSuccessfulDelete(PackagePointers, bPerformReferenceCheck);
			}
		}

		return NumPackagesToDelete + NumObjectsToDelete;
	}

	void AddExtraObjectsToDelete(TArray< UObject* >& ObjectsToDelete)
	{
		const int32 OriginalNum = ObjectsToDelete.Num();
		for (int32 i=0; i < OriginalNum; ++i)
		{
			UObject* ObjectToDelete = ObjectsToDelete[i];

			// Delete MapBuildData with maps
			if (UWorld* World = Cast<UWorld>(ObjectToDelete))
			{
				if (World->PersistentLevel && World->PersistentLevel->MapBuildData)
				{
					ObjectsToDelete.AddUnique(World->PersistentLevel->MapBuildData);
				}
			}
		}
	}

	bool ContainsWorldInUse(const TArray< UObject* >& ObjectsToDelete)
	{
		TArray<const UWorld*> WorldsToDelete;

		for (const UObject* ObjectToDelete : ObjectsToDelete)
		{
			if (const UWorld* World = Cast<UWorld>(ObjectToDelete))
			{
				WorldsToDelete.AddUnique(World);
			}
		}

		if (WorldsToDelete.Num() == 0)
		{
			return false;
		}

		auto GetCombinedWorldNames = [](const TArray<const UWorld*>& Worlds) -> FString
		{
			return FString::JoinBy(Worlds, TEXT(", "),
				[](const UWorld* World) -> FString
				{
					return World->GetPathName();
				});
		};

		UE_LOG(LogObjectTools, Log, TEXT("Deleting %d worlds: %s"), WorldsToDelete.Num(), *GetCombinedWorldNames(WorldsToDelete));

		TArray<const UWorld*> ActiveWorlds;

		for (const FWorldContext& WorldContext : GEditor->GetWorldContexts())
		{
			if (const UWorld* World = WorldContext.World())
			{
				ActiveWorlds.AddUnique(World);

				for (const ULevelStreaming* StreamingLevel : World->GetStreamingLevels())
				{
					if (StreamingLevel && StreamingLevel->GetLoadedLevel() && StreamingLevel->GetLoadedLevel()->GetOuter())
					{
						if (const UWorld* StreamingWorld = Cast<UWorld>(StreamingLevel->GetLoadedLevel()->GetOuter()))
						{
							ActiveWorlds.AddUnique(StreamingWorld);
						}
					}
				}
			}
		}

		UE_LOG(LogObjectTools, Log, TEXT("Currently %d active worlds: %s"), ActiveWorlds.Num(), *GetCombinedWorldNames(ActiveWorlds));

		for (const UWorld* World : WorldsToDelete)
		{
			if (ActiveWorlds.Contains(World))
			{
				return true;
			}
		}

		return false;
	}

	int32 DeleteObjects( const TArray< UObject* >& InObjectsToDelete, bool bShowConfirmation, EAllowCancelDuringDelete AllowCancelDuringDelete )
	{
		const FScopedBusyCursor BusyCursor;

		TArray<UObject*> ObjectsToDelete = InObjectsToDelete;
		AddExtraObjectsToDelete(ObjectsToDelete);

		// Allows deleting of sounds after they have been previewed
		GEditor->ClearPreviewComponents();

		// Ensure the audio manager is not holding on to any sounds
		FAudioDeviceManager* AudioDeviceManager = GEditor->GetAudioDeviceManager();
		if (AudioDeviceManager != nullptr)
		{
			AudioDeviceManager->UpdateActiveAudioDevices(false);

			const int32 NumAudioDevices = AudioDeviceManager->GetNumActiveAudioDevices();
			for (int32 DeviceIndex = 0; DeviceIndex < NumAudioDevices; DeviceIndex++)
			{
				FAudioDevice* AudioDevice = AudioDeviceManager->GetAudioDevice(DeviceIndex);
				if (AudioDevice != nullptr)
				{
					AudioDevice->StopAllSounds();
				}
			}
		}

		// Query delegate hook to validate if the delete operation is available
		FCanDeleteAssetResult CanDeleteResult;
		FEditorDelegates::OnAssetsCanDelete.Broadcast(ObjectsToDelete, CanDeleteResult);
		if (!CanDeleteResult.Get())
		{
			FMessageDialog::Open(EAppMsgType::Ok, NSLOCTEXT("UnrealEd", "CannotDelete", "Cannot currently delete selected objects. See log for details."));
			return 0;
		}

		// Make sure packages being saved are fully loaded.
		if( !HandleFullyLoadingPackages( ObjectsToDelete, NSLOCTEXT("UnrealEd", "Delete", "Delete") ) )
		{
			return 0;
		}

		// Load the asset registry module
		FAssetRegistryModule& AssetRegistryModule = FModuleManager::LoadModuleChecked<FAssetRegistryModule>(TEXT("AssetRegistry"));

		// Don't delete anything if we're still building the asset registry, warn the user and don't delete.
		if (AssetRegistryModule.Get().IsLoadingAssets())
		{
			FNotificationInfo Info( NSLOCTEXT("UnrealEd", "Warning_CantDeleteRebuildingAssetRegistry", "Unable To Delete While Discovering Assets") );
			Info.ExpireDuration = 3.0f;
			FSlateNotificationManager::Get().AddNotification(Info);
			return 0;
		}

		if (ContainsWorldInUse(ObjectsToDelete))
		{
			OpenMsgDlgInt(
				EAppMsgType::Ok,
				NSLOCTEXT("UnrealEd", "DeleteFailedWorldInUse", "Unable to delete level while it is open"),
				NSLOCTEXT("UnrealEd", "DeleteFailedWorldInUseTitle", "Unable to delete level")
			);

			return 0;
		}

		// let systems clean up any unnecessary references that they may have
		// (so that they're not flagged in the dialog)
		FEditorDelegates::OnAssetsPreDelete.Broadcast(ObjectsToDelete);

		TSharedRef<FAssetDeleteModel> DeleteModel = MakeShared<FAssetDeleteModel>(ObjectsToDelete);

		if ( bShowConfirmation )
		{
			const FVector2D DEFAULT_WINDOW_SIZE = FVector2D( 600, 700 );

			/** Create the window to host our package dialog widget */
			TSharedRef< SWindow > DeleteAssetsWindow = SNew( SWindow )
				.Title( FText::FromString( "Delete Assets" ) )
				.ClientSize( DEFAULT_WINDOW_SIZE );

			/** Set the content of the window to our package dialog widget */
			TSharedRef< SDeleteAssetsDialog > DeleteDialog =
				SNew(SDeleteAssetsDialog, DeleteModel)
				.ParentWindow( DeleteAssetsWindow );

			DeleteAssetsWindow->SetContent( DeleteDialog );

			/** Show the package dialog window as a modal window */
			GEditor->EditorAddModalWindow( DeleteAssetsWindow );

			return DeleteModel->GetDeletedObjectCount();
		}

		bool bUserCanceled = false;
		const bool bAllowCancelDuringDelete = (AllowCancelDuringDelete == EAllowCancelDuringDelete::AllowCancel);
		GWarn->BeginSlowTask(NSLOCTEXT("UnrealEd", "VerifyingDelete", "Verifying Delete"), true, bAllowCancelDuringDelete);
		while ( !bUserCanceled && DeleteModel->GetState() != FAssetDeleteModel::Finished )
		{
			DeleteModel->Tick(0);
			GWarn->StatusUpdate((int32)( DeleteModel->GetProgress() * 100 ), 100, DeleteModel->GetProgressText());

			if (bAllowCancelDuringDelete)
			{
				bUserCanceled = GWarn->ReceivedUserCancel();
			}
		}
		GWarn->EndSlowTask();

		if ( bUserCanceled )
		{
			UE_LOG(LogUObjectGlobals, Warning, TEXT("User canceled delete operation"));
			return 0;
		}

		if ( !DeleteModel->DoDelete() )
		{
			UE_LOG(LogUObjectGlobals, Warning, TEXT("Could not delete"));

			//@todo ndarnell explain why the delete failed?  Maybe we should show the delete UI
			// when this fails?
		}

		return DeleteModel->GetDeletedObjectCount();
	}

	static bool MakeReadOnlyPackageWritable(UObject* ObjectToDelete, bool& bMakeWritable, bool& bSilent)
	{
		// If an object's package is read only, and source control is not enabled, ask the user whether they wish
		// to make it writable.
		if (!ISourceControlModule::Get().IsEnabled())
		{
			UPackage* ObjectPackage = ObjectToDelete->GetOutermost();
			check(ObjectPackage != nullptr);

			FString PackageFilename;
			if (FPackageName::DoesPackageExist(ObjectPackage->GetName(), nullptr, &PackageFilename))
			{
				if (IFileManager::Get().IsReadOnly(*PackageFilename))
				{
					EAppReturnType::Type ReturnType = EAppReturnType::No;
					if (!bMakeWritable && !bSilent)
					{
						FFormatNamedArguments Args;
						Args.Add(TEXT("Filename"), FText::FromString(PackageFilename));
						const FText Message = FText::Format(NSLOCTEXT("ObjectTools", "DeleteReadOnlyWarning", "File '{Filename}' is read-only on disk, are you sure you want to delete it?"), Args);

						ReturnType = FMessageDialog::Open(EAppMsgType::YesNoYesAllNoAll, EAppReturnType::No, Message);
						bMakeWritable = ReturnType == EAppReturnType::YesAll;
						bSilent = ReturnType == EAppReturnType::NoAll;
					}

					if (bMakeWritable || ReturnType == EAppReturnType::Yes)
					{
						FPlatformFileManager::Get().GetPlatformFile().SetReadOnly(*PackageFilename, false);
					}
					else
					{
						return false;
					}
				}
			}
		}

		return true;
	}

	int32 DeleteObjectsUnchecked(const TArray< UObject* >& InObjectsToDelete)
	{
		GWarn->BeginSlowTask( NSLOCTEXT( "UnrealEd", "Deleting", "Deleting" ), true );

		TArray<UObject*> ObjectsDeletedSuccessfully;
		TArray<UObject*> ObjectsToDelete = InObjectsToDelete;
		AddExtraObjectsToDelete(ObjectsToDelete);

		bool bSawSuccessfulDelete = false;
		bool bMakeWritable = false;
		bool bSilent = false;

		for ( int32 Index = 0; Index < ObjectsToDelete.Num(); Index++ )
		{
			GWarn->StatusUpdate( Index, ObjectsToDelete.Num(), FText::Format( NSLOCTEXT( "UnrealEd", "Deletingf", "Deleting ({0} of {1})" ), FText::AsNumber( Index ), FText::AsNumber( ObjectsToDelete.Num() ) ) );
			UObject* ObjectToDelete = ObjectsToDelete[Index];

			if ( !ensure( ObjectToDelete != NULL ) )
			{
				continue;
			}

			// Early exclusion for assets contained in read-only packages if the user chooses not to write enable them
			if (!MakeReadOnlyPackageWritable(ObjectToDelete, bMakeWritable, bSilent))
			{
				continue;
			}

			// We already know it's not referenced or we wouldn't be performing the safe delete, so don't repeat the reference check.
			bool bPerformReferenceCheck = false;
			if ( DeleteSingleObject( ObjectToDelete, bPerformReferenceCheck ) )
			{
				ObjectsDeletedSuccessfully.Push( ObjectToDelete );
				bSawSuccessfulDelete = true;
			}
		}

		GWarn->EndSlowTask();

		// Record the number of objects deleted successfully so we can clear the list (once it is just full of pointers to deleted objects)
		const int32 NumObjectsDeletedSuccessfully = ObjectsDeletedSuccessfully.Num();

		// Update the browser if something was actually deleted.
		if ( bSawSuccessfulDelete )
		{
			TArray<UClass*> DeletedObjectClasses;
			TArray<UPackage*> PotentialPackagesToDelete;
			for ( int32 ObjIdx = 0; ObjIdx < ObjectsDeletedSuccessfully.Num(); ++ObjIdx )
			{
				DeletedObjectClasses.AddUnique(ObjectsDeletedSuccessfully[ObjIdx]->GetClass());
				PotentialPackagesToDelete.AddUnique( ObjectsDeletedSuccessfully[ObjIdx]->GetOutermost() );
			}
			// Broadcast the classes of the successfully deleted objects (before cleanup)
			FEditorDelegates::OnAssetsDeleted.Broadcast(DeletedObjectClasses);

			bool bPerformReferenceCheck = false;
			CleanupAfterSuccessfulDelete( PotentialPackagesToDelete, bPerformReferenceCheck );
			ObjectsDeletedSuccessfully.Empty();
		}

		return NumObjectsDeletedSuccessfully;
	}

	bool DeleteSingleObject( UObject* ObjectToDelete, bool bPerformReferenceCheck )
	{
		// Query delegate hook to validate if the delete operation is available
		FCanDeleteAssetResult CanDeleteResult;
		FEditorDelegates::OnAssetsCanDelete.Broadcast(TArray<UObject*>{ ObjectToDelete }, CanDeleteResult);
		if (!CanDeleteResult.Get())
		{
			FMessageDialog::Open(EAppMsgType::Ok, NSLOCTEXT("UnrealEd", "CannotDelete", "Cannot currently delete selected objects. See log for details."));
			return false;
		}

		GEditor->GetSelectedObjects()->Deselect( ObjectToDelete );

		{
			// @todo Animation temporary HACK to allow deleting of UMorphTargets. This will be removed when UMorphTargets are subobjects of USkeleton.
			// Get the base skeleton and unregister this morphtarget
			UMorphTarget* MorphTarget = Cast<UMorphTarget>(ObjectToDelete);
			if (MorphTarget && MorphTarget->BaseSkelMesh)
			{
				MorphTarget->BaseSkelMesh->UnregisterMorphTarget(MorphTarget);
			}

			// @todo FH: Temporary Hack for world to clean up references until `ForceReplaceReferences` can be made consistent with `IsReferenced`
			// Worlds get hooked on by a lot of external non-uobject system through GCObject, call World cleanup to fire delegates to tell them to unhook and release reference
			if (UWorld* World = Cast<UWorld>(ObjectToDelete))
			{
				World->CleanupWorld();
			}
		}

		if ( bPerformReferenceCheck )
		{
			FReferencerInformationList Refs;

			// Check and see whether we are referenced by any objects that won't be garbage collected.
			bool bIsReferenced = IsReferenced(ObjectToDelete, GARBAGE_COLLECTION_KEEPFLAGS, EInternalObjectFlags::GarbageCollectionKeepFlags, true, &Refs);
			if ( bIsReferenced )
			{
				// determine whether the transaction buffer is the only thing holding a reference to the object
				// and if so, offer the user the option to reset the transaction buffer.
				GEditor->Trans->DisableObjectSerialization();
				bIsReferenced = IsReferenced(ObjectToDelete, GARBAGE_COLLECTION_KEEPFLAGS, EInternalObjectFlags::GarbageCollectionKeepFlags, true, &Refs);
				GEditor->Trans->EnableObjectSerialization();

				// only ref to this object is the transaction buffer, clear the transaction buffer
				if ( !bIsReferenced )
				{
					GEditor->Trans->Reset( NSLOCTEXT( "UnrealEd", "DeleteSelectedItem", "Delete Selected Item" ) );
				}
			}

			if ( bIsReferenced )
			{
				// We cannot safely delete this object. Print out a list of objects referencing this one
				// that prevent us from being able to delete it.
				FStringOutputDevice Ar;
				ObjectToDelete->OutputReferencers( Ar, &Refs );
				FMessageDialog::Open( EAppMsgType::Ok,
					FText::Format( NSLOCTEXT( "UnrealEd", "Error_InUse", "{0} is in use.\n\n---\nRunning the editor with '-NoLoadStartupPackages' may help if the object is loaded at startup.\n---\n\n{1}" ),
					FText::FromString( ObjectToDelete->GetFullName() ), FText::FromString( *Ar ) ) );

				// Reselect the object as it failed to be deleted
				GEditor->GetSelectedObjects()->Select( ObjectToDelete );

				return false;
			}
		}

		// Mark its package as dirty as we're going to delete it.
		ObjectToDelete->MarkPackageDirty();

		// Remove standalone flag so garbage collection can delete the object.
		ObjectToDelete->ClearFlags( RF_Standalone );

		// Notify the asset registry
		FAssetRegistryModule::AssetDeleted( ObjectToDelete );

		return true;
	}

	static void RecursiveRetrieveReferencers(UObject* Object, TSet<UObject*>& ReferencingObjects)
	{
		TArray<FReferencerInformation> ExternalReferencers;
		Object->RetrieveReferencers(nullptr /* internal refs */, &ExternalReferencers);

		for (const FReferencerInformation& Referencer : ExternalReferencers)
		{
			bool bAlreadyIn = false;
			ReferencingObjects.Add(Referencer.Referencer, &bAlreadyIn);
			if (!bAlreadyIn)
			{
				RecursiveRetrieveReferencers(Referencer.Referencer, ReferencingObjects);
			}
		}
	}

	int32 ForceDeleteObjects(const TArray< UObject* >& InObjectsToDelete, bool ShowConfirmation)
	{
		int32 NumDeletedObjects = 0;

		TArray<UObject*> ShownObjectsToDelete = InObjectsToDelete;
		AddExtraObjectsToDelete(ShownObjectsToDelete);

		// Query delegate hook to validate if the delete operation is available
		FCanDeleteAssetResult CanDeleteResult;
		FEditorDelegates::OnAssetsCanDelete.Broadcast(ShownObjectsToDelete, CanDeleteResult);
		if (!CanDeleteResult.Get())
		{
			FMessageDialog::Open(EAppMsgType::Ok, NSLOCTEXT("UnrealEd", "CannotDelete", "Cannot currently delete selected objects. See log for details."));
			return 0;
		}

		// Confirm that the delete was intentional
		if (ShowConfirmation && !ShowDeleteConfirmationDialog(ShownObjectsToDelete))
		{
			return 0;
		}

		// Recursively find all references to objects being deleted
		TSet<UObject*> ReferencingObjects;
		for (UObject* ToDelete : InObjectsToDelete)
		{
			ReferencingObjects.Add(ToDelete);
<<<<<<< HEAD

			RecursiveRetrieveReferencers(ToDelete, ReferencingObjects);
		}

=======

			RecursiveRetrieveReferencers(ToDelete, ReferencingObjects);
		}

>>>>>>> 69078e53
		// Attempt to close all editors referencing any of the deleted objects
		bool bClosedAllEditors = true;
		for (UObject* Object : ReferencingObjects)
		{
			if (Object->IsAsset())
			{
<<<<<<< HEAD
				const TArray<IAssetEditorInstance*> ObjectEditors = FAssetEditorManager::Get().FindEditorsForAsset(Object);
=======
				TArray<IAssetEditorInstance*> ObjectEditors = GEditor->GetEditorSubsystem<UAssetEditorSubsystem>()->FindEditorsForAssetAndSubObjects(Object);
>>>>>>> 69078e53
				for (IAssetEditorInstance* ObjectEditorInstance : ObjectEditors)
				{
					if (!ObjectEditorInstance->CloseWindow())
					{
						bClosedAllEditors = false;
					}
				}
			}
		}

		// Failed to close at least one editor. It is possible that this editor has in-memory object references
		// which are not prepared to be changed dynamically so it is not safe to continue
		if (!bClosedAllEditors)
		{
			return 0;
		}

		{
			// Force delete is a dangerous operation, add some fingerprints to the log:
			FString Msg;
			Msg.Append(FString::Printf(TEXT("Force Deleting %d Package(s):"), ShownObjectsToDelete.Num()));
			const int32 MAX_PACKAGES_TO_LOG = 10;
			for(int32 I = 0; I < ShownObjectsToDelete.Num() && I < MAX_PACKAGES_TO_LOG; ++I)
			{
				Msg.Append(TEXT("\n"));
				Msg.Append(FString::Printf(TEXT("\tAsset Name: %s"), *GetPathNameSafe(ShownObjectsToDelete[I])));
			}
			UE_LOG(LogUObjectGlobals, Log, TEXT("%s"), *Msg);
		}

		GWarn->BeginSlowTask( NSLOCTEXT("UnrealEd", "Deleting", "Deleting"), true );

		struct FSCSNodeToDelete
		{
			USimpleConstructionScript* SimpleConstructionScript;
			USCS_Node* SCS_Node;
		};

		TArray<FSCSNodeToDelete> SCSNodesToDelete;
		TArray<UActorComponent*> ComponentsToDelete;
		TArray<AActor*> ActorsToDelete;
		TArray<TWeakObjectPtr<UObject>> ObjectsToDelete;
		bool bNeedsGarbageCollection = false;
		bool bMakeWritable = false;
		bool bSilent = false;

		// Clear audio components to allow previewed sounds to be consolidated
		GEditor->ClearPreviewComponents();

		for ( TArray<UObject*>::TConstIterator ObjectItr(ShownObjectsToDelete); ObjectItr; ++ObjectItr )
		{
			UObject* CurrentObject = *ObjectItr;

			GEditor->GetSelectedObjects()->Deselect( CurrentObject );

			// Early exclusion for assets contained in read-only packages if the user chooses not to write enable them
			if (!MakeReadOnlyPackageWritable(CurrentObject, bMakeWritable, bSilent))
			{
				continue;
			}

			ObjectsToDelete.Add( CurrentObject );

			// If the object about to be deleted is a Blueprint asset, make sure that any instances of the Blueprint class get deleted as well
			UBlueprint* BlueprintObject = Cast<UBlueprint>(CurrentObject);
			if ( BlueprintObject && BlueprintObject->GeneratedClass && BlueprintObject->GeneratedClass->ClassDefaultObject )
			{
				TArray<UObject*> InstancesToDelete;
				BlueprintObject->GeneratedClass->ClassDefaultObject->GetArchetypeInstances( InstancesToDelete );

				for ( TArray<UObject*>::TConstIterator InstanceItr( InstancesToDelete ); InstanceItr; ++InstanceItr )
				{
					UObject* CurrentInstance = *InstanceItr;

					// Don't include derived class CDOs.
					if(CurrentInstance->HasAnyFlags(RF_ClassDefaultObject))
					{
						continue;
					}

					AActor* CurrentInstanceAsActor = Cast<AActor>( CurrentInstance );
					UActorComponent* CurrentInstanceAsComponent = Cast<UActorComponent>(CurrentInstance);
					if ( CurrentInstanceAsActor )
					{
						ActorsToDelete.Add( CurrentInstanceAsActor );
					}
					else if ( CurrentInstanceAsComponent )
					{
						ComponentsToDelete.Add( CurrentInstanceAsComponent );

						// Find all the SCS_Node references that need to be destroyed before this component is destroyed.
						UBlueprintGeneratedClass* UBGC = CurrentInstanceAsComponent->GetTypedOuter<UBlueprintGeneratedClass>();
						if (UBGC && UBGC->SimpleConstructionScript)
						{
							for (USCS_Node* SCS_Node : UBGC->SimpleConstructionScript->GetAllNodes())
							{
								if (SCS_Node && SCS_Node->ComponentTemplate == CurrentInstanceAsComponent)
								{
									FSCSNodeToDelete DeleteNode;
									DeleteNode.SimpleConstructionScript = UBGC->SimpleConstructionScript;
									DeleteNode.SCS_Node = SCS_Node;
									SCSNodesToDelete.Add(DeleteNode);
								}
							}
						}
					}
					else
					{
						ObjectsToDelete.Add( CurrentInstance );
					}
				}
			}
		}

		// Destroy all SCSNodes
		if (SCSNodesToDelete.Num() > 0)
		{
			for (TArray<FSCSNodeToDelete>::TConstIterator SCSNodeItr(SCSNodesToDelete); SCSNodeItr; ++SCSNodeItr)
			{
				FSCSNodeToDelete SCSNodeToDelete = *SCSNodeItr;

				SCSNodeToDelete.SimpleConstructionScript->RemoveNodeAndPromoteChildren(SCSNodeToDelete.SCS_Node);

				GWarn->StatusUpdate(SCSNodeItr.GetIndex(), SCSNodesToDelete.Num(), NSLOCTEXT("UnrealEd", "ConsolidateAssetsUpdate_DeletingSCSNodes", "Deleting Blueprint Component references..."));
			}
		}

		bool bSelectionChanged = false;

		// Destroy all Components
		if (ComponentsToDelete.Num() > 0)
		{
			for (TArray<UActorComponent*>::TConstIterator ComponentItr(ComponentsToDelete); ComponentItr; ++ComponentItr)
			{
				UActorComponent* CurComponent = *ComponentItr;

				// Skip if already pending GC
				if (!CurComponent->IsPendingKill())
				{
					// Deselect if active
					USelection* SelectedComponents = GEditor->GetSelectedComponents();
					if (SelectedComponents && CurComponent->IsSelected())
					{
						SelectedComponents->Deselect(CurComponent);

						bSelectionChanged = true;
					}

					// Destroy the Component Instance
					CurComponent->DestroyComponent(true);

					bNeedsGarbageCollection = true;
				}

				GWarn->StatusUpdate(ComponentItr.GetIndex(), ComponentsToDelete.Num(), NSLOCTEXT("UnrealEd", "ConsolidateAssetsUpdate_DeletingComponentInstances", "Deleting Component Instances..."));
			}
		}

		// Destroy all Actor instances
		if ( ActorsToDelete.Num() > 0 )
		{
			ULayersSubsystem* Layers = GEditor->GetEditorSubsystem<ULayersSubsystem>();
			for ( TArray<AActor*>::TConstIterator ActorItr( ActorsToDelete ); ActorItr; ++ActorItr )
			{
				AActor* CurActor = *ActorItr;

				// Skip if already pending GC
				if ( !CurActor->IsPendingKill() )
				{
					// Deselect if active
					USelection* SelectedActors = GEditor->GetSelectedActors();
					if ( SelectedActors && CurActor->IsSelected() )
					{
						SelectedActors->Deselect( CurActor );

						bSelectionChanged = true;
					}

					// Destroy the Actor instance. This is similar to edactDeleteSelected(), but we don't request user confirmation here.
					Layers->DisassociateActorFromLayers( CurActor );
					if( CurActor->GetWorld() )
					{
						CurActor->GetWorld()->EditorDestroyActor( CurActor, false );
					}

					bNeedsGarbageCollection = true;
				}

				GWarn->StatusUpdate( ActorItr.GetIndex(), ActorsToDelete.Num(), NSLOCTEXT( "UnrealEd", "ConsolidateAssetsUpdate_DeletingActorInstances", "Deleting Actor Instances..." ) );
			}
		}

		if (bSelectionChanged)
		{
			GEditor->NoteSelectionChange();
		}

		{
			// If the current editor world is in this list, transition to a new map and reload the world to finish the delete
			ReloadEditorWorldForReferenceReplacementIfNecessary(ObjectsToDelete);
		}

		TArray<UPackage*> PackagesToReload;
		{
			int32 ReplaceableObjectsNum = 0;
			{
				TArray<UObject*> ObjectsToReplace;
				ObjectsToReplace.Reserve(ObjectsToDelete.Num());

				for(TWeakObjectPtr<UObject>& Object : ObjectsToDelete)
				{
					if(Object.IsValid())
					{
						ObjectsToReplace.Add(Object.Get());

						UBlueprint* BlueprintObject = Cast<UBlueprint>(Object.Get());
						if (BlueprintObject)
						{
							// If we're a blueprint add our generated class as well
							if (BlueprintObject->GeneratedClass)
							{
								ObjectsToReplace.AddUnique(BlueprintObject->GeneratedClass);
							}

							// Reparent any direct children to the parent class of the blueprint that's about to be deleted
							if (BlueprintObject->ParentClass != nullptr)
							{
								for (TObjectIterator<UClass> ClassIt; ClassIt; ++ClassIt)
								{
									UClass* ChildClass = *ClassIt;
									if (ChildClass->GetSuperStruct() == BlueprintObject->GeneratedClass)
									{
										UBlueprint* ChildBlueprint = Cast<UBlueprint>(ChildClass->ClassGeneratedBy);
										if (ChildBlueprint != nullptr)
										{
											// Do not reparent and recompile a Blueprint that is going to be deleted.
											if (ObjectsToDelete.Find(ChildBlueprint) == INDEX_NONE)
											{
												ChildBlueprint->Modify();
												ChildBlueprint->ParentClass = BlueprintObject->ParentClass;

												// Recompile the child blueprint to fix up the generated class
												FKismetEditorUtilities::CompileBlueprint(ChildBlueprint, EBlueprintCompileOptions::SkipGarbageCollection);

												// Defer garbage collection until after we're done processing the list of objects
												bNeedsGarbageCollection = true;
											}
										}
									}
								}
							}

							BlueprintObject->RemoveChildRedirectors();
							BlueprintObject->RemoveGeneratedClasses();
						}
					}
				}

				// Replacing references inside already loaded objects could cause rendering issues, so globally detach all components from their scenes for now
				FGlobalComponentRecreateRenderStateContext ReregisterContext;

				// UserDefinedStructs (probably all SctiptStructs) should be replaced with the FallbackStruct
				{
					TArray<UObject*> UDStructToReplace;
					for (int32 Iter = 0; Iter < ObjectsToReplace.Num(); )
					{
						if (auto UDStruct = Cast<UUserDefinedStruct>(ObjectsToReplace[Iter]))
						{
							ObjectsToReplace.RemoveAtSwap(Iter);
							UDStructToReplace.Add(UDStruct);
						}
						else
						{
							Iter++;
						}
					}

					if (UDStructToReplace.Num())
					{
						FForceReplaceInfo ReplaceInfo;
						ForceReplaceReferences(GetFallbackStruct(), UDStructToReplace, ReplaceInfo, false);
						ReplaceableObjectsNum += ReplaceInfo.ReplaceableObjects.Num();
					}
				}

				{
					FForceReplaceInfo ReplaceInfo;
					ForceReplaceReferences(NULL, ObjectsToReplace, ReplaceInfo, false);
					ReplaceableObjectsNum += ReplaceInfo.ReplaceableObjects.Num();
				}
			}

			// Handle deferred garbage collection
			if (bNeedsGarbageCollection)
			{
				CollectGarbage(GARBAGE_COLLECTION_KEEPFLAGS);
				bNeedsGarbageCollection = false;
			}

			// Load the asset tools module to get access to the browser type maps
			FAssetToolsModule& AssetToolsModule = FModuleManager::LoadModuleChecked<FAssetToolsModule>(TEXT("AssetTools"));

			int32 Count = 0;
			for(auto It = ObjectsToDelete.CreateIterator(); It; ++It)
			{
				UObject* CurObject = It->Get();
				if ( !ensure(CurObject != NULL) )
				{
					continue;
				}

				if( DeleteSingleObject( CurObject ) )
				{
					// Only count the objects we were given to delete, as this function may have added more (eg, BP instances)
					if (InObjectsToDelete.Contains(CurObject))
					{
						// Update return val
						++NumDeletedObjects;
					}
				}
				// if the delete fails at this point, it means the object won't be able to be purged and might be left in a weird state, as a last resort queue its package for reload
				else
				{
					UE_LOG(LogObjectTools, Warning, TEXT("ForceDeleteObject failed to delete %s, queuing its package for reloading"), *CurObject->GetName());
					PackagesToReload.AddUnique(CurObject->GetOutermost());
					It.RemoveCurrent();
				}

				GWarn->StatusUpdate(Count, ReplaceableObjectsNum, NSLOCTEXT("UnrealEd", "ConsolidateAssetsUpdate_DeletingObjects", "Deleting Assets..."));
				++Count;

			}
		}

		TArray<UPackage*> PotentialPackagesToDelete;
		for(TWeakObjectPtr<UObject>& Object : ObjectsToDelete)
		{
			if(Object.IsValid())
			{
				PotentialPackagesToDelete.AddUnique(Object->GetOutermost());
			}
		}

		if (PotentialPackagesToDelete.Num() > 0)
		{
			CleanupAfterSuccessfulDelete(PotentialPackagesToDelete);
		}
		ObjectsToDelete.Empty();

		// Reload packages of objects we failed to clean as a last resort since they might be left in an unstable state due to the force replace references
		ensureMsgf(PackagesToReload.Num() == 0, TEXT("Failed to unload all packages during ForceDeleteObjects"));
		if (PackagesToReload.Num() > 0)
		{
			FText ErrorMessage;
			bool bSuccess = UPackageTools::ReloadPackages(PackagesToReload, ErrorMessage, UPackageTools::EReloadPackagesInteractionMode::AssumePositive);
			ensureMsgf(bSuccess, TEXT("Failed to reload package as a last resort in ForceDeleteObjects"));
		}

		GWarn->EndSlowTask();

		if (GUnrealEd)
		{
			// Redraw viewports
			GUnrealEd->RedrawAllViewports();
		}

		return NumDeletedObjects;
	}


	/**
	 * Utility function to compose a string list of referencing objects
	 *
	 * @param References			Array of references to the relevant object
	 * @param RefObjNames			String list of all objects
	 * @param DefObjNames			String list of all objects referenced in default properties
	 *
	 * @return Whether or not any objects are in default properties
	 */
	bool ComposeStringOfReferencingObjects( TArray<FReferencerInformation>& References, FString& RefObjNames, FString& DefObjNames )
	{
		bool bInDefaultProperties = false;

		for ( TArray<FReferencerInformation>::TConstIterator ReferenceInfoItr( References ); ReferenceInfoItr; ++ReferenceInfoItr )
		{
			FReferencerInformation RefInfo = *ReferenceInfoItr;
			UObject* ReferencingObject = RefInfo.Referencer;
			RefObjNames = RefObjNames + TEXT("\n") + ReferencingObject->GetPathName();

			if( ReferencingObject->GetPathName().Contains( FString(DEFAULT_OBJECT_PREFIX)) )
			{
				DefObjNames = DefObjNames + TEXT("\n") + ReferencingObject->GetName();
				bInDefaultProperties = true;
			}
		}

		return bInDefaultProperties;
	}

	void DeleteRedirector (UObjectRedirector* Redirector)
	{
		// We can't actually delete the redirector. We will just send it to the transient package where it will get cleaned up later
		if (Redirector)
		{
			FAssetRegistryModule::AssetDeleted(Redirector);

			// Remove public flag if set and set transient flag to ensure below rename doesn't create a redirect.
			Redirector->ClearFlags( RF_Public );
			Redirector->SetFlags( RF_Transient );

			// Instead of deleting we rename the redirector into a dummy package where it will be GCed later.
			Redirector->Rename(NULL, GetTransientPackage(), REN_DontCreateRedirectors);
			Redirector->DestinationObject = NULL;
		}
	}

	bool GetMoveDialogInfo(const FText& DialogTitle, UObject* Object, bool bUniqueDefaultName, const FString& SourcePath, const FString& DestinationPath, FMoveDialogInfo& InOutInfo)
	{
		if ( !ensure(Object) )
		{
			return false;
		}

		const FString CurrentPackageName = Object->GetOutermost()->GetName();

		FString PreviousPackage = InOutInfo.PGN.PackageName;
		FString PreviousGroup = InOutInfo.PGN.GroupName;

		FString PackageName;
		FString GroupName;
		FString ObjectName;

		ObjectName = Object->GetName();

		const bool bIsRelativeOperation = SourcePath.Len() && DestinationPath.Len() && CurrentPackageName.StartsWith(SourcePath);
		if ( bIsRelativeOperation )
		{
			// Folder copy/move.

			// Collect the relative path then use it to determine the new location
			// For example, if SourcePath = /Game/MyPath and CurrentPackageName = /Game/MyPath/MySubPath/MyAsset
			//     /Game/MyPath/MySubPath/MyAsset -> /MySubPath/

			const int32 ShortPackageNameLen = FPackageName::GetLongPackageAssetName(CurrentPackageName).Len();
			const int32 RelativePathLen = CurrentPackageName.Len() - ShortPackageNameLen - SourcePath.Len();
			const FString RelativeDestPath = CurrentPackageName.Mid(SourcePath.Len(), RelativePathLen);

			PackageName = DestinationPath + RelativeDestPath + ObjectName;
			GroupName = TEXT("");

			// Folder copies dont need a dialog
			InOutInfo.bOkToAll = true;
		}
		else if ( PreviousPackage.Len() )
		{
			// Use the last supplied path
			// Non-relative move/copy, use the location from the previous operation
			PackageName = FPackageName::GetLongPackagePath(PreviousPackage) + "/" + ObjectName;
			GroupName = TEXT("");
		}
		else if ( DestinationPath.Len() )
		{
			// Use the passed in default path
			// Normal path
			PackageName = DestinationPath + "/" + ObjectName;
			GroupName = TEXT("");
		}
		else
		{
			// Use the path from the old package
			PackageName = Object->GetOutermost()->GetName();

			GroupName = TEXT("");
		}

		// If the target package already exists, check for name clashes and find a unique name
		if ( bUniqueDefaultName )
		{
			UPackage* NewPackage = FindPackage(NULL, *PackageName);

			if ( NewPackage )
			{
				NewPackage->FullyLoad();
			}
			else
			{
				FString PackageFilename;
				if ( FPackageName::DoesPackageExist(PackageName, NULL, &PackageFilename) )
				{
					NewPackage = LoadPackage(NULL, *PackageFilename, LOAD_None);
				}
			}

			if (NewPackage)
			{
				FString ObjectPrefix = ObjectName;
				int32 Suffix = 2;

				// Check if this is already a copied object name and increment it if it is
				FString LeftSplit;
				FString RightSplit;
				if( ObjectName.Split( "_", &LeftSplit, &RightSplit, ESearchCase::CaseSensitive, ESearchDir::FromEnd ) == true )
				{
					bool bOnlyNumeric = true;
					for( int index = 0; index < RightSplit.Len(); index++ )
					{
						if( FChar::IsDigit(RightSplit[index] ) == false )
						{
							bOnlyNumeric = false;
							break;
						}
					}
					if( bOnlyNumeric == true )
					{
						Suffix = FCString::Atoi(*RightSplit) + 1;
						ObjectPrefix = LeftSplit;
					}
				}

				// If the package and object names were equal before, ensure that the generated names are also equal
				const FString PackageShortName = FPackageName::GetLongPackageAssetName(*PackageName);
				const FString PackagePath = FPackageName::GetLongPackagePath(*PackageName);
				FString PackagePrefix = (ObjectName == PackageShortName) ? (PackagePath / ObjectPrefix) : PackageName;

				for (; NewPackage && StaticFindObjectFast(NULL, NewPackage, FName(*ObjectName)); Suffix++)
				{
					// DlgName exists in DlgPackage - generate a new one with a numbered suffix
					ObjectName = FString::Printf(TEXT("%s_%d"), *ObjectPrefix, Suffix);

					// Don't change the package name if we encounter an object name clash when moving to a legacy package
					{
						PackageName = FString::Printf(TEXT("%s_%d"), *PackagePrefix, Suffix);
						NewPackage = FindPackage(NULL, *PackageName);

						if ( NewPackage )
						{
							NewPackage->FullyLoad();
						}
						else
						{
							FString PackageFilename;
							if ( FPackageName::DoesPackageExist(PackageName, NULL, &PackageFilename) )
							{
								NewPackage = LoadPackage(NULL, *PackageFilename, LOAD_None);
							}
						}
					}
				}
			}
		}

		if( !InOutInfo.bOkToAll && InOutInfo.bPromptForRenameOnConflict )
		{
			// Present the user with a rename dialog for each asset.
			FDlgMoveAsset MoveDialog(/*bIsLegacyOrMapPackage*/ false, PackageName, GroupName, ObjectName, DialogTitle);

			const FDlgMoveAsset::EResult MoveDialogResult = MoveDialog.ShowModal();

			// Abort if the user cancelled.
			if( MoveDialogResult == FDlgMoveAsset::Cancel)
			{
				return false;
			}

			// Don't show the dialog again if "Ok to All" was selected.
			if( MoveDialogResult == FDlgMoveAsset::OKToAll )
			{
				InOutInfo.bOkToAll = true;
			}

			// Store the entered package/group/name for later retrieval.
			PackageName = MoveDialog.GetNewPackage();
			GroupName = MoveDialog.GetNewGroup();
			ObjectName = MoveDialog.GetNewName();

			// @todo asset: Should we interactively add localized packages
			//bSawOKToAll |= bLocPackages;
		}

		InOutInfo.PGN.PackageName = PackageName;
		InOutInfo.PGN.GroupName = GroupName;
		InOutInfo.PGN.ObjectName = ObjectName;

		return true;
	}


	bool RenameObjectsInternal( const TArray<UObject*>& Objects, bool bLocPackages, const TMap< UObject*, FString >* ObjectToLanguageExtMap, const FString& SourcePath, const FString& DestinationPath, bool bOpenDialog )
	{
		TSet<UPackage*> PackagesUserRefusedToFullyLoad;
		TArray<UPackage*> OutermostPackagesToSave;
		FText ErrorMessage;

		bool bSawSuccessfulRename = false;

		FMoveDialogInfo MoveDialogInfo;
		MoveDialogInfo.bOkToAll = !bOpenDialog;

		// The default value for save packages is true if SCC is enabled because the user can use SCC to revert a change
		MoveDialogInfo.bSavePackages = ISourceControlModule::Get().IsEnabled();

		for( int32 Index = 0; Index < Objects.Num(); Index++ )
		{
			UObject* Object = Objects[ Index ];
			if( !Object )
			{
				continue;
			}

			if ( !GetMoveDialogInfo(NSLOCTEXT("UnrealEd", "RenameObjects", "Move/Rename Objects" ), Object, /*bUniqueDefaultName=*/false, SourcePath, DestinationPath, MoveDialogInfo) )
			{
				// The user aborted the operation
				return false;
			}

			UPackage* OldPackage = Object->GetOutermost();
			if ( RenameSingleObject(Object, MoveDialogInfo.PGN, PackagesUserRefusedToFullyLoad, ErrorMessage, ObjectToLanguageExtMap) )
			{
				OutermostPackagesToSave.AddUnique( OldPackage );
				OutermostPackagesToSave.AddUnique( Object->GetOutermost() );
				bSawSuccessfulRename = true;
			}
		} // Selected objects.

		// Display any error messages that accumulated.
		if ( !ErrorMessage.IsEmpty() )
		{
			FMessageDialog::Open( EAppMsgType::Ok, ErrorMessage );
		}

		// Update the browser if something was actually renamed.
		if ( bSawSuccessfulRename )
		{
			bool bUpdateSCC = false;
			if ( MoveDialogInfo.bSavePackages )
			{
				const bool bCheckDirty = false;
				const bool bPromptToSave = false;
				FEditorFileUtils::PromptForCheckoutAndSave(OutermostPackagesToSave, bCheckDirty, bPromptToSave);
				bUpdateSCC = true;
			}

			if ( bUpdateSCC )
			{
				ISourceControlModule::Get().QueueStatusUpdate(OutermostPackagesToSave);
			}
		}

		return ErrorMessage.IsEmpty();
	}

	bool RenameSingleObject(UObject* Object, FPackageGroupName& PGN, TSet<UPackage*>& InOutPackagesUserRefusedToFullyLoad, FText& InOutErrorMessage, const TMap< UObject*, FString >* ObjectToLanguageExtMap, bool bLeaveRedirector)
	{
		FString ErrorMessage;

		if( !Object )
		{
			// Can not rename NULL objects.
			return false;
		}

		// @todo asset: Find an appropriate place for localized sounds
		bool bLocPackages = false;

		const FString& NewPackageName = PGN.PackageName;
		const FString& NewGroupName = PGN.GroupName;
		const FString& NewObjectName = PGN.ObjectName;

		const FScopedBusyCursor BusyCursor;

		bool bMoveFailed = false;
		bool bMoveRedirectorFailed = false;
		FMoveInfo MoveInfo;

		// The language extension for localized packages. Defaults to int32
		FString LanguageExt = TEXT("INT");

		// If the package the object is being moved to is new
		bool bPackageIsNew = false;

		if( bLocPackages && NewPackageName != Object->GetOutermost()->GetName() )
		{
			// If localized sounds are being moved to a different package
			// make sure the package they are being moved to is valid
			if( ObjectToLanguageExtMap )
			{
				// Language extension package this object is in
				const FString* FoundLanguageExt = ObjectToLanguageExtMap->Find( Object );

				if( FoundLanguageExt && *FoundLanguageExt != TEXT("INT") )
				{
					// A language extension has been found for this object.
					// Append the package name with the language extension.
					// Do not append int32 packages as they have no extension
					LanguageExt = *FoundLanguageExt->ToUpper();
					PGN.PackageName += FString::Printf( TEXT("_%s"), *LanguageExt );
					PGN.GroupName += FString::Printf( TEXT("_%s"), *LanguageExt );
				}

			}

			// Check to see if the language specific path is the same as the path in the filename
			const FString LanguageSpecificPath = FString::Printf( TEXT("%s/%s"), TEXT("Sounds"), *LanguageExt );

			// Filename of the package we are moving from
			FString OriginPackageFilename;
			// If the object was is in a localized directory.  SoundWaves in non localized package file paths should  be able to move anywhere.
			bool bOriginPackageInLocalizedDir = false;
			if ( FPackageName::DoesPackageExist( Object->GetOutermost()->GetName(), NULL, &OriginPackageFilename ) )
			{
				// if the language specific path cant be found in the origin package filename, this package is not in a directory for only localized packages
				bOriginPackageInLocalizedDir = (OriginPackageFilename.Contains( LanguageSpecificPath ) );
			}

			// Filename of the package we are moving to
			FString DestPackageName;
			// Find the package filename of the package we are moving to.
			bPackageIsNew = !FPackageName::DoesPackageExist( NewPackageName, NULL, &DestPackageName );
			if( !bPackageIsNew && bOriginPackageInLocalizedDir && !DestPackageName.Contains( LanguageSpecificPath ) )
			{
				// Skip new packages or packages not in localized dirs (objects in these can move anywhere)
				// If the the language specific path cannot be found in the destination package filename
				// This package is being moved to an invalid location.
				bMoveFailed = true;
				ErrorMessage += FText::Format( NSLOCTEXT("UnrealEd", "Error_InvalidMoveOfLocalizedObject", "Attempting to move localized sound {0} into non localized package or package with different localization.\n" ),
					FText::FromString(Object->GetName()) ).ToString();
			}
		}

		if ( !bMoveFailed )
		{
			// Make sure that a target package exists.
			if ( !NewPackageName.Len() )
			{
				ErrorMessage += TEXT("Invalid package name supplied\n");
				bMoveFailed = true;
			}
			else
			{
				// Make a full path from the target package and group.
				const FString FullPackageName = NewGroupName.Len()
					? FString::Printf(TEXT("%s.%s"), *NewPackageName, *NewGroupName)
					: NewPackageName;

				// Make sure the target package is fully loaded.
				TArray<UPackage*> TopLevelPackages;
				UPackage* ExistingPackage = FindPackage(NULL, *FullPackageName);
				UPackage* ExistingOutermostPackage = NewGroupName.Len() ? FindPackage(NULL, *NewPackageName) : ExistingPackage;

				if( ExistingPackage )
				{
					TopLevelPackages.Add( ExistingPackage->GetOutermost() );
				}

				// If there's an existing outermost package, try to find its filename
				FString ExistingOutermostPackageFilename;
				if ( ExistingOutermostPackage )
				{
					FPackageName::DoesPackageExist( ExistingOutermostPackage->GetName(), NULL, &ExistingOutermostPackageFilename );
				}

				// Fully load the ref objects package
				TopLevelPackages.Add( Object->GetOutermost() );

				// Used in the IsValidObjectName checks below
				FText Reason;

				if( ExistingPackage && ( InOutPackagesUserRefusedToFullyLoad.Contains(ExistingPackage) || !UPackageTools::HandleFullyLoadingPackages( TopLevelPackages, NSLOCTEXT("UnrealEd", "Rename", "Rename") ) ) )
				{
					// HandleFullyLoadingPackages should never return false for empty input.
					check( ExistingPackage );
					InOutPackagesUserRefusedToFullyLoad.Add( ExistingPackage );
					bMoveFailed = true;
				}
				// Don't allow a move/rename to occur into a package that has a filename invalid for saving. This is a rare case
				// that should not happen often, but could occur using packages created before the editor checked against file name length
				else if ( ExistingOutermostPackage && ExistingOutermostPackageFilename.Len() > 0 && !FFileHelper::IsFilenameValidForSaving( ExistingOutermostPackageFilename, Reason ) )
				{
					bMoveFailed = true;
				}
				else if( !NewObjectName.Len() )
				{
					ErrorMessage += TEXT("Invalid object name\n");
					bMoveFailed = true;
				}
				else if(!FName(*NewObjectName).IsValidObjectName( Reason )
					||	!FPackageName::IsValidLongPackageName( NewPackageName, /*bIncludeReadOnlyRoots=*/false, &Reason )
					||	!FName(*NewGroupName).IsValidGroupName(Reason,true) )
				{
					// Make sure the object name is valid.
					ErrorMessage += FString::Printf(TEXT("    %s to %s.%s: %s\n"), *Object->GetPathName(), *FullPackageName, *NewObjectName, *Reason.ToString() );
					bMoveFailed = true;
				}
				else
				{
					// We can rename on top of an object redirection (basically destroy the redirection and put us in its place).
					UPackage* NewPackage = CreatePackage( NULL, *FullPackageName );
					NewPackage->GetOutermost()->FullyLoad();

					// Make sure we copy all the cooked package flags if the asset was already cooked.
					if (Object->GetOutermost()->HasAnyPackageFlags(PKG_FilterEditorOnly))
					{
						NewPackage->SetPackageFlags(PKG_FilterEditorOnly);
					}
					NewPackage->bIsCookedForEditor = Object->GetOutermost()->bIsCookedForEditor;

					// Renaming an asset should respect the export controls of the original.
					if (Object->GetOutermost()->HasAnyPackageFlags(PKG_DisallowExport))
					{
						NewPackage->SetPackageFlags(PKG_DisallowExport);
					}

					UObjectRedirector* Redirector = Cast<UObjectRedirector>( StaticFindObject(UObjectRedirector::StaticClass(), NewPackage, *NewObjectName) );
					bool bFoundCompatibleRedirector = false;
					// If we found a redirector, check that the object it points to is of the same class.
					if ( Redirector
						&& Redirector->DestinationObject
						&& Redirector->DestinationObject->GetClass() == Object->GetClass() )
					{
						// Test renaming the redirector into a dummy package.
						if ( Redirector->Rename(*Redirector->GetName(), CreatePackage(NULL, TEXT("/Temp/TempRedirectors")), REN_Test) )
						{
							// Actually rename the redirector here so it doesn't get in the way of the rename below.
							Redirector->Rename(*Redirector->GetName(), CreatePackage(NULL, TEXT("/Temp/TempRedirectors")), REN_DontCreateRedirectors);

							bFoundCompatibleRedirector = true;
						}
						else
						{
							bMoveFailed = true;
							bMoveRedirectorFailed = true;
						}
					}

					if ( !bMoveFailed )
					{
						// Test to see if the rename will succeed.
						if ( Object->Rename(*NewObjectName, NewPackage, REN_Test) )
						{
							// No errors!  Set asset move info.
							MoveInfo.Set( *FullPackageName, *NewObjectName );

							// @todo asset: Find an appropriate place for localized sounds
							bLocPackages = false;
							if( bLocPackages && bPackageIsNew )
							{
								// Setup the path this localized package should be saved to.
								FString Path;

								// Newly renamed objects must have the single asset package extension
								Path = FPaths::Combine(*FPaths::ProjectDir(), TEXT("Content"), TEXT("Sounds"), *LanguageExt, *(FPackageName::GetLongPackageAssetName(NewPackageName) + FPackageName::GetAssetPackageExtension()));

								// Move the package into the correct file location by saving it
								GEditor->Exec( NULL, *FString::Printf(TEXT("OBJ SAVEPACKAGE PACKAGE=\"%s\" FILE=\"%s\""), *NewPackageName, *Path) );
							}
						}
						else
						{
							const FString FullObjectPath = FString::Printf(TEXT("%s.%s"), *FullPackageName, *NewObjectName);
							ErrorMessage += FText::Format( NSLOCTEXT("UnrealEd", "Error_ObjectNameAlreadyExists", "An object named '{0}' already exists.\n"), FText::FromString(FullObjectPath) ).ToString();
							bMoveFailed = true;
						}
					}

					if (bFoundCompatibleRedirector)
					{
						// Rename the redirector back since we are just testing
						UPackage* DestinationPackage = FindPackage(NULL, *FullPackageName);

						if ( ensure(DestinationPackage) )
						{
							if ( Redirector->Rename(*Redirector->GetName(), DestinationPackage, REN_Test) )
							{
								Redirector->Rename(*Redirector->GetName(), DestinationPackage, REN_DontCreateRedirectors);
							}
							else
							{
								UE_LOG(LogObjectTools, Warning, TEXT("RenameObjectsInternal failed to return a redirector '%s' to its original location. This was because there was already an asset in the way. Deleting redirector."), *Redirector->GetName());
								DeleteRedirector(Redirector);
								Redirector = NULL;
							}
						}
					}
				}
			} // NewPackageName valid?
		}

		if ( !bMoveFailed )
		{
			// Actually perform the move!
			check( MoveInfo.IsValid() );

			const FString& PkgName = MoveInfo.FullPackageName;
			const FString& ObjName = MoveInfo.NewObjName;
			const FString FullObjectPath = FString::Printf(TEXT("%s.%s"), *PkgName, *ObjName);

			// We can rename on top of an object redirection (basically destroy the redirection and put us in its place).
			UObjectRedirector* Redirector = Cast<UObjectRedirector>( StaticFindObject(UObjectRedirector::StaticClass(), NULL, *FullObjectPath) );
			// If we found a redirector, check that the object it points to is of the same class.
			if ( Redirector
				&& Redirector->DestinationObject
				&& Redirector->DestinationObject->GetClass() == Object->GetClass() )
			{
				DeleteRedirector(Redirector);
				Redirector = NULL;
			}

			UPackage* NewPackage = CreatePackage( NULL, *PkgName );
			// if this object is being renamed out of the MyLevel package into a content package, we need to mark it RF_Standalone
			// so that it will be saved (UWorld::CleanupWorld() clears this flag for all objects inside the package)
			if (!Object->HasAnyFlags(RF_Standalone)
				&&	Object->GetOutermost()->ContainsMap()
				&&	!NewPackage->GetOutermost()->ContainsMap() )
			{
				Object->SetFlags(RF_Standalone);
			}

			UPackage *OldPackage = Object->GetOutermost();
			FString OldObjectFullName = Object->GetFullName();
			FString OldObjectPathName = Object->GetPathName();
			GEditor->RenameObject( Object, NewPackage, *ObjName, bLeaveRedirector ? REN_None : REN_DontCreateRedirectors );

			if (OldPackage && OldPackage->MetaData)
			{
				// Migrate the localization ID to the new package
				TextNamespaceUtil::ForcePackageNamespace(NewPackage, TextNamespaceUtil::GetPackageNamespace(OldPackage));
				TextNamespaceUtil::ClearPackageNamespace(OldPackage);

				// Remove any metadata from old package pointing to moved objects
				OldPackage->MetaData->RemoveMetaDataOutsidePackage();
			}

			// Notify the asset registry of the rename
			FAssetRegistryModule::AssetRenamed(Object, OldObjectPathName);

			// If a redirector was created, notify the asset registry
			UObjectRedirector* NewRedirector = FindObject<UObjectRedirector>(NULL, *OldObjectPathName);
			if ( NewRedirector )
			{
				FAssetRegistryModule::AssetCreated(NewRedirector);
			}

			// Saw Successful Rename
			InOutErrorMessage = FText::FromString( ErrorMessage );
			return true;
		}
		else
		{
			if(bMoveRedirectorFailed)
			{
				ErrorMessage += FText::Format( NSLOCTEXT("UnrealEd", "Error_CouldntRenameObjectRedirectorF", "Couldn't rename '{0}' object because there is an object redirector of the same name, please fixup redirect from editor by enabling Show Redirects in content browser.\n"),
					FText::FromString(Object->GetFullName()) ).ToString();
			}
			else
			{
				ErrorMessage += FText::Format( NSLOCTEXT("UnrealEd", "Error_CouldntRenameObjectF", "Couldn't rename '{0}'.\n"), FText::FromString(Object->GetFullName()) ).ToString();
			}

			// @todo asset: Find an appropriate place for localized sounds
			bLocPackages = false;
			if( bLocPackages )
			{
				// Inform the user that no localized objects will be moved or renamed
				ErrorMessage += FString::Printf( TEXT("No localized objects could be moved"));
				// break out of the main loop,
				//break;
			}
		}

		InOutErrorMessage = FText::FromString( ErrorMessage );
		return false;
	}

	/**
	 * Finds all language variants for the passed in sound wave
	 *
	 * @param OutObjects	A list of found localized sound wave objects
	 * @param OutObjectToLanguageExtMap	A mapping of sound wave objects to their language extension
	 * @param Wave	The sound wave to search for
	 */
	void AddLanguageVariants( TArray<UObject*>& OutObjects, TMap< UObject*, FString >& OutObjectToLanguageExtMap, USoundWave* Wave )
	{
		//@todo-packageloc Handle sound localization packages.
	}

	bool RenameObjects( const TArray< UObject* >& SelectedObjects, bool bIncludeLocInstances, const FString& SourcePath, const FString& DestinationPath, bool bOpenDialog )
	{
		// @todo asset: Find a proper location for localized files
		bIncludeLocInstances = false; //-V763
		if( !bIncludeLocInstances )
		{
			return RenameObjectsInternal( SelectedObjects, bIncludeLocInstances, NULL, SourcePath, DestinationPath, bOpenDialog );
		}
		else
		{
			bool bSucceed = true;
			// For each object, find any localized variations and rename them as well
			for( int32 Index = 0; Index < SelectedObjects.Num(); Index++ )
			{
				TArray<UObject*> LocObjects;
				LocObjects.Empty();

				UObject* Object = SelectedObjects[ Index ];
				if( Object )
				{
					// NOTE: Only supported for SoundWaves right now
					USoundWave* Wave = ExactCast<USoundWave>( Object );
					if( Wave )
					{
						// A mapping of object to language extension, so we know where to move the localized sounds to if the user requests it.
						TMap< UObject*, FString > ObjectToLanguageExtMap;
						// Find if this is localized and add in the other languages
						AddLanguageVariants( LocObjects, ObjectToLanguageExtMap, Wave );
						// Prompt the user, and rename the files.
						bSucceed &= RenameObjectsInternal( LocObjects, bIncludeLocInstances, &ObjectToLanguageExtMap, SourcePath, DestinationPath, bOpenDialog );
					}
				}
			}

			return bSucceed;
		}
	}

	FString SanitizeObjectName(const FString& InObjectName)
	{
		return SanitizeInvalidChars(InObjectName, INVALID_OBJECTNAME_CHARACTERS);
	}

	FString SanitizeObjectPath(const FString& InObjectPath)
	{
		return SanitizeInvalidChars(InObjectPath, INVALID_OBJECTPATH_CHARACTERS);
	}

	FString SanitizeInvalidChars(const FString& InText, const FString& InvalidChars)
	{
		return SanitizeInvalidChars(InText, *InvalidChars);
	}

	FString SanitizeInvalidChars(const FString& InText, const TCHAR* InvalidChars)
	{
		FString SanitizedText = InText;
		SanitizeInvalidCharsInline(SanitizedText, InvalidChars);
		return SanitizedText;
	}

	void SanitizeInvalidCharsInline(FString& InText, const TCHAR* InvalidChars)
	{
		const TCHAR* InvalidChar = InvalidChars ? InvalidChars : TEXT("");
		while (*InvalidChar)
		{
			InText.ReplaceCharInline(*InvalidChar, TCHAR('_'), ESearchCase::CaseSensitive);
			++InvalidChar;
		}
	}

	/**
	 * Internal helper function to obtain format descriptions and extensions of formats supported by the provided factory
	 *
	 * @param	InFactory			Factory whose formats should be retrieved
	 * @param	out_Descriptions	Array of format descriptions associated with the current factory; should equal the number of extensions
	 * @param	out_Extensions		Array of format extensions associated with the current factory; should equal the number of descriptions
	 */
	void InternalGetFactoryFormatInfo( const UFactory* InFactory, TArray<FString>& out_Descriptions, TArray<FString>& out_Extensions )
	{
		check(InFactory);

		// Iterate over each format the factory accepts
		for ( TArray<FString>::TConstIterator FormatIter( InFactory->Formats ); FormatIter; ++FormatIter )
		{
			const FString& CurFormat = *FormatIter;

			// Parse the format into its extension and description parts
			TArray<FString> FormatComponents;
			CurFormat.ParseIntoArray( FormatComponents, TEXT(";"), false );

			for ( int32 ComponentIndex = 0; ComponentIndex < FormatComponents.Num(); ComponentIndex += 2 )
			{
				check( FormatComponents.IsValidIndex( ComponentIndex + 1 ) );
				out_Extensions.Add( FormatComponents[ComponentIndex] );
				out_Descriptions.Add( FormatComponents[ComponentIndex + 1] );
			}
		}
	}

	/**
	 * Populates two strings with all of the file types and extensions the provided factory supports.
	 *
	 * @param	InFactory		Factory whose supported file types and extensions should be retrieved
	 * @param	out_Filetypes	File types supported by the provided factory, concatenated into a string
	 * @param	out_Extensions	Extensions supported by the provided factory, concatenated into a string
	 */
	void GenerateFactoryFileExtensions( UFactory* InFactory, FString& out_Filetypes, FString& out_Extensions, TMultiMap<uint32, UFactory*>& out_FilterIndexToFactory )
	{
		// Place the factory in an array and call the overloaded version of this function
		TArray<UFactory*> FactoryArray;
		FactoryArray.Add( InFactory );
		GenerateFactoryFileExtensions( FactoryArray, out_Filetypes, out_Extensions, out_FilterIndexToFactory );
	}

	/**
	 * Populates two strings with all of the file types and extensions the provided factories support.
	 *
	 * @param	InFactories		Factories whose supported file types and extensions should be retrieved
	 * @param	out_Filetypes	File types supported by the provided factory, concatenated into a string
	 * @param	out_Extensions	Extensions supported by the provided factory, concatenated into a string
	 */
	void GenerateFactoryFileExtensions( const TArray<UFactory*>& InFactories, FString& out_Filetypes, FString& out_Extensions, TMultiMap<uint32, UFactory*>& out_FilterIndexToFactory )
	{
		// Store all the descriptions and their corresponding extensions in a map
		TMultiMap<FString, FString> DescToExtensionMap;
		TMultiMap<FString, UFactory*> DescToFactory;

		// Iterate over each factory, retrieving their supported file descriptions and extensions, and storing them into the map
		for ( TArray<UFactory*>::TConstIterator FactoryIter(InFactories); FactoryIter; ++FactoryIter )
		{
			const UFactory* CurFactory = *FactoryIter;
			check(CurFactory);

			TArray<FString> Descriptions;
			TArray<FString> Extensions;
			InternalGetFactoryFormatInfo( CurFactory, Descriptions, Extensions );
			check( Descriptions.Num() == Extensions.Num() );

			// Make sure to only store each key, value pair once
			for ( int32 FormatIndex = 0; FormatIndex < Descriptions.Num() && FormatIndex < Extensions.Num(); ++FormatIndex )
			{
				DescToExtensionMap.AddUnique( Descriptions[FormatIndex], Extensions[FormatIndex ] );
				DescToFactory.AddUnique( Descriptions[FormatIndex], *FactoryIter );
			}
		}

		// Zero out the output strings in case they came in with data already
		out_Filetypes = "";
		out_Extensions = "";

		// Sort the map's keys alphabetically
		DescToExtensionMap.KeySort( TLess<FString>() );

		// Retrieve an array of all of the unique keys within the map
		TArray<FString> DescriptionKeyMap;
		DescToExtensionMap.GetKeys( DescriptionKeyMap );
		const TArray<FString>& DescriptionKeys = DescriptionKeyMap;

		uint32 IdxFilter = 1; // the type list will start by an all supported files wildcard value

		// Keep track of added extensions to prevent duplicates
		TArray<FString> AddedExtensions;

		// Iterate over each unique map key, retrieving all of each key's associated values in order to populate the strings
		for ( TArray<FString>::TConstIterator DescIter( DescriptionKeys ); DescIter; ++DescIter )
		{
			const FString& CurDescription = *DescIter;

			// Retrieve each value associated with the current key
			TArray<FString> Extensions;
			DescToExtensionMap.MultiFind( CurDescription, Extensions );
			if ( Extensions.Num() > 0 )
			{
				// Sort each extension alphabetically, so that the output is alphabetical by description, and in the event of
				// a description with multiple extensions, alphabetical by extension as well
				Extensions.Sort();

				for ( TArray<FString>::TConstIterator ExtIter( Extensions ); ExtIter; ++ExtIter )
				{
					const FString& CurExtension = *ExtIter;
					const FString& CurLine = FString::Printf( TEXT("%s (*.%s)|*.%s"), *CurDescription, *CurExtension, *CurExtension );

					// The same extension could be used for multiple types (like with t3d), so ensure any given extension is only added to the string once
					if ( !AddedExtensions.Contains(CurExtension))
					{
						if ( out_Extensions.Len() > 0 )
						{
							out_Extensions += TEXT(";");
						}
						out_Extensions += FString::Printf(TEXT("*.%s"), *CurExtension);
                       				AddedExtensions.Add(CurExtension);
					}

					// Each description-extension pair can only appear once in the map, so no need to check the string for duplicates
					if ( out_Filetypes.Len() > 0 )
					{
						out_Filetypes += TEXT("|");
					}
					out_Filetypes += CurLine;

					// save the order in which descriptions are added to be able to identify
					// factories using filter index
					TArray<UFactory*> Factories;
					DescToFactory.MultiFind( CurDescription, Factories );
					TArray<UFactory*>::TIterator FactIt(Factories);
					for (;FactIt;++FactIt)
					{
						out_FilterIndexToFactory.Add( IdxFilter, *FactIt );
					}
					++IdxFilter;
				}
			}
		}
	}

	/**
	 * Generates a list of file types for a given class.
	 */
	void AppendFactoryFileExtensions ( UFactory* InFactory, FString& out_Filetypes, FString& out_Extensions )
	{
		TArray<FString> Descriptions;
		TArray<FString> Extensions;
		InternalGetFactoryFormatInfo( InFactory, Descriptions, Extensions );
		check( Descriptions.Num() == Extensions.Num() );

		for ( int32 FormatIndex = 0; FormatIndex < Descriptions.Num() && FormatIndex < Extensions.Num(); ++FormatIndex )
		{
			const FString& CurDescription = Descriptions[FormatIndex];
			const FString& CurExtension = Extensions[FormatIndex];
			const FString& CurLine = FString::Printf( TEXT("%s (*.%s)|*.%s"), *CurDescription, *CurExtension, *CurExtension );

			// Only append the extension if it's not already one of the found extensions
			if ( !out_Extensions.Contains( CurExtension) )
			{
				if ( out_Extensions.Len() > 0 )
				{
					out_Extensions += TEXT(";");
				}
				out_Extensions += FString::Printf(TEXT("*.%s"), *CurExtension);
			}

			// Only append the line if it's not already one of the found filetypes
			if ( !out_Filetypes.Contains( CurLine) )
			{
				if ( out_Filetypes.Len() > 0 )
				{
					out_Filetypes += TEXT("|");
				}
				out_Filetypes += CurLine;
			}
		}
	}

	/**
	 * Iterates over all classes and assembles a list of non-abstract UExport-derived type instances.
	 */
	void AssembleListOfExporters(TArray<UExporter*>& OutExporters)
	{
		auto TransientPackage = GetTransientPackage();

		// @todo DB: Assemble this set once.
		OutExporters.Empty();
		for( TObjectIterator<UClass> It ; It ; ++It )
		{
			if( It->IsChildOf(UExporter::StaticClass()) && !It->HasAnyClassFlags(CLASS_Abstract) )
			{
				UExporter* Exporter = NewObject<UExporter>(TransientPackage, *It);
				OutExporters.Add( Exporter );
			}
		}
	}

	/**
	 * Assembles a path from the outer chain of the specified object.
	 */
	void GetDirectoryFromObjectPath(const UObject* Obj, FString& OutResult)
	{
		if( Obj )
		{
			GetDirectoryFromObjectPath( Obj->GetOuter(), OutResult );
			OutResult /= Obj->GetName();
		}
	}

	/**
	 * Exports the specified objects to file.
	 *
	 * @param	ObjectsToExport					The set of objects to export.
	 * @param	bPromptIndividualFilenames		If true, prompt individually for filenames.  If false, bulk export to a single directory.
	 * @param	ExportPath						receives the value of the path the user chose for exporting.
	 * @param	bUseProvidedExportPath			If true and out_ExportPath is specified, use the value in out_ExportPath as the export path w/o prompting for a directory when applicable
	 */
	void ExportObjects(const TArray<UObject*>& ObjectsToExport, bool bPromptIndividualFilenames, FString* ExportPath/*=NULL*/, bool bUseProvidedExportPath /*= false*/ )
	{
		FAssetToolsModule& AssetToolsModule = FModuleManager::LoadModuleChecked<FAssetToolsModule>(TEXT("AssetTools"));

		if (ExportPath && bUseProvidedExportPath && !bPromptIndividualFilenames)
		{
			AssetToolsModule.Get().ExportAssets(ObjectsToExport, *ExportPath);
		}
		else
		{
			AssetToolsModule.Get().ExportAssetsWithDialog(ObjectsToExport, bPromptIndividualFilenames);
		}
	}

	/**
	 * Tags objects which are in use by levels specified by the search option
	 *
	 * @param SearchOption	 The search option for finding in use objects
	 */
	void TagInUseObjects( EInUseSearchOption SearchOption )
	{
		UWorld* World = GWorld;
		TSet<UObject*> LevelPackages;
		TSet<UObject*> Levels;

		if( !World )
		{
			// Don't do anything if there is no World.  This could be called during a level load transition
			return;
		}

		switch( SearchOption )
		{
		case SO_CurrentLevel:
			LevelPackages.Add( World->GetCurrentLevel()->GetOutermost() );
			Levels.Add( World->GetCurrentLevel() );
			break;
		case SO_VisibleLevels:
			// Add the persistent level if its visible
			if( FLevelUtils::IsLevelVisible( World->PersistentLevel ) )
			{
				LevelPackages.Add( World->PersistentLevel->GetOutermost() );
				Levels.Add( World->PersistentLevel );
			}
			// Add all other levels if they are visible
			for (ULevelStreaming* StreamingLevel  : World->GetStreamingLevels())
			{
				if (StreamingLevel && FLevelUtils::IsStreamingLevelVisibleInEditor( StreamingLevel ) )
				{
					if (ULevel* Level = StreamingLevel->GetLoadedLevel())
					{
						LevelPackages.Add( Level->GetOutermost() );
						Levels.Add( Level );
					}
				}
			}
			break;
		case SO_LoadedLevels:
			// Add the persistent level as its always loaded
			LevelPackages.Add( World->PersistentLevel->GetOutermost() );
			Levels.Add( World->PersistentLevel );

			// Add all other levels
			for (ULevelStreaming* StreamingLevel : World->GetStreamingLevels())
			{
				if (StreamingLevel)
				{
					if (ULevel* Level = StreamingLevel->GetLoadedLevel())
					{
						LevelPackages.Add( Level->GetOutermost() );
						Levels.Add( Level );
					}
				}
			}
			break;
		default:
			// A bad option was passed in.
			check(0);
		}

		TArray<UObject*> ObjectsInLevels;

		for( FObjectIterator It; It; ++It )
		{
			UObject* Obj = *It;

			// Clear all marked flags that could have been tagged in a previous search or by another system.
			Obj->UnMark(EObjectMark(OBJECTMARK_TagImp | OBJECTMARK_TagExp));


			// If the object is not flagged for GC and it is in one of the level packages do an indepth search to see what references it.
			if( !Obj->IsPendingKillOrUnreachable() && LevelPackages.Find( Obj->GetOutermost() ) != NULL )
			{
				// Determine if the current object is in one of the search levels.  This is the same as UObject::IsIn except that we can
				// search through many levels at once.
				for ( UObject* ObjectOuter = Obj->GetOuter(); ObjectOuter; ObjectOuter = ObjectOuter->GetOuter() )
				{
					if ( Levels.Find(ObjectOuter) != NULL )
					{
						// this object was contained within one of our ReferenceRoots
						ObjectsInLevels.Add( Obj );

						// If the object is using a blueprint generated class, also add the blueprint as a reference
						UBlueprint* const Blueprint = Cast<UBlueprint>(Obj->GetClass()->ClassGeneratedBy);
						if ( Blueprint )
						{
							ObjectsInLevels.Add( Blueprint );
						}
						break;
					}
				}
			}
			else if( Obj->IsA( AWorldSettings::StaticClass() ) )
			{
				// If a skipped object is a world info ensure it is not serialized because it may contain
				// references to levels (and by extension, their actors) that we are not searching for references to.
				Obj->Mark(OBJECTMARK_TagImp);
			}
		}

		// Tag all objects that are referenced by objects in the levels were are searching.
		FArchiveReferenceMarker Marker( ObjectsInLevels );
	}

	TSharedPtr<SWindow> OpenPropertiesForSelectedObjects( const TArray<UObject*>& SelectedObjects )
	{
		TSharedPtr<SWindow> FloatingDetailsView;
		if ( SelectedObjects.Num() > 0 )
		{
			FPropertyEditorModule& PropertyEditorModule = FModuleManager::LoadModuleChecked<FPropertyEditorModule>( "PropertyEditor" );

			FloatingDetailsView = PropertyEditorModule.CreateFloatingDetailsView( SelectedObjects, false );
		}

		return FloatingDetailsView;
	}

	void RemoveDeletedObjectsFromPropertyWindows( TArray<UObject*>& DeletedObjects )
	{
		FPropertyEditorModule& PropertyEditorModule = FModuleManager::LoadModuleChecked<FPropertyEditorModule>("PropertyEditor");
		PropertyEditorModule.RemoveDeletedObjects( DeletedObjects );
	}

	bool IsAssetValidForPlacing(UWorld* InWorld, const FString& ObjectPath)
	{
		bool bResult = ObjectPath.Len() > 0;
		if ( bResult )
		{
			bResult = !FEditorFileUtils::IsMapPackageAsset(ObjectPath);
			if ( !bResult )
			{
				// if this map is loaded, allow the asset to be placed
				FString AssetPackageName = FEditorFileUtils::ExtractPackageName(ObjectPath);
				if ( AssetPackageName.Len() > 0 )
				{
					UPackage* AssetPackage = FindObjectSafe<UPackage>(NULL, *AssetPackageName, true);
					if ( AssetPackage != NULL )
					{
						// so it's loaded - make sure it is the current map
						TArray<UWorld*> CurrentMapWorlds;
						EditorLevelUtils::GetWorlds(InWorld, CurrentMapWorlds, true);
						for ( int32 WorldIndex = 0; WorldIndex < CurrentMapWorlds.Num(); WorldIndex++ )
						{
							UWorld* World = CurrentMapWorlds[WorldIndex];
							if ( World != NULL && World->GetOutermost() == AssetPackage )
							{
								bResult = true;
								break;
							}
						}
					}
				}
			}
		}

		return bResult;
	}

	bool IsClassValidForPlacing(const UClass* InClass)
	{
		check(InClass);

		const bool bIsPlaceable = !InClass->HasAllClassFlags(CLASS_NotPlaceable) && (InClass->IsChildOf(AActor::StaticClass()) || InClass->IsChildOf(ABrush::StaticClass()) || InClass->IsChildOf(AVolume::StaticClass()));
		const bool bIsAbstractOrDeprecated = InClass->HasAnyClassFlags(CLASS_Abstract | CLASS_Deprecated | CLASS_NewerVersionExists);
		const bool bIsSkeletonClass = FKismetEditorUtilities::IsClassABlueprintSkeleton(InClass);

		return bIsPlaceable && !bIsAbstractOrDeprecated && !bIsSkeletonClass;
	}

	bool AreObjectsOfEquivalantType( const TArray<UObject*>& InProposedObjects )
	{
		if ( InProposedObjects.Num() > 0 )
		{
			// Use the first proposed object as the basis for the compatible check.
			const UObject* ComparisonObject = InProposedObjects[0];
			check( ComparisonObject );

			const UClass* ComparisonClass = ComparisonObject->GetClass();
			check( ComparisonClass );

			// Iterate over each proposed consolidation object, checking if each shares a common class with the consolidation objects, or at least, a common base that
			// is allowed as an exception (currently only exceptions made for textures and materials).
			for ( TArray<UObject*>::TConstIterator ProposedObjIter( InProposedObjects ); ProposedObjIter; ++ProposedObjIter )
			{
				UObject* CurProposedObj = *ProposedObjIter;
				check( CurProposedObj );

				const UClass* CurProposedClass = CurProposedObj->GetClass();

				if (ComparisonClass->IsChildOf(UBlueprint::StaticClass()) && CurProposedClass->IsChildOf(UBlueprint::StaticClass()))
				{
					if (*CastChecked<UBlueprint>(ComparisonObject)->ParentClass != *CastChecked<UBlueprint>(CurProposedObj)->ParentClass)
					{
						return false;
					}
				}

				if ( !AreClassesInterchangeable( ComparisonClass, CurProposedClass ) )
				{
					return false;
				}
			}
		}

		return true;
	}

	bool IsClassRedirector( const UClass* Class )
	{
		if ( Class == nullptr )
		{
			return false;
		}

		// You may not consolidate object redirectors
		if ( Class->IsChildOf( UObjectRedirector::StaticClass() ) )
		{
			return true;
		}

		return false;
	}

	bool AreClassesInterchangeable( const UClass* ClassA, const UClass* ClassB )
	{
		// You may not consolidate object redirectors
		if ( IsClassRedirector( ClassB ) )
		{
			return false;
		}

		if ( ClassB != ClassA )
		{
			const UClass* NearestCommonBase = ClassB->FindNearestCommonBaseClass( ClassA );

			// If the proposed object doesn't share a common class or a common base that is allowed as an exception, it is not a compatible object
			if ( !( NearestCommonBase->IsChildOf( UTexture::StaticClass() ) ) && !( NearestCommonBase->IsChildOf( UMaterialInterface::StaticClass() ) ) )
			{
				return false;
			}
		}

		return true;
	}
}





namespace ThumbnailTools
{

	/** Renders a thumbnail for the specified object */
	void RenderThumbnail( UObject* InObject, const uint32 InImageWidth, const uint32 InImageHeight, EThumbnailTextureFlushMode::Type InFlushMode, FTextureRenderTargetResource* InTextureRenderTargetResource, FObjectThumbnail* OutThumbnail )
	{
		// Renderer must be initialized before generating thumbnails
		check( GIsRHIInitialized );

		// Store dimensions
		if ( OutThumbnail )
		{
			OutThumbnail->SetImageSize( InImageWidth, InImageHeight );
		}

		// Grab the actual render target resource from the texture.  Note that we're absolutely NOT ALLOWED to
		// dereference this pointer.  We're just passing it along to other functions that will use it on the render
		// thread.  The only thing we're allowed to do is check to see if it's NULL or not.
		FTextureRenderTargetResource* RenderTargetResource = InTextureRenderTargetResource;
		if ( RenderTargetResource == NULL )
		{
			// No render target was supplied, just use a scratch texture render target
			const uint32 MinRenderTargetSize = FMath::Max( InImageWidth, InImageHeight );
			UTextureRenderTarget2D* RenderTargetTexture = GEditor->GetScratchRenderTarget( MinRenderTargetSize );
			check( RenderTargetTexture != NULL );

			// Make sure the input dimensions are OK.  The requested dimensions must be less than or equal to
			// our scratch render target size.
			check( InImageWidth <= RenderTargetTexture->GetSurfaceWidth() );
			check( InImageHeight <= RenderTargetTexture->GetSurfaceHeight() );

			RenderTargetResource = RenderTargetTexture->GameThread_GetRenderTargetResource();
		}
		check( RenderTargetResource != NULL );

		if (GShaderCompilingManager)
		{
			GShaderCompilingManager->ProcessAsyncResults(false, true);
		}

		// Create a canvas for the render target and clear it to black
		FCanvas Canvas( RenderTargetResource, NULL, FApp::GetCurrentTime() - GStartTime, FApp::GetDeltaTime(), FApp::GetCurrentTime() - GStartTime, GMaxRHIFeatureLevel );
		Canvas.Clear( FLinearColor::Black );


		// Get the rendering info for this object
		FThumbnailRenderingInfo* RenderInfo = GUnrealEd ? GUnrealEd->GetThumbnailManager()->GetRenderingInfo( InObject ) : nullptr;

		// Wait for all textures to be streamed in before we render the thumbnail
		// @todo CB: This helps but doesn't result in 100%-streamed-in resources every time! :(
		if( InFlushMode == EThumbnailTextureFlushMode::AlwaysFlush )
		{
			FlushAsyncLoading();

			IStreamingManager::Get().StreamAllResources( 100.0f );
		}

		// If this object's thumbnail will be rendered to a texture on the GPU.
		bool bUseGPUGeneratedThumbnail = true;

		if( RenderInfo != NULL && RenderInfo->Renderer != NULL )
		{
			const float ZoomFactor = 1.0f;

			uint32 DrawWidth = InImageWidth;
			uint32 DrawHeight = InImageHeight;
			if ( OutThumbnail )
			{
				// Find how big the thumbnail WANTS to be
				uint32 DesiredWidth = 0;
				uint32 DesiredHeight = 0;
				{
					// Currently we only allow textures/icons (and derived classes) to override our desired size
					// @todo CB: Some thumbnail renderers (like particles and lens flares) hard code their own
					//	   arbitrary thumbnail size even though they derive from TextureThumbnailRenderer
					if( RenderInfo->Renderer->IsA( UTextureThumbnailRenderer::StaticClass() ) )
					{
						RenderInfo->Renderer->GetThumbnailSize(
							InObject,
							ZoomFactor,
							DesiredWidth,		// Out
							DesiredHeight );	// Out
					}
				}

				// Does this thumbnail have a size associated with it?  Materials and textures often do!
				if( DesiredWidth > 0 && DesiredHeight > 0 )
				{
					// Scale the desired size down if it's too big, preserving aspect ratio
					if( DesiredWidth > InImageWidth )
					{
						DesiredHeight = ( DesiredHeight * InImageWidth ) / DesiredWidth;
						DesiredWidth = InImageWidth;
					}
					if( DesiredHeight > InImageHeight )
					{
						DesiredWidth = ( DesiredWidth * InImageHeight ) / DesiredHeight;
						DesiredHeight = InImageHeight;
					}

					// Update dimensions
					DrawWidth = FMath::Max<uint32>(1, DesiredWidth);
					DrawHeight = FMath::Max<uint32>(1, DesiredHeight);
					OutThumbnail->SetImageSize( DrawWidth, DrawHeight );
				}
			}

			// Draw the thumbnail
			const int32 XPos = 0;
			const int32 YPos = 0;
			RenderInfo->Renderer->Draw(
				InObject,
				XPos,
				YPos,
				DrawWidth,
				DrawHeight,
				RenderTargetResource,
				&Canvas
				);
		}

		// GPU based thumbnail rendering only
		if( bUseGPUGeneratedThumbnail )
		{
			// Tell the rendering thread to draw any remaining batched elements
			Canvas.Flush_GameThread();


			{
				ENQUEUE_RENDER_COMMAND(UpdateThumbnailRTCommand)(
					[RenderTargetResource](FRHICommandListImmediate& RHICmdList)
					{
						// Copy (resolve) the rendered thumbnail from the render target to its texture
						RHICmdList.CopyToResolveTarget(
							RenderTargetResource->GetRenderTargetTexture(),		// Source texture
							RenderTargetResource->TextureRHI,					// Dest texture
							FResolveParams() );									// Resolve parameters
					});

				if(OutThumbnail)
				{
					const FIntRect InSrcRect(0,	0, OutThumbnail->GetImageWidth(), OutThumbnail->GetImageHeight());

					TArray<uint8>& OutData = OutThumbnail->AccessImageData();

					OutData.Empty();
					OutData.AddUninitialized(OutThumbnail->GetImageWidth() * OutThumbnail->GetImageHeight() * sizeof(FColor));

					// Copy the contents of the remote texture to system memory
					// NOTE: OutRawImageData must be a preallocated buffer!
					RenderTargetResource->ReadPixelsPtr((FColor*)OutData.GetData(), FReadSurfaceDataFlags(), InSrcRect);
				}
			}
		}
	}


	/** Generates a thumbnail for the specified object and caches it */
	FObjectThumbnail* GenerateThumbnailForObjectToSaveToDisk( UObject* InObject )
	{
		// Does the object support thumbnails?
		FThumbnailRenderingInfo* RenderInfo = GUnrealEd ? GUnrealEd->GetThumbnailManager()->GetRenderingInfo( InObject ) : nullptr;
		if( RenderInfo != NULL && RenderInfo->Renderer != NULL )
		{
			// Set the size of cached thumbnails
			const int32 ImageWidth = 	ThumbnailTools::DefaultThumbnailSize;
			const int32 ImageHeight = ThumbnailTools::DefaultThumbnailSize;

			// For cached thumbnails we want to make sure that textures are fully streamed in so that the thumbnail we're saving won't have artifacts
			// However, this can add 30s - 100s to editor load
			//@todo - come up with a cleaner solution for this, preferably not blocking on texture streaming at all but updating when textures are fully streamed in
			ThumbnailTools::EThumbnailTextureFlushMode::Type TextureFlushMode = ThumbnailTools::EThumbnailTextureFlushMode::NeverFlush;

			// When generating a material thumbnail to save in a package, make sure we finish compilation on the material first
			if ( UMaterial* InMaterial = Cast<UMaterial>(InObject) )
			{
				FScopedSlowTask SlowTask(0, NSLOCTEXT( "ObjectTools", "FinishingCompilationStatus", "Finishing Shader Compilation..." ) );
				SlowTask.MakeDialog();

				// Block until the shader maps that we will save have finished being compiled
				InMaterial->GetMaterialResource(GMaxRHIFeatureLevel)->FinishCompilation();
			}

			// Generate the thumbnail
			FObjectThumbnail NewThumbnail;
			ThumbnailTools::RenderThumbnail(
				InObject, ImageWidth, ImageHeight, TextureFlushMode, NULL,
				&NewThumbnail );		// Out

			UPackage* MyOutermostPackage = InObject->GetOutermost();
			return CacheThumbnail( InObject->GetFullName(), &NewThumbnail, MyOutermostPackage );
		}

		return NULL;
	}

	/**
	 * Caches a thumbnail into a package's thumbnail map.
	 *
	 * @param	ObjectFullName	the full name for the object to associate with the thumbnail
	 * @param	Thumbnail		the thumbnail to cache; specify NULL to remove the current cached thumbnail
	 * @param	DestPackage		the package that will hold the cached thumbnail
	 *
	 * @return	pointer to the thumbnail data that was cached into the package
	 */
	FObjectThumbnail* CacheThumbnail( const FString& ObjectFullName, FObjectThumbnail* Thumbnail, UPackage* DestPackage )
	{
		FObjectThumbnail* Result = NULL;

		if ( ObjectFullName.Len() > 0 && DestPackage != NULL )
		{
			// Create a new thumbnail map if we don't have one already
			if( !DestPackage->ThumbnailMap )
			{
				DestPackage->ThumbnailMap = MakeUnique<FThumbnailMap>();
			}

			// @todo thumbnails: Backwards compat
			FName ObjectFullNameFName( *ObjectFullName );
			FObjectThumbnail* CachedThumbnail = DestPackage->ThumbnailMap->Find( ObjectFullNameFName );
			if ( Thumbnail != NULL )
			{
				// Cache the thumbnail (possibly replacing an existing thumb!)
				Result = &DestPackage->ThumbnailMap->Add( ObjectFullNameFName, *Thumbnail );
			}
			//only let thumbnails loaded from disk to be removed.
			//When capturing thumbnails from the content browser, it will only exist in memory until it is saved out to a package.
			//Don't let the recycling purge them
			else if ((CachedThumbnail != NULL) && (CachedThumbnail->IsLoadedFromDisk()))
			{
				DestPackage->ThumbnailMap->Remove( ObjectFullNameFName );
			}

		}

		return Result;
	}



	/**
	 * Caches an empty thumbnail entry
	 *
	 * @param	ObjectFullName	the full name for the object to associate with the thumbnail
	 * @param	DestPackage		the package that will hold the cached thumbnail
	 */
	void CacheEmptyThumbnail( const FString& ObjectFullName, UPackage* DestPackage )
	{
		FObjectThumbnail EmptyThumbnail;
		CacheThumbnail( ObjectFullName, &EmptyThumbnail, DestPackage );
	}

	/** Returns the long path name of the package from InFullName */
	FString GetPackageNameForObject( const FString& InFullName )
	{
		// First strip off the class name
		int32 FirstSpaceIndex = InFullName.Find( TEXT( " " ) );
		if( FirstSpaceIndex == INDEX_NONE || FirstSpaceIndex <= 0 )
		{
			// Malformed full name
			return FString();
		}

		// Determine the package file path/name for the specified object
		FString ObjectPathName = InFullName.Mid( FirstSpaceIndex + 1 );

		// Pull the package out of the fully qualified object path
		int32 FirstDotIndex = ObjectPathName.Find( TEXT( "." ) );
		if( FirstDotIndex == INDEX_NONE || FirstDotIndex <= 0 )
		{
			// Malformed object path
			return FString();
		}

		return ObjectPathName.Left( FirstDotIndex );
	}

	/** Returns the package file name on disk from InFullName */
	bool QueryPackageFileNameForObject( const FString& InFullName, FString& OutPackageFileName )
	{
		FString PackageName = GetPackageNameForObject( InFullName );

		// Ask the package file cache for the full path to this package
		if( PackageName.IsEmpty() || !FPackageName::DoesPackageExist( PackageName, NULL, &OutPackageFileName ) )
		{
			// Couldn't find the package
			return false;
		}

		return true;
	}



	/** Searches for an object's thumbnail in memory and returns it if found */
	FObjectThumbnail* FindCachedThumbnailInPackage( UPackage* InPackage, const FName InObjectFullName )
	{
		FObjectThumbnail* FoundThumbnail = NULL;

		// We're expecting this to be an outermost package!
		check( InPackage->GetOutermost() == InPackage );

		// Does the package have any thumbnails?
		if( InPackage->HasThumbnailMap() )
		{
			// @todo thumbnails: Backwards compat
			FThumbnailMap& PackageThumbnailMap = InPackage->AccessThumbnailMap();
			FoundThumbnail = PackageThumbnailMap.Find( InObjectFullName );
		}

		return FoundThumbnail;
	}



	/** Searches for an object's thumbnail in memory and returns it if found */
	FObjectThumbnail* FindCachedThumbnailInPackage( const FString& InPackageFileName, const FName InObjectFullName )
	{
		FObjectThumbnail* FoundThumbnail = nullptr;

		FString PackageName = InPackageFileName;
		if (FPackageName::TryConvertFilenameToLongPackageName(PackageName, PackageName))
		{
			if (PackageName == TEXT("None"))
			{
				UE_LOG(LogUObjectGlobals, Warning, TEXT("Attempted to FindCachedThumbnailInPackage named 'None' - PackageName: %s InPackageFileName: %s"), *PackageName, *InPackageFileName);
				return nullptr;
			}

			// First check to see if the package is already in memory.  If it is, some or all of the thumbnails
			// may already be loaded and ready.
			UObject* PackageOuter = nullptr;
			UPackage* Package = FindPackage(PackageOuter, *PackageName);
			if (Package != nullptr)
			{
				FoundThumbnail = FindCachedThumbnailInPackage(Package, InObjectFullName);
			}
		}
		return FoundThumbnail;
	}



	/** Searches for an object's thumbnail in memory and returns it if found */
	const FObjectThumbnail* FindCachedThumbnail( const FString& InFullName )
	{
		// Determine the package file path/name for the specified object
		const FString PackageFileName = GetPackageNameForObject(InFullName);

		if (PackageFileName.IsEmpty())
		{
			// Couldn't find the package
			return nullptr;
		}

		return FindCachedThumbnailInPackage( PackageFileName, FName( *InFullName ) );
	}



	/** Returns the thumbnail for the specified object or NULL if one doesn't exist yet */
	FObjectThumbnail* GetThumbnailForObject( UObject* InObject )
	{
		UPackage* ObjectPackage = InObject->GetOutermost();
		return FindCachedThumbnailInPackage( ObjectPackage, FName( *InObject->GetFullName() ) );
	}



	/** Loads thumbnails from the specified package file name */
	bool LoadThumbnailsFromPackage( const FString& InPackageFileName, const TSet< FName >& InObjectFullNames, FThumbnailMap& InOutThumbnails )
	{
		// Create a file reader to load the file
		TUniquePtr< FArchive > FileReader( IFileManager::Get().CreateFileReader( *InPackageFileName ) );
		if( FileReader == nullptr )
		{
			// Couldn't open the file
			return false;
		}


		// Read package file summary from the file
		FPackageFileSummary FileSummary;
		(*FileReader) << FileSummary;


		// Make sure this is indeed a package
		if( FileSummary.Tag != PACKAGE_FILE_TAG || FileReader->IsError() )
		{
			// Unrecognized or malformed package file
			return false;
		}


		// Does the package contains a thumbnail table?
		if( FileSummary.ThumbnailTableOffset == 0 )
		{
			// No thumbnails to be loaded
			return false;
		}


		// Seek the the part of the file where the thumbnail table lives
		FileReader->Seek( FileSummary.ThumbnailTableOffset );

		int32 LastFileOffset = -1;
		// Load the thumbnail table of contents
		TMap< FName, int32 > ObjectNameToFileOffsetMap;
		{
			// Load the thumbnail count
			int32 ThumbnailCount = 0;
			*FileReader << ThumbnailCount;

			// Load the names and file offsets for the thumbnails in this package
			for( int32 CurThumbnailIndex = 0; CurThumbnailIndex < ThumbnailCount; ++CurThumbnailIndex )
			{
				bool bHaveValidClassName = false;
				FString ObjectClassName;
				*FileReader << ObjectClassName;

				// Object path
				FString ObjectPathWithoutPackageName;
				*FileReader << ObjectPathWithoutPackageName;

				FString ObjectPath;

				// handle UPackage thumbnails differently from usual assets
				if (ObjectClassName == UPackage::StaticClass()->GetName())
				{
					ObjectPath = ObjectPathWithoutPackageName;
				}
				else
				{
					ObjectPath = ( FPackageName::FilenameToLongPackageName(InPackageFileName) + TEXT( "." ) + ObjectPathWithoutPackageName );
				}

				// If the thumbnail was stored with a missing class name ("???") when we'll catch that here
				if( ObjectClassName.Len() > 0 && ObjectClassName != TEXT( "???" ) )
				{
					bHaveValidClassName = true;
				}
				else
				{
					// Class name isn't valid.  Probably legacy data.  We'll try to fix it up below.
				}


				if( !bHaveValidClassName )
				{
					// Try to figure out a class name based on input assets.  This should really only be needed
					// for packages saved by older versions of the editor (VER_CONTENT_BROWSER_FULL_NAMES)
					for ( TSet<FName>::TConstIterator It(InObjectFullNames); It; ++It )
					{
						const FName& CurObjectFullNameFName = *It;

						FString CurObjectFullName;
						CurObjectFullNameFName.ToString( CurObjectFullName );

						if( CurObjectFullName.EndsWith( ObjectPath ) )
						{
							// Great, we found a path that matches -- we just need to add that class name
							const int32 FirstSpaceIndex = CurObjectFullName.Find( TEXT( " " ) );
							check( FirstSpaceIndex != -1 );
							ObjectClassName = CurObjectFullName.Left( FirstSpaceIndex );

							// We have a useful class name now!
							bHaveValidClassName = true;
							break;
						}
					}
				}


				// File offset to image data
				int32 FileOffset = 0;
				*FileReader << FileOffset;

				if ( FileOffset != -1 && FileOffset < LastFileOffset )
				{
					UE_LOG(LogObjectTools, Warning, TEXT("Loaded thumbnail '%s' out of order!: FileOffset:%i    LastFileOffset:%i"), *ObjectPath, FileOffset, LastFileOffset);
				}


				if( bHaveValidClassName )
				{
					// Create a full name string with the object's class and fully qualified path
					const FString ObjectFullName( ObjectClassName + TEXT( " " ) + ObjectPath );


					// Add to our map
					ObjectNameToFileOffsetMap.Add( FName( *ObjectFullName ), FileOffset );
				}
				else
				{
					// Oh well, we weren't able to fix the class name up.  We won't bother making this
					// thumbnail available to load
				}
			}
		}


		// @todo CB: Should sort the thumbnails to load by file offset to reduce seeks [reviewed; pre-qa release]
		for ( TSet<FName>::TConstIterator It(InObjectFullNames); It; ++It )
		{
			const FName& CurObjectFullName = *It;

			// Do we have this thumbnail in the file?
			// @todo thumbnails: Backwards compat
			const int32* pFileOffset = ObjectNameToFileOffsetMap.Find(CurObjectFullName);
			if ( pFileOffset != NULL )
			{
				// Seek to the location in the file with the image data
				FileReader->Seek( *pFileOffset );

				// Load the image data
				FObjectThumbnail LoadedThumbnail;
				LoadedThumbnail.Serialize( *FileReader );

				// Store the data!
				InOutThumbnails.Add( CurObjectFullName, LoadedThumbnail );
			}
			else
			{
				// Couldn't find the requested thumbnail in the file!
			}
		}


		return true;
	}



	/** Loads thumbnails from a package unless they're already cached in that package's thumbnail map */
	bool ConditionallyLoadThumbnailsFromPackage( const FString& InPackageFileName, const TSet< FName >& InObjectFullNames, FThumbnailMap& InOutThumbnails )
	{
		// First check to see if any of the requested thumbnails are already in memory
		TSet< FName > ObjectFullNamesToLoad;
		ObjectFullNamesToLoad.Empty(InObjectFullNames.Num());
		for ( TSet<FName>::TConstIterator It(InObjectFullNames); It; ++It )
		{
			const FName& CurObjectFullName = *It;

			// Do we have this thumbnail in our cache already?
			// @todo thumbnails: Backwards compat
			const FObjectThumbnail* FoundThumbnail = FindCachedThumbnailInPackage( InPackageFileName, CurObjectFullName );
			if( FoundThumbnail != NULL )
			{
				// Great, we already have this thumbnail in memory!  Copy it to our output map.
				InOutThumbnails.Add( CurObjectFullName, *FoundThumbnail );
			}
			else
			{
				ObjectFullNamesToLoad.Add(CurObjectFullName);
			}
		}


		// Did we find all of the requested thumbnails in our cache?
		if( ObjectFullNamesToLoad.Num() == 0 )
		{
			// Done!
			return true;
		}

		// OK, go ahead and load the remaining thumbnails!
		return LoadThumbnailsFromPackage( InPackageFileName, ObjectFullNamesToLoad, InOutThumbnails );
	}



	/** Loads thumbnails for the specified objects (or copies them from a cache, if they're already loaded.) */
	bool ConditionallyLoadThumbnailsForObjects( const TArray< FName >& InObjectFullNames, FThumbnailMap& InOutThumbnails )
	{
		// Create a list of unique package file names that we'll need to interrogate
		struct FObjectFullNamesForPackage
		{
			TSet< FName > ObjectFullNames;
		};

		typedef TMap< FString, FObjectFullNamesForPackage > PackageFileNameToObjectPathsMap;
		PackageFileNameToObjectPathsMap PackagesToProcess;
		for( int32 CurObjectIndex = 0; CurObjectIndex < InObjectFullNames.Num(); ++CurObjectIndex )
		{
			const FName ObjectFullName = InObjectFullNames[ CurObjectIndex ];


			// Determine the package file path/name for the specified object
			FString PackageFilePathName;
			if( !QueryPackageFileNameForObject( ObjectFullName.ToString(), PackageFilePathName ) )
			{
				// Couldn't find the package in our cache
				return false;
			}


			// Do we know about this package yet?
			FObjectFullNamesForPackage* ObjectFullNamesForPackage = PackagesToProcess.Find( PackageFilePathName );
			if( ObjectFullNamesForPackage == NULL )
			{
				ObjectFullNamesForPackage = &PackagesToProcess.Add( PackageFilePathName, FObjectFullNamesForPackage() );
			}

			if ( ObjectFullNamesForPackage->ObjectFullNames.Find(ObjectFullName) == NULL )
			{
				ObjectFullNamesForPackage->ObjectFullNames.Add(ObjectFullName);
			}
		}


		// Load thumbnails, one package at a time
		for( PackageFileNameToObjectPathsMap::TConstIterator PackageIt( PackagesToProcess ); PackageIt; ++PackageIt )
		{
			const FString& CurPackageFileName = PackageIt.Key();
			const FObjectFullNamesForPackage& CurPackageObjectPaths = PackageIt.Value();

			if( !ConditionallyLoadThumbnailsFromPackage( CurPackageFileName, CurPackageObjectPaths.ObjectFullNames, InOutThumbnails ) )
			{
				// Failed to load thumbnail data
				return false;
			}
		}


		return true;
	}

	bool AssetHasCustomThumbnail(const FString& InAssetDataFullName)
	{
		FObjectThumbnail Thumbnail;
		return AssetHasCustomThumbnail(InAssetDataFullName, Thumbnail);
	}

	bool AssetHasCustomThumbnail(const FString& InAssetDataFullName, FObjectThumbnail& OutThumbnail)
	{
		const FObjectThumbnail* CachedThumbnail = FindCachedThumbnail(InAssetDataFullName);
		if (CachedThumbnail != NULL && !CachedThumbnail->IsEmpty())
		{
			OutThumbnail = *CachedThumbnail;
			return true;
		}

		// If we don't yet have a thumbnail map, check the disk
		FName ObjectFullName = FName(*InAssetDataFullName);
		TArray<FName> ObjectFullNames;
		FThumbnailMap LoadedThumbnails;
		ObjectFullNames.Add(ObjectFullName);
		if (ConditionallyLoadThumbnailsForObjects(ObjectFullNames, LoadedThumbnails))
		{
			const FObjectThumbnail* Thumbnail = LoadedThumbnails.Find(ObjectFullName);

			if (Thumbnail != NULL && !Thumbnail->IsEmpty())
			{
				OutThumbnail = *Thumbnail;
				return true;
			}
		}
		return false;
	}

	bool AssetHasCustomCreatedThumbnail(const FString& InAssetDataFullName)
	{
		FObjectThumbnail Thumbnail;
		if (AssetHasCustomThumbnail(InAssetDataFullName, Thumbnail))
		{
			return Thumbnail.IsCreatedAfterCustomThumbsEnabled();
		}

		return false;
	}
}
<|MERGE_RESOLUTION|>--- conflicted
+++ resolved
@@ -927,11 +927,7 @@
 		if ( ObjectToConsolidateTo )
 		{
 			// Close all editors to avoid changing references to temporary objects used by the editor
-<<<<<<< HEAD
-			if (!FAssetEditorManager::Get().CloseAllAssetEditors())
-=======
 			if (!GEditor->GetEditorSubsystem<UAssetEditorSubsystem>()->CloseAllAssetEditors())
->>>>>>> 69078e53
 			{
 				// Failed to close at least one editor. It is possible that this editor has in-memory object references
 				// which are not prepared to be changed dynamically so it is not safe to continue
@@ -2450,28 +2446,17 @@
 		for (UObject* ToDelete : InObjectsToDelete)
 		{
 			ReferencingObjects.Add(ToDelete);
-<<<<<<< HEAD
 
 			RecursiveRetrieveReferencers(ToDelete, ReferencingObjects);
 		}
 
-=======
-
-			RecursiveRetrieveReferencers(ToDelete, ReferencingObjects);
-		}
-
->>>>>>> 69078e53
 		// Attempt to close all editors referencing any of the deleted objects
 		bool bClosedAllEditors = true;
 		for (UObject* Object : ReferencingObjects)
 		{
 			if (Object->IsAsset())
 			{
-<<<<<<< HEAD
-				const TArray<IAssetEditorInstance*> ObjectEditors = FAssetEditorManager::Get().FindEditorsForAsset(Object);
-=======
 				TArray<IAssetEditorInstance*> ObjectEditors = GEditor->GetEditorSubsystem<UAssetEditorSubsystem>()->FindEditorsForAssetAndSubObjects(Object);
->>>>>>> 69078e53
 				for (IAssetEditorInstance* ObjectEditorInstance : ObjectEditors)
 				{
 					if (!ObjectEditorInstance->CloseWindow())
