// Copyright 1998-2019 Epic Games, Inc. All Rights Reserved.


#include "CoreMinimal.h"
#include "Misc/MessageDialog.h"
#include "Modules/ModuleManager.h"
#include "UObject/ObjectMacros.h"
#include "UObject/Object.h"
#include "UObject/GarbageCollection.h"
#include "Templates/SubclassOf.h"
#include "Engine/EngineTypes.h"
#include "Engine/Level.h"
#include "Components/ActorComponent.h"
#include "GameFramework/Actor.h"
#include "GameFramework/Pawn.h"
#include "Engine/World.h"
#include "AI/NavigationSystemBase.h"
#include "Components/LightComponent.h"
#include "Model.h"
#include "Exporters/Exporter.h"
#include "Components/SkeletalMeshComponent.h"
#include "Engine/Brush.h"
#include "Editor/EditorEngine.h"
#include "Editor/UnrealEdEngine.h"
#include "Factories/LevelFactory.h"
#include "Editor/GroupActor.h"
#include "Animation/SkeletalMeshActor.h"
#include "Particles/Emitter.h"
#include "Misc/FeedbackContext.h"
#include "UObject/UObjectIterator.h"
#include "UObject/PropertyPortFlags.h"
#include "GameFramework/WorldSettings.h"
#include "Engine/LevelScriptActor.h"
#include "Engine/Light.h"
#include "Engine/StaticMeshActor.h"
#include "Components/ChildActorComponent.h"
#include "Engine/Polys.h"
#include "Kismet2/ComponentEditorUtils.h"
#include "Engine/Selection.h"
#include "EngineUtils.h"
#include "EditorModeManager.h"
#include "EditorModes.h"
#include "Dialogs/Dialogs.h"
#include "ScopedTransaction.h"
#include "Engine/LevelStreaming.h"
#include "LevelUtils.h"
#include "BusyCursor.h"
#include "BSPOps.h"
#include "EditorLevelUtils.h"
#include "Kismet2/BlueprintEditorUtils.h"
#include "LevelEditorViewport.h"
#include "Layers/ILayers.h"
#include "Editor/GeometryMode/Public/GeometryEdMode.h"
#include "Editor/GeometryMode/Public/EditorGeometry.h"
#include "ActorEditorUtils.h"
#include "Particles/ParticleSystemComponent.h"
#include "UnrealExporter.h"
#include "LevelEditor.h"
#include "Engine/LODActor.h"
#include "Settings/LevelEditorMiscSettings.h"
#include "Settings/EditorProjectSettings.h"
#include "ActorGroupingUtils.h"
#include "HAL/PlatformApplicationMisc.h"
#include "IAssetTools.h"
#include "AssetToolsModule.h"
#include "AssetSelection.h"
<<<<<<< HEAD
#include "Framework/Application/SlateApplication.h"
=======
>>>>>>> 4f0665f8

#define LOCTEXT_NAMESPACE "UnrealEd.EditorActor"

DEFINE_LOG_CATEGORY_STATIC(LogEditorActor, Log, All);

PRAGMA_DISABLE_OPTIMIZATION /* Not performance-critical */

	 

static int32 RecomputePoly( ABrush* InOwner, FPoly* Poly )
{
	// force recalculation of normal, and texture U and V coordinates in FPoly::Finalize()
	Poly->Normal = FVector::ZeroVector;

	return Poly->Finalize( InOwner, 0 );
}

/*-----------------------------------------------------------------------------
   Actor adding/deleting functions.
-----------------------------------------------------------------------------*/

class FSelectedActorExportObjectInnerContext : public FExportObjectInnerContext
{
public:
	FSelectedActorExportObjectInnerContext()
		//call the empty version of the base class
		: FExportObjectInnerContext(false)
	{
		// For each object . . .
		for (UObject* InnerObj : TObjectRange<UObject>(RF_ClassDefaultObject, /** bIncludeDerivedClasses */ true, /** IternalExcludeFlags */ EInternalObjectFlags::PendingKill))
		{
			UObject* OuterObj = InnerObj->GetOuter();

			//assume this is not part of a selected actor
			bool bIsChildOfSelectedActor = false;

			UObject* TestParent = OuterObj;
			while (TestParent)
			{
				AActor* TestParentAsActor = Cast<AActor>(TestParent);
				if (TestParentAsActor && TestParentAsActor->IsSelected())
				{
					bIsChildOfSelectedActor = true;
					break;
				}
				TestParent = TestParent->GetOuter();
			}

			if (bIsChildOfSelectedActor)
			{
				InnerList* Inners = ObjectToInnerMap.Find(OuterObj);
				if (Inners)
				{
					// Add object to existing inner list.
					Inners->Add( InnerObj );
				}
				else
				{
					// Create a new inner list for the outer object.
					InnerList& InnersForOuterObject = ObjectToInnerMap.Add(OuterObj, InnerList());
					InnersForOuterObject.Add(InnerObj);
				}
			}
		}
	}
};

void UUnrealEdEngine::edactCopySelected( UWorld* InWorld, FString* DestinationData )
{
	if (GetSelectedComponentCount() > 0)
	{
		// Copy selected components
		TArray<UActorComponent*> SelectedComponents;
		for (FSelectionIterator It(GetSelectedComponentIterator()); It; ++It)
		{
			SelectedComponents.Add(CastChecked<UActorComponent>(*It));
		}

		FComponentEditorUtils::CopyComponents(SelectedComponents);
	}
	else
	{
		// Copy Actors
		// Before copying, deselect:
		//		- Actors belonging to prefabs unless all actors in the prefab are selected.
		//		- Builder brushes.
		//      - World Settings.
		TArray<AActor*> ActorsToDeselect;

		bool bSomeSelectedActorsNotInCurrentLevel = false;
		for (FSelectionIterator It(GetSelectedActorIterator()); It; ++It)
		{
			AActor* Actor = static_cast<AActor*>( *It );
			checkSlow(Actor->IsA(AActor::StaticClass()));

			// Deselect any selected builder brushes.
			ABrush* Brush = Cast< ABrush >(Actor);
			const bool bActorIsBuilderBrush = ( Brush && FActorEditorUtils::IsABuilderBrush(Brush) );
			if (bActorIsBuilderBrush)
			{
				ActorsToDeselect.Add(Actor);
			}

			// Deselect world settings
			if (Actor->IsA( AWorldSettings::StaticClass() ))
			{
				ActorsToDeselect.Add(Actor);
			}

			// If any selected actors are not in the current level, warn the user that some actors will not be copied.
			if (!bSomeSelectedActorsNotInCurrentLevel && !Actor->GetLevel()->IsCurrentLevel())
			{
				bSomeSelectedActorsNotInCurrentLevel = true;
				FMessageDialog::Open(EAppMsgType::Ok, NSLOCTEXT("UnrealEd", "CopySelectedActorsInNonCurrentLevel", "Some selected actors are not in the current level and will not be copied."));
			}
		}

		const FScopedBusyCursor BusyCursor;
		for (int32 ActorIndex = 0; ActorIndex < ActorsToDeselect.Num(); ++ActorIndex)
		{
			AActor* Actor = ActorsToDeselect[ActorIndex];
			GetSelectedActors()->Deselect(Actor);
		}

		// Export the actors.
		FStringOutputDevice Ar;
		const FSelectedActorExportObjectInnerContext Context;
		UExporter::ExportToOutputDevice(&Context, InWorld, NULL, Ar, TEXT("copy"), 0, PPF_DeepCompareInstances | PPF_ExportsNotFullyQualified);
		FPlatformApplicationMisc::ClipboardCopy(*Ar);
		if (DestinationData)
		{
			*DestinationData = MoveTemp(Ar);
		}
	}
}



/**
 * Creates offsets for locations based on the editor grid size and active viewport.
 */
static FVector CreateLocationOffset(bool bDuplicate, bool bOffsetLocations)
{
	const float Offset = static_cast<float>( bOffsetLocations ? GEditor->GetGridSize() : 0 );
	FVector LocationOffset(Offset,Offset,Offset);
	if ( bDuplicate && GCurrentLevelEditingViewportClient )
	{
		switch( GCurrentLevelEditingViewportClient->ViewportType )
		{
		case LVT_OrthoXZ:
			LocationOffset = FVector(Offset,0.f,Offset);
			break;
		case LVT_OrthoYZ:
			LocationOffset = FVector(0.f,Offset,Offset);
			break;
		default:
			LocationOffset = FVector(Offset,Offset,0.f);
			break;
		}
	}
	return LocationOffset;
}


bool UUnrealEdEngine::WarnIfDestinationLevelIsHidden( UWorld* InWorld )
{
	bool result = false;
	//prepare the warning dialog
	FSuppressableWarningDialog::FSetupInfo Info( LOCTEXT( "Warning_PasteWarningBody","You are trying to paste to a hidden level.\nSuppressing this will default to Do Not Paste" ), LOCTEXT( "Warning_PasteWarningHeader","Pasting To Hidden Level" ), "PasteHiddenWarning" );
	Info.ConfirmText = LOCTEXT( "Warning_PasteContinue","Unhide Level and paste" );
	Info.CancelText = LOCTEXT( "Warning_PasteCancel","Do not paste" );
	FSuppressableWarningDialog PasteHiddenWarning( Info );

	//check streaming levels first	
	for (ULevelStreaming* StreamedLevel : InWorld->GetStreamingLevels())
	{
		//this is the active level - check if it is visible
		if (StreamedLevel && StreamedLevel->GetShouldBeVisibleInEditor() == false )
		{
			ULevel* Level = StreamedLevel->GetLoadedLevel();
			if( Level && Level->IsCurrentLevel() )
			{
				//the streamed level is not visible - check what the user wants to do
				FSuppressableWarningDialog::EResult DialogResult = PasteHiddenWarning.ShowModal();
				if( ( DialogResult == FSuppressableWarningDialog::Cancel )  || ( DialogResult == FSuppressableWarningDialog::Suppressed ) )
				{
					result = true;
				}
				else
				{
					EditorLevelUtils::SetLevelVisibility( Level, true, true );					
				}
			}
		}
	}

	//now check the active level (this handles the persistent level also)
	if( result == false )
	{
		if( FLevelUtils::IsLevelVisible( InWorld->GetCurrentLevel() ) == false )
		{	
			//the level is not visible - check what the user wants to do
			FSuppressableWarningDialog::EResult DialogResult = PasteHiddenWarning.ShowModal();
			if( ( DialogResult == FSuppressableWarningDialog::Cancel )  || ( DialogResult == FSuppressableWarningDialog::Suppressed ) )
			{
				result = true;
			}
			else 
			{
				EditorLevelUtils::SetLevelVisibility( InWorld->GetCurrentLevel(), true, true );
			}

		}
	}
	return result;
}

void UUnrealEdEngine::edactPasteSelected(UWorld* InWorld, bool bDuplicate, bool bOffsetLocations, bool bWarnIfHidden, FString* SourceData)
{
	//check and warn if the user is trying to paste to a hidden level. This will return if he wishes to abort the process
	if( bWarnIfHidden && WarnIfDestinationLevelIsHidden( InWorld ) == true )
	{
		return;
	}
	
	if (GetSelectedComponentCount() > 0)
	{
		AActor* SelectedActor = CastChecked<AActor>(*GetSelectedActorIterator());

		TArray<UActorComponent*> PastedComponents;
		FComponentEditorUtils::PasteComponents(PastedComponents, SelectedActor, SelectedActor->GetRootComponent());

		if (PastedComponents.Num() > 0)
		{
			// Make sure all the SCS trees have a chance to update
			FLevelEditorModule& LevelEditor = FModuleManager::LoadModuleChecked<FLevelEditorModule>("LevelEditor");
			LevelEditor.BroadcastComponentsEdited();

			// Select the new clones
			USelection* ComponentSelection = GetSelectedComponents();
			ComponentSelection->Modify(false);
			ComponentSelection->BeginBatchSelectOperation();
			ComponentSelection->DeselectAll();

			for (UActorComponent* PastedComp : PastedComponents)
			{
				GEditor->SelectComponent(PastedComp, true, false);
			}

			ComponentSelection->EndBatchSelectOperation(true);
		}
	}
	else
	{
		const FScopedBusyCursor BusyCursor;

		// Create a location offset.
		const FVector LocationOffset = CreateLocationOffset(bDuplicate, bOffsetLocations);

		FCachedActorLabels ActorLabels(InWorld);

		// Transact the current selection set.
		USelection* SelectedActors = GetSelectedActors();
		SelectedActors->Modify();

		// Get pasted text.
		FString PasteString;
		if (SourceData)
		{
			PasteString = *SourceData;
		}
		else
		{
			FPlatformApplicationMisc::ClipboardPaste(PasteString);
		}
		const TCHAR* Paste = *PasteString;

		// Turn off automatic BSP update while pasting to save rebuilding geometry potentially multiple times
		const bool bBSPAutoUpdate = GetDefault<ULevelEditorMiscSettings>()->bBSPAutoUpdate;
		GetMutableDefault<ULevelEditorMiscSettings>()->bBSPAutoUpdate = false;

		// Import the actors.
		ULevelFactory* Factory = NewObject<ULevelFactory>();
		Factory->FactoryCreateText(ULevel::StaticClass(), InWorld->GetCurrentLevel(), InWorld->GetCurrentLevel()->GetFName(), RF_Transactional, NULL, bDuplicate ? TEXT("move") : TEXT("paste"), Paste, Paste + FCString::Strlen(Paste), GWarn);

		// Reinstate old BSP update setting, and force a rebuild - any levels whose geometry has changed while pasting will be rebuilt
		GetMutableDefault<ULevelEditorMiscSettings>()->bBSPAutoUpdate = bBSPAutoUpdate;
		RebuildAlteredBSP();

		// Fire ULevel::LevelDirtiedEvent when falling out of scope.
		FScopedLevelDirtied			LevelDirtyCallback;

		// Update the actors' locations and update the global list of visible layers.
		for (FSelectionIterator It(GetSelectedActorIterator()); It; ++It)
		{
			AActor* Actor = static_cast<AActor*>( *It );
			checkSlow(Actor->IsA(AActor::StaticClass()));

			// We only want to offset the location if this actor is the root of a selected attachment hierarchy
			// Offsetting children of an attachment hierarchy would cause them to drift away from the node they're attached to
			// as the offset would effectively get applied twice
			const AActor* const ParentActor = Actor->GetAttachParentActor();
			const FVector& ActorLocationOffset = ( ParentActor && ParentActor->IsSelected() ) ? FVector::ZeroVector : LocationOffset;

			// Offset the actor's location.
			Actor->TeleportTo(Actor->GetActorLocation() + ActorLocationOffset, Actor->GetActorRotation(), false, true);

			// Re-label duplicated actors so that labels become unique
			FActorLabelUtilities::SetActorLabelUnique(Actor, Actor->GetActorLabel(), &ActorLabels);
			ActorLabels.Add(Actor->GetActorLabel());

			GEditor->Layers->InitializeNewActorLayers(Actor);

			// Ensure any layers this actor belongs to are visible
			GEditor->Layers->SetLayersVisibility(Actor->Layers, true);

			Actor->CheckDefaultSubobjects();
			Actor->InvalidateLightingCache();
			// Call PostEditMove to update components, etc.
			Actor->PostEditMove(true);
			Actor->PostDuplicate(EDuplicateMode::Normal);
			Actor->CheckDefaultSubobjects();

			// Request saves/refreshes.
			Actor->MarkPackageDirty();
			LevelDirtyCallback.Request();
		}
		// Note the selection change.  This will also redraw level viewports and update the pivot.
		NoteSelectionChange();
	}
}

namespace DuplicateSelectedActors {
/**
 * A collection of actors to duplicate and prefabs to instance that all belong to the same level.
 */
class FDuplicateJob
{
public:
	/** A list of actors to duplicate. */
	TArray<AActor*>	Actors;

	/** The source level that all actors in the Actors array come from. */
	ULevel*			SrcLevel;

	/**
	 * Duplicate the job's actors to the specified destination level.  The new actors
	 * are appended to the specified output lists of actors.
	 *
	 * @param	OutNewActors			[out] Newly created actors are appended to this list.
	 * @param	DestLevel				The level to duplicate the actors in this job to.
	 * @param	bOffsetLocations		Passed to edactPasteSelected; true if new actor locations should be offset.
	 */
	void DuplicateActorsToLevel(TArray<AActor*>& OutNewActors, ULevel* DestLevel, bool bOffsetLocations)
	{
		// Check neither level is locked
		if ( FLevelUtils::IsLevelLocked(SrcLevel) )
		{
			UE_LOG(LogEditorActor, Warning, TEXT("DuplicateActorsToLevel: The requested operation could not be completed because the level is locked."));
			return;
		}

		TArray<FTransform> ActorTransforms;
		for (AActor* Actor : Actors)
		{
			ActorTransforms.Add(Actor->GetActorTransform());
		}

		if (!ActorPlacementUtils::IsLevelValidForActorPlacement(DestLevel, ActorTransforms))
		{
			return;
		}

		// Cache the current source level
		ULevel* OldLevel = SrcLevel->OwningWorld->GetCurrentLevel();
		// Set the selection set to be precisely the actors belonging to this job.
		SrcLevel->OwningWorld->SetCurrentLevel( SrcLevel );
		GEditor->SelectNone( false, true );
		for ( int32 ActorIndex = 0 ; ActorIndex < Actors.Num() ; ++ActorIndex )
		{
			AActor* Actor = Actors[ ActorIndex ];
			GEditor->SelectActor( Actor, true, false, true );
		}

		FString ScratchData;
		// Copy actors from src level.
		GEditor->edactCopySelected( SrcLevel->OwningWorld, &ScratchData );
		// Restore source level
		SrcLevel->OwningWorld->SetCurrentLevel( OldLevel );

		// Cache the current dest level
		OldLevel = DestLevel->OwningWorld->GetCurrentLevel();
		// Paste to the dest level.
		DestLevel->OwningWorld->SetCurrentLevel( DestLevel );
		GEditor->edactPasteSelected( DestLevel->OwningWorld, true, bOffsetLocations, true, &ScratchData );

		// The selection set will be the newly created actors; copy them over to the output array.
		for ( FSelectionIterator It( GEditor->GetSelectedActorIterator() ) ; It ; ++It )
		{
			AActor* Actor = static_cast<AActor*>( *It );
			checkSlow( Actor->IsA(AActor::StaticClass()) );
			OutNewActors.Add( Actor );
		}
		// Restore dest level
		DestLevel->OwningWorld->SetCurrentLevel( OldLevel );
	}
};
}


void UUnrealEdEngine::edactDuplicateSelected( ULevel* InLevel, bool bOffsetLocations )
{
	int32 NumSelectedComponents = GetSelectedComponentCount();
	if (NumSelectedComponents > 0)
	{
		TArray<UActorComponent*> NewComponentClones;
		NewComponentClones.Reserve(NumSelectedComponents);

		// Duplicate selected components
		for (FSelectionIterator It(GetSelectedComponentIterator()); It; ++It)
		{
			UActorComponent* Component = CastChecked<UActorComponent>(*It);

			if (FComponentEditorUtils::CanCopyComponent(Component))
			{
				if (UActorComponent* Clone = FComponentEditorUtils::DuplicateComponent(Component))
				{
					NewComponentClones.Add(Clone);
				}
			}
		}

		if (NewComponentClones.Num() > 0)
		{
			// Make sure all the SCS trees have a chance to update
			FLevelEditorModule& LevelEditor = FModuleManager::LoadModuleChecked<FLevelEditorModule>("LevelEditor");
			LevelEditor.BroadcastComponentsEdited();

			// Select the new clones
			USelection* ComponentSelection = GetSelectedComponents();
			ComponentSelection->Modify(false);
			ComponentSelection->BeginBatchSelectOperation();
			ComponentSelection->DeselectAll();

			for (UActorComponent* Clone : NewComponentClones)
			{
				GEditor->SelectComponent(Clone, true, false);
			}

			ComponentSelection->EndBatchSelectOperation(true);
		}
	}
	else
	{
		using namespace DuplicateSelectedActors;

		const FScopedBusyCursor BusyCursor;
		GetSelectedActors()->Modify();

		// Create per-level job lists.
		typedef TMap<ULevel*, FDuplicateJob*>	DuplicateJobMap;
		DuplicateJobMap							DuplicateJobs;

		// Build set of selected actors before duplication
		TArray<AActor*> PreDuplicateSelection;

		// Add selected actors to the per-level job lists.
		bool bHaveActorLocation = false;
		FVector AnyActorLocation = FVector::ZeroVector;
		for (FSelectionIterator It(GetSelectedActorIterator()); It; ++It)
		{
			AActor* Actor = static_cast<AActor*>( *It );
			checkSlow(Actor->IsA(AActor::StaticClass()));

			if (!bHaveActorLocation)
			{
				bHaveActorLocation = true;
				AnyActorLocation = Actor->GetActorLocation();
			}

			PreDuplicateSelection.Add(Actor);

			ULevel* OldLevel = Actor->GetLevel();
			FDuplicateJob** Job = DuplicateJobs.Find(OldLevel);
			if (Job)
			{
				( *Job )->Actors.Add(Actor);
			}
			else
			{
				// Allocate a new job for the level.
				FDuplicateJob* NewJob = new FDuplicateJob;
				NewJob->SrcLevel = OldLevel;
				NewJob->Actors.Add(Actor);
				DuplicateJobs.Add(OldLevel, NewJob);
			}
		}

		UWorld* World = InLevel->OwningWorld;
		ULevel* DesiredLevel = InLevel;

		USelection* SelectedActors = GetSelectedActors();
		SelectedActors->BeginBatchSelectOperation();
		SelectedActors->Modify();

		// For each level, select the actors in that level and copy-paste into the destination level.
		TArray<AActor*>	NewActors;
		for (DuplicateJobMap::TIterator It(DuplicateJobs); It; ++It)
		{
			FDuplicateJob* Job = It.Value();
			check(Job);
			Job->DuplicateActorsToLevel(NewActors, InLevel, bOffsetLocations);
		}

		// Select any newly created actors and prefabs.
		SelectNone(false, true);
		for (int32 ActorIndex = 0; ActorIndex < NewActors.Num(); ++ActorIndex)
		{
			AActor* Actor = NewActors[ActorIndex];
			SelectActor(Actor, true, false);
		}
		SelectedActors->EndBatchSelectOperation();
		NoteSelectionChange();

		// Finally, cleanup.
		for (DuplicateJobMap::TIterator It(DuplicateJobs); It; ++It)
		{
			FDuplicateJob* Job = It.Value();
			delete Job;
		}

		// Build set of selected actors after duplication
		TArray<AActor*> PostDuplicateSelection;
		for (FSelectionIterator It(GetSelectedActorIterator()); It; ++It)
		{
			AActor* Actor = static_cast<AActor*>( *It );
			checkSlow(Actor->IsA(AActor::StaticClass()));

			// We generate new seeds when we duplicate
			Actor->SeedAllRandomStreams();

			PostDuplicateSelection.Add(Actor);
		}

		TArray<FEdMode*> ActiveModes;
		GLevelEditorModeTools().GetActiveModes(ActiveModes);

		for (int32 ModeIndex = 0; ModeIndex < ActiveModes.Num(); ++ModeIndex)
		{
			// Tell the tools about the duplication
			ActiveModes[ModeIndex]->ActorsDuplicatedNotify(PreDuplicateSelection, PostDuplicateSelection, bOffsetLocations);
		}
	}
}

bool UUnrealEdEngine::CanDeleteSelectedActors( const UWorld* InWorld, const bool bStopAtFirst, const bool bLogUndeletable, TArray<AActor*>* OutDeletableActors ) const
{
	// Iterate over all levels and create a list of world infos.
	TArray<AWorldSettings*> WorldSettingss;
	for ( int32 LevelIndex = 0 ; LevelIndex < InWorld->GetNumLevels() ; ++LevelIndex )
	{
		ULevel* Level = InWorld->GetLevel( LevelIndex );
		WorldSettingss.Add( Level->GetWorldSettings() );
	}

	// Iterate over selected actors and assemble a list of actors to delete.
	bool bContainsDeletable = false;
	for ( FSelectionIterator It( GetSelectedActorIterator() ) ; It ; ++It )
	{
		AActor* Actor		= static_cast<AActor*>( *It );
		checkSlow( Actor->IsA(AActor::StaticClass()) );

		// Only delete transactional actors that aren't a level's builder brush or worldsettings.
		bool bDeletable	= false;
		FText CannotDeleteReason;
		if (Actor->HasAllFlags(RF_Transactional) && Actor->CanDeleteSelectedActor(CannotDeleteReason))
		{
			// TODO: The Brush and WorldSettings logic should be moved to use the CanDeleteSelectedActor virtual
			ABrush* Brush = Cast< ABrush >( Actor );
			const bool bIsDefaultBrush = Brush && FActorEditorUtils::IsABuilderBrush(Brush);
			if ( !bIsDefaultBrush )
			{
				const bool bIsWorldSettings =
					Actor->IsA( AWorldSettings::StaticClass() ) && WorldSettingss.Contains( static_cast<AWorldSettings*>(Actor) );
				if ( !bIsWorldSettings )
				{
					bContainsDeletable = true;
					bDeletable = true;
				}
			}
		}

		// Can this actor be deleted
		if ( bDeletable )
		{
			if ( OutDeletableActors )
			{
				OutDeletableActors->Add( Actor );
			}
			if ( bStopAtFirst )
			{
				break;	// Did we only want to know if ANY of the actors were deletable
			}
		}
		else if ( bLogUndeletable )
		{
			FFormatNamedArguments Arguments;
			Arguments.Add(TEXT("Name"), FText::FromString( Actor->GetFullName() ));

			FText LogText;
			if (CannotDeleteReason.IsEmpty())
			{
				LogText = FText::Format(LOCTEXT("CannotDeleteSpecialActor", "Cannot delete special actor {Name}"), Arguments);
			}
			else
			{
				Arguments.Add(TEXT("Reason"), CannotDeleteReason);
				LogText = FText::Format(LOCTEXT("CannotDeleteActorWithReason", "Cannot delete actor {Name} - {Reason}"), Arguments);
			}
			UE_LOG(LogEditorActor, Log, TEXT("%s"), *LogText.ToString());
		}
	}
	return bContainsDeletable;
}

bool UUnrealEdEngine::edactDeleteSelected( UWorld* InWorld, bool bVerifyDeletionCanHappen, bool bWarnAboutReferences, bool bWarnAboutSoftReferences)
{
	if ( bVerifyDeletionCanHappen )
	{
		// Provide the option to abort the delete
		if ( ShouldAbortActorDeletion() )
		{
			return false;
		}
	}

	const double StartSeconds = FPlatformTime::Seconds();

	// Aggregate the time we waited on user input to remove it from the total time
	double DialogWaitingSeconds = 0;

	FSlateApplication::Get().CancelDragDrop();

	if (GetSelectedComponentCount() > 0)
	{
		TArray<UActorComponent*> SelectedEditableComponents;
		for (FSelectedEditableComponentIterator It(GetSelectedEditableComponentIterator()); It; ++It)
		{
			SelectedEditableComponents.Add(CastChecked<UActorComponent>(*It));
		}

		if (SelectedEditableComponents.Num() > 0)
		{
			// Modify the actor that owns the selected components
			check(GetSelectedActorCount() == 1);
			(*GetSelectedActorIterator())->Modify();
			
			// Delete the selected components
			UActorComponent* ComponentToSelect = nullptr;
			int32 NumDeletedComponents = FComponentEditorUtils::DeleteComponents(SelectedEditableComponents, ComponentToSelect);

			if (NumDeletedComponents > 0)
			{
				// Make sure all the SCS trees have a chance to rebuild
				FLevelEditorModule& LevelEditor = FModuleManager::LoadModuleChecked<FLevelEditorModule>("LevelEditor");
				LevelEditor.BroadcastComponentsEdited();

				// Update the editor component selection if possible
				if (ComponentToSelect)
				{
					USelection* ComponentSelection = GetSelectedComponents();
					ComponentSelection->Modify(false);
					ComponentSelection->BeginBatchSelectOperation();
					ComponentSelection->DeselectAll();

					GEditor->SelectComponent(ComponentToSelect, true, false);

					// Make sure the selection changed event fires so the SCS trees can update their selection
					ComponentSelection->MarkBatchDirty();
					ComponentSelection->EndBatchSelectOperation(true);

					// Notify the level editor of the new component selection
					NoteSelectionChange();
				}

				UE_LOG(LogEditorActor, Log, TEXT("Deleted %d Components (%3.3f secs)"), NumDeletedComponents, FPlatformTime::Seconds() - StartSeconds);
				return true;
			}
		}

		return false;
	}

	GetSelectedActors()->Modify();

	// Fire ULevel::LevelDirtiedEvent when falling out of scope.
	FScopedLevelDirtied			LevelDirtyCallback;

	// Get a list of all the deletable actors in the selection
	TArray<AActor*> ActorsToDelete;
	CanDeleteSelectedActors( InWorld, false, true, &ActorsToDelete );

	// Maintain a list of levels that have already been Modify()'d so that each level
	// is modify'd only once.
	TArray<ULevel*> LevelsAlreadyModified;
	// A list of levels that will need their Bsp updated after the deletion is complete
	TSet<ULevel*> LevelsToRebuildBSP;
	TSet<ULevel*> LevelsToRebuildNavigation;


	bool	bRequestedDeleteAllByLevel = false;
	bool	bRequestedDeleteAllByActor = false;
	bool	bRequestedDeleteAllBySoftReference = false;
	EAppMsgType::Type MessageType = ActorsToDelete.Num() > 1 ? EAppMsgType::YesNoYesAllNoAll : EAppMsgType::YesNo;
	int32		DeleteCount = 0;

	USelection* SelectedActors = GetSelectedActors();
	TMap<AActor*, TArray<AActor*> > ReferencingActorsMap;
	TMap<AActor*, TArray<UObject*> > SoftReferencingObjectsMap;
	TArray<UClass*> ClassTypesToIgnore;
	ClassTypesToIgnore.Add(ALevelScriptActor::StaticClass());
	// The delete warning is meant for actor references that affect gameplay.  Group actors do not affect gameplay and should not show up as a warning.
	ClassTypesToIgnore.Add(AGroupActor::StaticClass());

	// If we want to warn about references to the actors to be deleted, it is a lot more efficient to query
	// the world first and build a map of actors referenced by other actors. We can then quickly look this up later on in the loop.
	if (bWarnAboutReferences)
	{
		FBlueprintEditorUtils::GetActorReferenceMap(InWorld, ClassTypesToIgnore, ReferencingActorsMap);

		if (bWarnAboutSoftReferences)
		{
			FAssetToolsModule& AssetToolsModule = FModuleManager::GetModuleChecked<FAssetToolsModule>(TEXT("AssetTools"));

			for (int32 ActorIndex = 0; ActorIndex < ActorsToDelete.Num(); ++ActorIndex)
			{
				TArray<UObject*> SoftReferencingObjects;
				AActor* Actor = ActorsToDelete[ActorIndex];

				AssetToolsModule.Get().FindSoftReferencesToObject(Actor, SoftReferencingObjects);

				if (SoftReferencingObjects.Num() > 0)
				{
					SoftReferencingObjectsMap.Add(Actor, SoftReferencingObjects);
				}
			}
		}
	}

	for ( int32 ActorIndex = 0 ; ActorIndex < ActorsToDelete.Num() ; ++ActorIndex )
	{
		AActor* Actor = ActorsToDelete[ ActorIndex ];

		//If actor is referenced by script, ask user if they really want to delete
		ULevelScriptBlueprint* LSB = Actor->GetLevel()->GetLevelScriptBlueprint(true);

		// Get the array of actors that reference this actor from the cached map we built above.
		TArray<AActor*>* ReferencingActors = nullptr;
		if( bWarnAboutReferences )
		{
			ReferencingActors = ReferencingActorsMap.Find(Actor);
		}

		TArray<UK2Node*> ReferencedToActorsFromLevelScriptArray;
		FBlueprintEditorUtils::FindReferencesToActorFromLevelScript(LSB, Actor, ReferencedToActorsFromLevelScriptArray);

		bool bReferencedByLevelScript = bWarnAboutReferences && (nullptr != LSB && ReferencedToActorsFromLevelScriptArray.Num() > 0);
		bool bReferencedByActor = false;
		bool bReferencedBySoftReference = false;
		TArray<UObject*>* SoftReferencingObjects = nullptr;

		if (bWarnAboutSoftReferences)
		{
			SoftReferencingObjects = SoftReferencingObjectsMap.Find(Actor);

			if (SoftReferencingObjects)
			{
				bReferencedBySoftReference = true;
			}
		}

		// If there are any referencing actors, make sure that they are reference types that we care about.
		if (ReferencingActors != nullptr)
		{
			for (AActor* ReferencingActor : (*ReferencingActors))
			{
				// Skip to next if we are referencing ourselves
				if (ReferencingActor == Actor)
				{
					continue;
				}

				// If the referencing actor is a child actor that is referencing us, do not treat it
				// as referencing for the purposes of warning about deletion
				UChildActorComponent* ParentComponent = ReferencingActor->GetParentComponent();
				if (ParentComponent == nullptr || ParentComponent->GetOwner() != Actor)
				{
					bReferencedByActor = true;

					FText ActorReferencedMessage = FText::Format(LOCTEXT("ActorDeleteReferencedMessage",
						"Actor {0} is referenced by {1}."),
						FText::FromString(Actor->GetActorLabel()),
						FText::FromString(ReferencingActor->GetActorLabel())
					);
					UE_LOG(LogEditorActor, Log, TEXT("%s"), *ActorReferencedMessage.ToString());
				}
			}
		}

		// We have references from one or more sources, prompt the user for feedback.
		if (bReferencedByLevelScript || bReferencedByActor || bReferencedBySoftReference)
		{
			if ((bReferencedByLevelScript && !bRequestedDeleteAllByLevel) ||
				(bReferencedByActor && !bRequestedDeleteAllByActor) ||
				(bReferencedBySoftReference && !bRequestedDeleteAllBySoftReference))
			{
				FText ConfirmDelete;

				FString LevelScriptReferenceString;

				for (int32 i = 0; i < ReferencedToActorsFromLevelScriptArray.Num(); ++i)
				{
					LevelScriptReferenceString += ReferencedToActorsFromLevelScriptArray[i]->GetFindReferenceSearchString();

					if (bReferencedByLevelScript && bReferencedByActor)
					{
						LevelScriptReferenceString += TEXT(" (Level Blueprint)");
					}

					LevelScriptReferenceString += TEXT("\n");
				}

				LevelScriptReferenceString.TrimEndInline();

				FString ActorReferenceString;

				if (ReferencingActors != nullptr)
				{
					for (int32 i = 0; i < ReferencingActors->Num(); ++i)
					{
						ActorReferenceString += (*ReferencingActors)[i]->GetActorLabel();

						if (bReferencedByLevelScript && bReferencedByActor)
						{
							ActorReferenceString += TEXT(" (Other Actor)");
						}

						ActorReferenceString += TEXT("\n");
					}
				}

				if (bReferencedBySoftReference)
				{
					for (UObject* ReferencingObject : *SoftReferencingObjects)
					{
						if (AActor* ReferencingActor = Cast<AActor>(ReferencingObject))
						{
							ActorReferenceString += FString::Printf(TEXT("(Soft) Actor %s in %s\n"), *ReferencingActor->GetActorLabel(), *FPackageName::GetLongPackageAssetName(ReferencingActor->GetOutermost()->GetName()));
						}
						else
						{
							ActorReferenceString += FString::Printf(TEXT("(Soft) Object %s\n"), *ReferencingObject->GetPathName());
						}
					}
				}

				ActorReferenceString.TrimEndInline();

				if (bReferencedByLevelScript && (bReferencedByActor || bReferencedBySoftReference))
				{
					ConfirmDelete = FText::Format(LOCTEXT("ConfirmDeleteActorReferenceByScriptAndActor",
						"Actor {0} is referenced by the level blueprint and other Actors/Objects.\nDo you really want to delete it? This will break references.\n\nReference List:\n\n{1}\n{2}"),
						FText::FromString(Actor->GetActorLabel()), FText::FromString(LevelScriptReferenceString), FText::FromString(ActorReferenceString));
				}
				else if (bReferencedByLevelScript)
				{
					ConfirmDelete = FText::Format(LOCTEXT("ConfirmDeleteActorReferencedByScript",
						"Actor {0} is referenced by the level blueprint.\nDo you really want to delete it? This will break references.\n\nReference List:\n\n{1}"),
						FText::FromString(Actor->GetActorLabel()), FText::FromString(LevelScriptReferenceString));
				}
				else
				{
					ConfirmDelete = FText::Format(LOCTEXT("ConfirmDeleteActorReferencedByActor",
						"Actor {0} is referenced by other Actors/Objects.\nDo you really want to delete it? This will break references.\n\nReference List:\n\n{1}"),
						FText::FromString(Actor->GetActorLabel()), FText::FromString(ActorReferenceString));
				}

				const double DialogStartSeconds = FPlatformTime::Seconds();

				int32 Result = FMessageDialog::Open(MessageType, ConfirmDelete);

				DialogWaitingSeconds += FPlatformTime::Seconds() - DialogStartSeconds;

				if (Result == EAppReturnType::YesAll)
				{
					bRequestedDeleteAllByLevel |= bReferencedByLevelScript;
					bRequestedDeleteAllByActor |= bReferencedByActor;
					bRequestedDeleteAllBySoftReference |= bReferencedBySoftReference;
				}
				else if (Result == EAppReturnType::NoAll)
				{
					break;
				}
				else if (Result == EAppReturnType::No || Result == EAppReturnType::Cancel)
				{
					continue;
				}
			}

			if (bReferencedByLevelScript)
			{
				FBlueprintEditorUtils::ModifyActorReferencedGraphNodes(LSB, Actor);
			}
			if (bReferencedByActor && ReferencingActors != nullptr)
			{
				for (int32 ReferencingActorIndex = 0; ReferencingActorIndex < ReferencingActors->Num(); ReferencingActorIndex++)
				{
					AActor* ReferencingActor = (*ReferencingActors)[ReferencingActorIndex];
					ReferencingActor->Modify();

					ALODActor* LODActor = Cast<ALODActor>(ReferencingActor);
					// it's possible other actor is referencing this
					if (LODActor)
					{
						LODActor->RemoveSubActor(Actor);
					}
				}
			}
		}
	
		bool bRebuildNavigation = false;

		ABrush* Brush = Cast< ABrush >( Actor );
		if (Brush && !FActorEditorUtils::IsABuilderBrush(Brush)) // Track whether or not a brush actor was deleted.
		{
			ULevel* BrushLevel = Actor->GetLevel();
			if (BrushLevel && !Brush->IsVolumeBrush() )
			{
				BrushLevel->Model->Modify();
				LevelsToRebuildBSP.Add( BrushLevel );
				// Rebuilding bsp will also take care of navigation
				LevelsToRebuildNavigation.Remove( BrushLevel );
			}
			else if( BrushLevel && !LevelsToRebuildBSP.Contains( BrushLevel ) )
			{
				LevelsToRebuildNavigation.Add( BrushLevel );
			}
		}

		// If the actor about to be deleted is in a group, be sure to remove it from the group
		AGroupActor* ActorParentGroup = AGroupActor::GetParentForActor(Actor);
		if(ActorParentGroup)
		{
			ActorParentGroup->Remove(*Actor);
		}

		// Remove actor from all asset editors
		FAssetEditorManager::Get().RemoveAssetFromAllEditors(Actor);

		// Mark the actor's level as dirty.
		Actor->MarkPackageDirty();
		LevelDirtyCallback.Request();

		// Deselect the Actor.
		SelectedActors->Deselect(Actor);

		// Modify the level.  Each level is modified only once.
		// @todo DB: Shouldn't this be calling UWorld::ModifyLevel?
		ULevel* Level = Actor->GetLevel();
		if ( LevelsAlreadyModified.Find( Level ) == INDEX_NONE )
		{
			LevelsAlreadyModified.Add( Level );
			Level->Modify();
		}

		UE_LOG(LogEditorActor, Log,  TEXT("Deleted Actor: %s"), *Actor->GetClass()->GetName() );

		// Destroy actor and clear references.
		GEditor->Layers->DisassociateActorFromLayers( Actor );
		bool WasDestroyed = Actor->GetWorld()->EditorDestroyActor( Actor, false );
		checkf( WasDestroyed,TEXT( "Failed to destroy Actor %s (%s)"), *Actor->GetClass()->GetName(), *Actor->GetActorLabel() );

		DeleteCount++;
	}

	// Remove all references to destroyed actors once at the end, instead of once for each Actor destroyed..
	CollectGarbage( GARBAGE_COLLECTION_KEEPFLAGS );

	// If any brush actors were modified, update the Bsp in the appropriate levels
	if (LevelsToRebuildBSP.Num())
	{
		FlushRenderingCommands();

		for ( ULevel* Level : LevelsToRebuildBSP )
		{
			GEditor->RebuildLevel(*Level);
		}
	}

	NoteSelectionChange();

	if( LevelsToRebuildNavigation.Num() )
	{
		for (ULevel* Level : LevelsToRebuildNavigation)
		{
			if (Level)
			{
				FNavigationSystem::UpdateLevelCollision(*Level);
			}
		}
	}

	if( LevelsToRebuildBSP.Num() || LevelsToRebuildNavigation.Num() )
	{
		RedrawLevelEditingViewports();
		ULevel::LevelDirtiedEvent.Broadcast();
	}

	UE_LOG(LogEditorActor, Log,  TEXT("Deleted %d Actors (%3.3f secs)"), DeleteCount, (FPlatformTime::Seconds() - StartSeconds) - DialogWaitingSeconds);

	return true;
}

bool UUnrealEdEngine::ShouldAbortActorDeletion() const
{
	bool bResult = false;

	// Can't delete actors if Matinee is open.
	const FText ErrorMsg = NSLOCTEXT("UnrealEd", "Error_WrongModeForActorDeletion", "Cannot delete actor while Matinee is open" );
	if ( !GLevelEditorModeTools().EnsureNotInMode( FBuiltinEditorModes::EM_InterpEdit, ErrorMsg, true ) )
	{
		bResult = true;
	}

	if ( !bResult )
	{
		for ( FSelectionIterator It( GetSelectedActorIterator() ) ; It ; ++It )
		{
			AActor* Actor = static_cast<AActor*>( *It );
			checkSlow( Actor->IsA(AActor::StaticClass()) );

			ULevel* ActorLevel = Actor->GetLevel();
			if ( FLevelUtils::IsLevelLocked(ActorLevel) )
			{
				UE_LOG(LogEditorActor, Warning, TEXT("Cannot perform action on actor %s because the actor's level is locked"), *Actor->GetName());
				bResult = true;
				break;
			}
		}
	}

	return bResult;
}


void UUnrealEdEngine::edactReplaceSelectedBrush( UWorld* InWorld )
{
	// Make a list of brush actors to replace.
	ABrush* DefaultBrush = InWorld->GetDefaultBrush();

	TArray<ABrush*> BrushesToReplace;
	for ( FSelectionIterator It( GetSelectedActorIterator() ) ; It ; ++It )
	{
		AActor* Actor = static_cast<AActor*>( *It );
		checkSlow( Actor->IsA(AActor::StaticClass()) );
		ABrush* Brush = Cast< ABrush >( Actor );
		if ( Brush && Actor->HasAnyFlags(RF_Transactional) && Actor != DefaultBrush )
		{
			BrushesToReplace.Add( Brush );
		}
	}

	// Fire ULevel::LevelDirtiedEvent when falling out of scope.
	FScopedLevelDirtied			LevelDirtyCallback;

	USelection* SelectedActors = GetSelectedActors();
	SelectedActors->BeginBatchSelectOperation();
	SelectedActors->Modify();

	// Replace brushes.
	for ( int32 BrushIndex = 0 ; BrushIndex < BrushesToReplace.Num() ; ++BrushIndex )
	{
		ABrush* SrcBrush = BrushesToReplace[BrushIndex];
		ABrush* NewBrush = FBSPOps::csgAddOperation( DefaultBrush, SrcBrush->PolyFlags, (EBrushType)SrcBrush->BrushType );
		if( NewBrush )
		{
			SrcBrush->MarkPackageDirty();
			NewBrush->MarkPackageDirty();

			LevelDirtyCallback.Request();

			NewBrush->Modify();

				NewBrush->Layers.Append( SrcBrush->Layers );

			NewBrush->CopyPosRotScaleFrom( SrcBrush );
			NewBrush->PostEditMove( true );
			SelectActor( SrcBrush, false, false );
			SelectActor( NewBrush, true, false );

			GEditor->Layers->DisassociateActorFromLayers( SrcBrush );
			InWorld->EditorDestroyActor( SrcBrush, true );
		}
	}

	SelectedActors->EndBatchSelectOperation();
	NoteSelectionChange();
}


AActor* UUnrealEdEngine::ReplaceActor( AActor* CurrentActor, UClass* NewActorClass, UObject* Archetype, bool bNoteSelectionChange )
{
	FVector SpawnLoc = CurrentActor->GetActorLocation();
	FRotator SpawnRot = CurrentActor->GetActorRotation();
	FActorSpawnParameters SpawnInfo;
	SpawnInfo.Template = Cast<AActor>(Archetype);
	SpawnInfo.SpawnCollisionHandlingOverride = ESpawnActorCollisionHandlingMethod::AlwaysSpawn;
	AActor* NewActor = CurrentActor->GetWorld()->SpawnActor( NewActorClass, &SpawnLoc, &SpawnRot, SpawnInfo );
	if( NewActor )
	{
		NewActor->Modify();
		GEditor->Layers->InitializeNewActorLayers( NewActor );

		const bool bCurrentActorSelected = GetSelectedActors()->IsSelected( CurrentActor );
		if ( bCurrentActorSelected )
		{
			// The source actor was selected, so deselect the old actor and select the new one.
			GetSelectedActors()->Modify();
			SelectActor( NewActor, bCurrentActorSelected, false );
			SelectActor( CurrentActor, false, false );
		}

		{
			GEditor->Layers->DisassociateActorFromLayers( NewActor );
			NewActor->Layers.Empty();

			GEditor->Layers->AddActorToLayers( NewActor, CurrentActor->Layers );

			NewActor->SetActorLabel( CurrentActor->GetActorLabel() );
			NewActor->Tags = CurrentActor->Tags;

			NewActor->EditorReplacedActor( CurrentActor );
		}

		GEditor->Layers->DisassociateActorFromLayers( CurrentActor );
		CurrentActor->GetWorld()->EditorDestroyActor( CurrentActor, true );

		// Note selection change if necessary and requested.
		if ( bCurrentActorSelected && bNoteSelectionChange )
		{
			NoteSelectionChange();
		}

		//whenever selection changes, recompute whether the selection contains a locked actor
		bCheckForLockActors = true;

		//whenever selection changes, recompute whether the selection contains a world info actor
		bCheckForWorldSettingsActors = true;
	}

	return NewActor;
}


void UUnrealEdEngine::edactReplaceSelectedNonBrushWithClass(UClass* Class)
{
	// Make a list of actors to replace.
	TArray<AActor*> ActorsToReplace;
	for ( FSelectionIterator It( GetSelectedActorIterator() ) ; It ; ++It )
	{
		AActor* Actor = static_cast<AActor*>( *It );
		checkSlow( Actor->IsA(AActor::StaticClass()) );
		ABrush* Brush = Cast< ABrush >( Actor );
		if ( !Brush && Actor->HasAnyFlags(RF_Transactional) )
		{
			ActorsToReplace.Add( Actor );
		}
	}

	// Fire ULevel::LevelDirtiedEvent when falling out of scope.
	FScopedLevelDirtied			LevelDirtyCallback;

	// Replace actors.
	for ( int32 i = 0 ; i < ActorsToReplace.Num() ; ++i )
	{
		AActor* SrcActor = ActorsToReplace[i];
		AActor* NewActor = ReplaceActor( SrcActor, Class, NULL, false );
		if ( NewActor )
		{
			NewActor->MarkPackageDirty();
			LevelDirtyCallback.Request();
		}
	}

	NoteSelectionChange();
}


void UUnrealEdEngine::edactReplaceClassWithClass(UWorld* InWorld, UClass* SrcClass, UClass* DstClass)
{
	// Make a list of actors to replace.
	TArray<AActor*> ActorsToReplace;
	for( TActorIterator<AActor> It(InWorld, SrcClass); It; ++It )
	{
		AActor* Actor = *It;
		if ( Actor->HasAnyFlags(RF_Transactional) )
		{
			ActorsToReplace.Add( Actor );
		}
	}

	// Fires ULevel::LevelDirtiedEvent when falling out of scope.
	FScopedLevelDirtied			LevelDirtyCallback;

	// Replace actors.
	for ( int32 i = 0 ; i < ActorsToReplace.Num() ; ++i )
	{
		AActor* SrcActor = ActorsToReplace[i];
		AActor* NewActor = ReplaceActor( SrcActor, DstClass, NULL, false );
		if ( NewActor )
		{
			NewActor->MarkPackageDirty();
			LevelDirtyCallback.Request();
		}
	}

	NoteSelectionChange();
}

void UUnrealEdEngine::edactHideSelected( UWorld* InWorld )
{
	// Assemble a list of actors to hide.
	TArray<AActor*> ActorsToHide;
	for ( FSelectionIterator It( GetSelectedActorIterator() ) ; It ; ++It )
	{
		AActor* Actor = static_cast<AActor*>( *It );
		checkSlow( Actor->IsA(AActor::StaticClass()) );
		
		// Don't consider already hidden actors or the builder brush
		if ( !FActorEditorUtils::IsABuilderBrush(Actor) && !Actor->IsHiddenEd() )
		{
			ActorsToHide.Add( Actor );
		}
	}
	
	// Hide the actors that were selected and deselect them in the process
	if ( ActorsToHide.Num() > 0 )
	{
		USelection* SelectedActors = GetSelectedActors();
		SelectedActors->Modify();

		for( int32 ActorIndex = 0 ; ActorIndex < ActorsToHide.Num() ; ++ActorIndex )
		{
			AActor* Actor = ActorsToHide[ ActorIndex ];
			
			// Save the actor to the transaction buffer to support undo/redo, but do
			// not call Modify, as we do not want to dirty the actor's package and
			// we're only editing temporary, transient values
			SaveToTransactionBuffer(Actor, false);
			Actor->SetIsTemporarilyHiddenInEditor( true );
			SelectedActors->Deselect( Actor );
		}

		NoteSelectionChange();
	}

	// Iterate through all of the BSP models and hide any that were selected (deselecting them in the process)
	if ( InWorld )
	{
		for ( TArray<ULevel*>::TConstIterator LevelIterator = InWorld->GetLevels().CreateConstIterator(); LevelIterator; ++LevelIterator )
		{
			UModel& CurLevelModel = *( ( *LevelIterator )->Model );
			for ( TArray<FBspSurf>::TIterator SurfaceIterator( CurLevelModel.Surfs ); SurfaceIterator; ++SurfaceIterator )
			{
				FBspSurf& CurSurface = *SurfaceIterator;
				if ( ( CurSurface.PolyFlags & PF_Selected ) && !CurSurface.IsHiddenEd() )
				{
					CurLevelModel.ModifySurf( SurfaceIterator.GetIndex(), false );
					
					// Deselect the surface and mark it as hidden to the editor
					CurSurface.PolyFlags &= ~PF_Selected;
					CurSurface.bHiddenEdTemporary = true;
				}
			}
		}
	}
	RedrawLevelEditingViewports();
}


void UUnrealEdEngine::edactHideUnselected( UWorld* InWorld )
{
	// Iterate through all of the actors and hide the ones which are not selected and are not already hidden
	for( FActorIterator It(InWorld); It; ++It )
	{
		AActor* Actor = *It;
		if( !FActorEditorUtils::IsABuilderBrush(Actor) && !Actor->IsSelected() && !Actor->IsHiddenEd() )
		{
			// Save the actor to the transaction buffer to support undo/redo, but do
			// not call Modify, as we do not want to dirty the actor's package and
			// we're only editing temporary, transient values
			SaveToTransactionBuffer(Actor, false);
			Actor->SetIsTemporarilyHiddenInEditor( true );
		}
	}

	// Iterate through all of the BSP models and hide the ones which are not selected and are not already hidden
	if ( InWorld )
	{
		for ( TArray<ULevel*>::TConstIterator LevelIterator = InWorld->GetLevels().CreateConstIterator(); LevelIterator; ++LevelIterator )		
		{
			UModel& CurLevelModel = *( ( *LevelIterator )->Model );
			for ( TArray<FBspSurf>::TIterator SurfaceIterator( CurLevelModel.Surfs ); SurfaceIterator; ++SurfaceIterator )
			{
				FBspSurf& CurSurface = *SurfaceIterator;

				// Only modify surfaces that aren't selected and aren't already hidden
				if ( !( CurSurface.PolyFlags & PF_Selected ) && !CurSurface.IsHiddenEd() )
				{
					CurLevelModel.ModifySurf( SurfaceIterator.GetIndex(), false );
					CurSurface.bHiddenEdTemporary = true;
				}
			}
		}
	}
	RedrawLevelEditingViewports();
}


void UUnrealEdEngine::edactUnHideAll( UWorld* InWorld )
{
	// Iterate through all of the actors and unhide them
	for( FActorIterator It(InWorld); It; ++It )
	{
		AActor* Actor = *It;
		if( !FActorEditorUtils::IsABuilderBrush(Actor) && Actor->IsTemporarilyHiddenInEditor() )
		{
			// Save the actor to the transaction buffer to support undo/redo, but do
			// not call Modify, as we do not want to dirty the actor's package and
			// we're only editing temporary, transient values
			SaveToTransactionBuffer(Actor, false);
			Actor->SetIsTemporarilyHiddenInEditor( false );
		}
	}

	// Iterate through all of the BSP models and unhide them if they are already hidden
	if ( InWorld )
	{
		for ( TArray<ULevel*>::TConstIterator LevelIterator = InWorld->GetLevels().CreateConstIterator(); LevelIterator; ++LevelIterator )
		{
			UModel& CurLevelModel = *( ( *LevelIterator )->Model );
			for ( TArray<FBspSurf>::TIterator SurfaceIterator( CurLevelModel.Surfs ); SurfaceIterator; ++SurfaceIterator )
			{
				FBspSurf& CurSurface = *SurfaceIterator;
				if ( CurSurface.bHiddenEdTemporary )
				{
					CurLevelModel.ModifySurf( SurfaceIterator.GetIndex(), false );
					CurSurface.bHiddenEdTemporary = false;
				}
			}
		}
	}
	RedrawLevelEditingViewports();
}


void UUnrealEdEngine::edactHideSelectedStartup( UWorld* InWorld )
{
	// Fires ULevel::LevelDirtiedEvent when falling out of scope.
	FScopedLevelDirtied LevelDirtyCallback;

	// Iterate through all of the selected actors
	for ( FSelectionIterator It( GetSelectedActorIterator() ) ; It ; ++It )
	{
		AActor* Actor = static_cast<AActor*>( *It );
		checkSlow( Actor->IsA(AActor::StaticClass()) );

		// Set the actor to hide at editor startup, if it's not already set that way
		if ( !FActorEditorUtils::IsABuilderBrush(Actor) && !Actor->IsHiddenEd() && !Actor->IsHiddenEdAtStartup() )
		{
			Actor->Modify();
			Actor->bHiddenEd = true;
			LevelDirtyCallback.Request();
		}
	}

	if ( InWorld )
	{
		// Iterate through all of the selected BSP surfaces
		for ( TArray<ULevel*>::TConstIterator LevelIterator = InWorld->GetLevels().CreateConstIterator(); LevelIterator; ++LevelIterator )
		{
			UModel& CurLevelModel = *( ( *LevelIterator )->Model );
			for ( TArray<FBspSurf>::TIterator SurfaceIterator( CurLevelModel.Surfs ); SurfaceIterator; ++SurfaceIterator )
			{
				FBspSurf& CurSurface = *SurfaceIterator;
				
				// Set the BSP surface to hide at editor startup, if it's not already set that way
				const bool bSelected = CurSurface.Actor->IsSelected() || (CurSurface.PolyFlags & PF_Selected);
				if (bSelected && !CurSurface.IsHiddenEdAtStartup() && !CurSurface.IsHiddenEd())
				{
					CurLevelModel.Modify();
					CurLevelModel.ModifySurf( SurfaceIterator.GetIndex(), false );
					CurSurface.PolyFlags |= PF_HiddenEd;
					LevelDirtyCallback.Request();
				}
			}
		}
	}
	RedrawLevelEditingViewports();
}


void UUnrealEdEngine::edactUnHideAllStartup( UWorld* InWorld )
{
	// Fires ULevel::LevelDirtiedEvent when falling out of scope.
	FScopedLevelDirtied LevelDirtyCallback;

	// Iterate over all actors
	for ( FActorIterator It(InWorld); It ; ++It )
	{
		AActor* Actor = static_cast<AActor*>( *It );
		checkSlow( Actor->IsA(AActor::StaticClass()) );

		// If the actor is set to be hidden at editor startup, change it so that it will be shown at startup
		if ( !FActorEditorUtils::IsABuilderBrush(Actor) && Actor->IsHiddenEdAtStartup() )
		{
			Actor->Modify();
			Actor->bHiddenEd = false;
			LevelDirtyCallback.Request();
		}
	}

	if ( InWorld )
	{
		// Iterate over all BSP surfaces
		for ( TArray<ULevel*>::TConstIterator LevelIterator = InWorld->GetLevels().CreateConstIterator(); LevelIterator; ++LevelIterator )
		{
			UModel& CurLevelModel = *( ( *LevelIterator )->Model );
			for ( TArray<FBspSurf>::TIterator SurfaceIterator( CurLevelModel.Surfs ); SurfaceIterator; ++SurfaceIterator )
			{
				FBspSurf& CurSurface = *SurfaceIterator;

				// If the BSP surface is set to be hidden at editor startup, change it so that it will be shown at startup
				if ( CurSurface.IsHiddenEdAtStartup() )
				{
					CurLevelModel.Modify();
					CurLevelModel.ModifySurf( SurfaceIterator.GetIndex(), false );
					CurSurface.PolyFlags &= ~PF_HiddenEd;
					LevelDirtyCallback.Request();
				}
			}
		}
	}
	RedrawLevelEditingViewports();
}


void UUnrealEdEngine::edactUnHideSelectedStartup( UWorld* InWorld )
{
	// Fires ULevel::LevelDirtiedEvent when falling out of scope.
	FScopedLevelDirtied LevelDirtyCallback;

	// Iterate over all selected actors
	for ( FSelectionIterator It( GetSelectedActorIterator() ) ; It ; ++It )
	{
		AActor* Actor = static_cast<AActor*>( *It );
		checkSlow( Actor->IsA(AActor::StaticClass()) );

		// Mark the selected actor as showing at editor startup if it was currently set to be hidden
		if ( !FActorEditorUtils::IsABuilderBrush(Actor) && Actor->IsHiddenEdAtStartup() )
		{
			Actor->Modify();
			Actor->bHiddenEd = false;
			LevelDirtyCallback.Request();
		}
	}

	if ( InWorld )
	{
		// Iterate over all selected BSP surfaces
		for ( TArray<ULevel*>::TConstIterator LevelIterator = InWorld->GetLevels().CreateConstIterator(); LevelIterator; ++LevelIterator )
		{
			UModel& CurLevelModel = *( ( *LevelIterator )->Model );
			for ( TArray<FBspSurf>::TIterator SurfaceIterator( CurLevelModel.Surfs ); SurfaceIterator; ++SurfaceIterator )
			{
				FBspSurf& CurSurface = *SurfaceIterator;

				// Mark the selected BSP surface as showing at editor startup if it was currently set to be hidden
				const bool bSelected = CurSurface.Actor->IsSelected() || (CurSurface.PolyFlags & PF_Selected);
				if (bSelected && CurSurface.IsHiddenEdAtStartup())
				{
					CurLevelModel.Modify();
					CurLevelModel.ModifySurf( SurfaceIterator.GetIndex(), false );
					CurSurface.PolyFlags &= ~PF_HiddenEd;
					LevelDirtyCallback.Request();
				}
			}
		}
	}
	RedrawLevelEditingViewports();
}


void UUnrealEdEngine::edactUnhideSelected( UWorld* InWorld )
{
	// Assemble a list of actors to hide.
	TArray<AActor*> ActorsToShow;
	for ( FSelectionIterator It( GetSelectedActorIterator() ) ; It ; ++It )
	{
		AActor* Actor = static_cast<AActor*>( *It );
		checkSlow( Actor->IsA(AActor::StaticClass()) );
		
		// Don't consider already visible actors or the builder brush
		if ( !FActorEditorUtils::IsABuilderBrush(Actor) && Actor->IsHiddenEd() )
		{
			ActorsToShow.Add( Actor );
		}
	}
	
	// Show the actors that were selected
	if ( ActorsToShow.Num() > 0 )
	{
		USelection* SelectedActors = GetSelectedActors();
		SelectedActors->Modify();

		for( int32 ActorIndex = 0 ; ActorIndex < ActorsToShow.Num() ; ++ActorIndex )
		{
			AActor* Actor = ActorsToShow[ ActorIndex ];
			
			// Save the actor to the transaction buffer to support undo/redo, but do
			// not call Modify, as we do not want to dirty the actor's package and
			// we're only editing temporary, transient values
			SaveToTransactionBuffer(Actor, false);
			Actor->SetIsTemporarilyHiddenInEditor( false );
		}
	}

	// Iterate through all of the BSP models and show any that were selected
	if ( InWorld )
	{
		for ( TArray<ULevel*>::TConstIterator LevelIterator = InWorld->GetLevels().CreateConstIterator(); LevelIterator; ++LevelIterator )
		{
			UModel& CurLevelModel = *( ( *LevelIterator )->Model );
			for ( TArray<FBspSurf>::TIterator SurfaceIterator( CurLevelModel.Surfs ); SurfaceIterator; ++SurfaceIterator )
			{
				FBspSurf& CurSurface = *SurfaceIterator;
				if ( ( CurSurface.PolyFlags & PF_Selected ) && !CurSurface.IsHiddenEd() )
				{
					CurLevelModel.ModifySurf( SurfaceIterator.GetIndex(), false );
					CurSurface.bHiddenEdTemporary = false;
				}
			}
		}
	}
	RedrawLevelEditingViewports();
}

void UUnrealEdEngine::CreateBSPVisibilityMap(UWorld* InWorld, TMap<AActor*, TArray<int32>>& OutBSPMap, bool& bOutAllVisible  )
{
	// Start out true, we do not know otherwise.
	bOutAllVisible = true;

	// Iterate through all of the BSP models and any that are visible to the list.
	if ( InWorld )
	{
		for ( TArray<ULevel*>::TConstIterator LevelIterator = InWorld->GetLevels().CreateConstIterator(); LevelIterator; ++LevelIterator )
		{
			UModel& CurLevelModel = *( ( *LevelIterator )->Model );
			for ( TArray<FBspSurf>::TIterator SurfaceIterator( CurLevelModel.Surfs ); SurfaceIterator; ++SurfaceIterator )
			{
				FBspSurf& CurSurface = *SurfaceIterator;

				// If the surface is visible, we will want to add it to the map.
				if ( CurSurface.bHiddenEdTemporary == false )
				{
					// First check if we have already added our surface's brush actor to the map.
					TArray<int32>* BrushPolyList = OutBSPMap.Find(CurSurface.Actor);
					if(BrushPolyList)
					{
						// We found the brush actor on the list, so add our polygon ID to the list.
						BrushPolyList->Add(CurSurface.iBrushPoly);
					}
					else
					{
						// The brush actor has not been added to the map, add it.
						OutBSPMap.Add(CurSurface.Actor, TArray<int32>());

						// Grab the list out and add our brush poly to it.
						BrushPolyList = OutBSPMap.Find(CurSurface.Actor);
						BrushPolyList->Add(CurSurface.iBrushPoly);

					}
				}
				else
				{
					// We found one that is not visible, so they are not ALL visible. We will continue to map out geometry to come up with a complete Visibility map.
					bOutAllVisible = false;
				}
			}
		}
	}
}

void UUnrealEdEngine::MakeBSPMapVisible(const TMap<AActor*, TArray<int32>>& InBSPMap, UWorld* InWorld )
{
	// Iterate through all of the BSP models and show any that were selected
	if ( InWorld )
	{
		for ( TArray<ULevel*>::TConstIterator LevelIterator = InWorld->GetLevels().CreateConstIterator(); LevelIterator; ++LevelIterator )
		{
			UModel& CurLevelModel = *( ( *LevelIterator )->Model );
			for ( TArray<FBspSurf>::TIterator SurfaceIterator( CurLevelModel.Surfs ); SurfaceIterator; ++SurfaceIterator )
			{
				FBspSurf& CurSurface = *SurfaceIterator;

				// Check if we can find the surface's actor in the map.
				const TArray<int32>* BrushPolyList = InBSPMap.Find(CurSurface.Actor);
				if(BrushPolyList)
				{
					// We have the list of brush polygons that are visible, check if the current one is on the list.
					if(BrushPolyList->FindByKey(CurSurface.iBrushPoly))
					{
						// Make the surface visible.
						CurSurface.bHiddenEdTemporary = false;
					}
					else
					{
						// The brush poly was not in the map, so it should be hidden.
						CurSurface.bHiddenEdTemporary = true;
					}
				}
				else
				{
					// There was no brush poly list, that means no polygon on this brush was visible, make this surface hidden.
					CurSurface.bHiddenEdTemporary = true;
				}
			}
		}
	}

}

AActor* UUnrealEdEngine::GetDesiredAttachmentState(TArray<AActor*>& OutNewChildren)
{
	// Get the selection set (first one will be the new base)
	AActor* NewBase = NULL;
	OutNewChildren.Empty();
	for ( FSelectionIterator It( GEditor->GetSelectedActorIterator() ) ; It ; ++It )
	{
		AActor* SelectedActor = Cast<AActor>(*It);
		if(SelectedActor)
		{
			OutNewChildren.AddUnique(SelectedActor);
		}
	}

	// Last element of the array becomes new base
	if(OutNewChildren.Num() > 0)
	{
		NewBase = OutNewChildren.Pop();
	}

	return NewBase;
}

void UUnrealEdEngine::AttachSelectedActors()
{
	const FScopedTransaction Transaction( NSLOCTEXT("Editor", "UndoAction_PerformAttachment", "Attach actors") );

	// Get what we want attachment to be
	TArray<AActor*> NewChildren;
	AActor* NewBase = GetDesiredAttachmentState(NewChildren);
	if(NewBase && NewBase->GetRootComponent() && (NewChildren.Num() > 0))
	{
	
		// Do the actual base change
		for(int32 ChildIdx=0; ChildIdx<NewChildren.Num(); ChildIdx++)
		{
			AActor* Child = NewChildren[ChildIdx];
			if( Child )
			{
				ParentActors( NewBase, Child, NAME_None );
			}
		}

		RedrawLevelEditingViewports();
	}
}

void UUnrealEdEngine::edactSelectAll( UWorld* InWorld )
{
	// If there are a lot of actors to process, pop up a warning "are you sure?" box
	int32 NumActors = InWorld->GetActorCount();
	bool bShowProgress = false;
	if( NumActors >= EditorActorSelectionDefs::MaxActorsToSelectBeforeWarning )
	{
		bShowProgress = true;

		const FText ConfirmText = FText::Format( NSLOCTEXT("UnrealEd", "Warning_ManyActorsForSelect", "There are {0} actors in the world. Are you sure you want to select them all?" ), FText::AsNumber(NumActors) );

		FSuppressableWarningDialog::FSetupInfo Info( ConfirmText, NSLOCTEXT("UnrealEd", "Warning_ManyActors", "Warning: Many Actors" ), "Warning_ManyActors" );
		Info.ConfirmText = NSLOCTEXT("ModalDialogs", "SelectAllConfirm", "Select All");
		Info.CancelText = NSLOCTEXT("ModalDialogs", "SelectAllCancel", "Cancel");

		FSuppressableWarningDialog ManyActorsWarning( Info );
		if( ManyActorsWarning.ShowModal() == FSuppressableWarningDialog::Cancel )
		{
			return;
		}
	}

	if( bShowProgress )
	{
		GWarn->BeginSlowTask( LOCTEXT("BeginSelectAllActorsTaskStatusMessage", "Selecting All Actors"), true);
	}

	// Add all selected actors' layer name to the LayerArray.
	USelection* SelectedActors = GetSelectedActors();

	SelectedActors->BeginBatchSelectOperation();

	SelectedActors->Modify();

	for( FActorIterator It(InWorld); It; ++It )
	{
		AActor* Actor = *It;
		if( !Actor->IsSelected() && !Actor->IsHiddenEd() && Actor->IsSelectable())
		{
			SelectActor( Actor, 1, 0 );
		}
	}

	// Iterate through all of the BSP models and select them if they are not hidden
	if ( InWorld )
	{
		for ( TArray<ULevel*>::TConstIterator LevelIterator = InWorld->GetLevels().CreateConstIterator(); LevelIterator; ++LevelIterator )
		{
			UModel& CurLevelModel = *( ( *LevelIterator )->Model );
			for ( TArray<FBspSurf>::TIterator SurfaceIterator( CurLevelModel.Surfs ); SurfaceIterator; ++SurfaceIterator )
			{
				FBspSurf& CurSurface = *SurfaceIterator;
				if ( !CurSurface.IsHiddenEd() )
				{
					CurLevelModel.ModifySurf( SurfaceIterator.GetIndex(), false );
					CurSurface.PolyFlags |= PF_Selected;
				}
			}
		}
	}

	SelectedActors->EndBatchSelectOperation();

	NoteSelectionChange();

	if( bShowProgress )
	{
		GWarn->EndSlowTask( );
	}
}


void UUnrealEdEngine::edactSelectInvert( UWorld* InWorld )
{
	// If there are a lot of actors to process, pop up a warning "are you sure?" box
	int32 NumActors = InWorld->GetActorCount();
	bool bShowProgress = false;
	if( NumActors >= EditorActorSelectionDefs::MaxActorsToSelectBeforeWarning )
	{
		bShowProgress = true;
		const FText ConfirmText = FText::Format( NSLOCTEXT("UnrealEd", "Warning_ManyActorsForInvertSelect", "There are {0} actors in the world. Are you sure you want to invert selection on them all?" ), FText::AsNumber(NumActors) );

		FSuppressableWarningDialog::FSetupInfo Info ( ConfirmText, NSLOCTEXT("UnrealEd", "Warning_ManyActors", "Warning: Many Actors" ), "Warning_ManyActors" );
		Info.ConfirmText = NSLOCTEXT("ModalDialogs", "InvertSelectionConfirm", "Invert Selection");
		Info.CancelText = NSLOCTEXT("ModalDialogs", "InvertSelectionCancel", "Cancel");

		FSuppressableWarningDialog ManyActorsWarning( Info );
		if( ManyActorsWarning.ShowModal() == FSuppressableWarningDialog::Cancel )
		{
			return;
		}
	}

	if( bShowProgress )
	{
		GWarn->BeginSlowTask( LOCTEXT("BeginInvertingActorSelectionTaskMessage", "Inverting Selected Actors"), true);
	}

	USelection* SelectedActors = GetSelectedActors();
	SelectedActors->BeginBatchSelectOperation();

	SelectedActors->Modify();

	// Iterate through all of the actors and select them if they are not currently selected (and not hidden)
	// or deselect them if they are currently selected

	// Turn off Grouping during this process to avoid double toggling of selected actors via group selection
	const bool bGroupingActiveSaved = UActorGroupingUtils::IsGroupingActive();
	UActorGroupingUtils::SetGroupingActive(false);
	for( FActorIterator It(InWorld); It; ++It )
	{
		AActor* Actor = *It;
		if( !FActorEditorUtils::IsABuilderBrush(Actor) && !Actor->IsHiddenEd() )
		{
			SelectActor( Actor, !Actor->IsSelected(), false );
		}
	}
	// Restore bGroupingActive to its original value
	UActorGroupingUtils::SetGroupingActive(bGroupingActiveSaved);

	// Iterate through all of the BSP models and select them if they are not currently selected (and not hidden)
	// or deselect them if they are currently selected
	if ( InWorld )
	{
		for ( TArray<ULevel*>::TConstIterator LevelIterator = InWorld->GetLevels().CreateConstIterator(); LevelIterator; ++LevelIterator )
		{
			UModel& CurLevelModel = *( ( *LevelIterator )->Model );
			for ( TArray<FBspSurf>::TIterator SurfaceIterator( CurLevelModel.Surfs ); SurfaceIterator; ++SurfaceIterator )
			{
				FBspSurf& CurSurface = *SurfaceIterator;
				if ( !CurSurface.IsHiddenEd() )
				{
					CurLevelModel.ModifySurf( SurfaceIterator.GetIndex(), false );
					CurSurface.PolyFlags ^= PF_Selected;
				}
			}
		}
	}

	SelectedActors->EndBatchSelectOperation();

	NoteSelectionChange();

	if( bShowProgress )
	{
		GWarn->EndSlowTask( );
	}
}

static void GetAttachedActors( AActor* Actor, bool bRecurseChildren, TSet< AActor* >& OutActors )
{
	TArray< AActor* > ChildrenActors;
	Actor->GetAttachedActors( ChildrenActors );
	for ( AActor* ChildActor : ChildrenActors )
	{
		OutActors.Add( ChildActor );

		if ( bRecurseChildren )
		{
			GetAttachedActors( ChildActor, bRecurseChildren, OutActors );
		}
	}
}

void UUnrealEdEngine::edactSelectAllChildren( bool bRecurseChildren )
{
	USelection* CurrentSelection = GetSelectedActors();

	TArray< AActor* > SelectedActors;
	CurrentSelection->GetSelectedObjects< AActor >( SelectedActors );

	CurrentSelection->BeginBatchSelectOperation();
	CurrentSelection->Modify();

	// Turn off Grouping during this process to avoid double toggling of selected actors via group selection
	const bool bGroupingActiveSaved = UActorGroupingUtils::IsGroupingActive();
	UActorGroupingUtils::SetGroupingActive( false );

	// Iterate through all the selected actors and select their children if they are not currently selected
	TSet< AActor* > ActorsToSelect;
	for ( AActor* Actor : SelectedActors )
	{
		// Don't recurse through the same actor twice
		if ( !bRecurseChildren || !ActorsToSelect.Contains( Actor ) )
		{
			GetAttachedActors( Actor, bRecurseChildren, ActorsToSelect );
		}
	}

	for ( AActor* Actor : ActorsToSelect )
	{
		if ( !FActorEditorUtils::IsABuilderBrush( Actor ) && !Actor->IsSelected() )
		{
			// Select actor even if hidden
			SelectActor( Actor, true, false, true );
		}
	}

	// Restore bGroupingActive to its original value
	UActorGroupingUtils::SetGroupingActive( bGroupingActiveSaved );

	CurrentSelection->EndBatchSelectOperation();

	NoteSelectionChange();
}

void UUnrealEdEngine::edactSelectOfClass( UWorld* InWorld, UClass* Class )
{
	USelection* SelectedActors = GetSelectedActors();
	SelectedActors->BeginBatchSelectOperation();

	SelectedActors->Modify();

	for( TActorIterator<AActor> It(InWorld, Class); It; ++It )
	{
		AActor* Actor = *It;
		if( Actor->GetClass()==Class && !Actor->IsSelected() && !Actor->IsHiddenEd() )
		{
			// Selection by class not permitted for actors belonging to prefabs.
			// Selection by class not permitted for builder brushes.
			if ( !FActorEditorUtils::IsABuilderBrush(Actor) )
			{
				SelectActor( Actor, 1, 0 );
			}
		}
	}

	SelectedActors->EndBatchSelectOperation();
	NoteSelectionChange();
}


void UUnrealEdEngine::edactSelectOfClassAndArchetype( UWorld* InWorld, const TSubclassOf<AActor> InClass, const UObject* InArchetype )
{
	USelection* SelectedActors = GetSelectedActors();
	SelectedActors->BeginBatchSelectOperation();

	SelectedActors->Modify();

	// Select all actors with of the provided class and archetype, assuming they aren't already selected, 
	// aren't hidden in the editor, aren't a member of a prefab, and aren't builder brushes
	for( TActorIterator<AActor> ActorIter(InWorld, InClass); ActorIter; ++ActorIter )
	{
		AActor* CurActor = *ActorIter;
		if ( CurActor->GetClass() == InClass && CurActor->GetArchetype() == InArchetype && !CurActor->IsSelected() 
			&& !CurActor->IsHiddenEd() && !FActorEditorUtils::IsABuilderBrush(CurActor) )
		{
			SelectActor( CurActor, true, false );
		}
	}

	SelectedActors->EndBatchSelectOperation();
	NoteSelectionChange();
}


void UUnrealEdEngine::edactSelectSubclassOf( UWorld* InWorld, UClass* Class )
{
	USelection* SelectedActors = GetSelectedActors();
	SelectedActors->BeginBatchSelectOperation();

	SelectedActors->Modify();

	for( TActorIterator<AActor> It(InWorld, Class); It; ++It )
	{
		AActor* Actor = *It;
		if( !Actor->IsSelected() && !Actor->IsHiddenEd() )
		{
			// Selection by class not permitted for actors belonging to prefabs.
			// Selection by class not permitted for builder brushes.
			if ( !FActorEditorUtils::IsABuilderBrush(Actor) )
			{
				SelectActor( Actor, 1, 0 );
			}
		}
	}

	SelectedActors->EndBatchSelectOperation();
	NoteSelectionChange();
}


void UUnrealEdEngine::edactSelectDeleted( UWorld* InWorld )
{
	USelection* SelectedActors = GetSelectedActors();
	SelectedActors->BeginBatchSelectOperation();

	SelectedActors->Modify();

	bool bSelectionChanged = false;
	for( FActorIterator It(InWorld); It; ++It )
	{
		AActor* Actor = *It;
		if( !Actor->IsSelected() && !Actor->IsHiddenEd() )
		{
			if( Actor->IsPendingKill() )
			{
				bSelectionChanged = true;
				SelectActor( Actor, 1, 0 );
			}
		}
	}

	SelectedActors->EndBatchSelectOperation();

	if ( bSelectionChanged )
	{
		NoteSelectionChange();
	}
}

////////////////////////////////////////////////////////////////////////////////////////////////////////////////////////
//
//	Select matching static meshes.
//
////////////////////////////////////////////////////////////////////////////////////////////////////////////////////////

namespace {

/**
 * Information about an actor and its static mesh.
 */
class FStaticMeshActor
{
public:
	/** Non-NULL if the actor is a static mesh. */
	AStaticMeshActor* StaticMeshActor;
	/** Non-NULL if the actor has a static mesh. */
	UStaticMesh* StaticMesh;

	FStaticMeshActor()
		: StaticMeshActor(NULL)
		, StaticMesh(NULL)
	{}

	bool IsStaticMeshActor() const
	{
		return StaticMeshActor != NULL;
	}

	bool HasStaticMesh() const
	{
		return StaticMesh != NULL;
	}

	/**
	 * Extracts the static mesh information from the specified actor.
	 */
	static bool GetStaticMeshInfoFromActor(AActor* Actor, FStaticMeshActor& OutStaticMeshActor)
	{
		OutStaticMeshActor.StaticMeshActor = Cast<AStaticMeshActor>( Actor );

		if( OutStaticMeshActor.IsStaticMeshActor() )
		{
			if ( OutStaticMeshActor.StaticMeshActor->GetStaticMeshComponent() )
			{
				OutStaticMeshActor.StaticMesh = OutStaticMeshActor.StaticMeshActor->GetStaticMeshComponent()->GetStaticMesh();
			}
		}
		return OutStaticMeshActor.HasStaticMesh();
	}
};

} // namespace


void UUnrealEdEngine::edactSelectMatchingStaticMesh( bool bAllClasses )
{
	TArray<FStaticMeshActor> StaticMeshActors;

	TArray<UWorld*> SelectedWorlds;
	// Make a list of selected actors with static meshes.
	for ( FSelectionIterator It( GetSelectedActorIterator() ) ; It ; ++It )
	{
		AActor* Actor = static_cast<AActor*>( *It );
		checkSlow( Actor->IsA(AActor::StaticClass()) );

		FStaticMeshActor ActorInfo;
		if ( FStaticMeshActor::GetStaticMeshInfoFromActor( Actor, ActorInfo ) )
		{
			if ( ActorInfo.IsStaticMeshActor() )
			{
				StaticMeshActors.Add( ActorInfo );
				SelectedWorlds.AddUnique( Actor->GetWorld() );	
			}				
		}
	}
	if( SelectedWorlds.Num() == 0 )
	{
		UE_LOG(LogEditorActor, Log, TEXT("No worlds found in edactSelectMatchingStaticMesh") );
		return;
	}
	// Make sure we have only 1 valid world 
	check(SelectedWorlds.Num() == 1);
	USelection* SelectedActors = GetSelectedActors();
	SelectedActors->BeginBatchSelectOperation();
	SelectedActors->Modify();

	// Loop through all non-hidden actors in visible levels, selecting those that have one of the
	// static meshes in the list.
	for( FActorIterator It(SelectedWorlds[0]); It; ++It )
	{
		AActor* Actor = *It;
		if ( !Actor->IsHiddenEd() )
		{
			FStaticMeshActor ActorInfo;
			if ( FStaticMeshActor::GetStaticMeshInfoFromActor( Actor, ActorInfo ) )
			{
				bool bSelectActor = false;
				if ( bAllClasses || ActorInfo.IsStaticMeshActor() )
				{
					for ( int32 i = 0 ; i < StaticMeshActors.Num() ; ++i )
					{
						if ( StaticMeshActors[i].StaticMesh == ActorInfo.StaticMesh )
						{
							bSelectActor = true;
							break;
						}
					}
				}

				if ( bSelectActor )
				{
					SelectActor( Actor, true, false );
				}
			}
		}
	}

	SelectedActors->EndBatchSelectOperation();
	NoteSelectionChange();
}


void UUnrealEdEngine::edactSelectMatchingSkeletalMesh(bool bAllClasses)
{
	TArray<USkeletalMesh*> SelectedMeshes;
	bool bSelectSkelMeshActors = false;
	bool bSelectPawns = false;

	TArray<UWorld*> SelectedWorlds;
	// Make a list of skeletal meshes of selected actors, and note what classes we have selected.
	for ( FSelectionIterator It( GetSelectedActorIterator() ) ; It ; ++It )
	{
		AActor* Actor = static_cast<AActor*>( *It );
		checkSlow( Actor->IsA(AActor::StaticClass()) );

		// Look for SkelMeshActor
		ASkeletalMeshActor* SkelMeshActor = Cast<ASkeletalMeshActor>(Actor);
		if(SkelMeshActor && SkelMeshActor->GetSkeletalMeshComponent())
		{
			bSelectSkelMeshActors = true;
			SelectedMeshes.AddUnique(SkelMeshActor->GetSkeletalMeshComponent()->SkeletalMesh);
			SelectedWorlds.AddUnique(Actor->GetWorld());			
		}

		// Look for Pawn
		APawn* Pawn = Cast<APawn>(Actor);
		if (Pawn)
		{
			USkeletalMeshComponent* PawnSkeletalMesh = Pawn->FindComponentByClass<USkeletalMeshComponent>();
			if (PawnSkeletalMesh)
			{
				bSelectPawns = true;
				SelectedMeshes.AddUnique(PawnSkeletalMesh->SkeletalMesh);
				SelectedWorlds.AddUnique(Actor->GetWorld());
			}
		}
	}
	if( SelectedWorlds.Num() == 0 )
	{
		UE_LOG(LogEditorActor, Log, TEXT("No worlds found in edactSelectMatchingSkeletalMesh") );
		return;
	}
	// Make sure we have only 1 valid world 
	check( SelectedWorlds.Num() == 1 );
	// If desired, select all class types
	if(bAllClasses)
	{
		bSelectSkelMeshActors = true;
		bSelectPawns = true;
	}

	USelection* SelectedActors = GetSelectedActors();
	SelectedActors->BeginBatchSelectOperation();
	SelectedActors->Modify();

	// Loop through all non-hidden actors in visible levels, selecting those that have one of the skeletal meshes in the list.
	for( FActorIterator It(SelectedWorlds[0]); It; ++It )
	{
		AActor* Actor = *It;
		if ( !Actor->IsHiddenEd() )
		{
			bool bSelectActor = false;

			if(bSelectSkelMeshActors)
			{
				ASkeletalMeshActor* SkelMeshActor = Cast<ASkeletalMeshActor>(Actor);
				if( SkelMeshActor && 
					SkelMeshActor->GetSkeletalMeshComponent() && 
					SelectedMeshes.Contains(SkelMeshActor->GetSkeletalMeshComponent()->SkeletalMesh) )
				{
					bSelectActor = true;
				}
			}

			if(bSelectPawns)
			{
				APawn* Pawn = Cast<APawn>(Actor);
				if (Pawn)
				{
					USkeletalMeshComponent* PawnSkeletalMesh = Pawn->FindComponentByClass<USkeletalMeshComponent>();
					if (PawnSkeletalMesh && SelectedMeshes.Contains(PawnSkeletalMesh->SkeletalMesh) )
					{
						bSelectActor = true;
					}
				}
			}

			if ( bSelectActor )
			{
				SelectActor( Actor, true, false );
			}
		}
	}

	SelectedActors->EndBatchSelectOperation();
	NoteSelectionChange();
}


void UUnrealEdEngine::edactSelectMatchingMaterial()
{
	// Set for fast lookup of used materials.
	TSet<UMaterialInterface*> MaterialsInSelection;

	TArray<UWorld*> SelectedWorlds;
	// For each selected actor, find all the materials used by this actor.
	for ( FSelectionIterator ActorItr( GetSelectedActorIterator() ) ; ActorItr ; ++ActorItr )
	{
		AActor* CurrentActor = Cast<AActor>( *ActorItr );

		if( CurrentActor )
		{
			// Find the materials by iterating over every primitive component.
			for (UActorComponent* Component : CurrentActor->GetComponents())
			{
				if (UPrimitiveComponent* CurrentComponent = Cast<UPrimitiveComponent>(Component))
				{
					TArray<UMaterialInterface*> UsedMaterials;
					CurrentComponent->GetUsedMaterials(UsedMaterials);
					MaterialsInSelection.Append(UsedMaterials);
					SelectedWorlds.AddUnique(CurrentActor->GetWorld());
				}
			}
		}
	}

	if( SelectedWorlds.Num() == 0 )
	{
		UE_LOG(LogEditorActor, Log, TEXT("No worlds found in edactSelectMatchingMaterial") );
		return;
	}
	// Make sure we have only 1 valid world 
	check( SelectedWorlds.Num() == 1 );

	USelection* SelectedActors = GetSelectedActors();
	SelectedActors->BeginBatchSelectOperation();
	SelectedActors->Modify();	

	// Now go over every actor and see if any of the actors are using any of the materials that 
	// we found above.
	for( FActorIterator ActorIt(SelectedWorlds[0]); ActorIt; ++ActorIt )
	{
		AActor* Actor = *ActorIt;

		// Do not bother checking hidden actors
		if( !Actor->IsHiddenEd() )
		{
			TInlineComponentArray<UPrimitiveComponent*> PrimitiveComponents;
			Actor->GetComponents(PrimitiveComponents);

			const int32 NumComponents = PrimitiveComponents.Num();
			for (int32 ComponentIndex = 0; ComponentIndex < NumComponents; ++ComponentIndex )
			{
				UPrimitiveComponent* CurrentComponent = PrimitiveComponents[ComponentIndex];

				TArray<UMaterialInterface*> UsedMaterials;
				CurrentComponent->GetUsedMaterials( UsedMaterials );
				const int32 NumMaterials = UsedMaterials.Num();
				// Iterate over every material we found so far and see if its in the list of materials used by selected actors.
				for( int32 MatIndex = 0; MatIndex < NumMaterials; ++MatIndex )
				{
					UMaterialInterface* Material = UsedMaterials[ MatIndex ];
					// Is this material used by currently selected actors?
					if( MaterialsInSelection.Find( Material ) )
					{
						SelectActor( Actor, true, false );
						// We dont need to continue searching as this actor has already been selected
						MatIndex = NumMaterials;
						ComponentIndex = NumComponents;
					}
				}
			}
		}
	}

	SelectedActors->EndBatchSelectOperation();
	NoteSelectionChange();
}


void UUnrealEdEngine::edactSelectMatchingEmitter()
{
	TArray<UParticleSystem*> SelectedParticleSystemTemplates;

	TArray<UWorld*> SelectedWorlds;
	// Check all of the currently selected actors to find the relevant particle system templates to use to match
	for ( FSelectionIterator SelectedIterator( GetSelectedActorIterator() ) ; SelectedIterator ; ++SelectedIterator )
	{
		AActor* Actor = static_cast<AActor*>( *SelectedIterator );
		checkSlow( Actor->IsA(AActor::StaticClass()) );

		AEmitter* Emitter = Cast<AEmitter>( Actor );
		
		if ( Emitter && Emitter->GetParticleSystemComponent() && Emitter->GetParticleSystemComponent()->Template )
		{
			SelectedParticleSystemTemplates.AddUnique( Emitter->GetParticleSystemComponent()->Template );
			SelectedWorlds.AddUnique( Actor->GetWorld() );
		}
	}

	if( SelectedWorlds.Num() == 0 )
	{
		UE_LOG(LogEditorActor, Log, TEXT("No worlds found in edactSelectMatchingEmitter") );
		return;
	}
	// Make sure we have only 1 valid world 
	check( SelectedWorlds.Num() == 1 );

	USelection* SelectedActors = GetSelectedActors();
	SelectedActors->BeginBatchSelectOperation();
	SelectedActors->Modify();
	// Iterate over all of the non-hidden actors, selecting those who have a particle system template that matches one from the previously-found list
	for( TActorIterator<AEmitter> ActorIterator(SelectedWorlds[0]); ActorIterator; ++ActorIterator )
	{
		AEmitter* ActorAsEmitter = *ActorIterator;
		if ( !ActorAsEmitter->IsHiddenEd() )
		{
			if ( ActorAsEmitter->GetParticleSystemComponent() && SelectedParticleSystemTemplates.Contains( ActorAsEmitter->GetParticleSystemComponent()->Template ) )
			{
				SelectActor( ActorAsEmitter, true, false );
			}
		}
	}

	SelectedActors->EndBatchSelectOperation();
	NoteSelectionChange();
}



void UUnrealEdEngine::edactSelectRelevantLights( UWorld* InWorld )
{
	TArray<ALight*> RelevantLightList;
	// Make a list of selected actors with static meshes.
	for ( FSelectionIterator It( GetSelectedActorIterator() ) ; It ; ++It )
	{
		AActor* Actor = static_cast<AActor*>( *It );
		checkSlow( Actor->IsA(AActor::StaticClass()) );

		if (Actor->GetLevel()->IsCurrentLevel() )
		{
			// Gather static lighting info from each of the actor's components.
			for (UActorComponent* Component : Actor->GetComponents())
			{
				UPrimitiveComponent* Primitive = Cast<UPrimitiveComponent>(Component);
				if (Primitive && Primitive->IsRegistered())
				{
					TArray<const ULightComponent*> RelevantLightComponents;
					InWorld->Scene->GetRelevantLights(Primitive, &RelevantLightComponents);

					for (int32 LightComponentIndex = 0; LightComponentIndex < RelevantLightComponents.Num(); LightComponentIndex++)
					{
						const ULightComponent* LightComponent = RelevantLightComponents[LightComponentIndex];
						ALight* LightOwner = Cast<ALight>(LightComponent->GetOwner());
						if (LightOwner)
						{
							RelevantLightList.AddUnique(LightOwner);
						}
					}
				}
			}
		}
	}

	USelection* SelectedActors = GetSelectedActors();
	SelectedActors->BeginBatchSelectOperation();
	SelectedActors->Modify();

	SelectNone( false, true );

	UE_LOG(LogEditorActor, Log, TEXT("Found %d relevant lights!"), RelevantLightList.Num());
	for (int32 LightIdx = 0; LightIdx < RelevantLightList.Num(); LightIdx++)
	{
		ALight* Light = RelevantLightList[LightIdx];
		if (Light)
		{
			SelectActor(Light, true, false);
			UE_LOG(LogEditorActor, Log, TEXT("\t%s"), *(Light->GetPathName()));
		}
	}

	SelectedActors->EndBatchSelectOperation();
	NoteSelectionChange();
}


void UUnrealEdEngine::edactAlignOrigin()
{
	// Fires ULevel::LevelDirtiedEvent when falling out of scope.
	FScopedLevelDirtied LevelDirtyCallback;

	// Apply transformations to all selected brushes.
	for ( FSelectionIterator It( GetSelectedActorIterator() ) ; It ; ++It )
	{
		AActor* Actor = static_cast<AActor*>( *It );
		checkSlow( Actor->IsA(AActor::StaticClass()) );

		ABrush* Brush = Cast< ABrush >( Actor );
		if ( Brush )
		{
			LevelDirtyCallback.Request();

			Brush->PreEditChange(NULL);
			Brush->Modify();

			//Snap the location of the brush to the grid
			FVector BrushLocation = Brush->GetActorLocation();
			BrushLocation.X = FMath::RoundToFloat( BrushLocation.X  / GetGridSize() ) * GetGridSize();
			BrushLocation.Y = FMath::RoundToFloat( BrushLocation.Y  / GetGridSize() ) * GetGridSize();
			BrushLocation.Z = FMath::RoundToFloat( BrushLocation.Z  / GetGridSize() ) * GetGridSize();
			Brush->SetActorLocation(BrushLocation, false);

			//Update EditorMode locations to match the new brush location
			FEditorModeTools& Tools = GLevelEditorModeTools();
			Tools.SetPivotLocation( Brush->GetActorLocation(), true );

			Brush->Brush->BuildBound();
			Brush->PostEditChange();
		}
	}
}


void UUnrealEdEngine::edactAlignVertices()
{
	// Fires ULevel::LevelDirtiedEvent when falling out of scope.
	FScopedLevelDirtied LevelDirtyCallback;
	
	//Before aligning verts, align the origin with the grid
	edactAlignOrigin();

	// Apply transformations to all selected brushes.
	for ( FSelectionIterator It( GetSelectedActorIterator() ) ; It ; ++It )
	{
		AActor* Actor = static_cast<AActor*>( *It );
		checkSlow( Actor->IsA(AActor::StaticClass()) );
		ABrush* Brush = Cast< ABrush >( Actor );
		if ( Brush )
		{
			LevelDirtyCallback.Request();

			Brush->PreEditChange(NULL);
			Brush->Modify();
			FVector BrushLocation = Brush->GetActorLocation();
			const FTransform BrushTransform = Brush->GetRootComponent()->GetComponentTransform();

			// Snap each vertex in the brush to an integer grid.
			UPolys* Polys = Brush->Brush->Polys;
			for( int32 PolyIdx=0; PolyIdx<Polys->Element.Num(); PolyIdx++ )
			{
				FPoly* Poly = &Polys->Element[PolyIdx];
				for( int32 VertIdx=0; VertIdx<Poly->Vertices.Num(); VertIdx++ )
				{
					const float GridSize = GetGridSize();

					// Snap each vertex to the nearest grid.
					const FVector Vertex = Poly->Vertices[VertIdx];
					const FVector VertexWorld = BrushTransform.TransformPosition(Vertex);
					const FVector VertexSnapped(FMath::RoundToFloat(VertexWorld.X / GridSize) * GridSize,
												FMath::RoundToFloat(VertexWorld.Y / GridSize) * GridSize,
												FMath::RoundToFloat(VertexWorld.Z / GridSize) * GridSize);
					const FVector VertexSnappedLocal = BrushTransform.InverseTransformPosition(VertexSnapped);

					Poly->Vertices[VertIdx] = VertexSnappedLocal;
				}

				// If the snapping resulted in an off plane polygon, triangulate it to compensate.
				if( !Poly->IsCoplanar() || !Poly->IsConvex() )
				{

					FPoly BadPoly = *Poly;
					// Remove the bad poly
					Polys->Element.RemoveAt( PolyIdx );

					// Triangulate the bad poly
					TArray<FPoly> Triangles;
					if ( BadPoly.Triangulate( Brush, Triangles ) > 0 )
					{
						// Add all new triangles to the brush
						for( int32 TriIdx = 0 ; TriIdx < Triangles.Num() ; ++TriIdx )
						{
							Polys->Element.Add( Triangles[TriIdx] );
						}
					}
					
					PolyIdx = -1;
				}
				else
				{
					if( RecomputePoly( Brush, &Polys->Element[PolyIdx] ) == -2 )
					{
						PolyIdx = -1;
					}

					// Determine if we are in geometry edit mode.
					if ( GLevelEditorModeTools().IsModeActive(FBuiltinEditorModes::EM_Geometry) )
					{
						// If we are in geometry mode, go through the list of geometry objects
						// and find our current brush and update its source data as it might have changed 
						// in RecomputePoly
						FEdModeGeometry* GeomMode = (FEdModeGeometry*)GLevelEditorModeTools().GetActiveMode(FBuiltinEditorModes::EM_Geometry);
						FEdModeGeometry::TGeomObjectIterator GeomModeIt = GeomMode->GeomObjectItor();
						for( ; GeomModeIt; ++GeomModeIt )
						{
							FGeomObjectPtr Object = *GeomModeIt;
							if( Object->GetActualBrush() == Brush )
							{
								// We found our current brush, update the geometry object's data
								Object->GetFromSource();
								break;
							}
						}
					}
				}
			}

			Brush->Brush->BuildBound();

			Brush->PostEditChange();
		}
	}
}

PRAGMA_ENABLE_OPTIMIZATION

#undef LOCTEXT_NAMESPACE<|MERGE_RESOLUTION|>--- conflicted
+++ resolved
@@ -49,7 +49,7 @@
 #include "EditorLevelUtils.h"
 #include "Kismet2/BlueprintEditorUtils.h"
 #include "LevelEditorViewport.h"
-#include "Layers/ILayers.h"
+#include "Layers/LayersSubsystem.h"
 #include "Editor/GeometryMode/Public/GeometryEdMode.h"
 #include "Editor/GeometryMode/Public/EditorGeometry.h"
 #include "ActorEditorUtils.h"
@@ -64,10 +64,8 @@
 #include "IAssetTools.h"
 #include "AssetToolsModule.h"
 #include "AssetSelection.h"
-<<<<<<< HEAD
 #include "Framework/Application/SlateApplication.h"
-=======
->>>>>>> 4f0665f8
+#include "Subsystems/AssetEditorSubsystem.h"
 
 #define LOCTEXT_NAMESPACE "UnrealEd.EditorActor"
 
@@ -235,13 +233,15 @@
 bool UUnrealEdEngine::WarnIfDestinationLevelIsHidden( UWorld* InWorld )
 {
 	bool result = false;
+	TArray<ULevel*> Levels;
+	TArray<bool> bTheyShouldBeVisible;
 	//prepare the warning dialog
 	FSuppressableWarningDialog::FSetupInfo Info( LOCTEXT( "Warning_PasteWarningBody","You are trying to paste to a hidden level.\nSuppressing this will default to Do Not Paste" ), LOCTEXT( "Warning_PasteWarningHeader","Pasting To Hidden Level" ), "PasteHiddenWarning" );
 	Info.ConfirmText = LOCTEXT( "Warning_PasteContinue","Unhide Level and paste" );
 	Info.CancelText = LOCTEXT( "Warning_PasteCancel","Do not paste" );
 	FSuppressableWarningDialog PasteHiddenWarning( Info );
 
-	//check streaming levels first	
+	//check streaming levels first
 	for (ULevelStreaming* StreamedLevel : InWorld->GetStreamingLevels())
 	{
 		//this is the active level - check if it is visible
@@ -258,7 +258,8 @@
 				}
 				else
 				{
-					EditorLevelUtils::SetLevelVisibility( Level, true, true );					
+					Levels.Add(Level);
+					bTheyShouldBeVisible.Add(true);
 				}
 			}
 		}
@@ -277,10 +278,16 @@
 			}
 			else 
 			{
-				EditorLevelUtils::SetLevelVisibility( InWorld->GetCurrentLevel(), true, true );
-			}
-
-		}
+				Levels.Add(InWorld->GetCurrentLevel());
+				bTheyShouldBeVisible.Add(true);
+			}
+
+		}
+	}
+	// For efficiency, set visibility of all levels at once
+	if (Levels.Num() > 0)
+	{
+		EditorLevelUtils::SetLevelsVisibility(Levels, bTheyShouldBeVisible, true);
 	}
 	return result;
 }
@@ -361,6 +368,7 @@
 		FScopedLevelDirtied			LevelDirtyCallback;
 
 		// Update the actors' locations and update the global list of visible layers.
+		ULayersSubsystem* LayersSubsystem = GEditor->GetEditorSubsystem<ULayersSubsystem>();
 		for (FSelectionIterator It(GetSelectedActorIterator()); It; ++It)
 		{
 			AActor* Actor = static_cast<AActor*>( *It );
@@ -379,10 +387,10 @@
 			FActorLabelUtilities::SetActorLabelUnique(Actor, Actor->GetActorLabel(), &ActorLabels);
 			ActorLabels.Add(Actor->GetActorLabel());
 
-			GEditor->Layers->InitializeNewActorLayers(Actor);
+			LayersSubsystem->InitializeNewActorLayers(Actor);
 
 			// Ensure any layers this actor belongs to are visible
-			GEditor->Layers->SetLayersVisibility(Actor->Layers, true);
+			LayersSubsystem->SetLayersVisibility(Actor->Layers, true);
 
 			Actor->CheckDefaultSubobjects();
 			Actor->InvalidateLightingCache();
@@ -817,6 +825,7 @@
 		}
 	}
 
+	ULayersSubsystem* LayersSubsystem = GEditor->GetEditorSubsystem<ULayersSubsystem>();
 	for ( int32 ActorIndex = 0 ; ActorIndex < ActorsToDelete.Num() ; ++ActorIndex )
 	{
 		AActor* Actor = ActorsToDelete[ ActorIndex ];
@@ -1025,7 +1034,7 @@
 		}
 
 		// Remove actor from all asset editors
-		FAssetEditorManager::Get().RemoveAssetFromAllEditors(Actor);
+		GEditor->GetEditorSubsystem<UAssetEditorSubsystem>()->RemoveAssetFromAllEditors(Actor);
 
 		// Mark the actor's level as dirty.
 		Actor->MarkPackageDirty();
@@ -1046,7 +1055,7 @@
 		UE_LOG(LogEditorActor, Log,  TEXT("Deleted Actor: %s"), *Actor->GetClass()->GetName() );
 
 		// Destroy actor and clear references.
-		GEditor->Layers->DisassociateActorFromLayers( Actor );
+		LayersSubsystem->DisassociateActorFromLayers( Actor );
 		bool WasDestroyed = Actor->GetWorld()->EditorDestroyActor( Actor, false );
 		checkf( WasDestroyed,TEXT( "Failed to destroy Actor %s (%s)"), *Actor->GetClass()->GetName(), *Actor->GetActorLabel() );
 
@@ -1148,6 +1157,7 @@
 	SelectedActors->Modify();
 
 	// Replace brushes.
+	ULayersSubsystem* LayersSubsystem = GEditor->GetEditorSubsystem<ULayersSubsystem>();
 	for ( int32 BrushIndex = 0 ; BrushIndex < BrushesToReplace.Num() ; ++BrushIndex )
 	{
 		ABrush* SrcBrush = BrushesToReplace[BrushIndex];
@@ -1161,14 +1171,14 @@
 
 			NewBrush->Modify();
 
-				NewBrush->Layers.Append( SrcBrush->Layers );
+			NewBrush->Layers.Append( SrcBrush->Layers );
 
 			NewBrush->CopyPosRotScaleFrom( SrcBrush );
 			NewBrush->PostEditMove( true );
 			SelectActor( SrcBrush, false, false );
 			SelectActor( NewBrush, true, false );
 
-			GEditor->Layers->DisassociateActorFromLayers( SrcBrush );
+			LayersSubsystem->DisassociateActorFromLayers( SrcBrush );
 			InWorld->EditorDestroyActor( SrcBrush, true );
 		}
 	}
@@ -1189,7 +1199,8 @@
 	if( NewActor )
 	{
 		NewActor->Modify();
-		GEditor->Layers->InitializeNewActorLayers( NewActor );
+		ULayersSubsystem* LayersSubsystem = GEditor->GetEditorSubsystem<ULayersSubsystem>();
+		LayersSubsystem->InitializeNewActorLayers( NewActor );
 
 		const bool bCurrentActorSelected = GetSelectedActors()->IsSelected( CurrentActor );
 		if ( bCurrentActorSelected )
@@ -1201,10 +1212,10 @@
 		}
 
 		{
-			GEditor->Layers->DisassociateActorFromLayers( NewActor );
+			LayersSubsystem->DisassociateActorFromLayers( NewActor );
 			NewActor->Layers.Empty();
 
-			GEditor->Layers->AddActorToLayers( NewActor, CurrentActor->Layers );
+			LayersSubsystem->AddActorToLayers( NewActor, CurrentActor->Layers );
 
 			NewActor->SetActorLabel( CurrentActor->GetActorLabel() );
 			NewActor->Tags = CurrentActor->Tags;
@@ -1212,7 +1223,7 @@
 			NewActor->EditorReplacedActor( CurrentActor );
 		}
 
-		GEditor->Layers->DisassociateActorFromLayers( CurrentActor );
+		LayersSubsystem->DisassociateActorFromLayers( CurrentActor );
 		CurrentActor->GetWorld()->EditorDestroyActor( CurrentActor, true );
 
 		// Note selection change if necessary and requested.
