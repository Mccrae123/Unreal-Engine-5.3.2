// Copyright Epic Games, Inc. All Rights Reserved.


#include "CoreMinimal.h"
#include "Misc/MessageDialog.h"
#include "Modules/ModuleManager.h"
#include "UObject/ObjectMacros.h"
#include "UObject/Object.h"
#include "UObject/GarbageCollection.h"
#include "Templates/SubclassOf.h"
#include "Engine/EngineTypes.h"
#include "Engine/Level.h"
#include "Components/ActorComponent.h"
#include "GameFramework/Actor.h"
#include "GameFramework/Pawn.h"
#include "Engine/World.h"
#include "AI/NavigationSystemBase.h"
#include "Components/LightComponent.h"
#include "Model.h"
#include "Exporters/Exporter.h"
#include "Components/SkeletalMeshComponent.h"
#include "Engine/Brush.h"
#include "UnrealEdGlobals.h"
#include "Editor/EditorEngine.h"
#include "Editor/UnrealEdEngine.h"
#include "Factories/LevelFactory.h"
#include "Editor/GroupActor.h"
#include "Animation/SkeletalMeshActor.h"
#include "Particles/Emitter.h"
#include "Misc/FeedbackContext.h"
#include "UObject/UObjectIterator.h"
#include "UObject/PropertyPortFlags.h"
#include "GameFramework/WorldSettings.h"
#include "Engine/LevelScriptActor.h"
#include "Engine/Light.h"
#include "Engine/StaticMeshActor.h"
#include "Components/ChildActorComponent.h"
#include "Engine/Polys.h"
#include "Kismet2/ComponentEditorUtils.h"
#include "Engine/Selection.h"
#include "EngineUtils.h"
#include "EditorModeManager.h"
#include "EditorModes.h"
#include "Dialogs/Dialogs.h"
#include "ScopedTransaction.h"
#include "Engine/LevelStreaming.h"
#include "LevelUtils.h"
#include "BusyCursor.h"
#include "Engine/BrushBuilder.h"
#include "BSPOps.h"
#include "EditorLevelUtils.h"
#include "Kismet2/BlueprintEditorUtils.h"
#include "LevelEditorViewport.h"
#include "Layers/LayersSubsystem.h"
#include "ActorEditorUtils.h"
#include "Particles/ParticleSystemComponent.h"
#include "UnrealExporter.h"
#include "LevelEditor.h"
#include "Engine/LODActor.h"
#include "Settings/LevelEditorMiscSettings.h"
#include "Settings/EditorProjectSettings.h"
#include "ActorGroupingUtils.h"
#include "HAL/PlatformApplicationMisc.h"
#include "Serialization/ObjectWriter.h"
#include "Serialization/ObjectReader.h"
#include "IAssetTools.h"
#include "AssetToolsModule.h"
#include "AssetSelection.h"
#include "Framework/Application/SlateApplication.h"
#include "Framework/Notifications/NotificationManager.h"
#include "Widgets/Notifications/SNotificationList.h"
#include "Elements/Framework/EngineElementsLibrary.h"
#include "Elements/Framework/TypedElementSelectionSet.h"
#include "EdMode.h"
#include "Subsystems/BrushEditingSubsystem.h"
#include "Misc/ScopedSlowTask.h"
#include "Subsystems/AssetEditorSubsystem.h"
#include "SceneInterface.h"

#define LOCTEXT_NAMESPACE "UnrealEd.EditorActor"

DEFINE_LOG_CATEGORY_STATIC(LogEditorActor, Log, All);

static int32 RecomputePoly( ABrush* InOwner, FPoly* Poly )
{
	// force recalculation of normal, and texture U and V coordinates in FPoly::Finalize()
	Poly->Normal = FVector3f::ZeroVector;

	return Poly->Finalize( InOwner, 0 );
}

/*-----------------------------------------------------------------------------
   Actor adding/deleting functions.
-----------------------------------------------------------------------------*/

void UUnrealEdEngine::edactCopySelected( UWorld* InWorld, FString* DestinationData )
{
	if (GetSelectedComponentCount() > 0)
	{
		// Copy selected components
		TArray<UActorComponent*> SelectedComponents;
		GetSelectedComponents()->GetSelectedObjects<UActorComponent>(SelectedComponents);
		CopyComponents(SelectedComponents, DestinationData);
	}
	else
	{
		// Copy selected actors
		TArray<AActor*> SelectedActors;
		GetSelectedActors()->GetSelectedObjects<AActor>(SelectedActors);
		CopyActors(SelectedActors, InWorld, DestinationData);
	}
}

void UUnrealEdEngine::CopyComponents(const TArray<UActorComponent*>& InComponentsToCopy, FString* DestinationData) const
{
	// Remove:
	// - Components that cannot be copied.
	TArray<UActorComponent*> ComponentsToCopy = InComponentsToCopy;
	ComponentsToCopy.RemoveAll([](UActorComponent* InComponent)
	{
		return !FComponentEditorUtils::CanCopyComponent(InComponent);
	});

	FComponentEditorUtils::CopyComponents(ComponentsToCopy, DestinationData);
}

void UUnrealEdEngine::CopyActors(const TArray<AActor*>& InActorsToCopy, UWorld* InWorld, FString* DestinationData) const
{
	// Remove:
	// - Actors belonging to prefabs unless all actors in the prefab are selected.
	// - Builder brushes.
	// - World Settings.
	TArray<AActor*> ActorsToCopy = InActorsToCopy;
	{
		bool bSomeSelectedActorsNotInCurrentLevel = false;
		ActorsToCopy.RemoveAll([&bSomeSelectedActorsNotInCurrentLevel](AActor* InActor)
		{
			// Remove any selected builder brushes.
			ABrush* Brush = Cast<ABrush>(InActor);
			if (Brush && FActorEditorUtils::IsABuilderBrush(Brush))
			{
				return true;
			}

			// Remove world settings
			if (InActor->IsA<AWorldSettings>())
			{
				return true;
			}

			// If any selected actors are not in the current level, warn the user that some actors will not be copied.
			if (!bSomeSelectedActorsNotInCurrentLevel && !InActor->GetLevel()->IsCurrentLevel())
			{
				bSomeSelectedActorsNotInCurrentLevel = true;
				FMessageDialog::Open(EAppMsgType::Ok, NSLOCTEXT("UnrealEd", "CopySelectedActorsInNonCurrentLevel", "Some selected actors are not in the current level and will not be copied."));
			}

			return false;
		});
	}

	// Export the actors.
	FStringOutputDevice Ar;
	const FSelectedActorExportObjectInnerContext Context(ActorsToCopy);
	const bool bExportSucceeded = UExporter::ExportToOutputDevice(&Context, InWorld, NULL, Ar, TEXT("copy"), 0, PPF_DeepCompareInstances | PPF_ExportsNotFullyQualified);

	if (bExportSucceeded)
	{
		if (DestinationData)
		{
			*DestinationData = MoveTemp(Ar);
		}
		else
		{
			FPlatformApplicationMisc::ClipboardCopy(*Ar);
		}
	}
}

bool UUnrealEdEngine::WarnIfDestinationLevelIsHidden( UWorld* InWorld ) const
{
	bool bShouldLoadHiddenLevels = true;
	bool bShowPasteHiddenWarning = true;
	TArray<ULevel*> Levels;
	TArray<bool> bTheyShouldBeVisible;
	//prepare the warning dialog
	FSuppressableWarningDialog::FSetupInfo Info( LOCTEXT( "Warning_PasteWarningBody","You are trying to paste to a hidden level.\nSuppressing this will default to Do Not Paste" ), LOCTEXT( "Warning_PasteWarningHeader","Pasting To Hidden Level" ), "PasteHiddenWarning" );
	Info.ConfirmText = LOCTEXT( "Warning_PasteContinue","Unhide Level and paste" );
	Info.CancelText = LOCTEXT( "Warning_PasteCancel","Do not paste" );

	//check streaming levels first
	for (ULevelStreaming* StreamedLevel : InWorld->GetStreamingLevels())
	{
		//this is the active level - check if it is visible
		if (StreamedLevel && StreamedLevel->GetShouldBeVisibleInEditor() == false )
		{
			ULevel* Level = StreamedLevel->GetLoadedLevel();
			if( Level && Level->IsCurrentLevel() )
			{
				if (bShowPasteHiddenWarning)
				{
					bShowPasteHiddenWarning = false;
					//the streamed level is not visible - check what the user wants to do
					bShouldLoadHiddenLevels = (FSuppressableWarningDialog(Info).ShowModal() == FSuppressableWarningDialog::Confirm);
				}
				
				if (bShouldLoadHiddenLevels)
				{
					Levels.Add(Level);
					bTheyShouldBeVisible.Add(true);
				}
			}
		}
	}

	//now check the active level (this handles the persistent level also)
	if (bShouldLoadHiddenLevels)
	{
		if( FLevelUtils::IsLevelVisible( InWorld->GetCurrentLevel() ) == false )
		{	
			if (bShowPasteHiddenWarning)
			{
				bShowPasteHiddenWarning = false;
				//the streamed level is not visible - check what the user wants to do
				bShouldLoadHiddenLevels = (FSuppressableWarningDialog(Info).ShowModal() == FSuppressableWarningDialog::Confirm);
			}

			if (bShouldLoadHiddenLevels)
			{
				Levels.Add(InWorld->GetCurrentLevel());
				bTheyShouldBeVisible.Add(true);
			}

		}
	}
	// For efficiency, set visibility of all levels at once
	if (Levels.Num() > 0)
	{
		EditorLevelUtils::SetLevelsVisibility(Levels, bTheyShouldBeVisible, true);
	}
	return !bShouldLoadHiddenLevels;
}

void UUnrealEdEngine::edactPasteSelected(UWorld* InWorld, bool bDuplicate, bool bOffsetLocations, bool bWarnIfHidden, const FString* SourceData)
{
	if (GetSelectedComponentCount() > 0)
	{
		AActor* SelectedActor = CastChecked<AActor>(*GetSelectedActorIterator());

		TArray<UActorComponent*> PastedComponents;
		PasteComponents(PastedComponents, SelectedActor, bWarnIfHidden, SourceData);

		if (PastedComponents.Num() > 0)
		{
			// Select the new clones
			USelection* ComponentSelection = GetSelectedComponents();
			ComponentSelection->Modify();
			ComponentSelection->BeginBatchSelectOperation();
			ComponentSelection->DeselectAll();

			for (UActorComponent* PastedComponent : PastedComponents)
			{
				GEditor->SelectComponent(PastedComponent, true, false, true);
			}

			ComponentSelection->EndBatchSelectOperation(true);
		}
	}
	else
	{
		TArray<AActor*> PastedActors;
		PasteActors(PastedActors, InWorld, bOffsetLocations ? GEditor->GetGridLocationOffset(/*bUniformOffset*/true) : FVector::ZeroVector, bDuplicate, bWarnIfHidden, SourceData);

		if (PastedActors.Num() > 0)
		{
			// Select the new clones
			USelection* ActorSelection = GetSelectedActors();
			ActorSelection->Modify();
			ActorSelection->BeginBatchSelectOperation();
			ActorSelection->DeselectAll();

			for (AActor* PastedActor : PastedActors)
			{
				GEditor->SelectActor(PastedActor, true, false, true);
			}

			ActorSelection->EndBatchSelectOperation(true);

			// Note the selection change.  This will also redraw level viewports and update the pivot.
			NoteSelectionChange();
		}
	}
}

void UUnrealEdEngine::PasteComponents(TArray<UActorComponent*>& OutPastedComponents, AActor* TargetActor, const bool bWarnIfHidden, const FString* SourceData)
{
	OutPastedComponents.Reset();

	// Check and warn if the user is trying to paste to a hidden level. This will return if they wish to abort the process...
	if (bWarnIfHidden && WarnIfDestinationLevelIsHidden(TargetActor->GetWorld()))
	{
		return;
	}

	FComponentEditorUtils::PasteComponents(OutPastedComponents, TargetActor, TargetActor->GetRootComponent(), SourceData);

	if (OutPastedComponents.Num() > 0)
	{
		// Make sure all the SCS trees have a chance to update
		FLevelEditorModule& LevelEditor = FModuleManager::LoadModuleChecked<FLevelEditorModule>("LevelEditor");
		LevelEditor.BroadcastComponentsEdited();
	}
}

void UUnrealEdEngine::PasteActors(TArray<AActor*>& OutPastedActors, UWorld* InWorld, const FVector& LocationOffset, bool bDuplicate, bool bWarnIfHidden, const FString* SourceData)
{
	OutPastedActors.Reset();

	// Check and warn if the user is trying to paste to a hidden level. This will return if they wish to abort the process...
	if (bWarnIfHidden && WarnIfDestinationLevelIsHidden(InWorld))
	{
		return;
	}

	const FScopedBusyCursor BusyCursor;

	FCachedActorLabels ActorLabels(InWorld);

	// Get pasted text.
	FString PasteString;
	if (SourceData)
	{
		PasteString = *SourceData;
	}
	else
	{
		FPlatformApplicationMisc::ClipboardPaste(PasteString);
	}
	const TCHAR* Paste = *PasteString;

	USelection* ActorSelection = GetSelectedActors();

	// FactoryCreateText will mutate the selection, so cache it here so we can restore it later
	TArray<uint8> OriginalSelectionState;
	FObjectWriter(ActorSelection, OriginalSelectionState);

	// Turn off automatic BSP update while pasting to save rebuilding geometry potentially multiple times
	const bool bBSPAutoUpdate = GetDefault<ULevelEditorMiscSettings>()->bBSPAutoUpdate;
	GetMutableDefault<ULevelEditorMiscSettings>()->bBSPAutoUpdate = false;

	// Import the actors.
	ULevelFactory* Factory = NewObject<ULevelFactory>();
	Factory->FactoryCreateText(ULevel::StaticClass(), InWorld->GetCurrentLevel(), InWorld->GetCurrentLevel()->GetFName(), RF_Transactional, NULL, bDuplicate ? TEXT("move") : TEXT("paste"), Paste, Paste + FCString::Strlen(Paste), GWarn);

	// Reinstate old BSP update setting, and force a rebuild - any levels whose geometry has changed while pasting will be rebuilt
	GetMutableDefault<ULevelEditorMiscSettings>()->bBSPAutoUpdate = bBSPAutoUpdate;
	
	// FactoryCreateText set the selection to the new actors, so copy that into OutPastedActors and restore the original selection
	ActorSelection->GetSelectedObjects<AActor>(OutPastedActors);
	FObjectReader(ActorSelection, OriginalSelectionState);

	// Fire ULevel::LevelDirtiedEvent when falling out of scope.
	FScopedLevelDirtied			LevelDirtyCallback;

	// Update the actors' locations and update the global list of visible layers.
	ULayersSubsystem* LayersSubsystem = GEditor->GetEditorSubsystem<ULayersSubsystem>();
	bool bRebuildBSP = false;
	for (AActor* Actor : OutPastedActors)
	{
		if (!bRebuildBSP)
		{
			if (ABrush* Brush = Cast<ABrush>(Actor))
			{
				bRebuildBSP = Brush->IsStaticBrush();
			}
		}

		if (!LocationOffset.IsZero())
		{
			// We only want to offset the location if this actor is the root of a selected attachment hierarchy
			// Offsetting children of an attachment hierarchy would cause them to drift away from the node they're attached to
			// as the offset would effectively get applied twice
			AActor* ParentActor = Actor->GetAttachParentActor();
			if (!ParentActor)
			{
				Actor->TeleportTo(Actor->GetActorLocation() + LocationOffset, Actor->GetActorRotation(), false, true);
			}
			else if(!OutPastedActors.Contains(ParentActor))
			{
				FName SocketName = Actor->GetAttachParentSocketName();
				Actor->DetachFromActor(FDetachmentTransformRules::KeepWorldTransform);
				Actor->TeleportTo(Actor->GetActorLocation() + LocationOffset, Actor->GetActorRotation(), false, true);
				Actor->AttachToActor(ParentActor, FAttachmentTransformRules::KeepWorldTransform, SocketName);
			}
		}

		if (!GetDefault<ULevelEditorMiscSettings>()->bAvoidRelabelOnPasteSelected)
		{
			// Re-label duplicated actors so that labels become unique
			FActorLabelUtilities::SetActorLabelUnique(Actor, Actor->GetActorLabel(), &ActorLabels);
			ActorLabels.Add(Actor->GetActorLabel());
		}
		else
		{
			// Make sure to broadcast label change after actor import as it may change between spawn and import
			FCoreDelegates::OnActorLabelChanged.Broadcast(Actor);
		}

		LayersSubsystem->InitializeNewActorLayers(Actor);

		// Ensure any layers this actor belongs to are visible
		LayersSubsystem->SetLayersVisibility(Actor->Layers, true);

		Actor->CheckDefaultSubobjects();
		Actor->InvalidateLightingCache();
		// Call PostEditMove to update components, etc.
		Actor->PostEditMove(true);
		Actor->PostDuplicate(EDuplicateMode::Normal);
		Actor->CheckDefaultSubobjects();

		// Request saves/refreshes.
		Actor->MarkPackageDirty();
		LevelDirtyCallback.Request();
	}

	if (bRebuildBSP)
	{
		RebuildAlteredBSP();
	}
}

namespace  {
/**
 * A collection of actors to duplicate and prefabs to instance that all belong to the same level.
 */
class FDuplicateJob
{
public:
	/** A list of actors to duplicate. */
	TArray<AActor*>	Actors;

	/** The source level that all actors in the Actors array come from. */
	ULevel*			SrcLevel;

	/**
	 * Duplicate the job's actors to the specified destination level.  The new actors
	 * are appended to the specified output lists of actors.
	 *
	 * @param	OutNewActors			[out] Newly created actors are appended to this list.
	 * @param	DestLevel				The level to duplicate the actors in this job to.
	 * @param	bOffsetLocations		@see PasteActors.
	 */
	void DuplicateActorsToLevel(TArray<AActor*>& OutNewActors, ULevel* DestLevel, const FVector& LocationOffset)
	{
		// Check neither level is locked
		if (FLevelUtils::IsLevelLocked(SrcLevel))
		{
			UE_LOG(LogEditorActor, Warning, TEXT("DuplicateActorsToLevel: The requested operation could not be completed because the level is locked."));
			return;
		}

		TArray<FTransform> ActorTransforms;
		for (AActor* Actor : Actors)
		{
			ActorTransforms.Add(Actor->GetActorTransform());
		}

		if (!ActorPlacementUtils::IsLevelValidForActorPlacement(DestLevel, ActorTransforms))
		{
			return;
		}

		FString ScratchData;

		// Copy actors from src level
		{
			// Cache the current source level
			ULevel* CurrentSrcLevel = SrcLevel->OwningWorld->GetCurrentLevel();
			SrcLevel->OwningWorld->SetCurrentLevel(SrcLevel);
			GUnrealEd->CopyActors(Actors, SrcLevel->OwningWorld, &ScratchData);
			SrcLevel->OwningWorld->SetCurrentLevel(CurrentSrcLevel);
		}

		// Paste to the dest level
		{
			ULevel* CurrentDestLevel = DestLevel->OwningWorld->GetCurrentLevel();
			DestLevel->OwningWorld->SetCurrentLevel(DestLevel);

			TArray<AActor*> PastedActors;
			GUnrealEd->PasteActors(PastedActors, DestLevel->OwningWorld, LocationOffset, /*bDuplicate*/true, /*bWarnIfHidden*/true, &ScratchData);
			
			DestLevel->OwningWorld->SetCurrentLevel(CurrentDestLevel);

			// We generate new seeds when we duplicate
			for (AActor* Actor : PastedActors)
			{
				Actor->SeedAllRandomStreams();
			}

			OutNewActors.Append(MoveTemp(PastedActors));
		}
	}
};
}


void UUnrealEdEngine::edactDuplicateSelected( ULevel* InLevel, bool bOffsetLocations )
{
	if (GetSelectedComponentCount() > 0)
	{
		USelection* ComponentSelection = GetSelectedComponents();

		TArray<UActorComponent*> SelectedComponents;
		ComponentSelection->GetSelectedObjects<UActorComponent>(SelectedComponents);

		TArray<UActorComponent*> NewComponents;
		DuplicateComponents(SelectedComponents, NewComponents);

		if (NewComponents.Num() > 0)
		{
			// Select the new clones
			ComponentSelection->Modify();
			ComponentSelection->BeginBatchSelectOperation();
			ComponentSelection->DeselectAll();

			for (UActorComponent* NewComponent : NewComponents)
			{
				GEditor->SelectComponent(NewComponent, true, false);
			}

			ComponentSelection->EndBatchSelectOperation(true);
		}
	}
	else
	{
		USelection* ActorSelection = GetSelectedActors();

		TArray<AActor*> SelectedActors;
		ActorSelection->GetSelectedObjects<AActor>(SelectedActors);

		TArray<AActor*> NewActors;
		DuplicateActors(SelectedActors, NewActors, InLevel, bOffsetLocations ? GEditor->GetGridLocationOffset(/*bUniformOffset*/false) : FVector::ZeroVector);

		if (NewActors.Num() > 0)
		{
			// Select the new clones
			ActorSelection->Modify();
			ActorSelection->BeginBatchSelectOperation();
			ActorSelection->DeselectAll();

			for (AActor* Actor : NewActors)
			{
				GEditor->SelectActor(Actor, true, false);
			}

			ActorSelection->EndBatchSelectOperation(true);

			// Note the selection change.  This will also redraw level viewports and update the pivot.
			NoteSelectionChange();

			GLevelEditorModeTools().ActorsDuplicatedNotify(SelectedActors, NewActors, bOffsetLocations);
		}
	}
}

void UUnrealEdEngine::DuplicateComponents(const TArray<UActorComponent*>& InComponentsToDuplicate, TArray<UActorComponent*>& OutNewComponents)
{
	OutNewComponents.Reset(InComponentsToDuplicate.Num());

	for (UActorComponent* Component : InComponentsToDuplicate)
	{
		if (FComponentEditorUtils::CanCopyComponent(Component))
		{
			if (UActorComponent* NewComponent = FComponentEditorUtils::DuplicateComponent(Component))
			{
				OutNewComponents.Add(NewComponent);
			}
		}
	}

	if (OutNewComponents.Num() > 0)
	{
		// Make sure all the SCS trees have a chance to update
		FLevelEditorModule& LevelEditor = FModuleManager::LoadModuleChecked<FLevelEditorModule>("LevelEditor");
		LevelEditor.BroadcastComponentsEdited();
	}
}

void UUnrealEdEngine::DuplicateActors(const TArray<AActor*>& InActorsToDuplicate, TArray<AActor*>& OutNewActors, ULevel* InLevel, const FVector& LocationOffset)
{
	OutNewActors.Reset(InActorsToDuplicate.Num());

	const FScopedBusyCursor BusyCursor;

	// Create per-level job lists.
	TMap<ULevel*, TSharedPtr<FDuplicateJob>> DuplicateJobs;
	for (AActor* Actor : InActorsToDuplicate)
	{
		ULevel* SrcLevel = Actor->GetLevel();
		TSharedPtr<FDuplicateJob> Job = DuplicateJobs.FindRef(SrcLevel);
		if (!Job)
		{
			// Allocate a new job for the level.
			Job = DuplicateJobs.Add(SrcLevel, MakeShared<FDuplicateJob>());
			Job->SrcLevel = SrcLevel;
		}
		Job->Actors.Add(Actor);
	}

	// For each level, select the actors in that level and copy-paste into the destination level.
	for (const auto& DuplicateJobPair : DuplicateJobs)
	{
		FDuplicateJob& Job = *DuplicateJobPair.Value;
		Job.DuplicateActorsToLevel(OutNewActors, InLevel, LocationOffset);
	}

	// Finally, cleanup.
	DuplicateJobs.Reset();
}

bool UUnrealEdEngine::CanDeleteSelectedActors( const UWorld* InWorld, const bool bStopAtFirst, const bool bLogUndeletable, TArray<AActor*>* OutDeletableActors ) const
{
	// Iterate over selected actors and assemble a list of actors to delete.
	bool bContainsDeletable = false;
	for ( FSelectionIterator It( GetSelectedActorIterator() ) ; It ; ++It )
	{
		AActor* Actor		= static_cast<AActor*>( *It );
		checkSlow( Actor->IsA(AActor::StaticClass()) );

		bool bDeletable = false;
		FText CannotDeleteReason;
		if (CanDeleteActor(Actor, &CannotDeleteReason))
		{
			bContainsDeletable = true;
			bDeletable = true;
		}

		// Can this actor be deleted
		if ( bDeletable )
		{
			if ( OutDeletableActors )
			{
				OutDeletableActors->Add( Actor );
			}
			if ( bStopAtFirst )
			{
				break;	// Did we only want to know if ANY of the actors were deletable
			}
		}
		else if ( bLogUndeletable )
		{
			FFormatNamedArguments Arguments;
			Arguments.Add(TEXT("Name"), FText::FromString( Actor->GetFullName() ));

			FText LogText;
			if (CannotDeleteReason.IsEmpty())
			{
				LogText = FText::Format(LOCTEXT("CannotDeleteActor", "Cannot delete actor {Name}"), Arguments);
			}
			else
			{
				Arguments.Add(TEXT("Reason"), CannotDeleteReason);
				LogText = FText::Format(LOCTEXT("CannotDeleteActorWithReason", "Cannot delete actor {Name} - {Reason}"), Arguments);
			}
			UE_LOG(LogEditorActor, Log, TEXT("%s"), *LogText.ToString());
		}
	}
	return bContainsDeletable;
}

bool UUnrealEdEngine::CanDeleteComponent(const UActorComponent* InComponent, FText* OutReason) const
{
	if (!InComponent->IsEditableWhenInherited())
	{
		if (OutReason)
		{
			*OutReason = LOCTEXT("CanDeleteComponent_Error_ComponentNotEditableWhenInherited", "Can't delete non-editable component.");
		}
		return false;
	}

	if (!FComponentEditorUtils::CanDeleteComponent(InComponent))
	{
		if (OutReason)
		{
			*OutReason = LOCTEXT("CanDeleteComponent_Error_InvalidComponent", "Can't delete non-instanced components or the scene root.");
		}
		return false;
	}

	return true;
}

bool UUnrealEdEngine::CanDeleteActor(const AActor* InActor, FText* OutReason) const
{
	if (!InActor->HasAllFlags(RF_Transactional))
	{
		if (OutReason)
		{
			*OutReason = LOCTEXT("CanDeleteActor_Error_NotTransactional", "Can't delete non-transactional actors.");
		}
		return false;
	}

	{
		FText TmpReason;
		if (!InActor->CanDeleteSelectedActor(TmpReason))
		{
			if (OutReason)
			{
				*OutReason = TmpReason;
			}
			return false;
		}
	}

	// TODO: The Brush and WorldSettings logic below should be moved to use the CanDeleteSelectedActor virtual

	if (const ABrush* Brush = Cast<ABrush>(InActor))
	{
		if (FActorEditorUtils::IsABuilderBrush(Brush))
		{
			if (OutReason)
			{
				*OutReason = LOCTEXT("CanDeleteActor_Error_BuilderBrush", "Can't delete a builder brush.");
			}
			return false;
		}
	}

	if (const AWorldSettings* WorldSettings = Cast<AWorldSettings>(InActor))
	{
		const ULevel* OwnerLevel = WorldSettings->GetLevel();
		if (OwnerLevel && OwnerLevel->GetWorldSettings() == WorldSettings)
		{
			if (OutReason)
			{
				*OutReason = LOCTEXT("CanDeleteActor_Error_WorldSettings", "Can't delete a level's world settings.");
			}
			return false;
		}
	}

	return true;
}

bool UUnrealEdEngine::ShouldAbortComponentDeletion(const TArray<UActorComponent*>& InComponentsToDelete, FText* OutReason) const
{
	for (UActorComponent* Component : InComponentsToDelete)
	{
		AActor* OwnerActor = Component->GetOwner();
		if (OwnerActor && FLevelUtils::IsLevelLocked(OwnerActor))
		{
			if (OutReason)
			{
				*OutReason = FText::Format(LOCTEXT("ShouldAbortComponentDeletion_Error_LevelLockedDuringComponentDeletion", "Cannot delete component '{0}' because its owner level is locked."), FText::FromString(Component->GetPathName()));
			}
			return true;
		}
	}

	return false;
}

bool UUnrealEdEngine::ShouldAbortActorDeletion(const TArray<AActor*>& InActorsToDelete, FText* OutReason) const
{
	for (AActor* Actor : InActorsToDelete)
	{
		if (FLevelUtils::IsLevelLocked(Actor))
		{
			if (OutReason)
			{
				*OutReason = FText::Format(LOCTEXT("ShouldAbortActorDeletion_LevelLockedDuringActorDeletion", "Cannot delete actor '{0}' because its owner level is locked."), FText::FromString(Actor->GetPathName()));
			}
			return true;
		}
	}

	return false;
}

bool UUnrealEdEngine::DeleteComponents(const TArray<UActorComponent*>& InComponentsToDelete, UTypedElementSelectionSet* InSelectionSet, const bool bVerifyDeletionCanHappen)
{
	if (bVerifyDeletionCanHappen)
	{
		FText ErrorMsg;
		if (ShouldAbortComponentDeletion(InComponentsToDelete, &ErrorMsg))
		{
			FSlateNotificationManager::Get().AddNotification(FNotificationInfo(ErrorMsg));
			return false;
		}
	}

	const double StartSeconds = FPlatformTime::Seconds();

	FSlateApplication::Get().CancelDragDrop();

	// Get a list of all the deletable components
	TArray<UActorComponent*> EditableComponentsToDelete;
	EditableComponentsToDelete.Reserve(InComponentsToDelete.Num());
	for (UActorComponent* ComponentToDelete : InComponentsToDelete)
	{
		FText ErrorMsg;
		if (!CanDeleteComponent(ComponentToDelete, &ErrorMsg))
		{
			UE_LOG(LogEditorActor, Log, TEXT("Cannot delete component %s: %s"), *ComponentToDelete->GetFullName(), *ErrorMsg.ToString());
			continue;
		}

		// Modify the actor that owns the component
		if (AActor* OwnerActor = ComponentToDelete->GetOwner())
		{
			OwnerActor->Modify();
		}

		EditableComponentsToDelete.Add(ComponentToDelete);
	}

	if (EditableComponentsToDelete.Num() == 0)
	{
		return false;
	}

	TUniquePtr<FTypedElementList::FLegacySyncScopedBatch> LegacySyncBatch = MakeUnique<FTypedElementList::FLegacySyncScopedBatch>(*InSelectionSet->GetElementList());

	const FTypedElementSelectionOptions SelectionOptions = FTypedElementSelectionOptions()
		.SetAllowHidden(true)
		.SetAllowGroups(false)
		.SetWarnIfLocked(false)
		.SetChildElementInclusionMethod(ETypedElementChildInclusionMethod::Recursive);

	// Clear the selection of any components we may delete
	for (UActorComponent* ComponentToDelete : EditableComponentsToDelete)
	{
		if (FTypedElementHandle ComponentHandle = UEngineElementsLibrary::AcquireEditorComponentElementHandle(ComponentToDelete, /*bAllowCreate*/false))
		{
			InSelectionSet->DeselectElement(ComponentHandle, SelectionOptions);
		}
	}

	// Delete the components
	UActorComponent* ComponentToSelect = nullptr;
	const int32 NumDeletedComponents = FComponentEditorUtils::DeleteComponents(EditableComponentsToDelete, ComponentToSelect);

	if (NumDeletedComponents > 0)
	{
		// Make sure all the SCS trees have a chance to rebuild
		FLevelEditorModule& LevelEditor = FModuleManager::LoadModuleChecked<FLevelEditorModule>("LevelEditor");
		LevelEditor.BroadcastComponentsEdited();

		// Remove all references to destroyed components once at the end, instead of once for each component destroyed
		CollectGarbage(GARBAGE_COLLECTION_KEEPFLAGS);
	}

	// Update the editor component selection if possible
	if (ComponentToSelect)
	{
		InSelectionSet->SelectElement(UEngineElementsLibrary::AcquireEditorComponentElementHandle(ComponentToSelect), SelectionOptions);
	}

	// Make sure the selection changed event fires so the SCS trees can update their selection
	LegacySyncBatch->ForceDirty();
	LegacySyncBatch.Reset();
	NoteSelectionChange();

	UE_LOG(LogEditorActor, Log, TEXT("Deleted %d Components (%3.3f secs)"), NumDeletedComponents, FPlatformTime::Seconds() - StartSeconds);
	return NumDeletedComponents > 0;
}

bool UUnrealEdEngine::DeleteActors(const TArray<AActor*>& InActorsToDelete, UWorld* InWorld, UTypedElementSelectionSet* InSelectionSet, const bool bVerifyDeletionCanHappen, const bool bWarnAboutReferences, const bool bWarnAboutSoftReferences)
{
	TRACE_CPUPROFILER_EVENT_SCOPE(UUnrealEdEngine::DeleteActors);
	if (bVerifyDeletionCanHappen)
	{
		// TODO: Bubble up error message?
		FText ErrorMsg;
		if (ShouldAbortActorDeletion(InActorsToDelete, &ErrorMsg))
		{
			FSlateNotificationManager::Get().AddNotification(FNotificationInfo(ErrorMsg));
			return false;
		}
	}

	const double StartSeconds = FPlatformTime::Seconds();

	// Aggregate the time we waited on user input to remove it from the total time
	double DialogWaitingSeconds = 0;

	FSlateApplication::Get().CancelDragDrop();

	// Fire ULevel::LevelDirtiedEvent when falling out of scope.
	FScopedLevelDirtied LevelDirtyCallback;

	// Get a list of all the deletable actors
	TArray<AActor*> ActorsToDelete;
	TArray<FSoftObjectPath> ActorsToDeletePaths;
	ActorsToDelete.Reserve(InActorsToDelete.Num());
	ActorsToDeletePaths.Reserve(InActorsToDelete.Num());
	for (AActor* ActorToDelete : InActorsToDelete)
	{
		FText ErrorMsg;
		if (!CanDeleteActor(ActorToDelete, &ErrorMsg))
		{
			// If this was a temporary editor preview actor, go ahead and delete it now
			if (ActorToDelete->bIsEditorPreviewActor)
			{
				InWorld->DestroyActor(ActorToDelete);
			}
			else
			{
				UE_LOG(LogEditorActor, Log, TEXT("Cannot delete actor %s: %s"), *ActorToDelete->GetFullName(), *ErrorMsg.ToString());
			}
			continue;
		}

		ActorsToDelete.Add(ActorToDelete);
		ActorsToDeletePaths.Add(ActorToDelete);
	}

	TMap<AActor*, TArray<AActor*>> ReferencingActorsMap;
	TMap<FSoftObjectPath, TArray<UObject*>> SoftReferencingObjectsMap;
	{
		TArray<UClass*> ClassTypesToIgnore;
		ClassesToIgnoreDeleteReferenceWarning.AddUnique(ALevelScriptActor::StaticClass());
		// The delete warning is meant for actor references that affect gameplay.  Group actors do not affect gameplay and should not show up as a warning.
		ClassesToIgnoreDeleteReferenceWarning.AddUnique(AGroupActor::StaticClass());

		// If we want to warn about references to the actors to be deleted, it is a lot more efficient to query
		// the world first and build a map of actors referenced by other actors. We can then quickly look this up later on in the loop.
		if (bWarnAboutReferences)
		{
<<<<<<< HEAD
			FBlueprintEditorUtils::GetActorReferenceMap(InWorld, ClassesToIgnoreDeleteReferenceWarning, ReferencingActorsMap);
=======
			FBlueprintEditorUtils::GetActorReferenceMap(InWorld,MutableView(ClassesToIgnoreDeleteReferenceWarning), ReferencingActorsMap);
>>>>>>> 4af6daef

			if (bWarnAboutSoftReferences)
			{
				FScopedSlowTask SlowTask(static_cast<float>(ActorsToDeletePaths.Num()), LOCTEXT("ComputeActorSoftReferences", "Computing References"));
				SlowTask.MakeDialogDelayed(1.0f);

				FAssetToolsModule& AssetToolsModule = FModuleManager::GetModuleChecked<FAssetToolsModule>(TEXT("AssetTools"));
				AssetToolsModule.Get().FindSoftReferencesToObjects(ActorsToDeletePaths, SoftReferencingObjectsMap);
			}
		}
	}

	// Maintain a list of levels that have already been Modify()'d so that each level is modified only once
	TArray<ULevel*> LevelsAlreadyModified;
	// A list of levels that will need their BSP updated after the deletion is complete
	TSet<ULevel*> LevelsToRebuildBSP;
	TSet<ULevel*> LevelsToRebuildNavigation;

	bool bRequestedDeleteAllByLevel = false;
	bool bRequestedDeleteAllByActor = false;
	bool bRequestedDeleteAllBySoftReference = false;
	int32 DeleteCount = 0;

	TUniquePtr<FTypedElementList::FLegacySyncScopedBatch> LegacySyncBatch = MakeUnique<FTypedElementList::FLegacySyncScopedBatch>(*InSelectionSet->GetElementList());

	const FTypedElementSelectionOptions SelectionOptions = FTypedElementSelectionOptions()
		.SetAllowHidden(true)
		.SetAllowGroups(false)
		.SetWarnIfLocked(false)
		.SetChildElementInclusionMethod(ETypedElementChildInclusionMethod::Recursive);

	ULayersSubsystem* LayersSubsystem = GEditor->GetEditorSubsystem<ULayersSubsystem>();
	for (AActor* Actor : ActorsToDelete)
	{
		//If actor is referenced by script, ask user if they really want to delete
		ULevelScriptBlueprint* LSB = Actor->GetLevel()->GetLevelScriptBlueprint(true);

		// Get the array of actors that reference this actor from the cached map we built above.
		TArray<AActor*>* ReferencingActors = nullptr;
		if (bWarnAboutReferences)
		{
			ReferencingActors = ReferencingActorsMap.Find(Actor);
		}

		TArray<UK2Node*> ReferencedToActorsFromLevelScriptArray;
		FBlueprintEditorUtils::FindReferencesToActorFromLevelScript(LSB, Actor, ReferencedToActorsFromLevelScriptArray);

		bool bReferencedByLevelScript = bWarnAboutReferences && (nullptr != LSB && ReferencedToActorsFromLevelScriptArray.Num() > 0);
		bool bReferencedByActor = false;
		bool bReferencedByLODActor = false;
		bool bReferencedBySoftReference = false;
		TArray<UObject*>* SoftReferencingObjects = nullptr;

		if (bWarnAboutSoftReferences)
		{
			SoftReferencingObjects = SoftReferencingObjectsMap.Find(Actor);

			if (SoftReferencingObjects)
			{
				// Remove any references from object types marked to be ignored
				for (int32 i = SoftReferencingObjects->Num() - 1; i >= 0; --i)
				{
					for (const TObjectPtr<UClass>& ClassToIgnore : ClassesToIgnoreDeleteReferenceWarning)
					{
						if ((*SoftReferencingObjects)[i]->IsA(ClassToIgnore))
						{
							SoftReferencingObjects->RemoveAt(i);
							break;
						}
					}
				}

				bReferencedBySoftReference = SoftReferencingObjects->Num() > 0;
			}
		}

		// If there are any referencing actors, make sure that they are reference types that we care about.
		if (ReferencingActors != nullptr)
		{
			for (AActor* ReferencingActor : *ReferencingActors)
			{
				// Skip to next if we are referencing ourselves
				if (ReferencingActor == Actor)
				{
					continue;
				}
				else if (Cast<ALODActor>(ReferencingActor))
				{
					bReferencedByLODActor = true;
				}
				else
				{
					// If the referencing actor is a child actor that is referencing us, do not treat it
					// as referencing for the purposes of warning about deletion
					UChildActorComponent* ParentComponent = ReferencingActor->GetParentComponent();
					if (ParentComponent == nullptr || ParentComponent->GetOwner() != Actor)
					{
						bReferencedByActor = true;

						FText ActorReferencedMessage = FText::Format(LOCTEXT("ActorDeleteReferencedMessage", "Actor {0} is referenced by {1}."),
							FText::FromString(Actor->GetActorLabel()),
							FText::FromString(ReferencingActor->GetActorLabel())
						);
						UE_LOG(LogEditorActor, Log, TEXT("%s"), *ActorReferencedMessage.ToString());
					}
				}
			}
		}

		// We have references from one or more sources, prompt the user for feedback.
		if (bReferencedByLevelScript || bReferencedByActor || bReferencedBySoftReference || bReferencedByLODActor)
		{
			if ((bReferencedByLevelScript && !bRequestedDeleteAllByLevel) ||
				(bReferencedByActor && !bRequestedDeleteAllByActor) ||
				(bReferencedBySoftReference && !bRequestedDeleteAllBySoftReference))
			{
				FText ConfirmDelete;

				FString LevelScriptReferenceString;

				for (UK2Node* Node : ReferencedToActorsFromLevelScriptArray)
				{
					LevelScriptReferenceString += Node->GetFindReferenceSearchString();

					if (bReferencedByLevelScript && bReferencedByActor)
					{
						LevelScriptReferenceString += TEXT(" (Level Blueprint)");
					}

					LevelScriptReferenceString += TEXT("\n");
				}

				LevelScriptReferenceString.TrimEndInline();

				FString ActorReferenceString;

				if (ReferencingActors != nullptr)
				{
					for (AActor* ReferencingActor : *ReferencingActors)
					{
						ActorReferenceString += ReferencingActor->GetActorLabel();

						if (bReferencedByLevelScript && bReferencedByActor)
						{
							ActorReferenceString += TEXT(" (Other Actor)");
						}

						ActorReferenceString += TEXT("\n");
					}
				}

				if (bReferencedBySoftReference)
				{
					for (UObject* ReferencingObject : *SoftReferencingObjects)
					{
						if (AActor* ReferencingActor = Cast<AActor>(ReferencingObject))
						{
							ActorReferenceString += FString::Printf(TEXT("(Soft) Actor %s in %s\n"), *ReferencingActor->GetActorLabel(), *FPackageName::GetLongPackageAssetName(ReferencingActor->GetOutermost()->GetName()));
						}
						else
						{
							ActorReferenceString += FString::Printf(TEXT("(Soft) Object %s\n"), *ReferencingObject->GetPathName());
						}
					}
				}

				ActorReferenceString.TrimEndInline();

				if (bReferencedByLevelScript && (bReferencedByActor || bReferencedBySoftReference))
				{
					ConfirmDelete = FText::Format(LOCTEXT("ConfirmDeleteActorReferenceByScriptAndActor", "Actor {0} is referenced by the level blueprint and other Actors/Objects.\nDo you really want to delete it? This will break references.\n\nReference List:\n\n{1}\n{2}"),
						FText::FromString(Actor->GetActorLabel()), FText::FromString(LevelScriptReferenceString), FText::FromString(ActorReferenceString));
				}
				else if (bReferencedByLevelScript)
				{
					ConfirmDelete = FText::Format(LOCTEXT("ConfirmDeleteActorReferencedByScript", "Actor {0} is referenced by the level blueprint.\nDo you really want to delete it? This will break references.\n\nReference List:\n\n{1}"),
						FText::FromString(Actor->GetActorLabel()), FText::FromString(LevelScriptReferenceString));
				}
				else
				{
					ConfirmDelete = FText::Format(LOCTEXT("ConfirmDeleteActorReferencedByActor", "Actor {0} is referenced by other Actors/Objects.\nDo you really want to delete it? This will break references.\n\nReference List:\n\n{1}"),
						FText::FromString(Actor->GetActorLabel()), FText::FromString(ActorReferenceString));
				}

				const double DialogStartSeconds = FPlatformTime::Seconds();

				const EAppMsgType::Type MessageType = ActorsToDelete.Num() > 1 ? EAppMsgType::YesNoYesAllNoAll : EAppMsgType::YesNo;
				int32 Result = FMessageDialog::Open(MessageType, ConfirmDelete);

				DialogWaitingSeconds += FPlatformTime::Seconds() - DialogStartSeconds;

				if (Result == EAppReturnType::YesAll)
				{
					bRequestedDeleteAllByLevel |= bReferencedByLevelScript;
					bRequestedDeleteAllByActor |= bReferencedByActor;
					bRequestedDeleteAllBySoftReference |= bReferencedBySoftReference;
				}
				else if (Result == EAppReturnType::NoAll)
				{
					break;
				}
				else if (Result == EAppReturnType::No || Result == EAppReturnType::Cancel)
				{
					continue;
				}
			}

			if (bReferencedByLevelScript)
			{
				FBlueprintEditorUtils::ModifyActorReferencedGraphNodes(LSB, Actor);
			}

			if (bReferencedByActor || bReferencedByLODActor)
			{
				check(ReferencingActors != nullptr);
				for (AActor* ReferencingActor : *ReferencingActors)
				{
					ReferencingActor->Modify();

					ALODActor* LODActor = Cast<ALODActor>(ReferencingActor);
					// it's possible other actor is referencing this
					if (LODActor)
					{
						LODActor->RemoveSubActor(Actor);

						FText SubActorRemovedMessage = FText::Format(LOCTEXT("LODActorSubActorDeletedMessage", "Sub Actor '{0}' was removed from LODActor '{1}'."),
							FText::FromString(Actor->GetActorLabel()),
							FText::FromString(ReferencingActor->GetActorLabel())
						);
						UE_LOG(LogEditorActor, Log, TEXT("%s"), *SubActorRemovedMessage.ToString());
					}
				}
			}
		}

		bool bRebuildNavigation = false;

		ABrush* Brush = Cast< ABrush >(Actor);
		if (Brush && !FActorEditorUtils::IsABuilderBrush(Brush)) // Track whether or not a brush actor was deleted.
		{
			ULevel* BrushLevel = Actor->GetLevel();
			if (BrushLevel && !Brush->IsVolumeBrush())
			{
				BrushLevel->Model->Modify();
				LevelsToRebuildBSP.Add(BrushLevel);
				// Rebuilding bsp will also take care of navigation
				LevelsToRebuildNavigation.Remove(BrushLevel);
			}
			else if (BrushLevel && !LevelsToRebuildBSP.Contains(BrushLevel))
			{
				LevelsToRebuildNavigation.Add(BrushLevel);
			}
		}

		// If the actor about to be deleted is in a group, be sure to remove it from the group
		AGroupActor* ActorParentGroup = AGroupActor::GetParentForActor(Actor);
		if (ActorParentGroup)
		{
			ActorParentGroup->Remove(*Actor);
		}

		// Remove actor from all asset editors
		GEditor->GetEditorSubsystem<UAssetEditorSubsystem>()->RemoveAssetFromAllEditors(Actor);

		// Mark the actor's level as dirty.
		Actor->MarkPackageDirty();
		LevelDirtyCallback.Request();

		// Deselect the Actor.
		if (FTypedElementHandle ActorHandle = UEngineElementsLibrary::AcquireEditorActorElementHandle(Actor, /*bAllowCreate*/false))
		{
			InSelectionSet->DeselectElement(ActorHandle, SelectionOptions);
		}
		UEngineElementsLibrary::UnregisterActorElement(Actor);

		// Modify the level.  Each level is modified only once.
		// @todo DB: Shouldn't this be calling UWorld::ModifyLevel?
		ULevel* Level = Actor->GetLevel();
		if (LevelsAlreadyModified.Find(Level) == INDEX_NONE)
		{
			LevelsAlreadyModified.Add(Level);
			// Don't mark the level dirty when deleting external actors and the level is in `use external actors` mode.
			bool bShouldDirty = !(Actor->IsPackageExternal() && Level->IsUsingExternalActors());
			Level->Modify(bShouldDirty);
		}

		UE_LOG(LogEditorActor, Log, TEXT("Deleted Actor: %s"), *Actor->GetClass()->GetName());

		// Destroy actor and clear references.
		LayersSubsystem->DisassociateActorFromLayers(Actor);
		bool WasDestroyed = Actor->GetWorld()->EditorDestroyActor(Actor, false);
		checkf(WasDestroyed, TEXT("Failed to destroy Actor %s (%s)"), *Actor->GetClass()->GetName(), *Actor->GetActorLabel());

		DeleteCount++;
	}

	// Remove all references to destroyed actors once at the end, instead of once for each Actor destroyed
	CollectGarbage(GARBAGE_COLLECTION_KEEPFLAGS);

	LegacySyncBatch.Reset();
	NoteSelectionChange();

	// If any brush actors were modified, update the Bsp in the appropriate levels
	if (LevelsToRebuildBSP.Num())
	{
		FlushRenderingCommands();

		for (ULevel* Level : LevelsToRebuildBSP)
		{
			GEditor->RebuildLevel(*Level);
		}
	}

	if (LevelsToRebuildNavigation.Num())
	{
		for (ULevel* Level : LevelsToRebuildNavigation)
		{
			if (Level)
			{
				FNavigationSystem::UpdateLevelCollision(*Level);
			}
		}
	}

	if (LevelsToRebuildBSP.Num() || LevelsToRebuildNavigation.Num())
	{
		RedrawLevelEditingViewports();
		ULevel::LevelDirtiedEvent.Broadcast();
	}

	UE_LOG(LogEditorActor, Log, TEXT("Deleted %d Actors (%3.3f secs)"), DeleteCount, (FPlatformTime::Seconds() - StartSeconds) - DialogWaitingSeconds);
	return true;
}

bool UUnrealEdEngine::edactDeleteSelected( UWorld* InWorld, bool bVerifyDeletionCanHappen, bool bWarnAboutReferences, bool bWarnAboutSoftReferences)
{
	if (GetSelectedComponentCount() > 0)
	{
		// Delete selected components
		TArray<UActorComponent*> SelectedComponents;
		GetSelectedComponents()->GetSelectedObjects<UActorComponent>(SelectedComponents);
		return DeleteComponents(SelectedComponents, GetSelectedComponents()->GetElementSelectionSet(), bVerifyDeletionCanHappen);
	}
	else
	{
		// Delete selected actors
		TArray<AActor*> SelectedActors;
		GetSelectedActors()->GetSelectedObjects<AActor>(SelectedActors);
		return DeleteActors(SelectedActors, InWorld, GetSelectedActors()->GetElementSelectionSet(), bVerifyDeletionCanHappen, bWarnAboutReferences, bWarnAboutSoftReferences);
	}
}

bool UUnrealEdEngine::ShouldAbortActorDeletion() const
{
	TArray<AActor*> SelectedActors;
	GetSelectedActors()->GetSelectedObjects<AActor>(SelectedActors);

	FText ErrorMsg;
	if (ShouldAbortActorDeletion(SelectedActors, &ErrorMsg))
	{
		FSlateNotificationManager::Get().AddNotification(FNotificationInfo(ErrorMsg));
		return true;
	}

	return false;
}

void UUnrealEdEngine::edactReplaceSelectedBrush( UWorld* InWorld )
{
	// Make a list of brush actors to replace.
	ABrush* DefaultBrush = InWorld->GetDefaultBrush();

	TArray<ABrush*> BrushesToReplace;
	for ( FSelectionIterator It( GetSelectedActorIterator() ) ; It ; ++It )
	{
		AActor* Actor = static_cast<AActor*>( *It );
		checkSlow( Actor->IsA(AActor::StaticClass()) );
		ABrush* Brush = Cast< ABrush >( Actor );
		if ( Brush && Actor->HasAnyFlags(RF_Transactional) && Actor != DefaultBrush )
		{
			BrushesToReplace.Add( Brush );
		}
	}

	// Fire ULevel::LevelDirtiedEvent when falling out of scope.
	FScopedLevelDirtied			LevelDirtyCallback;

	USelection* SelectedActors = GetSelectedActors();
	SelectedActors->BeginBatchSelectOperation();
	SelectedActors->Modify();

	// Replace brushes.
	ULayersSubsystem* LayersSubsystem = GEditor->GetEditorSubsystem<ULayersSubsystem>();
	for ( int32 BrushIndex = 0 ; BrushIndex < BrushesToReplace.Num() ; ++BrushIndex )
	{
		ABrush* SrcBrush = BrushesToReplace[BrushIndex];
		ABrush* NewBrush = FBSPOps::csgAddOperation( DefaultBrush, SrcBrush->PolyFlags, (EBrushType)SrcBrush->BrushType );
		if( NewBrush )
		{
			if( NewBrush->GetBrushBuilder() )
			{
				FActorLabelUtilities::SetActorLabelUnique(NewBrush, FText::Format(NSLOCTEXT("UnrealEd", "BrushName", "{0} Brush"), FText::FromString(NewBrush->GetBrushBuilder()->GetClass()->GetDescription())).ToString());
			}

			SrcBrush->MarkPackageDirty();
			NewBrush->MarkPackageDirty();

			LevelDirtyCallback.Request();

			NewBrush->Modify();

			NewBrush->Layers.Append( SrcBrush->Layers );

			NewBrush->CopyPosRotScaleFrom( SrcBrush );
			NewBrush->PostEditMove( true );
			SelectActor( SrcBrush, false, false );
			SelectActor( NewBrush, true, false );

			LayersSubsystem->DisassociateActorFromLayers( SrcBrush );
			InWorld->EditorDestroyActor( SrcBrush, true );
		}
	}

	SelectedActors->EndBatchSelectOperation();
	NoteSelectionChange();
}


AActor* UUnrealEdEngine::ReplaceActor( AActor* CurrentActor, UClass* NewActorClass, UObject* Archetype, bool bNoteSelectionChange )
{
	FVector SpawnLoc = CurrentActor->GetActorLocation();
	FRotator SpawnRot = CurrentActor->GetActorRotation();
	FActorSpawnParameters SpawnInfo;
	SpawnInfo.Template = Cast<AActor>(Archetype);
	SpawnInfo.SpawnCollisionHandlingOverride = ESpawnActorCollisionHandlingMethod::AlwaysSpawn;
	AActor* NewActor = CurrentActor->GetWorld()->SpawnActor( NewActorClass, &SpawnLoc, &SpawnRot, SpawnInfo );
	if( NewActor )
	{
		NewActor->Modify();
		ULayersSubsystem* LayersSubsystem = GEditor->GetEditorSubsystem<ULayersSubsystem>();
		LayersSubsystem->InitializeNewActorLayers( NewActor );

		const bool bCurrentActorSelected = GetSelectedActors()->IsSelected( CurrentActor );
		if ( bCurrentActorSelected )
		{
			// The source actor was selected, so deselect the old actor and select the new one.
			GetSelectedActors()->Modify();
			SelectActor( NewActor, bCurrentActorSelected, false );
			SelectActor( CurrentActor, false, false );
		}

		{
			LayersSubsystem->DisassociateActorFromLayers( NewActor );
			NewActor->Layers.Empty();

			LayersSubsystem->AddActorToLayers( NewActor, CurrentActor->Layers );

			NewActor->EditorReplacedActor( CurrentActor );
		}

		LayersSubsystem->DisassociateActorFromLayers( CurrentActor );
		CurrentActor->GetWorld()->EditorDestroyActor( CurrentActor, true );

		// Note selection change if necessary and requested.
		if ( bCurrentActorSelected && bNoteSelectionChange )
		{
			NoteSelectionChange();
		}

		//whenever selection changes, recompute whether the selection contains a locked actor
		bCheckForLockActors = true;

		//whenever selection changes, recompute whether the selection contains a world info actor
		bCheckForWorldSettingsActors = true;
	}

	return NewActor;
}


void UUnrealEdEngine::edactReplaceSelectedNonBrushWithClass(UClass* Class)
{
	// Make a list of actors to replace.
	TArray<AActor*> ActorsToReplace;
	for ( FSelectionIterator It( GetSelectedActorIterator() ) ; It ; ++It )
	{
		AActor* Actor = static_cast<AActor*>( *It );
		checkSlow( Actor->IsA(AActor::StaticClass()) );
		ABrush* Brush = Cast< ABrush >( Actor );
		if ( !Brush && Actor->HasAnyFlags(RF_Transactional) )
		{
			ActorsToReplace.Add( Actor );
		}
	}

	// Fire ULevel::LevelDirtiedEvent when falling out of scope.
	FScopedLevelDirtied			LevelDirtyCallback;

	// Replace actors.
	for ( int32 i = 0 ; i < ActorsToReplace.Num() ; ++i )
	{
		AActor* SrcActor = ActorsToReplace[i];
		AActor* NewActor = ReplaceActor( SrcActor, Class, NULL, false );
		if ( NewActor )
		{
			NewActor->MarkPackageDirty();
			LevelDirtyCallback.Request();
		}
	}

	NoteSelectionChange();
}


void UUnrealEdEngine::edactReplaceClassWithClass(UWorld* InWorld, UClass* SrcClass, UClass* DstClass)
{
	// Make a list of actors to replace.
	TArray<AActor*> ActorsToReplace;
	for( TActorIterator<AActor> It(InWorld, SrcClass); It; ++It )
	{
		AActor* Actor = *It;
		if ( Actor->HasAnyFlags(RF_Transactional) )
		{
			ActorsToReplace.Add( Actor );
		}
	}

	// Fires ULevel::LevelDirtiedEvent when falling out of scope.
	FScopedLevelDirtied			LevelDirtyCallback;

	// Replace actors.
	for ( int32 i = 0 ; i < ActorsToReplace.Num() ; ++i )
	{
		AActor* SrcActor = ActorsToReplace[i];
		AActor* NewActor = ReplaceActor( SrcActor, DstClass, NULL, false );
		if ( NewActor )
		{
			NewActor->MarkPackageDirty();
			LevelDirtyCallback.Request();
		}
	}

	NoteSelectionChange();
}

void UUnrealEdEngine::edactHideSelected( UWorld* InWorld )
{
	// Assemble a list of actors to hide.
	TArray<AActor*> ActorsToHide;
	for ( FSelectionIterator It( GetSelectedActorIterator() ) ; It ; ++It )
	{
		AActor* Actor = static_cast<AActor*>( *It );
		checkSlow( Actor->IsA(AActor::StaticClass()) );
		
		// Don't consider already hidden actors or the builder brush
		if ( !FActorEditorUtils::IsABuilderBrush(Actor) && !Actor->IsHiddenEd() )
		{
			ActorsToHide.Add( Actor );
		}
	}
	
	// Hide the actors that were selected and deselect them in the process
	if ( ActorsToHide.Num() > 0 )
	{
		USelection* SelectedActors = GetSelectedActors();
		SelectedActors->Modify();

		for( int32 ActorIndex = 0 ; ActorIndex < ActorsToHide.Num() ; ++ActorIndex )
		{
			AActor* Actor = ActorsToHide[ ActorIndex ];
			
			// Save the actor to the transaction buffer to support undo/redo, but do
			// not call Modify, as we do not want to dirty the actor's package and
			// we're only editing temporary, transient values
			SaveToTransactionBuffer(Actor, false);
			Actor->SetIsTemporarilyHiddenInEditor( true );
			SelectedActors->Deselect( Actor );
		}

		NoteSelectionChange();
	}

	// Iterate through all of the BSP models and hide any that were selected (deselecting them in the process)
	if ( InWorld )
	{
		for ( TArray<ULevel*>::TConstIterator LevelIterator = InWorld->GetLevels().CreateConstIterator(); LevelIterator; ++LevelIterator )
		{
			UModel& CurLevelModel = *( ( *LevelIterator )->Model );
			for ( TArray<FBspSurf>::TIterator SurfaceIterator( CurLevelModel.Surfs ); SurfaceIterator; ++SurfaceIterator )
			{
				FBspSurf& CurSurface = *SurfaceIterator;
				if ( ( CurSurface.PolyFlags & PF_Selected ) && !CurSurface.IsHiddenEd() )
				{
					CurLevelModel.ModifySurf( SurfaceIterator.GetIndex(), false );
					
					// Deselect the surface and mark it as hidden to the editor
					CurSurface.PolyFlags &= ~PF_Selected;
					CurSurface.bHiddenEdTemporary = true;
				}
			}
		}
	}
	RedrawLevelEditingViewports();
}


void UUnrealEdEngine::edactHideUnselected( UWorld* InWorld )
{
	// Iterate through all of the actors and hide the ones which are not selected and are not already hidden
	for( FActorIterator It(InWorld); It; ++It )
	{
		AActor* Actor = *It;
		if( !FActorEditorUtils::IsABuilderBrush(Actor) && !Actor->IsActorOrSelectionParentSelected() && !Actor->IsHiddenEd() )
		{
			// Save the actor to the transaction buffer to support undo/redo, but do
			// not call Modify, as we do not want to dirty the actor's package and
			// we're only editing temporary, transient values
			SaveToTransactionBuffer(Actor, false);
			Actor->SetIsTemporarilyHiddenInEditor( true );
		}
	}

	// Iterate through all of the BSP models and hide the ones which are not selected and are not already hidden
	if ( InWorld )
	{
		for ( TArray<ULevel*>::TConstIterator LevelIterator = InWorld->GetLevels().CreateConstIterator(); LevelIterator; ++LevelIterator )		
		{
			UModel& CurLevelModel = *( ( *LevelIterator )->Model );
			for ( TArray<FBspSurf>::TIterator SurfaceIterator( CurLevelModel.Surfs ); SurfaceIterator; ++SurfaceIterator )
			{
				FBspSurf& CurSurface = *SurfaceIterator;

				// Only modify surfaces that aren't selected and aren't already hidden
				if ( !( CurSurface.PolyFlags & PF_Selected ) && !CurSurface.IsHiddenEd() )
				{
					CurLevelModel.ModifySurf( SurfaceIterator.GetIndex(), false );
					CurSurface.bHiddenEdTemporary = true;
				}
			}
		}
	}
	RedrawLevelEditingViewports();
}


void UUnrealEdEngine::edactUnHideAll( UWorld* InWorld )
{
	// Iterate through all of the actors and unhide them
	for( FActorIterator It(InWorld); It; ++It )
	{
		AActor* Actor = *It;
		if( !FActorEditorUtils::IsABuilderBrush(Actor) && Actor->IsTemporarilyHiddenInEditor() )
		{
			// Save the actor to the transaction buffer to support undo/redo, but do
			// not call Modify, as we do not want to dirty the actor's package and
			// we're only editing temporary, transient values
			SaveToTransactionBuffer(Actor, false);
			Actor->SetIsTemporarilyHiddenInEditor( false );
		}
	}

	// Iterate through all of the BSP models and unhide them if they are already hidden
	if ( InWorld )
	{
		for ( TArray<ULevel*>::TConstIterator LevelIterator = InWorld->GetLevels().CreateConstIterator(); LevelIterator; ++LevelIterator )
		{
			UModel& CurLevelModel = *( ( *LevelIterator )->Model );
			for ( TArray<FBspSurf>::TIterator SurfaceIterator( CurLevelModel.Surfs ); SurfaceIterator; ++SurfaceIterator )
			{
				FBspSurf& CurSurface = *SurfaceIterator;
				if ( CurSurface.bHiddenEdTemporary )
				{
					CurLevelModel.ModifySurf( SurfaceIterator.GetIndex(), false );
					CurSurface.bHiddenEdTemporary = false;
				}
			}
		}
	}
	RedrawLevelEditingViewports();
}


void UUnrealEdEngine::edactHideSelectedStartup( UWorld* InWorld )
{
	// Fires ULevel::LevelDirtiedEvent when falling out of scope.
	FScopedLevelDirtied LevelDirtyCallback;

	// Iterate through all of the selected actors
	for ( FSelectionIterator It( GetSelectedActorIterator() ) ; It ; ++It )
	{
		AActor* Actor = static_cast<AActor*>( *It );
		checkSlow( Actor->IsA(AActor::StaticClass()) );

		// Set the actor to hide at editor startup, if it's not already set that way
		if ( !FActorEditorUtils::IsABuilderBrush(Actor) && !Actor->IsHiddenEd() && !Actor->IsHiddenEdAtStartup() )
		{
			Actor->Modify();
			Actor->bHiddenEd = true;
			LevelDirtyCallback.Request();
		}
	}

	if ( InWorld )
	{
		// Iterate through all of the selected BSP surfaces
		for ( TArray<ULevel*>::TConstIterator LevelIterator = InWorld->GetLevels().CreateConstIterator(); LevelIterator; ++LevelIterator )
		{
			UModel& CurLevelModel = *( ( *LevelIterator )->Model );
			for ( TArray<FBspSurf>::TIterator SurfaceIterator( CurLevelModel.Surfs ); SurfaceIterator; ++SurfaceIterator )
			{
				FBspSurf& CurSurface = *SurfaceIterator;
				
				// Set the BSP surface to hide at editor startup, if it's not already set that way
				const bool bSelected = CurSurface.Actor->IsActorOrSelectionParentSelected() || (CurSurface.PolyFlags & PF_Selected);
				if (bSelected && !CurSurface.IsHiddenEdAtStartup() && !CurSurface.IsHiddenEd())
				{
					CurLevelModel.Modify();
					CurLevelModel.ModifySurf( SurfaceIterator.GetIndex(), false );
					CurSurface.PolyFlags |= PF_HiddenEd;
					LevelDirtyCallback.Request();
				}
			}
		}
	}
	RedrawLevelEditingViewports();
}


void UUnrealEdEngine::edactUnHideAllStartup( UWorld* InWorld )
{
	// Fires ULevel::LevelDirtiedEvent when falling out of scope.
	FScopedLevelDirtied LevelDirtyCallback;

	// Iterate over all actors
	for ( FActorIterator It(InWorld); It ; ++It )
	{
		AActor* Actor = static_cast<AActor*>( *It );
		checkSlow( Actor->IsA(AActor::StaticClass()) );

		// If the actor is set to be hidden at editor startup, change it so that it will be shown at startup
		if ( !FActorEditorUtils::IsABuilderBrush(Actor) && Actor->IsHiddenEdAtStartup() )
		{
			Actor->Modify();
			Actor->bHiddenEd = false;
			LevelDirtyCallback.Request();
		}
	}

	if ( InWorld )
	{
		// Iterate over all BSP surfaces
		for ( TArray<ULevel*>::TConstIterator LevelIterator = InWorld->GetLevels().CreateConstIterator(); LevelIterator; ++LevelIterator )
		{
			UModel& CurLevelModel = *( ( *LevelIterator )->Model );
			for ( TArray<FBspSurf>::TIterator SurfaceIterator( CurLevelModel.Surfs ); SurfaceIterator; ++SurfaceIterator )
			{
				FBspSurf& CurSurface = *SurfaceIterator;

				// If the BSP surface is set to be hidden at editor startup, change it so that it will be shown at startup
				if ( CurSurface.IsHiddenEdAtStartup() )
				{
					CurLevelModel.Modify();
					CurLevelModel.ModifySurf( SurfaceIterator.GetIndex(), false );
					CurSurface.PolyFlags &= ~PF_HiddenEd;
					LevelDirtyCallback.Request();
				}
			}
		}
	}
	RedrawLevelEditingViewports();
}


void UUnrealEdEngine::edactUnHideSelectedStartup( UWorld* InWorld )
{
	// Fires ULevel::LevelDirtiedEvent when falling out of scope.
	FScopedLevelDirtied LevelDirtyCallback;

	// Iterate over all selected actors
	for ( FSelectionIterator It( GetSelectedActorIterator() ) ; It ; ++It )
	{
		AActor* Actor = static_cast<AActor*>( *It );
		checkSlow( Actor->IsA(AActor::StaticClass()) );

		// Mark the selected actor as showing at editor startup if it was currently set to be hidden
		if ( !FActorEditorUtils::IsABuilderBrush(Actor) && Actor->IsHiddenEdAtStartup() )
		{
			Actor->Modify();
			Actor->bHiddenEd = false;
			LevelDirtyCallback.Request();
		}
	}

	if ( InWorld )
	{
		// Iterate over all selected BSP surfaces
		for ( TArray<ULevel*>::TConstIterator LevelIterator = InWorld->GetLevels().CreateConstIterator(); LevelIterator; ++LevelIterator )
		{
			UModel& CurLevelModel = *( ( *LevelIterator )->Model );
			for ( TArray<FBspSurf>::TIterator SurfaceIterator( CurLevelModel.Surfs ); SurfaceIterator; ++SurfaceIterator )
			{
				FBspSurf& CurSurface = *SurfaceIterator;

				// Mark the selected BSP surface as showing at editor startup if it was currently set to be hidden
				const bool bSelected = CurSurface.Actor->IsActorOrSelectionParentSelected() || (CurSurface.PolyFlags & PF_Selected);
				if (bSelected && CurSurface.IsHiddenEdAtStartup())
				{
					CurLevelModel.Modify();
					CurLevelModel.ModifySurf( SurfaceIterator.GetIndex(), false );
					CurSurface.PolyFlags &= ~PF_HiddenEd;
					LevelDirtyCallback.Request();
				}
			}
		}
	}
	RedrawLevelEditingViewports();
}


void UUnrealEdEngine::edactUnhideSelected( UWorld* InWorld )
{
	// Assemble a list of actors to hide.
	TArray<AActor*> ActorsToShow;
	for ( FSelectionIterator It( GetSelectedActorIterator() ) ; It ; ++It )
	{
		AActor* Actor = static_cast<AActor*>( *It );
		checkSlow( Actor->IsA(AActor::StaticClass()) );
		
		// Don't consider already visible actors or the builder brush
		if ( !FActorEditorUtils::IsABuilderBrush(Actor) && Actor->IsActorOrSelectionParentSelected() && Actor->IsHiddenEd() )
		{
			ActorsToShow.Add( Actor );
		}
	}
	
	// Show the actors that were selected
	if ( ActorsToShow.Num() > 0 )
	{
		USelection* SelectedActors = GetSelectedActors();
		SelectedActors->Modify();

		for( int32 ActorIndex = 0 ; ActorIndex < ActorsToShow.Num() ; ++ActorIndex )
		{
			AActor* Actor = ActorsToShow[ ActorIndex ];
			
			// Save the actor to the transaction buffer to support undo/redo, but do
			// not call Modify, as we do not want to dirty the actor's package and
			// we're only editing temporary, transient values
			SaveToTransactionBuffer(Actor, false);
			Actor->SetIsTemporarilyHiddenInEditor( false );
		}
	}

	// Iterate through all of the BSP models and show any that were selected
	if ( InWorld )
	{
		for ( TArray<ULevel*>::TConstIterator LevelIterator = InWorld->GetLevels().CreateConstIterator(); LevelIterator; ++LevelIterator )
		{
			UModel& CurLevelModel = *( ( *LevelIterator )->Model );
			for ( TArray<FBspSurf>::TIterator SurfaceIterator( CurLevelModel.Surfs ); SurfaceIterator; ++SurfaceIterator )
			{
				FBspSurf& CurSurface = *SurfaceIterator;
				if ( ( CurSurface.PolyFlags & PF_Selected ) && !CurSurface.IsHiddenEd() )
				{
					CurLevelModel.ModifySurf( SurfaceIterator.GetIndex(), false );
					CurSurface.bHiddenEdTemporary = false;
				}
			}
		}
	}
	RedrawLevelEditingViewports();
}

void UUnrealEdEngine::CreateBSPVisibilityMap(UWorld* InWorld, TMap<AActor*, TArray<int32>>& OutBSPMap, bool& bOutAllVisible  )
{
	// Start out true, we do not know otherwise.
	bOutAllVisible = true;

	// Iterate through all of the BSP models and any that are visible to the list.
	if ( InWorld )
	{
		for ( TArray<ULevel*>::TConstIterator LevelIterator = InWorld->GetLevels().CreateConstIterator(); LevelIterator; ++LevelIterator )
		{
			UModel& CurLevelModel = *( ( *LevelIterator )->Model );
			for ( TArray<FBspSurf>::TIterator SurfaceIterator( CurLevelModel.Surfs ); SurfaceIterator; ++SurfaceIterator )
			{
				FBspSurf& CurSurface = *SurfaceIterator;

				// If the surface is visible, we will want to add it to the map.
				if ( CurSurface.bHiddenEdTemporary == false )
				{
					// First check if we have already added our surface's brush actor to the map.
					TArray<int32>* BrushPolyList = OutBSPMap.Find(CurSurface.Actor);
					if(BrushPolyList)
					{
						// We found the brush actor on the list, so add our polygon ID to the list.
						BrushPolyList->Add(CurSurface.iBrushPoly);
					}
					else
					{
						// The brush actor has not been added to the map, add it.
						OutBSPMap.Add(CurSurface.Actor, TArray<int32>());

						// Grab the list out and add our brush poly to it.
						BrushPolyList = OutBSPMap.Find(CurSurface.Actor);
						BrushPolyList->Add(CurSurface.iBrushPoly);

					}
				}
				else
				{
					// We found one that is not visible, so they are not ALL visible. We will continue to map out geometry to come up with a complete Visibility map.
					bOutAllVisible = false;
				}
			}
		}
	}
}

void UUnrealEdEngine::MakeBSPMapVisible(const TMap<AActor*, TArray<int32>>& InBSPMap, UWorld* InWorld )
{
	// Iterate through all of the BSP models and show any that were selected
	if ( InWorld )
	{
		for ( TArray<ULevel*>::TConstIterator LevelIterator = InWorld->GetLevels().CreateConstIterator(); LevelIterator; ++LevelIterator )
		{
			UModel& CurLevelModel = *( ( *LevelIterator )->Model );
			for ( TArray<FBspSurf>::TIterator SurfaceIterator( CurLevelModel.Surfs ); SurfaceIterator; ++SurfaceIterator )
			{
				FBspSurf& CurSurface = *SurfaceIterator;

				// Check if we can find the surface's actor in the map.
				const TArray<int32>* BrushPolyList = InBSPMap.Find(CurSurface.Actor);
				if(BrushPolyList)
				{
					// We have the list of brush polygons that are visible, check if the current one is on the list.
					if(BrushPolyList->FindByKey(CurSurface.iBrushPoly))
					{
						// Make the surface visible.
						CurSurface.bHiddenEdTemporary = false;
					}
					else
					{
						// The brush poly was not in the map, so it should be hidden.
						CurSurface.bHiddenEdTemporary = true;
					}
				}
				else
				{
					// There was no brush poly list, that means no polygon on this brush was visible, make this surface hidden.
					CurSurface.bHiddenEdTemporary = true;
				}
			}
		}
	}

}

AActor* UUnrealEdEngine::GetDesiredAttachmentState(TArray<AActor*>& OutNewChildren)
{
	// Get the selection set (first one will be the new base)
	AActor* NewBase = NULL;
	OutNewChildren.Empty();
	for ( FSelectionIterator It( GEditor->GetSelectedActorIterator() ) ; It ; ++It )
	{
		AActor* SelectedActor = Cast<AActor>(*It);
		if(SelectedActor)
		{
			OutNewChildren.AddUnique(SelectedActor);
		}
	}

	// Last element of the array becomes new base
	if(OutNewChildren.Num() > 0)
	{
		NewBase = OutNewChildren.Pop();
	}

	return NewBase;
}

void UUnrealEdEngine::AttachSelectedActors()
{
	const FScopedTransaction Transaction( NSLOCTEXT("Editor", "UndoAction_PerformAttachment", "Attach actors") );

	// Get what we want attachment to be
	TArray<AActor*> NewChildren;
	AActor* NewBase = GetDesiredAttachmentState(NewChildren);
	if(NewBase && NewBase->GetRootComponent() && (NewChildren.Num() > 0))
	{
	
		// Do the actual base change
		for(int32 ChildIdx=0; ChildIdx<NewChildren.Num(); ChildIdx++)
		{
			AActor* Child = NewChildren[ChildIdx];
			if( Child )
			{
				ParentActors( NewBase, Child, NAME_None );
			}
		}

		RedrawLevelEditingViewports();
	}
}

void UUnrealEdEngine::edactSelectAll( UWorld* InWorld )
{
	// If there are a lot of actors to process, pop up a warning "are you sure?" box
	int32 NumActors = InWorld->GetActorCount();
	bool bShowProgress = false;
	if( NumActors >= EditorActorSelectionDefs::MaxActorsToSelectBeforeWarning )
	{
		bShowProgress = true;

		const FText ConfirmText = FText::Format( NSLOCTEXT("UnrealEd", "Warning_ManyActorsForSelect", "There are {0} actors in the world. Are you sure you want to select them all?" ), FText::AsNumber(NumActors) );

		FSuppressableWarningDialog::FSetupInfo Info( ConfirmText, NSLOCTEXT("UnrealEd", "Warning_ManyActors", "Warning: Many Actors" ), "Warning_ManyActors" );
		Info.ConfirmText = NSLOCTEXT("ModalDialogs", "SelectAllConfirm", "Select All");
		Info.CancelText = NSLOCTEXT("ModalDialogs", "SelectAllCancel", "Cancel");

		FSuppressableWarningDialog ManyActorsWarning( Info );
		if( ManyActorsWarning.ShowModal() == FSuppressableWarningDialog::Cancel )
		{
			return;
		}
	}

	if( bShowProgress )
	{
		GWarn->BeginSlowTask( LOCTEXT("BeginSelectAllActorsTaskStatusMessage", "Selecting All Actors"), true);
	}

	// Add all selected actors' layer name to the LayerArray.
	USelection* SelectedActors = GetSelectedActors();

	SelectedActors->BeginBatchSelectOperation();

	SelectedActors->Modify();

	for( FActorIterator It(InWorld); It; ++It )
	{
		AActor* Actor = *It;
		if( !Actor->IsSelected() && !Actor->IsHiddenEd() && Actor->IsSelectable())
		{
			SelectActor( Actor, 1, 0 );
		}
	}

	// Iterate through all of the BSP models and select them if they are not hidden
	if ( InWorld )
	{
		for ( TArray<ULevel*>::TConstIterator LevelIterator = InWorld->GetLevels().CreateConstIterator(); LevelIterator; ++LevelIterator )
		{
			UModel& CurLevelModel = *( ( *LevelIterator )->Model );
			for ( TArray<FBspSurf>::TIterator SurfaceIterator( CurLevelModel.Surfs ); SurfaceIterator; ++SurfaceIterator )
			{
				FBspSurf& CurSurface = *SurfaceIterator;
				if ( !CurSurface.IsHiddenEd() )
				{
					CurLevelModel.ModifySurf( SurfaceIterator.GetIndex(), false );
					CurSurface.PolyFlags |= PF_Selected;
				}
			}
		}
	}

	SelectedActors->EndBatchSelectOperation();

	NoteSelectionChange();

	if( bShowProgress )
	{
		GWarn->EndSlowTask( );
	}
}


void UUnrealEdEngine::edactSelectInvert( UWorld* InWorld )
{
	// If there are a lot of actors to process, pop up a warning "are you sure?" box
	int32 NumActors = InWorld->GetActorCount();
	bool bShowProgress = false;
	if( NumActors >= EditorActorSelectionDefs::MaxActorsToSelectBeforeWarning )
	{
		bShowProgress = true;
		const FText ConfirmText = FText::Format( NSLOCTEXT("UnrealEd", "Warning_ManyActorsForInvertSelect", "There are {0} actors in the world. Are you sure you want to invert selection on them all?" ), FText::AsNumber(NumActors) );

		FSuppressableWarningDialog::FSetupInfo Info ( ConfirmText, NSLOCTEXT("UnrealEd", "Warning_ManyActors", "Warning: Many Actors" ), "Warning_ManyActors" );
		Info.ConfirmText = NSLOCTEXT("ModalDialogs", "InvertSelectionConfirm", "Invert Selection");
		Info.CancelText = NSLOCTEXT("ModalDialogs", "InvertSelectionCancel", "Cancel");

		FSuppressableWarningDialog ManyActorsWarning( Info );
		if( ManyActorsWarning.ShowModal() == FSuppressableWarningDialog::Cancel )
		{
			return;
		}
	}

	if( bShowProgress )
	{
		GWarn->BeginSlowTask( LOCTEXT("BeginInvertingActorSelectionTaskMessage", "Inverting Selected Actors"), true);
	}

	USelection* SelectedActors = GetSelectedActors();
	SelectedActors->BeginBatchSelectOperation();

	SelectedActors->Modify();

	// Iterate through all of the actors and select them if they are not currently selected (and not hidden)
	// or deselect them if they are currently selected

	// Turn off Grouping during this process to avoid double toggling of selected actors via group selection
	const bool bGroupingActiveSaved = UActorGroupingUtils::IsGroupingActive();
	UActorGroupingUtils::SetGroupingActive(false);
	for( FActorIterator It(InWorld); It; ++It )
	{
		AActor* Actor = *It;
		if( !FActorEditorUtils::IsABuilderBrush(Actor) && !Actor->IsHiddenEd() )
		{
			SelectActor( Actor, !Actor->IsSelected(), false );
		}
	}
	// Restore bGroupingActive to its original value
	UActorGroupingUtils::SetGroupingActive(bGroupingActiveSaved);

	// Iterate through all of the BSP models and select them if they are not currently selected (and not hidden)
	// or deselect them if they are currently selected
	if ( InWorld )
	{
		for ( TArray<ULevel*>::TConstIterator LevelIterator = InWorld->GetLevels().CreateConstIterator(); LevelIterator; ++LevelIterator )
		{
			UModel& CurLevelModel = *( ( *LevelIterator )->Model );
			for ( TArray<FBspSurf>::TIterator SurfaceIterator( CurLevelModel.Surfs ); SurfaceIterator; ++SurfaceIterator )
			{
				FBspSurf& CurSurface = *SurfaceIterator;
				if ( !CurSurface.IsHiddenEd() )
				{
					CurLevelModel.ModifySurf( SurfaceIterator.GetIndex(), false );
					CurSurface.PolyFlags ^= PF_Selected;
				}
			}
		}
	}

	SelectedActors->EndBatchSelectOperation();

	NoteSelectionChange();

	if( bShowProgress )
	{
		GWarn->EndSlowTask( );
	}
}

static void GetAttachedActors( AActor* Actor, bool bRecurseChildren, TSet< AActor* >& OutActors )
{
	TArray< AActor* > ChildrenActors;
	Actor->GetAttachedActors( ChildrenActors );
	for ( AActor* ChildActor : ChildrenActors )
	{
		OutActors.Add( ChildActor );

		if ( bRecurseChildren )
		{
			GetAttachedActors( ChildActor, bRecurseChildren, OutActors );
		}
	}
}

void UUnrealEdEngine::edactSelectAllChildren( bool bRecurseChildren )
{
	USelection* CurrentSelection = GetSelectedActors();

	TArray< AActor* > SelectedActors;
	CurrentSelection->GetSelectedObjects< AActor >( SelectedActors );

	CurrentSelection->BeginBatchSelectOperation();
	CurrentSelection->Modify();

	// Turn off Grouping during this process to avoid double toggling of selected actors via group selection
	const bool bGroupingActiveSaved = UActorGroupingUtils::IsGroupingActive();
	UActorGroupingUtils::SetGroupingActive( false );

	// Iterate through all the selected actors and select their children if they are not currently selected
	TSet< AActor* > ActorsToSelect;
	for ( AActor* Actor : SelectedActors )
	{
		// Don't recurse through the same actor twice
		if ( !bRecurseChildren || !ActorsToSelect.Contains( Actor ) )
		{
			GetAttachedActors( Actor, bRecurseChildren, ActorsToSelect );
		}
	}

	for ( AActor* Actor : ActorsToSelect )
	{
		if ( !FActorEditorUtils::IsABuilderBrush( Actor ) && !Actor->IsSelected() )
		{
			// Select actor even if hidden
			SelectActor( Actor, true, false, true );
		}
	}

	// Restore bGroupingActive to its original value
	UActorGroupingUtils::SetGroupingActive( bGroupingActiveSaved );

	CurrentSelection->EndBatchSelectOperation();

	NoteSelectionChange();
}

void UUnrealEdEngine::edactSelectOfClass( UWorld* InWorld, UClass* Class )
{
	USelection* SelectedActors = GetSelectedActors();
	SelectedActors->BeginBatchSelectOperation();

	SelectedActors->Modify();

	for( TActorIterator<AActor> It(InWorld, Class); It; ++It )
	{
		AActor* Actor = *It;
		if( Actor->GetClass()==Class && !Actor->IsSelected() && !Actor->IsHiddenEd() )
		{
			// Selection by class not permitted for actors belonging to prefabs.
			// Selection by class not permitted for builder brushes.
			if ( !FActorEditorUtils::IsABuilderBrush(Actor) )
			{
				SelectActor( Actor, 1, 0 );
			}
		}
	}

	SelectedActors->EndBatchSelectOperation();
	NoteSelectionChange();
}


void UUnrealEdEngine::edactSelectOfClassAndArchetype( UWorld* InWorld, const TSubclassOf<AActor> InClass, const UObject* InArchetype )
{
	USelection* SelectedActors = GetSelectedActors();
	SelectedActors->BeginBatchSelectOperation();

	SelectedActors->Modify();

	// Select all actors with of the provided class and archetype, assuming they aren't already selected, 
	// aren't hidden in the editor, aren't a member of a prefab, and aren't builder brushes
	for( TActorIterator<AActor> ActorIter(InWorld, InClass); ActorIter; ++ActorIter )
	{
		AActor* CurActor = *ActorIter;
		if ( CurActor->GetClass() == InClass && CurActor->GetArchetype() == InArchetype && !CurActor->IsSelected() 
			&& !CurActor->IsHiddenEd() && !FActorEditorUtils::IsABuilderBrush(CurActor) )
		{
			SelectActor( CurActor, true, false );
		}
	}

	SelectedActors->EndBatchSelectOperation();
	NoteSelectionChange();
}


void UUnrealEdEngine::edactSelectSubclassOf( UWorld* InWorld, UClass* Class )
{
	USelection* SelectedActors = GetSelectedActors();
	SelectedActors->BeginBatchSelectOperation();

	SelectedActors->Modify();

	for( TActorIterator<AActor> It(InWorld, Class); It; ++It )
	{
		AActor* Actor = *It;
		if( !Actor->IsSelected() && !Actor->IsHiddenEd() )
		{
			// Selection by class not permitted for actors belonging to prefabs.
			// Selection by class not permitted for builder brushes.
			if ( !FActorEditorUtils::IsABuilderBrush(Actor) )
			{
				SelectActor( Actor, 1, 0 );
			}
		}
	}

	SelectedActors->EndBatchSelectOperation();
	NoteSelectionChange();
}


void UUnrealEdEngine::edactSelectDeleted( UWorld* InWorld )
{
	USelection* SelectedActors = GetSelectedActors();
	SelectedActors->BeginBatchSelectOperation();

	SelectedActors->Modify();

	bool bSelectionChanged = false;
	for( FActorIterator It(InWorld); It; ++It )
	{
		AActor* Actor = *It;
		if( !Actor->IsSelected() && !Actor->IsHiddenEd() )
		{
			if( !IsValid(Actor) )
			{
				bSelectionChanged = true;
				SelectActor( Actor, 1, 0 );
			}
		}
	}

	SelectedActors->EndBatchSelectOperation();

	if ( bSelectionChanged )
	{
		NoteSelectionChange();
	}
}

////////////////////////////////////////////////////////////////////////////////////////////////////////////////////////
//
//	Select matching static meshes.
//
////////////////////////////////////////////////////////////////////////////////////////////////////////////////////////

namespace {

/**
 * Information about an actor and its static mesh.
 */
class FStaticMeshActor
{
public:
	/** Non-NULL if the actor is a static mesh. */
	AStaticMeshActor* StaticMeshActor;
	/** Non-NULL if the actor has a static mesh. */
	UStaticMesh* StaticMesh;

	FStaticMeshActor()
		: StaticMeshActor(NULL)
		, StaticMesh(NULL)
	{}

	bool IsStaticMeshActor() const
	{
		return StaticMeshActor != NULL;
	}

	bool HasStaticMesh() const
	{
		return StaticMesh != NULL;
	}

	/**
	 * Extracts the static mesh information from the specified actor.
	 */
	static bool GetStaticMeshInfoFromActor(AActor* Actor, FStaticMeshActor& OutStaticMeshActor)
	{
		OutStaticMeshActor.StaticMeshActor = Cast<AStaticMeshActor>( Actor );

		if( OutStaticMeshActor.IsStaticMeshActor() )
		{
			if ( OutStaticMeshActor.StaticMeshActor->GetStaticMeshComponent() )
			{
				OutStaticMeshActor.StaticMesh = OutStaticMeshActor.StaticMeshActor->GetStaticMeshComponent()->GetStaticMesh();
			}
		}
		return OutStaticMeshActor.HasStaticMesh();
	}
};

} // namespace


void UUnrealEdEngine::edactSelectMatchingStaticMesh( bool bAllClasses )
{
	TArray<FStaticMeshActor> StaticMeshActors;

	TArray<UWorld*> SelectedWorlds;
	// Make a list of selected actors with static meshes.
	for ( FSelectionIterator It( GetSelectedActorIterator() ) ; It ; ++It )
	{
		AActor* Actor = static_cast<AActor*>( *It );
		checkSlow( Actor->IsA(AActor::StaticClass()) );

		FStaticMeshActor ActorInfo;
		if ( FStaticMeshActor::GetStaticMeshInfoFromActor( Actor, ActorInfo ) )
		{
			if ( ActorInfo.IsStaticMeshActor() )
			{
				StaticMeshActors.Add( ActorInfo );
				SelectedWorlds.AddUnique( Actor->GetWorld() );	
			}				
		}
	}
	if( SelectedWorlds.Num() == 0 )
	{
		UE_LOG(LogEditorActor, Log, TEXT("No worlds found in edactSelectMatchingStaticMesh") );
		return;
	}
	// Make sure we have only 1 valid world 
	check(SelectedWorlds.Num() == 1);
	USelection* SelectedActors = GetSelectedActors();
	SelectedActors->BeginBatchSelectOperation();
	SelectedActors->Modify();

	// Loop through all non-hidden actors in visible levels, selecting those that have one of the
	// static meshes in the list.
	for( FActorIterator It(SelectedWorlds[0]); It; ++It )
	{
		AActor* Actor = *It;
		if ( !Actor->IsHiddenEd() )
		{
			FStaticMeshActor ActorInfo;
			if ( FStaticMeshActor::GetStaticMeshInfoFromActor( Actor, ActorInfo ) )
			{
				bool bSelectActor = false;
				if ( bAllClasses || ActorInfo.IsStaticMeshActor() )
				{
					for ( int32 i = 0 ; i < StaticMeshActors.Num() ; ++i )
					{
						if ( StaticMeshActors[i].StaticMesh == ActorInfo.StaticMesh )
						{
							bSelectActor = true;
							break;
						}
					}
				}

				if ( bSelectActor )
				{
					SelectActor( Actor, true, false );
				}
			}
		}
	}

	SelectedActors->EndBatchSelectOperation();
	NoteSelectionChange();
}


void UUnrealEdEngine::edactSelectMatchingSkeletalMesh(bool bAllClasses)
{
	TArray<USkeletalMesh*> SelectedMeshes;
	bool bSelectSkelMeshActors = false;
	bool bSelectPawns = false;

	TArray<UWorld*> SelectedWorlds;
	// Make a list of skeletal meshes of selected actors, and note what classes we have selected.
	for ( FSelectionIterator It( GetSelectedActorIterator() ) ; It ; ++It )
	{
		AActor* Actor = static_cast<AActor*>( *It );
		checkSlow( Actor->IsA(AActor::StaticClass()) );

		// Look for SkelMeshActor
		ASkeletalMeshActor* SkelMeshActor = Cast<ASkeletalMeshActor>(Actor);
		if(SkelMeshActor && SkelMeshActor->GetSkeletalMeshComponent())
		{
			bSelectSkelMeshActors = true;
			SelectedMeshes.AddUnique(SkelMeshActor->GetSkeletalMeshComponent()->GetSkeletalMeshAsset());
			SelectedWorlds.AddUnique(Actor->GetWorld());			
		}

		// Look for Pawn
		APawn* Pawn = Cast<APawn>(Actor);
		if (Pawn)
		{
			USkeletalMeshComponent* PawnSkeletalMesh = Pawn->FindComponentByClass<USkeletalMeshComponent>();
			if (PawnSkeletalMesh)
			{
				bSelectPawns = true;
				SelectedMeshes.AddUnique(PawnSkeletalMesh->GetSkeletalMeshAsset());
				SelectedWorlds.AddUnique(Actor->GetWorld());
			}
		}
	}
	if( SelectedWorlds.Num() == 0 )
	{
		UE_LOG(LogEditorActor, Log, TEXT("No worlds found in edactSelectMatchingSkeletalMesh") );
		return;
	}
	// Make sure we have only 1 valid world 
	check( SelectedWorlds.Num() == 1 );
	// If desired, select all class types
	if(bAllClasses)
	{
		bSelectSkelMeshActors = true;
		bSelectPawns = true;
	}

	USelection* SelectedActors = GetSelectedActors();
	SelectedActors->BeginBatchSelectOperation();
	SelectedActors->Modify();

	// Loop through all non-hidden actors in visible levels, selecting those that have one of the skeletal meshes in the list.
	for( FActorIterator It(SelectedWorlds[0]); It; ++It )
	{
		AActor* Actor = *It;
		if ( !Actor->IsHiddenEd() )
		{
			bool bSelectActor = false;

			if(bSelectSkelMeshActors)
			{
				ASkeletalMeshActor* SkelMeshActor = Cast<ASkeletalMeshActor>(Actor);
				if( SkelMeshActor && 
					SkelMeshActor->GetSkeletalMeshComponent() && 
					SelectedMeshes.Contains(SkelMeshActor->GetSkeletalMeshComponent()->GetSkeletalMeshAsset()) )
				{
					bSelectActor = true;
				}
			}

			if(bSelectPawns)
			{
				APawn* Pawn = Cast<APawn>(Actor);
				if (Pawn)
				{
					USkeletalMeshComponent* PawnSkeletalMesh = Pawn->FindComponentByClass<USkeletalMeshComponent>();
					if (PawnSkeletalMesh && SelectedMeshes.Contains(PawnSkeletalMesh->GetSkeletalMeshAsset()) )
					{
						bSelectActor = true;
					}
				}
			}

			if ( bSelectActor )
			{
				SelectActor( Actor, true, false );
			}
		}
	}

	SelectedActors->EndBatchSelectOperation();
	NoteSelectionChange();
}


void UUnrealEdEngine::edactSelectMatchingMaterial()
{
	// Set for fast lookup of used materials.
	TSet<UMaterialInterface*> MaterialsInSelection;

	TArray<UWorld*> SelectedWorlds;
	// For each selected actor, find all the materials used by this actor.
	for ( FSelectionIterator ActorItr( GetSelectedActorIterator() ) ; ActorItr ; ++ActorItr )
	{
		AActor* CurrentActor = Cast<AActor>( *ActorItr );

		if( CurrentActor )
		{
			// Find the materials by iterating over every primitive component.
			for (UActorComponent* Component : CurrentActor->GetComponents())
			{
				if (UPrimitiveComponent* CurrentComponent = Cast<UPrimitiveComponent>(Component))
				{
					TArray<UMaterialInterface*> UsedMaterials;
					CurrentComponent->GetUsedMaterials(UsedMaterials);
					MaterialsInSelection.Append(UsedMaterials);
					SelectedWorlds.AddUnique(CurrentActor->GetWorld());
				}
			}
		}
	}

	if( SelectedWorlds.Num() == 0 )
	{
		UE_LOG(LogEditorActor, Log, TEXT("No worlds found in edactSelectMatchingMaterial") );
		return;
	}
	// Make sure we have only 1 valid world 
	check( SelectedWorlds.Num() == 1 );

	USelection* SelectedActors = GetSelectedActors();
	SelectedActors->BeginBatchSelectOperation();
	SelectedActors->Modify();	

	// Now go over every actor and see if any of the actors are using any of the materials that 
	// we found above.
	for( FActorIterator ActorIt(SelectedWorlds[0]); ActorIt; ++ActorIt )
	{
		AActor* Actor = *ActorIt;

		// Do not bother checking hidden actors
		if( !Actor->IsHiddenEd() )
		{
			TInlineComponentArray<UPrimitiveComponent*> PrimitiveComponents;
			Actor->GetComponents(PrimitiveComponents);

			const int32 NumComponents = PrimitiveComponents.Num();
			for (int32 ComponentIndex = 0; ComponentIndex < NumComponents; ++ComponentIndex )
			{
				UPrimitiveComponent* CurrentComponent = PrimitiveComponents[ComponentIndex];

				TArray<UMaterialInterface*> UsedMaterials;
				CurrentComponent->GetUsedMaterials( UsedMaterials );
				const int32 NumMaterials = UsedMaterials.Num();
				// Iterate over every material we found so far and see if its in the list of materials used by selected actors.
				for( int32 MatIndex = 0; MatIndex < NumMaterials; ++MatIndex )
				{
					UMaterialInterface* Material = UsedMaterials[ MatIndex ];
					// Is this material used by currently selected actors?
					if( MaterialsInSelection.Find( Material ) )
					{
						SelectActor( Actor, true, false );
						// We dont need to continue searching as this actor has already been selected
						MatIndex = NumMaterials;
						ComponentIndex = NumComponents;
					}
				}
			}
		}
	}

	SelectedActors->EndBatchSelectOperation();
	NoteSelectionChange();
}


void UUnrealEdEngine::edactSelectMatchingEmitter()
{
	TArray<UParticleSystem*> SelectedParticleSystemTemplates;

	TArray<UWorld*> SelectedWorlds;
	// Check all of the currently selected actors to find the relevant particle system templates to use to match
	for ( FSelectionIterator SelectedIterator( GetSelectedActorIterator() ) ; SelectedIterator ; ++SelectedIterator )
	{
		AActor* Actor = static_cast<AActor*>( *SelectedIterator );
		checkSlow( Actor->IsA(AActor::StaticClass()) );

		AEmitter* Emitter = Cast<AEmitter>( Actor );
		
		if ( Emitter && Emitter->GetParticleSystemComponent() && Emitter->GetParticleSystemComponent()->Template )
		{
			SelectedParticleSystemTemplates.AddUnique( Emitter->GetParticleSystemComponent()->Template );
			SelectedWorlds.AddUnique( Actor->GetWorld() );
		}
	}

	if( SelectedWorlds.Num() == 0 )
	{
		UE_LOG(LogEditorActor, Log, TEXT("No worlds found in edactSelectMatchingEmitter") );
		return;
	}
	// Make sure we have only 1 valid world 
	check( SelectedWorlds.Num() == 1 );

	USelection* SelectedActors = GetSelectedActors();
	SelectedActors->BeginBatchSelectOperation();
	SelectedActors->Modify();
	// Iterate over all of the non-hidden actors, selecting those who have a particle system template that matches one from the previously-found list
	for( TActorIterator<AEmitter> ActorIterator(SelectedWorlds[0]); ActorIterator; ++ActorIterator )
	{
		AEmitter* ActorAsEmitter = *ActorIterator;
		if ( !ActorAsEmitter->IsHiddenEd() )
		{
			if ( ActorAsEmitter->GetParticleSystemComponent() && SelectedParticleSystemTemplates.Contains( ActorAsEmitter->GetParticleSystemComponent()->Template ) )
			{
				SelectActor( ActorAsEmitter, true, false );
			}
		}
	}

	SelectedActors->EndBatchSelectOperation();
	NoteSelectionChange();
}



void UUnrealEdEngine::edactSelectRelevantLights( UWorld* InWorld )
{
	TArray<ALight*> RelevantLightList;
	// Make a list of selected actors with static meshes.
	for ( FSelectionIterator It( GetSelectedActorIterator() ) ; It ; ++It )
	{
		AActor* Actor = static_cast<AActor*>( *It );
		checkSlow( Actor->IsA(AActor::StaticClass()) );

		if (Actor->GetLevel()->IsCurrentLevel() )
		{
			// Gather static lighting info from each of the actor's components.
			for (UActorComponent* Component : Actor->GetComponents())
			{
				UPrimitiveComponent* Primitive = Cast<UPrimitiveComponent>(Component);
				if (Primitive && Primitive->IsRegistered())
				{
					TArray<const ULightComponent*> RelevantLightComponents;
					InWorld->Scene->GetRelevantLights(Primitive, &RelevantLightComponents);

					for (int32 LightComponentIndex = 0; LightComponentIndex < RelevantLightComponents.Num(); LightComponentIndex++)
					{
						const ULightComponent* LightComponent = RelevantLightComponents[LightComponentIndex];
						ALight* LightOwner = Cast<ALight>(LightComponent->GetOwner());
						if (LightOwner)
						{
							RelevantLightList.AddUnique(LightOwner);
						}
					}
				}
			}
		}
	}

	USelection* SelectedActors = GetSelectedActors();
	SelectedActors->BeginBatchSelectOperation();
	SelectedActors->Modify();

	SelectNone( false, true );

	UE_LOG(LogEditorActor, Log, TEXT("Found %d relevant lights!"), RelevantLightList.Num());
	for (int32 LightIdx = 0; LightIdx < RelevantLightList.Num(); LightIdx++)
	{
		ALight* Light = RelevantLightList[LightIdx];
		if (Light)
		{
			SelectActor(Light, true, false);
			UE_LOG(LogEditorActor, Log, TEXT("\t%s"), *(Light->GetPathName()));
		}
	}

	SelectedActors->EndBatchSelectOperation();
	NoteSelectionChange();
}


void UUnrealEdEngine::edactAlignOrigin()
{
	// Fires ULevel::LevelDirtiedEvent when falling out of scope.
	FScopedLevelDirtied LevelDirtyCallback;

	// Apply transformations to all selected brushes.
	for ( FSelectionIterator It( GetSelectedActorIterator() ) ; It ; ++It )
	{
		AActor* Actor = static_cast<AActor*>( *It );
		checkSlow( Actor->IsA(AActor::StaticClass()) );

		ABrush* Brush = Cast< ABrush >( Actor );
		if ( Brush )
		{
			LevelDirtyCallback.Request();

			Brush->PreEditChange(NULL);
			Brush->Modify();

			//Snap the location of the brush to the grid
			FVector BrushLocation = Brush->GetActorLocation();
			BrushLocation.X = FMath::RoundToFloat( BrushLocation.X  / GetGridSize() ) * GetGridSize();
			BrushLocation.Y = FMath::RoundToFloat( BrushLocation.Y  / GetGridSize() ) * GetGridSize();
			BrushLocation.Z = FMath::RoundToFloat( BrushLocation.Z  / GetGridSize() ) * GetGridSize();
			Brush->SetActorLocation(BrushLocation, false);

			//Update EditorMode locations to match the new brush location
			FEditorModeTools& Tools = GLevelEditorModeTools();
			Tools.SetPivotLocation( Brush->GetActorLocation(), true );

			Brush->Brush->BuildBound();
			Brush->PostEditChange();
		}
	}
}


void UUnrealEdEngine::edactAlignVertices()
{
	// Fires ULevel::LevelDirtiedEvent when falling out of scope.
	FScopedLevelDirtied LevelDirtyCallback;
	
	//Before aligning verts, align the origin with the grid
	edactAlignOrigin();

	// Apply transformations to all selected brushes.
	for ( FSelectionIterator It( GetSelectedActorIterator() ) ; It ; ++It )
	{
		AActor* Actor = static_cast<AActor*>( *It );
		checkSlow( Actor->IsA(AActor::StaticClass()) );
		ABrush* Brush = Cast< ABrush >( Actor );
		if ( Brush )
		{
			LevelDirtyCallback.Request();

			Brush->PreEditChange(NULL);
			Brush->Modify();
			FVector BrushLocation = Brush->GetActorLocation();
			const FTransform BrushTransform = Brush->GetRootComponent()->GetComponentTransform();

			// Snap each vertex in the brush to an integer grid.
			UPolys* Polys = Brush->Brush->Polys;
			for( int32 PolyIdx=0; PolyIdx<Polys->Element.Num(); PolyIdx++ )
			{
				FPoly* Poly = &Polys->Element[PolyIdx];
				for( int32 VertIdx=0; VertIdx<Poly->Vertices.Num(); VertIdx++ )
				{
					const float GridSize = GetGridSize();

					// Snap each vertex to the nearest grid.
					const FVector3f Vertex = Poly->Vertices[VertIdx];
					const FVector VertexWorld = BrushTransform.TransformPosition((FVector)Vertex);
					const FVector3f VertexSnapped(FMath::RoundToFloat(VertexWorld.X / GridSize) * GridSize,
												  FMath::RoundToFloat(VertexWorld.Y / GridSize) * GridSize,
												  FMath::RoundToFloat(VertexWorld.Z / GridSize) * GridSize);
					const FVector VertexSnappedLocal = BrushTransform.InverseTransformPosition((FVector)VertexSnapped);

					Poly->Vertices[VertIdx] = (FVector3f)VertexSnappedLocal;
				}

				// If the snapping resulted in an off plane polygon, triangulate it to compensate.
				if( !Poly->IsCoplanar() || !Poly->IsConvex() )
				{

					FPoly BadPoly = *Poly;
					// Remove the bad poly
					Polys->Element.RemoveAt( PolyIdx );

					// Triangulate the bad poly
					TArray<FPoly> Triangles;
					if ( BadPoly.Triangulate( Brush, Triangles ) > 0 )
					{
						// Add all new triangles to the brush
						for( int32 TriIdx = 0 ; TriIdx < Triangles.Num() ; ++TriIdx )
						{
							Polys->Element.Add( Triangles[TriIdx] );
						}
					}
					
					PolyIdx = -1;
				}
				else
				{
					if( RecomputePoly( Brush, &Polys->Element[PolyIdx] ) == -2 )
					{
						PolyIdx = -1;
					}

					if (UBrushEditingSubsystem* BrushSubsystem = GEditor->GetEditorSubsystem<UBrushEditingSubsystem>())
					{
						BrushSubsystem->UpdateGeometryFromBrush(Brush);
					}
				}
			}

			Brush->Brush->BuildBound();

			Brush->PostEditChange();
		}
	}
}

#undef LOCTEXT_NAMESPACE<|MERGE_RESOLUTION|>--- conflicted
+++ resolved
@@ -929,11 +929,7 @@
 		// the world first and build a map of actors referenced by other actors. We can then quickly look this up later on in the loop.
 		if (bWarnAboutReferences)
 		{
-<<<<<<< HEAD
-			FBlueprintEditorUtils::GetActorReferenceMap(InWorld, ClassesToIgnoreDeleteReferenceWarning, ReferencingActorsMap);
-=======
 			FBlueprintEditorUtils::GetActorReferenceMap(InWorld,MutableView(ClassesToIgnoreDeleteReferenceWarning), ReferencingActorsMap);
->>>>>>> 4af6daef
 
 			if (bWarnAboutSoftReferences)
 			{
