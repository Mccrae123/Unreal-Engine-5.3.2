--- conflicted
+++ resolved
@@ -210,10 +210,7 @@
 	// Can cause unsafe frame reentry 
 	for (FAssetData& Data : AssetData)
 	{
-<<<<<<< HEAD
-=======
 		FScopedLoadAllExternalObjects Scope(Data.PackageName);
->>>>>>> 6bbb88c8
 		Data.GetAsset();
 	}
 
