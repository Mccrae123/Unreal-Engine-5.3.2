// Copyright Epic Games, Inc. All Rights Reserved.

#include "DragAndDrop/AssetDragDropOp.h"
#include "Engine/Level.h"
#include "ActorFactories/ActorFactory.h"
#include "GameFramework/Actor.h"
#include "Widgets/SOverlay.h"
#include "Widgets/Layout/SBox.h"
#include "AssetThumbnail.h"
#include "ClassIconFinder.h"
#include "ThumbnailRendering/ThumbnailManager.h"
#include "Engine/Level.h"

TSharedRef<FAssetDragDropOp> FAssetDragDropOp::New(const FAssetData& InAssetData, UActorFactory* ActorFactory)
{
	TArray<FAssetData> AssetDataArray;
	AssetDataArray.Emplace(InAssetData);
	return New(MoveTemp(AssetDataArray), TArray<FString>(), ActorFactory);
}

TSharedRef<FAssetDragDropOp> FAssetDragDropOp::New(TArray<FAssetData> InAssetData, UActorFactory* ActorFactory)
{
	return New(MoveTemp(InAssetData), TArray<FString>(), ActorFactory);
}

TSharedRef<FAssetDragDropOp> FAssetDragDropOp::New(FString InAssetPath)
{
	TArray<FString> AssetPathsArray;
	AssetPathsArray.Emplace(MoveTemp(InAssetPath));
	return New(TArray<FAssetData>(), MoveTemp(AssetPathsArray), nullptr);
}

TSharedRef<FAssetDragDropOp> FAssetDragDropOp::New(TArray<FString> InAssetPaths)
{
	return New(TArray<FAssetData>(), MoveTemp(InAssetPaths), nullptr);
}

TSharedRef<FAssetDragDropOp> FAssetDragDropOp::New(TArray<FAssetData> InAssetData, TArray<FString> InAssetPaths, UActorFactory* ActorFactory)
{
	TSharedRef<FAssetDragDropOp> Operation = MakeShared<FAssetDragDropOp>();

	Operation->Init(MoveTemp(InAssetData), MoveTemp(InAssetPaths), ActorFactory);

	Operation->Construct();
	return Operation;
}

FAssetDragDropOp::~FAssetDragDropOp()
{
}

TSharedPtr<SWidget> FAssetDragDropOp::GetDefaultDecorator() const
{
	const int32 TotalCount = GetTotalCount();

	TSharedPtr<SWidget> ThumbnailWidget;
	if (AssetThumbnail.IsValid())
	{
		ThumbnailWidget = AssetThumbnail->MakeThumbnailWidget();
	}
	else if (HasFolders())
	{
		ThumbnailWidget = 
			SNew(SOverlay)

			+SOverlay::Slot()
			[
				SNew(SImage)
				.Image(FAppStyle::GetBrush("ContentBrowser.ListViewFolderIcon.Base"))
				.ColorAndOpacity(FLinearColor::Gray)
			]
		
			+SOverlay::Slot()
			[
				SNew(SImage)
				.Image(FAppStyle::GetBrush("ContentBrowser.ListViewFolderIcon.Mask"))
			];
	}
	else
	{
		ThumbnailWidget = 
			SNew(SImage)
			.Image(FAppStyle::GetDefaultBrush());
	}
	
	const FSlateBrush* SubTypeBrush = FAppStyle::GetDefaultBrush();
	FLinearColor SubTypeColor = FLinearColor::White;
	if (AssetThumbnail.IsValid() && HasFolders())
	{
		SubTypeBrush = FAppStyle::GetBrush("ContentBrowser.AssetTreeFolderClosed");
		SubTypeColor = FLinearColor::Gray;
	}
	else if (ActorFactory.IsValid() && HasFiles())
	{
		AActor* DefaultActor = ActorFactory->GetDefaultActor(AssetData[0]);
		SubTypeBrush = FClassIconFinder::FindIconForActor(DefaultActor);
	}

	return 
		SNew(SBorder)
		.BorderImage(FAppStyle::GetBrush("ContentBrowser.AssetDragDropTooltipBackground"))
		.Content()
		[
			SNew(SHorizontalBox)

			// Left slot is for the thumbnail
			+SHorizontalBox::Slot()
			.AutoWidth()
			.HAlign(HAlign_Left)
			[
				SNew(SBox) 
				.WidthOverride(ThumbnailSize) 
				.HeightOverride(ThumbnailSize)
				.Content()
				[
					SNew(SOverlay)

					+SOverlay::Slot()
					[
						ThumbnailWidget.ToSharedRef()
					]

					+SOverlay::Slot()
					.HAlign(HAlign_Center)
					.VAlign(VAlign_Top)
					.Padding(FMargin(0, 4, 0, 0))
					[
						SNew(SBorder)
						.BorderImage(FAppStyle::GetBrush("Menu.Background"))
						.Visibility(TotalCount > 1 ? EVisibility::Visible : EVisibility::Collapsed)
						.Content()
						[
							SNew(STextBlock)
							.Text(FText::AsNumber(TotalCount))
						]
					]

					+SOverlay::Slot()
					.HAlign(HAlign_Right)
					.VAlign(VAlign_Bottom)
					.Padding(FMargin(4, 4))
					[
						SNew(SImage)
						.Image(SubTypeBrush)
						.Visibility(SubTypeBrush != FAppStyle::GetDefaultBrush() ? EVisibility::Visible : EVisibility::Collapsed)
						.ColorAndOpacity(SubTypeColor)
					]
				]
			]

			// Right slot is for optional tooltip
			+SHorizontalBox::Slot()
			.AutoWidth()
			.VAlign(VAlign_Center)
			[
				SNew(SBox)
				.MinDesiredWidth(80)
				.Content()
				[
					SNew(SHorizontalBox)

					+SHorizontalBox::Slot()
					.AutoWidth()
					.Padding(3.0f)
					.VAlign(VAlign_Center)
					[
						SNew(SImage) 
						.Image(this, &FAssetDragDropOp::GetIcon)
					]

					+SHorizontalBox::Slot()
					.AutoWidth()
					.Padding(0,0,3,0)
					.VAlign(VAlign_Center)
					[
						SNew(STextBlock) 
						.Text(this, &FAssetDragDropOp::GetDecoratorText)
					]
				]
			]
		];
}

FText FAssetDragDropOp::GetDecoratorText() const
{
	if (CurrentHoverText.IsEmpty())
	{
		const int32 TotalCount = GetTotalCount();
		if (TotalCount > 0)
		{
			const FText FirstItemText = GetFirstItemText();
			return (TotalCount == 1)
				? FirstItemText
				: FText::Format(NSLOCTEXT("ContentBrowser", "AssetDragDropOpDescriptionMulti", "'{0}' and {1} {1}|plural(one=other,other=others)"), FirstItemText, TotalCount - 1);
		}
	}
	
	return CurrentHoverText;
}

void FAssetDragDropOp::Init(TArray<FAssetData> InAssetData, TArray<FString> InAssetPaths, UActorFactory* InActorFactory)
{
	MouseCursor = EMouseCursor::GrabHandClosed;
	ThumbnailSize = 64;

	AssetData = MoveTemp(InAssetData);
	AssetPaths = MoveTemp(InAssetPaths);
	ActorFactory = InActorFactory;

	// Load all assets first so that there is no loading going on while attempting to drag
	// Can cause unsafe frame reentry 
	for (FAssetData& Data : AssetData)
	{
<<<<<<< HEAD
		FScopedLoadAllExternalObjects Scope(Data.PackageName);
		Data.GetAsset();
=======
		Data.GetAsset({ ULevel::LoadAllExternalObjectsTag });
>>>>>>> d731a049
	}

	InitThumbnail();
}

void FAssetDragDropOp::InitThumbnail()
{
	if (AssetData.Num() > 0 && ThumbnailSize > 0)
	{
		// Create a thumbnail pool to hold the single thumbnail rendered
		//ThumbnailPool = MakeShared<FAssetThumbnailPool>(1, /*InAreRealTileThumbnailsAllowed=*/false);

		// Create the thumbnail handle
		AssetThumbnail = MakeShared<FAssetThumbnail>(AssetData[0], ThumbnailSize, ThumbnailSize, UThumbnailManager::Get().GetSharedThumbnailPool());

		// Request the texture then tick the pool once to render the thumbnail
		AssetThumbnail->GetViewportRenderTargetTexture();
	}
}

bool FAssetDragDropOp::HasFiles() const
{
	return AssetData.Num() > 0;
}

bool FAssetDragDropOp::HasFolders() const
{
	return AssetPaths.Num() > 0;
}

int32 FAssetDragDropOp::GetTotalCount() const
{
	return AssetData.Num() + AssetPaths.Num();
}

FText FAssetDragDropOp::GetFirstItemText() const
{
	if (AssetData.Num() > 0)
	{
		return FText::FromName(AssetData[0].AssetName);
	}

	if (AssetPaths.Num() > 0)
	{
		return FText::FromString(AssetPaths[0]);
	}

	return FText::GetEmpty();
}<|MERGE_RESOLUTION|>--- conflicted
+++ resolved
@@ -211,12 +211,7 @@
 	// Can cause unsafe frame reentry 
 	for (FAssetData& Data : AssetData)
 	{
-<<<<<<< HEAD
-		FScopedLoadAllExternalObjects Scope(Data.PackageName);
-		Data.GetAsset();
-=======
 		Data.GetAsset({ ULevel::LoadAllExternalObjectsTag });
->>>>>>> d731a049
 	}
 
 	InitThumbnail();
