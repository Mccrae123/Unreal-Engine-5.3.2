--- conflicted
+++ resolved
@@ -21,10 +21,7 @@
 #include "Editor.h"
 #include "EditorReimportHandler.h"
 #include "EditorFramework/AssetImportData.h"
-<<<<<<< HEAD
-=======
 #include "AnimationBlueprintLibrary.h"
->>>>>>> 6bbb88c8
 
 #define LOCTEXT_NAMESPACE "EditorAnimUtils"
 
@@ -556,47 +553,10 @@
 
 	void CopyAnimCurves(USkeleton* OldSkeleton, USkeleton* NewSkeleton, UAnimSequenceBase* SequenceBase, const FName ContainerName, ERawCurveTrackTypes CurveType)
 	{
-<<<<<<< HEAD
-		// Copy curve data from source asset, preserving data in the target if present.
-		const FSmartNameMapping* OldNameMapping = OldSkeleton->GetSmartNameContainer(ContainerName);
-		SequenceBase->RawCurveData.RefreshName(OldNameMapping, CurveType);
-
 		// In some circumstances the asset may have already been updated during the retarget process (eg. retargeting of child assets for blendspaces, etc)
 		if (NewSkeleton != SequenceBase->GetSkeleton())
 		{
-			switch (CurveType)
-			{
-			case ERawCurveTrackTypes::RCT_Float:
-			{
-				for (FFloatCurve& Curve : SequenceBase->RawCurveData.FloatCurves)
-				{
-					NewSkeleton->AddSmartNameAndModify(ContainerName, Curve.Name.DisplayName, Curve.Name);
-				}
-				break;
-			}
-			case ERawCurveTrackTypes::RCT_Vector:
-			{
-				for (FVectorCurve& Curve : SequenceBase->RawCurveData.VectorCurves)
-				{
-					NewSkeleton->AddSmartNameAndModify(ContainerName, Curve.Name.DisplayName, Curve.Name);
-				}
-				break;
-			}
-			case ERawCurveTrackTypes::RCT_Transform:
-			{
-				for (FTransformCurve& Curve : SequenceBase->RawCurveData.TransformCurves)
-				{
-					NewSkeleton->AddSmartNameAndModify(ContainerName, Curve.Name.DisplayName, Curve.Name);
-				}
-				break;
-			}
-			}
-=======
-		// In some circumstances the asset may have already been updated during the retarget process (eg. retargeting of child assets for blendspaces, etc)
-		if (NewSkeleton != SequenceBase->GetSkeleton())
-		{
 			UAnimationBlueprintLibrary::CopyAnimationCurveNamesToSkeleton(OldSkeleton, NewSkeleton, SequenceBase, CurveType);
->>>>>>> 6bbb88c8
 		}
 	}
 
