// Copyright Epic Games, Inc. All Rights Reserved.


#include "Kismet2/DebuggerCommands.h"
#include "Misc/Paths.h"
#include "Misc/MessageDialog.h"
#include "Misc/App.h"
#include "Modules/ModuleManager.h"
#include "Framework/Application/SlateApplication.h"
#include "Widgets/Text/STextBlock.h"
#include "Framework/MultiBox/MultiBoxExtender.h"
#include "Framework/MultiBox/MultiBoxBuilder.h"
#include "Widgets/Input/SSpinBox.h"
#include "Framework/Docking/TabManager.h"
#include "EditorStyleSet.h"
#include "Classes/EditorStyleSettings.h"
#include "GameFramework/Actor.h"
#include "Settings/LevelEditorPlaySettings.h"
#include "Editor/UnrealEdEngine.h"
#include "Settings/EditorExperimentalSettings.h"
#include "GameFramework/PlayerStart.h"
#include "Components/CapsuleComponent.h"
#include "LevelEditorViewport.h"
#include "UnrealEdGlobals.h"
#include "EditorAnalytics.h"
#include "Kismet2/KismetEditorUtilities.h"
#include "Kismet2/KismetDebugUtilities.h"

#include "Interfaces/TargetDeviceId.h"
#include "Interfaces/ITargetPlatform.h"
#include "Interfaces/ITargetPlatformManagerModule.h"
#include "ITargetDeviceProxy.h"
#include "ITargetDeviceServicesModule.h"
#include "ISettingsModule.h"
#include "Interfaces/IMainFrameModule.h"

#include "EngineAnalytics.h"
#include "AnalyticsEventAttribute.h"
#include "Interfaces/IAnalyticsProvider.h"

#include "GameProjectGenerationModule.h"
#if WITH_UNREAL_TARGET_DEVELOPER_TOOLS
#include "Interfaces/IProjectTargetPlatformEditorModule.h"
#endif
#include "PlatformInfo.h"

#include "IHeadMountedDisplay.h"
#include "IXRTrackingSystem.h"
#include "Editor.h"

//@TODO: Remove this dependency
#include "EngineGlobals.h"
#include "LevelEditor.h"
#include "IAssetViewport.h"

#include "Logging/TokenizedMessage.h"
#include "Logging/MessageLog.h"

#include "Interfaces/IProjectManager.h"

#include "InstalledPlatformInfo.h"
#include "PIEPreviewDeviceProfileSelectorModule.h"
#include "IDesktopPlatform.h"
#include "DesktopPlatformModule.h"
#include "CookerSettings.h"
#include "HAL/PlatformFileManager.h"
#include "SourceControlHelpers.h"
#include "ISourceControlModule.h"
#include "Framework/Notifications/NotificationManager.h"
#include "Widgets/Notifications/SNotificationList.h"

#include "ToolMenus.h"
#include "SBlueprintEditorToolbar.h"
#include "SEnumCombo.h"
#include "Dialogs/Dialogs.h"

#include "Misc/DataDrivenPlatformInfoRegistry.h"
#include "IUATHelperModule.h"
#include "ISettingsEditorModule.h"
#include "Async/Async.h"
#include "Misc/FileHelper.h"
#include "Interfaces/ITurnkeySupportModule.h"
#include "Settings/ProjectPackagingSettings.h"


#define LOCTEXT_NAMESPACE "DebuggerCommands"

DEFINE_LOG_CATEGORY_STATIC(LogDebuggerCommands, Log, All);

void SGlobalPlayWorldActions::Construct(const FArguments& InArgs)
{
	// Always keep track of the current active play world actions widget so we later set user focus on it
	FPlayWorldCommands::SetActiveGlobalPlayWorldActionsWidget(SharedThis(this));

	ChildSlot
		[
			InArgs._Content.Widget
		];
}

FReply SGlobalPlayWorldActions::OnKeyDown(const FGeometry& MyGeometry, const FKeyEvent& InKeyEvent)
{
	// Always keep track of the current active play world actions widget so we later set user focus on it
	FPlayWorldCommands::SetActiveGlobalPlayWorldActionsWidget(SharedThis(this));

	if (FPlayWorldCommands::GlobalPlayWorldActions->ProcessCommandBindings(InKeyEvent))
	{
		return FReply::Handled();
	}
	else
	{
		FPlayWorldCommands::SetActiveGlobalPlayWorldActionsWidget(TSharedPtr<SGlobalPlayWorldActions>());
		return FReply::Unhandled();
	}

}

bool SGlobalPlayWorldActions::SupportsKeyboardFocus() const
{
	return true;
}

// Put internal callbacks that we don't need to expose here in order to avoid unnecessary build dependencies outside of this module
class FInternalPlayWorldCommandCallbacks : public FPlayWorldCommandCallbacks
{
public:

	// Play In
	static void RepeatLastPlay_Clicked();
	static bool RepeatLastPlay_CanExecute();
	static FText GetRepeatLastPlayToolTip();
	static FSlateIcon GetRepeatLastPlayIcon();

	static void Simulate_Clicked();
	static bool Simulate_CanExecute();
	static bool Simulate_IsChecked();

	static void PlayInViewport_Clicked();
	static bool PlayInViewport_CanExecute();
	static void PlayInEditorFloating_Clicked();
	static bool PlayInEditorFloating_CanExecute();
	static void PlayInNewProcess_Clicked(EPlayModeType PlayModeType);
	static bool PlayInNewProcess_CanExecute();
	static void PlayInVR_Clicked();
	static bool PlayInVR_CanExecute();
	static bool PlayInModeIsChecked(EPlayModeType PlayMode);

	static void PlayInNewProcessPreviewDevice_Clicked(FString PIEPreviewDeviceName);
	static bool PlayInModeAndPreviewDeviceIsChecked(FString PIEPreviewDeviceName);

	static bool PlayInLocation_CanExecute(EPlayModeLocations Location);
	static void PlayInLocation_Clicked(EPlayModeLocations Location);
	static bool PlayInLocation_IsChecked(EPlayModeLocations Location);

	static void PlayInSettings_Clicked();

	static void HandleShowSDKTutorial(FString PlatformName, FString NotInstalledDocLink);

	static FSlateIcon GetResumePlaySessionImage();
	static FText GetResumePlaySessionToolTip();
	static void StopPlaySession_Clicked();
	static void LateJoinSession_Clicked();
	static void SingleFrameAdvance_Clicked();

	static void ShowCurrentStatement_Clicked();
	static void StepInto_Clicked();
	static void StepOver_Clicked();
	static void StepOut_Clicked();

	static void TogglePlayPause_Clicked();

	// Mouse control
	static void GetMouseControlExecute();

	static void PossessEjectPlayer_Clicked();
	static bool CanPossessEjectPlayer();
	static FText GetPossessEjectLabel();
	static FText GetPossessEjectTooltip();
	static FSlateIcon GetPossessEjectImage();

	static bool CanLateJoin();
	static bool CanShowLateJoinButton();

	static bool IsStoppedAtBreakpoint();

	static bool CanShowNonPlayWorldOnlyActions();
	static bool CanShowVulkanNonPlayWorldOnlyActions();
	static bool CanShowVROnlyActions();

	static int32 GetNumberOfClients();
	static void SetNumberOfClients(int32 NumClients, ETextCommit::Type CommitInfo = ETextCommit::Default);

	static int32 GetNetPlayMode();
	static void SetNetPlayMode(int32 Value);

protected:

	static void PlayInNewProcess(EPlayModeType PlayModeType, FString PIEPreviewDeviceName);

	/**
	 * Adds a message to the message log.
	 *
	 * @param Text The main message text.
	 * @param Detail The detailed description.
	 * @param TutorialLink A link to an associated tutorial.
	 * @param DocumentationLink A link to documentation.
	 */
	static void AddMessageLog(const FText& Text, const FText& Detail, const FString& TutorialLink, const FString& DocumentationLink);

	/**
	 * Checks whether the specified platform has a default device that can be launched on.
	 *
	 * @param PlatformName - The name of the platform to check.
	 *
	 * @return true if the platform can be played on, false otherwise.
	 */
	static bool CanLaunchOnDevice(const FString& DeviceName);

	/**
	 * Starts a game session on the default device of the specified platform.
	 *
	 * @param PlatformName - The name of the platform to play the game on.
	 */
	static void LaunchOnDevice(const FString& DeviceId, const FString& DeviceName, bool bUseTurnkey);

	/** Get the player start location to use when starting PIE */
	static EPlayModeLocations GetPlayModeLocation();

	/** checks to see if we have everything needed to launch a build to device */
	static bool IsReadyToLaunchOnDevice(FString DeviceId);
};


/**
 * Called to leave K2 debugging mode
 */
static void LeaveDebuggingMode()
{
	GUnrealEd->SetPIEWorldsPaused(false);

	// Determine whether or not we are resuming play.
	const bool bIsResumingPlay = !FKismetDebugUtilities::IsSingleStepping() && !GEditor->ShouldEndPlayMap();

	if (FSlateApplication::Get().InKismetDebuggingMode() && bIsResumingPlay)
	{
		// Focus the game view port when resuming from debugging.
		FModuleManager::GetModuleChecked<FLevelEditorModule>("LevelEditor").FocusPIEViewport();
	}

	// Tell the application to stop ticking in this stack frame. The parameter controls whether or not to recapture the mouse to the game viewport.
	FSlateApplication::Get().LeaveDebuggingMode(!bIsResumingPlay);
}


//////////////////////////////////////////////////////////////////////////
// FPlayWorldCommands

TSharedPtr<FUICommandList> FPlayWorldCommands::GlobalPlayWorldActions(new FUICommandList());

TWeakPtr<SGlobalPlayWorldActions> FPlayWorldCommands::ActiveGlobalPlayWorldActionsWidget;

TWeakPtr<SGlobalPlayWorldActions> FPlayWorldCommands::GetActiveGlobalPlayWorldActionsWidget()
{
	return FPlayWorldCommands::ActiveGlobalPlayWorldActionsWidget;
}

void FPlayWorldCommands::SetActiveGlobalPlayWorldActionsWidget(TWeakPtr<SGlobalPlayWorldActions> ActiveWidget)
{
	FPlayWorldCommands::ActiveGlobalPlayWorldActionsWidget = ActiveWidget;
}

FPlayWorldCommands::FPlayWorldCommands()
	: TCommands<FPlayWorldCommands>("PlayWorld", LOCTEXT("PlayWorld", "Play World (PIE/SIE)"), "MainFrame", FEditorStyle::GetStyleSetName())
{
	ULevelEditorPlaySettings* PlaySettings = GetMutableDefault<ULevelEditorPlaySettings>();

	// initialize default Play device
	if (PlaySettings->LastExecutedLaunchName.IsEmpty())
	{
		FString RunningPlatformName = GetTargetPlatformManagerRef().GetRunningTargetPlatform()->PlatformName();
		FString PlayPlatformName;

		if (RunningPlatformName == TEXT("WindowsEditor"))
		{
			PlayPlatformName = TEXT("Windows");
		}
		else if (RunningPlatformName == TEXT("MacEditor"))
		{
			PlayPlatformName = TEXT("Mac");
		}
		else if (RunningPlatformName == TEXT("LinuxEditor"))
		{
			PlayPlatformName = TEXT("Linux");
		}

		if (!PlayPlatformName.IsEmpty())
		{
			ITargetPlatform* PlayPlatform = GetTargetPlatformManagerRef().FindTargetPlatform(PlayPlatformName);

			if (PlayPlatform != nullptr)
			{
				ITargetDevicePtr PlayDevice = PlayPlatform->GetDefaultDevice();

				if (PlayDevice.IsValid())
				{
					PlaySettings->LastExecutedLaunchDevice = PlayDevice->GetId().ToString();
					PlaySettings->LastExecutedLaunchName = PlayDevice->GetName();
					PlaySettings->SaveConfig();
				}
			}
		}
	}
}


void FPlayWorldCommands::RegisterCommands()
{
	// SIE
	UI_COMMAND(Simulate, "Simulate", "Start simulating the game", EUserInterfaceActionType::Check, FInputChord(EKeys::S, EModifierKey::Alt));

	// PIE
	UI_COMMAND(RepeatLastPlay, "Play", "Launches a game preview session in the same mode as the last game preview session launched from the Game Preview Modes dropdown next to the Play button on the level editor toolbar", EUserInterfaceActionType::Button, FInputChord(EKeys::P, EModifierKey::Alt))
	UI_COMMAND(PlayInViewport, "Selected Viewport", "Play this level in the active level editor viewport", EUserInterfaceActionType::Check, FInputChord());
	UI_COMMAND(PlayInEditorFloating, "New Editor Window (PIE)", "Play this level in a new window", EUserInterfaceActionType::Check, FInputChord());
	UI_COMMAND(PlayInVR, "VR Preview", "Play this level in VR", EUserInterfaceActionType::Check, FInputChord());
	UI_COMMAND(PlayInMobilePreview, "Mobile Preview ES3.1 (PIE)", "Play this level as a mobile device preview in ES3.1 mode (runs in its own process)", EUserInterfaceActionType::Check, FInputChord());
	UI_COMMAND(PlayInVulkanPreview, "Vulkan Mobile Preview (PIE)", "Play this level using mobile Vulkan rendering (runs in its own process)", EUserInterfaceActionType::Check, FInputChord());
	UI_COMMAND(PlayInNewProcess, "Standalone Game", "Play this level in a new window that runs in its own process", EUserInterfaceActionType::Check, FInputChord());
	UI_COMMAND(PlayInCameraLocation, "Current Camera Location", "Spawn the player at the current camera location", EUserInterfaceActionType::RadioButton, FInputChord());
	UI_COMMAND(PlayInDefaultPlayerStart, "Default Player Start", "Spawn the player at the map's default player start", EUserInterfaceActionType::RadioButton, FInputChord());
	UI_COMMAND(PlayInNetworkSettings, "Network Settings...", "Open the settings for the 'Play In' feature", EUserInterfaceActionType::Button, FInputChord());
	UI_COMMAND(PlayInSettings, "Advanced Settings...", "Open the settings for the 'Play In' feature", EUserInterfaceActionType::Button, FInputChord());

	// SIE & PIE controls
	UI_COMMAND(StopPlaySession, "Stop", "Stop simulation", EUserInterfaceActionType::Button, FInputChord(EKeys::Escape));
	UI_COMMAND(ResumePlaySession, "Resume", "Resume simulation", EUserInterfaceActionType::Button, FInputChord());
	UI_COMMAND(PausePlaySession, "Pause", "Pause simulation", EUserInterfaceActionType::Button, FInputChord());
	UI_COMMAND(GetMouseControl, "Mouse Control", "Get mouse cursor while in PIE", EUserInterfaceActionType::Button, FInputChord(EModifierKey::Shift, EKeys::F1));
	UI_COMMAND(LateJoinSession, "Add Client", "Add another client", EUserInterfaceActionType::Button, FInputChord());
	UI_COMMAND(SingleFrameAdvance, "Skip", "Advances a single frame", EUserInterfaceActionType::Button, FInputChord());
	UI_COMMAND(TogglePlayPauseOfPlaySession, "Toggle Play/Pause", "Resume playing if paused, or pause if playing", EUserInterfaceActionType::Button, FInputChord(EKeys::Pause));
	UI_COMMAND(PossessEjectPlayer, "Possess or Eject Player", "Possesses or ejects the player from the camera", EUserInterfaceActionType::Button, FInputChord(EKeys::F8));
	UI_COMMAND(ShowCurrentStatement, "Locate", "Locate the currently active node", EUserInterfaceActionType::Button, FInputChord());
	UI_COMMAND(StepInto, "Step Into", "Step Into the next node to be executed", EUserInterfaceActionType::Button, PLATFORM_MAC ? FInputChord(EModifierKey::Control, EKeys::F11) : FInputChord(EKeys::F11));
	UI_COMMAND(StepOver, "Step Over", "Step to the next node to be executed in the current graph", EUserInterfaceActionType::Button, FInputChord(EKeys::F10));
	UI_COMMAND(StepOut, "Step Out", "Step Out to the next node to be executed in the parent graph", EUserInterfaceActionType::Button, FInputChord(EModifierKey::Alt | EModifierKey::Shift, EKeys::F11));

	// PIE mobile preview devices.
	AddPIEPreviewDeviceCommands();
}

void FPlayWorldCommands::AddPIEPreviewDeviceCommands()
{
	auto PIEPreviewDeviceModule = FModuleManager::LoadModulePtr<FPIEPreviewDeviceModule>(TEXT("PIEPreviewDeviceProfileSelector"));
	if (PIEPreviewDeviceModule)
	{
		TArray<TSharedPtr<FUICommandInfo>>& TargetedMobilePreviewDeviceCommands = PlayInTargetedMobilePreviewDevices;
		const TArray<FString>& Devices = PIEPreviewDeviceModule->GetPreviewDeviceContainer().GetDeviceSpecificationsLocalizedName();
		PlayInTargetedMobilePreviewDevices.SetNum(Devices.Num());
		for (int32 DeviceIndex = 0; DeviceIndex < Devices.Num(); DeviceIndex++)
		{
			FFormatNamedArguments Args;
			Args.Add(TEXT("Device"), FText::FromString(Devices[DeviceIndex]));
			const FText CommandLabel = FText::Format(LOCTEXT("DevicePreviewLaunchCommandLabel", "{Device}"), Args);
			const FText CommandDesc = FText::Format(LOCTEXT("DevicePreviewLaunchCommandDesc", "Launch on this computer using {Device}'s settings."), Args);

			FUICommandInfo::MakeCommandInfo(
				this->AsShared(),
				TargetedMobilePreviewDeviceCommands[DeviceIndex],
				FName(*CommandLabel.ToString()),
				CommandLabel,
				CommandDesc,
				FSlateIcon(FEditorStyle::GetStyleSetName(), "PlayWorld.PlayInMobilePreview"),
				EUserInterfaceActionType::Check,
				FInputChord());
		}
	}
}

void FPlayWorldCommands::BindGlobalPlayWorldCommands()
{
	static bool bInitializedGlobalPlayWorldCommands = false;
	check(!bInitializedGlobalPlayWorldCommands);
	bInitializedGlobalPlayWorldCommands = true;

	const FPlayWorldCommands& Commands = FPlayWorldCommands::Get();
	FUICommandList& ActionList = *GlobalPlayWorldActions;

	// SIE
	ActionList.MapAction(Commands.Simulate,
		FExecuteAction::CreateStatic(&FInternalPlayWorldCommandCallbacks::Simulate_Clicked),
		FCanExecuteAction::CreateStatic(&FInternalPlayWorldCommandCallbacks::Simulate_CanExecute),
		FIsActionChecked::CreateStatic(&FInternalPlayWorldCommandCallbacks::PlayInModeIsChecked, PlayMode_Simulate),
		FIsActionButtonVisible::CreateStatic(&FInternalPlayWorldCommandCallbacks::CanShowNonPlayWorldOnlyActions)
	);

	// PIE
	ActionList.MapAction(Commands.RepeatLastPlay,
		FExecuteAction::CreateStatic(&FInternalPlayWorldCommandCallbacks::RepeatLastPlay_Clicked),
		FCanExecuteAction::CreateStatic(&FInternalPlayWorldCommandCallbacks::RepeatLastPlay_CanExecute),
		FIsActionChecked(),
		FIsActionButtonVisible::CreateStatic(&FInternalPlayWorldCommandCallbacks::CanShowNonPlayWorldOnlyActions)
	);

	ActionList.MapAction(Commands.PlayInViewport,
		FExecuteAction::CreateStatic(&FInternalPlayWorldCommandCallbacks::PlayInViewport_Clicked),
		FCanExecuteAction::CreateStatic(&FInternalPlayWorldCommandCallbacks::PlayInViewport_CanExecute),
		FIsActionChecked::CreateStatic(&FInternalPlayWorldCommandCallbacks::PlayInModeIsChecked, PlayMode_InViewPort),
		FIsActionButtonVisible::CreateStatic(&FInternalPlayWorldCommandCallbacks::CanShowNonPlayWorldOnlyActions)
	);

	ActionList.MapAction(Commands.PlayInEditorFloating,
		FExecuteAction::CreateStatic(&FInternalPlayWorldCommandCallbacks::PlayInEditorFloating_Clicked),
		FCanExecuteAction::CreateStatic(&FInternalPlayWorldCommandCallbacks::PlayInEditorFloating_CanExecute),
		FIsActionChecked::CreateStatic(&FInternalPlayWorldCommandCallbacks::PlayInModeIsChecked, PlayMode_InEditorFloating),
		FIsActionButtonVisible::CreateStatic(&FInternalPlayWorldCommandCallbacks::CanShowNonPlayWorldOnlyActions)
	);

	ActionList.MapAction(Commands.PlayInVR,
		FExecuteAction::CreateStatic(&FInternalPlayWorldCommandCallbacks::PlayInVR_Clicked),
		FCanExecuteAction::CreateStatic(&FInternalPlayWorldCommandCallbacks::PlayInVR_CanExecute),
		FIsActionChecked::CreateStatic(&FInternalPlayWorldCommandCallbacks::PlayInModeIsChecked, PlayMode_InVR),
		FIsActionButtonVisible::CreateStatic(&FInternalPlayWorldCommandCallbacks::CanShowVROnlyActions)
	);

	ActionList.MapAction(Commands.PlayInMobilePreview,
		FExecuteAction::CreateStatic(&FInternalPlayWorldCommandCallbacks::PlayInNewProcess_Clicked, PlayMode_InMobilePreview),
		FCanExecuteAction::CreateStatic(&FInternalPlayWorldCommandCallbacks::PlayInNewProcess_CanExecute),
		FIsActionChecked::CreateStatic(&FInternalPlayWorldCommandCallbacks::PlayInModeIsChecked, PlayMode_InMobilePreview),
		FIsActionButtonVisible::CreateStatic(&FInternalPlayWorldCommandCallbacks::CanShowNonPlayWorldOnlyActions)
	);

	ActionList.MapAction(Commands.PlayInVulkanPreview,
		FExecuteAction::CreateStatic(&FInternalPlayWorldCommandCallbacks::PlayInNewProcess_Clicked, PlayMode_InVulkanPreview),
		FCanExecuteAction::CreateStatic(&FInternalPlayWorldCommandCallbacks::PlayInNewProcess_CanExecute),
		FIsActionChecked::CreateStatic(&FInternalPlayWorldCommandCallbacks::PlayInModeIsChecked, PlayMode_InVulkanPreview),
		FIsActionButtonVisible::CreateStatic(&FInternalPlayWorldCommandCallbacks::CanShowVulkanNonPlayWorldOnlyActions)
	);

	ActionList.MapAction(Commands.PlayInNewProcess,
		FExecuteAction::CreateStatic(&FInternalPlayWorldCommandCallbacks::PlayInNewProcess_Clicked, PlayMode_InNewProcess),
		FCanExecuteAction::CreateStatic(&FInternalPlayWorldCommandCallbacks::PlayInNewProcess_CanExecute),
		FIsActionChecked::CreateStatic(&FInternalPlayWorldCommandCallbacks::PlayInModeIsChecked, PlayMode_InNewProcess),
		FIsActionButtonVisible::CreateStatic(&FInternalPlayWorldCommandCallbacks::CanShowNonPlayWorldOnlyActions)
	);

	ActionList.MapAction(Commands.PlayInCameraLocation,
		FExecuteAction::CreateStatic(&FInternalPlayWorldCommandCallbacks::PlayInLocation_Clicked, PlayLocation_CurrentCameraLocation),
		FCanExecuteAction::CreateStatic(&FInternalPlayWorldCommandCallbacks::PlayInLocation_CanExecute, PlayLocation_CurrentCameraLocation),
		FIsActionChecked::CreateStatic(&FInternalPlayWorldCommandCallbacks::PlayInLocation_IsChecked, PlayLocation_CurrentCameraLocation),
		FIsActionButtonVisible::CreateStatic(&FInternalPlayWorldCommandCallbacks::CanShowNonPlayWorldOnlyActions)
	);

	ActionList.MapAction(Commands.PlayInDefaultPlayerStart,
		FExecuteAction::CreateStatic(&FInternalPlayWorldCommandCallbacks::PlayInLocation_Clicked, PlayLocation_DefaultPlayerStart),
		FCanExecuteAction::CreateStatic(&FInternalPlayWorldCommandCallbacks::PlayInLocation_CanExecute, PlayLocation_DefaultPlayerStart),
		FIsActionChecked::CreateStatic(&FInternalPlayWorldCommandCallbacks::PlayInLocation_IsChecked, PlayLocation_DefaultPlayerStart),
		FIsActionButtonVisible::CreateStatic(&FInternalPlayWorldCommandCallbacks::CanShowNonPlayWorldOnlyActions)
	);

	ActionList.MapAction(Commands.PlayInSettings,
		FExecuteAction::CreateStatic(&FInternalPlayWorldCommandCallbacks::PlayInSettings_Clicked)
	);


	// Stop play session
	ActionList.MapAction(Commands.StopPlaySession,
		FExecuteAction::CreateStatic(&FInternalPlayWorldCommandCallbacks::StopPlaySession_Clicked),
		FCanExecuteAction::CreateStatic(&FInternalPlayWorldCommandCallbacks::HasPlayWorld),
		FIsActionChecked(),
		FIsActionButtonVisible()
	);

	// Late join session
	ActionList.MapAction(Commands.LateJoinSession,
		FExecuteAction::CreateStatic(&FInternalPlayWorldCommandCallbacks::LateJoinSession_Clicked),
		FCanExecuteAction::CreateStatic(&FInternalPlayWorldCommandCallbacks::CanLateJoin),
		FIsActionChecked(),
		FIsActionButtonVisible::CreateStatic(&FInternalPlayWorldCommandCallbacks::CanShowLateJoinButton)
	);

	// Play, Pause, Toggle between play and pause
	ActionList.MapAction(Commands.ResumePlaySession,
		FExecuteAction::CreateStatic(&FPlayWorldCommandCallbacks::ResumePlaySession_Clicked),
		FCanExecuteAction::CreateStatic(&FPlayWorldCommandCallbacks::HasPlayWorldAndPaused),
		FIsActionChecked(),
		FIsActionButtonVisible::CreateStatic(&FPlayWorldCommandCallbacks::HasPlayWorldAndPaused)
	);

	ActionList.MapAction(Commands.PausePlaySession,
		FExecuteAction::CreateStatic(&FPlayWorldCommandCallbacks::PausePlaySession_Clicked),
		FCanExecuteAction::CreateStatic(&FPlayWorldCommandCallbacks::HasPlayWorldAndRunning),
		FIsActionChecked(),
		FIsActionButtonVisible::CreateStatic(&FPlayWorldCommandCallbacks::HasPlayWorldAndRunning)
	);

	ActionList.MapAction(Commands.SingleFrameAdvance,
		FExecuteAction::CreateStatic(&FInternalPlayWorldCommandCallbacks::SingleFrameAdvance_Clicked),
		FCanExecuteAction::CreateStatic(&FPlayWorldCommandCallbacks::HasPlayWorldAndPaused),
		FIsActionChecked(),
		FIsActionButtonVisible()
	);

	ActionList.MapAction(Commands.TogglePlayPauseOfPlaySession,
		FExecuteAction::CreateStatic(&FInternalPlayWorldCommandCallbacks::TogglePlayPause_Clicked),
		FCanExecuteAction::CreateStatic(&FInternalPlayWorldCommandCallbacks::HasPlayWorld),
		FIsActionChecked(),
		FIsActionButtonVisible::CreateStatic(&FInternalPlayWorldCommandCallbacks::HasPlayWorld)
	);

	// Get mouse control from PIE
	ActionList.MapAction(Commands.GetMouseControl,
		FExecuteAction::CreateStatic(&FInternalPlayWorldCommandCallbacks::GetMouseControlExecute),
		FCanExecuteAction::CreateStatic(&FInternalPlayWorldCommandCallbacks::HasPlayWorld),
		FIsActionChecked(),
		FIsActionChecked::CreateStatic(&FInternalPlayWorldCommandCallbacks::HasPlayWorld)
	);

	// Toggle PIE/SIE, Eject (PIE->SIE), and Possess (SIE->PIE)
	ActionList.MapAction(Commands.PossessEjectPlayer,
		FExecuteAction::CreateStatic(&FInternalPlayWorldCommandCallbacks::PossessEjectPlayer_Clicked),
		FCanExecuteAction::CreateStatic(&FInternalPlayWorldCommandCallbacks::CanPossessEjectPlayer),
		FIsActionChecked(),
		FIsActionButtonVisible()
	);

	// Breakpoint-only commands
	ActionList.MapAction(Commands.ShowCurrentStatement,
		FExecuteAction::CreateStatic(&FInternalPlayWorldCommandCallbacks::ShowCurrentStatement_Clicked),
		FCanExecuteAction::CreateStatic(&FInternalPlayWorldCommandCallbacks::IsStoppedAtBreakpoint),
		FIsActionChecked(),
		FIsActionChecked::CreateStatic(&FInternalPlayWorldCommandCallbacks::IsStoppedAtBreakpoint)
	);

	ActionList.MapAction(Commands.StepInto,
		FExecuteAction::CreateStatic(&FInternalPlayWorldCommandCallbacks::StepInto_Clicked),
		FCanExecuteAction::CreateStatic(&FInternalPlayWorldCommandCallbacks::IsStoppedAtBreakpoint),
		FIsActionChecked(),
		FIsActionChecked::CreateStatic(&FInternalPlayWorldCommandCallbacks::IsStoppedAtBreakpoint)
	);

	ActionList.MapAction(Commands.StepOver,
		FExecuteAction::CreateStatic(&FInternalPlayWorldCommandCallbacks::StepOver_Clicked),
		FCanExecuteAction::CreateStatic(&FInternalPlayWorldCommandCallbacks::IsStoppedAtBreakpoint),
		FIsActionChecked(),
		FIsActionChecked::CreateStatic(&FInternalPlayWorldCommandCallbacks::IsStoppedAtBreakpoint)
	);

	ActionList.MapAction(Commands.StepOut,
		FExecuteAction::CreateStatic(&FInternalPlayWorldCommandCallbacks::StepOut_Clicked),
		FCanExecuteAction::CreateStatic(&FInternalPlayWorldCommandCallbacks::IsStoppedAtBreakpoint),
		FIsActionChecked(),
		FIsActionChecked::CreateStatic(&FInternalPlayWorldCommandCallbacks::IsStoppedAtBreakpoint)
	);

	AddPIEPreviewDeviceActions(Commands, ActionList);
}

void FPlayWorldCommands::AddPIEPreviewDeviceActions(const FPlayWorldCommands &Commands, FUICommandList &ActionList)
{
	// PIE preview devices.
	auto PIEPreviewDeviceModule = FModuleManager::LoadModulePtr<FPIEPreviewDeviceModule>(TEXT("PIEPreviewDeviceProfileSelector"));
	if (PIEPreviewDeviceModule)
	{
		const TArray<TSharedPtr<FUICommandInfo>>& TargetedMobilePreviewDeviceCommands = Commands.PlayInTargetedMobilePreviewDevices;
		const TArray<FString>& Devices = PIEPreviewDeviceModule->GetPreviewDeviceContainer().GetDeviceSpecifications();
		for (int32 DeviceIndex = 0; DeviceIndex < Devices.Num(); DeviceIndex++)
		{
			ActionList.MapAction(TargetedMobilePreviewDeviceCommands[DeviceIndex],
				FExecuteAction::CreateStatic(&FInternalPlayWorldCommandCallbacks::PlayInNewProcessPreviewDevice_Clicked, Devices[DeviceIndex]),
				FCanExecuteAction::CreateStatic(&FInternalPlayWorldCommandCallbacks::PlayInNewProcess_CanExecute),
				FIsActionChecked::CreateStatic(&FInternalPlayWorldCommandCallbacks::PlayInModeAndPreviewDeviceIsChecked, Devices[DeviceIndex]),
				FIsActionButtonVisible::CreateStatic(&FInternalPlayWorldCommandCallbacks::CanShowNonPlayWorldOnlyActions)
			);
		}
	}
}

void FPlayWorldCommands::BuildToolbar(FToolMenuSection& InSection, bool bIncludeLaunchButtonAndOptions)
{
	FToolMenuEntry PlayMenuEntry =
		FToolMenuEntry::InitToolBarButton(
			FPlayWorldCommands::Get().RepeatLastPlay,
			TAttribute<FText>(),
			TAttribute< FText >::Create(TAttribute< FText >::FGetter::CreateStatic(&FInternalPlayWorldCommandCallbacks::GetRepeatLastPlayToolTip)),
			TAttribute< FSlateIcon >::Create(TAttribute< FSlateIcon >::FGetter::CreateStatic(&FInternalPlayWorldCommandCallbacks::GetRepeatLastPlayIcon)),
			FName(TEXT("LevelToolbarPlay")));
	PlayMenuEntry.StyleNameOverride = FName("Toolbar.BackplateLeftPlay");

	// Play
	InSection.AddEntry(PlayMenuEntry);

	// Resume/pause toggle (only one will be visible, and only in PIE/SIE)
	FToolMenuEntry ResumeEntry = FToolMenuEntry::InitToolBarButton(FPlayWorldCommands::Get().ResumePlaySession, TAttribute<FText>(),
		TAttribute<FText>::Create(TAttribute<FText>::FGetter::CreateStatic(&FInternalPlayWorldCommandCallbacks::GetResumePlaySessionToolTip)),
		TAttribute<FSlateIcon>::Create(TAttribute<FSlateIcon>::FGetter::CreateStatic(&FInternalPlayWorldCommandCallbacks::GetResumePlaySessionImage)),
		FName(TEXT("ResumePlaySession")));
	ResumeEntry.StyleNameOverride = FName("Toolbar.BackplateLeftPlay");

	FToolMenuEntry PauseEntry = FToolMenuEntry::InitToolBarButton(FPlayWorldCommands::Get().PausePlaySession, TAttribute<FText>(), TAttribute<FText>(), TAttribute<FSlateIcon>(), FName(TEXT("PausePlaySession")));
	PauseEntry.StyleNameOverride = FName("Toolbar.BackplateLeft");

	InSection.AddEntry(ResumeEntry);
	InSection.AddEntry(PauseEntry);
	
	FToolMenuEntry SingleFrameAdvanceEntry = FToolMenuEntry::InitToolBarButton(FPlayWorldCommands::Get().SingleFrameAdvance, TAttribute<FText>(), TAttribute<FText>(), TAttribute<FSlateIcon>(), FName(TEXT("SingleFrameAdvance")));
	SingleFrameAdvanceEntry.StyleNameOverride = FName("Toolbar.BackplateCenter");
	InSection.AddEntry(SingleFrameAdvanceEntry);

	// Stop
	FToolMenuEntry StopEntry = FToolMenuEntry::InitToolBarButton(FPlayWorldCommands::Get().StopPlaySession, TAttribute<FText>(), TAttribute<FText>(), TAttribute<FSlateIcon>(), FName(TEXT("StopPlaySession")));
	StopEntry.StyleNameOverride = FName("Toolbar.BackplateCenterStop");

	InSection.AddEntry(StopEntry);

	// Late Join
	InSection.AddEntry(FToolMenuEntry::InitToolBarButton(FPlayWorldCommands::Get().LateJoinSession, TAttribute<FText>(), TAttribute<FText>(), TAttribute<FSlateIcon>(), FName(TEXT("LateJoinSession"))));

	// Eject/possess toggle

	FToolMenuEntry EjectMenuEntry =
	FToolMenuEntry::InitToolBarButton(FPlayWorldCommands::Get().PossessEjectPlayer,
		TAttribute<FText>::Create(TAttribute<FText>::FGetter::CreateStatic(&FInternalPlayWorldCommandCallbacks::GetPossessEjectLabel)),
		TAttribute<FText>::Create(TAttribute<FText>::FGetter::CreateStatic(&FInternalPlayWorldCommandCallbacks::GetPossessEjectTooltip)),
		TAttribute<FSlateIcon>::Create(TAttribute<FSlateIcon>::FGetter::CreateStatic(&FInternalPlayWorldCommandCallbacks::GetPossessEjectImage)),
		FName(TEXT("PossessEjectPlayer")));
	EjectMenuEntry.StyleNameOverride = FName("Toolbar.BackplateCenter");

	// Play combo box
	/*EjectMenuEntry.AddOptionsDropdown(
		SpecialPIEOptionsMenuAction,
		FOnGetContent::CreateStatic(&GeneratePlayMenuContent, GlobalPlayWorldActions.ToSharedRef()),
		LOCTEXT("PIEComboToolTip", "Change Play Mode and Play Settings")
	);*/

	InSection.AddEntry(EjectMenuEntry);

	FUIAction SpecialPIEOptionsMenuAction;
	SpecialPIEOptionsMenuAction.CanExecuteAction = FCanExecuteAction::CreateStatic(&FInternalPlayWorldCommandCallbacks::CanShowNonPlayWorldOnlyActions);

	FToolMenuEntry PIEComboEntry = FToolMenuEntry::InitComboButton("PIECombo", SpecialPIEOptionsMenuAction, FOnGetContent::CreateStatic(&GeneratePlayMenuContent, GlobalPlayWorldActions.ToSharedRef()), FText(), LOCTEXT("PIEComboToolTip", "Change Play Mode and Play Settings"));
	PIEComboEntry.StyleNameOverride = FName("Toolbar.BackplateRightCombo");

	InSection.AddEntry(PIEComboEntry);

	// Single-stepping only buttons

	InSection.AddSeparator(NAME_None).StyleNameOverride = FName("Toolbar.BackplateRight");
	
	FToolMenuEntry ShowCurrentStatementEntry = FToolMenuEntry::InitToolBarButton(FPlayWorldCommands::Get().ShowCurrentStatement, TAttribute<FText>(), TAttribute<FText>(), TAttribute<FSlateIcon>(), FName(TEXT("ShowCurrentStatement")));
	ShowCurrentStatementEntry.StyleNameOverride = FName("Toolbar.BackplateLeft");

	FToolMenuEntry StepIntoEntry = FToolMenuEntry::InitToolBarButton(FPlayWorldCommands::Get().StepInto, TAttribute<FText>(), TAttribute<FText>(), TAttribute<FSlateIcon>(), FName(TEXT("StepInto")));
	StepIntoEntry.StyleNameOverride = FName("Toolbar.BackplateCenter");

	FToolMenuEntry StepOverEntry = FToolMenuEntry::InitToolBarButton(FPlayWorldCommands::Get().StepOver, TAttribute<FText>(), TAttribute<FText>(), TAttribute<FSlateIcon>(), FName(TEXT("StepOver")));
	StepOverEntry.StyleNameOverride = FName("Toolbar.BackplateCenter");

	FToolMenuEntry StepOutEntry = FToolMenuEntry::InitToolBarButton(FPlayWorldCommands::Get().StepOut, TAttribute<FText>(), TAttribute<FText>(), TAttribute<FSlateIcon>(), FName(TEXT("StepOut")));
	StepOutEntry.StyleNameOverride = FName("Toolbar.BackplateRight");

	InSection.AddEntry(ShowCurrentStatementEntry);

	InSection.AddEntry(StepIntoEntry);
	
	InSection.AddEntry(StepOverEntry);
	
	InSection.AddEntry(StepOutEntry);

	if (bIncludeLaunchButtonAndOptions)
	{
		ITurnkeySupportModule::Get().MakeTurnkeyMenu(InSection);
	}
}

static void MakePreviewDeviceMenu(FMenuBuilder& MenuBuilder)
{
	struct FLocal
	{
		static void AddDevicePreviewSubCategories(FMenuBuilder& MenuBuilderIn, TSharedPtr<FPIEPreviewDeviceContainerCategory> PreviewDeviceCategory)
		{
			const TArray<TSharedPtr<FUICommandInfo>>& TargetedMobilePreviewDeviceCommands = FPlayWorldCommands::Get().PlayInTargetedMobilePreviewDevices;
			int32 StartIndex = PreviewDeviceCategory->GetDeviceStartIndex();
			int32 EndIndex = StartIndex + PreviewDeviceCategory->GetDeviceCount();
			for (int32 Device = StartIndex; Device < EndIndex; Device++)
			{
				MenuBuilderIn.AddMenuEntry(TargetedMobilePreviewDeviceCommands[Device]);
			}

			// let other classes add to this menu
			FPIEPreviewDeviceModule* PIEPreviewDeviceModule = FModuleManager::LoadModulePtr<FPIEPreviewDeviceModule>(TEXT("PIEPreviewDeviceProfileSelector"));
			PIEPreviewDeviceModule->AddToDevicePreviewMenuDelegates.Broadcast(PreviewDeviceCategory->GetCategoryDisplayName(), MenuBuilderIn);

			for (TSharedPtr<FPIEPreviewDeviceContainerCategory> SubCategory : PreviewDeviceCategory->GetSubCategories())
			{
				MenuBuilderIn.AddSubMenu(
					SubCategory->GetCategoryDisplayName(),
					SubCategory->GetCategoryToolTip(),
					FNewMenuDelegate::CreateStatic(&FLocal::AddDevicePreviewSubCategories, SubCategory)
				);
			}
		}
	};

	const TArray<TSharedPtr<FUICommandInfo>>& TargetedMobilePreviewDeviceCommands = FPlayWorldCommands::Get().PlayInTargetedMobilePreviewDevices;
	auto PIEPreviewDeviceModule = FModuleManager::LoadModulePtr<FPIEPreviewDeviceModule>(TEXT("PIEPreviewDeviceProfileSelector"));
	if (PIEPreviewDeviceModule)
	{
		const FPIEPreviewDeviceContainer& DeviceContainer = PIEPreviewDeviceModule->GetPreviewDeviceContainer();
		MenuBuilder.BeginSection("LevelEditorPlayModesPreviewDevice", LOCTEXT("PreviewDevicePlayButtonModesSection", "Preview Devices"));
		FLocal::AddDevicePreviewSubCategories(MenuBuilder, DeviceContainer.GetRootCategory());
		MenuBuilder.EndSection();
	}
}

void SetLastExecutedPlayMode(EPlayModeType PlayMode)
{
<<<<<<< HEAD
	static const FName MenuName("UnrealEd.PlayWorldCommands.PlayMenu");

	if (!UToolMenus::Get()->IsMenuRegistered(MenuName))
	{
		UToolMenu* Menu = UToolMenus::Get()->RegisterMenu(MenuName);

		struct FLocal
		{
			static void AddPlayModeMenuEntry(FToolMenuSection& Section, EPlayModeType PlayMode)
			{
				TSharedPtr<FUICommandInfo> PlayModeCommand;

				switch (PlayMode)
				{
				case PlayMode_InEditorFloating:
					PlayModeCommand = FPlayWorldCommands::Get().PlayInEditorFloating;
					break;

				case PlayMode_InMobilePreview:
					PlayModeCommand = FPlayWorldCommands::Get().PlayInMobilePreview;
					break;

				case PlayMode_InVulkanPreview:
					PlayModeCommand = FPlayWorldCommands::Get().PlayInVulkanPreview;
					break;

				case PlayMode_InNewProcess:
					PlayModeCommand = FPlayWorldCommands::Get().PlayInNewProcess;
					break;

				case PlayMode_InViewPort:
					PlayModeCommand = FPlayWorldCommands::Get().PlayInViewport;
					break;

				case PlayMode_InVR:
					PlayModeCommand = FPlayWorldCommands::Get().PlayInVR;
					break;

				case PlayMode_Simulate:
					PlayModeCommand = FPlayWorldCommands::Get().Simulate;
					break;
				}

				if (PlayModeCommand.IsValid())
				{
					Section.AddMenuEntry(PlayModeCommand);
				}
			}
		};

		// play in view port
		{
			FToolMenuSection& Section = Menu->AddSection("LevelEditorPlayModes", LOCTEXT("PlayButtonModesSection", "Modes"));
			FLocal::AddPlayModeMenuEntry(Section, PlayMode_InViewPort);
			FLocal::AddPlayModeMenuEntry(Section, PlayMode_InMobilePreview);

			if (GetDefault<UEditorExperimentalSettings>()->bMobilePIEPreviewDeviceLaunch)
			{
				Section.AddSubMenu(
					"TargetedMobilePreview",
					LOCTEXT("TargetedMobilePreviewSubMenu", "Mobile Preview (PIE)"),
					LOCTEXT("TargetedMobilePreviewSubMenu_ToolTip", "Play this level using a specified mobile device preview (runs in its own process)"),
					FNewMenuDelegate::CreateStatic(&MakePreviewDeviceMenu), false,
					FSlateIcon(FEditorStyle::GetStyleSetName(), "PlayWorld.PlayInMobilePreview")
				);
			}

			FLocal::AddPlayModeMenuEntry(Section, PlayMode_InVulkanPreview);
			FLocal::AddPlayModeMenuEntry(Section, PlayMode_InEditorFloating);
			FLocal::AddPlayModeMenuEntry(Section, PlayMode_InVR);
			FLocal::AddPlayModeMenuEntry(Section, PlayMode_InNewProcess);
			FLocal::AddPlayModeMenuEntry(Section, PlayMode_Simulate);
		}

		// tip section
		{
			FToolMenuSection& Section = Menu->AddSection("LevelEditorPlayTip");
			Section.AddEntry(FToolMenuEntry::InitWidget(
				"PlayIn",
				SNew(STextBlock)
				.ColorAndOpacity(FSlateColor::UseSubduedForeground())
				.Text(LOCTEXT("PlayInTip", "Launching a game preview with a different mode will change your default 'Play' mode in the toolbar"))
				.WrapTextAt(250),
				FText::GetEmpty()));
		}

		// player start selection
		{
			FToolMenuSection& Section = Menu->AddSection("LevelEditorPlayPlayerStart", LOCTEXT("PlayButtonLocationSection", "Spawn player at..."));
			Section.AddMenuEntry(FPlayWorldCommands::Get().PlayInCameraLocation);
			Section.AddMenuEntry(FPlayWorldCommands::Get().PlayInDefaultPlayerStart);
		}

		// Basic network options
		const ULevelEditorPlaySettings* PlayInSettings = GetDefault<ULevelEditorPlaySettings>();
		{
			FToolMenuSection& Section = Menu->AddSection("LevelEditorPlayInWindowNetwork", LOCTEXT("LevelEditorPlayInWindowNetworkSection", "Multiplayer Options"));
			// Num Clients
			{
				TSharedRef<SWidget> NumPlayers = SNew(SSpinBox<int32>)	// Copy limits from PlayNumberOfClients meta data
					.MinValue(1)
					.MaxValue(64)
					.MinSliderValue(1)
					.MaxSliderValue(4)
					.Delta(1)
					.ToolTipText(LOCTEXT("NumberOfClientsToolTip", "How many client instances do you want to create? The first instance respects the Play Mode location (PIE/PINW) and additional instances respect the RunUnderOneProcess setting."))
					.Value_Static(&FInternalPlayWorldCommandCallbacks::GetNumberOfClients)
					.OnValueCommitted_Static(&FInternalPlayWorldCommandCallbacks::SetNumberOfClients)
					.OnValueChanged_Lambda([](int32 InNumClients) { FInternalPlayWorldCommandCallbacks::SetNumberOfClients(InNumClients, ETextCommit::Default); });

				Section.AddEntry(FToolMenuEntry::InitWidget("NumPlayers", NumPlayers, LOCTEXT("NumberOfClientsMenuWidget", "Number of Players")));
			}
			// Net Mode
			{
				const UEnum* PlayNetModeEnum = FindObject<UEnum>(ANY_PACKAGE, TEXT("EPlayNetMode"));
			
				TSharedRef<SWidget> NetMode = SNew(SEnumComboBox, PlayNetModeEnum)
					.CurrentValue(TAttribute<int32>::Create(TAttribute<int32>::FGetter::CreateStatic(&FInternalPlayWorldCommandCallbacks::GetNetPlayMode)))
					.ButtonStyle(FEditorStyle::Get(), "FlatButton.Light")
					.ContentPadding(FMargin(2, 0))
					.Font(FEditorStyle::GetFontStyle("Sequencer.AnimationOutliner.RegularFont"))
					.OnEnumSelectionChanged(SEnumComboBox::FOnEnumSelectionChanged::CreateStatic(&FInternalPlayWorldCommandCallbacks::SetNetPlayMode))
					.ToolTipText(LOCTEXT("NetworkModeToolTip", "Which network mode should the clients launch in? A server will automatically be started if needed."));

				Section.AddEntry(FToolMenuEntry::InitWidget("NetMode", NetMode, LOCTEXT("NetworkModeMenuWidget", "Net Mode")));
			}
		}

		// settings
		{
			FToolMenuSection& Section = Menu->AddSection("LevelEditorPlaySettings");
			Section.AddMenuEntry(FPlayWorldCommands::Get().PlayInSettings);
		}
	}

	// Get all menu extenders for this context menu from the level editor module
	FLevelEditorModule& LevelEditorModule = FModuleManager::GetModuleChecked<FLevelEditorModule>(TEXT("LevelEditor"));
	TSharedPtr<FExtender> MenuExtender = LevelEditorModule.AssembleExtenders(InCommandList, LevelEditorModule.GetAllLevelEditorToolbarPlayMenuExtenders());
	FToolMenuContext MenuContext(InCommandList, MenuExtender);
	return UToolMenus::Get()->GenerateWidget(MenuName, MenuContext);
=======
	ULevelEditorPlaySettings* PlaySettings = GetMutableDefault<ULevelEditorPlaySettings>();
	PlaySettings->LastExecutedPlayModeType = PlayMode;

	FPropertyChangedEvent PropChangeEvent(ULevelEditorPlaySettings::StaticClass()->FindPropertyByName(GET_MEMBER_NAME_CHECKED(ULevelEditorPlaySettings, LastExecutedPlayModeType)));
	PlaySettings->PostEditChangeProperty(PropChangeEvent);

	PlaySettings->SaveConfig();
}


static void RememberQuickLaunch(FString DeviceId)
{
	// remember that clicking Play should launch
	SetLastExecutedPlayMode(EPlayModeType::PlayMode_QuickLaunch);

	// store the device name in the play settings for next click/run
	ULevelEditorPlaySettings* PlaySettings = GetMutableDefault<ULevelEditorPlaySettings>();

	PlaySettings->LastExecutedLaunchName = DeviceId;

	FPropertyChangedEvent PropChangeEvent(ULevelEditorPlaySettings::StaticClass()->FindPropertyByName(GET_MEMBER_NAME_CHECKED(ULevelEditorPlaySettings, LastExecutedLaunchName)));
	PlaySettings->PostEditChangeProperty(PropChangeEvent);
	PlaySettings->SaveConfig();
>>>>>>> 6bbb88c8
}

TSharedRef< SWidget > FPlayWorldCommands::GeneratePlayMenuContent(TSharedRef<FUICommandList> InCommandList)
{
	static const FName MenuName("UnrealEd.PlayWorldCommands.PlayMenu");

	if (!UToolMenus::Get()->IsMenuRegistered(MenuName))
	{
		UToolMenu* Menu = UToolMenus::Get()->RegisterMenu(MenuName);

		struct FLocal
		{
			static void AddPlayModeMenuEntry(FToolMenuSection& Section, EPlayModeType PlayMode)
			{
				TSharedPtr<FUICommandInfo> PlayModeCommand;

				switch (PlayMode)
				{
				case PlayMode_InEditorFloating:
					PlayModeCommand = FPlayWorldCommands::Get().PlayInEditorFloating;
					break;

				case PlayMode_InMobilePreview:
					PlayModeCommand = FPlayWorldCommands::Get().PlayInMobilePreview;
					break;

<<<<<<< HEAD
void PopulateLaunchMenu(UToolMenu* Menu)
{
	TArray<PlatformInfo::FVanillaPlatformEntry> VanillaPlatforms = PlatformInfo::BuildPlatformHierarchy(PlatformInfo::EPlatformFilter::All);

	VanillaPlatforms.Sort([](const PlatformInfo::FVanillaPlatformEntry& One, const PlatformInfo::FVanillaPlatformEntry& Two) -> bool
	{
		return One.PlatformInfo->DisplayName.CompareTo(Two.PlatformInfo->DisplayName) < 0;
	});

	// shared devices section
	ITargetDeviceServicesModule* TargetDeviceServicesModule = static_cast<ITargetDeviceServicesModule*>(FModuleManager::Get().LoadModule(TEXT("TargetDeviceServices")));
	IProjectTargetPlatformEditorModule& ProjectTargetPlatformEditorModule = FModuleManager::LoadModuleChecked<IProjectTargetPlatformEditorModule>("ProjectTargetPlatformEditor");

	TArray<FString> PlatformsToMaybeInstallLinksFor;
	PlatformsToMaybeInstallLinksFor.Add(TEXT("Android"));
	PlatformsToMaybeInstallLinksFor.Add(TEXT("IOS"));
	PlatformsToMaybeInstallLinksFor.Add(TEXT("Linux"));
	PlatformsToMaybeInstallLinksFor.Add(TEXT("Lumin"));
	TArray<FString> PlatformsToCheckFlavorsFor;
	PlatformsToCheckFlavorsFor.Add(TEXT("Android"));
	PlatformsToCheckFlavorsFor.Add(TEXT("IOS"));
	TArray<FName> PlatformsWithNoDevices;
	TArray<PlatformInfo::FPlatformInfo> PlatformsToAddInstallLinksFor;
	EProjectType ProjectType = FGameProjectGenerationModule::Get().ProjectHasCodeFiles() ? EProjectType::Code : EProjectType::Content;

	{
		FToolMenuSection& Section = Menu->AddSection("LevelEditorLaunchDevices", LOCTEXT("LaunchButtonDevicesSection", "Devices"));
		for (const PlatformInfo::FVanillaPlatformEntry& VanillaPlatform : VanillaPlatforms)
		{
			// for the Editor we are only interested in launching standalone games
			if (VanillaPlatform.PlatformInfo->PlatformType != EBuildTargetType::Game || !VanillaPlatform.PlatformInfo->bEnabledForUse || !FInstalledPlatformInfo::Get().CanDisplayPlatform(VanillaPlatform.PlatformInfo->BinaryFolderName, ProjectType))
			{
				continue;
			}
=======
				case PlayMode_InVulkanPreview:
					PlayModeCommand = FPlayWorldCommands::Get().PlayInVulkanPreview;
					break;

				case PlayMode_InNewProcess:
					PlayModeCommand = FPlayWorldCommands::Get().PlayInNewProcess;
					break;

				case PlayMode_InViewPort:
					PlayModeCommand = FPlayWorldCommands::Get().PlayInViewport;
					break;
>>>>>>> 6bbb88c8

				case PlayMode_InVR:
					PlayModeCommand = FPlayWorldCommands::Get().PlayInVR;
					break;

				case PlayMode_Simulate:
					PlayModeCommand = FPlayWorldCommands::Get().Simulate;
					break;
				}

<<<<<<< HEAD
						// create an All_<platform>_devices_on_<host> submenu
						if (DeviceProxy->IsAggregated())
						{
							FString AggregateDevicedName(FString::Printf(TEXT("  %s"), *DeviceProxy->GetName())); //align with the other menu entries
							FSlateIcon AggregateDeviceIcon(FEditorStyle::GetStyleSetName(), VanillaPlatform.PlatformInfo->GetIconStyleName(PlatformInfo::EPlatformIconSize::Normal));

							Section.AddSubMenu(
								NAME_None,
								FText::FromString(AggregateDevicedName),
								FText::FromString(AggregateDevicedName),
								FNewMenuDelegate::CreateStatic(&MakeAllDevicesSubMenu, VanillaPlatform.PlatformInfo, DeviceProxy),
								false, AggregateDeviceIcon, true
							);
							continue;
						}

						// ... create an action...
						FUIAction LaunchDeviceAction(
							FExecuteAction::CreateStatic(&FInternalPlayWorldCommandCallbacks::HandleLaunchOnDeviceActionExecute, DeviceProxy->GetTargetDeviceId(NAME_None), DeviceProxy->GetName()),
							FCanExecuteAction::CreateStatic(&FInternalPlayWorldCommandCallbacks::HandleLaunchOnDeviceActionCanExecute, DeviceProxy->GetName()),
							FIsActionChecked::CreateStatic(&FInternalPlayWorldCommandCallbacks::HandleLaunchOnDeviceActionIsChecked, DeviceProxy->GetName())
						);

						// ... generate display label...
						FFormatNamedArguments LabelArguments;
						LabelArguments.Add(TEXT("DeviceName"), FText::FromString(DeviceProxy->GetName()));

						if (!DeviceProxy->IsConnected())
						{
							LabelArguments.Add(TEXT("HostUser"), LOCTEXT("DisconnectedHint", " [Disconnected]"));
						}
						else if (DeviceProxy->GetHostUser() != FPlatformProcess::UserName(false))
						{
							LabelArguments.Add(TEXT("HostUser"), FText::FromString(DeviceProxy->GetHostUser()));
						}
						else
						{
							LabelArguments.Add(TEXT("HostUser"), FText::GetEmpty());
						}

						FText Label = FText::Format(LOCTEXT("LaunchDeviceLabel", "{DeviceName}{HostUser}"), LabelArguments);

						// ... generate tooltip text
						FFormatNamedArguments TooltipArguments;
						TooltipArguments.Add(TEXT("DeviceID"), FText::FromString(DeviceProxy->GetName()));
						TooltipArguments.Add(TEXT("DisplayName"), VanillaPlatform.PlatformInfo->DisplayName);
						FText Tooltip = FText::Format(LOCTEXT("LaunchDeviceToolTipText_ThisDevice", "Launch the game on this {DisplayName} device ({DeviceID})"), TooltipArguments);
						if (!DeviceProxy->IsAuthorized())
						{
							Tooltip = FText::Format(LOCTEXT("LaunchDeviceToolTipText_UnauthorizedOrLocked", "{DisplayName} device ({DeviceID}) is unauthorized or locked"), TooltipArguments);
						}

						FProjectStatus ProjectStatus;
						if (IProjectManager::Get().QueryStatusForCurrentProject(ProjectStatus) && !ProjectStatus.IsTargetPlatformSupported(VanillaPlatform.PlatformInfo->VanillaPlatformName))
						{
							FText TooltipLine2 = FText::Format(LOCTEXT("LaunchDevicePlatformWarning", "{DisplayName} is not listed as a target platform for this project, so may not run as expected."), TooltipArguments);
							Tooltip = FText::Format(FText::FromString(TEXT("{0}\n\n{1}")), Tooltip, TooltipLine2);
						}

						// ... and add a menu entry
						FToolMenuEntry& Entry = Section.AddEntry(FToolMenuEntry::InitMenuEntry(
							NAME_None,
							LaunchDeviceAction,
							ProjectTargetPlatformEditorModule.MakePlatformMenuItemWidget(*VanillaPlatform.PlatformInfo, true, Label)
						));
						Entry.ToolTip = Tooltip;
						Entry.UserInterfaceActionType = EUserInterfaceActionType::Check;
					}
				}
			}
			else
			{
				// if the platform wasn't installed, we'll add a menu item later (we never care about code in this case, since we don't compile)
				if (PlatformsToMaybeInstallLinksFor.Find(VanillaPlatform.PlatformInfo->VanillaPlatformName.ToString()) != INDEX_NONE)
=======
				if (PlayModeCommand.IsValid())
>>>>>>> 6bbb88c8
				{
					Section.AddMenuEntry(PlayModeCommand);
				}
			}
<<<<<<< HEAD
		}
	}

	TWeakObjectPtr<UCookerSettings> CookerSettings = GetMutableDefault<UCookerSettings>();

	{
		FToolMenuSection& Section = Menu->AddSection("CookerSettings");

		FUIAction UIAction;
		UIAction.ExecuteAction = FExecuteAction::CreateLambda([CookerSettings]
=======
		};

		// play in view port
>>>>>>> 6bbb88c8
		{
			FToolMenuSection& Section = Menu->AddSection("LevelEditorPlayModes", LOCTEXT("PlayButtonModesSection", "Modes"));
			FLocal::AddPlayModeMenuEntry(Section, PlayMode_InViewPort);
			FLocal::AddPlayModeMenuEntry(Section, PlayMode_InMobilePreview);

			if (GetDefault<UEditorExperimentalSettings>()->bMobilePIEPreviewDeviceLaunch)
			{
				Section.AddSubMenu(
					"TargetedMobilePreview",
					LOCTEXT("TargetedMobilePreviewSubMenu", "Mobile Preview (PIE)"),
					LOCTEXT("TargetedMobilePreviewSubMenu_ToolTip", "Play this level using a specified mobile device preview (runs in its own process)"),
					FNewMenuDelegate::CreateStatic(&MakePreviewDeviceMenu), false,
					FSlateIcon(FEditorStyle::GetStyleSetName(), "PlayWorld.PlayInMobilePreview")
				);
			}

			FLocal::AddPlayModeMenuEntry(Section, PlayMode_InVulkanPreview);
			FLocal::AddPlayModeMenuEntry(Section, PlayMode_InEditorFloating);
			FLocal::AddPlayModeMenuEntry(Section, PlayMode_InVR);
			FLocal::AddPlayModeMenuEntry(Section, PlayMode_InNewProcess);
			FLocal::AddPlayModeMenuEntry(Section, PlayMode_Simulate);
		}

		// quick launch on devices
		ITurnkeySupportModule::Get().MakeQuickLaunchItems(Menu, FOnQuickLaunchSelected::CreateStatic(&RememberQuickLaunch));

		// tip section
		{
<<<<<<< HEAD
			return CookerSettings->bCookOnTheFlyForLaunchOn ? ECheckBoxState::Checked : ECheckBoxState::Unchecked;
		});

		Section.AddMenuEntry(
			"CookOnTheFlyOnLaunch",
			LOCTEXT("CookOnTheFlyOnLaunch", "Enable cooking on the fly"),
			LOCTEXT("CookOnTheFlyOnLaunchDescription", "Cook on the fly instead of cooking upfront when launching"),
			FSlateIcon(),
			UIAction,
			EUserInterfaceActionType::ToggleButton
		);
	}

	if (PlatformsWithNoDevices.Num() > 0)
	{
		{
			FToolMenuSection& Section = Menu->AddSection("NoDevices");
			for (int32 PlatformIndex = 0; PlatformIndex < PlatformsWithNoDevices.Num(); PlatformIndex++)
			{
				const PlatformInfo::FPlatformInfo* PlatformInfo = PlatformInfo::FindVanillaPlatformInfo(PlatformsWithNoDevices[PlatformIndex]);

				// ... generate display label...
				FFormatNamedArguments LabelArguments;
				LabelArguments.Add(TEXT("DisplayName"), PlatformInfo->DisplayName);

				FText Label = FText::Format(LOCTEXT("NoDeviceLabel", "{DisplayName} - No Devices Found"), LabelArguments);

				// ... create an action...
				FUIAction NoDeviceAction(
					FExecuteAction::CreateStatic(&FInternalPlayWorldCommandCallbacks::HandleNoDeviceFoundActionExecute),
					FCanExecuteAction::CreateStatic(&FInternalPlayWorldCommandCallbacks::HandleNoDeviceFoundActionCanExecute)
				);

				// ... generate tooltip text
				FFormatNamedArguments TooltipArguments;
				TooltipArguments.Add(TEXT("DisplayName"), PlatformInfo->DisplayName);
				FText Tooltip = FText::Format(LOCTEXT("LaunchNoDevicesToolTipText", "Found no connected devices for {DisplayName}"), TooltipArguments);

				// ... and add a menu entry
				FToolMenuEntry& Entry = Section.AddEntry(FToolMenuEntry::InitMenuEntry(
					NAME_None,
					NoDeviceAction,
					ProjectTargetPlatformEditorModule.MakePlatformMenuItemWidget(*PlatformInfo, true, Label)
				));
				Entry.ToolTip = Tooltip;
				Entry.UserInterfaceActionType = EUserInterfaceActionType::Check;
			}
		}
	}

	// tip section
	{
		FToolMenuSection& Section = Menu->AddSection("LevelEditorLaunchHint");
		Section.AddEntry(FToolMenuEntry::InitWidget(
			"LevelEditorLaunchHint",
			SNew(STextBlock)
			.ColorAndOpacity(FSlateColor::UseSubduedForeground())
			.Text(LOCTEXT("ZoomToFitHorizontal", "Launching a game on a different device will change your default 'Launch' device in the toolbar"))
			.WrapTextAt(250),
			FText::GetEmpty()
		));
	}

	if (PlatformsToAddInstallLinksFor.Num() > 0)
	{
		{
			FToolMenuSection& Section = Menu->AddSection("SDKUninstalledTutorials");
			for (int32 PlatformIndex = 0; PlatformIndex < PlatformsToAddInstallLinksFor.Num(); PlatformIndex++)
			{
				const PlatformInfo::FPlatformInfo& Platform = PlatformsToAddInstallLinksFor[PlatformIndex];
=======
			FToolMenuSection& Section = Menu->AddSection("LevelEditorPlayTip");
			Section.AddSeparator(NAME_None);
			Section.AddEntry(FToolMenuEntry::InitWidget(
				"PlayIn",
				SNew(SBox)
				.Padding(FMargin(16.0f, 3.0f))
				[
					SNew(STextBlock)
					.ColorAndOpacity(FSlateColor::UseSubduedForeground())
					.Text(LOCTEXT("PlayInTip", "Launching a game (preview or on device) with a different mode will change your default 'Play' mode in the toolbar"))
					.WrapTextAt(250)
				],
				FText::GetEmpty()));
		}

		// player start selection
		{
			FToolMenuSection& Section = Menu->AddSection("LevelEditorPlayPlayerStart", LOCTEXT("PlayButtonLocationSection", "Spawn player at..."));
			Section.AddMenuEntry(FPlayWorldCommands::Get().PlayInCameraLocation);
			Section.AddMenuEntry(FPlayWorldCommands::Get().PlayInDefaultPlayerStart);
		}

		// Basic network options
		const ULevelEditorPlaySettings* PlayInSettings = GetDefault<ULevelEditorPlaySettings>();
		{
			FToolMenuSection& Section = Menu->AddSection("LevelEditorPlayInWindowNetwork", LOCTEXT("LevelEditorPlayInWindowNetworkSection", "Multiplayer Options"));
			// Num Clients
			{
				TSharedRef<SWidget> NumPlayers = SNew(SSpinBox<int32>)	// Copy limits from PlayNumberOfClients meta data
					.MinValue(1)
					.MaxValue(64)
					.MinSliderValue(1)
					.MaxSliderValue(4)
					.Delta(1)
					.ToolTipText(LOCTEXT("NumberOfClientsToolTip", "How many client instances do you want to create? The first instance respects the Play Mode location (PIE/PINW) and additional instances respect the RunUnderOneProcess setting."))
					.Value_Static(&FInternalPlayWorldCommandCallbacks::GetNumberOfClients)
					.OnValueCommitted_Static(&FInternalPlayWorldCommandCallbacks::SetNumberOfClients)
					.OnValueChanged_Lambda([](int32 InNumClients) { FInternalPlayWorldCommandCallbacks::SetNumberOfClients(InNumClients, ETextCommit::Default); });

				Section.AddEntry(FToolMenuEntry::InitWidget("NumPlayers", NumPlayers, LOCTEXT("NumberOfClientsMenuWidget", "Number of Players")));
			}
			// Net Mode
			{
				Section.AddSubMenu(
					"NetMode",
					LOCTEXT("NetworkModeMenu", "Net Mode"),
					LOCTEXT("NetworkModeToolTip", "Which network mode should the clients launch in? A server will automatically be started if needed."),
					FNewMenuDelegate::CreateLambda([](FMenuBuilder& InMenuBuilder)
						{
							const UEnum* PlayNetModeEnum = FindObject<UEnum>(ANY_PACKAGE, TEXT("EPlayNetMode"));

							for (int32 i = 0; i < PlayNetModeEnum->NumEnums() - 1; i++)
							{
								if (PlayNetModeEnum->HasMetaData(TEXT("Hidden"), i) == false)
								{
									FUIAction Action(FExecuteAction::CreateStatic(&FInternalPlayWorldCommandCallbacks::SetNetPlayMode, i), FCanExecuteAction(), FIsActionChecked::CreateLambda([](int32 Index) {return FInternalPlayWorldCommandCallbacks::GetNetPlayMode() == Index; }, i));
									InMenuBuilder.AddMenuEntry(PlayNetModeEnum->GetDisplayNameTextByIndex(i), PlayNetModeEnum->GetToolTipTextByIndex(i), FSlateIcon(), Action, NAME_None, EUserInterfaceActionType::RadioButton);
								}
							}
						})
						,false);
			}
		}

		// settings
		{
			FToolMenuSection& Section = Menu->AddSection("LevelEditorPlaySettings");
			Section.AddMenuEntry(FPlayWorldCommands::Get().PlayInSettings);
		}
	}

	// Get all menu extenders for this context menu from the level editor module
	FLevelEditorModule& LevelEditorModule = FModuleManager::GetModuleChecked<FLevelEditorModule>(TEXT("LevelEditor"));
	TSharedPtr<FExtender> MenuExtender = LevelEditorModule.AssembleExtenders(InCommandList, LevelEditorModule.GetAllLevelEditorToolbarPlayMenuExtenders());
	FToolMenuContext MenuContext(InCommandList, MenuExtender);
	return UToolMenus::Get()->GenerateWidget(MenuName, MenuContext);
}
>>>>>>> 6bbb88c8


//////////////////////////////////////////////////////////////////////////
// FPlayWorldCommandCallbacks

void FPlayWorldCommandCallbacks::StartPlayFromHere()
{
	// Figure out the start location of the player
	UClass* const PlayerStartClass = GUnrealEd->PlayFromHerePlayerStartClass ? (UClass*)GUnrealEd->PlayFromHerePlayerStartClass : APlayerStart::StaticClass();
	UCapsuleComponent* DefaultCollisionComponent = CastChecked<UCapsuleComponent>(PlayerStartClass->GetDefaultObject<AActor>()->GetRootComponent());
	FVector	CollisionExtent = FVector(DefaultCollisionComponent->GetScaledCapsuleRadius(), DefaultCollisionComponent->GetScaledCapsuleRadius(), DefaultCollisionComponent->GetScaledCapsuleHalfHeight());
	FVector StartLocation = GEditor->UnsnappedClickLocation + GEditor->ClickPlane * (FVector::BoxPushOut(GEditor->ClickPlane, CollisionExtent) + 0.1f);
	TOptional<FRotator> StartRotation;
	FLevelEditorModule& LevelEditorModule = FModuleManager::GetModuleChecked<FLevelEditorModule>("LevelEditor");

<<<<<<< HEAD
				Section.AddMenuEntry(
					NAME_None,
					Label,
					LOCTEXT("PlatformSDK", "Show information on setting up the platform tools"),
					FSlateIcon(FEditorStyle::GetStyleSetName(), "LevelEditor.BrowseDocumentation"),
					Action,
					EUserInterfaceActionType::Button);
			}
		}
	}

	// options section
	{
		FToolMenuSection& Section = Menu->AddSection("LevelEditorLaunchOptions");
		Section.AddMenuEntry(FPlayWorldCommands::Get().OpenProjectLauncher,
			TAttribute<FText>(),
			TAttribute<FText>(),
			FSlateIcon(FEditorStyle::GetStyleSetName(), "Launcher.TabIcon")
		);

		Section.AddMenuEntry(FPlayWorldCommands::Get().OpenDeviceManager,
			TAttribute<FText>(),
			TAttribute<FText>(),
			FSlateIcon(FEditorStyle::GetStyleSetName(), "DeviceDetails.TabIcon")
		);

		Section.AddDynamicEntry("OpenProjectTargetPlatform", FNewToolMenuDelegateLegacy::CreateLambda([](FMenuBuilder& MenuBuilder, UToolMenu* ToolMenu)
		{
			FModuleManager::LoadModuleChecked<IProjectTargetPlatformEditorModule>("ProjectTargetPlatformEditor").AddOpenProjectTargetPlatformEditorMenuItem(MenuBuilder);
		}));
	}
}

TSharedRef< SWidget > FPlayWorldCommands::GenerateLaunchMenuContent(TSharedRef<FUICommandList> InCommandList)
{
	static const FName MenuName("UnrealEd.PlayWorldCommands.LaunchMenu");

	if (!UToolMenus::Get()->IsMenuRegistered(MenuName))
	{
		UToolMenu* Menu = UToolMenus::Get()->RegisterMenu(MenuName);
		Menu->AddDynamicSection("DynamicSection", FNewToolMenuDelegate::CreateStatic(&PopulateLaunchMenu));
	}

	FToolMenuContext MenuContext(InCommandList);
	return UToolMenus::Get()->GenerateWidget(MenuName, MenuContext);
=======
	TSharedPtr<IAssetViewport> ActiveLevelViewport = LevelEditorModule.GetFirstActiveViewport();

	if (ActiveLevelViewport.IsValid() && ActiveLevelViewport->GetAssetViewportClient().IsPerspective())
	{
		StartRotation = ActiveLevelViewport->GetAssetViewportClient().GetViewRotation();
	}

	StartPlayFromHere(StartLocation, StartRotation, ActiveLevelViewport);
>>>>>>> 6bbb88c8
}

void FPlayWorldCommandCallbacks::StartPlayFromHere(const TOptional<FVector>& Location, const TOptional<FRotator>& Rotation, const TSharedPtr<IAssetViewport>& ActiveLevelViewport)
{
	// Is a PIE session already running?  If so we close it first
	if (GUnrealEd->PlayWorld != NULL)
	{
		GUnrealEd->EndPlayMap();
	}

	FRequestPlaySessionParams SessionParams;
	SessionParams.StartLocation = Location;
	SessionParams.StartRotation = Rotation;

	FLevelEditorModule& LevelEditorModule = FModuleManager::GetModuleChecked<FLevelEditorModule>("LevelEditor");

	if (ActiveLevelViewport.IsValid() && ActiveLevelViewport->GetAssetViewportClient().IsPerspective())
	{
		// If there is no level viewport, a new window will be spawned to play in.
		SessionParams.DestinationSlateViewport = ActiveLevelViewport;
	}

	GUnrealEd->RequestPlaySession(SessionParams);
}


void FPlayWorldCommandCallbacks::ResumePlaySession_Clicked()
{
	if (HasPlayWorld())
	{
		LeaveDebuggingMode();
		GUnrealEd->PlaySessionResumed();
		uint32 UserIndex = 0;
		FSlateApplication::Get().SetUserFocusToGameViewport(UserIndex);
	}
}


void FPlayWorldCommandCallbacks::PausePlaySession_Clicked()
{
	if (HasPlayWorld())
	{
		GUnrealEd->SetPIEWorldsPaused(true);
		GUnrealEd->PlaySessionPaused();
		if (IsInPIE())
		{
			FSlateApplication::Get().ClearKeyboardFocus(EFocusCause::SetDirectly);
			FSlateApplication::Get().ResetToDefaultInputSettings();

			TWeakPtr<SGlobalPlayWorldActions> ActiveGlobalPlayWorldWidget = FPlayWorldCommands::GetActiveGlobalPlayWorldActionsWidget();
			if (ActiveGlobalPlayWorldWidget.IsValid())
			{
				uint32 UserIndex = 0;
				FSlateApplication::Get().SetUserFocus(UserIndex, ActiveGlobalPlayWorldWidget.Pin());
			}
		}
	}
}


void FPlayWorldCommandCallbacks::SingleFrameAdvance_Clicked()
{
	if (HasPlayWorld())
	{
		FInternalPlayWorldCommandCallbacks::SingleFrameAdvance_Clicked();
	}
}

bool FPlayWorldCommandCallbacks::IsInSIE()
{
	return GEditor->bIsSimulatingInEditor;
}


bool FPlayWorldCommandCallbacks::IsInPIE()
{
	return (GEditor->PlayWorld != NULL) && (!GEditor->bIsSimulatingInEditor);
}


bool FPlayWorldCommandCallbacks::IsInSIE_AndRunning()
{
	return IsInSIE() && ((GEditor->PlayWorld == NULL) || !(GEditor->PlayWorld->bDebugPauseExecution));
}


bool FPlayWorldCommandCallbacks::IsInPIE_AndRunning()
{
	return IsInPIE() && ((GEditor->PlayWorld == NULL) || !(GEditor->PlayWorld->bDebugPauseExecution));
}


bool FPlayWorldCommandCallbacks::HasPlayWorld()
{
	return GEditor->PlayWorld != NULL;
}


bool FPlayWorldCommandCallbacks::HasPlayWorldAndPaused()
{
	return HasPlayWorld() && GUnrealEd->PlayWorld->bDebugPauseExecution;
}


bool FPlayWorldCommandCallbacks::HasPlayWorldAndRunning()
{
	return HasPlayWorld() && !GUnrealEd->PlayWorld->bDebugPauseExecution;
}


//////////////////////////////////////////////////////////////////////////
// FInternalPlayWorldCommandCallbacks

FText FInternalPlayWorldCommandCallbacks::GetPossessEjectLabel()
{
	if (IsInPIE())
	{
		return LOCTEXT("EjectLabel", "Eject");
	}
	else if (IsInSIE())
	{
		return LOCTEXT("PossessLabel", "Possess");
	}
	else
	{
		return LOCTEXT("ToggleBetweenPieAndSIELabel", "Toggle Between PIE and SIE");
	}
}


FText FInternalPlayWorldCommandCallbacks::GetPossessEjectTooltip()
{
	if (IsInPIE())
	{
		return LOCTEXT("EjectToolTip", "Detaches from the player controller, allowing regular editor controls");
	}
	else if (IsInSIE())
	{
		return LOCTEXT("PossessToolTip", "Attaches to the player controller, allowing normal gameplay controls");
	}
	else
	{
		return LOCTEXT("ToggleBetweenPieAndSIEToolTip", "Toggles the current play session between play in editor and simulate in editor");
	}
}


FSlateIcon FInternalPlayWorldCommandCallbacks::GetPossessEjectImage()
{
	if (IsInSIE())
	{
		return FSlateIcon(FEditorStyle::GetStyleSetName(), "PlayWorld.PossessPlayer");
	}
	else
	{
		return FSlateIcon(FEditorStyle::GetStyleSetName(), "PlayWorld.EjectFromPlayer");
	}
}


bool FInternalPlayWorldCommandCallbacks::CanLateJoin()
{
	return HasPlayWorld();
}

bool FInternalPlayWorldCommandCallbacks::CanShowLateJoinButton()
{
	return GetDefault<UEditorExperimentalSettings>()->bAllowLateJoinInPIE && HasPlayWorld();
}


void FInternalPlayWorldCommandCallbacks::Simulate_Clicked()
{
	// Is a simulation session already running?  If so, do nothing
	if (HasPlayWorld() && GUnrealEd->bIsSimulatingInEditor)
	{
		return;
	}

	FLevelEditorModule& LevelEditorModule = FModuleManager::GetModuleChecked<FLevelEditorModule>(TEXT("LevelEditor"));

	TSharedPtr<IAssetViewport> ActiveLevelViewport = LevelEditorModule.GetFirstActiveViewport();
	if (ActiveLevelViewport.IsValid())
	{
		// Start a new simulation session!
		if (!HasPlayWorld())
		{
			if (FEngineAnalytics::IsAvailable())
			{
				FEngineAnalytics::GetProvider().RecordEvent(TEXT("Editor.Usage.SimulateInEditor"));
			}
			SetLastExecutedPlayMode(PlayMode_Simulate);
			FRequestPlaySessionParams SessionParams;
			SessionParams.WorldType = EPlaySessionWorldType::SimulateInEditor;
			SessionParams.DestinationSlateViewport = ActiveLevelViewport;

			GUnrealEd->RequestPlaySession(SessionParams);
		}
		else if (ActiveLevelViewport->HasPlayInEditorViewport())
		{
			GUnrealEd->RequestToggleBetweenPIEandSIE();
		}
	}
}


bool FInternalPlayWorldCommandCallbacks::Simulate_CanExecute()
{
	// Can't simulate while already simulating; PIE is fine as we toggle to simulate
	return !(HasPlayWorld() && GUnrealEd->bIsSimulatingInEditor) && !GEditor->IsLightingBuildCurrentlyRunning();
}


bool FInternalPlayWorldCommandCallbacks::Simulate_IsChecked()
{
	return HasPlayWorld() && GUnrealEd->bIsSimulatingInEditor;
}


const TSharedRef < FUICommandInfo > GetLastPlaySessionCommand()
{
	const ULevelEditorPlaySettings* PlaySettings = GetDefault<ULevelEditorPlaySettings>();

	const FPlayWorldCommands& Commands = FPlayWorldCommands::Get();
	TSharedRef < FUICommandInfo > Command = Commands.PlayInViewport.ToSharedRef();

	switch (PlaySettings->LastExecutedPlayModeType)
	{
	case PlayMode_InViewPort:
		Command = Commands.PlayInViewport.ToSharedRef();
		break;

	case PlayMode_InEditorFloating:
		Command = Commands.PlayInEditorFloating.ToSharedRef();
		break;

	case PlayMode_InMobilePreview:
		Command = Commands.PlayInMobilePreview.ToSharedRef();
		break;

	case PlayMode_InTargetedMobilePreview:
	{
		// Scan through targeted mobile preview commands to find our match.
		for (auto PreviewerCommand : Commands.PlayInTargetedMobilePreviewDevices)
		{
			FName LastExecutedPIEPreviewDevice = FName(*PlaySettings->LastExecutedPIEPreviewDevice);
			if (PreviewerCommand->GetCommandName() == LastExecutedPIEPreviewDevice)
			{
				Command = PreviewerCommand.ToSharedRef();
				break;
			}
		}
		break;
	}

	case PlayMode_InVulkanPreview:
		Command = Commands.PlayInVulkanPreview.ToSharedRef();
		break;

	case PlayMode_InNewProcess:
		Command = Commands.PlayInNewProcess.ToSharedRef();
		break;

	case PlayMode_InVR:
		Command = Commands.PlayInVR.ToSharedRef();
		break;

	case PlayMode_Simulate:
		Command = Commands.Simulate.ToSharedRef();
	}

	return Command;
}



/** Report PIE usage to engine analytics */
void RecordLastExecutedPlayMode()
{
	if (FEngineAnalytics::IsAvailable())
	{
		const ULevelEditorPlaySettings* PlaySettings = GetDefault<ULevelEditorPlaySettings>();

		// play location
		FString PlayLocationString;

		switch (PlaySettings->LastExecutedPlayModeLocation)
		{
		case PlayLocation_CurrentCameraLocation:
			PlayLocationString = TEXT("CurrentCameraLocation");
			break;

		case PlayLocation_DefaultPlayerStart:
			PlayLocationString = TEXT("DefaultPlayerStart");
			break;

		default:
			PlayLocationString = TEXT("<UNKNOWN>");
		}

		// play mode
		FString PlayModeString;

		switch (PlaySettings->LastExecutedPlayModeType)
		{
		case PlayMode_InViewPort:
			PlayModeString = TEXT("InViewPort");
			break;

		case PlayMode_InEditorFloating:
			PlayModeString = TEXT("InEditorFloating");
			break;

		case PlayMode_InMobilePreview:
			PlayModeString = TEXT("InMobilePreview");
			break;

		case PlayMode_InTargetedMobilePreview:
			PlayModeString = TEXT("InTargetedMobilePreview");
			break;

		case PlayMode_InVulkanPreview:
			PlayModeString = TEXT("InVulkanPreview");
			break;

		case PlayMode_InNewProcess:
			PlayModeString = TEXT("InNewProcess");
			break;

		case PlayMode_InVR:
			PlayModeString = TEXT("InVR");
			break;

		case PlayMode_Simulate:
			PlayModeString = TEXT("Simulate");
			break;

		default:
			PlayModeString = TEXT("<UNKNOWN>");
		}

		FEngineAnalytics::GetProvider().RecordEvent(TEXT("Editor.Usage.PIE"), TEXT("PlayLocation"), PlayLocationString);
		FEngineAnalytics::GetProvider().RecordEvent(TEXT("Editor.Usage.PIE"), TEXT("PlayMode"), PlayModeString);
	}
}


void SetLastExecutedLaunchMode(ELaunchModeType LaunchMode)
{
	ULevelEditorPlaySettings* PlaySettings = GetMutableDefault<ULevelEditorPlaySettings>();
	PlaySettings->LastExecutedLaunchModeType = LaunchMode;

	PlaySettings->PostEditChange();

	PlaySettings->SaveConfig();
}


void FInternalPlayWorldCommandCallbacks::RepeatLastPlay_Clicked()
{
	ULevelEditorPlaySettings* PlaySettings = GetMutableDefault<ULevelEditorPlaySettings>();
	PlaySettings->PostEditChange();

	// hand over to Turnkey module
	if (PlaySettings->LastExecutedPlayModeType == EPlayModeType::PlayMode_QuickLaunch)
	{
		ITurnkeySupportModule::Get().RepeatQuickLaunch(PlaySettings->LastExecutedLaunchName);
	}
	else
	{
		// Grab the play command and execute it
		TSharedRef<FUICommandInfo> LastCommand = GetLastPlaySessionCommand();
		UE_LOG(LogDebuggerCommands, Log, TEXT("Repeating last play command: %s"), *LastCommand->GetLabel().ToString());

		FPlayWorldCommands::GlobalPlayWorldActions->ExecuteAction(LastCommand);
	}
}


bool FInternalPlayWorldCommandCallbacks::RepeatLastPlay_CanExecute()
{
	const ULevelEditorPlaySettings* PlaySettings = GetDefault<ULevelEditorPlaySettings>();
	if (PlaySettings->LastExecutedPlayModeType == EPlayModeType::PlayMode_QuickLaunch)
	{
		// return true, and let Turnkey module determine if it's still usable, and show an error if not
		return true;
	}

	return FPlayWorldCommands::GlobalPlayWorldActions->CanExecuteAction(GetLastPlaySessionCommand());
}


FText FInternalPlayWorldCommandCallbacks::GetRepeatLastPlayToolTip()
{
	const ULevelEditorPlaySettings* PlaySettings = GetDefault<ULevelEditorPlaySettings>();
	if (PlaySettings->LastExecutedPlayModeType == EPlayModeType::PlayMode_QuickLaunch)
	{
		// @todo make a proper tooltip!
		return FText::FromString(PlaySettings->LastExecutedLaunchName);
	}

	return GetLastPlaySessionCommand()->GetDescription();
}


FSlateIcon FInternalPlayWorldCommandCallbacks::GetRepeatLastPlayIcon()
{
	// get platform icon for Quick Launch mode
	const ULevelEditorPlaySettings* PlaySettings = GetDefault<ULevelEditorPlaySettings>();
	if (PlaySettings->LastExecutedPlayModeType == EPlayModeType::PlayMode_QuickLaunch)
	{
		FTargetDeviceId DeviceId;
		FTargetDeviceId::Parse(PlaySettings->LastExecutedLaunchName, DeviceId);

		// get platform name from DeviceId
		
		return FSlateIcon(FEditorStyle::GetStyleSetName(), FDataDrivenPlatformInfoRegistry::GetPlatformInfo(DeviceId.GetPlatformName()).GetIconStyleName(EPlatformIconSize::Normal));
	}

	return GetLastPlaySessionCommand()->GetIcon();
}


void FInternalPlayWorldCommandCallbacks::PlayInViewport_Clicked()
{
	TRACE_BOOKMARK(TEXT("PIE"));

	FLevelEditorModule& LevelEditorModule = FModuleManager::GetModuleChecked<FLevelEditorModule>(TEXT("LevelEditor"));

	/** Set PlayInViewPort as the last executed play command */
	const FPlayWorldCommands& Commands = FPlayWorldCommands::Get();

	SetLastExecutedPlayMode(PlayMode_InViewPort);

	RecordLastExecutedPlayMode();

	TSharedPtr<IAssetViewport> ActiveLevelViewport = LevelEditorModule.GetFirstActiveViewport();

	const bool bAtPlayerStart = (GetPlayModeLocation() == PlayLocation_DefaultPlayerStart);

	FRequestPlaySessionParams SessionParams;

	// Make sure we can find a path to the view port.  This will fail in cases where the view port widget
	// is in a backgrounded tab, etc.  We can't currently support starting PIE in a backgrounded tab
	// due to how PIE manages focus and requires event forwarding from the application.
	if (ActiveLevelViewport.IsValid() && FSlateApplication::Get().FindWidgetWindow(ActiveLevelViewport->AsWidget()).IsValid())
	{
		SessionParams.DestinationSlateViewport = ActiveLevelViewport;
		if (!bAtPlayerStart)
		{
			// Start the player where the camera is if not forcing from player start
			SessionParams.StartLocation = ActiveLevelViewport->GetAssetViewportClient().GetViewLocation();
			SessionParams.StartRotation = ActiveLevelViewport->GetAssetViewportClient().GetViewRotation();
		}
	}

	if (!HasPlayWorld())
	{
		// If there is an active level view port, play the game in it, otherwise make a new window.
		GUnrealEd->RequestPlaySession(SessionParams);
	}
	else
	{
		// There is already a play world active which means simulate in editor is happening
		// Toggle to PIE
		check(!GIsPlayInEditorWorld);
		GUnrealEd->RequestToggleBetweenPIEandSIE();
	}
}

bool FInternalPlayWorldCommandCallbacks::PlayInViewport_CanExecute()
{
	// Disallow PIE when compiling in the editor
	if (GEditor->bIsCompiling)
	{
		return false;
	}

	// Allow PIE if we don't already have a play session or the play session is simulate in editor (which we can toggle to PIE)
	return (!GEditor->IsPlaySessionInProgress() && !HasPlayWorld() && !GEditor->IsLightingBuildCurrentlyRunning()) || GUnrealEd->IsSimulateInEditorInProgress();
}


void FInternalPlayWorldCommandCallbacks::PlayInEditorFloating_Clicked()
{
	FLevelEditorModule& LevelEditorModule = FModuleManager::GetModuleChecked<FLevelEditorModule>(TEXT("LevelEditor"));

	SetLastExecutedPlayMode(PlayMode_InEditorFloating);

	FRequestPlaySessionParams SessionParams;

	// Is a PIE session already running?  If not, then we'll kick off a new one
	if (!HasPlayWorld())
	{
		RecordLastExecutedPlayMode();

		const bool bAtPlayerStart = (GetPlayModeLocation() == PlayLocation_DefaultPlayerStart);
		if (!bAtPlayerStart)
		{
			TSharedPtr<IAssetViewport> ActiveLevelViewport = LevelEditorModule.GetFirstActiveViewport();

			// Make sure we can find a path to the view port.  This will fail in cases where the view port widget
			// is in a backgrounded tab, etc.  We can't currently support starting PIE in a backgrounded tab
			// due to how PIE manages focus and requires event forwarding from the application.
			if (ActiveLevelViewport.IsValid() &&
				FSlateApplication::Get().FindWidgetWindow(ActiveLevelViewport->AsWidget()).IsValid())
			{
				// Start the player where the camera is if not forcing from player start
				SessionParams.StartLocation = ActiveLevelViewport->GetAssetViewportClient().GetViewLocation();
				SessionParams.StartRotation = ActiveLevelViewport->GetAssetViewportClient().GetViewRotation();
			}
		}

		// Spawn a new window to play in.
		GUnrealEd->RequestPlaySession(SessionParams);
	}
	else
	{
		// Terminate existing session.  This is deferred because we could be processing this from the play world and we should not clear the play world while in it.
		GUnrealEd->RequestEndPlayMap();
	}
}


bool FInternalPlayWorldCommandCallbacks::PlayInEditorFloating_CanExecute()
{
	return (!HasPlayWorld() || !GUnrealEd->bIsSimulatingInEditor) && !GEditor->IsLightingBuildCurrentlyRunning();
}

void FInternalPlayWorldCommandCallbacks::PlayInVR_Clicked()
{
	FLevelEditorModule& LevelEditorModule = FModuleManager::GetModuleChecked<FLevelEditorModule>(TEXT("LevelEditor"));

	SetLastExecutedPlayMode(PlayMode_InVR);
	FRequestPlaySessionParams SessionParams;

	// Is a PIE session already running?  If not, then we'll kick off a new one
	if (!HasPlayWorld())
	{
		RecordLastExecutedPlayMode();

		const bool bAtPlayerStart = (GetPlayModeLocation() == PlayLocation_DefaultPlayerStart);
		if (!bAtPlayerStart)
		{
			TSharedPtr<IAssetViewport> ActiveLevelViewport = LevelEditorModule.GetFirstActiveViewport();

			// Make sure we can find a path to the view port.  This will fail in cases where the view port widget
			// is in a backgrounded tab, etc.  We can't currently support starting PIE in a backgrounded tab
			// due to how PIE manages focus and requires event forwarding from the application.
			if (ActiveLevelViewport.IsValid() &&
				FSlateApplication::Get().FindWidgetWindow(ActiveLevelViewport->AsWidget()).IsValid())
			{
				// Start the player where the camera is if not forcing from player start
				SessionParams.StartLocation = ActiveLevelViewport->GetAssetViewportClient().GetViewLocation();
				SessionParams.StartRotation = ActiveLevelViewport->GetAssetViewportClient().GetViewRotation();
			}
		}

		SessionParams.SessionPreviewTypeOverride = EPlaySessionPreviewType::VRPreview;

		// Spawn a new window to play in.
		GUnrealEd->RequestPlaySession(SessionParams);
	}
}


bool FInternalPlayWorldCommandCallbacks::PlayInVR_CanExecute()
{
	return (!HasPlayWorld() || !GUnrealEd->bIsSimulatingInEditor) && !GEditor->IsLightingBuildCurrentlyRunning() && GEngine && GEngine->XRSystem.IsValid();
}

void SetLastExecutedPIEPreviewDevice(FString PIEPreviewDevice)
{
	ULevelEditorPlaySettings* PlaySettings = GetMutableDefault<ULevelEditorPlaySettings>();
	PlaySettings->LastExecutedPIEPreviewDevice = PIEPreviewDevice;
	FPropertyChangedEvent PropChangeEvent(ULevelEditorPlaySettings::StaticClass()->FindPropertyByName(GET_MEMBER_NAME_CHECKED(ULevelEditorPlaySettings, LastExecutedPIEPreviewDevice)));
	PlaySettings->PostEditChangeProperty(PropChangeEvent);
	PlaySettings->SaveConfig();
}

void FInternalPlayWorldCommandCallbacks::PlayInNewProcessPreviewDevice_Clicked(FString PIEPreviewDeviceName)
{
	SetLastExecutedPIEPreviewDevice(PIEPreviewDeviceName);
	PlayInNewProcess_Clicked(PlayMode_InTargetedMobilePreview);
}

void FInternalPlayWorldCommandCallbacks::PlayInNewProcess_Clicked(EPlayModeType PlayModeType)
{
	check(PlayModeType == PlayMode_InNewProcess || PlayModeType == PlayMode_InMobilePreview
		|| PlayModeType == PlayMode_InTargetedMobilePreview || PlayModeType == PlayMode_InVulkanPreview);

	SetLastExecutedPlayMode(PlayModeType);
	FRequestPlaySessionParams SessionParams;

	if (!HasPlayWorld())
	{
		RecordLastExecutedPlayMode();

		const bool bAtPlayerStart = (GetPlayModeLocation() == PlayLocation_DefaultPlayerStart);
		if (!bAtPlayerStart)
		{
			FLevelEditorModule& LevelEditorModule = FModuleManager::GetModuleChecked<FLevelEditorModule>(TEXT("LevelEditor"));
			TSharedPtr<IAssetViewport> ActiveLevelViewport = LevelEditorModule.GetFirstActiveViewport();

			if (ActiveLevelViewport.IsValid() && FSlateApplication::Get().FindWidgetWindow(ActiveLevelViewport->AsWidget()).IsValid())
			{
				SessionParams.StartLocation = ActiveLevelViewport->GetAssetViewportClient().GetViewLocation();
				SessionParams.StartRotation = ActiveLevelViewport->GetAssetViewportClient().GetViewRotation();
			}
		}

		if (PlayModeType == PlayMode_InMobilePreview || PlayModeType == PlayMode_InTargetedMobilePreview)
		{
			if (PlayModeType == PlayMode_InTargetedMobilePreview)
			{
				SessionParams.MobilePreviewTargetDevice = GetDefault<ULevelEditorPlaySettings>()->LastExecutedPIEPreviewDevice;
			}

			SessionParams.SessionPreviewTypeOverride = EPlaySessionPreviewType::MobilePreview;
		}
		else if (PlayModeType == PlayMode_InVulkanPreview)
		{
			SessionParams.SessionPreviewTypeOverride = EPlaySessionPreviewType::VulkanPreview;
		}

		SessionParams.SessionDestination = EPlaySessionDestinationType::NewProcess;

		// Spawn a new window to play in.
		GUnrealEd->RequestPlaySession(SessionParams);
	}
	else
	{
		GUnrealEd->EndPlayMap();
	}
}


bool FInternalPlayWorldCommandCallbacks::PlayInNewProcess_CanExecute()
{
	return true;
}


bool FInternalPlayWorldCommandCallbacks::PlayInModeAndPreviewDeviceIsChecked(FString PIEPreviewDeviceName)
{
	return PlayInModeIsChecked(PlayMode_InTargetedMobilePreview) && GetDefault<ULevelEditorPlaySettings>()->LastExecutedPIEPreviewDevice == PIEPreviewDeviceName;
}

bool FInternalPlayWorldCommandCallbacks::PlayInModeIsChecked(EPlayModeType PlayMode)
{
	return (PlayMode == GetDefault<ULevelEditorPlaySettings>()->LastExecutedPlayModeType);
}


bool FInternalPlayWorldCommandCallbacks::PlayInLocation_CanExecute(EPlayModeLocations Location)
{
	switch (Location)
	{
	case PlayLocation_CurrentCameraLocation:
		return true;

	case PlayLocation_DefaultPlayerStart:
		return (GEditor->CheckForPlayerStart() != nullptr);

	default:
		return false;
	}
}


void FInternalPlayWorldCommandCallbacks::PlayInLocation_Clicked(EPlayModeLocations Location)
{
	ULevelEditorPlaySettings* PlaySettings = GetMutableDefault<ULevelEditorPlaySettings>();
	PlaySettings->LastExecutedPlayModeLocation = Location;
	PlaySettings->PostEditChange();
	PlaySettings->SaveConfig();
}


bool FInternalPlayWorldCommandCallbacks::PlayInLocation_IsChecked(EPlayModeLocations Location)
{
	switch (Location)
	{
	case PlayLocation_CurrentCameraLocation:
		return ((GetDefault<ULevelEditorPlaySettings>()->LastExecutedPlayModeLocation == PlayLocation_CurrentCameraLocation) || (GEditor->CheckForPlayerStart() == nullptr));

	case PlayLocation_DefaultPlayerStart:
		return ((GetDefault<ULevelEditorPlaySettings>()->LastExecutedPlayModeLocation == PlayLocation_DefaultPlayerStart) && (GEditor->CheckForPlayerStart() != nullptr));
	}

	return false;
}


void FInternalPlayWorldCommandCallbacks::PlayInSettings_Clicked()
{
	FModuleManager::LoadModuleChecked<ISettingsModule>("Settings").ShowViewer("Editor", "LevelEditor", "PlayIn");
}




void FInternalPlayWorldCommandCallbacks::GetMouseControlExecute()
{
	if (IsInPIE()) {
		FSlateApplication::Get().ClearKeyboardFocus(EFocusCause::SetDirectly);
		FSlateApplication::Get().ResetToDefaultInputSettings();

		TWeakPtr<SGlobalPlayWorldActions> ActiveGlobalPlayWorldWidget = FPlayWorldCommands::GetActiveGlobalPlayWorldActionsWidget();
		if (ActiveGlobalPlayWorldWidget.IsValid())
		{
			uint32 UserIndex = 0;
			FSlateApplication::Get().SetUserFocus(UserIndex, ActiveGlobalPlayWorldWidget.Pin());
		}
	}
}

FSlateIcon FInternalPlayWorldCommandCallbacks::GetResumePlaySessionImage()
{
	if (IsInPIE())
	{
		return FSlateIcon(FEditorStyle::GetStyleSetName(), "PlayWorld.ResumePlaySession");
	}
	else if (IsInSIE())
	{
		return FSlateIcon(FEditorStyle::GetStyleSetName(), "PlayWorld.Simulate");
	}
	else
	{
		return FSlateIcon();
	}
}


FText FInternalPlayWorldCommandCallbacks::GetResumePlaySessionToolTip()
{
	if (IsInPIE())
	{
		return LOCTEXT("ResumePIE", "Resume play-in-editor session");
	}
	else if (IsInSIE())
	{
		return LOCTEXT("ResumeSIE", "Resume simulation");
	}
	else
	{
		return FText();
	}
}


void FInternalPlayWorldCommandCallbacks::SingleFrameAdvance_Clicked()
{
	// We want to function just like Single stepping where we will stop at a breakpoint if one is encountered but we also want to stop after 1 tick if a breakpoint is not encountered.
	FKismetDebugUtilities::RequestSingleStepIn();
	if (HasPlayWorld())
	{
		GUnrealEd->PlayWorld->bDebugFrameStepExecution = true;
		LeaveDebuggingMode();
		GUnrealEd->PlaySessionSingleStepped();
	}
}


void FInternalPlayWorldCommandCallbacks::StopPlaySession_Clicked()
{
	if (HasPlayWorld())
	{
		GEditor->RequestEndPlayMap();
		LeaveDebuggingMode();
	}
}

void FInternalPlayWorldCommandCallbacks::LateJoinSession_Clicked()
{
	if (HasPlayWorld())
	{
		GEditor->RequestLateJoin();
	}
}

void FInternalPlayWorldCommandCallbacks::ShowCurrentStatement_Clicked()
{
	UEdGraphNode* CurrentInstruction = FKismetDebugUtilities::GetCurrentInstruction();
	if (CurrentInstruction != NULL)
	{
		FKismetEditorUtilities::BringKismetToFocusAttentionOnObject(CurrentInstruction);
	}
}


void FInternalPlayWorldCommandCallbacks::StepInto_Clicked()
{
	FKismetDebugUtilities::RequestSingleStepIn();
	if (HasPlayWorld())
	{
		LeaveDebuggingMode();
		GUnrealEd->PlaySessionSingleStepped();
	}
}

void FInternalPlayWorldCommandCallbacks::StepOver_Clicked()
{
	FKismetDebugUtilities::RequestStepOver();
	if (HasPlayWorld())
	{
		LeaveDebuggingMode();
		GUnrealEd->PlaySessionSingleStepped();
	}
}

void FInternalPlayWorldCommandCallbacks::StepOut_Clicked()
{
	FKismetDebugUtilities::RequestStepOut();
	if (HasPlayWorld())
	{
		LeaveDebuggingMode();
		GUnrealEd->PlaySessionSingleStepped();
	}
}

void FInternalPlayWorldCommandCallbacks::TogglePlayPause_Clicked()
{
	if (HasPlayWorld())
	{
		if (GUnrealEd->PlayWorld->IsPaused())
		{
			LeaveDebuggingMode();
			GUnrealEd->PlaySessionResumed();
			uint32 UserIndex = 0;
			FSlateApplication::Get().SetUserFocusToGameViewport(UserIndex);
		}
		else
		{
			GUnrealEd->SetPIEWorldsPaused(true);
			GUnrealEd->PlaySessionPaused();
			if (IsInPIE()) 
			{
				FSlateApplication::Get().ClearKeyboardFocus(EFocusCause::SetDirectly);
				FSlateApplication::Get().ResetToDefaultInputSettings();

				TWeakPtr<SGlobalPlayWorldActions> ActiveGlobalPlayWorldWidget = FPlayWorldCommands::GetActiveGlobalPlayWorldActionsWidget();
				if (ActiveGlobalPlayWorldWidget.IsValid())
				{
					uint32 UserIndex = 0;
					FSlateApplication::Get().SetUserFocus(UserIndex, ActiveGlobalPlayWorldWidget.Pin());
				}
			}
		}
	}
}

bool FInternalPlayWorldCommandCallbacks::CanShowNonPlayWorldOnlyActions()
{
	return !HasPlayWorld();
}

bool FInternalPlayWorldCommandCallbacks::CanShowVulkanNonPlayWorldOnlyActions()
{
	return !HasPlayWorld() && GetDefault<UEditorExperimentalSettings>()->bAllowVulkanPreview && FModuleManager::Get().ModuleExists(TEXT("VulkanRHI"));
}

bool FInternalPlayWorldCommandCallbacks::CanShowVROnlyActions()
{
	return !HasPlayWorld();
}

int32 FInternalPlayWorldCommandCallbacks::GetNumberOfClients()
{
	const ULevelEditorPlaySettings* PlayInSettings = GetDefault<ULevelEditorPlaySettings>();
	int32 PlayNumberOfClients(0);
	PlayInSettings->GetPlayNumberOfClients(PlayNumberOfClients);	// Ignore 'state' of option (handled externally)
	return PlayNumberOfClients;
}


void FInternalPlayWorldCommandCallbacks::SetNumberOfClients(int32 NumClients, ETextCommit::Type CommitInfo)
{
	ULevelEditorPlaySettings* PlayInSettings = GetMutableDefault<ULevelEditorPlaySettings>();
	PlayInSettings->SetPlayNumberOfClients(NumClients);

	PlayInSettings->PostEditChange();
	PlayInSettings->SaveConfig();
}


int32 FInternalPlayWorldCommandCallbacks::GetNetPlayMode()
{
	const ULevelEditorPlaySettings* PlayInSettings = GetDefault<ULevelEditorPlaySettings>();
	EPlayNetMode NetMode;
	PlayInSettings->GetPlayNetMode(NetMode);

	return (int32)NetMode;
}

void FInternalPlayWorldCommandCallbacks::SetNetPlayMode(int32 Value)
{
	ULevelEditorPlaySettings* PlayInSettings = GetMutableDefault<ULevelEditorPlaySettings>();
	PlayInSettings->SetPlayNetMode((EPlayNetMode)Value);

	PlayInSettings->PostEditChange();
	PlayInSettings->SaveConfig();
}


bool FInternalPlayWorldCommandCallbacks::IsStoppedAtBreakpoint()
{
	return GIntraFrameDebuggingGameThread;
}


void FInternalPlayWorldCommandCallbacks::PossessEjectPlayer_Clicked()
{
	GEditor->RequestToggleBetweenPIEandSIE();
}


bool FInternalPlayWorldCommandCallbacks::CanPossessEjectPlayer()
{
	if ((IsInSIE() || IsInPIE()) && !IsStoppedAtBreakpoint())
	{
		for (auto It = GUnrealEd->SlatePlayInEditorMap.CreateIterator(); It; ++It)
		{
			return It.Value().DestinationSlateViewport.IsValid();
		}
	}
	return false;
}


void FInternalPlayWorldCommandCallbacks::AddMessageLog(const FText& Text, const FText& Detail, const FString& TutorialLink, const FString& DocumentationLink)
{
	TSharedRef<FTokenizedMessage> Message = FTokenizedMessage::Create(EMessageSeverity::Error);
	Message->AddToken(FTextToken::Create(Text));
	Message->AddToken(FTextToken::Create(Detail));
	if (!TutorialLink.IsEmpty())
	{
		Message->AddToken(FTutorialToken::Create(TutorialLink));
	}
	if (!DocumentationLink.IsEmpty())
	{
		Message->AddToken(FDocumentationToken::Create(DocumentationLink));
	}
	FMessageLog MessageLog("PackagingResults");
	MessageLog.AddMessage(Message);
	MessageLog.Open();
}



EPlayModeLocations FInternalPlayWorldCommandCallbacks::GetPlayModeLocation()
{
	// We can't use PlayLocation_DefaultPlayerStart without a player start position
	return GEditor->CheckForPlayerStart()
		? static_cast<EPlayModeLocations>(GetDefault<ULevelEditorPlaySettings>()->LastExecutedPlayModeLocation)
		: PlayLocation_CurrentCameraLocation;
}


















#undef LOCTEXT_NAMESPACE
<|MERGE_RESOLUTION|>--- conflicted
+++ resolved
@@ -715,7 +715,33 @@
 
 void SetLastExecutedPlayMode(EPlayModeType PlayMode)
 {
-<<<<<<< HEAD
+	ULevelEditorPlaySettings* PlaySettings = GetMutableDefault<ULevelEditorPlaySettings>();
+	PlaySettings->LastExecutedPlayModeType = PlayMode;
+
+	FPropertyChangedEvent PropChangeEvent(ULevelEditorPlaySettings::StaticClass()->FindPropertyByName(GET_MEMBER_NAME_CHECKED(ULevelEditorPlaySettings, LastExecutedPlayModeType)));
+	PlaySettings->PostEditChangeProperty(PropChangeEvent);
+
+	PlaySettings->SaveConfig();
+}
+
+
+static void RememberQuickLaunch(FString DeviceId)
+{
+	// remember that clicking Play should launch
+	SetLastExecutedPlayMode(EPlayModeType::PlayMode_QuickLaunch);
+
+	// store the device name in the play settings for next click/run
+	ULevelEditorPlaySettings* PlaySettings = GetMutableDefault<ULevelEditorPlaySettings>();
+
+	PlaySettings->LastExecutedLaunchName = DeviceId;
+
+	FPropertyChangedEvent PropChangeEvent(ULevelEditorPlaySettings::StaticClass()->FindPropertyByName(GET_MEMBER_NAME_CHECKED(ULevelEditorPlaySettings, LastExecutedLaunchName)));
+	PlaySettings->PostEditChangeProperty(PropChangeEvent);
+	PlaySettings->SaveConfig();
+}
+
+TSharedRef< SWidget > FPlayWorldCommands::GeneratePlayMenuContent(TSharedRef<FUICommandList> InCommandList)
+{
 	static const FName MenuName("UnrealEd.PlayWorldCommands.PlayMenu");
 
 	if (!UToolMenus::Get()->IsMenuRegistered(MenuName))
@@ -790,15 +816,23 @@
 			FLocal::AddPlayModeMenuEntry(Section, PlayMode_Simulate);
 		}
 
+		// quick launch on devices
+		ITurnkeySupportModule::Get().MakeQuickLaunchItems(Menu, FOnQuickLaunchSelected::CreateStatic(&RememberQuickLaunch));
+
 		// tip section
 		{
 			FToolMenuSection& Section = Menu->AddSection("LevelEditorPlayTip");
+			Section.AddSeparator(NAME_None);
 			Section.AddEntry(FToolMenuEntry::InitWidget(
 				"PlayIn",
-				SNew(STextBlock)
-				.ColorAndOpacity(FSlateColor::UseSubduedForeground())
-				.Text(LOCTEXT("PlayInTip", "Launching a game preview with a different mode will change your default 'Play' mode in the toolbar"))
-				.WrapTextAt(250),
+				SNew(SBox)
+				.Padding(FMargin(16.0f, 3.0f))
+				[
+					SNew(STextBlock)
+					.ColorAndOpacity(FSlateColor::UseSubduedForeground())
+					.Text(LOCTEXT("PlayInTip", "Launching a game (preview or on device) with a different mode will change your default 'Play' mode in the toolbar"))
+					.WrapTextAt(250)
+				],
 				FText::GetEmpty()));
 		}
 
@@ -830,382 +864,6 @@
 			}
 			// Net Mode
 			{
-				const UEnum* PlayNetModeEnum = FindObject<UEnum>(ANY_PACKAGE, TEXT("EPlayNetMode"));
-			
-				TSharedRef<SWidget> NetMode = SNew(SEnumComboBox, PlayNetModeEnum)
-					.CurrentValue(TAttribute<int32>::Create(TAttribute<int32>::FGetter::CreateStatic(&FInternalPlayWorldCommandCallbacks::GetNetPlayMode)))
-					.ButtonStyle(FEditorStyle::Get(), "FlatButton.Light")
-					.ContentPadding(FMargin(2, 0))
-					.Font(FEditorStyle::GetFontStyle("Sequencer.AnimationOutliner.RegularFont"))
-					.OnEnumSelectionChanged(SEnumComboBox::FOnEnumSelectionChanged::CreateStatic(&FInternalPlayWorldCommandCallbacks::SetNetPlayMode))
-					.ToolTipText(LOCTEXT("NetworkModeToolTip", "Which network mode should the clients launch in? A server will automatically be started if needed."));
-
-				Section.AddEntry(FToolMenuEntry::InitWidget("NetMode", NetMode, LOCTEXT("NetworkModeMenuWidget", "Net Mode")));
-			}
-		}
-
-		// settings
-		{
-			FToolMenuSection& Section = Menu->AddSection("LevelEditorPlaySettings");
-			Section.AddMenuEntry(FPlayWorldCommands::Get().PlayInSettings);
-		}
-	}
-
-	// Get all menu extenders for this context menu from the level editor module
-	FLevelEditorModule& LevelEditorModule = FModuleManager::GetModuleChecked<FLevelEditorModule>(TEXT("LevelEditor"));
-	TSharedPtr<FExtender> MenuExtender = LevelEditorModule.AssembleExtenders(InCommandList, LevelEditorModule.GetAllLevelEditorToolbarPlayMenuExtenders());
-	FToolMenuContext MenuContext(InCommandList, MenuExtender);
-	return UToolMenus::Get()->GenerateWidget(MenuName, MenuContext);
-=======
-	ULevelEditorPlaySettings* PlaySettings = GetMutableDefault<ULevelEditorPlaySettings>();
-	PlaySettings->LastExecutedPlayModeType = PlayMode;
-
-	FPropertyChangedEvent PropChangeEvent(ULevelEditorPlaySettings::StaticClass()->FindPropertyByName(GET_MEMBER_NAME_CHECKED(ULevelEditorPlaySettings, LastExecutedPlayModeType)));
-	PlaySettings->PostEditChangeProperty(PropChangeEvent);
-
-	PlaySettings->SaveConfig();
-}
-
-
-static void RememberQuickLaunch(FString DeviceId)
-{
-	// remember that clicking Play should launch
-	SetLastExecutedPlayMode(EPlayModeType::PlayMode_QuickLaunch);
-
-	// store the device name in the play settings for next click/run
-	ULevelEditorPlaySettings* PlaySettings = GetMutableDefault<ULevelEditorPlaySettings>();
-
-	PlaySettings->LastExecutedLaunchName = DeviceId;
-
-	FPropertyChangedEvent PropChangeEvent(ULevelEditorPlaySettings::StaticClass()->FindPropertyByName(GET_MEMBER_NAME_CHECKED(ULevelEditorPlaySettings, LastExecutedLaunchName)));
-	PlaySettings->PostEditChangeProperty(PropChangeEvent);
-	PlaySettings->SaveConfig();
->>>>>>> 6bbb88c8
-}
-
-TSharedRef< SWidget > FPlayWorldCommands::GeneratePlayMenuContent(TSharedRef<FUICommandList> InCommandList)
-{
-	static const FName MenuName("UnrealEd.PlayWorldCommands.PlayMenu");
-
-	if (!UToolMenus::Get()->IsMenuRegistered(MenuName))
-	{
-		UToolMenu* Menu = UToolMenus::Get()->RegisterMenu(MenuName);
-
-		struct FLocal
-		{
-			static void AddPlayModeMenuEntry(FToolMenuSection& Section, EPlayModeType PlayMode)
-			{
-				TSharedPtr<FUICommandInfo> PlayModeCommand;
-
-				switch (PlayMode)
-				{
-				case PlayMode_InEditorFloating:
-					PlayModeCommand = FPlayWorldCommands::Get().PlayInEditorFloating;
-					break;
-
-				case PlayMode_InMobilePreview:
-					PlayModeCommand = FPlayWorldCommands::Get().PlayInMobilePreview;
-					break;
-
-<<<<<<< HEAD
-void PopulateLaunchMenu(UToolMenu* Menu)
-{
-	TArray<PlatformInfo::FVanillaPlatformEntry> VanillaPlatforms = PlatformInfo::BuildPlatformHierarchy(PlatformInfo::EPlatformFilter::All);
-
-	VanillaPlatforms.Sort([](const PlatformInfo::FVanillaPlatformEntry& One, const PlatformInfo::FVanillaPlatformEntry& Two) -> bool
-	{
-		return One.PlatformInfo->DisplayName.CompareTo(Two.PlatformInfo->DisplayName) < 0;
-	});
-
-	// shared devices section
-	ITargetDeviceServicesModule* TargetDeviceServicesModule = static_cast<ITargetDeviceServicesModule*>(FModuleManager::Get().LoadModule(TEXT("TargetDeviceServices")));
-	IProjectTargetPlatformEditorModule& ProjectTargetPlatformEditorModule = FModuleManager::LoadModuleChecked<IProjectTargetPlatformEditorModule>("ProjectTargetPlatformEditor");
-
-	TArray<FString> PlatformsToMaybeInstallLinksFor;
-	PlatformsToMaybeInstallLinksFor.Add(TEXT("Android"));
-	PlatformsToMaybeInstallLinksFor.Add(TEXT("IOS"));
-	PlatformsToMaybeInstallLinksFor.Add(TEXT("Linux"));
-	PlatformsToMaybeInstallLinksFor.Add(TEXT("Lumin"));
-	TArray<FString> PlatformsToCheckFlavorsFor;
-	PlatformsToCheckFlavorsFor.Add(TEXT("Android"));
-	PlatformsToCheckFlavorsFor.Add(TEXT("IOS"));
-	TArray<FName> PlatformsWithNoDevices;
-	TArray<PlatformInfo::FPlatformInfo> PlatformsToAddInstallLinksFor;
-	EProjectType ProjectType = FGameProjectGenerationModule::Get().ProjectHasCodeFiles() ? EProjectType::Code : EProjectType::Content;
-
-	{
-		FToolMenuSection& Section = Menu->AddSection("LevelEditorLaunchDevices", LOCTEXT("LaunchButtonDevicesSection", "Devices"));
-		for (const PlatformInfo::FVanillaPlatformEntry& VanillaPlatform : VanillaPlatforms)
-		{
-			// for the Editor we are only interested in launching standalone games
-			if (VanillaPlatform.PlatformInfo->PlatformType != EBuildTargetType::Game || !VanillaPlatform.PlatformInfo->bEnabledForUse || !FInstalledPlatformInfo::Get().CanDisplayPlatform(VanillaPlatform.PlatformInfo->BinaryFolderName, ProjectType))
-			{
-				continue;
-			}
-=======
-				case PlayMode_InVulkanPreview:
-					PlayModeCommand = FPlayWorldCommands::Get().PlayInVulkanPreview;
-					break;
-
-				case PlayMode_InNewProcess:
-					PlayModeCommand = FPlayWorldCommands::Get().PlayInNewProcess;
-					break;
-
-				case PlayMode_InViewPort:
-					PlayModeCommand = FPlayWorldCommands::Get().PlayInViewport;
-					break;
->>>>>>> 6bbb88c8
-
-				case PlayMode_InVR:
-					PlayModeCommand = FPlayWorldCommands::Get().PlayInVR;
-					break;
-
-				case PlayMode_Simulate:
-					PlayModeCommand = FPlayWorldCommands::Get().Simulate;
-					break;
-				}
-
-<<<<<<< HEAD
-						// create an All_<platform>_devices_on_<host> submenu
-						if (DeviceProxy->IsAggregated())
-						{
-							FString AggregateDevicedName(FString::Printf(TEXT("  %s"), *DeviceProxy->GetName())); //align with the other menu entries
-							FSlateIcon AggregateDeviceIcon(FEditorStyle::GetStyleSetName(), VanillaPlatform.PlatformInfo->GetIconStyleName(PlatformInfo::EPlatformIconSize::Normal));
-
-							Section.AddSubMenu(
-								NAME_None,
-								FText::FromString(AggregateDevicedName),
-								FText::FromString(AggregateDevicedName),
-								FNewMenuDelegate::CreateStatic(&MakeAllDevicesSubMenu, VanillaPlatform.PlatformInfo, DeviceProxy),
-								false, AggregateDeviceIcon, true
-							);
-							continue;
-						}
-
-						// ... create an action...
-						FUIAction LaunchDeviceAction(
-							FExecuteAction::CreateStatic(&FInternalPlayWorldCommandCallbacks::HandleLaunchOnDeviceActionExecute, DeviceProxy->GetTargetDeviceId(NAME_None), DeviceProxy->GetName()),
-							FCanExecuteAction::CreateStatic(&FInternalPlayWorldCommandCallbacks::HandleLaunchOnDeviceActionCanExecute, DeviceProxy->GetName()),
-							FIsActionChecked::CreateStatic(&FInternalPlayWorldCommandCallbacks::HandleLaunchOnDeviceActionIsChecked, DeviceProxy->GetName())
-						);
-
-						// ... generate display label...
-						FFormatNamedArguments LabelArguments;
-						LabelArguments.Add(TEXT("DeviceName"), FText::FromString(DeviceProxy->GetName()));
-
-						if (!DeviceProxy->IsConnected())
-						{
-							LabelArguments.Add(TEXT("HostUser"), LOCTEXT("DisconnectedHint", " [Disconnected]"));
-						}
-						else if (DeviceProxy->GetHostUser() != FPlatformProcess::UserName(false))
-						{
-							LabelArguments.Add(TEXT("HostUser"), FText::FromString(DeviceProxy->GetHostUser()));
-						}
-						else
-						{
-							LabelArguments.Add(TEXT("HostUser"), FText::GetEmpty());
-						}
-
-						FText Label = FText::Format(LOCTEXT("LaunchDeviceLabel", "{DeviceName}{HostUser}"), LabelArguments);
-
-						// ... generate tooltip text
-						FFormatNamedArguments TooltipArguments;
-						TooltipArguments.Add(TEXT("DeviceID"), FText::FromString(DeviceProxy->GetName()));
-						TooltipArguments.Add(TEXT("DisplayName"), VanillaPlatform.PlatformInfo->DisplayName);
-						FText Tooltip = FText::Format(LOCTEXT("LaunchDeviceToolTipText_ThisDevice", "Launch the game on this {DisplayName} device ({DeviceID})"), TooltipArguments);
-						if (!DeviceProxy->IsAuthorized())
-						{
-							Tooltip = FText::Format(LOCTEXT("LaunchDeviceToolTipText_UnauthorizedOrLocked", "{DisplayName} device ({DeviceID}) is unauthorized or locked"), TooltipArguments);
-						}
-
-						FProjectStatus ProjectStatus;
-						if (IProjectManager::Get().QueryStatusForCurrentProject(ProjectStatus) && !ProjectStatus.IsTargetPlatformSupported(VanillaPlatform.PlatformInfo->VanillaPlatformName))
-						{
-							FText TooltipLine2 = FText::Format(LOCTEXT("LaunchDevicePlatformWarning", "{DisplayName} is not listed as a target platform for this project, so may not run as expected."), TooltipArguments);
-							Tooltip = FText::Format(FText::FromString(TEXT("{0}\n\n{1}")), Tooltip, TooltipLine2);
-						}
-
-						// ... and add a menu entry
-						FToolMenuEntry& Entry = Section.AddEntry(FToolMenuEntry::InitMenuEntry(
-							NAME_None,
-							LaunchDeviceAction,
-							ProjectTargetPlatformEditorModule.MakePlatformMenuItemWidget(*VanillaPlatform.PlatformInfo, true, Label)
-						));
-						Entry.ToolTip = Tooltip;
-						Entry.UserInterfaceActionType = EUserInterfaceActionType::Check;
-					}
-				}
-			}
-			else
-			{
-				// if the platform wasn't installed, we'll add a menu item later (we never care about code in this case, since we don't compile)
-				if (PlatformsToMaybeInstallLinksFor.Find(VanillaPlatform.PlatformInfo->VanillaPlatformName.ToString()) != INDEX_NONE)
-=======
-				if (PlayModeCommand.IsValid())
->>>>>>> 6bbb88c8
-				{
-					Section.AddMenuEntry(PlayModeCommand);
-				}
-			}
-<<<<<<< HEAD
-		}
-	}
-
-	TWeakObjectPtr<UCookerSettings> CookerSettings = GetMutableDefault<UCookerSettings>();
-
-	{
-		FToolMenuSection& Section = Menu->AddSection("CookerSettings");
-
-		FUIAction UIAction;
-		UIAction.ExecuteAction = FExecuteAction::CreateLambda([CookerSettings]
-=======
-		};
-
-		// play in view port
->>>>>>> 6bbb88c8
-		{
-			FToolMenuSection& Section = Menu->AddSection("LevelEditorPlayModes", LOCTEXT("PlayButtonModesSection", "Modes"));
-			FLocal::AddPlayModeMenuEntry(Section, PlayMode_InViewPort);
-			FLocal::AddPlayModeMenuEntry(Section, PlayMode_InMobilePreview);
-
-			if (GetDefault<UEditorExperimentalSettings>()->bMobilePIEPreviewDeviceLaunch)
-			{
-				Section.AddSubMenu(
-					"TargetedMobilePreview",
-					LOCTEXT("TargetedMobilePreviewSubMenu", "Mobile Preview (PIE)"),
-					LOCTEXT("TargetedMobilePreviewSubMenu_ToolTip", "Play this level using a specified mobile device preview (runs in its own process)"),
-					FNewMenuDelegate::CreateStatic(&MakePreviewDeviceMenu), false,
-					FSlateIcon(FEditorStyle::GetStyleSetName(), "PlayWorld.PlayInMobilePreview")
-				);
-			}
-
-			FLocal::AddPlayModeMenuEntry(Section, PlayMode_InVulkanPreview);
-			FLocal::AddPlayModeMenuEntry(Section, PlayMode_InEditorFloating);
-			FLocal::AddPlayModeMenuEntry(Section, PlayMode_InVR);
-			FLocal::AddPlayModeMenuEntry(Section, PlayMode_InNewProcess);
-			FLocal::AddPlayModeMenuEntry(Section, PlayMode_Simulate);
-		}
-
-		// quick launch on devices
-		ITurnkeySupportModule::Get().MakeQuickLaunchItems(Menu, FOnQuickLaunchSelected::CreateStatic(&RememberQuickLaunch));
-
-		// tip section
-		{
-<<<<<<< HEAD
-			return CookerSettings->bCookOnTheFlyForLaunchOn ? ECheckBoxState::Checked : ECheckBoxState::Unchecked;
-		});
-
-		Section.AddMenuEntry(
-			"CookOnTheFlyOnLaunch",
-			LOCTEXT("CookOnTheFlyOnLaunch", "Enable cooking on the fly"),
-			LOCTEXT("CookOnTheFlyOnLaunchDescription", "Cook on the fly instead of cooking upfront when launching"),
-			FSlateIcon(),
-			UIAction,
-			EUserInterfaceActionType::ToggleButton
-		);
-	}
-
-	if (PlatformsWithNoDevices.Num() > 0)
-	{
-		{
-			FToolMenuSection& Section = Menu->AddSection("NoDevices");
-			for (int32 PlatformIndex = 0; PlatformIndex < PlatformsWithNoDevices.Num(); PlatformIndex++)
-			{
-				const PlatformInfo::FPlatformInfo* PlatformInfo = PlatformInfo::FindVanillaPlatformInfo(PlatformsWithNoDevices[PlatformIndex]);
-
-				// ... generate display label...
-				FFormatNamedArguments LabelArguments;
-				LabelArguments.Add(TEXT("DisplayName"), PlatformInfo->DisplayName);
-
-				FText Label = FText::Format(LOCTEXT("NoDeviceLabel", "{DisplayName} - No Devices Found"), LabelArguments);
-
-				// ... create an action...
-				FUIAction NoDeviceAction(
-					FExecuteAction::CreateStatic(&FInternalPlayWorldCommandCallbacks::HandleNoDeviceFoundActionExecute),
-					FCanExecuteAction::CreateStatic(&FInternalPlayWorldCommandCallbacks::HandleNoDeviceFoundActionCanExecute)
-				);
-
-				// ... generate tooltip text
-				FFormatNamedArguments TooltipArguments;
-				TooltipArguments.Add(TEXT("DisplayName"), PlatformInfo->DisplayName);
-				FText Tooltip = FText::Format(LOCTEXT("LaunchNoDevicesToolTipText", "Found no connected devices for {DisplayName}"), TooltipArguments);
-
-				// ... and add a menu entry
-				FToolMenuEntry& Entry = Section.AddEntry(FToolMenuEntry::InitMenuEntry(
-					NAME_None,
-					NoDeviceAction,
-					ProjectTargetPlatformEditorModule.MakePlatformMenuItemWidget(*PlatformInfo, true, Label)
-				));
-				Entry.ToolTip = Tooltip;
-				Entry.UserInterfaceActionType = EUserInterfaceActionType::Check;
-			}
-		}
-	}
-
-	// tip section
-	{
-		FToolMenuSection& Section = Menu->AddSection("LevelEditorLaunchHint");
-		Section.AddEntry(FToolMenuEntry::InitWidget(
-			"LevelEditorLaunchHint",
-			SNew(STextBlock)
-			.ColorAndOpacity(FSlateColor::UseSubduedForeground())
-			.Text(LOCTEXT("ZoomToFitHorizontal", "Launching a game on a different device will change your default 'Launch' device in the toolbar"))
-			.WrapTextAt(250),
-			FText::GetEmpty()
-		));
-	}
-
-	if (PlatformsToAddInstallLinksFor.Num() > 0)
-	{
-		{
-			FToolMenuSection& Section = Menu->AddSection("SDKUninstalledTutorials");
-			for (int32 PlatformIndex = 0; PlatformIndex < PlatformsToAddInstallLinksFor.Num(); PlatformIndex++)
-			{
-				const PlatformInfo::FPlatformInfo& Platform = PlatformsToAddInstallLinksFor[PlatformIndex];
-=======
-			FToolMenuSection& Section = Menu->AddSection("LevelEditorPlayTip");
-			Section.AddSeparator(NAME_None);
-			Section.AddEntry(FToolMenuEntry::InitWidget(
-				"PlayIn",
-				SNew(SBox)
-				.Padding(FMargin(16.0f, 3.0f))
-				[
-					SNew(STextBlock)
-					.ColorAndOpacity(FSlateColor::UseSubduedForeground())
-					.Text(LOCTEXT("PlayInTip", "Launching a game (preview or on device) with a different mode will change your default 'Play' mode in the toolbar"))
-					.WrapTextAt(250)
-				],
-				FText::GetEmpty()));
-		}
-
-		// player start selection
-		{
-			FToolMenuSection& Section = Menu->AddSection("LevelEditorPlayPlayerStart", LOCTEXT("PlayButtonLocationSection", "Spawn player at..."));
-			Section.AddMenuEntry(FPlayWorldCommands::Get().PlayInCameraLocation);
-			Section.AddMenuEntry(FPlayWorldCommands::Get().PlayInDefaultPlayerStart);
-		}
-
-		// Basic network options
-		const ULevelEditorPlaySettings* PlayInSettings = GetDefault<ULevelEditorPlaySettings>();
-		{
-			FToolMenuSection& Section = Menu->AddSection("LevelEditorPlayInWindowNetwork", LOCTEXT("LevelEditorPlayInWindowNetworkSection", "Multiplayer Options"));
-			// Num Clients
-			{
-				TSharedRef<SWidget> NumPlayers = SNew(SSpinBox<int32>)	// Copy limits from PlayNumberOfClients meta data
-					.MinValue(1)
-					.MaxValue(64)
-					.MinSliderValue(1)
-					.MaxSliderValue(4)
-					.Delta(1)
-					.ToolTipText(LOCTEXT("NumberOfClientsToolTip", "How many client instances do you want to create? The first instance respects the Play Mode location (PIE/PINW) and additional instances respect the RunUnderOneProcess setting."))
-					.Value_Static(&FInternalPlayWorldCommandCallbacks::GetNumberOfClients)
-					.OnValueCommitted_Static(&FInternalPlayWorldCommandCallbacks::SetNumberOfClients)
-					.OnValueChanged_Lambda([](int32 InNumClients) { FInternalPlayWorldCommandCallbacks::SetNumberOfClients(InNumClients, ETextCommit::Default); });
-
-				Section.AddEntry(FToolMenuEntry::InitWidget("NumPlayers", NumPlayers, LOCTEXT("NumberOfClientsMenuWidget", "Number of Players")));
-			}
-			// Net Mode
-			{
 				Section.AddSubMenu(
 					"NetMode",
 					LOCTEXT("NetworkModeMenu", "Net Mode"),
@@ -1240,7 +898,6 @@
 	FToolMenuContext MenuContext(InCommandList, MenuExtender);
 	return UToolMenus::Get()->GenerateWidget(MenuName, MenuContext);
 }
->>>>>>> 6bbb88c8
 
 
 //////////////////////////////////////////////////////////////////////////
@@ -1256,53 +913,6 @@
 	TOptional<FRotator> StartRotation;
 	FLevelEditorModule& LevelEditorModule = FModuleManager::GetModuleChecked<FLevelEditorModule>("LevelEditor");
 
-<<<<<<< HEAD
-				Section.AddMenuEntry(
-					NAME_None,
-					Label,
-					LOCTEXT("PlatformSDK", "Show information on setting up the platform tools"),
-					FSlateIcon(FEditorStyle::GetStyleSetName(), "LevelEditor.BrowseDocumentation"),
-					Action,
-					EUserInterfaceActionType::Button);
-			}
-		}
-	}
-
-	// options section
-	{
-		FToolMenuSection& Section = Menu->AddSection("LevelEditorLaunchOptions");
-		Section.AddMenuEntry(FPlayWorldCommands::Get().OpenProjectLauncher,
-			TAttribute<FText>(),
-			TAttribute<FText>(),
-			FSlateIcon(FEditorStyle::GetStyleSetName(), "Launcher.TabIcon")
-		);
-
-		Section.AddMenuEntry(FPlayWorldCommands::Get().OpenDeviceManager,
-			TAttribute<FText>(),
-			TAttribute<FText>(),
-			FSlateIcon(FEditorStyle::GetStyleSetName(), "DeviceDetails.TabIcon")
-		);
-
-		Section.AddDynamicEntry("OpenProjectTargetPlatform", FNewToolMenuDelegateLegacy::CreateLambda([](FMenuBuilder& MenuBuilder, UToolMenu* ToolMenu)
-		{
-			FModuleManager::LoadModuleChecked<IProjectTargetPlatformEditorModule>("ProjectTargetPlatformEditor").AddOpenProjectTargetPlatformEditorMenuItem(MenuBuilder);
-		}));
-	}
-}
-
-TSharedRef< SWidget > FPlayWorldCommands::GenerateLaunchMenuContent(TSharedRef<FUICommandList> InCommandList)
-{
-	static const FName MenuName("UnrealEd.PlayWorldCommands.LaunchMenu");
-
-	if (!UToolMenus::Get()->IsMenuRegistered(MenuName))
-	{
-		UToolMenu* Menu = UToolMenus::Get()->RegisterMenu(MenuName);
-		Menu->AddDynamicSection("DynamicSection", FNewToolMenuDelegate::CreateStatic(&PopulateLaunchMenu));
-	}
-
-	FToolMenuContext MenuContext(InCommandList);
-	return UToolMenus::Get()->GenerateWidget(MenuName, MenuContext);
-=======
 	TSharedPtr<IAssetViewport> ActiveLevelViewport = LevelEditorModule.GetFirstActiveViewport();
 
 	if (ActiveLevelViewport.IsValid() && ActiveLevelViewport->GetAssetViewportClient().IsPerspective())
@@ -1311,7 +921,6 @@
 	}
 
 	StartPlayFromHere(StartLocation, StartRotation, ActiveLevelViewport);
->>>>>>> 6bbb88c8
 }
 
 void FPlayWorldCommandCallbacks::StartPlayFromHere(const TOptional<FVector>& Location, const TOptional<FRotator>& Rotation, const TSharedPtr<IAssetViewport>& ActiveLevelViewport)
