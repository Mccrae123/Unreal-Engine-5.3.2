// Copyright 1998-2016 Epic Games, Inc. All Rights Reserved.

#include "UnrealEd.h"
#include "Kismet2/CompilerResultsLog.h"
#include "Kismet2/KismetReinstanceUtilities.h"
#include "Kismet2/KismetEditorUtilities.h"
#include "BlueprintEditorUtils.h"
#include "Layers/ILayers.h"
#include "ComponentInstanceDataCache.h"
#include "Engine/DynamicBlueprintBinding.h"
#include "BlueprintEditor.h"
#include "Engine/BlueprintGeneratedClass.h"
#include "Engine/Selection.h"
#include "BlueprintEditorSettings.h"

DECLARE_CYCLE_STAT(TEXT("Replace Instances"), EKismetReinstancerStats_ReplaceInstancesOfClass, STATGROUP_KismetReinstancer );
DECLARE_CYCLE_STAT(TEXT("Find Referencers"), EKismetReinstancerStats_FindReferencers, STATGROUP_KismetReinstancer );
DECLARE_CYCLE_STAT(TEXT("Replace References"), EKismetReinstancerStats_ReplaceReferences, STATGROUP_KismetReinstancer );
DECLARE_CYCLE_STAT(TEXT("Construct Replacements"), EKismetReinstancerStats_ReplacementConstruction, STATGROUP_KismetReinstancer );
DECLARE_CYCLE_STAT(TEXT("Update Bytecode References"), EKismetReinstancerStats_UpdateBytecodeReferences, STATGROUP_KismetReinstancer );
DECLARE_CYCLE_STAT(TEXT("Recompile Child Classes"), EKismetReinstancerStats_RecompileChildClasses, STATGROUP_KismetReinstancer );
DECLARE_CYCLE_STAT(TEXT("Replace Classes Without Reinstancing"), EKismetReinstancerStats_ReplaceClassNoReinsancing, STATGROUP_KismetReinstancer );
DECLARE_CYCLE_STAT(TEXT("Reinstance Objects"), EKismetCompilerStats_ReinstanceObjects, STATGROUP_KismetCompiler);
DECLARE_CYCLE_STAT(TEXT("Refresh Dependent Blueprints In Reinstancer"), EKismetCompilerStats_RefreshDependentBlueprintsInReinstancer, STATGROUP_KismetCompiler);
DECLARE_CYCLE_STAT(TEXT("Recreate UberGraphPersistentFrame"), EKismetCompilerStats_RecreateUberGraphPersistentFrame, STATGROUP_KismetCompiler);

struct FReplaceReferenceHelper
{
	static void IncludeCDO(UClass* OldClass, UClass* NewClass, TMap<UObject*, UObject*> &OldToNewInstanceMap, TArray<UObject*> &SourceObjects, UObject* OriginalCDO)
	{
		UObject* OldCDO = OldClass->GetDefaultObject();
		UObject* NewCDO = NewClass->GetDefaultObject();

		// Add the old->new CDO mapping into the fixup map
		OldToNewInstanceMap.Add(OldCDO, NewCDO);
		// Add in the old CDO to this pass, so CDO references are fixed up
		SourceObjects.Add(OldCDO);

		if (OriginalCDO)
		{
			OldToNewInstanceMap.Add(OriginalCDO, NewCDO);
			SourceObjects.Add(OriginalCDO);
		}
	}

	static void IncludeClass(UClass* OldClass, UClass* NewClass, TMap<UObject*, UObject*> &OldToNewInstanceMap, TArray<UObject*> &SourceObjects, TArray<UObject*> &ObjectsToReplace)
	{
		OldToNewInstanceMap.Add(OldClass, NewClass);
		SourceObjects.Add(OldClass);

		if (auto OldCDO = OldClass->GetDefaultObject(false))
		{
			ObjectsToReplace.Add(OldCDO);
		}
	}

	static void FindAndReplaceReferences(const TArray<UObject*>& SourceObjects, TSet<UObject*>* ObjectsThatShouldUseOldStuff, const TArray<UObject*>& ObjectsToReplace, const TMap<UObject*, UObject*>& OldToNewInstanceMap, const TMap<FStringAssetReference, UObject*>& ReinstancedObjectsWeakReferenceMap)
	{
		// Find everything that references these objects
		TSet<UObject *> Targets;
		{
			BP_SCOPED_COMPILER_EVENT_STAT(EKismetReinstancerStats_FindReferencers);

			TFindObjectReferencers<UObject> Referencers(SourceObjects, NULL, false);
			for (TFindObjectReferencers<UObject>::TIterator It(Referencers); It; ++It)
			{
				UObject* Referencer = It.Value();
				if (!ObjectsThatShouldUseOldStuff || !ObjectsThatShouldUseOldStuff->Contains(Referencer))
				{
					Targets.Add(Referencer);
				}
			}
		}

		{
			BP_SCOPED_COMPILER_EVENT_STAT(EKismetReinstancerStats_ReplaceReferences);

			for (TSet<UObject *>::TIterator It(Targets); It; ++It)
			{
				UObject* Obj = *It;
				if (!ObjectsToReplace.Contains(Obj)) // Don't bother trying to fix old objects, this would break them
				{
					// The class for finding and replacing weak references.
					// We can't relay on "standard" weak references replacement as
					// it depends on FStringAssetReference::ResolveObject, which
					// tries to find the object with the stored path. It is
					// impossible, cause above we deleted old actors (after
					// spawning new ones), so during objects traverse we have to
					// find FStringAssetReferences with the raw given path taken
					// before deletion of old actors and fix them.
					class ReferenceReplace : public FArchiveReplaceObjectRef < UObject >
					{
					public:
						ReferenceReplace(UObject* InSearchObject, const TMap<UObject*, UObject*>& InReplacementMap, TMap<FStringAssetReference, UObject*> InWeakReferencesMap)
							: FArchiveReplaceObjectRef<UObject>(InSearchObject, InReplacementMap, false, false, false, true), WeakReferencesMap(InWeakReferencesMap)
						{
							SerializeSearchObject();
						}

						FArchive& operator<<(FStringAssetReference& Ref) override
						{
							const UObject*const* PtrToObjPtr = WeakReferencesMap.Find(Ref);

							if (PtrToObjPtr != nullptr)
							{
								Ref = *PtrToObjPtr;
							}

							return *this;
						}

						FArchive& operator<<(FAssetPtr& Ref) override
						{
							return operator<<(Ref.GetUniqueID());
						}

					private:
						const TMap<FStringAssetReference, UObject*>& WeakReferencesMap;
					};

					ReferenceReplace ReplaceAr(Obj, OldToNewInstanceMap, ReinstancedObjectsWeakReferenceMap);
				}
			}
		}
	}
};

/////////////////////////////////////////////////////////////////////////////////
// FBlueprintCompileReinstancer

TSet<TWeakObjectPtr<UBlueprint>> FBlueprintCompileReinstancer::DependentBlueprintsToRefresh = TSet<TWeakObjectPtr<UBlueprint>>();
TSet<TWeakObjectPtr<UBlueprint>> FBlueprintCompileReinstancer::DependentBlueprintsToRecompile = TSet<TWeakObjectPtr<UBlueprint>>();
TSet<TWeakObjectPtr<UBlueprint>> FBlueprintCompileReinstancer::DependentBlueprintsToByteRecompile = TSet<TWeakObjectPtr<UBlueprint>>();
TSet<UBlueprint*> FBlueprintCompileReinstancer::CompiledBlueprintsToSave = TSet<UBlueprint*>();

UClass* FBlueprintCompileReinstancer::HotReloadedOldClass = nullptr;
UClass* FBlueprintCompileReinstancer::HotReloadedNewClass = nullptr;

FBlueprintCompileReinstancer::FBlueprintCompileReinstancer(UClass* InClassToReinstance, bool bIsBytecodeOnly, bool bSkipGC)
	: ClassToReinstance(InClassToReinstance)
	, DuplicatedClass(NULL)
	, OriginalCDO(NULL)
	, bHasReinstanced(false)
	, bSkipGarbageCollection(bSkipGC)
	, ClassToReinstanceDefaultValuesCRC(0)
	, bIsSourceReinstancer(false)
{
	if( InClassToReinstance != NULL )
	{
		bIsReinstancingSkeleton = FKismetEditorUtilities::IsClassABlueprintSkeleton(ClassToReinstance);

		SaveClassFieldMapping(InClassToReinstance);

		// Remember the initial CDO for the class being resinstanced
		OriginalCDO = ClassToReinstance->GetDefaultObject();

		// Duplicate the class we're reinstancing into the transient package.  We'll re-class all objects we find to point to this new class
		GIsDuplicatingClassForReinstancing = true;
		ClassToReinstance->ClassFlags |= CLASS_NewerVersionExists;
		const FName RenistanceName = MakeUniqueObjectName(GetTransientPackage(), ClassToReinstance->GetClass(), *FString::Printf(TEXT("REINST_%s"), *ClassToReinstance->GetName()));
		DuplicatedClass = (UClass*)StaticDuplicateObject(ClassToReinstance, GetTransientPackage(), RenistanceName, ~RF_Transactional); 
		// If you compile a blueprint that is part of the rootset, there's no reason for the REINST version to be part of the rootset:
		DuplicatedClass->RemoveFromRoot();

		ClassToReinstance->ClassFlags &= ~CLASS_NewerVersionExists;
		GIsDuplicatingClassForReinstancing = false;

		auto BPClassToReinstance = Cast<UBlueprintGeneratedClass>(ClassToReinstance);
		auto BPGDuplicatedClass = Cast<UBlueprintGeneratedClass>(DuplicatedClass);
		if (BPGDuplicatedClass && BPClassToReinstance && BPClassToReinstance->OverridenArchetypeForCDO)
		{
			BPGDuplicatedClass->OverridenArchetypeForCDO = BPClassToReinstance->OverridenArchetypeForCDO;
		}

		auto DuplicatedClassUberGraphFunction = BPGDuplicatedClass ? BPGDuplicatedClass->UberGraphFunction : nullptr;
		if (DuplicatedClassUberGraphFunction)
		{
			DuplicatedClassUberGraphFunction->Bind();
			DuplicatedClassUberGraphFunction->StaticLink(true);
		}

		// Bind and link the duplicate class, so that it has the proper duplicate property offsets
		DuplicatedClass->Bind();
		DuplicatedClass->StaticLink(true);

		// Copy over the ComponentNametoDefaultObjectMap, which tells CopyPropertiesForUnrelatedObjects which components are instanced and which aren't

		// Temporarily suspend the undo buffer; we don't need to record the duplicated CDO until it is fully resolved
 		ITransaction* CurrentTransaction = GUndo;
 		GUndo = NULL;
		DuplicatedClass->ClassDefaultObject = GetClassCDODuplicate(ClassToReinstance->GetDefaultObject(), DuplicatedClass->GetDefaultObjectName());

		// Restore the undo buffer
		GUndo = CurrentTransaction;
		DuplicatedClass->ClassDefaultObject->SetFlags(RF_ClassDefaultObject);
		DuplicatedClass->ClassDefaultObject->SetClass(DuplicatedClass);

		// The CDO is fully duplicated and ready to be placed in the undo buffer
		DuplicatedClass->ClassDefaultObject->Modify();

		ClassToReinstance->GetDefaultObject()->SetClass(DuplicatedClass);
		ObjectsThatShouldUseOldStuff.Add(DuplicatedClass); //CDO of REINST_ class can be used as archetype

		if( !bIsBytecodeOnly )
		{
			TArray<UObject*> ObjectsToChange;
			const bool bIncludeDerivedClasses = false;
			GetObjectsOfClass(ClassToReinstance, ObjectsToChange, bIncludeDerivedClasses);
			for (auto ObjIt = ObjectsToChange.CreateConstIterator(); ObjIt; ++ObjIt)
			{
				(*ObjIt)->SetClass(DuplicatedClass);
			}

			TArray<UClass*> ChildrenOfClass;
			GetDerivedClasses(ClassToReinstance, ChildrenOfClass);
			for ( auto ClassIt = ChildrenOfClass.CreateConstIterator(); ClassIt; ++ClassIt )
			{
				UClass* ChildClass = *ClassIt;
				UBlueprint* ChildBP = Cast<UBlueprint>(ChildClass->ClassGeneratedBy);
				if (ChildBP)
				{
					const bool bClassIsDirectlyGeneratedByTheBlueprint = (ChildBP->GeneratedClass == ChildClass)
						|| (ChildBP->SkeletonGeneratedClass == ChildClass);

					if (ChildBP->HasAnyFlags(RF_BeingRegenerated) || !bClassIsDirectlyGeneratedByTheBlueprint)
					{
						if (ChildClass->GetSuperClass() == ClassToReinstance)
						{
							ReparentChild(ChildClass);
						}

						//TODO: some stronger condition would be nice
						if (!bClassIsDirectlyGeneratedByTheBlueprint)
						{
							ObjectsThatShouldUseOldStuff.Add(ChildClass);
						}
					}
					// If this is a direct child, change the parent and relink so the property chain is valid for reinstancing
					else if( !ChildBP->HasAnyFlags(RF_NeedLoad) )
					{
						if( ChildClass->GetSuperClass() == ClassToReinstance )
						{
							ReparentChild(ChildBP);
						}

						Children.AddUnique(ChildBP);
					}
					else
					{
						// If this is a child that caused the load of their parent, relink to the REINST class so that we can still serialize in the CDO, but do not add to later processing
						ReparentChild(ChildClass);
					}
				}
			}
		}

		// Pull the blueprint that generated this reinstance target, and gather the blueprints that are dependent on it
		UBlueprint* GeneratingBP = Cast<UBlueprint>(ClassToReinstance->ClassGeneratedBy);
		check(GeneratingBP || GIsAutomationTesting);
		if(GeneratingBP)
		{
			ClassToReinstanceDefaultValuesCRC = GeneratingBP->CrcLastCompiledCDO;
			FBlueprintEditorUtils::GetDependentBlueprints(GeneratingBP, Dependencies);

			bool const bIsLevelPackage = (UWorld::FindWorldInPackage(GeneratingBP->GetOutermost()) != nullptr);
			// we don't want to save the entire level (especially if this 
			// compile was already kicked off as a result of a level save, as it
			// could cause a recursive save)... let the "SaveOnCompile" setting 
			// only save blueprint assets
			if (!bIsLevelPackage)
			{
				CompiledBlueprintsToSave.Add(GeneratingBP);
			}
		}
	}
}

void FBlueprintCompileReinstancer::SaveClassFieldMapping(UClass* InClassToReinstance)
{
	check(InClassToReinstance);

	for (UProperty* Prop = InClassToReinstance->PropertyLink; Prop && (Prop->GetOuter() == InClassToReinstance); Prop = Prop->PropertyLinkNext)
	{
		PropertyMap.Add(Prop->GetFName(), Prop);
	}

	for (auto Function : TFieldRange<UFunction>(InClassToReinstance, EFieldIteratorFlags::ExcludeSuper))
	{
		FunctionMap.Add(Function->GetFName(),Function);
	}
}

void FBlueprintCompileReinstancer::GenerateFieldMappings(TMap<UObject*, UObject*>& FieldMapping)
{
	check(ClassToReinstance);

	FieldMapping.Empty();

	for (auto& Prop : PropertyMap)
	{
		FieldMapping.Add(Prop.Value, FindField<UProperty>(ClassToReinstance, *Prop.Key.ToString()));
	}

	for (auto& Func : FunctionMap)
	{
		UFunction* NewFunction = ClassToReinstance->FindFunctionByName(Func.Key, EIncludeSuperFlag::ExcludeSuper);
		FieldMapping.Add(Func.Value, NewFunction);
	}

	UObject* NewCDO = ClassToReinstance->GetDefaultObject();
	FieldMapping.Add(OriginalCDO, NewCDO);
}

void FBlueprintCompileReinstancer::AddReferencedObjects(FReferenceCollector& Collector)
{
	Collector.AllowEliminatingReferences(false);
	Collector.AddReferencedObject(OriginalCDO);
	Collector.AddReferencedObject(DuplicatedClass);
	Collector.AllowEliminatingReferences(true);
}

void FBlueprintCompileReinstancer::OptionallyRefreshNodes(UBlueprint* CurrentBP)
{
	if (HotReloadedNewClass)
	{
		UPackage* const Package = Cast<UPackage>(CurrentBP->GetOutermost());
		const bool bStartedWithUnsavedChanges = Package != nullptr ? Package->IsDirty() : true;

		FBlueprintEditorUtils::RefreshExternalBlueprintDependencyNodes(CurrentBP, HotReloadedNewClass);

		if (Package != nullptr && Package->IsDirty() && !bStartedWithUnsavedChanges)
		{
			Package->SetDirtyFlag(false);
		}
	}
}

FBlueprintCompileReinstancer::~FBlueprintCompileReinstancer()
{
	if (bIsSourceReinstancer)
	{
		if (CompiledBlueprintsToSave.Num() > 0)
		{
			if ( !IsRunningCommandlet() && !GIsAutomationTesting )
			{
				TArray<UPackage*> PackagesToSave;
				for (UBlueprint* BP : CompiledBlueprintsToSave)
				{
					UBlueprintEditorSettings* Settings = GetMutableDefault<UBlueprintEditorSettings>();
					const bool bShouldSaveOnCompile = (( Settings->SaveOnCompile == SoC_Always ) || ( ( Settings->SaveOnCompile == SoC_SuccessOnly ) && ( BP->Status == BS_UpToDate ) ));

					if (bShouldSaveOnCompile)
					{
						PackagesToSave.Add(BP->GetOutermost());
					}
				}

				FEditorFileUtils::PromptForCheckoutAndSave(PackagesToSave, /*bCheckDirty =*/true, /*bPromptToSave =*/false);
			}
			CompiledBlueprintsToSave.Empty();		
		}
	}
}

class FReinstanceFinalizer : public TSharedFromThis<FReinstanceFinalizer>
{
public:
	TSharedPtr<FBlueprintCompileReinstancer> Reinstancer;
	TArray<UObject*> ObjectsToReplace;
	TArray<UObject*> ObjectsToFinalize;
	TSet<UObject*> SelectedObjecs;
	UClass* ClassToReinstance;

	FReinstanceFinalizer(UClass* InClassToReinstance) : ClassToReinstance(InClassToReinstance)
	{
		check(ClassToReinstance);
	}

	void Finalize()
	{
		if (!ensure(Reinstancer.IsValid()))
		{
			return;
		}
		check(ClassToReinstance);

		const bool bIsActor = ClassToReinstance->IsChildOf<AActor>();
		if (bIsActor)
		{
			for (auto Obj : ObjectsToFinalize)
			{
				auto Actor = CastChecked<AActor>(Obj);
				Actor->ReregisterAllComponents();
				Actor->RerunConstructionScripts();

				if (SelectedObjecs.Contains(Obj))
				{
					GEditor->SelectActor(Actor, /*bInSelected =*/true, /*bNotify =*/true, false, true);
				}
			}
		}

		const bool bIsAnimInstance = ClassToReinstance->IsChildOf<UAnimInstance>();
		if (bIsAnimInstance)
		{
			for (auto Obj : ObjectsToFinalize)
			{
				// Initialising the anim instance isn't enough to correctly set up the skeletal mesh again in a
				// paused world, need to initialise the skeletal mesh component that contains the anim instance.
				if (USkeletalMeshComponent* SkelComponent = Cast<USkeletalMeshComponent>(Obj->GetOuter()))
				{
					SkelComponent->InitAnim(true);
				}
			}
		}

		Reinstancer->FinalizeFastReinstancing(ObjectsToReplace);
	}
};

TSharedPtr<FReinstanceFinalizer> FBlueprintCompileReinstancer::ReinstanceFast()
{
	UE_LOG(LogBlueprint, Log, TEXT("BlueprintCompileReinstancer: Doing a fast path refresh on class '%s'."), *GetPathNameSafe(ClassToReinstance));

	TSharedPtr<FReinstanceFinalizer> Finalizer = MakeShareable(new FReinstanceFinalizer(ClassToReinstance));
	Finalizer->Reinstancer = SharedThis(this);

	GetObjectsOfClass(DuplicatedClass, Finalizer->ObjectsToReplace, /*bIncludeDerivedClasses=*/ false);

	const bool bIsActor = ClassToReinstance->IsChildOf<AActor>();
	const bool bIsAnimInstance = ClassToReinstance->IsChildOf<UAnimInstance>();
	const bool bIsComponent = ClassToReinstance->IsChildOf<UActorComponent>();
	for (auto Obj : Finalizer->ObjectsToReplace)
	{
		UE_LOG(LogBlueprint, Log, TEXT("  Fast path is refreshing (not replacing) %s"), *Obj->GetFullName());

		if ((!Obj->IsTemplate() || bIsComponent) && !Obj->IsPendingKill())
		{
			if (bIsActor && Obj->IsSelected())
			{
				Finalizer->SelectedObjecs.Add(Obj);
			}

			Obj->SetClass(ClassToReinstance);

			Finalizer->ObjectsToFinalize.Push(Obj);
		}
	}

	return Finalizer;
}

void FBlueprintCompileReinstancer::FinalizeFastReinstancing(TArray<UObject*>& ObjectsToReplace)
{
	TArray<UObject*> SourceObjects;
	TMap<UObject*, UObject*> OldToNewInstanceMap;
	TMap<FStringAssetReference, UObject*> ReinstancedObjectsWeakReferenceMap;
	FReplaceReferenceHelper::IncludeCDO(DuplicatedClass, ClassToReinstance, OldToNewInstanceMap, SourceObjects, OriginalCDO);

	if (IsClassObjectReplaced())
	{
		FReplaceReferenceHelper::IncludeClass(DuplicatedClass, ClassToReinstance, OldToNewInstanceMap, SourceObjects, ObjectsToReplace);
	}

	FReplaceReferenceHelper::FindAndReplaceReferences(SourceObjects, &ObjectsThatShouldUseOldStuff, ObjectsToReplace, OldToNewInstanceMap, ReinstancedObjectsWeakReferenceMap);

	if (ClassToReinstance->IsChildOf<UActorComponent>())
	{
		// ReplaceInstancesOfClass() handles this itself, if we had to re-instance
		ReconstructOwnerInstances(ClassToReinstance);
	}
}

void FBlueprintCompileReinstancer::CompileChildren()
{
	BP_SCOPED_COMPILER_EVENT_STAT(EKismetReinstancerStats_RecompileChildClasses);

	// Reparent all dependent blueprints, and recompile to ensure that they get reinstanced with the new memory layout
	for (auto ChildBP = Children.CreateIterator(); ChildBP; ++ChildBP)
	{
		UBlueprint* BP = *ChildBP;
		if (BP->ParentClass == ClassToReinstance || BP->ParentClass == DuplicatedClass)
		{
			ReparentChild(BP);

			FKismetEditorUtilities::CompileBlueprint(BP, false, bSkipGarbageCollection);
		}
	}
}

TSharedPtr<FReinstanceFinalizer> FBlueprintCompileReinstancer::ReinstanceInner(bool bForceAlwaysReinstance)
{
	TSharedPtr<FReinstanceFinalizer> Finalizer;
	if (ClassToReinstance && DuplicatedClass)
	{
		static const FBoolConfigValueHelper ReinstanceOnlyWhenNecessary(TEXT("Kismet"), TEXT("bReinstanceOnlyWhenNecessary"), GEngineIni);
		bool bShouldReinstance = true;
		// See if we need to do a full reinstance or can do the faster refresh path (when enabled or no values were modified, and the structures match)
		if (ReinstanceOnlyWhenNecessary && !bForceAlwaysReinstance)
		{
			BP_SCOPED_COMPILER_EVENT_STAT(EKismetReinstancerStats_ReplaceClassNoReinsancing);

			const UBlueprintGeneratedClass* BPClassA = Cast<const UBlueprintGeneratedClass>(DuplicatedClass);
			const UBlueprintGeneratedClass* BPClassB = Cast<const UBlueprintGeneratedClass>(ClassToReinstance);
			const UBlueprint* BP = Cast<const UBlueprint>(ClassToReinstance->ClassGeneratedBy);

			const bool bTheSameDefaultValues = (BP != nullptr) && (ClassToReinstanceDefaultValuesCRC != 0) && (BP->CrcLastCompiledCDO == ClassToReinstanceDefaultValuesCRC);
			const bool bTheSameLayout = (BPClassA != nullptr) && (BPClassB != nullptr) && FStructUtils::TheSameLayout(BPClassA, BPClassB, true);
			const bool bAllowedToDoFastPath = bTheSameDefaultValues && bTheSameLayout;
			if (bAllowedToDoFastPath)
			{
				Finalizer = ReinstanceFast();
				bShouldReinstance = false;
			}
		}

		if (bShouldReinstance)
		{
			UE_LOG(LogBlueprint, Log, TEXT("BlueprintCompileReinstancer: Doing a full reinstance on class '%s'"), *GetPathNameSafe(ClassToReinstance));
			ReplaceInstancesOfClass(DuplicatedClass, ClassToReinstance, OriginalCDO, &ObjectsThatShouldUseOldStuff, IsClassObjectReplaced(), ShouldPreserveRootComponentOfReinstancedActor());
		}
	}
	return Finalizer;
}

void FBlueprintCompileReinstancer::ListDependentBlueprintsToRefresh(const TArray<UBlueprint*>& DependentBPs)
{
	for (auto& Element : DependentBPs)
	{
		DependentBlueprintsToRefresh.Add(Element);
	}
}

void FBlueprintCompileReinstancer::EnlistDependentBlueprintToRecompile(UBlueprint* BP, bool bBytecodeOnly)
{
	if (IsValid(BP))
	{
		if (bBytecodeOnly)
		{
			DependentBlueprintsToByteRecompile.Add(BP);
		}
		else
		{
			DependentBlueprintsToRecompile.Add(BP);
		}
	}
}

void FBlueprintCompileReinstancer::BlueprintWasRecompiled(UBlueprint* BP, bool bBytecodeOnly)
{
	if (IsValid(BP))
	{
		DependentBlueprintsToRefresh.Remove(BP);
		DependentBlueprintsToByteRecompile.Remove(BP);
		if (!bBytecodeOnly)
		{
			DependentBlueprintsToRecompile.Remove(BP);
		}
	}
}

extern UNREALED_API FSecondsCounterData BlueprintCompileAndLoadTimerData;

void FBlueprintCompileReinstancer::ReinstanceObjects(bool bForceAlwaysReinstance)
{
	FSecondsCounterScope Timer(BlueprintCompileAndLoadTimerData);

	BP_SCOPED_COMPILER_EVENT_STAT(EKismetCompilerStats_ReinstanceObjects);
	
	// Make sure we only reinstance classes once!
	static TArray<TSharedRef<FBlueprintCompileReinstancer>> QueueToReinstance;
	TSharedRef<FBlueprintCompileReinstancer> SharedThis = AsShared();
	bool bAlreadyQueued = QueueToReinstance.Contains(SharedThis);

	// We may already be reinstancing this class, this happens when a dependent blueprint has a compile error and we try to reinstance the stub:
	for (const auto& Entry : QueueToReinstance)
	{
		if (Entry->ClassToReinstance == SharedThis->ClassToReinstance)
		{
			bAlreadyQueued = true;
		}
	}

	if (!bAlreadyQueued && !bHasReinstanced)
	{
		QueueToReinstance.Push(SharedThis);

		if (ClassToReinstance && DuplicatedClass)
		{
			CompileChildren();
		}

		if (QueueToReinstance.Num() && (QueueToReinstance[0] == SharedThis))
		{
			// Mark it as the source reinstancer, no other reinstancer can get here until this Blueprint finishes compiling
			bIsSourceReinstancer = true;

			TSet<TWeakObjectPtr<UBlueprint>> CompiledBlueprints;

			while (DependentBlueprintsToRecompile.Num())
			{
				auto Iter = DependentBlueprintsToRecompile.CreateIterator();
				TWeakObjectPtr<UBlueprint> BPPtr = *Iter;
				Iter.RemoveCurrent();
				if (auto BP = BPPtr.Get())
				{
<<<<<<< HEAD
					FKismetEditorUtilities::CompileBlueprint(BP, false, bSkipGarbageCollection, false, nullptr, false, true);
=======
					// it's unsafe to GC in the middle of reinstancing because there may be other reinstancers still alive with references to 
					// otherwise unreferenced classes:
					const bool bSkipGC = true;
					FKismetEditorUtilities::CompileBlueprint(BP, false, bSkipGC, false, nullptr, false, true);
>>>>>>> 73f66985
					CompiledBlueprints.Add(BP);
				}
			}

			while (DependentBlueprintsToByteRecompile.Num())
			{
				auto Iter = DependentBlueprintsToByteRecompile.CreateIterator();
				TWeakObjectPtr<UBlueprint> BPPtr = *Iter;
				Iter.RemoveCurrent();
				if (auto BP = BPPtr.Get())
				{
					FKismetEditorUtilities::RecompileBlueprintBytecode(BP, nullptr, true);
					CompiledBlueprints.Add(BP);
				}
			}

			ensure(0 == DependentBlueprintsToRecompile.Num());

			TGuardValue<bool> ReinstancingGuard(GIsReinstancing, true);

			TArray<TSharedPtr<FReinstanceFinalizer>> Finalizers;

			// All children were recompiled. It's safe to reinstance.
			for (int32 Idx = 0; Idx < QueueToReinstance.Num(); ++Idx)
			{
				auto Finalizer = QueueToReinstance[Idx]->ReinstanceInner(bForceAlwaysReinstance);
				if (Finalizer.IsValid())
				{
					Finalizers.Push(Finalizer);
				}
				QueueToReinstance[Idx]->bHasReinstanced = true;
			}
			QueueToReinstance.Empty();

			for (auto Finalizer : Finalizers)
			{
				if (Finalizer.IsValid())
				{
					Finalizer->Finalize();
				}
			}

			for (auto CompiledBP : CompiledBlueprints)
			{
				CompiledBP->BroadcastCompiled();
			}

			{
				BP_SCOPED_COMPILER_EVENT_STAT(EKismetCompilerStats_RefreshDependentBlueprintsInReinstancer);
				for (auto BPPtr : DependentBlueprintsToRefresh)
				{
					if (BPPtr.IsValid())
					{
						BPPtr->BroadcastChanged();
					}
				}
				DependentBlueprintsToRefresh.Empty();
			}

			if (GEditor)
			{
				GEditor->BroadcastBlueprintCompiled();
			}
		}
	}
}



void FBlueprintCompileReinstancer::UpdateBytecodeReferences()
{
	BP_SCOPED_COMPILER_EVENT_STAT(EKismetReinstancerStats_UpdateBytecodeReferences);

	if(ClassToReinstance != NULL)
	{
		TMap<UObject*, UObject*> FieldMappings;
		GenerateFieldMappings(FieldMappings);

		// Determine whether or not we will be updating references for an Animation Blueprint class.
		const bool bIsAnimBlueprintClass = !!Cast<UAnimBlueprint>(ClassToReinstance->ClassGeneratedBy);

		for( auto DependentBP = Dependencies.CreateIterator(); DependentBP; ++DependentBP )
		{
			UClass* BPClass = (*DependentBP)->GeneratedClass;

			// Skip cases where the class is junk, or haven't finished serializing in yet
			// Note that BPClass can be null for blueprints that can no longer be compiled:
			if (!BPClass
				|| (BPClass == ClassToReinstance)
				|| (BPClass->GetOutermost() == GetTransientPackage()) 
				|| BPClass->HasAnyClassFlags(CLASS_NewerVersionExists)
				|| (BPClass->ClassGeneratedBy && BPClass->ClassGeneratedBy->HasAnyFlags(RF_NeedLoad|RF_BeingRegenerated)) )
			{
				continue;
			}

<<<<<<< HEAD
=======
			BPClass->ClearFunctionMapsCaches();

>>>>>>> 73f66985
			// Ensure that Animation Blueprint child class dependencies are always re-linked, as the child may reference properties generated during
			// compilation of the parent class, which will have shifted to a TRASHCLASS Outer at this point (see UAnimBlueprintGeneratedClass::Link()).
			if(bIsAnimBlueprintClass && BPClass->IsChildOf(ClassToReinstance))
			{
				BPClass->StaticLink(true);
			}

			bool bBPWasChanged = false;
			// For each function defined in this blueprint, run through the bytecode, and update any refs from the old properties to the new
			for( TFieldIterator<UFunction> FuncIter(BPClass, EFieldIteratorFlags::ExcludeSuper); FuncIter; ++FuncIter )
			{
				UFunction* CurrentFunction = *FuncIter;
				if( CurrentFunction->Script.Num() > 0 )
				{
					FArchiveReplaceObjectRef<UObject> ReplaceAr(CurrentFunction, FieldMappings, /*bNullPrivateRefs=*/ false, /*bIgnoreOuterRef=*/ true, /*bIgnoreArchetypeRef=*/ true);
					bBPWasChanged |= (0 != ReplaceAr.GetCount());
				}
			}

			FArchiveReplaceObjectRef<UObject> ReplaceInBPAr(*DependentBP, FieldMappings, false, true, true);
			if (ReplaceInBPAr.GetCount())
			{
				bBPWasChanged = true;
				UE_LOG(LogBlueprint, Log, TEXT("UpdateBytecodeReferences: %d references from %s was replaced in BP %s"), ReplaceInBPAr.GetCount(), *GetPathNameSafe(ClassToReinstance), *GetPathNameSafe(*DependentBP));
			}

			auto CompiledBlueprint = UBlueprint::GetBlueprintFromClass(ClassToReinstance);
			if (bBPWasChanged && CompiledBlueprint && !CompiledBlueprint->bIsRegeneratingOnLoad)
			{
				DependentBlueprintsToRefresh.Add(*DependentBP);
			}
		}
	}
}

/** 
 * Utility struct that represents a single replacement actor. Used to cache off
 * attachment info for the old actor (the one being replaced), that will be
 * used later for the new actor (after all instances have been replaced).
 */
struct FActorReplacementHelper
{
	/** NOTE: this detaches OldActor from all child/parent attachments. */
	FActorReplacementHelper(AActor* InNewActor, AActor* OldActor)
		: NewActor(InNewActor)
		, TargetWorldTransform(FTransform::Identity)
		, TargetAttachParent(nullptr)
		, TargetParentComponent(nullptr)
		, bSelectNewActor(OldActor->IsSelected())
	{
		CachedActorData = StaticCastSharedPtr<AActor::FActorTransactionAnnotation>(OldActor->GetTransactionAnnotation());
		CacheAttachInfo(OldActor);

		for (UActorComponent* OldActorComponent : OldActor->GetComponents())
		{
			if (OldActorComponent)
			{
				OldActorComponentNameMap.Add(OldActorComponent->GetFName(), OldActorComponent);
			}
		}
	}

	/**
	 * Runs construction scripts on the new actor and then finishes it off by
	 * attaching it to the same attachments that its predecessor was set with. 
	 */
	void Finalize(const TMap<UObject*, UObject*>& OldToNewInstanceMap);


private:
	/**
	 * Stores off the old actor's children, and its AttachParent; so that we can
	 * apply them to the new actor in Finalize().
	 *
	 * NOTE: this detaches OldActor from all child/parent attachments.
	 *
	 * @param  OldActor		The actor whose attachment setup you want reproduced.
	 */
	void CacheAttachInfo(const AActor* OldActor);

	/**
	 * Stores off the old actor's children; so that in Finalize(), we may 
	 * reattach them under the new actor.
	 *
	 * @param  OldActor		The actor whose child actors you want moved.
	 */
	void CacheChildAttachments(const AActor* OldActor);

	/**
	 * Takes the cached child actors, as well as the old AttachParent, and sets
	 * up the new actor so that its attachment hierarchy reflects the old actor
	 * that it is replacing.
	 *
	 * @param OldToNewInstanceMap Mapping of reinstanced objects.
	 */
	void ApplyAttachments(const TMap<UObject*, UObject*>& OldToNewInstanceMap);
	
	/**
	 * Takes the cached child actors, and attaches them under the new actor.
	 *
	 * @param  RootComponent	The new actor's root, which the child actors should attach to.
	 * @param  OldToNewInstanceMap	Mapping of reinstanced objects. Used for when child and parent actor are of the same type (and thus parent may have been reinstanced, so we can't reattach to the old instance).
	 */
	void AttachChildActors(USceneComponent* RootComponent, const TMap<UObject*, UObject*>& OldToNewInstanceMap);

private:
	AActor*          NewActor;
	FTransform       TargetWorldTransform;
	AActor*          TargetAttachParent;
	USceneComponent* TargetParentComponent; // should belong to TargetAttachParent
	FName            TargetAttachSocket;
	bool             bSelectNewActor;

	/** Info store about attached actors */
	struct FAttachedActorInfo
	{
		AActor* AttachedActor;
		FName   AttachedToSocket;
	};
	TArray<FAttachedActorInfo> PendingChildAttachments;

	/** Holds actor component data, etc. that we use to apply */
	TSharedPtr<AActor::FActorTransactionAnnotation> CachedActorData;

	TMap<FName, UActorComponent*> OldActorComponentNameMap;
};

void FActorReplacementHelper::Finalize(const TMap<UObject*, UObject*>& OldToNewInstanceMap)
{
	
	// because this is an editor context it's important to use this execution guard
	FEditorScriptExecutionGuard ScriptGuard;

	// run the construction script, which will use the properties we just copied over
	if (NewActor->CurrentTransactionAnnotation.IsValid())
	{
		NewActor->RerunConstructionScripts();
	}
	else if (CachedActorData.IsValid())
	{
		CachedActorData->ComponentInstanceData.FindAndReplaceInstances(OldToNewInstanceMap);
		NewActor->ExecuteConstruction(TargetWorldTransform, &CachedActorData->ComponentInstanceData);
	}
	else
	{
		FComponentInstanceDataCache DummyComponentData;
		NewActor->ExecuteConstruction(TargetWorldTransform, &DummyComponentData);
	}	

	// make sure that the actor is properly hidden if it's in a hidden sublevel:
	bool bIsInHiddenLevel = false;
	if (ULevel* Level = NewActor->GetLevel())
	{
		bIsInHiddenLevel = !Level->bIsVisible;
	}

	if (bIsInHiddenLevel)
	{
		NewActor->bHiddenEdLevel = true;
		NewActor->MarkComponentsRenderStateDirty();
	}

	if (TargetAttachParent)
	{
		UObject* const* NewTargetAttachParent = OldToNewInstanceMap.Find(TargetAttachParent);
		if (NewTargetAttachParent)
		{
			TargetAttachParent = CastChecked<AActor>(*NewTargetAttachParent);
		}
	}
	if (TargetParentComponent)
	{
		UObject* const* NewTargetParentComponent = OldToNewInstanceMap.Find(TargetParentComponent);
		if (NewTargetParentComponent && *NewTargetParentComponent)
		{
			TargetParentComponent = CastChecked<USceneComponent>(*NewTargetParentComponent);
		}
	}

	ApplyAttachments(OldToNewInstanceMap);

	if (bSelectNewActor)
	{
		GEditor->SelectActor(NewActor, /*bInSelected =*/true, /*bNotify =*/true);
	}

	TMap<UObject*, UObject*> ConstructedComponentReplacementMap;
	for (UActorComponent* NewActorComponent : NewActor->GetComponents())
	{
		if (NewActorComponent)
		{
			if (UActorComponent** OldActorComponent = OldActorComponentNameMap.Find(NewActorComponent->GetFName()))
			{
				ConstructedComponentReplacementMap.Add(*OldActorComponent, NewActorComponent);
			}
		}
	}
	GEditor->NotifyToolsOfObjectReplacement(ConstructedComponentReplacementMap);
	
	// Destroy actor and clear references.
	NewActor->Modify();
	if (GEditor->Layers.IsValid()) // ensure(NULL != GEditor->Layers) ?? While cooking the Layers is NULL.
	{
		GEditor->Layers->InitializeNewActorLayers(NewActor);
	}
}

void FActorReplacementHelper::CacheAttachInfo(const AActor* OldActor)
{
	CacheChildAttachments(OldActor);

	if (USceneComponent* OldRootComponent = OldActor->GetRootComponent())
	{
		if (OldRootComponent->AttachParent != nullptr)
		{
			TargetAttachParent = OldRootComponent->AttachParent->GetOwner();
			// Root component should never be attached to another component in the same actor!
			if (TargetAttachParent == OldActor)
			{
				UE_LOG(LogBlueprint, Warning, TEXT("ReplaceInstancesOfClass: RootComponent (%s) attached to another component in this Actor (%s)."), *OldRootComponent->GetPathName(), *TargetAttachParent->GetPathName());
				TargetAttachParent = nullptr;
			}

			TargetAttachSocket    = OldRootComponent->AttachSocketName;
			TargetParentComponent = OldRootComponent->AttachParent;
			
			// detach it to remove any scaling
			OldRootComponent->DetachFromParent(/*bMaintainWorldPosition =*/true);
		}

		// Save off transform
		TargetWorldTransform = OldRootComponent->ComponentToWorld;
		TargetWorldTransform.SetTranslation(OldRootComponent->GetComponentLocation()); // take into account any custom location
	}
}

void FActorReplacementHelper::CacheChildAttachments(const AActor* OldActor)
{
	TArray<AActor*> AttachedActors;
	OldActor->GetAttachedActors(AttachedActors);

	// if there are attached objects detach them and store the socket names
	for (AActor* AttachedActor : AttachedActors)
	{
		USceneComponent* AttachedActorRoot = AttachedActor->GetRootComponent();
		if (AttachedActorRoot && AttachedActorRoot->AttachParent)
		{
			// Save info about actor to reattach
			FAttachedActorInfo Info;
			Info.AttachedActor = AttachedActor;
			Info.AttachedToSocket = AttachedActorRoot->AttachSocketName;
			PendingChildAttachments.Add(Info);

			// Now detach it
			AttachedActorRoot->DetachFromParent(/*bMaintainWorldPosition =*/true);
		}
	}
}

void FActorReplacementHelper::ApplyAttachments(const TMap<UObject*, UObject*>& OldToNewInstanceMap)
{
	USceneComponent* NewRootComponent = NewActor->GetRootComponent();
	if (NewRootComponent == nullptr)
	{
		return;
	}
	// attach the new instance to original parent
	if (TargetAttachParent != nullptr)
	{
		if (TargetParentComponent == nullptr)
		{
			TargetParentComponent = TargetAttachParent->GetRootComponent();
		}
		else
		{
			NewRootComponent->AttachTo(TargetParentComponent, TargetAttachSocket, EAttachLocation::KeepWorldPosition);
		}
	}

	AttachChildActors(NewRootComponent, OldToNewInstanceMap);
}

void FActorReplacementHelper::AttachChildActors(USceneComponent* RootComponent, const TMap<UObject*, UObject*>& OldToNewInstanceMap)
{
	// if we had attached children reattach them now - unless they are already attached
	for (FAttachedActorInfo& Info : PendingChildAttachments)
	{
		// Check for a reinstanced attachment, and redirect to the new instance if found
		AActor* NewAttachedActor = Cast<AActor>(OldToNewInstanceMap.FindRef(Info.AttachedActor));
		if (NewAttachedActor)
		{
			Info.AttachedActor = NewAttachedActor;
		}

		// If this actor is no longer attached to anything, reattach
		if (!Info.AttachedActor->IsPendingKill() && Info.AttachedActor->GetAttachParentActor() == nullptr)
		{
			USceneComponent* ChildRoot = Info.AttachedActor->GetRootComponent();
			if (ChildRoot && ChildRoot->AttachParent != RootComponent)
			{
				ChildRoot->AttachTo(RootComponent, Info.AttachedToSocket, EAttachLocation::KeepWorldPosition);
				ChildRoot->UpdateComponentToWorld();
			}
		}
	}
}

// 
namespace InstancedPropertyUtils
{
	typedef TMap<FName, UObject*> FInstancedPropertyMap;

	/** 
	 * Aids in finding instanced property values that will not be duplicated nor
	 * copied in CopyPropertiesForUnRelatedObjects().
	 */
	class FArchiveInstancedSubObjCollector : public FArchiveUObject
	{
	public:
		//----------------------------------------------------------------------
		FArchiveInstancedSubObjCollector(UObject* TargetObj, FInstancedPropertyMap& PropertyMapOut, bool bAutoSerialize = true)
			: Target(TargetObj)
			, InstancedPropertyMap(PropertyMapOut)
		{
			ArIsObjectReferenceCollector = true;
			ArIsPersistent = false;
			ArIgnoreArchetypeRef = false;

			if (bAutoSerialize)
			{
				RunSerialization();
			}
		}

		//----------------------------------------------------------------------
		FArchive& operator<<(UObject*& Obj)
		{
			if (Obj != nullptr)
			{
				UProperty* SerializingProperty = GetSerializedProperty();
				const bool bHasInstancedValue = SerializingProperty->HasAnyPropertyFlags(CPF_PersistentInstance);

				// default sub-objects are handled by CopyPropertiesForUnrelatedObjects()
				if (bHasInstancedValue && !Obj->IsDefaultSubobject())
				{
					
					UObject* ObjOuter = Obj->GetOuter();
					bool bIsSubObject = (ObjOuter == Target);
					// @TODO: handle nested sub-objects when we're more clear on 
					//        how this'll affect the makeup of the reinstanced object
// 					while (!bIsSubObject && (ObjOuter != nullptr))
// 					{
// 						ObjOuter = ObjOuter->GetOuter();
// 						bIsSubObject |= (ObjOuter == Target);
// 					}

					if (bIsSubObject)
					{
						InstancedPropertyMap.Add(SerializingProperty->GetFName(), Obj);
					}
				}
			}
			return *this;
		}

		//----------------------------------------------------------------------
		void RunSerialization()
		{
			InstancedPropertyMap.Empty();
			if (Target != nullptr)
			{
				Target->Serialize(*this);
			}
		}

	private:
		UObject* Target;
		FInstancedPropertyMap& InstancedPropertyMap;
	};

	/** 
	 * Duplicates and assigns instanced property values that may have been 
	 * missed by CopyPropertiesForUnRelatedObjects().
	 */
	class FArchiveInsertInstancedSubObjects : public FArchiveUObject
	{
	public:
		//----------------------------------------------------------------------
		FArchiveInsertInstancedSubObjects(UObject* TargetObj, const FInstancedPropertyMap& OldInstancedSubObjs, bool bAutoSerialize = true)
			: TargetCDO(TargetObj->GetClass()->GetDefaultObject())
			, Target(TargetObj)
			, OldInstancedSubObjects(OldInstancedSubObjs)
		{
			ArIsObjectReferenceCollector = true;
			ArIsModifyingWeakAndStrongReferences = true;

			if (bAutoSerialize)
			{
				RunSerialization();
			}
		}

		//----------------------------------------------------------------------
		FArchive& operator<<(UObject*& Obj)
		{
			if (Obj == nullptr)
			{
				UProperty* SerializingProperty = GetSerializedProperty();
				if (UObject* const* OldInstancedObjPtr = OldInstancedSubObjects.Find(SerializingProperty->GetFName()))
				{
					const UObject* OldInstancedObj = *OldInstancedObjPtr;
					check(SerializingProperty->HasAnyPropertyFlags(CPF_PersistentInstance));

					UClass* TargetClass = TargetCDO->GetClass();
					// @TODO: Handle nested instances when we have more time to flush this all out  
					if ( TargetClass->IsChildOf(SerializingProperty->GetOwnerClass()) )
					{
						UObjectPropertyBase* SerializingObjProperty = CastChecked<UObjectPropertyBase>(SerializingProperty);
						// being extra careful, not to create our own instanced version when we expect one from the CDO
						if (SerializingObjProperty->GetObjectPropertyValue_InContainer(TargetCDO) == nullptr)
						{
							// @TODO: What if the instanced object is of the same type 
							//        that we're currently reinstancing
<<<<<<< HEAD
							Obj = StaticDuplicateObject(OldInstancedObj, Target, nullptr);// NewObject<UObject>(Target, OldInstancedObj->GetClass()->GetAuthoritativeClass(), OldInstancedObj->GetFName());
=======
							Obj = StaticDuplicateObject(OldInstancedObj, Target);// NewObject<UObject>(Target, OldInstancedObj->GetClass()->GetAuthoritativeClass(), OldInstancedObj->GetFName());
>>>>>>> 73f66985
						}
					}
				}
			}
			return *this;
		}

		//----------------------------------------------------------------------
		void RunSerialization()
		{
			if ((Target != nullptr) && (OldInstancedSubObjects.Num() != 0))
			{
				Target->Serialize(*this);
			}
		}

	private:
		UObject* TargetCDO;
		UObject* Target;
		const FInstancedPropertyMap& OldInstancedSubObjects;
	};
}

void FBlueprintCompileReinstancer::ReplaceInstancesOfClass(UClass* OldClass, UClass* NewClass, UObject*	OriginalCDO, TSet<UObject*>* ObjectsThatShouldUseOldStuff, bool bClassObjectReplaced, bool bPreserveRootComponent)
{
	TMap<UClass*, UClass*> OldToNewClassMap;
	OldToNewClassMap.Add(OldClass, NewClass);
	ReplaceInstancesOfClass_Inner(OldToNewClassMap, OriginalCDO, ObjectsThatShouldUseOldStuff, bClassObjectReplaced, bPreserveRootComponent);
}

void FBlueprintCompileReinstancer::BatchReplaceInstancesOfClass(TMap<UClass*, UClass*>& InOldToNewClassMap, TSet<UObject*>* ObjectsThatShouldUseOldStuff, bool bClassObjectReplaced, bool bPreserveRootComponent)
{
	if (InOldToNewClassMap.Num() == 0)
	{
		return;
	}

	ReplaceInstancesOfClass_Inner(InOldToNewClassMap, nullptr, ObjectsThatShouldUseOldStuff, bClassObjectReplaced, bPreserveRootComponent);
}

void FBlueprintCompileReinstancer::ReplaceInstancesOfClass_Inner(TMap<UClass*, UClass*>& InOldToNewClassMap, UObject* InOriginalCDO, TSet<UObject*>* ObjectsThatShouldUseOldStuff, bool bClassObjectReplaced, bool bPreserveRootComponent)
{
	// If there is an original CDO, we are only reinstancing a single class
	check((InOriginalCDO != nullptr && InOldToNewClassMap.Num() == 1) || InOriginalCDO == nullptr); // (InOldToNewClassMap.Num() > 1 && InOriginalCDO == nullptr) || (InOldToNewClassMap.Num() == 1 && InOriginalCDO != nullptr));

	if (InOldToNewClassMap.Num() == 0)
	{
		return;
	}

	USelection* SelectedActors;
	bool bSelectionChanged = false;
	TArray<UObject*> ObjectsToReplace;
	const bool bLogConversions = false; // for debugging

	// Map of old objects to new objects
	TMap<UObject*, UObject*> OldToNewInstanceMap;

	TMap<FStringAssetReference, UObject*> ReinstancedObjectsWeakReferenceMap;

	// actors being replace
	TArray<FActorReplacementHelper> ReplacementActors;

	// A list of objects (e.g. Blueprints) that potentially have editors open that we need to refresh
	TArray<UObject*> PotentialEditorsForRefreshing;

	// A list of component owners that need their construction scripts re-ran (because a component of theirs has been reinstanced)
	TSet<AActor*> OwnersToRerunConstructionScript;

	// Set global flag to let system know we are reconstructing blueprint instances
	TGuardValue<bool> GuardTemplateNameFlag(GIsReconstructingBlueprintInstances, true);

	struct FObjectRemappingHelper
	{
		void OnObjectsReplaced(const TMap<UObject*, UObject*>& InReplacedObjects)
		{
			ReplacedObjects.Append(InReplacedObjects);
		}

		TMap<UObject*, UObject*> ReplacedObjects;
	} ObjectRemappingHelper;

	FDelegateHandle OnObjectsReplacedHandle = GEditor->OnObjectsReplaced().AddRaw(&ObjectRemappingHelper, &FObjectRemappingHelper::OnObjectsReplaced);
	{
		SelectedActors = GEditor->GetSelectedActors();
		SelectedActors->BeginBatchSelectOperation();
		SelectedActors->Modify();

		for (TPair<UClass*, UClass*> OldToNewClass : InOldToNewClassMap)
		{
			UClass* OldClass = OldToNewClass.Key;
			UClass* NewClass = OldToNewClass.Value;
			check(OldClass && NewClass);
			check(OldClass != NewClass || GIsHotReload);

			{ BP_SCOPED_COMPILER_EVENT_STAT(EKismetReinstancerStats_ReplaceInstancesOfClass);

				const bool bIncludeDerivedClasses = false;
				GetObjectsOfClass(OldClass, ObjectsToReplace, bIncludeDerivedClasses);

				// Then fix 'real' (non archetype) instances of the class
				for (UObject* OldObject : ObjectsToReplace)
				{
					// Skip non-archetype instances, EXCEPT for component templates
					const bool bIsComponent = NewClass->IsChildOf(UActorComponent::StaticClass());
					if ((!bIsComponent && OldObject->IsTemplate()) || OldObject->IsPendingKill())
					{
						//OldObject->SetClass(NewClass);
						continue;
					}

					UBlueprint* CorrespondingBlueprint = Cast<UBlueprint>(OldObject->GetClass()->ClassGeneratedBy);
					UObject*    OldBlueprintDebugObject = nullptr;
					// If this object is being debugged, cache it off so we can preserve the 'object being debugged' association
					if ((CorrespondingBlueprint != nullptr) && (CorrespondingBlueprint->GetObjectBeingDebugged() == OldObject))
					{
						OldBlueprintDebugObject = OldObject;
					}

					AActor*  OldActor = Cast<AActor>(OldObject);
					UObject* NewUObject = nullptr;
					// if the object to replace is an actor...
					if (OldActor != nullptr)
					{
						FVector  Location = FVector::ZeroVector;
						FRotator Rotation = FRotator::ZeroRotator;
						if (USceneComponent* OldRootComponent = OldActor->GetRootComponent())
						{
							// We need to make sure that the ComponentToWorld transform is up to date, but we don't want to run any initialization logic
							// so we silence the update, cache it off, revert the change (so no events are raised), and then directly update the transform
							// with the value calculated in ConditionalUpdateComponentToWorld:
							FScopedMovementUpdate SilenceMovement(OldRootComponent);

							OldRootComponent->ConditionalUpdateComponentToWorld();
							FTransform OldComponentToWorld = OldRootComponent->ComponentToWorld;
							SilenceMovement.RevertMove();

							OldRootComponent->ComponentToWorld = OldComponentToWorld;
							Location = OldActor->GetActorLocation();
							Rotation = OldActor->GetActorRotation();
						}

						// If this actor was spawned from an Archetype, we spawn the new actor from the new version of that archetype
						UObject* OldArchetype = OldActor->GetArchetype();
						UWorld*  World = OldActor->GetWorld();
						AActor*  NewArchetype = Cast<AActor>(OldToNewInstanceMap.FindRef(OldArchetype));
						// Check that either this was an instance of the class directly, or we found a new archetype for it
						check(OldArchetype == OldClass->GetDefaultObject() || NewArchetype);

						// Spawn the new actor instance, in the same level as the original, but deferring running the construction script until we have transferred modified properties
						ULevel*  ActorLevel = OldActor->GetLevel();
						UClass** MappedClass = InOldToNewClassMap.Find(OldActor->GetClass());
						UClass*  SpawnClass = MappedClass ? *MappedClass : NewClass;

						FActorSpawnParameters SpawnInfo;
						SpawnInfo.OverrideLevel = ActorLevel;
						SpawnInfo.Template = NewArchetype;
						SpawnInfo.SpawnCollisionHandlingOverride = ESpawnActorCollisionHandlingMethod::AlwaysSpawn;
						SpawnInfo.bDeferConstruction = true;

						// Temporarily remove the deprecated flag so we can respawn the Blueprint in the level
						const bool bIsClassDeprecated = SpawnClass->HasAnyClassFlags(CLASS_Deprecated);
						SpawnClass->ClassFlags &= ~CLASS_Deprecated;

						AActor* NewActor = World->SpawnActor(SpawnClass, &Location, &Rotation, SpawnInfo);
						
						if (OldActor->CurrentTransactionAnnotation.IsValid())
						{
							NewActor->CurrentTransactionAnnotation = OldActor->CurrentTransactionAnnotation;
						}

						// Reassign the deprecated flag if it was previously assigned
						if (bIsClassDeprecated)
						{
							SpawnClass->ClassFlags |= CLASS_Deprecated;
						}

						check(NewActor != nullptr);
						NewUObject = NewActor;
						// store the new actor for the second pass (NOTE: this detaches 
						// OldActor from all child/parent attachments)
						//
						// running the NewActor's construction-script is saved for that 
						// second pass (because the construction-script may reference 
						// another instance that hasn't been replaced yet).
						ReplacementActors.Add(FActorReplacementHelper(NewActor, OldActor));

						ReinstancedObjectsWeakReferenceMap.Add(OldObject, NewUObject);

						OldActor->DestroyConstructedComponents(); // don't want to serialize components from the old actor
																  // Unregister native components so we don't copy any sub-components they generate for themselves (like UCameraComponent does)
						OldActor->UnregisterAllComponents();

						// Unregister any native components, might have cached state based on properties we are going to overwrite
						NewActor->UnregisterAllComponents();

						UEngine::FCopyPropertiesForUnrelatedObjectsParams Params;
						Params.bPreserveRootComponent = bPreserveRootComponent;
						UEngine::CopyPropertiesForUnrelatedObjects(OldActor, NewActor, Params);

						// reset properties/streams
						NewActor->ResetPropertiesForConstruction();
						// register native components
						NewActor->RegisterAllComponents();

						// 
						// clean up the old actor (unselect it, remove it from the world, etc.)...

						if (OldActor->IsSelected())
						{
							GEditor->SelectActor(OldActor, /*bInSelected =*/false, /*bNotify =*/false);
							bSelectionChanged = true;
						}
						if (GEditor->Layers.IsValid()) // ensure(NULL != GEditor->Layers) ?? While cooking the Layers is NULL.
						{
							GEditor->Layers->DisassociateActorFromLayers(OldActor);
						}

						World->EditorDestroyActor(OldActor, /*bShouldModifyLevel =*/true);
						OldToNewInstanceMap.Add(OldActor, NewActor);
					}
					else
					{
						auto OldFlags = OldObject->GetFlags();

						FName OldName(OldObject->GetFName());
						OldObject->Rename(NULL, OldObject->GetOuter(), REN_DoNotDirty | REN_DontCreateRedirectors);
						NewUObject = NewObject<UObject>(OldObject->GetOuter(), NewClass, OldName);
						check(NewUObject != nullptr);

						auto FlagMask = RF_Public | RF_ArchetypeObject | RF_Transactional | RF_Transient | RF_TextExportTransient | RF_InheritableComponentTemplate; //TODO: what about RF_RootSet and RF_Standalone ?
						NewUObject->SetFlags(OldFlags & FlagMask);

						InstancedPropertyUtils::FInstancedPropertyMap InstancedPropertyMap;
						InstancedPropertyUtils::FArchiveInstancedSubObjCollector  InstancedSubObjCollector(OldObject, InstancedPropertyMap);
						UEditorEngine::CopyPropertiesForUnrelatedObjects(OldObject, NewUObject);
						InstancedPropertyUtils::FArchiveInsertInstancedSubObjects InstancedSubObjSpawner(NewUObject, InstancedPropertyMap);

						if (UAnimInstance* AnimTree = Cast<UAnimInstance>(NewUObject))
						{
							// Initialising the anim instance isn't enough to correctly set up the skeletal mesh again in a
							// paused world, need to initialise the skeletal mesh component that contains the anim instance.
							if (USkeletalMeshComponent* SkelComponent = Cast<USkeletalMeshComponent>(AnimTree->GetOuter()))
							{
								SkelComponent->InitAnim(true);
							}
						}

						bool bWasRegistered = false;
						if (bIsComponent)
						{
							UActorComponent* OldComponent = CastChecked<UActorComponent>(OldObject);
							if (OldComponent->IsRegistered())
							{
								bWasRegistered = true;
								OldComponent->UnregisterComponent();
							}
						}

						OldObject->RemoveFromRoot();
						OldObject->MarkPendingKill();

						OldToNewInstanceMap.Add(OldObject, NewUObject);

						if (bIsComponent)
						{
							UActorComponent* Component = CastChecked<UActorComponent>(NewUObject);
							AActor* OwningActor = Component->GetOwner();
							if (OwningActor)
							{
								OwningActor->ResetOwnedComponents();

								// Check to see if they have an editor that potentially needs to be refreshed
								if (OwningActor->GetClass()->ClassGeneratedBy)
								{
									PotentialEditorsForRefreshing.AddUnique(OwningActor->GetClass()->ClassGeneratedBy);
								}

								// we need to keep track of actor instances that need 
								// their construction scripts re-ran (since we've just 
								// replaced a component they own)

								// Skipping CDOs as CSs are not allowed for them.
								if (!OwningActor->HasAnyFlags(RF_ClassDefaultObject))
								{
									OwnersToRerunConstructionScript.Add(OwningActor);
								}
							}

							if (bWasRegistered)
							{
								Component->RegisterComponent();
							}
						}
					}

					// If this original object came from a blueprint and it was in the selected debug set, change the debugging to the new object.
					if ((CorrespondingBlueprint) && (OldBlueprintDebugObject) && (NewUObject))
					{
						CorrespondingBlueprint->SetObjectBeingDebugged(NewUObject);
					}

					if (bLogConversions)
					{
						UE_LOG(LogBlueprint, Log, TEXT("Converted instance '%s' to '%s'"), *OldObject->GetPathName(), *NewUObject->GetPathName());
					}
				}
			}
		}
	}
	GEditor->OnObjectsReplaced().Remove(OnObjectsReplacedHandle);

	// Now replace any pointers to the old archetypes/instances with pointers to the new one
	TArray<UObject*> SourceObjects;
	TArray<UObject*> DstObjects;

	OldToNewInstanceMap.GenerateKeyArray(SourceObjects);
	OldToNewInstanceMap.GenerateValueArray(DstObjects); // Also look for references in new spawned objects.

	SourceObjects.Append(DstObjects);
	
	if (InOriginalCDO)
	{
		check(InOldToNewClassMap.Num() == 1);
		for (TPair<UClass*, UClass*> OldToNewClass : InOldToNewClassMap)
		{
			UClass* OldClass = OldToNewClass.Key;
			UClass* NewClass = OldToNewClass.Value;
			check(OldClass && NewClass);
			check(OldClass != NewClass || GIsHotReload);

			FReplaceReferenceHelper::IncludeCDO(OldClass, NewClass, OldToNewInstanceMap, SourceObjects, InOriginalCDO);

			if (bClassObjectReplaced)
			{
				FReplaceReferenceHelper::IncludeClass(OldClass, NewClass, OldToNewInstanceMap, SourceObjects, ObjectsToReplace);
			}
		}
	}

	FReplaceReferenceHelper::FindAndReplaceReferences(SourceObjects, ObjectsThatShouldUseOldStuff, ObjectsToReplace, OldToNewInstanceMap, ReinstancedObjectsWeakReferenceMap);

	{ BP_SCOPED_COMPILER_EVENT_STAT(EKismetReinstancerStats_ReplacementConstruction);

		// the process of setting up new replacement actors is split into two 
		// steps (this here, is the second)...
		// 
		// the "finalization" here runs the replacement actor's construction-
		// script and is left until late to account for a scenario where the 
		// construction-script attempts to modify another instance of the 
		// same class... if this were to happen above, in the ObjectsToReplace 
		// loop, then accessing that other instance would cause an assert in 
		// UProperty::ContainerPtrToValuePtrInternal() (which appropriatly 
		// complains that the other instance's type doesn't match because it 
		// hasn't been replaced yet... that's why we wait until after 
		// FArchiveReplaceObjectRef to run construction-scripts).
		for (FActorReplacementHelper& ReplacementActor : ReplacementActors)
		{
			ReplacementActor.Finalize(ObjectRemappingHelper.ReplacedObjects);
		}
	}

	SelectedActors->EndBatchSelectOperation();
	if (bSelectionChanged && GEditor)
	{
		GEditor->NoteSelectionChange();
	}

	if (GEditor)
	{
		// Refresh any editors for objects that we've updated components for
		for (auto BlueprintAsset : PotentialEditorsForRefreshing)
		{
			FBlueprintEditor* BlueprintEditor = static_cast<FBlueprintEditor*>(FAssetEditorManager::Get().FindEditorForAsset(BlueprintAsset, /*bFocusIfOpen =*/false));
			if (BlueprintEditor)
			{
				BlueprintEditor->RefreshEditors();
			}
		}
	}

	// in the case where we're replacing component instances, we need to make 
	// sure to re-run their owner's construction scripts
	for (AActor* ActorInstance : OwnersToRerunConstructionScript)
	{
		ActorInstance->RerunConstructionScripts();
	}
}

void FBlueprintCompileReinstancer::ReconstructOwnerInstances(TSubclassOf<UActorComponent> ComponentClass)
{
	if (ComponentClass == nullptr)
	{
		return;
	}

	TArray<UObject*> ComponentInstances;
	GetObjectsOfClass(ComponentClass, ComponentInstances, /*bIncludeDerivedClasses =*/false);

	TSet<AActor*> OwnerInstances;
	for (UObject* ComponentObj : ComponentInstances)
	{
	
		UActorComponent* Component = CastChecked<UActorComponent>(ComponentObj);
			
		if (AActor* OwningActor = Component->GetOwner())
		{
			// we don't just rerun construction here, because we could end up 
			// doing it twice for the same actor (if it had multiple components 
			// of this kind), so we put that off as a secondary pass
			OwnerInstances.Add(OwningActor);
		}
	}

	for (AActor* ComponentOwner : OwnerInstances)
	{
		ComponentOwner->RerunConstructionScripts();
	}
}

void FBlueprintCompileReinstancer::VerifyReplacement()
{
	TArray<UObject*> SourceObjects;

	// Find all instances of the old class
	for( TObjectIterator<UObject> it; it; ++it )
	{
		UObject* CurrentObj = *it;

		if( (CurrentObj->GetClass() == DuplicatedClass) )
		{
			SourceObjects.Add(CurrentObj);
		}
	}

	// For each instance, track down references
	if( SourceObjects.Num() > 0 )
	{
		TFindObjectReferencers<UObject> Referencers(SourceObjects, NULL, false);
		for (TFindObjectReferencers<UObject>::TIterator It(Referencers); It; ++It)
		{
			UObject* CurrentObject = It.Key();
			UObject* ReferencedObj = It.Value();
			FPlatformMisc::LowLevelOutputDebugStringf(TEXT("- Object %s is referencing %s ---"), *CurrentObject->GetName(), *ReferencedObj->GetName());
		}
	}
}
void FBlueprintCompileReinstancer::ReparentChild(UBlueprint* ChildBP)
{
	check(ChildBP);

	UClass* SkeletonClass = ChildBP->SkeletonGeneratedClass;
	UClass* GeneratedClass = ChildBP->GeneratedClass;

	if( bIsReinstancingSkeleton && SkeletonClass )
	{
		ReparentChild(SkeletonClass);
	}

	if( !bIsReinstancingSkeleton && GeneratedClass )
	{
		ReparentChild(GeneratedClass);
	}
}

void FBlueprintCompileReinstancer::ReparentChild(UClass* ChildClass)
{
	check(ChildClass && ClassToReinstance && DuplicatedClass && ChildClass->GetSuperClass());
	bool bIsReallyAChild = ChildClass->GetSuperClass() == ClassToReinstance || ChildClass->GetSuperClass() == DuplicatedClass;
	const auto SuperClassBP = Cast<UBlueprint>(ChildClass->GetSuperClass()->ClassGeneratedBy);
	if (SuperClassBP && !bIsReallyAChild)
	{
		bIsReallyAChild |= (SuperClassBP->SkeletonGeneratedClass == ClassToReinstance) || (SuperClassBP->SkeletonGeneratedClass == DuplicatedClass);
		bIsReallyAChild |= (SuperClassBP->GeneratedClass == ClassToReinstance) || (SuperClassBP->GeneratedClass == DuplicatedClass);
	}
	check(bIsReallyAChild);

	ChildClass->AssembleReferenceTokenStream();
	ChildClass->SetSuperStruct(DuplicatedClass);
	ChildClass->Bind();
	ChildClass->StaticLink(true);
}

UObject* FBlueprintCompileReinstancer::GetClassCDODuplicate(UObject* CDO, FName Name)
{
	UObject* DupCDO = nullptr;

	FCDODuplicatesProvider& CDODupProvider = GetCDODuplicatesProviderDelegate();

	if (!CDODupProvider.IsBound() || (DupCDO = CDODupProvider.Execute(CDO, Name)) == nullptr)
	{
		GIsDuplicatingClassForReinstancing = true;
<<<<<<< HEAD
		DupCDO = (UObject*)StaticDuplicateObject(CDO, GetTransientPackage(), *Name.ToString());
=======
		DupCDO = (UObject*)StaticDuplicateObject(CDO, GetTransientPackage(), Name);
>>>>>>> 73f66985
		GIsDuplicatingClassForReinstancing = false;
	}

	return DupCDO;
}

FBlueprintCompileReinstancer::FCDODuplicatesProvider& FBlueprintCompileReinstancer::GetCDODuplicatesProviderDelegate()
{
	static FCDODuplicatesProvider Delegate;
	return Delegate;
}

FRecreateUberGraphFrameScope::FRecreateUberGraphFrameScope(UClass* InClass, bool bRecreate)
<<<<<<< HEAD
	: Class(InClass)
{
	if (bRecreate && ensure(Class))
=======
	: RecompiledClass(InClass)
{
	if (bRecreate && ensure(RecompiledClass))
>>>>>>> 73f66985
	{
		BP_SCOPED_COMPILER_EVENT_STAT(EKismetCompilerStats_RecreateUberGraphPersistentFrame);

		const bool bIncludeDerivedClasses = true;
<<<<<<< HEAD
		GetObjectsOfClass(Class, Objects, bIncludeDerivedClasses);

		for (auto Obj : Objects)
		{
			Class->DestroyPersistentUberGraphFrame(Obj, true);
=======
		GetObjectsOfClass(RecompiledClass, Objects, bIncludeDerivedClasses);

		for (auto Obj : Objects)
		{
			RecompiledClass->DestroyPersistentUberGraphFrame(Obj, true);
>>>>>>> 73f66985
		}
	}
}

FRecreateUberGraphFrameScope::~FRecreateUberGraphFrameScope()
{
	BP_SCOPED_COMPILER_EVENT_STAT(EKismetCompilerStats_RecreateUberGraphPersistentFrame);
	for (auto Obj : Objects)
	{
		if (IsValid(Obj))
		{
<<<<<<< HEAD
			Class->CreatePersistentUberGraphFrame(Obj, false, true);
=======
			RecompiledClass->CreatePersistentUberGraphFrame(Obj, false, true);
>>>>>>> 73f66985
		}
	}
}<|MERGE_RESOLUTION|>--- conflicted
+++ resolved
@@ -604,14 +604,10 @@
 				Iter.RemoveCurrent();
 				if (auto BP = BPPtr.Get())
 				{
-<<<<<<< HEAD
-					FKismetEditorUtilities::CompileBlueprint(BP, false, bSkipGarbageCollection, false, nullptr, false, true);
-=======
 					// it's unsafe to GC in the middle of reinstancing because there may be other reinstancers still alive with references to 
 					// otherwise unreferenced classes:
 					const bool bSkipGC = true;
 					FKismetEditorUtilities::CompileBlueprint(BP, false, bSkipGC, false, nullptr, false, true);
->>>>>>> 73f66985
 					CompiledBlueprints.Add(BP);
 				}
 			}
@@ -708,11 +704,8 @@
 				continue;
 			}
 
-<<<<<<< HEAD
-=======
 			BPClass->ClearFunctionMapsCaches();
 
->>>>>>> 73f66985
 			// Ensure that Animation Blueprint child class dependencies are always re-linked, as the child may reference properties generated during
 			// compilation of the parent class, which will have shifted to a TRASHCLASS Outer at this point (see UAnimBlueprintGeneratedClass::Link()).
 			if(bIsAnimBlueprintClass && BPClass->IsChildOf(ClassToReinstance))
@@ -1136,11 +1129,7 @@
 						{
 							// @TODO: What if the instanced object is of the same type 
 							//        that we're currently reinstancing
-<<<<<<< HEAD
-							Obj = StaticDuplicateObject(OldInstancedObj, Target, nullptr);// NewObject<UObject>(Target, OldInstancedObj->GetClass()->GetAuthoritativeClass(), OldInstancedObj->GetFName());
-=======
 							Obj = StaticDuplicateObject(OldInstancedObj, Target);// NewObject<UObject>(Target, OldInstancedObj->GetClass()->GetAuthoritativeClass(), OldInstancedObj->GetFName());
->>>>>>> 73f66985
 						}
 					}
 				}
@@ -1633,11 +1622,7 @@
 	if (!CDODupProvider.IsBound() || (DupCDO = CDODupProvider.Execute(CDO, Name)) == nullptr)
 	{
 		GIsDuplicatingClassForReinstancing = true;
-<<<<<<< HEAD
-		DupCDO = (UObject*)StaticDuplicateObject(CDO, GetTransientPackage(), *Name.ToString());
-=======
 		DupCDO = (UObject*)StaticDuplicateObject(CDO, GetTransientPackage(), Name);
->>>>>>> 73f66985
 		GIsDuplicatingClassForReinstancing = false;
 	}
 
@@ -1651,32 +1636,18 @@
 }
 
 FRecreateUberGraphFrameScope::FRecreateUberGraphFrameScope(UClass* InClass, bool bRecreate)
-<<<<<<< HEAD
-	: Class(InClass)
-{
-	if (bRecreate && ensure(Class))
-=======
 	: RecompiledClass(InClass)
 {
 	if (bRecreate && ensure(RecompiledClass))
->>>>>>> 73f66985
 	{
 		BP_SCOPED_COMPILER_EVENT_STAT(EKismetCompilerStats_RecreateUberGraphPersistentFrame);
 
 		const bool bIncludeDerivedClasses = true;
-<<<<<<< HEAD
-		GetObjectsOfClass(Class, Objects, bIncludeDerivedClasses);
+		GetObjectsOfClass(RecompiledClass, Objects, bIncludeDerivedClasses);
 
 		for (auto Obj : Objects)
 		{
-			Class->DestroyPersistentUberGraphFrame(Obj, true);
-=======
-		GetObjectsOfClass(RecompiledClass, Objects, bIncludeDerivedClasses);
-
-		for (auto Obj : Objects)
-		{
 			RecompiledClass->DestroyPersistentUberGraphFrame(Obj, true);
->>>>>>> 73f66985
 		}
 	}
 }
@@ -1688,11 +1659,7 @@
 	{
 		if (IsValid(Obj))
 		{
-<<<<<<< HEAD
-			Class->CreatePersistentUberGraphFrame(Obj, false, true);
-=======
 			RecompiledClass->CreatePersistentUberGraphFrame(Obj, false, true);
->>>>>>> 73f66985
 		}
 	}
 }