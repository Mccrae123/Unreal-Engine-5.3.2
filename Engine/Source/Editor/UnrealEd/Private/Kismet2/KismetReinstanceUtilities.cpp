// Copyright Epic Games, Inc. All Rights Reserved.

#include "Kismet2/KismetReinstanceUtilities.h"
#include "BlueprintCompilationManager.h"
#include "ComponentInstanceDataCache.h"
#include "Engine/Blueprint.h"
#include "Stats/StatsMisc.h"
#include "UObject/Package.h"
#include "Components/SceneComponent.h"
#include "GameFramework/Actor.h"
#include "Engine/World.h"
#include "Components/SkeletalMeshComponent.h"
#include "Components/ChildActorComponent.h"
#include "Animation/AnimInstance.h"
#include "Engine/Engine.h"
#include "Editor/EditorEngine.h"
#include "Animation/AnimBlueprint.h"
#include "Engine/BlueprintGeneratedClass.h"
#include "Engine/SimpleConstructionScript.h"
#include "FileHelpers.h"
#include "Kismet2/CompilerResultsLog.h"
#include "Kismet2/KismetEditorUtilities.h"
#include "Kismet2/BlueprintEditorUtils.h"
#include "Layers/LayersSubsystem.h"
#include "Editor.h"
#include "UObject/ReferencerFinder.h"

#include "UObject/UObjectHash.h"
#include "UObject/UObjectIterator.h"
#include "Serialization/FindObjectReferencers.h"
<<<<<<< HEAD
#include "Serialization/ArchiveReplaceObjectRef.h" // @todo replace with ArchiveReplaceObjectAndStructPropertyRef.h in Main and remove FArchiveReplaceObjectAndStructPropertyRef below
=======
#include "Serialization/ArchiveReplaceObjectAndStructPropertyRef.h"
>>>>>>> 6bbb88c8
#include "BlueprintEditor.h"
#include "Engine/Selection.h"
#include "BlueprintEditorSettings.h"
#include "Engine/NetDriver.h"
#include "Engine/ActorChannel.h"
#include "Subsystems/AssetEditorSubsystem.h"

// Enabling this will validate cached dependent Blueprints against the full set of loaded Blueprints when updating bytecode references.
// Note: Enabling this may potentially increase editor/Blueprint load time and/or decrease performance related to Blueprint compilation.
#ifndef VALIDATE_BYTECODE_REFERENCE_DEPENDENCY_CACHE
#define VALIDATE_BYTECODE_REFERENCE_DEPENDENCY_CACHE 0
#endif // VALIDATE_BYTECODE_REFERENCE_DEPENDENCY_CACHE

DECLARE_CYCLE_STAT(TEXT("Replace Instances"), EKismetReinstancerStats_ReplaceInstancesOfClass, STATGROUP_KismetReinstancer );
DECLARE_CYCLE_STAT(TEXT("Find Referencers"), EKismetReinstancerStats_FindReferencers, STATGROUP_KismetReinstancer );
DECLARE_CYCLE_STAT(TEXT("Replace References"), EKismetReinstancerStats_ReplaceReferences, STATGROUP_KismetReinstancer );
DECLARE_CYCLE_STAT(TEXT("Construct Replacements"), EKismetReinstancerStats_ReplacementConstruction, STATGROUP_KismetReinstancer );
DECLARE_CYCLE_STAT(TEXT("Update Bytecode References"), EKismetReinstancerStats_UpdateBytecodeReferences, STATGROUP_KismetReinstancer );
DECLARE_CYCLE_STAT(TEXT("Recompile Child Classes"), EKismetReinstancerStats_RecompileChildClasses, STATGROUP_KismetReinstancer );
DECLARE_CYCLE_STAT(TEXT("Replace Classes Without Reinstancing"), EKismetReinstancerStats_ReplaceClassNoReinsancing, STATGROUP_KismetReinstancer );
DECLARE_CYCLE_STAT(TEXT("Reinstance Objects"), EKismetCompilerStats_ReinstanceObjects, STATGROUP_KismetCompiler);
DECLARE_CYCLE_STAT(TEXT("Refresh Dependent Blueprints In Reinstancer"), EKismetCompilerStats_RefreshDependentBlueprintsInReinstancer, STATGROUP_KismetCompiler);
DECLARE_CYCLE_STAT(TEXT("Recreate UberGraphPersistentFrame"), EKismetCompilerStats_RecreateUberGraphPersistentFrame, STATGROUP_KismetCompiler);

/*----------------------------------------------------------------------------
	FArchiveReplaceObjectAndStructPropertyRef.
----------------------------------------------------------------------------*/
/**
 * Specialized version of FArchiveReplaceObjectRef that replaces references to FFields
 * that were owned by any of the old UStructs in the Replacement Map with their respective
 * new versions that belong to the new UStrtucts in the Replacement Map.
 */
template <class T>
class FArchiveReplaceObjectAndStructPropertyRef : public FArchiveReplaceObjectRef<T>
{
public:
	/**
	 * Initializes variables and starts the serialization search
	 *
	 * @param InSearchObject		The object to start the search on
	 * @param InReplacementMap		Map of objects to find -> objects to replace them with (null zeros them)
	 * @param bNullPrivateRefs		Whether references to non-public objects not contained within the SearchObject
	 *								should be set to null
	 * @param bIgnoreOuterRef		Whether we should replace Outer pointers on Objects.
	 * @param bIgnoreArchetypeRef	Whether we should replace the ObjectArchetype reference on Objects.
	 * @param bDelayStart			Specify true to prevent the constructor from starting the process.  Allows child classes' to do initialization stuff in their ctor
	 */
	FArchiveReplaceObjectAndStructPropertyRef
	(
		UObject* InSearchObject,
		const TMap<T*, T*>& InReplacementMap,
		bool bNullPrivateRefs,
		bool bIgnoreOuterRef,
		bool bIgnoreArchetypeRef,
		bool bDelayStart = false,
		bool bIgnoreClassGeneratedByRef = true
	)
		: FArchiveReplaceObjectRef<T>(InSearchObject, InReplacementMap, bNullPrivateRefs, bIgnoreOuterRef, bIgnoreArchetypeRef, bDelayStart, bIgnoreClassGeneratedByRef)
	{
	}

	/**
	 * Serializes the reference to FProperties
	 */
	virtual FArchive& operator<<(FField*& InField) override
	{
		if (InField)
		{
			// Some structs (like UFunctions in their bytecode) reference properties of another UStructs.
			// In this case we need to inspect their owner and if it's one of the objects we want to replace,
			// replace the entire property with the one matching on the struct we want to replace it with
			UStruct* OldOwnerStruct = InField->GetOwner<UStruct>();
			if (OldOwnerStruct)
			{
				T* const* ReplaceWith = (T* const*)((const TMap<UObject*, UObject*>*) & this->ReplacementMap)->Find(OldOwnerStruct);
				if (ReplaceWith)
				{
					// We want to replace the property's owner but since that would be even worse than replacing UObject's Outer
					// we need to replace the entire property instead. We need to find the new property on the object we want to replace the Owner with
					UStruct* NewOwnerStruct = CastChecked<UStruct>(*ReplaceWith);
					FField* ReplaceWithField = NewOwnerStruct->FindPropertyByName(InField->GetFName());
					// Do we need to verify the existence of ReplaceWithField? Theoretically it could be missing on the new version
					// of the owner struct and in this case we still don't want to keep the stale old property pointer around so it's safer to null it
					InField = ReplaceWithField;
					this->ReplacedReferences.FindOrAdd(OldOwnerStruct).AddUnique(this->GetSerializedProperty());
					this->Count++;
				}
				// A->IsIn(A) returns false, but we don't want to NULL that reference out, so extra check here.
				else if (OldOwnerStruct == this->SearchObject || OldOwnerStruct->IsIn(this->SearchObject))
				{
					bool bAlreadyAdded = false;
					this->SerializedObjects.Add(OldOwnerStruct, &bAlreadyAdded);
					if (!bAlreadyAdded)
					{
						// No recursion
						this->PendingSerializationObjects.Add(OldOwnerStruct);
					}
				}
				else if (this->bNullPrivateReferences && !OldOwnerStruct->HasAnyFlags(RF_Public))
				{
					checkf(false, TEXT("Can't null a reference to %s on property %s as it would be equivalent to nulling UObject's Outer."),
						*OldOwnerStruct->GetPathName(), *InField->GetName());
				}
			}
			else
			{
				// Just serialize the field to find any UObjects it may be referencing that we want to replace 
				InField->Serialize(*this);
			}
		}
		return *this;
	}
};

struct FReplaceReferenceHelper
{
	static void IncludeCDO(UClass* OldClass, UClass* NewClass, TMap<UObject*, UObject*> &OldToNewInstanceMap, TArray<UObject*> &SourceObjects, UObject* OriginalCDO)
	{
		UObject* OldCDO = OldClass->GetDefaultObject();
		UObject* NewCDO = NewClass->GetDefaultObject();

		// Add the old->new CDO mapping into the fixup map
		OldToNewInstanceMap.Add(OldCDO, NewCDO);
		// Add in the old CDO to this pass, so CDO references are fixed up
		SourceObjects.Add(OldCDO);

		if (OriginalCDO)
		{
			OldToNewInstanceMap.Add(OriginalCDO, NewCDO);
			SourceObjects.Add(OriginalCDO);
		}
	}

	static void IncludeClass(UClass* OldClass, UClass* NewClass, TMap<UObject*, UObject*> &OldToNewInstanceMap, TArray<UObject*> &SourceObjects, TArray<UObject*> &ObjectsToReplace)
	{
		OldToNewInstanceMap.Add(OldClass, NewClass);
		SourceObjects.Add(OldClass);

		if (UObject* OldCDO = OldClass->GetDefaultObject(false))
		{
			ObjectsToReplace.Add(OldCDO);
		}
	}

	static void FindAndReplaceReferences(const TArray<UObject*>& SourceObjects, TSet<UObject*>* ObjectsThatShouldUseOldStuff, const TArray<UObject*>& ObjectsToReplace, const TMap<UObject*, UObject*>& OldToNewInstanceMap, const TMap<FSoftObjectPath, UObject*>& ReinstancedObjectsWeakReferenceMap)
	{
		if(SourceObjects.Num() == 0 && ObjectsToReplace.Num() == 0 )
		{
			return;
		}

		// Remember what values were in UActorChannel::Actor so we can restore them later (this should only affect reinstancing during PIE)
		// We need the old actor channel to tear down cleanly without affecting the new actor
		TMap<UActorChannel*, AActor*> ActorChannelActorRestorationMap;
		for (UActorChannel* ActorChannel : TObjectRange<UActorChannel>())
		{
			if (OldToNewInstanceMap.Contains(ActorChannel->Actor))
			{
				ActorChannelActorRestorationMap.Add(ActorChannel, ActorChannel->Actor);
			}
		}

		// Find everything that references these objects
		TArray<UObject *> Targets;
		{
			BP_SCOPED_COMPILER_EVENT_STAT(EKismetReinstancerStats_FindReferencers);

			Targets = FReferencerFinder::GetAllReferencers(SourceObjects, ObjectsThatShouldUseOldStuff);
		}

		{
			BP_SCOPED_COMPILER_EVENT_STAT(EKismetReinstancerStats_ReplaceReferences);

			for (UObject* Obj : Targets)
			{
				// Make sure we don't update properties in old objects, as they
				// may take ownership of objects referenced in new objects (e.g.
				// delete components owned by new actors)
				if (!ObjectsToReplace.Contains(Obj))
				{
					// The class for finding and replacing weak references.
					// We can't relay on "standard" weak references replacement as
					// it depends on FSoftObjectPath::ResolveObject, which
					// tries to find the object with the stored path. It is
					// impossible, cause above we deleted old actors (after
					// spawning new ones), so during objects traverse we have to
					// find FSoftObjectPath with the raw given path taken
					// before deletion of old actors and fix them.
					class ReferenceReplace : public FArchiveReplaceObjectAndStructPropertyRef<UObject>
					{
					public:
						ReferenceReplace(UObject* InSearchObject, const TMap<UObject*, UObject*>& InReplacementMap, const TMap<FSoftObjectPath, UObject*>& InWeakReferencesMap)
<<<<<<< HEAD
							: FArchiveReplaceObjectAndStructPropertyRef<UObject>(InSearchObject, InReplacementMap, false, false, false, true), WeakReferencesMap(InWeakReferencesMap)
=======
							: FArchiveReplaceObjectAndStructPropertyRef<UObject>(InSearchObject, InReplacementMap, EArchiveReplaceObjectFlags::DelayStart), WeakReferencesMap(InWeakReferencesMap)
>>>>>>> 6bbb88c8
						{
							SerializeSearchObject();
						}

						FArchive& operator<<(FSoftObjectPath& Ref) override
						{
							const UObject*const* PtrToObjPtr = WeakReferencesMap.Find(Ref);

							if (PtrToObjPtr != nullptr)
							{
								Ref = *PtrToObjPtr;
							}

							return *this;
						}

						FArchive& operator<<(FSoftObjectPtr& Ref) override
						{
							return operator<<(Ref.GetUniqueID());
						}

					private:
						const TMap<FSoftObjectPath, UObject*>& WeakReferencesMap;
					};

					ReferenceReplace ReplaceAr(Obj, OldToNewInstanceMap, ReinstancedObjectsWeakReferenceMap);
				}
			}
		}
	
		// Restore the old UActorChannel::Actor values (undoing what the replace references archiver did above to them)
		for (const auto& KVP : ActorChannelActorRestorationMap)
		{
			KVP.Key->Actor = KVP.Value;
		}
	}
};

struct FArchetypeReinstanceHelper
{
	/** Returns the full set of archetypes rooted at a single archetype object, with additional object flags (optional) */
	static void GetArchetypeObjects(UObject* InObject, TArray<UObject*>& OutArchetypeObjects, EObjectFlags SubArchetypeFlags = RF_NoFlags)
	{
		OutArchetypeObjects.Empty();

		if (InObject != nullptr && InObject->HasAllFlags(RF_ArchetypeObject))
		{
			OutArchetypeObjects.Add(InObject);

			TArray<UObject*> ArchetypeInstances;
			InObject->GetArchetypeInstances(ArchetypeInstances);

			for (int32 Idx = 0; Idx < ArchetypeInstances.Num(); ++Idx)
			{
				UObject* ArchetypeInstance = ArchetypeInstances[Idx];
				if (IsValid(ArchetypeInstance) && ArchetypeInstance->HasAllFlags(RF_ArchetypeObject | SubArchetypeFlags))
				{
					OutArchetypeObjects.Add(ArchetypeInstance);

					TArray<UObject*> SubArchetypeInstances;
					ArchetypeInstance->GetArchetypeInstances(SubArchetypeInstances);

					if (SubArchetypeInstances.Num() > 0)
					{
						ArchetypeInstances.Append(SubArchetypeInstances);
					}
				}
			}
		}
	}

	/** Returns an object name that's found to be unique within the given set of archetype objects */
	static FName FindUniqueArchetypeObjectName(TArray<UObject*>& InArchetypeObjects)
	{
		FName OutName = NAME_None;

		if (InArchetypeObjects.Num() > 0)
		{
			while (OutName == NAME_None)
			{
				UObject* ArchetypeObject = InArchetypeObjects[0];
				OutName = MakeUniqueObjectName(ArchetypeObject->GetOuter(), ArchetypeObject->GetClass());
				for (int32 ObjIdx = 1; ObjIdx < InArchetypeObjects.Num(); ++ObjIdx)
				{
					ArchetypeObject = InArchetypeObjects[ObjIdx];
					if (StaticFindObjectFast(ArchetypeObject->GetClass(), ArchetypeObject->GetOuter(), OutName))
					{
						OutName = NAME_None;
						break;
					}
				}
			}
		}

		return OutName;
	}
};

FReplaceInstancesOfClassParameters::FReplaceInstancesOfClassParameters(UClass* InOldClass, UClass* InNewClass)
	: OldClass(InOldClass)
	, NewClass(InNewClass)
	, OriginalCDO(nullptr)
	, ObjectsThatShouldUseOldStuff(nullptr)
	, InstancesThatShouldUseOldClass(nullptr)
	, bClassObjectReplaced(false)
	, bPreserveRootComponent(true)
{
}

/////////////////////////////////////////////////////////////////////////////////
// FBlueprintCompileReinstancer

TSet<TWeakObjectPtr<UBlueprint>> FBlueprintCompileReinstancer::DependentBlueprintsToRefresh = TSet<TWeakObjectPtr<UBlueprint>>();
TSet<TWeakObjectPtr<UBlueprint>> FBlueprintCompileReinstancer::CompiledBlueprintsToSave = TSet<TWeakObjectPtr<UBlueprint>>();

UClass* FBlueprintCompileReinstancer::HotReloadedOldClass = nullptr;
UClass* FBlueprintCompileReinstancer::HotReloadedNewClass = nullptr;

FBlueprintCompileReinstancer::FBlueprintCompileReinstancer(UClass* InClassToReinstance, EBlueprintCompileReinstancerFlags Flags)
	: ClassToReinstance(InClassToReinstance)
	, DuplicatedClass(nullptr)
	, OriginalCDO(nullptr)
	, bHasReinstanced(false)
	, ReinstClassType(RCT_Unknown)
	, ClassToReinstanceDefaultValuesCRC(0)
	, bIsRootReinstancer(false)
	, bAllowResaveAtTheEndIfRequested(false)
{
	if( InClassToReinstance != nullptr && InClassToReinstance->ClassDefaultObject )
	{
		bool bAutoInferSaveOnCompile = !!(Flags & EBlueprintCompileReinstancerFlags::AutoInferSaveOnCompile);
		bool bIsBytecodeOnly = !!(Flags & EBlueprintCompileReinstancerFlags::BytecodeOnly);
		bool bAvoidCDODuplication = !!(Flags & EBlueprintCompileReinstancerFlags::AvoidCDODuplication);

		if (FKismetEditorUtilities::IsClassABlueprintSkeleton(ClassToReinstance))
		{
			ReinstClassType = RCT_BpSkeleton;
		}
		else if (ClassToReinstance->HasAnyClassFlags(CLASS_CompiledFromBlueprint))
		{
			ReinstClassType = RCT_BpGenerated;
		}
		else if (ClassToReinstance->HasAnyClassFlags(CLASS_Native))
		{
			ReinstClassType = RCT_Native;
		}
		bAllowResaveAtTheEndIfRequested = bAutoInferSaveOnCompile && !bIsBytecodeOnly && (ReinstClassType != RCT_BpSkeleton);
		bUseDeltaSerializationToCopyProperties = !!(Flags & EBlueprintCompileReinstancerFlags::UseDeltaSerialization);

		SaveClassFieldMapping(InClassToReinstance);

		// Remember the initial CDO for the class being resinstanced
		OriginalCDO = ClassToReinstance->GetDefaultObject();

		DuplicatedClass = MoveCDOToNewClass(ClassToReinstance, TMap<UClass*, UClass*>(), bAvoidCDODuplication);

		if(!bAvoidCDODuplication)
		{
			ensure( ClassToReinstance->ClassDefaultObject->GetClass() == DuplicatedClass );
			ClassToReinstance->ClassDefaultObject->Rename(nullptr, GetTransientPackage(), REN_DoNotDirty | REN_DontCreateRedirectors | REN_ForceNoResetLoaders);
		}
		
		// Note that we can't clear ClassToReinstance->ClassDefaultObject even though
		// we have moved it aside CleanAndSanitizeClass will want to grab the old CDO 
		// so it can propagate values to the new one note that until that happens we are 
		// in an extraordinary state: this class has a CDO of a different type

		ObjectsThatShouldUseOldStuff.Add(DuplicatedClass); //CDO of REINST_ class can be used as archetype

		if (!bIsBytecodeOnly)
		{
			TArray<UObject*> ObjectsToChange;
			const bool bIncludeDerivedClasses = false;
			GetObjectsOfClass(ClassToReinstance, ObjectsToChange, bIncludeDerivedClasses);
			for (UObject* ObjectToChange : ObjectsToChange)
			{
				ObjectToChange->SetClass(DuplicatedClass);
			}

			TArray<UClass*> ChildrenOfClass;
			GetDerivedClasses(ClassToReinstance, ChildrenOfClass);
			for (UClass* ChildClass : ChildrenOfClass)
			{
				UBlueprint* ChildBP = Cast<UBlueprint>(ChildClass->ClassGeneratedBy);
				if (ChildBP)
				{
					const bool bClassIsDirectlyGeneratedByTheBlueprint = (ChildBP->GeneratedClass == ChildClass)
						|| (ChildBP->SkeletonGeneratedClass == ChildClass);

					if (ChildBP->HasAnyFlags(RF_BeingRegenerated) || !bClassIsDirectlyGeneratedByTheBlueprint)
					{
						if (ChildClass->GetSuperClass() == ClassToReinstance)
						{
							ReparentChild(ChildClass);
						}
						else
						{
							ChildClass->AssembleReferenceTokenStream();
							ChildClass->Bind();
							ChildClass->StaticLink(true);
						}

						//TODO: some stronger condition would be nice
						if (!bClassIsDirectlyGeneratedByTheBlueprint)
						{
							ObjectsThatShouldUseOldStuff.Add(ChildClass);
						}
					}
					// If this is a direct child, change the parent and relink so the property chain is valid for reinstancing
					else if (!ChildBP->HasAnyFlags(RF_NeedLoad))
					{
						if (ChildClass->GetSuperClass() == ClassToReinstance)
						{
							ReparentChild(ChildBP);
						}

						Children.AddUnique(ChildBP);
					}
					else
					{
						// If this is a child that caused the load of their parent, relink to the REINST class so that we can still serialize in the CDO, but do not add to later processing
						ReparentChild(ChildClass);
					}
				}
			}
		}

		// Pull the blueprint that generated this reinstance target, and gather the blueprints that are dependent on it
		UBlueprint* GeneratingBP = Cast<UBlueprint>(ClassToReinstance->ClassGeneratedBy);
		if(!IsReinstancingSkeleton() && GeneratingBP)
		{
			ClassToReinstanceDefaultValuesCRC = GeneratingBP->CrcLastCompiledCDO;

			// Never queue for saving when regenerating on load
			if (!GeneratingBP->bIsRegeneratingOnLoad && !IsReinstancingSkeleton())
			{
				bool const bIsLevelPackage = (UWorld::FindWorldInPackage(GeneratingBP->GetOutermost()) != nullptr);
				// we don't want to save the entire level (especially if this 
				// compile was already kicked off as a result of a level save, as it
				// could cause a recursive save)... let the "SaveOnCompile" setting 
				// only save blueprint assets
				if (!bIsLevelPackage)
				{
					CompiledBlueprintsToSave.Add(GeneratingBP);
				}
			}
		}
	}
}

void FBlueprintCompileReinstancer::SaveClassFieldMapping(UClass* InClassToReinstance)
{
	check(InClassToReinstance);

	for (FProperty* Prop = InClassToReinstance->PropertyLink; Prop && (Prop->GetOwner<UObject>() == InClassToReinstance); Prop = Prop->PropertyLinkNext)
	{
		PropertyMap.Add(Prop->GetFName(), Prop);
	}

	for (UFunction* Function : TFieldRange<UFunction>(InClassToReinstance, EFieldIteratorFlags::ExcludeSuper))
	{
		FunctionMap.Add(Function->GetFName(),Function);
	}
}

void FBlueprintCompileReinstancer::GenerateFieldMappings(TMap<FFieldVariant, FFieldVariant>& FieldMapping)
{
	check(ClassToReinstance);

	FieldMapping.Empty();

	for (TPair<FName, FProperty*>& Prop : PropertyMap)
	{
		FieldMapping.Add(Prop.Value, FindFProperty<FProperty>(ClassToReinstance, *Prop.Key.ToString()));
	}

	for (TPair<FName, UFunction*>& Func : FunctionMap)
	{
		UFunction* NewFunction = ClassToReinstance->FindFunctionByName(Func.Key, EIncludeSuperFlag::ExcludeSuper);
		FieldMapping.Add(Func.Value, NewFunction);
	}

	UObject* NewCDO = ClassToReinstance->GetDefaultObject();
	FieldMapping.Add(OriginalCDO, NewCDO);
}

void FBlueprintCompileReinstancer::AddReferencedObjects(FReferenceCollector& Collector)
{
	Collector.AllowEliminatingReferences(false);
	Collector.AddReferencedObject(OriginalCDO);
	Collector.AddReferencedObject(DuplicatedClass);
	Collector.AllowEliminatingReferences(true);

	// it's ok for these to get GC'd, but it is not ok for the memory to be reused (after a GC), 
	// for that reason we cannot allow these to be freed during the life of this reinstancer
	// 
	// for example, we saw this as a problem in UpdateBytecodeReferences() - if the GC'd function 
	// memory was used for a new (unrelated) function, then we were replacing references to the 
	// new function (bad), as well as any old stale references (both were using the same memory address)
	Collector.AddReferencedObjects(FunctionMap);
	for (TPair<FName, FProperty*>& PropertyNamePair : PropertyMap)
	{
		if (PropertyNamePair.Value)
		{
			PropertyNamePair.Value->AddReferencedObjects(Collector);
		}
	}
}

void FBlueprintCompileReinstancer::OptionallyRefreshNodes(UBlueprint* CurrentBP)
{
	if (HotReloadedNewClass)
	{
		UPackage* const Package = CurrentBP->GetOutermost();
		const bool bStartedWithUnsavedChanges = Package != nullptr ? Package->IsDirty() : true;

		FBlueprintEditorUtils::RefreshExternalBlueprintDependencyNodes(CurrentBP, HotReloadedNewClass);

		if (Package != nullptr && Package->IsDirty() && !bStartedWithUnsavedChanges)
		{
			Package->SetDirtyFlag(false);
		}
	}
}

FBlueprintCompileReinstancer::~FBlueprintCompileReinstancer()
{
	if (bIsRootReinstancer && bAllowResaveAtTheEndIfRequested)
	{
		if (CompiledBlueprintsToSave.Num() > 0)
		{
			if ( !IsRunningCommandlet() && !GIsAutomationTesting )
			{
				TArray<UPackage*> PackagesToSave;
				for (TWeakObjectPtr<UBlueprint> BPPtr : CompiledBlueprintsToSave)
				{
					if (BPPtr.IsValid())
					{
						UBlueprint* BP = BPPtr.Get();

						UBlueprintEditorSettings* Settings = GetMutableDefault<UBlueprintEditorSettings>();
						const bool bShouldSaveOnCompile = ((Settings->SaveOnCompile == SoC_Always) || ((Settings->SaveOnCompile == SoC_SuccessOnly) && (BP->Status == BS_UpToDate)));

						if (bShouldSaveOnCompile)
						{
							PackagesToSave.Add(BP->GetOutermost());
						}
					}
				}

				FEditorFileUtils::PromptForCheckoutAndSave(PackagesToSave, /*bCheckDirty =*/true, /*bPromptToSave =*/false);
			}
			CompiledBlueprintsToSave.Empty();		
		}
	}
}

class FReinstanceFinalizer : public TSharedFromThis<FReinstanceFinalizer>
{
public:
	TSharedPtr<FBlueprintCompileReinstancer> Reinstancer;
	TArray<UObject*> ObjectsToReplace;
	TArray<UObject*> ObjectsToFinalize;
	TSet<UObject*> SelectedObjecs;
	UClass* ClassToReinstance;

	FReinstanceFinalizer(UClass* InClassToReinstance) : ClassToReinstance(InClassToReinstance)
	{
		check(ClassToReinstance);
	}

	void Finalize()
	{
		if (!ensure(Reinstancer.IsValid()))
		{
			return;
		}
		check(ClassToReinstance);

		const bool bIsActor = ClassToReinstance->IsChildOf<AActor>();
		if (bIsActor)
		{
			for (UObject* Obj : ObjectsToFinalize)
			{
				AActor* Actor = CastChecked<AActor>(Obj);

				UWorld* World = Actor->GetWorld();
				if (World)
				{
					// Remove any pending latent actions, as the compiled script code may have changed, and thus the
					// cached LinkInfo data may now be invalid. This could happen in the fast path, since the original
					// Actor instance will not be replaced in that case, and thus might still have latent actions pending.
					World->GetLatentActionManager().RemoveActionsForObject(Actor);

					// Drop any references to anim script components for skeletal mesh components, depending on how
					// the blueprints have changed during compile this could contain invalid data so we need to do
					// a full initialisation to ensure everything is set up correctly.
					TInlineComponentArray<USkeletalMeshComponent*> SkelComponents(Actor);
					for(USkeletalMeshComponent* SkelComponent : SkelComponents)
					{
						SkelComponent->AnimScriptInstance = nullptr;
					}

					Actor->ReregisterAllComponents();
					Actor->RerunConstructionScripts();

					// The reinstancing case doesn't ever explicitly call Actor->FinishSpawning, we've handled the construction script
					// portion above but still need the PostActorConstruction() case so BeginPlay gets routed correctly while in a BegunPlay world
					if (World->HasBegunPlay())
					{
						Actor->PostActorConstruction();
					}

					if (SelectedObjecs.Contains(Obj) && GEditor)
					{
						GEditor->SelectActor(Actor, /*bInSelected =*/true, /*bNotify =*/true, false, true);
					}
				}
			}
		}

		const bool bIsAnimInstance = ClassToReinstance->IsChildOf<UAnimInstance>();
		//UAnimBlueprintGeneratedClass* AnimClass = Cast<UAnimBlueprintGeneratedClass>(ClassToReinstance);
		if(bIsAnimInstance)
		{
			for (UObject* Obj : ObjectsToFinalize)
			{
				if(USkeletalMeshComponent* SkelComponent = Cast<USkeletalMeshComponent>(Obj->GetOuter()))
				{
					// This snippet catches all of the exposed value handlers that will have invalid UFunctions
					// and clears the init flag so they will be reinitialized on the next call to InitAnim.
					// Unknown whether there are other unreachable properties so currently clearing the anim
					// instance below
					// #TODO investigate reinstancing anim blueprints to correctly catch all deep references

					//UAnimInstance* ActiveInstance = SkelComponent->GetAnimInstance();
					//if(AnimClass && ActiveInstance)
					//{
					//	for(FStructProperty* NodeProp : AnimClass->AnimNodeProperties)
					//	{
					//		// Guaranteed to have only FAnimNode_Base pointers added during compilation
					//		FAnimNode_Base* AnimNode = NodeProp->ContainerPtrToValuePtr<FAnimNode_Base>(ActiveInstance);
					//
					//		AnimNode->EvaluateGraphExposedInputs.bInitialized = false;
					//	}
					//}

					// Clear out the script instance on the component to force a rebuild during initialization.
					// This is necessary to correctly reinitialize certain properties that still reference the 
					// old class as they are unreachable during reinstancing.
					SkelComponent->AnimScriptInstance = nullptr;
					SkelComponent->InitAnim(true);
				}
			}
		}

		Reinstancer->FinalizeFastReinstancing(ObjectsToReplace);
	}
};

TSharedPtr<FReinstanceFinalizer> FBlueprintCompileReinstancer::ReinstanceFast()
{
	UE_LOG(LogBlueprint, Log, TEXT("BlueprintCompileReinstancer: Doing a fast path refresh on class '%s'."), *GetPathNameSafe(ClassToReinstance));

	TSharedPtr<FReinstanceFinalizer> Finalizer = MakeShareable(new FReinstanceFinalizer(ClassToReinstance));
	Finalizer->Reinstancer = SharedThis(this);

	GetObjectsOfClass(DuplicatedClass, Finalizer->ObjectsToReplace, /*bIncludeDerivedClasses=*/ false);

	const bool bIsActor = ClassToReinstance->IsChildOf<AActor>();
	const bool bIsComponent = ClassToReinstance->IsChildOf<UActorComponent>();
	for (UObject* Obj : Finalizer->ObjectsToReplace)
	{
		UE_LOG(LogBlueprint, Log, TEXT("  Fast path is refreshing (not replacing) %s"), *Obj->GetFullName());

		const bool bIsChildActorTemplate = (bIsActor ? CastChecked<AActor>(Obj)->GetOuter()->IsA<UChildActorComponent>() : false);
		if ((!Obj->IsTemplate() || bIsComponent || bIsChildActorTemplate) && IsValid(Obj))
		{
			if (bIsActor && Obj->IsSelected())
			{
				Finalizer->SelectedObjecs.Add(Obj);
			}

			Obj->SetClass(ClassToReinstance);

			Finalizer->ObjectsToFinalize.Push(Obj);
		}
	}

	return Finalizer;
}

void FBlueprintCompileReinstancer::FinalizeFastReinstancing(TArray<UObject*>& ObjectsToReplace)
{
	TArray<UObject*> SourceObjects;
	TMap<UObject*, UObject*> OldToNewInstanceMap;
	TMap<FSoftObjectPath, UObject*> ReinstancedObjectsWeakReferenceMap;
	FReplaceReferenceHelper::IncludeCDO(DuplicatedClass, ClassToReinstance, OldToNewInstanceMap, SourceObjects, OriginalCDO);

	if (IsClassObjectReplaced())
	{
		FReplaceReferenceHelper::IncludeClass(DuplicatedClass, ClassToReinstance, OldToNewInstanceMap, SourceObjects, ObjectsToReplace);
	}

	FReplaceReferenceHelper::FindAndReplaceReferences(SourceObjects, &ObjectsThatShouldUseOldStuff, ObjectsToReplace, OldToNewInstanceMap, ReinstancedObjectsWeakReferenceMap);

	if (ClassToReinstance->IsChildOf<UActorComponent>())
	{
		// ReplaceInstancesOfClass() handles this itself, if we had to re-instance
		ReconstructOwnerInstances(ClassToReinstance);
	}
}

void FBlueprintCompileReinstancer::CompileChildren()
{
	BP_SCOPED_COMPILER_EVENT_STAT(EKismetReinstancerStats_RecompileChildClasses);

	// Reparent all dependent blueprints, and recompile to ensure that they get reinstanced with the new memory layout
	for (UBlueprint* BP : Children)
	{
		if (BP->ParentClass == ClassToReinstance || BP->ParentClass == DuplicatedClass)
		{
			ReparentChild(BP);

			// avoid the skeleton compile if we don't need it - if the class 
			// we're reinstancing is a Blueprint class, then we assume sub-class
			// skeletons were kept in-sync (updated/reinstanced when the parent 
			// was updated); however, if this is a native class (like when hot-
			// reloading), then we want to make sure to update the skel as well
			EBlueprintCompileOptions Options = EBlueprintCompileOptions::SkipGarbageCollection;
			if(!ClassToReinstance->HasAnyClassFlags(CLASS_Native))
			{
				Options |= EBlueprintCompileOptions::SkeletonUpToDate;
			}
			FKismetEditorUtilities::CompileBlueprint(BP, Options);
		}
		else if (IsReinstancingSkeleton())
		{
			const bool bForceRegeneration = true;
			FKismetEditorUtilities::GenerateBlueprintSkeleton(BP, bForceRegeneration);
		}
	}
}

TSharedPtr<FReinstanceFinalizer> FBlueprintCompileReinstancer::ReinstanceInner(bool bForceAlwaysReinstance)
{
	TSharedPtr<FReinstanceFinalizer> Finalizer;
	if (ClassToReinstance && DuplicatedClass)
	{
		static const FBoolConfigValueHelper ReinstanceOnlyWhenNecessary(TEXT("Kismet"), TEXT("bReinstanceOnlyWhenNecessary"), GEngineIni);
		bool bShouldReinstance = true;
		// See if we need to do a full reinstance or can do the faster refresh path (when enabled or no values were modified, and the structures match)
		if (ReinstanceOnlyWhenNecessary && !bForceAlwaysReinstance)
		{
			BP_SCOPED_COMPILER_EVENT_STAT(EKismetReinstancerStats_ReplaceClassNoReinsancing);

			const UBlueprintGeneratedClass* BPClassA = Cast<const UBlueprintGeneratedClass>(DuplicatedClass);
			const UBlueprintGeneratedClass* BPClassB = Cast<const UBlueprintGeneratedClass>(ClassToReinstance);
			const UBlueprint* BP = Cast<const UBlueprint>(ClassToReinstance->ClassGeneratedBy);

			const bool bTheSameDefaultValues = (BP != nullptr) && (ClassToReinstanceDefaultValuesCRC != 0) && (BP->CrcLastCompiledCDO == ClassToReinstanceDefaultValuesCRC);
			const bool bTheSameLayout = (BPClassA != nullptr) && (BPClassB != nullptr) && FStructUtils::TheSameLayout(BPClassA, BPClassB, true);
			const bool bAllowedToDoFastPath = bTheSameDefaultValues && bTheSameLayout;
			if (bAllowedToDoFastPath)
			{
				Finalizer = ReinstanceFast();
				bShouldReinstance = false;
			}
		}

		if (bShouldReinstance)
		{
			UE_LOG(LogBlueprint, Log, TEXT("BlueprintCompileReinstancer: Doing a full reinstance on class '%s'"), *GetPathNameSafe(ClassToReinstance));
			ReplaceInstancesOfClass(DuplicatedClass, ClassToReinstance, OriginalCDO, &ObjectsThatShouldUseOldStuff, IsClassObjectReplaced(), ShouldPreserveRootComponentOfReinstancedActor());
		}
	}
	return Finalizer;
}

void FBlueprintCompileReinstancer::ListDependentBlueprintsToRefresh(const TArray<UBlueprint*>& DependentBPs)
{
	for (UBlueprint* Element : DependentBPs)
	{
		DependentBlueprintsToRefresh.Add(Element);
	}
}

void FBlueprintCompileReinstancer::EnlistDependentBlueprintToRecompile(UBlueprint* BP, bool bBytecodeOnly)
{
}

void FBlueprintCompileReinstancer::BlueprintWasRecompiled(UBlueprint* BP, bool bBytecodeOnly)
{
	if (IsValid(BP))
	{
		DependentBlueprintsToRefresh.Remove(BP);
	}
}

extern UNREALED_API FSecondsCounterData BlueprintCompileAndLoadTimerData;

void FBlueprintCompileReinstancer::ReinstanceObjects(bool bForceAlwaysReinstance)
{
	FSecondsCounterScope Timer(BlueprintCompileAndLoadTimerData);

	BP_SCOPED_COMPILER_EVENT_STAT(EKismetCompilerStats_ReinstanceObjects);
	
	// Make sure we only reinstance classes once!
	static TArray<TSharedRef<FBlueprintCompileReinstancer>> QueueToReinstance;

	if (!bHasReinstanced)
	{
		TSharedRef<FBlueprintCompileReinstancer> SharedThis = AsShared();
		bool bAlreadyQueued = QueueToReinstance.Contains(SharedThis);

		// We may already be reinstancing this class, this happens when a dependent blueprint has a compile error and we try to reinstance the stub:
		if (!bAlreadyQueued)
		{
			for (const TSharedRef<FBlueprintCompileReinstancer>& Entry : QueueToReinstance)
			{
				if (Entry->ClassToReinstance == SharedThis->ClassToReinstance)
				{
					bAlreadyQueued = true;
					break;
				}
			}
		}

		if (!bAlreadyQueued)
		{
			QueueToReinstance.Push(SharedThis);

			if (ClassToReinstance && DuplicatedClass)
			{
				CompileChildren();
			}

			if (QueueToReinstance.Num() && (QueueToReinstance[0] == SharedThis))
			{
				// Mark it as the source reinstancer, no other reinstancer can get here until this Blueprint finishes compiling
				bIsRootReinstancer = true;

				if (!IsReinstancingSkeleton())
				{
					TGuardValue<bool> ReinstancingGuard(GIsReinstancing, true);

					TArray<TSharedPtr<FReinstanceFinalizer>> Finalizers;

					// All children were recompiled. It's safe to reinstance.
					for (int32 Idx = 0; Idx < QueueToReinstance.Num(); ++Idx)
					{
						TSharedPtr<FReinstanceFinalizer> Finalizer = QueueToReinstance[Idx]->ReinstanceInner(bForceAlwaysReinstance);
						if (Finalizer.IsValid())
						{
							Finalizers.Push(Finalizer);
						}
						QueueToReinstance[Idx]->bHasReinstanced = true;
					}
					QueueToReinstance.Empty();

					for (TSharedPtr<FReinstanceFinalizer>& Finalizer : Finalizers)
					{
						if (Finalizer.IsValid())
						{
							Finalizer->Finalize();
						}
					}

					{
						BP_SCOPED_COMPILER_EVENT_STAT(EKismetCompilerStats_RefreshDependentBlueprintsInReinstancer);
						for (TWeakObjectPtr<UBlueprint>& BPPtr : DependentBlueprintsToRefresh)
						{
							if (BPPtr.IsValid())
							{
								BPPtr->BroadcastChanged();
							}
						}
						DependentBlueprintsToRefresh.Empty();
					}

					if (GEditor)
					{
						GEditor->BroadcastBlueprintCompiled();
					}
				}
				else
				{
					QueueToReinstance.Empty();
					DependentBlueprintsToRefresh.Empty();
				}
			}
		}
	}
}


class FArchiveReplaceFieldReferences : public FArchiveReplaceObjectRefBase
{
public:
	/**
	 * Initializes variables and starts the serialization search
	 *
	 * @param InSearchObject		The object to start the search on
	 * @param ReplacementMap		Map of objects to find -> objects to replace them with (null zeros them)
	 */
	FArchiveReplaceFieldReferences(UObject* InSearchObject, const TMap<FFieldVariant, FFieldVariant>& InReplacementMap)
		: ReplacementMap(InReplacementMap)
	{
		SearchObject = InSearchObject;
		Count = 0;
		bNullPrivateReferences = false;

		ArIsObjectReferenceCollector = true;
		ArIsModifyingWeakAndStrongReferences = true;		// Also replace weak references too!
		ArIgnoreArchetypeRef = true;
		ArIgnoreOuterRef = true;
		ArIgnoreClassGeneratedByRef = true;

		SerializeSearchObject();
	}

	/**
	 * Starts the serialization of the root object
	 */
	void SerializeSearchObject()
	{
		ReplacedReferences.Reset();

		if (SearchObject != NULL && !SerializedObjects.Find(SearchObject)
			&& (ReplacementMap.Num() > 0 || bNullPrivateReferences))
		{
			// start the initial serialization
			SerializedObjects.Add(SearchObject);
			SerializingObject = SearchObject;
			SerializeObject(SearchObject);
			for (int32 Iter = 0; Iter < PendingSerializationObjects.Num(); Iter++)
			{
				SerializingObject = PendingSerializationObjects[Iter];
				SerializeObject(SerializingObject);
			}
			PendingSerializationObjects.Reset();
		}
	}

	/**
	 * Serializes the reference to the object
	 */
	virtual FArchive& operator << (UObject*& Obj) override
	{
		if (Obj != nullptr)
		{
			// If these match, replace the reference
			const FFieldVariant* ReplaceWith = ReplacementMap.Find(Obj);
			if (ReplaceWith != nullptr)
			{
				Obj = ReplaceWith->ToUObject();
				if (bTrackReplacedReferences)
				{
					ReplacedReferences.FindOrAdd(SerializingObject).AddUnique(GetSerializedProperty());
				}
				Count++;
			}
			// A->IsIn(A) returns false, but we don't want to NULL that reference out, so extra check here.
			else if (Obj == SearchObject || Obj->IsIn(SearchObject))
			{
#if 0
				// DEBUG: Log when we are using the A->IsIn(A) path here.
				if (Obj == SearchObject)
				{
					FString ObjName = Obj->GetPathName();
					UE_LOG(LogSerialization, Log, TEXT("FArchiveReplaceObjectRef: Obj == SearchObject : '%s'"), *ObjName);
				}
#endif
				bool bAlreadyAdded = false;
				SerializedObjects.Add(Obj, &bAlreadyAdded);
				if (!bAlreadyAdded)
				{
					// No recursion
					PendingSerializationObjects.Add(Obj);
				}
			}
			else if (bNullPrivateReferences && !Obj->HasAnyFlags(RF_Public))
			{
				Obj = nullptr;
			}
		}
		return *this;
	}


	/**
	 * Serializes the reference to a field
	 */
	virtual FArchive& operator << (FField*& Field) override
	{
		if (Field != nullptr)
		{
			// If these match, replace the reference
			const FFieldVariant* ReplaceWith = ReplacementMap.Find(Field);
			if (ReplaceWith != nullptr)
			{
				Field = ReplaceWith->ToField();
				Count++;
			}
		}
		return *this;
	}

	/**
	 * Serializes a resolved or unresolved object reference
	 */
	FArchive& operator<<( FObjectPtr& Obj )
	{
		if (ShouldSkipReplacementCheckForObjectPtr(Obj, ReplacementMap, [] (const TPair<FFieldVariant, FFieldVariant>& ReplacementPair) -> const UObject*
			{
				if (ReplacementPair.Key.IsValid() && ReplacementPair.Key.IsUObject())
				{
					return ReplacementPair.Key.ToUObject();
				}
				return nullptr;
			}))
		{
			return *this;
		}

		// Allow object references to go through the normal code path of resolving and running the raw pointer code path
		return FArchiveReplaceObjectRefBase::operator<<(Obj);
	}

protected:
	/** Map of objects to find references to -> object to replace references with */
	const TMap<FFieldVariant, FFieldVariant>& ReplacementMap;
};

void FBlueprintCompileReinstancer::UpdateBytecodeReferences()
{
	BP_SCOPED_COMPILER_EVENT_STAT(EKismetReinstancerStats_UpdateBytecodeReferences);

	if (!ClassToReinstance)
	{
		return;
	}

	if(UBlueprint* CompiledBlueprint = UBlueprint::GetBlueprintFromClass(ClassToReinstance))
	{
		TMap<FFieldVariant, FFieldVariant> FieldMappings;
		GenerateFieldMappings(FieldMappings);

		// Note: This API returns a cached set of blueprints that's updated at compile time.
		TArray<UBlueprint*> CachedDependentBPs;
		FBlueprintEditorUtils::GetDependentBlueprints(CompiledBlueprint, CachedDependentBPs);

		// Determine whether or not we will be updating references for an Animation Blueprint class.
		const bool bIsAnimBlueprintClass = !!Cast<UAnimBlueprint>(ClassToReinstance->ClassGeneratedBy);

#if VALIDATE_BYTECODE_REFERENCE_DEPENDENCY_CACHE
		TArray<UBlueprint*> ActualDependentBPs;
		for (TObjectIterator<UBlueprint> BpIt; BpIt; ++BpIt)
#else
		for (auto BpIt = CachedDependentBPs.CreateIterator(); BpIt; ++BpIt)
#endif // VALIDATE_BYTECODE_REFERENCE_DEPENDENCY_CACHE
		{
			UBlueprint* DependentBP = *BpIt;
			UClass* BPClass = DependentBP->GeneratedClass;

			// Skip cases where the class is junk, or haven't finished serializing in yet
			// Note that BPClass can be null for blueprints that can no longer be compiled:
			if (!BPClass
				|| (BPClass == ClassToReinstance)
				|| (BPClass->GetOutermost() == GetTransientPackage()) 
				|| BPClass->HasAnyClassFlags(CLASS_NewerVersionExists)
				|| (BPClass->ClassGeneratedBy && BPClass->ClassGeneratedBy->HasAnyFlags(RF_NeedLoad|RF_BeingRegenerated)) )
			{
				continue;
			}

			BPClass->ClearFunctionMapsCaches();

			// Ensure that Animation Blueprint child class dependencies are always re-linked, as the child may reference properties generated during
			// compilation of the parent class, which will have shifted to a TRASHCLASS Outer at this point (see UAnimBlueprintGeneratedClass::Link()).
			if(bIsAnimBlueprintClass && BPClass->IsChildOf(ClassToReinstance))
			{
				BPClass->StaticLink(true);
			}

			bool bBPWasChanged = false;
			// For each function defined in this blueprint, run through the bytecode, and update any refs from the old properties to the new
			for( TFieldIterator<UFunction> FuncIter(BPClass, EFieldIteratorFlags::ExcludeSuper); FuncIter; ++FuncIter )
			{
				UFunction* CurrentFunction = *FuncIter;
				FArchiveReplaceFieldReferences ReplaceAr(CurrentFunction, FieldMappings);
				bBPWasChanged |= (0 != ReplaceAr.GetCount());
			}

			// Update any refs in called functions array, as the bytecode was just similarly updated:
			if(UBlueprintGeneratedClass* AsBPGC = Cast<UBlueprintGeneratedClass>(BPClass))
			{
				for(int32 Idx = 0; Idx < AsBPGC->CalledFunctions.Num(); ++Idx)
				{
					FFieldVariant* Val = FieldMappings.Find(AsBPGC->CalledFunctions[Idx]);
					if(Val && Val->IsValid())
					{
						// This ::Cast should always succeed, but I'm uncomfortable making 
						// rigid assumptions about the FieldMappings array:
						if(UFunction* NewFn = Val->Get<UFunction>())
						{
							AsBPGC->CalledFunctions[Idx] = NewFn;
						}
					}
				}
			}

<<<<<<< HEAD
			FArchiveReplaceFieldReferences ReplaceInBPAr(DependentBP, FieldMappings, false, true, true);
=======
			FArchiveReplaceFieldReferences ReplaceInBPAr(DependentBP, FieldMappings);
>>>>>>> 6bbb88c8
			if (ReplaceInBPAr.GetCount())
			{
#if VALIDATE_BYTECODE_REFERENCE_DEPENDENCY_CACHE
				ActualDependentBPs.Add(DependentBP);
#endif // VALIDATE_BYTECODE_REFERENCE_DEPENDENCY_CACHE

				bBPWasChanged = true;
				UE_LOG(LogBlueprint, Log, TEXT("UpdateBytecodeReferences: %d references from %s was replaced in BP %s"), ReplaceInBPAr.GetCount(), *GetPathNameSafe(ClassToReinstance), *GetPathNameSafe(DependentBP));
			}

			if (bBPWasChanged && CompiledBlueprint && !CompiledBlueprint->bIsRegeneratingOnLoad)
			{
				DependentBlueprintsToRefresh.Add(DependentBP);
			}
		}

#if VALIDATE_BYTECODE_REFERENCE_DEPENDENCY_CACHE
		bool bHasMissingDependents = false;
		for (UBlueprint* ChangedBP : ActualDependentBPs)
		{
			if (!CachedDependentBPs.Contains(ChangedBP))
			{
				UE_LOG(LogBlueprint, Error, TEXT("While updating %s, we needed to update %s but it wasn't cached as a dependent"), *ClassToReinstance->GetName(), *ChangedBP->GetName());
				bHasMissingDependents = true;
			}
		}

		if (bHasMissingDependents)
		{
			UE_LOG(LogBlueprint, Error, TEXT("Class: %s, CachedDeps: [%s], ActualDeps: [%s]"),
				*ClassToReinstance->GetName(),
				*FString::JoinBy(CachedDependentBPs, TEXT(","), [](UBlueprint* Blueprint) { return Blueprint->GetName(); }),
				*FString::JoinBy(ActualDependentBPs, TEXT(","), [](UBlueprint* Blueprint) { return Blueprint->GetName(); })
			);
		}
#endif // VALIDATE_BYTECODE_REFERENCE_DEPENDENCY_CACHE
	}
}

/** Lots of redundancy with ReattachActorsHelper */
struct FAttachedActorInfo
{
	FAttachedActorInfo()
		: AttachedActor(nullptr)
		, AttachedToSocket()
	{
	}

	AActor* AttachedActor;
	FName   AttachedToSocket;
};

struct FActorAttachmentData
{
	FActorAttachmentData();
	FActorAttachmentData(AActor* OldActor);
	FActorAttachmentData(const FActorAttachmentData&) = default;
	FActorAttachmentData& operator=(const FActorAttachmentData&) = default;
	FActorAttachmentData(FActorAttachmentData&&) = default;
	FActorAttachmentData& operator=(FActorAttachmentData&&) = default;
	~FActorAttachmentData() = default;

	AActor*          TargetAttachParent;
	USceneComponent* TargetParentComponent;
	FName            TargetAttachSocket;

	TArray<FAttachedActorInfo> PendingChildAttachments;
};

FActorAttachmentData::FActorAttachmentData()
	: TargetAttachParent(nullptr)
	, TargetParentComponent(nullptr)
	, TargetAttachSocket()
	, PendingChildAttachments()
{
}

FActorAttachmentData::FActorAttachmentData(AActor* OldActor)
{
	TargetAttachParent = nullptr;
	TargetParentComponent = nullptr;

	TArray<AActor*> AttachedActors;
	OldActor->GetAttachedActors(AttachedActors);

	// if there are attached objects detach them and store the socket names
	for (AActor* AttachedActor : AttachedActors)
	{
		USceneComponent* AttachedActorRoot = AttachedActor->GetRootComponent();
		if (AttachedActorRoot && AttachedActorRoot->GetAttachParent())
		{
			// Save info about actor to reattach
			FAttachedActorInfo Info;
			Info.AttachedActor = AttachedActor;
			Info.AttachedToSocket = AttachedActorRoot->GetAttachSocketName();
			PendingChildAttachments.Add(Info);
		}
	}

	if (USceneComponent* OldRootComponent = OldActor->GetRootComponent())
	{
		if (OldRootComponent->GetAttachParent() != nullptr)
		{
			TargetAttachParent = OldRootComponent->GetAttachParent()->GetOwner();
			// Root component should never be attached to another component in the same actor!
			if (TargetAttachParent == OldActor)
			{
				UE_LOG(LogBlueprint, Warning, TEXT("ReplaceInstancesOfClass: RootComponent (%s) attached to another component in this Actor (%s)."), *OldRootComponent->GetPathName(), *TargetAttachParent->GetPathName());
				TargetAttachParent = nullptr;
			}

			TargetAttachSocket = OldRootComponent->GetAttachSocketName();
			TargetParentComponent = OldRootComponent->GetAttachParent();
		}
	}
}

/** 
 * Utility struct that represents a single replacement actor. Used to cache off
 * attachment info for the old actor (the one being replaced), that will be
 * used later for the new actor (after all instances have been replaced).
 */
struct FActorReplacementHelper
{
	/** NOTE: this detaches OldActor from all child/parent attachments. */
	FActorReplacementHelper(AActor* InNewActor, AActor* OldActor, FActorAttachmentData&& InAttachmentData)
		: NewActor(InNewActor)
		, TargetWorldTransform(FTransform::Identity)
		, AttachmentData( MoveTemp(InAttachmentData) )
	{
		CachedActorData = StaticCastSharedPtr<AActor::FActorTransactionAnnotation>(OldActor->FindOrCreateTransactionAnnotation());
		TArray<AActor*> AttachedActors;
		OldActor->GetAttachedActors(AttachedActors);

		// if there are attached objects detach them and store the socket names
		for (AActor* AttachedActor : AttachedActors)
		{
			USceneComponent* AttachedActorRoot = AttachedActor->GetRootComponent();
			if (AttachedActorRoot && AttachedActorRoot->GetAttachParent())
			{
				AttachedActorRoot->DetachFromComponent(FDetachmentTransformRules::KeepWorldTransform);
			}
		}

		if (USceneComponent* OldRootComponent = OldActor->GetRootComponent())
		{
			if (OldRootComponent->GetAttachParent() != nullptr)
			{
				// detach it to remove any scaling
				OldRootComponent->DetachFromComponent(FDetachmentTransformRules::KeepWorldTransform);
			}

			// Save off transform
			TargetWorldTransform = OldRootComponent->GetComponentTransform();
			TargetWorldTransform.SetTranslation(OldRootComponent->GetComponentLocation()); // take into account any custom location
		}

		for (UActorComponent* OldActorComponent : OldActor->GetComponents())
		{
			if (OldActorComponent)
			{
				OldActorComponentNameMap.Add(OldActorComponent->GetFName(), OldActorComponent);
			}
		}
	}

	/**
	 * Runs construction scripts on the new actor and then finishes it off by
	 * attaching it to the same attachments that its predecessor was set with. 
	 */
	void Finalize(const TMap<UObject*, UObject*>& OldToNewInstanceMap, TSet<UObject*>* ObjectsThatShouldUseOldStuff, const TArray<UObject*>& ObjectsToReplace, const TMap<FSoftObjectPath, UObject*>& ReinstancedObjectsWeakReferenceMap);

	/**
	* Takes the cached child actors, as well as the old AttachParent, and sets
	* up the new actor so that its attachment hierarchy reflects the old actor
	* that it is replacing. Must be called after *all* instances have been Finalized.
	*
	* @param OldToNewInstanceMap Mapping of reinstanced objects.
	*/
	void ApplyAttachments(const TMap<UObject*, UObject*>& OldToNewInstanceMap, TSet<UObject*>* ObjectsThatShouldUseOldStuff, const TArray<UObject*>& ObjectsToReplace, const TMap<FSoftObjectPath, UObject*>& ReinstancedObjectsWeakReferenceMap);

private:
	/**
	 * Takes the cached child actors, and attaches them under the new actor.
	 *
	 * @param  RootComponent	The new actor's root, which the child actors should attach to.
	 * @param  OldToNewInstanceMap	Mapping of reinstanced objects. Used for when child and parent actor are of the same type (and thus parent may have been reinstanced, so we can't reattach to the old instance).
	 */
	void AttachChildActors(USceneComponent* RootComponent, const TMap<UObject*, UObject*>& OldToNewInstanceMap);

	AActor*          NewActor;
	FTransform       TargetWorldTransform;
	FActorAttachmentData AttachmentData;

	/** Holds actor component data, etc. that we use to apply */
	TSharedPtr<AActor::FActorTransactionAnnotation> CachedActorData;

	TMap<FName, UActorComponent*> OldActorComponentNameMap;
};

void FActorReplacementHelper::Finalize(const TMap<UObject*, UObject*>& OldToNewInstanceMap, TSet<UObject*>* ObjectsThatShouldUseOldStuff, const TArray<UObject*>& ObjectsToReplace, const TMap<FSoftObjectPath, UObject*>& ReinstancedObjectsWeakReferenceMap)
{
	if (!IsValid(NewActor))
	{
		return;
	}

	// because this is an editor context it's important to use this execution guard
	FEditorScriptExecutionGuard ScriptGuard;

	// run the construction script, which will use the properties we just copied over
	bool bCanReRun = UBlueprint::IsBlueprintHierarchyErrorFree(NewActor->GetClass());
	if (NewActor->CurrentTransactionAnnotation.IsValid() && bCanReRun)
	{
		NewActor->CurrentTransactionAnnotation->ActorTransactionAnnotationData.ComponentInstanceData.FindAndReplaceInstances(OldToNewInstanceMap);
		NewActor->RerunConstructionScripts();
	}
	else if (CachedActorData.IsValid())
	{
		CachedActorData->ActorTransactionAnnotationData.ComponentInstanceData.FindAndReplaceInstances(OldToNewInstanceMap);
		const bool bErrorFree = NewActor->ExecuteConstruction(TargetWorldTransform, nullptr, &CachedActorData->ActorTransactionAnnotationData.ComponentInstanceData);
		if (!bErrorFree)
		{
			// Save off the cached actor data for once the blueprint has been fixed so we can reapply it
			NewActor->CurrentTransactionAnnotation = CachedActorData;
		}
	}
	else
	{
		FComponentInstanceDataCache DummyComponentData;
		NewActor->ExecuteConstruction(TargetWorldTransform, nullptr, &DummyComponentData);
	}	

	// The reinstancing case doesn't ever explicitly call Actor->FinishSpawning, we've handled the construction script
	// portion above but still need the PostActorConstruction() case so BeginPlay gets routed correctly while in a BegunPlay world
	if (UWorld* World = NewActor->GetWorld())
	{
		if (World->HasBegunPlay())
		{
			NewActor->PostActorConstruction();
		}
	}

	// make sure that the actor is properly hidden if it's in a hidden sublevel:
	bool bIsInHiddenLevel = false;
	if (ULevel* Level = NewActor->GetLevel())
	{
		// consider non visible level as hidden in editor only if this is post world initialization
		UWorld* World = Level->GetWorld();
		bIsInHiddenLevel = !Level->bIsVisible && World && World->bIsWorldInitialized;
	}

	if (bIsInHiddenLevel)
	{
		NewActor->bHiddenEdLevel = true;
		NewActor->MarkComponentsRenderStateDirty();
	}

	TMap<UObject*, UObject*> ConstructedComponentReplacementMap;
	for (UActorComponent* NewActorComponent : NewActor->GetComponents())
	{
		if (NewActorComponent)
		{
			if (UActorComponent** OldActorComponent = OldActorComponentNameMap.Find(NewActorComponent->GetFName()))
			{
				ConstructedComponentReplacementMap.Add(*OldActorComponent, NewActorComponent);
			}
		}
	}
	if (GEditor)
	{
		GEditor->NotifyToolsOfObjectReplacement(ConstructedComponentReplacementMap);
	}

	// Destroy actor and clear references.
	NewActor->Modify();
	if (GEditor)
	{
		ULayersSubsystem* Layers = GEditor->GetEditorSubsystem<ULayersSubsystem>();
		if (Layers)
		{
			Layers->InitializeNewActorLayers(NewActor);
		}
	}
}

void FActorReplacementHelper::ApplyAttachments(const TMap<UObject*, UObject*>& OldToNewInstanceMap, TSet<UObject*>* ObjectsThatShouldUseOldStuff, const TArray<UObject*>& ObjectsToReplace, const TMap<FSoftObjectPath, UObject*>& ReinstancedObjectsWeakReferenceMap)
{
	USceneComponent* NewRootComponent = NewActor->GetRootComponent();
	if (NewRootComponent == nullptr)
	{
		return;
	}

	if (AttachmentData.TargetAttachParent)
	{
		UObject* const* NewTargetAttachParent = OldToNewInstanceMap.Find(AttachmentData.TargetAttachParent);
		if (NewTargetAttachParent)
		{
			AttachmentData.TargetAttachParent = CastChecked<AActor>(*NewTargetAttachParent);
		}
	}
	if (AttachmentData.TargetParentComponent)
	{
		UObject* const* NewTargetParentComponent = OldToNewInstanceMap.Find(AttachmentData.TargetParentComponent);
		if (NewTargetParentComponent && *NewTargetParentComponent)
		{
			AttachmentData.TargetParentComponent = CastChecked<USceneComponent>(*NewTargetParentComponent);
		}
	}

	// attach the new instance to original parent
	if (AttachmentData.TargetAttachParent != nullptr)
	{
		if (AttachmentData.TargetParentComponent == nullptr)
		{
			AttachmentData.TargetParentComponent = AttachmentData.TargetAttachParent->GetRootComponent();
		}
		else if(IsValid(AttachmentData.TargetParentComponent))
		{
			NewRootComponent->AttachToComponent(AttachmentData.TargetParentComponent, FAttachmentTransformRules::KeepWorldTransform, AttachmentData.TargetAttachSocket);
		}
	}

	AttachChildActors(NewRootComponent, OldToNewInstanceMap);
}

void FActorReplacementHelper::AttachChildActors(USceneComponent* RootComponent, const TMap<UObject*, UObject*>& OldToNewInstanceMap)
{
	// if we had attached children reattach them now - unless they are already attached
	for (FAttachedActorInfo& Info : AttachmentData.PendingChildAttachments)
	{
		// Check for a reinstanced attachment, and redirect to the new instance if found
		AActor* NewAttachedActor = Cast<AActor>(OldToNewInstanceMap.FindRef(Info.AttachedActor));
		if (NewAttachedActor)
		{
			Info.AttachedActor = NewAttachedActor;
		}

		// If this actor is no longer attached to anything, reattach
		check(Info.AttachedActor);
		if (IsValid(Info.AttachedActor) && Info.AttachedActor->GetAttachParentActor() == nullptr)
		{
			USceneComponent* ChildRoot = Info.AttachedActor->GetRootComponent();
			if (ChildRoot && ChildRoot->GetAttachParent() != RootComponent)
			{
				ChildRoot->AttachToComponent(RootComponent, FAttachmentTransformRules::KeepWorldTransform, Info.AttachedToSocket);
				ChildRoot->UpdateComponentToWorld();
			}
		}
	}
}

// 
namespace InstancedPropertyUtils
{
	typedef TMap<FName, UObject*> FInstancedPropertyMap;

	/** 
	 * Aids in finding instanced property values that will not be duplicated nor
	 * copied in CopyPropertiesForUnRelatedObjects().
	 */
	class FArchiveInstancedSubObjCollector : public FArchiveUObject
	{
	public:
		//----------------------------------------------------------------------
		FArchiveInstancedSubObjCollector(UObject* TargetObj, FInstancedPropertyMap& PropertyMapOut, bool bAutoSerialize = true)
			: Target(TargetObj)
			, InstancedPropertyMap(PropertyMapOut)
		{
			ArIsObjectReferenceCollector = true;
			this->SetIsPersistent(false);
			ArIgnoreArchetypeRef = false;

			if (bAutoSerialize)
			{
				RunSerialization();
			}
		}

		//----------------------------------------------------------------------
		FArchive& operator<<(FObjectPtr& Obj)
		{
			// Avoid resolving an FObjectPtr if it is not an instanced property
			FProperty* SerializingProperty = GetSerializedProperty();
			const bool bHasInstancedValue = SerializingProperty && SerializingProperty->HasAnyPropertyFlags(CPF_PersistentInstance);
			if (!bHasInstancedValue)
			{
				return *this;
			}

			return FArchiveUObject::operator<<(Obj);
		}

		FArchive& operator<<(UObject*& Obj)
		{
			if (Obj != nullptr)
			{
				FProperty* SerializingProperty = GetSerializedProperty();
				const bool bHasInstancedValue = SerializingProperty && SerializingProperty->HasAnyPropertyFlags(CPF_PersistentInstance);

				// default sub-objects are handled by CopyPropertiesForUnrelatedObjects()
				if (bHasInstancedValue && !Obj->IsDefaultSubobject())
				{
					
					UObject* ObjOuter = Obj->GetOuter();
					bool bIsSubObject = (ObjOuter == Target);
					// @TODO: handle nested sub-objects when we're more clear on 
					//        how this'll affect the makeup of the reinstanced object
// 					while (!bIsSubObject && (ObjOuter != nullptr))
// 					{
// 						ObjOuter = ObjOuter->GetOuter();
// 						bIsSubObject |= (ObjOuter == Target);
// 					}

					if (bIsSubObject)
					{
						InstancedPropertyMap.Add(SerializingProperty->GetFName(), Obj);
					}
				}
			}
			return *this;
		}

		//----------------------------------------------------------------------
		void RunSerialization()
		{
			InstancedPropertyMap.Empty();
			if (Target != nullptr)
			{
				Target->Serialize(*this);
			}
		}

	private:
		UObject* Target;
		FInstancedPropertyMap& InstancedPropertyMap;
	};

	/** 
	 * Duplicates and assigns instanced property values that may have been 
	 * missed by CopyPropertiesForUnRelatedObjects().
	 */
	class FArchiveInsertInstancedSubObjects : public FArchiveUObject
	{
	public:
		//----------------------------------------------------------------------
		FArchiveInsertInstancedSubObjects(UObject* TargetObj, const FInstancedPropertyMap& OldInstancedSubObjs, bool bAutoSerialize = true)
			: TargetCDO(TargetObj->GetClass()->GetDefaultObject())
			, Target(TargetObj)
			, OldInstancedSubObjects(OldInstancedSubObjs)
		{
			ArIsObjectReferenceCollector = true;
			ArIsModifyingWeakAndStrongReferences = true;

			if (bAutoSerialize)
			{
				RunSerialization();
			}
		}

		//----------------------------------------------------------------------
		FArchive& operator<<(FObjectPtr& Obj)
		{
			// Avoid resolving an FObjectPtr if it is not an instanced property
			FProperty* SerializingProperty = GetSerializedProperty();
			const bool bHasInstancedValue = SerializingProperty && SerializingProperty->HasAnyPropertyFlags(CPF_PersistentInstance);
			if (!bHasInstancedValue)
			{
				return *this;
			}

			return FArchiveUObject::operator<<(Obj);
		}

		FArchive& operator<<(UObject*& Obj)
		{
			if (Obj == nullptr)
			{
				if (FProperty* SerializingProperty = GetSerializedProperty())
				{
					if (UObject* const* OldInstancedObjPtr = OldInstancedSubObjects.Find(SerializingProperty->GetFName()))
					{
						const UObject* OldInstancedObj = *OldInstancedObjPtr;
						check(SerializingProperty->HasAnyPropertyFlags(CPF_PersistentInstance));

						UClass* TargetClass = TargetCDO->GetClass();
						// @TODO: Handle nested instances when we have more time to flush this all out  
						if (TargetClass->IsChildOf(SerializingProperty->GetOwnerClass()))
						{
							FObjectPropertyBase* SerializingObjProperty = CastFieldChecked<FObjectPropertyBase>(SerializingProperty);
							// being extra careful, not to create our own instanced version when we expect one from the CDO
							if (SerializingObjProperty->GetObjectPropertyValue_InContainer(TargetCDO) == nullptr)
							{
								// @TODO: What if the instanced object is of the same type 
								//        that we're currently reinstancing
								Obj = StaticDuplicateObject(OldInstancedObj, Target);// NewObject<UObject>(Target, OldInstancedObj->GetClass()->GetAuthoritativeClass(), OldInstancedObj->GetFName());
							}
						}
					}
				}
			}
			return *this;
		}

		//----------------------------------------------------------------------
		void RunSerialization()
		{
			if ((Target != nullptr) && (OldInstancedSubObjects.Num() != 0))
			{
				Target->Serialize(*this);
			}
		}

	private:
		UObject* TargetCDO;
		UObject* Target;
		const FInstancedPropertyMap& OldInstancedSubObjects;
	};
}

void FBlueprintCompileReinstancer::ReplaceInstancesOfClass(UClass* OldClass, UClass* NewClass, UObject*	OriginalCDO, TSet<UObject*>* ObjectsThatShouldUseOldStuff, bool bClassObjectReplaced, bool bPreserveRootComponent)
{
	TMap<UClass*, UClass*> OldToNewClassMap;
	OldToNewClassMap.Add(OldClass, NewClass);
	ReplaceInstancesOfClass_Inner(OldToNewClassMap, OriginalCDO, ObjectsThatShouldUseOldStuff, bClassObjectReplaced, bPreserveRootComponent);
}

void FBlueprintCompileReinstancer::ReplaceInstancesOfClassEx(const FReplaceInstancesOfClassParameters& Parameters )
{
	TMap<UClass*, UClass*> OldToNewClassMap;
	OldToNewClassMap.Add(Parameters.OldClass, Parameters.NewClass);
	ReplaceInstancesOfClass_Inner(OldToNewClassMap, Parameters.OriginalCDO, Parameters.ObjectsThatShouldUseOldStuff, Parameters.bClassObjectReplaced, Parameters.bPreserveRootComponent, /*bArchetypesAreUpToDate=*/false, Parameters.InstancesThatShouldUseOldClass);
}

void FBlueprintCompileReinstancer::BatchReplaceInstancesOfClass(TMap<UClass*, UClass*>& InOldToNewClassMap, const FBatchReplaceInstancesOfClassParameters& Options )
{
	if (InOldToNewClassMap.Num() == 0)
	{
		return;
	}

	ReplaceInstancesOfClass_Inner(InOldToNewClassMap, nullptr, Options.ObjectsThatShouldUseOldStuff, false /*bClassObjectReplaced*/, true /*bPreserveRootComponent*/, Options.bArchetypesAreUpToDate, Options.InstancesThatShouldUseOldClass, Options.bReplaceReferencesToOldClasses);
}

bool FBlueprintCompileReinstancer::ReinstancerOrderingFunction(UClass* A, UClass* B)
{
	int32 DepthA = 0;
	int32 DepthB = 0;
	UStruct* Iter = A ? A->GetSuperStruct() : nullptr;
	while (Iter)
	{
		++DepthA;
		Iter = Iter->GetSuperStruct();
	}

	Iter = B ? B->GetSuperStruct() : nullptr;
	while (Iter)
	{
		++DepthB;
		Iter = Iter->GetSuperStruct();
	}

	if (DepthA == DepthB && A && B)
	{
		return A->GetFName().LexicalLess(B->GetFName());
	}
	return DepthA < DepthB;
}

void FBlueprintCompileReinstancer::GetSortedClassHierarchy(UClass* ClassToSearch, TArray<UClass*>& OutHierarchy, UClass** OutNativeParent)
{
	GetDerivedClasses(ClassToSearch, OutHierarchy);

	UClass* Iter = ClassToSearch;
	while (Iter)
	{
		OutHierarchy.Add(Iter);

		// Store the latest native super struct that we know of
		if (Iter->IsNative() && OutNativeParent && *OutNativeParent == nullptr)
		{
			*OutNativeParent = Iter;
		}

		Iter = Iter->GetSuperClass();
	}

	// Sort the hierarchy to get a deterministic result
	OutHierarchy.Sort([](UClass& A, UClass& B)->bool { return FBlueprintCompileReinstancer::ReinstancerOrderingFunction(&A, &B); });
}

void FBlueprintCompileReinstancer::MoveDependentSkelToReinst(UClass* OwnerClass, TMap<UClass*, UClass*>& OldToNewMap)
{
	// Gather the whole class hierarchy up the native class so that we can correctly create the REINST class parented to native
	TArray<UClass*> ClassHierarchy;
	UClass* NativeParentClass = nullptr;
	FBlueprintCompileReinstancer::GetSortedClassHierarchy(OwnerClass, ClassHierarchy, &NativeParentClass);
	check(NativeParentClass);

	// Traverse the class Hierarchy, and determine if the given class needs to be REINST and have its parent set to the one we created
	const int32 NewParentIndex = ClassHierarchy.Find(OwnerClass);

	for (int32 i = NewParentIndex; i < ClassHierarchy.Num(); ++i)
	{
		UClass* CurClass = ClassHierarchy[i];
		check(CurClass);
		const int32 PrevStructSize = CurClass->GetStructureSize();

		GIsDuplicatingClassForReinstancing = true;
		// Create a REINST version of the given class
		UObject* OldCDO = OwnerClass->ClassDefaultObject;
		const FName ReinstanceName = MakeUniqueObjectName(GetTransientPackage(), OwnerClass->GetClass(), *(FString(TEXT("REINST_")) + *OwnerClass->GetName()));

<<<<<<< HEAD
		checkf(!OwnerClass->IsPendingKill(), TEXT("%s is PendingKill - will not duplicate successfully"), *(OwnerClass->GetName()));
=======
		checkf(IsValid(OwnerClass), TEXT("%s is invalid - will not duplicate successfully"), *(OwnerClass->GetName()));
>>>>>>> 6bbb88c8
		UClass* ReinstClass = CastChecked<UClass>(StaticDuplicateObject(CurClass, GetTransientPackage(), ReinstanceName, ~RF_Transactional));
		
		ReinstClass->RemoveFromRoot();
		OwnerClass->ClassFlags &= ~CLASS_NewerVersionExists;
		GIsDuplicatingClassForReinstancing = false;

		UClass** OverridenParent = OldToNewMap.Find(ReinstClass->GetSuperClass());
		if (OverridenParent && *OverridenParent)
		{
			ReinstClass->SetSuperStruct(*OverridenParent);
		}

		ReinstClass->Bind();
		ReinstClass->StaticLink(true);

		// Map the old class to the new one
		OldToNewMap.Add(CurClass, ReinstClass);

		// Actually move the old CDO reference out of the way
		if (OldCDO)
		{
			OwnerClass->ClassDefaultObject = nullptr;
			OldCDO->Rename(nullptr, ReinstClass->GetOuter(), REN_DoNotDirty | REN_DontCreateRedirectors | REN_ForceNoResetLoaders);
			ReinstClass->ClassDefaultObject = OldCDO;
			OldCDO->SetClass(ReinstClass);
		}

		// Ensure that we are not changing the class layout by setting a new super struct, 
		// if they do not match we may see crashes because instances of the structs do match the 
		// correct layout size
		const int32 NewStructSize = ReinstClass->GetStructureSize();
		ensure(PrevStructSize == NewStructSize);
	}
}

UClass* FBlueprintCompileReinstancer::MoveCDOToNewClass(UClass* OwnerClass, const TMap<UClass*, UClass*>& OldToNewMap, bool bAvoidCDODuplication)
{
	GIsDuplicatingClassForReinstancing = true;
	OwnerClass->ClassFlags |= CLASS_NewerVersionExists;
	
	ensureMsgf(!FBlueprintCompileReinstancer::IsReinstClass(OwnerClass), TEXT("OwnerClass should not be 'REINST_'! This means that a REINST class was parented to another REINST class, causing unwanted recursion!"));

	// For consistency I'm moving archetypes that are outered to the UClass aside. The current implementation
	// of IsDefaultSubobject (used by StaticDuplicateObject) will not duplicate these instances if they 
	// are based on the CDO, but if they are based on another archetype (ie, they are inherited) then
	// they will be considered sub objects and they will be duplicated. There is no reason to duplicate
	// these archetypes here, so we move them aside and restore them after the uclass has been duplicated:
	TArray<UObject*> OwnedObjects;
	GetObjectsWithOuter(OwnerClass, OwnedObjects, false);
	// record original names:
	TArray<FName> OriginalNames;
	for(UObject* OwnedObject : OwnedObjects)
	{
		OriginalNames.Add(OwnedObject->GetFName());
		if(OwnedObject->HasAnyFlags(RF_ArchetypeObject))
		{
			OwnedObject->Rename(nullptr, GetTransientPackage(), REN_DoNotDirty | REN_DontCreateRedirectors | REN_ForceNoResetLoaders);
		}
	}

	UObject* OldCDO = OwnerClass->ClassDefaultObject;
	const FName ReinstanceName = MakeUniqueObjectName(GetTransientPackage(), OwnerClass->GetClass(), *(FString(TEXT("REINST_")) + *OwnerClass->GetName()));

	checkf(IsValid(OwnerClass), TEXT("%s is invalid - will not duplicate successfully"), *(OwnerClass->GetName()));
	UClass* CopyOfOwnerClass = CastChecked<UClass>(StaticDuplicateObject(OwnerClass, GetTransientPackage(), ReinstanceName, ~RF_Transactional));

	CopyOfOwnerClass->RemoveFromRoot();
	OwnerClass->ClassFlags &= ~CLASS_NewerVersionExists;
	GIsDuplicatingClassForReinstancing = false;

	UClass * const* OverridenParent = OldToNewMap.Find(CopyOfOwnerClass->GetSuperClass());
	if(OverridenParent && *OverridenParent)
	{
		CopyOfOwnerClass->SetSuperStruct(*OverridenParent);
	}

	UBlueprintGeneratedClass* BPClassToReinstance = Cast<UBlueprintGeneratedClass>(OwnerClass);
	UBlueprintGeneratedClass* BPGDuplicatedClass = Cast<UBlueprintGeneratedClass>(CopyOfOwnerClass);
	if (BPGDuplicatedClass && BPClassToReinstance && BPClassToReinstance->OverridenArchetypeForCDO)
	{
		BPGDuplicatedClass->OverridenArchetypeForCDO = BPClassToReinstance->OverridenArchetypeForCDO;
	}

#if VALIDATE_UBER_GRAPH_PERSISTENT_FRAME
	if (BPGDuplicatedClass && BPClassToReinstance)
	{
		BPGDuplicatedClass->UberGraphFunctionKey = BPClassToReinstance->UberGraphFunctionKey;
	}
#endif

	UFunction* DuplicatedClassUberGraphFunction = BPGDuplicatedClass ? ToRawPtr(BPGDuplicatedClass->UberGraphFunction) : nullptr;
	if (DuplicatedClassUberGraphFunction)
	{
		DuplicatedClassUberGraphFunction->Bind();
		DuplicatedClassUberGraphFunction->StaticLink(true);
	}

	for( int32 I = 0; I < OwnedObjects.Num(); ++I )
	{
		UObject* OwnedArchetype = OwnedObjects[I];
		if(OwnedArchetype->HasAnyFlags(RF_ArchetypeObject))
		{
			OwnedArchetype->Rename(*OriginalNames[I].ToString(), OwnerClass, REN_DoNotDirty | REN_DontCreateRedirectors | REN_ForceNoResetLoaders);
		}
	}

	CopyOfOwnerClass->Bind();
	CopyOfOwnerClass->StaticLink(true);

	if(OldCDO)
	{
		// @todo: #dano, rename bAvoidCDODuplication because it's really a flag to move the CDO aside not 'prevent duplication':
		if(bAvoidCDODuplication)
		{
			OwnerClass->ClassDefaultObject = nullptr;
			OldCDO->Rename(nullptr, CopyOfOwnerClass->GetOuter(), REN_DoNotDirty | REN_DontCreateRedirectors | REN_ForceNoResetLoaders);
			CopyOfOwnerClass->ClassDefaultObject = OldCDO;
		}
		OldCDO->SetClass(CopyOfOwnerClass);
	}
	return CopyOfOwnerClass;
}

bool FBlueprintCompileReinstancer::IsReinstClass(const UClass* Class)
{
	static const FString ReinstPrefix = TEXT("REINST");
	return Class && Class->GetFName().ToString().StartsWith(ReinstPrefix);
}

static void ReplaceObjectHelper(UObject*& OldObject, UClass* OldClass, UObject*& NewUObject, UClass* NewClass, TMap<UObject*, UObject*>& OldToNewInstanceMap, TMap<UObject*, FName>& OldToNewNameMap, int32 OldObjIndex, TArray<UObject*>& ObjectsToReplace, TArray<UObject*>& PotentialEditorsForRefreshing, TSet<AActor*>& OwnersToRerunConstructionScript, TFunctionRef<TArray<USceneComponent*>&(USceneComponent*)> GetAttachChildrenArray, bool bIsComponent, bool bArchetypesAreUpToDate)
{
	const EObjectFlags FlagMask = RF_Public | RF_ArchetypeObject | RF_Transactional | RF_Transient | RF_TextExportTransient | RF_InheritableComponentTemplate | RF_Standalone; //TODO: what about RF_RootSet?
	// If the old object was spawned from an archetype (i.e. not the CDO), we must use the new version of that archetype as the template object when constructing the new instance.
	UObject* NewArchetype = nullptr;
	if(bArchetypesAreUpToDate)
	{
		FName NewName = OldToNewNameMap.FindRef(OldObject);
		if (NewName == NAME_None)
		{
			// Otherwise, just use the old object's current name.
			NewName = OldObject->GetFName();
		}
		NewArchetype = UObject::GetArchetypeFromRequiredInfo(NewClass, OldObject->GetOuter(), NewName, OldObject->GetFlags() & FlagMask);
	}
	else
	{
		UObject* OldArchetype = OldObject->GetArchetype();
		NewArchetype = OldToNewInstanceMap.FindRef(OldArchetype);

		bool bArchetypeReinstanced = (OldArchetype == OldClass->GetDefaultObject()) || (NewArchetype != nullptr);
		// if we don't have a updated archetype to spawn from, we need to update/reinstance it
		while (!bArchetypeReinstanced)
		{
			int32 ArchetypeIndex = ObjectsToReplace.Find(OldArchetype);
			if (ArchetypeIndex != INDEX_NONE)
			{
				if (ensure(ArchetypeIndex > OldObjIndex))
				{
					// if this object has an archetype, but it hasn't been 
					// reinstanced yet (but is queued to) then we need to swap out 
					// the two, and reinstance the archetype first
					ObjectsToReplace.Swap(ArchetypeIndex, OldObjIndex);
					OldObject = ObjectsToReplace[OldObjIndex];
					check(OldObject == OldArchetype);

					OldArchetype = OldObject->GetArchetype();
					NewArchetype = OldToNewInstanceMap.FindRef(OldArchetype);
					bArchetypeReinstanced = (OldArchetype == OldClass->GetDefaultObject()) || (NewArchetype != nullptr);
				}
				else
				{
					break;
				}
			}
			else
			{
				break;
			}
		}
		// Check that either this was an instance of the class directly, or we found a new archetype for it
		ensureMsgf(bArchetypeReinstanced, TEXT("Reinstancing non-actor (%s); failed to resolve archetype object - property values may be lost."), *OldObject->GetPathName());
	}

	EObjectFlags OldFlags = OldObject->GetFlags();

	FName OldName(OldObject->GetFName());

	// If the old object is in this table, we've already renamed it away in a previous iteration. Don't rename it again!
	if (!OldToNewNameMap.Contains(OldObject))
	{
		// If we're reinstancing a component template, we also need to rename any inherited templates that are found to be based on it, in order to preserve archetype paths.
		if (bIsComponent && OldObject->HasAllFlags(RF_ArchetypeObject) && OldObject->GetOuter()->IsA<UBlueprintGeneratedClass>())
		{
			// Gather all component templates from the current archetype to the farthest antecedent inherited template(s).
			TArray<UObject*> OldArchetypeObjects;
			FArchetypeReinstanceHelper::GetArchetypeObjects(OldObject, OldArchetypeObjects, RF_InheritableComponentTemplate);

			// Find a unique object name that does not conflict with anything in the scope of all outers in the template chain.
			const FString OldArchetypeName = FArchetypeReinstanceHelper::FindUniqueArchetypeObjectName(OldArchetypeObjects).ToString();

			for (UObject* OldArchetypeObject : OldArchetypeObjects)
			{
				OldToNewNameMap.Add(OldArchetypeObject, OldName);
				OldArchetypeObject->Rename(*OldArchetypeName, OldArchetypeObject->GetOuter(), REN_DoNotDirty | REN_DontCreateRedirectors | REN_ForceNoResetLoaders);
			}
		}
		else
		{
			OldObject->Rename(nullptr, OldObject->GetOuter(), REN_DoNotDirty | REN_DontCreateRedirectors | REN_ForceNoResetLoaders);
		}
	}
						
	{
		// We may have already renamed this object to temp space if it was an inherited archetype in a previous iteration; check for that here.
		FName NewName = OldToNewNameMap.FindRef(OldObject);
		if (NewName == NAME_None)
		{
			// Otherwise, just use the old object's current name.
			NewName = OldName;
		}

		FMakeClassSpawnableOnScope TemporarilySpawnable(NewClass);
		// Since we have previously ensured that instances are processed in such order
		// that each instance's outer is processed _before_ itself, we can safely
		// look up the outer object in OldToNewInstanceMap to determine if a new version exists 
		UObject* OldOuter = OldObject->GetOuter();
		UObject* const* NewOuter = OldToNewInstanceMap.Find(OldOuter);
		NewUObject = NewObject<UObject>(NewOuter ? *NewOuter : OldOuter, NewClass, NewName, RF_NoFlags, NewArchetype);
	}

	check(NewUObject != nullptr);

	NewUObject->SetFlags(OldFlags & FlagMask);

	InstancedPropertyUtils::FInstancedPropertyMap InstancedPropertyMap;
	InstancedPropertyUtils::FArchiveInstancedSubObjCollector  InstancedSubObjCollector(OldObject, InstancedPropertyMap);
	// Copy property values
	UEngine::FCopyPropertiesForUnrelatedObjectsParams Options;
	Options.bNotifyObjectReplacement = true;
	Options.bDontClearReferenceIfNewerClassExists = true;
	UEditorEngine::CopyPropertiesForUnrelatedObjects(OldObject, NewUObject, Options);
	// Generate new subobjects
	InstancedPropertyUtils::FArchiveInsertInstancedSubObjects InstancedSubObjSpawner(NewUObject, InstancedPropertyMap);

	UWorld* RegisteredWorld = nullptr;
	bool bWasRegistered = false;
	if (bIsComponent)
	{
		UActorComponent* OldComponent = CastChecked<UActorComponent>(OldObject);
		if (OldComponent->IsRegistered())
		{
			bWasRegistered = true;
			RegisteredWorld = OldComponent->GetWorld();
			OldComponent->UnregisterComponent();
		}
	}

	OldObject->RemoveFromRoot();
	OldObject->MarkAsGarbage();

	OldToNewInstanceMap.Add(OldObject, NewUObject);

	if (bIsComponent)
	{
		UActorComponent* Component = CastChecked<UActorComponent>(NewUObject);
		AActor* OwningActor = Component->GetOwner();
		if (OwningActor)
		{
			OwningActor->ResetOwnedComponents();

			// Check to see if they have an editor that potentially needs to be refreshed
			if (OwningActor->GetClass()->ClassGeneratedBy)
			{
				PotentialEditorsForRefreshing.AddUnique(OwningActor->GetClass()->ClassGeneratedBy);
			}

			// we need to keep track of actor instances that need 
			// their construction scripts re-ran (since we've just 
			// replaced a component they own)
			OwnersToRerunConstructionScript.Add(OwningActor);
		}

		if (bWasRegistered)
		{
			if (RegisteredWorld && OwningActor == nullptr)
			{
				// Thumbnail components are added to a World without an actor, so we must special case their
				// REINST to register them with the world again.
				// The old thumbnail component is GC'd and will ensure if all it's attachments are not released
				// @TODO: This special case can breakdown if the nature of thumbnail components changes and could
				// use a cleanup later.
				if (OldObject->GetOutermost() == GetTransientPackage())
				{
					if (USceneComponent* SceneComponent = Cast<USceneComponent>(OldObject))
					{
						GetAttachChildrenArray(SceneComponent).Empty();
						SceneComponent->SetupAttachment(nullptr);
					}
				}

				Component->RegisterComponentWithWorld(RegisteredWorld);
			}
			else
			{
				Component->RegisterComponent();
			}
		}
	}
}

static void ReplaceActorHelper(AActor* OldActor, UClass* OldClass, UObject*& NewUObject, UClass* NewClass, TMap<UObject*, UObject*>& OldToNewInstanceMap, TMap<UClass*, UClass*>& InOldToNewClassMap, TMap<FSoftObjectPath, UObject*>& ReinstancedObjectsWeakReferenceMap, TMap<UObject*, FActorAttachmentData>& ActorAttachmentData, TArray<FActorReplacementHelper>& ReplacementActors, bool bPreserveRootComponent, bool& bSelectionChanged)
{
	FVector  Location = FVector::ZeroVector;
	FRotator Rotation = FRotator::ZeroRotator;
	if (USceneComponent* OldRootComponent = OldActor->GetRootComponent())
	{
		// We need to make sure that the GetComponentTransform() transform is up to date, but we don't want to run any initialization logic
		// so we silence the update, cache it off, revert the change (so no events are raised), and then directly update the transform
		// with the value calculated in ConditionalUpdateComponentToWorld:
		FScopedMovementUpdate SilenceMovement(OldRootComponent);

		OldRootComponent->ConditionalUpdateComponentToWorld();
		FTransform OldComponentToWorld = OldRootComponent->GetComponentTransform();
		SilenceMovement.RevertMove();

		OldRootComponent->SetComponentToWorld(OldComponentToWorld);
		Location = OldActor->GetActorLocation();
		Rotation = OldActor->GetActorRotation();
	}

	// If this actor was spawned from an Archetype, we spawn the new actor from the new version of that archetype
	UObject* OldArchetype = OldActor->GetArchetype();
	UWorld*  World = OldActor->GetWorld();
	AActor*  NewArchetype = Cast<AActor>(OldToNewInstanceMap.FindRef(OldArchetype));
	// Check that either this was an instance of the class directly, or we found a new archetype for it
	check(OldArchetype == OldClass->GetDefaultObject() || NewArchetype);

	// Spawn the new actor instance, in the same level as the original, but deferring running the construction script until we have transferred modified properties
	ULevel*  ActorLevel = OldActor->GetLevel();
	UClass** MappedClass = InOldToNewClassMap.Find(OldActor->GetClass());
	UClass*  SpawnClass = MappedClass ? *MappedClass : NewClass;

	FActorSpawnParameters SpawnInfo;
	SpawnInfo.OverrideLevel = ActorLevel;
	SpawnInfo.Owner = OldActor->GetOwner();
	SpawnInfo.Instigator = OldActor->GetInstigator();
	SpawnInfo.Template = NewArchetype;
	SpawnInfo.SpawnCollisionHandlingOverride = ESpawnActorCollisionHandlingMethod::AlwaysSpawn;
	SpawnInfo.bDeferConstruction = true;
	SpawnInfo.Name = OldActor->GetFName();

	if (!OldActor->IsListedInSceneOutliner())
	{
		SpawnInfo.bHideFromSceneOutliner = true;
	}

<<<<<<< HEAD
	SpawnInfo.OverridePackage = OldActor->GetExternalPackage();
	SpawnInfo.OverrideActorGuid = OldActor->GetActorGuid();

	OldActor->Rename(nullptr, OldActor->GetOuter(), REN_DoNotDirty | REN_DontCreateRedirectors | REN_ForceNoResetLoaders);
=======
	// Make sure to reuse the same external package if any
	SpawnInfo.bCreateActorPackage = false;
	SpawnInfo.OverridePackage = OldActor->GetExternalPackage();

	SpawnInfo.OverrideActorGuid = OldActor->GetActorGuid();

	// Don't go through AActor::Rename here because we aren't changing outers (the actor's level) and we also don't want to reset loaders
	// if the actor is using an external package. We really just want to rename that actor out of the way so we can spawn the new one in
	// the exact same package, keeping the package name intact.
	OldActor->UObject::Rename(nullptr, OldActor->GetOuter(), REN_DoNotDirty | REN_DontCreateRedirectors | REN_ForceNoResetLoaders);
>>>>>>> 6bbb88c8

	const bool bPackageNewlyCreated = OldActor->GetExternalPackage() && OldActor->GetExternalPackage()->HasAnyPackageFlags(PKG_NewlyCreated);
	
	AActor* NewActor = nullptr;
	{
		FMakeClassSpawnableOnScope TemporarilySpawnable(SpawnClass);
		NewActor = World->SpawnActor(SpawnClass, &Location, &Rotation, SpawnInfo);
	}

	if (OldActor->CurrentTransactionAnnotation.IsValid())
	{
		NewActor->CurrentTransactionAnnotation = OldActor->CurrentTransactionAnnotation;
	}

	check(NewActor != nullptr);

	// When Spawning an actor that has an external package the package can be PKG_NewlyCreated. 
	// We need to remove this flag if the package didn't have that flag prior to the SpawnActor. 
	// This means we are reinstancing an actor that was already saved on disk.
	if (UPackage* ExternalPackage = NewActor->GetExternalPackage())
	{
		if (!bPackageNewlyCreated && ExternalPackage->HasAnyPackageFlags(PKG_NewlyCreated))
		{
			ExternalPackage->ClearPackageFlags(PKG_NewlyCreated);
		}
	}


	NewUObject = NewActor;
	// store the new actor for the second pass (NOTE: this detaches 
	// OldActor from all child/parent attachments)
	//
	// running the NewActor's construction-script is saved for that 
	// second pass (because the construction-script may reference 
	// another instance that hasn't been replaced yet).
	FActorAttachmentData& CurrentAttachmentData = ActorAttachmentData.FindChecked(OldActor);
	ReplacementActors.Add(FActorReplacementHelper(NewActor, OldActor, MoveTemp(CurrentAttachmentData)));
	ActorAttachmentData.Remove(OldActor);

	ReinstancedObjectsWeakReferenceMap.Add(OldActor, NewUObject);

	OldActor->DestroyConstructedComponents(); // don't want to serialize components from the old actor
												// Unregister native components so we don't copy any sub-components they generate for themselves (like UCameraComponent does)
	OldActor->UnregisterAllComponents();

	// Unregister any native components, might have cached state based on properties we are going to overwrite
	NewActor->UnregisterAllComponents();

	UEngine::FCopyPropertiesForUnrelatedObjectsParams Params;
	Params.bPreserveRootComponent = bPreserveRootComponent;
	Params.bAggressiveDefaultSubobjectReplacement = true;
	Params.bNotifyObjectReplacement = true;
	UEngine::CopyPropertiesForUnrelatedObjects(OldActor, NewActor, Params);

	// reset properties/streams
	NewActor->ResetPropertiesForConstruction();

	// Only register the components if the world is already initialized
	if (World->bIsWorldInitialized)
	{
		// register native components
		NewActor->RegisterAllComponents();
	}
	
	// 
	// clean up the old actor (unselect it, remove it from the world, etc.)...

	if (OldActor->IsSelected())
	{
		if(GEditor)
		{
			GEditor->SelectActor(OldActor, /*bInSelected =*/false, /*bNotify =*/false);
		}
		bSelectionChanged = true;
	}
	if (GEditor)
	{
		ULayersSubsystem* Layers = GEditor->GetEditorSubsystem<ULayersSubsystem>();
		if (Layers)
		{
			Layers->DisassociateActorFromLayers(OldActor);
		}
	}

	OldToNewInstanceMap.Add(OldActor, NewActor);
}

void FBlueprintCompileReinstancer::ReplaceInstancesOfClass_Inner(TMap<UClass*, UClass*>& InOldToNewClassMap, UObject* InOriginalCDO, TSet<UObject*>* ObjectsThatShouldUseOldStuff, bool bClassObjectReplaced, bool bPreserveRootComponent, bool bArchetypesAreUpToDate, const TSet<UObject*>* InstancesThatShouldUseOldClass, bool bReplaceReferencesToOldClasses)
{
	// If there is an original CDO, we are only reinstancing a single class
	check((InOriginalCDO != nullptr && InOldToNewClassMap.Num() == 1) || InOriginalCDO == nullptr); // (InOldToNewClassMap.Num() > 1 && InOriginalCDO == nullptr) || (InOldToNewClassMap.Num() == 1 && InOriginalCDO != nullptr));

	if (InOldToNewClassMap.Num() == 0)
	{
		return;
	}

	USelection* SelectedActors = nullptr;
	TArray<UObject*> ObjectsReplaced;
	bool bSelectionChanged = false;
	bool bFixupSCS = false;
	const bool bLogConversions = false; // for debugging

	// Map of old objects to new objects
	TMap<UObject*, UObject*> OldToNewInstanceMap;

	// Map of old objects to new name (used to assist with reinstancing archetypes)
	TMap<UObject*, FName> OldToNewNameMap;

	TMap<FSoftObjectPath, UObject*> ReinstancedObjectsWeakReferenceMap;

	// actors being replace
	TArray<FActorReplacementHelper> ReplacementActors;

	// A list of objects (e.g. Blueprints) that potentially have editors open that we need to refresh
	TArray<UObject*> PotentialEditorsForRefreshing;

	// A list of component owners that need their construction scripts re-ran (because a component of theirs has been reinstanced)
	TSet<AActor*> OwnersToRerunConstructionScript;

	// Set global flag to let system know we are reconstructing blueprint instances
	TGuardValue<bool> GuardTemplateNameFlag(GIsReconstructingBlueprintInstances, true);

	struct FObjectRemappingHelper
	{
		void OnObjectsReplaced(const TMap<UObject*, UObject*>& InReplacedObjects)
		{
			for (const TPair<UObject*, UObject*>& Pair : InReplacedObjects)
			{
				// CPFUO is going to tell us that the old class
				// has been replaced with the new class, but we created
				// the old class and we don't want to blindly replace
				// references to the old class. This could cause, for example,
				// the compilation manager to replace its references to the
				// old class with references to the new class:
				if (Pair.Key == nullptr || 
					Pair.Value == nullptr ||
					(	!Pair.Key->IsA<UClass>() &&
						!Pair.Value->IsA<UClass>()) )
				{
					ReplacedObjects.Add(Pair);
				}
			}
		}

		TMap<UObject*, UObject*> ReplacedObjects;
	} ObjectRemappingHelper;

	FDelegateHandle OnObjectsReplacedHandle = FCoreUObjectDelegates::OnObjectsReplaced.AddRaw(&ObjectRemappingHelper, &FObjectRemappingHelper::OnObjectsReplaced);

	auto UpdateObjectBeingDebugged = [](UObject* InOldObject, UObject* InNewObject)
	{
		if (UBlueprint* OldObjBlueprint = Cast<UBlueprint>(InOldObject->GetClass()->ClassGeneratedBy))
		{
			// For now, don't update the object if the outer BP assets don't match (e.g. after a reload). Otherwise, it will
			// trigger an ensure() in SetObjectBeginDebugged(). This will be replaced with a better solution in a future release.
			if (OldObjBlueprint == Cast<UBlueprint>(InNewObject->GetClass()->ClassGeneratedBy))
			{
				// The old object may already be PendingKill, but we still want to check the current
				// ptr value for a match. Otherwise, the selection will get cleared after every compile.
				const UObject* DebugObj = OldObjBlueprint->GetObjectBeingDebugged(EGetObjectOrWorldBeingDebuggedFlags::IgnorePendingKill);
				if (DebugObj == InOldObject)
				{
					OldObjBlueprint->SetObjectBeingDebugged(InNewObject);
				}
			}
		}
	};

	{
		BP_SCOPED_COMPILER_EVENT_STAT(EKismetReinstancerStats_ReplaceInstancesOfClass);
		if(GEditor && GEditor->GetSelectedActors())
		{
			SelectedActors = GEditor->GetSelectedActors();
			SelectedActors->BeginBatchSelectOperation();
			SelectedActors->Modify();
		}

		struct FClassInstances
		{
			TPair<UClass*, UClass*> OldToNewClass;
			TArray<UObject*> OldInstances;
		};

		// Build array of instances to replace, sorted in order of subobject hierarchy
		TArray<FClassInstances> ClassInstancesWithOldOuter;
		TArray<FClassInstances> AllClassInstances;
		ClassInstancesWithOldOuter.Reserve(InOldToNewClassMap.Num());
		AllClassInstances.Reserve(InOldToNewClassMap.Num());
		for (TPair<UClass*, UClass*> OldToNewClass : InOldToNewClassMap)
		{
			// We depend on the proper states of this flag in the algorithm that follows.  Reload system will
			// have old == new if a code change has been detected, but no structural changes were made. 
			if (OldToNewClass.Key != OldToNewClass.Value)
			{
				OldToNewClass.Key->ClassFlags |= CLASS_NewerVersionExists; // This flag should be set at this point so make sure it is
				ensure(!OldToNewClass.Value->HasAnyClassFlags(CLASS_NewerVersionExists));
			}

			// Cache all instances of each class being reinstanced
			FClassInstances ClassInstances;
			ClassInstances.OldToNewClass = OldToNewClass;
			const bool bIncludeDerivedClasses = false;
			GetObjectsOfClass(OldToNewClass.Key, ClassInstances.OldInstances, bIncludeDerivedClasses);

			// Put in one of two lists depending on if any instances have an outdated outer
			bool bHasOldOuter = false;
			for (UObject* OldInstance : ClassInstances.OldInstances)
			{
				if (OldInstance->GetOuter()->GetClass()->HasAnyClassFlags(CLASS_NewerVersionExists))
				{
					bHasOldOuter = true;
					break;
				}
			}
			if (bHasOldOuter)
			{
				ClassInstancesWithOldOuter.Add(MoveTemp(ClassInstances));
			}
			else
			{
				AllClassInstances.Add(MoveTemp(ClassInstances));
			}
		}

		// Make sure all subobjects follow behind their outer
		// If we find any subobject occurring before its outer, swap it with its outer and repeat
		// This algorithm has quadratic complexity, though the number of elements in this array is usually very small
		// and for Blueprint reinstancing at this time of writing this array is always empty
		// It might be possible to topologically sort this with better time complexity but
		// this would also significantly complicate the algorithm which is at this point not worth it
		for (int32 ClassIndex1 = 0; ClassIndex1 < ClassInstancesWithOldOuter.Num(); ++ClassIndex1)
		{
		StartOver:
			FClassInstances& ClassInstances1 = ClassInstancesWithOldOuter[ClassIndex1];
			for (int32 ClassIndex2 = ClassIndex1 + 1; ClassIndex2 < ClassInstancesWithOldOuter.Num(); ++ClassIndex2)
			{
				FClassInstances& ClassInstances2 = ClassInstancesWithOldOuter[ClassIndex2];
				bool bSwap = false;
				bool bDontSwap = false;
				for (UObject* Obj1 : ClassInstances1.OldInstances)
				{
					UObject* Outer1 = Obj1->GetOuter();
					for (UObject* Obj2 : ClassInstances2.OldInstances)
					{
						UObject* Outer2 = Obj2->GetOuter();
						bSwap |= (Outer1 == Obj2);
						bDontSwap |= (Outer2 == Obj1);
					}
				}
				if (bSwap)
				{
					// Found at least one instance of class 1 that is a subobject of an instance of class 2
					// Therefore, let's swap their order so the owner gets reinstanced before its subobjects
					ClassInstancesWithOldOuter.Swap(ClassIndex1, ClassIndex2);
					if (!bDontSwap)
					{
						goto StartOver;
					}
					// If we get here for a legitimate reason, we should consider refactoring this code to operate
					// not on a list of classes with instances but on a flat list of instances instead
					// which would allow us to resolve this circular dependency
					UE_LOG(LogBlueprint, Error, TEXT("Found an instance of class %s contained in an instance of class %s and also vice versa. Reinstancing will be faulty."), *ClassInstances1.OldToNewClass.Value->GetName(), *ClassInstances2.OldToNewClass.Value->GetName());
					ensureAlways(false);
				}
			}
		}

		// After sorting, append ClassInstancesWithOuter to AllClassInstances,
		// The prior elements of AllClassInstances might contain outers of ClassInstancesWithOldOuter
		// and must therefore be processed before the elements of ClassInstancesWithOldOuter 
		AllClassInstances.Append(MoveTemp(ClassInstancesWithOldOuter));

		// WARNING: for (TPair<UClass*, UClass*> OldToNewClass : InOldToNewClassMap) duplicated below 
		// to handle reconstructing actors which need to be reinstanced after their owned components 
		// have been updated:
		for (FClassInstances& ClassInstances : AllClassInstances)
		{
			UClass* OldClass = ClassInstances.OldToNewClass.Key;
			UClass* NewClass = ClassInstances.OldToNewClass.Value;
			check(OldClass && NewClass);
			check(OldClass != NewClass || IsReloadActive());
			{
				auto IsScriptComponent = [](UClass* InClass) -> bool
				{
					bool bIsScriptComponent = false;
					// Hacky way of dtecting ScriptComponents
					static FName NAME_ScriptComponent(TEXT("ScriptComponent"));
					for (UClass* CurrentClass = InClass; CurrentClass && !bIsScriptComponent; CurrentClass = CurrentClass->GetSuperClass())
					{
						bIsScriptComponent = CurrentClass->GetFName() == NAME_ScriptComponent;
					}					
					return bIsScriptComponent;
				};
				
				const bool bIsComponent = NewClass->IsChildOf<UActorComponent>();
				// Keeping script component separate from bIsComponent as there's extra rules for replacing actor components
				// that may not apply to ScriptComponents.
				// We need to replace ScriptComponents that are on Blueprint CDOs when they're being edited
				const bool bIsScriptComponent = IsScriptComponent(NewClass);

				// If any of the class changes are of an actor component to scene component or reverse then we will fixup SCS of all actors affected
				if (bIsComponent && !bFixupSCS)
				{
					bFixupSCS = (NewClass->IsChildOf<USceneComponent>() != OldClass->IsChildOf<USceneComponent>());
				}

				// Then fix 'real' (non archetype) instances of the class
				for (int32 OldObjIndex = 0; OldObjIndex < ClassInstances.OldInstances.Num(); ++OldObjIndex)
				{
					UObject* OldObject = ClassInstances.OldInstances[OldObjIndex];
					
					AActor* OldActor = Cast<AActor>(OldObject);

					// Skip archetype instances, EXCEPT for component templates and child actor templates
					const bool bIsChildActorTemplate = OldActor && OldActor->GetOuter()->IsA<UChildActorComponent>();
					if ((!IsValid(OldObject) && !bIsScriptComponent) || // @todo: why do we need to replace PendingKill script components?
						(!bIsComponent && !bIsChildActorTemplate && OldObject->IsTemplate() && !bIsScriptComponent) ||
						(InstancesThatShouldUseOldClass && InstancesThatShouldUseOldClass->Contains(OldObject)))
					{
						continue;
					}

					// WARNING: This loop only handles non-actor objects, actor objects are handled below:
					if (OldActor == nullptr)
					{
						UObject* NewUObject = nullptr;
						ReplaceObjectHelper(OldObject, OldClass, NewUObject, NewClass, OldToNewInstanceMap, OldToNewNameMap, OldObjIndex, ClassInstances.OldInstances, PotentialEditorsForRefreshing, OwnersToRerunConstructionScript, &FDirectAttachChildrenAccessor::Get, bIsComponent, bArchetypesAreUpToDate);
						UpdateObjectBeingDebugged(OldObject, NewUObject);
						ObjectsReplaced.Add(OldObject);

						if (bLogConversions)
						{
							UE_LOG(LogBlueprint, Log, TEXT("Converted instance '%s' to '%s'"), *GetPathNameSafe(OldObject), *GetPathNameSafe(NewUObject));
						}
					}
				}
			}
		}


		FDelegateHandle OnLevelActorDeletedHandle = GEngine ? GEngine->OnLevelActorDeleted().AddLambda([&OldToNewInstanceMap](AActor* DestroyedActor)
			{
				if (UObject** ReplacementObject = OldToNewInstanceMap.Find(DestroyedActor))
				{
					AActor* ReplacementActor = CastChecked<AActor>(*ReplacementObject);
					ReplacementActor->GetWorld()->EditorDestroyActor(ReplacementActor, /*bShouldModifyLevel =*/true);
				}
			}) : FDelegateHandle();

		// WARNING: for (TPair<UClass*, UClass*> OldToNewClass : InOldToNewClassMap) duplicated above 
		// this loop only handles actors - which need to be reconstructed *after* their owned components 
		// have been reinstanced:
		for (FClassInstances& ClassInstances : AllClassInstances)
		{
			UClass* OldClass = ClassInstances.OldToNewClass.Key;
			UClass* NewClass = ClassInstances.OldToNewClass.Value;
			check(OldClass && NewClass);

			{
				// store old attachment data before we mess with components, etc:
				TMap<UObject*, FActorAttachmentData> ActorAttachmentData;
				for (int32 OldObjIndex = 0; OldObjIndex < ClassInstances.OldInstances.Num(); ++OldObjIndex)
				{
					UObject* OldObject = ClassInstances.OldInstances[OldObjIndex];
					if(!IsValid(OldObject) || 
						(InstancesThatShouldUseOldClass && InstancesThatShouldUseOldClass->Contains(OldObject)))
					{
						continue;
					}

					if (AActor* OldActor = Cast<AActor>(OldObject))
					{
						ActorAttachmentData.Add(OldObject, FActorAttachmentData(OldActor));
					}
				}

				// Then fix 'real' (non archetype) instances of the class
				for (int32 OldObjIndex = 0; OldObjIndex < ClassInstances.OldInstances.Num(); ++OldObjIndex)
				{
					UObject* OldObject = ClassInstances.OldInstances[OldObjIndex];
					AActor* OldActor = Cast<AActor>(OldObject);

					// Skip archetype instances, EXCEPT for child actor templates
					const bool bIsChildActorTemplate = OldActor && OldActor->GetOuter()->IsA<UChildActorComponent>();
					if (!IsValid(OldObject) || 
						(!bIsChildActorTemplate && OldObject->IsTemplate()) ||
						(InstancesThatShouldUseOldClass && InstancesThatShouldUseOldClass->Contains(OldObject)))
					{
						continue;
					}
					
					// WARNING: This loop only handles actor objects that are in a level, all other objects are
					// handled above
					if (OldActor != nullptr)
					{
						UObject* NewUObject = nullptr;
						if (OldActor->GetLevel())
						{
							ReplaceActorHelper(OldActor, OldClass, NewUObject, NewClass, OldToNewInstanceMap, InOldToNewClassMap, ReinstancedObjectsWeakReferenceMap, ActorAttachmentData, ReplacementActors, bPreserveRootComponent, bSelectionChanged);
						}
						else
						{
							// Actors that are not in a level cannot be reconstructed, sequencer team decided to reinstance these as normal objects:
							ReplaceObjectHelper(OldObject, OldClass, NewUObject, NewClass, OldToNewInstanceMap, OldToNewNameMap, OldObjIndex, ClassInstances.OldInstances, PotentialEditorsForRefreshing, OwnersToRerunConstructionScript, &FDirectAttachChildrenAccessor::Get, false, bArchetypesAreUpToDate);
						}
						UpdateObjectBeingDebugged(OldObject, NewUObject);
						ObjectsReplaced.Add(OldObject);

						if (bLogConversions)
						{
							UE_LOG(LogBlueprint, Log, TEXT("Converted instance '%s' to '%s'"), *GetPathNameSafe(OldObject), *GetPathNameSafe(NewUObject));
						}
					}
				}
			}
		}
		if (GEngine)
		{
			GEngine->OnLevelActorDeleted().Remove(OnLevelActorDeletedHandle);
		}

		for (TPair<UObject*, UObject*> ReinstancedPair : OldToNewInstanceMap)
		{
			if (AActor* OldActor = Cast<AActor>(ReinstancedPair.Key))
			{
				if (UWorld* World = OldActor->GetWorld())
				{
					World->EditorDestroyActor(OldActor, /*bShouldModifyLevel =*/true);
				}
			}
		}
	}

	FCoreUObjectDelegates::OnObjectsReplaced.Remove(OnObjectsReplacedHandle);

	// Now replace any pointers to the old archetypes/instances with pointers to the new one
	TArray<UObject*> SourceObjects;
	OldToNewInstanceMap.GenerateKeyArray(SourceObjects);
	
	if (InOriginalCDO)
	{
		check(InOldToNewClassMap.Num() == 1);
		for (TPair<UClass*, UClass*> OldToNewClass : InOldToNewClassMap)
		{
			UClass* OldClass = OldToNewClass.Key;
			UClass* NewClass = OldToNewClass.Value;
			check(OldClass && NewClass);
			check(OldClass != NewClass || IsReloadActive());

			FReplaceReferenceHelper::IncludeCDO(OldClass, NewClass, OldToNewInstanceMap, SourceObjects, InOriginalCDO);

			if (bClassObjectReplaced)
			{
				FReplaceReferenceHelper::IncludeClass(OldClass, NewClass, OldToNewInstanceMap, SourceObjects, ObjectsReplaced);
			}
		}
	}

	{ BP_SCOPED_COMPILER_EVENT_STAT(EKismetReinstancerStats_ReplacementConstruction);

		// the process of setting up new replacement actors is split into two 
		// steps (this here, is the second)...
		// 
		// the "finalization" here runs the replacement actor's construction-
		// script and is left until late to account for a scenario where the 
		// construction-script attempts to modify another instance of the 
		// same class... if this were to happen above, in the ObjectsToReplace 
		// loop, then accessing that other instance would cause an assert in 
		// FProperty::ContainerPtrToValuePtrInternal() (which appropriatly 
		// complains that the other instance's type doesn't match because it 
		// hasn't been replaced yet... that's why we wait until after 
		// FArchiveReplaceObjectRef to run construction-scripts).
		for (FActorReplacementHelper& ReplacementActor : ReplacementActors)
		{
			ReplacementActor.Finalize(ObjectRemappingHelper.ReplacedObjects, ObjectsThatShouldUseOldStuff, ObjectsReplaced, ReinstancedObjectsWeakReferenceMap);
		}

		for (FActorReplacementHelper& ReplacementActor : ReplacementActors)
		{
			ReplacementActor.ApplyAttachments(ObjectRemappingHelper.ReplacedObjects, ObjectsThatShouldUseOldStuff, ObjectsReplaced, ReinstancedObjectsWeakReferenceMap);
		}

		OldToNewInstanceMap.Append(ObjectRemappingHelper.ReplacedObjects);
	}

	if(bReplaceReferencesToOldClasses)
	{
		check(ObjectsThatShouldUseOldStuff);

		for (TPair<UClass*, UClass*> OldToNew : InOldToNewClassMap)
		{
			ObjectsThatShouldUseOldStuff->Add(OldToNew.Key);

			TArray<UObject*> OldFunctions;
			GetObjectsWithOuter(OldToNew.Key, OldFunctions);
			ObjectsThatShouldUseOldStuff->Append(OldFunctions);
			
			OldToNewInstanceMap.Add(OldToNew.Key, OldToNew.Value);
			SourceObjects.Add(OldToNew.Key);
		}
	}

	FReplaceReferenceHelper::FindAndReplaceReferences(SourceObjects, ObjectsThatShouldUseOldStuff, ObjectsReplaced, OldToNewInstanceMap, ReinstancedObjectsWeakReferenceMap);
	
	for (UObject* Obj : ObjectsReplaced)
	{
		UObject** NewObject = OldToNewInstanceMap.Find(Obj);
		if (NewObject && *NewObject)
		{
			if (Obj)
			{
				// Patch the new object into the old object linker's export map; subsequent loads may import
				// this entry and we need to make sure that it returns the new object instead of the old one.
				FLinkerLoad::PRIVATE_PatchNewObjectIntoExport(Obj, *NewObject);
			}

			if (UAnimInstance* AnimTree = Cast<UAnimInstance>(*NewObject))
			{
				// Initialising the anim instance isn't enough to correctly set up the skeletal mesh again in a
				// paused world, need to initialise the skeletal mesh component that contains the anim instance.
				if (USkeletalMeshComponent* SkelComponent = Cast<USkeletalMeshComponent>(AnimTree->GetOuter()))
				{
					SkelComponent->ClearAnimScriptInstance();
					SkelComponent->InitAnim(true);
					// compile change ignores motion vector, so ignore this. 
					SkelComponent->ClearMotionVector();
				}
			}
		}
	}


	if(SelectedActors)
	{
		SelectedActors->EndBatchSelectOperation();
	}

	if (bSelectionChanged && GEditor)
	{
		GEditor->NoteSelectionChange();
	}

	TSet<UBlueprintGeneratedClass*> FixedSCS;

	// in the case where we're replacing component instances, we need to make 
	// sure to re-run their owner's construction scripts
	for (AActor* ActorInstance : OwnersToRerunConstructionScript)
	{
		// Before rerunning the construction script, first fix up the SCS if any component class has changed from actor to scene
		if (bFixupSCS)
		{
			UBlueprintGeneratedClass* BPGC = Cast<UBlueprintGeneratedClass>(ActorInstance->GetClass());
			while (BPGC && !FixedSCS.Contains(BPGC))
			{
				if (BPGC->SimpleConstructionScript)
				{
					BPGC->SimpleConstructionScript->FixupRootNodeParentReferences();
					BPGC->SimpleConstructionScript->ValidateSceneRootNodes();
				}
				FixedSCS.Add(BPGC);
				BPGC = Cast<UBlueprintGeneratedClass>(BPGC->GetSuperClass());
			}
		}

		// Skipping CDOs as CSs are not allowed for them.
		if (!ActorInstance->HasAnyFlags(RF_ClassDefaultObject) && ActorInstance->GetLevel())
		{
			ActorInstance->RerunConstructionScripts();
		}
	}

	if (GEditor)
	{
		// Refresh any editors for objects that we've updated components for
		for (UObject* BlueprintAsset : PotentialEditorsForRefreshing)
		{
			FBlueprintEditor* BlueprintEditor = static_cast<FBlueprintEditor*>(GEditor->GetEditorSubsystem<UAssetEditorSubsystem>()->FindEditorForAsset(BlueprintAsset, /*bFocusIfOpen =*/false));
			if (BlueprintEditor)
			{
				BlueprintEditor->RefreshEditors();
			}
		}
	}
}

void FBlueprintCompileReinstancer::ReconstructOwnerInstances(TSubclassOf<UActorComponent> ComponentClass)
{
	if (ComponentClass == nullptr)
	{
		return;
	}

	TArray<UObject*> ComponentInstances;
	GetObjectsOfClass(ComponentClass, ComponentInstances, /*bIncludeDerivedClasses =*/false);

	TSet<AActor*> OwnerInstances;
	for (UObject* ComponentObj : ComponentInstances)
	{
	
		UActorComponent* Component = CastChecked<UActorComponent>(ComponentObj);
			
		if (AActor* OwningActor = Component->GetOwner())
		{
			// we don't just rerun construction here, because we could end up 
			// doing it twice for the same actor (if it had multiple components 
			// of this kind), so we put that off as a secondary pass
			OwnerInstances.Add(OwningActor);
		}
	}

	for (AActor* ComponentOwner : OwnerInstances)
	{
		ComponentOwner->RerunConstructionScripts();
	}
}

void FBlueprintCompileReinstancer::VerifyReplacement()
{
	TArray<UObject*> SourceObjects;

	// Find all instances of the old class
	for( TObjectIterator<UObject> it; it; ++it )
	{
		UObject* CurrentObj = *it;

		if( (CurrentObj->GetClass() == DuplicatedClass) )
		{
			SourceObjects.Add(CurrentObj);
		}
	}

	// For each instance, track down references
	if( SourceObjects.Num() > 0 )
	{
		TFindObjectReferencers<UObject> Referencers(SourceObjects, nullptr, false);
		for (TFindObjectReferencers<UObject>::TIterator It(Referencers); It; ++It)
		{
			UObject* CurrentObject = It.Key();
			UObject* ReferencedObj = It.Value();
			FPlatformMisc::LowLevelOutputDebugStringf(TEXT("- Object %s is referencing %s ---"), *CurrentObject->GetName(), *ReferencedObj->GetName());
		}
	}
}
void FBlueprintCompileReinstancer::ReparentChild(UBlueprint* ChildBP)
{
	check(ChildBP);

	UClass* SkeletonClass = ChildBP->SkeletonGeneratedClass;
	UClass* GeneratedClass = ChildBP->GeneratedClass;

	const bool ReparentGeneratedOnly = (ReinstClassType == RCT_BpGenerated);
	if( !ReparentGeneratedOnly && SkeletonClass )
	{
		ReparentChild(SkeletonClass);
	}

	const bool ReparentSkelOnly = (ReinstClassType == RCT_BpSkeleton);
	if( !ReparentSkelOnly && GeneratedClass )
	{
		ReparentChild(GeneratedClass);
	}
}

void FBlueprintCompileReinstancer::ReparentChild(UClass* ChildClass)
{
	check(ChildClass && ClassToReinstance && DuplicatedClass && ChildClass->GetSuperClass());
	bool bIsReallyAChild = ChildClass->GetSuperClass() == ClassToReinstance || ChildClass->GetSuperClass() == DuplicatedClass;
	const UBlueprint* SuperClassBP = Cast<UBlueprint>(ChildClass->GetSuperClass()->ClassGeneratedBy);
	if (SuperClassBP && !bIsReallyAChild)
	{
		bIsReallyAChild |= (SuperClassBP->SkeletonGeneratedClass == ClassToReinstance) || (SuperClassBP->SkeletonGeneratedClass == DuplicatedClass);
		bIsReallyAChild |= (SuperClassBP->GeneratedClass == ClassToReinstance) || (SuperClassBP->GeneratedClass == DuplicatedClass);
	}
	check(bIsReallyAChild);

	ChildClass->AssembleReferenceTokenStream();
	ChildClass->SetSuperStruct(DuplicatedClass);
	ChildClass->Bind();
	ChildClass->StaticLink(true);
}

void FBlueprintCompileReinstancer::CopyPropertiesForUnrelatedObjects(UObject* OldObject, UObject* NewObject, bool bClearExternalReferences, bool bForceDeltaSerialization /* = false */)
{
	InstancedPropertyUtils::FInstancedPropertyMap InstancedPropertyMap;
	InstancedPropertyUtils::FArchiveInstancedSubObjCollector  InstancedSubObjCollector(OldObject, InstancedPropertyMap);

	UEngine::FCopyPropertiesForUnrelatedObjectsParams Params;
	Params.bAggressiveDefaultSubobjectReplacement = false;
	// During a blueprint reparent, delta serialization must be enabled to correctly copy all properties
	Params.bDoDelta = bForceDeltaSerialization || !OldObject->HasAnyFlags(RF_ClassDefaultObject);
	Params.bCopyDeprecatedProperties = true;
	Params.bSkipCompilerGeneratedDefaults = true;
	Params.bClearReferences = bClearExternalReferences;
	Params.bNotifyObjectReplacement = true;
	UEngine::CopyPropertiesForUnrelatedObjects(OldObject, NewObject, Params);

	InstancedPropertyUtils::FArchiveInsertInstancedSubObjects InstancedSubObjSpawner(NewObject, InstancedPropertyMap);
}

FRecreateUberGraphFrameScope::FRecreateUberGraphFrameScope(UClass* InClass, bool bRecreate)
	: RecompiledClass(InClass)
{
	if (bRecreate && ensure(RecompiledClass))
	{
		BP_SCOPED_COMPILER_EVENT_STAT(EKismetCompilerStats_RecreateUberGraphPersistentFrame);

		const bool bIncludeDerivedClasses = true;
		GetObjectsOfClass(RecompiledClass, Objects, bIncludeDerivedClasses, RF_NoFlags);

		for (UObject* Obj : Objects)
		{
			RecompiledClass->DestroyPersistentUberGraphFrame(Obj);
		}
	}
}

FRecreateUberGraphFrameScope::~FRecreateUberGraphFrameScope()
{
	BP_SCOPED_COMPILER_EVENT_STAT(EKismetCompilerStats_RecreateUberGraphPersistentFrame);
	for (UObject* Obj : Objects)
	{
		if (IsValid(Obj))
		{
			RecompiledClass->CreatePersistentUberGraphFrame(Obj, false);
		}
	}
}<|MERGE_RESOLUTION|>--- conflicted
+++ resolved
@@ -28,11 +28,7 @@
 #include "UObject/UObjectHash.h"
 #include "UObject/UObjectIterator.h"
 #include "Serialization/FindObjectReferencers.h"
-<<<<<<< HEAD
-#include "Serialization/ArchiveReplaceObjectRef.h" // @todo replace with ArchiveReplaceObjectAndStructPropertyRef.h in Main and remove FArchiveReplaceObjectAndStructPropertyRef below
-=======
 #include "Serialization/ArchiveReplaceObjectAndStructPropertyRef.h"
->>>>>>> 6bbb88c8
 #include "BlueprintEditor.h"
 #include "Engine/Selection.h"
 #include "BlueprintEditorSettings.h"
@@ -56,96 +52,6 @@
 DECLARE_CYCLE_STAT(TEXT("Reinstance Objects"), EKismetCompilerStats_ReinstanceObjects, STATGROUP_KismetCompiler);
 DECLARE_CYCLE_STAT(TEXT("Refresh Dependent Blueprints In Reinstancer"), EKismetCompilerStats_RefreshDependentBlueprintsInReinstancer, STATGROUP_KismetCompiler);
 DECLARE_CYCLE_STAT(TEXT("Recreate UberGraphPersistentFrame"), EKismetCompilerStats_RecreateUberGraphPersistentFrame, STATGROUP_KismetCompiler);
-
-/*----------------------------------------------------------------------------
-	FArchiveReplaceObjectAndStructPropertyRef.
-----------------------------------------------------------------------------*/
-/**
- * Specialized version of FArchiveReplaceObjectRef that replaces references to FFields
- * that were owned by any of the old UStructs in the Replacement Map with their respective
- * new versions that belong to the new UStrtucts in the Replacement Map.
- */
-template <class T>
-class FArchiveReplaceObjectAndStructPropertyRef : public FArchiveReplaceObjectRef<T>
-{
-public:
-	/**
-	 * Initializes variables and starts the serialization search
-	 *
-	 * @param InSearchObject		The object to start the search on
-	 * @param InReplacementMap		Map of objects to find -> objects to replace them with (null zeros them)
-	 * @param bNullPrivateRefs		Whether references to non-public objects not contained within the SearchObject
-	 *								should be set to null
-	 * @param bIgnoreOuterRef		Whether we should replace Outer pointers on Objects.
-	 * @param bIgnoreArchetypeRef	Whether we should replace the ObjectArchetype reference on Objects.
-	 * @param bDelayStart			Specify true to prevent the constructor from starting the process.  Allows child classes' to do initialization stuff in their ctor
-	 */
-	FArchiveReplaceObjectAndStructPropertyRef
-	(
-		UObject* InSearchObject,
-		const TMap<T*, T*>& InReplacementMap,
-		bool bNullPrivateRefs,
-		bool bIgnoreOuterRef,
-		bool bIgnoreArchetypeRef,
-		bool bDelayStart = false,
-		bool bIgnoreClassGeneratedByRef = true
-	)
-		: FArchiveReplaceObjectRef<T>(InSearchObject, InReplacementMap, bNullPrivateRefs, bIgnoreOuterRef, bIgnoreArchetypeRef, bDelayStart, bIgnoreClassGeneratedByRef)
-	{
-	}
-
-	/**
-	 * Serializes the reference to FProperties
-	 */
-	virtual FArchive& operator<<(FField*& InField) override
-	{
-		if (InField)
-		{
-			// Some structs (like UFunctions in their bytecode) reference properties of another UStructs.
-			// In this case we need to inspect their owner and if it's one of the objects we want to replace,
-			// replace the entire property with the one matching on the struct we want to replace it with
-			UStruct* OldOwnerStruct = InField->GetOwner<UStruct>();
-			if (OldOwnerStruct)
-			{
-				T* const* ReplaceWith = (T* const*)((const TMap<UObject*, UObject*>*) & this->ReplacementMap)->Find(OldOwnerStruct);
-				if (ReplaceWith)
-				{
-					// We want to replace the property's owner but since that would be even worse than replacing UObject's Outer
-					// we need to replace the entire property instead. We need to find the new property on the object we want to replace the Owner with
-					UStruct* NewOwnerStruct = CastChecked<UStruct>(*ReplaceWith);
-					FField* ReplaceWithField = NewOwnerStruct->FindPropertyByName(InField->GetFName());
-					// Do we need to verify the existence of ReplaceWithField? Theoretically it could be missing on the new version
-					// of the owner struct and in this case we still don't want to keep the stale old property pointer around so it's safer to null it
-					InField = ReplaceWithField;
-					this->ReplacedReferences.FindOrAdd(OldOwnerStruct).AddUnique(this->GetSerializedProperty());
-					this->Count++;
-				}
-				// A->IsIn(A) returns false, but we don't want to NULL that reference out, so extra check here.
-				else if (OldOwnerStruct == this->SearchObject || OldOwnerStruct->IsIn(this->SearchObject))
-				{
-					bool bAlreadyAdded = false;
-					this->SerializedObjects.Add(OldOwnerStruct, &bAlreadyAdded);
-					if (!bAlreadyAdded)
-					{
-						// No recursion
-						this->PendingSerializationObjects.Add(OldOwnerStruct);
-					}
-				}
-				else if (this->bNullPrivateReferences && !OldOwnerStruct->HasAnyFlags(RF_Public))
-				{
-					checkf(false, TEXT("Can't null a reference to %s on property %s as it would be equivalent to nulling UObject's Outer."),
-						*OldOwnerStruct->GetPathName(), *InField->GetName());
-				}
-			}
-			else
-			{
-				// Just serialize the field to find any UObjects it may be referencing that we want to replace 
-				InField->Serialize(*this);
-			}
-		}
-		return *this;
-	}
-};
 
 struct FReplaceReferenceHelper
 {
@@ -225,11 +131,7 @@
 					{
 					public:
 						ReferenceReplace(UObject* InSearchObject, const TMap<UObject*, UObject*>& InReplacementMap, const TMap<FSoftObjectPath, UObject*>& InWeakReferencesMap)
-<<<<<<< HEAD
-							: FArchiveReplaceObjectAndStructPropertyRef<UObject>(InSearchObject, InReplacementMap, false, false, false, true), WeakReferencesMap(InWeakReferencesMap)
-=======
 							: FArchiveReplaceObjectAndStructPropertyRef<UObject>(InSearchObject, InReplacementMap, EArchiveReplaceObjectFlags::DelayStart), WeakReferencesMap(InWeakReferencesMap)
->>>>>>> 6bbb88c8
 						{
 							SerializeSearchObject();
 						}
@@ -1142,11 +1044,7 @@
 				}
 			}
 
-<<<<<<< HEAD
-			FArchiveReplaceFieldReferences ReplaceInBPAr(DependentBP, FieldMappings, false, true, true);
-=======
 			FArchiveReplaceFieldReferences ReplaceInBPAr(DependentBP, FieldMappings);
->>>>>>> 6bbb88c8
 			if (ReplaceInBPAr.GetCount())
 			{
 #if VALIDATE_BYTECODE_REFERENCE_DEPENDENCY_CACHE
@@ -1761,11 +1659,7 @@
 		UObject* OldCDO = OwnerClass->ClassDefaultObject;
 		const FName ReinstanceName = MakeUniqueObjectName(GetTransientPackage(), OwnerClass->GetClass(), *(FString(TEXT("REINST_")) + *OwnerClass->GetName()));
 
-<<<<<<< HEAD
-		checkf(!OwnerClass->IsPendingKill(), TEXT("%s is PendingKill - will not duplicate successfully"), *(OwnerClass->GetName()));
-=======
 		checkf(IsValid(OwnerClass), TEXT("%s is invalid - will not duplicate successfully"), *(OwnerClass->GetName()));
->>>>>>> 6bbb88c8
 		UClass* ReinstClass = CastChecked<UClass>(StaticDuplicateObject(CurClass, GetTransientPackage(), ReinstanceName, ~RF_Transactional));
 		
 		ReinstClass->RemoveFromRoot();
@@ -2122,12 +2016,6 @@
 		SpawnInfo.bHideFromSceneOutliner = true;
 	}
 
-<<<<<<< HEAD
-	SpawnInfo.OverridePackage = OldActor->GetExternalPackage();
-	SpawnInfo.OverrideActorGuid = OldActor->GetActorGuid();
-
-	OldActor->Rename(nullptr, OldActor->GetOuter(), REN_DoNotDirty | REN_DontCreateRedirectors | REN_ForceNoResetLoaders);
-=======
 	// Make sure to reuse the same external package if any
 	SpawnInfo.bCreateActorPackage = false;
 	SpawnInfo.OverridePackage = OldActor->GetExternalPackage();
@@ -2138,7 +2026,6 @@
 	// if the actor is using an external package. We really just want to rename that actor out of the way so we can spawn the new one in
 	// the exact same package, keeping the package name intact.
 	OldActor->UObject::Rename(nullptr, OldActor->GetOuter(), REN_DoNotDirty | REN_DontCreateRedirectors | REN_ForceNoResetLoaders);
->>>>>>> 6bbb88c8
 
 	const bool bPackageNewlyCreated = OldActor->GetExternalPackage() && OldActor->GetExternalPackage()->HasAnyPackageFlags(PKG_NewlyCreated);
 	
