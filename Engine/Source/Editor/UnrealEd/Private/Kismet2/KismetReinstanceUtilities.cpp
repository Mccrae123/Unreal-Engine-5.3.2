--- conflicted
+++ resolved
@@ -1514,10 +1514,7 @@
 		// @todo: #dano, rename bAvoidCDODuplication because it's really a flag to move the CDO aside not 'prevent duplication':
 		if(bAvoidCDODuplication)
 		{
-<<<<<<< HEAD
-=======
 			OwnerClass->ClassDefaultObject = nullptr;
->>>>>>> 7027e215
 			OldCDO->Rename(nullptr, CopyOfOwnerClass->GetOuter(), REN_DoNotDirty | REN_DontCreateRedirectors | REN_ForceNoResetLoaders);
 			CopyOfOwnerClass->ClassDefaultObject = OldCDO;
 		}
