--- conflicted
+++ resolved
@@ -596,14 +596,7 @@
 	TArray<UK2Node*> AllNodes;
 	FBlueprintEditorUtils::GetAllNodesOfClass(Blueprint, AllNodes);
 
-<<<<<<< HEAD
-	if (AllNodes.Num() > 1)
-	{
-		AllNodes.Sort(FCompareNodePriority());
-	}
-=======
 	SortNodes(AllNodes, true);
->>>>>>> d731a049
 
 	for (TArray<UK2Node*>::TIterator NodeIt(AllNodes); NodeIt; ++NodeIt)
 	{
@@ -2378,17 +2371,11 @@
 	{
 		if (UObject* ExistingObject = FindObject<UObject>(ParentScope, *(GraphName.ToString())))
 		{
-<<<<<<< HEAD
-			if (!ensureMsgf(!ExistingObject->IsA<UEdGraph>(), TEXT("Graph %s already exists: %s"), *GraphName.ToString(), *ExistingObject->GetFullName()))
-			{
-				// Rename the old graph out of the way; but we have already failed at this point
-=======
 			if (ExistingObject->IsA<UEdGraph>())
 			{
 				// Rename the old graph out of the way - this may confuse the user somewhat - and even
 				// break their logic. But name collisions are not avoidable e.g. someone can add
 				// a function to an interface that conflicts with something in a class hierarchy
->>>>>>> d731a049
 				ExistingObject->Rename(nullptr, ExistingObject->GetOuter(), REN_DoNotDirty | REN_ForceNoResetLoaders);
 			}
 			else if (ExistingObject->IsA<UObjectRedirector>())
@@ -5935,72 +5922,6 @@
 }
 
 namespace UE::Blueprint::Private
-<<<<<<< HEAD
-{
-	// Given a specified search criteria algorithm, walk the current blueprint with a specified scope.
-	// When no explicit scope is provided, the asset registry will also be walked with the algorithm on additional blueprints.
-	template<typename SearchFunc> static bool SearchBlueprintWithFunc(const SearchFunc& Func, const UBlueprint* Blueprint, const UEdGraph* LocalGraphScope)
-	{
-		// Search the initial blueprint
-		if (Func(Blueprint))
-		{
-			return true;
-		}
-
-		// Optionally walk the asset registry for other blueprints
-		if (!LocalGraphScope)
-		{
-			const FAssetRegistryModule& AssetRegistryModule = FModuleManager::LoadModuleChecked<FAssetRegistryModule>(TEXT("AssetRegistry"));
-		
-			// Discover additional packages which reference the initial blueprint package name
-			FARFilter Filter;
-			AssetRegistryModule.Get().GetReferencers(Blueprint->GetPackage()->GetFName(), Filter.PackageNames, UE::AssetRegistry::EDependencyCategory::Package, UE::AssetRegistry::EDependencyQuery::Hard);
-
-			if (Filter.PackageNames.Num() > 0)
-			{
-				GWarn->BeginSlowTask(LOCTEXT("LoadingReferencerAssets", "Loading Referencing Assets ..."), true);
-				{
-					Filter.TagsAndValues.Add(FBlueprintTags::IsDataOnly, TOptional<FString>(TEXT("false")));
-					TArray<FAssetData> ReferencerAssetData;
-					AssetRegistryModule.Get().GetAssets(Filter, ReferencerAssetData);
-
-					// For each referencing asset
-					for (const FAssetData& ReferencerData : ReferencerAssetData)
-					{
-						const UObject* AssetReferencer = ReferencerData.GetAsset();
-
-						// Conditionally search the asset if it is a blueprint
-						if (const UBlueprint* BlueprintReferencer = Cast<const UBlueprint>(AssetReferencer))
-						{
-							if (BlueprintReferencer && Func(BlueprintReferencer))
-							{
-								GWarn->EndSlowTask();
-								return true;
-							}
-						}
-						// Otherwise check to see if a corresponding world level blueprint is in scope to search
-						else if (const UWorld* WorldReferencer = Cast<const UWorld>(AssetReferencer))
-						{
-							const auto& PersistentLevel = WorldReferencer->PersistentLevel;
-							if (!PersistentLevel.IsNull() && PersistentLevel->OwningWorld && Func(PersistentLevel->GetLevelScriptBlueprint()))
-							{
-								GWarn->EndSlowTask();
-								return true;
-							}
-						}
-					}
-				}
-				GWarn->EndSlowTask();
-			}
-		}
-
-		return false;
-	}
-}
-
-bool FBlueprintEditorUtils::IsVariableUsed(const UBlueprint* Blueprint, const FName& VariableName, const UEdGraph* LocalGraphScope /* = nullptr */)
-{
-=======
 {
 	// Given a specified search criteria algorithm, walk the current blueprint with a specified scope.
 	// When no explicit scope is provided, the asset registry will also be walked with the algorithm on additional blueprints.
@@ -6065,7 +5986,6 @@
 
 bool FBlueprintEditorUtils::IsVariableUsed(const UBlueprint* Blueprint, const FName& VariableName, const UEdGraph* LocalGraphScope /* = nullptr */)
 {
->>>>>>> d731a049
 	if (VariableName.IsNone())
 	{
 		return false;
@@ -6152,8 +6072,6 @@
 bool FBlueprintEditorUtils::IsFunctionUsed(const UBlueprint* Blueprint, const FName& FunctionName, const UEdGraph* LocalGraphScope /* = nullptr */)
 {
 	if (FunctionName.IsNone())
-<<<<<<< HEAD
-=======
 	{
 		return false;
 	}
@@ -6163,17 +6081,6 @@
 	UBlueprint::GetFunctionGuidFromClassByFieldName(Blueprint->SkeletonGeneratedClass, FunctionName, FunctionGuid);
 
 	if (!FunctionGuid.IsValid())
->>>>>>> d731a049
-	{
-		return false;
-	}
-
-<<<<<<< HEAD
-	// Retrieve the corresponding function guid from the blueprint
-	FGuid FunctionGuid;
-	UBlueprint::GetFunctionGuidFromClassByFieldName(Blueprint->SkeletonGeneratedClass, FunctionName, FunctionGuid);
-
-	if (!FunctionGuid.IsValid())
 	{
 		return false;
 	}
@@ -6181,11 +6088,6 @@
 	// Blueprint function search algorithm
 	const auto SearchBlueprint = [&LocalGraphScope, &FunctionGuid, &FunctionName, &Blueprint](const UBlueprint* CurrentBlueprint) -> bool
 	{
-=======
-	// Blueprint function search algorithm
-	const auto SearchBlueprint = [&LocalGraphScope, &FunctionGuid, &FunctionName, &Blueprint](const UBlueprint* CurrentBlueprint) -> bool
-	{
->>>>>>> d731a049
 		TArray<UEdGraph*> BlueprintGraphs;
 		CurrentBlueprint->GetAllGraphs(BlueprintGraphs);
 
