--- conflicted
+++ resolved
@@ -1938,10 +1938,6 @@
 				Var.VarGuid = NewVarGuids.Emplace(Var.VarGuid, FGuid::NewGuid());
 			}
 
-<<<<<<< HEAD
-			// Give all nodes a new Guid
-=======
->>>>>>> 6bbb88c8
 			TArray< UEdGraphNode* > AllGraphNodes;
 			GetAllNodesOfClass(Blueprint, AllGraphNodes);
 
@@ -2162,10 +2158,6 @@
 		IAssetEditorInstance* AssetEditor = GEditor->GetEditorSubsystem<UAssetEditorSubsystem>()->FindEditorForAsset(Blueprint, false);
 		if (AssetEditor)
 		{
-<<<<<<< HEAD
-			FBlueprintEditor* BlueprintEditor = static_cast<FBlueprintEditor*>(AssetEditor);
-			BlueprintEditor->UpdateNodesUnrelatedStatesAfterGraphChange();
-=======
 			// Prevent crash with the custom editor operating on the project-specific UBlueprint class
 			// Such custom editor might not inherit after FBlueprintEditor, but could still utilize FBlueprintEditorUtils
 			FAssetEditorToolkit* AssetEditorToolkit = static_cast<FAssetEditorToolkit*>(AssetEditor);
@@ -2174,7 +2166,6 @@
 				FBlueprintEditor* BlueprintEditor = static_cast<FBlueprintEditor*>(AssetEditor);
 				BlueprintEditor->UpdateNodesUnrelatedStatesAfterGraphChange();
 			}
->>>>>>> 6bbb88c8
 		}
 	}
 }
@@ -2456,11 +2447,7 @@
 
 bool FBlueprintEditorUtils::IsFunctionConvertableToEvent(UBlueprint* const BlueprintObj, UFunction* const Function)
 {
-<<<<<<< HEAD
-	return BlueprintObj && BlueprintObj->BlueprintType != BPTYPE_FunctionLibrary && BlueprintObj->BlueprintType != BPTYPE_Interface && Function;
-=======
 	return BlueprintObj && BlueprintObj->BlueprintType != BPTYPE_FunctionLibrary && BlueprintObj->BlueprintType != BPTYPE_Interface && Function && !HasFunctionBlueprintThreadSafeMetaData(Function);
->>>>>>> 6bbb88c8
 }
 
 UFunction* FBlueprintEditorUtils::FindFunctionInImplementedInterfaces(const UBlueprint* Blueprint, const FName& FunctionName, bool * bOutInvalidInterface, bool bGetAllInterfaces)
@@ -4457,30 +4444,6 @@
 }
 
 FBPVariableDescription* FBlueprintEditorUtils::GetVariableFromOnRepFunction(UBlueprint* Blueprint, FName FuncName)
-<<<<<<< HEAD
-{
-	const TCHAR* OnRepPrefix = TEXT("OnRep_");
-	FString FuncNameStr = FuncName.ToString();
-
-	if (FuncNameStr.StartsWith(OnRepPrefix))
-	{
-		FName VarName(FuncNameStr.RightChop(FCString::Strlen(OnRepPrefix)));
-		const int32 VarIndex = FBlueprintEditorUtils::FindNewVariableIndex(Blueprint, VarName);
-		if (VarIndex != INDEX_NONE)
-		{
-			if (Blueprint->NewVariables[VarIndex].RepNotifyFunc == FuncName)
-			{
-				return &Blueprint->NewVariables[VarIndex];
-			}
-		}
-	}
-
-	return nullptr;
-}
-
-FName FBlueprintEditorUtils::GetBlueprintVariableRepNotifyFunc(UBlueprint* Blueprint, const FName& VarName)
-=======
->>>>>>> 6bbb88c8
 {
 	const TCHAR* OnRepPrefix = TEXT("OnRep_");
 	FString FuncNameStr = FuncName.ToString();
@@ -4750,11 +4713,7 @@
 
 				// Since we defer copying the timeline templates to the BPGC until compile time, 
 				// we consider the BP (when present) to be authoritative.
-<<<<<<< HEAD
-				const TArray<UTimelineTemplate*>& Timelines = ParentBP ? ParentBP->Timelines : ParentPBGC->Timelines;
-=======
 				const TArray<TObjectPtr<UTimelineTemplate>>& Timelines = ParentBP ? ParentBP->Timelines : ParentPBGC->Timelines;
->>>>>>> 6bbb88c8
 				for (UTimelineTemplate* Timeline : Timelines)
 				{
 					if (Timeline)
@@ -5937,42 +5896,6 @@
 	return false;
 }
 
-<<<<<<< HEAD
-bool FBlueprintEditorUtils::IsVariableUsed(const UBlueprint* InBlueprint, const FName& Name, UEdGraph* LocalGraphScope/* = nullptr*/)
-{
-	auto CheckSingleBlueprint = [&Name, LocalGraphScope](const UBlueprint* Blueprint) -> bool
-	{
-		TArray<UEdGraph*> AllGraphs;
-		Blueprint->GetAllGraphs(AllGraphs);
-		for (TArray<UEdGraph*>::TConstIterator it(AllGraphs); it; ++it)
-		{
-			const UEdGraph* CurrentGraph = *it;
-			check(CurrentGraph);
-			if (CurrentGraph == LocalGraphScope || LocalGraphScope == nullptr)
-			{
-				TArray<UK2Node_Variable*> GraphNodes;
-				CurrentGraph->GetNodesOfClass(GraphNodes);
-
-				for (const UK2Node_Variable* CurrentNode : GraphNodes)
-				{
-					if (Name == CurrentNode->GetVarName())
-					{
-						return true;
-					}
-				}
-
-				// Also consider "used" if there's a GetClassDefaults node that exposes the variable as an output pin that's connected to something.
-				TArray<UK2Node_GetClassDefaults*> ClassDefaultsNodes;
-				CurrentGraph->GetNodesOfClass(ClassDefaultsNodes);
-				for (const UK2Node_GetClassDefaults* ClassDefaultsNode : ClassDefaultsNodes)
-				{
-					if (ClassDefaultsNode->GetInputClass() == Blueprint->SkeletonGeneratedClass)
-					{
-						const UEdGraphPin* VarPin = ClassDefaultsNode->FindPin(Name);
-						if (VarPin && VarPin->Direction == EGPD_Output && VarPin->LinkedTo.Num() > 0)
-						{
-							return true;
-=======
 namespace UE::Blueprint::Private
 {
 	// Given a specified search criteria algorithm, walk the current blueprint with a specified scope.
@@ -6025,7 +5948,6 @@
 								GWarn->EndSlowTask();
 								return true;
 							}
->>>>>>> 6bbb88c8
 						}
 					}
 				}
@@ -6034,36 +5956,6 @@
 		}
 
 		return false;
-<<<<<<< HEAD
-	};
-
-	if (CheckSingleBlueprint(InBlueprint))
-	{
-		return true;
-	}
-
-	if (!LocalGraphScope)
-	{
-		FAssetRegistryModule& AssetRegistryModule = FModuleManager::LoadModuleChecked<FAssetRegistryModule>(TEXT("AssetRegistry"));
-		FARFilter Filter;
-		AssetRegistryModule.Get().GetReferencers(InBlueprint->GetPackage()->GetFName(), Filter.PackageNames, UE::AssetRegistry::EDependencyCategory::Package, UE::AssetRegistry::EDependencyQuery::Hard);
-		if (Filter.PackageNames.Num() > 0)
-		{
-			GWarn->BeginSlowTask(LOCTEXT("LoadingReferencerAssets", "Loading Referencers..."), true);
-
-			Filter.TagsAndValues.Add(TEXT("IsDataOnly"), TOptional<FString>(TEXT("false")));
-			TArray<FAssetData> ReferencersAssetData;
-			AssetRegistryModule.Get().GetAssets(Filter, ReferencersAssetData);
-			for (const FAssetData& ReferencerData : ReferencersAssetData)
-			{
-				UObject* ReferencerAsset = ReferencerData.GetAsset();
-				if (UBlueprint* BlueprintReferencer = Cast<UBlueprint>(ReferencerAsset))
-				{
-					if (CheckSingleBlueprint(BlueprintReferencer))
-					{
-						GWarn->EndSlowTask();
-						return true;
-=======
 	}
 }
 
@@ -6122,7 +6014,6 @@
 						{
 							return true;
 						}
->>>>>>> 6bbb88c8
 					}
 
 					return false;
@@ -6142,27 +6033,8 @@
 				{
 					return true;
 				}
-<<<<<<< HEAD
-				else if (UWorld* WorldReferencer = Cast<UWorld>(ReferencerAsset))
-				{
-					if (WorldReferencer->PersistentLevel && WorldReferencer->PersistentLevel->OwningWorld)
-					{
-						for (UBlueprint* BP : WorldReferencer->PersistentLevel->GetLevelBlueprints())
-						{
-							if (CheckSingleBlueprint(BP))
-							{
-								GWarn->EndSlowTask();
-								return true;
-							}
-						}
-					}
-				}
-=======
-
->>>>>>> 6bbb88c8
-			}
-
-			GWarn->EndSlowTask();
+
+			}
 		}
 
 		return false;
@@ -6179,9 +6051,6 @@
 		return false;
 	}
 
-<<<<<<< HEAD
-	return false;
-=======
 	// Retrieve the corresponding function guid from the blueprint
 	FGuid FunctionGuid;
 	UBlueprint::GetFunctionGuidFromClassByFieldName(Blueprint->SkeletonGeneratedClass, FunctionName, FunctionGuid);
@@ -6236,7 +6105,6 @@
 
 	// Given the specified function search algorithm, walk the blueprint asset
 	return UE::Blueprint::Private::SearchBlueprintWithFunc(SearchBlueprint, Blueprint, LocalGraphScope);
->>>>>>> 6bbb88c8
 }
 
 bool FBlueprintEditorUtils::ValidateAllMemberVariables(UBlueprint* InBlueprint, UBlueprint* InParentBlueprint, const FName InVariableName)
@@ -6435,44 +6303,6 @@
 
 	return Count;
 }
-<<<<<<< HEAD
-
-void FBlueprintEditorUtils::MarkBlueprintChildrenAsModified(UBlueprint* InBlueprint)
-{
-	TArray<FAssetData> Children;
-	if (GetChildrenOfBlueprint(InBlueprint, Children) > 0)
-	{
-		int32 Unloaded = Algo::CountIf(Children,
-			[](const FAssetData& Asset)
-			{
-				return !Asset.IsAssetLoaded();
-			});
-
-
-		// If there are any unloaded children, ask the user to verify
-		EAppReturnType::Type DialogResponse = EAppReturnType::Yes;
-		if (Unloaded > 0)
-		{
-			FText Message = FText::Format(LOCTEXT("LoadChildrenPopupMessage", "Load {0} unloaded child blueprints to fix up phantom references?"), FText::FromString(FString::FromInt(Unloaded)));
-			FText Title = LOCTEXT("LoadChildrenPopupTitle", "Load Unloaded Children?");
-			DialogResponse = FMessageDialog::Open(EAppMsgType::YesNo, Message, &Title);
-		}
-
-		// Conditionally Load Children and mark as modified 
-		const bool bLoad = (DialogResponse == EAppReturnType::Yes);
-		for (FAssetData& Child : Children)
-		{
-			if (UBlueprint* ChildBlueprint = Cast<UBlueprint>(Child.FastGetAsset(bLoad)))
-			{
-				MarkBlueprintAsModified(ChildBlueprint);
-			}
-		}
-	}
-}
-
-//////////////////////////////////////////////////////////////////////////
-=======
->>>>>>> 6bbb88c8
 
 void FBlueprintEditorUtils::MarkBlueprintChildrenAsModified(UBlueprint* InBlueprint)
 {
