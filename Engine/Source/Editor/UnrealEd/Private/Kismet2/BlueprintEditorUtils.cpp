// Copyright 1998-2014 Epic Games, Inc. All Rights Reserved.

#include "UnrealEd.h"

#include "Matinee/MatineeActor.h"
#include "Engine/LevelScriptBlueprint.h"

#include "LatentActions.h"
#include "Kismet2/CompilerResultsLog.h"

#include "Editor/KismetCompiler/Public/KismetCompilerModule.h"
#include "AnimGraphDefinitions.h"
#include "AnimGraphNode_StateMachineBase.h"
#include "AnimStateNode.h"
#include "AnimStateNodeBase.h"
#include "AnimStateTransitionNode.h"
#include "AnimationTransitionSchema.h"
#include "AnimationGraph.h"
#include "AnimationGraphSchema.h"
#include "AnimationStateMachineGraph.h"
#include "AnimStateConduitNode.h"
#include "AnimGraphNode_StateMachine.h"
#include "Editor/UnrealEd/Public/Kismet2/KismetEditorUtilities.h"
#include "Editor/UnrealEd/Public/Kismet2/KismetDebugUtilities.h"
#include "Editor/UnrealEd/Public/Kismet2/BlueprintEditorUtils.h"
#include "Editor/UnrealEd/Public/Kismet2/StructureEditorUtils.h"
#include "ScopedTransaction.h"
#include "Editor/ClassViewer/Public/ClassViewerModule.h"
#include "Editor/ClassViewer/Public/ClassViewerFilter.h"
#include "Editor/Kismet/Public/FindInBlueprintManager.h"

#include "BlueprintEditor.h"
#include "Editor/UnrealEd/Public/Kismet2/Kismet2NameValidators.h"

#include "DefaultValueHelper.h"
#include "ObjectEditorUtils.h"
#include "ToolkitManager.h"
#include "Runtime/Engine/Classes/Engine/UserDefinedStruct.h"
#include "UnrealExporter.h"

#define LOCTEXT_NAMESPACE "Blueprint"

DEFINE_LOG_CATEGORY(LogBlueprintDebug);

FBlueprintEditorUtils::FFixLevelScriptActorBindingsEvent FBlueprintEditorUtils::FixLevelScriptActorBindingsEvent;

struct FCompareNodePriority
{
	FORCEINLINE bool operator()( const UK2Node& A, const UK2Node& B ) const
	{
		const bool NodeAChangesStructure = A.NodeCausesStructuralBlueprintChange();
		const bool NodeBChangesStructure = B.NodeCausesStructuralBlueprintChange();

		return ((NodeAChangesStructure > NodeBChangesStructure) ? true : false);
	}
};

/**
 * This helper does a depth first search, looking for the highest parent class that
 * implements the specified interface.
 * 
 * @param  Class		The class whose inheritance tree you want to check (NOTE: this class is checked itself as well).
 * @param  Interface	The interface that you're looking for.
 * @return NULL if the interface wasn't found, otherwise the highest parent class that implements the interface.
 */
static UClass* FindInheritedInterface(UClass* const Class, FBPInterfaceDescription const& Interface)
{
	UClass* ClassWithInterface = NULL;

	if (Class != NULL)
	{
		UClass* const ParentClass = Class->GetSuperClass();
		// search depth first so that we may find the highest parent in the chain that implements this interface
		ClassWithInterface = FindInheritedInterface(ParentClass, Interface);

		for (auto InterfaceIt(Class->Interfaces.CreateConstIterator()); InterfaceIt && (ClassWithInterface == NULL); ++InterfaceIt)
		{
			if (InterfaceIt->Class == Interface.Interface)
			{
				ClassWithInterface = Class;
				break;
			}
		}
	}

	return ClassWithInterface;
}

/**
 * This helper can be used to find a duplicate interface that is implemented higher
 * up the inheritance hierarchy (which can happen when you change parents or add an 
 * interface to a parent that's already implemented by a child).
 * 
 * @param  Interface	The interface you wish to find a duplicate of.
 * @param  Blueprint	The blueprint you wish to search.
 * @return True if one of the blueprint's super classes implements the specified interface, false if the child is free to implement it.
 */
static bool IsInterfaceImplementedByParent(FBPInterfaceDescription const& Interface, UBlueprint const* const Blueprint)
{
	check(Blueprint != NULL);
	return (FindInheritedInterface(Blueprint->ParentClass, Interface) != NULL);
}

/**
 * A helper function that takes two nodes belonging to the same graph and deletes 
 * one, replacing it with the other (moving over pin connections, etc.).
 * 
 * @param  OldNode	The node you want deleted.
 * @param  NewNode	The new replacement node that should take OldNode's place.
 */
static void ReplaceNode(UK2Node* OldNode, UK2Node* NewNode)
{
	check(OldNode->GetClass() == NewNode->GetClass());
	check(OldNode->GetOuter() == NewNode->GetOuter());

	UEdGraphSchema_K2 const* K2Schema = GetDefault<UEdGraphSchema_K2>();
	K2Schema->BreakNodeLinks(*NewNode);

	for (UEdGraphPin* OldPin : OldNode->Pins)
	{
		UEdGraphPin* NewPin = NewNode->FindPinChecked(OldPin->PinName);
		NewPin->CopyPersistentDataFromOldPin(*OldPin);
	}

	K2Schema->BreakNodeLinks(*OldNode);

	NewNode->NodePosX = OldNode->NodePosX;
	NewNode->NodePosY = OldNode->NodePosY;

	FBlueprintEditorUtils::RemoveNode(OldNode->GetBlueprint(), OldNode, /* bDontRecompile =*/ true);
}

/**
 * Promotes any graphs that belong to the specified interface, and repurposes them
 * as parent overrides (function graphs that implement a parent's interface).
 * 
 * @param  Interface	The interface you're looking to promote.
 * @param  BlueprintObj	The blueprint that you want this applied to.
 */
static void PromoteInterfaceImplementationToOverride(FBPInterfaceDescription const& Interface, UBlueprint* const BlueprintObj)
{
	check(BlueprintObj != NULL);
	// find the parent whose interface we're overriding 
	UClass* ParentClass = FindInheritedInterface(BlueprintObj->ParentClass, Interface);

	if (ParentClass != NULL)
	{
		for (UEdGraph* InterfaceGraph : Interface.Graphs)
		{
			check(InterfaceGraph != NULL);

			TArray<UK2Node_FunctionEntry*> EntryNodes;
			InterfaceGraph->GetNodesOfClass(EntryNodes);
			check(EntryNodes.Num() == 1); 
			UK2Node_FunctionEntry* OldEntryNode = EntryNodes[0];

			TArray<UK2Node_FunctionResult*> ExitNodes;
			InterfaceGraph->GetNodesOfClass(ExitNodes);
			check(ExitNodes.Num() == 1);
			UK2Node_FunctionResult* OldExitNode = ExitNodes[0];

			// this will create its own entry and exit nodes
			FBlueprintEditorUtils::AddFunctionGraph(BlueprintObj, InterfaceGraph, /* bIsUserCreated =*/ false, ParentClass);

			InterfaceGraph->GetNodesOfClass(EntryNodes);
			for (UK2Node_FunctionEntry* EntryNode : EntryNodes)
			{
				if (EntryNode == OldEntryNode)
				{
					continue;
				}
				
				ReplaceNode(OldEntryNode, EntryNode);
				break;
			}

			InterfaceGraph->GetNodesOfClass(ExitNodes);
			for (UK2Node_FunctionResult* ExitNode : ExitNodes)
			{
				if (ExitNode == OldExitNode)
				{
					continue;
				}

				ReplaceNode(OldExitNode, ExitNode);
				break;
			}
		}

		// if any graphs were moved
		if (Interface.Graphs.Num() > 0)
		{
			FBlueprintEditorUtils::MarkBlueprintAsStructurallyModified(BlueprintObj);
		}
	}
}

/**
 * Looks through the specified blueprint for any references to the specified 
 * variable, and renames them accordingly.
 * 
 * @param  Blueprint		The blueprint that you want to search through.
 * @param  VariableClass	The class that owns the variable that we're renaming
 * @param  OldVarName		The current name of the variable we want to replace
 * @param  NewVarName		The name that we wish to change all references to
 */
static void RenameVariableReferences(UBlueprint* Blueprint, UClass* VariableClass, const FName& OldVarName, const FName& NewVarName)
{
	TArray<UEdGraph*> AllGraphs;
	Blueprint->GetAllGraphs(AllGraphs);

	// Update any graph nodes that reference the old variable name to instead reference the new name
	for(UEdGraph* CurrentGraph : AllGraphs)
	{
		for(UEdGraphNode* GraphNode : CurrentGraph->Nodes)
		{
			if(UK2Node_Variable* const VariableNode = Cast<UK2Node_Variable>(GraphNode))
			{
				UClass* const NodeRefClass = VariableNode->VariableReference.GetMemberParentClass(Blueprint->GeneratedClass);
				if(NodeRefClass && NodeRefClass->IsChildOf(VariableClass) && OldVarName == VariableNode->GetVarName())
				{
					VariableNode->Modify();

					if(VariableNode->VariableReference.IsLocalScope())
					{
						VariableNode->VariableReference.SetLocalMember(NewVarName, VariableNode->VariableReference.GetMemberScopeName(), VariableNode->VariableReference.GetMemberGuid());
					}
					else if(VariableNode->VariableReference.IsSelfContext())
					{
						VariableNode->VariableReference.SetSelfMember(NewVarName);
					}
					else
					{
						VariableNode->VariableReference.SetExternalMember(NewVarName, NodeRefClass);
					}

					if(UEdGraphPin* const Pin = VariableNode->FindPin(OldVarName.ToString()))
					{
						Pin->Modify();
						Pin->PinName = NewVarName.ToString();
					}
				}
				continue;
			}
			
			if(UK2Node_ComponentBoundEvent* const ComponentBoundEventNode = Cast<UK2Node_ComponentBoundEvent>(GraphNode))
			{
				if(OldVarName == ComponentBoundEventNode->ComponentPropertyName)
				{
					ComponentBoundEventNode->Modify();
					ComponentBoundEventNode->ComponentPropertyName = NewVarName;
				}
				continue;
			}
		}
	}
}

void FBlueprintEditorUtils::RefreshAllNodes(UBlueprint* Blueprint)
{
	TArray<UK2Node*> AllNodes;
	FBlueprintEditorUtils::GetAllNodesOfClass(Blueprint, AllNodes);

	const bool bIsMacro = (Blueprint->BlueprintType == BPTYPE_MacroLibrary);
	if( AllNodes.Num() > 1 )
	{
		AllNodes.Sort(FCompareNodePriority());
	}

	bool bLastChangesStructure = (AllNodes.Num() > 0) ? AllNodes[0]->NodeCausesStructuralBlueprintChange() : true;
	for( TArray<UK2Node*>::TIterator NodeIt(AllNodes); NodeIt; ++NodeIt )
	{
		UK2Node* CurrentNode = *NodeIt;

		// See if we've finished the batch of nodes that affect structure, and recompile the skeleton if needed
		const bool bCurrentChangesStructure = CurrentNode->NodeCausesStructuralBlueprintChange();
		if( bLastChangesStructure != bCurrentChangesStructure )
		{
			// Make sure sorting was valid!
			check(bLastChangesStructure && !bCurrentChangesStructure);

			// Recompile the skeleton class, now that all changes to entry point structure has taken place
			// Ignore this for macros
			if (!bIsMacro)
			{
				FBlueprintEditorUtils::MarkBlueprintAsStructurallyModified(Blueprint);
			}
			bLastChangesStructure = bCurrentChangesStructure;
		}

		//@todo:  Do we really need per-schema refreshing?
		const UEdGraphSchema* Schema = CurrentNode->GetGraph()->GetSchema();
		Schema->ReconstructNode(*CurrentNode, true);
	}

	// If all nodes change structure, catch that case and recompile now
	if( bLastChangesStructure )
	{
		FBlueprintEditorUtils::MarkBlueprintAsStructurallyModified(Blueprint);
	}
}

void FBlueprintEditorUtils::RefreshExternalBlueprintDependencyNodes(UBlueprint* Blueprint)
{
	TArray<UK2Node*> AllNodes;
	FBlueprintEditorUtils::GetAllNodesOfClass(Blueprint, AllNodes);


	for( auto NodeIt = AllNodes.CreateIterator(); NodeIt; ++NodeIt )
	{
		UK2Node* Node = *NodeIt;
		if( Node->HasExternalBlueprintDependencies() )
		{
			//@todo:  Do we really need per-schema refreshing?
			const UEdGraphSchema* Schema = Node->GetGraph()->GetSchema();
			Schema->ReconstructNode(*Node, true);
		}
	}
}

void FBlueprintEditorUtils::RefreshGraphNodes(const UEdGraph* Graph)
{
	TArray<UK2Node*> AllNodes;
	Graph->GetNodesOfClass(AllNodes);

	for( auto NodeIt = AllNodes.CreateIterator(); NodeIt; ++NodeIt )
	{
		UK2Node* Node = *NodeIt;
		const UEdGraphSchema* Schema = Node->GetGraph()->GetSchema();
		Schema->ReconstructNode(*Node, true);
	}
}

void FBlueprintEditorUtils::PreloadMembers(UObject* InObject)
{
	// Collect a list of all things this element owns
	TArray<UObject*> BPMemberReferences;
	FReferenceFinder ComponentCollector(BPMemberReferences, InObject, false, true, true, true);
	ComponentCollector.FindReferences(InObject);

	// Iterate over the list, and preload everything so it is valid for refreshing
	for( TArray<UObject*>::TIterator it(BPMemberReferences); it; ++it )
	{
		UObject* CurrentObject = *it;
		if( CurrentObject->HasAnyFlags(RF_NeedLoad) )
		{
			auto Linker = CurrentObject->GetLinker();
			if (Linker)
			{
				Linker->Preload(CurrentObject);
			}
			PreloadMembers(CurrentObject);
		}
	}
}

void FBlueprintEditorUtils::PreloadConstructionScript(UBlueprint* Blueprint)
{
	ULinkerLoad* TargetLinker = (Blueprint && Blueprint->SimpleConstructionScript) ? Blueprint->SimpleConstructionScript->GetLinker() : NULL;
	if( TargetLinker )
	{
		TargetLinker->Preload(Blueprint->SimpleConstructionScript);

		if (USCS_Node* DefaultSceneRootNode = Blueprint->SimpleConstructionScript->GetDefaultSceneRootNode())
		{
			DefaultSceneRootNode->PreloadChain();
		}

		const TArray<USCS_Node*>& RootNodes = Blueprint->SimpleConstructionScript->GetRootNodes();
		for(int32 NodeIndex = 0; NodeIndex < RootNodes.Num(); ++NodeIndex)
		{
			RootNodes[NodeIndex]->PreloadChain();
		}
	}
}

void FBlueprintEditorUtils::PatchNewCDOIntoLinker(UObject* CDO, ULinkerLoad* Linker, int32 ExportIndex, TArray<UObject*>& ObjLoaded)
{
	if( (CDO != NULL) && (Linker != NULL) && (ExportIndex != INDEX_NONE) )
	{
		// Get rid of the old thing that was in its place
		UObject* OldCDO = Linker->ExportMap[ExportIndex].Object;
		if( OldCDO != NULL )
		{
			EObjectFlags OldObjectFlags = OldCDO->GetFlags();
			OldCDO->ClearFlags(RF_NeedLoad|RF_NeedPostLoad);
			OldCDO->SetLinker(NULL, INDEX_NONE);
			// Copy flags from the old CDO.
			CDO->SetFlags(OldObjectFlags);
			// Make sure the new CDO gets PostLoad called on it so add it to ObjLoaded list.
			if (OldObjectFlags & RF_NeedPostLoad)
			{
				ObjLoaded.Add(CDO);
			}
		}

		// Patch the new CDO in, and update the Export.Object
		CDO->SetLinker(Linker, ExportIndex);
		Linker->ExportMap[ExportIndex].Object = CDO;
	}
}

UClass* FBlueprintEditorUtils::FindFirstNativeClass(UClass* Class)
{
	for(; Class; Class = Class->GetSuperClass() )
	{
		if( 0 != (Class->ClassFlags & CLASS_Native))
		{
			break;
		}
	}
	return Class;
}

void FBlueprintEditorUtils::GetAllGraphNames(const UBlueprint* Blueprint, TArray<FName>& GraphNames)
{
	TArray< UEdGraph* > GraphList;
	Blueprint->GetAllGraphs(GraphList);

	for(int32 GraphIdx = 0; GraphIdx < GraphList.Num(); ++GraphIdx)
	{
		GraphNames.Add(GraphList[GraphIdx]->GetFName());
	}

	// Include all functions from parents because they should never conflict
	TArray<UBlueprint*> ParentBPStack;
	UBlueprint::GetBlueprintHierarchyFromClass(Blueprint->SkeletonGeneratedClass, ParentBPStack);
	for (int32 StackIndex = ParentBPStack.Num() - 1; StackIndex >= 0; --StackIndex)
	{
		UBlueprint* ParentBP = ParentBPStack[StackIndex];
		check(ParentBP != NULL);

		for(int32 FunctionIndex = 0; FunctionIndex < ParentBP->FunctionGraphs.Num(); ++FunctionIndex)
		{
			GraphNames.AddUnique(ParentBP->FunctionGraphs[FunctionIndex]->GetFName());
		}
	}
}

/** 
 * Check FKismetCompilerContext::SetCanEverTickForActor
 */
struct FSaveActorFlagsHelper
{
	bool bOverride;
	bool bCanEverTick;
	UClass * Class;

	FSaveActorFlagsHelper(UClass * InClass) : Class(InClass)
	{
		bOverride = (AActor::StaticClass() == FBlueprintEditorUtils::FindFirstNativeClass(Class));
		if(Class && bOverride)
		{
			AActor * CDActor = Cast<AActor>(Class->GetDefaultObject());
			if(CDActor)
			{
				bCanEverTick = CDActor->PrimaryActorTick.bCanEverTick;
			}
		}
	}

	~FSaveActorFlagsHelper()
	{
		if(Class && bOverride)
		{
			AActor * CDActor = Cast<AActor>(Class->GetDefaultObject());
			if(CDActor)
			{
				CDActor->PrimaryActorTick.bCanEverTick = bCanEverTick;
			}
		}
	}
};

//////////////////////////////////////////////////////////////////////////

/**
 * Archive built to go through and find any references to objects in the transient package, and then NULL those references
 */
class FArchiveMoveSkeletalRefs : public FArchiveUObject
{
public:
	FArchiveMoveSkeletalRefs(UBlueprint* TargetBP)
		: TargetBlueprint(TargetBP)
	{
		ArIsObjectReferenceCollector = true;
		ArIsPersistent = false;
		ArIgnoreArchetypeRef = false;
	}

	void UpdateReferences()
	{
		if( TargetBlueprint != NULL && (TargetBlueprint->BlueprintType != BPTYPE_MacroLibrary) )
		{
			if( ensureMsgf(TargetBlueprint->SkeletonGeneratedClass, TEXT("Blueprint %s is missing its skeleton generated class - known possible for assets on revision 1 older than 2088505"), *TargetBlueprint->GetName() ) )
			{
				TargetBlueprint->SkeletonGeneratedClass->GetDefaultObject()->Serialize(*this);
			}
			check(TargetBlueprint->GeneratedClass);
			TargetBlueprint->GeneratedClass->GetDefaultObject()->Serialize(*this);

			TArray<UObject*> SubObjs;
			GetObjectsWithOuter(TargetBlueprint, SubObjs, true);

			for( auto ObjIt = SubObjs.CreateIterator(); ObjIt; ++ObjIt )
			{
				(*ObjIt)->Serialize(*this);
			}

			TargetBlueprint->bLegacyNeedToPurgeSkelRefs = false;
		}
	}

protected:
	UBlueprint* TargetBlueprint;

	/** 
	 * UObject serialize operator implementation
	 *
	 * @param Object	reference to Object reference
	 * @return reference to instance of this class
	 */
	FArchive& operator<<( UObject*& Object )
	{
		// Check if this is a reference to an object existing in the transient package, and if so, NULL it.
		if (Object != NULL )
		{
			if( UClass* RefClass = Cast<UClass>(Object) )
			{
				const bool bIsValidBPGeneratedClass = RefClass->HasAnyClassFlags(CLASS_CompiledFromBlueprint) && RefClass->ClassGeneratedBy;
				if (bIsValidBPGeneratedClass)
				{
					UClass* AuthClass = RefClass->GetAuthoritativeClass();
					if (RefClass != AuthClass)
					{
						Object = AuthClass;
					}
				}
			}
		}

		return *this;
	}

private:
	// Want to make them HAVE to use a blueprint, so we can control what we replace refs on
	FArchiveMoveSkeletalRefs()
	{
	}
};

//////////////////////////////////////////////////////////////////////////

struct FRegenerationHelper
{
	static bool FrocedLoad(UObject* Obj)
	{
		auto Linker = Obj->GetLinker();
		if (Linker && !Obj->HasAnyFlags(RF_LoadCompleted))
		{
			Obj->SetFlags(RF_NeedLoad);
			Linker->Preload(Obj);
			return true;
		}
		return false;
	}

	static void FrocedLoadMembers(UObject* InObject)
	{
		// Collect a list of all things this element owns
		TArray<UObject*> MemberReferences;
		FReferenceFinder ComponentCollector(MemberReferences, InObject, false, true, true, true);
		ComponentCollector.FindReferences(InObject);

		// Iterate over the list, and preload everything so it is valid for refreshing
		for (TArray<UObject*>::TIterator it(MemberReferences); it; ++it)
		{
			UObject* CurrentObject = *it;
			if (FrocedLoad(CurrentObject))
			{
				FrocedLoadMembers(CurrentObject);
			}
		}
	}

	static void PreloadAndLinkIfNecessary(UStruct* Struct)
	{
		bool bChanged = false;
		if (Struct->HasAnyFlags(RF_NeedLoad))
		{
			if (auto Linker = Struct->GetLinker())
			{
				Linker->Preload(Struct);
				bChanged = true;
			}
		}

		{
			UPackage* Package = Struct->GetOutermost();
			check(Package);
			UMetaData* MetaData = Package->GetMetaData();
			check(MetaData);
			FrocedLoad(MetaData);
		}

		const int32 OldPropertiesSize = Struct->GetPropertiesSize();
		for (UField* Field = Struct->Children; Field; Field = Field->Next)
		{
			bChanged |= FrocedLoad(Field);
		}

		if (bChanged)
		{
			Struct->StaticLink(true);
			ensure(Struct->IsA<UFunction>() || (OldPropertiesSize == Struct->GetPropertiesSize()) || !Struct->HasAnyFlags(RF_LoadCompleted));
		}
	}

	static UBlueprint* GetGeneratingBlueprint(const UObject* Obj)
	{
		const UBlueprintGeneratedClass* BPGC = NULL;
		while (!BPGC && Obj)
		{
			BPGC = Cast<const UBlueprintGeneratedClass>(Obj);
			Obj = Obj->GetOuter();
		}

		return UBlueprint::GetBlueprintFromClass(BPGC);
	}

	static void ProcessHierarchy(UStruct* Struct, TSet<UStruct*>& Dependencies)
	{
		if (Struct)
		{
			bool bAlreadyProcessed = false;
			Dependencies.Add(Struct, &bAlreadyProcessed);
			if (!bAlreadyProcessed)
			{
				ProcessHierarchy(Struct->GetSuperStruct(), Dependencies);

				const UBlueprint* BP = GetGeneratingBlueprint(Struct);
				const bool bProcessBPGClass = BP && !BP->bHasBeenRegenerated;
				const bool bProcessUserDefinedStruct = Struct->IsA<UUserDefinedStruct>();
				if (bProcessBPGClass || bProcessUserDefinedStruct)
				{
					PreloadAndLinkIfNecessary(Struct);
				}
			}
		}
	}

	static void PreloadMacroSources(TSet<UBlueprint*>& MacroSources)
	{
		for (auto BP : MacroSources)
		{
			if (!BP->bHasBeenRegenerated)
			{
				if (BP->HasAnyFlags(RF_NeedLoad))
				{
					if (auto Linker = BP->GetLinker())
					{
						Linker->Preload(BP);
					}
				}
				FrocedLoadMembers(BP);
			}
		}
	}

	static void LinkExternalDependencies(UBlueprint* Blueprint)
	{
		check(Blueprint);
		const UEdGraphSchema_K2* Schema = GetDefault<UEdGraphSchema_K2>();
		TSet<UStruct*> Dependencies;
		ProcessHierarchy(Blueprint->ParentClass, Dependencies);

		TSet<UBlueprint*> MacroSources;
		TArray<UEdGraph*> Graphs;
		Blueprint->GetAllGraphs(Graphs);
		for (auto Graph : Graphs)
		{
			if (Graph && !FBlueprintEditorUtils::IsGraphIntermediate(Graph))
			{
				const bool bIsDelegateSignatureGraph = FBlueprintEditorUtils::IsDelegateSignatureGraph(Graph);

				TArray<UK2Node*> Nodes;
				Graph->GetNodesOfClass(Nodes);
				for (auto Node : Nodes)
				{
					if (Node)
					{
						TArray<UStruct*> LocalDependentStructures;
						if (Node->HasExternalBlueprintDependencies(&LocalDependentStructures))
						{
							for (auto Struct : LocalDependentStructures)
							{
								ProcessHierarchy(Struct, Dependencies);
							}

							if (auto MacroNode = Cast<UK2Node_MacroInstance>(Node))
							{
								if (UBlueprint* MacroSource = MacroNode->GetSourceBlueprint())
								{
									MacroSources.Add(MacroSource);
								}
							}
						}

						LocalDependentStructures.Empty(LocalDependentStructures.Max());
						Node->HasExternalUserDefinedStructDependencies(&LocalDependentStructures);
						for (auto Struct : LocalDependentStructures)
						{
							ProcessHierarchy(Struct, Dependencies);
						}

						auto FunctionEntry = Cast<UK2Node_FunctionEntry>(Node);
						if (FunctionEntry && !bIsDelegateSignatureGraph)
						{
							const FName FunctionName = (FunctionEntry->CustomGeneratedFunctionName != NAME_None) 
								? FunctionEntry->CustomGeneratedFunctionName 
								: FunctionEntry->SignatureName;
							UFunction* ParentFunction = Blueprint->ParentClass ? Blueprint->ParentClass->FindFunctionByName(FunctionName) : NULL;
							if (ParentFunction && (Schema->FN_UserConstructionScript != FunctionName))
							{
								ProcessHierarchy(ParentFunction, Dependencies);
							}
						}
					}
				}
			}
		}
		PreloadMacroSources(MacroSources);
	}
};

struct FEditoronlyBlueprintHelper
{
	static bool IsUnwantedType(const FEdGraphPinType& Type)
	{
		if (const UClass* BPClass = Cast<const UClass>(Type.PinSubCategoryObject.Get()))
		{
			if (BPClass->IsChildOf(UBlueprint::StaticClass()))
			{
				return true;
			}
		}

		return false;
	}

	static bool IsUnwantedDefaultObject(const UObject* Obj)
	{
		return Obj && Obj->IsA<UBlueprint>();
	}

	static void ChangePinType(FEdGraphPinType& Type)
	{
		const UEdGraphSchema_K2* Schema = GetDefault<UEdGraphSchema_K2>();

		Type.PinCategory = Schema->PC_Class;
		Type.PinSubCategoryObject = UObject::StaticClass();
	}

	static bool ShouldBeFixed(const UBlueprint* Blueprint, bool bLogWhy)
	{
		check(Blueprint);
		//any blueprint variable
		for (const auto& VarDesc : Blueprint->NewVariables)
		{
			if (IsUnwantedType(VarDesc.VarType))
			{
				if (bLogWhy)
				{
					UE_LOG(LogBlueprint, Warning, TEXT("FEditoronlyBlueprintHelper::ShouldBeFixed"));
				}
				return true;
			}
		}

		//anything on graph
		TArray<UEdGraph*> Graphs;
		Blueprint->GetAllGraphs(Graphs);
		for (const auto Graph : Graphs)
		{
			TArray<UK2Node*> Nodes;
			Graph->GetNodesOfClass(Nodes);
			for (const auto Node : Nodes)
			{
				for (const auto Pin : Node->Pins)
				{
					if (Pin && (IsUnwantedType(Pin->PinType) || IsUnwantedDefaultObject(Pin->DefaultObject)))
					{
						if (bLogWhy)
						{
							UE_LOG(LogBlueprint, Warning, TEXT("FEditoronlyBlueprintHelper::ShouldBeFixed"));
						}
						return true;
					}
				}
			}
		}

		return false;
	}

	static void HandleEditablePinNode(UK2Node_EditablePinBase* Node)
	{
		check(Node);

		const UEdGraphSchema_K2* Schema = GetDefault<UEdGraphSchema_K2>();

		for (auto UserPinInfo : Node->UserDefinedPins)
		{
			if (UserPinInfo.IsValid() && IsUnwantedType(UserPinInfo->PinType))
			{
				UserPinInfo->PinType.PinCategory = Schema->PC_Class;
				UserPinInfo->PinType.PinSubCategoryObject = UObject::StaticClass();

				UserPinInfo->PinDefaultValue.Empty();
			}
		}

		for (auto Pin : Node->Pins)
		{
			if (IsUnwantedType(Pin->PinType))
			{
				ChangePinType(Pin->PinType);

				if (Pin->DefaultObject)
				{
					UBlueprint* DefaultBlueprint = Cast<UBlueprint>(Pin->DefaultObject);
					Pin->DefaultObject = DefaultBlueprint ? *DefaultBlueprint->GeneratedClass : NULL;
				}
			}

		}
	}

	static void HandleTemporaryVariableNode(UK2Node_TemporaryVariable* Node)
	{
		check(Node);

		auto Pin = Node->GetVariablePin();
		if (Pin && IsUnwantedType(Pin->PinType))
		{
			ChangePinType(Pin->PinType);
			
			if (Pin->DefaultObject)
			{
				UBlueprint* DefaultBlueprint = Cast<UBlueprint>(Pin->DefaultObject);
				Pin->DefaultObject = DefaultBlueprint ? *DefaultBlueprint->GeneratedClass : NULL;
			}
		}

		if (IsUnwantedType(Node->VariableType))
		{
			ChangePinType(Node->VariableType);
		}
	}

	static void HandleDefaultObjects(UK2Node* Node)
	{
		if (Node)
		{
			for (auto Pin : Node->Pins)
			{
				if (Pin && IsUnwantedDefaultObject(Pin->DefaultObject))
				{
					const UBlueprint* DefaultBlueprint = Cast<const UBlueprint>(Pin->DefaultObject);
					if (DefaultBlueprint)
					{
						Pin->DefaultObject = *DefaultBlueprint->GeneratedClass;
					}
				}
			}
		}
	}

	static bool ChangeBlueprint(UBlueprint* Blueprint)
	{
		if (ShouldBeFixed(Blueprint, false))
		{
			UE_LOG(LogBlueprint, Log, TEXT("Bluepirnt references will be removed from '%s'"), *Blueprint->GetName());

			const UEdGraphSchema_K2* Schema = GetDefault<UEdGraphSchema_K2>();

			//any native function call with blueprint parameter
			TArray<UEdGraph*> Graphs;
			Blueprint->GetAllGraphs(Graphs);
			for (const auto Graph : Graphs)
			{
				Schema->BackwardCompatibilityNodeConversion(Graph, false);
			}

			//any blueprint pin (function/event/macro parameter
			for (const auto Graph : Graphs)
			{
				{
					TArray<UK2Node_EditablePinBase*> EditablePinNodes;
					Graph->GetNodesOfClass(EditablePinNodes);
					for (const auto Node : EditablePinNodes)
					{
						HandleEditablePinNode(Node);
					}
				}

				{
					TArray<UK2Node_TemporaryVariable*> TempVariablesNodes;
					Graph->GetNodesOfClass(TempVariablesNodes);
					for (const auto Node : TempVariablesNodes)
					{
						HandleTemporaryVariableNode(Node);
					}
				}
			}

			// change variables
			for (auto& VarDesc : Blueprint->NewVariables)
			{
				if (IsUnwantedType(VarDesc.VarType))
				{
					ChangePinType(VarDesc.VarType);
				}
			}

			for (const auto Graph : Graphs)
			{
				TArray<UK2Node*> Nodes;
				Graph->GetNodesOfClass(Nodes);
				for (const auto Node : Nodes)
				{
					HandleDefaultObjects(Node);
				}
			}

			return true;
		}
		return false;
	}
};

UClass* FBlueprintEditorUtils::RegenerateBlueprintClass(UBlueprint* Blueprint, UClass* ClassToRegenerate, UObject* PreviousCDO, TArray<UObject*>& ObjLoaded)
{
	bool bRegenerated = false;

	// Cache off the dirty flag for the package, so we can restore it later
	UPackage* Package = Cast<UPackage>(Blueprint->GetOutermost());
	bool bIsPackageDirty = Package ? Package->IsDirty() : false;

	bool bNeedsSkelRefRemoval = false;

	if( ShouldRegenerateBlueprint(Blueprint) && !Blueprint->bHasBeenRegenerated )
	{
		Blueprint->bIsRegeneratingOnLoad = true;

		// Cache off the linker index, if needed
		FName GeneratedName, SkeletonName;
		Blueprint->GetBlueprintCDONames(GeneratedName, SkeletonName);
		int32 OldSkelLinkerIdx = INDEX_NONE;
		int32 OldGenLinkerIdx = INDEX_NONE;
		ULinkerLoad* OldLinker = Blueprint->GetLinker();
		for( int32 i = 0; i < OldLinker->ExportMap.Num(); i++ )
		{
			FObjectExport& ThisExport = OldLinker->ExportMap[i];
			if( ThisExport.ObjectName == SkeletonName )
			{
				OldSkelLinkerIdx = i;
			}
			else if( ThisExport.ObjectName == GeneratedName )
			{
				OldGenLinkerIdx = i;
			}

			if( OldSkelLinkerIdx != INDEX_NONE && OldGenLinkerIdx != INDEX_NONE )
			{
				break;
			}
		}

		// Ensure that the package metadata is preloaded and valid
		if( Package )
		{
			UMetaData* MetaData = Package->GetMetaData();
			if( MetaData->HasAnyFlags(RF_NeedLoad) )
			{
				MetaData->GetLinker()->Preload(MetaData);
			}
		}


		// Make sure the simple construction script is loaded, since the outer hierarchy isn't compatible with PreloadMembers past the root node
		FBlueprintEditorUtils::PreloadConstructionScript(Blueprint);

#if WITH_EDITORONLY_DATA
		// Make sure all interface dependencies are loaded at this point
		for( TArray<FBPInterfaceDescription>::TIterator InterfaceIt(Blueprint->ImplementedInterfaces); InterfaceIt; ++InterfaceIt )
		{
			UClass* InterfaceClass = (*InterfaceIt).Interface;
			if( InterfaceClass && InterfaceClass->HasAnyFlags(RF_NeedLoad) )
			{
				InterfaceClass->GetLinker()->Preload(InterfaceClass);
			}
		}
#endif // WITH_EDITORONLY_DATA

		// Preload the blueprint and all its parts before refreshing nodes. Otherwise, the nodes might not maintain their proper linkages
		if( PreviousCDO )
		{
			FBlueprintEditorUtils::PreloadMembers(PreviousCDO);
		}

		FBlueprintEditorUtils::PreloadMembers(Blueprint);

		// Purge any NULL graphs
		FBlueprintEditorUtils::PurgeNullGraphs(Blueprint);

		// Now that things have been preloaded, see what work needs to be done to refresh this blueprint
		const bool bIsMacro = (Blueprint->BlueprintType == BPTYPE_MacroLibrary);
		const bool bHasCode = !FBlueprintEditorUtils::IsDataOnlyBlueprint(Blueprint) && !bIsMacro;

		// Make sure all used external classes/functions/structures/macros/etc are loaded and linked
		FRegenerationHelper::LinkExternalDependencies(Blueprint);

		FKismetEditorUtilities::GenerateBlueprintSkeleton(Blueprint);

		struct FReplaceBlueprintWithClassHelper
		{
			bool bShouldReplace;

			FReplaceBlueprintWithClassHelper() : bShouldReplace(false)
			{
				GConfig->GetBool(TEXT("EditoronlyBP"), TEXT("bReplaceBlueprintWithClass"), bShouldReplace, GEditorIni);
			}
		};
		static FReplaceBlueprintWithClassHelper ReplaceBlueprintWithClassHelper;
		const bool bReplaceBlueprintWithClass = ReplaceBlueprintWithClassHelper.bShouldReplace;

		if (bReplaceBlueprintWithClass)
		{
			FEditoronlyBlueprintHelper::ChangeBlueprint(Blueprint);
		}

		if( bHasCode )
		{
			// Make sure parent function calls are up to date
			FBlueprintEditorUtils::ConformCallsToParentFunctions(Blueprint);

			// Make sure events are up to date
			FBlueprintEditorUtils::ConformImplementedEvents(Blueprint);

			// Make sure interfaces are up to date
			FBlueprintEditorUtils::ConformImplementedInterfaces(Blueprint);

			// Refresh all nodes to make sure function signatures are up to date, etc.
			FBlueprintEditorUtils::RefreshAllNodes(Blueprint);

			// Compile the actual blueprint
			FKismetEditorUtilities::CompileBlueprint(Blueprint, true);
		}
		else if( bIsMacro )
		{
			// Just refresh all nodes in macro blueprints, but don't recompil
			FBlueprintEditorUtils::RefreshAllNodes(Blueprint);
		}
		else
		{
			if (Blueprint->IsGeneratedClassAuthoritative() && (Blueprint->GeneratedClass != NULL))
			{
				check(PreviousCDO != NULL);
				check(Blueprint->SkeletonGeneratedClass != NULL);

				// We now know we're a data-only blueprint on the outer pass (generate class is valid), where generated class is authoritative
				// If the PreviousCDO is to the skeleton, then it will corrupt data when copied over the AuthoriativeClass later on in this function
				if (PreviousCDO == Blueprint->SkeletonGeneratedClass->GetDefaultObject())
				{
					check(Blueprint->PRIVATE_InnermostPreviousCDO == NULL);
					Blueprint->PRIVATE_InnermostPreviousCDO = Blueprint->GeneratedClass->GetDefaultObject();
				}
			}

			// No actual compilation work to be done, but try to conform the class and fix up anything that might need to be updated if the native base class has changed in any way
			FKismetEditorUtilities::ConformBlueprintFlagsAndComponents(Blueprint);

			// Flag data only blueprints as being up-to-date
			Blueprint->Status = BS_UpToDate;
		}

#if WITH_EDITOR
		// Do not want to run this code without the editor present nor when running commandlets.
		if(GEditor && GIsEditor && !IsRunningCommandlet())
		{
			FFindInBlueprintSearchManager::Get().AddOrUpdateBlueprintSearchMetadata(Blueprint);
		}
#endif

		if (bReplaceBlueprintWithClass)
		{
			FEditoronlyBlueprintHelper::ShouldBeFixed(Blueprint, true);
		}
		
		// Patch the new CDOs to the old indices in the linker
		if( Blueprint->SkeletonGeneratedClass )
		{
			PatchNewCDOIntoLinker(Blueprint->SkeletonGeneratedClass->GetDefaultObject(), OldLinker, OldSkelLinkerIdx, ObjLoaded);
		}
		if( Blueprint->GeneratedClass )
		{
			PatchNewCDOIntoLinker(Blueprint->GeneratedClass->GetDefaultObject(), OldLinker, OldGenLinkerIdx, ObjLoaded);
		}

		// Success or failure, there's no point in trying to recompile this class again when other objects reference it
		// redo data only blueprints later, when we actually have a generated class
		Blueprint->bHasBeenRegenerated = !FBlueprintEditorUtils::IsDataOnlyBlueprint(Blueprint) || Blueprint->GeneratedClass != NULL; 

		Blueprint->bIsRegeneratingOnLoad = false;

		if( Package )
		{
			// Tell the linker to try to find exports in memory first, so that it gets the new, regenerated versions
			Package->FindExportsInMemoryFirst(true);
		}

		bRegenerated = bHasCode;
	}

	if ( PreviousCDO != NULL )
	{
		if( Blueprint->bRecompileOnLoad && !GForceDisableBlueprintCompileOnLoad)
		{
			if (Blueprint->BlueprintType != BPTYPE_MacroLibrary)
			{
				// Verify that we had a skeleton generated class if we had a previous CDO, to make sure we have something to copy into
				check(Blueprint->SkeletonGeneratedClass);
			}

			const bool bPreviousMatchesGenerated = (PreviousCDO == Blueprint->GeneratedClass->GetDefaultObject());

			if (Blueprint->BlueprintType != BPTYPE_MacroLibrary)
			{
				UObject* CDOThatKickedOffCOL = PreviousCDO;
				if (Blueprint->IsGeneratedClassAuthoritative() && !bPreviousMatchesGenerated && Blueprint->PRIVATE_InnermostPreviousCDO)
				{
					PreviousCDO = Blueprint->PRIVATE_InnermostPreviousCDO;
				}
			}

			// If this is the top of the compile-on-load stack for this object, copy the old CDO properties to the newly created one unless they are the same
			UClass* AuthoritativeClass = (Blueprint->IsGeneratedClassAuthoritative() ? Blueprint->GeneratedClass : Blueprint->SkeletonGeneratedClass);
			if (AuthoritativeClass != NULL && PreviousCDO != AuthoritativeClass->GetDefaultObject())
			{
				TGuardValue<bool> GuardTemplateNameFlag(GCompilingBlueprint, true);

				// Make sure the previous CDO has been fully loaded before we use it
				if( PreviousCDO )
				{
					FBlueprintEditorUtils::PreloadMembers(PreviousCDO);
				}

				// Copy over the properties from the old CDO to the new
				PropagateParentBlueprintDefaults(AuthoritativeClass);
				UObject* NewCDO = AuthoritativeClass->GetDefaultObject();
				{
					FSaveActorFlagsHelper SaveActorFlags(AuthoritativeClass);
					UEditorEngine::FCopyPropertiesForUnrelatedObjectsParams CopyDetails;
					CopyDetails.bAggressiveDefaultSubobjectReplacement = true;
					CopyDetails.bDoDelta = false;
					UEditorEngine::CopyPropertiesForUnrelatedObjects(PreviousCDO, NewCDO, CopyDetails);
				}

				if( bRegenerated )
				{
					// Collect the instanced components in both the old and new CDOs
					TArray<UObject*> OldComponents, NewComponents;
					PreviousCDO->CollectDefaultSubobjects(OldComponents,true);
					NewCDO->CollectDefaultSubobjects(NewComponents,true);

					// For all components common to both, patch the linker table with the new version of the component, so things that reference the default (e.g. InternalArchetypes) will have the updated version
					for( auto OldCompIt = OldComponents.CreateIterator(); OldCompIt; ++OldCompIt )
					{
						UObject* OldComponent = (*OldCompIt);
						const FName OldComponentName = OldComponent->GetFName();
						for( auto NewCompIt = NewComponents.CreateIterator(); NewCompIt; ++NewCompIt )
						{
							UObject* NewComponent = *NewCompIt;
							if( NewComponent->GetFName() == OldComponentName )
							{
								ULinkerLoad::PRIVATE_PatchNewObjectIntoExport(OldComponent, NewComponent);
								break;
							}
						}
					}
					NewCDO->CheckDefaultSubobjects();
					// We purposefully do not call post load here, it happens later on in the normal flow
				}
			}

			Blueprint->PRIVATE_InnermostPreviousCDO = NULL;
		}
		else
		{
			// If we didn't recompile, we still need to propagate flags, and instance components
			FKismetEditorUtilities::ConformBlueprintFlagsAndComponents(Blueprint);
		}

		// If this is the top of the compile-on-load stack for this object, copy the old CDO properties to the newly created one
		if (!Blueprint->IsGeneratedClassAuthoritative() && Blueprint->GeneratedClass != NULL)
		{
			TGuardValue<bool> GuardTemplateNameFlag(GCompilingBlueprint, true);

			UObject* SkeletonCDO = Blueprint->SkeletonGeneratedClass->GetDefaultObject();
			UObject* GeneratedCDO = Blueprint->GeneratedClass->GetDefaultObject();

			UEditorEngine::FCopyPropertiesForUnrelatedObjectsParams CopyDetails;
			CopyDetails.bAggressiveDefaultSubobjectReplacement = false;
			CopyDetails.bDoDelta = false;
			UEditorEngine::CopyPropertiesForUnrelatedObjects(SkeletonCDO, GeneratedCDO, CopyDetails);

			Blueprint->SetLegacyGeneratedClassIsAuthoritative();
		}

		// Now that the CDO is valid, update the OwnedComponents, in case we've added or removed native components
		if (AActor* MyActor = Cast<AActor>(Blueprint->GeneratedClass->GetDefaultObject()))
		{
			MyActor->ResetOwnedComponents();
		}

		Blueprint->ClearFlags(RF_BeingRegenerated);
		bNeedsSkelRefRemoval = true;
	}

	if ( bRegenerated )
	{		
		// Fix any invalid metadata
		UPackage* GeneratedClassPackage = Blueprint->GeneratedClass->GetOuterUPackage();
		GeneratedClassPackage->GetMetaData()->RemoveMetaDataOutsidePackage();
	}

	if ( bNeedsSkelRefRemoval && Blueprint->bLegacyNeedToPurgeSkelRefs)
	{
		// Remove any references to the skeleton class, replacing them with refs to the generated class instead
		FArchiveMoveSkeletalRefs SkelRefArchiver(Blueprint);
		SkelRefArchiver.UpdateReferences();
	}

	// Restore the dirty flag
	if( Package )
	{
		Package->SetDirtyFlag(bIsPackageDirty);
	}

	return bRegenerated ? Blueprint->GeneratedClass : NULL;
}

void FBlueprintEditorUtils::PropagateParentBlueprintDefaults(UClass* ClassToPropagate)
{
	check(ClassToPropagate);

	UObject* NewCDO = ClassToPropagate->GetDefaultObject();
	
	check(NewCDO);

	// Get the blueprint's BP derived lineage
	TArray<UBlueprint*> ParentBP;
	UBlueprint::GetBlueprintHierarchyFromClass(ClassToPropagate, ParentBP);

	// Starting from the least derived BP class, copy the properties into the new CDO
	for(int32 i = ParentBP.Num() - 1; i > 0; i--)
	{
		checkf(ParentBP[i]->GeneratedClass != NULL, TEXT("Parent classes for class %s have not yet been generated.  Compile-on-load must be processed for the parent class first."), *ClassToPropagate->GetName());
		UObject* LayerCDO = ParentBP[i]->GeneratedClass->GetDefaultObject();

		UEditorEngine::FCopyPropertiesForUnrelatedObjectsParams CopyDetails;
		CopyDetails.bReplaceObjectClassReferences = false;
		UEditorEngine::CopyPropertiesForUnrelatedObjects(LayerCDO, NewCDO, CopyDetails);
	}
}

void FBlueprintEditorUtils::PostDuplicateBlueprint(UBlueprint* Blueprint)
{
	// Only recompile after duplication if this isn't PIE
	if (!GIsPlayInEditorWorld)
	{
		check(Blueprint->GeneratedClass != NULL);
		{
			// Grab the old CDO, which contains the blueprint defaults
			UClass* OldBPGCAsClass = Blueprint->GeneratedClass;
			UBlueprintGeneratedClass* OldBPGC = (UBlueprintGeneratedClass*)(OldBPGCAsClass);
			UObject* OldCDO = OldBPGC->GetDefaultObject();
			check(OldCDO != NULL);

			// Grab the old class templates, which needs to be moved to the new class
			USimpleConstructionScript* SCSRootNode = Blueprint->SimpleConstructionScript;
			Blueprint->SimpleConstructionScript = NULL;

			TArray<UActorComponent*> Templates = Blueprint->ComponentTemplates;
			Blueprint->ComponentTemplates.Empty();

			TArray<UTimelineTemplate*> Timelines = Blueprint->Timelines;
			Blueprint->Timelines.Empty();

			// Null out the existing class references, the compile will create new ones
			Blueprint->GeneratedClass = NULL;
			Blueprint->SkeletonGeneratedClass = NULL;

			// Make sure the new blueprint has a shiny new class
			IKismetCompilerInterface& Compiler = FModuleManager::LoadModuleChecked<IKismetCompilerInterface>(KISMET_COMPILER_MODULENAME);
			FCompilerResultsLog Results;
			FKismetCompilerOptions CompileOptions;
			CompileOptions.bIsDuplicationInstigated = true;

			//SCS can change structure of the class
			const bool bDontCompileClassBeforeScsIsSet = FBlueprintEditorUtils::SupportsConstructionScript(Blueprint) ||  FBlueprintEditorUtils::IsActorBased(Blueprint);
			if (bDontCompileClassBeforeScsIsSet)
			{ 
				FName NewSkelClassName, NewGenClassName;
				Blueprint->GetBlueprintClassNames(NewGenClassName, NewSkelClassName);
				UBlueprintGeneratedClass* NewClass = ConstructObject<UBlueprintGeneratedClass>(
					Blueprint->GetBlueprintClass(), Blueprint->GetOutermost(), NewGenClassName, RF_Public | RF_Transactional);

				Blueprint->GeneratedClass = NewClass;
				NewClass->ClassGeneratedBy = Blueprint;
				NewClass->SetSuperStruct(Blueprint->ParentClass);
			}
			else
			{
				Compiler.CompileBlueprint(Blueprint, CompileOptions, Results);
			}

			TMap<UObject*, UObject*> OldToNewMap;

			UClass* NewBPGCAsClass = Blueprint->GeneratedClass;
			UBlueprintGeneratedClass* NewBPGC = (UBlueprintGeneratedClass*)(NewBPGCAsClass);
			if( SCSRootNode )
			{
				NewBPGC->SimpleConstructionScript = Cast<USimpleConstructionScript>(StaticDuplicateObject(SCSRootNode, NewBPGC, *SCSRootNode->GetName()));
				TArray<USCS_Node*> AllNodes = NewBPGC->SimpleConstructionScript->GetAllNodes();

				// Duplicate all component templates
				for(auto NodeIt = AllNodes.CreateIterator(); NodeIt; ++NodeIt)
				{
					USCS_Node* CurrentNode = *NodeIt;
					if(CurrentNode->ComponentTemplate)
					{
						UActorComponent* DuplicatedComponent = CastChecked<UActorComponent>(StaticDuplicateObject(CurrentNode->ComponentTemplate, NewBPGC, *CurrentNode->ComponentTemplate->GetName()));
						OldToNewMap.Add(CurrentNode->ComponentTemplate, DuplicatedComponent);
						CurrentNode->ComponentTemplate = DuplicatedComponent;
					}
				}

				if (USCS_Node* DefaultSceneRootNode = NewBPGC->SimpleConstructionScript->GetDefaultSceneRootNode())
				{
					if (!AllNodes.Contains(DefaultSceneRootNode) && DefaultSceneRootNode->ComponentTemplate)
					{
						UActorComponent* DuplicatedComponent =  Cast<UActorComponent>(OldToNewMap.FindRef(DefaultSceneRootNode->ComponentTemplate));
						if (!DuplicatedComponent)
						{
							DuplicatedComponent = CastChecked<UActorComponent>(StaticDuplicateObject(DefaultSceneRootNode->ComponentTemplate, NewBPGC, *DefaultSceneRootNode->ComponentTemplate->GetName()));
							OldToNewMap.Add(DefaultSceneRootNode->ComponentTemplate, DuplicatedComponent);
						}
						DefaultSceneRootNode->ComponentTemplate = DuplicatedComponent;
					}
				}
			}

			for(auto CompIt = Templates.CreateIterator(); CompIt; ++CompIt)
			{
				UActorComponent* OldComponent = *CompIt;
				UActorComponent* NewComponent = CastChecked<UActorComponent>(StaticDuplicateObject(OldComponent, NewBPGC, *OldComponent->GetName()));

				NewBPGC->ComponentTemplates.Add(NewComponent);
				OldToNewMap.Add(OldComponent, NewComponent);
			}

			for(auto TimelineIt = Timelines.CreateIterator(); TimelineIt; ++TimelineIt)
			{
				UTimelineTemplate* OldTimeline = *TimelineIt;
				UTimelineTemplate* NewTimeline = CastChecked<UTimelineTemplate>(StaticDuplicateObject(OldTimeline, NewBPGC, *OldTimeline->GetName()));

				NewBPGC->Timelines.Add(NewTimeline);
				OldToNewMap.Add(OldTimeline, NewTimeline);
			}

			Blueprint->SimpleConstructionScript = NewBPGC->SimpleConstructionScript;
			Blueprint->ComponentTemplates = NewBPGC->ComponentTemplates;
			Blueprint->Timelines = NewBPGC->Timelines;

			if (bDontCompileClassBeforeScsIsSet)
			{ 
				Compiler.CompileBlueprint(Blueprint, CompileOptions, Results);
			}

			FArchiveReplaceObjectRef<UObject> ReplaceTemplateRefs(NewBPGC, OldToNewMap, /*bNullPrivateRefs=*/ false, /*bIgnoreOuterRef=*/ false, /*bIgnoreArchetypeRef=*/ false);

			// Now propagate the values from the old CDO to the new one
			check(Blueprint->SkeletonGeneratedClass != NULL);

			UObject* NewCDO = Blueprint->GeneratedClass->GetDefaultObject();
			check(NewCDO != NULL);
			UEditorEngine::CopyPropertiesForUnrelatedObjects(OldCDO, NewCDO);
		}

		// Create a new blueprint guid
		Blueprint->GenerateNewGuid();

		// And compile again to make sure they go into the generated class, get cleaned up, etc...
		FKismetEditorUtilities::CompileBlueprint(Blueprint, false, true);

		// it can still keeps references to some external objects
		Blueprint->LastEditedDocuments.Empty();
	}

	// Should be no instances of this new blueprint, so no need to replace any
}

void FBlueprintEditorUtils::RemoveGeneratedClasses(UBlueprint* Blueprint)
{
	IKismetCompilerInterface& Compiler = FModuleManager::LoadModuleChecked<IKismetCompilerInterface>(KISMET_COMPILER_MODULENAME);
	Compiler.RemoveBlueprintGeneratedClasses(Blueprint);
}

void FBlueprintEditorUtils::UpdateDelegatesInBlueprint(UBlueprint* Blueprint)
{
	check(Blueprint);
	TArray<UEdGraph*> Graphs;
	Blueprint->GetAllGraphs(Graphs);
	for (auto GraphIt = Graphs.CreateIterator(); GraphIt; ++GraphIt)
	{
		UEdGraph* Graph = (*GraphIt);
		if(!IsGraphIntermediate(Graph))
		{
			TArray<UK2Node_CreateDelegate*> CreateDelegateNodes;
			Graph->GetNodesOfClass(CreateDelegateNodes);
			for (auto NodeIt = CreateDelegateNodes.CreateIterator(); NodeIt; ++NodeIt)
			{
				(*NodeIt)->HandleAnyChangeWithoutNotifying();
			}

			TArray<UK2Node_Event*> EventNodes;
			Graph->GetNodesOfClass(EventNodes);
			for (auto NodeIt = EventNodes.CreateIterator(); NodeIt; ++NodeIt)
			{
				(*NodeIt)->UpdateDelegatePin();
			}
		}
	}
}

// Blueprint has materially changed.  Recompile the skeleton, notify observers, and mark the package as dirty.
void FBlueprintEditorUtils::MarkBlueprintAsStructurallyModified(UBlueprint* Blueprint)
{
	if (Blueprint->Status != BS_BeingCreated && !Blueprint->bBeingCompiled)
	{
		{
			// Invoke the compiler to update the skeleton class definition
			IKismetCompilerInterface& Compiler = FModuleManager::LoadModuleChecked<IKismetCompilerInterface>(KISMET_COMPILER_MODULENAME);

			FCompilerResultsLog Results;
			Results.bLogInfoOnly = Blueprint->bIsRegeneratingOnLoad;

			FKismetCompilerOptions CompileOptions;
			CompileOptions.CompileType = EKismetCompileType::SkeletonOnly;
			Compiler.CompileBlueprint(Blueprint, CompileOptions, Results);
			Blueprint->Status = BS_Dirty;
		}
		UpdateDelegatesInBlueprint(Blueprint);

		// Notify any interested parties that the blueprint has changed
		Blueprint->BroadcastChanged();

		Blueprint->MarkPackageDirty();
	}
}

// Blueprint has changed in some manner that invalidates the compiled data (link made/broken, default value changed, etc...)
void FBlueprintEditorUtils::MarkBlueprintAsModified(UBlueprint* Blueprint)
{
	if (Blueprint->Status != BS_BeingCreated)
	{
		Blueprint->Status = BS_Dirty;
		Blueprint->MarkPackageDirty();
		Blueprint->PostEditChange();
	}
}

bool FBlueprintEditorUtils::ShouldRegenerateBlueprint(UBlueprint* Blueprint)
{
	return !GForceDisableBlueprintCompileOnLoad
		&& Blueprint->bRecompileOnLoad
		&& !Blueprint->bIsRegeneratingOnLoad;
}

// Helper function to get the blueprint that ultimately owns a node.
UBlueprint* FBlueprintEditorUtils::FindBlueprintForNode(const UEdGraphNode* Node)
{
	return FindBlueprintForGraph(Node->GetGraph());
}

// Helper function to get the blueprint that ultimately owns a node.  Cannot fail.
UBlueprint* FBlueprintEditorUtils::FindBlueprintForNodeChecked(const UEdGraphNode* Node)
{
	return FindBlueprintForGraphChecked(Node->GetGraph());
}


// Helper function to get the blueprint that ultimately owns a graph.
UBlueprint* FBlueprintEditorUtils::FindBlueprintForGraph(const UEdGraph* Graph)
{
	for (UObject* TestOuter = Graph ? Graph->GetOuter() : NULL; TestOuter; TestOuter = TestOuter->GetOuter())
	{
		if (UBlueprint* Result = Cast<UBlueprint>(TestOuter))
		{
			return Result;
		}
	}

	return NULL;
}

// Helper function to get the blueprint that ultimately owns a graph.  Cannot fail.
UBlueprint* FBlueprintEditorUtils::FindBlueprintForGraphChecked(const UEdGraph* Graph)
{
	UBlueprint* Result = FBlueprintEditorUtils::FindBlueprintForGraph(Graph);
	check(Result);
	return Result;
}

bool FBlueprintEditorUtils::IsGraphNameUnique(UBlueprint* Blueprint, const FName& InName)
{
	// Check for any object directly created in the blueprint
	if( !FindObject<UObject>(Blueprint, *InName.ToString()) )
	{
		// Next, check for functions with that name in the blueprint's class scope
		if( !FindField<UField>(Blueprint->SkeletonGeneratedClass, InName) )
		{
			// Finally, check function entry points
			TArray<UK2Node_Event*> AllEvents;
			FBlueprintEditorUtils::GetAllNodesOfClass<UK2Node_Event>(Blueprint, AllEvents);

			for(int32 i=0; i < AllEvents.Num(); i++)
			{
				UK2Node_Event* EventNode = AllEvents[i];
				check(EventNode);

				if( EventNode->CustomFunctionName == InName
					|| EventNode->EventSignatureName == InName )
				{
					return false;
				}
			}

			// All good!
			return true;
		}
	}

	return false;
}

UEdGraph* FBlueprintEditorUtils::CreateNewGraph(UObject* ParentScope, const FName& GraphName, TSubclassOf<class UEdGraph> GraphClass, TSubclassOf<class UEdGraphSchema> SchemaClass)
{
	UEdGraph* NewGraph = NULL;
	bool bRename = false;

	// Ensure this name isn't already being used for a graph
	if (GraphName != NAME_None)
	{
		UEdGraph* ExistingGraph = FindObject<UEdGraph>(ParentScope, *(GraphName.ToString()));
		ensureMsgf(!ExistingGraph, TEXT("Graph %s already exists: %s"), *GraphName.ToString(), *ExistingGraph->GetFullName());

		// Rename the old graph out of the way; but we have already failed at this point
		if (ExistingGraph)
		{
			ExistingGraph->Rename(NULL, ExistingGraph->GetOuter(), REN_DoNotDirty | REN_ForceNoResetLoaders);
		}

		// Construct new graph with the supplied name
		NewGraph = ConstructObject<UEdGraph>(GraphClass, ParentScope, NAME_None, RF_Transactional);
		bRename = true;
	}
	else
	{
		// Construct a new graph with a default name
		NewGraph = ConstructObject<UEdGraph>(GraphClass, ParentScope, NAME_None, RF_Transactional);
	}

	NewGraph->Schema = SchemaClass;

	// Now move to where we want it to. Workaround to ensure transaction buffer is correctly utilized
	if (bRename)
	{
		NewGraph->Rename(*(GraphName.ToString()), ParentScope, REN_DoNotDirty | REN_ForceNoResetLoaders);
	}
	return NewGraph;
}

UFunction* FBlueprintEditorUtils::FindFunctionInImplementedInterfaces(const UBlueprint* Blueprint, const FName& FunctionName, bool * bOutInvalidInterface )
{
	if(Blueprint)
	{
		TArray<UClass*> InterfaceClasses;
		FindImplementedInterfaces(Blueprint, false, InterfaceClasses);

		if( bOutInvalidInterface )
		{
			*bOutInvalidInterface = false;
		}

		// Now loop through the interface classes and try and find the function
		for (auto It = InterfaceClasses.CreateConstIterator(); It; It++)
		{
			UClass* SearchClass = (*It);
			if( SearchClass )
			{
				if (UFunction* OverridenFunction = SearchClass->FindFunctionByName(FunctionName, EIncludeSuperFlag::ExcludeSuper))
				{
					return OverridenFunction;
				}
			}
			else if( bOutInvalidInterface )
			{
				*bOutInvalidInterface = true;
			}
		}
	}

	return NULL;
}

void FBlueprintEditorUtils::FindImplementedInterfaces(const UBlueprint* Blueprint, bool bGetAllInterfaces, TArray<UClass*>& ImplementedInterfaces)
{
	// First get the ones this blueprint implemented
	for (auto It = Blueprint->ImplementedInterfaces.CreateConstIterator(); It; It++)
	{
		ImplementedInterfaces.AddUnique((*It).Interface);
	}

	if (bGetAllInterfaces)
	{
		// Now get all the ones the blueprint's parents implemented
		UClass* BlueprintParent =  Blueprint->ParentClass;
		while (BlueprintParent)
		{
			for (auto It = BlueprintParent->Interfaces.CreateConstIterator(); It; It++)
			{
				ImplementedInterfaces.AddUnique((*It).Class);
			}
			BlueprintParent = BlueprintParent->GetSuperClass();
		}
	}
}

void FBlueprintEditorUtils::AddMacroGraph( UBlueprint* Blueprint, class UEdGraph* Graph, bool bIsUserCreated, UClass* SignatureFromClass )
{
	// Give the schema a chance to fill out any required nodes (like the entry node or results node)
	const UEdGraphSchema* Schema = Graph->GetSchema();
	const UEdGraphSchema_K2* K2Schema = Cast<const UEdGraphSchema_K2>(Graph->GetSchema());

	Schema->CreateDefaultNodesForGraph(*Graph);

	if (K2Schema != NULL)
	{
		K2Schema->CreateMacroGraphTerminators(*Graph, SignatureFromClass);

		if (bIsUserCreated)
		{
			// We need to flag the entry node to make sure that the compiled function is callable from Kismet2
			K2Schema->AddExtraFunctionFlags(Graph, (FUNC_BlueprintCallable|FUNC_BlueprintEvent));
			K2Schema->MarkFunctionEntryAsEditable(Graph, true);
		}
	}

	// Mark the graph as public if it's going to be referenced directly from other blueprints
	if (Blueprint->BlueprintType == BPTYPE_MacroLibrary)
	{
		Graph->SetFlags(RF_Public);
	}

	Blueprint->MacroGraphs.Add(Graph);
	FBlueprintEditorUtils::MarkBlueprintAsStructurallyModified(Blueprint);
}

void FBlueprintEditorUtils::AddInterfaceGraph(UBlueprint* Blueprint, class UEdGraph* Graph, UClass* InterfaceClass)
{
	const UEdGraphSchema_K2* K2Schema = Cast<const UEdGraphSchema_K2>(Graph->GetSchema());
	if (K2Schema != NULL)
	{
		K2Schema->CreateFunctionGraphTerminators(*Graph, InterfaceClass);
	}
}

void FBlueprintEditorUtils::AddUbergraphPage(UBlueprint* Blueprint, class UEdGraph* Graph)
{
#if WITH_EDITORONLY_DATA
	Blueprint->UbergraphPages.Add(Graph);
	FBlueprintEditorUtils::MarkBlueprintAsStructurallyModified(Blueprint);
#endif	//#if WITH_EDITORONLY_DATA
}

void FBlueprintEditorUtils::AddDomainSpecificGraph(UBlueprint* Blueprint, class UEdGraph* Graph)
{
	// Give the schema a chance to fill out any required nodes (like the entry node or results node)
	const UEdGraphSchema* Schema = Graph->GetSchema();
	Schema->CreateDefaultNodesForGraph(*Graph);

	check(Blueprint->BlueprintType != BPTYPE_MacroLibrary);

#if WITH_EDITORONLY_DATA
	Blueprint->FunctionGraphs.Add(Graph);
#endif	//#if WITH_EDITORONLY_DATA
	FBlueprintEditorUtils::MarkBlueprintAsStructurallyModified(Blueprint);
}

// Remove the supplied set of graphs from the Blueprint.
void FBlueprintEditorUtils::RemoveGraphs( UBlueprint* Blueprint, const TArray<class UEdGraph*>& GraphsToRemove )
{
	for (int32 ItemIndex=0; ItemIndex < GraphsToRemove.Num(); ++ItemIndex)
	{
		UEdGraph* Graph = GraphsToRemove[ItemIndex];
		FBlueprintEditorUtils::RemoveGraph(Blueprint, Graph, EGraphRemoveFlags::MarkTransient);
	}

	FBlueprintEditorUtils::MarkBlueprintAsStructurallyModified(Blueprint);
}

// Removes the supplied graph from the Blueprint.
void FBlueprintEditorUtils::RemoveGraph(UBlueprint* Blueprint, class UEdGraph* GraphToRemove, EGraphRemoveFlags::Type Flags /*= Transient | Recompile */)
{
	struct Local
	{
		static bool IsASubGraph(UEdGraph* Graph)
		{
			UObject* Outer = Graph->GetOuter();
			return ( Outer && Outer->IsA( UK2Node_Composite::StaticClass() ) );
		}
	};

	GraphToRemove->Modify();

	for (UObject* TestOuter = GraphToRemove->GetOuter(); TestOuter; TestOuter = TestOuter->GetOuter())
	{
		if (TestOuter == Blueprint)
		{
			Blueprint->DelegateSignatureGraphs.Remove( GraphToRemove );
			Blueprint->FunctionGraphs.Remove( GraphToRemove );
			Blueprint->UbergraphPages.Remove( GraphToRemove );
			if(Blueprint->MacroGraphs.Remove( GraphToRemove ) > 0 ) 
			{
				//removes all macro nodes using this macro graph
				TArray<UK2Node_MacroInstance*> MacroNodes;
				FBlueprintEditorUtils::GetAllNodesOfClass(Blueprint, MacroNodes);
				for(auto It(MacroNodes.CreateIterator());It;++It)
				{
					UK2Node_MacroInstance* Node = *It;
					if(Node->GetMacroGraph() == GraphToRemove)
					{
						FBlueprintEditorUtils::RemoveNode(Blueprint, Node);
					}
				}
			}

			for( auto InterfaceIt = Blueprint->ImplementedInterfaces.CreateIterator(); InterfaceIt; ++InterfaceIt )
			{
				FBPInterfaceDescription& CurrInterface = *InterfaceIt;
				CurrInterface.Graphs.Remove( GraphToRemove );
			}
		}
		else if (UEdGraph* OuterGraph = Cast<UEdGraph>(TestOuter))
		{
			// remove ourselves
			OuterGraph->SubGraphs.Remove(GraphToRemove);
		}
		else if (! (Cast<UK2Node_Composite>(TestOuter)	|| 
					Cast<UAnimStateNodeBase>(TestOuter)	||
					Cast<UAnimStateTransitionNode>(TestOuter)	||
					Cast<UAnimGraphNode_StateMachineBase>(TestOuter)) )
		{
			break;
		}
	}

	// Remove timelines held in the graph
	TArray<UK2Node_Timeline*> AllTimelineNodes;
	GraphToRemove->GetNodesOfClass<UK2Node_Timeline>(AllTimelineNodes);
	for (auto TimelineIt = AllTimelineNodes.CreateIterator(); TimelineIt; ++TimelineIt)
	{
		UK2Node_Timeline* TimelineNode = *TimelineIt;
		TimelineNode->DestroyNode();
	}

	// Handle subgraphs held in graph
	TArray<UK2Node_Composite*> AllCompositeNodes;
	GraphToRemove->GetNodesOfClass<UK2Node_Composite>(AllCompositeNodes);

	const bool bDontRecompile = true;
	for (auto CompIt = AllCompositeNodes.CreateIterator(); CompIt; ++CompIt)
	{
		UK2Node_Composite* CompNode = *CompIt;
		if (CompNode->BoundGraph && Local::IsASubGraph(CompNode->BoundGraph))
		{
			FBlueprintEditorUtils::RemoveGraph(Blueprint, CompNode->BoundGraph, EGraphRemoveFlags::None);
		}
	}

	// Animation nodes can contain subgraphs but are not composite nodes, handle their graphs
	TArray<UAnimStateNodeBase*> AllAnimCompositeNodes;
	GraphToRemove->GetNodesOfClassEx<UAnimStateNode>(AllAnimCompositeNodes);
	GraphToRemove->GetNodesOfClassEx<UAnimStateConduitNode>(AllAnimCompositeNodes);
	GraphToRemove->GetNodesOfClassEx<UAnimStateTransitionNode>(AllAnimCompositeNodes);

	for(UAnimStateNodeBase* Node : AllAnimCompositeNodes)
	{
		UEdGraph* BoundGraph = Node->GetBoundGraph();
		if(BoundGraph && BoundGraph->GetOuter()->IsA(UAnimStateNodeBase::StaticClass()))
		{
			FBlueprintEditorUtils::RemoveGraph(Blueprint, BoundGraph, EGraphRemoveFlags::None);
		}
	}

	// Handle sub anim state machines
	TArray<UAnimGraphNode_StateMachineBase*> AllStateMachines;
	GraphToRemove->GetNodesOfClassEx<UAnimGraphNode_StateMachine>(AllStateMachines);

	for(UAnimGraphNode_StateMachineBase* Node : AllStateMachines)
	{
		UEdGraph* BoundGraph = Node->EditorStateMachineGraph;
		if(BoundGraph && BoundGraph->GetOuter()->IsA(UAnimGraphNode_StateMachineBase::StaticClass()))
		{
			FBlueprintEditorUtils::RemoveGraph(Blueprint, BoundGraph, EGraphRemoveFlags::None);
		}
	}

	GraphToRemove->GetSchema()->HandleGraphBeingDeleted(*GraphToRemove);

	GraphToRemove->Rename(NULL, Blueprint->GetOuter(), REN_DoNotDirty | REN_DontCreateRedirectors);
	GraphToRemove->ClearFlags(RF_Standalone | RF_RootSet | RF_Public);

	if (Flags & EGraphRemoveFlags::MarkTransient)
	{
		GraphToRemove->SetFlags(RF_Transient);
	}

	GraphToRemove->MarkPendingKill();

	if (Flags & EGraphRemoveFlags::Recompile )
	{
		FBlueprintEditorUtils::MarkBlueprintAsStructurallyModified(Blueprint);
	}
}

/** Rename a graph and mark objects for modified */
void FBlueprintEditorUtils::RenameGraph(UEdGraph* Graph, const FString& NewNameStr)
{
	const FName NewName(*NewNameStr);
	if (Graph->Rename(*NewNameStr, Graph->GetOuter(), REN_Test))
	{
		// Cache old name
		FName OldGraphName = Graph->GetFName();
		UBlueprint* Blueprint = FBlueprintEditorUtils::FindBlueprintForGraphChecked(Graph);

		// Ensure we have undo records
		Graph->Modify();
		Graph->Rename(*NewNameStr, Graph->GetOuter(), (Blueprint->bIsRegeneratingOnLoad ? REN_ForceNoResetLoaders : 0) | REN_DontCreateRedirectors);

		// Clean function entry & result nodes if they exist
		for (auto NodeIt = Graph->Nodes.CreateIterator(); NodeIt; ++NodeIt)
		{
			UEdGraphNode* Node = *NodeIt;
			if (UK2Node_FunctionEntry* EntryNode = Cast<UK2Node_FunctionEntry>(Node))
			{
				if (EntryNode->SignatureName == OldGraphName)
				{
					EntryNode->Modify();
					EntryNode->SignatureName = NewName;
				}
				else if (EntryNode->CustomGeneratedFunctionName == OldGraphName)
				{
					EntryNode->Modify();
					EntryNode->CustomGeneratedFunctionName = NewName;
				}
			}
			else if(UK2Node_FunctionResult* ResultNode = Cast<UK2Node_FunctionResult>(Node))
			{
				if (ResultNode->SignatureName == OldGraphName)
				{
					ResultNode->Modify();
					ResultNode->SignatureName = NewName;
				}
			}
		}

		// Rename any function call points
		TArray<UK2Node_CallFunction*> AllFunctionCalls;
		FBlueprintEditorUtils::GetAllNodesOfClass<UK2Node_CallFunction>(Blueprint, AllFunctionCalls);
	
		for (auto FuncIt = AllFunctionCalls.CreateIterator(); FuncIt; ++FuncIt)
		{
			UK2Node_CallFunction* FunctionNode = *FuncIt;

			if (FunctionNode->FunctionReference.IsSelfContext() && (FunctionNode->FunctionReference.GetMemberName() == OldGraphName))
			{
				FunctionNode->Modify();
				FunctionNode->FunctionReference.SetSelfMember(NewName);
			}
		}

		// Potentially adjust variable names for any child blueprints
		ValidateBlueprintChildVariables(Blueprint, Graph->GetFName());

		FBlueprintEditorUtils::MarkBlueprintAsStructurallyModified(Blueprint);
	}
}

void FBlueprintEditorUtils::RenameGraphWithSuggestion(class UEdGraph* Graph, TSharedPtr<class INameValidatorInterface> NameValidator, const FString& DesiredName )
{
	FString NewName = DesiredName;
	NameValidator->FindValidString(NewName);
	UBlueprint* BP = FBlueprintEditorUtils::FindBlueprintForGraphChecked(Graph);
	Graph->Rename(*NewName, Graph->GetOuter(), (BP->bIsRegeneratingOnLoad ? REN_ForceNoResetLoaders : 0) | REN_DontCreateRedirectors);
}

/** 
 * Cleans up a Node in the blueprint
 */
void FBlueprintEditorUtils::RemoveNode(UBlueprint* Blueprint, UEdGraphNode* Node, bool bDontRecompile)
{
	check(Node);

	const UEdGraphSchema* Schema = NULL;

	// Ensure we mark parent graph modified
	if (UEdGraph* GraphObj = Node->GetGraph())
	{
		GraphObj->Modify();
		Schema = GraphObj->GetSchema();
	}

	if (Blueprint != NULL)
	{
		// Remove any breakpoints set on the node
		if (UBreakpoint* Breakpoint = FKismetDebugUtilities::FindBreakpointForNode(Blueprint, Node))
		{
			FKismetDebugUtilities::StartDeletingBreakpoint(Breakpoint, Blueprint);
		}

		// Remove any watches set on the node's pins
		for (int32 PinIndex = 0; PinIndex < Node->Pins.Num(); ++PinIndex)
		{
			FKismetDebugUtilities::RemovePinWatch(Blueprint, Node->Pins[PinIndex]);
		}
	}

	Node->Modify();

	// Timelines will be removed from the blueprint if the node is a UK2Node_Timeline
	if (Schema)
	{
		Schema->BreakNodeLinks(*Node);
	}

	Node->DestroyNode(); 

	if (!bDontRecompile && (Blueprint != NULL))
	{
		FBlueprintEditorUtils::MarkBlueprintAsStructurallyModified(Blueprint);
	}
}

UEdGraph* FBlueprintEditorUtils::GetTopLevelGraph(const UEdGraph* InGraph)
{
	UEdGraph* GraphToTest = const_cast<UEdGraph*>(InGraph);

	for (UObject* TestOuter = GraphToTest; TestOuter; TestOuter = TestOuter->GetOuter())
	{
		// reached up to the blueprint for the graph
		if (UBlueprint* Blueprint = Cast<UBlueprint>(TestOuter))
		{
			break;
		}
		else
		{
			GraphToTest = Cast<UEdGraph>(TestOuter);
		}
	}
	return GraphToTest;
}

UK2Node_Event* FBlueprintEditorUtils::FindOverrideForFunction(const UBlueprint* Blueprint, const UClass* SignatureClass, FName SignatureName)
{
	TArray<UK2Node_Event*> AllEvents;
	FBlueprintEditorUtils::GetAllNodesOfClass<UK2Node_Event>(Blueprint, AllEvents);

	for(int32 i=0; i<AllEvents.Num(); i++)
	{
		UK2Node_Event* EventNode = AllEvents[i];
		check(EventNode);
		if(	EventNode->bOverrideFunction == true &&
			EventNode->EventSignatureClass == SignatureClass &&
			EventNode->EventSignatureName == SignatureName )
		{
			return EventNode;
		}
	}

	return NULL;
}

// returns if Blueprint depends on TestBlueprint
bool FBlueprintEditorUtils::IsBlueprintDependentOn(UBlueprint const* Blueprint, UBlueprint const* TestBlueprint)
{
	if ( Blueprint && (Blueprint != TestBlueprint) )
	{
		// is TestBlueprint an interface we implement?
		for (int32 BPIdx=0; BPIdx<Blueprint->ImplementedInterfaces.Num(); BPIdx++)
		{
			FBPInterfaceDescription const& InterfaceDesc = Blueprint->ImplementedInterfaces[BPIdx];
			if ( (TestBlueprint->GeneratedClass == InterfaceDesc.Interface) && (TestBlueprint->GeneratedClass != NULL) )
			{
				return true;
			}
		}

		TArray<UEdGraph*> Graphs;
		Blueprint->GetAllGraphs(Graphs);
		for (auto GraphIt = Graphs.CreateIterator(); GraphIt; ++GraphIt)
		{
			UEdGraph* const Graph = (*GraphIt);
			if (!IsGraphIntermediate(Graph))
			{
				// do we have any function calls that ref BP's class or subclasses?
				TArray<UK2Node_CallFunction*> CallFunctionNodes;
				Graph->GetNodesOfClass(CallFunctionNodes);
				for (auto NodeIt = CallFunctionNodes.CreateIterator(); NodeIt; ++NodeIt)
				{
					UK2Node_CallFunction* const Node = *NodeIt;
					if (Node)
					{
						UClass* const FuncClass = Node->FunctionReference.GetMemberParentClass(Node);
						if (FuncClass->IsChildOf(TestBlueprint->GeneratedClass))
						{
							return true;
						}
					}

					UK2Node_CallFunctionOnMember* const OnMemberNode = Cast<UK2Node_CallFunctionOnMember>(Node);
					if (OnMemberNode)
					{
						UClass* const MemberFuncClass = OnMemberNode->MemberVariableToCallOn.GetMemberParentClass(OnMemberNode);
						if (MemberFuncClass->IsChildOf(TestBlueprint->GeneratedClass))
						{
							return true;
						}
					}
				}

				// do we have any variable refs to objects of BP's class subclasses?
				TArray<UK2Node_Variable*> VarNodes;
				Graph->GetNodesOfClass(VarNodes);
				for (auto NodeIt = VarNodes.CreateIterator(); NodeIt; ++NodeIt)
				{
					UK2Node_Variable* const Node = *NodeIt;
					UClass* const VarClass = Node->VariableReference.GetMemberParentClass(Node);

					if (VarClass->IsChildOf(TestBlueprint->GeneratedClass))
					{
						return true;
					}
				}

				// do we have any delegates to objects of BP's class subclasses?
				TArray<UK2Node_BaseMCDelegate*> DelNodes;
				Graph->GetNodesOfClass(DelNodes);
				for (auto NodeIt = DelNodes.CreateIterator(); NodeIt; ++NodeIt)
				{
					UK2Node_BaseMCDelegate* const Node = *NodeIt;
					UClass* const DelClass = Node->DelegateReference.GetMemberParentClass(Node);

					if (DelClass->IsChildOf(TestBlueprint->GeneratedClass))
					{
						return true;
					}
				}
			}
		}
	}

	return false;
}


void FBlueprintEditorUtils::GetDependentBlueprints(UBlueprint* Blueprint, TArray<UBlueprint*>& DependentBlueprints)
{
	DependentBlueprints.Empty();

	//@TODO PRETEST MERGE:  Swap this when main is merged to pretest!
#if 0
	TArray<UObject*> AllBlueprints;
	bool const bIncludeDerivedClasses = true;
	GetObjectsOfClass(UBlueprint::StaticClass(), AllBlueprints, bIncludeDerivedClasses );

	for ( auto ObjIt = AllBlueprints.CreateConstIterator(); ObjIt; ++ObjIt )
#else
	// Use old school slower iterator until fast object collection makes it to pretest
	for( TObjectIterator<UBlueprint> ObjIt; ObjIt; ++ObjIt )
#endif
	{
		// we know the class is correct so a fast cast is ok here
		UBlueprint* const TestBP = (UBlueprint*) *ObjIt;
		if ( FBlueprintEditorUtils::IsBlueprintDependentOn(TestBP, Blueprint) && !TestBP->HasAnyFlags(RF_PendingKill) )
		{
			DependentBlueprints.Add(TestBP);
		}
	}
}


bool FBlueprintEditorUtils::IsGraphIntermediate(const UEdGraph* Graph)
{
	if (Graph)
	{
		return Graph->HasAllFlags(RF_Transient);
	}
	return false;
}

bool FBlueprintEditorUtils::IsDataOnlyBlueprint(const UBlueprint* Blueprint)
{
	// Blueprint interfaces are always compiled
	if (Blueprint->BlueprintType == BPTYPE_Interface)
	{
		return false;
	}

	// No new variables defined
	if (Blueprint->NewVariables.Num() > 0)
	{
		return false;
	}
	
	// No extra functions, other than the user construction script
	if ((Blueprint->FunctionGraphs.Num() > 1) || (Blueprint->MacroGraphs.Num() > 0))
	{
		return false;
	}

	if (Blueprint->DelegateSignatureGraphs.Num())
	{
		return false;
	}

	if (Blueprint->ComponentTemplates.Num() || Blueprint->Timelines.Num())
	{
		return false;
	}

	if(USimpleConstructionScript* SimpleConstructionScript = Blueprint->SimpleConstructionScript)
	{
		auto Nodes = SimpleConstructionScript->GetAllNodes();
		if (Nodes.Num() > 1)
		{
			return false;
		}
		if ((1 == Nodes.Num()) && (Nodes[0] != SimpleConstructionScript->GetDefaultSceneRootNode()))
		{
			return false;
		}
	}

	// Make sure there's nothing in the user construction script, other than an entry node
	UEdGraph* UserConstructionScript = (Blueprint->FunctionGraphs.Num() == 1) ? Blueprint->FunctionGraphs[0] : NULL;
	if (UserConstructionScript)
	{
		//Call parent construction script may be added automatically
		if (UserConstructionScript->Nodes.Num() > 1)
		{
			return false;
		}
	}

	// No extra eventgraphs
	if( Blueprint->UbergraphPages.Num() > 1 )
	{
		return false;
	}

	// EventGraph is empty
	UEdGraph* EventGraph = (Blueprint->UbergraphPages.Num() == 1) ? Blueprint->UbergraphPages[0] : NULL;
	if( EventGraph && EventGraph->Nodes.Num() > 0 )
	{
		return false;
	}

	// No implemented interfaces
	if( Blueprint->ImplementedInterfaces.Num() > 0 )
	{
		return false;
	}

	return true;
}

bool FBlueprintEditorUtils::IsBlueprintConst(const UBlueprint* Blueprint)
{
	// Macros aren't marked as const because they can modify variables when instanced into a non const class
	// and will be caught at compile time if they're modifying variables on a const class.
	return Blueprint->BlueprintType == BPTYPE_Const;
}

bool FBlueprintEditorUtils::IsActorBased(const UBlueprint* Blueprint)
{
	return Blueprint->ParentClass && Blueprint->ParentClass->IsChildOf(AActor::StaticClass());
}

bool FBlueprintEditorUtils::IsDelegateSignatureGraph(const UEdGraph* Graph)
{
	if(Graph)
	{
		if(const UBlueprint* Blueprint = FindBlueprintForGraph(Graph))
		{
			return (NULL != Blueprint->DelegateSignatureGraphs.FindByKey(Graph));
		}

	}
	return false;
}

bool FBlueprintEditorUtils::IsInterfaceBlueprint(const UBlueprint* Blueprint)
{
	return (Blueprint->BlueprintType == BPTYPE_Interface);
}

bool FBlueprintEditorUtils::IsLevelScriptBlueprint(const UBlueprint* Blueprint)
{
	return (Blueprint->BlueprintType == BPTYPE_LevelScript);
}

bool FBlueprintEditorUtils::SupportsConstructionScript(const UBlueprint* Blueprint)
{
	return(	!FBlueprintEditorUtils::IsInterfaceBlueprint(Blueprint) && 
			!FBlueprintEditorUtils::IsBlueprintConst(Blueprint) && 
			!FBlueprintEditorUtils::IsLevelScriptBlueprint(Blueprint) && 
			FBlueprintEditorUtils::IsActorBased(Blueprint)) &&
			!(Blueprint->BlueprintType == BPTYPE_MacroLibrary) &&
			!(Blueprint->BlueprintType == BPTYPE_FunctionLibrary);
}

UEdGraph* FBlueprintEditorUtils::FindUserConstructionScript(const UBlueprint* Blueprint)
{
	const UEdGraphSchema_K2* Schema = GetDefault<UEdGraphSchema_K2>();
	for( auto GraphIt = Blueprint->FunctionGraphs.CreateConstIterator(); GraphIt; ++GraphIt )
	{
		UEdGraph* CurrentGraph = *GraphIt;
		if( CurrentGraph->GetFName() == Schema->FN_UserConstructionScript )
		{
			return CurrentGraph;
		}
	}

	return NULL;
}

UEdGraph* FBlueprintEditorUtils::FindEventGraph(const UBlueprint* Blueprint)
{
	const UEdGraphSchema_K2* Schema = GetDefault<UEdGraphSchema_K2>();
	for( auto GraphIt = Blueprint->UbergraphPages.CreateConstIterator(); GraphIt; ++GraphIt )
	{
		UEdGraph* CurrentGraph = *GraphIt;
		if( CurrentGraph->GetFName() == Schema->GN_EventGraph )
		{
			return CurrentGraph;
		}
	}

	return NULL;
}

bool FBlueprintEditorUtils::DoesBlueprintDeriveFrom(const UBlueprint* Blueprint, UClass* TestClass)
{
	check(Blueprint->SkeletonGeneratedClass != NULL);
	return	TestClass != NULL && 
		Blueprint->SkeletonGeneratedClass->IsChildOf(TestClass);
}

bool FBlueprintEditorUtils::DoesBlueprintContainField(const UBlueprint* Blueprint, UField* TestField)
{
	// Get the class of the field
	if(TestField)
	{
		// Local properties do not have a UClass outer but are also not a part of the Blueprint
		UClass* TestClass = Cast<UClass>(TestField->GetOuter());
		if(TestClass)
		{
			return FBlueprintEditorUtils::DoesBlueprintDeriveFrom(Blueprint, TestClass);
		}
	}
	return false;
}

bool FBlueprintEditorUtils::DoesSupportOverridingFunctions(const UBlueprint* Blueprint)
{
	return Blueprint->BlueprintType != BPTYPE_MacroLibrary 
		&& Blueprint->BlueprintType != BPTYPE_Interface
		&& Blueprint->BlueprintType != BPTYPE_FunctionLibrary;
}

bool FBlueprintEditorUtils::DoesSupportTimelines(const UBlueprint* Blueprint)
{
	// Right now, just assume actor based blueprints support timelines
	return FBlueprintEditorUtils::IsActorBased(Blueprint) && FBlueprintEditorUtils::DoesSupportEventGraphs(Blueprint);
}

bool FBlueprintEditorUtils::DoesSupportEventGraphs(const UBlueprint* Blueprint)
{
	return Blueprint->BlueprintType == BPTYPE_Normal 
		|| Blueprint->BlueprintType == BPTYPE_LevelScript;
}

/** Returns whether or not the blueprint supports implementing interfaces */
bool FBlueprintEditorUtils::DoesSupportImplementingInterfaces(const UBlueprint* Blueprint)
{
	return Blueprint->BlueprintType != BPTYPE_MacroLibrary
		&& Blueprint->BlueprintType != BPTYPE_Interface
		&& Blueprint->BlueprintType != BPTYPE_LevelScript
		&& Blueprint->BlueprintType != BPTYPE_FunctionLibrary;
}

// Returns a descriptive name of the type of blueprint passed in
FString FBlueprintEditorUtils::GetBlueprintTypeDescription(const UBlueprint* Blueprint)
{
	FString BlueprintTypeString;
	switch (Blueprint->BlueprintType)
	{
	case BPTYPE_LevelScript:
		BlueprintTypeString = LOCTEXT("BlueprintType_LevelScript", "Level Blueprint").ToString();
		break;
	case BPTYPE_MacroLibrary:
		BlueprintTypeString = LOCTEXT("BlueprintType_MacroLibrary", "Macro Library").ToString();
		break;
	case BPTYPE_Interface:
		BlueprintTypeString = LOCTEXT("BlueprintType_Interface", "Interface").ToString();
		break;
	case BPTYPE_FunctionLibrary:
	case BPTYPE_Normal:
	case BPTYPE_Const:
		BlueprintTypeString = Blueprint->GetClass()->GetName();
		break;
	default:
		BlueprintTypeString = TEXT("Unknown blueprint type");
	}

	return BlueprintTypeString;
}

//////////////////////////////////////////////////////////////////////////
// Variables


// Find the index of a variable first declared in this blueprint. Returns INDEX_NONE if not found.
int32 FBlueprintEditorUtils::FindNewVariableIndex(const UBlueprint* Blueprint, const FName& InName) 
{
	if(InName != NAME_None)
	{
		for(int32 i=0; i<Blueprint->NewVariables.Num(); i++)
		{
			if(Blueprint->NewVariables[i].VarName == InName)
			{
				return i;
			}
		}
	}

	return INDEX_NONE;
}

bool FBlueprintEditorUtils::MoveVariableBeforeVariable(UBlueprint* Blueprint, FName VarNameToMove, FName TargetVarName, bool bDontRecompile)
{
	bool bMoved = false;
	int32 VarIndexToMove = FindNewVariableIndex(Blueprint, VarNameToMove);
	int32 TargetVarIndex = FindNewVariableIndex(Blueprint, TargetVarName);
	if(VarIndexToMove != INDEX_NONE && TargetVarIndex != INDEX_NONE)
	{
		// Copy var we want to move
		FBPVariableDescription MoveVar = Blueprint->NewVariables[VarIndexToMove];
		// When we remove item, will back all items after it. If your target is after it, need to adjust
		if(TargetVarIndex > VarIndexToMove)
		{
			TargetVarIndex--;
		}
		// Remove var we are moving
		Blueprint->NewVariables.RemoveAt(VarIndexToMove);
		// Add in before target variable
		Blueprint->NewVariables.Insert(MoveVar, TargetVarIndex);

		if(!bDontRecompile)
		{
			FBlueprintEditorUtils::MarkBlueprintAsStructurallyModified(Blueprint);
		}
		bMoved = true;
	}
	return bMoved;
}

int32 FBlueprintEditorUtils::FindFirstNewVarOfCategory(const UBlueprint* Blueprint, FName Category)
{
	for(int32 VarIdx=0; VarIdx<Blueprint->NewVariables.Num(); VarIdx++)
	{
		if(Blueprint->NewVariables[VarIdx].Category == Category)
		{
			return VarIdx;
		}
	}
	return INDEX_NONE;
}


bool FBlueprintEditorUtils::MoveCategoryBeforeCategory(UBlueprint* Blueprint, FName CategoryToMove, FName TargetCategory)
{
	// Do nothing if moving to yourself, or no category
	if(CategoryToMove == TargetCategory || CategoryToMove == NAME_None)
	{
		return false;
	}

	// Before we do anything, check that there is a variable of the target category
	if(FindFirstNewVarOfCategory(Blueprint, TargetCategory) == INDEX_NONE)
	{
		return false;
	}

	// Move all vars of the category to move into temp array
	TArray<FBPVariableDescription> VarsToMove;
	for(int32 VarIdx = Blueprint->NewVariables.Num()-1; VarIdx >= 0; VarIdx--)
	{
		if(Blueprint->NewVariables[VarIdx].Category == CategoryToMove)
		{
			VarsToMove.Insert(Blueprint->NewVariables[VarIdx], 0);
			Blueprint->NewVariables.RemoveAt(VarIdx);
		}
	}

	// Bail if nothing to move
	if(VarsToMove.Num() == 0)
	{
		return false;
	}

	// Find insertion point
	int32 InsertionIndex = FindFirstNewVarOfCategory(Blueprint, TargetCategory);

	// Now insert the nodes we want to move at that point
	check(InsertionIndex != INDEX_NONE);
	for(int32 VarIdx=0; VarIdx<VarsToMove.Num(); VarIdx++)
	{
		Blueprint->NewVariables.Insert(VarsToMove[VarIdx], InsertionIndex + VarIdx);
	}

	FBlueprintEditorUtils::MarkBlueprintAsStructurallyModified(Blueprint);

	return true;
}

int32 FBlueprintEditorUtils::FindTimelineIndex(const UBlueprint* Blueprint, const FName& InName) 
{
	const FName TimelineTemplateName = *UTimelineTemplate::TimelineVariableNameToTemplateName(InName);
	for(int32 i=0; i<Blueprint->Timelines.Num(); i++)
	{
		if(Blueprint->Timelines[i]->GetFName() == TimelineTemplateName)
		{
			return i;
		}
	}

	return INDEX_NONE;
}

void FBlueprintEditorUtils::GetSCSVariableNameList(const UBlueprint* Blueprint, TArray<FName>& VariableNames)
{
	if(Blueprint != NULL && Blueprint->SimpleConstructionScript != NULL)
	{
		TArray<USCS_Node*> SCSNodes = Blueprint->SimpleConstructionScript->GetAllNodes();
		for(int32 NodeIndex = 0; NodeIndex < SCSNodes.Num(); ++NodeIndex)
		{
			USCS_Node* SCS_Node = SCSNodes[NodeIndex];
			if(SCS_Node != NULL)
			{
				FName VariableName = SCS_Node->GetVariableName();
				if(VariableName != NAME_None)
				{
					VariableNames.AddUnique(VariableName);
				}
			}
		}
	}
}

void FBlueprintEditorUtils::GetImplementingBlueprintsFunctionNameList(const UBlueprint* Blueprint, TArray<FName>& FunctionNames)
{
	if(Blueprint != NULL && FBlueprintEditorUtils::IsInterfaceBlueprint(Blueprint))
	{
		for(TObjectIterator<UBlueprint> BlueprintIt; BlueprintIt; ++BlueprintIt)
		{
			const UBlueprint* ChildBlueprint = *BlueprintIt;
			if(ChildBlueprint != NULL)
			{
				for (int32 InterfaceIndex = 0; InterfaceIndex < ChildBlueprint->ImplementedInterfaces.Num(); InterfaceIndex++)
				{
					const FBPInterfaceDescription& CurrentInterface = ChildBlueprint->ImplementedInterfaces[InterfaceIndex];
					const UBlueprint* BlueprintInterfaceClass = UBlueprint::GetBlueprintFromClass(CurrentInterface.Interface);
					if(BlueprintInterfaceClass != NULL && BlueprintInterfaceClass == Blueprint)
					{
						FBlueprintEditorUtils::GetAllGraphNames(ChildBlueprint, FunctionNames);
					}
				}
			}
		}
	}
}

int32 FBlueprintEditorUtils::FindSCS_Node(const UBlueprint* Blueprint, const FName& InName) 
{
	if (Blueprint->SimpleConstructionScript)
	{
		TArray<USCS_Node*> AllSCS_Nodes = Blueprint->SimpleConstructionScript->GetAllNodes();
	
		for(int32 i=0; i<AllSCS_Nodes.Num(); i++)
		{
			if(AllSCS_Nodes[i]->VariableName == InName)
			{
				return i;
			}
		}
	}

	return INDEX_NONE;
}

void FBlueprintEditorUtils::SetBlueprintOnlyEditableFlag(UBlueprint* Blueprint, const FName& VarName, const bool bNewBlueprintOnly)
{
	const int32 VarIndex = FBlueprintEditorUtils::FindNewVariableIndex(Blueprint, VarName);

	if (bNewBlueprintOnly)
	{
		FBlueprintEditorUtils::RemoveBlueprintVariableMetaData(Blueprint, VarName, FEdMode::MD_MakeEditWidget);
	}

	if (VarIndex != INDEX_NONE)
	{
		if( bNewBlueprintOnly )
		{
			Blueprint->NewVariables[VarIndex].PropertyFlags |= CPF_DisableEditOnInstance;
		}
		else
		{
			Blueprint->NewVariables[VarIndex].PropertyFlags &= ~CPF_DisableEditOnInstance;
		}
	}

	FBlueprintEditorUtils::MarkBlueprintAsStructurallyModified(Blueprint);
}

void FBlueprintEditorUtils::SetInterpFlag(UBlueprint* Blueprint, const FName& VarName, const bool bInterp)
{
	const int32 VarIndex = FBlueprintEditorUtils::FindNewVariableIndex(Blueprint, VarName);
	if (VarIndex != INDEX_NONE)
	{
		if( bInterp )
		{
			Blueprint->NewVariables[VarIndex].PropertyFlags |= (CPF_Interp);
		}
		else
		{
			Blueprint->NewVariables[VarIndex].PropertyFlags &= ~(CPF_Interp);
		}
	}

	FBlueprintEditorUtils::MarkBlueprintAsStructurallyModified(Blueprint);
}

void FBlueprintEditorUtils::SetVariableTransientFlag(UBlueprint* InBlueprint, const FName& InVarName, const bool bInIsTransient)
{
	const int32 VarIndex = FBlueprintEditorUtils::FindNewVariableIndex(InBlueprint, InVarName);

	if (VarIndex != INDEX_NONE)
	{
		if( bInIsTransient )
		{
			InBlueprint->NewVariables[VarIndex].PropertyFlags |= CPF_Transient;
		}
		else
		{
			InBlueprint->NewVariables[VarIndex].PropertyFlags &= ~CPF_Transient;
		}
	}

	FBlueprintEditorUtils::MarkBlueprintAsStructurallyModified(InBlueprint);
}

void FBlueprintEditorUtils::SetVariableSaveGameFlag(UBlueprint* InBlueprint, const FName& InVarName, const bool bInIsSaveGame)
{
	const int32 VarIndex = FBlueprintEditorUtils::FindNewVariableIndex(InBlueprint, InVarName);

	if (VarIndex != INDEX_NONE)
	{
		if( bInIsSaveGame )
		{
			InBlueprint->NewVariables[VarIndex].PropertyFlags |= CPF_SaveGame;
		}
		else
		{
			InBlueprint->NewVariables[VarIndex].PropertyFlags &= ~CPF_SaveGame;
		}
	}

	FBlueprintEditorUtils::MarkBlueprintAsStructurallyModified(InBlueprint);
}

void FBlueprintEditorUtils::SetBlueprintVariableMetaData(UBlueprint* Blueprint, const FName& VarName, const FName& MetaDataKey, const FString& MetaDataValue)
{
	const int32 VarIndex = FBlueprintEditorUtils::FindNewVariableIndex(Blueprint, VarName);
	if (VarIndex == INDEX_NONE)
	{
		//Not a NewVariable is the VarName from a Timeline?
		const int32 TimelineIndex = FBlueprintEditorUtils::FindTimelineIndex(Blueprint,VarName);

		if (TimelineIndex == INDEX_NONE)
		{
			//Not a Timeline is this a SCS Node?
			const int32 SCS_NodeIndex = FBlueprintEditorUtils::FindSCS_Node(Blueprint,VarName);

			if (SCS_NodeIndex == INDEX_NONE)
			{
				// Check to see if it is a local variable
				if(FBPVariableDescription* LocalVariable = FindLocalVariable(Blueprint, VarName))
				{
					LocalVariable->SetMetaData(MetaDataKey, *MetaDataValue);
				}
			}
			else
			{
				Blueprint->SimpleConstructionScript->GetAllNodes()[SCS_NodeIndex]->SetMetaData(MetaDataKey, MetaDataValue);
			}

		}
		else
		{
			Blueprint->Timelines[TimelineIndex]->SetMetaData(MetaDataKey, MetaDataValue);
		}
	}
	else
	{
		Blueprint->NewVariables[VarIndex].SetMetaData(MetaDataKey, MetaDataValue);
		UProperty* Property = FindField<UProperty>(Blueprint->SkeletonGeneratedClass, VarName);
		Property->SetMetaData(MetaDataKey, *MetaDataValue);
		
		Property = FindField<UProperty>(Blueprint->GeneratedClass, VarName);
		if (Property)
		{
			Property->SetMetaData(MetaDataKey, *MetaDataValue);
		}
	}
	FBlueprintEditorUtils::MarkBlueprintAsStructurallyModified(Blueprint);
}

bool FBlueprintEditorUtils::GetBlueprintVariableMetaData(const UBlueprint* Blueprint, const FName& VarName, const FName& MetaDataKey, FString& OutMetaDataValue)
{
	const int32 VarIndex = FBlueprintEditorUtils::FindNewVariableIndex(Blueprint, VarName);
	if (VarIndex == INDEX_NONE)
	{
		//Not a NewVariable is the VarName from a Timeline?
		const int32 TimelineIndex = FBlueprintEditorUtils::FindTimelineIndex(Blueprint,VarName);

		if (TimelineIndex == INDEX_NONE)
		{
			//Not a Timeline is this a SCS Node?
			const int32 SCS_NodeIndex = FBlueprintEditorUtils::FindSCS_Node(Blueprint,VarName);

			if (SCS_NodeIndex == INDEX_NONE)
			{
				// Check to see if it is a local variable
				if(FBPVariableDescription* LocalVariable = FindLocalVariable(Blueprint, VarName))
				{
					int32 EntryIndex = LocalVariable->FindMetaDataEntryIndexForKey(MetaDataKey);
					if (EntryIndex != INDEX_NONE)
					{
						OutMetaDataValue = LocalVariable->GetMetaData(MetaDataKey);
						return true;
					}
				}
			}
			else
			{
				USCS_Node& Desc = *Blueprint->SimpleConstructionScript->GetAllNodes()[SCS_NodeIndex];

				int32 EntryIndex = Desc.FindMetaDataEntryIndexForKey(MetaDataKey);
				if (EntryIndex != INDEX_NONE)
				{
					OutMetaDataValue = Desc.GetMetaData(MetaDataKey);
					return true;
				}
			}
		}
		else
		{
			UTimelineTemplate& Desc = *Blueprint->Timelines[TimelineIndex];

			int32 EntryIndex = Desc.FindMetaDataEntryIndexForKey(MetaDataKey);
			if (EntryIndex != INDEX_NONE)
			{
				OutMetaDataValue = Desc.GetMetaData(MetaDataKey);
				return true;
			}
		}
	}
	else
	{
		const FBPVariableDescription& Desc = Blueprint->NewVariables[VarIndex];

		int32 EntryIndex = Desc.FindMetaDataEntryIndexForKey(MetaDataKey);
		if (EntryIndex != INDEX_NONE)
		{
			OutMetaDataValue = Desc.GetMetaData(MetaDataKey);
			return true;
		}
	}

	OutMetaDataValue.Empty();
	return false;
}

void FBlueprintEditorUtils::RemoveBlueprintVariableMetaData(UBlueprint* Blueprint, const FName& VarName, const FName& MetaDataKey)
{
	const int32 VarIndex = FBlueprintEditorUtils::FindNewVariableIndex(Blueprint, VarName);
	if (VarIndex == INDEX_NONE)
	{
		//Not a NewVariable is the VarName from a Timeline?
		const int32 TimelineIndex = FBlueprintEditorUtils::FindTimelineIndex(Blueprint,VarName);

		if (TimelineIndex == INDEX_NONE)
		{
			//Not a Timeline is this a SCS Node?
			const int32 SCS_NodeIndex = FBlueprintEditorUtils::FindSCS_Node(Blueprint,VarName);

			if (SCS_NodeIndex != INDEX_NONE)
			{
				Blueprint->SimpleConstructionScript->GetAllNodes()[SCS_NodeIndex]->RemoveMetaData(MetaDataKey);
			}

		}
		else
		{
			Blueprint->Timelines[TimelineIndex]->RemoveMetaData(MetaDataKey);
		}
	}
	else
	{
		Blueprint->NewVariables[VarIndex].RemoveMetaData(MetaDataKey);
	}

	FBlueprintEditorUtils::MarkBlueprintAsStructurallyModified(Blueprint);
}

void FBlueprintEditorUtils::SetBlueprintVariableCategory(UBlueprint* Blueprint, const FName& VarName, const FName& NewCategory, bool bDontRecompile)
{
	// Ensure we always set a category
	const UEdGraphSchema_K2* K2Schema = GetDefault<UEdGraphSchema_K2>();
	FName SetCategory = NewCategory;
	if (SetCategory == NAME_None)
	{
		SetCategory = K2Schema->VR_DefaultCategory; 
	}

	UClass* SkeletonGeneratedClass = Blueprint->SkeletonGeneratedClass;
	if (UProperty* TargetProperty = FindField<UProperty>(SkeletonGeneratedClass, VarName))
	{
		UClass* OuterClass = CastChecked<UClass>(TargetProperty->GetOuter());
		const bool bIsNativeVar = (OuterClass->ClassGeneratedBy == NULL);

		if (!bIsNativeVar)
		{
			TargetProperty->SetMetaData(TEXT("Category"), *SetCategory.ToString());
			const int32 VarIndex = FBlueprintEditorUtils::FindNewVariableIndex(Blueprint, VarName);
			if (VarIndex != INDEX_NONE)
			{
				Blueprint->NewVariables[VarIndex].Category = SetCategory;
			}
			else
			{
				const int32 SCS_NodeIndex = FBlueprintEditorUtils::FindSCS_Node(Blueprint, VarName);
				if (SCS_NodeIndex != INDEX_NONE)
				{
					Blueprint->SimpleConstructionScript->GetAllNodes()[SCS_NodeIndex]->CategoryName = SetCategory;
				}
			}

			if (bDontRecompile == false)
			{
				FBlueprintEditorUtils::MarkBlueprintAsStructurallyModified(Blueprint);
			}
		}
	}
	else
	{
		// Check to see if it is a local variable
		if(FBPVariableDescription* LocalVariable = FindLocalVariable(Blueprint, VarName))
		{
			LocalVariable->SetMetaData(TEXT("Category"), *SetCategory.ToString());
			LocalVariable->Category = SetCategory;

			if (bDontRecompile == false)
			{
				FBlueprintEditorUtils::MarkBlueprintAsStructurallyModified(Blueprint);
			}
		}
	}
}

FName FBlueprintEditorUtils::GetBlueprintVariableCategory(UBlueprint* Blueprint, const FName& VarName)
{
	FName CategoryName = NAME_None;
	UClass* SkeletonGeneratedClass = Blueprint->SkeletonGeneratedClass;
	UProperty* TargetProperty = FindField<UProperty>(SkeletonGeneratedClass, VarName);
	if(TargetProperty != NULL)
	{
		CategoryName = FObjectEditorUtils::GetCategoryFName(TargetProperty);
	}
	else
	{
		// Check to see if it is a local variable
		if(FBPVariableDescription* LocalVariable = FindLocalVariable(Blueprint, VarName))
		{
			return LocalVariable->Category;
		}
	}

	if(CategoryName == NAME_None && Blueprint->SimpleConstructionScript != NULL)
	{
		// Look for the variable in the SCS (in case the Blueprint has not been compiled yet)
		const int32 SCS_NodeIndex = FBlueprintEditorUtils::FindSCS_Node(Blueprint, VarName);
		if (SCS_NodeIndex != INDEX_NONE)
		{
			return Blueprint->SimpleConstructionScript->GetAllNodes()[SCS_NodeIndex]->CategoryName;
		}
	}

	return CategoryName;
}

uint64* FBlueprintEditorUtils::GetBlueprintVariablePropertyFlags(UBlueprint* Blueprint, const FName& VarName)
{
	const int32 VarIndex = FBlueprintEditorUtils::FindNewVariableIndex(Blueprint, VarName);
	if (VarIndex != INDEX_NONE)
	{
		return &Blueprint->NewVariables[VarIndex].PropertyFlags;
	}
	return NULL;
}

FName FBlueprintEditorUtils::GetBlueprintVariableRepNotifyFunc(UBlueprint* Blueprint, const FName& VarName)
{
	const int32 VarIndex = FBlueprintEditorUtils::FindNewVariableIndex(Blueprint, VarName);
	if (VarIndex != INDEX_NONE)
	{
		return Blueprint->NewVariables[VarIndex].RepNotifyFunc;
	}
	return NAME_None;
}

void FBlueprintEditorUtils::SetBlueprintVariableRepNotifyFunc(UBlueprint* Blueprint, const FName& VarName, const FName& RepNotifyFunc)
{
	const int32 VarIndex = FBlueprintEditorUtils::FindNewVariableIndex(Blueprint, VarName);
	if (VarIndex != INDEX_NONE)
	{
		Blueprint->NewVariables[VarIndex].RepNotifyFunc = RepNotifyFunc;
	}
}


// Gets a list of function names currently in use in the blueprint, based on the skeleton class
void FBlueprintEditorUtils::GetFunctionNameList(const UBlueprint* Blueprint, TArray<FName>& FunctionNames)
{
	if( UClass* SkeletonClass = Blueprint->SkeletonGeneratedClass )
	{
		for( TFieldIterator<UFunction> FuncIt(SkeletonClass, EFieldIteratorFlags::IncludeSuper); FuncIt; ++FuncIt )
		{
			FunctionNames.Add( (*FuncIt)->GetFName() );
		}
	}
}

void FBlueprintEditorUtils::GetDelegateNameList(const UBlueprint* Blueprint, TArray<FName>& FunctionNames)
{
	check(Blueprint);
	for (int32 It = 0; It < Blueprint->DelegateSignatureGraphs.Num(); It++)
	{
		if (UEdGraph* Graph = Blueprint->DelegateSignatureGraphs[It])
		{
			FunctionNames.Add(Graph->GetFName());
		}
	}
}

UEdGraph* FBlueprintEditorUtils::GetDelegateSignatureGraphByName(UBlueprint* Blueprint, FName FunctionName)
{
	if ((NULL != Blueprint) && (FunctionName != NAME_None))
	{
		for (int32 It = 0; It < Blueprint->DelegateSignatureGraphs.Num(); It++)
		{
			if (UEdGraph* Graph = Blueprint->DelegateSignatureGraphs[It])
			{
				if(FunctionName == Graph->GetFName())
				{
					return Graph;
				}
			}
		}
	}
	return NULL;
}

// Gets a list of pins that should hidden for a given function
void FBlueprintEditorUtils::GetHiddenPinsForFunction(UBlueprint const* CallingContext, UFunction const* Function, TSet<FString>& HiddenPins)
{
	check(Function != NULL);
	TMap<FName, FString>* MetaData = UMetaData::GetMapForObject(Function);	
	if (MetaData != NULL)
	{
		for (TMap<FName, FString>::TConstIterator It(*MetaData); It; ++It)
		{
			static const FName NAME_LatentInfo = TEXT("LatentInfo");
			static const FName NAME_HidePin = TEXT("HidePin");

			const FName& Key = It.Key();

			if (Key == NAME_LatentInfo)
			{
				HiddenPins.Add(It.Value());
			}
			else if (Key == NAME_HidePin)
			{
				HiddenPins.Add(It.Value());
			}
			else if(Key == FBlueprintMetadata::MD_ExpandEnumAsExecs)
			{
				HiddenPins.Add(It.Value());
			}
			else if (Key == FBlueprintMetadata::MD_WorldContext)
			{
				bool bHasIntrinsicWorldContext = false;

				if (GEngine && CallingContext && CallingContext->ParentClass)
				{
					bHasIntrinsicWorldContext = CallingContext->ParentClass->GetDefaultObject()->ImplementsGetWorld();
				}

				// if the blueprint has world context that we can lookup with "self", 
				// then we can hide this pin (and default it to self)
				if (bHasIntrinsicWorldContext)
				{
					HiddenPins.Add(It.Value());
				}
			}
		}
	}
}

bool FBlueprintEditorUtils::IsPinTypeValid(const FEdGraphPinType& Type)
{
	if (const auto UDStruct = Cast<const UUserDefinedStruct>(Type.PinSubCategoryObject.Get()))
	{
		if (EUserDefinedStructureStatus::UDSS_UpToDate != UDStruct->Status)
		{
			return false;
		}
	}
	return true;
}

// Gets the visible class variable list.  This includes both variables introduced here and in all superclasses.
void FBlueprintEditorUtils::GetClassVariableList(const UBlueprint* Blueprint, TArray<FName>& VisibleVariables, bool bIncludePrivateVars) 
{
	// Existing variables in the parent class and above
	check(Blueprint->bIsRegeneratingOnLoad || (Blueprint->SkeletonGeneratedClass != NULL));
	if (Blueprint->SkeletonGeneratedClass != NULL)
	{
		for (TFieldIterator<UProperty> PropertyIt(Blueprint->SkeletonGeneratedClass, EFieldIteratorFlags::IncludeSuper); PropertyIt; ++PropertyIt)
		{
			UProperty* Property = *PropertyIt;

			if ((!Property->HasAnyPropertyFlags(CPF_Parm) && (bIncludePrivateVars || Property->HasAllPropertyFlags(CPF_BlueprintVisible))))
			{
				VisibleVariables.Add(Property->GetFName());
			}
		}

		if (bIncludePrivateVars)
		{
			// Include SCS node variable names, timelines, and other member variables that may be pending compilation. Consider them to be "private" as they're not technically accessible for editing just yet.
			TArray<UBlueprint*> ParentBPStack;
			UBlueprint::GetBlueprintHierarchyFromClass(Blueprint->SkeletonGeneratedClass, ParentBPStack);
			for (int32 StackIndex = ParentBPStack.Num() - 1; StackIndex >= 0; --StackIndex)
			{
				UBlueprint* ParentBP = ParentBPStack[StackIndex];
				check(ParentBP != NULL);

				GetSCSVariableNameList(ParentBP, VisibleVariables);

				for (int32 VariableIndex = 0; VariableIndex < ParentBP->NewVariables.Num(); ++VariableIndex)
				{
					VisibleVariables.AddUnique(ParentBP->NewVariables[VariableIndex].VarName);
				}

<<<<<<< HEAD
				for(int32 TimelineIndex = 0; TimelineIndex < ParentBP->Timelines.Num(); ++TimelineIndex)
				{
					VisibleVariables.AddUnique(ParentBP->Timelines[TimelineIndex]->GetFName());
=======
				for (auto Timeline : ParentBP->Timelines)
				{
					if (Timeline)
					{
						VisibleVariables.AddUnique(Timeline->GetFName());
					}
>>>>>>> 3f3b556c
				}
			}
		}
	}

	// "self" is reserved for all classes
	VisibleVariables.Add(NAME_Self);
}

void FBlueprintEditorUtils::GetNewVariablesOfType( const UBlueprint* Blueprint, const FEdGraphPinType& Type, TArray<FName>& OutVars )
{
	for(int32 i=0; i<Blueprint->NewVariables.Num(); i++)
	{
		const FBPVariableDescription& Var = Blueprint->NewVariables[i];
		if(Type == Var.VarType)
		{
			OutVars.Add(Var.VarName);
		}
	}
}

// Adds a member variable to the blueprint.  It cannot mask a variable in any superclass.
bool FBlueprintEditorUtils::AddMemberVariable(UBlueprint* Blueprint, const FName& NewVarName, const FEdGraphPinType& NewVarType, const FString& DefaultValue/* = FString()*/)
{
	// Don't allow vars with empty names
	if(NewVarName == NAME_None)
	{
		return false;
	}

	// First we need to see if there is already a variable with that name, in this blueprint or parent class
	TArray<FName> CurrentVars;
	FBlueprintEditorUtils::GetClassVariableList(Blueprint, CurrentVars);
	if(CurrentVars.Contains(NewVarName))
	{
		return false; // fail
	}

	const UEdGraphSchema_K2* K2Schema = GetDefault<UEdGraphSchema_K2>();

	// Now create new variable
	FBPVariableDescription NewVar;

	NewVar.VarName = NewVarName;
	NewVar.VarGuid = FGuid::NewGuid();
	NewVar.FriendlyName = FName::NameToDisplayString( NewVarName.ToString(), (NewVarType.PinCategory == K2Schema->PC_Boolean) ? true : false );
	NewVar.VarType = NewVarType;
	// default new vars to 'kismet read/write' and 'only editable on owning CDO' 
	NewVar.PropertyFlags |= (CPF_Edit | CPF_BlueprintVisible | CPF_DisableEditOnInstance);
	if(NewVarType.PinCategory == K2Schema->PC_MCDelegate)
	{
		NewVar.PropertyFlags |= CPF_BlueprintAssignable | CPF_BlueprintCallable;
	}
	else if ((NewVarType.PinCategory == K2Schema->PC_Object) || (NewVarType.PinCategory == K2Schema->PC_Interface))
	{
		if (NewVar.VarType.PinSubCategory == K2Schema->PSC_Self)
		{
			NewVar.VarType.PinSubCategory.Empty();
			NewVar.VarType.PinSubCategoryObject = *Blueprint->GeneratedClass;
		}
		else if (!NewVar.VarType.PinSubCategoryObject.IsValid())
		{
			// Fall back to UObject if the given type is not valid. This can happen for example if a variable is removed from
			// a Blueprint parent class along with the variable's type and the user then attempts to recreate the missing variable
			// through a stale variable node's context menu in a child Blueprint graph.
			NewVar.VarType.PinSubCategory.Empty();
			NewVar.VarType.PinSubCategoryObject = UObject::StaticClass();
		}

		// if it's a PC_Object, then it should have an associated UClass object
		check(NewVar.VarType.PinSubCategoryObject.IsValid());
		const UClass* ClassObject = Cast<UClass>(NewVar.VarType.PinSubCategoryObject.Get());
		check(ClassObject != NULL);

		if (ClassObject->IsChildOf(AActor::StaticClass()))
		{
			// prevent Actor variables from having default values (because Blueprint templates are library elements that can 
			// bridge multiple levels and different levels might not have the actor that the default is referencing).
			NewVar.PropertyFlags |= CPF_DisableEditOnTemplate;
		}
	}
	NewVar.Category = K2Schema->VR_DefaultCategory;
	NewVar.DefaultValue = DefaultValue;

	// user created variables should be none of these things
	NewVar.VarType.bIsConst       = false;
	NewVar.VarType.bIsWeakPointer = false;
	NewVar.VarType.bIsReference   = false;

	Blueprint->NewVariables.Add(NewVar);

	// Potentially adjust variable names for any child blueprints
	FBlueprintEditorUtils::ValidateBlueprintChildVariables(Blueprint, NewVarName);

	FBlueprintEditorUtils::MarkBlueprintAsStructurallyModified(Blueprint);

	return true;
}

// Removes a member variable if it was declared in this blueprint and not in a base class.
void FBlueprintEditorUtils::RemoveMemberVariable(UBlueprint* Blueprint, const FName& VarName)
{
	const int32 VarIndex = FBlueprintEditorUtils::FindNewVariableIndex(Blueprint, VarName);
	if (VarIndex != INDEX_NONE)
	{
		Blueprint->NewVariables.RemoveAt(VarIndex);
		FBlueprintEditorUtils::RemoveVariableNodes(Blueprint, VarName);
		FBlueprintEditorUtils::MarkBlueprintAsStructurallyModified(Blueprint);
	}
}

void FBlueprintEditorUtils::BulkRemoveMemberVariables(UBlueprint* Blueprint, const TArray<FName>& VarNames)
{
	bool bModified = false;
	for (int32 i = 0; i < VarNames.Num(); ++i)
	{
		const int32 VarIndex = FBlueprintEditorUtils::FindNewVariableIndex(Blueprint, VarNames[i]);
		if (VarIndex != INDEX_NONE)
		{
			Blueprint->NewVariables.RemoveAt(VarIndex);
			FBlueprintEditorUtils::RemoveVariableNodes(Blueprint, VarNames[i]);
			bModified = true;
		}
	}

	if (bModified)
	{
		FBlueprintEditorUtils::MarkBlueprintAsStructurallyModified(Blueprint);
	}
}

void FBlueprintEditorUtils::RemoveVariableNodes(UBlueprint* Blueprint, const FName& VarName, bool const bForSelfOnly)
{
	TArray<UEdGraph*> AllGraphs;
	Blueprint->GetAllGraphs(AllGraphs);

	for(TArray<UEdGraph*>::TConstIterator it(AllGraphs); it; ++it)
	{
		const UEdGraph* CurrentGraph = *it;

		TArray<UK2Node_Variable*> GraphNodes;
		CurrentGraph->GetNodesOfClass(GraphNodes);

		for( TArray<UK2Node_Variable*>::TConstIterator NodeIt(GraphNodes); NodeIt; ++NodeIt )
		{
			UK2Node_Variable* CurrentNode = *NodeIt;

			UClass* SelfClass = Blueprint->GeneratedClass;
			UClass* VariableParent = CurrentNode->VariableReference.GetMemberParentClass(SelfClass);

			if ((SelfClass == VariableParent) || !bForSelfOnly)
			{
				if(VarName == CurrentNode->GetVarName())
				{
					CurrentNode->DestroyNode();
				}
			}
		}
	}
}

void FBlueprintEditorUtils::RenameComponentMemberVariable(UBlueprint* Blueprint, USCS_Node* Node, const FName& NewName)
{
	// Should not allow renaming to "none" (UI should prevent this)
	check(NewName != NAME_None);

	if (Node->VariableName != NewName)
	{
		Blueprint->Modify();
		
		// Update the name
		const FName OldName = Node->VariableName;
		Node->Modify();
		Node->VariableName = NewName;

		Node->NameWasModified();

		// Update any existing references to the old name
		if (OldName != NAME_None)
		{
			FBlueprintEditorUtils::ReplaceVariableReferences(Blueprint, OldName, NewName);
		}

		// Validate child blueprints and adjust variable names to avoid a potential name collision
		FBlueprintEditorUtils::ValidateBlueprintChildVariables(Blueprint, NewName);

		// And recompile
		FBlueprintEditorUtils::MarkBlueprintAsStructurallyModified(Blueprint);
	}
}

void FBlueprintEditorUtils::RenameMemberVariable(UBlueprint* Blueprint, const FName& OldName, const FName& NewName)
{
	if ((OldName != NewName) && (NewName != NAME_None))
	{
		const int32 VarIndex = FBlueprintEditorUtils::FindNewVariableIndex(Blueprint, OldName);
		if (VarIndex != INDEX_NONE)
		{
			const FScopedTransaction Transaction( LOCTEXT("RenameVariable", "Rename Variable") );
			Blueprint->Modify();

			// Update the name
			const UEdGraphSchema_K2* K2Schema = GetDefault<UEdGraphSchema_K2>();
			FBPVariableDescription& Variable = Blueprint->NewVariables[VarIndex];
			Variable.VarName = NewName;
			Variable.FriendlyName = FName::NameToDisplayString( NewName.ToString(), (Variable.VarType.PinCategory == K2Schema->PC_Boolean) ? true : false );

			// Update any existing references to the old name
			FBlueprintEditorUtils::ReplaceVariableReferences(Blueprint, OldName, NewName);

			void* OldPropertyAddr = NULL;
			void* NewPropertyAddr = NULL;

			//Grab property of blueprint's current CDO
			UClass* GeneratedClass = Blueprint->GeneratedClass;
			UObject* GeneratedCDO = GeneratedClass->GetDefaultObject();
			UProperty* TargetProperty = FindField<UProperty>(GeneratedClass, OldName);

			if( TargetProperty )
			{
				// Grab the address of where the property is actually stored (UObject* base, plus the offset defined in the property)
				OldPropertyAddr = TargetProperty->ContainerPtrToValuePtr<void>(GeneratedCDO);
				if(OldPropertyAddr)
				{
					// if there is a property for variable, it means the original default value was already copied, so it can be safely overridden
					Variable.DefaultValue.Empty();
					TargetProperty->ExportTextItem(Variable.DefaultValue, OldPropertyAddr, OldPropertyAddr, NULL, PPF_None);
				}
			}

			// Validate child blueprints and adjust variable names to avoid a potential name collision
			FBlueprintEditorUtils::ValidateBlueprintChildVariables(Blueprint, NewName);

			// And recompile
			FBlueprintEditorUtils::MarkBlueprintAsStructurallyModified(Blueprint);

			// Grab the new regenerated property and CDO
			UClass* NewGeneratedClass = Blueprint->GeneratedClass;
			UObject* NewGeneratedCDO = NewGeneratedClass->GetDefaultObject();
			UProperty* NewTargetProperty = FindField<UProperty>(NewGeneratedClass, NewName);

			if( NewTargetProperty )
			{
				// Get the property address of the new CDO
				NewPropertyAddr = NewTargetProperty->ContainerPtrToValuePtr<void>(NewGeneratedCDO);

				if( OldPropertyAddr && NewPropertyAddr )
				{
					// Copy the properties from old to new address.
					NewTargetProperty->CopyCompleteValue(NewPropertyAddr, OldPropertyAddr);
				}
			}
		}
		else if (Blueprint && Blueprint->SimpleConstructionScript)
		{
			// Wasn't in the introduced variable list; try to find the associated SCS node
			//@TODO: The SCS-generated variables should be in the variable list and have a link back;
			// As it stands, you cannot do any metadata operations on a SCS variable, and you have to do icky code like the following
			TArray<USCS_Node*> Nodes = Blueprint->SimpleConstructionScript->GetAllNodes();
			for (TArray<USCS_Node*>::TConstIterator NodeIt(Nodes); NodeIt; ++NodeIt)
			{
				USCS_Node* CurrentNode = *NodeIt;
				if (CurrentNode->VariableName == OldName)
				{
					RenameComponentMemberVariable(Blueprint, CurrentNode, NewName);
					break;
				}
			}
		}
	}
}

void FBlueprintEditorUtils::ChangeMemberVariableType(UBlueprint* Blueprint, const FName& VariableName, const FEdGraphPinType& NewPinType)
{
	if (VariableName != NAME_None)
	{
		const int32 VarIndex = FBlueprintEditorUtils::FindNewVariableIndex(Blueprint, VariableName);
		if (VarIndex != INDEX_NONE)
		{
			const UEdGraphSchema_K2* K2Schema = GetDefault<UEdGraphSchema_K2>();
			FBPVariableDescription& Variable = Blueprint->NewVariables[VarIndex];
			
			// Update the variable type only if it is different
			if (Variable.VarType != NewPinType)
			{
				const FScopedTransaction Transaction( LOCTEXT("ChangeVariableType", "Change Variable Type") );
				Blueprint->Modify();

				Variable.VarType = NewPinType;

				// Destroy all our nodes, because the pin types could be incorrect now (as will the links)
				RemoveVariableNodes(Blueprint, VariableName);

				if ((NewPinType.PinCategory == K2Schema->PC_Object) || (NewPinType.PinCategory == K2Schema->PC_Interface))
				{
					// if it's a PC_Object, then it should have an associated UClass object
					check(NewPinType.PinSubCategoryObject.IsValid());
					const UClass* ClassObject = Cast<UClass>(NewPinType.PinSubCategoryObject.Get());
					check(ClassObject != NULL);

					if (ClassObject->IsChildOf(AActor::StaticClass()))
					{
						// prevent Actor variables from having default values (because Blueprint templates are library elements that can 
						// bridge multiple levels and different levels might not have the actor that the default is referencing).
						Variable.PropertyFlags |= CPF_DisableEditOnTemplate;
					}
					else 
					{
						// clear the disable-default-value flag that might have been present (if this was an AActor variable before)
						Variable.PropertyFlags &= ~(CPF_DisableEditOnTemplate);
					}
				}
				else 
				{
					// clear the disable-default-value flag that might have been present (if this was an AActor variable before)
					Variable.PropertyFlags &= ~(CPF_DisableEditOnTemplate);
				}

				// And recompile
				FBlueprintEditorUtils::MarkBlueprintAsStructurallyModified(Blueprint);
			}
		}
	}
}

void FBlueprintEditorUtils::RemoveLocalVariable(UBlueprint* InBlueprint, const FName& InVarName)
{
	TArray<UK2Node_FunctionEntry*> FunctionEntryNodes;
	GetAllNodesOfClass<UK2Node_FunctionEntry>(InBlueprint, FunctionEntryNodes);

	for (UK2Node_FunctionEntry* const FunctionEntry : FunctionEntryNodes)
	{
		for( int32 VarIdx = 0; VarIdx < FunctionEntry->LocalVariables.Num(); ++VarIdx )
		{
			if(FunctionEntry->LocalVariables[VarIdx].VarName == InVarName)
			{
				FunctionEntry->LocalVariables.RemoveAt(VarIdx);
				FBlueprintEditorUtils::RemoveVariableNodes(InBlueprint, InVarName);
				FBlueprintEditorUtils::MarkBlueprintAsStructurallyModified(InBlueprint);

				// No other local variables will match, we are done
				return;
			}
<<<<<<< HEAD
=======
		}
	}
}

FFunctionFromNodeHelper::FFunctionFromNodeHelper(UObject* Obj) : Function(FunctionFromNode(Cast<UK2Node>(Obj))), Node(Cast<UK2Node>(Obj))
{

}

UFunction* FFunctionFromNodeHelper::FunctionFromNode(UK2Node* Node)
{
	UFunction* Function = NULL;
	UBlueprint* Blueprint = Node ? Node->GetBlueprint() : NULL;
	const UClass* SearchScope = Blueprint ? Blueprint->SkeletonGeneratedClass : NULL;
	if (SearchScope)
	{
		if (UK2Node_Event* EventNode = Cast<UK2Node_Event>(Node))
		{
			Function = SearchScope->FindFunctionByName(EventNode->EventSignatureName);
		}
		else if (UK2Node_FunctionEntry* FunctionNode = Cast<UK2Node_FunctionEntry>(Node))
		{
			const FName FunctionName = (FunctionNode->CustomGeneratedFunctionName != NAME_None) ? FunctionNode->CustomGeneratedFunctionName : FunctionNode->GetGraph()->GetFName();
			Function = SearchScope->FindFunctionByName(FunctionName);
>>>>>>> 3f3b556c
		}
	}

	return Function;
}

void FBlueprintEditorUtils::RenameLocalVariable(UBlueprint* InBlueprint, const FName& InOldName, const FName& InNewName)
{
	if ((InOldName != InNewName) && (InNewName != NAME_None))
	{
		UK2Node_FunctionEntry* FoundFunctionEntry = NULL;
		FBPVariableDescription* LocalVariable = FindLocalVariable(InBlueprint, InOldName, &FoundFunctionEntry);
		const auto FoundFunction = FFunctionFromNodeHelper::FunctionFromNode(FoundFunctionEntry);
		const auto ExistingProperty = FindField<const UProperty>(FoundFunction, InNewName);
		if (ExistingProperty)
		{
			UE_LOG(LogBlueprint, Warning, TEXT("Cannot name local variable '%s'. The name is already used."), *InNewName.ToString());
		}

		if (LocalVariable && !ExistingProperty)
		{
			const FScopedTransaction Transaction( LOCTEXT("RenameVariable", "Rename Local Variable") );
			InBlueprint->Modify();

			// Update the name
			const UEdGraphSchema_K2* K2Schema = GetDefault<UEdGraphSchema_K2>();
			LocalVariable->VarName = InNewName;
			LocalVariable->FriendlyName = FName::NameToDisplayString( InNewName.ToString(), (LocalVariable->VarType.PinCategory == K2Schema->PC_Boolean) ? true : false );

			// Update any existing references to the old name
			FBlueprintEditorUtils::ReplaceVariableReferences(InBlueprint, InOldName, InNewName);

			// Validate child blueprints and adjust variable names to avoid a potential name collision
			FBlueprintEditorUtils::ValidateBlueprintChildVariables(InBlueprint, InNewName);
			
			// And recompile
			FBlueprintEditorUtils::MarkBlueprintAsStructurallyModified(InBlueprint);
		}
	}
}

FBPVariableDescription* FBlueprintEditorUtils::FindLocalVariable(const UBlueprint* InBlueprint, const FName& InVariableName, class UK2Node_FunctionEntry** OutFunctionEntry)
{
	// Search through all function entry nodes for a local variable with the passed name
	TArray<UK2Node_FunctionEntry*> FunctionEntryNodes;
	GetAllNodesOfClass<UK2Node_FunctionEntry>(InBlueprint, FunctionEntryNodes);

	FBPVariableDescription* ReturnVariable = NULL;

	for (UK2Node_FunctionEntry* const FunctionEntry : FunctionEntryNodes)
	{
		for( FBPVariableDescription& Variable : FunctionEntry->LocalVariables )
		{
			if(InVariableName == Variable.VarName)
			{
				if (OutFunctionEntry)
				{
					*OutFunctionEntry = FunctionEntry;
				}
				ReturnVariable = &Variable;
				break;
			}
		}

		if(ReturnVariable)
		{
			break;
		}
	}

	return ReturnVariable;
}

FName FBlueprintEditorUtils::FindLocalVariableNameByGuid(UBlueprint* InBlueprint, const FGuid& InVariableGuid)
{
	// Search through all function entry nodes for a local variable with the passed Guid
	TArray<UK2Node_FunctionEntry*> FunctionEntryNodes;
	GetAllNodesOfClass<UK2Node_FunctionEntry>(InBlueprint, FunctionEntryNodes);

	FName ReturnVariableName = NAME_None;
	for (UK2Node_FunctionEntry* const FunctionEntry : FunctionEntryNodes)
	{
		for( FBPVariableDescription& Variable : FunctionEntry->LocalVariables )
		{
			if(Variable.VarGuid == InVariableGuid)
			{
				ReturnVariableName = Variable.VarName;
				break;
			}
		}

		if(ReturnVariableName != NAME_None)
		{
			break;
		}
	}

	return ReturnVariableName;
}

FGuid FBlueprintEditorUtils::FindLocalVariableGuidByName(UBlueprint* InBlueprint, const FName InVariableName)
{
	// Search through all function entry nodes for a local variable with the passed name
	TArray<UK2Node_FunctionEntry*> FunctionEntryNodes;
	GetAllNodesOfClass<UK2Node_FunctionEntry>(InBlueprint, FunctionEntryNodes);

	FGuid ReturnGuid;
	for (UK2Node_FunctionEntry* const FunctionEntry : FunctionEntryNodes)
	{
		for( FBPVariableDescription& Variable : FunctionEntry->LocalVariables )
		{
			if(Variable.VarName == InVariableName)
			{
				ReturnGuid = Variable.VarGuid;
				break;
			}
		}

		if(ReturnGuid.IsValid())
		{
			break;
		}
	}

	return ReturnGuid;
}

void FBlueprintEditorUtils::ChangeLocalVariableType(UBlueprint* InBlueprint, const FName& InVariableName, const FEdGraphPinType& NewPinType)
{
	if (InVariableName != NAME_None)
	{
		FString ActionCategory;
		const UEdGraphSchema_K2* K2Schema = GetDefault<UEdGraphSchema_K2>();
		FBPVariableDescription* VariablePtr = FindLocalVariable(InBlueprint, InVariableName);

		if(VariablePtr)
		{
			FBPVariableDescription& Variable = *VariablePtr;

			// Update the variable type only if it is different
			if (Variable.VarName == InVariableName && Variable.VarType != NewPinType)
			{
				const FScopedTransaction Transaction( LOCTEXT("ChangeLocalVariableType", "Change Local Variable Type") );
				InBlueprint->Modify();

				Variable.VarType = NewPinType;

				// Destroy all our nodes, because the pin types could be incorrect now (as will the links)
				RemoveVariableNodes(InBlueprint, InVariableName);

				// And recompile
				FBlueprintEditorUtils::MarkBlueprintAsStructurallyModified(InBlueprint);
			}
		}
	}
}

void FBlueprintEditorUtils::ReplaceVariableReferences(UBlueprint* Blueprint, const FName& OldName, const FName& NewName)
{
	check((OldName != NAME_None) && (NewName != NAME_None));

	::RenameVariableReferences(Blueprint, Blueprint->GeneratedClass, OldName, NewName);

	TArray<UBlueprint*> Dependents;
	GetDependentBlueprints(Blueprint, Dependents);

	for (auto DependentIt = Dependents.CreateIterator(); DependentIt; ++DependentIt)
	{
		UBlueprint* DependentBp = *DependentIt;
		::RenameVariableReferences(DependentBp, Blueprint->GeneratedClass, OldName, NewName);
	}
}

void FBlueprintEditorUtils::ReplaceVariableReferences(UBlueprint* Blueprint, const UProperty* OldVariable, const UProperty* NewVariable)
{
	check((OldVariable != NULL) && (NewVariable != NULL));
	ReplaceVariableReferences(Blueprint, OldVariable->GetFName(), NewVariable->GetFName());
}

bool FBlueprintEditorUtils::IsVariableComponent(const FBPVariableDescription& Variable)
{
	// Find the variable in the list
	if( Variable.VarType.PinCategory == FString(TEXT("object")) )
	{
		const UClass* VarClass = Cast<const UClass>(Variable.VarType.PinSubCategoryObject.Get());
		return (VarClass && VarClass->HasAnyClassFlags(CLASS_DefaultToInstanced));
	}

	return false;
}

bool FBlueprintEditorUtils::IsVariableUsed(const UBlueprint* Blueprint, const FName& Name )
{
	TArray<UEdGraph*> AllGraphs;
	Blueprint->GetAllGraphs(AllGraphs);
	for(TArray<UEdGraph*>::TConstIterator it(AllGraphs); it; ++it)
	{
		const UEdGraph* CurrentGraph = *it;

		TArray<UK2Node_Variable*> GraphNodes;
		CurrentGraph->GetNodesOfClass(GraphNodes);

		for( TArray<UK2Node_Variable*>::TConstIterator NodeIt(GraphNodes); NodeIt; ++NodeIt )
		{
			UK2Node_Variable* CurrentNode = *NodeIt;
			if(Name == CurrentNode->GetVarName())
			{
				return true;
			}
		}
	}
	return false;
}

bool FBlueprintEditorUtils::ValidateAllMemberVariables(UBlueprint* InBlueprint, UBlueprint* InParentBlueprint, const FName& InVariableName)
{
	for(int32 VariableIdx = 0; VariableIdx < InBlueprint->NewVariables.Num(); ++VariableIdx)
	{
		if(InBlueprint->NewVariables[VariableIdx].VarName == InVariableName)
		{
			FName NewChildName = FBlueprintEditorUtils::FindUniqueKismetName(InBlueprint, InVariableName.ToString());

			UE_LOG(LogBlueprint, Warning, TEXT("Blueprint %s (child of/implements %s) has a member variable with a conflicting name (%s). Changing to %s."), *InBlueprint->GetName(), *InParentBlueprint->GetName(), *InVariableName.ToString(), *NewChildName.ToString());

			FBlueprintEditorUtils::RenameMemberVariable(InBlueprint, InBlueprint->NewVariables[VariableIdx].VarName, NewChildName);
			return true;
		}
	}

	return false;
}

bool FBlueprintEditorUtils::ValidateAllComponentMemberVariables(UBlueprint* InBlueprint, UBlueprint* InParentBlueprint, const FName& InVariableName)
{
	if(InBlueprint->SimpleConstructionScript != NULL)
	{
		TArray<USCS_Node*> ChildSCSNodes = InBlueprint->SimpleConstructionScript->GetAllNodes();
		for(int32 NodeIndex = 0; NodeIndex < ChildSCSNodes.Num(); ++NodeIndex)
		{
			USCS_Node* SCS_Node = ChildSCSNodes[NodeIndex];
			if(SCS_Node != NULL && SCS_Node->GetVariableName() == InVariableName)
			{
				FName NewChildName = FBlueprintEditorUtils::FindUniqueKismetName(InBlueprint, InVariableName.ToString());

				UE_LOG(LogBlueprint, Warning, TEXT("Blueprint %s (child of/implements %s) has a component variable with a conflicting name (%s). Changing to %s."), *InBlueprint->GetName(), *InParentBlueprint->GetName(), *InVariableName.ToString(), *NewChildName.ToString());

				FBlueprintEditorUtils::RenameComponentMemberVariable(InBlueprint, SCS_Node, NewChildName);
				return true;
			}
		}
	}
	return false;
}

bool FBlueprintEditorUtils::ValidateAllTimelines(UBlueprint* InBlueprint, UBlueprint* InParentBlueprint, const FName& InVariableName)
{
	for (int32 TimelineIndex=0; TimelineIndex < InBlueprint->Timelines.Num(); ++TimelineIndex)
	{
		UTimelineTemplate* TimelineTemplate = InBlueprint->Timelines[TimelineIndex];
		if( TimelineTemplate )
		{
			if( TimelineTemplate->GetFName() == InVariableName )
			{
				FName NewName = FBlueprintEditorUtils::FindUniqueKismetName(InBlueprint, TimelineTemplate->GetName());
				FBlueprintEditorUtils::RenameTimeline(InBlueprint, TimelineTemplate->GetFName(), NewName);

				UE_LOG(LogBlueprint, Warning, TEXT("Blueprint %s (child of/implements %s) has a timeline with a conflicting name (%s). Changing to %s."), *InBlueprint->GetName(), *InParentBlueprint->GetName(), *InVariableName.ToString(), *NewName.ToString());
				return true;
			}
		}
	}
	return false;
}

bool FBlueprintEditorUtils::ValidateAllFunctionGraphs(UBlueprint* InBlueprint, UBlueprint* InParentBlueprint, const FName& InVariableName)
{
	for (int32 FunctionIndex=0; FunctionIndex < InBlueprint->FunctionGraphs.Num(); ++FunctionIndex)
	{
		UEdGraph* FunctionGraph = InBlueprint->FunctionGraphs[FunctionIndex];

		if( FunctionGraph->GetFName() == InVariableName )
		{
			FName NewName = FBlueprintEditorUtils::FindUniqueKismetName(InBlueprint, FunctionGraph->GetName());
			FBlueprintEditorUtils::RenameGraph(FunctionGraph, NewName.ToString());

			UE_LOG(LogBlueprint, Warning, TEXT("Blueprint %s (child of/implements %s) has a function graph with a conflicting name (%s). Changing to %s."), *InBlueprint->GetName(), *InParentBlueprint->GetName(), *InVariableName.ToString(), *NewName.ToString());
			return true;
		}
	}
	return false;
}

void FBlueprintEditorUtils::ValidateBlueprintChildVariables(UBlueprint* InBlueprint, const FName& InVariableName)
{
	// Iterate over currently-loaded Blueprints and potentially adjust their variable names if they conflict with the parent
	for(TObjectIterator<UBlueprint> BlueprintIt; BlueprintIt; ++BlueprintIt)
	{
		UBlueprint* ChildBP = *BlueprintIt;
		if(ChildBP != NULL && ChildBP->ParentClass != NULL)
		{
			TArray<UBlueprint*> ParentBPArray;
			// Get the parent hierarchy
			UBlueprint::GetBlueprintHierarchyFromClass(ChildBP->ParentClass, ParentBPArray);

			// Also get any BP interfaces we use
			TArray<UClass*> ImplementedInterfaces;
			FindImplementedInterfaces(ChildBP, true, ImplementedInterfaces);
			for(auto InterfaceIt(ImplementedInterfaces.CreateConstIterator()); InterfaceIt; InterfaceIt++)
			{
				UBlueprint* BlueprintInterfaceClass = UBlueprint::GetBlueprintFromClass(*InterfaceIt);
				if(BlueprintInterfaceClass != NULL)
				{
					ParentBPArray.Add(BlueprintInterfaceClass);
				}
			}

			if(ParentBPArray.Contains(InBlueprint))
			{
				bool bValidatedVariable = false;

				bValidatedVariable = ValidateAllMemberVariables(ChildBP, InBlueprint, InVariableName);

				if(!bValidatedVariable)
				{
					bValidatedVariable = ValidateAllComponentMemberVariables(ChildBP, InBlueprint, InVariableName);
				}

				if(!bValidatedVariable)
				{
					bValidatedVariable = ValidateAllTimelines(ChildBP, InBlueprint, InVariableName);
				}

				if(!bValidatedVariable)
				{
					bValidatedVariable = ValidateAllFunctionGraphs(ChildBP, InBlueprint, InVariableName);
				}
			}
		}
	}
}

//////////////////////////////////////////////////////////////////////////

void FBlueprintEditorUtils::ImportKismetDefaultValueToProperty(UEdGraphPin* SourcePin, UProperty* DestinationProperty, uint8* DestinationAddress, UObject* OwnerObject)
{
	FString LiteralString = SourcePin->GetDefaultAsString();

	const UEdGraphSchema_K2* K2Schema = GetDefault<UEdGraphSchema_K2>();

	if (UStructProperty* StructProperty = Cast<UStructProperty>(DestinationProperty))
	{
		static UScriptStruct* VectorStruct = FindObjectChecked<UScriptStruct>(UObject::StaticClass(), TEXT("Vector"));
		static UScriptStruct* RotatorStruct = FindObjectChecked<UScriptStruct>(UObject::StaticClass(), TEXT("Rotator"));
		static UScriptStruct* TransformStruct = FindObjectChecked<UScriptStruct>(UObject::StaticClass(), TEXT("Transform"));

		if (StructProperty->Struct == VectorStruct)
		{
			FDefaultValueHelper::ParseVector(LiteralString, *((FVector*)DestinationAddress));
			return;
		}
		else if (StructProperty->Struct == RotatorStruct)
		{
			FDefaultValueHelper::ParseRotator(LiteralString, *((FRotator*)DestinationAddress));
			return;
		}
		else if (StructProperty->Struct == TransformStruct)
		{
			(*(FTransform*)DestinationAddress).InitFromString( LiteralString );
			return;
		}
	}
	else if (UObjectPropertyBase* ObjectProperty = Cast<UObjectPropertyBase>(DestinationProperty))
	{
		ObjectProperty->SetObjectPropertyValue(DestinationAddress, SourcePin->DefaultObject);
		return;
	}

	const int32 PortFlags = 0;
	DestinationProperty->ImportText(*LiteralString, DestinationAddress, PortFlags, OwnerObject);
}

void FBlueprintEditorUtils::ExportPropertyToKismetDefaultValue(UEdGraphPin* TargetPin, UProperty* SourceProperty, uint8* SourceAddress, UObject* OwnerObject)
{
	FString LiteralString;

	if (UStructProperty* StructProperty = Cast<UStructProperty>(SourceProperty))
	{
		static UScriptStruct* VectorStruct = FindObjectChecked<UScriptStruct>(UObject::StaticClass(), TEXT("Vector"));
		static UScriptStruct* RotatorStruct = FindObjectChecked<UScriptStruct>(UObject::StaticClass(), TEXT("Rotator"));
		static UScriptStruct* TransformStruct = FindObjectChecked<UScriptStruct>(UObject::StaticClass(), TEXT("Transform"));

		if (StructProperty->Struct == VectorStruct)
		{
			FVector& SourceVector = *((FVector*)SourceAddress);
			TargetPin->DefaultValue = FString::Printf(TEXT("%f, %f, %f"), SourceVector.X, SourceVector.Y, SourceVector.Z);
			return;
		}
		else if (StructProperty->Struct == RotatorStruct)
		{
			FRotator& SourceRotator = *((FRotator*)SourceAddress);
			TargetPin->DefaultValue = FString::Printf(TEXT("%f, %f, %f"), SourceRotator.Pitch, SourceRotator.Yaw, SourceRotator.Roll);
			return;
		}
		else if (StructProperty->Struct == TransformStruct)
		{
			TargetPin->DefaultValue = (*(FTransform*)SourceAddress).ToString();
			return;
		}
	}
	else if (UObjectPropertyBase* ObjectProperty = Cast<UObjectPropertyBase>(SourceProperty))
	{
		TargetPin->DefaultObject = ObjectProperty->GetObjectPropertyValue(SourceAddress);
		return;
	}

	//@TODO: Add support for object literals

	const int32 PortFlags = 0;

	TargetPin->DefaultValue.Empty();
	SourceProperty->ExportTextItem(TargetPin->DefaultValue, SourceAddress, NULL, OwnerObject, PortFlags);
}

//////////////////////////////////////////////////////////////////////////
// Interfaces

FGuid FBlueprintEditorUtils::FindInterfaceFunctionGuid(const UFunction* Function, const UClass* InterfaceClass)
{
	// check if this is a blueprint - only blueprint interfaces can have Guids
	check(Function);
	check(InterfaceClass);
	const UBlueprint* InterfaceBlueprint = Cast<UBlueprint>(InterfaceClass->ClassGeneratedBy);
	if(InterfaceBlueprint != NULL)
	{
		// find the graph for this function
		TArray<UEdGraph*> InterfaceGraphs;
		InterfaceBlueprint->GetAllGraphs(InterfaceGraphs);

		for (auto InterfaceGraphIt(InterfaceGraphs.CreateConstIterator()); InterfaceGraphIt; InterfaceGraphIt++)
		{
			const UEdGraph* InterfaceGraph = *InterfaceGraphIt;
			if(InterfaceGraph != NULL && InterfaceGraph->GetFName() == Function->GetFName())
			{
				return InterfaceGraph->GraphGuid;
			}
		}
	}

	return FGuid();
}

// Add a new interface, and member function graphs to the blueprint
bool FBlueprintEditorUtils::ImplementNewInterface(UBlueprint* Blueprint, const FName& InterfaceClassName)
{
	check(InterfaceClassName != NAME_None);

	// Attempt to find the class we want to implement
	UClass* InterfaceClass = (UClass*)StaticFindObject(UClass::StaticClass(), ANY_PACKAGE, *InterfaceClassName.ToString());

	// Make sure the class is found, and isn't native (since Blueprints don't necessarily generate native classes.
	check(InterfaceClass);

	// Check to make sure we haven't already implemented it
	for( int32 i = 0; i < Blueprint->ImplementedInterfaces.Num(); i++ )
	{
		if( Blueprint->ImplementedInterfaces[i].Interface == InterfaceClass )
		{
			Blueprint->Message_Warn( FString::Printf (*LOCTEXT("InterfaceAlreadyImplemented", "ImplementNewInterface: Blueprint '%s' already implements the interface called '%s'").ToString(), 
				*Blueprint->GetPathName(), 
				*InterfaceClassName.ToString())
				);
			return false;
		}
	}

	// Make a new entry for this interface
	FBPInterfaceDescription NewInterface;
	NewInterface.Interface = InterfaceClass;

	bool bAllFunctionsAdded = true;

	// Add the graphs for the functions required by this interface
	for( TFieldIterator<UFunction> FunctionIter(InterfaceClass, EFieldIteratorFlags::IncludeSuper); FunctionIter; ++FunctionIter )
	{
		UFunction* Function = *FunctionIter;
		if( UEdGraphSchema_K2::CanKismetOverrideFunction(Function) && !UEdGraphSchema_K2::FunctionCanBePlacedAsEvent(Function) )
		{
			FName FunctionName = Function->GetFName();
			UEdGraph* FuncGraph = FindObject<UEdGraph>( Blueprint, *(FunctionName.ToString()) );
			if (FuncGraph != NULL)
			{
				bAllFunctionsAdded = false;

				Blueprint->Message_Error( FString::Printf (*LOCTEXT("InterfaceFunctionConflicts", "ImplementNewInterface: Blueprint '%s' has a function or graph which conflicts with the function %s in the interface called '%s'").ToString(), 
					*Blueprint->GetPathName(), 
					*FunctionName.ToString(), 
					*InterfaceClassName.ToString())
					);
				break;
			}

			UEdGraph* NewGraph = FBlueprintEditorUtils::CreateNewGraph(Blueprint, FunctionName, UEdGraph::StaticClass(), UEdGraphSchema_K2::StaticClass());
			NewGraph->bAllowDeletion = false;
			NewGraph->InterfaceGuid = FindInterfaceFunctionGuid(Function, InterfaceClass);

			NewInterface.Graphs.Add(NewGraph);

			FBlueprintEditorUtils::AddInterfaceGraph(Blueprint, NewGraph, InterfaceClass);
		}
	}

	if (bAllFunctionsAdded)
	{
		Blueprint->ImplementedInterfaces.Add(NewInterface);
		FBlueprintEditorUtils::MarkBlueprintAsStructurallyModified(Blueprint);
	}
	return bAllFunctionsAdded;
}

// Gets the graphs currently in the blueprint associated with the specified interface
void FBlueprintEditorUtils::GetInterfaceGraphs(UBlueprint* Blueprint, const FName& InterfaceClassName, TArray<UEdGraph*>& ChildGraphs)
{
	ChildGraphs.Empty();

	if( InterfaceClassName == NAME_None )
	{
		return;
	}

	// Find the implemented interface
	for( int32 i = 0; i < Blueprint->ImplementedInterfaces.Num(); i++ )
	{
		if( Blueprint->ImplementedInterfaces[i].Interface->GetFName() == InterfaceClassName )
		{
			ChildGraphs = Blueprint->ImplementedInterfaces[i].Graphs;
			return;			
		}
	}
}

// Remove an implemented interface, and its associated member function graphs
void FBlueprintEditorUtils::RemoveInterface(UBlueprint* Blueprint, const FName& InterfaceClassName, bool bPreserveFunctions /*= false*/)
{
	if( InterfaceClassName == NAME_None )
	{
		return;
	}

	// Find the implemented interface
	int32 Idx = INDEX_NONE;
	for( int32 i = 0; i < Blueprint->ImplementedInterfaces.Num(); i++ )
	{
		if( Blueprint->ImplementedInterfaces[i].Interface->GetFName() == InterfaceClassName )
		{
			Idx = i;
			break;
		}
	}

	if( Idx != INDEX_NONE )
	{
		FBPInterfaceDescription& CurrentInterface = Blueprint->ImplementedInterfaces[Idx];

		const UEdGraphSchema_K2* Schema = GetDefault<UEdGraphSchema_K2>();

		// Remove all the graphs that we implemented
		for(TArray<UEdGraph*>::TIterator it(CurrentInterface.Graphs); it; ++it)
		{
			UEdGraph* CurrentGraph = *it;
			if(bPreserveFunctions)
			{
				CurrentGraph->bAllowDeletion = true;
				CurrentGraph->bAllowRenaming = true;
				CurrentGraph->bEditable = true;
				CurrentGraph->InterfaceGuid.Invalidate();

				// We need to flag the entry node to make sure that the compiled function is callable
				Schema->AddExtraFunctionFlags(CurrentGraph, (FUNC_BlueprintCallable|FUNC_BlueprintEvent|FUNC_Public));
				Schema->MarkFunctionEntryAsEditable(CurrentGraph, true);

				Blueprint->FunctionGraphs.Add(CurrentGraph);
			}
			else
			{
				FBlueprintEditorUtils::RemoveGraph(Blueprint, CurrentGraph, EGraphRemoveFlags::MarkTransient);	// Do not recompile, yet*
			}
		}

		// Find all events placed in the event graph, and remove them
		TArray<UK2Node_Event*> AllEvents;
		FBlueprintEditorUtils::GetAllNodesOfClass(Blueprint, AllEvents);
		const UClass* InterfaceClass = Blueprint->ImplementedInterfaces[Idx].Interface;
		for(TArray<UK2Node_Event*>::TIterator NodeIt(AllEvents); NodeIt; ++NodeIt)
		{
			UK2Node_Event* EventNode = *NodeIt;
			if( EventNode->EventSignatureClass == InterfaceClass )
			{
				if(bPreserveFunctions)
				{
					// Create a custom event with the same name and signature
					const FVector2D PreviousNodePos = FVector2D(EventNode->NodePosX, EventNode->NodePosY);
					const FString PreviousNodeName = EventNode->EventSignatureName.ToString();
					const UFunction* PreviousSignatureFunction = EventNode->EventSignatureClass->FindFunctionByName(EventNode->EventSignatureName);
					check(PreviousSignatureFunction);
					
					UK2Node_CustomEvent* NewEvent = UK2Node_CustomEvent::CreateFromFunction(PreviousNodePos, EventNode->GetGraph(), PreviousNodeName, PreviousSignatureFunction, false);

					// Move the pin links from the old pin to the new pin to preserve connections
					for(auto PinIt = EventNode->Pins.CreateIterator(); PinIt; ++PinIt)
					{
						UEdGraphPin* CurrentPin = *PinIt;
						UEdGraphPin* TargetPin = NewEvent->FindPinChecked(CurrentPin->PinName);
						Schema->MovePinLinks(*CurrentPin, *TargetPin);
					}
				}
			
				EventNode->GetGraph()->RemoveNode(EventNode);
			}
		}

		// Then remove the interface from the list
		Blueprint->ImplementedInterfaces.RemoveAt(Idx, 1);
	
		// *Now recompile the blueprint (this needs to be done outside of RemoveGraph, after it's been removed from ImplementedInterfaces - otherwise it'll re-add it)
		FBlueprintEditorUtils::MarkBlueprintAsStructurallyModified(Blueprint);
	}
}

void FBlueprintEditorUtils::CleanNullGraphReferencesRecursive(UEdGraph* Graph)
{
	for (int32 GraphIndex = 0; GraphIndex < Graph->SubGraphs.Num(); )
	{
		if (UEdGraph* ChildGraph = Graph->SubGraphs[GraphIndex])
		{
			CleanNullGraphReferencesRecursive(ChildGraph);
			++GraphIndex;
		}
		else
		{
			UE_LOG(LogBlueprint, Warning, TEXT("Found NULL graph reference in children of '%s', removing it!"), *Graph->GetPathName());
			Graph->SubGraphs.RemoveAt(GraphIndex);
		}
	}
}

void FBlueprintEditorUtils::CleanNullGraphReferencesInArray(UBlueprint* Blueprint, TArray<UEdGraph*>& GraphArray)
{
	for (int32 GraphIndex = 0; GraphIndex < GraphArray.Num(); )
	{
		if (UEdGraph* Graph = GraphArray[GraphIndex])
		{
			CleanNullGraphReferencesRecursive(Graph);
			++GraphIndex;
		}
		else
		{
			UE_LOG(LogBlueprint, Warning, TEXT("Found NULL graph reference in '%s', removing it!"), *Blueprint->GetPathName());
			GraphArray.RemoveAt(GraphIndex);
		}
	}
}

void FBlueprintEditorUtils::PurgeNullGraphs(UBlueprint* Blueprint)
{
	CleanNullGraphReferencesInArray(Blueprint, Blueprint->UbergraphPages);
	CleanNullGraphReferencesInArray(Blueprint, Blueprint->FunctionGraphs);
	CleanNullGraphReferencesInArray(Blueprint, Blueprint->DelegateSignatureGraphs);
	CleanNullGraphReferencesInArray(Blueprint, Blueprint->MacroGraphs);
}

// Makes sure that calls to parent functions are valid, and removes them if not
void FBlueprintEditorUtils::ConformCallsToParentFunctions(UBlueprint* Blueprint)
{
	check(NULL != Blueprint);

	TArray<UEdGraph*> AllGraphs;
	Blueprint->GetAllGraphs(AllGraphs);
	for(int GraphIndex = 0; GraphIndex < AllGraphs.Num(); ++GraphIndex)
	{
		UEdGraph* CurrentGraph = AllGraphs[GraphIndex];
		check(NULL != CurrentGraph);

		// Make sure the graph is loaded
		if(!CurrentGraph->HasAnyFlags(RF_NeedLoad|RF_NeedPostLoad))
		{
			TArray<UK2Node_CallParentFunction*> CallFunctionNodes;
			CurrentGraph->GetNodesOfClass<UK2Node_CallParentFunction>(CallFunctionNodes);

			// For each parent function call node in the graph
			for(int CallFunctionNodeIndex = 0; CallFunctionNodeIndex < CallFunctionNodes.Num(); ++CallFunctionNodeIndex)
			{
				UK2Node_CallParentFunction* CallFunctionNode = CallFunctionNodes[CallFunctionNodeIndex];
				check(NULL != CallFunctionNode);

				// Make sure the node has already been loaded
				if(!CallFunctionNode->HasAnyFlags(RF_NeedLoad|RF_NeedPostLoad))
				{
					// Attempt to locate the function within the parent class
					const UFunction* TargetFunction = CallFunctionNode->GetTargetFunction();
					TargetFunction = TargetFunction && Blueprint->ParentClass ? Blueprint->ParentClass->FindFunctionByName(TargetFunction->GetFName()) : NULL;
					if(TargetFunction)
					{
						// If the function signature does not match the parent class
						if(TargetFunction->GetOwnerClass() != CallFunctionNode->FunctionReference.GetMemberParentClass(Blueprint->ParentClass))
						{
							// Emit something to the log to indicate that we're making a change
							FFormatNamedArguments Args;
							Args.Add(TEXT("NodeTitle"), CallFunctionNode->GetNodeTitle(ENodeTitleType::ListView));
							Args.Add(TEXT("FunctionNodeName"), FText::FromString(CallFunctionNode->GetName()));
							Blueprint->Message_Note(FText::Format(LOCTEXT("CallParentFunctionSignatureFixed_Note", "{NodeTitle} ({FunctionNodeName}) had an invalid function signature - it has now been fixed."), Args).ToString() );

							// Redirect to the correct parent function
							CallFunctionNode->SetFromFunction(TargetFunction);
						}
					}
					else
					{
						// Cache a reference to the output exec pin
						UEdGraphPin* OutputPin = CallFunctionNode->GetThenPin();
						check(NULL != OutputPin);

						// We're going to destroy the existing parent function call node, but first we need to persist any existing connections
						for(int PinIndex = 0; PinIndex < CallFunctionNode->Pins.Num(); ++PinIndex)
						{
							UEdGraphPin* InputPin = CallFunctionNode->Pins[PinIndex];
							check(NULL != InputPin);

							// If this is an input exec pin
							const UEdGraphSchema_K2* K2Schema = GetDefault<UEdGraphSchema_K2>();
							if(K2Schema && K2Schema->IsExecPin(*InputPin) && InputPin->Direction == EGPD_Input)
							{
								// Redirect any existing connections to the input exec pin to whatever pin(s) the output exec pin is connected to
								for(int InputLinkedToPinIndex = 0; InputLinkedToPinIndex < InputPin->LinkedTo.Num(); ++InputLinkedToPinIndex)
								{
									UEdGraphPin* InputLinkedToPin = InputPin->LinkedTo[InputLinkedToPinIndex];
									check(NULL != InputLinkedToPin);

									// Break the existing link to the node we're about to remove
									InputLinkedToPin->BreakLinkTo(InputPin);

									// Redirect the input connection to the output connection(s)
									for(int OutputLinkedToPinIndex = 0; OutputLinkedToPinIndex < OutputPin->LinkedTo.Num(); ++OutputLinkedToPinIndex)
									{
										UEdGraphPin* OutputLinkedToPin = OutputPin->LinkedTo[OutputLinkedToPinIndex];
										check(NULL != OutputLinkedToPin);

										// Make sure the output connection isn't linked to the node we're about to remove
										if(OutputLinkedToPin->LinkedTo.Contains(OutputPin))
										{
											OutputLinkedToPin->BreakLinkTo(OutputPin);
										}
										
										// Fix up the connection
										InputLinkedToPin->MakeLinkTo(OutputLinkedToPin);
									}
								}
							}
						}

						// Emit something to the log to indicate that we're making a change
						FFormatNamedArguments Args;
						Args.Add(TEXT("NodeTitle"), CallFunctionNode->GetNodeTitle(ENodeTitleType::ListView));
						Args.Add(TEXT("FunctionNodeName"), FText::FromString(CallFunctionNode->GetName()));
						Blueprint->Message_Note( FText::Format(LOCTEXT("CallParentNodeRemoved_Note", "{NodeTitle} ({FunctionNodeName}) was not valid for this Blueprint - it has been removed."), Args).ToString() );

						// Destroy the existing parent function call node (this will also break pin links and remove it from the graph)
						CallFunctionNode->DestroyNode();
					}
				}
			}
		}
	}
}

// Makes sure that all events we handle exist, and replace with custom events if not
void FBlueprintEditorUtils::ConformImplementedEvents(UBlueprint* Blueprint)
{
	check(NULL != Blueprint);

	// Collect all event graph names
	TArray<FName> EventGraphNames;
	for(int EventGraphIndex = 0; EventGraphIndex < Blueprint->EventGraphs.Num(); ++EventGraphIndex)
	{
		UEdGraph* EventGraph = Blueprint->EventGraphs[EventGraphIndex];
		if(EventGraph)
		{
			EventGraphNames.AddUnique(EventGraph->GetFName());
		}
	}

	// Collect all implemented interface classes
	TArray<UClass*> ImplementedInterfaceClasses;
	FindImplementedInterfaces(Blueprint, true, ImplementedInterfaceClasses);

	TArray<UEdGraph*> AllGraphs;
	Blueprint->GetAllGraphs(AllGraphs);
	for(int GraphIndex = 0; GraphIndex < AllGraphs.Num(); ++GraphIndex)
	{
		UEdGraph* CurrentGraph = AllGraphs[GraphIndex];
		check(NULL != CurrentGraph);

		// Make sure the graph is loaded
		if(!CurrentGraph->HasAnyFlags(RF_NeedLoad|RF_NeedPostLoad))
		{
			TArray<UK2Node_Event*> EventNodes;
			CurrentGraph->GetNodesOfClass<UK2Node_Event>(EventNodes);

			// For each event node in the graph
			for(int EventNodeIndex = 0; EventNodeIndex < EventNodes.Num(); ++EventNodeIndex)
			{
				UK2Node_Event* EventNode = EventNodes[EventNodeIndex];
				check(NULL != EventNode);

				// If the event is loaded and is not a custom event
				if(!EventNode->HasAnyFlags(RF_NeedLoad|RF_NeedPostLoad) && EventNode->bOverrideFunction)
				{
					const bool bEventNodeUsedByInterface = ImplementedInterfaceClasses.Contains(EventNode->EventSignatureClass);
					if (Blueprint->GeneratedClass && !bEventNodeUsedByInterface)
					{
						// See if the generated class implements an event with the given function signature
						const UFunction* TargetFunction = Blueprint->GeneratedClass->FindFunctionByName(EventNode->EventSignatureName);
						if (TargetFunction || EventGraphNames.Contains(EventNode->EventSignatureName))
						{
							// The generated class implements the event but the function signature is not up-to-date
							if (!Blueprint->GeneratedClass->IsChildOf(EventNode->EventSignatureClass))
							{
								FFormatNamedArguments Args;
								Args.Add(TEXT("NodeTitle"), EventNode->GetNodeTitle(ENodeTitleType::ListView));
								Args.Add(TEXT("EventNodeName"), FText::FromString(EventNode->GetName()));

								// Emit something to the log to indicate that we've made a change
								Blueprint->Message_Note( FText::Format(LOCTEXT("EventSignatureFixed_Note", "{NodeTitle ({EventNodeName}) had an invalid function signature - it has now been fixed."), Args).ToString() );

								// Fix up the event signature
								EventNode->EventSignatureClass = Blueprint->GeneratedClass;
							}
						}
						else
						{
							// The generated class does not implement this event, so replace it with a custom event node instead (this will persist any existing connections)
							UEdGraphNode* CustomEventNode = CurrentGraph->GetSchema()->CreateSubstituteNode(EventNode, CurrentGraph, NULL);
							if(CustomEventNode)
							{
								FFormatNamedArguments Args;
								Args.Add(TEXT("NodeTitle"), EventNode->GetNodeTitle(ENodeTitleType::ListView));
								Args.Add(TEXT("EventNodeName"), FText::FromString(EventNode->GetName()));

								// Emit something to the log to indicate that we've made a change
								Blueprint->Message_Note(FText::Format(LOCTEXT("EventNodeReplaced_Note", "{NodeTitle} ({EventNodeName}) was not valid for this Blueprint - it has been converted to a custom event."), Args).ToString());

								// Destroy the old event node (this will also break all pin links and remove it from the graph)
								EventNode->DestroyNode();

								// Add the new custom event node to the graph
								CurrentGraph->Nodes.Add(CustomEventNode);
							}
						}
					}
				}
			}
		}
	}
}

/** Helper function for ConformImplementedInterfaces */
static void ConformInterfaceByGUID(const UBlueprint* Blueprint, const FBPInterfaceDescription& CurrentInterfaceDesc)
{
	// Attempt to conform by GUID if we have a blueprint interface
	// This just make sure that GUID-linked functions preserve their names
	const UBlueprint* InterfaceBlueprint = CastChecked<UBlueprint>(CurrentInterfaceDesc.Interface->ClassGeneratedBy);

	TArray<UEdGraph*> InterfaceGraphs;
	InterfaceBlueprint->GetAllGraphs(InterfaceGraphs);

	TArray<UEdGraph*> BlueprintGraphs;
	Blueprint->GetAllGraphs(BlueprintGraphs);
		
	for (auto BlueprintGraphIt(BlueprintGraphs.CreateConstIterator()); BlueprintGraphIt; BlueprintGraphIt++)
	{
		UEdGraph* BlueprintGraph = *BlueprintGraphIt;
		if(BlueprintGraph != NULL && BlueprintGraph->InterfaceGuid.IsValid())
		{
			// valid interface Guid found, so fixup name if it is different
			for (auto InterfaceGraphIt(InterfaceGraphs.CreateConstIterator()); InterfaceGraphIt; InterfaceGraphIt++)
			{
				const UEdGraph* InterfaceGraph = *InterfaceGraphIt;
				if(InterfaceGraph != NULL && InterfaceGraph->GraphGuid == BlueprintGraph->InterfaceGuid && InterfaceGraph->GetFName() != BlueprintGraph->GetFName())
				{
					FBlueprintEditorUtils::RenameGraph(BlueprintGraph, InterfaceGraph->GetFName().ToString());
					FBlueprintEditorUtils::RefreshGraphNodes(BlueprintGraph);
					break;
				}
			}
		}
	}
}

/** Helper function for ConformImplementedInterfaces */
static void ConformInterfaceByName(UBlueprint* Blueprint, FBPInterfaceDescription& CurrentInterfaceDesc, int32 InterfaceIndex, TArray<UK2Node_Event*>& ImplementedEvents, const TArray<FName>& VariableNamesUsedInBlueprint)
{
	// Iterate over all the functions in the interface, and create graphs that are in the interface, but missing in the blueprint
	if (CurrentInterfaceDesc.Interface)
	{
		// a interface could have since been added by the parent (or this blueprint could have been re-parented)
		if (IsInterfaceImplementedByParent(CurrentInterfaceDesc, Blueprint))
		{			
			// have to remove the interface before we promote it (in case this method is reentrant)
			FBPInterfaceDescription LocalInterfaceCopy = CurrentInterfaceDesc;
			Blueprint->ImplementedInterfaces.RemoveAt(InterfaceIndex, 1);

			// in this case, the interface needs to belong to the parent and not this
			// blueprint (we would have been prevented from getting in this state if we
			// had started with a parent that implemented this interface initially)
			PromoteInterfaceImplementationToOverride(LocalInterfaceCopy, Blueprint);
			return;
		}

		// check to make sure that there aren't any interface methods that we originally 
		// implemented as events, but have since switched to functions 
		for (UK2Node_Event* EventNode : ImplementedEvents)
		{
			// if this event belongs to something other than this interface
			if (EventNode->EventSignatureClass != CurrentInterfaceDesc.Interface)
			{
				continue;
			}

			UFunction* InterfaceFunction = CurrentInterfaceDesc.Interface->FindFunctionByName(EventNode->EventSignatureName);
			// if the function is still ok as an event, no need to try and fix it up
			if (UEdGraphSchema_K2::FunctionCanBePlacedAsEvent(InterfaceFunction))
			{
				continue;
			}

			UEdGraph* EventGraph = EventNode->GetGraph();
			// we've already implemented this interface function as an event (which we need to replace)
			UK2Node_CustomEvent* CustomEventNode = Cast<UK2Node_CustomEvent>(EventGraph->GetSchema()->CreateSubstituteNode(EventNode, EventGraph, NULL));
			check(CustomEventNode != NULL);			

			// grab the function's name before we delete the node
			FName const FunctionName = EventNode->EventSignatureName;
			// destroy the old event node (this will also break all pin links and remove it from the graph)
			EventNode->DestroyNode();

			if (InterfaceFunction)
			{
				// have to rename so it doesn't conflict with the graph we're about to add
				CustomEventNode->RenameCustomEventCloseToName();
			}
			EventGraph->Nodes.Add(CustomEventNode);

			// warn the user that their old functionality won't work (it's now connected 
			// to a custom node that isn't triggered anywhere)
			FText WarningMessageText = InterfaceFunction ?
				LOCTEXT("InterfaceEventNodeReplaced_Warn", "'%s' was promoted from an event to a function - it has been replaced by a custom event, which won't trigger unless you call it manually.") :
				LOCTEXT("InterfaceEventRemovedNodeReplaced_Warn", "'%s' was removed from its interface - it has been replaced by a custom event, which won't trigger unless you call it manually.");

			Blueprint->Message_Warn(FString::Printf(*WarningMessageText.ToString(), *FunctionName.ToString()));
		}

		// Cache off the graph names for this interface, for easier searching
		TArray<FName> GraphNames;
		for (int32 GraphIndex = 0; GraphIndex < CurrentInterfaceDesc.Graphs.Num(); GraphIndex++)
		{
			const UEdGraph* CurrentGraph = CurrentInterfaceDesc.Graphs[GraphIndex];
			if( CurrentGraph )
			{
				GraphNames.AddUnique(CurrentGraph->GetFName());
			}
		}

		// Iterate over all the functions in the interface, and create graphs that are in the interface, but missing in the blueprint
		for (TFieldIterator<UFunction> FunctionIter(CurrentInterfaceDesc.Interface, EFieldIteratorFlags::IncludeSuper); FunctionIter; ++FunctionIter)
		{
			UFunction* Function = *FunctionIter;
			const FName FunctionName = Function->GetFName();
			if(!VariableNamesUsedInBlueprint.Contains(FunctionName))
			{
				if( UEdGraphSchema_K2::CanKismetOverrideFunction(Function) && !UEdGraphSchema_K2::FunctionCanBePlacedAsEvent(Function) && !GraphNames.Contains(FunctionName) )
				{
					// interface methods initially create EventGraph stubs, so we need
					// to make sure we remove that entry so the new graph doesn't conflict (don't
					// worry, these are regenerated towards the end of a compile)
					for (UEdGraph* GraphStub : Blueprint->EventGraphs)
					{
						if (GraphStub->GetFName() == FunctionName)
						{
							FBlueprintEditorUtils::RemoveGraph(Blueprint, GraphStub, EGraphRemoveFlags::MarkTransient);
						}
					}

					// Check to see if we already have implemented 
					UEdGraph* NewGraph = FBlueprintEditorUtils::CreateNewGraph(Blueprint, FunctionName, UEdGraph::StaticClass(), UEdGraphSchema_K2::StaticClass());
					NewGraph->bAllowDeletion = false;
					NewGraph->InterfaceGuid = FBlueprintEditorUtils::FindInterfaceFunctionGuid(Function, CurrentInterfaceDesc.Interface);
					CurrentInterfaceDesc.Graphs.Add(NewGraph);

					FBlueprintEditorUtils::AddInterfaceGraph(Blueprint, NewGraph, CurrentInterfaceDesc.Interface);
				}
			}
			else
			{
				Blueprint->Status = BS_Error;
				const FString NewError = FString::Printf( *LOCTEXT("InterfaceNameCollision_Error", "Interface name collision in blueprint: %s, interface: %s, name: %s").ToString(), 
					*Blueprint->GetFullName(), *CurrentInterfaceDesc.Interface->GetFullName(), *FunctionName.ToString());
				Blueprint->Message_Error(NewError);
			}
		}

		// Iterate over all the graphs in the blueprint interface, and remove ones that no longer have functions 
		for (int32 GraphIndex = 0; GraphIndex < CurrentInterfaceDesc.Graphs.Num(); GraphIndex++)
		{
			// If we can't find the function associated with the graph, delete it
			const UEdGraph* CurrentGraph = CurrentInterfaceDesc.Graphs[GraphIndex];
			if (!CurrentGraph || !FindField<UFunction>(CurrentInterfaceDesc.Interface, CurrentGraph->GetFName()))
			{
				CurrentInterfaceDesc.Graphs.RemoveAt(GraphIndex, 1);
				GraphIndex--;
			}
		}
	}
}

// Makes sure that all graphs for all interfaces we implement exist, and add if not
void FBlueprintEditorUtils::ConformImplementedInterfaces(UBlueprint* Blueprint)
{
	check(NULL != Blueprint);
	FString ErrorStr;

	// Collect all variables names in current blueprint 
	TArray<FName> VariableNamesUsedInBlueprint;
	for (TFieldIterator<UProperty> VariablesIter(Blueprint->GeneratedClass); VariablesIter; ++VariablesIter)
	{
		VariableNamesUsedInBlueprint.Add(VariablesIter->GetFName());
	}
	for (auto VariablesIter = Blueprint->NewVariables.CreateConstIterator(); VariablesIter; ++VariablesIter)
	{
		VariableNamesUsedInBlueprint.AddUnique(VariablesIter->VarName);
	}

	TArray<UEdGraph*> AllGraphs;
	Blueprint->GetAllGraphs(AllGraphs);
	// collect all existing event nodes, so we can find interface events that 
	// need to be converted to function graphs
	TArray<UK2Node_Event*> ImplementedEvents;
	for (UEdGraph const* Graph : AllGraphs)
	{
		Graph->GetNodesOfClass<UK2Node_Event>(ImplementedEvents);
	}

	for (int32 InterfaceIndex = 0; InterfaceIndex < Blueprint->ImplementedInterfaces.Num(); )
	{
		FBPInterfaceDescription& CurrentInterface = Blueprint->ImplementedInterfaces[InterfaceIndex];
		if (!CurrentInterface.Interface)
		{
			Blueprint->Status = BS_Error;
			Blueprint->ImplementedInterfaces.RemoveAt(InterfaceIndex, 1);
			continue;
		}

		// conform functions linked by Guids first
		if(CurrentInterface.Interface->ClassGeneratedBy != nullptr && CurrentInterface.Interface->ClassGeneratedBy->IsA(UBlueprint::StaticClass()))
		{
			ConformInterfaceByGUID(Blueprint, CurrentInterface);
		}

		// now try to conform by name/signature
		ConformInterfaceByName(Blueprint, CurrentInterface, InterfaceIndex, ImplementedEvents, VariableNamesUsedInBlueprint);

		// not going to remove this interface, so let's continue forward
		++InterfaceIndex;
	}
}

/** Handle old Anim Blueprints (state machines in the wrong position, transition graphs with the wrong schema, etc...) */
void FBlueprintEditorUtils::UpdateOutOfDateAnimBlueprints(UBlueprint* InBlueprint)
{
	if (UAnimBlueprint* AnimBlueprint = Cast<UAnimBlueprint>(InBlueprint))
	{
		const UEdGraphSchema_K2* K2Schema = GetDefault<UEdGraphSchema_K2>();

		// Ensure all transition graphs have the correct schema
		TArray<UAnimStateTransitionNode*> TransitionNodes;
		GetAllNodesOfClass<UAnimStateTransitionNode>(AnimBlueprint, /*out*/ TransitionNodes);
		for (auto NodeIt = TransitionNodes.CreateConstIterator(); NodeIt; ++NodeIt)
		{
			UAnimStateTransitionNode* Node = *NodeIt;
			UEdGraph* TestGraph = Node->BoundGraph;
			if (TestGraph->Schema == UAnimationGraphSchema::StaticClass())
			{
				TestGraph->Schema = UAnimationTransitionSchema::StaticClass();
			}
		}

		// Handle a reparented anim blueprint that either needs or no longer needs an anim graph
		if (UAnimBlueprint::FindRootAnimBlueprint(AnimBlueprint) == NULL)
		{
			// Add an anim graph if not present
			if (FindObject<UEdGraph>(AnimBlueprint, *(K2Schema->GN_AnimGraph.ToString())) == NULL)
			{
				UEdGraph* NewGraph = FBlueprintEditorUtils::CreateNewGraph(AnimBlueprint, K2Schema->GN_AnimGraph, UAnimationGraph::StaticClass(), UAnimationGraphSchema::StaticClass());
				FBlueprintEditorUtils::AddDomainSpecificGraph(AnimBlueprint, NewGraph);
				AnimBlueprint->LastEditedDocuments.Add(NewGraph);
				NewGraph->bAllowDeletion = false;
			}
		}
		else
		{
			// Remove an anim graph if present
			for (int32 i = 0; i < AnimBlueprint->FunctionGraphs.Num(); ++i)
			{
				UEdGraph* FuncGraph = AnimBlueprint->FunctionGraphs[i];
				if ((FuncGraph != NULL) && (FuncGraph->GetFName() == K2Schema->GN_AnimGraph))
				{
					UE_LOG(LogBlueprint, Log, TEXT("!!! Removing AnimGraph from %s, because it has a parent anim blueprint that defines the AnimGraph"), *AnimBlueprint->GetPathName());
					AnimBlueprint->FunctionGraphs.RemoveAt(i);
					break;
				}
			}
		}
	}
}

void FBlueprintEditorUtils::UpdateOutOfDateCompositeNodes(UBlueprint* Blueprint)
{
	for( auto It = Blueprint->UbergraphPages.CreateIterator(); It; ++It )
	{
		UpdateOutOfDateCompositeWithOuter(Blueprint, *It);
	}
	for( auto It = Blueprint->FunctionGraphs.CreateIterator(); It; ++It )
	{
		UpdateOutOfDateCompositeWithOuter(Blueprint, *It);
	}
}

void FBlueprintEditorUtils::UpdateOutOfDateCompositeWithOuter(UBlueprint* Blueprint, UEdGraph* OuterGraph )
{
	check(OuterGraph != NULL);
	check(FindBlueprintForGraphChecked(OuterGraph) == Blueprint);

	for (auto It = OuterGraph->Nodes.CreateIterator();It;++It)
	{
		UEdGraphNode* Node = *It;
		
		//Is this node of a type that has a BoundGraph to update
		UEdGraph* BoundGraph = NULL;
		if (UK2Node_Composite* Composite = Cast<UK2Node_Composite>(Node))
		{
			BoundGraph = Composite->BoundGraph;
		}
		else if (UAnimStateNode* StateNode = Cast<UAnimStateNode>(Node))
		{
			BoundGraph = StateNode->BoundGraph;
		}
		else if (UAnimStateTransitionNode* TransitionNode = Cast<UAnimStateTransitionNode>(Node))
		{
			BoundGraph = TransitionNode->BoundGraph;
		}
		else if (UAnimGraphNode_StateMachineBase* StateMachineNode = Cast<UAnimGraphNode_StateMachineBase>(Node))
		{
			BoundGraph = StateMachineNode->EditorStateMachineGraph;
		}

		if (BoundGraph)
		{
			// Check for out of date BoundGraph where outer is not the composite node
			if (BoundGraph->GetOuter() != Node)
			{
				// change the outer of the BoundGraph to be the composite node instead of the OuterGraph
				if (false == BoundGraph->Rename(*BoundGraph->GetName(), Node, ((BoundGraph->HasAnyFlags(RF_NeedLoad | RF_NeedPostLoad) ? REN_ForceNoResetLoaders : 0) | REN_DontCreateRedirectors)))
				{
					UE_LOG(LogBlueprintDebug, Log, TEXT("CompositeNode: On Blueprint '%s' could not fix Outer() for BoundGraph of composite node '%s'"), *Blueprint->GetPathName(), *Node->GetName());
				}
			}
		}
	}

	for (auto It = OuterGraph->SubGraphs.CreateIterator();It;++It)
	{
		UpdateOutOfDateCompositeWithOuter(Blueprint,*It);
	}
}

/** Ensure all component templates are in use */
void FBlueprintEditorUtils::UpdateComponentTemplates(UBlueprint* Blueprint)
{
	TArray<UActorComponent*> ReferencedTemplates;

	TArray<UK2Node_AddComponent*> AllComponents;
	FBlueprintEditorUtils::GetAllNodesOfClass(Blueprint, AllComponents);

	for( auto CompIt = AllComponents.CreateIterator(); CompIt; ++CompIt )
	{
		UK2Node_AddComponent* ComponentNode = (*CompIt);
		check(ComponentNode);

		UActorComponent* ActorComp = ComponentNode->GetTemplateFromNode();
		if (ActorComp)
		{
			ensure(Blueprint->ComponentTemplates.Contains(ActorComp));

			// fix up existing content to be sure these are flagged as archetypes
			ActorComp->SetFlags(RF_ArchetypeObject);	
			ReferencedTemplates.Add(ActorComp);
		}
	}
	Blueprint->ComponentTemplates.Empty();
	Blueprint->ComponentTemplates.Append(ReferencedTemplates);
}

/** Ensures that the CDO root component reference is valid for Actor-based Blueprints */
void FBlueprintEditorUtils::UpdateRootComponentReference(UBlueprint* Blueprint)
{
	// The CDO's root component reference should match that of its parent class
	if(Blueprint && Blueprint->ParentClass && Blueprint->GeneratedClass)
	{
		AActor* ParentActorCDO = Cast<AActor>(Blueprint->ParentClass->GetDefaultObject(false));
		AActor* BlueprintActorCDO = Cast<AActor>(Blueprint->GeneratedClass->GetDefaultObject(false));
		if(ParentActorCDO && BlueprintActorCDO)
		{
			// If both CDOs are valid, check for a valid scene root component
			USceneComponent* ParentSceneRootComponent = ParentActorCDO->GetRootComponent();
			USceneComponent* BlueprintSceneRootComponent = BlueprintActorCDO->GetRootComponent();
			if((ParentSceneRootComponent == NULL && BlueprintSceneRootComponent != NULL)
				|| (ParentSceneRootComponent != NULL && BlueprintSceneRootComponent == NULL)
				|| (ParentSceneRootComponent != NULL && BlueprintSceneRootComponent != NULL && ParentSceneRootComponent->GetFName() != BlueprintSceneRootComponent->GetFName()))
			{
				// If the parent CDO has a valid scene root component
				if(ParentSceneRootComponent != NULL)
				{
					// Search for a scene component with the same name in the Blueprint CDO's Components list
					TArray<USceneComponent*> SceneComponents;
					BlueprintActorCDO->GetComponents(SceneComponents);
					for(int i = 0; i < SceneComponents.Num(); ++i)
					{
						USceneComponent* SceneComp = SceneComponents[i];
						if(SceneComp && SceneComp->GetFName() == ParentSceneRootComponent->GetFName())
						{
							// We found a match, so make this the new scene root component
							BlueprintActorCDO->SetRootComponent(SceneComp);
							break;
						}
					}
				}
				else if(BlueprintSceneRootComponent != NULL)
				{
					// The parent CDO does not have a valid scene root, so NULL out the Blueprint CDO reference to match
					BlueprintActorCDO->SetRootComponent(NULL);
				}
			}
		}
	}
}

/** Temporary fix for cut-n-paste error that failed to carry transactional flags */
void FBlueprintEditorUtils::UpdateTransactionalFlags(UBlueprint* Blueprint)
{
	TArray<UK2Node*> AllNodes;
	FBlueprintEditorUtils::GetAllNodesOfClass(Blueprint, AllNodes);

	for( auto NodeIt = AllNodes.CreateIterator(); NodeIt; ++NodeIt )
	{
		UK2Node* K2Node = (*NodeIt);
		check(K2Node);

		if (!K2Node->HasAnyFlags(RF_Transactional))
		{
			K2Node->SetFlags(RF_Transactional);
			Blueprint->Status = BS_Dirty;
		}
	}
}

void FBlueprintEditorUtils::UpdateStalePinWatches( UBlueprint* Blueprint )
{
	TSet<UEdGraphPin*> AllPins;

	// Find all unique pins being watched
	for (auto PinIt = Blueprint->PinWatches.CreateIterator(); PinIt; ++PinIt)
	{
		UEdGraphPin* Pin (*PinIt);
		if (Pin == NULL)
		{
			continue;
		}

		UEdGraphNode* OwningNode = Cast<UEdGraphNode>(Pin->GetOuter());
		// during node reconstruction, dead pins get moved to the transient 
		// package (so just in case this blueprint got saved with dead pin watches)
		if (OwningNode == NULL)
		{
			continue;
		}
		
		AllPins.Add(Pin);
	}

	// Refresh watched pins with unique pins (throw away null or duplicate watches)
	if (Blueprint->PinWatches.Num() != AllPins.Num())
	{
		Blueprint->PinWatches.Empty();
		for (auto PinIt = AllPins.CreateIterator(); PinIt; ++PinIt)
		{
			Blueprint->PinWatches.Add(*PinIt);
		}
		Blueprint->Status = BS_Dirty;
	}
}

FName FBlueprintEditorUtils::FindUniqueKismetName(const UBlueprint* InBlueprint, const FString& InBaseName)
{
	int32 Count = 0;
	FString KismetName;
	FString BaseName = InBaseName;

	TSharedPtr<FKismetNameValidator> NameValidator = MakeShareable(new FKismetNameValidator(InBlueprint));
	while(NameValidator->IsValid(KismetName) != EValidatorResult::Ok)
	{
		// Calculate the number of digits in the number, adding 2 (1 extra to correctly count digits, another to account for the '_' that will be added to the name
		int32 CountLength = Count > 0? (int32)log((double)Count) + 2 : 2;

		// If the length of the final string will be too long, cut off the end so we can fit the number
		if(CountLength + BaseName.Len() > NameValidator->GetMaximumNameLength())
		{
			BaseName = BaseName.Left(NameValidator->GetMaximumNameLength() - CountLength);
		}
		KismetName = FString::Printf(TEXT("%s_%d"), *BaseName, Count);
		Count++;
	}

	return FName(*KismetName);
}

FName FBlueprintEditorUtils::FindUniqueCustomEventName(const UBlueprint* Blueprint)
{
	return FindUniqueKismetName(Blueprint, LOCTEXT("DefaultCustomEventName", "CustomEvent").ToString());
}

//////////////////////////////////////////////////////////////////////////
// Timeline

FName FBlueprintEditorUtils::FindUniqueTimelineName(const UBlueprint* Blueprint)
{
	return FindUniqueKismetName(Blueprint, LOCTEXT("DefaultTimelineName", "Timeline").ToString());
}

UTimelineTemplate* FBlueprintEditorUtils::AddNewTimeline(UBlueprint* Blueprint, const FName& TimelineVarName)
{
	// Early out if we don't support timelines in this class
	if( !FBlueprintEditorUtils::DoesSupportTimelines(Blueprint) )
	{
		return NULL;
	}

	// First look to see if we already have a timeline with that name
	UTimelineTemplate* Timeline = Blueprint->FindTimelineTemplateByVariableName(TimelineVarName);
	if (Timeline != NULL)
	{
		UE_LOG(LogBlueprint, Log, TEXT("AddNewTimeline: Blueprint '%s' already contains a timeline called '%s'"), *Blueprint->GetPathName(), *TimelineVarName.ToString());
		return NULL;
	}
	else
	{
		Blueprint->Modify();
		check(NULL != Blueprint->GeneratedClass);
		// Construct new graph with the supplied name
		const FName TimelineTemplateName = *UTimelineTemplate::TimelineVariableNameToTemplateName(TimelineVarName);
		Timeline = NewNamedObject<UTimelineTemplate>(Blueprint->GeneratedClass, TimelineTemplateName, RF_Transactional);
		Blueprint->Timelines.Add(Timeline);

		// Potentially adjust variable names for any child blueprints
		FBlueprintEditorUtils::ValidateBlueprintChildVariables(Blueprint, TimelineVarName);

		FBlueprintEditorUtils::MarkBlueprintAsStructurallyModified(Blueprint);
		return Timeline;
	}
}

void FBlueprintEditorUtils::RemoveTimeline(UBlueprint* Blueprint, UTimelineTemplate* Timeline, bool bDontRecompile)
{
	// Ensure objects are marked modified
	Timeline->Modify();
	Blueprint->Modify();

	Blueprint->Timelines.Remove(Timeline);
	Timeline->MarkPendingKill();

	if( !bDontRecompile )
	{
		FBlueprintEditorUtils::MarkBlueprintAsStructurallyModified(Blueprint);
	}
}

UK2Node_Timeline* FBlueprintEditorUtils::FindNodeForTimeline(UBlueprint* Blueprint, UTimelineTemplate* Timeline)
{
	check(Timeline);
	const FName TimelineVarName = *UTimelineTemplate::TimelineTemplateNameToVariableName(Timeline->GetFName());

	TArray<UK2Node_Timeline*> TimelineNodes;
	FBlueprintEditorUtils::GetAllNodesOfClass<UK2Node_Timeline>(Blueprint, TimelineNodes);

	for(int32 i=0; i<TimelineNodes.Num(); i++)
	{
		UK2Node_Timeline* TestNode = TimelineNodes[i];
		if(TestNode->TimelineName == TimelineVarName)
		{
			return TestNode;
		}
	}

	return NULL; // no node found
}

bool FBlueprintEditorUtils::RenameTimeline(UBlueprint* Blueprint, const FName& OldName, const FName& NewName)
{
	check(Blueprint);

	bool bRenamed = false;


	TSharedPtr<INameValidatorInterface> NameValidator = MakeShareable(new FKismetNameValidator(Blueprint));
	const FString NewTemplateName = UTimelineTemplate::TimelineVariableNameToTemplateName(NewName);
	// NewName should be already validated. But one must make sure that NewTemplateName is also unique.
	const bool bUniqueNameForTemplate = (EValidatorResult::Ok == NameValidator->IsValid(NewTemplateName));

	UTimelineTemplate* Template = Blueprint->FindTimelineTemplateByVariableName(NewName);
	if ((Template == NULL) && bUniqueNameForTemplate)
	{
		Template = Blueprint->FindTimelineTemplateByVariableName(OldName);
		if (Template)
		{
			Blueprint->Modify();
			Template->Modify();

			if (UK2Node_Timeline* TimelineNode = FindNodeForTimeline(Blueprint, Template))
			{
				TimelineNode->Modify();
				TimelineNode->TimelineName = NewName;
			}

			const FString NewNameStr = NewName.ToString();
			const FString OldNameStr = OldName.ToString();

			TArray<UK2Node_Variable*> TimelineVarNodes;
			FBlueprintEditorUtils::GetAllNodesOfClass<UK2Node_Variable>(Blueprint, TimelineVarNodes);
			for(int32 It = 0; It < TimelineVarNodes.Num(); It++)
			{
				UK2Node_Variable* TestNode = TimelineVarNodes[It];
				if(TestNode && (OldName == TestNode->GetVarName()))
				{
					UEdGraphPin* TestPin = TestNode->FindPin(OldNameStr);
					if(TestPin && (UTimelineComponent::StaticClass() == TestPin->PinType.PinSubCategoryObject.Get()))
					{
						TestNode->Modify();
						if(TestNode->VariableReference.IsSelfContext())
						{
							TestNode->VariableReference.SetSelfMember(NewName);
						}
						else
						{
							//TODO:
							UClass* ParentClass = TestNode->VariableReference.GetMemberParentClass((UClass*)NULL);
							TestNode->VariableReference.SetExternalMember(NewName, ParentClass);
						}
						TestPin->Modify();
						TestPin->PinName = NewNameStr;
					}
				}
			}

			Blueprint->Timelines.Remove(Template);
			
			UObject* ExistingObject = StaticFindObject(NULL, Template->GetOuter(), *NewTemplateName, true);
			if (ExistingObject != Template && ExistingObject != NULL)
			{
				ExistingObject->Rename(*MakeUniqueObjectName(ExistingObject->GetOuter(), ExistingObject->GetClass(), ExistingObject->GetFName()).ToString());
			}
			Template->Rename(*NewTemplateName, Template->GetOuter(), (Blueprint->bIsRegeneratingOnLoad ? REN_ForceNoResetLoaders : REN_None));
			Blueprint->Timelines.Add(Template);

			// Validate child blueprints and adjust variable names to avoid a potential name collision
			FBlueprintEditorUtils::ValidateBlueprintChildVariables(Blueprint, NewName);

			// Refresh references and flush editors
			FBlueprintEditorUtils::MarkBlueprintAsStructurallyModified(Blueprint);
			bRenamed = true;
		}
	}
	return bRenamed;
}

//////////////////////////////////////////////////////////////////////////
// LevelScriptBlueprint

int32 FBlueprintEditorUtils::FindNumReferencesToActorFromLevelScript(ULevelScriptBlueprint* LevelScriptBlueprint, AActor* InActor)
{
	TArray<UEdGraph*> AllGraphs;
	LevelScriptBlueprint->GetAllGraphs(AllGraphs);

	int32 RefCount = 0;

	for(TArray<UEdGraph*>::TConstIterator it(AllGraphs); it; ++it)
	{
		const UEdGraph* CurrentGraph = *it;

		TArray<UK2Node*> GraphNodes;
		CurrentGraph->GetNodesOfClass(GraphNodes);

		for( TArray<UK2Node*>::TConstIterator NodeIt(GraphNodes); NodeIt; ++NodeIt )
		{
			const UK2Node* CurrentNode = *NodeIt;
			if( CurrentNode != NULL && CurrentNode->GetReferencedLevelActor() == InActor )
			{
				RefCount++;
			}
		}
	}

	return RefCount;
}


void  FBlueprintEditorUtils::ModifyActorReferencedGraphNodes(ULevelScriptBlueprint* LevelScriptBlueprint, const AActor* InActor)
{
	TArray<UEdGraph*> AllGraphs;
	LevelScriptBlueprint->GetAllGraphs(AllGraphs);

	for(TArray<UEdGraph*>::TConstIterator it(AllGraphs); it; ++it)
	{
		const UEdGraph* CurrentGraph = *it;

		TArray<UK2Node*> GraphNodes;
		CurrentGraph->GetNodesOfClass(GraphNodes);

		for( TArray<UK2Node*>::TIterator NodeIt(GraphNodes); NodeIt; ++NodeIt )
		{
			UK2Node* CurrentNode = *NodeIt;
			if( CurrentNode != NULL && CurrentNode->GetReferencedLevelActor() == InActor )
			{
				CurrentNode->Modify();
			}
		}
	}
}

void FBlueprintEditorUtils::FindActorsThatReferenceActor( AActor* InActor, TArray<UClass*>& InClassesToIgnore, TArray<AActor*>& OutReferencingActors )
{
	// Iterate all actors in the same world as InActor
	for ( FActorIterator ActorIt(InActor->GetWorld()); ActorIt; ++ActorIt )
	{
		AActor* CurrentActor = *ActorIt;
		if (( CurrentActor ) && ( CurrentActor != InActor ))
		{
			bool bShouldIgnore = false;
			// Ignore Actors that aren't in the same level as InActor - cross level references are not allowed, so it's safe to ignore.
			if ( !CurrentActor->IsInLevel(InActor->GetLevel() ) )
			{
				bShouldIgnore = true;
			}
			// Ignore Actors if they are of a type we were instructed to ignore.
			for ( int32 IgnoreIndex = 0; IgnoreIndex < InClassesToIgnore.Num() && !bShouldIgnore; IgnoreIndex++ )
			{
				if ( CurrentActor->IsA( InClassesToIgnore[IgnoreIndex] ) )
				{
					bShouldIgnore = true;
				}
			}

			if ( !bShouldIgnore )
			{
				// Get all references from CurrentActor and see if any are the Actor we're searching for
				TArray<UObject*> References;
				FReferenceFinder Finder( References );
				Finder.FindReferences( CurrentActor );

				if ( References.Contains( InActor ) )
				{
					OutReferencingActors.Add( CurrentActor );
				}
			}
		}
	}
}

FBlueprintEditorUtils::FFixLevelScriptActorBindingsEvent& FBlueprintEditorUtils::OnFixLevelScriptActorBindings()
{
	return FixLevelScriptActorBindingsEvent;
}


bool FBlueprintEditorUtils::FixLevelScriptActorBindings(ALevelScriptActor* LevelScriptActor, const ULevelScriptBlueprint* ScriptBlueprint)
{
	if( ScriptBlueprint->BlueprintType != BPTYPE_LevelScript )
	{
		return false;
	}

	bool bWasSuccessful = true;

	TArray<UEdGraph*> AllGraphs;
	ScriptBlueprint->GetAllGraphs(AllGraphs);

	// Iterate over all graphs, and find all bound event nodes
	for( TArray<UEdGraph*>::TConstIterator GraphIt(AllGraphs); GraphIt; ++GraphIt )
	{
		TArray<UK2Node_ActorBoundEvent*> BoundEvents;
		(*GraphIt)->GetNodesOfClass(BoundEvents);

		for( TArray<UK2Node_ActorBoundEvent*>::TConstIterator NodeIt(BoundEvents); NodeIt; ++NodeIt )
		{
			UK2Node_ActorBoundEvent* EventNode = *NodeIt;

			// For each bound event node, verify that we have an entry point in the LSA, and add a delegate to the target
			if( EventNode && EventNode->EventOwner )
			{
				const FName TargetFunction = EventNode->CustomFunctionName;

				// Check to make sure the level scripting actor actually has the function defined
				if( LevelScriptActor->FindFunction(TargetFunction) )
				{
					// Grab the MC delegate we need to add to
					FMulticastScriptDelegate* TargetDelegate = EventNode->GetTargetDelegate();
					check(TargetDelegate);

					// Create the delegate, and add it if it doesn't already exist
					FScriptDelegate Delegate;
					Delegate.BindUFunction(LevelScriptActor, TargetFunction);
					TargetDelegate->AddUnique(Delegate);
				}
				else
				{
					// For some reason, we don't have a valid entry point for the event in the LSA...
					UE_LOG(LogBlueprint, Warning, TEXT("Unable to bind event for node %s!  Please recompile the level blueprint."), (EventNode ? *EventNode->GetName() : TEXT("unknown")));
					bWasSuccessful = false;
				}
			}
		}

		// Find matinee controller nodes and update node name
		TArray<UK2Node_MatineeController*> MatineeControllers;
		(*GraphIt)->GetNodesOfClass(MatineeControllers);

		for( TArray<UK2Node_MatineeController*>::TConstIterator NodeIt(MatineeControllers); NodeIt; ++NodeIt )
		{
			const UK2Node_MatineeController* MatController = *NodeIt;

			if(MatController->MatineeActor != NULL)
			{
				MatController->MatineeActor->MatineeControllerName = MatController->GetFName();
			}
		}
	}

	// Allow external sub-systems perform changes to the level script actor
	FixLevelScriptActorBindingsEvent.Broadcast( LevelScriptActor, ScriptBlueprint, bWasSuccessful );


	return bWasSuccessful;
}

void FBlueprintEditorUtils::ListPackageContents(UPackage* Package, FOutputDevice& Ar)
{
	Ar.Logf(TEXT("Package %s contains:"), *Package->GetName());
	for (FObjectIterator ObjIt; ObjIt; ++ObjIt)
	{
		if (ObjIt->GetOuter() == Package)
		{
			Ar.Logf(TEXT("  %s (flags 0x%X)"), *ObjIt->GetFullName(), (int32)ObjIt->GetFlags());
		}
	}
}

bool FBlueprintEditorUtils::KismetDiagnosticExec(const TCHAR* InStream, FOutputDevice& Ar)
{
	const TCHAR* Str = InStream;

	if (FParse::Command(&Str, TEXT("FindBadBlueprintReferences")))
	{
		// Collect garbage first to remove any false positives
		CollectGarbage( GARBAGE_COLLECTION_KEEPFLAGS );

		UPackage* TransientPackage = GetTransientPackage();

		// Unique blueprints/classes that contain badness
		TSet<UObject*> ObjectsContainingBadness;
		TSet<UPackage*> BadPackages;

		// Run thru every object in the world
		for (FObjectIterator ObjectIt; ObjectIt; ++ObjectIt)
		{
			UObject* TestObj = *ObjectIt;

			// If the test object is itself transient, there is no concern
			if (TestObj->HasAnyFlags(RF_Transient))
			{
				continue;
			}


			// Look for a containing scope (either a blueprint or a class)
			UObject* OuterScope = NULL;
			for (UObject* TestOuter = TestObj; (TestOuter != NULL) && (OuterScope == NULL); TestOuter = TestOuter->GetOuter())
			{
				if (UClass* OuterClass = Cast<UClass>(TestOuter))
				{
					if (OuterClass->ClassGeneratedBy != NULL)
					{
						OuterScope = OuterClass;
					}
				}
				else if (UBlueprint* OuterBlueprint = Cast<UBlueprint>(TestOuter))
				{
					OuterScope = OuterBlueprint;
				}
			}

			if ((OuterScope != NULL) && !OuterScope->IsIn(TransientPackage))
			{
				// Find all references
				TArray<UObject*> ReferencedObjects;
				FReferenceFinder ObjectReferenceCollector(ReferencedObjects, NULL, false, false, false, false);
				ObjectReferenceCollector.FindReferences(TestObj);

				for (auto TouchedIt = ReferencedObjects.CreateConstIterator(); TouchedIt; ++TouchedIt)
				{
					UObject* ReferencedObj = *TouchedIt;

					// Ignore any references inside the outer blueprint or class; they're intrinsically safe
					if (!ReferencedObj->IsIn(OuterScope))
					{
						// If it's a public reference, that's fine
						if (!ReferencedObj->HasAnyFlags(RF_Public))
						{
							// It's a private reference outside of the parent object; not good!
							Ar.Logf(TEXT("%s has a reference to %s outside of it's container %s"),
								*TestObj->GetFullName(),
								*ReferencedObj->GetFullName(),
								*OuterScope->GetFullName()
								);
							ObjectsContainingBadness.Add(OuterScope);
							BadPackages.Add(OuterScope->GetOutermost());
						}
					}
				}
			}
		}

		// Report all the bad outers as text dumps so the exact property can be identified
		Ar.Logf(TEXT("Summary of assets containing objects that have bad references"));
		for (auto BadIt = ObjectsContainingBadness.CreateConstIterator(); BadIt; ++BadIt)
		{
			UObject* BadObj = *BadIt;
			Ar.Logf(TEXT("\n\nObject %s referenced private objects outside of it's container asset inappropriately"), *BadObj->GetFullName());

			UBlueprint* Blueprint = Cast<UBlueprint>(BadObj);
			if (Blueprint == NULL)
			{
				if (UClass* Class = Cast<UClass>(BadObj))
				{
					Blueprint = CastChecked<UBlueprint>(Class->ClassGeneratedBy);

					if (Blueprint->GeneratedClass == Class)
					{
						Ar.Logf(TEXT("  => GeneratedClass of %s"), *Blueprint->GetFullName());
					}
					else if (Blueprint->SkeletonGeneratedClass == Class)
					{
						Ar.Logf(TEXT("  => SkeletonGeneratedClass of %s"), *Blueprint->GetFullName());
					}
					else
					{
						Ar.Logf(TEXT("  => ***FALLEN BEHIND*** class generated by %s"), *Blueprint->GetFullName());
					}
					Ar.Logf(TEXT("  Has an associated CDO named %s"), *Class->GetDefaultObject()->GetFullName());
				}
			}

			// Export the asset to text
			if (true)
			{
				UnMarkAllObjects(EObjectMark(OBJECTMARK_TagExp | OBJECTMARK_TagImp));
				FStringOutputDevice Archive;
				const FExportObjectInnerContext Context;
				UExporter::ExportToOutputDevice(&Context, BadObj, NULL, Archive, TEXT("copy"), 0, /*PPF_IncludeTransient*/ /*PPF_ExportsNotFullyQualified|*/PPF_Copy, false, NULL);
				FString ExportedText = Archive;

				Ar.Logf(TEXT("%s"), *ExportedText);
			}
		}

		// Report the contents of the bad packages
		for (auto BadIt = BadPackages.CreateConstIterator(); BadIt; ++BadIt)
		{
			UPackage* BadPackage = *BadIt;
			
			Ar.Logf(TEXT("\nBad package %s contains:"), *BadPackage->GetName());
			for (FObjectIterator ObjIt; ObjIt; ++ObjIt)
			{
				if (ObjIt->GetOuter() == BadPackage)
				{
					Ar.Logf(TEXT("  %s"), *ObjIt->GetFullName());
				}
			}
		}

		Ar.Logf(TEXT("\nFinished listing illegal private references"));
	}
	else if (FParse::Command(&Str, TEXT("ListPackageContents")))
	{
		if (UPackage* Package = FindPackage(NULL, Str))
		{
			FBlueprintEditorUtils::ListPackageContents(Package, Ar);
		}
		else
		{
			Ar.Logf(TEXT("Failed to find package %s"), Str);
		}
	}
	else if (FParse::Command(&Str, TEXT("RepairBlueprint")))
	{
		if (UBlueprint* Blueprint = FindObject<UBlueprint>(ANY_PACKAGE, Str))
		{
			IKismetCompilerInterface& Compiler = FModuleManager::LoadModuleChecked<IKismetCompilerInterface>(KISMET_COMPILER_MODULENAME);
			Compiler.RecoverCorruptedBlueprint(Blueprint);
		}
		else
		{
			Ar.Logf(TEXT("Failed to find blueprint %s"), Str);
		}
	}
	else if (FParse::Command(&Str, TEXT("ListOrphanClasses")))
	{
		UE_LOG(LogBlueprintDebug, Log, TEXT("--- LISTING ORPHANED CLASSES ---"));
		for( TObjectIterator<UClass> it; it; ++it )
		{
			UClass* CurrClass = *it;
			if( CurrClass->ClassGeneratedBy != NULL && CurrClass->GetOutermost() != GetTransientPackage() )
			{
				if( UBlueprint* GeneratingBP = Cast<UBlueprint>(CurrClass->ClassGeneratedBy) )
				{
					if( CurrClass != GeneratingBP->GeneratedClass && CurrClass != GeneratingBP->SkeletonGeneratedClass )
					{
						UE_LOG(LogBlueprintDebug, Log, TEXT(" - %s"), *CurrClass->GetFullName());				
					}
				}	
			}
		}

		return true;
	}
	else if (FParse::Command(&Str, TEXT("ListRootSetObjects")))
	{
		UE_LOG(LogBlueprintDebug, Log, TEXT("--- LISTING ROOTSET OBJ ---"));
		for( FObjectIterator it; it; ++it )
		{
			UObject* CurrObj = *it;
			if( CurrObj->HasAnyFlags(RF_RootSet) )
			{
				UE_LOG(LogBlueprintDebug, Log, TEXT(" - %s"), *CurrObj->GetFullName());
			}
		}
	}
	else
	{
		return false;
	}

	return true;
}


void FBlueprintEditorUtils::OpenReparentBlueprintMenu( UBlueprint* Blueprint, const TSharedRef<SWidget>& ParentContent, const FOnClassPicked& OnPicked)
{
	TArray< UBlueprint* > Blueprints;
	Blueprints.Add( Blueprint );
	OpenReparentBlueprintMenu( Blueprints, ParentContent, OnPicked );
}

class FBlueprintReparentFilter : public IClassViewerFilter
{
public:
	/** All children of these classes will be included unless filtered out by another setting. */
	TSet< const UClass* > AllowedChildrenOfClasses;

	/** Classes to not allow any children of into the Class Viewer/Picker. */
	TSet< const UClass* > DisallowedChildrenOfClasses;

	/** Classes to never show in this class viewer. */
	TSet< const UClass* > DisallowedClasses;

	virtual bool IsClassAllowed(const FClassViewerInitializationOptions& InInitOptions, const UClass* InClass, TSharedRef< FClassViewerFilterFuncs > InFilterFuncs ) override
	{
		// If it appears on the allowed child-of classes list (or there is nothing on that list)
		//		AND it is NOT on the disallowed child-of classes list
		//		AND it is NOT on the disallowed classes list
		return InFilterFuncs->IfInChildOfClassesSet( AllowedChildrenOfClasses, InClass) != EFilterReturn::Failed && 
			InFilterFuncs->IfInChildOfClassesSet(DisallowedChildrenOfClasses, InClass) != EFilterReturn::Passed && 
			InFilterFuncs->IfInClassesSet(DisallowedClasses, InClass) != EFilterReturn::Passed;
	}

	virtual bool IsUnloadedClassAllowed(const FClassViewerInitializationOptions& InInitOptions, const TSharedRef< const IUnloadedBlueprintData > InUnloadedClassData, TSharedRef< FClassViewerFilterFuncs > InFilterFuncs) override
	{
		// If it appears on the allowed child-of classes list (or there is nothing on that list)
		//		AND it is NOT on the disallowed child-of classes list
		//		AND it is NOT on the disallowed classes list
		return InFilterFuncs->IfInChildOfClassesSet( AllowedChildrenOfClasses, InUnloadedClassData) != EFilterReturn::Failed && 
			InFilterFuncs->IfInChildOfClassesSet(DisallowedChildrenOfClasses, InUnloadedClassData) != EFilterReturn::Passed && 
			InFilterFuncs->IfInClassesSet(DisallowedClasses, InUnloadedClassData) != EFilterReturn::Passed;
	}
};

TSharedRef<SWidget> FBlueprintEditorUtils::ConstructBlueprintParentClassPicker( const TArray< UBlueprint* >& Blueprints, const FOnClassPicked& OnPicked)
{
	bool bIsActor = false;
	bool bIsAnimBlueprint = false;
	bool bIsLevelScriptActor = false;
	TArray<UClass*> BlueprintClasses;
	for( auto BlueprintIter = Blueprints.CreateConstIterator(); (!bIsActor && !bIsAnimBlueprint) && BlueprintIter; ++BlueprintIter )
	{
		const auto Blueprint = *BlueprintIter;
		bIsActor |= Blueprint->ParentClass->IsChildOf( AActor::StaticClass() );
		bIsAnimBlueprint |= Blueprint->IsA(UAnimBlueprint::StaticClass());
		bIsLevelScriptActor |= Blueprint->ParentClass->IsChildOf( ALevelScriptActor::StaticClass() );
		BlueprintClasses.Add(Blueprint->GeneratedClass);
	}

	// Fill in options
	FClassViewerInitializationOptions Options;
	Options.Mode = EClassViewerMode::ClassPicker;

	TSharedPtr<FBlueprintReparentFilter> Filter = MakeShareable(new FBlueprintReparentFilter);
	Options.ClassFilter = Filter;
	Options.ViewerTitleString = LOCTEXT("ReparentBblueprint", "Reparent blueprint").ToString();

	// Only allow parenting to base blueprints.
	Options.bIsBlueprintBaseOnly = true;

	// never allow parenting to Interface
	Filter->DisallowedChildrenOfClasses.Add( UInterface::StaticClass() );

	// never allow parenting to children of itself
	for( auto ClassIt = BlueprintClasses.CreateIterator(); ClassIt; ++ClassIt )
	{
		Filter->DisallowedChildrenOfClasses.Add(*ClassIt);
	}

	if(bIsActor)
	{
		if(bIsLevelScriptActor)
		{
			// Don't allow conversion outside of the LevelScriptActor hierarchy
			Filter->AllowedChildrenOfClasses.Add( ALevelScriptActor::StaticClass() );
		}
		else
		{
			// Don't allow conversion outside of the Actor hierarchy
			Filter->AllowedChildrenOfClasses.Add( AActor::StaticClass() );

			// Don't allow non-LevelScriptActor->LevelScriptActor conversion
			Filter->DisallowedChildrenOfClasses.Add( ALevelScriptActor::StaticClass() );
		}
	}
	else if (bIsAnimBlueprint)
	{
		// If it's an anim blueprint, do not allow conversion to non anim
		Filter->AllowedChildrenOfClasses.Add( UAnimInstance::StaticClass() );
	}
	else
	{
		Filter->DisallowedChildrenOfClasses.Add( AActor::StaticClass() );
	}


	for( auto BlueprintIter = Blueprints.CreateConstIterator(); BlueprintIter; ++BlueprintIter )
	{
		const auto Blueprint = *BlueprintIter;

		// don't allow making me my own parent!
		Filter->DisallowedClasses.Add(Blueprint->GeneratedClass);
	}

	return FModuleManager::LoadModuleChecked<FClassViewerModule>("ClassViewer").CreateClassViewer(Options, OnPicked);
}

void FBlueprintEditorUtils::OpenReparentBlueprintMenu( const TArray< UBlueprint* >& Blueprints, const TSharedRef<SWidget>& ParentContent, const FOnClassPicked& OnPicked)
{
	if ( Blueprints.Num() == 0 )
	{
		return;
	}

	TSharedRef<SWidget> ClassPicker = ConstructBlueprintParentClassPicker(Blueprints, OnPicked);

	TSharedRef<SBorder> ClassPickerBorder = 
		SNew(SBorder)
		.BorderImage(FEditorStyle::GetBrush("Menu.Background"))
		[
			ClassPicker
		];

	// Show dialog to choose new parent class
	FSlateApplication::Get().PushMenu(
		ParentContent,
		ClassPickerBorder,
		FSlateApplication::Get().GetCursorPos(),
		FPopupTransitionEffect( FPopupTransitionEffect::ContextMenu),
		true,
		false,
		FVector2D(280, 400)
		);
}

void FBlueprintEditorUtils::UpdateOldPureFunctions( UBlueprint* Blueprint )
{
	if(UBlueprintGeneratedClass* GeneratedClass = Cast<UBlueprintGeneratedClass>(Blueprint->SkeletonGeneratedClass))
	{
		for(auto Function : TFieldRange<UFunction>(GeneratedClass, EFieldIteratorFlags::ExcludeSuper))
		{
			if(Function && ((Function->FunctionFlags & FUNC_BlueprintPure) > 0))
			{
				for(auto FuncGraphsIt(Blueprint->FunctionGraphs.CreateIterator());FuncGraphsIt;++FuncGraphsIt)
				{
					UEdGraph* FunctionGraph = *FuncGraphsIt;
					if(FunctionGraph->GetName() == Function->GetName())
					{
						TArray<UK2Node_FunctionEntry*> EntryNodes;
						FunctionGraph->GetNodesOfClass(EntryNodes);

						if( EntryNodes.Num() > 0 )
						{
							UK2Node_FunctionEntry* Entry = EntryNodes[0];
							Entry->Modify();
							Entry->ExtraFlags |= FUNC_BlueprintPure;
						}
					}
				}
			}
		}
	}
}

/** Call PostEditChange() on any Actors that are based on this Blueprint */
void FBlueprintEditorUtils::PostEditChangeBlueprintActors(UBlueprint* Blueprint)
{
	for(TObjectIterator<AActor> ActorIt; ActorIt; ++ActorIt)
	{
		AActor* Actor = *ActorIt;
		if(Actor->GetClass()->IsChildOf(Blueprint->GeneratedClass) && !Actor->IsPendingKill())
		{
			Actor->PostEditChange();

			// Let components that got re-regsitered by PostEditChange also get begun play
			if(Actor->bActorInitialized)
			{
				Actor->InitializeComponents();
			}
		}
	}

	// Let the blueprint thumbnail renderer know that a blueprint has been modified so it knows to reinstance components for visualization
	FThumbnailRenderingInfo* RenderInfo = GUnrealEd->GetThumbnailManager()->GetRenderingInfo( Blueprint );
	if ( RenderInfo != NULL )
	{
		UBlueprintThumbnailRenderer* BlueprintThumbnailRenderer = Cast<UBlueprintThumbnailRenderer>(RenderInfo->Renderer);
		if ( BlueprintThumbnailRenderer != NULL )
		{
			BlueprintThumbnailRenderer->BlueprintChanged(Blueprint);
		}
	}
}

bool FBlueprintEditorUtils::IsPropertyReadOnlyInCurrentBlueprint(const UBlueprint* Blueprint, const UProperty* Property)
{
	if (Property && Property->HasAnyPropertyFlags(CPF_BlueprintReadOnly))
	{
		return true;
	}
	if (Property && Property->GetBoolMetaData(FBlueprintMetadata::MD_Private))
	{
		const UClass* OwningClass = CastChecked<UClass>(Property->GetOuter());
		if(OwningClass->ClassGeneratedBy != Blueprint)
		{
			return true;
		}
	}
	return false;
}

void FBlueprintEditorUtils::FindAndSetDebuggableBlueprintInstances()
{
	TMap< UBlueprint*, TArray< AActor* > > BlueprintsNeedingInstancesToDebug;

	// Find open blueprint editors that have no debug instances
	FAssetEditorManager& AssetEditorManager = FAssetEditorManager::Get();	
	TArray<UObject*> EditedAssets = AssetEditorManager.GetAllEditedAssets();		
	for(int32 i=0; i<EditedAssets.Num(); i++)
	{
		UBlueprint* Blueprint = Cast<UBlueprint>( EditedAssets[i] );
		if( Blueprint != NULL )
		{
			if( Blueprint->GetObjectBeingDebugged() == NULL )
			{
				BlueprintsNeedingInstancesToDebug.FindOrAdd( Blueprint );
			}			
		}
	}

	// If we have blueprints with no debug objects selected try to find a suitable on to debug
	if( BlueprintsNeedingInstancesToDebug.Num() != 0 )
	{	
		// Priority is in the following order.
		// 1. Selected objects with the exact same type as the blueprint being debugged
		// 2. UnSelected objects with the exact same type as the blueprint being debugged
		// 3. Selected objects based on the type of blueprint being debugged
		// 4. UnSelected objects based on the type of blueprint being debugged
		USelection* Selected = GEditor->GetSelectedActors();
		const bool bDisAllowDerivedTypes = false;
		TArray< UBlueprint* > BlueprintsToRefresh;
		for (TMap< UBlueprint*, TArray< AActor* > >::TIterator ObjIt(BlueprintsNeedingInstancesToDebug); ObjIt; ++ObjIt)
		{	
			UBlueprint* EachBlueprint = ObjIt.Key();
			bool bFoundItemToDebug = false;
			AActor* SimilarInstanceSelected = NULL;
			AActor* SimilarInstanceUnselected = NULL;

			// First check selected objects.
			if( Selected->Num() != 0 )
			{
				for (int32 iSelected = 0; iSelected < Selected->Num() ; iSelected++)
				{
					AActor* ObjectAsActor = Cast<AActor>( Selected->GetSelectedObject( iSelected ) );
					UWorld* ActorWorld = ObjectAsActor ? ObjectAsActor->GetWorld() : NULL;
					if ((ActorWorld != NULL) && (ActorWorld->WorldType != EWorldType::Preview) && (ActorWorld->WorldType != EWorldType::Inactive))
					{
						if( IsObjectADebugCandidate(ObjectAsActor, EachBlueprint, true/*bInDisallowDerivedBlueprints*/ ) == true )
						{
							EachBlueprint->SetObjectBeingDebugged( ObjectAsActor );
							bFoundItemToDebug = true;
							BlueprintsToRefresh.Add( EachBlueprint );
							break;
						}
						else if( SimilarInstanceSelected == NULL)
						{
							// If we haven't found a similar selected instance already check for one now
							if( IsObjectADebugCandidate(ObjectAsActor, EachBlueprint, false/*bInDisallowDerivedBlueprints*/ ) == true )
							{
								SimilarInstanceSelected = ObjectAsActor;
							}
						}
					}
				}
			}
			// Nothing of this type selected, just find any instance of one of these objects.
			if (!bFoundItemToDebug)
			{
				for (TObjectIterator<UObject> It; It; ++It)
				{
					AActor* ObjectAsActor = Cast<AActor>( *It );
					UWorld* ActorWorld = ObjectAsActor ? ObjectAsActor->GetWorld() : NULL;
					if( ActorWorld && ( ActorWorld->WorldType != EWorldType::Preview) && ActorWorld->WorldType != EWorldType::Inactive )
					{
						if( IsObjectADebugCandidate(ObjectAsActor, EachBlueprint, true/*bInDisallowDerivedBlueprints*/ ) == true )
						{
							EachBlueprint->SetObjectBeingDebugged( ObjectAsActor );
							bFoundItemToDebug = true;
							BlueprintsToRefresh.Add( EachBlueprint );
							break;
						}
						else if( SimilarInstanceUnselected == NULL)
						{
							// If we haven't found a similar unselected instance already check for one now
							if( IsObjectADebugCandidate(ObjectAsActor, EachBlueprint, false/*bInDisallowDerivedBlueprints*/ ) == true )
							{
								SimilarInstanceUnselected = ObjectAsActor;
							}						
						}
					}
				}
			}

			// If we didn't find and exact type match, but we did find a related type use that.
			if( bFoundItemToDebug == false )
			{
				if( ( SimilarInstanceSelected != NULL ) || ( SimilarInstanceUnselected != NULL ) )
				{
					EachBlueprint->SetObjectBeingDebugged( SimilarInstanceSelected != NULL ? SimilarInstanceSelected : SimilarInstanceUnselected );
					BlueprintsToRefresh.Add( EachBlueprint );
				}
			}
		}

		// Refresh all blueprint windows that we have made a change to the debugging selection of
		for (int32 iRefresh = 0; iRefresh < BlueprintsToRefresh.Num() ; iRefresh++)
		{
			// Ensure its a blueprint editor !
			TSharedPtr< IToolkit > FoundAssetEditor = FToolkitManager::Get().FindEditorForAsset(BlueprintsToRefresh[ iRefresh]);
			if (FoundAssetEditor.IsValid() && FoundAssetEditor->IsBlueprintEditor())
			{
				TSharedPtr<IBlueprintEditor> BlueprintEditor = StaticCastSharedPtr<IBlueprintEditor>(FoundAssetEditor);
				BlueprintEditor->RefreshEditors();
			}
		}
	}
}

void FBlueprintEditorUtils::AnalyticsTrackNewNode( UEdGraphNode *NewNode )
{
	UBlueprint* Blueprint = FindBlueprintForNodeChecked(NewNode);
	TSharedPtr<IToolkit> FoundAssetEditor = FToolkitManager::Get().FindEditorForAsset(Blueprint);
	if (FoundAssetEditor.IsValid() && FoundAssetEditor->IsBlueprintEditor()) 
	{ 
		TSharedPtr<IBlueprintEditor> BlueprintEditor = StaticCastSharedPtr<IBlueprintEditor>(FoundAssetEditor);
		BlueprintEditor->AnalyticsTrackNodeEvent(Blueprint, NewNode, false);
	}
}

bool FBlueprintEditorUtils::IsObjectADebugCandidate( AActor* InActorObject, UBlueprint* InBlueprint, bool bInDisallowDerivedBlueprints )
{
	const bool bPassesFlags = !InActorObject->HasAnyFlags(RF_PendingKill | RF_ClassDefaultObject);
	bool bCanDebugThisObject;
	if( bInDisallowDerivedBlueprints == true )
	{
		bCanDebugThisObject = InActorObject->GetClass()->ClassGeneratedBy == InBlueprint;
	}
	else
	{
		bCanDebugThisObject = InActorObject->IsA( InBlueprint->GeneratedClass );
	}
	
	return bPassesFlags && bCanDebugThisObject;
}

bool FBlueprintEditorUtils::PropertyValueFromString(const UProperty* Property, const FString& Value, uint8* DefaultObject)
{
	bool bParseSuccedded = true;
	if( !Property->IsA(UStructProperty::StaticClass()) )
	{
		if( Property->IsA(UIntProperty::StaticClass()) )
		{
			int32 IntValue = 0;
			bParseSuccedded = FDefaultValueHelper::ParseInt(Value, IntValue);
			CastChecked<UIntProperty>(Property)->SetPropertyValue_InContainer(DefaultObject, IntValue);
		}
		else if( Property->IsA(UFloatProperty::StaticClass()) )
		{
			float FloatValue = 0.0f;
			bParseSuccedded = FDefaultValueHelper::ParseFloat(Value, FloatValue);
			CastChecked<UFloatProperty>(Property)->SetPropertyValue_InContainer(DefaultObject, FloatValue);
		}
		else if (const UByteProperty* ByteProperty = Cast<const UByteProperty>(Property))
		{
			int32 IntValue = 0;
			if (const UEnum* Enum = ByteProperty->Enum)
			{
				IntValue = Enum->FindEnumIndex(FName(*Value));
				bParseSuccedded = (INDEX_NONE != IntValue);
			}
			else
			{
				bParseSuccedded = FDefaultValueHelper::ParseInt(Value, IntValue);
			}
			bParseSuccedded = bParseSuccedded && ( IntValue <= 255 ) && ( IntValue >= 0 );
			ByteProperty->SetPropertyValue_InContainer(DefaultObject, IntValue);
		}
		else if( Property->IsA(UStrProperty::StaticClass()) )
		{
			CastChecked<UStrProperty>(Property)->SetPropertyValue_InContainer(DefaultObject, Value);
		}
		else if( Property->IsA(UBoolProperty::StaticClass()) )
		{
			CastChecked<UBoolProperty>(Property)->SetPropertyValue_InContainer(DefaultObject, Value.ToBool());
		}
		else if( Property->IsA(UNameProperty::StaticClass()) )
		{
			CastChecked<UNameProperty>(Property)->SetPropertyValue_InContainer(DefaultObject, FName(*Value));
		}
		else if( Property->IsA(UTextProperty::StaticClass()) )
		{
			CastChecked<UTextProperty>(Property)->SetPropertyValue_InContainer(DefaultObject, FText::FromString(Value));
		}
		else if( Property->IsA(UClassProperty::StaticClass()) )
		{
			UClass* FoundClass = FindObject<UClass>(ANY_PACKAGE, *Value);
			CastChecked<UClassProperty>(Property)->SetPropertyValue_InContainer(DefaultObject, FoundClass);
		}
		else if( Property->IsA(UObjectPropertyBase::StaticClass()) )
		{
			CastChecked<UObjectPropertyBase>(Property)->SetObjectPropertyValue_InContainer(DefaultObject, FindObject<UObject>(ANY_PACKAGE, *Value));
		}
		else if (Property->IsA(UArrayProperty::StaticClass()) 
			|| Property->IsA(UMulticastDelegateProperty::StaticClass()))
		{
			FStringOutputDevice ImportError;
			const auto EndOfParsedBuff = Property->ImportText(Value.IsEmpty() ? TEXT("()") : *Value, Property->ContainerPtrToValuePtr<uint8>(DefaultObject), 0, NULL, &ImportError);
			bParseSuccedded = EndOfParsedBuff && ImportError.IsEmpty();
		}
		else
		{
			// HOOK UP NEW TYPES HERE
			check(0);
		}

	}
	else 
	{
		static UScriptStruct* VectorStruct = FindObjectChecked<UScriptStruct>(UObject::StaticClass(), TEXT("Vector"));
		static UScriptStruct* RotatorStruct = FindObjectChecked<UScriptStruct>(UObject::StaticClass(), TEXT("Rotator"));
		static UScriptStruct* TransformStruct = FindObjectChecked<UScriptStruct>(UObject::StaticClass(), TEXT("Transform"));
		static UScriptStruct* LinearColorStruct = FindObjectChecked<UScriptStruct>(UObject::StaticClass(), TEXT("LinearColor"));

		const UStructProperty* StructProperty = CastChecked<UStructProperty>(Property);

		// Struct properties must be handled differently, unfortunately.  We only support FVector, FRotator, and FTransform
		if( StructProperty->Struct == VectorStruct )
		{
			FVector V = FVector::ZeroVector;
			bParseSuccedded = FDefaultValueHelper::ParseVector(Value, V);
			Property->CopyCompleteValue( Property->ContainerPtrToValuePtr<uint8>(DefaultObject), &V );
		}
		else if( StructProperty->Struct == RotatorStruct )
		{
			FRotator R = FRotator::ZeroRotator;
			bParseSuccedded = FDefaultValueHelper::ParseRotator(Value, R);
			Property->CopyCompleteValue( Property->ContainerPtrToValuePtr<uint8>(DefaultObject), &R );
		}
		else if( StructProperty->Struct == TransformStruct )
		{
			FTransform T = FTransform::Identity;
			bParseSuccedded = T.InitFromString( Value );
			Property->CopyCompleteValue( Property->ContainerPtrToValuePtr<uint8>(DefaultObject), &T );
		}
		else if( StructProperty->Struct == LinearColorStruct )
		{
			FLinearColor Color;
			// Color form: "(R=%f,G=%f,B=%f,A=%f)"
			bParseSuccedded = Color.InitFromString(Value);
			Property->CopyCompleteValue( Property->ContainerPtrToValuePtr<uint8>(DefaultObject), &Color );
		}
		else if (StructProperty->Struct)
		{
			const UScriptStruct* Struct = StructProperty->Struct;
			const int32 StructSize = Struct->GetStructureSize() * StructProperty->ArrayDim;
			uint8* StructData = Property->ContainerPtrToValuePtr<uint8>(DefaultObject);
			StructProperty->InitializeValue(StructData);
			ensure(1 == StructProperty->ArrayDim);
			bParseSuccedded = FStructureEditorUtils::Fill_MakeStructureDefaultValue(Cast<const UUserDefinedStruct>(Struct), StructData);

			FStringOutputDevice ImportError;
			const auto EndOfParsedBuff = StructProperty->ImportText(Value.IsEmpty() ? TEXT("()") : *Value, StructData, 0, NULL, &ImportError);
			bParseSuccedded &= EndOfParsedBuff && ImportError.IsEmpty();
		}
	}

	return bParseSuccedded;
}

bool FBlueprintEditorUtils::PropertyValueToString(const UProperty* Property, const uint8* Container, FString& OutForm)
{
	check(Property && Container);
	OutForm.Empty();
	if (Property->IsA(UStructProperty::StaticClass()))
	{
		static UScriptStruct* VectorStruct = FindObjectChecked<UScriptStruct>(UObject::StaticClass(), TEXT("Vector"));
		static UScriptStruct* RotatorStruct = FindObjectChecked<UScriptStruct>(UObject::StaticClass(), TEXT("Rotator"));
		static UScriptStruct* TransformStruct = FindObjectChecked<UScriptStruct>(UObject::StaticClass(), TEXT("Transform"));
		static UScriptStruct* LinearColorStruct = FindObjectChecked<UScriptStruct>(UObject::StaticClass(), TEXT("LinearColor"));

		const UStructProperty* StructProperty = CastChecked<UStructProperty>(Property);

		// Struct properties must be handled differently, unfortunately.  We only support FVector, FRotator, and FTransform
		if (StructProperty->Struct == VectorStruct)
		{
			FVector Vector;
			Property->CopyCompleteValue(&Vector, Property->ContainerPtrToValuePtr<uint8>(Container));
			OutForm = FString::Printf(TEXT("%f,%f,%f"), Vector.X, Vector.Y, Vector.Z);
		}
		else if (StructProperty->Struct == RotatorStruct)
		{
			FRotator Rotator;
			Property->CopyCompleteValue(&Rotator, Property->ContainerPtrToValuePtr<uint8>(Container));
			OutForm = FString::Printf(TEXT("%f,%f,%f"), Rotator.Pitch, Rotator.Yaw, Rotator.Roll);
		}
		else if (StructProperty->Struct == TransformStruct)
		{
			FTransform Transform;
			Property->CopyCompleteValue(&Transform, Property->ContainerPtrToValuePtr<uint8>(Container));
			OutForm = Transform.ToString();
		}
		else if (StructProperty->Struct == LinearColorStruct)
		{
			FLinearColor Color;
			Property->CopyCompleteValue(&Color, Property->ContainerPtrToValuePtr<uint8>(Container));
			OutForm = Color.ToString();
		}
	}

	bool bSuccedded = true;
	if (OutForm.IsEmpty())
	{
		bSuccedded = Property->ExportText_InContainer(0, OutForm, Container, Container, NULL, 0);
	}
	return bSuccedded;
}

FName FBlueprintEditorUtils::GenerateUniqueGraphName(UBlueprint* const BlueprintOuter, FString const& ProposedName)
{
	FName UniqueGraphName(*ProposedName);

	int32 CountPostfix = 1;
	while (!FBlueprintEditorUtils::IsGraphNameUnique(BlueprintOuter, UniqueGraphName))
	{
		UniqueGraphName = FName(*FString::Printf(TEXT("%s%i"), *ProposedName, CountPostfix));
		++CountPostfix;
	}

	return UniqueGraphName;
}

bool FBlueprintEditorUtils::CheckIfNodeConnectsToSelection(UEdGraphNode* InNode, const TSet<UEdGraphNode*>& InSelectionSet)
{
	const UEdGraphSchema_K2* Schema = GetDefault<UEdGraphSchema_K2>();

	for (int32 PinIndex = 0; PinIndex < InNode->Pins.Num(); ++PinIndex)
	{
		UEdGraphPin* Pin = InNode->Pins[PinIndex];
		if(Pin->Direction == EGPD_Input && Pin->PinType.PinCategory != Schema->PC_Exec)
		{
			for (int32 LinkIndex = 0; LinkIndex < Pin->LinkedTo.Num(); ++LinkIndex)
			{
				UEdGraphPin* LinkedToPin = Pin->LinkedTo[LinkIndex];

				// The InNode, which is NOT in the new function, is checking if one of it's pins IS in the function, return true if it is. If not, check the node.
				if(InSelectionSet.Contains(LinkedToPin->GetOwningNode()))
				{
					return true;
				}

				// Check the node recursively to see if it is connected back with selection.
				if(CheckIfNodeConnectsToSelection(LinkedToPin->GetOwningNode(), InSelectionSet))
				{
					return true;
				}
			}
		}
	}

	return false;
}

bool FBlueprintEditorUtils::CheckIfSelectionIsCycling(const TSet<UEdGraphNode*>& InSelectionSet, FCompilerResultsLog& InMessageLog)
{
	const UEdGraphSchema_K2* Schema = GetDefault<UEdGraphSchema_K2>();
	for (auto NodeIt = InSelectionSet.CreateConstIterator(); NodeIt; ++NodeIt)
	{
		if (UEdGraphNode* Node = Cast<UEdGraphNode>(*NodeIt))
		{
			for (int32 PinIndex = 0; PinIndex < Node->Pins.Num(); ++PinIndex)
			{
				UEdGraphPin* Pin = Node->Pins[PinIndex];
				if(Pin->Direction == EGPD_Input && Pin->PinType.PinCategory != Schema->PC_Exec)
				{
					for (int32 LinkIndex = 0; LinkIndex < Pin->LinkedTo.Num(); ++LinkIndex)
					{
						UEdGraphPin* LinkedToPin = Pin->LinkedTo[LinkIndex];

						// Check to see if this node, which is IN the selection, has any connections OUTSIDE the selection
						// If it does, check to see if those nodes have any connections IN the selection
						if(!InSelectionSet.Contains(LinkedToPin->GetOwningNode()))
						{
							if(CheckIfNodeConnectsToSelection(LinkedToPin->GetOwningNode(), InSelectionSet))
							{
								InMessageLog.Error(*LOCTEXT("DependencyCyleDetected_Error", "Dependency cycle detected, preventing node @@ from being scheduled").ToString(), LinkedToPin->GetOwningNode());
								return true;
							}
						}
					}
				}
			}
		}
	}

	return false;
}

bool FBlueprintEditorUtils::IsPaletteActionReadOnly(TSharedPtr<FEdGraphSchemaAction> ActionIn, TSharedPtr<FBlueprintEditor> const BlueprintEditorIn)
{
	check(BlueprintEditorIn.IsValid());
	UBlueprint const* const BlueprintObj = BlueprintEditorIn->GetBlueprintObj();

	bool bIsReadOnly = false;
	if(ActionIn->GetTypeId() == FEdGraphSchemaAction_K2Graph::StaticGetTypeId())
	{
		FEdGraphSchemaAction_K2Graph* GraphAction = (FEdGraphSchemaAction_K2Graph*)ActionIn.Get();
		// No graph is evidence of an overridable function, don't let the user modify it
		if(GraphAction->EdGraph == NULL)
		{
			bIsReadOnly = true;
		}
		else
		{
			// Graphs that cannot be deleted or re-named are read-only
			if ( !(GraphAction->EdGraph->bAllowDeletion || GraphAction->EdGraph->bAllowRenaming) )
			{
				bIsReadOnly = true;
			}
			else
			{
				if(GraphAction->GraphType == EEdGraphSchemaAction_K2Graph::Function)
				{
					// Check if the function is an override
					UFunction* OverrideFunc = FindField<UFunction>(BlueprintObj->ParentClass, GraphAction->FuncName);
					if ( OverrideFunc != NULL )
					{
						bIsReadOnly = true;
					}
				}
				else if(GraphAction->GraphType == EEdGraphSchemaAction_K2Graph::Interface)
				{
					// Interfaces cannot be renamed
					bIsReadOnly = true;
				}
			}
		}
	}
	else if(ActionIn->GetTypeId() == FEdGraphSchemaAction_K2Var::StaticGetTypeId())
	{
		FEdGraphSchemaAction_K2Var* VarAction = (FEdGraphSchemaAction_K2Var*)ActionIn.Get();

		bIsReadOnly = true;

		if( FBlueprintEditorUtils::FindNewVariableIndex(BlueprintObj, VarAction->GetVariableName()) != INDEX_NONE)
		{
			bIsReadOnly = false;
		}
		else if(BlueprintObj->FindTimelineTemplateByVariableName(VarAction->GetVariableName()))
		{
			bIsReadOnly = false;
		}
		else if(BlueprintEditorIn->CanAccessComponentsMode())
		{
			// Wasn't in the introduced variable list; try to find the associated SCS node
			//@TODO: The SCS-generated variables should be in the variable list and have a link back;
			// As it stands, you cannot do any metadata operations on a SCS variable, and you have to do icky code like the following
			TArray<USCS_Node*> Nodes = BlueprintObj->SimpleConstructionScript->GetAllNodes();
			for (TArray<USCS_Node*>::TConstIterator NodeIt(Nodes); NodeIt; ++NodeIt)
			{
				USCS_Node* CurrentNode = *NodeIt;
				if (CurrentNode->VariableName == VarAction->GetVariableName())
				{
					bIsReadOnly = false;
					break;
				}
			}
		}
	}
	else if(ActionIn->GetTypeId() == FEdGraphSchemaAction_K2Delegate::StaticGetTypeId())
	{
		FEdGraphSchemaAction_K2Delegate* DelegateAction = (FEdGraphSchemaAction_K2Delegate*)ActionIn.Get();

		if( FBlueprintEditorUtils::FindNewVariableIndex(BlueprintObj, DelegateAction->GetDelegateName()) == INDEX_NONE)
		{
			bIsReadOnly = true;
		}
	}
	else if (ActionIn->GetTypeId() == FEdGraphSchemaAction_K2Event::StaticGetTypeId())
	{
		FEdGraphSchemaAction_K2Event* EventAction = (FEdGraphSchemaAction_K2Event*)ActionIn.Get();
		UK2Node* AssociatedNode = EventAction->NodeTemplate;

		bIsReadOnly = (AssociatedNode == NULL) || (!AssociatedNode->bCanRenameNode);	
	}

	return bIsReadOnly;
}

struct FUberGraphHelper
{
	static void GetAll(const UBlueprint* Blueprint, TArray<UEdGraph*>& OutGraphs)
	{
		for (const auto UberGraph : Blueprint->UbergraphPages)
		{
			OutGraphs.Add(UberGraph);
			UberGraph->GetAllChildrenGraphs(OutGraphs);
		}
	}
};

FName FBlueprintEditorUtils::GetFunctionNameFromClassByGuid(const UClass* InClass, const FGuid FunctionGuid)
{
	TArray<UBlueprint*> Blueprints;
	UBlueprint::GetBlueprintHierarchyFromClass(InClass, Blueprints);

	for (int32 BPIndex = 0; BPIndex < Blueprints.Num(); ++BPIndex)
	{
		UBlueprint* Blueprint = Blueprints[BPIndex];
		for (int32 FunctionIndex = 0; FunctionIndex < Blueprint->FunctionGraphs.Num(); ++FunctionIndex)
		{
			UEdGraph* FunctionGraph = Blueprint->FunctionGraphs[FunctionIndex];
			if (FunctionGraph && FunctionGraph->GraphGuid == FunctionGuid)
			{
				return FunctionGraph->GetFName();
			}
		}

		//FUNCTIONS BASED ON CUSTOM EVENTS:
		TArray<UEdGraph*> UberGraphs;
		FUberGraphHelper::GetAll(Blueprint, UberGraphs);
		for (const auto UberGraph : UberGraphs)
		{
			TArray<UK2Node_CustomEvent*> CustomEvents;
			UberGraph->GetNodesOfClass(CustomEvents);
			for (const auto CustomEvent : CustomEvents)
			{
				if (!CustomEvent->bOverrideFunction && (CustomEvent->NodeGuid == FunctionGuid))
				{
					ensure(CustomEvent->CustomFunctionName != NAME_None);
					return CustomEvent->CustomFunctionName;
				}
			}
		}
	}

	return NAME_None;
}

bool FBlueprintEditorUtils::GetFunctionGuidFromClassByFieldName(const UClass* InClass, const FName FunctionName, FGuid& FunctionGuid)
{
	TArray<UBlueprint*> Blueprints;
	UBlueprint::GetBlueprintHierarchyFromClass(InClass, Blueprints);

	for (int32 BPIndex = 0; BPIndex < Blueprints.Num(); ++BPIndex)
	{
		UBlueprint* Blueprint = Blueprints[BPIndex];
		for (int32 FunctionIndex = 0; FunctionIndex < Blueprint->FunctionGraphs.Num(); ++FunctionIndex)
		{
			UEdGraph* FunctionGraph = Blueprint->FunctionGraphs[FunctionIndex];
			if (FunctionGraph && FunctionGraph->GetFName() == FunctionName)
			{
				FunctionGuid = FunctionGraph->GraphGuid;
				return true;
			}
		}

		TArray<UEdGraph*> UberGraphs;
		FUberGraphHelper::GetAll(Blueprint, UberGraphs);
		for (const auto UberGraph : UberGraphs)
		{
			TArray<UK2Node_CustomEvent*> CustomEvents;
			UberGraph->GetNodesOfClass(CustomEvents);
			for (const auto CustomEvent : CustomEvents)
			{
				if (!CustomEvent->bOverrideFunction && (CustomEvent->CustomFunctionName == FunctionName))
				{
					ensure(CustomEvent->CustomFunctionName != NAME_None);
					ensure(CustomEvent->NodeGuid.IsValid());
					FunctionGuid = CustomEvent->NodeGuid;
					return true;
				}
			}
		}
	}

	return false;
}

void FBlueprintEditorUtils::GetEntryAndResultNodes(const UEdGraph* InGraph, TWeakObjectPtr<class UK2Node_EditablePinBase>& OutEntryNode, TWeakObjectPtr<class UK2Node_EditablePinBase>& OutResultNode)
{
	if (InGraph)
	{
		// There are a few different potential configurations for editable graphs (FunctionEntry/Result, Tunnel Pairs, etc).
		// Step through each case until we find one that matches what appears to be in the graph.  This could be improved if
		// we want to add more robust typing to the graphs themselves

		// Case 1:  Function Entry / Result Pair ------------------
		TArray<UK2Node_FunctionEntry*> EntryNodes;
		InGraph->GetNodesOfClass(EntryNodes);

		if (EntryNodes.Num() > 0)
		{
			if (EntryNodes[0]->IsEditable())
			{
				OutEntryNode = EntryNodes[0];

				// Find a result node
				TArray<UK2Node_FunctionResult*> ResultNodes;
				InGraph->GetNodesOfClass(ResultNodes);

				check(ResultNodes.Num() <= 1);
				UK2Node_FunctionResult* ResultNode = ResultNodes.Num() ? ResultNodes[0] : NULL;
				// Note:  we assume that if the entry is editable, the result is too (since the entry node is guaranteed to be there on graph creation, but the result isn't)
				if( ResultNode )
				{
					OutResultNode = ResultNode;
				}
			}
		}
		else
		{
			// Case 2:  Tunnel Pair -----------------------------------
			TArray<UK2Node_Tunnel*> TunnelNodes;
			InGraph->GetNodesOfClass(TunnelNodes);

			if (TunnelNodes.Num() > 0)
			{
				// Iterate over the tunnel nodes, and try to find an entry and exit
				for (int32 i = 0; i < TunnelNodes.Num(); i++)
				{
					UK2Node_Tunnel* Node = TunnelNodes[i];
					// Composite nodes should never be considered for function entry / exit, since we're searching for a graph's terminals
					if (Node->IsEditable() && !Node->IsA(UK2Node_Composite::StaticClass()))
					{
						if (Node->bCanHaveOutputs)
						{
							ensure(!OutEntryNode.IsValid());
							OutEntryNode = Node;
						}
						else if (Node->bCanHaveInputs)
						{
							ensure(!OutResultNode.IsValid());
							OutResultNode = Node;
						}
					}
				}
			}
		}
	}
}

FText FBlueprintEditorUtils::GetGraphDescription(const UEdGraph* InGraph)
{
	TWeakObjectPtr<class UK2Node_EditablePinBase> EntryNode;
	TWeakObjectPtr<class UK2Node_EditablePinBase> ResultNode;
	GetEntryAndResultNodes(InGraph, EntryNode, ResultNode);

	UK2Node_EditablePinBase * FunctionEntryNode = EntryNode.Get();
	if (UK2Node_FunctionEntry* TypedEntryNode = Cast<UK2Node_FunctionEntry>(FunctionEntryNode))
	{
		return FText::FromString(TypedEntryNode->MetaData.ToolTip);
	}
	else if (UK2Node_Tunnel* TunnelNode = ExactCast<UK2Node_Tunnel>(FunctionEntryNode))
	{
		// Must be exactly a tunnel, not a macro instance
		return FText::FromString(TunnelNode->MetaData.ToolTip);
	}

	return LOCTEXT( "NoGraphTooltip", "(None)" );
}

#undef LOCTEXT_NAMESPACE
<|MERGE_RESOLUTION|>--- conflicted
+++ resolved
@@ -3008,18 +3008,12 @@
 					VisibleVariables.AddUnique(ParentBP->NewVariables[VariableIndex].VarName);
 				}
 
-<<<<<<< HEAD
-				for(int32 TimelineIndex = 0; TimelineIndex < ParentBP->Timelines.Num(); ++TimelineIndex)
-				{
-					VisibleVariables.AddUnique(ParentBP->Timelines[TimelineIndex]->GetFName());
-=======
 				for (auto Timeline : ParentBP->Timelines)
 				{
 					if (Timeline)
 					{
 						VisibleVariables.AddUnique(Timeline->GetFName());
 					}
->>>>>>> 3f3b556c
 				}
 			}
 		}
@@ -3363,8 +3357,6 @@
 				// No other local variables will match, we are done
 				return;
 			}
-<<<<<<< HEAD
-=======
 		}
 	}
 }
@@ -3389,7 +3381,6 @@
 		{
 			const FName FunctionName = (FunctionNode->CustomGeneratedFunctionName != NAME_None) ? FunctionNode->CustomGeneratedFunctionName : FunctionNode->GetGraph()->GetFName();
 			Function = SearchScope->FindFunctionByName(FunctionName);
->>>>>>> 3f3b556c
 		}
 	}
 
