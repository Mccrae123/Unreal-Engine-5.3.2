// Copyright Epic Games, Inc. All Rights Reserved.

#include "Kismet2/KismetDebugUtilities.h"
#include "Engine/BlueprintGeneratedClass.h"
#include "GameFramework/Actor.h"
#include "UObject/PropertyPortFlags.h"
#include "UObject/TextProperty.h"
#include "Widgets/DeclarativeSyntaxSupport.h"
#include "Widgets/SWidget.h"
#include "Layout/WidgetPath.h"
#include "Framework/Application/MenuStack.h"
#include "Framework/Application/SlateApplication.h"
#include "Widgets/Layout/SBorder.h"
#include "Widgets/Layout/SBox.h"
#include "Widgets/Text/SMultiLineEditableText.h"
#include "Widgets/Layout/SScrollBox.h"
#include "EditorStyleSet.h"
#include "Engine/Blueprint.h"
#include "EdGraph/EdGraph.h"
#include "Editor/UnrealEdEngine.h"
#include "Settings/EditorExperimentalSettings.h"
#include "CallStackViewer.h"
#include "WatchPointViewer.h"
#include "Animation/AnimBlueprintGeneratedClass.h"
#include "UnrealEdGlobals.h"
#include "Kismet2/Breakpoint.h"
#include "Kismet2/WatchedPin.h"
#include "ActorEditorUtils.h"
#include "EdGraphSchema_K2.h"
#include "K2Node.h"
#include "K2Node_Tunnel.h"
#include "K2Node_FunctionEntry.h"
#include "K2Node_Knot.h"
#include "K2Node_MacroInstance.h"
#include "K2Node_Message.h"
#include "Kismet2/KismetEditorUtilities.h"
#include "Kismet2/BlueprintEditorUtils.h"
#include "Logging/TokenizedMessage.h"
#include "Logging/MessageLog.h"
#include "Misc/UObjectToken.h"
#include "AnimGraphNode_Base.h"
#include "UObject/UnrealType.h"
#include "AnimationGraphSchema.h"
<<<<<<< HEAD
=======
#include "BlueprintEditorSettings.h"
>>>>>>> 6bbb88c8

#define LOCTEXT_NAMESPACE "BlueprintDebugging"

/** Per-thread data for use by FKismetDebugUtilities functions */
class FKismetDebugUtilitiesData : public TThreadSingleton<FKismetDebugUtilitiesData>
{
public:
	FKismetDebugUtilitiesData()
		: TargetGraphNodes()
		, CurrentInstructionPointer(nullptr)
		, MostRecentBreakpointInstructionPointer(nullptr)
		, MostRecentStoppedNode(nullptr)
		, TargetGraphStackDepth(INDEX_NONE)
		, MostRecentBreakpointGraphStackDepth(INDEX_NONE)
		, MostRecentBreakpointInstructionOffset(INDEX_NONE)
		, StackFrameAtIntraframeDebugging(nullptr)
		, TraceStackSamples(FKismetDebugUtilities::MAX_TRACE_STACK_SAMPLES)
		, bIsSingleStepping(false)
		, bIsSteppingOut(false)
	{
	}

	void Reset()
	{
		TargetGraphNodes.Empty();
		CurrentInstructionPointer = nullptr;
		MostRecentStoppedNode = nullptr;

		TargetGraphStackDepth = INDEX_NONE;
		MostRecentBreakpointGraphStackDepth = INDEX_NONE;
		MostRecentBreakpointInstructionOffset = INDEX_NONE;
		StackFrameAtIntraframeDebugging = nullptr;

		bIsSingleStepping = false;
		bIsSteppingOut = false;
	}

	// List of graph nodes that the user wants to stop at, at the current TargetGraphStackDepth. Used for Step Over:
	TArray< TWeakObjectPtr< class UEdGraphNode> > TargetGraphNodes;

	// Current node:
	TWeakObjectPtr< class UEdGraphNode > CurrentInstructionPointer;

	// The current instruction encountered if we are stopped at a breakpoint; NULL otherwise
	TWeakObjectPtr< class UEdGraphNode > MostRecentBreakpointInstructionPointer;
	
	// The last node that we decided to break on for any reason (e.g. breakpoint, exception, or step operation):
	TWeakObjectPtr< class UEdGraphNode > MostRecentStoppedNode;

	// The target graph call stack depth. INDEX_NONE if not active
	int32 TargetGraphStackDepth;

	// The graph stack depth that a breakpoint was hit at, used to ensure that breakpoints
	// can be hit multiple times in the case of recursion
	int32 MostRecentBreakpointGraphStackDepth;

	// The instruction that we hit a breakpoint at, this is used to ensure that a given node
	// can be stepped over reliably (but still break multiple times in the case of recursion):
	int32 MostRecentBreakpointInstructionOffset;

	// The last message that an exception delivered
	FText LastExceptionMessage;

	// Only valid inside intraframe debugging
	const FFrame* StackFrameAtIntraframeDebugging;

	// This data is used for the 'marching ants' display in the blueprint editor
	TSimpleRingBuffer<FKismetTraceSample> TraceStackSamples;

	// This flag controls whether we're trying to 'step in' to a function
	bool bIsSingleStepping;

	// This flag controls whether we're trying to 'step out' of a graph
	bool bIsSteppingOut;
};

//////////////////////////////////////////////////////////////////////////
// FKismetDebugUtilities

void FKismetDebugUtilities::EndOfScriptExecution(const FBlueprintContextTracker& BlueprintContext)
{
	if(BlueprintContext.GetScriptEntryTag() == 1)
	{
		// if this is our last VM frame, then clear stepping data:
		FKismetDebugUtilitiesData& Data = FKismetDebugUtilitiesData::Get();

		Data.Reset();
	}
}

void FKismetDebugUtilities::RequestSingleStepIn()
{
	FKismetDebugUtilitiesData& Data = FKismetDebugUtilitiesData::Get();

	Data.bIsSingleStepping = true;
}

void FKismetDebugUtilities::RequestStepOver()
{
	FKismetDebugUtilitiesData& Data = FKismetDebugUtilitiesData::Get();
	const TArray<const FFrame*>& ScriptStack = FBlueprintContextTracker::Get().GetScriptStack();

	if(ScriptStack.Num() > 0)
	{
		Data.TargetGraphStackDepth = ScriptStack.Num();
		
		// get the current graph that we're stopped at:
		const FFrame* CurrentFrame = ScriptStack.Last();
		if(CurrentFrame->Object)
		{
			if(UBlueprintGeneratedClass* BPGC = Cast<UBlueprintGeneratedClass>(CurrentFrame->Object->GetClass()))
			{
				const int32 BreakpointOffset = CurrentFrame->Code - CurrentFrame->Node->Script.GetData() - 1;
				UEdGraphNode* BlueprintNode = BPGC->DebugData.FindSourceNodeFromCodeLocation(CurrentFrame->Node, BreakpointOffset, true);
				if(BlueprintNode)
				{
					// add any nodes connected via execs as TargetGraphNodes:
					for(UEdGraphPin* Pin : BlueprintNode->Pins)
					{
						if(Pin->Direction == EGPD_Output && Pin->PinType.PinCategory == UEdGraphSchema_K2::PC_Exec && Pin->LinkedTo.Num() > 0)
						{
							for(UEdGraphPin* LinkedTo : Pin->LinkedTo)
							{
								UEdGraphNode* GraphNode = LinkedTo->GetOwningNode();
								if(UK2Node_Knot* Knot = Cast<UK2Node_Knot>(GraphNode))
								{
									// search the knot chain to find the actual node:
									GraphNode = Knot->GetExecTerminal();
								}

								if(GraphNode)
								{
									Data.TargetGraphNodes.AddUnique(GraphNode);
								}
							}
						}
					}
				}
			}
		}
	}
}

void FKismetDebugUtilities::RequestStepOut()
{
	FKismetDebugUtilitiesData& Data = FKismetDebugUtilitiesData::Get();
	const TArray<const FFrame*>& ScriptStack = FBlueprintContextTracker::Get().GetScriptStack();

	Data.bIsSingleStepping = false;
	if (ScriptStack.Num() > 1)
	{
		Data.bIsSteppingOut = true;
		Data.TargetGraphStackDepth = ScriptStack.Num() - 1;
	}
}

void FKismetDebugUtilities::OnScriptException(const UObject* ActiveObject, const FFrame& StackFrame, const FBlueprintExceptionInfo& Info)
{
	FKismetDebugUtilitiesData& Data = FKismetDebugUtilitiesData::Get();

	struct Local
	{
		static void OnMessageLogLinkActivated(const class TSharedRef<IMessageToken>& Token)
		{
			if( Token->GetType() == EMessageToken::Object )
			{
				const TSharedRef<FUObjectToken> UObjectToken = StaticCastSharedRef<FUObjectToken>(Token);
				if(UObjectToken->GetObject().IsValid())
				{
					FKismetEditorUtilities::BringKismetToFocusAttentionOnObject(UObjectToken->GetObject().Get());
				}	
			}
		}
	};

	checkSlow(ActiveObject != nullptr);

	// Ignore script exceptions for preview actors
	if(FActorEditorUtils::IsAPreviewOrInactiveActor(Cast<const AActor>(ActiveObject)))
	{
		return;
	}
	
	UClass* ClassContainingCode = FindClassForNode(ActiveObject, StackFrame.Node);
	UBlueprint* BlueprintObj = (ClassContainingCode ? Cast<UBlueprint>(ClassContainingCode->ClassGeneratedBy) : nullptr);
	if (BlueprintObj)
	{
		const FBlueprintExceptionInfo* ExceptionInfo = &Info;
		bool bResetObjectBeingDebuggedWhenFinished = false;
		UObject* ObjectBeingDebugged = BlueprintObj->GetObjectBeingDebugged();
		UObject* SavedObjectBeingDebugged = ObjectBeingDebugged;
		UWorld* WorldBeingDebugged = BlueprintObj->GetWorldBeingDebugged();
		const FString& PathToDebug = BlueprintObj->GetObjectPathToDebug();
		
<<<<<<< HEAD
		if (ObjectBeingDebugged == nullptr)
=======
		if (ObjectBeingDebugged == nullptr && !PathToDebug.IsEmpty())
>>>>>>> 6bbb88c8
		{
			// Check if we need to update the object being debugged
			UObject* ObjectToDebug = FindObjectSafe<UObject>(nullptr, *PathToDebug);
			if (ObjectToDebug)
			{
				// If the path to debug matches a newly-spawned object, set the hard reference now
				ObjectBeingDebugged = ObjectToDebug;
				BlueprintObj->SetObjectBeingDebugged(ObjectBeingDebugged);
			}
		}

		const int32 BreakpointOffset = StackFrame.Code - StackFrame.Node->Script.GetData() - 1;

		bool bShouldBreakExecution = false;
		bool bForceToCurrentObject = false;
		bool bIsStepping = Data.bIsSingleStepping || Data.TargetGraphStackDepth != INDEX_NONE;

		switch (Info.GetType())
		{
		case EBlueprintExceptionType::Breakpoint:
			bShouldBreakExecution = true;
			break;
		case EBlueprintExceptionType::Tracepoint:
			bShouldBreakExecution = bIsStepping;
			break;
		case EBlueprintExceptionType::WireTracepoint:
			break;
		case EBlueprintExceptionType::AccessViolation:
			if ( GIsEditor && GIsPlayInEditorWorld )
			{
				// declared as its own variable since it's flushed (logs pushed to std output) on destruction
				// we want the full message constructed before it's logged
				TSharedRef<FTokenizedMessage> Message = FTokenizedMessage::Create(EMessageSeverity::Error);
				Message->AddToken(FTextToken::Create(FText::Format(LOCTEXT("RuntimeErrorMessageFmt", "Blueprint Runtime Error: \"{0}\"."), Info.GetDescription())));

#if WITH_EDITORONLY_DATA // to protect access to GeneratedClass->DebugData
				UBlueprintGeneratedClass* GeneratedClass = Cast<UBlueprintGeneratedClass>(ClassContainingCode);
				if ((GeneratedClass != nullptr) && GeneratedClass->DebugData.IsValid())
				{
					UEdGraphNode* BlueprintNode = GeneratedClass->DebugData.FindSourceNodeFromCodeLocation(StackFrame.Node, BreakpointOffset, true);
					// if instead, there is a node we can point to...
					if (BlueprintNode != nullptr)
					{
						Message->AddToken(FTextToken::Create(LOCTEXT("RuntimeErrorBlueprintNodeLabel", "Node: ")));
						Message->AddToken(FUObjectToken::Create(BlueprintNode, BlueprintNode->GetNodeTitle(ENodeTitleType::ListView))
							->OnMessageTokenActivated(FOnMessageTokenActivated::CreateStatic(&Local::OnMessageLogLinkActivated))
						);

						Message->AddToken(FTextToken::Create(LOCTEXT("RuntimeErrorBlueprintGraphLabel", "Graph: ")));
						Message->AddToken(FUObjectToken::Create(BlueprintNode->GetGraph(), FText::FromString(GetNameSafe(BlueprintNode->GetGraph())))
							->OnMessageTokenActivated(FOnMessageTokenActivated::CreateStatic(&Local::OnMessageLogLinkActivated))
						);
					}
				}
#endif // WITH_EDITORONLY_DATA

				// NOTE: StackFrame.Node is not a blueprint node like you may think ("Node" has some legacy meaning)
				Message->AddToken(FTextToken::Create(LOCTEXT("RuntimeErrorBlueprintFunctionLabel", "Function: ")));
				Message->AddToken(FUObjectToken::Create(StackFrame.Node, StackFrame.Node->GetDisplayNameText())
					->OnMessageTokenActivated(FOnMessageTokenActivated::CreateStatic(&Local::OnMessageLogLinkActivated))
				);

				Message->AddToken(FTextToken::Create(LOCTEXT("RuntimeErrorBlueprintObjectLabel", "Blueprint: ")));
				Message->AddToken(FUObjectToken::Create(BlueprintObj, FText::FromString(BlueprintObj->GetName()))
					->OnMessageTokenActivated(FOnMessageTokenActivated::CreateStatic(&Local::OnMessageLogLinkActivated))
				);

				FMessageLog("PIE").AddMessage(Message);
			}
			bForceToCurrentObject = true;
			bShouldBreakExecution = GetDefault<UEditorExperimentalSettings>()->bBreakOnExceptions;
			break;
		case EBlueprintExceptionType::InfiniteLoop:
			bForceToCurrentObject = true;
			bShouldBreakExecution = GetDefault<UEditorExperimentalSettings>()->bBreakOnExceptions;
			break;
		default:
			bForceToCurrentObject = true;
			bShouldBreakExecution = GetDefault<UEditorExperimentalSettings>()->bBreakOnExceptions;
			break;
		}

		if (!bForceToCurrentObject && bIsStepping)
		{
			// If we're stepping, temporarily override the selected debug object so step into always works)
			bForceToCurrentObject = true;
		}

		// If we are debugging a specific world, the object needs to be in it
		if (WorldBeingDebugged != nullptr && !ActiveObject->IsIn(WorldBeingDebugged))
		{
			// Might be a streaming level case, so find the real world to see
			const UObject *ObjOuter = ActiveObject;
			const UWorld *ObjWorld = nullptr;
			bool FailedWorldCheck = true;
			while(ObjWorld == nullptr && ObjOuter != nullptr)
			{
				ObjOuter = ObjOuter->GetOuter();
				ObjWorld = Cast<const UWorld>(ObjOuter);
			}
			if (ObjWorld && ObjWorld->PersistentLevel)
			{
				if (ObjWorld->PersistentLevel->OwningWorld == WorldBeingDebugged)
				{
					// Its ok, the owning world is the world being debugged
					FailedWorldCheck = false;
				}				
			}

			if (FailedWorldCheck)
			{
				bForceToCurrentObject = false;
				bShouldBreakExecution = false;
			}
		}

		if (bShouldBreakExecution)
		{
			if ((PathToDebug.IsEmpty()) || (bForceToCurrentObject))
			{
				// If there was nothing being debugged, treat this as a one-shot, temporarily set this object as being debugged,
				// and continue allowing any breakpoint to hit later on
				bResetObjectBeingDebuggedWhenFinished = true;
				ObjectBeingDebugged = const_cast<UObject*>(ActiveObject);
				BlueprintObj->SetObjectBeingDebugged(ObjectBeingDebugged);
			}
		}

		if (ObjectBeingDebugged == ActiveObject)
		{
			// Record into the trace log
			FKismetTraceSample& Tracer = Data.TraceStackSamples.WriteNewElementUninitialized();
			Tracer.Context = MakeWeakObjectPtr(const_cast<UObject*>(ActiveObject));
			Tracer.Function = StackFrame.Node;
			Tracer.Offset = BreakpointOffset; //@TODO: Might want to make this a parameter of Info
			Tracer.ObservationTime = FPlatformTime::Seconds();

			// Find the node that generated the code which we hit
			UEdGraphNode* NodeStoppedAt = FindSourceNodeForCodeLocation(ActiveObject, StackFrame.Node, BreakpointOffset, /*bAllowImpreciseHit=*/ true);
			if (NodeStoppedAt && (Info.GetType() == EBlueprintExceptionType::Tracepoint || Info.GetType() == EBlueprintExceptionType::Breakpoint))
			{
				// Handle Node stepping and update the stack
				CheckBreakConditions(NodeStoppedAt, Info.GetType() == EBlueprintExceptionType::Breakpoint, BreakpointOffset, bShouldBreakExecution);
			}

			// Can't do intraframe debugging when the editor is actively stopping
			if (GEditor->ShouldEndPlayMap())
			{
				bShouldBreakExecution = false;
			}

			// Handle a breakpoint or single-step
			if (bShouldBreakExecution)
			{
				AttemptToBreakExecution(BlueprintObj, ActiveObject, StackFrame, *ExceptionInfo, NodeStoppedAt, BreakpointOffset);
			}
		}

		// Reset the object being debugged if we forced it to be something different
		if (bResetObjectBeingDebuggedWhenFinished)
		{
			if (BlueprintObj->GetObjectBeingDebugged() == ObjectBeingDebugged)
			{
				// Only reset if it's still what we expected, if the user picked a new object from the UI we want to respect that
				BlueprintObj->SetObjectBeingDebugged(SavedObjectBeingDebugged);
			}
		}

		const auto ShowScriptExceptionError = [&](const FText& InExceptionErrorMsg)
		{
			if (GUnrealEd->PlayWorld != nullptr)
			{
				GEditor->RequestEndPlayMap();
				FSlateApplication::Get().LeaveDebuggingMode();
			}

			// Launch a message box notifying the user why they have been booted
			{
				// Callback to display a pop-up showing the Callstack, the user can highlight and copy this if needed
				auto DisplayCallStackLambda = [](const FText CallStack)
				{
					TSharedPtr<SMultiLineEditableText> TextBlock;
					TSharedRef<SWidget> DisplayWidget =
						SNew(SBox)
						.MaxDesiredHeight(512)
						.MaxDesiredWidth(512)
						.Content()
						[
							SNew(SBorder)
							.BorderImage(FEditorStyle::GetBrush("ToolPanel.GroupBorder"))
							[
								SNew(SScrollBox)
								+ SScrollBox::Slot()
								[
									SAssignNew(TextBlock, SMultiLineEditableText)
									.AutoWrapText(true)
									.IsReadOnly(true)
									.Text(CallStack)
								]
							]
						];

					FSlateApplication::Get().PushMenu(
						FSlateApplication::Get().GetActiveTopLevelWindow().ToSharedRef(),
						FWidgetPath(),
						DisplayWidget,
						FSlateApplication::Get().GetCursorPos(),
						FPopupTransitionEffect(FPopupTransitionEffect::TypeInPopup)
						);

					FSlateApplication::Get().SetKeyboardFocus(TextBlock);
				};

				TSharedRef<FTokenizedMessage> Message = FTokenizedMessage::Create(EMessageSeverity::Error);

				// Display the main error message
				Message->AddToken(FTextToken::Create(InExceptionErrorMsg));

				// Display a link to the UObject and the UFunction that is crashing
				{
					// Get the name of the Blueprint
					FString BlueprintName;
					BlueprintObj->GetName(BlueprintName);

					Message->AddToken(FTextToken::Create(LOCTEXT("ShowScriptExceptionError_BlueprintLabel", "Blueprint: ")));
					Message->AddToken(FUObjectToken::Create(BlueprintObj, FText::FromString(BlueprintName)));
				}
				{
					// If a source node is found, that's the token we want to link, otherwise settle with the UFunction
					const int32 BreakpointOpCodeOffset = StackFrame.Code - StackFrame.Node->Script.GetData() - 1; //@TODO: Might want to make this a parameter of Info
					UEdGraphNode* SourceNode = FindSourceNodeForCodeLocation(ActiveObject, StackFrame.Node, BreakpointOpCodeOffset, /*bAllowImpreciseHit=*/ true);

					Message->AddToken(FTextToken::Create(LOCTEXT("ShowScriptExceptionError_FunctionLabel", "Function: ")));
					if (SourceNode)
					{
						Message->AddToken(FUObjectToken::Create(SourceNode, SourceNode->GetNodeTitle(ENodeTitleType::ListView)));
					}
					else
					{
						Message->AddToken(FUObjectToken::Create(StackFrame.Node, StackFrame.Node->GetDisplayNameText()));
					}
				}

				// Display a pop-up that will display the complete script callstack
				Message->AddToken(FTextToken::Create(LOCTEXT("ShowScriptExceptionError_CallStackLabel", "Call Stack: ")));
				Message->AddToken(FActionToken::Create(LOCTEXT("ShowScriptExceptionError_ShowCallStack", "Show"), LOCTEXT("ShowScriptExceptionError_ShowCallStackDesc", "Displays the underlying callstack, tracing what function calls led to the assert occuring."), FOnActionTokenExecuted::CreateStatic(DisplayCallStackLambda, FText::FromString(StackFrame.GetStackTrace()))));
				FMessageLog("PIE").AddMessage(Message);
			}
		};

		// Extra cleanup after potential interactive handling
		switch (Info.GetType())
		{
		case EBlueprintExceptionType::FatalError:
			ShowScriptExceptionError(FText::Format(LOCTEXT("ShowScriptExceptionError_FatalErrorFmt", "Fatal error detected: \"{0}\"."), Info.GetDescription()));
			break;
		case EBlueprintExceptionType::InfiniteLoop:
			ShowScriptExceptionError(LOCTEXT("ShowScriptExceptionError_InfiniteLoop", "Infinite loop detected."));
			break;
		default:
			// Left empty intentionally
			break;
		}
	}
}

UClass* FKismetDebugUtilities::FindClassForNode(const UObject* Object, UFunction* Function)
{
	if (NULL != Function)
	{
		UClass* FunctionOwner = Function->GetOwnerClass();
		return FunctionOwner;
	}
	if(NULL != Object)
	{
		UClass* ObjClass = Object->GetClass();
		return ObjClass;
	}
	return NULL;
}	

const TSimpleRingBuffer<FKismetTraceSample>& FKismetDebugUtilities::GetTraceStack()
{
	return FKismetDebugUtilitiesData::Get().TraceStackSamples; 
}

UEdGraphNode* FKismetDebugUtilities::FindSourceNodeForCodeLocation(const UObject* Object, UFunction* Function, int32 DebugOpcodeOffset, bool bAllowImpreciseHit)
{
	if (Object != NULL)
	{
		// Find the blueprint that corresponds to the object
		if (UBlueprintGeneratedClass* Class = Cast<UBlueprintGeneratedClass>(FindClassForNode(Object, Function)))
		{
			return Class->GetDebugData().FindSourceNodeFromCodeLocation(Function, DebugOpcodeOffset, bAllowImpreciseHit);
		}
	}

	return NULL;
}

void FKismetDebugUtilities::CheckBreakConditions(UEdGraphNode* NodeStoppedAt, bool bHitBreakpoint, int32 BreakpointOffset, bool& InOutBreakExecution)
{
	FKismetDebugUtilitiesData& Data = FKismetDebugUtilitiesData::Get();
	const TArray<const FFrame*>& ScriptStack = FBlueprintContextTracker::Get().GetScriptStack();

	if (NodeStoppedAt)
	{
		const bool bIsTryingToBreak = bHitBreakpoint ||
			Data.TargetGraphStackDepth != INDEX_NONE ||
			Data.bIsSingleStepping;

		if(bIsTryingToBreak)
		{
			// Update the TargetGraphStackDepth if we're on the same node - this handles things like
			// event nodes in the Event Graph, which will push another frame on to the stack:
			if(NodeStoppedAt == Data.MostRecentStoppedNode &&
				Data.MostRecentBreakpointGraphStackDepth < ScriptStack.Num() &&
				Data.TargetGraphStackDepth != INDEX_NONE)
			{
				// when we recurse, when a node increases stack depth itself we want to increase our 
				// target depth to compensate:
				Data.TargetGraphStackDepth += 1;
			}
			else if(NodeStoppedAt != Data.MostRecentStoppedNode)
			{
				Data.MostRecentStoppedNode = nullptr;
			}

			// We should only actually break execution when we're on a new node or we've recursed to the same
			// node. We detect recursion by checking for a deeper stack and an earlier instruction:
			InOutBreakExecution = 
				NodeStoppedAt != Data.MostRecentStoppedNode ||
				(
					Data.MostRecentBreakpointGraphStackDepth < ScriptStack.Num() &&
					Data.MostRecentBreakpointInstructionOffset >= BreakpointOffset
				);

			// If we have a TargetGraphStackDepth, don't break if we haven't reached that stack depth, or if we've stepped
			// in to a collapsed graph/macro instance:
			if(InOutBreakExecution && Data.TargetGraphStackDepth != INDEX_NONE && !bHitBreakpoint)
			{
				InOutBreakExecution = Data.TargetGraphStackDepth >= ScriptStack.Num();
				if(InOutBreakExecution && Data.TargetGraphStackDepth == ScriptStack.Num())
				{
					// we're at the same stack depth, don't break if we've entered a different graph, but do break if we left the 
					// graph that we were trying to step over..
					const FFrame* CurrentFrame = ScriptStack.Last();
					if(CurrentFrame->Object)
					{
						if(UBlueprintGeneratedClass* BPGC = Cast<UBlueprintGeneratedClass>(CurrentFrame->Object->GetClass()))
						{
							UEdGraphNode* BlueprintNode = BPGC->DebugData.FindSourceNodeFromCodeLocation(CurrentFrame->Node, BreakpointOffset, true);
							if(Data.TargetGraphNodes.Num() == 0 || Data.TargetGraphNodes.Contains(BlueprintNode))
							{
								InOutBreakExecution = true;
							}
							else
							{
								InOutBreakExecution = false; // nowhere to stop
							}
						}
						else
						{
							InOutBreakExecution = false;
						}
					}
				}
			}
		}
		else if (NodeStoppedAt != Data.MostRecentStoppedNode)
		{
			Data.MostRecentStoppedNode = nullptr;
		}
	}
	
	if (InOutBreakExecution)
	{
		Data.MostRecentStoppedNode = NodeStoppedAt;
		Data.MostRecentBreakpointGraphStackDepth = ScriptStack.Num();
		Data.MostRecentBreakpointInstructionOffset = BreakpointOffset;
		Data.TargetGraphStackDepth = INDEX_NONE;
		Data.TargetGraphNodes.Empty();
		Data.bIsSteppingOut = false;
	}
	else if(Data.TargetGraphStackDepth != INDEX_NONE && Data.bIsSteppingOut)
	{
		UK2Node_Tunnel* AsTunnel = Cast<UK2Node_Tunnel>(NodeStoppedAt);
		if(AsTunnel)
		{
			// if we go through a tunnel entry/exit node update the target stack depth...
			if(AsTunnel->bCanHaveInputs)
			{
				Data.TargetGraphStackDepth += 1;
			}
			else if(AsTunnel->bCanHaveOutputs)
			{
				Data.TargetGraphStackDepth -= 1;
			}
		}
	}
}

void FKismetDebugUtilities::AttemptToBreakExecution(UBlueprint* BlueprintObj, const UObject* ActiveObject, const FFrame& StackFrame, const FBlueprintExceptionInfo& Info, UEdGraphNode* NodeStoppedAt, int32 DebugOpcodeOffset)
{
	checkSlow(BlueprintObj->GetObjectBeingDebugged() == ActiveObject);

	FKismetDebugUtilitiesData& Data = FKismetDebugUtilitiesData::Get();

	// Cannot have re-entrancy while processing a breakpoint; return from this call stack before resuming execution!
	check( !GIntraFrameDebuggingGameThread );
	
	TGuardValue<bool> SignalGameThreadBeingDebugged(GIntraFrameDebuggingGameThread, true);
	TGuardValue<const FFrame*> ResetStackFramePointer(Data.StackFrameAtIntraframeDebugging, &StackFrame);

	// Should we pump Slate messages from this callstack, allowing intra-frame debugging?
	bool bShouldInStackDebug = false;

	if (NodeStoppedAt != NULL)
	{
		bShouldInStackDebug = true;

		Data.CurrentInstructionPointer = NodeStoppedAt;

		Data.MostRecentBreakpointInstructionPointer = NULL;

		// Find the breakpoint object for the node, assuming we hit one
		if (Info.GetType() == EBlueprintExceptionType::Breakpoint)
		{
			FBlueprintBreakpoint* Breakpoint = FindBreakpointForNode(NodeStoppedAt, BlueprintObj);

			if (Breakpoint != NULL)
			{
				Data.MostRecentBreakpointInstructionPointer = NodeStoppedAt;
				UpdateBreakpointStateWhenHit(NodeStoppedAt, BlueprintObj);
					
				//@TODO: K2: DEBUGGING: Debug print text can go eventually
				UE_LOG(LogBlueprintDebug, Warning, TEXT("Hit breakpoint on node '%s', from offset %d"), *(NodeStoppedAt->GetDescriptiveCompiledName()), DebugOpcodeOffset);
				UE_LOG(LogBlueprintDebug, Log, TEXT("\n%s"), *StackFrame.GetStackTrace());
			}
			else
			{
				UE_LOG(LogBlueprintDebug, Warning, TEXT("Unknown breakpoint hit at node %s in object %s:%04X"), *NodeStoppedAt->GetDescriptiveCompiledName(), *StackFrame.Node->GetFullName(), DebugOpcodeOffset);
			}
		}

		// Turn off single stepping; we've hit a node
		if (Data.bIsSingleStepping)
		{
			Data.bIsSingleStepping = false;
		}
	}
	else if(UEdGraphNode* PreviousNode = FKismetDebugUtilities::GetCurrentInstruction())
	{
		if (UK2Node_Message* MessageNode = Cast<UK2Node_Message>(PreviousNode))
		{
			//Looks like object not implement one of their interfaces
			UE_LOG(LogBlueprintDebug, Warning, TEXT("Can't break execution on function '%s'. Possibly interface '%s' in class '%s' was not fully implemented."),
				*(PreviousNode->GetDocumentationExcerptName()),					  //Function name
				*(MessageNode->GetTargetFunction()->GetOuterUClass()->GetName()), //Interface name
				*(ActiveObject->GetClass()->GetName()));						  //Current object class name
		}
		else
		{
			UE_LOG(LogBlueprintDebug, Warning, TEXT("Can't break execution on function '%s'. Possibly it was not implemented in class '%s'."),
				*(PreviousNode->GetDocumentationExcerptName()),					  //Function name
				*(ActiveObject->GetClass()->GetName()));						  //Current object class name
		}
	}
	else
	{
		UE_LOG(LogBlueprintDebug, Warning, TEXT("Tried to break execution in an unknown spot at object %s:%04X"), *StackFrame.Node->GetFullName(), StackFrame.Code - StackFrame.Node->Script.GetData());
	}

	// A check to !GIsAutomationTesting was removed from here as it seemed redundant.
	// Breakpoints have to be explicitly enabled by the user which shouldn't happen 
	// under automation and this was preventing debugging on automation test bp's.
	if ((GUnrealEd->PlayWorld != NULL) && NodeStoppedAt)
	{
		// Pause the simulation
		GUnrealEd->PlayWorld->bDebugPauseExecution = true;
		GUnrealEd->PlayWorld->bDebugFrameStepExecution = false;
		bShouldInStackDebug = true;
	}
	else
	{
		bShouldInStackDebug = false;
		//@TODO: Determine exactly what behavior we want for breakpoints hit when not in PIE/SIE
		//ensureMsgf(false, TEXT("Breakpoints placed in a function instead of the event graph are not supported yet"));
	}

	// Now enter within-the-frame debugging mode
	if (bShouldInStackDebug)
	{
		TGuardValue<int32> GuardDisablePIE(GPlayInEditorID, INDEX_NONE);
		const TArray<const FFrame*>& ScriptStack = FBlueprintContextTracker::Get().GetScriptStack();
		Data.LastExceptionMessage = Info.GetDescription();
		FKismetEditorUtilities::BringKismetToFocusAttentionOnObject(NodeStoppedAt);
		CallStackViewer::UpdateDisplayedCallstack(ScriptStack);
		FSlateApplication::Get().EnterDebuggingMode();
	}
}

UEdGraphNode* FKismetDebugUtilities::GetCurrentInstruction()
{
	// If paused at the end of the frame, or while not paused, there is no 'current instruction' to speak of
	// It only has meaning during intraframe debugging.
	if (GIntraFrameDebuggingGameThread)
	{
		return FKismetDebugUtilitiesData::Get().CurrentInstructionPointer.Get();
	}
	else
	{
		return NULL;
	}
}

UEdGraphNode* FKismetDebugUtilities::GetMostRecentBreakpointHit()
{
	// If paused at the end of the frame, or while not paused, there is no 'current instruction' to speak of
	// It only has meaning during intraframe debugging.
	if (GIntraFrameDebuggingGameThread)
	{
		return FKismetDebugUtilitiesData::Get().MostRecentBreakpointInstructionPointer.Get();
	}
	else
	{
		return NULL;
	}
}

// Notify the debugger of the start of the game frame
void FKismetDebugUtilities::NotifyDebuggerOfStartOfGameFrame(UWorld* CurrentWorld)
{
}

// Notify the debugger of the end of the game frame
void FKismetDebugUtilities::NotifyDebuggerOfEndOfGameFrame(UWorld* CurrentWorld)
{
	FKismetDebugUtilitiesData::Get().bIsSingleStepping = false;
}

bool FKismetDebugUtilities::IsSingleStepping()
{
	const FKismetDebugUtilitiesData& Data = FKismetDebugUtilitiesData::Get();
	return Data.bIsSingleStepping
		|| Data.bIsSteppingOut
		|| Data.TargetGraphStackDepth != INDEX_NONE; 
}

FPerBlueprintSettings* FKismetDebugUtilities::GetPerBlueprintSettings(const UBlueprint* Blueprint)
{
	UBlueprintEditorSettings* Settings = GetMutableDefault<UBlueprintEditorSettings>();
	check(Settings);
	return Settings->PerBlueprintSettings.Find(Blueprint->GetPathName());
}

TArray<FBlueprintBreakpoint>* FKismetDebugUtilities::GetBreakpoints(const UBlueprint* Blueprint)
{
	FPerBlueprintSettings* Settings = GetPerBlueprintSettings(Blueprint);

	// return nullptr if there's no breakpoints associated w/ this blueprint
	return (!Settings || Settings->Breakpoints.IsEmpty()) ?
		nullptr :
		&Settings->Breakpoints;
}

TArray<FBlueprintWatchedPin>* FKismetDebugUtilities::GetWatchedPins(const UBlueprint* Blueprint)
{
	FPerBlueprintSettings* Settings = GetPerBlueprintSettings(Blueprint);

	// return nullptr if there's no breakpoints associated w/ this blueprint
	return (!Settings || Settings->WatchedPins.IsEmpty()) ?
		nullptr :
		&Settings->WatchedPins;
}

void FKismetDebugUtilities::SaveBlueprintEditorSettings()
{
	UBlueprintEditorSettings* Settings = GetMutableDefault<UBlueprintEditorSettings>();
	check(Settings);
	Settings->SaveConfig();
}

void FKismetDebugUtilities::CleanupBreakpoints(const UBlueprint* Blueprint)
{
	RemoveBreakpointsByPredicate(
		Blueprint,
		[Blueprint](const FBlueprintBreakpoint& Breakpoint)
		{
			if (Breakpoint.GetLocation() == nullptr)
			{
				UE_LOG(LogBlueprintDebug, Display, TEXT("Encountered a blueprint breakpoint in %s without an associated node. The blueprint breakpoint has been removed"), *Blueprint->GetPathName());
				return true;
			}
			return false;
		}
	);
}

void FKismetDebugUtilities::CleanupWatches(const UBlueprint* Blueprint)
{
	RemovePinWatchesByPredicate(
		Blueprint,
		[Blueprint](const UEdGraphPin* Pin)->bool
		{
			if(Pin)
			{
				if(UEdGraphNode* Node = Pin->GetOwningNode())
				{
					if(UEdGraph* Graph = Node->GetGraph())
					{
						TArray<UEdGraph*> BPGraphs;
						Blueprint->GetAllGraphs(BPGraphs);
						if(BPGraphs.Contains(Graph))
						{
							return false;
						}
					}
				}
			}
			return true;
		}
	);
}

void FKismetDebugUtilities::RemoveEmptySettings(const FString& BlueprintPath)
{
	UBlueprintEditorSettings* Settings = GetMutableDefault<UBlueprintEditorSettings>();
	check(Settings);
	if(FPerBlueprintSettings *PerBlueprintSettings =
		Settings->PerBlueprintSettings.Find(BlueprintPath))
	{
		// if all settings data is default, we can remove it from the map
		if(*PerBlueprintSettings == FPerBlueprintSettings())
		{
			Settings->PerBlueprintSettings.Remove(BlueprintPath);
		}
		SaveBlueprintEditorSettings();
	}
}

//////////////////////////////////////////////////////////////////////////
// Breakpoint

// Is the node a valid breakpoint target? (i.e., the node is impure and ended up generating code)
bool FKismetDebugUtilities::IsBreakpointValid(const FBlueprintBreakpoint& Breakpoint)
{
	// Breakpoints on impure nodes in a macro graph are always considered valid
	UK2Node* K2Node = Cast<UK2Node>(Breakpoint.GetLocation());
	if (K2Node)
	{
		UBlueprint* Blueprint = Cast<UBlueprint>(K2Node->GetOuter()->GetOuter());
		if (Blueprint && Blueprint->BlueprintType == BPTYPE_MacroLibrary)
		{
			return K2Node->IsA<UK2Node_MacroInstance>()
				|| (!K2Node->IsNodePure() && !K2Node->IsA<UK2Node_Tunnel>());
		}
	}

	TArray<uint8*> InstallSites;
	GetBreakpointInstallationSites(Breakpoint, InstallSites);
	return InstallSites.Num() > 0;
}

// Set the node that the breakpoint should focus on
void FKismetDebugUtilities::SetBreakpointLocation(FBlueprintBreakpoint& Breakpoint, UEdGraphNode* NewNode)
{
	if (NewNode != Breakpoint.Node)
	{
		// Uninstall it from the old site if needed
		SetBreakpointInternal(Breakpoint, false);

		// Make the new site accurate
		Breakpoint.Node = NewNode;
		SetBreakpointInternal(Breakpoint, Breakpoint.bEnabled);
	}
}

void FKismetDebugUtilities::SetBreakpointEnabled(FBlueprintBreakpoint& Breakpoint, bool bIsEnabled)
{
	if (Breakpoint.bStepOnce && !bIsEnabled)
	{
		// Want to be disabled, but the single-stepping is keeping it enabled
		bIsEnabled = true;
		Breakpoint.bStepOnce_WasPreviouslyDisabled = true;
	}

	Breakpoint.bEnabled = bIsEnabled;
	SetBreakpointInternal(Breakpoint, Breakpoint.bEnabled);
	SaveBlueprintEditorSettings();
}

// Set or clear the enabled flag for the breakpoint
void FKismetDebugUtilities::SetBreakpointEnabled(const UEdGraphNode* OwnerNode, const UBlueprint* OwnerBlueprint, bool bIsEnabled)
{
	if(FBlueprintBreakpoint* Breakpoint = FindBreakpointForNode(OwnerNode, OwnerBlueprint))
	{
		SetBreakpointEnabled(*Breakpoint, bIsEnabled);
	}
}

// Sets this breakpoint up as a single-step breakpoint (will disable or delete itself after one go if the breakpoint wasn't already enabled)
void FKismetDebugUtilities::SetBreakpointEnabledForSingleStep(FBlueprintBreakpoint& Breakpoint, bool bDeleteAfterStep)
{
	Breakpoint.bStepOnce = true;
	Breakpoint.bStepOnce_RemoveAfterHit = bDeleteAfterStep;
	Breakpoint.bStepOnce_WasPreviouslyDisabled = !Breakpoint.bEnabled;

	SetBreakpointEnabled(Breakpoint, true);
}

void FKismetDebugUtilities::ReapplyBreakpoint(FBlueprintBreakpoint& Breakpoint)
{
	SetBreakpointInternal(Breakpoint, Breakpoint.IsEnabled());
}

void FKismetDebugUtilities::RemoveBreakpointFromNode(const UEdGraphNode* OwnerNode, const UBlueprint* OwnerBlueprint)
{
#if WITH_EDITORONLY_DATA
	RemoveBreakpointsByPredicate(
		OwnerBlueprint,
		[OwnerNode](const FBlueprintBreakpoint& Breakpoint)
		{
			return Breakpoint.GetLocation() == OwnerNode;
		}
	);
#endif	//#if WITH_EDITORONLY_DATA
}

// Update the internal state of the breakpoint when it got hit
void FKismetDebugUtilities::UpdateBreakpointStateWhenHit(const UEdGraphNode* OwnerNode, const UBlueprint* OwnerBlueprint)
{
	if (FBlueprintBreakpoint* Breakpoint = FindBreakpointForNode(OwnerNode, OwnerBlueprint))
	{
		// Handle single-step breakpoints
		if (Breakpoint->bStepOnce)
		{
			Breakpoint->bStepOnce = false;

			if (Breakpoint->bStepOnce_RemoveAfterHit)
			{
				RemoveBreakpointFromNode(Breakpoint->GetLocation(), OwnerBlueprint);
			}
			else if (Breakpoint->bStepOnce_WasPreviouslyDisabled)
			{
				SetBreakpointEnabled(*Breakpoint, false);
			}
		}
	}
}

// Install/uninstall the breakpoint into/from the script code for the generated class that contains the node
void FKismetDebugUtilities::SetBreakpointInternal(FBlueprintBreakpoint& Breakpoint, bool bShouldBeEnabled)
{
	TArray<uint8*> InstallSites;
	GetBreakpointInstallationSites(Breakpoint, InstallSites);

	for (int i = 0; i < InstallSites.Num(); ++i)
	{
		if (uint8* InstallSite = InstallSites[i])
		{
			*InstallSite = bShouldBeEnabled ? EX_Breakpoint : EX_Tracepoint;
		}
	}
}

// Returns the installation site(s); don't cache these pointers!
void FKismetDebugUtilities::GetBreakpointInstallationSites(const FBlueprintBreakpoint& Breakpoint, TArray<uint8*>& InstallSites)
{
	InstallSites.Empty();

#if WITH_EDITORONLY_DATA
	if (Breakpoint.Node != NULL)
	{
		UBlueprint* Blueprint = FBlueprintEditorUtils::FindBlueprintForNode(Breakpoint.GetLocation());

		if ((Blueprint != NULL) && (Blueprint->GeneratedClass != NULL))
		{
			if (UBlueprintGeneratedClass* Class = Cast<UBlueprintGeneratedClass>(*Blueprint->GeneratedClass))
			{
				// Find the insertion point from the debugging data
				Class->GetDebugData().FindBreakpointInjectionSites(Breakpoint.GetLocation(), InstallSites);
			}
		}
	}
#endif	//#if WITH_EDITORONLY_DATA
}

// Returns the set of valid breakpoint locations for the given macro instance node
void FKismetDebugUtilities::GetValidBreakpointLocations(const UK2Node_MacroInstance* MacroInstanceNode, TArray<const UEdGraphNode*>& BreakpointLocations)
{
	check(MacroInstanceNode);
	BreakpointLocations.Empty();

	// Gather information from the macro graph associated with the macro instance node
	bool bIsMacroPure = false;
	UK2Node_Tunnel* MacroEntryNode = NULL;
	UK2Node_Tunnel* MacroResultNode = NULL;
	UEdGraph* InstanceNodeMacroGraph = MacroInstanceNode->GetMacroGraph();
	if (ensure(InstanceNodeMacroGraph != nullptr))
	{
		FKismetEditorUtilities::GetInformationOnMacro(InstanceNodeMacroGraph, MacroEntryNode, MacroResultNode, bIsMacroPure);
	}
	if (!bIsMacroPure && MacroEntryNode)
	{
		// Get the execute pin outputs on the entry node
		for (const UEdGraphPin* ExecPin : MacroEntryNode->Pins)
		{
			if (ExecPin && ExecPin->Direction == EGPD_Output
				&& ExecPin->PinType.PinCategory == UEdGraphSchema_K2::PC_Exec)
			{
				// For each pin linked to each execute pin, collect the node that owns it
				for (const UEdGraphPin* LinkedToPin : ExecPin->LinkedTo)
				{
					check(LinkedToPin);

					const UEdGraphNode* LinkedToNode = LinkedToPin->GetOwningNode();
					check(LinkedToNode);

					if (LinkedToNode->IsA<UK2Node_MacroInstance>())
					{
						// Recursively descend into macro instance nodes encountered in a macro graph
						TArray<const UEdGraphNode*> SubLocations;
						GetValidBreakpointLocations(Cast<const UK2Node_MacroInstance>(LinkedToNode), SubLocations);
						BreakpointLocations.Append(SubLocations);
					}
					else
					{
						BreakpointLocations.AddUnique(LinkedToNode);
					}
				}
			}
		}
	}
}

void FKismetDebugUtilities::CreateBreakpoint(const UBlueprint* Blueprint, UEdGraphNode* Node, bool bIsEnabled)
{
	UBlueprintEditorSettings* Settings = GetMutableDefault<UBlueprintEditorSettings>();
	check(Settings);
	FPerBlueprintSettings &BlueprintSettings = Settings->PerBlueprintSettings.FindOrAdd(Blueprint->GetPathName());

	// ensure that this node doesn't already contain a breakpoint
	checkSlow(!BlueprintSettings.Breakpoints.ContainsByPredicate(
		[Node](const FBlueprintBreakpoint& Other)
		{
			return Other.Node == Node;
		}
	));
	
	BlueprintSettings.Breakpoints.Emplace();
	SetBreakpointEnabled(BlueprintSettings.Breakpoints.Top(), bIsEnabled);
	SetBreakpointLocation(BlueprintSettings.Breakpoints.Top(), Node);
	SaveBlueprintEditorSettings();
}

void FKismetDebugUtilities::ForeachBreakpoint(const UBlueprint* Blueprint,
	const TFunctionRef<void(FBlueprintBreakpoint&)> Task)
{
	if(TArray<FBlueprintBreakpoint>* Breakpoints = GetBreakpoints(Blueprint))
	{
		for(FBlueprintBreakpoint& Breakpoint : *Breakpoints)
		{
			Task(Breakpoint);
		}
	}
}

void FKismetDebugUtilities::RemoveBreakpointsByPredicate(const UBlueprint* Blueprint,
                                                         const TFunctionRef<bool(const FBlueprintBreakpoint&)> Predicate)
{
	if(TArray<FBlueprintBreakpoint>* Breakpoints = GetBreakpoints(Blueprint))
	{
		// notify the debugger of the breakpoints being removed
		for(FBlueprintBreakpoint& Breakpoint : *Breakpoints)
		{
			if(Predicate(Breakpoint))
			{
				SetBreakpointLocation(Breakpoint, nullptr);
			}
		}

		// remove the breakpoints from the data
		if(Breakpoints->RemoveAllSwap(Predicate, false))
		{
			if(Breakpoints->IsEmpty())
			{
				// keeps the ini file clean by removing empty arrays
				ClearBreakpoints(Blueprint);
			}
			SaveBlueprintEditorSettings();
		}
	}
}

FBlueprintBreakpoint* FKismetDebugUtilities::FindBreakpointByPredicate(const UBlueprint* Blueprint,
                                                              const TFunctionRef<bool(const FBlueprintBreakpoint&)> Predicate)
{
	if(TArray<FBlueprintBreakpoint>* Breakpoints = GetBreakpoints(Blueprint))
	{
		for(FBlueprintBreakpoint& Breakpoint : *Breakpoints)
		{
			if(Predicate(Breakpoint))
			{
				return &Breakpoint;
			}
		}
	}
	return nullptr;
}

// Finds a breakpoint for a given node if it exists, or returns NULL
FBlueprintBreakpoint* FKismetDebugUtilities::FindBreakpointForNode(const UEdGraphNode* OwnerNode, const UBlueprint* OwnerBlueprint,
                                                          bool bCheckSubLocations)
{
	// remove expired data from deleted nodes and such
	CleanupBreakpoints(OwnerBlueprint);

	// find breakpoint
	return FindBreakpointByPredicate(
		OwnerBlueprint,
		[OwnerNode, bCheckSubLocations](const FBlueprintBreakpoint &Breakpoint)
		{
			UEdGraphNode* BreakpointLoaction = Breakpoint.GetLocation();
			// Return this breakpoint if the location matches the given node
			if (BreakpointLoaction == OwnerNode)
			{
				return true;
			}
			if (bCheckSubLocations)
			{
				// If this breakpoint is set on a macro instance node, check the set of valid breakpoint locations. If we find a
				// match in the returned set, return the breakpoint that's set on the macro instance node. This allows breakpoints
				// to be set and hit on macro instance nodes contained in a macro graph that will be expanded during compile.
				const UK2Node_MacroInstance* MacroInstanceNode = Cast<UK2Node_MacroInstance>(BreakpointLoaction);
				if (MacroInstanceNode)
				{
					TArray<const UEdGraphNode*> ValidBreakpointLocations;
					GetValidBreakpointLocations(MacroInstanceNode, ValidBreakpointLocations);
					if (ValidBreakpointLocations.Contains(OwnerNode))
					{
						return true;
					}
				}
			}
			return false;
		}
	);
}

void FKismetDebugUtilities::RestoreBreakpointsOnLoad(const UBlueprint* Blueprint)
{
	if (!Blueprint)
	{
		return;
	}

#if WITH_EDITORONLY_DATA
	// Remove stale breakpoints
	RemoveBreakpointsByPredicate(
		Blueprint,
		[Blueprint](const FBlueprintBreakpoint& Breakpoint)
		{
			const UEdGraphNode* const Location = Breakpoint.GetLocation();
			return !Location || Location->GetTypedOuter<UPackage>()->GetPersistentGuid() != Blueprint->GetTypedOuter<UPackage>()->GetPersistentGuid();
		}
	);
#endif

	// Restore breakpoints based on preferred method
	const UBlueprintEditorSettings* BlueprintEditorSettings = GetDefault<UBlueprintEditorSettings>();
	switch (BlueprintEditorSettings->BreakpointReloadMethod)
	{
	case EBlueprintBreakpointReloadMethod::RestoreAllAndDisable:
		ForeachBreakpoint(
			Blueprint,
			[](FBlueprintBreakpoint& Breakpoint)
			{
				SetBreakpointEnabled(Breakpoint, false);
			}
		);
		break;

	case EBlueprintBreakpointReloadMethod::DiscardAll:
		ClearBreakpoints(Blueprint);
		break;

	case EBlueprintBreakpointReloadMethod::RestoreAll:
	default:
		break;
	}
}

bool FKismetDebugUtilities::HasDebuggingData(const UBlueprint* Blueprint)
{
	return Cast<UBlueprintGeneratedClass>(*Blueprint->GeneratedClass)->GetDebugData().IsValid();
}

//////////////////////////////////////////////////////////////////////////
// Blueprint utils

void FKismetDebugUtilities::PostDuplicateBlueprint(UBlueprint* SrcBlueprint, UBlueprint* DupBlueprint, const TArray<UEdGraphNode*>& DupNodes)
{
	// Duplicate Breakpoints from the source blueprint
	if (TArray<FBlueprintBreakpoint>* Breakpoints = GetBreakpoints(SrcBlueprint))
	{
		for (FBlueprintBreakpoint& Breakpoint : *Breakpoints)
		{
			if (UEdGraphNode* Location = Breakpoint.GetLocation())
			{
				UEdGraphNode* const* NewLocation = DupNodes.FindByPredicate(
					[Location](const UEdGraphNode* Node) -> bool
					{
						return Node->NodeGuid == Location->NodeGuid;
					}
				);
				if (NewLocation)
				{
					CreateBreakpoint(DupBlueprint, *NewLocation, Breakpoint.IsEnabled());
				}
			}
		}
	}

	// Duplicate Watched Pins
	if (TArray<FBlueprintWatchedPin>* WatchedPins = GetWatchedPins(SrcBlueprint))
	{
		for (FBlueprintWatchedPin& WatchedPin : *WatchedPins)
		{
			if (UEdGraphPin* Pin = WatchedPin.Get())
			{
				UEdGraphNode* const* NewOwningNode = DupNodes.FindByPredicate(
					[Pin](const UEdGraphNode* Node) -> bool
					{
						return Node->NodeGuid == Pin->GetOwningNode()->NodeGuid;
					}
				);

				if (NewOwningNode)
				{
					if (const UEdGraphPin* NewPin = (*NewOwningNode)->FindPin(Pin->PinName))
					{
						AddPinWatch(DupBlueprint, NewPin);
					}
				}
			}
		}
	}
}

bool FKismetDebugUtilities::BlueprintHasBreakpoints(const UBlueprint* Blueprint)
{
	return GetBreakpoints(Blueprint) != nullptr;
}

// Looks thru the debugging data for any class variables associated with the node
FProperty* FKismetDebugUtilities::FindClassPropertyForPin(UBlueprint* Blueprint, const UEdGraphPin* Pin)
{
	FProperty* FoundProperty = nullptr;

	UClass* Class = Blueprint->GeneratedClass;
	while (UBlueprintGeneratedClass* BlueprintClass = Cast<UBlueprintGeneratedClass>(Class))
	{
		FoundProperty = BlueprintClass->GetDebugData().FindClassPropertyForPin(Pin);
		if (FoundProperty != nullptr)
		{
			break;
		}

		Class = BlueprintClass->GetSuperClass();
	}

	return FoundProperty;
}

// Looks thru the debugging data for any class variables associated with the node (e.g., temporary variables or timelines)
FProperty* FKismetDebugUtilities::FindClassPropertyForNode(UBlueprint* Blueprint, const UEdGraphNode* Node)
{
	if (UBlueprintGeneratedClass* Class = Cast<UBlueprintGeneratedClass>(*Blueprint->GeneratedClass))
	{
		return Class->GetDebugData().FindClassPropertyForNode(Node);
	}

	return NULL;
}


void FKismetDebugUtilities::ClearBreakpoints(const UBlueprint* Blueprint)
{
	ClearBreakpointsForPath(Blueprint->GetPathName());
}


void FKismetDebugUtilities::ClearBreakpointsForPath(const FString& BlueprintPath)
{	
	UBlueprintEditorSettings* Settings = GetMutableDefault<UBlueprintEditorSettings>();
	check(Settings);
	if(FPerBlueprintSettings *PerBlueprintSettings =
		Settings->PerBlueprintSettings.Find(BlueprintPath))
	{
		for(FBlueprintBreakpoint& Breakpoint : PerBlueprintSettings->Breakpoints)
		{
			// notify debugger that the breakpont has been removed
			SetBreakpointLocation(Breakpoint, nullptr);	
		}
		PerBlueprintSettings->Breakpoints.Empty();
		
		RemoveEmptySettings(BlueprintPath);
        
		SaveBlueprintEditorSettings();
	}
}

FKismetDebugUtilities::FOnWatchedPinsListChanged FKismetDebugUtilities::WatchedPinsListChangedEvent;

bool FKismetDebugUtilities::CanWatchPin(const UBlueprint* Blueprint, const UEdGraphPin* Pin, const TArray<FName>& InPathToProperty)
{
	// Forward to schema
<<<<<<< HEAD
	if(const UEdGraphNode* Node = Pin->GetOwningNode())
	{
		if(const UAnimationGraphSchema* AnimationGraphSchema = Cast<UAnimationGraphSchema>(Node->GetSchema()))
		{
			// Anim graphs need to respect whether they have a binding as they are effectively unlinked
			bool bHasBinding = false; 

			if(UAnimGraphNode_Base* AnimGraphNode = Cast<UAnimGraphNode_Base>(Pin->GetOwningNode()))
			{
				// Compare FName without number to make sure we catch array properties that are split into multiple pins
				FName ComparisonName = Pin->GetFName();
				ComparisonName.SetNumber(0);

				if (FAnimGraphNodePropertyBinding* BindingPtr = AnimGraphNode->PropertyBindings.Find(ComparisonName))
				{
					bHasBinding = true;
				}
			}

=======
	if (const UEdGraphNode* Node = Pin->GetOwningNode())
	{
		if (const UAnimationGraphSchema* AnimationGraphSchema = Cast<UAnimationGraphSchema>(Node->GetSchema()))
		{
			// Anim graphs need to respect whether they have a binding as they are effectively unlinked
			bool bHasBinding = false;

			if (UAnimGraphNode_Base* AnimGraphNode = Cast<UAnimGraphNode_Base>(Pin->GetOwningNode()))
			{
				// Compare FName without number to make sure we catch array properties that are split into multiple pins
				FName ComparisonName = Pin->GetFName();
				ComparisonName.SetNumber(0);

				if (FAnimGraphNodePropertyBinding* BindingPtr = AnimGraphNode->PropertyBindings.Find(ComparisonName))
				{
					bHasBinding = true;
				}
			}

>>>>>>> 6bbb88c8
			UEdGraph* Graph = Pin->GetOwningNode()->GetGraph();

			// We allow input pins to be watched only if they have bindings, otherwise we need to follow to output pins
			const bool bNotAnInputOrBound = (Pin->Direction != EGPD_Input) || bHasBinding;
<<<<<<< HEAD

			return !AnimationGraphSchema->IsMetaPin(*Pin) && bNotAnInputOrBound && !IsPinBeingWatched(Blueprint, Pin);
		}
		else if(const UEdGraphSchema_K2* K2Schema = Cast<UEdGraphSchema_K2>(Node->GetSchema()))
		{
			UEdGraph* Graph = Pin->GetOwningNode()->GetGraph();

=======

			return !AnimationGraphSchema->IsMetaPin(*Pin) && bNotAnInputOrBound && !IsPinBeingWatched(Blueprint, Pin, InPathToProperty);
		}
		else if (const UEdGraphSchema_K2* K2Schema = Cast<UEdGraphSchema_K2>(Node->GetSchema()))
		{
			UEdGraph* Graph = Pin->GetOwningNode()->GetGraph();

>>>>>>> 6bbb88c8
			// Inputs should always be followed to their corresponding output in the world above
			const bool bNotAnInput = (Pin->Direction != EGPD_Input);

			//@TODO: Make watching a schema-allowable/denyable thing
			const bool bCanWatchThisGraph = true;

<<<<<<< HEAD
			return bCanWatchThisGraph && !K2Schema->IsMetaPin(*Pin) && bNotAnInput && !IsPinBeingWatched(Blueprint, Pin);
=======
			return bCanWatchThisGraph && !K2Schema->IsMetaPin(*Pin) && bNotAnInput && !IsPinBeingWatched(Blueprint, Pin, InPathToProperty);
>>>>>>> 6bbb88c8
		}
	}

	return false;
<<<<<<< HEAD
	
=======
>>>>>>> 6bbb88c8
}

bool FKismetDebugUtilities::IsPinBeingWatched(const UBlueprint* Blueprint, const UEdGraphPin* Pin, const TArray<FName>& InPathToProperty)
{
	if (TArray<FBlueprintWatchedPin>* WatchedPins = GetWatchedPins(Blueprint))
	{
		for (const FBlueprintWatchedPin& WatchedPin : *WatchedPins)
		{
			if (WatchedPin.Get() == Pin && WatchedPin.GetPathToProperty() == InPathToProperty)
			{
				return true;
			}
		}
	}
	return false;
}

bool FKismetDebugUtilities::DoesPinHaveWatches(const UBlueprint* Blueprint, const UEdGraphPin* Pin)
{
	if (TArray<FBlueprintWatchedPin>* WatchedPins = GetWatchedPins(Blueprint))
	{
		for (const FBlueprintWatchedPin& WatchedPin : *WatchedPins)
		{
			if (WatchedPin.Get() == Pin)
			{
				return true;
			}
		}
	}
	return false;
}

bool FKismetDebugUtilities::RemovePinWatch(const UBlueprint* Blueprint, const UEdGraphPin* Pin, const TArray<FName>& InPathToProperty)
{
	return RemovePinPropertyWatchesByPredicate(
		Blueprint,
		[Pin, &InPathToProperty](const FBlueprintWatchedPin& Other)
		{
			return Other.Get()->PinId == Pin->PinId && Other.GetPathToProperty() == InPathToProperty;
		}
	);
}

void FKismetDebugUtilities::AddPinWatch(const UBlueprint* Blueprint, FBlueprintWatchedPin&& WatchedPin)
{
	UBlueprintEditorSettings* Settings = GetMutableDefault<UBlueprintEditorSettings>();
	check(Settings);
	FPerBlueprintSettings& BlueprintSettings = Settings->PerBlueprintSettings.FindOrAdd(Blueprint->GetPathName());

	BlueprintSettings.WatchedPins.Emplace(MoveTemp(WatchedPin));

	SaveBlueprintEditorSettings();
	WatchedPinsListChangedEvent.Broadcast(const_cast<UBlueprint*>(Blueprint));
}

void FKismetDebugUtilities::TogglePinWatch(const UBlueprint* Blueprint, const UEdGraphPin* Pin)
{
	if (IsPinBeingWatched(Blueprint, Pin))
	{
		RemovePinWatch(Blueprint, Pin);
	}
	else
	{
		AddPinWatch(Blueprint, Pin);
	}
}

void FKismetDebugUtilities::ClearPinWatches(const UBlueprint* Blueprint)
{
	UBlueprintEditorSettings* Settings = GetMutableDefault<UBlueprintEditorSettings>();
	check(Settings);
	if(FPerBlueprintSettings *PerBlueprintSettings =
		Settings->PerBlueprintSettings.Find(Blueprint->GetPathName()))
	{
		PerBlueprintSettings->WatchedPins.Empty();
		
		RemoveEmptySettings(Blueprint->GetPathName());
        		
        SaveBlueprintEditorSettings();
        WatchedPinsListChangedEvent.Broadcast(const_cast<UBlueprint*>(Blueprint));
	}
}

bool FKismetDebugUtilities::BlueprintHasPinWatches(const UBlueprint* Blueprint)
{
	return GetWatchedPins(Blueprint) != nullptr;
}

void FKismetDebugUtilities::ForeachPinWatch(const UBlueprint* Blueprint, TFunctionRef<void(UEdGraphPin*)> Task)
{
	if(TArray<FBlueprintWatchedPin>* WatchedPins = GetWatchedPins(Blueprint))
	{
		for(FBlueprintWatchedPin& WatchedPin : *WatchedPins)
		{
			if (UEdGraphPin* Pin = WatchedPin.Get())
			{
				Task(Pin);
			}
		}
	}
}

void FKismetDebugUtilities::ForeachPinPropertyWatch(const UBlueprint* Blueprint, TFunctionRef<void(FBlueprintWatchedPin&)> Task)
{
	if (TArray<FBlueprintWatchedPin>* WatchedPins = GetWatchedPins(Blueprint))
	{
		for (FBlueprintWatchedPin& WatchedPin : *WatchedPins)
		{
			Task(WatchedPin);
		}
	}
}

bool FKismetDebugUtilities::RemovePinWatchesByPredicate(const UBlueprint* Blueprint,
	const TFunctionRef<bool(const UEdGraphPin*)> Predicate)
{
	auto ModifiedPedicate = [Predicate](FBlueprintWatchedPin& WatchedPin)
	{
		const UEdGraphPin* Pin = WatchedPin.Get();
		return Pin && Predicate(Pin);
	};
	
	if(TArray<FBlueprintWatchedPin>* WatchedPins = GetWatchedPins(Blueprint))
	{
		if(WatchedPins->RemoveAllSwap(ModifiedPedicate, false))
		{
			if(WatchedPins->IsEmpty())
			{
				// keeps the ini file clean by removing empty arrays
				ClearPinWatches(Blueprint);
			}
			SaveBlueprintEditorSettings();
			WatchedPinsListChangedEvent.Broadcast(const_cast<UBlueprint*>(Blueprint));
			return true;
		}
	}
	return false;
}

bool FKismetDebugUtilities::RemovePinPropertyWatchesByPredicate(const UBlueprint* Blueprint, const TFunctionRef<bool(const FBlueprintWatchedPin&)> Predicate)
{
	auto ModifiedPedicate = [Predicate](FBlueprintWatchedPin& WatchedPin)
	{
		const UEdGraphPin* Pin = WatchedPin.Get();
		return Pin && Predicate(WatchedPin);
	};

	if (TArray<FBlueprintWatchedPin>* WatchedPins = GetWatchedPins(Blueprint))
	{
		if (WatchedPins->RemoveAllSwap(ModifiedPedicate, false))
		{
			if (WatchedPins->IsEmpty())
			{
				// keeps the ini file clean by removing empty arrays
				ClearPinWatches(Blueprint);
			}
			SaveBlueprintEditorSettings();
			WatchedPinsListChangedEvent.Broadcast(const_cast<UBlueprint*>(Blueprint));
			return true;
		}
	}
	return false;
}

UEdGraphPin* FKismetDebugUtilities::FindPinWatchByPredicate(const UBlueprint* Blueprint,
	const TFunctionRef<bool(const UEdGraphPin*)> Predicate)
{
	if(TArray<FBlueprintWatchedPin>* WatchedPins = GetWatchedPins(Blueprint))
	{
		for(FBlueprintWatchedPin& WatchedPin : *WatchedPins)
		{
			UEdGraphPin* Pin = WatchedPin.Get();
			if(Pin && Predicate(Pin))
			{
				return Pin;
			}
		}
	}
	return nullptr;
}

// Gets the watched tooltip for a specified site
FKismetDebugUtilities::EWatchTextResult FKismetDebugUtilities::GetWatchText(FString& OutWatchText, UBlueprint* Blueprint, UObject* ActiveObject, const UEdGraphPin* WatchPin)
{
	const FProperty* PropertyToDebug = nullptr;
	const void* DataPtr = nullptr;
	const void* DeltaPtr = nullptr;
	UObject* ParentObj = nullptr;
	TArray<UObject*> SeenObjects;
	bool bIsDirectPtr = false;
	FKismetDebugUtilities::EWatchTextResult Result = FindDebuggingData(Blueprint, ActiveObject, WatchPin, PropertyToDebug, DataPtr, DeltaPtr, ParentObj, SeenObjects, &bIsDirectPtr);

	if (Result == FKismetDebugUtilities::EWatchTextResult::EWTR_Valid)
	{
		// If this came from an out parameter it isn't in a property container, so must be accessed directly
		if (bIsDirectPtr)
		{
			PropertyToDebug->ExportText_Direct(/*inout*/ OutWatchText, DataPtr, DeltaPtr, ParentObj, PPF_PropertyWindow | PPF_BlueprintDebugView);
		}
		else
		{
			PropertyToDebug->ExportText_InContainer(/*ArrayElement=*/ 0, /*inout*/ OutWatchText, DataPtr, DeltaPtr, /*Parent=*/ ParentObj, PPF_PropertyWindow | PPF_BlueprintDebugView);
		}
	}

	return Result;
}

bool FKismetDebugUtilities::CanInspectPinValue(const UEdGraphPin* Pin)
{
	const UBlueprintEditorSettings* BlueprintEditorSettings = GetDefault<UBlueprintEditorSettings>();
	if (!BlueprintEditorSettings->bEnablePinValueInspectionTooltips)
	{
		return false;
	}

	// Can't inspect the value on an invalid pin object.
	if (!Pin || Pin->IsPendingKill())
	{
		return false;
	}

	// Can't inspect the value on an orphaned pin object.
	if (Pin->bOrphanedPin)
	{
		return false;
	}

	// Can't inspect the value on an unknown pin object or if the owning node is disabled.
	const UEdGraphNode* OwningNode = Pin->GetOwningNodeUnchecked();
	if (!OwningNode || !OwningNode->IsNodeEnabled())
	{
		return false;
	}

	// Can't inspect exec pins or delegate pins; their values are not defined.
	// Disallow non-K2 Schemas (like ControlRig)
	const UEdGraphSchema_K2* K2Schema = Cast<UEdGraphSchema_K2>(OwningNode->GetSchema());
	if (!K2Schema || !K2Schema->CanShowDataTooltipForPin(*Pin))
	{
		return false;
	}

	// Can't inspect the value if there is no active debug context.
	const UBlueprint* Blueprint = FBlueprintEditorUtils::FindBlueprintForNode(OwningNode);
	if (!Blueprint || !Blueprint->GetObjectBeingDebugged())
	{
		return false;
	}

	// Can't inspect if a debug object isn't selected
	const UObject* Object = Blueprint->GetObjectBeingDebugged();
	if (!Object)
	{
		return false;
	}

	// Can't inspect if not in PIE
	const UWorld* OwningWorld = Object->GetTypedOuter<UWorld>();
	if (!OwningWorld || !(OwningWorld->IsPlayInEditor() || OwningWorld->IsPreviewWorld()))
	{
		return false;
	}

	return true;
}

FKismetDebugUtilities::EWatchTextResult FKismetDebugUtilities::GetDebugInfo(TSharedPtr<FPropertyInstanceInfo> &OutDebugInfo, UBlueprint* Blueprint, UObject* ActiveObject, const UEdGraphPin* WatchPin)
{
	const void* DataPtr = nullptr;
	const void* DeltaPtr = nullptr;
	UObject* ParentObj = nullptr;
	TArray<UObject*> SeenObjects;
	bool bIsDirectPtr = false;
	const FProperty* Property = nullptr;
	FKismetDebugUtilities::EWatchTextResult Result = FindDebuggingData(Blueprint, ActiveObject, WatchPin, Property, DataPtr, DeltaPtr, ParentObj, SeenObjects, &bIsDirectPtr);

	if (Result == FKismetDebugUtilities::EWatchTextResult::EWTR_Valid)
	{
		// If this came from an out parameter it isn't in a property container, so must be accessed directly
		if (bIsDirectPtr)
		{
			GetDebugInfoInternal(OutDebugInfo, Property, DataPtr);
		}
		else
		{
			GetDebugInfo_InContainer(0, OutDebugInfo, Property, DataPtr);
		}
	}

	return Result;
}

FKismetDebugUtilities::EWatchTextResult FKismetDebugUtilities::FindDebuggingData(UBlueprint* Blueprint, UObject* ActiveObject, const UEdGraphPin* WatchPin, const FProperty*& OutProperty, const void*& OutData, const void*& OutDelta, UObject*& OutParent, TArray<UObject*>& SeenObjects, bool* bOutIsDirectPtr /* = nullptr */)
{
	FKismetDebugUtilitiesData& Data = FKismetDebugUtilitiesData::Get();

	if (FProperty* Property = FKismetDebugUtilities::FindClassPropertyForPin(Blueprint, WatchPin))
	{
		if (!Property->IsValidLowLevel())
		{
			//@TODO: Temporary checks to attempt to determine intermittent unreproducable crashes in this function
			static bool bErrorOnce = true;
			if (bErrorOnce)
			{
				ensureMsgf(false, TEXT("Error: Invalid (but non-null) property associated with pin; cannot get variable value"));
				bErrorOnce = false;
			}
			return EWTR_NoProperty;
		}

		if (ActiveObject != nullptr)
		{
			if (!ActiveObject->IsValidLowLevel())
			{
				//@TODO: Temporary checks to attempt to determine intermittent unreproducable crashes in this function
				static bool bErrorOnce = true;
				if (bErrorOnce)
				{
					ensureMsgf(false, TEXT("Error: Invalid (but non-null) active object being debugged; cannot get variable value for property %s"), *Property->GetPathName());
					bErrorOnce = false;
				}
				return EWTR_NoDebugObject;
			}

			void* PropertyBase = nullptr;

			// Walk up the stack frame to see if we can find a function scope that contains the property as a local
			for (const FFrame* TestFrame = Data.StackFrameAtIntraframeDebugging; TestFrame != NULL; TestFrame = TestFrame->PreviousFrame)
			{
				if (Property->IsIn(TestFrame->Node))
				{
					// output parameters need special handling
					for (FOutParmRec* OutParmRec = TestFrame->OutParms; OutParmRec != nullptr; OutParmRec = OutParmRec->NextOutParm)
					{
						if (OutParmRec->Property == Property)
						{
							if (WatchPin->Direction == EEdGraphPinDirection::EGPD_Input)
							{
								// try to use the output pin we're linked to
								// otherwise the output param won't show any data since the return node hasn't executed when we stop here
								if (WatchPin->LinkedTo.Num() == 1)
								{
									return FindDebuggingData(Blueprint, ActiveObject, WatchPin->LinkedTo[0], OutProperty, OutData, OutDelta, OutParent, SeenObjects, bOutIsDirectPtr);
								}
								else if (!WatchPin->LinkedTo.Num())
								{
									// If this is an output pin with no links, then we have no debug data
									// so fallback to the local stack frame
									PropertyBase = TestFrame->Locals;
								}
							}

							if (PropertyBase == nullptr && bOutIsDirectPtr)
							{
								// Flag to caller that PropertyBase points directly at the data, not at the
								// base of a property container (so don't apply property's Offset_Internal)
								*bOutIsDirectPtr = true;
								PropertyBase = OutParmRec->PropAddr;
							}
							break;
						}
					}

					// Fallback to the local variables if we couldn't find one
					if (PropertyBase == nullptr)
					{
						PropertyBase = TestFrame->Locals;
					}
					break;
				}
			}

			// Try at member scope if it wasn't part of a current function scope
			UClass* PropertyClass = Property->GetOwner<UClass>();
			if (!PropertyBase && PropertyClass)
			{
				if (ActiveObject->GetClass()->IsChildOf(PropertyClass))
				{
					PropertyBase = ActiveObject;
				}
				else if (AActor* Actor = Cast<AActor>(ActiveObject))
				{
					// Try and locate the propertybase in the actor components
					for (UActorComponent* ComponentIter : Actor->GetComponents())
					{
						if (ComponentIter->GetClass()->IsChildOf(PropertyClass))
						{
							PropertyBase = ComponentIter;
							break;
						}
					}
				}
			}
#if USE_UBER_GRAPH_PERSISTENT_FRAME
			// Try find the propertybase in the persistent ubergraph frame
			UFunction* OuterFunction = Property->GetOwner<UFunction>();
			if (!PropertyBase && OuterFunction)
			{
				UBlueprintGeneratedClass* BPGC = Cast<UBlueprintGeneratedClass>(Blueprint->GeneratedClass);
				if (BPGC && ActiveObject->IsA(BPGC))
				{
					PropertyBase = BPGC->GetPersistentUberGraphFrame(ActiveObject, OuterFunction);
				}
			}
#endif // USE_UBER_GRAPH_PERSISTENT_FRAME

			// see if our WatchPin is on a animation node & if so try to get its property info
			const UAnimBlueprintGeneratedClass* AnimBlueprintGeneratedClass = Cast<UAnimBlueprintGeneratedClass>(Blueprint->GeneratedClass);
			if (!PropertyBase && AnimBlueprintGeneratedClass)
			{
				// are we linked to an anim graph node?
				const FProperty* LinkedProperty = Property;
				const UAnimGraphNode_Base* Node = Cast<UAnimGraphNode_Base>(WatchPin->GetOuter());
				if (Node == nullptr && WatchPin->LinkedTo.Num() > 0)
				{
					const UEdGraphPin* LinkedPin = WatchPin->LinkedTo[0];
					// When we change Node we *must* change Property, so it's still a sub-element of that.
					LinkedProperty = FKismetDebugUtilities::FindClassPropertyForPin(Blueprint, LinkedPin);
					Node = Cast<UAnimGraphNode_Base>(LinkedPin->GetOuter());
				}

				if (Node && LinkedProperty)
				{
					// In case the property was folded its value has to be retrieved from the Mutable data struct on the instance rather than from the Anim Node itself
					if (const TFieldPath<const FProperty>* FoldedPropertyPathPtr = AnimBlueprintGeneratedClass->AnimBlueprintDebugData.NodeToFoldedPropertyMap.Find(LinkedProperty))
					{
<<<<<<< HEAD
=======
						const FProperty* FoldedProperty = FoldedPropertyPathPtr->Get();						
						const UStruct* FoldedPropertyStruct = FoldedProperty ? FoldedProperty->GetOwnerStruct() : nullptr;

						if(FoldedPropertyStruct && FoldedPropertyStruct->IsChildOf(FAnimBlueprintMutableData::StaticStruct()))
						{
							const FAnimBlueprintMutableData* MutableData = AnimBlueprintGeneratedClass->GetMutableNodeData(Cast<const UObject>(ActiveObject));
						
							if(bOutIsDirectPtr && MutableData)
							{
								const void* ValuePtr = FoldedProperty->ContainerPtrToValuePtr<void>(MutableData);
								OutProperty = FoldedProperty;
								OutData = ValuePtr;
								OutDelta = ValuePtr;
								OutParent = nullptr;
										
								// Flag to caller that OutData points directly at the data, not at the
								// base of a property container (so don't apply property's Offset_Internal)
								*bOutIsDirectPtr = true;
								
								return EWTR_Valid;
							}
						}
					}
					else if (FStructProperty* NodeStructProperty = CastField<FStructProperty>(FKismetDebugUtilities::FindClassPropertyForNode(Blueprint, Node)))
					{						
>>>>>>> 6bbb88c8
						for (const FStructPropertyPath& NodeProperty : AnimBlueprintGeneratedClass->GetAnimNodeProperties())
						{
							if (NodeProperty.Get() == NodeStructProperty)
							{
								const void* NodePtr = NodeProperty->ContainerPtrToValuePtr<void>(ActiveObject);
								OutProperty = LinkedProperty;
								OutData = NodePtr;
								OutDelta = NodePtr;
								OutParent = ActiveObject;
								return EWTR_Valid;
							}
						}
					}
				}
			}

			// If we still haven't found a result, try changing the active object to whatever is passed into the self pin.
			if (!PropertyBase)
			{
				UEdGraphNode* WatchNode = WatchPin->GetOwningNode();

				if (WatchNode)
				{
					UEdGraphPin* SelfPin = WatchNode->FindPin(TEXT("self"));
					if (SelfPin && SelfPin != WatchPin)
					{
						const FProperty* SelfPinProperty = nullptr;
						const void* SelfPinData = nullptr;
						const void* SelfPinDelta = nullptr;
						UObject* SelfPinParent = nullptr;
						SeenObjects.AddUnique(ActiveObject);
						FKismetDebugUtilities::EWatchTextResult Result = FindDebuggingData(Blueprint, ActiveObject, SelfPin, SelfPinProperty, SelfPinData, SelfPinDelta, SelfPinParent, SeenObjects);
						const FObjectPropertyBase* SelfPinPropertyBase = CastField<const FObjectPropertyBase>(SelfPinProperty);
						if (Result == EWTR_Valid && SelfPinPropertyBase != nullptr)
						{
							const void* PropertyValue = SelfPinProperty->ContainerPtrToValuePtr<void>(SelfPinData);
							UObject* TempActiveObject = SelfPinPropertyBase->GetObjectPropertyValue(PropertyValue);
							if (TempActiveObject && TempActiveObject != ActiveObject)
							{
								if (!SeenObjects.Contains(TempActiveObject))
								{
									return FindDebuggingData(Blueprint, TempActiveObject, WatchPin, OutProperty, OutData, OutDelta, OutParent, SeenObjects);
								}
							}
						}
					}
				}
			}

			// Now either print out the variable value, or that it was out-of-scope
			if (PropertyBase != nullptr)
			{
				OutProperty = Property;
				OutData = PropertyBase;
				OutDelta = PropertyBase;
				OutParent = ActiveObject;
				return EWTR_Valid;
			}
			else
			{
				return EWTR_NotInScope;
			}
		}
		else
		{
			return EWTR_NoDebugObject;
		}
	}
	else
	{
		return EWTR_NoProperty;
	}
}

void FKismetDebugUtilities::GetDebugInfo_InContainer(int32 Index, TSharedPtr<FPropertyInstanceInfo> &DebugInfo, const FProperty* Property, const void* Data)
{
	GetDebugInfoInternal(DebugInfo, Property, Property->ContainerPtrToValuePtr<void>(Data, Index));
}

void FKismetDebugUtilities::GetDebugInfoInternal(TSharedPtr<FPropertyInstanceInfo> &DebugInfo, const FProperty* Property, const void* PropertyValue)
{
	TMap<FPropertyInstanceInfo::FPropertyInstance, TSharedPtr<FPropertyInstanceInfo>> VisitedNodes;
	DebugInfo = FPropertyInstanceInfo::FindOrMake({Property, PropertyValue}, VisitedNodes);
}

FPropertyInstanceInfo::FPropertyInstanceInfo(FPropertyInstance PropertyInstance) :
	Name(FText::FromString(PropertyInstance.Property->GetName())),
	DisplayName(PropertyInstance.Property->GetDisplayNameText()),
	Type(UEdGraphSchema_K2::TypeToText(PropertyInstance.Property)),
	Property(PropertyInstance.Property)
{
	const FProperty* ResolvedProperty = Property.Get();
	check(ResolvedProperty);
	if (PropertyInstance.Value == nullptr)
	{
		return;
	}

	if (const FByteProperty* ByteProperty = CastField<FByteProperty>(ResolvedProperty))
	{
		UEnum* Enum = ByteProperty->GetIntPropertyEnum();
		if (Enum)
		{
			if (Enum->IsValidEnumValue(*(const uint8*)PropertyInstance.Value))
			{
				Value = Enum->GetDisplayNameTextByValue(*(const uint8*)PropertyInstance.Value);
			}
			else
			{
				Value = FText::FromString(TEXT("(INVALID)"));
			}

			return;
		}

		// if there is no Enum we need to fall through and treat this as a FNumericProperty
	}

	if (const FNumericProperty* NumericProperty = CastField<FNumericProperty>(ResolvedProperty))
	{
		Value = FText::FromString(NumericProperty->GetNumericPropertyValueToString(PropertyInstance.Value));
		return;
	}
	else if (const FBoolProperty* BoolProperty = CastField<FBoolProperty>(ResolvedProperty))
	{
		const FCoreTexts& CoreTexts = FCoreTexts::Get();

		Value = BoolProperty->GetPropertyValue(PropertyInstance.Value) ? CoreTexts.True : CoreTexts.False;
		return;
	}
	else if (const FNameProperty* NameProperty = CastField<FNameProperty>(ResolvedProperty))
	{
		Value = FText::FromName(*(FName*)PropertyInstance.Value);
		return;
	}
	else if (const FTextProperty* TextProperty = CastField<FTextProperty>(ResolvedProperty))
	{
		Value = TextProperty->GetPropertyValue(PropertyInstance.Value);
		return;
	}
	else if (const FStrProperty* StringProperty = CastField<FStrProperty>(ResolvedProperty))
	{
		Value = FText::FromString(StringProperty->GetPropertyValue(PropertyInstance.Value));
		return;
	}
	else if (const FArrayProperty* ArrayProperty = CastField<FArrayProperty>(ResolvedProperty))
	{
		checkSlow(ArrayProperty->Inner);

		FScriptArrayHelper ArrayHelper(ArrayProperty, PropertyInstance.Value);

		Value = FText::Format(LOCTEXT("ArraySize", "Num={0}"), FText::AsNumber(ArrayHelper.Num()));
		return;
	}
	else if (const FStructProperty* StructProperty = CastField<FStructProperty>(ResolvedProperty))
	{
		FString WatchText;
		StructProperty->ExportTextItem(WatchText, PropertyInstance.Value, PropertyInstance.Value, nullptr, PPF_PropertyWindow | PPF_BlueprintDebugView, nullptr);
		Value = FText::FromString(WatchText);
		return;
	}
	else if (const FEnumProperty* EnumProperty = CastField<FEnumProperty>(ResolvedProperty))
	{
		FNumericProperty* LocalUnderlyingProp = EnumProperty->GetUnderlyingProperty();
		UEnum* Enum = EnumProperty->GetEnum();

		int64 NumValue = LocalUnderlyingProp->GetSignedIntPropertyValue(PropertyInstance.Value);

		// if the value is the max value (the autogenerated *_MAX value), export as "INVALID", unless we're exporting text for copy/paste (for copy/paste,
		// the property text value must actually match an entry in the enum's names array)
		if (Enum)
		{
			if (Enum->IsValidEnumValue(NumValue))
			{
				Value = Enum->GetDisplayNameTextByValue(NumValue);
			}
			else
			{
				Value = LOCTEXT("Invalid", "(INVALID)");
			}
		}
		else
		{
			Value = FText::AsNumber(NumValue);
		}

		return;
	}
	else if (const FMapProperty* MapProperty = CastField<FMapProperty>(ResolvedProperty))
	{
		FScriptMapHelper MapHelper(MapProperty, PropertyInstance.Value);
		Value = FText::Format(LOCTEXT("MapSize", "Num={0}"), FText::AsNumber(MapHelper.Num()));
		return;
	}
	else if (const FSetProperty* SetProperty = CastField<FSetProperty>(ResolvedProperty))
	{
		FScriptSetHelper SetHelper(SetProperty, PropertyInstance.Value);
		Value = FText::Format(LOCTEXT("SetSize", "Num={0}"), FText::AsNumber(SetHelper.Num()));
		return;
	}
	else if (const FObjectPropertyBase* ObjectPropertyBase = CastField<FObjectPropertyBase>(ResolvedProperty))
	{
		Object = ObjectPropertyBase->GetObjectPropertyValue(PropertyInstance.Value);
		if (Object.IsValid())
		{
			Value = FText::FromString(Object->GetFullName());
		}
		else
		{
			Value = FText::FromString(TEXT("None"));
		}

		return;
	}
	else if (const FDelegateProperty* DelegateProperty = CastField<FDelegateProperty>(ResolvedProperty))
	{
		if (DelegateProperty->SignatureFunction)
		{
			Value = DelegateProperty->SignatureFunction->GetDisplayNameText();
		}
		else
		{
			Value = LOCTEXT("NoFunc", "(No bound function)");
		}

		return;
	}
	else if (const FMulticastDelegateProperty* MulticastDelegateProperty = CastField<FMulticastDelegateProperty>(ResolvedProperty))
	{
		if (MulticastDelegateProperty->SignatureFunction)
		{
			Value = MulticastDelegateProperty->SignatureFunction->GetDisplayNameText();
		}
		else
		{
			Value = LOCTEXT("NoFunc", "(No bound function)");
		}

		return;
	}
	else if (const FInterfaceProperty* InterfaceProperty = CastField<FInterfaceProperty>(ResolvedProperty))
	{
		const FScriptInterface* InterfaceData = StaticCast<const FScriptInterface*>(PropertyInstance.Value);
		Object = InterfaceData->GetObject();
		
		if (Object.IsValid())
		{
			Value = FText::FromString(Object->GetFullName());
		}
		else
		{
			Value = FText::FromString(TEXT("None"));
		}

		return;
	}

	ensureMsgf(false, TEXT("Failed to identify property type. This function may need to be exanded to include it: %s"), *ResolvedProperty->GetClass()->GetName());
}

TSharedPtr<FPropertyInstanceInfo> FPropertyInstanceInfo::FindOrMake(FPropertyInstance PropertyInstance,
	TMap<FPropertyInstance, TSharedPtr<FPropertyInstanceInfo>>& VisitedNodes)
{
	if(TSharedPtr<FPropertyInstanceInfo>* Found = VisitedNodes.Find(PropertyInstance))
	{
		return *Found;
	}
	
	// wait to populate children until after inserting into VisitedNodes.
	// this way we will catch circular references
	TSharedPtr<FPropertyInstanceInfo> DebugInfo = VisitedNodes.Add(
		PropertyInstance,
		MakeShared<FPropertyInstanceInfo>(PropertyInstance)
	);

	DebugInfo->PopulateChildren(PropertyInstance, VisitedNodes);
	return DebugInfo;
}

void FPropertyInstanceInfo::PopulateChildren(FPropertyInstance PropertyInstance,
	TMap<FPropertyInstance, TSharedPtr<FPropertyInstanceInfo>>& VisitedNodes)
{
	check(PropertyInstance.Property);
	if (PropertyInstance.Value == nullptr)
	{
		return;
	}

	if (const FArrayProperty* ArrayProperty = CastField<FArrayProperty>(Property.Get()))
	{
		checkSlow(ArrayProperty->Inner);

		FScriptArrayHelper ArrayHelper(ArrayProperty, PropertyInstance.Value);
		for (int32 i = 0; i < ArrayHelper.Num(); i++)
		{
			FPropertyInstance ChildProperty = {
				ArrayProperty->Inner,
				ArrayHelper.GetRawPtr(i)
			};
			const TSharedPtr<FPropertyInstanceInfo> ChildInfo = FindOrMake(ChildProperty, VisitedNodes);
			
			// overwrite the display name with the array index for the current element
			ChildInfo->DisplayName = FText::Format(LOCTEXT("ArrayIndexName", "[{0}]"), FText::AsNumber(i));
			ChildInfo->bIsInContainer = true;
			Children.Add(ChildInfo);
		}
	}
	else if (const FStructProperty* StructProperty = CastField<FStructProperty>(Property.Get()))
	{
		for (TFieldIterator<FProperty> It(StructProperty->Struct); It; ++It)
		{
			FPropertyInstance ChildProperty = {
				*It,
				It->ContainerPtrToValuePtr<void>(PropertyInstance.Value, 0)
			};
			const TSharedPtr<FPropertyInstanceInfo> ChildInfo = FindOrMake(ChildProperty, VisitedNodes);
			
			Children.Add(ChildInfo);
		}
	}
	else if (const FMapProperty* MapProperty = CastField<FMapProperty>(Property.Get()))
	{
		FScriptMapHelper MapHelper(MapProperty, PropertyInstance.Value);
		uint8* PropData = MapHelper.GetPairPtr(0);

		int32 Index = 0;
		for (int32 Count = MapHelper.Num(); Count; PropData += MapProperty->MapLayout.SetLayout.Size, ++Index)
		{
			if (MapHelper.IsValidIndex(Index))
			{
				FPropertyInstance ChildProperty = {
					MapProperty->ValueProp,
					PropData + MapProperty->MapLayout.ValueOffset
				};
				const TSharedPtr<FPropertyInstanceInfo> ChildInfo = FindOrMake(ChildProperty, VisitedNodes);
				
				FString NameStr = TEXT("[");
				MapProperty->KeyProp->ExportTextItem(
					NameStr,
					PropData,
					nullptr,
					nullptr,
					PPF_PropertyWindow | PPF_BlueprintDebugView | PPF_Delimited,
					nullptr
				);
				NameStr += TEXT("] ");
				ChildInfo->DisplayName = FText::FromString(NameStr);
				ChildInfo->bIsInContainer = true;
				
				Children.Add(ChildInfo);
				--Count;
			}
		}
	}
	else if (const FSetProperty* SetProperty = CastField<FSetProperty>(Property.Get()))
	{
		FScriptSetHelper SetHelper(SetProperty, PropertyInstance.Value);
		uint8* PropData = SetHelper.GetElementPtr(0);

		int32 Index = 0;
		for (int32 Count = SetHelper.Num(); Count; PropData += SetProperty->SetLayout.Size, ++Index)
		{
			if (SetHelper.IsValidIndex(Index))
			{
				FPropertyInstance ChildProperty = {
					SetProperty->ElementProp,
					PropData
				};
				const TSharedPtr<FPropertyInstanceInfo> ChildInfo = FindOrMake(ChildProperty, VisitedNodes);
				
				ChildInfo->DisplayName = FText::Format(LOCTEXT("SetIndexName", "[{0}]"), FText::AsNumber(Index));
				ChildInfo->bIsInContainer = true;

				Children.Add(ChildInfo);

				--Count;
			}
		}
	}
	else if (const FObjectPropertyBase* ObjectPropertyBase = CastField<FObjectPropertyBase>(Property.Get()))
	{
		if (UObject* Obj = ObjectPropertyBase->GetObjectPropertyValue(PropertyInstance.Value))
		{
			for (TFieldIterator<FProperty> It(Obj->GetClass()); It; ++It)
			{
				if(It->HasAllPropertyFlags(CPF_BlueprintVisible))
				{
					FPropertyInstance ChildProperty = {
						*It,
						It->ContainerPtrToValuePtr<void*>(Obj)
					};
					const TSharedPtr<FPropertyInstanceInfo> ChildInfo = FindOrMake(ChildProperty, VisitedNodes);
					Children.Add(ChildInfo);
				}
			}
		}
	}
}


TSharedPtr<FPropertyInstanceInfo> FPropertyInstanceInfo::ResolvePathToProperty(const TArray<FName>& InPathToProperty)
{
	const auto FindChildInPropertyInfo = [](FPropertyInstanceInfo* InPropertyInfo, const FName& InChildName) -> TSharedPtr<FPropertyInstanceInfo>*
	{
		if (InPropertyInfo)
		{
			const FString ChildNameStr = InChildName.ToString();
			const FProperty* Prop = InPropertyInfo->Property.Get();

			if (Prop->IsA<FSetProperty>() || Prop->IsA<FArrayProperty>() || Prop->IsA<FMapProperty>())
			{
				return InPropertyInfo->Children.FindByPredicate(
					[&ChildNameStr](const TSharedPtr<FPropertyInstanceInfo>& Child)
					{
						// Display name for Container Element Properties is just their index
						return Child->DisplayName.ToString() == ChildNameStr;
					}
				);
			}
			else
			{
				return InPropertyInfo->Children.FindByPredicate(
					[&ChildNameStr](const TSharedPtr<FPropertyInstanceInfo>& Child)
					{
						return Child->Property->GetAuthoredName() == ChildNameStr;
					}
				);
			}
		}
		return nullptr;
	};

	TSharedPtr<FPropertyInstanceInfo> ThisDebugInfo = nullptr;
	for (const FName& ChildName : InPathToProperty)
	{
		TSharedPtr<FPropertyInstanceInfo>* FoundChild = ThisDebugInfo.IsValid() ? FindChildInPropertyInfo(ThisDebugInfo.Get(), ChildName) : FindChildInPropertyInfo(this, ChildName);

		if (FoundChild)
		{
			ThisDebugInfo = *FoundChild;
		}
		else
		{
			return nullptr;
		}
	}

	return ThisDebugInfo;
}

FString FPropertyInstanceInfo::GetWatchText() const
{
	const FProperty* Prop = Property.Get();
	if (Prop)
	{
		if (Prop->IsA<FSetProperty>() || Prop->IsA<FArrayProperty>() || Prop->IsA<FMapProperty>())
		{
			FString WatchText;
			for (const TSharedPtr<FPropertyInstanceInfo>& ContainerElement : Children)
			{
				WatchText.Append(FText::Format(LOCTEXT("WatchTextFmt", "{0} {1}\n"), ContainerElement->DisplayName, ContainerElement->Value).ToString());
			}

			return WatchText;
		}
	}

	return Value.ToString();
}

FText FKismetDebugUtilities::GetAndClearLastExceptionMessage()
{
	FKismetDebugUtilitiesData& Data = FKismetDebugUtilitiesData::Get();
	const FText Result = Data.LastExceptionMessage;
	Data.LastExceptionMessage = FText();
	return Result;
}

#undef LOCTEXT_NAMESPACE<|MERGE_RESOLUTION|>--- conflicted
+++ resolved
@@ -41,10 +41,7 @@
 #include "AnimGraphNode_Base.h"
 #include "UObject/UnrealType.h"
 #include "AnimationGraphSchema.h"
-<<<<<<< HEAD
-=======
 #include "BlueprintEditorSettings.h"
->>>>>>> 6bbb88c8
 
 #define LOCTEXT_NAMESPACE "BlueprintDebugging"
 
@@ -239,11 +236,7 @@
 		UWorld* WorldBeingDebugged = BlueprintObj->GetWorldBeingDebugged();
 		const FString& PathToDebug = BlueprintObj->GetObjectPathToDebug();
 		
-<<<<<<< HEAD
-		if (ObjectBeingDebugged == nullptr)
-=======
 		if (ObjectBeingDebugged == nullptr && !PathToDebug.IsEmpty())
->>>>>>> 6bbb88c8
 		{
 			// Check if we need to update the object being debugged
 			UObject* ObjectToDebug = FindObjectSafe<UObject>(nullptr, *PathToDebug);
@@ -1362,15 +1355,14 @@
 bool FKismetDebugUtilities::CanWatchPin(const UBlueprint* Blueprint, const UEdGraphPin* Pin, const TArray<FName>& InPathToProperty)
 {
 	// Forward to schema
-<<<<<<< HEAD
-	if(const UEdGraphNode* Node = Pin->GetOwningNode())
-	{
-		if(const UAnimationGraphSchema* AnimationGraphSchema = Cast<UAnimationGraphSchema>(Node->GetSchema()))
+	if (const UEdGraphNode* Node = Pin->GetOwningNode())
+	{
+		if (const UAnimationGraphSchema* AnimationGraphSchema = Cast<UAnimationGraphSchema>(Node->GetSchema()))
 		{
 			// Anim graphs need to respect whether they have a binding as they are effectively unlinked
-			bool bHasBinding = false; 
-
-			if(UAnimGraphNode_Base* AnimGraphNode = Cast<UAnimGraphNode_Base>(Pin->GetOwningNode()))
+			bool bHasBinding = false;
+
+			if (UAnimGraphNode_Base* AnimGraphNode = Cast<UAnimGraphNode_Base>(Pin->GetOwningNode()))
 			{
 				// Compare FName without number to make sure we catch array properties that are split into multiple pins
 				FName ComparisonName = Pin->GetFName();
@@ -1382,67 +1374,28 @@
 				}
 			}
 
-=======
-	if (const UEdGraphNode* Node = Pin->GetOwningNode())
-	{
-		if (const UAnimationGraphSchema* AnimationGraphSchema = Cast<UAnimationGraphSchema>(Node->GetSchema()))
-		{
-			// Anim graphs need to respect whether they have a binding as they are effectively unlinked
-			bool bHasBinding = false;
-
-			if (UAnimGraphNode_Base* AnimGraphNode = Cast<UAnimGraphNode_Base>(Pin->GetOwningNode()))
-			{
-				// Compare FName without number to make sure we catch array properties that are split into multiple pins
-				FName ComparisonName = Pin->GetFName();
-				ComparisonName.SetNumber(0);
-
-				if (FAnimGraphNodePropertyBinding* BindingPtr = AnimGraphNode->PropertyBindings.Find(ComparisonName))
-				{
-					bHasBinding = true;
-				}
-			}
-
->>>>>>> 6bbb88c8
 			UEdGraph* Graph = Pin->GetOwningNode()->GetGraph();
 
 			// We allow input pins to be watched only if they have bindings, otherwise we need to follow to output pins
 			const bool bNotAnInputOrBound = (Pin->Direction != EGPD_Input) || bHasBinding;
-<<<<<<< HEAD
-
-			return !AnimationGraphSchema->IsMetaPin(*Pin) && bNotAnInputOrBound && !IsPinBeingWatched(Blueprint, Pin);
-		}
-		else if(const UEdGraphSchema_K2* K2Schema = Cast<UEdGraphSchema_K2>(Node->GetSchema()))
+
+			return !AnimationGraphSchema->IsMetaPin(*Pin) && bNotAnInputOrBound && !IsPinBeingWatched(Blueprint, Pin, InPathToProperty);
+		}
+		else if (const UEdGraphSchema_K2* K2Schema = Cast<UEdGraphSchema_K2>(Node->GetSchema()))
 		{
 			UEdGraph* Graph = Pin->GetOwningNode()->GetGraph();
 
-=======
-
-			return !AnimationGraphSchema->IsMetaPin(*Pin) && bNotAnInputOrBound && !IsPinBeingWatched(Blueprint, Pin, InPathToProperty);
-		}
-		else if (const UEdGraphSchema_K2* K2Schema = Cast<UEdGraphSchema_K2>(Node->GetSchema()))
-		{
-			UEdGraph* Graph = Pin->GetOwningNode()->GetGraph();
-
->>>>>>> 6bbb88c8
 			// Inputs should always be followed to their corresponding output in the world above
 			const bool bNotAnInput = (Pin->Direction != EGPD_Input);
 
 			//@TODO: Make watching a schema-allowable/denyable thing
 			const bool bCanWatchThisGraph = true;
 
-<<<<<<< HEAD
-			return bCanWatchThisGraph && !K2Schema->IsMetaPin(*Pin) && bNotAnInput && !IsPinBeingWatched(Blueprint, Pin);
-=======
 			return bCanWatchThisGraph && !K2Schema->IsMetaPin(*Pin) && bNotAnInput && !IsPinBeingWatched(Blueprint, Pin, InPathToProperty);
->>>>>>> 6bbb88c8
 		}
 	}
 
 	return false;
-<<<<<<< HEAD
-	
-=======
->>>>>>> 6bbb88c8
 }
 
 bool FKismetDebugUtilities::IsPinBeingWatched(const UBlueprint* Blueprint, const UEdGraphPin* Pin, const TArray<FName>& InPathToProperty)
@@ -1870,8 +1823,6 @@
 					// In case the property was folded its value has to be retrieved from the Mutable data struct on the instance rather than from the Anim Node itself
 					if (const TFieldPath<const FProperty>* FoldedPropertyPathPtr = AnimBlueprintGeneratedClass->AnimBlueprintDebugData.NodeToFoldedPropertyMap.Find(LinkedProperty))
 					{
-<<<<<<< HEAD
-=======
 						const FProperty* FoldedProperty = FoldedPropertyPathPtr->Get();						
 						const UStruct* FoldedPropertyStruct = FoldedProperty ? FoldedProperty->GetOwnerStruct() : nullptr;
 
@@ -1897,7 +1848,6 @@
 					}
 					else if (FStructProperty* NodeStructProperty = CastField<FStructProperty>(FKismetDebugUtilities::FindClassPropertyForNode(Blueprint, Node)))
 					{						
->>>>>>> 6bbb88c8
 						for (const FStructPropertyPath& NodeProperty : AnimBlueprintGeneratedClass->GetAnimNodeProperties())
 						{
 							if (NodeProperty.Get() == NodeStructProperty)
