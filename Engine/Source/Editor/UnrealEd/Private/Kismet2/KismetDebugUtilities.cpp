--- conflicted
+++ resolved
@@ -152,11 +152,7 @@
 
 		if (const UEdGraphNode* StoppedNode = Data.MostRecentStoppedNode.Get())
 		{
-<<<<<<< HEAD
-			if (StoppedNode->IsA<UK2Node_MacroInstance>() || StoppedNode->IsA<UK2Node_Composite>())
-=======
 			if (StoppedNode->IsA<UK2Node_MacroInstance>() || StoppedNode->IsA<UK2Node_Composite>() || StoppedNode->IsA<UK2Node_CallFunction>())
->>>>>>> d731a049
 			{
 				for (const UEdGraphPin* Pin : StoppedNode->Pins)
 				{
@@ -2142,19 +2138,11 @@
 		{
 			Value = FText::FromString(TEXT("None"));
 		}
-<<<<<<< HEAD
 
 		return;
 	}
 
-	ensureMsgf(false, TEXT("Failed to identify property type. This function may need to be exanded to include it: %s"), *ResolvedProperty->GetClass()->GetName());
-=======
-
-		return;
-	}
-
 	ensureMsgf(false, TEXT("Failed to identify property type. This function may need to be expanded to include it: %s"), *ResolvedProperty->GetClass()->GetName());
->>>>>>> d731a049
 }
 
 TSharedPtr<FPropertyInstanceInfo> FPropertyInstanceInfo::FindOrMake(FPropertyInstance PropertyInstance,
