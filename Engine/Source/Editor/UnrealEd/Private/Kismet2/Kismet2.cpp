--- conflicted
+++ resolved
@@ -509,10 +509,6 @@
 		// Skip validation of the class default object here, because (a) the new CDO may fail validation since this
 		// is a new Blueprint that the user has not had a chance to modify any defaults for yet, and (b) in some cases,
 		// default value propagation to the new Blueprint's CDO may be deferred until after compilation (e.g. reparenting).
-<<<<<<< HEAD
-		FBlueprintCompilationManager::CompileSynchronously(
-			FBPCompileRequest(NewBP, EBlueprintCompileOptions::SkipGarbageCollection|EBlueprintCompileOptions::SkipDefaultObjectValidation, nullptr)
-=======
 		// Also skip the Blueprint search data update, as that will be handled by an OnAssetAdded() delegate in the FiB manager.
 		const EBlueprintCompileOptions CompileOptions =
 			EBlueprintCompileOptions::SkipGarbageCollection |
@@ -521,7 +517,6 @@
 
 		FBlueprintCompilationManager::CompileSynchronously(
 			FBPCompileRequest(NewBP, CompileOptions, nullptr)
->>>>>>> 15f50b57
 		);
 	}
 	else
@@ -1466,19 +1461,11 @@
 			if (SceneComponent == Actor->GetRootComponent() && (SceneComponent->GetAttachParent() == nullptr || FirstAttachParent == nullptr))
 			{
 				if (OptionalNewRootNode != nullptr)
-<<<<<<< HEAD
 				{
 					OptionalNewRootNode->AddChildNode(SCSNode);
 				}
 				else
 				{
-=======
-				{
-					OptionalNewRootNode->AddChildNode(SCSNode);
-				}
-				else
-				{
->>>>>>> 15f50b57
 					SCS->AddNode(SCSNode);
 				}
 			}
