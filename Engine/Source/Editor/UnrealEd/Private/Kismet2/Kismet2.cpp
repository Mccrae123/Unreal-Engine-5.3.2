// Copyright Epic Games, Inc. All Rights Reserved.


#include "CoreMinimal.h"

#include "BlueprintCompilationManager.h"
#include "Misc/CoreMisc.h"
#include "Stats/StatsMisc.h"
#include "Stats/Stats.h"
#include "Modules/ModuleManager.h"
#include "UObject/ObjectMacros.h"
#include "UObject/Object.h"
#include "Serialization/ArchiveUObject.h"
#include "UObject/GarbageCollection.h"
#include "UObject/Class.h"
#include "UObject/Package.h"
#include "UObject/SoftObjectPath.h"
#include "UObject/MetaData.h"
#include "Templates/SubclassOf.h"
#include "UObject/UnrealType.h"
#include "UObject/UObjectHash.h"
#include "Serialization/FindObjectReferencers.h"
#include "Serialization/ArchiveReplaceObjectRef.h"
#include "Misc/PackageName.h"
#include "Widgets/DeclarativeSyntaxSupport.h"
#include "Textures/SlateIcon.h"
#include "Framework/Commands/UIAction.h"
#include "EdGraph/EdGraphNode.h"
#include "EdGraph/EdGraphPin.h"
#include "Components/ActorComponent.h"
#include "Components/SceneComponent.h"
#include "GameFramework/Actor.h"
#include "Engine/Blueprint.h"
#include "EdGraph/EdGraph.h"
#include "Editor/EditorEngine.h"
#include "Settings/EditorExperimentalSettings.h"
#include "Animation/AnimBlueprint.h"
#include "Engine/MemberReference.h"
#include "GeneralProjectSettings.h"
#include "Engine/BlueprintGeneratedClass.h"
#include "Engine/SimpleConstructionScript.h"
#include "Engine/LevelScriptBlueprint.h"
#include "EdGraphSchema_K2.h"
#include "EdGraphSchema_K2_Actions.h"
#include "K2Node_Event.h"
#include "K2Node_ActorBoundEvent.h"
#include "K2Node_CallParentFunction.h"
#include "K2Node_ComponentBoundEvent.h"
#include "K2Node_Composite.h"
#include "K2Node_FunctionEntry.h"
#include "AnimationGraph.h"
#include "AnimationGraphSchema.h"
#include "Kismet2/KismetEditorUtilities.h"
#include "Kismet2/KismetReinstanceUtilities.h"
#include "Engine/SCS_Node.h"
#include "Kismet2/BlueprintEditorUtils.h"
#include "Kismet2/KismetDebugUtilities.h"
#include "Framework/MultiBox/MultiBoxBuilder.h"
#include "Editor.h"

#include "Editor/Kismet/Public/BlueprintEditorModule.h"
#include "Editor/Kismet/Public/FindInBlueprintManager.h"
#include "Toolkits/ToolkitManager.h"
#include "Editor/KismetCompiler/Public/KismetCompilerModule.h"
#include "Kismet2/CompilerResultsLog.h"
#include "IAssetTools.h"
#include "AssetRegistryModule.h"
#include "Layers/LayersSubsystem.h"
#include "ScopedTransaction.h"
#include "AssetToolsModule.h"
#include "EngineAnalytics.h"
#include "AnalyticsEventAttribute.h"
#include "Interfaces/IAnalyticsProvider.h"
#include "ActorEditorUtils.h"
#include "ObjectEditorUtils.h"
#include "Dialogs/DlgPickAssetPath.h"
#include "ComponentAssetBroker.h"
#include "BlueprintEditorSettings.h"
#include "Editor/UnrealEd/Public/PackageTools.h"
#include "Framework/Notifications/NotificationManager.h"
#include "Widgets/Notifications/SNotificationList.h"
#include "Engine/InheritableComponentHandler.h"
#include "Stats/StatsHierarchical.h"
#include "Classes/EditorStyleSettings.h"
#include "ToolMenus.h"
#include "Subsystems/AssetEditorSubsystem.h"

DECLARE_CYCLE_STAT(TEXT("Compile Blueprint"), EKismetCompilerStats_CompileBlueprint, STATGROUP_KismetCompiler);
DECLARE_CYCLE_STAT(TEXT("Broadcast Precompile"), EKismetCompilerStats_BroadcastPrecompile, STATGROUP_KismetCompiler);
DECLARE_CYCLE_STAT(TEXT("Update Search Metadata"), EKismetCompilerStats_UpdateSearchMetaData, STATGROUP_KismetCompiler);
DECLARE_CYCLE_STAT(TEXT("Garbage Collection"), EKismetCompilerStats_GarbageCollection, STATGROUP_KismetCompiler);
DECLARE_CYCLE_STAT(TEXT("Refresh Dependent Blueprints"), EKismetCompilerStats_RefreshDependentBlueprints, STATGROUP_KismetCompiler);
DECLARE_CYCLE_STAT(TEXT("Validate Generated Class"), EKismetCompilerStats_ValidateGeneratedClass, STATGROUP_KismetCompiler);

#define LOCTEXT_NAMESPACE "UnrealEd.Editor"

//////////////////////////////////////////////////////////////////////////
// FArchiveInvalidateTransientRefs

/**
 * Archive built to go through and find any references to objects in the transient package, and then NULL those references
 */
class FArchiveInvalidateTransientRefs : public FArchiveUObject
{
public:
	FArchiveInvalidateTransientRefs()
	{
		ArIsObjectReferenceCollector = true;
		this->SetIsPersistent(false);
		ArIgnoreArchetypeRef = false;
	}
protected:
	/** 
	 * UObject serialize operator implementation
	 *
	 * @param Object	reference to Object reference
	 * @return reference to instance of this class
	 */
	FArchive& operator<<( UObject*& Object )
	{
		// Check if this is a reference to an object existing in the transient package, and if so, NULL it.
		if ((Object != NULL) && (Object->GetOutermost() == GetTransientPackage()) )
		{
			check( Object->IsValidLowLevel() );
			Object = NULL;
		}

		return *this;
	}
};


//////////////////////////////////////////////////////////////////////////
// FBlueprintObjectsBeingDebuggedIterator

FBlueprintObjectsBeingDebuggedIterator::FBlueprintObjectsBeingDebuggedIterator(UBlueprint* InBlueprint)
	: Blueprint(InBlueprint)
{
}

UObject* FBlueprintObjectsBeingDebuggedIterator::operator* () const
{
	return Blueprint->GetObjectBeingDebugged();
}

UObject* FBlueprintObjectsBeingDebuggedIterator::operator-> () const
{
	return Blueprint->GetObjectBeingDebugged();
}

FBlueprintObjectsBeingDebuggedIterator& FBlueprintObjectsBeingDebuggedIterator::operator++()
{
	Blueprint = NULL;
	return *this;
}

bool FBlueprintObjectsBeingDebuggedIterator::IsValid() const
{
	return Blueprint != NULL;
}



//////////////////////////////////////////////////////////////////////////
// FObjectsBeingDebuggedIterator

FObjectsBeingDebuggedIterator::FObjectsBeingDebuggedIterator()
	: SelectedActorsIter(*GEditor->GetSelectedActors())
	, LevelScriptActorIndex(INDEX_NONE)
{
	FindNextLevelScriptActor();
}

UWorld* FObjectsBeingDebuggedIterator::GetWorld() const
{
	return (GEditor->PlayWorld != NULL) ? GEditor->PlayWorld : GWorld;
}

UObject* FObjectsBeingDebuggedIterator::operator* () const
{
	return SelectedActorsIter ? *SelectedActorsIter : (UObject*)(GetWorld()->GetLevel(LevelScriptActorIndex)->GetLevelScriptActor());
}

UObject* FObjectsBeingDebuggedIterator::operator-> () const
{
	return SelectedActorsIter ? *SelectedActorsIter : (UObject*)(GetWorld()->GetLevel(LevelScriptActorIndex)->GetLevelScriptActor());
}

FObjectsBeingDebuggedIterator& FObjectsBeingDebuggedIterator::operator++()
{
	if (SelectedActorsIter)
	{
		++SelectedActorsIter;
	}
	else
	{
		FindNextLevelScriptActor();
	}

	return *this;
}

bool FObjectsBeingDebuggedIterator::IsValid() const
{
	return SelectedActorsIter || (LevelScriptActorIndex < GetWorld()->GetNumLevels());
}

void FObjectsBeingDebuggedIterator::FindNextLevelScriptActor()
{
	while (++LevelScriptActorIndex < GetWorld()->GetNumLevels())
	{
		ULevel* Level = GetWorld()->GetLevel(LevelScriptActorIndex);
		if ((Level != NULL) && (Level->GetLevelScriptActor() != NULL))
		{
			break;
		}
	}
}

//////////////////////////////////////////////////////////////////////////
// FBlueprintUnloader

/** Utility struct, used to aid in unloading and replacing a specific blueprint. */
struct FBlueprintUnloader
{
public:
	FBlueprintUnloader(UBlueprint* OldBlueprint);

	/** 
	 * Unloads the specified Blueprint (marking it pending-kill, and removing it 
	 * from its outer package). Optionally, will unload the package as well.
	 *
	 * @param  bResetPackage	Whether or not this should unload the entire package.
	 */
	void UnloadBlueprint(const bool bResetPackage);
	
	/** 
	 * Replaces all old references to the original blueprints (its class/CDO/etc.)
	 * @param  NewBlueprint	The blueprint to replace old references with
	 */
	void ReplaceStaleRefs(UBlueprint* NewBlueprint);

private:
	TWeakObjectPtr<UBlueprint> OldBlueprint;
	UClass*  OldGeneratedClass;
	UObject* OldCDO;
	UClass*  OldSkeletonClass;
	UObject* OldSkelCDO;
};

FBlueprintUnloader::FBlueprintUnloader(UBlueprint* OldBlueprintIn)
	: OldBlueprint(OldBlueprintIn)
	, OldGeneratedClass(OldBlueprint->GeneratedClass)
	, OldCDO(nullptr)
	, OldSkeletonClass(OldBlueprint->SkeletonGeneratedClass)
	, OldSkelCDO(nullptr)
{
	if (OldGeneratedClass != nullptr)
	{
		OldCDO = OldGeneratedClass->GetDefaultObject(/*bCreateIfNeeded =*/false);
	}
	if (OldSkeletonClass != nullptr)
	{
		OldSkelCDO = OldSkeletonClass->GetDefaultObject(/*bCreateIfNeeded =*/false);
	}
	OldBlueprint = OldBlueprintIn;
}

void FBlueprintUnloader::UnloadBlueprint(const bool bResetPackage)
{
	if (OldBlueprint.IsValid())
	{
		UBlueprint* UnloadingBp = OldBlueprint.Get();

		UPackage* const OldPackage = UnloadingBp->GetOutermost();
		bool const bIsDirty = OldPackage->IsDirty();

		UPackage* const TransientPackage = GetTransientPackage();
		check(OldPackage != TransientPackage); // is the blueprint already unloaded?
		
		FName const BlueprintName = UnloadingBp->GetFName();
		// move the blueprint to the transient package (to be picked up by garbage collection later)
		FName UnloadedName = MakeUniqueObjectName(TransientPackage, UBlueprint::StaticClass(), BlueprintName);
		UnloadingBp->Rename(*UnloadedName.ToString(), TransientPackage, REN_DontCreateRedirectors | REN_DoNotDirty);
		// @TODO: currently, REN_DoNotDirty does not guarantee that the package 
		//        will not be marked dirty
		OldPackage->SetDirtyFlag(bIsDirty);

		// make sure the blueprint is properly trashed (remove it from the package)
		UnloadingBp->SetFlags(RF_Transient);
		UnloadingBp->ClearFlags(RF_Standalone | RF_Transactional);
		UnloadingBp->RemoveFromRoot();
		UnloadingBp->MarkPendingKill();
		// if it's in the undo buffer, then we have to clear that...
		if (FKismetEditorUtilities::IsReferencedByUndoBuffer(UnloadingBp))
		{
			GEditor->Trans->Reset(LOCTEXT("UnloadedBlueprint", "Unloaded Blueprint"));
		}

		if (bResetPackage)
		{
			TArray<UPackage*> PackagesToUnload;
			PackagesToUnload.Add(OldPackage);

			FText PackageUnloadError;
			UPackageTools::UnloadPackages(PackagesToUnload, PackageUnloadError);

			if (!PackageUnloadError.IsEmpty())
			{
				const FText ErrorMessage = FText::Format(LOCTEXT("UnloadBpPackageError", "Failed to unload Bluprint '{0}': {1}"),
					FText::FromName(BlueprintName), PackageUnloadError);
				FSlateNotificationManager::Get().AddNotification(FNotificationInfo(ErrorMessage));

				// fallback to manually setting up the package so it can reload 
				// the blueprint 
				ResetLoaders(OldPackage);
				OldPackage->ClearFlags(RF_WasLoaded);
				OldPackage->bHasBeenFullyLoaded = false;
				OldPackage->GetMetaData()->RemoveMetaDataOutsidePackage();
			}
		}

		FKismetEditorUtilities::OnBlueprintUnloaded.Broadcast(UnloadingBp);

		// handled in FBlueprintEditor (from the OnBlueprintUnloaded event)
// 		IAssetEditorInstance* EditorInst = GEditor->GetEditorSubsystem<UAssetEditorSubsystem>()->FindEditorForAsset(UnloadingBp, /*bFocusIfOpen =*/false);
// 		if (EditorInst != nullptr)
// 		{
// 			EditorInst->CloseWindow();
// 		}
	}
}

void FBlueprintUnloader::ReplaceStaleRefs(UBlueprint* NewBlueprint)
{
	//--------------------------------------
	// Construct redirects
	//--------------------------------------

	TMap<UObject*, UObject*> Redirects;
	TArray<UObject*> OldObjsNeedingReplacing;

	if (OldBlueprint.IsValid(/*bEvenIfPendingKill =*/true))
	{
		UBlueprint* ToBeReplaced = OldBlueprint.Get(/*bEvenIfPendingKill =*/true);
		if (OldGeneratedClass != nullptr)
		{
			OldObjsNeedingReplacing.Add(OldGeneratedClass);
			Redirects.Add(OldGeneratedClass, NewBlueprint->GeneratedClass);
		}
		if (OldCDO != nullptr)
		{
			OldObjsNeedingReplacing.Add(OldCDO);
			Redirects.Add(OldCDO, NewBlueprint->GeneratedClass->GetDefaultObject());
		}
		if (OldSkeletonClass != nullptr)
		{
			OldObjsNeedingReplacing.Add(OldSkeletonClass);
			Redirects.Add(OldSkeletonClass, NewBlueprint->SkeletonGeneratedClass);
		}
		if (OldSkelCDO != nullptr)
		{
			OldObjsNeedingReplacing.Add(OldSkelCDO);
			Redirects.Add(OldSkelCDO, NewBlueprint->SkeletonGeneratedClass->GetDefaultObject());
		}

		OldObjsNeedingReplacing.Add(ToBeReplaced);
		Redirects.Add(ToBeReplaced, NewBlueprint);

		// clear the object being debugged; otherwise ReplaceInstancesOfClass()  
		// trys to reset it with a new level instance, and OldBlueprint won't 
		// match the new instance's type (it's now a NewBlueprint)
		ToBeReplaced->SetObjectBeingDebugged(nullptr);
	}

	//--------------------------------------
	// Replace old references
	//--------------------------------------

	TArray<UObject*> Referencers;
	// find all objects, still referencing the old blueprint/class/cdo/etc.
	for (auto Referencer : TFindObjectReferencers<UObject>(OldObjsNeedingReplacing, /*PackageToCheck =*/nullptr, /*bIgnoreTemplates =*/false))
	{
		Referencers.Add(Referencer.Value);
	}

	FBlueprintCompileReinstancer::ReplaceInstancesOfClass(OldGeneratedClass, NewBlueprint->GeneratedClass);

	for (UObject* Referencer : Referencers)
	{
		FArchiveReplaceObjectRef<UObject>(Referencer, Redirects, /*bNullPrivateRefs=*/false, /*bIgnoreOuterRef=*/false, /*bIgnoreArchetypeRef=*/false);
	}
}

//////////////////////////////////////////////////////////////////////////

// Static variable definition
TArray<FString> FKismetEditorUtilities::TrackedBlueprintParentList;
FKismetEditorUtilities::FOnBlueprintUnloaded FKismetEditorUtilities::OnBlueprintUnloaded;
TMultiMap<void*, FKismetEditorUtilities::FDefaultEventNodeData> FKismetEditorUtilities::AutoGeneratedDefaultEventsMap;
TMultiMap<void*, FKismetEditorUtilities::FOnBlueprintCreatedData> FKismetEditorUtilities::OnBlueprintCreatedCallbacks;

/** Create the correct event graphs for this blueprint */
void FKismetEditorUtilities::CreateDefaultEventGraphs(UBlueprint* Blueprint)
{
	UEdGraph* Ubergraph = FBlueprintEditorUtils::CreateNewGraph(Blueprint, UEdGraphSchema_K2::GN_EventGraph, UEdGraph::StaticClass(), UEdGraphSchema_K2::StaticClass());
	Ubergraph->bAllowDeletion = false; //@TODO: Really, just want to make sure we never drop below 1, not that you cannot delete any particular one!
	FBlueprintEditorUtils::AddUbergraphPage(Blueprint, Ubergraph);

	Blueprint->LastEditedDocuments.AddUnique(Ubergraph);
}

extern UNREALED_API FSecondsCounterData BlueprintCompileAndLoadTimerData;

/** Create a new Blueprint and initialize it to a valid state. */
UBlueprint* FKismetEditorUtilities::CreateBlueprint(UClass* ParentClass, UObject* Outer, const FName NewBPName, EBlueprintType BlueprintType, TSubclassOf<UBlueprint> BlueprintClassType, TSubclassOf<UBlueprintGeneratedClass> BlueprintGeneratedClassType, FName CallingContext)
{
	FSecondsCounterScope Timer(BlueprintCompileAndLoadTimerData);
	check(FindObject<UBlueprint>(Outer, *NewBPName.ToString()) == NULL); 

	// Not all types are legal for all parent classes, if the parent class is const then the blueprint cannot be an ubergraph-bearing one
	if ((BlueprintType == BPTYPE_Normal) && (ParentClass->HasAnyClassFlags(CLASS_Const)))
	{
		BlueprintType = BPTYPE_Const;
	}
	
	// Create new UBlueprint object
	UBlueprint* NewBP = NewObject<UBlueprint>(Outer, *BlueprintClassType, NewBPName, RF_Public | RF_Standalone | RF_Transactional | RF_LoadCompleted);
	NewBP->Status = BS_BeingCreated;
	NewBP->BlueprintType = BlueprintType;
	NewBP->ParentClass = ParentClass;
	NewBP->BlueprintSystemVersion = UBlueprint::GetCurrentBlueprintSystemVersion();
	NewBP->bIsNewlyCreated = true;
	NewBP->bLegacyNeedToPurgeSkelRefs = false;
	NewBP->GenerateNewGuid();

	// Create SimpleConstructionScript and UserConstructionScript
	if (FBlueprintEditorUtils::SupportsConstructionScript(NewBP))
	{ 
		// >>> Temporary workaround, before a BlueprintGeneratedClass is the main asset.
		FName NewSkelClassName, NewGenClassName;
		NewBP->GetBlueprintClassNames(NewGenClassName, NewSkelClassName);
		UBlueprintGeneratedClass* NewClass = NewObject<UBlueprintGeneratedClass>(
			NewBP->GetOutermost(), *BlueprintGeneratedClassType, NewGenClassName, RF_Public | RF_Transactional);
		NewBP->GeneratedClass = NewClass;
		NewClass->ClassGeneratedBy = NewBP;
		NewClass->SetSuperStruct(ParentClass);
		// <<< Temporary workaround

		NewBP->SimpleConstructionScript = NewObject<USimpleConstructionScript>(NewClass);
		NewBP->SimpleConstructionScript->SetFlags(RF_Transactional);
		NewBP->LastEditedDocuments.Add(NewBP->SimpleConstructionScript);

		UEdGraph* UCSGraph = FBlueprintEditorUtils::CreateNewGraph(NewBP, UEdGraphSchema_K2::FN_UserConstructionScript, UEdGraph::StaticClass(), UEdGraphSchema_K2::StaticClass());
		FBlueprintEditorUtils::AddFunctionGraph(NewBP, UCSGraph, /*bIsUserCreated=*/ false, AActor::StaticClass());

		// If the blueprint is derived from another blueprint, add in a super-call automatically
		if( NewBP->ParentClass && NewBP->ParentClass->ClassGeneratedBy )
		{
			check( UCSGraph->Nodes.Num() > 0 );
			UK2Node_FunctionEntry* UCSEntry = CastChecked<UK2Node_FunctionEntry>(UCSGraph->Nodes[0]);
			FGraphNodeCreator<UK2Node_CallParentFunction> FunctionNodeCreator(*UCSGraph);
			UK2Node_CallParentFunction* ParentFunctionNode = FunctionNodeCreator.CreateNode();
			ParentFunctionNode->FunctionReference.SetExternalMember(UEdGraphSchema_K2::FN_UserConstructionScript, NewBP->ParentClass);
			ParentFunctionNode->NodePosX = 200;
			ParentFunctionNode->NodePosY = 0;
			ParentFunctionNode->AllocateDefaultPins();
			FunctionNodeCreator.Finalize();

			// Wire up the new node
			UEdGraphPin* ExecPin = UCSEntry->FindPin(UEdGraphSchema_K2::PN_Then);
			UEdGraphPin* SuperPin = ParentFunctionNode->FindPin(UEdGraphSchema_K2::PN_Execute);
			ExecPin->MakeLinkTo(SuperPin);
		}

		NewBP->LastEditedDocuments.Add(UCSGraph);
		UCSGraph->bAllowDeletion = false;
	}

	// Create default event graph(s)
	if (FBlueprintEditorUtils::DoesSupportEventGraphs(NewBP))
	{
		check(NewBP->UbergraphPages.Num() == 0);
		CreateDefaultEventGraphs(NewBP);
	}

	//@TODO: ANIMREFACTOR 1: This kind of code should be on a per-blueprint basis; not centralized here
	if (UAnimBlueprint* AnimBP = Cast<UAnimBlueprint>(NewBP))
	{
		UAnimBlueprint* RootAnimBP = UAnimBlueprint::FindRootAnimBlueprint(AnimBP);
		if (RootAnimBP == nullptr)
		{
			// Interfaces dont have default graphs, only 'function' anim graphs
			if(AnimBP->BlueprintType != BPTYPE_Interface)
			{
				// Only allow an anim graph if there isn't one in a parent blueprint
				UEdGraph* NewGraph = FBlueprintEditorUtils::CreateNewGraph(AnimBP, UEdGraphSchema_K2::GN_AnimGraph, UAnimationGraph::StaticClass(), UAnimationGraphSchema::StaticClass());
				FBlueprintEditorUtils::AddDomainSpecificGraph(NewBP, NewGraph);
				NewBP->LastEditedDocuments.Add(NewGraph);
				NewGraph->bAllowDeletion = false;
			}
		}
		else
		{
			// Make sure the anim blueprint targets the same skeleton as the parent
			AnimBP->TargetSkeleton = RootAnimBP->TargetSkeleton;
		}
	}

	// Create initial UClass
	IKismetCompilerInterface& Compiler = FModuleManager::LoadModuleChecked<IKismetCompilerInterface>(KISMET_COMPILER_MODULENAME);

	// Skip validation of the class default object here, because (a) the new CDO may fail validation since this
	// is a new Blueprint that the user has not had a chance to modify any defaults for yet, and (b) in some cases,
	// default value propagation to the new Blueprint's CDO may be deferred until after compilation (e.g. reparenting).
	// Also skip the Blueprint search data update, as that will be handled by an OnAssetAdded() delegate in the FiB manager.
	const EBlueprintCompileOptions CompileOptions =
		EBlueprintCompileOptions::SkipGarbageCollection |
		EBlueprintCompileOptions::SkipDefaultObjectValidation |
		EBlueprintCompileOptions::SkipFiBSearchMetaUpdate;

	FBlueprintCompilationManager::CompileSynchronously(
		FBPCompileRequest(NewBP, CompileOptions, nullptr)
	);

	// Mark the BP as being regenerated, so it will not be confused as needing to be loaded and regenerated when a referenced BP loads.
	NewBP->bHasBeenRegenerated = true;

	UBlueprintEditorSettings* Settings = GetMutableDefault<UBlueprintEditorSettings>();
	if(Settings && Settings->bSpawnDefaultBlueprintNodes)
	{
		// Only add default events if there is an ubergraph and they are supported
		if(NewBP->UbergraphPages.Num() && FBlueprintEditorUtils::DoesSupportEventGraphs(NewBP))
		{
			// Based on the Blueprint type we are constructing, place some starting events.
			// Note, this cannot happen in the Factories for constructing these Blueprint types due to the fact that creating child BPs circumvent the factories
			UClass* WidgetClass = FindObject<UClass>(ANY_PACKAGE, TEXT("UserWidget"));
			UClass* GameplayAbilityClass = FindObject<UClass>(ANY_PACKAGE, TEXT("GameplayAbility"));

			TArray<FName> AutoSpawnedEventNames;
			int32 NodePositionY = 0;

			// Spawn any defined auto generated default events for the class.  Only do this for the most senior class specified, so
			// that subclasses may have an entirely different set of default nodes if they wish.
			UClass* DefaultNodesClass = NewBP->GeneratedClass;
			while ( DefaultNodesClass )
			{
				bool bFoundDefaultNodes = false;
				for ( TMultiMap<void*, FDefaultEventNodeData>::TIterator DataIt(AutoGeneratedDefaultEventsMap); DataIt; ++DataIt )
				{
					FDefaultEventNodeData Data = DataIt.Value();
					if ( DefaultNodesClass == Data.TargetClass )
					{
						bFoundDefaultNodes = true;
						FKismetEditorUtilities::AddDefaultEventNode(NewBP, NewBP->UbergraphPages[0], Data.EventName, Data.TargetClass, NodePositionY);
					}
				}

				if ( bFoundDefaultNodes )
				{
					break;
				}

				DefaultNodesClass = DefaultNodesClass->GetSuperClass();
			}
		}

		// Give anyone who wants to do more advanced BP modification post-creation a chance to do so.
		// Anim Blueprints, for example, adds a non-event node to the main ubergraph.
		for (TMultiMap<void*, FKismetEditorUtilities::FOnBlueprintCreatedData>::TIterator DataIt(OnBlueprintCreatedCallbacks); DataIt; ++DataIt)
		{
			FOnBlueprintCreatedData Data = DataIt.Value();
			if (NewBP->GeneratedClass->IsChildOf(Data.TargetClass))
			{
				FKismetEditorUtilities::FOnBlueprintCreated BlueprintCreatedDelegate = Data.OnBlueprintCreated;
				BlueprintCreatedDelegate.Execute(NewBP);
			}
		}
	}
	
	// Create the sparse class data and set the flag saying it is safe to serialize it
	UBlueprintGeneratedClass* BlueprintGeneratedClass = CastChecked<UBlueprintGeneratedClass>(NewBP->GeneratedClass);
	void* SparseDataPtr = BlueprintGeneratedClass->GetOrCreateSparseClassData();
	BlueprintGeneratedClass->bIsSparseClassDataSerializable = SparseDataPtr != nullptr;

	// Report blueprint creation to analytics
	if (FEngineAnalytics::IsAvailable())
	{
		TArray<FAnalyticsEventAttribute> Attribs;

		// translate the CallingContext into a string for analytics
		if (CallingContext != NAME_None)
		{
			Attribs.Add(FAnalyticsEventAttribute(FString("Context"), CallingContext.ToString()));
		}
		
		Attribs.Add(FAnalyticsEventAttribute(FString("ParentType"), ParentClass->ClassGeneratedBy == NULL ? FString("Native") : FString("Blueprint")));

		if(IsTrackedBlueprintParent(ParentClass))
		{
			Attribs.Add(FAnalyticsEventAttribute(FString("ParentClass"), ParentClass->GetName()));
		}

		const UGeneralProjectSettings& ProjectSettings = *GetDefault<UGeneralProjectSettings>();
		Attribs.Add(FAnalyticsEventAttribute(FString("ProjectId"), ProjectSettings.ProjectID.ToString()));
		Attribs.Add(FAnalyticsEventAttribute(FString("BlueprintId"), NewBP->GetBlueprintGuid().ToString()));

		FEngineAnalytics::GetProvider().RecordEvent(FString("Editor.Usage.BlueprintCreated"), Attribs);
	}

	return NewBP;
}

void FKismetEditorUtilities::RegisterAutoGeneratedDefaultEvent(void* InOwner, UClass* InTargetClass, FName InEventName)
{
	FDefaultEventNodeData Data;
	Data.TargetClass = InTargetClass;
	Data.EventName = InEventName;
	AutoGeneratedDefaultEventsMap.Add(InOwner, Data);
}

void FKismetEditorUtilities::RegisterOnBlueprintCreatedCallback(void* InOwner, UClass* InTargetClass, FOnBlueprintCreated InOnBlueprintCreatedCallback)
{
	FOnBlueprintCreatedData Data;
	Data.TargetClass = InTargetClass;
	Data.OnBlueprintCreated = InOnBlueprintCreatedCallback;
	OnBlueprintCreatedCallbacks.Add(InOwner, Data);
}

void FKismetEditorUtilities::UnregisterAutoBlueprintNodeCreation(void* InOwner)
{
	AutoGeneratedDefaultEventsMap.Remove(InOwner);
	OnBlueprintCreatedCallbacks.Remove(InOwner);
}

UK2Node_Event* FKismetEditorUtilities::AddDefaultEventNode(UBlueprint* InBlueprint, UEdGraph* InGraph, FName InEventName, UClass* InEventClass, int32& InOutNodePosY)
{
	UK2Node_Event* NewEventNode = nullptr;

	FMemberReference EventReference;
	EventReference.SetExternalMember(InEventName, InEventClass);

	// Prevent events that are hidden in the Blueprint's class from being auto-generated.
	if(!FObjectEditorUtils::IsFunctionHiddenFromClass(EventReference.ResolveMember<UFunction>(InBlueprint), InBlueprint->ParentClass))
	{
		const UEdGraphSchema_K2* Schema = GetDefault<UEdGraphSchema_K2>();

		// Add the event
		NewEventNode = NewObject<UK2Node_Event>(InGraph);
		NewEventNode->EventReference = EventReference;

		// Snap the new position to the grid
		const UEditorStyleSettings* StyleSettings = GetDefault<UEditorStyleSettings>();
		if (StyleSettings)
		{
			const uint32 GridSnapSize = StyleSettings->GridSnapSize;
			InOutNodePosY = GridSnapSize * FMath::RoundFromZero(InOutNodePosY / (float)GridSnapSize);
		}
		
		// add update event graph
		NewEventNode->bOverrideFunction=true;
		NewEventNode->CreateNewGuid();
		NewEventNode->PostPlacedNewNode();
		NewEventNode->SetFlags(RF_Transactional);
		NewEventNode->AllocateDefaultPins();
		NewEventNode->bCommentBubblePinned = true;
		NewEventNode->bCommentBubbleVisible = true;
		NewEventNode->NodePosY = InOutNodePosY;
		UEdGraphSchema_K2::SetNodeMetaData(NewEventNode, FNodeMetadata::DefaultGraphNode);
		InOutNodePosY = NewEventNode->NodePosY + NewEventNode->NodeHeight + 200;

		InGraph->AddNode(NewEventNode);

		// Get the function that the event node or function entry represents
		FFunctionFromNodeHelper FunctionFromNode(NewEventNode);
		if (FunctionFromNode.Function && Schema->GetCallableParentFunction(FunctionFromNode.Function))
		{
			UFunction* ValidParent = Schema->GetCallableParentFunction(FunctionFromNode.Function);
			FGraphNodeCreator<UK2Node_CallParentFunction> FunctionNodeCreator(*InGraph);
			UK2Node_CallParentFunction* ParentFunctionNode = FunctionNodeCreator.CreateNode();
			ParentFunctionNode->SetFromFunction(ValidParent);
			ParentFunctionNode->AllocateDefaultPins();

			for (UEdGraphPin* EventPin : NewEventNode->Pins)
			{
				if (UEdGraphPin* ParentPin = ParentFunctionNode->FindPin(EventPin->PinName, EGPD_Input))
				{
					ParentPin->MakeLinkTo(EventPin);
				}
			}
			ParentFunctionNode->GetExecPin()->MakeLinkTo(NewEventNode->FindPin(UEdGraphSchema_K2::PN_Then));

			ParentFunctionNode->NodePosX = FunctionFromNode.Node->NodePosX + FunctionFromNode.Node->NodeWidth + 200;
			ParentFunctionNode->NodePosY = FunctionFromNode.Node->NodePosY;
			UEdGraphSchema_K2::SetNodeMetaData(ParentFunctionNode, FNodeMetadata::DefaultGraphNode);
			FunctionNodeCreator.Finalize();

			ParentFunctionNode->MakeAutomaticallyPlacedGhostNode();
		}

		NewEventNode->MakeAutomaticallyPlacedGhostNode();
	}

	return NewEventNode;
}

UBlueprint* FKismetEditorUtilities::ReplaceBlueprint(UBlueprint* Target, UBlueprint const* ReplacementArchetype)
{
	if (Target == ReplacementArchetype)
	{
		return Target;
	}

	FName DesiredName = Target->GetFName();

	UPackage* BlueprintPackage = Target->GetOutermost();
	check(BlueprintPackage != GetTransientPackage());
	
	// Need to close the editor now, it won't work once it's been garbage collected during the reload
	GEditor->GetEditorSubsystem<UAssetEditorSubsystem>()->CloseAllEditorsForAsset(Target);

	FBlueprintUnloader Unloader(Target);
	Unloader.UnloadBlueprint(/*bResetPackage =*/false);

	UBlueprint* Replacement = Cast<UBlueprint>(StaticDuplicateObject(ReplacementArchetype, BlueprintPackage, DesiredName));
	
	Unloader.ReplaceStaleRefs(Replacement);
	return Replacement;
}

bool FKismetEditorUtilities::IsReferencedByUndoBuffer(UBlueprint* Blueprint)
{
	UObject* BlueprintObj = Blueprint;
	FReferencerInformationList ReferencesIncludingUndo;
	IsReferenced(BlueprintObj, GARBAGE_COLLECTION_KEEPFLAGS, EInternalObjectFlags::GarbageCollectionKeepFlags, /*bCheckSubObjects =*/true, &ReferencesIncludingUndo);

	FReferencerInformationList ReferencesExcludingUndo;
	// Determine the in-memory references, *excluding* the undo buffer
	GEditor->Trans->DisableObjectSerialization();
	IsReferenced(BlueprintObj, GARBAGE_COLLECTION_KEEPFLAGS, EInternalObjectFlags::GarbageCollectionKeepFlags, /*bCheckSubObjects =*/true, &ReferencesExcludingUndo);
	GEditor->Trans->EnableObjectSerialization();

	// see if this object is the transaction buffer - set a flag so we know we need to clear the undo stack
	const int32 TotalReferenceCount   = ReferencesIncludingUndo.ExternalReferences.Num() + ReferencesIncludingUndo.InternalReferences.Num();
	const int32 NonUndoReferenceCount = ReferencesExcludingUndo.ExternalReferences.Num() + ReferencesExcludingUndo.InternalReferences.Num();

	return (TotalReferenceCount > NonUndoReferenceCount);
}

void FKismetEditorUtilities::CompileBlueprint(UBlueprint* BlueprintObj, EBlueprintCompileOptions CompileFlags, FCompilerResultsLog* pResults)
{
	DECLARE_SCOPE_HIERARCHICAL_COUNTER_FUNC()

	FBlueprintCompilationManager::CompileSynchronously(FBPCompileRequest(BlueprintObj, CompileFlags, pResults));
}

/** Generates a blueprint skeleton only.  Minimal compile, no notifications will be sent, no GC, etc.  Only successful if there isn't already a skeleton generated */
bool FKismetEditorUtilities::GenerateBlueprintSkeleton(UBlueprint* BlueprintObj, bool bForceRegeneration)
{
	bool bRegeneratedSkeleton = false;
	FSecondsCounterScope Timer(BlueprintCompileAndLoadTimerData); 
	check(BlueprintObj);

	if( BlueprintObj->SkeletonGeneratedClass == NULL || bForceRegeneration )
	{
		FBlueprintCompilationManager::CompileSynchronously(
			FBPCompileRequest(BlueprintObj, EBlueprintCompileOptions::RegenerateSkeletonOnly, nullptr)
		);
	}
	return bRegeneratedSkeleton;
}

namespace ConformComponentsUtils
{
	static void ConformRemovedNativeComponents(UObject* BpCdo);
	static UObject* FindNativeArchetype(UActorComponent* Component);
};

static void ConformComponentsUtils::ConformRemovedNativeComponents(UObject* BpCdo)
{
	UClass* BlueprintClass = BpCdo->GetClass();
	check(BpCdo->HasAnyFlags(RF_ClassDefaultObject) && BlueprintClass->HasAnyClassFlags(CLASS_CompiledFromBlueprint));

	AActor* ActorCDO = Cast<AActor>(BpCdo);
	if (ActorCDO == nullptr)
	{
		return;
	}

	UClass* const NativeSuperClass = FBlueprintEditorUtils::FindFirstNativeClass(BlueprintClass);
	const AActor* NativeCDO = GetDefault<AActor>(NativeSuperClass);

	TInlineComponentArray<UActorComponent*> OldNativeComponents;
	TInlineComponentArray<UActorComponent*> NewNativeComponents;
	ActorCDO->GetComponents(OldNativeComponents);
	USceneComponent* OldNativeRootComponent = ActorCDO->GetRootComponent();

	TSet<UObject*> DestroyedComponents;
	for (UActorComponent* Component : OldNativeComponents)
	{
		UObject* NativeArchetype = FindNativeArchetype(Component);
		if ((NativeArchetype == nullptr) || !NativeArchetype->HasAnyFlags(RF_ClassDefaultObject))
		{
			// Keep track of components inherited from the native super class that are still valid.
			NewNativeComponents.Add(Component);
			continue;
		}

		// If we have overriden the class of a native component then ensure that the component still exists and that the overriden class is a valid subclass of it
		if (const FBPComponentClassOverride* BPCO = CastChecked<UBlueprintGeneratedClass>(BlueprintClass)->ComponentClassOverrides.FindByKey(Component->GetFName()))
		{
			if (BPCO->ComponentClass == Component->GetClass())
			{
				if (UObject* OverridenComponent = (UObject*)FindObjectWithOuter(NativeCDO, UActorComponent::StaticClass(), Component->GetFName()))
				{
					if (Component->IsA(OverridenComponent->GetClass()))
					{
						NewNativeComponents.Add(Component);
						continue;
					}
				}
			}
		}

		// else, the component has been removed from our native super class

		Component->DestroyComponent(/*bPromoteChildren =*/false);
		if (Component->HasAnyInternalFlags(EInternalObjectFlags::AsyncLoading))
		{
			// Async loading components cannot be pending kill, or the async loading code will assert when trying to postload them.
			Component->ClearPendingKill();
			FLinkerLoad::InvalidateExport(Component);
		}
		DestroyedComponents.Add(Component);

		// The DestroyComponent() call above will clear the RootComponent value in this case.
		if(Component == OldNativeRootComponent)
		{
			// Restore it here so that it will be reassigned to match the native CDO's value below.
			ActorCDO->SetRootComponent(OldNativeRootComponent);
		}

		UClass* ComponentClass = Component->GetClass();
		for (TFieldIterator<FArrayProperty> ArrayPropIt(NativeSuperClass); ArrayPropIt; ++ArrayPropIt)
		{
			FArrayProperty* ArrayProp = *ArrayPropIt;

			FObjectProperty* ObjInnerProp = CastField<FObjectProperty>(ArrayProp->Inner);
			if ((ObjInnerProp == nullptr) || !ComponentClass->IsChildOf(ObjInnerProp->PropertyClass))
			{
				continue;
			}

			uint8* BpArrayPtr = ArrayProp->ContainerPtrToValuePtr<uint8>(ActorCDO);
			FScriptArrayHelper BpArrayHelper(ArrayProp, BpArrayPtr);
			// iterate backwards so we can remove as we go
			for (int32 ArrayIndex = BpArrayHelper.Num()-1; ArrayIndex >= 0; --ArrayIndex)
			{
				uint8* BpEntryPtr = BpArrayHelper.GetRawPtr(ArrayIndex);
				UObject* ObjEntryValue = ObjInnerProp->GetObjectPropertyValue(BpEntryPtr);

				if (ObjEntryValue == Component)
				{
					// NOTE: until we fixup UE-15224, then this may be undesirably diverging from the natively defined 
					//       array (think delta serialization); however, I think from Blueprint creation on we treat 
					//       instanced sub-object arrays as differing (just may be confusing to the user)
					BpArrayHelper.RemoveValues(ArrayIndex);
				}
			}
		}

		// @TODO: have to also remove from map properties now that they're available
	}

	auto FindComponentTemplateByNameInActorCDO = [&NewNativeComponents](FName ToFind) -> UActorComponent**
	{
		return NewNativeComponents.FindByPredicate([ToFind](const UActorComponent* ActorComponent) -> bool
		{
			return ActorComponent && ActorComponent->GetFName() == ToFind;
		});
	};

	// 
	for (TFieldIterator<FObjectProperty> ObjPropIt(NativeSuperClass); ObjPropIt; ++ObjPropIt)
	{
		FObjectProperty* ObjectProp = *ObjPropIt;
		UObject* PropObjValue = ObjectProp->GetObjectPropertyValue_InContainer(ActorCDO);

		if (DestroyedComponents.Contains(PropObjValue))
		{
			// Get the "new" value that's currently set on the native parent CDO. We need the Blueprint CDO to reflect this update in property value.
			UObject* SuperObjValue = ObjectProp->GetObjectPropertyValue_InContainer(NativeCDO);
			if (SuperObjValue && SuperObjValue->IsA<UActorComponent>())
			{
				// For components, make sure we use the instance that's owned by the Blueprint CDO and not the native parent CDO's instance.
				if (UActorComponent** ComponentTemplatePtr = FindComponentTemplateByNameInActorCDO(SuperObjValue->GetFName()))
				{
					SuperObjValue = *ComponentTemplatePtr;
				}
			}
			
			// Update the Blueprint CDO to match the native parent CDO.
			ObjectProp->SetObjectPropertyValue_InContainer(ActorCDO, SuperObjValue);
		}
	}

	// Fix up the attachment hierarchy for inherited scene components that are still valid.
	for (UActorComponent* Component : NewNativeComponents)
	{
		if (USceneComponent* SceneComponent = Cast<USceneComponent>(Component))
		{
			// If the component in the Blueprint CDO was attached to a component that's been removed, update the Blueprint's component instance to match the archetype in the native parent CDO.
			if (DestroyedComponents.Contains(SceneComponent->GetAttachParent()))
			{
				if (USceneComponent* NativeArchetype = Cast<USceneComponent>(FindNativeArchetype(SceneComponent)))
				{
					USceneComponent* NewAttachParent = NativeArchetype->GetAttachParent();
					if (NewAttachParent)
					{
						// Make sure we use the instance that's owned by the Blueprint CDO and not the native parent CDO's instance.
						if (UActorComponent** ComponentTemplatePtr = FindComponentTemplateByNameInActorCDO(NewAttachParent->GetFName()))
						{
							NewAttachParent = CastChecked<USceneComponent>(*ComponentTemplatePtr);
						}
					}

					SceneComponent->SetupAttachment(NewAttachParent);
				}
			}
		}
	}
}

static UObject* ConformComponentsUtils::FindNativeArchetype(UActorComponent* Component)
{
	UActorComponent* Archetype = Cast<UActorComponent>(Component->GetArchetype());
	if (Archetype == nullptr)
	{
		return nullptr;
	}

	UObject* ArchetypeOwner = Archetype->GetOuter();
	UClass* OwnerClass = ArchetypeOwner->GetClass();

	const bool bOwnerIsNative = OwnerClass->HasAnyClassFlags(CLASS_Native);
	if (bOwnerIsNative)
	{
		return Archetype;
	}
	if (Archetype == Component)
	{
		return nullptr;
	}
	return FindNativeArchetype(Archetype);
}

/** Tries to make sure that a blueprint is conformed to its native parent, in case any native class flags have changed */
void FKismetEditorUtilities::ConformBlueprintFlagsAndComponents(UBlueprint* BlueprintObj)
{
	// Propagate native class flags to the children class.  This fixes up cases where native instanced components get added after BP creation, etc
	const UClass* ParentClass = BlueprintObj->ParentClass;

	if( UClass* SkelClass = BlueprintObj->SkeletonGeneratedClass )
	{
		SkelClass->ClassFlags |= (ParentClass->ClassFlags & CLASS_ScriptInherit);
		UObject* SkelCDO = SkelClass->GetDefaultObject();
		// NOTE: we don't need to call ConformRemovedNativeComponents() for skel
		//       classes, as they're generated on load (and not saved with stale 
		//       components)
		SkelCDO->InstanceSubobjectTemplates();
	}

	if( UClass* GenClass = BlueprintObj->GeneratedClass )
	{
		GenClass->ClassFlags |= (ParentClass->ClassFlags & CLASS_ScriptInherit);
		if (UObject* GenCDO = GenClass->ClassDefaultObject)
		{
			ConformComponentsUtils::ConformRemovedNativeComponents(GenCDO);
			GenCDO->InstanceSubobjectTemplates();
		}
	}

	UInheritableComponentHandler* InheritableComponentHandler = BlueprintObj->GetInheritableComponentHandler(false);
	if (InheritableComponentHandler)
	{
		InheritableComponentHandler->ValidateTemplates();
	}
}

/** @return		true is it's possible to create a blueprint from the specified class */
bool FKismetEditorUtilities::CanCreateBlueprintOfClass(const UClass* Class)
{
	bool bCanCreateBlueprint = false;
	
	if (Class)
	{
		bool bAllowDerivedBlueprints = false;
		GConfig->GetBool(TEXT("Kismet"), TEXT("AllowDerivedBlueprints"), /*out*/ bAllowDerivedBlueprints, GEngineIni);

		bCanCreateBlueprint = !Class->HasAnyClassFlags(CLASS_Deprecated)
			&& !Class->HasAnyClassFlags(CLASS_NewerVersionExists)
			&& (!Class->ClassGeneratedBy || (bAllowDerivedBlueprints && !IsClassABlueprintSkeleton(Class)));

		const bool bIsBPGC = (Cast<UBlueprintGeneratedClass>(Class) != nullptr);

		const bool bIsValidClass = Class->GetBoolMetaDataHierarchical(FBlueprintMetadata::MD_IsBlueprintBase)
			|| (Class == UObject::StaticClass())
			|| (Class->HasAnyClassFlags(CLASS_CompiledFromBlueprint) || Class == USceneComponent::StaticClass() || Class == UActorComponent::StaticClass())
			|| bIsBPGC;  // BPs are always considered inheritable
			
		bCanCreateBlueprint &= bIsValidClass;
	}
	
	return bCanCreateBlueprint;
}

UPackage* CreateBlueprintPackage(const FString& Path, FString& OutAssetName)
{
	// Create a blueprint
	FString PackageName;
	OutAssetName = FPackageName::GetLongPackageAssetName(Path);

	// If no AssetName was found, generate a unique asset name.
	if (OutAssetName.Len() == 0)
	{
		PackageName = FPackageName::GetLongPackagePath(Path);
		FString BasePath = PackageName + TEXT("/") + LOCTEXT("BlueprintName_Default", "NewBlueprint").ToString();
		FAssetToolsModule& AssetToolsModule = FModuleManager::LoadModuleChecked<FAssetToolsModule>("AssetTools");
		AssetToolsModule.Get().CreateUniqueAssetName(BasePath, TEXT(""), PackageName, OutAssetName);
	}
	else
	{
		PackageName = Path;
	}

	return CreatePackage(nullptr, *PackageName);
}

UBlueprint* FKismetEditorUtilities::CreateBlueprintFromActor(const FString& Path, AActor* Actor, const bool bReplaceActor, bool bKeepMobility /*= false*/, UClass* ParentClassOverride)
{
	UBlueprint* NewBlueprint = nullptr;
	FString AssetName;

	if (UPackage* Package = CreateBlueprintPackage(Path, AssetName))
	{
		NewBlueprint = CreateBlueprintFromActor(FName(*AssetName), Package, Actor, bReplaceActor, bKeepMobility, ParentClassOverride);
	}

	return NewBlueprint;
}

UBlueprint* FKismetEditorUtilities::CreateBlueprintFromActors(const FString& Path, const TArray<AActor*>& Actors, const bool bReplaceInWorld, UClass* ParentClass)
{
	UBlueprint* NewBlueprint = nullptr;
	FString AssetName;

	if (UPackage* Package = CreateBlueprintPackage(Path, AssetName))
	{
		NewBlueprint = CreateBlueprintFromActors(FName(*AssetName), Package, Actors, bReplaceInWorld, ParentClass);
	}

	return NewBlueprint;
}

void FKismetEditorUtilities::AddComponentsToBlueprint(UBlueprint* Blueprint, const TArray<UActorComponent*>& Components, FKismetEditorUtilities::EAddComponentToBPHarvestMode HarvestMode, USCS_Node* OptionalNewRootNode, const bool bKeepMobility /*= false*/)
{
	USimpleConstructionScript* SCS = Blueprint->SimpleConstructionScript;

	USceneComponent* RootTemplate = nullptr;
	if (OptionalNewRootNode == nullptr)
	{
		RootTemplate = SCS->GetSceneRootComponentTemplate();
	}

	TArray<UBlueprint*> ParentBPStack;
	UBlueprint::GetBlueprintHierarchyFromClass(Blueprint->GeneratedClass, ParentBPStack);

	TMap<USceneComponent*, USCS_Node*> InstanceComponentToNodeMap;

	auto AddChildToSCSRootNodeLambda = [SCS, OptionalNewRootNode](USCS_Node* InSCSNode)
	{
		if (OptionalNewRootNode != nullptr)
		{
			OptionalNewRootNode->AddChildNode(InSCSNode);
		}
		else
		{
			// Continuation of convention from FCreateConstructionScriptFromSelectedActors::Execute, perhaps more elegant
			// to provide OptionalNewRootNode in both cases.
			SCS->GetRootNodes()[0]->AddChildNode(InSCSNode);
		}
	};

	/** 
	 * Creates a new USCS_Node in the TargetSCS, duplicating the specified 
	 * component (leaving the new node unattached). If a copy was already 
	 * made (found  in NewSceneComponents) then that will be returned instead.
	 */	
	auto MakeComponentCopy = [SCS, HarvestMode, bKeepMobility, &InstanceComponentToNodeMap](UActorComponent* ActorComponent)
	{
		USceneComponent* AsSceneComponent = Cast<USceneComponent>(ActorComponent);
		if (AsSceneComponent != nullptr)
		{
			USCS_Node** ExistingCopy = InstanceComponentToNodeMap.Find(AsSceneComponent);
			if (ExistingCopy != nullptr)
			{
				return *ExistingCopy;
			}
		}

		FName NewComponentName = ActorComponent->GetFName();
		if (HarvestMode == EAddComponentToBPHarvestMode::Havest_AppendOwnerName)
		{
			if (AActor* Owner = ActorComponent->GetOwner())
			{
				NewComponentName = *(Owner->GetActorLabel() + TEXT("_") + ActorComponent->GetName());
			}
		}

		USCS_Node* NewSCSNode = SCS->CreateNode(ActorComponent->GetClass(), NewComponentName);
		UEditorEngine::FCopyPropertiesForUnrelatedObjectsParams Params;
		Params.bDoDelta = false; // We need a deep copy of parameters here so the CDO values get copied as well
		UEditorEngine::CopyPropertiesForUnrelatedObjects(ActorComponent, NewSCSNode->ComponentTemplate, Params);

		// Clear the instance component flag
		NewSCSNode->ComponentTemplate->CreationMethod = EComponentCreationMethod::Native;

		if (AsSceneComponent != nullptr)
		{
			InstanceComponentToNodeMap.Add(AsSceneComponent, NewSCSNode);
			if (!bKeepMobility)
			{
				Cast<USceneComponent>(NewSCSNode->ComponentTemplate)->SetMobility(EComponentMobility::Movable);
			}
		}
		return NewSCSNode;
	};

	// Associate a scene node to its first attached parent if there is one.
	struct FSceneComponentAndFirstParent
	{
		FSceneComponentAndFirstParent(USceneComponent* InSceneComponent, USceneComponent* InFirstAttachParent)
			: SceneComponent(InSceneComponent)
			, FirstAttachParent(InFirstAttachParent)
		{}

		USceneComponent* SceneComponent;

		// The first attach parent is valid when we find a parent that is part of the components array.
		USceneComponent* FirstAttachParent;
	};

	// Array of FSceneComponentAndFirstParent that will be filled in a way that the parents are always before their children
	TArray<FSceneComponentAndFirstParent> SceneComponentNodes;
	SceneComponentNodes.Reserve(Components.Num());

	// Array of the valid ActorComponents
	TArray<UActorComponent*> ActorComponents;
	ActorComponents.Reserve(Components.Num());

	// The boolean indicate if the scene component was added to the SceneComponentNodes array
	TMap<USceneComponent*, bool> SceneComponentsMap;
	SceneComponentsMap.Reserve(Components.Num());

	for (int32 CompIndex = 0; CompIndex < Components.Num(); ++CompIndex)
	{
		UActorComponent* ActorComponent = Components[CompIndex];

		// Filter out nulls and the components we won't be able to create.
		if (ActorComponent && FKismetEditorUtilities::IsClassABlueprintSpawnableComponent(ActorComponent->GetClass()))
		{
			USceneComponent* SceneComponent = Cast<USceneComponent>(Components[CompIndex]);
			if (SceneComponent)
			{
				SceneComponentsMap.Add(SceneComponent, false);
			}
			else
			{
				ActorComponents.Add(ActorComponent);
			}
		}
	}

	TFunction<void (USceneComponent*)> ConstructSceneComponentNodes;
	// Fill the SceneComponentNodes array
	ConstructSceneComponentNodes = [&SceneComponentsMap, &SceneComponentNodes, &ConstructSceneComponentNodes, RootTemplate] (USceneComponent* SceneComponent)
	{
		// The scene component should always be present in the map
		if (*SceneComponentsMap.Find(SceneComponent))
		{
			// If the node for a scene component is already part of the array just return
			return;
		}
		else
		{
			USceneComponent* Parent = SceneComponent->GetAttachParent();
			while (Parent)
			{
				if (SceneComponentsMap.Contains(Parent))
				{
					// always add the parent first
					ConstructSceneComponentNodes(Parent);
					break;
				}
				Parent = Parent->GetAttachParent();
			}

			if (Parent == nullptr && RootTemplate)
			{
				AActor* Owner = SceneComponent->GetOwner();
				const bool bIsRootComponent = (Owner == nullptr || Owner->GetRootComponent() == SceneComponent);
				if (bIsRootComponent)
				{
					Parent = RootTemplate;
				}
			}

			SceneComponentNodes.Emplace(SceneComponent, Parent);
			SceneComponentsMap.Add(SceneComponent, true);
		}
	};

	TArray<USceneComponent*> SceneComponents;
	SceneComponentsMap.GetKeys(SceneComponents);
	for (USceneComponent* SceneComponent : SceneComponents)
	{
		ConstructSceneComponentNodes(SceneComponent);
	}

	// The easy part to add the non-scene components.
	for (UActorComponent* ActorComponent : ActorComponents)
	{
		USCS_Node* SCSNode = MakeComponentCopy(ActorComponent);
		SCS->AddNode(SCSNode);
	}

	// The loop to add the scene components
	for (const FSceneComponentAndFirstParent& ComponentNode : SceneComponentNodes)
	{
		USceneComponent* SceneComponent = ComponentNode.SceneComponent;
		
		USCS_Node* SCSNode = MakeComponentCopy(SceneComponent);

		USceneComponent* FirstAttachParent = ComponentNode.FirstAttachParent;
		
		if (FirstAttachParent)
		{
			// If the parent we're going to be attached to isn't the original attach parent, then adjust the
			// relative transform so that the end result will be consistent with current relationship
			if (FirstAttachParent != SceneComponent->GetAttachParent())
			{
				USceneComponent* SceneComponentTemplate = CastChecked<USceneComponent>(SCSNode->ComponentTemplate);

				const FTransform ComponentToWorld = SceneComponent->GetComponentTransform();
				const FTransform RelativeTransform = ComponentToWorld.GetRelativeTransform(FirstAttachParent->GetComponentTransform());
				if (!SceneComponent->IsUsingAbsoluteLocation())
				{
					SceneComponentTemplate->SetRelativeLocation_Direct(RelativeTransform.GetLocation());
				}
				if (!SceneComponent->IsUsingAbsoluteRotation())
				{
					SceneComponentTemplate->SetRelativeRotation_Direct(RelativeTransform.GetRotation().Rotator());
				}
				if (!SceneComponent->IsUsingAbsoluteScale())
				{
					SceneComponentTemplate->SetRelativeScale3D_Direct(RelativeTransform.GetScale3D());
				}
			}
		}

		AActor* Actor = SceneComponent->GetOwner();
		if (((Actor == nullptr) || (SceneComponent == Actor->GetRootComponent())) && (SceneComponent->GetAttachParent() == nullptr || FirstAttachParent == RootTemplate))
		{
			if (OptionalNewRootNode != nullptr)
			{
				OptionalNewRootNode->AddChildNode(SCSNode);
			}
			else
			{
				if (RootTemplate)
				{
					SCSNode->SetParent(RootTemplate);
				}
				SCS->AddNode(SCSNode);
			}
		}
		// If we're not attached to a blueprint component, add ourself to the root node or the SCS root component:
		else if (SceneComponent->GetAttachParent() == nullptr)
		{
			AddChildToSCSRootNodeLambda(SCSNode);
		}
		// If we're attached to a blueprint component look it up as the variable name is the component name
		else if (SceneComponent->GetAttachParent()->IsCreatedByConstructionScript())
		{
			USCS_Node* ParentSCSNode = nullptr;
			if (FirstAttachParent)
			{
				// If we are using the root template then it will not be in the component node map, the scene component will be
				if(SceneComponent->GetAttachParent() == nullptr || FirstAttachParent == RootTemplate)
				{
					ParentSCSNode = InstanceComponentToNodeMap.FindChecked(SceneComponent);
				}
				else
				{
					ParentSCSNode = InstanceComponentToNodeMap.FindChecked(FirstAttachParent);
				}
			}
			else
			{
				for (UBlueprint* ParentBlueprint : ParentBPStack)
				{
					if (ParentBlueprint->SimpleConstructionScript)
					{
						ParentSCSNode = ParentBlueprint->SimpleConstructionScript->FindSCSNode(SceneComponent->GetAttachParent()->GetFName());
						if (ParentSCSNode)
						{
							break;
						}
					}
				}
			}
			check(ParentSCSNode);

			if (ParentSCSNode->GetSCS() != SCS)
			{
				SCS->AddNode(SCSNode);
				SCSNode->SetParent(ParentSCSNode);
			}
			else
			{
				ParentSCSNode->AddChildNode(SCSNode);
			}
		}
		else if ((SceneComponent->GetAttachParent()->CreationMethod == EComponentCreationMethod::Native) && (HarvestMode == EAddComponentToBPHarvestMode::None))
		{
			// If we're attached to a component that will be native in the new blueprint
			SCS->AddNode(SCSNode);
			SCSNode->SetParent(SceneComponent->GetAttachParent());
		}
		else
		{
			// Otherwise we will already have created the parents' new SCS node, so attach to that
			if (USCS_Node** ParentSCSNode = InstanceComponentToNodeMap.Find(FirstAttachParent))
			{
				(*ParentSCSNode)->AddChildNode(SCSNode);
			}
			else
			{
				AddChildToSCSRootNodeLambda(SCSNode);
			}
		}
	}
}

struct FResetSceneComponentAfterCopy
{
private:
	static void Reset(USceneComponent* Component)
	{
		Component->SetRelativeLocation_Direct(FVector::ZeroVector);
		Component->SetRelativeRotation_Direct(FRotator::ZeroRotator);

		// Clear out the attachment info after having copied the properties from the source actor
		Component->SetupAttachment(nullptr);
		FDirectAttachChildrenAccessor::Get(Component).Empty();

		// Ensure the light mass information is cleaned up
		Component->InvalidateLightingCache();
	}

	friend class FKismetEditorUtilities;
};

UBlueprint* FKismetEditorUtilities::CreateBlueprintFromActor(const FName BlueprintName, UObject* Outer, AActor* Actor, const bool bReplaceActor, bool bKeepMobility /*= false*/, UClass* ParentClassOverride)
{
	UBlueprint* NewBlueprint = nullptr;

	if (Actor != nullptr)
	{
		if (Outer != nullptr)
		{
			if (ParentClassOverride)
			{
				if (!ParentClassOverride->IsChildOf(Actor->GetClass()))
				{
					// Invalid input, use ActorClass instead?
					return nullptr;
				}
			}
			else
			{
				ParentClassOverride = Actor->GetClass();
			}

			// We don't have a factory, but we can still try to create a blueprint for this actor class
			NewBlueprint = FKismetEditorUtilities::CreateBlueprint(ParentClassOverride, Outer, BlueprintName, EBlueprintType::BPTYPE_Normal, UBlueprint::StaticClass(), UBlueprintGeneratedClass::StaticClass(), FName("CreateFromActor") );
		}

		if (NewBlueprint != nullptr)
		{
			// Notify the asset registry
			FAssetRegistryModule::AssetCreated(NewBlueprint);

			// Mark the package dirty
			Outer->MarkPackageDirty();

			// If the source Actor has Instance Components we need to translate these in to SCS Nodes
			if (Actor->GetInstanceComponents().Num() > 0)
			{
				bool bUsedDefaultSceneRoot = false;
				if (USceneComponent* RootComponent = Actor->GetRootComponent())
				{
					// If the instance root component of the actor being converted is a scene component named the same as the default scene root node
					// then we'll use that from the SimpleConstructionScript rather than creating a new root node
					if (   RootComponent->GetClass() == USceneComponent::StaticClass()
					    && RootComponent->GetFName() == NewBlueprint->SimpleConstructionScript->GetDefaultSceneRootNode()->GetVariableName()
					    && Actor->GetInstanceComponents().Contains(RootComponent))
					{
						bUsedDefaultSceneRoot = true;
						if (Actor->GetInstanceComponents().Num() > 1)
						{
							TArray<UActorComponent*> InstanceComponents = Actor->GetInstanceComponents();
							InstanceComponents.Remove(RootComponent);
							AddComponentsToBlueprint(NewBlueprint, InstanceComponents, FKismetEditorUtilities::EAddComponentToBPHarvestMode::None, NewBlueprint->SimpleConstructionScript->GetDefaultSceneRootNode(), bKeepMobility);
						}
					}
				}

				if (!bUsedDefaultSceneRoot)
				{
					AddComponentsToBlueprint(NewBlueprint, Actor->GetInstanceComponents(), FKismetEditorUtilities::EAddComponentToBPHarvestMode::None, nullptr, bKeepMobility);
				}
			}

			if (NewBlueprint->GeneratedClass != nullptr)
			{
				AActor* CDO = CastChecked<AActor>(NewBlueprint->GeneratedClass->GetDefaultObject());
				const EditorUtilities::ECopyOptions::Type CopyOptions = (EditorUtilities::ECopyOptions::Type)(EditorUtilities::ECopyOptions::OnlyCopyEditOrInterpProperties | EditorUtilities::ECopyOptions::PropagateChangesToArchetypeInstances | EditorUtilities::ECopyOptions::SkipInstanceOnlyProperties);
				EditorUtilities::CopyActorProperties(Actor, CDO, CopyOptions);

				if (USceneComponent* DstSceneRoot = CDO->GetRootComponent())
				{
					FResetSceneComponentAfterCopy::Reset(DstSceneRoot);

					// Copy relative scale from source to target.
					if (USceneComponent* SrcSceneRoot = Actor->GetRootComponent())
					{
						DstSceneRoot->SetRelativeScale3D_Direct(SrcSceneRoot->GetRelativeScale3D());
					}
				}
			}

			FKismetEditorUtilities::CompileBlueprint(NewBlueprint);

			if (bReplaceActor)
			{
				TArray<AActor*> Actors;
				Actors.Add(Actor);

				FVector Location = Actor->GetActorLocation();
				FRotator Rotator = Actor->GetActorRotation();

				AActor* NewActor = CreateBlueprintInstanceFromSelection(NewBlueprint, Actors, Location, Rotator, Actor->GetAttachParentActor());
				if (NewActor)
				{
					NewActor->SetActorScale3D(Actor->GetActorScale3D());
				}
			}
		}
	}

	if (NewBlueprint)
	{
		// Open the editor for the new blueprint
		GEditor->GetEditorSubsystem<UAssetEditorSubsystem>()->OpenEditorForAsset(NewBlueprint);
	}
	return NewBlueprint;
}

struct FBlueprintAssemblyProps
{
	FBlueprintAssemblyProps(UBlueprint* InBlueprint, const TArray<AActor*>& InActors)
		: Blueprint(InBlueprint)
		, Actors(InActors)
	{
	}

	UBlueprint* Blueprint; 
	const TArray<AActor*>& Actors;
	TArray<AActor*> RootActors;
	TMap<AActor*, TArray<AActor*>> AttachmentMap;
	USCS_Node* RootNodeOverride = nullptr;
};

void CreateBlueprintFromActors_Internal(UBlueprint* Blueprint, const TArray<AActor*>& Actors, const bool bReplaceInWorld, TFunctionRef<void(const FBlueprintAssemblyProps&)> AssembleBlueprintFunc)
{
	check(Actors.Num());
	check(Blueprint);
	check(Blueprint->SimpleConstructionScript);
	USimpleConstructionScript* SCS = Blueprint->SimpleConstructionScript;

	FBlueprintAssemblyProps AssemblyProps(Blueprint, Actors);

	TMap<AActor*, TArray<AActor*>>& AttachmentMap = AssemblyProps.AttachmentMap;
	TArray<AActor*>& RootActors = AssemblyProps.RootActors;
	RootActors = Actors;

	int32 ConsideringActorIndex = 0;
	while (ConsideringActorIndex < RootActors.Num())
	{
		AActor* ConsideringActor = RootActors[ConsideringActorIndex];
		bool bIsRoot = true;
		for (int32 CheckIndex = RootActors.Num()-1; CheckIndex > ConsideringActorIndex; --CheckIndex)
		{
			AActor* ActorToCheck = RootActors[CheckIndex];
			if (ActorToCheck->IsAttachedTo(ConsideringActor))
			{
				AttachmentMap.FindOrAdd(ConsideringActor).Add(ActorToCheck);
				RootActors.RemoveAtSwap(CheckIndex);
			}
			else if (ConsideringActor->IsAttachedTo(ActorToCheck))
			{
				AttachmentMap.FindOrAdd(ActorToCheck).Add(ConsideringActor);
				bIsRoot = false;
				break;
			}
		}

		if (bIsRoot)
		{
			++ConsideringActorIndex;
		}
		else
		{
			RootActors.RemoveAtSwap(ConsideringActorIndex);
		}
	}

	FTransform NewActorTransform = FTransform::Identity;
	bool bRepositionTopLevelNodes = false;

	// If the new blueprint already has a root node, then we will use it, but that will require adjusting
	// the positions of the SCS's root nodes as an inherited root is not in this blueprint's SCS
	if (SCS->GetSceneRootComponentTemplate() == nullptr)
	{
		// If there is not one unique root actor then create a new scene component to serve as the shared root node
		if (RootActors.Num() != 1)
		{
			AssemblyProps.RootNodeOverride = SCS->CreateNode(USceneComponent::StaticClass(), TEXT("SharedRoot"));
			SCS->AddNode(AssemblyProps.RootNodeOverride);
		}
	}
	else
	{
		bRepositionTopLevelNodes = true;
	}

	AssembleBlueprintFunc(AssemblyProps);

	// Reposition nodes to recenter them around the new pivot
	auto RepositionNodes = [&NewActorTransform](const TArray<USCS_Node*>& Nodes)
	{
		for (USCS_Node* Node : Nodes)
		{
			if (USceneComponent* NodeTemplate = Cast<USceneComponent>(Node->ComponentTemplate))
			{
				//The relative transform for those component was converted into the world space
				const FTransform NewRelativeTransform = NodeTemplate->GetRelativeTransform().GetRelativeTransform(NewActorTransform);
				NodeTemplate->SetRelativeLocation_Direct(NewRelativeTransform.GetLocation());
				NodeTemplate->SetRelativeRotation_Direct(NewRelativeTransform.GetRotation().Rotator());
				NodeTemplate->SetRelativeScale3D_Direct(NewRelativeTransform.GetScale3D());
			}
		}
	};

	if (RootActors.Num() == 1)
	{
		NewActorTransform = RootActors[0]->GetTransform();
		if (bRepositionTopLevelNodes)
		{
			RepositionNodes(SCS->GetRootNodes());
		}
	}
	else if (RootActors.Num() > 1)
	{
		// Compute the average origin for all the actors, so it can be backed out when saving them in the blueprint
		{
			// Find average location of all selected actors
			FVector AverageLocation = FVector::ZeroVector;
			for (const AActor* Actor : RootActors)
			{
				if (USceneComponent* RootComponent = Actor->GetRootComponent())
				{
					AverageLocation += Actor->GetActorLocation();
				}
			}
			AverageLocation /= (float)RootActors.Num();

			// Spawn the new BP at that location
			NewActorTransform.SetTranslation(AverageLocation);
		}

		if (bRepositionTopLevelNodes)
		{
			RepositionNodes(SCS->GetRootNodes());
		}
		else
		{
			for (USCS_Node* TopLevelNode : SCS->GetRootNodes())
			{
				if (USceneComponent* TestRoot = Cast<USceneComponent>(TopLevelNode->ComponentTemplate))
				{
					RepositionNodes(TopLevelNode->GetChildNodes());
				}
			}
		}
	}

	FKismetEditorUtilities::CompileBlueprint(Blueprint);

	// Notify the asset registry
	FAssetRegistryModule::AssetCreated(Blueprint);

	// Mark the package dirty
	Blueprint->GetOutermost()->MarkPackageDirty();

	// Delete the old actors and create a new instance in the map
	if (bReplaceInWorld)
	{
		FVector Location = NewActorTransform.GetLocation();
		FRotator Rotator = NewActorTransform.Rotator();

		AActor* NewAttachParent = nullptr;
		if (RootActors.Num() == 1)
		{
			NewAttachParent = RootActors[0]->GetAttachParentActor();
		}
		else if (RootActors.Num() > 1)
		{
			TArray<AActor*> PossibleCommonAttachParents;

			// Using the first actor, gather the hierarchy of actors it is attached to starting with the direct attachment
			AActor* AttachParent = RootActors[0]->GetAttachParentActor();
			while (AttachParent)
			{
				PossibleCommonAttachParents.Add(AttachParent);
				AttachParent = AttachParent->GetAttachParentActor();
			}

			// For the remaining root actors, evaluate which, if any, of the first actor's parents they are also attached to
			// Whatever is left in the 0 index of the possible list is the first common ancestor
			for (int32 RootActorIndex = 1; PossibleCommonAttachParents.Num() > 0 && RootActorIndex < RootActors.Num(); ++RootActorIndex)
			{
				AActor* RootActor = RootActors[RootActorIndex];
				for (int32 PossibleIndex = PossibleCommonAttachParents.Num() - 1; PossibleIndex >= 0; --PossibleIndex)
				{
					if (!RootActor->IsAttachedTo(PossibleCommonAttachParents[PossibleIndex]))
					{
						// If we're not attached to a given actor, then we can't possibly also be attached to its children, so clear all of them out
						PossibleCommonAttachParents.RemoveAt(0, PossibleIndex + 1, false);
						break;
					}
				}
			}

			if (PossibleCommonAttachParents.Num() > 0)
			{
				NewAttachParent = PossibleCommonAttachParents[0];
			}
		}

		// Get all the actors attached directly attached to actors we're about to destroy and replace and attach them to the new actor
		TArray<AActor*> AttachedActors;
		for (AActor* Actor : Actors)
		{
			Actor->GetAttachedActors(AttachedActors, false);
		}
		for (int32 Index = AttachedActors.Num() - 1; Index >= 0; --Index)
		{
			// Remove attached actors that are also in the set of actors being converted to blueprint
			if (Actors.Contains(AttachedActors[Index]))
			{
				AttachedActors.RemoveAtSwap(Index, 1, false);
			}
		}

		AActor* NewActor = FKismetEditorUtilities::CreateBlueprintInstanceFromSelection(Blueprint, Actors, Location, Rotator, NewAttachParent);
		if (NewActor)
		{
			NewActor->SetActorScale3D(NewActorTransform.GetScale3D());

			for (AActor* AttachedActor : AttachedActors)
			{
				AttachedActor->AttachToActor(NewActor, FAttachmentTransformRules::KeepWorldTransform);
			}
		}
	}

	// Open the editor for the new blueprint
	GEditor->GetEditorSubsystem<UAssetEditorSubsystem>()->OpenEditorForAsset(Blueprint);
}

UBlueprint* FKismetEditorUtilities::CreateBlueprintFromActors(const FName BlueprintName, UPackage* Package, const TArray<AActor*>& Actors, const bool bReplaceInWorld, UClass* ParentClass)
{
	auto AssemblyFunction = [](const FBlueprintAssemblyProps& AssemblyProps)
	{
		USimpleConstructionScript* SCS = AssemblyProps.Blueprint->SimpleConstructionScript;

		TArray<UActorComponent*> ChildActorComponents;

		TFunction<void(AActor*, UChildActorComponent*)> RecursiveCreateChildActorTemplates = [SCS, &ChildActorComponents, &AssemblyProps, &RecursiveCreateChildActorTemplates](AActor* Actor, UChildActorComponent* ParentComponent)
		{
			const FName ComponentName = SCS->GenerateNewComponentName(UChildActorComponent::StaticClass(), Actor->GetFName());
			UChildActorComponent* CAC = NewObject<UChildActorComponent>(GetTransientPackage(), ComponentName, RF_ArchetypeObject);
			CAC->SetChildActorClass(Actor->GetClass(), Actor);

			if (USceneComponent* ActorRootComp = Actor->GetRootComponent())
			{
				CAC->SetMobility(ActorRootComp->Mobility);
			}

<<<<<<< HEAD
			SCS->RemoveNode(SCS->GetDefaultSceneRootNode());

			FTransform NewActorTransform = FTransform::Identity;
			if (RootActors.Num() == 1)
=======
			// Clear any properties that can't be on the template
			if (USceneComponent* RootComponent = CAC->GetChildActorTemplate()->GetRootComponent())
>>>>>>> 90fae962
			{
				RootComponent->SetRelativeLocation_Direct(FVector::ZeroVector);
				RootComponent->SetRelativeRotation_Direct(FRotator::ZeroRotator);
				RootComponent->SetRelativeScale3D_Direct(FVector::OneVector);
			}

			CAC->SetWorldTransform(Actor->GetTransform());
			if (ParentComponent)
			{
				CAC->AttachToComponent(ParentComponent, FAttachmentTransformRules::KeepWorldTransform);
			}

			ChildActorComponents.Add(CAC);

			if (const TArray<AActor*>* ChildActors = AssemblyProps.AttachmentMap.Find(Actor))
			{
				for (AActor* ChildActor : *ChildActors)
				{
					RecursiveCreateChildActorTemplates(ChildActor, CAC);
				}
			}
		};

		for (AActor* Actor : AssemblyProps.RootActors)
		{
			RecursiveCreateChildActorTemplates(Actor, nullptr);
		}

		FKismetEditorUtilities::AddComponentsToBlueprint(AssemblyProps.Blueprint, ChildActorComponents, FKismetEditorUtilities::EAddComponentToBPHarvestMode::Harvest_UseComponentName, AssemblyProps.RootNodeOverride, /*bKeepMobility*/ true);

		// Since the names we create are well defined relative to the SCS but created in the transient package, we could end up reusing objects
		// unless we rename these temporary components out of the way
		for (UActorComponent* CAC : ChildActorComponents)
		{
			CAC->Rename(nullptr, nullptr, REN_DoNotDirty | REN_DontCreateRedirectors | REN_ForceNoResetLoaders);
		}
	};
	
	UBlueprint* Blueprint = nullptr;

	if (Actors.Num() > 0)
	{
		if (Package != nullptr)
		{
			// We don't have a factory, but we can still try to create a blueprint for this actor class
			Blueprint = FKismetEditorUtilities::CreateBlueprint(ParentClass, Package, BlueprintName, EBlueprintType::BPTYPE_Normal, UBlueprint::StaticClass(), UBlueprintGeneratedClass::StaticClass(), FName("CreateFromActors"));
		}

		if (Blueprint != nullptr)
		{
			CreateBlueprintFromActors_Internal(Blueprint, Actors, bReplaceInWorld, AssemblyFunction);
		}
	}

	return Blueprint;
}

UBlueprint* FKismetEditorUtilities::HarvestBlueprintFromActors(const FString& Path, const TArray<AActor*>& Actors, bool bReplaceInWorld, UClass* ParentClass)
{
	UBlueprint* NewBlueprint = nullptr;
	FString AssetName;

	if (UPackage* Package = CreateBlueprintPackage(Path, AssetName))
	{
		NewBlueprint = HarvestBlueprintFromActors(FName(*AssetName), Package, Actors, bReplaceInWorld, ParentClass);
	}

	return NewBlueprint;
}

UBlueprint* FKismetEditorUtilities::HarvestBlueprintFromActors(const FName BlueprintName, UPackage* Package, const TArray<AActor*>& Actors, bool bReplaceInWorld, UClass* ParentClass)
{
	auto AssemblyFunction = [](const FBlueprintAssemblyProps& AssemblyProps)
	{
		// Harvest the components from each actor and clone them into the SCS
		TArray<UActorComponent*> AllSelectedComponents;
		for (const AActor* Actor : AssemblyProps.Actors)
		{
			for (UActorComponent* ComponentToConsider : Actor->GetComponents())
			{
				if (ComponentToConsider && !ComponentToConsider->IsVisualizationComponent())
				{
					AllSelectedComponents.Add(ComponentToConsider);
				}
			}
		}

		TArray<TPair<USceneComponent*, FTransform>> SceneComponentOldRelativeTransforms;
		if (AssemblyProps.RootActors.Num() > 1)
		{
			SceneComponentOldRelativeTransforms.Reserve(AssemblyProps.RootActors.Num());
			// Convert the components relative transform to world 
			for (AActor* Actor : AssemblyProps.RootActors)
			{
				USceneComponent* SceneComponent = Actor->GetRootComponent();
				SceneComponentOldRelativeTransforms.Emplace(SceneComponent, SceneComponent->GetRelativeTransform());
				SceneComponent->SetRelativeTransform(SceneComponent->GetComponentTransform());
			}
		}

		const FKismetEditorUtilities::EAddComponentToBPHarvestMode HarvestMode = (AssemblyProps.Actors.Num() > 1 ? FKismetEditorUtilities::EAddComponentToBPHarvestMode::Havest_AppendOwnerName : FKismetEditorUtilities::EAddComponentToBPHarvestMode::Harvest_UseComponentName);
		FKismetEditorUtilities::AddComponentsToBlueprint(AssemblyProps.Blueprint, AllSelectedComponents, HarvestMode, AssemblyProps.RootNodeOverride);

		// Replace the modified components to their relative transform
		for (const TPair<USceneComponent*, FTransform >& Pair : SceneComponentOldRelativeTransforms)
		{
			Pair.Key->SetRelativeTransform(Pair.Value);
		}
	};

	UBlueprint* Blueprint = nullptr;

	if (Actors.Num() > 0)
	{
		if (Package != nullptr)
		{
			// We don't have a factory, but we can still try to create a blueprint for this actor class
			Blueprint = FKismetEditorUtilities::CreateBlueprint(ParentClass, Package, BlueprintName, EBlueprintType::BPTYPE_Normal, UBlueprint::StaticClass(), UBlueprintGeneratedClass::StaticClass(), FName("HarvestFromActors"));
		}

		if (Blueprint != nullptr)
		{
			CreateBlueprintFromActors_Internal(Blueprint, Actors, bReplaceInWorld, AssemblyFunction);
		}
	}

	return Blueprint;
}

AActor* FKismetEditorUtilities::CreateBlueprintInstanceFromSelection(UBlueprint* Blueprint, const TArray<AActor*>& SelectedActors, const FVector& Location, const FRotator& Rotator, AActor* AttachParent)
{
	check (SelectedActors.Num() > 0 );

	// Create transaction to cover conversion
	const FScopedTransaction Transaction( NSLOCTEXT("EditorEngine", "ConvertActorToBlueprint", "Replace Actor(s) with blueprint") );

	// Assume all selected actors are in the same world
	UWorld* World = SelectedActors[0]->GetWorld();

	GEditor->GetSelectedActors()->Modify();

	ULayersSubsystem* Layers = GEditor->GetEditorSubsystem<ULayersSubsystem>();
	for (AActor* Actor : SelectedActors)
	{
		if (Actor)
		{
			// Remove from active selection in editor
			GEditor->SelectActor(Actor, /*bSelected=*/ false, /*bNotify=*/ false);

			Layers->DisassociateActorFromLayers(Actor);
			World->EditorDestroyActor(Actor, false);
		}
	}

	AActor* NewActor = World->SpawnActor(Blueprint->GeneratedClass, &Location, &Rotator);
	Layers->InitializeNewActorLayers(NewActor);
	FActorLabelUtilities::SetActorLabelUnique(NewActor, Blueprint->GetName());

	if (AttachParent)
	{
		NewActor->AttachToActor(AttachParent, FAttachmentTransformRules::KeepWorldTransform);
	}

	// Quietly ensure that no components are selected
	USelection* ComponentSelection = GEditor->GetSelectedComponents();
	ComponentSelection->BeginBatchSelectOperation();
	ComponentSelection->DeselectAll();
	ComponentSelection->EndBatchSelectOperation(false);

	// Update selection to new actor
	GEditor->SelectActor( NewActor, /*bSelected=*/ true, /*bNotify=*/ true );

	return NewActor;
}

UBlueprint* FKismetEditorUtilities::CreateBlueprintFromClass(FText InWindowTitle, UClass* InParentClass, FString NewNameSuggestion)
{
	check(FKismetEditorUtilities::CanCreateBlueprintOfClass(InParentClass));

	// Pre-generate a unique asset name to fill out the path picker dialog with.
	if (NewNameSuggestion.Len() == 0)
	{
		NewNameSuggestion = TEXT("NewBlueprint");
	}

	UClass* BlueprintClass = nullptr;
	UClass* BlueprintGeneratedClass = nullptr;

	IKismetCompilerInterface& KismetCompilerModule = FModuleManager::LoadModuleChecked<IKismetCompilerInterface>("KismetCompiler");
	KismetCompilerModule.GetBlueprintTypesForClass(InParentClass, BlueprintClass, BlueprintGeneratedClass);

	FString PackageName = FString(TEXT("/Game/Blueprints/")) + NewNameSuggestion;
	FString Name;
	FAssetToolsModule& AssetToolsModule = FModuleManager::LoadModuleChecked<FAssetToolsModule>("AssetTools");
	AssetToolsModule.Get().CreateUniqueAssetName(PackageName, TEXT(""), PackageName, Name);

	TSharedPtr<SDlgPickAssetPath> PickAssetPathWidget =
		SNew(SDlgPickAssetPath)
		.Title(InWindowTitle)
		.DefaultAssetPath(FText::FromString(PackageName));

	if (EAppReturnType::Ok == PickAssetPathWidget->ShowModal())
	{
		// Get the full name of where we want to create the physics asset.
		FString UserPackageName = PickAssetPathWidget->GetFullAssetPath().ToString();
		FName BPName(*FPackageName::GetLongPackageAssetName(UserPackageName));

		// Check if the user inputed a valid asset name, if they did not, give it the generated default name
		if (BPName == NAME_None)
		{
			// Use the defaults that were already generated.
			UserPackageName = PackageName;
			BPName = *Name;
		}

		// Then find/create it.
		UPackage* Package = CreatePackage(NULL, *UserPackageName);
		check(Package);

		// Create and init a new Blueprint
		UBlueprint* Blueprint = FKismetEditorUtilities::CreateBlueprint(InParentClass, Package, BPName, BPTYPE_Normal, BlueprintClass, BlueprintGeneratedClass, FName("LevelEditorActions"));
		if (Blueprint)
		{
			// Notify the asset registry
			FAssetRegistryModule::AssetCreated(Blueprint);

			// Mark the package dirty...
			Package->MarkPackageDirty();

			return Blueprint;
		}
	}
	return NULL;
}

UBlueprint* FKismetEditorUtilities::CreateBlueprintUsingAsset(UObject* Asset, bool bOpenInEditor)
{
	// Check we have an asset.
	if(Asset == NULL)
	{
		return NULL;
	}

	// Check we can create a component from this asset
	TSubclassOf<UActorComponent> ComponentClass = FComponentAssetBrokerage::GetPrimaryComponentForAsset(Asset->GetClass());
	if(ComponentClass != NULL)
	{
		// Create a new empty Actor BP
		UBlueprint* NewBP = CreateBlueprintFromClass(LOCTEXT("CreateBlueprint", "Create Blueprint"), AActor::StaticClass(), Asset->GetName());
		if(NewBP != NULL)
		{
			// Create a new SCS node
			check(NewBP->SimpleConstructionScript != NULL);
			USCS_Node* NewNode = NewBP->SimpleConstructionScript->CreateNode(ComponentClass);

			// Assign the asset to the template
			FComponentAssetBrokerage::AssignAssetToComponent(NewNode->ComponentTemplate, Asset);

			// Add node to the SCS
			NewBP->SimpleConstructionScript->AddNode(NewNode);

			// Recompile skeleton because of the new component we added (and 
			// broadcast the change to those that care, like the BP node database)
			FBlueprintEditorUtils::MarkBlueprintAsStructurallyModified(NewBP);

			// Open in BP editor if desired
			if(bOpenInEditor)
			{
				GEditor->GetEditorSubsystem<UAssetEditorSubsystem>()->OpenEditorForAsset(NewBP);
			}
		}

		return NewBP;
	}

	return NULL;
}

void FKismetEditorUtilities::AddToSelection(const class UEdGraph* Graph, UEdGraphNode* InNode)
{
	TSharedPtr<class IBlueprintEditor> BlueprintEditor = GetIBlueprintEditorForObject(Graph, false);
	if (BlueprintEditor.IsValid())
	{
		BlueprintEditor->AddToSelection(InNode);
	}
}

TSharedPtr<class IBlueprintEditor> FKismetEditorUtilities::GetIBlueprintEditorForObject( const UObject* ObjectToFocusOn, bool bOpenEditor )
{
	check(ObjectToFocusOn);

	// Find the associated blueprint
	UBlueprint* TargetBP = nullptr;
	for (UObject* TestObject = const_cast<UObject*>(ObjectToFocusOn); (TestObject != nullptr) && (TargetBP == nullptr); TestObject = TestObject->GetOuter())
	{
		if (UBlueprintGeneratedClass* BPGeneratedClass = Cast<UBlueprintGeneratedClass>(TestObject))
		{
			TargetBP = Cast<UBlueprint>(BPGeneratedClass->ClassGeneratedBy);
		}
		else
		{
			TargetBP = Cast<UBlueprint>(TestObject);
		}
	}

	TSharedPtr<IBlueprintEditor> BlueprintEditor;
	if (TargetBP != nullptr)
	{
		if (bOpenEditor)
		{
			// @todo toolkit major: Needs world-centric support
			 GEditor->GetEditorSubsystem<UAssetEditorSubsystem>()->OpenEditorForAsset(TargetBP);
		}

		TSharedPtr< IToolkit > FoundAssetEditor = FToolkitManager::Get().FindEditorForAsset(TargetBP);
		// If we found a BlueprintEditor
		if (FoundAssetEditor.IsValid() && FoundAssetEditor->IsBlueprintEditor())
		{
			BlueprintEditor = StaticCastSharedPtr<IBlueprintEditor>(FoundAssetEditor);
		}
	}
	return BlueprintEditor;
}

void FKismetEditorUtilities::PasteNodesHere( class UEdGraph* Graph, const FVector2D& Location )
{
	TSharedPtr<class IBlueprintEditor> Kismet = GetIBlueprintEditorForObject(Graph,false);
	if(Kismet.IsValid())
	{
		Kismet->PasteNodesHere(Graph,Location);
	}
}

bool FKismetEditorUtilities::CanPasteNodes( const class UEdGraph* Graph )
{
	bool bCanPaste = false;
	TSharedPtr<class IBlueprintEditor> Kismet = GetIBlueprintEditorForObject(Graph,false);
	if (Kismet.IsValid())
	{
		bCanPaste = Kismet->CanPasteNodes();
	}
	return bCanPaste;
}

bool FKismetEditorUtilities::GetBoundsForSelectedNodes(const class UBlueprint* Blueprint,  class FSlateRect& Rect, float Padding)
{
	bool bCanPaste = false;
	TSharedPtr<class IBlueprintEditor> Kismet = GetIBlueprintEditorForObject(Blueprint, false);
	if (Kismet.IsValid())
	{
		bCanPaste = Kismet->GetBoundsForSelectedNodes(Rect, Padding);
	}
	return bCanPaste;
}

int32 FKismetEditorUtilities::GetNumberOfSelectedNodes(const class UBlueprint* Blueprint)
{
	int32 NumberNodesSelected = 0;
	TSharedPtr<class IBlueprintEditor> Kismet = GetIBlueprintEditorForObject(Blueprint, false);
	if (Kismet.IsValid())
	{
		NumberNodesSelected = Kismet->GetNumberOfSelectedNodes();
	}
	return NumberNodesSelected;
}

/** Open a Kismet window, focusing on the specified object (either a pin, a node, or a graph).  Prefers existing windows, but will open a new application if required. */
void FKismetEditorUtilities::BringKismetToFocusAttentionOnObject(const UObject* ObjectToFocusOn, bool bRequestRename)
{
	TSharedPtr<IBlueprintEditor> BlueprintEditor = GetIBlueprintEditorForObject(ObjectToFocusOn, true);
	if (BlueprintEditor.IsValid())
	{
		BlueprintEditor->FocusWindow();
		BlueprintEditor->JumpToHyperlink(ObjectToFocusOn, bRequestRename);
	}
}

void FKismetEditorUtilities::BringKismetToFocusAttentionOnPin(const UEdGraphPin* PinToFocusOn )
{
	TSharedPtr<IBlueprintEditor> BlueprintEditor = GetIBlueprintEditorForObject(PinToFocusOn->GetOwningNode(), true);
	if (BlueprintEditor.IsValid())
	{
		BlueprintEditor->FocusWindow();
		BlueprintEditor->JumpToPin(PinToFocusOn);
	}
}

void FKismetEditorUtilities::ShowActorReferencesInLevelScript(const AActor* Actor)
{
	if (Actor != NULL)
	{
		ULevelScriptBlueprint* LSB = Actor->GetLevel()->GetLevelScriptBlueprint();
		if (LSB != NULL)
		{
			// @todo toolkit major: Needs world-centric support.  Other spots, too?
			GEditor->GetEditorSubsystem<UAssetEditorSubsystem>()->OpenEditorForAsset(LSB);
			TSharedPtr<IToolkit> FoundAssetEditor = FToolkitManager::Get().FindEditorForAsset(LSB);
			if (FoundAssetEditor.IsValid())
			{
				TSharedRef<IBlueprintEditor> BlueprintEditor = StaticCastSharedRef<IBlueprintEditor>(FoundAssetEditor.ToSharedRef());
				BlueprintEditor->FocusWindow();

				const bool bSetFindWithinBlueprint = true;
				const bool bSelectFirstResult = true;
				BlueprintEditor->SummonSearchUI(bSetFindWithinBlueprint, Actor->GetActorLabel(), bSelectFirstResult);
			}
		}

	}
}

// Upgrade any cosmetically stale information in a blueprint (done when edited instead of PostLoad to make certain operations easier)
void FKismetEditorUtilities::UpgradeCosmeticallyStaleBlueprint(UBlueprint* Blueprint)
{
	// Rename the ubergraph page 'StateGraph' to be named 'EventGraph' if possible
	if (FBlueprintEditorUtils::DoesSupportEventGraphs(Blueprint))
	{
		UEdGraph* OldStateGraph = FindObject<UEdGraph>(Blueprint, TEXT("StateGraph"));
		UObject* CollidingObject = FindObject<UObject>(Blueprint, *(UEdGraphSchema_K2::GN_EventGraph.ToString()));

		if ((OldStateGraph != NULL) && (CollidingObject == NULL))
		{
			check(!OldStateGraph->HasAnyFlags(RF_Public));
			OldStateGraph->Rename(*(UEdGraphSchema_K2::GN_EventGraph.ToString()), OldStateGraph->GetOuter(), REN_DoNotDirty | REN_ForceNoResetLoaders);
			Blueprint->Status = BS_Dirty;
		}
	}
}

void FKismetEditorUtilities::CreateNewBoundEventForActor(AActor* Actor, FName EventName)
{
	if ((Actor != nullptr) && (EventName != NAME_None))
	{
		// First, find the property we want to bind to
		if (FMulticastDelegateProperty* DelegateProperty = FindFProperty<FMulticastDelegateProperty>(Actor->GetClass(), EventName))
		{
			// Get the correct level script blueprint
			if (ULevelScriptBlueprint* LSB = Actor->GetLevel()->GetLevelScriptBlueprint())
			{
				if (UEdGraph* TargetGraph = LSB->GetLastEditedUberGraph())
				{
					// Figure out a decent place to stick the node
					const FVector2D NewNodePos = TargetGraph->GetGoodPlaceForNewNode();

					// Create a new event node
					UK2Node_ActorBoundEvent* EventNode = FEdGraphSchemaAction_K2NewNode::SpawnNode<UK2Node_ActorBoundEvent>(
						TargetGraph,
						NewNodePos,
						EK2NewNodeFlags::SelectNewNode,
						[Actor, DelegateProperty](UK2Node_ActorBoundEvent* NewInstance)
						{
							NewInstance->InitializeActorBoundEventParams(Actor, DelegateProperty);
						}
					);
					// Finally, bring up kismet and jump to the new node
					if (EventNode)
					{
						BringKismetToFocusAttentionOnObject(EventNode);
					}
				}
			}
		}
	}
}

void FKismetEditorUtilities::CreateNewBoundEventForComponent(UObject* Component, FName EventName, UBlueprint* Blueprint, FObjectProperty* ComponentProperty)
{
	if ( Component != nullptr )
	{
		CreateNewBoundEventForClass(Component->GetClass(), EventName, Blueprint, ComponentProperty);
	}
}

void FKismetEditorUtilities::CreateNewBoundEventForClass(UClass* Class, FName EventName, UBlueprint* Blueprint, FObjectProperty* ComponentProperty)
{
	if ( ( Class != nullptr ) && ( EventName != NAME_None ) && ( Blueprint != nullptr ) && ( ComponentProperty != nullptr ) )
	{
		// First, find the property we want to bind to
		FMulticastDelegateProperty* DelegateProperty = FindFProperty<FMulticastDelegateProperty>(Class, EventName);
		if ( DelegateProperty != nullptr )
		{
			UEdGraph* TargetGraph = Blueprint->GetLastEditedUberGraph();

			if ( TargetGraph != nullptr )
			{
				// Figure out a decent place to stick the node
				const FVector2D NewNodePos = TargetGraph->GetGoodPlaceForNewNode();

				// Create a new event node
				UK2Node_ComponentBoundEvent* EventNode = FEdGraphSchemaAction_K2NewNode::SpawnNode<UK2Node_ComponentBoundEvent>(
					TargetGraph,
					NewNodePos,
					EK2NewNodeFlags::SelectNewNode,
					[ComponentProperty, DelegateProperty](UK2Node_ComponentBoundEvent* NewInstance)
					{
						NewInstance->InitializeComponentBoundEventParams(ComponentProperty, DelegateProperty);
					}
				);

				// Finally, bring up kismet and jump to the new node
				if ( EventNode != nullptr )
				{
					BringKismetToFocusAttentionOnObject(EventNode);
				}
			}
		}
	}
}

const UK2Node_ActorBoundEvent* FKismetEditorUtilities::FindBoundEventForActor(AActor const* Actor, FName EventName)
{
	const UK2Node_ActorBoundEvent* Node = NULL;
	if(Actor != NULL && EventName != NAME_None)
	{
		ULevelScriptBlueprint* LSB = Actor->GetLevel()->GetLevelScriptBlueprint(true);
		if(LSB != NULL)
		{
			TArray<UK2Node_ActorBoundEvent*> EventNodes;
			FBlueprintEditorUtils::GetAllNodesOfClass(LSB, EventNodes);
			for(int32 i=0; i<EventNodes.Num(); i++)
			{
				UK2Node_ActorBoundEvent* BoundEvent = EventNodes[i];
				if(BoundEvent->EventOwner == Actor && BoundEvent->DelegatePropertyName == EventName)
				{
					Node = BoundEvent;
					break;
				}
			}
		}
	}
	return Node;
}

const UK2Node_ComponentBoundEvent* FKismetEditorUtilities::FindBoundEventForComponent(const UBlueprint* Blueprint, FName EventName, FName PropertyName)
{
	const UK2Node_ComponentBoundEvent* Node = NULL;
	if ( Blueprint && EventName != NAME_None && PropertyName != NAME_None )
	{
		TArray<UK2Node_ComponentBoundEvent*> EventNodes;
		FBlueprintEditorUtils::GetAllNodesOfClass(Blueprint, EventNodes);
		for ( auto NodeIter = EventNodes.CreateIterator(); NodeIter; ++NodeIter )
		{
			UK2Node_ComponentBoundEvent* BoundEvent = *NodeIter;
			if ( ( BoundEvent->ComponentPropertyName == PropertyName ) && ( BoundEvent->DelegatePropertyName == EventName ) )
			{
				Node = *NodeIter;
				break;
			}
		}
	}
	return Node;
}

bool FKismetEditorUtilities::IsClassABlueprintInterface(const UClass* Class)
{
	if (Class->HasAnyClassFlags(CLASS_Interface) && !Class->HasAnyClassFlags(CLASS_NewerVersionExists))
	{
		return true;
	}
	return false;
}



bool FKismetEditorUtilities::CanBlueprintImplementInterface(UBlueprint const* Blueprint, UClass const* Class)
{
	bool bCanImplementInterface = false;

	// if the class is an actual implementable interface
	if (IsClassABlueprintInterface(Class) && !Class->HasMetaData(FBlueprintMetadata::MD_CannotImplementInterfaceInBlueprint))
	{
		bCanImplementInterface = true;

		UClass const* const ParentClass = Blueprint->ParentClass;
		// see if the parent class has any prohibited interfaces
		if ((ParentClass != NULL) && ParentClass->HasMetaData(FBlueprintMetadata::MD_ProhibitedInterfaces))
		{
			FString const& ProhibitedList = Blueprint->ParentClass->GetMetaData(FBlueprintMetadata::MD_ProhibitedInterfaces);
			
			TArray<FString> ProhibitedInterfaceNames;
			ProhibitedList.ParseIntoArray(ProhibitedInterfaceNames, TEXT(","), true);

			FString const& InterfaceName = Class->GetName();
			// loop over all the prohibited interfaces
			for (int32 ExclusionIndex = 0; ExclusionIndex < ProhibitedInterfaceNames.Num(); ++ExclusionIndex)
			{
				ProhibitedInterfaceNames[ExclusionIndex].TrimStartInline();
				FString const& Exclusion = ProhibitedInterfaceNames[ExclusionIndex];
				// if this interface matches one of the prohibited ones
				if (InterfaceName == Exclusion) 
				{
					bCanImplementInterface = false;
					break;
				}
			}
		}
	}

	return bCanImplementInterface;
}

bool FKismetEditorUtilities::IsClassABlueprintSpawnableComponent(const UClass* Class)
{
	return (!Class->HasAnyClassFlags(CLASS_Abstract) &&
	        Class->IsChildOf<UActorComponent>() &&
	        Class->HasMetaData(FBlueprintMetadata::MD_BlueprintSpawnableComponent));
}

bool FKismetEditorUtilities::IsClassABlueprintSkeleton(const UClass* Class)
{
	// Find generating blueprint for a class
	UBlueprint* GeneratingBP = Cast<UBlueprint>(Class->ClassGeneratedBy);
	if( GeneratingBP && GeneratingBP->SkeletonGeneratedClass )
	{
		return (Class == GeneratingBP->SkeletonGeneratedClass) && (GeneratingBP->SkeletonGeneratedClass != GeneratingBP->GeneratedClass);
	}
	return Class->HasAnyFlags(RF_Transient) && Class->HasAnyClassFlags(CLASS_CompiledFromBlueprint);
}

bool FKismetEditorUtilities::IsClassABlueprintMacroLibrary(const UClass* Class)
{
	// Find generating blueprint for a class
	UBlueprint* GeneratingBP = Cast<UBlueprint>(Class->ClassGeneratedBy);
	return (GeneratingBP && GeneratingBP->BlueprintType == BPTYPE_MacroLibrary);
}

/** Run over the components references, and then NULL any that fall outside this blueprint's scope (e.g. components brought over after reparenting from another class, which are now in the transient package) */
void FKismetEditorUtilities::StripExternalComponents(class UBlueprint* Blueprint)
{
	FArchiveInvalidateTransientRefs InvalidateRefsAr;
	
	UClass* SkeletonGeneratedClass = Blueprint->SkeletonGeneratedClass;
	if (SkeletonGeneratedClass)
	{
		UObject* SkeletonCDO = SkeletonGeneratedClass->GetDefaultObject();

		SkeletonCDO->Serialize(InvalidateRefsAr);
	}

	UClass* GeneratedClass = Blueprint->GeneratedClass;
	UObject* GeneratedCDO = GeneratedClass->GetDefaultObject();

	GeneratedCDO->Serialize(InvalidateRefsAr);
}

bool FKismetEditorUtilities::IsTrackedBlueprintParent(const UClass* ParentClass)
{
	if (ParentClass->ClassGeneratedBy == NULL)
	{
		// Always track native parent classes
		return true;
	}

	UBlueprint* ParentBlueprint = Cast<UBlueprint>(ParentClass->ClassGeneratedBy);

	// Cache the list of allowed blueprint names the first time it is requested
	if (TrackedBlueprintParentList.Num() == 0)
	{
		GConfig->GetArray(TEXT("Kismet"), TEXT("TrackedBlueprintParents"), /*out*/ TrackedBlueprintParentList, GEngineIni);
	}

	for (auto TrackedBlueprintIter = TrackedBlueprintParentList.CreateConstIterator(); TrackedBlueprintIter; ++TrackedBlueprintIter)
	{
		if (ParentBlueprint->GetName().EndsWith(*TrackedBlueprintIter))
		{
			return true;
		}
	}
	return false;
}

bool FKismetEditorUtilities::IsActorValidForLevelScript(const AActor* Actor)
{
	return Actor && !FActorEditorUtils::IsABuilderBrush(Actor);
}

bool FKismetEditorUtilities::AnyBoundLevelScriptEventForActor(AActor* Actor, bool bCouldAddAny)
{
	if (IsActorValidForLevelScript(Actor))
	{
		for (TFieldIterator<FMulticastDelegateProperty> PropertyIt(Actor->GetClass(), EFieldIteratorFlags::IncludeSuper); PropertyIt; ++PropertyIt)
		{
			FProperty* Property = *PropertyIt;
			// Check for multicast delegates that we can safely assign
			if (!Property->HasAnyPropertyFlags(CPF_Parm) && Property->HasAllPropertyFlags(CPF_BlueprintAssignable))
			{
				const FName EventName = Property->GetFName();
				const UK2Node_ActorBoundEvent* ExistingNode = FKismetEditorUtilities::FindBoundEventForActor(Actor, EventName);
				if ((NULL != ExistingNode) != bCouldAddAny)
				{
					return true;
				}
			}
		}
	}
	return false;
}

void FKismetEditorUtilities::AddLevelScriptEventOptionsForActor(UToolMenu* Menu, TWeakObjectPtr<AActor> ActorPtr, bool bExistingEvents, bool bNewEvents, bool bOnlyEventName)
{
	struct FCreateEventForActorHelper
	{
		static void CreateEventForActor(TWeakObjectPtr<AActor> InActorPtr, FName EventName)
		{
			if (!GEditor->bIsSimulatingInEditor && GEditor->PlayWorld == NULL)
			{
				AActor* Actor = InActorPtr.Get();
				if (Actor != NULL && EventName != NAME_None)
				{
					const UK2Node_ActorBoundEvent* ExistingNode = FKismetEditorUtilities::FindBoundEventForActor(Actor, EventName);
					if (ExistingNode != NULL)
					{
						FKismetEditorUtilities::BringKismetToFocusAttentionOnObject(ExistingNode);
					}
					else
					{
						FKismetEditorUtilities::CreateNewBoundEventForActor(Actor, EventName);
					}
				}
			}
		}
	};

	AActor* Actor = ActorPtr.Get();
	if (IsActorValidForLevelScript(Actor))
	{
		// Struct to store event properties by category
		struct FEventCategory
		{
			FString CategoryName;
			TArray<FProperty*> EventProperties;
		};
		// ARray of event properties by category
		TArray<FEventCategory> CategorizedEvents;

		// Find all events we can assign
		for (TFieldIterator<FMulticastDelegateProperty> PropertyIt(Actor->GetClass(), EFieldIteratorFlags::IncludeSuper); PropertyIt; ++PropertyIt)
		{
			FProperty* Property = *PropertyIt;
			// Check for multicast delegates that we can safely assign
			if (!Property->HasAnyPropertyFlags(CPF_Parm) && Property->HasAllPropertyFlags(CPF_BlueprintAssignable))
			{
				// Get category for this property
				FString PropertyCategory = FObjectEditorUtils::GetCategory(Property);
				// See if we already have a list for this
				bool bFound = false;
				for (FEventCategory& Category : CategorizedEvents)
				{
					if(Category.CategoryName == PropertyCategory)
					{
						Category.EventProperties.Add(Property);
						bFound = true;
					}
				}
				// If not, create one
				if(!bFound)
				{
					FEventCategory NewCategory;
					NewCategory.CategoryName = PropertyCategory;
					NewCategory.EventProperties.Add(Property);
					CategorizedEvents.Add(NewCategory);
				}
			}
		}

		// Now build the menu
		for(FEventCategory& Category : CategorizedEvents)
		{
			FToolMenuSection& Section = Menu->AddSection(NAME_None, FText::FromString(Category.CategoryName));

			for(FProperty* Property : Category.EventProperties)
			{
				const FName EventName = Property->GetFName();
				const UK2Node_ActorBoundEvent* ExistingNode = FKismetEditorUtilities::FindBoundEventForActor(Actor, EventName);

				if ((!ExistingNode && !bNewEvents) || (ExistingNode && !bExistingEvents))
				{
					continue;
				}

				FText EntryText;
				if (bOnlyEventName)
				{
					EntryText = FText::FromName(EventName);
				}
				else
				{
					FFormatNamedArguments Args;
					Args.Add(TEXT("EventName"), FText::FromName(EventName));

					if (NULL == ExistingNode)
					{
						EntryText = FText::Format(LOCTEXT("AddEvent_ToolTip", "Add {EventName}"), Args);
					}
					else
					{
						EntryText = FText::Format(LOCTEXT("ViewEvent_ToolTip", "View {EventName}"), Args);
					}
				}

				// create menu entry
				Section.AddMenuEntry(
					NAME_None,
					EntryText,
					Property->GetToolTipText(),
					FSlateIcon(),
					FExecuteAction::CreateStatic(&FCreateEventForActorHelper::CreateEventForActor, ActorPtr, EventName)
					);
			}
		}
	}
}

void FKismetEditorUtilities::GetInformationOnMacro(UEdGraph* MacroGraph, /*out*/ UK2Node_Tunnel*& EntryNode, /*out*/ UK2Node_Tunnel*& ExitNode, bool& bIsMacroPure)
{
	check(MacroGraph);

	// Look at the graph for the entry & exit nodes
	TArray<UK2Node_Tunnel*> TunnelNodes;
	MacroGraph->GetNodesOfClass(TunnelNodes);

	for (int32 i = 0; i < TunnelNodes.Num(); i++)
	{
		UK2Node_Tunnel* Node = TunnelNodes[i];

		// Composite nodes should never be considered for function entry / exit, since we're searching for a graph's terminals
		if (Node->IsEditable() && !Node->IsA(UK2Node_Composite::StaticClass()))
		{
			if (Node->bCanHaveOutputs)
			{
				check(!EntryNode);
				EntryNode = Node;
			}
			else if (Node->bCanHaveInputs)
			{
				check(!ExitNode);
				ExitNode = Node;
			}
		}
	}

	const UEdGraphSchema_K2* K2Schema = GetDefault<UEdGraphSchema_K2>();

	// Determine the macro's purity
	//@TODO: May want to check what is *inside* a macro too, to determine it's relative purity
	bIsMacroPure = true;

	if (EntryNode != NULL)
	{
		for (int32 PinIndex = 0; PinIndex < EntryNode->Pins.Num(); ++PinIndex)
		{
			if (K2Schema->IsExecPin(*(EntryNode->Pins[PinIndex])))
			{
				bIsMacroPure = false;
				break;
			}
		}
	}

	if (bIsMacroPure && (ExitNode != NULL))
	{
		for (int32 PinIndex = 0; PinIndex < ExitNode->Pins.Num(); ++PinIndex)
		{
			if (K2Schema->IsExecPin(*(ExitNode->Pins[PinIndex])))
			{
				bIsMacroPure = false;
				break;
			}
		}
	}
}

#undef LOCTEXT_NAMESPACE <|MERGE_RESOLUTION|>--- conflicted
+++ resolved
@@ -1719,15 +1719,8 @@
 				CAC->SetMobility(ActorRootComp->Mobility);
 			}
 
-<<<<<<< HEAD
-			SCS->RemoveNode(SCS->GetDefaultSceneRootNode());
-
-			FTransform NewActorTransform = FTransform::Identity;
-			if (RootActors.Num() == 1)
-=======
 			// Clear any properties that can't be on the template
 			if (USceneComponent* RootComponent = CAC->GetChildActorTemplate()->GetRootComponent())
->>>>>>> 90fae962
 			{
 				RootComponent->SetRelativeLocation_Direct(FVector::ZeroVector);
 				RootComponent->SetRelativeRotation_Direct(FRotator::ZeroRotator);
