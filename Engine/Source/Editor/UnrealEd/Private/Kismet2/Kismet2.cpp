--- conflicted
+++ resolved
@@ -49,13 +49,6 @@
 DECLARE_CYCLE_STAT(TEXT("Refresh Dependent Blueprints"), EKismetCompilerStats_RefreshDependentBlueprints, STATGROUP_KismetCompiler);
 DECLARE_CYCLE_STAT(TEXT("Validate Generated Class"), EKismetCompilerStats_ValidateGeneratedClass, STATGROUP_KismetCompiler);
 
-DECLARE_CYCLE_STAT(TEXT("Compile Blueprint"), EKismetCompilerStats_CompileBlueprint, STATGROUP_KismetCompiler);
-DECLARE_CYCLE_STAT(TEXT("Broadcast Precompile"), EKismetCompilerStats_BroadcastPrecompile, STATGROUP_KismetCompiler);
-DECLARE_CYCLE_STAT(TEXT("Update Search Metadata"), EKismetCompilerStats_UpdateSearchMetaData, STATGROUP_KismetCompiler);
-DECLARE_CYCLE_STAT(TEXT("Garbage Collection"), EKismetCompilerStats_GarbageCollection, STATGROUP_KismetCompiler);
-DECLARE_CYCLE_STAT(TEXT("Refresh Dependent Blueprints"), EKismetCompilerStats_RefreshDependentBlueprints, STATGROUP_KismetCompiler);
-DECLARE_CYCLE_STAT(TEXT("Validate Generated Class"), EKismetCompilerStats_ValidateGeneratedClass, STATGROUP_KismetCompiler);
-
 #define LOCTEXT_NAMESPACE "UnrealEd.Editor"
 
 //////////////////////////////////////////////////////////////////////////
@@ -509,78 +502,6 @@
 		}
 		else
 		{
-<<<<<<< HEAD
-			// add update event graph
-			UK2Node_Event* EventNode = FKismetEditorUtilities::AddDefaultEventNode(NewBP, Graph, FName(TEXT("BlueprintUpdateAnimation")), UAnimInstance::StaticClass());
-
-			// add try get owner node
-			UK2Node_CallFunction* GetOwnerNode = NewObject<UK2Node_CallFunction>(Graph);
-			UFunction* MakeNodeFunction = FindObject<UClass>(ANY_PACKAGE, TEXT("AnimInstance"))->FindFunctionByName(TEXT("TryGetPawnOwner"));
-			GetOwnerNode->CreateNewGuid();
-			GetOwnerNode->PostPlacedNewNode();
-			GetOwnerNode->SetFromFunction(MakeNodeFunction);
-			GetOwnerNode->AllocateDefaultPins();
-			GetOwnerNode->NodePosX = EventNode->NodePosX;
-			GetOwnerNode->NodePosY = EventNode->NodePosY + EventNode->NodeHeight + 100;
-			UEdGraphSchema_K2::SetNodeMetaData(GetOwnerNode, FNodeMetadata::DefaultGraphNode);
-			GetOwnerNode->bIsNodeEnabled = false;
-
-			Graph->AddNode(GetOwnerNode);
-		}
-	}
-	else
-	{
-		// Only add default events if there is an ubergraph and they are supported
-		if(NewBP->UbergraphPages.Num() && FBlueprintEditorUtils::DoesSupportEventGraphs(NewBP))
-		{
-			// Based on the Blueprint type we are constructing, place some starting events.
-			// Note, this cannot happen in the Factories for constructing these Blueprint types due to the fact that creating child BPs circumvent the factories
-			UClass* WidgetClass = FindObject<UClass>(ANY_PACKAGE, TEXT("UserWidget"));
-			UClass* GameplayAbilityClass = FindObject<UClass>(ANY_PACKAGE, TEXT("GameplayAbility"));
-
-			int32 PositionY = 0;
-			if(NewBP->GeneratedClass->IsChildOf(AActor::StaticClass()))
-			{
-				if (UEdGraphNode* BeginPlayNode = FKismetEditorUtilities::AddDefaultEventNode(NewBP, NewBP->UbergraphPages[0], FName(TEXT("ReceiveBeginPlay")), AActor::StaticClass()))
-				{
-					PositionY = BeginPlayNode->NodePosY + BeginPlayNode->NodeHeight + 200;
-				}
-
-				if (UEdGraphNode* ActorBeginOverlapNode = FKismetEditorUtilities::AddDefaultEventNode(NewBP, NewBP->UbergraphPages[0], FName(TEXT("ReceiveActorBeginOverlap")), AActor::StaticClass(), PositionY))
-				{
-					PositionY = ActorBeginOverlapNode->NodePosY + ActorBeginOverlapNode->NodeHeight + 200;
-				}
-
-				FKismetEditorUtilities::AddDefaultEventNode(NewBP, NewBP->UbergraphPages[0], FName(TEXT("ReceiveTick")), AActor::StaticClass(), PositionY);
-			}
-			else if(NewBP->GeneratedClass->IsChildOf(UActorComponent::StaticClass()))
-			{
-				if (UEdGraphNode* ReceiveTickNode = FKismetEditorUtilities::AddDefaultEventNode(NewBP, NewBP->UbergraphPages[0], FName(TEXT("ReceiveTick")), UActorComponent::StaticClass()))
-				{
-					PositionY = ReceiveTickNode->NodePosY + ReceiveTickNode->NodeHeight + 200;
-				}
-
-				FKismetEditorUtilities::AddDefaultEventNode(NewBP, NewBP->UbergraphPages[0], FName(TEXT("ReceiveInitializeComponent")), UActorComponent::StaticClass(), PositionY);
-			}
-			else if(NewBP->GeneratedClass->IsChildOf(WidgetClass))
-			{
-				if (UEdGraphNode* EventNode = FKismetEditorUtilities::AddDefaultEventNode(NewBP, NewBP->UbergraphPages[0], FName(TEXT("Construct")), WidgetClass))
-				{
-					PositionY = EventNode->NodePosY + EventNode->NodeHeight + 200;
-				}
-				FKismetEditorUtilities::AddDefaultEventNode(NewBP, NewBP->UbergraphPages[0], FName(TEXT("Tick")), WidgetClass, PositionY);
-			}
-			else if(NewBP->GeneratedClass->IsChildOf(GameplayAbilityClass))
-			{
-				if (UEdGraphNode* EventNode = FKismetEditorUtilities::AddDefaultEventNode(NewBP, NewBP->UbergraphPages[0], FName(TEXT("K2_ActivateAbility")), GameplayAbilityClass))
-				{
-					PositionY = EventNode->NodePosY + EventNode->NodeHeight + 200;
-				}
-				FKismetEditorUtilities::AddDefaultEventNode(NewBP, NewBP->UbergraphPages[0], FName(TEXT("K2_OnEndAbility")), GameplayAbilityClass, PositionY);
-			}
-		}
-	}
-=======
 			// Only add default events if there is an ubergraph and they are supported
 			if(NewBP->UbergraphPages.Num() && FBlueprintEditorUtils::DoesSupportEventGraphs(NewBP))
 			{
@@ -615,7 +536,6 @@
 			}
 		}
 	}
->>>>>>> cce8678d
 	
 
 	// Report blueprint creation to analytics
@@ -646,11 +566,7 @@
 	return NewBP;
 }
 
-<<<<<<< HEAD
-UK2Node_Event* FKismetEditorUtilities::AddDefaultEventNode(UBlueprint* InBlueprint, UEdGraph* InGraph, FName InEventName, UClass* InEventClass, int32 InNodePosY/* = 0*/)
-=======
 UK2Node_Event* FKismetEditorUtilities::AddDefaultEventNode(UBlueprint* InBlueprint, UEdGraph* InGraph, FName InEventName, UClass* InEventClass, int32& InOutNodePosY)
->>>>>>> cce8678d
 {
 	UK2Node_Event* NewEventNode = nullptr;
 
@@ -664,12 +580,7 @@
 
 		// Add the event
 		NewEventNode = NewObject<UK2Node_Event>(InGraph);
-<<<<<<< HEAD
-		NewEventNode->EventSignatureClass = InEventClass;
-		NewEventNode->EventSignatureName = InEventName;
-=======
 		NewEventNode->EventReference = EventReference;
->>>>>>> cce8678d
 
 		// add update event graph
 		NewEventNode->bOverrideFunction=true;
@@ -679,16 +590,6 @@
 		NewEventNode->AllocateDefaultPins();
 		NewEventNode->bIsNodeEnabled = false;
 		NewEventNode->NodeComment = LOCTEXT("DisabledNodeComment", "This node is disabled and will not be called.\nDrag off pins to build functionality.").ToString();
-<<<<<<< HEAD
-		NewEventNode->NodePosY = InNodePosY;
-		UEdGraphSchema_K2::SetNodeMetaData(NewEventNode, FNodeMetadata::DefaultGraphNode);
-
-		InGraph->AddNode(NewEventNode);
-
-		// Rebuild the skeleton class so we can determine if we are overriding the function from the parent
-		FBlueprintEditorUtils::MarkBlueprintAsStructurallyModified(InBlueprint);
-
-=======
 		NewEventNode->bCommentBubblePinned = true;
 		NewEventNode->bCommentBubbleVisible = true;
 		NewEventNode->NodePosY = InOutNodePosY;
@@ -697,7 +598,6 @@
 
 		InGraph->AddNode(NewEventNode);
 
->>>>>>> cce8678d
 		// Get the function that the event node or function entry represents
 		FFunctionFromNodeHelper FunctionFromNode(NewEventNode);
 		if (FunctionFromNode.Function && Schema->GetCallableParentFunction(FunctionFromNode.Function))
@@ -827,11 +727,7 @@
 	FCompilerResultsLog LocalResults;
 	FCompilerResultsLog& Results = (pResults != NULL) ? *pResults : LocalResults;
 
-<<<<<<< HEAD
-	FBlueprintCompileReinstancer ReinstanceHelper(OldClass);
-=======
 	auto ReinstanceHelper = FBlueprintCompileReinstancer::Create(OldClass);
->>>>>>> cce8678d
 
 	// Suppress errors/warnings in the log if we're recompiling on load on a build machine
 	Results.bLogInfoOnly = BlueprintObj->bIsRegeneratingOnLoad && GIsBuildMachine;
@@ -915,12 +811,8 @@
 		BlueprintObj->NewVariables[VarIndex].DefaultValue.Empty();
 	}
 
-<<<<<<< HEAD
-	{ 
-=======
 	if (!bLetReinstancerRefreshDependBP && (bIsInterface || !BlueprintObj->bIsRegeneratingOnLoad))
 	{
->>>>>>> cce8678d
 		BP_SCOPED_COMPILER_EVENT_STAT(EKismetCompilerStats_RefreshDependentBlueprints);
 
 		TArray<UBlueprint*> DependentBPs;
@@ -1231,12 +1123,8 @@
 	const UEdGraphSchema_K2* K2Schema = GetDefault<UEdGraphSchema_K2>();
 	const bool bIsValidClass = Class->GetBoolMetaDataHierarchical(FBlueprintMetadata::MD_IsBlueprintBase)
 		|| (Class == UObject::StaticClass())
-<<<<<<< HEAD
-		|| (bAllowBlueprintableComponents && (Class->HasAnyClassFlags(CLASS_CompiledFromBlueprint) || Class == USceneComponent::StaticClass() || Class == UActorComponent::StaticClass()));
-=======
 		|| (bAllowBlueprintableComponents && (Class->HasAnyClassFlags(CLASS_CompiledFromBlueprint) || Class == USceneComponent::StaticClass() || Class == UActorComponent::StaticClass()))
 		|| bIsBPGC;  // BPs are always considered inheritable
->>>>>>> cce8678d
 
 	return bCanCreateBlueprint && bIsValidClass;
 }
@@ -1264,7 +1152,6 @@
 	{
 		NewBlueprint = CreateBlueprintFromActor(FName(*AssetName), Package, Actor, bReplaceActor);
 	}
-<<<<<<< HEAD
 
 	return NewBlueprint;
 }
@@ -1279,22 +1166,6 @@
 	TMap<USceneComponent*, USCS_Node*> SceneComponentsToAdd;
 	TMap<USceneComponent*, USCS_Node*> InstanceComponentToNodeMap;
 
-=======
-
-	return NewBlueprint;
-}
-
-void FKismetEditorUtilities::AddComponentsToBlueprint(UBlueprint* Blueprint, const TArray<UActorComponent*>& Components, bool bHarvesting, USCS_Node* OptionalNewRootNode)
-{
-	USimpleConstructionScript* SCS = Blueprint->SimpleConstructionScript;
-
-	TArray<UBlueprint*> ParentBPStack;
-	UBlueprint::GetBlueprintHierarchyFromClass(Blueprint->GeneratedClass, ParentBPStack);
-
-	TMap<USceneComponent*, USCS_Node*> SceneComponentsToAdd;
-	TMap<USceneComponent*, USCS_Node*> InstanceComponentToNodeMap;
-
->>>>>>> cce8678d
 	AActor* Actor = nullptr;
 
 	for (UActorComponent* ActorComponent : Components)
@@ -1343,15 +1214,9 @@
 				else if (SceneComponent->AttachParent->IsCreatedByConstructionScript())
 				{
 					USCS_Node* ParentSCSNode = nullptr;
-<<<<<<< HEAD
-					for (UBlueprint* Blueprint : ParentBPStack)
-					{
-						ParentSCSNode = Blueprint->SimpleConstructionScript->FindSCSNode(SceneComponent->AttachParent->GetFName());
-=======
 					for (UBlueprint* ParentBlueprint : ParentBPStack)
 					{
 						ParentSCSNode = ParentBlueprint->SimpleConstructionScript->FindSCSNode(SceneComponent->AttachParent->GetFName());
->>>>>>> cce8678d
 						if (ParentSCSNode)
 						{
 							break;
@@ -1427,27 +1292,6 @@
 
 			if (NewBlueprint->GeneratedClass != nullptr)
 			{
-<<<<<<< HEAD
-				// Since we already created SCS Nodes for the instance components, temporarily cache and clear the
-				// array to avoid creating duplicates in the new CDO
-				const TArray<UActorComponent*> TempInstanceComponents(Actor->GetInstanceComponents());
-				Actor->ClearInstanceComponents(false);
-
-				UObject* CDO = NewBlueprint->GeneratedClass->GetDefaultObject();
-				UEditorEngine::CopyPropertiesForUnrelatedObjects(Actor, CDO);
-
-				for (UActorComponent* Component : TempInstanceComponents)
-				{
-					Actor->AddInstanceComponent(Component);
-				}
-
-				if (AActor* CDOAsActor = Cast<AActor>(CDO))
-				{
-					if (USceneComponent* Scene = CDOAsActor->GetRootComponent())
-					{
-						Scene->RelativeLocation = FVector::ZeroVector;
-						Scene->RelativeRotation = FRotator::ZeroRotator;
-=======
 				AActor* CDO = CastChecked<AActor>(NewBlueprint->GeneratedClass->GetDefaultObject());
 				const auto CopyOptions = (EditorUtilities::ECopyOptions::Type)(EditorUtilities::ECopyOptions::OnlyCopyEditOrInterpProperties | EditorUtilities::ECopyOptions::PropagateChangesToArchetypeInstances);
 				EditorUtilities::CopyActorProperties(Actor, CDO, CopyOptions);
@@ -1456,7 +1300,6 @@
 				{
 					Scene->RelativeLocation = FVector::ZeroVector;
 					Scene->RelativeRotation = FRotator::ZeroRotator;
->>>>>>> cce8678d
 
 					// Clear out the attachment info after having copied the properties from the source actor
 					Scene->AttachParent = NULL;
