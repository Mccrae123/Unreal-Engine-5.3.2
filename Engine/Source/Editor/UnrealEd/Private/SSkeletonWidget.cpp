// Copyright Epic Games, Inc. All Rights Reserved.

#include "SSkeletonWidget.h"
#include "Modules/ModuleManager.h"
#include "Layout/WidgetPath.h"
#include "Framework/Application/SlateApplication.h"
#include "Widgets/Layout/SSeparator.h"
#include "Widgets/Input/SEditableTextBox.h"
#include "Widgets/Input/SComboButton.h"
#include "Widgets/Input/SCheckBox.h"
#include "Engine/SkeletalMesh.h"
#include "Animation/AnimationAsset.h"
#include "Animation/DebugSkelMeshComponent.h"
#include "Animation/AnimBlueprint.h"
#include "Editor.h"
#include "Animation/AnimSet.h"
#include "Interfaces/IMainFrameModule.h"
#include "ContentBrowserModule.h"
#include "IDocumentation.h"
#include "Animation/Rig.h"
#include "AnimPreviewInstance.h"
#include "AssetRegistry/AssetRegistryModule.h"
#include "AnimationRuntime.h"
#include "Settings/SkeletalMeshEditorSettings.h"
#include "Styling/CoreStyle.h"
#include "Styling/AppStyle.h"

#define LOCTEXT_NAMESPACE "SkeletonWidget"

void SSkeletonListWidget::Construct(const FArguments& InArgs)
{
	bShowBones = InArgs._ShowBones;
	InitialViewType = InArgs._InitialViewType;
	CurSelectedSkeleton = nullptr;

	FContentBrowserModule& ContentBrowserModule = FModuleManager::Get().LoadModuleChecked<FContentBrowserModule>(TEXT("ContentBrowser"));

	FAssetPickerConfig AssetPickerConfig;
	AssetPickerConfig.Filter.ClassPaths.Add(USkeleton::StaticClass()->GetClassPathName());
	AssetPickerConfig.OnAssetSelected = FOnAssetSelected::CreateSP(this, &SSkeletonListWidget::SkeletonSelectionChanged);
	AssetPickerConfig.InitialAssetViewType = InitialViewType;
	AssetPickerConfig.SelectionMode = ESelectionMode::Single;
	AssetPickerConfig.bShowPathInColumnView = true;
	AssetPickerConfig.bShowTypeInColumnView = false;

	TSharedRef<SVerticalBox> ContentBox = SNew(SVerticalBox)
		+ SVerticalBox::Slot()
		.AutoHeight()
		[
			SNew(STextBlock)
			.Text(LOCTEXT("SelectSkeletonLabel", "Select Skeleton: "))
		]
		+ SVerticalBox::Slot().FillHeight(1).Padding(2)
			[
				SNew(SBorder)
				.Content()
				[
					ContentBrowserModule.Get().CreateAssetPicker(AssetPickerConfig)
				]
			];

	if (bShowBones)
	{
		ContentBox->AddSlot()
			.FillHeight(1).Padding(2)
			.Expose(BoneListSlot);
	}

	ChildSlot
		[
			ContentBox
		];

	// Construct the BoneListSlot by clearing the skeleton selection. 
	SkeletonSelectionChanged(FAssetData());
}

void SSkeletonListWidget::SkeletonSelectionChanged(const FAssetData& AssetData)
{
	BoneList.Empty();
	CurSelectedSkeleton = Cast<USkeleton>(AssetData.GetAsset());

	if (bShowBones)
	{
		if (CurSelectedSkeleton != nullptr)
		{
			const FReferenceSkeleton& RefSkeleton = CurSelectedSkeleton->GetReferenceSkeleton();

			for (int32 I = 0; I < RefSkeleton.GetNum(); ++I)
			{
				BoneList.Add(MakeShareable(new FName(RefSkeleton.GetBoneName(I))));
			}

			(*BoneListSlot)
				[
					SNew(SBorder).Padding(2)
					.Content()
				[
					SNew(SListView< TSharedPtr<FName> >)
					.OnGenerateRow(this, &SSkeletonListWidget::GenerateSkeletonBoneRow)
				.ListItemsSource(&BoneList)
				.HeaderRow
				(
					SNew(SHeaderRow)
					+ SHeaderRow::Column(TEXT("Bone Name"))
					.DefaultLabel(NSLOCTEXT("SkeletonWidget", "BoneName", "Bone Name"))
				)
				]
				];
		}
		else
		{
			(*BoneListSlot)
				[
					SNew(SBorder).Padding(2)
					.Content()
				[
					SNew(STextBlock)
					.Text(NSLOCTEXT("SkeletonWidget", "NoSkeletonIsSelected", "No skeleton is selected!"))
				]
				];
		}
	}
}

void SSkeletonCompareWidget::Construct(const FArguments& InArgs)
{
	const UObject* Object = InArgs._Object;

	CurSelectedSkeleton = nullptr;
	BoneNames = *InArgs._BoneNames;

	FContentBrowserModule& ContentBrowserModule = FModuleManager::Get().LoadModuleChecked<FContentBrowserModule>(TEXT("ContentBrowser"));

	FAssetPickerConfig AssetPickerConfig;
	AssetPickerConfig.Filter.ClassPaths.Add(USkeleton::StaticClass()->GetClassPathName());
	AssetPickerConfig.OnAssetSelected = FOnAssetSelected::CreateSP(this, &SSkeletonCompareWidget::SkeletonSelectionChanged);
	AssetPickerConfig.InitialAssetViewType = EAssetViewType::Column;
	AssetPickerConfig.bShowPathInColumnView = true;
	AssetPickerConfig.bShowTypeInColumnView = false;

	TSharedPtr<SToolTip> SkeletonTooltip = IDocumentation::Get()->CreateToolTip(FText::FromString("Pick a skeleton for this mesh"), nullptr, FString("Shared/Editors/Persona"), FString("Skeleton"));

	this->ChildSlot
		[
			SNew(SVerticalBox)

			+SVerticalBox::Slot()
			.AutoHeight()
			[
				SNew(SVerticalBox)

				+SVerticalBox::Slot()
				.AutoHeight() 
				.Padding(2) 
				.HAlign(HAlign_Fill)
				[
					SNew(SHorizontalBox)
				 
					+SHorizontalBox::Slot()
					.AutoWidth()
					.VAlign(VAlign_Center)
					+SHorizontalBox::Slot()
					[
						SNew(STextBlock)
						.Text(LOCTEXT("CurrentlySelectedSkeletonLabel_SelectSkeleton", "Select Skeleton"))
						.Font(FCoreStyle::GetDefaultFontStyle("Regular", 16))
						.ToolTip(SkeletonTooltip)
					]
					+SHorizontalBox::Slot()
					.FillWidth(1)
					.HAlign(HAlign_Left)
					.VAlign(VAlign_Center)
					[
						IDocumentation::Get()->CreateAnchor(FString("Engine/Animation/Skeleton"))
					]
				]

				+SVerticalBox::Slot()
				.AutoHeight() 
				.Padding(2, 10)
				.HAlign(HAlign_Fill)
				[
					SNew(SSeparator)
					.Orientation(Orient_Horizontal)
				]

				+SVerticalBox::Slot()
				.AutoHeight() 
				.Padding(2) 
				.HAlign(HAlign_Fill)
				[
					SNew(STextBlock)
					.Text(LOCTEXT("CurrentlySelectedSkeletonLabel", "Currently Selected : "))
				]
				+SVerticalBox::Slot()
				.AutoHeight() 
				.Padding(2) 
				.HAlign(HAlign_Fill)
				[
					SNew(STextBlock)
					.Text(FText::FromString(Object->GetFullName()))
				]
			]

			+SVerticalBox::Slot() .FillHeight(1) .Padding(2)
				[
					SNew(SBorder)
					.Content()
					[
						ContentBrowserModule.Get().CreateAssetPicker(AssetPickerConfig)
					]
				]

			+SVerticalBox::Slot() .FillHeight(1) .Padding(2)
				.Expose(BonePairSlot)
		];

	// Construct the BonePairSlot by clearing the skeleton selection. 
	SkeletonSelectionChanged(FAssetData());
}

void SSkeletonCompareWidget::SkeletonSelectionChanged(const FAssetData& AssetData)
{
	BonePairList.Empty();
	CurSelectedSkeleton = Cast<USkeleton>(AssetData.GetAsset());

	if (CurSelectedSkeleton != nullptr)
	{
		for (int32 I=0; I<BoneNames.Num(); ++I)
		{
			if ( CurSelectedSkeleton->GetReferenceSkeleton().FindBoneIndex(BoneNames[I]) != INDEX_NONE )
			{
				BonePairList.Add( MakeShareable(new FBoneTrackPair(BoneNames[I], BoneNames[I])) );
			}
			else
			{
				BonePairList.Add( MakeShareable(new FBoneTrackPair(BoneNames[I], TEXT(""))) );
			}
		}

		(*BonePairSlot)
			[
				SNew(SBorder) .Padding(2)
				.Content()
				[
					SNew(SListView< TSharedPtr<FBoneTrackPair> >)
					.OnGenerateRow(this, &SSkeletonCompareWidget::GenerateBonePairRow)
					.ListItemsSource(&BonePairList)
					.HeaderRow
					(
					SNew(SHeaderRow)
					+SHeaderRow::Column(TEXT("Curretly Selected"))
					.DefaultLabel(NSLOCTEXT("SkeletonWidget", "CurrentlySelected", "Currently Selected"))
					+SHeaderRow::Column(TEXT("Target Skeleton Bone"))
					.DefaultLabel(NSLOCTEXT("SkeletonWidget", "TargetSkeletonBone", "Target Skeleton Bone"))
					)
				]
			];
	}
	else
	{
		(*BonePairSlot)
			[
				SNew(SBorder) .Padding(2)
				.Content()
				[
					SNew(STextBlock)
					.Text(LOCTEXT("NoSkeletonSelectedLabel", "No skeleton is selected!"))
				]
			];
	}
}

void SSkeletonSelectorWindow::Construct(const FArguments& InArgs)
{
	UObject* Object = InArgs._Object;
	WidgetWindow = InArgs._WidgetWindow;
	SelectedSkeleton = nullptr;
	if (Object == nullptr)
	{
		ConstructWindow();
	}
	else if (Object->IsA(USkeletalMesh::StaticClass()))
	{
		ConstructWindowFromMesh(CastChecked<USkeletalMesh>(Object));
	}
	else if (Object->IsA(UAnimSet::StaticClass()))
	{
		ConstructWindowFromAnimSet(CastChecked<UAnimSet>(Object));
	}
	else if (Object->IsA(UAnimBlueprint::StaticClass()))
	{
		ConstructWindowFromAnimBlueprint(CastChecked<UAnimBlueprint>(Object));
	}
}

void SSkeletonSelectorWindow::ConstructWindowFromAnimSet(UAnimSet* InAnimSet)
{
	TArray<FName>  *TrackNames = &InAnimSet->TrackBoneNames;

	TSharedRef<SVerticalBox> ContentBox = SNew(SVerticalBox)
		+SVerticalBox::Slot() 
		.FillHeight(1) 
		.Padding(2)
		[
			SAssignNew(SkeletonWidget, SSkeletonCompareWidget)
			.Object(InAnimSet)
			.BoneNames(TrackNames)	
		];

	ConstructButtons(ContentBox);

	ChildSlot
		[
			ContentBox
		];
}

void SSkeletonSelectorWindow::ConstructWindowFromMesh(USkeletalMesh* InSkeletalMesh)
{
	TArray<FName>  BoneNames;

	for (int32 I=0; I<InSkeletalMesh->GetRefSkeleton().GetRawBoneNum(); ++I)
	{
		BoneNames.Add(InSkeletalMesh->GetRefSkeleton().GetBoneName(I));
	}

	TSharedRef<SVerticalBox> ContentBox = SNew(SVerticalBox)
		+SVerticalBox::Slot() .FillHeight(1) .Padding(2)
		[
			SAssignNew(SkeletonWidget, SSkeletonCompareWidget)
			.Object(InSkeletalMesh)
			.BoneNames(&BoneNames)
		];

	ConstructButtons(ContentBox);

	ChildSlot
		[
			ContentBox
		];
}

<<<<<<< HEAD
=======
void SSkeletonSelectorWindow::ConstructWindowFromAnimBlueprint(UAnimBlueprint* AnimBlueprint)
{
	TSharedRef<SVerticalBox> ContentBox = SNew(SVerticalBox)
		+ SVerticalBox::Slot().FillHeight(1).Padding(2)
		[
			SAssignNew(SkeletonWidget, SSkeletonListWidget)
				.ShowBones(false)
				.InitialViewType(EAssetViewType::List)
		];

	ConstructButtons(ContentBox);

	ChildSlot
		[
			ContentBox
		];
}

>>>>>>> d731a049
void SSkeletonSelectorWindow::ConstructWindow()
{
	TSharedRef<SVerticalBox> ContentBox = SNew(SVerticalBox)
		+SVerticalBox::Slot() .FillHeight(1) .Padding(2)
		[
			SAssignNew(SkeletonWidget, SSkeletonListWidget)
<<<<<<< HEAD
=======
				.ShowBones(true)
				.InitialViewType(EAssetViewType::Column)
>>>>>>> d731a049
		];

	ConstructButtons(ContentBox);

	ChildSlot
		[
			ContentBox
		];
}

void SSkeletonBoneRemoval::Construct( const FArguments& InArgs )
{
	bShouldContinue = false;
	WidgetWindow = InArgs._WidgetWindow;

	for (int32 I=0; I<InArgs._BonesToRemove.Num(); ++I)
	{
		BoneNames.Add( MakeShareable(new FName(InArgs._BonesToRemove[I])) ) ;
	}

	this->ChildSlot
	[
		SNew (SVerticalBox)

		+SVerticalBox::Slot()
		.AutoHeight() 
		.Padding(2) 
		.HAlign(HAlign_Fill)
		[
			SNew(SHorizontalBox)

			+SHorizontalBox::Slot()
			.AutoWidth()
			.VAlign(VAlign_Center)
			+SHorizontalBox::Slot()
			[
				SNew(STextBlock)
				.Text(LOCTEXT("BoneRemovalLabel", "Bone Removal"))
				.Font(FCoreStyle::GetDefaultFontStyle("Regular", 16))
			]
		]

		+SVerticalBox::Slot()
		.AutoHeight() 
		.Padding(2, 10)
		.HAlign(HAlign_Fill)
		[
			SNew(SSeparator)
			.Orientation(Orient_Horizontal)
		]

		+SVerticalBox::Slot()
		.AutoHeight()
		.Padding(5)
		[
			SNew(STextBlock)
			.WrapTextAt(400.f)
			.Font( FCoreStyle::GetDefaultFontStyle("Regular", 10) )
			.Text( InArgs._WarningMessage )
		]

		+SVerticalBox::Slot()
		.AutoHeight() 
		.Padding(5)
		[
			SNew(SSeparator)
		]

		+SVerticalBox::Slot()
		.MaxHeight(300)
		.Padding(5)
		[
			SNew(SListView< TSharedPtr<FName> >)
			.OnGenerateRow(this, &SSkeletonBoneRemoval::GenerateSkeletonBoneRow)
			.ListItemsSource(&BoneNames)
			.HeaderRow
			(
			SNew(SHeaderRow)
			+SHeaderRow::Column(TEXT("Bone Name"))
			.DefaultLabel(NSLOCTEXT("SkeletonWidget", "BoneName", "Bone Name"))
			)
		]

		+SVerticalBox::Slot()
		.AutoHeight() 
		.Padding(5)
		[
			SNew(SSeparator)
		]

		+SVerticalBox::Slot()
		.AutoHeight()
		.HAlign(HAlign_Right)
		.VAlign(VAlign_Bottom)
		[
			SNew(SUniformGridPanel)
			.SlotPadding(FAppStyle::GetMargin("StandardDialog.SlotPadding"))
			.MinDesiredSlotWidth(FAppStyle::GetFloat("StandardDialog.MinDesiredSlotWidth"))
			.MinDesiredSlotHeight(FAppStyle::GetFloat("StandardDialog.MinDesiredSlotHeight"))
			+SUniformGridPanel::Slot(0,0)
			[
				SNew(SButton) .HAlign(HAlign_Center)
				.Text(LOCTEXT("BoneRemoval_Ok", "Ok"))
				.OnClicked(this, &SSkeletonBoneRemoval::OnOk)
				.HAlign(HAlign_Center)
				.ContentPadding(FAppStyle::GetMargin("StandardDialog.ContentPadding"))
			]
			+SUniformGridPanel::Slot(1,0)
			[
				SNew(SButton) .HAlign(HAlign_Center)
				.Text(LOCTEXT("BoneRemoval_Cancel", "Cancel"))
				.ContentPadding(FAppStyle::GetMargin("StandardDialog.ContentPadding"))
				.OnClicked(this, &SSkeletonBoneRemoval::OnCancel)
			]
		]
	];
}

FReply SSkeletonBoneRemoval::OnOk()
{
	bShouldContinue = true;
	CloseWindow();
	return FReply::Handled();
}

FReply SSkeletonBoneRemoval::OnCancel()
{
	CloseWindow();
	return FReply::Handled();
}

void SSkeletonBoneRemoval::CloseWindow()
{
	if ( WidgetWindow.IsValid() )
	{
		WidgetWindow.Pin()->RequestDestroyWindow();
	}
}

bool SSkeletonBoneRemoval::ShowModal(const TArray<FName> BonesToRemove, const FText& WarningMessage)
{
	TSharedPtr<class SSkeletonBoneRemoval> DialogWidget;

	TSharedPtr<SWindow> DialogWindow = SNew(SWindow)
		.Title( LOCTEXT("RemapSkeleton", "Select Skeleton") )
		.SupportsMinimize(false) .SupportsMaximize(false)
		.SizingRule( ESizingRule::Autosized );

	TSharedPtr<SBorder> DialogWrapper = 
		SNew(SBorder)
		.BorderImage(FAppStyle::GetBrush("ToolPanel.GroupBorder"))
		.Padding(4.0f)
		[
			SAssignNew(DialogWidget, SSkeletonBoneRemoval)
			.WidgetWindow(DialogWindow)
			.BonesToRemove(BonesToRemove)
			.WarningMessage(WarningMessage)
		];

	DialogWindow->SetContent(DialogWrapper.ToSharedRef());

	GEditor->EditorAddModalWindow(DialogWindow.ToSharedRef());

	return DialogWidget.Get()->bShouldContinue;
}

////////////////////////////////////////

class FBasePoseViewportClient: public FEditorViewportClient
{
public:
	FBasePoseViewportClient(FPreviewScene& InPreviewScene, const TSharedRef<SBasePoseViewport>& InBasePoseViewport)
		: FEditorViewportClient(nullptr, &InPreviewScene, StaticCastSharedRef<SEditorViewport>(InBasePoseViewport))
	{
		SetViewMode(VMI_Lit);

		// Always composite editor objects after post processing in the editor
		EngineShowFlags.SetCompositeEditorPrimitives(true);
		EngineShowFlags.DisableAdvancedFeatures();

		UpdateLighting();

		// Setup defaults for the common draw helper.
		DrawHelper.bDrawPivot = false;
		DrawHelper.bDrawWorldBox = false;
		DrawHelper.bDrawKillZ = false;
		DrawHelper.bDrawGrid = true;
		DrawHelper.GridColorAxis = FColor(70, 70, 70);
		DrawHelper.GridColorMajor = FColor(40, 40, 40);
		DrawHelper.GridColorMinor =  FColor(20, 20, 20);
		DrawHelper.PerspectiveGridSize = UE_OLD_HALF_WORLD_MAX1;

		bDisableInput = true;
	}


	// FEditorViewportClient interface
	virtual void Tick(float DeltaTime) override
	{
		if (PreviewScene)
		{
			PreviewScene->GetWorld()->Tick(LEVELTICK_All, DeltaTime);
		}
	}

	virtual FSceneInterface* GetScene() const override
	{
		return PreviewScene->GetScene();
	}

	virtual FLinearColor GetBackgroundColor() const override 
	{ 
		return FLinearColor::White; 
	}

	virtual void SetViewMode(EViewModeIndex Index) override final
	{
		FEditorViewportClient::SetViewMode(Index);
	}

	// End of FEditorViewportClient

	void UpdateLighting()
	{
		const USkeletalMeshEditorSettings* Options = GetDefault<USkeletalMeshEditorSettings>();

		PreviewScene->SetLightDirection(Options->AnimPreviewLightingDirection);
		PreviewScene->SetLightColor(Options->AnimPreviewDirectionalColor);
		PreviewScene->SetLightBrightness(Options->AnimPreviewLightBrightness);
	}
};

////////////////////////////////
// SBasePoseViewport
void SBasePoseViewport::Construct(const FArguments& InArgs)
{
	SEditorViewport::Construct(SEditorViewport::FArguments());

	PreviewComponent = NewObject<UDebugSkelMeshComponent>();
	PreviewComponent->VisibilityBasedAnimTickOption = EVisibilityBasedAnimTickOption::AlwaysTickPoseAndRefreshBones;
	PreviewScene.AddComponent(PreviewComponent, FTransform::Identity);

	SetSkeleton(InArgs._Skeleton);
}

void SBasePoseViewport::SetSkeleton(USkeleton* Skeleton)
{
	if(Skeleton != TargetSkeleton)
	{
		TargetSkeleton = Skeleton;

		if(TargetSkeleton)
		{
			USkeletalMesh* PreviewSkeletalMesh = Skeleton->GetPreviewMesh();
			if(PreviewSkeletalMesh)
			{
				PreviewComponent->SetSkeletalMesh(PreviewSkeletalMesh);
				PreviewComponent->EnablePreview(true, nullptr);
//				PreviewComponent->AnimScriptInstance = PreviewComponent->PreviewInstance;
				PreviewComponent->PreviewInstance->SetForceRetargetBasePose(true);
				PreviewComponent->RefreshBoneTransforms(nullptr);

				//Place the camera at a good viewer position
				FVector NewPosition = Client->GetViewLocation();
				NewPosition.Normalize();
				NewPosition *= (PreviewSkeletalMesh->GetImportedBounds().SphereRadius*1.5f);
				Client->SetViewLocation(NewPosition);
			}
			else
			{
				PreviewComponent->SetSkeletalMesh(nullptr);
			}
		}
		else
		{
			PreviewComponent->SetSkeletalMesh(nullptr);
		}

		Client->Invalidate();
	}
}

SBasePoseViewport::SBasePoseViewport()
: PreviewScene(FPreviewScene::ConstructionValues())
{
}

bool SBasePoseViewport::IsVisible() const
{
	return true;
}

TSharedRef<FEditorViewportClient> SBasePoseViewport::MakeEditorViewportClient()
{
	TSharedPtr<FEditorViewportClient> EditorViewportClient = MakeShareable(new FBasePoseViewportClient(PreviewScene, SharedThis(this)));

	EditorViewportClient->ViewportType = LVT_Perspective;
	EditorViewportClient->bSetListenerPosition = false;
	EditorViewportClient->SetViewLocation(EditorViewportDefs::DefaultPerspectiveViewLocation);
	EditorViewportClient->SetViewRotation(EditorViewportDefs::DefaultPerspectiveViewRotation);

	EditorViewportClient->SetRealtime(false);
	EditorViewportClient->VisibilityDelegate.BindSP(this, &SBasePoseViewport::IsVisible);
	EditorViewportClient->SetViewMode(VMI_Lit);

	return EditorViewportClient.ToSharedRef();
}

TSharedPtr<SWidget> SBasePoseViewport::MakeViewportToolbar()
{
	return nullptr;
}


/////////////////////////////////////////////////
// select folder dialog
//////////////////////////////////////////////////
void SSelectFolderDlg::Construct(const FArguments& InArgs)
{
	AssetPath = FText::FromString(FPackageName::GetLongPackagePath(InArgs._DefaultAssetPath.ToString()));

	if(AssetPath.IsEmpty())
	{
		AssetPath = FText::FromString(TEXT("/Game"));
	}

	FPathPickerConfig PathPickerConfig;
	PathPickerConfig.DefaultPath = AssetPath.ToString();
	PathPickerConfig.OnPathSelected = FOnPathSelected::CreateSP(this, &SSelectFolderDlg::OnPathChange);
	PathPickerConfig.bAddDefaultPath = true;

	FContentBrowserModule& ContentBrowserModule = FModuleManager::LoadModuleChecked<FContentBrowserModule>("ContentBrowser");

	SWindow::Construct(SWindow::FArguments()
		.Title(LOCTEXT("SSelectFolderDlg_Title", "Create New Animation Object"))
		.SupportsMinimize(false)
		.SupportsMaximize(false)
		//.SizingRule( ESizingRule::Autosized )
		.ClientSize(FVector2D(450, 450))
		[
			SNew(SVerticalBox)

			+ SVerticalBox::Slot() // Add user input block
			.Padding(2)
			[
				SNew(SBorder)
				.BorderImage(FAppStyle::GetBrush("ToolPanel.GroupBorder"))
				[
					SNew(SVerticalBox)

					+SVerticalBox::Slot()
					.AutoHeight()
					[
						SNew(STextBlock)
						.Text(LOCTEXT("SelectPath", "Select Path"))
						.Font(FCoreStyle::GetDefaultFontStyle("Regular", 14))
					]

					+SVerticalBox::Slot()
					.FillHeight(1)
					.Padding(3)
					[
						ContentBrowserModule.Get().CreatePathPicker(PathPickerConfig)
					]
				]
			]

			+SVerticalBox::Slot()
			.AutoHeight()
			.HAlign(HAlign_Right)
			.Padding(5)
			[
				SNew(SUniformGridPanel)
				.SlotPadding(FAppStyle::GetMargin("StandardDialog.SlotPadding"))
				.MinDesiredSlotWidth(FAppStyle::GetFloat("StandardDialog.MinDesiredSlotWidth"))
				.MinDesiredSlotHeight(FAppStyle::GetFloat("StandardDialog.MinDesiredSlotHeight"))
				+SUniformGridPanel::Slot(0, 0)
				[
					SNew(SButton)
					.HAlign(HAlign_Center)
					.ContentPadding(FAppStyle::GetMargin("StandardDialog.ContentPadding"))
					.Text(LOCTEXT("OK", "OK"))
					.OnClicked(this, &SSelectFolderDlg::OnButtonClick, EAppReturnType::Ok)
				]
				+SUniformGridPanel::Slot(1, 0)
				[
					SNew(SButton)
					.HAlign(HAlign_Center)
					.ContentPadding(FAppStyle::GetMargin("StandardDialog.ContentPadding"))
					.Text(LOCTEXT("Cancel", "Cancel"))
					.OnClicked(this, &SSelectFolderDlg::OnButtonClick, EAppReturnType::Cancel)
				]
			]
		]);
}

void SSelectFolderDlg::OnPathChange(const FString& NewPath)
{
	AssetPath = FText::FromString(NewPath);
}

FReply SSelectFolderDlg::OnButtonClick(EAppReturnType::Type ButtonID)
{
	UserResponse = ButtonID;

	RequestDestroyWindow();

	return FReply::Handled();
}

EAppReturnType::Type SSelectFolderDlg::ShowModal()
{
	GEditor->EditorAddModalWindow(SharedThis(this));
	return UserResponse;
}

FString SSelectFolderDlg::GetAssetPath()
{
	return AssetPath.ToString();
}

TSharedRef<FDisplayedAssetEntryInfo> FDisplayedAssetEntryInfo::Make(UObject* InAsset, USkeleton* InNewSkeleton)
{
	return MakeShareable(new FDisplayedAssetEntryInfo(InAsset, InNewSkeleton));
}

FDisplayedAssetEntryInfo::FDisplayedAssetEntryInfo(UObject* InAsset, USkeleton* InNewSkeleton)
	: NewSkeleton(InNewSkeleton)
	, AnimAsset(InAsset)
	, RemapAsset(nullptr)
{
}

void SReplaceMissingSkeletonDialog::Construct(const FArguments& InArgs)
{
	AssetsToReplaceSkeletonOn = InArgs._AnimAssets;
	
	// Load the content browser module to display an asset picker
	const FContentBrowserModule& ContentBrowserModule = FModuleManager::LoadModuleChecked<FContentBrowserModule>("ContentBrowser");
<<<<<<< HEAD

	FAssetPickerConfig AssetPickerConfig;

	/** The asset picker will only show skeleton assets */
	AssetPickerConfig.Filter.ClassNames.Add(USkeleton::StaticClass()->GetFName());
	AssetPickerConfig.Filter.bRecursiveClasses = true;

	/** The delegate that fires when an asset was selected */
	AssetPickerConfig.OnAssetSelected = FOnAssetSelected::CreateSP(this, & SReplaceMissingSkeletonDialog::OnSkeletonSelected);

=======

	FAssetPickerConfig AssetPickerConfig;

	/** The asset picker will only show skeleton assets */
	AssetPickerConfig.Filter.ClassPaths.Add(USkeleton::StaticClass()->GetClassPathName());
	AssetPickerConfig.Filter.bRecursiveClasses = true;

	/** The delegate that fires when an asset was selected */
	AssetPickerConfig.OnAssetSelected = FOnAssetSelected::CreateSP(this, & SReplaceMissingSkeletonDialog::OnSkeletonSelected);

>>>>>>> d731a049
	/** The default view mode should be a list view */
	AssetPickerConfig.InitialAssetViewType = EAssetViewType::List;

	SWindow::Construct(SWindow::FArguments()
		.Title(LOCTEXT("ReplaceSkeletonOptions", "Pick Replacement Skeleton"))
		.ClientSize(FVector2D(500, 600))
		.SupportsMinimize(false)
		.SupportsMaximize(false)
		.ClientSize(FVector2D(450, 450))
		[
			SNew(SVerticalBox)

			+ SVerticalBox::Slot() // Add user input block
			[
				ContentBrowserModule.Get().CreateAssetPicker(AssetPickerConfig)
			]

			+SVerticalBox::Slot()
			.AutoHeight()
			.HAlign(HAlign_Right)
			.Padding(5)
			[
				SNew(SUniformGridPanel)
<<<<<<< HEAD
				.SlotPadding(FEditorStyle::GetMargin("StandardDialog.SlotPadding"))
				.MinDesiredSlotWidth(FEditorStyle::GetFloat("StandardDialog.MinDesiredSlotWidth"))
				.MinDesiredSlotHeight(FEditorStyle::GetFloat("StandardDialog.MinDesiredSlotHeight"))
=======
				.SlotPadding(FAppStyle::GetMargin("StandardDialog.SlotPadding"))
				.MinDesiredSlotWidth(FAppStyle::GetFloat("StandardDialog.MinDesiredSlotWidth"))
				.MinDesiredSlotHeight(FAppStyle::GetFloat("StandardDialog.MinDesiredSlotHeight"))
>>>>>>> d731a049
				+SUniformGridPanel::Slot(0, 0)
				[
					SNew(SButton)
					.HAlign(HAlign_Center)
<<<<<<< HEAD
					.ContentPadding(FEditorStyle::GetMargin("StandardDialog.ContentPadding"))
=======
					.ContentPadding(FAppStyle::GetMargin("StandardDialog.ContentPadding"))
>>>>>>> d731a049
					.Text(LOCTEXT("OK", "OK"))
					.OnClicked(this, &SReplaceMissingSkeletonDialog::OnButtonClick, EAppReturnType::Ok)
				]
				+SUniformGridPanel::Slot(1, 0)
				[
					SNew(SButton)
					.HAlign(HAlign_Center)
<<<<<<< HEAD
					.ContentPadding(FEditorStyle::GetMargin("StandardDialog.ContentPadding"))
=======
					.ContentPadding(FAppStyle::GetMargin("StandardDialog.ContentPadding"))
>>>>>>> d731a049
					.Text(LOCTEXT("Cancel", "Cancel"))
					.OnClicked(this, &SReplaceMissingSkeletonDialog::OnButtonClick, EAppReturnType::Cancel)
				]
			]
		]);
}

void SReplaceMissingSkeletonDialog::OnSkeletonSelected(const FAssetData& Replacement)
{
	SelectedAsset = Replacement;
}

FReply SReplaceMissingSkeletonDialog::OnButtonClick(EAppReturnType::Type ButtonID)
{
	UserResponse = ButtonID;
	RequestDestroyWindow();

	if (ButtonID != EAppReturnType::Ok)
	{
		return FReply::Handled();
	}

	const TObjectPtr<UObject> Asset = SelectedAsset.GetAsset();
<<<<<<< HEAD
	if (Asset.IsNull())
=======
	if (!Asset)
>>>>>>> d731a049
	{
		return FReply::Handled();
	}
	
	if (const TObjectPtr<USkeleton> ReplacementSkeleton = CastChecked<USkeleton>(Asset))
	{
		constexpr bool bRetargetReferredAssets = true;
		constexpr bool bConvertSpaces = false;
		FAnimationRetargetContext RetargetContext(AssetsToReplaceSkeletonOn, bRetargetReferredAssets, bConvertSpaces);
		// since we are replacing a missing skeleton, we don't want to duplicate the asset
		// setting this to null prevents assets from being duplicated
		const FNameDuplicationRule* NameRule = nullptr;

		EditorAnimUtils::RetargetAnimations(nullptr, ReplacementSkeleton, RetargetContext, bRetargetReferredAssets, NameRule);

		bWasSkeletonReplaced = true;
	}

	return FReply::Handled();
}

bool SReplaceMissingSkeletonDialog::ShowModal()
{
	bWasSkeletonReplaced = false;
	GEditor->EditorAddModalWindow(SharedThis(this));
	return bWasSkeletonReplaced;
}

#undef LOCTEXT_NAMESPACE <|MERGE_RESOLUTION|>--- conflicted
+++ resolved
@@ -342,8 +342,6 @@
 		];
 }
 
-<<<<<<< HEAD
-=======
 void SSkeletonSelectorWindow::ConstructWindowFromAnimBlueprint(UAnimBlueprint* AnimBlueprint)
 {
 	TSharedRef<SVerticalBox> ContentBox = SNew(SVerticalBox)
@@ -362,18 +360,14 @@
 		];
 }
 
->>>>>>> d731a049
 void SSkeletonSelectorWindow::ConstructWindow()
 {
 	TSharedRef<SVerticalBox> ContentBox = SNew(SVerticalBox)
 		+SVerticalBox::Slot() .FillHeight(1) .Padding(2)
 		[
 			SAssignNew(SkeletonWidget, SSkeletonListWidget)
-<<<<<<< HEAD
-=======
 				.ShowBones(true)
 				.InitialViewType(EAssetViewType::Column)
->>>>>>> d731a049
 		];
 
 	ConstructButtons(ContentBox);
@@ -813,18 +807,6 @@
 	
 	// Load the content browser module to display an asset picker
 	const FContentBrowserModule& ContentBrowserModule = FModuleManager::LoadModuleChecked<FContentBrowserModule>("ContentBrowser");
-<<<<<<< HEAD
-
-	FAssetPickerConfig AssetPickerConfig;
-
-	/** The asset picker will only show skeleton assets */
-	AssetPickerConfig.Filter.ClassNames.Add(USkeleton::StaticClass()->GetFName());
-	AssetPickerConfig.Filter.bRecursiveClasses = true;
-
-	/** The delegate that fires when an asset was selected */
-	AssetPickerConfig.OnAssetSelected = FOnAssetSelected::CreateSP(this, & SReplaceMissingSkeletonDialog::OnSkeletonSelected);
-
-=======
 
 	FAssetPickerConfig AssetPickerConfig;
 
@@ -835,7 +817,6 @@
 	/** The delegate that fires when an asset was selected */
 	AssetPickerConfig.OnAssetSelected = FOnAssetSelected::CreateSP(this, & SReplaceMissingSkeletonDialog::OnSkeletonSelected);
 
->>>>>>> d731a049
 	/** The default view mode should be a list view */
 	AssetPickerConfig.InitialAssetViewType = EAssetViewType::List;
 
@@ -859,24 +840,14 @@
 			.Padding(5)
 			[
 				SNew(SUniformGridPanel)
-<<<<<<< HEAD
-				.SlotPadding(FEditorStyle::GetMargin("StandardDialog.SlotPadding"))
-				.MinDesiredSlotWidth(FEditorStyle::GetFloat("StandardDialog.MinDesiredSlotWidth"))
-				.MinDesiredSlotHeight(FEditorStyle::GetFloat("StandardDialog.MinDesiredSlotHeight"))
-=======
 				.SlotPadding(FAppStyle::GetMargin("StandardDialog.SlotPadding"))
 				.MinDesiredSlotWidth(FAppStyle::GetFloat("StandardDialog.MinDesiredSlotWidth"))
 				.MinDesiredSlotHeight(FAppStyle::GetFloat("StandardDialog.MinDesiredSlotHeight"))
->>>>>>> d731a049
 				+SUniformGridPanel::Slot(0, 0)
 				[
 					SNew(SButton)
 					.HAlign(HAlign_Center)
-<<<<<<< HEAD
-					.ContentPadding(FEditorStyle::GetMargin("StandardDialog.ContentPadding"))
-=======
 					.ContentPadding(FAppStyle::GetMargin("StandardDialog.ContentPadding"))
->>>>>>> d731a049
 					.Text(LOCTEXT("OK", "OK"))
 					.OnClicked(this, &SReplaceMissingSkeletonDialog::OnButtonClick, EAppReturnType::Ok)
 				]
@@ -884,11 +855,7 @@
 				[
 					SNew(SButton)
 					.HAlign(HAlign_Center)
-<<<<<<< HEAD
-					.ContentPadding(FEditorStyle::GetMargin("StandardDialog.ContentPadding"))
-=======
 					.ContentPadding(FAppStyle::GetMargin("StandardDialog.ContentPadding"))
->>>>>>> d731a049
 					.Text(LOCTEXT("Cancel", "Cancel"))
 					.OnClicked(this, &SReplaceMissingSkeletonDialog::OnButtonClick, EAppReturnType::Cancel)
 				]
@@ -912,11 +879,7 @@
 	}
 
 	const TObjectPtr<UObject> Asset = SelectedAsset.GetAsset();
-<<<<<<< HEAD
-	if (Asset.IsNull())
-=======
 	if (!Asset)
->>>>>>> d731a049
 	{
 		return FReply::Handled();
 	}
