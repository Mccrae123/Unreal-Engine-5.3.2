// Copyright Epic Games, Inc. All Rights Reserved.

#include "EditorViewportClient.h"
#include "PreviewScene.h"
#include "HAL/FileManager.h"
#include "Misc/FileHelper.h"
#include "Misc/Paths.h"
#include "Misc/CoreDelegates.h"
#include "Misc/App.h"
#include "Modules/ModuleManager.h"
#include "Framework/Application/SlateApplication.h"
#include "EditorStyleSet.h"
#include "CanvasItem.h"
#include "Engine/Canvas.h"
#include "Settings/LevelEditorViewportSettings.h"
#include "Settings/LevelEditorMiscSettings.h"
#include "Engine/RendererSettings.h"
#include "Components/DirectionalLightComponent.h"
#include "Components/BillboardComponent.h"
#include "Audio/AudioDebug.h"
#include "Debug/DebugDrawService.h"
#include "EngineUtils.h"
#include "Editor.h"
#include "LevelEditorViewport.h"
#include "EditorModes.h"
#include "MouseDeltaTracker.h"
#include "CameraController.h"
#include "HighResScreenshot.h"
#include "EditorDragTools.h"
#include "EngineAnalytics.h"
#include "AnalyticsEventAttribute.h"
#include "Interfaces/IAnalyticsProvider.h"
#include "EngineModule.h"
#include "Framework/Notifications/NotificationManager.h"
#include "Widgets/Notifications/SNotificationList.h"
#include "Components/LineBatchComponent.h"
#include "SEditorViewport.h"
#include "AssetEditorModeManager.h"
#include "PixelInspectorModule.h"
#include "IHeadMountedDisplay.h"
#include "IXRTrackingSystem.h"
#include "IXRCamera.h"
#include "SceneViewExtension.h"
#include "LegacyScreenPercentageDriver.h"
#include "ComponentRecreateRenderStateContext.h"
#include "EditorBuildUtils.h"
#include "AudioDevice.h"
#include "Editor/EditorPerformanceSettings.h"
#include "Elements/Framework/TypedElementViewportInteraction.h"
#include "ImageWriteQueue.h"
#include "DebugViewModeHelpers.h"
#include "RayTracingDebugVisualizationMenuCommands.h"
#include "Misc/ScopedSlowTask.h"
#include "UnrealEngine.h"
#include "BufferVisualizationData.h"
#include "NaniteVisualizationData.h"
#include "LumenVisualizationData.h"
#include "VirtualShadowMapVisualizationData.h"
#include "UnrealWidget.h"
#include "EdModeInteractiveToolsContext.h"

#include "CustomEditorStaticScreenPercentage.h"

ICustomEditorStaticScreenPercentage* GCustomEditorStaticScreenPercentage = nullptr;

#include "CustomEditorStaticScreenPercentage.h"

ICustomEditorStaticScreenPercentage* GCustomEditorStaticScreenPercentage = nullptr;

#define LOCTEXT_NAMESPACE "EditorViewportClient"

const EViewModeIndex FEditorViewportClient::DefaultPerspectiveViewMode = VMI_Lit;
const EViewModeIndex FEditorViewportClient::DefaultOrthoViewMode = VMI_BrushWireframe;

static TAutoConsoleVariable<int32> CVarAlignedOrthoZoom(
	TEXT("r.Editor.AlignedOrthoZoom"),
	1,
	TEXT("Only affects the editor ortho viewports.\n")
	TEXT(" 0: Each ortho viewport zoom in defined by the viewport width\n")
	TEXT(" 1: All ortho viewport zoom are locked to each other to allow axis lines to be aligned with each other."),
	ECVF_RenderThreadSafe);

static TAutoConsoleVariable<int32> CVarEditorViewportTest(
	TEXT("r.Test.EditorConstrainedView"),
	0,
	TEXT("Allows to test different viewport rectangle configuations (in game only) as they can happen when using cinematics/Editor.\n")
	TEXT("0: off(default)\n")
	TEXT("1..7: Various Configuations"),
	ECVF_RenderThreadSafe);

static bool GetDefaultLowDPIPreviewValue()
{
	static auto CVarEditorViewportHighDPIPtr = IConsoleManager::Get().FindConsoleVariable(TEXT("r.Editor.Viewport.HighDPI"));
	return CVarEditorViewportHighDPIPtr->GetInt() == 0;
}

float ComputeOrthoZoomFactor(const float ViewportWidth)
{
	float Ret = 1.0f;

	if(CVarAlignedOrthoZoom.GetValueOnGameThread())
	{
		// We want to have all ortho view ports scale the same way to have the axis aligned with each other.
		// So we take out the usual scaling of a view based on it's width.
		// That means when a view port is resized in x or y it shows more content, not the same content larger (for x) or has no effect (for y).
		// 500 is to get good results with existing view port settings.
		Ret = ViewportWidth / 500.0f;
	}

	return Ret;
}

void PixelInspectorRealtimeManagement(FEditorViewportClient *CurrentViewport, bool bMouseEnter)
{
	FPixelInspectorModule& PixelInspectorModule = FModuleManager::LoadModuleChecked<FPixelInspectorModule>(TEXT("PixelInspectorModule"));
	bool bViewportIsRealtime = CurrentViewport->IsRealtime();
	bool bViewportShouldBeRealtime = PixelInspectorModule.GetViewportRealtime(CurrentViewport->ViewIndex, bViewportIsRealtime, bMouseEnter);
	if (bViewportIsRealtime != bViewportShouldBeRealtime)
	{
		CurrentViewport->SetRealtime(bViewportShouldBeRealtime);
	}
}

namespace EditorViewportClient
{
	static const float GridSize = 2048.0f;
	static const int32 CellSize = 16;
	static const float LightRotSpeed = 0.22f;
}

// MIN_ORTHOZOOM defined in ULevelEditorViewportSettings
#define MAX_ORTHOZOOM				MAX_FLT					/* Limit of 2D viewport zoom out */

namespace OrbitConstants
{
	const float OrbitPanSpeed = 1.0f;
	const float IntialLookAtDistance = 1024.f;
}

namespace FocusConstants
{
	const float TransitionTime = 0.25f;
}

namespace PreviewLightConstants
{
	const float MovingPreviewLightTimerDuration = 1.0f;

	const float MinMouseRadius = 100.0f;
	const float MinArrowLength = 10.0f;
	const float ArrowLengthToSizeRatio = 0.1f;
	const float MouseLengthToArrowLenghtRatio = 0.2f;

	const float ArrowLengthToThicknessRatio = 0.05f;
	const float MinArrowThickness = 2.0f;

	// Note: MinMouseRadius must be greater than MinArrowLength
}

/**
 * Cached off joystick input state
 */
class FCachedJoystickState
{
public:
	uint32 JoystickType;
	TMap <FKey, float> AxisDeltaValues;
	TMap <FKey, EInputEvent> KeyEventValues;
};


///////////////////////////////////////////////////////////////////////////////////////////////////
//
//	FViewportCursorLocation
//	Contains information about a mouse cursor position within a viewport, transformed into the correct
//	coordinate system for the viewport.
//
///////////////////////////////////////////////////////////////////////////////////////////////////
FViewportCursorLocation::FViewportCursorLocation(const FSceneView* View, FEditorViewportClient* InViewportClient, int32 X, int32 Y)
	: Origin(ForceInit), Direction(ForceInit), CursorPos(X, Y)
{

	FVector4 ScreenPos = View->PixelToScreen(X, Y, 0);

	const FMatrix InvViewMatrix = View->ViewMatrices.GetInvViewMatrix();
	const FMatrix InvProjMatrix = View->ViewMatrices.GetInvProjectionMatrix();

	const float ScreenX = ScreenPos.X;
	const float ScreenY = ScreenPos.Y;

	ViewportClient = InViewportClient;

	if (ViewportClient->IsPerspective())
	{
		Origin = View->ViewMatrices.GetViewOrigin();
		Direction = InvViewMatrix.TransformVector(FVector(InvProjMatrix.TransformFVector4(FVector4(ScreenX * GNearClippingPlane, ScreenY * GNearClippingPlane, 0.0f, GNearClippingPlane)))).GetSafeNormal();
	}
	else
	{
		Origin = InvViewMatrix.TransformFVector4(InvProjMatrix.TransformFVector4(FVector4(ScreenX, ScreenY, 0.5f, 1.0f)));
		Direction = InvViewMatrix.TransformVector(FVector(0, 0, 1)).GetSafeNormal();
	}
}

FViewportCursorLocation::~FViewportCursorLocation()
{
}

ELevelViewportType FViewportCursorLocation::GetViewportType() const
{
	return ViewportClient->GetViewportType();
}

///////////////////////////////////////////////////////////////////////////////////////////////////
//
//	FViewportClick::FViewportClick - Calculates useful information about a click for the below ClickXXX functions to use.
//
///////////////////////////////////////////////////////////////////////////////////////////////////
FViewportClick::FViewportClick(const FSceneView* View, FEditorViewportClient* ViewportClient, FKey InKey, EInputEvent InEvent, int32 X, int32 Y)
	: FViewportCursorLocation(View, ViewportClient, X, Y)
	, Key(InKey), Event(InEvent)
{
	ControlDown = ViewportClient->IsCtrlPressed();
	ShiftDown = ViewportClient->IsShiftPressed();
	AltDown = ViewportClient->IsAltPressed();
}

FViewportClick::~FViewportClick()
{
}

FViewportCameraTransform::FViewportCameraTransform()
	: TransitionCurve( new FCurveSequence( 0.0f, FocusConstants::TransitionTime, ECurveEaseFunction::CubicOut ) )
	, ViewLocation( FVector::ZeroVector )
	, ViewRotation( FRotator::ZeroRotator )
	, DesiredLocation( FVector::ZeroVector )
	, LookAt( FVector::ZeroVector )
	, StartLocation( FVector::ZeroVector )
	, OrthoZoom( DEFAULT_ORTHOZOOM )
{}

void FViewportCameraTransform::SetLocation( const FVector& Position )
{
	ViewLocation = Position;
	DesiredLocation = ViewLocation;
}

void FViewportCameraTransform::TransitionToLocation(const FVector& InDesiredLocation, TWeakPtr<SWidget> EditorViewportWidget, bool bInstant)
{
	if( bInstant || !EditorViewportWidget.IsValid() )
	{
		SetLocation( InDesiredLocation );
		TransitionCurve->JumpToEnd();
	}
	else
	{
		DesiredLocation = InDesiredLocation;
		StartLocation = ViewLocation;

		TransitionCurve->Play(EditorViewportWidget.Pin().ToSharedRef());
	}
}


bool FViewportCameraTransform::UpdateTransition()
{
	bool bIsAnimating = false;
	if (TransitionCurve->IsPlaying() || ViewLocation != DesiredLocation)
	{
		float LerpWeight = TransitionCurve->GetLerp();

		if( LerpWeight == 1.0f )
		{
			// Failsafe for the value not being exact on lerps
			ViewLocation = DesiredLocation;
		}
		else
		{
			ViewLocation = FMath::Lerp( StartLocation, DesiredLocation, LerpWeight );
		}


		bIsAnimating = true;
	}

	return bIsAnimating;
}

FMatrix FViewportCameraTransform::ComputeOrbitMatrix() const
{
	FTransform Transform =
	FTransform( -LookAt ) *
	FTransform( FRotator(0,ViewRotation.Yaw,0) ) *
	FTransform( FRotator(0, 0, ViewRotation.Pitch) ) *
	FTransform( FVector(0,(ViewLocation - LookAt).Size(), 0) );

	return Transform.ToMatrixNoScale() * FInverseRotationMatrix( FRotator(0,90.f,0) );
}

bool FViewportCameraTransform::IsPlaying()
{
	return TransitionCurve->IsPlaying();
}

/**The Maximum Mouse/Camera Speeds Setting supported */
const uint32 FEditorViewportClient::MaxCameraSpeeds = 8;

float FEditorViewportClient::GetCameraSpeed() const
{
	return GetCameraSpeed(GetCameraSpeedSetting());
}

float FEditorViewportClient::GetCameraSpeed(int32 SpeedSetting) const
{
	//previous mouse speed values were as follows...
	//(note: these were previously all divided by 4 when used be the viewport)
	//#define MOVEMENTSPEED_SLOW			4	~ 1
	//#define MOVEMENTSPEED_NORMAL			12	~ 3
	//#define MOVEMENTSPEED_FAST			32	~ 8
	//#define MOVEMENTSPEED_VERYFAST		64	~ 16

	const int32 SpeedToUse = FMath::Clamp<int32>(SpeedSetting, 1, MaxCameraSpeeds);
	const float Speed[] = { 0.03125f, 0.09375f, 0.33f, 1.f, 3.f, 8.f, 16.f, 32.f };

	return Speed[SpeedToUse - 1];
}

void FEditorViewportClient::SetCameraSpeedSetting(int32 SpeedSetting)
{
	CameraSpeedSetting = SpeedSetting;
}

int32 FEditorViewportClient::GetCameraSpeedSetting() const
{
	return CameraSpeedSetting;
}

float FEditorViewportClient::GetCameraSpeedScalar() const
{
	return CameraSpeedScalar;
}

void FEditorViewportClient::SetCameraSpeedScalar(float SpeedScalar)
{
	CameraSpeedScalar = FMath::Clamp<float>(SpeedScalar, 1.0f, TNumericLimits <float>::Max());
}

void FEditorViewportClient::TakeOwnershipOfModeManager(TSharedPtr<FEditorModeTools>& ModeManagerPtr)
{
	ModeManagerPtr = ModeTools;
}

float const FEditorViewportClient::SafePadding = 0.075f;

static int32 ViewOptionIndex = 0;
static TArray<ELevelViewportType> ViewOptions;

void InitViewOptionsArray()
{
	ViewOptions.Empty();

	ELevelViewportType Front = ELevelViewportType::LVT_OrthoXZ;
	ELevelViewportType Back = ELevelViewportType::LVT_OrthoNegativeXZ;
	ELevelViewportType Top = ELevelViewportType::LVT_OrthoXY;
	ELevelViewportType Bottom = ELevelViewportType::LVT_OrthoNegativeXY;
	ELevelViewportType Left = ELevelViewportType::LVT_OrthoYZ;
	ELevelViewportType Right = ELevelViewportType::LVT_OrthoNegativeYZ;

	ViewOptions.Add(Front);
	ViewOptions.Add(Back);
	ViewOptions.Add(Top);
	ViewOptions.Add(Bottom);
	ViewOptions.Add(Left);
	ViewOptions.Add(Right);
}

FEditorViewportClient::FEditorViewportClient(FEditorModeTools* InModeTools, FPreviewScene* InPreviewScene, const TWeakPtr<SEditorViewport>& InEditorViewportWidget)
	: bAllowCinematicControl(false)
	, CameraSpeedSetting(4)
	, CameraSpeedScalar(1.0f)
	, ImmersiveDelegate()
	, VisibilityDelegate()
	, Viewport(NULL)
	, ViewportType(LVT_Perspective)
	, ViewState()
	, StereoViewStates()
	, EngineShowFlags(ESFIM_Editor)
	, LastEngineShowFlags(ESFIM_Game)
	, ExposureSettings()
	, CurrentBufferVisualizationMode(NAME_None)
	, CurrentNaniteVisualizationMode(NAME_None)
	, CurrentLumenVisualizationMode(NAME_None)
	, CurrentVirtualShadowMapVisualizationMode(NAME_None)
	, CurrentRayTracingDebugVisualizationMode(NAME_None)
	, FramesSinceLastDraw(0)
	, ViewIndex(INDEX_NONE)
	, ViewFOV(EditorViewportDefs::DefaultPerspectiveFOVAngle)
	, FOVAngle(EditorViewportDefs::DefaultPerspectiveFOVAngle)
	, AspectRatio(1.777777f)
	, bForcingUnlitForNewMap(false)
	, bWidgetAxisControlledByDrag(false)
	, bNeedsRedraw(true)
	, bNeedsLinkedRedraw(false)
	, bNeedsInvalidateHitProxy(false)
	, bUsingOrbitCamera(false)
	, bUseNumpadCameraControl(true)
	, bDisableInput(false)
	, bDrawAxes(true)
	, bSetListenerPosition(false)
	, LandscapeLODOverride(-1)
	, bDrawVertices(false)
	, bShouldApplyViewModifiers(true)
	, ModeTools(InModeTools ? InModeTools->AsShared() : TSharedPtr<FEditorModeTools>())
	, Widget(new FWidget)
	, bShowWidget(true)
	, MouseDeltaTracker(new FMouseDeltaTracker)
	, bHasMouseMovedSinceClick(false)
	, CameraController(new FEditorCameraController())
	, CameraUserImpulseData(new FCameraControllerUserImpulseData())
	, TimeForForceRedraw(0.0)
	, FlightCameraSpeedScale(1.0f)
	, bUseControllingActorViewInfo(false)
	, LastMouseX(0)
	, LastMouseY(0)
	, CachedMouseX(0)
	, CachedMouseY(0)
	, CurrentMousePos(-1, -1)
	, bIsTracking(false)
	, bDraggingByHandle(false)
	, CurrentGestureDragDelta(FVector::ZeroVector)
	, CurrentGestureRotDelta(FRotator::ZeroRotator)
	, GestureMoveForwardBackwardImpulse(0.0f)
	, bForceAudioRealtime(false)
	, RealTimeUntilFrameNumber(0)
	, bIsRealtime(false)
	, bShowStats(false)
	, bHasAudioFocus(false)
	, bShouldCheckHitProxy(false)
	, bUsesDrawHelper(true)
	, bIsSimulateInEditorViewport(false)
	, bCameraLock(false)
	, bIsCameraMoving(false)
	, bIsCameraMovingOnTick(false)
	, EditorViewportWidget(InEditorViewportWidget)
	, ViewportInteraction(NewObject<UTypedElementViewportInteraction>())
	, PreviewScene(InPreviewScene)
	, MovingPreviewLightSavedScreenPos(ForceInitToZero)
	, MovingPreviewLightTimer(0.0f)
	, bLockFlightCamera(false)
	, SceneDPIMode(ESceneDPIMode::EditorDefault)
	, PerspViewModeIndex(DefaultPerspectiveViewMode)
	, OrthoViewModeIndex(DefaultOrthoViewMode)
	, ViewModeParam(-1)
	, NearPlane(-1.0f)
	, FarPlane(0.0f)
	, bInGameViewMode(false)
	, bInVREditViewMode(false)
	, bShouldInvalidateViewportWidget(false)
	, DragStartView(nullptr)
	, DragStartViewFamily(nullptr)
{
	InitViewOptionsArray();
	if (!ModeTools)
	{
		ModeTools = MakeShared<FAssetEditorModeManager>();
	}

	FSceneInterface* Scene = GetScene();
	ViewState.Allocate(Scene ? Scene->GetFeatureLevel() : GMaxRHIFeatureLevel);

	// NOTE: StereoViewState will be allocated on demand, for viewports than end up drawing in stereo

	// add this client to list of views, and remember the index
	ViewIndex = GEditor->AddViewportClients(this);

	// Initialize the Cursor visibility struct
	RequiredCursorVisibiltyAndAppearance.bSoftwareCursorVisible = false;
	RequiredCursorVisibiltyAndAppearance.bHardwareCursorVisible = true;
	RequiredCursorVisibiltyAndAppearance.bDontResetCursor = false;
	RequiredCursorVisibiltyAndAppearance.bOverrideAppearance = false;
	RequiredCursorVisibiltyAndAppearance.RequiredCursor = EMouseCursor::Default;

	// Setup defaults for the common draw helper.
	DrawHelper.bDrawPivot = false;
	DrawHelper.bDrawWorldBox = false;
	DrawHelper.bDrawKillZ = false;
	DrawHelper.bDrawGrid = false; // disable this since we rely on the show flags
	DrawHelper.GridColorAxis = FColor(160, 160, 160);
	DrawHelper.GridColorMajor = FColor(144, 144, 144);
	DrawHelper.GridColorMinor = FColor(128, 128, 128);
	DrawHelper.PerspectiveGridSize = EditorViewportClient::GridSize;
	DrawHelper.NumCells = DrawHelper.PerspectiveGridSize / ( EditorViewportClient::CellSize * 2 );

	// Most editor viewports do not want motion blur.
	EngineShowFlags.MotionBlur = 0;

	EngineShowFlags.SetSnap(1);

	SetViewMode(IsPerspective() ? PerspViewModeIndex : OrthoViewModeIndex);

	ModeTools->OnEditorModeIDChanged().AddRaw(this, &FEditorViewportClient::OnEditorModeIDChanged);

	FCoreDelegates::StatCheckEnabled.AddRaw(this, &FEditorViewportClient::HandleViewportStatCheckEnabled);
	FCoreDelegates::StatEnabled.AddRaw(this, &FEditorViewportClient::HandleViewportStatEnabled);
	FCoreDelegates::StatDisabled.AddRaw(this, &FEditorViewportClient::HandleViewportStatDisabled);
	FCoreDelegates::StatDisableAll.AddRaw(this, &FEditorViewportClient::HandleViewportStatDisableAll);

	RequestUpdateDPIScale();

	FSlateApplication::Get().OnWindowDPIScaleChanged().AddRaw(this, &FEditorViewportClient::HandleWindowDPIScaleChanged);
}

FEditorViewportClient::~FEditorViewportClient()
{
	if (ModeTools)
	{
		ModeTools->OnEditorModeIDChanged().RemoveAll(this);
	}

	delete Widget;
	delete MouseDeltaTracker;

	delete CameraController;
	CameraController = NULL;

	delete CameraUserImpulseData;
	CameraUserImpulseData = NULL;

	if(Viewport)
	{
		UE_LOG(LogEditorViewport, Fatal, TEXT("Viewport != NULL in FEditorViewportClient destructor."));
	}

	if(GEditor)
	{
		GEditor->RemoveViewportClients(this);
	}

	FCoreDelegates::StatCheckEnabled.RemoveAll(this);
	FCoreDelegates::StatEnabled.RemoveAll(this);
	FCoreDelegates::StatDisabled.RemoveAll(this);
	FCoreDelegates::StatDisableAll.RemoveAll(this);

	if (FSlateApplication::IsInitialized())
	{
		FSlateApplication::Get().OnWindowDPIScaleChanged().RemoveAll(this);
	}

	ModeTools.Reset();
}

FLevelEditorViewportClient::FRealtimeOverride::FRealtimeOverride(bool bInIsRealtime, FText InSystemDisplayName)
	: SystemDisplayName(InSystemDisplayName)
	, bIsRealtime(bInIsRealtime)
{
}

void FEditorViewportClient::AddRealtimeOverride(bool bShouldBeRealtime, FText SystemDisplayName)
{
	RealtimeOverrides.Add(FRealtimeOverride(bShouldBeRealtime, SystemDisplayName));

	bShouldInvalidateViewportWidget = true;
}

bool FEditorViewportClient::HasRealtimeOverride(FText SystemDisplayName) const
{
	const FString SystemDisplayString = SystemDisplayName.BuildSourceString();
	for (int32 Index = 0; Index < RealtimeOverrides.Num(); ++Index)
	{
		const FString RealtimeOverrideSystemDisplayString = RealtimeOverrides[Index].SystemDisplayName.BuildSourceString();
		if (RealtimeOverrideSystemDisplayString == SystemDisplayString)
		{
			return true;
		}
	}
	return false;
}

<<<<<<< HEAD
void FEditorViewportClient::AddRealtimeOverride(bool bShouldBeRealtime, FText SystemDisplayName)
{
	RealtimeOverrides.Add(TPair<bool, FText>(bShouldBeRealtime, SystemDisplayName));
=======
bool FEditorViewportClient::RemoveRealtimeOverride(FText SystemDisplayName, bool bCheckMissingOverride)
{
	bool bRemoved = false;
	const FString SystemDisplayString = SystemDisplayName.BuildSourceString();
	for (int32 Index = RealtimeOverrides.Num() - 1; Index >= 0; --Index)
	{
		const FString RealtimeOverrideSystemDisplayString = RealtimeOverrides[Index].SystemDisplayName.BuildSourceString();
		if (RealtimeOverrideSystemDisplayString == SystemDisplayString)
		{
			RealtimeOverrides.RemoveAt(Index);
			bRemoved = true;
			break;
		}
	}
	ensureMsgf(!bCheckMissingOverride || bRemoved, TEXT("No realtime override was found with the given SystemDisplayName"));
	
	if (bRemoved)
	{
		bShouldInvalidateViewportWidget = true;
	}
>>>>>>> 6bbb88c8

	return bRemoved;
}

<<<<<<< HEAD
bool FEditorViewportClient::HasRealtimeOverride(FText SystemDisplayName) const
{
	for (int32 Index = 0; Index < RealtimeOverrides.Num(); ++Index)
	{
		if (RealtimeOverrides[Index].Value.EqualTo(SystemDisplayName))
		{
			return true;
		}
	}
	return false;
}

bool FEditorViewportClient::RemoveRealtimeOverride(FText SystemDisplayName, bool bCheckMissingOverride)
{
	bool bRemoved = false;
	for (int32 Index = RealtimeOverrides.Num() - 1; Index >= 0; --Index)
	{
		if (RealtimeOverrides[Index].Value.EqualTo(SystemDisplayName))
		{
			RealtimeOverrides.RemoveAt(Index);
			bRemoved = true;
			break;
		}
	}
	check(!bCheckMissingOverride || bRemoved);
	
	if (bRemoved)
	{
		bShouldInvalidateViewportWidget = true;
	}

	return bRemoved;
}

bool FEditorViewportClient::PopRealtimeOverride()
{
=======
bool FEditorViewportClient::PopRealtimeOverride()
{
>>>>>>> 6bbb88c8
	if (RealtimeOverrides.Num() > 0)
	{
		RealtimeOverrides.Pop();

		bShouldInvalidateViewportWidget = true;

		return true;
	}

	return false;
}

bool FEditorViewportClient::ToggleRealtime()
{
	SetRealtime(!bIsRealtime);
	return bIsRealtime;
}

void FEditorViewportClient::SetRealtime(bool bInRealtime)
{
	bIsRealtime = bInRealtime;
	bShouldInvalidateViewportWidget = true;
}

FText FEditorViewportClient::GetRealtimeOverrideMessage() const
{
<<<<<<< HEAD
	return RealtimeOverrides.Num() > 0 ? RealtimeOverrides.Last().Value : FText::GetEmpty();
=======
	return RealtimeOverrides.Num() > 0 ? RealtimeOverrides.Last().SystemDisplayName : FText::GetEmpty();
>>>>>>> 6bbb88c8
}

void FEditorViewportClient::SetRealtime(bool bInRealtime, bool bStoreCurrentValue)
{
	SetRealtime(bInRealtime);
}

void FEditorViewportClient::RestoreRealtime(const bool bAllowDisable)
{
	PopRealtimeOverride();
}

void FEditorViewportClient::SaveRealtimeStateToConfig(bool& ConfigVar) const
{
	// Note, this should not ever look at anything but the true realtime state.  No overrides etc.
	ConfigVar = bIsRealtime;
}

void FEditorViewportClient::SetShowStats(bool bWantStats)
{
	bShowStats = bWantStats;
}

void FEditorViewportClient::InvalidateViewportWidget()
{
	if (EditorViewportWidget.IsValid())
	{
		// Invalidate the viewport widget to register its active timer
		EditorViewportWidget.Pin()->Invalidate();
	}
	bShouldInvalidateViewportWidget = false;
}

void FEditorViewportClient::RedrawRequested(FViewport* InViewport)
{
	bNeedsRedraw = true;
}

void FEditorViewportClient::RequestInvalidateHitProxy(FViewport* InViewport)
{
	bNeedsInvalidateHitProxy = true;
}

void FEditorViewportClient::OnEditorModeIDChanged(const FEditorModeID& EditorModeID, bool bIsEntering)
{
	if (Viewport)
	{
		RequestInvalidateHitProxy(Viewport);
	}
}

float FEditorViewportClient::GetOrthoUnitsPerPixel(const FViewport* InViewport) const
{
	const float SizeX = InViewport->GetSizeXY().X;

	// 15.0f was coming from the CAMERA_ZOOM_DIV marco, seems it was chosen arbitrarily
	return (GetOrthoZoom() / (SizeX * 15.f)) * ComputeOrthoZoomFactor(SizeX);
}

void FEditorViewportClient::SetViewLocationForOrbiting(const FVector& LookAtPoint, float DistanceToCamera )
{
	FMatrix Matrix = FTranslationMatrix(-GetViewLocation());
	Matrix = Matrix * FInverseRotationMatrix(GetViewRotation());
	FMatrix CamRotMat = Matrix.InverseFast();
	FVector CamDir = FVector(CamRotMat.M[0][0],CamRotMat.M[0][1],CamRotMat.M[0][2]);
	SetViewLocation( LookAtPoint - DistanceToCamera * CamDir );
	SetLookAtLocation( LookAtPoint );
}

void FEditorViewportClient::SetInitialViewTransform(ELevelViewportType InViewportType, const FVector& ViewLocation, const FRotator& ViewRotation, float InOrthoZoom )
{
	check(InViewportType < LVT_MAX);

	FViewportCameraTransform& ViewTransform = (InViewportType == LVT_Perspective) ? ViewTransformPerspective : ViewTransformOrthographic;

	ViewTransform.SetLocation(ViewLocation);
	ViewTransform.SetRotation(ViewRotation);

	// Make a look at location in front of the camera
	const FQuat CameraOrientation = FQuat::MakeFromEuler(ViewRotation.Euler());
	FVector Direction = CameraOrientation.RotateVector( FVector(1,0,0) );

	ViewTransform.SetLookAt(ViewLocation + Direction * OrbitConstants::IntialLookAtDistance);
	ViewTransform.SetOrthoZoom(InOrthoZoom);
}

void FEditorViewportClient::ToggleOrbitCamera( bool bEnableOrbitCamera )
{
	if( bUsingOrbitCamera != bEnableOrbitCamera )
	{
		FViewportCameraTransform& ViewTransform = GetViewTransform();

		bUsingOrbitCamera = bEnableOrbitCamera;

		// Convert orbit view to regular view
		FMatrix OrbitMatrix = ViewTransform.ComputeOrbitMatrix();
		OrbitMatrix = OrbitMatrix.InverseFast();

		if( !bUsingOrbitCamera )
		{
			// Ensure that the view location and rotation is up to date to ensure smooth transition in and out of orbit mode
			ViewTransform.SetRotation(OrbitMatrix.Rotator());
		}
		else
		{
			FRotator ViewRotation = ViewTransform.GetRotation();

			bool bUpsideDown = (ViewRotation.Pitch < -90.0f || ViewRotation.Pitch > 90.0f ||
				FMath::IsNearlyZero(FMath::Abs(ViewRotation.Roll) - 180.f, KINDA_SMALL_NUMBER));

			// if the camera is upside down compute the rotation differently to preserve pitch
			// otherwise the view will pop to right side up when transferring to orbit controls
			if( bUpsideDown )
			{
				FMatrix OrbitViewMatrix = FTranslationMatrix(-ViewTransform.GetLocation());
				OrbitViewMatrix *= FInverseRotationMatrix(ViewRotation);
				OrbitViewMatrix *= FRotationMatrix( FRotator(0,90.f,0) );

				FMatrix RotMat = FTranslationMatrix(-ViewTransform.GetLookAt()) * OrbitViewMatrix;
				FMatrix RotMatInv = RotMat.InverseFast();
				FRotator RollVec = RotMatInv.Rotator();
				FMatrix YawMat = RotMatInv * FInverseRotationMatrix( FRotator(0, 0, -RollVec.Roll));
				FMatrix YawMatInv = YawMat.InverseFast();
				FRotator YawVec = YawMat.Rotator();
				FRotator rotYawInv = YawMatInv.Rotator();
				ViewTransform.SetRotation(FRotator(-RollVec.Roll, YawVec.Yaw, 0));
			}
			else
			{
				ViewTransform.SetRotation(OrbitMatrix.Rotator());
			}
		}

		ViewTransform.SetLocation(OrbitMatrix.GetOrigin());
	}
}

void FEditorViewportClient::FocusViewportOnBox( const FBox& BoundingBox, bool bInstant /* = false */ )
{
	const FVector Position = BoundingBox.GetCenter();
	float Radius = FMath::Max<FVector::FReal>(BoundingBox.GetExtent().Size(), 10.f);

	float AspectToUse = AspectRatio;
	FIntPoint ViewportSize = Viewport->GetSizeXY();
	if(!bUseControllingActorViewInfo && ViewportSize.X > 0 && ViewportSize.Y > 0)
	{
		AspectToUse = Viewport->GetDesiredAspectRatio();
	}

	CameraController->ResetVelocity();

	const bool bEnable=false;
	ToggleOrbitCamera(bEnable);

	{
		FViewportCameraTransform& ViewTransform = GetViewTransform();

		if(!IsOrtho())
		{
		   /**
			* We need to make sure we are fitting the sphere into the viewport completely, so if the height of the viewport is less
			* than the width of the viewport, we scale the radius by the aspect ratio in order to compensate for the fact that we have
			* less visible vertically than horizontally.
			*/
			if( AspectToUse > 1.0f )
			{
				Radius *= AspectToUse;
			}

			/**
			 * Now that we have a adjusted radius, we are taking half of the viewport's FOV,
			 * converting it to radians, and then figuring out the camera's distance from the center
			 * of the bounding sphere using some simple trig.  Once we have the distance, we back up
			 * along the camera's forward vector from the center of the sphere, and set our new view location.
			 */

			const float HalfFOVRadians = FMath::DegreesToRadians( ViewFOV / 2.0f);
			const float DistanceFromSphere = Radius / FMath::Tan( HalfFOVRadians );
			FVector CameraOffsetVector = ViewTransform.GetRotation().Vector() * -DistanceFromSphere;

			ViewTransform.SetLookAt(Position);
			ViewTransform.TransitionToLocation(Position + CameraOffsetVector, EditorViewportWidget, bInstant);

		}
		else
		{
			// For ortho viewports just set the camera position to the center of the bounding volume.
			//SetViewLocation( Position );
			ViewTransform.TransitionToLocation(Position, EditorViewportWidget, bInstant);

			if( !(Viewport->KeyState(EKeys::LeftControl) || Viewport->KeyState(EKeys::RightControl)) )
			{
				/**
				* We also need to zoom out till the entire volume is in view.  The following block of code first finds the minimum dimension
				* size of the viewport.  It then calculates backwards from what the view size should be (The radius of the bounding volume),
				* to find the new OrthoZoom value for the viewport. The 15.0f is a fudge factor.
				*/
				float NewOrthoZoom;
				uint32 MinAxisSize = (AspectToUse > 1.0f) ? Viewport->GetSizeXY().Y : Viewport->GetSizeXY().X;
				float Zoom = Radius / (MinAxisSize / 2.0f);

				NewOrthoZoom = Zoom * (Viewport->GetSizeXY().X*15.0f);
				NewOrthoZoom = FMath::Clamp<float>( NewOrthoZoom, GetMinimumOrthoZoom(), MAX_ORTHOZOOM );
				ViewTransform.SetOrthoZoom(NewOrthoZoom);
			}
		}
	}

	// Tell the viewport to redraw itself.
	Invalidate();
}


void FEditorViewportClient::CenterViewportAtPoint(const FVector& NewLookAt, bool bInstant /* = false */)
{
	const bool bEnable = false;
	ToggleOrbitCamera(bEnable);

	FViewportCameraTransform& ViewTransform = GetViewTransform();
	FQuat Rotation(ViewTransform.GetRotation());
	FVector LookatVec = ViewTransform.GetLookAt() - ViewTransform.GetLocation();
	// project current lookat vector onto forward vector to get lookat distance, new position is that far along forward vector
	double LookatDist = FVector::DotProduct(Rotation.GetForwardVector(), LookatVec);
	FVector NewLocation = NewLookAt - LookatDist * Rotation.GetForwardVector();

	// ortho and perspective are treated the same here
	ViewTransform.SetLookAt(NewLookAt);
	ViewTransform.TransitionToLocation(NewLocation, EditorViewportWidget, bInstant);

	// Tell the viewport to redraw itself.
	Invalidate();
}


//////////////////////////////////////////////////////////////////////////
//
// Configures the specified FSceneView object with the view and projection matrices for this viewport.

FSceneView* FEditorViewportClient::CalcSceneView(FSceneViewFamily* ViewFamily, const int32 StereoViewIndex)
{
    const bool bStereoRendering = StereoViewIndex != INDEX_NONE;

	FSceneViewInitOptions ViewInitOptions;

	FViewportCameraTransform& ViewTransform = GetViewTransform();
	const ELevelViewportType EffectiveViewportType = GetViewportType();

	// Apply view modifiers.
	FEditorViewportViewModifierParams ViewModifierParams;
	{
		ViewModifierParams.ViewInfo.Location = ViewTransform.GetLocation();
		ViewModifierParams.ViewInfo.Rotation = ViewTransform.GetRotation();

		if (bUseControllingActorViewInfo)
		{
			ViewModifierParams.ViewInfo.FOV = ControllingActorViewInfo.FOV;
		}
		else
		{
			ViewModifierParams.ViewInfo.FOV = ViewFOV;
		}

		if (bShouldApplyViewModifiers)
		{
			ViewModifiers.Broadcast(ViewModifierParams);
		}
	}
	const FVector ModifiedViewLocation = ViewModifierParams.ViewInfo.Location;
	FRotator ModifiedViewRotation = ViewModifierParams.ViewInfo.Rotation;
	const float ModifiedViewFOV = ViewModifierParams.ViewInfo.FOV;
	if (bUseControllingActorViewInfo)
	{
		ControllingActorViewInfo.Location = ViewModifierParams.ViewInfo.Location;
		ControllingActorViewInfo.Rotation = ViewModifierParams.ViewInfo.Rotation;
		ControllingActorViewInfo.FOV = ViewModifierParams.ViewInfo.FOV;
	}

	ViewInitOptions.ViewOrigin = ModifiedViewLocation;

	// Apply head tracking!  Note that this won't affect what the editor *thinks* the view location and rotation is, it will
	// only affect the rendering of the scene.
	if( bStereoRendering && GEngine->XRSystem.IsValid() && GEngine->XRSystem->IsHeadTrackingAllowed() )
	{
		FQuat CurrentHmdOrientation;
		FVector CurrentHmdPosition;
		GEngine->XRSystem->GetCurrentPose(IXRTrackingSystem::HMDDeviceId, CurrentHmdOrientation, CurrentHmdPosition );

		const FQuat VisualRotation = ModifiedViewRotation.Quaternion() * CurrentHmdOrientation;
		ModifiedViewRotation = VisualRotation.Rotator();
		ModifiedViewRotation.Normalize();
	}

	FIntPoint ViewportSize = Viewport->GetSizeXY();
	ViewportSize.X = FMath::Max(ViewportSize.X, 1);
	ViewportSize.Y = FMath::Max(ViewportSize.Y, 1);
	FIntPoint ViewportOffset(0, 0);

	// We expect some size to avoid problems with the view rect manipulation
	if (ViewportSize.X > 50 && ViewportSize.Y > 50)
	{
		int32 Value = CVarEditorViewportTest.GetValueOnGameThread();

		if (Value)
		{
			int InsetX = ViewportSize.X / 4;
			int InsetY = ViewportSize.Y / 4;

			// this allows to test various typical view port situations
			switch (Value)
			{
			case 1: ViewportOffset.X += InsetX; ViewportOffset.Y += InsetY; ViewportSize.X -= InsetX * 2; ViewportSize.Y -= InsetY * 2; break;
			case 2: ViewportOffset.Y += InsetY; ViewportSize.Y -= InsetY * 2; break;
			case 3: ViewportOffset.X += InsetX; ViewportSize.X -= InsetX * 2; break;
			case 4: ViewportSize.X /= 2; ViewportSize.Y /= 2; break;
			case 5: ViewportSize.X /= 2; ViewportSize.Y /= 2; ViewportOffset.X += ViewportSize.X;	break;
			case 6: ViewportSize.X /= 2; ViewportSize.Y /= 2; ViewportOffset.Y += ViewportSize.Y; break;
			case 7: ViewportSize.X /= 2; ViewportSize.Y /= 2; ViewportOffset.X += ViewportSize.X; ViewportOffset.Y += ViewportSize.Y; break;
			}
		}
	}

	ViewInitOptions.SetViewRectangle(FIntRect(ViewportOffset, ViewportOffset + ViewportSize));

	// no matter how we are drawn (forced or otherwise), reset our time here
	TimeForForceRedraw = 0.0;

	const bool bConstrainAspectRatio = bUseControllingActorViewInfo && ControllingActorViewInfo.bConstrainAspectRatio;
	EAspectRatioAxisConstraint AspectRatioAxisConstraint = GetDefault<ULevelEditorViewportSettings>()->AspectRatioAxisConstraint;
	if (bUseControllingActorViewInfo && ControllingActorAspectRatioAxisConstraint.IsSet())
	{
		AspectRatioAxisConstraint = ControllingActorAspectRatioAxisConstraint.GetValue();
	}

	AWorldSettings* WorldSettings = nullptr;
	if( GetScene() != nullptr && GetScene()->GetWorld() != nullptr )
	{
		WorldSettings = GetScene()->GetWorld()->GetWorldSettings();
	}
	if( WorldSettings != nullptr )
	{
		ViewInitOptions.WorldToMetersScale = WorldSettings->WorldToMeters;
	}

	if (bUseControllingActorViewInfo)
	{
		// @todo vreditor: Not stereo friendly yet
		ViewInitOptions.ViewRotationMatrix = FInverseRotationMatrix(ModifiedViewRotation) * FMatrix(
			FPlane(0, 0, 1, 0),
			FPlane(1, 0, 0, 0),
			FPlane(0, 1, 0, 0),
			FPlane(0, 0, 0, 1));

		FMinimalViewInfo::CalculateProjectionMatrixGivenView(ControllingActorViewInfo, AspectRatioAxisConstraint, Viewport, /*inout*/ ViewInitOptions);
	}
	else
	{
		//
		if (EffectiveViewportType == LVT_Perspective)
		{
		    // If stereo rendering is enabled, update the size and offset appropriately for this pass
		    // @todo vreditor: Also need to update certain other use cases of ViewFOV like culling, streaming, etc.  (needs accessor)
		    if( bStereoRendering )
		    {
		        int32 X = 0;
		        int32 Y = 0;
		        uint32 SizeX = ViewportSize.X;
		        uint32 SizeY = ViewportSize.Y;
			    GEngine->StereoRenderingDevice->AdjustViewRect( StereoViewIndex, X, Y, SizeX, SizeY );
		        const FIntRect StereoViewRect = FIntRect( X, Y, X + SizeX, Y + SizeY );
		        ViewInitOptions.SetViewRectangle( StereoViewRect );

				GEngine->StereoRenderingDevice->CalculateStereoViewOffset( StereoViewIndex, ModifiedViewRotation, ViewInitOptions.WorldToMetersScale, ViewInitOptions.ViewOrigin );
			}

			// Calc view rotation matrix
			ViewInitOptions.ViewRotationMatrix = CalcViewRotationMatrix(ModifiedViewRotation);

		    // Rotate view 90 degrees
			ViewInitOptions.ViewRotationMatrix = ViewInitOptions.ViewRotationMatrix * FMatrix(
				FPlane(0, 0, 1, 0),
				FPlane(1, 0, 0, 0),
				FPlane(0, 1, 0, 0),
				FPlane(0, 0, 0, 1));

		    if( bStereoRendering )
		    {
			    // @todo vreditor: bConstrainAspectRatio is ignored in this path, as it is in the game client as well currently
			    // Let the stereoscopic rendering device handle creating its own projection matrix, as needed
			    ViewInitOptions.ProjectionMatrix = GEngine->StereoRenderingDevice->GetStereoProjectionMatrix(StereoViewIndex);
				ViewInitOptions.StereoPass = GEngine->StereoRenderingDevice->GetViewPassForIndex(bStereoRendering, StereoViewIndex);
		    }
		    else
		    {
			    const float MinZ = GetNearClipPlane();
			    const float MaxZ = MinZ;
			    // Avoid zero ViewFOV's which cause divide by zero's in projection matrix
			    const float MatrixFOV = FMath::Max(0.001f, ModifiedViewFOV) * (float)PI / 360.0f;

			    if (bConstrainAspectRatio)
			    {
				    if ((bool)ERHIZBuffer::IsInverted)
				    {
					    ViewInitOptions.ProjectionMatrix = FReversedZPerspectiveMatrix(
						    MatrixFOV,
						    MatrixFOV,
						    1.0f,
						    AspectRatio,
						    MinZ,
						    MaxZ
						    );
				    }
				    else
				    {
					    ViewInitOptions.ProjectionMatrix = FPerspectiveMatrix(
						    MatrixFOV,
						    MatrixFOV,
						    1.0f,
						    AspectRatio,
						    MinZ,
						    MaxZ
						    );
				    }
			    }
			    else
			    {
				    float XAxisMultiplier;
				    float YAxisMultiplier;

				    if (((ViewportSize.X > ViewportSize.Y) && (AspectRatioAxisConstraint == AspectRatio_MajorAxisFOV)) || (AspectRatioAxisConstraint == AspectRatio_MaintainXFOV))
				    {
					    //if the viewport is wider than it is tall
					    XAxisMultiplier = 1.0f;
					    YAxisMultiplier = ViewportSize.X / (float)ViewportSize.Y;
				    }
				    else
				    {
					    //if the viewport is taller than it is wide
					    XAxisMultiplier = ViewportSize.Y / (float)ViewportSize.X;
					    YAxisMultiplier = 1.0f;
				    }

				    if ((bool)ERHIZBuffer::IsInverted)
				    {
					    ViewInitOptions.ProjectionMatrix = FReversedZPerspectiveMatrix(
						    MatrixFOV,
						    MatrixFOV,
						    XAxisMultiplier,
						    YAxisMultiplier,
						    MinZ,
						    MaxZ
						    );
				    }
				    else
				    {
					    ViewInitOptions.ProjectionMatrix = FPerspectiveMatrix(
						    MatrixFOV,
						    MatrixFOV,
						    XAxisMultiplier,
						    YAxisMultiplier,
						    MinZ,
						    MaxZ
						    );
				    }
			    }
			}
		}
		else
		{
			static_assert((bool)ERHIZBuffer::IsInverted, "Check all the Rotation Matrix transformations!");
			float ZScale = 0.5f / HALF_WORLD_MAX;
			float ZOffset = HALF_WORLD_MAX;

			//The divisor for the matrix needs to match the translation code.
			const float Zoom = GetOrthoUnitsPerPixel(Viewport);

			float OrthoWidth = Zoom * ViewportSize.X / 2.0f;
			float OrthoHeight = Zoom * ViewportSize.Y / 2.0f;

			if (EffectiveViewportType == LVT_OrthoXY)
			{
				ViewInitOptions.ViewRotationMatrix = FMatrix(
					FPlane(1, 0, 0, 0),
					FPlane(0, -1, 0, 0),
					FPlane(0, 0, -1, 0),
					FPlane(0, 0, 0, 1));
			}
			else if (EffectiveViewportType == LVT_OrthoXZ)
			{
				ViewInitOptions.ViewRotationMatrix = FMatrix(
					FPlane(1, 0, 0, 0),
					FPlane(0, 0, -1, 0),
					FPlane(0, 1, 0, 0),
					FPlane(0, 0, 0, 1));
			}
			else if (EffectiveViewportType == LVT_OrthoYZ)
			{
				ViewInitOptions.ViewRotationMatrix = FMatrix(
					FPlane(0, 0, 1, 0),
					FPlane(1, 0, 0, 0),
					FPlane(0, 1, 0, 0),
					FPlane(0, 0, 0, 1));
			}
			else if (EffectiveViewportType == LVT_OrthoNegativeXY)
			{
				ViewInitOptions.ViewRotationMatrix = FMatrix(
					FPlane(-1, 0, 0, 0),
					FPlane(0, -1, 0, 0),
					FPlane(0, 0, 1, 0),
					FPlane(0, 0, 0, 1));
			}
			else if (EffectiveViewportType == LVT_OrthoNegativeXZ)
			{
				ViewInitOptions.ViewRotationMatrix = FMatrix(
					FPlane(-1, 0, 0, 0),
					FPlane(0, 0, 1, 0),
					FPlane(0, 1, 0, 0),
					FPlane(0, 0, 0, 1));
			}
			else if (EffectiveViewportType == LVT_OrthoNegativeYZ)
			{
				ViewInitOptions.ViewRotationMatrix = FMatrix(
					FPlane(0, 0, -1, 0),
					FPlane(-1, 0, 0, 0),
					FPlane(0, 1, 0, 0),
					FPlane(0, 0, 0, 1));
			}
			else if (EffectiveViewportType == LVT_OrthoFreelook)
			{
				ViewInitOptions.ViewRotationMatrix = FMatrix(
					FPlane(0, 0, 1, 0),
					FPlane(1, 0, 0, 0),
					FPlane(0, 1, 0, 0),
					FPlane(0, 0, 0, 1));
			}
			else
			{
				// Unknown viewport type
				check(false);
			}

			ViewInitOptions.ProjectionMatrix = FReversedZOrthoMatrix(
				OrthoWidth,
				OrthoHeight,
				ZScale,
				ZOffset
				);
		}

		if (bConstrainAspectRatio)
		{
			ViewInitOptions.SetConstrainedViewRectangle(Viewport->CalculateViewExtents(AspectRatio, ViewInitOptions.GetViewRect()));
		}
	}

	if (!ViewInitOptions.IsValidViewRectangle())
	{
		// Zero sized rects are invalid, so fake to 1x1 to avoid asserts later on
		ViewInitOptions.SetViewRectangle(FIntRect(0, 0, 1, 1));
	}

	// Allocate our stereo view state on demand, so that only viewports that actually use stereo features have one
	const int32 ViewStateIndex = (StereoViewIndex != INDEX_NONE) ? StereoViewIndex : 0;
	if (bStereoRendering)
	{
		if (StereoViewStates.Num() <= ViewStateIndex)
		{
			StereoViewStates.SetNum(ViewStateIndex + 1);
		}

		if (StereoViewStates[ViewStateIndex].GetReference() == nullptr)
		{
			FSceneInterface* Scene = GetScene();
			StereoViewStates[ViewStateIndex].Allocate(Scene ? Scene->GetFeatureLevel() : GMaxRHIFeatureLevel);
		}
	}

	ViewInitOptions.ViewFamily = ViewFamily;
	ViewInitOptions.SceneViewStateInterface = ( (ViewStateIndex == 0) ? ViewState.GetReference() : StereoViewStates[ViewStateIndex].GetReference() );
	ViewInitOptions.StereoViewIndex = StereoViewIndex;

	ViewInitOptions.ViewElementDrawer = this;

	ViewInitOptions.BackgroundColor = GetBackgroundColor();

	ViewInitOptions.EditorViewBitflag = (uint64)1 << ViewIndex, // send the bit for this view - each actor will check it's visibility bits against this

	// for ortho views to steal perspective view origin
	ViewInitOptions.OverrideLODViewOrigin = FVector::ZeroVector;
	ViewInitOptions.bUseFauxOrthoViewPos = true;

	ViewInitOptions.FOV = ModifiedViewFOV;
	if (bUseControllingActorViewInfo)
	{
		ViewInitOptions.bUseFieldOfViewForLOD = ControllingActorViewInfo.bUseFieldOfViewForLOD;
		ViewInitOptions.FOV = ControllingActorViewInfo.FOV;
	}

	ViewInitOptions.OverrideFarClippingPlaneDistance = FarPlane;
	ViewInitOptions.CursorPos = CurrentMousePos;

#if !UE_BUILD_SHIPPING
	{
		static const auto CVarVSync = IConsoleManager::Get().FindTConsoleVariableDataInt(TEXT("r.Test.ConstrainedView"));
		int32 Value = CVarVSync->GetValueOnGameThread();

		if (Value)
		{
			const FIntRect& ViewRect = ViewInitOptions.GetViewRect();
			FIntRect ConstrainedViewRect = ViewInitOptions.GetConstrainedViewRect();

			int InsetX = ConstrainedViewRect.Width() / 4;
			int InsetY = ConstrainedViewRect.Height() / 4;

			// this allows to test various typical view port situations
			switch (Value)
			{
			case 1:
				ConstrainedViewRect.Min.X += InsetX;
				ConstrainedViewRect.Min.Y += InsetY;
				ConstrainedViewRect.Max.X -= InsetX;
				ConstrainedViewRect.Max.Y -= InsetY;
				break;

			case 2:
				ConstrainedViewRect.Min.Y += InsetY;
				ConstrainedViewRect.Max.Y -= InsetY;
				break;

			case 3:
				ConstrainedViewRect.Min.X += InsetX;
				ConstrainedViewRect.Max.X -= InsetX;
				break;

			case 4:
				ConstrainedViewRect.Max.X -= 2 * InsetX;
				ConstrainedViewRect.Max.Y -= 2 * InsetY;
				break;

			case 5:
				ConstrainedViewRect.Min.X += 2 * InsetX;
				ConstrainedViewRect.Max.Y -= 2 * InsetY;
				break;

			case 6:
				ConstrainedViewRect.Max.X -= 2 * InsetX;
				ConstrainedViewRect.Min.Y += 2 * InsetY;
				break;

			case 7:
				ConstrainedViewRect.Min.X += 2 * InsetX;
				ConstrainedViewRect.Min.Y += 2 * InsetY;
				break;
			}

			ViewInitOptions.SetConstrainedViewRectangle(ConstrainedViewRect);
		}
	}
#endif

	FSceneView* View = new FSceneView(ViewInitOptions);

	View->ViewLocation = ModifiedViewLocation;
	View->ViewRotation = ModifiedViewRotation;

	View->SubduedSelectionOutlineColor = GEngine->GetSubduedSelectionOutlineColor();

	int32 FamilyIndex = ViewFamily->Views.Add(View);
	check(FamilyIndex == View->StereoViewIndex || View->StereoViewIndex == INDEX_NONE);

	View->StartFinalPostprocessSettings( View->ViewLocation );

	if (bUseControllingActorViewInfo)
	{
		// Pass on the previous view transform of the controlling actor to the view
		View->PreviousViewTransform = ControllingActorViewInfo.PreviousViewTransform;
		View->OverridePostProcessSettings(ControllingActorViewInfo.PostProcessSettings, ControllingActorViewInfo.PostProcessBlendWeight);

		for (int32 ExtraPPBlendIdx = 0; ExtraPPBlendIdx < ControllingActorExtraPostProcessBlends.Num(); ++ExtraPPBlendIdx)
		{
			FPostProcessSettings const& PPSettings = ControllingActorExtraPostProcessBlends[ExtraPPBlendIdx];
			float const Weight = ControllingActorExtraPostProcessBlendWeights[ExtraPPBlendIdx];
			View->OverridePostProcessSettings(PPSettings, Weight);
		}
	}
	else
	{
		OverridePostProcessSettings(*View);
	}

	if (ViewModifierParams.ViewInfo.PostProcessBlendWeight > 0.f)
	{
		View->OverridePostProcessSettings(ViewModifierParams.ViewInfo.PostProcessSettings, ViewModifierParams.ViewInfo.PostProcessBlendWeight);
	}
	const int32 PPNum = FMath::Min(ViewModifierParams.PostProcessSettings.Num(), ViewModifierParams.PostProcessBlendWeights.Num());
	for (int32 PPIndex = 0; PPIndex < PPNum; ++PPIndex)
	{
		const FPostProcessSettings& PPSettings = ViewModifierParams.PostProcessSettings[PPIndex];
		const float PPWeight = ViewModifierParams.PostProcessBlendWeights[PPIndex];
		View->OverridePostProcessSettings(PPSettings, PPWeight);
	}

	View->EndFinalPostprocessSettings(ViewInitOptions);

	for (int ViewExt = 0; ViewExt < ViewFamily->ViewExtensions.Num(); ViewExt++)
	{
		ViewFamily->ViewExtensions[ViewExt]->SetupView(*ViewFamily, *View);
	}

	return View;
}

void FEditorViewportClient::ReceivedFocus(FViewport* InViewport)
{
	// Viewport has changed got to reset the cursor as it could of been left in any state
	UpdateRequiredCursorVisibility();
	ApplyRequiredCursorVisibility( true );

	// Force a cursor update to make sure its returned to default as it could of been left in any state and wont update itself till an action is taken
	SetRequiredCursorOverride(false, EMouseCursor::Default);
	FSlateApplication::Get().QueryCursor();

	ModeTools->ReceivedFocus(this, Viewport);
}

void FEditorViewportClient::LostFocus(FViewport* InViewport)
{
	StopTracking();
	ModeTools->LostFocus(this, Viewport);
}

void FEditorViewportClient::Tick(float DeltaTime)
{
	ConditionalCheckHoveredHitProxy();

	FViewportCameraTransform& ViewTransform = GetViewTransform();
	const bool bIsAnimating = ViewTransform.UpdateTransition();
	if (bIsAnimating && GetViewportType() == LVT_Perspective)
	{
		PerspectiveCameraMoved();
	}

	if ( bIsTracking )
	{
		FEditorViewportStats::BeginFrame();
	}

	if( !bIsAnimating )
	{
		bIsCameraMovingOnTick = bIsCameraMoving;

		// Update any real-time camera movement
		UpdateCameraMovement( DeltaTime );

		UpdateMouseDelta();

		UpdateGestureDelta();

		EndCameraMovement();
	}

	const bool bStereoRendering = GEngine->XRSystem.IsValid() && GEngine->IsStereoscopic3D( Viewport );
	if( bStereoRendering )
	{
		// Every frame, we'll push our camera position to the HMD device, so that it can properly compute a head-relative offset for each eye
		if( GEngine->XRSystem->IsHeadTrackingAllowed() )
		{
			auto XRCamera = GEngine->XRSystem->GetXRCamera();
			if (XRCamera.IsValid())
		{
			FQuat PlayerOrientation = GetViewRotation().Quaternion();
			FVector PlayerLocation = GetViewLocation();
				XRCamera->UseImplicitHMDPosition(false);
				XRCamera->UpdatePlayerCamera(PlayerOrientation, PlayerLocation);
			}
		}
	}

	if ( bIsTracking )
	{
		// If a mouse button or modifier is pressed we want to assume the user is still in a mode
		// they haven't left to perform a non-action in the frame to keep the last used operation
		// from being reset.
		const bool LeftMouseButtonDown = Viewport->KeyState(EKeys::LeftMouseButton) ? true : false;
		const bool MiddleMouseButtonDown = Viewport->KeyState(EKeys::MiddleMouseButton) ? true : false;
		const bool RightMouseButtonDown = Viewport->KeyState(EKeys::RightMouseButton) ? true : false;
		const bool bMouseButtonDown = ( LeftMouseButtonDown || MiddleMouseButtonDown || RightMouseButtonDown );

		const bool AltDown = IsAltPressed();
		const bool ShiftDown = IsShiftPressed();
		const bool ControlDown = IsCtrlPressed();
		const bool bModifierDown = AltDown || ShiftDown || ControlDown;
		if ( bMouseButtonDown || bModifierDown )
		{
			FEditorViewportStats::NoOpUsing();
		}

		FEditorViewportStats::EndFrame();
	}

	// refresh ourselves if animating or told to from another view
	if ( bIsAnimating || ( TimeForForceRedraw != 0.0 && FPlatformTime::Seconds() > TimeForForceRedraw ) )
	{
		Invalidate();
	}

	// Update the fade out animation
	if (MovingPreviewLightTimer > 0.0f)
	{
		MovingPreviewLightTimer = FMath::Max(MovingPreviewLightTimer - DeltaTime, 0.0f);

		if (MovingPreviewLightTimer == 0.0f)
		{
			Invalidate();
		}
	}

	// Invalidate the viewport widget if pending
	if (bShouldInvalidateViewportWidget)
	{
		InvalidateViewportWidget();
	}

	// Tick the editor modes
	ModeTools->Tick(this, DeltaTime);
}

namespace ViewportDeadZoneConstants
{
	enum
	{
		NO_DEAD_ZONE,
		STANDARD_DEAD_ZONE
	};
};

float GetFilteredDelta(const float DefaultDelta, const uint32 DeadZoneType, const float StandardDeadZoneSize)
{
	if (DeadZoneType == ViewportDeadZoneConstants::NO_DEAD_ZONE)
	{
		return DefaultDelta;
	}
	else
	{
		//can't be one or normalizing won't work
		check(FMath::IsWithin<float>(StandardDeadZoneSize, 0.0f, 1.0f));
		//standard dead zone
		float ClampedAbsValue = FMath::Clamp(FMath::Abs(DefaultDelta), StandardDeadZoneSize, 1.0f);
		float NormalizedClampedAbsValue = (ClampedAbsValue - StandardDeadZoneSize)/(1.0f-StandardDeadZoneSize);
		float ClampedSignedValue = (DefaultDelta >= 0.0f) ? NormalizedClampedAbsValue : -NormalizedClampedAbsValue;
		return ClampedSignedValue;
	}
}


/**Applies Joystick axis control to camera movement*/
void FEditorViewportClient::UpdateCameraMovementFromJoystick(const bool bRelativeMovement, FCameraControllerConfig& InConfig)
{
	for(TMap<int32,FCachedJoystickState*>::TConstIterator JoystickIt(JoystickStateMap);JoystickIt;++JoystickIt)
	{
		FCachedJoystickState* JoystickState = JoystickIt.Value();
		check(JoystickState);
		for(TMap<FKey,float>::TConstIterator AxisIt(JoystickState->AxisDeltaValues);AxisIt;++AxisIt)
		{
			FKey Key = AxisIt.Key();
			float UnfilteredDelta = AxisIt.Value();
			const float StandardDeadZone = CameraController->GetConfig().ImpulseDeadZoneAmount;

			if (bRelativeMovement)
			{
				//XBOX Controller
				if (Key == EKeys::Gamepad_LeftX)
				{
					CameraUserImpulseData->MoveRightLeftImpulse += GetFilteredDelta(UnfilteredDelta, ViewportDeadZoneConstants::STANDARD_DEAD_ZONE, StandardDeadZone) * InConfig.TranslationMultiplier;
				}
				else if (Key == EKeys::Gamepad_LeftY)
				{
					CameraUserImpulseData->MoveForwardBackwardImpulse += GetFilteredDelta(UnfilteredDelta, ViewportDeadZoneConstants::STANDARD_DEAD_ZONE, StandardDeadZone) * InConfig.TranslationMultiplier;
				}
				else if (Key == EKeys::Gamepad_RightX)
				{
					float DeltaYawImpulse = GetFilteredDelta(UnfilteredDelta, ViewportDeadZoneConstants::STANDARD_DEAD_ZONE, StandardDeadZone) * InConfig.RotationMultiplier * (InConfig.bInvertX ? -1.0f : 1.0f);
					CameraUserImpulseData->RotateYawImpulse += DeltaYawImpulse;
					InConfig.bForceRotationalPhysics |= (DeltaYawImpulse != 0.0f);
				}
				else if (Key == EKeys::Gamepad_RightY)
				{
					float DeltaPitchImpulse = GetFilteredDelta(UnfilteredDelta, ViewportDeadZoneConstants::STANDARD_DEAD_ZONE, StandardDeadZone) * InConfig.RotationMultiplier * (InConfig.bInvertY ? -1.0f : 1.0f);
					CameraUserImpulseData->RotatePitchImpulse -= DeltaPitchImpulse;
					InConfig.bForceRotationalPhysics |= (DeltaPitchImpulse != 0.0f);
				}
				else if (Key == EKeys::Gamepad_LeftTriggerAxis)
				{
					CameraUserImpulseData->MoveUpDownImpulse -= GetFilteredDelta(UnfilteredDelta, ViewportDeadZoneConstants::STANDARD_DEAD_ZONE, StandardDeadZone) * InConfig.TranslationMultiplier;
				}
				else if (Key == EKeys::Gamepad_RightTriggerAxis)
				{
					CameraUserImpulseData->MoveUpDownImpulse += GetFilteredDelta(UnfilteredDelta, ViewportDeadZoneConstants::STANDARD_DEAD_ZONE, StandardDeadZone) * InConfig.TranslationMultiplier;
				}
			}
		}

		if (bRelativeMovement)
		{
			for(TMap<FKey,EInputEvent>::TConstIterator KeyIt(JoystickState->KeyEventValues);KeyIt;++KeyIt)
			{
				FKey Key = KeyIt.Key();
				EInputEvent KeyState = KeyIt.Value();

				const bool bPressed = (KeyState==IE_Pressed);
				const bool bRepeat = (KeyState == IE_Repeat);

				if ((Key == EKeys::Gamepad_LeftShoulder) && (bPressed || bRepeat))
				{
					CameraUserImpulseData->ZoomOutInImpulse +=  InConfig.ZoomMultiplier;
				}
				else if ((Key == EKeys::Gamepad_RightShoulder) && (bPressed || bRepeat))
				{
					CameraUserImpulseData->ZoomOutInImpulse -= InConfig.ZoomMultiplier;
				}
				
				if (bPressed)
				{
					//instantly set to repeat to stock rapid flickering until the time out
					JoystickState->KeyEventValues.Add(Key, IE_Repeat);
				}
			}
		}
	}
}

EMouseCursor::Type FEditorViewportClient::GetCursor(FViewport* InViewport,int32 X,int32 Y)
{
	EMouseCursor::Type MouseCursor = EMouseCursor::Default;

	// StaticFindObject is used lower down in this code, and that's not allowed while saving packages.
	if ( GIsSavingPackage )
	{
		return MouseCursor;
	}

	bool bMoveCanvasMovement = ShouldUseMoveCanvasMovement();

	if (RequiredCursorVisibiltyAndAppearance.bOverrideAppearance &&
		RequiredCursorVisibiltyAndAppearance.bHardwareCursorVisible)
	{
		MouseCursor = RequiredCursorVisibiltyAndAppearance.RequiredCursor;
	}
	else if( MouseDeltaTracker->UsingDragTool() )
	{
		MouseCursor = EMouseCursor::Default;
	}
	else if (!RequiredCursorVisibiltyAndAppearance.bHardwareCursorVisible)
	{
		MouseCursor = EMouseCursor::None;
	}
	//only camera movement gets the hand icon
	else if (bMoveCanvasMovement && (Widget->GetCurrentAxis() == EAxisList::None) && bHasMouseMovedSinceClick)
	{
		//We're grabbing the canvas so the icon should look "grippy"
		MouseCursor = EMouseCursor::GrabHandClosed;
	}
	else if (bMoveCanvasMovement &&
		bHasMouseMovedSinceClick &&
		(GetWidgetMode() == UE::Widget::WM_Translate || GetWidgetMode() == UE::Widget::WM_TranslateRotateZ || GetWidgetMode() == UE::Widget::WM_2D))
	{
		MouseCursor = EMouseCursor::CardinalCross;
	}
	//wyisyg mode
	else if (IsUsingAbsoluteTranslation(true) && bHasMouseMovedSinceClick)
	{
		MouseCursor = EMouseCursor::CardinalCross;
	}
	// Don't select widget axes by mouse over while they're being controlled by a mouse drag.
	else if( InViewport->IsCursorVisible() && !bWidgetAxisControlledByDrag )
	{
		// allow editor modes to override cursor
		EMouseCursor::Type EditorModeCursor = EMouseCursor::Default;
		if(ModeTools->GetCursor(EditorModeCursor))
		{
			MouseCursor = EditorModeCursor;
		}
		else
		{
			HHitProxy* HitProxy = InViewport->GetHitProxy(X,Y);

			// Change the mouse cursor if the user is hovering over something they can interact with.
			if( HitProxy && !bUsingOrbitCamera )
			{
				MouseCursor = HitProxy->GetMouseCursor();
				bShouldCheckHitProxy = true;
			}
			else
			{
				// Turn off widget highlight if there currently is one
				if( Widget->GetCurrentAxis() != EAxisList::None )
				{
					SetCurrentWidgetAxis( EAxisList::None );
					Invalidate( false, false );
				}
			}
		}
	}

<<<<<<< HEAD
	// Allow the viewport interaction to override any previously set mouse cursor
	UWorld* World = GetWorld();
	UViewportWorldInteraction* WorldInteraction = (World ? Cast<UViewportWorldInteraction>(GEditor->GetEditorWorldExtensionsManager()->GetEditorWorldExtensions(World)->FindExtension(UViewportWorldInteraction::StaticClass())) : nullptr);
	if (WorldInteraction != nullptr)
	{
		if (WorldInteraction->ShouldForceCursor())
		{
			MouseCursor = EMouseCursor::Crosshairs;
			SetRequiredCursor(false, true);
			UpdateRequiredCursorVisibility();
		}
		else if (WorldInteraction->ShouldSuppressExistingCursor())
		{
			MouseCursor = EMouseCursor::None;
			SetRequiredCursor(false, false);
			UpdateRequiredCursorVisibility();
		}
	}

=======
>>>>>>> 6bbb88c8
	CachedMouseX = X;
	CachedMouseY = Y;

	return MouseCursor;
}

bool FEditorViewportClient::IsOrtho() const
{
	return !IsPerspective();
}

bool FEditorViewportClient::IsPerspective() const
{
	return (GetViewportType() == LVT_Perspective);
}

bool FEditorViewportClient::IsAspectRatioConstrained() const
{
	return bUseControllingActorViewInfo && ControllingActorViewInfo.bConstrainAspectRatio;
}

ELevelViewportType FEditorViewportClient::GetViewportType() const
{
	ELevelViewportType EffectiveViewportType = ViewportType;
	if (EffectiveViewportType == LVT_None)
	{
		EffectiveViewportType = LVT_Perspective;
	}
	if (bUseControllingActorViewInfo)
	{
		EffectiveViewportType = (ControllingActorViewInfo.ProjectionMode == ECameraProjectionMode::Perspective) ? LVT_Perspective : LVT_OrthoFreelook;
	}
	return EffectiveViewportType;
}

void FEditorViewportClient::SetViewportType( ELevelViewportType InViewportType )
{
	ViewportType = InViewportType;

	// Changing the type may also change the active view mode; re-apply that now
	ApplyViewMode(GetViewMode(), IsPerspective(), EngineShowFlags);

	// We might have changed to an orthographic viewport; if so, update any viewport links
	UpdateLinkedOrthoViewports(true);

	Invalidate();
}

void FEditorViewportClient::RotateViewportType()
{
	ViewportType = ViewOptions[ViewOptionIndex];

	// Changing the type may also change the active view mode; re-apply that now
	ApplyViewMode(GetViewMode(), IsPerspective(), EngineShowFlags);

	// We might have changed to an orthographic viewport; if so, update any viewport links
	UpdateLinkedOrthoViewports(true);

	Invalidate();

	if (ViewOptionIndex == 5)
	{
		ViewOptionIndex = 0;
	}
	else
	{
		ViewOptionIndex++;
	}
}

bool FEditorViewportClient::IsActiveViewportTypeInRotation() const
{
	return GetViewportType() == ViewOptions[ViewOptionIndex];
}

bool FEditorViewportClient::IsActiveViewportType(ELevelViewportType InViewportType) const
{
	return GetViewportType() == InViewportType;
}

// Updates real-time camera movement.  Should be called every viewport tick!
void FEditorViewportClient::UpdateCameraMovement( float DeltaTime )
{
	// We only want to move perspective cameras around like this
	if( Viewport != NULL && IsPerspective() && !ShouldOrbitCamera() )
	{
		const bool bEnable = false;
		ToggleOrbitCamera(bEnable);

		const bool bIsUsingTrackpad = FSlateApplication::Get().IsUsingTrackpad();

		// Certain keys are only available while the flight camera input mode is active
		const bool bUsingFlightInput = IsFlightCameraInputModeActive() || bIsUsingTrackpad;

		// Is the current press unmodified?
		const bool bUnmodifiedPress = !IsAltPressed() && !IsShiftPressed() && !IsCtrlPressed() && !IsCmdPressed();

		// Do we want to use the regular arrow keys for flight input?
		// Because the arrow keys are used for things like nudging actors, we'll only do this while the press is unmodified
		const bool bRemapArrowKeys = bUnmodifiedPress;

		// Do we want to remap the various WASD keys for flight input?
		const bool bRemapWASDKeys =
			(bUnmodifiedPress || (GetDefault<ULevelEditorViewportSettings>()->FlightCameraControlExperimentalNavigation && IsShiftPressed())) &&
			(GetDefault<ULevelEditorViewportSettings>()->FlightCameraControlType == WASD_Always ||
			( bUsingFlightInput &&
			( GetDefault<ULevelEditorViewportSettings>()->FlightCameraControlType == WASD_RMBOnly && (Viewport->KeyState(EKeys::RightMouseButton ) ||Viewport->KeyState(EKeys::MiddleMouseButton) || Viewport->KeyState(EKeys::LeftMouseButton) || bIsUsingTrackpad ) ) ) ) &&
			!MouseDeltaTracker->UsingDragTool();

		// Apply impulse from magnify gesture and reset impulses if we're using WASD keys
		CameraUserImpulseData->MoveForwardBackwardImpulse = GestureMoveForwardBackwardImpulse;
		CameraUserImpulseData->MoveRightLeftImpulse = 0.0f;
		CameraUserImpulseData->MoveUpDownImpulse = 0.0f;
		CameraUserImpulseData->ZoomOutInImpulse = 0.0f;
		CameraUserImpulseData->RotateYawImpulse = 0.0f;
		CameraUserImpulseData->RotatePitchImpulse = 0.0f;
		CameraUserImpulseData->RotateRollImpulse = 0.0f;

		GestureMoveForwardBackwardImpulse = 0.0f;

		bool bForwardKeyState = false;
		bool bBackwardKeyState = false;
		bool bRightKeyState = false;
		bool bLeftKeyState = false;

		bool bUpKeyState = false;
		bool bDownKeyState = false;
		bool bZoomOutKeyState = false;
		bool bZoomInKeyState = false;
		// Iterate through all key mappings to generate key state flags
		for (uint32 i = 0; i < static_cast<uint8>(EMultipleKeyBindingIndex::NumChords); ++i)
		{
			EMultipleKeyBindingIndex ChordIndex = static_cast<EMultipleKeyBindingIndex> (i);
			bForwardKeyState |= Viewport->KeyState(FViewportNavigationCommands::Get().Forward->GetActiveChord(ChordIndex)->Key);
			bBackwardKeyState |= Viewport->KeyState(FViewportNavigationCommands::Get().Backward->GetActiveChord(ChordIndex)->Key);
			bRightKeyState |= Viewport->KeyState(FViewportNavigationCommands::Get().Right->GetActiveChord(ChordIndex)->Key);
			bLeftKeyState |= Viewport->KeyState(FViewportNavigationCommands::Get().Left->GetActiveChord(ChordIndex)->Key);

			bUpKeyState |= Viewport->KeyState(FViewportNavigationCommands::Get().Up->GetActiveChord(ChordIndex)->Key);
			bDownKeyState |= Viewport->KeyState(FViewportNavigationCommands::Get().Down->GetActiveChord(ChordIndex)->Key);
			bZoomOutKeyState |= Viewport->KeyState(FViewportNavigationCommands::Get().FovZoomOut->GetActiveChord(ChordIndex)->Key);
			bZoomInKeyState |= Viewport->KeyState(FViewportNavigationCommands::Get().FovZoomIn->GetActiveChord(ChordIndex)->Key);
		}

		// Forward/back
		if( ( bRemapWASDKeys && bForwardKeyState ) ||
			( bRemapArrowKeys && Viewport->KeyState( EKeys::Up ) ) ||
			( bUnmodifiedPress && bUseNumpadCameraControl && Viewport->KeyState(EKeys::NumPadEight) ) )
		{
			CameraUserImpulseData->MoveForwardBackwardImpulse += 1.0f;
		}
		if( (bRemapWASDKeys && bBackwardKeyState) ||
			( bRemapArrowKeys && Viewport->KeyState( EKeys::Down ) ) ||
			( bUnmodifiedPress && bUseNumpadCameraControl && Viewport->KeyState( EKeys::NumPadTwo ) ) )
		{
			CameraUserImpulseData->MoveForwardBackwardImpulse -= 1.0f;
		}

		// Right/left
		if (( bRemapWASDKeys && bRightKeyState) ||
			( bRemapArrowKeys && Viewport->KeyState( EKeys::Right ) ) ||
			( bUnmodifiedPress && bUseNumpadCameraControl && Viewport->KeyState( EKeys::NumPadSix ) ) )
		{
			CameraUserImpulseData->MoveRightLeftImpulse += 1.0f;
		}
		if( ( bRemapWASDKeys && bLeftKeyState) ||
			( bRemapArrowKeys && Viewport->KeyState( EKeys::Left ) ) ||
			( bUnmodifiedPress && bUseNumpadCameraControl && Viewport->KeyState( EKeys::NumPadFour ) ) )
		{
			CameraUserImpulseData->MoveRightLeftImpulse -= 1.0f;
		}

		// Up/down
		if( ( bRemapWASDKeys && bUpKeyState) ||
			( bUnmodifiedPress && Viewport->KeyState( EKeys::PageUp ) ) ||
			( bUnmodifiedPress && bUseNumpadCameraControl && ( Viewport->KeyState( EKeys::NumPadNine ) || Viewport->KeyState( EKeys::Add ) ) ) )
		{
			CameraUserImpulseData->MoveUpDownImpulse += 1.0f;
		}
		if( ( bRemapWASDKeys && bDownKeyState) ||
			( bUnmodifiedPress && Viewport->KeyState( EKeys::PageDown ) ) ||
			( bUnmodifiedPress && bUseNumpadCameraControl && ( Viewport->KeyState( EKeys::NumPadSeven ) || Viewport->KeyState( EKeys::Subtract ) ) ) )
		{
			CameraUserImpulseData->MoveUpDownImpulse -= 1.0f;
		}

		// Zoom FOV out/in
		if( ( bRemapWASDKeys && bZoomOutKeyState) ||
			( bUnmodifiedPress && bUseNumpadCameraControl && Viewport->KeyState( EKeys::NumPadOne ) ) )
		{
			CameraUserImpulseData->ZoomOutInImpulse += 1.0f;
		}
		if( ( bRemapWASDKeys && bZoomInKeyState) ||
			( bUnmodifiedPress && bUseNumpadCameraControl && Viewport->KeyState( EKeys::NumPadThree ) ) )
		{
			CameraUserImpulseData->ZoomOutInImpulse -= 1.0f;
		}

		// Record Stats
		if ( CameraUserImpulseData->MoveForwardBackwardImpulse != 0 || CameraUserImpulseData->MoveRightLeftImpulse != 0 )
		{
			FEditorViewportStats::Using(FEditorViewportStats::CAT_PERSPECTIVE_KEYBOARD_WASD);
		}
		else if ( CameraUserImpulseData->MoveUpDownImpulse != 0 )
		{
			FEditorViewportStats::Using(FEditorViewportStats::CAT_PERSPECTIVE_KEYBOARD_UP_DOWN);
		}
		else if ( CameraUserImpulseData->ZoomOutInImpulse != 0 )
		{
			FEditorViewportStats::Using(FEditorViewportStats::CAT_PERSPECTIVE_KEYBOARD_FOV_ZOOM);
		}

		if (!CameraController->IsRotating())
		{
			CameraController->GetConfig().bForceRotationalPhysics = false;
		}

		if( GetDefault<ULevelEditorViewportSettings>()->bLevelEditorJoystickControls )
		{
			//Now update for cached joystick info (relative movement first)
			UpdateCameraMovementFromJoystick(true, CameraController->GetConfig());

			//Now update for cached joystick info (absolute movement second)
			UpdateCameraMovementFromJoystick(false, CameraController->GetConfig());
		}

		FVector NewViewLocation = GetViewLocation();
		FRotator NewViewRotation = GetViewRotation();
		FVector NewViewEuler = GetViewRotation().Euler();
		float NewViewFOV = ViewFOV;

		// We'll combine the regular camera speed scale (controlled by viewport toolbar setting) with
		// the flight camera speed scale (controlled by mouse wheel) and the CameraSpeedScalar (set in the transform viewport toolbar).
		const float CameraSpeed = GetCameraSpeed();
		const float CameraBoost = IsShiftPressed() ? 2.0f : 1.0f;
		const float FinalCameraSpeedScale = FlightCameraSpeedScale * CameraSpeed * GetCameraSpeedScalar() * CameraBoost;

		// Only allow FOV recoil if flight camera mode is currently inactive.
		const bool bAllowRecoilIfNoImpulse = !bUsingFlightInput;

		// Update the camera's position, rotation and FOV
		float EditorMovementDeltaUpperBound = 1.0f;	// Never "teleport" the camera further than a reasonable amount after a large quantum

#if UE_BUILD_DEBUG
		// Editor movement is very difficult in debug without this, due to hitching
		// It is better to freeze movement during a hitch than to fly off past where you wanted to go
		// (considering there will be further hitching trying to get back to where you were)
		EditorMovementDeltaUpperBound = .15f;
#endif
		// Check whether the camera is being moved by the mouse or keyboard
		bool bHasMovement = bIsTracking;

		if ((*CameraUserImpulseData).RotateYawVelocityModifier != 0.0f ||
			(*CameraUserImpulseData).RotatePitchVelocityModifier != 0.0f ||
			(*CameraUserImpulseData).RotateRollVelocityModifier != 0.0f ||
			(*CameraUserImpulseData).MoveForwardBackwardImpulse != 0.0f ||
			(*CameraUserImpulseData).MoveRightLeftImpulse != 0.0f ||
			(*CameraUserImpulseData).MoveUpDownImpulse != 0.0f ||
			(*CameraUserImpulseData).ZoomOutInImpulse != 0.0f ||
			(*CameraUserImpulseData).RotateYawImpulse != 0.0f ||
			(*CameraUserImpulseData).RotatePitchImpulse != 0.0f ||
			(*CameraUserImpulseData).RotateRollImpulse != 0.0f
			)
		{
			bHasMovement = true;
		}

		BeginCameraMovement(bHasMovement);

		CameraController->UpdateSimulation(
			*CameraUserImpulseData,
			FMath::Min(DeltaTime, EditorMovementDeltaUpperBound),
			bAllowRecoilIfNoImpulse,
			FinalCameraSpeedScale,
			NewViewLocation,
			NewViewEuler,
			NewViewFOV );

		// We'll zero out rotation velocity modifier after updating the simulation since these actions
		// are always momentary -- that is, when the user mouse looks some number of pixels,
		// we increment the impulse value right there
		{
			CameraUserImpulseData->RotateYawVelocityModifier = 0.0f;
			CameraUserImpulseData->RotatePitchVelocityModifier = 0.0f;
			CameraUserImpulseData->RotateRollVelocityModifier = 0.0f;
		}


		// Check for rotation difference within a small tolerance, ignoring winding
		if( !GetViewRotation().GetDenormalized().Equals( FRotator::MakeFromEuler( NewViewEuler ).GetDenormalized(), SMALL_NUMBER ) )
		{
			NewViewRotation = FRotator::MakeFromEuler( NewViewEuler );
		}

		// See if translation/rotation have changed
		const bool bTransformDifferent = !NewViewLocation.Equals(GetViewLocation(), SMALL_NUMBER) || NewViewRotation != GetViewRotation();
		// See if FOV has changed
		const bool bFOVDifferent = !FMath::IsNearlyEqual( NewViewFOV, ViewFOV, float(SMALL_NUMBER) );

		// If something has changed, tell the actor
		if(bTransformDifferent || bFOVDifferent)
		{
			// Something has changed!
			const bool bInvalidateChildViews=true;

			// When flying the camera around the hit proxies dont need to be invalidated since we are flying around and not clicking on anything
			const bool bInvalidateHitProxies=!IsFlightCameraActive();
			Invalidate(bInvalidateChildViews,bInvalidateHitProxies);

			// Update the FOV
			ViewFOV = NewViewFOV;

			// Actually move/rotate the camera
			if(bTransformDifferent)
			{
				MoveViewportPerspectiveCamera(
					NewViewLocation - GetViewLocation(),
					NewViewRotation - GetViewRotation() );
			}

			// Invalidate the viewport widget
			if (EditorViewportWidget.IsValid())
			{
				EditorViewportWidget.Pin()->Invalidate();
			}
		}
	}
}

/**
 * Forcibly disables lighting show flags if there are no lights in the scene, or restores lighting show
 * flags if lights are added to the scene.
 */
void FEditorViewportClient::UpdateLightingShowFlags( FEngineShowFlags& InOutShowFlags )
{
	bool bViewportNeedsRefresh = false;

	if( bForcingUnlitForNewMap && !bInGameViewMode && IsPerspective() )
	{
		// We'll only use default lighting for viewports that are viewing the main world
		if (GWorld != NULL && GetScene() != NULL && GetScene()->GetWorld() != NULL && GetScene()->GetWorld() == GWorld )
		{
			// Check to see if there are any lights in the scene
			bool bAnyLights = GetScene()->HasAnyLights();
			if (bAnyLights)
			{
				// Is unlit mode currently enabled?  We'll make sure that all of the regular unlit view
				// mode show flags are set (not just EngineShowFlags.Lighting), so we don't disrupt other view modes
				if (!InOutShowFlags.Lighting)
				{
					// We have lights in the scene now so go ahead and turn lighting back on
					// designer can see what they're interacting with!
					InOutShowFlags.SetLighting(true);
				}

				// No longer forcing lighting to be off
				bForcingUnlitForNewMap = false;
			}
			else
			{
				// Is lighting currently enabled?
				if (InOutShowFlags.Lighting)
				{
					// No lights in the scene, so make sure that lighting is turned off so the level
					// designer can see what they're interacting with!
					InOutShowFlags.SetLighting(false);
				}
			}
		}
	}
}

bool FEditorViewportClient::CalculateEditorConstrainedViewRect(FSlateRect& OutSafeFrameRect, FViewport* InViewport, float DPIScale)
{
	const int32 SizeX = InViewport->GetSizeXY().X / DPIScale;
	const int32 SizeY = InViewport->GetSizeXY().Y / DPIScale;

	OutSafeFrameRect = FSlateRect(0, 0, SizeX, SizeY);
	float FixedAspectRatio;
	bool bSafeFrameActive = GetActiveSafeFrame(FixedAspectRatio);

	if (bSafeFrameActive)
	{
		// Get the size of the viewport
		float ActualAspectRatio = (float)SizeX / (float)SizeY;

		float SafeWidth = SizeX;
		float SafeHeight = SizeY;

		if (FixedAspectRatio < ActualAspectRatio)
		{
			// vertical bars required on left and right
			SafeWidth = FixedAspectRatio * SizeY;
			float CorrectedHalfWidth = SafeWidth * 0.5f;
			float CentreX = SizeX * 0.5f;
			float X1 = CentreX - CorrectedHalfWidth;
			float X2 = CentreX + CorrectedHalfWidth;
			OutSafeFrameRect = FSlateRect(X1, 0, X2, SizeY);
		}
		else
		{
			// horizontal bars required on top and bottom
			SafeHeight = SizeX / FixedAspectRatio;
			float CorrectedHalfHeight = SafeHeight * 0.5f;
			float CentreY = SizeY * 0.5f;
			float Y1 = CentreY - CorrectedHalfHeight;
			float Y2 = CentreY + CorrectedHalfHeight;
			OutSafeFrameRect = FSlateRect(0, Y1, SizeX, Y2);
		}
	}

	return bSafeFrameActive;
}

void FEditorViewportClient::DrawSafeFrames(FViewport& InViewport, FSceneView& View, FCanvas& Canvas)
{
	if (EngineShowFlags.CameraAspectRatioBars || EngineShowFlags.CameraSafeFrames)
	{
		FSlateRect SafeRect;
		if (CalculateEditorConstrainedViewRect(SafeRect, &InViewport, Canvas.GetDPIScale()))
		{
			if (EngineShowFlags.CameraSafeFrames)
			{
				FSlateRect InnerRect = SafeRect.InsetBy(FMargin(0.5f * SafePadding * SafeRect.GetSize().Size()));
				FCanvasBoxItem BoxItem(FVector2D(InnerRect.Left, InnerRect.Top), InnerRect.GetSize());
				BoxItem.SetColor(FLinearColor(0.0f, 0.0f, 0.0f, 0.5f));
				Canvas.DrawItem(BoxItem);
			}

			if (EngineShowFlags.CameraAspectRatioBars)
			{
				const int32 SizeX = InViewport.GetSizeXY().X;
				const int32 SizeY = InViewport.GetSizeXY().Y;
				FCanvasLineItem LineItem;
				LineItem.SetColor(FLinearColor(0.0f, 0.0f, 0.0f, 0.75f));

				if (SafeRect.GetSize().X < SizeX)
				{
					DrawSafeFrameQuad(Canvas, FVector2D(0, SafeRect.Top), FVector2D(SafeRect.Left, SafeRect.Bottom));
					DrawSafeFrameQuad(Canvas, FVector2D(SafeRect.Right, SafeRect.Top), FVector2D(SizeX, SafeRect.Bottom));
					LineItem.Draw(&Canvas, FVector2D(SafeRect.Left, 0), FVector2D(SafeRect.Left, SizeY));
					LineItem.Draw(&Canvas, FVector2D(SafeRect.Right, 0), FVector2D(SafeRect.Right, SizeY));
				}

				if (SafeRect.GetSize().Y < SizeY)
				{
					DrawSafeFrameQuad(Canvas, FVector2D(SafeRect.Left, 0), FVector2D(SafeRect.Right, SafeRect.Top));
					DrawSafeFrameQuad(Canvas, FVector2D(SafeRect.Left, SafeRect.Bottom), FVector2D(SafeRect.Right, SizeY));
					LineItem.Draw(&Canvas, FVector2D(0, SafeRect.Top), FVector2D(SizeX, SafeRect.Top));
					LineItem.Draw(&Canvas, FVector2D(0, SafeRect.Bottom), FVector2D(SizeX, SafeRect.Bottom));
				}
			}
		}
	}
}

void FEditorViewportClient::DrawSafeFrameQuad( FCanvas &Canvas, FVector2D V1, FVector2D V2 )
{
	static const FLinearColor SafeFrameColor(0.0f, 0.0f, 0.0f, 1.0f);
	FCanvasUVTri UVTriItem;
	UVTriItem.V0_Pos = FVector2D(V1.X, V1.Y);
	UVTriItem.V1_Pos = FVector2D(V2.X, V1.Y);
	UVTriItem.V2_Pos = FVector2D(V1.X, V2.Y);
	FCanvasTriangleItem TriItem( UVTriItem, GWhiteTexture );
	UVTriItem.V0_Pos = FVector2D(V2.X, V1.Y);
	UVTriItem.V1_Pos = FVector2D(V2.X, V2.Y);
	UVTriItem.V2_Pos = FVector2D(V1.X, V2.Y);
	TriItem.TriangleList.Add( UVTriItem );
	TriItem.SetColor( SafeFrameColor );
	TriItem.Draw( &Canvas );
}

int32 FEditorViewportClient::SetStatEnabled(const TCHAR* InName, const bool bEnable, const bool bAll)
{
	if (bEnable)
	{
		check(!bAll);	// Not possible to enable all
		EnabledStats.AddUnique(InName);
	}
	else
	{
		if (bAll)
		{
			EnabledStats.Empty();
		}
		else
		{
			EnabledStats.Remove(InName);
		}
	}
	return EnabledStats.Num();
}


void FEditorViewportClient::HandleViewportStatCheckEnabled(const TCHAR* InName, bool& bOutCurrentEnabled, bool& bOutOthersEnabled)
{
	// Check to see which viewports have this enabled (current, non-current)
	const bool bEnabled = IsStatEnabled(InName);
	if (GStatProcessingViewportClient == this)
	{
		// Only if realtime and stats are also enabled should we show the stat as visible
		bOutCurrentEnabled = IsRealtime() && ShouldShowStats() && bEnabled;
	}
	else
	{
		bOutOthersEnabled |= bEnabled;
	}
}

void FEditorViewportClient::HandleViewportStatEnabled(const TCHAR* InName)
{
	// Just enable this on the active viewport
	if (GStatProcessingViewportClient == this)
	{
		SetShowStats(true);
		AddRealtimeOverride(true, LOCTEXT("RealtimeOverrideMessage_Stats", "Stats Display"));
		SetStatEnabled(InName, true);
	}
}

void FEditorViewportClient::HandleViewportStatDisabled(const TCHAR* InName)
{
	// Just disable this on the active viewport
	if (GStatProcessingViewportClient == this)
	{
		if (SetStatEnabled(InName, false) == 0)
		{
			SetShowStats(false);
			RemoveRealtimeOverride(LOCTEXT("RealtimeOverrideMessage_Stats", "Stats Display"));
		}
	}
}

void FEditorViewportClient::HandleViewportStatDisableAll(const bool bInAnyViewport)
{
	// Disable all on either all or the current viewport (depending on the flag)
	if (bInAnyViewport || GStatProcessingViewportClient == this)
	{
		SetShowStats(false);
		SetStatEnabled(NULL, false, true);
		RemoveRealtimeOverride(LOCTEXT("RealtimeOverrideMessage_Stats", "Stats Display"), /*bCheckMissingOverride*/false);
	}
}

void FEditorViewportClient::HandleWindowDPIScaleChanged(TSharedRef<SWindow> InWindow)
{
	RequestUpdateDPIScale();
	Invalidate();
}

void FEditorViewportClient::UpdateMouseDelta()
{
	// Do nothing if a drag tool is being used.
	if (MouseDeltaTracker->UsingDragTool() || ModeTools->DisallowMouseDeltaTracking())
	{
		return;
	}

	// Stop tracking and do nothing else if we're tracking and the widget mode has changed mid-track.
	// It can confuse the widget code that handles the mouse movements.
	if (bIsTracking && MouseDeltaTracker->GetTrackingWidgetMode() != GetWidgetMode())
	{
		StopTracking();
		return;
	}

	FVector DragDelta = MouseDeltaTracker->GetDelta();

	GEditor->MouseMovement += DragDelta.GetAbs();

	if( Viewport )
	{
		if( !DragDelta.IsNearlyZero() )
		{
			const bool LeftMouseButtonDown = Viewport->KeyState(EKeys::LeftMouseButton);
			const bool MiddleMouseButtonDown = Viewport->KeyState(EKeys::MiddleMouseButton);
			const bool RightMouseButtonDown = Viewport->KeyState(EKeys::RightMouseButton);
			const bool bIsUsingTrackpad = FSlateApplication::Get().IsUsingTrackpad();
			const bool bIsNonOrbitMiddleMouse = MiddleMouseButtonDown && !IsAltPressed();

			// If a tool is overriding current widget mode behavior, it may need to
			// temporarily set a different widget mode while converting mouse movement.
			ModeTools->PreConvertMouseMovement(this);

			// Convert the movement delta into drag/rotation deltas
			FVector Drag;
			FRotator Rot;
			FVector Scale;
			EAxisList::Type CurrentAxis = Widget->GetCurrentAxis();
			if ( IsOrtho() && ( LeftMouseButtonDown || bIsUsingTrackpad ) && RightMouseButtonDown )
			{
				bWidgetAxisControlledByDrag = false;
				Widget->SetCurrentAxis( EAxisList::None );
				MouseDeltaTracker->ConvertMovementDeltaToDragRot(DragStartView, this, DragDelta, Drag, Rot, Scale);
				Widget->SetCurrentAxis( CurrentAxis );
				CurrentAxis = EAxisList::None;
			}
			else
			{
				if (DragStartView == nullptr)
				{
					// Compute a view.
					DragStartViewFamily = new FSceneViewFamilyContext(FSceneViewFamily::ConstructionValues(
						Viewport,
						GetScene(),
						EngineShowFlags)
						.SetRealtimeUpdate(IsRealtime()));
					DragStartView = CalcSceneView(DragStartViewFamily);
				}
				//if Absolute Translation, and not just moving the camera around
				if (IsUsingAbsoluteTranslation(false))
				{ 
					MouseDeltaTracker->AbsoluteTranslationConvertMouseToDragRot(DragStartView, this, Drag, Rot, Scale);
				}
				else
				{
					MouseDeltaTracker->ConvertMovementDeltaToDragRot(DragStartView, this, DragDelta, Drag, Rot, Scale);
				}
			}

			ModeTools->PostConvertMouseMovement(this);

			const bool bInputHandledByGizmos = InputWidgetDelta( Viewport, CurrentAxis, Drag, Rot, Scale );

			if( !Rot.IsZero() )
			{
				Widget->UpdateDeltaRotation();
			}

			if( !bInputHandledByGizmos )
			{
				if ( ShouldOrbitCamera() )
				{
					bool bHasMovement = !DragDelta.IsNearlyZero();

					BeginCameraMovement(bHasMovement);

					FVector TempDrag;
					FRotator TempRot;
					InputAxisForOrbit( Viewport, DragDelta, TempDrag, TempRot );
				}
				else
				{
					// Disable orbit camera
					const bool bEnable=false;
					ToggleOrbitCamera(bEnable);

					if ( ShouldPanOrDollyCamera() )
					{
						bool bHasMovement = !Drag.IsNearlyZero() || !Rot.IsNearlyZero();

						BeginCameraMovement(bHasMovement);

						if( !IsOrtho())
						{
							const float CameraSpeed = GetCameraSpeed();
							Drag *= CameraSpeed;
						}
						MoveViewportCamera( Drag, Rot );

						if ( IsPerspective() && LeftMouseButtonDown && !MiddleMouseButtonDown && !RightMouseButtonDown )
						{
							FEditorViewportStats::Using(FEditorViewportStats::CAT_PERSPECTIVE_MOUSE_DOLLY);
						}
						else
						{
							if ( !Drag.IsZero() )
							{
								FEditorViewportStats::Using(IsPerspective() ? FEditorViewportStats::CAT_PERSPECTIVE_MOUSE_PAN : FEditorViewportStats::CAT_ORTHOGRAPHIC_MOUSE_PAN);
							}
						}
					}
				}
			}

			// Clean up
			MouseDeltaTracker->ReduceBy( DragDelta );

			Invalidate( false, false );
		}
	}
}


static bool IsOrbitRotationMode( FViewport* Viewport )
{
	bool	LeftMouseButton = Viewport->KeyState(EKeys::LeftMouseButton),
		MiddleMouseButton = Viewport->KeyState(EKeys::MiddleMouseButton),
		RightMouseButton = Viewport->KeyState(EKeys::RightMouseButton);
	return LeftMouseButton && !MiddleMouseButton && !RightMouseButton ;
}

static bool IsOrbitPanMode( FViewport* Viewport )
{
	bool	LeftMouseButton = Viewport->KeyState(EKeys::LeftMouseButton),
		MiddleMouseButton = Viewport->KeyState(EKeys::MiddleMouseButton),
		RightMouseButton = Viewport->KeyState(EKeys::RightMouseButton);

	bool bAltPressed = Viewport->KeyState(EKeys::LeftAlt) || Viewport->KeyState(EKeys::RightAlt);

	return  (MiddleMouseButton && !LeftMouseButton && !RightMouseButton) || (!bAltPressed && MiddleMouseButton );
}

static bool IsOrbitZoomMode( FViewport* Viewport )
{
	bool	LeftMouseButton = Viewport->KeyState(EKeys::LeftMouseButton),
		MiddleMouseButton = Viewport->KeyState(EKeys::MiddleMouseButton),
		RightMouseButton = Viewport->KeyState(EKeys::RightMouseButton);

	 return RightMouseButton || (LeftMouseButton && MiddleMouseButton);
}

bool FEditorViewportClient::GetPivotForOrbit(FVector& Pivot) const
{
	return ModeTools->GetPivotForOrbit(Pivot);
}

void FEditorViewportClient::InputAxisForOrbit(FViewport* InViewport, const FVector& DragDelta, FVector& Drag, FRotator& Rot)
{
	FVector OrbitPoint;
	bool bHasCustomOrbitPivot = GetPivotForOrbit(OrbitPoint);
	if ( GetDefault<ULevelEditorViewportSettings>()->bOrbitCameraAroundSelection && IsOrbitRotationMode( InViewport ) && bHasCustomOrbitPivot )
	{
		// Override the default orbit behavior to allow orbiting around a given pivot
		// This uses different computations from the default orbit behavior so it must not ToggleOrbitCamera
		const bool bEnable = false;
		ToggleOrbitCamera(bEnable);

		ConvertMovementToOrbitDragRot(DragDelta, Drag, Rot);

		const FRotator ViewRotation = GetViewRotation();

		// Compute the look-at and view location centered on the orbit point
		const FVector LookAtOffset = GetLookAtLocation() - OrbitPoint;
		const FVector ViewLocationOffset = GetViewLocation() - OrbitPoint;

		// When the roll is at 180 degrees, it means the view is upside down, so invert the yaw rotation
		if (ViewRotation.Roll == 180.f)
		{
			Rot.Yaw = -Rot.Yaw;
		}

		// Compute the delta rotation to apply as a transform
		FRotator DeltaRotation(Rot.Pitch, Rot.Yaw, Rot.Roll);
		FRotator ViewRotationNoPitch = ViewRotation;
		ViewRotationNoPitch.Pitch = 0;

		FTransform ViewRotationTransform = FTransform(ViewRotationNoPitch);
		FTransform DeltaRotationTransform = ViewRotationTransform.Inverse() * FTransform(DeltaRotation) * ViewRotationTransform;

		// Apply the delta rotation to the view rotation
		FRotator RotatedView = (FTransform(ViewRotation) * DeltaRotationTransform).Rotator();

		// Correct the rotation to remove drift in the roll
		if (FMath::IsNearlyEqual(FMath::Abs(RotatedView.Roll), 180.f, 1.f))
		{
			RotatedView.Roll = 180.f;
		}
		else if (FMath::IsNearlyZero(RotatedView.Roll, 1.f))
		{
			RotatedView.Roll = 0.f;
		}
		else
		{
			// FTransform::Rotator() returns an invalid RotatedView with roll in it when the initial pitch is at +/-90 degrees due to a singularity
			// FVector::ToOrientatioRotator uses an alternate computation that doesn't suffer from the singularity. However, the roll it returns
			// is always 0 so it's not possible to tell if it's upside down and its yaw is flipped 180 degrees
			FVector ViewVector = ViewRotation.Vector();
			FVector RotatedViewVector = DeltaRotationTransform.TransformVector(ViewVector);
			FRotator RotatedViewRotator = RotatedViewVector.ToOrientationRotator();

			RotatedView = RotatedViewRotator + FRotator(0.f, -180.f, ViewRotation.Roll);
		}

		SetViewRotation(RotatedView);

		// Set the new rotated look-at
		FVector RotatedLookAtOffset = DeltaRotationTransform.TransformVector(LookAtOffset);
		FVector RotatedLookAt = OrbitPoint + RotatedLookAtOffset;
		SetLookAtLocation(RotatedLookAt);

		// Set the new rotated view location
		FVector RotatedViewOffset = DeltaRotationTransform.TransformVector(ViewLocationOffset);
		FVector RotatedViewLocation = OrbitPoint + RotatedViewOffset;
		SetViewLocation(RotatedViewLocation);

		FEditorViewportStats::Using(IsPerspective() ? FEditorViewportStats::CAT_PERSPECTIVE_MOUSE_ORBIT_ROTATION : FEditorViewportStats::CAT_ORTHOGRAPHIC_MOUSE_ORBIT_ROTATION);

		if (IsPerspective())
		{
			PerspectiveCameraMoved();
		}
	}
	else
	{
		// Ensure orbit is enabled
		const bool bEnable=true;
		ToggleOrbitCamera(bEnable);

		FRotator TempRot = GetViewRotation();

		SetViewRotation( FRotator(0,90,0) );
		ConvertMovementToOrbitDragRot(DragDelta, Drag, Rot);
		SetViewRotation( TempRot );

		Drag.X = DragDelta.X;

		FViewportCameraTransform& ViewTransform = GetViewTransform();
		const float CameraSpeedDistanceScale = ShouldScaleCameraSpeedByDistance() ? FMath::Min(FVector::Dist( GetViewLocation(), GetLookAtLocation() ) / 1000.f, 1000.f) : 1.0f;

		if ( IsOrbitRotationMode( InViewport ) )
		{
			SetViewRotation( GetViewRotation() + FRotator( Rot.Pitch, -Rot.Yaw, Rot.Roll ) );
			FEditorViewportStats::Using(IsPerspective() ? FEditorViewportStats::CAT_PERSPECTIVE_MOUSE_ORBIT_ROTATION : FEditorViewportStats::CAT_ORTHOGRAPHIC_MOUSE_ORBIT_ROTATION);

			/*
			 * Recalculates the view location according to the new SetViewRotation() did earlier.
			 */
			SetViewLocation(ViewTransform.ComputeOrbitMatrix().Inverse().GetOrigin());
		}
		else if ( IsOrbitPanMode( InViewport ) )
		{
			const bool bInvert = GetDefault<ULevelEditorViewportSettings>()->bInvertMiddleMousePan;

			const float CameraSpeed = GetCameraSpeed();
			Drag *= CameraSpeed * CameraSpeedDistanceScale;

			FVector DeltaLocation = bInvert ? FVector(Drag.X, 0, -Drag.Z ) : FVector(-Drag.X, 0, Drag.Z);

			FVector LookAt = ViewTransform.GetLookAt();

			FMatrix RotMat =
				FTranslationMatrix( -LookAt ) *
				FRotationMatrix( FRotator(0,GetViewRotation().Yaw,0) ) *
				FRotationMatrix( FRotator(0, 0, GetViewRotation().Pitch));

			FVector TransformedDelta = RotMat.InverseFast().TransformVector(DeltaLocation);

			SetLookAtLocation( GetLookAtLocation() + TransformedDelta );
			SetViewLocation(ViewTransform.ComputeOrbitMatrix().Inverse().GetOrigin());

			FEditorViewportStats::Using(IsPerspective() ? FEditorViewportStats::CAT_PERSPECTIVE_MOUSE_ORBIT_PAN : FEditorViewportStats::CAT_ORTHOGRAPHIC_MOUSE_ORBIT_PAN);
		}
		else if ( IsOrbitZoomMode( InViewport ) )
		{
		const bool bInvertY = GetDefault<ULevelEditorViewportSettings>()->bInvertRightMouseDollyYAxis;

			FMatrix OrbitMatrix = ViewTransform.ComputeOrbitMatrix().InverseFast();

			const float CameraSpeed = GetCameraSpeed();
			Drag *= CameraSpeed * CameraSpeedDistanceScale;

			FVector DeltaLocation = bInvertY ? FVector(0, Drag.X + Drag.Y, 0) : FVector(0, Drag.X+ -Drag.Y, 0);

			FVector LookAt = ViewTransform.GetLookAt();

			// Orient the delta down the view direction towards the look at
			FMatrix RotMat =
				FTranslationMatrix( -LookAt ) *
				FRotationMatrix( FRotator(0,GetViewRotation().Yaw,0) ) *
				FRotationMatrix( FRotator(0, 0, GetViewRotation().Pitch));

			FVector TransformedDelta = RotMat.InverseFast().TransformVector(DeltaLocation);

			SetViewLocation( OrbitMatrix.GetOrigin() + TransformedDelta );

			FEditorViewportStats::Using(IsPerspective() ? FEditorViewportStats::CAT_PERSPECTIVE_MOUSE_ORBIT_ZOOM : FEditorViewportStats::CAT_ORTHOGRAPHIC_MOUSE_ORBIT_ZOOM);
		}

		if ( IsPerspective() )
		{
			PerspectiveCameraMoved();
		}
	}
}

/**
 * forces a cursor update and marks the window as a move has occurred
 */
void FEditorViewportClient::MarkMouseMovedSinceClick()
{
	if (!bHasMouseMovedSinceClick )
	{
		bHasMouseMovedSinceClick = true;
		//if we care about the cursor
		if (Viewport->IsCursorVisible() && Viewport->HasMouseCapture())
		{
			//force a refresh
			Viewport->UpdateMouseCursor(true);
		}
	}
}

/** Determines whether this viewport is currently allowed to use Absolute Movement */
bool FEditorViewportClient::IsUsingAbsoluteTranslation(bool bAlsoCheckAbsoluteRotation) const
{
	bool bIsHotKeyAxisLocked = Viewport->KeyState(EKeys::LeftControl) || Viewport->KeyState(EKeys::RightControl);
	bool bCameraLockedToWidget = !(Widget && Widget->GetCurrentAxis() & EAxisList::Screen) && (Viewport->KeyState(EKeys::LeftShift) || Viewport->KeyState(EKeys::RightShift));
	// Screen-space movement must always use absolute translation
	bool bScreenSpaceTransformation = Widget && (Widget->GetCurrentAxis() == EAxisList::Screen) && GetWidgetMode() != UE::Widget::WM_Rotate;
	bool bAbsoluteMovementEnabled = GetDefault<ULevelEditorViewportSettings>()->bUseAbsoluteTranslation || bScreenSpaceTransformation;
	bool bCurrentWidgetSupportsAbsoluteMovement = FWidget::AllowsAbsoluteTranslationMovement( GetWidgetMode()) || bScreenSpaceTransformation;
	EAxisList::Type AxisType = Widget ? Widget->GetCurrentAxis() : EAxisList::None;

	bool bCurrentWidgetSupportsAbsoluteRotation = bAlsoCheckAbsoluteRotation ? FWidget::AllowsAbsoluteRotationMovement(GetWidgetMode(), AxisType) : false;
	bool bWidgetActivelyTrackingAbsoluteMovement = Widget && (Widget->GetCurrentAxis() != EAxisList::None);

	const bool LeftMouseButtonDown = Viewport->KeyState(EKeys::LeftMouseButton);
	const bool MiddleMouseButtonDown = Viewport->KeyState(EKeys::MiddleMouseButton);
	const bool RightMouseButtonDown = Viewport->KeyState(EKeys::RightMouseButton);

	const bool bAnyMouseButtonsDown = (LeftMouseButtonDown || MiddleMouseButtonDown || RightMouseButtonDown);

	return (!bCameraLockedToWidget && !bIsHotKeyAxisLocked && bAbsoluteMovementEnabled && (bCurrentWidgetSupportsAbsoluteMovement || bCurrentWidgetSupportsAbsoluteRotation) && bWidgetActivelyTrackingAbsoluteMovement && !IsOrtho() && bAnyMouseButtonsDown);
}

bool FEditorViewportClient::IsFlightCameraActive() const
{
	bool bIsFlightMovementKey = false;
	for (uint32 i = 0; i < static_cast<uint8>(EMultipleKeyBindingIndex::NumChords); ++i)
	{
		auto ChordIndex = static_cast<EMultipleKeyBindingIndex>(i);
		bIsFlightMovementKey |= (Viewport->KeyState(FViewportNavigationCommands::Get().Forward->GetActiveChord(ChordIndex)->Key)
			|| Viewport->KeyState(FViewportNavigationCommands::Get().Backward->GetActiveChord(ChordIndex)->Key)
			|| Viewport->KeyState(FViewportNavigationCommands::Get().Left->GetActiveChord(ChordIndex)->Key)
			|| Viewport->KeyState(FViewportNavigationCommands::Get().Right->GetActiveChord(ChordIndex)->Key)
			|| Viewport->KeyState(FViewportNavigationCommands::Get().Up->GetActiveChord(ChordIndex)->Key)
			|| Viewport->KeyState(FViewportNavigationCommands::Get().Down->GetActiveChord(ChordIndex)->Key)
			|| Viewport->KeyState(FViewportNavigationCommands::Get().FovZoomIn->GetActiveChord(ChordIndex)->Key)
			|| Viewport->KeyState(FViewportNavigationCommands::Get().FovZoomOut->GetActiveChord(ChordIndex)->Key));
	}
	const bool bIsUsingTrackpad = FSlateApplication::Get().IsUsingTrackpad();

	// Movement key pressed and automatic movement enabled
	bIsFlightMovementKey &= (GetDefault<ULevelEditorViewportSettings>()->FlightCameraControlType == WASD_Always) | bIsUsingTrackpad;

	// Not using automatic movement but the flight camera is active
	bIsFlightMovementKey |= IsFlightCameraInputModeActive() && (GetDefault<ULevelEditorViewportSettings>()->FlightCameraControlType == WASD_RMBOnly );

	return
		!(Viewport->KeyState( EKeys::LeftControl ) || Viewport->KeyState( EKeys::RightControl ) ) &&
		!(Viewport->KeyState( EKeys::LeftShift ) || Viewport->KeyState( EKeys::RightShift ) ) &&
		!(Viewport->KeyState( EKeys::LeftAlt ) || Viewport->KeyState( EKeys::RightAlt ) ) &&
		bIsFlightMovementKey;
}

void FEditorViewportClient::HandleToggleShowFlag(FEngineShowFlags::EShowFlag EngineShowFlagIndex)
{
	const bool bOldState = EngineShowFlags.GetSingleFlag(EngineShowFlagIndex);
	EngineShowFlags.SetSingleFlag(EngineShowFlagIndex, !bOldState);

	// If changing collision flag, need to do special handling for hidden objects.
	if (EngineShowFlagIndex == FEngineShowFlags::EShowFlag::SF_Collision)
	{
		UpdateHiddenCollisionDrawing();
	}

	// Invalidate clients which aren't real-time so we see the changes.
	Invalidate();
}

bool FEditorViewportClient::HandleIsShowFlagEnabled(FEngineShowFlags::EShowFlag EngineShowFlagIndex) const
{
	return EngineShowFlags.GetSingleFlag(EngineShowFlagIndex);
}

void FEditorViewportClient::ChangeBufferVisualizationMode( FName InName )
{
	SetViewMode(VMI_VisualizeBuffer);
	CurrentBufferVisualizationMode = InName;
}

bool FEditorViewportClient::IsBufferVisualizationModeSelected( FName InName ) const
{
	return IsViewModeEnabled( VMI_VisualizeBuffer ) && CurrentBufferVisualizationMode == InName;
}

FText FEditorViewportClient::GetCurrentBufferVisualizationModeDisplayName() const
{
	checkf(IsViewModeEnabled(VMI_VisualizeBuffer), TEXT("In order to call GetCurrentBufferVisualizationMode(), first you must set ViewMode to VMI_VisualizeBuffer."));
	return (CurrentBufferVisualizationMode.IsNone()
		? FBufferVisualizationData::GetMaterialDefaultDisplayName() : GetBufferVisualizationData().GetMaterialDisplayName(CurrentBufferVisualizationMode));
}

void FEditorViewportClient::ChangeNaniteVisualizationMode(FName InName)
{
	SetViewMode(VMI_VisualizeNanite);
	CurrentNaniteVisualizationMode = InName;
}

bool FEditorViewportClient::IsNaniteVisualizationModeSelected(FName InName) const
{
	return IsViewModeEnabled(VMI_VisualizeNanite) && CurrentNaniteVisualizationMode == InName;
}

FText FEditorViewportClient::GetCurrentNaniteVisualizationModeDisplayName() const
{
	checkf(IsViewModeEnabled(VMI_VisualizeNanite), TEXT("In order to call GetCurrentNaniteVisualizationMode(), first you must set ViewMode to VMI_VisualizeNanite."));
	return GetNaniteVisualizationData().GetModeDisplayName(CurrentNaniteVisualizationMode);
}

void FEditorViewportClient::ChangeLumenVisualizationMode(FName InName)
{
	SetViewMode(VMI_VisualizeLumen);
	CurrentLumenVisualizationMode = InName;
}

bool FEditorViewportClient::IsLumenVisualizationModeSelected(FName InName) const
{
	return IsViewModeEnabled(VMI_VisualizeLumen) && CurrentLumenVisualizationMode == InName;
}

FText FEditorViewportClient::GetCurrentLumenVisualizationModeDisplayName() const
{
	checkf(IsViewModeEnabled(VMI_VisualizeLumen), TEXT("In order to call GetCurrentLumenVisualizationMode(), first you must set ViewMode to VMI_VisualizeLumen."));
	return GetLumenVisualizationData().GetModeDisplayName(CurrentLumenVisualizationMode);
}

void FEditorViewportClient::ChangeVirtualShadowMapVisualizationMode(FName InName)
{
	SetViewMode(VMI_VisualizeVirtualShadowMap);
	CurrentVirtualShadowMapVisualizationMode = InName;
}

bool FEditorViewportClient::IsVirtualShadowMapVisualizationModeSelected(FName InName) const
{
	return IsViewModeEnabled(VMI_VisualizeVirtualShadowMap) && CurrentVirtualShadowMapVisualizationMode == InName;
}

FText FEditorViewportClient::GetCurrentVirtualShadowMapVisualizationModeDisplayName() const
{
	checkf(IsViewModeEnabled(VMI_VisualizeVirtualShadowMap), TEXT("In order to call GetCurrentVirtualShadowMapVisualizationMode(), first you must set ViewMode to VMI_VisualizeVirtualShadowMap."));
	return GetVirtualShadowMapVisualizationData().GetModeDisplayName(CurrentVirtualShadowMapVisualizationMode);
}

bool FEditorViewportClient::IsVisualizeCalibrationMaterialEnabled() const
{
	// Get the list of requested buffers from the console
	const URendererSettings* Settings = GetDefault<URendererSettings>();
	check(Settings);

	return ((EngineShowFlags.VisualizeCalibrationCustom && Settings->VisualizeCalibrationCustomMaterialPath.IsValid()) ||
		(EngineShowFlags.VisualizeCalibrationColor  && Settings->VisualizeCalibrationColorMaterialPath.IsValid()) ||
		(EngineShowFlags.VisualizeCalibrationGrayscale && Settings->VisualizeCalibrationGrayscaleMaterialPath.IsValid()));
}

void FEditorViewportClient::ChangeRayTracingDebugVisualizationMode(FName InName)
{
	SetViewMode(VMI_RayTracingDebug);
	CurrentRayTracingDebugVisualizationMode = InName;
}

bool FEditorViewportClient::IsRayTracingDebugVisualizationModeSelected(FName InName) const
{
	return IsViewModeEnabled(VMI_RayTracingDebug) && CurrentRayTracingDebugVisualizationMode == InName;
}

bool FEditorViewportClient::SupportsPreviewResolutionFraction() const
{
	// Don't do preview screen percentage for some view mode.
	switch (GetViewMode())
	{
	case VMI_BrushWireframe:
	case VMI_Wireframe:
	case VMI_LightComplexity:
	case VMI_LightmapDensity:
	case VMI_LitLightmapDensity:
	case VMI_ReflectionOverride:
	case VMI_StationaryLightOverlap:
	case VMI_CollisionPawn:
	case VMI_CollisionVisibility:
	case VMI_LODColoration:
	case VMI_PrimitiveDistanceAccuracy:
	case VMI_MeshUVDensityAccuracy:
	case VMI_HLODColoration:
	case VMI_GroupLODColoration:
		return false;
	}

	// Don't do preview screen percentage in certain cases.
	if (EngineShowFlags.VisualizeBuffer || EngineShowFlags.VisualizeNanite || EngineShowFlags.VisualizeVirtualShadowMap || IsVisualizeCalibrationMaterialEnabled())
	{
		return false;
	}

	return true;
}


float FEditorViewportClient::GetDefaultPrimaryResolutionFractionTarget() const
{
	FStaticResolutionFractionHeuristic StaticHeuristic;
	StaticHeuristic.Settings.PullEditorRenderingSettings(bIsRealtime);

	if (SupportsLowDPIPreview() && IsLowDPIPreview()) // TODO: && ViewFamily.SupportsScreenPercentage())
	{
		StaticHeuristic.SecondaryViewFraction = GetDPIDerivedResolutionFraction();
	}

	StaticHeuristic.TotalDisplayedPixelCount = FMath::Max(Viewport->GetSizeXY().X * Viewport->GetSizeXY().Y, 1);
	StaticHeuristic.DPIScale = GetDPIScale();
	return StaticHeuristic.ResolveResolutionFraction();
}

int32 FEditorViewportClient::GetPreviewScreenPercentage() const
{
	float ResolutionFraction = 1.0f;
	if (PreviewResolutionFraction.IsSet())
	{
		ResolutionFraction = PreviewResolutionFraction.GetValue();
	}
	else
	{
		ResolutionFraction = GetDefaultPrimaryResolutionFractionTarget();
	}

	// We expose the resolution fraction derived from DPI, to not lie to the artist when screen percentage = 100%.
	return FMath::RoundToInt(FMath::Clamp(
		ResolutionFraction,
		ISceneViewFamilyScreenPercentage::kMinTSRResolutionFraction,
		ISceneViewFamilyScreenPercentage::kMaxTSRResolutionFraction) * 100.0f);
}

void FEditorViewportClient::SetPreviewScreenPercentage(int32 PreviewScreenPercentage)
{
	float AutoResolutionFraction = GetDefaultPrimaryResolutionFractionTarget();
	int32 AutoScreenPercentage = FMath::RoundToInt(FMath::Clamp(
		AutoResolutionFraction,
		ISceneViewFamilyScreenPercentage::kMinTSRResolutionFraction,
		ISceneViewFamilyScreenPercentage::kMaxTSRResolutionFraction) * 100.0f);

	float NewResolutionFraction = PreviewScreenPercentage / 100.0f;
	if (NewResolutionFraction >= ISceneViewFamilyScreenPercentage::kMinTSRResolutionFraction &&
		NewResolutionFraction <= ISceneViewFamilyScreenPercentage::kMaxTSRResolutionFraction &&
		PreviewScreenPercentage != AutoScreenPercentage)
	{
		PreviewResolutionFraction = NewResolutionFraction;
	}
	else
	{
		PreviewResolutionFraction.Reset();
	}
}

bool FEditorViewportClient::SupportsLowDPIPreview() const
{
	return GetDPIDerivedResolutionFraction() < 1.0f;
}

bool FEditorViewportClient::IsLowDPIPreview() const
{
	if (SceneDPIMode == ESceneDPIMode::EditorDefault)
	{
		return GetDefaultLowDPIPreviewValue();
	}
	return SceneDPIMode == ESceneDPIMode::EmulateLowDPI;
}

void FEditorViewportClient::SetLowDPIPreview(bool LowDPIPreview)
{
	if (LowDPIPreview == GetDefaultLowDPIPreviewValue())
	{
		SceneDPIMode = ESceneDPIMode::EditorDefault;
	}
	else
	{
		SceneDPIMode = LowDPIPreview ? ESceneDPIMode::EmulateLowDPI : ESceneDPIMode::HighDPI;
	}
}

bool FEditorViewportClient::ShouldScaleCameraSpeedByDistance() const
{
	return GetDefault<ULevelEditorViewportSettings>()->bUseDistanceScaledCameraSpeed;
}

bool FEditorViewportClient::InputKey(FViewport* InViewport, int32 ControllerId, FKey Key, EInputEvent Event, float/*AmountDepressed*/, bool/*Gamepad*/)
{
	if (bDisableInput)
	{
		return true;
	}

	// Let the current mode have a look at the input before reacting to it. 
	// Note that bIsTracking tells us whether the viewport client is capturing mouse behavior to fly around,
	// move objects, etc. In this case we don't want to pass the input the input router, because it is already
	// captured. One may reasonably say that we don't want to pass the input to the modes in this case either, 
	// but unfortunately the legacy behavior is that modes do get this input behavior, which we have to keep
	// for now. In the long term, only old FEdModes will get this input, while the new UEdModes won't, but
	// this is not yet split apart. Also in the long term, the viewport behaviors will be inside the
	// input router and we won't need this bIsTracking flag to begin with.
	if (ModeTools->InputKey(this, Viewport, Key, Event, /*bRouteToToolsContext*/ !bIsTracking))
	{
		return true;
	}

	FInputEventState InputState(InViewport, Key, Event);

	bool bHandled = false;

	if ((IsOrtho() || InputState.IsAltButtonPressed()) && (Key == EKeys::Left || Key == EKeys::Right || Key == EKeys::Up || Key == EKeys::Down))
	{
		NudgeSelectedObjects(InputState);

		bHandled = true;
	}
	else if (Key == EKeys::Escape && Event == IE_Pressed && bIsTracking)
	{
		// Pressing Escape cancels the current operation
		AbortTracking();
		bHandled = true;
	}

	// If in ortho and right mouse button and ctrl is pressed
	if (!InputState.IsAltButtonPressed()
		&& InputState.IsCtrlButtonPressed()
		&& !InputState.IsButtonPressed(EKeys::LeftMouseButton)
		&& !InputState.IsButtonPressed(EKeys::MiddleMouseButton)
		&& InputState.IsButtonPressed(EKeys::RightMouseButton)
		&& IsOrtho())
	{
		ModeTools->SetWidgetModeOverride(UE::Widget::WM_Rotate);
	}
	else
	{
		ModeTools->SetWidgetModeOverride(UE::Widget::WM_None);
	}

	const int32	HitX = InViewport->GetMouseX();
	const int32	HitY = InViewport->GetMouseY();

	FCachedJoystickState* JoystickState = GetJoystickState(ControllerId);
	if (JoystickState)
	{
		JoystickState->KeyEventValues.Add(Key, Event);
	}

	const bool bWasCursorVisible = InViewport->IsCursorVisible();
	const bool bWasSoftwareCursorVisible = InViewport->IsSoftwareCursorVisible();

	const bool AltDown = InputState.IsAltButtonPressed();
	const bool ShiftDown = InputState.IsShiftButtonPressed();
	const bool ControlDown = InputState.IsCtrlButtonPressed();

	RequiredCursorVisibiltyAndAppearance.bDontResetCursor = false;
	UpdateRequiredCursorVisibility();

	if( bWasCursorVisible != RequiredCursorVisibiltyAndAppearance.bHardwareCursorVisible || bWasSoftwareCursorVisible != RequiredCursorVisibiltyAndAppearance.bSoftwareCursorVisible )
	{
		bHandled = true;
	}


	// Compute a view.
	FSceneViewFamilyContext ViewFamily(FSceneViewFamily::ConstructionValues(
		InViewport,
		GetScene(),
		EngineShowFlags )
		.SetRealtimeUpdate( IsRealtime() ) );
	FSceneView* View = CalcSceneView( &ViewFamily );


	if (!InputState.IsAnyMouseButtonDown())
	{
		bHasMouseMovedSinceClick = false;
	}


	// Start tracking if any mouse button is down and it was a tracking event (MouseButton/Ctrl/Shift/Alt):
	if ( InputState.IsAnyMouseButtonDown()
		&& (Event == IE_Pressed || Event == IE_Released)
		&& (InputState.IsMouseButtonEvent() || InputState.IsCtrlButtonEvent() || InputState.IsAltButtonEvent() || InputState.IsShiftButtonEvent() ) )
	{
		StartTrackingDueToInput( InputState, *View );
		return true;
	}


	// If we are tracking and no mouse button is down and this input event released the mouse button stop tracking and process any clicks if necessary
	if ( bIsTracking && !InputState.IsAnyMouseButtonDown() && InputState.IsMouseButtonEvent() )
	{
		// Handle possible mouse click viewport
		ProcessClickInViewport( InputState, *View );

		// Stop tracking if no mouse button is down
		StopTracking();

		bHandled |= true;
	}


	if ( Event == IE_DoubleClick )
	{
		ProcessDoubleClickInViewport( InputState, *View );
		return true;
	}

	if( ( Key == EKeys::MouseScrollUp || Key == EKeys::MouseScrollDown || Key == EKeys::Add || Key == EKeys::Subtract ) && (Event == IE_Pressed || Event == IE_Repeat ) && IsOrtho() )
	{
		OnOrthoZoom( InputState );
		bHandled |= true;

		if ( Key == EKeys::MouseScrollUp || Key == EKeys::MouseScrollDown )
		{
			FEditorViewportStats::Using(FEditorViewportStats::CAT_ORTHOGRAPHIC_MOUSE_SCROLL);
		}
	}
	else if( ( Key == EKeys::MouseScrollUp || Key == EKeys::MouseScrollDown ) && Event == IE_Pressed && IsPerspective() )
	{
		// If flight camera input is active, then the mouse wheel will control the speed of camera
		// movement
		if( IsFlightCameraInputModeActive() )
		{
			OnChangeCameraSpeed( InputState );
		}
		else
		{
			OnDollyPerspectiveCamera( InputState );

			FEditorViewportStats::Using(FEditorViewportStats::CAT_PERSPECTIVE_MOUSE_SCROLL);
		}

		bHandled |= true;
	}
	else if( IsFlightCameraActive() && Event != IE_Repeat )
	{
		// Flight camera control is active, so simply absorb the key.  The camera will update based
		// on currently pressed keys (Viewport->KeyState) in the Tick function.

		//mark "externally moved" so context menu doesn't come up
		MouseDeltaTracker->SetExternalMovement();
		bHandled |= true;
	}

	//apply the visibility and set the cursor positions
	ApplyRequiredCursorVisibility( true );
	return bHandled;
}


void FEditorViewportClient::StopTracking()
{
	if( bIsTracking )
	{
		DragStartView = nullptr;
		if (DragStartViewFamily != nullptr)
		{
			delete DragStartViewFamily;
			DragStartViewFamily = nullptr;
		}
		MouseDeltaTracker->EndTracking( this );

		Widget->SetCurrentAxis( EAxisList::None );

		// Force an immediate redraw of the viewport and hit proxy.
		// The results are required straight away, so it is not sufficient to defer the redraw until the next tick.
		constexpr bool bForceChildViewportRedraw = true;
		constexpr bool bInvalidateHitProxies = true;
		Invalidate(bForceChildViewportRedraw, bInvalidateHitProxies);

		SetRequiredCursorOverride( false );

		bWidgetAxisControlledByDrag = false;

 		// Update the hovered hit proxy here.  If the user didnt move the mouse
 		// they still need to be able to pick up the gizmo without moving the mouse again
 		HHitProxy* HitProxy = Viewport->GetHitProxy(CachedMouseX,CachedMouseY);
  		CheckHoveredHitProxy(HitProxy);

		bIsTracking = false;
	}

	bHasMouseMovedSinceClick = false;
}

void FEditorViewportClient::AbortTracking()
{
	StopTracking();
}

bool FEditorViewportClient::IsInImmersiveViewport() const
{
	return ImmersiveDelegate.IsBound() ? ImmersiveDelegate.Execute() : false;
}

void FEditorViewportClient::StartTrackingDueToInput( const struct FInputEventState& InputState, FSceneView& View )
{
	// Check to see if the current event is a modifier key and that key was already in the
	// same state.
	EInputEvent Event = InputState.GetInputEvent();
	FViewport* InputStateViewport = InputState.GetViewport();
	FKey Key = InputState.GetKey();

	bool bIsRedundantModifierEvent =
		( InputState.IsAltButtonEvent() && ( ( Event != IE_Released ) == IsAltPressed() ) ) ||
		( InputState.IsCtrlButtonEvent() && ( ( Event != IE_Released ) == IsCtrlPressed() ) ) ||
		( InputState.IsShiftButtonEvent() && ( ( Event != IE_Released ) == IsShiftPressed() ) );

	if( MouseDeltaTracker->UsingDragTool() && InputState.IsLeftMouseButtonPressed() && Event != IE_Released )
	{
		bIsRedundantModifierEvent = true;
	}

	const int32	HitX = InputStateViewport->GetMouseX();
	const int32	HitY = InputStateViewport->GetMouseY();


	//First mouse down, note where they clicked
	LastMouseX = HitX;
	LastMouseY = HitY;

	// Only start (or restart) tracking mode if the current event wasn't a modifier key that
	// was already pressed or released.
	if( !bIsRedundantModifierEvent )
	{
		const bool bWasTracking = bIsTracking;

		// Stop current tracking
		if ( bIsTracking )
		{
			MouseDeltaTracker->EndTracking( this );
			bIsTracking = false;
		}

		bDraggingByHandle = (Widget && Widget->GetCurrentAxis() != EAxisList::None);

		if( Event == IE_Pressed )
		{
			// Tracking initialization:
			GEditor->MouseMovement = FVector::ZeroVector;
		}

		// Start new tracking. Potentially reset the widget so that StartTracking can pick a new axis.
		if ( Widget && ( !bDraggingByHandle || InputState.IsCtrlButtonPressed() ) )
		{
			bWidgetAxisControlledByDrag = false;
			Widget->SetCurrentAxis( EAxisList::None );
		}
		const bool bNudge = false;
		MouseDeltaTracker->StartTracking( this, HitX, HitY, InputState, bNudge, !bWasTracking );
		bIsTracking = true;

		//if we are using a widget to drag by axis ensure the cursor is correct
		if( bDraggingByHandle == true )
		{
			//reset the flag to say we used a drag modifier	if we are using the widget handle
			if( bWidgetAxisControlledByDrag == false )
			{
				MouseDeltaTracker->ResetUsedDragModifier();
			}

			SetRequiredCursorOverride( true , EMouseCursor::CardinalCross );
		}

		//only reset the initial point when the mouse is actually clicked
		if (InputState.IsAnyMouseButtonDown() && Widget)
		{
			Widget->ResetInitialTranslationOffset();
		}

		//Don't update the cursor visibility if we don't have focus or mouse capture
		if( InputStateViewport->HasFocus() ||  InputStateViewport->HasMouseCapture())
		{
			//Need to call this one more time as the axis variable for the widget has just been updated
			UpdateRequiredCursorVisibility();
		}
	}
	ApplyRequiredCursorVisibility( true );
}



void FEditorViewportClient::ProcessClickInViewport( const FInputEventState& InputState, FSceneView& View )
{
	// Ignore actor manipulation if we're using a tool
	if ( !MouseDeltaTracker->UsingDragTool() )
	{
		EInputEvent Event = InputState.GetInputEvent();
		FViewport* InputStateViewport = InputState.GetViewport();
		FKey Key = InputState.GetKey();

		const int32	HitX = InputStateViewport->GetMouseX();
		const int32	HitY = InputStateViewport->GetMouseY();

		// Calc the raw delta from the mouse to detect if there was any movement
		FVector RawMouseDelta = MouseDeltaTracker->GetRawDelta();

		// Note: We are using raw mouse movement to double check distance moved in low performance situations.  In low performance situations its possible
		// that we would get a mouse down and a mouse up before the next tick where GEditor->MouseMovment has not been updated.
		// In that situation, legitimate drags are incorrectly considered clicks
		bool bNoMouseMovment = RawMouseDelta.SizeSquared() < MOUSE_CLICK_DRAG_DELTA && GEditor->MouseMovement.SizeSquared() < MOUSE_CLICK_DRAG_DELTA;

		// If the mouse haven't moved too far, treat the button release as a click.
		if( bNoMouseMovment && !MouseDeltaTracker->WasExternalMovement() )
		{
			TRefCountPtr<HHitProxy> HitProxy = InputStateViewport->GetHitProxy(HitX,HitY);

			// When clicking, the cursor should always appear at the location of the click and not move out from undere the user
			InputStateViewport->SetPreCaptureMousePosFromSlateCursor();
			ProcessClick(View,HitProxy,Key,Event,HitX,HitY);
		}
	}

}

bool FEditorViewportClient::IsAltPressed() const
{
	return Viewport->KeyState(EKeys::LeftAlt) || Viewport->KeyState(EKeys::RightAlt);
}

bool FEditorViewportClient::IsCtrlPressed() const
{
	return Viewport->KeyState(EKeys::LeftControl) || Viewport->KeyState(EKeys::RightControl);
}

bool FEditorViewportClient::IsShiftPressed() const
{
	return Viewport->KeyState(EKeys::LeftShift) || Viewport->KeyState(EKeys::RightShift);
}

bool FEditorViewportClient::IsCmdPressed() const
{
	return Viewport->KeyState(EKeys::LeftCommand) || Viewport->KeyState(EKeys::RightCommand);
}


void FEditorViewportClient::ProcessDoubleClickInViewport( const struct FInputEventState& InputState, FSceneView& View )
{
	// Stop current tracking
	if ( bIsTracking )
	{
		MouseDeltaTracker->EndTracking( this );
		bIsTracking = false;
	}

	FViewport* InputStateViewport = InputState.GetViewport();
	EInputEvent Event = InputState.GetInputEvent();
	FKey Key = InputState.GetKey();

	const int32	HitX = InputStateViewport->GetMouseX();
	const int32	HitY = InputStateViewport->GetMouseY();

	MouseDeltaTracker->StartTracking( this, HitX, HitY, InputState );
	bIsTracking = true;
	GEditor->MouseMovement = FVector::ZeroVector;
	HHitProxy*	HitProxy = InputStateViewport->GetHitProxy(HitX,HitY);
	ProcessClick(View,HitProxy,Key,Event,HitX,HitY);
	MouseDeltaTracker->EndTracking( this );
	bIsTracking = false;

	// This needs to be set to false to allow the axes to update
	bWidgetAxisControlledByDrag = false;
	MouseDeltaTracker->ResetUsedDragModifier();
	SetRequiredCursor(true, false);
	ApplyRequiredCursorVisibility();
}


/** Determines if the new MoveCanvas movement should be used
 * @return - true if we should use the new drag canvas movement.  Returns false for combined object-camera movement and marquee selection
 */
bool FEditorViewportClient::ShouldUseMoveCanvasMovement() const
{
	const bool LeftMouseButtonDown = Viewport->KeyState(EKeys::LeftMouseButton) ? true : false;
	const bool MiddleMouseButtonDown = Viewport->KeyState(EKeys::MiddleMouseButton) ? true : false;
	const bool RightMouseButtonDown = Viewport->KeyState(EKeys::RightMouseButton) ? true : false;
	const bool bMouseButtonDown = (LeftMouseButtonDown || MiddleMouseButtonDown || RightMouseButtonDown );

	const bool AltDown = IsAltPressed();
	const bool ShiftDown = IsShiftPressed();
	const bool ControlDown = IsCtrlPressed();

	//if we're using the new move canvas mode, we're in an ortho viewport, and the mouse is down
	if (GetDefault<ULevelEditorViewportSettings>()->bPanMovesCanvas && IsOrtho() && bMouseButtonDown)
	{
		//MOVING CAMERA
		if ( !MouseDeltaTracker->UsingDragTool() && AltDown == false && ShiftDown == false && ControlDown == false && (Widget->GetCurrentAxis() == EAxisList::None) && (LeftMouseButtonDown ^ RightMouseButtonDown))
		{
			return true;
		}

		//OBJECT MOVEMENT CODE
		if ( ( AltDown == false && ShiftDown == false && ( LeftMouseButtonDown ^ RightMouseButtonDown ) ) &&
			( ( GetWidgetMode() == UE::Widget::WM_Translate && Widget->GetCurrentAxis() != EAxisList::None ) ||
			( GetWidgetMode() == UE::Widget::WM_TranslateRotateZ && Widget->GetCurrentAxis() != EAxisList::ZRotation &&  Widget->GetCurrentAxis() != EAxisList::None ) ||
			( GetWidgetMode() == UE::Widget::WM_2D && Widget->GetCurrentAxis() != EAxisList::Rotate2D &&  Widget->GetCurrentAxis() != EAxisList::None ) ) )
		{
			return true;
		}


		//ALL other cases hide the mouse
		return false;
	}
	else
	{
		//current system - do not show cursor when mouse is down
		return false;
	}
}

void FEditorViewportClient::DrawAxes(FViewport* InViewport, FCanvas* Canvas, const FRotator* InRotation, EAxisList::Type InAxis)
{
	FMatrix ViewTM = FMatrix::Identity;
	if ( bUsingOrbitCamera)
	{
		FViewportCameraTransform& ViewTransform = GetViewTransform();
		ViewTM = FRotationMatrix(ViewTransform.ComputeOrbitMatrix().InverseFast().Rotator());
	}
	else
	{
		ViewTM = FRotationMatrix( GetViewRotation() );
	}


	if( InRotation )
	{
		ViewTM = FRotationMatrix( *InRotation );
	}

	const int32 SizeX = InViewport->GetSizeXY().X / Canvas->GetDPIScale();
	const int32 SizeY = InViewport->GetSizeXY().Y / Canvas->GetDPIScale();

	const FIntPoint AxisOrigin( 30, SizeY - 30 );
	const float AxisSize = 25.f;

	UFont* Font = GEngine->GetSmallFont();
	int32 XL, YL;
	StringSize(Font, XL, YL, TEXT("Z"));

	FVector AxisVec;
	FIntPoint AxisEnd;
	FCanvasLineItem LineItem;
	FCanvasTextItem TextItem( FVector2D::ZeroVector, FText::GetEmpty(), Font, FLinearColor::White );
	if( ( InAxis & EAxisList::X ) ==  EAxisList::X)
	{
		AxisVec = AxisSize * ViewTM.InverseTransformVector( FVector(1,0,0) );
		AxisEnd = AxisOrigin + FIntPoint( AxisVec.Y, -AxisVec.Z );
		LineItem.SetColor( FLinearColor::Red );
		TextItem.SetColor( FLinearColor::Red );
		LineItem.Draw( Canvas, AxisOrigin, AxisEnd );
		TextItem.Text = LOCTEXT("XAxis","X");
		TextItem.Draw( Canvas, FVector2D(AxisEnd.X + 2, AxisEnd.Y - 0.5*YL) );
	}

	if( ( InAxis & EAxisList::Y ) == EAxisList::Y)
	{
		AxisVec = AxisSize * ViewTM.InverseTransformVector( FVector(0,1,0) );
		AxisEnd = AxisOrigin + FIntPoint( AxisVec.Y, -AxisVec.Z );
		LineItem.SetColor( FLinearColor::Green );
		TextItem.SetColor( FLinearColor::Green );
		LineItem.Draw( Canvas, AxisOrigin, AxisEnd );
		TextItem.Text = LOCTEXT("YAxis","Y");
		TextItem.Draw( Canvas, FVector2D(AxisEnd.X + 2, AxisEnd.Y - 0.5*YL) );

	}

	if( ( InAxis & EAxisList::Z ) == EAxisList::Z )
	{
		AxisVec = AxisSize * ViewTM.InverseTransformVector( FVector(0,0,1) );
		AxisEnd = AxisOrigin + FIntPoint( AxisVec.Y, -AxisVec.Z );
		LineItem.SetColor( FLinearColor::Blue );
		TextItem.SetColor( FLinearColor::Blue );
		LineItem.Draw( Canvas, AxisOrigin, AxisEnd );
		TextItem.Text = LOCTEXT("ZAxis","Z");
		TextItem.Draw( Canvas, FVector2D(AxisEnd.X + 2, AxisEnd.Y - 0.5*YL) );
	}
}

/** Convert the specified number (in cm or unreal units) into a readable string with relevant si units */
FString FEditorViewportClient::UnrealUnitsToSiUnits(float UnrealUnits)
{
	// Put it in mm to start off with
	UnrealUnits *= 10.f;

	const int32 OrderOfMagnitude = UnrealUnits > 0 ? FMath::TruncToInt(FMath::LogX(10.0f, UnrealUnits)) : 0;

	// Get an exponent applied to anything >= 1,000,000,000mm (1000km)
	const int32 Exponent = (OrderOfMagnitude - 6)  / 3;
	const FString ExponentString = Exponent > 0 ? FString::Printf(TEXT("e+%d"), Exponent*3) : TEXT("");

	float ScaledNumber = UnrealUnits;

	// Factor the order of magnitude into thousands and clamp it to km
	const int32 OrderOfThousands = OrderOfMagnitude / 3;
	if (OrderOfThousands != 0)
	{
		// Scale units to m or km (with the order of magnitude in 1000s)
		ScaledNumber /= FMath::Pow(1000.f, OrderOfThousands);
	}

	// Round to 2 S.F.
	const TCHAR* Approximation = TEXT("");
	{
		const int32 ScaledOrder = OrderOfMagnitude % (FMath::Max(OrderOfThousands, 1) * 3);
		const float RoundingDivisor = FMath::Pow(10.f, ScaledOrder) / 10.f;
		const int32 Rounded = FMath::TruncToInt(ScaledNumber / RoundingDivisor) * RoundingDivisor;
		if (ScaledNumber - Rounded > KINDA_SMALL_NUMBER)
		{
			ScaledNumber = Rounded;
			Approximation = TEXT("~");
		}
	}

	if (OrderOfMagnitude <= 2)
	{
		// Always show cm not mm
		ScaledNumber /= 10;
	}

	static const TCHAR* UnitText[] = { TEXT("cm"), TEXT("m"), TEXT("km") };
	if (FMath::Fmod(ScaledNumber, 1.f) > KINDA_SMALL_NUMBER)
	{
		return FString::Printf(TEXT("%s%.1f%s%s"), Approximation, ScaledNumber, *ExponentString, UnitText[FMath::Min(OrderOfThousands, 2)]);
	}
	else
	{
		return FString::Printf(TEXT("%s%d%s%s"), Approximation, FMath::TruncToInt(ScaledNumber), *ExponentString, UnitText[FMath::Min(OrderOfThousands, 2)]);
	}
}

void FEditorViewportClient::DrawScaleUnits(FViewport* InViewport, FCanvas* Canvas, const FSceneView& InView)
{
	const float UnitsPerPixel = GetOrthoUnitsPerPixel(InViewport);

	// Find the closest power of ten to our target width
	static const int32 ApproxTargetMarkerWidthPx = 100;
	const float SegmentWidthUnits = UnitsPerPixel > 0 ? FMath::Pow(10.f, FMath::RoundToFloat(FMath::LogX(10.f, UnitsPerPixel * ApproxTargetMarkerWidthPx))) : 0.f;

	const FString DisplayText = UnrealUnitsToSiUnits(SegmentWidthUnits);

	UFont* Font = GEngine->GetTinyFont();
	int32 TextWidth, TextHeight;
	StringSize(Font, TextWidth, TextHeight, *DisplayText);

	// Origin is the bottom left of the scale
	const FIntPoint StartPoint(80, InViewport->GetSizeXY().Y/Canvas->GetDPIScale() - 30);
	const FIntPoint EndPoint = StartPoint + (UnitsPerPixel != 0 ? FIntPoint(SegmentWidthUnits / UnitsPerPixel, 0) : FIntPoint(0,0));

	// Sort out the color for the text and widget
	FLinearColor HSVBackground = InView.BackgroundColor.LinearRGBToHSV().CopyWithNewOpacity(1.f);
	const int32 Sign = (0.5f - HSVBackground.B) / FMath::Abs(HSVBackground.B - 0.5f);
	HSVBackground.B = HSVBackground.B + Sign*0.4f;
	const FLinearColor SegmentColor = HSVBackground.HSVToLinearRGB();

	const FIntPoint VerticalTickOffset(0, -3);

	// Draw the scale
	FCanvasLineItem LineItem;
	LineItem.SetColor(SegmentColor);
	LineItem.Draw(Canvas, StartPoint, StartPoint + VerticalTickOffset);
	LineItem.Draw(Canvas, StartPoint, EndPoint);
	LineItem.Draw(Canvas, EndPoint, EndPoint + VerticalTickOffset);

	// Draw the text
	FCanvasTextItem TextItem(EndPoint + FIntPoint(-(TextWidth + 3), -TextHeight), FText::FromString(DisplayText), Font, SegmentColor);
	TextItem.Draw(Canvas);
}

void FEditorViewportClient::OnOrthoZoom( const struct FInputEventState& InputState, float Scale )
{
	FViewport* InputStateViewport = InputState.GetViewport();
	FKey Key = InputState.GetKey();

	// Scrolling the mousewheel up/down zooms the orthogonal viewport in/out.
	int32 Delta = 25 * Scale;
	if( Key == EKeys::MouseScrollUp || Key == EKeys::Add )
	{
		Delta *= -1;
	}

	//Extract current state
	int32 ViewportWidth = InputStateViewport->GetSizeXY().X;
	int32 ViewportHeight = InputStateViewport->GetSizeXY().Y;

	FVector OldOffsetFromCenter;

	const bool bCenterZoomAroundCursor = GetDefault<ULevelEditorViewportSettings>()->bCenterZoomAroundCursor && (Key == EKeys::MouseScrollDown || Key == EKeys::MouseScrollUp );

	if (bCenterZoomAroundCursor)
	{
		//Y is actually backwards, but since we're move the camera opposite the cursor to center, we negate both
		//therefore the x is negated
		//X Is backwards, negate it
		//default to viewport mouse position
		int32 CenterX = InputStateViewport->GetMouseX();
		int32 CenterY = InputStateViewport->GetMouseY();
		if (ShouldUseMoveCanvasMovement())
		{
			//use virtual mouse while dragging (normal mouse is clamped when invisible)
			CenterX = LastMouseX;
			CenterY = LastMouseY;
		}
		int32 DeltaFromCenterX = -(CenterX - (ViewportWidth>>1));
		int32 DeltaFromCenterY =  (CenterY - (ViewportHeight>>1));
		switch( GetViewportType() )
		{
		case LVT_OrthoXY:
			OldOffsetFromCenter.Set(DeltaFromCenterX, -DeltaFromCenterY, 0.0f);
			break;
		case LVT_OrthoXZ:
			OldOffsetFromCenter.Set(DeltaFromCenterX, 0.0f, DeltaFromCenterY);
			break;
		case LVT_OrthoYZ:
			OldOffsetFromCenter.Set(0.0f, DeltaFromCenterX, DeltaFromCenterY);
			break;
		case LVT_OrthoNegativeXY:
			OldOffsetFromCenter.Set(-DeltaFromCenterX, -DeltaFromCenterY, 0.0f);
			break;
		case LVT_OrthoNegativeXZ:
			OldOffsetFromCenter.Set(-DeltaFromCenterX, 0.0f, DeltaFromCenterY);
			break;
		case LVT_OrthoNegativeYZ:
			OldOffsetFromCenter.Set(0.0f, -DeltaFromCenterX, DeltaFromCenterY);
			break;
		case LVT_OrthoFreelook:
			//@TODO: CAMERA: How to handle this
			break;
		case LVT_Perspective:
			break;
		}
	}

	//save off old zoom
	const float OldUnitsPerPixel = GetOrthoUnitsPerPixel(Viewport);

	//update zoom based on input
	SetOrthoZoom( GetOrthoZoom() + (GetOrthoZoom() / CAMERA_ZOOM_DAMPEN) * Delta );
	SetOrthoZoom( FMath::Clamp<float>( GetOrthoZoom(), GetMinimumOrthoZoom(), MAX_ORTHOZOOM ) );

	if (bCenterZoomAroundCursor)
	{
		//This is the equivalent to moving the viewport to center about the cursor, zooming, and moving it back a proportional amount towards the cursor
		FVector FinalDelta = (GetOrthoUnitsPerPixel(Viewport) - OldUnitsPerPixel)*OldOffsetFromCenter;

		//now move the view location proportionally
		SetViewLocation( GetViewLocation() + FinalDelta );
	}

	const bool bInvalidateViews = true;

	// Update linked ortho viewport movement based on updated zoom and view location,
	UpdateLinkedOrthoViewports( bInvalidateViews );

	const bool bInvalidateHitProxies = true;

	Invalidate( bInvalidateViews, bInvalidateHitProxies );

	//mark "externally moved" so context menu doesn't come up
	MouseDeltaTracker->SetExternalMovement();
}

void FEditorViewportClient::OnDollyPerspectiveCamera( const FInputEventState& InputState )
{
	FKey Key = InputState.GetKey();

	// Scrolling the mousewheel up/down moves the perspective viewport forwards/backwards.
	FVector Drag(0,0,0);

	const FRotator& ViewRotation = GetViewRotation();
	Drag.X = FMath::Cos( ViewRotation.Yaw * PI / 180.f ) * FMath::Cos( ViewRotation.Pitch * PI / 180.f );
	Drag.Y = FMath::Sin( ViewRotation.Yaw * PI / 180.f ) * FMath::Cos( ViewRotation.Pitch * PI / 180.f );
	Drag.Z = FMath::Sin( ViewRotation.Pitch * PI / 180.f );

	if( Key == EKeys::MouseScrollDown )
	{
		Drag = -Drag;
	}

	const float CameraSpeed = GetCameraSpeed(GetDefault<ULevelEditorViewportSettings>()->MouseScrollCameraSpeed);
	Drag *= CameraSpeed * 32.f;

	const bool bDollyCamera = true;
	MoveViewportCamera( Drag, FRotator::ZeroRotator, bDollyCamera );
	Invalidate( true, true );

	FEditorDelegates::OnDollyPerspectiveCamera.Broadcast(Drag, ViewIndex);
}

void FEditorViewportClient::OnChangeCameraSpeed( const struct FInputEventState& InputState )
{
	const float MinCameraSpeedScale = 0.1f;
	const float MaxCameraSpeedScale = 10.0f;

	FKey Key = InputState.GetKey();

	if (GetDefault<ULevelEditorViewportSettings>()->FlightCameraControlExperimentalNavigation)
	{
		if( Key == EKeys::MouseScrollUp )
		{
			GetMutableDefault<ULevelEditorViewportSettings>()->CameraSpeed = FMath::Clamp<int32>(GetDefault<ULevelEditorViewportSettings>()->CameraSpeed + 1, 1, MaxCameraSpeeds);
		}
		else
		{
			GetMutableDefault<ULevelEditorViewportSettings>()->CameraSpeed = FMath::Clamp<int32>(GetDefault<ULevelEditorViewportSettings>()->CameraSpeed - 1, 1, MaxCameraSpeeds);
		}
	}
	else
	{
		// Adjust and clamp the camera speed scale
		if( Key == EKeys::MouseScrollUp )
		{
			if( FlightCameraSpeedScale >= 2.0f )
			{
				FlightCameraSpeedScale += 0.5f;
			}
			else if( FlightCameraSpeedScale >= 1.0f )
			{
				FlightCameraSpeedScale += 0.2f;
			}
			else
			{
				FlightCameraSpeedScale += 0.1f;
			}
		}
		else
		{
			if( FlightCameraSpeedScale > 2.49f )
			{
				FlightCameraSpeedScale -= 0.5f;
			}
			else if( FlightCameraSpeedScale >= 1.19f )
			{
				FlightCameraSpeedScale -= 0.2f;
			}
			else
			{
				FlightCameraSpeedScale -= 0.1f;
			}
		}

		FlightCameraSpeedScale = FMath::Clamp( FlightCameraSpeedScale, MinCameraSpeedScale, MaxCameraSpeedScale );

		if( FMath::IsNearlyEqual( FlightCameraSpeedScale, 1.0f, 0.01f ) )
		{
			// Snap to 1.0 if we're really close to that
			FlightCameraSpeedScale = 1.0f;
		}
	}
}

void FEditorViewportClient::AddReferencedObjects( FReferenceCollector& Collector )
{
	Collector.AddReferencedObject(ViewportInteraction);

	if( PreviewScene )
	{
		PreviewScene->AddReferencedObjects( Collector );
	}

	if (ViewState.GetReference())
	{
		ViewState.GetReference()->AddReferencedObjects(Collector);
	}

	for (FSceneViewStateReference &StereoViewState : StereoViewStates)
	{
		if (StereoViewState.GetReference())
		{
			StereoViewState.GetReference()->AddReferencedObjects(Collector);
		}
	}
}

FString FEditorViewportClient::GetReferencerName() const
{
	return TEXT("FEditorViewportClient");
}

void FEditorViewportClient::ProcessClick(class FSceneView& View, class HHitProxy* HitProxy, FKey Key, EInputEvent Event, uint32 HitX, uint32 HitY)
{
	const FViewportClick Click(&View, this, Key, Event, HitX, HitY);
	ModeTools->HandleClick(this, HitProxy, Click);
}

bool FEditorViewportClient::InputWidgetDelta(FViewport* InViewport, EAxisList::Type CurrentAxis, FVector& Drag, FRotator& Rot, FVector& Scale)
{
	if (ModeTools->InputDelta(this, Viewport, Drag, Rot, Scale))
	{
		if (ModeTools->AllowWidgetMove())
		{
			ModeTools->PivotLocation += Drag;
			ModeTools->SnappedLocation += Drag;
		}

		// Update visuals of the rotate widget
		ApplyDeltaToRotateWidget(Rot);
		return true;
	}
	else
	{
		return false;
	}
}

void FEditorViewportClient::SetWidgetMode(UE::Widget::EWidgetMode NewMode)
{
	if (!ModeTools->IsTracking() && !IsFlightCameraActive())
	{
		ModeTools->SetWidgetMode(NewMode);

		// force an invalidation (non-deferred) of the hit proxy here, otherwise we will
		// end up checking against an incorrect hit proxy if the cursor is not moved
		Viewport->InvalidateHitProxy();
		bShouldCheckHitProxy = true;

		// Fire event delegate
		ModeTools->BroadcastWidgetModeChanged(NewMode);
	}

	RedrawAllViewportsIntoThisScene();
}

bool FEditorViewportClient::CanSetWidgetMode(UE::Widget::EWidgetMode NewMode) const
{
	return ModeTools->UsesTransformWidget(NewMode) == true;
}

UE::Widget::EWidgetMode FEditorViewportClient::GetWidgetMode() const
{
	return ModeTools->GetWidgetMode();
}

FVector FEditorViewportClient::GetWidgetLocation() const
{
	return ModeTools->GetWidgetLocation();
}

FMatrix FEditorViewportClient::GetWidgetCoordSystem() const
{
	return ModeTools->GetCustomInputCoordinateSystem();
}

FMatrix FEditorViewportClient::GetLocalCoordinateSystem() const
{
	return ModeTools->GetLocalCoordinateSystem();
}

void FEditorViewportClient::SetWidgetCoordSystemSpace(ECoordSystem NewCoordSystem)
{
	ModeTools->SetCoordSystem(NewCoordSystem);
	RedrawAllViewportsIntoThisScene();
}

ECoordSystem FEditorViewportClient::GetWidgetCoordSystemSpace() const
{
	return ModeTools->GetCoordSystem();
}

void FEditorViewportClient::ApplyDeltaToRotateWidget(const FRotator& InRot)
{
	//apply rotation to translate rotate widget
	if (!InRot.IsZero())
	{
		FRotator TranslateRotateWidgetRotation(0, ModeTools->TranslateRotateXAxisAngle, 0);
		TranslateRotateWidgetRotation += InRot;
		ModeTools->TranslateRotateXAxisAngle = TranslateRotateWidgetRotation.Yaw;

		FRotator Widget2DRotation(ModeTools->TranslateRotate2DAngle, 0, 0);
		Widget2DRotation += InRot;
		ModeTools->TranslateRotate2DAngle = Widget2DRotation.Pitch;
	}
}

void FEditorViewportClient::RedrawAllViewportsIntoThisScene()
{
	Invalidate();
}

FSceneInterface* FEditorViewportClient::GetScene() const
{
	UWorld* World = GetWorld();
	if( World )
	{
		return World->Scene;
	}

	return NULL;
}

UWorld* FEditorViewportClient::GetWorld() const
{
	UWorld* OutWorldPtr = NULL;
	// If we have a valid scene get its world
	if( PreviewScene )
	{
		OutWorldPtr = PreviewScene->GetWorld();
	}
	if ( OutWorldPtr == NULL )
	{
		OutWorldPtr = GWorld;
	}
	return OutWorldPtr;
}

void FEditorViewportClient::DrawCanvas(FViewport& InViewport, FSceneView& View, FCanvas& Canvas)
{
	// Information string
	Canvas.DrawShadowedString(4, 4, *ModeTools->InfoString, GEngine->GetSmallFont(), FColor::White);

	// Render the marquee drag tool
	RenderDragTool(&View, &Canvas);

	// Draw any HUD from modes
	ModeTools->DrawHUD(this, &InViewport, &View, &Canvas);
}

void FEditorViewportClient::SetupViewForRendering(FSceneViewFamily& ViewFamily, FSceneView& View)
{
	if (ViewFamily.EngineShowFlags.Wireframe)
	{
		// Wireframe color is emissive-only, and mesh-modifying materials do not use material substitution, hence...
		View.DiffuseOverrideParameter = FVector4f(0.f, 0.f, 0.f, 0.f);
		View.SpecularOverrideParameter = FVector4f(0.f, 0.f, 0.f, 0.f);
	}
	else if (ViewFamily.EngineShowFlags.OverrideDiffuseAndSpecular)
	{
		View.DiffuseOverrideParameter = FVector4f(GEngine->LightingOnlyBrightness.R, GEngine->LightingOnlyBrightness.G, GEngine->LightingOnlyBrightness.B, 0.0f);
		View.SpecularOverrideParameter = FVector4f(.1f, .1f, .1f, 0.0f);
	}
	else if (ViewFamily.EngineShowFlags.LightingOnlyOverride)
	{
		View.DiffuseOverrideParameter = FVector4f(GEngine->LightingOnlyBrightness.R, GEngine->LightingOnlyBrightness.G, GEngine->LightingOnlyBrightness.B, 0.0f);
		View.SpecularOverrideParameter = FVector4f(0.f, 0.f, 0.f, 0.f);
	}
	else if (ViewFamily.EngineShowFlags.ReflectionOverride)
	{
		View.DiffuseOverrideParameter = FVector4f(0.f, 0.f, 0.f, 0.f);
		View.SpecularOverrideParameter = FVector4f(1, 1, 1, 0.0f);
		View.NormalOverrideParameter = FVector4f(0, 0, 1, 0.0f);
		View.RoughnessOverrideParameter = FVector2D(0.0f, 0.0f);
	}

	if (!ViewFamily.EngineShowFlags.Diffuse)
	{
		View.DiffuseOverrideParameter = FVector4f(0.f, 0.f, 0.f, 0.f);
	}

	if (!ViewFamily.EngineShowFlags.Specular)
	{
		View.SpecularOverrideParameter = FVector4f(0.f, 0.f, 0.f, 0.f);
	}

	View.CurrentBufferVisualizationMode = CurrentBufferVisualizationMode;
	View.CurrentNaniteVisualizationMode = CurrentNaniteVisualizationMode;
	View.CurrentLumenVisualizationMode = CurrentLumenVisualizationMode;
	View.CurrentVirtualShadowMapVisualizationMode = CurrentVirtualShadowMapVisualizationMode;
#if RHI_RAYTRACING
	View.CurrentRayTracingDebugVisualizationMode = CurrentRayTracingDebugVisualizationMode;
#endif

	//Look if the pixel inspector tool is on
	View.bUsePixelInspector = false;
	FPixelInspectorModule& PixelInspectorModule = FModuleManager::LoadModuleChecked<FPixelInspectorModule>(TEXT("PixelInspectorModule"));
	bool IsInspectorActive = PixelInspectorModule.IsPixelInspectorEnable();
	View.bUsePixelInspector = IsInspectorActive;
	FIntPoint InspectViewportPos = FIntPoint(-1, -1);
	if (IsInspectorActive)
	{
		if (CurrentMousePos == FIntPoint(-1, -1))
		{
			uint32 CoordinateViewportId = 0;
			PixelInspectorModule.GetCoordinatePosition(InspectViewportPos, CoordinateViewportId);

			bool IsCoordinateInViewport = InspectViewportPos.X <= Viewport->GetSizeXY().X && InspectViewportPos.Y <= Viewport->GetSizeXY().Y;
			IsInspectorActive = IsCoordinateInViewport && (CoordinateViewportId == View.State->GetViewKey());
			if (IsInspectorActive)
			{
				PixelInspectorModule.SetViewportInformation(View.State->GetViewKey(), Viewport->GetSizeXY());
			}
		}
		else
		{
			InspectViewportPos = CurrentMousePos;
			PixelInspectorModule.SetViewportInformation(View.State->GetViewKey(), Viewport->GetSizeXY());
			PixelInspectorModule.SetCoordinatePosition(InspectViewportPos, false);
		}
	}

	if (IsInspectorActive)
	{
		// Ready to send a request
		FSceneInterface *SceneInterface = GetScene();

		FVector2D InspectViewportUV(
			(InspectViewportPos.X + 0.5f) / float(View.UnscaledViewRect.Width()),
			(InspectViewportPos.Y + 0.5f) / float(View.UnscaledViewRect.Height()));

		PixelInspectorModule.CreatePixelInspectorRequest(InspectViewportUV, View.State->GetViewKey(), SceneInterface, bInGameViewMode, View.State->GetPreExposure());
	}
	else if (!View.bUsePixelInspector && CurrentMousePos != FIntPoint(-1, -1))
	{
		//Track in case the user hit esc key to stop inspecting pixel
		PixelInspectorRealtimeManagement(this, true);
	}
}

void FEditorViewportClient::Draw(FViewport* InViewport, FCanvas* Canvas)
{
	FViewport* ViewportBackup = Viewport;
	Viewport = InViewport ? InViewport : Viewport;

	UWorld* World = GetWorld();
	FGameTime Time;
	if (!World || (GetScene() != World->Scene) || UseAppTime()) 
	{
		Time = FGameTime::GetTimeSinceAppStart();
	}
	else
	{
		Time = World->GetTime();
	}

	// Allow HMD to modify the view later, just before rendering
	const bool bStereoRendering = GEngine->IsStereoscopic3D( InViewport );
	FCanvas* DebugCanvas = Viewport->GetDebugCanvas();
	if (DebugCanvas)
	{
		DebugCanvas->SetScaledToRenderTarget(bStereoRendering);
		DebugCanvas->SetStereoRendering(bStereoRendering);
	}
	Canvas->SetScaledToRenderTarget(bStereoRendering);
	Canvas->SetStereoRendering(bStereoRendering);

	FEngineShowFlags UseEngineShowFlags = EngineShowFlags;
	if (OverrideShowFlagsFunc)
	{
		OverrideShowFlagsFunc(UseEngineShowFlags);
	}

	// Setup a FSceneViewFamily/FSceneView for the viewport.
	FSceneViewFamilyContext ViewFamily(FSceneViewFamily::ConstructionValues(
		Canvas->GetRenderTarget(),
		GetScene(),
		UseEngineShowFlags)
		.SetTime(Time)
		.SetRealtimeUpdate( IsRealtime() && FSlateThrottleManager::Get().IsAllowingExpensiveTasks() )
		.SetViewModeParam( ViewModeParam, ViewModeParamName ) );

	ViewFamily.DebugDPIScale = GetDPIScale();

	ViewFamily.EngineShowFlags = UseEngineShowFlags;

	ViewFamily.bIsHDR = Viewport->IsHDRViewport();

	if( ModeTools->GetActiveMode( FBuiltinEditorModes::EM_InterpEdit ) == 0 || !AllowsCinematicControl() )
	{
		if( !UseEngineShowFlags.Game )
		{
			// in the editor, disable camera motion blur and other rendering features that rely on the former frame
			// unless the view port is cinematic controlled
			ViewFamily.EngineShowFlags.CameraInterpolation = 0;
		}

		if (!bStereoRendering)
		{
			// stereo is enabled, as many HMDs require this for proper visuals
			ViewFamily.EngineShowFlags.SetScreenPercentage(false);
		}
	}

	ViewFamily.ViewExtensions = GEngine->ViewExtensions->GatherActiveExtensions(FSceneViewExtensionContext(InViewport));

	for (auto ViewExt : ViewFamily.ViewExtensions)
	{
		ViewExt->SetupViewFamily(ViewFamily);
	}

	EViewModeIndex CurrentViewMode = GetViewMode();
	ViewFamily.ViewMode = CurrentViewMode;

	const bool bVisualizeBufferEnabled = CurrentViewMode == VMI_VisualizeBuffer && CurrentBufferVisualizationMode != NAME_None;
	const bool bVisualizeNaniteEnabled = CurrentViewMode == VMI_VisualizeNanite && CurrentNaniteVisualizationMode != NAME_None;
	const bool bVisualizeVirtualShadowMapEnabled = CurrentViewMode == VMI_VisualizeVirtualShadowMap && CurrentVirtualShadowMapVisualizationMode != NAME_None;
	const bool bRayTracingDebugEnabled = CurrentViewMode == VMI_RayTracingDebug && CurrentRayTracingDebugVisualizationMode != NAME_None;
	const bool bCanDisableTonemapper = bVisualizeBufferEnabled || bVisualizeNaniteEnabled || bVisualizeVirtualShadowMapEnabled || (bRayTracingDebugEnabled && !FRayTracingDebugVisualizationMenuCommands::DebugModeShouldBeTonemapped(CurrentRayTracingDebugVisualizationMode));
	
	EngineShowFlagOverride(ESFIM_Editor, ViewFamily.ViewMode, ViewFamily.EngineShowFlags, bCanDisableTonemapper);
	EngineShowFlagOrthographicOverride(IsPerspective(), ViewFamily.EngineShowFlags);

	UpdateLightingShowFlags( ViewFamily.EngineShowFlags );

	ViewFamily.ExposureSettings = ExposureSettings;

	ViewFamily.LandscapeLODOverride = LandscapeLODOverride;

	// Setup the screen percentage and upscaling method for the view family.
<<<<<<< HEAD
	bool bFinalScreenPercentageShowFlag;
=======
>>>>>>> 6bbb88c8
	{
		checkf(ViewFamily.GetScreenPercentageInterface() == nullptr,
			TEXT("Some code has tried to set up an alien screen percentage driver, that could be wrong if not supported very well by the RHI."));

		// If not doing VR rendering, apply DPI derived resolution fraction even if show flag is disabled
		if (!bStereoRendering && SupportsLowDPIPreview() && IsLowDPIPreview() && ViewFamily.SupportsScreenPercentage())
		{
			ViewFamily.SecondaryViewFraction = GetDPIDerivedResolutionFraction();
		}

		// Setup custom upscaler and screen percentage.
<<<<<<< HEAD
		if (GCustomEditorStaticScreenPercentage && ViewFamily.ViewMode == EViewModeIndex::VMI_Lit)
		{
			GCustomEditorStaticScreenPercentage->SetupEditorViewFamily(ViewFamily, this);
		}

		// If a screen percentage interface was not set by one of the view extension, then set the legacy one.
		if (ViewFamily.GetScreenPercentageInterface() == nullptr)
		{
			float GlobalResolutionFraction = 1.0f;

			// If not doing VR rendering, apply preview resolution fraction.
			if (!bStereoRendering && SupportsPreviewResolutionFraction() && ViewFamily.SupportsScreenPercentage())
			{
				GlobalResolutionFraction = PreviewResolutionFraction;

				// Force screen percentage's engine show flag to be turned on for preview screen percentage.
				ViewFamily.EngineShowFlags.ScreenPercentage = (GlobalResolutionFraction != 1.0);
			}

			// In editor viewport, we ignore r.ScreenPercentage and FPostProcessSettings::ScreenPercentage by design.
			ViewFamily.SetScreenPercentageInterface(new FLegacyScreenPercentageDriver(
				ViewFamily, GlobalResolutionFraction, /* AllowPostProcessSettingsScreenPercentage = */ false));
		}

		check(ViewFamily.GetScreenPercentageInterface() != nullptr);

		bFinalScreenPercentageShowFlag = ViewFamily.EngineShowFlags.ScreenPercentage;
=======
		if (GCustomEditorStaticScreenPercentage && ViewFamily.ViewMode == EViewModeIndex::VMI_Lit && ViewFamily.Scene->GetShadingPath() == EShadingPath::Deferred && ViewFamily.bRealtimeUpdate)
		{
			GCustomEditorStaticScreenPercentage->SetupEditorViewFamily(ViewFamily, this);
		}
>>>>>>> 6bbb88c8
	}

	FSceneView* View = nullptr;

	// Stereo rendering
	const bool bStereoDeviceActive = bStereoRendering && GEngine->StereoRenderingDevice.IsValid();
	int32 NumViews = bStereoRendering ? GEngine->StereoRenderingDevice->GetDesiredNumberOfViews(bStereoRendering) : 1;
	for( int StereoViewIndex = 0; StereoViewIndex < NumViews; ++StereoViewIndex )
	{
		View = CalcSceneView( &ViewFamily, bStereoRendering ? StereoViewIndex : INDEX_NONE);

		SetupViewForRendering(ViewFamily,*View);

	    FSlateRect SafeFrame;
	    View->CameraConstrainedViewRect = View->UnscaledViewRect;
	    if (CalculateEditorConstrainedViewRect(SafeFrame, Viewport, Canvas->GetDPIScale()))
	    {
		    View->CameraConstrainedViewRect = FIntRect(SafeFrame.Left, SafeFrame.Top, SafeFrame.Right, SafeFrame.Bottom);
	    }
 	}

<<<<<<< HEAD
=======
	{
		// If a screen percentage interface was not set by one of the view extension, then set the legacy one.
		if (ViewFamily.GetScreenPercentageInterface() == nullptr)
		{
			float GlobalResolutionFraction = 1.0f;

			// If not doing VR rendering, apply preview resolution fraction.
			if (!bStereoRendering && SupportsPreviewResolutionFraction() && ViewFamily.SupportsScreenPercentage())
			{
				if (PreviewResolutionFraction.IsSet())
				{
					GlobalResolutionFraction = PreviewResolutionFraction.GetValue();
				}
				else
				{
					GlobalResolutionFraction = GetDefaultPrimaryResolutionFractionTarget();
				}

				// Force screen percentage's engine show flag to be turned on for preview screen percentage.
				ViewFamily.EngineShowFlags.ScreenPercentage = (GlobalResolutionFraction != 1.0);
			}

			// In editor viewport, we ignore r.ScreenPercentage and FPostProcessSettings::ScreenPercentage by design.
			ViewFamily.SetScreenPercentageInterface(new FLegacyScreenPercentageDriver(
				ViewFamily, GlobalResolutionFraction));
		}

		check(ViewFamily.GetScreenPercentageInterface() != nullptr);
	}

>>>>>>> 6bbb88c8
	if (IsAspectRatioConstrained())
	{
		// Clear the background to black if the aspect ratio is constrained, as the scene view won't write to all pixels.
		Canvas->Clear(FLinearColor::Black);
	}
<<<<<<< HEAD

	// Make sure the engine show flag for screen percentage is still what it was when setting up the screen percentage interface
	ViewFamily.EngineShowFlags.ScreenPercentage = bFinalScreenPercentageShowFlag;
=======
>>>>>>> 6bbb88c8

	// Draw the 3D scene
	GetRendererModule().BeginRenderingViewFamily(Canvas,&ViewFamily);

	if (View)
	{
		DrawCanvas( *Viewport, *View, *Canvas );

		DrawSafeFrames(*Viewport, *View, *Canvas);
	}

	// Remove temporary debug lines.
	// Possibly a hack. Lines may get added without the scene being rendered etc.
	if (World->LineBatcher != NULL && (World->LineBatcher->BatchedLines.Num() || World->LineBatcher->BatchedPoints.Num() || World->LineBatcher->BatchedMeshes.Num() ) )
	{
		World->LineBatcher->Flush();
	}

	if (World->ForegroundLineBatcher != NULL && (World->ForegroundLineBatcher->BatchedLines.Num() || World->ForegroundLineBatcher->BatchedPoints.Num() || World->ForegroundLineBatcher->BatchedMeshes.Num() ) )
	{
		World->ForegroundLineBatcher->Flush();
	}


	// Draw the widget.
	if (Widget && bShowWidget)
	{
		Widget->DrawHUD( Canvas );
	}

	// Axes indicators
	if (bDrawAxes && !ViewFamily.EngineShowFlags.Game && !GLevelEditorModeTools().IsViewportUIHidden() && !IsVisualizeCalibrationMaterialEnabled())
	{
		switch (GetViewportType())
		{
		case LVT_OrthoXY:
			{
				const FRotator XYRot(-90.0f, -90.0f, 0.0f);
				DrawAxes(Viewport, Canvas, &XYRot, EAxisList::XY);
				if (View)
				{
					DrawScaleUnits(Viewport, Canvas, *View);
				}
				break;
			}
		case LVT_OrthoXZ:
			{
				const FRotator XZRot(0.0f, -90.0f, 0.0f);
				DrawAxes(Viewport, Canvas, &XZRot, EAxisList::XZ);
				if (View)
				{
					DrawScaleUnits(Viewport, Canvas, *View);
				}
				break;
			}
		case LVT_OrthoYZ:
			{
				const FRotator YZRot(0.0f, 0.0f, 0.0f);
				DrawAxes(Viewport, Canvas, &YZRot, EAxisList::YZ);
				if (View)
				{
					DrawScaleUnits(Viewport, Canvas, *View);
				}
				break;
			}
		case LVT_OrthoNegativeXY:
			{
				const FRotator XYRot(90.0f, 90.0f, 0.0f);
				DrawAxes(Viewport, Canvas, &XYRot, EAxisList::XY);
				if (View)
				{
					DrawScaleUnits(Viewport, Canvas, *View);
				}
				break;
			}
		case LVT_OrthoNegativeXZ:
			{
				const FRotator XZRot(0.0f, 90.0f, 0.0f);
				DrawAxes(Viewport, Canvas, &XZRot, EAxisList::XZ);
				if (View)
				{
					DrawScaleUnits(Viewport, Canvas, *View);
				}
				break;
			}
		case LVT_OrthoNegativeYZ:
			{
				const FRotator YZRot(0.0f, 180.0f, 0.0f);
				DrawAxes(Viewport, Canvas, &YZRot, EAxisList::YZ);
				if (View)
				{
					DrawScaleUnits(Viewport, Canvas, *View);
				}
				break;
			}
		default:
			{
				DrawAxes(Viewport, Canvas);
				break;
			}
		}
	}

	// NOTE: DebugCanvasObject will be created by UDebugDrawService::Draw() if it doesn't already exist.
	UDebugDrawService::Draw(ViewFamily.EngineShowFlags, Viewport, View, DebugCanvas);
	UCanvas* DebugCanvasObject = FindObjectChecked<UCanvas>(GetTransientPackage(),TEXT("DebugCanvasObject"));
	DebugCanvasObject->Canvas = DebugCanvas;
	DebugCanvasObject->Init( Viewport->GetSizeXY().X, Viewport->GetSizeXY().Y, View , DebugCanvas);


	// Stats display
	if( IsRealtime() && ShouldShowStats() && DebugCanvas)
	{
		const int32 XPos = 4;
		TArray< FDebugDisplayProperty > EmptyPropertyArray;
		DrawStatsHUD( World, Viewport, DebugCanvas, NULL, EmptyPropertyArray, GetViewLocation(), GetViewRotation() );
	}

	if( bStereoRendering && GEngine->XRSystem.IsValid() )
	{
#if 0 && !UE_BUILD_SHIPPING // TODO remove DrawDebug from the IHeadmountedDisplayInterface
		GEngine->XRSystem->DrawDebug(DebugCanvasObject);
#endif
	}

	if(!IsRealtime())
	{
		// Wait for the rendering thread to finish drawing the view before returning.
		// This reduces the apparent latency of dragging the viewport around.
		FlushRenderingCommands();
	}

	Viewport = ViewportBackup;
}

void FEditorViewportClient::Draw(const FSceneView* View, FPrimitiveDrawInterface* PDI)
{
	// Draw the drag tool.
	MouseDeltaTracker->Render3DDragTool( View, PDI );

	// Draw the widget.
	if (Widget && bShowWidget)
	{
		Widget->Render( View, PDI, this );
	}

	if( bUsesDrawHelper )
	{
		DrawHelper.Draw( View, PDI );
	}

	ModeTools->DrawActiveModes(View, PDI);

	// Draw the current editor mode.
	ModeTools->Render(View, Viewport, PDI);

	// Draw the preview scene light visualization
	DrawPreviewLightVisualization(View, PDI);

	// This viewport was just rendered, reset this value.
	FramesSinceLastDraw = 0;
}

void FEditorViewportClient::DrawPreviewLightVisualization(const FSceneView* View, FPrimitiveDrawInterface* PDI)
{
	// Draw the indicator of the current light direction if it was recently moved
	if ((PreviewScene != nullptr) && (PreviewScene->DirectionalLight != nullptr) && (MovingPreviewLightTimer > 0.0f))
	{
		const float A = MovingPreviewLightTimer / PreviewLightConstants::MovingPreviewLightTimerDuration;

		ULightComponent* Light = PreviewScene->DirectionalLight;

		const FLinearColor ArrowColor = Light->LightColor;

		// Figure out where the light is (ignoring position for directional lights)
		const FTransform LightLocalToWorldRaw = Light->GetComponentToWorld();
		FTransform LightLocalToWorld = LightLocalToWorldRaw;
		if (Light->IsA(UDirectionalLightComponent::StaticClass()))
		{
			LightLocalToWorld.SetTranslation(FVector::ZeroVector);
		}
		LightLocalToWorld.SetScale3D(FVector(1.0f));

		// Project the last mouse position during the click into world space
		FVector LastMouseWorldPos;
		FVector LastMouseWorldDir;
		View->DeprojectFVector2D(MovingPreviewLightSavedScreenPos, /*out*/ LastMouseWorldPos, /*out*/ LastMouseWorldDir);

		// The world pos may be nuts due to a super distant near plane for orthographic cameras, so find the closest
		// point to the origin along the ray
		LastMouseWorldPos = FMath::ClosestPointOnLine(LastMouseWorldPos, LastMouseWorldPos + LastMouseWorldDir * WORLD_MAX, FVector::ZeroVector);

		// Figure out the radius to draw the light preview ray at
		const FVector LightToMousePos = LastMouseWorldPos - LightLocalToWorld.GetTranslation();
		const float LightToMouseRadius = FMath::Max<FVector::FReal>(LightToMousePos.Size(), PreviewLightConstants::MinMouseRadius);

		const float ArrowLength = FMath::Max(PreviewLightConstants::MinArrowLength, LightToMouseRadius * PreviewLightConstants::MouseLengthToArrowLenghtRatio);
		const float ArrowSize = PreviewLightConstants::ArrowLengthToSizeRatio * ArrowLength;
		const float ArrowThickness = FMath::Max(PreviewLightConstants::ArrowLengthToThicknessRatio * ArrowLength, PreviewLightConstants::MinArrowThickness);

		const FVector ArrowOrigin = LightLocalToWorld.TransformPosition(FVector(-LightToMouseRadius - 0.5f * ArrowLength, 0.0f, 0.0f));
		const FVector ArrowDirection = LightLocalToWorld.TransformVector(FVector(-1.0f, 0.0f, 0.0f));

		const FQuatRotationTranslationMatrix ArrowToWorld(LightLocalToWorld.GetRotation(), ArrowOrigin);

		DrawDirectionalArrow(PDI, ArrowToWorld, ArrowColor, ArrowLength, ArrowSize, SDPG_World, ArrowThickness);
	}
}

void FEditorViewportClient::RenderDragTool(const FSceneView* View, FCanvas* Canvas)
{
	MouseDeltaTracker->RenderDragTool(View, Canvas);
}

FLinearColor FEditorViewportClient::GetBackgroundColor() const
{
	return PreviewScene ? PreviewScene->GetBackgroundColor() : FColor(55, 55, 55);
}

void FEditorViewportClient::SetCameraSetup(
	const FVector& LocationForOrbiting,
	const FRotator& InOrbitRotation,
	const FVector& InOrbitZoom,
	const FVector& InOrbitLookAt,
	const FVector& InViewLocation,
	const FRotator &InViewRotation )
{
	if( bUsingOrbitCamera )
	{
		SetViewRotation( InOrbitRotation );
		SetViewLocation( InViewLocation + InOrbitZoom );
		SetLookAtLocation( InOrbitLookAt );
	}
	else
	{
		SetViewLocation( InViewLocation );
		SetViewRotation( InViewRotation );
	}


	// Save settings for toggling between orbit and unlocked camera
	DefaultOrbitLocation = InViewLocation;
	DefaultOrbitRotation = InOrbitRotation;
	DefaultOrbitZoom = InOrbitZoom;
	DefaultOrbitLookAt = InOrbitLookAt;
}

// Determines which axis InKey and InDelta most refer to and returns
// a corresponding FVector.  This vector represents the mouse movement
// translated into the viewports/widgets axis space.
//
// @param InNudge		If 1, this delta is coming from a keyboard nudge and not the mouse

FVector FEditorViewportClient::TranslateDelta( FKey InKey, float InDelta, bool InNudge )
{
	const bool LeftMouseButtonDown = Viewport->KeyState(EKeys::LeftMouseButton);
	const bool RightMouseButtonDown = Viewport->KeyState(EKeys::RightMouseButton);
	const bool bIsUsingTrackpad = FSlateApplication::Get().IsUsingTrackpad();

	FVector vec(0.0f, 0.0f, 0.0f);

	float X = InKey == EKeys::MouseX ? InDelta : 0.f;
	float Y = InKey == EKeys::MouseY ? InDelta : 0.f;

	switch( GetViewportType() )
	{
	case LVT_OrthoXY:
	case LVT_OrthoXZ:
	case LVT_OrthoYZ:
	case LVT_OrthoNegativeXY:
	case LVT_OrthoNegativeXZ:
	case LVT_OrthoNegativeYZ:
		{
			LastMouseX += X;
			LastMouseY -= Y;

			if ((X != 0.0f) || (Y!=0.0f))
			{
				MarkMouseMovedSinceClick();
			}

			//only invert x,y if we're moving the camera
			if( ShouldUseMoveCanvasMovement() )
			{
				if(Widget->GetCurrentAxis() == EAxisList::None)
				{
					X = -X;
					Y = -Y;
				}
			}

			//update the position
			Viewport->SetSoftwareCursorPosition( FVector2D( LastMouseX, LastMouseY ) );
			//UE_LOG(LogEditorViewport, Log, *FString::Printf( TEXT("can:%d %d") , LastMouseX , LastMouseY ));
			//change to grab hand
			SetRequiredCursorOverride( true , EMouseCursor::CardinalCross );
			//update and apply cursor visibility
			UpdateAndApplyCursorVisibility();

			UE::Widget::EWidgetMode WidgetMode = GetWidgetMode();
			bool bIgnoreOrthoScaling = (WidgetMode == UE::Widget::WM_Scale) && (Widget->GetCurrentAxis() != EAxisList::None);

			if( InNudge || bIgnoreOrthoScaling )
			{
				vec = FVector( X, Y, 0.f );
			}
			else
			{
				const float UnitsPerPixel = GetOrthoUnitsPerPixel(Viewport);
				vec = FVector( X * UnitsPerPixel, Y * UnitsPerPixel, 0.f );

				if( Widget->GetCurrentAxis() == EAxisList::None )
				{
					switch( GetViewportType() )
					{
					case LVT_OrthoXY:
						vec.Y *= -1.0f;
						break;
					case LVT_OrthoXZ:
						vec = FVector(X * UnitsPerPixel, 0.f, Y * UnitsPerPixel);
						break;
					case LVT_OrthoYZ:
						vec = FVector(0.f, X * UnitsPerPixel, Y * UnitsPerPixel);
						break;
 					case LVT_OrthoNegativeXY:
 						vec = FVector(-X * UnitsPerPixel, -Y * UnitsPerPixel, 0.0f);
 						break;
					case LVT_OrthoNegativeXZ:
						vec = FVector(-X * UnitsPerPixel, 0.f, Y * UnitsPerPixel);
						break;
					case LVT_OrthoNegativeYZ:
						vec = FVector(0.f, -X * UnitsPerPixel, Y * UnitsPerPixel);
						break;
					case LVT_OrthoFreelook:
					case LVT_Perspective:
						break;
					}
				}
			}
		}
		break;

	case LVT_OrthoFreelook://@TODO: CAMERA: Not sure what to do here
	case LVT_Perspective:
		// Update the software cursor position
		Viewport->SetSoftwareCursorPosition( FVector2D(Viewport->GetMouseX() , Viewport->GetMouseY() ) );
		vec = FVector( X, Y, 0.f );
		break;

	default:
		check(0);		// Unknown viewport type
		break;
	}

	if( IsOrtho() && ((LeftMouseButtonDown || bIsUsingTrackpad) && RightMouseButtonDown) && Y != 0.f )
	{
		vec = FVector(0,0,Y);
	}

	return vec;
}

bool FEditorViewportClient::InputAxis(FViewport* InViewport, int32 ControllerId, FKey Key, float Delta, float DeltaTime, int32 NumSamples, bool bGamepad)
{
	if (bDisableInput)
	{
		return true;
	}

	// Let the current mode have a look at the input before reacting to it.
	if (ModeTools->InputAxis(this, Viewport, ControllerId, Key, Delta, DeltaTime))
	{
		return true;
	}

	const bool bMouseButtonDown = InViewport->KeyState( EKeys::LeftMouseButton ) || InViewport->KeyState( EKeys::MiddleMouseButton ) || InViewport->KeyState( EKeys::RightMouseButton );
	const bool bLightMoveDown = InViewport->KeyState(EKeys::L);

	// Look at which axis is being dragged and by how much
	const float DragX = (Key == EKeys::MouseX) ? Delta : 0.f;
	const float DragY = (Key == EKeys::MouseY) ? Delta : 0.f;

	if( bLightMoveDown && bMouseButtonDown && PreviewScene )
	{
		// Adjust the preview light direction
		FRotator LightDir = PreviewScene->GetLightDirection();

		LightDir.Yaw += -DragX * EditorViewportClient::LightRotSpeed;
		LightDir.Pitch += -DragY * EditorViewportClient::LightRotSpeed;

		PreviewScene->SetLightDirection( LightDir );

		// Remember that we adjusted it for the visualization
		MovingPreviewLightTimer = PreviewLightConstants::MovingPreviewLightTimerDuration;
		MovingPreviewLightSavedScreenPos = FVector2D(LastMouseX, LastMouseY);

		Invalidate();
	}
	else
	{
		/**Save off axis commands for future camera work*/
		FCachedJoystickState* JoystickState = GetJoystickState(ControllerId);
		if (JoystickState)
		{
			JoystickState->AxisDeltaValues.Add(Key, Delta);
		}

		if( bIsTracking	)
		{
			// Accumulate and snap the mouse movement since the last mouse button click.
			MouseDeltaTracker->AddDelta( this, Key, Delta, 0 );
		}
	}

	// If we are using a drag tool, paint the viewport so we can see it update.
	if( MouseDeltaTracker->UsingDragTool() )
	{
		Invalidate( false, false );
	}

	return true;
}

static float AdjustGestureCameraRotation(float Delta, float AdjustLimit, float DeltaCutoff)
{
	const float AbsDelta = FMath::Abs(Delta);
	const float Scale = AbsDelta * (1.0f / AdjustLimit);
	if (AbsDelta > 0.0f && AbsDelta <= AdjustLimit)
	{
		return Delta * Scale;
	}
	const bool bIsUsingTrackpad = FSlateApplication::Get().IsUsingTrackpad();
	return bIsUsingTrackpad ? Delta : FMath::Clamp(Delta, -DeltaCutoff, DeltaCutoff);
}

bool FEditorViewportClient::InputGesture(FViewport* InViewport, EGestureEvent GestureType, const FVector2D& GestureDelta, bool bIsDirectionInvertedFromDevice)
{
	if (bDisableInput)
	{
		return true;
	}

	const FRotator& ViewRotation = GetViewRotation();

	const bool LeftMouseButtonDown = InViewport->KeyState(EKeys::LeftMouseButton);
	const bool RightMouseButtonDown = InViewport->KeyState(EKeys::RightMouseButton);

	const ELevelViewportType LevelViewportType = GetViewportType();

	const ULevelEditorViewportSettings* ViewportSettings = GetDefault<ULevelEditorViewportSettings>();

	switch (LevelViewportType)
	{
	case LVT_OrthoXY:
	case LVT_OrthoXZ:
	case LVT_OrthoYZ:
	case LVT_OrthoNegativeXY:
	case LVT_OrthoNegativeXZ:
	case LVT_OrthoNegativeYZ:
		{
			if (GestureType == EGestureEvent::Scroll && !LeftMouseButtonDown && !RightMouseButtonDown)
			{
				const float UnitsPerPixel = GetOrthoUnitsPerPixel(InViewport);

				const EScrollGestureDirection DirectionSetting = GetDefault<ULevelEditorViewportSettings>()->ScrollGestureDirectionForOrthoViewports;
				const bool bUseDirectionInvertedFromDevice = DirectionSetting == EScrollGestureDirection::Natural || (DirectionSetting == EScrollGestureDirection::UseSystemSetting && bIsDirectionInvertedFromDevice);

				// GestureDelta is in window pixel coords.  Adjust for ortho units.
				const FVector2D AdjustedGestureDelta = (bUseDirectionInvertedFromDevice == bIsDirectionInvertedFromDevice ? GestureDelta : -GestureDelta) * UnitsPerPixel;

				switch (LevelViewportType)
				{
					case LVT_OrthoXY:
						CurrentGestureDragDelta += FVector(-AdjustedGestureDelta.X, -AdjustedGestureDelta.Y, 0);
						break;
					case LVT_OrthoXZ:
						CurrentGestureDragDelta += FVector(-AdjustedGestureDelta.X, 0, AdjustedGestureDelta.Y);
						break;
					case LVT_OrthoYZ:
						CurrentGestureDragDelta += FVector(0, -AdjustedGestureDelta.X, AdjustedGestureDelta.Y);
						break;
					case LVT_OrthoNegativeXY:
						CurrentGestureDragDelta += FVector(AdjustedGestureDelta.X, -AdjustedGestureDelta.Y, 0);
						break;
					case LVT_OrthoNegativeXZ:
						CurrentGestureDragDelta += FVector(AdjustedGestureDelta.X, 0, AdjustedGestureDelta.Y);
						break;
					case LVT_OrthoNegativeYZ:
						CurrentGestureDragDelta += FVector(0, AdjustedGestureDelta.X, AdjustedGestureDelta.Y);
						break;
					case LVT_OrthoFreelook:
					case LVT_Perspective:
						break;
				}

				FEditorViewportStats::Used(FEditorViewportStats::CAT_ORTHOGRAPHIC_GESTURE_SCROLL);
			}
			else if (GestureType == EGestureEvent::Magnify)
			{
				OnOrthoZoom(FInputEventState(InViewport, EKeys::MouseScrollDown, IE_Released), -10.0f * GestureDelta.X);
				FEditorViewportStats::Used(FEditorViewportStats::CAT_ORTHOGRAPHIC_GESTURE_MAGNIFY);
			}
		}
		break;

	case LVT_Perspective:
	case LVT_OrthoFreelook:
		{
			if (GestureType == EGestureEvent::Scroll)
			{
				const EScrollGestureDirection DirectionSetting = GetDefault<ULevelEditorViewportSettings>()->ScrollGestureDirectionFor3DViewports;
				const bool bUseDirectionInvertedFromDevice = DirectionSetting == EScrollGestureDirection::Natural || (DirectionSetting == EScrollGestureDirection::UseSystemSetting && bIsDirectionInvertedFromDevice);
				const FVector2D AdjustedGestureDelta = bUseDirectionInvertedFromDevice == bIsDirectionInvertedFromDevice ? GestureDelta : -GestureDelta;

				if( LeftMouseButtonDown )
				{
					// Pan left/right/up/down

					CurrentGestureDragDelta.X += AdjustedGestureDelta.X * -FMath::Sin( ViewRotation.Yaw * PI / 180.f );
					CurrentGestureDragDelta.Y += AdjustedGestureDelta.X *  FMath::Cos( ViewRotation.Yaw * PI / 180.f );
					CurrentGestureDragDelta.Z += -AdjustedGestureDelta.Y;
				}
				else
				{
					// Change viewing angle

					CurrentGestureRotDelta.Yaw += AdjustGestureCameraRotation( AdjustedGestureDelta.X, 20.0f, 35.0f ) * -0.35f;
					CurrentGestureRotDelta.Pitch += AdjustGestureCameraRotation( AdjustedGestureDelta.Y, 20.0f, 35.0f ) * 0.35f;
				}

				FEditorViewportStats::Used(FEditorViewportStats::CAT_ORTHOGRAPHIC_GESTURE_SCROLL);
			}
			else if (GestureType == EGestureEvent::Magnify)
			{
				GestureMoveForwardBackwardImpulse = GestureDelta.X * 4.0f;
			}
		}
		break;

	default:
		// Not a 3D viewport receiving this gesture.  Could be a canvas window.  Bail out.
		return false;
	}

	//mark "externally moved" so context menu doesn't come up
	MouseDeltaTracker->SetExternalMovement();

	return true;
}

void FEditorViewportClient::UpdateGestureDelta()
{
	if( CurrentGestureDragDelta != FVector::ZeroVector || CurrentGestureRotDelta != FRotator::ZeroRotator )
	{
		MoveViewportCamera( CurrentGestureDragDelta, CurrentGestureRotDelta, false );

		Invalidate( true, true );

		CurrentGestureDragDelta = FVector::ZeroVector;
		CurrentGestureRotDelta = FRotator::ZeroRotator;
	}
}

// Converts a generic movement delta into drag/rotation deltas based on the viewport and keys held down

void FEditorViewportClient::ConvertMovementToDragRot(const FVector& InDelta,
													 FVector& InDragDelta,
													 FRotator& InRotDelta) const
{
	const FRotator& ViewRotation = GetViewRotation();

	const bool LeftMouseButtonDown = Viewport->KeyState(EKeys::LeftMouseButton);
	const bool MiddleMouseButtonDown = Viewport->KeyState(EKeys::MiddleMouseButton);
	const bool RightMouseButtonDown = Viewport->KeyState(EKeys::RightMouseButton);
	const bool bIsUsingTrackpad = FSlateApplication::Get().IsUsingTrackpad();

	InDragDelta = FVector::ZeroVector;
	InRotDelta = FRotator::ZeroRotator;

	switch( GetViewportType() )
	{
	case LVT_OrthoXY:
	case LVT_OrthoXZ:
	case LVT_OrthoYZ:
	case LVT_OrthoNegativeXY:
	case LVT_OrthoNegativeXZ:
	case LVT_OrthoNegativeYZ:
		{
			if( ( LeftMouseButtonDown || bIsUsingTrackpad ) && RightMouseButtonDown )
			{
				// Both mouse buttons change the ortho viewport zoom.
				InDragDelta = FVector(0,0,InDelta.Z);
			}
			else if( RightMouseButtonDown )
			{
				// @todo: set RMB to move opposite to the direction of drag, in other words "grab and pull".
				InDragDelta = InDelta;
			}
			else if( LeftMouseButtonDown )
			{
				// LMB moves in the direction of the drag.
				InDragDelta = InDelta;
			}
		}
		break;

	case LVT_Perspective:
	case LVT_OrthoFreelook:
		{
			const ULevelEditorViewportSettings* ViewportSettings = GetDefault<ULevelEditorViewportSettings>();

			if( LeftMouseButtonDown && !RightMouseButtonDown )
			{
				// Move forward and yaw

				InDragDelta.X = InDelta.Y * FMath::Cos( ViewRotation.Yaw * PI / 180.f );
				InDragDelta.Y = InDelta.Y * FMath::Sin( ViewRotation.Yaw * PI / 180.f );

				InRotDelta.Yaw = InDelta.X * ViewportSettings->MouseSensitivty;
			}
			else if( MiddleMouseButtonDown || bIsUsingTrackpad || ( ( LeftMouseButtonDown || bIsUsingTrackpad ) && RightMouseButtonDown ) )
			{
				// Pan left/right/up/down
				const bool bInvert = !bIsUsingTrackpad && MiddleMouseButtonDown && GetDefault<ULevelEditorViewportSettings>()->bInvertMiddleMousePan;


				float Direction = bInvert ? 1 : -1;
				InDragDelta.X = InDelta.X * Direction * FMath::Sin( ViewRotation.Yaw * PI / 180.f );
				InDragDelta.Y = InDelta.X * -Direction * FMath::Cos( ViewRotation.Yaw * PI / 180.f );
				InDragDelta.Z = -Direction * InDelta.Y;
			}
			else if( RightMouseButtonDown && !LeftMouseButtonDown )
			{
				// Change viewing angle

				// inverting orbit axis is handled elsewhere
				const bool bInvertY = !ShouldOrbitCamera() && GetDefault<ULevelEditorViewportSettings>()->bInvertMouseLookYAxis;
				float Direction = bInvertY ? -1 : 1;

				InRotDelta.Yaw = InDelta.X * ViewportSettings->MouseSensitivty;
				InRotDelta.Pitch = InDelta.Y * ViewportSettings->MouseSensitivty * Direction;
			}
		}
		break;

	default:
		check(0);	// unknown viewport type
		break;
	}
}

void FEditorViewportClient::ConvertMovementToOrbitDragRot(const FVector& InDelta,
																 FVector& InDragDelta,
																 FRotator& InRotDelta) const
{
	const FRotator& ViewRotation = GetViewRotation();

	const bool LeftMouseButtonDown = Viewport->KeyState(EKeys::LeftMouseButton);
	const bool RightMouseButtonDown = Viewport->KeyState(EKeys::RightMouseButton);
	const bool MiddleMouseButtonDown = Viewport->KeyState(EKeys::MiddleMouseButton);
	const bool bIsUsingTrackpad = FSlateApplication::Get().IsUsingTrackpad();

	InDragDelta = FVector::ZeroVector;
	InRotDelta = FRotator::ZeroRotator;

	const float YawRadians = FMath::DegreesToRadians( ViewRotation.Yaw );

	switch( GetViewportType() )
	{
	case LVT_OrthoXY:
	case LVT_OrthoXZ:
	case LVT_OrthoYZ:
	case LVT_OrthoNegativeXY:
	case LVT_OrthoNegativeXZ:
	case LVT_OrthoNegativeYZ:
		{
			if( ( LeftMouseButtonDown || bIsUsingTrackpad ) && RightMouseButtonDown )
			{
				// Change ortho zoom.
				InDragDelta = FVector(0,0,InDelta.Z);
			}
			else if( RightMouseButtonDown )
			{
				// Move camera.
				InDragDelta = InDelta;
			}
			else if( LeftMouseButtonDown )
			{
				// Move actors.
				InDragDelta = InDelta;
			}
		}
		break;

	case LVT_Perspective:
		{
			const ULevelEditorViewportSettings* ViewportSettings = GetDefault<ULevelEditorViewportSettings>();

			if( IsOrbitRotationMode( Viewport ) )
			{
				const bool bInvertY = GetDefault<ULevelEditorViewportSettings>()->bInvertOrbitYAxis;
				float Direction = bInvertY ? -1 : 1;

				// Change the viewing angle
				InRotDelta.Yaw = InDelta.X * ViewportSettings->MouseSensitivty;
				InRotDelta.Pitch = InDelta.Y * ViewportSettings->MouseSensitivty * Direction;
			}
			else if( IsOrbitPanMode( Viewport ) )
			{
				// Pan left/right/up/down
				InDragDelta.X = InDelta.X * -FMath::Sin( YawRadians );
				InDragDelta.Y = InDelta.X *  FMath::Cos( YawRadians );
				InDragDelta.Z = InDelta.Y;
			}
			else if( IsOrbitZoomMode( Viewport ) )
			{
				// Zoom in and out.
				InDragDelta.X = InDelta.Y * FMath::Cos( YawRadians );
				InDragDelta.Y = InDelta.Y* FMath::Sin( YawRadians );
			}
		}
		break;

	default:
		check(0);	// unknown viewport type
		break;
	}
}

bool FEditorViewportClient::ShouldPanOrDollyCamera() const
{
	const bool bIsCtrlDown = IsCtrlPressed();

	const bool bLeftMouseButtonDown = Viewport->KeyState( EKeys::LeftMouseButton ) && !bLockFlightCamera;
	const bool bRightMouseButtonDown = Viewport->KeyState( EKeys::RightMouseButton );
	const bool bIsMarqueeSelect = IsOrtho() && bLeftMouseButtonDown;

	const bool bOrthoRotateObjectMode = IsOrtho() && IsCtrlPressed() && bRightMouseButtonDown && !bLeftMouseButtonDown;
	// Pan the camera if not marquee selecting or the left and right mouse buttons are down
	return !bOrthoRotateObjectMode && !bIsCtrlDown && (!bIsMarqueeSelect || (bLeftMouseButtonDown && bRightMouseButtonDown) );
}

TSharedPtr<FDragTool> FEditorViewportClient::MakeDragTool(EDragTool::Type)
{
	return MakeShareable( new FDragTool(GetModeTools()) );
}

bool FEditorViewportClient::CanUseDragTool() const
{
	return !ShouldOrbitCamera() && (GetCurrentWidgetAxis() == EAxisList::None) && ((ModeTools == nullptr) || ModeTools->AllowsViewportDragTool());
}

bool FEditorViewportClient::ShouldOrbitCamera() const
{
	if( bCameraLock )
	{
		return true;
	}
	else
	{
		bool bDesireOrbit = false;

		if (!GetDefault<ULevelEditorViewportSettings>()->bUseUE3OrbitControls)
		{
			bDesireOrbit = IsAltPressed() && !IsCtrlPressed() && !IsShiftPressed();
		}
		else
		{
			bDesireOrbit = Viewport->KeyState(EKeys::U) || Viewport->KeyState(EKeys::L);
		}

		return bDesireOrbit && !IsFlightCameraInputModeActive() && !IsOrtho();
	}
}

/** Returns true if perspective flight camera input mode is currently active in this viewport */
bool FEditorViewportClient::IsFlightCameraInputModeActive() const
{
	if( (Viewport != NULL) && IsPerspective() )
	{
		if( CameraController != NULL )
		{
			const bool bLeftMouseButtonDown = Viewport->KeyState(EKeys::LeftMouseButton) && !bLockFlightCamera;
			const bool bMiddleMouseButtonDown = Viewport->KeyState( EKeys::MiddleMouseButton );
			const bool bRightMouseButtonDown = Viewport->KeyState( EKeys::RightMouseButton );
			const bool bIsUsingTrackpad = FSlateApplication::Get().IsUsingTrackpad();

			const bool bIsNonOrbitMiddleMouse = bMiddleMouseButtonDown && !IsAltPressed();

			const bool bIsMouseLooking =
				bIsTracking &&
				Widget->GetCurrentAxis() == EAxisList::None &&
				( bLeftMouseButtonDown || bMiddleMouseButtonDown || bRightMouseButtonDown || bIsUsingTrackpad ) &&
				!IsCtrlPressed() && (GetDefault<ULevelEditorViewportSettings>()->FlightCameraControlExperimentalNavigation || !IsShiftPressed()) && !IsAltPressed();

			return bIsMouseLooking;
		}
	}

	return false;
}

bool FEditorViewportClient::IsMovingCamera() const
{
	return bUsingOrbitCamera || IsFlightCameraActive();
}

/** True if the window is maximized or floating */
bool FEditorViewportClient::IsVisible() const
{
	bool bIsVisible = false;

	if( VisibilityDelegate.IsBound() )
	{
		// Call the visibility delegate to see if our parent viewport and layout configuration says we arevisible
		bIsVisible = VisibilityDelegate.Execute();
	}

	return bIsVisible;
}

void FEditorViewportClient::GetViewportDimensions( FIntPoint& OutOrigin, FIntPoint& Outize )
{
	OutOrigin = FIntPoint(0,0);
	if ( Viewport != NULL )
	{
		Outize.X = Viewport->GetSizeXY().X;
		Outize.Y = Viewport->GetSizeXY().Y;
	}
	else
	{
		Outize = FIntPoint(0,0);
	}
}

void FEditorViewportClient::UpdateAndApplyCursorVisibility()
{
	UpdateRequiredCursorVisibility();
	ApplyRequiredCursorVisibility();
}

void FEditorViewportClient::UpdateRequiredCursorVisibility()
{
	const bool LeftMouseButtonDown = Viewport->KeyState(EKeys::LeftMouseButton) ? true : false;
	const bool MiddleMouseButtonDown = Viewport->KeyState(EKeys::MiddleMouseButton) ? true : false;
	const bool RightMouseButtonDown = Viewport->KeyState(EKeys::RightMouseButton) ? true : false;
	const bool bMouseButtonDown = (LeftMouseButtonDown || MiddleMouseButtonDown || RightMouseButtonDown );
	const bool bIsUsingTrackpad = FSlateApplication::Get().IsUsingTrackpad();

	bool AltDown = IsAltPressed();
	bool ShiftDown = IsShiftPressed();
	bool ControlDown = IsCtrlPressed();

	bool bOverrideCursorVisibility = false;
	bool bHardwareCursorVisible = false;
	bool bSoftwareCursorVisible = false;
	if (ModeTools->GetOverrideCursorVisibility(bOverrideCursorVisibility, bHardwareCursorVisible, bSoftwareCursorVisible))
	{
		if (bOverrideCursorVisibility)
		{
			SetRequiredCursor(bHardwareCursorVisible, bSoftwareCursorVisible);
			return;
		}
	}

	if (ViewportType == LVT_None)
	{
		SetRequiredCursor(true, false);
		return;
	}

	//if we're using the new move canvas mode, we're in an ortho viewport, and the mouse is down
	if (IsOrtho() && bMouseButtonDown && !MouseDeltaTracker->UsingDragTool())
	{
		//Translating an object, but NOT moving the camera AND the object (shift)
		if ( ( AltDown == false && ShiftDown == false && ( LeftMouseButtonDown ^ RightMouseButtonDown ) ) &&
			( ( GetWidgetMode() == UE::Widget::WM_Translate && Widget->GetCurrentAxis() != EAxisList::None ) ||
			(  GetWidgetMode() == UE::Widget::WM_TranslateRotateZ && Widget->GetCurrentAxis() != EAxisList::ZRotation &&  Widget->GetCurrentAxis() != EAxisList::None ) ||
			( GetWidgetMode() == UE::Widget::WM_2D && Widget->GetCurrentAxis() != EAxisList::Rotate2D &&  Widget->GetCurrentAxis() != EAxisList::None ) ) )
		{
			SetRequiredCursor(false, true);
			SetRequiredCursorOverride( true , EMouseCursor::CardinalCross );
			return;
		}

		if (GetDefault<ULevelEditorViewportSettings>()->bPanMovesCanvas && RightMouseButtonDown)
		{
			bool bMovingCamera = GetCurrentWidgetAxis() == EAxisList::None;
			bool bIsZoomingCamera = bMovingCamera && ( LeftMouseButtonDown || bIsUsingTrackpad );
			//moving camera without  zooming
			if ( bMovingCamera && !bIsZoomingCamera )
			{
				// Always turn the hardware cursor on before turning the software cursor off
				// so the hardware cursor will be be set where the software cursor was
				SetRequiredCursor(!bHasMouseMovedSinceClick, bHasMouseMovedSinceClick);
				SetRequiredCursorOverride( true , EMouseCursor::GrabHand );
				return;
			}
			SetRequiredCursor(false, false);
			return;
		}
	}

	//if Absolute Translation or arc rotate and not just moving the camera around
	if (IsUsingAbsoluteTranslation(true) && !MouseDeltaTracker->UsingDragTool())
	{
		//If we are dragging something we should hide the hardware cursor and show the s/w one
		SetRequiredCursor(false, true);
		SetRequiredCursorOverride( true , EMouseCursor::CardinalCross );
	}
	else
	{
		// Calc the raw delta from the mouse since we started dragging to detect if there was any movement
		FVector RawMouseDelta = MouseDeltaTracker->GetRawDelta();

		if (bMouseButtonDown && (RawMouseDelta.SizeSquared() >= MOUSE_CLICK_DRAG_DELTA || IsFlightCameraActive() || ShouldOrbitCamera()) && !MouseDeltaTracker->UsingDragTool())
		{
			//current system - do not show cursor when mouse is down
			SetRequiredCursor(false, false);
			return;
		}

		if( MouseDeltaTracker->UsingDragTool() )
		{
			RequiredCursorVisibiltyAndAppearance.bOverrideAppearance = false;
		}

		SetRequiredCursor(true, false);
	}
}

void FEditorViewportClient::SetRequiredCursor(const bool bHardwareCursorVisible, const bool bSoftwareCursorVisible)
{
	RequiredCursorVisibiltyAndAppearance.bHardwareCursorVisible = bHardwareCursorVisible;
	RequiredCursorVisibiltyAndAppearance.bSoftwareCursorVisible = bSoftwareCursorVisible;
}

void FEditorViewportClient::ApplyRequiredCursorVisibility( bool bUpdateSoftwareCursorPostion )
{
	if( RequiredCursorVisibiltyAndAppearance.bDontResetCursor == true )
	{
		Viewport->SetPreCaptureMousePosFromSlateCursor();
	}
	bool bOldCursorVisibility = Viewport->IsCursorVisible();
	bool bOldSoftwareCursorVisibility = Viewport->IsSoftwareCursorVisible();

	Viewport->ShowCursor( RequiredCursorVisibiltyAndAppearance.bHardwareCursorVisible );
	Viewport->ShowSoftwareCursor( RequiredCursorVisibiltyAndAppearance.bSoftwareCursorVisible );
	if( bUpdateSoftwareCursorPostion == true )
	{
		//if we made the software cursor visible set its position
		if( bOldSoftwareCursorVisibility != Viewport->IsSoftwareCursorVisible() )
		{
			Viewport->SetSoftwareCursorPosition( FVector2D(Viewport->GetMouseX() , Viewport->GetMouseY() ) );
		}
	}
}


void FEditorViewportClient::SetRequiredCursorOverride( bool WantOverride, EMouseCursor::Type RequiredCursor )
{
	RequiredCursorVisibiltyAndAppearance.bOverrideAppearance = WantOverride;
	RequiredCursorVisibiltyAndAppearance.RequiredCursor = RequiredCursor;
}

void FEditorViewportClient::SetWidgetModeOverride(UE::Widget::EWidgetMode InWidgetMode)
{
	ModeTools->SetWidgetModeOverride(InWidgetMode);
}

EAxisList::Type FEditorViewportClient::GetCurrentWidgetAxis() const
{
	return Widget->GetCurrentAxis();
}

void FEditorViewportClient::SetCurrentWidgetAxis(EAxisList::Type InAxis)
{
	Widget->SetCurrentAxis(InAxis);
	ModeTools->SetCurrentWidgetAxis(InAxis);
}

void FEditorViewportClient::AdjustTransformWidgetSize(const int32 SizeDelta)
{
	 ULevelEditorViewportSettings &ViewportSettings = *GetMutableDefault<ULevelEditorViewportSettings>();
	 ViewportSettings.TransformWidgetSizeAdjustment = FMath::Clamp(ViewportSettings.TransformWidgetSizeAdjustment + SizeDelta, -10, 150);
	 ViewportSettings.PostEditChange();
}

float FEditorViewportClient::GetNearClipPlane() const
{
	return (NearPlane < 0.0f) ? GNearClippingPlane : NearPlane;
}

void FEditorViewportClient::OverrideNearClipPlane(float InNearPlane)
{
	NearPlane = InNearPlane;
}

float FEditorViewportClient::GetFarClipPlaneOverride() const
{
	return FarPlane;
}

void FEditorViewportClient::OverrideFarClipPlane(const float InFarPlane)
{
	FarPlane = InFarPlane;
}

float FEditorViewportClient::GetSceneDepthAtLocation(int32 X, int32 Y)
{
	// #todo: in the future we will just sample the depth buffer
	return 0.f;
}

FVector FEditorViewportClient::GetHitProxyObjectLocation(int32 X, int32 Y)
{
	// #todo: for now we are just getting the actor and using its location for
	// depth. in the future we will just sample the depth buffer
	HHitProxy* const HitProxy = Viewport->GetHitProxy(X, Y);
	if (HitProxy && HitProxy->IsA(HActor::StaticGetType()))
	{
		HActor* const ActorHit = static_cast<HActor*>(HitProxy);

		// dist to component will be more reliable than dist to actor
		if (ActorHit->PrimComponent != nullptr)
		{
			return ActorHit->PrimComponent->GetComponentLocation();
		}

		if (ActorHit->Actor != nullptr)
		{
			return ActorHit->Actor->GetActorLocation();
		}
	}

	return FVector::ZeroVector;
}


void FEditorViewportClient::ShowWidget(const bool bShow)
{
	bShowWidget = bShow;
}

void FEditorViewportClient::MoveViewportCamera(const FVector& InDrag, const FRotator& InRot, bool bDollyCamera)
{
	switch( GetViewportType() )
	{
	case LVT_OrthoXY:
	case LVT_OrthoXZ:
	case LVT_OrthoYZ:
	case LVT_OrthoNegativeXY:
	case LVT_OrthoNegativeXZ:
	case LVT_OrthoNegativeYZ:
		{
			const bool LeftMouseButtonDown = Viewport->KeyState(EKeys::LeftMouseButton);
			const bool RightMouseButtonDown = Viewport->KeyState(EKeys::RightMouseButton);
			const bool bIsUsingTrackpad = FSlateApplication::Get().IsUsingTrackpad();

			if( ( LeftMouseButtonDown || bIsUsingTrackpad ) && RightMouseButtonDown )
			{
				SetOrthoZoom( GetOrthoZoom() + (GetOrthoZoom() / CAMERA_ZOOM_DAMPEN) * InDrag.Z );
				SetOrthoZoom( FMath::Clamp<float>( GetOrthoZoom(), GetMinimumOrthoZoom(), MAX_ORTHOZOOM ) );
			}
			else
			{
				SetViewLocation( GetViewLocation() + InDrag );
			}

			// Update any linked orthographic viewports.
			UpdateLinkedOrthoViewports();
		}
		break;

	case LVT_OrthoFreelook:
		//@TODO: CAMERA: Not sure how to handle this
		break;

	case LVT_Perspective:
		{
			// If the flight camera is active, we'll update the rotation impulse data for that instead
			// of rotating the camera ourselves here
			if( IsFlightCameraInputModeActive() && CameraController->GetConfig().bUsePhysicsBasedRotation )
			{
				const ULevelEditorViewportSettings* ViewportSettings = GetDefault<ULevelEditorViewportSettings>();

				// NOTE: We damp the rotation for impulse input since the camera controller will
				//	apply its own rotation speed
				const float VelModRotSpeed = 900.0f;
				const FVector RotEuler = InRot.Euler();

				CameraUserImpulseData->RotateRollVelocityModifier += VelModRotSpeed * RotEuler.X / ViewportSettings->MouseSensitivty;
				CameraUserImpulseData->RotatePitchVelocityModifier += VelModRotSpeed * RotEuler.Y / ViewportSettings->MouseSensitivty;
				CameraUserImpulseData->RotateYawVelocityModifier += VelModRotSpeed * RotEuler.Z / ViewportSettings->MouseSensitivty;
			}
			else if (!bLockFlightCamera)
			{
				MoveViewportPerspectiveCamera( InDrag, InRot, bDollyCamera );
			}
		}
		break;
	}
}

bool FEditorViewportClient::ShouldLockPitch() const
{
	return CameraController->GetConfig().bLockedPitch;
}


void FEditorViewportClient::CheckHoveredHitProxy( HHitProxy* HoveredHitProxy )
{
	const EAxisList::Type SaveAxis = Widget->GetCurrentAxis();
	EAxisList::Type NewAxis = EAxisList::None;

	const bool LeftMouseButtonDown = Viewport->KeyState(EKeys::LeftMouseButton) ? true : false;
	const bool MiddleMouseButtonDown = Viewport->KeyState(EKeys::MiddleMouseButton) ? true : false;
	const bool RightMouseButtonDown = Viewport->KeyState(EKeys::RightMouseButton) ? true : false;
	const bool bMouseButtonDown = (LeftMouseButtonDown || MiddleMouseButtonDown || RightMouseButtonDown );

	// Change the mouse cursor if the user is hovering over something they can interact with.
	if( HoveredHitProxy )
	{
		if( HoveredHitProxy->IsA(HWidgetAxis::StaticGetType() ) && !bUsingOrbitCamera && !bMouseButtonDown )
		{
			// In the case of the widget mode being overridden we can have a hit proxy
			// from the previous mode with an inappropriate axis for rotation.
			EAxisList::Type ProxyAxis = ((HWidgetAxis*)HoveredHitProxy)->Axis;
			if ( !IsOrtho() || GetWidgetMode() != UE::Widget::WM_Rotate
				|| ProxyAxis == EAxisList::X || ProxyAxis == EAxisList::Y || ProxyAxis == EAxisList::Z )
			{
				NewAxis = ProxyAxis;
			}
			else
			{
				switch( GetViewportType() )
				{
				case LVT_OrthoXY:
				case LVT_OrthoNegativeXY:
					NewAxis = EAxisList::Z;
					break;
				case LVT_OrthoXZ:
				case LVT_OrthoNegativeXZ:
					NewAxis = EAxisList::Y;
					break;
				case LVT_OrthoYZ:
				case LVT_OrthoNegativeYZ:
					NewAxis = EAxisList::X;
					break;
				default:
					break;
				}
			}
		}


		// If the current axis on the widget changed, repaint the viewport.
		if( NewAxis != SaveAxis )
		{
			SetCurrentWidgetAxis( NewAxis );

			Invalidate( false, false );
		}
	}

}

void FEditorViewportClient::ConditionalCheckHoveredHitProxy()
{
	// If it has been decided that there is more important things to do than check hit proxies, then don't check them.
	if( !bShouldCheckHitProxy || bWidgetAxisControlledByDrag == true )
	{
		return;
	}

	HHitProxy* HitProxy = Viewport->GetHitProxy(CachedMouseX,CachedMouseY);

	CheckHoveredHitProxy( HitProxy );

	// We need to set this to false here as if mouse is moved off viewport fast, it will keep doing CheckHoveredOverHitProxy for this viewport when it should not.
	bShouldCheckHitProxy = false;
}

/** Moves a perspective camera */
void FEditorViewportClient::MoveViewportPerspectiveCamera( const FVector& InDrag, const FRotator& InRot, bool bDollyCamera )
{
	check( IsPerspective() );

	FVector ViewLocation = GetViewLocation();
	FRotator ViewRotation = GetViewRotation();

	if ( ShouldLockPitch() )
	{
		// Update camera Rotation
		ViewRotation += FRotator( InRot.Pitch, InRot.Yaw, InRot.Roll );

		// normalize to -180 to 180
		ViewRotation.Pitch = FRotator::NormalizeAxis(ViewRotation.Pitch);
		// Make sure its withing  +/- 90 degrees (minus a small tolerance to avoid numerical issues w/ camera orientation conversions later on).
		ViewRotation.Pitch = FMath::Clamp( ViewRotation.Pitch, -90.f+KINDA_SMALL_NUMBER, 90.f-KINDA_SMALL_NUMBER );
	}
	else
	{
		//when not constraining the pitch we need to rotate differently to avoid a gimbal lock
		const FRotator PitchRot(InRot.Pitch, 0, 0);
		const FRotator LateralRot(0, InRot.Yaw, InRot.Roll);

		//update lateral rotation
		ViewRotation += LateralRot;

		//update pitch separately using quaternions
		const FQuat ViewQuat = ViewRotation.Quaternion();
		const FQuat PitchQuat = PitchRot.Quaternion();
		const FQuat ResultQuat = ViewQuat * PitchQuat;

		//get our correctly rotated ViewRotation
		ViewRotation = ResultQuat.Rotator();
	}

	const float DistanceToCurrentLookAt = FVector::Dist( GetViewLocation(), GetLookAtLocation() );
	const float CameraSpeedDistanceScale = ShouldScaleCameraSpeedByDistance() ? FMath::Min(DistanceToCurrentLookAt / 1000.f, 1000.f) : 1.f;

	// Update camera Location
	ViewLocation += InDrag * CameraSpeedDistanceScale;

	if( !bDollyCamera )
	{
		const FQuat CameraOrientation = FQuat::MakeFromEuler( ViewRotation.Euler() );
		FVector Direction = CameraOrientation.RotateVector( FVector(1,0,0) );

		SetLookAtLocation( ViewLocation + Direction * DistanceToCurrentLookAt );
	}

	SetViewLocation(ViewLocation);
	SetViewRotation(ViewRotation);

	if (bUsingOrbitCamera)
	{
		FVector LookAtPoint = GetLookAtLocation();
		const float DistanceToLookAt = FVector::Dist( ViewLocation, LookAtPoint );

		SetViewLocationForOrbiting( LookAtPoint, DistanceToLookAt );
	}

	PerspectiveCameraMoved();

}

void FEditorViewportClient::EnableCameraLock(bool bEnable)
{
	bCameraLock = bEnable;

	if(bCameraLock)
	{
		SetViewLocation( DefaultOrbitLocation + DefaultOrbitZoom );
		SetViewRotation( DefaultOrbitRotation );
		SetLookAtLocation( DefaultOrbitLookAt );
	}
	else
	{
		ToggleOrbitCamera( false );
	}

	bUsingOrbitCamera = bCameraLock;
}

FCachedJoystickState* FEditorViewportClient::GetJoystickState(const uint32 InControllerID)
{
	FCachedJoystickState* CurrentState = JoystickStateMap.FindRef(InControllerID);
	if (CurrentState == NULL)
	{
		/** Create new joystick state for cached input*/
		CurrentState = new FCachedJoystickState();
		CurrentState->JoystickType = 0;
		JoystickStateMap.Add(InControllerID, CurrentState);
	}

	return CurrentState;
}

void FEditorViewportClient::SetCameraLock()
{
	EnableCameraLock(!bCameraLock);
	Invalidate();
}

bool FEditorViewportClient::IsCameraLocked() const
{
	return bCameraLock;
}

void FEditorViewportClient::SetShowGrid()
{
	EngineShowFlags.SetGrid(!EngineShowFlags.Grid);
	if (FEngineAnalytics::IsAvailable())
	{
		FEngineAnalytics::GetProvider().RecordEvent(TEXT("Editor.Usage.StaticMesh.Toolbar"), TEXT("EngineShowFlags.Grid"), EngineShowFlags.Grid ? TEXT("True") : TEXT("False"));
	}
	Invalidate();
}

bool FEditorViewportClient::IsSetShowGridChecked() const
{
	return EngineShowFlags.Grid;
}

void FEditorViewportClient::SetShowBounds(bool bShow)
{
	EngineShowFlags.SetBounds(bShow);
}

void FEditorViewportClient::ToggleShowBounds()
{
	EngineShowFlags.SetBounds(!EngineShowFlags.Bounds);
	if (FEngineAnalytics::IsAvailable())
	{
		FEngineAnalytics::GetProvider().RecordEvent(TEXT("Editor.Usage.StaticMesh.Toolbar"), TEXT("Bounds"), FString::Printf(TEXT("%d"), EngineShowFlags.Bounds));
	}
	Invalidate();
}

bool FEditorViewportClient::IsSetShowBoundsChecked() const
{
	return EngineShowFlags.Bounds;
}

void FEditorViewportClient::UpdateHiddenCollisionDrawing()
{
	FSceneInterface* SceneInterface = GetScene();
	if (SceneInterface != nullptr)
	{
		UWorld* World = SceneInterface->GetWorld();
		if (World != nullptr)
		{
			// See if this is a collision view mode
			bool bCollisionMode = EngineShowFlags.Collision || EngineShowFlags.CollisionVisibility || EngineShowFlags.CollisionPawn;

			// Tell engine to create proxies for hidden components, so we can still draw collision
			if (World->bCreateRenderStateForHiddenComponentsWithCollsion != bCollisionMode)
			{
				World->bCreateRenderStateForHiddenComponentsWithCollsion = bCollisionMode;

				// Need to recreate scene proxies when this flag changes.
				FGlobalComponentRecreateRenderStateContext Recreate;
			}
		}
	}
}


void FEditorViewportClient::SetShowCollision()
{
	EngineShowFlags.SetCollision(!EngineShowFlags.Collision);
	UpdateHiddenCollisionDrawing();
	Invalidate();
}

bool FEditorViewportClient::IsSetShowCollisionChecked() const
{
	return EngineShowFlags.Collision;
}


void FEditorViewportClient::SetViewMode(EViewModeIndex InViewModeIndex)
{
	ViewModeParam = -1; // Reset value when the viewmode changes
	ViewModeParamName = NAME_None;
	ViewModeParamNameMap.Empty();

	if (IsPerspective())
	{
		if (InViewModeIndex == VMI_MaterialTextureScaleAccuracy)
		{
			FEditorBuildUtils::UpdateTextureStreamingMaterialBindings(GetWorld());
		}

		PerspViewModeIndex = InViewModeIndex;
		ApplyViewMode(PerspViewModeIndex, true, EngineShowFlags);
		bForcingUnlitForNewMap = false;
	}
	else
	{
		OrthoViewModeIndex = InViewModeIndex;
		ApplyViewMode(OrthoViewModeIndex, false, EngineShowFlags);
	}

	UpdateHiddenCollisionDrawing();
	Invalidate();
}

void FEditorViewportClient::SetViewModes(const EViewModeIndex InPerspViewModeIndex, const EViewModeIndex InOrthoViewModeIndex)
{
	PerspViewModeIndex = InPerspViewModeIndex;
	OrthoViewModeIndex = InOrthoViewModeIndex;

	if (IsPerspective())
	{
		ApplyViewMode(PerspViewModeIndex, true, EngineShowFlags);
	}
	else
	{
		ApplyViewMode(OrthoViewModeIndex, false, EngineShowFlags);
	}

	UpdateHiddenCollisionDrawing();
	Invalidate();
}

void FEditorViewportClient::SetViewModeParam(int32 InViewModeParam)
{
	ViewModeParam = InViewModeParam;
	FName* BoundName = ViewModeParamNameMap.Find(ViewModeParam);
	ViewModeParamName = BoundName ? *BoundName : FName();

	Invalidate();
}

bool FEditorViewportClient::IsViewModeParam(int32 InViewModeParam) const
{
	const FName* MappedName = ViewModeParamNameMap.Find(ViewModeParam);
	// Check if the param and names match. The param name only gets updated on click, while the map is built at menu creation.
	if (MappedName)
	{
		return ViewModeParam == InViewModeParam && ViewModeParamName == *MappedName;
	}
	else
	{
		return ViewModeParam == InViewModeParam && ViewModeParamName == NAME_None;
	}
}

EViewModeIndex FEditorViewportClient::GetViewMode() const
{
	return (IsPerspective()) ? PerspViewModeIndex : OrthoViewModeIndex;
}

void FEditorViewportClient::Invalidate(bool bInvalidateChildViews, bool bInvalidateHitProxies)
{
	if ( Viewport )
	{
		if ( bInvalidateHitProxies )
		{
			// Invalidate hit proxies and display pixels.
			Viewport->Invalidate();
		}
		else
		{
			// Invalidate only display pixels.
			Viewport->InvalidateDisplay();
		}

		// If this viewport is a view parent . . .
		if ( bInvalidateChildViews &&
			ViewState.GetReference()->IsViewParent() )
		{
			GEditor->InvalidateChildViewports( ViewState.GetReference(), bInvalidateHitProxies );
		}
	}
}

void FEditorViewportClient::MouseEnter(FViewport* InViewport,int32 x, int32 y)
{
	ModeTools->MouseEnter(this, Viewport, x, y);

	MouseMove(InViewport, x, y);

	PixelInspectorRealtimeManagement(this, true);
}

void FEditorViewportClient::MouseMove(FViewport* InViewport,int32 x, int32 y)
{
	check(IsInGameThread());

	CurrentMousePos = FIntPoint(x, y);

	// Let the current editor mode know about the mouse movement.
	ModeTools->MouseMove(this, Viewport, x, y);

	CachedLastMouseX = x;
	CachedLastMouseY = y;
}

void FEditorViewportClient::MouseLeave(FViewport* InViewport)
{
	check(IsInGameThread());

	ModeTools->MouseLeave(this, Viewport);

	CurrentMousePos = FIntPoint(-1, -1);

	FCommonViewportClient::MouseLeave(InViewport);

	PixelInspectorRealtimeManagement(this, false);
}

FViewportCursorLocation FEditorViewportClient::GetCursorWorldLocationFromMousePos()
{
	// Create the scene view context
	FSceneViewFamilyContext ViewFamily(FSceneViewFamily::ConstructionValues(
		Viewport,
		GetScene(),
		EngineShowFlags)
		.SetRealtimeUpdate(IsRealtime()));

	// Calculate the scene view
	FSceneView* View = CalcSceneView(&ViewFamily);

	// Construct an FViewportCursorLocation which calculates world space postion from the scene view and mouse pos.
	return FViewportCursorLocation(View,
		this,
		Viewport->GetMouseX(),
		Viewport->GetMouseY()
	);
}

void FEditorViewportClient::CapturedMouseMove( FViewport* InViewport, int32 InMouseX, int32 InMouseY )
{
	UpdateRequiredCursorVisibility();
	ApplyRequiredCursorVisibility();

	CapturedMouseMoves.Add(FIntPoint(InMouseX, InMouseY));

	// Let the current editor mode know about the mouse movement.
	if (ModeTools->CapturedMouseMove(this, InViewport, InMouseX, InMouseY))
	{
		return;
	}
}

void FEditorViewportClient::ProcessAccumulatedPointerInput(FViewport* InViewport)
{
	ModeTools->ProcessCapturedMouseMoves(this, InViewport, CapturedMouseMoves);
	CapturedMouseMoves.Reset();
}

void FEditorViewportClient::OpenScreenshot( FString SourceFilePath )
{
	FPlatformProcess::ExploreFolder( *( FPaths::GetPath( SourceFilePath ) ) );
}

void FEditorViewportClient::TakeScreenshot(FViewport* InViewport, bool bInValidatViewport)
{
	FHighResScreenshotConfig& HighResScreenshotConfig = GetHighResScreenshotConfig();

	if (!ensure(HighResScreenshotConfig.ImageWriteQueue))
	{
		return;
	}

	// The old method for taking screenshots does this for us on mousedown, so we do not have
	//	to do this for all situations.
	if( bInValidatViewport )
	{
		// We need to invalidate the viewport in order to generate the correct pixel buffer for picking.
		Invalidate( false, true );
	}

	// Redraw the viewport so we don't end up with clobbered data from other viewports using the same frame buffer.
	InViewport->Draw();

	// Inform the user of the result of the operation
	FNotificationInfo Info(FText::GetEmpty());
	Info.ExpireDuration = 5.0f;
	Info.bUseSuccessFailIcons = false;
	Info.bUseLargeFont = false;

	TSharedPtr<SNotificationItem> SaveMessagePtr = FSlateNotificationManager::Get().AddNotification(Info);
	SaveMessagePtr->SetCompletionState(SNotificationItem::CS_Fail);

	TUniquePtr<FImageWriteTask> ImageTask = MakeUnique<FImageWriteTask>();

	{
		// Read the contents of the viewport into an array.
		TArray<FColor> RawPixels;
		RawPixels.SetNum(InViewport->GetSizeXY().X * InViewport->GetSizeXY().Y);
		if( !InViewport->ReadPixels(RawPixels) )
		{
			// Failed to read the image from the viewport
			SaveMessagePtr->SetText(NSLOCTEXT( "UnrealEd", "ScreenshotFailedViewport", "Screenshot failed, unable to read image from viewport" ));
			return;
		}

		TUniquePtr<TImagePixelData<FColor>> PixelData = MakeUnique<TImagePixelData<FColor>>(InViewport->GetSizeXY(), TArray64<FColor>(MoveTemp(RawPixels)));

		check(PixelData->IsDataWellFormed());
		ImageTask->PixelData = MoveTemp(PixelData);
	}

	// Ensure the alpha channel is full alpha (this happens on the background thread)
	ImageTask->PixelPreProcessors.Add(TAsyncAlphaWrite<FColor>(255));

	// Create screenshot folder if not already present.
	const FString& Directory = GetDefault<ULevelEditorMiscSettings>()->EditorScreenshotSaveDirectory.Path;
	if ( !IFileManager::Get().MakeDirectory(*Directory, true ) )
	{
		// Failed to make save directory
		UE_LOG(LogEditorViewport, Warning, TEXT("Failed to create directory %s"), *FPaths::ConvertRelativePathToFull(Directory));
		SaveMessagePtr->SetText(NSLOCTEXT( "UnrealEd", "ScreenshotFailedFolder", "Screenshot capture failed, unable to create save directory (see log)" ));
		return;
	}

	// Save the contents of the array to a bitmap file.
	HighResScreenshotConfig.SetHDRCapture(false);

	// Set the image task parameters
	ImageTask->Format = EImageFormat::PNG;
	ImageTask->CompressionQuality = (int32)EImageCompressionQuality::Default;

	bool bGeneratedFilename = FFileHelper::GenerateNextBitmapFilename(Directory / TEXT("ScreenShot"), TEXT("png"), ImageTask->Filename);
	if (!bGeneratedFilename)
	{
		SaveMessagePtr->SetText(NSLOCTEXT( "UnrealEd", "ScreenshotFailed_TooManyScreenshots", "Screenshot failed, too many screenshots in output directory" ));
		return;
	}

	FString HyperLinkString = FPaths::ConvertRelativePathToFull(ImageTask->Filename);

	// Define the callback to be called on the main thread when the image has completed
	// This will be called regardless of whether the write succeeded or not, and will update
	// the text and completion state of the notification.
	ImageTask->OnCompleted = [HyperLinkString, SaveMessagePtr](bool bCompletedSuccessfully)
	{
		if (bCompletedSuccessfully)
		{
			auto OpenScreenshotFolder = [HyperLinkString]
			{
				FPlatformProcess::ExploreFolder( *FPaths::GetPath(HyperLinkString) );
			};

			SaveMessagePtr->SetText(NSLOCTEXT( "UnrealEd", "ScreenshotSavedAs", "Screenshot capture saved as" ));

			SaveMessagePtr->SetHyperlink(FSimpleDelegate::CreateLambda(OpenScreenshotFolder), FText::FromString(HyperLinkString));
			SaveMessagePtr->SetCompletionState(SNotificationItem::CS_Success);
		}
		else
		{
			SaveMessagePtr->SetText(NSLOCTEXT( "UnrealEd", "ScreenshotFailed_CouldNotSave", "Screenshot failed, unable to save" ));
			SaveMessagePtr->SetCompletionState(SNotificationItem::CS_Fail);
		}
	};

	TFuture<bool> CompletionFuture = HighResScreenshotConfig.ImageWriteQueue->Enqueue(MoveTemp(ImageTask));
	if (CompletionFuture.IsValid())
	{
		SaveMessagePtr->SetCompletionState(SNotificationItem::CS_Pending);
	}
	else
	{
		// Unable to write the data for an unknown reason
		SaveMessagePtr->SetText(NSLOCTEXT( "UnrealEd", "ScreenshotFailedWrite", "Screenshot failed, corrupt data captured from the viewport." ));
	}
}

/**
 * Implements screenshot capture for editor viewports.
 */
bool FEditorViewportClient::InputTakeScreenshot(FViewport* InViewport, FKey Key, EInputEvent Event)
{
	const bool F9Down = InViewport->KeyState(EKeys::F9);

	// Whether or not we accept the key press
	bool bHandled = false;

	if ( F9Down )
	{
		if ( Key == EKeys::LeftMouseButton )
		{
			if( Event == IE_Pressed )
			{
				// We need to invalidate the viewport in order to generate the correct pixel buffer for picking.
				Invalidate( false, true );
			}
			else if( Event == IE_Released )
			{
				TakeScreenshot(InViewport,false);
			}
			bHandled = true;
		}
	}

	return bHandled;
}

void FEditorViewportClient::TakeHighResScreenShot()
{
	if(Viewport)
	{
		Viewport->TakeHighResScreenShot();
	}
}

bool FEditorViewportClient::ProcessScreenShots(FViewport* InViewport)
{
	bool bIsScreenshotSaved = false;

	if (GIsDumpingMovie || FScreenshotRequest::IsScreenshotRequested() || GIsHighResScreenshot)
	{
		// Default capture region is the entire viewport
		FIntRect CaptureRect(0, 0, 0, 0);

		FHighResScreenshotConfig& HighResScreenshotConfig = GetHighResScreenshotConfig();
		bool bCaptureAreaValid = HighResScreenshotConfig.CaptureRegion.Area() > 0;

		if (!ensure(HighResScreenshotConfig.ImageWriteQueue))
		{
			return false;
		}

		// If capture region isn't valid, we need to determine which rectangle to capture from.
		// We need to calculate a proper view rectangle so that we can take into account camera
		// properties, such as it being aspect ratio constrained
		if (GIsHighResScreenshot && !bCaptureAreaValid)
		{
			// Screen Percentage is an optimization and should not affect the editor by default, unless we're rendering in stereo
			bool bUseScreenPercentage = GEngine && GEngine->IsStereoscopic3D(InViewport);

			FSceneViewFamilyContext ViewFamily(FSceneViewFamily::ConstructionValues(
				InViewport,
				GetScene(),
				EngineShowFlags)
				.SetRealtimeUpdate(IsRealtime())
				.SetViewModeParam(ViewModeParam, ViewModeParamName));

			ViewFamily.EngineShowFlags.SetScreenPercentage(bUseScreenPercentage);

			auto* ViewportBak = Viewport;
			Viewport = InViewport;
			FSceneView* View = CalcSceneView(&ViewFamily);
			Viewport = ViewportBak;
			CaptureRect = View->UnscaledViewRect;
		}

		TArray<FColor> Bitmap;
		if (GetViewportScreenShot(InViewport, Bitmap, CaptureRect))
		{
			// Determine the size of the captured viewport data.
			FIntPoint BitmapSize = CaptureRect.Area() > 0 ? CaptureRect.Size() : InViewport->GetSizeXY();

			// Determine which region of the captured data we want to save out. If the highres screenshot capture region
			// is not valid, we want to save out everything in the viewrect that we just grabbed.
			FIntRect SourceRect = FIntRect(0, 0, 0, 0);
			if (GIsHighResScreenshot && bCaptureAreaValid)
			{
				// Highres screenshot capture region is valid, so use that
				SourceRect = HighResScreenshotConfig.CaptureRegion;
			}

			bool bWriteAlpha = false;

			// If this is a high resolution screenshot and we are using the masking feature,
			// Get the results of the mask rendering pass and insert into the alpha channel of the screenshot.
			if (GIsHighResScreenshot && HighResScreenshotConfig.bMaskEnabled)
			{
				bWriteAlpha = HighResScreenshotConfig.MergeMaskIntoAlpha(Bitmap, CaptureRect);
			}

			// Clip the bitmap to just the capture region if valid
			if (!SourceRect.IsEmpty())
			{
				FColor* const Data = Bitmap.GetData();
				const int32 OldWidth = BitmapSize.X;
				const int32 OldHeight = BitmapSize.Y;
				const int32 NewWidth = SourceRect.Width();
				const int32 NewHeight = SourceRect.Height();
				const int32 CaptureTopRow = SourceRect.Min.Y;
				const int32 CaptureLeftColumn = SourceRect.Min.X;

				for (int32 Row = 0; Row < NewHeight; Row++)
				{
					FMemory::Memmove(Data + Row * NewWidth, Data + (Row + CaptureTopRow) * OldWidth + CaptureLeftColumn, NewWidth * sizeof(*Data));
				}

				Bitmap.RemoveAt(NewWidth * NewHeight, OldWidth * OldHeight - NewWidth * NewHeight, false);
				BitmapSize = FIntPoint(NewWidth, NewHeight);
			}

			if (GIsAutomationTesting)
			{
				// Under automation test, the screenshot is highjacked and sent to be compared
				TArray<FColor> BitmapForCompare(Bitmap);
				if (!bWriteAlpha)
				{
					// Set full alpha on the bitmap
					for (FColor& Pixel : BitmapForCompare) { Pixel.A = 255; }
				}

				FScreenshotRequest::OnScreenshotCaptured().Broadcast(BitmapSize.X, BitmapSize.Y, MoveTemp(BitmapForCompare));
			}

			TUniquePtr<FImageWriteTask> ImageTask = MakeUnique<FImageWriteTask>();
			ImageTask->PixelData = MakeUnique<TImagePixelData<FColor>>(BitmapSize, TArray64<FColor>(MoveTemp(Bitmap)));

			// Set full alpha on the bitmap
			if (!bWriteAlpha)
			{
				ImageTask->PixelPreProcessors.Add(TAsyncAlphaWrite<FColor>(255));
			}

			HighResScreenshotConfig.PopulateImageTaskParams(*ImageTask);
			ImageTask->Filename = FScreenshotRequest::GetFilename();

			// Save the bitmap to disc
			TFuture<bool> CompletionFuture = HighResScreenshotConfig.ImageWriteQueue->Enqueue(MoveTemp(ImageTask));
			if (CompletionFuture.IsValid())
			{
				bIsScreenshotSaved = CompletionFuture.Get();
			}
		}

		// Done with the request
		FScreenshotRequest::Reset();
		FScreenshotRequest::OnScreenshotRequestProcessed().Broadcast();

		// Re-enable screen messages - if we are NOT capturing a movie
		GAreScreenMessagesEnabled = GScreenMessagesRestoreState;

		InViewport->InvalidateHitProxy();
	}

	return bIsScreenshotSaved;
}

void FEditorViewportClient::DrawBoundingBox(FBox &Box, FCanvas* InCanvas, const FSceneView* InView, const FViewport* InViewport, const FLinearColor& InColor, const bool bInDrawBracket, const FString &InLabelText)
{
	FVector BoxCenter, BoxExtents;
	Box.GetCenterAndExtents( BoxCenter, BoxExtents );

	// Project center of bounding box onto screen.
	const FVector4 ProjBoxCenter = InView->WorldToScreen(BoxCenter);

	// Do nothing if behind camera
	if( ProjBoxCenter.W > 0.f )
	{
		// Project verts of world-space bounding box onto screen and take their bounding box
		const FVector Verts[8] = {	FVector( 1, 1, 1),
			FVector( 1, 1,-1),
			FVector( 1,-1, 1),
			FVector( 1,-1,-1),
			FVector(-1, 1, 1),
			FVector(-1, 1,-1),
			FVector(-1,-1, 1),
			FVector(-1,-1,-1) };

		const int32 HalfX = 0.5f * InViewport->GetSizeXY().X;
		const int32 HalfY = 0.5f * InViewport->GetSizeXY().Y;

		FVector2D ScreenBoxMin(1000000000, 1000000000);
		FVector2D ScreenBoxMax(-1000000000, -1000000000);

		for(int32 j=0; j<8; j++)
		{
			// Project vert into screen space.
			const FVector WorldVert = BoxCenter + (Verts[j]*BoxExtents);
			FVector2D PixelVert;
			if(InView->ScreenToPixel(InView->WorldToScreen(WorldVert),PixelVert))
			{
				// Update screen-space bounding box with with transformed vert.
				ScreenBoxMin.X = FMath::Min<int32>(ScreenBoxMin.X, PixelVert.X);
				ScreenBoxMin.Y = FMath::Min<int32>(ScreenBoxMin.Y, PixelVert.Y);

				ScreenBoxMax.X = FMath::Max<int32>(ScreenBoxMax.X, PixelVert.X);
				ScreenBoxMax.Y = FMath::Max<int32>(ScreenBoxMax.Y, PixelVert.Y);
			}
		}


		FCanvasLineItem LineItem( FVector2D( 0.0f, 0.0f ), FVector2D( 0.0f, 0.0f ) );
		LineItem.SetColor( InColor );
		if( bInDrawBracket )
		{
			// Draw a bracket when considering the non-current level.
			const float DeltaX = ScreenBoxMax.X - ScreenBoxMin.X;
			const float DeltaY = ScreenBoxMax.X - ScreenBoxMin.X;
			const FIntPoint Offset( DeltaX * 0.2f, DeltaY * 0.2f );

			LineItem.Draw( InCanvas, FVector2D(ScreenBoxMin.X, ScreenBoxMin.Y), FVector2D(ScreenBoxMin.X + Offset.X, ScreenBoxMin.Y) );
			LineItem.Draw( InCanvas, FVector2D(ScreenBoxMin.X, ScreenBoxMax.Y), FVector2D(ScreenBoxMin.X + Offset.X, ScreenBoxMax.Y) );

			LineItem.Draw( InCanvas, FVector2D(ScreenBoxMax.X, ScreenBoxMin.Y), FVector2D(ScreenBoxMax.X - Offset.X, ScreenBoxMin.Y) );
			LineItem.Draw( InCanvas, FVector2D(ScreenBoxMax.X, ScreenBoxMax.Y), FVector2D(ScreenBoxMax.X - Offset.X, ScreenBoxMax.Y) );

			LineItem.Draw( InCanvas, FVector2D(ScreenBoxMin.X, ScreenBoxMin.Y), FVector2D(ScreenBoxMin.X, ScreenBoxMin.Y + Offset.Y) );
			LineItem.Draw( InCanvas, FVector2D(ScreenBoxMax.X, ScreenBoxMin.Y), FVector2D(ScreenBoxMax.X, ScreenBoxMin.Y + Offset.Y) );

			LineItem.Draw( InCanvas, FVector2D(ScreenBoxMin.X, ScreenBoxMax.Y), FVector2D(ScreenBoxMin.X, ScreenBoxMax.Y - Offset.Y) );
			LineItem.Draw( InCanvas, FVector2D(ScreenBoxMax.X, ScreenBoxMax.Y), FVector2D(ScreenBoxMax.X, ScreenBoxMax.Y - Offset.Y) );
		}
		else
		{
			// Draw a box when considering the current level.
			LineItem.Draw( InCanvas, FVector2D(ScreenBoxMin.X, ScreenBoxMin.Y), FVector2D(ScreenBoxMin.X, ScreenBoxMax.Y) );
			LineItem.Draw( InCanvas, FVector2D(ScreenBoxMin.X, ScreenBoxMax.Y), FVector2D(ScreenBoxMax.X, ScreenBoxMax.Y) );
			LineItem.Draw( InCanvas, FVector2D(ScreenBoxMax.X, ScreenBoxMax.Y), FVector2D(ScreenBoxMax.X, ScreenBoxMin.Y) );
			LineItem.Draw( InCanvas, FVector2D(ScreenBoxMax.X, ScreenBoxMin.Y), FVector2D(ScreenBoxMin.X, ScreenBoxMin.Y) );
		}


		if (InLabelText.Len() > 0)
		{
			FCanvasTextItem TextItem( FVector2D( ScreenBoxMin.X + ((ScreenBoxMax.X - ScreenBoxMin.X) * 0.5f),ScreenBoxMin.Y), FText::FromString( InLabelText ), GEngine->GetMediumFont(), InColor );
			TextItem.bCentreX = true;
			InCanvas->DrawItem( TextItem );
		}
	}
}

void FEditorViewportClient::DrawActorScreenSpaceBoundingBox( FCanvas* InCanvas, const FSceneView* InView, FViewport* InViewport, AActor* InActor, const FLinearColor& InColor, const bool bInDrawBracket, const FString& InLabelText )
{
	check( InActor != NULL );


	// First check to see if we're dealing with a sprite, otherwise just use the normal bounding box
	UBillboardComponent* Sprite = InActor->FindComponentByClass<UBillboardComponent>();

	FBox ActorBox;
	if( Sprite != NULL )
	{
		ActorBox = Sprite->Bounds.GetBox();
	}
	else
	{
		const bool bNonColliding = true;
		ActorBox = InActor->GetComponentsBoundingBox( bNonColliding );
	}


	// If we didn't get a valid bounding box, just make a little one around the actor location
	if( !ActorBox.IsValid || ActorBox.GetExtent().GetMin() < KINDA_SMALL_NUMBER )
	{
		ActorBox = FBox( InActor->GetActorLocation() - FVector( -20 ), InActor->GetActorLocation() + FVector( 20 ) );
	}

	DrawBoundingBox(ActorBox, InCanvas, InView, InViewport, InColor, bInDrawBracket, InLabelText);
}

void FEditorViewportClient::SetGameView(bool bGameViewEnable)
{
	// backup this state as we want to preserve it
	bool bCompositeEditorPrimitives = EngineShowFlags.CompositeEditorPrimitives;

	// defaults
	FEngineShowFlags GameFlags(ESFIM_Game);
	FEngineShowFlags EditorFlags(ESFIM_Editor);
	{
		// likely we can take the existing state
		if(EngineShowFlags.Game)
		{
			GameFlags = EngineShowFlags;
			EditorFlags = LastEngineShowFlags;
		}
		else if(LastEngineShowFlags.Game)
		{
			GameFlags = LastEngineShowFlags;
			EditorFlags = EngineShowFlags;
		}
	}

	// toggle between the game and engine flags
	if(bGameViewEnable)
	{
		EngineShowFlags = GameFlags;
		LastEngineShowFlags = EditorFlags;
	}
	else
	{
		EngineShowFlags = EditorFlags;
		LastEngineShowFlags = GameFlags;
	}

	// maintain this state
	EngineShowFlags.SetCompositeEditorPrimitives(bCompositeEditorPrimitives);
	LastEngineShowFlags.SetCompositeEditorPrimitives(bCompositeEditorPrimitives);

	//reset game engine show flags that may have been turned on by making a selection in game view
	if(bGameViewEnable)
	{
		EngineShowFlags.SetModeWidgets(false);
		EngineShowFlags.SetSelection(false);
	}

	EngineShowFlags.SetSelectionOutline(bGameViewEnable ? false : GetDefault<ULevelEditorViewportSettings>()->bUseSelectionOutline);

	ApplyViewMode(GetViewMode(), IsPerspective(), EngineShowFlags);

	bInGameViewMode = bGameViewEnable;

	Invalidate();
}


void FEditorViewportClient::SetVREditView(bool bVREditViewEnable)
{
	// backup this state as we want to preserve it
	bool bCompositeEditorPrimitives = EngineShowFlags.CompositeEditorPrimitives;

	// defaults
	FEngineShowFlags VREditFlags(ESFIM_VREditing);
	FEngineShowFlags EditorFlags(ESFIM_Editor);
	{
		// likely we can take the existing state
		if (EngineShowFlags.VREditing)
		{
			VREditFlags = EngineShowFlags;
			EditorFlags = LastEngineShowFlags;
		}
		else if (LastEngineShowFlags.VREditing)
		{
			VREditFlags = LastEngineShowFlags;
			EditorFlags = EngineShowFlags;
		}
	}

	// toggle between the game and engine flags
	if (bVREditViewEnable)
	{
		EngineShowFlags = VREditFlags;
		LastEngineShowFlags = EditorFlags;
	}
	else
	{
		EngineShowFlags = EditorFlags;
		LastEngineShowFlags = VREditFlags;
	}
	// maintain this state
	EngineShowFlags.SetCompositeEditorPrimitives(bCompositeEditorPrimitives);
	LastEngineShowFlags.SetCompositeEditorPrimitives(bCompositeEditorPrimitives);

	//reset game engine show flags that may have been turned on by making a selection in game view
	if (bVREditViewEnable)
	{
		EngineShowFlags.SetModeWidgets(false);
		EngineShowFlags.SetBillboardSprites(false);
	}

	EngineShowFlags.SetSelectionOutline(bVREditViewEnable ? true : GetDefault<ULevelEditorViewportSettings>()->bUseSelectionOutline);

	ApplyViewMode(GetViewMode(), IsPerspective(), EngineShowFlags);

	bInVREditViewMode = bVREditViewEnable;

	Invalidate();
}

FStatUnitData* FEditorViewportClient::GetStatUnitData() const
{
	return &StatUnitData;
}

FStatHitchesData* FEditorViewportClient::GetStatHitchesData() const
{
	return &StatHitchesData;
}

const TArray<FString>* FEditorViewportClient::GetEnabledStats() const
{
	return &EnabledStats;
}

void FEditorViewportClient::SetEnabledStats(const TArray<FString>& InEnabledStats)
{
	HandleViewportStatDisableAll(true);

	EnabledStats = InEnabledStats;
	if (EnabledStats.Num())
	{
		SetShowStats(true);
		AddRealtimeOverride(true, LOCTEXT("RealtimeOverrideMessage_Stats", "Stats Display"));
	}

#if ENABLE_AUDIO_DEBUG
	if (GEngine)
	{
		if (FAudioDeviceManager* DeviceManager = GEngine->GetAudioDeviceManager())
		{
			Audio::FAudioDebugger::ResolveDesiredStats(this);
		}
	}
#endif // ENABLE_AUDIO_DEBUG
}

bool FEditorViewportClient::IsStatEnabled(const FString& InName) const
{
	return EnabledStats.Contains(InName);
}

float FEditorViewportClient::UpdateViewportClientWindowDPIScale() const
{
	float DPIScale = 1.f;
	if(EditorViewportWidget.IsValid())
	{
		TSharedPtr<SWindow> WidgetWindow = FSlateApplication::Get().FindWidgetWindow(EditorViewportWidget.Pin().ToSharedRef());
		if (WidgetWindow.IsValid())
		{
			DPIScale = WidgetWindow->GetNativeWindow()->GetDPIScaleFactor();
		}
	}

	return DPIScale;
}

FMatrix FEditorViewportClient::CalcViewRotationMatrix(const FRotator& InViewRotation) const
{
	const FViewportCameraTransform& ViewTransform = GetViewTransform();

	if (bUsingOrbitCamera)
	{
		// @todo vreditor: Not stereo friendly yet
		return FTranslationMatrix(ViewTransform.GetLocation()) * ViewTransform.ComputeOrbitMatrix();
	}
	else
	{
		// Create the view matrix
		return FInverseRotationMatrix(InViewRotation);
	}
}

void FEditorViewportClient::EnableOverrideEngineShowFlags(TUniqueFunction<void(FEngineShowFlags&)> OverrideFunc)
{
	OverrideShowFlagsFunc = MoveTemp(OverrideFunc);
}

void FEditorViewportClient::DisableOverrideEngineShowFlags()
{
	OverrideShowFlagsFunc = nullptr;
}

float FEditorViewportClient::GetMinimumOrthoZoom() const
{
	return FMath::Max(GetDefault<ULevelEditorViewportSettings>()->MinimumOrthographicZoom, 1.0f);
}

////////////////

bool FEditorViewportStats::bInitialized(false);
bool FEditorViewportStats::bUsingCalledThisFrame(false);
FEditorViewportStats::Category FEditorViewportStats::LastUsing(FEditorViewportStats::CAT_MAX);
int32 FEditorViewportStats::DataPoints[FEditorViewportStats::CAT_MAX];

void FEditorViewportStats::Initialize()
{
	if ( !bInitialized )
	{
		bInitialized = true;
		FMemory::Memzero(DataPoints);
	}
}

void FEditorViewportStats::Used(FEditorViewportStats::Category InCategory)
{
	Initialize();
	DataPoints[InCategory] += 1;
}

void FEditorViewportStats::BeginFrame()
{
	Initialize();
	bUsingCalledThisFrame = false;
}

void FEditorViewportStats::Using(Category InCategory)
{
	Initialize();

	bUsingCalledThisFrame = true;

	if ( LastUsing != InCategory )
	{
		LastUsing = InCategory;
		DataPoints[InCategory] += 1;
	}
}

void FEditorViewportStats::NoOpUsing()
{
	Initialize();

	bUsingCalledThisFrame = true;
}

void FEditorViewportStats::EndFrame()
{
	Initialize();

	if ( !bUsingCalledThisFrame )
	{
		LastUsing = FEditorViewportStats::CAT_MAX;
	}
}

void FEditorViewportStats::SendUsageData()
{
	Initialize();

	static_assert(FEditorViewportStats::CAT_MAX == 22, "If the number of categories change you need to add more entries below!");

	TArray<FAnalyticsEventAttribute> PerspectiveUsage;
	PerspectiveUsage.Add(FAnalyticsEventAttribute(FString("Keyboard.WASD"),			DataPoints[FEditorViewportStats::CAT_PERSPECTIVE_KEYBOARD_WASD]));
	PerspectiveUsage.Add(FAnalyticsEventAttribute(FString("Keyboard.UpDown"),		DataPoints[FEditorViewportStats::CAT_PERSPECTIVE_KEYBOARD_UP_DOWN]));
	PerspectiveUsage.Add(FAnalyticsEventAttribute(FString("Keyboard.FovZoom"),		DataPoints[FEditorViewportStats::CAT_PERSPECTIVE_KEYBOARD_FOV_ZOOM]));
	PerspectiveUsage.Add(FAnalyticsEventAttribute(FString("Mouse.Dolly"),			DataPoints[FEditorViewportStats::CAT_PERSPECTIVE_MOUSE_DOLLY]));
	PerspectiveUsage.Add(FAnalyticsEventAttribute(FString("Mouse.Pan"),				DataPoints[FEditorViewportStats::CAT_PERSPECTIVE_MOUSE_PAN]));
	PerspectiveUsage.Add(FAnalyticsEventAttribute(FString("Mouse.Scroll"),			DataPoints[FEditorViewportStats::CAT_PERSPECTIVE_MOUSE_SCROLL]));
	PerspectiveUsage.Add(FAnalyticsEventAttribute(FString("Mouse.Orbit.Rotation"),	DataPoints[FEditorViewportStats::CAT_PERSPECTIVE_MOUSE_ORBIT_ROTATION]));
	PerspectiveUsage.Add(FAnalyticsEventAttribute(FString("Mouse.Orbit.Pan"),		DataPoints[FEditorViewportStats::CAT_PERSPECTIVE_MOUSE_ORBIT_PAN]));
	PerspectiveUsage.Add(FAnalyticsEventAttribute(FString("Mouse.Orbit.Zoom"),		DataPoints[FEditorViewportStats::CAT_PERSPECTIVE_MOUSE_ORBIT_ZOOM]));
	PerspectiveUsage.Add(FAnalyticsEventAttribute(FString("Gesture.Scroll"),		DataPoints[FEditorViewportStats::CAT_PERSPECTIVE_GESTURE_SCROLL]));
	PerspectiveUsage.Add(FAnalyticsEventAttribute(FString("Gesture.Magnify"),		DataPoints[FEditorViewportStats::CAT_PERSPECTIVE_GESTURE_MAGNIFY]));

	TArray<FAnalyticsEventAttribute> OrthographicUsage;
	OrthographicUsage.Add(FAnalyticsEventAttribute(FString("Keyboard.WASD"),		DataPoints[FEditorViewportStats::CAT_ORTHOGRAPHIC_KEYBOARD_WASD]));
	OrthographicUsage.Add(FAnalyticsEventAttribute(FString("Keyboard.UpDown"),		DataPoints[FEditorViewportStats::CAT_ORTHOGRAPHIC_KEYBOARD_UP_DOWN]));
	OrthographicUsage.Add(FAnalyticsEventAttribute(FString("Keyboard.FovZoom"),		DataPoints[FEditorViewportStats::CAT_ORTHOGRAPHIC_KEYBOARD_FOV_ZOOM]));
	OrthographicUsage.Add(FAnalyticsEventAttribute(FString("Mouse.Zoom"),			DataPoints[FEditorViewportStats::CAT_ORTHOGRAPHIC_MOUSE_ZOOM]));
	OrthographicUsage.Add(FAnalyticsEventAttribute(FString("Mouse.Pan"),			DataPoints[FEditorViewportStats::CAT_ORTHOGRAPHIC_MOUSE_PAN]));
	OrthographicUsage.Add(FAnalyticsEventAttribute(FString("Mouse.Scroll"),			DataPoints[FEditorViewportStats::CAT_ORTHOGRAPHIC_MOUSE_SCROLL]));
	OrthographicUsage.Add(FAnalyticsEventAttribute(FString("Mouse.Orbit.Rotation"), DataPoints[FEditorViewportStats::CAT_ORTHOGRAPHIC_MOUSE_ORBIT_ROTATION]));
	OrthographicUsage.Add(FAnalyticsEventAttribute(FString("Mouse.Orbit.Pan"),		DataPoints[FEditorViewportStats::CAT_ORTHOGRAPHIC_MOUSE_ORBIT_PAN]));
	OrthographicUsage.Add(FAnalyticsEventAttribute(FString("Mouse.Orbit.Zoom"),		DataPoints[FEditorViewportStats::CAT_ORTHOGRAPHIC_MOUSE_ORBIT_ZOOM]));
	OrthographicUsage.Add(FAnalyticsEventAttribute(FString("Gesture.Scroll"),		DataPoints[FEditorViewportStats::CAT_ORTHOGRAPHIC_GESTURE_SCROLL]));
	OrthographicUsage.Add(FAnalyticsEventAttribute(FString("Gesture.Magnify"),		DataPoints[FEditorViewportStats::CAT_ORTHOGRAPHIC_GESTURE_MAGNIFY]));

	FEngineAnalytics::GetProvider().RecordEvent(FString("Editor.Usage.Viewport.Perspective"), PerspectiveUsage);
	FEngineAnalytics::GetProvider().RecordEvent(FString("Editor.Usage.Viewport.Orthographic"), OrthographicUsage);

	// Clear all the usage data in case we do it twice.
	FMemory::Memzero(DataPoints);
}


FViewportNavigationCommands::FViewportNavigationCommands()
	: TCommands<FViewportNavigationCommands>(
		"EditorViewportClient", // Context name for fast lookup
		NSLOCTEXT("Contexts", "ViewportNavigation", "Viewport Navigation"), // Localized context name for displaying
		FName(),
		FEditorStyle::GetStyleSetName() // Icon Style Set
	)
{
}

void FViewportNavigationCommands::RegisterCommands()
{
	UI_COMMAND(Forward, "Forward", "Moves the camera Forward", EUserInterfaceActionType::Button, FInputChord(EKeys::W));
	UI_COMMAND(Backward, "Backward", "Moves the camera Backward", EUserInterfaceActionType::Button, FInputChord(EKeys::S));
	UI_COMMAND(Left, "Left", "Moves the camera Left", EUserInterfaceActionType::Button, FInputChord(EKeys::A));
	UI_COMMAND(Right, "Right", "Moves the camera Right", EUserInterfaceActionType::Button, FInputChord(EKeys::D));

	UI_COMMAND(Up, "Up", "Moves the camera Up", EUserInterfaceActionType::Button, FInputChord(EKeys::E));
	UI_COMMAND(Down, "Down", "Moves the camera Down", EUserInterfaceActionType::Button, FInputChord(EKeys::Q));

	UI_COMMAND(FovZoomIn, "FOV Zoom In", "Narrows the camers FOV", EUserInterfaceActionType::Button, FInputChord(EKeys::C));
	UI_COMMAND(FovZoomOut, "FOV Zoom Out", "Widens the camera FOV", EUserInterfaceActionType::Button, FInputChord(EKeys::Z));
}

#undef LOCTEXT_NAMESPACE<|MERGE_RESOLUTION|>--- conflicted
+++ resolved
@@ -58,10 +58,6 @@
 #include "VirtualShadowMapVisualizationData.h"
 #include "UnrealWidget.h"
 #include "EdModeInteractiveToolsContext.h"
-
-#include "CustomEditorStaticScreenPercentage.h"
-
-ICustomEditorStaticScreenPercentage* GCustomEditorStaticScreenPercentage = nullptr;
 
 #include "CustomEditorStaticScreenPercentage.h"
 
@@ -576,11 +572,6 @@
 	return false;
 }
 
-<<<<<<< HEAD
-void FEditorViewportClient::AddRealtimeOverride(bool bShouldBeRealtime, FText SystemDisplayName)
-{
-	RealtimeOverrides.Add(TPair<bool, FText>(bShouldBeRealtime, SystemDisplayName));
-=======
 bool FEditorViewportClient::RemoveRealtimeOverride(FText SystemDisplayName, bool bCheckMissingOverride)
 {
 	bool bRemoved = false;
@@ -601,52 +592,12 @@
 	{
 		bShouldInvalidateViewportWidget = true;
 	}
->>>>>>> 6bbb88c8
 
 	return bRemoved;
 }
 
-<<<<<<< HEAD
-bool FEditorViewportClient::HasRealtimeOverride(FText SystemDisplayName) const
-{
-	for (int32 Index = 0; Index < RealtimeOverrides.Num(); ++Index)
-	{
-		if (RealtimeOverrides[Index].Value.EqualTo(SystemDisplayName))
-		{
-			return true;
-		}
-	}
-	return false;
-}
-
-bool FEditorViewportClient::RemoveRealtimeOverride(FText SystemDisplayName, bool bCheckMissingOverride)
-{
-	bool bRemoved = false;
-	for (int32 Index = RealtimeOverrides.Num() - 1; Index >= 0; --Index)
-	{
-		if (RealtimeOverrides[Index].Value.EqualTo(SystemDisplayName))
-		{
-			RealtimeOverrides.RemoveAt(Index);
-			bRemoved = true;
-			break;
-		}
-	}
-	check(!bCheckMissingOverride || bRemoved);
-	
-	if (bRemoved)
-	{
-		bShouldInvalidateViewportWidget = true;
-	}
-
-	return bRemoved;
-}
-
 bool FEditorViewportClient::PopRealtimeOverride()
 {
-=======
-bool FEditorViewportClient::PopRealtimeOverride()
-{
->>>>>>> 6bbb88c8
 	if (RealtimeOverrides.Num() > 0)
 	{
 		RealtimeOverrides.Pop();
@@ -673,11 +624,7 @@
 
 FText FEditorViewportClient::GetRealtimeOverrideMessage() const
 {
-<<<<<<< HEAD
-	return RealtimeOverrides.Num() > 0 ? RealtimeOverrides.Last().Value : FText::GetEmpty();
-=======
 	return RealtimeOverrides.Num() > 0 ? RealtimeOverrides.Last().SystemDisplayName : FText::GetEmpty();
->>>>>>> 6bbb88c8
 }
 
 void FEditorViewportClient::SetRealtime(bool bInRealtime, bool bStoreCurrentValue)
@@ -1681,28 +1628,6 @@
 		}
 	}
 
-<<<<<<< HEAD
-	// Allow the viewport interaction to override any previously set mouse cursor
-	UWorld* World = GetWorld();
-	UViewportWorldInteraction* WorldInteraction = (World ? Cast<UViewportWorldInteraction>(GEditor->GetEditorWorldExtensionsManager()->GetEditorWorldExtensions(World)->FindExtension(UViewportWorldInteraction::StaticClass())) : nullptr);
-	if (WorldInteraction != nullptr)
-	{
-		if (WorldInteraction->ShouldForceCursor())
-		{
-			MouseCursor = EMouseCursor::Crosshairs;
-			SetRequiredCursor(false, true);
-			UpdateRequiredCursorVisibility();
-		}
-		else if (WorldInteraction->ShouldSuppressExistingCursor())
-		{
-			MouseCursor = EMouseCursor::None;
-			SetRequiredCursor(false, false);
-			UpdateRequiredCursorVisibility();
-		}
-	}
-
-=======
->>>>>>> 6bbb88c8
 	CachedMouseX = X;
 	CachedMouseY = Y;
 
@@ -3989,10 +3914,6 @@
 	ViewFamily.LandscapeLODOverride = LandscapeLODOverride;
 
 	// Setup the screen percentage and upscaling method for the view family.
-<<<<<<< HEAD
-	bool bFinalScreenPercentageShowFlag;
-=======
->>>>>>> 6bbb88c8
 	{
 		checkf(ViewFamily.GetScreenPercentageInterface() == nullptr,
 			TEXT("Some code has tried to set up an alien screen percentage driver, that could be wrong if not supported very well by the RHI."));
@@ -4004,40 +3925,10 @@
 		}
 
 		// Setup custom upscaler and screen percentage.
-<<<<<<< HEAD
-		if (GCustomEditorStaticScreenPercentage && ViewFamily.ViewMode == EViewModeIndex::VMI_Lit)
+		if (GCustomEditorStaticScreenPercentage && ViewFamily.ViewMode == EViewModeIndex::VMI_Lit && ViewFamily.Scene->GetShadingPath() == EShadingPath::Deferred && ViewFamily.bRealtimeUpdate)
 		{
 			GCustomEditorStaticScreenPercentage->SetupEditorViewFamily(ViewFamily, this);
 		}
-
-		// If a screen percentage interface was not set by one of the view extension, then set the legacy one.
-		if (ViewFamily.GetScreenPercentageInterface() == nullptr)
-		{
-			float GlobalResolutionFraction = 1.0f;
-
-			// If not doing VR rendering, apply preview resolution fraction.
-			if (!bStereoRendering && SupportsPreviewResolutionFraction() && ViewFamily.SupportsScreenPercentage())
-			{
-				GlobalResolutionFraction = PreviewResolutionFraction;
-
-				// Force screen percentage's engine show flag to be turned on for preview screen percentage.
-				ViewFamily.EngineShowFlags.ScreenPercentage = (GlobalResolutionFraction != 1.0);
-			}
-
-			// In editor viewport, we ignore r.ScreenPercentage and FPostProcessSettings::ScreenPercentage by design.
-			ViewFamily.SetScreenPercentageInterface(new FLegacyScreenPercentageDriver(
-				ViewFamily, GlobalResolutionFraction, /* AllowPostProcessSettingsScreenPercentage = */ false));
-		}
-
-		check(ViewFamily.GetScreenPercentageInterface() != nullptr);
-
-		bFinalScreenPercentageShowFlag = ViewFamily.EngineShowFlags.ScreenPercentage;
-=======
-		if (GCustomEditorStaticScreenPercentage && ViewFamily.ViewMode == EViewModeIndex::VMI_Lit && ViewFamily.Scene->GetShadingPath() == EShadingPath::Deferred && ViewFamily.bRealtimeUpdate)
-		{
-			GCustomEditorStaticScreenPercentage->SetupEditorViewFamily(ViewFamily, this);
-		}
->>>>>>> 6bbb88c8
 	}
 
 	FSceneView* View = nullptr;
@@ -4059,8 +3950,6 @@
 	    }
  	}
 
-<<<<<<< HEAD
-=======
 	{
 		// If a screen percentage interface was not set by one of the view extension, then set the legacy one.
 		if (ViewFamily.GetScreenPercentageInterface() == nullptr)
@@ -4091,18 +3980,11 @@
 		check(ViewFamily.GetScreenPercentageInterface() != nullptr);
 	}
 
->>>>>>> 6bbb88c8
 	if (IsAspectRatioConstrained())
 	{
 		// Clear the background to black if the aspect ratio is constrained, as the scene view won't write to all pixels.
 		Canvas->Clear(FLinearColor::Black);
 	}
-<<<<<<< HEAD
-
-	// Make sure the engine show flag for screen percentage is still what it was when setting up the screen percentage interface
-	ViewFamily.EngineShowFlags.ScreenPercentage = bFinalScreenPercentageShowFlag;
-=======
->>>>>>> 6bbb88c8
 
 	// Draw the 3D scene
 	GetRendererModule().BeginRenderingViewFamily(Canvas,&ViewFamily);
