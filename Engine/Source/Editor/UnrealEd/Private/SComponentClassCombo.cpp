--- conflicted
+++ resolved
@@ -59,17 +59,6 @@
 	OnComponentClassSelected = InArgs._OnComponentClassSelected;
 	OnSubobjectClassSelected = InArgs._OnSubobjectClassSelected;
 	TextFilter = MakeShared<FTextFilterExpressionEvaluator>(ETextFilterExpressionEvaluatorMode::BasicString);
-	
-	if(InArgs._CustomClassFilters.Num() > 0)
-	{
-		ComponentClassFilterData = MakeUnique<FComponentClassFilterData>();
-
-		ComponentClassFilterData->InitOptions = MakeShared<FClassViewerInitializationOptions>();
-		ComponentClassFilterData->InitOptions->ClassFilters.Append(InArgs._CustomClassFilters);
-
-		ComponentClassFilterData->ClassFilter = FModuleManager::LoadModuleChecked<FClassViewerModule>("ClassViewer").CreateClassFilter(*ComponentClassFilterData->InitOptions);
-		ComponentClassFilterData->FilterFuncs = FModuleManager::LoadModuleChecked<FClassViewerModule>("ClassViewer").CreateFilterFuncs();
-	}
 
 	ComponentClassFilterData.InitOptions = MakeShared<FClassViewerInitializationOptions>();
 	ComponentClassFilterData.InitOptions->ClassFilters.Append(InArgs._CustomClassFilters);
@@ -185,60 +174,11 @@
 
 void SComponentClassCombo::GenerateFilteredComponentList()
 {
-<<<<<<< HEAD
-	const bool bNoClassFilter = !ComponentClassFilterData.IsValid();
-	const bool bHasFilterText = !TextFilter->GetFilterText().IsEmpty();
-
-	if (bNoClassFilter && !bHasFilterText)
-	{
-		FilteredComponentClassList = *ComponentClassList;
-	}
-	else
-	{
-		FilteredComponentClassList.Empty();
-=======
 	FilteredComponentClassList.Reset();
->>>>>>> d731a049
 
 	int32 LastHeadingIndex = INDEX_NONE;
 	FComponentClassComboEntryPtr* LastHeadingPtr = nullptr;
 
-<<<<<<< HEAD
-		int32 LastSeparatorIndex = INDEX_NONE;
-		FComponentClassComboEntryPtr* LastSeparatorPtr = nullptr;
-
-		for (int32 ComponentIndex = 0; ComponentIndex < ComponentClassList->Num(); ComponentIndex++)
-		{
-			FComponentClassComboEntryPtr& CurrentEntry = (*ComponentClassList)[ComponentIndex];
-
-			if (CurrentEntry->IsHeading())
-			{
-				LastHeadingIndex = FilteredComponentClassList.Num();
-				LastHeadingPtr = &CurrentEntry;
-			}
-			else if (CurrentEntry->IsSeparator())
-			{
-				LastSeparatorIndex = FilteredComponentClassList.Num();
-				LastSeparatorPtr = &CurrentEntry;
-			}
-			else if(CurrentEntry->IsClass())
-			{
-				// Disallow class entries that are not to be seen when searching via text.
-				bool bAllowEntry = !bHasFilterText || CurrentEntry->IsIncludedInFilter();
-				if(bAllowEntry)
-				{
-					// Disallow class entries that don't match the custom class filter, if set.
-					bAllowEntry = bNoClassFilter || IsComponentClassAllowed(CurrentEntry);
-					if (bAllowEntry && bHasFilterText)
-					{
-						// Finally, disallow class entries that don't match the search box text.
-						FString FriendlyComponentName = GetSanitizedComponentName(CurrentEntry);
-						bAllowEntry = TextFilter->TestTextFilter(FBasicStringFilterExpressionContext(FriendlyComponentName));
-					}
-				}
-
-				if (bAllowEntry)
-=======
 	int32 LastSeparatorIndex = INDEX_NONE;
 	FComponentClassComboEntryPtr* LastSeparatorPtr = nullptr;
 
@@ -267,7 +207,6 @@
 				// Disallow class entries that don't match the custom class filter, if set.
 				bAllowEntry = IsComponentClassAllowed(CurrentEntry);
 				if (bAllowEntry && bHasFilterText)
->>>>>>> d731a049
 				{
 					// Finally, disallow class entries that don't match the search box text.
 					const FString ComponentName = CurrentEntry->GetClassName();
@@ -280,18 +219,6 @@
 				}
 			}
 
-<<<<<<< HEAD
-					// Add the separator next so that it will precede the heading
-					if (LastSeparatorPtr && LastSeparatorIndex != INDEX_NONE)
-					{
-						FilteredComponentClassList.Insert(*LastSeparatorPtr, LastSeparatorIndex);
-						LastSeparatorIndex = INDEX_NONE;
-						LastSeparatorPtr = nullptr;
-					}
-
-					// Add the class
-					FilteredComponentClassList.Add(CurrentEntry);
-=======
 			if (bAllowEntry)
 			{
 				// Add the heading first if it hasn't already been added
@@ -300,7 +227,6 @@
 					FilteredComponentClassList.Insert(*LastHeadingPtr, LastHeadingIndex);
 					LastHeadingIndex = INDEX_NONE;
 					LastHeadingPtr = nullptr;
->>>>>>> d731a049
 				}
 
 				// Add the separator next so that it will precede the heading
@@ -317,23 +243,15 @@
 		}
 	}
 
-<<<<<<< HEAD
-		if (ComponentClassListView.IsValid())
-=======
 	if (ComponentClassListView.IsValid())
 	{
 		// Select the first non-category item that passed the filter
 		for (FComponentClassComboEntryPtr& TestEntry : FilteredComponentClassList)
->>>>>>> d731a049
-		{
-			// Select the first non-category item that passed the filter
-			for (FComponentClassComboEntryPtr& TestEntry : FilteredComponentClassList)
-			{
-				if (TestEntry->IsClass())
-				{
-					ComponentClassListView->SetSelection(TestEntry, ESelectInfo::OnNavigation);
-					break;
-				}
+		{
+			if (TestEntry->IsClass())
+			{
+				ComponentClassListView->SetSelection(TestEntry, ESelectInfo::OnNavigation);
+				break;
 			}
 		}
 	}
@@ -771,111 +689,4 @@
 	return FilterOptions.Num() > 0 ? EVisibility::Visible : EVisibility::Collapsed;
 }
 
-bool SComponentClassCombo::IsComponentClassAllowed(FComponentClassComboEntryPtr Entry) const
-{
-	if (Entry.IsValid() && Entry->IsClass() && ComponentClassFilterData.IsValid())
-	{
-		check(ComponentClassFilterData->InitOptions.IsValid());
-		check(ComponentClassFilterData->ClassFilter.IsValid());
-		check(ComponentClassFilterData->FilterFuncs.IsValid());
-
-		if (const UClass* ComponentClass = Entry->GetComponentClass())
-		{
-			return ComponentClassFilterData->ClassFilter->IsClassAllowed(*ComponentClassFilterData->InitOptions, ComponentClass, ComponentClassFilterData->FilterFuncs.ToSharedRef());
-		}
-		else
-		{
-			TSharedPtr<IUnloadedBlueprintData> UnloadedBlueprintData = Entry->GetUnloadedBlueprintData();
-			if (UnloadedBlueprintData.IsValid())
-			{
-				return ComponentClassFilterData->ClassFilter->IsUnloadedClassAllowed(*ComponentClassFilterData->InitOptions, UnloadedBlueprintData.ToSharedRef(), ComponentClassFilterData->FilterFuncs.ToSharedRef());
-			}
-		}
-	}
-
-	// Allow all entries to otherwise pass by default.
-	return true;
-}
-
-void SComponentClassCombo::GetComponentClassFilterOptions(TArray<TSharedRef<FClassViewerFilterOption>>& OutFilterOptions) const
-{
-	if (ComponentClassFilterData.IsValid() && ComponentClassFilterData->InitOptions.IsValid())
-	{
-		TArray<TSharedRef<FClassViewerFilterOption>> FilterOptions;
-		if(ComponentClassFilterData->ClassFilter.IsValid())
-		{
-			ComponentClassFilterData->ClassFilter->GetFilterOptions(FilterOptions);
-			OutFilterOptions.Append(FilterOptions);
-		}
-
-		for (const TSharedRef<IClassViewerFilter>& ClassFilter : ComponentClassFilterData->InitOptions->ClassFilters)
-		{
-			FilterOptions.Reset();
-			ClassFilter->GetFilterOptions(FilterOptions);
-
-			OutFilterOptions.Append(FilterOptions);
-		}
-	}
-}
-
-TSharedRef<SWidget> SComponentClassCombo::GetFilterOptionsMenuContent()
-{
-	const bool bCloseSelfOnly = true;
-	const bool bShouldCloseWindowAfterMenuSelection = true;
-	FMenuBuilder MenuBuilder(bShouldCloseWindowAfterMenuSelection, /* InCommandList = */nullptr, /* InExtender = */nullptr, bCloseSelfOnly);
-
-	TArray<TSharedRef<FClassViewerFilterOption>> ClassFilterOptions;
-	GetComponentClassFilterOptions(ClassFilterOptions);
-
-	if (ClassFilterOptions.Num() > 0)
-	{
-		MenuBuilder.BeginSection("ClassFilterOptions", LOCTEXT("ClassFilterOptionsHeading", "Class Filters"));
-		{
-			for (const TSharedRef<FClassViewerFilterOption>& ClassFilterOption : ClassFilterOptions)
-			{
-				MenuBuilder.AddMenuEntry(
-					ClassFilterOption->LabelText,
-					ClassFilterOption->ToolTipText,
-					FSlateIcon(),
-					FUIAction(
-						FExecuteAction::CreateSP(this, &SComponentClassCombo::ToggleFilterOption, ClassFilterOption),
-						FCanExecuteAction(),
-						FIsActionChecked::CreateSP(this, &SComponentClassCombo::IsFilterOptionEnabled, ClassFilterOption)
-					),
-					NAME_None,
-					EUserInterfaceActionType::ToggleButton
-				);
-			}
-		}
-		MenuBuilder.EndSection();
-	}
-
-	return MenuBuilder.MakeWidget();
-}
-
-void SComponentClassCombo::ToggleFilterOption(TSharedRef<FClassViewerFilterOption> FilterOption)
-{
-	FilterOption->bEnabled = !FilterOption->bEnabled;
-
-	if (FilterOption->OnOptionChanged.IsBound())
-	{
-		FilterOption->OnOptionChanged.Execute(FilterOption->bEnabled);
-	}
-
-	UpdateComponentClassList();
-}
-
-bool SComponentClassCombo::IsFilterOptionEnabled(TSharedRef<FClassViewerFilterOption> FilterOption) const
-{
-	return FilterOption->bEnabled;
-}
-
-EVisibility SComponentClassCombo::GetFilterOptionsButtonVisibility() const
-{
-	TArray<TSharedRef<FClassViewerFilterOption>> FilterOptions;
-	GetComponentClassFilterOptions(FilterOptions);
-
-	return FilterOptions.Num() > 0 ? EVisibility::Visible : EVisibility::Collapsed;
-}
-
 #undef LOCTEXT_NAMESPACE