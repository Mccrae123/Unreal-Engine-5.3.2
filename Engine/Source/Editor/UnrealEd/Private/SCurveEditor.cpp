// Copyright 1998-2016 Epic Games, Inc. All Rights Reserved.


#include "UnrealEd.h"
#include "RichCurveEditorCommands.h"
#include "SCurveEditor.h"
#include "ScopedTransaction.h"
#include "SColorGradientEditor.h"
#include "GenericCommands.h"
#include "SNumericEntryBox.h"
#include "CurveEditorSettings.h"

#define LOCTEXT_NAMESPACE "SCurveEditor"

const static FVector2D	CONST_KeySize		= FVector2D(11,11);
const static FVector2D	CONST_TangentSize	= FVector2D(7,7);
const static FVector2D	CONST_CurveSize		= FVector2D(12,12);

const static float		CONST_FitMargin		= 0.05f;
const static float		CONST_MinViewRange	= 0.01f;
const static float		CONST_DefaultZoomRange	= 1.0f;
const static float      CONST_KeyTangentOffset = 60.0f;


//////////////////////////////////////////////////////////////////////////
// SCurveEditor

void SCurveEditor::Construct(const FArguments& InArgs)
{
	CurveFactory = NULL;
	Commands = TSharedPtr< FUICommandList >(new FUICommandList);
	CurveOwner = NULL;
	
	// view input
	ViewMinInput = InArgs._ViewMinInput;
	ViewMaxInput = InArgs._ViewMaxInput;
	// data input - only used when it's set
	DataMinInput = InArgs._DataMinInput;
	DataMaxInput = InArgs._DataMaxInput;

	ViewMinOutput = InArgs._ViewMinOutput;
	ViewMaxOutput = InArgs._ViewMaxOutput;

	InputSnap = InArgs._InputSnap;
	OutputSnap = InArgs._OutputSnap;
	bSnappingEnabled = InArgs._SnappingEnabled;

	bZoomToFitVertical = InArgs._ZoomToFitVertical;
	bZoomToFitHorizontal = InArgs._ZoomToFitHorizontal;
	DesiredSize = InArgs._DesiredSize;

	GridColor = InArgs._GridColor;

	bIsUsingSlider = false;
	bAllowAutoFrame = true;

	// if editor size is set, use it, otherwise, use default value
	if (DesiredSize.Get().IsZero())
	{
		DesiredSize.Set(FVector2D(128, 64));
	}

	TimelineLength = InArgs._TimelineLength;
	SetInputViewRangeHandler = InArgs._OnSetInputViewRange;
	SetOutputViewRangeHandler = InArgs._OnSetOutputViewRange;
	bDrawCurve = InArgs._DrawCurve;
	bHideUI = InArgs._HideUI;
	bAllowZoomOutput = InArgs._AllowZoomOutput;
	bAlwaysDisplayColorCurves = InArgs._AlwaysDisplayColorCurves;
	bShowZoomButtons = InArgs._ShowZoomButtons;
	bShowCurveSelector = InArgs._ShowCurveSelector;
	bDrawInputGridNumbers = InArgs._ShowInputGridNumbers;
	bDrawOutputGridNumbers = InArgs._ShowOutputGridNumbers;

	OnCreateAsset = InArgs._OnCreateAsset;

	DragState = EDragState::None;
	DragThreshold = 4;

	MovementAxisLock = EMovementAxisLock::None;

	//Simple r/g/b for now
	CurveColors.Add(FLinearColor(1.0f, 0.0f, 0.0f));
	CurveColors.Add(FLinearColor(0.0f, 1.0f, 0.0f));
	CurveColors.Add(FLinearColor(0.05f, 0.05f, 1.0f));

	TransactionIndex = -1;

	Settings = GetMutableDefault<UCurveEditorSettings>();

	Commands->MapAction(FGenericCommands::Get().Undo,
		FExecuteAction::CreateSP(this, &SCurveEditor::UndoAction));

	Commands->MapAction(FGenericCommands::Get().Redo,
		FExecuteAction::CreateSP(this, &SCurveEditor::RedoAction));

	Commands->MapAction(FRichCurveEditorCommands::Get().ZoomToFitHorizontal,
		FExecuteAction::CreateSP(this, &SCurveEditor::ZoomToFitHorizontal, false));

	Commands->MapAction(FRichCurveEditorCommands::Get().ZoomToFitVertical,
		FExecuteAction::CreateSP(this, &SCurveEditor::ZoomToFitVertical, false));

	Commands->MapAction(FRichCurveEditorCommands::Get().ZoomToFit,
		FExecuteAction::CreateSP(this, &SCurveEditor::ZoomToFit, false));

	Commands->MapAction(FRichCurveEditorCommands::Get().ZoomToFitAll,
		FExecuteAction::CreateSP(this, &SCurveEditor::ZoomToFit, true));

	Commands->MapAction(FRichCurveEditorCommands::Get().ToggleSnapping,
		FExecuteAction::CreateSP(this, &SCurveEditor::ToggleSnapping),
		FCanExecuteAction(),
		FIsActionChecked::CreateSP(this, &SCurveEditor::IsSnappingEnabled));

	// Interpolation
	Commands->MapAction(FRichCurveEditorCommands::Get().InterpolationConstant,
		FExecuteAction::CreateSP(this, &SCurveEditor::OnSelectInterpolationMode, RCIM_Constant, RCTM_Auto),
		FCanExecuteAction(),
		FIsActionChecked::CreateSP(this, &SCurveEditor::IsInterpolationModeSelected, RCIM_Constant, RCTM_Auto));

	Commands->MapAction(FRichCurveEditorCommands::Get().InterpolationLinear,
		FExecuteAction::CreateSP(this, &SCurveEditor::OnSelectInterpolationMode, RCIM_Linear, RCTM_Auto),
		FCanExecuteAction(),
		FIsActionChecked::CreateSP(this, &SCurveEditor::IsInterpolationModeSelected, RCIM_Linear, RCTM_Auto));

	Commands->MapAction(FRichCurveEditorCommands::Get().InterpolationCubicAuto,
		FExecuteAction::CreateSP(this, &SCurveEditor::OnSelectInterpolationMode, RCIM_Cubic, RCTM_Auto),
		FCanExecuteAction(),
		FIsActionChecked::CreateSP(this, &SCurveEditor::IsInterpolationModeSelected, RCIM_Cubic, RCTM_Auto));

	Commands->MapAction(FRichCurveEditorCommands::Get().InterpolationCubicUser,
		FExecuteAction::CreateSP(this, &SCurveEditor::OnSelectInterpolationMode, RCIM_Cubic, RCTM_User),
		FCanExecuteAction(),
		FIsActionChecked::CreateSP(this, &SCurveEditor::IsInterpolationModeSelected, RCIM_Cubic, RCTM_User));

	Commands->MapAction(FRichCurveEditorCommands::Get().InterpolationCubicBreak,
		FExecuteAction::CreateSP(this, &SCurveEditor::OnSelectInterpolationMode, RCIM_Cubic, RCTM_Break),
		FCanExecuteAction(),
		FIsActionChecked::CreateSP(this, &SCurveEditor::IsInterpolationModeSelected, RCIM_Cubic, RCTM_Break));

	// Tangents
	Commands->MapAction(FRichCurveEditorCommands::Get().FlattenTangents,
		FExecuteAction::CreateSP(this, &SCurveEditor::OnFlattenOrStraightenTangents, true));

	Commands->MapAction(FRichCurveEditorCommands::Get().StraightenTangents,
		FExecuteAction::CreateSP(this, &SCurveEditor::OnFlattenOrStraightenTangents, false));

	// Pre infinity extrapolation
	Commands->MapAction(FRichCurveEditorCommands::Get().SetPreInfinityExtrapCycle,
		FExecuteAction::CreateSP(this, &SCurveEditor::OnSelectPreInfinityExtrap, RCCE_Cycle),
		FCanExecuteAction(),
		FIsActionChecked::CreateSP(this, &SCurveEditor::IsPreInfinityExtrapSelected, RCCE_Cycle));

	Commands->MapAction(FRichCurveEditorCommands::Get().SetPreInfinityExtrapCycleWithOffset,
		FExecuteAction::CreateSP(this, &SCurveEditor::OnSelectPreInfinityExtrap, RCCE_CycleWithOffset),
		FCanExecuteAction(),
		FIsActionChecked::CreateSP(this, &SCurveEditor::IsPreInfinityExtrapSelected, RCCE_CycleWithOffset));

	Commands->MapAction(FRichCurveEditorCommands::Get().SetPreInfinityExtrapOscillate,
		FExecuteAction::CreateSP(this, &SCurveEditor::OnSelectPreInfinityExtrap, RCCE_Oscillate),
		FCanExecuteAction(),
		FIsActionChecked::CreateSP(this, &SCurveEditor::IsPreInfinityExtrapSelected, RCCE_Oscillate));

	Commands->MapAction(FRichCurveEditorCommands::Get().SetPreInfinityExtrapLinear,
		FExecuteAction::CreateSP(this, &SCurveEditor::OnSelectPreInfinityExtrap, RCCE_Linear),
		FCanExecuteAction(),
		FIsActionChecked::CreateSP(this, &SCurveEditor::IsPreInfinityExtrapSelected, RCCE_Linear));

	Commands->MapAction(FRichCurveEditorCommands::Get().SetPreInfinityExtrapConstant,
		FExecuteAction::CreateSP(this, &SCurveEditor::OnSelectPreInfinityExtrap, RCCE_Constant),
		FCanExecuteAction(),
		FIsActionChecked::CreateSP(this, &SCurveEditor::IsPreInfinityExtrapSelected, RCCE_Constant));

	// Post infinity extrapolation
	Commands->MapAction(FRichCurveEditorCommands::Get().SetPostInfinityExtrapCycle,
		FExecuteAction::CreateSP(this, &SCurveEditor::OnSelectPostInfinityExtrap, RCCE_Cycle),
		FCanExecuteAction(),
		FIsActionChecked::CreateSP(this, &SCurveEditor::IsPostInfinityExtrapSelected, RCCE_Cycle));

	Commands->MapAction(FRichCurveEditorCommands::Get().SetPostInfinityExtrapCycleWithOffset,
		FExecuteAction::CreateSP(this, &SCurveEditor::OnSelectPostInfinityExtrap, RCCE_CycleWithOffset),
		FCanExecuteAction(),
		FIsActionChecked::CreateSP(this, &SCurveEditor::IsPostInfinityExtrapSelected, RCCE_CycleWithOffset));

	Commands->MapAction(FRichCurveEditorCommands::Get().SetPostInfinityExtrapOscillate,
		FExecuteAction::CreateSP(this, &SCurveEditor::OnSelectPostInfinityExtrap, RCCE_Oscillate),
		FCanExecuteAction(),
		FIsActionChecked::CreateSP(this, &SCurveEditor::IsPostInfinityExtrapSelected, RCCE_Oscillate));

	Commands->MapAction(FRichCurveEditorCommands::Get().SetPostInfinityExtrapLinear,
		FExecuteAction::CreateSP(this, &SCurveEditor::OnSelectPostInfinityExtrap, RCCE_Linear),
		FCanExecuteAction(),
		FIsActionChecked::CreateSP(this, &SCurveEditor::IsPostInfinityExtrapSelected, RCCE_Linear));

	Commands->MapAction(FRichCurveEditorCommands::Get().SetPostInfinityExtrapConstant,
		FExecuteAction::CreateSP(this, &SCurveEditor::OnSelectPostInfinityExtrap, RCCE_Constant),
		FCanExecuteAction(),
		FIsActionChecked::CreateSP(this, &SCurveEditor::IsPostInfinityExtrapSelected, RCCE_Constant));

	// Curve Visibility
	Commands->MapAction(FRichCurveEditorCommands::Get().SetAllCurveVisibility,
		FExecuteAction::CreateLambda( [this]{ Settings->SetCurveVisibility( ECurveEditorCurveVisibility::AllCurves ); } ),
		FCanExecuteAction::CreateLambda( []{ return true; } ),
		FIsActionChecked::CreateLambda( [this]{ return Settings->GetCurveVisibility() == ECurveEditorCurveVisibility::AllCurves; } ) );

	Commands->MapAction(FRichCurveEditorCommands::Get().SetSelectedCurveVisibility,
		FExecuteAction::CreateLambda( [this]{ Settings->SetCurveVisibility( ECurveEditorCurveVisibility::SelectedCurves ); } ),
		FCanExecuteAction::CreateLambda( []{ return true; } ),
		FIsActionChecked::CreateLambda( [this]{ return Settings->GetCurveVisibility() == ECurveEditorCurveVisibility::SelectedCurves; } ) );

	Commands->MapAction(FRichCurveEditorCommands::Get().SetAnimatedCurveVisibility,
		FExecuteAction::CreateLambda( [this]{ Settings->SetCurveVisibility( ECurveEditorCurveVisibility::AnimatedCurves ); } ),
		FCanExecuteAction::CreateLambda( []{ return true; } ),
		FIsActionChecked::CreateLambda( [this]{ return Settings->GetCurveVisibility() == ECurveEditorCurveVisibility::AnimatedCurves; } ) );

	// Tangent Visibility
	Commands->MapAction(FRichCurveEditorCommands::Get().SetAllTangentsVisibility,
		FExecuteAction::CreateLambda( [this]{ Settings->SetTangentVisibility( ECurveEditorTangentVisibility::AllTangents ); } ),
		FCanExecuteAction::CreateLambda( []{ return true; } ),
		FIsActionChecked::CreateLambda( [this]{ return Settings->GetTangentVisibility() == ECurveEditorTangentVisibility::AllTangents; } ) );

	Commands->MapAction(FRichCurveEditorCommands::Get().SetSelectedKeysTangentVisibility,
		FExecuteAction::CreateLambda( [this]{ Settings->SetTangentVisibility( ECurveEditorTangentVisibility::SelectedKeys ); } ),
		FCanExecuteAction::CreateLambda( []{ return true; } ),
		FIsActionChecked::CreateLambda( [this]{ return Settings->GetTangentVisibility() == ECurveEditorTangentVisibility::SelectedKeys; } ) );

	Commands->MapAction(FRichCurveEditorCommands::Get().SetNoTangentsVisibility,
		FExecuteAction::CreateLambda( [this]{ Settings->SetTangentVisibility( ECurveEditorTangentVisibility::NoTangents ); } ),
		FCanExecuteAction::CreateLambda( []{ return true; } ),
		FIsActionChecked::CreateLambda( [this]{ return Settings->GetTangentVisibility() == ECurveEditorTangentVisibility::NoTangents; } ) );

	Commands->MapAction(FRichCurveEditorCommands::Get().ToggleAutoFrameCurveEditor,
		FExecuteAction::CreateLambda( [this]{ Settings->SetAutoFrameCurveEditor( !Settings->GetAutoFrameCurveEditor() ); } ),
		FCanExecuteAction::CreateLambda( []{ return true; } ),
		FIsActionChecked::CreateLambda( [this]{ return Settings->GetAutoFrameCurveEditor(); } ) );

	Commands->MapAction(FRichCurveEditorCommands::Get().ToggleShowCurveEditorCurveToolTips,
		FExecuteAction::CreateLambda( [this]{ 
		Settings->SetShowCurveEditorCurveToolTips( !Settings->GetShowCurveEditorCurveToolTips() ); 
		if (!Settings->GetShowCurveEditorCurveToolTips())
		{
			CurveToolTip.Reset();
			SetToolTip(CurveToolTip);
		} } ),
		FCanExecuteAction::CreateLambda( []{ return true; } ),
		FIsActionChecked::CreateLambda( [this]{ return Settings->GetShowCurveEditorCurveToolTips(); } ) );

	SAssignNew(WarningMessageText, SErrorText);

	TSharedRef<SBox> CurveSelector = SNew(SBox)
		.VAlign(VAlign_Top)
		.Visibility(this, &SCurveEditor::GetCurveSelectorVisibility)
		[
			CreateCurveSelectionWidget()
		];

	CurveSelectionWidget = CurveSelector;

	InputAxisName = InArgs._XAxisName.IsSet() ? FText::FromString(InArgs._XAxisName.GetValue()) : LOCTEXT("Time", "Time");
	OutputAxisName = InArgs._YAxisName.IsSet() ? FText::FromString(InArgs._YAxisName.GetValue()) : LOCTEXT("Value", "Value");

	this->ChildSlot
	[
		SNew( SHorizontalBox )

		+ SHorizontalBox::Slot()
		.FillWidth(1.0f)
		[
		SNew( SVerticalBox )

		+ SVerticalBox::Slot()
		.FillHeight(1.0f)
		[
			SNew(SHorizontalBox)
			.Visibility( this, &SCurveEditor::GetCurveAreaVisibility )

			+ SHorizontalBox::Slot()
			.AutoWidth()
			.Padding(FMargin(30, 12, 0, 0))
			[
				CurveSelector
			]

			+ SHorizontalBox::Slot()
			.AutoWidth()
			[
				SNew(SBorder)
				.VAlign(VAlign_Top)
				.HAlign(HAlign_Left)
				.BorderImage( FEditorStyle::GetBrush("NoBorder") )
				.DesiredSizeScale(FVector2D(256.0f,32.0f))
				.Padding(FMargin(2, 12, 0, 0))
				[
					SNew(SHorizontalBox)

					+ SHorizontalBox::Slot()
					.AutoWidth()
					[
						SNew(SButton)
						.ToolTipText(LOCTEXT("ZoomToFitHorizontal", "Zoom To Fit Horizontal"))
						.Visibility(this, &SCurveEditor::GetZoomButtonVisibility)
						.OnClicked(this, &SCurveEditor::ZoomToFitHorizontalClicked)
						.ContentPadding(1)
						[
							SNew(SImage) 
							.Image( FEditorStyle::GetBrush("CurveEd.FitHorizontal") ) 
							.ColorAndOpacity( FSlateColor::UseForeground() ) 
						]
					]
					
					+ SHorizontalBox::Slot()
					.AutoWidth()
					[
						SNew(SButton)
						.ToolTipText(LOCTEXT("ZoomToFitVertical", "Zoom To Fit Vertical"))
						.Visibility(this, &SCurveEditor::GetZoomButtonVisibility)
						.OnClicked(this, &SCurveEditor::ZoomToFitVerticalClicked)
						.ContentPadding(1)
						[
							SNew(SImage) 
							.Image( FEditorStyle::GetBrush("CurveEd.FitVertical") ) 
							.ColorAndOpacity( FSlateColor::UseForeground() ) 
						]
					]

					+ SHorizontalBox::Slot()
					.AutoWidth()
					[
						SNew(SBorder)
						.BorderImage(FEditorStyle::GetBrush("NoBorder"))
						.Visibility(this, &SCurveEditor::GetEditVisibility)
						.VAlign(VAlign_Center)
						[
							SNew(SNumericEntryBox<float>)
							.IsEnabled(this, &SCurveEditor::GetInputEditEnabled)
							.Font(FEditorStyle::GetFontStyle("CurveEd.InfoFont"))
							.Value(this, &SCurveEditor::OnGetTime)
							.UndeterminedString(LOCTEXT("MultipleValues", "Multiple Values"))
							.OnValueCommitted(this, &SCurveEditor::OnTimeComitted)
							.OnValueChanged(this, &SCurveEditor::OnTimeChanged)
							.OnBeginSliderMovement(this, &SCurveEditor::OnBeginSliderMovement, LOCTEXT("SetValue", "Set New Time"))
							.OnEndSliderMovement(this, &SCurveEditor::OnEndSliderMovement)
							.LabelVAlign(VAlign_Center)
							.AllowSpin(true)
							.MinValue(TOptional<float>())
							.MaxValue(TOptional<float>())
							.MaxSliderValue(TOptional<float>())
							.MinSliderValue(TOptional<float>())
							.Delta(0.001f)
							.MinDesiredValueWidth(60.0f)
							.Label()
							[
								SNew(STextBlock)
								.Text(InputAxisName)
							]
						]
					]
					
					+ SHorizontalBox::Slot()
					.AutoWidth()
					[
						SNew(SBorder)
						.BorderImage( FEditorStyle::GetBrush("NoBorder") )
						.Visibility(this, &SCurveEditor::GetEditVisibility)
						.VAlign(VAlign_Center)
						[
							SNew(SNumericEntryBox<float>)
							.Font(FEditorStyle::GetFontStyle("CurveEd.InfoFont"))
							.Value(this, &SCurveEditor::OnGetValue)
							.UndeterminedString(LOCTEXT("MultipleValues", "Multiple Values"))
							.OnValueCommitted(this, &SCurveEditor::OnValueComitted)
							.OnValueChanged(this, &SCurveEditor::OnValueChanged)
							.OnBeginSliderMovement(this, &SCurveEditor::OnBeginSliderMovement, LOCTEXT("SetValue", "Set New Value"))
							.OnEndSliderMovement(this, &SCurveEditor::OnEndSliderMovement)
							.LabelVAlign(VAlign_Center)
							.AllowSpin(true)
							.MinValue(TOptional<float>())
							.MaxValue(TOptional<float>())
							.MaxSliderValue(TOptional<float>())
							.MinSliderValue(TOptional<float>())
							.Delta(.001f)
							.MinDesiredValueWidth(60.0f)
							.Label()
							[
								SNew(STextBlock)
								.Text(OutputAxisName)
							]
						]
					]
				]
			]
		]


		+ SVerticalBox::Slot()
		.VAlign(VAlign_Bottom)
		.FillHeight(.75f)
		[
			SNew( SBorder )
			.Visibility( this, &SCurveEditor::GetColorGradientVisibility )
			.BorderImage( FEditorStyle::GetBrush("ToolPanel.GroupBorder") )
			.BorderBackgroundColor( FLinearColor( .8f, .8f, .8f, .60f ) )
			.Padding(1.0f)
			[
				SAssignNew( GradientViewer, SColorGradientEditor )
				.ViewMinInput( ViewMinInput )
				.ViewMaxInput( ViewMaxInput )
				.IsEditingEnabled( this, &SCurveEditor::IsEditingEnabled )
			]
		]
		]
	];

	if (GEditor != NULL)
	{
		GEditor->RegisterForUndo(this);
	}
}

FText SCurveEditor::GetIsCurveVisibleToolTip(TSharedPtr<FCurveViewModel> CurveViewModel) const
{
	return CurveViewModel->bIsVisible ?
		FText::Format(LOCTEXT("HideFormat", "Hide {0} curve"), FText::FromName(CurveViewModel->CurveInfo.CurveName)) :
		FText::Format(LOCTEXT("ShowFormat", "Show {0} curve"), FText::FromName(CurveViewModel->CurveInfo.CurveName));
}

ECheckBoxState SCurveEditor::IsCurveVisible(TSharedPtr<FCurveViewModel> CurveViewModel) const
{
	return CurveViewModel->bIsVisible ? ECheckBoxState::Checked : ECheckBoxState::Unchecked;
}

void SCurveEditor::OnCurveIsVisibleChanged(ECheckBoxState NewCheckboxState, TSharedPtr<FCurveViewModel> CurveViewModel)
{
	if (NewCheckboxState == ECheckBoxState::Checked)
	{
		CurveViewModel->bIsVisible = true;
	}
	else
	{
		CurveViewModel->bIsVisible = false;
		RemoveCurveKeysFromSelection(CurveViewModel);
	}
}

FText SCurveEditor::GetIsCurveLockedToolTip(TSharedPtr<FCurveViewModel> CurveViewModel) const
{
	return CurveViewModel->bIsLocked ?
		FText::Format(LOCTEXT("UnlockFormat", "Unlock {0} curve for editing"), FText::FromName(CurveViewModel->CurveInfo.CurveName)) :
		FText::Format(LOCTEXT("LockFormat", "Lock {0} curve for editing"), FText::FromName(CurveViewModel->CurveInfo.CurveName));
}

ECheckBoxState SCurveEditor::IsCurveLocked(TSharedPtr<FCurveViewModel> CurveViewModel) const
{
	return CurveViewModel->bIsLocked ? ECheckBoxState::Checked : ECheckBoxState::Unchecked;
}

void SCurveEditor::OnCurveIsLockedChanged(ECheckBoxState NewCheckboxState, TSharedPtr<FCurveViewModel> CurveViewModel)
{
	if (NewCheckboxState == ECheckBoxState::Checked)
	{
		CurveViewModel->bIsLocked = true;
		RemoveCurveKeysFromSelection(CurveViewModel);
	}
	else
	{
		CurveViewModel->bIsLocked = false;
	}
}

void SCurveEditor::RemoveCurveKeysFromSelection(TSharedPtr<FCurveViewModel> CurveViewModel)
{
	TArray<FSelectedCurveKey> SelectedKeysForLockedCurve;
	for (auto SelectedKey : SelectedKeys)
	{
		if (SelectedKey.Curve == CurveViewModel->CurveInfo.CurveToEdit)
		{
			SelectedKeysForLockedCurve.Add(SelectedKey);
		}
	}
	for (auto KeyToDeselect : SelectedKeysForLockedCurve)
	{
		RemoveFromKeySelection(KeyToDeselect);
	}
}

FText SCurveEditor::GetCurveToolTipNameText() const
{
	return CurveToolTipNameText;
}

FText SCurveEditor::GetCurveToolTipInputText() const
{
	return CurveToolTipInputText;
}

FText SCurveEditor::GetCurveToolTipOutputText() const
{
	return CurveToolTipOutputText;
}

SCurveEditor::~SCurveEditor()
{
	if (GEditor != NULL)
	{
		GEditor->UnregisterForUndo(this);
	}
}

TSharedRef<SWidget> SCurveEditor::CreateCurveSelectionWidget() const
{
	TSharedRef<SVerticalBox> CurveBox = SNew(SVerticalBox);
	if (CurveViewModels.Num() > 1)
	{
		// Only create curve controls if there are more than one.
		for (auto CurveViewModel : CurveViewModels)
		{
			CurveBox->AddSlot()
			.AutoHeight()
			[
				SNew(SHorizontalBox)

				+ SHorizontalBox::Slot()
				.Padding(0, 0, 5, 0)
				.FillWidth(1.0f)
				[
					SNew(STextBlock)
					.Font(FEditorStyle::GetFontStyle("CurveEd.LabelFont"))
					.ColorAndOpacity(CurveViewModel->Color)
					.Text(FText::FromName(CurveViewModel->CurveInfo.CurveName))
				]

				+ SHorizontalBox::Slot()
				.AutoWidth()
				.VAlign(VAlign_Center)
				[
					SNew(SCheckBox)
					.IsChecked(this, &SCurveEditor::IsCurveVisible, CurveViewModel)
					.OnCheckStateChanged(this, &SCurveEditor::OnCurveIsVisibleChanged, CurveViewModel)
					.ToolTipText(this, &SCurveEditor::GetIsCurveVisibleToolTip, CurveViewModel)
					.CheckedImage(FEditorStyle::GetBrush("CurveEd.Visible"))
					.CheckedHoveredImage(FEditorStyle::GetBrush("CurveEd.VisibleHighlight"))
					.CheckedPressedImage(FEditorStyle::GetBrush("CurveEd.Visible"))
					.UncheckedImage(FEditorStyle::GetBrush("CurveEd.Invisible"))
					.UncheckedHoveredImage(FEditorStyle::GetBrush("CurveEd.InvisibleHighlight"))
					.UncheckedPressedImage(FEditorStyle::GetBrush("CurveEd.Invisible"))
				]

				+ SHorizontalBox::Slot()
				.AutoWidth()
				.VAlign(VAlign_Center)
				.Padding(2, 0, 0, 0)
				[
					SNew(SCheckBox)
					.IsChecked(this, &SCurveEditor::IsCurveLocked, CurveViewModel)
					.OnCheckStateChanged(this, &SCurveEditor::OnCurveIsLockedChanged, CurveViewModel)
					.ToolTipText(this, &SCurveEditor::GetIsCurveLockedToolTip, CurveViewModel)
					.CheckedImage(FEditorStyle::GetBrush("CurveEd.Locked"))
					.CheckedHoveredImage(FEditorStyle::GetBrush("CurveEd.LockedHighlight"))
					.CheckedPressedImage(FEditorStyle::GetBrush("CurveEd.Locked"))
					.UncheckedImage(FEditorStyle::GetBrush("CurveEd.Unlocked"))
					.UncheckedHoveredImage(FEditorStyle::GetBrush("CurveEd.UnlockedHighlight"))
					.UncheckedPressedImage(FEditorStyle::GetBrush("CurveEd.Unlocked"))
					.Visibility(bCanEditTrack ? EVisibility::Visible : EVisibility::Collapsed)
				]
			];
		}
	}

	TSharedRef<SBorder> Border = SNew(SBorder)
		.Padding(FMargin(3, 2, 2, 2))
		.BorderImage(FEditorStyle::GetBrush("ToolPanel.GroupBorder"))
		.BorderBackgroundColor(FLinearColor(0.0f, 0.0f, 0.0f, 0.3f))
		[
			CurveBox
		];

	return Border;
}

void SCurveEditor::PushWarningMenu( FVector2D Position, const FText& Message )
{
	WarningMessageText->SetError(Message);

	FSlateApplication::Get().PushMenu(
		SharedThis( this ),
		FWidgetPath(),
		WarningMessageText->AsWidget(),
		Position,
		FPopupTransitionEffect( FPopupTransitionEffect::ContextMenu));
}

void SCurveEditor::PushKeyMenu(const FGeometry& InMyGeometry, const FPointerEvent& InMouseEvent)
{
	FMenuBuilder MenuBuilder(true, Commands.ToSharedRef());
	MenuBuilder.BeginSection("CurveEditorInterpolation", LOCTEXT("KeyInterpolationMode", "Key Interpolation"));
	{
		MenuBuilder.AddMenuEntry(FRichCurveEditorCommands::Get().InterpolationCubicAuto);
		MenuBuilder.AddMenuEntry(FRichCurveEditorCommands::Get().InterpolationCubicUser);
		MenuBuilder.AddMenuEntry(FRichCurveEditorCommands::Get().InterpolationCubicBreak);
		MenuBuilder.AddMenuEntry(FRichCurveEditorCommands::Get().InterpolationLinear);
		MenuBuilder.AddMenuEntry(FRichCurveEditorCommands::Get().InterpolationConstant);
	}
	MenuBuilder.EndSection(); //CurveEditorInterpolation

	MenuBuilder.BeginSection("CurveEditorTangents", LOCTEXT("Tangents", "Tangents"));
	{
		MenuBuilder.AddMenuEntry(FRichCurveEditorCommands::Get().FlattenTangents);
		MenuBuilder.AddMenuEntry(FRichCurveEditorCommands::Get().StraightenTangents);
	}
	MenuBuilder.EndSection(); //CurveEditorTangents

	FWidgetPath WidgetPath = InMouseEvent.GetEventPath() != nullptr ? *InMouseEvent.GetEventPath() : FWidgetPath();
	FVector2D Position = InMouseEvent.GetScreenSpacePosition();
	FSlateApplication::Get().PushMenu(
		SharedThis( this ),
		WidgetPath,
		MenuBuilder.MakeWidget(),
		Position,
		FPopupTransitionEffect( FPopupTransitionEffect::ContextMenu));
}


FVector2D SCurveEditor::ComputeDesiredSize( float ) const
{
	return DesiredSize.Get();
}

EVisibility SCurveEditor::GetCurveAreaVisibility() const
{
	return AreCurvesVisible() ? EVisibility::Visible : EVisibility::Collapsed;
}

EVisibility SCurveEditor::GetCurveSelectorVisibility() const
{
	return  (IsHovered() || (false == bHideUI)) && bShowCurveSelector ? EVisibility::Visible : EVisibility::Collapsed;
}

EVisibility SCurveEditor::GetEditVisibility() const
{
	return (SelectedKeys.Num() > 0) && (IsHovered() || (false == bHideUI)) ? EVisibility::Visible : EVisibility::Collapsed;
}

EVisibility SCurveEditor::GetColorGradientVisibility() const
{
	return bIsGradientEditorVisible && IsLinearColorCurve() ? EVisibility::Visible : EVisibility::Collapsed;
}

EVisibility SCurveEditor::GetZoomButtonVisibility() const
{
	return (IsHovered() || (false == bHideUI)) && bShowZoomButtons ? EVisibility::Visible : EVisibility::Collapsed;
}

bool SCurveEditor::GetInputEditEnabled() const
{
	return (SelectedKeys.Num() == 1);
}

int32 SCurveEditor::OnPaint(const FPaintArgs& Args, const FGeometry& AllottedGeometry, const FSlateRect& MyClippingRect, FSlateWindowElementList& OutDrawElements, int32 LayerId, const FWidgetStyle& InWidgetStyle, bool bParentEnabled ) const
{
	// Rendering info
	bool bEnabled = ShouldBeEnabled( bParentEnabled );
	ESlateDrawEffect::Type DrawEffects = bEnabled ? ESlateDrawEffect::None : ESlateDrawEffect::DisabledEffect;
	const FSlateBrush* TimelineAreaBrush = FEditorStyle::GetBrush("CurveEd.TimelineArea");
	const FSlateBrush* WhiteBrush = FEditorStyle::GetBrush("WhiteTexture");

	FGeometry CurveAreaGeometry = AllottedGeometry;

	// Positioning info
	FTrackScaleInfo ScaleInfo(ViewMinInput.Get(),  ViewMaxInput.Get(), ViewMinOutput.Get(), ViewMaxOutput.Get(), CurveAreaGeometry.Size);

	if (FMath::IsNearlyEqual(ViewMinInput.Get(), ViewMaxInput.Get()) || FMath::IsNearlyEqual(ViewMinOutput.Get(), ViewMaxOutput.Get()))
	{
		return 0;
	}

	// Draw background to indicate valid timeline area
	float ZeroInputX = ScaleInfo.InputToLocalX(0.f);
	float ZeroOutputY = ScaleInfo.OutputToLocalY(0.f);

	// timeline background
	int32 BackgroundLayerId = LayerId;
	float TimelineMaxX = ScaleInfo.InputToLocalX(TimelineLength.Get());
	FSlateDrawElement::MakeBox
		(
		OutDrawElements,
		BackgroundLayerId,
		CurveAreaGeometry.ToPaintGeometry(FVector2D(ZeroInputX, 0), FVector2D(TimelineMaxX - ZeroInputX, CurveAreaGeometry.Size.Y)),
		TimelineAreaBrush,
		MyClippingRect,
		DrawEffects,
		TimelineAreaBrush->GetTint(InWidgetStyle) * InWidgetStyle.GetColorAndOpacityTint()
		);

	// grid lines.
	int32 GridLineLayerId = BackgroundLayerId + 1;
	PaintGridLines(CurveAreaGeometry, ScaleInfo, OutDrawElements, GridLineLayerId, MyClippingRect, DrawEffects);

	// time=0 line
	int32 ZeroLineLayerId = GridLineLayerId + 1;
	TArray<FVector2D> ZeroLinePoints;
	ZeroLinePoints.Add( FVector2D( ZeroInputX, 0 ) );
	ZeroLinePoints.Add( FVector2D( ZeroInputX, CurveAreaGeometry.Size.Y ) );
	FSlateDrawElement::MakeLines(
		OutDrawElements,
		ZeroLineLayerId,
		AllottedGeometry.ToPaintGeometry(),
		ZeroLinePoints,
		MyClippingRect,
		DrawEffects,
		FLinearColor::White,
		false );

	// value=0 line
	if( AreCurvesVisible() )
	{
		FSlateDrawElement::MakeBox
		(
			OutDrawElements,
			ZeroLineLayerId,
			CurveAreaGeometry.ToPaintGeometry( FVector2D(0, ZeroOutputY), FVector2D(CurveAreaGeometry.Size.X, 1) ),
			WhiteBrush,
			MyClippingRect,
			DrawEffects,
			WhiteBrush->GetTint( InWidgetStyle ) * InWidgetStyle.GetColorAndOpacityTint()
		);
	}

	int32 LockedCurveLayerID = ZeroLineLayerId + 1;
	int32 CurveLayerId = LockedCurveLayerID + 1;

	int32 KeyLayerId = CurveLayerId + 1;
	int32 SelectedKeyLayerId = KeyLayerId + 1;

	bool bAnyCurveViewModelsSelected = AnyCurveViewModelsSelected();

	if( AreCurvesVisible() )
	{
		//Paint the curves, unlocked curves will be on top
		for ( auto CurveViewModel : CurveViewModels )
		{
			if (CurveViewModel->bIsVisible)
			{
				PaintCurve(CurveViewModel, CurveAreaGeometry, ScaleInfo, OutDrawElements, CurveViewModel->bIsLocked ? LockedCurveLayerID : CurveLayerId, MyClippingRect, DrawEffects, InWidgetStyle, bAnyCurveViewModelsSelected);
			}
		}

		//Paint the keys on top of the curve
		for (auto CurveViewModel : CurveViewModels)
		{
			if (CurveViewModel->bIsVisible)
			{
				PaintKeys(CurveViewModel, ScaleInfo, OutDrawElements, KeyLayerId, SelectedKeyLayerId, CurveAreaGeometry, MyClippingRect, DrawEffects, InWidgetStyle, bAnyCurveViewModelsSelected);
			}
		}
	}

	// Paint children
	int32 ChildrenLayerId = SelectedKeyLayerId + 1;
	int32 MarqueeLayerId = SCompoundWidget::OnPaint(Args, CurveAreaGeometry, MyClippingRect, OutDrawElements, ChildrenLayerId, InWidgetStyle, bParentEnabled);

	// Paint marquee
	if (DragState == EDragState::MarqueeSelect)
	{
		PaintMarquee(AllottedGeometry, MyClippingRect, OutDrawElements, MarqueeLayerId);
	}

	return MarqueeLayerId + 1;
}

void SCurveEditor::PaintCurve(TSharedPtr<FCurveViewModel> CurveViewModel, const FGeometry &AllottedGeometry, FTrackScaleInfo &ScaleInfo, FSlateWindowElementList &OutDrawElements,
	int32 LayerId, const FSlateRect& MyClippingRect, ESlateDrawEffect::Type DrawEffects, const FWidgetStyle &InWidgetStyle, bool bAnyCurveViewModelsSelected )const
{
	if (CurveViewModel.IsValid())
	{
		if (bDrawCurve)
		{
			FLinearColor Color = InWidgetStyle.GetColorAndOpacityTint() * CurveViewModel->Color;

			// Fade out curves that are not selected.
			if (!CurveViewModel->bIsSelected && bAnyCurveViewModelsSelected)
			{
				Color *= FLinearColor(1.0f,1.0f,1.0f,0.2f); 
			}

			// Fade out curves which are locked.
			if(CurveViewModel->bIsLocked)
			{
				Color *= FLinearColor(1.0f,1.0f,1.0f,0.35f); 
			}

			TArray<FVector2D> LinePoints;
			int32 CurveDrawInterval = 1;

			FRichCurve* Curve = CurveViewModel->CurveInfo.CurveToEdit;
			if (Curve->GetNumKeys() < 2) 
			{
				//Not enough point, just draw flat line
				float Value = Curve->Eval(0.0f);
				float Y = ScaleInfo.OutputToLocalY(Value);
				LinePoints.Add(FVector2D(0.0f, Y));
				LinePoints.Add(FVector2D(AllottedGeometry.Size.X, Y));

				FSlateDrawElement::MakeLines(OutDrawElements, LayerId, AllottedGeometry.ToPaintGeometry(), LinePoints, MyClippingRect, DrawEffects, Color);
				LinePoints.Empty();
			}
			else
			{
				//Add arrive and exit lines
				{
					const FRichCurveKey& FirstKey = Curve->GetFirstKey();
					const FRichCurveKey& LastKey = Curve->GetLastKey();

					float ArriveX = ScaleInfo.InputToLocalX(FirstKey.Time);
					float ArriveY = ScaleInfo.OutputToLocalY(FirstKey.Value);
					float LeaveY  = ScaleInfo.OutputToLocalY(LastKey.Value);
					float LeaveX  = ScaleInfo.InputToLocalX(LastKey.Time);

					//Arrival line
					LinePoints.Add(FVector2D(0.0f, ArriveY));
					LinePoints.Add(FVector2D(ArriveX, ArriveY));
					FSlateDrawElement::MakeLines(OutDrawElements, LayerId, AllottedGeometry.ToPaintGeometry(), LinePoints, MyClippingRect, DrawEffects, Color);
					LinePoints.Empty();

					//Leave line
					LinePoints.Add(FVector2D(AllottedGeometry.Size.X, LeaveY));
					LinePoints.Add(FVector2D(LeaveX, LeaveY));
					FSlateDrawElement::MakeLines(OutDrawElements, LayerId, AllottedGeometry.ToPaintGeometry(), LinePoints, MyClippingRect, DrawEffects, Color);
					LinePoints.Empty();
				}


				//Add enclosed segments
				TArray<FRichCurveKey> Keys = Curve->GetCopyOfKeys();
				for(int32 i = 0;i<Keys.Num()-1;++i)
				{
					CreateLinesForSegment(Curve, Keys[i], Keys[i+1],LinePoints, ScaleInfo);
					FSlateDrawElement::MakeLines(OutDrawElements, LayerId, AllottedGeometry.ToPaintGeometry(), LinePoints, MyClippingRect, DrawEffects, Color);
					LinePoints.Empty();
				}
			}
		}
	}
}


void SCurveEditor::CreateLinesForSegment( FRichCurve* Curve, const FRichCurveKey& Key1, const FRichCurveKey& Key2, TArray<FVector2D>& Points, FTrackScaleInfo &ScaleInfo ) const
{
	switch(Key1.InterpMode)
	{
	case RCIM_Constant:
		{
			//@todo: should really only need 3 points here but something about the line rendering isn't quite behaving as I'd expect, so need extras
			Points.Add(FVector2D(Key1.Time, Key1.Value));
			Points.Add(FVector2D(Key2.Time, Key1.Value));
			Points.Add(FVector2D(Key2.Time, Key1.Value));
			Points.Add(FVector2D(Key2.Time, Key2.Value));
			Points.Add(FVector2D(Key2.Time, Key1.Value));
		}break;
	case RCIM_Linear:
		{
			Points.Add(FVector2D(Key1.Time, Key1.Value));
			Points.Add(FVector2D(Key2.Time, Key2.Value));
		}break;
	case RCIM_Cubic:
		{
			const float StepSize = 1.0f;
			//clamp to screen to avoid massive slowdown when zoomed in
			float StartX	= FMath::Max(ScaleInfo.InputToLocalX(Key1.Time), 0.0f) ;
			float EndX		= FMath::Min(ScaleInfo.InputToLocalX(Key2.Time),ScaleInfo.WidgetSize.X);
			for(;StartX<EndX; StartX += StepSize)
			{
				float CurveIn = ScaleInfo.LocalXToInput(FMath::Min(StartX,EndX));
				float CurveOut = Curve->Eval(CurveIn);
				Points.Add(FVector2D(CurveIn,CurveOut));
			}
			Points.Add(FVector2D(Key2.Time,Key2.Value));

		}break;
	}

	//Transform to screen
	for(auto It = Points.CreateIterator();It;++It)
	{
		FVector2D Vec2D = *It;
		Vec2D.X = ScaleInfo.InputToLocalX(Vec2D.X);
		Vec2D.Y = ScaleInfo.OutputToLocalY(Vec2D.Y);
		*It = Vec2D;
	}
}

void SCurveEditor::PaintKeys(TSharedPtr<FCurveViewModel> CurveViewModel, FTrackScaleInfo &ScaleInfo, FSlateWindowElementList &OutDrawElements, int32 LayerId, int32 SelectedLayerId, const FGeometry &AllottedGeometry, const FSlateRect& MyClippingRect, ESlateDrawEffect::Type DrawEffects, const FWidgetStyle &InWidgetStyle, bool bAnyCurveViewModelsSelected ) const
{
	FLinearColor KeyColor = CurveViewModel->bIsLocked ? FLinearColor(0.1f,0.1f,0.1f,1.f) : InWidgetStyle.GetColorAndOpacityTint();

	// Iterate over each key
	ERichCurveInterpMode LastInterpMode = RCIM_Linear;
	FRichCurve* Curve = CurveViewModel->CurveInfo.CurveToEdit;
	for (auto It(Curve->GetKeyHandleIterator()); It; ++It)
	{
		FKeyHandle KeyHandle = It.Key();

		// Work out where it is
		FVector2D KeyLocation(
			ScaleInfo.InputToLocalX(Curve->GetKeyTime(KeyHandle)),
			ScaleInfo.OutputToLocalY(Curve->GetKeyValue(KeyHandle)));
		FVector2D KeyIconLocation = KeyLocation - (CONST_KeySize / 2);

		// Get brush
		bool IsSelected = IsKeySelected(FSelectedCurveKey(Curve,KeyHandle));
		const FSlateBrush* KeyBrush = IsSelected ? FEditorStyle::GetBrush("CurveEd.CurveKeySelected") : FEditorStyle::GetBrush("CurveEd.CurveKey");
		int32 LayerToUse = IsSelected ? SelectedLayerId: LayerId;

		// Fade out keys that are not selected and whose curve is not selected as well.
		FLinearColor SelectionTint = !CurveViewModel->bIsSelected && !IsSelected && bAnyCurveViewModelsSelected ? FLinearColor(1.0f,1.0f,1.0f,0.2f) : FLinearColor(1.0f,1.0f,1.0f,1.0f); 

		FSlateDrawElement::MakeBox(
			OutDrawElements,
			LayerToUse,
			AllottedGeometry.ToPaintGeometry( KeyIconLocation, CONST_KeySize ),
			KeyBrush,
			MyClippingRect,
			DrawEffects,
			KeyBrush->GetTint( InWidgetStyle ) * InWidgetStyle.GetColorAndOpacityTint() * KeyColor * SelectionTint
			);

		//Handle drawing the tangent controls for curve
		bool bIsTangentSelected = false;
		bool bIsArrivalSelected = false;
		bool bIsLeaveSelected = false;
		if(IsTangentVisible(Curve, KeyHandle, bIsTangentSelected, bIsArrivalSelected, bIsLeaveSelected) && (Curve->GetKeyInterpMode(KeyHandle) == RCIM_Cubic || LastInterpMode == RCIM_Cubic))
		{
			PaintTangent(CurveViewModel, ScaleInfo, Curve, KeyHandle, KeyLocation, OutDrawElements, LayerId, AllottedGeometry, MyClippingRect, DrawEffects, LayerToUse, InWidgetStyle, bIsTangentSelected, bIsArrivalSelected, bIsLeaveSelected, bAnyCurveViewModelsSelected);
		}

		LastInterpMode = Curve->GetKeyInterpMode(KeyHandle);
	}
}


void SCurveEditor::PaintTangent( TSharedPtr<FCurveViewModel> CurveViewModel, FTrackScaleInfo &ScaleInfo, FRichCurve* Curve, FKeyHandle KeyHandle, FVector2D KeyLocation, FSlateWindowElementList &OutDrawElements, int32 LayerId, const FGeometry &AllottedGeometry, const FSlateRect& MyClippingRect, ESlateDrawEffect::Type DrawEffects, int32 LayerToUse, const FWidgetStyle &InWidgetStyle, bool bTangentSelected, bool bIsArrivalSelected, bool bIsLeaveSelected, bool bAnyCurveViewModelsSelected ) const
{
	FVector2D ArriveTangentLocation, LeaveTangentLocation;
	GetTangentPoints(ScaleInfo, FSelectedCurveKey(Curve,KeyHandle), ArriveTangentLocation, LeaveTangentLocation);

	FVector2D ArriveTangentIconLocation = ArriveTangentLocation - (CONST_TangentSize / 2);
	FVector2D LeaveTangentIconLocation = LeaveTangentLocation - (CONST_TangentSize / 2);

	const FSlateBrush* TangentBrush = FEditorStyle::GetBrush("CurveEd.Tangent");
	const FSlateBrush* TangentBrushSelected = FEditorStyle::GetBrush("CurveEd.TangentSelected");
	const FLinearColor TangentColor = FEditorStyle::GetColor("CurveEd.TangentColor");
	const FLinearColor TangentColorSelected = FEditorStyle::GetColor("CurveEd.TangentColorSelected");

	bool LeaveTangentSelected = bTangentSelected && bIsLeaveSelected;
	bool ArriveTangentSelected = bTangentSelected && bIsArrivalSelected;

	FLinearColor LeaveSelectionTint = !CurveViewModel->bIsSelected && !LeaveTangentSelected && bAnyCurveViewModelsSelected ? FLinearColor(1.0f,1.0f,1.0f,0.2f) : FLinearColor(1.0f,1.0f,1.0f,1.0f); 
	FLinearColor ArriveSelectionTint = !CurveViewModel->bIsSelected && !ArriveTangentSelected && bAnyCurveViewModelsSelected ? FLinearColor(1.0f,1.0f,1.0f,0.2f) : FLinearColor(1.0f,1.0f,1.0f,1.0f); 

	//Add lines from tangent control point to 'key'
	TArray<FVector2D> LinePoints;
	LinePoints.Add(KeyLocation);
	LinePoints.Add(ArriveTangentLocation);
	FSlateDrawElement::MakeLines(
		OutDrawElements,
		LayerId,
		AllottedGeometry.ToPaintGeometry(),
		LinePoints,
		MyClippingRect,
		DrawEffects,
		ArriveTangentSelected ? TangentColorSelected * ArriveSelectionTint : TangentColor * ArriveSelectionTint
		);

	LinePoints.Empty();
	LinePoints.Add(KeyLocation);
	LinePoints.Add(LeaveTangentLocation);
	FSlateDrawElement::MakeLines(
		OutDrawElements,
		LayerId,
		AllottedGeometry.ToPaintGeometry(),
		LinePoints,
		MyClippingRect,
		DrawEffects,
		LeaveTangentSelected ? TangentColorSelected * LeaveSelectionTint : TangentColor * LeaveSelectionTint
		);

	//Arrive tangent control
	FSlateDrawElement::MakeBox(
		OutDrawElements,
		LayerToUse,
		AllottedGeometry.ToPaintGeometry(ArriveTangentIconLocation, CONST_TangentSize ),
		ArriveTangentSelected ? TangentBrushSelected : TangentBrush,
		MyClippingRect,
		DrawEffects,
		ArriveTangentSelected ? TangentBrushSelected->GetTint( InWidgetStyle ) * ArriveSelectionTint : TangentBrush->GetTint( InWidgetStyle ) * InWidgetStyle.GetColorAndOpacityTint() * ArriveSelectionTint
		);
	//Leave tangent control
	FSlateDrawElement::MakeBox(
		OutDrawElements,
		LayerToUse,
		AllottedGeometry.ToPaintGeometry(LeaveTangentIconLocation, CONST_TangentSize ),
		LeaveTangentSelected ? TangentBrushSelected : TangentBrush,
		MyClippingRect,
		DrawEffects,
		LeaveTangentSelected ? TangentBrushSelected->GetTint( InWidgetStyle ) * LeaveSelectionTint : TangentBrush->GetTint( InWidgetStyle ) * InWidgetStyle.GetColorAndOpacityTint() * LeaveSelectionTint
		);
}


float SCurveEditor::CalcGridLineStepDistancePow2(double RawValue)
{
	return float(double(FMath::RoundUpToPowerOfTwo(uint32(RawValue*1024.0))>>1)/1024.0);
}

float SCurveEditor::GetTimeStep(FTrackScaleInfo &ScaleInfo) const
{
	const float MaxGridPixelSpacing = 150.0f;

	const float GridPixelSpacing = FMath::Min(ScaleInfo.WidgetSize.GetMin()/1.5f, MaxGridPixelSpacing);

	double MaxTimeStep = ScaleInfo.LocalXToInput(ViewMinInput.Get() + GridPixelSpacing) - ScaleInfo.LocalXToInput(ViewMinInput.Get());

	return CalcGridLineStepDistancePow2(MaxTimeStep);
}

void SCurveEditor::PaintGridLines(const FGeometry &AllottedGeometry, FTrackScaleInfo &ScaleInfo, FSlateWindowElementList &OutDrawElements, 
	int32 LayerId, const FSlateRect& MyClippingRect, ESlateDrawEffect::Type DrawEffects )const
{
	const float MaxGridPixelSpacing = 150.0f;

	const float GridPixelSpacing = FMath::Min(ScaleInfo.WidgetSize.GetMin()/1.5f, MaxGridPixelSpacing);

	const FLinearColor GridTextColor = FLinearColor(1.0f,1.0f,1.0f, 0.75f) ;

	//Vertical grid(time)
	{
		float TimeStep = GetTimeStep(ScaleInfo);
		float ScreenStepTime = ScaleInfo.InputToLocalX(TimeStep) -  ScaleInfo.InputToLocalX(0.0f);

		if(ScreenStepTime >= 1.0f)
		{
			float StartTime = ScaleInfo.LocalXToInput(0.0f);
			TArray<FVector2D> LinePoints;
			float ScaleX = (TimeStep)/(AllottedGeometry.Size.X);

			//draw vertical grid lines
			float StartOffset = -FMath::Fractional(StartTime / TimeStep)*ScreenStepTime;
			float Time =  ScaleInfo.LocalXToInput(StartOffset);
			for(float X = StartOffset;X< AllottedGeometry.Size.X;X+= ScreenStepTime, Time += TimeStep)
			{
				if(SMALL_NUMBER < FMath::Abs(X)) //don't show at 0 to avoid overlapping with center axis 
				{
					LinePoints.Add(FVector2D(X, 0.0));
					LinePoints.Add(FVector2D(X, AllottedGeometry.Size.Y));
					FSlateDrawElement::MakeLines(
						OutDrawElements,
						LayerId,
						AllottedGeometry.ToPaintGeometry(),
						LinePoints,
						MyClippingRect,
						DrawEffects,
						GridColor,
						false);

					//Show grid time
					if (bDrawInputGridNumbers)
					{
						FString TimeStr = FString::Printf(TEXT("%.2f"), Time);
						FSlateDrawElement::MakeText(OutDrawElements,LayerId,AllottedGeometry.MakeChild(FVector2D(X, 0.0), FVector2D(1.0f, ScaleX )).ToPaintGeometry(),TimeStr,
							FEditorStyle::GetFontStyle("CurveEd.InfoFont"), MyClippingRect, DrawEffects, GridTextColor );
					}

					LinePoints.Empty();
				}
			}
		}
	}

	//Horizontal grid(values)
	// This is only useful if the curves are visible
	if( AreCurvesVisible() )
	{
		double MaxValueStep = ScaleInfo.LocalYToOutput(0) - ScaleInfo.LocalYToOutput(GridPixelSpacing) ;
		float ValueStep = CalcGridLineStepDistancePow2(MaxValueStep);
		float ScreenStepValue = ScaleInfo.OutputToLocalY(0.0f) - ScaleInfo.OutputToLocalY(ValueStep);  
		if(ScreenStepValue >= 1.0f)
		{
			float StartValue = ScaleInfo.LocalYToOutput(0.0f);
			TArray<FVector2D> LinePoints;

			float StartOffset = FMath::Fractional(StartValue / ValueStep)*ScreenStepValue;
			float Value = ScaleInfo.LocalYToOutput(StartOffset);
			float ScaleY = (ValueStep)/(AllottedGeometry.Size.Y);

			for(float Y = StartOffset;Y< AllottedGeometry.Size.Y;Y+= ScreenStepValue, Value-=ValueStep)
			{
				if(SMALL_NUMBER < FMath::Abs(Y)) //don't show at 0 to avoid overlapping with center axis 
				{
					LinePoints.Add(FVector2D(0.0f, Y));
					LinePoints.Add(FVector2D(AllottedGeometry.Size.X,Y));
					FSlateDrawElement::MakeLines(
						OutDrawElements,
						LayerId,
						AllottedGeometry.ToPaintGeometry(),
						LinePoints,
						MyClippingRect,
						DrawEffects,
						GridColor,
						false);

					//Show grid value
					if (bDrawOutputGridNumbers)
					{
						FString ValueStr = FString::Printf(TEXT("%.2f"), Value);
						FSlateFontInfo Font = FEditorStyle::GetFontStyle("CurveEd.InfoFont");

						const TSharedRef< FSlateFontMeasure > FontMeasureService = FSlateApplication::Get().GetRenderer()->GetFontMeasureService();
						FVector2D DrawSize = FontMeasureService->Measure(ValueStr, Font);

						// draw at the start
						FSlateDrawElement::MakeText(OutDrawElements,LayerId,AllottedGeometry.MakeChild(FVector2D(0.0f, Y), FVector2D(ScaleY, 1.0f )).ToPaintGeometry(),ValueStr,
												 Font, MyClippingRect, DrawEffects, GridTextColor );

						// draw at the last since sometimes start can be hidden
						FSlateDrawElement::MakeText(OutDrawElements,LayerId,AllottedGeometry.MakeChild(FVector2D(AllottedGeometry.Size.X-DrawSize.X, Y), FVector2D(ScaleY, 1.0f )).ToPaintGeometry(),ValueStr,
												 Font, MyClippingRect, DrawEffects, GridTextColor );
					}
					
					LinePoints.Empty();
				}
			}
		}
	}
}

void SCurveEditor::PaintMarquee(const FGeometry& AllottedGeometry, const FSlateRect& MyClippingRect, FSlateWindowElementList& OutDrawElements, int32 LayerId) const
{
	FVector2D MarqueTopLeft(
		FMath::Min(MouseDownLocation.X, MouseMoveLocation.X),
		FMath::Min(MouseDownLocation.Y, MouseMoveLocation.Y)
		);

	FVector2D MarqueBottomRight(
		FMath::Max(MouseDownLocation.X, MouseMoveLocation.X),
		FMath::Max(MouseDownLocation.Y, MouseMoveLocation.Y)
		);

	FSlateDrawElement::MakeBox(
		OutDrawElements,
		LayerId,
		AllottedGeometry.ToPaintGeometry(MarqueTopLeft, MarqueBottomRight - MarqueTopLeft),
		FEditorStyle::GetBrush(TEXT("MarqueeSelection")),
		MyClippingRect
		);
}

void SCurveEditor::SetCurveOwner(FCurveOwnerInterface* InCurveOwner, bool bCanEdit)
{
	if(InCurveOwner != CurveOwner)
	{
		EmptyAllSelection();
	}

	GradientViewer->SetCurveOwner(InCurveOwner);

	CurveOwner = InCurveOwner;
	bCanEditTrack = bCanEdit;


	bAreCurvesVisible = !IsLinearColorCurve();
	bIsGradientEditorVisible = IsLinearColorCurve();

	CurveViewModels.Empty();
	if(CurveOwner != NULL)
	{
		int curveIndex = 0;
		for (auto CurveInfo : CurveOwner->GetCurves())
		{
			CurveViewModels.Add(TSharedPtr<FCurveViewModel>(new FCurveViewModel(CurveInfo, CurveColors[curveIndex % CurveColors.Num()], !bCanEdit)));
			curveIndex++;
		}
		CurveOwner->MakeTransactional();
	}

	ValidateSelection();

	if (GetAutoFrame())
	{
		if( bZoomToFitVertical )
		{
			ZoomToFitVertical();
		}

		if ( bZoomToFitHorizontal )
		{
			ZoomToFitHorizontal();
		}
	}

	CurveSelectionWidget.Pin()->SetContent(CreateCurveSelectionWidget());
}

void SCurveEditor::SetZoomToFit(bool bNewZoomToFitVertical, bool bNewZoomToFitHorizontal)
{
	bZoomToFitVertical = bNewZoomToFitVertical;
	bZoomToFitHorizontal = bNewZoomToFitHorizontal;
}

FCurveOwnerInterface* SCurveEditor::GetCurveOwner() const
{
	return CurveOwner;
}

FRichCurve* SCurveEditor::GetCurve(int32 CurveIndex) const
{
	if(CurveIndex < CurveViewModels.Num())
	{
		return CurveViewModels[CurveIndex]->CurveInfo.CurveToEdit;
	}
	return NULL;
}

void SCurveEditor::DeleteSelectedKeys()
{
	const FScopedTransaction Transaction(LOCTEXT("CurveEditor_RemoveKeys", "Delete Key(s)"));
	CurveOwner->ModifyOwner();
	TSet<FRichCurve*> ChangedCurves;

	// While there are still keys
	while(SelectedKeys.Num() > 0)
	{
		// Pull one out of the selected set
		FSelectedCurveKey Key = SelectedKeys.Pop();
		if(IsValidCurve(Key.Curve))
		{
			// Remove from the curve
			Key.Curve->DeleteKey(Key.KeyHandle);
			ChangedCurves.Add(Key.Curve);
		}
	}

	TArray<FRichCurveEditInfo> ChangedCurveEditInfos;
	for (auto CurveViewModel : CurveViewModels)
	{
		if (ChangedCurves.Contains(CurveViewModel->CurveInfo.CurveToEdit))
		{
			ChangedCurveEditInfos.Add(CurveViewModel->CurveInfo);
		}
	}

	CurveOwner->OnCurveChanged(ChangedCurveEditInfos);
}

FReply SCurveEditor::OnMouseButtonDown( const FGeometry& InMyGeometry, const FPointerEvent& InMouseEvent)
{
	const bool bLeftMouseButton = InMouseEvent.GetEffectingButton() == EKeys::LeftMouseButton;
	const bool bMiddleMouseButton = InMouseEvent.GetEffectingButton() == EKeys::MiddleMouseButton;
	const bool bRightMouseButton = InMouseEvent.GetEffectingButton() == EKeys::RightMouseButton;

	DragState = EDragState::PreDrag;
	MovementAxisLock = EMovementAxisLock::None;

	if (bLeftMouseButton || bMiddleMouseButton || bRightMouseButton)
	{
		MouseDownLocation = InMyGeometry.AbsoluteToLocal(InMouseEvent.GetScreenSpacePosition());

		// Set keyboard focus to this so that selected text box doesn't try to apply to newly selected keys
		if(!HasKeyboardFocus())
		{
			FSlateApplication::Get().SetKeyboardFocus(SharedThis(this), EFocusCause::SetDirectly);
		}

		// Always capture mouse if we left or right click on the widget
		return FReply::Handled().CaptureMouse(SharedThis(this));
	}

	return FReply::Unhandled();
}

void SCurveEditor::AddNewKey(FGeometry InMyGeometry, FVector2D ScreenPosition, TSharedPtr<TArray<TSharedPtr<FCurveViewModel>>> CurvesToAddKeysTo, bool bAddKeysInline)
{
	const FScopedTransaction Transaction(LOCTEXT("CurveEditor_AddKey", "Add Key(s)"));
	CurveOwner->ModifyOwner();
	TArray<FRichCurveEditInfo> ChangedCurveEditInfos;
	for (TSharedPtr<FCurveViewModel> CurveViewModel : *CurvesToAddKeysTo)
	{
		if (!CurveViewModel->bIsLocked)
		{
			FRichCurve* SelectedCurve = CurveViewModel->CurveInfo.CurveToEdit;
			if (IsValidCurve(SelectedCurve))
			{
				FTrackScaleInfo ScaleInfo(ViewMinInput.Get(), ViewMaxInput.Get(), ViewMinOutput.Get(), ViewMaxOutput.Get(), InMyGeometry.Size);

				FVector2D LocalClickPos = InMyGeometry.AbsoluteToLocal(ScreenPosition);

				float Input = ScaleInfo.LocalXToInput(LocalClickPos.X);
				float Output;
				if (bAddKeysInline)
				{
					Output = SelectedCurve->Eval(Input);
				}
				else
				{
					Output = ScaleInfo.LocalYToOutput(LocalClickPos.Y);
				}
				FVector2D NewKeyLocation = SnapLocation(FVector2D(Input, Output));
				FKeyHandle NewKeyHandle = SelectedCurve->AddKey(NewKeyLocation.X, NewKeyLocation.Y);

				EmptyAllSelection();
				AddToKeySelection(FSelectedCurveKey(SelectedCurve, NewKeyHandle));
				ChangedCurveEditInfos.Add(CurveViewModel->CurveInfo);
			}
		}
	}

	if (ChangedCurveEditInfos.Num() > 0)
	{
		CurveOwner->OnCurveChanged(ChangedCurveEditInfos);
	}
}

void SCurveEditor::OnMouseCaptureLost()
{
	// if we began a drag transaction we need to finish it to make sure undo doesn't get out of sync
	if (DragState == EDragState::DragKey || DragState == EDragState::FreeDrag || DragState == EDragState::DragTangent)
	{
		EndDragTransaction();
	}
	DragState = EDragState::None;
}

FReply SCurveEditor::OnMouseButtonUp( const FGeometry& InMyGeometry, const FPointerEvent& InMouseEvent )
{
	if (this->HasMouseCapture())
	{
		if (DragState == EDragState::PreDrag)
		{
			// If the user didn't start dragging, handle the mouse operation as a click.
			ProcessClick(InMyGeometry, InMouseEvent);
		}
		else
		{
			EndDrag(InMyGeometry, InMouseEvent);
		}
		return FReply::Handled().ReleaseMouseCapture();
	}
	return FReply::Unhandled();
}

void ClampViewRangeToDataIfBound( float& NewViewMin, float& NewViewMax, const TAttribute< TOptional<float> > & DataMin, const TAttribute< TOptional<float> > & DataMax, const float ViewRange)
{
	// if we have data bound
	const TOptional<float> & Min = DataMin.Get();
	const TOptional<float> & Max = DataMax.Get();
	if ( Min.IsSet() && NewViewMin < Min.GetValue())
	{
		// if we have min data set
		NewViewMin = Min.GetValue();
		NewViewMax = ViewRange;
	}
	else if ( Max.IsSet() && NewViewMax > Max.GetValue() )
	{
		// if we have min data set
		NewViewMin = Max.GetValue() - ViewRange;
		NewViewMax = Max.GetValue();
	}
}

FReply SCurveEditor::OnMouseMove( const FGeometry& InMyGeometry, const FPointerEvent& InMouseEvent )
{
	UpdateCurveToolTip(InMyGeometry, InMouseEvent);

	FRichCurve* Curve = GetCurve(0);
	if( Curve != NULL && this->HasMouseCapture())
	{
		if (DragState == EDragState::PreDrag)
		{
			TryStartDrag(InMyGeometry, InMouseEvent);
		}
		if (DragState != EDragState::None)
		{
			ProcessDrag(InMyGeometry, InMouseEvent);
		}
		MouseMoveLocation = InMyGeometry.AbsoluteToLocal(InMouseEvent.GetScreenSpacePosition());
		return FReply::Handled();
	}
	return FReply::Unhandled();
}

void SCurveEditor::UpdateCurveToolTip(const FGeometry& InMyGeometry, const FPointerEvent& InMouseEvent)
{
	if (Settings->GetShowCurveEditorCurveToolTips())
	{
		TSharedPtr<FCurveViewModel> HoveredCurve = HitTestCurves(InMyGeometry, InMouseEvent);
		//Display the tooltip only when the curve is visible
		if (HoveredCurve.IsValid() && HoveredCurve->bIsVisible)
		{
			FTrackScaleInfo ScaleInfo(ViewMinInput.Get(), ViewMaxInput.Get(), ViewMinOutput.Get(), ViewMaxOutput.Get(), InMyGeometry.Size);
			const FVector2D HitPosition = InMyGeometry.AbsoluteToLocal(InMouseEvent.GetScreenSpacePosition());
			float Time = ScaleInfo.LocalXToInput(HitPosition.X);
			float Value = HoveredCurve->CurveInfo.CurveToEdit->Eval(Time);

			FNumberFormattingOptions FormattingOptions;
			FormattingOptions.MaximumFractionalDigits = 2;
			CurveToolTipNameText = FText::FromName(HoveredCurve->CurveInfo.CurveName);
			CurveToolTipInputText = FText::Format(LOCTEXT("CurveToolTipTimeFormat", "{0}: {1}"), InputAxisName, FText::AsNumber(Time, &FormattingOptions));
			CurveToolTipOutputText = FText::Format(LOCTEXT("CurveToolTipValueFormat", "{0}: {1}"), OutputAxisName, FText::AsNumber(Value, &FormattingOptions));

			if (CurveToolTip.IsValid() == false)
			{
				SetToolTip(
					SAssignNew(CurveToolTip, SToolTip)
					.BorderImage( FCoreStyle::Get().GetBrush( "ToolTip.BrightBackground" ) )
					[
						SNew(SVerticalBox)
						+ SVerticalBox::Slot()
						[
							SNew(STextBlock)
							.Text(this, &SCurveEditor::GetCurveToolTipNameText)
							.Font(FCoreStyle::Get().GetFontStyle("ToolTip.LargerFont"))
							.ColorAndOpacity( FLinearColor::Black)
						]
						+ SVerticalBox::Slot()
						[
							SNew(STextBlock)
							.Text(this, &SCurveEditor::GetCurveToolTipInputText)
							.Font(FCoreStyle::Get().GetFontStyle("ToolTip.LargerFont"))
							.ColorAndOpacity(FLinearColor::Black)
						]
						+ SVerticalBox::Slot()
						[
							SNew(STextBlock)
							.Text(this, &SCurveEditor::GetCurveToolTipOutputText)
							.Font(FCoreStyle::Get().GetFontStyle("ToolTip.LargerFont"))
							.ColorAndOpacity(FLinearColor::Black)
						]
					]);
			}
		}
		else
		{
			CurveToolTip.Reset();
			SetToolTip(CurveToolTip);
		}
	}
}

FReply SCurveEditor::OnMouseWheel(const FGeometry& MyGeometry, const FPointerEvent& MouseEvent)
{
	ZoomView(FVector2D(MouseEvent.GetWheelDelta(), MouseEvent.GetWheelDelta()));
	return FReply::Handled();
}

void SCurveEditor::ZoomView(FVector2D Delta)
{
	const FVector2D ZoomDelta = -0.1f * Delta;

	if (bAllowZoomOutput)
	{
		const float OutputViewSize = ViewMaxOutput.Get() - ViewMinOutput.Get();
		const float OutputChange = OutputViewSize * ZoomDelta.Y;

		const float NewMinOutput = (ViewMinOutput.Get() - (OutputChange * 0.5f));
		const float NewMaxOutput = (ViewMaxOutput.Get() + (OutputChange * 0.5f));

		SetOutputMinMax(NewMinOutput, NewMaxOutput);
	}

	{
		const float InputViewSize = ViewMaxInput.Get() - ViewMinInput.Get();
		const float InputChange = InputViewSize * ZoomDelta.X;

		const float NewMinInput = ViewMinInput.Get() - (InputChange * 0.5f);
		const float NewMaxInput = ViewMaxInput.Get() + (InputChange * 0.5f);

		SetInputMinMax(NewMinInput, NewMaxInput);
	}
}

FReply SCurveEditor::OnKeyDown( const FGeometry& MyGeometry, const FKeyEvent& InKeyEvent )
{
	if (InKeyEvent.GetKey() == EKeys::Platform_Delete && SelectedKeys.Num() != 0)
	{
		DeleteSelectedKeys();
		return FReply::Handled();
	}
	else
	{
		if( Commands->ProcessCommandBindings( InKeyEvent ) )
		{
			return FReply::Handled();
		}
		return FReply::Unhandled();
	}
}

void SCurveEditor::TryStartDrag(const FGeometry& InMyGeometry, const FPointerEvent& InMouseEvent)
{
	const bool bLeftMouseButton = InMouseEvent.IsMouseButtonDown(EKeys::LeftMouseButton);
	const bool bMiddleMouseButton = InMouseEvent.IsMouseButtonDown(EKeys::MiddleMouseButton);
	const bool bRightMouseButton = InMouseEvent.IsMouseButtonDown(EKeys::RightMouseButton);
	const bool bControlDown = InMouseEvent.IsControlDown();
	const bool bShiftDown = InMouseEvent.IsShiftDown();
	const bool bAltDown = InMouseEvent.IsAltDown();

	FVector2D MousePosition = InMyGeometry.AbsoluteToLocal(InMouseEvent.GetScreenSpacePosition());
	FVector2D DragVector = MousePosition - MouseDownLocation;
	if (DragVector.SizeSquared() >= FMath::Square(DragThreshold))
	{
		if (bShiftDown)
		{
			if(FMath::Abs(MousePosition.X - MouseDownLocation.X) > FMath::Abs(MousePosition.Y - MouseDownLocation.Y))
			{
				MovementAxisLock = EMovementAxisLock::AxisLock_Horizontal;
			}
			else
			{
				MovementAxisLock = EMovementAxisLock::AxisLock_Vertical;
			}
		}

		if (bLeftMouseButton)
		{
			// Check if we should start dragging keys.
			FSelectedCurveKey HitKey = HitTestKeys(InMyGeometry, InMyGeometry.LocalToAbsolute(MouseDownLocation));
			if (HitKey.IsValid())
			{
				EmptyTangentSelection();

				if (!IsKeySelected(HitKey))
				{
					if (!bControlDown)
					{
						EmptyKeySelection();
					}
					AddToKeySelection(HitKey);
				}

				BeginDragTransaction();
				DragState = EDragState::DragKey;
				DraggedKeyHandle = HitKey.KeyHandle;
				PreDragKeyLocations.Empty();
				for (auto selectedKey : SelectedKeys)
				{
					PreDragKeyLocations.Add(selectedKey.KeyHandle, FVector2D
					(
						selectedKey.Curve->GetKeyTime(selectedKey.KeyHandle),
						selectedKey.Curve->GetKeyValue(selectedKey.KeyHandle)
					));
				}
			}
			else
			{
				// Check if we should start dragging a tangent.
				FSelectedTangent Tangent = HitTestCubicTangents(InMyGeometry, InMyGeometry.LocalToAbsolute(MouseDownLocation));
				if (Tangent.IsValid())
				{
					EmptyKeySelection();

					if (!IsTangentSelected(Tangent))
					{
						if (!bControlDown)
						{
							EmptyTangentSelection();
						}
						AddToTangentSelection(Tangent);
					}

					BeginDragTransaction();
					DragState = EDragState::DragTangent;
					PreDragTangents.Empty();
					for (auto SelectedTangent : SelectedTangents)
					{
						FRichCurve* Curve = SelectedTangent.Key.Curve;
						FKeyHandle KeyHandle = SelectedTangent.Key.KeyHandle;

						float ArriveTangent = Curve->GetKey(KeyHandle).ArriveTangent;
						float LeaveTangent = Curve->GetKey(KeyHandle).LeaveTangent;

						PreDragTangents.Add(KeyHandle, FVector2D(ArriveTangent, LeaveTangent));
					}
				}
				else
				{
					// Otherwise if the user left clicked on nothing and start a marquee select.
					DragState = EDragState::MarqueeSelect;
				}
			}
		}
		else if (bMiddleMouseButton)
		{
			if (bAltDown)
			{
				DragState = EDragState::Pan;
			}
			else if (SelectedTangents.Num())
			{
				BeginDragTransaction();
				DragState = EDragState::DragTangent;
				PreDragTangents.Empty();
				for (auto SelectedTangent : SelectedTangents)
				{
					FRichCurve* Curve = SelectedTangent.Key.Curve;
					FKeyHandle KeyHandle = SelectedTangent.Key.KeyHandle;

					float ArriveTangent = Curve->GetKey(KeyHandle).ArriveTangent;
					float LeaveTangent = Curve->GetKey(KeyHandle).LeaveTangent;

					PreDragTangents.Add(KeyHandle, FVector2D(ArriveTangent, LeaveTangent));
				}
			}
			else if (SelectedKeys.Num())
			{
				BeginDragTransaction();
				DragState = EDragState::FreeDrag;
				PreDragKeyLocations.Empty();
				for (auto selectedKey : SelectedKeys)
				{
					PreDragKeyLocations.Add(selectedKey.KeyHandle, FVector2D
					(
						selectedKey.Curve->GetKeyTime(selectedKey.KeyHandle),
						selectedKey.Curve->GetKeyValue(selectedKey.KeyHandle)
					));
				}
			}
		}
		else if (bRightMouseButton)
		{
			if (bAltDown)
			{
				DragState = EDragState::Zoom;
			}
			else
			{
				DragState = EDragState::Pan;
			}
		}
		else
		{
			DragState = EDragState::None;
		}
	}
}

/* Given a tangent value for a key, calculates the 2D delta vector from that key in curve space */
static inline FVector2D CalcTangentDir(float Tangent)
{
	const float Angle = FMath::Atan(Tangent);
	return FVector2D( FMath::Cos(Angle), -FMath::Sin(Angle) );
}

/*Given a 2d delta vector in curve space, calculates a tangent value */
static inline float CalcTangent(const FVector2D& HandleDelta)
{
	// Ensure X is positive and non-zero.
	// Tangent is gradient of handle.
	return HandleDelta.Y / FMath::Max<double>(HandleDelta.X, KINDA_SMALL_NUMBER);
}

void SCurveEditor::ProcessDrag(const FGeometry& InMyGeometry, const FPointerEvent& InMouseEvent)
{
	FTrackScaleInfo ScaleInfo(ViewMinInput.Get(), ViewMaxInput.Get(), ViewMinOutput.Get(), ViewMaxOutput.Get(), InMyGeometry.Size);
	FVector2D ScreenDelta = InMouseEvent.GetCursorDelta();

	FVector2D InputDelta;
	InputDelta.X = ScreenDelta.X / ScaleInfo.PixelsPerInput;
	InputDelta.Y = -ScreenDelta.Y / ScaleInfo.PixelsPerOutput;

	if (DragState == EDragState::DragKey)
	{
		FVector2D MousePosition = InMyGeometry.AbsoluteToLocal(InMouseEvent.GetScreenSpacePosition());
		FVector2D NewLocation = FVector2D(ScaleInfo.LocalXToInput(MousePosition.X), ScaleInfo.LocalYToOutput(MousePosition.Y));
		FVector2D SnappedNewLocation = SnapLocation(NewLocation);
		FVector2D Delta = SnappedNewLocation - PreDragKeyLocations[DraggedKeyHandle];

		MoveSelectedKeys(Delta);
	}
	else if (DragState == EDragState::FreeDrag)
	{
		FVector2D MousePosition = InMyGeometry.AbsoluteToLocal(InMouseEvent.GetScreenSpacePosition());
		FVector2D NewLocation = FVector2D(ScaleInfo.LocalXToInput(MousePosition.X), ScaleInfo.LocalYToOutput(MousePosition.Y));
		FVector2D Delta = NewLocation - FVector2D(ScaleInfo.LocalXToInput(MouseDownLocation.X), ScaleInfo.LocalYToOutput(MouseDownLocation.Y));

		MoveSelectedKeys(Delta);
	}
	else if (DragState == EDragState::DragTangent)
	{
		FVector2D MousePositionScreen = InMyGeometry.AbsoluteToLocal(InMouseEvent.GetScreenSpacePosition());
		FVector2D MouseDownPositionScreen = MouseDownLocation;
		MoveTangents(ScaleInfo, MousePositionScreen - MouseDownPositionScreen);
	}
	else if (DragState == EDragState::Pan)
	{
		if (MovementAxisLock == EMovementAxisLock::AxisLock_Horizontal)
		{
			InputDelta.Y = 0;
		}
		else if (MovementAxisLock == EMovementAxisLock::AxisLock_Vertical)
		{
			InputDelta.X = 0;
		}

		// Output is not clamped.
		const float NewMinOutput = (ViewMinOutput.Get() - InputDelta.Y);
		const float NewMaxOutput = (ViewMaxOutput.Get() - InputDelta.Y);

		SetOutputMinMax(NewMinOutput, NewMaxOutput);

		// Input maybe clamped if DataMinInput or DataMaxOutput was set.
		float NewMinInput = ViewMinInput.Get() - InputDelta.X;
		float NewMaxInput = ViewMaxInput.Get() - InputDelta.X;
		ClampViewRangeToDataIfBound(NewMinInput, NewMaxInput, DataMinInput, DataMaxInput, ScaleInfo.ViewInputRange);

		SetInputMinMax(NewMinInput, NewMaxInput);
	}
	else if (DragState == EDragState::Zoom)
	{
		FVector2D Delta = FVector2D(ScreenDelta.X * 0.05f, ScreenDelta.X * 0.05f);

		if (MovementAxisLock == EMovementAxisLock::AxisLock_Horizontal)
		{
			Delta.Y = 0;
		}
		else if (MovementAxisLock == EMovementAxisLock::AxisLock_Vertical)
		{
			Delta.X = 0;
			Delta.Y = -ScreenDelta.Y * 0.1f;
		}

		ZoomView(Delta);
	}
}

void SCurveEditor::EndDrag(const FGeometry& InMyGeometry, const FPointerEvent& InMouseEvent)
{
	const bool bControlDown = InMouseEvent.IsControlDown();
	const bool bShiftDown = InMouseEvent.IsShiftDown();

	if (DragState == EDragState::DragKey || DragState == EDragState::FreeDrag || DragState == EDragState::DragTangent)
	{
		EndDragTransaction();
	}
	else if (DragState == EDragState::MarqueeSelect)
	{
		FVector2D MarqueTopLeft
		(
			FMath::Min(MouseDownLocation.X, MouseMoveLocation.X),
			FMath::Min(MouseDownLocation.Y, MouseMoveLocation.Y)
			);

		FVector2D MarqueBottomRight
		(
			FMath::Max(MouseDownLocation.X, MouseMoveLocation.X),
			FMath::Max(MouseDownLocation.Y, MouseMoveLocation.Y)
			);

		TArray<FSelectedTangent> SelectedCurveTangents = GetEditableTangentsWithinMarquee(InMyGeometry, MarqueTopLeft, MarqueBottomRight);

		TArray<FSelectedCurveKey> SelectedCurveKeys = GetEditableKeysWithinMarquee(InMyGeometry, MarqueTopLeft, MarqueBottomRight);

		if (!bControlDown && !bShiftDown)
		{
			EmptyAllSelection();
		}

		if (SelectedCurveKeys.Num())
		{
			EmptyTangentSelection();

			for (auto SelectedCurveKey : SelectedCurveKeys)
			{			
				if (IsKeySelected(SelectedCurveKey))
				{
					RemoveFromKeySelection(SelectedCurveKey);
				}
				else
				{
					AddToKeySelection(SelectedCurveKey);
				}
			}
		}

		if (!SelectedCurveKeys.Num())
		{
			EmptyKeySelection();

			for (auto SelectedCurveTangent : SelectedCurveTangents)
			{			
				if (IsTangentSelected(SelectedCurveTangent))
				{
					RemoveFromTangentSelection(SelectedCurveTangent);
				}
				else
				{
					AddToTangentSelection(SelectedCurveTangent);
				}
			}
		}
	}
	DragState = EDragState::None;
	MovementAxisLock = EMovementAxisLock::None;
}

void SCurveEditor::ProcessClick(const FGeometry& InMyGeometry, const FPointerEvent& InMouseEvent)
{
	const bool bLeftMouseButton = InMouseEvent.GetEffectingButton() == EKeys::LeftMouseButton;
	const bool bRightMouseButton = InMouseEvent.GetEffectingButton() == EKeys::RightMouseButton;
	const bool bControlDown = InMouseEvent.IsControlDown();
	const bool bShiftDown = InMouseEvent.IsShiftDown();

	FSelectedCurveKey HitKey = HitTestKeys(InMyGeometry, InMouseEvent.GetScreenSpacePosition());
	FSelectedTangent HitTangent = HitTestCubicTangents(InMyGeometry, InMouseEvent.GetScreenSpacePosition());

	if (bLeftMouseButton)
	{
		// If the user left clicked a key, update selection based on modifier key state.
		if (HitKey.IsValid())
		{
			EmptyTangentSelection();

			if (!IsKeySelected(HitKey))
			{
				if (!bControlDown && !bShiftDown)
				{
					EmptyAllSelection();
				}
				AddToKeySelection(HitKey);
			}
			else if (bControlDown)
			{
				RemoveFromKeySelection(HitKey);
			}
		}
		else if (HitTangent.IsValid())
		{
			EmptyKeySelection();

			if (!IsTangentSelected(HitTangent))
			{
				if (!bControlDown && !bShiftDown)
				{
					EmptyAllSelection();
				}
				AddToTangentSelection(HitTangent);
			}
			else if (bControlDown)
			{
				RemoveFromTangentSelection(HitTangent);
			}
		}
		else
		{
			// If the user didn't click a key, add a new one if shift is held down, or try to select a curve.
			if (bShiftDown)
			{
				TSharedPtr<TArray<TSharedPtr<FCurveViewModel>>> CurvesToAddKeysTo = MakeShareable(new TArray<TSharedPtr<FCurveViewModel>>());
				TSharedPtr<FCurveViewModel> HoveredCurve = HitTestCurves(InMyGeometry, InMouseEvent);
				bool bAddKeysInline;
				//To snap a point on the hovered curve the curve must be visible and unlock
				if (HoveredCurve.IsValid() && !HoveredCurve->bIsLocked && HoveredCurve->bIsVisible)
				{
					CurvesToAddKeysTo->Add(HoveredCurve);
					bAddKeysInline = true;
				}
				else
				{
					//Add all unlock curves in the editable array
					for (auto CurveViewModel : CurveViewModels)
					{
						if (!CurveViewModel->bIsLocked)
						{
							CurvesToAddKeysTo->Add(CurveViewModel);
						}
					}

					//If linear color curve and no show curve, always insert inline
					//If the user is holding shift-ctrl we snap all curve to the mouse position. (false value)
					//If the user is holding shift we snap to mouse only if there is only one editable curve. (false value)
					//In all other case we add key directly on the curve. (true value)
					bAddKeysInline = (IsLinearColorCurve() && !bAreCurvesVisible) || ((!bControlDown) && (CurvesToAddKeysTo->Num() != 1));
				}
				AddNewKey(InMyGeometry, InMouseEvent.GetScreenSpacePosition(), CurvesToAddKeysTo, bAddKeysInline);
			}
			else
			{
				// clicking on background clears all selection
				EmptyAllSelection();
			}
		}
	}
	else if (bRightMouseButton)
	{
		// If the user right clicked, handle opening context menus.
		if (HitKey.IsValid())
		{
			// Make sure key is selected in readiness for context menu
			EmptyTangentSelection();

			if (!IsKeySelected(HitKey))
			{
				EmptyAllSelection();
				AddToKeySelection(HitKey);
			}
			PushKeyMenu(InMyGeometry, InMouseEvent);
		}
		else if (HitTangent.IsValid())
		{
			// Make sure key is selected in readiness for context menu
			EmptyKeySelection();

			if (!IsTangentSelected(HitTangent))
			{
				EmptyAllSelection();
				AddToTangentSelection(HitTangent);
			}
			PushKeyMenu(InMyGeometry, InMouseEvent);
		}
		else
		{
			CreateContextMenu(InMyGeometry, InMouseEvent);
		}
	}
}

TOptional<float> SCurveEditor::OnGetTime() const
{
	if ( SelectedKeys.Num() == 1 )
	{
		return GetKeyTime(SelectedKeys[0]);
	}

	// Value couldn't be accessed.  Return an unset value
	return TOptional<float>();
}

void SCurveEditor::OnTimeComitted(float NewTime, ETextCommit::Type CommitType)
{
	// Don't digest the number if we just clicked away from the pop-up
	if ( !bIsUsingSlider && ((CommitType == ETextCommit::OnEnter) || ( CommitType == ETextCommit::OnUserMovedFocus )) )
	{
		if ( SelectedKeys.Num() >= 1 )
		{
			auto Key = SelectedKeys[0];
			if ( IsValidCurve(Key.Curve) )
			{
				const FScopedTransaction Transaction(LOCTEXT("CurveEditor_NewTime", "New Time Entered"));
				CurveOwner->ModifyOwner();
				Key.Curve->SetKeyTime(Key.KeyHandle, NewTime);
				TArray<FRichCurveEditInfo> ChangedCurveEditInfos;
				ChangedCurveEditInfos.Add(GetViewModelForCurve(Key.Curve)->CurveInfo);
				CurveOwner->OnCurveChanged(ChangedCurveEditInfos);
			}
		}

		FSlateApplication::Get().DismissAllMenus();
	}
}

void SCurveEditor::OnTimeChanged(float NewTime)
{
	if ( bIsUsingSlider )
	{
		if ( SelectedKeys.Num() >= 1 )
		{
			auto Key = SelectedKeys[0];
			if ( IsValidCurve(Key.Curve) )
			{
				const FScopedTransaction Transaction( LOCTEXT( "CurveEditor_NewTime", "New Time Entered" ) );
				CurveOwner->ModifyOwner();
				Key.Curve->SetKeyTime(Key.KeyHandle, NewTime);
				TArray<FRichCurveEditInfo> ChangedCurveEditInfos;
				ChangedCurveEditInfos.Add(GetViewModelForCurve(Key.Curve)->CurveInfo);
				CurveOwner->OnCurveChanged(ChangedCurveEditInfos);
			}
		}
	}
}

TOptional<float> SCurveEditor::OnGetValue() const
{
	TOptional<float> Value;

	// Return the value string if all selected keys have the same output string, otherwise empty
	if ( SelectedKeys.Num() > 0 )
	{
		Value = GetKeyValue(SelectedKeys[0]);
		for ( int32 i=1; i < SelectedKeys.Num(); i++ )
		{
			TOptional<float> NewValue = GetKeyValue(SelectedKeys[i]);
			bool bAreEqual = ( ( !Value.IsSet() && !NewValue.IsSet() ) || ( Value.IsSet() && NewValue.IsSet() && Value.GetValue() == NewValue.GetValue() ) );
			if ( !bAreEqual )
			{
				return TOptional<float>();
			}
		}
	}

	return Value;
}

void SCurveEditor::OnValueComitted(float NewValue, ETextCommit::Type CommitType)
{
	// Don't digest the number if we just clicked away from the popup
	if ( !bIsUsingSlider && ((CommitType == ETextCommit::OnEnter) || ( CommitType == ETextCommit::OnUserMovedFocus )) )
	{
		const FScopedTransaction Transaction( LOCTEXT( "CurveEditor_NewValue", "New Value Entered" ) );
		CurveOwner->ModifyOwner();
		TSet<FRichCurve*> ChangedCurves;

		// Iterate over selected set
		for ( int32 i=0; i < SelectedKeys.Num(); i++ )
		{
			auto Key = SelectedKeys[i];
			if ( IsValidCurve(Key.Curve) )
			{
				// Fill in each element of this key
				Key.Curve->SetKeyValue(Key.KeyHandle, NewValue);
				ChangedCurves.Add(Key.Curve);
			}
		}

		TArray<FRichCurveEditInfo> ChangedCurveEditInfos;
		for (auto CurveViewModel : CurveViewModels)
		{
			if (ChangedCurves.Contains(CurveViewModel->CurveInfo.CurveToEdit))
			{
				ChangedCurveEditInfos.Add(CurveViewModel->CurveInfo);
			}
		}
		CurveOwner->OnCurveChanged(ChangedCurveEditInfos);

		FSlateApplication::Get().DismissAllMenus();
	}
}

void SCurveEditor::OnValueChanged(float NewValue)
{
	if ( bIsUsingSlider )
	{
		const FScopedTransaction Transaction(LOCTEXT("CurveEditor_NewValue", "New Value Entered"));
		TSet<FRichCurve*> ChangedCurves;

		// Iterate over selected set
		for ( int32 i=0; i < SelectedKeys.Num(); i++ )
		{
			auto Key = SelectedKeys[i];
			if ( IsValidCurve(Key.Curve) )
			{
				CurveOwner->ModifyOwner();

				// Fill in each element of this key
				Key.Curve->SetKeyValue(Key.KeyHandle, NewValue);
				ChangedCurves.Add(Key.Curve);
			}
		}

		TArray<FRichCurveEditInfo> ChangedCurveEditInfos;
		for (auto CurveViewModel : CurveViewModels)
		{
			if (ChangedCurves.Contains(CurveViewModel->CurveInfo.CurveToEdit))
			{
				ChangedCurveEditInfos.Add(CurveViewModel->CurveInfo);
			}
		}
		CurveOwner->OnCurveChanged(ChangedCurveEditInfos);
	}
}

void SCurveEditor::OnBeginSliderMovement(FText TransactionName)
{
	bIsUsingSlider = true;

	GEditor->BeginTransaction(TransactionName);
}

void SCurveEditor::OnEndSliderMovement(float NewValue)
{
	bIsUsingSlider = false;

	GEditor->EndTransaction();
}


SCurveEditor::FSelectedCurveKey SCurveEditor::HitTestKeys(const FGeometry& InMyGeometry, const FVector2D& HitScreenPosition)
{	
	FSelectedCurveKey SelectedKey(NULL,FKeyHandle());

	if( AreCurvesVisible() )
	{
		FTrackScaleInfo ScaleInfo(ViewMinInput.Get(),  ViewMaxInput.Get(), ViewMinOutput.Get(), ViewMaxOutput.Get(), InMyGeometry.Size);

		const FVector2D HitPosition = InMyGeometry.AbsoluteToLocal( HitScreenPosition );


		for(auto CurveViewModel : CurveViewModels)
		{
			if (!CurveViewModel->bIsLocked && CurveViewModel->bIsVisible)
		{
				FRichCurve* Curve = CurveViewModel->CurveInfo.CurveToEdit;
			if(Curve != NULL)
			{
				for (auto It(Curve->GetKeyHandleIterator()); It; ++It)
				{
					float KeyScreenX = ScaleInfo.InputToLocalX(Curve->GetKeyTime(It.Key()));
					float KeyScreenY = ScaleInfo.OutputToLocalY(Curve->GetKeyValue(It.Key()));

					if(	HitPosition.X > (KeyScreenX - (0.5f * CONST_KeySize.X)) && 
						HitPosition.X < (KeyScreenX + (0.5f * CONST_KeySize.X)) &&
						HitPosition.Y > (KeyScreenY - (0.5f * CONST_KeySize.Y)) &&
						HitPosition.Y < (KeyScreenY + (0.5f * CONST_KeySize.Y)) )
					{
							return  FSelectedCurveKey(Curve, It.Key());
						}
					}
				}
			}
		}
	}

	return SelectedKey;
}

void SCurveEditor::MoveSelectedKeys(FVector2D Delta)
{
	TArray<FRichCurveEditInfo> ChangedCurveEditInfos;

	const FScopedTransaction Transaction( LOCTEXT("CurveEditor_MoveKeys", "Move Keys") );
	CurveOwner->ModifyOwner();

	// track all unique curves encountered so their tangents can be updated later
	TSet<FRichCurve*> UniqueCurves;


	// The total move distance for all keys is the difference between the current snapped location
	// and the start location of the key which was actually dragged.

	FVector2D TotalMoveDistance = Delta;

	for (int32 i = 0; i < SelectedKeys.Num(); i++)
	{
		FSelectedCurveKey OldKey = SelectedKeys[i];

		if (!IsValidCurve(OldKey.Curve))
		{
			continue;
		}

		FKeyHandle OldKeyHandle = OldKey.KeyHandle;
		FRichCurve* Curve = OldKey.Curve;

		FVector2D PreDragLocation = PreDragKeyLocations[OldKeyHandle];
		FVector2D NewLocation = PreDragLocation + TotalMoveDistance;

		// Update the key's value without updating the tangents.
		if (MovementAxisLock != EMovementAxisLock::AxisLock_Horizontal)
		{
			Curve->SetKeyValue(OldKeyHandle, NewLocation.Y, false);
		}

		// Changing the time of a key returns a new handle, so make sure to update existing references.
		if (MovementAxisLock != EMovementAxisLock::AxisLock_Vertical)
		{
			FKeyHandle KeyHandle = Curve->SetKeyTime(OldKeyHandle, NewLocation.X);
			SelectedKeys[i] = FSelectedCurveKey(Curve, KeyHandle);
			PreDragKeyLocations.Remove(OldKeyHandle);
			PreDragKeyLocations.Add(KeyHandle, PreDragLocation);
		}

		UniqueCurves.Add(Curve);
		ChangedCurveEditInfos.Add(GetViewModelForCurve(Curve)->CurveInfo);
	}

	// update auto tangents for all curves encountered, once each only
	for(TSet<FRichCurve*>::TIterator SetIt(UniqueCurves);SetIt;++SetIt)
	{
		(*SetIt)->AutoSetTangents();
	}

	if (ChangedCurveEditInfos.Num())
	{
		CurveOwner->OnCurveChanged(ChangedCurveEditInfos);
	}
}

TOptional<float> SCurveEditor::GetKeyValue(FSelectedCurveKey Key) const
{
	if(IsValidCurve(Key.Curve))
	{
		return Key.Curve->GetKeyValue(Key.KeyHandle);
	}

	return TOptional<float>();
}

TOptional<float> SCurveEditor::GetKeyTime(FSelectedCurveKey Key) const
{
	if ( IsValidCurve(Key.Curve) )
	{
		return Key.Curve->GetKeyTime(Key.KeyHandle);
	}

	return TOptional<float>();
}

void SCurveEditor::EmptyKeySelection()
{
	SelectedKeys.Empty();
}

void SCurveEditor::AddToKeySelection(FSelectedCurveKey Key)
{
	SelectedKeys.AddUnique(Key);
}

void SCurveEditor::RemoveFromKeySelection(FSelectedCurveKey Key)
{
	SelectedKeys.Remove(Key);
}

bool SCurveEditor::IsKeySelected(FSelectedCurveKey Key) const
{
	return SelectedKeys.Contains(Key);
}

bool SCurveEditor::AreKeysSelected() const
{
	return SelectedKeys.Num() > 0;
}

void SCurveEditor::EmptyTangentSelection()
{
	SelectedTangents.Empty();
}

void SCurveEditor::AddToTangentSelection(FSelectedTangent Tangent)
{
	SelectedTangents.Add(Tangent);
}

void SCurveEditor::RemoveFromTangentSelection(FSelectedTangent Tangent)
{
	SelectedTangents.Remove(Tangent);
}

bool SCurveEditor::IsTangentSelected(FSelectedTangent Tangent) const
{
	return SelectedTangents.Contains(Tangent);
}

bool SCurveEditor::AreTangentsSelected() const
{
	return SelectedTangents.Num() > 0;
}

bool SCurveEditor::IsTangentVisible(FRichCurve* Curve, FKeyHandle KeyHandle, bool& bIsTangentSelected, bool& bIsArrivalSelected, bool& bIsLeaveSelected) const
{
	bIsTangentSelected = false;
	bIsArrivalSelected = false;
	bIsLeaveSelected = false;

	bool IsSelected = IsKeySelected(FSelectedCurveKey(Curve,KeyHandle));
	for (auto SelectedTangent : SelectedTangents)
	{
		if (SelectedTangent.Key.KeyHandle == KeyHandle)
		{
			if (SelectedTangent.bIsArrival)
				bIsArrivalSelected = true;
			else
				bIsLeaveSelected = true;
			bIsTangentSelected = true;
		}
	}

	return (IsSelected || bIsTangentSelected || Settings->GetTangentVisibility() == ECurveEditorTangentVisibility::AllTangents) && Settings->GetTangentVisibility() != ECurveEditorTangentVisibility::NoTangents;
}

void SCurveEditor::EmptyAllSelection()
{
	EmptyKeySelection();
	EmptyTangentSelection();
}

void SCurveEditor::ValidateSelection()
{
	//remove any invalid keys
	for(int32 i = 0;i<SelectedKeys.Num();++i)
	{
		auto Key = SelectedKeys[i];
		if(!IsValidCurve(Key.Curve) || !Key.IsValid())
		{
			SelectedKeys.RemoveAt(i);
			i--;
		}
	}

	// remove any invalid tangents
	for (int32 i = 0;i<SelectedTangents.Num();++i)
	{
		auto Tangent = SelectedTangents[i];
		if (!IsValidCurve(Tangent.Key.Curve) || !Tangent.Key.IsValid())
		{
			SelectedTangents.RemoveAt(i);
			i--;
		}
	}
}

bool SCurveEditor::GetAutoFrame() const
{
	return Settings->GetAutoFrameCurveEditor() && GetAllowAutoFrame();
}

TArray<FRichCurve*> SCurveEditor::GetCurvesToFit() const
{
	TArray<FRichCurve*> FitCurves;

	for(auto CurveViewModel : CurveViewModels)
	{
		if (CurveViewModel->bIsVisible)
		{
			FitCurves.Add(CurveViewModel->CurveInfo.CurveToEdit);
		}
	}

	return FitCurves;
}


void SCurveEditor::ZoomToFitHorizontal(const bool bZoomToFitAll)
{
	TArray<FRichCurve*> CurvesToFit = GetCurvesToFit();

	if(CurveViewModels.Num() > 0)
	{
		float InMin = FLT_MAX;
		float InMax = -FLT_MAX;
		int32 TotalKeys = 0;

		if (SelectedKeys.Num() && !bZoomToFitAll)
		{
			for (auto SelectedKey : SelectedKeys)
			{
				TotalKeys++;
				float KeyTime = SelectedKey.Curve->GetKeyTime(SelectedKey.KeyHandle);
				InMin = FMath::Min(KeyTime, InMin);
				InMax = FMath::Max(KeyTime, InMax);

				FKeyHandle NextKeyHandle = SelectedKey.Curve->GetNextKey(SelectedKey.KeyHandle);
				if (SelectedKey.Curve->IsKeyHandleValid(NextKeyHandle))
				{
					float NextKeyTime = SelectedKey.Curve->GetKeyTime(NextKeyHandle);
					InMin = FMath::Min(NextKeyTime, InMin);
					InMax = FMath::Max(NextKeyTime, InMax);
				}

				FKeyHandle PreviousKeyHandle = SelectedKey.Curve->GetPreviousKey(SelectedKey.KeyHandle);
				if (SelectedKey.Curve->IsKeyHandleValid(PreviousKeyHandle))
				{
					float PreviousKeyTime = SelectedKey.Curve->GetKeyTime(PreviousKeyHandle);
					InMin = FMath::Min(PreviousKeyTime, InMin);
					InMax = FMath::Max(PreviousKeyTime, InMax);
				}
			}
		}
		else
		{
			for (FRichCurve* Curve : CurvesToFit)
			{
				float MinTime, MaxTime;
				Curve->GetTimeRange(MinTime, MaxTime);
				InMin = FMath::Min(MinTime, InMin);
				InMax = FMath::Max(MaxTime, InMax);
				TotalKeys += Curve->GetNumKeys();
			}
		}

		if (TotalKeys > 0)
		{
			// Clamp the minimum size
			float Size = InMax - InMin;
			if (Size < CONST_MinViewRange)
			{
				InMin -= (0.5f*CONST_MinViewRange);
				InMax += (0.5f*CONST_MinViewRange);
				Size = InMax - InMin;
			}

			// add margin
			InMin -= CONST_FitMargin*Size;
			InMax += CONST_FitMargin*Size;
		}
		else
		{
			InMin = -CONST_FitMargin*2.0f;
			InMax = (CONST_DefaultZoomRange + CONST_FitMargin)*2.0;
		}

		SetInputMinMax(InMin, InMax);
	}
}

FReply SCurveEditor::ZoomToFitHorizontalClicked()
{
	ZoomToFitHorizontal();
	return FReply::Handled();
}

/** Set Default output values when range is too small **/
void SCurveEditor::SetDefaultOutput(const float MinZoomRange)
{
	const float NewMinOutput = (ViewMinOutput.Get() - (0.5f*MinZoomRange));
	const float NewMaxOutput = (ViewMaxOutput.Get() + (0.5f*MinZoomRange));

	SetOutputMinMax(NewMinOutput, NewMaxOutput);
}

void SCurveEditor::ZoomToFitVertical(const bool bZoomToFitAll)
{
	TArray<FRichCurve*> CurvesToFit = GetCurvesToFit();

	if(CurvesToFit.Num() > 0)
	{
		float InMin = FLT_MAX;
		float InMax = -FLT_MAX;
		int32 TotalKeys = 0;

		if (SelectedKeys.Num() != 0 && !bZoomToFitAll)
		{
			for (auto SelectedKey : SelectedKeys)
			{
				TotalKeys++;
				float KeyValue = SelectedKey.Curve->GetKeyValue(SelectedKey.KeyHandle);
				InMin = FMath::Min(KeyValue, InMin);
				InMax = FMath::Max(KeyValue, InMax);

				FKeyHandle NextKeyHandle = SelectedKey.Curve->GetNextKey(SelectedKey.KeyHandle);
				if (SelectedKey.Curve->IsKeyHandleValid(NextKeyHandle))
				{
					float NextKeyValue = SelectedKey.Curve->GetKeyValue(NextKeyHandle);
					InMin = FMath::Min(NextKeyValue, InMin);
					InMax = FMath::Max(NextKeyValue, InMax);
				}

				FKeyHandle PreviousKeyHandle = SelectedKey.Curve->GetPreviousKey(SelectedKey.KeyHandle);
				if (SelectedKey.Curve->IsKeyHandleValid(PreviousKeyHandle))
				{
					float PreviousKeyValue = SelectedKey.Curve->GetKeyValue(PreviousKeyHandle);
					InMin = FMath::Min(PreviousKeyValue, InMin);
					InMax = FMath::Max(PreviousKeyValue, InMax);
				}
			}
		}
		else
		{
			for (FRichCurve* Curve : CurvesToFit)
			{
				float MinVal, MaxVal;
				Curve->GetValueRange(MinVal, MaxVal);
				InMin = FMath::Min(MinVal, InMin);
				InMax = FMath::Max(MaxVal, InMax);
				TotalKeys += Curve->GetNumKeys();
			}
		}

		const float MinZoomRange = (TotalKeys > 0 ) ? CONST_MinViewRange: CONST_DefaultZoomRange;

		// if in max and in min is same, then include 0.f
		if (InMax == InMin)
		{
			InMax = FMath::Max(InMax, 0.f);
			InMin = FMath::Min(InMin, 0.f);
		}

		// Clamp the minimum size
		float Size = InMax - InMin;
		if( Size < MinZoomRange )
		{
			SetDefaultOutput(MinZoomRange);
			InMin = ViewMinOutput.Get();
			InMax = ViewMaxOutput.Get();
			Size = InMax - InMin;
		}

		// add margin
		const float NewMinOutput = (InMin - CONST_FitMargin*Size);
		const float NewMaxOutput = (InMax + CONST_FitMargin*Size);

		SetOutputMinMax(NewMinOutput, NewMaxOutput);
	}
}

FReply SCurveEditor::ZoomToFitVerticalClicked()
{
	ZoomToFitVertical();
	return FReply::Handled();
}

void SCurveEditor::ZoomToFit(const bool bZoomToFitAll)
{
	ZoomToFitHorizontal(bZoomToFitAll);
	ZoomToFitVertical(bZoomToFitAll);
}

void SCurveEditor::ToggleSnapping()
{
	if (bSnappingEnabled.IsBound() == false)
	{
		bSnappingEnabled = !bSnappingEnabled.Get();
	}
}

bool SCurveEditor::IsSnappingEnabled()
{
	return bSnappingEnabled.Get();
}

void SCurveEditor::CreateContextMenu(const FGeometry& InMyGeometry, const FPointerEvent& InMouseEvent)
{
	TSharedPtr<TArray<TSharedPtr<FCurveViewModel>>> CurvesToAddKeysTo = MakeShareable(new TArray<TSharedPtr<FCurveViewModel>>());

	bool bHoveredCurveValid = false;
	TSharedPtr<FCurveViewModel> HoveredCurve = HitTestCurves(InMyGeometry, InMouseEvent);
	//Curve must be visible and unlocked to show context menu
	if (HoveredCurve.IsValid() && !HoveredCurve->bIsLocked && HoveredCurve->bIsVisible)
	{
		CurvesToAddKeysTo->Add(HoveredCurve);
		bHoveredCurveValid = true;
	}
	else
	{
		// Get all editable curves
		for (auto CurveViewModel : CurveViewModels)
		{
			if (!CurveViewModel->bIsLocked)
			{
				CurvesToAddKeysTo->Add(CurveViewModel);
			}
		}
	}

	const bool bCreateExternalCurve = OnCreateAsset.IsBound() && IsEditingEnabled();
	const bool bShowLinearColorCurve = IsLinearColorCurve();

	// Early out if there's no menu items to show
	if (CurvesToAddKeysTo->Num() == 0 && !bCreateExternalCurve && !bShowLinearColorCurve)
	{
		return;
	}	

	const FVector2D& ScreenPosition = InMouseEvent.GetScreenSpacePosition();

	const bool CloseAfterSelection = true;
	FMenuBuilder MenuBuilder( CloseAfterSelection, NULL );

	MenuBuilder.BeginSection("EditCurveEditorActions", LOCTEXT("Actions", "Actions"));
	{
		FText MenuItemLabel;
		FText MenuItemToolTip;
<<<<<<< HEAD
		TSharedPtr<TArray<TSharedPtr<FCurveViewModel>>> CurvesToAddKeysTo = MakeShareable(new TArray<TSharedPtr<FCurveViewModel>>());
=======
>>>>>>> 73f66985

		FText AddKeyToCurveLabelFormat = LOCTEXT("AddKeyToCurveLabelFormat", "Add key to {0}");
		FText AddKeyToCurveToolTipFormat = LOCTEXT("AddKeyToCurveToolTipFormat", "Add a new key at the hovered time to the {0} curve.  Keys can also be added with Shift + Click.");

		FVector2D Position = InMouseEvent.GetScreenSpacePosition();
<<<<<<< HEAD

		TSharedPtr<FCurveViewModel> HoveredCurve = HitTestCurves(InMyGeometry, InMouseEvent);
		//Curve must be visible and unlock to show context menu
		if (HoveredCurve.IsValid() && !HoveredCurve->bIsLocked && HoveredCurve->bIsVisible)
		{
			MenuItemLabel = FText::Format(AddKeyToCurveLabelFormat, FText::FromName(HoveredCurve->CurveInfo.CurveName));
			MenuItemToolTip = FText::Format(AddKeyToCurveToolTipFormat, FText::FromName(HoveredCurve->CurveInfo.CurveName));
			CurvesToAddKeysTo->Add(HoveredCurve);
=======
	
		if (bHoveredCurveValid)
		{
			MenuItemLabel = FText::Format(AddKeyToCurveLabelFormat, FText::FromName(HoveredCurve->CurveInfo.CurveName));
			MenuItemToolTip = FText::Format(AddKeyToCurveToolTipFormat, FText::FromName(HoveredCurve->CurveInfo.CurveName));
>>>>>>> 73f66985
			FUIAction Action = FUIAction(FExecuteAction::CreateSP(this, &SCurveEditor::AddNewKey, InMyGeometry, Position, CurvesToAddKeysTo, true));
			MenuBuilder.AddMenuEntry(MenuItemLabel, MenuItemToolTip, FSlateIcon(), Action);
		}
		else
		{
<<<<<<< HEAD
			//Get all editable curve
			for (auto CurveViewModel : CurveViewModels)
			{
				if (!CurveViewModel->bIsLocked)
				{
					CurvesToAddKeysTo->Add(CurveViewModel);
				}
			}
=======
>>>>>>> 73f66985
			if (CurvesToAddKeysTo->Num() == 1)
			{
				MenuItemLabel = FText::Format(AddKeyToCurveLabelFormat, FText::FromName((*CurvesToAddKeysTo)[0]->CurveInfo.CurveName));
				MenuItemToolTip = FText::Format(AddKeyToCurveToolTipFormat, FText::FromName((*CurvesToAddKeysTo)[0]->CurveInfo.CurveName));
				FUIAction Action = FUIAction(FExecuteAction::CreateSP(this, &SCurveEditor::AddNewKey, InMyGeometry, Position, CurvesToAddKeysTo, false));
				MenuBuilder.AddMenuEntry(MenuItemLabel, MenuItemToolTip, FSlateIcon(), Action);
			}
			else if (CurvesToAddKeysTo->Num() > 1) //Dont show the menu if we cannot edit any curve
			{
				//add key to all curve menu entry
				MenuItemLabel = LOCTEXT("AddKeyToAllCurves", "Add key to all curves");
				MenuItemToolTip = LOCTEXT("AddKeyToAllCurveToolTip", "Adds a key at the hovered time to all curves.  Keys can also be added with Shift + Click.");
				FUIAction Action = FUIAction(FExecuteAction::CreateSP(this, &SCurveEditor::AddNewKey, InMyGeometry, Position, CurvesToAddKeysTo, true));
				MenuBuilder.AddMenuEntry(MenuItemLabel, MenuItemToolTip, FSlateIcon(), Action);
				
				//This menu is not required when there is no curve display (color track can hide and show curves)
				if (bAreCurvesVisible)
				{
					//add key and value to all curve menu entry
					MenuItemLabel = LOCTEXT("AddKeyValueToAllCurves", "Add key & value to all curves");
					MenuItemToolTip = LOCTEXT("AddKeyValueToAllCurveToolTip", "Adds a key & value at the hovered time to all curves.  Keys can also be added with Shift + ctrl + Click.");
					Action = FUIAction(FExecuteAction::CreateSP(this, &SCurveEditor::AddNewKey, InMyGeometry, Position, CurvesToAddKeysTo, false));
					MenuBuilder.AddMenuEntry(MenuItemLabel, MenuItemToolTip, FSlateIcon(), Action);
				}
			}
		}
	}
	MenuBuilder.EndSection();

	MenuBuilder.BeginSection("CurveEditorActions", LOCTEXT("CurveAction", "Curve Actions") );
	{
		if( bCreateExternalCurve )
		{
			FUIAction Action = FUIAction( FExecuteAction::CreateSP( this, &SCurveEditor::OnCreateExternalCurveClicked ) );
			MenuBuilder.AddMenuEntry
			( 
				LOCTEXT("CreateExternalCurve", "Create External Curve"),
				LOCTEXT("CreateExternalCurve_ToolTip", "Create an external asset using this internal curve"), 
				FSlateIcon(), 
				Action
			);
		}

		if( IsLinearColorCurve() && !bAlwaysDisplayColorCurves )
		{
			FUIAction ShowCurveAction( FExecuteAction::CreateSP( this, &SCurveEditor::OnShowCurveToggled ), FCanExecuteAction(), FIsActionChecked::CreateSP( this, &SCurveEditor::AreCurvesVisible ) );
			MenuBuilder.AddMenuEntry
			(
				LOCTEXT("ShowCurves","Show Curves"),
				LOCTEXT("ShowCurves_ToolTip", "Toggles displaying the curves for linear colors"),
				FSlateIcon(),
				ShowCurveAction,
				NAME_None,
				EUserInterfaceActionType::ToggleButton 
			);
		}

		if( IsLinearColorCurve() )
		{
			FUIAction ShowGradientAction( FExecuteAction::CreateSP( this, &SCurveEditor::OnShowGradientToggled ), FCanExecuteAction(), FIsActionChecked::CreateSP( this, &SCurveEditor::IsGradientEditorVisible ) );
			MenuBuilder.AddMenuEntry
			(
				LOCTEXT("ShowGradient","Show Gradient"),
				LOCTEXT("ShowGradient_ToolTip", "Toggles displaying the gradient for linear colors"),
				FSlateIcon(),
				ShowGradientAction,
				NAME_None,
				EUserInterfaceActionType::ToggleButton 
			);
		}
	}

	MenuBuilder.EndSection();

	FWidgetPath WidgetPath = InMouseEvent.GetEventPath() != nullptr ? *InMouseEvent.GetEventPath() : FWidgetPath();
	FSlateApplication::Get().PushMenu(SharedThis(this), WidgetPath, MenuBuilder.MakeWidget(), FSlateApplication::Get().GetCursorPos(), FPopupTransitionEffect(FPopupTransitionEffect::ContextMenu));
}

void SCurveEditor::OnCreateExternalCurveClicked()
{
	OnCreateAsset.ExecuteIfBound();
}


UObject* SCurveEditor::CreateCurveObject( TSubclassOf<UCurveBase> CurveType, UObject* PackagePtr, FName& AssetName )
{
	UObject* NewObj = NULL;
	CurveFactory = Cast<UCurveFactory>(NewObject<UFactory>(GetTransientPackage(), UCurveFactory::StaticClass()));
	if(CurveFactory)
	{
		CurveFactory->CurveClass = CurveType;
		NewObj = CurveFactory->FactoryCreateNew( CurveFactory->GetSupportedClass(), PackagePtr, AssetName, RF_Public|RF_Standalone, NULL, GWarn );
	}
	CurveFactory = NULL;
	return NewObj;
}

bool SCurveEditor::IsEditingEnabled() const
{
	return bCanEditTrack;
}

void SCurveEditor::AddReferencedObjects( FReferenceCollector& Collector )
{
	Collector.AddReferencedObject( CurveFactory );
}

TSharedPtr<FUICommandList> SCurveEditor::GetCommands()
{
	return Commands;
}

bool SCurveEditor::IsValidCurve( FRichCurve* Curve ) const
{
	bool bIsValid = false;
	if(Curve && CurveOwner)
	{
		for(auto CurveViewModel : CurveViewModels)
		{
			if(CurveViewModel->CurveInfo.CurveToEdit == Curve && CurveOwner->IsValidCurve(CurveViewModel->CurveInfo))
			{
				bIsValid = true;
				break;
			}
		}
	}
	return bIsValid;
}

void SCurveEditor::SetInputMinMax(float NewMin, float NewMax)
{
	if (SetInputViewRangeHandler.IsBound())
	{
		SetInputViewRangeHandler.Execute(NewMin, NewMax);
	}
	else
	{
		//if no delegate and view min input isn't using a delegate just set value directly
		if (ViewMinInput.IsBound() == false)
		{
			ViewMinInput.Set(NewMin);
		}

		if (ViewMaxInput.IsBound() == false)
		{
			ViewMaxInput.Set(NewMax);
		}
	}
}

void SCurveEditor::SetOutputMinMax(float NewMin, float NewMax)
{
	if (SetOutputViewRangeHandler.IsBound())
	{
		SetOutputViewRangeHandler.Execute(NewMin, NewMax);
	}
	else
	{
		//if no delegate and view min output isn't using a delegate just set value directly
		if (ViewMinOutput.IsBound() == false)
		{
			ViewMinOutput.Set(NewMin);
		}

		if (ViewMaxOutput.IsBound() == false)
		{
			ViewMaxOutput.Set(NewMax);
		}
	}
}

void SCurveEditor::ClearSelectedCurveViewModels()
{
	for(auto CurveViewModel : CurveViewModels)
	{
		CurveViewModel->bIsSelected = false;
	}
}

void SCurveEditor::SetSelectedCurveViewModel(FRichCurve* CurveToSelect)
{
	TSharedPtr<FCurveViewModel> ViewModel = GetViewModelForCurve(CurveToSelect);
	if (ViewModel.IsValid())
	{
		ViewModel.Get()->bIsSelected = true;
	}
}

bool SCurveEditor::AnyCurveViewModelsSelected() const
{
	for (auto CurveViewModel : CurveViewModels)
	{
		if (CurveViewModel->bIsSelected)
		{
			return true;
		}
	}
	return false;
}

TSharedPtr<FCurveViewModel> SCurveEditor::HitTestCurves(  const FGeometry& InMyGeometry, const FPointerEvent& InMouseEvent )
{
	if( AreCurvesVisible() )
	{
		FTrackScaleInfo ScaleInfo(ViewMinInput.Get(),  ViewMaxInput.Get(), ViewMinOutput.Get(), ViewMaxOutput.Get(), InMyGeometry.Size);

		const FVector2D HitPosition = InMyGeometry.AbsoluteToLocal( InMouseEvent.GetScreenSpacePosition()  );

		TArray<FRichCurve*> CurvesHit;

		for(auto CurveViewModel : CurveViewModels)
		{

			FRichCurve* Curve = CurveViewModel->CurveInfo.CurveToEdit;
			if(Curve != NULL)
			{
				float Time		 = ScaleInfo.LocalXToInput(HitPosition.X);
				float KeyScreenY = ScaleInfo.OutputToLocalY(Curve->Eval(Time));

				if( HitPosition.Y > (KeyScreenY - (0.5f * CONST_CurveSize.Y)) &&
					HitPosition.Y < (KeyScreenY + (0.5f * CONST_CurveSize.Y)))
				{
					return CurveViewModel;
				}
			}
		}
	}

	return TSharedPtr<FCurveViewModel>();
}

SCurveEditor::FSelectedTangent SCurveEditor::HitTestCubicTangents( const FGeometry& InMyGeometry, const FVector2D& HitScreenPosition )
{
	FSelectedTangent Tangent;

	if( AreCurvesVisible() )
	{
		FTrackScaleInfo ScaleInfo(ViewMinInput.Get(),  ViewMaxInput.Get(), ViewMinOutput.Get(), ViewMaxOutput.Get(), InMyGeometry.Size);

		const FVector2D HitPosition = InMyGeometry.AbsoluteToLocal( HitScreenPosition);

		for (auto CurveViewModel : CurveViewModels)
		{
			if (!CurveViewModel->bIsLocked && CurveViewModel->bIsVisible)
			{
				FRichCurve* Curve = CurveViewModel->CurveInfo.CurveToEdit;
				if (Curve != NULL)
				{
					for (auto It(Curve->GetKeyHandleIterator()); It; ++It)
					{
						FKeyHandle KeyHandle = It.Key();
						FSelectedCurveKey SelectedCurveKey(Curve, KeyHandle);

						if(SelectedCurveKey.IsValid())
						{
							bool bIsTangentSelected = false;
							bool bIsArrivalSelected = false;
							bool bIsLeaveSelected = false;
							bool bIsTangentVisible = IsTangentVisible(Curve, KeyHandle, bIsTangentSelected, bIsArrivalSelected, bIsLeaveSelected);

							if (bIsTangentVisible)
							{
								float Time		 = ScaleInfo.LocalXToInput(HitPosition.X);
								float KeyScreenY = ScaleInfo.OutputToLocalY(Curve->Eval(Time));

								FVector2D Arrive, Leave;
								GetTangentPoints(ScaleInfo, SelectedCurveKey, Arrive, Leave);

								if( HitPosition.Y > (Arrive.Y - (0.5f * CONST_CurveSize.Y)) &&
									HitPosition.Y < (Arrive.Y + (0.5f * CONST_CurveSize.Y)) &&
									HitPosition.X > (Arrive.X - (0.5f * CONST_TangentSize.X)) && 
									HitPosition.X < (Arrive.X + (0.5f * CONST_TangentSize.X)))
								{
									Tangent.Key = SelectedCurveKey;
									Tangent.bIsArrival = true;
									break;
								}
								if( HitPosition.Y > (Leave.Y - (0.5f * CONST_CurveSize.Y)) &&
									HitPosition.Y < (Leave.Y  + (0.5f * CONST_CurveSize.Y)) &&
									HitPosition.X > (Leave.X - (0.5f * CONST_TangentSize.X)) && 
									HitPosition.X < (Leave.X + (0.5f * CONST_TangentSize.X)))
								{
									Tangent.Key = SelectedCurveKey;
									Tangent.bIsArrival = false;
									break;
								}
							}
						}
					}
				}
			}
		}
	}

	return Tangent;
}

void SCurveEditor::OnSelectInterpolationMode(ERichCurveInterpMode InterpMode, ERichCurveTangentMode TangentMode)
{
	if(SelectedKeys.Num() > 0 || SelectedTangents.Num() > 0)
	{
		const FScopedTransaction Transaction(LOCTEXT("CurveEditor_SetInterpolationMode", "Select Interpolation Mode"));
		CurveOwner->ModifyOwner();
		TSet<FRichCurve*> ChangedCurves;

		for(auto It = SelectedKeys.CreateIterator();It;++It)
		{
			FSelectedCurveKey& Key = *It;
			check(IsValidCurve(Key.Curve));
			Key.Curve->SetKeyInterpMode(Key.KeyHandle,InterpMode );
			Key.Curve->SetKeyTangentMode(Key.KeyHandle,TangentMode );
		}

		for(auto It = SelectedTangents.CreateIterator();It;++It)
		{
			FSelectedTangent& Tangent = *It;
			check(IsValidCurve(Tangent.Key.Curve));
			Tangent.Key.Curve->SetKeyInterpMode(Tangent.Key.KeyHandle,InterpMode );
			Tangent.Key.Curve->SetKeyTangentMode(Tangent.Key.KeyHandle,TangentMode );
		}

		TArray<FRichCurveEditInfo> ChangedCurveEditInfos;
		for (auto CurveViewModel : CurveViewModels)
		{
			if (ChangedCurves.Contains(CurveViewModel->CurveInfo.CurveToEdit))
			{
				ChangedCurveEditInfos.Add(CurveViewModel->CurveInfo);
			}
		}
		CurveOwner->OnCurveChanged(ChangedCurveEditInfos);
	}
}

bool SCurveEditor::IsInterpolationModeSelected(ERichCurveInterpMode InterpMode, ERichCurveTangentMode TangentMode)
{
	if (SelectedKeys.Num() > 0)
	{
		for (auto SelectedKey : SelectedKeys)
		{
			if (SelectedKey.Curve->GetKeyInterpMode(SelectedKey.KeyHandle) != InterpMode || SelectedKey.Curve->GetKeyTangentMode(SelectedKey.KeyHandle) != TangentMode)
			{
				return false;
			}
		}
		return true;
	}
	else if (SelectedTangents.Num() > 0)
	{
		for (auto SelectedTangent : SelectedTangents)
		{
			if (SelectedTangent.Key.Curve->GetKeyInterpMode(SelectedTangent.Key.KeyHandle) != InterpMode || SelectedTangent.Key.Curve->GetKeyTangentMode(SelectedTangent.Key.KeyHandle) != TangentMode)
			{
				return false;
			}
		}
		return true;
	}
	else
	{
		return false;
	}
}

void SCurveEditor::OnFlattenOrStraightenTangents(bool bFlattenTangents)
{
	if(SelectedKeys.Num() > 0 || SelectedTangents.Num() > 0)
	{
		const FScopedTransaction Transaction(LOCTEXT("CurveEditor_FlattenTangents", "Flatten Tangents"));
		CurveOwner->ModifyOwner();
		TSet<FRichCurve*> ChangedCurves;

		for(auto It = SelectedKeys.CreateIterator();It;++It)
		{
			FSelectedCurveKey& Key = *It;
			check(IsValidCurve(Key.Curve));

			float LeaveTangent = Key.Curve->GetKey(Key.KeyHandle).LeaveTangent;
			float ArriveTangent = Key.Curve->GetKey(Key.KeyHandle).ArriveTangent;

			if (bFlattenTangents)
			{
				LeaveTangent = 0;
				ArriveTangent = 0;
			}
			else
			{
				LeaveTangent = (LeaveTangent + ArriveTangent) * 0.5f;
				ArriveTangent = LeaveTangent;
			}

			Key.Curve->GetKey(Key.KeyHandle).LeaveTangent = LeaveTangent;
			Key.Curve->GetKey(Key.KeyHandle).ArriveTangent = ArriveTangent;
		}
				
		for(auto It = SelectedTangents.CreateIterator();It;++It)
		{
			FSelectedTangent& Tangent = *It;
			check(IsValidCurve(Tangent.Key.Curve));

			float LeaveTangent = Tangent.Key.Curve->GetKey(Tangent.Key.KeyHandle).LeaveTangent;
			float ArriveTangent = Tangent.Key.Curve->GetKey(Tangent.Key.KeyHandle).ArriveTangent;

			if (bFlattenTangents)
			{
				LeaveTangent = 0;
				ArriveTangent = 0;
			}
			else
			{
				LeaveTangent = (LeaveTangent + ArriveTangent) * 0.5f;
				ArriveTangent = LeaveTangent;
			}

			Tangent.Key.Curve->GetKey(Tangent.Key.KeyHandle).LeaveTangent = LeaveTangent;
			Tangent.Key.Curve->GetKey(Tangent.Key.KeyHandle).ArriveTangent = ArriveTangent;
		}

		TArray<FRichCurveEditInfo> ChangedCurveEditInfos;
		for (auto CurveViewModel : CurveViewModels)
		{
			if (ChangedCurves.Contains(CurveViewModel->CurveInfo.CurveToEdit))
			{
				ChangedCurveEditInfos.Add(CurveViewModel->CurveInfo);
			}
		}
		CurveOwner->OnCurveChanged(ChangedCurveEditInfos);
	}
}

void SCurveEditor::OnSelectPreInfinityExtrap(ERichCurveExtrapolation Extrapolation)
{
	const FScopedTransaction Transaction(LOCTEXT("CurveEditor_SetPreInfinityExtrapolation", "Set Pre-Infinity Extrapolation"));
	CurveOwner->ModifyOwner();

	bool bAnyCurveViewModelsSelected = AnyCurveViewModelsSelected();

	TArray<FRichCurveEditInfo> ChangedCurveEditInfos;
	for (auto CurveViewModel : CurveViewModels)
	{
		if (!bAnyCurveViewModelsSelected || CurveViewModel->bIsSelected)
		{
			if (CurveViewModel->CurveInfo.CurveToEdit->PreInfinityExtrap != Extrapolation)
			{
				CurveViewModel->CurveInfo.CurveToEdit->PreInfinityExtrap = Extrapolation;
				ChangedCurveEditInfos.Add(CurveViewModel->CurveInfo);
			}
		}
	}

	if (ChangedCurveEditInfos.Num())
	{
		CurveOwner->OnCurveChanged(ChangedCurveEditInfos);
	}
}

bool SCurveEditor::IsPreInfinityExtrapSelected(ERichCurveExtrapolation Extrapolation)
{
	bool bAnyCurveViewModelsSelected = AnyCurveViewModelsSelected();

	for (auto CurveViewModel : CurveViewModels)
	{
		// If there are any curves selected, the setting must match all of the selected curves
		if (bAnyCurveViewModelsSelected)
		{
			if (CurveViewModel->bIsSelected)
			{
				if (CurveViewModel->CurveInfo.CurveToEdit->PreInfinityExtrap != Extrapolation)
				{
					return false;
				}
			}
		}
		else
		{
			if (CurveViewModel->CurveInfo.CurveToEdit->PreInfinityExtrap != Extrapolation)
			{
				return false;
			}
		}
	}

	return CurveViewModels.Num() > 0;
}

void SCurveEditor::OnSelectPostInfinityExtrap(ERichCurveExtrapolation Extrapolation)
{
	const FScopedTransaction Transaction(LOCTEXT("CurveEditor_SetPostInfinityExtrapolation", "Set Post-Infinity Extrapolation"));
	CurveOwner->ModifyOwner();

	bool bAnyCurveViewModelsSelected = AnyCurveViewModelsSelected();

	TArray<FRichCurveEditInfo> ChangedCurveEditInfos;
	for (auto CurveViewModel : CurveViewModels)
	{
		if (!bAnyCurveViewModelsSelected || CurveViewModel->bIsSelected)
		{
			if (CurveViewModel->CurveInfo.CurveToEdit->PostInfinityExtrap != Extrapolation)
			{
				CurveViewModel->CurveInfo.CurveToEdit->PostInfinityExtrap = Extrapolation;
				ChangedCurveEditInfos.Add(CurveViewModel->CurveInfo);
			}
		}
	}

	if (ChangedCurveEditInfos.Num())
	{
		CurveOwner->OnCurveChanged(ChangedCurveEditInfos);
	}
}

bool SCurveEditor::IsPostInfinityExtrapSelected(ERichCurveExtrapolation Extrapolation)
{
	bool bAnyCurveViewModelsSelected = AnyCurveViewModelsSelected();

	for (auto CurveViewModel : CurveViewModels)
	{
		// If there are any curves selected, the setting must match all of the selected curves
		if (bAnyCurveViewModelsSelected)
		{
			if (CurveViewModel->bIsSelected)
			{
				if (CurveViewModel->CurveInfo.CurveToEdit->PostInfinityExtrap != Extrapolation)
				{
					return false;
				}
			}
		}
		else
		{
			if (CurveViewModel->CurveInfo.CurveToEdit->PostInfinityExtrap != Extrapolation)
			{
				return false;
			}
		}
	}

	return CurveViewModels.Num() > 0;
}

void SCurveEditor::MoveTangents(FTrackScaleInfo& ScaleInfo, FVector2D Delta)
{
	TArray<FRichCurveEditInfo> ChangedCurveEditInfos;

	for (auto SelectedTangent : SelectedTangents)
	{
		auto& RichKey = SelectedTangent.Key.Curve->GetKey(SelectedTangent.Key.KeyHandle);

		const FSelectedCurveKey &Key = SelectedTangent.Key;
		float PreDragArriveTangent = PreDragTangents[SelectedTangent.Key.KeyHandle][0];
		float PreDragLeaveTangent = PreDragTangents[SelectedTangent.Key.KeyHandle][1];

		// Get tangent points in screen space
		FVector2D ArriveTangentDir = CalcTangentDir( PreDragArriveTangent );
		FVector2D LeaveTangentDir = CalcTangentDir( PreDragLeaveTangent );

		FVector2D KeyPosition( Key.Curve->GetKeyTime(Key.KeyHandle),Key.Curve->GetKeyValue(Key.KeyHandle) );

		ArriveTangentDir.Y *= -1.0f;
		LeaveTangentDir.Y *= -1.0f;
		FVector2D ArrivePosition = -ArriveTangentDir + KeyPosition;

		FVector2D LeavePosition = LeaveTangentDir + KeyPosition;

		FVector2D Arrive = FVector2D(ScaleInfo.InputToLocalX(ArrivePosition.X), ScaleInfo.OutputToLocalY(ArrivePosition.Y));
		FVector2D Leave = FVector2D(ScaleInfo.InputToLocalX(LeavePosition.X), ScaleInfo.OutputToLocalY(LeavePosition.Y));

		FVector2D KeyScreenPosition = FVector2D(ScaleInfo.InputToLocalX(KeyPosition.X), ScaleInfo.OutputToLocalY(KeyPosition.Y));

		FVector2D ToArrive = Arrive - KeyScreenPosition;
		ToArrive.Normalize();

		Arrive = KeyScreenPosition + ToArrive*CONST_KeyTangentOffset;

		FVector2D ToLeave = Leave - KeyScreenPosition;
		ToLeave.Normalize();

		Leave = KeyScreenPosition + ToLeave*CONST_KeyTangentOffset;

		// New arrive and leave directions in screen space
		if (SelectedTangent.bIsArrival)
		{
			Arrive += Delta;
			Leave -= Delta;
		}
		else
		{
			Arrive -= Delta;
			Leave += Delta;
		}

		// Convert back to input/output space
		FVector2D NewArriveDir(ScaleInfo.LocalXToInput(Arrive.X), ScaleInfo.LocalYToOutput(Arrive.Y));
		FVector2D NewLeaveDir(ScaleInfo.LocalXToInput(Leave.X), ScaleInfo.LocalYToOutput(Leave.Y));

		// Compute tangents
		float NewArriveTangent = CalcTangent(-1.f*(NewArriveDir - KeyPosition));
		float NewLeaveTangent = CalcTangent(NewLeaveDir - KeyPosition);

		if(RichKey.TangentMode != RCTM_Break)
		{
			RichKey.ArriveTangent = NewArriveTangent;
			RichKey.LeaveTangent = NewLeaveTangent;
		
			RichKey.TangentMode = RCTM_User;
		}
		else
		{
			if(SelectedTangent.bIsArrival)
			{
				RichKey.ArriveTangent = NewArriveTangent;
			}
			else
			{
				RichKey.LeaveTangent = NewLeaveTangent;
			}
		}	

		RichKey.InterpMode = RCIM_Cubic;

		ChangedCurveEditInfos.Add(GetViewModelForCurve(SelectedTangent.Key.Curve)->CurveInfo);
	}

	if (ChangedCurveEditInfos.Num())
	{
		CurveOwner->OnCurveChanged(ChangedCurveEditInfos);
	}
}

void SCurveEditor::GetTangentPoints(  FTrackScaleInfo &ScaleInfo, const FSelectedCurveKey &Key, FVector2D& Arrive, FVector2D& Leave ) const
{
	FVector2D ArriveTangentDir = CalcTangentDir( Key.Curve->GetKey(Key.KeyHandle).ArriveTangent);
	FVector2D LeaveTangentDir = CalcTangentDir( Key.Curve->GetKey(Key.KeyHandle).LeaveTangent);

	FVector2D KeyPosition( Key.Curve->GetKeyTime(Key.KeyHandle),Key.Curve->GetKeyValue(Key.KeyHandle) );

	ArriveTangentDir.Y *= -1.0f;
	LeaveTangentDir.Y *= -1.0f;
	FVector2D ArrivePosition = -ArriveTangentDir + KeyPosition;

	FVector2D LeavePosition = LeaveTangentDir + KeyPosition;

	Arrive = FVector2D(ScaleInfo.InputToLocalX(ArrivePosition.X), ScaleInfo.OutputToLocalY(ArrivePosition.Y));
	Leave = FVector2D(ScaleInfo.InputToLocalX(LeavePosition.X), ScaleInfo.OutputToLocalY(LeavePosition.Y));

	FVector2D KeyScreenPosition = FVector2D(ScaleInfo.InputToLocalX(KeyPosition.X), ScaleInfo.OutputToLocalY(KeyPosition.Y));

	FVector2D ToArrive = Arrive - KeyScreenPosition;
	ToArrive.Normalize();

	Arrive = KeyScreenPosition + ToArrive*CONST_KeyTangentOffset;

	FVector2D ToLeave = Leave - KeyScreenPosition;
	ToLeave.Normalize();

	Leave = KeyScreenPosition + ToLeave*CONST_KeyTangentOffset;
}

TArray<SCurveEditor::FSelectedCurveKey> SCurveEditor::GetEditableKeysWithinMarquee(const FGeometry& InMyGeometry, FVector2D MarqueeTopLeft, FVector2D MarqueeBottomRight) const
{
	TArray<FSelectedCurveKey> KeysWithinMarquee;
	if (AreCurvesVisible())
	{
		FTrackScaleInfo ScaleInfo(ViewMinInput.Get(), ViewMaxInput.Get(), ViewMinOutput.Get(), ViewMaxOutput.Get(), InMyGeometry.Size);
		for (auto CurveViewModel : CurveViewModels)
		{
			if (!CurveViewModel->bIsLocked && CurveViewModel->bIsVisible)
			{
				FRichCurve* Curve = CurveViewModel->CurveInfo.CurveToEdit;
				if (Curve != NULL)
				{
					for (auto It(Curve->GetKeyHandleIterator()); It; ++It)
					{
						float KeyScreenX = ScaleInfo.InputToLocalX(Curve->GetKeyTime(It.Key()));
						float KeyScreenY = ScaleInfo.OutputToLocalY(Curve->GetKeyValue(It.Key()));

						if (KeyScreenX >= (MarqueeTopLeft.X - (0.5f * CONST_KeySize.X)) &&
							KeyScreenX <= (MarqueeBottomRight.X + (0.5f * CONST_KeySize.X)) &&
							KeyScreenY >= (MarqueeTopLeft.Y - (0.5f * CONST_KeySize.Y)) &&
							KeyScreenY <= (MarqueeBottomRight.Y + (0.5f * CONST_KeySize.Y)))
						{
							KeysWithinMarquee.Add(FSelectedCurveKey(Curve, It.Key()));
						}
					}
				}
			}
		}
	}

	return KeysWithinMarquee;
}

TArray<SCurveEditor::FSelectedTangent> SCurveEditor::GetEditableTangentsWithinMarquee(const FGeometry& InMyGeometry, FVector2D MarqueeTopLeft, FVector2D MarqueeBottomRight) const
{
	FBox MarqueeBox;
	MarqueeBox.Min = FVector(MarqueeTopLeft.X, MarqueeTopLeft.Y, 0);
	MarqueeBox.Max = FVector(MarqueeBottomRight.X, MarqueeBottomRight.Y, 0);

	TArray<FSelectedTangent> TangentsWithinMarquee;
	if (AreCurvesVisible())
	{
		FTrackScaleInfo ScaleInfo(ViewMinInput.Get(), ViewMaxInput.Get(), ViewMinOutput.Get(), ViewMaxOutput.Get(), InMyGeometry.Size);
		for (auto CurveViewModel : CurveViewModels)
		{
			if (!CurveViewModel->bIsLocked && CurveViewModel->bIsVisible)
			{
				FRichCurve* Curve = CurveViewModel->CurveInfo.CurveToEdit;
				if (Curve != NULL)
				{
					for (auto It(Curve->GetKeyHandleIterator()); It; ++It)
					{
						FKeyHandle KeyHandle = It.Key();
						FSelectedCurveKey SelectedCurveKey(Curve, KeyHandle);

						if(SelectedCurveKey.IsValid())
						{
							bool bIsTangentSelected = false;
							bool bIsArrivalSelected = false;
							bool bIsLeaveSelected = false;
							bool bIsTangentVisible = IsTangentVisible(Curve, KeyHandle, bIsTangentSelected, bIsArrivalSelected, bIsLeaveSelected);

							if (bIsTangentVisible)
							{
								FVector2D Arrive, Leave;
								GetTangentPoints(ScaleInfo, SelectedCurveKey, Arrive, Leave);

								bool bArriveInside = MarqueeBox.IsInsideOrOn(FVector(Arrive.X, Arrive.Y, 0));
								bool bLeaveInside = MarqueeBox.IsInsideOrOn(FVector(Leave.X, Leave.Y, 0));

								if (bArriveInside || bLeaveInside)
								{
									FSelectedTangent SelectedTangent(SelectedCurveKey);
									SelectedTangent.bIsArrival = bArriveInside;
									TangentsWithinMarquee.Add(SelectedTangent);
								}	
							}
						}
					}
				}
			}
		}
	}
	return TangentsWithinMarquee;
}

void SCurveEditor::BeginDragTransaction()
{
	TransactionIndex = GEditor->BeginTransaction( LOCTEXT("CurveEditor_Drag", "Mouse Drag") );
	CurveOwner->ModifyOwner();
}

void SCurveEditor::EndDragTransaction()
{
	if ( TransactionIndex >= 0 )
	{
		TArray<FRichCurveEditInfo> ChangedCurveEditInfos;
		for (auto CurveViewModel : CurveViewModels)
		{
			ChangedCurveEditInfos.Add(CurveViewModel->CurveInfo);
		}
		CurveOwner->OnCurveChanged(ChangedCurveEditInfos);
		GEditor->EndTransaction();
		TransactionIndex = -1;
	}
}

bool SCurveEditor::FSelectedTangent::IsValid() const
{
	return Key.IsValid();
}

void SCurveEditor::UndoAction()
{
	GEditor->UndoTransaction();
}

void SCurveEditor::RedoAction()
{
	GEditor->RedoTransaction();
}

void SCurveEditor::PostUndo(bool bSuccess)
{
	ValidateSelection();
}

bool SCurveEditor::IsLinearColorCurve() const 
{
	return CurveOwner && CurveOwner->IsLinearColorCurve();
}

FVector2D SCurveEditor::SnapLocation(FVector2D InLocation)
{
	if (bSnappingEnabled.Get())
	{
		const float InputSnapNow = InputSnap.Get();
		const float OutputSnapNow = OutputSnap.Get();

		InLocation.X = InputSnapNow != 0 ? FMath::RoundToInt(InLocation.X / InputSnapNow) * InputSnapNow : InLocation.X;
		InLocation.Y = OutputSnapNow != 0 ? FMath::RoundToInt(InLocation.Y / OutputSnapNow) * OutputSnapNow : InLocation.Y;
	}
	return InLocation;
}

TSharedPtr<FCurveViewModel> SCurveEditor::GetViewModelForCurve(FRichCurve* InCurve)
{
	for (auto CurveViewModel : CurveViewModels)
	{
		if (InCurve == CurveViewModel->CurveInfo.CurveToEdit)
		{
			return CurveViewModel;
		}
	}
	return TSharedPtr<FCurveViewModel>();
}

#undef LOCTEXT_NAMESPACE<|MERGE_RESOLUTION|>--- conflicted
+++ resolved
@@ -2554,47 +2554,21 @@
 	{
 		FText MenuItemLabel;
 		FText MenuItemToolTip;
-<<<<<<< HEAD
-		TSharedPtr<TArray<TSharedPtr<FCurveViewModel>>> CurvesToAddKeysTo = MakeShareable(new TArray<TSharedPtr<FCurveViewModel>>());
-=======
->>>>>>> 73f66985
 
 		FText AddKeyToCurveLabelFormat = LOCTEXT("AddKeyToCurveLabelFormat", "Add key to {0}");
 		FText AddKeyToCurveToolTipFormat = LOCTEXT("AddKeyToCurveToolTipFormat", "Add a new key at the hovered time to the {0} curve.  Keys can also be added with Shift + Click.");
 
 		FVector2D Position = InMouseEvent.GetScreenSpacePosition();
-<<<<<<< HEAD
-
-		TSharedPtr<FCurveViewModel> HoveredCurve = HitTestCurves(InMyGeometry, InMouseEvent);
-		//Curve must be visible and unlock to show context menu
-		if (HoveredCurve.IsValid() && !HoveredCurve->bIsLocked && HoveredCurve->bIsVisible)
+	
+		if (bHoveredCurveValid)
 		{
 			MenuItemLabel = FText::Format(AddKeyToCurveLabelFormat, FText::FromName(HoveredCurve->CurveInfo.CurveName));
 			MenuItemToolTip = FText::Format(AddKeyToCurveToolTipFormat, FText::FromName(HoveredCurve->CurveInfo.CurveName));
-			CurvesToAddKeysTo->Add(HoveredCurve);
-=======
-	
-		if (bHoveredCurveValid)
-		{
-			MenuItemLabel = FText::Format(AddKeyToCurveLabelFormat, FText::FromName(HoveredCurve->CurveInfo.CurveName));
-			MenuItemToolTip = FText::Format(AddKeyToCurveToolTipFormat, FText::FromName(HoveredCurve->CurveInfo.CurveName));
->>>>>>> 73f66985
 			FUIAction Action = FUIAction(FExecuteAction::CreateSP(this, &SCurveEditor::AddNewKey, InMyGeometry, Position, CurvesToAddKeysTo, true));
 			MenuBuilder.AddMenuEntry(MenuItemLabel, MenuItemToolTip, FSlateIcon(), Action);
 		}
 		else
 		{
-<<<<<<< HEAD
-			//Get all editable curve
-			for (auto CurveViewModel : CurveViewModels)
-			{
-				if (!CurveViewModel->bIsLocked)
-				{
-					CurvesToAddKeysTo->Add(CurveViewModel);
-				}
-			}
-=======
->>>>>>> 73f66985
 			if (CurvesToAddKeysTo->Num() == 1)
 			{
 				MenuItemLabel = FText::Format(AddKeyToCurveLabelFormat, FText::FromName((*CurvesToAddKeysTo)[0]->CurveInfo.CurveName));
