--- conflicted
+++ resolved
@@ -4,19 +4,24 @@
 #include "Json.h"
 #include "AssetRegistryModule.h"
 #include "AssetToolsModule.h"
+#include "AssetEditorManager.h"
 
 #include "Kismet2/KismetEditorUtilities.h"
 #include "Kismet2/BlueprintEditorUtils.h"
 #include "Editor/KismetCompiler/Public/KismetCompilerModule.h"
 #include "Kismet2/CompilerResultsLog.h"
 #include "Editor/GraphEditor/Public/GraphDiffControl.h"
+#include "BlueprintSupport.h" // for FScopedClassDependencyGather::GetCachedDependencies()
+#include "EdGraphSchema_K2.h"
 
 DEFINE_LOG_CATEGORY_STATIC(LogBlueprintAutomationTests, Log, All);
 
-IMPLEMENT_COMPLEX_AUTOMATION_TEST( FBlueprintCompileTest, "Blueprints.Compile-On-Load", EAutomationTestFlags::ATF_Editor )
+IMPLEMENT_COMPLEX_AUTOMATION_TEST( FBlueprintCompileOnLoadTest, "Blueprints.Compile-On-Load", EAutomationTestFlags::ATF_Editor )
 IMPLEMENT_COMPLEX_AUTOMATION_TEST( FBlueprintInstancesTest, "Blueprints.Instance Test", EAutomationTestFlags::ATF_Editor )
 IMPLEMENT_COMPLEX_AUTOMATION_TEST( FBlueprintReparentTest, "Blueprints.Reparent", EAutomationTestFlags::ATF_Editor )
-//IMPLEMENT_COMPLEX_AUTOMATION_TEST( FBlueprintRenameAndCloneTest, "Blueprints.Rename And Clone", EAutomationTestFlags::ATF_Editor | EAutomationTestFlags::ATF_RequiresUser )
+IMPLEMENT_COMPLEX_AUTOMATION_TEST( FBlueprintRenameAndCloneTest, "Blueprints.Rename And Clone", EAutomationTestFlags::ATF_Editor | EAutomationTestFlags::ATF_RequiresUser )
+IMPLEMENT_COMPLEX_AUTOMATION_TEST( FCompileBlueprintsTest, "Blueprints.Compile Blueprints", EAutomationTestFlags::ATF_Editor )
+IMPLEMENT_COMPLEX_AUTOMATION_TEST( FCompileAnimBlueprintsTest, "Blueprints.Compile Anims", EAutomationTestFlags::ATF_Editor )
 
 class FBlueprintAutomationTestUtilities
 {
@@ -283,6 +288,21 @@
 		DontSavePackage(Package);
 	}
 
+	/**
+	 * Helper method to close a specified blueprint (if it is open in the blueprint-editor).
+	 * 
+	 * @param  BlueprintObj		The blueprint you want the editor closed for.
+	 */
+	static void CloseBlueprint(UBlueprint* const BlueprintObj)
+	{
+		IAssetEditorInstance* EditorInst = FAssetEditorManager::Get().FindEditorForAsset(BlueprintObj, /*bool bFocusIfOpen =*/false);
+		if (EditorInst != nullptr)
+		{
+			UE_LOG(LogBlueprintAutomationTests, Log, TEXT("Closing '%s' so we don't invalidate the open version when unloading it."), *BlueprintObj->GetName());
+			EditorInst->CloseWindow();
+		}
+	}
+
 	/** 
 	 * Helper method to unload loaded blueprints. Use with caution.
 	 *
@@ -294,18 +314,37 @@
 		// have to grab the blueprint's package before we move it to the transient package
 		UPackage* const OldPackage = Cast<UPackage>(BlueprintObj->GetOutermost());
 
-		UPackage* NewPackage = GetTransientPackage();
-		// move the blueprint to the transient package (to be picked up by garbage collection later)
-		FName UnloadedName = MakeUniqueObjectName(NewPackage, UBlueprint::StaticClass(), BlueprintObj->GetFName());
-		BlueprintObj->Rename(*UnloadedName.ToString(), NewPackage, REN_DontCreateRedirectors|REN_DoNotDirty);
-		
-		// make sure the blueprint is properly trashed so we can rerun tests on it
-		BlueprintObj->SetFlags(RF_Transient);
-		BlueprintObj->ClearFlags(RF_Standalone | RF_RootSet | RF_Transactional);
-		BlueprintObj->RemoveFromRoot();
-		BlueprintObj->MarkPendingKill();
-
-		InvalidatePackage(OldPackage);
+		UPackage* const TransientPackage = GetTransientPackage();
+		if (OldPackage == TransientPackage)
+		{
+			UE_LOG(LogBlueprintAutomationTests, Log, TEXT("No need to unload '%s' from the transient package."), *BlueprintObj->GetName());
+		}
+		else if (OldPackage->HasAnyFlags(RF_RootSet) || BlueprintObj->HasAnyFlags(RF_RootSet))
+		{
+			UE_LOG(LogBlueprintAutomationTests, Error, TEXT("Cannot unload '%s' when its root is set (it will not be garbage collected, leaving it in an erroneous state)."), *OldPackage->GetName());
+		}
+		else if (OldPackage->IsDirty())
+		{
+			UE_LOG(LogBlueprintAutomationTests, Error, TEXT("Cannot unload '%s' when it has unsaved changes (save the asset and then try again)."), *OldPackage->GetName());
+		}
+		else 
+		{
+			// prevent users from modifying an open blueprint, after it has been unloaded
+			CloseBlueprint(BlueprintObj);
+
+			UPackage* NewPackage = TransientPackage;
+			// move the blueprint to the transient package (to be picked up by garbage collection later)
+			FName UnloadedName = MakeUniqueObjectName(NewPackage, UBlueprint::StaticClass(), BlueprintObj->GetFName());
+			BlueprintObj->Rename(*UnloadedName.ToString(), NewPackage, REN_DontCreateRedirectors|REN_DoNotDirty);
+
+			// make sure the blueprint is properly trashed so we can rerun tests on it
+			BlueprintObj->SetFlags(RF_Transient);
+			BlueprintObj->ClearFlags(RF_Standalone | RF_RootSet | RF_Transactional);
+			BlueprintObj->RemoveFromRoot();
+			BlueprintObj->MarkPendingKill();
+
+			InvalidatePackage(OldPackage);
+		}
 
 		// because we just emptied out an existing package, we may want to clean 
 		// up garbage so an attempted load doesn't stick us with an invalid asset
@@ -321,6 +360,34 @@
 	}
 
 	/**
+	 * A utility function to help separate a package name and asset name out 
+	 * from a full asset object path.
+	 * 
+	 * @param  AssetObjPathIn	The asset object path you want split.
+	 * @param  PackagePathOut	The first half of the in string (the package portion).
+	 * @param  AssetNameOut		The second half of the in string (the asset name portion).
+	 */
+	static void SplitPackagePathAndAssetName(FString const& AssetObjPathIn, FString& PackagePathOut, FString& AssetNameOut)
+	{
+		AssetObjPathIn.Split(TEXT("."), &PackagePathOut, &AssetNameOut);
+	}
+
+	/**
+	 * A utility function for looking up a package from an asset's full path (a 
+	 * long package path).
+	 * 
+	 * @param  AssetPath	The object path for a package that you want to look up.
+	 * @return A package containing the specified asset (NULL if the asset doesn't exist, or it isn't loaded).
+	 */
+	static UPackage* FindPackageForAsset(FString const& AssetPath)
+	{
+		FString PackagePath, AssetName;
+		SplitPackagePathAndAssetName(AssetPath, PackagePath, AssetName);
+
+		return FindPackage(NULL, *PackagePath);
+	}
+
+	/**
 	 * Helper method for checking to see if a blueprint is currently loaded.
 	 * 
 	 * @param  AssetPath	A path detailing the asset in question (in the form of <PackageName>.<AssetName>)
@@ -330,13 +397,11 @@
 	{
 		bool bIsLoaded = false;
 
-		FString PackageName;
-		FString AssetName;
-		AssetPath.Split(TEXT("."), &PackageName, &AssetName);
-
-		if (FindPackage(NULL, *PackageName) != NULL)
-		{
-			UPackage* ExistingPackage = LoadPackage(NULL, *PackageName, LOAD_None);
+		if (UPackage* ExistingPackage = FindPackageForAsset(AssetPath))
+		{
+			FString PackagePath, AssetName;
+			SplitPackagePathAndAssetName(AssetPath, PackagePath, AssetName);
+
 			if (UBlueprint* ExistingBP = Cast<UBlueprint>(StaticFindObject(UBlueprint::StaticClass(), ExistingPackage, *AssetName)))
 			{
 				bIsLoaded = true;
@@ -365,6 +430,46 @@
 		}
 
 		return bHasReferences;
+	}
+
+	/**
+	 * Helper method for determining if the specified asset has pending changes.
+	 * 
+	 * @param  AssetPath	The object path to an asset you want checked.
+	 * @return True if the package is unsaved, false if it is up to date.
+	 */
+	static bool IsAssetUnsaved(FString const& AssetPath)
+	{
+		bool bIsUnsaved = false;
+		if (UPackage* ExistingPackage = FindPackageForAsset(AssetPath))
+		{
+			bIsUnsaved = ExistingPackage->IsDirty();
+		}
+		return bIsUnsaved;
+	}
+
+	/**
+	 * Simulates the user pressing the blueprint's compile button (will load the
+	 * blueprint first if it isn't already).
+	 * 
+	 * @param  BlueprintAssetPath	The asset object path that you wish to compile.
+	 * @return False if we failed to load the blueprint, true otherwise
+	 */
+	static bool CompileBlueprint(const FString& BlueprintAssetPath)
+	{
+		UBlueprint* BlueprintObj = Cast<UBlueprint>(StaticLoadObject(UBlueprint::StaticClass(), NULL, *BlueprintAssetPath));
+		if (!BlueprintObj || !BlueprintObj->ParentClass)
+		{
+			UE_LOG(LogBlueprintAutomationTests, Error, TEXT("Failed to compile invalid blueprint, or blueprint parent no longer exists."));
+			return false;
+		}
+
+		bool bIsRegeneratingOnLoad = false;
+		bool bSkipGarbageCollection = true;
+		FBlueprintEditorUtils::RefreshAllNodes(BlueprintObj);
+		FKismetEditorUtilities::CompileBlueprint(BlueprintObj, bIsRegeneratingOnLoad, bSkipGarbageCollection);
+
+		return true;
 	}
 
 	/**
@@ -505,15 +610,100 @@
 		UPackage* const AssetPackage = Cast<UPackage>(BlueprintObj->GetOutermost());
 		return UPackage::SavePackage(AssetPackage, NULL, RF_Standalone, *SavePath, GWarn);
 	}
+
+	static void ResolveCircularDependencyDiffs(UBlueprint const* const BlueprintIn, TArray<FDiffSingleResult>& DiffsInOut)
+	{
+		UEdGraphSchema_K2 const* K2Schema = GetDefault<UEdGraphSchema_K2>();
+
+		typedef TArray<FDiffSingleResult>::TIterator TDiffIt;
+		TMap<UEdGraphPin*, TDiffIt> PinLinkDiffsForRepair;
+
+		for (auto DiffIt(DiffsInOut.CreateIterator()); DiffIt; ++DiffIt)
+		{
+			// as far as we know, pin link diffs are the only ones that would be
+			// affected by circular references pointing to an unloaded class 
+			// 
+			// NOTE: we only handle PIN_LINKEDTO_NUM_INC over PIN_LINKEDTO_NUM_DEC,
+			//       this assumes that the diff was performed in a specific 
+			//       order (the reloaded blueprint first).
+			if (DiffIt->Diff != EDiffType::PIN_LINKEDTO_NUM_INC)
+			{
+				continue;
+			}
+
+			check(DiffIt->Pin1 != nullptr);
+			check(DiffIt->Pin2 != nullptr);
+			UEdGraphPin* MalformedPin = DiffIt->Pin1;
+			
+			FEdGraphPinType const& PinType = MalformedPin->PinType;
+			// only object pins would reference the unloaded blueprint
+			if (!PinType.PinSubCategoryObject.IsValid() || ((PinType.PinCategory != K2Schema->PC_Object) && (PinType.PinCategory != K2Schema->PSC_Self)))
+			{
+				continue;
+			}
+
+			UStruct const* PinObjType = Cast<UStruct>(PinType.PinSubCategoryObject.Get());
+			// only pins that match the blueprint class would have been affected 
+			// by the unload (assumes an FArchiveReplaceObjectRef() has since been 
+			// ran to fix-up any references to the unloaded class... meaning the 
+			// malformed pins now have the proper reference)
+			if (!PinObjType->IsChildOf(BlueprintIn->GeneratedClass))
+			{
+				continue;
+			}
+
+			UEdGraphPin* LegitPin = DiffIt->Pin2;
+			// make sure we interpreted which pin is which correctly
+			check(LegitPin->LinkedTo.Num() > MalformedPin->LinkedTo.Num());
+
+			for (UEdGraphPin* LinkedPin : LegitPin->LinkedTo)
+			{
+				// pin linked-to-count diffs always come in pairs (one for the
+				// input pin, another for the output)... we use this to know 
+				// which pins we should attempt to link again
+				TDiffIt const* CorrespendingDiff = PinLinkDiffsForRepair.Find(LinkedPin);
+				// we don't have the full pair yet, we'll have to wait till we have the other one
+				if (CorrespendingDiff == nullptr)
+				{
+					continue;
+				}
+
+				UEdGraphPin* OtherMalformedPin = (*CorrespendingDiff)->Pin1;
+				if (K2Schema->ArePinsCompatible(MalformedPin, OtherMalformedPin, BlueprintIn->GeneratedClass))
+				{
+					MalformedPin->MakeLinkTo(OtherMalformedPin);
+				}
+				// else pin types still aren't compatible (even after running 
+				// FArchiveReplaceObjectRef), meaning this diff isn't fully resolvable
+			}
+
+			// track diffs that are in possible need of repair (so we know which  
+			// two pins should attempt to relink)
+			PinLinkDiffsForRepair.Add(LegitPin, DiffIt);
+		}
+
+		// remove any resolved diffs that no longer are valid (iterating backwards
+		// so we can remove array items and not have to offset the index)
+		for (int32 DiffIndex = DiffsInOut.Num()-1; DiffIndex >= 0; --DiffIndex)
+		{
+			FDiffSingleResult const& Diff = DiffsInOut[DiffIndex];
+			if ((Diff.Diff == EDiffType::PIN_LINKEDTO_NUM_INC) || (Diff.Diff == EDiffType::PIN_LINKEDTO_NUM_DEC))
+			{
+				check(Diff.Pin1 && Diff.Pin2);
+				// if this diff has been resolved (it's no longer valid)
+				if (Diff.Pin1->LinkedTo.Num() == Diff.Pin2->LinkedTo.Num())
+				{
+					DiffsInOut.RemoveAt(DiffIndex);
+				}
+			}
+		}
+	}
 };
 
 uint32 FBlueprintAutomationTestUtilities::QueuedTempId = 0u;
 TArray<FName> FBlueprintAutomationTestUtilities::DontSavePackagesList;
 
 /************************************************************************/
-<<<<<<< HEAD
-/* FBlueprintCompileTest                                                */
-=======
 /* FScopedBlueprintUnloader                                             */
 /************************************************************************/
 
@@ -594,13 +784,12 @@
 
 /************************************************************************/
 /* FBlueprintCompileOnLoadTest                                          */
->>>>>>> 5338f086
 /************************************************************************/
 
 /** 
  * Gather the tests to run
  */
-void FBlueprintCompileTest::GetTests(TArray<FString>& OutBeautifiedNames, TArray<FString>& OutTestCommands) const
+void FBlueprintCompileOnLoadTest::GetTests(TArray<FString>& OutBeautifiedNames, TArray<FString>& OutTestCommands) const
 {
 	bool bTestLoadedBlueprints = false;
 	GConfig->GetBool( TEXT("AutomationTesting.Blueprint"), TEXT("TestAllBlueprints"), /*out*/ bTestLoadedBlueprints, GEngineIni );
@@ -611,7 +800,7 @@
  * Runs compile-on-load test against all unloaded, and optionally loaded, blueprints
  * See the TestAllBlueprints config key in the [Automation.Blueprint] config sections
  */
-bool FBlueprintCompileTest::RunTest(const FString& BlueprintAssetPath)
+bool FBlueprintCompileOnLoadTest::RunTest(const FString& BlueprintAssetPath)
 {
 	FCompilerResultsLog Results;
 
@@ -620,9 +809,6 @@
 	// (because dependencies have already been loaded)
 	if (FBlueprintAutomationTestUtilities::IsBlueprintLoaded(BlueprintAssetPath, &ExistingBP))
 	{
-<<<<<<< HEAD
-		AddWarning(FString::Printf(TEXT("Invalid test, blueprint has previously been loaded: '%s'"), *BlueprintAssetPath));
-=======
 		if (FBlueprintAutomationTestUtilities::IsAssetUnsaved(BlueprintAssetPath))
 		{
 			AddError(FString::Printf(TEXT("You have unsaved changes made to '%s', please save them before running this test."), *BlueprintAssetPath));
@@ -633,7 +819,6 @@
 			AddWarning(FString::Printf(TEXT("Test may be invalid (the blueprint is already loaded): '%s'"), *BlueprintAssetPath));
 			FBlueprintAutomationTestUtilities::UnloadBlueprint(ExistingBP);
 		}		
->>>>>>> 5338f086
 	}
 	
 	// tracks blueprints that were already loaded (and cleans up any that were 
@@ -653,6 +838,22 @@
 		return false;
 	}
 
+#if WITH_EDITOR
+	TArray<UClass*> BlueprintDependencies = FScopedClassDependencyGather::GetCachedDependencies();
+#else 
+	TArray<UClass*> BlueprintDependencies;
+	for (TObjectIterator<UBlueprint> BlueprintIt; BlueprintIt; ++BlueprintIt)
+	{
+		if (*BlueprintIt == InitialBlueprint)
+		{
+			continue;
+		}
+		else if (BlueprintIt->GeneratedClass != NULL)
+		{
+			BlueprintDependencies.Add(BlueprintIt->GeneratedClass);
+		}
+	}
+#endif 
 
 	// store off data for the initial blueprint so we can unload it (and reconstruct 
 	// later to compare it with a second one)
@@ -664,7 +865,8 @@
 	// unload the blueprint so we can reload it (to catch any differences, now  
 	// that all its dependencies should be loaded as well)
 	FBlueprintAutomationTestUtilities::UnloadBlueprint(InitialBlueprint);
-	// this blueprint is now invalid
+	// this blueprint is now dead (will be destroyed next garbage-collection pass)
+	UBlueprint* UnloadedBlueprint = InitialBlueprint;
 	InitialBlueprint = NULL;
 
 	// load the blueprint a second time; if the two separately loaded blueprints 
@@ -672,6 +874,28 @@
 	// dependencies loaded)
 	UBlueprint* ReloadedBlueprint = Cast<UBlueprint>(StaticLoadObject(UBlueprint::StaticClass(), NULL, *BlueprintAssetPath));
 
+	// fixup any circular dependencies that may now be referencing the unloaded 
+	// blueprint (replace them with the reloaded blueprint, class, etc.)...
+	{
+		TMap<UBlueprint*, UBlueprint*> BlueprintRedirects;
+		BlueprintRedirects.Add(UnloadedBlueprint, ReloadedBlueprint);
+
+		TMap<UClass*, UClass*> ClassRedirects;
+		ClassRedirects.Add(UnloadedBlueprint->GeneratedClass, ReloadedBlueprint->GeneratedClass);
+		ClassRedirects.Add(UnloadedBlueprint->SkeletonGeneratedClass, ReloadedBlueprint->SkeletonGeneratedClass);
+
+		for (UClass* ClassDependency : BlueprintDependencies)
+		{
+			FArchiveReplaceObjectRef<UBlueprint>(ClassDependency, BlueprintRedirects, /*bNullPrivateRefs=*/false, /*bIgnoreOuterRef=*/true, /*bIgnoreArchetypeRef=*/false);
+			FArchiveReplaceObjectRef<UClass>(ClassDependency, ClassRedirects, /*bNullPrivateRefs=*/false, /*bIgnoreOuterRef=*/true, /*bIgnoreArchetypeRef=*/false);
+		}
+
+		UPackage* AssetPackage = ReloadedBlueprint->GetOutermost();
+		bool bHasUnsavedChanges = AssetPackage->IsDirty();
+		FBlueprintEditorUtils::RefreshAllNodes(ReloadedBlueprint);
+		AssetPackage->SetDirtyFlag(bHasUnsavedChanges);
+	}
+	
 	UPackage* TransientPackage = GetTransientPackage();
 	FName ReconstructedName = MakeUniqueObjectName(TransientPackage, UBlueprint::StaticClass(), BlueprintName);
 	// reconstruct the initial blueprint (using the serialized data from its initial load)
@@ -684,7 +908,17 @@
 	bool bDiffsFound = FBlueprintAutomationTestUtilities::DiffBlueprints(InitialBlueprint, ReloadedBlueprint, BlueprintDiffs);
 	if (bDiffsFound)
 	{
-		AddError(FString::Printf(TEXT("Inconsistencies between subsequent blueprint loads for: '%s' (was a dependency not preloaded?)"), *BlueprintAssetPath));
+		FBlueprintAutomationTestUtilities::ResolveCircularDependencyDiffs(ReloadedBlueprint, BlueprintDiffs);
+		// if there are still diffs after resolving any the could have been from unloaded circular dependencies
+		if (BlueprintDiffs.Num() > 0)
+		{
+			AddError(FString::Printf(TEXT("Inconsistencies between subsequent blueprint loads for: '%s' (was a dependency not preloaded?)"), *BlueprintAssetPath));
+		}
+		else 
+		{
+			bDiffsFound = false;
+		}
+		
 		// list all the differences (so as to help identify what dependency was missing)
 		for (auto DiffIt(BlueprintDiffs.CreateIterator()); DiffIt; ++DiffIt)
 		{
@@ -695,7 +929,10 @@
 				DiffDescription = FString::Printf(TEXT("%s (%s)"), *DiffDescription, *DiffIt->DisplayString);
 			}
 
-			FString const GraphName = DiffIt->Node1->GetGraph()->GetName();
+			const UEdGraphNode* NodeFromPin = DiffIt->Pin1 ? Cast<const UEdGraphNode>(DiffIt->Pin1->GetOuter()) : NULL;
+			const UEdGraphNode* Node = DiffIt->Node1 ? DiffIt->Node1 : NodeFromPin;
+			const UEdGraph* Graph = Node ? Node->GetGraph() : NULL;
+			const FString GraphName = Graph ? Graph->GetName() : FString(TEXT("Unknown Graph"));
 			AddError(FString::Printf(TEXT("%s.%s differs between subsequent loads: %s"), *BlueprintName.ToString(), *GraphName, *DiffDescription));
 		}
 	}
@@ -712,6 +949,38 @@
 
 
 /************************************************************************/
+/* FCompileBlueprintsTest                                              */
+/************************************************************************/
+
+/** Requests a enumeration of all blueprints to be loaded */
+void FCompileBlueprintsTest::GetTests(TArray<FString>& OutBeautifiedNames, TArray <FString>& OutTestCommands) const
+{
+	FBlueprintAutomationTestUtilities::CollectTestsByClass(UBlueprint::StaticClass(), OutBeautifiedNames, OutTestCommands, /*bool bIgnoreLoaded =*/false);
+}
+
+
+bool FCompileBlueprintsTest::RunTest(const FString& Parameters)
+{
+	UE_LOG(LogBlueprintAutomationTests, Log, TEXT("Beginning compile test for %s"), *Parameters);
+	return FBlueprintAutomationTestUtilities::CompileBlueprint(Parameters);
+}
+
+/************************************************************************/
+/* FCompileAnimBlueprintsTest                                           */
+/************************************************************************/
+
+/** Requests a enumeration of all blueprints to be loaded */
+void FCompileAnimBlueprintsTest::GetTests(TArray<FString>& OutBeautifiedNames, TArray <FString>& OutTestCommands) const
+{
+	FBlueprintAutomationTestUtilities::CollectTestsByClass(UAnimBlueprint::StaticClass(), OutBeautifiedNames, OutTestCommands, /*bool bIgnoreLoaded =*/false);
+}
+
+bool FCompileAnimBlueprintsTest::RunTest(const FString& Parameters)
+{
+	return FBlueprintAutomationTestUtilities::CompileBlueprint(Parameters);
+}
+
+/************************************************************************/
 /* FBlueprintInstancesTest                                              */
 /************************************************************************/
 
@@ -845,7 +1114,7 @@
 {
 	bool bTestFailed = false;
 
-	UBlueprint const* const BlueprintTemplate = Cast<UBlueprint>(StaticLoadObject(UBlueprint::StaticClass(), NULL, *BlueprintAssetPath));
+	UBlueprint * const BlueprintTemplate = Cast<UBlueprint>(StaticLoadObject(UBlueprint::StaticClass(), NULL, *BlueprintAssetPath));
 	if (BlueprintTemplate != NULL)
 	{
 		// want to explicitly test switching from actors->objects, and vise versa (objects->actors), 
@@ -882,10 +1151,8 @@
 				bTestFailed = true;
 			}
 
-			FBlueprintAutomationTestUtilities::UnloadBlueprint(BlueprintObj, /* bForceFlush =*/true);
-		}
-<<<<<<< HEAD
-=======
+			FBlueprintAutomationTestUtilities::UnloadBlueprint(BlueprintObj);
+		}
 
 #if WITH_EDITOR
 		// clear undo history to ensure that the transaction buffer isn't 
@@ -894,7 +1161,6 @@
 #endif // #if WITH_EDITOR
 		// make sure the unloaded blueprints are properly flushed (for future tests)
 		CollectGarbage(RF_Native);
->>>>>>> 5338f086
 	}
 
 	return !bTestFailed;
@@ -904,62 +1170,6 @@
 * FBlueprintRenameTest
 *******************************************************************************/
 
-<<<<<<< HEAD
-// void FBlueprintRenameAndCloneTest::GetTests(TArray<FString>& OutBeautifiedNames, TArray<FString>& OutTestCommands) const
-// {
-// 	FBlueprintAutomationTestUtilities::CollectTestsByClass(UBlueprint::StaticClass(), OutBeautifiedNames, OutTestCommands, /* bIgnoreLoaded =*/false);
-// }
-// 
-// bool FBlueprintRenameAndCloneTest::RunTest(const FString& BlueprintAssetPath)
-// {
-// 	bool bTestFailed = false;
-// 
-// 	UBlueprint* const OriginalBlueprint = Cast<UBlueprint>(StaticLoadObject(UBlueprint::StaticClass(), NULL, *BlueprintAssetPath));
-// 	if (OriginalBlueprint != NULL)
-// 	{
-// 		// duplicate
-// 		{
-// 			UBlueprint* DuplicateBluprint = FBlueprintAutomationTestUtilities::DuplicateBlueprint(OriginalBlueprint);
-// 			if (!FBlueprintAutomationTestUtilities::TestSaveBlueprint(DuplicateBluprint))
-// 			{
-// 				AddError(FString::Printf(TEXT("Failed to save blueprint after duplication: '%s'"), *BlueprintAssetPath));
-// 				bTestFailed = true;
-// 			}
-// 			FBlueprintAutomationTestUtilities::UnloadBlueprint(DuplicateBluprint);
-// 		}
-// 
-// 		// rename
-// 		{
-// 			// store the original package so we can manually invalidate it after the move
-// 			UPackage* const OriginalPackage = Cast<UPackage>(OriginalBlueprint->GetOutermost());
-// 
-// 			FString const BlueprintName = OriginalBlueprint->GetName();
-// 			UPackage* TempPackage = FBlueprintAutomationTestUtilities::CreateTempPackage(BlueprintName);
-// 
-// 			FString NewName = FString::Printf(TEXT("%s-Rename"), *BlueprintName);
-// 			NewName = MakeUniqueObjectName(TempPackage, OriginalBlueprint->GetClass(), *NewName).ToString();
-// 
-// 			OriginalBlueprint->Rename(*NewName, TempPackage, REN_None);
-// 
-// 			if (!FBlueprintAutomationTestUtilities::TestSaveBlueprint(OriginalBlueprint))
-// 			{
-// 				AddError(FString::Printf(TEXT("Failed to save blueprint after rename: '%s'"), *BlueprintAssetPath));
-// 				bTestFailed = true;
-// 			}
-// 
-// 			// the blueprint has been moved out of this package, invalidate it so 
-// 			// we don't save it in this state and so we can reload the blueprint later
-// 			FBlueprintAutomationTestUtilities::InvalidatePackage(OriginalPackage);
-// 		}
-// 
-// 		FBlueprintAutomationTestUtilities::UnloadBlueprint(OriginalBlueprint);
-// 		// make sure the unloaded blueprints are properly flushed (for future tests)
-// 		CollectGarbage(RF_Native);
-// 	}
-// 
-// 	return !bTestFailed;
-// }
-=======
 void FBlueprintRenameAndCloneTest::GetTests(TArray<FString>& OutBeautifiedNames, TArray<FString>& OutTestCommands) const
 {
 	FAssetRegistryModule& AssetRegistryModule = FModuleManager::LoadModuleChecked<FAssetRegistryModule>(TEXT("AssetRegistry"));
@@ -1078,5 +1288,4 @@
 	}
 
 	return !bTestFailed;
-}
->>>>>>> 5338f086
+}