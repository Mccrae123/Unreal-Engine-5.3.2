// Copyright Epic Games, Inc. All Rights Reserved.


#include "CoreMinimal.h"
#include "EngineDefines.h"
#include "Misc/MessageDialog.h"
#include "Misc/FileHelper.h"
#include "Misc/Paths.h"
#include "Misc/ScopedSlowTask.h"
#include "Misc/App.h"
#include "Modules/ModuleManager.h"
#include "UObject/ObjectMacros.h"
#include "UObject/Object.h"
#include "UObject/Class.h"
#include "UObject/Package.h"
#include "UObject/UnrealType.h"
#include "UObject/StrongObjectPtr.h"
#include "InputCoreTypes.h"
#include "Input/Reply.h"
#include "Widgets/DeclarativeSyntaxSupport.h"
#include "Widgets/SWidget.h"
#include "Widgets/SCompoundWidget.h"
#include "Widgets/SBoxPanel.h"
#include "Widgets/SWindow.h"
#include "Layout/WidgetPath.h"
#include "Framework/Application/MenuStack.h"
#include "Framework/Application/SlateApplication.h"
#include "Textures/SlateIcon.h"
#include "Framework/Commands/UIAction.h"
#include "Widgets/Layout/SBorder.h"
#include "Widgets/Text/STextBlock.h"
#include "Framework/MultiBox/MultiBoxBuilder.h"
#include "Widgets/Input/SButton.h"
#include "Styling/AppStyle.h"
#include "GameFramework/Actor.h"
#include "RawIndexBuffer.h"
#include "Model.h"
#include "CookOnTheSide/CookOnTheFlyServer.h"
#include "Builders/CubeBuilder.h"
#include "Settings/LevelEditorViewportSettings.h"
#include "Settings/LevelEditorMiscSettings.h"
#include "Engine/Brush.h"
#include "AssetRegistry/AssetData.h"
#include "Editor/EditorEngine.h"
#include "ISourceControlModule.h"
#include "Editor/UnrealEdEngine.h"
#include "Settings/EditorLoadingSavingSettings.h"
#include "EditorFramework/AssetImportData.h"
#include "Animation/SkeletalMeshActor.h"
#include "Components/CapsuleComponent.h"
#include "Components/SphereComponent.h"
#include "Components/BoxComponent.h"
#include "Components/PointLightComponent.h"
#include "Engine/StaticMeshActor.h"
#include "Components/BrushComponent.h"
#include "PhysicsEngine/RadialForceComponent.h"
#include "Engine/Polys.h"
#include "Engine/Selection.h"
#include "Editor.h"
#include "LevelEditorViewport.h"
#include "EditorModeManager.h"
#include "EditorModes.h"
#include "EditorDirectories.h"
#include "FileHelpers.h"
#include "UnrealEdGlobals.h"
#include "UObject/UObjectIterator.h"
#include "StaticMeshResources.h"
#include "EditorSupportDelegates.h"
#include "BusyCursor.h"
#include "ScopedTransaction.h"
#include "LevelUtils.h"
#include "ObjectTools.h"
#include "PackageTools.h"
#include "Interfaces/IMainFrameModule.h"
#include "EditorLevelUtils.h"
#include "EditorBuildUtils.h"
#include "ScriptDisassembler.h"
#include "IAssetTools.h"
#include "AssetToolsModule.h"
#include "IContentBrowserSingleton.h"
#include "ContentBrowserModule.h"
#include "AssetRegistry/AssetRegistryModule.h"
#include "FbxExporter.h"
#include "DesktopPlatformModule.h"
#include "Elements/Framework/TypedElementList.h"
#include "Elements/Framework/TypedElementRegistry.h"
#include "Elements/Framework/TypedElementCommonActions.h"
#include "SnappingUtils.h"
#include "AssetSelection.h"
#include "HighResScreenshot.h"
#include "ActorEditorUtils.h"
#include "Editor/ActorPositioning.h"
#include "LandscapeInfo.h"
#include "LandscapeInfoMap.h"
#include "Framework/Notifications/NotificationManager.h"
#include "Widgets/Notifications/SNotificationList.h"
#include "Logging/LogScopedCategoryAndVerbosityOverride.h"
#include "Misc/ConfigCacheIni.h"
#include "Misc/FeedbackContext.h"
#include "EngineUtils.h"
#include "AutoReimport/AssetSourceFilenameCache.h"
#if PLATFORM_WINDOWS
	#include "Windows/WindowsHWrapper.h"
#endif
#include "ActorGroupingUtils.h"
#include "EdMode.h"
#include "ILevelEditor.h"
#include "Subsystems/BrushEditingSubsystem.h"
#include "Subsystems/EditorActorSubsystem.h"

DEFINE_LOG_CATEGORY_STATIC(LogUnrealEdSrv, Log, All);

#define LOCTEXT_NAMESPACE "UnrealEdSrv"

/**
 * Dumps a set of selected objects to debugf.
 */
static void PrivateDumpSelection(USelection* Selection)
{
	for ( FSelectionIterator Itor(*Selection) ; Itor ; ++Itor )
	{
		UObject *CurObject = *Itor;
		if ( CurObject )
		{
			UE_LOG(LogUnrealEdSrv, Log, TEXT("    %s"), *CurObject->GetClass()->GetName() );
		}
		else
		{
			UE_LOG(LogUnrealEdSrv, Log, TEXT("    NULL object"));
		}
	}
}

class SModalWindowTest : public SCompoundWidget
{
public:
	SLATE_BEGIN_ARGS( SModalWindowTest ){}
	SLATE_END_ARGS()

	void Construct( const FArguments& InArgs )
	{
		this->ChildSlot
		[
			SNew(SBorder)
			.BorderImage(FAppStyle::GetBrush("ToolPanel.GroupBorder"))
			[
				SNew( SVerticalBox )
				+ SVerticalBox::Slot()
				.AutoHeight()
				[
					SNew( SHorizontalBox )
					+ SHorizontalBox::Slot()
					.AutoWidth()
					.HAlign(HAlign_Center)
					[
						SNew( STextBlock )
						.Text( LOCTEXT("ModelTestWindowLabel", "This is a modal window test") )
					]
					+ SHorizontalBox::Slot()
					.AutoWidth()
					.HAlign(HAlign_Center)
					[
						SNew( SButton )
						.Text( LOCTEXT("NewModalTestWindowButtonLabel", "New Modal Window") )
						.OnClicked( this, &SModalWindowTest::OnNewModalWindowClicked )
					]
				]
				+SVerticalBox::Slot()
				.AutoHeight()
				.HAlign(HAlign_Right)
				[
					SNew( SHorizontalBox )
					+ SHorizontalBox::Slot()
					.AutoWidth()
					[
						SNew( SButton )
						.Text( NSLOCTEXT("UnrealEd", "OK", "OK") )
						.OnClicked( this, &SModalWindowTest::OnOKClicked )
					]
					+ SHorizontalBox::Slot()
					.AutoWidth()
					[
						SNew( SButton )
						.Text( NSLOCTEXT("UnrealEd", "Cancel", "Cancel") )
						.OnClicked( this, &SModalWindowTest::OnCancelClicked )
					]
				]
			]
		];
	}
	
	SModalWindowTest()
		: bUserResponse( false )
	{
	}

	void SetWindow( TSharedPtr<SWindow> InWindow )
	{
		MyWindow = InWindow;
	}

	bool GetResponse() const { return bUserResponse; }

private:
	
	FReply OnOKClicked()
	{
		bUserResponse = true;
		MyWindow->RequestDestroyWindow();
		return FReply::Handled();
	}

	FReply OnCancelClicked()
	{
		bUserResponse = false;
		MyWindow->RequestDestroyWindow();
		return FReply::Handled();
	}

	FReply OnNewModalWindowClicked()
	{
		TSharedRef<SModalWindowTest> ModalWindowContent = SNew(SModalWindowTest);
		TSharedRef<SWindow> ModalWindow = SNew(SWindow)
			.Title( LOCTEXT("TestModalWindowTitle", "Modal Window") )
			.ClientSize(FVector2D(250,100))
			[
				ModalWindowContent
			];

		ModalWindowContent->SetWindow( ModalWindow );

		FSlateApplication::Get().AddModalWindow( ModalWindow, AsShared() );

		UE_LOG(LogUnrealEdSrv, Log, TEXT("Modal Window Returned"));

		return FReply::Handled();
	}

	FReply OnMouseButtonDown( const FGeometry& MyGeometry, const FPointerEvent& MouseEvent )
	{
		if( MouseEvent.GetEffectingButton() == EKeys::RightMouseButton )
		{
			struct Local
			{
				static void FillSubMenuEntries( FMenuBuilder& MenuBuilder )
				{
					MenuBuilder.AddMenuEntry( LOCTEXT("TestItem2", "Test Item 2"), LOCTEXT("TestToolTip", "TestToolTip"), FSlateIcon(), FUIAction() );

					MenuBuilder.AddMenuEntry( LOCTEXT("TestItem3", "Test Item 3"), LOCTEXT("TestToolTip", "TestToolTip"), FSlateIcon(), FUIAction() );

					MenuBuilder.AddSubMenu( LOCTEXT("SubMenu", "Sub Menu"), LOCTEXT("OpensASubmenu", "Opens a submenu"), FNewMenuDelegate::CreateStatic( &Local::FillSubMenuEntries ) );

					MenuBuilder.AddSubMenu( LOCTEXT("SubMenu2", "Sub Menu2"), LOCTEXT("OpensASubmenu", "Opens a submenu"), FNewMenuDelegate::CreateStatic( &Local::FillSubMenuEntries ) );
				}
			};

			FMenuBuilder NewMenu( true, NULL );
			NewMenu.BeginSection("TestMenuModalWindow", LOCTEXT("MenuInAModalWindow", "Menu in a modal window") );
			{
				NewMenu.AddMenuEntry( LOCTEXT("TestItem1", "Test Item 1"), FText::GetEmpty(), FSlateIcon(), FUIAction() );
				NewMenu.AddSubMenu( LOCTEXT("SubMenu", "Sub Menu"), LOCTEXT("OpenASubmenu", "Opens a sub menu"), FNewMenuDelegate::CreateStatic( &Local::FillSubMenuEntries ) );
			}
			NewMenu.EndSection();

			FWidgetPath WidgetPath = MouseEvent.GetEventPath() != nullptr ? *MouseEvent.GetEventPath() : FWidgetPath();
			FSlateApplication::Get().PushMenu(SharedThis(this), WidgetPath, NewMenu.MakeWidget(), MouseEvent.GetScreenSpacePosition(), FPopupTransitionEffect(FPopupTransitionEffect::None));

			return FReply::Handled();
		}

		return FReply::Unhandled();
	}

	TSharedPtr<SWindow> MyWindow;
	bool bUserResponse;
};

UPackage* UUnrealEdEngine::GeneratePackageThumbnailsIfRequired( const TCHAR* Str, FOutputDevice& Ar, TArray<FString>& GeneratedThumbNamesList )
{
	UPackage* Pkg = NULL;
	if( FParse::Command( &Str, TEXT( "SavePackage" ) ) )
	{
		FString TempFname;
		if( FParse::Value( Str, TEXT( "FILE=" ), TempFname ) && ParseObject<UPackage>( Str, TEXT( "Package=" ), Pkg, NULL ) )
		{
			if (Pkg == nullptr)
			{
				return nullptr;
			}

			// Update any thumbnails for objects in this package that were modified or generate
			// new thumbnails for objects that don't have any

			bool bSilent = false;
			FParse::Bool( Str, TEXT( "SILENT=" ), bSilent );

			// Make a list of packages to query (in our case, just the package we're saving)
			TArray< UPackage* > Packages;
			Packages.Add( Pkg );

			// Allocate a new thumbnail map if we need one
			if( !Pkg->HasThumbnailMap() )
			{
				Pkg->SetThumbnailMap(MakeUnique<FThumbnailMap>());
			}

			// OK, now query all of the browsable objects in the package we're about to save
			TArray< UObject* > BrowsableObjectsInPackage;

			// Load the asset tools module to get access to thumbnail tools
			FAssetToolsModule& AssetToolsModule = FModuleManager::LoadModuleChecked<FAssetToolsModule>(TEXT("AssetTools"));
				
			// NOTE: The package should really be fully loaded before we try to generate thumbnails
			UPackageTools::GetObjectsInPackages(
				&Packages,														// Packages to search
				BrowsableObjectsInPackage );									// Out: Objects

			// Check to see if any of the objects need thumbnails generated
			TSet< UObject* > ObjectsMissingThumbnails;
			TSet< UObject* > ObjectsWithThumbnails;
			for( int32 CurObjectIndex = 0; CurObjectIndex < BrowsableObjectsInPackage.Num(); ++CurObjectIndex )
			{
				UObject* CurObject = BrowsableObjectsInPackage[ CurObjectIndex ];
				check( CurObject != NULL );

				bool bUsesGenericThumbnail = AssetToolsModule.Get().AssetUsesGenericThumbnail(FAssetData(CurObject));

				// Archetypes always use a shared thumbnail
				if( CurObject->HasAllFlags( RF_ArchetypeObject ) )
				{
					bUsesGenericThumbnail = true;
				}

				bool bPrintThumbnailDiagnostics = false;
				GConfig->GetBool(TEXT("Thumbnails"), TEXT("Debug"), bPrintThumbnailDiagnostics, GEditorPerProjectIni);

				const FObjectThumbnail* ExistingThumbnail = ThumbnailTools::FindCachedThumbnail( CurObject->GetFullName() );
				if (bPrintThumbnailDiagnostics)
				{
					UE_LOG(LogUnrealEdSrv, Log, TEXT("Saving Thumb for %s"), *CurObject->GetFullName());
					UE_LOG(LogUnrealEdSrv, Log, TEXT("   Thumb existed = %d"), (ExistingThumbnail!=NULL) ? 1: 0);
					UE_LOG(LogUnrealEdSrv, Log, TEXT("   Shared Thumb = %d"), (bUsesGenericThumbnail) ? 1: 0);
				}
				//if it's not generatable, let's make sure it doesn't have a custom thumbnail before saving
				if (!ExistingThumbnail && bUsesGenericThumbnail)
				{
					//let it load the custom icons from disk
					// @todo CB: Batch up requests for multiple thumbnails!
					TArray< FName > ObjectFullNames;
					FName ObjectFullNameFName( *CurObject->GetFullName() );
					ObjectFullNames.Add( ObjectFullNameFName );

					// Load thumbnails
					FThumbnailMap& LoadedThumbnails = Pkg->AccessThumbnailMap();
					if( ThumbnailTools::ConditionallyLoadThumbnailsForObjects( ObjectFullNames, LoadedThumbnails ) )
					{
						//store off the names of the thumbnails that were loaded as part of a save so we can delete them after the save
						GeneratedThumbNamesList.Add(ObjectFullNameFName.ToString());

						if (bPrintThumbnailDiagnostics)
						{
							UE_LOG(LogUnrealEdSrv, Log, TEXT("   Unloaded thumb loaded successfully"));
						}

						ExistingThumbnail = LoadedThumbnails.Find( ObjectFullNameFName );
						if (bPrintThumbnailDiagnostics)
						{
							UE_LOG(LogUnrealEdSrv, Log, TEXT("   Newly loaded thumb exists = %d"), (ExistingThumbnail!=NULL) ? 1: 0);
							if (ExistingThumbnail)
							{
								UE_LOG(LogUnrealEdSrv, Log, TEXT("   Thumb created after proper version = %d"), (ExistingThumbnail->IsCreatedAfterCustomThumbsEnabled()) ? 1: 0);
							}
						}

						if (ExistingThumbnail && !ExistingThumbnail->IsCreatedAfterCustomThumbsEnabled())
						{
							if (bPrintThumbnailDiagnostics)
							{
								UE_LOG(LogUnrealEdSrv, Log,  TEXT("   WIPING OUT THUMBNAIL!!!!"));
							}

							//Casting away const to save memory behind the scenes
							FObjectThumbnail* ThumbToClear = (FObjectThumbnail*)ExistingThumbnail;
							ThumbToClear->SetImageSize(0, 0);
							ThumbToClear->AccessImageData().Empty();
						}
					}
					else
					{
						if (bPrintThumbnailDiagnostics)
						{
							UE_LOG(LogUnrealEdSrv, Log, TEXT("   Unloaded thumb does not exist"));
						}
					}
				}

				if ( bUsesGenericThumbnail )
				{
					// This is a generic thumbnail object, but it may have a custom thumbnail.
					if( ExistingThumbnail != NULL && !ExistingThumbnail->IsEmpty() )
					{
						ObjectsWithThumbnails.Add( CurObject );
					}
				}
				else
				{
					// This is not a generic thumbnail object, so if it is dirty or missing we will render it.
					if( ExistingThumbnail != NULL && !ExistingThumbnail->IsEmpty() && !ExistingThumbnail->IsDirty() )
					{
						ObjectsWithThumbnails.Add( CurObject );
					}
					else
					{
						ObjectsMissingThumbnails.Add( CurObject );
					}
				}
			}


			if( BrowsableObjectsInPackage.Num() > 0 )
			{
				// Missing some thumbnails, so go ahead and try to generate them now

				// Start a busy cursor
				const FScopedBusyCursor BusyCursor;

				if( !bSilent )
				{
					const bool bWantProgressMeter = true;
					GWarn->BeginSlowTask( NSLOCTEXT("UnrealEd", "SavingPackage_GeneratingThumbnails", "Generating thumbnails..." ), bWantProgressMeter );
				}

				Ar.Logf( TEXT( "OBJ SavePackage: Generating thumbnails for [%i] asset(s) in package [%s] ([%i] browsable assets)..." ), ObjectsMissingThumbnails.Num(), *Pkg->GetName(), BrowsableObjectsInPackage.Num() );

				for( int32 CurObjectIndex = 0; CurObjectIndex < BrowsableObjectsInPackage.Num(); ++CurObjectIndex )
				{
					UObject* CurObject = BrowsableObjectsInPackage[ CurObjectIndex ];
					check( CurObject != NULL );

					if( !bSilent )
					{
						GWarn->UpdateProgress( CurObjectIndex, BrowsableObjectsInPackage.Num() );
					}


					bool bNeedEmptyThumbnail = false;
					if( ObjectsMissingThumbnails.Contains( CurObject ) && !GIsAutomationTesting )
					{
						// Generate a thumbnail!
						FObjectThumbnail* GeneratedThumbnail = ThumbnailTools::GenerateThumbnailForObjectToSaveToDisk( CurObject );
						if( GeneratedThumbnail != NULL )
						{
							Ar.Logf( TEXT( "OBJ SavePackage:     Rendered thumbnail for [%s]" ), *CurObject->GetFullName() );
						}
						else
						{
							// Couldn't generate a thumb; perhaps this object doesn't support thumbnails?
							bNeedEmptyThumbnail = true;
						}
					}
					else if( !ObjectsWithThumbnails.Contains( CurObject ) )
					{
						// Even though this object uses a shared thumbnail, we'll add a "dummy thumbnail" to
						// the package (zero dimension) for all browsable assets so that the Content Browser
						// can quickly verify that existence of assets on the fly.
						bNeedEmptyThumbnail = true;
					}


					// Create an empty thumbnail if we need to.  All browsable assets need at least a placeholder
					// thumbnail so the Content Browser can check for non-existent assets in the background
					if( bNeedEmptyThumbnail )
					{
						UPackage* MyOutermostPackage = CurObject->GetOutermost();
						ThumbnailTools::CacheEmptyThumbnail( CurObject->GetFullName(), MyOutermostPackage );
					}
				}

				Ar.Logf( TEXT( "OBJ SavePackage: Finished generating thumbnails for package [%s]" ), *Pkg->GetName() );

				if( !bSilent )
				{
					GWarn->UpdateProgress( 1, 1 );
					GWarn->EndSlowTask();
				}
			}
		}
	}
	return Pkg;
}

bool UUnrealEdEngine::HandleDumpModelGUIDCommand( const TCHAR* Str, FOutputDevice& Ar )
{
	for (TObjectIterator<UModel> It; It; ++It)
	{
		UE_LOG(LogUnrealEdSrv, Log, TEXT("%s Guid = '%s'"), *It->GetFullName(), *It->LightingGuid.ToString());
	}
return true;
}

bool UUnrealEdEngine::HandleModalTestCommand( const TCHAR* Str, FOutputDevice& Ar )
{
	TSharedRef<SModalWindowTest> MessageBox = SNew(SModalWindowTest);
	TSharedRef<SWindow> ModalWindow = SNew(SWindow)
		.Title( LOCTEXT("WindowTitle", "Modal Window") )
		.ClientSize(FVector2D(250,100))
		[
			MessageBox
		];

	MessageBox->SetWindow( ModalWindow );

	GEditor->EditorAddModalWindow( ModalWindow );

	UE_LOG(LogUnrealEdSrv, Log,  TEXT("User response was: %s"), MessageBox->GetResponse() ? TEXT("OK") : TEXT("Cancel") );
	return true;
}

bool UUnrealEdEngine::HandleDisallowExportCommand(const TCHAR* Str, FOutputDevice& Ar)
{
	FContentBrowserModule& ContentBrowserModule = FModuleManager::LoadModuleChecked<FContentBrowserModule>("ContentBrowser");

	TArray<FAssetData> SelectedAssets;
	ContentBrowserModule.Get().GetSelectedAssets(SelectedAssets);

	for (const FAssetData& AssetData : SelectedAssets)
	{
		UObject* Object = AssetData.GetAsset();
		if (Object)
		{
			UPackage* Package = Object->GetOutermost();
			Package->SetPackageFlags(EPackageFlags::PKG_DisallowExport);
			Package->MarkPackageDirty();
			UE_LOG(LogUnrealEdSrv, Log, TEXT("Marked '%s' as not exportable"), *Object->GetName());
		}
	}

	return true;
}

bool UUnrealEdEngine::HandleDumpBPClassesCommand( const TCHAR* Str, FOutputDevice& Ar )
{
	UE_LOG(LogUnrealEdSrv, Log, TEXT("--- Listing all blueprint generated classes ---"));
	for( TObjectIterator<UClass> it; it; ++it )
	{
		const UClass* CurrentClass = *it;
		if( CurrentClass && CurrentClass->ClassGeneratedBy )
		{
			UE_LOG(LogUnrealEdSrv, Log, TEXT("  %s (%s)"), *CurrentClass->GetName(), *CurrentClass->GetOutermost()->GetName());
		}
	}
	return true;
}

bool UUnrealEdEngine::HandleFindOutdateInstancesCommand( const TCHAR* Str, FOutputDevice& Ar )
{
	UE_LOG(LogUnrealEdSrv, Log, TEXT("--- Finding all actor instances with outdated classes ---"));
	int32 NumFound = 0;
	for( TObjectIterator<UObject> it; it; ++it )
	{
		const UObject* CurrentObj = *it;
		if( CurrentObj->GetClass()->HasAnyClassFlags(CLASS_NewerVersionExists) )
		{
			UE_LOG(LogUnrealEdSrv, Log, TEXT("  %s (%s)"), *CurrentObj->GetName(), *CurrentObj->GetClass()->GetName());
			NumFound++;
		}
	}
	UE_LOG(LogUnrealEdSrv, Log, TEXT("Found %d instance(s)."), NumFound);
	return true;
}

bool UUnrealEdEngine::HandleDumpSelectionCommand( const TCHAR* Str, FOutputDevice& Ar )
{
	UE_LOG(LogUnrealEdSrv, Log, TEXT("Selected Actors:"));
	PrivateDumpSelection( GetSelectedActors() );
	UE_LOG(LogUnrealEdSrv, Log, TEXT("Selected Non-Actors:"));
	PrivateDumpSelection( GetSelectedObjects() );
	return true;
}


bool UUnrealEdEngine::HandleBuildLightingCommand( const TCHAR* Str, FOutputDevice& Ar, UWorld* InWorld )
{
	return FEditorBuildUtils::EditorBuild(InWorld, FBuildOptions::BuildLighting);	
}

bool UUnrealEdEngine::HandleBuildPathsCommand( const TCHAR* Str, FOutputDevice& Ar, UWorld* InWorld )
{
	return FEditorBuildUtils::EditorBuild(InWorld, FBuildOptions::BuildAIPaths);
}

bool UUnrealEdEngine::HandleRecreateLandscapeCollisionCommand(const TCHAR* Str, FOutputDevice& Ar, UWorld* InWorld)
{
	if (!PlayWorld && InWorld && InWorld->GetWorldSettings())
	{
		for (auto It = ULandscapeInfoMap::GetLandscapeInfoMap(InWorld).Map.CreateIterator(); It; ++It)
		{
			ULandscapeInfo* Info = It.Value();
			Info->RecreateCollisionComponents();
		}
	}
	return true;
}

bool UUnrealEdEngine::HandleRemoveLandscapeXYOffsetsCommand(const TCHAR* Str, FOutputDevice& Ar, UWorld* InWorld)
{
	if (!PlayWorld && InWorld && InWorld->GetWorldSettings())
	{
		for (auto It = ULandscapeInfoMap::GetLandscapeInfoMap(InWorld).Map.CreateIterator(); It; ++It)
		{
			ULandscapeInfo* Info = It.Value();
			Info->RemoveXYOffsets();
		}
	}
	return true;
}

bool UUnrealEdEngine::HandleDisasmScriptCommand(const TCHAR* Str, FOutputDevice& Ar)
{
	FString ClassName;

	if (FParse::Token(Str, ClassName, false))
	{
		FKismetBytecodeDisassembler::DisassembleAllFunctionsInClasses(Ar, ClassName);
	}

	return true;
}

bool UUnrealEdEngine::Exec( UWorld* InWorld, const TCHAR* Stream, FOutputDevice& Ar )
{
	const TCHAR* Str = Stream;
	// disallow set commands in the editor as that modifies the default object, affecting object serialization
	if (FParse::Command(&Str, TEXT("SET")) || FParse::Command(&Str, TEXT("SETNOPEC")))
	{
		Ar.Logf(TEXT("Set commands not allowed in the editor"));
		return true;
	}

	//for thumbnail reclamation post save
	UPackage* Pkg = NULL;
	//thumbs that are loaded expressly for the sake of saving.  To be deleted again post-save
	TArray<FString> ThumbNamesToUnload;
	
	// Peek for the SavePackage command and generate thumbnails for the package if we need to
	// NOTE: The actual package saving happens in the UEditorEngine::Exec_Obj, but we do the 
	//		 thumbnail generation here in UnrealEd
	if( FParse::Command(&Str,TEXT("OBJ")) && !IsRunningCommandlet() )
	{
		Pkg = GeneratePackageThumbnailsIfRequired( Str, Ar, ThumbNamesToUnload );
	}

	// If we don't have a viewport specified to catch the stat commands, use to the active viewport.  If there is a game viewport ignore this as we do not want 
	if (GStatProcessingViewportClient == NULL && (GameViewport == NULL || GameViewport->IsSimulateInEditorViewport() ) )
	{
		GStatProcessingViewportClient = GLastKeyLevelEditingViewportClient ? GLastKeyLevelEditingViewportClient : GCurrentLevelEditingViewportClient;
	}

	bool bExecSucceeded = UEditorEngine::Exec( InWorld, Stream, Ar );

	GStatProcessingViewportClient = NULL;

	//if we loaded thumbs for saving, purge them back from the package
	//append loaded thumbs onto the existing thumbs list
	if (Pkg)
	{
		for (int32 ThumbRemoveIndex = 0; ThumbRemoveIndex < ThumbNamesToUnload.Num(); ++ThumbRemoveIndex)
		{
			ThumbnailTools::CacheThumbnail(ThumbNamesToUnload[ThumbRemoveIndex], NULL, Pkg);
		}
	}

	if(bExecSucceeded)
	{
		return true;
	}

	if( FParse::Command(&Str, TEXT("DUMPMODELGUIDS")) )
	{
		HandleDumpModelGUIDCommand( Str, Ar );
	}

	if( FParse::Command(&Str, TEXT("ModalTest") ) )
	{
		HandleModalTestCommand( Str, Ar );
		return true;
	}

	if (FParse::Command(&Str, TEXT("DisallowExport")))
	{
		HandleDisallowExportCommand(Str, Ar);
		return true;
	}

	if( FParse::Command(&Str, TEXT("DumpBPClasses")) )
	{
		HandleDumpBPClassesCommand( Str, Ar );
	}

	if( FParse::Command(&Str, TEXT("FindOutdatedInstances")) )
	{
		HandleFindOutdateInstancesCommand( Str, Ar );
	}

	if( FParse::Command(&Str, TEXT("DUMPSELECTION")) )
	{
		HandleDumpSelectionCommand( Str, Ar );
	}

	//----------------------------------------------------------------------------------
	// EDIT
	//
	if( FParse::Command(&Str,TEXT("EDIT")) )
	{
		return Exec_Edit( InWorld, Str, Ar );
	}
	//------------------------------------------------------------------------------------
	// ACTOR: Actor-related functions
	//
	else if (FParse::Command(&Str,TEXT("ACTOR")))
	{
		return Exec_Actor( InWorld, Str, Ar );
	}
	//------------------------------------------------------------------------------------
	// ELEMENT: Element-related functions
	//
	else if (FParse::Command(&Str,TEXT("ELEMENT")))
	{
		return Exec_Element( InWorld, Str, Ar );
	}
	//------------------------------------------------------------------------------------
	// MODE management (Global EDITOR mode):
	//
	else if( FParse::Command(&Str,TEXT("MODE")) )
	{
		return Exec_Mode( Str, Ar );
	}
	//----------------------------------------------------------------------------------
	// PIVOT
	//
	else if( FParse::Command(&Str,TEXT("PIVOT")) )
	{
		return Exec_Pivot( Str, Ar );
	}
	else if (FParse::Command(&Str,TEXT("BUILDLIGHTING")))
	{
		HandleBuildLightingCommand( Str, Ar, InWorld );
	}
	// BUILD PATHS
	else if (FParse::Command(&Str,TEXT("BUILDPATHS")))
	{
		HandleBuildPathsCommand( Str, Ar, InWorld );
	}
#if WITH_EDITOR
	else if (FParse::Command(&Str, TEXT("RecreateLandscapeCollision")))
	{
		// InWorld above is the PIE world if PIE is active, but this is specifically an editor command
		UWorld* World = GetEditorWorldContext().World();
		return HandleRecreateLandscapeCollisionCommand(Str, Ar, World);
	}
	else if (FParse::Command(&Str, TEXT("RemoveLandscapeXYOffsets")))
	{
		// InWorld above is the PIE world if PIE is active, but this is specifically an editor command
		UWorld* World = GetEditorWorldContext().World();
		return HandleRemoveLandscapeXYOffsetsCommand(Str, Ar, World);
	}
#endif // WITH_EDITOR
	else if( FParse::Command(&Str, TEXT("DISASMSCRIPT")) )
	{
		return HandleDisasmScriptCommand( Str, Ar );
	}
#if WITH_EDITOR
	else if (FParse::Command(&Str, TEXT("cook")))
	{
		if (CookServer)
		{
			return CookServer->Exec(InWorld, Str, Ar);
		}
	}
#endif
	else if ( FParse::Command(&Str, TEXT("GROUPS")) )
	{
		return Exec_Group( Str, Ar );
	}
	// #ttp 322815 - GDC, temp exec command for scaling the level
	else if ( FParse::Command(&Str,TEXT("SCALELEVEL")) )
	{
		// e.g. ScaleLevel Scale=1,2,3 Snap=4	// Non-uniform scaling
		// e.g. ScaleLevel Scale=2 Snap=4		// Uniform scaling

		// We can only scale radii if the level is given uniform scaling
		bool bScale = false;
		bool bScaleRadii = false;

		FVector::FReal Scale = 1.0f;
		FString ScaleStr;
		FVector ScaleVec( Scale );
		if(FParse::Value( Str, TEXT("Scale="), ScaleStr, false) && GetFVECTOR( *ScaleStr, ScaleVec ))
		{
			// Update uniform incase the user used uniform scale with a vector parm
			Scale = ScaleVec.X;
			bScaleRadii = (Scale == ScaleVec.Y && Scale == ScaleVec.Z ? true : false);
			bScale = true;
		}
		else if(FParse::Value( Str, TEXT("Scale="), Scale ))
		{
			// Copy the uniform scale to our vector param
			ScaleVec = FVector( Scale );
			bScaleRadii = true;
			bScale = true;
		}

		// Can we scale the level?
		if(bScale)
		{
			// See if a snap value was specified for the grid
			float NewGridSize;
			const bool bSnap = FParse::Value( Str, TEXT("Snap="), NewGridSize);

			const FScopedTransaction Transaction( NSLOCTEXT("UnrealEd", "ScalingLevel", "Scaling Level") );

			// If it was, force the grid size to be this value temporarily
			const ULevelEditorViewportSettings* ViewportSettings = GetDefault<ULevelEditorViewportSettings>();
			TArray<float>& PosGridSizes = const_cast<TArray<float>&>(GetCurrentPositionGridArray());
			float& CurGridSize = PosGridSizes[ViewportSettings->CurrentPosGridSize];
			const float OldGridSize = CurGridSize;
			if ( bSnap )
			{
				CurGridSize = NewGridSize;
			}

			// "iterates through each actor in the current level"
			bool bBuildBSPs = false;
			for( TActorIterator<AActor> It(InWorld); It; ++It )
			{
				AActor* Actor = *It;

				// "It should skip all static meshes.  The reason for this is that they will scale the static meshes via the static mesh editor with the new BuildScale setting."
				if( Actor )
				{
					/*if (AStaticMeshActor* StaticMesh = Cast< AStaticMeshActor >( Actor ))
					{
						// Skip static meshes?
					}
					else*/if (ABrush* Brush = Cast< ABrush >( Actor ))
					{
						// "For volumes and brushes scale each vertex by the specified amount."
						if ( !FActorEditorUtils::IsABuilderBrush(Brush) && Brush->Brush )
						{
							const FVector OldLocation = Brush->GetActorLocation();
							const FVector NewLocation = OldLocation * ScaleVec;
							Brush->Modify();
							Brush->SetActorLocation( NewLocation );
							
							Brush->Brush->Modify();
							for( int32 poly = 0 ; poly < Brush->Brush->Polys->Element.Num() ; poly++ )
							{
								FPoly* Poly = &(Brush->Brush->Polys->Element[poly]);

								Poly->TextureU /= (FVector3f)ScaleVec;
								Poly->TextureV /= (FVector3f)ScaleVec;
								Poly->Base = ((Poly->Base - (FVector3f)Brush->GetPivotOffset()) * (FVector3f)ScaleVec) + (FVector3f)Brush->GetPivotOffset();

								for( int32 vtx = 0 ; vtx < Poly->Vertices.Num() ; vtx++ )
								{
									Poly->Vertices[vtx] = ((Poly->Vertices[vtx] - (FVector3f)Brush->GetPivotOffset()) * (FVector3f)ScaleVec) + (FVector3f)Brush->GetPivotOffset();

									// "Then snap the vertices new positions by the specified Snap amount"
									if ( bSnap )
									{
										FVector VPos = (FVector)Poly->Vertices[vtx];	// LWC_TODO: Perf pessimization
										FSnappingUtils::SnapPointToGrid( VPos, FVector(0, 0, 0) );
										Poly->Vertices[vtx] = (FVector3f)VPos;
									}
								}

								Poly->CalcNormal();
							}
							
							Brush->Brush->BuildBound();
							Brush->MarkPackageDirty();
							bBuildBSPs = true;
						}
					}
					else
					{
						// "Do not scale any child components."
						if( Actor->GetAttachParentActor() == NULL )
						{
							// "Only the root component"
							if (USceneComponent *RootComponent = Actor->GetRootComponent())
							{
								RootComponent->Modify();

								// "scales root component by the specified amount."
								const FVector OldLocation = RootComponent->GetComponentLocation();
								const FVector NewLocation = OldLocation * ScaleVec;
								RootComponent->SetWorldLocation( NewLocation );

								// Scale up the triggers
								if (UBoxComponent* BoxComponent = Cast< UBoxComponent >( RootComponent ))
								{
									const FVector OldExtent = BoxComponent->GetUnscaledBoxExtent();
									const FVector NewExtent = OldExtent * ScaleVec;
									BoxComponent->SetBoxExtent( NewExtent );
								}

								if ( bScaleRadii )
								{
									if (USphereComponent* SphereComponent = Cast< USphereComponent >( RootComponent ))
									{
										const float OldRadius = SphereComponent->GetUnscaledSphereRadius();
										const float NewRadius = OldRadius * Scale;
										SphereComponent->SetSphereRadius( NewRadius );
									}
									else if (UCapsuleComponent* CapsuleComponent = Cast< UCapsuleComponent >( RootComponent ))
									{
										float OldRadius, OldHalfHeight;
										CapsuleComponent->GetUnscaledCapsuleSize( OldRadius, OldHalfHeight );
										const float NewRadius = OldRadius * Scale;
										const float NewHalfHeight = OldHalfHeight * Scale;
										CapsuleComponent->SetCapsuleSize( NewRadius, NewHalfHeight );
									}
									else if (UPointLightComponent* PointLightComponent = Cast< UPointLightComponent >( RootComponent ))
									{
										PointLightComponent->AttenuationRadius *= Scale;
										PointLightComponent->SourceRadius *= Scale;
										PointLightComponent->SourceLength *= Scale;
									}
									else if (URadialForceComponent* RadialForceComponent = Cast< URadialForceComponent >( RootComponent ))
									{
										RadialForceComponent->Radius *= Scale;
									}
									/* Other components that have radii
									UPathFollowingComponent
									USmartNavLinkComponent
									UPawnSensingComponent
									USphereReflectionCaptureComponent
									UAIPerceptionComponent
									*/
								}
							}
						}
					}
				}
			}

			// Restore snap
			if ( bSnap )
			{
				CurGridSize = OldGridSize;
			}

			// Kick off a rebuild if any of the bsps have changed
			if ( bBuildBSPs )
			{
				GUnrealEd->Exec( InWorld, TEXT("MAP REBUILD ALLVISIBLE") );
			}
		}

		return true;
	}
	else if( FParse::Command(&Str, TEXT("ScaleMeshes") ) )
	{
		bool bScale = false;
		bool bScaleVec = false;

		// Was just a scale specified
		float Scale=1.0f;
		FVector BoxVec(Scale);
		if(FParse::Value(Str, TEXT("Scale="), Scale))
		{
			bScale = true;
		}
		else
		{
			// or was a bounding box specified instead
			FString BoxStr;	
			if((FParse::Value( Str, TEXT("BBOX="), BoxStr, false) || FParse::Value( Str, TEXT("FFD="), BoxStr, false)) && GetFVECTOR( *BoxStr, BoxVec ))
			{
				bScaleVec = true;
			}
		}

		if ( bScale || bScaleVec )
		{
			USelection* SelectedObjects = GetSelectedObjects();
			TArray<UStaticMesh*> SelectedMeshes;
			SelectedObjects->GetSelectedObjects(SelectedMeshes);

			if( SelectedMeshes.Num() )
			{
				GWarn->BeginSlowTask(NSLOCTEXT("UnrealEd", "ScalingStaticMeshes", "Scaling Static Meshes"), true, true);

				for (int32 MeshIndex = 0; MeshIndex < SelectedMeshes.Num(); ++MeshIndex)
				{
					UStaticMesh* Mesh = SelectedMeshes[MeshIndex];

					if (Mesh && Mesh->GetNumSourceModels() > 0)
					{
						Mesh->Modify();

						GWarn->StatusUpdate(MeshIndex + 1, SelectedMeshes.Num(), FText::Format(NSLOCTEXT("UnrealEd", "ScalingStaticMeshes_Value", "Static Mesh: {0}"), FText::FromString(Mesh->GetName())));

						FStaticMeshSourceModel& Model = Mesh->GetSourceModel(0);

						FVector ScaleVec(Scale, Scale, Scale);	// bScale
						if ( bScaleVec )
						{
							FBoxSphereBounds Bounds = Mesh->GetBounds();
							ScaleVec = BoxVec / (Bounds.BoxExtent * 2.0f);	// x2 as artists wanted length not radius	
						}
						Model.BuildSettings.BuildScale3D *= ScaleVec;	// Scale by the current modification
						
						UE_LOG(LogUnrealEdSrv, Log, TEXT("Rescaling mesh '%s' with scale: %s"), *Mesh->GetName(), *Model.BuildSettings.BuildScale3D.ToString() );
						
						Mesh->Build();
					}
				}
				GWarn->EndSlowTask();
			}
		}
	}
	else if( FParse::Command(&Str, TEXT("ClearSourceFiles") ) )
	{
		struct Local
		{
			static bool RemoveSourcePath( const FAssetImportInfo& ImportInfo, const FAssetData& AssetData, const TArray<FString>* SearchTerms )
			{
				FAssetImportInfo AssetImportInfo;

				bool bModified = false;
				for (const auto& File : ImportInfo.SourceFiles)
				{
					const bool bRemoveFile = File.RelativeFilename.IsEmpty() || !SearchTerms ||
						SearchTerms->ContainsByPredicate([&](const FString& SearchTerm){ return File.RelativeFilename.Contains(SearchTerm); });

					if( bRemoveFile )
					{
						UE_LOG(LogUnrealEdSrv, Log, TEXT("Removing Path: %s"), *File.RelativeFilename);
						bModified = true;
					}
					else
					{
						AssetImportInfo.Insert(File);
					}
				}

				if (bModified)
				{
					if (UObject* Asset = AssetData.GetAsset())
					{
						UAssetImportData* ImportData = nullptr;

						// Root out the asset import data property
						for (FObjectProperty* Property : TFieldRange<FObjectProperty>(Asset->GetClass()))
						{
							ImportData = Cast<UAssetImportData>(Property->GetObjectPropertyValue(Property->ContainerPtrToValuePtr<UObject*>(Asset)));
							if (ImportData)
							{
								Asset->Modify();
								ImportData->SourceData = AssetImportInfo;
								return true;
							}
						}
					}
				}

				return false;
			}

			static void RemoveSourcePaths( const TArray<FAssetData>& AllAssets, const TArray<FString>* SearchTerms )
			{
				FScopedSlowTask SlowTask(AllAssets.Num(), NSLOCTEXT("UnrealEd", "ClearingSourceFiles", "Clearing Source Files"));
				SlowTask.MakeDialog(true);

				for (const FAssetData& Asset : AllAssets)
				{
					SlowTask.EnterProgressFrame();

					// Optimization - check the asset has import information before loading it
					TOptional<FAssetImportInfo> ImportInfo = FAssetSourceFilenameCache::ExtractAssetImportInfo(Asset);
					if (ImportInfo.IsSet() && ImportInfo->SourceFiles.Num())
					{
						RemoveSourcePath(ImportInfo.GetValue(), Asset, SearchTerms);
					}
				}
			}
		};

		FAssetRegistryModule& AssetRegistryModule = FModuleManager::LoadModuleChecked<FAssetRegistryModule>(TEXT("AssetRegistry"));

		FString Path;
		FParse::Value(Str, TEXT("Path="), Path, false);

		TArray<FAssetData> AllAssets;
		if (!Path.IsEmpty())
		{
			AssetRegistryModule.Get().GetAssetsByPath(*Path, AllAssets, true);
		}
		else
		{
			AssetRegistryModule.Get().GetAllAssets(AllAssets);
		}

		FString SearchTermStr;
		if (FParse::Value(Str, TEXT("Find="), SearchTermStr, false))
		{
			// Searching for particular paths to remove
			TArray<FString> SearchTerms;
			SearchTermStr.ParseIntoArray( SearchTerms, TEXT(","), true );

			TArray<UObject*> ModifiedObjects;
			if( SearchTerms.Num() )
			{
				Local::RemoveSourcePaths(AllAssets, &SearchTerms);
			}
		}
		else
		{
			// Remove every source path on any asset
			Local::RemoveSourcePaths(AllAssets, nullptr);
		}
	}
	else if (FParse::Command(&Str, TEXT("RenameAssets")))
	{
		FString SearchTermStr;
		if ( FParse::Value(Str, TEXT("Find="), SearchTermStr) )
		{
			FString ReplaceStr;
			FParse::Value(Str, TEXT("Replace="), ReplaceStr );

			FString AutoCheckOutStr;
			FParse::Value(Str, TEXT("AutoCheckOut="), AutoCheckOutStr);
			AutoCheckOutStr = AutoCheckOutStr.ToLower();
			bool bAutoCheckOut = (AutoCheckOutStr == "yes" || AutoCheckOutStr == "true" || AutoCheckOutStr == "1");

			GWarn->BeginSlowTask(NSLOCTEXT("UnrealEd", "RenamingAssets", "Renaming Assets"), true, true);

			FAssetRegistryModule& AssetRegistryModule = FModuleManager::LoadModuleChecked<FAssetRegistryModule>(TEXT("AssetRegistry"));
			IAssetTools& AssetTools = FModuleManager::LoadModuleChecked<FAssetToolsModule>("AssetTools").Get();

			TArray<FAssetData> AllAssets;
			AssetRegistryModule.Get().GetAllAssets( AllAssets );

			TArray<FAssetRenameData> AssetsToRename;
			for( const FAssetData& Asset : AllAssets )
			{
				bool bRenamedPath = false;
				bool bRenamedAsset = false;
				FString NewAssetName = Asset.AssetName.ToString();
				FString NewPathName = Asset.PackagePath.ToString();
				if( NewAssetName.Contains( SearchTermStr ) )
				{
					FString TempPathName = NewAssetName.Replace(*SearchTermStr, *ReplaceStr);
					if (!TempPathName.IsEmpty())
					{
						NewAssetName = TempPathName;
						bRenamedAsset = true;
					}
				}
				
				if( NewPathName.Contains( SearchTermStr ) )
				{
					FString TempPathName = NewPathName.Replace( *SearchTermStr, *ReplaceStr );
					FPaths::RemoveDuplicateSlashes(TempPathName);

					if( !TempPathName.IsEmpty() )
					{
						NewPathName = TempPathName;
						bRenamedPath = true;
					}
				}

				if( bRenamedAsset || bRenamedPath )
				{
					FAssetRenameData RenameData(Asset.GetAsset(), NewPathName, NewAssetName);
					AssetsToRename.Add(RenameData);
				}
			}

			if( AssetsToRename.Num() > 0 )
			{
				AssetTools.RenameAssetsWithDialog( AssetsToRename, bAutoCheckOut );
			}

			GWarn->EndSlowTask();
		}
	}
	else if( FParse::Command(&Str, TEXT("HighResShot") ) )
	{
		// this is HighResShot from the Editor NOT in PIE
		// Editor PIE HighResShot is in GameViewportClient
		if (GetHighResScreenshotConfig().ParseConsoleCommand(Str, Ar))
		{
			TakeHighResScreenShots();
		}

		return true;
	}
	else if( FParse::Command(&Str, TEXT("EditorShot")) || FParse::Command(&Str, TEXT("EditorScreenShot")) )
	{
		struct Local
		{
			static void TakeScreenShotOfWidget( TSharedRef<SWidget> InWidget )
			{
				TArray<FColor> OutImageData;
				FIntVector OutImageSize;
				if (FSlateApplication::Get().TakeScreenshot(InWidget, OutImageData, OutImageSize))
				{
					FString FileName;
					const FString BaseFileName = GetDefault<ULevelEditorMiscSettings>()->EditorScreenshotSaveDirectory.Path / TEXT("EditorScreenshot");
					FFileHelper::GenerateNextBitmapFilename(BaseFileName, TEXT("bmp"), FileName);
					FFileHelper::CreateBitmap(*FileName, OutImageSize.X, OutImageSize.Y, OutImageData.GetData());
				}
			}
		};

		if( FSlateApplication::IsInitialized() )
		{
			if( FParse::Command(&Str, TEXT("All") ))
			{
				TArray< TSharedRef<SWindow> > OpenWindows;
				FSlateApplication::Get().GetAllVisibleWindowsOrdered(OpenWindows);
				for( int32 WindowId = 0; WindowId < OpenWindows.Num(); ++WindowId )
				{
					Local::TakeScreenShotOfWidget(OpenWindows[WindowId]);
				}
			}
			else
			{
				FString WindowNameStr;
				if ( FParse::Value(Str, TEXT("Name="), WindowNameStr) )
				{
					TArray< TSharedRef<SWindow> > OpenWindows;
					FSlateApplication::Get().GetAllVisibleWindowsOrdered(OpenWindows);
					for( int32 WindowId = 0; WindowId < OpenWindows.Num(); ++WindowId )
					{
						FString CurrentWindowName = OpenWindows[WindowId]->GetTitle().ToString();

						//Strip off the * from the end if it exists
						if( CurrentWindowName.EndsWith(TEXT("*"), ESearchCase::CaseSensitive) )
						{
							CurrentWindowName.LeftChopInline(1, false);
						}

						if( CurrentWindowName == WindowNameStr )
						{
							Local::TakeScreenShotOfWidget(OpenWindows[WindowId]);
						}
					}
				}
				else
				{
					TSharedPtr<SWindow> ActiveWindow = FSlateApplication::Get().GetActiveTopLevelWindow();
					if( ActiveWindow.IsValid() )
					{
						Local::TakeScreenShotOfWidget(ActiveWindow.ToSharedRef());
					}
				}
			}
		}
		return true;
	}
	return false;
}

bool UUnrealEdEngine::AnyWorldsAreDirty( UWorld* InWorld ) const
{
	// Get the set of all reference worlds.
	TArray<UWorld*> WorldsArray;
	EditorLevelUtils::GetWorlds( InWorld, WorldsArray, true );

	if ( WorldsArray.Num() > 0 )
	{
		FString FinalFilename;
		for ( int32 WorldIndex = 0 ; WorldIndex < WorldsArray.Num() ; ++WorldIndex )
		{
			UWorld* World = WorldsArray[ WorldIndex ];
			UPackage* Package = Cast<UPackage>( World->GetOuter() );
			check( Package );

			// The world needs saving if...
			if ( Package->IsDirty() )
			{
				return true;
			}
		}
	}

	return false;
}


bool UUnrealEdEngine::AnyContentPackagesAreDirty() const
{
	const UPackage* TransientPackage = GetTransientPackage();

	// Check all packages for dirty, non-map, non-transient packages
	for ( TObjectIterator<UPackage> PackageIter; PackageIter; ++PackageIter )
	{
		UPackage* CurPackage = *PackageIter;

		// The package needs saving if it's not the transient package
		if ( CurPackage && ( CurPackage != TransientPackage ) && CurPackage->IsDirty() )
		{
			return true;
		}
	}

	return false;
}


bool UUnrealEdEngine::IsTemplateMap( const FString& MapName ) const
{
	for (const FTemplateMapInfo& It : GetTemplateMapInfos())
	{
		if (It.Map.GetLongPackageName() == MapName)
		{
			return true;
		}
	}

	return false;
}


bool UUnrealEdEngine::IsUserInteracting()
{
	// Check to see if the user is in the middle of a drag operation.
	bool bUserIsInteracting = false;
	for (const FEditorViewportClient* VC : GetAllViewportClients())
	{
		// Check for tracking and capture.  If a viewport has mouse capture, it could be locking the mouse to the viewport, which means if we prompt with a dialog
		// while the mouse is locked to a viewport, we wont be able to interact with the dialog.  
		if (VC->IsTracking() || (VC->Viewport && VC->Viewport->HasMouseCapture()))
		{
			bUserIsInteracting = true;
			break;
		}
	}
	return bUserIsInteracting;
}

void UUnrealEdEngine::ShowPackageNotification()
{
	if( !FApp::IsUnattended() )
	{
		// Defer prompting for checkout if we cant prompt because of the following:
		// The user is interacting with something,
		// We are performing a slow task
		// We have a play world
		// The user disabled prompting on package modification
		// A window has capture on the mouse
		bool bCanPrompt = !IsUserInteracting() && !GIsSlowTask && !PlayWorld && GetDefault<UEditorLoadingSavingSettings>()->bPromptForCheckoutOnAssetModification && (FSlateApplication::Get().GetMouseCaptureWindow() == NULL);

		if( bCanPrompt )
		{
			bShowPackageNotification = false;
			bool bNeedWarningDialog = false;
			for (const auto& Entry : PackageToNotifyState)
			{
				if (Entry.Value == NS_PendingWarning)
				{
					bNeedWarningDialog = true;
					break;
				}
			}

			// The user is not interacting with anything, prompt to checkout packages that have been modified
			
			struct Local
			{
				static void OpenCheckOutDialog()
				{
					GUnrealEd->PromptToCheckoutModifiedPackages(true);
				}
			};

			if (bNeedWarningDialog)
			{
				Local::OpenCheckOutDialog();
			}
			else
			{
				int32 NumPackagesToCheckOut = GetNumDirtyPackagesThatNeedCheckout();

				FFormatNamedArguments Args;
				Args.Add(TEXT("NumFiles"), NumPackagesToCheckOut);

				FText ErrorText = FText::Format(NSLOCTEXT("SourceControl", "CheckOutNotification", "{NumFiles} files need check-out!"), Args);

				if (!CheckOutNotificationWeakPtr.IsValid())
				{
					FNotificationInfo ErrorNotification(ErrorText);
					ErrorNotification.bFireAndForget = true;;
					ErrorNotification.Hyperlink = FSimpleDelegate::CreateStatic(&Local::OpenCheckOutDialog);
					ErrorNotification.HyperlinkText = NSLOCTEXT("SourceControl", "CheckOutHyperlinkText", "Check-Out");
					ErrorNotification.ExpireDuration = 10.0f; // Need this message to last a little longer than normal since the user will probably want to click the hyperlink to check out files
					ErrorNotification.bUseThrobber = true;

					// For adding notifications.
					CheckOutNotificationWeakPtr = FSlateNotificationManager::Get().AddNotification(ErrorNotification);
				}
				else
				{
					CheckOutNotificationWeakPtr.Pin()->SetText(ErrorText);
					CheckOutNotificationWeakPtr.Pin()->ExpireAndFadeout();
				}
			}
		}
	}
}

void UUnrealEdEngine::PromptToCheckoutModifiedPackages( bool bPromptAll )
{
	TArray<UPackage*> PackagesToCheckout;
	if( bPromptAll )
	{
		for( TMap<TWeakObjectPtr<UPackage>,uint8>::TIterator It(PackageToNotifyState); It; ++It )
		{
			if( It.Key().IsValid() )
			{
				PackagesToCheckout.Add( It.Key().Get() );
			}
		}
	}
	else
	{
		for( TMap<TWeakObjectPtr<UPackage>,uint8>::TIterator It(PackageToNotifyState); It; ++It )
		{
			if( It.Key().IsValid() && (It.Value() == NS_PendingWarning || It.Value() == NS_PendingPrompt) )
			{
				PackagesToCheckout.Add( It.Key().Get() );
				It.Value() = NS_DialogPrompted;
			}
		}
	}

	const bool bCheckDirty = true;
	const bool bPromptingAfterModify = true;
	FEditorFileUtils::PromptToCheckoutPackages( bCheckDirty, PackagesToCheckout, NULL, NULL, bPromptingAfterModify );
}

int32 UUnrealEdEngine::InternalGetNumDirtyPackagesThatNeedCheckout(bool bCheckIfAny) const
{
	int32 PackageCount = 0;
		
	if (ISourceControlModule::Get().IsEnabled())
	{
		ISourceControlProvider& SourceControlProvider = ISourceControlModule::Get().GetProvider();
		for (TMap<TWeakObjectPtr<UPackage>, uint8>::TConstIterator It(PackageToNotifyState); It; ++It)
		{
			const UPackage* Package = It.Key().Get();
			if (Package != NULL)
			{
				FSourceControlStatePtr SourceControlState = SourceControlProvider.GetState(Package, EStateCacheUsage::Use);
				if (SourceControlState.IsValid() && (SourceControlState->CanCheckout() || !SourceControlState->IsCurrent() || SourceControlState->IsCheckedOutOther()))
				{
					++PackageCount;
					if (bCheckIfAny)
					{
						break;
					}
				}
			}
		}
	}

	return PackageCount;
}

int32 UUnrealEdEngine::GetNumDirtyPackagesThatNeedCheckout() const
{
	return InternalGetNumDirtyPackagesThatNeedCheckout(false);
}

bool UUnrealEdEngine::DoDirtyPackagesNeedCheckout() const
{
	return InternalGetNumDirtyPackagesThatNeedCheckout(true) > 0;
}

bool UUnrealEdEngine::Exec_Edit( UWorld* InWorld, const TCHAR* Str, FOutputDevice& Ar )
{
	const bool bComponentsSelected = GetSelectedComponentCount() > 0;

	if( FParse::Command(&Str,TEXT("CUT")) )
	{
		if (GLevelEditorModeTools().ProcessEditCut())
		{
			return true;
		}

		if (bComponentsSelected)
		{
			// Same transaction language used in CopySelectedActorsToClipboard below
			const FScopedTransaction Transaction(NSLOCTEXT("UnrealEd", "Cut", "Cut"));

			edactCopySelected(InWorld);
			edactDeleteSelected(InWorld);
		}
		else
		{
			const FScopedTransaction Transaction(NSLOCTEXT("UnrealEd", "Cut", "Cut"));
			FEditorDelegates::OnEditCutActorsBegin.Broadcast();
			CopySelectedActorsToClipboard(InWorld, true);
			FEditorDelegates::OnEditCutActorsEnd.Broadcast();
		}
	}
	else if( FParse::Command(&Str,TEXT("COPY")) )
	{
		if (GLevelEditorModeTools().ProcessEditCopy())
		{
			return true;
		}

		if (bComponentsSelected)
		{
			edactCopySelected(InWorld);
		}
		else
		{
			FEditorDelegates::OnEditCopyActorsBegin.Broadcast();
			CopySelectedActorsToClipboard(InWorld, false);
			FEditorDelegates::OnEditCopyActorsEnd.Broadcast();
		}
	}
	else if( FParse::Command(&Str,TEXT("PASTE")) )
	{
		if (GLevelEditorModeTools().ProcessEditPaste())
		{
			return true;
		}

		if (bComponentsSelected)
		{
			const FScopedTransaction Transaction(NSLOCTEXT("UnrealEd", "PasteComponents", "Paste Components"));
			edactPasteSelected(InWorld, false, false, true);
		}
		else
		{
			// How should this paste be handled
			EPasteTo PasteTo = PT_OriginalLocation;
			FText TransDescription = NSLOCTEXT("UnrealEd", "Paste", "Paste");

			FString TempStr;
			if (FParse::Value(Str, TEXT("TO="), TempStr))
			{
				if (!FCString::Strcmp(*TempStr, TEXT("HERE")))
				{
					PasteTo = PT_Here;
					TransDescription = NSLOCTEXT("UnrealEd", "PasteHere", "Paste Here");
				}
				else
				{
					if (!FCString::Strcmp(*TempStr, TEXT("ORIGIN")))
					{
						PasteTo = PT_WorldOrigin;
						TransDescription = NSLOCTEXT("UnrealEd", "PasteToWorldOrigin", "Paste To World Origin");
					}
				}
			}

			const FScopedTransaction Transaction(TransDescription);
			FEditorDelegates::OnEditPasteActorsBegin.Broadcast();
			PasteSelectedActorsFromClipboard(InWorld, TransDescription, PasteTo);
			FEditorDelegates::OnEditPasteActorsEnd.Broadcast();
		}
	}

	return false;
}

bool UUnrealEdEngine::Exec_Pivot( const TCHAR* Str, FOutputDevice& Ar )
{
	if( FParse::Command(&Str,TEXT("HERE")) )
	{
		NoteActorMovement();
		SetPivot( ClickLocation, false, false );
		FinishAllSnaps();
		SetPivotMovedIndependently(true);
		RedrawLevelEditingViewports();
	}
	else if( FParse::Command(&Str,TEXT("SNAPPED")) )
	{
		NoteActorMovement();
		SetPivot( ClickLocation, true, false );
		FinishAllSnaps();
		SetPivotMovedIndependently(true);
		RedrawLevelEditingViewports();
	}
	else if( FParse::Command(&Str,TEXT("CENTERSELECTION")) )
	{
		NoteActorMovement();

		// Figure out the center location of all selections

		int32 Count = 0;
		FVector Center(0,0,0);

		for ( FSelectionIterator It( GetSelectedActorIterator() ) ; It ; ++It )
		{
			AActor* Actor = CastChecked<AActor>(*It);

			if (ABrush* Brush = Cast<ABrush>(Actor))
			{
				// Treat brushes as a special case; calculate an effective position from the center point of the vertices.
				// This way, "Center on Selection" has a special meaning for brushes.
				TSet<FVector> UniqueVertices;
				FVector VertexCenter = FVector::ZeroVector;

				if (Brush->Brush && Brush->Brush->Polys)
				{
					for (const auto& Element : Brush->Brush->Polys->Element)
					{
						for (const auto& Vertex : Element.Vertices)
						{
							UniqueVertices.Add((FVector)Vertex);
						}
					}

					for (const auto& Vertex : UniqueVertices)
					{
						VertexCenter += Vertex;
					}

					if (UniqueVertices.Num() > 0)
					{
						VertexCenter /= UniqueVertices.Num();
					}
				}

				Center += Brush->GetTransform().TransformPosition(VertexCenter);
			}
			else
			{
				Center += Actor->GetActorLocation();
			}

			Count++;
		}

		if( Count > 0 )
		{
			FVector CenterLocation = Center / Count;
			UnsnappedClickLocation = CenterLocation;
			ClickLocation = CenterLocation;
			ClickPlane = FPlane(0.f,0.f,0.f,0.f);

			SetPivot( ClickLocation, false, false );
			FinishAllSnaps();
			SetPivotMovedIndependently(true);
		}

		RedrawLevelEditingViewports();
	}

	return false;
}

/**
* Gathers up a list of selection FPolys from selected static meshes.
*
* @return	A TArray containing FPolys representing the triangles in the selected static meshes (note that these
*           triangles are transformed into world space before being added to the array.
*/

TArray<FPoly*> GetSelectedPolygons()
{
	// Build a list of polygons from all selected static meshes

	TArray<FPoly*> SelectedPolys;

	for( FSelectionIterator It( GEditor->GetSelectedActorIterator() ) ; It ; ++It )
	{
		AActor* Actor = static_cast<AActor*>( *It );
		checkSlow( Actor->IsA(AActor::StaticClass()) );
		FTransform ActorToWorld = Actor->ActorToWorld();
		
		for (UActorComponent* Component : Actor->GetComponents())
		{
			// If its a static mesh component, with a static mesh
			UStaticMeshComponent* SMComp = Cast<UStaticMeshComponent>(Component);
			if (SMComp && SMComp->IsRegistered() && SMComp->GetStaticMesh())
			{
				UStaticMesh* StaticMesh = SMComp->GetStaticMesh();
				if ( StaticMesh )
				{
					int32 NumLods = StaticMesh->GetNumLODs();
					if ( NumLods )
					{
						const FStaticMeshLODResources& MeshLodZero = StaticMesh->GetLODForExport(0);
						int32 NumTriangles = MeshLodZero.GetNumTriangles();
						int32 NumVertices = MeshLodZero.GetNumVertices();
			
						const FPositionVertexBuffer& PositionVertexBuffer = MeshLodZero.VertexBuffers.PositionVertexBuffer;
						FIndexArrayView Indices = MeshLodZero.DepthOnlyIndexBuffer.GetArrayView();

						for ( int32 TriangleIndex = 0; TriangleIndex < NumTriangles; TriangleIndex++ )
						{
							const uint32 Idx0 = Indices[(TriangleIndex*3)+0];
							const uint32 Idx1 = Indices[(TriangleIndex*3)+1];
							const uint32 Idx2 = Indices[(TriangleIndex*3)+2];

							FPoly* Polygon = new FPoly;

							// Add the poly
							Polygon->Init();
							Polygon->PolyFlags = PF_DefaultFlags;

							new(Polygon->Vertices) FVector3f(ActorToWorld.TransformPosition( (FVector)PositionVertexBuffer.VertexPosition(Idx2) ));
							new(Polygon->Vertices) FVector3f(ActorToWorld.TransformPosition( (FVector)PositionVertexBuffer.VertexPosition(Idx1) ));
							new(Polygon->Vertices) FVector3f(ActorToWorld.TransformPosition( (FVector)PositionVertexBuffer.VertexPosition(Idx0) ));

							Polygon->CalcNormal(1);
							Polygon->Fix();
							if( Polygon->Vertices.Num() > 2 )
							{
								if( !Polygon->Finalize( NULL, 1 ) )
								{
									SelectedPolys.Add( Polygon );
								}
							}

							// And add a flipped version of it to account for negative scaling
							Polygon = new FPoly;
							Polygon->Init();
							Polygon->PolyFlags = PF_DefaultFlags;

							new(Polygon->Vertices) FVector3f(ActorToWorld.TransformPosition( (FVector)PositionVertexBuffer.VertexPosition(Idx2) ));
							new(Polygon->Vertices) FVector3f(ActorToWorld.TransformPosition( (FVector)PositionVertexBuffer.VertexPosition(Idx0) ));
							new(Polygon->Vertices) FVector3f(ActorToWorld.TransformPosition( (FVector)PositionVertexBuffer.VertexPosition(Idx1) ));
							Polygon->CalcNormal(1);
							Polygon->Fix();
							if( Polygon->Vertices.Num() > 2 )
							{
								if( !Polygon->Finalize( NULL, 1 ) )
								{
									SelectedPolys.Add( Polygon );
								}
							}
						}
					}
				}
			}
		}
	}

	return SelectedPolys;
}

/**
* Creates an axis aligned bounding box based on the bounds of SelectedPolys.  This bounding box
* is then copied into the builder brush.  This function is a set up function that the blocking volume
* creation execs will call before doing anything fancy.
*
* @param	InWorld				The world in which the builder brush needs to be created
* @param	SelectedPolys		The list of selected FPolys to create the bounding box from.
* @param	bSnapVertsToGrid	Should the brush verts snap to grid
*/

void CreateBoundingBoxBuilderBrush( UWorld* InWorld, const TArray<FPoly*> SelectedPolys, bool bSnapVertsToGrid )
{
	int x;
	FPoly* Poly;
	FBox BBox(ForceInit);
	FVector Vertex;

	for( x = 0 ; x < SelectedPolys.Num() ; ++x )
	{
		Poly = SelectedPolys[x];

		for( int v = 0 ; v < Poly->Vertices.Num() ; ++v )
		{
			if( bSnapVertsToGrid )
			{
				Vertex = (FVector)Poly->Vertices[v].GridSnap(GEditor->GetGridSize());
			}
			else
			{
				Vertex = (FVector)Poly->Vertices[v];
			}

			BBox += Vertex;
		}
	}

	// Change the builder brush to match the bounding box so that it exactly envelops the selected meshes
	{
		const FScopedTransaction Transaction(NSLOCTEXT("UnrealEd", "BrushSet", "Brush Set"));

		UCubeBuilder* CubeBuilder = NewObject<UCubeBuilder>(GetTransientPackage(), NAME_None, RF_Transactional);
		FVector Extent = BBox.GetExtent();
		CubeBuilder->X = Extent.X * 2;
		CubeBuilder->Y = Extent.Y * 2;
		CubeBuilder->Z = Extent.Z * 2;
		CubeBuilder->Build(InWorld);

		ABrush* DefaultBrush = InWorld->GetDefaultBrush();
		check(DefaultBrush != nullptr);
		DefaultBrush->SetActorLocation(BBox.GetCenter(), false);
		DefaultBrush->ReregisterAllComponents();
	}
}

/**
* Take a plane and creates a gigantic triangle polygon that lies along it.  The blocking
* volume creation routines call this when they are cutting geometry and need to create
* capping polygons.
*
* This polygon is so huge that it doesn't matter where the vertices actually land.
*
* @param	InPlane		The plane to lay the polygon on
* @return	An FPoly representing the giant triangle we created (NULL if there was a problem)
*/

FPoly* CreateHugeTrianglePolygonOnPlane( const FPlane* InPlane )
{
	// Using the plane normal, get 2 good axis vectors

	FVector A, B;
	InPlane->GetSafeNormal().FindBestAxisVectors( A, B );

	// Create 4 vertices from the plane origin and the 2 axis generated above

	FPoly* Triangle = new FPoly();

	FVector Center = FVector( InPlane->X, InPlane->Y, InPlane->Z ) * InPlane->W;
	FVector V0 = Center + (A * UE_OLD_WORLD_MAX);	// LWC_TODO: WORLD_MAX misuse?
	FVector V1 = Center + (B * UE_OLD_WORLD_MAX);
	FVector V2 = Center - (((A + B) / 2.0f) * UE_OLD_WORLD_MAX);

	// Create a triangle that lays on InPlane

	Triangle->Init();
	Triangle->PolyFlags = PF_DefaultFlags;

	new(Triangle->Vertices) FVector3f( V0 );
	new(Triangle->Vertices) FVector3f( V2 );
	new(Triangle->Vertices) FVector3f( V1 );

	Triangle->CalcNormal(1);
	Triangle->Fix();
	if( Triangle->Finalize( NULL, 1 ) )
	{
		delete Triangle;
		Triangle = NULL;
	}

	return Triangle;
}

bool UUnrealEdEngine::Exec_Actor( UWorld* InWorld, const TCHAR* Str, FOutputDevice& Ar )
{
	// Keep a pointer to the beginning of the string to use for message displaying purposes
	const TCHAR* const FullStr = Str;

	// Determine whether or not components are selected (used to properly label transaction names)
	const bool bComponentsSelected = GetSelectedComponentCount() > 0;

	if( FParse::Command(&Str,TEXT("ADD")) )
	{
		UClass* Class;
		if( ParseObject<UClass>( Str, TEXT("CLASS="), Class, nullptr ) )
		{
			int32 bSnap = 1;
			FParse::Value(Str,TEXT("SNAP="),bSnap);
			
			AActor* Default = Class->GetDefaultObject<AActor>();
			const FTransform ActorTransform = FActorPositioning::GetCurrentViewportPlacementTransform(*Default, !!bSnap);

			AddActor( InWorld->GetCurrentLevel(), Class, ActorTransform );
			RedrawLevelEditingViewports();
			return true;
		}
	}
	else if( FParse::Command(&Str,TEXT("CREATE_BV_BOUNDINGBOX")) )
	{
		const FScopedTransaction Transaction( NSLOCTEXT("UnrealEd", "CreateBoundingBoxBlockingVolume", "Create Bounding Box Blocking Volume") );
		InWorld->GetDefaultBrush()->Modify();

		bool bSnapToGrid=0;
		FParse::Bool( Str, TEXT("SNAPTOGRID="), bSnapToGrid );

		// Create a bounding box for the selected static mesh triangles and set the builder brush to match it

		TArray<FPoly*> SelectedPolys = GetSelectedPolygons();
		CreateBoundingBoxBuilderBrush( InWorld, SelectedPolys, bSnapToGrid );

		// Create the blocking volume

		GUnrealEd->Exec( InWorld, TEXT("BRUSH ADDVOLUME CLASS=BlockingVolume") );

		// Clean up memory

		for( int x = 0 ; x < SelectedPolys.Num() ; ++x )
		{
			delete SelectedPolys[x];
		}

		SelectedPolys.Empty();

		// Finish up

		RedrawLevelEditingViewports();
		return true;
	}
	else if( FParse::Command(&Str,TEXT("CREATE_BV_CONVEXVOLUME")) )
	{
		const FScopedTransaction Transaction( NSLOCTEXT("UnrealEd", "CreateConvexBlockingVolume", "Create Convex Blocking Volume") );
		InWorld->GetDefaultBrush()->Modify();

		bool bSnapToGrid=0;
		FParse::Bool( Str, TEXT("SNAPTOGRID="), bSnapToGrid );

		// The rejection tolerance.  When figuring out which planes to cut the blocking volume cube with
		// the code will reject any planes that are less than "NormalTolerance" different in their normals.
		//
		// This cuts down on the number of planes that will be used for generating the cutting planes and,
		// as a side effect, eliminates duplicates.

		float NormalTolerance = 0.25f;
		FParse::Value( Str, TEXT("NORMALTOLERANCE="), NormalTolerance );

		FVector3f NormalLimits( 1.0f, 1.0f, 1.0f );
		FParse::Value( Str, TEXT("NLIMITX="), NormalLimits.X );
		FParse::Value( Str, TEXT("NLIMITY="), NormalLimits.Y );
		FParse::Value( Str, TEXT("NLIMITZ="), NormalLimits.Z );

		// Create a bounding box for the selected static mesh triangles and set the builder brush to match it

		TArray<FPoly*> SelectedPolys = GetSelectedPolygons();
		CreateBoundingBoxBuilderBrush( InWorld, SelectedPolys, bSnapToGrid );

		// Get a list of the polygons that make up the builder brush

		FPoly* poly;
		TArray<FPoly>* BuilderBrushPolys = new TArray<FPoly>( InWorld->GetDefaultBrush()->Brush->Polys->Element );

		// Create a list of valid splitting planes

		TArray<FPlane*> SplitterPlanes;

		for( int p = 0 ; p < SelectedPolys.Num() ; ++p )
		{
			// Get a splitting plane from the first poly in our selection

			poly = SelectedPolys[p];
			FPlane* SplittingPlane = new FPlane( (FVector)poly->Vertices[0], (FVector)poly->Normal );

			// Make sure this poly doesn't clip any other polys in the selection.  If it does, we can't use it for generating the convex volume.

			bool bUseThisSplitter = true;

			for( int pp = 0 ; pp < SelectedPolys.Num() && bUseThisSplitter ; ++pp )
			{
				FPoly* ppoly = SelectedPolys[pp];

				if( p != pp && !(poly->Normal - ppoly->Normal).IsNearlyZero() )
				{
					int res = ppoly->SplitWithPlaneFast( *SplittingPlane, NULL, NULL );

					if( res == SP_Split || res == SP_Front )
					{
						// Whoops, this plane clips polygons (and/or sits between static meshes) in the selection so it can't be used
						bUseThisSplitter = false;
					}
				}
			}

			// If this polygons plane doesn't clip the selection in any way, we can carve the builder brush with it. Save it.

			if( bUseThisSplitter )
			{
				// Move the plane into the same coordinate space as the builder brush

				*SplittingPlane = SplittingPlane->TransformBy(InWorld->GetDefaultBrush()->ActorToWorld().ToMatrixWithScale().InverseFast());

				// Before keeping this plane, make sure there aren't any existing planes that have a normal within the rejection tolerance.

				bool bAddPlaneToList = true;

				for( int x = 0 ; x < SplitterPlanes.Num() ; ++x )
				{
					FPlane* plane = SplitterPlanes[x];

					if( plane->GetSafeNormal().Equals( SplittingPlane->GetSafeNormal(), NormalTolerance ) )
					{
						bAddPlaneToList = false;
						break;
					}
				}

				// As a final test, make sure that this planes normal falls within the normal limits that were defined

				if( FMath::Abs( SplittingPlane->GetSafeNormal().X ) > NormalLimits.X )
				{
					bAddPlaneToList = false;
				}
				if( FMath::Abs( SplittingPlane->GetSafeNormal().Y ) > NormalLimits.Y )
				{
					bAddPlaneToList = false;
				}
				if( FMath::Abs( SplittingPlane->GetSafeNormal().Z ) > NormalLimits.Z )
				{
					bAddPlaneToList = false;
				}

				// If this plane passed every test - it's a keeper!

				if( bAddPlaneToList )
				{
					SplitterPlanes.Add( SplittingPlane );
				}
				else
				{
					delete SplittingPlane;
				}
			}
		}

		// The builder brush is a bounding box at this point that fully surrounds the selected static meshes.
		// Now we will carve away at it using the splitting planes we collected earlier.  When this process
		// is complete, we will have a convex volume inside of the builder brush that can then be used to add
		// a blocking volume.

		TArray<FPoly> NewBuilderBrushPolys;

		for( int sp = 0 ; sp < SplitterPlanes.Num() ; ++sp )
		{
			FPlane* plane = SplitterPlanes[sp];

			// Carve the builder brush with each splitting plane we collected.  We place the results into
			// NewBuilderBrushPolys since we don't want to overwrite the original array just yet.

			bool bNeedCapPoly = false;

			for( int bp = 0 ; bp < BuilderBrushPolys->Num() ; ++bp )
			{
				poly = &(*BuilderBrushPolys)[bp];

				FPoly Front, Back;
				int res = poly->SplitWithPlane( FVector3f( plane->X, plane->Y, plane->Z ) * plane->W, (FVector3f)plane->GetSafeNormal(), &Front, &Back, true );
				switch( res )
				{
					// Ignore these results.  We don't want them.
					case SP_Coplanar:
					case SP_Front:
						break;

					// In the case of a split, keep the polygon on the back side of the plane.
					case SP_Split:
					{
						NewBuilderBrushPolys.Add( Back );
						bNeedCapPoly = true;
					}
					break;

					// By default, just keep the polygon that we had.
					default:
					{
						NewBuilderBrushPolys.Add( (*BuilderBrushPolys)[bp] );
					}
					break;
				}
			}

			// NewBuilderBrushPolys contains the newly clipped polygons so copy those into
			// the real array of polygons.

			BuilderBrushPolys = new TArray<FPoly>( NewBuilderBrushPolys );
			NewBuilderBrushPolys.Empty();

			// If any splitting occured, we need to generate a cap polygon to cover the hole.

			if( bNeedCapPoly )
			{
				// Create a large triangle polygon that covers the newly formed hole in the builder brush.

				FPoly* CappingPoly = CreateHugeTrianglePolygonOnPlane( plane );

				if( CappingPoly )
				{
					// Now we do the clipping the other way around.  We are going to use the polygons in the builder brush to
					// create planes which will clip the huge triangle polygon we just created.  When this process is over,
					// we will be left with a new polygon that covers the newly formed hole in the builder brush.

					for( int bp = 0 ; bp < BuilderBrushPolys->Num() ; ++bp )
					{
						poly = &((*BuilderBrushPolys)[bp]);
						plane = new FPlane((FVector)poly->Vertices[0], (FVector)poly->Vertices[1], (FVector)poly->Vertices[2] );

						FPoly Front, Back;
						int res = CappingPoly->SplitWithPlane( FVector3f( plane->X, plane->Y, plane->Z ) * plane->W, (FVector3f)plane->GetSafeNormal(), &Front, &Back, true );
						switch( res )
						{
							case SP_Split:
							{
								*CappingPoly = Back;
							}
							break;
						}
					}

					// Add that new polygon into the builder brush polys as a capping polygon.

					BuilderBrushPolys->Add( *CappingPoly );
				}
			}
		}

		// Create a new builder brush from the freshly clipped polygons.

		InWorld->GetDefaultBrush()->Brush->Polys->Element.Empty();

		for( int x = 0 ; x < BuilderBrushPolys->Num() ; ++x )
		{
			InWorld->GetDefaultBrush()->Brush->Polys->Element.Add((*BuilderBrushPolys)[x]);
		}

		InWorld->GetDefaultBrush()->ReregisterAllComponents();

		// Create the blocking volume

		GUnrealEd->Exec( InWorld, TEXT("BRUSH ADDVOLUME CLASS=BlockingVolume") );

		// Clean up memory

		for( int x = 0 ; x < SelectedPolys.Num() ; ++x )
		{
			delete SelectedPolys[x];
		}

		SelectedPolys.Empty();

		for( int x = 0 ; x < SplitterPlanes.Num() ; ++x )
		{
			delete SplitterPlanes[x];
		}

		SplitterPlanes.Empty();

		delete BuilderBrushPolys;

		// Finish up

		RedrawLevelEditingViewports();
		return true;
	}
	else if( FParse::Command(&Str,TEXT("MIRROR")) )
	{
		FVector MirrorScale( 1, 1, 1 );
		GetFVECTOR( Str, MirrorScale );
		// We can't have zeroes in the vector
		if( !MirrorScale.X )		MirrorScale.X = 1;
		if( !MirrorScale.Y )		MirrorScale.Y = 1;
		if( !MirrorScale.Z )		MirrorScale.Z = 1;

		if (GCurrentLevelEditingViewportClient)
		{
			const FScopedTransaction Transaction(NSLOCTEXT("UnrealEd", "MirroringActors", "Mirroring Actors"));
			GCurrentLevelEditingViewportClient->MirrorSelectedActors(MirrorScale);
			RebuildAlteredBSP(); // Update the Bsp of any levels containing a modified brush
		}

		return true;
	}
	else if( FParse::Command(&Str,TEXT("DELTAMOVE")) )
	{
		const FScopedTransaction Transaction(NSLOCTEXT("UnrealEd", "DeltaMoveActors", "Move Actors by Delta"));
		FVector DeltaMove = FVector::ZeroVector;
		GetFVECTOR( Str, DeltaMove );

		if (GCurrentLevelEditingViewportClient)
		{
			if (TSharedPtr<ILevelEditor> LevelEditor = GCurrentLevelEditingViewportClient->ParentLevelEditor.Pin())
			{
				FEditorModeTools& Tools = LevelEditor->GetEditorModeManager();
				Tools.SetPivotLocation(Tools.PivotLocation + DeltaMove, false);
			}

			GCurrentLevelEditingViewportClient->ApplyDeltaToActors(DeltaMove, FRotator::ZeroRotator, FVector::ZeroVector);
			RedrawLevelEditingViewports();
		}

		return true;
	}
	else if( FParse::Command(&Str,TEXT("HIDE")) )
	{
		if( FParse::Command(&Str,TEXT("SELECTED")) ) // ACTOR HIDE SELECTED
		{
			if ( FParse::Command(&Str,TEXT("STARTUP")) ) // ACTOR HIDE SELECTED STARTUP
			{
				const FScopedTransaction Transaction( NSLOCTEXT("UnrealEd", "HideSelectedAtStartup", "Hide Selected at Editor Startup") );
				edactHideSelectedStartup( InWorld );
				return true;
			}
			else
			{
				const FScopedTransaction Transaction( NSLOCTEXT("UnrealEd", "HideSelected", "Hide Selected") );
				edactHideSelected( InWorld );
				SelectNone( true, true );
				return true;
			}
		}
		else if( FParse::Command(&Str,TEXT("UNSELECTED")) ) // ACTOR HIDE UNSELECTEED
		{
			const FScopedTransaction Transaction( NSLOCTEXT("UnrealEd", "HideUnselected", "Hide Unselected") );
			edactHideUnselected( InWorld );
			SelectNone( true, true );
			return true;
		}
	}
	else if( FParse::Command(&Str,TEXT("UNHIDE")) ) 
	{
		if ( FParse::Command(&Str,TEXT("ALL")) ) // ACTOR UNHIDE ALL
		{
			if ( FParse::Command(&Str,TEXT("STARTUP")) ) // ACTOR UNHIDE ALL STARTUP
			{
				const FScopedTransaction Transaction( NSLOCTEXT("UnrealEd", "ShowAllAtStartup", "Show All at Editor Startup") );
				edactUnHideAllStartup( InWorld );
				return true;
			}
			else
			{
				const FScopedTransaction Transaction( NSLOCTEXT("UnrealEd", "UnHideAll", "UnHide All") );
				edactUnHideAll( InWorld );
				return true;
			}
		}
		else if( FParse::Command(&Str,TEXT("SELECTED")) )	// ACTOR UNHIDE SELECTED
		{
			if ( FParse::Command(&Str,TEXT("STARTUP")) ) // ACTOR UNHIDE SELECTED STARTUP
			{
				const FScopedTransaction Transaction( NSLOCTEXT("UnrealEd", "ShowSelectedAtStartup", "Show Selected at Editor Startup") );
				edactUnHideSelectedStartup( InWorld );
				return true;
			}
			else
			{
				const FScopedTransaction Transaction( NSLOCTEXT("UnrealEd", "UnhideSelected", "Unhide Selected") );
				edactUnhideSelected( InWorld );
				return true;
			}
		}
	}
	else if( FParse::Command(&Str, TEXT("APPLYTRANSFORM")) )
	{
		CommandIsDeprecated( TEXT("ACTOR APPLYTRANSFORM"), Ar );
	}
	else if( FParse::Command(&Str, TEXT("REPLACE")) )
	{
		UClass* Class;
		if( FParse::Command(&Str, TEXT("BRUSH")) ) // ACTOR REPLACE BRUSH
		{
			const FScopedTransaction Transaction( NSLOCTEXT("UnrealEd", "ReplaceSelectedBrushActors", "Replace Selected Brush Actors") );
			edactReplaceSelectedBrush( InWorld );
			return true;
		}
		else if( ParseObject<UClass>( Str, TEXT("CLASS="), Class, nullptr ) ) // ACTOR REPLACE CLASS=<class>
		{
			const FScopedTransaction Transaction( NSLOCTEXT("UnrealEd", "ReplaceSelectedNonBrushActors", "Replace Selected Non-Brush Actors") );
			edactReplaceSelectedNonBrushWithClass( Class );
			return true;
		}
	}
	//@todo locked levels - handle the rest of these....is this required, or can we assume that actors in locked levels can't be selected
	else if( FParse::Command(&Str,TEXT("SELECT")) )
	{
		if( FParse::Command(&Str,TEXT("NONE")) ) // ACTOR SELECT NONE
		{
			return Exec( InWorld, TEXT("SELECT NONE") );
		}
		else if( FParse::Command(&Str,TEXT("ALL")) ) // ACTOR SELECT ALL
		{
			if(FParse::Command(&Str, TEXT("FROMOBJ"))) // ACTOR SELECT ALL FROMOBJ
			{		
				bool bHasStaticMeshes = false;
				TArray<UClass*> ClassesToSelect;

				for(FSelectionIterator It(GEditor->GetSelectedActorIterator()); It; ++It)
				{
					AActor* Actor = static_cast<AActor*>(*It);
					checkSlow(Actor->IsA(AActor::StaticClass()));

					if( Actor->IsA(AStaticMeshActor::StaticClass()) )
					{
						bHasStaticMeshes = true;
					}
					else
					{
						ClassesToSelect.AddUnique(Actor->GetClass());
					}
				}

				const FScopedTransaction Transaction( NSLOCTEXT("UnrealEd", "SelectAll", "Select All") );
				if(bHasStaticMeshes)
				{
					edactSelectMatchingStaticMesh(false);
				}

				if(ClassesToSelect.Num() > 0)
				{
					for(int Index = 0; Index < ClassesToSelect.Num(); ++Index)
					{
						edactSelectOfClass( InWorld, ClassesToSelect[Index]);
					}
				}

				return true;
			}
			else if( FParse::Command(&Str, TEXT("CHILDREN")) ) // ACTOR SELECT ALL CHILDREN
			{
				UEditorActorSubsystem* EditorActorSubsystem = GEditor->GetEditorSubsystem<UEditorActorSubsystem>();

				if (EditorActorSubsystem)
				{
					EditorActorSubsystem->SelectAllChildren(false);
				}
				
				return true;
			}
			else if( FParse::Command(&Str, TEXT("DESCENDANTS")) ) // ACTOR SELECT ALL DESCENDANTS
			{
				UEditorActorSubsystem* EditorActorSubsystem = GEditor->GetEditorSubsystem<UEditorActorSubsystem>();

				if (EditorActorSubsystem)
				{
					EditorActorSubsystem->SelectAllChildren(true);
				}
				return true;
			}
			else
			{
				UEditorActorSubsystem* EditorActorSubsystem = GEditor->GetEditorSubsystem<UEditorActorSubsystem>();

				if (EditorActorSubsystem)
				{
					EditorActorSubsystem->SelectAll(InWorld);
				}
				return true;
			}
		}
		else if( FParse::Command(&Str,TEXT("INSIDE") ) ) // ACTOR SELECT INSIDE
		{
			CommandIsDeprecated( TEXT("ACTOR SELECT INSIDE"), Ar );
		}
		else if( FParse::Command(&Str,TEXT("INVERT") ) ) // ACTOR SELECT INVERT
		{
			UEditorActorSubsystem* EditorActorSubsystem = GEditor->GetEditorSubsystem<UEditorActorSubsystem>();

			if (EditorActorSubsystem)
			{
				EditorActorSubsystem->InvertSelection(InWorld);
			}
			return true;
		}
		else if( FParse::Command(&Str,TEXT("OFCLASS")) ) // ACTOR SELECT OFCLASS CLASS=<class>
		{
			UClass* Class;
			if( ParseObject<UClass>(Str,TEXT("CLASS="),Class,nullptr) )
			{
				const FScopedTransaction Transaction( NSLOCTEXT("UnrealEd", "SelectOfClass", "Select Of Class") );
				edactSelectOfClass( InWorld, Class );
			}
			else
			{
				UE_SUPPRESS(LogExec, Warning, Ar.Log(TEXT("Missing class") ));
			}
			return true;
		}
		else if( FParse::Command(&Str,TEXT("OFSUBCLASS")) ) // ACTOR SELECT OFSUBCLASS CLASS=<class>
		{
			UClass* Class;
			if( ParseObject<UClass>(Str,TEXT("CLASS="),Class,nullptr) )
			{
				const FScopedTransaction Transaction( NSLOCTEXT("UnrealEd", "SelectSubclassOfClass", "Select Subclass Of Class") );
				edactSelectSubclassOf( InWorld, Class );
			}
			else
			{
				UE_SUPPRESS(LogExec, Warning, Ar.Log(TEXT("Missing class") ));
			}
			return true;
		}
		else if( FParse::Command(&Str,TEXT("BASED")) ) // ACTOR SELECT BASED
		{
			// @TODO no longer meaningful
			return true;
		}
		else if( FParse::Command(&Str,TEXT("BYPROPERTY")) ) // ACTOR SELECT BYPROPERTY
		{
			GEditor->SelectByPropertyColoration(InWorld);
			return true;
		}
		else if( FParse::Command(&Str,TEXT("DELETED")) ) // ACTOR SELECT DELETED
		{
			const FScopedTransaction Transaction( NSLOCTEXT("UnrealEd", "SelectDeleted", "Select Deleted") );
			edactSelectDeleted( InWorld );
			return true;
		}
		else if( FParse::Command(&Str,TEXT("MATCHINGSTATICMESH")) ) // ACTOR SELECT MATCHINGSTATICMESH
		{
			const bool bAllClasses = FParse::Command( &Str, TEXT("ALLCLASSES") );
			const FScopedTransaction Transaction( NSLOCTEXT("UnrealEd", "SelectMatchingStaticMesh", "Select Matching Static Mesh") );
			edactSelectMatchingStaticMesh( bAllClasses );
			return true;
		}
		else if( FParse::Command(&Str,TEXT("MATCHINGSKELETALMESH")) ) // ACTOR SELECT MATCHINGSKELETALMESH
		{
			const bool bAllClasses = FParse::Command( &Str, TEXT("ALLCLASSES") );
			const FScopedTransaction Transaction( NSLOCTEXT("UnrealEd", "SelectMatchingSkeletalMesh", "Select Matching Skeletal Mesh") );
			edactSelectMatchingSkeletalMesh( bAllClasses );
			return true;
		}
		else if( FParse::Command(&Str,TEXT("MATCHINGMATERIAL")) )
		{
			const FScopedTransaction Transaction( NSLOCTEXT("UnrealEd", "SelectAllWithMatchingMaterial", "Select All With Matching Material") );
			edactSelectMatchingMaterial();
			return true;
		}
		else if( FParse::Command(&Str,TEXT("MATCHINGEMITTER")) )
		{
			const FScopedTransaction Transaction( NSLOCTEXT("UnrealEd", "SelectMatchingEmitter", "Select Matching Emitters") );
			edactSelectMatchingEmitter();
			return true;
		}
		else if (FParse::Command(&Str, TEXT("RELEVANTLIGHTS")))	// ACTOR SELECT RELEVANTLIGHTS
		{
			UE_LOG(LogUnrealEdSrv, Log, TEXT("Select relevant lights!"));
			edactSelectRelevantLights( InWorld );
		}
		else
		{
			// Get actor name.
			FName ActorName(NAME_None);
			if ( FParse::Value( Str, TEXT("NAME="), ActorName ) )
			{
				AActor* Actor = FindObject<AActor>( InWorld->GetCurrentLevel(), *ActorName.ToString() );
				const FScopedTransaction Transaction( NSLOCTEXT("UnrealEd", "SelectToggleSingleActor", "Select Toggle Single Actor") );
				SelectActor( Actor, !(Actor && Actor->IsSelected()), false, true );
			}
			return true;
		}
	}
	else if( FParse::Command(&Str,TEXT("DELETE")) )		// ACTOR SELECT DELETE
	{
		if (GCurrentLevelEditingViewportClient)
		{
			if (TSharedPtr<ILevelEditor> LevelEditor = GCurrentLevelEditingViewportClient->ParentLevelEditor.Pin())
			{
				if (UTypedElementCommonActions* CommonActions = LevelEditor->GetCommonActions())
				{
					UTypedElementSelectionSet* SelectionSet = LevelEditor->GetMutableElementSelectionSet();
				
					const FScopedTransaction Transaction(NSLOCTEXT("UnrealEd", "DeleteElements", "Delete Elements"));
					if (SelectionSet->GetNumSelectedElements() == 0)
<<<<<<< HEAD
					{
						// HACK: Not all modes will select elements, so allow them a shot at deletion if we don't think anything else is selected
						// TODO: Move this logic into FLevelEditorActionCallbacks and have it call into the mode directly
						if (!GLevelEditorModeTools().ProcessEditDelete())
						{
							// HACK: Call these directly for an empty selection so that folder deletion in the outliner still works
							// TODO: Move this logic into FLevelEditorActionCallbacks and have it call into the outliner directly
							FEditorDelegates::OnDeleteActorsBegin.Broadcast();
							FEditorDelegates::OnDeleteActorsEnd.Broadcast();
						}
					}
					else
					{
=======
					{
						// HACK: Not all modes will select elements, so allow them a shot at deletion if we don't think anything else is selected
						// TODO: Move this logic into FLevelEditorActionCallbacks and have it call into the mode directly
						if (!GLevelEditorModeTools().ProcessEditDelete())
						{
							// HACK: Call these directly for an empty selection so that folder deletion in the outliner still works
							// TODO: Move this logic into FLevelEditorActionCallbacks and have it call into the outliner directly
							FEditorDelegates::OnDeleteActorsBegin.Broadcast();
							FEditorDelegates::OnDeleteActorsEnd.Broadcast();
						}
					}
					else
					{
>>>>>>> d731a049
						CommonActions->DeleteSelectedElements(SelectionSet, InWorld, FTypedElementDeletionOptions());
					}
				}
			}
		}
		return true;
	}
	else if( FParse::Command(&Str,TEXT("UPDATE")) )		// ACTOR SELECT UPDATE
	{
		bool bLockedLevel = false;
		for ( FSelectionIterator It( GetSelectedActorIterator() ) ; It ; ++It )
		{
			AActor* Actor = static_cast<AActor*>( *It );
			checkSlow( Actor->IsA(AActor::StaticClass()) );

			if ( !Actor->IsTemplate() && FLevelUtils::IsLevelLocked(Actor) )
			{
				bLockedLevel = true;
			}
			else
			{
				Actor->PreEditChange(NULL);
				Actor->PostEditChange();
			}
		}

		if ( bLockedLevel )
		{
			FMessageDialog::Open( EAppMsgType::Ok, NSLOCTEXT("UnrealEd", "Error_OperationDisallowedOnLockedLevelUpdateActor", "Update Actor: The requested operation could not be completed because the level is locked.") );
		}
		return true;
	}
	else if( FParse::Command(&Str,TEXT("SET")) )
	{
		// @todo DB: deprecate the ACTOR SET exec.
		RedrawLevelEditingViewports();
		return true;
	}
	else if( FParse::Command(&Str,TEXT("BAKEPREPIVOT")) )
	{
		FScopedLevelDirtied				LevelDirtyCallback;
		FScopedActorPropertiesChange	ActorPropertiesChangeCallback;

		// Bakes the current pivot position into all selected actors

		FEditorModeTools& EditorModeTools = GLevelEditorModeTools();

		for ( FSelectionIterator It( GetSelectedActorIterator() ) ; It ; ++It )
		{
			AActor* Actor = static_cast<AActor*>( *It );
			checkSlow( Actor->IsA(AActor::StaticClass()) );

			FVector Delta( EditorModeTools.PivotLocation - Actor->GetActorLocation() );

			Actor->Modify();
			Actor->SetPivotOffset(Actor->GetTransform().InverseTransformVector(Delta));
			SetPivotMovedIndependently(false);
			Actor->PostEditMove(true);
		}

		GUnrealEd->NoteSelectionChange();
	} 
	else if( FParse::Command(&Str,TEXT("UNBAKEPREPIVOT")) )
	{
		FScopedLevelDirtied		LevelDirtyCallback;
		FScopedActorPropertiesChange	ActorPropertiesChangeCallback;

		// Resets the PrePivot of the selected actors to 0,0,0 while leaving them in the same world location.

		FEditorModeTools& EditorModeTools = GLevelEditorModeTools();

		for ( FSelectionIterator It( GetSelectedActorIterator() ) ; It ; ++It )
		{
			AActor* Actor = static_cast<AActor*>( *It );
			checkSlow( Actor->IsA(AActor::StaticClass()) );

			Actor->Modify();
			Actor->SetPivotOffset(FVector::ZeroVector);
			SetPivotMovedIndependently(false);
			Actor->PostEditMove(true);
		}

		GUnrealEd->NoteSelectionChange();
	}
	else if( FParse::Command(&Str,TEXT("RESET")) )
	{
		FScopedTransaction Transaction( NSLOCTEXT("UnrealEd", "ResetActors", "Reset Actors") );

		bool bLocation=false;
		bool bPivot=false;
		bool bRotation=false;
		bool bScale=false;
		if( FParse::Command(&Str,TEXT("LOCATION")) )
		{
			bLocation=true;
			ResetPivot();
		}
		else if( FParse::Command(&Str, TEXT("PIVOT")) )
		{
			bPivot=true;
			ResetPivot();
		}
		else if( FParse::Command(&Str,TEXT("ROTATION")) )
		{
			bRotation=true;
		}
		else if( FParse::Command(&Str,TEXT("SCALE")) )
		{
			bScale=true;
		}
		else if( FParse::Command(&Str,TEXT("ALL")) )
		{
			bLocation=bRotation=bScale=true;
			ResetPivot();
		}

		// Fires ULevel::LevelDirtiedEvent when falling out of scope.
		FScopedLevelDirtied		LevelDirtyCallback;

		bool bHadLockedLevels = false;
		bool bModifiedActors = false;
		for ( FSelectionIterator It( GetSelectedActorIterator() ) ; It ; ++It )
		{
			AActor* Actor = static_cast<AActor*>( *It );
			checkSlow( Actor->IsA(AActor::StaticClass()) );

			if ( !Actor->IsTemplate() && FLevelUtils::IsLevelLocked(Actor) )
			{
				bHadLockedLevels = true;
			}
			else
			{
				bModifiedActors = true;

				Actor->PreEditChange(NULL);
				Actor->Modify();

				if( bLocation ) 
				{
					Actor->SetActorLocation(FVector::ZeroVector, false);
				}
				if( bPivot )
				{
					Actor->SetPivotOffset(FVector::ZeroVector);
				}

				if( bScale && Actor->GetRootComponent() != NULL ) 
				{
					Actor->GetRootComponent()->SetRelativeScale3D( FVector(1.f) );
				}

				Actor->MarkPackageDirty();
				LevelDirtyCallback.Request();
			}
		}

		if ( bHadLockedLevels )
		{
			FMessageDialog::Open( EAppMsgType::Ok, NSLOCTEXT("UnrealEd", "Error_OperationDisallowedOnLockedLevelResetActor", "Reset Actor: The requested operation could not be completed because the level is locked.") );
		}

		if ( bModifiedActors )
		{
			RedrawLevelEditingViewports();
		}
		else
		{
			Transaction.Cancel();
		}
		return true;
	}
	else if( FParse::Command(&Str,TEXT("DUPLICATE")) )
	{
		if (GCurrentLevelEditingViewportClient)
		{
			if (TSharedPtr<ILevelEditor> LevelEditor = GCurrentLevelEditingViewportClient->ParentLevelEditor.Pin())
			{
				if (UTypedElementCommonActions* CommonActions = LevelEditor->GetCommonActions())
				{
					UTypedElementSelectionSet* SelectionSet = LevelEditor->GetMutableElementSelectionSet();

					const FScopedTransaction Transaction(NSLOCTEXT("UnrealEd", "DuplicateElements", "Duplicate Elements"));
					if (SelectionSet->GetNumSelectedElements() == 0)
					{
						// HACK: Not all modes will select elements, so allow them a shot at duplication if we don't think anything else is selected
						// TODO: Move this logic into FLevelEditorActionCallbacks and have it call into the mode directly
						if (!GLevelEditorModeTools().ProcessEditDuplicate())
						{
							// HACK: Call these directly for an empty selection so that folder duplication in the outliner still works
							// TODO: Move this logic into FLevelEditorActionCallbacks and have it call into the outliner directly
							FEditorDelegates::OnDuplicateActorsBegin.Broadcast();
							FEditorDelegates::OnDuplicateActorsEnd.Broadcast();
						}
					}
					else
					{
<<<<<<< HEAD
						const TArray<FTypedElementHandle> DuplicatedElements = CommonActions->DuplicateSelectedElements(SelectionSet, InWorld, GEditor->GetGridLocationOffset(/*bUniformOffset*/false));
=======
						const FVector DuplicateOffset = GEditor->GetGridLocationOffset(/*bUniformOffset*/false);
						const TArray<FTypedElementHandle> DuplicatedElements = CommonActions->DuplicateSelectedElements(SelectionSet, InWorld, DuplicateOffset);
>>>>>>> d731a049
						if (DuplicatedElements.Num() > 0)
						{
							SelectionSet->SetSelection(DuplicatedElements, FTypedElementSelectionOptions());
							SelectionSet->NotifyPendingChanges();
<<<<<<< HEAD
=======

							// notify the global mode tools, the selection set should be identical to the new actors at this point
							TArray<AActor*> SelectedActors = SelectionSet->GetSelectedObjects<AActor>();
							GLevelEditorModeTools().ActorsDuplicatedNotify(SelectedActors, SelectedActors, DuplicateOffset != FVector::ZeroVector);
>>>>>>> d731a049
						}
					}
				}
			}
		}
		return true;
	}
	else if( FParse::Command(&Str, TEXT("ALIGN")) )
	{
		if( FParse::Command(&Str,TEXT("ORIGIN")) )
		{
			const FScopedTransaction Transaction( NSLOCTEXT("UnrealEd", "Undo_SnapBrushOrigin", "Snap Brush Origin") );
			edactAlignOrigin();
			RedrawLevelEditingViewports();
			return true;
		}
		else // "VERTS" (default)
		{
			const FScopedTransaction Transaction( NSLOCTEXT("UnrealEd", "Undo_SnapBrushVertices", "Snap Brush Vertices") );
			edactAlignVertices();
			RedrawLevelEditingViewports();
			RebuildAlteredBSP(); // Update the Bsp of any levels containing a modified brush
			return true;
		}
	}
	else if( FParse::Command(&Str,TEXT("TOGGLE")) )
	{
		if( FParse::Command(&Str,TEXT("LOCKMOVEMENT")) )			// ACTOR TOGGLE LOCKMOVEMENT
		{
			ToggleSelectedActorMovementLock();
		}

		RedrawLevelEditingViewports();
		return true;
	}
	else if( FParse::Command(&Str,TEXT("LEVELCURRENT")) )
	{
		MakeSelectedActorsLevelCurrent();
		return true;
	}
	else if( FParse::Command(&Str,TEXT("MOVETOCURRENT")) )
	{
		UEditorLevelUtils::MoveSelectedActorsToLevel( InWorld->GetCurrentLevel() );
		return true;
	}
	else if(FParse::Command(&Str, TEXT("DESELECT")))
	{
		const FScopedTransaction Transaction( NSLOCTEXT("UnrealEd", "DeselectActors", "Deselect Actor(s)") );
		GEditor->GetSelectedActors()->Modify();

		//deselects everything in UnrealEd
		GUnrealEd->SelectNone(true, true);
		
		return true;
	}
	else if(FParse::Command(&Str, TEXT("EXPORT")))
	{
		if(FParse::Command(&Str, TEXT("FBX")))
		{
			TArray<FString> SaveFilenames;
			IDesktopPlatform* DesktopPlatform = FDesktopPlatformModule::Get();
			bool bSave = false;
			if ( DesktopPlatform )
			{
				void* ParentWindowWindowHandle = NULL;

				IMainFrameModule& MainFrameModule = FModuleManager::LoadModuleChecked<IMainFrameModule>(TEXT("MainFrame"));
				const TSharedPtr<SWindow>& MainFrameParentWindow = MainFrameModule.GetParentWindow();
				if ( MainFrameParentWindow.IsValid() && MainFrameParentWindow->GetNativeWindow().IsValid() )
				{
					ParentWindowWindowHandle = MainFrameParentWindow->GetNativeWindow()->GetOSWindowHandle();
				}

				bSave = DesktopPlatform->SaveFileDialog(
					ParentWindowWindowHandle,
					NSLOCTEXT("UnrealEd", "StaticMeshEditor_ExportToPromptTitle", "Export to...").ToString(), 
					*FEditorDirectories::Get().GetLastDirectory(ELastDirectory::GENERIC_EXPORT),
					TEXT(""), 
					TEXT("FBX document|*.fbx"),
					EFileDialogFlags::None,
					SaveFilenames
					);
			}

			// Show dialog and execute the export if the user did not cancel out
			if( bSave )
			{
				// Get the filename from dialog
				FString FileName = SaveFilenames[0];
				FEditorDirectories::Get().SetLastDirectory(ELastDirectory::GENERIC_EXPORT, FPaths::GetPath(FileName)); // Save path as default for next time.

				INodeNameAdapter NodeNameAdapter;
				UnFbx::FFbxExporter* Exporter = UnFbx::FFbxExporter::GetInstance();
				//Show the fbx export dialog options
				bool ExportCancel = false;
				bool ExportAll = false;
				Exporter->FillExportOptions(false, true, FileName, ExportCancel, ExportAll);
				if (!ExportCancel)
				{
					Exporter->CreateDocument();
					for (FSelectionIterator It(GetSelectedActorIterator()); It; ++It)
					{
						AActor* Actor = static_cast<AActor*>(*It);
						if (Actor->IsA(AActor::StaticClass()))
						{
							if (Actor->IsA(AStaticMeshActor::StaticClass()))
							{
								Exporter->ExportStaticMesh(Actor, CastChecked<AStaticMeshActor>(Actor)->GetStaticMeshComponent(), NodeNameAdapter);
							}
							else if (Actor->IsA(ASkeletalMeshActor::StaticClass()))
							{
								Exporter->ExportSkeletalMesh(Actor, CastChecked<ASkeletalMeshActor>(Actor)->GetSkeletalMeshComponent(), NodeNameAdapter);
							}
							else if (Actor->IsA(ABrush::StaticClass()))
							{
								Exporter->ExportBrush(CastChecked<ABrush>(Actor), NULL, true, NodeNameAdapter);
							}
						}
					}
					Exporter->WriteToFile(*FileName);
				}
			}
			return true;
		}

	}
	else if ( FParse::Command(&Str, TEXT("SNAP"))) // ACTOR SNAP
	{
		FSnappingUtils::EnableActorSnap( !FSnappingUtils::IsSnapToActorEnabled() );
		return true;
	}

	return false;
}

bool UUnrealEdEngine::Exec_Element( UWorld* InWorld, const TCHAR* Str, FOutputDevice& Ar )
{
	// Keep a pointer to the beginning of the string to use for message displaying purposes
	const TCHAR* const FullStr = Str;

	if (FParse::Command(&Str, TEXT("MIRROR")))
	{
		FVector MirrorScale(1, 1, 1);
		GetFVECTOR(Str, MirrorScale);
		// We can't have zeroes in the vector
		if (!MirrorScale.X)		MirrorScale.X = 1;
		if (!MirrorScale.Y)		MirrorScale.Y = 1;
		if (!MirrorScale.Z)		MirrorScale.Z = 1;

		if (GCurrentLevelEditingViewportClient)
		{
			const FScopedTransaction Transaction(NSLOCTEXT("UnrealEd", "MirroringElements", "Mirroring Elements"));
			GCurrentLevelEditingViewportClient->MirrorSelectedElements(MirrorScale);
			RebuildAlteredBSP(); // Update the Bsp of any levels containing a modified brush
		}

		return true;
	}
	
	if (FParse::Command(&Str, TEXT("DELTAMOVE")))
	{
		const FScopedTransaction Transaction(NSLOCTEXT("UnrealEd", "DeltaMovElements", "Move Elements by Delta"));
		FVector DeltaMove = FVector::ZeroVector;
		GetFVECTOR(Str, DeltaMove);

		if (GCurrentLevelEditingViewportClient)
		{
			if (TSharedPtr<ILevelEditor> LevelEditor = GCurrentLevelEditingViewportClient->ParentLevelEditor.Pin())
			{
				FEditorModeTools& Tools = LevelEditor->GetEditorModeManager();
				Tools.SetPivotLocation(Tools.PivotLocation + DeltaMove, false);
			}

			GCurrentLevelEditingViewportClient->ApplyDeltaToSelectedElements(FTransform(FRotator::ZeroRotator, DeltaMove, FVector::ZeroVector));
			RedrawLevelEditingViewports();
		}

		return true;
	}

	return false;
}

bool UUnrealEdEngine::Exec_Mode( const TCHAR* Str, FOutputDevice& Ar )
{
	int32 DWord1;

	if( FParse::Command(&Str, TEXT("WIDGETCOORDSYSTEMCYCLE")) )
	{
		const bool bGetRawValue = true;
		int32 Wk = GLevelEditorModeTools().GetCoordSystem(bGetRawValue);
		Wk++;

		if( Wk == COORD_Max )
		{
			Wk -= COORD_Max;
		}

		GLevelEditorModeTools().SetCoordSystem((ECoordSystem)Wk);
		FEditorSupportDelegates::RedrawAllViewports.Broadcast();
		FEditorSupportDelegates::UpdateUI.Broadcast();
	}

	if( FParse::Command(&Str, TEXT("WIDGETMODECYCLE")) )
	{
		GLevelEditorModeTools().CycleWidgetMode();
	}

	if( FParse::Value(Str, TEXT("GRID="), DWord1) )
	{
		FinishAllSnaps();

		ULevelEditorViewportSettings* ViewportSettings = GetMutableDefault<ULevelEditorViewportSettings>();
		ViewportSettings->GridEnabled = DWord1;
		ViewportSettings->PostEditChange();

		FEditorDelegates::OnGridSnappingChanged.Broadcast(ViewportSettings->GridEnabled, GetGridSize());
		FEditorSupportDelegates::UpdateUI.Broadcast();
	}

	if( FParse::Value(Str, TEXT("ROTGRID="), DWord1) )
	{
		FinishAllSnaps();

		ULevelEditorViewportSettings* ViewportSettings = GetMutableDefault<ULevelEditorViewportSettings>();
		ViewportSettings->RotGridEnabled = DWord1;
		ViewportSettings->PostEditChange();

		FEditorSupportDelegates::UpdateUI.Broadcast();
	}

	if( FParse::Value(Str, TEXT("SCALEGRID="), DWord1) )
	{
		FinishAllSnaps();

		ULevelEditorViewportSettings* ViewportSettings = GetMutableDefault<ULevelEditorViewportSettings>();
		ViewportSettings->SnapScaleEnabled = DWord1;
		ViewportSettings->PostEditChange();

		FEditorSupportDelegates::UpdateUI.Broadcast();
	}

	if( FParse::Value(Str, TEXT("SNAPVERTEX="), DWord1) )
	{
		FinishAllSnaps();

		ULevelEditorViewportSettings* ViewportSettings = GetMutableDefault<ULevelEditorViewportSettings>();
		ViewportSettings->bSnapVertices = !!DWord1;
		ViewportSettings->PostEditChange();

		FEditorSupportDelegates::UpdateUI.Broadcast();
	}

	if( FParse::Value(Str, TEXT("SHOWBRUSHMARKERPOLYS="), DWord1) )
	{
		FinishAllSnaps();
		bShowBrushMarkerPolys = DWord1;
	}

	if( FParse::Value(Str, TEXT("SELECTIONLOCK="), DWord1) )
	{
		FinishAllSnaps();
		// If -1 is passed in, treat it as a toggle.  Otherwise, use the value as a literal assignment.
		if( DWord1 == -1 )
		{
			GEdSelectionLock=(GEdSelectionLock == 0) ? 1 : 0;
		}
		else
		{
			GEdSelectionLock=!!DWord1;
		}
	}

	if( FParse::Value(Str,TEXT("USESIZINGBOX="), DWord1) )
	{
		FinishAllSnaps();
		// If -1 is passed in, treat it as a toggle.  Otherwise, use the value as a literal assignment.
		if( DWord1 == -1 )
			UseSizingBox=(UseSizingBox == 0) ? 1 : 0;
		else
			UseSizingBox=DWord1;
	}
	
	if(GCurrentLevelEditingViewportClient)
	{
		int32 NewCameraSpeed = 1;
		if ( FParse::Value( Str, TEXT("SPEED="), NewCameraSpeed ) )
		{
			NewCameraSpeed = FMath::Clamp<int32>(NewCameraSpeed, 1, FLevelEditorViewportClient::MaxCameraSpeeds);
			GetMutableDefault<ULevelEditorViewportSettings>()->CameraSpeed = NewCameraSpeed;
		}
	}

	FParse::Value( Str, TEXT("SNAPDIST="), GetMutableDefault<ULevelEditorViewportSettings>()->SnapDistance );
	
	//
	// Major modes:
	//
	FEditorModeID EditorMode = FBuiltinEditorModes::EM_None;

	FString CommandToken = FParse::Token(Str, false);
	FEdMode* FoundMode = GLevelEditorModeTools().GetActiveMode(FName(*CommandToken));

	if (FoundMode != NULL)
	{
		EditorMode = FName( *CommandToken );
	}

	if( EditorMode != FBuiltinEditorModes::EM_None )
	{
		FEditorDelegates::ChangeEditorMode.Broadcast(EditorMode);
	}

	// Reset the roll on all viewport cameras
	for(FLevelEditorViewportClient* ViewportClient : GetLevelViewportClients())
	{
		if(ViewportClient->IsPerspective())
		{
			ViewportClient->RemoveCameraRoll();
		}
	}

	FEditorSupportDelegates::RedrawAllViewports.Broadcast();

	return true;
}

bool UUnrealEdEngine::Exec_Group( const TCHAR* Str, FOutputDevice& Ar )
{
	if(UActorGroupingUtils::IsGroupingActive())
	{
		if( FParse::Command(&Str,TEXT("REGROUP")) )
		{
			UActorGroupingUtils::Get()->GroupSelected();
			return true;
		}
		else if ( FParse::Command(&Str,TEXT("UNGROUP")) )
		{
			UActorGroupingUtils::Get()->UngroupSelected();
			return true;
		}
	}

	return false;
}

#undef LOCTEXT_NAMESPACE<|MERGE_RESOLUTION|>--- conflicted
+++ resolved
@@ -2456,7 +2456,6 @@
 				
 					const FScopedTransaction Transaction(NSLOCTEXT("UnrealEd", "DeleteElements", "Delete Elements"));
 					if (SelectionSet->GetNumSelectedElements() == 0)
-<<<<<<< HEAD
 					{
 						// HACK: Not all modes will select elements, so allow them a shot at deletion if we don't think anything else is selected
 						// TODO: Move this logic into FLevelEditorActionCallbacks and have it call into the mode directly
@@ -2470,21 +2469,6 @@
 					}
 					else
 					{
-=======
-					{
-						// HACK: Not all modes will select elements, so allow them a shot at deletion if we don't think anything else is selected
-						// TODO: Move this logic into FLevelEditorActionCallbacks and have it call into the mode directly
-						if (!GLevelEditorModeTools().ProcessEditDelete())
-						{
-							// HACK: Call these directly for an empty selection so that folder deletion in the outliner still works
-							// TODO: Move this logic into FLevelEditorActionCallbacks and have it call into the outliner directly
-							FEditorDelegates::OnDeleteActorsBegin.Broadcast();
-							FEditorDelegates::OnDeleteActorsEnd.Broadcast();
-						}
-					}
-					else
-					{
->>>>>>> d731a049
 						CommonActions->DeleteSelectedElements(SelectionSet, InWorld, FTypedElementDeletionOptions());
 					}
 				}
@@ -2681,23 +2665,16 @@
 					}
 					else
 					{
-<<<<<<< HEAD
-						const TArray<FTypedElementHandle> DuplicatedElements = CommonActions->DuplicateSelectedElements(SelectionSet, InWorld, GEditor->GetGridLocationOffset(/*bUniformOffset*/false));
-=======
 						const FVector DuplicateOffset = GEditor->GetGridLocationOffset(/*bUniformOffset*/false);
 						const TArray<FTypedElementHandle> DuplicatedElements = CommonActions->DuplicateSelectedElements(SelectionSet, InWorld, DuplicateOffset);
->>>>>>> d731a049
 						if (DuplicatedElements.Num() > 0)
 						{
 							SelectionSet->SetSelection(DuplicatedElements, FTypedElementSelectionOptions());
 							SelectionSet->NotifyPendingChanges();
-<<<<<<< HEAD
-=======
 
 							// notify the global mode tools, the selection set should be identical to the new actors at this point
 							TArray<AActor*> SelectedActors = SelectionSet->GetSelectedObjects<AActor>();
 							GLevelEditorModeTools().ActorsDuplicatedNotify(SelectedActors, SelectedActors, DuplicateOffset != FVector::ZeroVector);
->>>>>>> d731a049
 						}
 					}
 				}
