--- conflicted
+++ resolved
@@ -428,9 +428,6 @@
 			TArray<AActor*> Actors;
 
 			Actors.Append(LODLevelLODActors[LODIdx - 1]);
-<<<<<<< HEAD
-						
-=======
 
 			// Re-evaluate level actors
 			for (int32 Idx = 0; Idx < ValidStaticMeshActorsInLevel.Num(); ++Idx)
@@ -443,7 +440,6 @@
 				}
 			}
 
->>>>>>> 69078e53
 			// Re-evaluate rejected actors
 			for (AActor* Actor : RejectedActorsInLevel)
 			{
