// Copyright Epic Games, Inc. All Rights Reserved.

#include "ThumbnailRendering/LevelThumbnailRenderer.h"
#include "EngineDefines.h"
#include "Misc/App.h"
#include "Engine/Level.h"
#include "ShowFlags.h"
#include "SceneView.h"
#include "SceneViewExtension.h"
#include "Engine/LevelBounds.h"

ULevelThumbnailRenderer::ULevelThumbnailRenderer(const FObjectInitializer& ObjectInitializer)
	: Super(ObjectInitializer)
{
}

void ULevelThumbnailRenderer::Draw(UObject* Object, int32 X, int32 Y, uint32 Width, uint32 Height, FRenderTarget* RenderTarget, FCanvas* Canvas, bool bAdditionalViewFamily)
{
	ULevel* Level = Cast<ULevel>(Object);
	if (Level != nullptr)
	{
		FSceneViewFamilyContext ViewFamily( FSceneViewFamily::ConstructionValues( RenderTarget, Level->OwningWorld->Scene, FEngineShowFlags(ESFIM_Game) )
			.SetTime(UThumbnailRenderer::GetTime())
			.SetAdditionalViewFamily(bAdditionalViewFamily));

		ViewFamily.EngineShowFlags.DisableAdvancedFeatures();
		ViewFamily.EngineShowFlags.MotionBlur = 0;
		ViewFamily.EngineShowFlags.SetDistanceCulledPrimitives(true); // show distance culled objects
		ViewFamily.EngineShowFlags.SetPostProcessing(false);

		RenderViewFamily(Canvas, &ViewFamily, CreateView(Level, &ViewFamily, X, Y, Width, Height));
	}
}

FSceneView* ULevelThumbnailRenderer::CreateView(ULevel* Level, FSceneViewFamily* ViewFamily, int32 X, int32 Y, uint32 SizeX, uint32 SizeY) const 
{
	check(ViewFamily);

	FIntRect ViewRect(
		FMath::Max<int32>(X,0),
		FMath::Max<int32>(Y,0),
		FMath::Max<int32>(X+SizeX,0),
		FMath::Max<int32>(Y+SizeY,0));

	FBox LevelBox(ForceInit);

	if (Level->LevelBoundsActor.IsValid())
	{
		LevelBox = Level->LevelBoundsActor.Get()->GetComponentsBoundingBox();
	}
	else
	{
		LevelBox = ALevelBounds::CalculateLevelBounds(Level);
	}

	if (ViewRect.Area() <= 0)
	{
		return nullptr;
	}

<<<<<<< HEAD
=======

>>>>>>> d731a049
	FSceneViewInitOptions ViewInitOptions;

	ViewInitOptions.SetViewRectangle(ViewRect);
	ViewInitOptions.ViewFamily = ViewFamily;

	const FVector ViewPoint = LevelBox.GetCenter();
	ViewInitOptions.ViewOrigin = FVector(ViewPoint.X, ViewPoint.Y, 0);
	ViewInitOptions.ViewRotationMatrix = FMatrix(
		FPlane(1,				0,				0,		0),
		FPlane(0,				-1,				0,		0),
		FPlane(0,				0,				-1,		0),
		FPlane(0,				0,				0,		1));

<<<<<<< HEAD
	const float ZOffset = WORLD_MAX;
=======
	const FMatrix::FReal ZOffset = UE_OLD_WORLD_MAX;
>>>>>>> d731a049
	ViewInitOptions.ProjectionMatrix =  FReversedZOrthoMatrix(
		LevelBox.GetSize().X/2.f,
		LevelBox.GetSize().Y/2.f,
		0.5f / ZOffset,
		ZOffset
		);
<<<<<<< HEAD

=======
>>>>>>> d731a049
	FSceneView* NewView = new FSceneView(ViewInitOptions);
	ViewFamily->Views.Add(NewView);
	return NewView;
}<|MERGE_RESOLUTION|>--- conflicted
+++ resolved
@@ -58,10 +58,7 @@
 		return nullptr;
 	}
 
-<<<<<<< HEAD
-=======
 
->>>>>>> d731a049
 	FSceneViewInitOptions ViewInitOptions;
 
 	ViewInitOptions.SetViewRectangle(ViewRect);
@@ -75,21 +72,13 @@
 		FPlane(0,				0,				-1,		0),
 		FPlane(0,				0,				0,		1));
 
-<<<<<<< HEAD
-	const float ZOffset = WORLD_MAX;
-=======
 	const FMatrix::FReal ZOffset = UE_OLD_WORLD_MAX;
->>>>>>> d731a049
 	ViewInitOptions.ProjectionMatrix =  FReversedZOrthoMatrix(
 		LevelBox.GetSize().X/2.f,
 		LevelBox.GetSize().Y/2.f,
 		0.5f / ZOffset,
 		ZOffset
 		);
-<<<<<<< HEAD
-
-=======
->>>>>>> d731a049
 	FSceneView* NewView = new FSceneView(ViewInitOptions);
 	ViewFamily->Views.Add(NewView);
 	return NewView;
