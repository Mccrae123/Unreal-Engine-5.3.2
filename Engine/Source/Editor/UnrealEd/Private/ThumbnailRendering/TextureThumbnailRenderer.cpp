// Copyright Epic Games, Inc. All Rights Reserved.

#include "ThumbnailRendering/TextureThumbnailRenderer.h"
#include "CanvasItem.h"
#include "Engine/Engine.h"
#include "Engine/Texture.h"
#include "Engine/Texture2D.h"
#include "Engine/TextureLightProfile.h"
#include "ThumbnailRendering/ThumbnailManager.h"
#include "EngineGlobals.h"
#include "Engine/TextureCube.h"
#include "Engine/Texture2DArray.h"
#include "Engine/TextureCubeArray.h"
#include "Texture2DPreview.h"
#include "Engine/TextureRenderTargetCube.h"

#include "CubemapUnwrapUtils.h"
#include "NormalMapPreview.h"
#include "CanvasTypes.h"

UTextureThumbnailRenderer::UTextureThumbnailRenderer(const FObjectInitializer& ObjectInitializer)
	: Super(ObjectInitializer)
{
}

void UTextureThumbnailRenderer::GetThumbnailSize(UObject* Object, float Zoom, uint32& OutWidth, uint32& OutHeight) const
{
	UTexture* Texture = Cast<UTexture>(Object);
	UTextureLightProfile* TextureLightProfile = Cast<UTextureLightProfile>(Object);

	if (TextureLightProfile)
	{
		// otherwise a 1D texture would result in a very boring thumbnail
		OutWidth = 192;
		OutHeight = 192;
		return;
	}

	if (Texture != nullptr)
	{
		OutWidth = FMath::TruncToInt(Zoom * (float)Texture->GetSurfaceWidth());
		OutHeight = FMath::TruncToInt(Zoom * (float)Texture->GetSurfaceHeight());
	}
	else
	{
		OutWidth = OutHeight = 0;
	}
}

void UTextureThumbnailRenderer::Draw(UObject* Object, int32 X, int32 Y, uint32 Width, uint32 Height, FRenderTarget*, FCanvas* Canvas, bool bAdditionalViewFamily)
{
	UTexture* Texture = Cast<UTexture>(Object);
	if (Texture != nullptr && Texture->GetResource() != nullptr)
	{
		UTexture2D* Texture2D = Cast<UTexture2D>(Texture);

		// Take the alpha channel into account for textures that have one.
		// This provides a much better preview than just showing RGB,
		// Because the RGB content in areas with an alpha of 0 is often garbage that will not be seen in normal conditions.
		// Non-UI textures often have uncorrelated data in the alpha channel (like a skin mask, specular power, etc) so we only preview UI textures this way.
		const bool bUseTranslucentBlend = Texture2D && Texture2D->HasAlphaChannel() && ((Texture2D->LODGroup == TEXTUREGROUP_UI) || (Texture2D->LODGroup == TEXTUREGROUP_Pixels2D));

		UTextureCube* TextureCube = Cast<UTextureCube>(Texture);
		UTexture2DArray* Texture2DArray = Cast<UTexture2DArray>(Texture);
		UTextureCubeArray* TextureCubeArray = Cast<UTextureCubeArray>(Texture);
		UTextureRenderTargetCube* RTTextureCube = Cast<UTextureRenderTargetCube>(Texture);
		UTextureLightProfile* TextureLightProfile = Cast<UTextureLightProfile>(Texture);
		const bool bIsVirtualTexture = Texture->IsCurrentlyVirtualTextured();

		TRefCountPtr<FBatchedElementParameters> BatchedElementParameters;

		if(TextureCube || TextureCubeArray || RTTextureCube)
		{
			// is released by the render thread when it was rendered
			BatchedElementParameters = new FMipLevelBatchedElementParameters((float)0);
			
			// If the thumbnail is square then make it 2:1 for cubes.
			if(Width == Height)
			{
				Height = Width / 2;
				Y += Height / 2;
			}
		}
		else if (Texture2DArray) 
		{
			bool bIsNormalMap = Texture2DArray->IsNormalMap();
			bool bIsSingleChannel = true;
			BatchedElementParameters = new FBatchedElementTexture2DPreviewParameters(0, 0, bIsNormalMap, bIsSingleChannel, false, false, true);
		}
		else if (TextureLightProfile)
		{
			BatchedElementParameters = new FIESLightProfileBatchedElementParameters(TextureLightProfile->Brightness);
		}
		else if (Texture2D && Texture2D->IsNormalMap())
		{
			BatchedElementParameters = new FNormalMapBatchedElementParameters();
		}

		if (bUseTranslucentBlend)
		{
			// If using alpha, draw a checkerboard underneath first.
			const int32 CheckerDensity = 8;
			auto Checker = UThumbnailManager::Get().CheckerboardTexture;
			Canvas->DrawTile(
				0.0f, 0.0f, Width, Height,							// Dimensions
				0.0f, 0.0f, CheckerDensity, CheckerDensity,			// UVs
				FLinearColor::White, Checker->GetResource());			// Tint & Texture
		}

		// Use A canvas tile item to draw
		FCanvasTileItem CanvasTile( FVector2D( X, Y ), Texture->GetResource(), FVector2D( Width,Height ), FLinearColor::White );
		CanvasTile.BlendMode = bUseTranslucentBlend ? SE_BLEND_Translucent : SE_BLEND_Opaque;
		CanvasTile.BatchedElementParameters = BatchedElementParameters;
		if (bIsVirtualTexture && Texture->Source.GetNumBlocks() > 1)
		{
<<<<<<< HEAD
			// Adjust UVs to display entire UDIM range, acounting for UE4 inverted V-axis
=======
			// Adjust UVs to display entire UDIM range, acounting for UE inverted V-axis
>>>>>>> 6bbb88c8
			// We're not actually rendering a VT here, but the editor-only texture we're using is still using the UDIM tile layout
			// So we use inverted Y-axis, but then normalize back to [0,1)
			const FIntPoint BlockSize = Texture->Source.GetSizeInBlocks();
			const float RcpBlockSizeY = 1.0f / (float)BlockSize.Y;
			CanvasTile.UV0.Y = (1.0f - (float)BlockSize.Y) * RcpBlockSizeY;
			CanvasTile.UV1.Y = RcpBlockSizeY;
		}
		CanvasTile.Draw( Canvas );

		if (TextureLightProfile)
		{
			float Brightness = TextureLightProfile->Brightness;

			// Brightness in Lumens
			FText BrightnessText = FText::AsNumber( Brightness );
			FCanvasTextItem TextItem( FVector2D( 5.0f, 5.0f ), BrightnessText, GEngine->GetLargeFont(), FLinearColor::White );
			TextItem.EnableShadow(FLinearColor::Black);
			TextItem.Scale = FVector2D(Width / 128.0f, Height / 128.0f);
			TextItem.Draw(Canvas);
		}

		if (bIsVirtualTexture)
		{
			auto VTChars = TEXT("VT");
			int32 VTWidth = 0;
			int32 VTHeight = 0;
			StringSize(GEngine->GetLargeFont(), VTWidth, VTHeight, VTChars);
			float PaddingX = Width / 128.0f;
			float PaddingY = Height / 128.0f;
			float ScaleX = Width / 64.0f; //Text is 1/64'th of the size of the thumbnails
			float ScaleY = Height / 64.0f;
			// VT overlay
			FCanvasTextItem TextItem(FVector2D(Width - PaddingX - VTWidth * ScaleX, Height - PaddingY - VTHeight * ScaleY), FText::FromString(VTChars), GEngine->GetLargeFont(), FLinearColor::White);
			TextItem.EnableShadow(FLinearColor::Black);
			TextItem.Scale = FVector2D(ScaleX, ScaleY);
			TextItem.Draw(Canvas);
		}
	}
}<|MERGE_RESOLUTION|>--- conflicted
+++ resolved
@@ -113,11 +113,7 @@
 		CanvasTile.BatchedElementParameters = BatchedElementParameters;
 		if (bIsVirtualTexture && Texture->Source.GetNumBlocks() > 1)
 		{
-<<<<<<< HEAD
-			// Adjust UVs to display entire UDIM range, acounting for UE4 inverted V-axis
-=======
 			// Adjust UVs to display entire UDIM range, acounting for UE inverted V-axis
->>>>>>> 6bbb88c8
 			// We're not actually rendering a VT here, but the editor-only texture we're using is still using the UDIM tile layout
 			// So we use inverted Y-axis, but then normalize back to [0,1)
 			const FIntPoint BlockSize = Texture->Source.GetSizeInBlocks();
