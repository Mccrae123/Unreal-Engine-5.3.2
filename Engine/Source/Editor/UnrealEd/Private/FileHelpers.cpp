--- conflicted
+++ resolved
@@ -57,7 +57,6 @@
 #include "IContentBrowserSingleton.h"
 #include "ContentBrowserModule.h"
 
-#include "PackageTools.h"
 #include "ObjectTools.h"
 #include "Framework/Notifications/NotificationManager.h"
 #include "Widgets/Notifications/SNotificationList.h"
@@ -2734,11 +2733,7 @@
 			// Now gather the world external packages and save them if needed
 			if (World->PersistentLevel)
 			{
-<<<<<<< HEAD
 				for (UPackage* ExternalPackage : World->PersistentLevel->GetLoadedExternalActorPackages())
-=======
-				for (UPackage* ExternalPackage : World->PersistentLevel->GetExternalActorPackages())
->>>>>>> 3ecbc206
 				{
 					if (ExternalPackage->IsDirty() && (bForceIfNotInList || DirtyPackagesForAutoSave.Contains(ExternalPackage))
 						&& FPackageName::IsValidLongPackageName(ExternalPackage->GetName(), /*bIncludeReadOnlyRoots=*/false))
@@ -2894,7 +2889,7 @@
 	TRACE_CPUPROFILER_EVENT_SCOPE(InternalSavePackage);
 
 	// What we will be returning. Assume for now that everything will go fine
-	InternalSavePackageResult ReturnCode = InternalSavePackageResult::Success;
+	InternalSavePackageResult ReturnCode = InternalSavePackageResult::Error;
 
 	// Assume the package is locally writable in case SCC is disabled; if SCC is enabled, it will
 	// correctly set this value later
@@ -2915,13 +2910,15 @@
 	FString FinalPackageFilename;
 
 	// True if we should attempt saving
-	bool bAttemptSave = true;
+	bool bAttemptSave = false;
 
 	// If the package already has a valid path to a non read-only location, use it to determine where the file should be saved
 	const bool bIncludeReadOnlyRoots = false;
 	const bool bIsValidPath = FPackageName::IsValidLongPackageName(PackageName, bIncludeReadOnlyRoots);
 	if( bIsValidPath )
 	{
+		bAttemptSave = true;
+
 		FString ExistingFilename;
 		const bool bPackageAlreadyExists = FPackageName::DoesPackageExist(PackageName, NULL, &ExistingFilename);
 		if (!bPackageAlreadyExists)
@@ -2934,7 +2931,7 @@
 			FText ErrorText;
 			if (!FFileHelper::IsFilenameValidForSaving(ExistingFilename, ErrorText))
 			{
-				// Display the error (already localized) and exit gracefuly.
+				// Display the error (already localized) and exit gracefully.
 				FMessageDialog::Open(EAppMsgType::Ok, ErrorText);
 				bAttemptSave = false;
 			}
@@ -3060,6 +3057,7 @@
 				{
 					FinalPackageSavePath = FinalPackageFilename;
 					// Stop looping, we successfully got a valid path and filename to save
+					bAttemptSave = true;
 					break;
 				}
 			}
@@ -3071,7 +3069,6 @@
 				if( NumSkips == NumSkipsBeforeAbort )
 				{
 					// They really want to stop
-					bAttemptSave = false;
 					ReturnCode = InternalSavePackageResult::Cancel;
 				}
 			}
@@ -3297,7 +3294,6 @@
 					const InternalSavePackageResult SaveStatus = InternalSavePackage(CurPackage, bUseDialog, bPackageLocallyWritable, SaveErrors);
 
 					if (SaveStatus == InternalSavePackageResult::Cancel)
-<<<<<<< HEAD
 					{
 						// we don't want to pop up a message box about failing to save packages if they cancel
 						// instead warn here so there is some trace in the log and also unattended builds can find it
@@ -3305,15 +3301,6 @@
 					}
 					else if (SaveStatus == InternalSavePackageResult::Continue || SaveStatus == InternalSavePackageResult::Error)
 					{
-=======
-					{
-						// we don't want to pop up a message box about failing to save packages if they cancel
-						// instead warn here so there is some trace in the log and also unattended builds can find it
-						UE_LOG(LogFileHelpers, Warning, TEXT("Cancelled saving package %s"), *CurPackage->GetName());
-					}
-					else if (SaveStatus == InternalSavePackageResult::Continue || SaveStatus == InternalSavePackageResult::Error)
-					{
->>>>>>> 3ecbc206
 						// The package could not be saved so add it to the failed array 
 						OutFailedPackages.Add(CurPackage);
 
@@ -3595,11 +3582,7 @@
 	if (Level)
 	{
 		// Check dirtiness if the level is using external actors, no need to save it needlessly
-<<<<<<< HEAD
 		bool bCheckDirty = Level->IsUsingExternalActors();
-=======
-		bool bCheckDirty = Level->bUseExternalActors;
->>>>>>> 3ecbc206
 		if (FEditorFileUtils::PromptToCheckoutLevels(bCheckDirty, Level))
 		{
 			UPackage* LevelPackage = Level->GetPackage();
@@ -3610,11 +3593,7 @@
 			}
 
 			// Gather the level owned packages (i.e external actors and save them)
-<<<<<<< HEAD
 			TArray<UPackage*> PackagesToSave = Level->GetLoadedExternalActorPackages();
-=======
-			TArray<UPackage*> PackagesToSave = Level->GetExternalActorPackages();
->>>>>>> 3ecbc206
 			for (auto It = PackagesToSave.CreateIterator(); It; ++It)
 			{
 				UPackage* Package = *It;
@@ -4077,7 +4056,7 @@
 
 	for (int32 PathIndex = 0; PathIndex < Paths.Num(); PathIndex++)
 	{
-		FPackageName::FindPackagesInDirectory(OutPackages, *Paths[PathIndex]);
+		FPackageName::FindPackagesInDirectory(OutPackages, Paths[PathIndex]);
 	}
 }
 
@@ -4443,7 +4422,6 @@
 			for (UPackage* Package : PackagesToSave)
 			{
 				// List unsaved packages that were not checked out
-				if (!PackagesCheckedOut.Contains(Package))
 				{
 					PackagesToMarkForAdd.Add(Package);
 				}
@@ -4547,4 +4525,9 @@
 	bOutAnyPackagesUnloaded = UPackageTools::UnloadPackages(PackagesToUnload, OutErrorMessage);
 }
 
+void UEditorLoadingAndSavingUtils::ReloadPackages(const TArray<UPackage*>& PackagesToReload, bool& bOutAnyPackagesReloaded, FText& OutErrorMessage, const EReloadPackagesInteractionMode InteractionMode)
+{
+	bOutAnyPackagesReloaded = UPackageTools::ReloadPackages(PackagesToReload, OutErrorMessage, InteractionMode);
+}
+
 #undef LOCTEXT_NAMESPACE