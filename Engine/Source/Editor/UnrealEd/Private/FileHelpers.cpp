--- conflicted
+++ resolved
@@ -220,21 +220,12 @@
 		{
 			TArray<FAssetData> Data;
 			FAssetRegistryModule::GetRegistry().GetAssetsByPackageName(Package->GetFName(), Data, true);
-<<<<<<< HEAD
 
 			if (Data.Num() > 0 && OutFilename)
 			{
 				*OutFilename = FPackageName::LongPackageNameToFilename(Package->GetName(), Package->ContainsMap() ? FPackageName::GetMapPackageExtension() : FPackageName::GetAssetPackageExtension());
 			}
 
-=======
-
-			if (Data.Num() > 0 && OutFilename)
-			{
-				*OutFilename = FPackageName::LongPackageNameToFilename(Package->GetName(), Package->ContainsMap() ? FPackageName::GetMapPackageExtension() : FPackageName::GetAssetPackageExtension());
-			}
-
->>>>>>> 421d6516
 			return Data.Num() > 0;
 		}
 		return FPackageName::DoesPackageExist(Package->GetName(), nullptr, OutFilename);
