// Copyright Epic Games, Inc. All Rights Reserved.

#include "BaseWidgetBlueprint.h"
#include "Components/Widget.h"
#include "Blueprint/WidgetTree.h"
#include "UObject/UObjectHash.h"

UBaseWidgetBlueprint::UBaseWidgetBlueprint(const FObjectInitializer& ObjectInitializer)
	: Super(ObjectInitializer)
{
	WidgetTree = CreateDefaultSubobject<UWidgetTree>(TEXT("WidgetTree"));
	WidgetTree->SetFlags(RF_Transactional | RF_ArchetypeObject);
}

void UBaseWidgetBlueprint::PostLoad()
{
	Super::PostLoad();

	// Update any older widget trees that don't have the same flags.
	WidgetTree->SetFlags(RF_Transactional | RF_ArchetypeObject);

	// Clean up named slot content that somehow still refers to a parent widget.  Nothing
	// hosted inside of a named slot should have a Slot property set to anything.
	// This shouldn't be the case, but has happened in the past due to various paste bugs
	// so clean it up.
	ForEachSourceWidget([&](UWidget* InWidget) {
		if (INamedSlotInterface* NamedSlotHost = Cast<INamedSlotInterface>(InWidget))
		{
			TArray<FName> SlotNames;
			NamedSlotHost->GetSlotNames(SlotNames);

			for (FName SlotName : SlotNames)
			{
				if (UWidget* SlotContent = NamedSlotHost->GetContentForSlot(SlotName))
				{
					if (SlotContent->Slot)
					{
						SlotContent->Slot = nullptr;
					}
				}
			}
		}
	});

	// Clean up any cases where the root widget some how still has a valid reference to a non-existent
	// slot parent.  This shouldn't be the case, but has happened in the past due to various paste bugs
	// so clean it up.
	if (WidgetTree->RootWidget && WidgetTree->RootWidget->Slot)
	{
		WidgetTree->RootWidget->Slot = nullptr;
	}
}

TArray<UWidget*> UBaseWidgetBlueprint::GetAllSourceWidgets()
{
	TArray<UWidget*> Ret;
	ForEachSourceWidgetImpl([&Ret](UWidget* Inner) {
		Ret.Push(Inner);
	});

	return Ret;
}

TArray<const UWidget*> UBaseWidgetBlueprint::GetAllSourceWidgets() const
{
	TArray<const UWidget*> Ret;
	ForEachSourceWidgetImpl([&Ret](UWidget* Inner) {
		Ret.Push(Inner);
	});

	return Ret;
}

void UBaseWidgetBlueprint::ForEachSourceWidget(TFunctionRef<void(UWidget*)> Fn)
{
	ForEachSourceWidgetImpl(Fn);
}

void UBaseWidgetBlueprint::ForEachSourceWidget(TFunctionRef<void(UWidget*)> Fn) const
{
	ForEachSourceWidgetImpl(Fn);
}

void UBaseWidgetBlueprint::ForEachSourceWidgetImpl(TFunctionRef<void(UWidget*)> Fn) const
{
	// This exists in order to facilitate working with collections of UWidgets wo/ 
	// relying on user implemented UWidget virtual functions. During blueprint compilation
	// it is bad practice to call those virtual functions until the class is fully formed
	// and reinstancing has finished. For instance, GetDefaultObject() calls in those user
	// functions may create a CDO before the class has been linked, or even before
	// all member variables have been generated:
	UWidgetTree* WidgetTreeForCapture = WidgetTree;
	bool bIncludeNestedObjects = true;
	ForEachObjectWithOuter(
		WidgetTree,
		[Fn, WidgetTreeForCapture](UObject* Inner)
		{
			if (UWidget* AsWidget = Cast<UWidget>(Inner))
			{
				Fn(AsWidget);
			}
		},
		!bIncludeNestedObjects,// Reject nested objects
		RF_NoFlags,
<<<<<<< HEAD
		EInternalObjectFlags::PendingKill // Exclude Pending Kills
=======
		EInternalObjectFlags::Garbage // Exclude Pending Kills
>>>>>>> 6bbb88c8
	);
}<|MERGE_RESOLUTION|>--- conflicted
+++ resolved
@@ -102,10 +102,6 @@
 		},
 		!bIncludeNestedObjects,// Reject nested objects
 		RF_NoFlags,
-<<<<<<< HEAD
-		EInternalObjectFlags::PendingKill // Exclude Pending Kills
-=======
 		EInternalObjectFlags::Garbage // Exclude Pending Kills
->>>>>>> 6bbb88c8
 	);
 }