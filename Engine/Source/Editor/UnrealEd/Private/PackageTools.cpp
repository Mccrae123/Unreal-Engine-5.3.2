--- conflicted
+++ resolved
@@ -97,8 +97,6 @@
 	}
 }
 
-<<<<<<< HEAD
-=======
 struct FPackageToolsCommands
 {
 	FPackageToolsCommands()
@@ -130,7 +128,6 @@
 
 static FPackageToolsCommands PackageCommands;
 
->>>>>>> 4af6daef
 UPackageTools::UPackageTools(const FObjectInitializer& ObjectInitializer)
 	: Super(ObjectInitializer)
 {
@@ -334,8 +331,6 @@
 	}
 
 	bool UPackageTools::UnloadPackages(const TArray<UPackage*>& TopLevelPackages, FText& OutErrorMessage, bool bUnloadDirtyPackages)
-<<<<<<< HEAD
-=======
 	{
 		FUnloadPackageParams Params(TopLevelPackages);
 		Params.bUnloadDirtyPackages = bUnloadDirtyPackages;
@@ -345,7 +340,6 @@
 	}
 
 	bool UPackageTools::UnloadPackages(FUnloadPackageParams& Params)
->>>>>>> 4af6daef
 	{
 		// Early out if no package is provided
 		if (Params.Packages.IsEmpty())
@@ -361,19 +355,11 @@
 		// Split the set of selected top level packages into packages which are dirty (and thus cannot be unloaded)
 		// and packages that are not dirty (and thus can be unloaded).
 		TArray<UPackage*> DirtyPackages;
-<<<<<<< HEAD
-		for (UPackage* TopLevelPackage : TopLevelPackages)
+		for (UPackage* TopLevelPackage : Params.Packages)
 		{
 			if (TopLevelPackage)
 			{
-				if (!bUnloadDirtyPackages && TopLevelPackage->IsDirty())
-=======
-		for (UPackage* TopLevelPackage : Params.Packages)
-		{
-			if (TopLevelPackage)
-			{
 				if (!Params.bUnloadDirtyPackages && TopLevelPackage->IsDirty())
->>>>>>> 4af6daef
 				{
 					DirtyPackages.Add(TopLevelPackage);
 				}
@@ -441,12 +427,7 @@
 			FlushAsyncLoading();
 			(*GFlushStreamingFunc)();
 
-<<<<<<< HEAD
-			// Remove potential references to to-be deleted objects from the GB selection set.
-			GEditor->GetSelectedObjects()->GetElementSelectionSet()->ClearSelection(FTypedElementSelectionOptions());
-=======
 			GWarn->BeginSlowTask(NSLOCTEXT("UnrealEd", "Unloading", "Unloading"), true);
->>>>>>> 4af6daef
 
 			// Remove potential references to to-be deleted objects from the GB selection set.
 			GEditor->GetSelectedObjects()->GetElementSelectionSet()->ClearSelection(FTypedElementSelectionOptions());
@@ -473,10 +454,7 @@
 			FlushAsyncCompilation(PackagesToUnload.Array());
 
 			// Now try to clean up assets in all packages to unload.
-<<<<<<< HEAD
-=======
 			bool bScriptPackageWasUnloaded = false;
->>>>>>> 4af6daef
 			int32 PackageIndex = 0;
 			for (UPackage* PackageBeingUnloaded : PackagesToUnload)
 			{
@@ -534,19 +512,11 @@
 						}
 
 						BP->CachedDependents.Reset();
-<<<<<<< HEAD
 					}
 					else if (UBlueprintGeneratedClass* BPGC = Cast<UBlueprintGeneratedClass>(Obj))
 					{
 						FKismetEditorUtilities::OnBlueprintGeneratedClassUnloaded.Broadcast(BPGC);
 					}
-=======
-					}
-					else if (UBlueprintGeneratedClass* BPGC = Cast<UBlueprintGeneratedClass>(Obj))
-					{
-						FKismetEditorUtilities::OnBlueprintGeneratedClassUnloaded.Broadcast(BPGC);
-					}
->>>>>>> 4af6daef
 					else if (UWorld* World = Cast<UWorld>(Obj))
 					{
 						if (World->bIsWorldInitialized)
@@ -571,16 +541,6 @@
 					ObjectsInPackage.Reset();
 				}
 
-<<<<<<< HEAD
-				// Calling ::ResetLoaders now will force any bulkdata objects still attached to the FLinkerLoad to load
-				// their payloads into memory. If we don't call this now, then the version that will be called during
-				// garbage collection will cause the bulkdata objects to be invalidated rather than loading the payloads 
-				// into memory.
-				// This might seem odd, but if the package we are unloading is being renamed, then the inner UObjects will
-				// be moved to the newly named package rather than being garbage collected and so we need to make sure that
-				// their bulkdata objects remain valid, otherwise renamed packages will not save correctly and cease to function.
-				ResetLoaders(PackageBeingUnloaded);
-=======
 				// Cleanup.
 				bResult = true;
 			}
@@ -593,7 +553,6 @@
 			// be moved to the newly named package rather than being garbage collected and so we need to make sure that
 			// their bulkdata objects remain valid, otherwise renamed packages will not save correctly and cease to function.
 			ResetLoaders(TArray<UObject*>(PackagesToUnload.Array()));
->>>>>>> 4af6daef
 
 			for (UPackage* PackageBeingUnloaded : PackagesToUnload)
 			{
@@ -774,7 +733,6 @@
 			Filtered.DirtyPackages.Reset();
 		}
 	}
-<<<<<<< HEAD
 
 	void InformUserAboutDirtyPackages(const FFilteredPackages& Filtered, FTextBuilder& ErrorMessageBuilder)
 	{
@@ -788,21 +746,6 @@
 			ErrorMessageBuilder.AppendLine();
 		}
 
-=======
-
-	void InformUserAboutDirtyPackages(const FFilteredPackages& Filtered, FTextBuilder& ErrorMessageBuilder)
-	{
-		if (Filtered.DirtyPackages.Num() == 0)
-		{
-			return;
-		}
-		// Inform the user that dirty packages won't be reloaded.
-		if (!ErrorMessageBuilder.IsEmpty())
-		{
-			ErrorMessageBuilder.AppendLine();
-		}
-
->>>>>>> 4af6daef
 		ErrorMessageBuilder.AppendLine(NSLOCTEXT("UnrealEd", "Error_ReloadDirtyPackagesHeader", "The following packages have been modified and cannot be reloaded:"));
 		{
 			ErrorMessageBuilder.Indent();
@@ -1275,7 +1218,6 @@
 						BPsWithResetDependentCache.Add(AsBP);
 					}
 					else
-<<<<<<< HEAD
 					{
 						// Rebuild the dependency cache for the this BP.
 						AsBP->bCachedDependenciesUpToDate = false;
@@ -1287,19 +1229,6 @@
 					TSet<TWeakObjectPtr<UBlueprint>> LocalCopy_CachedDependencies = AsBP->CachedDependencies;
 					for (const TWeakObjectPtr<UBlueprint>& DependencyPtr : LocalCopy_CachedDependencies)
 					{
-=======
-					{
-						// Rebuild the dependency cache for the this BP.
-						AsBP->bCachedDependenciesUpToDate = false;
-						FBlueprintEditorUtils::EnsureCachedDependenciesUpToDate(AsBP);
-					}
-
-					// For each cached dependency, add this BP into its dependent cache set. Note that replaced
-					// BPs won't have any dependencies, and so will not be included in any dependent cache sets.
-					TSet<TWeakObjectPtr<UBlueprint>> LocalCopy_CachedDependencies = AsBP->CachedDependencies;
-					for (const TWeakObjectPtr<UBlueprint>& DependencyPtr : LocalCopy_CachedDependencies)
-					{
->>>>>>> 4af6daef
 						if (UBlueprint* Dependency = DependencyPtr.Get())
 						{
 							// Ensure that the dependency's cached dependent set has been cleared before we start adding to it.
