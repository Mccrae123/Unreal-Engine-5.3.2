// Copyright 1998-2019 Epic Games, Inc. All Rights Reserved.


#include "PackageTools.h"
#include "BlueprintCompilationManager.h"
#include "UObject/PackageReload.h"
#include "Misc/MessageDialog.h"
#include "Misc/Paths.h"
#include "Misc/Guid.h"
#include "Misc/ConfigCacheIni.h"
#include "Misc/ScopedSlowTask.h"
#include "Misc/FeedbackContext.h"
#include "UObject/ObjectMacros.h"
#include "UObject/Object.h"
#include "UObject/GarbageCollection.h"
#include "UObject/Package.h"
#include "UObject/MetaData.h"
#include "UObject/UObjectHash.h"
#include "UObject/GCObjectScopeGuard.h"
#include "Serialization/ArchiveFindCulprit.h"
#include "Misc/PackageName.h"
#include "Editor/EditorPerProjectUserSettings.h"
#include "ISourceControlOperation.h"
#include "SourceControlOperations.h"
#include "ISourceControlProvider.h"
#include "ISourceControlModule.h"
#include "SourceControlHelpers.h"
#include "Editor.h"
#include "Dialogs/Dialogs.h"


#include "ObjectTools.h"
#include "Kismet2/KismetEditorUtilities.h"
#include "Kismet2/KismetReinstanceUtilities.h"
#include "BusyCursor.h"

#include "FileHelpers.h"

#include "Framework/Notifications/NotificationManager.h"
#include "Widgets/Notifications/SNotificationList.h"

#include "AssetRegistryModule.h"
#include "Logging/MessageLog.h"
#include "UObject/UObjectIterator.h"
#include "ComponentReregisterContext.h"
#include "Engine/Selection.h"
#include "Engine/GameEngine.h"
#include "Engine/LevelStreaming.h"
#include "Engine/MapBuildDataRegistry.h"

#include "ShaderCompiler.h"
#include "DistanceFieldAtlas.h"
#include "AssetToolsModule.h"
#include "Subsystems/AssetEditorSubsystem.h"

#define LOCTEXT_NAMESPACE "PackageTools"

DEFINE_LOG_CATEGORY_STATIC(LogPackageTools, Log, All);

/** State passed to RestoreStandaloneOnReachableObjects. */
UPackage* UPackageTools::PackageBeingUnloaded = nullptr;
TMap<UObject*, UObject*> UPackageTools::ObjectsThatHadFlagsCleared;
FDelegateHandle UPackageTools::ReachabilityCallbackHandle;

UPackageTools::UPackageTools(const FObjectInitializer& ObjectInitializer)
	: Super(ObjectInitializer)
{
	if (HasAnyFlags(RF_ClassDefaultObject))
	{
		FCoreUObjectDelegates::OnPackageReloaded.AddStatic(&UPackageTools::HandlePackageReloaded);
	}
}

	/**
	 * Called during GC, after reachability analysis is performed but before garbage is purged.
	 * Restores RF_Standalone to objects in the package-to-be-unloaded that are still reachable.
	 */
	void UPackageTools::RestoreStandaloneOnReachableObjects()
	{
		check(GIsEditor);

		ForEachObjectWithOuter(PackageBeingUnloaded, [](UObject* Object)
			{
				if ( ObjectsThatHadFlagsCleared.Find(Object) )
				{
					Object->SetFlags(RF_Standalone);
				}
			},
			true, RF_NoFlags, EInternalObjectFlags::Unreachable);
	}

	/**
	 * Filters the global set of packages.
	 *
	 * @param	OutGroupPackages			The map that receives the filtered list of group packages.
	 * @param	OutPackageList				The array that will contain the list of filtered packages.
	 */
	void UPackageTools::GetFilteredPackageList(TSet<UPackage*>& OutFilteredPackageMap)
	{
		// The UObject list is iterated rather than the UPackage list because we need to be sure we are only adding
		// group packages that contain things the generic browser cares about.  The packages are derived by walking
		// the outer chain of each object.

		// Assemble a list of packages.  Only show packages that match the current resource type filter.
		for (UObject* Obj : TObjectRange<UObject>())
		{
			// This is here to hopefully catch a bit more info about a spurious in-the-wild problem which ultimately
			// crashes inside UObjectBaseUtility::GetOutermost(), which is called inside IsObjectBrowsable().
			checkf(Obj->IsValidLowLevel(), TEXT("GetFilteredPackageList: bad object found, address: %p, name: %s"), Obj, *Obj->GetName());

			// Make sure that we support displaying this object type
			bool bIsSupported = ObjectTools::IsObjectBrowsable( Obj );
			if( bIsSupported )
			{
				UPackage* ObjectPackage = Obj->GetOutermost();
				if( ObjectPackage != NULL )
				{
					OutFilteredPackageMap.Add( ObjectPackage );
				}
			}
		}
	}

	/**
	 * Fills the OutObjects list with all valid objects that are supported by the current
	 * browser settings and that reside withing the set of specified packages.
	 *
	 * @param	InPackages			Filters objects based on package.
	 * @param	OutObjects			[out] Receives the list of objects
	 * @param	bMustBeBrowsable	If specified, does a check to see if object is browsable. Defaults to true.
	 */
	void UPackageTools::GetObjectsInPackages( const TArray<UPackage*>* InPackages, TArray<UObject*>& OutObjects )
	{
		if (InPackages)
		{
			for (UPackage* Package : *InPackages)
			{
				ForEachObjectWithOuter(Package,[&OutObjects](UObject* Obj)
					{
						if (ObjectTools::IsObjectBrowsable(Obj))
						{
							OutObjects.Add(Obj);
						}
					});
			}
		}
		else
		{
			for (TObjectIterator<UObject> It; It; ++It)
			{
				UObject* Obj = *It;

				if (ObjectTools::IsObjectBrowsable(Obj))
				{
					OutObjects.Add(Obj);
				}
			}
		}
	}

	bool UPackageTools::HandleFullyLoadingPackages( const TArray<UPackage*>& TopLevelPackages, const FText& OperationText )
	{
		bool bSuccessfullyCompleted = true;

		// whether or not to suppress the ask to fully load message
		bool bSuppress = GetDefault<UEditorPerProjectUserSettings>()->bSuppressFullyLoadPrompt;

		// Make sure they are all fully loaded.
		bool bNeedsUpdate = false;
		for( int32 PackageIndex=0; PackageIndex<TopLevelPackages.Num(); PackageIndex++ )
		{
			UPackage* TopLevelPackage = TopLevelPackages[PackageIndex];
			check( TopLevelPackage );
			check( TopLevelPackage->GetOuter() == NULL );

			// Calling IsFullyLoaded() will mark a package as fully loaded if it does not exist on disk
			if( !TopLevelPackage->IsFullyLoaded() )
			{	
				// Ask user to fully load or suppress the message and just fully load
				if(bSuppress || EAppReturnType::Yes == FMessageDialog::Open( EAppMsgType::YesNo, EAppReturnType::Yes, FText::Format(
					NSLOCTEXT("UnrealEd", "NeedsToFullyLoadPackageF", "Package {0} is not fully loaded. Do you want to fully load it? Not doing so will abort the '{1}' operation."),
					FText::FromString(TopLevelPackage->GetName()), OperationText ) ) )
				{
					// Fully load package.
					const FScopedBusyCursor BusyCursor;
					GWarn->BeginSlowTask( NSLOCTEXT("UnrealEd", "FullyLoadingPackages", "Fully loading packages"), true );
					TopLevelPackage->FullyLoad();
					GWarn->EndSlowTask();
					bNeedsUpdate = true;
				}
				// User declined abort operation.
				else
				{
					bSuccessfullyCompleted = false;
					UE_LOG(LogPackageTools, Log, TEXT("Aborting operation as %s was not fully loaded."),*TopLevelPackage->GetName());
					break;
				}
			}
		}

		// no need to refresh content browser here as UPackage::FullyLoad() already does this
		return bSuccessfullyCompleted;
	}
	
	/**
	 * Loads the specified package file (or returns an existing package if it's already loaded.)
	 *
	 * @param	InFilename	File name of package to load
	 *
	 * @return	The loaded package (or NULL if something went wrong.)
	 */
	UPackage* UPackageTools::LoadPackage( FString InFilename )
	{
		// Detach all components while loading a package.
		// This is necessary for the cases where the load replaces existing objects which may be referenced by the attached components.
		FGlobalComponentReregisterContext ReregisterContext;

		// record the name of this file to make sure we load objects in this package on top of in-memory objects in this package
		GEditor->UserOpenedFile = InFilename;

		// clear any previous load errors
		FFormatNamedArguments Arguments;
		Arguments.Add(TEXT("PackageName"), FText::FromString(InFilename));
		FMessageLog("LoadErrors").NewPage(FText::Format(LOCTEXT("LoadPackageLogPage", "Loading package: {PackageName}"), Arguments));

		UPackage* Package = ::LoadPackage( NULL, *InFilename, 0 );

		// display any load errors that happened while loading the package
		FEditorDelegates::DisplayLoadErrors.Broadcast();

		// reset the opened package to nothing
		GEditor->UserOpenedFile = FString();

		// If a script package was loaded, update the
		// actor browser in case a script package was loaded
		if ( Package != NULL )
		{
			if (Package->HasAnyPackageFlags(PKG_ContainsScript))
			{
				GEditor->BroadcastClassPackageLoadedOrUnloaded();
			}
		}

		return Package;
	}


	bool UPackageTools::UnloadPackages( const TArray<UPackage*>& TopLevelPackages )
	{
		FText ErrorMessage;
		bool bResult = UnloadPackages(TopLevelPackages, ErrorMessage);
		if(!ErrorMessage.IsEmpty())
		{
			FMessageDialog::Open( EAppMsgType::Ok, ErrorMessage );
		}

		return bResult;
	}


	bool UPackageTools::UnloadPackages( const TArray<UPackage*>& TopLevelPackages, FText& OutErrorMessage )
	{
		bool bResult = false;

		// Get outermost packages, in case groups were selected.
		TArray<UPackage*> PackagesToUnload;

		// Split the set of selected top level packages into packages which are dirty (and thus cannot be unloaded)
		// and packages that are not dirty (and thus can be unloaded).
		TArray<UPackage*> DirtyPackages;
		for ( int32 PackageIndex = 0 ; PackageIndex < TopLevelPackages.Num() ; ++PackageIndex )
		{
			UPackage* Package = TopLevelPackages[PackageIndex];
			if( Package != NULL )
			{
				if ( Package->IsDirty() )
				{
					DirtyPackages.Add( Package );
				}
				else
				{
					PackagesToUnload.AddUnique( Package->GetOutermost() ? Package->GetOutermost() : Package );
				}
			}
		}

		// Inform the user that dirty packages won't be unloaded.
		if ( DirtyPackages.Num() > 0 )
		{
			FString DirtyPackagesList;
			for ( int32 PackageIndex = 0 ; PackageIndex < DirtyPackages.Num() ; ++PackageIndex )
			{
				DirtyPackagesList += FString::Printf( TEXT("\n    %s"), *DirtyPackages[PackageIndex]->GetName() );
			}

			FFormatNamedArguments Args;
			Args.Add( TEXT("DirtyPackages"),FText::FromString( DirtyPackagesList ) );

			OutErrorMessage = FText::Format( NSLOCTEXT("UnrealEd", "UnloadDirtyPackagesList", "The following assets have been modified and cannot be unloaded:{DirtyPackages}\nSaving these assets will allow them to be unloaded."), Args );
		}

		if (UWorld* EditorWorld = GEditor->GetEditorWorldContext().World())
		{
			// Is the currently loaded world being unloaded? If so, we just reset the current world.
			// We also need to skip the build data package as that will also be destroyed by the call to CreateNewMapForEditing.
			if (PackagesToUnload.Contains(EditorWorld->GetOutermost()))
			{
				// Remove the world package from the unload list
				PackagesToUnload.Remove(EditorWorld->GetOutermost());

				// Remove the level build data package from the unload list as creating a new map will unload build data for the current world
				for (int32 LevelIndex = 0; LevelIndex < EditorWorld->GetNumLevels(); ++LevelIndex)
				{
					ULevel* Level = EditorWorld->GetLevel(LevelIndex);
					if (Level->MapBuildData)
					{
						PackagesToUnload.Remove(Level->MapBuildData->GetOutermost());
					}
				}

				// Remove any streaming levels from the unload list as creating a new map will unload streaming levels for the current world
				for (ULevelStreaming* EditorStreamingLevel : EditorWorld->GetStreamingLevels())
				{
					if (EditorStreamingLevel->IsLevelLoaded())
					{
						UPackage* EditorStreamingLevelPackage = EditorStreamingLevel->GetLoadedLevel()->GetOutermost();
						PackagesToUnload.Remove(EditorStreamingLevelPackage);
					}
				}

				// Unload the current world
				GEditor->CreateNewMapForEditing();
			}
		}

		if ( PackagesToUnload.Num() > 0 )
		{
			const FScopedBusyCursor BusyCursor;

			// Complete any load/streaming requests, then lock IO.
			FlushAsyncLoading();
			(*GFlushStreamingFunc)();

			// Remove potential references to to-be deleted objects from the GB selection set.
			GEditor->GetSelectedObjects()->DeselectAll();

			// Set the callback for restoring RF_Standalone post reachability analysis.
			// GC will call this function before purging objects, allowing us to restore RF_Standalone
			// to any objects that have not been marked RF_Unreachable.
			ReachabilityCallbackHandle = FCoreUObjectDelegates::PostReachabilityAnalysis.AddStatic(RestoreStandaloneOnReachableObjects);

			bool bScriptPackageWasUnloaded = false;

			GWarn->BeginSlowTask( NSLOCTEXT("UnrealEd", "Unloading", "Unloading"), true );

			// First add all packages to unload to the root set so they don't get garbage collected while we are operating on them
			TArray<UPackage*> PackagesAddedToRoot;
			for ( int32 PackageIndex = 0 ; PackageIndex < PackagesToUnload.Num() ; ++PackageIndex )
			{
				UPackage* Pkg = PackagesToUnload[PackageIndex];
				if ( !Pkg->IsRooted() )
				{
					Pkg->AddToRoot();
					PackagesAddedToRoot.Add(Pkg);
				}
			}

			// Now try to clean up assets in all packages to unload.
			for ( int32 PackageIndex = 0 ; PackageIndex < PackagesToUnload.Num() ; ++PackageIndex )
			{
				PackageBeingUnloaded = PackagesToUnload[PackageIndex];

				GWarn->StatusUpdate( PackageIndex, PackagesToUnload.Num(), FText::Format(NSLOCTEXT("UnrealEd", "Unloadingf", "Unloading {0}..."), FText::FromString(PackageBeingUnloaded->GetName()) ) );

				// Flush all pending render commands, as unloading the package may invalidate render resources.
				FlushRenderingCommands();

				// Close any open asset editors
				ForEachObjectWithOuter(PackageBeingUnloaded, [](UObject* Obj)
				{
					if (Obj->IsAsset())
					{
						GEditor->GetEditorSubsystem<UAssetEditorSubsystem>()->CloseAllEditorsForAsset(Obj);
					}
				}, false);

				PackageBeingUnloaded->bHasBeenFullyLoaded = false;
				PackageBeingUnloaded->ClearFlags(RF_WasLoaded);
				if ( PackageBeingUnloaded->HasAnyPackageFlags(PKG_ContainsScript) )
				{
					bScriptPackageWasUnloaded = true;
				}

				// Clear RF_Standalone flag from objects in the package to be unloaded so they get GC'd.
				{
					TArray<UObject*> ObjectsInPackage;
					GetObjectsWithOuter(PackageBeingUnloaded, ObjectsInPackage);
					for ( UObject* Object : ObjectsInPackage )
					{
						if (Object->HasAnyFlags(RF_Standalone))
						{
							Object->ClearFlags(RF_Standalone);
							ObjectsThatHadFlagsCleared.Add(Object, Object);
						}
					}
				}

				// Reset loaders
				ResetLoaders(PackageBeingUnloaded);

				// Collect garbage.
				CollectGarbage( GARBAGE_COLLECTION_KEEPFLAGS );
				
				if( PackageBeingUnloaded->IsDirty() )
				{
					// The package was marked dirty as a result of something that happened above (e.g callbacks in CollectGarbage).  
					// Dirty packages we actually care about unloading were filtered above so if the package becomes dirty here it should still be unloaded
					PackageBeingUnloaded->SetDirtyFlag(false);
				}

				// Cleanup.
				ObjectsThatHadFlagsCleared.Empty();
				PackageBeingUnloaded = NULL;
				bResult = true;
			}
			
			// Now remove from root all the packages we added earlier so they may be GCed if possible
			for ( int32 PackageIndex = 0 ; PackageIndex < PackagesAddedToRoot.Num() ; ++PackageIndex )
			{
				PackagesAddedToRoot[PackageIndex]->RemoveFromRoot();
			}
			PackagesAddedToRoot.Empty();

			GWarn->EndSlowTask();

			// Remove the post reachability callback.
			FCoreUObjectDelegates::PostReachabilityAnalysis.Remove(ReachabilityCallbackHandle);

			// Clear the standalone flag on metadata objects that are going to be GC'd below.
			// This resolves the circular dependency between metadata and packages.
			TArray<TWeakObjectPtr<UMetaData>> PackageMetaDataWithClearedStandaloneFlag;
			for ( UPackage* PackageToUnload : PackagesToUnload )
			{
				UMetaData* PackageMetaData = PackageToUnload ? PackageToUnload->MetaData : nullptr;
				if ( PackageMetaData && PackageMetaData->HasAnyFlags(RF_Standalone) )
				{
					PackageMetaData->ClearFlags(RF_Standalone);
					PackageMetaDataWithClearedStandaloneFlag.Add(PackageMetaData);
				}
			}

			CollectGarbage( GARBAGE_COLLECTION_KEEPFLAGS );

			// Restore the standalone flag on any metadata objects that survived the GC
			for ( const TWeakObjectPtr<UMetaData>& WeakPackageMetaData : PackageMetaDataWithClearedStandaloneFlag )
			{
				UMetaData* MetaData = WeakPackageMetaData.Get();
				if ( MetaData )
				{
					MetaData->SetFlags(RF_Standalone);
				}
			}

			// Update the actor browser if a script package was unloaded
			if ( bScriptPackageWasUnloaded )
			{
				GEditor->BroadcastClassPackageLoadedOrUnloaded();
			}
		}
		return bResult;
	}


	bool UPackageTools::ReloadPackages( const TArray<UPackage*>& TopLevelPackages )
	{
		FText ErrorMessage;
		const bool bResult = ReloadPackages(TopLevelPackages, ErrorMessage, EReloadPackagesInteractionMode::Interactive);
		
		if (!ErrorMessage.IsEmpty())
		{
			FMessageDialog::Open(EAppMsgType::Ok, ErrorMessage);
		}

		return bResult;
	}


	bool UPackageTools::ReloadPackages( const TArray<UPackage*>& TopLevelPackages, FText& OutErrorMessage, const bool bInteractive )
	{
		return ReloadPackages(TopLevelPackages, OutErrorMessage, bInteractive ? EReloadPackagesInteractionMode::Interactive : EReloadPackagesInteractionMode::AssumeNegative);
	}


	bool UPackageTools::ReloadPackages( const TArray<UPackage*>& TopLevelPackages, FText& OutErrorMessage, const EReloadPackagesInteractionMode InteractionMode )
	{
		bool bResult = false;

		FTextBuilder ErrorMessageBuilder;

		// Split the set of selected top level packages into packages which are dirty or in-memory (and thus cannot be reloaded) and packages that are not dirty (and thus can be reloaded).
		TArray<UPackage*> PackagesToReload;
		{
			TArray<UPackage*> DirtyPackages;
			TArray<UPackage*> InMemoryPackages;
			for (UPackage* TopLevelPackage : TopLevelPackages)
			{
				if (TopLevelPackage)
				{
					// Get outermost packages, in case groups were selected.
					UPackage* RealPackage = TopLevelPackage->GetOutermost() ? TopLevelPackage->GetOutermost() : TopLevelPackage;

					if (RealPackage->IsDirty())
					{
						DirtyPackages.AddUnique(RealPackage);
					}
					else if (RealPackage->HasAnyPackageFlags(PKG_InMemoryOnly))
					{
						InMemoryPackages.AddUnique(RealPackage);
					}
					else
					{
						PackagesToReload.AddUnique(RealPackage);
					}
				}

				// How should we handle locally dirty packages?
				if (DirtyPackages.Num() > 0)
				{
					EAppReturnType::Type ReloadDirtyPackagesResult = EAppReturnType::No;

					// Ask the user whether dirty packages should be reloaded.
					if (InteractionMode == EReloadPackagesInteractionMode::Interactive)
					{
						FTextBuilder ReloadDirtyPackagesMsgBuilder;
						ReloadDirtyPackagesMsgBuilder.AppendLine(NSLOCTEXT("UnrealEd", "ShouldReloadDirtyPackagesHeader", "The following packages have been modified:"));
						{
							ReloadDirtyPackagesMsgBuilder.Indent();
							for (UPackage* DirtyPackage : DirtyPackages)
							{
								ReloadDirtyPackagesMsgBuilder.AppendLine(DirtyPackage->GetFName());
							}
							ReloadDirtyPackagesMsgBuilder.Unindent();
						}
						ReloadDirtyPackagesMsgBuilder.AppendLine(NSLOCTEXT("UnrealEd", "ShouldReloadDirtyPackagesFooter", "Would you like to reload these packages? This will revert any changes you have made."));

						ReloadDirtyPackagesResult = FMessageDialog::Open(EAppMsgType::YesNo, ReloadDirtyPackagesMsgBuilder.ToText());
					}
					else if (InteractionMode == EReloadPackagesInteractionMode::AssumePositive)
					{
						ReloadDirtyPackagesResult = EAppReturnType::Yes;
					}

					if (ReloadDirtyPackagesResult == EAppReturnType::Yes)
					{
						for (UPackage* DirtyPackage : DirtyPackages)
						{
							DirtyPackage->SetDirtyFlag(false);
							PackagesToReload.AddUnique(DirtyPackage);
						}
						DirtyPackages.Reset();
					}
				}
			}

			// Inform the user that dirty packages won't be reloaded.
			if (DirtyPackages.Num() > 0)
			{
				if (!ErrorMessageBuilder.IsEmpty())
				{
					ErrorMessageBuilder.AppendLine();
				}

				ErrorMessageBuilder.AppendLine(NSLOCTEXT("UnrealEd", "Error_ReloadDirtyPackagesHeader", "The following packages have been modified and cannot be reloaded:"));
				{
					ErrorMessageBuilder.Indent();
					for (UPackage* DirtyPackage : DirtyPackages)
					{
						ErrorMessageBuilder.AppendLine(DirtyPackage->GetFName());
					}
					ErrorMessageBuilder.Unindent();
				}
				ErrorMessageBuilder.AppendLine(NSLOCTEXT("UnrealEd", "Error_ReloadDirtyPackagesFooter", "Saving these packages will allow them to be reloaded."));
			}

			// Inform the user that in-memory packages won't be reloaded.
			if (InMemoryPackages.Num() > 0)
			{
				if (!ErrorMessageBuilder.IsEmpty())
				{
					ErrorMessageBuilder.AppendLine();
				}

				ErrorMessageBuilder.AppendLine(NSLOCTEXT("UnrealEd", "Error_ReloadInMemoryPackagesHeader", "The following packages are in-memory only and cannot be reloaded:"));
				{
					ErrorMessageBuilder.Indent();
					for (UPackage* InMemoryPackage : InMemoryPackages)
					{
						ErrorMessageBuilder.AppendLine(InMemoryPackage->GetFName());
					}
					ErrorMessageBuilder.Unindent();
				}
			}
		}

		// Get the current world.
		TWeakObjectPtr<UWorld> CurrentWorld;
		if (GIsEditor)
		{
			if (UWorld* EditorWorld = GEditor->GetEditorWorldContext().World())
			{
				CurrentWorld = EditorWorld;
			}
		}
		else if (UGameEngine* GameEngine = Cast<UGameEngine>(GEngine))
		{
			if (UWorld* GameWorld = GameEngine->GetGameWorld())
			{
				CurrentWorld = GameWorld;
			}
		}

		// Check to see if we need to reload the current world.
		FName WorldNameToReload;
		TMap<FName, const UMapBuildDataRegistry*> LevelsToMapBuildData;
		bool bReloadingLightingScenario = false; 
		TArray<ULevelStreaming*> RemovedStreamingLevels;
		if (UWorld* CurrentWorldPtr = CurrentWorld.Get())
		{
			// Is the current world being reloaded? If so, we just reset the current world and load it again at the end rather than let it go through ReloadPackage 
			// (which doesn't work for the current world due to some assumptions about worlds, and their lifetimes).
			// We also need to skip the build data package as that will also be destroyed by the transition.
			if (PackagesToReload.Contains(CurrentWorldPtr->GetOutermost()))
			{
				// Cache this so we can reload the world later
				WorldNameToReload = *CurrentWorldPtr->GetPathName();

				// Remove the world package from the reload list
				PackagesToReload.Remove(CurrentWorldPtr->GetOutermost());

				// Remove the level build data package from the reload list as creating a new map will unload build data for the current world
				for (int32 LevelIndex = 0; LevelIndex < CurrentWorldPtr->GetNumLevels(); ++LevelIndex)
				{
					ULevel* Level = CurrentWorldPtr->GetLevel(LevelIndex);
					if (Level->MapBuildData)
					{
						PackagesToReload.Remove(Level->MapBuildData->GetOutermost());
					}
				}

				// Remove any streaming levels from the reload list as creating a new map will unload streaming levels for the current world
				for (ULevelStreaming* StreamingLevel : CurrentWorldPtr->GetStreamingLevels())
				{
					if (StreamingLevel->IsLevelLoaded())
					{
						UPackage* StreamingLevelPackage = StreamingLevel->GetLoadedLevel()->GetOutermost();
						PackagesToReload.Remove(StreamingLevelPackage);
					}
				}

				// Unload the current world
				if (GIsEditor)
				{
					GEditor->CreateNewMapForEditing();
				}
				else if (UGameEngine* GameEngine = Cast<UGameEngine>(GEngine))
				{
					// Outside of the editor we need to keep the packages alive to stop the world transition from GC'ing them
					TGCObjectsScopeGuard<UPackage> KeepPackagesAlive(PackagesToReload);

					FString LoadMapError;
					GameEngine->LoadMap(GameEngine->GetWorldContextFromWorldChecked(CurrentWorldPtr), FURL(TEXT("/Engine/Maps/Templates/Template_Default")), nullptr, LoadMapError);
				}
			}
			// Cache the current map build data for the levels of the current world so we can see if they change due to a reload (we can skip this if reloading the current world).
			else
			{
				bReloadingLightingScenario = CurrentWorldPtr->GetActiveLightingScenario() && CurrentWorldPtr->GetActiveLightingScenario()->MapBuildData && PackagesToReload.Contains(CurrentWorldPtr->GetActiveLightingScenario()->MapBuildData->GetOutermost());

				const TArray<ULevel*>& Levels = CurrentWorldPtr->GetLevels();
				for (int32 i = Levels.Num() - 1; i >= 0; --i)
				{
					ULevel* Level = Levels[i];
					if (PackagesToReload.Contains(Level->GetOutermost()))
					{
						for (ULevelStreaming* StreamingLevel : CurrentWorldPtr->GetStreamingLevels())
						{
							if (StreamingLevel->GetLoadedLevel() == Level)
							{
								CurrentWorldPtr->RemoveFromWorld(Level);
								StreamingLevel->RemoveLevelFromCollectionForReload();
								RemovedStreamingLevels.Add(StreamingLevel);
								break;
							}
						}
					}
					else
					{
<<<<<<< HEAD
						if (Level->MapBuildData && PackagesToReload.Contains(Level->MapBuildData->GetOutermost()) || bReloadingLightingScenario)
=======
						if ((Level->MapBuildData && PackagesToReload.Contains(Level->MapBuildData->GetOutermost())) || bReloadingLightingScenario)
>>>>>>> 2091f0be
						{
							// Remove any VLM here so FPrecomputedVolumetricLightmapData::RemoveFromSceneData() has the necessary resources to perform GPU brick unplugging before destruction
							Level->ReleaseRenderingResources();

							LevelsToMapBuildData.Add(Level->GetFName(), Level->MapBuildData);
						}
					}
				}
			}
		}

		if (PackagesToReload.Num() > 0)
		{
			const FScopedBusyCursor BusyCursor;

			// We need to sort the packages to reload so that dependencies are reloaded before the assets that depend on them
			::SortPackagesForReload(PackagesToReload);

			// Remove potential references to to-be deleted objects from the global selection set.
			if (GIsEditor)
			{
				GEditor->GetSelectedObjects()->DeselectAll();
			}
			// Detach all components while loading a package.
			// This is necessary for the cases where the load replaces existing objects which may be referenced by the attached components.
			FGlobalComponentReregisterContext ReregisterContext;

			bool bScriptPackageWasReloaded = false;
			TArray<FReloadPackageData> PackagesToReloadData;
			PackagesToReloadData.Reserve(PackagesToReload.Num());
			for (UPackage* PackageToReload : PackagesToReload)
			{
				bScriptPackageWasReloaded |= PackageToReload->HasAnyPackageFlags(PKG_ContainsScript);
				PackagesToReloadData.Emplace(PackageToReload, LOAD_None);
			}

			TArray<UPackage*> ReloadedPackages;
			::ReloadPackages(PackagesToReloadData, ReloadedPackages, 500);

			TArray<UPackage*> FailedPackages;
			for (int32 PackageIndex = 0; PackageIndex < PackagesToReload.Num(); ++PackageIndex)
			{
				UPackage* ExistingPackage = PackagesToReload[PackageIndex];
				UPackage* ReloadedPackage = ReloadedPackages[PackageIndex];

				if (ReloadedPackage)
				{
					bScriptPackageWasReloaded |= ReloadedPackage->HasAnyPackageFlags(PKG_ContainsScript);
					bResult = true;
				}
				else
				{
					FailedPackages.Add(ExistingPackage);
				}
			}

			// Inform the user of any packages that failed to reload.
			if (FailedPackages.Num() > 0)
			{
				if (!ErrorMessageBuilder.IsEmpty())
				{
					ErrorMessageBuilder.AppendLine();
				}

				ErrorMessageBuilder.AppendLine(NSLOCTEXT("UnrealEd", "Error_ReloadFailedPackagesHeader", "The following packages failed to reload:"));
				{
					ErrorMessageBuilder.Indent();
					for (UPackage* FailedPackage : FailedPackages)
					{
						ErrorMessageBuilder.AppendLine(FailedPackage->GetFName());
					}
					ErrorMessageBuilder.Unindent();
				}
			}

			// Update the actor browser if a script package was reloaded.
			if (GIsEditor && bScriptPackageWasReloaded)
			{
				GEditor->BroadcastClassPackageLoadedOrUnloaded();
			}
		}

		// Load the previous world (if needed).
		if (!WorldNameToReload.IsNone())
		{
			if (GIsEditor)
			{
				TArray<FName> WorldNamesToReload;
				WorldNamesToReload.Add(WorldNameToReload);
				GEditor->GetEditorSubsystem<UAssetEditorSubsystem>()->OpenEditorsForAssets(WorldNamesToReload);
			}
			else if (UGameEngine* GameEngine = Cast<UGameEngine>(GEngine))
			{
				FString LoadMapError;
				GameEngine->LoadMap(GameEngine->GetWorldContextFromWorldChecked(GameEngine->GetGameWorld()), FURL(*WorldNameToReload.ToString()), nullptr, LoadMapError);
			}
		}
		// Update the rendering resources for the levels of the current world if their map build data has changed (we skip this if reloading the current world).
		else
		{
			if (LevelsToMapBuildData.Num() > 0)
			{
				UWorld* CurrentWorldPtr = CurrentWorld.Get();
				check(CurrentWorldPtr);

				for (int32 LevelIndex = 0; LevelIndex < CurrentWorldPtr->GetNumLevels(); ++LevelIndex)
				{
					ULevel* Level = CurrentWorldPtr->GetLevel(LevelIndex);

					if (LevelsToMapBuildData.Contains(Level->GetFName()) || bReloadingLightingScenario)
					{
						Level->ReleaseRenderingResources();
						Level->InitializeRenderingResources();
					}
				}
			}

			if (RemovedStreamingLevels.Num() > 0)
			{
				UWorld* CurrentWorldPtr = CurrentWorld.Get();
				check(CurrentWorldPtr);

				for (ULevelStreaming* StreamingLevel : RemovedStreamingLevels)
				{
					ULevel* NewLevel = StreamingLevel->GetLoadedLevel();
					CurrentWorldPtr->AddToWorld(NewLevel, StreamingLevel->LevelTransform, false);
					StreamingLevel->AddLevelToCollectionAfterReload();
				}
			}
		}

		OutErrorMessage = ErrorMessageBuilder.ToText();

		return bResult;
	}


	void UPackageTools::HandlePackageReloaded(const EPackageReloadPhase InPackageReloadPhase, FPackageReloadedEvent* InPackageReloadedEvent)
	{
		static TSet<UBlueprint*> BlueprintsToRecompileThisBatch;

		if (InPackageReloadPhase == EPackageReloadPhase::PrePackageFixup)
		{
			GEngine->NotifyToolsOfObjectReplacement(InPackageReloadedEvent->GetRepointedObjects());

			// Notify any Blueprints that are about to be unloaded.
			ForEachObjectWithOuter(InPackageReloadedEvent->GetOldPackage(), [&](UObject* InObject)
			{
				if (UBlueprint* BP = Cast<UBlueprint>(InObject))
				{
					BP->ClearEditorReferences();
				}
			}, false, RF_Transient, EInternalObjectFlags::PendingKill);
		}

		if (InPackageReloadPhase == EPackageReloadPhase::OnPackageFixup)
		{
			TMap<UClass*, UClass*> OldClassToNewClass;
			for (const auto& RepointedObjectPair : InPackageReloadedEvent->GetRepointedObjects())
			{
				UObject* OldObject = RepointedObjectPair.Key;
				UObject* NewObject = RepointedObjectPair.Value;

				if(OldObject && NewObject)
				{
					UClass* OldObjectAsClass = Cast<UClass>(OldObject);
					if(OldObjectAsClass)
					{
						UClass* NewObjectAsClass = Cast<UClass>(NewObject);
						if(ensureMsgf(NewObjectAsClass, TEXT("Class object replaced with non-class object: %s %s"), *(OldObject->GetName()), *(NewObject->GetName())))
						{
							OldClassToNewClass.Add(OldObjectAsClass, NewObjectAsClass);
						}
					}
				}
			}

			FBlueprintCompilationManager::ReparentHierarchies(OldClassToNewClass);

			for (const auto& RepointedObjectPair : InPackageReloadedEvent->GetRepointedObjects())
			{
				UObject* OldObject = RepointedObjectPair.Key;
				UObject* NewObject = RepointedObjectPair.Value;

				if (OldObject->IsAsset())
				{
					if (const UBlueprint* OldBlueprint = Cast<UBlueprint>(OldObject))
					{
						if (NewObject && CastChecked<UBlueprint>(NewObject)->GeneratedClass)
						{
							// Don't change the class on instances that are being thrown away by the reload code. If we update
							// the class and recompile the old class ::ReplaceInstancesOfClass will experience some crosstalk 
							// with the compiler (both trying to create objects of the same class in the same location):
							TArray<UObject*> OldInstances;
							GetObjectsOfClass(OldBlueprint->GeneratedClass, OldInstances, false);
							OldInstances.RemoveAllSwap(
								[](UObject* Obj){ return !Obj->HasAnyFlags(RF_NewerVersionExists); }
							);

							TSet<UObject*> InstancesToLeaveAlone(OldInstances);
							FReplaceInstancesOfClassParameters ReplaceInstancesParameters(OldBlueprint->GeneratedClass, CastChecked<UBlueprint>(NewObject)->GeneratedClass);
							ReplaceInstancesParameters.InstancesThatShouldUseOldClass = &InstancesToLeaveAlone;
							FBlueprintCompileReinstancer::ReplaceInstancesOfClassEx(ReplaceInstancesParameters);
						}
						else
						{
							// we failed to load the UBlueprint and/or it's GeneratedClass. Show a notification indicating that maps may need to be reloaded:
							FNotificationInfo Warning(
								FText::Format(
									NSLOCTEXT("UnrealEd", "Warning_FailedToLoadParentClass", "Failed to load ParentClass for {0}"),
									FText::FromName(OldObject->GetFName())
								)
							);
							Warning.ExpireDuration = 3.0f;
							FSlateNotificationManager::Get().AddNotification(Warning);
						}
					}
				}
			}
		}

		if (InPackageReloadPhase == EPackageReloadPhase::PostPackageFixup)
		{
			for (TWeakObjectPtr<UObject> ObjectReferencer : InPackageReloadedEvent->GetObjectReferencers())
			{
				UObject* ObjectReferencerPtr = ObjectReferencer.Get();
				if (!ObjectReferencerPtr)
				{
					continue;
				}

				FPropertyChangedEvent PropertyEvent(nullptr, EPropertyChangeType::Redirected);
				ObjectReferencerPtr->PostEditChangeProperty(PropertyEvent);

				// We need to recompile any Blueprints that had properties changed to make sure their generated class is up-to-date and has no lingering references to the old objects
				UBlueprint* BlueprintToRecompile = nullptr;
				if (UBlueprint* BlueprintReferencer = Cast<UBlueprint>(ObjectReferencerPtr))
				{
					BlueprintToRecompile = BlueprintReferencer;
				}
				else if (UClass* ClassReferencer = Cast<UClass>(ObjectReferencerPtr))
				{
					BlueprintToRecompile = Cast<UBlueprint>(ClassReferencer->ClassGeneratedBy);
				}
				else
				{
					BlueprintToRecompile = ObjectReferencerPtr->GetTypedOuter<UBlueprint>();
				}

				if (BlueprintToRecompile)
				{
					BlueprintsToRecompileThisBatch.Add(BlueprintToRecompile);
				}
			}
		}

		if (InPackageReloadPhase == EPackageReloadPhase::PreBatch)
		{
			// If this fires then ReloadPackages has probably bee called recursively :(
			check(BlueprintsToRecompileThisBatch.Num() == 0);

			// Flush all pending render commands, as reloading the package may invalidate render resources.
			FlushRenderingCommands();
		}

		if (InPackageReloadPhase == EPackageReloadPhase::PostBatchPreGC)
		{
			if (GEditor)
			{
				// Make sure we don't have any lingering transaction buffer references.
				GEditor->ResetTransaction(NSLOCTEXT("UnrealEd", "ReloadedPackage", "Reloaded Package"));
			}

			// Recompile any BPs that had their references updated
			if (BlueprintsToRecompileThisBatch.Num() > 0)
			{
				FScopedSlowTask CompilingBlueprintsSlowTask(BlueprintsToRecompileThisBatch.Num(), NSLOCTEXT("UnrealEd", "CompilingBlueprints", "Compiling Blueprints"));

				for (UBlueprint* BlueprintToRecompile : BlueprintsToRecompileThisBatch)
				{
					CompilingBlueprintsSlowTask.EnterProgressFrame(1.0f);

					FKismetEditorUtilities::CompileBlueprint(BlueprintToRecompile, EBlueprintCompileOptions::SkipGarbageCollection);
				}
			}
			BlueprintsToRecompileThisBatch.Reset();
		}

		if (InPackageReloadPhase == EPackageReloadPhase::PostBatchPostGC)
		{
			// Tick some things that aren't processed while we're reloading packages and can result in excessive memory usage if not periodically updated.
			if (GShaderCompilingManager)
			{
				GShaderCompilingManager->ProcessAsyncResults(true, false);
			}
			if (GDistanceFieldAsyncQueue)
			{
				GDistanceFieldAsyncQueue->ProcessAsyncTasks();
			}
		}
	}


	/**
	 * Wrapper method for multiple objects at once.
	 *
	 * @param	TopLevelPackages		the packages to be export
	 * @param	LastExportPath			the path that the user last exported assets to
	 * @param	FilteredClasses			if specified, set of classes that should be the only types exported if not exporting to single file
	 * @param	bUseProvidedExportPath	If true, use LastExportPath as the user's export path w/o prompting for a directory, where applicable
	 *
	 * @return	the path that the user chose for the export.
	 */
	FString UPackageTools::DoBulkExport(const TArray<UPackage*>& TopLevelPackages, FString LastExportPath, const TSet<UClass*>* FilteredClasses /* = NULL */, bool bUseProvidedExportPath/* = false*/ )
	{
		// Disallow export if any packages are cooked.
		if (HandleFullyLoadingPackages( TopLevelPackages, NSLOCTEXT("UnrealEd", "BulkExportE", "Bulk Export...") ) )
		{
			TArray<UObject*> ObjectsInPackages;
			GetObjectsInPackages(&TopLevelPackages, ObjectsInPackages);

			// See if any filtering has been requested. Objects can be filtered by class and/or localization filter.
			TArray<UObject*> FilteredObjects;
			if ( FilteredClasses )
			{
				// Present the user with a warning that only the filtered types are being exported
				FSuppressableWarningDialog::FSetupInfo Info( NSLOCTEXT("UnrealEd", "BulkExport_FilteredWarning", "Asset types are currently filtered within the Content Browser. Only objects of the filtered types will be exported."),
					LOCTEXT("BulkExport_FilteredWarning_Title", "Asset Filter in Effect"), "BulkExportFilterWarning" );
				Info.ConfirmText = NSLOCTEXT("ModalDialogs", "BulkExport_FilteredWarningConfirm", "Close");

				FSuppressableWarningDialog PromptAboutFiltering( Info );
				PromptAboutFiltering.ShowModal();
				
				for ( TArray<UObject*>::TConstIterator ObjIter(ObjectsInPackages); ObjIter; ++ObjIter )
				{
					UObject* CurObj = *ObjIter;

					// Only add the object if it passes all of the specified filters
					if ( CurObj && FilteredClasses->Contains( CurObj->GetClass() ) )
					{
						FilteredObjects.Add( CurObj );
					}
				}
			}

			// If a filtered set was provided, export the filtered objects array; otherwise, export all objects in the packages
			TArray<UObject*>& ObjectsToExport = FilteredClasses ? FilteredObjects : ObjectsInPackages;

			// Prompt the user about how many objects will be exported before proceeding.
			const bool bProceed = EAppReturnType::Yes == FMessageDialog::Open( EAppMsgType::YesNo, EAppReturnType::Yes, FText::Format(
				NSLOCTEXT("UnrealEd", "Prompt_AboutToBulkExportNItems_F", "About to bulk export {0} items.  Proceed?"), FText::AsNumber(ObjectsToExport.Num()) ) );
			if ( bProceed )
			{
				FAssetToolsModule& AssetToolsModule = FModuleManager::GetModuleChecked<FAssetToolsModule>("AssetTools");

				AssetToolsModule.Get().ExportAssets(ObjectsToExport, LastExportPath);
			}
		}

		return LastExportPath;
	}

	void UPackageTools::CheckOutRootPackages( const TArray<UPackage*>& Packages )
	{
		if (ISourceControlModule::Get().IsEnabled())
		{
			ISourceControlProvider& SourceControlProvider = ISourceControlModule::Get().GetProvider();

			// Update to the latest source control state.
			SourceControlProvider.Execute(ISourceControlOperation::Create<FUpdateStatus>(), Packages);

			TArray<FString> TouchedPackageNames;
			bool bCheckedSomethingOut = false;
			for( int32 PackageIndex = 0 ; PackageIndex < Packages.Num() ; ++PackageIndex )
			{
				UPackage* Package = Packages[PackageIndex];
				FSourceControlStatePtr SourceControlState = SourceControlProvider.GetState(Package, EStateCacheUsage::Use);
				if( SourceControlState.IsValid() && SourceControlState->CanCheckout() )
				{
					// The package is still available, so do the check out.
					bCheckedSomethingOut = true;
					TouchedPackageNames.Add(Package->GetName());
				}
				else
				{
					// The status on the package has changed to something inaccessible, so we have to disallow the check out.
					// Don't warn if the file isn't in the depot.
					if (SourceControlState.IsValid() && SourceControlState->IsSourceControlled())
					{			
						FMessageDialog::Open( EAppMsgType::Ok, NSLOCTEXT("UnrealEd", "Error_PackageStatusChanged", "Package can't be checked out - status has changed!") );
					}
				}
			}

			// Synchronize source control state if something was checked out.
			SourceControlProvider.Execute(ISourceControlOperation::Create<FCheckOut>(), SourceControlHelpers::PackageFilenames(TouchedPackageNames));
		}
	}

	/**
	 * Checks if the passed in path is in an external directory. I.E Ones not found automatically in the content directory
	 *
	 * @param	PackagePath	Path of the package to check, relative or absolute
	 * @return	true if PackagePath points to an external location
	 */
	bool UPackageTools::IsPackagePathExternal( const FString& PackagePath )
	{
		bool bIsExternal = true;
		TArray< FString > Paths;
		GConfig->GetArray( TEXT("Core.System"), TEXT("Paths"), Paths, GEngineIni );
	
		FString PackageFilename = FPaths::ConvertRelativePathToFull(PackagePath);

		// absolute path of the package that was passed in, without the actual name of the package
		FString PackageFullPath = FPaths::GetPath(PackageFilename);

		for(int32 pathIdx = 0; pathIdx < Paths.Num(); ++pathIdx)
		{ 
			FString AbsolutePathName = FPaths::ConvertRelativePathToFull(Paths[ pathIdx ]);

			// check if the package path is within the list of paths the engine searches.
			if( PackageFullPath.Contains( AbsolutePathName ) )
			{
				bIsExternal = false;
				break;
			}
		}

		return bIsExternal;
	}

	/**
	 * Checks if the passed in package's filename is in an external directory. I.E Ones not found automatically in the content directory
	 *
	 * @param	Package	The package to check
	 * @return	true if the package points to an external filename
	 */
	bool UPackageTools::IsPackageExternal(const UPackage& Package)
	{
		FString FileString;
		FPackageName::DoesPackageExist(Package.GetName(), NULL, &FileString);

		return IsPackagePathExternal( FileString );
	}

	bool UPackageTools::SavePackagesForObjects(const TArray<UObject*>& ObjectsToSave)
	{
		// Retrieve all dirty packages for the objects 
		TArray<UPackage*> PackagesToSave;
		for (UObject* Object : ObjectsToSave)
		{
			if (Object->GetOutermost()->IsDirty())
			{
				PackagesToSave.AddUnique(Object->GetOutermost());
			}
		}

		const bool bCheckDirty = false;
		const bool bPromptToSave = false;
		const FEditorFileUtils::EPromptReturnCode Return = FEditorFileUtils::PromptForCheckoutAndSave(PackagesToSave, bCheckDirty, bPromptToSave);
		
		return (PackagesToSave.Num() > 0) && Return == FEditorFileUtils::EPromptReturnCode::PR_Success;
	}

	bool UPackageTools::IsSingleAssetPackage(const FString& PackageName)
	{
		FString PackageFileName;
		if ( FPackageName::DoesPackageExist(PackageName, NULL, &PackageFileName) )
		{
			return FPaths::GetExtension(PackageFileName, /*bIncludeDot=*/true) == FPackageName::GetAssetPackageExtension();
		}

		// If it wasn't found in the package file cache, this package does not yet
		// exist so it is assumed to be saved as a UAsset file.
		return true;
	}

	FString UPackageTools::SanitizePackageName(const FString& InPackageName)
	{
		FString SanitizedName = ObjectTools::SanitizeInvalidChars(InPackageName, INVALID_LONGPACKAGE_CHARACTERS);

		// Remove double-slashes
		SanitizedName.ReplaceInline(TEXT("//"), TEXT("/"));

		return SanitizedName;
	}

#undef LOCTEXT_NAMESPACE

// EOF<|MERGE_RESOLUTION|>--- conflicted
+++ resolved
@@ -695,11 +695,7 @@
 					}
 					else
 					{
-<<<<<<< HEAD
-						if (Level->MapBuildData && PackagesToReload.Contains(Level->MapBuildData->GetOutermost()) || bReloadingLightingScenario)
-=======
 						if ((Level->MapBuildData && PackagesToReload.Contains(Level->MapBuildData->GetOutermost())) || bReloadingLightingScenario)
->>>>>>> 2091f0be
 						{
 							// Remove any VLM here so FPrecomputedVolumetricLightmapData::RemoveFromSceneData() has the necessary resources to perform GPU brick unplugging before destruction
 							Level->ReleaseRenderingResources();
