--- conflicted
+++ resolved
@@ -3829,19 +3829,11 @@
 
 	// Process any outstanding captures before we start operating on scenarios
 	UReflectionCaptureComponent::UpdateReflectionCaptureContents(World);
-<<<<<<< HEAD
 
 	// Only the cubemap array path supports reading back from the GPU
 	// Calling code should not allow building reflection captures on lower feature levels
 	check(World->FeatureLevel >= ERHIFeatureLevel::SM5);
 
-=======
-
-	// Only the cubemap array path supports reading back from the GPU
-	// Calling code should not allow building reflection captures on lower feature levels
-	check(World->FeatureLevel >= ERHIFeatureLevel::SM5);
-
->>>>>>> 28020755
 	// Update sky light first because it's considered direct lighting, sky diffuse will be visible in reflection capture indirect specular
 	World->UpdateAllSkyCaptures();
 
@@ -3869,7 +3861,6 @@
 					}
 				}
 			}
-<<<<<<< HEAD
 		}
 	}
 
@@ -3908,46 +3899,6 @@
 		}
 	}
 
-=======
-		}
-	}
-
-	for (ULevel* Level : World->GetLevels())
-	{
-		if (Level->bIsVisible)
-		{
-			if (Level->MapBuildData)
-			{
-				// Remove all existing reflection capture data from visible levels before the build
-				Level->MapBuildData->InvalidateReflectionCaptures(Level->bIsLightingScenario ? &ResourcesToKeep : nullptr);
-			}
-
-			if (Level->bIsLightingScenario)
-			{
-				LightingScenarios.Add(Level);
-			}
-		}
-	}
-
-	if (LightingScenarios.Num() == 0)
-	{
-		// No lighting scenario levels present, add a null entry to represent the default case
-		LightingScenarios.Add(nullptr);
-		ResourcesToKeep.Empty();
-	}
-
-	// All but the first scenario start hidden
-	for (int32 LevelIndex = 1; LevelIndex < LightingScenarios.Num(); LevelIndex++)
-	{
-		ULevel* LightingScenario = LightingScenarios[LevelIndex];
-
-		if (LightingScenario)
-		{
-			EditorLevelUtils::SetLevelVisibilityTemporarily(LightingScenario, false);
-		}
-	}
-
->>>>>>> 28020755
 	for (int32 LevelIndex = 0; LevelIndex < LightingScenarios.Num(); LevelIndex++)
 	{
 		ULevel* LightingScenario = LightingScenarios[LevelIndex];
@@ -4295,7 +4246,6 @@
 {
 	// We need a physics scene at save time in case code does traces during onsave events.
 	bool bHasPhysicsScene = false;
-<<<<<<< HEAD
 
 	// First check if our owning world has a physics scene
 	if (World->PersistentLevel && World->PersistentLevel->OwningWorld)
@@ -4308,69 +4258,6 @@
 	{
 		bHasPhysicsScene = (World->GetPhysicsScene() != nullptr);
 	}
-
-
-	// If we didn't find any physics scene we will synthesize one and remove it after save
-	if (!bHasPhysicsScene)
-	{
-		// Clear world components first so that UpdateWorldComponents below properly adds them all to the physics scene
-		World->ClearWorldComponents();
-
-		if (World->bIsWorldInitialized)
-		{
-			// If we don't have a physics scene and the world was initialized without one (i.e. an inactive world) then we should create one here. We will remove it down below after the save
-			World->CreatePhysicsScene();
-		}
-		else
-		{
-			// If we aren't already initialized, initialize now and create a physics scene. Don't create an FX system because it uses too much video memory for bulk operations
-			World->InitWorld(GetEditorWorldInitializationValues().CreateFXSystem(false).CreatePhysicsScene(true));
-		}
-
-		// Update components now that a physics scene exists.
-		World->UpdateWorldComponents(true, true);
-
-		// Set this to true so we can clean up what we just did down below
-		return true;
-	}
-
-	return false;
-}
-
-void UEditorEngine::CleanupPhysicsSceneThatWasInitializedForSave(UWorld* World)
-{
-	// Make sure we clean up the physics scene here. If we leave too many scenes in memory, undefined behavior occurs when locking a scene for read/write.
-	World->ClearWorldComponents();
-	World->SetPhysicsScene(nullptr);
-#if WITH_PHYSX
-	if (GPhysCommandHandler)
-	{
-		GPhysCommandHandler->Flush();
-=======
-
-	// First check if our owning world has a physics scene
-	if (World->PersistentLevel && World->PersistentLevel->OwningWorld)
-	{
-		bHasPhysicsScene = (World->PersistentLevel->OwningWorld->GetPhysicsScene() != nullptr);
-	}
-
-	// If we didn't already find a physics scene in our owning world, maybe we personally have our own.
-	if (!bHasPhysicsScene)
-	{
-		bHasPhysicsScene = (World->GetPhysicsScene() != nullptr);
->>>>>>> 28020755
-	}
-#endif // WITH_PHYSX
-
-	// Update components again in case it was a world without a physics scene but did have rendered components.
-	World->UpdateWorldComponents(true, true);
-}
-
-FSavePackageResultStruct UEditorEngine::Save( UPackage* InOuter, UObject* InBase, EObjectFlags TopLevelFlags, const TCHAR* Filename,
-				 FOutputDevice* Error, FLinkerLoad* Conform, bool bForceByteSwapping, bool bWarnOfLongFilename, 
-				 uint32 SaveFlags, const class ITargetPlatform* TargetPlatform, const FDateTime& FinalTimeStamp, bool bSlowTask, FArchiveDiffMap* InOutDiffMap)
-{
-	FScopedSlowTask SlowTask(100, FText(), bSlowTask);
 
 
 	// If we didn't find any physics scene we will synthesize one and remove it after save
