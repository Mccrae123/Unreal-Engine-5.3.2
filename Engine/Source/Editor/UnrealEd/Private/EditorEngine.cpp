--- conflicted
+++ resolved
@@ -93,10 +93,7 @@
 #include "IMediaModule.h"
 #include "Scalability.h"
 #include "PlatformInfo.h"
-<<<<<<< HEAD
 #include "Interfaces/ITargetPlatform.h"
-=======
->>>>>>> 3ecbc206
 
 // needed for the RemotePropagator
 #include "AudioDevice.h"
@@ -232,13 +229,10 @@
 #include "ChaosSolversModule.h"
 #endif
 
-<<<<<<< HEAD
 #include "DeviceProfiles/DeviceProfile.h"
 #include "DeviceProfiles/DeviceProfileManager.h"
-=======
 #include "Rendering/StaticLightingSystemInterface.h"
 
->>>>>>> 3ecbc206
 
 DEFINE_LOG_CATEGORY_STATIC(LogEditor, Log, All);
 
@@ -5256,6 +5250,11 @@
 				{
 					NewActorRootComponent->SetRelativeScale3D( OldActor->GetRootComponent()->GetRelativeScale3D() );
 				}
+
+				if (OldActor->GetRootComponent() != NULL)
+				{
+					NewActorRootComponent->SetMobility(OldActor->GetRootComponent()->Mobility);
+				}
 			}
 
 			NewActor->Layers.Empty();
@@ -6213,7 +6212,7 @@
 	{
 		if (VC)
 		{
-			VC->SetRealtimeOverride(bShouldBeRealtime, SystemDisplayName);
+			VC->AddRealtimeOverride(bShouldBeRealtime, SystemDisplayName);
 		}
 	}
 
@@ -6222,13 +6221,33 @@
 	FEditorSupportDelegates::UpdateUI.Broadcast();
 }
 
+void UEditorEngine::RemoveViewportsRealtimeOverride(FText SystemDisplayName)
+{
+	// We don't check that we had an override on all the viewport clients because since the caller added their override, there could have
+	// been new viewport clients added to the list by someone else. It's probably that the caller just wants to make sure no viewport has
+	// their override anymore so it's a sensible default to ignore those who don't have it.
+	const bool bCheckMissingOverride = false;
+
+	for (FEditorViewportClient* VC : AllViewportClients)
+	{
+		if (VC)
+		{
+			VC->RemoveRealtimeOverride(SystemDisplayName, bCheckMissingOverride);
+		}
+	}
+
+	RedrawAllViewports();
+
+	FEditorSupportDelegates::UpdateUI.Broadcast();
+}
+
 void UEditorEngine::RemoveViewportsRealtimeOverride()
 {
 	for (FEditorViewportClient* VC : AllViewportClients)
 	{
 		if (VC)
 		{
-			VC->RemoveRealtimeOverride();
+			VC->PopRealtimeOverride();
 		}
 	}
 
@@ -6338,6 +6357,10 @@
 
 bool UEditorEngine::AreAllWindowsHidden() const
 {
+	if (!FSlateApplication::IsInitialized())
+	{
+		return true;
+	}
 	const TArray< TSharedRef<SWindow> > AllWindows = FSlateApplication::Get().GetInteractiveTopLevelWindows();
 
 	bool bAllHidden = true;
@@ -7244,11 +7267,11 @@
 	return CreateNewWorldContext(EWorldType::Editor);
 }
 
-FWorldContext* UEditorEngine::GetPIEWorldContext()
-{
-	for(auto& WorldContext : WorldList)
-	{
-		if(WorldContext.WorldType == EWorldType::PIE)
+FWorldContext* UEditorEngine::GetPIEWorldContext(int32 WorldPIEInstance)
+{
+	for (FWorldContext& WorldContext : WorldList)
+	{
+		if (WorldContext.WorldType == EWorldType::PIE && WorldContext.PIEInstance == WorldPIEInstance)
 		{
 			return &WorldContext;
 		}
@@ -7769,8 +7792,6 @@
 }
 
 bool UEditorEngine::GetPreviewPlatformName(FName& PlatformGroupName, FName& VanillaPlatformName) const
-<<<<<<< HEAD
-=======
 {
 	FName PlatformName = PreviewPlatform.GetEffectivePreviewPlatformName();
 	const PlatformInfo::FPlatformInfo* PlatInfo;
@@ -7784,19 +7805,4 @@
 	return false;
 }
 
-void UEditorEngine::AddReferencedObjects(FReferenceCollector& Collector)
->>>>>>> 3ecbc206
-{
-	FName PlatformName = PreviewPlatform.GetEffectivePreviewPlatformName();
-	const PlatformInfo::FPlatformInfo* PlatInfo;
-	if (PlatformName != NAME_None && (PlatInfo = PlatformInfo::FindPlatformInfo(PlatformName)) != nullptr)
-	{
-		VanillaPlatformName = PlatInfo->VanillaPlatformName;
-		PlatformGroupName = PlatInfo->PlatformGroupName;
-		return true;
-	}
-
-	return false;
-}
-
 #undef LOCTEXT_NAMESPACE 