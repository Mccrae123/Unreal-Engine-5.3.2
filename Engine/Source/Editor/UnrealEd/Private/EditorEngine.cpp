// Copyright Epic Games, Inc. All Rights Reserved.

#include "Editor/EditorEngine.h"
#include "Misc/MessageDialog.h"
#include "HAL/FileManager.h"
#include "Misc/CommandLine.h"
#include "Misc/FileHelper.h"
#include "Misc/ScopedSlowTask.h"
#include "Misc/CoreDelegates.h"
#include "Misc/App.h"
#include "Modules/ModuleManager.h"
#include "UObject/MetaData.h"
#include "UObject/ConstructorHelpers.h"
#include "Application/ThrottleManager.h"
#include "Framework/Application/SlateApplication.h"
#include "Framework/MultiBox/MultiBoxDefs.h"
#include "Framework/Docking/TabManager.h"
#include "EditorStyleSet.h"
#include "Classes/EditorStyleSettings.h"
#include "PhysicsEngine/BodyInstance.h"
#include "Components/PrimitiveComponent.h"
#include "Components/StaticMeshComponent.h"
#include "AI/NavigationSystemBase.h"
#include "Components/LightComponent.h"
#include "Tickable.h"
#include "TickableEditorObject.h"
#include "ActorFactories/ActorFactory.h"
#include "ActorFactories/ActorFactoryBlueprint.h"
#include "ActorFactories/ActorFactoryBoxVolume.h"
#include "ActorFactories/ActorFactoryCylinderVolume.h"
#include "ActorFactories/ActorFactorySphereVolume.h"
#include "Engine/Font.h"
#include "Engine/BrushBuilder.h"
#include "Builders/CubeBuilder.h"
#include "Editor/EditorPerProjectUserSettings.h"
#include "SourceControlOperations.h"
#include "ISourceControlModule.h"
#include "SourceControlHelpers.h"
#include "Editor/UnrealEdEngine.h"
#include "Settings/EditorExperimentalSettings.h"
#include "Settings/EditorLoadingSavingSettings.h"
#include "Animation/AnimBlueprint.h"
#include "Factories/LevelFactory.h"
#include "Factories/TextureRenderTargetFactoryNew.h"
#include "Editor/GroupActor.h"
#include "Settings/LevelEditorMiscSettings.h"
#include "Engine/Texture2D.h"
#include "Animation/SkeletalMeshActor.h"
#include "Engine/NavigationObjectBase.h"
#include "GameFramework/PlayerStart.h"
#include "Engine/StaticMesh.h"
#include "Sound/SoundBase.h"
#include "GameFramework/Volume.h"
#include "Misc/ConfigCacheIni.h"
#include "UObject/UObjectIterator.h"
#include "Serialization/ArchiveReplaceObjectRef.h"
#include "GameFramework/WorldSettings.h"
#include "Engine/Light.h"
#include "Engine/StaticMeshActor.h"
#include "Components/SkyLightComponent.h"
#include "Components/ReflectionCaptureComponent.h"
#include "Engine/Polys.h"
#include "Engine/Selection.h"
#include "Sound/SoundCue.h"
#include "Engine/TextureRenderTarget2D.h"
#include "UnrealEngine.h"
#include "EngineUtils.h"
#include "Editor.h"
#include "EditorViewportClient.h"
#include "LevelEditorViewport.h"
#include "EditorModeManager.h"
#include "EditorModes.h"
#include "UnrealEdMisc.h"
#include "EditorDirectories.h"
#include "FileHelpers.h"
#include "EditorModeInterpolation.h"
#include "Dialogs/Dialogs.h"
#include "Dialogs/DialogsPrivate.h"
#include "UnrealEdGlobals.h"
#include "Matinee/MatineeActor.h"
#include "InteractiveFoliageActor.h"
#include "Engine/WorldComposition.h"
#include "EditorSupportDelegates.h"
#include "BSPOps.h"
#include "EditorCommandLineUtils.h"
#include "Engine/NetDriver.h"
#include "Net/NetworkProfiler.h"
#include "Interfaces/IPluginManager.h"
#include "UObject/PackageReload.h"
#include "UObject/ReferenceChainSearch.h"
#include "HAL/PlatformApplicationMisc.h"
#include "IMediaModule.h"
#include "Scalability.h"
#include "PlatformInfo.h"

// needed for the RemotePropagator
#include "AudioDevice.h"
#include "SurfaceIterators.h"
#include "ScopedTransaction.h"

#include "ILocalizationServiceModule.h"
#include "PackageBackup.h"
#include "Engine/LevelStreaming.h"
#include "LevelUtils.h"
#include "Layers/LayersSubsystem.h"
#include "EditorLevelUtils.h"


#include "PropertyEditorModule.h"
#include "AssetSelection.h"

#include "Kismet2/BlueprintEditorUtils.h"
#include "Kismet2/KismetEditorUtilities.h"
#include "Kismet2/KismetDebugUtilities.h"

#include "AssetRegistryModule.h"
#include "IContentBrowserSingleton.h"
#include "ContentBrowserModule.h"
#include "ISourceCodeAccessor.h"
#include "ISourceCodeAccessModule.h"

#include "Settings/EditorSettings.h"

#include "Interfaces/IMainFrameModule.h"
#include "LevelEditor.h"
#include "SCreateAssetFromObject.h"

#include "Editor/ActorPositioning.h"

#include "IDirectoryWatcher.h"
#include "DirectoryWatcherModule.h"

#include "Slate/SceneViewport.h"
#include "IAssetViewport.h"

#include "ContentStreaming.h"
#include "Components/SkeletalMeshComponent.h"
#include "EngineModule.h"

#include "EditorWorldExtension.h"

#if PLATFORM_WINDOWS
	#include "Windows/WindowsHWrapper.h"
// For WAVEFORMATEXTENSIBLE
	#include "Windows/AllowWindowsPlatformTypes.h"
#include <mmreg.h>
	#include "Windows/HideWindowsPlatformTypes.h"
#endif

#include "ProjectDescriptor.h"
#include "Interfaces/IProjectManager.h"
#include "Misc/RemoteConfigIni.h"

#include "AssetToolsModule.h"
#include "ObjectTools.h"
#include "MessageLogModule.h"

#include "ActorEditorUtils.h"
#include "SnappingUtils.h"
#include "Logging/MessageLog.h"

#include "MRUFavoritesList.h"
#include "Misc/EngineBuildSettings.h"

#include "EngineAnalytics.h"

// AIMdule

#include "Framework/Notifications/NotificationManager.h"
#include "Widgets/Notifications/SNotificationList.h"
#include "GameFramework/GameUserSettings.h"
#include "Engine/LevelStreamingVolume.h"
#include "Engine/LocalPlayer.h"
#include "EngineStats.h"
#include "Rendering/ColorVertexBuffer.h"

#if !UE_BUILD_SHIPPING
#include "Tests/AutomationCommon.h"
#endif

#include "PhysicsPublic.h"
#include "Engine/CoreSettings.h"
#include "ShaderCompiler.h"
#include "DistanceFieldAtlas.h"

#include "PixelInspectorModule.h"

#include "SourceCodeNavigation.h"
#include "GameProjectUtils.h"
#include "ActorGroupingUtils.h"

#include "DesktopPlatformModule.h"

#include "ILauncherPlatform.h"
#include "LauncherPlatformModule.h"
#include "Editor/EditorPerformanceSettings.h"

#include "ILauncherPlatform.h"
#include "LauncherPlatformModule.h"
#include "Engine/MapBuildDataRegistry.h"

#include "DynamicResolutionState.h"

#include "Developer/HotReload/Public/IHotReload.h"
#include "EditorBuildUtils.h"
#include "MaterialStatsCommon.h"
#include "MaterialShaderQualitySettings.h"

#include "Bookmarks/IBookmarkTypeTools.h"
#include "Bookmarks/BookMarkTypeActions.h"
#include "Bookmarks/BookMark2DTypeActions.h"
#include "ComponentReregisterContext.h"
#include "Materials/Material.h"
#include "Materials/MaterialInstance.h"
#include "ComponentRecreateRenderStateContext.h"
#include "RenderTargetPool.h"
#include "RenderGraphBuilder.h"
#include "ToolMenus.h"
#include "IToolMenusEditorModule.h"
#include "Subsystems/AssetEditorSubsystem.h"
#include "StudioAnalytics.h"
#include "Engine/LevelScriptActor.h"
#include "UObject/UnrealType.h"

#if WITH_CHAOS
#include "ChaosSolversModule.h"
#endif

#include "Rendering/StaticLightingSystemInterface.h"


DEFINE_LOG_CATEGORY_STATIC(LogEditor, Log, All);

#define LOCTEXT_NAMESPACE "UnrealEd.Editor"

//////////////////////////////////////////////////////////////////////////
// Globals

static inline USelection*& PrivateGetSelectedActors()
{
	static USelection* SSelectedActors = NULL;
	return SSelectedActors;
};

static inline USelection*& PrivateGetSelectedComponents()
{
	static USelection* SSelectedComponents = NULL;
	return SSelectedComponents;
}

static inline USelection*& PrivateGetSelectedObjects()
{
	static USelection* SSelectedObjects = NULL;
	return SSelectedObjects;
};

static void OnObjectSelected(UObject* Object)
{
	// Whenever an actor is unselected we must remove its components from the components selection
	if (!Object->IsSelected())
	{
		TArray<UActorComponent*> ComponentsToDeselect;
		for (FSelectionIterator It(*PrivateGetSelectedComponents()); It; ++It)
		{
			UActorComponent* Component = CastChecked<UActorComponent>(*It);
			if (Component->GetOwner() == Object)
			{
				ComponentsToDeselect.Add(Component);
			}
		}
		if (ComponentsToDeselect.Num() > 0)
		{
			PrivateGetSelectedComponents()->Modify();
			PrivateGetSelectedComponents()->BeginBatchSelectOperation();
			for (UActorComponent* Component : ComponentsToDeselect)
			{
				PrivateGetSelectedComponents()->Deselect(Component);
			}
			PrivateGetSelectedComponents()->EndBatchSelectOperation();
		}
	}
}

static void PrivateInitSelectedSets()
{
	PrivateGetSelectedActors() = NewObject<USelection>(GetTransientPackage(), TEXT("SelectedActors"), RF_Transactional);
	PrivateGetSelectedActors()->AddToRoot();
	PrivateGetSelectedActors()->Initialize(&GSelectedActorAnnotation);

	PrivateGetSelectedActors()->SelectObjectEvent.AddStatic(&OnObjectSelected);

	PrivateGetSelectedComponents() = NewObject<USelection>(GetTransientPackage(), TEXT("SelectedComponents"), RF_Transactional);
	PrivateGetSelectedComponents()->AddToRoot();
	PrivateGetSelectedComponents()->Initialize(&GSelectedComponentAnnotation);

	PrivateGetSelectedObjects() = NewObject<USelection>(GetTransientPackage(), TEXT("SelectedObjects"), RF_Transactional);
	PrivateGetSelectedObjects()->AddToRoot();
	PrivateGetSelectedObjects()->Initialize(&GSelectedObjectAnnotation);
}

static void PrivateDestroySelectedSets()
{
#if 0
	PrivateGetSelectedActors()->RemoveFromRoot();
	PrivateGetSelectedActors() = NULL;
	PrivateGetSelectedComponents()->RemoveFromRoot();
	PrivateGetSelectedComponents() = NULL;
	PrivateGetSelectedObjects()->RemoveFromRoot();
	PrivateGetSelectedObjects() = NULL;
#endif
}

/**
* A mapping of all startup packages to whether or not we have warned the user about editing them
*/
static TMap<UPackage*, bool> StartupPackageToWarnState;

//////////////////////////////////////////////////////////////////////////
// UEditorEngine

UEditorEngine* GEditor = nullptr;

UEditorEngine::UEditorEngine(const FObjectInitializer& ObjectInitializer)
	: Super(ObjectInitializer)
{
	if (!IsRunningCommandlet() && !IsRunningDedicatedServer())
	{
		// Structure to hold one-time initialization
		struct FConstructorStatics
		{
			ConstructorHelpers::FObjectFinder<UTexture2D> BadTexture;
			ConstructorHelpers::FObjectFinder<UStaticMesh> EditorCubeMesh;
			ConstructorHelpers::FObjectFinder<UStaticMesh> EditorSphereMesh;
			ConstructorHelpers::FObjectFinder<UStaticMesh> EditorPlaneMesh;
			ConstructorHelpers::FObjectFinder<UStaticMesh> EditorCylinderMesh;
			ConstructorHelpers::FObjectFinder<UFont> SmallFont;
			FConstructorStatics()
				: BadTexture(TEXT("/Engine/EditorResources/Bad"))
				, EditorCubeMesh(TEXT("/Engine/EditorMeshes/EditorCube"))
				, EditorSphereMesh(TEXT("/Engine/EditorMeshes/EditorSphere"))
				, EditorPlaneMesh(TEXT("/Engine/EditorMeshes/EditorPlane"))
				, EditorCylinderMesh(TEXT("/Engine/EditorMeshes/EditorCylinder"))
				, SmallFont(TEXT("/Engine/EngineFonts/Roboto"))
			{
			}
		};
		static FConstructorStatics ConstructorStatics;

		Bad = ConstructorStatics.BadTexture.Object;
		EditorCube = ConstructorStatics.EditorCubeMesh.Object;
		EditorSphere = ConstructorStatics.EditorSphereMesh.Object;
		EditorPlane = ConstructorStatics.EditorPlaneMesh.Object;
		EditorCylinder = ConstructorStatics.EditorCylinderMesh.Object;
		EditorFont = ConstructorStatics.SmallFont.Object;
	}

	DetailMode = DM_MAX;
	CurrentPlayWorldDestination = -1;
	bDisableDeltaModification = false;
	bAllowMultiplePIEWorlds = true;
	bIsEndingPlay = false;
	DefaultWorldFeatureLevel = GMaxRHIFeatureLevel;
	PreviewPlatform = FPreviewPlatformInfo(DefaultWorldFeatureLevel);

	FCoreDelegates::OnFeatureLevelDisabled.AddLambda([this](int RHIType, const FName& PreviewPlatformName)
		{
			ERHIFeatureLevel::Type FeatureLevelTypeToDisable = (ERHIFeatureLevel::Type)RHIType;
			if (PreviewPlatform.PreviewFeatureLevel == FeatureLevelTypeToDisable)
			{
				UMaterialShaderQualitySettings* MaterialShaderQualitySettings = UMaterialShaderQualitySettings::Get();
				if (MaterialShaderQualitySettings->GetPreviewPlatform() != PreviewPlatformName)
				{
					return;
				}
				
				SetPreviewPlatform(FPreviewPlatformInfo(ERHIFeatureLevel::SM5), false);
			}
		});
		
	bNotifyUndoRedoSelectionChange = true;

	EditorWorldExtensionsManager = nullptr;

	ActorGroupingUtilsClassName = UActorGroupingUtils::StaticClass();
}


int32 UEditorEngine::GetSelectedActorCount() const
{
	int32 NumSelectedActors = 0;
	for(FSelectionIterator It(GetSelectedActorIterator()); It; ++It)
	{
		++NumSelectedActors;
	}

	return NumSelectedActors;
}


USelection* UEditorEngine::GetSelectedActors() const
{
	return PrivateGetSelectedActors();
}

bool UEditorEngine::IsWorldSettingsSelected() 
{
	if( bCheckForWorldSettingsActors )
	{
		bIsWorldSettingsSelected = false;
		for ( FSelectionIterator It( GetSelectedActorIterator() ) ; It ; ++It )
		{
			if ( Cast<AWorldSettings>( *It ) )
			{
				bIsWorldSettingsSelected = true;
				break;
			}
		}
		bCheckForWorldSettingsActors = false;
	}

	return bIsWorldSettingsSelected;
}

FSelectionIterator UEditorEngine::GetSelectedActorIterator() const
{
	return FSelectionIterator( *GetSelectedActors() );
};

int32 UEditorEngine::GetSelectedComponentCount() const
{
	int32 NumSelectedComponents = 0;
	for (FSelectionIterator It(GetSelectedComponentIterator()); It; ++It)
	{
		++NumSelectedComponents;
	}

	return NumSelectedComponents;
}

FSelectionIterator UEditorEngine::GetSelectedComponentIterator() const
{
	return FSelectionIterator(*GetSelectedComponents());
};

FSelectedEditableComponentIterator UEditorEngine::GetSelectedEditableComponentIterator() const
{
	return FSelectedEditableComponentIterator(*GetSelectedComponents());
}

USelection* UEditorEngine::GetSelectedComponents() const
{
	return PrivateGetSelectedComponents();
}

USelection* UEditorEngine::GetSelectedObjects() const
{
	return PrivateGetSelectedObjects();
}

void UEditorEngine::GetContentBrowserSelectionClasses(TArray<UClass*>& Selection) const
{
	FContentBrowserModule& ContentBrowserModule = FModuleManager::LoadModuleChecked<FContentBrowserModule>("ContentBrowser");
	TArray<FAssetData> SelectedAssets;
	ContentBrowserModule.Get().GetSelectedAssets(SelectedAssets);

	for ( auto AssetIt = SelectedAssets.CreateConstIterator(); AssetIt; ++AssetIt )
	{
		UClass* AssetClass = FindObject<UClass>(ANY_PACKAGE, *(*AssetIt).AssetClass.ToString());

		if ( AssetClass != NULL )
		{
			Selection.AddUnique(AssetClass);
		}
	}
}

void UEditorEngine::GetContentBrowserSelections(TArray<FAssetData>& Selection) const
{
	FContentBrowserModule& ContentBrowserModule = FModuleManager::LoadModuleChecked<FContentBrowserModule>("ContentBrowser");
	ContentBrowserModule.Get().GetSelectedAssets(Selection);
}

USelection* UEditorEngine::GetSelectedSet( const UClass* Class ) const
{
	USelection* SelectedSet = GetSelectedActors();
	if ( Class->IsChildOf( AActor::StaticClass() ) )
	{
		return SelectedSet;
	}
	else
	{
		//make sure this actor isn't derived off of an interface class
		for ( FSelectionIterator It( GetSelectedActorIterator() ) ; It ; ++It )
		{
			AActor* TestActor = static_cast<AActor*>( *It );
			if (TestActor->GetClass()->ImplementsInterface(Class))
			{
				return SelectedSet;
			}
		}

		//no actor matched the interface class
		return GetSelectedObjects();
	}
}

const UClass* UEditorEngine::GetFirstSelectedClass( const UClass* const RequiredParentClass ) const
{
	const USelection* const SelectedObjects = GetSelectedObjects();

	for(int32 i = 0; i < SelectedObjects->Num(); ++i)
	{
		const UObject* const SelectedObject = SelectedObjects->GetSelectedObject(i);

		if(SelectedObject)
		{
			const UClass* SelectedClass = nullptr;

			if(SelectedObject->IsA(UBlueprint::StaticClass()))
			{
				// Handle selecting a blueprint
				const UBlueprint* const SelectedBlueprint = StaticCast<const UBlueprint*>(SelectedObject);
				if(SelectedBlueprint->GeneratedClass)
				{
					SelectedClass = SelectedBlueprint->GeneratedClass;
				}
			}
			else if(SelectedObject->IsA(UClass::StaticClass()))
			{
				// Handle selecting a class
				SelectedClass = StaticCast<const UClass*>(SelectedObject);
			}

			if(SelectedClass && (!RequiredParentClass || SelectedClass->IsChildOf(RequiredParentClass)))
			{
				return SelectedClass;
			}
		}
	}

	return nullptr;
}

void UEditorEngine::GetSelectionStateOfLevel(FSelectionStateOfLevel& OutSelectionStateOfLevel) const
{
	OutSelectionStateOfLevel.SelectedActors.Reset();
	for (FSelectionIterator ActorIt(GetSelectedActorIterator()); ActorIt; ++ActorIt)
	{
		OutSelectionStateOfLevel.SelectedActors.Add(ActorIt->GetPathName());
	}

	OutSelectionStateOfLevel.SelectedComponents.Reset();
	for (FSelectionIterator CompIt(GetSelectedComponentIterator()); CompIt; ++CompIt)
	{
		OutSelectionStateOfLevel.SelectedComponents.Add(CompIt->GetPathName());
	}
}

void UEditorEngine::SetSelectionStateOfLevel(const FSelectionStateOfLevel& InSelectionStateOfLevel)
{
	SelectNone(/*bNotifySelectionChanged*/true, /*bDeselectBSP*/true, /*bWarnAboutTooManyActors*/false);

	if (InSelectionStateOfLevel.SelectedActors.Num() > 0)
	{
		GetSelectedActors()->Modify();
		GetSelectedActors()->BeginBatchSelectOperation();

		for (const FString& ActorName : InSelectionStateOfLevel.SelectedActors)
		{
			AActor* Actor = FindObject<AActor>(nullptr, *ActorName);
			if (Actor)
			{
				SelectActor(Actor, true, /*bNotifySelectionChanged*/true);
			}
		}

		GetSelectedActors()->EndBatchSelectOperation();
	}

	if (InSelectionStateOfLevel.SelectedComponents.Num() > 0)
	{
		GetSelectedComponents()->Modify();
		GetSelectedComponents()->BeginBatchSelectOperation();

		for (const FString& ComponentName : InSelectionStateOfLevel.SelectedComponents)
		{
			UActorComponent* ActorComp = FindObject<UActorComponent>(nullptr, *ComponentName);
			if (ActorComp)
			{
				SelectComponent(ActorComp, true, /*bNotifySelectionChanged*/true);
			}
		}

		GetSelectedComponents()->EndBatchSelectOperation();
	}

	NoteSelectionChange();
}

static bool GetSmallToolBarIcons()
{
	return GetDefault<UEditorStyleSettings>()->bUseSmallToolBarIcons;
}

static bool GetDisplayMultiboxHooks()
{
	return GetDefault<UEditorPerProjectUserSettings>()->bDisplayUIExtensionPoints;
}

void UEditorEngine::InitEditor(IEngineLoop* InEngineLoop)
{
	// Call base.
	UEngine::Init(InEngineLoop);

	// Specify "-ForceLauncher" on the command-line to always open the launcher, even in unusual cases.  This is useful for debugging the Launcher startup.
	const bool bForceLauncherToOpen = FParse::Param(FCommandLine::Get(), TEXT("ForceLauncher"));

	if ( bForceLauncherToOpen ||
		( !FEngineBuildSettings::IsInternalBuild() &&
		!FEngineBuildSettings::IsPerforceBuild() &&
		!FPlatformMisc::IsDebuggerPresent() &&	// Don't spawn launcher while running in the Visual Studio debugger by default
		!FApp::IsBenchmarking() &&
		!GIsDemoMode &&
		!IsRunningCommandlet() &&
		!FPlatformProcess::IsApplicationRunning(TEXT("EpicGamesLauncher")) &&
		!FPlatformProcess::IsApplicationRunning(TEXT("EpicGamesLauncher-Mac-Shipping"))
		))
	{
		ILauncherPlatform* LauncherPlatform = FLauncherPlatformModule::Get();
		if (LauncherPlatform != NULL )
		{
			FOpenLauncherOptions SilentOpen;
			LauncherPlatform->OpenLauncher(SilentOpen);
		}
	}

	// Create selection sets.
	PrivateInitSelectedSets();

	// Set slate options
	FMultiBoxSettings::UseSmallToolBarIcons = TAttribute<bool>::Create(TAttribute<bool>::FGetter::CreateStatic(&GetSmallToolBarIcons));
	FMultiBoxSettings::DisplayMultiboxHooks = TAttribute<bool>::Create(TAttribute<bool>::FGetter::CreateStatic(&GetDisplayMultiboxHooks));

	if ( FSlateApplication::IsInitialized() )
	{
		const UEditorStyleSettings* EditorSettings = GetDefault<UEditorStyleSettings>();
		const EColorVisionDeficiency DeficiencyType = EditorSettings->ColorVisionDeficiencyPreviewType;
		const int32 Severity = EditorSettings->ColorVisionDeficiencySeverity;
		const bool bCorrectDeficiency = EditorSettings->bColorVisionDeficiencyCorrection;
		const bool bShowCorrectionWithDeficiency = EditorSettings->bColorVisionDeficiencyCorrectionPreviewWithDeficiency;
		FSlateApplication::Get().GetRenderer()->SetColorVisionDeficiencyType(DeficiencyType, Severity, bCorrectDeficiency, bShowCorrectionWithDeficiency);
		FSlateApplication::Get().EnableMenuAnimations(EditorSettings->bEnableWindowAnimations);
	}

	UEditorStyleSettings* StyleSettings = GetMutableDefault<UEditorStyleSettings>();
	StyleSettings->Init();

	const ULevelEditorViewportSettings* ViewportSettings = GetDefault<ULevelEditorViewportSettings>();

	// Needs to be set early as materials can be cached with selected material color baked in
	GEngine->SetSelectedMaterialColor(ViewportSettings->bHighlightWithBrackets ? FLinearColor::Black : StyleSettings->SelectionColor);
	GEngine->SetSelectionOutlineColor(StyleSettings->SelectionColor);
	GEngine->SetSubduedSelectionOutlineColor(StyleSettings->GetSubduedSelectionColor());
	GEngine->SelectionHighlightIntensity = ViewportSettings->SelectionHighlightIntensity;
	GEngine->BSPSelectionHighlightIntensity = ViewportSettings->BSPSelectionHighlightIntensity;

	// Set navigation system property indicating whether navigation is supposed to rebuild automatically 
	FWorldContext &EditorContext = GetEditorWorldContext();
	FNavigationSystem::SetNavigationAutoUpdateEnabled(GetDefault<ULevelEditorMiscSettings>()->bNavigationAutoUpdate, EditorContext.World()->GetNavigationSystem());

	// Allocate temporary model.
	TempModel = NewObject<UModel>();
	TempModel->Initialize(nullptr, 1);
	ConversionTempModel = NewObject<UModel>();
	ConversionTempModel->Initialize(nullptr, 1);

	// create the timer manager
	TimerManager = MakeShareable(new FTimerManager());

	// create the editor world manager
	EditorWorldExtensionsManager = NewObject<UEditorWorldExtensionManager>();

	// Settings.
	FBSPOps::GFastRebuild = 0;

	// Setup delegate callbacks for SavePackage()
	FCoreUObjectDelegates::IsPackageOKToSaveDelegate.BindUObject(this, &UEditorEngine::IsPackageOKToSave);
	FCoreUObjectDelegates::AutoPackageBackupDelegate.BindStatic(&FAutoPackageBackup::BackupPackage);

	extern void SetupDistanceFieldBuildNotification();
	SetupDistanceFieldBuildNotification();

	// Update recents
	UpdateRecentlyLoadedProjectFiles();

	// Update the auto-load project
	UpdateAutoLoadProject();

	// Load any modules that might be required by commandlets
	//FModuleManager::Get().LoadModule(TEXT("OnlineBlueprintSupport"));

	if ( FSlateApplication::IsInitialized() )
	{
		// Setup a delegate to handle requests for opening assets
		FSlateApplication::Get().SetWidgetReflectorAssetAccessDelegate(FAccessAsset::CreateUObject(this, &UEditorEngine::HandleOpenAsset));
	}

	IHotReloadModule& HotReloadModule = IHotReloadModule::Get();
	HotReloadModule.OnModuleCompilerStarted ().AddUObject(this, &UEditorEngine::OnModuleCompileStarted);
	HotReloadModule.OnModuleCompilerFinished().AddUObject(this, &UEditorEngine::OnModuleCompileFinished);

	IBookmarkTypeTools& BookmarkTools = IBookmarkTypeTools::Get();
	BookmarkTools.RegisterBookmarkTypeActions(MakeShared<FBookMark2DTypeActions>());
	BookmarkTools.RegisterBookmarkTypeActions(MakeShared<FBookMarkTypeActions>());
	
	{
		FAssetData NoAssetData;

		TArray<UClass*> VolumeClasses;
		TArray<UClass*> VolumeFactoryClasses;

		// Create array of ActorFactory instances.
		for (TObjectIterator<UClass> ObjectIt; ObjectIt; ++ObjectIt)
		{
			UClass* TestClass = *ObjectIt;
			if (TestClass->IsChildOf(UActorFactory::StaticClass()))
			{
				if (!TestClass->HasAnyClassFlags(CLASS_Abstract))
				{
					// if the factory is a volume shape factory we create an instance for all volume types
					if (TestClass->IsChildOf(UActorFactoryVolume::StaticClass()))
					{
						VolumeFactoryClasses.Add(TestClass);
					}
					else
					{
						UActorFactory* NewFactory = NewObject<UActorFactory>(GetTransientPackage(), TestClass);
						check(NewFactory);
						ActorFactories.Add(NewFactory);
					}
				}
			}
			else if (TestClass->IsChildOf(AVolume::StaticClass()) && TestClass != AVolume::StaticClass())
			{
				// we want classes derived from AVolume, but not AVolume itself
				VolumeClasses.Add(TestClass);
			}
		}

		ActorFactories.Reserve(ActorFactories.Num() + (VolumeFactoryClasses.Num() * VolumeClasses.Num()));
		for (UClass* VolumeFactoryClass : VolumeFactoryClasses)
		{
			for (UClass* VolumeClass : VolumeClasses)
			{
				UActorFactory* NewFactory = NewObject<UActorFactory>(GetTransientPackage(), VolumeFactoryClass);
				check(NewFactory);
				NewFactory->NewActorClass = VolumeClass;
				ActorFactories.Add(NewFactory);
			}
		}

		FCoreUObjectDelegates::RegisterHotReloadAddedClassesDelegate.AddUObject(this, &UEditorEngine::CreateVolumeFactoriesForNewClasses);
	}

	// Used for sorting ActorFactory classes.
	struct FCompareUActorFactoryByMenuPriority
	{
		FORCEINLINE bool operator()(const UActorFactory& A, const UActorFactory& B) const
		{
			if (B.MenuPriority == A.MenuPriority)
			{
				if (A.GetClass() != UActorFactory::StaticClass() && B.IsA(A.GetClass()))
				{
					return false;
				}
				else if (B.GetClass() != UActorFactory::StaticClass() && A.IsA(B.GetClass()))
				{
					return true;
				}
				else
				{
					return A.GetClass()->GetName() < B.GetClass()->GetName();
				}
			}
			else
			{
				return B.MenuPriority < A.MenuPriority;
			}
		}
	};
	// Sort by menu priority.
	ActorFactories.Sort(FCompareUActorFactoryByMenuPriority());

	if (FSlateApplication::IsInitialized() && UToolMenus::IsToolMenuUIEnabled())
	{
		UToolMenus::Get()->EditMenuIcon = FSlateIcon(FCoreStyle::Get().GetStyleSetName(), "MultiBox.GenericToolBarIcon.Small");
		UToolMenus::Get()->EditToolbarIcon = FSlateIcon(FCoreStyle::Get().GetStyleSetName(), "MultiBox.GenericToolBarIcon");

		TWeakPtr<FTimerManager> WeakTimerManager = TimerManager;
		UToolMenus::Get()->AssignSetTimerForNextTickDelegate(FSimpleDelegate::CreateLambda([WeakTimerManager]()
		{
			if (WeakTimerManager.IsValid())
			{
				WeakTimerManager.Pin()->SetTimerForNextTick(UToolMenus::Get(), &UToolMenus::HandleNextTick);
			}
		}));

		bool bEnableEditToolMenusUI = false;
		GConfig->GetBool(TEXT("/Script/UnrealEd.EditorExperimentalSettings"), TEXT("bEnableEditToolMenusUI"), bEnableEditToolMenusUI, GEditorPerProjectIni);
		if (bEnableEditToolMenusUI)
		{
			IToolMenusEditorModule::Get().RegisterShowEditMenusModeCheckbox();

			UToolMenus::Get()->EditMenuDelegate.BindLambda([](UToolMenu* InMenu)
			{
				IToolMenusEditorModule::Get().OpenEditToolMenuDialog(InMenu);
			});
		}

		UToolMenus::Get()->ShouldDisplayExtensionPoints.BindStatic(&GetDisplayMultiboxHooks);

		UToolMenus::Get()->RegisterStringCommandHandler("Command", FToolMenuExecuteString::CreateLambda([](const FString& InString, const FToolMenuContext& InContext)
		{
			GEditor->Exec(nullptr, *InString);
		}));
	}
}

bool UEditorEngine::HandleOpenAsset(UObject* Asset)
{
	return GEditor->GetEditorSubsystem<UAssetEditorSubsystem>()->OpenEditorForAsset(Asset);
}

void UEditorEngine::HandleSettingChanged( FName Name )
{
	// When settings are reset to default, the property name will be "None" so make sure that case is handled.
	if (Name == FName(TEXT("ColorVisionDeficiencyPreviewType")) || 
		Name == FName(TEXT("bColorVisionDeficiencyCorrection")) ||
		Name == FName(TEXT("bColorVisionDeficiencyCorrectionPreviewWithDeficiency")) ||
		Name == FName(TEXT("ColorVisionDeficiencySeverity")) ||
		Name == NAME_None)
	{
		const UEditorStyleSettings* EditorSettings = GetDefault<UEditorStyleSettings>();
		const EColorVisionDeficiency DeficiencyType = EditorSettings->ColorVisionDeficiencyPreviewType;
		const int32 Severity = EditorSettings->ColorVisionDeficiencySeverity;
		const bool bCorrectDeficiency = EditorSettings->bColorVisionDeficiencyCorrection;
		const bool bShowCorrectionWithDeficiency = EditorSettings->bColorVisionDeficiencyCorrectionPreviewWithDeficiency;
		FSlateApplication::Get().GetRenderer()->SetColorVisionDeficiencyType(DeficiencyType, Severity, bCorrectDeficiency, bShowCorrectionWithDeficiency);
	}

	if (Name == FName("SelectionColor") || Name == NAME_None)
	{
		// Selection outline color and material color use the same color but sometimes the selected material color can be overidden so these need to be set independently
		GEngine->SetSelectedMaterialColor(GetDefault<UEditorStyleSettings>()->SelectionColor);
		GEngine->SetSelectionOutlineColor(GetDefault<UEditorStyleSettings>()->SelectionColor);
		GEngine->SetSubduedSelectionOutlineColor(GetDefault<UEditorStyleSettings>()->GetSubduedSelectionColor());
	}
}

void UEditorEngine::InitializeObjectReferences()
{
	EditorSubsystemCollection.Initialize(this);

	Super::InitializeObjectReferences();

	if ( PlayFromHerePlayerStartClass == NULL )
	{
		PlayFromHerePlayerStartClass = LoadClass<ANavigationObjectBase>(NULL, *GetDefault<ULevelEditorPlaySettings>()->PlayFromHerePlayerStartClassName, NULL, LOAD_None, NULL);
	}

#if !UE_BUILD_SHIPPING
	if (!AutomationCommon::OnEditorAutomationMapLoadDelegate().IsBound())
	{
		AutomationCommon::OnEditorAutomationMapLoadDelegate().AddUObject(this, &UEditorEngine::AutomationLoadMap);
	}
#endif
}

bool UEditorEngine::ShouldDrawBrushWireframe( AActor* InActor )
{
	bool bResult = true;

	bResult = GLevelEditorModeTools().ShouldDrawBrushWireframe( InActor );
	
	return bResult;
}

//
// Init the editor.
//

extern void StripUnusedPackagesFromList(TArray<FString>& PackageList, const FString& ScriptSourcePath);

void UEditorEngine::Init(IEngineLoop* InEngineLoop)
{
	FScopedSlowTask SlowTask(100);

	DECLARE_SCOPE_CYCLE_COUNTER(TEXT("Editor Engine Initialized"), STAT_EditorEngineStartup, STATGROUP_LoadTime);

	check(!HasAnyFlags(RF_ClassDefaultObject));

	FSlateApplication::Get().SetAppIcon(FEditorStyle::GetBrush(TEXT("Editor.AppIcon")));

	FCoreDelegates::ModalErrorMessage.BindUObject(this, &UEditorEngine::OnModalMessageDialog);
	FCoreUObjectDelegates::ShouldLoadOnTop.BindUObject(this, &UEditorEngine::OnShouldLoadOnTop);
	FCoreDelegates::PreWorldOriginOffset.AddUObject(this, &UEditorEngine::PreWorldOriginOffset);
	FCoreUObjectDelegates::OnAssetLoaded.AddUObject(this, &UEditorEngine::OnAssetLoaded);
	FWorldDelegates::LevelAddedToWorld.AddUObject(this, &UEditorEngine::OnLevelAddedToWorld);
	FWorldDelegates::LevelRemovedFromWorld.AddUObject(this, &UEditorEngine::OnLevelRemovedFromWorld);

	FAssetRegistryModule& AssetRegistryModule = FModuleManager::LoadModuleChecked<FAssetRegistryModule>("AssetRegistry");
	AssetRegistryModule.Get().OnInMemoryAssetCreated().AddUObject(this, &UEditorEngine::OnAssetCreated);

	FEditorDelegates::BeginPIE.AddLambda([](bool)
	{
		FTextLocalizationManager::Get().PushAutoEnableGameLocalizationPreview();
		FTextLocalizationManager::Get().EnableGameLocalizationPreview();

		// Always make sure dynamic resolution starts with a clean history.
		GEngine->GetDynamicResolutionState()->ResetHistory();
	});

	FEditorDelegates::PrePIEEnded.AddLambda([this](bool)
	{
		if (GetPIEWorldContext() != nullptr && GetPIEWorldContext()->World() != nullptr)
		{
			GetPIEWorldContext()->World()->DestroyDemoNetDriver();
		}
	});

	FEditorDelegates::EndPIE.AddLambda([](bool)
	{
		FTextLocalizationManager::Get().PopAutoEnableGameLocalizationPreview();
		FTextLocalizationManager::Get().DisableGameLocalizationPreview();

		// Always resume the dynamic resolution state to ensure it is same state as in game builds when starting PIE.
		GEngine->ResumeDynamicResolution();

		if (FSlateApplication::IsInitialized())
		{
			//Reset color deficiency settings in case they have been modified during PIE
			const UEditorStyleSettings* EditorSettings = GetDefault<UEditorStyleSettings>();
			const EColorVisionDeficiency DeficiencyType = EditorSettings->ColorVisionDeficiencyPreviewType;
			const int32 Severity = EditorSettings->ColorVisionDeficiencySeverity;
			const bool bCorrectDeficiency = EditorSettings->bColorVisionDeficiencyCorrection;
			const bool bShowCorrectionWithDeficiency = EditorSettings->bColorVisionDeficiencyCorrectionPreviewWithDeficiency;
			FSlateApplication::Get().GetRenderer()->SetColorVisionDeficiencyType(DeficiencyType, Severity, bCorrectDeficiency, bShowCorrectionWithDeficiency);
		}

	});

	// Initialize vanilla status before other systems that consume its status are started inside InitEditor()
	UpdateIsVanillaProduct();
	FSourceCodeNavigation::AccessOnNewModuleAdded().AddLambda([this](FName InModuleName)
	{
		UpdateIsVanillaProduct();
	});

	// Init editor.
	SlowTask.EnterProgressFrame(40);
	GEditor = this;
	InitEditor(InEngineLoop);

	LoadEditorFeatureLevel();


	// Init transactioning.
	Trans = CreateTrans();

	SlowTask.EnterProgressFrame(50);

	// Load all editor modules here
	{
		static const TCHAR* ModuleNames[] =
		{
			TEXT("Documentation"),
			TEXT("WorkspaceMenuStructure"),
			TEXT("MainFrame"),
			TEXT("GammaUI"),
			TEXT("OutputLog"),
			TEXT("SourceControl"),
			TEXT("TextureCompressor"),
			TEXT("MeshUtilities"),
			TEXT("MovieSceneTools"),
			TEXT("ModuleUI"),
			TEXT("Toolbox"),
			TEXT("ClassViewer"),
			TEXT("StructViewer"),
			TEXT("ContentBrowser"),
			TEXT("AssetTools"),
			TEXT("GraphEditor"),
			TEXT("KismetCompiler"),
			TEXT("Kismet"),
			TEXT("Persona"),
			TEXT("AnimationBlueprintEditor"),
			TEXT("LevelEditor"),
			TEXT("MainFrame"),
			TEXT("PropertyEditor"),
			TEXT("EditorStyle"),
			TEXT("PackagesDialog"),
			TEXT("AssetRegistry"),
			TEXT("DetailCustomizations"),
			TEXT("ComponentVisualizers"),
			TEXT("Layers"),
			TEXT("AutomationWindow"),
			TEXT("AutomationController"),
			TEXT("DeviceManager"),
			TEXT("ProfilerClient"),
			TEXT("SessionFrontend"),
			TEXT("ProjectLauncher"),
			TEXT("SettingsEditor"),
			TEXT("EditorSettingsViewer"),
			TEXT("ProjectSettingsViewer"),
			TEXT("Blutility"),
			TEXT("XmlParser"),
			TEXT("UndoHistory"),
			TEXT("DeviceProfileEditor"),
			TEXT("SourceCodeAccess"),
			TEXT("BehaviorTreeEditor"),
			TEXT("HardwareTargeting"),
			TEXT("LocalizationDashboard"),
			TEXT("MergeActors"),
			TEXT("InputBindingEditor"),
			TEXT("AudioEditor"),
			TEXT("TimeManagementEditor"),
			TEXT("EditorInteractiveToolsFramework"),
			TEXT("TraceInsights")
		};

		FScopedSlowTask ModuleSlowTask(UE_ARRAY_COUNT(ModuleNames));
		for (const TCHAR* ModuleName : ModuleNames)
		{
			ModuleSlowTask.EnterProgressFrame(1);
			FModuleManager::Get().LoadModule(ModuleName);
		}

		{
			// Load platform runtime settings modules
			TArray<FName> Modules;
			FModuleManager::Get().FindModules( TEXT( "*RuntimeSettings" ), Modules );

			for( int32 Index = 0; Index < Modules.Num(); Index++ )
			{
				FModuleManager::Get().LoadModule( Modules[Index] );
			}
		}

		{
			// Load platform editor modules
			TArray<FName> Modules;
			FModuleManager::Get().FindModules( TEXT( "*PlatformEditor" ), Modules );

			for( int32 Index = 0; Index < Modules.Num(); Index++ )
			{
				if( Modules[Index] != TEXT("ProjectTargetPlatformEditor") )
				{
					FModuleManager::Get().LoadModule( Modules[Index] );
				}
			}
		}

		if (!IsRunningCommandlet())
		{
			FModuleManager::Get().LoadModule(TEXT("IntroTutorials"));
		}

		if( FParse::Param( FCommandLine::Get(),TEXT( "PListEditor" ) ) )
		{
			FModuleManager::Get().LoadModule(TEXT("PListEditor"));
		}

		FModuleManager::Get().LoadModule(TEXT("LogVisualizer"));
		FModuleManager::Get().LoadModule(TEXT("HotReload"));

		FModuleManager::Get().LoadModuleChecked(TEXT("ClothPainter"));

		// Load VR Editor support
		FModuleManager::Get().LoadModuleChecked( TEXT( "ViewportInteraction" ) );
		FModuleManager::Get().LoadModuleChecked( TEXT( "VREditor" ) );
	}

	SlowTask.EnterProgressFrame(10);

	float BSPTexelScale = 100.0f;
	if( GetDefault<ULevelEditorViewportSettings>()->bUsePowerOf2SnapSize )
	{
		BSPTexelScale=128.0f;
	}
	UModel::SetGlobalBSPTexelScale(BSPTexelScale);

	GLog->EnableBacklog( false );

	// Load game user settings and apply
	UGameUserSettings* MyGameUserSettings = GetGameUserSettings();
	if (MyGameUserSettings)
	{
		MyGameUserSettings->LoadSettings();
		MyGameUserSettings->ApplySettings(true);
	}

	UEditorStyleSettings* Settings = GetMutableDefault<UEditorStyleSettings>();
	Settings->OnSettingChanged().AddUObject(this, &UEditorEngine::HandleSettingChanged);

	// Purge garbage.
	Cleanse( false, 0, NSLOCTEXT("UnrealEd", "Startup", "Startup") );

	FEditorCommandLineUtils::ProcessEditorCommands(FCommandLine::Get());

	// for IsInitialized()
	bIsInitialized = true;
};

void UEditorEngine::CreateVolumeFactoriesForNewClasses(const TArray<UClass*>& NewClasses)
{
	TArray<UClass*> NewVolumeClasses;
	for (UClass* NewClass : NewClasses)
	{
		if (NewClass && NewClass->IsChildOf(AVolume::StaticClass()))
		{
			NewVolumeClasses.Add(NewClass);
		}
	}

	if (NewVolumeClasses.Num() > 0)
	{
		for (TObjectIterator<UClass> ObjectIt; ObjectIt; ++ObjectIt)
		{
			UClass* TestClass = *ObjectIt;
			if (!TestClass->HasAnyClassFlags(CLASS_Abstract) && TestClass->IsChildOf(UActorFactoryVolume::StaticClass()))
			{
				ActorFactories.Reserve(ActorFactories.Num() + NewVolumeClasses.Num());
				for (UClass* NewVolumeClass : NewVolumeClasses)
				{
					UActorFactory* NewFactory = NewObject<UActorFactory>(GetTransientPackage(), TestClass);
					check(NewFactory);
					NewFactory->NewActorClass = NewVolumeClass;
					ActorFactories.Add(NewFactory);
				}
			}
		}
	}
}

void UEditorEngine::InitBuilderBrush( UWorld* InWorld )
{
	check( InWorld );
	const bool bOldDirtyState = InWorld->GetCurrentLevel()->GetOutermost()->IsDirty();

	// For additive geometry mode, make the builder brush a small 256x256x256 cube so its visible.
	const int32 CubeSize = 256;
	UCubeBuilder* CubeBuilder = NewObject<UCubeBuilder>();
	CubeBuilder->X = CubeSize;
	CubeBuilder->Y = CubeSize;
	CubeBuilder->Z = CubeSize;
	CubeBuilder->Build( InWorld );

	// Restore the level's dirty state, so that setting a builder brush won't mark the map as dirty.
	if (!bOldDirtyState)
	{
		InWorld->GetCurrentLevel()->GetOutermost()->SetDirtyFlag( bOldDirtyState );
	}
}

int32 UEditorEngine::AddViewportClients(FEditorViewportClient* ViewportClient)
{
	int32 Result = AllViewportClients.Add(ViewportClient);
	ViewportClientListChangedEvent.Broadcast();
	return Result;
}

void UEditorEngine::RemoveViewportClients(FEditorViewportClient* ViewportClient)
{
	AllViewportClients.Remove(ViewportClient);

	// fix up the other viewport indices
	for (int32 ViewportIndex = ViewportClient->ViewIndex; ViewportIndex < AllViewportClients.Num(); ViewportIndex++)
	{
		AllViewportClients[ViewportIndex]->ViewIndex = ViewportIndex;
	}
	ViewportClientListChangedEvent.Broadcast();
}

int32 UEditorEngine::AddLevelViewportClients(FLevelEditorViewportClient* ViewportClient)
{
	int32 Result = LevelViewportClients.Add(ViewportClient);
	LevelViewportClientListChangedEvent.Broadcast();
	return Result;
}

void UEditorEngine::RemoveLevelViewportClients(FLevelEditorViewportClient* ViewportClient)
{
	LevelViewportClients.Remove(ViewportClient);
	LevelViewportClientListChangedEvent.Broadcast();
}

void UEditorEngine::BroadcastObjectReimported(UObject* InObject)
{
	ObjectReimportedEvent.Broadcast(InObject);
	GetEditorSubsystem<UImportSubsystem>()->BroadcastAssetReimport(InObject);
}

void UEditorEngine::FinishDestroy()
{
	if ( !HasAnyFlags(RF_ClassDefaultObject) )
	{
		if (PlayWorld)
		{
			// this needs to be already cleaned up
			UE_LOG(LogEditor, Warning, TEXT("Warning: Play world is active"));
		}

		if (UToolMenus* ToolMenus = UToolMenus::TryGet())
		{
			ToolMenus->ShouldDisplayExtensionPoints.Unbind();
			ToolMenus->UnregisterStringCommandHandler("Command");
		}

		EditorSubsystemCollection.Deinitialize();

		// Unregister events
		FEditorDelegates::MapChange.RemoveAll(this);
		FCoreDelegates::ModalErrorMessage.Unbind();
		FCoreUObjectDelegates::ShouldLoadOnTop.Unbind();
		FCoreDelegates::PreWorldOriginOffset.RemoveAll(this);
		FCoreUObjectDelegates::OnAssetLoaded.RemoveAll(this);
		FWorldDelegates::LevelAddedToWorld.RemoveAll(this);
		FWorldDelegates::LevelRemovedFromWorld.RemoveAll(this);
		GetMutableDefault<UEditorStyleSettings>()->OnSettingChanged().RemoveAll(this);

		FAssetRegistryModule* AssetRegistryModule = FModuleManager::GetModulePtr<FAssetRegistryModule>("AssetRegistry");
		if (AssetRegistryModule)
		{
			AssetRegistryModule->Get().OnInMemoryAssetCreated().RemoveAll(this);
		}

		UWorld* World = GWorld;
		if( World != NULL )
		{
			World->ClearWorldComponents();
			World->CleanupWorld();
		}
	
		// Shut down transaction tracking system.
		if( Trans )
		{
			if( GUndo )
			{
				UE_LOG(LogEditor, Warning, TEXT("Warning: A transaction is active") );
			}
			ResetTransaction( NSLOCTEXT("UnrealEd", "Shutdown", "Shutdown") );
		}

		// Destroy selection sets.
		PrivateDestroySelectedSets();

		extern void TearDownDistanceFieldBuildNotification();
		TearDownDistanceFieldBuildNotification();

		// Remove editor array from root.
		UE_LOG(LogExit, Log, TEXT("Editor shut down") );

		// Any access of GEditor after finish destroy is invalid
		// Null out GEditor so that potential module shutdown that happens after can check for nullptr
		if (GEditor == this)
		{
			GEditor = nullptr;
		}
	}

	Super::FinishDestroy();
}

void UEditorEngine::AddReferencedObjects(UObject* InThis, FReferenceCollector& Collector)
{
	UEditorEngine* This = CastChecked<UEditorEngine>(InThis);
	// Serialize viewport clients.
	for(FEditorViewportClient* ViewportClient : This->AllViewportClients)
	{
		ViewportClient->AddReferencedObjects( Collector );
	}

	// Serialize ActorFactories
	for( int32 Index = 0; Index < This->ActorFactories.Num(); Index++ )
	{
		Collector.AddReferencedObject( This->ActorFactories[ Index ], This );
	}

	Super::AddReferencedObjects( This, Collector );
}

void UEditorEngine::Tick( float DeltaSeconds, bool bIdleMode )
{
	NETWORK_PROFILER(GNetworkProfiler.TrackFrameBegin());

	UWorld* CurrentGWorld = GWorld;
	check( CurrentGWorld );
	check( CurrentGWorld != PlayWorld || bIsSimulatingInEditor );

	// Clear out the list of objects modified this frame, used for OnObjectModified notification.
	FCoreUObjectDelegates::ObjectsModifiedThisFrame.Empty();

	// Always ensure we've got adequate slack for any worlds that are going to get created in this frame so that
	// our EditorContext reference doesn't get invalidated
	WorldList.Reserve(WorldList.Num() + 10);

	FWorldContext& EditorContext = GetEditorWorldContext();
	check( CurrentGWorld == EditorContext.World() );

	// early in the Tick() to get the callbacks for cvar changes called
	IConsoleManager::Get().CallAllConsoleVariableSinks();

	// Tick the remote config IO manager
	FRemoteConfigAsyncTaskManager::Get()->Tick();

	// Clean up the game viewports that have been closed.
	CleanupGameViewport();

	// If all viewports closed, close the current play level.
	if( PlayWorld && !bIsSimulatingInEditor )
	{
		for (auto It=WorldList.CreateIterator(); It; ++It)
		{
			// For now, kill PIE session if any of the viewports are closed
			if (It->WorldType == EWorldType::PIE && It->GameViewport == NULL && !It->RunAsDedicated && !It->bWaitingOnOnlineSubsystem)
			{
				EndPlayMap();
				break;
			}
		}
	}


	// Potentially rebuilds the streaming data.
	EditorContext.World()->ConditionallyBuildStreamingData();

	// Update the timer manager
	TimerManager->Tick(DeltaSeconds);

	// Update subsystems.
	{
		// This assumes that UObject::StaticTick only calls ProcessAsyncLoading.	
		StaticTick(DeltaSeconds, !!GAsyncLoadingUseFullTimeLimit, GAsyncLoadingTimeLimit / 1000.f);
	}

	FEngineAnalytics::Tick(DeltaSeconds);
	FStudioAnalytics::Tick(DeltaSeconds);

	// Look for realtime flags.
	bool IsRealtime = false;

	// True if a viewport has realtime audio	// If any realtime audio is enabled in the editor
	bool bAudioIsRealtime = GetDefault<ULevelEditorMiscSettings>()->bEnableRealTimeAudio;

	// By default we tick the editor world.  
	// When in PIE if we are in immersive we do not tick the editor world unless there is a visible editor viewport.
	bool bShouldTickEditorWorld = true;

	//@todo Multiple Worlds: Do we need to consider what world we are in here?

	// Find which viewport has audio focus, i.e. gets to set the listener location
	// Priorities are:
	//  Active perspective realtime view
	//	> Any realtime perspective view (first encountered)
	//	> Active perspective view
	//	> Any perspective view (first encountered)
	FEditorViewportClient* AudioFocusViewportClient = NULL;
	{
		FEditorViewportClient* BestRealtimePerspViewport = NULL;
		FEditorViewportClient* BestPerspViewport = NULL;

		for(FEditorViewportClient* const ViewportClient : AllViewportClients)
		{
			// clear any previous audio focus flags
			ViewportClient->ClearAudioFocus();

			if (ViewportClient->IsPerspective())
			{
				if (ViewportClient->IsRealtime())
				{
					if (ViewportClient->Viewport && ViewportClient->Viewport->HasFocus())
					{
						// active realtime perspective -- use this and be finished
						BestRealtimePerspViewport = ViewportClient;
						break;
					}
					else if (BestRealtimePerspViewport == NULL)
					{
						// save this
						BestRealtimePerspViewport = ViewportClient;
					}
				}
				else 
				{
					if (ViewportClient->Viewport && ViewportClient->Viewport->HasFocus())
					{
						// active non-realtime perspective -- use this
						BestPerspViewport = ViewportClient;
					}
					else if (BestPerspViewport == NULL)
					{
						// save this
						BestPerspViewport = ViewportClient;
					}

				}
			}
		}

		// choose realtime if set.  note this could still be null.
		AudioFocusViewportClient = BestRealtimePerspViewport ? BestRealtimePerspViewport : BestPerspViewport;
	}
	// tell viewportclient it has audio focus
	if (AudioFocusViewportClient)
	{
		AudioFocusViewportClient->SetAudioFocus();

		// override realtime setting if viewport chooses (i.e. for matinee preview)
		if (AudioFocusViewportClient->IsForcedRealtimeAudio())
		{
			bAudioIsRealtime = true;
		}
	}

	// Find realtime and visibility settings on all viewport clients
	for(FEditorViewportClient* const ViewportClient : AllViewportClients)
	{
		if( PlayWorld && ViewportClient->IsVisible() )
		{
			if( ViewportClient->IsInImmersiveViewport() )
			{
				// if a viewport client is immersive then by default we do not tick the editor world during PIE unless there is a visible editor world viewport
				bShouldTickEditorWorld = false;
			}
			else
			{
				// If the viewport is not immersive but still visible while we have a play world then we need to tick the editor world
				bShouldTickEditorWorld = true;
			}
		}

		if( ViewportClient->GetScene() == EditorContext.World()->Scene )
		{
			if( ViewportClient->IsRealtime() )
			{
				IsRealtime = true;
			}
		}
	}

	// Find out if the editor has focus. Audio should only play if the editor has focus.
	const bool bHasFocus = FPlatformApplicationMisc::IsThisApplicationForeground();

	if (bHasFocus || GetDefault<ULevelEditorMiscSettings>()->bAllowBackgroundAudio)
	{
		if (!PlayWorld)
		{
			// Adjust the global volume multiplier if the window has focus and there is no pie world or no viewport overriding audio.
			FApp::SetVolumeMultiplier( GetDefault<ULevelEditorMiscSettings>()->EditorVolumeLevel );
		}
		else
		{
			// If there is currently a pie world a viewport is overriding audio settings do not adjust the volume.
			FApp::SetVolumeMultiplier( 1.0f );
		}
	}

	if (!bHasFocus)
	{
		SetPreviewMeshMode(false);
	}

	// Tick any editor FTickableEditorObject dervived classes
	FTickableEditorObject::TickObjects( DeltaSeconds );

	// Tick the asset registry
	FAssetRegistryModule::TickAssetRegistry(DeltaSeconds);

	static FName SourceCodeAccessName("SourceCodeAccess");
	ISourceCodeAccessModule& SourceCodeAccessModule = FModuleManager::LoadModuleChecked<ISourceCodeAccessModule>(SourceCodeAccessName);
	SourceCodeAccessModule.GetAccessor().Tick(DeltaSeconds);

	// tick the directory watcher
	// @todo: Put me into an FTicker that is created when the DW module is loaded
	if( !FApp::IsProjectNameEmpty() )
	{
		static FName DirectoryWatcherName("DirectoryWatcher");
		FDirectoryWatcherModule& DirectoryWatcherModule = FModuleManager::Get().LoadModuleChecked<FDirectoryWatcherModule>(DirectoryWatcherName);
		DirectoryWatcherModule.Get()->Tick(DeltaSeconds);
	}

	bool bAWorldTicked = false;
	ELevelTick TickType = IsRealtime ? LEVELTICK_ViewportsOnly : LEVELTICK_TimeOnly;

	if( bShouldTickEditorWorld )
	{ 
		//EditorContext.World()->FXSystem->Resume();
		// Note: Still allowing the FX system to tick so particle systems dont restart after entering/leaving responsive mode
		if( FSlateThrottleManager::Get().IsAllowingExpensiveTasks() )
		{
			FKismetDebugUtilities::NotifyDebuggerOfStartOfGameFrame(EditorContext.World());
			EditorContext.World()->Tick(TickType, DeltaSeconds);
			bAWorldTicked = true;
			FKismetDebugUtilities::NotifyDebuggerOfEndOfGameFrame(EditorContext.World());
		}
	}

	// Perform editor level streaming previs if no PIE session is currently in progress.
	if( !PlayWorld )
	{
		for(FLevelEditorViewportClient* ViewportClient : LevelViewportClients)
		{
			// Previs level streaming volumes in the Editor.
			if ( ViewportClient->IsPerspective() && GetDefault<ULevelEditorViewportSettings>()->bLevelStreamingVolumePrevis )
			{
				bool bProcessViewer = false;
				const FVector& ViewLocation = ViewportClient->GetViewLocation();

				// Iterate over streaming levels and compute whether the ViewLocation is in their associated volumes.
				TMap<ALevelStreamingVolume*, bool> VolumeMap;

				for (ULevelStreaming* StreamingLevel : EditorContext.World()->GetStreamingLevels())
				{
					if( StreamingLevel )
					{
						// Assume the streaming level is invisible until we find otherwise.
						bool bStreamingLevelShouldBeVisible = false;

						// We're not going to change level visibility unless we encounter at least one
						// volume associated with the level.
						bool bFoundValidVolume = false;

						// For each streaming volume associated with this level . . .
						for ( int32 VolumeIndex = 0 ; VolumeIndex < StreamingLevel->EditorStreamingVolumes.Num() ; ++VolumeIndex )
						{
							ALevelStreamingVolume* StreamingVolume = StreamingLevel->EditorStreamingVolumes[VolumeIndex];
							if ( StreamingVolume && !StreamingVolume->bDisabled )
							{
								bFoundValidVolume = true;

								bool bViewpointInVolume;
								bool* bResult = VolumeMap.Find(StreamingVolume);
								if ( bResult )
								{
									// This volume has already been considered for another level.
									bViewpointInVolume = *bResult;
								}
								else
								{
									// Compute whether the viewpoint is inside the volume and cache the result.
									bViewpointInVolume = StreamingVolume->EncompassesPoint( ViewLocation );							

								
									VolumeMap.Add( StreamingVolume, bViewpointInVolume );
								}

								// Halt when we find a volume associated with the level that the viewpoint is in.
								if ( bViewpointInVolume )
								{
									bStreamingLevelShouldBeVisible = true;
									break;
								}
							}
						}

						// Set the streaming level visibility status if we encountered at least one volume.
						if ( bFoundValidVolume && StreamingLevel->GetShouldBeVisibleInEditor() != bStreamingLevelShouldBeVisible )
						{
							StreamingLevel->SetShouldBeVisibleInEditor(bStreamingLevelShouldBeVisible);
							bProcessViewer = true;
						}
					}
				}
				
				// Simulate world composition streaming while in editor world
				if (EditorContext.World()->WorldComposition)
				{
					if (EditorContext.World()->WorldComposition->UpdateEditorStreamingState(ViewLocation))
					{
						bProcessViewer = true;
					}
				}
				
				// Call UpdateLevelStreaming if the visibility of any streaming levels was modified.
				if ( bProcessViewer )
				{
					EditorContext.World()->UpdateLevelStreaming();
					FEditorDelegates::RefreshPrimitiveStatsBrowser.Broadcast();
				}
				break;
			}
		}
	}

	// Kick off a Play Session request if one was queued up during the last frame.
	if (PlaySessionRequest.IsSet())
	{
		StartQueuedPlaySessionRequest();
	}
	else if( bIsToggleBetweenPIEandSIEQueued )
	{
		ToggleBetweenPIEandSIE();
	}

	static bool bFirstTick = true;

	// Skip updating reflection captures on the first update as the level will not be ready to display
	if (!bFirstTick)
	{
		// Update sky light first because sky diffuse will be visible in reflection capture indirect specular
		USkyLightComponent::UpdateSkyCaptureContents(EditorContext.World());
		UReflectionCaptureComponent::UpdateReflectionCaptureContents(EditorContext.World());
	}

	EmitDynamicResolutionEvent(EDynamicResolutionStateEvent::BeginFrame);

	// if we have the side-by-side world for "Play From Here", tick it unless we are ensuring slate is responsive
	if( FSlateThrottleManager::Get().IsAllowingExpensiveTasks() )
	{
		// Determine number of PIE worlds that should tick.
		TArray<FWorldContext*> LocalPieContextPtrs;
		for (FWorldContext& PieContext : WorldList)
		{
			if (PieContext.WorldType == EWorldType::PIE && PieContext.World() != nullptr && PieContext.World()->ShouldTick())
			{
				LocalPieContextPtrs.Add(&PieContext);
			}
		}

		// Note: WorldList can change size within this loop during PIE when stopped at a breakpoint. In that case, we are
		// running in a nested tick loop within this loop, where a new editor window with a preview viewport can be opened.
		// So we iterate on a local list here instead.
		for (FWorldContext* PieContextPtr : LocalPieContextPtrs)
		{
			FWorldContext& PieContext = *PieContextPtr;

			PlayWorld = PieContext.World();
			GameViewport = PieContext.GameViewport;

			// Switch worlds and set the play world ID
			UWorld* OldGWorld = SetPlayInEditorWorld(PlayWorld);

			// Transfer debug references to ensure debugging ref's are valid for this tick in case of multiple game instances.
			if (OldGWorld && OldGWorld != PlayWorld)
			{
				OldGWorld->TransferBlueprintDebugReferences(PlayWorld);
			}
			
			float TickDeltaSeconds; // How much time to use per tick
			
			if (PieContext.PIEFixedTickSeconds > 0.f)
			{
				PieContext.PIEAccumulatedTickSeconds += DeltaSeconds;
				TickDeltaSeconds = PieContext.PIEFixedTickSeconds;
			}
			else
			{
				PieContext.PIEAccumulatedTickSeconds = DeltaSeconds;
				TickDeltaSeconds = DeltaSeconds;
			}
			
			for ( ; PieContext.PIEAccumulatedTickSeconds >= TickDeltaSeconds; PieContext.PIEAccumulatedTickSeconds -= TickDeltaSeconds)
			{
				// Tick all travel and Pending NetGames (Seamless, server, client)
				TickWorldTravel(PieContext, TickDeltaSeconds);
<<<<<<< HEAD

				// Updates 'connecting' message in PIE network games
				UpdateTransitionType(PlayWorld);

				// Update streaming for dedicated servers in PIE
				if (PieContext.RunAsDedicated)
				{
					SCOPE_CYCLE_COUNTER(STAT_UpdateLevelStreaming);
					PlayWorld->UpdateLevelStreaming();
				}

				// Release mouse if the game is paused. The low level input code might ignore the request when e.g. in fullscreen mode.
				if ( GameViewport != NULL && GameViewport->Viewport != NULL )
				{
					// Decide whether to drop high detail because of frame rate
					GameViewport->SetDropDetail(TickDeltaSeconds);
				}

				// Update the level.
				GameCycles=0;
				CLOCK_CYCLES(GameCycles);

				{
					// So that hierarchical stats work in PIE
					SCOPE_CYCLE_COUNTER(STAT_FrameTime);

					FKismetDebugUtilities::NotifyDebuggerOfStartOfGameFrame(PieContext.World());

					// tick the level
					PieContext.World()->Tick( LEVELTICK_All, TickDeltaSeconds );
					bAWorldTicked = true;
					TickType = LEVELTICK_All;

					if (!bFirstTick)
					{
						// Update sky light first because sky diffuse will be visible in reflection capture indirect specular
						USkyLightComponent::UpdateSkyCaptureContents(PlayWorld);
						UReflectionCaptureComponent::UpdateReflectionCaptureContents(PlayWorld);
					}

					FKismetDebugUtilities::NotifyDebuggerOfEndOfGameFrame(PieContext.World());
				}


				UNCLOCK_CYCLES(GameCycles);

=======

				// Updates 'connecting' message in PIE network games
				UpdateTransitionType(PlayWorld);

				// Update streaming for dedicated servers in PIE
				if (PieContext.RunAsDedicated)
				{
					SCOPE_CYCLE_COUNTER(STAT_UpdateLevelStreaming);
					PlayWorld->UpdateLevelStreaming();
				}

				// Release mouse if the game is paused. The low level input code might ignore the request when e.g. in fullscreen mode.
				if ( GameViewport != NULL && GameViewport->Viewport != NULL )
				{
					// Decide whether to drop high detail because of frame rate
					GameViewport->SetDropDetail(TickDeltaSeconds);
				}

				// Update the level.
				{
					// So that hierarchical stats work in PIE
					SCOPE_CYCLE_COUNTER(STAT_FrameTime);

					FKismetDebugUtilities::NotifyDebuggerOfStartOfGameFrame(PieContext.World());

					// tick the level
					PieContext.World()->Tick( LEVELTICK_All, TickDeltaSeconds );
					bAWorldTicked = true;
					TickType = LEVELTICK_All;

					if (!bFirstTick)
					{
						// Update sky light first because sky diffuse will be visible in reflection capture indirect specular
						USkyLightComponent::UpdateSkyCaptureContents(PlayWorld);
						UReflectionCaptureComponent::UpdateReflectionCaptureContents(PlayWorld);
					}

					FKismetDebugUtilities::NotifyDebuggerOfEndOfGameFrame(PieContext.World());
				}

>>>>>>> 00d61fac
				// Tick the viewports.
				if ( GameViewport != NULL )
				{
					GameViewport->Tick(TickDeltaSeconds);
				}
			}

			// Pop the world
			RestoreEditorWorld( OldGWorld );
		}
	}

	if (bAWorldTicked)
	{
		FTickableGameObject::TickObjects(nullptr, TickType, false, DeltaSeconds);
	}

	// tick media framework
	static const FName MediaModuleName(TEXT("Media"));
	IMediaModule* MediaModule = FModuleManager::LoadModulePtr<IMediaModule>(MediaModuleName);

	if (MediaModule != nullptr)
	{
		MediaModule->TickPostEngine();
	}

	if (bFirstTick)
	{
		bFirstTick = false;
	}

	ensure(GPlayInEditorID == INDEX_NONE);
	GPlayInEditorID = INDEX_NONE;

	// Clean up any game viewports that may have been closed during the level tick (eg by Kismet).
	CleanupGameViewport();

	// If all viewports closed, close the current play level.
	if( GameViewport == NULL && PlayWorld && !bIsSimulatingInEditor )
	{
		FWorldContext& PieWorldContext = GetWorldContextFromWorldChecked(PlayWorld);
		if (!PieWorldContext.RunAsDedicated && !PieWorldContext.bWaitingOnOnlineSubsystem)
		{
			EndPlayMap();
		}
	}

	// Updates all the extensions for all the editor worlds
	EditorWorldExtensionsManager->Tick( DeltaSeconds );

	// Update viewports.
	bool bRunDrawWithEditorHidden = false;
	for (int32 ViewportIndex = AllViewportClients.Num()-1; ViewportIndex >= 0; ViewportIndex--)
	{
		FEditorViewportClient* ViewportClient = AllViewportClients[ ViewportIndex ];

		// When throttling tick only viewports which need to be redrawn (they have been manually invalidated)
		if( ( FSlateThrottleManager::Get().IsAllowingExpensiveTasks() || ViewportClient->bNeedsRedraw ) && ViewportClient->IsVisible() )
		{
			// Switch to the correct world for the client before it ticks
			FScopedConditionalWorldSwitcher WorldSwitcher( ViewportClient );

			ViewportClient->Tick(DeltaSeconds);
			bRunDrawWithEditorHidden |= ViewportClient->WantsDrawWhenAppIsHidden();
		}
	}

	bool bIsMouseOverAnyLevelViewport = false;

	//Do this check separate to the above loop as the ViewportClient may no longer be valid after we have ticked it
	for(FLevelEditorViewportClient* ViewportClient : LevelViewportClients)
	{
		FViewport* Viewport = ViewportClient->Viewport;

		// Keep track of whether the mouse cursor is over any level viewports
		if( Viewport != NULL )
		{
			const int32 MouseX = Viewport->GetMouseX();
			const int32 MouseY = Viewport->GetMouseY();
			if( MouseX >= 0 && MouseY >= 0 && MouseX < (int32)Viewport->GetSizeXY().X && MouseY < (int32)Viewport->GetSizeXY().Y )
			{
				bIsMouseOverAnyLevelViewport = true;
				break;
			}
		}
	}

	// If the cursor is outside all level viewports, then clear the hover effect
	if( !bIsMouseOverAnyLevelViewport )
	{
		FLevelEditorViewportClient::ClearHoverFromObjects();
	}

	

	// Commit changes to the BSP model.
	EditorContext.World()->CommitModelSurfaces();	

	bool bUpdateLinkedOrthoViewports = false;
	/////////////////////////////
	// Redraw viewports.

	// Do not redraw if the application is hidden
	bool bAllWindowsHidden = !bHasFocus && AreAllWindowsHidden();
	if( !bAllWindowsHidden || bRunDrawWithEditorHidden)
	{
		FPixelInspectorModule& PixelInspectorModule = FModuleManager::LoadModuleChecked<FPixelInspectorModule>(TEXT("PixelInspectorModule"));
		if (!bAllWindowsHidden && PixelInspectorModule.IsPixelInspectorEnable())
		{
			PixelInspectorModule.ReadBackSync();
		}

		// Render view parents, then view children.
		bool bEditorFrameNonRealtimeViewportDrawn = false;
		if (GCurrentLevelEditingViewportClient && GCurrentLevelEditingViewportClient->IsVisible())
		{
			if (!bAllWindowsHidden || GCurrentLevelEditingViewportClient->WantsDrawWhenAppIsHidden())
			{
				bool bAllowNonRealtimeViewports = true;
				bool bWasNonRealtimeViewportDraw = UpdateSingleViewportClient(GCurrentLevelEditingViewportClient, bAllowNonRealtimeViewports, bUpdateLinkedOrthoViewports);
				if (GCurrentLevelEditingViewportClient->IsLevelEditorClient())
				{
					bEditorFrameNonRealtimeViewportDrawn |= bWasNonRealtimeViewportDraw;
				}
			}
		}
		for (int32 bRenderingChildren = 0; bRenderingChildren < 2; bRenderingChildren++)
		{
			for(FEditorViewportClient* ViewportClient : AllViewportClients)
			{
				if (ViewportClient == GCurrentLevelEditingViewportClient)
				{
					//already given this window a chance to update
					continue;
				}

				if (ViewportClient->IsVisible() && (!bAllWindowsHidden || ViewportClient->WantsDrawWhenAppIsHidden()) && ViewportClient->GetScene())
				{
					// Only update ortho viewports if that mode is turned on, the viewport client we are about to update is orthographic and the current editing viewport is orthographic and tracking mouse movement.
					bUpdateLinkedOrthoViewports = GetDefault<ULevelEditorViewportSettings>()->bUseLinkedOrthographicViewports && ViewportClient->IsOrtho() && GCurrentLevelEditingViewportClient && GCurrentLevelEditingViewportClient->IsOrtho() && GCurrentLevelEditingViewportClient->IsTracking();

					const bool bIsViewParent = ViewportClient->ViewState.GetReference()->IsViewParent();
					if ((bRenderingChildren && !bIsViewParent) ||
						(!bRenderingChildren && bIsViewParent) || bUpdateLinkedOrthoViewports)
					{
						//if we haven't drawn a non-realtime viewport OR not one of the main viewports
						bool bAllowNonRealtimeViewports = (!bEditorFrameNonRealtimeViewportDrawn) || !(ViewportClient->IsLevelEditorClient());
						bool bWasNonRealtimeViewportDrawn = UpdateSingleViewportClient(ViewportClient, bAllowNonRealtimeViewports, bUpdateLinkedOrthoViewports);
						if (ViewportClient->IsLevelEditorClient())
						{
							bEditorFrameNonRealtimeViewportDrawn |= bWasNonRealtimeViewportDrawn;
						}
					}
				}
			}
		}

		// Some tasks can only be done once we finish all scenes/viewports
		GetRendererModule().PostRenderAllViewports();
	}

	ISourceControlModule::Get().Tick();
	ILocalizationServiceModule::Get().Tick();

	if( FSlateThrottleManager::Get().IsAllowingExpensiveTasks() )
	{
		for (auto ContextIt = WorldList.CreateIterator(); ContextIt; ++ContextIt)
		{
			FWorldContext &PieContext = *ContextIt;
			if (PieContext.WorldType != EWorldType::PIE)
			{
				continue;
			}

			PlayWorld = PieContext.World();
			GameViewport = PieContext.GameViewport;

			// Render playworld. This needs to happen after the other viewports for screenshots to work correctly in PIE.
			if (PlayWorld && GameViewport && !bIsSimulatingInEditor)
			{
				// Use the PlayWorld as the GWorld, because who knows what will happen in the Tick.
				UWorld* OldGWorld = SetPlayInEditorWorld( PlayWorld );

				// Render everything.
				GameViewport->LayoutPlayers();
				check(GameViewport->Viewport);
				GameViewport->Viewport->Draw();

				// Pop the world
				RestoreEditorWorld( OldGWorld );
			}
		}
	}

	// Update resource streaming after both regular Editor viewports and PIE had a chance to add viewers.
	IStreamingManager::Get().Tick(DeltaSeconds);

	// Update Audio. This needs to occur after rendering as the rendering code updates the listener position.
	if (AudioDeviceManager)
	{
		UWorld* OldGWorld = NULL;
		if (PlayWorld)
		{
			// Use the PlayWorld as the GWorld if we're using PIE.
			OldGWorld = SetPlayInEditorWorld(PlayWorld);
		}

		// Update audio device.
		AudioDeviceManager->UpdateActiveAudioDevices((!PlayWorld && bAudioIsRealtime) || (PlayWorld && !PlayWorld->IsPaused()));
		if (bRequestEndPlayMapQueued)
		{
			// Shutdown all audio devices if we've requested end playmap now to avoid issues with GC running
			TArray<FAudioDevice*> AudioDevices = AudioDeviceManager->GetAudioDevices();
			for (FAudioDevice* AudioDevice : AudioDevices)
			{
					AudioDevice->Flush(nullptr);
				}
			}

		if (PlayWorld)
		{
			// Pop the world.
			RestoreEditorWorld(OldGWorld);
		}
	}

	// Update constraints if dirtied.
	EditorContext.World()->UpdateConstraintActors();

	{
		// rendering thread commands

		bool bPauseRenderingRealtimeClock = GPauseRenderingRealtimeClock;
		float DeltaTime = DeltaSeconds;
		ENQUEUE_RENDER_COMMAND(TickRenderingTimer)(
			[bPauseRenderingRealtimeClock, DeltaTime](FRHICommandListImmediate& RHICmdList)
			{
				if(!bPauseRenderingRealtimeClock)
				{
					// Tick the GRenderingRealtimeClock, unless it's paused
					GRenderingRealtimeClock.Tick(DeltaTime);
				}
				GRenderTargetPool.TickPoolElements();
				FRDGBuilder::TickPoolElements();
			});
	}

	// After the play world has ticked, see if a request was made to end pie
	if( bRequestEndPlayMapQueued )
	{
		EndPlayMap();
	}

	FUnrealEdMisc::Get().TickAssetAnalytics();

	FUnrealEdMisc::Get().TickPerformanceAnalytics();

	BroadcastPostEditorTick(DeltaSeconds);

	// If the fadeout animation has completed for the undo/redo notification item, allow it to be deleted
	if(UndoRedoNotificationItem.IsValid() && UndoRedoNotificationItem->GetCompletionState() == SNotificationItem::CS_None)
	{
		UndoRedoNotificationItem.Reset();
	}
}

float UEditorEngine::GetMaxTickRate( float DeltaTime, bool bAllowFrameRateSmoothing ) const
{
	float MaxTickRate = 0.0f;
	if( !ShouldThrottleCPUUsage() )
	{
		// do not limit fps in VR Preview mode
		if (IsVRPreviewActive())
		{
			return 0.0f;
		}
		const float SuperMaxTickRate = Super::GetMaxTickRate( DeltaTime, bAllowFrameRateSmoothing );
		if( SuperMaxTickRate != 0.0f )
		{
			return SuperMaxTickRate;
		}

		// Clamp editor frame rate, even if smoothing is disabled
		if( !bSmoothFrameRate && GIsEditor && !GIsPlayInEditorWorld )
		{
			MaxTickRate = 1.0f / DeltaTime;
			if (SmoothedFrameRateRange.HasLowerBound())
			{
				MaxTickRate = FMath::Max(MaxTickRate, SmoothedFrameRateRange.GetLowerBoundValue());
			}
			if (SmoothedFrameRateRange.HasUpperBound())
			{
				MaxTickRate = FMath::Min(MaxTickRate, SmoothedFrameRateRange.GetUpperBoundValue());
			}
		}

		// Laptops should throttle to 60 hz in editor to reduce battery drain
		static const auto CVarDontLimitOnBattery = IConsoleManager::Get().FindTConsoleVariableDataInt(TEXT("r.DontLimitOnBattery"));
		const bool bLimitOnBattery = (FPlatformMisc::IsRunningOnBattery() && CVarDontLimitOnBattery->GetValueOnGameThread() == 0);
		if( bLimitOnBattery )
		{
			MaxTickRate = 60.0f;
		}
	}
	else
	{
		MaxTickRate = 3.0f;
	}

	return MaxTickRate;
}

bool UEditorEngine::IsRealTimeAudioMuted() const
{
	return GetDefault<ULevelEditorMiscSettings>()->bEnableRealTimeAudio ? false : true;
}

void UEditorEngine::MuteRealTimeAudio(bool bMute)
{
	ULevelEditorMiscSettings* LevelEditorMiscSettings = GetMutableDefault<ULevelEditorMiscSettings>();

	LevelEditorMiscSettings->bEnableRealTimeAudio = bMute ? false : true;
	LevelEditorMiscSettings->PostEditChange();
}

float UEditorEngine::GetRealTimeAudioVolume() const
{
	return GetDefault<ULevelEditorMiscSettings>()->EditorVolumeLevel;
}

void UEditorEngine::SetRealTimeAudioVolume(float VolumeLevel)
{
	ULevelEditorMiscSettings* LevelEditorMiscSettings = GetMutableDefault<ULevelEditorMiscSettings>();

	LevelEditorMiscSettings->EditorVolumeLevel = VolumeLevel;
	LevelEditorMiscSettings->PostEditChange();
}

bool UEditorEngine::UpdateSingleViewportClient(FEditorViewportClient* InViewportClient, const bool bInAllowNonRealtimeViewportToDraw, bool bLinkedOrthoMovement )
{
	bool bUpdatedNonRealtimeViewport = false;

	if (InViewportClient->Viewport->IsSlateViewport())
	{
		// When rendering the viewport we need to know whether the final result will be shown on a HDR display. This affects the final post processing step
		FSceneViewport *SceneViewport = static_cast<FSceneViewport*>(InViewportClient->Viewport);
		TSharedPtr<SWindow> Window = SceneViewport->FindWindow();
		if (Window)
		{
			InViewportClient->Viewport->SetHDRMode(Window->GetIsHDR());
		}
	}

	// Always submit view information for content streaming 
	// otherwise content for editor view can be streamed out if there are other views (ex: thumbnails)
	if (InViewportClient->IsPerspective())
	{
		IStreamingManager::Get().AddViewInformation( InViewportClient->GetViewLocation(), InViewportClient->Viewport->GetSizeXY().X, InViewportClient->Viewport->GetSizeXY().X / FMath::Tan(InViewportClient->ViewFOV) );
	}
	
	// Only allow viewports to be drawn if we are not throttling for slate UI responsiveness or if the viewport client requested a redraw
	// Note about bNeedsRedraw: Redraws can happen during some Slate events like checking a checkbox in a menu to toggle a view mode in the viewport.  In those cases we need to show the user the results immediately
	if( FSlateThrottleManager::Get().IsAllowingExpensiveTasks() || InViewportClient->bNeedsRedraw )
	{
		// Switch to the world used by the viewport before its drawn
		FScopedConditionalWorldSwitcher WorldSwitcher( InViewportClient );
	
		// Add view information for perspective viewports.
		if( InViewportClient->IsPerspective() )
		{
			if (UWorld* ViewportClientWorld = InViewportClient->GetWorld())
			{
				ViewportClientWorld->ViewLocationsRenderedLastFrame.Add(InViewportClient->GetViewLocation());
			}
	
			// If we're currently simulating in editor, then we'll need to make sure that sub-levels are streamed in.
			// When using PIE, this normally happens by UGameViewportClient::Draw().  But for SIE, we need to do
			// this ourselves!
			if( PlayWorld != NULL && bIsSimulatingInEditor && InViewportClient->IsSimulateInEditorViewport() )
			{
				// Update level streaming.
				InViewportClient->GetWorld()->UpdateLevelStreaming();

				// Also make sure hit proxies are refreshed for SIE viewports, as the user may be trying to grab an object or widget manipulator that's moving!
				if( InViewportClient->IsRealtime() )
				{
					// @todo simulate: This may cause simulate performance to be worse in cases where you aren't needing to interact with gizmos.  Consider making this optional.
					InViewportClient->RequestInvalidateHitProxy( InViewportClient->Viewport );
				}
			}
		}
	
		// Redraw the viewport if it's realtime.
		if( InViewportClient->IsRealtime() )
		{
			InViewportClient->Viewport->Draw();
			InViewportClient->bNeedsRedraw = false;
			InViewportClient->bNeedsLinkedRedraw = false;
		}
		// Redraw any linked ortho viewports that need to be updated this frame.
		else if( InViewportClient->IsOrtho() && bLinkedOrthoMovement && InViewportClient->IsVisible() )
		{
			if( InViewportClient->bNeedsLinkedRedraw || InViewportClient->bNeedsRedraw )
			{
				// Redraw this viewport
				InViewportClient->Viewport->Draw();
				InViewportClient->bNeedsLinkedRedraw = false;
				InViewportClient->bNeedsRedraw = false;
			}
			else
			{
				// This viewport doesn't need to be redrawn.  Skip this frame and increment the number of frames we skipped.
				InViewportClient->FramesSinceLastDraw++;
			}
		}
		// Redraw the viewport if there are pending redraw, and we haven't already drawn one viewport this frame.
		else if (InViewportClient->bNeedsRedraw && bInAllowNonRealtimeViewportToDraw)
		{
			InViewportClient->Viewport->Draw();
			InViewportClient->bNeedsRedraw = false;
			bUpdatedNonRealtimeViewport = true;
		}

		if (InViewportClient->bNeedsInvalidateHitProxy)
		{
			InViewportClient->Viewport->InvalidateHitProxy();
			InViewportClient->bNeedsInvalidateHitProxy = false;
		}
	}

	return bUpdatedNonRealtimeViewport;
}

void UEditorEngine::InvalidateAllViewportsAndHitProxies()
{
	for (FEditorViewportClient* ViewportClient : AllViewportClients)
	{
		ViewportClient->Invalidate();
	}
}

void UEditorEngine::PostEditChangeProperty(FPropertyChangedEvent& PropertyChangedEvent)
{
	// Propagate the callback up to the superclass.
	Super::PostEditChangeProperty(PropertyChangedEvent);

	const FName PropertyName = PropertyChangedEvent.Property ? PropertyChangedEvent.Property->GetFName() : NAME_None;

	if (PropertyName == GET_MEMBER_NAME_CHECKED(UEngine, MaximumLoopIterationCount))
	{
		// Clamp to a reasonable range and feed the new value to the script core
		MaximumLoopIterationCount = FMath::Clamp( MaximumLoopIterationCount, 100, 10000000 );
		FBlueprintCoreDelegates::SetScriptMaximumLoopIterations( MaximumLoopIterationCount );
	}
	else if (PropertyName == GET_MEMBER_NAME_CHECKED(UEngine, bCanBlueprintsTickByDefault))
	{
		FScopedSlowTask SlowTask(100, LOCTEXT("DirtyingBlueprintsDueToTickChange", "InvalidatingAllBlueprints"));

		// Flag all Blueprints as out of date (this doesn't dirty the package as needs saving but will force a recompile during PIE)
		for (TObjectIterator<UBlueprint> BlueprintIt; BlueprintIt; ++BlueprintIt)
		{
			UBlueprint* Blueprint = *BlueprintIt;
			Blueprint->Status = BS_Dirty;
		}
	}
	else if (PropertyName == GET_MEMBER_NAME_CHECKED(UEngine, bOptimizeAnimBlueprintMemberVariableAccess) ||
			 PropertyName == GET_MEMBER_NAME_CHECKED(UEngine, bAllowMultiThreadedAnimationUpdate))
	{
		FScopedSlowTask SlowTask(100, LOCTEXT("DirtyingAnimBlueprintsDueToOptimizationChange", "Invalidating All Anim Blueprints"));

		// Flag all Blueprints as out of date (this doesn't dirty the package as needs saving but will force a recompile during PIE)
		for (TObjectIterator<UAnimBlueprint> AnimBlueprintIt; AnimBlueprintIt; ++AnimBlueprintIt)
		{
			UAnimBlueprint* AnimBlueprint = *AnimBlueprintIt;
			AnimBlueprint->Status = BS_Dirty;
		}
	}
}

void UEditorEngine::Cleanse( bool ClearSelection, bool Redraw, const FText& TransReset )
{
	check( !TransReset.IsEmpty() );

	if (GIsRunning || IsRunningCommandlet())
	{
		if( ClearSelection )
		{
			// Clear selection sets.
			GetSelectedActors()->DeselectAll();
			GetSelectedObjects()->DeselectAll();
		}

		// Reset the transaction tracking system.
		ResetTransaction( TransReset );

		// Invalidate hit proxies as they can retain references to objects over a few frames
		FEditorSupportDelegates::CleanseEditor.Broadcast();

		// Redraw the levels.
		if( Redraw )
		{
			RedrawLevelEditingViewports();
		}

		// Attempt to unload any loaded redirectors. Redirectors should not
		// be referenced in memory and are only used to forward references
		// at load time.
		//
		// We also have to remove packages that redirectors were contained
		// in if those were from redirector-only package, so they can be
		// loaded again in the future. If we don't do it loading failure
		// will occur next time someone tries to use it. This is caused by
		// the fact that the loading routing will check that already
		// existed, but the object was missing in cache.
		const EObjectFlags FlagsToClear = RF_Standalone | RF_Transactional;
		TSet<UPackage*> PackagesToUnload;
		for (TObjectIterator<UObjectRedirector> RedirIt; RedirIt; ++RedirIt)
		{
			UPackage* RedirectorPackage = RedirIt->GetOutermost();

			if (PackagesToUnload.Find(RedirectorPackage))
			{
				// Package was already marked to unload
				continue;
			}

			if (RedirectorPackage == GetTransientPackage())
			{
				RedirIt->ClearFlags(FlagsToClear);
				RedirIt->RemoveFromRoot();

				continue;
			}

			TArray<UObject*> PackageObjects;
			GetObjectsWithOuter(RedirectorPackage, PackageObjects);

			if (!PackageObjects.ContainsByPredicate(
					[](UObject* Object)
					{
						// Look for any standalone objects that are not a redirector or metadata, if found this is not a redirector-only package
						return !Object->IsA<UMetaData>() && !Object->IsA<UObjectRedirector>() && Object->HasAnyFlags(RF_Standalone);
					})
				)
			{
				PackagesToUnload.Add(RedirectorPackage);
			}
			else
			{
				// In case this isn't redirector-only package, clear just the redirector.
				RedirIt->ClearFlags(FlagsToClear);
				RedirIt->RemoveFromRoot();
			}
		}

		for (UPackage* PackageToUnload : PackagesToUnload)
		{
			TArray<UObject*> PackageObjects;
			GetObjectsWithOuter(PackageToUnload, PackageObjects);
			for (UObject* Object : PackageObjects)
			{
				Object->ClearFlags(FlagsToClear);
				Object->RemoveFromRoot();
			}

			PackageToUnload->ClearFlags(FlagsToClear);
			PackageToUnload->RemoveFromRoot();
		}

		// Collect garbage.
		CollectGarbage( GARBAGE_COLLECTION_KEEPFLAGS );

		// Remaining redirectors are probably referenced by editor tools. Keep them in memory for now.
		for (TObjectIterator<UObjectRedirector> RedirIt; RedirIt; ++RedirIt)
		{
			if ( RedirIt->IsAsset() )
			{
				RedirIt->SetFlags(RF_Standalone);
			}
		}
	}
}

void UEditorEngine::EditorUpdateComponents()
{
	GWorld->UpdateWorldComponents( true, false );
}

UAudioComponent* UEditorEngine::GetPreviewAudioComponent()
{
	return PreviewAudioComponent;
}

UAudioComponent* UEditorEngine::ResetPreviewAudioComponent( USoundBase* Sound, USoundNode* SoundNode )
{
	if (FAudioDevice* AudioDevice = GetMainAudioDeviceRaw())
	{
		if (PreviewAudioComponent)
		{
			PreviewAudioComponent->Stop();
		}
		else
		{
			PreviewSoundCue = NewObject<USoundCue>();
			// Set world to NULL as it will most likely become invalid in the next PIE/Simulate session and the
			// component will be left with invalid pointer.
			PreviewAudioComponent = FAudioDevice::CreateComponent(PreviewSoundCue);
		}

		check(PreviewAudioComponent);
		// Mark as a preview component so the distance calculations can be ignored
		PreviewAudioComponent->bPreviewComponent = true;

		if (Sound)
		{
			PreviewAudioComponent->Sound = Sound;
		}
		else if (SoundNode)
		{
			PreviewSoundCue->FirstNode = SoundNode;
			PreviewAudioComponent->Sound = PreviewSoundCue;
			PreviewSoundCue->CacheAggregateValues();
		}
	}

	return PreviewAudioComponent;
}

void UEditorEngine::PlayPreviewSound( USoundBase* Sound,  USoundNode* SoundNode )
{
	UAudioComponent* AudioComponent = ResetPreviewAudioComponent(Sound, SoundNode);
	if(AudioComponent)
	{
		AudioComponent->bAutoDestroy = false;
		AudioComponent->bIsUISound = true;
		AudioComponent->bAllowSpatialization = false;
		AudioComponent->bReverb = false;
		AudioComponent->bCenterChannelOnly = false;
		AudioComponent->bIsPreviewSound = true;
		AudioComponent->Play();	
	}
}

void UEditorEngine::PlayEditorSound( const FString& SoundAssetName )
{
	// Only play sounds if the user has that feature enabled
	if( !GIsSavingPackage && IsInGameThread() && GetDefault<ULevelEditorMiscSettings>()->bEnableEditorSounds )
	{
		USoundBase* Sound = Cast<USoundBase>( StaticFindObject( USoundBase::StaticClass(), NULL, *SoundAssetName ) );
		if( Sound == NULL )
		{
			Sound = Cast<USoundBase>( StaticLoadObject( USoundBase::StaticClass(), NULL, *SoundAssetName ) );
		}

		if( Sound != NULL )
		{
			PlayPreviewSound( Sound );
		}
	}
}

void UEditorEngine::PlayEditorSound( USoundBase* InSound )
{
	// Only play sounds if the user has that feature enabled
	if (!GIsSavingPackage && CanPlayEditorSound())
	{
		if (InSound != nullptr)
		{
			PlayPreviewSound(InSound);
		}
	}
}

bool UEditorEngine::CanPlayEditorSound() const
{
	return IsInGameThread() && GetDefault<ULevelEditorMiscSettings>()->bEnableEditorSounds;
}

void UEditorEngine::ClearPreviewComponents()
{
	if( PreviewAudioComponent )
	{
		PreviewAudioComponent->Stop();

		// Just null out so they get GC'd
		PreviewSoundCue->FirstNode = NULL;
		PreviewSoundCue = NULL;
		PreviewAudioComponent->Sound = NULL;
		PreviewAudioComponent = NULL;
	}

	if (PreviewMeshComp)
	{
		PreviewMeshComp->UnregisterComponent();
		PreviewMeshComp = NULL;
	}
}

void UEditorEngine::CloseEditedWorldAssets(UWorld* InWorld)
{
	if (!InWorld)
	{
		return;
	}

	// Find all assets being edited
	UAssetEditorSubsystem* AssetEditorSubsystem = GEditor->GetEditorSubsystem<UAssetEditorSubsystem>();
	TArray<UObject*> AllAssets = AssetEditorSubsystem->GetAllEditedAssets();

	TSet<UWorld*> ClosingWorlds;

	ClosingWorlds.Add(InWorld);

	for (ULevelStreaming* LevelStreaming : InWorld->GetStreamingLevels())
	{
		if (LevelStreaming && LevelStreaming->GetLoadedLevel())
		{
			ClosingWorlds.Add(CastChecked<UWorld>(LevelStreaming->GetLoadedLevel()->GetOuter()));
		}
	}

	for(int32 i=0; i<AllAssets.Num(); i++)
	{
		UObject* Asset = AllAssets[i];
		UWorld* AssetWorld = Asset->GetTypedOuter<UWorld>();

		if ( !AssetWorld )
		{
			// This might be a world, itself
			AssetWorld = Cast<UWorld>(Asset);
		}

		if (AssetWorld && ClosingWorlds.Contains(AssetWorld))
		{
			AssetEditorSubsystem->CloseAllEditorsForAsset(Asset);
		}
	}
}

UTextureRenderTarget2D* UEditorEngine::GetScratchRenderTarget( uint32 MinSize )
{
	auto NewFactory = NewObject<UTextureRenderTargetFactoryNew>();
	UTextureRenderTarget2D* ScratchRenderTarget = NULL;

	// We never allow render targets greater than 2048
	check( MinSize <= 2048 );

	// 256x256
	if( MinSize <= 256 )
	{
		if( ScratchRenderTarget256 == NULL )
		{
			NewFactory->Width = 256;
			NewFactory->Height = 256;
			UObject* NewObj = NewFactory->FactoryCreateNew( UTextureRenderTarget2D::StaticClass(), GetTransientPackage(), NAME_None, RF_Transient, NULL, GWarn );
			ScratchRenderTarget256 = CastChecked<UTextureRenderTarget2D>(NewObj);
		}
		ScratchRenderTarget = ScratchRenderTarget256;
	}
	// 512x512
	else if( MinSize <= 512 )
	{
		if( ScratchRenderTarget512 == NULL )
		{
			NewFactory->Width = 512;
			NewFactory->Height = 512;
			UObject* NewObj = NewFactory->FactoryCreateNew( UTextureRenderTarget2D::StaticClass(), GetTransientPackage(), NAME_None, RF_Transient, NULL, GWarn );
			ScratchRenderTarget512 = CastChecked<UTextureRenderTarget2D>(NewObj);
		}
		ScratchRenderTarget = ScratchRenderTarget512;
	}
	// 1024x1024
	else if( MinSize <= 1024 )
	{
		if( ScratchRenderTarget1024 == NULL )
		{
			NewFactory->Width = 1024;
			NewFactory->Height = 1024;
			UObject* NewObj = NewFactory->FactoryCreateNew( UTextureRenderTarget2D::StaticClass(), GetTransientPackage(), NAME_None, RF_Transient, NULL, GWarn );
			ScratchRenderTarget1024 = CastChecked<UTextureRenderTarget2D>(NewObj);
		}
		ScratchRenderTarget = ScratchRenderTarget1024;
	}
	// 2048x2048
	else if( MinSize <= 2048 )
	{
		if( ScratchRenderTarget2048 == NULL )
		{
			NewFactory->Width = 2048;
			NewFactory->Height = 2048;
			UObject* NewObj = NewFactory->FactoryCreateNew( UTextureRenderTarget2D::StaticClass(), GetTransientPackage(), NAME_None, RF_Transient, NULL, GWarn );
			ScratchRenderTarget2048 = CastChecked<UTextureRenderTarget2D>(NewObj);
		}
		ScratchRenderTarget = ScratchRenderTarget2048;
	}

	check( ScratchRenderTarget != NULL );
	return ScratchRenderTarget;
}


bool UEditorEngine::WarnAboutHiddenLevels( UWorld* InWorld, bool bIncludePersistentLvl) const
{
	bool bResult = true;

	const bool bPersistentLvlHidden = !FLevelUtils::IsLevelVisible( InWorld->PersistentLevel );

	// Make a list of all hidden streaming levels.
	TArray< ULevelStreaming* > HiddenLevels;
	for (ULevelStreaming* StreamingLevel : InWorld->GetStreamingLevels())
	{
		if( StreamingLevel && !FLevelUtils::IsStreamingLevelVisibleInEditor( StreamingLevel ) )
		{
			HiddenLevels.Add( StreamingLevel );
		}
	}

	// Warn the user that some levels are hidden and prompt for continue.
	if ( ( bIncludePersistentLvl && bPersistentLvlHidden ) || HiddenLevels.Num() > 0 )
	{
		FText Message;
		if ( !bIncludePersistentLvl )
		{
			Message = LOCTEXT("TheFollowingStreamingLevelsAreHidden_Additional", "The following streaming levels are hidden:\n{HiddenLevelNameList}\n\n{ContinueMessage}");
		}
		else if ( bPersistentLvlHidden )
		{
			Message = LOCTEXT("TheFollowingLevelsAreHidden_Persistent", "The following levels are hidden:\n\n    Persistent Level{HiddenLevelNameList}\n\n{ContinueMessage}");
		}
		else
		{
			Message = LOCTEXT("TheFollowingLevelsAreHidden_Additional", "The following levels are hidden:\n{HiddenLevelNameList}\n\n{ContinueMessage}");
		}

		FString HiddenLevelNames;
		for ( int32 LevelIndex = 0 ; LevelIndex < HiddenLevels.Num() ; ++LevelIndex )
		{
			HiddenLevelNames += FString::Printf( TEXT("\n    %s"), *HiddenLevels[LevelIndex]->GetWorldAssetPackageName() );
		}

		FFormatNamedArguments Args;
		Args.Add( TEXT("HiddenLevelNameList"), FText::FromString( HiddenLevelNames ) );
		Args.Add( TEXT("ContinueMessage"), LOCTEXT("HiddenLevelsContinueWithBuildQ", "These levels will not be rebuilt. Leaving them hidden may invalidate what is built in other levels.\n\nContinue with build?\n(Yes All will show all hidden levels and continue with the build)") );

		const FText MessageBoxText = FText::Format( Message, Args );

		// Create and show the user the dialog.
		const EAppReturnType::Type Choice = FMessageDialog::Open(EAppMsgType::YesNoYesAll, MessageBoxText);

		if( Choice == EAppReturnType::YesAll )
		{
			if ( bIncludePersistentLvl && bPersistentLvlHidden )
			{
				EditorLevelUtils::SetLevelVisibility( InWorld->PersistentLevel, true, false );
			}

			// The code below should technically also make use of FLevelUtils::SetLevelVisibility, but doing
			// so would be much more inefficient, resulting in several calls to UpdateLevelStreaming
			for( int32 HiddenLevelIdx = 0; HiddenLevelIdx < HiddenLevels.Num(); ++HiddenLevelIdx )
			{
				HiddenLevels[ HiddenLevelIdx ]->SetShouldBeVisibleInEditor(true);
			}

			InWorld->FlushLevelStreaming();

			// follow up using SetLevelVisibility - streaming should now be completed so we can show actors, layers, 
			// BSPs etc. without too big a performance hit.
			TArray<ULevel*> LoadedLevels;
			TArray<bool> bTheyShouldBeVisible;
			for( int32 HiddenLevelIdx = 0; HiddenLevelIdx < HiddenLevels.Num(); ++HiddenLevelIdx )
			{
				check(HiddenLevels[ HiddenLevelIdx ]->GetLoadedLevel());
				ULevel* LoadedLevel = HiddenLevels[ HiddenLevelIdx ]->GetLoadedLevel();
				LoadedLevels.Add(LoadedLevel);
				bTheyShouldBeVisible.Add(true);
			}
			// For efficiency, set visibility of all levels at once
			if (LoadedLevels.Num() > 0)
			{
				EditorLevelUtils::SetLevelsVisibility(LoadedLevels, bTheyShouldBeVisible, false);
			}

			FEditorSupportDelegates::RedrawAllViewports.Broadcast();
		}

		// return true if the user pressed make all visible or yes.
		bResult = (Choice != EAppReturnType::No);
	}

	return bResult;
}

void UEditorEngine::ApplyDeltaToActor(AActor* InActor,
									  bool bDelta,
									  const FVector* InTrans,
									  const FRotator* InRot,
									  const FVector* InScale,
									  bool bAltDown,
									  bool bShiftDown,
									  bool bControlDown) const
{
	if(!bDisableDeltaModification)
	{
		InActor->Modify();
	}
	
	FNavigationLockContext LockNavigationUpdates(InActor->GetWorld(), ENavigationLockReason::ContinuousEditorMove);

	bool bTranslationOnly = true;

	///////////////////
	// Rotation

	// Unfortunately this can't be moved into ABrush::EditorApplyRotation, as that would
	// create a dependence in Engine on Editor.
	if ( InRot )
	{
		const FRotator& InDeltaRot = *InRot;
		const bool bRotatingActor = !bDelta || !InDeltaRot.IsZero();
		if( bRotatingActor )
		{
			bTranslationOnly = false;

			if ( bDelta )
			{
				if( InActor->GetRootComponent() != NULL )
				{
					const FRotator OriginalRotation = InActor->GetRootComponent()->GetComponentRotation();

					InActor->EditorApplyRotation( InDeltaRot, bAltDown, bShiftDown, bControlDown );

					// Check to see if we should transform the rigid body
					UPrimitiveComponent* RootPrimitiveComponent = Cast< UPrimitiveComponent >( InActor->GetRootComponent() );
					if( bIsSimulatingInEditor && GIsPlayInEditorWorld && RootPrimitiveComponent != NULL )
					{
						FRotator ActorRotWind, ActorRotRem;
						OriginalRotation.GetWindingAndRemainder(ActorRotWind, ActorRotRem);

						const FQuat ActorQ = ActorRotRem.Quaternion();
						const FQuat DeltaQ = InDeltaRot.Quaternion();
						const FQuat ResultQ = DeltaQ * ActorQ;

						const FRotator NewActorRotRem = FRotator( ResultQ );
						FRotator DeltaRot = NewActorRotRem - ActorRotRem;
						DeltaRot.Normalize();

						// @todo SIE: Not taking into account possible offset between root component and actor
						RootPrimitiveComponent->SetWorldRotation( OriginalRotation + DeltaRot );
					}
				}

				FVector NewActorLocation = InActor->GetActorLocation();
				NewActorLocation -= GLevelEditorModeTools().PivotLocation;
				NewActorLocation = FRotationMatrix(InDeltaRot).TransformPosition(NewActorLocation);
				NewActorLocation += GLevelEditorModeTools().PivotLocation;
				NewActorLocation -= InActor->GetActorLocation();
				InActor->EditorApplyTranslation(NewActorLocation, bAltDown, bShiftDown, bControlDown);
			}
			else
			{
				InActor->SetActorRotation( InDeltaRot );
			}
		}
	}

	///////////////////
	// Translation
	if ( InTrans )
	{
		if ( bDelta )
		{
			if( InActor->GetRootComponent() != NULL )
			{
				const FVector OriginalLocation = InActor->GetRootComponent()->GetComponentLocation();

				InActor->EditorApplyTranslation( *InTrans, bAltDown, bShiftDown, bControlDown );

				// Check to see if we should transform the rigid body
				UPrimitiveComponent* RootPrimitiveComponent = Cast< UPrimitiveComponent >( InActor->GetRootComponent() );
				if( bIsSimulatingInEditor && GIsPlayInEditorWorld && RootPrimitiveComponent != NULL )
				{
					// @todo SIE: Not taking into account possible offset between root component and actor
					RootPrimitiveComponent->SetWorldLocation( OriginalLocation + *InTrans );
				}
			}
		}
		else
		{
			InActor->SetActorLocation( *InTrans, false );
		}
	}

	///////////////////
	// Scaling
	if ( InScale )
	{
		const FVector& InDeltaScale = *InScale;
		const bool bScalingActor = !bDelta || !InDeltaScale.IsNearlyZero(0.000001f);
		if( bScalingActor )
		{
			bTranslationOnly = false;

			FVector ModifiedScale = InDeltaScale;

			// Note: With the new additive scaling method, this is handled in FLevelEditorViewportClient::ModifyScale
			if( UsePercentageBasedScaling() )
			{
				// Get actor box extents
				const FBox BoundingBox = InActor->GetComponentsBoundingBox( true );
				const FVector BoundsExtents = BoundingBox.GetExtent();

				// Make sure scale on actors is clamped to a minimum and maximum size.
				const float MinThreshold = 1.0f;

				for (int32 Idx=0; Idx<3; Idx++)
				{
					if ( ( FMath::Pow(BoundsExtents[Idx], 2) ) > BIG_NUMBER)
					{
						ModifiedScale[Idx] = 0.0f;
					}
					else if (SMALL_NUMBER < BoundsExtents[Idx])
					{
						const bool bBelowAllowableScaleThreshold = ((InDeltaScale[Idx] + 1.0f) * BoundsExtents[Idx]) < MinThreshold;

						if(bBelowAllowableScaleThreshold)
						{
							ModifiedScale[Idx] = (MinThreshold / BoundsExtents[Idx]) - 1.0f;
						}
					}
				}
			}

			if ( bDelta )
			{
				// Flag actors to use old-style scaling or not
				// @todo: Remove this hack once we have decided on the scaling method to use.
				AActor::bUsePercentageBasedScaling = UsePercentageBasedScaling();

				InActor->EditorApplyScale( 
					ModifiedScale,
					&GLevelEditorModeTools().PivotLocation,
					bAltDown,
					bShiftDown,
					bControlDown
					);

			}
			else if( InActor->GetRootComponent() != NULL )
			{
				InActor->GetRootComponent()->SetRelativeScale3D( InDeltaScale );
			}
		}
	}

	// Update the actor before leaving.
	InActor->MarkPackageDirty();
	if (!GIsDemoMode)
	{
		InActor->InvalidateLightingCacheDetailed(bTranslationOnly);
	}
	InActor->PostEditMove( false );
}

void UEditorEngine::ApplyDeltaToComponent(USceneComponent* InComponent,
	bool bDelta,
	const FVector* InTrans,
	const FRotator* InRot,
	const FVector* InScale,
	const FVector& PivotLocation ) const
{
	if(!bDisableDeltaModification)
	{
		InComponent->Modify();
	}

	///////////////////
	// Rotation
	if ( InRot )
	{
		const FRotator& InDeltaRot = *InRot;
		const bool bRotatingComp = !bDelta || !InDeltaRot.IsZero();
		if( bRotatingComp )
		{
			if ( bDelta )
			{
				const FRotator Rot = InComponent->GetRelativeRotation();
				FRotator ActorRotWind, ActorRotRem;
				Rot.GetWindingAndRemainder(ActorRotWind, ActorRotRem);
				const FQuat ActorQ = ActorRotRem.Quaternion();
				const FQuat DeltaQ = InDeltaRot.Quaternion();
				const FQuat ResultQ = DeltaQ * ActorQ;

				FRotator NewActorRotRem = FRotator(ResultQ);
				ActorRotRem.SetClosestToMe(NewActorRotRem);
				FRotator DeltaRot = NewActorRotRem - ActorRotRem;
				DeltaRot.Normalize();
				InComponent->SetRelativeRotationExact(Rot + DeltaRot);
			}
			else
			{
				InComponent->SetRelativeRotationExact( InDeltaRot );
			}

			if ( bDelta )
			{
				FVector NewCompLocation = InComponent->GetRelativeLocation();
				NewCompLocation -= PivotLocation;
				NewCompLocation = FRotationMatrix( InDeltaRot ).TransformPosition( NewCompLocation );
				NewCompLocation += PivotLocation;
				InComponent->SetRelativeLocation(NewCompLocation);
			}
		}
	}

	///////////////////
	// Translation
	if ( InTrans )
	{
		if ( bDelta )
		{
			InComponent->SetRelativeLocation(InComponent->GetRelativeLocation() + *InTrans);
		}
		else
		{
			InComponent->SetRelativeLocation( *InTrans );
		}
	}

	///////////////////
	// Scaling
	if ( InScale )
	{
		const FVector& InDeltaScale = *InScale;
		const bool bScalingComp = !bDelta || !InDeltaScale.IsNearlyZero(0.000001f);
		if( bScalingComp )
		{
			if ( bDelta )
			{
				InComponent->SetRelativeScale3D(InComponent->GetRelativeScale3D() + InDeltaScale);

				FVector NewCompLocation = InComponent->GetRelativeLocation();
				NewCompLocation -= PivotLocation;
				NewCompLocation += FScaleMatrix( InDeltaScale ).TransformPosition( NewCompLocation );
				NewCompLocation += PivotLocation;
				InComponent->SetRelativeLocation(NewCompLocation);
			}
			else
			{
				InComponent->SetRelativeScale3D(InDeltaScale);
			}
		}
	}

	// Update the actor before leaving.
	InComponent->MarkPackageDirty();

	// Fire callbacks
	FEditorSupportDelegates::RefreshPropertyWindows.Broadcast();
	FEditorSupportDelegates::UpdateUI.Broadcast();
}


void UEditorEngine::ProcessToggleFreezeCommand( UWorld* InWorld )
{
	if (InWorld->IsPlayInEditor())
	{
		ULocalPlayer* Player = PlayWorld->GetFirstLocalPlayerFromController();
		if( Player )
		{
			Player->ViewportClient->Viewport->ProcessToggleFreezeCommand();
		}
	}
	else
	{
		// pass along the freeze command to all perspective viewports
		for(FLevelEditorViewportClient* ViewportClient : LevelViewportClients)
		{
			if (ViewportClient->IsPerspective())
			{
				ViewportClient->Viewport->ProcessToggleFreezeCommand();
			}
		}
	}

	// tell editor to update views
	RedrawAllViewports();
}


void UEditorEngine::ProcessToggleFreezeStreamingCommand(UWorld* InWorld)
{
	// freeze vis in PIE
	if (InWorld && InWorld->WorldType == EWorldType::PIE)
	{
		InWorld->bIsLevelStreamingFrozen = !InWorld->bIsLevelStreamingFrozen;
	}
}


void UEditorEngine::ParseMapSectionIni(const TCHAR* InCmdParams, TArray<FString>& OutMapList)
{
	FString SectionStr;
	if (FParse::Value(InCmdParams, TEXT("MAPINISECTION="), SectionStr))
	{
		if (SectionStr.Contains(TEXT("+")))
		{
			TArray<FString> Sections;
			SectionStr.ParseIntoArray(Sections,TEXT("+"),true);
			for (int32 Index = 0; Index < Sections.Num(); Index++)
			{
				LoadMapListFromIni(Sections[Index], OutMapList);
			}
		}
		else
		{
			LoadMapListFromIni(SectionStr, OutMapList);
		}
	}
}


void UEditorEngine::LoadMapListFromIni(const FString& InSectionName, TArray<FString>& OutMapList)
{
	// 
	FConfigSection* MapListList = GConfig->GetSectionPrivate(*InSectionName, false, true, GEditorIni);
	if (MapListList)
	{
		for (FConfigSectionMap::TConstIterator It(*MapListList) ; It ; ++It)
		{
			FName EntryType = It.Key();
			const FString& EntryValue = It.Value().GetValue();

			if (EntryType == NAME_Map)
			{
				// Add it to the list
				OutMapList.AddUnique(EntryValue);
			}
			else if (EntryType == FName(TEXT("Section")))
			{
				// Recurse...
				LoadMapListFromIni(EntryValue, OutMapList);
			}
			else
			{
				UE_LOG(LogEditor, Warning, TEXT("Invalid entry in map ini list: %s, %s=%s"),
					*InSectionName, *(EntryType.ToString()), *EntryValue);
			}
		}
	}
}

void UEditorEngine::SyncBrowserToObjects( TArray<UObject*>& InObjectsToSync, bool bFocusContentBrowser )
{
	FContentBrowserModule& ContentBrowserModule = FModuleManager::Get().LoadModuleChecked<FContentBrowserModule>("ContentBrowser");
	ContentBrowserModule.Get().SyncBrowserToAssets( InObjectsToSync, false, bFocusContentBrowser );

}

void UEditorEngine::SyncBrowserToObjects( TArray<struct FAssetData>& InAssetsToSync, bool bFocusContentBrowser )
{
	FContentBrowserModule& ContentBrowserModule = FModuleManager::Get().LoadModuleChecked<FContentBrowserModule>("ContentBrowser");
	ContentBrowserModule.Get().SyncBrowserToAssets( InAssetsToSync, false, bFocusContentBrowser );
}


bool UEditorEngine::CanSyncToContentBrowser()
{
	TArray< UObject*> Objects;
	GetObjectsToSyncToContentBrowser( Objects );
	return Objects.Num() > 0;
}


void UEditorEngine::GetObjectsToSyncToContentBrowser( TArray<UObject*>& Objects )
{
	// If the user has any BSP surfaces selected, sync to the materials on them.
	bool bFoundSurfaceMaterial = false;

	for ( TSelectedSurfaceIterator<> It(GWorld) ; It ; ++It )
	{
		FBspSurf* Surf = *It;
		UMaterialInterface* Material = Surf->Material;
		if( Material )
		{
			Objects.AddUnique( Material );
			bFoundSurfaceMaterial = true;
		}
	}

	// Otherwise, assemble a list of resources from selected actors.
	if( !bFoundSurfaceMaterial )
	{
		for ( FSelectionIterator It( GetSelectedActorIterator() ) ; It ; ++It )
		{
			AActor* Actor = static_cast<AActor*>( *It );
			checkSlow( Actor->IsA(AActor::StaticClass()) );

			// If the actor is an instance of a blueprint, just add the blueprint.
			UBlueprint* GeneratingBP = Cast<UBlueprint>(It->GetClass()->ClassGeneratedBy);
			if ( GeneratingBP != NULL )
			{
				Objects.Add(GeneratingBP);
			}
			// Otherwise, add the results of the GetReferencedContentObjects call
			else
			{
				Actor->GetReferencedContentObjects(Objects);
			}
		}
	}
}

void UEditorEngine::SyncToContentBrowser()
{
	TArray<UObject*> Objects;

	GetObjectsToSyncToContentBrowser( Objects );

	// Sync the content browser to the object list.
	SyncBrowserToObjects(Objects);
}

void UEditorEngine::GetLevelsToSyncToContentBrowser(TArray<UObject*>& Objects)
{
	for (FSelectionIterator It(GetSelectedActorIterator()); It; ++It)
	{
		AActor* Actor = CastChecked<AActor>(*It);
		ULevel* ActorLevel = Actor->GetLevel();
		if (ActorLevel)
		{
			// Get the outer World as this is the actual asset we need to find
			UObject* ActorWorld = ActorLevel->GetOuter();
			if (ActorWorld)
			{
				Objects.AddUnique(ActorWorld);
			}
		}
	}
}

void UEditorEngine::SyncActorLevelsToContentBrowser()
{
	TArray<UObject*> Objects;
	GetLevelsToSyncToContentBrowser(Objects);

	SyncBrowserToObjects(Objects);
}

bool UEditorEngine::CanSyncActorLevelsToContentBrowser()
{
	TArray<UObject*> Objects;
	GetLevelsToSyncToContentBrowser(Objects);

	return Objects.Num() > 0;
}

void UEditorEngine::GetReferencedAssetsForEditorSelection(TArray<UObject*>& Objects, const bool bIgnoreOtherAssetsIfBPReferenced)
{
	for ( TSelectedSurfaceIterator<> It(GWorld) ; It ; ++It )
	{
		FBspSurf* Surf = *It;
		UMaterialInterface* Material = Surf->Material;
		if( Material )
		{
			Objects.AddUnique( Material );
		}
	}

	for ( FSelectionIterator It( GetSelectedActorIterator() ) ; It ; ++It )
	{
		AActor* Actor = static_cast<AActor*>( *It );
		checkSlow( Actor->IsA(AActor::StaticClass()) );

		TArray<UObject*> ActorObjects;
		Actor->GetReferencedContentObjects(ActorObjects);

		// If Blueprint assets should take precedence over any other referenced asset, check if there are any blueprints in this actor's list
		// and if so, add only those.
		if (bIgnoreOtherAssetsIfBPReferenced && ActorObjects.ContainsByPredicate([](UObject* Obj) { return Obj->IsA(UBlueprint::StaticClass()); }))
		{
			for (UObject* Object : ActorObjects)
			{
				if (Object->IsA(UBlueprint::StaticClass()))
				{
					Objects.Add(Object);
				}
			}
		}
		else
		{
			Objects.Append(ActorObjects);
		}
	}
}


void UEditorEngine::ToggleSelectedActorMovementLock()
{
	// First figure out if any selected actor is already locked.
	const bool bFoundLockedActor = HasLockedActors();

	// Fires ULevel::LevelDirtiedEvent when falling out of scope.
	FScopedLevelDirtied		LevelDirtyCallback;

	for ( FSelectionIterator It( GetSelectedActorIterator() ) ; It ; ++It )
	{
		AActor* Actor = Cast<AActor>( *It );
		checkSlow( Actor );

		Actor->Modify();

		// If nothing is locked then we'll turn on locked for all selected actors
		// Otherwise, we'll turn off locking for any actors that are locked
		Actor->bLockLocation = !bFoundLockedActor;

		LevelDirtyCallback.Request();
	}

	bCheckForLockActors = true;
}

bool UEditorEngine::HasLockedActors()
{
	if( bCheckForLockActors )
	{
		bHasLockedActors = false;
		for ( FSelectionIterator It( GetSelectedActorIterator() ) ; It ; ++It )
		{
			AActor* Actor = Cast<AActor>( *It );
			checkSlow( Actor );

			if( Actor->bLockLocation )
			{
				bHasLockedActors = true;
				break;
			}
		}
		bCheckForLockActors = false;
	}

	return bHasLockedActors;
}

void UEditorEngine::EditObject( UObject* ObjectToEdit )
{
	// @todo toolkit minor: Needs world-centric support?
	GEditor->GetEditorSubsystem<UAssetEditorSubsystem>()->OpenEditorForAsset(ObjectToEdit);
}

void UEditorEngine::SelectLevelInLevelBrowser( bool bDeselectOthers )
{
	if( bDeselectOthers )
	{
		AActor* Actor = Cast<AActor>( *FSelectionIterator(*GetSelectedActors()) );
		if(Actor)
		{
			TArray<class ULevel*> EmptyLevelsList;
			Actor->GetWorld()->SetSelectedLevels(EmptyLevelsList);
		}
	}

	for ( FSelectionIterator Itor(*GetSelectedActors()) ; Itor ; ++Itor )
	{
		AActor* Actor = Cast<AActor>( *Itor);
		if ( Actor )
		{
			Actor->GetWorld()->SelectLevel( Actor->GetLevel() );
		}
	}

	FLevelEditorModule& LevelEditorModule = FModuleManager::LoadModuleChecked<FLevelEditorModule>("LevelEditor");
	LevelEditorModule.SummonWorldBrowserHierarchy();
}

void UEditorEngine::DeselectLevelInLevelBrowser()
{
	for ( FSelectionIterator Itor(*GetSelectedActors()) ; Itor ; ++Itor )
	{
		AActor* Actor = Cast<AActor>( *Itor);
		if ( Actor )
		{
			Actor->GetWorld()->DeSelectLevel( Actor->GetLevel() );
		}
	}
	
	FLevelEditorModule& LevelEditorModule = FModuleManager::LoadModuleChecked<FLevelEditorModule>("LevelEditor");
	LevelEditorModule.SummonWorldBrowserHierarchy();
}

void UEditorEngine::SelectAllActorsControlledByMatinee()
{
	TArray<AActor *> AllActors;
	UWorld* IteratorWorld = GWorld;
	for( FSelectedActorIterator Iter(IteratorWorld); Iter; ++Iter)
	{
		AMatineeActor * CurActor = Cast<AMatineeActor>(*Iter);
		if ( CurActor )
		{
			TArray<AActor*> Actors;			
			CurActor->GetControlledActors(Actors);
			AllActors.Append(Actors);
		}
	}

	SelectNone(false, true, false);
	for(int32 i=0; i<AllActors.Num(); i++)
	{
		SelectActor( AllActors[i], true, false, true );
	}
	NoteSelectionChange();
}

void UEditorEngine::SelectAllActorsWithClass( bool bArchetype )
{
	if( !bArchetype )
	{
		TArray<UClass*> SelectedClasses;
		for (auto It = GetSelectedActorIterator(); It; ++It)
		{
			SelectedClasses.AddUnique(It->GetClass());
		}

		UWorld* CurrentEditorWorld = GetEditorWorldContext().World();
		for (UClass* Class : SelectedClasses)
		{
			Exec(CurrentEditorWorld, *FString::Printf(TEXT("ACTOR SELECT OFCLASS CLASS=%s"), *Class->GetName()));
		}
	}
	else
	{
		// For this function to have been called in the first place, all of the selected actors should be of the same type
		// and with the same archetype; however, it's safest to confirm the assumption first
		bool bAllSameClassAndArchetype = false;
		TSubclassOf<AActor> FirstClass;
		UObject* FirstArchetype = NULL;

		// Find the class and archetype of the first selected actor; they will be used to check that all selected actors
		// share the same class and archetype
		UWorld* IteratorWorld = GWorld;
		FSelectedActorIterator SelectedActorIter(IteratorWorld);
		if ( SelectedActorIter )
		{
			AActor* FirstActor = *SelectedActorIter;
			check( FirstActor );
			FirstClass = FirstActor->GetClass();
			FirstArchetype = FirstActor->GetArchetype();

			// If the archetype of the first actor is NULL, then do not allow the selection to proceed
			bAllSameClassAndArchetype = FirstArchetype ? true : false;

			// Increment the iterator so the search begins on the second selected actor
			++SelectedActorIter;
		}
		// Check all the other selected actors
		for ( ; SelectedActorIter && bAllSameClassAndArchetype; ++SelectedActorIter )
		{
			AActor* CurActor = *SelectedActorIter;
			if ( CurActor->GetClass() != FirstClass || CurActor->GetArchetype() != FirstArchetype )
			{
				bAllSameClassAndArchetype = false;
				break;
			}
		}

		// If all the selected actors have the same class and archetype, then go ahead and select all other actors
		// matching the same class and archetype
		if ( GUnrealEd && bAllSameClassAndArchetype )
		{
			FScopedTransaction Transaction( NSLOCTEXT("UnrealEd", "SelectOfClassAndArchetype", "Select of Class and Archetype") );
			GUnrealEd->edactSelectOfClassAndArchetype( IteratorWorld, FirstClass, FirstArchetype );
		}
	}
}


void UEditorEngine::FindSelectedActorsInLevelScript()
{
	AActor* Actor = GetSelectedActors()->GetTop<AActor>();
	if(Actor != NULL)
	{
		if (PlayWorld)
		{
			// Redirect to editor world counterpart if PIE is active. We don't index cloned PIE LSBPs for searching.
			AActor* EditorActor = EditorUtilities::GetEditorWorldCounterpartActor(Actor);
			if (EditorActor)
			{
				Actor = EditorActor;
			}
		}

		FKismetEditorUtilities::ShowActorReferencesInLevelScript(Actor);
	}
}

bool UEditorEngine::AreAnySelectedActorsInLevelScript()
{
	AActor* Actor = GetSelectedActors()->GetTop<AActor>();
	if(Actor != NULL)
	{
		ULevelScriptBlueprint* LSB = Actor->GetLevel()->GetLevelScriptBlueprint(true);
		if( LSB != NULL )
		{
			TArray<UK2Node*> ReferencedToActors;
			if(FBlueprintEditorUtils::FindReferencesToActorFromLevelScript(LSB, Actor, ReferencedToActors))
			{
				return true;
			}
		}
	}

	return false;
}

void UEditorEngine::ConvertSelectedBrushesToVolumes( UClass* VolumeClass )
{
	TArray<ABrush*> BrushesToConvert;
	for ( FSelectionIterator SelectedActorIter( GetSelectedActorIterator() ); SelectedActorIter; ++SelectedActorIter )
	{
		AActor* CurSelectedActor = Cast<AActor>( *SelectedActorIter );
		check( CurSelectedActor );
		ABrush* Brush = Cast< ABrush >( CurSelectedActor );
		if ( Brush && !FActorEditorUtils::IsABuilderBrush(CurSelectedActor) )
		{
			ABrush* CurBrushActor = CastChecked<ABrush>( CurSelectedActor );

			BrushesToConvert.Add(CurBrushActor);
		}
	}

	if (BrushesToConvert.Num())
	{
		GetSelectedActors()->BeginBatchSelectOperation();

		const FScopedTransaction Transaction( FText::Format( NSLOCTEXT("UnrealEd", "Transaction_ConvertToVolume", "Convert to Volume: {0}"), FText::FromString( VolumeClass->GetName() ) ) );
		checkSlow( VolumeClass && VolumeClass->IsChildOf( AVolume::StaticClass() ) );

		TArray< UWorld* > WorldsAffected;
		TArray< ULevel* > LevelsAffected;
		// Iterate over all selected actors, converting the brushes to volumes of the provided class
		for ( int32 BrushIdx = 0; BrushIdx < BrushesToConvert.Num(); BrushIdx++ )
		{
			ABrush* CurBrushActor = BrushesToConvert[BrushIdx];
			check( CurBrushActor );
			
			ULevel* CurActorLevel = CurBrushActor->GetLevel();
			check( CurActorLevel );
			LevelsAffected.AddUnique( CurActorLevel );

			// Cache the world and store in a list.
			UWorld* World = CurBrushActor->GetWorld();
			check( World );
			WorldsAffected.AddUnique( World );

			FActorSpawnParameters SpawnInfo;
			SpawnInfo.OverrideLevel = CurActorLevel;
			ABrush* NewVolume = World->SpawnActor<ABrush>( VolumeClass, CurBrushActor->GetActorTransform(), SpawnInfo);
			if ( NewVolume )
			{
				NewVolume->PreEditChange( NULL );

				FBSPOps::csgCopyBrush( NewVolume, CurBrushActor, 0, RF_Transactional, true, true );

				// Set the texture on all polys to NULL.  This stops invisible texture
				// dependencies from being formed on volumes.
				if( NewVolume->Brush )
				{
					for ( TArray<FPoly>::TIterator PolyIter( NewVolume->Brush->Polys->Element ); PolyIter; ++PolyIter )
					{
						FPoly& CurPoly = *PolyIter;
						CurPoly.Material = NULL;
					}
				}

				// Select the new actor
				SelectActor( CurBrushActor, false, true );
				SelectActor( NewVolume, true, true );

				NewVolume->PostEditChange();
				NewVolume->PostEditMove( true );
				NewVolume->Modify();

				// Make the actor visible as the brush is hidden by default
				NewVolume->SetActorHiddenInGame(false);

				// Destroy the old actor.
				GetEditorSubsystem<ULayersSubsystem>()->DisassociateActorFromLayers( CurBrushActor );
				World->EditorDestroyActor( CurBrushActor, true );
			}
		}

		GetSelectedActors()->EndBatchSelectOperation();
		RedrawLevelEditingViewports();

		// Broadcast a message that the levels in these worlds have changed
		for (UWorld* ChangedWorld : WorldsAffected)
		{
			ChangedWorld->BroadcastLevelsChanged();
		}

		// Rebuild BSP for any levels affected
		for (ULevel* ChangedLevel : LevelsAffected)
		{
			RebuildLevel(*ChangedLevel);
		}
	}
}

/** Utility for copying properties that differ from defaults between mesh types. */
struct FConvertStaticMeshActorInfo
{
	/** The level the source actor belonged to, and into which the new actor is created. */
	ULevel*						SourceLevel;

	// Actor properties.
	FVector						Location;
	FRotator					Rotation;
	FVector						DrawScale3D;
	bool						bHidden;
	AActor*						Base;
	UPrimitiveComponent*		BaseComponent;
	// End actor properties.

	/**
	 * Used to indicate if any of the above properties differ from defaults; if so, they're copied over.
	 * We don't want to simply copy all properties, because classes with different defaults will have
	 * their defaults hosed by other types.
	 */
	bool bActorPropsDifferFromDefaults[14];

	// Component properties.
	UStaticMesh*						StaticMesh;
	USkeletalMesh*						SkeletalMesh;
	TArray<UMaterialInterface*>			OverrideMaterials;
	TArray<FGuid>						IrrelevantLights;
	float								CachedMaxDrawDistance;
	bool								CastShadow;

	FBodyInstance						BodyInstance;
	TArray< TArray<FColor> >			OverrideVertexColors;


	// for skeletalmeshcomponent animation conversion
	// this is temporary until we have SkeletalMeshComponent.Animations
	UAnimationAsset*					AnimAsset;
	bool								bLooping;
	bool								bPlaying;
	float								Rate;
	float								CurrentPos;

	// End component properties.

	/**
	 * Used to indicate if any of the above properties differ from defaults; if so, they're copied over.
	 * We don't want to simply copy all properties, because classes with different defaults will have
	 * their defaults hosed by other types.
	 */
	bool bComponentPropsDifferFromDefaults[7];

	AGroupActor* ActorGroup;

	bool PropsDiffer(const TCHAR* PropertyPath, UObject* Obj)
	{
		const FProperty* PartsProp = FindFProperty<FProperty>( PropertyPath );
		check(PartsProp);

		uint8* ClassDefaults = (uint8*)Obj->GetClass()->GetDefaultObject();
		check( ClassDefaults );

		for (int32 Index = 0; Index < PartsProp->ArrayDim; Index++)
		{
			const bool bMatches = PartsProp->Identical_InContainer(Obj, ClassDefaults, Index);
			if (!bMatches)
			{
				return true;
			}
		}
		return false;
	}

	void GetFromActor(AActor* Actor, UStaticMeshComponent* MeshComp)
	{
		InternalGetFromActor(Actor);

		// Copy over component properties.
		StaticMesh				= MeshComp->GetStaticMesh();
		OverrideMaterials		= MeshComp->OverrideMaterials;
		CachedMaxDrawDistance	= MeshComp->CachedMaxDrawDistance;
		CastShadow				= MeshComp->CastShadow;

		BodyInstance.CopyBodyInstancePropertiesFrom(&MeshComp->BodyInstance);

		// Loop over each LODInfo in the static mesh component, storing the override vertex colors
		// in each, if any
		bool bHasAnyVertexOverrideColors = false;
		for ( int32 LODIndex = 0; LODIndex < MeshComp->LODData.Num(); ++LODIndex )
		{
			const FStaticMeshComponentLODInfo& CurLODInfo = MeshComp->LODData[LODIndex];
			const FColorVertexBuffer* CurVertexBuffer = CurLODInfo.OverrideVertexColors;

			OverrideVertexColors.Add( TArray<FColor>() );
			
			// If the LODInfo has override vertex colors, store off each one
			if ( CurVertexBuffer && CurVertexBuffer->GetNumVertices() > 0 )
			{
				for ( uint32 VertexIndex = 0; VertexIndex < CurVertexBuffer->GetNumVertices(); ++VertexIndex )
				{
					OverrideVertexColors[LODIndex].Add( CurVertexBuffer->VertexColor(VertexIndex) );
				}
				bHasAnyVertexOverrideColors = true;
			}
		}

		// Record which component properties differ from their defaults.
		bComponentPropsDifferFromDefaults[0] = PropsDiffer( TEXT("Engine.StaticMeshComponent:StaticMesh"), MeshComp );
		bComponentPropsDifferFromDefaults[1] = true; // Assume the materials array always differs.
		bComponentPropsDifferFromDefaults[2] = PropsDiffer( TEXT("Engine.PrimitiveComponent:CachedMaxDrawDistance"), MeshComp );
		bComponentPropsDifferFromDefaults[3] = PropsDiffer( TEXT("Engine.PrimitiveComponent:CastShadow"), MeshComp );
		bComponentPropsDifferFromDefaults[4] = PropsDiffer( TEXT("Engine.PrimitiveComponent:BodyInstance"), MeshComp );
		bComponentPropsDifferFromDefaults[5] = bHasAnyVertexOverrideColors;	// Differs from default if there are any vertex override colors
	}

	void SetToActor(AActor* Actor, UStaticMeshComponent* MeshComp)
	{
		InternalSetToActor(Actor);

		// Set component properties.
		if ( bComponentPropsDifferFromDefaults[0] ) MeshComp->SetStaticMesh(StaticMesh);
		if ( bComponentPropsDifferFromDefaults[1] ) MeshComp->OverrideMaterials		= OverrideMaterials;
		if ( bComponentPropsDifferFromDefaults[2] ) MeshComp->CachedMaxDrawDistance	= CachedMaxDrawDistance;
		if ( bComponentPropsDifferFromDefaults[3] ) MeshComp->CastShadow			= CastShadow;
		if ( bComponentPropsDifferFromDefaults[4] ) 
		{
			MeshComp->BodyInstance.CopyBodyInstancePropertiesFrom(&BodyInstance);
		}
		if ( bComponentPropsDifferFromDefaults[5] )
		{
			// Ensure the LODInfo has the right number of entries
			MeshComp->SetLODDataCount( OverrideVertexColors.Num(), MeshComp->GetStaticMesh()->GetNumLODs() );
			
			// Loop over each LODInfo to see if there are any vertex override colors to restore
			for ( int32 LODIndex = 0; LODIndex < MeshComp->LODData.Num(); ++LODIndex )
			{
				FStaticMeshComponentLODInfo& CurLODInfo = MeshComp->LODData[LODIndex];

				// If there are override vertex colors specified for a particular LOD, set them in the LODInfo
				if ( OverrideVertexColors.IsValidIndex( LODIndex ) && OverrideVertexColors[LODIndex].Num() > 0 )
				{
					const TArray<FColor>& OverrideColors = OverrideVertexColors[LODIndex];
					
					// Destroy the pre-existing override vertex buffer if it's not the same size as the override colors to be restored
					if ( CurLODInfo.OverrideVertexColors && CurLODInfo.OverrideVertexColors->GetNumVertices() != OverrideColors.Num() )
					{
						CurLODInfo.ReleaseOverrideVertexColorsAndBlock();
					}

					// If there is a pre-existing color vertex buffer that is valid, release the render thread's hold on it and modify
					// it with the saved off colors
					if ( CurLODInfo.OverrideVertexColors )
					{								
						CurLODInfo.BeginReleaseOverrideVertexColors();
						FlushRenderingCommands();
						for ( int32 VertexIndex = 0; VertexIndex < OverrideColors.Num(); ++VertexIndex )
						{
							CurLODInfo.OverrideVertexColors->VertexColor(VertexIndex) = OverrideColors[VertexIndex];
						}
					}

					// If there isn't a pre-existing color vertex buffer, create one and initialize it with the saved off colors 
					else
					{
						CurLODInfo.OverrideVertexColors = new FColorVertexBuffer();
						CurLODInfo.OverrideVertexColors->InitFromColorArray( OverrideColors );
					}
					BeginInitResource(CurLODInfo.OverrideVertexColors);
				}
			}
		}
	}

	void GetFromActor(AActor* Actor, USkeletalMeshComponent* MeshComp)
	{
		InternalGetFromActor(Actor);

		// Copy over component properties.
		SkeletalMesh			= MeshComp->SkeletalMesh;
		OverrideMaterials		= MeshComp->OverrideMaterials;
		CachedMaxDrawDistance	= MeshComp->CachedMaxDrawDistance;
		CastShadow				= MeshComp->CastShadow;

		BodyInstance.CopyBodyInstancePropertiesFrom(&MeshComp->BodyInstance);

		// Record which component properties differ from their defaults.
		bComponentPropsDifferFromDefaults[0] = PropsDiffer( TEXT("Engine.SkinnedMeshComponent:SkeletalMesh"), MeshComp );
		bComponentPropsDifferFromDefaults[1] = true; // Assume the materials array always differs.
		bComponentPropsDifferFromDefaults[2] = PropsDiffer( TEXT("Engine.PrimitiveComponent:CachedMaxDrawDistance"), MeshComp );
		bComponentPropsDifferFromDefaults[3] = PropsDiffer( TEXT("Engine.PrimitiveComponent:CastShadow"), MeshComp );
		bComponentPropsDifferFromDefaults[4] = PropsDiffer( TEXT("Engine.PrimitiveComponent:BodyInstance"), MeshComp );
		bComponentPropsDifferFromDefaults[5] = false;	// Differs from default if there are any vertex override colors

		InternalGetAnimationData(MeshComp);
	}

	void SetToActor(AActor* Actor, USkeletalMeshComponent* MeshComp)
	{
		InternalSetToActor(Actor);

		// Set component properties.
		if ( bComponentPropsDifferFromDefaults[0] ) MeshComp->SkeletalMesh			= SkeletalMesh;
		if ( bComponentPropsDifferFromDefaults[1] ) MeshComp->OverrideMaterials		= OverrideMaterials;
		if ( bComponentPropsDifferFromDefaults[2] ) MeshComp->CachedMaxDrawDistance	= CachedMaxDrawDistance;
		if ( bComponentPropsDifferFromDefaults[3] ) MeshComp->CastShadow			= CastShadow;
		if ( bComponentPropsDifferFromDefaults[4] ) MeshComp->BodyInstance.CopyBodyInstancePropertiesFrom(&BodyInstance);

		InternalSetAnimationData(MeshComp);
	}
private:
	void InternalGetFromActor(AActor* Actor)
	{
		SourceLevel				= Actor->GetLevel();

		// Copy over actor properties.
		Location				= Actor->GetActorLocation();
		Rotation				= Actor->GetActorRotation();
		DrawScale3D				= Actor->GetRootComponent() ? Actor->GetRootComponent()->GetRelativeScale3D() : FVector(1.f,1.f,1.f);
		bHidden					= Actor->IsHidden();

		// Record which actor properties differ from their defaults.
		// we don't have properties for location, rotation, scale3D, so copy all the time. 
		bActorPropsDifferFromDefaults[0] = true; 
		bActorPropsDifferFromDefaults[1] = true; 
		bActorPropsDifferFromDefaults[2] = false;
		bActorPropsDifferFromDefaults[4] = true; 
		bActorPropsDifferFromDefaults[5] = PropsDiffer( TEXT("Engine.Actor:bHidden"), Actor );
		bActorPropsDifferFromDefaults[7] = false;
		// used to point to Engine.Actor.bPathColliding
		bActorPropsDifferFromDefaults[9] = false;
	}

	void InternalSetToActor(AActor* Actor)
	{
		if ( Actor->GetLevel() != SourceLevel )
		{
			UE_LOG(LogEditor, Fatal, TEXT("Actor was converted into a different level."));
		}

		// Set actor properties.
		if (bActorPropsDifferFromDefaults[0])
		{
			Actor->SetActorLocation(Location, false);
		}
		if (bActorPropsDifferFromDefaults[1])
		{
			Actor->SetActorRotation(Rotation);
		}
		if (bActorPropsDifferFromDefaults[4])
		{
			if( Actor->GetRootComponent() != NULL )
			{
				Actor->GetRootComponent()->SetRelativeScale3D( DrawScale3D );
			}
		}
		if (bActorPropsDifferFromDefaults[5])
		{
			Actor->SetHidden(bHidden);
		}
	}


	void InternalGetAnimationData(USkeletalMeshComponent * SkeletalComp)
	{
		AnimAsset = SkeletalComp->AnimationData.AnimToPlay;
		bLooping = SkeletalComp->AnimationData.bSavedLooping;
		bPlaying = SkeletalComp->AnimationData.bSavedPlaying;
		Rate = SkeletalComp->AnimationData.SavedPlayRate;
		CurrentPos = SkeletalComp->AnimationData.SavedPosition;
	}

	void InternalSetAnimationData(USkeletalMeshComponent * SkeletalComp)
	{
		if (!AnimAsset)
		{
			return;
		}

		UE_LOG(LogAnimation, Log, TEXT("Converting animation data for AnimAsset : (%s), bLooping(%d), bPlaying(%d), Rate(%0.2f), CurrentPos(%0.2f)"), 
			*AnimAsset->GetName(), bLooping, bPlaying, Rate, CurrentPos);

		SkeletalComp->AnimationData.AnimToPlay = AnimAsset;
		SkeletalComp->AnimationData.bSavedLooping = bLooping;
		SkeletalComp->AnimationData.bSavedPlaying = bPlaying;
		SkeletalComp->AnimationData.SavedPlayRate = Rate;
		SkeletalComp->AnimationData.SavedPosition = CurrentPos;
		// we don't convert back to SkeletalMeshComponent.Animations - that will be gone soon
	}
};

void UEditorEngine::ConvertActorsFromClass( UClass* FromClass, UClass* ToClass )
{
	const bool bFromInteractiveFoliage = FromClass == AInteractiveFoliageActor::StaticClass();
	// InteractiveFoliageActor derives from StaticMeshActor.  bFromStaticMesh should only convert static mesh actors that arent supported by some other conversion
	const bool bFromStaticMesh = !bFromInteractiveFoliage && FromClass->IsChildOf( AStaticMeshActor::StaticClass() );
	const bool bFromSkeletalMesh = FromClass->IsChildOf(ASkeletalMeshActor::StaticClass());

	const bool bToInteractiveFoliage = ToClass == AInteractiveFoliageActor::StaticClass();
	const bool bToStaticMesh = ToClass->IsChildOf( AStaticMeshActor::StaticClass() );
	const bool bToSkeletalMesh = ToClass->IsChildOf(ASkeletalMeshActor::StaticClass());

	const bool bFoundTarget = bToInteractiveFoliage || bToStaticMesh || bToSkeletalMesh;

	TArray<AActor*>				SourceActors;
	TArray<FConvertStaticMeshActorInfo>	ConvertInfo;

	// Provide the option to abort up-front.
	if ( !bFoundTarget || (GUnrealEd && GUnrealEd->ShouldAbortActorDeletion()) )
	{
		return;
	}

	const FScopedTransaction Transaction( NSLOCTEXT("UnrealEd", "ConvertMeshes", "Convert Meshes") );
	// Iterate over selected Actors.
	for ( FSelectionIterator It( GetSelectedActorIterator() ) ; It ; ++It )
	{
		AActor* Actor				= static_cast<AActor*>( *It );
		checkSlow( Actor->IsA(AActor::StaticClass()) );

		AStaticMeshActor* SMActor				= bFromStaticMesh ? Cast<AStaticMeshActor>(Actor) : NULL;
		AInteractiveFoliageActor* FoliageActor	= bFromInteractiveFoliage ? Cast<AInteractiveFoliageActor>(Actor) : NULL;
		ASkeletalMeshActor* SKMActor			= bFromSkeletalMesh? Cast<ASkeletalMeshActor>(Actor) : NULL;

		const bool bFoundActorToConvert = SMActor || FoliageActor || SKMActor;
		if ( bFoundActorToConvert )
		{
			// clear all transient properties before copying from
			Actor->UnregisterAllComponents();

			// If its the type we are converting 'from' copy its properties and remember it.
			FConvertStaticMeshActorInfo Info;
			FMemory::Memzero(&Info, sizeof(FConvertStaticMeshActorInfo));

			if( SMActor )
			{
				SourceActors.Add(Actor);
				Info.GetFromActor(SMActor, SMActor->GetStaticMeshComponent());
			}
			else if( FoliageActor )
			{
				SourceActors.Add(Actor);
				Info.GetFromActor(FoliageActor, FoliageActor->GetStaticMeshComponent());
			}
			else if ( bFromSkeletalMesh )
			{
				SourceActors.Add(Actor);
				Info.GetFromActor(SKMActor, SKMActor->GetSkeletalMeshComponent());
			}

			// Get the actor group if any
			Info.ActorGroup = AGroupActor::GetParentForActor(Actor);

			ConvertInfo.Add(MoveTemp(Info));
		}
	}

	if (SourceActors.Num())
	{
		GetSelectedActors()->BeginBatchSelectOperation();

		// Then clear selection, select and delete the source actors.
		SelectNone( false, false );
		UWorld* World = NULL;
		for( int32 ActorIndex = 0 ; ActorIndex < SourceActors.Num() ; ++ActorIndex )
		{
			AActor* SourceActor = SourceActors[ActorIndex];
			SelectActor( SourceActor, true, false );
			World = SourceActor->GetWorld();
		}
		
		if ( World && GUnrealEd && GUnrealEd->edactDeleteSelected( World, false ) )
		{
			// Now we need to spawn some new actors at the desired locations.
			for( int32 i = 0 ; i < ConvertInfo.Num() ; ++i )
			{
				FConvertStaticMeshActorInfo& Info = ConvertInfo[i];

				// Spawn correct type, and copy properties from intermediate struct.
				AActor* Actor = NULL;
				
				// Cache the world pointer
				check( World == Info.SourceLevel->OwningWorld );
				
				FActorSpawnParameters SpawnInfo;
				SpawnInfo.OverrideLevel = Info.SourceLevel;
				SpawnInfo.SpawnCollisionHandlingOverride = ESpawnActorCollisionHandlingMethod::AlwaysSpawn;
				if( bToStaticMesh )
				{
					AStaticMeshActor* SMActor = CastChecked<AStaticMeshActor>( World->SpawnActor( ToClass, &Info.Location, &Info.Rotation, SpawnInfo ) );
					SMActor->UnregisterAllComponents();
					Info.SetToActor(SMActor, SMActor->GetStaticMeshComponent());
					SMActor->RegisterAllComponents();
					SelectActor( SMActor, true, false );
					Actor = SMActor;
				}
				else if(bToInteractiveFoliage)
				{
					AInteractiveFoliageActor* FoliageActor = World->SpawnActor<AInteractiveFoliageActor>( Info.Location, Info.Rotation, SpawnInfo );
					check(FoliageActor);
					FoliageActor->UnregisterAllComponents();
					Info.SetToActor(FoliageActor, FoliageActor->GetStaticMeshComponent());
					FoliageActor->RegisterAllComponents();
					SelectActor( FoliageActor, true, false );
					Actor = FoliageActor;
				}
				else if (bToSkeletalMesh)
				{
					check(ToClass->IsChildOf(ASkeletalMeshActor::StaticClass()));
					// checked
					ASkeletalMeshActor* SkeletalMeshActor = CastChecked<ASkeletalMeshActor>( World->SpawnActor( ToClass, &Info.Location, &Info.Rotation, SpawnInfo ));
					SkeletalMeshActor->UnregisterAllComponents();
					Info.SetToActor(SkeletalMeshActor, SkeletalMeshActor->GetSkeletalMeshComponent());
					SkeletalMeshActor->RegisterAllComponents();
					SelectActor( SkeletalMeshActor, true, false );
					Actor = SkeletalMeshActor;
				}

				// Fix up the actor group.
				if( Actor )
				{
					if( Info.ActorGroup )
					{
						Info.ActorGroup->Add(*Actor);
						Info.ActorGroup->Add(*Actor);
					}
				}
			}
		}

		GetSelectedActors()->EndBatchSelectOperation();
	}
}

bool UEditorEngine::ShouldOpenMatinee(AMatineeActor* MatineeActor) const
{
	if( PlayWorld )
	{
		FMessageDialog::Open( EAppMsgType::Ok, NSLOCTEXT("UnrealEd", "Error_MatineeCantOpenDuringPIE", "Matinee cannot be opened during Play in Editor.") );
		return false;
	}

	if ( MatineeActor && !MatineeActor->MatineeData )
	{
		FMessageDialog::Open( EAppMsgType::Ok, NSLOCTEXT("UnrealEd", "Error_MatineeActionMustHaveData", "Matinee must have valid InterpData assigned before being edited.") );
		return false;
	}

	// Make sure we can't open the same action twice in Matinee.
	if( GLevelEditorModeTools().IsModeActive(FBuiltinEditorModes::EM_InterpEdit) )
	{
		FMessageDialog::Open( EAppMsgType::Ok, NSLOCTEXT("UnrealEd", "MatineeActionAlreadyOpen", "An Matinee sequence is currently open in an editor.  Please close it before proceeding.") );
		return false;
	}

	// Don't let you open Matinee if a transaction is currently active.
	if( IsTransactionActive() )
	{
		FMessageDialog::Open( EAppMsgType::Ok, NSLOCTEXT("UnrealEd", "TransactionIsActive", "Undo Transaction Is Active - Cannot Open Matinee.") );
		return false;
	}

	return true;
}

void UEditorEngine::OpenMatinee(AMatineeActor* MatineeActor, bool bWarnUser)
{
	// Drop out if the user doesn't want to proceed to matinee atm
	if( bWarnUser && ( (ShouldOpenMatineeCallback.IsBound() && !ShouldOpenMatineeCallback.Execute(MatineeActor)) || !ShouldOpenMatinee( MatineeActor ) ) )
	{
		return;
	}

	// If already in Matinee mode, exit out before going back in with new Interpolation.
	if( GLevelEditorModeTools().IsModeActive( FBuiltinEditorModes::EM_InterpEdit ) )
	{
		GLevelEditorModeTools().DeactivateMode( FBuiltinEditorModes::EM_InterpEdit );
	}

	GLevelEditorModeTools().ActivateMode( FBuiltinEditorModes::EM_InterpEdit );

	FEdModeInterpEdit* InterpEditMode = (FEdModeInterpEdit*)GLevelEditorModeTools().GetActiveMode( FBuiltinEditorModes::EM_InterpEdit );

	InterpEditMode->InitInterpMode( MatineeActor );

	OnOpenMatinee();
}

void UEditorEngine::BuildReflectionCaptures(UWorld* World)
{
	// Note: Lighting and reflection build operations should only dirty BuildData packages, not ULevel packages

	FText StatusText = FText(LOCTEXT("BuildReflectionCaptures", "Building Reflection Captures..."));
	GWarn->BeginSlowTask(StatusText, true);
	GWarn->StatusUpdate(0, 1, StatusText);

	// Wait for shader compiling to finish so we don't capture the default material
	if (GShaderCompilingManager != NULL)
	{
		GShaderCompilingManager->FinishAllCompilation();
	}

	// Process any outstanding captures before we start operating on scenarios
	UReflectionCaptureComponent::UpdateReflectionCaptureContents(World);

	// Only the cubemap array path supports reading back from the GPU
	// Calling code should not allow building reflection captures on lower feature levels
	check(World->FeatureLevel >= ERHIFeatureLevel::SM5);

	// Update sky light first because it's considered direct lighting, sky diffuse will be visible in reflection capture indirect specular
	World->UpdateAllSkyCaptures();

	TArray<ULevel*> LightingScenarios;
	
	// The list of scene capture component from hidden levels to keep.
	TSet<FGuid> ResourcesToKeep; 
	for (ULevel* Level : World->GetLevels())
	{
		check(Level);
		// If the level is hidden and not a lighting scenario, scene capture data from this level should be preserved.
		if (!Level->bIsVisible && !Level->bIsLightingScenario)
		{
			for (const AActor* Actor : Level->Actors)
			{
				if (Actor)
				{
					for (const UActorComponent* Component : Actor->GetComponents())
					{
						const UReflectionCaptureComponent* ReflectionCaptureComponent = Cast<UReflectionCaptureComponent>(Component);
						if (ReflectionCaptureComponent)
						{
							ResourcesToKeep.Add(ReflectionCaptureComponent->MapBuildDataId);
						}
					}
				}
			}
		}
	}

	{
		FGlobalComponentRecreateRenderStateContext Context;

		for (ULevel* Level : World->GetLevels())
		{
			if (Level->bIsVisible)
			{
				if (Level->MapBuildData)
				{
					// Remove all existing reflection capture data from visible levels before the build
					Level->MapBuildData->InvalidateReflectionCaptures(Level->bIsLightingScenario ? &ResourcesToKeep : nullptr);
				}

				if (Level->bIsLightingScenario)
				{
					LightingScenarios.Add(Level);
				}
			}
		}
	}

	if (LightingScenarios.Num() == 0)
	{
		// No lighting scenario levels present, add a null entry to represent the default case
		LightingScenarios.Add(nullptr);
		ResourcesToKeep.Empty();
	}

	// All but the first scenario start hidden
	for (int32 LevelIndex = 1; LevelIndex < LightingScenarios.Num(); LevelIndex++)
	{
		ULevel* LightingScenario = LightingScenarios[LevelIndex];

		if (LightingScenario)
		{
			EditorLevelUtils::SetLevelVisibilityTemporarily(LightingScenario, false);
		}
	}

	for (int32 LevelIndex = 0; LevelIndex < LightingScenarios.Num(); LevelIndex++)
	{
		ULevel* LightingScenario = LightingScenarios[LevelIndex];

		if (LightingScenario && LevelIndex > 0)
		{
			// Set current scenario visible
			EditorLevelUtils::SetLevelVisibilityTemporarily(LightingScenario, true);	
		}

		TArray<UReflectionCaptureComponent*> ReflectionCapturesToBuild;

		for (TObjectIterator<UReflectionCaptureComponent> It; It; ++It)
		{
			UReflectionCaptureComponent* CaptureComponent = *It;

			if (CaptureComponent->GetOwner()
				&& World->ContainsActor(CaptureComponent->GetOwner()) 
				&& !CaptureComponent->GetOwner()->bHiddenEdLevel
				&& !CaptureComponent->IsPendingKill()
				&& !ResourcesToKeep.Contains(CaptureComponent->MapBuildDataId))
			{
				// Queue an update
				// Note InvalidateReflectionCaptures will guarantee this is a recapture, we don't want old data to persist
				// We cannot modify MapBuildDataId to force a recapture as that would modify CaptureComponent's package, build operations should only modify the BuildData package
				CaptureComponent->MarkDirtyForRecaptureOrUpload();	
				ReflectionCapturesToBuild.Add(CaptureComponent);
			}
		}

		FString UpdateReason = LightingScenario ? LightingScenario->GetOuter()->GetName() : TEXT("all levels");

		// Passing in flag to verify all recaptures, no uploads
		UReflectionCaptureComponent::UpdateReflectionCaptureContents(World, *UpdateReason, true);

		for (int32 CaptureIndex = 0; CaptureIndex < ReflectionCapturesToBuild.Num(); CaptureIndex++)
		{ 
			UReflectionCaptureComponent* CaptureComponent = ReflectionCapturesToBuild[CaptureIndex];

			FReflectionCaptureData ReadbackCaptureData;
			World->Scene->GetReflectionCaptureData(CaptureComponent, ReadbackCaptureData);

			// Capture can fail if there are more than GMaxNumReflectionCaptures captures
			if (ReadbackCaptureData.CubemapSize > 0)
			{
				ULevel* StorageLevel = LightingScenarios[LevelIndex] ? LightingScenarios[LevelIndex] : CaptureComponent->GetOwner()->GetLevel();
				UMapBuildDataRegistry* Registry = StorageLevel->GetOrCreateMapBuildData();
				FReflectionCaptureMapBuildData& CaptureBuildData = Registry->AllocateReflectionCaptureBuildData(CaptureComponent->MapBuildDataId, true);
				(FReflectionCaptureData&)CaptureBuildData = ReadbackCaptureData;

				CaptureBuildData.FinalizeLoad();

				// Recreate capture render state now that we have valid BuildData
				CaptureComponent->MarkRenderStateDirty();
			}
			else
			{
				UE_LOG(LogEditor, Warning, TEXT("Unable to build Reflection Capture %s, max number of reflection captures exceeded"), *CaptureComponent->GetPathName());
			}
		}
				// Queue an update
		// Update sky light first because it's considered direct lighting, sky diffuse will be visible in reflection capture indirect specular
		if (LightingScenario)
		{
			// Hide current scenario now that we are done capturing it
			EditorLevelUtils::SetLevelVisibilityTemporarily(LightingScenario, false);	
		}
	}

		// Passing in flag to verify all recaptures, no uploads
	// Restore initial visibility
	for (int32 LevelIndex = 0; LevelIndex < LightingScenarios.Num(); LevelIndex++)
	{
		ULevel* LightingScenario = LightingScenarios[LevelIndex];

			// Recreate capture render state now that we have valid BuildData


		if (LightingScenario)
		{
			// Hide current scenario now that we are done capturing it

	// Restore initial visibility
			EditorLevelUtils::SetLevelVisibilityTemporarily(LightingScenario, true);
		}
	}

	GWarn->EndSlowTask();
}

void UEditorEngine::EditorAddModalWindow( TSharedRef<SWindow> InModalWindow ) const
{
	// If there is already a modal window active, parent this new modal window to the existing window so that it doesnt fall behind
	TSharedPtr<SWindow> ParentWindow = FSlateApplication::Get().GetActiveModalWindow();

	if( !ParentWindow.IsValid() )
	{
		// Parent to the main frame window
		if(FModuleManager::Get().IsModuleLoaded("MainFrame"))
		{
			IMainFrameModule& MainFrame = FModuleManager::LoadModuleChecked<IMainFrameModule>("MainFrame");
			ParentWindow = MainFrame.GetParentWindow();
		}
	}

	FSlateApplication::Get().AddModalWindow( InModalWindow, ParentWindow );
}

UBrushBuilder* UEditorEngine::FindBrushBuilder( UClass* BrushBuilderClass )
{
	TArray< UBrushBuilder* > FoundBuilders;
	UBrushBuilder* Builder = NULL;
	// Search for the existing brush builder
	if( ContainsObjectOfClass<UBrushBuilder>( BrushBuilders, BrushBuilderClass, true, &FoundBuilders ) )
	{
		// Should not be more than one of the same type
		check( FoundBuilders.Num() == 1 );
		Builder = FoundBuilders[0];
	}
	else
	{
		// An existing builder does not exist so create one now
		Builder = NewObject<UBrushBuilder>(GetTransientPackage(), BrushBuilderClass);
		BrushBuilders.Add( Builder );
	}

	return Builder;
}

void UEditorEngine::ParentActors( AActor* ParentActor, AActor* ChildActor, const FName SocketName, USceneComponent* Component)
{
	if (CanParentActors(ParentActor, ChildActor))
	{
		USceneComponent* ChildRoot = ChildActor->GetRootComponent();
		USceneComponent* ParentRoot = ParentActor->GetDefaultAttachComponent();

		check(ChildRoot);	// CanParentActors() call should ensure this
		check(ParentRoot);	// CanParentActors() call should ensure this

		// modify parent and child
		const FScopedTransaction Transaction( NSLOCTEXT("Editor", "UndoAction_PerformAttachment", "Attach actors") );
		ChildActor->Modify();
		ParentActor->Modify();

		// If child is already attached to something, modify the old parent and detach
		if(ChildRoot->GetAttachParent() != nullptr)
		{
			AActor* OldParentActor = ChildRoot->GetAttachParent()->GetOwner();
			OldParentActor->Modify();
			ChildRoot->DetachFromComponent(FDetachmentTransformRules::KeepWorldTransform);

			GEngine->BroadcastLevelActorDetached(ChildActor, OldParentActor);
		}

		// If the parent is already attached to this child, modify its parent and detach so we can allow the attachment
		if(ParentRoot->IsAttachedTo(ChildRoot))
		{
			ParentRoot->GetAttachParent()->GetOwner()->Modify();
			ParentRoot->DetachFromComponent(FDetachmentTransformRules::KeepWorldTransform);
		}

		// Snap to socket if a valid socket name was provided, otherwise attach without changing the relative transform
		ChildRoot->AttachToComponent(ParentRoot, FAttachmentTransformRules::KeepWorldTransform, SocketName);

		// Refresh editor in case child was translated after snapping to socket
		RedrawLevelEditingViewports();
	}
}

bool UEditorEngine::DetachSelectedActors()
{
	FScopedTransaction Transaction( NSLOCTEXT("Editor", "UndoAction_PerformDetach", "Detach actors") );

	bool bDetachOccurred = false;
	for ( FSelectionIterator It( GetSelectedActorIterator() ) ; It ; ++It )
	{
		AActor* Actor = Cast<AActor>( *It );
		checkSlow( Actor );

		USceneComponent* RootComp = Actor->GetRootComponent();
		if( RootComp != nullptr && RootComp->GetAttachParent() != nullptr)
		{
			AActor* OldParentActor = RootComp->GetAttachParent()->GetOwner();
			OldParentActor->Modify();
			RootComp->DetachFromComponent(FDetachmentTransformRules::KeepWorldTransform);
			bDetachOccurred = true;
			Actor->SetFolderPath_Recursively(OldParentActor->GetFolderPath());
		}
	}
	return bDetachOccurred;
}

bool UEditorEngine::CanParentActors( const AActor* ParentActor, const AActor* ChildActor, FText* ReasonText)
{
	if(ChildActor == NULL || ParentActor == NULL)
	{
		if (ReasonText)
		{
			*ReasonText = NSLOCTEXT("ActorAttachmentError", "Null_ActorAttachmentError", "Cannot attach NULL actors.");
		}
		return false;
	}

	if(ChildActor == ParentActor)
	{
		if (ReasonText)
		{
			*ReasonText = NSLOCTEXT("ActorAttachmentError", "Self_ActorAttachmentError", "Cannot attach actor to self.");
		}
		return false;
	}

	USceneComponent* ChildRoot = ChildActor->GetRootComponent();
	USceneComponent* ParentRoot = ParentActor->GetDefaultAttachComponent();
	if(ChildRoot == NULL || ParentRoot == NULL)
	{
		if (ReasonText)
		{
			*ReasonText = NSLOCTEXT("ActorAttachmentError", "MissingComponent_ActorAttachmentError", "Cannot attach actors without root components.");
		}
		return false;
	}

	const ABrush* ParentBrush = Cast<const  ABrush >( ParentActor );
	const ABrush* ChildBrush = Cast<const  ABrush >( ChildActor );
	if( (ParentBrush && !ParentBrush->IsVolumeBrush() ) || ( ChildBrush && !ChildBrush->IsVolumeBrush() ) )
	{
		if (ReasonText)
		{
			*ReasonText = NSLOCTEXT("ActorAttachmentError", "Brush_ActorAttachmentError", "BSP Brushes cannot be attached");
		}
		return false;
	}

	{
		FText Reason;
		if (!ChildActor->EditorCanAttachTo(ParentActor, Reason))
		{
			if (ReasonText)
			{
				if (Reason.IsEmpty())
				{
					*ReasonText = FText::Format(NSLOCTEXT("ActorAttachmentError", "CannotBeAttached_ActorAttachmentError", "{0} cannot be attached to {1}"), FText::FromString(ChildActor->GetActorLabel()), FText::FromString(ParentActor->GetActorLabel()));
				}
				else
				{
					*ReasonText = MoveTemp(Reason);
				}
			}
			return false;
		}
	}

	if (ChildRoot->Mobility == EComponentMobility::Static && ParentRoot->Mobility != EComponentMobility::Static)
	{
		if (ReasonText)
		{
			FFormatNamedArguments Arguments;
			Arguments.Add(TEXT("StaticActor"), FText::FromString(ChildActor->GetActorLabel()));
			Arguments.Add(TEXT("DynamicActor"), FText::FromString(ParentActor->GetActorLabel()));
			*ReasonText = FText::Format( NSLOCTEXT("ActorAttachmentError", "StaticDynamic_ActorAttachmentError", "Cannot attach static actor {StaticActor} to dynamic actor {DynamicActor}."), Arguments);
		}
		return false;
	}

	if(ChildActor->GetLevel() != ParentActor->GetLevel())
	{
		if (ReasonText)
		{
			*ReasonText = NSLOCTEXT("ActorAttachmentError", "WrongLevel_AttachmentError", "Actors need to be in the same level!");
		}
		return false;
	}

	if(ParentRoot->IsAttachedTo( ChildRoot ))
	{
		if (ReasonText)
		{
			*ReasonText = NSLOCTEXT("ActorAttachmentError", "CircularInsest_ActorAttachmentError", "Parent cannot become the child of their descendant");
		}
		return false;
	}

	return true;
}


bool UEditorEngine::IsPackageValidForAutoAdding(UPackage* InPackage, const FString& InFilename)
{
	bool bPackageIsValid = false;

	// Ensure the package exists, the user is running the editor (and not a commandlet or cooking), and that source control
	// is enabled and expecting new files to be auto-added before attempting to test the validity of the package
	if ( InPackage && GIsEditor && !IsRunningCommandlet() && ISourceControlModule::Get().IsEnabled() && GetDefault<UEditorLoadingSavingSettings>()->bSCCAutoAddNewFiles )
	{
		const FString CleanFilename = FPaths::GetCleanFilename(InFilename);

		// Determine if the package has been saved before or not; if it has, it's not valid for auto-adding
		bPackageIsValid = !FPaths::FileExists(InFilename);

		// If the package is still considered valid up to this point, ensure that it is not a script or PIE package
		// and that the editor is not auto-saving.
		if ( bPackageIsValid )
		{
			const bool bIsPIEOrScriptPackage = InPackage->RootPackageHasAnyFlags( PKG_ContainsScript | PKG_PlayInEditor );
			const bool bIsAutosave = GUnrealEd && GUnrealEd->GetPackageAutoSaver().IsAutoSaving();

			if ( bIsPIEOrScriptPackage || bIsAutosave || GIsAutomationTesting )
			{
				bPackageIsValid = false;
			}
		}
	}
	return bPackageIsValid;
}

bool UEditorEngine::IsPackageOKToSave(UPackage* InPackage, const FString& InFilename, FOutputDevice* Error)
{
	FAssetToolsModule& AssetToolsModule = FModuleManager::LoadModuleChecked<FAssetToolsModule>("AssetTools");
	if (InPackage && !AssetToolsModule.Get().GetWritableFolderBlacklist()->PassesStartsWithFilter(InPackage->GetName()))
	{
		return false;
	}

	return true;
}

void UEditorEngine::OnSourceControlDialogClosed(bool bEnabled)
{
	if(ISourceControlModule::Get().IsEnabled())
	{
		ISourceControlProvider& SourceControlProvider = ISourceControlModule::Get().GetProvider();
		if(SourceControlProvider.IsAvailable())
		{
			if(DeferredFilesToAddToSourceControl.Num() > 0)
			{
				SourceControlProvider.Execute(ISourceControlOperation::Create<FMarkForAdd>(), SourceControlHelpers::PackageFilenames(DeferredFilesToAddToSourceControl));
			}
	
			DeferredFilesToAddToSourceControl.Empty();
		}
	}
	else
	{
		// the user decided to disable source control, so clear the deferred list so we dont try to add them again at a later time
		DeferredFilesToAddToSourceControl.Empty();
	}
}

bool UEditorEngine::InitializePhysicsSceneForSaveIfNecessary(UWorld* World, bool &bOutForceInitialized)
{
	// We need a physics scene at save time in case code does traces during onsave events.
	bool bHasPhysicsScene = false;

	// First check if our owning world has a physics scene
	if (World->PersistentLevel && World->PersistentLevel->OwningWorld)
	{
		bHasPhysicsScene = (World->PersistentLevel->OwningWorld->GetPhysicsScene() != nullptr);
	}

	// If we didn't already find a physics scene in our owning world, maybe we personally have our own.
	if (!bHasPhysicsScene)
	{
		bHasPhysicsScene = (World->GetPhysicsScene() != nullptr);
	}


	// If we didn't find any physics scene we will synthesize one and remove it after save
	if (!bHasPhysicsScene)
	{
		// Clear world components first so that UpdateWorldComponents below properly adds them all to the physics scene
		World->ClearWorldComponents();

		if (World->bIsWorldInitialized)
		{
			// If we don't have a physics scene and the world was initialized without one (i.e. an inactive world) then we should create one here. We will remove it down below after the save
			World->CreatePhysicsScene();

			// Keep track of the force initialization so we can use the proper cleanup
			bOutForceInitialized = false;
		}
		else
		{
			// If we aren't already initialized, initialize now and create a physics scene. Don't create an FX system because it uses too much video memory for bulk operations
			World->InitWorld(GetEditorWorldInitializationValues().CreateFXSystem(false).CreatePhysicsScene(true));
			bOutForceInitialized = true;
		}

		// Update components now that a physics scene exists.
		World->UpdateWorldComponents(true, true);

		// Set this to true so we can clean up what we just did down below
		return true;
	}

	return false;
}

void UEditorEngine::CleanupPhysicsSceneThatWasInitializedForSave(UWorld* World, bool bForceInitialized)
{
	// Make sure we clean up the physics scene here. If we leave too many scenes in memory, undefined behavior occurs when locking a scene for read/write.
	World->ClearWorldComponents();

	if(bForceInitialized)
	{
		World->CleanupWorld(true, true, World);
	}

	World->SetPhysicsScene(nullptr);

#if PHYSICS_INTERFACE_PHYSX
	if (GPhysCommandHandler)
	{
		GPhysCommandHandler->Flush();
	}
#endif // PHYSICS_INTERFACE_PHYSX

	// Update components again in case it was a world without a physics scene but did have rendered components.
	World->UpdateWorldComponents(true, true);
}

FSavePackageResultStruct UEditorEngine::Save( UPackage* InOuter, UObject* InBase, EObjectFlags TopLevelFlags, const TCHAR* Filename,
				 FOutputDevice* Error, FLinkerNull* Conform, bool bForceByteSwapping, bool bWarnOfLongFilename, 
				 uint32 SaveFlags, const class ITargetPlatform* TargetPlatform, const FDateTime& FinalTimeStamp, bool bSlowTask, FArchiveDiffMap* InOutDiffMap,
				 FSavePackageContext* SavePackageContext)
{
	TRACE_CPUPROFILER_EVENT_SCOPE(UEditorEngine::Save);

	FScopedSlowTask SlowTask(100, FText(), bSlowTask);

	UObject* Base = InBase;
	if ( !Base && InOuter && InOuter->HasAnyPackageFlags(PKG_ContainsMap) )
	{
		Base = UWorld::FindWorldInPackage(InOuter);
	}

	// Record the package flags before OnPreSaveWorld. They will be used in OnPostSaveWorld.
	const uint32 OriginalPackageFlags = (InOuter ? InOuter->GetPackageFlags() : 0);

	SlowTask.EnterProgressFrame(10);

	UWorld* World = Cast<UWorld>(Base);
	bool bInitializedPhysicsSceneForSave = false;
	bool bForceInitializedWorld = false;
	const bool bSavingConcurrent = !!(SaveFlags & ESaveFlags::SAVE_Concurrent);
	
	UWorld *OriginalOwningWorld = nullptr;
	if ( World )
	{
		if (!bSavingConcurrent)
		{
			bInitializedPhysicsSceneForSave = InitializePhysicsSceneForSaveIfNecessary(World, bForceInitializedWorld);

			OnPreSaveWorld(SaveFlags, World);
		}

		OriginalOwningWorld = World->PersistentLevel->OwningWorld;
		World->PersistentLevel->OwningWorld = World;
	}

	// See if the package is a valid candidate for being auto-added to the default changelist.
	// Only allows the addition of newly created packages while in the editor and then only if the user has the option enabled.
	bool bAutoAddPkgToSCC = false;
	if( !TargetPlatform )
	{
		bAutoAddPkgToSCC = IsPackageValidForAutoAdding( InOuter, Filename );
	}

	SlowTask.EnterProgressFrame(70);

	UPackage::PreSavePackageEvent.Broadcast(InOuter);
	FSavePackageResultStruct Result = UPackage::Save(InOuter, Base, TopLevelFlags, Filename, Error, Conform, bForceByteSwapping, bWarnOfLongFilename, SaveFlags, TargetPlatform, FinalTimeStamp, bSlowTask, InOutDiffMap, SavePackageContext);

	SlowTask.EnterProgressFrame(10);

	// If the package is a valid candidate for being automatically-added to source control, go ahead and add it
	// to the default changelist
	if (Result == ESavePackageResult::Success && bAutoAddPkgToSCC)
	{
		// IsPackageValidForAutoAdding should not return true if SCC is disabled
		check(ISourceControlModule::Get().IsEnabled());

		if(!ISourceControlModule::Get().GetProvider().IsAvailable())
		{
			// Show the login window here & store the file we are trying to add.
			// We defer the add operation until we have a valid source control connection.
			ISourceControlModule::Get().ShowLoginDialog(FSourceControlLoginClosed::CreateUObject(this, &UEditorEngine::OnSourceControlDialogClosed), ELoginWindowMode::Modeless);
			DeferredFilesToAddToSourceControl.Add( Filename );
		}
		else
		{
			ISourceControlModule::Get().GetProvider().Execute(ISourceControlOperation::Create<FMarkForAdd>(), SourceControlHelpers::PackageFilename(Filename));
		}
	}

	SlowTask.EnterProgressFrame(10);

	if ( World )
	{
		if (OriginalOwningWorld)
		{
			World->PersistentLevel->OwningWorld = OriginalOwningWorld;
		}

		if (!bSavingConcurrent)
		{
			OnPostSaveWorld(SaveFlags, World, OriginalPackageFlags, Result == ESavePackageResult::Success);

			if (bInitializedPhysicsSceneForSave)
			{
				CleanupPhysicsSceneThatWasInitializedForSave(World, bForceInitializedWorld);
			}

			if (Result == ESavePackageResult::Success) // Package saved successfully?
			{
				// Rerunning construction scripts may have made it dirty again
				InOuter->SetDirtyFlag(false);
			}
		}
	}

	return Result;
}

bool UEditorEngine::SavePackage(UPackage* InOuter, UObject* InBase, EObjectFlags TopLevelFlags, const TCHAR* Filename,
	FOutputDevice* Error, FLinkerNull* Conform, bool bForceByteSwapping, bool bWarnOfLongFilename,
	uint32 SaveFlags, const class ITargetPlatform* TargetPlatform, const FDateTime& FinalTimeStamp, bool bSlowTask)
{
	TRACE_CPUPROFILER_EVENT_SCOPE(UEditorEngine::SavePackage);

	// Workaround to avoid function signature change while keeping both bool and ESavePackageResult versions of SavePackage
	const FSavePackageResultStruct Result = Save(InOuter, InBase, TopLevelFlags, Filename, Error, Conform, bForceByteSwapping,
		bWarnOfLongFilename, SaveFlags, TargetPlatform, FinalTimeStamp, bSlowTask);
	return Result == ESavePackageResult::Success;
}

void UEditorEngine::OnPreSaveWorld(uint32 SaveFlags, UWorld* World)
{
	if ( !ensure(World) )
	{
		return;
	}

	TRACE_CPUPROFILER_EVENT_SCOPE(UEditorEngine_OnPreSaveWorld);

	check(World->PersistentLevel);

	// Pre save world event
	FEditorDelegates::PreSaveWorld.Broadcast(SaveFlags, World);

	// Update cull distance volumes (and associated primitives).
	World->UpdateCullDistanceVolumes();

	if ( !IsRunningCommandlet() )
	{
		const bool bAutosaveOrPIE = (SaveFlags & SAVE_FromAutosave) != 0;
		if ( bAutosaveOrPIE )
		{
			// Temporarily flag packages saved under a PIE filename as PKG_PlayInEditor for serialization so loading
			// them will have the flag set. We need to undo this as the object flagged isn't actually the PIE package, 
			// but rather only the loaded one will be.
			// PIE prefix detected, mark package.
			if( World->GetName().StartsWith( PLAYWORLD_PACKAGE_PREFIX ) )
			{
				World->GetOutermost()->SetPackageFlags(PKG_PlayInEditor);
			}
		}
		else
		{
			// Normal non-pie and non-autosave codepath
			FWorldContext &EditorContext = GetEditorWorldContext();

			// Check that this world is GWorld to avoid stomping on the saved views of sub-levels.
			if ( World == EditorContext.World() )
			{
				if( FModuleManager::Get().IsModuleLoaded("LevelEditor") )
				{
					FLevelEditorModule& LevelEditor = FModuleManager::GetModuleChecked<FLevelEditorModule>("LevelEditor");

					// Notify slate level editors of the map change
					LevelEditor.BroadcastMapChanged( World, EMapChangeType::SaveMap );
				}
			}

			// Shrink model and clean up deleted actors.
			// Don't do this when autosaving or PIE saving so that actor adds can still undo.
			World->ShrinkLevel();

			{
				FScopedSlowTask SlowTask(0, FText::Format(NSLOCTEXT("UnrealEd", "SavingMapStatus_CollectingGarbage", "Saving map: {0}... (Collecting garbage)"), FText::FromString(World->GetName())));
				// NULL empty or "invalid" entries (e.g. IsPendingKill()) in actors array.
				CollectGarbage( GARBAGE_COLLECTION_KEEPFLAGS );
			}
			
			// Compact and sort actors array to remove empty entries.
			// Don't do this when autosaving or PIE saving so that actor adds can still undo.
			World->PersistentLevel->SortActorList();
		}
	}

	// Move level position closer to world origin
	UWorld* OwningWorld = World->PersistentLevel->OwningWorld;
	if (OwningWorld->WorldComposition)
	{
		OwningWorld->WorldComposition->OnLevelPreSave(World->PersistentLevel);
	}

	// If we can get the streaming level, we should remove the editor transform before saving
	ULevelStreaming* LevelStreaming = FLevelUtils::FindStreamingLevel( World->PersistentLevel );
	if ( LevelStreaming && World->PersistentLevel->bAlreadyMovedActors )
	{
		FLevelUtils::RemoveEditorTransform(LevelStreaming);
	}

	// Make sure the public and standalone flags are set on this world to allow it to work properly with the editor
	World->SetFlags(RF_Public | RF_Standalone);
}

void UEditorEngine::OnPostSaveWorld(uint32 SaveFlags, UWorld* World, uint32 OriginalPackageFlags, bool bSuccess)
{
	if ( !ensure(World) )
	{
		return;
	}

	if ( !IsRunningCommandlet() )
	{
		UPackage* WorldPackage = World->GetOutermost();
		const bool bAutosaveOrPIE = (SaveFlags & SAVE_FromAutosave) != 0;
		if ( bAutosaveOrPIE )
		{
			// Restore original value of PKG_PlayInEditor if we changed it during PIE saving
			const bool bOriginallyPIE = (OriginalPackageFlags & PKG_PlayInEditor) != 0;
			const bool bCurrentlyPIE = (WorldPackage->HasAnyPackageFlags(PKG_PlayInEditor));
			if ( !bOriginallyPIE && bCurrentlyPIE )
			{
				WorldPackage->ClearPackageFlags(PKG_PlayInEditor);
			}
		}
		else
		{
			// Normal non-pie and non-autosave codepath
			FWorldContext &EditorContext = GetEditorWorldContext();

			const bool bIsPersistentLevel = (World == EditorContext.World());
			if ( bSuccess )
			{
				// Put the map into the MRU and mark it as not dirty.

				if ( bIsPersistentLevel )
				{
					// Set the map filename.
					const FString Filename = FPackageName::LongPackageNameToFilename(WorldPackage->GetName(), FPackageName::GetMapPackageExtension());
					FEditorFileUtils::RegisterLevelFilename( World, Filename );

					WorldPackage->SetDirtyFlag(false);

					// Update the editor's MRU level list if we were asked to do that for this level
					IMainFrameModule& MainFrameModule = FModuleManager::LoadModuleChecked<IMainFrameModule>( "MainFrame" );

					if ( MainFrameModule.GetMRUFavoritesList() )
					{
						MainFrameModule.GetMRUFavoritesList()->AddMRUItem(WorldPackage->GetName());
					}

					FEditorDirectories::Get().SetLastDirectory(ELastDirectory::UNR, FPaths::GetPath(Filename)); // Save path as default for next time.
				}

				// We saved the map, so unless there are any other dirty levels, go ahead and reset the autosave timer
				if( GUnrealEd && !GUnrealEd->AnyWorldsAreDirty( World ) )
				{
					GUnrealEd->GetPackageAutoSaver().ResetAutoSaveTimer();
				}
			}

			if ( bIsPersistentLevel )
			{
				ResetTransaction( NSLOCTEXT("UnrealEd", "MapSaved", "Map Saved") );
				FPlatformProcess::SetCurrentWorkingDirectoryToBaseDir();
			}
		}
	}

	// Restore level original position
	UWorld* OwningWorld = World->PersistentLevel->OwningWorld;
	if (OwningWorld->WorldComposition)
	{
		OwningWorld->WorldComposition->OnLevelPostSave(World->PersistentLevel);
	}

	// If got the streaming level, we should re-apply the editor transform after saving
	ULevelStreaming* LevelStreaming = FLevelUtils::FindStreamingLevel( World->PersistentLevel );
	if ( LevelStreaming && World->PersistentLevel->bAlreadyMovedActors )
	{
		FLevelUtils::ApplyEditorTransform(LevelStreaming);
	}

	// Post save world event
	FEditorDelegates::PostSaveWorld.Broadcast(SaveFlags, World, bSuccess);
}

APlayerStart* UEditorEngine::CheckForPlayerStart()
{
	UWorld* IteratorWorld = GWorld;
	for( TActorIterator<APlayerStart> It(IteratorWorld); It; ++It )
	{
		// Return the found start.
		return *It;
	}

	// No player start was found, return NULL.
	return NULL;
}

void UEditorEngine::CloseEntryPopupWindow()
{
	if (PopupWindow.IsValid())
	{
		PopupWindow.Pin()->RequestDestroyWindow();
	}
}

EAppReturnType::Type UEditorEngine::OnModalMessageDialog(EAppMsgType::Type InMessage, const FText& InText, const FText& InTitle)
{
	if( IsInGameThread() && FSlateApplication::IsInitialized() && FSlateApplication::Get().CanAddModalWindow() )
	{
		return OpenMessageDialog_Internal(InMessage, InText, InTitle);
	}
	else
	{
		return FPlatformMisc::MessageBoxExt(InMessage, *InText.ToString(), *InTitle.ToString());
	}
}

bool UEditorEngine::OnShouldLoadOnTop( const FString& Filename )
{
	 return FPaths::GetBaseFilename(Filename) == FPaths::GetBaseFilename(UserOpenedFile);
}

TSharedPtr<SViewport> UEditorEngine::GetGameViewportWidget() const
{
	for (auto It = SlatePlayInEditorMap.CreateConstIterator(); It; ++It)
	{
		if (It.Value().SlatePlayInEditorWindowViewport.IsValid())
		{
			return It.Value().SlatePlayInEditorWindowViewport->GetViewportWidget().Pin();
		}

		TSharedPtr<IAssetViewport> DestinationLevelViewport = It.Value().DestinationSlateViewport.Pin();
		if (DestinationLevelViewport.IsValid())
		{
			return DestinationLevelViewport->GetViewportWidget().Pin();
		}
	}

	/*
	if(SlatePlayInEditorSession.SlatePlayInEditorWindowViewport.IsValid())
	{
		return SlatePlayInEditorSession.SlatePlayInEditorWindowViewport->GetViewportWidget().Pin();
	}
	*/

	return NULL;
}

FString UEditorEngine::GetFriendlyName( const FProperty* Property, UStruct* OwnerStruct/* = NULL*/ )
{
	// first, try to pull the friendly name from the loc file
	check( Property );
	UStruct* RealOwnerStruct = Property->GetOwnerStruct();
	if ( OwnerStruct == NULL)
	{
		OwnerStruct = RealOwnerStruct;
	}
	checkSlow(OwnerStruct);

	FText FoundText;
	bool DidFindText = false;
	UStruct* CurrentStruct = OwnerStruct;
	do 
	{
		FString PropertyPathName = Property->GetPathName(CurrentStruct);

		DidFindText = FText::FindText(*CurrentStruct->GetName(), *(PropertyPathName + TEXT(".FriendlyName")), /*OUT*/FoundText );
		CurrentStruct = CurrentStruct->GetSuperStruct();
	} while( CurrentStruct != NULL && CurrentStruct->IsChildOf(RealOwnerStruct) && !DidFindText );

	if ( !DidFindText )
	{
		const FString& DefaultFriendlyName = Property->GetMetaData(TEXT("DisplayName"));
		if ( DefaultFriendlyName.IsEmpty() )
		{
			const bool bIsBool = CastField<const FBoolProperty>(Property) != NULL;
			return FName::NameToDisplayString( Property->GetName(), bIsBool );
		}
		return DefaultFriendlyName;
	}

	return FoundText.ToString();
}

UActorGroupingUtils* UEditorEngine::GetActorGroupingUtils()
{
	if (ActorGroupingUtils == nullptr)
	{
		UClass* ActorGroupingUtilsClass = ActorGroupingUtilsClassName.ResolveClass();
		if (!ActorGroupingUtilsClass)
		{
			ActorGroupingUtilsClass = UActorGroupingUtils::StaticClass();
		}

		ActorGroupingUtils = NewObject<UActorGroupingUtils>(this, ActorGroupingUtilsClass);
	}

	return ActorGroupingUtils;
}

AActor* UEditorEngine::UseActorFactoryOnCurrentSelection( UActorFactory* Factory, const FTransform* InActorTransform, EObjectFlags InObjectFlags )
{
	// ensure that all selected assets are loaded
	FEditorDelegates::LoadSelectedAssetsIfNeeded.Broadcast();
	return UseActorFactory(Factory, FAssetData( GetSelectedObjects()->GetTop<UObject>() ), InActorTransform, InObjectFlags );
}

AActor* UEditorEngine::UseActorFactory( UActorFactory* Factory, const FAssetData& AssetData, const FTransform* InActorTransform, EObjectFlags InObjectFlags )
{
	check( Factory );

	bool bIsAllowedToCreateActor = true;

	FText ActorErrorMsg;
	if( !Factory->CanCreateActorFrom( AssetData, ActorErrorMsg ) )
	{
		bIsAllowedToCreateActor = false;
		if(!ActorErrorMsg.IsEmpty())
		{
			FMessageLog EditorErrors("EditorErrors");
			EditorErrors.Warning(ActorErrorMsg);
			EditorErrors.Notify();
		}
	}

	//Load Asset
	UObject* Asset = AssetData.GetAsset();

	UWorld* OldWorld = nullptr;

	// The play world needs to be selected if it exists
	if (GIsEditor && PlayWorld && !GIsPlayInEditorWorld)
	{
		OldWorld = SetPlayInEditorWorld(PlayWorld);
	}

	AActor* Actor = NULL;
	if ( bIsAllowedToCreateActor )
	{
		AActor* NewActorTemplate = Factory->GetDefaultActor( AssetData );

		if ( !NewActorTemplate )
		{
			return NULL;
		}

		const FTransform ActorTransform = InActorTransform ? *InActorTransform : FActorPositioning::GetCurrentViewportPlacementTransform(*NewActorTemplate);

		ULevel* DesiredLevel = GWorld->GetCurrentLevel();

		// Don't spawn the actor if the current level is locked.
		if( !FLevelUtils::IsLevelLocked( DesiredLevel ) )
		{
			// Check to see if the level it's being added to is hidden and ask the user if they want to proceed
			const bool bLevelVisible = FLevelUtils::IsLevelVisible( DesiredLevel );
			if ( bLevelVisible || EAppReturnType::Ok == FMessageDialog::Open( EAppMsgType::OkCancel, FText::Format( LOCTEXT("CurrentLevelHiddenActorWillAlsoBeHidden", "Current level [{0}] is hidden, actor will also be hidden until level is visible"), FText::FromString( DesiredLevel->GetOutermost()->GetName() ) ) ) )
			{
				const FScopedTransaction Transaction( NSLOCTEXT("UnrealEd", "CreateActor", "Create Actor") );

				// Create the actor.
				Actor = Factory->CreateActor( Asset, DesiredLevel, ActorTransform, InObjectFlags );
				if(Actor != NULL)
				{
					SelectNone( false, true );
					SelectActor( Actor, true, true );
					Actor->InvalidateLightingCache();
					Actor->PostEditMove( true );

					// Make sure the actors visibility reflects that of the level it's in
					if ( !bLevelVisible )
					{
						Actor->bHiddenEdLevel = true;
						// We update components, so things like draw scale take effect.
						Actor->ReregisterAllComponents(); // @todo UE4 insist on a property update callback
					}
				}

				RedrawLevelEditingViewports();


				if ( Actor )
				{
					Actor->MarkPackageDirty();
					ULevel::LevelDirtiedEvent.Broadcast();
				}
			}
		}
		else
		{
			FNotificationInfo Info( NSLOCTEXT("UnrealEd", "Error_OperationDisallowedOnLockedLevel", "The requested operation could not be completed because the level is locked.") );
			Info.ExpireDuration = 3.0f;
			FSlateNotificationManager::Get().AddNotification(Info);
		}
	}

	// Restore the old world if there was one
	if (OldWorld)
	{
		RestoreEditorWorld(OldWorld);
	}

	return Actor;
}

namespace ReattachActorsHelper
{
	/** Holds the actor and socket name for attaching. */
	struct FActorAttachmentInfo
	{
		AActor* Actor;

		FName SocketName;
	};

	/** Used to cache the attachment info for an actor. */
	struct FActorAttachmentCache
	{
	public:
		/** The post-conversion actor. */
		AActor* NewActor;

		/** The parent actor and socket. */
		FActorAttachmentInfo ParentActor;

		/** Children actors and the sockets they were attached to. */
		TArray<FActorAttachmentInfo> AttachedActors;
	};

	/** 
	 * Caches the attachment info for the actors being converted.
	 *
	 * @param InActorsToReattach			List of actors to reattach.
	 * @param InOutAttachmentInfo			List of attachment info for the list of actors.
	 */
	void CacheAttachments(const TArray<AActor*>& InActorsToReattach, TArray<FActorAttachmentCache>& InOutAttachmentInfo)
	{
		for( int32 ActorIdx = 0; ActorIdx < InActorsToReattach.Num(); ++ActorIdx )
		{
			AActor* ActorToReattach = InActorsToReattach[ ActorIdx ];

			InOutAttachmentInfo.AddZeroed();

			FActorAttachmentCache& CurrentAttachmentInfo = InOutAttachmentInfo[ActorIdx];

			// Retrieve the list of attached actors.
			TArray<AActor*> AttachedActors;
			ActorToReattach->GetAttachedActors(AttachedActors);

			// Cache the parent actor and socket name.
			CurrentAttachmentInfo.ParentActor.Actor = ActorToReattach->GetAttachParentActor();
			CurrentAttachmentInfo.ParentActor.SocketName = ActorToReattach->GetAttachParentSocketName();

			// Required to restore attachments properly.
			for( int32 AttachedActorIdx = 0; AttachedActorIdx < AttachedActors.Num(); ++AttachedActorIdx )
			{
				// Store the attached actor and socket name in the cache.
				CurrentAttachmentInfo.AttachedActors.AddZeroed();
				CurrentAttachmentInfo.AttachedActors[AttachedActorIdx].Actor = AttachedActors[AttachedActorIdx];
				CurrentAttachmentInfo.AttachedActors[AttachedActorIdx].SocketName = AttachedActors[AttachedActorIdx]->GetAttachParentSocketName();

				AActor* ChildActor = CurrentAttachmentInfo.AttachedActors[AttachedActorIdx].Actor;
				ChildActor->Modify();
				ChildActor->DetachFromActor(FDetachmentTransformRules::KeepWorldTransform);
			}

			// Modify the actor so undo will reattach it.
			ActorToReattach->Modify();
			ActorToReattach->DetachFromActor(FDetachmentTransformRules::KeepWorldTransform);
		}
	}

	/** 
	 * Caches the actor old/new information, mapping the old actor to the new version for easy look-up and matching.
	 *
	 * @param InOldActor			The old version of the actor.
	 * @param InNewActor			The new version of the actor.
	 * @param InOutReattachmentMap	Map object for placing these in.
	 * @param InOutAttachmentInfo	Update the required attachment info to hold the Converted Actor.
	 */
	void CacheActorConvert(AActor* InOldActor, AActor* InNewActor, TMap<AActor*, AActor*>& InOutReattachmentMap, FActorAttachmentCache& InOutAttachmentInfo)
	{
		// Add mapping data for the old actor to the new actor.
		InOutReattachmentMap.Add(InOldActor, InNewActor);

		// Set the converted actor so re-attachment can occur.
		InOutAttachmentInfo.NewActor = InNewActor;
	}

	/** 
	 * Checks if two actors can be attached, creates Message Log messages if there are issues.
	 *
	 * @param InParentActor			The parent actor.
	 * @param InChildActor			The child actor.
	 * @param InOutErrorMessages	Errors with attaching the two actors are stored in this array.
	 *
	 * @return Returns true if the actors can be attached, false if they cannot.
	 */
	bool CanParentActors(AActor* InParentActor, AActor* InChildActor)
	{
		FText ReasonText;
		if (GEditor->CanParentActors(InParentActor, InChildActor, &ReasonText))
		{
			return true;
		}
		else
		{
			FMessageLog("EditorErrors").Error(ReasonText);
			return false;
		}
	}

	/** 
	 * Reattaches actors to maintain the hierarchy they had previously using a conversion map and an array of attachment info. All errors displayed in Message Log along with notifications.
	 *
	 * @param InReattachmentMap			Used to find the corresponding new versions of actors using an old actor pointer.
	 * @param InAttachmentInfo			Holds parent and child attachment data.
	 */
	void ReattachActors(TMap<AActor*, AActor*>& InReattachmentMap, TArray<FActorAttachmentCache>& InAttachmentInfo)
	{
		// Holds the errors for the message log.
		FMessageLog EditorErrors("EditorErrors");
		EditorErrors.NewPage(LOCTEXT("AttachmentLogPage", "Actor Reattachment"));

		for( int32 ActorIdx = 0; ActorIdx < InAttachmentInfo.Num(); ++ActorIdx )
		{
			FActorAttachmentCache& CurrentAttachment = InAttachmentInfo[ActorIdx];

			// Need to reattach all of the actors that were previously attached.
			for( int32 AttachedIdx = 0; AttachedIdx < CurrentAttachment.AttachedActors.Num(); ++AttachedIdx )
			{
				// Check if the attached actor was converted. If it was it will be in the TMap.
				AActor** CheckIfConverted = InReattachmentMap.Find(CurrentAttachment.AttachedActors[AttachedIdx].Actor);
				if(CheckIfConverted)
				{
					// This should always be valid.
					if(*CheckIfConverted)
					{
						AActor* ParentActor = CurrentAttachment.NewActor;
						AActor* ChildActor = *CheckIfConverted;

						if (CanParentActors(ParentActor, ChildActor))
						{
							// Attach the previously attached and newly converted actor to the current converted actor.
							ChildActor->AttachToActor(ParentActor, FAttachmentTransformRules::KeepWorldTransform, CurrentAttachment.AttachedActors[AttachedIdx].SocketName);
						}
					}

				}
				else
				{
					AActor* ParentActor = CurrentAttachment.NewActor;
					AActor* ChildActor = CurrentAttachment.AttachedActors[AttachedIdx].Actor;

					if (CanParentActors(ParentActor, ChildActor))
					{
						// Since the actor was not converted, reattach the unconverted actor.
						ChildActor->AttachToActor(ParentActor, FAttachmentTransformRules::KeepWorldTransform, CurrentAttachment.AttachedActors[AttachedIdx].SocketName);
					}
				}

			}

			// Check if the parent was converted.
			AActor** CheckIfNewActor = InReattachmentMap.Find(CurrentAttachment.ParentActor.Actor);
			if(CheckIfNewActor)
			{
				// Since the actor was converted, attach the current actor to it.
				if(*CheckIfNewActor)
				{
					AActor* ParentActor = *CheckIfNewActor;
					AActor* ChildActor = CurrentAttachment.NewActor;

					if (CanParentActors(ParentActor, ChildActor))
					{
						ChildActor->AttachToActor(ParentActor, FAttachmentTransformRules::KeepWorldTransform, CurrentAttachment.ParentActor.SocketName);
					}
				}

			}
			else
			{
				AActor* ParentActor = CurrentAttachment.ParentActor.Actor;
				AActor* ChildActor = CurrentAttachment.NewActor;

				// Verify the parent is valid, the actor may not have actually been attached before.
				if (ParentActor && CanParentActors(ParentActor, ChildActor))
				{
					// The parent was not converted, attach to the unconverted parent.
					ChildActor->AttachToActor(ParentActor, FAttachmentTransformRules::KeepWorldTransform, CurrentAttachment.ParentActor.SocketName);
				}
			}
		}

		// Add the errors to the message log, notifications will also be displayed as needed.
		EditorErrors.Notify(NSLOCTEXT("ActorAttachmentError", "AttachmentsFailed", "Attachments Failed!"));
	}
}

void UEditorEngine::ReplaceSelectedActors(UActorFactory* Factory, const FAssetData& AssetData)
{
	UObject* ObjectForFactory = NULL;

	// Provide the option to abort the delete
	if (ShouldAbortActorDeletion())
	{
		return;
	}
	else if (Factory != nullptr)
	{
		FText ActorErrorMsg;
		if (!Factory->CanCreateActorFrom( AssetData, ActorErrorMsg))
		{
			FMessageDialog::Open( EAppMsgType::Ok, ActorErrorMsg );
			return;
		}
	}
	else
	{
		UE_LOG(LogEditor, Error, TEXT("UEditorEngine::ReplaceSelectedActors() called with NULL parameters!"));
		return;
	}

	const FScopedTransaction Transaction( NSLOCTEXT("UnrealEd", "Replace Actors", "Replace Actor(s)") );

	// construct a list of Actors to replace in a separate pass so we can modify the selection set as we perform the replacement
	TArray<AActor*> ActorsToReplace;
	for (FSelectionIterator It = GetSelectedActorIterator(); It; ++It)
	{
		AActor* Actor = Cast<AActor>(*It);
		if ( Actor && !FActorEditorUtils::IsABuilderBrush(Actor) )
		{
			ActorsToReplace.Add(Actor);
		}
	}

	ReplaceActors(Factory, AssetData, ActorsToReplace);
}

void UEditorEngine::ReplaceActors(UActorFactory* Factory, const FAssetData& AssetData, const TArray<AActor*>& ActorsToReplace)
{
	// Cache for attachment info of all actors being converted.
	TArray<ReattachActorsHelper::FActorAttachmentCache> AttachmentInfo;

	// Maps actors from old to new for quick look-up.
	TMap<AActor*, AActor*> ConvertedMap;

	// Cache the current attachment states.
	ReattachActorsHelper::CacheAttachments(ActorsToReplace, AttachmentInfo);

	USelection* SelectedActors = GetSelectedActors();
	SelectedActors->BeginBatchSelectOperation();
	SelectedActors->Modify();

	UObject* Asset = AssetData.GetAsset();
	for(int32 ActorIdx = 0; ActorIdx < ActorsToReplace.Num(); ++ActorIdx)
	{
		AActor* OldActor = ActorsToReplace[ActorIdx];//.Pop();
		check(OldActor);
		UWorld* World = OldActor->GetWorld();
		ULevel* Level = OldActor->GetLevel();
		AActor* NewActor = NULL;

		const FName OldActorName = OldActor->GetFName();
		const FName OldActorReplacedNamed = MakeUniqueObjectName(OldActor->GetOuter(), OldActor->GetClass(), *FString::Printf(TEXT("%s_REPLACED"), *OldActorName.ToString()));
		OldActor->Rename(*OldActorReplacedNamed.ToString());

		const FTransform OldTransform = OldActor->ActorToWorld();

		// create the actor
		NewActor = Factory->CreateActor( Asset, Level, OldTransform );
		// For blueprints, try to copy over properties
		if (Factory->IsA(UActorFactoryBlueprint::StaticClass()))
		{
			UBlueprint* Blueprint = CastChecked<UBlueprint>(Asset);
			// Only try to copy properties if this blueprint is based on the actor
			UClass* OldActorClass = OldActor->GetClass();
			if (Blueprint->GeneratedClass->IsChildOf(OldActorClass) && NewActor != NULL)
			{
				NewActor->UnregisterAllComponents();
				FCopyPropertiesForUnrelatedObjectsParams Options;
				Options.bNotifyObjectReplacement = true;
				UEditorEngine::CopyPropertiesForUnrelatedObjects(OldActor, NewActor, Options);
				NewActor->RegisterAllComponents();
			}
		}

		if (NewActor)
		{
			NewActor->Rename(*OldActorName.ToString());

			// The new actor might not have a root component
			USceneComponent* const NewActorRootComponent = NewActor->GetRootComponent();
			if(NewActorRootComponent)
			{
				if(!GetDefault<ULevelEditorMiscSettings>()->bReplaceRespectsScale || OldActor->GetRootComponent() == NULL )
				{
					NewActorRootComponent->SetRelativeScale3D(FVector(1.0f, 1.0f, 1.0f));
				}
				else
				{
					NewActorRootComponent->SetRelativeScale3D( OldActor->GetRootComponent()->GetRelativeScale3D() );
				}
			}

			NewActor->Layers.Empty();
			ULayersSubsystem* LayersSubsystem = GetEditorSubsystem<ULayersSubsystem>();
			LayersSubsystem->AddActorToLayers( NewActor, OldActor->Layers );

			// Preserve the label and tags from the old actor
			NewActor->SetActorLabel( OldActor->GetActorLabel() );
			NewActor->Tags = OldActor->Tags;

			// Allow actor derived classes a chance to replace properties.
			NewActor->EditorReplacedActor(OldActor);

			// Caches information for finding the new actor using the pre-converted actor.
			ReattachActorsHelper::CacheActorConvert(OldActor, NewActor, ConvertedMap, AttachmentInfo[ActorIdx]);

			if (SelectedActors->IsSelected(OldActor))
			{
				SelectActor(OldActor, false, true);
				SelectActor(NewActor, true, true);
			}

			// Find compatible static mesh components and copy instance colors between them.
			UStaticMeshComponent* NewActorStaticMeshComponent = NewActor->FindComponentByClass<UStaticMeshComponent>();
			UStaticMeshComponent* OldActorStaticMeshComponent = OldActor->FindComponentByClass<UStaticMeshComponent>();
			if ( NewActorStaticMeshComponent != NULL && OldActorStaticMeshComponent != NULL )
			{
				NewActorStaticMeshComponent->CopyInstanceVertexColorsIfCompatible( OldActorStaticMeshComponent );
			}

			NewActor->InvalidateLightingCache();
			NewActor->PostEditMove(true);
			NewActor->MarkPackageDirty();

			TSet<ULevel*> LevelsToRebuildBSP;
			ABrush* Brush = Cast<ABrush>(OldActor);
			if (Brush && !FActorEditorUtils::IsABuilderBrush(Brush)) // Track whether or not a brush actor was deleted.
			{
				ULevel* BrushLevel = OldActor->GetLevel();
				if (BrushLevel && !Brush->IsVolumeBrush())
				{
					BrushLevel->Model->Modify();
					LevelsToRebuildBSP.Add(BrushLevel);
				}
			}

			// Replace references in the level script Blueprint with the new Actor
			const bool bDontCreate = true;
			ULevelScriptBlueprint* LSB = NewActor->GetLevel()->GetLevelScriptBlueprint(bDontCreate);
			if( LSB )
			{
				// Only if the level script blueprint exists would there be references.  
				FBlueprintEditorUtils::ReplaceAllActorRefrences(LSB, OldActor, NewActor);
			}

			LayersSubsystem->DisassociateActorFromLayers( OldActor );
			World->EditorDestroyActor(OldActor, true);

			// If any brush actors were modified, update the BSP in the appropriate levels
			if (LevelsToRebuildBSP.Num())
			{
				FlushRenderingCommands();

				for (ULevel* LevelToRebuild : LevelsToRebuildBSP)
				{
					GEditor->RebuildLevel(*LevelToRebuild);
				}
			}
		}
		else
		{
			// If creating the new Actor failed, put the old Actor's name back
			OldActor->Rename(*OldActorName.ToString());
		}
	}

	SelectedActors->EndBatchSelectOperation();

	// Reattaches actors based on their previous parent child relationship.
	ReattachActorsHelper::ReattachActors(ConvertedMap, AttachmentInfo);

	// Perform reference replacement on all Actors referenced by World
	TArray<UObject*> ReferencedLevels;

	for (const TPair<AActor*, AActor*>& ReplacedObj : ConvertedMap)
	{
		ReferencedLevels.AddUnique(ReplacedObj.Value->GetLevel());
	}

	for (UObject* Referencer : ReferencedLevels)
	{
		FArchiveReplaceObjectRef<AActor> Ar(Referencer, ConvertedMap, false, true, false);

	for (const auto& MapItem : Ar.GetReplacedReferences())
	{
		UObject* ModifiedObject = MapItem.Key;

		if (!ModifiedObject->HasAnyFlags(RF_Transient) && ModifiedObject->GetOutermost() != GetTransientPackage() && !ModifiedObject->RootPackageHasAnyFlags(PKG_CompiledIn))
		{
			ModifiedObject->MarkPackageDirty();
		}

		for (FProperty* Property : MapItem.Value)
		{
			FPropertyChangedEvent PropertyEvent(Property);
			ModifiedObject->PostEditChangeProperty(PropertyEvent);
		}
	}
	}

	RedrawLevelEditingViewports();

	ULevel::LevelDirtiedEvent.Broadcast();
}


/* Gets the common components of a specific type between two actors so that they may be copied.
 * 
 * @param InOldActor		The actor to copy component properties from
 * @param InNewActor		The actor to copy to
 */
static void CopyLightComponentProperties( const AActor& InOldActor, AActor& InNewActor )
{
	// Since this is only being used for lights, make sure only the light component can be copied.
	const UClass* CopyableComponentClass =  ULightComponent::StaticClass();

	// Get the light component from the default actor of source actors class.
	// This is so we can avoid copying properties that have not changed. 
	// using ULightComponent::StaticClass()->GetDefaultObject() will not work since each light actor sets default component properties differently.
	ALight* OldActorDefaultObject = InOldActor.GetClass()->GetDefaultObject<ALight>();
	check(OldActorDefaultObject);
	UActorComponent* DefaultLightComponent = OldActorDefaultObject->GetLightComponent();
	check(DefaultLightComponent);

	// The component we are copying from class
	UClass* CompToCopyClass = NULL;
	UActorComponent* LightComponentToCopy = NULL;

	// Go through the old actor's components and look for a light component to copy.
	for (UActorComponent* Component : InOldActor.GetComponents())
	{
		if (Component && Component->IsRegistered() && Component->IsA( CopyableComponentClass ) ) 
		{
			// A light component has been found. 
			CompToCopyClass = Component->GetClass();
			LightComponentToCopy = Component;
			break;
		}
	}

	// The light component from the new actor
	UActorComponent* NewActorLightComponent = NULL;
	// The class of the new actors light component
	const UClass* CommonLightComponentClass = NULL;

	// Don't do anything if there is no valid light component to copy from
	if( LightComponentToCopy )
	{
		// Find a light component to overwrite in the new actor
		for (UActorComponent* Component : InNewActor.GetComponents())
		{
			if (Component && Component->IsRegistered())
			{
				// Find a common component class between the new and old actor.   
				// This needs to be done so we can copy as many properties as possible. 
				// For example: if we are converting from a point light to a spot light, the point light component will be the common superclass.
				// That way we can copy properties like light radius, which would have been impossible if we just took the base LightComponent as the common class.
				const UClass* CommonSuperclass = Component->FindNearestCommonBaseClass( CompToCopyClass );

				if( CommonSuperclass->IsChildOf( CopyableComponentClass ) )
				{
					NewActorLightComponent = Component;
					CommonLightComponentClass = CommonSuperclass;
				}
			}
		}
	}

	// Don't do anything if there is no valid light component to copy to
	if( NewActorLightComponent )
	{
		bool bCopiedAnyProperty = false;

		// Find and copy the lightmass settings directly as they need to be examined and copied individually and not by the entire light mass settings struct
		const FString LightmassPropertyName = TEXT("LightmassSettings");

		FProperty* PropertyToCopy = NULL;
		for( FProperty* Property = CompToCopyClass->PropertyLink; Property != NULL; Property = Property->PropertyLinkNext )
		{
			if( Property->GetName() == LightmassPropertyName )
			{
				// Get the offset in the old actor where lightmass properties are stored.
				PropertyToCopy = Property;
				break;
			}
		}

		if( PropertyToCopy != NULL )
		{
			void* PropertyToCopyBaseLightComponentToCopy = PropertyToCopy->ContainerPtrToValuePtr<void>(LightComponentToCopy);
			void* PropertyToCopyBaseDefaultLightComponent = PropertyToCopy->ContainerPtrToValuePtr<void>(DefaultLightComponent);
			// Find the location of the lightmass settings in the new actor (if any)
			for( FProperty* NewProperty = NewActorLightComponent->GetClass()->PropertyLink; NewProperty != NULL; NewProperty = NewProperty->PropertyLinkNext )
			{
				if( NewProperty->GetName() == LightmassPropertyName )
				{
					FStructProperty* OldLightmassProperty = CastField<FStructProperty>(PropertyToCopy);
					FStructProperty* NewLightmassProperty = CastField<FStructProperty>(NewProperty);

					void* NewPropertyBaseNewActorLightComponent = NewProperty->ContainerPtrToValuePtr<void>(NewActorLightComponent);
					// The lightmass settings are a struct property so the cast should never fail.
					check(OldLightmassProperty);
					check(NewLightmassProperty);

					// Iterate through each property field in the lightmass settings struct that we are copying from...
					for( TFieldIterator<FProperty> OldIt(OldLightmassProperty->Struct); OldIt; ++OldIt)
					{
						FProperty* OldLightmassField = *OldIt;

						// And search for the same field in the lightmass settings struct we are copying to.
						// We should only copy to fields that exist in both structs.
						// Even though their offsets match the structs may be different depending on what type of light we are converting to
						bool bPropertyFieldFound = false;
						for( TFieldIterator<FProperty> NewIt(NewLightmassProperty->Struct); NewIt; ++NewIt)
						{
							FProperty* NewLightmassField = *NewIt;
							if( OldLightmassField->GetName() == NewLightmassField->GetName() )
							{
								// The field is in both structs.  Ok to copy
								bool bIsIdentical = OldLightmassField->Identical_InContainer(PropertyToCopyBaseLightComponentToCopy, PropertyToCopyBaseDefaultLightComponent);
								if( !bIsIdentical )
								{
									// Copy if the value has changed
									OldLightmassField->CopySingleValue(NewLightmassField->ContainerPtrToValuePtr<void>(NewPropertyBaseNewActorLightComponent), OldLightmassField->ContainerPtrToValuePtr<void>(PropertyToCopyBaseLightComponentToCopy));
									bCopiedAnyProperty = true;
								}
								break;
							}
						}
					}
					// No need to continue once we have found the lightmass settings
					break;
				}
			}
		}



		// Now Copy the light component properties.
		for( FProperty* Property = CommonLightComponentClass->PropertyLink; Property != NULL; Property = Property->PropertyLinkNext )
		{
			bool bIsTransient = !!(Property->PropertyFlags & (CPF_Transient | CPF_DuplicateTransient | CPF_NonPIEDuplicateTransient));
			// Properties are identical if they have not changed from the light component on the default source actor
			bool bIsIdentical = Property->Identical_InContainer(LightComponentToCopy, DefaultLightComponent);
			bool bIsComponent = !!(Property->PropertyFlags & (CPF_InstancedReference | CPF_ContainsInstancedReference));

			if ( !bIsTransient && !bIsIdentical && !bIsComponent && Property->GetName() != LightmassPropertyName )
			{
				bCopiedAnyProperty = true;
				// Copy only if not native, not transient, not identical, not a component (at this time don't copy components within components)
				// Also dont copy lightmass settings, those were examined and taken above
				Property->CopyCompleteValue_InContainer(NewActorLightComponent, LightComponentToCopy);
			}
		}	

		if (bCopiedAnyProperty)
		{
			NewActorLightComponent->PostEditChange();
		}
	}
}


void UEditorEngine::ConvertLightActors( UClass* ConvertToClass )
{
	// Provide the option to abort the conversion
	if ( ShouldAbortActorDeletion() )
	{
		return;
	}

	// List of actors to convert
	TArray< AActor* > ActorsToConvert;

	// Get a list of valid actors to convert.
	for( FSelectionIterator It( GetSelectedActorIterator() ) ; It ; ++It )
	{
		AActor* ActorToConvert = static_cast<AActor*>( *It );
		// Prevent non light actors from being converted
		// Also prevent light actors from being converted if they are the same time as the new class
		if( ActorToConvert->IsA( ALight::StaticClass() ) && ActorToConvert->GetClass() != ConvertToClass )
		{
			ActorsToConvert.Add( ActorToConvert );
		}
	}

	if (ActorsToConvert.Num())
	{
		GetSelectedActors()->BeginBatchSelectOperation();

		// Undo/Redo support
		const FScopedTransaction Transaction( NSLOCTEXT("UnrealEd", "ConvertLights", "Convert Light") );

		int32 NumLightsConverted = 0;
		int32 NumLightsToConvert = ActorsToConvert.Num();

		// Convert each light 
		ULayersSubsystem* LayersSubsystem = GetEditorSubsystem<ULayersSubsystem>();
		for( int32 ActorIdx = 0; ActorIdx < ActorsToConvert.Num(); ++ActorIdx )
		{
			AActor* ActorToConvert = ActorsToConvert[ ActorIdx ];

			check( ActorToConvert );
			// The class of the actor we are about to replace
			UClass* ClassToReplace = ActorToConvert->GetClass();

			// Set the current level to the level where the convertible actor resides
			UWorld* World = ActorToConvert->GetWorld();
			check( World );
			ULevel* ActorLevel = ActorToConvert->GetLevel();
			checkSlow( ActorLevel != NULL );

			// Find a common superclass between the actors so we know what properties to copy
			const UClass* CommonSuperclass = ActorToConvert->FindNearestCommonBaseClass( ConvertToClass );
			check ( CommonSuperclass );

			// spawn the new actor
			AActor* NewActor = NULL;	

			// Take the old actors location always, not rotation.  If rotation was changed on the source actor, it will be copied below.
			FVector const SpawnLoc = ActorToConvert->GetActorLocation();
			FActorSpawnParameters SpawnInfo;
			SpawnInfo.OverrideLevel = ActorLevel;
			NewActor = World->SpawnActor( ConvertToClass, &SpawnLoc, NULL, SpawnInfo );
			// The new actor must exist
			check(NewActor);

			// Copy common light component properties
			CopyLightComponentProperties( *ActorToConvert, *NewActor );

			// Select the new actor
			SelectActor( ActorToConvert, false, true );
	

			NewActor->InvalidateLightingCache();
			NewActor->PostEditChange();
			NewActor->PostEditMove( true );
			NewActor->Modify();
			LayersSubsystem->InitializeNewActorLayers( NewActor );

			// We have converted another light.
			++NumLightsConverted;

			UE_LOG(LogEditor, Log, TEXT("Converted: %s to %s"), *ActorToConvert->GetName(), *NewActor->GetName() );

			// Destroy the old actor.
			LayersSubsystem->DisassociateActorFromLayers(ActorToConvert);
			World->EditorDestroyActor( ActorToConvert, true );

			if (NewActor->IsPendingKillOrUnreachable())
			{
				UE_LOG(LogEditor, Log, TEXT("Newly converted actor ('%s') is pending kill"), *NewActor->GetName());
			}
			SelectActor(NewActor, true, true);
		}

		GetSelectedActors()->EndBatchSelectOperation();
		RedrawLevelEditingViewports();

		ULevel::LevelDirtiedEvent.Broadcast();
	}
}

/**
 * Internal helper function to copy component properties from one actor to another. Only copies properties
 * from components if the source actor, source actor class default object, and destination actor all contain
 * a component of the same name (specified by parameter) and all three of those components share a common base
 * class, at which point properties from the common base are copied. Component template names are used instead of
 * component classes because an actor could potentially have multiple components of the same class.
 *
 * @param	SourceActor		Actor to copy component properties from
 * @param	DestActor		Actor to copy component properties to
 * @param	ComponentNames	Set of component template names to attempt to copy
 */
void CopyActorComponentProperties( const AActor* SourceActor, AActor* DestActor, const TSet<FString>& ComponentNames )
{
	// Don't attempt to copy anything if the user didn't specify component names to copy
	if ( ComponentNames.Num() > 0 )
	{
		check( SourceActor && DestActor );
		const AActor* SrcActorDefaultActor = SourceActor->GetClass()->GetDefaultObject<AActor>();
		check( SrcActorDefaultActor );

		// Construct a mapping from the default actor of its relevant component names to its actual components. Here relevant component
		// names are those that match a name provided as a parameter.
		TMap<FString, const UActorComponent*> NameToDefaultComponentMap; 
		for (UActorComponent* CurComp : SrcActorDefaultActor->GetComponents())
		{
			if (CurComp)
			{
				FString CurCompName = CurComp->GetName();
				if (ComponentNames.Contains(CurCompName))
				{
					NameToDefaultComponentMap.Add(MoveTemp(CurCompName), CurComp);
				}
			}
		}

		// Construct a mapping from the source actor of its relevant component names to its actual components. Here relevant component names
		// are those that match a name provided as a parameter.
		TMap<FString, const UActorComponent*> NameToSourceComponentMap;
		for (UActorComponent* CurComp : SourceActor->GetComponents())
		{
			if (CurComp)
			{
				FString CurCompName = CurComp->GetName();
				if (ComponentNames.Contains(CurCompName))
				{
					NameToSourceComponentMap.Add(MoveTemp(CurCompName), CurComp);
				}
			}
		}

		bool bCopiedAnyProperty = false;

		TInlineComponentArray<UActorComponent*> DestComponents;
		DestActor->GetComponents(DestComponents);

		// Iterate through all of the destination actor's components to find the ones which should have properties copied into them.
		for ( TInlineComponentArray<UActorComponent*>::TIterator DestCompIter( DestComponents ); DestCompIter; ++DestCompIter )
		{
			UActorComponent* CurComp = *DestCompIter;
			check( CurComp );

			const FString CurCompName = CurComp->GetName();

			// Check if the component is one that the user wanted to copy properties into
			if ( ComponentNames.Contains( CurCompName ) )
			{
				const UActorComponent** DefaultComponent = NameToDefaultComponentMap.Find( CurCompName );
				const UActorComponent** SourceComponent = NameToSourceComponentMap.Find( CurCompName );

				// Make sure that both the default actor and the source actor had a component of the same name
				if ( DefaultComponent && SourceComponent )
				{
					const UClass* CommonBaseClass = NULL;
					const UClass* DefaultCompClass = (*DefaultComponent)->GetClass();
					const UClass* SourceCompClass = (*SourceComponent)->GetClass();

					// Handle the unlikely case of the default component and the source actor component not being the exact same class by finding
					// the common base class across all three components (default, source, and destination)
					if ( DefaultCompClass != SourceCompClass )
					{
						const UClass* CommonBaseClassWithDefault = CurComp->FindNearestCommonBaseClass( DefaultCompClass );
						const UClass* CommonBaseClassWithSource = CurComp->FindNearestCommonBaseClass( SourceCompClass );
						if ( CommonBaseClassWithDefault && CommonBaseClassWithSource )
						{
							// If both components yielded the same common base, then that's the common base of all three
							if ( CommonBaseClassWithDefault == CommonBaseClassWithSource )
							{
								CommonBaseClass = CommonBaseClassWithDefault;
							}
							// If not, find a common base across all three components
							else
							{
								CommonBaseClass = const_cast<UClass*>(CommonBaseClassWithDefault)->GetDefaultObject()->FindNearestCommonBaseClass( CommonBaseClassWithSource );
							}
						}
					}
					else
					{
						CommonBaseClass = CurComp->FindNearestCommonBaseClass( DefaultCompClass );
					}

					// If all three components have a base class in common, copy the properties from that base class from the source actor component
					// to the destination
					if ( CommonBaseClass )
					{
						// Iterate through the properties, only copying those which are non-native, non-transient, non-component, and not identical
						// to the values in the default component
						for ( FProperty* Property = CommonBaseClass->PropertyLink; Property != NULL; Property = Property->PropertyLinkNext )
						{
							const bool bIsTransient = !!( Property->PropertyFlags & CPF_Transient );
							const bool bIsIdentical = Property->Identical_InContainer(*SourceComponent, *DefaultComponent);
							const bool bIsComponent = !!( Property->PropertyFlags & (CPF_InstancedReference | CPF_ContainsInstancedReference) );

							if ( !bIsTransient && !bIsIdentical && !bIsComponent )
							{
								bCopiedAnyProperty = true;
								Property->CopyCompleteValue_InContainer(CurComp, *SourceComponent);
							}
						}
					}
				}
			}
		}

		// If any properties were copied at all, alert the actor to the changes
		if ( bCopiedAnyProperty )
		{
			DestActor->PostEditChange();
		}
	}
}

AActor* UEditorEngine::ConvertBrushesToStaticMesh(const FString& InStaticMeshPackageName, TArray<ABrush*>& InBrushesToConvert, const FVector& InPivotLocation)
{
	AActor* NewActor(NULL);

	FName ObjName = *FPackageName::GetLongPackageAssetName(InStaticMeshPackageName);


	UPackage* Pkg = CreatePackage(NULL, *InStaticMeshPackageName);
	check(Pkg != nullptr);

	FVector Location(0.0f, 0.0f, 0.0f);
	FRotator Rotation(0.0f, 0.0f, 0.0f);
	for(int32 BrushesIdx = 0; BrushesIdx < InBrushesToConvert.Num(); ++BrushesIdx )
	{
		// Cache the location and rotation.
		Location = InBrushesToConvert[BrushesIdx]->GetActorLocation();
		Rotation = InBrushesToConvert[BrushesIdx]->GetActorRotation();

		// Leave the actor's rotation but move it to origin so the Static Mesh will generate correctly.
		InBrushesToConvert[BrushesIdx]->TeleportTo(Location - InPivotLocation, Rotation, false, true);
	}

	RebuildModelFromBrushes(ConversionTempModel, true, true );
	bspBuildFPolys(ConversionTempModel, true, 0);

	if (0 < ConversionTempModel->Polys->Element.Num())
	{
		UStaticMesh* NewMesh = CreateStaticMeshFromBrush(Pkg, ObjName, NULL, ConversionTempModel);
		NewActor = FActorFactoryAssetProxy::AddActorForAsset( NewMesh );

		NewActor->Modify();

		NewActor->InvalidateLightingCache();
		NewActor->PostEditChange();
		NewActor->PostEditMove( true );
		NewActor->Modify();
		ULayersSubsystem* LayersSubsystem = GetEditorSubsystem<ULayersSubsystem>();
		LayersSubsystem->InitializeNewActorLayers(NewActor);

		// Teleport the new actor to the old location but not the old rotation. The static mesh is built to the rotation already.
		NewActor->TeleportTo(InPivotLocation, FRotator(0.0f, 0.0f, 0.0f), false, true);

		// Destroy the old brushes.
		for( int32 BrushIdx = 0; BrushIdx < InBrushesToConvert.Num(); ++BrushIdx )
		{
			LayersSubsystem->DisassociateActorFromLayers(InBrushesToConvert[BrushIdx]);
			GWorld->EditorDestroyActor( InBrushesToConvert[BrushIdx], true );
		}

		// Notify the asset registry
		FAssetRegistryModule::AssetCreated(NewMesh);
	}

	ConversionTempModel->EmptyModel(1, 1);
	RebuildAlteredBSP();
	RedrawLevelEditingViewports();

	return NewActor;
}

struct TConvertData
{
	const TArray<AActor*> ActorsToConvert;
	UClass* ConvertToClass;
	const TSet<FString> ComponentsToConsider;
	bool bUseSpecialCases;

	TConvertData(const TArray<AActor*>& InActorsToConvert, UClass* InConvertToClass, const TSet<FString>& InComponentsToConsider, bool bInUseSpecialCases)
		: ActorsToConvert(InActorsToConvert)
		, ConvertToClass(InConvertToClass)
		, ComponentsToConsider(InComponentsToConsider)
		, bUseSpecialCases(bInUseSpecialCases)
	{

	}
};

namespace ConvertHelpers
{
	void OnBrushToStaticMeshNameCommitted(const FString& InSettingsPackageName, TConvertData InConvertData)
	{
		GEditor->DoConvertActors(InConvertData.ActorsToConvert, InConvertData.ConvertToClass, InConvertData.ComponentsToConsider, InConvertData.bUseSpecialCases, InSettingsPackageName);
	}

	void GetBrushList(const TArray<AActor*>& InActorsToConvert, UClass* InConvertToClass, TArray<ABrush*>& OutBrushList, int32& OutBrushIndexForReattachment)
	{
		for( int32 ActorIdx = 0; ActorIdx < InActorsToConvert.Num(); ++ActorIdx )
		{
			AActor* ActorToConvert = InActorsToConvert[ActorIdx];
			if (ActorToConvert->GetClass()->IsChildOf(ABrush::StaticClass()) && InConvertToClass == AStaticMeshActor::StaticClass())
			{
				GEditor->SelectActor(ActorToConvert, true, true);
				OutBrushList.Add(Cast<ABrush>(ActorToConvert));

				// If this is a single brush conversion then this index will be used for re-attachment.
				OutBrushIndexForReattachment = ActorIdx;
			}
		}
	}
}

void UEditorEngine::ConvertActors( const TArray<AActor*>& ActorsToConvert, UClass* ConvertToClass, const TSet<FString>& ComponentsToConsider, bool bUseSpecialCases )
{
	// Early out if actor deletion is currently forbidden
	if (ShouldAbortActorDeletion())
	{
		return;
	}

	SelectNone(true, true);

	// List of brushes being converted.
	TArray<ABrush*> BrushList;
	int32 BrushIndexForReattachment;
	ConvertHelpers::GetBrushList(ActorsToConvert, ConvertToClass, BrushList, BrushIndexForReattachment);

	if( BrushList.Num() )
	{
		TConvertData ConvertData(ActorsToConvert, ConvertToClass, ComponentsToConsider, bUseSpecialCases);

		TSharedPtr<SWindow> CreateAssetFromActorWindow =
			SNew(SWindow)
			.Title(LOCTEXT("SelectPath", "Select Path"))
			.ToolTipText(LOCTEXT("SelectPathTooltip", "Select the path where the static mesh will be created"))
			.ClientSize(FVector2D(400, 400));

		TSharedPtr<SCreateAssetFromObject> CreateAssetFromActorWidget;
		CreateAssetFromActorWindow->SetContent
			(
			SAssignNew(CreateAssetFromActorWidget, SCreateAssetFromObject, CreateAssetFromActorWindow)
			.AssetFilenameSuffix(TEXT("StaticMesh"))
			.HeadingText(LOCTEXT("ConvertBrushesToStaticMesh_Heading", "Static Mesh Name:"))
			.CreateButtonText(LOCTEXT("ConvertBrushesToStaticMesh_ButtonLabel", "Create Static Mesh"))
			.OnCreateAssetAction(FOnPathChosen::CreateStatic(ConvertHelpers::OnBrushToStaticMeshNameCommitted, ConvertData))
			);

		TSharedPtr<SWindow> RootWindow = FGlobalTabmanager::Get()->GetRootWindow();
		if (RootWindow.IsValid())
		{
			FSlateApplication::Get().AddWindowAsNativeChild(CreateAssetFromActorWindow.ToSharedRef(), RootWindow.ToSharedRef());
		}
		else
		{
			FSlateApplication::Get().AddWindow(CreateAssetFromActorWindow.ToSharedRef());
		}
	}
	else
	{
		DoConvertActors(ActorsToConvert, ConvertToClass, ComponentsToConsider, bUseSpecialCases, TEXT(""));
	}
}

void UEditorEngine::DoConvertActors( const TArray<AActor*>& ActorsToConvert, UClass* ConvertToClass, const TSet<FString>& ComponentsToConsider, bool bUseSpecialCases, const FString& InStaticMeshPackageName )
{
	// Early out if actor deletion is currently forbidden
	if (ShouldAbortActorDeletion())
	{
		return;
	}

	GWarn->BeginSlowTask( NSLOCTEXT("UnrealEd", "ConvertingActors", "Converting Actors"), true );

	// Scope the transaction - we need it to end BEFORE we finish the slow task we just started
	{
		const FScopedTransaction Transaction( NSLOCTEXT("EditorEngine", "ConvertActors", "Convert Actors") );

		GetSelectedActors()->BeginBatchSelectOperation();

		TArray<AActor*> ConvertedActors;
		int32 NumActorsToConvert = ActorsToConvert.Num();

		// Cache for attachment info of all actors being converted.
		TArray<ReattachActorsHelper::FActorAttachmentCache> AttachmentInfo;

		// Maps actors from old to new for quick look-up.
		TMap<AActor*, AActor*> ConvertedMap;

		SelectNone(true, true);
		ReattachActorsHelper::CacheAttachments(ActorsToConvert, AttachmentInfo);

		// List of brushes being converted.
		TArray<ABrush*> BrushList;

		// The index of a brush, utilized for re-attachment purposes when a single brush is being converted.
		int32 BrushIndexForReattachment = 0;

		FVector CachePivotLocation = GetPivotLocation();
		for( int32 ActorIdx = 0; ActorIdx < ActorsToConvert.Num(); ++ActorIdx )
		{
			AActor* ActorToConvert = ActorsToConvert[ActorIdx];
			if (!ActorToConvert->IsPendingKill() && ActorToConvert->GetClass()->IsChildOf(ABrush::StaticClass()) && ConvertToClass == AStaticMeshActor::StaticClass())
			{
				SelectActor(ActorToConvert, true, true);
				BrushList.Add(Cast<ABrush>(ActorToConvert));

				// If this is a single brush conversion then this index will be used for re-attachment.
				BrushIndexForReattachment = ActorIdx;
			}
		}

		// If no package name is supplied, ask the user
		if( BrushList.Num() )
		{
			AActor* ConvertedBrushActor = ConvertBrushesToStaticMesh(InStaticMeshPackageName, BrushList, CachePivotLocation);
			ConvertedActors.Add(ConvertedBrushActor);

			// If only one brush is being converted, reattach it to whatever it was attached to before.
			// Multiple brushes become impossible to reattach due to the single actor returned.
			if(BrushList.Num() == 1)
			{
				ReattachActorsHelper::CacheActorConvert(BrushList[0], ConvertedBrushActor, ConvertedMap, AttachmentInfo[BrushIndexForReattachment]);
			}

		}

		ULayersSubsystem* LayersSubsystem = GetEditorSubsystem<ULayersSubsystem>();
		for( int32 ActorIdx = 0; ActorIdx < ActorsToConvert.Num(); ++ActorIdx )
		{
			AActor* ActorToConvert = ActorsToConvert[ ActorIdx ];


			if (ActorToConvert->IsPendingKill())
			{
				UE_LOG(LogEditor, Error, TEXT("Actor '%s' is marked pending kill and cannot be converted"), *ActorToConvert->GetFullName());
				continue;
			}

			// Source actor display label
			FString ActorLabel = ActorToConvert->GetActorLabel();
			// Low level source actor object name
			FName ActorObjectName = ActorToConvert->GetFName();
	
			// The class of the actor we are about to replace
			UClass* ClassToReplace = ActorToConvert->GetClass();

			// Spawn the new actor
			AActor* NewActor = NULL;

			ABrush* Brush = Cast< ABrush >( ActorToConvert );
			if ( ( Brush && FActorEditorUtils::IsABuilderBrush(Brush) ) ||
				(ClassToReplace->IsChildOf(ABrush::StaticClass()) && ConvertToClass == AStaticMeshActor::StaticClass()) )
			{
				continue;
			}

			if (bUseSpecialCases)
			{
				// Disable grouping temporarily as the following code assumes only one actor will be selected at any given time
				const bool bGroupingActiveSaved = UActorGroupingUtils::IsGroupingActive();

				UActorGroupingUtils::SetGroupingActive(false);

				SelectNone(true, true);
				SelectActor(ActorToConvert, true, true);

				// Each of the following 'special case' conversions will convert ActorToConvert to ConvertToClass if possible.
				// If it does it will mark the original for delete and select the new actor
				if (ClassToReplace->IsChildOf(ALight::StaticClass()))
				{
					UE_LOG(LogEditor, Log, TEXT("Converting light from %s to %s"), *ActorToConvert->GetFullName(), *ConvertToClass->GetName());
					ConvertLightActors(ConvertToClass);
				}
				else if (ClassToReplace->IsChildOf(ABrush::StaticClass()) && ConvertToClass->IsChildOf(AVolume::StaticClass()))
				{
					UE_LOG(LogEditor, Log, TEXT("Converting brush from %s to %s"), *ActorToConvert->GetFullName(), *ConvertToClass->GetName());
					ConvertSelectedBrushesToVolumes(ConvertToClass);
				}
				else
				{
					UE_LOG(LogEditor, Log, TEXT("Converting actor from %s to %s"), *ActorToConvert->GetFullName(), *ConvertToClass->GetName());
					ConvertActorsFromClass(ClassToReplace, ConvertToClass);
				}

				if (ActorToConvert->IsPendingKill())
				{
					// Converted by one of the above
					check (1 == GetSelectedActorCount());
					NewActor = Cast< AActor >(GetSelectedActors()->GetSelectedObject(0));
					if (ensureMsgf(NewActor, TEXT("Actor conversion of %s to %s failed"), *ActorToConvert->GetFullName(), *ConvertToClass->GetName()))
					{
						// Caches information for finding the new actor using the pre-converted actor.
						ReattachActorsHelper::CacheActorConvert(ActorToConvert, NewActor, ConvertedMap, AttachmentInfo[ActorIdx]);
					}
					
				}
				else
				{
					// Failed to convert, make sure the actor is unselected
					SelectActor(ActorToConvert, false, true);
				}

				// Restore previous grouping setting
				UActorGroupingUtils::SetGroupingActive(bGroupingActiveSaved);
			}


			if (!NewActor)
			{
				// Set the current level to the level where the convertible actor resides
				check(ActorToConvert);
				UWorld* World = ActorToConvert->GetWorld();
				ULevel* ActorLevel = ActorToConvert->GetLevel();
				check(World);
				checkSlow( ActorLevel );
				// Find a common base class between the actors so we know what properties to copy
				const UClass* CommonBaseClass = ActorToConvert->FindNearestCommonBaseClass( ConvertToClass );
				check ( CommonBaseClass );	

				// Take the old actors location always, not rotation.  If rotation was changed on the source actor, it will be copied below.
				FVector SpawnLoc = ActorToConvert->GetActorLocation();
				FRotator SpawnRot = ActorToConvert->GetActorRotation();
				{
					FActorSpawnParameters SpawnInfo;
					SpawnInfo.OverrideLevel = ActorLevel;
					SpawnInfo.SpawnCollisionHandlingOverride = ESpawnActorCollisionHandlingMethod::AlwaysSpawn;
					NewActor = World->SpawnActor( ConvertToClass, &SpawnLoc, &SpawnRot, SpawnInfo );

					if (NewActor)
					{
						// Copy non component properties from the old actor to the new actor
						for( FProperty* Property = CommonBaseClass->PropertyLink; Property != NULL; Property = Property->PropertyLinkNext )
						{
							const bool bIsTransient = !!(Property->PropertyFlags & CPF_Transient);
							const bool bIsComponentProp = !!(Property->PropertyFlags & (CPF_InstancedReference | CPF_ContainsInstancedReference));
							const bool bIsIdentical = Property->Identical_InContainer(ActorToConvert, ClassToReplace->GetDefaultObject());

							if ( !bIsTransient && !bIsIdentical && !bIsComponentProp && Property->GetName() != TEXT("Tag") )
							{
								// Copy only if not native, not transient, not identical, and not a component.
								// Copying components directly here is a bad idea because the next garbage collection will delete the component since we are deleting its outer.  

								// Also do not copy the old actors tag.  That will always come up as not identical since the default actor's Tag is "None" and SpawnActor uses the actor's class name
								// The tag will be examined for changes later.
								Property->CopyCompleteValue_InContainer(NewActor, ActorToConvert);
							}
						}

						// Copy properties from actor components
						CopyActorComponentProperties( ActorToConvert, NewActor, ComponentsToConsider );


						// Caches information for finding the new actor using the pre-converted actor.
						ReattachActorsHelper::CacheActorConvert(ActorToConvert, NewActor, ConvertedMap, AttachmentInfo[ActorIdx]);

						NewActor->Modify();
						NewActor->InvalidateLightingCache();
						NewActor->PostEditChange();
						NewActor->PostEditMove( true );
						LayersSubsystem->InitializeNewActorLayers( NewActor );

						// Destroy the old actor.
						ActorToConvert->Modify();
						LayersSubsystem->DisassociateActorFromLayers(ActorToConvert);
						World->EditorDestroyActor( ActorToConvert, true );	
					}
				}
			}

			if (NewActor)
			{
				// If the actor label isn't actually anything custom allow the name to be changed
				// to avoid cases like converting PointLight->SpotLight still being called PointLight after conversion
				FString ClassName = ClassToReplace->GetName();
				
				// Remove any number off the end of the label
				int32 Number = 0;
				if( !ActorLabel.StartsWith( ClassName ) || !FParse::Value(*ActorLabel, *ClassName, Number)  )
				{
					NewActor->SetActorLabel(ActorLabel);
				}

				ConvertedActors.Add(NewActor);

				UE_LOG(LogEditor, Log, TEXT("Converted: %s to %s"), *ActorLabel, *NewActor->GetActorLabel() );

				FFormatNamedArguments Args;
				Args.Add( TEXT("OldActorName"), FText::FromString( ActorLabel ) );
				Args.Add( TEXT("NewActorName"), FText::FromString( NewActor->GetActorLabel() ) );
				const FText StatusUpdate = FText::Format( LOCTEXT("ConvertActorsTaskStatusUpdateMessageFormat", "Converted: {OldActorName} to {NewActorName}"), Args);

				GWarn->StatusUpdate( ConvertedActors.Num(), NumActorsToConvert, StatusUpdate );				
			}
		}

		// Reattaches actors based on their previous parent child relationship.
		ReattachActorsHelper::ReattachActors(ConvertedMap, AttachmentInfo);

		// Select the new actors
		SelectNone( false, true );
		for( TArray<AActor*>::TConstIterator it(ConvertedActors); it; ++it )
		{
			SelectActor(*it, true, true);
		}

		GetSelectedActors()->EndBatchSelectOperation();
		
		RedrawLevelEditingViewports();

		ULevel::LevelDirtiedEvent.Broadcast();
		
		// Clean up
		CollectGarbage( GARBAGE_COLLECTION_KEEPFLAGS );
	}
	// End the slow task
	GWarn->EndSlowTask();
}

void UEditorEngine::NotifyToolsOfObjectReplacement(const TMap<UObject*, UObject*>& OldToNewInstanceMap)
{
	// This can be called early on during startup if blueprints need to be compiled.  
	// If the property module isn't loaded then there aren't any property windows to update
	if( FModuleManager::Get().IsModuleLoaded( "PropertyEditor" ) )
	{
		FPropertyEditorModule& PropertyEditorModule = FModuleManager::GetModuleChecked<FPropertyEditorModule>( "PropertyEditor" );
		PropertyEditorModule.ReplaceViewedObjects( OldToNewInstanceMap );
	}

	// Allow any other observers to act upon the object replacement
	BroadcastObjectsReplaced(OldToNewInstanceMap);

	// Check to see if any selected components were reinstanced, as a final step.
	USelection* ComponentSelection = GetSelectedComponents();
	if (ComponentSelection)
	{
		TArray<TWeakObjectPtr<UObject> > SelectedComponents;
		ComponentSelection->GetSelectedObjects(SelectedComponents);

		ComponentSelection->BeginBatchSelectOperation();
		for (int32 i = 0; i < SelectedComponents.Num(); ++i)
		{
			UObject* Component = SelectedComponents[i].GetEvenIfUnreachable();

			// If the component corresponds to a new instance in the map, update the selection accordingly
			if (OldToNewInstanceMap.Contains(Component))
			{
				if (UActorComponent* NewComponent = CastChecked<UActorComponent>(OldToNewInstanceMap[Component], ECastCheckedType::NullAllowed))
				{
					ComponentSelection->Deselect(Component);
					SelectComponent(NewComponent, true, false);
				}
			}
		}
		ComponentSelection->EndBatchSelectOperation();
	}
}

void UEditorEngine::SetViewportsRealtimeOverride(bool bShouldBeRealtime, FText SystemDisplayName)
{
	for (FEditorViewportClient* VC : AllViewportClients)
	{
		if (VC)
		{
			VC->SetRealtimeOverride(bShouldBeRealtime, SystemDisplayName);
		}
	}

	RedrawAllViewports();

	FEditorSupportDelegates::UpdateUI.Broadcast();
}

void UEditorEngine::RemoveViewportsRealtimeOverride()
{
	for (FEditorViewportClient* VC : AllViewportClients)
	{
		if (VC)
		{
			VC->RemoveRealtimeOverride();
		}
	}

	RedrawAllViewports();

	FEditorSupportDelegates::UpdateUI.Broadcast();
}

void UEditorEngine::DisableRealtimeViewports()
{
PRAGMA_DISABLE_DEPRECATION_WARNINGS
	for(FEditorViewportClient* VC : AllViewportClients)
	{
		if( VC )
		{
			VC->SetRealtime( false, true );
		}
	}

	RedrawAllViewports();

	FEditorSupportDelegates::UpdateUI.Broadcast();
PRAGMA_ENABLE_DEPRECATION_WARNINGS
}


void UEditorEngine::RestoreRealtimeViewports()
{
PRAGMA_DISABLE_DEPRECATION_WARNINGS
	for(FEditorViewportClient* VC : AllViewportClients)
	{
		if( VC )
		{
			VC->RestoreRealtime(true);
		}
	}

	RedrawAllViewports();

	FEditorSupportDelegates::UpdateUI.Broadcast();
PRAGMA_ENABLE_DEPRECATION_WARNINGS
}


bool UEditorEngine::IsAnyViewportRealtime()
{
	for(FEditorViewportClient* VC : AllViewportClients)
	{
		if( VC )
		{
			if( VC->IsRealtime() )
			{
				return true;
			}
		}
	}
	return false;
}

bool UEditorEngine::ShouldThrottleCPUUsage() const
{
	if (IsRunningCommandlet())
	{
		return false;
	}

	bool bShouldThrottle = false;

	const bool bRunningCommandlet = IsRunningCommandlet();

	const bool bIsForeground = FPlatformApplicationMisc::IsThisApplicationForeground();

	if( !bIsForeground && !bRunningCommandlet )
	{
		const UEditorPerformanceSettings* Settings = GetDefault<UEditorPerformanceSettings>();
		bShouldThrottle = Settings->bThrottleCPUWhenNotForeground;

		// Check if we should throttle due to all windows being minimized
		if (FSlateApplication::IsInitialized())
		{
			if (!bShouldThrottle)
			{
				bShouldThrottle = AreAllWindowsHidden();
			}

			// Do not throttle during drag and drop
			if (bShouldThrottle && FSlateApplication::Get().IsDragDropping())
			{
				bShouldThrottle = false;
			}

			if (bShouldThrottle)
			{
				static const FName AssetRegistryName(TEXT("AssetRegistry"));
				FAssetRegistryModule* AssetRegistryModule = FModuleManager::GetModulePtr<FAssetRegistryModule>(AssetRegistryName);
				// Don't throttle during amortized export, greatly increases export time
				if (IsLightingBuildCurrentlyExporting() || FStaticLightingSystemInterface::IsStaticLightingSystemRunning() || GShaderCompilingManager->IsCompiling() || (AssetRegistryModule && AssetRegistryModule->Get().IsLoadingAssets()))
				{
					bShouldThrottle = false;
				}
			}
		}
	}

	return bShouldThrottle;
}

bool UEditorEngine::AreAllWindowsHidden() const
{
	const TArray< TSharedRef<SWindow> > AllWindows = FSlateApplication::Get().GetInteractiveTopLevelWindows();

	bool bAllHidden = true;
	for( const TSharedRef<SWindow>& Window : AllWindows )
	{
		if( !Window->IsWindowMinimized() && Window->IsVisible() )
		{
			bAllHidden = false;
			break;
		}
	}

	return bAllHidden;
}

AActor* UEditorEngine::AddActor(ULevel* InLevel, UClass* Class, const FTransform& Transform, bool bSilent, EObjectFlags InObjectFlags)
{
	check( Class );

	if( !bSilent )
	{
		const auto Location = Transform.GetLocation();
		UE_LOG(LogEditor, Log,
			TEXT("Attempting to add actor of class '%s' to level at %0.2f,%0.2f,%0.2f"),
			*Class->GetName(), Location.X, Location.Y, Location.Z );
	}

	///////////////////////////////
	// Validate class flags.

	if( Class->HasAnyClassFlags(CLASS_Abstract) )
	{
		UE_LOG(LogEditor, Error, TEXT("Class %s is abstract.  You can't add actors of this class to the world."), *Class->GetName() );
		return NULL;
	}
	if( Class->HasAnyClassFlags(CLASS_NotPlaceable) )
	{
		UE_LOG(LogEditor, Error, TEXT("Class %s isn't placeable.  You can't add actors of this class to the world."), *Class->GetName() );
		return NULL;
	}
	if( Class->HasAnyClassFlags(CLASS_Transient) )
	{
		UE_LOG(LogEditor, Error, TEXT("Class %s is transient.  You can't add actors of this class in UnrealEd."), *Class->GetName() );
		return NULL;
	}


	UWorld* World = InLevel->OwningWorld;
	ULevel* DesiredLevel = InLevel;

	// Don't spawn the actor if the current level is locked.
	if ( FLevelUtils::IsLevelLocked(DesiredLevel) )
	{
		FNotificationInfo Info( NSLOCTEXT("UnrealEd", "Error_OperationDisallowedOnLockedLevel", "The requested operation could not be completed because the level is locked.") );
		Info.ExpireDuration = 3.0f;
		FSlateNotificationManager::Get().AddNotification(Info);
		return NULL;
	}

	// Transactionally add the actor.
	AActor* Actor = NULL;
	{
		FScopedTransaction Transaction( NSLOCTEXT("UnrealEd", "AddActor", "Add Actor") );
		if ( !(InObjectFlags & RF_Transactional) )
		{
			// Don't attempt a transaction if the actor we are spawning isn't transactional
			Transaction.Cancel();
		}
		SelectNone( false, true );

		AActor* Default = Class->GetDefaultObject<AActor>();

		FActorSpawnParameters SpawnInfo;
		SpawnInfo.OverrideLevel = DesiredLevel;
		SpawnInfo.SpawnCollisionHandlingOverride = ESpawnActorCollisionHandlingMethod::AlwaysSpawn;
		SpawnInfo.ObjectFlags = InObjectFlags;
		const auto Location = Transform.GetLocation();
		const auto Rotation = Transform.GetRotation().Rotator();
		Actor = World->SpawnActor( Class, &Location, &Rotation, SpawnInfo );

		if( Actor )
		{
			SelectActor( Actor, 1, 0 );
			Actor->InvalidateLightingCache();
			Actor->PostEditMove( true );
		}
		else
		{
			FMessageDialog::Open( EAppMsgType::Ok, NSLOCTEXT("UnrealEd", "Error_Couldn'tSpawnActor", "Couldn't spawn actor. Please check the log.") );
		}
	}

	if( Actor )
	{
		// If this actor is part of any layers (set in its default properties), add them into the visible layers list.
		GetEditorSubsystem<ULayersSubsystem>()->SetLayersVisibility(Actor->Layers, true);

		// Clean up.
		Actor->MarkPackageDirty();
		ULevel::LevelDirtiedEvent.Broadcast();
	}

	NoteSelectionChange();

	return Actor;
}

TArray<AActor*> UEditorEngine::AddExportTextActors(const FString& ExportText, bool bSilent, EObjectFlags InObjectFlags)
{
	TArray<AActor*> NewActors;

	// Don't spawn the actor if the current level is locked.
	ULevel* CurrentLevel = GWorld->GetCurrentLevel();
	if ( FLevelUtils::IsLevelLocked( CurrentLevel ) )
	{
		FMessageDialog::Open(EAppMsgType::Ok, NSLOCTEXT("UnrealEd", "Error_OperationDisallowedOnLockedLevelAddExportTextActors", "AddExportTextActors: The requested operation could not be completed because the level is locked."));
		return NewActors;
	}

	// Use a level factory to spawn all the actors using the ExportText
	auto Factory = NewObject<ULevelFactory>();
	FVector Location;
	{
		FScopedTransaction Transaction( NSLOCTEXT("UnrealEd", "AddActor", "Add Actor") );
		if ( !(InObjectFlags & RF_Transactional) )
		{
			// Don't attempt a transaction if the actor we are spawning isn't transactional
			Transaction.Cancel();
		}
		// Remove the selection to detect the actors that were created during FactoryCreateText. They will be selected when the operation in complete
		SelectNone( false, true );
		const TCHAR* Text = *ExportText;
		if ( Factory->FactoryCreateText( ULevel::StaticClass(), CurrentLevel, CurrentLevel->GetFName(), InObjectFlags, nullptr, TEXT("paste"), Text, Text + FCString::Strlen(Text), GWarn ) != nullptr )
		{
			// Now get the selected actors and calculate a center point between all their locations.
			USelection* ActorSelection = GetSelectedActors();
			FVector Origin = FVector::ZeroVector;
			for ( int32 ActorIdx = 0; ActorIdx < ActorSelection->Num(); ++ActorIdx )
			{
				AActor* Actor = CastChecked<AActor>(ActorSelection->GetSelectedObject(ActorIdx));
				NewActors.Add(Actor);
				Origin += Actor->GetActorLocation();
			}

			if ( NewActors.Num() > 0 )
			{
				// Finish the Origin calculations now that we know we are not going to divide by zero
				Origin /= NewActors.Num();

				// Set up the spawn location
				FSnappingUtils::SnapPointToGrid( ClickLocation, FVector(0, 0, 0) );
				Location = ClickLocation;
				FVector Collision = NewActors[0]->GetPlacementExtent();
				Location += ClickPlane * (FVector::BoxPushOut(ClickPlane, Collision) + 0.1f);
				FSnappingUtils::SnapPointToGrid( Location, FVector(0, 0, 0) );

				// For every spawned actor, teleport to the target loction, preserving the relative translation to the other spawned actors.
				ULayersSubsystem* LayersSubsystem = GetEditorSubsystem<ULayersSubsystem>();
				for ( int32 ActorIdx = 0; ActorIdx < NewActors.Num(); ++ActorIdx )
				{
					AActor* Actor = NewActors[ActorIdx];
					FVector OffsetToOrigin = Actor->GetActorLocation() - Origin;

					Actor->TeleportTo(Location + OffsetToOrigin, Actor->GetActorRotation(), false, true );
					Actor->InvalidateLightingCache();
					Actor->PostEditMove( true );

					LayersSubsystem->SetLayersVisibility( Actor->Layers, true );

					Actor->MarkPackageDirty();
				}

				// Send notification about a new actor being created
				ULevel::LevelDirtiedEvent.Broadcast();
				NoteSelectionChange();
			}
		}
	}

	if( NewActors.Num() > 0 && !bSilent )
	{
		UE_LOG(LogEditor, Log,
			TEXT("Added '%d' actor(s) to level at %0.2f,%0.2f,%0.2f"),
			NewActors.Num(), Location.X, Location.Y, Location.Z );
	}

	return NewActors;
}

UActorFactory* UEditorEngine::FindActorFactoryForActorClass( const UClass* InClass )
{
	for( int32 i = 0 ; i < ActorFactories.Num() ; ++i )
	{
		UActorFactory* Factory = ActorFactories[i];

		// force NewActorClass update
		const UObject* const ActorCDO = Factory->GetDefaultActor( FAssetData() );
		if( ActorCDO != NULL && ActorCDO->GetClass() == InClass )
		{
			return Factory;
		}
	}

	return NULL;
}

UActorFactory* UEditorEngine::FindActorFactoryByClass( const UClass* InClass ) const
{
	for( int32 i = 0 ; i < ActorFactories.Num() ; ++i )
	{
		UActorFactory* Factory = ActorFactories[i];

		if( Factory != NULL && Factory->GetClass() == InClass )
		{
			return Factory;
		}
	}

	return NULL;
}

UActorFactory* UEditorEngine::FindActorFactoryByClassForActorClass( const UClass* InFactoryClass, const UClass* InActorClass )
{
	for ( int32 i = 0; i < ActorFactories.Num(); ++i )
	{
		UActorFactory* Factory = ActorFactories[i];

		if ( Factory != NULL && Factory->GetClass() == InFactoryClass )
		{
			// force NewActorClass update
			const UObject* const ActorCDO = Factory->GetDefaultActor( FAssetData() );
			if ( ActorCDO != NULL && ActorCDO->GetClass() == InActorClass )
			{
				return Factory;
			}
		}
	}

	return NULL;
}

void UEditorEngine::PreWorldOriginOffset(UWorld* InWorld, FIntVector InSrcOrigin, FIntVector InDstOrigin)
{
	// In case we simulating world in the editor, 
	// we need to shift current viewport as well, 
	// so the streaming procedure will receive correct view location
	if (bIsSimulatingInEditor && 
		GCurrentLevelEditingViewportClient &&
		GCurrentLevelEditingViewportClient->IsVisible())
	{
		FVector ViewLocation = GCurrentLevelEditingViewportClient->GetViewLocation();
		GCurrentLevelEditingViewportClient->SetViewLocation(ViewLocation - FVector(InDstOrigin - InSrcOrigin));
	}
}

void UEditorEngine::SetPreviewMeshMode( bool bState )
{
	// Only change the state if it's different than the current.
	if( bShowPreviewMesh != bState )
	{
		// Set the preview mesh mode state. 
		bShowPreviewMesh = !bShowPreviewMesh;

		bool bHavePreviewMesh = (PreviewMeshComp != NULL);

		// It's possible that the preview mesh hasn't been loaded yet,
		// such as on first-use for the preview mesh mode or there 
		// could be valid mesh names provided in the INI. 
		if( !bHavePreviewMesh )
		{
			bHavePreviewMesh = LoadPreviewMesh( PreviewMeshIndex );
		}

		// If we have a	preview mesh, change it's visibility based on the preview state. 
		if( bHavePreviewMesh )
		{
			PreviewMeshComp->SetVisibility( bShowPreviewMesh );
			PreviewMeshComp->SetCastShadow( bShowPreviewMesh );
			RedrawLevelEditingViewports();
		}
		else
		{
			// Without a preview mesh, we can't really use the preview mesh mode. 
			// So, disable it even if the caller wants to enable it. 
			bShowPreviewMesh = false;
		}
	}
}


void UEditorEngine::UpdatePreviewMesh()
{
	if( bShowPreviewMesh )
	{
		// The component should exist by now. Is the bPlayerHeight state 
		// manually changed instead of calling SetPreviewMeshMode()?
		check(PreviewMeshComp);

		// Use the cursor world location as the starting location for the line check. 
		FViewportCursorLocation CursorLocation = GCurrentLevelEditingViewportClient->GetCursorWorldLocationFromMousePos();
		FVector LineCheckStart = CursorLocation.GetOrigin();
		FVector LineCheckEnd = CursorLocation.GetOrigin() + CursorLocation.GetDirection() * HALF_WORLD_MAX;

		// Perform a line check from the camera eye to the surface to place the preview mesh. 
		FHitResult Hit(ForceInit);
		FCollisionQueryParams LineParams(SCENE_QUERY_STAT(UpdatePreviewMeshTrace), true);
		LineParams.bTraceComplex = false;
		if ( GWorld->LineTraceSingleByObjectType(Hit, LineCheckStart, LineCheckEnd, FCollisionObjectQueryParams(ECC_WorldStatic), LineParams) ) 
		{
			// Dirty the transform so UpdateComponent will actually update the transforms. 
			PreviewMeshComp->SetRelativeLocation(Hit.Location);
		}

		// Redraw the viewports because the mesh won't 
		// be shown or hidden until that happens. 
		RedrawLevelEditingViewports();
	}
}


void UEditorEngine::CyclePreviewMesh()
{
	const ULevelEditorViewportSettings& ViewportSettings = *GetDefault<ULevelEditorViewportSettings>();
	if( !ViewportSettings.PreviewMeshes.Num() )
	{
		return;
	}

	const int32 StartingPreviewMeshIndex = FMath::Min(PreviewMeshIndex, ViewportSettings.PreviewMeshes.Num() - 1);
	int32 CurrentPreviewMeshIndex = StartingPreviewMeshIndex;
	bool bPreviewMeshFound = false;

	do
	{
		// Cycle to the next preview mesh. 
		CurrentPreviewMeshIndex++;

		// If we reached the max index, start at index zero.
		if( CurrentPreviewMeshIndex == ViewportSettings.PreviewMeshes.Num() )
		{
			CurrentPreviewMeshIndex = 0;
		}

		// Load the mesh (if not already) onto the mesh actor. 
		bPreviewMeshFound = LoadPreviewMesh(CurrentPreviewMeshIndex);

		if( bPreviewMeshFound )
		{
			// Save off the index so we can reference it later when toggling the preview mesh mode. 
			PreviewMeshIndex = CurrentPreviewMeshIndex;
		}

		// Keep doing this until we found another valid mesh, or we cycled through all possible preview meshes. 
	} while( !bPreviewMeshFound && (StartingPreviewMeshIndex != CurrentPreviewMeshIndex) );
}

bool UEditorEngine::LoadPreviewMesh( int32 Index )
{
	bool bMeshLoaded = false;

	// Don't register the preview mesh into the PIE world!
	if(GWorld->IsPlayInEditor())
	{
		UE_LOG(LogEditorViewport, Warning, TEXT("LoadPreviewMesh called while PIE world is GWorld."));
		return false;
	}

	const ULevelEditorViewportSettings& ViewportSettings = *GetDefault<ULevelEditorViewportSettings>();
	if( ViewportSettings.PreviewMeshes.IsValidIndex(Index) )
	{
		const FSoftObjectPath& MeshName = ViewportSettings.PreviewMeshes[Index];

		// If we don't have a preview mesh component in the world yet, create one. 
		if( !PreviewMeshComp )
		{
			PreviewMeshComp = NewObject<UStaticMeshComponent>();
			check(PreviewMeshComp);

			// Attach the component to the scene even if the preview mesh doesn't load.
			PreviewMeshComp->RegisterComponentWithWorld(GWorld);
		}

		// Load the new mesh, if not already loaded. 
		UStaticMesh* PreviewMesh = LoadObject<UStaticMesh>(NULL, *MeshName.ToString(), NULL, LOAD_None, NULL);

		// Swap out the meshes if we loaded or found the given static mesh. 
		if( PreviewMesh )
		{
			bMeshLoaded = true;
			PreviewMeshComp->SetStaticMesh(PreviewMesh);
		}
		else
		{
			UE_LOG(LogEditorViewport, Warning, TEXT("Couldn't load the PreviewMeshNames for the player at index, %d, with the name, %s."), Index, *MeshName.ToString());
		}
	}
	else
	{
		UE_LOG(LogEditorViewport, Log,  TEXT("Invalid array index, %d, provided for PreviewMeshNames in UEditorEngine::LoadPreviewMesh"), Index );
	}

	return bMeshLoaded;
}

void UEditorEngine::OnLevelAddedToWorld(ULevel* InLevel, UWorld* InWorld)
{
	if (InLevel)
	{
		// Update the editorworld list, and make sure this actor is selected if it was when we began pie/sie
		for (int32 ActorIdx = 0; ActorIdx < InLevel->Actors.Num(); ActorIdx++)
		{
			AActor* LevelActor = InLevel->Actors[ActorIdx];
			if ( LevelActor )
			{
				ObjectsThatExistInEditorWorld.Set(LevelActor);

				if ( ActorsThatWereSelected.Num() > 0 )
				{
					AActor* EditorActor = EditorUtilities::GetEditorWorldCounterpartActor( LevelActor );
					if ( EditorActor && ActorsThatWereSelected.Contains( EditorActor ) )
					{
						SelectActor( LevelActor, true, false );
					}
				}
			}
		}
	}
}

void UEditorEngine::OnLevelRemovedFromWorld(ULevel* InLevel, UWorld* InWorld)
{
	if (InLevel)
	{
		// Update the editorworld list and deselect actors belonging to removed level
		for (int32 ActorIdx = 0; ActorIdx < InLevel->Actors.Num(); ActorIdx++)
		{
			AActor* LevelActor = InLevel->Actors[ActorIdx];
			if ( LevelActor )
			{
				ObjectsThatExistInEditorWorld.Clear(LevelActor);

				SelectActor(LevelActor, false, false);
			}
		}
	}
	// UEngine::LoadMap broadcast this event with InLevel==NULL, before cleaning up the world during travel in Multiplayer
	else if (Trans)
	{
		if (InWorld->IsPlayInEditor())
		{
			// Each additional instance of PIE in a multiplayer game will add another barrier, so if the event is triggered then this is the case and we need to lift it
			// Otherwise there will be an imbalance between barriers set and barriers removed and we won't be able to undo when we return.
			Trans->RemoveUndoBarrier();
		}
		else
		{
			// If we're in editor mode, reset transactions buffer, to ensure that there are no references to a world which is about to be destroyed
			ResetTransaction(NSLOCTEXT("UnrealEd", "LevelRemovedFromWorldEditorCallback", "Level removed from world"));
		}
	}
}

void UEditorEngine::UpdateRecentlyLoadedProjectFiles()
{
	if ( FPaths::IsProjectFilePathSet() )
	{
		const FString AbsoluteProjectPath = IFileManager::Get().ConvertToAbsolutePathForExternalAppForRead(*FPaths::GetProjectFilePath());
		// Update the recently loaded project files. Move this project file to the front of the list
		TArray<FString>& RecentlyOpenedProjectFiles = GetMutableDefault<UEditorSettings>()->RecentlyOpenedProjectFiles;
		RecentlyOpenedProjectFiles.Remove( AbsoluteProjectPath );
		RecentlyOpenedProjectFiles.Insert( AbsoluteProjectPath, 0 );

		// Trim any project files that do not have the current game project file extension
		for ( int32 FileIdx = RecentlyOpenedProjectFiles.Num() - 1; FileIdx >= 0; --FileIdx )
		{
			const FString FileExtension = FPaths::GetExtension(RecentlyOpenedProjectFiles[FileIdx]);
			if ( FileExtension != FProjectDescriptor::GetExtension() )
			{
				RecentlyOpenedProjectFiles.RemoveAt(FileIdx, 1);
			}
		}

		// Trim the list in case we have more than the max
		const int32 MaxRecentProjectFiles = 1024;
		if ( RecentlyOpenedProjectFiles.Num() > MaxRecentProjectFiles )
		{
			RecentlyOpenedProjectFiles.RemoveAt(MaxRecentProjectFiles, RecentlyOpenedProjectFiles.Num() - MaxRecentProjectFiles);
		}

		GetMutableDefault<UEditorSettings>()->PostEditChange();
	}
}

#if PLATFORM_MAC
static TWeakPtr<SNotificationItem> GXcodeWarningNotificationPtr;
#endif

void UEditorEngine::UpdateAutoLoadProject()
{
	// If the recent project file exists and is non-empty, update the contents with the currently loaded .uproject
	// If the recent project file exists and is empty, recent project files should not be auto-loaded
	// If the recent project file does not exist, auto-populate it with the currently loaded project in installed builds and auto-populate empty in non-installed
	//		In installed builds we default to auto-loading, in non-installed we default to opting out of auto loading
	const FString& AutoLoadProjectFileName = IProjectManager::Get().GetAutoLoadProjectFileName();
	FString RecentProjectFileContents;
	bool bShouldLoadRecentProjects = false;
	if ( FFileHelper::LoadFileToString(RecentProjectFileContents, *AutoLoadProjectFileName) )
	{
		// Update to the most recently loaded project and continue auto-loading
		if ( FPaths::IsProjectFilePathSet() )
		{
			FFileHelper::SaveStringToFile(FPaths::GetProjectFilePath(), *AutoLoadProjectFileName);
		}

		bShouldLoadRecentProjects = true;
	}
	else
	{
		// We do not default to auto-loading project files.
		bShouldLoadRecentProjects = false;
	}

	GetMutableDefault<UEditorSettings>()->bLoadTheMostRecentlyLoadedProjectAtStartup = bShouldLoadRecentProjects;

#if PLATFORM_MAC
	if ( !GIsBuildMachine )
	{
		if(FPlatformMisc::MacOSXVersionCompare(10,14,1) < 0)
		{
			if(FSlateApplication::IsInitialized())
			{
				FString SupressSettingName(FString(TEXT("UpdateMacOSX_")) + VERSION_STRINGIFY(ENGINE_MAJOR_VERSION) + TEXT("_") + VERSION_STRINGIFY(ENGINE_MINOR_VERSION) + TEXT("_") + VERSION_STRINGIFY(ENGINE_PATCH_VERSION));
				FSuppressableWarningDialog::FSetupInfo Info( LOCTEXT("UpdateMacOSX_Body","Please update to the latest version of macOS for best performance and stability."), LOCTEXT("UpdateMacOSX_Title","Update macOS"), *SupressSettingName, GEditorSettingsIni );
				Info.ConfirmText = LOCTEXT( "OK", "OK");
				Info.bDefaultToSuppressInTheFuture = false;
				FSuppressableWarningDialog OSUpdateWarning( Info );
				OSUpdateWarning.ShowModal();
			}
			else
			{
				UE_LOG(LogEditor, Warning, TEXT("Please update to the latest version of macOS for best performance and stability."));
			}
		}
		
		// Warn about low-memory configurations as they harm performance in the Editor
		if(FPlatformMemory::GetPhysicalGBRam() < 8)
		{
			if(FSlateApplication::IsInitialized())
			{
				FSuppressableWarningDialog::FSetupInfo Info( LOCTEXT("LowRAMWarning_Body","For best performance install at least 8GB of RAM."), LOCTEXT("LowRAMWarning_Title","Low RAM"), TEXT("LowRAMWarning"), GEditorSettingsIni );
				Info.ConfirmText = LOCTEXT( "OK", "OK");
				Info.bDefaultToSuppressInTheFuture = true;
				FSuppressableWarningDialog OSUpdateWarning( Info );
				OSUpdateWarning.ShowModal();
			}
			else
			{
				UE_LOG(LogEditor, Warning, TEXT("For best performance install at least 8GB of RAM."));
			}
		}
		
		// And also warn about machines with fewer than 4 cores as they will also struggle
		if(FPlatformMisc::NumberOfCores() < 4)
		{
			if(FSlateApplication::IsInitialized())
			{
				FSuppressableWarningDialog::FSetupInfo Info( LOCTEXT("SlowCPUWarning_Body","For best performance a Quad-core Intel or AMD processor, 2.5 GHz or faster is recommended."), LOCTEXT("SlowCPUWarning_Title","CPU Performance Warning"), TEXT("SlowCPUWarning"), GEditorSettingsIni );
				Info.ConfirmText = LOCTEXT( "OK", "OK");
				Info.bDefaultToSuppressInTheFuture = true;
				FSuppressableWarningDialog OSUpdateWarning( Info );
				OSUpdateWarning.ShowModal();
			}
			else
			{
				UE_LOG(LogEditor, Warning, TEXT("For best performance a Quad-core Intel or AMD processor, 2.5 GHz or faster is recommended."));
			}
		}
	}

	if (FSlateApplication::IsInitialized() && !FPlatformMisc::IsSupportedXcodeVersionInstalled())
	{
		/** Utility functions for the notification */
		struct Local
		{
			static ECheckBoxState GetDontAskAgainCheckBoxState()
			{
				bool bSuppressNotification = false;
				GConfig->GetBool(TEXT("MacEditor"), TEXT("SuppressXcodeVersionWarningNotification"), bSuppressNotification, GEditorPerProjectIni);
				return bSuppressNotification ? ECheckBoxState::Checked : ECheckBoxState::Unchecked;
			}

			static void OnDontAskAgainCheckBoxStateChanged(ECheckBoxState NewState)
			{
				const bool bSuppressNotification = (NewState == ECheckBoxState::Checked);
				GConfig->SetBool(TEXT("MacEditor"), TEXT("SuppressXcodeVersionWarningNotification"), bSuppressNotification, GEditorPerProjectIni);
			}

			static void OnXcodeWarningNotificationDismissed()
			{
				TSharedPtr<SNotificationItem> NotificationItem = GXcodeWarningNotificationPtr.Pin();

				if (NotificationItem.IsValid())
				{
					NotificationItem->SetCompletionState(SNotificationItem::CS_Success);
					NotificationItem->Fadeout();

					GXcodeWarningNotificationPtr.Reset();
				}
			}
		};

		const bool bIsXcodeInstalled = FPlatformMisc::GetXcodePath().Len() > 0;

		const ECheckBoxState DontAskAgainCheckBoxState = Local::GetDontAskAgainCheckBoxState();
		if (DontAskAgainCheckBoxState == ECheckBoxState::Unchecked)
		{
			const FText NoXcodeMessageText = LOCTEXT("XcodeNotInstalledWarningNotification", "Xcode was not detected on this Mac.\nMetal shader compilation will fall back to runtime compiled text shaders, which are slower.\nPlease install latest version of Xcode for best performance\nand make sure it's set as default using xcode-select tool.");
			const FText OldXcodeMessageText = LOCTEXT("OldXcodeVersionWarningNotification", "Xcode installed on this Mac is too old to be used for Metal shader compilation.\nFalling back to runtime compiled text shaders, which are slower.\nPlease update to latest version of Xcode for best performance\nand make sure it's set as default using xcode-select tool.");

			FNotificationInfo Info(bIsXcodeInstalled ? OldXcodeMessageText : NoXcodeMessageText);
			Info.bFireAndForget = false;
			Info.FadeOutDuration = 3.0f;
			Info.ExpireDuration = 0.0f;
			Info.bUseLargeFont = false;
			Info.bUseThrobber = false;

			Info.ButtonDetails.Add(FNotificationButtonInfo(LOCTEXT("OK", "OK"), FText::GetEmpty(), FSimpleDelegate::CreateStatic(&Local::OnXcodeWarningNotificationDismissed)));

			Info.CheckBoxState = TAttribute<ECheckBoxState>::Create(&Local::GetDontAskAgainCheckBoxState);
			Info.CheckBoxStateChanged = FOnCheckStateChanged::CreateStatic(&Local::OnDontAskAgainCheckBoxStateChanged);
			Info.CheckBoxText = NSLOCTEXT("ModalDialogs", "DefaultCheckBoxMessage", "Don't show this again");

			GXcodeWarningNotificationPtr = FSlateNotificationManager::Get().AddNotification(Info);
			GXcodeWarningNotificationPtr.Pin()->SetCompletionState(SNotificationItem::CS_Pending);
		}
	}
#endif

	// Clean up the auto-load-in-progress file, if it exists. This file prevents auto-loading of projects and must be deleted here to indicate the load was successful
	const FString AutoLoadInProgressFilename = AutoLoadProjectFileName + TEXT(".InProgress");
	const bool bRequireExists = false;
	const bool bEvenIfReadOnly = true;
	const bool bQuiet = true;
	IFileManager::Get().Delete(*AutoLoadInProgressFilename, bRequireExists, bEvenIfReadOnly, bQuiet);
}

FString NetworkRemapPath_TestLevelScriptActor(const ALevelScriptActor* LevelScriptActor, const FString& AssetName, const FString& LevelPackageName, const FString& PathName, const FString& PrefixedPathName)
{
	FString ResultStr;

	UClass* LSAClass = LevelScriptActor ? LevelScriptActor->GetClass() : nullptr;

	if (LSAClass && LSAClass->GetName() == AssetName && LSAClass->GetOutermost()->GetName() != LevelPackageName)
	{
		ResultStr = PathName;
	}
	else
	{
		ResultStr = PrefixedPathName;
	}

	return ResultStr;
}

FORCEINLINE bool NetworkRemapPath_local(FWorldContext& Context, FString& Str, bool bReading, bool bIsReplay)
{
	if (bReading)
	{
		UWorld* const World = Context.World();
		if (World == nullptr)
		{
			return false;
		}

		if (bIsReplay && World->RemapCompiledScriptActor(Str))
		{
			return true;
		}
		
		if (FPackageName::IsShortPackageName(Str))
		{
			return false;
		}

		// First strip any source prefix, then add the appropriate prefix for this context
		FSoftObjectPath Path = UWorld::RemovePIEPrefix(Str);
		
		if (bIsReplay)
		{
			const FString AssetName = Path.GetAssetName();
			const FString ShortName = FPackageName::GetShortName(Path.GetLongPackageName());

			FString PackageNameOnly = Path.ToString();
			FPackageName::TryConvertFilenameToLongPackageName(PackageNameOnly, PackageNameOnly);

			const FString PrefixedFullName = UWorld::ConvertToPIEPackageName(Str, Context.PIEInstance);
			const FString PrefixedPackageName = UWorld::ConvertToPIEPackageName(PackageNameOnly, Context.PIEInstance);
			const FString WorldPackageName = World->GetOutermost()->GetName();

			if (WorldPackageName == PrefixedPackageName)
			{
				Str = NetworkRemapPath_TestLevelScriptActor(World->GetLevelScriptActor(), AssetName, WorldPackageName, Path.ToString(), PrefixedFullName);
				return true;
			}

			for (ULevelStreaming* StreamingLevel : World->GetStreamingLevels())
			{
				if (StreamingLevel != nullptr)
				{
					const FString StreamingLevelName = StreamingLevel->GetWorldAsset().GetLongPackageName();
					const FString LevelPackageName = StreamingLevel->GetWorldAssetPackageName();

					if (StreamingLevelName == PrefixedPackageName)
					{
						Str = NetworkRemapPath_TestLevelScriptActor(StreamingLevel->GetLevelScriptActor(), AssetName, LevelPackageName, Path.ToString(), PrefixedFullName);
						return true;
					}
				}
			}
			
			const bool bActorClass = FPackageName::IsValidObjectPath(Path.ToString()) && !AssetName.IsEmpty() && !ShortName.IsEmpty() && (AssetName == (ShortName + TEXT("_C")));
			if (!bActorClass)
			{
				Path.FixupForPIE(Context.PIEInstance);
			}
		}
		else
		{
			Path.FixupForPIE(Context.PIEInstance);
		}

		FString Remapped = Path.ToString();
		if (!Remapped.Equals(Str, ESearchCase::CaseSensitive))
		{
			Str = Remapped;
			return true;
		}
	}
	else
	{
		// When sending, strip prefix
		FString Remapped = UWorld::RemovePIEPrefix(Str);
		if (!Remapped.Equals(Str, ESearchCase::CaseSensitive))
		{
			Str = Remapped;
			return true;
		}
	}
	return false;
}

bool UEditorEngine::NetworkRemapPath(UNetDriver* Driver, FString& Str, bool bReading)
{
	if (Driver == nullptr)
	{
		return false;
	}

	// Pretty sure there's no case where you can't have a world by this point.
	bool bIsAReplay = (Driver->GetWorld()) ? (Driver->GetWorld()->DemoNetDriver != NULL) : false;
	FWorldContext& Context = GetWorldContextFromWorldChecked(Driver->GetWorld());
	return NetworkRemapPath_local(Context, Str, bReading, bIsAReplay);
}

bool UEditorEngine::NetworkRemapPath( UPendingNetGame *PendingNetGame, FString& Str, bool bReading)
{
	FWorldContext& Context = GetWorldContextFromPendingNetGameChecked(PendingNetGame);
	return NetworkRemapPath_local(Context, Str, bReading, PendingNetGame->DemoNetDriver != NULL);
}

void UEditorEngine::VerifyLoadMapWorldCleanup()
{
	// This does the same as UEngine::VerifyLoadMapWorldCleanup except it also allows Editor Worlds as a valid world.

	// All worlds at this point should be the CurrentWorld of some context or preview worlds.
	
	for( TObjectIterator<UWorld> It; It; ++It )
	{
		UWorld* World = *It;
		if (World->WorldType != EWorldType::EditorPreview && World->WorldType != EWorldType::Editor && World->WorldType != EWorldType::Inactive && World->WorldType != EWorldType::GamePreview)
		{
			TArray<UWorld*> OtherEditorWorlds;
			EditorLevelUtils::GetWorlds(EditorWorld, OtherEditorWorlds, true, false);
			if (OtherEditorWorlds.Contains(World))
				continue;

			bool ValidWorld = false;
			for (int32 idx=0; idx < WorldList.Num(); ++idx)
			{
				FWorldContext& WorldContext = WorldList[idx];
				if (World == WorldContext.SeamlessTravelHandler.GetLoadedWorld())
				{
					// World valid, but not loaded yet
					ValidWorld = true;
					break;
				}
				else if (WorldContext.World())
				{
					TArray<UWorld*> OtherWorlds;
					EditorLevelUtils::GetWorlds(WorldContext.World(), OtherWorlds, true, false);

					if (OtherWorlds.Contains(World))
					{
						// Some other context is referencing this 
						ValidWorld = true;
						break;
					}
				}
			}

			if (!ValidWorld)
			{
				UE_LOG(LogLoad, Error, TEXT("Previously active world %s not cleaned up by garbage collection!"), *World->GetPathName());
				UE_LOG(LogLoad, Error, TEXT("Once a world has become active, it cannot be reused and must be destroyed and reloaded. World referenced by:"));
			
				FReferenceChainSearch RefChainSearch(World, EReferenceChainSearchMode::Shortest | EReferenceChainSearchMode::PrintResults);
				UE_LOG(LogLoad, Fatal, TEXT("Previously active world %s not cleaned up by garbage collection! Referenced by:") LINE_TERMINATOR TEXT("%s"), *World->GetPathName(), *RefChainSearch.GetRootPath());
			}
		}
	}
}

void UEditorEngine::UpdateIsVanillaProduct()
{
	// Check that we're running a content-only project through an installed build of the engine
	bool bResult = false;
	if (FApp::IsEngineInstalled() && !GameProjectUtils::ProjectHasCodeFiles())
	{
		// Check the build was installed by the launcher
		IDesktopPlatform* DesktopPlatform = FDesktopPlatformModule::Get();
		FString Identifier = DesktopPlatform->GetCurrentEngineIdentifier();
		if (Identifier.Len() > 0)
		{
			FEngineVersion Version;
			if (DesktopPlatform->TryParseStockEngineVersion(Identifier, Version))
			{
				// Check if we have any marketplace plugins enabled
				bool bHasMarketplacePlugin = false;
				for (const TSharedRef<IPlugin>& Plugin : IPluginManager::Get().GetEnabledPlugins())
				{
					if (Plugin->GetDescriptor().MarketplaceURL.Len() > 0)
					{
						bHasMarketplacePlugin = true;
						break;
					}
				}

				// If not, we're running Epic-only code.
				if (!bHasMarketplacePlugin)
				{
					bResult = true;
				}
			}
		}
	}

	SetIsVanillaProduct(bResult);
}

void UEditorEngine::HandleBrowseToDefaultMapFailure(FWorldContext& Context, const FString& TextURL, const FString& Error)
{
	Super::HandleBrowseToDefaultMapFailure(Context, TextURL, Error);
	RequestEndPlayMap();
}

void UEditorEngine::TriggerStreamingDataRebuild()
{
	for (int32 WorldIndex = 0; WorldIndex < WorldList.Num(); ++WorldIndex)
	{
		UWorld* World = WorldList[WorldIndex].World();
		if (World && World->WorldType == EWorldType::Editor)
		{
			// Recalculate in a few seconds.
			World->TriggerStreamingDataRebuild();
		}
	}
}

FWorldContext& UEditorEngine::GetEditorWorldContext(bool bEnsureIsGWorld)
{
	for (int32 i=0; i < WorldList.Num(); ++i)
	{
		if (WorldList[i].WorldType == EWorldType::Editor)
		{
			ensure(!bEnsureIsGWorld || WorldList[i].World() == GWorld);
			return WorldList[i];
		}
	}

	check(false); // There should have already been one created in UEngine::Init
	return CreateNewWorldContext(EWorldType::Editor);
}

FWorldContext* UEditorEngine::GetPIEWorldContext()
{
	for(auto& WorldContext : WorldList)
	{
		if(WorldContext.WorldType == EWorldType::PIE)
		{
			return &WorldContext;
		}
	}

	return nullptr;
}

void UEditorEngine::OnAssetLoaded(UObject* Asset)
{
	UWorld* World = Cast<UWorld>(Asset);
	if (World)
	{
		// Init inactive worlds here instead of UWorld::PostLoad because it is illegal to call UpdateWorldComponents while IsRoutingPostLoad
		InitializeNewlyCreatedInactiveWorld(World);
	}
}

void UEditorEngine::OnAssetCreated(UObject* Asset)
{
	UWorld* World = Cast<UWorld>(Asset);
	if (World)
	{
		// Init inactive worlds here instead of UWorld::PostLoad because it is illegal to call UpdateWorldComponents while IsRoutingPostLoad
		InitializeNewlyCreatedInactiveWorld(World);
	}
}

void UEditorEngine::InitializeNewlyCreatedInactiveWorld(UWorld* World)
{
	check(World);
	if (!World->bIsWorldInitialized && World->WorldType == EWorldType::Inactive)
	{
		const bool bOldDirtyState = World->GetOutermost()->IsDirty();

		// Create the world without a physics scene because creating too many physics scenes causes deadlock issues in PhysX. The scene will be created when it is opened in the level editor.
		// Also, don't create an FXSystem because it consumes too much video memory. This is also created when the level editor opens this world.
		// Do not create AISystem/Navigation for inactive world. These ones will also be created when the level editor opens this world. if required.
		World->InitWorld(GetEditorWorldInitializationValues()
			.CreatePhysicsScene(false)
			.CreateFXSystem(false)
			.CreateAISystem(false)
			.CreateNavigation(false)
			);

		// Update components so the scene is populated
		World->UpdateWorldComponents(true, true);

		// Need to restore the dirty state as registering components dirties the world
		if (!bOldDirtyState)
		{
			World->GetOutermost()->SetDirtyFlag(bOldDirtyState);
		}
	}
}

UWorld::InitializationValues UEditorEngine::GetEditorWorldInitializationValues() const
{
	return UWorld::InitializationValues()
		.ShouldSimulatePhysics(false)
		.EnableTraceCollision(true);
}

void UEditorEngine::HandleNetworkFailure(UWorld *World, UNetDriver *NetDriver, ENetworkFailure::Type FailureType, const FString& ErrorString)
{
	// If the failure occurred during PIE while connected to another process, simply end the PIE session before
	// trying to travel anywhere.
	if (PlayOnLocalPCSessions.Num() > 0)
	{
		for (const FWorldContext& WorldContext : WorldList)
		{
			if (WorldContext.WorldType == EWorldType::PIE && WorldContext.World() == World)
			{
				RequestEndPlayMap();
				return;
			}
		}
	}

	// Otherwise, perform normal engine failure handling.
	Super::HandleNetworkFailure(World, NetDriver, FailureType, ErrorString);
}

//////////////////////////////////////////////////////////////////////////
// FActorLabelUtilities

bool FActorLabelUtilities::SplitActorLabel(FString& InOutLabel, int32& OutIdx)
{
	// Look at the label and see if it ends in a number and separate them
	const TArray<TCHAR>& LabelCharArray = InOutLabel.GetCharArray();
	for (int32 CharIdx = LabelCharArray.Num() - 1; CharIdx >= 0; CharIdx--)
	{
		if (CharIdx == 0 || !FChar::IsDigit(LabelCharArray[CharIdx - 1]))
		{
			FString Idx = InOutLabel.RightChop(CharIdx);
			if (Idx.Len() > 0)
			{
				InOutLabel.LeftInline(CharIdx);
				OutIdx = FCString::Atoi(*Idx);
				return true;
			}
			break;
		}
	}
	return false;
}

void FActorLabelUtilities::SetActorLabelUnique(AActor* Actor, const FString& NewActorLabel, const FCachedActorLabels* InExistingActorLabels)
{
	check(Actor);

	FString Prefix = NewActorLabel;
	FString ModifiedActorLabel = NewActorLabel;
	int32   LabelIdx = 0;

	FCachedActorLabels ActorLabels;
	if (!InExistingActorLabels)
	{
		InExistingActorLabels = &ActorLabels;

		TSet<AActor*> IgnoreActors;
		IgnoreActors.Add(Actor);
		ActorLabels.Populate(Actor->GetWorld(), IgnoreActors);
	}


	if (InExistingActorLabels->Contains(ModifiedActorLabel))
	{
		// See if the current label ends in a number, and try to create a new label based on that
		if (!FActorLabelUtilities::SplitActorLabel(Prefix, LabelIdx))
		{
			// If there wasn't a number on there, append a number, starting from 2 (1 before incrementing below)
			LabelIdx = 1;
		}

		// Update the actor label until we find one that doesn't already exist
		while (InExistingActorLabels->Contains(ModifiedActorLabel))
		{
			++LabelIdx;
			ModifiedActorLabel = FString::Printf(TEXT("%s%d"), *Prefix, LabelIdx);
		}
	}

	Actor->SetActorLabel(ModifiedActorLabel);
}

void FActorLabelUtilities::RenameExistingActor(AActor* Actor, const FString& NewActorLabel, bool bMakeUnique)
{
	FAssetToolsModule& AssetToolsModule = FModuleManager::GetModuleChecked<FAssetToolsModule>(TEXT("AssetTools"));

	FSoftObjectPath OldPath = FSoftObjectPath(Actor);
	if (bMakeUnique)
	{
		SetActorLabelUnique(Actor, NewActorLabel, nullptr);
	}
	else
	{
		Actor->SetActorLabel(NewActorLabel);
	}
	FSoftObjectPath NewPath = FSoftObjectPath(Actor);

	if (OldPath != NewPath)
	{
		TArray<FAssetRenameData> RenameData;
		RenameData.Add(FAssetRenameData(OldPath, NewPath, true));
		AssetToolsModule.Get().RenameAssetsWithDialog(RenameData);
	}
}

void UEditorEngine::HandleTravelFailure(UWorld* InWorld, ETravelFailure::Type FailureType, const FString& ErrorString)
{
	if (InWorld && InWorld->IsPlayInEditor())
	{
		// Default behavior will try to fall back to default map and potentially throw a fatal error if that fails.
		// Rather than bringing down the whole editor if this happens during a PIE session, just throw a warning and abort the PIE session.
		{
			FFormatNamedArguments Arguments;
			Arguments.Add(TEXT("FailureType"), FText::FromString(ETravelFailure::ToString(FailureType)));
			Arguments.Add(TEXT("ErrorString"), FText::FromString(ErrorString));
			FText ErrorMsg = FText::Format(LOCTEXT("PIETravelFailure", "TravelFailure: {FailureType}, Reason for Failure: '{ErrorString}'. Shutting down PIE."), Arguments);
			UE_LOG(LogNet, Warning, TEXT("%s"), *ErrorMsg.ToString());
			FMessageLog("PIE").Warning(ErrorMsg);
		}

		RequestEndPlayMap();
	}
	else
	{
		Super::HandleTravelFailure(InWorld, FailureType, ErrorString);
	}
}

void UEditorEngine::AutomationLoadMap(const FString& MapName, FString* OutError)
{
#if !UE_BUILD_SHIPPING
	struct FFailedGameStartHandler
	{
		bool bCanProceed;

		FFailedGameStartHandler()
		{
			bCanProceed = true;
			FEditorDelegates::EndPIE.AddRaw(this, &FFailedGameStartHandler::OnEndPIE);
		}

		~FFailedGameStartHandler()
		{
			FEditorDelegates::EndPIE.RemoveAll(this);
		}

		bool CanProceed() const { return bCanProceed; }

		void OnEndPIE(const bool bInSimulateInEditor)
		{
			bCanProceed = false;
		}
	};

	bool bLoadAsTemplate = false;
	bool bShowProgress = false;

	bool bNeedLoadEditorMap = true;
	bool bNeedPieStart = true;
	bool bPieRunning = false;

	//check existing worlds
	const TIndirectArray<FWorldContext> WorldContexts = GEngine->GetWorldContexts();
	for (auto& Context : WorldContexts)
	{
		if (Context.World())
		{
			FString WorldPackage = Context.World()->GetOutermost()->GetName();

			if (Context.WorldType == EWorldType::PIE)
			{
				//don't quit!  This was triggered while pie was already running!
				bNeedPieStart = MapName != UWorld::StripPIEPrefixFromPackageName(WorldPackage, Context.World()->StreamingLevelsPrefix);
				bPieRunning = true;
				break;
			}
			else if (Context.WorldType == EWorldType::Editor)
			{
				bNeedLoadEditorMap = MapName != WorldPackage;
			}
		}
	}

	if (bNeedLoadEditorMap)
	{
		if (bPieRunning)
		{
			EndPlayMap();
		}
		FEditorFileUtils::LoadMap(*MapName, bLoadAsTemplate, bShowProgress);
		bNeedPieStart = true;
	}

	// special precaution needs to be taken while triggering PIE since it can
	// fail if there are BP compilation issues
	if (bNeedPieStart)
	{
		UE_LOG(LogEditor, Log, TEXT("Starting PIE for the automation tests for world, %s"), *GWorld->GetMapName());

		FFailedGameStartHandler FailHandler;

		FRequestPlaySessionParams RequestParams;
		ULevelEditorPlaySettings* EditorPlaySettings = NewObject<ULevelEditorPlaySettings>();
		EditorPlaySettings->SetPlayNumberOfClients(1);
		EditorPlaySettings->bLaunchSeparateServer = false;
		RequestParams.EditorPlaySettings = EditorPlaySettings;

		RequestPlaySession(RequestParams);

		// Immediately launch the session 
		StartQueuedPlaySessionRequest();

		if (!FailHandler.CanProceed())
		{
			*OutError = TEXT("Error encountered.");
		}
		else
		{
			ADD_LATENT_AUTOMATION_COMMAND(FWaitForMapToLoadCommand);
		}
	}
#endif
	return;
}

bool UEditorEngine::IsHMDTrackingAllowed() const
{
	// @todo vreditor: Added GEnableVREditorHacks check below to allow head movement in non-PIE editor; needs revisit
	return GEnableVREditorHacks || (PlayWorld && (IsVRPreviewActive() || GetDefault<ULevelEditorPlaySettings>()->ViewportGetsHMDControl));
}

void UEditorEngine::OnModuleCompileStarted(bool bIsAsyncCompile)
{
	bIsCompiling = true;
}

void UEditorEngine::OnModuleCompileFinished(const FString& CompilationOutput, ECompilationResult::Type CompilationResult, bool bShowLog)
{
	bIsCompiling = false;
}

bool UEditorEngine::IsEditorShaderPlatformEmulated(UWorld* World)
{
	const EShaderPlatform ShaderPlatform = GetFeatureLevelShaderPlatform(World->FeatureLevel);

	bool bIsSimulated = IsSimulatedPlatform(ShaderPlatform);

	return bIsSimulated;
}

bool UEditorEngine::IsOfflineShaderCompilerAvailable(UWorld* World)
{
	const auto ShaderPlatform = GetFeatureLevelShaderPlatform(World->FeatureLevel);

	const auto RealPlatform = GetSimulatedPlatform(ShaderPlatform);

	return FMaterialStatsUtils::IsPlatformOfflineCompilerAvailable(RealPlatform);
}

void UEditorEngine::OnSceneMaterialsModified()
{
}

void UEditorEngine::SetPreviewPlatform(const FPreviewPlatformInfo& NewPreviewPlatform, bool bSaveSettings)
{
#if RHI_RAYTRACING
	if (IsRayTracingEnabled())
	{
		if (PreviewPlatform.PreviewFeatureLevel != ERHIFeatureLevel::SM5)
		{
			UE_LOG(LogEditor, Warning, TEXT("Preview feature level is incompatible with ray tracing, defaulting to Shader Model 5"));
			PreviewPlatform.PreviewFeatureLevel = ERHIFeatureLevel::SM5;
		}
		return;
	}
#endif

	// If we have specified a MaterialQualityPlatform ensure its feature level matches the requested feature level.
	check(NewPreviewPlatform.PreviewShaderPlatformName.IsNone() || GetMaxSupportedFeatureLevel(ShaderFormatToLegacyShaderPlatform(NewPreviewPlatform.PreviewShaderPlatformName)) == NewPreviewPlatform.PreviewFeatureLevel);

	const bool bChangedPreviewShaderPlatform = NewPreviewPlatform.PreviewShaderPlatformName != PreviewPlatform.PreviewShaderPlatformName;
	const bool bChangedFeatureLevel = NewPreviewPlatform.PreviewFeatureLevel != PreviewPlatform.PreviewFeatureLevel ||
		NewPreviewPlatform.bPreviewFeatureLevelActive != PreviewPlatform.bPreviewFeatureLevelActive;
	const ERHIFeatureLevel::Type EffectiveFeatureLevel = NewPreviewPlatform.GetEffectivePreviewFeatureLevel();


	// Record the new preview platform
	PreviewPlatform = NewPreviewPlatform;

	// If we changed the preview platform, we need to update the material quality settings
	if (bChangedPreviewShaderPlatform)
	{
		UMaterialShaderQualitySettings* MaterialShaderQualitySettings = UMaterialShaderQualitySettings::Get();
		MaterialShaderQualitySettings->SetPreviewPlatform(PreviewPlatform.PreviewShaderPlatformName);
	}

	if (bChangedFeatureLevel)
	{
		FScopedSlowTask SlowTask(100.f, NSLOCTEXT("Engine", "ChangingPreviewPlatform", "Changing Preview Platform"), true);
		SlowTask.Visibility = ESlowTaskVisibility::ForceVisible;
		SlowTask.MakeDialog();

		//invalidate global bound shader states so they will be created with the new shaders the next time they are set (in SetGlobalBoundShaderState)
		for (TLinkedList<FGlobalBoundShaderStateResource*>::TIterator It(FGlobalBoundShaderStateResource::GetGlobalBoundShaderStateList()); It; It.Next())
		{
			BeginUpdateResourceRHI(*It);
		}

		FGlobalComponentReregisterContext RecreateComponents;
		FlushRenderingCommands();

		// Set only require the preview feature level and the max feature level. The Max feature level is required for the toggle feature.
		for (uint32 i = (uint32)ERHIFeatureLevel::ES3_1; i < (uint32)ERHIFeatureLevel::Num; i++)
		{
			ERHIFeatureLevel::Type FeatureLevel = (ERHIFeatureLevel::Type)i;
			UMaterialInterface::SetGlobalRequiredFeatureLevel(FeatureLevel, FeatureLevel == PreviewPlatform.PreviewFeatureLevel || FeatureLevel == GMaxRHIFeatureLevel);
		}

		SlowTask.EnterProgressFrame(35.0f);
		UMaterial::AllMaterialsCacheResourceShadersForRendering(true);

		SlowTask.EnterProgressFrame(35.0f);
		UMaterialInstance::AllMaterialsCacheResourceShadersForRendering(true);

		SlowTask.EnterProgressFrame(15.0f, NSLOCTEXT("Engine", "SlowTaskGlobalShaderMapMessage", "Compiling global shaders"));
		CompileGlobalShaderMap(PreviewPlatform.PreviewFeatureLevel);

		SlowTask.EnterProgressFrame(15.0f, NSLOCTEXT("Engine", "SlowTaskFinalizingMessage", "Finalizing"));
		GShaderCompilingManager->ProcessAsyncResults(false, true);

		DefaultWorldFeatureLevel = EffectiveFeatureLevel;
		PreviewFeatureLevelChanged.Broadcast(EffectiveFeatureLevel);

		// The feature level changed, so existing debug view materials are invalid and need to be rebuilt.
		// This process must follow the PreviewFeatureLevelChanged event, because any listeners need
		// opportunity to switch to the new feature level first.
		void ClearDebugViewMaterials(UMaterialInterface*);
		ClearDebugViewMaterials(nullptr);
	}
	else if (bChangedPreviewShaderPlatform)
	{
		// Rebuild materials if we have the same feature level but a different 'material quality platform'
		FGlobalComponentRecreateRenderStateContext Recreate;
		FlushRenderingCommands();
		UMaterial::AllMaterialsCacheResourceShadersForRendering(true);
		UMaterialInstance::AllMaterialsCacheResourceShadersForRendering(true);
		PreviewFeatureLevelChanged.Broadcast(EffectiveFeatureLevel);
	}

	Scalability::ChangeScalabilityPreviewPlatform(PreviewPlatform.GetEffectivePreviewPlatformName());

	if (bSaveSettings)
	{
		SaveEditorFeatureLevel();
	}
}

void UEditorEngine::ToggleFeatureLevelPreview()
{
 	PreviewPlatform.bPreviewFeatureLevelActive ^= 1;

	ERHIFeatureLevel::Type NewPreviewFeatureLevel = PreviewPlatform.GetEffectivePreviewFeatureLevel();

	DefaultWorldFeatureLevel = NewPreviewFeatureLevel;
	PreviewFeatureLevelChanged.Broadcast(NewPreviewFeatureLevel);

	Scalability::ChangeScalabilityPreviewPlatform(PreviewPlatform.GetEffectivePreviewPlatformName());

	GEditor->RedrawAllViewports();
	
	SaveEditorFeatureLevel();
}

bool UEditorEngine::IsFeatureLevelPreviewEnabled() const
{
	return PreviewPlatform.PreviewFeatureLevel != GMaxRHIFeatureLevel || PreviewPlatform.PreviewShaderPlatformName != NAME_None;
}

bool UEditorEngine::IsFeatureLevelPreviewActive() const
{
 	return PreviewPlatform.bPreviewFeatureLevelActive;
}

ERHIFeatureLevel::Type UEditorEngine::GetActiveFeatureLevelPreviewType() const
{
	return PreviewPlatform.bPreviewFeatureLevelActive ? PreviewPlatform.PreviewFeatureLevel : GMaxRHIFeatureLevel;
}

void UEditorEngine::LoadEditorFeatureLevel()
{
	auto* Settings = GetMutableDefault<UEditorPerProjectUserSettings>();
	if (Settings->PreviewFeatureLevel >= 0 && Settings->PreviewFeatureLevel < (int32)ERHIFeatureLevel::Num)
	{
		SetPreviewPlatform(FPreviewPlatformInfo((ERHIFeatureLevel::Type)Settings->PreviewFeatureLevel, Settings->PreviewShaderFormatName, Settings->bPreviewFeatureLevelActive), false);
	}
}

void UEditorEngine::SaveEditorFeatureLevel()
{
	auto* Settings = GetMutableDefault<UEditorPerProjectUserSettings>();
	Settings->PreviewFeatureLevel = (int32)PreviewPlatform.PreviewFeatureLevel;
	Settings->PreviewShaderFormatName = PreviewPlatform.PreviewShaderPlatformName;
	Settings->bPreviewFeatureLevelActive = PreviewPlatform.bPreviewFeatureLevelActive;
	Settings->PostEditChange();
}

bool UEditorEngine::GetPreviewPlatformName(FName& PlatformGroupName, FName& VanillaPlatformName) const
{
	FName PlatformName = PreviewPlatform.GetEffectivePreviewPlatformName();
	const PlatformInfo::FPlatformInfo* PlatInfo;
	if (PlatformName != NAME_None && (PlatInfo = PlatformInfo::FindPlatformInfo(PlatformName)) != nullptr)
	{
		VanillaPlatformName = PlatInfo->VanillaPlatformName;
		PlatformGroupName = PlatInfo->PlatformGroupName;
		return true;
	}

	return false;
}

void UEditorEngine::AddReferencedObjects(FReferenceCollector& Collector)
{
	if (PlayInEditorSessionInfo.IsSet())
	{
		Collector.AddReferencedObject(PlayInEditorSessionInfo->OriginalRequestParams.EditorPlaySettings, this);
	}
}


#undef LOCTEXT_NAMESPACE <|MERGE_RESOLUTION|>--- conflicted
+++ resolved
@@ -1662,7 +1662,6 @@
 			{
 				// Tick all travel and Pending NetGames (Seamless, server, client)
 				TickWorldTravel(PieContext, TickDeltaSeconds);
-<<<<<<< HEAD
 
 				// Updates 'connecting' message in PIE network games
 				UpdateTransitionType(PlayWorld);
@@ -1682,9 +1681,6 @@
 				}
 
 				// Update the level.
-				GameCycles=0;
-				CLOCK_CYCLES(GameCycles);
-
 				{
 					// So that hierarchical stats work in PIE
 					SCOPE_CYCLE_COUNTER(STAT_FrameTime);
@@ -1706,51 +1702,6 @@
 					FKismetDebugUtilities::NotifyDebuggerOfEndOfGameFrame(PieContext.World());
 				}
 
-
-				UNCLOCK_CYCLES(GameCycles);
-
-=======
-
-				// Updates 'connecting' message in PIE network games
-				UpdateTransitionType(PlayWorld);
-
-				// Update streaming for dedicated servers in PIE
-				if (PieContext.RunAsDedicated)
-				{
-					SCOPE_CYCLE_COUNTER(STAT_UpdateLevelStreaming);
-					PlayWorld->UpdateLevelStreaming();
-				}
-
-				// Release mouse if the game is paused. The low level input code might ignore the request when e.g. in fullscreen mode.
-				if ( GameViewport != NULL && GameViewport->Viewport != NULL )
-				{
-					// Decide whether to drop high detail because of frame rate
-					GameViewport->SetDropDetail(TickDeltaSeconds);
-				}
-
-				// Update the level.
-				{
-					// So that hierarchical stats work in PIE
-					SCOPE_CYCLE_COUNTER(STAT_FrameTime);
-
-					FKismetDebugUtilities::NotifyDebuggerOfStartOfGameFrame(PieContext.World());
-
-					// tick the level
-					PieContext.World()->Tick( LEVELTICK_All, TickDeltaSeconds );
-					bAWorldTicked = true;
-					TickType = LEVELTICK_All;
-
-					if (!bFirstTick)
-					{
-						// Update sky light first because sky diffuse will be visible in reflection capture indirect specular
-						USkyLightComponent::UpdateSkyCaptureContents(PlayWorld);
-						UReflectionCaptureComponent::UpdateReflectionCaptureContents(PlayWorld);
-					}
-
-					FKismetDebugUtilities::NotifyDebuggerOfEndOfGameFrame(PieContext.World());
-				}
-
->>>>>>> 00d61fac
 				// Tick the viewports.
 				if ( GameViewport != NULL )
 				{
