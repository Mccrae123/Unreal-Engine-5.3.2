// Copyright 1998-2019 Epic Games, Inc. All Rights Reserved.

#include "Editor/EditorEngine.h"
#include "Misc/MessageDialog.h"
#include "HAL/FileManager.h"
#include "Misc/CommandLine.h"
#include "Misc/FileHelper.h"
#include "Misc/ScopedSlowTask.h"
#include "Misc/CoreDelegates.h"
#include "Misc/App.h"
#include "Modules/ModuleManager.h"
#include "UObject/MetaData.h"
#include "UObject/ConstructorHelpers.h"
#include "Application/ThrottleManager.h"
#include "Framework/Application/SlateApplication.h"
#include "Framework/MultiBox/MultiBoxDefs.h"
#include "Framework/Docking/TabManager.h"
#include "EditorStyleSet.h"
#include "Classes/EditorStyleSettings.h"
#include "PhysicsEngine/BodyInstance.h"
#include "Components/PrimitiveComponent.h"
#include "Components/StaticMeshComponent.h"
#include "AI/NavigationSystemBase.h"
#include "Components/LightComponent.h"
#include "Tickable.h"
#include "TickableEditorObject.h"
#include "ActorFactories/ActorFactory.h"
#include "ActorFactories/ActorFactoryBlueprint.h"
#include "ActorFactories/ActorFactoryBoxVolume.h"
#include "ActorFactories/ActorFactoryCylinderVolume.h"
#include "ActorFactories/ActorFactorySphereVolume.h"
#include "Engine/Font.h"
#include "Engine/BrushBuilder.h"
#include "Builders/CubeBuilder.h"
#include "Editor/EditorPerProjectUserSettings.h"
#include "SourceControlOperations.h"
#include "ISourceControlModule.h"
#include "SourceControlHelpers.h"
#include "Editor/UnrealEdEngine.h"
#include "Settings/EditorExperimentalSettings.h"
#include "Settings/EditorLoadingSavingSettings.h"
#include "Animation/AnimBlueprint.h"
#include "Factories/LevelFactory.h"
#include "Factories/TextureRenderTargetFactoryNew.h"
#include "Editor/GroupActor.h"
#include "Settings/LevelEditorMiscSettings.h"
#include "Engine/Texture2D.h"
#include "Animation/SkeletalMeshActor.h"
#include "Engine/NavigationObjectBase.h"
#include "GameFramework/PlayerStart.h"
#include "Engine/StaticMesh.h"
#include "Sound/SoundBase.h"
#include "GameFramework/Volume.h"
#include "Misc/ConfigCacheIni.h"
#include "UObject/UObjectIterator.h"
#include "Serialization/ArchiveReplaceObjectRef.h"
#include "GameFramework/WorldSettings.h"
#include "Engine/Light.h"
#include "Engine/StaticMeshActor.h"
#include "Components/SkyLightComponent.h"
#include "Components/ReflectionCaptureComponent.h"
#include "Engine/Polys.h"
#include "Engine/Selection.h"
#include "Sound/SoundCue.h"
#include "Engine/TextureRenderTarget2D.h"
#include "UnrealEngine.h"
#include "EngineUtils.h"
#include "Editor.h"
#include "EditorViewportClient.h"
#include "LevelEditorViewport.h"
#include "EditorModeManager.h"
#include "EditorModes.h"
#include "UnrealEdMisc.h"
#include "EditorDirectories.h"
#include "FileHelpers.h"
#include "EditorModeInterpolation.h"
#include "Dialogs/Dialogs.h"
#include "UnrealEdGlobals.h"
#include "Matinee/MatineeActor.h"
#include "InteractiveFoliageActor.h"
#include "Engine/WorldComposition.h"
#include "EditorSupportDelegates.h"
#include "BSPOps.h"
#include "EditorCommandLineUtils.h"
#include "Engine/NetDriver.h"
#include "Net/NetworkProfiler.h"
#include "Interfaces/IPluginManager.h"
#include "UObject/PackageReload.h"
#include "UObject/ReferenceChainSearch.h"
#include "HAL/PlatformApplicationMisc.h"
#include "IMediaModule.h"

// needed for the RemotePropagator
#include "AudioDevice.h"
#include "SurfaceIterators.h"
#include "ScopedTransaction.h"

#include "ILocalizationServiceModule.h"
#include "PackageBackup.h"
#include "Engine/LevelStreaming.h"
#include "LevelUtils.h"
#include "Layers/Layers.h"
#include "EditorLevelUtils.h"

#include "Toolkits/AssetEditorManager.h"
#include "PropertyEditorModule.h"
#include "AssetSelection.h"

#include "Kismet2/BlueprintEditorUtils.h"
#include "Kismet2/KismetEditorUtilities.h"
#include "Kismet2/KismetDebugUtilities.h"

#include "AssetRegistryModule.h"
#include "IContentBrowserSingleton.h"
#include "ContentBrowserModule.h"
#include "ISourceCodeAccessor.h"
#include "ISourceCodeAccessModule.h"

#include "Settings/EditorSettings.h"

#include "Interfaces/IMainFrameModule.h"
#include "LevelEditor.h"
#include "SCreateAssetFromObject.h"

#include "Editor/ActorPositioning.h"

#include "IDirectoryWatcher.h"
#include "DirectoryWatcherModule.h"

#include "Slate/SceneViewport.h"
#include "ILevelViewport.h"

#include "ContentStreaming.h"
#include "Components/SkeletalMeshComponent.h"
#include "EngineModule.h"

#include "EditorWorldExtension.h"

#if PLATFORM_WINDOWS
	#include "Windows/WindowsHWrapper.h"
// For WAVEFORMATEXTENSIBLE
	#include "Windows/AllowWindowsPlatformTypes.h"
#include <mmreg.h>
	#include "Windows/HideWindowsPlatformTypes.h"
#endif

#include "ProjectDescriptor.h"
#include "Interfaces/IProjectManager.h"
#include "Misc/RemoteConfigIni.h"

#include "AssetToolsModule.h"
#include "ObjectTools.h"
#include "MessageLogModule.h"

#include "ActorEditorUtils.h"
#include "SnappingUtils.h"
#include "Logging/MessageLog.h"

#include "MRUFavoritesList.h"
#include "Misc/EngineBuildSettings.h"

#include "EngineAnalytics.h"

// AIMdule

#include "Framework/Notifications/NotificationManager.h"
#include "Widgets/Notifications/SNotificationList.h"
#include "GameFramework/GameUserSettings.h"
#include "Engine/LevelStreamingVolume.h"
#include "Engine/LocalPlayer.h"
#include "EngineStats.h"
#include "Rendering/ColorVertexBuffer.h"

#if !UE_BUILD_SHIPPING
#include "Tests/AutomationCommon.h"
#endif

#include "PhysicsPublic.h"
#include "Engine/CoreSettings.h"
#include "ShaderCompiler.h"
#include "DistanceFieldAtlas.h"

#include "PixelInspectorModule.h"

#include "SourceCodeNavigation.h"
#include "GameProjectUtils.h"
#include "ActorGroupingUtils.h"

#include "DesktopPlatformModule.h"

#include "ILauncherPlatform.h"
#include "LauncherPlatformModule.h"
#include "Editor/EditorPerformanceSettings.h"

#include "ILauncherPlatform.h"
#include "LauncherPlatformModule.h"
#include "Engine/MapBuildDataRegistry.h"

#include "DynamicResolutionState.h"

#include "Developer/HotReload/Public/IHotReload.h"
#include "EditorBuildUtils.h"
#include "MaterialStatsCommon.h"
#include "MaterialShaderQualitySettings.h"

#include "Bookmarks/IBookmarkTypeTools.h"
#include "Bookmarks/BookMarkTypeActions.h"
#include "Bookmarks/BookMark2DTypeActions.h"
#include "ComponentReregisterContext.h"
#include "Materials/Material.h"
#include "Materials/MaterialInstance.h"
#include "ComponentRecreateRenderStateContext.h"
#include "RenderTargetPool.h"

DEFINE_LOG_CATEGORY_STATIC(LogEditor, Log, All);

#define LOCTEXT_NAMESPACE "UnrealEd.Editor"

//////////////////////////////////////////////////////////////////////////
// Globals

static inline USelection*& PrivateGetSelectedActors()
{
	static USelection* SSelectedActors = NULL;
	return SSelectedActors;
};

static inline USelection*& PrivateGetSelectedComponents()
{
	static USelection* SSelectedComponents = NULL;
	return SSelectedComponents;
}

static inline USelection*& PrivateGetSelectedObjects()
{
	static USelection* SSelectedObjects = NULL;
	return SSelectedObjects;
};

static void OnObjectSelected(UObject* Object)
{
	// Whenever an actor is unselected we must remove its components from the components selection
	if (!Object->IsSelected())
	{
		TArray<UActorComponent*> ComponentsToDeselect;
		for (FSelectionIterator It(*PrivateGetSelectedComponents()); It; ++It)
		{
			UActorComponent* Component = CastChecked<UActorComponent>(*It);
			if (Component->GetOwner() == Object)
			{
				ComponentsToDeselect.Add(Component);
			}
		}
		if (ComponentsToDeselect.Num() > 0)
		{
			PrivateGetSelectedComponents()->Modify();
			PrivateGetSelectedComponents()->BeginBatchSelectOperation();
			for (UActorComponent* Component : ComponentsToDeselect)
			{
				PrivateGetSelectedComponents()->Deselect(Component);
			}
			PrivateGetSelectedComponents()->EndBatchSelectOperation();
		}
	}
}

static void PrivateInitSelectedSets()
{
	PrivateGetSelectedActors() = NewObject<USelection>(GetTransientPackage(), TEXT("SelectedActors"), RF_Transactional);
	PrivateGetSelectedActors()->AddToRoot();
	PrivateGetSelectedActors()->Initialize(&GSelectedActorAnnotation);

	PrivateGetSelectedActors()->SelectObjectEvent.AddStatic(&OnObjectSelected);

	PrivateGetSelectedComponents() = NewObject<USelection>(GetTransientPackage(), TEXT("SelectedComponents"), RF_Transactional);
	PrivateGetSelectedComponents()->AddToRoot();
	PrivateGetSelectedComponents()->Initialize(&GSelectedComponentAnnotation);

	PrivateGetSelectedObjects() = NewObject<USelection>(GetTransientPackage(), TEXT("SelectedObjects"), RF_Transactional);
	PrivateGetSelectedObjects()->AddToRoot();
	PrivateGetSelectedObjects()->Initialize(&GSelectedObjectAnnotation);
}

static void PrivateDestroySelectedSets()
{
#if 0
	PrivateGetSelectedActors()->RemoveFromRoot();
	PrivateGetSelectedActors() = NULL;
	PrivateGetSelectedComponents()->RemoveFromRoot();
	PrivateGetSelectedComponents() = NULL;
	PrivateGetSelectedObjects()->RemoveFromRoot();
	PrivateGetSelectedObjects() = NULL;
#endif
}

/**
* A mapping of all startup packages to whether or not we have warned the user about editing them
*/
static TMap<UPackage*, bool> StartupPackageToWarnState;

//////////////////////////////////////////////////////////////////////////
// UEditorEngine

UEditorEngine* GEditor = nullptr;

UEditorEngine::UEditorEngine(const FObjectInitializer& ObjectInitializer)
	: Super(ObjectInitializer)
	, EditorSubsystemCollection(this)
{
	if (!IsRunningCommandlet() && !IsRunningDedicatedServer())
	{
		// Structure to hold one-time initialization
		struct FConstructorStatics
		{
			ConstructorHelpers::FObjectFinder<UTexture2D> BadTexture;
			ConstructorHelpers::FObjectFinder<UStaticMesh> EditorCubeMesh;
			ConstructorHelpers::FObjectFinder<UStaticMesh> EditorSphereMesh;
			ConstructorHelpers::FObjectFinder<UStaticMesh> EditorPlaneMesh;
			ConstructorHelpers::FObjectFinder<UStaticMesh> EditorCylinderMesh;
			ConstructorHelpers::FObjectFinder<UFont> SmallFont;
			FConstructorStatics()
				: BadTexture(TEXT("/Engine/EditorResources/Bad"))
				, EditorCubeMesh(TEXT("/Engine/EditorMeshes/EditorCube"))
				, EditorSphereMesh(TEXT("/Engine/EditorMeshes/EditorSphere"))
				, EditorPlaneMesh(TEXT("/Engine/EditorMeshes/EditorPlane"))
				, EditorCylinderMesh(TEXT("/Engine/EditorMeshes/EditorCylinder"))
				, SmallFont(TEXT("/Engine/EngineFonts/Roboto"))
			{
			}
		};
		static FConstructorStatics ConstructorStatics;

		Bad = ConstructorStatics.BadTexture.Object;
		EditorCube = ConstructorStatics.EditorCubeMesh.Object;
		EditorSphere = ConstructorStatics.EditorSphereMesh.Object;
		EditorPlane = ConstructorStatics.EditorPlaneMesh.Object;
		EditorCylinder = ConstructorStatics.EditorCylinderMesh.Object;
		EditorFont = ConstructorStatics.SmallFont.Object;
	}

	DetailMode = DM_MAX;
	PlayInEditorViewportIndex = -1;
	CurrentPlayWorldDestination = -1;
	bDisableDeltaModification = false;
	bPlayOnLocalPcSession = false;
	bAllowMultiplePIEWorlds = true;
	bIsEndingPlay = false;
	NumOnlinePIEInstances = 0;
	DefaultWorldFeatureLevel = GMaxRHIFeatureLevel;
	PreviewFeatureLevel = DefaultWorldFeatureLevel;

	FCoreDelegates::OnFeatureLevelDisabled.AddLambda([this](int RHIType, const FName& PreviewPlatformName)
		{
			ERHIFeatureLevel::Type FeatureLevelTypeToDisable = (ERHIFeatureLevel::Type)RHIType;
			if (PreviewFeatureLevel == FeatureLevelTypeToDisable)
			{
				UMaterialShaderQualitySettings* MaterialShaderQualitySettings = UMaterialShaderQualitySettings::Get();
				if (MaterialShaderQualitySettings->GetPreviewPlatform() != PreviewPlatformName)
				{
					return;
				}
				
				SetPreviewPlatform(FName(), ERHIFeatureLevel::SM5);
			}
		});
		
	bNotifyUndoRedoSelectionChange = true;

	EditorWorldExtensionsManager = nullptr;

	ActorGroupingUtilsClassName = UActorGroupingUtils::StaticClass();
}


int32 UEditorEngine::GetSelectedActorCount() const
{
	int32 NumSelectedActors = 0;
	for(FSelectionIterator It(GetSelectedActorIterator()); It; ++It)
	{
		++NumSelectedActors;
	}

	return NumSelectedActors;
}


USelection* UEditorEngine::GetSelectedActors() const
{
	return PrivateGetSelectedActors();
}

bool UEditorEngine::IsWorldSettingsSelected() 
{
	if( bCheckForWorldSettingsActors )
	{
		bIsWorldSettingsSelected = false;
		for ( FSelectionIterator It( GetSelectedActorIterator() ) ; It ; ++It )
		{
			if ( Cast<AWorldSettings>( *It ) )
			{
				bIsWorldSettingsSelected = true;
				break;
			}
		}
		bCheckForWorldSettingsActors = false;
	}

	return bIsWorldSettingsSelected;
}

FSelectionIterator UEditorEngine::GetSelectedActorIterator() const
{
	return FSelectionIterator( *GetSelectedActors() );
};

int32 UEditorEngine::GetSelectedComponentCount() const
{
	int32 NumSelectedComponents = 0;
	for (FSelectionIterator It(GetSelectedComponentIterator()); It; ++It)
	{
		++NumSelectedComponents;
	}

	return NumSelectedComponents;
}

FSelectionIterator UEditorEngine::GetSelectedComponentIterator() const
{
	return FSelectionIterator(*GetSelectedComponents());
};

FSelectedEditableComponentIterator UEditorEngine::GetSelectedEditableComponentIterator() const
{
	return FSelectedEditableComponentIterator(*GetSelectedComponents());
}

USelection* UEditorEngine::GetSelectedComponents() const
{
	return PrivateGetSelectedComponents();
}

USelection* UEditorEngine::GetSelectedObjects() const
{
	return PrivateGetSelectedObjects();
}

void UEditorEngine::GetContentBrowserSelectionClasses(TArray<UClass*>& Selection) const
{
	FContentBrowserModule& ContentBrowserModule = FModuleManager::LoadModuleChecked<FContentBrowserModule>("ContentBrowser");
	TArray<FAssetData> SelectedAssets;
	ContentBrowserModule.Get().GetSelectedAssets(SelectedAssets);

	for ( auto AssetIt = SelectedAssets.CreateConstIterator(); AssetIt; ++AssetIt )
	{
		UClass* AssetClass = FindObject<UClass>(ANY_PACKAGE, *(*AssetIt).AssetClass.ToString());

		if ( AssetClass != NULL )
		{
			Selection.AddUnique(AssetClass);
		}
	}
}

void UEditorEngine::GetContentBrowserSelections(TArray<FAssetData>& Selection) const
{
	FContentBrowserModule& ContentBrowserModule = FModuleManager::LoadModuleChecked<FContentBrowserModule>("ContentBrowser");
	ContentBrowserModule.Get().GetSelectedAssets(Selection);
}

USelection* UEditorEngine::GetSelectedSet( const UClass* Class ) const
{
	USelection* SelectedSet = GetSelectedActors();
	if ( Class->IsChildOf( AActor::StaticClass() ) )
	{
		return SelectedSet;
	}
	else
	{
		//make sure this actor isn't derived off of an interface class
		for ( FSelectionIterator It( GetSelectedActorIterator() ) ; It ; ++It )
		{
			AActor* TestActor = static_cast<AActor*>( *It );
			if (TestActor->GetClass()->ImplementsInterface(Class))
			{
				return SelectedSet;
			}
		}

		//no actor matched the interface class
		return GetSelectedObjects();
	}
}

const UClass* UEditorEngine::GetFirstSelectedClass( const UClass* const RequiredParentClass ) const
{
	const USelection* const SelectedObjects = GetSelectedObjects();

	for(int32 i = 0; i < SelectedObjects->Num(); ++i)
	{
		const UObject* const SelectedObject = SelectedObjects->GetSelectedObject(i);

		if(SelectedObject)
		{
			const UClass* SelectedClass = nullptr;

			if(SelectedObject->IsA(UBlueprint::StaticClass()))
			{
				// Handle selecting a blueprint
				const UBlueprint* const SelectedBlueprint = StaticCast<const UBlueprint*>(SelectedObject);
				if(SelectedBlueprint->GeneratedClass)
				{
					SelectedClass = SelectedBlueprint->GeneratedClass;
				}
			}
			else if(SelectedObject->IsA(UClass::StaticClass()))
			{
				// Handle selecting a class
				SelectedClass = StaticCast<const UClass*>(SelectedObject);
			}

			if(SelectedClass && (!RequiredParentClass || SelectedClass->IsChildOf(RequiredParentClass)))
			{
				return SelectedClass;
			}
		}
	}

	return nullptr;
}

void UEditorEngine::GetSelectionStateOfLevel(FSelectionStateOfLevel& OutSelectionStateOfLevel) const
{
	OutSelectionStateOfLevel.SelectedActors.Reset();
	for (FSelectionIterator ActorIt(GetSelectedActorIterator()); ActorIt; ++ActorIt)
	{
		OutSelectionStateOfLevel.SelectedActors.Add(ActorIt->GetPathName());
	}

	OutSelectionStateOfLevel.SelectedComponents.Reset();
	for (FSelectionIterator CompIt(GetSelectedComponentIterator()); CompIt; ++CompIt)
	{
		OutSelectionStateOfLevel.SelectedComponents.Add(CompIt->GetPathName());
	}
}

void UEditorEngine::SetSelectionStateOfLevel(const FSelectionStateOfLevel& InSelectionStateOfLevel)
{
	SelectNone(/*bNotifySelectionChanged*/true, /*bDeselectBSP*/true, /*bWarnAboutTooManyActors*/false);

	if (InSelectionStateOfLevel.SelectedActors.Num() > 0)
	{
		GetSelectedActors()->Modify();
		GetSelectedActors()->BeginBatchSelectOperation();

		for (const FString& ActorName : InSelectionStateOfLevel.SelectedActors)
		{
			AActor* Actor = FindObject<AActor>(nullptr, *ActorName);
			if (Actor)
			{
				SelectActor(Actor, true, /*bNotifySelectionChanged*/true);
			}
		}

		GetSelectedActors()->EndBatchSelectOperation();
	}

	if (InSelectionStateOfLevel.SelectedComponents.Num() > 0)
	{
		GetSelectedComponents()->Modify();
		GetSelectedComponents()->BeginBatchSelectOperation();

		for (const FString& ComponentName : InSelectionStateOfLevel.SelectedComponents)
		{
			UActorComponent* ActorComp = FindObject<UActorComponent>(nullptr, *ComponentName);
			if (ActorComp)
			{
				SelectComponent(ActorComp, true, /*bNotifySelectionChanged*/true);
			}
		}

		GetSelectedComponents()->EndBatchSelectOperation();
	}

	NoteSelectionChange();
}

static bool GetSmallToolBarIcons()
{
	return GetDefault<UEditorStyleSettings>()->bUseSmallToolBarIcons;
}

static bool GetDisplayMultiboxHooks()
{
	return GetDefault<UEditorPerProjectUserSettings>()->bDisplayUIExtensionPoints;
}

void UEditorEngine::InitEditor(IEngineLoop* InEngineLoop)
{
	// Call base.
	UEngine::Init(InEngineLoop);

	// Specify "-ForceLauncher" on the command-line to always open the launcher, even in unusual cases.  This is useful for debugging the Launcher startup.
	const bool bForceLauncherToOpen = FParse::Param(FCommandLine::Get(), TEXT("ForceLauncher"));

	if ( bForceLauncherToOpen ||
		( !FEngineBuildSettings::IsInternalBuild() &&
		!FEngineBuildSettings::IsPerforceBuild() &&
		!FPlatformMisc::IsDebuggerPresent() &&	// Don't spawn launcher while running in the Visual Studio debugger by default
		!FApp::IsBenchmarking() &&
		!GIsDemoMode &&
		!IsRunningCommandlet() &&
		!FPlatformProcess::IsApplicationRunning(TEXT("EpicGamesLauncher")) &&
		!FPlatformProcess::IsApplicationRunning(TEXT("EpicGamesLauncher-Mac-Shipping"))
		))
	{
		ILauncherPlatform* LauncherPlatform = FLauncherPlatformModule::Get();
		if (LauncherPlatform != NULL )
		{
			FOpenLauncherOptions SilentOpen;
			LauncherPlatform->OpenLauncher(SilentOpen);
		}
	}

	// Create selection sets.
	PrivateInitSelectedSets();

	// Set slate options
	FMultiBoxSettings::UseSmallToolBarIcons = TAttribute<bool>::Create(TAttribute<bool>::FGetter::CreateStatic(&GetSmallToolBarIcons));
	FMultiBoxSettings::DisplayMultiboxHooks = TAttribute<bool>::Create(TAttribute<bool>::FGetter::CreateStatic(&GetDisplayMultiboxHooks));

	if ( FSlateApplication::IsInitialized() )
	{
		const UEditorStyleSettings* EditorSettings = GetDefault<UEditorStyleSettings>();
		const EColorVisionDeficiency DeficiencyType = EditorSettings->ColorVisionDeficiencyPreviewType;
		const int32 Severity = EditorSettings->ColorVisionDeficiencySeverity;
		const bool bCorrectDeficiency = EditorSettings->bColorVisionDeficiencyCorrection;
		const bool bShowCorrectionWithDeficiency = EditorSettings->bColorVisionDeficiencyCorrectionPreviewWithDeficiency;
		FSlateApplication::Get().GetRenderer()->SetColorVisionDeficiencyType(DeficiencyType, Severity, bCorrectDeficiency, bShowCorrectionWithDeficiency);
		FSlateApplication::Get().EnableMenuAnimations(EditorSettings->bEnableWindowAnimations);
	}

	UEditorStyleSettings* StyleSettings = GetMutableDefault<UEditorStyleSettings>();
	StyleSettings->Init();

	const ULevelEditorViewportSettings* ViewportSettings = GetDefault<ULevelEditorViewportSettings>();

	// Needs to be set early as materials can be cached with selected material color baked in
	GEngine->SetSelectedMaterialColor(ViewportSettings->bHighlightWithBrackets ? FLinearColor::Black : StyleSettings->SelectionColor);
	GEngine->SetSelectionOutlineColor(StyleSettings->SelectionColor);
	GEngine->SetSubduedSelectionOutlineColor(StyleSettings->GetSubduedSelectionColor());
	GEngine->SelectionHighlightIntensity = ViewportSettings->SelectionHighlightIntensity;
	GEngine->BSPSelectionHighlightIntensity = ViewportSettings->BSPSelectionHighlightIntensity;

	// Set navigation system property indicating whether navigation is supposed to rebuild automatically 
	FWorldContext &EditorContext = GetEditorWorldContext();
	FNavigationSystem::SetNavigationAutoUpdateEnabled(GetDefault<ULevelEditorMiscSettings>()->bNavigationAutoUpdate, EditorContext.World()->GetNavigationSystem());

	// Allocate temporary model.
	TempModel = NewObject<UModel>();
	TempModel->Initialize(nullptr, 1);
	ConversionTempModel = NewObject<UModel>();
	ConversionTempModel->Initialize(nullptr, 1);

	// create the timer manager
	TimerManager = MakeShareable(new FTimerManager());

	// create the editor world manager
	EditorWorldExtensionsManager = NewObject<UEditorWorldExtensionManager>();

	// Settings.
	FBSPOps::GFastRebuild = 0;

	// Setup delegate callbacks for SavePackage()
	FCoreUObjectDelegates::IsPackageOKToSaveDelegate.BindUObject(this, &UEditorEngine::IsPackageOKToSave);
	FCoreUObjectDelegates::AutoPackageBackupDelegate.BindStatic(&FAutoPackageBackup::BackupPackage);

	extern void SetupDistanceFieldBuildNotification();
	SetupDistanceFieldBuildNotification();

	// Update recents
	UpdateRecentlyLoadedProjectFiles();

	// Update the auto-load project
	UpdateAutoLoadProject();

	// Load any modules that might be required by commandlets
	//FModuleManager::Get().LoadModule(TEXT("OnlineBlueprintSupport"));

	if ( FSlateApplication::IsInitialized() )
	{
		// Setup a delegate to handle requests for opening assets
		FSlateApplication::Get().SetWidgetReflectorAssetAccessDelegate(FAccessAsset::CreateUObject(this, &UEditorEngine::HandleOpenAsset));
	}

	IHotReloadModule& HotReloadModule = IHotReloadModule::Get();
	HotReloadModule.OnModuleCompilerStarted ().AddUObject(this, &UEditorEngine::OnModuleCompileStarted);
	HotReloadModule.OnModuleCompilerFinished().AddUObject(this, &UEditorEngine::OnModuleCompileFinished);

	IBookmarkTypeTools& BookmarkTools = IBookmarkTypeTools::Get();
	BookmarkTools.RegisterBookmarkTypeActions(MakeShared<FBookMark2DTypeActions>());
	BookmarkTools.RegisterBookmarkTypeActions(MakeShared<FBookMarkTypeActions>());
	
	{
		FAssetData NoAssetData;

		TArray<UClass*> VolumeClasses;
		TArray<UClass*> VolumeFactoryClasses;

		// Create array of ActorFactory instances.
		for (TObjectIterator<UClass> ObjectIt; ObjectIt; ++ObjectIt)
		{
			UClass* TestClass = *ObjectIt;
			if (TestClass->IsChildOf(UActorFactory::StaticClass()))
			{
				if (!TestClass->HasAnyClassFlags(CLASS_Abstract))
				{
					// if the factory is a volume shape factory we create an instance for all volume types
					if (TestClass->IsChildOf(UActorFactoryVolume::StaticClass()))
					{
<<<<<<< HEAD
						VolumeFactoryClasses.Add(TestClass);
=======
						// Don't change the class on instances that are being thrown away by the reload code. If we update
						// the class and recompile the old class ::ReplaceInstancesOfClass will experience some crosstalk 
						// with the compiler (both trying to create objects of the same class in the same location):
						TArray<UObject*> OldInstances;
						GetObjectsOfClass(OldBlueprint->GeneratedClass, OldInstances, false);
						OldInstances.RemoveAllSwap(
							[](UObject* Obj){ return !Obj->HasAnyFlags(RF_NewerVersionExists); }
						);
						
						TSet<UObject*> InstancesToLeaveAlone(OldInstances);
						FReplaceInstancesOfClassParameters ReplaceInstancesParameters(OldBlueprint->GeneratedClass, CastChecked<UBlueprint>(NewObject)->GeneratedClass);
						ReplaceInstancesParameters.InstancesThatShouldUseOldClass = &InstancesToLeaveAlone;
						FBlueprintCompileReinstancer::ReplaceInstancesOfClassEx(ReplaceInstancesParameters);
>>>>>>> 271e2139
					}
					else
					{
						UActorFactory* NewFactory = NewObject<UActorFactory>(GetTransientPackage(), TestClass);
						check(NewFactory);
						ActorFactories.Add(NewFactory);
					}
				}
			}
			else if (TestClass->IsChildOf(AVolume::StaticClass()) && TestClass != AVolume::StaticClass())
			{
				// we want classes derived from AVolume, but not AVolume itself
				VolumeClasses.Add(TestClass);
			}
		}

<<<<<<< HEAD
		ActorFactories.Reserve(ActorFactories.Num() + (VolumeFactoryClasses.Num() * VolumeClasses.Num()));
		for (UClass* VolumeFactoryClass : VolumeFactoryClasses)
		{
			for (UClass* VolumeClass : VolumeClasses)
=======
			FPropertyChangedEvent PropertyEvent(nullptr, EPropertyChangeType::Redirected);
			ObjectReferencerPtr->PostEditChangeProperty(PropertyEvent);

			// We need to recompile any Blueprints that had properties changed to make sure their generated class is up-to-date and has no lingering references to the old objects
			UBlueprint* BlueprintToRecompile = nullptr;
			if (UBlueprint* BlueprintReferencer = Cast<UBlueprint>(ObjectReferencerPtr))
			{
				BlueprintToRecompile = BlueprintReferencer;
			}
			else if (UClass* ClassReferencer = Cast<UClass>(ObjectReferencerPtr))
			{
				BlueprintToRecompile = Cast<UBlueprint>(ClassReferencer->ClassGeneratedBy);
			}
			else
			{
				BlueprintToRecompile = ObjectReferencerPtr->GetTypedOuter<UBlueprint>();
			}
			
			if (BlueprintToRecompile && !BlueprintToRecompile->HasAnyFlags(RF_NewerVersionExists))
>>>>>>> 271e2139
			{
				UActorFactory* NewFactory = NewObject<UActorFactory>(GetTransientPackage(), VolumeFactoryClass);
				check(NewFactory);
				NewFactory->NewActorClass = VolumeClass;
				ActorFactories.Add(NewFactory);
			}
		}

		FCoreUObjectDelegates::RegisterHotReloadAddedClassesDelegate.AddUObject(this, &UEditorEngine::CreateVolumeFactoriesForNewClasses);
	}

	// Used for sorting ActorFactory classes.
	struct FCompareUActorFactoryByMenuPriority
	{
		FORCEINLINE bool operator()(const UActorFactory& A, const UActorFactory& B) const
		{
			if (B.MenuPriority == A.MenuPriority)
			{
				if (A.GetClass() != UActorFactory::StaticClass() && B.IsA(A.GetClass()))
				{
					return false;
				}
				else if (B.GetClass() != UActorFactory::StaticClass() && A.IsA(B.GetClass()))
				{
					return true;
				}
				else
				{
					return A.GetClass()->GetName() < B.GetClass()->GetName();
				}
			}
			else
			{
				return B.MenuPriority < A.MenuPriority;
			}
		}
	};
	// Sort by menu priority.
	ActorFactories.Sort(FCompareUActorFactoryByMenuPriority());
}

bool UEditorEngine::HandleOpenAsset(UObject* Asset)
{
	return FAssetEditorManager::Get().OpenEditorForAsset(Asset);
}

void UEditorEngine::HandleSettingChanged( FName Name )
{
	// When settings are reset to default, the property name will be "None" so make sure that case is handled.
	if (Name == FName(TEXT("ColorVisionDeficiencyPreviewType")) || 
		Name == FName(TEXT("bColorVisionDeficiencyCorrection")) ||
		Name == FName(TEXT("bColorVisionDeficiencyCorrectionPreviewWithDeficiency")) ||
		Name == FName(TEXT("ColorVisionDeficiencySeverity")) ||
		Name == NAME_None)
	{
		const UEditorStyleSettings* EditorSettings = GetDefault<UEditorStyleSettings>();
		const EColorVisionDeficiency DeficiencyType = EditorSettings->ColorVisionDeficiencyPreviewType;
		const int32 Severity = EditorSettings->ColorVisionDeficiencySeverity;
		const bool bCorrectDeficiency = EditorSettings->bColorVisionDeficiencyCorrection;
		const bool bShowCorrectionWithDeficiency = EditorSettings->bColorVisionDeficiencyCorrectionPreviewWithDeficiency;
		FSlateApplication::Get().GetRenderer()->SetColorVisionDeficiencyType(DeficiencyType, Severity, bCorrectDeficiency, bShowCorrectionWithDeficiency);
	}

	if (Name == FName("SelectionColor") || Name == NAME_None)
	{
		// Selection outline color and material color use the same color but sometimes the selected material color can be overidden so these need to be set independently
		GEngine->SetSelectedMaterialColor(GetDefault<UEditorStyleSettings>()->SelectionColor);
		GEngine->SetSelectionOutlineColor(GetDefault<UEditorStyleSettings>()->SelectionColor);
		GEngine->SetSubduedSelectionOutlineColor(GetDefault<UEditorStyleSettings>()->GetSubduedSelectionColor());
	}
}

void UEditorEngine::InitializeObjectReferences()
{
	EditorSubsystemCollection.Initialize();

	Super::InitializeObjectReferences();

	if ( PlayFromHerePlayerStartClass == NULL )
	{
		PlayFromHerePlayerStartClass = LoadClass<ANavigationObjectBase>(NULL, *GetDefault<ULevelEditorPlaySettings>()->PlayFromHerePlayerStartClassName, NULL, LOAD_None, NULL);
	}

#if !UE_BUILD_SHIPPING
	if (!AutomationCommon::OnEditorAutomationMapLoadDelegate().IsBound())
	{
		AutomationCommon::OnEditorAutomationMapLoadDelegate().AddUObject(this, &UEditorEngine::AutomationLoadMap);
	}
#endif
}

bool UEditorEngine::ShouldDrawBrushWireframe( AActor* InActor )
{
	bool bResult = true;

	bResult = GLevelEditorModeTools().ShouldDrawBrushWireframe( InActor );
	
	return bResult;
}

//
// Init the editor.
//

extern void StripUnusedPackagesFromList(TArray<FString>& PackageList, const FString& ScriptSourcePath);

void UEditorEngine::Init(IEngineLoop* InEngineLoop)
{
	FScopedSlowTask SlowTask(100);

	DECLARE_SCOPE_CYCLE_COUNTER(TEXT("Editor Engine Initialized"), STAT_EditorEngineStartup, STATGROUP_LoadTime);

	check(!HasAnyFlags(RF_ClassDefaultObject));

	FSlateApplication::Get().SetAppIcon(FEditorStyle::GetBrush(TEXT("Editor.AppIcon")));

	FCoreDelegates::ModalErrorMessage.BindUObject(this, &UEditorEngine::OnModalMessageDialog);
	FCoreUObjectDelegates::ShouldLoadOnTop.BindUObject(this, &UEditorEngine::OnShouldLoadOnTop);
	FCoreDelegates::PreWorldOriginOffset.AddUObject(this, &UEditorEngine::PreWorldOriginOffset);
	FCoreUObjectDelegates::OnAssetLoaded.AddUObject(this, &UEditorEngine::OnAssetLoaded);
	FWorldDelegates::LevelAddedToWorld.AddUObject(this, &UEditorEngine::OnLevelAddedToWorld);
	FWorldDelegates::LevelRemovedFromWorld.AddUObject(this, &UEditorEngine::OnLevelRemovedFromWorld);
	FLevelStreamingGCHelper::OnGCStreamedOutLevels.AddUObject(this, &UEditorEngine::OnGCStreamedOutLevels);

	FAssetRegistryModule& AssetRegistryModule = FModuleManager::LoadModuleChecked<FAssetRegistryModule>("AssetRegistry");
	AssetRegistryModule.Get().OnInMemoryAssetCreated().AddUObject(this, &UEditorEngine::OnAssetCreated);

	FEditorDelegates::BeginPIE.AddLambda([](bool)
	{
		FTextLocalizationManager::Get().PushAutoEnableGameLocalizationPreview();
		FTextLocalizationManager::Get().EnableGameLocalizationPreview();

		// Always make sure dynamic resolution starts with a clean history.
		GEngine->GetDynamicResolutionState()->ResetHistory();
	});

	FEditorDelegates::PrePIEEnded.AddLambda([this](bool)
	{
		if (GetPIEWorldContext() != nullptr && GetPIEWorldContext()->World() != nullptr)
		{
			GetPIEWorldContext()->World()->DestroyDemoNetDriver();
		}
	});

	FEditorDelegates::EndPIE.AddLambda([](bool)
	{
		FTextLocalizationManager::Get().PopAutoEnableGameLocalizationPreview();
		FTextLocalizationManager::Get().DisableGameLocalizationPreview();

		// Always resume the dynamic resolution state to ensure it is same state as in game builds when starting PIE.
		GEngine->ResumeDynamicResolution();

		if (FSlateApplication::IsInitialized())
		{
			//Reset color deficiency settings in case they have been modified during PIE
			const UEditorStyleSettings* EditorSettings = GetDefault<UEditorStyleSettings>();
			const EColorVisionDeficiency DeficiencyType = EditorSettings->ColorVisionDeficiencyPreviewType;
			const int32 Severity = EditorSettings->ColorVisionDeficiencySeverity;
			const bool bCorrectDeficiency = EditorSettings->bColorVisionDeficiencyCorrection;
			const bool bShowCorrectionWithDeficiency = EditorSettings->bColorVisionDeficiencyCorrectionPreviewWithDeficiency;
			FSlateApplication::Get().GetRenderer()->SetColorVisionDeficiencyType(DeficiencyType, Severity, bCorrectDeficiency, bShowCorrectionWithDeficiency);
		}

	});

	// Initialize vanilla status before other systems that consume its status are started inside InitEditor()
	UpdateIsVanillaProduct();
	FSourceCodeNavigation::AccessOnNewModuleAdded().AddLambda([this](FName InModuleName)
	{
		UpdateIsVanillaProduct();
	});

	// Init editor.
	SlowTask.EnterProgressFrame(40);
	GEditor = this;
	InitEditor(InEngineLoop);

	LoadEditorFeatureLevel();

	Layers = FLayers::Create( MakeWeakObjectPtr( this ) );

	// Init transactioning.
	Trans = CreateTrans();

	SlowTask.EnterProgressFrame(50);

	// Load all editor modules here
	{
		static const TCHAR* ModuleNames[] =
		{
			TEXT("Documentation"),
			TEXT("WorkspaceMenuStructure"),
			TEXT("MainFrame"),
			TEXT("GammaUI"),
			TEXT("OutputLog"),
			TEXT("SourceControl"),
			TEXT("TextureCompressor"),
			TEXT("MeshUtilities"),
			TEXT("MovieSceneTools"),
			TEXT("ModuleUI"),
			TEXT("Toolbox"),
			TEXT("ClassViewer"),
			TEXT("StructViewer"),
			TEXT("ContentBrowser"),
			TEXT("AssetTools"),
			TEXT("GraphEditor"),
			TEXT("KismetCompiler"),
			TEXT("Kismet"),
			TEXT("Persona"),
			TEXT("AnimationBlueprintEditor"),
			TEXT("LevelEditor"),
			TEXT("MainFrame"),
			TEXT("PropertyEditor"),
			TEXT("EditorStyle"),
			TEXT("PackagesDialog"),
			TEXT("AssetRegistry"),
			TEXT("DetailCustomizations"),
			TEXT("ComponentVisualizers"),
			TEXT("Layers"),
			TEXT("AutomationWindow"),
			TEXT("AutomationController"),
			TEXT("DeviceManager"),
			TEXT("ProfilerClient"),
			TEXT("SessionFrontend"),
			TEXT("ProjectLauncher"),
			TEXT("SettingsEditor"),
			TEXT("EditorSettingsViewer"),
			TEXT("ProjectSettingsViewer"),
			TEXT("Blutility"),
			TEXT("XmlParser"),
			TEXT("UndoHistory"),
			TEXT("DeviceProfileEditor"),
			TEXT("SourceCodeAccess"),
			TEXT("BehaviorTreeEditor"),
			TEXT("HardwareTargeting"),
			TEXT("LocalizationDashboard"),
			TEXT("MergeActors"),
			TEXT("InputBindingEditor"),
			TEXT("AudioEditor"),
			TEXT("TimeManagementEditor"),
			TEXT("EditorInteractiveToolsFramework")
		};

		FScopedSlowTask ModuleSlowTask(ARRAY_COUNT(ModuleNames));
		for (const TCHAR* ModuleName : ModuleNames)
		{
			ModuleSlowTask.EnterProgressFrame(1);
			FModuleManager::Get().LoadModule(ModuleName);
		}

		{
			// Load platform runtime settings modules
			TArray<FName> Modules;
			FModuleManager::Get().FindModules( TEXT( "*RuntimeSettings" ), Modules );

			for( int32 Index = 0; Index < Modules.Num(); Index++ )
			{
				FModuleManager::Get().LoadModule( Modules[Index] );
			}
		}

		{
			// Load platform editor modules
			TArray<FName> Modules;
			FModuleManager::Get().FindModules( TEXT( "*PlatformEditor" ), Modules );

			for( int32 Index = 0; Index < Modules.Num(); Index++ )
			{
				if( Modules[Index] != TEXT("ProjectTargetPlatformEditor") )
				{
					FModuleManager::Get().LoadModule( Modules[Index] );
				}
			}
		}

		if (!IsRunningCommandlet())
		{
			FModuleManager::Get().LoadModule(TEXT("IntroTutorials"));
		}

		if( FParse::Param( FCommandLine::Get(),TEXT( "PListEditor" ) ) )
		{
			FModuleManager::Get().LoadModule(TEXT("PListEditor"));
		}

		bool bEnvironmentQueryEditor = false;
		GConfig->GetBool(TEXT("EnvironmentQueryEd"), TEXT("EnableEnvironmentQueryEd"), bEnvironmentQueryEditor, GEngineIni);
		if (bEnvironmentQueryEditor || GetDefault<UEditorExperimentalSettings>()->bEQSEditor)
		{
			FModuleManager::Get().LoadModule(TEXT("EnvironmentQueryEditor"));
		}

		FModuleManager::Get().LoadModule(TEXT("LogVisualizer"));
		FModuleManager::Get().LoadModule(TEXT("HotReload"));

		FModuleManager::Get().LoadModuleChecked(TEXT("ClothPainter"));

		// Load VR Editor support
		FModuleManager::Get().LoadModuleChecked( TEXT( "ViewportInteraction" ) );
		FModuleManager::Get().LoadModuleChecked( TEXT( "VREditor" ) );
	}

	SlowTask.EnterProgressFrame(10);

	float BSPTexelScale = 100.0f;
	if( GetDefault<ULevelEditorViewportSettings>()->bUsePowerOf2SnapSize )
	{
		BSPTexelScale=128.0f;
	}
	UModel::SetGlobalBSPTexelScale(BSPTexelScale);

	GLog->EnableBacklog( false );

	// Load game user settings and apply
	UGameUserSettings* MyGameUserSettings = GetGameUserSettings();
	if (MyGameUserSettings)
	{
		MyGameUserSettings->LoadSettings();
		MyGameUserSettings->ApplySettings(true);
	}

	UEditorStyleSettings* Settings = GetMutableDefault<UEditorStyleSettings>();
	Settings->OnSettingChanged().AddUObject(this, &UEditorEngine::HandleSettingChanged);

	// Purge garbage.
	Cleanse( false, 0, NSLOCTEXT("UnrealEd", "Startup", "Startup") );

	FEditorCommandLineUtils::ProcessEditorCommands(FCommandLine::Get());

	// for IsInitialized()
	bIsInitialized = true;
};

void UEditorEngine::CreateVolumeFactoriesForNewClasses(const TArray<UClass*>& NewClasses)
{
	TArray<UClass*> NewVolumeClasses;
	for (UClass* NewClass : NewClasses)
	{
		if (NewClass && NewClass->IsChildOf(AVolume::StaticClass()))
		{
			NewVolumeClasses.Add(NewClass);
		}
	}

	if (NewVolumeClasses.Num() > 0)
	{
		for (TObjectIterator<UClass> ObjectIt; ObjectIt; ++ObjectIt)
		{
			UClass* TestClass = *ObjectIt;
			if (!TestClass->HasAnyClassFlags(CLASS_Abstract) && TestClass->IsChildOf(UActorFactoryVolume::StaticClass()))
			{
				ActorFactories.Reserve(ActorFactories.Num() + NewVolumeClasses.Num());
				for (UClass* NewVolumeClass : NewVolumeClasses)
				{
					UActorFactory* NewFactory = NewObject<UActorFactory>(GetTransientPackage(), TestClass);
					check(NewFactory);
					NewFactory->NewActorClass = NewVolumeClass;
					ActorFactories.Add(NewFactory);
				}
			}
		}
	}
}

void UEditorEngine::InitBuilderBrush( UWorld* InWorld )
{
	check( InWorld );
	const bool bOldDirtyState = InWorld->GetCurrentLevel()->GetOutermost()->IsDirty();

	// For additive geometry mode, make the builder brush a small 256x256x256 cube so its visible.
	const int32 CubeSize = 256;
	UCubeBuilder* CubeBuilder = NewObject<UCubeBuilder>();
	CubeBuilder->X = CubeSize;
	CubeBuilder->Y = CubeSize;
	CubeBuilder->Z = CubeSize;
	CubeBuilder->Build( InWorld );

	// Restore the level's dirty state, so that setting a builder brush won't mark the map as dirty.
	if (!bOldDirtyState)
	{
		InWorld->GetCurrentLevel()->GetOutermost()->SetDirtyFlag( bOldDirtyState );
	}
}

int32 UEditorEngine::AddViewportClients(FEditorViewportClient* ViewportClient)
{
	int32 Result = AllViewportClients.Add(ViewportClient);
	ViewportClientListChangedEvent.Broadcast();
	return Result;
}

void UEditorEngine::RemoveViewportClients(FEditorViewportClient* ViewportClient)
{
	AllViewportClients.Remove(ViewportClient);

	// fix up the other viewport indices
	for (int32 ViewportIndex = ViewportClient->ViewIndex; ViewportIndex < AllViewportClients.Num(); ViewportIndex++)
	{
		AllViewportClients[ViewportIndex]->ViewIndex = ViewportIndex;
	}
	ViewportClientListChangedEvent.Broadcast();
}

int32 UEditorEngine::AddLevelViewportClients(FLevelEditorViewportClient* ViewportClient)
{
	int32 Result = LevelViewportClients.Add(ViewportClient);
	LevelViewportClientListChangedEvent.Broadcast();
	return Result;
}

void UEditorEngine::RemoveLevelViewportClients(FLevelEditorViewportClient* ViewportClient)
{
	LevelViewportClients.Remove(ViewportClient);
	LevelViewportClientListChangedEvent.Broadcast();
}

void UEditorEngine::BroadcastObjectReimported(UObject* InObject)
{
	ObjectReimportedEvent.Broadcast(InObject);
	GetEditorSubsystem<UImportSubsystem>()->BroadcastAssetReimport(InObject);
}

void UEditorEngine::FinishDestroy()
{
	if ( !HasAnyFlags(RF_ClassDefaultObject) )
	{
		if (PlayWorld)
		{
			// this needs to be already cleaned up
			UE_LOG(LogEditor, Warning, TEXT("Warning: Play world is active"));
		}

		EditorSubsystemCollection.Deinitialize();

		// Unregister events
		FEditorDelegates::MapChange.RemoveAll(this);
		FCoreDelegates::ModalErrorMessage.Unbind();
		FCoreUObjectDelegates::ShouldLoadOnTop.Unbind();
		FCoreDelegates::PreWorldOriginOffset.RemoveAll(this);
		FCoreUObjectDelegates::OnAssetLoaded.RemoveAll(this);
		FWorldDelegates::LevelAddedToWorld.RemoveAll(this);
		FWorldDelegates::LevelRemovedFromWorld.RemoveAll(this);
		FLevelStreamingGCHelper::OnGCStreamedOutLevels.RemoveAll(this);
		GetMutableDefault<UEditorStyleSettings>()->OnSettingChanged().RemoveAll(this);

		FAssetRegistryModule* AssetRegistryModule = FModuleManager::GetModulePtr<FAssetRegistryModule>("AssetRegistry");
		if (AssetRegistryModule)
		{
			AssetRegistryModule->Get().OnInMemoryAssetCreated().RemoveAll(this);
		}

		UWorld* World = GWorld;
		if( World != NULL )
		{
			World->ClearWorldComponents();
			World->CleanupWorld();
		}
	
		// Shut down transaction tracking system.
		if( Trans )
		{
			if( GUndo )
			{
				UE_LOG(LogEditor, Warning, TEXT("Warning: A transaction is active") );
			}
			ResetTransaction( NSLOCTEXT("UnrealEd", "Shutdown", "Shutdown") );
		}

		// Destroy selection sets.
		PrivateDestroySelectedSets();

		extern void TearDownDistanceFieldBuildNotification();
		TearDownDistanceFieldBuildNotification();

		// Remove editor array from root.
		UE_LOG(LogExit, Log, TEXT("Editor shut down") );

		// Any access of GEditor after finish destroy is invalid
		// Null out GEditor so that potential module shutdown that happens after can check for nullptr
		if (GEditor == this)
		{
			GEditor = nullptr;
		}
	}

	Super::FinishDestroy();
}

void UEditorEngine::AddReferencedObjects(UObject* InThis, FReferenceCollector& Collector)
{
	UEditorEngine* This = CastChecked<UEditorEngine>(InThis);
	// Serialize viewport clients.
	for(FEditorViewportClient* ViewportClient : This->AllViewportClients)
	{
		ViewportClient->AddReferencedObjects( Collector );
	}

	// Serialize ActorFactories
	for( int32 Index = 0; Index < This->ActorFactories.Num(); Index++ )
	{
		Collector.AddReferencedObject( This->ActorFactories[ Index ], This );
	}

	Super::AddReferencedObjects( This, Collector );
}

void UEditorEngine::Tick( float DeltaSeconds, bool bIdleMode )
{
	NETWORK_PROFILER(GNetworkProfiler.TrackFrameBegin());

	UWorld* CurrentGWorld = GWorld;
	check( CurrentGWorld );
	check( CurrentGWorld != PlayWorld || bIsSimulatingInEditor );

	// Clear out the list of objects modified this frame, used for OnObjectModified notification.
	FCoreUObjectDelegates::ObjectsModifiedThisFrame.Empty();

	// Always ensure we've got adequate slack for any worlds that are going to get created in this frame so that
	// our EditorContext reference doesn't get invalidated
	WorldList.Reserve(WorldList.Num() + 10);

	FWorldContext& EditorContext = GetEditorWorldContext();
	check( CurrentGWorld == EditorContext.World() );

	// early in the Tick() to get the callbacks for cvar changes called
	IConsoleManager::Get().CallAllConsoleVariableSinks();

	// Tick the remote config IO manager
	FRemoteConfigAsyncTaskManager::Get()->Tick();

	// Clean up the game viewports that have been closed.
	CleanupGameViewport();

	// If all viewports closed, close the current play level.
	if( PlayWorld && !bIsSimulatingInEditor )
	{
		for (auto It=WorldList.CreateIterator(); It; ++It)
		{
			// For now, kill PIE session if any of the viewports are closed
			if (It->WorldType == EWorldType::PIE && It->GameViewport == NULL && !It->RunAsDedicated && !It->bWaitingOnOnlineSubsystem)
			{
				EndPlayMap();
				break;
			}
		}
	}


	// Potentially rebuilds the streaming data.
	EditorContext.World()->ConditionallyBuildStreamingData();

	// Update the timer manager
	TimerManager->Tick(DeltaSeconds);

	// Update subsystems.
	{
		// This assumes that UObject::StaticTick only calls ProcessAsyncLoading.	
		StaticTick(DeltaSeconds, !!GAsyncLoadingUseFullTimeLimit, GAsyncLoadingTimeLimit / 1000.f);
	}

	FEngineAnalytics::Tick(DeltaSeconds);

	// Look for realtime flags.
	bool IsRealtime = false;

	// True if a viewport has realtime audio	// If any realtime audio is enabled in the editor
	bool bAudioIsRealtime = GetDefault<ULevelEditorMiscSettings>()->bEnableRealTimeAudio;

	// By default we tick the editor world.  
	// When in PIE if we are in immersive we do not tick the editor world unless there is a visible editor viewport.
	bool bShouldTickEditorWorld = true;

	//@todo Multiple Worlds: Do we need to consider what world we are in here?

	// Find which viewport has audio focus, i.e. gets to set the listener location
	// Priorities are:
	//  Active perspective realtime view
	//	> Any realtime perspective view (first encountered)
	//	> Active perspective view
	//	> Any perspective view (first encountered)
	FEditorViewportClient* AudioFocusViewportClient = NULL;
	{
		FEditorViewportClient* BestRealtimePerspViewport = NULL;
		FEditorViewportClient* BestPerspViewport = NULL;

		for(FEditorViewportClient* const ViewportClient : AllViewportClients)
		{
			// clear any previous audio focus flags
			ViewportClient->ClearAudioFocus();

			if (ViewportClient->IsPerspective())
			{
				if (ViewportClient->IsRealtime())
				{
					if (ViewportClient->Viewport && ViewportClient->Viewport->HasFocus())
					{
						// active realtime perspective -- use this and be finished
						BestRealtimePerspViewport = ViewportClient;
						break;
					}
					else if (BestRealtimePerspViewport == NULL)
					{
						// save this
						BestRealtimePerspViewport = ViewportClient;
					}
				}
				else 
				{
					if (ViewportClient->Viewport && ViewportClient->Viewport->HasFocus())
					{
						// active non-realtime perspective -- use this
						BestPerspViewport = ViewportClient;
					}
					else if (BestPerspViewport == NULL)
					{
						// save this
						BestPerspViewport = ViewportClient;
					}

				}
			}
		}

		// choose realtime if set.  note this could still be null.
		AudioFocusViewportClient = BestRealtimePerspViewport ? BestRealtimePerspViewport : BestPerspViewport;
	}
	// tell viewportclient it has audio focus
	if (AudioFocusViewportClient)
	{
		AudioFocusViewportClient->SetAudioFocus();

		// override realtime setting if viewport chooses (i.e. for matinee preview)
		if (AudioFocusViewportClient->IsForcedRealtimeAudio())
		{
			bAudioIsRealtime = true;
		}
	}

	// Find realtime and visibility settings on all viewport clients
	for(FEditorViewportClient* const ViewportClient : AllViewportClients)
	{
		if( PlayWorld && ViewportClient->IsVisible() )
		{
			if( ViewportClient->IsInImmersiveViewport() )
			{
				// if a viewport client is immersive then by default we do not tick the editor world during PIE unless there is a visible editor world viewport
				bShouldTickEditorWorld = false;
			}
			else
			{
				// If the viewport is not immersive but still visible while we have a play world then we need to tick the editor world
				bShouldTickEditorWorld = true;
			}
		}

		if( ViewportClient->GetScene() == EditorContext.World()->Scene )
		{
			if( ViewportClient->IsRealtime() )
			{
				IsRealtime = true;
			}
		}
	}

	// Find out if the editor has focus. Audio should only play if the editor has focus.
	const bool bHasFocus = FPlatformApplicationMisc::IsThisApplicationForeground();

	if (bHasFocus || GetDefault<ULevelEditorMiscSettings>()->bAllowBackgroundAudio)
	{
		if (!PlayWorld)
		{
			// Adjust the global volume multiplier if the window has focus and there is no pie world or no viewport overriding audio.
			FApp::SetVolumeMultiplier( GetDefault<ULevelEditorMiscSettings>()->EditorVolumeLevel );
		}
		else
		{
			// If there is currently a pie world a viewport is overriding audio settings do not adjust the volume.
			FApp::SetVolumeMultiplier( 1.0f );
		}
	}

	if (!bHasFocus)
	{
		SetPreviewMeshMode(false);
	}

	// Tick any editor FTickableEditorObject dervived classes
	FTickableEditorObject::TickObjects( DeltaSeconds );

	// Tick the asset registry
	FAssetRegistryModule::TickAssetRegistry(DeltaSeconds);

	static FName SourceCodeAccessName("SourceCodeAccess");
	ISourceCodeAccessModule& SourceCodeAccessModule = FModuleManager::LoadModuleChecked<ISourceCodeAccessModule>(SourceCodeAccessName);
	SourceCodeAccessModule.GetAccessor().Tick(DeltaSeconds);

	// tick the directory watcher
	// @todo: Put me into an FTicker that is created when the DW module is loaded
	if( !FApp::IsProjectNameEmpty() )
	{
		static FName DirectoryWatcherName("DirectoryWatcher");
		FDirectoryWatcherModule& DirectoryWatcherModule = FModuleManager::Get().LoadModuleChecked<FDirectoryWatcherModule>(DirectoryWatcherName);
		DirectoryWatcherModule.Get()->Tick(DeltaSeconds);
	}

	bool bAWorldTicked = false;
	ELevelTick TickType = IsRealtime ? LEVELTICK_ViewportsOnly : LEVELTICK_TimeOnly;

	if( bShouldTickEditorWorld )
	{ 
		//EditorContext.World()->FXSystem->Resume();
		// Note: Still allowing the FX system to tick so particle systems dont restart after entering/leaving responsive mode
		if( FSlateThrottleManager::Get().IsAllowingExpensiveTasks() )
		{
			FKismetDebugUtilities::NotifyDebuggerOfStartOfGameFrame(EditorContext.World());
			EditorContext.World()->Tick(TickType, DeltaSeconds);
			bAWorldTicked = true;
			FKismetDebugUtilities::NotifyDebuggerOfEndOfGameFrame(EditorContext.World());
		}
	}

	// Perform editor level streaming previs if no PIE session is currently in progress.
	if( !PlayWorld )
	{
		for(FLevelEditorViewportClient* ViewportClient : LevelViewportClients)
		{
			// Previs level streaming volumes in the Editor.
			if ( ViewportClient->IsPerspective() && GetDefault<ULevelEditorViewportSettings>()->bLevelStreamingVolumePrevis )
			{
				bool bProcessViewer = false;
				const FVector& ViewLocation = ViewportClient->GetViewLocation();

				// Iterate over streaming levels and compute whether the ViewLocation is in their associated volumes.
				TMap<ALevelStreamingVolume*, bool> VolumeMap;

				for (ULevelStreaming* StreamingLevel : EditorContext.World()->GetStreamingLevels())
				{
					if( StreamingLevel )
					{
						// Assume the streaming level is invisible until we find otherwise.
						bool bStreamingLevelShouldBeVisible = false;

						// We're not going to change level visibility unless we encounter at least one
						// volume associated with the level.
						bool bFoundValidVolume = false;

						// For each streaming volume associated with this level . . .
						for ( int32 VolumeIndex = 0 ; VolumeIndex < StreamingLevel->EditorStreamingVolumes.Num() ; ++VolumeIndex )
						{
							ALevelStreamingVolume* StreamingVolume = StreamingLevel->EditorStreamingVolumes[VolumeIndex];
							if ( StreamingVolume && !StreamingVolume->bDisabled )
							{
								bFoundValidVolume = true;

								bool bViewpointInVolume;
								bool* bResult = VolumeMap.Find(StreamingVolume);
								if ( bResult )
								{
									// This volume has already been considered for another level.
									bViewpointInVolume = *bResult;
								}
								else
								{
									// Compute whether the viewpoint is inside the volume and cache the result.
									bViewpointInVolume = StreamingVolume->EncompassesPoint( ViewLocation );							

								
									VolumeMap.Add( StreamingVolume, bViewpointInVolume );
								}

								// Halt when we find a volume associated with the level that the viewpoint is in.
								if ( bViewpointInVolume )
								{
									bStreamingLevelShouldBeVisible = true;
									break;
								}
							}
						}

						// Set the streaming level visibility status if we encountered at least one volume.
						if ( bFoundValidVolume && StreamingLevel->GetShouldBeVisibleInEditor() != bStreamingLevelShouldBeVisible )
						{
							StreamingLevel->SetShouldBeVisibleInEditor(bStreamingLevelShouldBeVisible);
							bProcessViewer = true;
						}
					}
				}
				
				// Simulate world composition streaming while in editor world
				if (EditorContext.World()->WorldComposition)
				{
					if (EditorContext.World()->WorldComposition->UpdateEditorStreamingState(ViewLocation))
					{
						bProcessViewer = true;
					}
				}
				
				// Call UpdateLevelStreaming if the visibility of any streaming levels was modified.
				if ( bProcessViewer )
				{
					EditorContext.World()->UpdateLevelStreaming();
					FEditorDelegates::RefreshPrimitiveStatsBrowser.Broadcast();
				}
				break;
			}
		}
	}

	// kick off a "Play From Here" if we got one
	if (bIsPlayWorldQueued)
	{
		StartQueuedPlayMapRequest();
	}
	else if( bIsToggleBetweenPIEandSIEQueued )
	{
		ToggleBetweenPIEandSIE();
	}

	static bool bFirstTick = true;

	// Skip updating reflection captures on the first update as the level will not be ready to display
	if (!bFirstTick)
	{
		// Update sky light first because sky diffuse will be visible in reflection capture indirect specular
		USkyLightComponent::UpdateSkyCaptureContents(EditorContext.World());
		UReflectionCaptureComponent::UpdateReflectionCaptureContents(EditorContext.World());
	}

	EmitDynamicResolutionEvent(EDynamicResolutionStateEvent::BeginFrame);

	// if we have the side-by-side world for "Play From Here", tick it unless we are ensuring slate is responsive
	if( FSlateThrottleManager::Get().IsAllowingExpensiveTasks() )
	{
		// Determine number of PIE worlds that should tick.
		TArray<FWorldContext*> LocalPieContextPtrs;
		for (FWorldContext& PieContext : WorldList)
		{
			if (PieContext.WorldType == EWorldType::PIE && PieContext.World() != nullptr && PieContext.World()->ShouldTick())
			{
				LocalPieContextPtrs.Add(&PieContext);
			}
		}

		// Note: WorldList can change size within this loop during PIE when stopped at a breakpoint. In that case, we are
		// running in a nested tick loop within this loop, where a new editor window with a preview viewport can be opened.
		// So we iterate on a local list here instead.
		for (FWorldContext* PieContextPtr : LocalPieContextPtrs)
		{
			FWorldContext &PieContext = *PieContextPtr;

			GPlayInEditorID = PieContext.PIEInstance;

			PlayWorld = PieContext.World();
			GameViewport = PieContext.GameViewport;

			UWorld* OldGWorld = NULL;
			// Use the PlayWorld as the GWorld, because who knows what will happen in the Tick.
			OldGWorld = SetPlayInEditorWorld( PlayWorld );

			// Transfer debug references to ensure debugging ref's are valid for this tick in case of multiple game instances.
			if (OldGWorld && OldGWorld != PlayWorld)
			{
				OldGWorld->TransferBlueprintDebugReferences(PlayWorld);
			}

			// Tick all travel and Pending NetGames (Seamless, server, client)
			TickWorldTravel(PieContext, DeltaSeconds);

			// Updates 'connecting' message in PIE network games
			UpdateTransitionType(PlayWorld);

			// Update streaming for dedicated servers in PIE
			if (PieContext.RunAsDedicated)
			{
				SCOPE_CYCLE_COUNTER(STAT_UpdateLevelStreaming);
				PlayWorld->UpdateLevelStreaming();
			}

			// Release mouse if the game is paused. The low level input code might ignore the request when e.g. in fullscreen mode.
			if ( GameViewport != NULL && GameViewport->Viewport != NULL )
			{
				// Decide whether to drop high detail because of frame rate
				GameViewport->SetDropDetail(DeltaSeconds);
			}

			// Update the level.
			GameCycles=0;
			CLOCK_CYCLES(GameCycles);

			{
				// So that hierarchical stats work in PIE
				SCOPE_CYCLE_COUNTER(STAT_FrameTime);

				FKismetDebugUtilities::NotifyDebuggerOfStartOfGameFrame(PieContext.World());

				// tick the level
				PieContext.World()->Tick( LEVELTICK_All, DeltaSeconds );
				bAWorldTicked = true;
				TickType = LEVELTICK_All;

				if (!bFirstTick)
				{
					// Update sky light first because sky diffuse will be visible in reflection capture indirect specular
					USkyLightComponent::UpdateSkyCaptureContents(PlayWorld);
					UReflectionCaptureComponent::UpdateReflectionCaptureContents(PlayWorld);
				}

				FKismetDebugUtilities::NotifyDebuggerOfEndOfGameFrame(PieContext.World());
			}

			UNCLOCK_CYCLES(GameCycles);

			// Tick the viewports.
			if ( GameViewport != NULL )
			{
				GameViewport->Tick(DeltaSeconds);
			}

			// Pop the world
			RestoreEditorWorld( OldGWorld );
		}
	}

	if (bAWorldTicked)
	{
		FTickableGameObject::TickObjects(nullptr, TickType, false, DeltaSeconds);
	}

	// tick media framework
	static const FName MediaModuleName(TEXT("Media"));
	IMediaModule* MediaModule = FModuleManager::LoadModulePtr<IMediaModule>(MediaModuleName);

	if (MediaModule != nullptr)
	{
		MediaModule->TickPostEngine();
	}

	if (bFirstTick)
	{
		bFirstTick = false;
	}

	GPlayInEditorID = -1;

	// Clean up any game viewports that may have been closed during the level tick (eg by Kismet).
	CleanupGameViewport();

	// If all viewports closed, close the current play level.
	if( GameViewport == NULL && PlayWorld && !bIsSimulatingInEditor )
	{
		FWorldContext& PieWorldContext = GetWorldContextFromWorldChecked(PlayWorld);
		if (!PieWorldContext.RunAsDedicated && !PieWorldContext.bWaitingOnOnlineSubsystem)
		{
			EndPlayMap();
		}
	}

	// Updates all the extensions for all the editor worlds
	EditorWorldExtensionsManager->Tick( DeltaSeconds );

	// Update viewports.
	bool bRunDrawWithEditorHidden = false;
	for (int32 ViewportIndex = AllViewportClients.Num()-1; ViewportIndex >= 0; ViewportIndex--)
	{
		FEditorViewportClient* ViewportClient = AllViewportClients[ ViewportIndex ];

		// When throttling tick only viewports which need to be redrawn (they have been manually invalidated)
		if( ( FSlateThrottleManager::Get().IsAllowingExpensiveTasks() || ViewportClient->bNeedsRedraw ) && ViewportClient->IsVisible() )
		{
			// Switch to the correct world for the client before it ticks
			FScopedConditionalWorldSwitcher WorldSwitcher( ViewportClient );

			ViewportClient->Tick(DeltaSeconds);
			bRunDrawWithEditorHidden |= ViewportClient->WantsDrawWhenAppIsHidden();
		}
	}

	bool bIsMouseOverAnyLevelViewport = false;

	//Do this check separate to the above loop as the ViewportClient may no longer be valid after we have ticked it
	for(FLevelEditorViewportClient* ViewportClient : LevelViewportClients)
	{
		FViewport* Viewport = ViewportClient->Viewport;

		// Keep track of whether the mouse cursor is over any level viewports
		if( Viewport != NULL )
		{
			const int32 MouseX = Viewport->GetMouseX();
			const int32 MouseY = Viewport->GetMouseY();
			if( MouseX >= 0 && MouseY >= 0 && MouseX < (int32)Viewport->GetSizeXY().X && MouseY < (int32)Viewport->GetSizeXY().Y )
			{
				bIsMouseOverAnyLevelViewport = true;
				break;
			}
		}
	}

	// If the cursor is outside all level viewports, then clear the hover effect
	if( !bIsMouseOverAnyLevelViewport )
	{
		FLevelEditorViewportClient::ClearHoverFromObjects();
	}

	

	// Commit changes to the BSP model.
	EditorContext.World()->CommitModelSurfaces();	

	bool bUpdateLinkedOrthoViewports = false;
	/////////////////////////////
	// Redraw viewports.

	// Do not redraw if the application is hidden
	bool bAllWindowsHidden = !bHasFocus && AreAllWindowsHidden();
	if( !bAllWindowsHidden || bRunDrawWithEditorHidden)
	{
		FPixelInspectorModule& PixelInspectorModule = FModuleManager::LoadModuleChecked<FPixelInspectorModule>(TEXT("PixelInspectorModule"));
		if (!bAllWindowsHidden && PixelInspectorModule.IsPixelInspectorEnable())
		{
			PixelInspectorModule.ReadBackSync();
		}

		// Render view parents, then view children.
		bool bEditorFrameNonRealtimeViewportDrawn = false;
		if (GCurrentLevelEditingViewportClient && GCurrentLevelEditingViewportClient->IsVisible())
		{
			if (!bAllWindowsHidden || GCurrentLevelEditingViewportClient->WantsDrawWhenAppIsHidden())
			{
				bool bAllowNonRealtimeViewports = true;
				bool bWasNonRealtimeViewportDraw = UpdateSingleViewportClient(GCurrentLevelEditingViewportClient, bAllowNonRealtimeViewports, bUpdateLinkedOrthoViewports);
				if (GCurrentLevelEditingViewportClient->IsLevelEditorClient())
				{
					bEditorFrameNonRealtimeViewportDrawn |= bWasNonRealtimeViewportDraw;
				}
			}
		}
		for (int32 bRenderingChildren = 0; bRenderingChildren < 2; bRenderingChildren++)
		{
			for(FEditorViewportClient* ViewportClient : AllViewportClients)
			{
				if (ViewportClient == GCurrentLevelEditingViewportClient)
				{
					//already given this window a chance to update
					continue;
				}

				if ( ViewportClient->IsVisible() && (!bAllWindowsHidden || ViewportClient->WantsDrawWhenAppIsHidden()) )
				{
					// Only update ortho viewports if that mode is turned on, the viewport client we are about to update is orthographic and the current editing viewport is orthographic and tracking mouse movement.
					bUpdateLinkedOrthoViewports = GetDefault<ULevelEditorViewportSettings>()->bUseLinkedOrthographicViewports && ViewportClient->IsOrtho() && GCurrentLevelEditingViewportClient && GCurrentLevelEditingViewportClient->IsOrtho() && GCurrentLevelEditingViewportClient->IsTracking();

					const bool bIsViewParent = ViewportClient->ViewState.GetReference()->IsViewParent();
					if ((bRenderingChildren && !bIsViewParent) ||
						(!bRenderingChildren && bIsViewParent) || bUpdateLinkedOrthoViewports)
					{
						//if we haven't drawn a non-realtime viewport OR not one of the main viewports
						bool bAllowNonRealtimeViewports = (!bEditorFrameNonRealtimeViewportDrawn) || !(ViewportClient->IsLevelEditorClient());
						bool bWasNonRealtimeViewportDrawn = UpdateSingleViewportClient(ViewportClient, bAllowNonRealtimeViewports, bUpdateLinkedOrthoViewports);
						if (ViewportClient->IsLevelEditorClient())
						{
							bEditorFrameNonRealtimeViewportDrawn |= bWasNonRealtimeViewportDrawn;
						}
					}
				}
			}
		}

		// Some tasks can only be done once we finish all scenes/viewports
		GetRendererModule().PostRenderAllViewports();
	}

	ISourceControlModule::Get().Tick();
	ILocalizationServiceModule::Get().Tick();

	if( FSlateThrottleManager::Get().IsAllowingExpensiveTasks() )
	{
		for (auto ContextIt = WorldList.CreateIterator(); ContextIt; ++ContextIt)
		{
			FWorldContext &PieContext = *ContextIt;
			if (PieContext.WorldType != EWorldType::PIE)
			{
				continue;
			}

			PlayWorld = PieContext.World();
			GameViewport = PieContext.GameViewport;

			// Render playworld. This needs to happen after the other viewports for screenshots to work correctly in PIE.
			if(PlayWorld && GameViewport && !bIsSimulatingInEditor)
			{
				// Use the PlayWorld as the GWorld, because who knows what will happen in the Tick.
				UWorld* OldGWorld = SetPlayInEditorWorld( PlayWorld );
				GPlayInEditorID = PieContext.PIEInstance;

				// Render everything.
				GameViewport->LayoutPlayers();
				check(GameViewport->Viewport);
				GameViewport->Viewport->Draw();

				// Pop the world
				RestoreEditorWorld( OldGWorld );
				GPlayInEditorID = -1;
			}
		}
	}

	// Update resource streaming after both regular Editor viewports and PIE had a chance to add viewers.
	IStreamingManager::Get().Tick(DeltaSeconds);

	// Update Audio. This needs to occur after rendering as the rendering code updates the listener position.
	if (AudioDeviceManager)
	{
		UWorld* OldGWorld = NULL;
		if (PlayWorld)
		{
			// Use the PlayWorld as the GWorld if we're using PIE.
			OldGWorld = SetPlayInEditorWorld(PlayWorld);
		}

		// Update audio device.
		AudioDeviceManager->UpdateActiveAudioDevices((!PlayWorld && bAudioIsRealtime) || (PlayWorld && !PlayWorld->IsPaused()));
		if (bRequestEndPlayMapQueued)
		{
			// Shutdown all audio devices if we've requested end playmap now to avoid issues with GC running
			TArray<FAudioDevice*>& AudioDevices = AudioDeviceManager->GetAudioDevices();
			for (FAudioDevice* AudioDevice : AudioDevices)
			{
				if (AudioDevice)
				{
					AudioDevice->Flush(nullptr);
				}
			}
		}

		if (PlayWorld)
		{
			// Pop the world.
			RestoreEditorWorld(OldGWorld);
		}
	}

	// Update constraints if dirtied.
	EditorContext.World()->UpdateConstraintActors();

	{
		// rendering thread commands

		bool bPauseRenderingRealtimeClock = GPauseRenderingRealtimeClock;
		float DeltaTime = DeltaSeconds;
		ENQUEUE_RENDER_COMMAND(TickRenderingTimer)(
			[bPauseRenderingRealtimeClock, DeltaTime](FRHICommandListImmediate& RHICmdList)
			{
				if(!bPauseRenderingRealtimeClock)
				{
					// Tick the GRenderingRealtimeClock, unless it's paused
					GRenderingRealtimeClock.Tick(DeltaTime);
				}
				GRenderTargetPool.TickPoolElements();
			});
	}

	// After the play world has ticked, see if a request was made to end pie
	if( bRequestEndPlayMapQueued )
	{
		EndPlayMap();
	}

	FUnrealEdMisc::Get().TickAssetAnalytics();

	FUnrealEdMisc::Get().TickPerformanceAnalytics();

	BroadcastPostEditorTick(DeltaSeconds);

	// If the fadeout animation has completed for the undo/redo notification item, allow it to be deleted
	if(UndoRedoNotificationItem.IsValid() && UndoRedoNotificationItem->GetCompletionState() == SNotificationItem::CS_None)
	{
		UndoRedoNotificationItem.Reset();
	}
}

float UEditorEngine::GetMaxTickRate( float DeltaTime, bool bAllowFrameRateSmoothing ) const
{
	float MaxTickRate = 0.0f;
	if( !ShouldThrottleCPUUsage() )
	{
		// do not limit fps in VR Preview mode
		if (bUseVRPreviewForPlayWorld)
		{
			return 0.0f;
		}
		const float SuperMaxTickRate = Super::GetMaxTickRate( DeltaTime, bAllowFrameRateSmoothing );
		if( SuperMaxTickRate != 0.0f )
		{
			return SuperMaxTickRate;
		}

		// Clamp editor frame rate, even if smoothing is disabled
		if( !bSmoothFrameRate && GIsEditor && !GIsPlayInEditorWorld )
		{
			MaxTickRate = 1.0f / DeltaTime;
			if (SmoothedFrameRateRange.HasLowerBound())
			{
				MaxTickRate = FMath::Max(MaxTickRate, SmoothedFrameRateRange.GetLowerBoundValue());
			}
			if (SmoothedFrameRateRange.HasUpperBound())
			{
				MaxTickRate = FMath::Min(MaxTickRate, SmoothedFrameRateRange.GetUpperBoundValue());
			}
		}

		// Laptops should throttle to 60 hz in editor to reduce battery drain
		static const auto CVarDontLimitOnBattery = IConsoleManager::Get().FindTConsoleVariableDataInt(TEXT("r.DontLimitOnBattery"));
		const bool bLimitOnBattery = (FPlatformMisc::IsRunningOnBattery() && CVarDontLimitOnBattery->GetValueOnGameThread() == 0);
		if( bLimitOnBattery )
		{
			MaxTickRate = 60.0f;
		}
	}
	else
	{
		MaxTickRate = 3.0f;
	}

	return MaxTickRate;
}

bool UEditorEngine::IsRealTimeAudioMuted() const
{
	return GetDefault<ULevelEditorMiscSettings>()->bEnableRealTimeAudio ? false : true;
}

void UEditorEngine::MuteRealTimeAudio(bool bMute)
{
	ULevelEditorMiscSettings* LevelEditorMiscSettings = GetMutableDefault<ULevelEditorMiscSettings>();

	LevelEditorMiscSettings->bEnableRealTimeAudio = bMute ? false : true;
	LevelEditorMiscSettings->PostEditChange();
}

float UEditorEngine::GetRealTimeAudioVolume() const
{
	return GetDefault<ULevelEditorMiscSettings>()->EditorVolumeLevel;
}

void UEditorEngine::SetRealTimeAudioVolume(float VolumeLevel)
{
	ULevelEditorMiscSettings* LevelEditorMiscSettings = GetMutableDefault<ULevelEditorMiscSettings>();

	LevelEditorMiscSettings->EditorVolumeLevel = VolumeLevel;
	LevelEditorMiscSettings->PostEditChange();
}

bool UEditorEngine::UpdateSingleViewportClient(FEditorViewportClient* InViewportClient, const bool bInAllowNonRealtimeViewportToDraw, bool bLinkedOrthoMovement )
{
	bool bUpdatedNonRealtimeViewport = false;

	// Always submit view information for content streaming 
	// otherwise content for editor view can be streamed out if there are other views (ex: thumbnails)
	if (InViewportClient->IsPerspective())
	{
		IStreamingManager::Get().AddViewInformation( InViewportClient->GetViewLocation(), InViewportClient->Viewport->GetSizeXY().X, InViewportClient->Viewport->GetSizeXY().X / FMath::Tan(InViewportClient->ViewFOV) );
	}
	
	// Only allow viewports to be drawn if we are not throttling for slate UI responsiveness or if the viewport client requested a redraw
	// Note about bNeedsRedraw: Redraws can happen during some Slate events like checking a checkbox in a menu to toggle a view mode in the viewport.  In those cases we need to show the user the results immediately
	if( FSlateThrottleManager::Get().IsAllowingExpensiveTasks() || InViewportClient->bNeedsRedraw )
	{
		// Switch to the world used by the viewport before its drawn
		FScopedConditionalWorldSwitcher WorldSwitcher( InViewportClient );
	
		// Add view information for perspective viewports.
		if( InViewportClient->IsPerspective() )
		{
			InViewportClient->GetWorld()->ViewLocationsRenderedLastFrame.Add(InViewportClient->GetViewLocation());
	
			// If we're currently simulating in editor, then we'll need to make sure that sub-levels are streamed in.
			// When using PIE, this normally happens by UGameViewportClient::Draw().  But for SIE, we need to do
			// this ourselves!
			if( PlayWorld != NULL && bIsSimulatingInEditor && InViewportClient->IsSimulateInEditorViewport() )
			{
				// Update level streaming.
				InViewportClient->GetWorld()->UpdateLevelStreaming();

				// Also make sure hit proxies are refreshed for SIE viewports, as the user may be trying to grab an object or widget manipulator that's moving!
				if( InViewportClient->IsRealtime() )
				{
					// @todo simulate: This may cause simulate performance to be worse in cases where you aren't needing to interact with gizmos.  Consider making this optional.
					InViewportClient->RequestInvalidateHitProxy( InViewportClient->Viewport );
				}
			}
		}
	
		// Redraw the viewport if it's realtime.
		if( InViewportClient->IsRealtime() )
		{
			InViewportClient->Viewport->Draw();
			InViewportClient->bNeedsRedraw = false;
			InViewportClient->bNeedsLinkedRedraw = false;
		}
		// Redraw any linked ortho viewports that need to be updated this frame.
		else if( InViewportClient->IsOrtho() && bLinkedOrthoMovement && InViewportClient->IsVisible() )
		{
			if( InViewportClient->bNeedsLinkedRedraw || InViewportClient->bNeedsRedraw )
			{
				// Redraw this viewport
				InViewportClient->Viewport->Draw();
				InViewportClient->bNeedsLinkedRedraw = false;
				InViewportClient->bNeedsRedraw = false;
			}
			else
			{
				// This viewport doesn't need to be redrawn.  Skip this frame and increment the number of frames we skipped.
				InViewportClient->FramesSinceLastDraw++;
			}
		}
		// Redraw the viewport if there are pending redraw, and we haven't already drawn one viewport this frame.
		else if (InViewportClient->bNeedsRedraw && bInAllowNonRealtimeViewportToDraw)
		{
			InViewportClient->Viewport->Draw();
			InViewportClient->bNeedsRedraw = false;
			bUpdatedNonRealtimeViewport = true;
		}

		if (InViewportClient->bNeedsInvalidateHitProxy)
		{
			InViewportClient->Viewport->InvalidateHitProxy();
			InViewportClient->bNeedsInvalidateHitProxy = false;
		}
	}

	return bUpdatedNonRealtimeViewport;
}

void UEditorEngine::InvalidateAllViewportsAndHitProxies()
{
	for (FEditorViewportClient* ViewportClient : AllViewportClients)
	{
		ViewportClient->Invalidate();
	}
}

void UEditorEngine::PostEditChangeProperty(FPropertyChangedEvent& PropertyChangedEvent)
{
	// Propagate the callback up to the superclass.
	Super::PostEditChangeProperty(PropertyChangedEvent);

	const FName PropertyName = PropertyChangedEvent.Property ? PropertyChangedEvent.Property->GetFName() : NAME_None;

	if (PropertyName == GET_MEMBER_NAME_CHECKED(UEngine, MaximumLoopIterationCount))
	{
		// Clamp to a reasonable range and feed the new value to the script core
		MaximumLoopIterationCount = FMath::Clamp( MaximumLoopIterationCount, 100, 10000000 );
		FBlueprintCoreDelegates::SetScriptMaximumLoopIterations( MaximumLoopIterationCount );
	}
	else if (PropertyName == GET_MEMBER_NAME_CHECKED(UEngine, bCanBlueprintsTickByDefault))
	{
		FScopedSlowTask SlowTask(100, LOCTEXT("DirtyingBlueprintsDueToTickChange", "InvalidatingAllBlueprints"));

		// Flag all Blueprints as out of date (this doesn't dirty the package as needs saving but will force a recompile during PIE)
		for (TObjectIterator<UBlueprint> BlueprintIt; BlueprintIt; ++BlueprintIt)
		{
			UBlueprint* Blueprint = *BlueprintIt;
			Blueprint->Status = BS_Dirty;
		}
	}
	else if (PropertyName == GET_MEMBER_NAME_CHECKED(UEngine, bOptimizeAnimBlueprintMemberVariableAccess) ||
			 PropertyName == GET_MEMBER_NAME_CHECKED(UEngine, bAllowMultiThreadedAnimationUpdate))
	{
		FScopedSlowTask SlowTask(100, LOCTEXT("DirtyingAnimBlueprintsDueToOptimizationChange", "Invalidating All Anim Blueprints"));

		// Flag all Blueprints as out of date (this doesn't dirty the package as needs saving but will force a recompile during PIE)
		for (TObjectIterator<UAnimBlueprint> AnimBlueprintIt; AnimBlueprintIt; ++AnimBlueprintIt)
		{
			UAnimBlueprint* AnimBlueprint = *AnimBlueprintIt;
			AnimBlueprint->Status = BS_Dirty;
		}
	}
}

void UEditorEngine::Cleanse( bool ClearSelection, bool Redraw, const FText& TransReset )
{
	check( !TransReset.IsEmpty() );

	if (GIsRunning || IsRunningCommandlet())
	{
		if( ClearSelection )
		{
			// Clear selection sets.
			GetSelectedActors()->DeselectAll();
			GetSelectedObjects()->DeselectAll();
		}

		// Reset the transaction tracking system.
		ResetTransaction( TransReset );

		// Invalidate hit proxies as they can retain references to objects over a few frames
		FEditorSupportDelegates::CleanseEditor.Broadcast();

		// Redraw the levels.
		if( Redraw )
		{
			RedrawLevelEditingViewports();
		}

		// Attempt to unload any loaded redirectors. Redirectors should not
		// be referenced in memory and are only used to forward references
		// at load time.
		//
		// We also have to remove packages that redirectors were contained
		// in if those were from redirector-only package, so they can be
		// loaded again in the future. If we don't do it loading failure
		// will occur next time someone tries to use it. This is caused by
		// the fact that the loading routing will check that already
		// existed, but the object was missing in cache.
		const EObjectFlags FlagsToClear = RF_Standalone | RF_Transactional;
		TSet<UPackage*> PackagesToUnload;
		for (TObjectIterator<UObjectRedirector> RedirIt; RedirIt; ++RedirIt)
		{
			UPackage* RedirectorPackage = RedirIt->GetOutermost();

			if (RedirectorPackage == GetTransientPackage())
			{
				RedirIt->ClearFlags(FlagsToClear);
				RedirIt->RemoveFromRoot();

				continue;
			}

			TArray<UObject*> PackageObjects;
			GetObjectsWithOuter(RedirectorPackage, PackageObjects);

			if (!PackageObjects.ContainsByPredicate(
					[](UObject* Object)
					{
						// Look for any standalone objects that are not a redirector or metadata, if found this is not a redirector-only package
						return !Object->IsA<UMetaData>() && !Object->IsA<UObjectRedirector>() && Object->HasAnyFlags(RF_Standalone);
					})
				)
			{
				PackagesToUnload.Add(RedirectorPackage);
			}
			else
			{
				// In case this isn't redirector-only package, clear just the redirector.
				RedirIt->ClearFlags(FlagsToClear);
				RedirIt->RemoveFromRoot();
			}
		}

		for (UPackage* PackageToUnload : PackagesToUnload)
		{
			TArray<UObject*> PackageObjects;
			GetObjectsWithOuter(PackageToUnload, PackageObjects);
			for (UObject* Object : PackageObjects)
			{
				Object->ClearFlags(FlagsToClear);
				Object->RemoveFromRoot();
			}

			PackageToUnload->ClearFlags(FlagsToClear);
			PackageToUnload->RemoveFromRoot();
		}

		// Collect garbage.
		CollectGarbage( GARBAGE_COLLECTION_KEEPFLAGS );

		// Remaining redirectors are probably referenced by editor tools. Keep them in memory for now.
		for (TObjectIterator<UObjectRedirector> RedirIt; RedirIt; ++RedirIt)
		{
			if ( RedirIt->IsAsset() )
			{
				RedirIt->SetFlags(RF_Standalone);
			}
		}
	}
}

void UEditorEngine::EditorUpdateComponents()
{
	GWorld->UpdateWorldComponents( true, false );
}

UAudioComponent* UEditorEngine::GetPreviewAudioComponent()
{
	return PreviewAudioComponent;
}

UAudioComponent* UEditorEngine::ResetPreviewAudioComponent( USoundBase* Sound, USoundNode* SoundNode )
{
	if (FAudioDevice* AudioDevice = GetMainAudioDevice())
	{
		if (PreviewAudioComponent)
		{
			PreviewAudioComponent->Stop();
		}
		else
		{
			PreviewSoundCue = NewObject<USoundCue>();
			// Set world to NULL as it will most likely become invalid in the next PIE/Simulate session and the
			// component will be left with invalid pointer.
			PreviewAudioComponent = FAudioDevice::CreateComponent(PreviewSoundCue);
		}

		check(PreviewAudioComponent);
		// Mark as a preview component so the distance calculations can be ignored
		PreviewAudioComponent->bPreviewComponent = true;

		if (Sound)
		{
			PreviewAudioComponent->Sound = Sound;
		}
		else if (SoundNode)
		{
			PreviewSoundCue->FirstNode = SoundNode;
			PreviewAudioComponent->Sound = PreviewSoundCue;
			PreviewSoundCue->CacheAggregateValues();
		}
	}

	return PreviewAudioComponent;
}

void UEditorEngine::PlayPreviewSound( USoundBase* Sound,  USoundNode* SoundNode )
{
	UAudioComponent* AudioComponent = ResetPreviewAudioComponent(Sound, SoundNode);
	if(AudioComponent)
	{
		AudioComponent->bAutoDestroy = false;
		AudioComponent->bIsUISound = true;
		AudioComponent->bAllowSpatialization = false;
		AudioComponent->bReverb = false;
		AudioComponent->bCenterChannelOnly = false;
		AudioComponent->bIsPreviewSound = true;
		AudioComponent->Play();	
	}
}

void UEditorEngine::PlayEditorSound( const FString& SoundAssetName )
{
	// Only play sounds if the user has that feature enabled
	if( !GIsSavingPackage && IsInGameThread() && GetDefault<ULevelEditorMiscSettings>()->bEnableEditorSounds )
	{
		USoundBase* Sound = Cast<USoundBase>( StaticFindObject( USoundBase::StaticClass(), NULL, *SoundAssetName ) );
		if( Sound == NULL )
		{
			Sound = Cast<USoundBase>( StaticLoadObject( USoundBase::StaticClass(), NULL, *SoundAssetName ) );
		}

		if( Sound != NULL )
		{
			PlayPreviewSound( Sound );
		}
	}
}

void UEditorEngine::PlayEditorSound( USoundBase* InSound )
{
	// Only play sounds if the user has that feature enabled
	if (!GIsSavingPackage && CanPlayEditorSound())
	{
		if (InSound != nullptr)
		{
			PlayPreviewSound(InSound);
		}
	}
}

bool UEditorEngine::CanPlayEditorSound() const
{
	return IsInGameThread() && GetDefault<ULevelEditorMiscSettings>()->bEnableEditorSounds;
}

void UEditorEngine::ClearPreviewComponents()
{
	if( PreviewAudioComponent )
	{
		PreviewAudioComponent->Stop();

		// Just null out so they get GC'd
		PreviewSoundCue->FirstNode = NULL;
		PreviewSoundCue = NULL;
		PreviewAudioComponent->Sound = NULL;
		PreviewAudioComponent = NULL;
	}

	if (PreviewMeshComp)
	{
		PreviewMeshComp->UnregisterComponent();
		PreviewMeshComp = NULL;
	}
}

void UEditorEngine::CloseEditedWorldAssets(UWorld* InWorld)
{
	if (!InWorld)
	{
		return;
	}

	// Find all assets being edited
	FAssetEditorManager& EditorManager = FAssetEditorManager::Get();
	TArray<UObject*> AllAssets = EditorManager.GetAllEditedAssets();

	TSet<UWorld*> ClosingWorlds;

	ClosingWorlds.Add(InWorld);

	for (ULevelStreaming* LevelStreaming : InWorld->GetStreamingLevels())
	{
		if (LevelStreaming && LevelStreaming->GetLoadedLevel())
		{
			ClosingWorlds.Add(CastChecked<UWorld>(LevelStreaming->GetLoadedLevel()->GetOuter()));
		}
	}

	for(int32 i=0; i<AllAssets.Num(); i++)
	{
		UObject* Asset = AllAssets[i];
		UWorld* AssetWorld = Asset->GetTypedOuter<UWorld>();

		if ( !AssetWorld )
		{
			// This might be a world, itself
			AssetWorld = Cast<UWorld>(Asset);
		}

		if (AssetWorld && ClosingWorlds.Contains(AssetWorld))
		{
			EditorManager.CloseAllEditorsForAsset(Asset);
		}
	}
}

UTextureRenderTarget2D* UEditorEngine::GetScratchRenderTarget( uint32 MinSize )
{
	auto NewFactory = NewObject<UTextureRenderTargetFactoryNew>();
	UTextureRenderTarget2D* ScratchRenderTarget = NULL;

	// We never allow render targets greater than 2048
	check( MinSize <= 2048 );

	// 256x256
	if( MinSize <= 256 )
	{
		if( ScratchRenderTarget256 == NULL )
		{
			NewFactory->Width = 256;
			NewFactory->Height = 256;
			UObject* NewObj = NewFactory->FactoryCreateNew( UTextureRenderTarget2D::StaticClass(), GetTransientPackage(), NAME_None, RF_Transient, NULL, GWarn );
			ScratchRenderTarget256 = CastChecked<UTextureRenderTarget2D>(NewObj);
		}
		ScratchRenderTarget = ScratchRenderTarget256;
	}
	// 512x512
	else if( MinSize <= 512 )
	{
		if( ScratchRenderTarget512 == NULL )
		{
			NewFactory->Width = 512;
			NewFactory->Height = 512;
			UObject* NewObj = NewFactory->FactoryCreateNew( UTextureRenderTarget2D::StaticClass(), GetTransientPackage(), NAME_None, RF_Transient, NULL, GWarn );
			ScratchRenderTarget512 = CastChecked<UTextureRenderTarget2D>(NewObj);
		}
		ScratchRenderTarget = ScratchRenderTarget512;
	}
	// 1024x1024
	else if( MinSize <= 1024 )
	{
		if( ScratchRenderTarget1024 == NULL )
		{
			NewFactory->Width = 1024;
			NewFactory->Height = 1024;
			UObject* NewObj = NewFactory->FactoryCreateNew( UTextureRenderTarget2D::StaticClass(), GetTransientPackage(), NAME_None, RF_Transient, NULL, GWarn );
			ScratchRenderTarget1024 = CastChecked<UTextureRenderTarget2D>(NewObj);
		}
		ScratchRenderTarget = ScratchRenderTarget1024;
	}
	// 2048x2048
	else if( MinSize <= 2048 )
	{
		if( ScratchRenderTarget2048 == NULL )
		{
			NewFactory->Width = 2048;
			NewFactory->Height = 2048;
			UObject* NewObj = NewFactory->FactoryCreateNew( UTextureRenderTarget2D::StaticClass(), GetTransientPackage(), NAME_None, RF_Transient, NULL, GWarn );
			ScratchRenderTarget2048 = CastChecked<UTextureRenderTarget2D>(NewObj);
		}
		ScratchRenderTarget = ScratchRenderTarget2048;
	}

	check( ScratchRenderTarget != NULL );
	return ScratchRenderTarget;
}


bool UEditorEngine::WarnAboutHiddenLevels( UWorld* InWorld, bool bIncludePersistentLvl) const
{
	bool bResult = true;

	const bool bPersistentLvlHidden = !FLevelUtils::IsLevelVisible( InWorld->PersistentLevel );

	// Make a list of all hidden streaming levels.
	TArray< ULevelStreaming* > HiddenLevels;
	for (ULevelStreaming* StreamingLevel : InWorld->GetStreamingLevels())
	{
		if( StreamingLevel && !FLevelUtils::IsStreamingLevelVisibleInEditor( StreamingLevel ) )
		{
			HiddenLevels.Add( StreamingLevel );
		}
	}

	// Warn the user that some levels are hidden and prompt for continue.
	if ( ( bIncludePersistentLvl && bPersistentLvlHidden ) || HiddenLevels.Num() > 0 )
	{
		FText Message;
		if ( !bIncludePersistentLvl )
		{
			Message = LOCTEXT("TheFollowingStreamingLevelsAreHidden_Additional", "The following streaming levels are hidden:\n{HiddenLevelNameList}\n\n{ContinueMessage}");
		}
		else if ( bPersistentLvlHidden )
		{
			Message = LOCTEXT("TheFollowingLevelsAreHidden_Persistent", "The following levels are hidden:\n\n    Persistent Level{HiddenLevelNameList}\n\n{ContinueMessage}");
		}
		else
		{
			Message = LOCTEXT("TheFollowingLevelsAreHidden_Additional", "The following levels are hidden:\n{HiddenLevelNameList}\n\n{ContinueMessage}");
		}

		FString HiddenLevelNames;
		for ( int32 LevelIndex = 0 ; LevelIndex < HiddenLevels.Num() ; ++LevelIndex )
		{
			HiddenLevelNames += FString::Printf( TEXT("\n    %s"), *HiddenLevels[LevelIndex]->GetWorldAssetPackageName() );
		}

		FFormatNamedArguments Args;
		Args.Add( TEXT("HiddenLevelNameList"), FText::FromString( HiddenLevelNames ) );
		Args.Add( TEXT("ContinueMessage"), LOCTEXT("HiddenLevelsContinueWithBuildQ", "These levels will not be rebuilt. Leaving them hidden may invalidate what is built in other levels.\n\nContinue with build?\n(Yes All will show all hidden levels and continue with the build)") );

		const FText MessageBoxText = FText::Format( Message, Args );

		// Create and show the user the dialog.
		const EAppReturnType::Type Choice = FMessageDialog::Open(EAppMsgType::YesNoYesAll, MessageBoxText);

		if( Choice == EAppReturnType::YesAll )
		{
			if ( bIncludePersistentLvl && bPersistentLvlHidden )
			{
				EditorLevelUtils::SetLevelVisibility( InWorld->PersistentLevel, true, false );
			}

			// The code below should technically also make use of FLevelUtils::SetLevelVisibility, but doing
			// so would be much more inefficient, resulting in several calls to UpdateLevelStreaming
			for( int32 HiddenLevelIdx = 0; HiddenLevelIdx < HiddenLevels.Num(); ++HiddenLevelIdx )
			{
				HiddenLevels[ HiddenLevelIdx ]->SetShouldBeVisibleInEditor(true);
			}

			InWorld->FlushLevelStreaming();

			// follow up using SetLevelVisibility - streaming should now be completed so we can show actors, layers, 
			// BSPs etc. without too big a performance hit.
			TArray<ULevel*> LoadedLevels;
			TArray<bool> bTheyShouldBeVisible;
			for( int32 HiddenLevelIdx = 0; HiddenLevelIdx < HiddenLevels.Num(); ++HiddenLevelIdx )
			{
				check(HiddenLevels[ HiddenLevelIdx ]->GetLoadedLevel());
				ULevel* LoadedLevel = HiddenLevels[ HiddenLevelIdx ]->GetLoadedLevel();
				LoadedLevels.Add(LoadedLevel);
				bTheyShouldBeVisible.Add(true);
			}
			// For efficiency, set visibility of all levels at once
			if (LoadedLevels.Num() > 0)
			{
				EditorLevelUtils::SetLevelsVisibility(LoadedLevels, bTheyShouldBeVisible, false);
			}

			FEditorSupportDelegates::RedrawAllViewports.Broadcast();
		}

		// return true if the user pressed make all visible or yes.
		bResult = (Choice != EAppReturnType::No);
	}

	return bResult;
}

void UEditorEngine::ApplyDeltaToActor(AActor* InActor,
									  bool bDelta,
									  const FVector* InTrans,
									  const FRotator* InRot,
									  const FVector* InScale,
									  bool bAltDown,
									  bool bShiftDown,
									  bool bControlDown) const
{
	if(!bDisableDeltaModification)
	{
		InActor->Modify();
	}
	
	FNavigationLockContext LockNavigationUpdates(InActor->GetWorld(), ENavigationLockReason::ContinuousEditorMove);

	bool bTranslationOnly = true;

	///////////////////
	// Rotation

	// Unfortunately this can't be moved into ABrush::EditorApplyRotation, as that would
	// create a dependence in Engine on Editor.
	if ( InRot )
	{
		const FRotator& InDeltaRot = *InRot;
		const bool bRotatingActor = !bDelta || !InDeltaRot.IsZero();
		if( bRotatingActor )
		{
			bTranslationOnly = false;

			if ( bDelta )
			{
				if( InActor->GetRootComponent() != NULL )
				{
					const FRotator OriginalRotation = InActor->GetRootComponent()->GetComponentRotation();

					InActor->EditorApplyRotation( InDeltaRot, bAltDown, bShiftDown, bControlDown );

					// Check to see if we should transform the rigid body
					UPrimitiveComponent* RootPrimitiveComponent = Cast< UPrimitiveComponent >( InActor->GetRootComponent() );
					if( bIsSimulatingInEditor && GIsPlayInEditorWorld && RootPrimitiveComponent != NULL )
					{
						FRotator ActorRotWind, ActorRotRem;
						OriginalRotation.GetWindingAndRemainder(ActorRotWind, ActorRotRem);

						const FQuat ActorQ = ActorRotRem.Quaternion();
						const FQuat DeltaQ = InDeltaRot.Quaternion();
						const FQuat ResultQ = DeltaQ * ActorQ;

						const FRotator NewActorRotRem = FRotator( ResultQ );
						FRotator DeltaRot = NewActorRotRem - ActorRotRem;
						DeltaRot.Normalize();

						// @todo SIE: Not taking into account possible offset between root component and actor
						RootPrimitiveComponent->SetWorldRotation( OriginalRotation + DeltaRot );
					}
				}

				FVector NewActorLocation = InActor->GetActorLocation();
				NewActorLocation -= GLevelEditorModeTools().PivotLocation;
				NewActorLocation = FRotationMatrix(InDeltaRot).TransformPosition(NewActorLocation);
				NewActorLocation += GLevelEditorModeTools().PivotLocation;
				NewActorLocation -= InActor->GetActorLocation();
				InActor->EditorApplyTranslation(NewActorLocation, bAltDown, bShiftDown, bControlDown);
			}
			else
			{
				InActor->SetActorRotation( InDeltaRot );
			}
		}
	}

	///////////////////
	// Translation
	if ( InTrans )
	{
		if ( bDelta )
		{
			if( InActor->GetRootComponent() != NULL )
			{
				const FVector OriginalLocation = InActor->GetRootComponent()->GetComponentLocation();

				InActor->EditorApplyTranslation( *InTrans, bAltDown, bShiftDown, bControlDown );

				// Check to see if we should transform the rigid body
				UPrimitiveComponent* RootPrimitiveComponent = Cast< UPrimitiveComponent >( InActor->GetRootComponent() );
				if( bIsSimulatingInEditor && GIsPlayInEditorWorld && RootPrimitiveComponent != NULL )
				{
					// @todo SIE: Not taking into account possible offset between root component and actor
					RootPrimitiveComponent->SetWorldLocation( OriginalLocation + *InTrans );
				}
			}
		}
		else
		{
			InActor->SetActorLocation( *InTrans, false );
		}
	}

	///////////////////
	// Scaling
	if ( InScale )
	{
		const FVector& InDeltaScale = *InScale;
		const bool bScalingActor = !bDelta || !InDeltaScale.IsNearlyZero(0.000001f);
		if( bScalingActor )
		{
			bTranslationOnly = false;

			FVector ModifiedScale = InDeltaScale;

			// Note: With the new additive scaling method, this is handled in FLevelEditorViewportClient::ModifyScale
			if( UsePercentageBasedScaling() )
			{
				// Get actor box extents
				const FBox BoundingBox = InActor->GetComponentsBoundingBox( true );
				const FVector BoundsExtents = BoundingBox.GetExtent();

				// Make sure scale on actors is clamped to a minimum and maximum size.
				const float MinThreshold = 1.0f;

				for (int32 Idx=0; Idx<3; Idx++)
				{
					if ( ( FMath::Pow(BoundsExtents[Idx], 2) ) > BIG_NUMBER)
					{
						ModifiedScale[Idx] = 0.0f;
					}
					else if (SMALL_NUMBER < BoundsExtents[Idx])
					{
						const bool bBelowAllowableScaleThreshold = ((InDeltaScale[Idx] + 1.0f) * BoundsExtents[Idx]) < MinThreshold;

						if(bBelowAllowableScaleThreshold)
						{
							ModifiedScale[Idx] = (MinThreshold / BoundsExtents[Idx]) - 1.0f;
						}
					}
				}
			}

			if ( bDelta )
			{
				// Flag actors to use old-style scaling or not
				// @todo: Remove this hack once we have decided on the scaling method to use.
				AActor::bUsePercentageBasedScaling = UsePercentageBasedScaling();

				InActor->EditorApplyScale( 
					ModifiedScale,
					&GLevelEditorModeTools().PivotLocation,
					bAltDown,
					bShiftDown,
					bControlDown
					);

			}
			else if( InActor->GetRootComponent() != NULL )
			{
				InActor->GetRootComponent()->SetRelativeScale3D( InDeltaScale );
			}
		}
	}

	// Update the actor before leaving.
	InActor->MarkPackageDirty();
	if (!GIsDemoMode)
	{
		InActor->InvalidateLightingCacheDetailed(bTranslationOnly);
	}
	InActor->PostEditMove( false );
}

void UEditorEngine::ApplyDeltaToComponent(USceneComponent* InComponent,
	bool bDelta,
	const FVector* InTrans,
	const FRotator* InRot,
	const FVector* InScale,
	const FVector& PivotLocation ) const
{
	if(!bDisableDeltaModification)
	{
		InComponent->Modify();
	}

	///////////////////
	// Rotation
	if ( InRot )
	{
		const FRotator& InDeltaRot = *InRot;
		const bool bRotatingComp = !bDelta || !InDeltaRot.IsZero();
		if( bRotatingComp )
		{
			if ( bDelta )
			{
				const FRotator Rot = InComponent->RelativeRotation;
				FRotator ActorRotWind, ActorRotRem;
				Rot.GetWindingAndRemainder(ActorRotWind, ActorRotRem);
				const FQuat ActorQ = ActorRotRem.Quaternion();
				const FQuat DeltaQ = InDeltaRot.Quaternion();
				const FQuat ResultQ = DeltaQ * ActorQ;

				FRotator NewActorRotRem = FRotator(ResultQ);
				ActorRotRem.SetClosestToMe(NewActorRotRem);
				FRotator DeltaRot = NewActorRotRem - ActorRotRem;
				DeltaRot.Normalize();
				InComponent->SetRelativeRotationExact(Rot + DeltaRot);
			}
			else
			{
				InComponent->SetRelativeRotationExact( InDeltaRot );
			}

			if ( bDelta )
			{
				FVector NewCompLocation = InComponent->RelativeLocation;
				NewCompLocation -= PivotLocation;
				NewCompLocation = FRotationMatrix( InDeltaRot ).TransformPosition( NewCompLocation );
				NewCompLocation += PivotLocation;
				InComponent->SetRelativeLocation(NewCompLocation);
			}
		}
	}

	///////////////////
	// Translation
	if ( InTrans )
	{
		if ( bDelta )
		{
			InComponent->SetRelativeLocation(InComponent->RelativeLocation + *InTrans);
		}
		else
		{
			InComponent->SetRelativeLocation( *InTrans );
		}
	}

	///////////////////
	// Scaling
	if ( InScale )
	{
		const FVector& InDeltaScale = *InScale;
		const bool bScalingComp = !bDelta || !InDeltaScale.IsNearlyZero(0.000001f);
		if( bScalingComp )
		{
			if ( bDelta )
			{
				InComponent->SetRelativeScale3D(InComponent->RelativeScale3D + InDeltaScale);

				FVector NewCompLocation = InComponent->RelativeLocation;
				NewCompLocation -= PivotLocation;
				NewCompLocation += FScaleMatrix( InDeltaScale ).TransformPosition( NewCompLocation );
				NewCompLocation += PivotLocation;
				InComponent->SetRelativeLocation(NewCompLocation);
			}
			else
			{
				InComponent->SetRelativeScale3D(InDeltaScale);
			}
		}
	}

	// Update the actor before leaving.
	InComponent->MarkPackageDirty();

	// Fire callbacks
	FEditorSupportDelegates::RefreshPropertyWindows.Broadcast();
	FEditorSupportDelegates::UpdateUI.Broadcast();
}


void UEditorEngine::ProcessToggleFreezeCommand( UWorld* InWorld )
{
	if (InWorld->IsPlayInEditor())
	{
		ULocalPlayer* Player = PlayWorld->GetFirstLocalPlayerFromController();
		if( Player )
		{
			Player->ViewportClient->Viewport->ProcessToggleFreezeCommand();
		}
	}
	else
	{
		// pass along the freeze command to all perspective viewports
		for(FLevelEditorViewportClient* ViewportClient : LevelViewportClients)
		{
			if (ViewportClient->IsPerspective())
			{
				ViewportClient->Viewport->ProcessToggleFreezeCommand();
			}
		}
	}

	// tell editor to update views
	RedrawAllViewports();
}


void UEditorEngine::ProcessToggleFreezeStreamingCommand(UWorld* InWorld)
{
	// freeze vis in PIE
	if (InWorld && InWorld->WorldType == EWorldType::PIE)
	{
		InWorld->bIsLevelStreamingFrozen = !InWorld->bIsLevelStreamingFrozen;
	}
}


void UEditorEngine::ParseMapSectionIni(const TCHAR* InCmdParams, TArray<FString>& OutMapList)
{
	FString SectionStr;
	if (FParse::Value(InCmdParams, TEXT("MAPINISECTION="), SectionStr))
	{
		if (SectionStr.Contains(TEXT("+")))
		{
			TArray<FString> Sections;
			SectionStr.ParseIntoArray(Sections,TEXT("+"),true);
			for (int32 Index = 0; Index < Sections.Num(); Index++)
			{
				LoadMapListFromIni(Sections[Index], OutMapList);
			}
		}
		else
		{
			LoadMapListFromIni(SectionStr, OutMapList);
		}
	}
}


void UEditorEngine::LoadMapListFromIni(const FString& InSectionName, TArray<FString>& OutMapList)
{
	// 
	FConfigSection* MapListList = GConfig->GetSectionPrivate(*InSectionName, false, true, GEditorIni);
	if (MapListList)
	{
		for (FConfigSectionMap::TConstIterator It(*MapListList) ; It ; ++It)
		{
			FName EntryType = It.Key();
			const FString& EntryValue = It.Value().GetValue();

			if (EntryType == NAME_Map)
			{
				// Add it to the list
				OutMapList.AddUnique(EntryValue);
			}
			else if (EntryType == FName(TEXT("Section")))
			{
				// Recurse...
				LoadMapListFromIni(EntryValue, OutMapList);
			}
			else
			{
				UE_LOG(LogEditor, Warning, TEXT("Invalid entry in map ini list: %s, %s=%s"),
					*InSectionName, *(EntryType.ToString()), *EntryValue);
			}
		}
	}
}

void UEditorEngine::SyncBrowserToObjects( TArray<UObject*>& InObjectsToSync, bool bFocusContentBrowser )
{
	FContentBrowserModule& ContentBrowserModule = FModuleManager::Get().LoadModuleChecked<FContentBrowserModule>("ContentBrowser");
	ContentBrowserModule.Get().SyncBrowserToAssets( InObjectsToSync, false, bFocusContentBrowser );

}

void UEditorEngine::SyncBrowserToObjects( TArray<struct FAssetData>& InAssetsToSync, bool bFocusContentBrowser )
{
	FContentBrowserModule& ContentBrowserModule = FModuleManager::Get().LoadModuleChecked<FContentBrowserModule>("ContentBrowser");
	ContentBrowserModule.Get().SyncBrowserToAssets( InAssetsToSync, false, bFocusContentBrowser );
}


bool UEditorEngine::CanSyncToContentBrowser()
{
	TArray< UObject*> Objects;
	GetObjectsToSyncToContentBrowser( Objects );
	return Objects.Num() > 0;
}


void UEditorEngine::GetObjectsToSyncToContentBrowser( TArray<UObject*>& Objects )
{
	// If the user has any BSP surfaces selected, sync to the materials on them.
	bool bFoundSurfaceMaterial = false;

	for ( TSelectedSurfaceIterator<> It(GWorld) ; It ; ++It )
	{
		FBspSurf* Surf = *It;
		UMaterialInterface* Material = Surf->Material;
		if( Material )
		{
			Objects.AddUnique( Material );
			bFoundSurfaceMaterial = true;
		}
	}

	// Otherwise, assemble a list of resources from selected actors.
	if( !bFoundSurfaceMaterial )
	{
		for ( FSelectionIterator It( GetSelectedActorIterator() ) ; It ; ++It )
		{
			AActor* Actor = static_cast<AActor*>( *It );
			checkSlow( Actor->IsA(AActor::StaticClass()) );

			// If the actor is an instance of a blueprint, just add the blueprint.
			UBlueprint* GeneratingBP = Cast<UBlueprint>(It->GetClass()->ClassGeneratedBy);
			if ( GeneratingBP != NULL )
			{
				Objects.Add(GeneratingBP);
			}
			// Otherwise, add the results of the GetReferencedContentObjects call
			else
			{
				Actor->GetReferencedContentObjects(Objects);
			}
		}
	}
}

void UEditorEngine::SyncToContentBrowser()
{
	TArray<UObject*> Objects;

	GetObjectsToSyncToContentBrowser( Objects );

	// Sync the content browser to the object list.
	SyncBrowserToObjects(Objects);
}

void UEditorEngine::GetLevelsToSyncToContentBrowser(TArray<UObject*>& Objects)
{
	for (FSelectionIterator It(GetSelectedActorIterator()); It; ++It)
	{
		AActor* Actor = CastChecked<AActor>(*It);
		ULevel* ActorLevel = Actor->GetLevel();
		if (ActorLevel)
		{
			// Get the outer World as this is the actual asset we need to find
			UObject* ActorWorld = ActorLevel->GetOuter();
			if (ActorWorld)
			{
				Objects.AddUnique(ActorWorld);
			}
		}
	}
}

void UEditorEngine::SyncActorLevelsToContentBrowser()
{
	TArray<UObject*> Objects;
	GetLevelsToSyncToContentBrowser(Objects);

	SyncBrowserToObjects(Objects);
}

bool UEditorEngine::CanSyncActorLevelsToContentBrowser()
{
	TArray<UObject*> Objects;
	GetLevelsToSyncToContentBrowser(Objects);

	return Objects.Num() > 0;
}

void UEditorEngine::GetReferencedAssetsForEditorSelection(TArray<UObject*>& Objects, const bool bIgnoreOtherAssetsIfBPReferenced)
{
	for ( TSelectedSurfaceIterator<> It(GWorld) ; It ; ++It )
	{
		FBspSurf* Surf = *It;
		UMaterialInterface* Material = Surf->Material;
		if( Material )
		{
			Objects.AddUnique( Material );
		}
	}

	for ( FSelectionIterator It( GetSelectedActorIterator() ) ; It ; ++It )
	{
		AActor* Actor = static_cast<AActor*>( *It );
		checkSlow( Actor->IsA(AActor::StaticClass()) );

		TArray<UObject*> ActorObjects;
		Actor->GetReferencedContentObjects(ActorObjects);

		// If Blueprint assets should take precedence over any other referenced asset, check if there are any blueprints in this actor's list
		// and if so, add only those.
		if (bIgnoreOtherAssetsIfBPReferenced && ActorObjects.ContainsByPredicate([](UObject* Obj) { return Obj->IsA(UBlueprint::StaticClass()); }))
		{
			for (UObject* Object : ActorObjects)
			{
				if (Object->IsA(UBlueprint::StaticClass()))
				{
					Objects.Add(Object);
				}
			}
		}
		else
		{
			Objects.Append(ActorObjects);
		}
	}
}


void UEditorEngine::ToggleSelectedActorMovementLock()
{
	// First figure out if any selected actor is already locked.
	const bool bFoundLockedActor = HasLockedActors();

	// Fires ULevel::LevelDirtiedEvent when falling out of scope.
	FScopedLevelDirtied		LevelDirtyCallback;

	for ( FSelectionIterator It( GetSelectedActorIterator() ) ; It ; ++It )
	{
		AActor* Actor = Cast<AActor>( *It );
		checkSlow( Actor );

		Actor->Modify();

		// If nothing is locked then we'll turn on locked for all selected actors
		// Otherwise, we'll turn off locking for any actors that are locked
		Actor->bLockLocation = !bFoundLockedActor;

		LevelDirtyCallback.Request();
	}

	bCheckForLockActors = true;
}

bool UEditorEngine::HasLockedActors()
{
	if( bCheckForLockActors )
	{
		bHasLockedActors = false;
		for ( FSelectionIterator It( GetSelectedActorIterator() ) ; It ; ++It )
		{
			AActor* Actor = Cast<AActor>( *It );
			checkSlow( Actor );

			if( Actor->bLockLocation )
			{
				bHasLockedActors = true;
				break;
			}
		}
		bCheckForLockActors = false;
	}

	return bHasLockedActors;
}

void UEditorEngine::EditObject( UObject* ObjectToEdit )
{
	// @todo toolkit minor: Needs world-centric support?
	FAssetEditorManager::Get().OpenEditorForAsset(ObjectToEdit);
}

void UEditorEngine::SelectLevelInLevelBrowser( bool bDeselectOthers )
{
	if( bDeselectOthers )
	{
		AActor* Actor = Cast<AActor>( *FSelectionIterator(*GetSelectedActors()) );
		if(Actor)
		{
			TArray<class ULevel*> EmptyLevelsList;
			Actor->GetWorld()->SetSelectedLevels(EmptyLevelsList);
		}
	}

	for ( FSelectionIterator Itor(*GetSelectedActors()) ; Itor ; ++Itor )
	{
		AActor* Actor = Cast<AActor>( *Itor);
		if ( Actor )
		{
			Actor->GetWorld()->SelectLevel( Actor->GetLevel() );
		}
	}

	FLevelEditorModule& LevelEditorModule = FModuleManager::LoadModuleChecked<FLevelEditorModule>("LevelEditor");
	LevelEditorModule.SummonWorldBrowserHierarchy();
}

void UEditorEngine::DeselectLevelInLevelBrowser()
{
	for ( FSelectionIterator Itor(*GetSelectedActors()) ; Itor ; ++Itor )
	{
		AActor* Actor = Cast<AActor>( *Itor);
		if ( Actor )
		{
			Actor->GetWorld()->DeSelectLevel( Actor->GetLevel() );
		}
	}
	
	FLevelEditorModule& LevelEditorModule = FModuleManager::LoadModuleChecked<FLevelEditorModule>("LevelEditor");
	LevelEditorModule.SummonWorldBrowserHierarchy();
}

void UEditorEngine::SelectAllActorsControlledByMatinee()
{
	TArray<AActor *> AllActors;
	UWorld* IteratorWorld = GWorld;
	for( FSelectedActorIterator Iter(IteratorWorld); Iter; ++Iter)
	{
		AMatineeActor * CurActor = Cast<AMatineeActor>(*Iter);
		if ( CurActor )
		{
			TArray<AActor*> Actors;			
			CurActor->GetControlledActors(Actors);
			AllActors.Append(Actors);
		}
	}

	SelectNone(false, true, false);
	for(int32 i=0; i<AllActors.Num(); i++)
	{
		SelectActor( AllActors[i], true, false, true );
	}
	NoteSelectionChange();
}

void UEditorEngine::SelectAllActorsWithClass( bool bArchetype )
{
	if( !bArchetype )
	{
		TArray<UClass*> SelectedClasses;
		for (auto It = GetSelectedActorIterator(); It; ++It)
		{
			SelectedClasses.AddUnique(It->GetClass());
		}

		UWorld* CurrentEditorWorld = GetEditorWorldContext().World();
		for (UClass* Class : SelectedClasses)
		{
			Exec(CurrentEditorWorld, *FString::Printf(TEXT("ACTOR SELECT OFCLASS CLASS=%s"), *Class->GetName()));
		}
	}
	else
	{
		// For this function to have been called in the first place, all of the selected actors should be of the same type
		// and with the same archetype; however, it's safest to confirm the assumption first
		bool bAllSameClassAndArchetype = false;
		TSubclassOf<AActor> FirstClass;
		UObject* FirstArchetype = NULL;

		// Find the class and archetype of the first selected actor; they will be used to check that all selected actors
		// share the same class and archetype
		UWorld* IteratorWorld = GWorld;
		FSelectedActorIterator SelectedActorIter(IteratorWorld);
		if ( SelectedActorIter )
		{
			AActor* FirstActor = *SelectedActorIter;
			check( FirstActor );
			FirstClass = FirstActor->GetClass();
			FirstArchetype = FirstActor->GetArchetype();

			// If the archetype of the first actor is NULL, then do not allow the selection to proceed
			bAllSameClassAndArchetype = FirstArchetype ? true : false;

			// Increment the iterator so the search begins on the second selected actor
			++SelectedActorIter;
		}
		// Check all the other selected actors
		for ( ; SelectedActorIter && bAllSameClassAndArchetype; ++SelectedActorIter )
		{
			AActor* CurActor = *SelectedActorIter;
			if ( CurActor->GetClass() != FirstClass || CurActor->GetArchetype() != FirstArchetype )
			{
				bAllSameClassAndArchetype = false;
				break;
			}
		}

		// If all the selected actors have the same class and archetype, then go ahead and select all other actors
		// matching the same class and archetype
		if ( GUnrealEd && bAllSameClassAndArchetype )
		{
			FScopedTransaction Transaction( NSLOCTEXT("UnrealEd", "SelectOfClassAndArchetype", "Select of Class and Archetype") );
			GUnrealEd->edactSelectOfClassAndArchetype( IteratorWorld, FirstClass, FirstArchetype );
		}
	}
}


void UEditorEngine::FindSelectedActorsInLevelScript()
{
	AActor* Actor = GetSelectedActors()->GetTop<AActor>();
	if(Actor != NULL)
	{
		if (PlayWorld)
		{
			// Redirect to editor world counterpart if PIE is active. We don't index cloned PIE LSBPs for searching.
			AActor* EditorActor = EditorUtilities::GetEditorWorldCounterpartActor(Actor);
			if (EditorActor)
			{
				Actor = EditorActor;
			}
		}

		FKismetEditorUtilities::ShowActorReferencesInLevelScript(Actor);
	}
}

bool UEditorEngine::AreAnySelectedActorsInLevelScript()
{
	AActor* Actor = GetSelectedActors()->GetTop<AActor>();
	if(Actor != NULL)
	{
		ULevelScriptBlueprint* LSB = Actor->GetLevel()->GetLevelScriptBlueprint(true);
		if( LSB != NULL )
		{
			TArray<UK2Node*> ReferencedToActors;
			if(FBlueprintEditorUtils::FindReferencesToActorFromLevelScript(LSB, Actor, ReferencedToActors))
			{
				return true;
			}
		}
	}

	return false;
}

void UEditorEngine::ConvertSelectedBrushesToVolumes( UClass* VolumeClass )
{
	TArray<ABrush*> BrushesToConvert;
	for ( FSelectionIterator SelectedActorIter( GetSelectedActorIterator() ); SelectedActorIter; ++SelectedActorIter )
	{
		AActor* CurSelectedActor = Cast<AActor>( *SelectedActorIter );
		check( CurSelectedActor );
		ABrush* Brush = Cast< ABrush >( CurSelectedActor );
		if ( Brush && !FActorEditorUtils::IsABuilderBrush(CurSelectedActor) )
		{
			ABrush* CurBrushActor = CastChecked<ABrush>( CurSelectedActor );

			BrushesToConvert.Add(CurBrushActor);
		}
	}

	if (BrushesToConvert.Num())
	{
		GetSelectedActors()->BeginBatchSelectOperation();

		const FScopedTransaction Transaction( FText::Format( NSLOCTEXT("UnrealEd", "Transaction_ConvertToVolume", "Convert to Volume: {0}"), FText::FromString( VolumeClass->GetName() ) ) );
		checkSlow( VolumeClass && VolumeClass->IsChildOf( AVolume::StaticClass() ) );

		TArray< UWorld* > WorldsAffected;
		TArray< ULevel* > LevelsAffected;
		// Iterate over all selected actors, converting the brushes to volumes of the provided class
		for ( int32 BrushIdx = 0; BrushIdx < BrushesToConvert.Num(); BrushIdx++ )
		{
			ABrush* CurBrushActor = BrushesToConvert[BrushIdx];
			check( CurBrushActor );
			
			ULevel* CurActorLevel = CurBrushActor->GetLevel();
			check( CurActorLevel );
			LevelsAffected.AddUnique( CurActorLevel );

			// Cache the world and store in a list.
			UWorld* World = CurBrushActor->GetWorld();
			check( World );
			WorldsAffected.AddUnique( World );

			FActorSpawnParameters SpawnInfo;
			SpawnInfo.OverrideLevel = CurActorLevel;
			ABrush* NewVolume = World->SpawnActor<ABrush>( VolumeClass, CurBrushActor->GetActorTransform(), SpawnInfo);
			if ( NewVolume )
			{
				NewVolume->PreEditChange( NULL );

				FBSPOps::csgCopyBrush( NewVolume, CurBrushActor, 0, RF_Transactional, true, true );

				// Set the texture on all polys to NULL.  This stops invisible texture
				// dependencies from being formed on volumes.
				if( NewVolume->Brush )
				{
					for ( TArray<FPoly>::TIterator PolyIter( NewVolume->Brush->Polys->Element ); PolyIter; ++PolyIter )
					{
						FPoly& CurPoly = *PolyIter;
						CurPoly.Material = NULL;
					}
				}

				// Select the new actor
				SelectActor( CurBrushActor, false, true );
				SelectActor( NewVolume, true, true );

				NewVolume->PostEditChange();
				NewVolume->PostEditMove( true );
				NewVolume->Modify();

				// Destroy the old actor.
				if (Layers.IsValid())
				{
					Layers->DisassociateActorFromLayers( CurBrushActor );
				}
				World->EditorDestroyActor( CurBrushActor, true );
			}
		}

		GetSelectedActors()->EndBatchSelectOperation();
		RedrawLevelEditingViewports();

		// Broadcast a message that the levels in these worlds have changed
		for (UWorld* ChangedWorld : WorldsAffected)
		{
			ChangedWorld->BroadcastLevelsChanged();
		}

		// Rebuild BSP for any levels affected
		for (ULevel* ChangedLevel : LevelsAffected)
		{
			RebuildLevel(*ChangedLevel);
		}
	}
}

/** Utility for copying properties that differ from defaults between mesh types. */
struct FConvertStaticMeshActorInfo
{
	/** The level the source actor belonged to, and into which the new actor is created. */
	ULevel*						SourceLevel;

	// Actor properties.
	FVector						Location;
	FRotator					Rotation;
	FVector						DrawScale3D;
	bool						bHidden;
	AActor*						Base;
	UPrimitiveComponent*		BaseComponent;
	// End actor properties.

	/**
	 * Used to indicate if any of the above properties differ from defaults; if so, they're copied over.
	 * We don't want to simply copy all properties, because classes with different defaults will have
	 * their defaults hosed by other types.
	 */
	bool bActorPropsDifferFromDefaults[14];

	// Component properties.
	UStaticMesh*						StaticMesh;
	USkeletalMesh*						SkeletalMesh;
	TArray<UMaterialInterface*>			OverrideMaterials;
	TArray<FGuid>						IrrelevantLights;
	float								CachedMaxDrawDistance;
	bool								CastShadow;

	FBodyInstance						BodyInstance;
	TArray< TArray<FColor> >			OverrideVertexColors;


	// for skeletalmeshcomponent animation conversion
	// this is temporary until we have SkeletalMeshComponent.Animations
	UAnimationAsset*					AnimAsset;
	bool								bLooping;
	bool								bPlaying;
	float								Rate;
	float								CurrentPos;

	// End component properties.

	/**
	 * Used to indicate if any of the above properties differ from defaults; if so, they're copied over.
	 * We don't want to simply copy all properties, because classes with different defaults will have
	 * their defaults hosed by other types.
	 */
	bool bComponentPropsDifferFromDefaults[7];

	AGroupActor* ActorGroup;

	bool PropsDiffer(const TCHAR* PropertyPath, UObject* Obj)
	{
		const UProperty* PartsProp = FindObjectChecked<UProperty>( ANY_PACKAGE, PropertyPath );

		uint8* ClassDefaults = (uint8*)Obj->GetClass()->GetDefaultObject();
		check( ClassDefaults );

		for (int32 Index = 0; Index < PartsProp->ArrayDim; Index++)
		{
			const bool bMatches = PartsProp->Identical_InContainer(Obj, ClassDefaults, Index);
			if (!bMatches)
			{
				return true;
			}
		}
		return false;
	}

	void GetFromActor(AActor* Actor, UStaticMeshComponent* MeshComp)
	{
		InternalGetFromActor(Actor);

		// Copy over component properties.
		StaticMesh				= MeshComp->GetStaticMesh();
		OverrideMaterials		= MeshComp->OverrideMaterials;
		CachedMaxDrawDistance	= MeshComp->CachedMaxDrawDistance;
		CastShadow				= MeshComp->CastShadow;

		BodyInstance.CopyBodyInstancePropertiesFrom(&MeshComp->BodyInstance);

		// Loop over each LODInfo in the static mesh component, storing the override vertex colors
		// in each, if any
		bool bHasAnyVertexOverrideColors = false;
		for ( int32 LODIndex = 0; LODIndex < MeshComp->LODData.Num(); ++LODIndex )
		{
			const FStaticMeshComponentLODInfo& CurLODInfo = MeshComp->LODData[LODIndex];
			const FColorVertexBuffer* CurVertexBuffer = CurLODInfo.OverrideVertexColors;

			OverrideVertexColors.Add( TArray<FColor>() );
			
			// If the LODInfo has override vertex colors, store off each one
			if ( CurVertexBuffer && CurVertexBuffer->GetNumVertices() > 0 )
			{
				for ( uint32 VertexIndex = 0; VertexIndex < CurVertexBuffer->GetNumVertices(); ++VertexIndex )
				{
					OverrideVertexColors[LODIndex].Add( CurVertexBuffer->VertexColor(VertexIndex) );
				}
				bHasAnyVertexOverrideColors = true;
			}
		}

		// Record which component properties differ from their defaults.
		bComponentPropsDifferFromDefaults[0] = PropsDiffer( TEXT("Engine.StaticMeshComponent:StaticMesh"), MeshComp );
		bComponentPropsDifferFromDefaults[1] = true; // Assume the materials array always differs.
		bComponentPropsDifferFromDefaults[2] = PropsDiffer( TEXT("Engine.PrimitiveComponent:CachedMaxDrawDistance"), MeshComp );
		bComponentPropsDifferFromDefaults[3] = PropsDiffer( TEXT("Engine.PrimitiveComponent:CastShadow"), MeshComp );
		bComponentPropsDifferFromDefaults[4] = PropsDiffer( TEXT("Engine.PrimitiveComponent:BodyInstance"), MeshComp );
		bComponentPropsDifferFromDefaults[5] = bHasAnyVertexOverrideColors;	// Differs from default if there are any vertex override colors
	}

	void SetToActor(AActor* Actor, UStaticMeshComponent* MeshComp)
	{
		InternalSetToActor(Actor);

		// Set component properties.
		if ( bComponentPropsDifferFromDefaults[0] ) MeshComp->SetStaticMesh(StaticMesh);
		if ( bComponentPropsDifferFromDefaults[1] ) MeshComp->OverrideMaterials		= OverrideMaterials;
		if ( bComponentPropsDifferFromDefaults[2] ) MeshComp->CachedMaxDrawDistance	= CachedMaxDrawDistance;
		if ( bComponentPropsDifferFromDefaults[3] ) MeshComp->CastShadow			= CastShadow;
		if ( bComponentPropsDifferFromDefaults[4] ) 
		{
			MeshComp->BodyInstance.CopyBodyInstancePropertiesFrom(&BodyInstance);
		}
		if ( bComponentPropsDifferFromDefaults[5] )
		{
			// Ensure the LODInfo has the right number of entries
			MeshComp->SetLODDataCount( OverrideVertexColors.Num(), MeshComp->GetStaticMesh()->GetNumLODs() );
			
			// Loop over each LODInfo to see if there are any vertex override colors to restore
			for ( int32 LODIndex = 0; LODIndex < MeshComp->LODData.Num(); ++LODIndex )
			{
				FStaticMeshComponentLODInfo& CurLODInfo = MeshComp->LODData[LODIndex];

				// If there are override vertex colors specified for a particular LOD, set them in the LODInfo
				if ( OverrideVertexColors.IsValidIndex( LODIndex ) && OverrideVertexColors[LODIndex].Num() > 0 )
				{
					const TArray<FColor>& OverrideColors = OverrideVertexColors[LODIndex];
					
					// Destroy the pre-existing override vertex buffer if it's not the same size as the override colors to be restored
					if ( CurLODInfo.OverrideVertexColors && CurLODInfo.OverrideVertexColors->GetNumVertices() != OverrideColors.Num() )
					{
						CurLODInfo.ReleaseOverrideVertexColorsAndBlock();
					}

					// If there is a pre-existing color vertex buffer that is valid, release the render thread's hold on it and modify
					// it with the saved off colors
					if ( CurLODInfo.OverrideVertexColors )
					{								
						CurLODInfo.BeginReleaseOverrideVertexColors();
						FlushRenderingCommands();
						for ( int32 VertexIndex = 0; VertexIndex < OverrideColors.Num(); ++VertexIndex )
						{
							CurLODInfo.OverrideVertexColors->VertexColor(VertexIndex) = OverrideColors[VertexIndex];
						}
					}

					// If there isn't a pre-existing color vertex buffer, create one and initialize it with the saved off colors 
					else
					{
						CurLODInfo.OverrideVertexColors = new FColorVertexBuffer();
						CurLODInfo.OverrideVertexColors->InitFromColorArray( OverrideColors );
					}
					BeginInitResource(CurLODInfo.OverrideVertexColors);
				}
			}
		}
	}

	void GetFromActor(AActor* Actor, USkeletalMeshComponent* MeshComp)
	{
		InternalGetFromActor(Actor);

		// Copy over component properties.
		SkeletalMesh			= MeshComp->SkeletalMesh;
		OverrideMaterials		= MeshComp->OverrideMaterials;
		CachedMaxDrawDistance	= MeshComp->CachedMaxDrawDistance;
		CastShadow				= MeshComp->CastShadow;

		BodyInstance.CopyBodyInstancePropertiesFrom(&MeshComp->BodyInstance);

		// Record which component properties differ from their defaults.
		bComponentPropsDifferFromDefaults[0] = PropsDiffer( TEXT("Engine.SkinnedMeshComponent:SkeletalMesh"), MeshComp );
		bComponentPropsDifferFromDefaults[1] = true; // Assume the materials array always differs.
		bComponentPropsDifferFromDefaults[2] = PropsDiffer( TEXT("Engine.PrimitiveComponent:CachedMaxDrawDistance"), MeshComp );
		bComponentPropsDifferFromDefaults[3] = PropsDiffer( TEXT("Engine.PrimitiveComponent:CastShadow"), MeshComp );
		bComponentPropsDifferFromDefaults[4] = PropsDiffer( TEXT("Engine.PrimitiveComponent:BodyInstance"), MeshComp );
		bComponentPropsDifferFromDefaults[5] = false;	// Differs from default if there are any vertex override colors

		InternalGetAnimationData(MeshComp);
	}

	void SetToActor(AActor* Actor, USkeletalMeshComponent* MeshComp)
	{
		InternalSetToActor(Actor);

		// Set component properties.
		if ( bComponentPropsDifferFromDefaults[0] ) MeshComp->SkeletalMesh			= SkeletalMesh;
		if ( bComponentPropsDifferFromDefaults[1] ) MeshComp->OverrideMaterials		= OverrideMaterials;
		if ( bComponentPropsDifferFromDefaults[2] ) MeshComp->CachedMaxDrawDistance	= CachedMaxDrawDistance;
		if ( bComponentPropsDifferFromDefaults[3] ) MeshComp->CastShadow			= CastShadow;
		if ( bComponentPropsDifferFromDefaults[4] ) MeshComp->BodyInstance.CopyBodyInstancePropertiesFrom(&BodyInstance);

		InternalSetAnimationData(MeshComp);
	}
private:
	void InternalGetFromActor(AActor* Actor)
	{
		SourceLevel				= Actor->GetLevel();

		// Copy over actor properties.
		Location				= Actor->GetActorLocation();
		Rotation				= Actor->GetActorRotation();
		DrawScale3D				= Actor->GetRootComponent() ? Actor->GetRootComponent()->RelativeScale3D : FVector(1.f,1.f,1.f);
		bHidden					= Actor->bHidden;

		// Record which actor properties differ from their defaults.
		// we don't have properties for location, rotation, scale3D, so copy all the time. 
		bActorPropsDifferFromDefaults[0] = true; 
		bActorPropsDifferFromDefaults[1] = true; 
		bActorPropsDifferFromDefaults[2] = false;
		bActorPropsDifferFromDefaults[4] = true; 
		bActorPropsDifferFromDefaults[5] = PropsDiffer( TEXT("Engine.Actor:bHidden"), Actor );
		bActorPropsDifferFromDefaults[7] = false;
		// used to point to Engine.Actor.bPathColliding
		bActorPropsDifferFromDefaults[9] = false;
	}

	void InternalSetToActor(AActor* Actor)
	{
		if ( Actor->GetLevel() != SourceLevel )
		{
			UE_LOG(LogEditor, Fatal, TEXT("Actor was converted into a different level."));
		}

		// Set actor properties.
		if ( bActorPropsDifferFromDefaults[0] ) Actor->SetActorLocation(Location, false);
		if ( bActorPropsDifferFromDefaults[1] ) Actor->SetActorRotation(Rotation);
		if ( bActorPropsDifferFromDefaults[4] )
		{
			if( Actor->GetRootComponent() != NULL )
			{
				Actor->GetRootComponent()->SetRelativeScale3D( DrawScale3D );
			}
		}
		if ( bActorPropsDifferFromDefaults[5] ) Actor->bHidden				= bHidden;
	}


	void InternalGetAnimationData(USkeletalMeshComponent * SkeletalComp)
	{
		AnimAsset = SkeletalComp->AnimationData.AnimToPlay;
		bLooping = SkeletalComp->AnimationData.bSavedLooping;
		bPlaying = SkeletalComp->AnimationData.bSavedPlaying;
		Rate = SkeletalComp->AnimationData.SavedPlayRate;
		CurrentPos = SkeletalComp->AnimationData.SavedPosition;
	}

	void InternalSetAnimationData(USkeletalMeshComponent * SkeletalComp)
	{
		if (!AnimAsset)
		{
			return;
		}

		UE_LOG(LogAnimation, Log, TEXT("Converting animation data for AnimAsset : (%s), bLooping(%d), bPlaying(%d), Rate(%0.2f), CurrentPos(%0.2f)"), 
			*AnimAsset->GetName(), bLooping, bPlaying, Rate, CurrentPos);

		SkeletalComp->AnimationData.AnimToPlay = AnimAsset;
		SkeletalComp->AnimationData.bSavedLooping = bLooping;
		SkeletalComp->AnimationData.bSavedPlaying = bPlaying;
		SkeletalComp->AnimationData.SavedPlayRate = Rate;
		SkeletalComp->AnimationData.SavedPosition = CurrentPos;
		// we don't convert back to SkeletalMeshComponent.Animations - that will be gone soon
	}
};

void UEditorEngine::ConvertActorsFromClass( UClass* FromClass, UClass* ToClass )
{
	const bool bFromInteractiveFoliage = FromClass == AInteractiveFoliageActor::StaticClass();
	// InteractiveFoliageActor derives from StaticMeshActor.  bFromStaticMesh should only convert static mesh actors that arent supported by some other conversion
	const bool bFromStaticMesh = !bFromInteractiveFoliage && FromClass->IsChildOf( AStaticMeshActor::StaticClass() );
	const bool bFromSkeletalMesh = FromClass->IsChildOf(ASkeletalMeshActor::StaticClass());

	const bool bToInteractiveFoliage = ToClass == AInteractiveFoliageActor::StaticClass();
	const bool bToStaticMesh = ToClass->IsChildOf( AStaticMeshActor::StaticClass() );
	const bool bToSkeletalMesh = ToClass->IsChildOf(ASkeletalMeshActor::StaticClass());

	const bool bFoundTarget = bToInteractiveFoliage || bToStaticMesh || bToSkeletalMesh;

	TArray<AActor*>				SourceActors;
	TArray<FConvertStaticMeshActorInfo>	ConvertInfo;

	// Provide the option to abort up-front.
	if ( !bFoundTarget || (GUnrealEd && GUnrealEd->ShouldAbortActorDeletion()) )
	{
		return;
	}

	const FScopedTransaction Transaction( NSLOCTEXT("UnrealEd", "ConvertMeshes", "Convert Meshes") );
	// Iterate over selected Actors.
	for ( FSelectionIterator It( GetSelectedActorIterator() ) ; It ; ++It )
	{
		AActor* Actor				= static_cast<AActor*>( *It );
		checkSlow( Actor->IsA(AActor::StaticClass()) );

		AStaticMeshActor* SMActor				= bFromStaticMesh ? Cast<AStaticMeshActor>(Actor) : NULL;
		AInteractiveFoliageActor* FoliageActor	= bFromInteractiveFoliage ? Cast<AInteractiveFoliageActor>(Actor) : NULL;
		ASkeletalMeshActor* SKMActor			= bFromSkeletalMesh? Cast<ASkeletalMeshActor>(Actor) : NULL;

		const bool bFoundActorToConvert = SMActor || FoliageActor || SKMActor;
		if ( bFoundActorToConvert )
		{
			// clear all transient properties before copying from
			Actor->UnregisterAllComponents();

			// If its the type we are converting 'from' copy its properties and remember it.
			FConvertStaticMeshActorInfo Info;
			FMemory::Memzero(&Info, sizeof(FConvertStaticMeshActorInfo));

			if( SMActor )
			{
				SourceActors.Add(Actor);
				Info.GetFromActor(SMActor, SMActor->GetStaticMeshComponent());
			}
			else if( FoliageActor )
			{
				SourceActors.Add(Actor);
				Info.GetFromActor(FoliageActor, FoliageActor->GetStaticMeshComponent());
			}
			else if ( bFromSkeletalMesh )
			{
				SourceActors.Add(Actor);
				Info.GetFromActor(SKMActor, SKMActor->GetSkeletalMeshComponent());
			}

			// Get the actor group if any
			Info.ActorGroup = AGroupActor::GetParentForActor(Actor);

			ConvertInfo.Add(MoveTemp(Info));
		}
	}

	if (SourceActors.Num())
	{
		GetSelectedActors()->BeginBatchSelectOperation();

		// Then clear selection, select and delete the source actors.
		SelectNone( false, false );
		UWorld* World = NULL;
		for( int32 ActorIndex = 0 ; ActorIndex < SourceActors.Num() ; ++ActorIndex )
		{
			AActor* SourceActor = SourceActors[ActorIndex];
			SelectActor( SourceActor, true, false );
			World = SourceActor->GetWorld();
		}
		
		if ( World && GUnrealEd && GUnrealEd->edactDeleteSelected( World, false ) )
		{
			// Now we need to spawn some new actors at the desired locations.
			for( int32 i = 0 ; i < ConvertInfo.Num() ; ++i )
			{
				FConvertStaticMeshActorInfo& Info = ConvertInfo[i];

				// Spawn correct type, and copy properties from intermediate struct.
				AActor* Actor = NULL;
				
				// Cache the world pointer
				check( World == Info.SourceLevel->OwningWorld );
				
				FActorSpawnParameters SpawnInfo;
				SpawnInfo.OverrideLevel = Info.SourceLevel;
				SpawnInfo.SpawnCollisionHandlingOverride = ESpawnActorCollisionHandlingMethod::AlwaysSpawn;
				if( bToStaticMesh )
				{
					AStaticMeshActor* SMActor = CastChecked<AStaticMeshActor>( World->SpawnActor( ToClass, &Info.Location, &Info.Rotation, SpawnInfo ) );
					SMActor->UnregisterAllComponents();
					Info.SetToActor(SMActor, SMActor->GetStaticMeshComponent());
					SMActor->RegisterAllComponents();
					SelectActor( SMActor, true, false );
					Actor = SMActor;
				}
				else if(bToInteractiveFoliage)
				{
					AInteractiveFoliageActor* FoliageActor = World->SpawnActor<AInteractiveFoliageActor>( Info.Location, Info.Rotation, SpawnInfo );
					check(FoliageActor);
					FoliageActor->UnregisterAllComponents();
					Info.SetToActor(FoliageActor, FoliageActor->GetStaticMeshComponent());
					FoliageActor->RegisterAllComponents();
					SelectActor( FoliageActor, true, false );
					Actor = FoliageActor;
				}
				else if (bToSkeletalMesh)
				{
					check(ToClass->IsChildOf(ASkeletalMeshActor::StaticClass()));
					// checked
					ASkeletalMeshActor* SkeletalMeshActor = CastChecked<ASkeletalMeshActor>( World->SpawnActor( ToClass, &Info.Location, &Info.Rotation, SpawnInfo ));
					SkeletalMeshActor->UnregisterAllComponents();
					Info.SetToActor(SkeletalMeshActor, SkeletalMeshActor->GetSkeletalMeshComponent());
					SkeletalMeshActor->RegisterAllComponents();
					SelectActor( SkeletalMeshActor, true, false );
					Actor = SkeletalMeshActor;
				}

				// Fix up the actor group.
				if( Actor )
				{
					if( Info.ActorGroup )
					{
						Info.ActorGroup->Add(*Actor);
						Info.ActorGroup->Add(*Actor);
					}
				}
			}
		}

		GetSelectedActors()->EndBatchSelectOperation();
	}
}

bool UEditorEngine::ShouldOpenMatinee(AMatineeActor* MatineeActor) const
{
	if( PlayWorld )
	{
		FMessageDialog::Open( EAppMsgType::Ok, NSLOCTEXT("UnrealEd", "Error_MatineeCantOpenDuringPIE", "Matinee cannot be opened during Play in Editor.") );
		return false;
	}

	if ( MatineeActor && !MatineeActor->MatineeData )
	{
		FMessageDialog::Open( EAppMsgType::Ok, NSLOCTEXT("UnrealEd", "Error_MatineeActionMustHaveData", "Matinee must have valid InterpData assigned before being edited.") );
		return false;
	}

	// Make sure we can't open the same action twice in Matinee.
	if( GLevelEditorModeTools().IsModeActive(FBuiltinEditorModes::EM_InterpEdit) )
	{
		FMessageDialog::Open( EAppMsgType::Ok, NSLOCTEXT("UnrealEd", "MatineeActionAlreadyOpen", "An Matinee sequence is currently open in an editor.  Please close it before proceeding.") );
		return false;
	}

	// Don't let you open Matinee if a transaction is currently active.
	if( IsTransactionActive() )
	{
		FMessageDialog::Open( EAppMsgType::Ok, NSLOCTEXT("UnrealEd", "TransactionIsActive", "Undo Transaction Is Active - Cannot Open Matinee.") );
		return false;
	}

	return true;
}

void UEditorEngine::OpenMatinee(AMatineeActor* MatineeActor, bool bWarnUser)
{
	// Drop out if the user doesn't want to proceed to matinee atm
	if( bWarnUser && ( (ShouldOpenMatineeCallback.IsBound() && !ShouldOpenMatineeCallback.Execute(MatineeActor)) || !ShouldOpenMatinee( MatineeActor ) ) )
	{
		return;
	}

	// If already in Matinee mode, exit out before going back in with new Interpolation.
	if( GLevelEditorModeTools().IsModeActive( FBuiltinEditorModes::EM_InterpEdit ) )
	{
		GLevelEditorModeTools().DeactivateMode( FBuiltinEditorModes::EM_InterpEdit );
	}

	GLevelEditorModeTools().ActivateMode( FBuiltinEditorModes::EM_InterpEdit );

	FEdModeInterpEdit* InterpEditMode = (FEdModeInterpEdit*)GLevelEditorModeTools().GetActiveMode( FBuiltinEditorModes::EM_InterpEdit );

	InterpEditMode->InitInterpMode( MatineeActor );

	OnOpenMatinee();
}

void UEditorEngine::BuildReflectionCaptures(UWorld* World)
{
	// Note: Lighting and reflection build operations should only dirty BuildData packages, not ULevel packages

	FText StatusText = FText(LOCTEXT("BuildReflectionCaptures", "Building Reflection Captures..."));
	GWarn->BeginSlowTask(StatusText, true);
	GWarn->StatusUpdate(0, 1, StatusText);

	// Wait for shader compiling to finish so we don't capture the default material
	if (GShaderCompilingManager != NULL)
	{
		GShaderCompilingManager->FinishAllCompilation();
	}

	// Process any outstanding captures before we start operating on scenarios
	UReflectionCaptureComponent::UpdateReflectionCaptureContents(World);

	// Only the cubemap array path supports reading back from the GPU
	// Calling code should not allow building reflection captures on lower feature levels
	check(World->FeatureLevel >= ERHIFeatureLevel::SM5);

	// Update sky light first because it's considered direct lighting, sky diffuse will be visible in reflection capture indirect specular
	World->UpdateAllSkyCaptures();

	TArray<ULevel*> LightingScenarios;
	
	// The list of scene capture component from hidden levels to keep.
	TSet<FGuid> ResourcesToKeep; 
	for (ULevel* Level : World->GetLevels())
	{
		check(Level);
		// If the level is hidden and not a lighting scenario, scene capture data from this level should be preserved.
		if (!Level->bIsVisible && !Level->bIsLightingScenario)
		{
			for (const AActor* Actor : Level->Actors)
			{
				if (Actor)
				{
					for (const UActorComponent* Component : Actor->GetComponents())
					{
						const UReflectionCaptureComponent* ReflectionCaptureComponent = Cast<UReflectionCaptureComponent>(Component);
						if (ReflectionCaptureComponent)
						{
							ResourcesToKeep.Add(ReflectionCaptureComponent->MapBuildDataId);
						}
					}
				}
			}
		}
	}

	{
		FGlobalComponentRecreateRenderStateContext Context;

		for (ULevel* Level : World->GetLevels())
		{
			if (Level->bIsVisible)
			{
				if (Level->MapBuildData)
				{
					// Remove all existing reflection capture data from visible levels before the build
					Level->MapBuildData->InvalidateReflectionCaptures(Level->bIsLightingScenario ? &ResourcesToKeep : nullptr);
				}

				if (Level->bIsLightingScenario)
				{
					LightingScenarios.Add(Level);
				}
			}
		}
	}

	if (LightingScenarios.Num() == 0)
	{
		// No lighting scenario levels present, add a null entry to represent the default case
		LightingScenarios.Add(nullptr);
		ResourcesToKeep.Empty();
	}

	// All but the first scenario start hidden
	for (int32 LevelIndex = 1; LevelIndex < LightingScenarios.Num(); LevelIndex++)
	{
		ULevel* LightingScenario = LightingScenarios[LevelIndex];

		if (LightingScenario)
		{
			EditorLevelUtils::SetLevelVisibilityTemporarily(LightingScenario, false);
		}
	}

	for (int32 LevelIndex = 0; LevelIndex < LightingScenarios.Num(); LevelIndex++)
	{
		ULevel* LightingScenario = LightingScenarios[LevelIndex];

		if (LightingScenario && LevelIndex > 0)
		{
			// Set current scenario visible
			EditorLevelUtils::SetLevelVisibilityTemporarily(LightingScenario, true);	
		}

		TArray<UReflectionCaptureComponent*> ReflectionCapturesToBuild;

		for (TObjectIterator<UReflectionCaptureComponent> It; It; ++It)
		{
			UReflectionCaptureComponent* CaptureComponent = *It;

			if (CaptureComponent->GetOwner()
				&& World->ContainsActor(CaptureComponent->GetOwner()) 
				&& !CaptureComponent->GetOwner()->bHiddenEdLevel
				&& !CaptureComponent->IsPendingKill()
				&& !ResourcesToKeep.Contains(CaptureComponent->MapBuildDataId))
			{
				// Queue an update
				// Note InvalidateReflectionCaptures will guarantee this is a recapture, we don't want old data to persist
				// We cannot modify MapBuildDataId to force a recapture as that would modify CaptureComponent's package, build operations should only modify the BuildData package
				CaptureComponent->MarkDirtyForRecaptureOrUpload();	
				ReflectionCapturesToBuild.Add(CaptureComponent);
			}
		}

		FString UpdateReason = LightingScenario ? LightingScenario->GetOuter()->GetName() : TEXT("all levels");

		// Passing in flag to verify all recaptures, no uploads
		UReflectionCaptureComponent::UpdateReflectionCaptureContents(World, *UpdateReason, true);

		for (int32 CaptureIndex = 0; CaptureIndex < ReflectionCapturesToBuild.Num(); CaptureIndex++)
		{ 
			UReflectionCaptureComponent* CaptureComponent = ReflectionCapturesToBuild[CaptureIndex];

			FReflectionCaptureData ReadbackCaptureData;
			World->Scene->GetReflectionCaptureData(CaptureComponent, ReadbackCaptureData);

			// Capture can fail if there are more than GMaxNumReflectionCaptures captures
			if (ReadbackCaptureData.CubemapSize > 0)
			{
				ULevel* StorageLevel = LightingScenarios[LevelIndex] ? LightingScenarios[LevelIndex] : CaptureComponent->GetOwner()->GetLevel();
				UMapBuildDataRegistry* Registry = StorageLevel->GetOrCreateMapBuildData();
				FReflectionCaptureMapBuildData& CaptureBuildData = Registry->AllocateReflectionCaptureBuildData(CaptureComponent->MapBuildDataId, true);
				(FReflectionCaptureData&)CaptureBuildData = ReadbackCaptureData;

				CaptureBuildData.FinalizeLoad();

				// Recreate capture render state now that we have valid BuildData
				CaptureComponent->MarkRenderStateDirty();
			}
			else
			{
				UE_LOG(LogEditor, Warning, TEXT("Unable to build Reflection Capture %s, max number of reflection captures exceeded"), *CaptureComponent->GetPathName());
			}
		}
				// Queue an update
		// Update sky light first because it's considered direct lighting, sky diffuse will be visible in reflection capture indirect specular
		if (LightingScenario)
		{
			// Hide current scenario now that we are done capturing it
			EditorLevelUtils::SetLevelVisibilityTemporarily(LightingScenario, false);	
		}
	}

		// Passing in flag to verify all recaptures, no uploads
	// Restore initial visibility
	for (int32 LevelIndex = 0; LevelIndex < LightingScenarios.Num(); LevelIndex++)
	{
		ULevel* LightingScenario = LightingScenarios[LevelIndex];

			// Recreate capture render state now that we have valid BuildData


		if (LightingScenario)
		{
			// Hide current scenario now that we are done capturing it

	// Restore initial visibility
			EditorLevelUtils::SetLevelVisibilityTemporarily(LightingScenario, true);
		}
	}

	GWarn->EndSlowTask();
}

void UEditorEngine::EditorAddModalWindow( TSharedRef<SWindow> InModalWindow ) const
{
	// If there is already a modal window active, parent this new modal window to the existing window so that it doesnt fall behind
	TSharedPtr<SWindow> ParentWindow = FSlateApplication::Get().GetActiveModalWindow();

	if( !ParentWindow.IsValid() )
	{
		// Parent to the main frame window
		if(FModuleManager::Get().IsModuleLoaded("MainFrame"))
		{
			IMainFrameModule& MainFrame = FModuleManager::LoadModuleChecked<IMainFrameModule>("MainFrame");
			ParentWindow = MainFrame.GetParentWindow();
		}
	}

	FSlateApplication::Get().AddModalWindow( InModalWindow, ParentWindow );
}

UBrushBuilder* UEditorEngine::FindBrushBuilder( UClass* BrushBuilderClass )
{
	TArray< UBrushBuilder* > FoundBuilders;
	UBrushBuilder* Builder = NULL;
	// Search for the existing brush builder
	if( ContainsObjectOfClass<UBrushBuilder>( BrushBuilders, BrushBuilderClass, true, &FoundBuilders ) )
	{
		// Should not be more than one of the same type
		check( FoundBuilders.Num() == 1 );
		Builder = FoundBuilders[0];
	}
	else
	{
		// An existing builder does not exist so create one now
		Builder = NewObject<UBrushBuilder>(GetTransientPackage(), BrushBuilderClass);
		BrushBuilders.Add( Builder );
	}

	return Builder;
}

void UEditorEngine::ParentActors( AActor* ParentActor, AActor* ChildActor, const FName SocketName, USceneComponent* Component)
{
	if (CanParentActors(ParentActor, ChildActor))
	{
		USceneComponent* ChildRoot = ChildActor->GetRootComponent();
		USceneComponent* ParentRoot = ParentActor->GetDefaultAttachComponent();

		check(ChildRoot);	// CanParentActors() call should ensure this
		check(ParentRoot);	// CanParentActors() call should ensure this

		// modify parent and child
		const FScopedTransaction Transaction( NSLOCTEXT("Editor", "UndoAction_PerformAttachment", "Attach actors") );
		ChildActor->Modify();
		ParentActor->Modify();

		// If child is already attached to something, modify the old parent and detach
		if(ChildRoot->GetAttachParent() != nullptr)
		{
			AActor* OldParentActor = ChildRoot->GetAttachParent()->GetOwner();
			OldParentActor->Modify();
			ChildRoot->DetachFromComponent(FDetachmentTransformRules::KeepWorldTransform);

			GEngine->BroadcastLevelActorDetached(ChildActor, OldParentActor);
		}

		// If the parent is already attached to this child, modify its parent and detach so we can allow the attachment
		if(ParentRoot->IsAttachedTo(ChildRoot))
		{
			ParentRoot->GetAttachParent()->GetOwner()->Modify();
			ParentRoot->DetachFromComponent(FDetachmentTransformRules::KeepWorldTransform);
		}

		// Snap to socket if a valid socket name was provided, otherwise attach without changing the relative transform
		ChildRoot->AttachToComponent(ParentRoot, FAttachmentTransformRules::KeepWorldTransform, SocketName);

		// Refresh editor in case child was translated after snapping to socket
		RedrawLevelEditingViewports();
	}
}

bool UEditorEngine::DetachSelectedActors()
{
	FScopedTransaction Transaction( NSLOCTEXT("Editor", "UndoAction_PerformDetach", "Detach actors") );

	bool bDetachOccurred = false;
	for ( FSelectionIterator It( GetSelectedActorIterator() ) ; It ; ++It )
	{
		AActor* Actor = Cast<AActor>( *It );
		checkSlow( Actor );

		USceneComponent* RootComp = Actor->GetRootComponent();
		if( RootComp != nullptr && RootComp->GetAttachParent() != nullptr)
		{
			AActor* OldParentActor = RootComp->GetAttachParent()->GetOwner();
			OldParentActor->Modify();
			RootComp->DetachFromComponent(FDetachmentTransformRules::KeepWorldTransform);
			bDetachOccurred = true;
			Actor->SetFolderPath_Recursively(OldParentActor->GetFolderPath());
		}
	}
	return bDetachOccurred;
}

bool UEditorEngine::CanParentActors( const AActor* ParentActor, const AActor* ChildActor, FText* ReasonText)
{
	if(ChildActor == NULL || ParentActor == NULL)
	{
		if (ReasonText)
		{
			*ReasonText = NSLOCTEXT("ActorAttachmentError", "Null_ActorAttachmentError", "Cannot attach NULL actors.");
		}
		return false;
	}

	if(ChildActor == ParentActor)
	{
		if (ReasonText)
		{
			*ReasonText = NSLOCTEXT("ActorAttachmentError", "Self_ActorAttachmentError", "Cannot attach actor to self.");
		}
		return false;
	}

	USceneComponent* ChildRoot = ChildActor->GetRootComponent();
	USceneComponent* ParentRoot = ParentActor->GetDefaultAttachComponent();
	if(ChildRoot == NULL || ParentRoot == NULL)
	{
		if (ReasonText)
		{
			*ReasonText = NSLOCTEXT("ActorAttachmentError", "MissingComponent_ActorAttachmentError", "Cannot attach actors without root components.");
		}
		return false;
	}

	const ABrush* ParentBrush = Cast<const  ABrush >( ParentActor );
	const ABrush* ChildBrush = Cast<const  ABrush >( ChildActor );
	if( (ParentBrush && !ParentBrush->IsVolumeBrush() ) || ( ChildBrush && !ChildBrush->IsVolumeBrush() ) )
	{
		if (ReasonText)
		{
			*ReasonText = NSLOCTEXT("ActorAttachmentError", "Brush_ActorAttachmentError", "BSP Brushes cannot be attached");
		}
		return false;
	}

	{
		FText Reason;
		if (!ChildActor->EditorCanAttachTo(ParentActor, Reason))
		{
			if (ReasonText)
			{
				if (Reason.IsEmpty())
				{
					*ReasonText = FText::Format(NSLOCTEXT("ActorAttachmentError", "CannotBeAttached_ActorAttachmentError", "{0} cannot be attached to {1}"), FText::FromString(ChildActor->GetActorLabel()), FText::FromString(ParentActor->GetActorLabel()));
				}
				else
				{
					*ReasonText = MoveTemp(Reason);
				}
			}
			return false;
		}
	}

	if (ChildRoot->Mobility == EComponentMobility::Static && ParentRoot->Mobility != EComponentMobility::Static)
	{
		if (ReasonText)
		{
			FFormatNamedArguments Arguments;
			Arguments.Add(TEXT("StaticActor"), FText::FromString(ChildActor->GetActorLabel()));
			Arguments.Add(TEXT("DynamicActor"), FText::FromString(ParentActor->GetActorLabel()));
			*ReasonText = FText::Format( NSLOCTEXT("ActorAttachmentError", "StaticDynamic_ActorAttachmentError", "Cannot attach static actor {StaticActor} to dynamic actor {DynamicActor}."), Arguments);
		}
		return false;
	}

	if(ChildActor->GetLevel() != ParentActor->GetLevel())
	{
		if (ReasonText)
		{
			*ReasonText = NSLOCTEXT("ActorAttachmentError", "WrongLevel_AttachmentError", "Actors need to be in the same level!");
		}
		return false;
	}

	if(ParentRoot->IsAttachedTo( ChildRoot ))
	{
		if (ReasonText)
		{
			*ReasonText = NSLOCTEXT("ActorAttachmentError", "CircularInsest_ActorAttachmentError", "Parent cannot become the child of their descendant");
		}
		return false;
	}

	return true;
}


bool UEditorEngine::IsPackageValidForAutoAdding(UPackage* InPackage, const FString& InFilename)
{
	bool bPackageIsValid = false;

	// Ensure the package exists, the user is running the editor (and not a commandlet or cooking), and that source control
	// is enabled and expecting new files to be auto-added before attempting to test the validity of the package
	if ( InPackage && GIsEditor && !IsRunningCommandlet() && ISourceControlModule::Get().IsEnabled() && GetDefault<UEditorLoadingSavingSettings>()->bSCCAutoAddNewFiles )
	{
		const FString CleanFilename = FPaths::GetCleanFilename(InFilename);

		// Determine if the package has been saved before or not; if it has, it's not valid for auto-adding
		bPackageIsValid = !FPaths::FileExists(InFilename);

		// If the package is still considered valid up to this point, ensure that it is not a script or PIE package
		// and that the editor is not auto-saving.
		if ( bPackageIsValid )
		{
			const bool bIsPIEOrScriptPackage = InPackage->RootPackageHasAnyFlags( PKG_ContainsScript | PKG_PlayInEditor );
			const bool bIsAutosave = GUnrealEd && GUnrealEd->GetPackageAutoSaver().IsAutoSaving();

			if ( bIsPIEOrScriptPackage || bIsAutosave || GIsAutomationTesting )
			{
				bPackageIsValid = false;
			}
		}
	}
	return bPackageIsValid;
}

bool UEditorEngine::IsPackageOKToSave(UPackage* InPackage, const FString& InFilename, FOutputDevice* Error)
{
	return true;
}

void UEditorEngine::OnSourceControlDialogClosed(bool bEnabled)
{
	if(ISourceControlModule::Get().IsEnabled())
	{
		ISourceControlProvider& SourceControlProvider = ISourceControlModule::Get().GetProvider();
		if(SourceControlProvider.IsAvailable())
		{
			if(DeferredFilesToAddToSourceControl.Num() > 0)
			{
				SourceControlProvider.Execute(ISourceControlOperation::Create<FMarkForAdd>(), SourceControlHelpers::PackageFilenames(DeferredFilesToAddToSourceControl));
			}
	
			DeferredFilesToAddToSourceControl.Empty();
		}
	}
	else
	{
		// the user decided to disable source control, so clear the deferred list so we dont try to add them again at a later time
		DeferredFilesToAddToSourceControl.Empty();
	}
}

bool UEditorEngine::InitializePhysicsSceneForSaveIfNecessary(UWorld* World, bool &bOutForceInitialized)
{
	// We need a physics scene at save time in case code does traces during onsave events.
	bool bHasPhysicsScene = false;

	// First check if our owning world has a physics scene
	if (World->PersistentLevel && World->PersistentLevel->OwningWorld)
	{
		bHasPhysicsScene = (World->PersistentLevel->OwningWorld->GetPhysicsScene() != nullptr);
	}

	// If we didn't already find a physics scene in our owning world, maybe we personally have our own.
	if (!bHasPhysicsScene)
	{
		bHasPhysicsScene = (World->GetPhysicsScene() != nullptr);
	}


	// If we didn't find any physics scene we will synthesize one and remove it after save
	if (!bHasPhysicsScene)
	{
		// Clear world components first so that UpdateWorldComponents below properly adds them all to the physics scene
		World->ClearWorldComponents();

		if (World->bIsWorldInitialized)
		{
			// If we don't have a physics scene and the world was initialized without one (i.e. an inactive world) then we should create one here. We will remove it down below after the save
			World->CreatePhysicsScene();

			// Keep track of the force initialization so we can use the proper cleanup
			bOutForceInitialized = false;
		}
		else
		{
			// If we aren't already initialized, initialize now and create a physics scene. Don't create an FX system because it uses too much video memory for bulk operations
			World->InitWorld(GetEditorWorldInitializationValues().CreateFXSystem(false).CreatePhysicsScene(true));
			bOutForceInitialized = true;
		}

		// Update components now that a physics scene exists.
		World->UpdateWorldComponents(true, true);

		// Set this to true so we can clean up what we just did down below
		return true;
	}

	return false;
}

void UEditorEngine::CleanupPhysicsSceneThatWasInitializedForSave(UWorld* World, bool bForceInitialized)
{
	// Make sure we clean up the physics scene here. If we leave too many scenes in memory, undefined behavior occurs when locking a scene for read/write.
	World->ClearWorldComponents();

	if(bForceInitialized)
	{
		World->CleanupWorld(true, true, World);
	}

	World->SetPhysicsScene(nullptr);

#if WITH_PHYSX
	if (GPhysCommandHandler)
	{
		GPhysCommandHandler->Flush();
	}
#endif // WITH_PHYSX

	// Update components again in case it was a world without a physics scene but did have rendered components.
	World->UpdateWorldComponents(true, true);
}

FSavePackageResultStruct UEditorEngine::Save( UPackage* InOuter, UObject* InBase, EObjectFlags TopLevelFlags, const TCHAR* Filename,
				 FOutputDevice* Error, FLinkerLoad* Conform, bool bForceByteSwapping, bool bWarnOfLongFilename, 
				 uint32 SaveFlags, const class ITargetPlatform* TargetPlatform, const FDateTime& FinalTimeStamp, bool bSlowTask, FArchiveDiffMap* InOutDiffMap)
{
	FScopedSlowTask SlowTask(100, FText(), bSlowTask);

	UObject* Base = InBase;
	if ( !Base && InOuter && InOuter->HasAnyPackageFlags(PKG_ContainsMap) )
	{
		Base = UWorld::FindWorldInPackage(InOuter);
	}

	// Record the package flags before OnPreSaveWorld. They will be used in OnPostSaveWorld.
	const uint32 OriginalPackageFlags = (InOuter ? InOuter->GetPackageFlags() : 0);

	SlowTask.EnterProgressFrame(10);

	UWorld* World = Cast<UWorld>(Base);
	bool bInitializedPhysicsSceneForSave = false;
	bool bForceInitializedWorld = false;
	const bool bSavingConcurrent = !!(SaveFlags & ESaveFlags::SAVE_Concurrent);
	
	UWorld *OriginalOwningWorld = nullptr;
	if ( World )
	{
		if (!bSavingConcurrent)
		{
			bInitializedPhysicsSceneForSave = InitializePhysicsSceneForSaveIfNecessary(World, bForceInitializedWorld);

			OnPreSaveWorld(SaveFlags, World);
		}

		OriginalOwningWorld = World->PersistentLevel->OwningWorld;
		World->PersistentLevel->OwningWorld = World;
	}

	// See if the package is a valid candidate for being auto-added to the default changelist.
	// Only allows the addition of newly created packages while in the editor and then only if the user has the option enabled.
	bool bAutoAddPkgToSCC = false;
	if( !TargetPlatform )
	{
		bAutoAddPkgToSCC = IsPackageValidForAutoAdding( InOuter, Filename );
	}

	SlowTask.EnterProgressFrame(70);

	UPackage::PreSavePackageEvent.Broadcast(InOuter);
	const FSavePackageResultStruct Result = UPackage::Save(InOuter, Base, TopLevelFlags, Filename, Error, Conform, bForceByteSwapping, bWarnOfLongFilename, SaveFlags, TargetPlatform, FinalTimeStamp, bSlowTask, InOutDiffMap);

	SlowTask.EnterProgressFrame(10);

	// If the package is a valid candidate for being automatically-added to source control, go ahead and add it
	// to the default changelist
	if (Result == ESavePackageResult::Success && bAutoAddPkgToSCC)
	{
		// IsPackageValidForAutoAdding should not return true if SCC is disabled
		check(ISourceControlModule::Get().IsEnabled());

		if(!ISourceControlModule::Get().GetProvider().IsAvailable())
		{
			// Show the login window here & store the file we are trying to add.
			// We defer the add operation until we have a valid source control connection.
			ISourceControlModule::Get().ShowLoginDialog(FSourceControlLoginClosed::CreateUObject(this, &UEditorEngine::OnSourceControlDialogClosed), ELoginWindowMode::Modeless);
			DeferredFilesToAddToSourceControl.Add( Filename );
		}
		else
		{
			ISourceControlModule::Get().GetProvider().Execute(ISourceControlOperation::Create<FMarkForAdd>(), SourceControlHelpers::PackageFilename(Filename));
		}
	}

	SlowTask.EnterProgressFrame(10);

	if ( World )
	{
		if (OriginalOwningWorld)
		{
			World->PersistentLevel->OwningWorld = OriginalOwningWorld;
		}

		if (!bSavingConcurrent)
		{
			OnPostSaveWorld(SaveFlags, World, OriginalPackageFlags, Result == ESavePackageResult::Success);

			if (bInitializedPhysicsSceneForSave)
			{
				CleanupPhysicsSceneThatWasInitializedForSave(World, bForceInitializedWorld);
			}

			// Rerunning construction scripts may have made it dirty again
			InOuter->SetDirtyFlag(false);
		}
	}

	return Result;
}

bool UEditorEngine::SavePackage(UPackage* InOuter, UObject* InBase, EObjectFlags TopLevelFlags, const TCHAR* Filename,
	FOutputDevice* Error, FLinkerLoad* Conform, bool bForceByteSwapping, bool bWarnOfLongFilename,
	uint32 SaveFlags, const class ITargetPlatform* TargetPlatform, const FDateTime& FinalTimeStamp, bool bSlowTask)
{
	// Workaround to avoid function signature change while keeping both bool and ESavePackageResult versions of SavePackage
	const FSavePackageResultStruct Result = Save(InOuter, InBase, TopLevelFlags, Filename, Error, Conform, bForceByteSwapping,
		bWarnOfLongFilename, SaveFlags, TargetPlatform, FinalTimeStamp, bSlowTask);
	return Result == ESavePackageResult::Success;
}

void UEditorEngine::OnPreSaveWorld(uint32 SaveFlags, UWorld* World)
{
	if ( !ensure(World) )
	{
		return;
	}

	check(World->PersistentLevel);

	// Pre save world event
	FEditorDelegates::PreSaveWorld.Broadcast(SaveFlags, World);

	// Update cull distance volumes (and associated primitives).
	World->UpdateCullDistanceVolumes();

	if ( !IsRunningCommandlet() )
	{
		const bool bAutosaveOrPIE = (SaveFlags & SAVE_FromAutosave) != 0;
		if ( bAutosaveOrPIE )
		{
			// Temporarily flag packages saved under a PIE filename as PKG_PlayInEditor for serialization so loading
			// them will have the flag set. We need to undo this as the object flagged isn't actually the PIE package, 
			// but rather only the loaded one will be.
			// PIE prefix detected, mark package.
			if( World->GetName().StartsWith( PLAYWORLD_PACKAGE_PREFIX ) )
			{
				World->GetOutermost()->SetPackageFlags(PKG_PlayInEditor);
			}
		}
		else
		{
			// Normal non-pie and non-autosave codepath
			FWorldContext &EditorContext = GetEditorWorldContext();

			// Check that this world is GWorld to avoid stomping on the saved views of sub-levels.
			if ( World == EditorContext.World() )
			{
				if( FModuleManager::Get().IsModuleLoaded("LevelEditor") )
				{
					FLevelEditorModule& LevelEditor = FModuleManager::GetModuleChecked<FLevelEditorModule>("LevelEditor");

					// Notify slate level editors of the map change
					LevelEditor.BroadcastMapChanged( World, EMapChangeType::SaveMap );
				}
			}

			// Shrink model and clean up deleted actors.
			// Don't do this when autosaving or PIE saving so that actor adds can still undo.
			World->ShrinkLevel();

			{
				FScopedSlowTask SlowTask(0, FText::Format(NSLOCTEXT("UnrealEd", "SavingMapStatus_CollectingGarbage", "Saving map: {0}... (Collecting garbage)"), FText::FromString(World->GetName())));
				// NULL empty or "invalid" entries (e.g. IsPendingKill()) in actors array.
				CollectGarbage( GARBAGE_COLLECTION_KEEPFLAGS );
			}
			
			// Compact and sort actors array to remove empty entries.
			// Don't do this when autosaving or PIE saving so that actor adds can still undo.
			World->PersistentLevel->SortActorList();
		}
	}

	// Move level position closer to world origin
	UWorld* OwningWorld = World->PersistentLevel->OwningWorld;
	if (OwningWorld->WorldComposition)
	{
		OwningWorld->WorldComposition->OnLevelPreSave(World->PersistentLevel);
	}

	// If we can get the streaming level, we should remove the editor transform before saving
	ULevelStreaming* LevelStreaming = FLevelUtils::FindStreamingLevel( World->PersistentLevel );
	if ( LevelStreaming && World->PersistentLevel->bAlreadyMovedActors )
	{
		FLevelUtils::RemoveEditorTransform(LevelStreaming);
	}

	// Make sure the public and standalone flags are set on this world to allow it to work properly with the editor
	World->SetFlags(RF_Public | RF_Standalone);
}

void UEditorEngine::OnPostSaveWorld(uint32 SaveFlags, UWorld* World, uint32 OriginalPackageFlags, bool bSuccess)
{
	if ( !ensure(World) )
	{
		return;
	}

	if ( !IsRunningCommandlet() )
	{
		UPackage* WorldPackage = World->GetOutermost();
		const bool bAutosaveOrPIE = (SaveFlags & SAVE_FromAutosave) != 0;
		if ( bAutosaveOrPIE )
		{
			// Restore original value of PKG_PlayInEditor if we changed it during PIE saving
			const bool bOriginallyPIE = (OriginalPackageFlags & PKG_PlayInEditor) != 0;
			const bool bCurrentlyPIE = (WorldPackage->HasAnyPackageFlags(PKG_PlayInEditor));
			if ( !bOriginallyPIE && bCurrentlyPIE )
			{
				WorldPackage->ClearPackageFlags(PKG_PlayInEditor);
			}
		}
		else
		{
			// Normal non-pie and non-autosave codepath
			FWorldContext &EditorContext = GetEditorWorldContext();

			const bool bIsPersistentLevel = (World == EditorContext.World());
			if ( bSuccess )
			{
				// Put the map into the MRU and mark it as not dirty.

				if ( bIsPersistentLevel )
				{
					// Set the map filename.
					const FString Filename = FPackageName::LongPackageNameToFilename(WorldPackage->GetName(), FPackageName::GetMapPackageExtension());
					FEditorFileUtils::RegisterLevelFilename( World, Filename );

					WorldPackage->SetDirtyFlag(false);

					// Update the editor's MRU level list if we were asked to do that for this level
					IMainFrameModule& MainFrameModule = FModuleManager::LoadModuleChecked<IMainFrameModule>( "MainFrame" );

					if ( MainFrameModule.GetMRUFavoritesList() )
					{
						MainFrameModule.GetMRUFavoritesList()->AddMRUItem(WorldPackage->GetName());
					}

					FEditorDirectories::Get().SetLastDirectory(ELastDirectory::UNR, FPaths::GetPath(Filename)); // Save path as default for next time.
				}

				// We saved the map, so unless there are any other dirty levels, go ahead and reset the autosave timer
				if( GUnrealEd && !GUnrealEd->AnyWorldsAreDirty( World ) )
				{
					GUnrealEd->GetPackageAutoSaver().ResetAutoSaveTimer();
				}
			}

			if ( bIsPersistentLevel )
			{
				ResetTransaction( NSLOCTEXT("UnrealEd", "MapSaved", "Map Saved") );
				FPlatformProcess::SetCurrentWorkingDirectoryToBaseDir();
			}
		}
	}

	// Restore level original position
	UWorld* OwningWorld = World->PersistentLevel->OwningWorld;
	if (OwningWorld->WorldComposition)
	{
		OwningWorld->WorldComposition->OnLevelPostSave(World->PersistentLevel);
	}

	// If got the streaming level, we should re-apply the editor transform after saving
	ULevelStreaming* LevelStreaming = FLevelUtils::FindStreamingLevel( World->PersistentLevel );
	if ( LevelStreaming && World->PersistentLevel->bAlreadyMovedActors )
	{
		FLevelUtils::ApplyEditorTransform(LevelStreaming);
	}

	// Post save world event
	FEditorDelegates::PostSaveWorld.Broadcast(SaveFlags, World, bSuccess);
}

APlayerStart* UEditorEngine::CheckForPlayerStart()
{
	UWorld* IteratorWorld = GWorld;
	for( TActorIterator<APlayerStart> It(IteratorWorld); It; ++It )
	{
		// Return the found start.
		return *It;
	}

	// No player start was found, return NULL.
	return NULL;
}

void UEditorEngine::CloseEntryPopupWindow()
{
	if (PopupWindow.IsValid())
	{
		PopupWindow.Pin()->RequestDestroyWindow();
	}
}

EAppReturnType::Type UEditorEngine::OnModalMessageDialog(EAppMsgType::Type InMessage, const FText& InText, const FText& InTitle)
{
	if( IsInGameThread() && FSlateApplication::IsInitialized() && FSlateApplication::Get().CanAddModalWindow() )
	{
		return OpenMsgDlgInt(InMessage, InText, InTitle);
	}
	else
	{
		return FPlatformMisc::MessageBoxExt(InMessage, *InText.ToString(), *InTitle.ToString());
	}
}

bool UEditorEngine::OnShouldLoadOnTop( const FString& Filename )
{
	 return FPaths::GetBaseFilename(Filename) == FPaths::GetBaseFilename(UserOpenedFile);
}

TSharedPtr<SViewport> UEditorEngine::GetGameViewportWidget() const
{
	for (auto It = SlatePlayInEditorMap.CreateConstIterator(); It; ++It)
	{
		if (It.Value().SlatePlayInEditorWindowViewport.IsValid())
		{
			return It.Value().SlatePlayInEditorWindowViewport->GetViewportWidget().Pin();
		}

		TSharedPtr<ILevelViewport> DestinationLevelViewport = It.Value().DestinationSlateViewport.Pin();
		if (DestinationLevelViewport.IsValid())
		{
			return DestinationLevelViewport->GetViewportWidget().Pin();
		}
	}

	/*
	if(SlatePlayInEditorSession.SlatePlayInEditorWindowViewport.IsValid())
	{
		return SlatePlayInEditorSession.SlatePlayInEditorWindowViewport->GetViewportWidget().Pin();
	}
	*/

	return NULL;
}

FString UEditorEngine::GetFriendlyName( const UProperty* Property, UStruct* OwnerStruct/* = NULL*/ )
{
	// first, try to pull the friendly name from the loc file
	check( Property );
	UStruct* RealOwnerStruct = Property->GetOwnerStruct();
	if ( OwnerStruct == NULL)
	{
		OwnerStruct = RealOwnerStruct;
	}
	checkSlow(OwnerStruct);

	FText FoundText;
	bool DidFindText = false;
	UStruct* CurrentStruct = OwnerStruct;
	do 
	{
		FString PropertyPathName = Property->GetPathName(CurrentStruct);

		DidFindText = FText::FindText(*CurrentStruct->GetName(), *(PropertyPathName + TEXT(".FriendlyName")), /*OUT*/FoundText );
		CurrentStruct = CurrentStruct->GetSuperStruct();
	} while( CurrentStruct != NULL && CurrentStruct->IsChildOf(RealOwnerStruct) && !DidFindText );

	if ( !DidFindText )
	{
		const FString& DefaultFriendlyName = Property->GetMetaData(TEXT("DisplayName"));
		if ( DefaultFriendlyName.IsEmpty() )
		{
			const bool bIsBool = Cast<const UBoolProperty>(Property) != NULL;
			return FName::NameToDisplayString( Property->GetName(), bIsBool );
		}
		return DefaultFriendlyName;
	}

	return FoundText.ToString();
}

UActorGroupingUtils* UEditorEngine::GetActorGroupingUtils()
{
	if (ActorGroupingUtils == nullptr)
	{
		UClass* ActorGroupingUtilsClass = ActorGroupingUtilsClassName.ResolveClass();
		if (!ActorGroupingUtilsClass)
		{
			ActorGroupingUtilsClass = UActorGroupingUtils::StaticClass();
		}

		ActorGroupingUtils = NewObject<UActorGroupingUtils>(this, ActorGroupingUtilsClass);
	}

	return ActorGroupingUtils;
}

AActor* UEditorEngine::UseActorFactoryOnCurrentSelection( UActorFactory* Factory, const FTransform* InActorTransform, EObjectFlags InObjectFlags )
{
	// ensure that all selected assets are loaded
	FEditorDelegates::LoadSelectedAssetsIfNeeded.Broadcast();
	return UseActorFactory(Factory, FAssetData( GetSelectedObjects()->GetTop<UObject>() ), InActorTransform, InObjectFlags );
}

AActor* UEditorEngine::UseActorFactory( UActorFactory* Factory, const FAssetData& AssetData, const FTransform* InActorTransform, EObjectFlags InObjectFlags )
{
	check( Factory );

	bool bIsAllowedToCreateActor = true;

	FText ActorErrorMsg;
	if( !Factory->CanCreateActorFrom( AssetData, ActorErrorMsg ) )
	{
		bIsAllowedToCreateActor = false;
		if(!ActorErrorMsg.IsEmpty())
		{
			FMessageLog EditorErrors("EditorErrors");
			EditorErrors.Warning(ActorErrorMsg);
			EditorErrors.Notify();
		}
	}

	//Load Asset
	UObject* Asset = AssetData.GetAsset();

	UWorld* OldWorld = nullptr;

	// The play world needs to be selected if it exists
	if (GIsEditor && PlayWorld && !GIsPlayInEditorWorld)
	{
		OldWorld = SetPlayInEditorWorld(PlayWorld);
	}

	AActor* Actor = NULL;
	if ( bIsAllowedToCreateActor )
	{
		AActor* NewActorTemplate = Factory->GetDefaultActor( AssetData );

		if ( !NewActorTemplate )
		{
			return NULL;
		}

		const FTransform ActorTransform = InActorTransform ? *InActorTransform : FActorPositioning::GetCurrentViewportPlacementTransform(*NewActorTemplate);

		ULevel* DesiredLevel = GWorld->GetCurrentLevel();

		// Don't spawn the actor if the current level is locked.
		if( !FLevelUtils::IsLevelLocked( DesiredLevel ) )
		{
			// Check to see if the level it's being added to is hidden and ask the user if they want to proceed
			const bool bLevelVisible = FLevelUtils::IsLevelVisible( DesiredLevel );
			if ( bLevelVisible || EAppReturnType::Ok == FMessageDialog::Open( EAppMsgType::OkCancel, FText::Format( LOCTEXT("CurrentLevelHiddenActorWillAlsoBeHidden", "Current level [{0}] is hidden, actor will also be hidden until level is visible"), FText::FromString( DesiredLevel->GetOutermost()->GetName() ) ) ) )
			{
				const FScopedTransaction Transaction( NSLOCTEXT("UnrealEd", "CreateActor", "Create Actor") );

				// Create the actor.
				Actor = Factory->CreateActor( Asset, DesiredLevel, ActorTransform, InObjectFlags );
				if(Actor != NULL)
				{
					SelectNone( false, true );
					SelectActor( Actor, true, true );
					Actor->InvalidateLightingCache();
					Actor->PostEditMove( true );

					// Make sure the actors visibility reflects that of the level it's in
					if ( !bLevelVisible )
					{
						Actor->bHiddenEdLevel = true;
						// We update components, so things like draw scale take effect.
						Actor->ReregisterAllComponents(); // @todo UE4 insist on a property update callback
					}
				}

				RedrawLevelEditingViewports();


				if ( Actor )
				{
					Actor->MarkPackageDirty();
					ULevel::LevelDirtiedEvent.Broadcast();
				}
			}
		}
		else
		{
			FNotificationInfo Info( NSLOCTEXT("UnrealEd", "Error_OperationDisallowedOnLockedLevel", "The requested operation could not be completed because the level is locked.") );
			Info.ExpireDuration = 3.0f;
			FSlateNotificationManager::Get().AddNotification(Info);
		}
	}

	// Restore the old world if there was one
	if (OldWorld)
	{
		RestoreEditorWorld(OldWorld);
	}

	return Actor;
}

namespace ReattachActorsHelper
{
	/** Holds the actor and socket name for attaching. */
	struct FActorAttachmentInfo
	{
		AActor* Actor;

		FName SocketName;
	};

	/** Used to cache the attachment info for an actor. */
	struct FActorAttachmentCache
	{
	public:
		/** The post-conversion actor. */
		AActor* NewActor;

		/** The parent actor and socket. */
		FActorAttachmentInfo ParentActor;

		/** Children actors and the sockets they were attached to. */
		TArray<FActorAttachmentInfo> AttachedActors;
	};

	/** 
	 * Caches the attachment info for the actors being converted.
	 *
	 * @param InActorsToReattach			List of actors to reattach.
	 * @param InOutAttachmentInfo			List of attachment info for the list of actors.
	 */
	void CacheAttachments(const TArray<AActor*>& InActorsToReattach, TArray<FActorAttachmentCache>& InOutAttachmentInfo)
	{
		for( int32 ActorIdx = 0; ActorIdx < InActorsToReattach.Num(); ++ActorIdx )
		{
			AActor* ActorToReattach = InActorsToReattach[ ActorIdx ];

			InOutAttachmentInfo.AddZeroed();

			FActorAttachmentCache& CurrentAttachmentInfo = InOutAttachmentInfo[ActorIdx];

			// Retrieve the list of attached actors.
			TArray<AActor*> AttachedActors;
			ActorToReattach->GetAttachedActors(AttachedActors);

			// Cache the parent actor and socket name.
			CurrentAttachmentInfo.ParentActor.Actor = ActorToReattach->GetAttachParentActor();
			CurrentAttachmentInfo.ParentActor.SocketName = ActorToReattach->GetAttachParentSocketName();

			// Required to restore attachments properly.
			for( int32 AttachedActorIdx = 0; AttachedActorIdx < AttachedActors.Num(); ++AttachedActorIdx )
			{
				// Store the attached actor and socket name in the cache.
				CurrentAttachmentInfo.AttachedActors.AddZeroed();
				CurrentAttachmentInfo.AttachedActors[AttachedActorIdx].Actor = AttachedActors[AttachedActorIdx];
				CurrentAttachmentInfo.AttachedActors[AttachedActorIdx].SocketName = AttachedActors[AttachedActorIdx]->GetAttachParentSocketName();

				AActor* ChildActor = CurrentAttachmentInfo.AttachedActors[AttachedActorIdx].Actor;
				ChildActor->Modify();
				ChildActor->DetachFromActor(FDetachmentTransformRules::KeepWorldTransform);
			}

			// Modify the actor so undo will reattach it.
			ActorToReattach->Modify();
			ActorToReattach->DetachFromActor(FDetachmentTransformRules::KeepWorldTransform);
		}
	}

	/** 
	 * Caches the actor old/new information, mapping the old actor to the new version for easy look-up and matching.
	 *
	 * @param InOldActor			The old version of the actor.
	 * @param InNewActor			The new version of the actor.
	 * @param InOutReattachmentMap	Map object for placing these in.
	 * @param InOutAttachmentInfo	Update the required attachment info to hold the Converted Actor.
	 */
	void CacheActorConvert(AActor* InOldActor, AActor* InNewActor, TMap<AActor*, AActor*>& InOutReattachmentMap, FActorAttachmentCache& InOutAttachmentInfo)
	{
		// Add mapping data for the old actor to the new actor.
		InOutReattachmentMap.Add(InOldActor, InNewActor);

		// Set the converted actor so re-attachment can occur.
		InOutAttachmentInfo.NewActor = InNewActor;
	}

	/** 
	 * Checks if two actors can be attached, creates Message Log messages if there are issues.
	 *
	 * @param InParentActor			The parent actor.
	 * @param InChildActor			The child actor.
	 * @param InOutErrorMessages	Errors with attaching the two actors are stored in this array.
	 *
	 * @return Returns true if the actors can be attached, false if they cannot.
	 */
	bool CanParentActors(AActor* InParentActor, AActor* InChildActor)
	{
		FText ReasonText;
		if (GEditor->CanParentActors(InParentActor, InChildActor, &ReasonText))
		{
			return true;
		}
		else
		{
			FMessageLog("EditorErrors").Error(ReasonText);
			return false;
		}
	}

	/** 
	 * Reattaches actors to maintain the hierarchy they had previously using a conversion map and an array of attachment info. All errors displayed in Message Log along with notifications.
	 *
	 * @param InReattachmentMap			Used to find the corresponding new versions of actors using an old actor pointer.
	 * @param InAttachmentInfo			Holds parent and child attachment data.
	 */
	void ReattachActors(TMap<AActor*, AActor*>& InReattachmentMap, TArray<FActorAttachmentCache>& InAttachmentInfo)
	{
		// Holds the errors for the message log.
		FMessageLog EditorErrors("EditorErrors");
		EditorErrors.NewPage(LOCTEXT("AttachmentLogPage", "Actor Reattachment"));

		for( int32 ActorIdx = 0; ActorIdx < InAttachmentInfo.Num(); ++ActorIdx )
		{
			FActorAttachmentCache& CurrentAttachment = InAttachmentInfo[ActorIdx];

			// Need to reattach all of the actors that were previously attached.
			for( int32 AttachedIdx = 0; AttachedIdx < CurrentAttachment.AttachedActors.Num(); ++AttachedIdx )
			{
				// Check if the attached actor was converted. If it was it will be in the TMap.
				AActor** CheckIfConverted = InReattachmentMap.Find(CurrentAttachment.AttachedActors[AttachedIdx].Actor);
				if(CheckIfConverted)
				{
					// This should always be valid.
					if(*CheckIfConverted)
					{
						AActor* ParentActor = CurrentAttachment.NewActor;
						AActor* ChildActor = *CheckIfConverted;

						if (CanParentActors(ParentActor, ChildActor))
						{
							// Attach the previously attached and newly converted actor to the current converted actor.
							ChildActor->AttachToActor(ParentActor, FAttachmentTransformRules::KeepWorldTransform, CurrentAttachment.AttachedActors[AttachedIdx].SocketName);
						}
					}

				}
				else
				{
					AActor* ParentActor = CurrentAttachment.NewActor;
					AActor* ChildActor = CurrentAttachment.AttachedActors[AttachedIdx].Actor;

					if (CanParentActors(ParentActor, ChildActor))
					{
						// Since the actor was not converted, reattach the unconverted actor.
						ChildActor->AttachToActor(ParentActor, FAttachmentTransformRules::KeepWorldTransform, CurrentAttachment.AttachedActors[AttachedIdx].SocketName);
					}
				}

			}

			// Check if the parent was converted.
			AActor** CheckIfNewActor = InReattachmentMap.Find(CurrentAttachment.ParentActor.Actor);
			if(CheckIfNewActor)
			{
				// Since the actor was converted, attach the current actor to it.
				if(*CheckIfNewActor)
				{
					AActor* ParentActor = *CheckIfNewActor;
					AActor* ChildActor = CurrentAttachment.NewActor;

					if (CanParentActors(ParentActor, ChildActor))
					{
						ChildActor->AttachToActor(ParentActor, FAttachmentTransformRules::KeepWorldTransform, CurrentAttachment.ParentActor.SocketName);
					}
				}

			}
			else
			{
				AActor* ParentActor = CurrentAttachment.ParentActor.Actor;
				AActor* ChildActor = CurrentAttachment.NewActor;

				// Verify the parent is valid, the actor may not have actually been attached before.
				if (ParentActor && CanParentActors(ParentActor, ChildActor))
				{
					// The parent was not converted, attach to the unconverted parent.
					ChildActor->AttachToActor(ParentActor, FAttachmentTransformRules::KeepWorldTransform, CurrentAttachment.ParentActor.SocketName);
				}
			}
		}

		// Add the errors to the message log, notifications will also be displayed as needed.
		EditorErrors.Notify(NSLOCTEXT("ActorAttachmentError", "AttachmentsFailed", "Attachments Failed!"));
	}
}

void UEditorEngine::ReplaceSelectedActors(UActorFactory* Factory, const FAssetData& AssetData)
{
	UObject* ObjectForFactory = NULL;

	// Provide the option to abort the delete
	if (ShouldAbortActorDeletion())
	{
		return;
	}
	else if (Factory != nullptr)
	{
		FText ActorErrorMsg;
		if (!Factory->CanCreateActorFrom( AssetData, ActorErrorMsg))
		{
			FMessageDialog::Open( EAppMsgType::Ok, ActorErrorMsg );
			return;
		}
	}
	else
	{
		UE_LOG(LogEditor, Error, TEXT("UEditorEngine::ReplaceSelectedActors() called with NULL parameters!"));
		return;
	}

	const FScopedTransaction Transaction( NSLOCTEXT("UnrealEd", "Replace Actors", "Replace Actor(s)") );

	// construct a list of Actors to replace in a separate pass so we can modify the selection set as we perform the replacement
	TArray<AActor*> ActorsToReplace;
	for (FSelectionIterator It = GetSelectedActorIterator(); It; ++It)
	{
		AActor* Actor = Cast<AActor>(*It);
		if ( Actor && !FActorEditorUtils::IsABuilderBrush(Actor) )
		{
			ActorsToReplace.Add(Actor);
		}
	}

	ReplaceActors(Factory, AssetData, ActorsToReplace);
}

void UEditorEngine::ReplaceActors(UActorFactory* Factory, const FAssetData& AssetData, const TArray<AActor*>& ActorsToReplace)
{
	// Cache for attachment info of all actors being converted.
	TArray<ReattachActorsHelper::FActorAttachmentCache> AttachmentInfo;

	// Maps actors from old to new for quick look-up.
	TMap<AActor*, AActor*> ConvertedMap;

	// Cache the current attachment states.
	ReattachActorsHelper::CacheAttachments(ActorsToReplace, AttachmentInfo);

	USelection* SelectedActors = GetSelectedActors();
	SelectedActors->BeginBatchSelectOperation();
	SelectedActors->Modify();

	UObject* Asset = AssetData.GetAsset();
	for(int32 ActorIdx = 0; ActorIdx < ActorsToReplace.Num(); ++ActorIdx)
	{
		AActor* OldActor = ActorsToReplace[ActorIdx];//.Pop();
		check(OldActor);
		UWorld* World = OldActor->GetWorld();
		ULevel* Level = OldActor->GetLevel();
		AActor* NewActor = NULL;

		const FName OldActorName = OldActor->GetFName();
		const FName OldActorReplacedNamed = MakeUniqueObjectName(OldActor->GetOuter(), OldActor->GetClass(), *FString::Printf(TEXT("%s_REPLACED"), *OldActorName.ToString()));
		OldActor->Rename(*OldActorReplacedNamed.ToString());

		const FTransform OldTransform = OldActor->ActorToWorld();

		// create the actor
		NewActor = Factory->CreateActor( Asset, Level, OldTransform );
		// For blueprints, try to copy over properties
		if (Factory->IsA(UActorFactoryBlueprint::StaticClass()))
		{
			UBlueprint* Blueprint = CastChecked<UBlueprint>(Asset);
			// Only try to copy properties if this blueprint is based on the actor
			UClass* OldActorClass = OldActor->GetClass();
			if (Blueprint->GeneratedClass->IsChildOf(OldActorClass) && NewActor != NULL)
			{
				NewActor->UnregisterAllComponents();
				UEditorEngine::CopyPropertiesForUnrelatedObjects(OldActor, NewActor);
				NewActor->RegisterAllComponents();
			}
		}

		if (NewActor)
		{
			NewActor->Rename(*OldActorName.ToString());

			// The new actor might not have a root component
			USceneComponent* const NewActorRootComponent = NewActor->GetRootComponent();
			if(NewActorRootComponent)
			{
				if(!GetDefault<ULevelEditorMiscSettings>()->bReplaceRespectsScale || OldActor->GetRootComponent() == NULL )
				{
					NewActorRootComponent->SetRelativeScale3D(FVector(1.0f, 1.0f, 1.0f));
				}
				else
				{
					NewActorRootComponent->SetRelativeScale3D( OldActor->GetRootComponent()->RelativeScale3D );
				}
			}

			NewActor->Layers.Empty();
			if (Layers.IsValid())
			{
				Layers->AddActorToLayers( NewActor, OldActor->Layers );
			}

			// Preserve the label and tags from the old actor
			NewActor->SetActorLabel( OldActor->GetActorLabel() );
			NewActor->Tags = OldActor->Tags;

			// Allow actor derived classes a chance to replace properties.
			NewActor->EditorReplacedActor(OldActor);

			// Caches information for finding the new actor using the pre-converted actor.
			ReattachActorsHelper::CacheActorConvert(OldActor, NewActor, ConvertedMap, AttachmentInfo[ActorIdx]);

			if (SelectedActors->IsSelected(OldActor))
			{
				SelectActor(OldActor, false, true);
				SelectActor(NewActor, true, true);
			}

			// Find compatible static mesh components and copy instance colors between them.
			UStaticMeshComponent* NewActorStaticMeshComponent = NewActor->FindComponentByClass<UStaticMeshComponent>();
			UStaticMeshComponent* OldActorStaticMeshComponent = OldActor->FindComponentByClass<UStaticMeshComponent>();
			if ( NewActorStaticMeshComponent != NULL && OldActorStaticMeshComponent != NULL )
			{
				NewActorStaticMeshComponent->CopyInstanceVertexColorsIfCompatible( OldActorStaticMeshComponent );
			}

			NewActor->InvalidateLightingCache();
			NewActor->PostEditMove(true);
			NewActor->MarkPackageDirty();

			TSet<ULevel*> LevelsToRebuildBSP;
			ABrush* Brush = Cast<ABrush>(OldActor);
			if (Brush && !FActorEditorUtils::IsABuilderBrush(Brush)) // Track whether or not a brush actor was deleted.
			{
				ULevel* BrushLevel = OldActor->GetLevel();
				if (BrushLevel && !Brush->IsVolumeBrush())
				{
					BrushLevel->Model->Modify();
					LevelsToRebuildBSP.Add(BrushLevel);
				}
			}

			// Replace references in the level script Blueprint with the new Actor
			const bool bDontCreate = true;
			ULevelScriptBlueprint* LSB = NewActor->GetLevel()->GetLevelScriptBlueprint(bDontCreate);
			if( LSB )
			{
				// Only if the level script blueprint exists would there be references.  
				FBlueprintEditorUtils::ReplaceAllActorRefrences(LSB, OldActor, NewActor);
			}

			if (Layers.IsValid())
			{
				Layers->DisassociateActorFromLayers( OldActor );
			}
			World->EditorDestroyActor(OldActor, true);

			// If any brush actors were modified, update the BSP in the appropriate levels
			if (LevelsToRebuildBSP.Num())
			{
				FlushRenderingCommands();

				for (ULevel* LevelToRebuild : LevelsToRebuildBSP)
				{
					GEditor->RebuildLevel(*LevelToRebuild);
				}
			}
		}
		else
		{
			// If creating the new Actor failed, put the old Actor's name back
			OldActor->Rename(*OldActorName.ToString());
		}
	}

	SelectedActors->EndBatchSelectOperation();

	// Reattaches actors based on their previous parent child relationship.
	ReattachActorsHelper::ReattachActors(ConvertedMap, AttachmentInfo);

	// Perform reference replacement on all Actors referenced by World
	UWorld* CurrentEditorWorld = GetEditorWorldContext().World();
	FArchiveReplaceObjectRef<AActor> Ar(CurrentEditorWorld, ConvertedMap, false, true, false);

	// Go through modified objects, marking their packages as dirty and informing them of property changes
	for (const auto& MapItem : Ar.GetReplacedReferences())
	{
		UObject* ModifiedObject = MapItem.Key;

		if (!ModifiedObject->HasAnyFlags(RF_Transient) && ModifiedObject->GetOutermost() != GetTransientPackage() && !ModifiedObject->RootPackageHasAnyFlags(PKG_CompiledIn))
		{
			ModifiedObject->MarkPackageDirty();
		}

		for (UProperty* Property : MapItem.Value)
		{
			FPropertyChangedEvent PropertyEvent(Property);
			ModifiedObject->PostEditChangeProperty(PropertyEvent);
		}
	}

	RedrawLevelEditingViewports();

	ULevel::LevelDirtiedEvent.Broadcast();
}


/* Gets the common components of a specific type between two actors so that they may be copied.
 * 
 * @param InOldActor		The actor to copy component properties from
 * @param InNewActor		The actor to copy to
 */
static void CopyLightComponentProperties( const AActor& InOldActor, AActor& InNewActor )
{
	// Since this is only being used for lights, make sure only the light component can be copied.
	const UClass* CopyableComponentClass =  ULightComponent::StaticClass();

	// Get the light component from the default actor of source actors class.
	// This is so we can avoid copying properties that have not changed. 
	// using ULightComponent::StaticClass()->GetDefaultObject() will not work since each light actor sets default component properties differently.
	ALight* OldActorDefaultObject = InOldActor.GetClass()->GetDefaultObject<ALight>();
	check(OldActorDefaultObject);
	UActorComponent* DefaultLightComponent = OldActorDefaultObject->GetLightComponent();
	check(DefaultLightComponent);

	// The component we are copying from class
	UClass* CompToCopyClass = NULL;
	UActorComponent* LightComponentToCopy = NULL;

	// Go through the old actor's components and look for a light component to copy.
	for (UActorComponent* Component : InOldActor.GetComponents())
	{
		if (Component && Component->IsRegistered() && Component->IsA( CopyableComponentClass ) ) 
		{
			// A light component has been found. 
			CompToCopyClass = Component->GetClass();
			LightComponentToCopy = Component;
			break;
		}
	}

	// The light component from the new actor
	UActorComponent* NewActorLightComponent = NULL;
	// The class of the new actors light component
	const UClass* CommonLightComponentClass = NULL;

	// Don't do anything if there is no valid light component to copy from
	if( LightComponentToCopy )
	{
		// Find a light component to overwrite in the new actor
		for (UActorComponent* Component : InNewActor.GetComponents())
		{
			if (Component && Component->IsRegistered())
			{
				// Find a common component class between the new and old actor.   
				// This needs to be done so we can copy as many properties as possible. 
				// For example: if we are converting from a point light to a spot light, the point light component will be the common superclass.
				// That way we can copy properties like light radius, which would have been impossible if we just took the base LightComponent as the common class.
				const UClass* CommonSuperclass = Component->FindNearestCommonBaseClass( CompToCopyClass );

				if( CommonSuperclass->IsChildOf( CopyableComponentClass ) )
				{
					NewActorLightComponent = Component;
					CommonLightComponentClass = CommonSuperclass;
				}
			}
		}
	}

	// Don't do anything if there is no valid light component to copy to
	if( NewActorLightComponent )
	{
		bool bCopiedAnyProperty = false;

		// Find and copy the lightmass settings directly as they need to be examined and copied individually and not by the entire light mass settings struct
		const FString LightmassPropertyName = TEXT("LightmassSettings");

		UProperty* PropertyToCopy = NULL;
		for( UProperty* Property = CompToCopyClass->PropertyLink; Property != NULL; Property = Property->PropertyLinkNext )
		{
			if( Property->GetName() == LightmassPropertyName )
			{
				// Get the offset in the old actor where lightmass properties are stored.
				PropertyToCopy = Property;
				break;
			}
		}

		if( PropertyToCopy != NULL )
		{
			void* PropertyToCopyBaseLightComponentToCopy = PropertyToCopy->ContainerPtrToValuePtr<void>(LightComponentToCopy);
			void* PropertyToCopyBaseDefaultLightComponent = PropertyToCopy->ContainerPtrToValuePtr<void>(DefaultLightComponent);
			// Find the location of the lightmass settings in the new actor (if any)
			for( UProperty* NewProperty = NewActorLightComponent->GetClass()->PropertyLink; NewProperty != NULL; NewProperty = NewProperty->PropertyLinkNext )
			{
				if( NewProperty->GetName() == LightmassPropertyName )
				{
					UStructProperty* OldLightmassProperty = Cast<UStructProperty>(PropertyToCopy);
					UStructProperty* NewLightmassProperty = Cast<UStructProperty>(NewProperty);

					void* NewPropertyBaseNewActorLightComponent = NewProperty->ContainerPtrToValuePtr<void>(NewActorLightComponent);
					// The lightmass settings are a struct property so the cast should never fail.
					check(OldLightmassProperty);
					check(NewLightmassProperty);

					// Iterate through each property field in the lightmass settings struct that we are copying from...
					for( TFieldIterator<UProperty> OldIt(OldLightmassProperty->Struct); OldIt; ++OldIt)
					{
						UProperty* OldLightmassField = *OldIt;

						// And search for the same field in the lightmass settings struct we are copying to.
						// We should only copy to fields that exist in both structs.
						// Even though their offsets match the structs may be different depending on what type of light we are converting to
						bool bPropertyFieldFound = false;
						for( TFieldIterator<UProperty> NewIt(NewLightmassProperty->Struct); NewIt; ++NewIt)
						{
							UProperty* NewLightmassField = *NewIt;
							if( OldLightmassField->GetName() == NewLightmassField->GetName() )
							{
								// The field is in both structs.  Ok to copy
								bool bIsIdentical = OldLightmassField->Identical_InContainer(PropertyToCopyBaseLightComponentToCopy, PropertyToCopyBaseDefaultLightComponent);
								if( !bIsIdentical )
								{
									// Copy if the value has changed
									OldLightmassField->CopySingleValue(NewLightmassField->ContainerPtrToValuePtr<void>(NewPropertyBaseNewActorLightComponent), OldLightmassField->ContainerPtrToValuePtr<void>(PropertyToCopyBaseLightComponentToCopy));
									bCopiedAnyProperty = true;
								}
								break;
							}
						}
					}
					// No need to continue once we have found the lightmass settings
					break;
				}
			}
		}



		// Now Copy the light component properties.
		for( UProperty* Property = CommonLightComponentClass->PropertyLink; Property != NULL; Property = Property->PropertyLinkNext )
		{
			bool bIsTransient = !!(Property->PropertyFlags & (CPF_Transient | CPF_DuplicateTransient | CPF_NonPIEDuplicateTransient));
			// Properties are identical if they have not changed from the light component on the default source actor
			bool bIsIdentical = Property->Identical_InContainer(LightComponentToCopy, DefaultLightComponent);
			bool bIsComponent = !!(Property->PropertyFlags & (CPF_InstancedReference | CPF_ContainsInstancedReference));

			if ( !bIsTransient && !bIsIdentical && !bIsComponent && Property->GetName() != LightmassPropertyName )
			{
				bCopiedAnyProperty = true;
				// Copy only if not native, not transient, not identical, not a component (at this time don't copy components within components)
				// Also dont copy lightmass settings, those were examined and taken above
				Property->CopyCompleteValue_InContainer(NewActorLightComponent, LightComponentToCopy);
			}
		}	

		if (bCopiedAnyProperty)
		{
			NewActorLightComponent->PostEditChange();
		}
	}
}


void UEditorEngine::ConvertLightActors( UClass* ConvertToClass )
{
	// Provide the option to abort the conversion
	if ( ShouldAbortActorDeletion() )
	{
		return;
	}

	// List of actors to convert
	TArray< AActor* > ActorsToConvert;

	// Get a list of valid actors to convert.
	for( FSelectionIterator It( GetSelectedActorIterator() ) ; It ; ++It )
	{
		AActor* ActorToConvert = static_cast<AActor*>( *It );
		// Prevent non light actors from being converted
		// Also prevent light actors from being converted if they are the same time as the new class
		if( ActorToConvert->IsA( ALight::StaticClass() ) && ActorToConvert->GetClass() != ConvertToClass )
		{
			ActorsToConvert.Add( ActorToConvert );
		}
	}

	if (ActorsToConvert.Num())
	{
		GetSelectedActors()->BeginBatchSelectOperation();

		// Undo/Redo support
		const FScopedTransaction Transaction( NSLOCTEXT("UnrealEd", "ConvertLights", "Convert Light") );

		int32 NumLightsConverted = 0;
		int32 NumLightsToConvert = ActorsToConvert.Num();

		// Convert each light 
		for( int32 ActorIdx = 0; ActorIdx < ActorsToConvert.Num(); ++ActorIdx )
		{
			AActor* ActorToConvert = ActorsToConvert[ ActorIdx ];

			check( ActorToConvert );
			// The class of the actor we are about to replace
			UClass* ClassToReplace = ActorToConvert->GetClass();

			// Set the current level to the level where the convertible actor resides
			UWorld* World = ActorToConvert->GetWorld();
			check( World );
			ULevel* ActorLevel = ActorToConvert->GetLevel();
			checkSlow( ActorLevel != NULL );

			// Find a common superclass between the actors so we know what properties to copy
			const UClass* CommonSuperclass = ActorToConvert->FindNearestCommonBaseClass( ConvertToClass );
			check ( CommonSuperclass );

			// spawn the new actor
			AActor* NewActor = NULL;	

			// Take the old actors location always, not rotation.  If rotation was changed on the source actor, it will be copied below.
			FVector const SpawnLoc = ActorToConvert->GetActorLocation();
			FActorSpawnParameters SpawnInfo;
			SpawnInfo.OverrideLevel = ActorLevel;
			NewActor = World->SpawnActor( ConvertToClass, &SpawnLoc, NULL, SpawnInfo );
			// The new actor must exist
			check(NewActor);

			// Copy common light component properties
			CopyLightComponentProperties( *ActorToConvert, *NewActor );

			// Select the new actor
			SelectActor( ActorToConvert, false, true );
	

			NewActor->InvalidateLightingCache();
			NewActor->PostEditChange();
			NewActor->PostEditMove( true );
			NewActor->Modify();
			if (Layers.IsValid())
			{
				Layers->InitializeNewActorLayers( NewActor );
			}

			// We have converted another light.
			++NumLightsConverted;

			UE_LOG(LogEditor, Log, TEXT("Converted: %s to %s"), *ActorToConvert->GetName(), *NewActor->GetName() );

			// Destroy the old actor.
			if (Layers.IsValid())
			{
				Layers->DisassociateActorFromLayers(ActorToConvert);
			}
			World->EditorDestroyActor( ActorToConvert, true );

			if (NewActor->IsPendingKillOrUnreachable())
			{
				UE_LOG(LogEditor, Log, TEXT("Newly converted actor ('%s') is pending kill"), *NewActor->GetName());
			}
			SelectActor(NewActor, true, true);
		}

		GetSelectedActors()->EndBatchSelectOperation();
		RedrawLevelEditingViewports();

		ULevel::LevelDirtiedEvent.Broadcast();
	}
}

/**
 * Internal helper function to copy component properties from one actor to another. Only copies properties
 * from components if the source actor, source actor class default object, and destination actor all contain
 * a component of the same name (specified by parameter) and all three of those components share a common base
 * class, at which point properties from the common base are copied. Component template names are used instead of
 * component classes because an actor could potentially have multiple components of the same class.
 *
 * @param	SourceActor		Actor to copy component properties from
 * @param	DestActor		Actor to copy component properties to
 * @param	ComponentNames	Set of component template names to attempt to copy
 */
void CopyActorComponentProperties( const AActor* SourceActor, AActor* DestActor, const TSet<FString>& ComponentNames )
{
	// Don't attempt to copy anything if the user didn't specify component names to copy
	if ( ComponentNames.Num() > 0 )
	{
		check( SourceActor && DestActor );
		const AActor* SrcActorDefaultActor = SourceActor->GetClass()->GetDefaultObject<AActor>();
		check( SrcActorDefaultActor );

		// Construct a mapping from the default actor of its relevant component names to its actual components. Here relevant component
		// names are those that match a name provided as a parameter.
		TMap<FString, const UActorComponent*> NameToDefaultComponentMap; 
		for (UActorComponent* CurComp : SrcActorDefaultActor->GetComponents())
		{
			if (CurComp)
			{
				FString CurCompName = CurComp->GetName();
				if (ComponentNames.Contains(CurCompName))
				{
					NameToDefaultComponentMap.Add(MoveTemp(CurCompName), CurComp);
				}
			}
		}

		// Construct a mapping from the source actor of its relevant component names to its actual components. Here relevant component names
		// are those that match a name provided as a parameter.
		TMap<FString, const UActorComponent*> NameToSourceComponentMap;
		for (UActorComponent* CurComp : SourceActor->GetComponents())
		{
			if (CurComp)
			{
				FString CurCompName = CurComp->GetName();
				if (ComponentNames.Contains(CurCompName))
				{
					NameToSourceComponentMap.Add(MoveTemp(CurCompName), CurComp);
				}
			}
		}

		bool bCopiedAnyProperty = false;

		TInlineComponentArray<UActorComponent*> DestComponents;
		DestActor->GetComponents(DestComponents);

		// Iterate through all of the destination actor's components to find the ones which should have properties copied into them.
		for ( TInlineComponentArray<UActorComponent*>::TIterator DestCompIter( DestComponents ); DestCompIter; ++DestCompIter )
		{
			UActorComponent* CurComp = *DestCompIter;
			check( CurComp );

			const FString CurCompName = CurComp->GetName();

			// Check if the component is one that the user wanted to copy properties into
			if ( ComponentNames.Contains( CurCompName ) )
			{
				const UActorComponent** DefaultComponent = NameToDefaultComponentMap.Find( CurCompName );
				const UActorComponent** SourceComponent = NameToSourceComponentMap.Find( CurCompName );

				// Make sure that both the default actor and the source actor had a component of the same name
				if ( DefaultComponent && SourceComponent )
				{
					const UClass* CommonBaseClass = NULL;
					const UClass* DefaultCompClass = (*DefaultComponent)->GetClass();
					const UClass* SourceCompClass = (*SourceComponent)->GetClass();

					// Handle the unlikely case of the default component and the source actor component not being the exact same class by finding
					// the common base class across all three components (default, source, and destination)
					if ( DefaultCompClass != SourceCompClass )
					{
						const UClass* CommonBaseClassWithDefault = CurComp->FindNearestCommonBaseClass( DefaultCompClass );
						const UClass* CommonBaseClassWithSource = CurComp->FindNearestCommonBaseClass( SourceCompClass );
						if ( CommonBaseClassWithDefault && CommonBaseClassWithSource )
						{
							// If both components yielded the same common base, then that's the common base of all three
							if ( CommonBaseClassWithDefault == CommonBaseClassWithSource )
							{
								CommonBaseClass = CommonBaseClassWithDefault;
							}
							// If not, find a common base across all three components
							else
							{
								CommonBaseClass = const_cast<UClass*>(CommonBaseClassWithDefault)->GetDefaultObject()->FindNearestCommonBaseClass( CommonBaseClassWithSource );
							}
						}
					}
					else
					{
						CommonBaseClass = CurComp->FindNearestCommonBaseClass( DefaultCompClass );
					}

					// If all three components have a base class in common, copy the properties from that base class from the source actor component
					// to the destination
					if ( CommonBaseClass )
					{
						// Iterate through the properties, only copying those which are non-native, non-transient, non-component, and not identical
						// to the values in the default component
						for ( UProperty* Property = CommonBaseClass->PropertyLink; Property != NULL; Property = Property->PropertyLinkNext )
						{
							const bool bIsTransient = !!( Property->PropertyFlags & CPF_Transient );
							const bool bIsIdentical = Property->Identical_InContainer(*SourceComponent, *DefaultComponent);
							const bool bIsComponent = !!( Property->PropertyFlags & (CPF_InstancedReference | CPF_ContainsInstancedReference) );

							if ( !bIsTransient && !bIsIdentical && !bIsComponent )
							{
								bCopiedAnyProperty = true;
								Property->CopyCompleteValue_InContainer(CurComp, *SourceComponent);
							}
						}
					}
				}
			}
		}

		// If any properties were copied at all, alert the actor to the changes
		if ( bCopiedAnyProperty )
		{
			DestActor->PostEditChange();
		}
	}
}

AActor* UEditorEngine::ConvertBrushesToStaticMesh(const FString& InStaticMeshPackageName, TArray<ABrush*>& InBrushesToConvert, const FVector& InPivotLocation)
{
	AActor* NewActor(NULL);

	FName ObjName = *FPackageName::GetLongPackageAssetName(InStaticMeshPackageName);


	UPackage* Pkg = CreatePackage(NULL, *InStaticMeshPackageName);
	check(Pkg != nullptr);

	FVector Location(0.0f, 0.0f, 0.0f);
	FRotator Rotation(0.0f, 0.0f, 0.0f);
	for(int32 BrushesIdx = 0; BrushesIdx < InBrushesToConvert.Num(); ++BrushesIdx )
	{
		// Cache the location and rotation.
		Location = InBrushesToConvert[BrushesIdx]->GetActorLocation();
		Rotation = InBrushesToConvert[BrushesIdx]->GetActorRotation();

		// Leave the actor's rotation but move it to origin so the Static Mesh will generate correctly.
		InBrushesToConvert[BrushesIdx]->TeleportTo(Location - InPivotLocation, Rotation, false, true);
	}

	RebuildModelFromBrushes(ConversionTempModel, true, true );
	bspBuildFPolys(ConversionTempModel, true, 0);

	if (0 < ConversionTempModel->Polys->Element.Num())
	{
		UStaticMesh* NewMesh = CreateStaticMeshFromBrush(Pkg, ObjName, NULL, ConversionTempModel);
		NewActor = FActorFactoryAssetProxy::AddActorForAsset( NewMesh );

		NewActor->Modify();

		NewActor->InvalidateLightingCache();
		NewActor->PostEditChange();
		NewActor->PostEditMove( true );
		NewActor->Modify();
		if (Layers.IsValid())
		{
			Layers->InitializeNewActorLayers(NewActor);
		}

		// Teleport the new actor to the old location but not the old rotation. The static mesh is built to the rotation already.
		NewActor->TeleportTo(InPivotLocation, FRotator(0.0f, 0.0f, 0.0f), false, true);

		// Destroy the old brushes.
		for( int32 BrushIdx = 0; BrushIdx < InBrushesToConvert.Num(); ++BrushIdx )
		{
			if (Layers.IsValid())
			{
				Layers->DisassociateActorFromLayers(InBrushesToConvert[BrushIdx]);
			}
			GWorld->EditorDestroyActor( InBrushesToConvert[BrushIdx], true );
		}

		// Notify the asset registry
		FAssetRegistryModule::AssetCreated(NewMesh);
	}

	ConversionTempModel->EmptyModel(1, 1);
	RebuildAlteredBSP();
	RedrawLevelEditingViewports();

	return NewActor;
}

struct TConvertData
{
	const TArray<AActor*> ActorsToConvert;
	UClass* ConvertToClass;
	const TSet<FString> ComponentsToConsider;
	bool bUseSpecialCases;

	TConvertData(const TArray<AActor*>& InActorsToConvert, UClass* InConvertToClass, const TSet<FString>& InComponentsToConsider, bool bInUseSpecialCases)
		: ActorsToConvert(InActorsToConvert)
		, ConvertToClass(InConvertToClass)
		, ComponentsToConsider(InComponentsToConsider)
		, bUseSpecialCases(bInUseSpecialCases)
	{

	}
};

namespace ConvertHelpers
{
	void OnBrushToStaticMeshNameCommitted(const FString& InSettingsPackageName, TConvertData InConvertData)
	{
		GEditor->DoConvertActors(InConvertData.ActorsToConvert, InConvertData.ConvertToClass, InConvertData.ComponentsToConsider, InConvertData.bUseSpecialCases, InSettingsPackageName);
	}

	void GetBrushList(const TArray<AActor*>& InActorsToConvert, UClass* InConvertToClass, TArray<ABrush*>& OutBrushList, int32& OutBrushIndexForReattachment)
	{
		for( int32 ActorIdx = 0; ActorIdx < InActorsToConvert.Num(); ++ActorIdx )
		{
			AActor* ActorToConvert = InActorsToConvert[ActorIdx];
			if (ActorToConvert->GetClass()->IsChildOf(ABrush::StaticClass()) && InConvertToClass == AStaticMeshActor::StaticClass())
			{
				GEditor->SelectActor(ActorToConvert, true, true);
				OutBrushList.Add(Cast<ABrush>(ActorToConvert));

				// If this is a single brush conversion then this index will be used for re-attachment.
				OutBrushIndexForReattachment = ActorIdx;
			}
		}
	}
}

void UEditorEngine::ConvertActors( const TArray<AActor*>& ActorsToConvert, UClass* ConvertToClass, const TSet<FString>& ComponentsToConsider, bool bUseSpecialCases )
{
	// Early out if actor deletion is currently forbidden
	if (ShouldAbortActorDeletion())
	{
		return;
	}

	SelectNone(true, true);

	// List of brushes being converted.
	TArray<ABrush*> BrushList;
	int32 BrushIndexForReattachment;
	ConvertHelpers::GetBrushList(ActorsToConvert, ConvertToClass, BrushList, BrushIndexForReattachment);

	if( BrushList.Num() )
	{
		TConvertData ConvertData(ActorsToConvert, ConvertToClass, ComponentsToConsider, bUseSpecialCases);

		TSharedPtr<SWindow> CreateAssetFromActorWindow =
			SNew(SWindow)
			.Title(LOCTEXT("SelectPath", "Select Path"))
			.ToolTipText(LOCTEXT("SelectPathTooltip", "Select the path where the static mesh will be created"))
			.ClientSize(FVector2D(400, 400));

		TSharedPtr<SCreateAssetFromObject> CreateAssetFromActorWidget;
		CreateAssetFromActorWindow->SetContent
			(
			SAssignNew(CreateAssetFromActorWidget, SCreateAssetFromObject, CreateAssetFromActorWindow)
			.AssetFilenameSuffix(TEXT("StaticMesh"))
			.HeadingText(LOCTEXT("ConvertBrushesToStaticMesh_Heading", "Static Mesh Name:"))
			.CreateButtonText(LOCTEXT("ConvertBrushesToStaticMesh_ButtonLabel", "Create Static Mesh"))
			.OnCreateAssetAction(FOnPathChosen::CreateStatic(ConvertHelpers::OnBrushToStaticMeshNameCommitted, ConvertData))
			);

		TSharedPtr<SWindow> RootWindow = FGlobalTabmanager::Get()->GetRootWindow();
		if (RootWindow.IsValid())
		{
			FSlateApplication::Get().AddWindowAsNativeChild(CreateAssetFromActorWindow.ToSharedRef(), RootWindow.ToSharedRef());
		}
		else
		{
			FSlateApplication::Get().AddWindow(CreateAssetFromActorWindow.ToSharedRef());
		}
	}
	else
	{
		DoConvertActors(ActorsToConvert, ConvertToClass, ComponentsToConsider, bUseSpecialCases, TEXT(""));
	}
}

void UEditorEngine::DoConvertActors( const TArray<AActor*>& ActorsToConvert, UClass* ConvertToClass, const TSet<FString>& ComponentsToConsider, bool bUseSpecialCases, const FString& InStaticMeshPackageName )
{
	// Early out if actor deletion is currently forbidden
	if (ShouldAbortActorDeletion())
	{
		return;
	}

	GWarn->BeginSlowTask( NSLOCTEXT("UnrealEd", "ConvertingActors", "Converting Actors"), true );

	// Scope the transaction - we need it to end BEFORE we finish the slow task we just started
	{
		const FScopedTransaction Transaction( NSLOCTEXT("EditorEngine", "ConvertActors", "Convert Actors") );

		GetSelectedActors()->BeginBatchSelectOperation();

		TArray<AActor*> ConvertedActors;
		int32 NumActorsToConvert = ActorsToConvert.Num();

		// Cache for attachment info of all actors being converted.
		TArray<ReattachActorsHelper::FActorAttachmentCache> AttachmentInfo;

		// Maps actors from old to new for quick look-up.
		TMap<AActor*, AActor*> ConvertedMap;

		SelectNone(true, true);
		ReattachActorsHelper::CacheAttachments(ActorsToConvert, AttachmentInfo);

		// List of brushes being converted.
		TArray<ABrush*> BrushList;

		// The index of a brush, utilized for re-attachment purposes when a single brush is being converted.
		int32 BrushIndexForReattachment = 0;

		FVector CachePivotLocation = GetPivotLocation();
		for( int32 ActorIdx = 0; ActorIdx < ActorsToConvert.Num(); ++ActorIdx )
		{
			AActor* ActorToConvert = ActorsToConvert[ActorIdx];
			if (!ActorToConvert->IsPendingKill() && ActorToConvert->GetClass()->IsChildOf(ABrush::StaticClass()) && ConvertToClass == AStaticMeshActor::StaticClass())
			{
				SelectActor(ActorToConvert, true, true);
				BrushList.Add(Cast<ABrush>(ActorToConvert));

				// If this is a single brush conversion then this index will be used for re-attachment.
				BrushIndexForReattachment = ActorIdx;
			}
		}

		// If no package name is supplied, ask the user
		if( BrushList.Num() )
		{
			AActor* ConvertedBrushActor = ConvertBrushesToStaticMesh(InStaticMeshPackageName, BrushList, CachePivotLocation);
			ConvertedActors.Add(ConvertedBrushActor);

			// If only one brush is being converted, reattach it to whatever it was attached to before.
			// Multiple brushes become impossible to reattach due to the single actor returned.
			if(BrushList.Num() == 1)
			{
				ReattachActorsHelper::CacheActorConvert(BrushList[0], ConvertedBrushActor, ConvertedMap, AttachmentInfo[BrushIndexForReattachment]);
			}

		}

		for( int32 ActorIdx = 0; ActorIdx < ActorsToConvert.Num(); ++ActorIdx )
		{
			AActor* ActorToConvert = ActorsToConvert[ ActorIdx ];


			if (ActorToConvert->IsPendingKill())
			{
				UE_LOG(LogEditor, Error, TEXT("Actor '%s' is marked pending kill and cannot be converted"), *ActorToConvert->GetFullName());
				continue;
			}

			// Source actor display label
			FString ActorLabel = ActorToConvert->GetActorLabel();
			// Low level source actor object name
			FName ActorObjectName = ActorToConvert->GetFName();
	
			// The class of the actor we are about to replace
			UClass* ClassToReplace = ActorToConvert->GetClass();

			// Spawn the new actor
			AActor* NewActor = NULL;

			ABrush* Brush = Cast< ABrush >( ActorToConvert );
			if ( ( Brush && FActorEditorUtils::IsABuilderBrush(Brush) ) ||
				(ClassToReplace->IsChildOf(ABrush::StaticClass()) && ConvertToClass == AStaticMeshActor::StaticClass()) )
			{
				continue;
			}

			if (bUseSpecialCases)
			{
				// Disable grouping temporarily as the following code assumes only one actor will be selected at any given time
				const bool bGroupingActiveSaved = UActorGroupingUtils::IsGroupingActive();

				UActorGroupingUtils::SetGroupingActive(false);

				SelectNone(true, true);
				SelectActor(ActorToConvert, true, true);

				// Each of the following 'special case' conversions will convert ActorToConvert to ConvertToClass if possible.
				// If it does it will mark the original for delete and select the new actor
				if (ClassToReplace->IsChildOf(ALight::StaticClass()))
				{
					UE_LOG(LogEditor, Log, TEXT("Converting light from %s to %s"), *ActorToConvert->GetFullName(), *ConvertToClass->GetName());
					ConvertLightActors(ConvertToClass);
				}
				else if (ClassToReplace->IsChildOf(ABrush::StaticClass()) && ConvertToClass->IsChildOf(AVolume::StaticClass()))
				{
					UE_LOG(LogEditor, Log, TEXT("Converting brush from %s to %s"), *ActorToConvert->GetFullName(), *ConvertToClass->GetName());
					ConvertSelectedBrushesToVolumes(ConvertToClass);
				}
				else
				{
					UE_LOG(LogEditor, Log, TEXT("Converting actor from %s to %s"), *ActorToConvert->GetFullName(), *ConvertToClass->GetName());
					ConvertActorsFromClass(ClassToReplace, ConvertToClass);
				}

				if (ActorToConvert->IsPendingKill())
				{
					// Converted by one of the above
					check (1 == GetSelectedActorCount());
					NewActor = Cast< AActor >(GetSelectedActors()->GetSelectedObject(0));
					if (ensureMsgf(NewActor, TEXT("Actor conversion of %s to %s failed"), *ActorToConvert->GetFullName(), *ConvertToClass->GetName()))
					{
						// Caches information for finding the new actor using the pre-converted actor.
						ReattachActorsHelper::CacheActorConvert(ActorToConvert, NewActor, ConvertedMap, AttachmentInfo[ActorIdx]);
					}
					
				}
				else
				{
					// Failed to convert, make sure the actor is unselected
					SelectActor(ActorToConvert, false, true);
				}

				// Restore previous grouping setting
				UActorGroupingUtils::SetGroupingActive(bGroupingActiveSaved);
			}


			if (!NewActor)
			{
				// Set the current level to the level where the convertible actor resides
				check(ActorToConvert);
				UWorld* World = ActorToConvert->GetWorld();
				ULevel* ActorLevel = ActorToConvert->GetLevel();
				check(World);
				checkSlow( ActorLevel );
				// Find a common base class between the actors so we know what properties to copy
				const UClass* CommonBaseClass = ActorToConvert->FindNearestCommonBaseClass( ConvertToClass );
				check ( CommonBaseClass );	

				// Take the old actors location always, not rotation.  If rotation was changed on the source actor, it will be copied below.
				FVector SpawnLoc = ActorToConvert->GetActorLocation();
				FRotator SpawnRot = ActorToConvert->GetActorRotation();
				{
					FActorSpawnParameters SpawnInfo;
					SpawnInfo.OverrideLevel = ActorLevel;
					SpawnInfo.SpawnCollisionHandlingOverride = ESpawnActorCollisionHandlingMethod::AlwaysSpawn;
					NewActor = World->SpawnActor( ConvertToClass, &SpawnLoc, &SpawnRot, SpawnInfo );

					if (NewActor)
					{
						// Copy non component properties from the old actor to the new actor
						for( UProperty* Property = CommonBaseClass->PropertyLink; Property != NULL; Property = Property->PropertyLinkNext )
						{
							const bool bIsTransient = !!(Property->PropertyFlags & CPF_Transient);
							const bool bIsComponentProp = !!(Property->PropertyFlags & (CPF_InstancedReference | CPF_ContainsInstancedReference));
							const bool bIsIdentical = Property->Identical_InContainer(ActorToConvert, ClassToReplace->GetDefaultObject());

							if ( !bIsTransient && !bIsIdentical && !bIsComponentProp && Property->GetName() != TEXT("Tag") )
							{
								// Copy only if not native, not transient, not identical, and not a component.
								// Copying components directly here is a bad idea because the next garbage collection will delete the component since we are deleting its outer.  

								// Also do not copy the old actors tag.  That will always come up as not identical since the default actor's Tag is "None" and SpawnActor uses the actor's class name
								// The tag will be examined for changes later.
								Property->CopyCompleteValue_InContainer(NewActor, ActorToConvert);
							}
						}

						// Copy properties from actor components
						CopyActorComponentProperties( ActorToConvert, NewActor, ComponentsToConsider );


						// Caches information for finding the new actor using the pre-converted actor.
						ReattachActorsHelper::CacheActorConvert(ActorToConvert, NewActor, ConvertedMap, AttachmentInfo[ActorIdx]);

						NewActor->Modify();
						NewActor->InvalidateLightingCache();
						NewActor->PostEditChange();
						NewActor->PostEditMove( true );
						if (Layers.IsValid())
						{
							Layers->InitializeNewActorLayers( NewActor );
						}

						// Destroy the old actor.
						ActorToConvert->Modify();
						if (Layers.IsValid())
						{
							Layers->DisassociateActorFromLayers(ActorToConvert);
						}
						World->EditorDestroyActor( ActorToConvert, true );	
					}
				}
			}

			if (NewActor)
			{
				// If the actor label isn't actually anything custom allow the name to be changed
				// to avoid cases like converting PointLight->SpotLight still being called PointLight after conversion
				FString ClassName = ClassToReplace->GetName();
				
				// Remove any number off the end of the label
				int32 Number = 0;
				if( !ActorLabel.StartsWith( ClassName ) || !FParse::Value(*ActorLabel, *ClassName, Number)  )
				{
					NewActor->SetActorLabel(ActorLabel);
				}

				ConvertedActors.Add(NewActor);

				UE_LOG(LogEditor, Log, TEXT("Converted: %s to %s"), *ActorLabel, *NewActor->GetActorLabel() );

				FFormatNamedArguments Args;
				Args.Add( TEXT("OldActorName"), FText::FromString( ActorLabel ) );
				Args.Add( TEXT("NewActorName"), FText::FromString( NewActor->GetActorLabel() ) );
				const FText StatusUpdate = FText::Format( LOCTEXT("ConvertActorsTaskStatusUpdateMessageFormat", "Converted: {OldActorName} to {NewActorName}"), Args);

				GWarn->StatusUpdate( ConvertedActors.Num(), NumActorsToConvert, StatusUpdate );				
			}
		}

		// Reattaches actors based on their previous parent child relationship.
		ReattachActorsHelper::ReattachActors(ConvertedMap, AttachmentInfo);

		// Select the new actors
		SelectNone( false, true );
		for( TArray<AActor*>::TConstIterator it(ConvertedActors); it; ++it )
		{
			SelectActor(*it, true, true);
		}

		GetSelectedActors()->EndBatchSelectOperation();
		
		RedrawLevelEditingViewports();

		ULevel::LevelDirtiedEvent.Broadcast();
		
		// Clean up
		CollectGarbage( GARBAGE_COLLECTION_KEEPFLAGS );
	}
	// End the slow task
	GWarn->EndSlowTask();
}

void UEditorEngine::NotifyToolsOfObjectReplacement(const TMap<UObject*, UObject*>& OldToNewInstanceMap)
{
	// This can be called early on during startup if blueprints need to be compiled.  
	// If the property module isn't loaded then there aren't any property windows to update
	if( FModuleManager::Get().IsModuleLoaded( "PropertyEditor" ) )
	{
		FPropertyEditorModule& PropertyEditorModule = FModuleManager::GetModuleChecked<FPropertyEditorModule>( "PropertyEditor" );
		PropertyEditorModule.ReplaceViewedObjects( OldToNewInstanceMap );
	}

	// Allow any other observers to act upon the object replacement
	BroadcastObjectsReplaced(OldToNewInstanceMap);

	// Check to see if any selected components were reinstanced, as a final step.
	USelection* ComponentSelection = GetSelectedComponents();
	if (ComponentSelection)
	{
		TArray<TWeakObjectPtr<UObject> > SelectedComponents;
		ComponentSelection->GetSelectedObjects(SelectedComponents);

		ComponentSelection->BeginBatchSelectOperation();
		for (int32 i = 0; i < SelectedComponents.Num(); ++i)
		{
			UObject* Component = SelectedComponents[i].GetEvenIfUnreachable();

			// If the component corresponds to a new instance in the map, update the selection accordingly
			if (OldToNewInstanceMap.Contains(Component))
			{
				if (UActorComponent* NewComponent = CastChecked<UActorComponent>(OldToNewInstanceMap[Component], ECastCheckedType::NullAllowed))
				{
					ComponentSelection->Deselect(Component);
					SelectComponent(NewComponent, true, false);
				}
			}
		}
		ComponentSelection->EndBatchSelectOperation();
	}
}

void UEditorEngine::DisableRealtimeViewports()
{
	for(FEditorViewportClient* VC : AllViewportClients)
	{
		if( VC )
		{
			VC->SetRealtime( false, true );
		}
	}

	RedrawAllViewports();

	FEditorSupportDelegates::UpdateUI.Broadcast();
}


void UEditorEngine::RestoreRealtimeViewports()
{
	for(FEditorViewportClient* VC : AllViewportClients)
	{
		if( VC )
		{
			VC->RestoreRealtime(true);
		}
	}

	RedrawAllViewports();

	FEditorSupportDelegates::UpdateUI.Broadcast();
}


bool UEditorEngine::IsAnyViewportRealtime()
{
	for(FEditorViewportClient* VC : AllViewportClients)
	{
		if( VC )
		{
			if( VC->IsRealtime() )
			{
				return true;
			}
		}
	}
	return false;
}

bool UEditorEngine::ShouldThrottleCPUUsage() const
{
	bool bShouldThrottle = false;

	bool bIsForeground = FPlatformApplicationMisc::IsThisApplicationForeground();

	if( !bIsForeground )
	{
		const UEditorPerformanceSettings* Settings = GetDefault<UEditorPerformanceSettings>();
		bShouldThrottle = Settings->bThrottleCPUWhenNotForeground;

		// Check if we should throttle due to all windows being minimized
		if ( !bShouldThrottle )
		{
			 bShouldThrottle = AreAllWindowsHidden();
		}

		// Do not throttle during drag and drop
		if (bShouldThrottle && FSlateApplication::Get().IsDragDropping())
		{
			bShouldThrottle = false;
		}

		if (bShouldThrottle)
		{
			static const FName AssetRegistryName(TEXT("AssetRegistry"));
			FAssetRegistryModule* AssetRegistryModule = FModuleManager::GetModulePtr<FAssetRegistryModule>(AssetRegistryName);
			// Don't throttle during amortized export, greatly increases export time
			if (IsLightingBuildCurrentlyExporting() || GShaderCompilingManager->IsCompiling() || (AssetRegistryModule && AssetRegistryModule->Get().IsLoadingAssets()))
			{
				bShouldThrottle = false;
			}
		}
	}

	return bShouldThrottle && !IsRunningCommandlet();
}

bool UEditorEngine::AreAllWindowsHidden() const
{
	const TArray< TSharedRef<SWindow> > AllWindows = FSlateApplication::Get().GetInteractiveTopLevelWindows();

	bool bAllHidden = true;
	for( const TSharedRef<SWindow>& Window : AllWindows )
	{
		if( !Window->IsWindowMinimized() && Window->IsVisible() )
		{
			bAllHidden = false;
			break;
		}
	}

	return bAllHidden;
}

AActor* UEditorEngine::AddActor(ULevel* InLevel, UClass* Class, const FTransform& Transform, bool bSilent, EObjectFlags InObjectFlags)
{
	check( Class );

	if( !bSilent )
	{
		const auto Location = Transform.GetLocation();
		UE_LOG(LogEditor, Log,
			TEXT("Attempting to add actor of class '%s' to level at %0.2f,%0.2f,%0.2f"),
			*Class->GetName(), Location.X, Location.Y, Location.Z );
	}

	///////////////////////////////
	// Validate class flags.

	if( Class->HasAnyClassFlags(CLASS_Abstract) )
	{
		UE_LOG(LogEditor, Error, TEXT("Class %s is abstract.  You can't add actors of this class to the world."), *Class->GetName() );
		return NULL;
	}
	if( Class->HasAnyClassFlags(CLASS_NotPlaceable) )
	{
		UE_LOG(LogEditor, Error, TEXT("Class %s isn't placeable.  You can't add actors of this class to the world."), *Class->GetName() );
		return NULL;
	}
	if( Class->HasAnyClassFlags(CLASS_Transient) )
	{
		UE_LOG(LogEditor, Error, TEXT("Class %s is transient.  You can't add actors of this class in UnrealEd."), *Class->GetName() );
		return NULL;
	}


	UWorld* World = InLevel->OwningWorld;
	ULevel* DesiredLevel = InLevel;

	// Don't spawn the actor if the current level is locked.
	if ( FLevelUtils::IsLevelLocked(DesiredLevel) )
	{
		FNotificationInfo Info( NSLOCTEXT("UnrealEd", "Error_OperationDisallowedOnLockedLevel", "The requested operation could not be completed because the level is locked.") );
		Info.ExpireDuration = 3.0f;
		FSlateNotificationManager::Get().AddNotification(Info);
		return NULL;
	}

	// Transactionally add the actor.
	AActor* Actor = NULL;
	{
		FScopedTransaction Transaction( NSLOCTEXT("UnrealEd", "AddActor", "Add Actor") );
		if ( !(InObjectFlags & RF_Transactional) )
		{
			// Don't attempt a transaction if the actor we are spawning isn't transactional
			Transaction.Cancel();
		}
		SelectNone( false, true );

		AActor* Default = Class->GetDefaultObject<AActor>();

		FActorSpawnParameters SpawnInfo;
		SpawnInfo.OverrideLevel = DesiredLevel;
		SpawnInfo.SpawnCollisionHandlingOverride = ESpawnActorCollisionHandlingMethod::AlwaysSpawn;
		SpawnInfo.ObjectFlags = InObjectFlags;
		const auto Location = Transform.GetLocation();
		const auto Rotation = Transform.GetRotation().Rotator();
		Actor = World->SpawnActor( Class, &Location, &Rotation, SpawnInfo );

		if( Actor )
		{
			SelectActor( Actor, 1, 0 );
			Actor->InvalidateLightingCache();
			Actor->PostEditMove( true );
		}
		else
		{
			FMessageDialog::Open( EAppMsgType::Ok, NSLOCTEXT("UnrealEd", "Error_Couldn'tSpawnActor", "Couldn't spawn actor. Please check the log.") );
		}
	}

	if( Actor )
	{
		// If this actor is part of any layers (set in its default properties), add them into the visible layers list.
		if (Layers.IsValid())
		{
			Layers->SetLayersVisibility(Actor->Layers, true);
		}

		// Clean up.
		Actor->MarkPackageDirty();
		ULevel::LevelDirtiedEvent.Broadcast();
	}

	NoteSelectionChange();

	return Actor;
}

TArray<AActor*> UEditorEngine::AddExportTextActors(const FString& ExportText, bool bSilent, EObjectFlags InObjectFlags)
{
	TArray<AActor*> NewActors;

	// Don't spawn the actor if the current level is locked.
	ULevel* CurrentLevel = GWorld->GetCurrentLevel();
	if ( FLevelUtils::IsLevelLocked( CurrentLevel ) )
	{
		FMessageDialog::Open(EAppMsgType::Ok, NSLOCTEXT("UnrealEd", "Error_OperationDisallowedOnLockedLevelAddExportTextActors", "AddExportTextActors: The requested operation could not be completed because the level is locked."));
		return NewActors;
	}

	// Use a level factory to spawn all the actors using the ExportText
	auto Factory = NewObject<ULevelFactory>();
	FVector Location;
	{
		FScopedTransaction Transaction( NSLOCTEXT("UnrealEd", "AddActor", "Add Actor") );
		if ( !(InObjectFlags & RF_Transactional) )
		{
			// Don't attempt a transaction if the actor we are spawning isn't transactional
			Transaction.Cancel();
		}
		// Remove the selection to detect the actors that were created during FactoryCreateText. They will be selected when the operation in complete
		SelectNone( false, true );
		const TCHAR* Text = *ExportText;
		if ( Factory->FactoryCreateText( ULevel::StaticClass(), CurrentLevel, CurrentLevel->GetFName(), InObjectFlags, nullptr, TEXT("paste"), Text, Text + FCString::Strlen(Text), GWarn ) != nullptr )
		{
			// Now get the selected actors and calculate a center point between all their locations.
			USelection* ActorSelection = GetSelectedActors();
			FVector Origin = FVector::ZeroVector;
			for ( int32 ActorIdx = 0; ActorIdx < ActorSelection->Num(); ++ActorIdx )
			{
				AActor* Actor = CastChecked<AActor>(ActorSelection->GetSelectedObject(ActorIdx));
				NewActors.Add(Actor);
				Origin += Actor->GetActorLocation();
			}

			if ( NewActors.Num() > 0 )
			{
				// Finish the Origin calculations now that we know we are not going to divide by zero
				Origin /= NewActors.Num();

				// Set up the spawn location
				FSnappingUtils::SnapPointToGrid( ClickLocation, FVector(0, 0, 0) );
				Location = ClickLocation;
				FVector Collision = NewActors[0]->GetPlacementExtent();
				Location += ClickPlane * (FVector::BoxPushOut(ClickPlane, Collision) + 0.1f);
				FSnappingUtils::SnapPointToGrid( Location, FVector(0, 0, 0) );

				// For every spawned actor, teleport to the target loction, preserving the relative translation to the other spawned actors.
				for ( int32 ActorIdx = 0; ActorIdx < NewActors.Num(); ++ActorIdx )
				{
					AActor* Actor = NewActors[ActorIdx];
					FVector OffsetToOrigin = Actor->GetActorLocation() - Origin;

					Actor->TeleportTo(Location + OffsetToOrigin, Actor->GetActorRotation(), false, true );
					Actor->InvalidateLightingCache();
					Actor->PostEditMove( true );

					if (Layers.IsValid())
					{
						Layers->SetLayersVisibility( Actor->Layers, true );
					}

					Actor->MarkPackageDirty();
				}

				// Send notification about a new actor being created
				ULevel::LevelDirtiedEvent.Broadcast();
				NoteSelectionChange();
			}
		}
	}

	if( NewActors.Num() > 0 && !bSilent )
	{
		UE_LOG(LogEditor, Log,
			TEXT("Added '%d' actor(s) to level at %0.2f,%0.2f,%0.2f"),
			NewActors.Num(), Location.X, Location.Y, Location.Z );
	}

	return NewActors;
}

UActorFactory* UEditorEngine::FindActorFactoryForActorClass( const UClass* InClass )
{
	for( int32 i = 0 ; i < ActorFactories.Num() ; ++i )
	{
		UActorFactory* Factory = ActorFactories[i];

		// force NewActorClass update
		const UObject* const ActorCDO = Factory->GetDefaultActor( FAssetData() );
		if( ActorCDO != NULL && ActorCDO->GetClass() == InClass )
		{
			return Factory;
		}
	}

	return NULL;
}

UActorFactory* UEditorEngine::FindActorFactoryByClass( const UClass* InClass ) const
{
	for( int32 i = 0 ; i < ActorFactories.Num() ; ++i )
	{
		UActorFactory* Factory = ActorFactories[i];

		if( Factory != NULL && Factory->GetClass() == InClass )
		{
			return Factory;
		}
	}

	return NULL;
}

UActorFactory* UEditorEngine::FindActorFactoryByClassForActorClass( const UClass* InFactoryClass, const UClass* InActorClass )
{
	for ( int32 i = 0; i < ActorFactories.Num(); ++i )
	{
		UActorFactory* Factory = ActorFactories[i];

		if ( Factory != NULL && Factory->GetClass() == InFactoryClass )
		{
			// force NewActorClass update
			const UObject* const ActorCDO = Factory->GetDefaultActor( FAssetData() );
			if ( ActorCDO != NULL && ActorCDO->GetClass() == InActorClass )
			{
				return Factory;
			}
		}
	}

	return NULL;
}

void UEditorEngine::PreWorldOriginOffset(UWorld* InWorld, FIntVector InSrcOrigin, FIntVector InDstOrigin)
{
	// In case we simulating world in the editor, 
	// we need to shift current viewport as well, 
	// so the streaming procedure will receive correct view location
	if (bIsSimulatingInEditor && 
		GCurrentLevelEditingViewportClient &&
		GCurrentLevelEditingViewportClient->IsVisible())
	{
		FVector ViewLocation = GCurrentLevelEditingViewportClient->GetViewLocation();
		GCurrentLevelEditingViewportClient->SetViewLocation(ViewLocation - FVector(InDstOrigin - InSrcOrigin));
	}
}

void UEditorEngine::SetPreviewMeshMode( bool bState )
{
	// Only change the state if it's different than the current.
	if( bShowPreviewMesh != bState )
	{
		// Set the preview mesh mode state. 
		bShowPreviewMesh = !bShowPreviewMesh;

		bool bHavePreviewMesh = (PreviewMeshComp != NULL);

		// It's possible that the preview mesh hasn't been loaded yet,
		// such as on first-use for the preview mesh mode or there 
		// could be valid mesh names provided in the INI. 
		if( !bHavePreviewMesh )
		{
			bHavePreviewMesh = LoadPreviewMesh( PreviewMeshIndex );
		}

		// If we have a	preview mesh, change it's visibility based on the preview state. 
		if( bHavePreviewMesh )
		{
			PreviewMeshComp->SetVisibility( bShowPreviewMesh );
			PreviewMeshComp->SetCastShadow( bShowPreviewMesh );
			RedrawLevelEditingViewports();
		}
		else
		{
			// Without a preview mesh, we can't really use the preview mesh mode. 
			// So, disable it even if the caller wants to enable it. 
			bShowPreviewMesh = false;
		}
	}
}


void UEditorEngine::UpdatePreviewMesh()
{
	if( bShowPreviewMesh )
	{
		// The component should exist by now. Is the bPlayerHeight state 
		// manually changed instead of calling SetPreviewMeshMode()?
		check(PreviewMeshComp);

		// Use the cursor world location as the starting location for the line check. 
		FViewportCursorLocation CursorLocation = GCurrentLevelEditingViewportClient->GetCursorWorldLocationFromMousePos();
		FVector LineCheckStart = CursorLocation.GetOrigin();
		FVector LineCheckEnd = CursorLocation.GetOrigin() + CursorLocation.GetDirection() * HALF_WORLD_MAX;

		// Perform a line check from the camera eye to the surface to place the preview mesh. 
		FHitResult Hit(ForceInit);
		FCollisionQueryParams LineParams(SCENE_QUERY_STAT(UpdatePreviewMeshTrace), true);
		LineParams.bTraceComplex = false;
		if ( GWorld->LineTraceSingleByObjectType(Hit, LineCheckStart, LineCheckEnd, FCollisionObjectQueryParams(ECC_WorldStatic), LineParams) ) 
		{
			// Dirty the transform so UpdateComponent will actually update the transforms. 
			PreviewMeshComp->SetRelativeLocation(Hit.Location);
		}

		// Redraw the viewports because the mesh won't 
		// be shown or hidden until that happens. 
		RedrawLevelEditingViewports();
	}
}


void UEditorEngine::CyclePreviewMesh()
{
	const ULevelEditorViewportSettings& ViewportSettings = *GetDefault<ULevelEditorViewportSettings>();
	if( !ViewportSettings.PreviewMeshes.Num() )
	{
		return;
	}

	const int32 StartingPreviewMeshIndex = FMath::Min(PreviewMeshIndex, ViewportSettings.PreviewMeshes.Num() - 1);
	int32 CurrentPreviewMeshIndex = StartingPreviewMeshIndex;
	bool bPreviewMeshFound = false;

	do
	{
		// Cycle to the next preview mesh. 
		CurrentPreviewMeshIndex++;

		// If we reached the max index, start at index zero.
		if( CurrentPreviewMeshIndex == ViewportSettings.PreviewMeshes.Num() )
		{
			CurrentPreviewMeshIndex = 0;
		}

		// Load the mesh (if not already) onto the mesh actor. 
		bPreviewMeshFound = LoadPreviewMesh(CurrentPreviewMeshIndex);

		if( bPreviewMeshFound )
		{
			// Save off the index so we can reference it later when toggling the preview mesh mode. 
			PreviewMeshIndex = CurrentPreviewMeshIndex;
		}

		// Keep doing this until we found another valid mesh, or we cycled through all possible preview meshes. 
	} while( !bPreviewMeshFound && (StartingPreviewMeshIndex != CurrentPreviewMeshIndex) );
}

bool UEditorEngine::LoadPreviewMesh( int32 Index )
{
	bool bMeshLoaded = false;

	// Don't register the preview mesh into the PIE world!
	if(GWorld->IsPlayInEditor())
	{
		UE_LOG(LogEditorViewport, Warning, TEXT("LoadPreviewMesh called while PIE world is GWorld."));
		return false;
	}

	const ULevelEditorViewportSettings& ViewportSettings = *GetDefault<ULevelEditorViewportSettings>();
	if( ViewportSettings.PreviewMeshes.IsValidIndex(Index) )
	{
		const FSoftObjectPath& MeshName = ViewportSettings.PreviewMeshes[Index];

		// If we don't have a preview mesh component in the world yet, create one. 
		if( !PreviewMeshComp )
		{
			PreviewMeshComp = NewObject<UStaticMeshComponent>();
			check(PreviewMeshComp);

			// Attach the component to the scene even if the preview mesh doesn't load.
			PreviewMeshComp->RegisterComponentWithWorld(GWorld);
		}

		// Load the new mesh, if not already loaded. 
		UStaticMesh* PreviewMesh = LoadObject<UStaticMesh>(NULL, *MeshName.ToString(), NULL, LOAD_None, NULL);

		// Swap out the meshes if we loaded or found the given static mesh. 
		if( PreviewMesh )
		{
			bMeshLoaded = true;
			PreviewMeshComp->SetStaticMesh(PreviewMesh);
		}
		else
		{
			UE_LOG(LogEditorViewport, Warning, TEXT("Couldn't load the PreviewMeshNames for the player at index, %d, with the name, %s."), Index, *MeshName.ToString());
		}
	}
	else
	{
		UE_LOG(LogEditorViewport, Log,  TEXT("Invalid array index, %d, provided for PreviewMeshNames in UEditorEngine::LoadPreviewMesh"), Index );
	}

	return bMeshLoaded;
}

void UEditorEngine::OnLevelAddedToWorld(ULevel* InLevel, UWorld* InWorld)
{
	if (InLevel)
	{
		// Update the editorworld list, and make sure this actor is selected if it was when we began pie/sie
		for (int32 ActorIdx = 0; ActorIdx < InLevel->Actors.Num(); ActorIdx++)
		{
			AActor* LevelActor = InLevel->Actors[ActorIdx];
			if ( LevelActor )
			{
				ObjectsThatExistInEditorWorld.Set(LevelActor);

				if ( ActorsThatWereSelected.Num() > 0 )
				{
					AActor* EditorActor = EditorUtilities::GetEditorWorldCounterpartActor( LevelActor );
					if ( EditorActor && ActorsThatWereSelected.Contains( EditorActor ) )
					{
						SelectActor( LevelActor, true, false );
					}
				}
			}
		}
	}
}

void UEditorEngine::OnLevelRemovedFromWorld(ULevel* InLevel, UWorld* InWorld)
{
	if (InLevel)
	{
		// Update the editorworld list and deselect actors belonging to removed level
		for (int32 ActorIdx = 0; ActorIdx < InLevel->Actors.Num(); ActorIdx++)
		{
			AActor* LevelActor = InLevel->Actors[ActorIdx];
			if ( LevelActor )
			{
				ObjectsThatExistInEditorWorld.Clear(LevelActor);

				SelectActor(LevelActor, false, false);
			}
		}
	}
	else
	{
		// UEngine::LoadMap broadcast this event with InLevel==NULL, before cleaning up the world
		if (InWorld->IsPlayInEditor())
		{
			// Each additional instance of PIE in a multiplayer game will add another barrier, so if the event is triggered then this is the case and we need to lift it
			// Otherwise there will be an imbalance between barriers set and barriers removed and we won't be able to undo when we return.
			if (Trans)
			{
				Trans->RemoveUndoBarrier();
			}
		}
		else
		{	
			// If we're in editor mode, reset transactions buffer, to ensure that there are no references to a world which is about to be destroyed
			ResetTransaction(NSLOCTEXT("UnrealEd", "LoadMapTransReset", "Loading a New Map"));
		}
	}
}

void UEditorEngine::OnGCStreamedOutLevels()
{
	// Reset transaction buffer because it may hold references to streamed out levels
	ResetTransaction( NSLOCTEXT("UnrealEd", "GCStreamedOutLevelsTransReset", "GC Streaming Levels") );
}

void UEditorEngine::UpdateRecentlyLoadedProjectFiles()
{
	if ( FPaths::IsProjectFilePathSet() )
	{
		const FString AbsoluteProjectPath = IFileManager::Get().ConvertToAbsolutePathForExternalAppForRead(*FPaths::GetProjectFilePath());
		// Update the recently loaded project files. Move this project file to the front of the list
		TArray<FString>& RecentlyOpenedProjectFiles = GetMutableDefault<UEditorSettings>()->RecentlyOpenedProjectFiles;
		RecentlyOpenedProjectFiles.Remove( AbsoluteProjectPath );
		RecentlyOpenedProjectFiles.Insert( AbsoluteProjectPath, 0 );

		// Trim any project files that do not have the current game project file extension
		for ( int32 FileIdx = RecentlyOpenedProjectFiles.Num() - 1; FileIdx >= 0; --FileIdx )
		{
			const FString FileExtension = FPaths::GetExtension(RecentlyOpenedProjectFiles[FileIdx]);
			if ( FileExtension != FProjectDescriptor::GetExtension() )
			{
				RecentlyOpenedProjectFiles.RemoveAt(FileIdx, 1);
			}
		}

		// Trim the list in case we have more than the max
		const int32 MaxRecentProjectFiles = 1024;
		if ( RecentlyOpenedProjectFiles.Num() > MaxRecentProjectFiles )
		{
			RecentlyOpenedProjectFiles.RemoveAt(MaxRecentProjectFiles, RecentlyOpenedProjectFiles.Num() - MaxRecentProjectFiles);
		}

		GetMutableDefault<UEditorSettings>()->PostEditChange();
	}
}

#if PLATFORM_MAC
static TWeakPtr<SNotificationItem> GXcodeWarningNotificationPtr;
#endif

void UEditorEngine::UpdateAutoLoadProject()
{
	// If the recent project file exists and is non-empty, update the contents with the currently loaded .uproject
	// If the recent project file exists and is empty, recent project files should not be auto-loaded
	// If the recent project file does not exist, auto-populate it with the currently loaded project in installed builds and auto-populate empty in non-installed
	//		In installed builds we default to auto-loading, in non-installed we default to opting out of auto loading
	const FString& AutoLoadProjectFileName = IProjectManager::Get().GetAutoLoadProjectFileName();
	FString RecentProjectFileContents;
	bool bShouldLoadRecentProjects = false;
	if ( FFileHelper::LoadFileToString(RecentProjectFileContents, *AutoLoadProjectFileName) )
	{
		// Update to the most recently loaded project and continue auto-loading
		if ( FPaths::IsProjectFilePathSet() )
		{
			FFileHelper::SaveStringToFile(FPaths::GetProjectFilePath(), *AutoLoadProjectFileName);
		}

		bShouldLoadRecentProjects = true;
	}
	else
	{
		// We do not default to auto-loading project files.
		bShouldLoadRecentProjects = false;
	}

	GetMutableDefault<UEditorSettings>()->bLoadTheMostRecentlyLoadedProjectAtStartup = bShouldLoadRecentProjects;

#if PLATFORM_MAC
	if ( !GIsBuildMachine )
	{
		if(FPlatformMisc::MacOSXVersionCompare(10,14,1) < 0)
		{
			if(FSlateApplication::IsInitialized())
			{
				FString SupressSettingName(FString(TEXT("UpdateMacOSX_")) + VERSION_STRINGIFY(ENGINE_MAJOR_VERSION) + TEXT("_") + VERSION_STRINGIFY(ENGINE_MINOR_VERSION) + TEXT("_") + VERSION_STRINGIFY(ENGINE_PATCH_VERSION));
				FSuppressableWarningDialog::FSetupInfo Info( LOCTEXT("UpdateMacOSX_Body","Please update to the latest version of macOS for best performance and stability."), LOCTEXT("UpdateMacOSX_Title","Update macOS"), *SupressSettingName, GEditorSettingsIni );
				Info.ConfirmText = LOCTEXT( "OK", "OK");
				Info.bDefaultToSuppressInTheFuture = false;
				FSuppressableWarningDialog OSUpdateWarning( Info );
				OSUpdateWarning.ShowModal();
			}
			else
			{
				UE_LOG(LogEditor, Warning, TEXT("Please update to the latest version of macOS for best performance and stability."));
			}
		}
		
		// Warn about low-memory configurations as they harm performance in the Editor
		if(FPlatformMemory::GetPhysicalGBRam() < 8)
		{
			if(FSlateApplication::IsInitialized())
			{
				FSuppressableWarningDialog::FSetupInfo Info( LOCTEXT("LowRAMWarning_Body","For best performance install at least 8GB of RAM."), LOCTEXT("LowRAMWarning_Title","Low RAM"), TEXT("LowRAMWarning"), GEditorSettingsIni );
				Info.ConfirmText = LOCTEXT( "OK", "OK");
				Info.bDefaultToSuppressInTheFuture = true;
				FSuppressableWarningDialog OSUpdateWarning( Info );
				OSUpdateWarning.ShowModal();
			}
			else
			{
				UE_LOG(LogEditor, Warning, TEXT("For best performance install at least 8GB of RAM."));
			}
		}
		
		// And also warn about machines with fewer than 4 cores as they will also struggle
		if(FPlatformMisc::NumberOfCores() < 4)
		{
			if(FSlateApplication::IsInitialized())
			{
				FSuppressableWarningDialog::FSetupInfo Info( LOCTEXT("SlowCPUWarning_Body","For best performance a Quad-core Intel or AMD processor, 2.5 GHz or faster is recommended."), LOCTEXT("SlowCPUWarning_Title","CPU Performance Warning"), TEXT("SlowCPUWarning"), GEditorSettingsIni );
				Info.ConfirmText = LOCTEXT( "OK", "OK");
				Info.bDefaultToSuppressInTheFuture = true;
				FSuppressableWarningDialog OSUpdateWarning( Info );
				OSUpdateWarning.ShowModal();
			}
			else
			{
				UE_LOG(LogEditor, Warning, TEXT("For best performance a Quad-core Intel or AMD processor, 2.5 GHz or faster is recommended."));
			}
		}
	}

	if (FSlateApplication::IsInitialized() && !FPlatformMisc::IsSupportedXcodeVersionInstalled())
	{
		/** Utility functions for the notification */
		struct Local
		{
			static ECheckBoxState GetDontAskAgainCheckBoxState()
			{
				bool bSuppressNotification = false;
				GConfig->GetBool(TEXT("MacEditor"), TEXT("SuppressXcodeVersionWarningNotification"), bSuppressNotification, GEditorPerProjectIni);
				return bSuppressNotification ? ECheckBoxState::Checked : ECheckBoxState::Unchecked;
			}

			static void OnDontAskAgainCheckBoxStateChanged(ECheckBoxState NewState)
			{
				const bool bSuppressNotification = (NewState == ECheckBoxState::Checked);
				GConfig->SetBool(TEXT("MacEditor"), TEXT("SuppressXcodeVersionWarningNotification"), bSuppressNotification, GEditorPerProjectIni);
			}

			static void OnXcodeWarningNotificationDismissed()
			{
				TSharedPtr<SNotificationItem> NotificationItem = GXcodeWarningNotificationPtr.Pin();

				if (NotificationItem.IsValid())
				{
					NotificationItem->SetCompletionState(SNotificationItem::CS_Success);
					NotificationItem->Fadeout();

					GXcodeWarningNotificationPtr.Reset();
				}
			}
		};

		const bool bIsXcodeInstalled = FPlatformMisc::GetXcodePath().Len() > 0;

		const ECheckBoxState DontAskAgainCheckBoxState = Local::GetDontAskAgainCheckBoxState();
		if (DontAskAgainCheckBoxState == ECheckBoxState::Unchecked)
		{
			const FText NoXcodeMessageText = LOCTEXT("XcodeNotInstalledWarningNotification", "Xcode was not detected on this Mac.\nMetal shader compilation will fall back to runtime compiled text shaders, which are slower.\nPlease install latest version of Xcode for best performance\nand make sure it's set as default using xcode-select tool.");
			const FText OldXcodeMessageText = LOCTEXT("OldXcodeVersionWarningNotification", "Xcode installed on this Mac is too old to be used for Metal shader compilation.\nFalling back to runtime compiled text shaders, which are slower.\nPlease update to latest version of Xcode for best performance\nand make sure it's set as default using xcode-select tool.");

			FNotificationInfo Info(bIsXcodeInstalled ? OldXcodeMessageText : NoXcodeMessageText);
			Info.bFireAndForget = false;
			Info.FadeOutDuration = 3.0f;
			Info.ExpireDuration = 0.0f;
			Info.bUseLargeFont = false;
			Info.bUseThrobber = false;

			Info.ButtonDetails.Add(FNotificationButtonInfo(LOCTEXT("OK", "OK"), FText::GetEmpty(), FSimpleDelegate::CreateStatic(&Local::OnXcodeWarningNotificationDismissed)));

			Info.CheckBoxState = TAttribute<ECheckBoxState>::Create(&Local::GetDontAskAgainCheckBoxState);
			Info.CheckBoxStateChanged = FOnCheckStateChanged::CreateStatic(&Local::OnDontAskAgainCheckBoxStateChanged);
			Info.CheckBoxText = NSLOCTEXT("ModalDialogs", "DefaultCheckBoxMessage", "Don't show this again");

			GXcodeWarningNotificationPtr = FSlateNotificationManager::Get().AddNotification(Info);
			GXcodeWarningNotificationPtr.Pin()->SetCompletionState(SNotificationItem::CS_Pending);
		}
	}
#endif

	// Clean up the auto-load-in-progress file, if it exists. This file prevents auto-loading of projects and must be deleted here to indicate the load was successful
	const FString AutoLoadInProgressFilename = AutoLoadProjectFileName + TEXT(".InProgress");
	const bool bRequireExists = false;
	const bool bEvenIfReadOnly = true;
	const bool bQuiet = true;
	IFileManager::Get().Delete(*AutoLoadInProgressFilename, bRequireExists, bEvenIfReadOnly, bQuiet);
}

FORCEINLINE bool NetworkRemapPath_local(FWorldContext& Context, FString& Str, bool bReading, bool bIsReplay)
{
	if (bReading)
	{
		if (bIsReplay && Context.World() && Context.World()->RemapCompiledScriptActor(Str))
		{
			return true;
		}
		
		if (FPackageName::IsShortPackageName(Str))
		{
			return false;
		}

		// First strip any source prefix, then add the appropriate prefix for this context
		FSoftObjectPath Path = UWorld::RemovePIEPrefix(Str);
		
<<<<<<< HEAD
		if (bIsReplay)
		{
			FString AssetName = Path.GetAssetName();
			FString ShortName = FPackageName::GetShortName(Path.GetLongPackageName());

			const bool bActorClass = FPackageName::IsValidObjectPath(Path.ToString()) && !AssetName.IsEmpty() && !ShortName.IsEmpty() && (AssetName == (ShortName + TEXT("_C")));
			if (!bActorClass)
			{
				Path.FixupForPIE(Context.PIEInstance);
			}
		}
		else
		{
			Path.FixupForPIE(Context.PIEInstance);
		}

=======
		Path.FixupForPIE(Context.PIEInstance);
>>>>>>> 271e2139
		FString Remapped = Path.ToString();
		if (!Remapped.Equals(Str, ESearchCase::CaseSensitive))
		{
			Str = Remapped;
			return true;
		}
	}
	else
	{
		// When sending, strip prefix
		FString Remapped = UWorld::RemovePIEPrefix(Str);
		if (!Remapped.Equals(Str, ESearchCase::CaseSensitive))
		{
			Str = Remapped;
			return true;
		}
	}
	return false;
}

bool UEditorEngine::NetworkRemapPath(UNetDriver* Driver, FString& Str, bool bReading)
{
	if (Driver == nullptr)
	{
		return false;
	}

	// Pretty sure there's no case where you can't have a world by this point.
	bool bIsAReplay = (Driver->GetWorld()) ? (Driver->GetWorld()->DemoNetDriver != NULL) : false;
	FWorldContext& Context = GetWorldContextFromWorldChecked(Driver->GetWorld());
	return NetworkRemapPath_local(Context, Str, bReading, bIsAReplay);
}

bool UEditorEngine::NetworkRemapPath( UPendingNetGame *PendingNetGame, FString& Str, bool bReading)
{
	FWorldContext& Context = GetWorldContextFromPendingNetGameChecked(PendingNetGame);
	return NetworkRemapPath_local(Context, Str, bReading, PendingNetGame->DemoNetDriver != NULL);
}

void UEditorEngine::VerifyLoadMapWorldCleanup()
{
	// This does the same as UEngine::VerifyLoadMapWorldCleanup except it also allows Editor Worlds as a valid world.

	// All worlds at this point should be the CurrentWorld of some context or preview worlds.
	
	for( TObjectIterator<UWorld> It; It; ++It )
	{
		UWorld* World = *It;
		if (World->WorldType != EWorldType::EditorPreview && World->WorldType != EWorldType::Editor && World->WorldType != EWorldType::Inactive && World->WorldType != EWorldType::GamePreview)
		{
			TArray<UWorld*> OtherEditorWorlds;
			EditorLevelUtils::GetWorlds(EditorWorld, OtherEditorWorlds, true, false);
			if (OtherEditorWorlds.Contains(World))
				continue;

			bool ValidWorld = false;
			for (int32 idx=0; idx < WorldList.Num(); ++idx)
			{
				FWorldContext& WorldContext = WorldList[idx];
				if (World == WorldContext.SeamlessTravelHandler.GetLoadedWorld())
				{
					// World valid, but not loaded yet
					ValidWorld = true;
					break;
				}
				else if (WorldContext.World())
				{
					TArray<UWorld*> OtherWorlds;
					EditorLevelUtils::GetWorlds(WorldContext.World(), OtherWorlds, true, false);

					if (OtherWorlds.Contains(World))
					{
						// Some other context is referencing this 
						ValidWorld = true;
						break;
					}
				}
			}

			if (!ValidWorld)
			{
				UE_LOG(LogLoad, Error, TEXT("Previously active world %s not cleaned up by garbage collection!"), *World->GetPathName());
				UE_LOG(LogLoad, Error, TEXT("Once a world has become active, it cannot be reused and must be destroyed and reloaded. World referenced by:"));
			
				FReferenceChainSearch RefChainSearch(World, EReferenceChainSearchMode::Shortest | EReferenceChainSearchMode::PrintResults);
				UE_LOG(LogLoad, Fatal, TEXT("Previously active world %s not cleaned up by garbage collection! Referenced by:") LINE_TERMINATOR TEXT("%s"), *World->GetPathName(), *RefChainSearch.GetRootPath());
			}
		}
	}
}

void UEditorEngine::UpdateIsVanillaProduct()
{
	// Check that we're running a content-only project through an installed build of the engine
	bool bResult = false;
	if (FApp::IsEngineInstalled() && !GameProjectUtils::ProjectHasCodeFiles())
	{
		// Check the build was installed by the launcher
		IDesktopPlatform* DesktopPlatform = FDesktopPlatformModule::Get();
		FString Identifier = DesktopPlatform->GetCurrentEngineIdentifier();
		if (Identifier.Len() > 0)
		{
			FEngineVersion Version;
			if (DesktopPlatform->TryParseStockEngineVersion(Identifier, Version))
			{
				// Check if we have any marketplace plugins enabled
				bool bHasMarketplacePlugin = false;
				for (const TSharedRef<IPlugin>& Plugin : IPluginManager::Get().GetEnabledPlugins())
				{
					if (Plugin->GetDescriptor().MarketplaceURL.Len() > 0)
					{
						bHasMarketplacePlugin = true;
						break;
					}
				}

				// If not, we're running Epic-only code.
				if (!bHasMarketplacePlugin)
				{
					bResult = true;
				}
			}
		}
	}

	SetIsVanillaProduct(bResult);
}

void UEditorEngine::HandleBrowseToDefaultMapFailure(FWorldContext& Context, const FString& TextURL, const FString& Error)
{
	Super::HandleBrowseToDefaultMapFailure(Context, TextURL, Error);
	RequestEndPlayMap();
}

void UEditorEngine::TriggerStreamingDataRebuild()
{
	for (int32 WorldIndex = 0; WorldIndex < WorldList.Num(); ++WorldIndex)
	{
		UWorld* World = WorldList[WorldIndex].World();
		if (World && World->WorldType == EWorldType::Editor)
		{
			// Recalculate in a few seconds.
			World->TriggerStreamingDataRebuild();
		}
	}
}

FWorldContext& UEditorEngine::GetEditorWorldContext(bool bEnsureIsGWorld)
{
	for (int32 i=0; i < WorldList.Num(); ++i)
	{
		if (WorldList[i].WorldType == EWorldType::Editor)
		{
			ensure(!bEnsureIsGWorld || WorldList[i].World() == GWorld);
			return WorldList[i];
		}
	}

	check(false); // There should have already been one created in UEngine::Init
	return CreateNewWorldContext(EWorldType::Editor);
}

FWorldContext* UEditorEngine::GetPIEWorldContext()
{
	for(auto& WorldContext : WorldList)
	{
		if(WorldContext.WorldType == EWorldType::PIE)
		{
			return &WorldContext;
		}
	}

	return nullptr;
}

void UEditorEngine::OnAssetLoaded(UObject* Asset)
{
	UWorld* World = Cast<UWorld>(Asset);
	if (World)
	{
		// Init inactive worlds here instead of UWorld::PostLoad because it is illegal to call UpdateWorldComponents while IsRoutingPostLoad
		InitializeNewlyCreatedInactiveWorld(World);
	}
}

void UEditorEngine::OnAssetCreated(UObject* Asset)
{
	UWorld* World = Cast<UWorld>(Asset);
	if (World)
	{
		// Init inactive worlds here instead of UWorld::PostLoad because it is illegal to call UpdateWorldComponents while IsRoutingPostLoad
		InitializeNewlyCreatedInactiveWorld(World);
	}
}

void UEditorEngine::InitializeNewlyCreatedInactiveWorld(UWorld* World)
{
	check(World);
	if (!World->bIsWorldInitialized && World->WorldType == EWorldType::Inactive)
	{
		const bool bOldDirtyState = World->GetOutermost()->IsDirty();

		// Create the world without a physics scene because creating too many physics scenes causes deadlock issues in PhysX. The scene will be created when it is opened in the level editor.
		// Also, don't create an FXSystem because it consumes too much video memory. This is also created when the level editor opens this world.
		World->InitWorld(GetEditorWorldInitializationValues()
			.CreatePhysicsScene(false)
			.CreateFXSystem(false)
			);

		// Update components so the scene is populated
		World->UpdateWorldComponents(true, true);

		// Need to restore the dirty state as registering components dirties the world
		if (!bOldDirtyState)
		{
			World->GetOutermost()->SetDirtyFlag(bOldDirtyState);
		}
	}
}

UWorld::InitializationValues UEditorEngine::GetEditorWorldInitializationValues() const
{
	return UWorld::InitializationValues()
		.ShouldSimulatePhysics(false)
		.EnableTraceCollision(true);
}

void UEditorEngine::HandleNetworkFailure(UWorld *World, UNetDriver *NetDriver, ENetworkFailure::Type FailureType, const FString& ErrorString)
{
	// If the failure occurred during PIE while connected to another process, simply end the PIE session before
	// trying to travel anywhere.
	if (PlayOnLocalPCSessions.Num() > 0)
	{
		for (const FWorldContext& WorldContext : WorldList)
		{
			if (WorldContext.WorldType == EWorldType::PIE && WorldContext.World() == World)
			{
				RequestEndPlayMap();
				return;
			}
		}
	}

	// Otherwise, perform normal engine failure handling.
	Super::HandleNetworkFailure(World, NetDriver, FailureType, ErrorString);
}

//////////////////////////////////////////////////////////////////////////
// FActorLabelUtilities

bool FActorLabelUtilities::SplitActorLabel(FString& InOutLabel, int32& OutIdx)
{
	// Look at the label and see if it ends in a number and separate them
	const TArray<TCHAR>& LabelCharArray = InOutLabel.GetCharArray();
	for (int32 CharIdx = LabelCharArray.Num() - 1; CharIdx >= 0; CharIdx--)
	{
		if (CharIdx == 0 || !FChar::IsDigit(LabelCharArray[CharIdx - 1]))
		{
			FString Idx = InOutLabel.RightChop(CharIdx);
			if (Idx.Len() > 0)
			{
				InOutLabel = InOutLabel.Left(CharIdx);
				OutIdx = FCString::Atoi(*Idx);
				return true;
			}
			break;
		}
	}
	return false;
}

void FActorLabelUtilities::SetActorLabelUnique(AActor* Actor, const FString& NewActorLabel, const FCachedActorLabels* InExistingActorLabels)
{
	check(Actor);

	FString Prefix = NewActorLabel;
	FString ModifiedActorLabel = NewActorLabel;
	int32   LabelIdx = 0;

	FCachedActorLabels ActorLabels;
	if (!InExistingActorLabels)
	{
		InExistingActorLabels = &ActorLabels;

		TSet<AActor*> IgnoreActors;
		IgnoreActors.Add(Actor);
		ActorLabels.Populate(Actor->GetWorld(), IgnoreActors);
	}


	if (InExistingActorLabels->Contains(ModifiedActorLabel))
	{
		// See if the current label ends in a number, and try to create a new label based on that
		if (!FActorLabelUtilities::SplitActorLabel(Prefix, LabelIdx))
		{
			// If there wasn't a number on there, append a number, starting from 2 (1 before incrementing below)
			LabelIdx = 1;
		}

		// Update the actor label until we find one that doesn't already exist
		while (InExistingActorLabels->Contains(ModifiedActorLabel))
		{
			++LabelIdx;
			ModifiedActorLabel = FString::Printf(TEXT("%s%d"), *Prefix, LabelIdx);
		}
	}

	Actor->SetActorLabel(ModifiedActorLabel);
}

void FActorLabelUtilities::RenameExistingActor(AActor* Actor, const FString& NewActorLabel, bool bMakeUnique)
{
	FAssetToolsModule& AssetToolsModule = FModuleManager::GetModuleChecked<FAssetToolsModule>(TEXT("AssetTools"));

	FSoftObjectPath OldPath = FSoftObjectPath(Actor);
	if (bMakeUnique)
	{
		SetActorLabelUnique(Actor, NewActorLabel, nullptr);
	}
	else
	{
		Actor->SetActorLabel(NewActorLabel);
	}
	FSoftObjectPath NewPath = FSoftObjectPath(Actor);

	if (OldPath != NewPath)
	{
		TArray<FAssetRenameData> RenameData;
		RenameData.Add(FAssetRenameData(OldPath, NewPath, true));
		AssetToolsModule.Get().RenameAssetsWithDialog(RenameData);
	}
}

void UEditorEngine::HandleTravelFailure(UWorld* InWorld, ETravelFailure::Type FailureType, const FString& ErrorString)
{
	if (InWorld && InWorld->IsPlayInEditor())
	{
		// Default behavior will try to fall back to default map and potentially throw a fatal error if that fails.
		// Rather than bringing down the whole editor if this happens during a PIE session, just throw a warning and abort the PIE session.
		{
			FFormatNamedArguments Arguments;
			Arguments.Add(TEXT("FailureType"), FText::FromString(ETravelFailure::ToString(FailureType)));
			Arguments.Add(TEXT("ErrorString"), FText::FromString(ErrorString));
			FText ErrorMsg = FText::Format(LOCTEXT("PIETravelFailure", "TravelFailure: {FailureType}, Reason for Failure: '{ErrorString}'. Shutting down PIE."), Arguments);
			UE_LOG(LogNet, Warning, TEXT("%s"), *ErrorMsg.ToString());
			FMessageLog("PIE").Warning(ErrorMsg);
		}

		RequestEndPlayMap();
	}
	else
	{
		Super::HandleTravelFailure(InWorld, FailureType, ErrorString);
	}
}

void UEditorEngine::AutomationLoadMap(const FString& MapName, FString* OutError)
{
#if !UE_BUILD_SHIPPING
	struct FFailedGameStartHandler
	{
		bool bCanProceed;

		FFailedGameStartHandler()
		{
			bCanProceed = true;
			FEditorDelegates::EndPIE.AddRaw(this, &FFailedGameStartHandler::OnEndPIE);
		}

		~FFailedGameStartHandler()
		{
			FEditorDelegates::EndPIE.RemoveAll(this);
		}

		bool CanProceed() const { return bCanProceed; }

		void OnEndPIE(const bool bInSimulateInEditor)
		{
			bCanProceed = false;
		}
	};

	bool bLoadAsTemplate = false;
	bool bShowProgress = false;

	bool bNeedLoadEditorMap = true;
	bool bNeedPieStart = true;
	bool bPieRunning = false;

	//check existing worlds
	const TIndirectArray<FWorldContext> WorldContexts = GEngine->GetWorldContexts();
	for (auto& Context : WorldContexts)
	{
		if (Context.World())
		{
			FString WorldPackage = Context.World()->GetOutermost()->GetName();

			if (Context.WorldType == EWorldType::PIE)
			{
				//don't quit!  This was triggered while pie was already running!
				bNeedPieStart = MapName != UWorld::StripPIEPrefixFromPackageName(WorldPackage, Context.World()->StreamingLevelsPrefix);
				bPieRunning = true;
				break;
			}
			else if (Context.WorldType == EWorldType::Editor)
			{
				bNeedLoadEditorMap = MapName != WorldPackage;
			}
		}
	}

	if (bNeedLoadEditorMap)
	{
		if (bPieRunning)
		{
			EndPlayMap();
		}
		FEditorFileUtils::LoadMap(*MapName, bLoadAsTemplate, bShowProgress);
		bNeedPieStart = true;
	}

	// special precaution needs to be taken while triggering PIE since it can
	// fail if there are BP compilation issues
	if (bNeedPieStart)
	{
		UE_LOG(LogEditor, Log, TEXT("Starting PIE for the automation tests for world, %s"), *GWorld->GetMapName());

		FFailedGameStartHandler FailHandler;
		FPlayInEditorOverrides Overrides;
		Overrides.bDedicatedServer = false;
		Overrides.NumberOfClients = 1;
		PlayInEditor(GWorld, /*bInSimulateInEditor=*/false, Overrides);
		if (!FailHandler.CanProceed())
		{
			*OutError = TEXT("Error encountered.");
		}
		else
		{
			ADD_LATENT_AUTOMATION_COMMAND(FWaitForMapToLoadCommand);
		}
	}
#endif
	return;
}

bool UEditorEngine::IsHMDTrackingAllowed() const
{
	// @todo vreditor: Added GEnableVREditorHacks check below to allow head movement in non-PIE editor; needs revisit
	return GEnableVREditorHacks || (PlayWorld && (bUseVRPreviewForPlayWorld || GetDefault<ULevelEditorPlaySettings>()->ViewportGetsHMDControl));
}

void UEditorEngine::OnModuleCompileStarted(bool bIsAsyncCompile)
{
	bIsCompiling = true;
}

void UEditorEngine::OnModuleCompileFinished(const FString& CompilationOutput, ECompilationResult::Type CompilationResult, bool bShowLog)
{
	bIsCompiling = false;
}

bool UEditorEngine::IsEditorShaderPlatformEmulated(UWorld* World)
{
	const EShaderPlatform ShaderPlatform = GetFeatureLevelShaderPlatform(World->FeatureLevel);

	bool bIsSimulated = IsSimulatedPlatform(ShaderPlatform);

	return bIsSimulated;
}

bool UEditorEngine::IsOfflineShaderCompilerAvailable(UWorld* World)
{
	const auto ShaderPlatform = GetFeatureLevelShaderPlatform(World->FeatureLevel);

	const auto RealPlatform = GetSimulatedPlatform(ShaderPlatform);

	return FMaterialStatsUtils::IsPlatformOfflineCompilerAvailable(RealPlatform);
}

void UEditorEngine::UpdateShaderComplexityMaterials(bool bForceUpdate)
{
	TSet<UWorld *> WorldSet;

	for(FLevelEditorViewportClient* ViewportClient : LevelViewportClients)
	{
		auto ViewMode = ViewportClient->GetViewMode();
		if (ViewMode == EViewModeIndex::VMI_ShaderComplexity || ViewMode == EViewModeIndex::VMI_ShaderComplexityWithQuadOverdraw)
		{
			WorldSet.Add(ViewportClient->GetWorld());
		}
	}

	for (auto* SomeWorld : WorldSet)
	{
		bool bShadersEmulated = IsEditorShaderPlatformEmulated(SomeWorld);
		if (bShadersEmulated || bForceUpdate)
		{
			bool bOfflineCompilerAvailable = IsOfflineShaderCompilerAvailable(SomeWorld);
			if (bOfflineCompilerAvailable || bForceUpdate)
			{
				FEditorBuildUtils::CompileViewModeShaders(SomeWorld, VMI_ShaderComplexity);
			}
		}
	}
}

void UEditorEngine::OnSceneMaterialsModified()
{
	UpdateShaderComplexityMaterials(false);
}

void UEditorEngine::SetMaterialsFeatureLevel(const ERHIFeatureLevel::Type InFeatureLevel)
{
	FScopedSlowTask SlowTask(100.f, NSLOCTEXT("Engine", "UpdatingMaterialsMessage", "Updating Materials"), true);
	SlowTask.Visibility = ESlowTaskVisibility::ForceVisible;
	SlowTask.MakeDialog();

	//invalidate global bound shader states so they will be created with the new shaders the next time they are set (in SetGlobalBoundShaderState)
	for (TLinkedList<FGlobalBoundShaderStateResource*>::TIterator It(FGlobalBoundShaderStateResource::GetGlobalBoundShaderStateList()); It; It.Next())
	{
		BeginUpdateResourceRHI(*It);
	}

	FGlobalComponentReregisterContext RecreateComponents;
	FlushRenderingCommands();

	// Clear all required global feature levels, we only require the preview feature level.
	for (uint32 i = (uint32)ERHIFeatureLevel::ES2; i < (uint32)ERHIFeatureLevel::Num; i++)
	{
		UMaterialInterface::SetGlobalRequiredFeatureLevel((ERHIFeatureLevel::Type)i, false);
	}

	UMaterialInterface::SetGlobalRequiredFeatureLevel(InFeatureLevel, true);

	SlowTask.EnterProgressFrame(35.0f);
	UMaterial::AllMaterialsCacheResourceShadersForRendering(true);
	
	SlowTask.EnterProgressFrame(35.0f);
	UMaterialInstance::AllMaterialsCacheResourceShadersForRendering(true);

	SlowTask.EnterProgressFrame(15.0f, NSLOCTEXT("Engine", "SlowTaskGlobalShaderMapMessage", "Compiling global shaders"));
	CompileGlobalShaderMap(InFeatureLevel);

	SlowTask.EnterProgressFrame(15.0f, NSLOCTEXT("Engine", "SlowTaskFinalizingMessage", "Finalizing"));
	GShaderCompilingManager->ProcessAsyncResults(false, true);

	PreviewFeatureLevelChanged.Broadcast(InFeatureLevel);

	// The feature level changed, so existing debug view materials are invalid and need to be rebuilt.
	// This process must follow the PreviewFeatureLevelChanged event, because any listeners need
	// opportunity to switch to the new feature level first.
	void ClearDebugViewMaterials(UMaterialInterface*);
	ClearDebugViewMaterials(nullptr);

	UpdateShaderComplexityMaterials(true);
}

void UEditorEngine::SetFeatureLevelPreview(const ERHIFeatureLevel::Type InPreviewFeatureLevel)
{
	if (PreviewFeatureLevel != InPreviewFeatureLevel)
	{
		// Record this feature level as we want to use it for all subsequent level creation and loading
		PreviewFeatureLevel = InPreviewFeatureLevel;

		// first change the feature level for global/shared resources
		SetMaterialsFeatureLevel(InPreviewFeatureLevel);
	}
}

void UEditorEngine::AllMaterialsCacheResourceShadersForRendering(ERHIFeatureLevel::Type InPreviewFeatureLevel)
{
	FGlobalComponentRecreateRenderStateContext Recreate;
	FlushRenderingCommands();
	UMaterial::AllMaterialsCacheResourceShadersForRendering(true);
	UMaterialInstance::AllMaterialsCacheResourceShadersForRendering(true);
	PreviewFeatureLevelChanged.Broadcast(InPreviewFeatureLevel);
}

void UEditorEngine::SetPreviewPlatform(const FName MaterialQualityPlatform, ERHIFeatureLevel::Type InPreviewFeatureLevel, const bool bSaveSettings/* = true*/)
{
#if RHI_RAYTRACING
	if (IsRayTracingEnabled())
	{
		if (PreviewFeatureLevel != ERHIFeatureLevel::SM5)
		{
			UE_LOG(LogEditor, Warning, TEXT("Preview feature level is incompatible with ray tracing, defaulting to Shader Model 5"));
			PreviewFeatureLevel = ERHIFeatureLevel::SM5;
		}
	}
#endif
	// If we have specified a MaterialQualityPlatform ensure its feature level matches the requested feature level.
	check(MaterialQualityPlatform.IsNone() || GetMaxSupportedFeatureLevel(ShaderFormatToLegacyShaderPlatform(MaterialQualityPlatform)) == InPreviewFeatureLevel);

	UMaterialShaderQualitySettings* MaterialShaderQualitySettings = UMaterialShaderQualitySettings::Get();
	const FName InitialPreviewPlatform = MaterialShaderQualitySettings->GetPreviewPlatform();
	MaterialShaderQualitySettings->SetPreviewPlatform(MaterialQualityPlatform);

	// Force activation of the feature level preview, because it may have been inactive before.
 	auto* Settings = GetMutableDefault<UEditorPerProjectUserSettings>();
	Settings->bIsFeatureLevelPreviewActive = true;

	if (PreviewFeatureLevel != InPreviewFeatureLevel)
	{
		// a new feature level will recompile the materials and apply the effect of any 'material quality platform'
		SetFeatureLevelPreview(InPreviewFeatureLevel);
	}
	else if (InitialPreviewPlatform != MaterialQualityPlatform)
	{
		// Rebuild materials if we have the same feature level but a different 'material quality platform'
		AllMaterialsCacheResourceShadersForRendering(InPreviewFeatureLevel);
	}

	if (bSaveSettings)
	{
		SaveEditorFeatureLevel();
	}
}

void UEditorEngine::ToggleFeatureLevelPreview()
{
 	auto* Settings = GetMutableDefault<UEditorPerProjectUserSettings>();
 	Settings->bIsFeatureLevelPreviewActive ^= 1;

	ERHIFeatureLevel::Type NewPreviewFeatureLevel = Settings->bIsFeatureLevelPreviewActive ? PreviewFeatureLevel : GMaxRHIFeatureLevel;

	PreviewFeatureLevelChanged.Broadcast(NewPreviewFeatureLevel);
	
	// The feature level changed, so existing debug view materials are invalid and need to be rebuilt.
	// This process must follow the PreviewFeatureLevelChanged event, because any listeners need
	// opportunity to switch to the new feature level first.
	void ClearDebugViewMaterials(UMaterialInterface*);
	ClearDebugViewMaterials(nullptr);

	UpdateShaderComplexityMaterials(true);

	GEditor->RedrawAllViewports();
	
	SaveEditorFeatureLevel();
}

bool UEditorEngine::IsFeatureLevelPreviewEnabled() const
{
	return PreviewFeatureLevel != GMaxRHIFeatureLevel;
}

bool UEditorEngine::IsFeatureLevelPreviewActive() const
{
 	auto* Settings = GetMutableDefault<UEditorPerProjectUserSettings>();
 	return Settings->bIsFeatureLevelPreviewActive;
}

ERHIFeatureLevel::Type UEditorEngine::GetActiveFeatureLevelPreviewType() const
{
 	auto* Settings = GetMutableDefault<UEditorPerProjectUserSettings>();
	return Settings->bIsFeatureLevelPreviewActive ? PreviewFeatureLevel : GMaxRHIFeatureLevel;
}

void UEditorEngine::LoadEditorFeatureLevel()
{
 	auto* Settings = GetMutableDefault<UEditorPerProjectUserSettings>();
	auto* QualitySettings = UMaterialShaderQualitySettings::Get();

	EShaderPlatform ShaderPlatform = ShaderFormatToLegacyShaderPlatform(Settings->PreviewShaderPlatformName);
	if (ShaderPlatform != SP_NumPlatforms)
	{
		FName MaterialQualityPlatform = NAME_None;
		const ERHIFeatureLevel::Type FeatureLevel = GetMaxSupportedFeatureLevel(ShaderPlatform);

		if (Settings->bIsMaterialQualityOverridePlatform)
		{
			MaterialQualityPlatform = Settings->PreviewShaderPlatformName;
			UMaterialShaderQualitySettings::Get()->GetShaderPlatformQualitySettings(Settings->PreviewShaderPlatformName);
		}

		// Save off bIsFeatureLevelPreviewActive, because SetPreviewPlatform() will force it on.
		// We want it to be what the user chose.
		bool bSaveIsFeatureLevelPreviewActive = Settings->bIsFeatureLevelPreviewActive;
		SetPreviewPlatform(MaterialQualityPlatform, FeatureLevel, false);
		Settings->bIsFeatureLevelPreviewActive = bSaveIsFeatureLevelPreviewActive;
	}
}

void UEditorEngine::SaveEditorFeatureLevel()
{
	auto* Settings = GetMutableDefault<UEditorPerProjectUserSettings>();

	const FName& PreviewPlatormName = UMaterialShaderQualitySettings::Get()->GetPreviewPlatform();
	if (PreviewPlatormName == NAME_None)
	{
		Settings->bIsMaterialQualityOverridePlatform = false;

		const EShaderPlatform ShaderPlatform = GetFeatureLevelShaderPlatform(PreviewFeatureLevel);
		Settings->PreviewShaderPlatformName = LegacyShaderPlatformToShaderFormat(ShaderPlatform);
	}
	else
	{
		Settings->bIsMaterialQualityOverridePlatform = true;
		Settings->PreviewShaderPlatformName = PreviewPlatormName;
	}

	Settings->PostEditChange();
}

#undef LOCTEXT_NAMESPACE <|MERGE_RESOLUTION|>--- conflicted
+++ resolved
@@ -89,6 +89,7 @@
 #include "UObject/ReferenceChainSearch.h"
 #include "HAL/PlatformApplicationMisc.h"
 #include "IMediaModule.h"
+#include "Scalability.h"
 
 // needed for the RemotePropagator
 #include "AudioDevice.h"
@@ -211,6 +212,7 @@
 #include "Materials/MaterialInstance.h"
 #include "ComponentRecreateRenderStateContext.h"
 #include "RenderTargetPool.h"
+#include "RenderGraphBuilder.h"
 
 DEFINE_LOG_CATEGORY_STATIC(LogEditor, Log, All);
 
@@ -347,12 +349,12 @@
 	bIsEndingPlay = false;
 	NumOnlinePIEInstances = 0;
 	DefaultWorldFeatureLevel = GMaxRHIFeatureLevel;
-	PreviewFeatureLevel = DefaultWorldFeatureLevel;
+	PreviewPlatform = FPreviewPlatformInfo(DefaultWorldFeatureLevel);
 
 	FCoreDelegates::OnFeatureLevelDisabled.AddLambda([this](int RHIType, const FName& PreviewPlatformName)
 		{
 			ERHIFeatureLevel::Type FeatureLevelTypeToDisable = (ERHIFeatureLevel::Type)RHIType;
-			if (PreviewFeatureLevel == FeatureLevelTypeToDisable)
+			if (PreviewPlatform.PreviewFeatureLevel == FeatureLevelTypeToDisable)
 			{
 				UMaterialShaderQualitySettings* MaterialShaderQualitySettings = UMaterialShaderQualitySettings::Get();
 				if (MaterialShaderQualitySettings->GetPreviewPlatform() != PreviewPlatformName)
@@ -360,7 +362,7 @@
 					return;
 				}
 				
-				SetPreviewPlatform(FName(), ERHIFeatureLevel::SM5);
+				SetPreviewPlatform(FPreviewPlatformInfo(ERHIFeatureLevel::SM5), false);
 			}
 		});
 		
@@ -717,23 +719,7 @@
 					// if the factory is a volume shape factory we create an instance for all volume types
 					if (TestClass->IsChildOf(UActorFactoryVolume::StaticClass()))
 					{
-<<<<<<< HEAD
 						VolumeFactoryClasses.Add(TestClass);
-=======
-						// Don't change the class on instances that are being thrown away by the reload code. If we update
-						// the class and recompile the old class ::ReplaceInstancesOfClass will experience some crosstalk 
-						// with the compiler (both trying to create objects of the same class in the same location):
-						TArray<UObject*> OldInstances;
-						GetObjectsOfClass(OldBlueprint->GeneratedClass, OldInstances, false);
-						OldInstances.RemoveAllSwap(
-							[](UObject* Obj){ return !Obj->HasAnyFlags(RF_NewerVersionExists); }
-						);
-						
-						TSet<UObject*> InstancesToLeaveAlone(OldInstances);
-						FReplaceInstancesOfClassParameters ReplaceInstancesParameters(OldBlueprint->GeneratedClass, CastChecked<UBlueprint>(NewObject)->GeneratedClass);
-						ReplaceInstancesParameters.InstancesThatShouldUseOldClass = &InstancesToLeaveAlone;
-						FBlueprintCompileReinstancer::ReplaceInstancesOfClassEx(ReplaceInstancesParameters);
->>>>>>> 271e2139
 					}
 					else
 					{
@@ -750,32 +736,10 @@
 			}
 		}
 
-<<<<<<< HEAD
 		ActorFactories.Reserve(ActorFactories.Num() + (VolumeFactoryClasses.Num() * VolumeClasses.Num()));
 		for (UClass* VolumeFactoryClass : VolumeFactoryClasses)
 		{
 			for (UClass* VolumeClass : VolumeClasses)
-=======
-			FPropertyChangedEvent PropertyEvent(nullptr, EPropertyChangeType::Redirected);
-			ObjectReferencerPtr->PostEditChangeProperty(PropertyEvent);
-
-			// We need to recompile any Blueprints that had properties changed to make sure their generated class is up-to-date and has no lingering references to the old objects
-			UBlueprint* BlueprintToRecompile = nullptr;
-			if (UBlueprint* BlueprintReferencer = Cast<UBlueprint>(ObjectReferencerPtr))
-			{
-				BlueprintToRecompile = BlueprintReferencer;
-			}
-			else if (UClass* ClassReferencer = Cast<UClass>(ObjectReferencerPtr))
-			{
-				BlueprintToRecompile = Cast<UBlueprint>(ClassReferencer->ClassGeneratedBy);
-			}
-			else
-			{
-				BlueprintToRecompile = ObjectReferencerPtr->GetTypedOuter<UBlueprint>();
-			}
-			
-			if (BlueprintToRecompile && !BlueprintToRecompile->HasAnyFlags(RF_NewerVersionExists))
->>>>>>> 271e2139
 			{
 				UActorFactory* NewFactory = NewObject<UActorFactory>(GetTransientPackage(), VolumeFactoryClass);
 				check(NewFactory);
@@ -1934,6 +1898,7 @@
 					GRenderingRealtimeClock.Tick(DeltaTime);
 				}
 				GRenderTargetPool.TickPoolElements();
+				FRDGBuilder::TickPoolElements();
 			});
 	}
 
@@ -2195,6 +2160,12 @@
 		for (TObjectIterator<UObjectRedirector> RedirIt; RedirIt; ++RedirIt)
 		{
 			UPackage* RedirectorPackage = RedirIt->GetOutermost();
+
+			if (PackagesToUnload.Find(RedirectorPackage))
+			{
+				// Package was already marked to unload
+				continue;
+			}
 
 			if (RedirectorPackage == GetTransientPackage())
 			{
@@ -6871,7 +6842,6 @@
 		// First strip any source prefix, then add the appropriate prefix for this context
 		FSoftObjectPath Path = UWorld::RemovePIEPrefix(Str);
 		
-<<<<<<< HEAD
 		if (bIsReplay)
 		{
 			FString AssetName = Path.GetAssetName();
@@ -6888,9 +6858,6 @@
 			Path.FixupForPIE(Context.PIEInstance);
 		}
 
-=======
-		Path.FixupForPIE(Context.PIEInstance);
->>>>>>> 271e2139
 		FString Remapped = Path.ToString();
 		if (!Remapped.Equals(Str, ESearchCase::CaseSensitive))
 		{
@@ -7370,138 +7337,97 @@
 	return FMaterialStatsUtils::IsPlatformOfflineCompilerAvailable(RealPlatform);
 }
 
-void UEditorEngine::UpdateShaderComplexityMaterials(bool bForceUpdate)
-{
-	TSet<UWorld *> WorldSet;
-
-	for(FLevelEditorViewportClient* ViewportClient : LevelViewportClients)
-	{
-		auto ViewMode = ViewportClient->GetViewMode();
-		if (ViewMode == EViewModeIndex::VMI_ShaderComplexity || ViewMode == EViewModeIndex::VMI_ShaderComplexityWithQuadOverdraw)
-		{
-			WorldSet.Add(ViewportClient->GetWorld());
-		}
-	}
-
-	for (auto* SomeWorld : WorldSet)
-	{
-		bool bShadersEmulated = IsEditorShaderPlatformEmulated(SomeWorld);
-		if (bShadersEmulated || bForceUpdate)
-		{
-			bool bOfflineCompilerAvailable = IsOfflineShaderCompilerAvailable(SomeWorld);
-			if (bOfflineCompilerAvailable || bForceUpdate)
-			{
-				FEditorBuildUtils::CompileViewModeShaders(SomeWorld, VMI_ShaderComplexity);
-			}
-		}
-	}
-}
-
 void UEditorEngine::OnSceneMaterialsModified()
 {
-	UpdateShaderComplexityMaterials(false);
-}
-
-void UEditorEngine::SetMaterialsFeatureLevel(const ERHIFeatureLevel::Type InFeatureLevel)
-{
-	FScopedSlowTask SlowTask(100.f, NSLOCTEXT("Engine", "UpdatingMaterialsMessage", "Updating Materials"), true);
-	SlowTask.Visibility = ESlowTaskVisibility::ForceVisible;
-	SlowTask.MakeDialog();
-
-	//invalidate global bound shader states so they will be created with the new shaders the next time they are set (in SetGlobalBoundShaderState)
-	for (TLinkedList<FGlobalBoundShaderStateResource*>::TIterator It(FGlobalBoundShaderStateResource::GetGlobalBoundShaderStateList()); It; It.Next())
-	{
-		BeginUpdateResourceRHI(*It);
-	}
-
-	FGlobalComponentReregisterContext RecreateComponents;
-	FlushRenderingCommands();
-
-	// Clear all required global feature levels, we only require the preview feature level.
-	for (uint32 i = (uint32)ERHIFeatureLevel::ES2; i < (uint32)ERHIFeatureLevel::Num; i++)
-	{
-		UMaterialInterface::SetGlobalRequiredFeatureLevel((ERHIFeatureLevel::Type)i, false);
-	}
-
-	UMaterialInterface::SetGlobalRequiredFeatureLevel(InFeatureLevel, true);
-
-	SlowTask.EnterProgressFrame(35.0f);
-	UMaterial::AllMaterialsCacheResourceShadersForRendering(true);
-	
-	SlowTask.EnterProgressFrame(35.0f);
-	UMaterialInstance::AllMaterialsCacheResourceShadersForRendering(true);
-
-	SlowTask.EnterProgressFrame(15.0f, NSLOCTEXT("Engine", "SlowTaskGlobalShaderMapMessage", "Compiling global shaders"));
-	CompileGlobalShaderMap(InFeatureLevel);
-
-	SlowTask.EnterProgressFrame(15.0f, NSLOCTEXT("Engine", "SlowTaskFinalizingMessage", "Finalizing"));
-	GShaderCompilingManager->ProcessAsyncResults(false, true);
-
-	PreviewFeatureLevelChanged.Broadcast(InFeatureLevel);
-
-	// The feature level changed, so existing debug view materials are invalid and need to be rebuilt.
-	// This process must follow the PreviewFeatureLevelChanged event, because any listeners need
-	// opportunity to switch to the new feature level first.
-	void ClearDebugViewMaterials(UMaterialInterface*);
-	ClearDebugViewMaterials(nullptr);
-
-	UpdateShaderComplexityMaterials(true);
-}
-
-void UEditorEngine::SetFeatureLevelPreview(const ERHIFeatureLevel::Type InPreviewFeatureLevel)
-{
-	if (PreviewFeatureLevel != InPreviewFeatureLevel)
-	{
-		// Record this feature level as we want to use it for all subsequent level creation and loading
-		PreviewFeatureLevel = InPreviewFeatureLevel;
-
-		// first change the feature level for global/shared resources
-		SetMaterialsFeatureLevel(InPreviewFeatureLevel);
-	}
-}
-
-void UEditorEngine::AllMaterialsCacheResourceShadersForRendering(ERHIFeatureLevel::Type InPreviewFeatureLevel)
-{
-	FGlobalComponentRecreateRenderStateContext Recreate;
-	FlushRenderingCommands();
-	UMaterial::AllMaterialsCacheResourceShadersForRendering(true);
-	UMaterialInstance::AllMaterialsCacheResourceShadersForRendering(true);
-	PreviewFeatureLevelChanged.Broadcast(InPreviewFeatureLevel);
-}
-
-void UEditorEngine::SetPreviewPlatform(const FName MaterialQualityPlatform, ERHIFeatureLevel::Type InPreviewFeatureLevel, const bool bSaveSettings/* = true*/)
+}
+
+void UEditorEngine::SetPreviewPlatform(const FPreviewPlatformInfo& NewPreviewPlatform, bool bSaveSettings)
 {
 #if RHI_RAYTRACING
 	if (IsRayTracingEnabled())
 	{
-		if (PreviewFeatureLevel != ERHIFeatureLevel::SM5)
+		if (PreviewPlatform.PreviewFeatureLevel != ERHIFeatureLevel::SM5)
 		{
 			UE_LOG(LogEditor, Warning, TEXT("Preview feature level is incompatible with ray tracing, defaulting to Shader Model 5"));
-			PreviewFeatureLevel = ERHIFeatureLevel::SM5;
-		}
+			PreviewPlatform.PreviewFeatureLevel = ERHIFeatureLevel::SM5;
+		}
+		return;
 	}
 #endif
+
 	// If we have specified a MaterialQualityPlatform ensure its feature level matches the requested feature level.
-	check(MaterialQualityPlatform.IsNone() || GetMaxSupportedFeatureLevel(ShaderFormatToLegacyShaderPlatform(MaterialQualityPlatform)) == InPreviewFeatureLevel);
-
-	UMaterialShaderQualitySettings* MaterialShaderQualitySettings = UMaterialShaderQualitySettings::Get();
-	const FName InitialPreviewPlatform = MaterialShaderQualitySettings->GetPreviewPlatform();
-	MaterialShaderQualitySettings->SetPreviewPlatform(MaterialQualityPlatform);
-
-	// Force activation of the feature level preview, because it may have been inactive before.
- 	auto* Settings = GetMutableDefault<UEditorPerProjectUserSettings>();
-	Settings->bIsFeatureLevelPreviewActive = true;
-
-	if (PreviewFeatureLevel != InPreviewFeatureLevel)
-	{
-		// a new feature level will recompile the materials and apply the effect of any 'material quality platform'
-		SetFeatureLevelPreview(InPreviewFeatureLevel);
-	}
-	else if (InitialPreviewPlatform != MaterialQualityPlatform)
+	check(NewPreviewPlatform.PreviewShaderPlatformName.IsNone() || GetMaxSupportedFeatureLevel(ShaderFormatToLegacyShaderPlatform(NewPreviewPlatform.PreviewShaderPlatformName)) == NewPreviewPlatform.PreviewFeatureLevel);
+
+	const bool bChangedPreviewShaderPlatform = NewPreviewPlatform.PreviewShaderPlatformName != PreviewPlatform.PreviewShaderPlatformName;
+	const bool bChangedFeatureLevel = NewPreviewPlatform.PreviewFeatureLevel != PreviewPlatform.PreviewFeatureLevel ||
+		NewPreviewPlatform.bPreviewFeatureLevelActive != PreviewPlatform.bPreviewFeatureLevelActive;
+	const ERHIFeatureLevel::Type EffectiveFeatureLevel = NewPreviewPlatform.GetEffectivePreviewFeatureLevel();
+
+
+	// Record the new preview platform
+	PreviewPlatform = NewPreviewPlatform;
+
+	// If we changed the preview platform, we need to update the material quality settings
+	if (bChangedPreviewShaderPlatform)
+	{
+		UMaterialShaderQualitySettings* MaterialShaderQualitySettings = UMaterialShaderQualitySettings::Get();
+		MaterialShaderQualitySettings->SetPreviewPlatform(PreviewPlatform.PreviewShaderPlatformName);
+	}
+
+	if (bChangedFeatureLevel)
+	{
+		FScopedSlowTask SlowTask(100.f, NSLOCTEXT("Engine", "ChangingPreviewPlatform", "Changing Preview Platform"), true);
+		SlowTask.Visibility = ESlowTaskVisibility::ForceVisible;
+		SlowTask.MakeDialog();
+
+		//invalidate global bound shader states so they will be created with the new shaders the next time they are set (in SetGlobalBoundShaderState)
+		for (TLinkedList<FGlobalBoundShaderStateResource*>::TIterator It(FGlobalBoundShaderStateResource::GetGlobalBoundShaderStateList()); It; It.Next())
+		{
+			BeginUpdateResourceRHI(*It);
+		}
+
+		FGlobalComponentReregisterContext RecreateComponents;
+		FlushRenderingCommands();
+
+		// Set only require the preview feature level and the max feature level. The Max feature level is required for the toggle feature.
+		for (uint32 i = (uint32)ERHIFeatureLevel::ES2; i < (uint32)ERHIFeatureLevel::Num; i++)
+		{
+			ERHIFeatureLevel::Type FeatureLevel = (ERHIFeatureLevel::Type)i;
+			UMaterialInterface::SetGlobalRequiredFeatureLevel(FeatureLevel, FeatureLevel == PreviewPlatform.PreviewFeatureLevel || FeatureLevel == GMaxRHIFeatureLevel);
+		}
+
+		SlowTask.EnterProgressFrame(35.0f);
+		UMaterial::AllMaterialsCacheResourceShadersForRendering(true);
+
+		SlowTask.EnterProgressFrame(35.0f);
+		UMaterialInstance::AllMaterialsCacheResourceShadersForRendering(true);
+
+		SlowTask.EnterProgressFrame(15.0f, NSLOCTEXT("Engine", "SlowTaskGlobalShaderMapMessage", "Compiling global shaders"));
+		CompileGlobalShaderMap(PreviewPlatform.PreviewFeatureLevel);
+
+		SlowTask.EnterProgressFrame(15.0f, NSLOCTEXT("Engine", "SlowTaskFinalizingMessage", "Finalizing"));
+		GShaderCompilingManager->ProcessAsyncResults(false, true);
+
+		DefaultWorldFeatureLevel = EffectiveFeatureLevel;
+		PreviewFeatureLevelChanged.Broadcast(EffectiveFeatureLevel);
+
+		// The feature level changed, so existing debug view materials are invalid and need to be rebuilt.
+		// This process must follow the PreviewFeatureLevelChanged event, because any listeners need
+		// opportunity to switch to the new feature level first.
+		void ClearDebugViewMaterials(UMaterialInterface*);
+		ClearDebugViewMaterials(nullptr);
+	}
+	else if (bChangedPreviewShaderPlatform)
 	{
 		// Rebuild materials if we have the same feature level but a different 'material quality platform'
-		AllMaterialsCacheResourceShadersForRendering(InPreviewFeatureLevel);
-	}
+		FGlobalComponentRecreateRenderStateContext Recreate;
+		FlushRenderingCommands();
+		UMaterial::AllMaterialsCacheResourceShadersForRendering(true);
+		UMaterialInstance::AllMaterialsCacheResourceShadersForRendering(true);
+		PreviewFeatureLevelChanged.Broadcast(EffectiveFeatureLevel);
+	}
+
+	Scalability::ChangeScalabilityPreviewPlatform(PreviewPlatform.GetEffectivePreviewPlatformName());
 
 	if (bSaveSettings)
 	{
@@ -7511,20 +7437,14 @@
 
 void UEditorEngine::ToggleFeatureLevelPreview()
 {
- 	auto* Settings = GetMutableDefault<UEditorPerProjectUserSettings>();
- 	Settings->bIsFeatureLevelPreviewActive ^= 1;
-
-	ERHIFeatureLevel::Type NewPreviewFeatureLevel = Settings->bIsFeatureLevelPreviewActive ? PreviewFeatureLevel : GMaxRHIFeatureLevel;
-
+ 	PreviewPlatform.bPreviewFeatureLevelActive ^= 1;
+
+	ERHIFeatureLevel::Type NewPreviewFeatureLevel = PreviewPlatform.GetEffectivePreviewFeatureLevel();
+
+	DefaultWorldFeatureLevel = NewPreviewFeatureLevel;
 	PreviewFeatureLevelChanged.Broadcast(NewPreviewFeatureLevel);
-	
-	// The feature level changed, so existing debug view materials are invalid and need to be rebuilt.
-	// This process must follow the PreviewFeatureLevelChanged event, because any listeners need
-	// opportunity to switch to the new feature level first.
-	void ClearDebugViewMaterials(UMaterialInterface*);
-	ClearDebugViewMaterials(nullptr);
-
-	UpdateShaderComplexityMaterials(true);
+
+	Scalability::ChangeScalabilityPreviewPlatform(PreviewPlatform.GetEffectivePreviewPlatformName());
 
 	GEditor->RedrawAllViewports();
 	
@@ -7533,64 +7453,34 @@
 
 bool UEditorEngine::IsFeatureLevelPreviewEnabled() const
 {
-	return PreviewFeatureLevel != GMaxRHIFeatureLevel;
+	return PreviewPlatform.PreviewFeatureLevel != GMaxRHIFeatureLevel || PreviewPlatform.PreviewShaderPlatformName != NAME_None;
 }
 
 bool UEditorEngine::IsFeatureLevelPreviewActive() const
 {
- 	auto* Settings = GetMutableDefault<UEditorPerProjectUserSettings>();
- 	return Settings->bIsFeatureLevelPreviewActive;
+ 	return PreviewPlatform.bPreviewFeatureLevelActive;
 }
 
 ERHIFeatureLevel::Type UEditorEngine::GetActiveFeatureLevelPreviewType() const
 {
- 	auto* Settings = GetMutableDefault<UEditorPerProjectUserSettings>();
-	return Settings->bIsFeatureLevelPreviewActive ? PreviewFeatureLevel : GMaxRHIFeatureLevel;
+	return PreviewPlatform.bPreviewFeatureLevelActive ? PreviewPlatform.PreviewFeatureLevel : GMaxRHIFeatureLevel;
 }
 
 void UEditorEngine::LoadEditorFeatureLevel()
 {
- 	auto* Settings = GetMutableDefault<UEditorPerProjectUserSettings>();
-	auto* QualitySettings = UMaterialShaderQualitySettings::Get();
-
-	EShaderPlatform ShaderPlatform = ShaderFormatToLegacyShaderPlatform(Settings->PreviewShaderPlatformName);
-	if (ShaderPlatform != SP_NumPlatforms)
-	{
-		FName MaterialQualityPlatform = NAME_None;
-		const ERHIFeatureLevel::Type FeatureLevel = GetMaxSupportedFeatureLevel(ShaderPlatform);
-
-		if (Settings->bIsMaterialQualityOverridePlatform)
-		{
-			MaterialQualityPlatform = Settings->PreviewShaderPlatformName;
-			UMaterialShaderQualitySettings::Get()->GetShaderPlatformQualitySettings(Settings->PreviewShaderPlatformName);
-		}
-
-		// Save off bIsFeatureLevelPreviewActive, because SetPreviewPlatform() will force it on.
-		// We want it to be what the user chose.
-		bool bSaveIsFeatureLevelPreviewActive = Settings->bIsFeatureLevelPreviewActive;
-		SetPreviewPlatform(MaterialQualityPlatform, FeatureLevel, false);
-		Settings->bIsFeatureLevelPreviewActive = bSaveIsFeatureLevelPreviewActive;
+	auto* Settings = GetMutableDefault<UEditorPerProjectUserSettings>();
+	if (Settings->PreviewFeatureLevel >= 0 && Settings->PreviewFeatureLevel < (int32)ERHIFeatureLevel::Num)
+	{
+		SetPreviewPlatform(FPreviewPlatformInfo((ERHIFeatureLevel::Type)Settings->PreviewFeatureLevel, Settings->PreviewShaderFormatName, Settings->bPreviewFeatureLevelActive), false);
 	}
 }
 
 void UEditorEngine::SaveEditorFeatureLevel()
 {
 	auto* Settings = GetMutableDefault<UEditorPerProjectUserSettings>();
-
-	const FName& PreviewPlatormName = UMaterialShaderQualitySettings::Get()->GetPreviewPlatform();
-	if (PreviewPlatormName == NAME_None)
-	{
-		Settings->bIsMaterialQualityOverridePlatform = false;
-
-		const EShaderPlatform ShaderPlatform = GetFeatureLevelShaderPlatform(PreviewFeatureLevel);
-		Settings->PreviewShaderPlatformName = LegacyShaderPlatformToShaderFormat(ShaderPlatform);
-	}
-	else
-	{
-		Settings->bIsMaterialQualityOverridePlatform = true;
-		Settings->PreviewShaderPlatformName = PreviewPlatormName;
-	}
-
+	Settings->PreviewFeatureLevel = (int32)PreviewPlatform.PreviewFeatureLevel;
+	Settings->PreviewShaderFormatName = PreviewPlatform.PreviewShaderPlatformName;
+	Settings->bPreviewFeatureLevelActive = PreviewPlatform.bPreviewFeatureLevelActive;
 	Settings->PostEditChange();
 }
 
