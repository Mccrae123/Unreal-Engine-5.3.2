// Copyright 1998-2019 Epic Games, Inc. All Rights Reserved.

#include "CoreMinimal.h"
#include "Misc/MessageDialog.h"
#include "Misc/CommandLine.h"
#include "Misc/Paths.h"
#include "Misc/Guid.h"
#include "Stats/Stats.h"
#include "GenericPlatform/GenericApplication.h"
#include "Misc/App.h"
#include "Modules/ModuleManager.h"
#include "UObject/ObjectMacros.h"
#include "UObject/GarbageCollection.h"
#include "UObject/Class.h"
#include "UObject/UObjectIterator.h"
#include "UObject/Package.h"
#include "UObject/LazyObjectPtr.h"
#include "UObject/SoftObjectPtr.h"
#include "UObject/ReferenceChainSearch.h"
#include "Misc/PackageName.h"
#include "InputCoreTypes.h"
#include "Layout/Margin.h"
#include "Layout/SlateRect.h"
#include "Widgets/DeclarativeSyntaxSupport.h"
#include "Widgets/SOverlay.h"
#include "Widgets/SWindow.h"
#include "Layout/WidgetPath.h"
#include "Framework/Application/SlateApplication.h"
#include "Widgets/SViewport.h"
#include "Framework/Docking/TabManager.h"
#include "EditorStyleSet.h"
#include "Classes/EditorStyleSettings.h"
#include "Engine/EngineTypes.h"
#include "Async/TaskGraphInterfaces.h"
#include "GameFramework/Actor.h"
#include "Engine/Blueprint.h"
#include "Engine/GameViewportClient.h"
#include "Engine/GameInstance.h"
#include "Engine/RendererSettings.h"
#include "Engine/World.h"
#include "Settings/LevelEditorPlaySettings.h"
#include "AI/NavigationSystemBase.h"
#include "Editor/EditorEngine.h"
#include "Editor/UnrealEdEngine.h"
#include "Settings/ProjectPackagingSettings.h"
#include "GameMapsSettings.h"
#include "GeneralProjectSettings.h"
#include "Engine/NavigationObjectBase.h"
#include "GameFramework/PlayerStart.h"
#include "GameFramework/GameModeBase.h"
#include "Components/AudioComponent.h"
#include "Engine/Note.h"
#include "Engine/Selection.h"
#include "UnrealEngine.h"
#include "EngineUtils.h"
#include "Editor.h"
#include "LevelEditorViewport.h"
#include "EditorModeManager.h"
#include "EditorModes.h"
#include "UnrealEdMisc.h"
#include "FileHelpers.h"
#include "UnrealEdGlobals.h"
#include "EditorAnalytics.h"
#include "AudioDevice.h"
#include "BusyCursor.h"
#include "ScopedTransaction.h"
#include "PackageTools.h"
#include "Slate/SceneViewport.h"
#include "Kismet2/KismetEditorUtilities.h"
#include "Kismet2/BlueprintEditorUtils.h"
#include "Toolkits/AssetEditorManager.h"
#include "LevelEditor.h"
#include "ILevelViewport.h"
#include "BlueprintEditorModule.h"
#include "Interfaces/ITargetPlatform.h"
#include "Interfaces/ITargetPlatformManagerModule.h"
#include "Interfaces/IMainFrameModule.h"
#include "Logging/TokenizedMessage.h"
#include "Logging/MessageLog.h"
#include "Misc/UObjectToken.h"
#include "Misc/MapErrors.h"
#include "ITargetDeviceServicesModule.h"
#include "ILauncherServicesModule.h"
#include "GameProjectGenerationModule.h"
#include "SourceCodeNavigation.h"
#include "Physics/PhysicsInterfaceCore.h"
#include "AnalyticsEventAttribute.h"
#include "Interfaces/IAnalyticsProvider.h"
#include "EngineAnalytics.h"
#include "Framework/Notifications/NotificationManager.h"
#include "Widgets/Notifications/SNotificationList.h"
#include "Engine/LocalPlayer.h"
#include "Slate/SGameLayerManager.h"
#include "HAL/PlatformApplicationMisc.h"
#include "Widgets/Input/SHyperlink.h"
#include "Dialogs/CustomDialog.h"

#include "IHeadMountedDisplay.h"
#include "IXRTrackingSystem.h"
#include "Engine/LevelStreaming.h"
#include "Components/ModelComponent.h"
#include "GameDelegates.h"
#include "Net/OnlineEngineInterface.h"
#include "Kismet2/DebuggerCommands.h"
#include "Misc/ScopeExit.h"
#include "IVREditorModule.h"
#include "EditorModeRegistry.h"
#include "PhysicsManipulationMode.h"
#include "CookerSettings.h"
#include "Widgets/Text/STextBlock.h"
#include "Widgets/SBoxPanel.h"


DEFINE_LOG_CATEGORY_STATIC(LogPlayLevel, Log, All);

#define LOCTEXT_NAMESPACE "PlayLevel"

const static FName NAME_CategoryPIE("PIE");

// This class listens to output log messages, and forwards warnings and errors to the message log
class FOutputLogErrorsToMessageLogProxy : public FOutputDevice
{
public:
	FOutputLogErrorsToMessageLogProxy()
	{
		GLog->AddOutputDevice(this);
	}

	~FOutputLogErrorsToMessageLogProxy()
{
		GLog->RemoveOutputDevice(this);
}

	// FOutputDevice interface
	virtual void Serialize(const TCHAR* V, ELogVerbosity::Type Verbosity, const class FName& Category) override
	{
		//@TODO: Remove IsInGameThread() once the message log is thread safe
		if ((Verbosity <= ELogVerbosity::Warning) && IsInGameThread())
		{
			const FText Message = FText::Format(LOCTEXT("OutputLogToMessageLog", "{0}: {1}"), FText::FromName(Category), FText::AsCultureInvariant(FString(V)));

			switch (Verbosity)
			{
			case ELogVerbosity::Warning:
				FMessageLog(NAME_CategoryPIE).SuppressLoggingToOutputLog(true).Warning(Message);
				break;
			case ELogVerbosity::Error:
				FMessageLog(NAME_CategoryPIE).SuppressLoggingToOutputLog(true).Error(Message);
				break;
			case ELogVerbosity::Fatal:
				FMessageLog(NAME_CategoryPIE).SuppressLoggingToOutputLog(true).CriticalError(Message);
				break;
			}
		}
	}
	// End of FOutputDevice interface
};

void UEditorEngine::EndPlayMap()
{
	if ( bIsEndingPlay )
	{
		return;
	}

	TGuardValue<bool> GuardIsEndingPlay(bIsEndingPlay, true);

	FEditorDelegates::PrePIEEnded.Broadcast( bIsSimulatingInEditor );

	// Clean up Soft Object Path remaps
	FSoftObjectPath::ClearPIEPackageNames();

	FlushAsyncLoading();

	// Monitoring when PIE corrupts references between the World and the PIE generated World for UE-20486
	{
		TArray<ULevel*> Levels = EditorWorld->GetLevels();

		for (ULevel* Level : Levels)
		{
			TArray<UBlueprint*> LevelBlueprints = Level->GetLevelBlueprints();

			if (LevelBlueprints.Num() > 0)
			{
				UBlueprint* LevelScriptBlueprint = LevelBlueprints[0];
				if (LevelScriptBlueprint && LevelScriptBlueprint->GeneratedClass && LevelScriptBlueprint->GeneratedClass->ClassGeneratedBy)
				{
					UE_LOG(LogBlueprintUserMessages, Log, TEXT("Early EndPlayMap Detection: Level '%s' has LevelScriptBlueprint '%s' with GeneratedClass '%s' with ClassGeneratedBy '%s'"), *Level->GetPathName(), *LevelScriptBlueprint->GetPathName(), *LevelScriptBlueprint->GeneratedClass->GetPathName(), *LevelScriptBlueprint->GeneratedClass->ClassGeneratedBy->GetPathName());
				}
				else if (LevelScriptBlueprint && LevelScriptBlueprint->GeneratedClass)
				{
					UE_LOG(LogBlueprintUserMessages, Log, TEXT("Early EndPlayMap Detection: Level '%s' has LevelScriptBlueprint '%s' with GeneratedClass '%s'"), *Level->GetPathName(), *LevelScriptBlueprint->GetPathName(), *LevelScriptBlueprint->GeneratedClass->GetPathName());
				}
				else if (LevelScriptBlueprint)
				{
					UE_LOG(LogBlueprintUserMessages, Log, TEXT("Early EndPlayMap Detection: Level '%s' has LevelScriptBlueprint '%s'"), *Level->GetPathName(), *LevelScriptBlueprint->GetPathName());
				}
			}
		}
	}

	if (GEngine->XRSystem.IsValid() && !bIsSimulatingInEditor)
	{
		GEngine->XRSystem->OnEndPlay(*GEngine->GetWorldContextFromWorld(PlayWorld));
	}

	// Matinee must be closed before PIE can stop - matinee during PIE will be editing a PIE-world actor
	if( GLevelEditorModeTools().IsModeActive(FBuiltinEditorModes::EM_InterpEdit) )
	{
		FMessageDialog::Open( EAppMsgType::Ok, NSLOCTEXT("UnrealEd", "PIENeedsToCloseMatineeMessage", "Closing 'Play in Editor' must close UnrealMatinee.") );
		GLevelEditorModeTools().DeactivateMode( FBuiltinEditorModes::EM_InterpEdit );
	}

	EndPlayOnLocalPc();

	const FScopedBusyCursor BusyCursor;
	check(PlayWorld);

	// Enable screensavers when ending PIE.
	EnableScreenSaver( true );

	// Make a list of all the actors that should be selected
	TArray<UObject *> SelectedActors;
	if ( ActorsThatWereSelected.Num() > 0 )
	{
		for ( int32 ActorIndex = 0; ActorIndex < ActorsThatWereSelected.Num(); ++ActorIndex )
		{
			TWeakObjectPtr<AActor> Actor = ActorsThatWereSelected[ ActorIndex ].Get();
			if (Actor.IsValid())
			{
				SelectedActors.Add( Actor.Get() );
			}
		}
		ActorsThatWereSelected.Empty();
	}
	else
	{
		for ( FSelectionIterator It( GetSelectedActorIterator() ); It; ++It )
		{
			AActor* Actor = static_cast<AActor*>( *It );
			if (Actor)
			{
				checkSlow( Actor->IsA(AActor::StaticClass()) );

				AActor* EditorActor = EditorUtilities::GetEditorWorldCounterpartActor(Actor);
				if (EditorActor)
				{
					SelectedActors.Add( EditorActor );
				}
			}
		}
	}

	// Deselect all objects, to avoid problems caused by property windows still displaying
	// properties for an object that gets garbage collected during the PIE clean-up phase.
	GEditor->SelectNone( true, true, false );
	GetSelectedActors()->DeselectAll();
	GetSelectedObjects()->DeselectAll();
	GetSelectedComponents()->DeselectAll();

	// For every actor that was selected previously, make sure it's editor equivalent is selected
	GEditor->GetSelectedActors()->BeginBatchSelectOperation();
	for ( int32 ActorIndex = 0; ActorIndex < SelectedActors.Num(); ++ActorIndex )
	{
		AActor* Actor = Cast<AActor>( SelectedActors[ ActorIndex ] );
		if (Actor)
		{
			// We need to notify or else the manipulation transform widget won't appear, but only notify once at the end because OnEditorSelectionChanged is expensive for large groups. 
			SelectActor( Actor, false, false );
		}
	}	
	GEditor->GetSelectedActors()->EndBatchSelectOperation(true);

	// let the editor know
	FEditorDelegates::EndPIE.Broadcast(bIsSimulatingInEditor);

	// clean up any previous Play From Here sessions
	if ( GameViewport != NULL && GameViewport->Viewport != NULL )
	{
		// Remove debugger commands handler binding
		GameViewport->OnGameViewportInputKey().Unbind();

		// Remove close handler binding
		GameViewport->OnCloseRequested().Remove(ViewportCloseRequestedDelegateHandle);

		GameViewport->CloseRequested(GameViewport->Viewport);
	}
	CleanupGameViewport();

	// Clean up each world individually
	TArray<FName> OnlineIdentifiers;
	TArray<UWorld*> WorldsBeingCleanedUp;
	bool bSeamlessTravelActive = false;

	for (int32 WorldIdx = WorldList.Num()-1; WorldIdx >= 0; --WorldIdx)
	{
		FWorldContext &ThisContext = WorldList[WorldIdx];
		if (ThisContext.WorldType == EWorldType::PIE)
		{
			if (ThisContext.World())
			{
				WorldsBeingCleanedUp.Add(ThisContext.World());
			}

			if (ThisContext.SeamlessTravelHandler.IsInTransition())
			{
				bSeamlessTravelActive = true;
			}

			if (ThisContext.World())
			{
				TeardownPlaySession(ThisContext);

				ShutdownWorldNetDriver(ThisContext.World());
			}

			// Cleanup online subsystems instantiated during PIE
			FName OnlineIdentifier = UOnlineEngineInterface::Get()->GetOnlineIdentifier(ThisContext);
			if (UOnlineEngineInterface::Get()->DoesInstanceExist(OnlineIdentifier))
			{
				// Stop ticking and clean up, but do not destroy as we may be in a failed online delegate
				UOnlineEngineInterface::Get()->ShutdownOnlineSubsystem(OnlineIdentifier);
				OnlineIdentifiers.Add(OnlineIdentifier);
			}
		
			// Remove world list after online has shutdown in case any async actions require the world context
			WorldList.RemoveAt(WorldIdx);
		}
	}

	// If seamless travel is happening then there is likely additional PIE worlds that need tearing down so seek them out
	if (bSeamlessTravelActive)
	{
		for (TObjectIterator<UWorld> WorldIt; WorldIt; ++WorldIt)
		{
			if (WorldIt->IsPlayInEditor())
			{
				WorldsBeingCleanedUp.AddUnique(*WorldIt);
			}
		}
	}

	if (OnlineIdentifiers.Num())
	{
		UE_LOG(LogPlayLevel, Display, TEXT("Shutting down PIE online subsystems"));
		// Cleanup online subsystem shortly as we might be in a failed delegate 
		// have to do this in batch because timer delegate doesn't recognize bound data 
		// as a different delegate
		FTimerDelegate DestroyTimer;
		DestroyTimer.BindUObject(this, &UEditorEngine::CleanupPIEOnlineSessions, OnlineIdentifiers);
		GetTimerManager()->SetTimer(CleanupPIEOnlineSessionsTimerHandle, DestroyTimer, 0.1f, false);
	}
	
	{
		// Clear out viewport index
		PlayInEditorViewportIndex = -1; 

		// We could have been toggling back and forth between simulate and pie before ending the play map
		// Make sure the property windows are cleared of any pie actors
		GUnrealEd->UpdateFloatingPropertyWindows();

		// Clean up any pie actors being referenced 
		GEngine->BroadcastLevelActorListChanged();
	}

	// Lose the EditorWorld pointer (this is only maintained while PIEing)
	FNavigationSystem::OnPIEEnd(*EditorWorld);

	FGameDelegates::Get().GetEndPlayMapDelegate().Broadcast();

	// Monitoring when PIE corrupts references between the World and the PIE generated World for UE-20486
	{
		TArray<ULevel*> Levels = EditorWorld->GetLevels();

		for (ULevel* Level : Levels)
		{
			TArray<UBlueprint*> LevelBlueprints = Level->GetLevelBlueprints();

			if (LevelBlueprints.Num() > 0)
			{
				UBlueprint* LevelScriptBlueprint = LevelBlueprints[0];
				if (LevelScriptBlueprint && LevelScriptBlueprint->GeneratedClass && LevelScriptBlueprint->GeneratedClass->ClassGeneratedBy)
				{
					UE_LOG(LogBlueprintUserMessages, Log, TEXT("Late EndPlayMap Detection: Level '%s' has LevelScriptBlueprint '%s' with GeneratedClass '%s' with ClassGeneratedBy '%s'"), *Level->GetPathName(), *LevelScriptBlueprint->GetPathName(), *LevelScriptBlueprint->GeneratedClass->GetPathName(), *LevelScriptBlueprint->GeneratedClass->ClassGeneratedBy->GetPathName());
				}
				else if (LevelScriptBlueprint && LevelScriptBlueprint->GeneratedClass)
				{
					UE_LOG(LogBlueprintUserMessages, Log, TEXT("Late EndPlayMap Detection: Level '%s' has LevelScriptBlueprint '%s' with GeneratedClass '%s'"), *Level->GetPathName(), *LevelScriptBlueprint->GetPathName(), *LevelScriptBlueprint->GeneratedClass->GetPathName());
				}
				else if (LevelScriptBlueprint)
				{
					UE_LOG(LogBlueprintUserMessages, Log, TEXT("Late EndPlayMap Detection: Level '%s' has LevelScriptBlueprint '%s'"), *Level->GetPathName(), *LevelScriptBlueprint->GetPathName());
				}
			}
		}
	}

	// find objects like Textures in the playworld levels that won't get garbage collected as they are marked RF_Standalone
	for (FObjectIterator It; It; ++It)
	{
		UObject* Object = *It;

		if (Object->GetOutermost()->HasAnyPackageFlags(PKG_PlayInEditor))
		{
			if (Object->HasAnyFlags(RF_Standalone))
			{
				// Clear RF_Standalone flag from objects in the levels used for PIE so they get cleaned up.
				Object->ClearFlags(RF_Standalone);
			}
			// Close any asset editors that are currently editing this object
			FAssetEditorManager::Get().CloseAllEditorsForAsset(Object);
		}
	}

	EditorWorld->bAllowAudioPlayback = true;
	EditorWorld = nullptr;

	// mark everything contained in the PIE worlds to be deleted
	for (UWorld* World : WorldsBeingCleanedUp)
	{
		// Occasionally during seamless travel the Levels array won't yet be populated so mark this world first
		// then pick up the sub-levels via the level iterator
		World->MarkObjectsPendingKill();
		
		// Because of the seamless travel the world might still be in the root set too, so also clear that
		World->RemoveFromRoot();

		for (auto LevelIt(World->GetLevelIterator()); LevelIt; ++LevelIt)
		{
			if (const ULevel* Level = *LevelIt)
			{
				// We already picked up the persistent level with the top level mark objects
				if (Level->GetOuter() != World)
				{
					CastChecked<UWorld>(Level->GetOuter())->MarkObjectsPendingKill();
				}
			}
		}

		for (ULevelStreaming* LevelStreaming : World->GetStreamingLevels())
		{
			// If an unloaded levelstreaming still has a loaded level we need to mark its objects to be deleted as well
			if (LevelStreaming->GetLoadedLevel() && (!LevelStreaming->ShouldBeLoaded() || !LevelStreaming->ShouldBeVisible()))
			{
				CastChecked<UWorld>(LevelStreaming->GetLoadedLevel()->GetOuter())->MarkObjectsPendingKill();
			}
		}
	}

	// mark all objects contained within the PIE game instances to be deleted
	for (TObjectIterator<UGameInstance> It; It; ++It)
	{
		auto MarkObjectPendingKill = [](UObject* Object)
		{
			Object->MarkPendingKill();
		};
		ForEachObjectWithOuter(*It, MarkObjectPendingKill, true, RF_NoFlags, EInternalObjectFlags::PendingKill);
	}

	// Flush any render commands and released accessed UTextures and materials to give them a chance to be collected.
	if ( FSlateApplication::IsInitialized() )
	{
		FSlateApplication::Get().FlushRenderState();
	}

	// Clean up any PIE world objects
	{
		// The trans buffer should never have a PIE object in it.  If it does though, reset it, which may happen sometimes with selection objects
		if( GEditor->Trans->ContainsPieObjects() )
		{
			GEditor->ResetTransaction( NSLOCTEXT("UnrealEd", "TransactionContainedPIEObject", "A PIE object was in the transaction buffer and had to be destroyed") );
		}

		// Garbage Collect
		CollectGarbage(GARBAGE_COLLECTION_KEEPFLAGS);
	}

	// Make sure that all objects in the temp levels were entirely garbage collected.
	for( FObjectIterator ObjectIt; ObjectIt; ++ObjectIt )
	{
		UObject* Object = *ObjectIt;
		if( Object->GetOutermost()->HasAnyPackageFlags(PKG_PlayInEditor))
		{
			UWorld* TheWorld = UWorld::FindWorldInPackage(Object->GetOutermost());
			if ( TheWorld )
			{
				StaticExec(nullptr, *FString::Printf(TEXT("OBJ REFS CLASS=WORLD NAME=%s"), *TheWorld->GetPathName()));
			}
			else
			{
				UE_LOG(LogPlayLevel, Error, TEXT("No PIE world was found when attempting to gather references after GC."));
			}

			FReferenceChainSearch RefChainSearch(Object, EReferenceChainSearchMode::Shortest);

			FFormatNamedArguments Arguments;
			Arguments.Add(TEXT("Path"), FText::FromString(RefChainSearch.GetRootPath()));
				
			// We cannot safely recover from this.
			FMessageLog(NAME_CategoryPIE).CriticalError()
				->AddToken(FUObjectToken::Create(Object, FText::FromString(Object->GetFullName())))
				->AddToken(FTextToken::Create(FText::Format(LOCTEXT("PIEObjectStillReferenced", "Object from PIE level still referenced. Shortest path from root: {Path}"), Arguments)));
		}
	}

	// Final cleanup/reseting
	FWorldContext& EditorWorldContext = GEditor->GetEditorWorldContext();
	UPackage* Package = EditorWorldContext.World()->GetOutermost();

	// Spawn note actors dropped in PIE.
	if(GEngine->PendingDroppedNotes.Num() > 0)
	{
		const FScopedTransaction Transaction( NSLOCTEXT("UnrealEd", "CreatePIENoteActors", "Create PIE Notes") );

		for(int32 i=0; i<GEngine->PendingDroppedNotes.Num(); i++)
		{
			FDropNoteInfo& NoteInfo = GEngine->PendingDroppedNotes[i];
			ANote* NewNote = EditorWorldContext.World()->SpawnActor<ANote>(NoteInfo.Location, NoteInfo.Rotation);
			if(NewNote)
			{
				NewNote->Text = NoteInfo.Comment;
				if( NewNote->GetRootComponent() != NULL )
				{
					NewNote->GetRootComponent()->SetRelativeScale3D( FVector(2.f) );
				}
			}
		}
		Package->MarkPackageDirty();
		GEngine->PendingDroppedNotes.Empty();
	}

	//ensure stereo rendering is disabled in case we need to re-enable next PIE run.
	if (GEngine && GEngine->StereoRenderingDevice)
	{
		GEngine->StereoRenderingDevice->EnableStereo(false);
	}


	// Restores realtime viewports that have been disabled for PIE.
	RestoreRealtimeViewports();

	// Don't actually need to reset this delegate but doing so allows is to check invalid attempts to execute the delegate
	FScopedConditionalWorldSwitcher::SwitchWorldForPIEDelegate = FOnSwitchWorldForPIE();

	// Set the autosave timer to have at least 10 seconds remaining before autosave
	const static float SecondsWarningTillAutosave = 10.0f;
	GUnrealEd->GetPackageAutoSaver().ForceMinimumTimeTillAutoSave(SecondsWarningTillAutosave);

	for(TObjectIterator<UAudioComponent> It; It; ++It)
	{
		UAudioComponent* AudioComp = *It;
		if (AudioComp->GetWorld() == EditorWorldContext.World())
		{
			AudioComp->ReregisterComponent();
		}
	}

	// no longer queued
	CancelRequestPlaySession();
	bIsSimulateInEditorQueued = false;
	bRequestEndPlayMapQueued = false;
	bUseVRPreviewForPlayWorld = false;

	// Tear down the output log to message log thunker
	OutputLogErrorsToMessageLogProxyPtr.Reset();

	// Remove undo barrier
	GUnrealEd->Trans->RemoveUndoBarrier();

	// display any info if required.
	FMessageLog(NAME_CategoryPIE).Notify(LOCTEXT("PIEErrorsPresent", "Errors/warnings reported while playing in editor."));

	FMessageLog(NAME_CategoryPIE).Open(EMessageSeverity::Warning);
}

void UEditorEngine::CleanupPIEOnlineSessions(TArray<FName> OnlineIdentifiers)
{
	for (FName& OnlineIdentifier : OnlineIdentifiers)
	{
		UE_LOG(LogPlayLevel, Display, TEXT("Destroying online subsystem %s"), *OnlineIdentifier.ToString());
		UOnlineEngineInterface::Get()->DestroyOnlineSubsystem(OnlineIdentifier);
		NumOnlinePIEInstances--;
	}

	NumOnlinePIEInstances = 0;
}

void UEditorEngine::TeardownPlaySession(FWorldContext& PieWorldContext)
{
	check(PieWorldContext.WorldType == EWorldType::PIE);
	PlayWorld = PieWorldContext.World();
	PlayWorld->BeginTearingDown();

	if (!PieWorldContext.RunAsDedicated)
	{
		// Slate data for this pie world
		FSlatePlayInEditorInfo* const SlatePlayInEditorSession = SlatePlayInEditorMap.Find(PieWorldContext.ContextHandle);

		// Destroy Viewport
		if ( PieWorldContext.GameViewport != NULL && PieWorldContext.GameViewport->Viewport != NULL )
		{
			PieWorldContext.GameViewport->CloseRequested(PieWorldContext.GameViewport->Viewport);
		}
		CleanupGameViewport();
	
		// Clean up the slate PIE viewport if we have one
		if (SlatePlayInEditorSession)
		{
			if (SlatePlayInEditorSession->DestinationSlateViewport.IsValid())
			{
				TSharedPtr<ILevelViewport> Viewport = SlatePlayInEditorSession->DestinationSlateViewport.Pin();

				if( !bIsSimulatingInEditor)
				{
					// Set the editor viewport location to match that of Play in Viewport if we aren't simulating in the editor, we have a valid player to get the location from (unless we're going back to VR Editor, in which case we won't teleport the user.)
					if (bLastViewAndLocationValid == true && !GEngine->IsStereoscopic3D( Viewport->GetActiveViewport() ) )
					{
						bLastViewAndLocationValid = false;
						Viewport->GetLevelViewportClient().SetViewLocation( LastViewLocation );

						if( Viewport->GetLevelViewportClient().IsPerspective() )
						{
							// Rotation only matters for perspective viewports not orthographic
							Viewport->GetLevelViewportClient().SetViewRotation( LastViewRotation );
						}
					}
				}

				// No longer simulating in the viewport
				Viewport->GetLevelViewportClient().SetIsSimulateInEditorViewport( false );

				
				FEditorModeRegistry::Get().UnregisterMode(FBuiltinEditorModes::EM_Physics);
				

				// Clear out the hit proxies before GC'ing
				Viewport->GetLevelViewportClient().Viewport->InvalidateHitProxy();
			}
			else if (SlatePlayInEditorSession->SlatePlayInEditorWindow.IsValid())
			{
				// Unregister the game viewport from slate.  This sends a final message to the viewport
				// so it can have a chance to release mouse capture, mouse lock, etc.		
				FSlateApplication::Get().UnregisterGameViewport();

				// Viewport client is cleaned up.  Make sure its not being accessed
				SlatePlayInEditorSession->SlatePlayInEditorWindowViewport->SetViewportClient(NULL);

				// The window may have already been destroyed in the case that the PIE window close box was pressed 
				if (SlatePlayInEditorSession->SlatePlayInEditorWindow.IsValid())
				{
					// Destroy the SWindow
					FSlateApplication::Get().DestroyWindowImmediately(SlatePlayInEditorSession->SlatePlayInEditorWindow.Pin().ToSharedRef());
				}
			}
		}
	
		// Disassociate the players from their PlayerControllers.
		// This is done in the GameEngine path in UEngine::LoadMap.
		// But since PIE is just shutting down, and not loading a 
		// new map, we need to do it manually here for now.
		//for (auto It = GEngine->GetLocalPlayerIterator(PlayWorld); It; ++It)
		for (FLocalPlayerIterator It(GEngine, PlayWorld); It; ++It)
		{
			if(It->PlayerController)
			{
				if(It->PlayerController->GetPawn())
				{
					PlayWorld->DestroyActor(It->PlayerController->GetPawn(), true);
				}
				PlayWorld->DestroyActor(It->PlayerController, true);
				It->PlayerController = NULL;
			}
		}

	}

	// Change GWorld to be the play in editor world during cleanup.
	ensureMsgf( EditorWorld == GWorld, TEXT("TearDownPlaySession current world: %s"), GWorld ? *GWorld->GetName() : TEXT("No World"));
	GWorld = PlayWorld;
	GIsPlayInEditorWorld = true;
	
	// Remember Simulating flag so that we know if OnSimulateSessionFinished is required after everything has been cleaned up. 
	bool bWasSimulatingInEditor = bIsSimulatingInEditor;
	// Clear Simulating In Editor bit
	bIsSimulatingInEditor = false;

	
	// Stop all audio and remove references to temp level.
	if (FAudioDevice* AudioDevice = PlayWorld->GetAudioDevice())
	{
		AudioDevice->Flush(PlayWorld);
		AudioDevice->ResetInterpolation();
		AudioDevice->OnEndPIE(false); // TODO: Should this have been bWasSimulatingInEditor?
		AudioDevice->SetTransientMasterVolume(1.0f);
	}

	// Clean up all streaming levels
	PlayWorld->bIsLevelStreamingFrozen = false;
	PlayWorld->SetShouldForceUnloadStreamingLevels(true);
	PlayWorld->FlushLevelStreaming();

	// cleanup refs to any duplicated streaming levels
	for ( int32 LevelIndex=0; LevelIndex<PlayWorld->GetStreamingLevels().Num(); LevelIndex++ )
	{
		ULevelStreaming* StreamingLevel = PlayWorld->GetStreamingLevels()[LevelIndex];
		if( StreamingLevel != NULL )
		{
			const ULevel* PlayWorldLevel = StreamingLevel->GetLoadedLevel();
			if ( PlayWorldLevel != NULL )
			{
				UWorld* World = Cast<UWorld>( PlayWorldLevel->GetOuter() );
				if( World != NULL )
				{
					// Attempt to move blueprint debugging references back to the editor world
					if( EditorWorld != NULL && EditorWorld->GetStreamingLevels().IsValidIndex(LevelIndex) )
					{
						const ULevel* EditorWorldLevel = EditorWorld->GetStreamingLevels()[LevelIndex]->GetLoadedLevel();
						if ( EditorWorldLevel != NULL )
						{
							UWorld* SublevelEditorWorld  = Cast<UWorld>(EditorWorldLevel->GetOuter());
							if( SublevelEditorWorld != NULL )
							{
								World->TransferBlueprintDebugReferences(SublevelEditorWorld);
							}	
						}
					}
				}
			}
		}
	}

	// Construct a list of editors that are active for objects being debugged. We will refresh these when we have cleaned up to ensure no invalid objects exist in them
	TArray< IBlueprintEditor* > Editors;
	FAssetEditorManager& AssetEditorManager = FAssetEditorManager::Get();
	const UWorld::FBlueprintToDebuggedObjectMap& EditDebugObjectsPre = PlayWorld->GetBlueprintObjectsBeingDebugged();
	for (UWorld::FBlueprintToDebuggedObjectMap::TConstIterator EditIt(EditDebugObjectsPre); EditIt; ++EditIt)
	{
		if (UBlueprint* TargetBP = EditIt.Key().Get())
		{
			if(IBlueprintEditor* EachEditor = static_cast<IBlueprintEditor*>(AssetEditorManager.FindEditorForAsset(TargetBP, false)))
			{
				Editors.AddUnique( EachEditor );
			}
		}
	}

	// Go through and let all the PlayWorld Actor's know they are being destroyed
	for (FActorIterator ActorIt(PlayWorld); ActorIt; ++ActorIt)
	{
		ActorIt->RouteEndPlay(EEndPlayReason::EndPlayInEditor);
	}

	PieWorldContext.OwningGameInstance->Shutdown();

	// Move blueprint debugging pointers back to the objects in the editor world
	PlayWorld->TransferBlueprintDebugReferences(EditorWorld);

	FPhysScene* PhysScene = PlayWorld->GetPhysicsScene();
	if (PhysScene)
	{
		PhysScene->WaitPhysScenes();
		PhysScene->KillVisualDebugger();
	}

	// Clean up the temporary play level.
	PlayWorld->CleanupWorld();

	// Remove from root (Seamless travel may have done this)
	PlayWorld->RemoveFromRoot();
		
	PlayWorld = NULL;

	// Refresh any editors we had open in case they referenced objects that no longer exist.
	for (int32 iEditors = 0; iEditors <  Editors.Num(); iEditors++)
	{
		Editors[ iEditors ]->RefreshEditors();
	}
	
	// Restore GWorld.
	GWorld = EditorWorld;
	GIsPlayInEditorWorld = false;

	FWorldContext& EditorWorldContext = GEditor->GetEditorWorldContext();

	// Let the viewport know about leaving PIE/Simulate session. Do it after everything's been cleaned up
	// as the viewport will play exit sound here and this has to be done after GetAudioDevice()->Flush
	// otherwise all sounds will be immediately stopped.
	if (!PieWorldContext.RunAsDedicated)
	{
		// Slate data for this pie world
		FSlatePlayInEditorInfo* const SlatePlayInEditorSession = SlatePlayInEditorMap.Find(PieWorldContext.ContextHandle);
		if (SlatePlayInEditorSession && SlatePlayInEditorSession->DestinationSlateViewport.IsValid())
		{
			TSharedPtr<ILevelViewport> Viewport = SlatePlayInEditorSession->DestinationSlateViewport.Pin();

			if( Viewport->HasPlayInEditorViewport() )
			{
				Viewport->EndPlayInEditorSession();
			}

			// Let the Slate viewport know that we're leaving Simulate mode
			if( bWasSimulatingInEditor )
			{
				Viewport->OnSimulateSessionFinished();
			}

			Viewport->GetLevelViewportClient().SetReferenceToWorldContext(EditorWorldContext);
		}

		// Remove the slate info from the map (note that the UWorld* is long gone at this point, but the WorldContext still exists. It will be removed outside of this function)
		SlatePlayInEditorMap.Remove(PieWorldContext.ContextHandle);
	}
}

void UEditorEngine::PlayMap( const FVector* StartLocation, const FRotator* StartRotation, int32 Destination, int32 InPlayInViewportIndex, bool bUseMobilePreview )
{
	// queue up a Play From Here request, this way the load/save won't conflict with the TransBuffer, which doesn't like 
	// loading and saving to happen during a transaction

	// save the StartLocation if we have one
	if (StartLocation)
	{
		PlayWorldLocation = *StartLocation;
		PlayWorldRotation = StartRotation ? *StartRotation : FRotator::ZeroRotator;
		bHasPlayWorldPlacement = true;
	}
	else
	{
		bHasPlayWorldPlacement = false;
	}

	// remember where to send the play map request
	PlayWorldDestination = Destination;

	// Set whether or not we want to use mobile preview mode (PC platform only)
	bUseMobilePreviewForPlayWorld = bUseMobilePreview;
	bUseVRPreviewForPlayWorld = false;

	// tell the editor to kick it off next Tick()
	bIsPlayWorldQueued = true;

	// Not wanting to simulate
	bIsSimulateInEditorQueued = false;

	// Unless we've been asked to play in a specific viewport window, this index will be -1
	PlayInEditorViewportIndex = InPlayInViewportIndex;
}


void UEditorEngine::RequestPlaySession( bool bAtPlayerStart, TSharedPtr<class ILevelViewport> DestinationViewport, bool bInSimulateInEditor, const FVector* StartLocation, const FRotator* StartRotation, int32 DestinationConsole, bool bUseMobilePreview, bool bUseVRPreview, bool bUseVulkanPreview )
{
	// Remember whether or not we were attempting to play from playerstart or from viewport
	GIsPIEUsingPlayerStart = bAtPlayerStart;

	// queue up a Play From Here request, this way the load/save won't conflict with the TransBuffer, which doesn't like 
	// loading and saving to happen during a transaction

	// save the StartLocation if we have one
	if (!bInSimulateInEditor && StartLocation != NULL)
	{
		PlayWorldLocation = *StartLocation;
		PlayWorldRotation = StartRotation ? *StartRotation : FRotator::ZeroRotator;
		bHasPlayWorldPlacement = true;
	}
	else
	{
		bHasPlayWorldPlacement = false;
	}

	// remember where to send the play map request
	PlayWorldDestination = DestinationConsole;

	RequestedDestinationSlateViewport = DestinationViewport;

	// Set whether or not we want to use mobile preview mode (PC platform only)
	bUseMobilePreviewForPlayWorld = bUseMobilePreview;

	bUseVRPreviewForPlayWorld = bUseVRPreview;

	// tell the editor to kick it off next Tick()
	bIsPlayWorldQueued = true;

	// Store whether we want to play in editor, or only simulate in editor
	bIsSimulateInEditorQueued = bInSimulateInEditor;

	// Unless we have been asked to play in a specific viewport window, this index will be -1
	PlayInEditorViewportIndex = -1;

	bPlayOnLocalPcSession = false;
	bPlayUsingLauncher = false;
}

void UEditorEngine::RequestPlaySession( const FVector* StartLocation, const FRotator* StartRotation, bool MobilePreview, bool VulkanPreview , const FString& MobilePreviewTargetDevice, FString AdditionalLaunchParameters)
{
	bPlayOnLocalPcSession = true;
	bPlayUsingLauncher = false;
	bPlayUsingMobilePreview = MobilePreview;
	bPlayUsingVulkanPreview = VulkanPreview;
	RequestedAdditionalStandaloneLaunchOptions = AdditionalLaunchParameters;
	PlayUsingMobilePreviewTargetDevice = MobilePreviewTargetDevice;

	if (StartLocation != NULL)
	{
		PlayWorldLocation = *StartLocation;
		PlayWorldRotation = StartRotation ? *StartRotation : FRotator::ZeroRotator;
		bHasPlayWorldPlacement = true;
	}
	else
	{
		bHasPlayWorldPlacement = false;
	}

	bIsPlayWorldQueued = true;
}

void UEditorEngine::RequestPlaySession(const FString& DeviceId, const FString& DeviceName)
{
	bPlayOnLocalPcSession = false;
	bPlayUsingLauncher = true;

	// always use player start on remote devices (for now?)
	bHasPlayWorldPlacement = false;

	// remember the platform name to run on
	PlayUsingLauncherDeviceId = DeviceId;
	PlayUsingLauncherDeviceName = DeviceName;

	bIsPlayWorldQueued = true;
}

void UEditorEngine::CancelRequestPlaySession()
{
	bIsPlayWorldQueued = false;
	bPlayOnLocalPcSession = false;
	bPlayUsingLauncher = false;
	bPlayUsingMobilePreview = false;
	bPlayUsingVulkanPreview = false;
	RequestedAdditionalStandaloneLaunchOptions = FString();
	PlayUsingMobilePreviewTargetDevice.Reset();
}

bool UEditorEngine::SaveMapsForPlaySession()
{
	// Prompt the user to save the level if it has not been saved before. 
	// An unmodified but unsaved blank template level does not appear in the dirty packages check below.
	if (FEditorFileUtils::GetFilename(GWorld).Len() == 0)
	{
		if (!FEditorFileUtils::SaveCurrentLevel())
		{
			CancelRequestPlaySession();
			return false;
		}
	}

	// Also save dirty packages, this is required because we're going to be launching a session outside of our normal process
	bool bPromptUserToSave = true;
	bool bSaveMapPackages = true;
	bool bSaveContentPackages = true;
	if (!FEditorFileUtils::SaveDirtyPackages(bPromptUserToSave, bSaveMapPackages, bSaveContentPackages))
	{
		CancelRequestPlaySession();
		return false;
	}

	return true;
}

void UEditorEngine::PlaySessionPaused()
{
	FEditorDelegates::PausePIE.Broadcast(bIsSimulatingInEditor);
}

void UEditorEngine::PlaySessionResumed()
{
	FEditorDelegates::ResumePIE.Broadcast(bIsSimulatingInEditor);
}

void UEditorEngine::PlaySessionSingleStepped()
{
	FEditorDelegates::SingleStepPIE.Broadcast(bIsSimulatingInEditor);
}

bool UEditorEngine::ProcessDebuggerCommands(const FKey InKey, const FModifierKeysState ModifierKeyState, EInputEvent EventType )
{
	if( EventType == IE_Pressed )
	{
		return FPlayWorldCommands::GlobalPlayWorldActions->ProcessCommandBindings(InKey, ModifierKeyState, false);
	}
	
	return false;
}

/* fits the window position to make sure it falls within the confines of the desktop */
void FitWindowPositionToWorkArea(FIntPoint &WinPos, FIntPoint &WinSize, const FMargin &WinPadding)
{
	const int32 HorzPad = WinPadding.GetTotalSpaceAlong<Orient_Horizontal>();
	const int32 VertPad = WinPadding.GetTotalSpaceAlong<Orient_Vertical>();
	FIntPoint TotalSize( WinSize.X + HorzPad, WinSize.Y + VertPad );

	FDisplayMetrics DisplayMetrics;
	FSlateApplication::Get().GetCachedDisplayMetrics(DisplayMetrics);

	// Limit the size, to make sure it fits within the desktop area
	{
		FIntPoint NewWinSize;
		NewWinSize.X = FMath::Min(TotalSize.X, DisplayMetrics.VirtualDisplayRect.Right - DisplayMetrics.VirtualDisplayRect.Left );
		NewWinSize.Y = FMath::Min(TotalSize.Y, DisplayMetrics.VirtualDisplayRect.Bottom - DisplayMetrics.VirtualDisplayRect.Top );
		if( NewWinSize != TotalSize )
		{
			TotalSize = NewWinSize;
			WinSize.X = NewWinSize.X - HorzPad;
			WinSize.Y = NewWinSize.Y - VertPad;
		}
	}

	const FSlateRect PreferredWorkArea( DisplayMetrics.VirtualDisplayRect.Left, 
										DisplayMetrics.VirtualDisplayRect.Top, 
										DisplayMetrics.VirtualDisplayRect.Right - TotalSize.X, 
										DisplayMetrics.VirtualDisplayRect.Bottom - TotalSize.Y );

	// if no more windows fit horizontally, place them in a new row
	if (WinPos.X > PreferredWorkArea.Right)
	{
		WinPos.X = PreferredWorkArea.Left;
		WinPos.Y += TotalSize.Y;
		if (WinPos.Y > PreferredWorkArea.Bottom)
		{
			WinPos.Y = PreferredWorkArea.Top;
		}
	}
	
	// if no more rows fit vertically, stack windows on top of each other
	else if (WinPos.Y > PreferredWorkArea.Bottom)
	{
		WinPos.Y = PreferredWorkArea.Top;
		WinPos.X += TotalSize.X;
		if (WinPos.X > PreferredWorkArea.Right)
		{
			WinPos.X = PreferredWorkArea.Left;
		}
	}

	// Clamp values to make sure they fall within the desktop area
	WinPos.X = FMath::Clamp(WinPos.X, (int32)PreferredWorkArea.Left, (int32)PreferredWorkArea.Right);
	WinPos.Y = FMath::Clamp(WinPos.Y, (int32)PreferredWorkArea.Top, (int32)PreferredWorkArea.Bottom);
}

/* advances the windows position to the next location and fits */
void AdvanceWindowPositionForNextPIEWindow(FIntPoint &WinPos, const FIntPoint &WinSize, const FMargin &WinPadding, bool bVertical)
{
	const int32 HorzPad = WinPadding.GetTotalSpaceAlong<Orient_Horizontal>();
	const int32 VertPad = WinPadding.GetTotalSpaceAlong<Orient_Vertical>();
	const FIntPoint TotalSize( WinSize.X + HorzPad, WinSize.Y + VertPad );

	if(bVertical)
	{
		WinPos.Y += TotalSize.Y;
	}
	else
	{
		WinPos.X += TotalSize.X;
	}
}

/* returns the size of the window depending on the net mode. */
void GetWindowSizeForInstanceType(FIntPoint &WindowSize, const ULevelEditorPlaySettings* PlayInSettings)
{
	const EPlayNetMode PlayNetMode = [&PlayInSettings]{ EPlayNetMode NetMode(PIE_Standalone); return (PlayInSettings->GetPlayNetMode(NetMode) ? NetMode : PIE_Standalone); }();
	if (PlayNetMode == PIE_Standalone)
	{
		WindowSize.X = PlayInSettings->NewWindowWidth;
		WindowSize.Y = PlayInSettings->NewWindowHeight;
	}
	else
	{
		PlayInSettings->GetClientWindowSize(WindowSize);
	}
}

/* sets the size of the window depending on the net mode */
void SetWindowSizeForInstanceType(const FIntPoint &WindowSize, ULevelEditorPlaySettings* PlayInSettings)
{
	const EPlayNetMode PlayNetMode = [&PlayInSettings]{ EPlayNetMode NetMode(PIE_Standalone); return (PlayInSettings->GetPlayNetMode(NetMode) ? NetMode : PIE_Standalone); }();
	if (PlayNetMode == PIE_Standalone)
	{
		PlayInSettings->NewWindowWidth = WindowSize.X;
		PlayInSettings->NewWindowHeight = WindowSize.Y;
	}
	else
	{
		PlayInSettings->SetClientWindowSize(WindowSize);
	}
}

/** 
 * Generate the command line for pie instance. Window position, size etc. 
 *
 * @param	WinPos			Window position. This will contain the X & Y position to use for the next window. (Not changed for dedicated server window).
 * @param	InstanceNum		PIE instance index.
 * @param	bIsDedicatedServer	Is this instance a dedicate server. true if so else false.
 */
FString GenerateCmdLineForNextPieInstance(FIntPoint &WinPos, int32 &InstanceNum, bool bIsDedicatedServer)
{
	const ULevelEditorPlaySettings* PlayInSettings = GetDefault<ULevelEditorPlaySettings>();
	// Get GameSettings INI override
	FString GameUserSettingsOverride = GGameUserSettingsIni.Replace(TEXT("GameUserSettings"), *FString::Printf(TEXT("PIEGameUserSettings%d"), InstanceNum++));
	
	// Construct parms:
	//	-Override GameUserSettings.ini
	//	-Force no steam
	//	-Allow saving of config files (since we are giving them an override INI)
	const FString AdditionalLaunchOptions = [&PlayInSettings]{ FString LaunchOptions; return (PlayInSettings->GetAdditionalLaunchOptions(LaunchOptions) ? LaunchOptions : FString()); }();
	FString CmdLine = FString::Printf(TEXT("GameUserSettingsINI=\"%s\" -MultiprocessSaveConfig %s -MultiprocessOSS "), *GameUserSettingsOverride, *AdditionalLaunchOptions);

	if (bIsDedicatedServer)
	{
		// Append dedicated server options
		CmdLine += TEXT("-server -log ");
	}
	else
	{
		// Default to what we expect the border to be (on windows at least) to prevent it occurring offscreen if TLW call fails
		FMargin WindowBorderSize(8.0f, 30.0f, 8.0f, 8.0f);
		TSharedPtr<SWindow> TopLevelWindow = FSlateApplication::Get().GetActiveTopLevelWindow();

		if (TopLevelWindow.IsValid())
		{
			WindowBorderSize = TopLevelWindow->GetWindowBorderSize(true);
		}
		
		// Get the size of the window based on the type
		FIntPoint WinSize(0,0);
		GetWindowSizeForInstanceType(WinSize, PlayInSettings);

		// Make sure the window is going to fit where we want it
		FitWindowPositionToWorkArea(WinPos, WinSize, WindowBorderSize);

		// Set the size, in case it was modified
		SetWindowSizeForInstanceType(WinSize, GetMutableDefault<ULevelEditorPlaySettings>());

		// Listen server or clients: specify default win position and SAVEWINPOS so the final positions are saved
		// in order to preserve PIE networking window setup
		CmdLine += FString::Printf(TEXT("WinX=%d WinY=%d SAVEWINPOS=1"), WinPos.X + (int32)WindowBorderSize.Left, WinPos.Y + (int32)WindowBorderSize.Top);

		// Advance window for next PIE instance...
		AdvanceWindowPositionForNextPIEWindow(WinPos, WinSize, WindowBorderSize, false);
	}
	
	return CmdLine;
}

void GetMultipleInstancePositions(int32 index, int32 &LastX, int32 &LastY)
{
	ULevelEditorPlaySettings* PlayInSettings = Cast<ULevelEditorPlaySettings>(ULevelEditorPlaySettings::StaticClass()->GetDefaultObject());

	if (PlayInSettings->MultipleInstancePositions.IsValidIndex(index) &&
		(PlayInSettings->MultipleInstanceLastHeight == PlayInSettings->NewWindowHeight) &&
		(PlayInSettings->MultipleInstanceLastWidth == PlayInSettings->NewWindowWidth))
	{
		PlayInSettings->NewWindowPosition = PlayInSettings->MultipleInstancePositions[index];

		LastX = PlayInSettings->NewWindowPosition.X;
		LastY = PlayInSettings->NewWindowPosition.Y;
	}
	else
	{
		PlayInSettings->NewWindowPosition = FIntPoint(LastX, LastY);
	}

	FIntPoint WinPos(LastX, LastY);

	// Get the size of the window based on the type
	FIntPoint WinSize(0, 0);
	GetWindowSizeForInstanceType(WinSize, PlayInSettings);

	// Advance window and make sure the window is going to fit where we want it
	const FMargin WinPadding(16, 16);
	AdvanceWindowPositionForNextPIEWindow(WinPos, WinSize, WinPadding, false);
	FitWindowPositionToWorkArea(WinPos, WinSize, WinPadding);

	// Set the size, incase it was modified
	SetWindowSizeForInstanceType(WinSize, PlayInSettings);

	LastX = WinPos.X;
	LastY = WinPos.Y;
}

void UEditorEngine::StartQueuedPlayMapRequest()
{
	const bool bWantSimulateInEditor = bIsSimulateInEditorQueued;

	EndPlayOnLocalPc();

	ON_SCOPE_EXIT
	{
		// note that we no longer have a queued request
		bIsPlayWorldQueued = false;
		bIsSimulateInEditorQueued = false;
	};

	const ULevelEditorPlaySettings* PlayInSettings = GetDefault<ULevelEditorPlaySettings>();

	// Launch multi-player instances if necessary
	// (note that if you have 'RunUnderOneProcess' checked and do a bPlayOnLocalPcSession (standalone) - play standalone 'wins' - multiple instances will be launched for multiplayer)
	const EPlayNetMode PlayNetMode = [&PlayInSettings]{ EPlayNetMode NetMode(PIE_Standalone); return (PlayInSettings->GetPlayNetMode(NetMode) ? NetMode : PIE_Standalone); }();
	const bool CanRunUnderOneProcess = [&PlayInSettings]{ bool RunUnderOneProcess(false); return (PlayInSettings->GetRunUnderOneProcess(RunUnderOneProcess) && RunUnderOneProcess); }();

	const bool bRequestSave = bPlayOnLocalPcSession || bPlayUsingLauncher || (!CanRunUnderOneProcess && PlayNetMode != PIE_Standalone);
	if (bRequestSave && !SaveMapsForPlaySession())
	{
		// Maps did not save, print a warning
		FText ErrorMsg = LOCTEXT("PIEWorldSaveFail", "PIE failed because map save was canceled");
		UE_LOG(LogPlayLevel, Warning, TEXT("%s"), *ErrorMsg.ToString());
		FMessageLog(NAME_CategoryPIE).Warning(ErrorMsg);
		FMessageLog(NAME_CategoryPIE).Open();
		return;
	}

	if (PlayNetMode != PIE_Standalone && (!CanRunUnderOneProcess || bPlayOnLocalPcSession) && !bPlayUsingLauncher)
	{
		int32 NumClients = 0;

		// If we start to the right of the editor work area, call FitToWorkArea and it will find the next place we can place a new instance window if that's not preferable.
		const FSlateRect PreferredWorkArea = FSlateApplication::Get().GetPreferredWorkArea();		
		FIntPoint WinPosition((int32)PreferredWorkArea.Right, (int32)PreferredWorkArea.Top);

		// We'll need to spawn a server if we're playing outside the editor or the editor wants to run as a client
		if (bPlayOnLocalPcSession || PlayNetMode == PIE_Client || PlayNetMode == PIE_StandaloneWithServer)
		{			
			FString MapNameOverride;
			if (PlayInSettings->IsServerMapNameOverrideActive())
			{
				PlayInSettings->GetServerMapNameOverride(MapNameOverride);
			}

			PlayStandaloneLocalPc(*MapNameOverride, &WinPosition, NumClients, true);
			
			const bool CanPlayNetDedicated = [&PlayInSettings]{ bool PlayNetDedicated(false); return (PlayInSettings->GetPlayNetDedicated(PlayNetDedicated) && PlayNetDedicated); }();
			if (!CanPlayNetDedicated)
			{
				// Listen server counts as a client
				NumClients++;
			}
		}
		
		// If we're playing in the editor
		if (!bPlayOnLocalPcSession)
		{
			PlayInEditor(GetEditorWorldContext().World(), bWantSimulateInEditor);

			// Editor counts as a client
			NumClients++;
		}

		// Build the connection String
		FString ConnectionAddr;

		// Ignore the user's settings if the autoconnect option is inaccessible due to settings conflicts.
		const bool WillAutoConnectToServer = [&PlayInSettings, PlayNetMode] { bool AutoConnectToServer(false);
			return (PlayInSettings->GetAutoConnectToServerVisibility() == EVisibility::Visible) ? 
				(PlayInSettings->GetAutoConnectToServer(AutoConnectToServer) && AutoConnectToServer) : (PlayNetMode != PIE_StandaloneWithServer); }();

		if (WillAutoConnectToServer)
		{
			ConnectionAddr += TEXT("127.0.0.1");
			uint16 ServerPort = 0;
			if (PlayInSettings->GetServerPort(ServerPort))
			{
				ConnectionAddr += FString::Printf(TEXT(":%hu"), ServerPort);
			}
		}

		// Spawn number of clients
		const int32 PlayNumberOfClients = [&PlayInSettings]{ int32 NumberOfClients(0); return (PlayInSettings->GetPlayNumberOfClients(NumberOfClients) ? NumberOfClients : 0); }();
		for (int32 i = NumClients; i < PlayNumberOfClients; ++i)
		{
			PlayStandaloneLocalPc(*ConnectionAddr, &WinPosition, i, false);
		}
	}
	else
	{
		// Launch standalone PIE session
		if (bPlayOnLocalPcSession)
		{
			PlayStandaloneLocalPc();
		}
		else if (bPlayUsingLauncher)
		{
			PlayUsingLauncher();
		}
		else
		{
			PlayInEditor( GetEditorWorldContext().World(), bWantSimulateInEditor );
		}
	}

	// note that we no longer have a queued request
	CancelRequestPlaySession();
}

void UEditorEngine::EndPlayOnLocalPc( )
{
	for (int32 i=0; i < PlayOnLocalPCSessions.Num(); ++i)
	{
		if (PlayOnLocalPCSessions[i].ProcessHandle.IsValid())
		{
			if ( FPlatformProcess::IsProcRunning(PlayOnLocalPCSessions[i].ProcessHandle) )
			{
				FPlatformProcess::TerminateProc(PlayOnLocalPCSessions[i].ProcessHandle);
			}
			PlayOnLocalPCSessions[i].ProcessHandle.Reset();
		}
	}

	PlayOnLocalPCSessions.Empty();
}

void UEditorEngine::PlayStandaloneLocalPc(FString MapNameOverride, FIntPoint* WindowPos, int32 PIENum, bool bIsServer)
{
	const ULevelEditorPlaySettings* PlayInSettings = GetDefault<ULevelEditorPlaySettings>();
	//const ULevelEditorPlaySettings* PlayInSettings = InPlaySettings != NULL ? InPlaySettings : GetDefault<ULevelEditorPlaySettings>();
	const bool CanPlayNetDedicated = [&PlayInSettings]{ bool PlayNetDedicated(false); return (PlayInSettings->GetPlayNetDedicated(PlayNetDedicated) && PlayNetDedicated); }();

	FString CmdLine;
	if (WindowPos != NULL)	// If WindowPos == NULL, we're just launching one instance
	{
		CmdLine = GenerateCmdLineForNextPieInstance(*WindowPos, PIENum, bIsServer && CanPlayNetDedicated);
	}

	const FString URLParms = bIsServer && !CanPlayNetDedicated ? TEXT("?Listen") : FString();

	// select map to play
	TArray<FString> SavedMapNames;
	if (MapNameOverride.IsEmpty())
	{
		FWorldContext & EditorContext = GetEditorWorldContext();

		// Open original map
		FString MapName = EditorContext.World()->GetOutermost()->GetName();
		SavedMapNames.Add(MapName);
	}
	else
	{
		SavedMapNames.Add(MapNameOverride);
	}

	if (SavedMapNames.Num() == 0)
	{
		return;
	}

	FString GameNameOrProjectFile;
	if (FPaths::IsProjectFilePathSet())
	{
		GameNameOrProjectFile = FString::Printf(TEXT("\"%s\""), *FPaths::GetProjectFilePath());
	}
	else
	{
		GameNameOrProjectFile = FApp::GetProjectName();
	}

	FString AdditionalParameters(TEXT(" -messaging -SessionName=\"Play in Standalone Game\""));

	const FString PreviewGameLanguage = FTextLocalizationManager::Get().GetConfiguredGameLocalizationPreviewLanguage();
	if (!PreviewGameLanguage.IsEmpty())
	{
		AdditionalParameters += TEXT(" -culture=");
		AdditionalParameters += PreviewGameLanguage;
	}

	// apply additional settings
	if (bPlayUsingMobilePreview)
	{
		if (PlayUsingMobilePreviewTargetDevice.IsEmpty() == false)
		{
			AdditionalParameters += TEXT(" -MobileTargetDevice=\"") + PlayUsingMobilePreviewTargetDevice + TEXT("\"");
		}
		else
		{
			AdditionalParameters += TEXT(" -featureleveles2");
		}

		if (IsOpenGLPlatform(GShaderPlatformForFeatureLevel[GMaxRHIFeatureLevel]))
		{
			AdditionalParameters += TEXT(" -opengl");
		}
		AdditionalParameters += TEXT(" -faketouches");

		AdditionalParameters += TEXT(" -MultiprocessSaveConfig");
	}

	if (bPlayUsingVulkanPreview)
	{
		ensure(!bPlayUsingMobilePreview);
		AdditionalParameters += TEXT(" -vulkan -faketouches -featureleveles31");
	}

	// Disable the HMD device in the new process if present. The editor process owns the HMD resource.
	if (!bPlayUsingMobilePreview && !bPlayUsingVulkanPreview && GEngine->XRSystem.IsValid() && GEngine->XRSystem->GetHMDDevice() && GEngine->XRSystem->GetHMDDevice()->IsHMDConnected())
	{
		AdditionalParameters += TEXT(" -nohmd");
		UE_LOG(LogHMD, Warning, TEXT("Standalone game VR not supported, please use VR Preview."));
	}

	if (PlayInSettings->DisableStandaloneSound)
	{
		AdditionalParameters += TEXT(" -nosound");
	}

	if (PlayInSettings->AdditionalLaunchParameters.Len() > 0)
	{
		AdditionalParameters += TEXT(" ");
		AdditionalParameters += PlayInSettings->AdditionalLaunchParameters;
	}

	if (bPlayUsingMobilePreview)
	{
		if (PlayInSettings->AdditionalLaunchParametersForMobile.Len() > 0)
		{
			AdditionalParameters += TEXT(" ");
			AdditionalParameters += PlayInSettings->AdditionalLaunchParametersForMobile;
		}
	}

	uint16 ServerPort = 0;
	if (bIsServer && PlayInSettings->GetServerPort(ServerPort))
	{
		AdditionalParameters += FString::Printf(TEXT(" -port=%hu"), ServerPort);
	}

	// Decide if fullscreen or windowed based on what is specified in the params
	if (!AdditionalParameters.Contains(TEXT("-fullscreen")) && !AdditionalParameters.Contains(TEXT("-windowed")))
	{
		// Nothing specified fallback to window otherwise keep what is specified
		AdditionalParameters += TEXT(" -windowed");		
	}

	if (RequestedAdditionalStandaloneLaunchOptions.Len() > 0)
	{
		AdditionalParameters += TEXT(" ");
		AdditionalParameters += RequestedAdditionalStandaloneLaunchOptions;
		//clear it now it's been used
		RequestedAdditionalStandaloneLaunchOptions = FString();
	}

	FIntPoint WinSize(0, 0);
	GetWindowSizeForInstanceType(WinSize, PlayInSettings);

	// Get desktop metrics
	FDisplayMetrics DisplayMetrics;
	FSlateApplication::Get().GetCachedDisplayMetrics(DisplayMetrics);

	// Force resolution
	if ((WinSize.X <= 0 || WinSize.X > DisplayMetrics.PrimaryDisplayWidth) || (WinSize.Y <= 0 || WinSize.Y > DisplayMetrics.PrimaryDisplayHeight))
	{
		AdditionalParameters += TEXT(" -ForceRes");
	}
	
	// Check if centered
	FString Params;
	if (PlayInSettings->CenterNewWindow)
	{
		Params = FString::Printf(TEXT("%s %s -game -PIEVIACONSOLE -ResX=%d -ResY=%d %s%s %s"),
			*GameNameOrProjectFile,
			*BuildPlayWorldURL(*SavedMapNames[0], false, URLParms),
			WinSize.X,
			WinSize.Y,
			*FCommandLine::GetSubprocessCommandline(),
			*AdditionalParameters,
			*CmdLine
			);
	}
	else
	{
		FIntPoint WinPos(0, 0);

		Params = FString::Printf(TEXT("%s %s -game -PIEVIACONSOLE -WinX=%d -WinY=%d -ResX=%d -ResY=%d %s%s %s"),
			*GameNameOrProjectFile,
			*BuildPlayWorldURL(*SavedMapNames[0], false, URLParms),
			PlayInSettings->NewWindowPosition.X,
			PlayInSettings->NewWindowPosition.Y,
			WinSize.X,
			WinSize.Y,
			*FCommandLine::GetSubprocessCommandline(),
			*AdditionalParameters,
			*CmdLine
		);
	}

	// launch the game process
	FString GamePath = FPlatformProcess::ExecutablePath();
	FPlayOnPCInfo *NewSession = new (PlayOnLocalPCSessions) FPlayOnPCInfo();

	uint32 ProcessID = 0;
	NewSession->ProcessHandle = FPlatformProcess::CreateProc(*GamePath, *Params, true, false, false, &ProcessID, 0, NULL, NULL);

	if (!NewSession->ProcessHandle.IsValid())
	{
		UE_LOG(LogPlayLevel, Error, TEXT("Failed to run a copy of the game on this PC."));
	}

	FMargin SafeZoneRatio = PlayInSettings->PIESafeZoneOverride;
	SafeZoneRatio.Left /= (PlayInSettings->NewWindowPosition.X / 2.0f);
	SafeZoneRatio.Right /= (PlayInSettings->NewWindowPosition.X / 2.0f);
	SafeZoneRatio.Bottom /= (PlayInSettings->NewWindowPosition.Y / 2.0f);
	SafeZoneRatio.Top /= (PlayInSettings->NewWindowPosition.Y / 2.0f);
	FSlateApplication::Get().OnDebugSafeZoneChanged.Broadcast(SafeZoneRatio, false);

	FEditorDelegates::BeginStandaloneLocalPlay.Broadcast(ProcessID);
}

static void HandleOutputReceived  (const FString& InMessage)
{
	if (InMessage.Contains(TEXT("Error:")))
	{
		UE_LOG(LogPlayLevel, Error, TEXT("%s"), *InMessage);
	}
	else if (InMessage.Contains(TEXT("Warning:")))
	{
		UE_LOG(LogPlayLevel, Warning, TEXT("%s"), *InMessage);
	}
	else 
	{
		UE_LOG(LogPlayLevel, Log, TEXT("%s"), *InMessage);
	}
}

static void HandleCancelButtonClicked(ILauncherWorkerPtr LauncherWorker)
{
	if (LauncherWorker.IsValid())
	{
		LauncherWorker->Cancel();
	}
}

/* FMainFrameActionCallbacks callbacks
 *****************************************************************************/

class FLauncherNotificationTask
{
public:

	FLauncherNotificationTask( TWeakPtr<SNotificationItem> InNotificationItemPtr, SNotificationItem::ECompletionState InCompletionState, const FText& InText )
		: CompletionState(InCompletionState)
		, NotificationItemPtr(InNotificationItemPtr)
		, Text(InText)
	{ }

	void DoTask( ENamedThreads::Type CurrentThread, const FGraphEventRef& MyCompletionGraphEvent )
	{
		if (NotificationItemPtr.IsValid())
		{
			if (CompletionState == SNotificationItem::CS_Fail)
			{
				GEditor->PlayEditorSound(TEXT("/Engine/EditorSounds/Notifications/CompileFailed_Cue.CompileFailed_Cue"));
			}
			else if (CompletionState == SNotificationItem::CS_Success)
			{
				GEditor->PlayEditorSound(TEXT("/Engine/EditorSounds/Notifications/CompileSuccess_Cue.CompileSuccess_Cue"));
			}

			TSharedPtr<SNotificationItem> NotificationItem = NotificationItemPtr.Pin();
			NotificationItem->SetText(Text);
			NotificationItem->SetCompletionState(CompletionState);
			if (CompletionState == SNotificationItem::CS_Success || CompletionState == SNotificationItem::CS_Fail)
			{
				NotificationItem->ExpireAndFadeout();
			}
		}
	}

	static ESubsequentsMode::Type GetSubsequentsMode() { return ESubsequentsMode::TrackSubsequents; }
	ENamedThreads::Type GetDesiredThread( ) { return ENamedThreads::GameThread; }
	FORCEINLINE TStatId GetStatId() const
	{
		RETURN_QUICK_DECLARE_CYCLE_STAT(FLauncherNotificationTask, STATGROUP_TaskGraphTasks);
	}

private:

	SNotificationItem::ECompletionState CompletionState;
	TWeakPtr<SNotificationItem> NotificationItemPtr;
	FText Text;
};


void UEditorEngine::HandleStageStarted(const FString& InStage, TWeakPtr<SNotificationItem> NotificationItemPtr)
{
	bool bSetNotification = true;
	FFormatNamedArguments Arguments;
	FText NotificationText;
	if (InStage.Contains(TEXT("Cooking")) || InStage.Contains(TEXT("Cook Task")))
	{
		FString PlatformName = PlayUsingLauncherDeviceId.Left(PlayUsingLauncherDeviceId.Find(TEXT("@")));
		if (PlatformName.Contains(TEXT("NoEditor")))
		{
			PlatformName = PlatformName.Left(PlatformName.Find(TEXT("NoEditor")));
		}
		Arguments.Add(TEXT("PlatformName"), FText::FromString(PlatformName));
		NotificationText = FText::Format(LOCTEXT("LauncherTaskProcessingNotification", "Processing Assets for {PlatformName}..."), Arguments);
	}
	else if (InStage.Contains(TEXT("Build Task")))
	{
		FString PlatformName = PlayUsingLauncherDeviceId.Left(PlayUsingLauncherDeviceId.Find(TEXT("@")));
		if (PlatformName.Contains(TEXT("NoEditor")))
		{
			PlatformName = PlatformName.Left(PlatformName.Find(TEXT("NoEditor")));
		}
		Arguments.Add(TEXT("PlatformName"), FText::FromString(PlatformName));
		if (!bPlayUsingLauncherBuild)
		{
			NotificationText = FText::Format(LOCTEXT("LauncherTaskValidateNotification", "Validating Executable for {PlatformName}..."), Arguments);
		}
		else
		{
			NotificationText = FText::Format(LOCTEXT("LauncherTaskBuildNotification", "Building Executable for {PlatformName}..."), Arguments);
		}
	}
	else if (InStage.Contains(TEXT("Deploy Task")))
	{
		Arguments.Add(TEXT("DeviceName"), FText::FromString(PlayUsingLauncherDeviceName));
		if (PlayUsingLauncherDeviceName.Len() == 0)
		{
			NotificationText = FText::Format(LOCTEXT("LauncherTaskStageNotificationNoDevice", "Deploying Executable and Assets..."), Arguments);
		}
		else
		{
			NotificationText = FText::Format(LOCTEXT("LauncherTaskStageNotification", "Deploying Executable and Assets to {DeviceName}..."), Arguments);
		}
	}
	else if (InStage.Contains(TEXT("Run Task")))
	{
		Arguments.Add(TEXT("GameName"), FText::FromString(FApp::GetProjectName()));
		Arguments.Add(TEXT("DeviceName"), FText::FromString(PlayUsingLauncherDeviceName));
		if (PlayUsingLauncherDeviceName.Len() == 0)
		{
			NotificationText = FText::Format(LOCTEXT("LauncherTaskRunNotificationNoDevice", "Running {GameName}..."), Arguments);
		}
		else
		{
			NotificationText = FText::Format(LOCTEXT("LauncherTaskRunNotification", "Running {GameName} on {DeviceName}..."), Arguments);
		}
	}
	else
	{
		bSetNotification = false;
	}

	if (bSetNotification)
	{
		TGraphTask<FLauncherNotificationTask>::CreateTask().ConstructAndDispatchWhenReady(
			NotificationItemPtr,
			SNotificationItem::CS_Pending,
			NotificationText
		);
	}
}

void UEditorEngine::HandleStageCompleted(const FString& InStage, double StageTime, bool bHasCode, TWeakPtr<SNotificationItem> NotificationItemPtr)
{
	UE_LOG(LogPlayLevel, Log, TEXT("Completed Launch On Stage: %s, Time: %f"), *InStage, StageTime);

	// analytics for launch on
	TArray<FAnalyticsEventAttribute> ParamArray;
	ParamArray.Add(FAnalyticsEventAttribute(TEXT("Time"), StageTime));
	ParamArray.Add(FAnalyticsEventAttribute(TEXT("StageName"), InStage));
	FEditorAnalytics::ReportEvent(TEXT( "Editor.LaunchOn.StageComplete" ), PlayUsingLauncherDeviceId.Left(PlayUsingLauncherDeviceId.Find(TEXT("@"))), bHasCode, ParamArray);
}

void UEditorEngine::HandleLaunchCanceled(double TotalTime, bool bHasCode, TWeakPtr<SNotificationItem> NotificationItemPtr)
{
	TGraphTask<FLauncherNotificationTask>::CreateTask().ConstructAndDispatchWhenReady(
		NotificationItemPtr,
		SNotificationItem::CS_Fail,
		LOCTEXT("LaunchtaskFailedNotification", "Launch canceled!")
	);

	// analytics for launch on
	TArray<FAnalyticsEventAttribute> ParamArray;
	ParamArray.Add(FAnalyticsEventAttribute(TEXT("Time"), TotalTime));
	FEditorAnalytics::ReportEvent(TEXT( "Editor.LaunchOn.Canceled" ), PlayUsingLauncherDeviceId.Left(PlayUsingLauncherDeviceId.Find(TEXT("@"))), bHasCode, ParamArray);

	bPlayUsingLauncher = false;	
}

void UEditorEngine::HandleLaunchCompleted(bool Succeeded, double TotalTime, int32 ErrorCode, bool bHasCode, TWeakPtr<SNotificationItem> NotificationItemPtr, TSharedPtr<class FMessageLog> MessageLog)
{
	const FString DummyIOSDeviceName(FString::Printf(TEXT("All_iOS_On_%s"), FPlatformProcess::ComputerName()));
	const FString DummyTVOSDeviceName(FString::Printf(TEXT("All_tvOS_On_%s"), FPlatformProcess::ComputerName()));
	if (Succeeded)
	{
		FText CompletionMsg;
		if ((PlayUsingLauncherDeviceId.Left(PlayUsingLauncherDeviceId.Find(TEXT("@"))) == TEXT("IOS") && PlayUsingLauncherDeviceName.Contains(DummyIOSDeviceName)) ||
			(PlayUsingLauncherDeviceId.Left(PlayUsingLauncherDeviceId.Find(TEXT("@"))) == TEXT("TVOS") && PlayUsingLauncherDeviceName.Contains(DummyTVOSDeviceName)))
		{
			CompletionMsg = LOCTEXT("DeploymentTaskCompleted", "Deployment complete! Open the app on your device to launch.");
		}
		else
		{
			CompletionMsg = LOCTEXT("LauncherTaskCompleted", "Launch complete!!");
		}

		TGraphTask<FLauncherNotificationTask>::CreateTask().ConstructAndDispatchWhenReady(
			NotificationItemPtr,
			SNotificationItem::CS_Success,
			CompletionMsg
		);

		// analytics for launch on
		TArray<FAnalyticsEventAttribute> ParamArray;
		ParamArray.Add(FAnalyticsEventAttribute(TEXT("Time"), TotalTime));
		FEditorAnalytics::ReportEvent(TEXT( "Editor.LaunchOn.Completed" ), PlayUsingLauncherDeviceId.Left(PlayUsingLauncherDeviceId.Find(TEXT("@"))), bHasCode, ParamArray);

		UE_LOG(LogPlayLevel, Log, TEXT("Launch On Completed. Time: %f"), TotalTime);
	}
	else
	{
		FText CompletionMsg;
		if ((PlayUsingLauncherDeviceId.Left(PlayUsingLauncherDeviceId.Find(TEXT("@"))) == TEXT("IOS") && PlayUsingLauncherDeviceName.Contains(DummyIOSDeviceName)) ||
			(PlayUsingLauncherDeviceId.Left(PlayUsingLauncherDeviceId.Find(TEXT("@"))) == TEXT("TVOS") && PlayUsingLauncherDeviceName.Contains(DummyTVOSDeviceName)))
		{
			CompletionMsg = LOCTEXT("DeploymentTaskFailed", "Deployment failed!");
		}
		else
		{
			CompletionMsg = LOCTEXT("LauncherTaskFailed", "Launch failed!");
		}
		
		MessageLog->Error()
			->AddToken(FTextToken::Create(CompletionMsg))
			->AddToken(FTextToken::Create(FText::FromString(FEditorAnalytics::TranslateErrorCode(ErrorCode))));

		// flush log, because it won't be destroyed until the notification popup closes
		MessageLog->NumMessages(EMessageSeverity::Info);

		TGraphTask<FLauncherNotificationTask>::CreateTask().ConstructAndDispatchWhenReady(
			NotificationItemPtr,
			SNotificationItem::CS_Fail,
			CompletionMsg
		);

		TArray<FAnalyticsEventAttribute> ParamArray;
		ParamArray.Add(FAnalyticsEventAttribute(TEXT("Time"), TotalTime));
		FEditorAnalytics::ReportEvent(TEXT( "Editor.LaunchOn.Failed" ), PlayUsingLauncherDeviceId.Left(PlayUsingLauncherDeviceId.Find(TEXT("@"))), bHasCode, ErrorCode, ParamArray);
	}
	bPlayUsingLauncher = false;
}

static void HandleHyperlinkNavigate()
{
	FGlobalTabmanager::Get()->InvokeTab(FName("OutputLog"));
}

struct FInternalPlayLevelUtils
{
	static int32 ResolveDirtyBlueprints(const bool bPromptForCompile, TArray<UBlueprint*>& ErroredBlueprints, const bool bForceLevelScriptRecompile = true)
	{
		struct FLocal
		{
			static void OnMessageLogLinkActivated(const class TSharedRef<IMessageToken>& Token)
			{
				if (Token->GetType() == EMessageToken::Object)
				{
					const TSharedRef<FUObjectToken> UObjectToken = StaticCastSharedRef<FUObjectToken>(Token);
					if (UObjectToken->GetObject().IsValid())
					{
						FKismetEditorUtilities::BringKismetToFocusAttentionOnObject(UObjectToken->GetObject().Get());
					}
				}
			}

			static void AddCompileErrorToLog(UBlueprint* ErroredBlueprint, FMessageLog& BlueprintLog)
			{
				FFormatNamedArguments Arguments;
				Arguments.Add(TEXT("Name"), FText::FromString(ErroredBlueprint->GetName()));

				TSharedRef<FTokenizedMessage> Message = FTokenizedMessage::Create(EMessageSeverity::Warning);
				Message->AddToken(FTextToken::Create(LOCTEXT("BlueprintCompileFailed", "Blueprint failed to compile: ")));
				Message->AddToken(FUObjectToken::Create(ErroredBlueprint, FText::FromString(ErroredBlueprint->GetName()))
					->OnMessageTokenActivated(FOnMessageTokenActivated::CreateStatic(&FLocal::OnMessageLogLinkActivated))
				);

				BlueprintLog.AddMessage(Message);
			}
		};

		const bool bAutoCompile = !bPromptForCompile;
		FString PromptDirtyList;

		TArray<UBlueprint*> InNeedOfRecompile;
		ErroredBlueprints.Empty();

		FMessageLog BlueprintLog("BlueprintLog");

		double BPRegenStartTime = FPlatformTime::Seconds();
		for (TObjectIterator<UBlueprint> BlueprintIt; BlueprintIt; ++BlueprintIt)
		{
			UBlueprint* Blueprint = *BlueprintIt;

			// ignore up-to-date BPs
			if (Blueprint->IsUpToDate())
			{
				continue;
			}

			// do not try to recompile BPs that have not changed since they last failed to compile, so don't check Blueprint->IsUpToDate()
			const bool bIsDirtyAndShouldBeRecompiled = Blueprint->IsPossiblyDirty();
			if (!FBlueprintEditorUtils::IsDataOnlyBlueprint(Blueprint)
				&& (bIsDirtyAndShouldBeRecompiled || (FBlueprintEditorUtils::IsLevelScriptBlueprint(Blueprint) && bForceLevelScriptRecompile))
				&& (Blueprint->Status != BS_Unknown)
				&& !Blueprint->IsPendingKill())
			{
				InNeedOfRecompile.Add(Blueprint);

				if (bPromptForCompile)
				{
					PromptDirtyList += FString::Printf(TEXT("\n   %s"), *Blueprint->GetName());
				}
			}
			else if (BS_Error == Blueprint->Status && Blueprint->bDisplayCompilePIEWarning)
			{
				ErroredBlueprints.Add(Blueprint);
				FLocal::AddCompileErrorToLog(Blueprint, BlueprintLog);
			}
		}

		bool bRunCompilation = bAutoCompile;
		if (bPromptForCompile)
		{
			FFormatNamedArguments Args;
			Args.Add(TEXT("DirtyBlueprints"), FText::FromString(PromptDirtyList));
			const FText PromptMsg = FText::Format(NSLOCTEXT("PlayInEditor", "PrePIE_BlueprintsDirty", "One or more blueprints have been modified without being recompiled. Do you want to compile them now? \n{DirtyBlueprints}"), Args);

			EAppReturnType::Type PromptResponse = FMessageDialog::Open(EAppMsgType::YesNo, PromptMsg);
			bRunCompilation = (PromptResponse == EAppReturnType::Yes);
		}
		int32 RecompiledCount = 0;

		if (bRunCompilation && (InNeedOfRecompile.Num() > 0))
		{
			const FText LogPageLabel = (bAutoCompile) ? LOCTEXT("BlueprintAutoCompilationPageLabel", "Pre-Play auto-recompile") :
				LOCTEXT("BlueprintCompilationPageLabel", "Pre-Play recompile");
			BlueprintLog.NewPage(LogPageLabel);

			TArray<UBlueprint*> CompiledBlueprints;
			auto OnBlueprintPreCompileLambda = [&CompiledBlueprints](UBlueprint* InBlueprint)
			{
				check(InBlueprint != nullptr);

				if (CompiledBlueprints.Num() == 0)
				{
					UE_LOG(LogPlayLevel, Log, TEXT("[PlayLevel] Compiling %s before play..."), *InBlueprint->GetName());
				}
				else
				{
					UE_LOG(LogPlayLevel, Log, TEXT("[PlayLevel]   Compiling %s as a dependent..."), *InBlueprint->GetName());
				}

				CompiledBlueprints.Add(InBlueprint);
			};

			// Register compile callback
			FDelegateHandle PreCompileDelegateHandle = GEditor->OnBlueprintPreCompile().AddLambda(OnBlueprintPreCompileLambda);

			// Recompile all necessary blueprints in a single loop, saving GC until the end
			for (auto BlueprintIt = InNeedOfRecompile.CreateIterator(); BlueprintIt; ++BlueprintIt)
			{
				UBlueprint* Blueprint = *BlueprintIt;

				int32 CurrItIndex = BlueprintIt.GetIndex();

				// Compile the Blueprint (note: re-instancing may trigger additional compiles for child/dependent Blueprints; see callback above)
				FKismetEditorUtilities::CompileBlueprint(Blueprint, EBlueprintCompileOptions::SkipGarbageCollection);

				// Check for errors after compiling
				for (UBlueprint* CompiledBlueprint : CompiledBlueprints)
				{
					if (CompiledBlueprint != Blueprint)
					{
						int32 ExistingIndex = InNeedOfRecompile.Find(CompiledBlueprint);
						// if this dependent blueprint is already set up to compile 
						// later in this loop, then there is no need to add it to be recompiled again
						if (ExistingIndex > CurrItIndex)
						{
							InNeedOfRecompile.RemoveAt(ExistingIndex);
						}
					}

					const bool bHadError = (!CompiledBlueprint->IsUpToDate() && CompiledBlueprint->Status != BS_Unknown);

					// Check if the Blueprint has already been added to the error list to prevent it from being added again
					if (bHadError && ErroredBlueprints.Find(CompiledBlueprint) == INDEX_NONE)
					{
						ErroredBlueprints.Add(CompiledBlueprint);
						FLocal::AddCompileErrorToLog(CompiledBlueprint, BlueprintLog);
					}

					++RecompiledCount;
				}

				// Reset for next pass
				CompiledBlueprints.Empty();
			}

			// Now that all Blueprints have been compiled, run a single GC pass to clean up artifacts
			CollectGarbage(GARBAGE_COLLECTION_KEEPFLAGS);

			// Unregister compile callback
			GEditor->OnBlueprintPreCompile().Remove(PreCompileDelegateHandle);

			UE_LOG(LogPlayLevel, Log, TEXT("PlayLevel: Blueprint regeneration took %d ms (%i blueprints)"), (int32)((FPlatformTime::Seconds() - BPRegenStartTime) * 1000), RecompiledCount);
		}
		else if (bAutoCompile)
		{
			UE_LOG(LogPlayLevel, Log, TEXT("PlayLevel: No blueprints needed recompiling"));
		}

		return RecompiledCount;
	}
};

FString UEditorEngine::GetPlayOnTargetPlatformName() const
{
	return PlayUsingLauncherDeviceId.Left(PlayUsingLauncherDeviceId.Find(TEXT("@")));
}

void UEditorEngine::PlayUsingLauncher()
{
	if (!PlayUsingLauncherDeviceId.IsEmpty())
	{
		ILauncherServicesModule& LauncherServicesModule = FModuleManager::LoadModuleChecked<ILauncherServicesModule>(TEXT("LauncherServices"));
		ITargetDeviceServicesModule& TargetDeviceServicesModule = FModuleManager::LoadModuleChecked<ITargetDeviceServicesModule>("TargetDeviceServices");

		//if the device is not authorized to be launched to, we need to pop an error instead of trying to launch
		FString LaunchPlatformName = PlayUsingLauncherDeviceId.Left(PlayUsingLauncherDeviceId.Find(TEXT("@")));
		FString LaunchPlatformNameFromID = PlayUsingLauncherDeviceId.Right(PlayUsingLauncherDeviceId.Find(TEXT("@")));
		ITargetPlatform* LaunchPlatform = GetTargetPlatformManagerRef().FindTargetPlatform(LaunchPlatformName);

		// create a temporary device group and launcher profile
		ILauncherDeviceGroupRef DeviceGroup = LauncherServicesModule.CreateDeviceGroup(FGuid::NewGuid(), TEXT("PlayOnDevices"));
		if (LaunchPlatform != nullptr)
		{
			if (LaunchPlatformNameFromID.Equals(LaunchPlatformName))
			{
				// create a temporary list of devices for the target platform
				TArray<ITargetDevicePtr> TargetDevices;
				LaunchPlatform->GetAllDevices(TargetDevices);

				for (const ITargetDevicePtr& PlayDevice : TargetDevices)
				{
					// compose the device id
					FString PlayDeviceId = LaunchPlatformName + TEXT("@") + PlayDevice.Get()->GetId().GetDeviceName();
					if (PlayDevice.IsValid() && !PlayDevice->IsAuthorized())
					{
						CancelPlayUsingLauncher();
					}
					else
					{
						DeviceGroup->AddDevice(PlayDeviceId);
						UE_LOG(LogPlayLevel, Log, TEXT("Launcher Device ID: %s"), *PlayDeviceId);
					}
				}
			}
			else
			{
				ITargetDevicePtr PlayDevice = LaunchPlatform->GetDefaultDevice();
				if (PlayDevice.IsValid() && !PlayDevice->IsAuthorized())
				{
					CancelPlayUsingLauncher();
				}
				else
				{
					
					DeviceGroup->AddDevice(PlayUsingLauncherDeviceId);
					UE_LOG(LogPlayLevel, Log, TEXT("Launcher Device ID: %s"), *PlayUsingLauncherDeviceId);
				}
			}
			
			if (DeviceGroup.Get().GetNumDevices() == 0)
			{
				return;
			}
		}
		
		// does the project have any code?
		FGameProjectGenerationModule& GameProjectModule = FModuleManager::LoadModuleChecked<FGameProjectGenerationModule>(TEXT("GameProjectGeneration"));
		bPlayUsingLauncherHasCode = GameProjectModule.Get().ProjectRequiresBuild(FName(*LaunchPlatformName));

		const ULevelEditorPlaySettings* PlayInSettings = GetDefault<ULevelEditorPlaySettings>();
		// Setup launch profile, keep the setting here to a minimum.
		ILauncherProfileRef LauncherProfile = LauncherServicesModule.CreateProfile(TEXT("Launch On Device"));
		if(PlayInSettings->BuildGameBeforeLaunch == EPlayOnBuildMode::PlayOnBuild_Always)
		{
			bPlayUsingLauncherBuild = true;
		}
		else if(PlayInSettings->BuildGameBeforeLaunch == EPlayOnBuildMode::PlayOnBuild_Never)
		{
			bPlayUsingLauncherBuild = false;
		}
		else if(PlayInSettings->BuildGameBeforeLaunch == EPlayOnBuildMode::PlayOnBuild_Default)
		{
			bPlayUsingLauncherBuild = bPlayUsingLauncherHasCode || !FApp::GetEngineIsPromotedBuild();
		}
		else if(PlayInSettings->BuildGameBeforeLaunch == EPlayOnBuildMode::PlayOnBuild_IfEditorBuiltLocally)
		{
			bPlayUsingLauncherBuild = !FApp::GetEngineIsPromotedBuild();
		}
		LauncherProfile->SetBuildGame(bPlayUsingLauncherBuild);

		// set the build/launch configuration 
		switch (PlayInSettings->LaunchConfiguration)
		{
		case LaunchConfig_Debug:
			LauncherProfile->SetBuildConfiguration(EBuildConfigurations::Debug);
			break;
		case LaunchConfig_Development:
			LauncherProfile->SetBuildConfiguration(EBuildConfigurations::Development);
			break;
		case LaunchConfig_Test:
			LauncherProfile->SetBuildConfiguration(EBuildConfigurations::Test);
			break;
		case LaunchConfig_Shipping:
			LauncherProfile->SetBuildConfiguration(EBuildConfigurations::Shipping);
			break;
		default:
			// same as the running editor
			LauncherProfile->SetBuildConfiguration(FApp::GetBuildConfiguration());
			break;
		}

		// select the quickest cook mode based on which in editor cook mode is enabled
		bool bIncrimentalCooking = true;
		LauncherProfile->AddCookedPlatform(LaunchPlatformName);
		ELauncherProfileCookModes::Type CurrentLauncherCookMode = ELauncherProfileCookModes::ByTheBook;
		bool bCanCookByTheBookInEditor = true;
		bool bCanCookOnTheFlyInEditor = true;
		for ( const FString& PlatformName : LauncherProfile->GetCookedPlatforms() )
		{
			if ( CanCookByTheBookInEditor(PlatformName) == false )
			{
				bCanCookByTheBookInEditor = false;
			}
			if ( CanCookOnTheFlyInEditor(PlatformName)== false )
			{
				bCanCookOnTheFlyInEditor = false;
			}
		}
		if ( bCanCookByTheBookInEditor )
		{
			CurrentLauncherCookMode = ELauncherProfileCookModes::ByTheBookInEditor;
		}
		if ( bCanCookOnTheFlyInEditor )
		{
			CurrentLauncherCookMode = ELauncherProfileCookModes::OnTheFlyInEditor;
			bIncrimentalCooking = false;
		}
		if ( GetDefault<UCookerSettings>()->bCookOnTheFlyForLaunchOn )
		{
			CurrentLauncherCookMode = ELauncherProfileCookModes::OnTheFly;
			bIncrimentalCooking = false;
		}
		LauncherProfile->SetCookMode( CurrentLauncherCookMode );
		LauncherProfile->SetUnversionedCooking(!bIncrimentalCooking);
		LauncherProfile->SetIncrementalCooking(bIncrimentalCooking);
		LauncherProfile->SetDeployedDeviceGroup(DeviceGroup);
		LauncherProfile->SetIncrementalDeploying(bIncrimentalCooking);
		LauncherProfile->SetEditorExe(FUnrealEdMisc::Get().GetExecutableForCommandlets());

		const FString DummyIOSDeviceName(FString::Printf(TEXT("All_iOS_On_%s"), FPlatformProcess::ComputerName()));
		const FString DummyTVOSDeviceName(FString::Printf(TEXT("All_tvOS_On_%s"), FPlatformProcess::ComputerName()));

		if ((LaunchPlatformName != TEXT("IOS") && LaunchPlatformName != TEXT("TVOS")) ||
			(!PlayUsingLauncherDeviceName.Contains(DummyIOSDeviceName) && !PlayUsingLauncherDeviceName.Contains(DummyTVOSDeviceName)))
		{
			LauncherProfile->SetLaunchMode(ELauncherProfileLaunchModes::DefaultRole);
		}

		if ( LauncherProfile->GetCookMode() == ELauncherProfileCookModes::OnTheFlyInEditor || LauncherProfile->GetCookMode() == ELauncherProfileCookModes::OnTheFly )
		{
			LauncherProfile->SetDeploymentMode(ELauncherProfileDeploymentModes::FileServer);
		}

		TArray<UBlueprint*> ErroredBlueprints;
		FInternalPlayLevelUtils::ResolveDirtyBlueprints(!PlayInSettings->bAutoCompileBlueprintsOnLaunch, ErroredBlueprints, false);

		TArray<FString> MapNames;
		FWorldContext & EditorContext = GetEditorWorldContext();

		// Load maps in place as we saved them above
		FString EditorMapName = EditorContext.World()->GetOutermost()->GetName();
		MapNames.Add(EditorMapName);
	
		FString InitialMapName;
		if (MapNames.Num() > 0)
		{
			InitialMapName = MapNames[0];
		}

		LauncherProfile->GetDefaultLaunchRole()->SetInitialMap(InitialMapName);

		for (const FString& MapName : MapNames)
		{
			LauncherProfile->AddCookedMap(MapName);
		}

		if ( LauncherProfile->GetCookMode() == ELauncherProfileCookModes::ByTheBookInEditor )
		{
			TArray<ITargetPlatform*> TargetPlatforms;
			for ( const FString& PlatformName : LauncherProfile->GetCookedPlatforms() )
			{
				ITargetPlatform* TargetPlatform = GetTargetPlatformManager()->FindTargetPlatform(PlatformName);
				// todo pass in all the target platforms instead of just the single platform
				// crashes if two requests are inflight but we can support having multiple platforms cooking at once
				TargetPlatforms.Add( TargetPlatform ); 
			}
			const TArray<FString> &CookedMaps = LauncherProfile->GetCookedMaps();

			// const TArray<FString>& CookedMaps = ChainState.Profile->GetCookedMaps();
			TArray<FString> CookDirectories;
			TArray<FString> IniMapSections;

			StartCookByTheBookInEditor(TargetPlatforms, CookedMaps, CookDirectories, GetDefault<UProjectPackagingSettings>()->CulturesToStage, IniMapSections );

			FIsCookFinishedDelegate &CookerFinishedDelegate = LauncherProfile->OnIsCookFinished();

			CookerFinishedDelegate.BindUObject(this, &UEditorEngine::IsCookByTheBookInEditorFinished);

			FCookCanceledDelegate &CookCancelledDelegate = LauncherProfile->OnCookCanceled();

			CookCancelledDelegate.BindUObject(this, &UEditorEngine::CancelCookByTheBookInEditor);
		}

		ILauncherPtr Launcher = LauncherServicesModule.CreateLauncher();
		GEditor->LauncherWorker = Launcher->Launch(TargetDeviceServicesModule.GetDeviceProxyManager(), LauncherProfile);

		// create notification item
		FText LaunchingText = LOCTEXT("LauncherTaskInProgressNotificationNoDevice", "Launching...");
		FNotificationInfo Info(LaunchingText);

		Info.Image = FEditorStyle::GetBrush(TEXT("MainFrame.CookContent"));
		Info.bFireAndForget = false;
		Info.ExpireDuration = 10.0f;
		Info.Hyperlink = FSimpleDelegate::CreateStatic(HandleHyperlinkNavigate);
		Info.HyperlinkText = LOCTEXT("ShowOutputLogHyperlink", "Show Output Log");
		Info.ButtonDetails.Add(
			FNotificationButtonInfo(
				LOCTEXT("LauncherTaskCancel", "Cancel"),
				LOCTEXT("LauncherTaskCancelToolTip", "Cancels execution of this task."),
				FSimpleDelegate::CreateStatic(HandleCancelButtonClicked, GEditor->LauncherWorker)
			)
		);

		TSharedPtr<SNotificationItem> NotificationItem = FSlateNotificationManager::Get().AddNotification(Info);

		if (!NotificationItem.IsValid())
		{
			return;
		}

		// analytics for launch on
		int32 ErrorCode = 0;
		FEditorAnalytics::ReportEvent(TEXT( "Editor.LaunchOn.Started" ), PlayUsingLauncherDeviceId.Left(PlayUsingLauncherDeviceId.Find(TEXT("@"))), bPlayUsingLauncherHasCode);

		NotificationItem->SetCompletionState(SNotificationItem::CS_Pending);
		
		TWeakPtr<SNotificationItem> NotificationItemPtr(NotificationItem);
		if (GEditor->LauncherWorker.IsValid() && GEditor->LauncherWorker->GetStatus() != ELauncherWorkerStatus::Completed)
		{
			TSharedPtr<FMessageLog> MessageLog = MakeShareable(new FMessageLog("PackagingResults"));

			GEditor->PlayEditorSound(TEXT("/Engine/EditorSounds/Notifications/CompileStart_Cue.CompileStart_Cue"));
			GEditor->LauncherWorker->OnOutputReceived().AddStatic(HandleOutputReceived);
			GEditor->LauncherWorker->OnStageStarted().AddUObject(this, &UEditorEngine::HandleStageStarted, NotificationItemPtr);
			GEditor->LauncherWorker->OnStageCompleted().AddUObject(this, &UEditorEngine::HandleStageCompleted, bPlayUsingLauncherHasCode, NotificationItemPtr);
			GEditor->LauncherWorker->OnCompleted().AddUObject(this, &UEditorEngine::HandleLaunchCompleted, bPlayUsingLauncherHasCode, NotificationItemPtr, MessageLog);
			GEditor->LauncherWorker->OnCanceled().AddUObject(this, &UEditorEngine::HandleLaunchCanceled, bPlayUsingLauncherHasCode, NotificationItemPtr);
		}
		else
		{
			GEditor->LauncherWorker.Reset();
			GEditor->PlayEditorSound(TEXT("/Engine/EditorSounds/Notifications/CompileFailed_Cue.CompileFailed_Cue"));

			NotificationItem->SetText(LOCTEXT("LauncherTaskFailedNotification", "Failed to launch task!"));
			NotificationItem->SetCompletionState(SNotificationItem::CS_Fail);
			NotificationItem->ExpireAndFadeout();
			bPlayUsingLauncher = false;

			// analytics for launch on
			TArray<FAnalyticsEventAttribute> ParamArray;
			ParamArray.Add(FAnalyticsEventAttribute(TEXT("Time"), 0.0));
			FEditorAnalytics::ReportEvent(TEXT( "Editor.LaunchOn.Failed" ), PlayUsingLauncherDeviceId.Left(PlayUsingLauncherDeviceId.Find(TEXT("@"))), bPlayUsingLauncherHasCode, EAnalyticsErrorCodes::LauncherFailed, ParamArray );
		}
	}
}


void UEditorEngine::RequestEndPlayMap()
{
	if( PlayWorld )
	{
		bRequestEndPlayMapQueued = true;

		// Cache the position and rotation of the camera (the controller may be destroyed before we end the pie session and we need them to preserve the camera position)
		if (bLastViewAndLocationValid == false)
		{
			for (int32 WorldIdx = WorldList.Num() - 1; WorldIdx >= 0; --WorldIdx)
			{
				FWorldContext &ThisContext = WorldList[WorldIdx];
				if (ThisContext.WorldType == EWorldType::PIE)
				{
					FSlatePlayInEditorInfo* const SlatePlayInEditorSession = SlatePlayInEditorMap.Find(ThisContext.ContextHandle);
					if ((SlatePlayInEditorSession != nullptr) && (SlatePlayInEditorSession->EditorPlayer.IsValid() == true) )
					{
						if( SlatePlayInEditorSession->EditorPlayer.Get()->PlayerController != nullptr )
						{
							SlatePlayInEditorSession->EditorPlayer.Get()->PlayerController->GetPlayerViewPoint( LastViewLocation, LastViewRotation );
							bLastViewAndLocationValid = true;
							break;
						}
					}
				}
			}
		}
	}
}

FString UEditorEngine::BuildPlayWorldURL(const TCHAR* MapName, bool bSpectatorMode, FString AdditionalURLOptions)
{
	// the URL we are building up
	FString URL(MapName);

	// If we hold down control, start in spectating mode
	if (bSpectatorMode)
	{
		// Start in spectator mode
		URL += TEXT("?SpectatorOnly=1");
	}

	// Add any game-specific options set in the INI file
	URL += InEditorGameURLOptions;

	// Add any additional options that were specified for this call
	URL += AdditionalURLOptions;

	// Add any additional options that are set in the Play In Settings menu
	const ULevelEditorPlaySettings* PlayInSettings = GetDefault<ULevelEditorPlaySettings>();
	FString AdditionalServerGameOptions;
	if(PlayInSettings->GetAdditionalServerGameOptions(AdditionalServerGameOptions))
	{
		URL += *AdditionalServerGameOptions;
	}

	return URL;
}

bool UEditorEngine::SpawnPlayFromHereStart( UWorld* World, AActor*& PlayerStart, const FVector& StartLocation, const FRotator& StartRotation )
{
	// null it out in case we don't need to spawn one, and the caller relies on us setting it
	PlayerStart = NULL;

	if( bHasPlayWorldPlacement )
	{
		// spawn the PlayerStartPIE in the given world
		FActorSpawnParameters SpawnParameters;
		SpawnParameters.OverrideLevel = World->PersistentLevel;
		PlayerStart = World->SpawnActor<AActor>(PlayFromHerePlayerStartClass, StartLocation, StartRotation, SpawnParameters);

		// make sure we were able to spawn the PlayerStartPIE there
		if(!PlayerStart)
		{
			FMessageDialog::Open( EAppMsgType::Ok, NSLOCTEXT("UnrealEd", "Prompt_22", "Failed to create entry point. Try another location, or you may have to rebuild your level."));
			return false;
		}
		// tag the start
		ANavigationObjectBase* NavPlayerStart = Cast<ANavigationObjectBase>(PlayerStart);
		if (NavPlayerStart)
		{
			NavPlayerStart->bIsPIEPlayerStart = true;
		}
	}
	// true means we didn't need to spawn, or we succeeded
	return true;
}

static bool ShowBlueprintErrorDialog( TArray<UBlueprint*> ErroredBlueprints )
{
	struct Local
	{
<<<<<<< HEAD
		static void OnHyperlinkClicked( TWeakObjectPtr<UBlueprint> InBlueprint )
=======
		static void OnHyperlinkClicked( TWeakObjectPtr<UBlueprint> InBlueprint, TSharedPtr<SCustomDialog> InDialog )
>>>>>>> 33e6966e
		{
			if (UBlueprint* BlueprintToEdit = InBlueprint.Get())
			{
				// Open the blueprint
				GEditor->EditObject( BlueprintToEdit );
			}
<<<<<<< HEAD
=======

			if (InDialog.IsValid())
			{
				// Opening the blueprint editor above may end up creating an invisible new window on top of the dialog, 
				// thus making it not interactable, so we have to force the dialog back to the front
				InDialog->BringToFront(true);
			}
>>>>>>> 33e6966e
		}
	};

	TSharedRef<SVerticalBox> DialogContents = SNew(SVerticalBox)
		+ SVerticalBox::Slot()
		.Padding(0, 0, 0, 16)
		[
			SNew(STextBlock)
			.Text(NSLOCTEXT("PlayInEditor", "PrePIE_BlueprintErrors", "One or more blueprints has an unresolved compiler error, are you sure you want to Play in Editor?"))
		];

<<<<<<< HEAD
=======
	TSharedPtr<SCustomDialog> CustomDialog;

>>>>>>> 33e6966e
	for (UBlueprint* Blueprint : ErroredBlueprints)
	{
		TWeakObjectPtr<UBlueprint> BlueprintPtr = Blueprint;

		DialogContents->AddSlot()
			.AutoHeight()
			.HAlign(HAlign_Left)
			[
				SNew(SHyperlink)
				.Style(FEditorStyle::Get(), "Common.GotoBlueprintHyperlink")
<<<<<<< HEAD
				.OnNavigate_Static(&Local::OnHyperlinkClicked, BlueprintPtr)
=======
				.OnNavigate(FSimpleDelegate::CreateLambda([BlueprintPtr, &CustomDialog]() { Local::OnHyperlinkClicked(BlueprintPtr, CustomDialog); }))
>>>>>>> 33e6966e
				.Text(FText::FromString(Blueprint->GetName()))
				.ToolTipText(NSLOCTEXT("SourceHyperlink", "EditBlueprint_ToolTip", "Click to edit the blueprint"))
			];
	}

	DialogContents->AddSlot()
		.Padding(0, 16, 0, 0)
		[
			SNew(STextBlock)
			.Text(NSLOCTEXT("PlayInEditor", "PrePIE_BlueprintErrorsDelayedOpen", "Clicked blueprints will open once this dialog is closed."))
		];

	FText DialogTitle = NSLOCTEXT("PlayInEditor", "PrePIE_BlueprintErrorsTitle", "Blueprint Compilation Errors");

	FText OKText = NSLOCTEXT("PlayInEditor", "PrePIE_OkText", "Play in Editor");
	FText CancelText = NSLOCTEXT("Dialogs", "EAppReturnTypeCancel", "Cancel");

<<<<<<< HEAD
	TSharedRef<SCustomDialog> CustomDialog = SNew(SCustomDialog)
=======
	CustomDialog = SNew(SCustomDialog)
>>>>>>> 33e6966e
		.Title(DialogTitle)
		.IconBrush("NotificationList.DefaultMessage")
		.DialogContent(DialogContents)
		.Buttons( { SCustomDialog::FButton(OKText), SCustomDialog::FButton(CancelText) } );

	int ButtonPressed = CustomDialog->ShowModal();
	return ButtonPressed == 0;
}

void UEditorEngine::PlayInEditor( UWorld* InWorld, bool bInSimulateInEditor, FPlayInEditorOverrides Overrides )
{
	// Broadcast PreBeginPIE before checks that might block PIE below (BeginPIE is broadcast below after the checks)
	FEditorDelegates::PreBeginPIE.Broadcast(bInSimulateInEditor);

	double PIEStartTime = FPlatformTime::Seconds();

	// Block PIE when there is a transaction recording into the undo buffer
	if (GEditor->IsTransactionActive())
	{
		FFormatNamedArguments Args;
		Args.Add(TEXT("TransactionName"), GEditor->GetTransactionName());

		FText NotificationText;
		if (bInSimulateInEditor)
		{
			NotificationText = FText::Format(NSLOCTEXT("UnrealEd", "SIECantStartDuringTransaction", "Can't Simulate when performing {TransactionName} operation"), Args);
		}
		else
		{
			NotificationText = FText::Format(NSLOCTEXT("UnrealEd", "PIECantStartDuringTransaction", "Can't Play In Editor when performing {TransactionName} operation"), Args);
		}

		FNotificationInfo Info(NotificationText);
		Info.ExpireDuration = 5.0f;
		Info.bUseLargeFont = true;
		FSlateNotificationManager::Get().AddNotification(Info);
		return;
	}

	// Prompt the user that Matinee must be closed before PIE can occur.
	if( GLevelEditorModeTools().IsModeActive(FBuiltinEditorModes::EM_InterpEdit) )
	{
		const bool bContinuePIE = EAppReturnType::Yes == FMessageDialog::Open( EAppMsgType::YesNo, NSLOCTEXT("UnrealEd", "PIENeedsToCloseMatineeQ", "'Play in Editor' must close UnrealMatinee.  Continue?") );
		if ( !bContinuePIE )
		{
			return;
		}
		GLevelEditorModeTools().DeactivateMode( FBuiltinEditorModes::EM_InterpEdit );
	}

	// Make sure there's no outstanding load requests
	FlushAsyncLoading();

	FBlueprintEditorUtils::FindAndSetDebuggableBlueprintInstances();

	// Monitoring when PIE corrupts references between the World and the PIE generated World for UE-20486
	{
		TArray<ULevel*> Levels = InWorld->GetLevels();

		for (ULevel* Level : Levels)
		{
			TArray<UBlueprint*> LevelBlueprints = Level->GetLevelBlueprints();

			if (LevelBlueprints.Num() > 0)
			{
				UBlueprint* LevelScriptBlueprint = LevelBlueprints[0];
				if (LevelScriptBlueprint && LevelScriptBlueprint->GeneratedClass && LevelScriptBlueprint->GeneratedClass->ClassGeneratedBy)
				{
					UE_LOG(LogBlueprintUserMessages, Log, TEXT("Early PlayInEditor Detection: Level '%s' has LevelScriptBlueprint '%s' with GeneratedClass '%s' with ClassGeneratedBy '%s'"), *Level->GetPathName(), *LevelScriptBlueprint->GetPathName(), *LevelScriptBlueprint->GeneratedClass->GetPathName(), *LevelScriptBlueprint->GeneratedClass->ClassGeneratedBy->GetPathName());
				}
				else if (LevelScriptBlueprint && LevelScriptBlueprint->GeneratedClass)
				{
					UE_LOG(LogBlueprintUserMessages, Log, TEXT("Early PlayInEditor Detection: Level '%s' has LevelScriptBlueprint '%s' with GeneratedClass '%s'"), *Level->GetPathName(), *LevelScriptBlueprint->GetPathName(), *LevelScriptBlueprint->GeneratedClass->GetPathName());
				}
				else if (LevelScriptBlueprint)
				{
					UE_LOG(LogBlueprintUserMessages, Log, TEXT("Early PlayInEditor Detection: Level '%s' has LevelScriptBlueprint '%s'"), *Level->GetPathName(), *LevelScriptBlueprint->GetPathName());
				}
			}
		}
	}

	// Broadcast BeginPIE after checks that might block PIE above (PreBeginPIE is broadcast above before the checks)
	FEditorDelegates::BeginPIE.Broadcast(bInSimulateInEditor);

	// let navigation know PIE starts so it can avoid any blueprint creation/deletion/instantiation affect editor map's navmesh changes
	FNavigationSystem::OnPIEStart(*InWorld);

	ULevelEditorPlaySettings* PlayInSettings = GetMutableDefault<ULevelEditorPlaySettings>();
	check(PlayInSettings);

	TArray<UBlueprint*> ErroredBlueprints;
	FInternalPlayLevelUtils::ResolveDirtyBlueprints(!PlayInSettings->AutoRecompileBlueprints, ErroredBlueprints);

	if (ErroredBlueprints.Num() && !GIsDemoMode)
	{
		// There was at least one blueprint with an error, make sure the user is OK with that.
		bool bContinuePIE = ShowBlueprintErrorDialog( ErroredBlueprints );

		if ( !bContinuePIE )
		{
			FMessageLog("BlueprintLog").Open(EMessageSeverity::Warning);

			FEditorDelegates::EndPIE.Broadcast(bInSimulateInEditor);
			FNavigationSystem::OnPIEEnd(*InWorld);
			return;
		}
		else
		{
			// The user wants to ignore the compiler errors, mark the Blueprints and do not warn them again unless the Blueprint attempts to compile
			for (UBlueprint* Blueprint : ErroredBlueprints)
			{
				Blueprint->bDisplayCompilePIEWarning = false;
			}
		}
	}


	const FScopedBusyCursor BusyCursor;

	// If there's level already being played, close it. (This may change GWorld)
	if(PlayWorld)
	{
		// immediately end the playworld
		EndPlayMap();
	}

	// Register for log processing so we can promote errors/warnings to the message log
	if (GetDefault<UEditorStyleSettings>()->bPromoteOutputLogWarningsDuringPIE)
	{
		OutputLogErrorsToMessageLogProxyPtr = MakeShareable(new FOutputLogErrorsToMessageLogProxy());
	}

	if (GEngine->XRSystem.IsValid() && !bInSimulateInEditor)
	{
		GEngine->XRSystem->OnBeginPlay(*GEngine->GetWorldContextFromWorld(InWorld));
	}

	// remember old GWorld
	EditorWorld = InWorld;

	// Clear any messages from last time
	GEngine->ClearOnScreenDebugMessages();

	// Start a new PIE log page
	{
		const FString WorldPackageName = EditorWorld->GetOutermost()->GetName();

		FFormatNamedArguments Arguments;
		Arguments.Add(TEXT("Package"), FText::FromString(FPackageName::GetLongPackageAssetName(WorldPackageName)));
		Arguments.Add(TEXT("TimeStamp"), FText::AsDateTime(FDateTime::Now()));

		FText PIESessionLabel = bInSimulateInEditor ?
			FText::Format(LOCTEXT("SIESessionLabel", "SIE session: {Package} ({TimeStamp})"), Arguments) :
			FText::Format(LOCTEXT("PIESessionLabel", "PIE session: {Package} ({TimeStamp})"), Arguments);

		FMessageLog(NAME_CategoryPIE).NewPage(PIESessionLabel);
	}

	// Flush all audio sources from the editor world
	if (FAudioDevice* AudioDevice = EditorWorld->GetAudioDevice())
	{
		AudioDevice->Flush(EditorWorld);
		AudioDevice->ResetInterpolation();
		AudioDevice->OnBeginPIE(bInSimulateInEditor);
	}
	EditorWorld->bAllowAudioPlayback = false;

	if (!GEditor->bAllowMultiplePIEWorlds)
	{
		PlayInSettings->SetRunUnderOneProcess( false );
	}

	EPlayNetMode PlayNetMode( PIE_Standalone );
	PlayInSettings->GetPlayNetMode(PlayNetMode);	// Ignore disabled state here
	const EPlayNetMode OrigPlayNetMode( PlayNetMode );

	bool CanRunUnderOneProcess = [&PlayInSettings]{ bool RunUnderOneProcess(false); return (PlayInSettings->GetRunUnderOneProcess(RunUnderOneProcess) && RunUnderOneProcess); }();
	if (CanRunUnderOneProcess)
	{
		bool CanPlayNetDedicated = [&PlayInSettings]{ bool PlayNetDedicated(false); return (PlayInSettings->GetPlayNetDedicated(PlayNetDedicated) && PlayNetDedicated); }();
		CanPlayNetDedicated = Overrides.bDedicatedServer.Get(CanPlayNetDedicated);
		int32 PlayNumberOfClients = [&PlayInSettings]{ int32 NumberOfClients(0); return (PlayInSettings->GetPlayNumberOfClients(NumberOfClients) ? NumberOfClients : 0); }();
		PlayNumberOfClients = Overrides.NumberOfClients.Get(PlayNumberOfClients);
		const bool WillAutoConnectToServer = [&PlayInSettings]{ bool AutoConnectToServer(false); return (PlayInSettings->GetAutoConnectToServer(AutoConnectToServer) && AutoConnectToServer); }();

		if (!CanPlayNetDedicated && (PlayNumberOfClients == 1 || !WillAutoConnectToServer))
		{
			// Since we don't expose PlayNetMode as an option when doing RunUnderOnProcess,
			// we take 1 player and !PlayNetdedicated and being standalone.
			// If auto connect is off, launch as standalone unless there is a dedicated server
			PlayNetMode = EPlayNetMode::PIE_Standalone;
		}
		else
		{
			// We are doing multi-player under one process so make sure the NetMode is ListenServer
			PlayNetMode = EPlayNetMode::PIE_ListenServer;
		}
		PlayInSettings->SetPlayNetMode(PlayNetMode);
	}


	bool bAnyBlueprintErrors = ErroredBlueprints.Num() ? true : false;
	bool bStartInSpectatorMode = false;
	bool bSupportsOnlinePIE = false;
	const int32 PlayNumberOfClients = [&PlayInSettings]{ int32 NumberOfClients(0); return (PlayInSettings->GetPlayNumberOfClients(NumberOfClients) ? NumberOfClients : 0); }();

	// Can't allow realtime viewports whilst in PIE so disable it for ALL viewports here.
	DisableRealtimeViewports();

	// Online PIE is disabled in SIE
	if (SupportsOnlinePIE() && !bInSimulateInEditor)
	{
		bool bHasRequiredLogins = PlayNumberOfClients <= UOnlineEngineInterface::Get()->GetNumPIELogins();
		if (bHasRequiredLogins)
		{
			// If we support online PIE use it even if we're standalone
			bSupportsOnlinePIE = true;
		}
		else
		{
			FText ErrorMsg = LOCTEXT("PIELoginFailure", "Not enough login credentials to launch all PIE instances, change editor settings");
			UE_LOG(LogPlayLevel, Verbose, TEXT("%s"), *ErrorMsg.ToString());
			FMessageLog(NAME_CategoryPIE).Warning(ErrorMsg);
		}
	}

	UOnlineEngineInterface::Get()->SetShouldTryOnlinePIE(bSupportsOnlinePIE);

	FModifierKeysState KeysState = FSlateApplication::Get().GetModifierKeys();
	if (bInSimulateInEditor || KeysState.IsControlDown())
	{
		// if control is pressed, start in spectator mode
		bStartInSpectatorMode = true;
	}

	CanRunUnderOneProcess = [&PlayInSettings]{ bool RunUnderOneProcess(false); return (PlayInSettings->GetRunUnderOneProcess(RunUnderOneProcess) && RunUnderOneProcess); }();
	if (bInSimulateInEditor || (PlayNetMode == EPlayNetMode::PIE_Standalone && PlayNumberOfClients <= 1 && !bSupportsOnlinePIE) || !CanRunUnderOneProcess)
	{
		// Only spawning 1 PIE instance under this process, only set the PIEInstance value if we're not connecting to another local instance of the game, otherwise it will run the wrong streaming levels
		PIEInstance = ( !CanRunUnderOneProcess && PlayNetMode == EPlayNetMode::PIE_Client ) ? INDEX_NONE : 0;
		UGameInstance* const GameInstance = CreatePIEGameInstance(PIEInstance, bInSimulateInEditor, bAnyBlueprintErrors, bStartInSpectatorMode, false, bUseVRPreviewForPlayWorld, PIEStartTime);

		if (!PlayInSettings->EnableGameSound)
		{
			UWorld* GameInstanceWorld = GameInstance->GetWorld();
			if (FAudioDevice* GameInstanceAudioDevice = GameInstanceWorld->GetAudioDevice())
			{
				GameInstanceAudioDevice->SetTransientMasterVolume(0.0f);
			}
		}

		if (bInSimulateInEditor)
		{
			ToggleBetweenPIEandSIE( true );
		}
	}
	else
	{
		if (bSupportsOnlinePIE)
		{
			// Make sure all instances of PIE are logged in before creating/launching worlds
			LoginPIEInstances(bAnyBlueprintErrors, bStartInSpectatorMode, PIEStartTime);
		}
		else
		{
			// Normal, non-online creation/launching of worlds
			SpawnIntraProcessPIEWorlds(bAnyBlueprintErrors, bStartInSpectatorMode);
		}
	}

	PlayInSettings->MultipleInstanceLastHeight = PlayInSettings->NewWindowHeight;
	PlayInSettings->MultipleInstanceLastWidth = PlayInSettings->NewWindowWidth;
	PlayInSettings->SetPlayNetMode(OrigPlayNetMode);

	// Monitoring when PIE corrupts references between the World and the PIE generated World for UE-20486
	if (EditorWorld)
	{
		TArray<ULevel*> Levels = EditorWorld->GetLevels();

		for (ULevel* Level : Levels)
		{
			TArray<UBlueprint*> LevelBlueprints = Level->GetLevelBlueprints();

			if (LevelBlueprints.Num() > 0)
			{
				UBlueprint* LevelScriptBlueprint = LevelBlueprints[0];
				if (LevelScriptBlueprint && LevelScriptBlueprint->GeneratedClass && LevelScriptBlueprint->GeneratedClass->ClassGeneratedBy)
				{
					UE_LOG(LogBlueprintUserMessages, Log, TEXT("Late PlayInEditor Detection: Level '%s' has LevelScriptBlueprint '%s' with GeneratedClass '%s' with ClassGeneratedBy '%s'"), *Level->GetPathName(), *LevelScriptBlueprint->GetPathName(), *LevelScriptBlueprint->GeneratedClass->GetPathName(), *LevelScriptBlueprint->GeneratedClass->ClassGeneratedBy->GetPathName());
				}
				else if (LevelScriptBlueprint && LevelScriptBlueprint->GeneratedClass)
				{
					UE_LOG(LogBlueprintUserMessages, Log, TEXT("Late PlayInEditor Detection: Level '%s' has LevelScriptBlueprint '%s' with GeneratedClass '%s'"), *Level->GetPathName(), *LevelScriptBlueprint->GetPathName(), *LevelScriptBlueprint->GeneratedClass->GetPathName());
				}
				else if (LevelScriptBlueprint)
				{
					UE_LOG(LogBlueprintUserMessages, Log, TEXT("Late PlayInEditor Detection: Level '%s' has LevelScriptBlueprint '%s'"), *Level->GetPathName(), *LevelScriptBlueprint->GetPathName());
				}
			}
		}
	}

	// Make sure to focus the game viewport.
	if (!bInSimulateInEditor && (GetDefault<ULevelEditorPlaySettings>()->GameGetsMouseControl || IVREditorModule::Get().IsVREditorEnabled() || (bUseVRPreviewForPlayWorld && GEngine->XRSystem.IsValid())))
	{
		FSlateApplication::Get().SetAllUserFocusToGameViewport();
	}

	FMargin SafeZoneRatio = PlayInSettings->PIESafeZoneOverride;
	SafeZoneRatio.Left /= (PlayInSettings->NewWindowWidth / 2.0f);
	SafeZoneRatio.Right /= (PlayInSettings->NewWindowWidth / 2.0f);
	SafeZoneRatio.Bottom /= (PlayInSettings->NewWindowHeight / 2.0f);
	SafeZoneRatio.Top /= (PlayInSettings->NewWindowHeight / 2.0f);
	FSlateApplication::Get().OnDebugSafeZoneChanged.Broadcast(SafeZoneRatio, false);

	FEditorDelegates::PostPIEStarted.Broadcast( bInSimulateInEditor );
}

FGameInstancePIEResult UEditorEngine::PreCreatePIEServerInstance(const bool bAnyBlueprintErrors, const bool bStartInSpectatorMode, const float PIEStartTime, const bool bSupportsOnlinePIE, int32& InNumOnlinePIEInstances)
{
	return FGameInstancePIEResult::Success();
}

void UEditorEngine::SpawnIntraProcessPIEWorlds(bool bAnyBlueprintErrors, bool bStartInSpectatorMode)
{
	double PIEStartTime = FPlatformTime::Seconds();
	bStartLateJoinersInSpectatorMode = bStartInSpectatorMode;

	// Has to be false or this function wouldn't be called
	bool bInSimulateInEditor = false;
	ULevelEditorPlaySettings* PlayInSettings = Cast<ULevelEditorPlaySettings>(ULevelEditorPlaySettings::StaticClass()->GetDefaultObject());

	// Spawning multiple PIE instances
	if (PlayInSettings->MultipleInstancePositions.Num() == 0)
	{
		PlayInSettings->MultipleInstancePositions.SetNum(1);
	}

	PlayInSettings->MultipleInstancePositions[0] = PlayInSettings->NewWindowPosition;

	int32 NextX = 0;
	int32 NextY = 0;
	SettingsIndex = 1;
	int32 ClientNum = 0;
	PIEInstance = 1;
	const bool WillAutoConnectToServer = [&PlayInSettings]{ bool AutoConnectToServer(false); return (PlayInSettings->GetAutoConnectToServer(AutoConnectToServer) && AutoConnectToServer); }();
	const bool CanPlayNetDedicated = [&PlayInSettings]{ bool PlayNetDedicated(false); return (PlayInSettings->GetPlayNetDedicated(PlayNetDedicated) && PlayNetDedicated); }();

	// Server
	if (CanPlayNetDedicated || WillAutoConnectToServer)
	{
		FGameInstancePIEResult PreCreateResult = PreCreatePIEServerInstance(bAnyBlueprintErrors, bStartInSpectatorMode, PIEStartTime, false, NumOnlinePIEInstances);
		if (!PreCreateResult.IsSuccess())
		{
			return;
		}

		PlayInSettings->SetPlayNetMode(EPlayNetMode::PIE_ListenServer);

		if (!CanPlayNetDedicated)
		{
			ClientNum++;
			GetMultipleInstancePositions(SettingsIndex++, NextX, NextY);
		}
        
		UGameInstance* const ServerGameInstance = CreatePIEGameInstance(PIEInstance, bInSimulateInEditor, bAnyBlueprintErrors, bStartInSpectatorMode, CanPlayNetDedicated, (ClientNum == 0 && bUseVRPreviewForPlayWorld), PIEStartTime);
		if (ServerGameInstance)
		{
			ServerPrefix = ServerGameInstance->GetWorldContext()->PIEPrefix;
		}
		else
		{
			// Failed, abort
			return;
		}

		PIEInstance++;
	}

	// Clients
	const int32 PlayNumberOfClients = [&PlayInSettings]{ int32 NumberOfClients(0); return (PlayInSettings->GetPlayNumberOfClients(NumberOfClients) ? NumberOfClients : 0); }();
	for (; ClientNum < PlayNumberOfClients; ++ClientNum)
	{
		// Only launch as clients if they should connect
		if (WillAutoConnectToServer)
		{
			PlayInSettings->SetPlayNetMode(EPlayNetMode::PIE_Client);
		}
		else
		{
			PlayInSettings->SetPlayNetMode(EPlayNetMode::PIE_Standalone);
		}

		// For legacy reasons, single player PIE uses ULevelEditorPlaySettings::NewWindowPosition as its window position.
		// Multiple PIE uses the ULevelEditorPlaySettings::MultipleInstancePositions array, starting with index 1.
		// If this is a single player PIE, with dedicated server, don't set NewWindowPosition from the MultipleInstancePositions array - leave it as is.
		if (PlayNumberOfClients > 1)
		{
			GetMultipleInstancePositions(SettingsIndex++, NextX, NextY);
		}

		UGameInstance* const ClientGameInstance = CreatePIEGameInstance(PIEInstance, bInSimulateInEditor, bAnyBlueprintErrors, bStartInSpectatorMode, false, (ClientNum == 0 && bUseVRPreviewForPlayWorld), PIEStartTime);
		if (!ClientGameInstance)
		{
			// Failed, abort
			return;
		}

		PIEInstance++;
	}

	// Restore window settings
	GetMultipleInstancePositions(0, NextX, NextY);	// restore cached settings

	// Give focus to the first client
	GiveFocusToFirstClientPIEViewport();
}

bool UEditorEngine::CreatePIEWorldFromLogin(FWorldContext& PieWorldContext, EPlayNetMode PlayNetMode, FPieLoginStruct& DataStruct)
{
	ULevelEditorPlaySettings* PlayInSettings = Cast<ULevelEditorPlaySettings>(ULevelEditorPlaySettings::StaticClass()->GetDefaultObject());
	PlayInSettings->SetPlayNetMode(PlayNetMode);

	// Set window position
	GetMultipleInstancePositions(DataStruct.SettingsIndex, DataStruct.NextX, DataStruct.NextY);
	
	const bool CanPlayNetDedicated = [&PlayInSettings]{ bool PlayNetDedicated(false); return (PlayInSettings->GetPlayNetDedicated(PlayNetDedicated) && PlayNetDedicated); }();
	const bool ActAsClient = PlayNetMode == EPlayNetMode::PIE_Client || PlayNetMode == EPlayNetMode::PIE_StandaloneWithServer || PlayNetMode == EPlayNetMode::PIE_Standalone;
	UGameInstance* const GameInstance = CreatePIEGameInstance(PieWorldContext.PIEInstance, false, DataStruct.bAnyBlueprintErrors, DataStruct.bStartInSpectatorMode, ActAsClient ? false : CanPlayNetDedicated, false, DataStruct.PIEStartTime);
	
	// Restore window settings
	GetMultipleInstancePositions(0, DataStruct.NextX, DataStruct.NextY);	// restore cached settings

	if (GameInstance)
	{
		GameInstance->GetWorldContext()->bWaitingOnOnlineSubsystem = false;

		return true;
	}
	else
	{
		return false;
	}
}

void UEditorEngine::CancelPlayingViaLauncher()
{
	if (LauncherWorker.IsValid())
	{
		LauncherWorker->CancelAndWait();
	}
}

bool UEditorEngine::SupportsOnlinePIE() const
{
	return UOnlineEngineInterface::Get()->SupportsOnlinePIE();
}

void UEditorEngine::LoginPIEInstances(bool bAnyBlueprintErrors, bool bStartInSpectatorMode, double PIEStartTime)
{
	ULevelEditorPlaySettings* PlayInSettings = Cast<ULevelEditorPlaySettings>(ULevelEditorPlaySettings::StaticClass()->GetDefaultObject());
	SettingsIndex = 0;

	/** Setup the common data values for each login instance */
	FPieLoginStruct DataStruct;
	DataStruct.SettingsIndex = ++SettingsIndex;
	DataStruct.bAnyBlueprintErrors = bAnyBlueprintErrors;
	DataStruct.bStartInSpectatorMode = bStartInSpectatorMode;
	DataStruct.PIEStartTime = PIEStartTime;

	ensure(UOnlineEngineInterface::Get()->GetNumPIELogins() > 0);

	int32 ClientNum = 0;
	PIEInstance = 1;
	int32 NextX = 0;
	int32 NextY = 0;

	const EPlayNetMode PlayNetMode = [&PlayInSettings]{ EPlayNetMode NetMode(PIE_Standalone); return (PlayInSettings->GetPlayNetMode(NetMode) ? NetMode : PIE_Standalone); }();
	const bool CanPlayNetDedicated = [&PlayInSettings]{ bool PlayNetDedicated(false); return (PlayInSettings->GetPlayNetDedicated(PlayNetDedicated) && PlayNetDedicated); }();
	const bool WillAutoConnectToServer = [&PlayInSettings]{ bool AutoConnectToServer(false); return (PlayInSettings->GetAutoConnectToServer(AutoConnectToServer) && AutoConnectToServer); }();
	const int32 PlayNumberOfClients = [&PlayInSettings] { int32 NumberOfClients(0); return (PlayInSettings->GetPlayNumberOfClients(NumberOfClients) ? NumberOfClients : 0); }();

	PIEInstancesToLogInCount = PlayNumberOfClients;
	bAtLeastOnePIELoginFailed = false;

	// Server
	if (WillAutoConnectToServer || CanPlayNetDedicated)
	{
		FGameInstancePIEResult PreCreateResult = PreCreatePIEServerInstance(bAnyBlueprintErrors, bStartInSpectatorMode, PIEStartTime, true, NumOnlinePIEInstances);
		if (!PreCreateResult.IsSuccess())
		{
			return;
		}

		FWorldContext &PieWorldContext = CreateNewWorldContext(EWorldType::PIE);
		PieWorldContext.PIEInstance = PIEInstance++;
		PieWorldContext.RunAsDedicated = CanPlayNetDedicated;
		PieWorldContext.bWaitingOnOnlineSubsystem = true;

		// Update login struct parameters
		DataStruct.WorldContextHandle = PieWorldContext.ContextHandle;
		DataStruct.NetMode = PlayNetMode;

		// Always get the interface (it will create the subsystem regardless)
		FName OnlineIdentifier = UOnlineEngineInterface::Get()->GetOnlineIdentifier(PieWorldContext);
		UE_LOG(LogPlayLevel, Display, TEXT("Creating online subsystem for server %s"), *OnlineIdentifier.ToString());
		NumOnlinePIEInstances++;

		if (!CanPlayNetDedicated)
		{
			DataStruct.NextX = NextX;
			DataStruct.NextY = NextY;
			GetMultipleInstancePositions(DataStruct.SettingsIndex, NextX, NextY);

			// Login to online platform before creating world
			FOnPIELoginComplete Delegate;
			Delegate.BindUObject(this, &UEditorEngine::OnLoginPIEComplete, DataStruct);

			// Login first and continue the flow later
			UOnlineEngineInterface::Get()->LoginPIEInstance(OnlineIdentifier, 0, ClientNum, Delegate);

			ClientNum++;
		}
		else
		{
			// Dedicated servers don't use a login
			UOnlineEngineInterface::Get()->SetForceDedicated(OnlineIdentifier, true);
			if (CreatePIEWorldFromLogin(PieWorldContext, EPlayNetMode::PIE_ListenServer, DataStruct))
			{
				FMessageLog(NAME_CategoryPIE).Info(LOCTEXT("LoggingInDedicated", "Dedicated Server logged in"));
			}
			else
			{
				// Failed to create world, this creates a dialog elsewhere
				return;
			}
		}
	}

	// Clients
	for (; ClientNum < PlayNumberOfClients; ++ClientNum)
	{
		PlayInSettings->SetPlayNetMode(PlayNetMode);
		FWorldContext &PieWorldContext = CreateNewWorldContext(EWorldType::PIE);
		PieWorldContext.PIEInstance = PIEInstance++;
		PieWorldContext.bWaitingOnOnlineSubsystem = true;

		// Update login struct parameters
		DataStruct.WorldContextHandle = PieWorldContext.ContextHandle;
		DataStruct.SettingsIndex = ++SettingsIndex;
		DataStruct.NextX = NextX;
		DataStruct.NextY = NextY;
		GetMultipleInstancePositions(DataStruct.SettingsIndex, NextX, NextY);
		DataStruct.NetMode = WillAutoConnectToServer ? EPlayNetMode::PIE_Client : EPlayNetMode::PIE_Standalone;

		FName OnlineIdentifier = UOnlineEngineInterface::Get()->GetOnlineIdentifier(PieWorldContext);
		UE_LOG(LogPlayLevel, Display, TEXT("Creating online subsystem for client %s"), *OnlineIdentifier.ToString());
		NumOnlinePIEInstances++;

		// Login to online platform before creating world
		FOnPIELoginComplete Delegate;
		Delegate.BindUObject(this, &UEditorEngine::OnLoginPIEComplete, DataStruct);

		UOnlineEngineInterface::Get()->LoginPIEInstance(OnlineIdentifier, 0, ClientNum, Delegate);
	}

	// Restore window settings
	GetMultipleInstancePositions(0, NextX, NextY);	// restore cached settings
}

void UEditorEngine::OnLoginPIEComplete(int32 LocalUserNum, bool bWasSuccessful, const FString& ErrorString, FPieLoginStruct DataStruct)
{
	// This is needed because pie login may change the state of the online objects that called this function
	GetTimerManager()->SetTimerForNextTick(FTimerDelegate::CreateUObject(this, &UEditorEngine::OnLoginPIEComplete_Deferred, LocalUserNum, bWasSuccessful, ErrorString, DataStruct));
}

void UEditorEngine::OnLoginPIEComplete_Deferred(int32 LocalUserNum, bool bWasSuccessful, FString ErrorString, FPieLoginStruct DataStruct)
{
	UE_LOG(LogPlayLevel, Verbose, TEXT("OnLoginPIEComplete LocalUserNum: %d bSuccess: %d %s"), LocalUserNum, bWasSuccessful, *ErrorString);
	FWorldContext* PieWorldContext = GetWorldContextFromHandle(DataStruct.WorldContextHandle);

	if (!PieWorldContext)
	{
		// This will fail if PIE was ended before this callback happened, silently return
		return;
	}

	// Create the new world
	if (CreatePIEWorldFromLogin(*PieWorldContext, DataStruct.NetMode, DataStruct))
	{
		// Logging after the create so a new MessageLog Page is created
		if (bWasSuccessful)
		{
			if (DataStruct.NetMode != EPlayNetMode::PIE_Client)
			{
				FMessageLog(NAME_CategoryPIE).Info(LOCTEXT("LoggedInServer", "Server logged in"));
			}
			else
			{
				FMessageLog(NAME_CategoryPIE).Info(LOCTEXT("LoggedInClient", "Client logged in"));
			}
		}
		else
		{
			bAtLeastOnePIELoginFailed = true;
			if (DataStruct.NetMode != EPlayNetMode::PIE_Client)
			{
				FMessageLog(NAME_CategoryPIE).Error(FText::Format(LOCTEXT("LoggedInServerFailure", "Server failed to login. {0}"), FText::FromString(ErrorString)));
			}
			else
			{
				FMessageLog(NAME_CategoryPIE).Error(FText::Format(LOCTEXT("LoggedInClientFailure", "Client failed to login. {0}"), FText::FromString(ErrorString)));
			}
		}
	}

	PIEInstancesToLogInCount--;
	if (PIEInstancesToLogInCount == 0)
	{
		if (bAtLeastOnePIELoginFailed)
		{
			EndPlayMap();
		}
		else
		{
			OnLoginPIEAllComplete();
		}
	}
}

void UEditorEngine::OnLoginPIEAllComplete()
{
	GiveFocusToFirstClientPIEViewport();
}

void UEditorEngine::GiveFocusToFirstClientPIEViewport()
{
	// Find the non-dedicated server or first client window to give focus to
	int32 LowestPIEInstance = TNumericLimits<int32>::Max();
	UGameViewportClient* ViewportClient = nullptr;
	for (const FWorldContext& WorldContext : WorldList)
	{
		if (WorldContext.WorldType == EWorldType::PIE && !WorldContext.RunAsDedicated)
		{
			if (WorldContext.PIEInstance < LowestPIEInstance)
			{
				LowestPIEInstance = WorldContext.PIEInstance;
				ViewportClient = WorldContext.GameViewport;
			}
		}
	}

	// Give focus to the first client
	if (ViewportClient && ViewportClient->GetGameViewportWidget().IsValid())
	{
		FSlateApplication::Get().RegisterGameViewport(ViewportClient->GetGameViewportWidget().ToSharedRef());
	}
}

void UEditorEngine::RequestLateJoin()
{
	bool bSupportsOnlinePIE = false;

	if (SupportsOnlinePIE())
	{
// 		bool bHasRequiredLogins = PlayNumberOfClients <= UOnlineEngineInterface::Get()->GetNumPIELogins();
// 		if (bHasRequiredLogins)
		{
			// If we support online PIE use it even if we're standalone
			bSupportsOnlinePIE = true;
		}
	}

	ULevelEditorPlaySettings* PlayInSettings = Cast<ULevelEditorPlaySettings>(ULevelEditorPlaySettings::StaticClass()->GetDefaultObject());
	double PIEStartTime = FPlatformTime::Seconds();
	int32 NextX = 0;
	int32 NextY = 0;

	PlayInSettings->SetPlayNetMode(EPlayNetMode::PIE_Client);


	if (bSupportsOnlinePIE)
	{
		FPieLoginStruct DataStruct;
		DataStruct.bAnyBlueprintErrors = false;
		DataStruct.bStartInSpectatorMode = bStartLateJoinersInSpectatorMode;
		DataStruct.PIEStartTime = PIEStartTime;

		FWorldContext &PieWorldContext = CreateNewWorldContext(EWorldType::PIE);
		PieWorldContext.PIEInstance = PIEInstance++;
		PieWorldContext.bWaitingOnOnlineSubsystem = true;

		// Update login struct parameters
		DataStruct.WorldContextHandle = PieWorldContext.ContextHandle;
		DataStruct.SettingsIndex = ++SettingsIndex;
		DataStruct.NextX = NextX;
		DataStruct.NextY = NextY;
		GetMultipleInstancePositions(DataStruct.SettingsIndex, NextX, NextY);
		DataStruct.NetMode = EPlayNetMode::PIE_Client;

		FName OnlineIdentifier = UOnlineEngineInterface::Get()->GetOnlineIdentifier(PieWorldContext);
		UE_LOG(LogPlayLevel, Display, TEXT("Creating online subsystem for client %s"), *OnlineIdentifier.ToString());

		// Login to online platform before creating world
		FOnPIELoginComplete Delegate;
		Delegate.BindUObject(this, &UEditorEngine::OnLoginPIEComplete, DataStruct);
		// The server doesn't get a PIE login but counts as an online instance
		UOnlineEngineInterface::Get()->LoginPIEInstance(OnlineIdentifier, 0, NumOnlinePIEInstances - 1, Delegate);

		NumOnlinePIEInstances++;
	}
	else
	{
		GetMultipleInstancePositions(SettingsIndex++, NextX, NextY);

		UGameInstance* const ClientGameInstance = CreatePIEGameInstance(PIEInstance, false, false, bStartLateJoinersInSpectatorMode, false, false, PIEStartTime);
		if (!ClientGameInstance)
		{
			// Failed, abort
			return;
		}

		PIEInstance++;
	}

	GetMultipleInstancePositions(0, NextX, NextY);
}

class SPIEViewport : public SViewport
{
	SLATE_BEGIN_ARGS(SPIEViewport)
		: _Content()
		, _RenderDirectlyToWindow(false)
		, _EnableStereoRendering(false)
		, _IgnoreTextureAlpha(true)
	{
		_Clipping = EWidgetClipping::ClipToBoundsAlways;
	}

		SLATE_DEFAULT_SLOT(FArguments, Content)

		/**
		 * Whether or not to render directly to the window's backbuffer or an offscreen render target that is applied to the window later
		 * Rendering to an offscreen target is the most common option in the editor where there may be many frames which this viewport's interface may wish to not re-render but use a cached buffer instead
		 * Rendering directly to the backbuffer is the most common option in the game where you want to update each frame without the cost of writing to an intermediate target first.
		 */
		SLATE_ARGUMENT(bool, RenderDirectlyToWindow)

		/** Whether or not to enable stereo rendering. */
		SLATE_ARGUMENT(bool, EnableStereoRendering )

		/**
		 * If true, the viewport's texture alpha is ignored when performing blending.  In this case only the viewport tint opacity is used
		 * If false, the texture alpha is used during blending
		 */
		SLATE_ARGUMENT( bool, IgnoreTextureAlpha )

	SLATE_END_ARGS()

	void Construct(const FArguments& InArgs)
	{
		SViewport::Construct(
			SViewport::FArguments()
			.EnableGammaCorrection(false) // Gamma correction in the game is handled in post processing in the scene renderer
			.RenderDirectlyToWindow(InArgs._RenderDirectlyToWindow)
			.EnableStereoRendering(InArgs._EnableStereoRendering)
			.IgnoreTextureAlpha(InArgs._IgnoreTextureAlpha)
			[
				InArgs._Content.Widget
			]
		);
	}

	virtual void Tick(const FGeometry& AllottedGeometry, const double InCurrentTime, const float InDeltaTime) override
	{
		SViewport::Tick(AllottedGeometry, InCurrentTime, InDeltaTime);

		// Rather than binding the attribute we're going to poll it in tick, otherwise we will make this widget volatile, and it therefore
		// wont be possible to cache it or its children in GSlateEnableGlobalInvalidation mode.
		SetEnabled(FSlateApplication::Get().GetNormalExecutionAttribute().Get());
	}
};

UGameInstance* UEditorEngine::CreatePIEGameInstance(int32 InPIEInstance, bool bInSimulateInEditor, bool bAnyBlueprintErrors, bool bStartInSpectatorMode, bool bRunAsDedicated, bool bPlayStereoscopic, float PIEStartTime)
{
	// create a new GameInstance
	FSoftClassPath GameInstanceClassName = GetDefault<UGameMapsSettings>()->GameInstanceClass;
	UClass* GameInstanceClass = (GameInstanceClassName.IsValid() ? LoadObject<UClass>(NULL, *GameInstanceClassName.ToString()) : UGameInstance::StaticClass());

	// If the GameInstance class from the settings cannot be found, fall back to the base class
	if(GameInstanceClass == nullptr)
	{
		GameInstanceClass = UGameInstance::StaticClass();
	}
	UGameInstance* GameInstance = NewObject<UGameInstance>(this, GameInstanceClass);

	// We need to temporarily add the GameInstance to the root because the InitPIE call can do garbage collection wiping out the GameInstance
	GameInstance->AddToRoot();

	FGameInstancePIEParameters GameInstanceParams;
	GameInstanceParams.bAnyBlueprintErrors = bAnyBlueprintErrors;
	GameInstanceParams.bSimulateInEditor = bInSimulateInEditor;
	GameInstanceParams.bStartInSpectatorMode = bStartInSpectatorMode;
	GameInstanceParams.bRunAsDedicated = bRunAsDedicated;
	GameInstanceParams.WorldFeatureLevel = PreviewPlatform.GetEffectivePreviewFeatureLevel();

	const FGameInstancePIEResult InitializeResult = GameInstance->InitializeForPlayInEditor(InPIEInstance, GameInstanceParams);
	if (!InitializeResult.IsSuccess())
	{
		FMessageDialog::Open(EAppMsgType::Ok, InitializeResult.FailureReason);

		FEditorDelegates::EndPIE.Broadcast(bInSimulateInEditor);

		FNavigationSystem::OnPIEEnd(*EditorWorld);

		return nullptr;
	}
	
	FWorldContext* const PieWorldContext = GameInstance->GetWorldContext();
	check(PieWorldContext);
	PlayWorld = PieWorldContext->World();

	GWorld = PlayWorld;
	SetPlayInEditorWorld( PlayWorld );

#if PLATFORM_64BITS
	const FString PlatformBitsString( TEXT( "64" ) );
#else
	const FString PlatformBitsString( TEXT( "32" ) );
#endif

	const FText WindowTitleOverride = GetDefault<UGeneralProjectSettings>()->ProjectDisplayedTitle;

	FFormatNamedArguments Args;
	Args.Add( TEXT("GameName"), FText::FromString( FString( WindowTitleOverride.IsEmpty() ? FApp::GetProjectName() : WindowTitleOverride.ToString() ) ) );
	Args.Add( TEXT("PlatformBits"), FText::FromString( PlatformBitsString ) );
<<<<<<< HEAD
	Args.Add( TEXT("RHIName"), FText::FromName( LegacyShaderPlatformToShaderFormat( GShaderPlatformForFeatureLevel[PreviewFeatureLevel] ) ) );
=======
	Args.Add( TEXT("RHIName"), FText::FromName( LegacyShaderPlatformToShaderFormat( GShaderPlatformForFeatureLevel[PreviewPlatform.PreviewFeatureLevel] ) ) );
>>>>>>> 33e6966e

	const ULevelEditorPlaySettings* PlayInSettings = GetDefault<ULevelEditorPlaySettings>();
	const EPlayNetMode PlayNetMode = [&PlayInSettings]{ EPlayNetMode NetMode(PIE_Standalone); return (PlayInSettings->GetPlayNetMode(NetMode) ? NetMode : PIE_Standalone); }();
	if (PlayNetMode == PIE_Client)
	{
		Args.Add(TEXT("NetMode"), FText::FromString(FString::Printf(TEXT("Client %d"), PieWorldContext->PIEInstance - 1)));
	}
	else if (PlayNetMode == PIE_ListenServer)
	{
		Args.Add( TEXT("NetMode"), FText::FromString( TEXT("Server")));
	}
	else
	{
		Args.Add( TEXT("NetMode"), FText::FromString( TEXT("Standalone")));
	}

	const FText ViewportName = FText::Format( NSLOCTEXT("UnrealEd", "PlayInEditor_RHI_F", "{GameName} Game Preview {NetMode} ({PlatformBits}-bit/{RHIName})" ), Args );

	// Make a list of all the selected actors
	TArray<UObject *> SelectedActors;
	TArray<UObject*> SelectedComponents;
	for ( FSelectionIterator It( GetSelectedActorIterator() ); It; ++It )
	{
		AActor* Actor = static_cast<AActor*>( *It );
		if (Actor)
		{
			checkSlow( Actor->IsA(AActor::StaticClass()) );

			SelectedActors.Add( Actor );
		}
	}


	// Unselect everything
	GEditor->SelectNone( true, true, false );
	GetSelectedActors()->DeselectAll();
	GetSelectedObjects()->DeselectAll();
	GetSelectedComponents()->DeselectAll();

	// For every actor that was selected previously, make sure it's sim equivalent is selected
	for ( int32 ActorIndex = 0; ActorIndex < SelectedActors.Num(); ++ActorIndex )
	{
		AActor* Actor = Cast<AActor>( SelectedActors[ ActorIndex ] );
		if (Actor)
		{
			ActorsThatWereSelected.Add( Actor );

			AActor* SimActor = EditorUtilities::GetSimWorldCounterpartActor(Actor);
			if (SimActor && !SimActor->bHidden && bInSimulateInEditor)
			{
				SelectActor( SimActor, true, false );
			}
		}
	}

	// For play in editor, this is the viewport widget where the game is being displayed
	TSharedPtr<SPIEViewport> PieViewportWidget;

	// Initialize the viewport client.
	UGameViewportClient* ViewportClient = NULL;
	ULocalPlayer *NewLocalPlayer = NULL;
	
	if (GEngine->XRSystem.IsValid() && !bInSimulateInEditor )
	{
		GEngine->XRSystem->OnBeginPlay(*PieWorldContext);
	}

	if (!PieWorldContext->RunAsDedicated)
	{
		bool bCreateNewAudioDevice = PlayInSettings->IsCreateAudioDeviceForEveryPlayer();

		ViewportClient = NewObject<UGameViewportClient>(this, GameViewportClientClass);
		ViewportClient->Init(*PieWorldContext, GameInstance, bCreateNewAudioDevice);

		GameViewport = ViewportClient;
		GameViewport->bIsPlayInEditorViewport = true;
		PieWorldContext->GameViewport = ViewportClient;

		// Add a handler for game client input key
		ViewportClient->OnGameViewportInputKey().BindUObject(this, &UEditorEngine::ProcessDebuggerCommands);

		// Add a handler for viewport close requests
		ViewportCloseRequestedDelegateHandle = ViewportClient->OnCloseRequested().AddUObject(this, &UEditorEngine::OnViewportCloseRequested);
		FSlatePlayInEditorInfo& SlatePlayInEditorSession = SlatePlayInEditorMap.Add(PieWorldContext->ContextHandle, FSlatePlayInEditorInfo());
		SlatePlayInEditorSession.DestinationSlateViewport = RequestedDestinationSlateViewport;	// Might be invalid depending how pie was launched. Code below handles this.
		RequestedDestinationSlateViewport = NULL;

		FString Error;
		NewLocalPlayer = ViewportClient->SetupInitialLocalPlayer(Error);
		if(!NewLocalPlayer)
		{
			FMessageDialog::Open( EAppMsgType::Ok, FText::Format(NSLOCTEXT("UnrealEd", "Error_CouldntSpawnPlayer", "Couldn't spawn player: {0}"), FText::FromString(Error)) );
			// go back to using the real world as GWorld
			RestoreEditorWorld( EditorWorld );
			EndPlayMap();
			return nullptr;
		}

		if (!bInSimulateInEditor)
		{
			SlatePlayInEditorSession.EditorPlayer = NewLocalPlayer;
		}
			
		// Note: For K2 debugging purposes this MUST be created before beginplay is called because beginplay can trigger breakpoints
		// and we need to be able to refocus the pie viewport afterwards so it must be created first in order for us to find it
		{
			// Only create a separate viewport and window if we aren't playing in a current viewport
			if( SlatePlayInEditorSession.DestinationSlateViewport.IsValid() )
			{
				TSharedPtr<ILevelViewport> LevelViewportRef = SlatePlayInEditorSession.DestinationSlateViewport.Pin();

				LevelViewportRef->StartPlayInEditorSession( ViewportClient, bInSimulateInEditor );

				//SlatePlayInEditorSession.SlatePlayInEditorWindowViewport = MakeShareable<FSceneViewport>((FSceneViewport*)LevelViewportRef->GetActiveViewport());
			}
			else
			{
				const int32 PlayNumberOfClients = [&PlayInSettings] { int32 NumberOfClients(0); return (PlayInSettings->GetPlayNumberOfClients(NumberOfClients) ? NumberOfClients : 0); }();

				// Create the top level pie window and add it to Slate
				uint32 NewWindowHeight = PlayInSettings->NewWindowHeight;
				uint32 NewWindowWidth = PlayInSettings->NewWindowWidth;
				FIntPoint NewWindowPosition = PlayInSettings->NewWindowPosition;
				bool CenterNewWindow = PlayInSettings->CenterNewWindow && (PlayNumberOfClients == 1);

				// Setup size for PIE window
				if ((NewWindowWidth <= 0) || (NewWindowHeight <= 0))
				{
					// Get desktop metrics
					FDisplayMetrics DisplayMetrics;
					FSlateApplication::Get().GetCachedDisplayMetrics( DisplayMetrics );

					const FVector2D DisplaySize(
						DisplayMetrics.PrimaryDisplayWorkAreaRect.Right - DisplayMetrics.PrimaryDisplayWorkAreaRect.Left,
						DisplayMetrics.PrimaryDisplayWorkAreaRect.Bottom - DisplayMetrics.PrimaryDisplayWorkAreaRect.Top
					);

					// Use a centered window at the default window size
					NewWindowPosition.X = 0;
					NewWindowPosition.Y = 0;
					NewWindowWidth = 0.75 * DisplaySize.X;
					NewWindowHeight = 0.75 * DisplaySize.Y;
					CenterNewWindow = true;
				}

				bool bUseOSWndBorder = false;
				bool bRenderDirectlyToWindow = false;
				bool bEnableStereoRendering = false;
				if (bPlayStereoscopic)	// @todo vreditor: Is not having an OS window border a problem?  We could spawn a dedicated VR window if so.  What about true fullscreen in VR?
				{
					// modify window and viewport properties for VR.
					bUseOSWndBorder = true;
					bRenderDirectlyToWindow = true;
					bEnableStereoRendering = true;
					CenterNewWindow = true;
				}

				TSharedPtr<SWindow> PieWindow = PlayInSettings->CustomPIEWindow.Pin();

				const bool bHasCustomWindow = PieWindow.IsValid();
				if (!bHasCustomWindow)
				{
					int32 PosX = NewWindowPosition.X;
					int32 PosY = NewWindowPosition.Y;
					const bool CanPlayNetDedicated = [&PlayInSettings] { bool PlayNetDedicated(false); return (PlayInSettings->GetPlayNetDedicated(PlayNetDedicated) && PlayNetDedicated); }();
					int32 idx = PieWorldContext->PIEInstance - (CanPlayNetDedicated ? 1 : 0);
					if (idx > 0)
					{
						ULevelEditorPlaySettings* LevelEditorPlaySettings = ULevelEditorPlaySettings::StaticClass()->GetDefaultObject<ULevelEditorPlaySettings>();
						if (idx < LevelEditorPlaySettings->MultipleInstancePositions.Num())
						{
							PosX = LevelEditorPlaySettings->MultipleInstancePositions[idx].X;
							PosY = LevelEditorPlaySettings->MultipleInstancePositions[idx].Y;
						}
					}

					PieWindow = SNew(SWindow)
						.Title(ViewportName)
						.ScreenPosition(FVector2D(PosX, PosY))
						.ClientSize(FVector2D(NewWindowWidth, NewWindowHeight))
						.AutoCenter(CenterNewWindow ? EAutoCenter::PreferredWorkArea : EAutoCenter::None)
						.UseOSWindowBorder(bUseOSWndBorder)
						.SaneWindowPlacement(!CenterNewWindow)
						.SizingRule(ESizingRule::UserSized);

					PieWindow->SetAllowFastUpdate(true);
				}


				// Setup a delegate for switching to the play world on slate input events, drawing and ticking
				FOnSwitchWorldHack OnWorldSwitch = FOnSwitchWorldHack::CreateUObject( this, &UEditorEngine::OnSwitchWorldForSlatePieWindow );
				PieWindow->SetOnWorldSwitchHack( OnWorldSwitch );

				if (!bHasCustomWindow)
				{
				// Mac does not support parenting, do not keep on top
#if PLATFORM_MAC
					FSlateApplication::Get().AddWindow(PieWindow.ToSharedRef());
#else
				TSharedRef<SWindow, ESPMode::Fast> MainWindow = FModuleManager::LoadModuleChecked<IMainFrameModule>(TEXT("MainFrame")).GetParentWindow().ToSharedRef();
				if (PlayInSettings->PIEAlwaysOnTop)
				{
						FSlateApplication::Get().AddWindowAsNativeChild(PieWindow.ToSharedRef(), MainWindow, true);
				}
				else
				{
						FSlateApplication::Get().AddWindow(PieWindow.ToSharedRef());
				}
#endif
				}

				TSharedRef<SOverlay> ViewportOverlayWidgetRef = SNew(SOverlay);

				TSharedRef<SGameLayerManager> GameLayerManagerRef = SNew(SGameLayerManager)
					.SceneViewport_UObject(this, &UEditorEngine::GetGameSceneViewport, ViewportClient)
					[
						ViewportOverlayWidgetRef
					];

				static const auto CVarPropagateAlpha = IConsoleManager::Get().FindTConsoleVariableDataInt(TEXT("r.PostProcessing.PropagateAlpha"));
				const EAlphaChannelMode::Type PropagateAlpha = EAlphaChannelMode::FromInt(CVarPropagateAlpha->GetValueOnGameThread());
				const bool bIgnoreTextureAlpha = (PropagateAlpha != EAlphaChannelMode::AllowThroughTonemapper);

				PieViewportWidget = 
					SNew( SPIEViewport )
						.RenderDirectlyToWindow( bRenderDirectlyToWindow )
						.EnableStereoRendering( bEnableStereoRendering )
						.IgnoreTextureAlpha(bIgnoreTextureAlpha)
						[
							GameLayerManagerRef
						];

				// Create a wrapper widget for PIE viewport to process play world actions
				TSharedRef<SGlobalPlayWorldActions> GlobalPlayWorldActionsWidgetRef = SNew(SGlobalPlayWorldActions)
					[
						PieViewportWidget.ToSharedRef()
					];

				PieWindow->SetContent(GlobalPlayWorldActionsWidgetRef);

				if (!bHasCustomWindow)
				{
					// Ensure the PIE window appears does not appear behind other windows.
					PieWindow->BringToFront();
				}

				ViewportClient->SetViewportOverlayWidget( PieWindow, ViewportOverlayWidgetRef );
				ViewportClient->SetGameLayerManager(GameLayerManagerRef);

				bool bShouldMinimizeRootWindow = bPlayStereoscopic && GEngine->XRSystem.IsValid() && GetDefault<ULevelEditorPlaySettings>()->ShouldMinimizeEditorOnVRPIE;
				// Set up a notification when the window is closed so we can clean up PIE
				{
					struct FLocal
					{
						static void OnPIEWindowClosed( const TSharedRef< SWindow >& WindowBeingClosed, TWeakPtr< SViewport > PIEViewportWidget, int32 index, bool bRestoreRootWindow )
						{
							// Save off the window position
							FVector2D PIEWindowPos = WindowBeingClosed->GetPositionInScreen();
							const float DPIScale = FPlatformApplicationMisc::GetDPIScaleFactorAtPoint(PIEWindowPos.X, PIEWindowPos.Y);
							PIEWindowPos /= DPIScale;

							ULevelEditorPlaySettings* LevelEditorPlaySettings = ULevelEditorPlaySettings::StaticClass()->GetDefaultObject<ULevelEditorPlaySettings>();

							if (index <= 0)
							{
								// only override the window position if the window isn't being centered
								if (!LevelEditorPlaySettings->CenterNewWindow)
								{
									LevelEditorPlaySettings->NewWindowPosition.X = FPlatformMath::RoundToInt(PIEWindowPos.X);
									LevelEditorPlaySettings->NewWindowPosition.Y = FPlatformMath::RoundToInt(PIEWindowPos.Y);
								}
							}
							else
							{
								if (index >= LevelEditorPlaySettings->MultipleInstancePositions.Num())
								{
									LevelEditorPlaySettings->MultipleInstancePositions.SetNum(index + 1);
								}

								LevelEditorPlaySettings->MultipleInstancePositions[index] = FIntPoint(PIEWindowPos.X, PIEWindowPos.Y); 
							}

							LevelEditorPlaySettings->PostEditChange();
							LevelEditorPlaySettings->SaveConfig();

							// Route the callback
							PIEViewportWidget.Pin()->OnWindowClosed( WindowBeingClosed );

							if (bRestoreRootWindow)
							{
								// restore previously minimized root window.
								TSharedPtr<SWindow> RootWindow = FGlobalTabmanager::Get()->GetRootWindow();
								if (RootWindow.IsValid() && RootWindow->IsWindowMinimized())
								{
									RootWindow->Restore();
								}
							}
						}
					};
				
					const bool CanPlayNetDedicated = [&PlayInSettings]{ bool PlayNetDedicated(false); return (PlayInSettings->GetPlayNetDedicated(PlayNetDedicated) && PlayNetDedicated); }();
					PieWindow->SetOnWindowClosed(FOnWindowClosed::CreateStatic(&FLocal::OnPIEWindowClosed, TWeakPtr<SViewport>(PieViewportWidget), 
						(PlayNumberOfClients == 1) ? 0 : PieWorldContext->PIEInstance - (CanPlayNetDedicated ? 1 : 0), bShouldMinimizeRootWindow));
				}

				// Create a new viewport that the viewport widget will use to render the game
				SlatePlayInEditorSession.SlatePlayInEditorWindowViewport = MakeShareable( new FSceneViewport( ViewportClient, PieViewportWidget ) );

				GameLayerManagerRef->SetSceneViewport(SlatePlayInEditorSession.SlatePlayInEditorWindowViewport.Get());

				const bool bShouldGameGetMouseControl = GetDefault<ULevelEditorPlaySettings>()->GameGetsMouseControl || (bPlayStereoscopic && GEngine->XRSystem.IsValid());
				SlatePlayInEditorSession.SlatePlayInEditorWindowViewport->SetPlayInEditorGetsMouseControl(bShouldGameGetMouseControl);
				PieViewportWidget->SetViewportInterface( SlatePlayInEditorSession.SlatePlayInEditorWindowViewport.ToSharedRef() );

				FSlateApplication::Get().RegisterViewport(PieViewportWidget.ToSharedRef());
				
				SlatePlayInEditorSession.SlatePlayInEditorWindow = PieWindow;

				// Let the viewport client know what viewport is using it.  We need to set the Viewport Frame as 
				// well (which in turn sets the viewport) so that SetRes command will work.
				ViewportClient->SetViewportFrame(SlatePlayInEditorSession.SlatePlayInEditorWindowViewport.Get());
				// Mark the viewport as PIE viewport
				ViewportClient->Viewport->SetPlayInEditorViewport( ViewportClient->bIsPlayInEditorViewport );

				// Change the system resolution to match our window, to make sure game and slate window are kept syncronised
				FSystemResolution::RequestResolutionChange(NewWindowWidth, NewWindowHeight, EWindowMode::Windowed);

				if (bPlayStereoscopic)
				{
					GEngine->StereoRenderingDevice->EnableStereo(true);

					// minimize the root window to provide max performance for the preview.
					TSharedPtr<SWindow> RootWindow = FGlobalTabmanager::Get()->GetRootWindow();
					if (RootWindow.IsValid() && bShouldMinimizeRootWindow)
					{
						RootWindow->Minimize();
					}
				}
			}

			UGameViewportClient::OnViewportCreated().Broadcast();
		}
	}

	if ( GameViewport != NULL && GameViewport->Viewport != NULL )
	{
		// Set the game viewport that was just created as a pie viewport.
		GameViewport->Viewport->SetPlayInEditorViewport( true );
	}

	// Disable the screensaver when PIE is running.
	EnableScreenSaver( false );


	EditorWorld->TransferBlueprintDebugReferences(PlayWorld);

	// By this point it is safe to remove the GameInstance from the root and allow it to garbage collected as per usual
	GameInstance->RemoveFromRoot();

	// Start the game instance, make sure to set the PIE instance global as this is basically a tick
	GPlayInEditorID = InPIEInstance;
	const FGameInstancePIEResult StartResult = GameInstance->StartPlayInEditorGameInstance(NewLocalPlayer, GameInstanceParams);
	GPlayInEditorID = -1;

	if (!StartResult.IsSuccess())
	{
		FMessageDialog::Open(EAppMsgType::Ok, StartResult.FailureReason);
		RestoreEditorWorld( EditorWorld );
		EndPlayMap();
		return nullptr;
	}

	// Set up a delegate to be called in Slate when GWorld needs to change.  Slate does not have direct access to the playworld to switch itself
	FScopedConditionalWorldSwitcher::SwitchWorldForPIEDelegate = FOnSwitchWorldForPIE::CreateUObject( this, &UEditorEngine::OnSwitchWorldsForPIE );

	if( PieViewportWidget.IsValid() )
	{
		// Register the new viewport widget with Slate for viewport specific message routing.
		FSlateApplication::Get().RegisterGameViewport( PieViewportWidget.ToSharedRef() );
	}

	// go back to using the real world as GWorld
	RestoreEditorWorld( EditorWorld );

	{
		FFormatNamedArguments Arguments;
		Arguments.Add(TEXT("MapName"), FText::FromString(GameInstance->PIEMapName));
		Arguments.Add(TEXT("StartTime"), FPlatformTime::Seconds() - PIEStartTime);
		FMessageLog(NAME_CategoryPIE).Info(FText::Format(LOCTEXT("PIEStartTime", "Play in editor start time for {MapName} {StartTime}"), Arguments));
	}

	// Update the details window with the actors we have just selected
	GUnrealEd->UpdateFloatingPropertyWindows();

	// Clean up any editor actors being referenced 
	GEngine->BroadcastLevelActorListChanged();

	// Set an undo barrier so that transactions prior to PIE can't be undone
	GUnrealEd->Trans->SetUndoBarrier();

	return GameInstance;
}

void UEditorEngine::OnViewportCloseRequested(FViewport* InViewport)
{
	RequestEndPlayMap();
}

FSceneViewport* UEditorEngine::GetGameSceneViewport(UGameViewportClient* ViewportClient) const
{
	return ViewportClient->GetGameViewport();
}

FViewport* UEditorEngine::GetActiveViewport()
{
	// Get the Level editor module and request the Active Viewport.
	FLevelEditorModule& LevelEditorModule = FModuleManager::Get().GetModuleChecked<FLevelEditorModule>( TEXT("LevelEditor") );

	TSharedPtr<ILevelViewport> ActiveLevelViewport = LevelEditorModule.GetFirstActiveViewport();

	if ( ActiveLevelViewport.IsValid() )
	{
		return ActiveLevelViewport->GetActiveViewport();
	}
	
	return nullptr;
}

FViewport* UEditorEngine::GetPIEViewport()
{
	// Check both cases where the PIE viewport may be, otherwise return NULL if none are found.
	if( GameViewport )
	{
		return GameViewport->Viewport;
	}
	else
	{
		for (const FWorldContext& WorldContext : WorldList)
		{
			if (WorldContext.WorldType == EWorldType::PIE)
			{
				// We can't use FindChecked here because when using the dedicated server option we don't initialize this map 
				//	(we don't use a viewport for the PIE context in this case)
				FSlatePlayInEditorInfo * SlatePlayInEditorSessionPtr = SlatePlayInEditorMap.Find(WorldContext.ContextHandle);
				if ( SlatePlayInEditorSessionPtr != nullptr && SlatePlayInEditorSessionPtr->SlatePlayInEditorWindowViewport.IsValid() )
				{
					return SlatePlayInEditorSessionPtr->SlatePlayInEditorWindowViewport.Get();
				}
			}
		}
	}

	return nullptr;
}

bool UEditorEngine::GetSimulateInEditorViewTransform(FTransform& OutViewTransform) const
{
	if (bIsSimulatingInEditor)
	{
		// The first PIE world context is the one that can toggle between PIE and SIE
		for (const FWorldContext& WorldContext : WorldList)
		{
			if (WorldContext.WorldType == EWorldType::PIE && !WorldContext.RunAsDedicated)
			{
				const FSlatePlayInEditorInfo* SlateInfoPtr = SlatePlayInEditorMap.Find(WorldContext.ContextHandle);
				if (SlateInfoPtr)
				{
					// This is only supported inside SLevelEditor viewports currently
					TSharedPtr<ILevelViewport> LevelViewport = SlateInfoPtr->DestinationSlateViewport.Pin();
					if (LevelViewport.IsValid())
					{
						FLevelEditorViewportClient& EditorViewportClient = LevelViewport->GetLevelViewportClient();
						OutViewTransform = FTransform(EditorViewportClient.GetViewRotation(), EditorViewportClient.GetViewLocation());
						return true;
					}
				}
				break;
			}
		}
	}
	return false;
}

void UEditorEngine::ToggleBetweenPIEandSIE( bool bNewSession )
{
	bIsToggleBetweenPIEandSIEQueued = false;

	FEditorDelegates::OnPreSwitchBeginPIEAndSIE.Broadcast(bIsSimulatingInEditor);

	// The first PIE world context is the one that can toggle between PIE and SIE
	// Network PIE/SIE toggling is not really meant to be supported.
	FSlatePlayInEditorInfo * SlateInfoPtr = nullptr;
	for (const FWorldContext& WorldContext : WorldList)
	{
		if (WorldContext.WorldType == EWorldType::PIE && !WorldContext.RunAsDedicated)
		{
			SlateInfoPtr = SlatePlayInEditorMap.Find(WorldContext.ContextHandle);
			break;
		}
	}

	if (!SlateInfoPtr)
	{
		return;
	}

	if( FEngineAnalytics::IsAvailable() && !bNewSession )
	{
		FString ToggleType = bIsSimulatingInEditor ? TEXT("SIEtoPIE") : TEXT("PIEtoSIE");

		FEngineAnalytics::GetProvider().RecordEvent(TEXT("Editor.Usage.PIE"), TEXT("ToggleBetweenPIEandSIE"), ToggleType );
	}

	FSlatePlayInEditorInfo & SlatePlayInEditorSession = *SlateInfoPtr;

	// This is only supported inside SLevelEditor viewports currently
	TSharedPtr<ILevelViewport> LevelViewport = SlatePlayInEditorSession.DestinationSlateViewport.Pin();
	if( ensure(LevelViewport.IsValid()) )
	{
		FLevelEditorViewportClient& EditorViewportClient = LevelViewport->GetLevelViewportClient();

		// Toggle to pie if currently simulating
		if( bIsSimulatingInEditor )
		{
			// The undo system may have a reference to a SIE object that is about to be destroyed, so clear the transactions
			ResetTransaction( NSLOCTEXT("UnrealEd", "ToggleBetweenPIEandSIE", "Toggle Between PIE and SIE") );

			// The Game's viewport needs to know about the change away from simluate before the PC is (potentially) created
			GameViewport->GetGameViewport()->SetPlayInEditorIsSimulate(false);

			// The editor viewport client wont be visible so temporarily disable it being realtime
			EditorViewportClient.SetRealtime( false, true );

			if (!SlatePlayInEditorSession.EditorPlayer.IsValid())
			{
				OnSwitchWorldsForPIE(true);

				UWorld* World = GameViewport->GetWorld();
				AGameModeBase* AuthGameMode = World->GetAuthGameMode();
				if (AuthGameMode && GameViewport->GetGameInstance())	// If there is no GameMode, we are probably the client and cannot RestartPlayer.
				{
					AuthGameMode->SpawnPlayerFromSimulate(EditorViewportClient.GetViewLocation(), EditorViewportClient.GetViewRotation());
				}

				OnSwitchWorldsForPIE(false);
			}

			// A game viewport already exists, tell the level viewport its in to swap to it
			LevelViewport->SwapViewportsForPlayInEditor();

			// No longer simulating
			GameViewport->SetIsSimulateInEditorViewport(false);
			EditorViewportClient.SetIsSimulateInEditorViewport(false);

			FEditorModeRegistry::Get().UnregisterMode(FBuiltinEditorModes::EM_Physics);
			
			bIsSimulatingInEditor = false;
		}
		else
		{
			// Swap to simulate from PIE
			LevelViewport->SwapViewportsForSimulateInEditor();
	
			GameViewport->SetIsSimulateInEditorViewport(true);
			GameViewport->GetGameViewport()->SetPlayInEditorIsSimulate(true);
			EditorViewportClient.SetIsSimulateInEditorViewport(true);

		
			TSharedRef<FPhysicsManipulationEdModeFactory> Factory = MakeShareable(new FPhysicsManipulationEdModeFactory);
			FEditorModeRegistry::Get().RegisterMode(FBuiltinEditorModes::EM_Physics, Factory);
			
			bIsSimulatingInEditor = true;

			// Make sure the viewport is in real-time mode
			EditorViewportClient.SetRealtime( true );

			// The Simulate window should show stats
			EditorViewportClient.SetShowStats( true );

			if( SlatePlayInEditorSession.EditorPlayer.IsValid() )
			{
				// Move the editor camera to where the player was.  
				FVector ViewLocation;
				FRotator ViewRotation;
				SlatePlayInEditorSession.EditorPlayer.Get()->PlayerController->GetPlayerViewPoint( ViewLocation, ViewRotation );
				EditorViewportClient.SetViewLocation( ViewLocation );

				if( EditorViewportClient.IsPerspective() )
				{
					// Rotation only matters for perspective viewports not orthographic
					EditorViewportClient.SetViewRotation( ViewRotation );
				}
			}
		}
	}

	// Backup ActorsThatWereSelected as this will be cleared whilst deselecting
	TArray<TWeakObjectPtr<class AActor> > BackupOfActorsThatWereSelected(ActorsThatWereSelected);

	// Unselect everything
	GEditor->SelectNone( true, true, false );
	GetSelectedActors()->DeselectAll();
	GetSelectedObjects()->DeselectAll();

	// restore the backup
	ActorsThatWereSelected = BackupOfActorsThatWereSelected;

	// make sure each selected actors sim equivalent is selected if we're Simulating but not if we're Playing
	for ( int32 ActorIndex = 0; ActorIndex < ActorsThatWereSelected.Num(); ++ActorIndex )
	{
		TWeakObjectPtr<AActor> Actor = ActorsThatWereSelected[ ActorIndex ].Get();
		if (Actor.IsValid())
		{
			AActor* SimActor = EditorUtilities::GetSimWorldCounterpartActor(Actor.Get());
			if (SimActor && !SimActor->bHidden)
			{
				SelectActor( SimActor, bIsSimulatingInEditor, false );
			}
		}
	}

	FEditorDelegates::OnSwitchBeginPIEAndSIE.Broadcast( bIsSimulatingInEditor );
}

int32 UEditorEngine::OnSwitchWorldForSlatePieWindow( int32 WorldID )
{
	static const int32 EditorWorldID = 0;
	static const int32 PieWorldID = 1;

	int32 RestoreID = -1;
	if( WorldID == -1 && GWorld != PlayWorld && PlayWorld != NULL)
	{
		// When we have an invalid world id we always switch to the pie world in the PIE window
		const bool bSwitchToPIE = true; 
		OnSwitchWorldsForPIE( bSwitchToPIE );
		// The editor world was active restore it later
		RestoreID = EditorWorldID;
	}
	else if( WorldID == PieWorldID && GWorld != PlayWorld)
	{
		const bool bSwitchToPIE = true;
		// Want to restore the PIE world and the current world is not already the pie world
		OnSwitchWorldsForPIE( bSwitchToPIE );
	}
	else if( WorldID == EditorWorldID && GWorld != EditorWorld)
	{
		const bool bSwitchToPIE = false;
		// Want to restore the editor world and the current world is not already the editor world
		OnSwitchWorldsForPIE( bSwitchToPIE );
	}
	else
	{
		// Current world is already the same as the world being switched to (nested calls to this for example)
	}

	return RestoreID;
}

void UEditorEngine::OnSwitchWorldsForPIE( bool bSwitchToPieWorld, UWorld* OverrideWorld )
{
	if( bSwitchToPieWorld )
	{
		SetPlayInEditorWorld( OverrideWorld ? OverrideWorld : PlayWorld );
	}
	else
	{
		RestoreEditorWorld( OverrideWorld ? OverrideWorld : EditorWorld );
	}
}

UWorld* UEditorEngine::CreatePIEWorldByDuplication(FWorldContext &WorldContext, UWorld* InWorld, FString &PlayWorldMapName)
{
	double StartTime = FPlatformTime::Seconds();
	UPackage* InPackage = InWorld->GetOutermost();
	UWorld* NewPIEWorld = NULL;
	
	const FString WorldPackageName = InPackage->GetName();

	// Preserve the old path keeping EditorWorld name the same
	PlayWorldMapName = UWorld::ConvertToPIEPackageName(WorldPackageName, WorldContext.PIEInstance);

	// Display a busy cursor while we prepare the PIE world
	const FScopedBusyCursor BusyCursor;

	// Before loading the map, we need to set these flags to true so that postload will work properly
	GIsPlayInEditorWorld = true;

	const FName PlayWorldMapFName = FName(*PlayWorldMapName);
	UWorld::WorldTypePreLoadMap.FindOrAdd(PlayWorldMapFName) = EWorldType::PIE;

	// Create a package for the PIE world
	UE_LOG( LogPlayLevel, Log, TEXT("Creating play world package: %s"),  *PlayWorldMapName );	

	UPackage* PlayWorldPackage = CreatePackage(nullptr,*PlayWorldMapName);
	PlayWorldPackage->SetPackageFlags(PKG_PlayInEditor);
	PlayWorldPackage->PIEInstanceID = WorldContext.PIEInstance;
	PlayWorldPackage->FileName = InPackage->FileName;
	PlayWorldPackage->SetGuid( InPackage->GetGuid() );
	PlayWorldPackage->MarkAsFullyLoaded();

	// check(GPlayInEditorID == -1 || GPlayInEditorID == WorldContext.PIEInstance);
	// Currently GPlayInEditorID is not correctly reset after map loading, so it's not safe to assert here
	GPlayInEditorID = WorldContext.PIEInstance;

	{
		double SDOStart = FPlatformTime::Seconds();

		// Reset any GUID fixups with lazy pointers
		FLazyObjectPtr::ResetPIEFixups();

		// Prepare soft object paths for fixup
		FSoftObjectPath::AddPIEPackageName(FName(*PlayWorldMapName));
		for (ULevelStreaming* StreamingLevel : InWorld->GetStreamingLevels())
		{
			if (StreamingLevel && !StreamingLevel->HasAllFlags(RF_DuplicateTransient))
			{
				FString StreamingLevelPIEName = UWorld::ConvertToPIEPackageName(StreamingLevel->GetWorldAssetPackageName(), WorldContext.PIEInstance);
				FSoftObjectPath::AddPIEPackageName(FName(*StreamingLevelPIEName));
			}
		}

		// NULL GWorld before various PostLoad functions are called, this makes it easier to debug invalid GWorld accesses
		GWorld = NULL;

		// Duplicate the editor world to create the PIE world
		NewPIEWorld = CastChecked<UWorld>( StaticDuplicateObject(
			InWorld,				// Source root
			PlayWorldPackage,		// Destination root
			InWorld->GetFName(),	// Name for new object
			RF_AllFlags,			// FlagMask
			NULL,					// DestClass
			EDuplicateMode::PIE
			) );

		// Store prefix we used to rename this world and streaming levels package names
		NewPIEWorld->StreamingLevelsPrefix = UWorld::BuildPIEPackagePrefix(WorldContext.PIEInstance);
		// Fixup model components. The index buffers have been created for the components in the source world and the order
		// in which components were post-loaded matters. So don't try to guarantee a particular order here, just copy the
		// elements over.
		if ( NewPIEWorld->PersistentLevel->Model != NULL
			&& NewPIEWorld->PersistentLevel->Model == InWorld->PersistentLevel->Model
			&& NewPIEWorld->PersistentLevel->ModelComponents.Num() == InWorld->PersistentLevel->ModelComponents.Num() )
		{
			NewPIEWorld->PersistentLevel->Model->ClearLocalMaterialIndexBuffersData();
			for (int32 ComponentIndex = 0; ComponentIndex < NewPIEWorld->PersistentLevel->ModelComponents.Num(); ++ComponentIndex)
			{
				UModelComponent* SrcComponent = InWorld->PersistentLevel->ModelComponents[ComponentIndex];
				UModelComponent* DestComponent = NewPIEWorld->PersistentLevel->ModelComponents[ComponentIndex];
				DestComponent->CopyElementsFrom(SrcComponent);
			}
		}

		UE_LOG(LogPlayLevel, Log, TEXT("PIE: StaticDuplicateObject took: (%fs)"),  float(FPlatformTime::Seconds() - SDOStart));		
	}

	// Clean up the world type list now that PostLoad has occurred
	UWorld::WorldTypePreLoadMap.Remove(PlayWorldMapFName);

	GPlayInEditorID = -1;
	check( NewPIEWorld );
	NewPIEWorld->FeatureLevel = InWorld->FeatureLevel;
	PostCreatePIEWorld(NewPIEWorld);

	// After loading the map, reset these so that things continue as normal
	GIsPlayInEditorWorld = false;
	
	UE_LOG(LogPlayLevel, Log, TEXT("PIE: Created PIE world by copying editor world from %s to %s (%fs)"), *InWorld->GetPathName(), *NewPIEWorld->GetPathName(), float(FPlatformTime::Seconds() - StartTime));
	return NewPIEWorld;
}

void UEditorEngine::PostCreatePIEWorld(UWorld *NewPIEWorld)
{
	double WorldInitStart = FPlatformTime::Seconds();
	
	// Init the PIE world
	NewPIEWorld->WorldType = EWorldType::PIE;
	NewPIEWorld->InitWorld();
	UE_LOG(LogPlayLevel, Log, TEXT("PIE: World Init took: (%fs)"),  float(FPlatformTime::Seconds() - WorldInitStart));

	// Tag PlayWorld Actors that also exist in EditorWorld.  At this point, no temporary/run-time actors exist in PlayWorld
	for( FActorIterator PlayActorIt(NewPIEWorld); PlayActorIt; ++PlayActorIt )
	{
		GEditor->ObjectsThatExistInEditorWorld.Set(*PlayActorIt);
	}
}

UWorld* UEditorEngine::CreatePIEWorldFromEntry(FWorldContext &WorldContext, UWorld* InWorld, FString &PlayWorldMapName)
{
	double StartTime = FPlatformTime::Seconds();

	// Create the world
	UWorld *LoadedWorld = UWorld::CreateWorld( EWorldType::PIE, false );
	check(LoadedWorld);
	if (LoadedWorld->GetOutermost() != GetTransientPackage())
	{
		LoadedWorld->GetOutermost()->PIEInstanceID = WorldContext.PIEInstance;
	}
	// Force default GameMode class so project specific code doesn't fire off. 
	// We want this world to truly remain empty while we wait for connect!
	check(LoadedWorld->GetWorldSettings());
	LoadedWorld->GetWorldSettings()->DefaultGameMode = AGameModeBase::StaticClass();

	PlayWorldMapName = UGameMapsSettings::GetGameDefaultMap();
	return LoadedWorld;
}

bool UEditorEngine::WorldIsPIEInNewViewport(UWorld *InWorld)
{
	FWorldContext &WorldContext = GetWorldContextFromWorldChecked(InWorld);
	if (WorldContext.WorldType == EWorldType::PIE)
	{
		FSlatePlayInEditorInfo * SlateInfoPtr = SlatePlayInEditorMap.Find(WorldContext.ContextHandle);
		if (SlateInfoPtr)
		{
			return SlateInfoPtr->SlatePlayInEditorWindow.IsValid();
		}
	}
	
	return false;
}

void UEditorEngine::SetPIEInstanceWindowSwitchDelegate(FPIEInstanceWindowSwitch InSwitchDelegate)
{
	PIEInstanceWindowSwitchDelegate = InSwitchDelegate;
}

void UEditorEngine::FocusNextPIEWorld(UWorld *CurrentPieWorld, bool previous)
{
	// Get the current world's idx
	int32 CurrentIdx = 0;
	for (CurrentIdx = 0; CurrentPieWorld && CurrentIdx < WorldList.Num(); ++CurrentIdx)
	{
		if (WorldList[CurrentIdx].World() == CurrentPieWorld)
		{
			break;
		}
	}

	// Step through the list to find the next or previous
	int32 step = previous? -1 : 1;
	CurrentIdx += (WorldList.Num() + step);
	
	while ( CurrentPieWorld && WorldList[ CurrentIdx % WorldList.Num() ].World() != CurrentPieWorld )
	{
		FWorldContext &Context = WorldList[CurrentIdx % WorldList.Num()];
		if (Context.World() && Context.WorldType == EWorldType::PIE && Context.GameViewport != NULL)
		{
			break;
		}

		CurrentIdx += step;
	}
	
	if (WorldList[CurrentIdx % WorldList.Num()].World())
	{
		// Bring new window to front and activate new viewport
		FSlatePlayInEditorInfo* SlateInfoPtr = SlatePlayInEditorMap.Find(WorldList[CurrentIdx % WorldList.Num()].ContextHandle);
		if (SlateInfoPtr && SlateInfoPtr->SlatePlayInEditorWindowViewport.IsValid())
		{
			FSceneViewport* SceneViewport = SlateInfoPtr->SlatePlayInEditorWindowViewport.Get();

			FSlateApplication& SlateApp = FSlateApplication::Get();
			TSharedRef<SViewport> ViewportWidget = SceneViewport->GetViewportWidget().Pin().ToSharedRef();

			TSharedPtr<SWindow> ViewportWindow = SlateApp.FindWidgetWindow(ViewportWidget);
			check(ViewportWindow.IsValid());

			// Force window to front
			ViewportWindow->BringToFront();

			// Execute notification delegate in case game code has to do anything else
			PIEInstanceWindowSwitchDelegate.ExecuteIfBound();
		}
	}
}
void UEditorEngine::ResetPIEAudioSetting(UWorld *CurrentPieWorld)
{
	ULevelEditorPlaySettings* PlayInSettings = GetMutableDefault<ULevelEditorPlaySettings>();
	if (!PlayInSettings->EnableGameSound)
	{
		if (FAudioDevice* AudioDevice = CurrentPieWorld->GetAudioDevice())
		{
			AudioDevice->SetTransientMasterVolume(0.0f);
		}
	}
}
UGameViewportClient * UEditorEngine::GetNextPIEViewport(UGameViewportClient * CurrentViewport)
{
	// Get the current world's idx
	int32 CurrentIdx = 0;
	for (CurrentIdx = 0; CurrentViewport && CurrentIdx < WorldList.Num(); ++CurrentIdx)
	{
		if (WorldList[CurrentIdx].GameViewport == CurrentViewport)
		{
			break;
		}
	}

	// Step through the list to find the next or previous
	int32 step = 1;
	CurrentIdx += (WorldList.Num() + step);

	while ( CurrentViewport && WorldList[ CurrentIdx % WorldList.Num() ].GameViewport != CurrentViewport )
	{
		FWorldContext &Context = WorldList[CurrentIdx % WorldList.Num()];
		if (Context.GameViewport && Context.WorldType == EWorldType::PIE)
		{
			return Context.GameViewport;
		}

		CurrentIdx += step;
	}

	return NULL;
}

void UEditorEngine::RemapGamepadControllerIdForPIE(class UGameViewportClient* InGameViewport, int32 &ControllerId)
{
	// Increment the controller id if we are the focused window, and RouteGamepadToSecondWindow is true (and we are running multiple clients).
	// This cause the focused window to NOT handle the input, decrement controllerID, and pass it to the next window.
	const ULevelEditorPlaySettings* PlayInSettings = GetDefault<ULevelEditorPlaySettings>();
	const bool CanRouteGamepadToSecondWindow = [&PlayInSettings]{ bool RouteGamepadToSecondWindow(false); return (PlayInSettings->GetRouteGamepadToSecondWindow(RouteGamepadToSecondWindow) && RouteGamepadToSecondWindow); }();
	const bool CanRunUnderOneProcess = [&PlayInSettings]{ bool RunUnderOneProcess(false); return (PlayInSettings->GetRunUnderOneProcess(RunUnderOneProcess) && RunUnderOneProcess); }();
	if ( CanRouteGamepadToSecondWindow && CanRunUnderOneProcess && InGameViewport->GetWindow().IsValid() && InGameViewport->GetWindow()->HasFocusedDescendants())
	{
		ControllerId++;
	}
}

void UEditorEngine::AutomationPlayUsingLauncher(const FString& InLauncherDeviceId)
{
	PlayUsingLauncherDeviceId = InLauncherDeviceId;
	PlayUsingLauncherDeviceName = PlayUsingLauncherDeviceId.Right(PlayUsingLauncherDeviceId.Find(TEXT("@")));
	PlayUsingLauncher();
}

/** 
* Cancel Play using Launcher on error 
* 
* if the physical device is not authorized to be launched to, we need to pop an error instead of trying to launch
*/
void UEditorEngine::CancelPlayUsingLauncher()
{
	CancelRequestPlaySession();

	FText LaunchingText = LOCTEXT("LauncherTaskInProgressNotificationNotAuthorized", "Cannot launch to this device until this computer is authorized from the device");
	FNotificationInfo Info(LaunchingText);
	Info.ExpireDuration = 5.0f;
	TSharedPtr<SNotificationItem> Notification = FSlateNotificationManager::Get().AddNotification(Info);
	if (Notification.IsValid())
	{
		Notification->SetCompletionState(SNotificationItem::CS_Fail);
		Notification->ExpireAndFadeout();
	}
}
#undef LOCTEXT_NAMESPACE<|MERGE_RESOLUTION|>--- conflicted
+++ resolved
@@ -529,13 +529,6 @@
 		GEngine->PendingDroppedNotes.Empty();
 	}
 
-	//ensure stereo rendering is disabled in case we need to re-enable next PIE run.
-	if (GEngine && GEngine->StereoRenderingDevice)
-	{
-		GEngine->StereoRenderingDevice->EnableStereo(false);
-	}
-
-
 	// Restores realtime viewports that have been disabled for PIE.
 	RestoreRealtimeViewports();
 
@@ -2286,19 +2279,13 @@
 {
 	struct Local
 	{
-<<<<<<< HEAD
-		static void OnHyperlinkClicked( TWeakObjectPtr<UBlueprint> InBlueprint )
-=======
 		static void OnHyperlinkClicked( TWeakObjectPtr<UBlueprint> InBlueprint, TSharedPtr<SCustomDialog> InDialog )
->>>>>>> 33e6966e
 		{
 			if (UBlueprint* BlueprintToEdit = InBlueprint.Get())
 			{
 				// Open the blueprint
 				GEditor->EditObject( BlueprintToEdit );
 			}
-<<<<<<< HEAD
-=======
 
 			if (InDialog.IsValid())
 			{
@@ -2306,7 +2293,6 @@
 				// thus making it not interactable, so we have to force the dialog back to the front
 				InDialog->BringToFront(true);
 			}
->>>>>>> 33e6966e
 		}
 	};
 
@@ -2318,11 +2304,8 @@
 			.Text(NSLOCTEXT("PlayInEditor", "PrePIE_BlueprintErrors", "One or more blueprints has an unresolved compiler error, are you sure you want to Play in Editor?"))
 		];
 
-<<<<<<< HEAD
-=======
 	TSharedPtr<SCustomDialog> CustomDialog;
 
->>>>>>> 33e6966e
 	for (UBlueprint* Blueprint : ErroredBlueprints)
 	{
 		TWeakObjectPtr<UBlueprint> BlueprintPtr = Blueprint;
@@ -2333,11 +2316,7 @@
 			[
 				SNew(SHyperlink)
 				.Style(FEditorStyle::Get(), "Common.GotoBlueprintHyperlink")
-<<<<<<< HEAD
-				.OnNavigate_Static(&Local::OnHyperlinkClicked, BlueprintPtr)
-=======
 				.OnNavigate(FSimpleDelegate::CreateLambda([BlueprintPtr, &CustomDialog]() { Local::OnHyperlinkClicked(BlueprintPtr, CustomDialog); }))
->>>>>>> 33e6966e
 				.Text(FText::FromString(Blueprint->GetName()))
 				.ToolTipText(NSLOCTEXT("SourceHyperlink", "EditBlueprint_ToolTip", "Click to edit the blueprint"))
 			];
@@ -2355,11 +2334,7 @@
 	FText OKText = NSLOCTEXT("PlayInEditor", "PrePIE_OkText", "Play in Editor");
 	FText CancelText = NSLOCTEXT("Dialogs", "EAppReturnTypeCancel", "Cancel");
 
-<<<<<<< HEAD
-	TSharedRef<SCustomDialog> CustomDialog = SNew(SCustomDialog)
-=======
 	CustomDialog = SNew(SCustomDialog)
->>>>>>> 33e6966e
 		.Title(DialogTitle)
 		.IconBrush("NotificationList.DefaultMessage")
 		.DialogContent(DialogContents)
@@ -3197,11 +3172,7 @@
 	FFormatNamedArguments Args;
 	Args.Add( TEXT("GameName"), FText::FromString( FString( WindowTitleOverride.IsEmpty() ? FApp::GetProjectName() : WindowTitleOverride.ToString() ) ) );
 	Args.Add( TEXT("PlatformBits"), FText::FromString( PlatformBitsString ) );
-<<<<<<< HEAD
-	Args.Add( TEXT("RHIName"), FText::FromName( LegacyShaderPlatformToShaderFormat( GShaderPlatformForFeatureLevel[PreviewFeatureLevel] ) ) );
-=======
 	Args.Add( TEXT("RHIName"), FText::FromName( LegacyShaderPlatformToShaderFormat( GShaderPlatformForFeatureLevel[PreviewPlatform.PreviewFeatureLevel] ) ) );
->>>>>>> 33e6966e
 
 	const ULevelEditorPlaySettings* PlayInSettings = GetDefault<ULevelEditorPlaySettings>();
 	const EPlayNetMode PlayNetMode = [&PlayInSettings]{ EPlayNetMode NetMode(PIE_Standalone); return (PlayInSettings->GetPlayNetMode(NetMode) ? NetMode : PIE_Standalone); }();
