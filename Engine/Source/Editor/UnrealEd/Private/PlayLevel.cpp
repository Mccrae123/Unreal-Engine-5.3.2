--- conflicted
+++ resolved
@@ -122,11 +122,7 @@
 #include "IAssetViewport.h"
 #include "IPIEAuthorizer.h"
 #include "Features/IModularFeatures.h"
-<<<<<<< HEAD
-#include "Containers/DepletableMpmcQueue.h"
-=======
 #include "Containers/ConsumeAllMpmcQueue.h"
->>>>>>> 4af6daef
 #include "TickableEditorObject.h"
 
 DEFINE_LOG_CATEGORY(LogPlayLevel);
@@ -170,11 +166,7 @@
 			}
 			else
 			{
-<<<<<<< HEAD
-				QueuedLines.Enqueue(MoveTemp(Line));
-=======
 				QueuedLines.ProduceItem(MoveTemp(Line));
->>>>>>> 4af6daef
 			}
 		}
 	}
@@ -188,11 +180,7 @@
 
 	virtual void Tick(float DeltaTime) final
 	{
-<<<<<<< HEAD
-		QueuedLines.Deplete(LogLine);
-=======
 		QueuedLines.ConsumeAllFifo(LogLine);
->>>>>>> 4af6daef
 	}
 
 	virtual ETickableTickType GetTickableTickType() const final
@@ -228,11 +216,7 @@
 		}
 	}
 
-<<<<<<< HEAD
-	UE::TDepletableMpmcQueue<FLine> QueuedLines;
-=======
 	UE::TConsumeAllMpmcQueue<FLine> QueuedLines;
->>>>>>> 4af6daef
 };
 
 void UEditorEngine::EndPlayMap()
@@ -510,13 +494,12 @@
 			}
 		}
 	}
-<<<<<<< HEAD
 
 	TArray<UObject*> LeakedObjects = LeakedObjectsSet.Array();
 	TArray<FString> Paths;
 	if (LeakedObjects.Num() > 0)
 	{
-		Paths = FindAndPrintStaleReferencesToObjects(LeakedObjects, EPrintStaleReferencesOptions::Ensure);
+		Paths = FReferenceChainSearch::FindAndPrintStaleReferencesToObjects(LeakedObjects, EPrintStaleReferencesOptions::Ensure);
 	}
 	for (int32 i = 0; i < LeakedObjects.Num(); ++i)
 	{
@@ -527,24 +510,6 @@
 		Arguments.Add(TEXT("Path"), FText::FromString(Paths[i]));
 		Arguments.Add(TEXT("Object"), FText::FromString(Object->GetFullName()));
 
-=======
-
-	TArray<UObject*> LeakedObjects = LeakedObjectsSet.Array();
-	TArray<FString> Paths;
-	if (LeakedObjects.Num() > 0)
-	{
-		Paths = FReferenceChainSearch::FindAndPrintStaleReferencesToObjects(LeakedObjects, EPrintStaleReferencesOptions::Ensure);
-	}
-	for (int32 i = 0; i < LeakedObjects.Num(); ++i)
-	{
-		const FString& Path = Paths[i];
-		UObject* Object = LeakedObjects[i];
-
-		FFormatNamedArguments Arguments;
-		Arguments.Add(TEXT("Path"), FText::FromString(Paths[i]));
-		Arguments.Add(TEXT("Object"), FText::FromString(Object->GetFullName()));
-
->>>>>>> 4af6daef
 		// We cannot safely recover from this.
 		if (UObjectBaseUtility::IsPendingKillEnabled())
 		{
@@ -2393,11 +2358,7 @@
 	UWorld::WorldTypePreLoadMap.Remove(PlayWorldMapFName);
 
 	check( NewPIEWorld );
-<<<<<<< HEAD
-	NewPIEWorld->FeatureLevel = InWorld->FeatureLevel;
-=======
 	NewPIEWorld->SetFeatureLevel(InWorld->GetFeatureLevel());
->>>>>>> 4af6daef
 	NewPIEWorld->WorldType = EWorldType::PIE;
 	
 	UE_LOG(LogPlayLevel, Log, TEXT("PIE: Created PIE world by copying editor world from %s to %s (%fs)"), *InWorld->GetPathName(), *NewPIEWorld->GetPathName(), float(FPlatformTime::Seconds() - StartTime));
@@ -2413,8 +2374,6 @@
 	// make sure we can clean up this world!
 	NewPIEWorld->ClearFlags(RF_Standalone);
 
-<<<<<<< HEAD
-=======
 	// Force the new world to use a dedicated server net mode if needed
 	// The other types will correctly derive it from the URL as it changes during play
 	FWorldContext* const Context = GetWorldContextFromWorld(NewPIEWorld);
@@ -2423,7 +2382,6 @@
 		NewPIEWorld->SetPlayInEditorInitialNetMode(NM_DedicatedServer);
 	}
 	
->>>>>>> 4af6daef
 	// Init the PIE world
 	NewPIEWorld->InitWorld();
 	UE_LOG(LogPlayLevel, Log, TEXT("PIE: World Init took: (%fs)"),  float(FPlatformTime::Seconds() - WorldInitStart));
@@ -3693,16 +3651,6 @@
 		}
 		check(PlayInEditorSessionInfo->CachedWindowInfo.Num() == InViewportIndex + 1); 
 	}
-<<<<<<< HEAD
-}
-
-// Deprecated Stubs
-PRAGMA_DISABLE_DEPRECATION_WARNINGS
-UGameInstance* UEditorEngine::CreatePIEGameInstance(int32 InPIEInstance, bool bInSimulateInEditor, bool bAnyBlueprintErrors, bool bStartInSpectatorMode, bool bPlayNetDedicated, bool bPlayStereoscopic, float PIEStartTime)
-{
-	return nullptr;
-=======
->>>>>>> 4af6daef
 }
 
 #undef LOCTEXT_NAMESPACE