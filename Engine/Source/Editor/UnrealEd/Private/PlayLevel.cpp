// Copyright Epic Games, Inc. All Rights Reserved.

#include "PlayLevel.h"
#include "CoreMinimal.h"
#include "AssetRegistry/AssetRegistryModule.h"
#include "AssetRegistry/IAssetRegistry.h"
#include "Misc/MessageDialog.h"
#include "Misc/CommandLine.h"
#include "Misc/Paths.h"
#include "Misc/Guid.h"
#include "Stats/Stats.h"
#include "GenericPlatform/GenericApplication.h"
#include "Misc/App.h"
#include "Modules/ModuleManager.h"
#include "UObject/ObjectMacros.h"
#include "UObject/GarbageCollection.h"
#include "UObject/Class.h"
#include "UObject/UObjectIterator.h"
#include "UObject/Package.h"
#include "UObject/LazyObjectPtr.h"
#include "UObject/SoftObjectPtr.h"
#include "UObject/ReferenceChainSearch.h"
#include "Misc/PackageName.h"
#include "InputCoreTypes.h"
#include "Layout/Margin.h"
#include "Layout/SlateRect.h"
#include "Widgets/DeclarativeSyntaxSupport.h"
#include "Widgets/SOverlay.h"
#include "Widgets/SWindow.h"
#include "Layout/WidgetPath.h"
#include "Framework/Application/SlateApplication.h"
#include "Widgets/SViewport.h"
#include "Framework/Docking/TabManager.h"
#include "Styling/AppStyle.h"
#include "Engine/EngineTypes.h"
#include "Async/TaskGraphInterfaces.h"
#include "GameFramework/Actor.h"
#include "Engine/Blueprint.h"
#include "Engine/CoreSettings.h"
#include "Engine/GameViewportClient.h"
#include "Engine/GameInstance.h"
#include "Engine/RendererSettings.h"
#include "Engine/World.h"
#include "Settings/LevelEditorPlaySettings.h"
#include "AI/NavigationSystemBase.h"
#include "Editor/EditorEngine.h"
#include "Editor/UnrealEdEngine.h"
#include "Settings/ProjectPackagingSettings.h"
#include "GameMapsSettings.h"
#include "GeneralProjectSettings.h"
#include "Engine/NavigationObjectBase.h"
#include "GameFramework/PlayerStart.h"
#include "GameFramework/GameModeBase.h"
#include "Components/AudioComponent.h"
#include "Engine/Note.h"
#include "Engine/Selection.h"
#include "Engine/NetDriver.h"
#include "UnrealEngine.h"
#include "EngineUtils.h"
#include "Editor.h"
#include "Editor/Transactor.h"
#include "LevelEditorViewport.h"
#include "EditorModeManager.h"
#include "EditorModes.h"
#include "UnrealEdMisc.h"
#include "FileHelpers.h"
#include "UnrealEdGlobals.h"
#include "EditorAnalytics.h"
#include "AudioDevice.h"
#include "BusyCursor.h"
#include "ScopedTransaction.h"
#include "PackageTools.h"
#include "Slate/SceneViewport.h"
#include "Kismet2/KismetEditorUtilities.h"
#include "Kismet2/BlueprintEditorUtils.h"
#include "DataDrivenShaderPlatformInfo.h"


#include "LevelEditor.h"
#include "IAssetViewport.h"
#include "BlueprintEditorModule.h"
#include "Interfaces/ITargetPlatform.h"
#include "Interfaces/ITargetPlatformManagerModule.h"
#include "Interfaces/IMainFrameModule.h"
#include "Logging/TokenizedMessage.h"
#include "Logging/MessageLog.h"
#include "Misc/UObjectToken.h"
#include "Misc/MapErrors.h"
#include "GameProjectGenerationModule.h"
#include "SourceCodeNavigation.h"
#include "Physics/PhysicsInterfaceCore.h"
#include "Physics/PhysicsInterfaceScene.h"
#include "AnalyticsEventAttribute.h"
#include "Interfaces/IAnalyticsProvider.h"
#include "EngineAnalytics.h"
#include "Framework/Notifications/NotificationManager.h"
#include "Widgets/Notifications/SNotificationList.h"
#include "Engine/LocalPlayer.h"
#include "Slate/SGameLayerManager.h"
#include "HAL/PlatformApplicationMisc.h"
#include "Widgets/Input/SHyperlink.h"
#include "Dialog/SCustomDialog.h"

#include "IHeadMountedDisplay.h"
#include "IXRTrackingSystem.h"
#include "Engine/LevelStreaming.h"
#include "Components/ModelComponent.h"
#include "GameDelegates.h"
#include "Net/OnlineEngineInterface.h"
#include "Kismet2/DebuggerCommands.h"
#include "Misc/ScopeExit.h"
#include "IVREditorModule.h"
#include "EditorModeRegistry.h"
#include "PhysicsManipulationMode.h"
#include "CookerSettings.h"
#include "Widgets/Text/STextBlock.h"
#include "Widgets/SBoxPanel.h"
#include "Subsystems/AssetEditorSubsystem.h"
#include "Async/Async.h"
#include "StudioAnalytics.h"
#include "UObject/SoftObjectPath.h"
#include "IAssetViewport.h"
#include "IPIEAuthorizer.h"
#include "Features/IModularFeatures.h"
<<<<<<< HEAD
#include "Containers/DepletableMpscQueue.h"
=======
#include "Containers/DepletableMpmcQueue.h"
>>>>>>> 74d0b334
#include "TickableEditorObject.h"

DEFINE_LOG_CATEGORY(LogPlayLevel);

#define LOCTEXT_NAMESPACE "PlayLevel"

const static FName NAME_CategoryPIE("PIE");

// Forward declare local utility functions
FText GeneratePIEViewportWindowTitle(const EPlayNetMode InNetMode, const ERHIFeatureLevel::Type InFeatureLevel, const FRequestPlaySessionParams& InSessionParams, const int32 ClientIndex, const int32 InViewportIndex, const float FixedTick, const bool bVRPreview);
bool IsPrimaryPIEClient(const FRequestPlaySessionParams& InPlaySessionParams, const int32 InClientIndex);

// This class listens to output log messages, and forwards warnings and errors to the message log
class FOutputLogErrorsToMessageLogProxy final : public FOutputDevice, public FTickableEditorObject
{
public:
	FOutputLogErrorsToMessageLogProxy()
	{
		GLog->AddOutputDevice(this);
	}

	~FOutputLogErrorsToMessageLogProxy()
	{
		GLog->FlushThreadedLogs();
		GLog->RemoveOutputDevice(this);
		Tick(0.0f);
	}

	// FOutputDevice Interface

	virtual void Serialize(const TCHAR* V, ELogVerbosity::Type Verbosity, const class FName& Category) override
	{
		if (Verbosity <= ELogVerbosity::Warning)
		{
			FLine Line;
			Line.Message = FText::Format(LOCTEXT("OutputLogToMessageLog", "{0}: {1}"), FText::FromName(Category), FText::AsCultureInvariant(FString(V)));
			Line.Verbosity = Verbosity;
			if (IsInGameThread())
			{
				LogLine(Line);
<<<<<<< HEAD
=======
			}
			else
			{
				QueuedLines.Enqueue(MoveTemp(Line));
>>>>>>> 74d0b334
			}
			else
			{
				QueuedLines.Enqueue(MoveTemp(Line));
			}
		}
	}

	virtual bool CanBeUsedOnMultipleThreads() const final
	{
		return true;
	}

	// FTickableEditorObject Interface

	virtual void Tick(float DeltaTime) final
	{
		QueuedLines.Deplete(LogLine);
	}

	virtual ETickableTickType GetTickableTickType() const final
	{
		return ETickableTickType::Always;
	}

	virtual TStatId GetStatId() const final
	{
		RETURN_QUICK_DECLARE_CYCLE_STAT(FOutputLogErrorsToMessageLogProxy, STATGROUP_Tickables);
	}

private:
	struct FLine
	{
		FText Message;
		ELogVerbosity::Type Verbosity;
	};

	static void LogLine(const FLine& Line)
	{
		switch (Line.Verbosity)
		{
		case ELogVerbosity::Warning:
			FMessageLog(NAME_CategoryPIE).SuppressLoggingToOutputLog(true).Warning(Line.Message);
			break;
		case ELogVerbosity::Error:
			FMessageLog(NAME_CategoryPIE).SuppressLoggingToOutputLog(true).Error(Line.Message);
			break;
		case ELogVerbosity::Fatal:
			checkf(false, *Line.Message.ToString());
			break;
		}
	}

<<<<<<< HEAD
	UE::TDepletableMpscQueue<FLine> QueuedLines;
=======
	virtual bool CanBeUsedOnMultipleThreads() const final
	{
		return true;
	}

	// FTickableEditorObject Interface

	virtual void Tick(float DeltaTime) final
	{
		QueuedLines.Deplete(LogLine);
	}

	virtual ETickableTickType GetTickableTickType() const final
	{
		return ETickableTickType::Always;
	}

	virtual TStatId GetStatId() const final
	{
		RETURN_QUICK_DECLARE_CYCLE_STAT(FOutputLogErrorsToMessageLogProxy, STATGROUP_Tickables);
	}

private:
	struct FLine
	{
		FText Message;
		ELogVerbosity::Type Verbosity;
	};

	static void LogLine(const FLine& Line)
	{
		switch (Line.Verbosity)
		{
		case ELogVerbosity::Warning:
			FMessageLog(NAME_CategoryPIE).SuppressLoggingToOutputLog(true).Warning(Line.Message);
			break;
		case ELogVerbosity::Error:
			FMessageLog(NAME_CategoryPIE).SuppressLoggingToOutputLog(true).Error(Line.Message);
			break;
		case ELogVerbosity::Fatal:
			checkf(false, *Line.Message.ToString());
			break;
		}
	}

	UE::TDepletableMpmcQueue<FLine> QueuedLines;
>>>>>>> 74d0b334
};

void UEditorEngine::EndPlayMap()
{
	if ( bIsEndingPlay )
	{
		return;
	}

	TRACE_CPUPROFILER_EVENT_SCOPE(UEditorEngine::EndPlayMap);

	TGuardValue<bool> GuardIsEndingPlay(bIsEndingPlay, true);

	FEditorDelegates::PrePIEEnded.Broadcast( bIsSimulatingInEditor );

	// Restore optionally minimized windows.
	// We always restore no matter what the setting is since it could be toggled during PIE.
	for (TWeakPtr<SWindow>& Window : MinimizedWindowsDuringPIE)
	{
		if (Window.IsValid())
		{
			Window.Pin()->Restore();
		}
	}
	MinimizedWindowsDuringPIE.Empty();
		
	// Clean up Soft Object Path remaps
	FSoftObjectPath::ClearPIEPackageNames();

	FlushAsyncLoading();

	if (GEngine->XRSystem.IsValid() && !bIsSimulatingInEditor)
	{
		GEngine->XRSystem->OnEndPlay(*GEngine->GetWorldContextFromWorld(PlayWorld));
	}

	EndPlayOnLocalPc();

	const FScopedBusyCursor BusyCursor;
	check(PlayWorld);

	// Enable screensavers when ending PIE.
	EnableScreenSaver( true );

	// Make a list of all the actors that should be selected
	TArray<TWeakObjectPtr<AActor>> SelectedActors;
	if ( ActorsThatWereSelected.Num() > 0 )
	{
		for ( int32 ActorIndex = 0; ActorIndex < ActorsThatWereSelected.Num(); ++ActorIndex )
		{
			TWeakObjectPtr<AActor> Actor = ActorsThatWereSelected[ ActorIndex ].Get();
			if (Actor.IsValid())
			{
				SelectedActors.Add( Actor );
			}
		}
		ActorsThatWereSelected.Empty();
	}
	else
	{
		for ( FSelectionIterator It( GetSelectedActorIterator() ); It; ++It )
		{
			AActor* Actor = static_cast<AActor*>( *It );
			if (Actor)
			{
				checkSlow( Actor->IsA(AActor::StaticClass()) );

				AActor* EditorActor = EditorUtilities::GetEditorWorldCounterpartActor(Actor);
				if (EditorActor)
				{
					SelectedActors.Add( EditorActor );
				}
			}
		}
	}

	// Deselect all objects, to avoid problems caused by property windows still displaying
	// properties for an object that gets garbage collected during the PIE clean-up phase.
	GEditor->SelectNone( true, true, false );
	GetSelectedActors()->DeselectAll();
	GetSelectedObjects()->DeselectAll();
	GetSelectedComponents()->DeselectAll();

	// let the editor know
	FEditorDelegates::EndPIE.Broadcast(bIsSimulatingInEditor);

	// clean up any previous Play From Here sessions
	if ( GameViewport != NULL && GameViewport->Viewport != NULL )
	{
		// Remove debugger commands handler binding
		GameViewport->OnGameViewportInputKey().Unbind();

		// Remove close handler binding
		GameViewport->OnCloseRequested().Remove(ViewportCloseRequestedDelegateHandle);

		GameViewport->CloseRequested(GameViewport->Viewport);
	}
	CleanupGameViewport();

	// Clean up each world individually
	TArray<FName> OnlineIdentifiers;
	TArray<UWorld*> WorldsBeingCleanedUp;
	bool bSeamlessTravelActive = false;

	for (int32 WorldIdx = WorldList.Num()-1; WorldIdx >= 0; --WorldIdx)
	{
		FWorldContext &ThisContext = WorldList[WorldIdx];
		if (ThisContext.WorldType == EWorldType::PIE)
		{
			if (ThisContext.World())
			{
				WorldsBeingCleanedUp.Add(ThisContext.World());
			}

			if (ThisContext.SeamlessTravelHandler.IsInTransition())
			{
				bSeamlessTravelActive = true;
			}

			if (ThisContext.World())
			{
				TeardownPlaySession(ThisContext);

				ShutdownWorldNetDriver(ThisContext.World());
			}

			// Cleanup online subsystems instantiated during PIE
			FName OnlineIdentifier = UOnlineEngineInterface::Get()->GetOnlineIdentifier(ThisContext);
			if (UOnlineEngineInterface::Get()->DoesInstanceExist(OnlineIdentifier))
			{
				// Stop ticking and clean up, but do not destroy as we may be in a failed online delegate
				UOnlineEngineInterface::Get()->ShutdownOnlineSubsystem(OnlineIdentifier);
				OnlineIdentifiers.Add(OnlineIdentifier);
			}
		
			// Remove world list after online has shutdown in case any async actions require the world context
			WorldList.RemoveAt(WorldIdx);
		}
	}

	// If seamless travel is happening then there is likely additional PIE worlds that need tearing down so seek them out
	if (bSeamlessTravelActive)
	{
		for (TObjectIterator<UWorld> WorldIt; WorldIt; ++WorldIt)
		{
			if (WorldIt->IsPlayInEditor())
			{
				WorldsBeingCleanedUp.AddUnique(*WorldIt);
			}
		}
	}

	if (OnlineIdentifiers.Num())
	{
		UE_LOG(LogPlayLevel, Display, TEXT("Shutting down PIE online subsystems"));
		// Cleanup online subsystem shortly as we might be in a failed delegate 
		// have to do this in batch because timer delegate doesn't recognize bound data 
		// as a different delegate
		FTimerDelegate DestroyTimer;
		DestroyTimer.BindUObject(this, &UEditorEngine::CleanupPIEOnlineSessions, OnlineIdentifiers);
		GetTimerManager()->SetTimer(CleanupPIEOnlineSessionsTimerHandle, DestroyTimer, 0.1f, false);
	}
	
	{
		// We could have been toggling back and forth between simulate and pie before ending the play map
		// Make sure the property windows are cleared of any pie actors
		GUnrealEd->UpdateFloatingPropertyWindows();

		// Clean up any pie actors being referenced 
		GEngine->BroadcastLevelActorListChanged();
	}

	// Lose the EditorWorld pointer (this is only maintained while PIEing)
	FNavigationSystem::OnPIEEnd(*EditorWorld);

	FGameDelegates::Get().GetEndPlayMapDelegate().Broadcast();
	
	// find objects like Textures in the playworld levels that won't get garbage collected as they are marked RF_Standalone
	for (FThreadSafeObjectIterator It; It; ++It)
	{
		UObject* Object = *It;

		if (Object->GetOutermost()->HasAnyPackageFlags(PKG_PlayInEditor))
		{
			if (Object->HasAnyFlags(RF_Standalone))
			{
				// Clear RF_Standalone flag from objects in the levels used for PIE so they get cleaned up.
				Object->ClearFlags(RF_Standalone);
			}
			// Close any asset editors that are currently editing this object
			GEditor->GetEditorSubsystem<UAssetEditorSubsystem>()->CloseAllEditorsForAsset(Object);
		}
	}

	EditorWorld->bAllowAudioPlayback = true;
	EditorWorld = nullptr;

	// mark everything contained in the PIE worlds to be deleted
	for (UWorld* World : WorldsBeingCleanedUp)
	{
		// Because of the seamless travel the world might still be in the root set, so clear that
		World->RemoveFromRoot();

		// Occasionally during seamless travel the Levels array won't yet be populated so mark this world first
		// then pick up the sub-levels via the level iterator
		World->MarkObjectsPendingKill();

		for (auto LevelIt(World->GetLevelIterator()); LevelIt; ++LevelIt)
		{
			if (const ULevel* Level = *LevelIt)
			{
				// We already picked up the persistent level with the top level mark objects
				if (Level->GetOuter() != World)
				{
					CastChecked<UWorld>(Level->GetOuter())->MarkObjectsPendingKill();
				}
			}
		}

		for (ULevelStreaming* LevelStreaming : World->GetStreamingLevels())
		{
			// If an unloaded levelstreaming still has a loaded level we need to mark its objects to be deleted as well
			if (LevelStreaming->GetLoadedLevel() && (!LevelStreaming->ShouldBeLoaded() || !LevelStreaming->ShouldBeVisible()))
			{
				CastChecked<UWorld>(LevelStreaming->GetLoadedLevel()->GetOuter())->MarkObjectsPendingKill();
			}
		}
	}

	// mark all objects contained within the PIE game instances to be deleted
	for (TObjectIterator<UGameInstance> It; It; ++It)
	{
		auto MarkObjectPendingKill = [](UObject* Object)
		{
			Object->MarkAsGarbage();
		};
		ForEachObjectWithOuter(*It, MarkObjectPendingKill, true, RF_NoFlags, EInternalObjectFlags::Garbage);
	}

	// Flush any render commands and released accessed UTextures and materials to give them a chance to be collected.
	if ( FSlateApplication::IsInitialized() )
	{
		FSlateApplication::Get().FlushRenderState();
	}

	// Clean up any PIE world objects
	{
		// The trans buffer should never have a PIE object in it.  If it does though, reset it, which may happen sometimes with selection objects
		if( GEditor->Trans->ContainsPieObjects() )
		{
			GEditor->ResetTransaction( NSLOCTEXT("UnrealEd", "TransactionContainedPIEObject", "A PIE object was in the transaction buffer and had to be destroyed") );
		}

		// Garbage Collect
		CollectGarbage(GARBAGE_COLLECTION_KEEPFLAGS);
	}

	// Make sure that all objects in the temp levels were entirely garbage collected.
	TSet<UObject*> LeakedObjectsSet;
	TSet<UPackage*> LeakedPackages;
	for(FThreadSafeObjectIterator ObjectIt; ObjectIt; ++ObjectIt )
	{
		UObject* Object = *ObjectIt;
		UPackage* ObjectPackage = Object->GetOutermost();
		if (ObjectPackage->HasAnyPackageFlags(PKG_PlayInEditor))
		{
			LeakedPackages.Add(ObjectPackage);
			if (UWorld* TheWorld = UWorld::FindWorldInPackage(ObjectPackage))
			{
				LeakedObjectsSet.Add(TheWorld);
			}
			else
			{
				LeakedObjectsSet.Add(ObjectPackage);
			}
		}
	}

	TArray<UObject*> LeakedObjects = LeakedObjectsSet.Array();
	TArray<FString> Paths;
	if (LeakedObjects.Num() > 0)
	{
		Paths = FindAndPrintStaleReferencesToObjects(LeakedObjects, EPrintStaleReferencesOptions::Ensure);
	}
	for (int32 i = 0; i < LeakedObjects.Num(); ++i)
	{
		const FString& Path = Paths[i];
		UObject* Object = LeakedObjects[i];

		FFormatNamedArguments Arguments;
		Arguments.Add(TEXT("Path"), FText::FromString(Paths[i]));
		Arguments.Add(TEXT("Object"), FText::FromString(Object->GetFullName()));

		// We cannot safely recover from this.
		if (UObjectBaseUtility::IsPendingKillEnabled())
		{
			checkf(false, *FText::Format(
				LOCTEXT("PIEObjectStillReferenced", "Object '{Object}' from PIE level still referenced. Shortest path from root: {Path}"), Arguments).ToString());
		}
		else
		{
			// Nonfatal error, we will rename objects to try and recover. 
			FText ErrorMessage = FText::Format(
				LOCTEXT("PIEAnObjectStillReferenced", "Object '{Object}' from PIE level still referenced. Shortest path from root: {Path}"), Arguments);
			FMessageLog(NAME_CategoryPIE).Error()
				->AddToken(FUObjectToken::Create(Object, FText::FromString(Object->GetFullName())))
				->AddToken(FTextToken::Create(ErrorMessage));
		}
	}

	// Try and recover by renaming leaked packages 
	if (!UObjectBaseUtility::IsPendingKillEnabled())
	{
		for (UPackage* ObjectPackage : LeakedPackages)
		{
			ObjectPackage->ClearPackageFlags(PKG_PlayInEditor);
			ObjectPackage->ClearFlags(RF_Standalone);
			// We let it leak but it needs to be renamed to not collide with future attempts at creating the same object(s)
			FName NewName = MakeUniqueObjectName(nullptr, UPackage::StaticClass());
			UE_LOG(LogTemp, Log, TEXT("Renaming PIE package from '%s' to '%s' to prevent future name collisions."),
				*ObjectPackage->GetName(), *NewName.ToString());
			ObjectPackage->Rename(*NewName.ToString(), nullptr, REN_ForceNoResetLoaders | REN_DontCreateRedirectors | REN_DoNotDirty | REN_NonTransactional);
		}
	}

	// Final cleanup/reseting
	FWorldContext& EditorWorldContext = GEditor->GetEditorWorldContext();
	UPackage* Package = EditorWorldContext.World()->GetOutermost();

	// Spawn note actors dropped in PIE.
	if(GEngine->PendingDroppedNotes.Num() > 0)
	{
		const FScopedTransaction Transaction( NSLOCTEXT("UnrealEd", "CreatePIENoteActors", "Create PIE Notes") );

		for(int32 i=0; i<GEngine->PendingDroppedNotes.Num(); i++)
		{
			FDropNoteInfo& NoteInfo = GEngine->PendingDroppedNotes[i];
			ANote* NewNote = EditorWorldContext.World()->SpawnActor<ANote>(NoteInfo.Location, NoteInfo.Rotation);
			if(NewNote)
			{
				NewNote->Text = NoteInfo.Comment;
				if( NewNote->GetRootComponent() != NULL )
				{
					NewNote->GetRootComponent()->SetRelativeScale3D( FVector(2.f) );
				}
			}
		}
		Package->MarkPackageDirty();
		GEngine->PendingDroppedNotes.Empty();
	}

	//ensure stereo rendering is disabled in case we need to re-enable next PIE run 
	if (GEngine->StereoRenderingDevice)
	{
		GEngine->StereoRenderingDevice->EnableStereo(false);
	}

	// Restores realtime viewports that have been disabled for PIE.
	const FText SystemDisplayName = LOCTEXT("RealtimeOverrideMessage_PIE", "Play in Editor");
	RemoveViewportsRealtimeOverride(SystemDisplayName);

	EnableWorldSwitchCallbacks(false);

	// Set the autosave timer to have at least 10 seconds remaining before autosave
	const static float SecondsWarningTillAutosave = 10.0f;
	GUnrealEd->GetPackageAutoSaver().ForceMinimumTimeTillAutoSave(SecondsWarningTillAutosave);

	for(TObjectIterator<UAudioComponent> It; It; ++It)
	{
		UAudioComponent* AudioComp = *It;
		if (AudioComp->GetWorld() == EditorWorldContext.World())
		{
			AudioComp->ReregisterComponent();
		}
	}

	if (PlayInEditorSessionInfo.IsSet())
	{
		// Save the window positions to the CDO object.
		ULevelEditorPlaySettings* PlaySettingsConfig = GetMutableDefault<ULevelEditorPlaySettings>();

		for (int32 WindowIndex = 0; WindowIndex < PlayInEditorSessionInfo->CachedWindowInfo.Num(); WindowIndex++)
		{
			if (WindowIndex < PlaySettingsConfig->MultipleInstancePositions.Num())
			{
				PlaySettingsConfig->MultipleInstancePositions[WindowIndex] = PlayInEditorSessionInfo->CachedWindowInfo[WindowIndex].Position;
			}
			else
			{
				PlaySettingsConfig->MultipleInstancePositions.Add(PlayInEditorSessionInfo->CachedWindowInfo[WindowIndex].Position);
			}

			// Update the position where the primary PIE window will be opened (this also updates its displayed value in "Editor Preferences" --> "Level Editor" --> "Play" --> "New Window Position")
			if (IsPrimaryPIEClient(PlayInEditorSessionInfo->OriginalRequestParams, WindowIndex))
			{
				// Remember last known size
				PlaySettingsConfig->LastSize = PlayInEditorSessionInfo->CachedWindowInfo[WindowIndex].Size;

				// Only update it if "Always center window to screen" is disabled, and the size was not 0 (which means it is attached to the editor rather than being an standalone window)
				if (!PlaySettingsConfig->CenterNewWindow && PlaySettingsConfig->LastSize.X > 0 && PlaySettingsConfig->LastSize.Y > 0)
				{
					PlaySettingsConfig->NewWindowPosition = PlaySettingsConfig->MultipleInstancePositions[WindowIndex];
					PlaySettingsConfig->NewWindowWidth = PlaySettingsConfig->LastSize.X;
					PlaySettingsConfig->NewWindowHeight = PlaySettingsConfig->LastSize.Y;
				}
			}
		}

		PlaySettingsConfig->PostEditChange();
		PlaySettingsConfig->SaveConfig();
	}
	PlayInEditorSessionInfo.Reset();

	// no longer queued
	CancelRequestPlaySession();
	bRequestEndPlayMapQueued = false;

	// Tear down the output log to message log thunker
	OutputLogErrorsToMessageLogProxyPtr.Reset();

	// Remove undo barrier
	GUnrealEd->Trans->RemoveUndoBarrier();

	// display any info if required.
	FMessageLog(NAME_CategoryPIE).Notify(LOCTEXT("PIEErrorsPresent", "Errors/warnings reported while playing in editor."));

	FMessageLog(NAME_CategoryPIE).Open(EMessageSeverity::Warning);

	{
		// Temporary until the deprecated variable is removed
		PRAGMA_DISABLE_DEPRECATION_WARNINGS
		bIsSimulatingInEditor = false;
		PRAGMA_ENABLE_DEPRECATION_WARNINGS
	}

	/**
	 * For every actor that was selected previously, make sure it's editor equivalent is selected. We do that after the cleanup in case some actor where removed.
	 * This must be done at after bIsSimulatingInEditor is set to false because some of the selection logic can have a dependency on the state of this variable.
	 */
	GEditor->GetSelectedActors()->BeginBatchSelectOperation();
	for (int32 ActorIndex = 0; ActorIndex < SelectedActors.Num(); ++ActorIndex)
	{
		AActor* Actor = SelectedActors[ActorIndex].Get();
		if (Actor)
		{
			// We need to notify or else the manipulation transform widget won't appear, but only notify once at the end because OnEditorSelectionChanged is expensive for large groups. 
			SelectActor(Actor, true, false);
		}
	}
	GEditor->GetSelectedActors()->EndBatchSelectOperation(true);
}

void UEditorEngine::CleanupPIEOnlineSessions(TArray<FName> OnlineIdentifiers)
{
	for (FName& OnlineIdentifier : OnlineIdentifiers)
	{
		UE_LOG(LogPlayLevel, Display, TEXT("Destroying online subsystem %s"), *OnlineIdentifier.ToString());
		UOnlineEngineInterface::Get()->DestroyOnlineSubsystem(OnlineIdentifier);
	}
}

void UEditorEngine::TeardownPlaySession(FWorldContext& PieWorldContext)
{
	check(PieWorldContext.WorldType == EWorldType::PIE);
	PlayWorld = PieWorldContext.World();
	PlayWorld->BeginTearingDown();

	if (!PieWorldContext.RunAsDedicated)
	{
		// Slate data for this pie world
		FSlatePlayInEditorInfo* const SlatePlayInEditorSession = SlatePlayInEditorMap.Find(PieWorldContext.ContextHandle);

		// Destroy Viewport
		if ( PieWorldContext.GameViewport != NULL && PieWorldContext.GameViewport->Viewport != NULL )
		{
			PieWorldContext.GameViewport->CloseRequested(PieWorldContext.GameViewport->Viewport);
		}
		CleanupGameViewport();
	
		// Clean up the slate PIE viewport if we have one
		if (SlatePlayInEditorSession)
		{
			if (SlatePlayInEditorSession->DestinationSlateViewport.IsValid())
			{
				TSharedPtr<IAssetViewport> Viewport = SlatePlayInEditorSession->DestinationSlateViewport.Pin();

				if(PlayInEditorSessionInfo.IsSet() && PlayInEditorSessionInfo->OriginalRequestParams.WorldType == EPlaySessionWorldType::PlayInEditor)
				{
					// Set the editor viewport location to match that of Play in Viewport if we aren't simulating in the editor, we have a valid player to get the location from (unless we're going back to VR Editor, in which case we won't teleport the user.)
					if (bLastViewAndLocationValid == true && !GEngine->IsStereoscopic3D( Viewport->GetActiveViewport() ) )
					{
						bLastViewAndLocationValid = false;
						Viewport->GetAssetViewportClient().SetViewLocation( LastViewLocation );

						if( Viewport->GetAssetViewportClient().IsPerspective() )
						{
							// Rotation only matters for perspective viewports not orthographic
							Viewport->GetAssetViewportClient().SetViewRotation( LastViewRotation );
						}
					}
				}

				// No longer simulating in the viewport
				Viewport->GetAssetViewportClient().SetIsSimulateInEditorViewport( false );

				
				FEditorModeRegistry::Get().UnregisterMode(FBuiltinEditorModes::EM_Physics);
				

				// Clear out the hit proxies before GC'ing
				Viewport->GetAssetViewportClient().Viewport->InvalidateHitProxy();
			}
			else if (SlatePlayInEditorSession->SlatePlayInEditorWindow.IsValid())
			{
				// Unregister the game viewport from slate.  This sends a final message to the viewport
				// so it can have a chance to release mouse capture, mouse lock, etc.		
				FSlateApplication::Get().UnregisterGameViewport();

				// Viewport client is cleaned up.  Make sure its not being accessed
				SlatePlayInEditorSession->SlatePlayInEditorWindowViewport->SetViewportClient(NULL);

				// The window may have already been destroyed in the case that the PIE window close box was pressed 
				if (SlatePlayInEditorSession->SlatePlayInEditorWindow.IsValid())
				{
					// Destroy the SWindow
					FSlateApplication::Get().DestroyWindowImmediately(SlatePlayInEditorSession->SlatePlayInEditorWindow.Pin().ToSharedRef());
				}
			}
		}
	
		// Disassociate the players from their PlayerControllers.
		// This is done in the GameEngine path in UEngine::LoadMap.
		// But since PIE is just shutting down, and not loading a 
		// new map, we need to do it manually here for now.
		//for (auto It = GEngine->GetLocalPlayerIterator(PlayWorld); It; ++It)
		for (FLocalPlayerIterator It(GEngine, PlayWorld); It; ++It)
		{
			if(It->PlayerController)
			{
				if(It->PlayerController->GetPawn())
				{
					PlayWorld->DestroyActor(It->PlayerController->GetPawn(), true);
				}
				PlayWorld->DestroyActor(It->PlayerController, true);
				It->PlayerController = NULL;
			}
		}

	}

	// Change GWorld to be the play in editor world during cleanup.
	ensureMsgf( EditorWorld == GWorld, TEXT("TearDownPlaySession current world: %s"), GWorld ? *GWorld->GetName() : TEXT("No World"));
	GWorld = PlayWorld;
	GIsPlayInEditorWorld = true;
	
	// Remember Simulating flag so that we know if OnSimulateSessionFinished is required after everything has been cleaned up. 
	bool bWasSimulatingInEditor = PlayInEditorSessionInfo->OriginalRequestParams.WorldType == EPlaySessionWorldType::SimulateInEditor;
	
	// Stop all audio and remove references to temp level.
	if (FAudioDevice* AudioDevice = PlayWorld->GetAudioDeviceRaw())
	{
		AudioDevice->Flush(PlayWorld);
		AudioDevice->ResetInterpolation();
		AudioDevice->OnEndPIE(false); // TODO: Should this have been bWasSimulatingInEditor?
		AudioDevice->SetTransientPrimaryVolume(1.0f);
		// Reset solo audio
		if (PlayInEditorSessionInfo.IsSet())
		{
			ULevelEditorPlaySettings* EditorPlaySettings = PlayInEditorSessionInfo->OriginalRequestParams.EditorPlaySettings;
			if (EditorPlaySettings && EditorPlaySettings->SoloAudioInFirstPIEClient && GEngine)
			{
				if (FWorldContext* WorldContext = GEngine->GetWorldContextFromWorld(PlayWorld))
				{
					if (WorldContext->bIsPrimaryPIEInstance)
					{
						if (FAudioDeviceManager* DeviceManager = AudioDevice->GetAudioDeviceManager())
						{
							DeviceManager->SetSoloDevice(INDEX_NONE);
						}
					}
				}
			}
		}
	}

	// Clean up all streaming levels
	PlayWorld->bIsLevelStreamingFrozen = false;
	PlayWorld->SetShouldForceUnloadStreamingLevels(true);
	PlayWorld->FlushLevelStreaming();

	// cleanup refs to any duplicated streaming levels
	for ( int32 LevelIndex=0; LevelIndex<PlayWorld->GetStreamingLevels().Num(); LevelIndex++ )
	{
		ULevelStreaming* StreamingLevel = PlayWorld->GetStreamingLevels()[LevelIndex];
		if( StreamingLevel != NULL )
		{
			const ULevel* PlayWorldLevel = StreamingLevel->GetLoadedLevel();
			if ( PlayWorldLevel != NULL )
			{
				UWorld* World = Cast<UWorld>( PlayWorldLevel->GetOuter() );
				if( World != NULL )
				{
					// Attempt to move blueprint debugging references back to the editor world
					if( EditorWorld != NULL && EditorWorld->GetStreamingLevels().IsValidIndex(LevelIndex) )
					{
						const ULevel* EditorWorldLevel = EditorWorld->GetStreamingLevels()[LevelIndex]->GetLoadedLevel();
						if ( EditorWorldLevel != NULL )
						{
							UWorld* SublevelEditorWorld  = Cast<UWorld>(EditorWorldLevel->GetOuter());
							if( SublevelEditorWorld != NULL )
							{
								World->TransferBlueprintDebugReferences(SublevelEditorWorld);
							}	
						}
					}
				}
			}
		}
	}

	// Construct a list of editors that are active for objects being debugged. We will refresh these when we have cleaned up to ensure no invalid objects exist in them
	TArray< IBlueprintEditor* > Editors;
	UAssetEditorSubsystem* AssetEditorSubsystem = GEditor->GetEditorSubsystem<UAssetEditorSubsystem>();
	const UWorld::FBlueprintToDebuggedObjectMap& EditDebugObjectsPre = PlayWorld->GetBlueprintObjectsBeingDebugged();
	for (UWorld::FBlueprintToDebuggedObjectMap::TConstIterator EditIt(EditDebugObjectsPre); EditIt; ++EditIt)
	{
		if (UBlueprint* TargetBP = EditIt.Key().Get())
		{
			if(IBlueprintEditor* EachEditor = static_cast<IBlueprintEditor*>(AssetEditorSubsystem->FindEditorForAsset(TargetBP, false)))
			{
				Editors.AddUnique( EachEditor );
			}
		}
	}

	// Go through and let all the PlayWorld Actor's know they are being destroyed
	for (FActorIterator ActorIt(PlayWorld); ActorIt; ++ActorIt)
	{
		ActorIt->RouteEndPlay(EEndPlayReason::EndPlayInEditor);
	}

	PieWorldContext.OwningGameInstance->Shutdown();

	// Move blueprint debugging pointers back to the objects in the editor world
	PlayWorld->TransferBlueprintDebugReferences(EditorWorld);

	FPhysScene* PhysScene = PlayWorld->GetPhysicsScene();
	if (PhysScene)
	{
		PhysScene->WaitPhysScenes();
		PhysScene->KillVisualDebugger();
	}

	// Clean up the temporary play level.
	PlayWorld->CleanupWorld();

	// Remove from root (Seamless travel may have done this)
	PlayWorld->RemoveFromRoot();
		
	PlayWorld = NULL;

	// Refresh any editors we had open in case they referenced objects that no longer exist.
	for (int32 iEditors = 0; iEditors <  Editors.Num(); iEditors++)
	{
		Editors[ iEditors ]->RefreshEditors();
	}
	
	// Restore GWorld.
	GWorld = EditorWorld;
	GIsPlayInEditorWorld = false;

	// Restore the previously purged scene interface for the editor world to its original glory.
	GWorld->RestoreScene();

	FWorldContext& EditorWorldContext = GEditor->GetEditorWorldContext();

	// Let the viewport know about leaving PIE/Simulate session. Do it after everything's been cleaned up
	// as the viewport will play exit sound here and this has to be done after GetAudioDevice()->Flush
	// otherwise all sounds will be immediately stopped.
	if (!PieWorldContext.RunAsDedicated)
	{
		// Slate data for this pie world
		FSlatePlayInEditorInfo* const SlatePlayInEditorSession = SlatePlayInEditorMap.Find(PieWorldContext.ContextHandle);
		if (SlatePlayInEditorSession && SlatePlayInEditorSession->DestinationSlateViewport.IsValid())
		{
			TSharedPtr<IAssetViewport> Viewport = SlatePlayInEditorSession->DestinationSlateViewport.Pin();

			if( Viewport->HasPlayInEditorViewport() )
			{
				Viewport->EndPlayInEditorSession();
			}

			// Let the Slate viewport know that we're leaving Simulate mode
			if( bWasSimulatingInEditor )
			{
				Viewport->OnSimulateSessionFinished();
			}

			StaticCast<FLevelEditorViewportClient&>(Viewport->GetAssetViewportClient()).SetReferenceToWorldContext(EditorWorldContext);
		}

		// Remove the slate info from the map (note that the UWorld* is long gone at this point, but the WorldContext still exists. It will be removed outside of this function)
		SlatePlayInEditorMap.Remove(PieWorldContext.ContextHandle);
	}
}

// Deprecated, just format to match our new style.
void UEditorEngine::PlayMap(const FVector* StartLocation, const FRotator* StartRotation, int32 Destination, int32 InPlayInViewportIndex, bool bUseMobilePreview)
{
	// Deprecated, replaced with RequestPlaySession.
	FRequestPlaySessionParams Params;

	if (bUseMobilePreview)
	{
		Params.SessionDestination = EPlaySessionDestinationType::NewProcess;
		Params.SessionPreviewTypeOverride = EPlaySessionPreviewType::MobilePreview;
	}

	if (StartLocation)
	{
		Params.StartLocation = *StartLocation;
		Params.StartRotation = StartRotation ? *StartRotation : FRotator::ZeroRotator;
	}

	RequestPlaySession(Params);
}

void UEditorEngine::RequestPlaySession(const FRequestPlaySessionParams& InParams)
{
	// Store our Request to be operated on next Tick.
	PlaySessionRequest = InParams;

	// If they don't want to use a specific set of Editor Play Settings, fall back to the CDO.
	if (!PlaySessionRequest->EditorPlaySettings)
	{
		PlaySessionRequest->EditorPlaySettings = GetMutableDefault<ULevelEditorPlaySettings>();
	}

	// Now we duplicate their Editor Play Settings so that we can mutate it as part of startup
	// to help rule out invalid configuration combinations.
	FObjectDuplicationParameters DuplicationParams(PlaySessionRequest->EditorPlaySettings, GetTransientPackage());
	// Kept alive by AddReferencedObjects
	PlaySessionRequest->EditorPlaySettings = CastChecked<ULevelEditorPlaySettings>(StaticDuplicateObjectEx(DuplicationParams));


	// ToDo: Allow the CDO for the Game Instance to modify the settings after we copy them
	// so that they can validate user settings before attempting a launch.

	// Play Sessions can use the Game Mode to determine the default Player Start position
	// or the start position can be overridden by the incoming launch arguments
	PRAGMA_DISABLE_DEPRECATION_WARNINGS
	GIsPIEUsingPlayerStart = !InParams.StartLocation.IsSet();
	PRAGMA_ENABLE_DEPRECATION_WARNINGS

	if (InParams.SessionDestination == EPlaySessionDestinationType::Launcher)
	{
		check(InParams.LauncherTargetDevice.IsSet());
	}
}

// Deprecated, just format to match our new style.
void UEditorEngine::RequestPlaySession(bool bAtPlayerStart, TSharedPtr<class IAssetViewport> DestinationViewport, bool bInSimulateInEditor, const FVector* StartLocation, const FRotator* StartRotation, int32 DestinationConsole, bool bUseMobilePreview, bool bUseVRPreview, bool bUseVulkanPreview)
{
	FRequestPlaySessionParams Params;

	if (StartLocation)
	{
		Params.StartLocation = *StartLocation;
		Params.StartRotation = StartRotation ? *StartRotation : FRotator::ZeroRotator;
	}
	if (DestinationViewport != nullptr)
	{
		Params.DestinationSlateViewport = DestinationViewport;
	}

	if (bInSimulateInEditor)
	{
		Params.WorldType = EPlaySessionWorldType::SimulateInEditor;
	}

	if (bUseVRPreview)
	{
		check(!bUseMobilePreview && !bUseVulkanPreview);
		Params.SessionPreviewTypeOverride = EPlaySessionPreviewType::VRPreview;
	}

	if (bUseVulkanPreview)
	{
		check(!bUseMobilePreview && !bUseVRPreview);
		Params.SessionPreviewTypeOverride = EPlaySessionPreviewType::VulkanPreview;
		Params.SessionDestination = EPlaySessionDestinationType::NewProcess;
	}

	if (bUseMobilePreview)
	{
		check(!bUseVRPreview && !bUseVulkanPreview);
		Params.SessionPreviewTypeOverride = EPlaySessionPreviewType::MobilePreview;
		Params.SessionDestination = EPlaySessionDestinationType::NewProcess;
	}
	
	RequestPlaySession(Params);
}

// Deprecated, forwards request onto the FRequestPlaySessionParams version.
void UEditorEngine::RequestPlaySession(const FVector* StartLocation, const FRotator* StartRotation, bool MobilePreview, bool VulkanPreview, const FString& MobilePreviewTargetDevice, FString AdditionalLaunchParameters)
{
	FRequestPlaySessionParams Params;

	if (MobilePreview)
	{
		check(!VulkanPreview);
		Params.SessionDestination = EPlaySessionDestinationType::NewProcess;
		Params.SessionPreviewTypeOverride = EPlaySessionPreviewType::MobilePreview;
		Params.MobilePreviewTargetDevice = MobilePreviewTargetDevice;
		Params.AdditionalStandaloneCommandLineParameters = AdditionalLaunchParameters;
	}

	if (VulkanPreview)
	{
		check(!MobilePreview);
		Params.SessionDestination = EPlaySessionDestinationType::NewProcess;
		Params.SessionPreviewTypeOverride = EPlaySessionPreviewType::VulkanPreview;
		Params.AdditionalStandaloneCommandLineParameters = AdditionalLaunchParameters;
	}
	
	if (StartLocation)
	{
		Params.StartLocation = *StartLocation;
		Params.StartRotation = StartRotation ? *StartRotation : FRotator::ZeroRotator;
	}

	RequestPlaySession(Params);
}

// Deprecated, forwards request onto the FRequestPlaySessionParams version.
void UEditorEngine::RequestPlaySession(const FString& DeviceId, const FString& DeviceName)
{
	FRequestPlaySessionParams::FLauncherDeviceInfo DeviceInfo;
	DeviceInfo.DeviceId = DeviceId;
	DeviceInfo.DeviceName = DeviceName;

	FRequestPlaySessionParams Params;
	Params.LauncherTargetDevice = DeviceInfo;
	Params.SessionDestination = EPlaySessionDestinationType::Launcher;

	RequestPlaySession(Params);
}

void UEditorEngine::CancelRequestPlaySession()
{
	FEditorDelegates::CancelPIE.Broadcast();
	PlaySessionRequest.Reset();
	PlayInEditorSessionInfo.Reset();
}

bool UEditorEngine::SaveMapsForPlaySession()
{
	// Prompt the user to save the level if it has not been saved before. 
	// An unmodified but unsaved blank template level does not appear in the dirty packages check below.
	if (FEditorFileUtils::GetFilename(GWorld).Len() == 0)
	{
		if (!FEditorFileUtils::SaveCurrentLevel())
		{
			return false;
		}
	}

	// Also save dirty packages, this is required because we're going to be launching a session outside of our normal process
	const bool bPromptUserToSave      = true;
	const bool bSaveMapPackages       = true;
	const bool bSaveContentPackages   = true;
	const bool bFastSave              = false;
	const bool bNotifyNoPackagesSaved = false;
	const bool bCanBeDeclined         = false;
	if (!FEditorFileUtils::SaveDirtyPackages(bPromptUserToSave, bSaveMapPackages, bSaveContentPackages, bFastSave, bNotifyNoPackagesSaved, bCanBeDeclined))
	{
		return false;
	}

	return true;
}

bool UEditorEngine::SetPIEWorldsPaused(bool Paused)
{
	bool WasPausedOrUnpaused = false;
	for (const FWorldContext& PieContext : GetWorldContexts())
	{
		UWorld * PieContextWorld = PieContext.World();
		if (PieContextWorld && PieContextWorld->IsGameWorld() && PieContextWorld->bDebugPauseExecution != Paused)
		{
			PieContextWorld->bDebugPauseExecution = Paused;
			WasPausedOrUnpaused = true;
		}
	}
	return WasPausedOrUnpaused;
}

void UEditorEngine::PlaySessionPaused()
{
	FEditorDelegates::PausePIE.Broadcast(PlayInEditorSessionInfo->OriginalRequestParams.WorldType == EPlaySessionWorldType::SimulateInEditor);
}

void UEditorEngine::PlaySessionResumed()
{
	FEditorDelegates::ResumePIE.Broadcast(PlayInEditorSessionInfo->OriginalRequestParams.WorldType == EPlaySessionWorldType::SimulateInEditor);
}

void UEditorEngine::PlaySessionSingleStepped()
{
	FEditorDelegates::SingleStepPIE.Broadcast(PlayInEditorSessionInfo->OriginalRequestParams.WorldType == EPlaySessionWorldType::SimulateInEditor);
}

bool UEditorEngine::ProcessDebuggerCommands(const FKey InKey, const FModifierKeysState ModifierKeyState, EInputEvent EventType )
{
	if( EventType == IE_Pressed )
	{
		return FPlayWorldCommands::GlobalPlayWorldActions->ProcessCommandBindings(InKey, ModifierKeyState, false);
	}
	
	return false;
}

// This function is deprecated, just call the non-deprecated version.
void UEditorEngine::StartQueuedPlayMapRequest()
{
	StartQueuedPlaySessionRequest();
}

void UEditorEngine::StartQueuedPlaySessionRequest()
{
	if (!PlaySessionRequest.IsSet())
	{
		UE_LOG(LogPlayLevel, Warning, TEXT("StartQueuedPlaySessionRequest() called whith no request queued. Ignoring..."));
		return;
	}

	StartQueuedPlaySessionRequestImpl();

	// Ensure the request is always reset after an attempt (which may fail)
	// so that we don't get stuck in an infinite loop of start attempts.
	PlaySessionRequest.Reset();
}

void UEditorEngine::StartQueuedPlaySessionRequestImpl()
{
	if (!ensureAlwaysMsgf(PlaySessionRequest.IsSet(), TEXT("StartQueuedPlaySessionRequest should not be called without a request set!")))
	{
		return;
	}

	// End any previous sessions running in separate processes.
	EndPlayOnLocalPc();

	// If there's level already being played, close it. (This may change GWorld). 
	if (PlayWorld && PlaySessionRequest->SessionDestination == EPlaySessionDestinationType::InProcess)
	{
		// Cache our Play Session Request, as EndPlayMap will clear it. When this function exits the request will be reset anyways.
		FRequestPlaySessionParams OriginalRequest = PlaySessionRequest.GetValue();
		// Immediately end the current play world.
		EndPlayMap(); 
		// Restore the request as we're now processing it.
		PlaySessionRequest = OriginalRequest;
	}

	// We want to use the ULevelEditorPlaySettings that come from the Play Session Request.
	// By the time this function gets called, these settings are a copy of either the CDO, 
	// or a user provided instance. The settings may have been modified by the game instance
	// after the request was made, to allow game instances to pre-validate settings.
	const ULevelEditorPlaySettings* EditorPlaySettings = PlaySessionRequest->EditorPlaySettings;
	check(EditorPlaySettings);

	PlayInEditorSessionInfo = FPlayInEditorSessionInfo();
	PlayInEditorSessionInfo->PlayRequestStartTime = FPlatformTime::Seconds();
	PlayInEditorSessionInfo->PlayRequestStartTime_StudioAnalytics = FStudioAnalytics::GetAnalyticSeconds();

	// Keep a copy of their original request settings for any late
	// joiners or async processes that need access to the settings after launch.
	PlayInEditorSessionInfo->OriginalRequestParams = PlaySessionRequest.GetValue();

	// Load the saved window positions from the EditorPlaySettings object.
	for (const FIntPoint& Position : EditorPlaySettings->MultipleInstancePositions)
	{
		FPlayInEditorSessionInfo::FWindowSizeAndPos& NewPos = PlayInEditorSessionInfo->CachedWindowInfo.Add_GetRef(FPlayInEditorSessionInfo::FWindowSizeAndPos());
		NewPos.Position = Position;
	}

	// If our settings require us to launch a separate process in any form, we require the user to save
	// their content so that when the new process reads the data from disk it will match what we have in-editor.
	bool bUserWantsInProcess;
	EditorPlaySettings->GetRunUnderOneProcess(bUserWantsInProcess);

	bool bIsSeparateProcess = PlaySessionRequest->SessionDestination != EPlaySessionDestinationType::InProcess;
	if (!bUserWantsInProcess)
	{
		int32 NumClients;
		EditorPlaySettings->GetPlayNumberOfClients(NumClients);

		EPlayNetMode NetMode;
		EditorPlaySettings->GetPlayNetMode(NetMode);

		// More than one client will spawn a second process.		
		bIsSeparateProcess |= NumClients > 1;

		// If they want to run anyone as a client, a dedicated server is started in a separate process.
		bIsSeparateProcess |= NetMode == EPlayNetMode::PIE_Client;
	}

	if (bIsSeparateProcess && !SaveMapsForPlaySession())
	{
		// Maps did not save, print a warning
		FText ErrorMsg = LOCTEXT("PIEWorldSaveFail", "PIE failed because map save was canceled");
		UE_LOG(LogPlayLevel, Warning, TEXT("%s"), *ErrorMsg.ToString());
		FMessageLog(NAME_CategoryPIE).Warning(ErrorMsg);
		FMessageLog(NAME_CategoryPIE).Open();
		
		CancelRequestPlaySession();
		return;
	}

	// We'll branch primarily based on the Session Destination, because it affects which settings we apply and how.
	switch (PlaySessionRequest->SessionDestination)
	{
	case EPlaySessionDestinationType::InProcess:
		// Create one-or-more PIE/SIE sessions inside of the current process.
		StartPlayInEditorSession(PlaySessionRequest.GetValue());
		break;
	case EPlaySessionDestinationType::NewProcess:
		// Create one-or-more PIE session by launching a new process on the local machine.
		StartPlayInNewProcessSession(PlaySessionRequest.GetValue());
		break;
	case EPlaySessionDestinationType::Launcher:
		// Create a Play Session via the Launcher which may be on a local or remote device.
		StartPlayUsingLauncherSession(PlaySessionRequest.GetValue());
		break;
	default:
		check(false);
	}
}

void UEditorEngine::EndPlayOnLocalPc( )
{
	for (int32 i=0; i < PlayOnLocalPCSessions.Num(); ++i)
	{
		if (PlayOnLocalPCSessions[i].ProcessHandle.IsValid())
		{
			if ( FPlatformProcess::IsProcRunning(PlayOnLocalPCSessions[i].ProcessHandle) )
			{
				FPlatformProcess::TerminateProc(PlayOnLocalPCSessions[i].ProcessHandle);
			}
			PlayOnLocalPCSessions[i].ProcessHandle.Reset();
		}
	}

	PlayOnLocalPCSessions.Empty();
}


int32 FInternalPlayLevelUtils::ResolveDirtyBlueprints(const bool bPromptForCompile, TArray<UBlueprint*>& ErroredBlueprints, const bool bForceLevelScriptRecompile)
{
	struct FLocal
	{
		static void OnMessageLogLinkActivated(const class TSharedRef<IMessageToken>& Token)
		{
			if (Token->GetType() == EMessageToken::Object)
			{
				const TSharedRef<FUObjectToken> UObjectToken = StaticCastSharedRef<FUObjectToken>(Token);
				if (UObjectToken->GetObject().IsValid())
				{
					FKismetEditorUtilities::BringKismetToFocusAttentionOnObject(UObjectToken->GetObject().Get());
				}
			}
		}

		static void AddCompileErrorToLog(UBlueprint* ErroredBlueprint, FMessageLog& BlueprintLog)
		{
			FFormatNamedArguments Arguments;
			Arguments.Add(TEXT("Name"), FText::FromString(ErroredBlueprint->GetName()));

			TSharedRef<FTokenizedMessage> Message = FTokenizedMessage::Create(EMessageSeverity::Warning);
			Message->AddToken(FTextToken::Create(LOCTEXT("BlueprintCompileFailed", "Blueprint failed to compile: ")));
			Message->AddToken(FUObjectToken::Create(ErroredBlueprint, FText::FromString(ErroredBlueprint->GetName()))
				->OnMessageTokenActivated(FOnMessageTokenActivated::CreateStatic(&FLocal::OnMessageLogLinkActivated))
			);

			BlueprintLog.AddMessage(Message);
		}
	};

	const bool bAutoCompile = !bPromptForCompile;
	FString PromptDirtyList;

	TArray<UBlueprint*> InNeedOfRecompile;
	ErroredBlueprints.Empty();

	FMessageLog BlueprintLog("BlueprintLog");

	double BPRegenStartTime = FPlatformTime::Seconds();
	for (TObjectIterator<UBlueprint> BlueprintIt; BlueprintIt; ++BlueprintIt)
	{
		UBlueprint* Blueprint = *BlueprintIt;

		// ignore up-to-date BPs
		if (Blueprint->IsUpToDate())
		{
			continue;
		}

		// do not try to recompile BPs that have not changed since they last failed to compile, so don't check Blueprint->IsUpToDate()
		const bool bIsDirtyAndShouldBeRecompiled = Blueprint->IsPossiblyDirty();
		if (!FBlueprintEditorUtils::IsDataOnlyBlueprint(Blueprint)
			&& (bIsDirtyAndShouldBeRecompiled || (FBlueprintEditorUtils::IsLevelScriptBlueprint(Blueprint) && bForceLevelScriptRecompile))
			&& (Blueprint->Status != BS_Unknown)
			&& IsValid(Blueprint))
		{
			InNeedOfRecompile.Add(Blueprint);

			if (bPromptForCompile)
			{
				PromptDirtyList += FString::Printf(TEXT("\n   %s"), *Blueprint->GetName());
			}
		}
		else if (BS_Error == Blueprint->Status && Blueprint->bDisplayCompilePIEWarning)
		{
			ErroredBlueprints.Add(Blueprint);
			FLocal::AddCompileErrorToLog(Blueprint, BlueprintLog);
		}
	}

	bool bRunCompilation = bAutoCompile;
	if (bPromptForCompile)
	{
		FFormatNamedArguments Args;
		Args.Add(TEXT("DirtyBlueprints"), FText::FromString(PromptDirtyList));
		const FText PromptMsg = FText::Format(NSLOCTEXT("PlayInEditor", "PrePIE_BlueprintsDirty", "One or more blueprints have been modified without being recompiled. Do you want to compile them now? \n{DirtyBlueprints}"), Args);

		EAppReturnType::Type PromptResponse = FMessageDialog::Open(EAppMsgType::YesNo, PromptMsg);
		bRunCompilation = (PromptResponse == EAppReturnType::Yes);
	}
	int32 RecompiledCount = 0;

	if (bRunCompilation && (InNeedOfRecompile.Num() > 0))
	{
		const FText LogPageLabel = (bAutoCompile) ? LOCTEXT("BlueprintAutoCompilationPageLabel", "Pre-Play auto-recompile") :
			LOCTEXT("BlueprintCompilationPageLabel", "Pre-Play recompile");
		BlueprintLog.NewPage(LogPageLabel);

		TArray<UBlueprint*> CompiledBlueprints;
		auto OnBlueprintPreCompileLambda = [&CompiledBlueprints](UBlueprint* InBlueprint)
		{
			check(InBlueprint != nullptr);

			if (CompiledBlueprints.Num() == 0)
			{
				UE_LOG(LogPlayLevel, Log, TEXT("[PlayLevel] Compiling %s before play..."), *InBlueprint->GetName());
			}
			else
			{
				UE_LOG(LogPlayLevel, Log, TEXT("[PlayLevel]   Compiling %s as a dependent..."), *InBlueprint->GetName());
			}

			CompiledBlueprints.Add(InBlueprint);
		};

		// Register compile callback
		FDelegateHandle PreCompileDelegateHandle = GEditor->OnBlueprintPreCompile().AddLambda(OnBlueprintPreCompileLambda);

		// Recompile all necessary blueprints in a single loop, saving GC until the end
		for (auto BlueprintIt = InNeedOfRecompile.CreateIterator(); BlueprintIt; ++BlueprintIt)
		{
			UBlueprint* Blueprint = *BlueprintIt;

			int32 CurrItIndex = BlueprintIt.GetIndex();

			// Compile the Blueprint (note: re-instancing may trigger additional compiles for child/dependent Blueprints; see callback above)
			FKismetEditorUtilities::CompileBlueprint(Blueprint, EBlueprintCompileOptions::SkipGarbageCollection);

			// Check for errors after compiling
			for (UBlueprint* CompiledBlueprint : CompiledBlueprints)
			{
				if (CompiledBlueprint != Blueprint)
				{
					int32 ExistingIndex = InNeedOfRecompile.Find(CompiledBlueprint);
					// if this dependent blueprint is already set up to compile 
					// later in this loop, then there is no need to add it to be recompiled again
					if (ExistingIndex > CurrItIndex)
					{
						InNeedOfRecompile.RemoveAt(ExistingIndex);
					}
				}

				const bool bHadError = (!CompiledBlueprint->IsUpToDate() && CompiledBlueprint->Status != BS_Unknown);

				// Check if the Blueprint has already been added to the error list to prevent it from being added again
				if (bHadError && ErroredBlueprints.Find(CompiledBlueprint) == INDEX_NONE)
				{
					ErroredBlueprints.Add(CompiledBlueprint);
					FLocal::AddCompileErrorToLog(CompiledBlueprint, BlueprintLog);
				}

				++RecompiledCount;
			}

			// Reset for next pass
			CompiledBlueprints.Empty();
		}

		// Now that all Blueprints have been compiled, run a single GC pass to clean up artifacts
		CollectGarbage(GARBAGE_COLLECTION_KEEPFLAGS);

		// Unregister compile callback
		GEditor->OnBlueprintPreCompile().Remove(PreCompileDelegateHandle);

		UE_LOG(LogPlayLevel, Log, TEXT("PlayLevel: Blueprint regeneration took %d ms (%i blueprints)"), (int32)((FPlatformTime::Seconds() - BPRegenStartTime) * 1000), RecompiledCount);
	}
	else if (bAutoCompile)
	{
		UE_LOG(LogPlayLevel, Log, TEXT("PlayLevel: No blueprints needed recompiling"));
	}

	return RecompiledCount;
}

void UEditorEngine::RequestEndPlayMap()
{
	if( PlayWorld )
	{
		bRequestEndPlayMapQueued = true;

		// Cache the position and rotation of the camera (the controller may be destroyed before we end the pie session and we need them to preserve the camera position)
		if (bLastViewAndLocationValid == false)
		{
			for (int32 WorldIdx = WorldList.Num() - 1; WorldIdx >= 0; --WorldIdx)
			{
				FWorldContext &ThisContext = WorldList[WorldIdx];
				if (ThisContext.WorldType == EWorldType::PIE)
				{
					FSlatePlayInEditorInfo* const SlatePlayInEditorSession = SlatePlayInEditorMap.Find(ThisContext.ContextHandle);
					if ((SlatePlayInEditorSession != nullptr) && (SlatePlayInEditorSession->EditorPlayer.IsValid() == true) )
					{
						if( SlatePlayInEditorSession->EditorPlayer.Get()->PlayerController != nullptr )
						{
							SlatePlayInEditorSession->EditorPlayer.Get()->PlayerController->GetPlayerViewPoint( LastViewLocation, LastViewRotation );
							bLastViewAndLocationValid = true;
							break;
						}
					}
				}
			}
		}
	}
}

FString UEditorEngine::BuildPlayWorldURL(const TCHAR* MapName, bool bSpectatorMode, FString AdditionalURLOptions)
{
	// the URL we are building up
	FString URL(MapName);

	// If we hold down control, start in spectating mode
	if (bSpectatorMode)
	{
		// Start in spectator mode
		URL += TEXT("?SpectatorOnly=1");
	}

	// Add any game-specific options set in the INI file
	URL += InEditorGameURLOptions;

	// Add any additional options that were specified for this call
	URL += AdditionalURLOptions;

	return URL;
}

bool UEditorEngine::SpawnPlayFromHereStart(UWorld* World, AActor*& PlayerStart)
{
	if (PlayInEditorSessionInfo.IsSet() && PlayInEditorSessionInfo->OriginalRequestParams.HasPlayWorldPlacement())
	{
		// Rotation may be optional in original request.
		return SpawnPlayFromHereStart(World, PlayerStart, PlayInEditorSessionInfo->OriginalRequestParams.StartLocation.GetValue(), PlayInEditorSessionInfo->OriginalRequestParams.StartRotation.Get(FRotator::ZeroRotator));
	}

	// Not having a location set is still considered a success.
	return true;
}

bool UEditorEngine::SpawnPlayFromHereStart( UWorld* World, AActor*& PlayerStart, const FVector& StartLocation, const FRotator& StartRotation )
{
	// null it out in case we don't need to spawn one, and the caller relies on us setting it
	PlayerStart = NULL;

	// spawn the PlayerStartPIE in the given world
	FActorSpawnParameters SpawnParameters;
	SpawnParameters.OverrideLevel = World->PersistentLevel;
	PlayerStart = World->SpawnActor<AActor>(PlayFromHerePlayerStartClass, StartLocation, StartRotation, SpawnParameters);

	// make sure we were able to spawn the PlayerStartPIE there
	if(!PlayerStart)
	{
		FMessageDialog::Open( EAppMsgType::Ok, NSLOCTEXT("UnrealEd", "Prompt_22", "Failed to create entry point. Try another location, or you may have to rebuild your level."));
		return false;
	}

	// tag the start
	ANavigationObjectBase* NavPlayerStart = Cast<ANavigationObjectBase>(PlayerStart);
	if (NavPlayerStart)
	{
		NavPlayerStart->bIsPIEPlayerStart = true;
	}

	// If PlayFromHere originated from a specific actor
	if (World->PersistentLevel->PlayFromHereActor)
	{
		World->PersistentLevel->PlayFromHereActor->OnPlayFromHere();
	}

	return true;
}

static bool ShowBlueprintErrorDialog( TArray<UBlueprint*> ErroredBlueprints )
{
	if (FApp::IsUnattended() || GIsRunningUnattendedScript)
	{
		// App is running in unattended mode, so we should avoid modal dialogs and proceed
		return true;
	}

	struct Local
	{
		static void OnHyperlinkClicked( TWeakObjectPtr<UBlueprint> InBlueprint, TSharedPtr<SCustomDialog> InDialog )
		{
			if (UBlueprint* BlueprintToEdit = InBlueprint.Get())
			{
				// Open the blueprint
				GEditor->EditObject( BlueprintToEdit );
			}

			if (InDialog.IsValid())
			{
				InDialog->RequestDestroyWindow();
			}
		}

		static void OnOpenAllLinkClicked(const TArray<UBlueprint*>& BlueprintsToOpen, TSharedPtr<SCustomDialog> InDialog)
		{
			for(UBlueprint* BP : BlueprintsToOpen)
			{
				if (BP)
				{
					GEditor->EditObject(BP);
				}	
			}

			if (InDialog.IsValid())
			{
				InDialog->RequestDestroyWindow();
			}
		}
	};

	TSharedRef<SVerticalBox> DialogContents = SNew(SVerticalBox)
		+ SVerticalBox::Slot()
		.Padding(0.f, 0.f, 0.f, 16.f)
		[
			SNew(STextBlock)
			.Text(NSLOCTEXT("PlayInEditor", "PrePIE_BlueprintErrors", "Are you sure you want to Play in Editor? The following blueprints have unresolved compiler errors."))
		];

	TSharedPtr<SCustomDialog> CustomDialog;

	for (UBlueprint* Blueprint : ErroredBlueprints)
	{
		TWeakObjectPtr<UBlueprint> BlueprintPtr = Blueprint;

		DialogContents->AddSlot()
			.AutoHeight()
			.HAlign(HAlign_Left)
			[
				SNew(SHyperlink)
				.Style(FAppStyle::Get(), "Common.GotoBlueprintHyperlink")
				.OnNavigate(FSimpleDelegate::CreateLambda([BlueprintPtr, &CustomDialog]() { Local::OnHyperlinkClicked(BlueprintPtr, CustomDialog); }))
				.Text(FText::FromString(Blueprint->GetName()))
				.ToolTipText(NSLOCTEXT("SourceHyperlink", "EditBlueprint_ToolTip", "Click to edit the blueprint"))
			];
	}

	// Add an option to open all errored blueprints
	if(ErroredBlueprints.Num() > 1)
	{
		DialogContents->AddSlot()
			.Padding(0.f, 16.f, 0.f, 0.f)
			.HAlign(HAlign_Left)
			[
				SNew(SHyperlink)
				.Style(FAppStyle::Get(), "Common.GotoBlueprintHyperlink")
				.OnNavigate(FSimpleDelegate::CreateLambda([&ErroredBlueprints, &CustomDialog]() { Local::OnOpenAllLinkClicked(ErroredBlueprints, CustomDialog); }))
				.Text(NSLOCTEXT("SourceHyperlink", "EditAllErroredBlueprints", "Open all errored blueprints"))
				.ToolTipText(NSLOCTEXT("SourceHyperlink", "EditAllErroredBlueprints_ToolTip", "Opens all the errored blueprint in the editor"))
			];
	}

	static const FText DialogTitle = NSLOCTEXT("PlayInEditor", "PrePIE_BlueprintErrorsTitle", "Blueprint Compilation Errors");

	static const FText OKText = NSLOCTEXT("PlayInEditor", "PrePIE_OkText", "Play in Editor");
	static const FText CancelText = NSLOCTEXT("Dialogs", "EAppReturnTypeCancel", "Cancel");

	CustomDialog = SNew(SCustomDialog)
		.Title(DialogTitle)
		.Icon(FAppStyle::Get().GetBrush("NotificationList.DefaultMessage"))
		.Content()
		[
			DialogContents
		]
		.Buttons( { SCustomDialog::FButton(OKText), SCustomDialog::FButton(CancelText) } );

	const int32 ButtonPressed = CustomDialog->ShowModal();
	return ButtonPressed == 0;
}

FGameInstancePIEResult UEditorEngine::PreCreatePIEInstances(const bool bAnyBlueprintErrors, const bool bStartInSpectatorMode, const float PIEStartTime, const bool bSupportsOnlinePIE, int32& InNumOnlinePIEInstances)
{
	return FGameInstancePIEResult::Success();
}

FGameInstancePIEResult UEditorEngine::PreCreatePIEServerInstance(const bool bAnyBlueprintErrors, const bool bStartInSpectatorMode, const float PIEStartTime, const bool bSupportsOnlinePIE, int32& InNumOnlinePIEInstances)
{
	return FGameInstancePIEResult::Success();
}

bool UEditorEngine::SupportsOnlinePIE() const
{
	return UOnlineEngineInterface::Get()->SupportsOnlinePIE();
}

void UEditorEngine::OnLoginPIEComplete(int32 LocalUserNum, bool bWasSuccessful, const FString& ErrorString, FPieLoginStruct DataStruct)
{
	// This is needed because pie login may change the state of the online objects that called this function. This also enqueues the
	// callback back onto the main thread at an appropriate time instead of mid-networking callback.
	GetTimerManager()->SetTimerForNextTick(FTimerDelegate::CreateUObject(this, &UEditorEngine::OnLoginPIEComplete_Deferred, LocalUserNum, bWasSuccessful, ErrorString, DataStruct));
}

void UEditorEngine::OnLoginPIEComplete_Deferred(int32 LocalUserNum, bool bWasSuccessful, FString ErrorString, FPieLoginStruct DataStruct)
{
	// This function will get called for both Async Online Service Log-in and for local non-async client creation.
	// This is called once per client that will be created, and may be called many frames after the initial PIE request
	// was started.

	UE_LOG(LogPlayLevel, Verbose, TEXT("OnLoginPIEComplete LocalUserNum: %d bSuccess: %d %s"), LocalUserNum, bWasSuccessful, *ErrorString);
	FWorldContext* PieWorldContext = GetWorldContextFromHandle(DataStruct.WorldContextHandle);

	if (!PieWorldContext)
	{
		// This will fail if PIE was ended before this callback happened, silently return
		return;
	}

	// Detect success based on override
	bool bPIELoginSucceeded = IsLoginPIESuccessful(LocalUserNum, bWasSuccessful, ErrorString, DataStruct);

	// Create a new Game Instance for this.
	UGameInstance* GameInstance = CreateInnerProcessPIEGameInstance(PlayInEditorSessionInfo->OriginalRequestParams, DataStruct.GameInstancePIEParameters, DataStruct.PIEInstanceIndex);	
	if (GameInstance)
	{
		GameInstance->GetWorldContext()->bWaitingOnOnlineSubsystem = false;

		// Logging after the create so a new MessageLog Page is created
		if (bPIELoginSucceeded)
		{
			if (DataStruct.GameInstancePIEParameters.NetMode != EPlayNetMode::PIE_Client )
			{
				FMessageLog(NAME_CategoryPIE).Info(LOCTEXT("LoggedInServer", "Server logged in"));
			}
			else
			{
				FMessageLog(NAME_CategoryPIE).Info(LOCTEXT("LoggedInClient", "Client logged in"));
			}
		}
		else
		{
			if (DataStruct.GameInstancePIEParameters.NetMode != EPlayNetMode::PIE_Client)
			{
				FMessageLog(NAME_CategoryPIE).Error(FText::Format(LOCTEXT("LoggedInServerFailure", "Server failed to login. {0}"), FText::FromString(ErrorString)));
			}
			else
			{
				FMessageLog(NAME_CategoryPIE).Error(FText::Format(LOCTEXT("LoggedInClientFailure", "Client failed to login. {0}"), FText::FromString(ErrorString)));
			}
		}
	}

	// If there was a startup failure EndPlayMap might have already been called and unsetting this.
	if (PlayInEditorSessionInfo.IsSet())
	{
		PlayInEditorSessionInfo->NumOutstandingPIELogins--;
		if (!ensureAlwaysMsgf(PlayInEditorSessionInfo->NumOutstandingPIELogins >= 0, TEXT("PIEInstancesToLogInCount was not properly reset at some point.")))
		{
			PlayInEditorSessionInfo->NumOutstandingPIELogins = 0;
		}

		// If there are no more instances waiting to log-in then we can do post-launch notifications.
		if (PlayInEditorSessionInfo->NumOutstandingPIELogins == 0)
		{
			if (!bPIELoginSucceeded)
			{
				UE_LOG(LogPlayLevel, Warning, TEXT("At least one of the requested PIE instances failed to start, ending PIE session."));
				EndPlayMap();
			}
			else
			{
				OnAllPIEInstancesStarted();
			}
		}
	}
}

void UEditorEngine::OnAllPIEInstancesStarted()
{
	GiveFocusToLastClientPIEViewport();

	// Print out a log message stating the overall startup time.
	{
		FFormatNamedArguments Arguments;
		Arguments.Add(TEXT("StartTime"), FPlatformTime::Seconds() - PlayInEditorSessionInfo->PlayRequestStartTime);
		FMessageLog(NAME_CategoryPIE).Info(FText::Format(LOCTEXT("PIETotalStartTime", "Play in editor total start time {StartTime} seconds."), Arguments));
	}
}

void UEditorEngine::GiveFocusToLastClientPIEViewport()
{
	// Find the non-dedicated server or last client window to give focus to. We choose the last one
	// because when launching additional instances, by applying focus to the first one it immediately
	// pushes the PINW instances behind the editor and you can't tell that they were launched.

	int32 HighestPIEInstance = TNumericLimits<int32>::Min();
	UGameViewportClient* ViewportClient = nullptr;
	for (const FWorldContext& WorldContext : WorldList)
	{
		if (WorldContext.WorldType == EWorldType::PIE && !WorldContext.RunAsDedicated)
		{
			if (WorldContext.PIEInstance > HighestPIEInstance)
			{
				HighestPIEInstance = WorldContext.PIEInstance;
				ViewportClient = WorldContext.GameViewport;
			}
		}
	}

	if (ViewportClient && ViewportClient->GetGameViewportWidget().IsValid())
	{
		FSlateApplication::Get().RegisterGameViewport(ViewportClient->GetGameViewportWidget().ToSharedRef());
	}

	// Make sure to focus the game viewport.
	{
		const bool bPreviewTypeIsVR = PlayInEditorSessionInfo->OriginalRequestParams.SessionPreviewTypeOverride.Get(EPlaySessionPreviewType::NoPreview) == EPlaySessionPreviewType::VRPreview;
		const bool bIsVR = IVREditorModule::Get().IsVREditorEnabled() || (bPreviewTypeIsVR && GEngine->XRSystem.IsValid());
		const bool bGameGetsMouseControl = PlayInEditorSessionInfo->OriginalRequestParams.EditorPlaySettings->GameGetsMouseControl;

		if (PlayInEditorSessionInfo->OriginalRequestParams.WorldType == EPlaySessionWorldType::PlayInEditor && (bGameGetsMouseControl || bIsVR))
		{
			FSlateApplication::Get().SetAllUserFocusToGameViewport();
		}
	}
}

void UEditorEngine::RequestLateJoin()
{
	if (PlayInEditorSessionInfo.IsSet())
	{
		PlayInEditorSessionInfo->bLateJoinRequested = true;
	}
}

void UEditorEngine::AddPendingLateJoinClient()
{
	if (!ensureMsgf(PlayInEditorSessionInfo.IsSet(), TEXT("RequestLateJoin shouldn't be called if no session is in progress!")))
	{
		return;
	}
	
	if(!ensureMsgf(PlayInEditorSessionInfo->bLateJoinRequested, TEXT("AddPendingLateJoinClient() shouldn't be called directly, use RequestLateJoin() instead!")))
	{
		return;
	}

	PlayInEditorSessionInfo->bLateJoinRequested = false;

	if (!ensureMsgf(PlayInEditorSessionInfo->OriginalRequestParams.WorldType != EPlaySessionWorldType::SimulateInEditor, TEXT("RequestLateJoin shouldn't be called for SIE!")))
	{
		return;
	}

	bool bUsePIEOnlineAuthentication = false;
	if (PlayInEditorSessionInfo->bUsingOnlinePlatform)
	{
		int32 TotalNumDesiredClients = PlayInEditorSessionInfo->NumClientInstancesCreated + 1;
		bool bHasRequiredLogins = TotalNumDesiredClients <= UOnlineEngineInterface::Get()->GetNumPIELogins();
		if (bHasRequiredLogins)
		{
			bUsePIEOnlineAuthentication = true;
		}
		else
		{
			FText ErrorMsg = LOCTEXT("PIELateJoinLoginFailure", "Not enough login credentials to add additional PIE instance, change editor settings.");
			UE_LOG(LogPlayLevel, Warning, TEXT("%s"), *ErrorMsg.ToString());
			FMessageLog(NAME_CategoryPIE).Warning(ErrorMsg);
			return;
		}
	}

	// By the time of Late Join, a server should already be running if needed. So instead we only need
	// to launch a new instance following the same flow as all of the clients that already joined.
	EPlayNetMode NetMode;
	PlayInEditorSessionInfo->OriginalRequestParams.EditorPlaySettings->GetPlayNetMode(NetMode);

	// Adding another instance to a Listen Server will create clients, not more servers.
	if (NetMode == EPlayNetMode::PIE_ListenServer)
	{
		NetMode = EPlayNetMode::PIE_Client;
	}

	CreateNewPlayInEditorInstance(PlayInEditorSessionInfo->OriginalRequestParams, false, NetMode);
}

void UEditorEngine::CreateNewPlayInEditorInstance(FRequestPlaySessionParams &InRequestParams, const bool bInDedicatedInstance, const EPlayNetMode InNetMode)
{
	bool bUserWantsSingleProcess;
	InRequestParams.EditorPlaySettings->GetRunUnderOneProcess(bUserWantsSingleProcess);

	// If they don't want to use a single process, we can only launch one client inside the editor.
	if (!bUserWantsSingleProcess && PlayInEditorSessionInfo->NumClientInstancesCreated > 0)
	{
		if (bInDedicatedInstance)
		{
			// If they needed a server and they need multiple processes, it should
			// have already been launched by this time (by the block above). This means
			// this code should only ever be launching clients (but the code below can
			// launch either clients, listen servers, or dedicated servers.)
			check(PlayInEditorSessionInfo->bServerWasLaunched);
		}

		const bool bIsDedicatedServer = false;
		LaunchNewProcess(InRequestParams, PlayInEditorSessionInfo->NumClientInstancesCreated, InNetMode, bIsDedicatedServer);
		PlayInEditorSessionInfo->NumClientInstancesCreated++;
	}
	else
	{
		FPieLoginStruct PIELoginInfo;

		FGameInstancePIEParameters GameInstancePIEParameters;
		GameInstancePIEParameters.PIEStartTime = PlayInEditorSessionInfo->PlayRequestStartTime_StudioAnalytics;
		GameInstancePIEParameters.bAnyBlueprintErrors = PlayInEditorSessionInfo->bAnyBlueprintErrors;
		// If they require a server and one hasn't been launched then it is dedicated. If they're a client or listen server
		// then it doesn't count as a dedicated server so this can be false (NetMode will handle ListenServer).
		GameInstancePIEParameters.bRunAsDedicated = bInDedicatedInstance;
		GameInstancePIEParameters.bSimulateInEditor = InRequestParams.WorldType == EPlaySessionWorldType::SimulateInEditor;
		GameInstancePIEParameters.bStartInSpectatorMode = PlayInEditorSessionInfo->bStartedInSpectatorMode;
		GameInstancePIEParameters.EditorPlaySettings = PlayInEditorSessionInfo->OriginalRequestParams.EditorPlaySettings;
		GameInstancePIEParameters.WorldFeatureLevel = PreviewPlatform.GetEffectivePreviewFeatureLevel();
		GameInstancePIEParameters.NetMode = InNetMode;
		GameInstancePIEParameters.OverrideMapURL = InRequestParams.GlobalMapOverride;
		GameInstancePIEParameters.bIsPrimaryPIEClient = !bInDedicatedInstance && IsPrimaryPIEClient(InRequestParams, PlayInEditorSessionInfo->NumClientInstancesCreated);

		PIELoginInfo.GameInstancePIEParameters = GameInstancePIEParameters;

		// Create a World Context for our client.
		FWorldContext &PieWorldContext = CreateNewWorldContext(EWorldType::PIE);
		PieWorldContext.PIEInstance = PlayInEditorSessionInfo->PIEInstanceCount++;
		PieWorldContext.bWaitingOnOnlineSubsystem = true;

		PIELoginInfo.WorldContextHandle = PieWorldContext.ContextHandle;
		PIELoginInfo.PIEInstanceIndex = PieWorldContext.PIEInstance;

		// Fixed tick setting
		if (InRequestParams.EditorPlaySettings->ServerFixedFPS > 0 && bInDedicatedInstance)
		{
			PieWorldContext.PIEFixedTickSeconds = 1.f / (float)InRequestParams.EditorPlaySettings->ServerFixedFPS;
		}
		if (InRequestParams.EditorPlaySettings->ClientFixedFPS.Num() > 0 && !bInDedicatedInstance)
		{
			const int32 ClientFixedIdx = PlayInEditorSessionInfo->NumClientInstancesCreated % InRequestParams.EditorPlaySettings->ClientFixedFPS.Num();
			const int32 DesiredFPS = InRequestParams.EditorPlaySettings->ClientFixedFPS[ClientFixedIdx];
			if (DesiredFPS > 0)
			{
				PieWorldContext.PIEFixedTickSeconds = 1.f / (float)DesiredFPS;
			}
		}

		// We increment how many PIE instances we think are going to boot up as it is decremented
		// in OnLoginPIEComplete_Deferred and used to check if all instances have booted up.
		PlayInEditorSessionInfo->NumOutstandingPIELogins++;

		// If they are using an Online Subsystem that requires log-in then they require async
		// log-in so we use a deferred log-in approach.
		if (PlayInEditorSessionInfo->bUsingOnlinePlatform)
		{
			FName OnlineIdentifier = UOnlineEngineInterface::Get()->GetOnlineIdentifier(PieWorldContext);
			UE_LOG(LogPlayLevel, Display, TEXT("Creating online subsystem for client %s"), *OnlineIdentifier.ToString());

			if (GameInstancePIEParameters.bRunAsDedicated)
			{
				// Dedicated servers don't use a login
				UOnlineEngineInterface::Get()->SetForceDedicated(OnlineIdentifier, true);

				OnLoginPIEComplete_Deferred(0, true, FString(), PIELoginInfo);
			}
			else
			{
				// Login to Online platform before creating world
				FOnPIELoginComplete OnPIELoginCompleteDelegate;
				OnPIELoginCompleteDelegate.BindUObject(this, &UEditorEngine::OnLoginPIEComplete, PIELoginInfo);

				// Kick off an async request to the Online Interface to log-in and, on completion, finish client creation.
				UOnlineEngineInterface::Get()->LoginPIEInstance(OnlineIdentifier, 0, PlayInEditorSessionInfo->NumClientInstancesCreated, OnPIELoginCompleteDelegate);
			}
		}
		else
		{
			// Otherwise, we can create the client immediately. We'll emulate the PIE login structure so we can just
			// use the same flow as the deferred log-in, but skipping the deferred part.
			OnLoginPIEComplete_Deferred(0, true, FString(), PIELoginInfo);
		}

		// Only count non-dedicated instances as clients so that our indexes line up for log-ins.
		if (!GameInstancePIEParameters.bRunAsDedicated && PlayInEditorSessionInfo.IsSet())
		{
			PlayInEditorSessionInfo->NumClientInstancesCreated++;
		}
	}
}

class SPIEViewport : public SViewport
{
	SLATE_BEGIN_ARGS(SPIEViewport)
		: _Content()
		, _RenderDirectlyToWindow(false)
		, _EnableStereoRendering(false)
		, _IgnoreTextureAlpha(true)
	{
		_Clipping = EWidgetClipping::ClipToBoundsAlways;
	}

		SLATE_DEFAULT_SLOT(FArguments, Content)

		/**
		 * Whether or not to render directly to the window's backbuffer or an offscreen render target that is applied to the window later
		 * Rendering to an offscreen target is the most common option in the editor where there may be many frames which this viewport's interface may wish to not re-render but use a cached buffer instead
		 * Rendering directly to the backbuffer is the most common option in the game where you want to update each frame without the cost of writing to an intermediate target first.
		 */
		SLATE_ARGUMENT(bool, RenderDirectlyToWindow)

		/** Whether or not to enable stereo rendering. */
		SLATE_ARGUMENT(bool, EnableStereoRendering )

		/**
		 * If true, the viewport's texture alpha is ignored when performing blending.  In this case only the viewport tint opacity is used
		 * If false, the texture alpha is used during blending
		 */
		SLATE_ARGUMENT( bool, IgnoreTextureAlpha )

	SLATE_END_ARGS()

	void Construct(const FArguments& InArgs)
	{
		SViewport::Construct(
			SViewport::FArguments()
			.EnableGammaCorrection(false) // Gamma correction in the game is handled in post processing in the scene renderer
			.RenderDirectlyToWindow(InArgs._RenderDirectlyToWindow)
			.EnableStereoRendering(InArgs._EnableStereoRendering)
			.IgnoreTextureAlpha(InArgs._IgnoreTextureAlpha)
			[
				InArgs._Content.Widget
			]
		);
	}

	virtual void Tick(const FGeometry& AllottedGeometry, const double InCurrentTime, const float InDeltaTime) override
	{
		SViewport::Tick(AllottedGeometry, InCurrentTime, InDeltaTime);

		// Rather than binding the attribute we're going to poll it in tick, otherwise we will make this widget volatile, and it therefore
		// wont be possible to cache it or its children in GSlateEnableGlobalInvalidation mode.
		SetEnabled(FSlateApplication::Get().GetNormalExecutionAttribute().Get());
	}
};

void UEditorEngine::OnViewportCloseRequested(FViewport* InViewport)
{
	RequestEndPlayMap();
}

FSceneViewport* UEditorEngine::GetGameSceneViewport(UGameViewportClient* ViewportClient) const
{
	return ViewportClient->GetGameViewport();
}

FViewport* UEditorEngine::GetActiveViewport()
{
	// Get the Level editor module and request the Active Viewport.
	FLevelEditorModule& LevelEditorModule = FModuleManager::Get().GetModuleChecked<FLevelEditorModule>( TEXT("LevelEditor") );

	TSharedPtr<IAssetViewport> ActiveLevelViewport = LevelEditorModule.GetFirstActiveViewport();

	if ( ActiveLevelViewport.IsValid() )
	{
		return ActiveLevelViewport->GetActiveViewport();
	}
	
	return nullptr;
}

FViewport* UEditorEngine::GetPIEViewport()
{
	// Check both cases where the PIE viewport may be, otherwise return NULL if none are found.
	if( GameViewport )
	{
		return GameViewport->Viewport;
	}
	else
	{
		for (const FWorldContext& WorldContext : WorldList)
		{
			if (WorldContext.WorldType == EWorldType::PIE)
			{
				// We can't use FindChecked here because when using the dedicated server option we don't initialize this map 
				//	(we don't use a viewport for the PIE context in this case)
				FSlatePlayInEditorInfo * SlatePlayInEditorSessionPtr = SlatePlayInEditorMap.Find(WorldContext.ContextHandle);
				if ( SlatePlayInEditorSessionPtr != nullptr && SlatePlayInEditorSessionPtr->SlatePlayInEditorWindowViewport.IsValid() )
				{
					return SlatePlayInEditorSessionPtr->SlatePlayInEditorWindowViewport.Get();
				}
			}
		}
	}

	return nullptr;
}

bool UEditorEngine::GetSimulateInEditorViewTransform(FTransform& OutViewTransform) const
{
	if (PlayInEditorSessionInfo->OriginalRequestParams.WorldType == EPlaySessionWorldType::SimulateInEditor)
	{
		// The first PIE world context is the one that can toggle between PIE and SIE
		for (const FWorldContext& WorldContext : WorldList)
		{
			if (WorldContext.WorldType == EWorldType::PIE && !WorldContext.RunAsDedicated)
			{
				const FSlatePlayInEditorInfo* SlateInfoPtr = SlatePlayInEditorMap.Find(WorldContext.ContextHandle);
				if (SlateInfoPtr)
				{
					// This is only supported inside SLevelEditor viewports currently
					TSharedPtr<IAssetViewport> LevelViewport = SlateInfoPtr->DestinationSlateViewport.Pin();
					if (LevelViewport.IsValid())
					{
						FEditorViewportClient& EditorViewportClient = LevelViewport->GetAssetViewportClient();
						OutViewTransform = FTransform(EditorViewportClient.GetViewRotation(), EditorViewportClient.GetViewLocation());
						return true;
					}
				}
				break;
			}
		}
	}
	return false;
}

void UEditorEngine::ToggleBetweenPIEandSIE( bool bNewSession )
{
	bIsToggleBetweenPIEandSIEQueued = false;

	FEditorDelegates::OnPreSwitchBeginPIEAndSIE.Broadcast(bIsSimulatingInEditor);

	// The first PIE world context is the one that can toggle between PIE and SIE
	// Network PIE/SIE toggling is not really meant to be supported.
	FSlatePlayInEditorInfo * SlateInfoPtr = nullptr;
	for (const FWorldContext& WorldContext : WorldList)
	{
		if (WorldContext.WorldType == EWorldType::PIE && !WorldContext.RunAsDedicated)
		{
			SlateInfoPtr = SlatePlayInEditorMap.Find(WorldContext.ContextHandle);
			break;
		}
	}

	if (!SlateInfoPtr)
	{
		return;
	}

	if( FEngineAnalytics::IsAvailable() && !bNewSession )
	{
		FString ToggleType = bIsSimulatingInEditor ? TEXT("SIEtoPIE") : TEXT("PIEtoSIE");

		FEngineAnalytics::GetProvider().RecordEvent(TEXT("Editor.Usage.PIE"), TEXT("ToggleBetweenPIEandSIE"), ToggleType );
	}

	FSlatePlayInEditorInfo & SlatePlayInEditorSession = *SlateInfoPtr;

	// This is only supported inside SLevelEditor viewports currently
	TSharedPtr<IAssetViewport> LevelViewport = SlatePlayInEditorSession.DestinationSlateViewport.Pin();
	if( ensure(LevelViewport.IsValid()) )
	{
		FEditorViewportClient& EditorViewportClient = LevelViewport->GetAssetViewportClient();

		// Toggle to pie if currently simulating
		if( bIsSimulatingInEditor )
		{
			// The undo system may have a reference to a SIE object that is about to be destroyed, so clear the transactions
			ResetTransaction( NSLOCTEXT("UnrealEd", "ToggleBetweenPIEandSIE", "Toggle Between PIE and SIE") );

			// The Game's viewport needs to know about the change away from simluate before the PC is (potentially) created
			GameViewport->GetGameViewport()->SetPlayInEditorIsSimulate(false);

			// The editor viewport client wont be visible so temporarily disable it being realtime
			const bool bShouldBeRealtime = false;
			const FText SystemDisplayName = LOCTEXT("RealtimeOverrideMessage_PIE", "Play in Editor");
			// Remove any previous override since we already applied a override when entering PIE
			EditorViewportClient.RemoveRealtimeOverride(SystemDisplayName);
			EditorViewportClient.AddRealtimeOverride(bShouldBeRealtime, SystemDisplayName);

			if (!SlatePlayInEditorSession.EditorPlayer.IsValid())
			{
				OnSwitchWorldsForPIE(true);

				UWorld* World = GameViewport->GetWorld();
				AGameModeBase* AuthGameMode = World->GetAuthGameMode();
				if (AuthGameMode && GameViewport->GetGameInstance())	// If there is no GameMode, we are probably the client and cannot RestartPlayer.
				{
					AuthGameMode->SpawnPlayerFromSimulate(EditorViewportClient.GetViewLocation(), EditorViewportClient.GetViewRotation());
				}

				OnSwitchWorldsForPIE(false);
			}

			// A game viewport already exists, tell the level viewport its in to swap to it
			LevelViewport->SwapViewportsForPlayInEditor();

			// No longer simulating
			GameViewport->SetIsSimulateInEditorViewport(false);
			EditorViewportClient.SetIsSimulateInEditorViewport(false);

			FEditorModeRegistry::Get().UnregisterMode(FBuiltinEditorModes::EM_Physics);
			
			bIsSimulatingInEditor = false;
		}
		else
		{
			// Swap to simulate from PIE
			LevelViewport->SwapViewportsForSimulateInEditor();
	
			GameViewport->SetIsSimulateInEditorViewport(true);
			GameViewport->GetGameViewport()->SetPlayInEditorIsSimulate(true);
			EditorViewportClient.SetIsSimulateInEditorViewport(true);

		
			TSharedRef<FPhysicsManipulationEdModeFactory> Factory = MakeShareable(new FPhysicsManipulationEdModeFactory);
			FEditorModeRegistry::Get().RegisterMode(FBuiltinEditorModes::EM_Physics, Factory);
			
			bIsSimulatingInEditor = true;

			// Make sure the viewport is in real-time mode
			const bool bShouldBeRealtime = true;
			const FText SystemDisplayName = LOCTEXT("RealtimeOverrideMessage_PIE", "Play in Editor");
			// Remove any previous override since we already applied a override when entering PIE
			EditorViewportClient.RemoveRealtimeOverride(SystemDisplayName);
			EditorViewportClient.AddRealtimeOverride(bShouldBeRealtime, SystemDisplayName);

			// The Simulate window should show stats
			EditorViewportClient.SetShowStats( true );

			if ( SlatePlayInEditorSession.EditorPlayer.IsValid() && SlatePlayInEditorSession.EditorPlayer.Get()->PlayerController )
			{
				// Move the editor camera to where the player was.  
				FVector ViewLocation;
				FRotator ViewRotation;
				SlatePlayInEditorSession.EditorPlayer.Get()->PlayerController->GetPlayerViewPoint( ViewLocation, ViewRotation );
				EditorViewportClient.SetViewLocation( ViewLocation );

				if( EditorViewportClient.IsPerspective() )
				{
					// Rotation only matters for perspective viewports not orthographic
					EditorViewportClient.SetViewRotation( ViewRotation );
				}
			}
		}
	}

	// Backup ActorsThatWereSelected as this will be cleared whilst deselecting
	TArray<TWeakObjectPtr<class AActor> > BackupOfActorsThatWereSelected(ActorsThatWereSelected);

	// Unselect everything
	GEditor->SelectNone( true, true, false );
	GetSelectedActors()->DeselectAll();
	GetSelectedObjects()->DeselectAll();

	// restore the backup
	ActorsThatWereSelected = BackupOfActorsThatWereSelected;

	// make sure each selected actors sim equivalent is selected if we're Simulating but not if we're Playing
	for ( int32 ActorIndex = 0; ActorIndex < ActorsThatWereSelected.Num(); ++ActorIndex )
	{
		TWeakObjectPtr<AActor> Actor = ActorsThatWereSelected[ ActorIndex ].Get();
		if (Actor.IsValid())
		{
			AActor* SimActor = EditorUtilities::GetSimWorldCounterpartActor(Actor.Get());
			if (SimActor && !SimActor->IsHidden())
			{
				SelectActor( SimActor, bIsSimulatingInEditor, false );
			}
		}
	}

	FEditorDelegates::OnSwitchBeginPIEAndSIE.Broadcast( bIsSimulatingInEditor );
}

int32 UEditorEngine::OnSwitchWorldForSlatePieWindow(int32 WorldID, int32 WorldPIEInstance)
{
	static const int32 EditorWorldID = 0;
	static const int32 PieWorldID = 1;

	// PlayWorld cannot be depended on as it only points to the first instance
	int32 RestoreID = -1;
	if (WorldID == -1 && !GIsPlayInEditorWorld)
	{
		// When we have an invalid world id we always switch to the pie world in the PIE window
		OnSwitchWorldsForPIEInstance(WorldPIEInstance);

		// Make sure the switch to the PIE world was successful
		if (GIsPlayInEditorWorld)
		{
			// The editor world was active restore it later
			RestoreID = EditorWorldID;
		}
	}
	else if(WorldID == PieWorldID && !GIsPlayInEditorWorld)
	{
		// Want to restore the PIE world and the current world is not already the pie world
		OnSwitchWorldsForPIEInstance(WorldPIEInstance);
	}
	else if(WorldID == EditorWorldID && GWorld != EditorWorld)
	{
		// Want to restore the editor world and the current world is not already the editor world
		OnSwitchWorldsForPIEInstance(-1);
	}
	else
	{
		// Current world is already the same as the world being switched to (nested calls to this for example)
	}

	return RestoreID;
}

void UEditorEngine::OnSwitchWorldsForPIE( bool bSwitchToPieWorld, UWorld* OverrideWorld )
{
	if( bSwitchToPieWorld )
	{
		SetPlayInEditorWorld( OverrideWorld ? OverrideWorld : ToRawPtr(PlayWorld) );
	}
	else
	{
		RestoreEditorWorld( OverrideWorld ? OverrideWorld : ToRawPtr(EditorWorld) );
	}
}

void UEditorEngine::OnSwitchWorldsForPIEInstance(int32 WorldPIEInstance)
{
	if (WorldPIEInstance < 0)
	{
		RestoreEditorWorld(EditorWorld);
	}
	else
	{
		FWorldContext* PIEContext = GetPIEWorldContext(WorldPIEInstance);
		if (PIEContext && PIEContext->World())
		{
			SetPlayInEditorWorld(PIEContext->World());
		}
	}
}

void UEditorEngine::EnableWorldSwitchCallbacks(bool bEnable)
{
	if (bEnable)
	{
		// Set up a delegate to be called in Slate when GWorld needs to change.  Slate does not have direct access to the playworld to switch itself
		FScopedConditionalWorldSwitcher::SwitchWorldForPIEDelegate = FOnSwitchWorldForPIE::CreateUObject(this, &UEditorEngine::OnSwitchWorldsForPIE);

		if (!ScriptExecutionStartHandle.IsValid())
		{
			// This function can get called multiple times in multiplayer PIE
			ScriptExecutionStartHandle = FBlueprintContextTracker::OnEnterScriptContext.AddUObject(this, &UEditorEngine::OnScriptExecutionStart);
			ScriptExecutionEndHandle = FBlueprintContextTracker::OnExitScriptContext.AddUObject(this, &UEditorEngine::OnScriptExecutionEnd);
		}
	}
	else
	{
		// Don't actually need to reset this delegate but doing so allows is to check invalid attempts to execute the delegate
		FScopedConditionalWorldSwitcher::SwitchWorldForPIEDelegate = FOnSwitchWorldForPIE();

		// There should never be an active function context when pie is ending!
		check(!FunctionStackWorldSwitcher);

		if (ScriptExecutionStartHandle.IsValid())
		{
			FBlueprintContextTracker::OnEnterScriptContext.Remove(ScriptExecutionStartHandle);
			ScriptExecutionStartHandle.Reset();
			FBlueprintContextTracker::OnExitScriptContext.Remove(ScriptExecutionEndHandle);
			ScriptExecutionEndHandle.Reset();
		}
	}
}

void UEditorEngine::OnScriptExecutionStart(const FBlueprintContextTracker& ContextTracker, const UObject* ContextObject, const UFunction* ContextFunction)
{
	// Only do world switching for game thread callbacks when current world is set, this is only bound at all in PIE so no need to check GIsEditor
	if (IsInGameThread() && GWorld)
	{
		// See if we should create a world switcher, which is true if we don't have one and our PIE info is missing
		if (!FunctionStackWorldSwitcher && (!GIsPlayInEditorWorld || GPlayInEditorID == -1))
		{
			check(FunctionStackWorldSwitcherTag == -1);
			UWorld* ContextWorld = GetWorldFromContextObject(ContextObject, EGetWorldErrorMode::ReturnNull);

			if (ContextWorld && ContextWorld->WorldType == EWorldType::PIE)
			{
				FunctionStackWorldSwitcher = new FScopedConditionalWorldSwitcher(ContextWorld);
				FunctionStackWorldSwitcherTag = ContextTracker.GetScriptEntryTag();
			}
		}
	}
}

void UEditorEngine::OnScriptExecutionEnd(const struct FBlueprintContextTracker& ContextTracker)
{
	if (IsInGameThread())
	{
		if (FunctionStackWorldSwitcher)
		{
			int32 CurrentScriptEntryTag = ContextTracker.GetScriptEntryTag();

			// Tag starts at 1 for first function on stack
			check(CurrentScriptEntryTag >= 1 && FunctionStackWorldSwitcherTag >= 1);

			if (CurrentScriptEntryTag == FunctionStackWorldSwitcherTag)
			{
				FunctionStackWorldSwitcherTag = -1;
				delete FunctionStackWorldSwitcher;
				FunctionStackWorldSwitcher = nullptr;
			}
		}
	}
}

UWorld* UEditorEngine::CreatePIEWorldByDuplication(FWorldContext &WorldContext, UWorld* InWorld, FString &PlayWorldMapName)
{
	double StartTime = FPlatformTime::Seconds();
	UPackage* InPackage = InWorld->GetOutermost();
	UWorld* NewPIEWorld = NULL;
	
	const FString WorldPackageName = InPackage->GetName();

	// Preserve the old path keeping EditorWorld name the same
	PlayWorldMapName = UWorld::ConvertToPIEPackageName(WorldPackageName, WorldContext.PIEInstance);

	// Display a busy cursor while we prepare the PIE world
	const FScopedBusyCursor BusyCursor;

	// Before loading the map, we need to set these flags to true so that postload will work properly
	TGuardValue<bool> OverrideIsPlayWorld(GIsPlayInEditorWorld, true);

	const FName PlayWorldMapFName = FName(*PlayWorldMapName);
	UWorld::WorldTypePreLoadMap.FindOrAdd(PlayWorldMapFName) = EWorldType::PIE;

	// Create a package for the PIE world
	UE_LOG( LogPlayLevel, Log, TEXT("Creating play world package: %s"),  *PlayWorldMapName );	

	UPackage* PlayWorldPackage = CreatePackage(*PlayWorldMapName);
	// Add PKG_NewlyCreated flag to this package so we don't try to resolve its linker as it is unsaved duplicated world package
	PlayWorldPackage->SetPackageFlags(PKG_PlayInEditor | PKG_NewlyCreated);
	PlayWorldPackage->SetPIEInstanceID(WorldContext.PIEInstance);
	PlayWorldPackage->SetLoadedPath(InPackage->GetLoadedPath());
	PRAGMA_DISABLE_DEPRECATION_WARNINGS
	PlayWorldPackage->SetGuid( InPackage->GetGuid() );
	PRAGMA_ENABLE_DEPRECATION_WARNINGS
	PlayWorldPackage->MarkAsFullyLoaded();

	// check(GPlayInEditorID == -1 || GPlayInEditorID == WorldContext.PIEInstance);
	// Currently GPlayInEditorID is not correctly reset after map loading, so it's not safe to assert here
	FTemporaryPlayInEditorIDOverride IDHelper(WorldContext.PIEInstance);

	{
		double SDOStart = FPlatformTime::Seconds();

		// Reset any GUID fixups with lazy pointers
		FLazyObjectPtr::ResetPIEFixups();

		// Prepare soft object paths for fixup
		FSoftObjectPath::AddPIEPackageName(FName(*PlayWorldMapName));
		for (ULevelStreaming* StreamingLevel : InWorld->GetStreamingLevels())
		{
			if (StreamingLevel && !StreamingLevel->HasAllFlags(RF_DuplicateTransient))
			{
				FString StreamingLevelPIEName = UWorld::ConvertToPIEPackageName(StreamingLevel->GetWorldAssetPackageName(), WorldContext.PIEInstance);
				FSoftObjectPath::AddPIEPackageName(FName(*StreamingLevelPIEName));
			}
		}

		// NULL GWorld before various PostLoad functions are called, this makes it easier to debug invalid GWorld accesses
		GWorld = NULL;

		// Duplicate the editor world to create the PIE world
		NewPIEWorld = UWorld::GetDuplicatedWorldForPIE(InWorld, PlayWorldPackage, WorldContext.PIEInstance);

		// Fixup model components. The index buffers have been created for the components in the source world and the order
		// in which components were post-loaded matters. So don't try to guarantee a particular order here, just copy the
		// elements over.
		if ( NewPIEWorld->PersistentLevel->Model != NULL
			&& NewPIEWorld->PersistentLevel->Model == InWorld->PersistentLevel->Model
			&& NewPIEWorld->PersistentLevel->ModelComponents.Num() == InWorld->PersistentLevel->ModelComponents.Num() )
		{
			NewPIEWorld->PersistentLevel->Model->ClearLocalMaterialIndexBuffersData();
			for (int32 ComponentIndex = 0; ComponentIndex < NewPIEWorld->PersistentLevel->ModelComponents.Num(); ++ComponentIndex)
			{
				UModelComponent* SrcComponent = InWorld->PersistentLevel->ModelComponents[ComponentIndex];
				UModelComponent* DestComponent = NewPIEWorld->PersistentLevel->ModelComponents[ComponentIndex];
				DestComponent->CopyElementsFrom(SrcComponent);
			}
		}

		UE_LOG(LogPlayLevel, Log, TEXT("PIE: StaticDuplicateObject took: (%fs)"),  float(FPlatformTime::Seconds() - SDOStart));		
	}

	// Clean up the world type list now that PostLoad has occurred
	UWorld::WorldTypePreLoadMap.Remove(PlayWorldMapFName);

	check( NewPIEWorld );
	NewPIEWorld->FeatureLevel = InWorld->FeatureLevel;
	NewPIEWorld->WorldType = EWorldType::PIE;
	
	UE_LOG(LogPlayLevel, Log, TEXT("PIE: Created PIE world by copying editor world from %s to %s (%fs)"), *InWorld->GetPathName(), *NewPIEWorld->GetPathName(), float(FPlatformTime::Seconds() - StartTime));
	return NewPIEWorld;
}

void UEditorEngine::PostCreatePIEWorld(UWorld *NewPIEWorld)
{
	double WorldInitStart = FPlatformTime::Seconds();
	
	ensure(!NewPIEWorld->bIsWorldInitialized);
	
	// make sure we can clean up this world!
	NewPIEWorld->ClearFlags(RF_Standalone);

	// Init the PIE world
	NewPIEWorld->InitWorld();
	UE_LOG(LogPlayLevel, Log, TEXT("PIE: World Init took: (%fs)"),  float(FPlatformTime::Seconds() - WorldInitStart));

	// Tag PlayWorld Actors that also exist in EditorWorld.  At this point, no temporary/run-time actors exist in PlayWorld
	for( FActorIterator PlayActorIt(NewPIEWorld); PlayActorIt; ++PlayActorIt )
	{
		GEditor->ObjectsThatExistInEditorWorld.Set(*PlayActorIt);
	}
}

UWorld* UEditorEngine::CreatePIEWorldFromEntry(FWorldContext &WorldContext, UWorld* InWorld, FString &PlayWorldMapName)
{
	double StartTime = FPlatformTime::Seconds();

	// Create the world but do not initialize yet
	UWorld* LoadedWorld = UWorld::CreateWorld(EWorldType::PIE, false, NAME_None, nullptr, false, ERHIFeatureLevel::Num, nullptr, true);
	check(LoadedWorld);
	if (LoadedWorld->GetOutermost() != GetTransientPackage())
	{
		LoadedWorld->GetOutermost()->SetPIEInstanceID(WorldContext.PIEInstance);
	}
	// Force default GameMode class so project specific code doesn't fire off. 
	// We want this world to truly remain empty while we wait for connect!
	check(LoadedWorld->GetWorldSettings());
	LoadedWorld->GetWorldSettings()->DefaultGameMode = AGameModeBase::StaticClass();

	PlayWorldMapName = UGameMapsSettings::GetGameDefaultMap();
	return LoadedWorld;
}

bool UEditorEngine::WorldIsPIEInNewViewport(UWorld *InWorld)
{
	FWorldContext &WorldContext = GetWorldContextFromWorldChecked(InWorld);
	if (WorldContext.WorldType == EWorldType::PIE)
	{
		FSlatePlayInEditorInfo * SlateInfoPtr = SlatePlayInEditorMap.Find(WorldContext.ContextHandle);
		if (SlateInfoPtr)
		{
			return SlateInfoPtr->SlatePlayInEditorWindow.IsValid();
		}
	}
	
	return false;
}

void UEditorEngine::SetPIEInstanceWindowSwitchDelegate(FPIEInstanceWindowSwitch InSwitchDelegate)
{
	PIEInstanceWindowSwitchDelegate = InSwitchDelegate;
}

void UEditorEngine::FocusNextPIEWorld(UWorld *CurrentPieWorld, bool previous)
{
	// Get the current world's idx
	int32 CurrentIdx = 0;
	for (CurrentIdx = 0; CurrentPieWorld && CurrentIdx < WorldList.Num(); ++CurrentIdx)
	{
		if (WorldList[CurrentIdx].World() == CurrentPieWorld)
		{
			break;
		}
	}

	// Step through the list to find the next or previous
	int32 step = previous? -1 : 1;
	CurrentIdx += (WorldList.Num() + step);
	
	while ( CurrentPieWorld && WorldList[ CurrentIdx % WorldList.Num() ].World() != CurrentPieWorld )
	{
		FWorldContext &Context = WorldList[CurrentIdx % WorldList.Num()];
		if (Context.World() && Context.WorldType == EWorldType::PIE && Context.GameViewport != NULL)
		{
			break;
		}

		CurrentIdx += step;
	}
	
	if (WorldList[CurrentIdx % WorldList.Num()].World())
	{
		// Bring new window to front and activate new viewport
		FSlatePlayInEditorInfo* SlateInfoPtr = SlatePlayInEditorMap.Find(WorldList[CurrentIdx % WorldList.Num()].ContextHandle);
		if (SlateInfoPtr && SlateInfoPtr->SlatePlayInEditorWindowViewport.IsValid())
		{
			FSceneViewport* SceneViewport = SlateInfoPtr->SlatePlayInEditorWindowViewport.Get();

			FSlateApplication& SlateApp = FSlateApplication::Get();
			TSharedRef<SViewport> ViewportWidget = SceneViewport->GetViewportWidget().Pin().ToSharedRef();

			TSharedPtr<SWindow> ViewportWindow = SlateApp.FindWidgetWindow(ViewportWidget);
			check(ViewportWindow.IsValid());

			// Force window to front
			ViewportWindow->BringToFront();

			// Execute notification delegate in case game code has to do anything else
			PIEInstanceWindowSwitchDelegate.ExecuteIfBound();
		}
	}
}
void UEditorEngine::ResetPIEAudioSetting(UWorld *CurrentPieWorld)
{
	ULevelEditorPlaySettings* PlayInSettings = GetMutableDefault<ULevelEditorPlaySettings>();
	if (!PlayInSettings->EnableGameSound)
	{
		if (FAudioDevice* AudioDevice = CurrentPieWorld->GetAudioDeviceRaw())
		{
			AudioDevice->SetTransientPrimaryVolume(0.0f);
		}
	}
}
UGameViewportClient * UEditorEngine::GetNextPIEViewport(UGameViewportClient * CurrentViewport)
{
	// Get the current world's idx
	int32 CurrentIdx = 0;
	for (CurrentIdx = 0; CurrentViewport && CurrentIdx < WorldList.Num(); ++CurrentIdx)
	{
		if (WorldList[CurrentIdx].GameViewport == CurrentViewport)
		{
			break;
		}
	}

	// Step through the list to find the next or previous
	int32 step = 1;
	CurrentIdx += (WorldList.Num() + step);

	while ( CurrentViewport && WorldList[ CurrentIdx % WorldList.Num() ].GameViewport != CurrentViewport )
	{
		FWorldContext &Context = WorldList[CurrentIdx % WorldList.Num()];
		if (Context.GameViewport && Context.WorldType == EWorldType::PIE)
		{
			return Context.GameViewport;
		}

		CurrentIdx += step;
	}

	return NULL;
}

void UEditorEngine::RemapGamepadControllerIdForPIE(class UGameViewportClient* InGameViewport, int32 &ControllerId)
{
	// Increment the controller id if we are the focused window, and RouteGamepadToSecondWindow is true (and we are running multiple clients).
	// This cause the focused window to NOT handle the input, decrement controllerID, and pass it to the next window.
	const ULevelEditorPlaySettings* PlayInSettings = GetDefault<ULevelEditorPlaySettings>();
	const bool CanRouteGamepadToSecondWindow = [&PlayInSettings]{ bool RouteGamepadToSecondWindow(false); return (PlayInSettings->GetRouteGamepadToSecondWindow(RouteGamepadToSecondWindow) && RouteGamepadToSecondWindow); }();
	const bool CanRunUnderOneProcess = [&PlayInSettings]{ bool RunUnderOneProcess(false); return (PlayInSettings->GetRunUnderOneProcess(RunUnderOneProcess) && RunUnderOneProcess); }();
	if ( CanRouteGamepadToSecondWindow && CanRunUnderOneProcess && InGameViewport->GetWindow().IsValid() && InGameViewport->GetWindow()->HasFocusedDescendants())
	{
		ControllerId++;
	}
}

void UEditorEngine::StartPlayInEditorSession(FRequestPlaySessionParams& InRequestParams)
{
	TRACE_CPUPROFILER_EVENT_SCOPE(UEditorEngine::StartPlayInEditorSession);

	// This reflects that the user has tried to launch a PIE session, but it may still
	// create one-or-more new processes depending on multiplayer settings.
	check(InRequestParams.SessionDestination == EPlaySessionDestinationType::InProcess);

	// Broadcast PreBeginPIE before checks that might block PIE below (BeginPIE is broadcast below after the checks)
	FEditorDelegates::PreBeginPIE.Broadcast(InRequestParams.WorldType == EPlaySessionWorldType::SimulateInEditor);
	const double PIEStartTime = FStudioAnalytics::GetAnalyticSeconds();
	const FScopedBusyCursor BusyCursor;

	// Cancel the transaction if one is opened when PIE is requested. This is generally avoided
	// because we buffer the request for the PIE session until the start of the next frame, but sometimes
	// transactions can get stuck open due to implementation errors so it's important that we check.
	if (GEditor->IsTransactionActive())
	{
		FFormatNamedArguments Args;
		FText TransactionName = GEditor->GetTransactionName();
		Args.Add(TEXT("TransactionName"), TransactionName);
		if (InRequestParams.WorldType == EPlaySessionWorldType::SimulateInEditor)
		{
			Args.Add(TEXT("PlaySession"), NSLOCTEXT("UnrealEd", "SimulatePlaySession", "Simulate"));
		}
		else
		{
			Args.Add(TEXT("PlaySession"), NSLOCTEXT("UnrealEd", "PIEPlaySession", "Play In Editor"));
		}

		FText NotificationText;
		NotificationText = FText::Format(NSLOCTEXT("UnrealEd", "CancellingTransactionForPIE", "Cancelling open '{TransactionName}' operation to start {PlaySession}"), Args);

		FNotificationInfo Info(NotificationText);
		Info.ExpireDuration = 5.0f;
		Info.bUseLargeFont = true;
		FSlateNotificationManager::Get().AddNotification(Info);
		GEditor->CancelTransaction(0);
		UE_LOG(LogPlayLevel, Warning, TEXT("Cancelling Open Transaction '%s' to start PIE session."), *TransactionName.ToString());
	}

	TArray<IPIEAuthorizer*> PlayAuthorizers = IModularFeatures::Get().GetModularFeatureImplementations<IPIEAuthorizer>(IPIEAuthorizer::GetModularFeatureName());
	for (const IPIEAuthorizer* Authority : PlayAuthorizers)
	{
		FString DeniedReason;
		if (!Authority->RequestPIEPermission(InRequestParams.WorldType == EPlaySessionWorldType::SimulateInEditor, DeniedReason))
		{
			// In case the authorizer didn't notify the user as to why this was blocked.
			UE_LOG(LogPlayLevel, Warning, TEXT("Play-In-Editor canceled by plugin: %s"), *DeniedReason);

			CancelRequestPlaySession();
			return;
		}
	}

	// Make sure there's no outstanding load requests
	FlushAsyncLoading();

	// Gameplay relies on asset registry to be fully constructed, wait for completion before starting PIE
	IAssetRegistry::GetChecked().WaitForCompletion();

	// Update the Blueprint Debugger 
	FBlueprintEditorUtils::FindAndSetDebuggableBlueprintInstances();

	// Broadcast BeginPIE after checks that might block PIE above (PreBeginPIE is broadcast above before the checks)
	// ToDo: Shouldn't this move below the early-out for Error'd Blueprints?
	FEditorDelegates::BeginPIE.Broadcast(InRequestParams.WorldType == EPlaySessionWorldType::SimulateInEditor);

	UWorld* InWorld = GetEditorWorldContext().World();

	// Let navigation know PIE is starting so it can avoid any blueprint creation/deletion/instantiation affect editor map's navmesh changes
	FNavigationSystem::OnPIEStart(*InWorld);

	ULevelEditorPlaySettings* EditorPlaySettings = InRequestParams.EditorPlaySettings;
	check(EditorPlaySettings);

	// Auto-compile dirty blueprints (if needed) and let the user cancel PIE if there are 
	TArray<UBlueprint*> ErroredBlueprints;
	FInternalPlayLevelUtils::ResolveDirtyBlueprints(!EditorPlaySettings->AutoRecompileBlueprints, ErroredBlueprints);

	// Don't show the dialog if we're in the middle of a demo, just assume they'll work.
	if (ErroredBlueprints.Num() && !GIsDemoMode)
	{
		// There was at least one blueprint with an error, make sure the user is OK with that.
		bool bContinuePIE = ShowBlueprintErrorDialog(ErroredBlueprints);

		if (!bContinuePIE)
		{
			FMessageLog("BlueprintLog").Open(EMessageSeverity::Warning);

			FEditorDelegates::EndPIE.Broadcast(InRequestParams.WorldType == EPlaySessionWorldType::SimulateInEditor);
			FNavigationSystem::OnPIEEnd(*InWorld);
			CancelRequestPlaySession();
			return;
		}
		else
		{
			// The user wants to ignore the compiler errors, mark the Blueprints and do not warn them again unless the Blueprint attempts to compile
			for (UBlueprint* Blueprint : ErroredBlueprints)
			{
				Blueprint->bDisplayCompilePIEWarning = false;
			}
		}
	}

	// Register for log processing so we can promote errors/warnings to the message log
	if (GetDefault<ULevelEditorPlaySettings>()->bPromoteOutputLogWarningsDuringPIE)
	{
		OutputLogErrorsToMessageLogProxyPtr = MakeShared<FOutputLogErrorsToMessageLogProxy>();
	}

	// Notify the XRSystem that it needs to BeginPlay.
	if (GEngine->XRSystem.IsValid() && InRequestParams.WorldType == EPlaySessionWorldType::PlayInEditor)
	{
		GEngine->XRSystem->OnBeginPlay(*GEngine->GetWorldContextFromWorld(InWorld));
	}

	// Remember old GWorld
	EditorWorld = InWorld;

	// Clear any messages from last time
	GEngine->ClearOnScreenDebugMessages();

	// Start a new PIE log page
	{
		const FString WorldPackageName = EditorWorld->GetOutermost()->GetName();

		FFormatNamedArguments Arguments;
		Arguments.Add(TEXT("Package"), FText::FromString(FPackageName::GetLongPackageAssetName(WorldPackageName)));
		Arguments.Add(TEXT("TimeStamp"), FText::AsDateTime(FDateTime::Now()));

		FText PIESessionLabel = InRequestParams.WorldType == EPlaySessionWorldType::SimulateInEditor ?
			FText::Format(LOCTEXT("SIESessionLabel", "SIE session: {Package} ({TimeStamp})"), Arguments) :
			FText::Format(LOCTEXT("PIESessionLabel", "PIE session: {Package} ({TimeStamp})"), Arguments);

		FMessageLog(NAME_CategoryPIE).NewPage(PIESessionLabel);
	}

	// Flush all audio sources from the editor world
	if (FAudioDeviceHandle AudioDevice = EditorWorld->GetAudioDevice())
	{
		AudioDevice->Flush(EditorWorld);
		AudioDevice->ResetInterpolation();
		AudioDevice->OnBeginPIE(InRequestParams.WorldType == EPlaySessionWorldType::SimulateInEditor);
	}

	// Mute the editor world so no sounds come from it.
	EditorWorld->bAllowAudioPlayback = false;

	// Can't allow realtime viewports whilst in PIE so disable it for ALL viewports here.
	const bool bShouldBeRealtime = false;
	const FText SystemDisplayName = LOCTEXT("RealtimeOverrideMessage_PIE", "Play in Editor");
	SetViewportsRealtimeOverride(bShouldBeRealtime, SystemDisplayName);

	// Allow the global config to override our ability to create multiple PIE worlds.
	if (!GEditor->bAllowMultiplePIEWorlds)
	{
		EditorPlaySettings->SetRunUnderOneProcess(false);
	}

	// If they're Simulating in Editor, we just override them to only one instance (as it'll use the editor world and not duplicate)
	// We also override them to Offline play mode as networking isn't supported with SIE anyways.
	if (InRequestParams.WorldType == EPlaySessionWorldType::SimulateInEditor)
	{
		EditorPlaySettings->SetPlayNetMode(EPlayNetMode::PIE_Standalone);
		EditorPlaySettings->SetPlayNumberOfClients(1);
	}

	// If they need to use the online services, validate that they have provided 
	// enough pie credentials to launch the desired number of clients.
	bool bUseOnlineSubsystemForLogin = false;
	bool bRequestAllowsOnlineSubsystem = InRequestParams.bAllowOnlineSubsystem;
	if(bRequestAllowsOnlineSubsystem)
	{
		int32 DesiredNumberOfClients;
		EditorPlaySettings->GetPlayNumberOfClients(DesiredNumberOfClients);
		if (SupportsOnlinePIE() && InRequestParams.WorldType != EPlaySessionWorldType::SimulateInEditor)
		{
			bool bHasRequiredLogins = DesiredNumberOfClients <= UOnlineEngineInterface::Get()->GetNumPIELogins();
			if (bHasRequiredLogins)
			{
				// If we support online PIE use it even if we're standalone
				bUseOnlineSubsystemForLogin = true;
			}
			else
			{
				FText ErrorMsg = LOCTEXT("PIELoginFailure", "Not enough login credentials to launch all PIE instances, change editor settings");
				UE_LOG(LogPlayLevel, Verbose, TEXT("%s"), *ErrorMsg.ToString());
				FMessageLog(NAME_CategoryPIE).Warning(ErrorMsg);
			}
		}
	}
	UOnlineEngineInterface::Get()->SetShouldTryOnlinePIE(bUseOnlineSubsystemForLogin);

	PlayInEditorSessionInfo->bUsingOnlinePlatform = bUseOnlineSubsystemForLogin;
	PlayInEditorSessionInfo->bAnyBlueprintErrors = ErroredBlueprints.Num() > 0;

	// Optionally minimize all extra windows for precious framerate.
	if (InRequestParams.EditorPlaySettings->bShouldMinimizeEditorOnNonVRPIE
		&& !bIsSimulatingInEditor
		&& InRequestParams.DestinationSlateViewport.IsSet())
	{
		TArray<TSharedRef<SWindow>> Windows;
		FSlateApplication::Get().GetAllVisibleWindowsOrdered(Windows);
		if (Windows.Num() > 0)
		{
			TSharedRef<SWindow> RootWindow = Windows[0];
			if (TSharedPtr<IAssetViewport> DestinationViewport = InRequestParams.DestinationSlateViewport.GetValue().Pin())
			{
				TSharedPtr<SWindow> DestinationWindow = FSlateApplication::Get().FindWidgetWindow(DestinationViewport->AsWidget());
			
				for (TSharedRef<SWindow>& Window : Windows)
				{
					// Don't minimize the root,
					// Don't minimize any free floating windows like other PIE windows.
					// Don't minimize the viewport that is being targeted.
					// Don't minimize already minimized windows.
					if (Window == RootWindow
						|| Window == DestinationWindow
						|| Window->GetParentWindow() != RootWindow
						|| Window->IsWindowMinimized())
					{
						continue;
					}
					
					Window->Minimize();
					MinimizedWindowsDuringPIE.Add(Window);
				}
			}
		}
	}
	
	// Now that we've gotten all of the editor house-keeping out of the way we can finally
	// start creating world instances and multi player clients!
	{
		// Allow the engine to cancel the PIE request if needed.
		FGameInstancePIEResult PreCreateResult = PreCreatePIEInstances(
			ErroredBlueprints.Num() > 0, false /*bStartInSpectorMode*/, PIEStartTime, SupportsOnlinePIE(), PlayInEditorSessionInfo->NumOutstandingPIELogins);
		if (!PreCreateResult.IsSuccess())
		{
			UE_LOG(LogPlayLevel, Warning, TEXT("PlayInEditor Session failed (%s::PreCreatePIEInstances) and will not be started."), *GetClass()->GetName());
			return;
		}
		
		// First, we handle starting a dedicated server. This can exist as either a separate 
		// process, or as an internal world.
		bool bUserWantsSingleProcess;
		InRequestParams.EditorPlaySettings->GetRunUnderOneProcess(bUserWantsSingleProcess);

		EPlayNetMode NetMode;
		InRequestParams.EditorPlaySettings->GetPlayNetMode(NetMode);

		// Standalone requires no server, and ListenServer doesn't require a separate server.
		const bool bNetModeRequiresSeparateServer = NetMode == EPlayNetMode::PIE_Client;
		const bool bLaunchExtraServerAnyways = InRequestParams.EditorPlaySettings->bLaunchSeparateServer;
		const bool bNeedsServer = bNetModeRequiresSeparateServer || bLaunchExtraServerAnyways;

		// If they require a separate server we'll give the EditorEngine a chance to handle any additional prep-work.
		if (bNeedsServer)
		{
			// Allow the engine to cancel the server request if needed.
			FGameInstancePIEResult ServerPreCreateResult = PreCreatePIEServerInstance(
				ErroredBlueprints.Num() > 0, false /*bStartInSpectorMode*/, PIEStartTime, true, PlayInEditorSessionInfo->NumOutstandingPIELogins);
			if (!ServerPreCreateResult.IsSuccess())
			{
				// ToDo: This will skip client creation as well right now. Probably OK though.
				UE_LOG(LogPlayLevel, Warning, TEXT("PlayInEditor Session Server failed Pre-Create and will not be started."));
				return;
			}

			// If they don't want single process we launch the server as a separate process. If they do
			// want single process, it will get handled below as part of client startup.
			if (!bUserWantsSingleProcess)
			{
				const bool bIsDedicatedServer = true;
				const bool bIsHost = true;
				const int32 InstanceIndex = 0;
				LaunchNewProcess(InRequestParams, InstanceIndex, EPlayNetMode::PIE_ListenServer, bIsDedicatedServer);

				PlayInEditorSessionInfo->bServerWasLaunched = true;
			}
		}

		// If control is pressed, start in spectator mode
		FModifierKeysState KeysState = FSlateApplication::Get().GetModifierKeys();
		PlayInEditorSessionInfo->bStartedInSpectatorMode = InRequestParams.WorldType == EPlaySessionWorldType::SimulateInEditor || KeysState.IsControlDown();

		// Now that the dedicated server was (optionally) started, we'll start as many requested clients as we can.
		// Because the user indicated they wanted PIE/PINW we'll put the first client in the editor respecting that
		// setting. Any additional clients will either be in-process new windows, or separate processes based on settings.
		int32 NumClients;
		InRequestParams.EditorPlaySettings->GetPlayNumberOfClients(NumClients);

		// If the have a net mode that requires a server but they didn't create (or couldn't create due to single-process
		// limitations) a dedicated one, then we launch an extra world context acting as a server in-process.
		const bool bRequiresExtraListenServer = bNeedsServer && !PlayInEditorSessionInfo->bServerWasLaunched;
		int32 NumRequestedInstances = FMath::Max(NumClients, 1);
		if (bRequiresExtraListenServer)
		{
			NumRequestedInstances++;
		}

		for (int32 InstanceIndex = 0; InstanceIndex < NumRequestedInstances; InstanceIndex++)
		{
			// If they are running single-process and they need a server, the first instance  will be the server.
			const bool bClientIsServer = (InstanceIndex == 0) && (NetMode == EPlayNetMode::PIE_ListenServer || bRequiresExtraListenServer);

			EPlayNetMode LocalNetMode = NetMode;

			// If they're the server, we want to override them to be a ListenServer. This will get ignored if they're secretly a dedicated
			// server so it's okay.
			if (bClientIsServer)
			{
				LocalNetMode = EPlayNetMode::PIE_ListenServer;
			}

			// If they want to launch a Listen Server and have multiple clients, the subsequent clients need to be
			// treated as Clients so they connect to the listen server instead of launching multiple Listen Servers.
			if (NetMode == EPlayNetMode::PIE_ListenServer && InstanceIndex > 0)
			{
				LocalNetMode = EPlayNetMode::PIE_Client;
			}

			bool bRunAsDedicated = bClientIsServer && bRequiresExtraListenServer;

			// Create the instance. This can end up creating separate processes if needed based on settings.
			// This code is separated out of here so it can be re-used by the Late Join flow.
			CreateNewPlayInEditorInstance(InRequestParams, bRunAsDedicated, LocalNetMode);

			// If there was an error creating an instance it will call EndPlay which invalidates the session info.
			// This also broadcasts the EndPIE event so no need to do that here (to make a matching call to our BeginPIE)
			if (!PlayInEditorSessionInfo.IsSet())
			{
				return;
			}

			if (bClientIsServer)
			{
				// Grab New Created PIE Server Instance and set PlaySettings to Server's actual Port so Clients Connect To Correct Server
				const FWorldContext *const PIEServerWorldContext = GetWorldContextFromPIEInstance(PlayInEditorSessionInfo->PIEInstanceCount - 1);
				const UWorld *const PIEServerWorld = PIEServerWorldContext->World();
				if (PIEServerWorld)
				{
					UNetDriver *const NetDriver = PIEServerWorld->GetNetDriver();
					if (NetDriver && NetDriver->GetLocalAddr().IsValid())
					{
						EditorPlaySettings->SetServerPort(NetDriver->GetLocalAddr()->GetPort());
					}
				}
			}
		}

		// This needs to be run before ToggleBetweenPIEandSIE as it creates the list of selected actors.
		// It only re-selects the actors if you are entering SIE. 
		TransferEditorSelectionToPlayInstances(InRequestParams.WorldType == EPlaySessionWorldType::SimulateInEditor);

		// If they requested a SIE, we immediately convert the PIE into a SIE. This finds and executes on the first
		// world context, and doesn't support networking.
		if (!bUseOnlineSubsystemForLogin && InRequestParams.WorldType == EPlaySessionWorldType::SimulateInEditor)
		{
			const bool bNewSession = true;
			ToggleBetweenPIEandSIE(bNewSession);
		}
	}

	// Disable the screen saver when PIE is running
	EnableScreenSaver(false);

	// Update the details window with the actors we have just selected
	GUnrealEd->UpdateFloatingPropertyWindows();

	// Clean up any editor actors being referenced 
	GEngine->BroadcastLevelActorListChanged();

	// Set an undo barrier so that transactions prior to PIE can't be undone
	GUnrealEd->Trans->SetUndoBarrier();

	// Notify that we've changed safe zone ratios for visualization.
	{
		FMargin SafeZoneRatio = EditorPlaySettings->PIESafeZoneOverride;
		SafeZoneRatio.Left /= (EditorPlaySettings->NewWindowWidth / 2.0f);
		SafeZoneRatio.Right /= (EditorPlaySettings->NewWindowWidth / 2.0f);
		SafeZoneRatio.Bottom /= (EditorPlaySettings->NewWindowHeight / 2.0f);
		SafeZoneRatio.Top /= (EditorPlaySettings->NewWindowHeight / 2.0f);
		FSlateApplication::Get().OnDebugSafeZoneChanged.Broadcast(SafeZoneRatio, false);
	}

	{
		// Temporarily set this information until the deprecated variables are removed.
		PRAGMA_DISABLE_DEPRECATION_WARNINGS
		bIsSimulatingInEditor = InRequestParams.WorldType == EPlaySessionWorldType::SimulateInEditor;
		PRAGMA_ENABLE_DEPRECATION_WARNINGS
	}

	FEditorDelegates::PostPIEStarted.Broadcast(InRequestParams.WorldType == EPlaySessionWorldType::SimulateInEditor);
}

/** Creates an GameInstance with the given settings. A window is created if this isn't a server. */
UGameInstance* UEditorEngine::CreateInnerProcessPIEGameInstance(FRequestPlaySessionParams& InParams, const FGameInstancePIEParameters& InPIEParameters, int32 InPIEInstanceIndex)
{
	// Create a GameInstance for this new instance.
	FSoftClassPath GameInstanceClassName = GetDefault<UGameMapsSettings>()->GameInstanceClass;
	UClass* GameInstanceClass = GameInstanceClassName.TryLoadClass<UGameInstance>();

	// If an invalid class type was specified we fall back to the default.
	if (!GameInstanceClass)
	{
		GameInstanceClass = UGameInstance::StaticClass();
	}

	UGameInstance* GameInstance = NewObject<UGameInstance>(this, GameInstanceClass);

	// We need to temporarily add the GameInstance to the root because the InitializeForPlayInEditor
	// call can do garbage collection wiping out the GameInstance
	GameInstance->AddToRoot();

	// Attempt to initialize the GameInstance. This will construct the world.
	const bool bFirstWorld = !PlayWorld;
	const FGameInstancePIEResult InitializeResult = GameInstance->InitializeForPlayInEditor(InPIEInstanceIndex, InPIEParameters);
	if (!InitializeResult.IsSuccess())
	{
		FMessageDialog::Open(EAppMsgType::Ok, InitializeResult.FailureReason);
		FEditorDelegates::EndPIE.Broadcast(InPIEParameters.bSimulateInEditor);
		FNavigationSystem::OnPIEEnd(*EditorWorld);

		GameInstance->RemoveFromRoot();
		return nullptr;
	}

	// Our game instance was successfully created
	FWorldContext* const PieWorldContext = GameInstance->GetWorldContext();
	check(PieWorldContext);
	PlayWorld = PieWorldContext->World();

	// Temporarily set GWorld to our newly created world. This utility function
	// also sets GIsPlayInEditorWorld so that users can know if GWorld is actually
	// a PIE world or not.
	SetPlayInEditorWorld(PlayWorld);

	// Initialize a local player and viewport client for non-dedicated server instances.
	UGameViewportClient* ViewportClient = nullptr;
	ULocalPlayer *NewLocalPlayer = nullptr;
	TSharedPtr<SPIEViewport> PIEViewport = nullptr;

	if (!InPIEParameters.bRunAsDedicated)
	{
		// Create an instance of the Game Viewport Client, with the class specified by the Engine.
		ViewportClient = NewObject<UGameViewportClient>(this, GameViewportClientClass);
		ViewportClient->Init(*PieWorldContext, GameInstance);

		ULevelEditorPlaySettings* PlayInSettings = GetMutableDefault<ULevelEditorPlaySettings>();
		ViewportClient->EngineShowFlags.SetServerDrawDebug(PlayInSettings->ShowServerDebugDrawingByDefault());

		if (!InParams.EditorPlaySettings->EnableGameSound)
		{
			if (FAudioDeviceHandle GameInstanceAudioDevice = GameInstance->GetWorld()->GetAudioDevice())
			{
				GameInstanceAudioDevice->SetTransientPrimaryVolume(0.0f);
			}
		}
		if (InParams.EditorPlaySettings->SoloAudioInFirstPIEClient)
		{
			if (FAudioDeviceHandle GameInstanceAudioDevice = PlayWorld->GetAudioDevice())
			{
				if (GEngine)
				{
					if (FAudioDeviceManager* DeviceManager = GEngine->GetAudioDeviceManager())
					{
						EPlayNetMode NetMode; 
						InParams.EditorPlaySettings->GetPlayNetMode(NetMode);
						if ((NetMode == PIE_Client && InPIEInstanceIndex == 1) || 
							((NetMode == PIE_Standalone || NetMode == PIE_ListenServer) && InPIEInstanceIndex == 0))
						{
							DeviceManager->SetSoloDevice(GameInstanceAudioDevice->DeviceID);
						}
						else
						{
							GameInstanceAudioDevice->SetDeviceMuted(true);
						}
					}
				}
			}
		}

		GameViewport = ViewportClient;
		GameViewport->bIsPlayInEditorViewport = true;

		// Update our World Context to know which Viewport Client is associated.
		PieWorldContext->GameViewport = ViewportClient;

		// Add a callback for Game Input that isn't absorbed by the Game Viewport. This allows us to
		// make editor commands work (such as Shift F1, etc.) from within PIE.
		ViewportClient->OnGameViewportInputKey().BindUObject(this, &UEditorEngine::ProcessDebuggerCommands);

		// Listen for when the viewport is closed, so we can see about shutting down PIE.
		ViewportCloseRequestedDelegateHandle = ViewportClient->OnCloseRequested().AddUObject(this, &UEditorEngine::OnViewportCloseRequested);
		FSlatePlayInEditorInfo& SlatePlayInEditorSession = SlatePlayInEditorMap.Add(PieWorldContext->ContextHandle, FSlatePlayInEditorInfo());

		// Might be invalid depending how pie was launched. Code below handles this
		if (InParams.DestinationSlateViewport.Get(nullptr).IsValid())
		{
			SlatePlayInEditorSession.DestinationSlateViewport = InParams.DestinationSlateViewport.GetValue();
			
			// Only one PIE Instance can live in a given viewport, so we'll null it out so that we create
			// windows instead for the remaining clients.
			InParams.DestinationSlateViewport = nullptr;
		}

		// Attempt to initialize a Local Player.
		FString Error;
		NewLocalPlayer = ViewportClient->SetupInitialLocalPlayer(Error);
		if (!NewLocalPlayer)
		{
			FMessageDialog::Open(EAppMsgType::Ok, FText::Format(NSLOCTEXT("UnrealEd", "Error_CouldntSpawnPlayer", "Couldn't spawn player: {0}"), FText::FromString(Error)));
			// go back to using the real world as GWorld
			RestoreEditorWorld(EditorWorld);
			EndPlayMap();
			GameInstance->RemoveFromRoot();
			return nullptr;
		}

		// A Local Player gets created even in SIE (which is different than a Player Controller), but we only
		// store a reference if we're PIE for the UI to know where to restore our viewport location after PIE closes.
		if (!InPIEParameters.bSimulateInEditor)
		{
			SlatePlayInEditorSession.EditorPlayer = NewLocalPlayer;
		}

		// Note: For K2 debugging purposes this MUST be created before beginplay is called because beginplay can trigger breakpoints
		// and we need to be able to refocus the pie viewport afterwards so it must be created first in order for us to find it
		{
			// If the original request provided a Slate Viewport, we'll use that for our output.
			if (SlatePlayInEditorSession.DestinationSlateViewport.IsValid())
			{
				TSharedPtr<IAssetViewport> LevelViewportRef = SlatePlayInEditorSession.DestinationSlateViewport.Pin();
				LevelViewportRef->StartPlayInEditorSession(ViewportClient, InParams.WorldType == EPlaySessionWorldType::SimulateInEditor);

				// We count this as a viewport being created so that subsequent clients won't think they're the 'first' and use the wrong setting.
				PlayInEditorSessionInfo->NumViewportInstancesCreated++;
			}
			else
			{
				// Generate a new Window to put this instance in.
				PIEViewport = GeneratePIEViewportWindow(InParams, PlayInEditorSessionInfo->NumViewportInstancesCreated, *PieWorldContext, InPIEParameters.NetMode, ViewportClient, SlatePlayInEditorSession);

				// Increment for each viewport so that the window titles get correct numbers and it uses the right save/load setting. Non-visible
				// servers won't be bumping this number as it's used for saving/restoring window positions.
				PlayInEditorSessionInfo->NumViewportInstancesCreated++;
			}


			// Broadcast that the Viewport has been successfully created.
			UGameViewportClient::OnViewportCreated().Broadcast();
		}

		// Mark the Viewport as a PIE Viewport
		if (GameViewport && GameViewport->Viewport)
		{
			GameViewport->Viewport->SetPlayInEditorViewport(true);
		}

		if (InParams.EditorPlaySettings->bUseNonRealtimeAudioDevice && AudioDeviceManager)
		{
			UE_LOG(LogPlayLevel, Log, TEXT("Creating new non-realtime audio mixer"));
			FAudioDeviceParams DeviceParams = AudioDeviceManager->GetDefaultParamsForNewWorld();
			DeviceParams.Scope = EAudioDeviceScope::Unique;
			DeviceParams.AssociatedWorld = PlayWorld;
			DeviceParams.bIsNonRealtime = true;
			// For NRT rendering, don't need a large buffer and don't need to double buffer
			DeviceParams.BufferSizeOverride = 32;
			DeviceParams.NumBuffersOverride = 2;
			FAudioDeviceHandle AudioDevice = AudioDeviceManager->RequestAudioDevice(DeviceParams);
			check(AudioDevice.IsValid());
			if (PlayWorld)
			{
				PlayWorld->SetAudioDevice(AudioDevice);
			}
		}
	}

	// By this point it is safe to remove the GameInstance from the root and allow it to garbage collected as per usual
	GameInstance->RemoveFromRoot();

	// If the request wanted to override the game mode we have to do that here while we still have specifics about
	// the request. This will allow
	if (InParams.GameModeOverride)
	{
		GameInstance->GetWorld()->GetWorldSettings()->DefaultGameMode = InParams.GameModeOverride;
	}

	// Transfer the Blueprint Debug references to the first client world that is created. This needs to be called before 
	// GameInstance->StartPlayInEditorGameInstance so that references are transfered by the time BeginPlay is called.
	if (bFirstWorld && PlayWorld)
	{
		EditorWorld->TransferBlueprintDebugReferences(PlayWorld);
	}

	FGameInstancePIEResult StartResult = FGameInstancePIEResult::Success();
	{
		FTemporaryPlayInEditorIDOverride OverrideIDHelper(InPIEInstanceIndex);
		StartResult = GameInstance->StartPlayInEditorGameInstance(NewLocalPlayer, InPIEParameters);
	}

	if (!StartResult.IsSuccess())
	{
		FMessageDialog::Open(EAppMsgType::Ok, StartResult.FailureReason);
		RestoreEditorWorld(EditorWorld);
		EndPlayMap();
		return nullptr;
	}

	EnableWorldSwitchCallbacks(true);

	if (PIEViewport.IsValid())
	{
		// Register the new viewport widget with Slate for viewport specific message routing.
		FSlateApplication::Get().RegisterGameViewport(PIEViewport.ToSharedRef());
	}

	// Go back to using the editor world as GWorld.
	RestoreEditorWorld(EditorWorld);

	return GameInstance;
}

FText GeneratePIEViewportWindowTitle(const EPlayNetMode InNetMode, const ERHIFeatureLevel::Type InFeatureLevel, const FRequestPlaySessionParams& InSessionParams, const int32 ClientIndex, const float FixedTick, const bool bVRPreview)
{
#if PLATFORM_64BITS
	const FString PlatformBitsString(TEXT("64"));
#else
	const FString PlatformBitsString(TEXT("32"));
#endif

	const FText WindowTitleOverride = GetDefault<UGeneralProjectSettings>()->ProjectDisplayedTitle;

	FFormatNamedArguments Args;
	Args.Add(TEXT("GameName"), FText::FromString(FString(WindowTitleOverride.IsEmpty() ? FApp::GetProjectName() : WindowTitleOverride.ToString())));
	Args.Add(TEXT("PlatformBits"), FText::FromString(PlatformBitsString));
	Args.Add(TEXT("RHIName"), FDataDrivenShaderPlatformInfo::GetFriendlyName(GetFeatureLevelShaderPlatform(InFeatureLevel)));
	
	if (InNetMode == PIE_Client)
	{
		Args.Add(TEXT("NetMode"), FText::FromString(FString::Printf(TEXT("Client %d"), ClientIndex)));
	}
	else if (InNetMode == PIE_ListenServer)
	{
		Args.Add(TEXT("NetMode"), FText::FromString(FString::Printf(TEXT("Server %d"), ClientIndex)));
	}
	else
	{
		Args.Add(TEXT("NetMode"), FText::FromString(FString::Printf(TEXT("Standalone %d"), ClientIndex)));
	}

	if (bVRPreview)
	{
		Args.Add(TEXT("XRSystemName"), FText::FromName(GEngine->XRSystem->GetSystemName()));
		Args.Add(TEXT("XRRuntimeVersion"), FText::FromString(GEngine->XRSystem->GetVersionString()));
	}
	else
	{
		Args.Add(TEXT("XRSystemName"), FText::GetEmpty());
		Args.Add(TEXT("XRRuntimeVersion"), FText::GetEmpty());
	}

	if (FixedTick > 0.f)
	{
		int32 FixedFPS = (int32)(1.f / FixedTick);
		Args.Add(TEXT("FixedFPS"), FText::FromString(FString::Printf(TEXT("Fixed %dfps"), FixedFPS)));
	}
	else
	{
		Args.Add(TEXT("FixedFPS"), FText::GetEmpty());
	}

	return FText::TrimTrailing(FText::Format(NSLOCTEXT("UnrealEd", "PlayInEditor_WindowTitleFormat", "{GameName} Preview [NetMode: {NetMode}] {FixedFPS} ({PlatformBits}-bit/{RHIName}) {XRSystemName} {XRRuntimeVersion}"), Args));
}

void UEditorEngine::TransferEditorSelectionToPlayInstances(const bool bInSelectInstances)
{
	// Make a list of all the selected actors
	TArray<UObject *> SelectedActors;
	TArray<UObject*> SelectedComponents;
	for (FSelectionIterator It(GetSelectedActorIterator()); It; ++It)
	{
		AActor* Actor = static_cast<AActor*>(*It);
		if (Actor)
		{
			checkSlow(Actor->IsA(AActor::StaticClass()));

			SelectedActors.Add(Actor);
		}
	}


	// Unselect everything
	GEditor->SelectNone(true, true, false);
	GetSelectedActors()->DeselectAll();
	GetSelectedObjects()->DeselectAll();
	GetSelectedComponents()->DeselectAll();

	ActorsThatWereSelected.Empty();

	// For every actor that was selected previously, make sure it's sim equivalent is selected
	for (int32 ActorIndex = 0; ActorIndex < SelectedActors.Num(); ++ActorIndex)
	{
		AActor* Actor = Cast<AActor>(SelectedActors[ActorIndex]);
		if (Actor)
		{
			ActorsThatWereSelected.Add(Actor);

			AActor* SimActor = EditorUtilities::GetSimWorldCounterpartActor(Actor);
			if (SimActor && !SimActor->IsHidden())
			{
				SelectActor(SimActor, bInSelectInstances, false);
			}
		}
	}
}

TSharedRef<SPIEViewport> UEditorEngine::GeneratePIEViewportWindow(const FRequestPlaySessionParams& InSessionParams, int32 InViewportIndex, const FWorldContext& InWorldContext, EPlayNetMode InNetMode, UGameViewportClient* InViewportClient, FSlatePlayInEditorInfo& InSlateInfo)
{
	FIntPoint WindowSize, WindowPosition;
	GetWindowSizeAndPositionForInstanceIndex(*InSessionParams.EditorPlaySettings, InViewportIndex, InWorldContext, WindowSize, WindowPosition);
	bool bCenterNewWindowOverride = false;
	
	// VR Preview overrides window location.
	const bool bVRPreview = InWorldContext.bIsPrimaryPIEInstance && InSessionParams.SessionPreviewTypeOverride.Get(EPlaySessionPreviewType::NoPreview) == EPlaySessionPreviewType::VRPreview;
	bool bUseOSWndBorder = bVRPreview;
	if (bVRPreview)
	{
		bCenterNewWindowOverride = true;
	}

	// Check to see if they've provided a custom SWindow for us to place our Session in.
	TSharedPtr<SWindow> PieWindow = InSessionParams.CustomPIEWindow.Pin();
	const bool bHasCustomWindow = PieWindow.IsValid();

	// If they haven't provided a Slate Window (common), we will create one.
	if (!bHasCustomWindow)
	{
		FText ViewportName = GeneratePIEViewportWindowTitle(InNetMode, PreviewPlatform.GetEffectivePreviewFeatureLevel(), InSessionParams, InWorldContext.PIEInstance, InWorldContext.PIEFixedTickSeconds, bVRPreview);
		PieWindow = SNew(SWindow)
			.Title(ViewportName)
			.Tag("PIEWindow")
			.ScreenPosition(FVector2D(WindowPosition.X, WindowPosition.Y))
			.ClientSize(FVector2D(WindowSize.X, WindowSize.Y))	
			.AutoCenter(bCenterNewWindowOverride ? EAutoCenter::PreferredWorkArea : EAutoCenter::None)
			.UseOSWindowBorder(bUseOSWndBorder)
			.SaneWindowPlacement(!bCenterNewWindowOverride)
			.SizingRule(ESizingRule::UserSized)
			.AdjustInitialSizeAndPositionForDPIScale(false);

		PieWindow->SetAllowFastUpdate(true);
	}

	// Setup a delegate for switching to the play world on slate input events, drawing and ticking
	FOnSwitchWorldHack OnWorldSwitch = FOnSwitchWorldHack::CreateUObject(this, &UEditorEngine::OnSwitchWorldForSlatePieWindow, InWorldContext.PIEInstance);
	PieWindow->SetOnWorldSwitchHack(OnWorldSwitch);

	if (!bHasCustomWindow)
	{
		// Mac does not support parenting, do not keep on top
#if PLATFORM_MAC
		FSlateApplication::Get().AddWindow(PieWindow.ToSharedRef());
#else
		TSharedRef<SWindow> MainWindow = FModuleManager::LoadModuleChecked<IMainFrameModule>(TEXT("MainFrame")).GetParentWindow().ToSharedRef();
		if (InSessionParams.EditorPlaySettings->PIEAlwaysOnTop)
		{
			FSlateApplication::Get().AddWindowAsNativeChild(PieWindow.ToSharedRef(), MainWindow, true);
		}
		else
		{
			FSlateApplication::Get().AddWindow(PieWindow.ToSharedRef());
		}
#endif
	}

	TSharedRef<SOverlay> ViewportOverlayWidgetRef = SNew(SOverlay);

	TSharedRef<SGameLayerManager> GameLayerManagerRef = SNew(SGameLayerManager)
		.SceneViewport_UObject(this, &UEditorEngine::GetGameSceneViewport, InViewportClient)
		[
			ViewportOverlayWidgetRef
		];


	bool bRenderDirectlyToWindow = bVRPreview;
	bool bEnableStereoRendering = bVRPreview;

	static const auto CVarPropagateAlpha = IConsoleManager::Get().FindTConsoleVariableDataInt(TEXT("r.PostProcessing.PropagateAlpha"));
	const EAlphaChannelMode::Type PropagateAlpha = EAlphaChannelMode::FromInt(CVarPropagateAlpha->GetValueOnGameThread());
	const bool bIgnoreTextureAlpha = (PropagateAlpha != EAlphaChannelMode::AllowThroughTonemapper);

	TSharedRef<SPIEViewport> PieViewportWidget =
		SNew(SPIEViewport)
		.RenderDirectlyToWindow(bRenderDirectlyToWindow)
		.EnableStereoRendering(bEnableStereoRendering)
		.IgnoreTextureAlpha(bIgnoreTextureAlpha)
		[
			GameLayerManagerRef
		];

	// Create a wrapper widget for PIE viewport to process play world actions
	TSharedRef<SGlobalPlayWorldActions> GlobalPlayWorldActionsWidgetRef =
		SNew(SGlobalPlayWorldActions)
		[
			PieViewportWidget
		];

	PieWindow->SetContent(GlobalPlayWorldActionsWidgetRef);

	if (!bHasCustomWindow)
	{
		// Ensure the PIE window appears does not appear behind other windows.
		PieWindow->BringToFront();
	}

	InViewportClient->SetViewportOverlayWidget(PieWindow, ViewportOverlayWidgetRef);
	InViewportClient->SetGameLayerManager(GameLayerManagerRef);

	const bool bShouldMinimizeRootWindowForVRPreview = bVRPreview && GEngine->XRSystem.IsValid() && InSessionParams.EditorPlaySettings->ShouldMinimizeEditorOnVRPIE;
	const bool bShouldMinimizeRootWindowForNonVRPreview = !bVRPreview && InSessionParams.EditorPlaySettings->bShouldMinimizeEditorOnNonVRPIE;
	// Set up a notification when the window is closed so we can clean up PIE
	{
		struct FLocal
		{
			static void RequestDestroyPIEWindowOverride(const TSharedRef<SWindow>& WindowBeingClosed, TWeakObjectPtr<UEditorEngine> OwningEditorEngine)
			{
				if (OwningEditorEngine.IsValid())
				{
					OwningEditorEngine->RequestEndPlayMap();
					FSlateApplication::Get().LeaveDebuggingMode();
				}
				else
				{
					FSlateApplication::Get().RequestDestroyWindow(WindowBeingClosed);
				}
			}

			static void OnPIEWindowClosed(const TSharedRef<SWindow>& WindowBeingClosed, TWeakPtr<SViewport> PIEViewportWidget, TWeakObjectPtr<UEditorEngine> OwningEditorEngine, int32 ViewportIndex, bool bRestoreRootWindow, FDelegateHandle PreviewFeatureLevelChangedHandle)
			{
				// Save off the window position
				const FVector2D PIEWindowPos = WindowBeingClosed->GetLocalToScreenTransform().GetTranslation();

				FIntPoint WindowSize = FIntPoint(WindowBeingClosed->GetClientSizeInScreen().X, WindowBeingClosed->GetClientSizeInScreen().Y);
				FIntPoint WindowPosition = FIntPoint(PIEWindowPos.X, PIEWindowPos.Y);

				if (OwningEditorEngine.IsValid())
				{
					OwningEditorEngine->StoreWindowSizeAndPositionForInstanceIndex(ViewportIndex, WindowSize, WindowPosition);

					if (PreviewFeatureLevelChangedHandle.IsValid())
					{
						OwningEditorEngine->OnPreviewFeatureLevelChanged().Remove(PreviewFeatureLevelChangedHandle);
					}
				}

				// Route the callback
				PIEViewportWidget.Pin()->OnWindowClosed(WindowBeingClosed);

				if (bRestoreRootWindow)
				{
					// restore previously minimized root window.
					TSharedPtr<SWindow> RootWindow = FGlobalTabmanager::Get()->GetRootWindow();
					if (RootWindow.IsValid() && RootWindow->IsWindowMinimized())
					{
						RootWindow->Restore();
					}
				}
			}
		};

		FDelegateHandle PreviewFeatureLevelChangedHandle = OnPreviewFeatureLevelChanged().AddLambda([PieWindow, bHasCustomWindow, InViewportClient, InNetMode, InSessionParams, InWorldContext, bVRPreview](ERHIFeatureLevel::Type NewFeatureLevel)
			{
				if (!bHasCustomWindow)
				{
					FText ViewportName = GeneratePIEViewportWindowTitle(InNetMode, NewFeatureLevel, InSessionParams, InWorldContext.PIEInstance, InWorldContext.PIEFixedTickSeconds, bVRPreview);
					PieWindow->SetTitle(ViewportName);
				}
				InViewportClient->GetWorld()->ChangeFeatureLevel(NewFeatureLevel);
			});

		PieWindow->SetRequestDestroyWindowOverride(FRequestDestroyWindowOverride::CreateStatic(&FLocal::RequestDestroyPIEWindowOverride, TWeakObjectPtr<UEditorEngine>(this)));
		PieWindow->SetOnWindowClosed(FOnWindowClosed::CreateStatic(&FLocal::OnPIEWindowClosed, TWeakPtr<SViewport>(PieViewportWidget), TWeakObjectPtr<UEditorEngine>(this),
			InViewportIndex, bShouldMinimizeRootWindowForVRPreview || bShouldMinimizeRootWindowForNonVRPreview, PreviewFeatureLevelChangedHandle));
	}

	// Create a new viewport that the viewport widget will use to render the game
	InSlateInfo.SlatePlayInEditorWindowViewport = MakeShared<FSceneViewport>(InViewportClient, PieViewportWidget);

	GameLayerManagerRef->SetSceneViewport(InSlateInfo.SlatePlayInEditorWindowViewport.Get());

	const bool bShouldGameGetMouseControl = InSessionParams.EditorPlaySettings->GameGetsMouseControl || (bEnableStereoRendering && GEngine && GEngine->XRSystem.IsValid());
	InSlateInfo.SlatePlayInEditorWindowViewport->SetPlayInEditorGetsMouseControl(bShouldGameGetMouseControl);
	PieViewportWidget->SetViewportInterface(InSlateInfo.SlatePlayInEditorWindowViewport.ToSharedRef());

	FSlateApplication::Get().RegisterViewport(PieViewportWidget);

	InSlateInfo.SlatePlayInEditorWindow = PieWindow;

	// Let the viewport client know what viewport is using it.  We need to set the Viewport Frame as 
	// well (which in turn sets the viewport) so that SetRes command will work.
	InViewportClient->SetViewportFrame(InSlateInfo.SlatePlayInEditorWindowViewport.Get());
	// Mark the viewport as PIE viewport
	InViewportClient->Viewport->SetPlayInEditorViewport(InViewportClient->bIsPlayInEditorViewport);

	// Change the system resolution to match our window, to make sure game and slate window are kept synchronized
	FSystemResolution::RequestResolutionChange(WindowSize.X, WindowSize.Y, EWindowMode::Windowed);
	
	const bool bHMDIsReady = (GEngine && GEngine->XRSystem.IsValid() && GEngine->XRSystem->GetHMDDevice() && GEngine->XRSystem->GetHMDDevice()->IsHMDConnected());
	if (bVRPreview && bHMDIsReady)
	{
		GEngine->StereoRenderingDevice->EnableStereo(true);
	}

	// minimize the root window to provide max performance for the preview.
	TSharedPtr<SWindow> RootWindow = FGlobalTabmanager::Get()->GetRootWindow();
	if (RootWindow.IsValid() && (bShouldMinimizeRootWindowForVRPreview || bShouldMinimizeRootWindowForNonVRPreview))
	{
		RootWindow->Minimize();
	}

	return PieViewportWidget;
}


/* fits the window position to make sure it falls within the confines of the desktop */
void FitWindowPositionToWorkArea(FIntPoint &WinPos, FIntPoint &WinSize, const FMargin &WinPadding)
{
	const int32 HorzPad = WinPadding.GetTotalSpaceAlong<Orient_Horizontal>();
	const int32 VertPad = WinPadding.GetTotalSpaceAlong<Orient_Vertical>();
	FIntPoint TotalSize(WinSize.X + HorzPad, WinSize.Y + VertPad);

	FDisplayMetrics DisplayMetrics;
	FSlateApplication::Get().GetCachedDisplayMetrics(DisplayMetrics);

	// Limit the size, to make sure it fits within the desktop area
	{
		FIntPoint NewWinSize;
		NewWinSize.X = FMath::Min(TotalSize.X, DisplayMetrics.VirtualDisplayRect.Right - DisplayMetrics.VirtualDisplayRect.Left);
		NewWinSize.Y = FMath::Min(TotalSize.Y, DisplayMetrics.VirtualDisplayRect.Bottom - DisplayMetrics.VirtualDisplayRect.Top);
		if (NewWinSize != TotalSize)
		{
			TotalSize = NewWinSize;
			WinSize.X = NewWinSize.X - HorzPad;
			WinSize.Y = NewWinSize.Y - VertPad;
		}
	}

	const FSlateRect PreferredWorkArea(DisplayMetrics.VirtualDisplayRect.Left,
		DisplayMetrics.VirtualDisplayRect.Top,
		DisplayMetrics.VirtualDisplayRect.Right - TotalSize.X,
		DisplayMetrics.VirtualDisplayRect.Bottom - TotalSize.Y);

	// if no more windows fit horizontally, place them in a new row
	if (WinPos.X > PreferredWorkArea.Right)
	{
		WinPos.X = PreferredWorkArea.Left;
		WinPos.Y += TotalSize.Y;
		if (WinPos.Y > PreferredWorkArea.Bottom)
		{
			WinPos.Y = PreferredWorkArea.Top;
		}
	}

	// if no more rows fit vertically, stack windows on top of each other
	else if (WinPos.Y > PreferredWorkArea.Bottom)
	{
		WinPos.Y = PreferredWorkArea.Top;
		WinPos.X += TotalSize.X;
		if (WinPos.X > PreferredWorkArea.Right)
		{
			WinPos.X = PreferredWorkArea.Left;
		}
	}

	// Clamp values to make sure they fall within the desktop area
	WinPos.X = FMath::Clamp(WinPos.X, (int32)PreferredWorkArea.Left, (int32)PreferredWorkArea.Right);
	WinPos.Y = FMath::Clamp(WinPos.Y, (int32)PreferredWorkArea.Top, (int32)PreferredWorkArea.Bottom);
}

bool IsPrimaryPIEClient(const FRequestPlaySessionParams& InPlaySessionParams, const int32 InClientIndex)
{
	// Note: the InClientIndex here is the index of the pie clinet instances, meaning instances with pie windows, created not the pie instance index. These may differ, for example it is possible that pie instance 0 is a windowless dedicated server in netmode 'play as client'.

	const ULevelEditorPlaySettings& EditorPlaySettings = InPlaySessionParams.EditorPlaySettings ? *InPlaySessionParams.EditorPlaySettings : *GetDefault<ULevelEditorPlaySettings>();

	if (InClientIndex == EditorPlaySettings.GetPrimaryPIEClientIndex())
	{
		return true;
	}

	int32 ClientCount;
	if (!EditorPlaySettings.GetPlayNumberOfClients(ClientCount))
	{
		return InClientIndex == 0;  // If we aren't doing 'number of clients' just primary the first client.
	}

	if ((EditorPlaySettings.GetPrimaryPIEClientIndex() >= ClientCount) && (InClientIndex == ClientCount - 1))
	{
		// If the number is set too high use the last client.  This could easily happen if the user reduces the number of clients and forgets to update this setting. We won't assume they are intentionally avoiding having a 'primary' in this way.
		return true;
	}

	// Note any negative value returned by GetPrimaryPIEClientIndex() would result in no primary client at all.
	return false;

}

void UEditorEngine::GetWindowSizeAndPositionForInstanceIndex(ULevelEditorPlaySettings& InEditorPlaySettings, const int32 InViewportIndex, const FWorldContext& InWorldContext, FIntPoint& OutSize, FIntPoint& OutPosition)
{
	if (!ensureMsgf(PlayInEditorSessionInfo.IsSet(), TEXT("Cannot get saved Window Size/Position if a session has not been started.")))
	{
		OutSize = FIntPoint(1280, 720);
		OutPosition = FIntPoint(0, 0);
		return;
	}

	FMargin WindowBorderSize(8.0f, 30.0f, 8.0f, 8.0f);
	TSharedPtr<SWindow> TopLevelWindow = FSlateApplication::Get().GetActiveTopLevelWindow();

	if (TopLevelWindow.IsValid())
	{
		WindowBorderSize = TopLevelWindow->GetWindowBorderSize(true);
	}

	// Alright, they don't have a saved position or don't want to load from the saved position. First, figure out
	// how big the window should be. If it is the primary client, it uses a different resolution source than additional.
	if (InWorldContext.bIsPrimaryPIEInstance)
	{
		OutSize = FIntPoint(InEditorPlaySettings.NewWindowWidth, InEditorPlaySettings.NewWindowHeight);
	}
	else
	{
		// Use the size for additional client windows.
		InEditorPlaySettings.GetClientWindowSize(OutSize);
	}

	// Figure out how big the users resolution is
	FDisplayMetrics DisplayMetrics;
	FSlateApplication::Get().GetCachedDisplayMetrics(DisplayMetrics);

	const FVector2D DisplaySize = FVector2D(
		DisplayMetrics.PrimaryDisplayWorkAreaRect.Right - DisplayMetrics.PrimaryDisplayWorkAreaRect.Left,
		DisplayMetrics.PrimaryDisplayWorkAreaRect.Bottom - DisplayMetrics.PrimaryDisplayWorkAreaRect.Top
	);

	// If the size is zero then they want us to auto-detect the resolution.
	if (OutSize.X <= 0 || OutSize.Y <= 0)
	{
		OutSize.X = FMath::RoundToInt(0.75f * DisplaySize.X);
		OutSize.Y = FMath::RoundToInt(0.75f * DisplaySize.Y);
	}


	// Now we can position the window. If it is the first window, we can respect the center window flag.
	if (InWorldContext.bIsPrimaryPIEInstance)
	{
		// Center window if CenterNewWindow checked or if NewWindowPosition is FIntPoint::NoneValue (-1,-1)
		if (InEditorPlaySettings.CenterNewWindow || InEditorPlaySettings.NewWindowPosition == FIntPoint::NoneValue)
		{
			// We don't store the last window position in this case, because we want additional windows
			// to open starting at the top left of the monitor.
			OutPosition.X = FMath::RoundToInt((DisplaySize.X / 2.f) - (OutSize.X / 2));
			OutPosition.Y = FMath::RoundToInt((DisplaySize.Y / 2.f) - (OutSize.Y / 2));
		}
		else
		{
			OutPosition = InEditorPlaySettings.NewWindowPosition;
		}
	}
	else
	{
		if (InViewportIndex < PlayInEditorSessionInfo->CachedWindowInfo.Num())
		{
			OutPosition = PlayInEditorSessionInfo->CachedWindowInfo[InViewportIndex].Position;
			FitWindowPositionToWorkArea(OutPosition, OutSize, WindowBorderSize);
		}
		// Add a new entry.
		else
		{
			// We bump the position to go to the right, and the clamp will auto-wrap it for us if it falls off screen.
			OutPosition = PlayInEditorSessionInfo->LastOpenedWindowInfo.Position + FIntPoint(PlayInEditorSessionInfo->LastOpenedWindowInfo.Size.X, 0);
			// We're opening multiple windows. We're going to calculate a new position (opening them
			FitWindowPositionToWorkArea(OutPosition, OutSize, WindowBorderSize);

			// Store this position as the 'last opened' position. This means additional windows will start to
			// the right of this, unless they run out of room at which point they'll start over on the next row
			PlayInEditorSessionInfo->LastOpenedWindowInfo.Size = OutSize;
			PlayInEditorSessionInfo->LastOpenedWindowInfo.Position = OutPosition;
		}
	}
	// Store this Size/Position for this duration
	StoreWindowSizeAndPositionForInstanceIndex(InViewportIndex, OutSize, OutPosition);
}
void UEditorEngine::StoreWindowSizeAndPositionForInstanceIndex(const int32 InViewportIndex, const FIntPoint& InSize, const FIntPoint& InPosition)
{
	// Overwrite an existing one if we have it
	if (InViewportIndex < PlayInEditorSessionInfo->CachedWindowInfo.Num())
	{
		PlayInEditorSessionInfo->CachedWindowInfo[InViewportIndex].Size = InSize;
		PlayInEditorSessionInfo->CachedWindowInfo[InViewportIndex].Position = InPosition;
	}
	else
	{
		// It is possible for PIE to play in viewports which are not independent and for which we do not want to cache window size/position information.  For example "Selected Viewport" will use a docked editor viewport for PIE.
		// Appending as many as we need to get to our proper index.  These cache entries may be overwritten later, or they may be left with what must be at least a plausible size/pos.
		while (PlayInEditorSessionInfo->CachedWindowInfo.Num() < InViewportIndex + 1)
		{
			FPlayInEditorSessionInfo::FWindowSizeAndPos& NewInfo = PlayInEditorSessionInfo->CachedWindowInfo.Add_GetRef(FPlayInEditorSessionInfo::FWindowSizeAndPos());
			NewInfo.Size = InSize;
			NewInfo.Position = InPosition;
		}
		check(PlayInEditorSessionInfo->CachedWindowInfo.Num() == InViewportIndex + 1); 
	}
}

// Deprecated Stubs
PRAGMA_DISABLE_DEPRECATION_WARNINGS
UGameInstance* UEditorEngine::CreatePIEGameInstance(int32 InPIEInstance, bool bInSimulateInEditor, bool bAnyBlueprintErrors, bool bStartInSpectatorMode, bool bPlayNetDedicated, bool bPlayStereoscopic, float PIEStartTime)
{
	return nullptr;
}

void UEditorEngine::LoginPIEInstances(bool bAnyBlueprintErrors, bool bStartInSpectatorMode, double PIEStartTime)
{}

void UEditorEngine::OnLoginPIEAllComplete()
{}

void UEditorEngine::PlayInEditor(UWorld* InWorld, bool bInSimulateInEditor, FPlayInEditorOverrides Overrides /* = FPlayInEditorOverrides() */)
{}
PRAGMA_ENABLE_DEPRECATION_WARNINGS
#undef LOCTEXT_NAMESPACE<|MERGE_RESOLUTION|>--- conflicted
+++ resolved
@@ -122,11 +122,7 @@
 #include "IAssetViewport.h"
 #include "IPIEAuthorizer.h"
 #include "Features/IModularFeatures.h"
-<<<<<<< HEAD
-#include "Containers/DepletableMpscQueue.h"
-=======
 #include "Containers/DepletableMpmcQueue.h"
->>>>>>> 74d0b334
 #include "TickableEditorObject.h"
 
 DEFINE_LOG_CATEGORY(LogPlayLevel);
@@ -167,13 +163,6 @@
 			if (IsInGameThread())
 			{
 				LogLine(Line);
-<<<<<<< HEAD
-=======
-			}
-			else
-			{
-				QueuedLines.Enqueue(MoveTemp(Line));
->>>>>>> 74d0b334
 			}
 			else
 			{
@@ -227,56 +216,7 @@
 		}
 	}
 
-<<<<<<< HEAD
-	UE::TDepletableMpscQueue<FLine> QueuedLines;
-=======
-	virtual bool CanBeUsedOnMultipleThreads() const final
-	{
-		return true;
-	}
-
-	// FTickableEditorObject Interface
-
-	virtual void Tick(float DeltaTime) final
-	{
-		QueuedLines.Deplete(LogLine);
-	}
-
-	virtual ETickableTickType GetTickableTickType() const final
-	{
-		return ETickableTickType::Always;
-	}
-
-	virtual TStatId GetStatId() const final
-	{
-		RETURN_QUICK_DECLARE_CYCLE_STAT(FOutputLogErrorsToMessageLogProxy, STATGROUP_Tickables);
-	}
-
-private:
-	struct FLine
-	{
-		FText Message;
-		ELogVerbosity::Type Verbosity;
-	};
-
-	static void LogLine(const FLine& Line)
-	{
-		switch (Line.Verbosity)
-		{
-		case ELogVerbosity::Warning:
-			FMessageLog(NAME_CategoryPIE).SuppressLoggingToOutputLog(true).Warning(Line.Message);
-			break;
-		case ELogVerbosity::Error:
-			FMessageLog(NAME_CategoryPIE).SuppressLoggingToOutputLog(true).Error(Line.Message);
-			break;
-		case ELogVerbosity::Fatal:
-			checkf(false, *Line.Message.ToString());
-			break;
-		}
-	}
-
 	UE::TDepletableMpmcQueue<FLine> QueuedLines;
->>>>>>> 74d0b334
 };
 
 void UEditorEngine::EndPlayMap()
