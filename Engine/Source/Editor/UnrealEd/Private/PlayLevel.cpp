--- conflicted
+++ resolved
@@ -1072,7 +1072,6 @@
 	{
 		int32 NumClients;
 		EditorPlaySettings->GetPlayNumberOfClients(NumClients);
-<<<<<<< HEAD
 
 		EPlayNetMode NetMode;
 		EditorPlaySettings->GetPlayNetMode(NetMode);
@@ -1080,15 +1079,6 @@
 		// More than one client will spawn a second process.		
 		bIsSeparateProcess |= NumClients > 1;
 
-=======
-
-		EPlayNetMode NetMode;
-		EditorPlaySettings->GetPlayNetMode(NetMode);
-
-		// More than one client will spawn a second process.		
-		bIsSeparateProcess |= NumClients > 1;
-
->>>>>>> 3aae9151
 		// If they want to run anyone as a client, a dedicated server is started in a separate process.
 		bIsSeparateProcess |= NetMode == EPlayNetMode::PIE_Client;
 	}
