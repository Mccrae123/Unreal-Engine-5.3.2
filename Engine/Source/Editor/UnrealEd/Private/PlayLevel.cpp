// Copyright Epic Games, Inc. All Rights Reserved.

#include "PlayLevel.h"
#include "CoreMinimal.h"
#include "Misc/MessageDialog.h"
#include "Misc/CommandLine.h"
#include "Misc/Paths.h"
#include "Misc/Guid.h"
#include "Stats/Stats.h"
#include "GenericPlatform/GenericApplication.h"
#include "Misc/App.h"
#include "Modules/ModuleManager.h"
#include "UObject/ObjectMacros.h"
#include "UObject/GarbageCollection.h"
#include "UObject/Class.h"
#include "UObject/UObjectIterator.h"
#include "UObject/Package.h"
#include "UObject/LazyObjectPtr.h"
#include "UObject/SoftObjectPtr.h"
#include "UObject/ReferenceChainSearch.h"
#include "Misc/PackageName.h"
#include "InputCoreTypes.h"
#include "Layout/Margin.h"
#include "Layout/SlateRect.h"
#include "Widgets/DeclarativeSyntaxSupport.h"
#include "Widgets/SOverlay.h"
#include "Widgets/SWindow.h"
#include "Layout/WidgetPath.h"
#include "Framework/Application/SlateApplication.h"
#include "Widgets/SViewport.h"
#include "Framework/Docking/TabManager.h"
#include "EditorStyleSet.h"
#include "Classes/EditorStyleSettings.h"
#include "Engine/EngineTypes.h"
#include "Async/TaskGraphInterfaces.h"
#include "GameFramework/Actor.h"
#include "Engine/Blueprint.h"
#include "Engine/GameViewportClient.h"
#include "Engine/GameInstance.h"
#include "Engine/RendererSettings.h"
#include "Engine/World.h"
#include "Settings/LevelEditorPlaySettings.h"
#include "AI/NavigationSystemBase.h"
#include "Editor/EditorEngine.h"
#include "Editor/UnrealEdEngine.h"
#include "Settings/ProjectPackagingSettings.h"
#include "GameMapsSettings.h"
#include "GeneralProjectSettings.h"
#include "Engine/NavigationObjectBase.h"
#include "GameFramework/PlayerStart.h"
#include "GameFramework/GameModeBase.h"
#include "Components/AudioComponent.h"
#include "Engine/Note.h"
#include "Engine/Selection.h"
#include "UnrealEngine.h"
#include "EngineUtils.h"
#include "Editor.h"
#include "LevelEditorViewport.h"
#include "EditorModeManager.h"
#include "EditorModes.h"
#include "UnrealEdMisc.h"
#include "FileHelpers.h"
#include "UnrealEdGlobals.h"
#include "EditorAnalytics.h"
#include "AudioDevice.h"
#include "BusyCursor.h"
#include "ScopedTransaction.h"
#include "PackageTools.h"
#include "Slate/SceneViewport.h"
#include "Kismet2/KismetEditorUtilities.h"
#include "Kismet2/BlueprintEditorUtils.h"

#include "LevelEditor.h"
#include "IAssetViewport.h"
#include "BlueprintEditorModule.h"
#include "Interfaces/ITargetPlatform.h"
#include "Interfaces/ITargetPlatformManagerModule.h"
#include "Interfaces/IMainFrameModule.h"
#include "Logging/TokenizedMessage.h"
#include "Logging/MessageLog.h"
#include "Misc/UObjectToken.h"
#include "Misc/MapErrors.h"
#include "GameProjectGenerationModule.h"
#include "SourceCodeNavigation.h"
#include "Physics/PhysicsInterfaceCore.h"
#include "AnalyticsEventAttribute.h"
#include "Interfaces/IAnalyticsProvider.h"
#include "EngineAnalytics.h"
#include "Framework/Notifications/NotificationManager.h"
#include "Widgets/Notifications/SNotificationList.h"
#include "Engine/LocalPlayer.h"
#include "Slate/SGameLayerManager.h"
#include "HAL/PlatformApplicationMisc.h"
#include "Widgets/Input/SHyperlink.h"
#include "Dialogs/CustomDialog.h"

#include "IHeadMountedDisplay.h"
#include "IXRTrackingSystem.h"
#include "Engine/LevelStreaming.h"
#include "Components/ModelComponent.h"
#include "GameDelegates.h"
#include "Net/OnlineEngineInterface.h"
#include "Kismet2/DebuggerCommands.h"
#include "Misc/ScopeExit.h"
#include "IVREditorModule.h"
#include "EditorModeRegistry.h"
#include "PhysicsManipulationMode.h"
#include "CookerSettings.h"
#include "Widgets/Text/STextBlock.h"
#include "Widgets/SBoxPanel.h"
#include "Subsystems/AssetEditorSubsystem.h"
#include "Async/Async.h"
#include "StudioAnalytics.h"
#include "UObject/SoftObjectPath.h"
#include "IAssetViewport.h"

DEFINE_LOG_CATEGORY(LogPlayLevel);

#define LOCTEXT_NAMESPACE "PlayLevel"

const static FName NAME_CategoryPIE("PIE");

// Forward declare local utility functions
FText GeneratePIEViewportWindowTitle(const EPlayNetMode InNetMode, const ERHIFeatureLevel::Type InFeatureLevel, const FRequestPlaySessionParams& InSessionParams, const int32 ClientIndex = -1);
bool PromptMatineeClose();


// This class listens to output log messages, and forwards warnings and errors to the message log
class FOutputLogErrorsToMessageLogProxy : public FOutputDevice
{
public:
	FOutputLogErrorsToMessageLogProxy()
	{
		GLog->AddOutputDevice(this);
	}

	~FOutputLogErrorsToMessageLogProxy()
{
		GLog->RemoveOutputDevice(this);
}

	// FOutputDevice interface
	virtual void Serialize(const TCHAR* V, ELogVerbosity::Type Verbosity, const class FName& Category) override
	{
		//@TODO: Remove IsInGameThread() once the message log is thread safe
		if ((Verbosity <= ELogVerbosity::Warning) && IsInGameThread())
		{
			const FText Message = FText::Format(LOCTEXT("OutputLogToMessageLog", "{0}: {1}"), FText::FromName(Category), FText::AsCultureInvariant(FString(V)));

			switch (Verbosity)
			{
			case ELogVerbosity::Warning:
				FMessageLog(NAME_CategoryPIE).SuppressLoggingToOutputLog(true).Warning(Message);
				break;
			case ELogVerbosity::Error:
				FMessageLog(NAME_CategoryPIE).SuppressLoggingToOutputLog(true).Error(Message);
				break;
			case ELogVerbosity::Fatal:
				FMessageLog(NAME_CategoryPIE).SuppressLoggingToOutputLog(true).CriticalError(Message);
				break;
			}
		}
	}
	// End of FOutputDevice interface
};

void UEditorEngine::EndPlayMap()
{
	if ( bIsEndingPlay )
	{
		return;
	}

	TGuardValue<bool> GuardIsEndingPlay(bIsEndingPlay, true);

	FEditorDelegates::PrePIEEnded.Broadcast( bIsSimulatingInEditor );

	// Clean up Soft Object Path remaps
	FSoftObjectPath::ClearPIEPackageNames();

	FlushAsyncLoading();

	if (GEngine->XRSystem.IsValid() && !bIsSimulatingInEditor)
	{
		GEngine->XRSystem->OnEndPlay(*GEngine->GetWorldContextFromWorld(PlayWorld));
	}

	// Matinee must be closed before PIE can stop - matinee during PIE will be editing a PIE-world actor
	if( GLevelEditorModeTools().IsModeActive(FBuiltinEditorModes::EM_InterpEdit) )
	{
		FMessageDialog::Open( EAppMsgType::Ok, NSLOCTEXT("UnrealEd", "PIENeedsToCloseMatineeMessage", "Closing 'Play in Editor' must close UnrealMatinee.") );
		GLevelEditorModeTools().DeactivateMode( FBuiltinEditorModes::EM_InterpEdit );
	}

	EndPlayOnLocalPc();

	const FScopedBusyCursor BusyCursor;
	check(PlayWorld);

	// Enable screensavers when ending PIE.
	EnableScreenSaver( true );

	// Make a list of all the actors that should be selected
	TArray<UObject *> SelectedActors;
	if ( ActorsThatWereSelected.Num() > 0 )
	{
		for ( int32 ActorIndex = 0; ActorIndex < ActorsThatWereSelected.Num(); ++ActorIndex )
		{
			TWeakObjectPtr<AActor> Actor = ActorsThatWereSelected[ ActorIndex ].Get();
			if (Actor.IsValid())
			{
				SelectedActors.Add( Actor.Get() );
			}
		}
		ActorsThatWereSelected.Empty();
	}
	else
	{
		for ( FSelectionIterator It( GetSelectedActorIterator() ); It; ++It )
		{
			AActor* Actor = static_cast<AActor*>( *It );
			if (Actor)
			{
				checkSlow( Actor->IsA(AActor::StaticClass()) );

				AActor* EditorActor = EditorUtilities::GetEditorWorldCounterpartActor(Actor);
				if (EditorActor)
				{
					SelectedActors.Add( EditorActor );
				}
			}
		}
	}

	// Deselect all objects, to avoid problems caused by property windows still displaying
	// properties for an object that gets garbage collected during the PIE clean-up phase.
	GEditor->SelectNone( true, true, false );
	GetSelectedActors()->DeselectAll();
	GetSelectedObjects()->DeselectAll();
	GetSelectedComponents()->DeselectAll();

	// For every actor that was selected previously, make sure it's editor equivalent is selected
	GEditor->GetSelectedActors()->BeginBatchSelectOperation();
	for ( int32 ActorIndex = 0; ActorIndex < SelectedActors.Num(); ++ActorIndex )
	{
		AActor* Actor = Cast<AActor>( SelectedActors[ ActorIndex ] );
		if (Actor)
		{
			// We need to notify or else the manipulation transform widget won't appear, but only notify once at the end because OnEditorSelectionChanged is expensive for large groups. 
			SelectActor( Actor, false, false );
		}
	}	
	GEditor->GetSelectedActors()->EndBatchSelectOperation(true);

	// let the editor know
	FEditorDelegates::EndPIE.Broadcast(bIsSimulatingInEditor);

	// clean up any previous Play From Here sessions
	if ( GameViewport != NULL && GameViewport->Viewport != NULL )
	{
		// Remove debugger commands handler binding
		GameViewport->OnGameViewportInputKey().Unbind();

		// Remove close handler binding
		GameViewport->OnCloseRequested().Remove(ViewportCloseRequestedDelegateHandle);

		GameViewport->CloseRequested(GameViewport->Viewport);
	}
	CleanupGameViewport();

	// Clean up each world individually
	TArray<FName> OnlineIdentifiers;
	TArray<UWorld*> WorldsBeingCleanedUp;
	bool bSeamlessTravelActive = false;

	for (int32 WorldIdx = WorldList.Num()-1; WorldIdx >= 0; --WorldIdx)
	{
		FWorldContext &ThisContext = WorldList[WorldIdx];
		if (ThisContext.WorldType == EWorldType::PIE)
		{
			if (ThisContext.World())
			{
				WorldsBeingCleanedUp.Add(ThisContext.World());
			}

			if (ThisContext.SeamlessTravelHandler.IsInTransition())
			{
				bSeamlessTravelActive = true;
			}

			if (ThisContext.World())
			{
				TeardownPlaySession(ThisContext);

				ShutdownWorldNetDriver(ThisContext.World());
			}

			// Cleanup online subsystems instantiated during PIE
			FName OnlineIdentifier = UOnlineEngineInterface::Get()->GetOnlineIdentifier(ThisContext);
			if (UOnlineEngineInterface::Get()->DoesInstanceExist(OnlineIdentifier))
			{
				// Stop ticking and clean up, but do not destroy as we may be in a failed online delegate
				UOnlineEngineInterface::Get()->ShutdownOnlineSubsystem(OnlineIdentifier);
				OnlineIdentifiers.Add(OnlineIdentifier);
			}
		
			// Remove world list after online has shutdown in case any async actions require the world context
			WorldList.RemoveAt(WorldIdx);
		}
	}

	// If seamless travel is happening then there is likely additional PIE worlds that need tearing down so seek them out
	if (bSeamlessTravelActive)
	{
		for (TObjectIterator<UWorld> WorldIt; WorldIt; ++WorldIt)
		{
			if (WorldIt->IsPlayInEditor())
			{
				WorldsBeingCleanedUp.AddUnique(*WorldIt);
			}
		}
	}

	if (OnlineIdentifiers.Num())
	{
		UE_LOG(LogPlayLevel, Display, TEXT("Shutting down PIE online subsystems"));
		// Cleanup online subsystem shortly as we might be in a failed delegate 
		// have to do this in batch because timer delegate doesn't recognize bound data 
		// as a different delegate
		FTimerDelegate DestroyTimer;
		DestroyTimer.BindUObject(this, &UEditorEngine::CleanupPIEOnlineSessions, OnlineIdentifiers);
		GetTimerManager()->SetTimer(CleanupPIEOnlineSessionsTimerHandle, DestroyTimer, 0.1f, false);
	}
	
	{
		// We could have been toggling back and forth between simulate and pie before ending the play map
		// Make sure the property windows are cleared of any pie actors
		GUnrealEd->UpdateFloatingPropertyWindows();

		// Clean up any pie actors being referenced 
		GEngine->BroadcastLevelActorListChanged();
	}

	// Lose the EditorWorld pointer (this is only maintained while PIEing)
	FNavigationSystem::OnPIEEnd(*EditorWorld);

	FGameDelegates::Get().GetEndPlayMapDelegate().Broadcast();
	
	// find objects like Textures in the playworld levels that won't get garbage collected as they are marked RF_Standalone
	for (FObjectIterator It; It; ++It)
	{
		UObject* Object = *It;

		if (Object->GetOutermost()->HasAnyPackageFlags(PKG_PlayInEditor))
		{
			if (Object->HasAnyFlags(RF_Standalone))
			{
				// Clear RF_Standalone flag from objects in the levels used for PIE so they get cleaned up.
				Object->ClearFlags(RF_Standalone);
			}
			// Close any asset editors that are currently editing this object
			GEditor->GetEditorSubsystem<UAssetEditorSubsystem>()->CloseAllEditorsForAsset(Object);
		}
	}

	EditorWorld->bAllowAudioPlayback = true;
	EditorWorld = nullptr;

	// mark everything contained in the PIE worlds to be deleted
	for (UWorld* World : WorldsBeingCleanedUp)
	{
		// Occasionally during seamless travel the Levels array won't yet be populated so mark this world first
		// then pick up the sub-levels via the level iterator
		World->MarkObjectsPendingKill();
		
		// Because of the seamless travel the world might still be in the root set too, so also clear that
		World->RemoveFromRoot();

		for (auto LevelIt(World->GetLevelIterator()); LevelIt; ++LevelIt)
		{
			if (const ULevel* Level = *LevelIt)
			{
				// We already picked up the persistent level with the top level mark objects
				if (Level->GetOuter() != World)
				{
					CastChecked<UWorld>(Level->GetOuter())->MarkObjectsPendingKill();
				}
			}
		}

		for (ULevelStreaming* LevelStreaming : World->GetStreamingLevels())
		{
			// If an unloaded levelstreaming still has a loaded level we need to mark its objects to be deleted as well
			if (LevelStreaming->GetLoadedLevel() && (!LevelStreaming->ShouldBeLoaded() || !LevelStreaming->ShouldBeVisible()))
			{
				CastChecked<UWorld>(LevelStreaming->GetLoadedLevel()->GetOuter())->MarkObjectsPendingKill();
			}
		}
	}

	// mark all objects contained within the PIE game instances to be deleted
	for (TObjectIterator<UGameInstance> It; It; ++It)
	{
		auto MarkObjectPendingKill = [](UObject* Object)
		{
			Object->MarkPendingKill();
		};
		ForEachObjectWithOuter(*It, MarkObjectPendingKill, true, RF_NoFlags, EInternalObjectFlags::PendingKill);
	}

	// Flush any render commands and released accessed UTextures and materials to give them a chance to be collected.
	if ( FSlateApplication::IsInitialized() )
	{
		FSlateApplication::Get().FlushRenderState();
	}

	// Clean up any PIE world objects
	{
		// The trans buffer should never have a PIE object in it.  If it does though, reset it, which may happen sometimes with selection objects
		if( GEditor->Trans->ContainsPieObjects() )
		{
			GEditor->ResetTransaction( NSLOCTEXT("UnrealEd", "TransactionContainedPIEObject", "A PIE object was in the transaction buffer and had to be destroyed") );
		}

		// Garbage Collect
		CollectGarbage(GARBAGE_COLLECTION_KEEPFLAGS);
	}

	// Make sure that all objects in the temp levels were entirely garbage collected.
	for( FObjectIterator ObjectIt; ObjectIt; ++ObjectIt )
	{
		UObject* Object = *ObjectIt;
		if( Object->GetOutermost()->HasAnyPackageFlags(PKG_PlayInEditor))
		{
			UWorld* TheWorld = UWorld::FindWorldInPackage(Object->GetOutermost());
			if ( TheWorld )
			{
				StaticExec(nullptr, *FString::Printf(TEXT("OBJ REFS CLASS=WORLD NAME=%s"), *TheWorld->GetPathName()));
			}
			else
			{
				UE_LOG(LogPlayLevel, Error, TEXT("No PIE world was found when attempting to gather references after GC."));
			}

			FReferenceChainSearch RefChainSearch(Object, EReferenceChainSearchMode::Shortest);

			FFormatNamedArguments Arguments;
			Arguments.Add(TEXT("Path"), FText::FromString(RefChainSearch.GetRootPath()));
				
			// We cannot safely recover from this.
			FMessageLog(NAME_CategoryPIE).CriticalError()
				->AddToken(FUObjectToken::Create(Object, FText::FromString(Object->GetFullName())))
				->AddToken(FTextToken::Create(FText::Format(LOCTEXT("PIEObjectStillReferenced", "Object from PIE level still referenced. Shortest path from root: {Path}"), Arguments)));
		}
	}

	// Final cleanup/reseting
	FWorldContext& EditorWorldContext = GEditor->GetEditorWorldContext();
	UPackage* Package = EditorWorldContext.World()->GetOutermost();

	// Spawn note actors dropped in PIE.
	if(GEngine->PendingDroppedNotes.Num() > 0)
	{
		const FScopedTransaction Transaction( NSLOCTEXT("UnrealEd", "CreatePIENoteActors", "Create PIE Notes") );

		for(int32 i=0; i<GEngine->PendingDroppedNotes.Num(); i++)
		{
			FDropNoteInfo& NoteInfo = GEngine->PendingDroppedNotes[i];
			ANote* NewNote = EditorWorldContext.World()->SpawnActor<ANote>(NoteInfo.Location, NoteInfo.Rotation);
			if(NewNote)
			{
				NewNote->Text = NoteInfo.Comment;
				if( NewNote->GetRootComponent() != NULL )
				{
					NewNote->GetRootComponent()->SetRelativeScale3D( FVector(2.f) );
				}
			}
		}
		Package->MarkPackageDirty();
		GEngine->PendingDroppedNotes.Empty();
	}

	//ensure stereo rendering is disabled in case we need to re-enable next PIE run (except when the editor is running in VR)
	bool bInVRMode = IVREditorModule::Get().IsVREditorModeActive();
	if (GEngine->StereoRenderingDevice && !bInVRMode)
	{
		GEngine->StereoRenderingDevice->EnableStereo(false);
	}

	// Restores realtime viewports that have been disabled for PIE.
	RemoveViewportsRealtimeOverride();

	// Don't actually need to reset this delegate but doing so allows is to check invalid attempts to execute the delegate
	FScopedConditionalWorldSwitcher::SwitchWorldForPIEDelegate = FOnSwitchWorldForPIE();

	// Set the autosave timer to have at least 10 seconds remaining before autosave
	const static float SecondsWarningTillAutosave = 10.0f;
	GUnrealEd->GetPackageAutoSaver().ForceMinimumTimeTillAutoSave(SecondsWarningTillAutosave);

	for(TObjectIterator<UAudioComponent> It; It; ++It)
	{
		UAudioComponent* AudioComp = *It;
		if (AudioComp->GetWorld() == EditorWorldContext.World())
		{
			AudioComp->ReregisterComponent();
		}
	}

	if (PlayInEditorSessionInfo.IsSet())
	{
		// Save the window positions to the CDO object.
		ULevelEditorPlaySettings* PlaySettingsConfig = GetMutableDefault<ULevelEditorPlaySettings>();

		for (int32 WindowIndex = 0; WindowIndex < PlayInEditorSessionInfo->CachedWindowInfo.Num(); WindowIndex++)
		{
			if (WindowIndex < PlaySettingsConfig->MultipleInstancePositions.Num())
			{
				PlaySettingsConfig->MultipleInstancePositions[WindowIndex] = PlayInEditorSessionInfo->CachedWindowInfo[WindowIndex].Position;
			}
			else
			{
				PlaySettingsConfig->MultipleInstancePositions.Add(PlayInEditorSessionInfo->CachedWindowInfo[WindowIndex].Position);
			}

			// Update the position where the first PIE window will be opened (this also updates its displayed value in "Editor Preferences" --> "Level Editor" --> "Play" --> "New Window Position")
			if (WindowIndex == 0)
			{
				// Only update it if "Always center window to screen" is disabled
				if (!PlaySettingsConfig->CenterNewWindow)
				{
					PlaySettingsConfig->NewWindowPosition = PlaySettingsConfig->MultipleInstancePositions[WindowIndex];
				}
			}
		}

		PlaySettingsConfig->PostEditChange();
		PlaySettingsConfig->SaveConfig();

		// Now that we're shutting down, we'll no longer need the instance of the EditorPlaySettings.
		PlayInEditorSessionInfo->OriginalRequestParams.EditorPlaySettings->RemoveFromRoot();
	}
	PlayInEditorSessionInfo.Reset();

	// no longer queued
	CancelRequestPlaySession();
	bRequestEndPlayMapQueued = false;

	// Tear down the output log to message log thunker
	OutputLogErrorsToMessageLogProxyPtr.Reset();

	// Remove undo barrier
	GUnrealEd->Trans->RemoveUndoBarrier();

	// display any info if required.
	FMessageLog(NAME_CategoryPIE).Notify(LOCTEXT("PIEErrorsPresent", "Errors/warnings reported while playing in editor."));

	FMessageLog(NAME_CategoryPIE).Open(EMessageSeverity::Warning);

	{
		// Temporary until the deprecated variable is removed
		PRAGMA_DISABLE_DEPRECATION_WARNINGS
		bIsSimulatingInEditor = false;
		PRAGMA_ENABLE_DEPRECATION_WARNINGS
	}
}

void UEditorEngine::CleanupPIEOnlineSessions(TArray<FName> OnlineIdentifiers)
{
	for (FName& OnlineIdentifier : OnlineIdentifiers)
	{
		UE_LOG(LogPlayLevel, Display, TEXT("Destroying online subsystem %s"), *OnlineIdentifier.ToString());
		UOnlineEngineInterface::Get()->DestroyOnlineSubsystem(OnlineIdentifier);
	}
}

void UEditorEngine::TeardownPlaySession(FWorldContext& PieWorldContext)
{
	check(PieWorldContext.WorldType == EWorldType::PIE);
	PlayWorld = PieWorldContext.World();
	PlayWorld->BeginTearingDown();

	if (!PieWorldContext.RunAsDedicated)
	{
		// Slate data for this pie world
		FSlatePlayInEditorInfo* const SlatePlayInEditorSession = SlatePlayInEditorMap.Find(PieWorldContext.ContextHandle);

		// Destroy Viewport
		if ( PieWorldContext.GameViewport != NULL && PieWorldContext.GameViewport->Viewport != NULL )
		{
			PieWorldContext.GameViewport->CloseRequested(PieWorldContext.GameViewport->Viewport);
		}
		CleanupGameViewport();
	
		// Clean up the slate PIE viewport if we have one
		if (SlatePlayInEditorSession)
		{
			if (SlatePlayInEditorSession->DestinationSlateViewport.IsValid())
			{
				TSharedPtr<IAssetViewport> Viewport = SlatePlayInEditorSession->DestinationSlateViewport.Pin();

				if(PlayInEditorSessionInfo->OriginalRequestParams.WorldType == EPlaySessionWorldType::PlayInEditor)
				{
					// Set the editor viewport location to match that of Play in Viewport if we aren't simulating in the editor, we have a valid player to get the location from (unless we're going back to VR Editor, in which case we won't teleport the user.)
					if (bLastViewAndLocationValid == true && !GEngine->IsStereoscopic3D( Viewport->GetActiveViewport() ) )
					{
						bLastViewAndLocationValid = false;
						Viewport->GetAssetViewportClient().SetViewLocation( LastViewLocation );

						if( Viewport->GetAssetViewportClient().IsPerspective() )
						{
							// Rotation only matters for perspective viewports not orthographic
							Viewport->GetAssetViewportClient().SetViewRotation( LastViewRotation );
						}
					}
				}

				// No longer simulating in the viewport
				Viewport->GetAssetViewportClient().SetIsSimulateInEditorViewport( false );

				
				FEditorModeRegistry::Get().UnregisterMode(FBuiltinEditorModes::EM_Physics);
				

				// Clear out the hit proxies before GC'ing
				Viewport->GetAssetViewportClient().Viewport->InvalidateHitProxy();
			}
			else if (SlatePlayInEditorSession->SlatePlayInEditorWindow.IsValid())
			{
				// Unregister the game viewport from slate.  This sends a final message to the viewport
				// so it can have a chance to release mouse capture, mouse lock, etc.		
				FSlateApplication::Get().UnregisterGameViewport();

				// Viewport client is cleaned up.  Make sure its not being accessed
				SlatePlayInEditorSession->SlatePlayInEditorWindowViewport->SetViewportClient(NULL);

				// The window may have already been destroyed in the case that the PIE window close box was pressed 
				if (SlatePlayInEditorSession->SlatePlayInEditorWindow.IsValid())
				{
					// Destroy the SWindow
					FSlateApplication::Get().DestroyWindowImmediately(SlatePlayInEditorSession->SlatePlayInEditorWindow.Pin().ToSharedRef());
				}
			}
		}
	
		// Disassociate the players from their PlayerControllers.
		// This is done in the GameEngine path in UEngine::LoadMap.
		// But since PIE is just shutting down, and not loading a 
		// new map, we need to do it manually here for now.
		//for (auto It = GEngine->GetLocalPlayerIterator(PlayWorld); It; ++It)
		for (FLocalPlayerIterator It(GEngine, PlayWorld); It; ++It)
		{
			if(It->PlayerController)
			{
				if(It->PlayerController->GetPawn())
				{
					PlayWorld->DestroyActor(It->PlayerController->GetPawn(), true);
				}
				PlayWorld->DestroyActor(It->PlayerController, true);
				It->PlayerController = NULL;
			}
		}

	}

	// Change GWorld to be the play in editor world during cleanup.
	ensureMsgf( EditorWorld == GWorld, TEXT("TearDownPlaySession current world: %s"), GWorld ? *GWorld->GetName() : TEXT("No World"));
	GWorld = PlayWorld;
	GIsPlayInEditorWorld = true;
	
	// Remember Simulating flag so that we know if OnSimulateSessionFinished is required after everything has been cleaned up. 
	bool bWasSimulatingInEditor = PlayInEditorSessionInfo->OriginalRequestParams.WorldType == EPlaySessionWorldType::SimulateInEditor;
	
	// Stop all audio and remove references to temp level.
	if (FAudioDevice* AudioDevice = PlayWorld->GetAudioDeviceRaw())
	{
		AudioDevice->Flush(PlayWorld);
		AudioDevice->ResetInterpolation();
		AudioDevice->OnEndPIE(false); // TODO: Should this have been bWasSimulatingInEditor?
		AudioDevice->SetTransientMasterVolume(1.0f);
	}

	// Clean up all streaming levels
	PlayWorld->bIsLevelStreamingFrozen = false;
	PlayWorld->SetShouldForceUnloadStreamingLevels(true);
	PlayWorld->FlushLevelStreaming();

	// cleanup refs to any duplicated streaming levels
	for ( int32 LevelIndex=0; LevelIndex<PlayWorld->GetStreamingLevels().Num(); LevelIndex++ )
	{
		ULevelStreaming* StreamingLevel = PlayWorld->GetStreamingLevels()[LevelIndex];
		if( StreamingLevel != NULL )
		{
			const ULevel* PlayWorldLevel = StreamingLevel->GetLoadedLevel();
			if ( PlayWorldLevel != NULL )
			{
				UWorld* World = Cast<UWorld>( PlayWorldLevel->GetOuter() );
				if( World != NULL )
				{
					// Attempt to move blueprint debugging references back to the editor world
					if( EditorWorld != NULL && EditorWorld->GetStreamingLevels().IsValidIndex(LevelIndex) )
					{
						const ULevel* EditorWorldLevel = EditorWorld->GetStreamingLevels()[LevelIndex]->GetLoadedLevel();
						if ( EditorWorldLevel != NULL )
						{
							UWorld* SublevelEditorWorld  = Cast<UWorld>(EditorWorldLevel->GetOuter());
							if( SublevelEditorWorld != NULL )
							{
								World->TransferBlueprintDebugReferences(SublevelEditorWorld);
							}	
						}
					}
				}
			}
		}
	}

	// Construct a list of editors that are active for objects being debugged. We will refresh these when we have cleaned up to ensure no invalid objects exist in them
	TArray< IBlueprintEditor* > Editors;
	UAssetEditorSubsystem* AssetEditorSubsystem = GEditor->GetEditorSubsystem<UAssetEditorSubsystem>();
	const UWorld::FBlueprintToDebuggedObjectMap& EditDebugObjectsPre = PlayWorld->GetBlueprintObjectsBeingDebugged();
	for (UWorld::FBlueprintToDebuggedObjectMap::TConstIterator EditIt(EditDebugObjectsPre); EditIt; ++EditIt)
	{
		if (UBlueprint* TargetBP = EditIt.Key().Get())
		{
			if(IBlueprintEditor* EachEditor = static_cast<IBlueprintEditor*>(AssetEditorSubsystem->FindEditorForAsset(TargetBP, false)))
			{
				Editors.AddUnique( EachEditor );
			}
		}
	}

	// Go through and let all the PlayWorld Actor's know they are being destroyed
	for (FActorIterator ActorIt(PlayWorld); ActorIt; ++ActorIt)
	{
		ActorIt->RouteEndPlay(EEndPlayReason::EndPlayInEditor);
	}

	PieWorldContext.OwningGameInstance->Shutdown();

	// Move blueprint debugging pointers back to the objects in the editor world
	PlayWorld->TransferBlueprintDebugReferences(EditorWorld);

	FPhysScene* PhysScene = PlayWorld->GetPhysicsScene();
	if (PhysScene)
	{
		PhysScene->WaitPhysScenes();
		PhysScene->KillVisualDebugger();
	}

	// Clean up the temporary play level.
	PlayWorld->CleanupWorld();

	// Remove from root (Seamless travel may have done this)
	PlayWorld->RemoveFromRoot();
		
	PlayWorld = NULL;

	// Refresh any editors we had open in case they referenced objects that no longer exist.
	for (int32 iEditors = 0; iEditors <  Editors.Num(); iEditors++)
	{
		Editors[ iEditors ]->RefreshEditors();
	}
	
	// Restore GWorld.
	GWorld = EditorWorld;
	GIsPlayInEditorWorld = false;

	FWorldContext& EditorWorldContext = GEditor->GetEditorWorldContext();

	// Let the viewport know about leaving PIE/Simulate session. Do it after everything's been cleaned up
	// as the viewport will play exit sound here and this has to be done after GetAudioDevice()->Flush
	// otherwise all sounds will be immediately stopped.
	if (!PieWorldContext.RunAsDedicated)
	{
		// Slate data for this pie world
		FSlatePlayInEditorInfo* const SlatePlayInEditorSession = SlatePlayInEditorMap.Find(PieWorldContext.ContextHandle);
		if (SlatePlayInEditorSession && SlatePlayInEditorSession->DestinationSlateViewport.IsValid())
		{
			TSharedPtr<IAssetViewport> Viewport = SlatePlayInEditorSession->DestinationSlateViewport.Pin();

			if( Viewport->HasPlayInEditorViewport() )
			{
				Viewport->EndPlayInEditorSession();
			}

			// Let the Slate viewport know that we're leaving Simulate mode
			if( bWasSimulatingInEditor )
			{
				Viewport->OnSimulateSessionFinished();
			}

			StaticCast<FLevelEditorViewportClient&>(Viewport->GetAssetViewportClient()).SetReferenceToWorldContext(EditorWorldContext);
		}

		// Remove the slate info from the map (note that the UWorld* is long gone at this point, but the WorldContext still exists. It will be removed outside of this function)
		SlatePlayInEditorMap.Remove(PieWorldContext.ContextHandle);
	}
}

// Deprecated, just format to match our new style.
void UEditorEngine::PlayMap(const FVector* StartLocation, const FRotator* StartRotation, int32 Destination, int32 InPlayInViewportIndex, bool bUseMobilePreview)
{
	// Deprecated, replaced with RequestPlaySession.
	FRequestPlaySessionParams Params;

	if (bUseMobilePreview)
	{
		Params.SessionDestination = EPlaySessionDestinationType::NewProcess;
		Params.SessionPreviewTypeOverride = EPlaySessionPreviewType::MobilePreview;
	}

	if (StartLocation)
	{
		Params.StartLocation = *StartLocation;
		Params.StartRotation = StartRotation ? *StartRotation : FRotator::ZeroRotator;
	}

	RequestPlaySession(Params);
}

void UEditorEngine::RequestPlaySession(const FRequestPlaySessionParams& InParams)
{
	// Store our Request to be operated on next Tick.
	PlaySessionRequest = InParams;

	// If they don't want to use a specific set of Editor Play Settings, fall back to the CDO.
	if (!PlaySessionRequest->EditorPlaySettings)
	{
		PlaySessionRequest->EditorPlaySettings = GetMutableDefault<ULevelEditorPlaySettings>();
	}

	// Now we duplicate their Editor Play Settings so that we can mutate it as part of startup
	// to help rule out invalid configuration combinations.
	FObjectDuplicationParameters DuplicationParams(PlaySessionRequest->EditorPlaySettings, GetTransientPackage());
	PlaySessionRequest->EditorPlaySettings = CastChecked<ULevelEditorPlaySettings>(StaticDuplicateObjectEx(DuplicationParams));

	// Add the duplicated object to the root, as it's fairly likely an in-process startup will GC it.
	PlaySessionRequest->EditorPlaySettings->AddToRoot();

	// ToDo: Allow the CDO for the Game Instance to modify the settings after we copy them
	// so that they can validate user settings before attempting a launch.

	// Play Sessions can use the Game Mode to determine the default Player Start position
	// or the start position can be overridden by the incoming launch arguments
	PRAGMA_DISABLE_DEPRECATION_WARNINGS
	GIsPIEUsingPlayerStart = !InParams.StartLocation.IsSet();
	PRAGMA_ENABLE_DEPRECATION_WARNINGS

	if (InParams.SessionDestination == EPlaySessionDestinationType::Launcher)
	{
		check(InParams.LauncherTargetDevice.IsSet());
	}
}

// Deprecated, just format to match our new style.
void UEditorEngine::RequestPlaySession(bool bAtPlayerStart, TSharedPtr<class IAssetViewport> DestinationViewport, bool bInSimulateInEditor, const FVector* StartLocation, const FRotator* StartRotation, int32 DestinationConsole, bool bUseMobilePreview, bool bUseVRPreview, bool bUseVulkanPreview)
{
	FRequestPlaySessionParams Params;

	if (StartLocation)
	{
		Params.StartLocation = *StartLocation;
		Params.StartRotation = StartRotation ? *StartRotation : FRotator::ZeroRotator;
	}
	if (DestinationViewport != nullptr)
	{
		Params.DestinationSlateViewport = DestinationViewport;
	}

	if (bInSimulateInEditor)
	{
		Params.WorldType = EPlaySessionWorldType::SimulateInEditor;
	}

	if (bUseVRPreview)
	{
		check(!bUseMobilePreview && !bUseVulkanPreview);
		Params.SessionPreviewTypeOverride = EPlaySessionPreviewType::VRPreview;
	}

	if (bUseVulkanPreview)
	{
		check(!bUseMobilePreview && !bUseVRPreview);
		Params.SessionPreviewTypeOverride = EPlaySessionPreviewType::VulkanPreview;
		Params.SessionDestination = EPlaySessionDestinationType::NewProcess;
	}

	if (bUseMobilePreview)
	{
		check(!bUseVRPreview && !bUseVulkanPreview);
		Params.SessionPreviewTypeOverride = EPlaySessionPreviewType::MobilePreview;
		Params.SessionDestination = EPlaySessionDestinationType::NewProcess;
	}
	
	RequestPlaySession(Params);
}

// Deprecated, forwards request onto the FRequestPlaySessionParams version.
void UEditorEngine::RequestPlaySession(const FVector* StartLocation, const FRotator* StartRotation, bool MobilePreview, bool VulkanPreview, const FString& MobilePreviewTargetDevice, FString AdditionalLaunchParameters)
{
	FRequestPlaySessionParams Params;

	if (MobilePreview)
	{
		check(!VulkanPreview);
		Params.SessionDestination = EPlaySessionDestinationType::NewProcess;
		Params.SessionPreviewTypeOverride = EPlaySessionPreviewType::MobilePreview;
		Params.MobilePreviewTargetDevice = MobilePreviewTargetDevice;
		Params.AdditionalStandaloneCommandLineParameters = AdditionalLaunchParameters;
	}

	if (VulkanPreview)
	{
		check(!MobilePreview);
		Params.SessionDestination = EPlaySessionDestinationType::NewProcess;
		Params.SessionPreviewTypeOverride = EPlaySessionPreviewType::VulkanPreview;
		Params.AdditionalStandaloneCommandLineParameters = AdditionalLaunchParameters;
	}
	
	if (StartLocation)
	{
		Params.StartLocation = *StartLocation;
		Params.StartRotation = StartRotation ? *StartRotation : FRotator::ZeroRotator;
	}

	RequestPlaySession(Params);
}

// Deprecated, forwards request onto the FRequestPlaySessionParams version.
void UEditorEngine::RequestPlaySession(const FString& DeviceId, const FString& DeviceName)
{
	FRequestPlaySessionParams::FLauncherDeviceInfo DeviceInfo;
	DeviceInfo.DeviceId = DeviceId;
	DeviceInfo.DeviceName = DeviceName;

	FRequestPlaySessionParams Params;
	Params.LauncherTargetDevice = DeviceInfo;
	Params.SessionDestination = EPlaySessionDestinationType::Launcher;

	RequestPlaySession(Params);
}

void UEditorEngine::CancelRequestPlaySession()
{
	PlaySessionRequest.Reset();
	PlayInEditorSessionInfo.Reset();
}

bool UEditorEngine::SaveMapsForPlaySession()
{
	// Prompt the user to save the level if it has not been saved before. 
	// An unmodified but unsaved blank template level does not appear in the dirty packages check below.
	if (FEditorFileUtils::GetFilename(GWorld).Len() == 0)
	{
		if (!FEditorFileUtils::SaveCurrentLevel())
		{
			return false;
		}
	}

	// Also save dirty packages, this is required because we're going to be launching a session outside of our normal process
	const bool bPromptUserToSave = true;
	const bool bSaveMapPackages = true;
	const bool bSaveContentPackages = true;
	if (!FEditorFileUtils::SaveDirtyPackages(bPromptUserToSave, bSaveMapPackages, bSaveContentPackages))
	{
		return false;
	}

	return true;
}

void UEditorEngine::PlaySessionPaused()
{
	FEditorDelegates::PausePIE.Broadcast(PlayInEditorSessionInfo->OriginalRequestParams.WorldType == EPlaySessionWorldType::SimulateInEditor);
}

void UEditorEngine::PlaySessionResumed()
{
	FEditorDelegates::ResumePIE.Broadcast(PlayInEditorSessionInfo->OriginalRequestParams.WorldType == EPlaySessionWorldType::SimulateInEditor);
}

void UEditorEngine::PlaySessionSingleStepped()
{
	FEditorDelegates::SingleStepPIE.Broadcast(PlayInEditorSessionInfo->OriginalRequestParams.WorldType == EPlaySessionWorldType::SimulateInEditor);
}

bool UEditorEngine::ProcessDebuggerCommands(const FKey InKey, const FModifierKeysState ModifierKeyState, EInputEvent EventType )
{
	if( EventType == IE_Pressed )
	{
		return FPlayWorldCommands::GlobalPlayWorldActions->ProcessCommandBindings(InKey, ModifierKeyState, false);
	}
	
	return false;
}

// This function is deprecated, just call the non-deprecated version.
void UEditorEngine::StartQueuedPlayMapRequest()
{
	StartQueuedPlaySessionRequest();
}

void UEditorEngine::StartQueuedPlaySessionRequest()
{
	if (!PlaySessionRequest.IsSet())
	{
		UE_LOG(LogPlayLevel, Warning, TEXT("StartQueuedPlaySessionRequest() called whith no request queued. Ignoring..."));
		return;
	}

	StartQueuedPlaySessionRequestImpl();

	// Ensure the request is always reset after an attempt (which may fail)
	// so that we don't get stuck in an infinite loop of start attempts.
	PlaySessionRequest.Reset();
}

void UEditorEngine::StartQueuedPlaySessionRequestImpl()
{
	if (!ensureAlwaysMsgf(PlaySessionRequest.IsSet(), TEXT("StartQueuedPlaySessionRequest should not be called without a request set!")))
	{
		return;
	}

	// We want to use the ULevelEditorPlaySettings that come from the Play Session Request.
	// By the time this function gets called, these settings are a copy of either the CDO, 
	// or a user provided instance. The settings may have been modified by the game instance
	// after the request was made, to allow game instances to pre-validate settings.
	const ULevelEditorPlaySettings* EditorPlaySettings = PlaySessionRequest->EditorPlaySettings;
	check(EditorPlaySettings);

	PlayInEditorSessionInfo = FPlayInEditorSessionInfo();
	PlayInEditorSessionInfo->PlayRequestStartTime = FPlatformTime::Seconds();

	// Keep a copy of their original request settings for any late
	// joiners or async processes that need access to the settings after launch.
	PlayInEditorSessionInfo->OriginalRequestParams = PlaySessionRequest.GetValue();

	// Load the saved window positions from the EditorPlaySettings object.
	for (const FIntPoint& Position : EditorPlaySettings->MultipleInstancePositions)
	{
		FPlayInEditorSessionInfo::FWindowSizeAndPos& NewPos = PlayInEditorSessionInfo->CachedWindowInfo.Add_GetRef(FPlayInEditorSessionInfo::FWindowSizeAndPos());
		NewPos.Position = Position;
	}

	// End any previous sessions running in separate processes.
	EndPlayOnLocalPc();

	// If our settings require us to launch a separate process in any form, we require the user to save
	// their content so that when the new process reads the data from disk it will match what we have in-editor.
	bool bUserWantsInProcess;
	EditorPlaySettings->GetRunUnderOneProcess(bUserWantsInProcess);

	const bool bIsInProcess = PlaySessionRequest->SessionDestination == EPlaySessionDestinationType::InProcess && bUserWantsInProcess;

	bool bRequestSave = !bIsInProcess;

	if (bRequestSave && !SaveMapsForPlaySession())
	{
		// Maps did not save, print a warning
		FText ErrorMsg = LOCTEXT("PIEWorldSaveFail", "PIE failed because map save was canceled");
		UE_LOG(LogPlayLevel, Warning, TEXT("%s"), *ErrorMsg.ToString());
		FMessageLog(NAME_CategoryPIE).Warning(ErrorMsg);
		FMessageLog(NAME_CategoryPIE).Open();
		
		CancelRequestPlaySession();
		return;
	}

	// We'll branch primarily based on the Session Destination, because it affects which settings we apply and how.
	switch (PlaySessionRequest->SessionDestination)
	{
	case EPlaySessionDestinationType::InProcess:
		// Create one-or-more PIE/SIE sessions inside of the current process.
		StartPlayInEditorSession(PlaySessionRequest.GetValue());
		break;
	case EPlaySessionDestinationType::NewProcess:
		// Create one-or-more PIE session by launching a new process on the local machine.
		StartPlayInNewProcessSession(PlaySessionRequest.GetValue());
		break;
	case EPlaySessionDestinationType::Launcher:
		// Create a Play Session via the Launcher which may be on a local or remote device.
		StartPlayUsingLauncherSession(PlaySessionRequest.GetValue());
		break;
	default:
		check(false);
	}
}

void UEditorEngine::EndPlayOnLocalPc( )
{
	for (int32 i=0; i < PlayOnLocalPCSessions.Num(); ++i)
	{
		if (PlayOnLocalPCSessions[i].ProcessHandle.IsValid())
		{
			if ( FPlatformProcess::IsProcRunning(PlayOnLocalPCSessions[i].ProcessHandle) )
			{
				FPlatformProcess::TerminateProc(PlayOnLocalPCSessions[i].ProcessHandle);
			}
			PlayOnLocalPCSessions[i].ProcessHandle.Reset();
		}
	}

	PlayOnLocalPCSessions.Empty();
}


int32 FInternalPlayLevelUtils::ResolveDirtyBlueprints(const bool bPromptForCompile, TArray<UBlueprint*>& ErroredBlueprints, const bool bForceLevelScriptRecompile)
{
	struct FLocal
	{
		static void OnMessageLogLinkActivated(const class TSharedRef<IMessageToken>& Token)
		{
			if (Token->GetType() == EMessageToken::Object)
			{
				const TSharedRef<FUObjectToken> UObjectToken = StaticCastSharedRef<FUObjectToken>(Token);
				if (UObjectToken->GetObject().IsValid())
				{
					FKismetEditorUtilities::BringKismetToFocusAttentionOnObject(UObjectToken->GetObject().Get());
				}
			}
		}

		static void AddCompileErrorToLog(UBlueprint* ErroredBlueprint, FMessageLog& BlueprintLog)
		{
			FFormatNamedArguments Arguments;
			Arguments.Add(TEXT("Name"), FText::FromString(ErroredBlueprint->GetName()));

			TSharedRef<FTokenizedMessage> Message = FTokenizedMessage::Create(EMessageSeverity::Warning);
			Message->AddToken(FTextToken::Create(LOCTEXT("BlueprintCompileFailed", "Blueprint failed to compile: ")));
			Message->AddToken(FUObjectToken::Create(ErroredBlueprint, FText::FromString(ErroredBlueprint->GetName()))
				->OnMessageTokenActivated(FOnMessageTokenActivated::CreateStatic(&FLocal::OnMessageLogLinkActivated))
			);

			BlueprintLog.AddMessage(Message);
		}
	};

	const bool bAutoCompile = !bPromptForCompile;
	FString PromptDirtyList;

	TArray<UBlueprint*> InNeedOfRecompile;
	ErroredBlueprints.Empty();

	FMessageLog BlueprintLog("BlueprintLog");

	double BPRegenStartTime = FPlatformTime::Seconds();
	for (TObjectIterator<UBlueprint> BlueprintIt; BlueprintIt; ++BlueprintIt)
	{
		UBlueprint* Blueprint = *BlueprintIt;

		// ignore up-to-date BPs
		if (Blueprint->IsUpToDate())
		{
			continue;
		}

		// do not try to recompile BPs that have not changed since they last failed to compile, so don't check Blueprint->IsUpToDate()
		const bool bIsDirtyAndShouldBeRecompiled = Blueprint->IsPossiblyDirty();
		if (!FBlueprintEditorUtils::IsDataOnlyBlueprint(Blueprint)
			&& (bIsDirtyAndShouldBeRecompiled || (FBlueprintEditorUtils::IsLevelScriptBlueprint(Blueprint) && bForceLevelScriptRecompile))
			&& (Blueprint->Status != BS_Unknown)
			&& !Blueprint->IsPendingKill())
		{
<<<<<<< HEAD
			AdditionalParameters += TEXT(" -featureleveles31");
		}
=======
			InNeedOfRecompile.Add(Blueprint);
>>>>>>> 90fae962

			if (bPromptForCompile)
			{
				PromptDirtyList += FString::Printf(TEXT("\n   %s"), *Blueprint->GetName());
			}
		}
		else if (BS_Error == Blueprint->Status && Blueprint->bDisplayCompilePIEWarning)
		{
			ErroredBlueprints.Add(Blueprint);
			FLocal::AddCompileErrorToLog(Blueprint, BlueprintLog);
		}
	}

	bool bRunCompilation = bAutoCompile;
	if (bPromptForCompile)
	{
		FFormatNamedArguments Args;
		Args.Add(TEXT("DirtyBlueprints"), FText::FromString(PromptDirtyList));
		const FText PromptMsg = FText::Format(NSLOCTEXT("PlayInEditor", "PrePIE_BlueprintsDirty", "One or more blueprints have been modified without being recompiled. Do you want to compile them now? \n{DirtyBlueprints}"), Args);

		EAppReturnType::Type PromptResponse = FMessageDialog::Open(EAppMsgType::YesNo, PromptMsg);
		bRunCompilation = (PromptResponse == EAppReturnType::Yes);
	}
	int32 RecompiledCount = 0;

	if (bRunCompilation && (InNeedOfRecompile.Num() > 0))
	{
		const FText LogPageLabel = (bAutoCompile) ? LOCTEXT("BlueprintAutoCompilationPageLabel", "Pre-Play auto-recompile") :
			LOCTEXT("BlueprintCompilationPageLabel", "Pre-Play recompile");
		BlueprintLog.NewPage(LogPageLabel);

		TArray<UBlueprint*> CompiledBlueprints;
		auto OnBlueprintPreCompileLambda = [&CompiledBlueprints](UBlueprint* InBlueprint)
		{
			check(InBlueprint != nullptr);

			if (CompiledBlueprints.Num() == 0)
			{
				UE_LOG(LogPlayLevel, Log, TEXT("[PlayLevel] Compiling %s before play..."), *InBlueprint->GetName());
			}
			else
			{
				UE_LOG(LogPlayLevel, Log, TEXT("[PlayLevel]   Compiling %s as a dependent..."), *InBlueprint->GetName());
			}

			CompiledBlueprints.Add(InBlueprint);
		};

		// Register compile callback
		FDelegateHandle PreCompileDelegateHandle = GEditor->OnBlueprintPreCompile().AddLambda(OnBlueprintPreCompileLambda);

		// Recompile all necessary blueprints in a single loop, saving GC until the end
		for (auto BlueprintIt = InNeedOfRecompile.CreateIterator(); BlueprintIt; ++BlueprintIt)
		{
			UBlueprint* Blueprint = *BlueprintIt;

			int32 CurrItIndex = BlueprintIt.GetIndex();

			// Compile the Blueprint (note: re-instancing may trigger additional compiles for child/dependent Blueprints; see callback above)
			FKismetEditorUtilities::CompileBlueprint(Blueprint, EBlueprintCompileOptions::SkipGarbageCollection);

			// Check for errors after compiling
			for (UBlueprint* CompiledBlueprint : CompiledBlueprints)
			{
				if (CompiledBlueprint != Blueprint)
				{
					int32 ExistingIndex = InNeedOfRecompile.Find(CompiledBlueprint);
					// if this dependent blueprint is already set up to compile 
					// later in this loop, then there is no need to add it to be recompiled again
					if (ExistingIndex > CurrItIndex)
					{
						InNeedOfRecompile.RemoveAt(ExistingIndex);
					}
				}

				const bool bHadError = (!CompiledBlueprint->IsUpToDate() && CompiledBlueprint->Status != BS_Unknown);

				// Check if the Blueprint has already been added to the error list to prevent it from being added again
				if (bHadError && ErroredBlueprints.Find(CompiledBlueprint) == INDEX_NONE)
				{
					ErroredBlueprints.Add(CompiledBlueprint);
					FLocal::AddCompileErrorToLog(CompiledBlueprint, BlueprintLog);
				}

				++RecompiledCount;
			}

			// Reset for next pass
			CompiledBlueprints.Empty();
		}

		// Now that all Blueprints have been compiled, run a single GC pass to clean up artifacts
		CollectGarbage(GARBAGE_COLLECTION_KEEPFLAGS);

		// Unregister compile callback
		GEditor->OnBlueprintPreCompile().Remove(PreCompileDelegateHandle);

		UE_LOG(LogPlayLevel, Log, TEXT("PlayLevel: Blueprint regeneration took %d ms (%i blueprints)"), (int32)((FPlatformTime::Seconds() - BPRegenStartTime) * 1000), RecompiledCount);
	}
	else if (bAutoCompile)
	{
		UE_LOG(LogPlayLevel, Log, TEXT("PlayLevel: No blueprints needed recompiling"));
	}

	return RecompiledCount;
}

void UEditorEngine::RequestEndPlayMap()
{
	if( PlayWorld )
	{
		bRequestEndPlayMapQueued = true;

		// Cache the position and rotation of the camera (the controller may be destroyed before we end the pie session and we need them to preserve the camera position)
		if (bLastViewAndLocationValid == false)
		{
			for (int32 WorldIdx = WorldList.Num() - 1; WorldIdx >= 0; --WorldIdx)
			{
				FWorldContext &ThisContext = WorldList[WorldIdx];
				if (ThisContext.WorldType == EWorldType::PIE)
				{
					FSlatePlayInEditorInfo* const SlatePlayInEditorSession = SlatePlayInEditorMap.Find(ThisContext.ContextHandle);
					if ((SlatePlayInEditorSession != nullptr) && (SlatePlayInEditorSession->EditorPlayer.IsValid() == true) )
					{
						if( SlatePlayInEditorSession->EditorPlayer.Get()->PlayerController != nullptr )
						{
							SlatePlayInEditorSession->EditorPlayer.Get()->PlayerController->GetPlayerViewPoint( LastViewLocation, LastViewRotation );
							bLastViewAndLocationValid = true;
							break;
						}
					}
				}
			}
		}
	}
}

FString UEditorEngine::BuildPlayWorldURL(const TCHAR* MapName, bool bSpectatorMode, FString AdditionalURLOptions)
{
	// the URL we are building up
	FString URL(MapName);

	// If we hold down control, start in spectating mode
	if (bSpectatorMode)
	{
		// Start in spectator mode
		URL += TEXT("?SpectatorOnly=1");
	}

	// Add any game-specific options set in the INI file
	URL += InEditorGameURLOptions;

	// Add any additional options that were specified for this call
	URL += AdditionalURLOptions;

	return URL;
}

bool UEditorEngine::SpawnPlayFromHereStart(UWorld* World, AActor*& PlayerStart)
{
	if (PlayInEditorSessionInfo.IsSet() && PlayInEditorSessionInfo->OriginalRequestParams.HasPlayWorldPlacement())
	{
		return SpawnPlayFromHereStart(World, PlayerStart, PlayInEditorSessionInfo->OriginalRequestParams.StartLocation.GetValue(), PlayInEditorSessionInfo->OriginalRequestParams.StartRotation.GetValue());
	}

	// Not having a location set is still considered a success.
	return true;
}

bool UEditorEngine::SpawnPlayFromHereStart( UWorld* World, AActor*& PlayerStart, const FVector& StartLocation, const FRotator& StartRotation )
{
	// null it out in case we don't need to spawn one, and the caller relies on us setting it
	PlayerStart = NULL;

	// spawn the PlayerStartPIE in the given world
	FActorSpawnParameters SpawnParameters;
	SpawnParameters.OverrideLevel = World->PersistentLevel;
	PlayerStart = World->SpawnActor<AActor>(PlayFromHerePlayerStartClass, StartLocation, StartRotation, SpawnParameters);

	// make sure we were able to spawn the PlayerStartPIE there
	if(!PlayerStart)
	{
		FMessageDialog::Open( EAppMsgType::Ok, NSLOCTEXT("UnrealEd", "Prompt_22", "Failed to create entry point. Try another location, or you may have to rebuild your level."));
		return false;
	}

	// tag the start
	ANavigationObjectBase* NavPlayerStart = Cast<ANavigationObjectBase>(PlayerStart);
	if (NavPlayerStart)
	{
		NavPlayerStart->bIsPIEPlayerStart = true;
	}

	return true;
}

static bool ShowBlueprintErrorDialog( TArray<UBlueprint*> ErroredBlueprints )
{
	if (FApp::IsUnattended() || GIsRunningUnattendedScript)
	{
		// App is running in unattended mode, so we should avoid modal dialogs and proceed
		return true;
	}

	struct Local
	{
		static void OnHyperlinkClicked( TWeakObjectPtr<UBlueprint> InBlueprint, TSharedPtr<SCustomDialog> InDialog )
		{
			if (UBlueprint* BlueprintToEdit = InBlueprint.Get())
			{
				// Open the blueprint
				GEditor->EditObject( BlueprintToEdit );
			}

			if (InDialog.IsValid())
			{
				// Opening the blueprint editor above may end up creating an invisible new window on top of the dialog, 
				// thus making it not interactable, so we have to force the dialog back to the front
				InDialog->BringToFront(true);
			}
		}
	};

	TSharedRef<SVerticalBox> DialogContents = SNew(SVerticalBox)
		+ SVerticalBox::Slot()
		.Padding(0, 0, 0, 16)
		[
			SNew(STextBlock)
			.Text(NSLOCTEXT("PlayInEditor", "PrePIE_BlueprintErrors", "One or more blueprints has an unresolved compiler error, are you sure you want to Play in Editor?"))
		];

	TSharedPtr<SCustomDialog> CustomDialog;

	for (UBlueprint* Blueprint : ErroredBlueprints)
	{
		TWeakObjectPtr<UBlueprint> BlueprintPtr = Blueprint;

		DialogContents->AddSlot()
			.AutoHeight()
			.HAlign(HAlign_Left)
			[
				SNew(SHyperlink)
				.Style(FEditorStyle::Get(), "Common.GotoBlueprintHyperlink")
				.OnNavigate(FSimpleDelegate::CreateLambda([BlueprintPtr, &CustomDialog]() { Local::OnHyperlinkClicked(BlueprintPtr, CustomDialog); }))
				.Text(FText::FromString(Blueprint->GetName()))
				.ToolTipText(NSLOCTEXT("SourceHyperlink", "EditBlueprint_ToolTip", "Click to edit the blueprint"))
			];
	}

	DialogContents->AddSlot()
		.Padding(0, 16, 0, 0)
		[
			SNew(STextBlock)
			.Text(NSLOCTEXT("PlayInEditor", "PrePIE_BlueprintErrorsDelayedOpen", "Clicked blueprints will open once this dialog is closed."))
		];

	FText DialogTitle = NSLOCTEXT("PlayInEditor", "PrePIE_BlueprintErrorsTitle", "Blueprint Compilation Errors");

	FText OKText = NSLOCTEXT("PlayInEditor", "PrePIE_OkText", "Play in Editor");
	FText CancelText = NSLOCTEXT("Dialogs", "EAppReturnTypeCancel", "Cancel");

	CustomDialog = SNew(SCustomDialog)
		.Title(DialogTitle)
		.IconBrush("NotificationList.DefaultMessage")
		.DialogContent(DialogContents)
		.Buttons( { SCustomDialog::FButton(OKText), SCustomDialog::FButton(CancelText) } );

	int ButtonPressed = CustomDialog->ShowModal();
	return ButtonPressed == 0;
}

FGameInstancePIEResult UEditorEngine::PreCreatePIEServerInstance(const bool bAnyBlueprintErrors, const bool bStartInSpectatorMode, const float PIEStartTime, const bool bSupportsOnlinePIE, int32& InNumOnlinePIEInstances)
{
	return FGameInstancePIEResult::Success();
}

bool UEditorEngine::SupportsOnlinePIE() const
{
	return UOnlineEngineInterface::Get()->SupportsOnlinePIE();
}

void UEditorEngine::OnLoginPIEComplete(int32 LocalUserNum, bool bWasSuccessful, const FString& ErrorString, FPieLoginStruct DataStruct)
{
	// This is needed because pie login may change the state of the online objects that called this function. This also enqueues the
	// callback back onto the main thread at an appropriate time instead of mid-networking callback.
	GetTimerManager()->SetTimerForNextTick(FTimerDelegate::CreateUObject(this, &UEditorEngine::OnLoginPIEComplete_Deferred, LocalUserNum, bWasSuccessful, ErrorString, DataStruct));
}

void UEditorEngine::OnLoginPIEComplete_Deferred(int32 LocalUserNum, bool bWasSuccessful, FString ErrorString, FPieLoginStruct DataStruct)
{
	// This function will get called for both Async Online Service Log-in and for local non-async client creation.
	// This is called once per client that will be created, and may be called many frames after the initial PIE request
	// was started.

	UE_LOG(LogPlayLevel, Verbose, TEXT("OnLoginPIEComplete LocalUserNum: %d bSuccess: %d %s"), LocalUserNum, bWasSuccessful, *ErrorString);
	FWorldContext* PieWorldContext = GetWorldContextFromHandle(DataStruct.WorldContextHandle);

	if (!PieWorldContext)
	{
		// This will fail if PIE was ended before this callback happened, silently return
		return;
	}

	// Create a new Game Instance for this.
	UGameInstance* GameInstance = CreateInnerProcessPIEGameInstance(PlayInEditorSessionInfo->OriginalRequestParams, DataStruct.GameInstancePIEParameters, DataStruct.PIEInstanceIndex);

	bool bAnyPIELoginFailed = false;
	if (GameInstance)
	{
		GameInstance->GetWorldContext()->bWaitingOnOnlineSubsystem = false;

		// Logging after the create so a new MessageLog Page is created
		if (bWasSuccessful)
		{
			if (DataStruct.GameInstancePIEParameters.NetMode != EPlayNetMode::PIE_Client )
			{
				FMessageLog(NAME_CategoryPIE).Info(LOCTEXT("LoggedInServer", "Server logged in"));
			}
			else
			{
				FMessageLog(NAME_CategoryPIE).Info(LOCTEXT("LoggedInClient", "Client logged in"));
			}
		}
		else
		{
			bAnyPIELoginFailed = true;
			if (DataStruct.GameInstancePIEParameters.NetMode != EPlayNetMode::PIE_Client)
			{
				FMessageLog(NAME_CategoryPIE).Error(FText::Format(LOCTEXT("LoggedInServerFailure", "Server failed to login. {0}"), FText::FromString(ErrorString)));
			}
			else
			{
				FMessageLog(NAME_CategoryPIE).Error(FText::Format(LOCTEXT("LoggedInClientFailure", "Client failed to login. {0}"), FText::FromString(ErrorString)));
			}
		}
	}

	// If there was a startup failure EndPlayMap might have already been called and unsetting this.
	if (PlayInEditorSessionInfo.IsSet())
	{
		PlayInEditorSessionInfo->NumOutstandingPIELogins--;
		if (!ensureAlwaysMsgf(PlayInEditorSessionInfo->NumOutstandingPIELogins >= 0, TEXT("PIEInstancesToLogInCount was not properly reset at some point.")))
		{
			PlayInEditorSessionInfo->NumOutstandingPIELogins = 0;
		}

		// If there are no more instances waiting to log-in then we can do post-launch notifications.
		if (PlayInEditorSessionInfo->NumOutstandingPIELogins == 0)
		{
			if (bAnyPIELoginFailed)
			{
				UE_LOG(LogPlayLevel, Warning, TEXT("At least one of the requested PIE instances failed to start, ending PIE session."));
				EndPlayMap();
			}
			else
			{
				OnAllPIEInstancesStarted();
			}
		}
	}
}

void UEditorEngine::OnAllPIEInstancesStarted()
{
	GiveFocusToLastClientPIEViewport();

	// Print out a log message stating the overall startup time.
	{
		FFormatNamedArguments Arguments;
		Arguments.Add(TEXT("StartTime"), FPlatformTime::Seconds() - PlayInEditorSessionInfo->PlayRequestStartTime);
		FMessageLog(NAME_CategoryPIE).Info(FText::Format(LOCTEXT("PIETotalStartTime", "Play in editor total start time {StartTime} seconds."), Arguments));
	}
}

void UEditorEngine::GiveFocusToLastClientPIEViewport()
{
	// Find the non-dedicated server or last client window to give focus to. We choose the last one
	// because when launching additional instances, by applying focus to the first one it immediately
	// pushes the PINW instances behind the editor and you can't tell that they were launched.

	int32 HighestPIEInstance = TNumericLimits<int32>::Min();
	UGameViewportClient* ViewportClient = nullptr;
	for (const FWorldContext& WorldContext : WorldList)
	{
		if (WorldContext.WorldType == EWorldType::PIE && !WorldContext.RunAsDedicated)
		{
			if (WorldContext.PIEInstance > HighestPIEInstance)
			{
				HighestPIEInstance = WorldContext.PIEInstance;
				ViewportClient = WorldContext.GameViewport;
			}
		}
	}

	if (ViewportClient && ViewportClient->GetGameViewportWidget().IsValid())
	{
		FSlateApplication::Get().RegisterGameViewport(ViewportClient->GetGameViewportWidget().ToSharedRef());
	}

	// Make sure to focus the game viewport.
	{
		const bool bPreviewTypeIsVR = PlayInEditorSessionInfo->OriginalRequestParams.SessionPreviewTypeOverride.Get(EPlaySessionPreviewType::NoPreview) == EPlaySessionPreviewType::VRPreview;
		const bool bIsVR = IVREditorModule::Get().IsVREditorEnabled() || (bPreviewTypeIsVR && GEngine->XRSystem.IsValid());
		const bool bGameGetsMouseControl = PlayInEditorSessionInfo->OriginalRequestParams.EditorPlaySettings->GameGetsMouseControl;

		if (PlayInEditorSessionInfo->OriginalRequestParams.WorldType == EPlaySessionWorldType::PlayInEditor && (bGameGetsMouseControl || bIsVR))
		{
			FSlateApplication::Get().SetAllUserFocusToGameViewport();
		}
	}
}

void UEditorEngine::RequestLateJoin()
{
	if (!ensureMsgf(PlayInEditorSessionInfo.IsSet(), TEXT("RequestLateJoin shouldn't be called if no session is in progress!")))
	{
		return;
	}

	if (!ensureMsgf(PlayInEditorSessionInfo->OriginalRequestParams.WorldType != EPlaySessionWorldType::SimulateInEditor, TEXT("RequestLateJoin shouldn't be called for SIE!")))
	{
		return;
	}

	bool bUsePIEOnlineAuthentication = false;
	if (PlayInEditorSessionInfo->bUsingOnlinePlatform)
	{
		int32 TotalNumDesiredClients = PlayInEditorSessionInfo->NumClientInstancesCreated + 1;
		bool bHasRequiredLogins = TotalNumDesiredClients <= UOnlineEngineInterface::Get()->GetNumPIELogins();
		if (bHasRequiredLogins)
		{
			bUsePIEOnlineAuthentication = true;
		}
		else
		{
			FText ErrorMsg = LOCTEXT("PIELateJoinLoginFailure", "Not enough login credentials to add additional PIE instance, change editor settings.");
			UE_LOG(LogPlayLevel, Warning, TEXT("%s"), *ErrorMsg.ToString());
			FMessageLog(NAME_CategoryPIE).Warning(ErrorMsg);
			return;
		}
	}

	// By the time of Late Join, a server should already be running if needed. So instead we only need
	// to launch a new instance following the same flow as all of the clients that already joined.
	EPlayNetMode NetMode;
	PlayInEditorSessionInfo->OriginalRequestParams.EditorPlaySettings->GetPlayNetMode(NetMode);

	// Adding another instance to a Listen Server will create clients, not more servers.
	if (NetMode == EPlayNetMode::PIE_ListenServer)
	{
		NetMode = EPlayNetMode::PIE_Client;
	}

	CreateNewPlayInEditorInstance(PlayInEditorSessionInfo->OriginalRequestParams, false, NetMode);
}

void UEditorEngine::CreateNewPlayInEditorInstance(FRequestPlaySessionParams &InRequestParams, const bool bInDedicatedInstance, const EPlayNetMode InNetMode)
{
	bool bUserWantsSingleProcess;
	InRequestParams.EditorPlaySettings->GetRunUnderOneProcess(bUserWantsSingleProcess);

	// If they don't want to use a single process, we can only launch one client inside the editor.
	if (!bUserWantsSingleProcess && PlayInEditorSessionInfo->NumClientInstancesCreated > 0)
	{
		if (bInDedicatedInstance)
		{
			// If they needed a server and they need multiple processes, it should
			// have already been launched by this time (by the block above). This means
			// this code should only ever be launching clients (but the code below can
			// launch either clients, listen servers, or dedicated servers.)
			check(PlayInEditorSessionInfo->bServerWasLaunched);
		}

		const bool bIsDedicatedServer = false;
		LaunchNewProcess(InRequestParams, PlayInEditorSessionInfo->NumClientInstancesCreated, InNetMode, bIsDedicatedServer);
		PlayInEditorSessionInfo->NumClientInstancesCreated++;
	}
	else
	{
		FPieLoginStruct PIELoginInfo;
		PIELoginInfo.PIEStartTime = FPlatformTime::Seconds();

		FGameInstancePIEParameters GameInstancePIEParameters;
		GameInstancePIEParameters.bAnyBlueprintErrors = PlayInEditorSessionInfo->bAnyBlueprintErrors;
		// If they require a server and one hasn't been launched then it is dedicated. If they're a client or listen server
		// then it doesn't count as a dedicated server so this can be false (NetMode will handle ListenServer).
		GameInstancePIEParameters.bRunAsDedicated = bInDedicatedInstance;
		GameInstancePIEParameters.bSimulateInEditor = InRequestParams.WorldType == EPlaySessionWorldType::SimulateInEditor;
		GameInstancePIEParameters.bStartInSpectatorMode = PlayInEditorSessionInfo->bStartedInSpectatorMode;
		GameInstancePIEParameters.EditorPlaySettings = PlayInEditorSessionInfo->OriginalRequestParams.EditorPlaySettings;
		GameInstancePIEParameters.WorldFeatureLevel = PreviewPlatform.GetEffectivePreviewFeatureLevel();
		GameInstancePIEParameters.NetMode = InNetMode;
		GameInstancePIEParameters.OverrideMapURL = InRequestParams.GlobalMapOverride;

		PIELoginInfo.GameInstancePIEParameters = GameInstancePIEParameters;

		// Create a World Context for our client.
		FWorldContext &PieWorldContext = CreateNewWorldContext(EWorldType::PIE);
		PieWorldContext.PIEInstance = PlayInEditorSessionInfo->PIEInstanceCount++;
		PieWorldContext.bWaitingOnOnlineSubsystem = true;

		PIELoginInfo.WorldContextHandle = PieWorldContext.ContextHandle;
		PIELoginInfo.PIEInstanceIndex = PieWorldContext.PIEInstance;

		// We increment how many PIE instances we think are going to boot up as it is decremented
		// in OnLoginPIEComplete_Deferred and used to check if all instances have booted up.
		PlayInEditorSessionInfo->NumOutstandingPIELogins++;

		// If they are using an Online Subsystem that requires log-in then they require async
		// log-in so we use a deferred log-in approach.
		if (PlayInEditorSessionInfo->bUsingOnlinePlatform)
		{
			FName OnlineIdentifier = UOnlineEngineInterface::Get()->GetOnlineIdentifier(PieWorldContext);
			UE_LOG(LogPlayLevel, Display, TEXT("Creating online subsystem for client %s"), *OnlineIdentifier.ToString());

			if (GameInstancePIEParameters.bRunAsDedicated)
			{
				// Dedicated servers don't use a login
				UOnlineEngineInterface::Get()->SetForceDedicated(OnlineIdentifier, true);

				OnLoginPIEComplete_Deferred(0, true, FString(), PIELoginInfo);
			}
			else
			{
				// Login to Online platform before creating world
				FOnPIELoginComplete OnPIELoginCompleteDelegate;
				OnPIELoginCompleteDelegate.BindUObject(this, &UEditorEngine::OnLoginPIEComplete, PIELoginInfo);

				// Kick off an async request to the Online Interface to log-in and, on completion, finish client creation.
				UOnlineEngineInterface::Get()->LoginPIEInstance(OnlineIdentifier, 0, PlayInEditorSessionInfo->NumClientInstancesCreated, OnPIELoginCompleteDelegate);
			}
		}
		else
		{
			// Otherwise, we can create the client immediately. We'll emulate the PIE login structure so we can just
			// use the same flow as the deferred log-in, but skipping the deferred part.
			OnLoginPIEComplete_Deferred(0, true, FString(), PIELoginInfo);
		}

		// Only count non-dedicated instances as clients so that our indexes line up for log-ins.
		if (!GameInstancePIEParameters.bRunAsDedicated && PlayInEditorSessionInfo.IsSet())
		{
			PlayInEditorSessionInfo->NumClientInstancesCreated++;
		}
	}
}

class SPIEViewport : public SViewport
{
	SLATE_BEGIN_ARGS(SPIEViewport)
		: _Content()
		, _RenderDirectlyToWindow(false)
		, _EnableStereoRendering(false)
		, _IgnoreTextureAlpha(true)
	{
		_Clipping = EWidgetClipping::ClipToBoundsAlways;
	}

		SLATE_DEFAULT_SLOT(FArguments, Content)

		/**
		 * Whether or not to render directly to the window's backbuffer or an offscreen render target that is applied to the window later
		 * Rendering to an offscreen target is the most common option in the editor where there may be many frames which this viewport's interface may wish to not re-render but use a cached buffer instead
		 * Rendering directly to the backbuffer is the most common option in the game where you want to update each frame without the cost of writing to an intermediate target first.
		 */
		SLATE_ARGUMENT(bool, RenderDirectlyToWindow)

		/** Whether or not to enable stereo rendering. */
		SLATE_ARGUMENT(bool, EnableStereoRendering )

		/**
		 * If true, the viewport's texture alpha is ignored when performing blending.  In this case only the viewport tint opacity is used
		 * If false, the texture alpha is used during blending
		 */
		SLATE_ARGUMENT( bool, IgnoreTextureAlpha )

	SLATE_END_ARGS()

	void Construct(const FArguments& InArgs)
	{
		SViewport::Construct(
			SViewport::FArguments()
			.EnableGammaCorrection(false) // Gamma correction in the game is handled in post processing in the scene renderer
			.RenderDirectlyToWindow(InArgs._RenderDirectlyToWindow)
			.EnableStereoRendering(InArgs._EnableStereoRendering)
			.IgnoreTextureAlpha(InArgs._IgnoreTextureAlpha)
			[
				InArgs._Content.Widget
			]
		);
	}

	virtual void Tick(const FGeometry& AllottedGeometry, const double InCurrentTime, const float InDeltaTime) override
	{
		SViewport::Tick(AllottedGeometry, InCurrentTime, InDeltaTime);

		// Rather than binding the attribute we're going to poll it in tick, otherwise we will make this widget volatile, and it therefore
		// wont be possible to cache it or its children in GSlateEnableGlobalInvalidation mode.
		SetEnabled(FSlateApplication::Get().GetNormalExecutionAttribute().Get());
	}
};

void UEditorEngine::OnViewportCloseRequested(FViewport* InViewport)
{
	RequestEndPlayMap();
}

FSceneViewport* UEditorEngine::GetGameSceneViewport(UGameViewportClient* ViewportClient) const
{
	return ViewportClient->GetGameViewport();
}

FViewport* UEditorEngine::GetActiveViewport()
{
	// Get the Level editor module and request the Active Viewport.
	FLevelEditorModule& LevelEditorModule = FModuleManager::Get().GetModuleChecked<FLevelEditorModule>( TEXT("LevelEditor") );

	TSharedPtr<IAssetViewport> ActiveLevelViewport = LevelEditorModule.GetFirstActiveViewport();

	if ( ActiveLevelViewport.IsValid() )
	{
		return ActiveLevelViewport->GetActiveViewport();
	}
	
	return nullptr;
}

FViewport* UEditorEngine::GetPIEViewport()
{
	// Check both cases where the PIE viewport may be, otherwise return NULL if none are found.
	if( GameViewport )
	{
		return GameViewport->Viewport;
	}
	else
	{
		for (const FWorldContext& WorldContext : WorldList)
		{
			if (WorldContext.WorldType == EWorldType::PIE)
			{
				// We can't use FindChecked here because when using the dedicated server option we don't initialize this map 
				//	(we don't use a viewport for the PIE context in this case)
				FSlatePlayInEditorInfo * SlatePlayInEditorSessionPtr = SlatePlayInEditorMap.Find(WorldContext.ContextHandle);
				if ( SlatePlayInEditorSessionPtr != nullptr && SlatePlayInEditorSessionPtr->SlatePlayInEditorWindowViewport.IsValid() )
				{
					return SlatePlayInEditorSessionPtr->SlatePlayInEditorWindowViewport.Get();
				}
			}
		}
	}

	return nullptr;
}

bool UEditorEngine::GetSimulateInEditorViewTransform(FTransform& OutViewTransform) const
{
	if (PlayInEditorSessionInfo->OriginalRequestParams.WorldType == EPlaySessionWorldType::SimulateInEditor)
	{
		// The first PIE world context is the one that can toggle between PIE and SIE
		for (const FWorldContext& WorldContext : WorldList)
		{
			if (WorldContext.WorldType == EWorldType::PIE && !WorldContext.RunAsDedicated)
			{
				const FSlatePlayInEditorInfo* SlateInfoPtr = SlatePlayInEditorMap.Find(WorldContext.ContextHandle);
				if (SlateInfoPtr)
				{
					// This is only supported inside SLevelEditor viewports currently
					TSharedPtr<IAssetViewport> LevelViewport = SlateInfoPtr->DestinationSlateViewport.Pin();
					if (LevelViewport.IsValid())
					{
						FEditorViewportClient& EditorViewportClient = LevelViewport->GetAssetViewportClient();
						OutViewTransform = FTransform(EditorViewportClient.GetViewRotation(), EditorViewportClient.GetViewLocation());
						return true;
					}
				}
				break;
			}
		}
	}
	return false;
}

<<<<<<< HEAD
		// set the build/launch configuration 
		EBuildConfiguration BuildConfiguration;
		const ULevelEditorPlaySettings* PlayInSettings = GetDefault<ULevelEditorPlaySettings>();
		switch (PlayInSettings->LaunchConfiguration)
		{
		case LaunchConfig_Debug:
			BuildConfiguration = EBuildConfiguration::Debug;
			break;
		case LaunchConfig_Development:
			BuildConfiguration = EBuildConfiguration::Development;
			break;
		case LaunchConfig_Test:
			BuildConfiguration = EBuildConfiguration::Test;
			break;
		case LaunchConfig_Shipping:
			BuildConfiguration = EBuildConfiguration::Shipping;
			break;
		default:
			// same as the running editor
			BuildConfiguration = FApp::GetBuildConfiguration();
			break;
		}

		// does the project have any code?
		FGameProjectGenerationModule& GameProjectModule = FModuleManager::LoadModuleChecked<FGameProjectGenerationModule>(TEXT("GameProjectGeneration"));
		bPlayUsingLauncherHasCode = GameProjectModule.Get().ProjectHasCodeFiles();

		// Figure out if we need to build anything
		if(PlayInSettings->BuildGameBeforeLaunch == EPlayOnBuildMode::PlayOnBuild_Always)
		{
			bPlayUsingLauncherBuild = true;
		}
		else if(PlayInSettings->BuildGameBeforeLaunch == EPlayOnBuildMode::PlayOnBuild_Never)
		{
			bPlayUsingLauncherBuild = false;
		}
		else if(PlayInSettings->BuildGameBeforeLaunch == EPlayOnBuildMode::PlayOnBuild_Default)
		{
			bPlayUsingLauncherBuild = bPlayUsingLauncherHasCode || !FApp::GetEngineIsPromotedBuild();
			if (!bPlayUsingLauncherBuild)
			{
				FText Reason;
				if (LaunchPlatform->RequiresTempTarget(bPlayUsingLauncherHasCode, BuildConfiguration, false, Reason))
				{
					UE_LOG(LogPlayLevel, Log, TEXT("Project requires temp target (%s)"), *Reason.ToString());
					bPlayUsingLauncherBuild = true;
				}
			}
		}
		else if(PlayInSettings->BuildGameBeforeLaunch == EPlayOnBuildMode::PlayOnBuild_IfEditorBuiltLocally)
		{
			bPlayUsingLauncherBuild = !FApp::GetEngineIsPromotedBuild();
		}

		// Setup launch profile, keep the setting here to a minimum.
		ILauncherProfileRef LauncherProfile = LauncherServicesModule.CreateProfile(TEXT("Launch On Device"));
		LauncherProfile->SetBuildGame(bPlayUsingLauncherBuild);
		LauncherProfile->SetBuildConfiguration(BuildConfiguration);
=======
void UEditorEngine::ToggleBetweenPIEandSIE( bool bNewSession )
{
	bIsToggleBetweenPIEandSIEQueued = false;

	FEditorDelegates::OnPreSwitchBeginPIEAndSIE.Broadcast(bIsSimulatingInEditor);

	// The first PIE world context is the one that can toggle between PIE and SIE
	// Network PIE/SIE toggling is not really meant to be supported.
	FSlatePlayInEditorInfo * SlateInfoPtr = nullptr;
	for (const FWorldContext& WorldContext : WorldList)
	{
		if (WorldContext.WorldType == EWorldType::PIE && !WorldContext.RunAsDedicated)
		{
			SlateInfoPtr = SlatePlayInEditorMap.Find(WorldContext.ContextHandle);
			break;
		}
	}
>>>>>>> 90fae962

	if (!SlateInfoPtr)
	{
		return;
	}

	if( FEngineAnalytics::IsAvailable() && !bNewSession )
	{
		FString ToggleType = bIsSimulatingInEditor ? TEXT("SIEtoPIE") : TEXT("PIEtoSIE");

		FEngineAnalytics::GetProvider().RecordEvent(TEXT("Editor.Usage.PIE"), TEXT("ToggleBetweenPIEandSIE"), ToggleType );
	}

	FSlatePlayInEditorInfo & SlatePlayInEditorSession = *SlateInfoPtr;

	// This is only supported inside SLevelEditor viewports currently
	TSharedPtr<IAssetViewport> LevelViewport = SlatePlayInEditorSession.DestinationSlateViewport.Pin();
	if( ensure(LevelViewport.IsValid()) )
	{
		FEditorViewportClient& EditorViewportClient = LevelViewport->GetAssetViewportClient();

		// Toggle to pie if currently simulating
		if( bIsSimulatingInEditor )
		{
			// The undo system may have a reference to a SIE object that is about to be destroyed, so clear the transactions
			ResetTransaction( NSLOCTEXT("UnrealEd", "ToggleBetweenPIEandSIE", "Toggle Between PIE and SIE") );

			// The Game's viewport needs to know about the change away from simluate before the PC is (potentially) created
			GameViewport->GetGameViewport()->SetPlayInEditorIsSimulate(false);

			// The editor viewport client wont be visible so temporarily disable it being realtime
			const bool bShouldBeRealtime = false;
			// Remove any previous override since we already applied a override when entering PIE
			EditorViewportClient.RemoveRealtimeOverride();
			EditorViewportClient.SetRealtimeOverride(bShouldBeRealtime, LOCTEXT("RealtimeOverrideMessage_PIE", "Play in Editor"));

			if (!SlatePlayInEditorSession.EditorPlayer.IsValid())
			{
				OnSwitchWorldsForPIE(true);

				UWorld* World = GameViewport->GetWorld();
				AGameModeBase* AuthGameMode = World->GetAuthGameMode();
				if (AuthGameMode && GameViewport->GetGameInstance())	// If there is no GameMode, we are probably the client and cannot RestartPlayer.
				{
					AuthGameMode->SpawnPlayerFromSimulate(EditorViewportClient.GetViewLocation(), EditorViewportClient.GetViewRotation());
				}

				OnSwitchWorldsForPIE(false);
			}

			// A game viewport already exists, tell the level viewport its in to swap to it
			LevelViewport->SwapViewportsForPlayInEditor();

			// No longer simulating
			GameViewport->SetIsSimulateInEditorViewport(false);
			EditorViewportClient.SetIsSimulateInEditorViewport(false);

			FEditorModeRegistry::Get().UnregisterMode(FBuiltinEditorModes::EM_Physics);
			
			bIsSimulatingInEditor = false;
		}
		else
		{
			// Swap to simulate from PIE
			LevelViewport->SwapViewportsForSimulateInEditor();
	
			GameViewport->SetIsSimulateInEditorViewport(true);
			GameViewport->GetGameViewport()->SetPlayInEditorIsSimulate(true);
			EditorViewportClient.SetIsSimulateInEditorViewport(true);

		
			TSharedRef<FPhysicsManipulationEdModeFactory> Factory = MakeShareable(new FPhysicsManipulationEdModeFactory);
			FEditorModeRegistry::Get().RegisterMode(FBuiltinEditorModes::EM_Physics, Factory);
			
			bIsSimulatingInEditor = true;

			// Make sure the viewport is in real-time mode
			const bool bShouldBeRealtime = true;
			// Remove any previous override since we already applied a override when entering PIE
			EditorViewportClient.RemoveRealtimeOverride();
			EditorViewportClient.SetRealtimeOverride(bShouldBeRealtime, LOCTEXT("RealtimeOverrideMessage_PIE", "Play in Editor"));

			// The Simulate window should show stats
			EditorViewportClient.SetShowStats( true );

			if( SlatePlayInEditorSession.EditorPlayer.IsValid() )
			{
				// Move the editor camera to where the player was.  
				FVector ViewLocation;
				FRotator ViewRotation;
				SlatePlayInEditorSession.EditorPlayer.Get()->PlayerController->GetPlayerViewPoint( ViewLocation, ViewRotation );
				EditorViewportClient.SetViewLocation( ViewLocation );

				if( EditorViewportClient.IsPerspective() )
				{
					// Rotation only matters for perspective viewports not orthographic
					EditorViewportClient.SetViewRotation( ViewRotation );
				}
			}
		}
	}

	// Backup ActorsThatWereSelected as this will be cleared whilst deselecting
	TArray<TWeakObjectPtr<class AActor> > BackupOfActorsThatWereSelected(ActorsThatWereSelected);

	// Unselect everything
	GEditor->SelectNone( true, true, false );
	GetSelectedActors()->DeselectAll();
	GetSelectedObjects()->DeselectAll();

	// restore the backup
	ActorsThatWereSelected = BackupOfActorsThatWereSelected;

	// make sure each selected actors sim equivalent is selected if we're Simulating but not if we're Playing
	for ( int32 ActorIndex = 0; ActorIndex < ActorsThatWereSelected.Num(); ++ActorIndex )
	{
		TWeakObjectPtr<AActor> Actor = ActorsThatWereSelected[ ActorIndex ].Get();
		if (Actor.IsValid())
		{
			AActor* SimActor = EditorUtilities::GetSimWorldCounterpartActor(Actor.Get());
			if (SimActor && !SimActor->IsHidden())
			{
				SelectActor( SimActor, bIsSimulatingInEditor, false );
			}
		}
	}

	FEditorDelegates::OnSwitchBeginPIEAndSIE.Broadcast( bIsSimulatingInEditor );
}

int32 UEditorEngine::OnSwitchWorldForSlatePieWindow( int32 WorldID )
{
	static const int32 EditorWorldID = 0;
	static const int32 PieWorldID = 1;

	int32 RestoreID = -1;
	if( WorldID == -1 && GWorld != PlayWorld && PlayWorld != NULL)
	{
		// When we have an invalid world id we always switch to the pie world in the PIE window
		const bool bSwitchToPIE = true; 
		OnSwitchWorldsForPIE( bSwitchToPIE );
		// The editor world was active restore it later
		RestoreID = EditorWorldID;
	}
	else if( WorldID == PieWorldID && GWorld != PlayWorld)
	{
		const bool bSwitchToPIE = true;
		// Want to restore the PIE world and the current world is not already the pie world
		OnSwitchWorldsForPIE( bSwitchToPIE );
	}
	else if( WorldID == EditorWorldID && GWorld != EditorWorld)
	{
		const bool bSwitchToPIE = false;
		// Want to restore the editor world and the current world is not already the editor world
		OnSwitchWorldsForPIE( bSwitchToPIE );
	}
	else
	{
		// Current world is already the same as the world being switched to (nested calls to this for example)
	}

	return RestoreID;
}

void UEditorEngine::OnSwitchWorldsForPIE( bool bSwitchToPieWorld, UWorld* OverrideWorld )
{
	if( bSwitchToPieWorld )
	{
		SetPlayInEditorWorld( OverrideWorld ? OverrideWorld : PlayWorld );
	}
	else
	{
		RestoreEditorWorld( OverrideWorld ? OverrideWorld : EditorWorld );
	}
}

UWorld* UEditorEngine::CreatePIEWorldByDuplication(FWorldContext &WorldContext, UWorld* InWorld, FString &PlayWorldMapName)
{
	double StartTime = FPlatformTime::Seconds();
	UPackage* InPackage = InWorld->GetOutermost();
	UWorld* NewPIEWorld = NULL;
	
	const FString WorldPackageName = InPackage->GetName();

	// Preserve the old path keeping EditorWorld name the same
	PlayWorldMapName = UWorld::ConvertToPIEPackageName(WorldPackageName, WorldContext.PIEInstance);

	// Display a busy cursor while we prepare the PIE world
	const FScopedBusyCursor BusyCursor;

	// Before loading the map, we need to set these flags to true so that postload will work properly
	TGuardValue<bool> OverrideIsPlayWorld(GIsPlayInEditorWorld, true);

	const FName PlayWorldMapFName = FName(*PlayWorldMapName);
	UWorld::WorldTypePreLoadMap.FindOrAdd(PlayWorldMapFName) = EWorldType::PIE;

	// Create a package for the PIE world
	UE_LOG( LogPlayLevel, Log, TEXT("Creating play world package: %s"),  *PlayWorldMapName );	

	UPackage* PlayWorldPackage = CreatePackage(nullptr,*PlayWorldMapName);
	PlayWorldPackage->SetPackageFlags(PKG_PlayInEditor);
	PlayWorldPackage->PIEInstanceID = WorldContext.PIEInstance;
	PlayWorldPackage->FileName = InPackage->FileName;
	PlayWorldPackage->SetGuid( InPackage->GetGuid() );
	PlayWorldPackage->MarkAsFullyLoaded();

	// check(GPlayInEditorID == -1 || GPlayInEditorID == WorldContext.PIEInstance);
	// Currently GPlayInEditorID is not correctly reset after map loading, so it's not safe to assert here
	FTemporaryPlayInEditorIDOverride IDHelper(WorldContext.PIEInstance);

	{
		double SDOStart = FPlatformTime::Seconds();

		// Reset any GUID fixups with lazy pointers
		FLazyObjectPtr::ResetPIEFixups();

		// Prepare soft object paths for fixup
		FSoftObjectPath::AddPIEPackageName(FName(*PlayWorldMapName));
		for (ULevelStreaming* StreamingLevel : InWorld->GetStreamingLevels())
		{
			if (StreamingLevel && !StreamingLevel->HasAllFlags(RF_DuplicateTransient))
			{
				FString StreamingLevelPIEName = UWorld::ConvertToPIEPackageName(StreamingLevel->GetWorldAssetPackageName(), WorldContext.PIEInstance);
				FSoftObjectPath::AddPIEPackageName(FName(*StreamingLevelPIEName));
			}
		}

		// NULL GWorld before various PostLoad functions are called, this makes it easier to debug invalid GWorld accesses
		GWorld = NULL;

		// Duplicate the editor world to create the PIE world
		NewPIEWorld = CastChecked<UWorld>( StaticDuplicateObject(
			InWorld,				// Source root
			PlayWorldPackage,		// Destination root
			InWorld->GetFName(),	// Name for new object
			RF_AllFlags,			// FlagMask
			NULL,					// DestClass
			EDuplicateMode::PIE
			) );

		// Store prefix we used to rename this world and streaming levels package names
		NewPIEWorld->StreamingLevelsPrefix = UWorld::BuildPIEPackagePrefix(WorldContext.PIEInstance);
		// Fixup model components. The index buffers have been created for the components in the source world and the order
		// in which components were post-loaded matters. So don't try to guarantee a particular order here, just copy the
		// elements over.
		if ( NewPIEWorld->PersistentLevel->Model != NULL
			&& NewPIEWorld->PersistentLevel->Model == InWorld->PersistentLevel->Model
			&& NewPIEWorld->PersistentLevel->ModelComponents.Num() == InWorld->PersistentLevel->ModelComponents.Num() )
		{
			NewPIEWorld->PersistentLevel->Model->ClearLocalMaterialIndexBuffersData();
			for (int32 ComponentIndex = 0; ComponentIndex < NewPIEWorld->PersistentLevel->ModelComponents.Num(); ++ComponentIndex)
			{
				UModelComponent* SrcComponent = InWorld->PersistentLevel->ModelComponents[ComponentIndex];
				UModelComponent* DestComponent = NewPIEWorld->PersistentLevel->ModelComponents[ComponentIndex];
				DestComponent->CopyElementsFrom(SrcComponent);
			}
		}

		UE_LOG(LogPlayLevel, Log, TEXT("PIE: StaticDuplicateObject took: (%fs)"),  float(FPlatformTime::Seconds() - SDOStart));		
	}

	// Clean up the world type list now that PostLoad has occurred
	UWorld::WorldTypePreLoadMap.Remove(PlayWorldMapFName);

	check( NewPIEWorld );
	NewPIEWorld->FeatureLevel = InWorld->FeatureLevel;
	PostCreatePIEWorld(NewPIEWorld);

	
	UE_LOG(LogPlayLevel, Log, TEXT("PIE: Created PIE world by copying editor world from %s to %s (%fs)"), *InWorld->GetPathName(), *NewPIEWorld->GetPathName(), float(FPlatformTime::Seconds() - StartTime));
	return NewPIEWorld;
}

void UEditorEngine::PostCreatePIEWorld(UWorld *NewPIEWorld)
{
	double WorldInitStart = FPlatformTime::Seconds();
	
	// Init the PIE world
	NewPIEWorld->WorldType = EWorldType::PIE;
	NewPIEWorld->InitWorld();
	UE_LOG(LogPlayLevel, Log, TEXT("PIE: World Init took: (%fs)"),  float(FPlatformTime::Seconds() - WorldInitStart));

	// Tag PlayWorld Actors that also exist in EditorWorld.  At this point, no temporary/run-time actors exist in PlayWorld
	for( FActorIterator PlayActorIt(NewPIEWorld); PlayActorIt; ++PlayActorIt )
	{
		GEditor->ObjectsThatExistInEditorWorld.Set(*PlayActorIt);
	}
}

UWorld* UEditorEngine::CreatePIEWorldFromEntry(FWorldContext &WorldContext, UWorld* InWorld, FString &PlayWorldMapName)
{
	double StartTime = FPlatformTime::Seconds();

	// Create the world
	UWorld *LoadedWorld = UWorld::CreateWorld( EWorldType::PIE, false );
	check(LoadedWorld);
	if (LoadedWorld->GetOutermost() != GetTransientPackage())
	{
		LoadedWorld->GetOutermost()->PIEInstanceID = WorldContext.PIEInstance;
	}
	// Force default GameMode class so project specific code doesn't fire off. 
	// We want this world to truly remain empty while we wait for connect!
	check(LoadedWorld->GetWorldSettings());
	LoadedWorld->GetWorldSettings()->DefaultGameMode = AGameModeBase::StaticClass();

	PlayWorldMapName = UGameMapsSettings::GetGameDefaultMap();
	return LoadedWorld;
}

bool UEditorEngine::WorldIsPIEInNewViewport(UWorld *InWorld)
{
	FWorldContext &WorldContext = GetWorldContextFromWorldChecked(InWorld);
	if (WorldContext.WorldType == EWorldType::PIE)
	{
		FSlatePlayInEditorInfo * SlateInfoPtr = SlatePlayInEditorMap.Find(WorldContext.ContextHandle);
		if (SlateInfoPtr)
		{
			return SlateInfoPtr->SlatePlayInEditorWindow.IsValid();
		}
	}
	
	return false;
}

void UEditorEngine::SetPIEInstanceWindowSwitchDelegate(FPIEInstanceWindowSwitch InSwitchDelegate)
{
	PIEInstanceWindowSwitchDelegate = InSwitchDelegate;
}

void UEditorEngine::FocusNextPIEWorld(UWorld *CurrentPieWorld, bool previous)
{
	// Get the current world's idx
	int32 CurrentIdx = 0;
	for (CurrentIdx = 0; CurrentPieWorld && CurrentIdx < WorldList.Num(); ++CurrentIdx)
	{
		if (WorldList[CurrentIdx].World() == CurrentPieWorld)
		{
			break;
		}
	}

	// Step through the list to find the next or previous
	int32 step = previous? -1 : 1;
	CurrentIdx += (WorldList.Num() + step);
	
	while ( CurrentPieWorld && WorldList[ CurrentIdx % WorldList.Num() ].World() != CurrentPieWorld )
	{
		FWorldContext &Context = WorldList[CurrentIdx % WorldList.Num()];
		if (Context.World() && Context.WorldType == EWorldType::PIE && Context.GameViewport != NULL)
		{
			break;
		}

		CurrentIdx += step;
	}
	
	if (WorldList[CurrentIdx % WorldList.Num()].World())
	{
		// Bring new window to front and activate new viewport
		FSlatePlayInEditorInfo* SlateInfoPtr = SlatePlayInEditorMap.Find(WorldList[CurrentIdx % WorldList.Num()].ContextHandle);
		if (SlateInfoPtr && SlateInfoPtr->SlatePlayInEditorWindowViewport.IsValid())
		{
			FSceneViewport* SceneViewport = SlateInfoPtr->SlatePlayInEditorWindowViewport.Get();

			FSlateApplication& SlateApp = FSlateApplication::Get();
			TSharedRef<SViewport> ViewportWidget = SceneViewport->GetViewportWidget().Pin().ToSharedRef();

			TSharedPtr<SWindow> ViewportWindow = SlateApp.FindWidgetWindow(ViewportWidget);
			check(ViewportWindow.IsValid());

			// Force window to front
			ViewportWindow->BringToFront();

			// Execute notification delegate in case game code has to do anything else
			PIEInstanceWindowSwitchDelegate.ExecuteIfBound();
		}
	}
}
void UEditorEngine::ResetPIEAudioSetting(UWorld *CurrentPieWorld)
{
	ULevelEditorPlaySettings* PlayInSettings = GetMutableDefault<ULevelEditorPlaySettings>();
	if (!PlayInSettings->EnableGameSound)
	{
		if (FAudioDevice* AudioDevice = CurrentPieWorld->GetAudioDeviceRaw())
		{
			AudioDevice->SetTransientMasterVolume(0.0f);
		}
	}
}
UGameViewportClient * UEditorEngine::GetNextPIEViewport(UGameViewportClient * CurrentViewport)
{
	// Get the current world's idx
	int32 CurrentIdx = 0;
	for (CurrentIdx = 0; CurrentViewport && CurrentIdx < WorldList.Num(); ++CurrentIdx)
	{
		if (WorldList[CurrentIdx].GameViewport == CurrentViewport)
		{
			break;
		}
	}

	// Step through the list to find the next or previous
	int32 step = 1;
	CurrentIdx += (WorldList.Num() + step);

	while ( CurrentViewport && WorldList[ CurrentIdx % WorldList.Num() ].GameViewport != CurrentViewport )
	{
		FWorldContext &Context = WorldList[CurrentIdx % WorldList.Num()];
		if (Context.GameViewport && Context.WorldType == EWorldType::PIE)
		{
			return Context.GameViewport;
		}

		CurrentIdx += step;
	}

	return NULL;
}

<<<<<<< HEAD
	if (GEngine->XRSystem.IsValid() && !bInSimulateInEditor)
	{
		GEngine->XRSystem->OnBeginPlay(*PieWorldContext);
	}

	if (!PieWorldContext->RunAsDedicated)
=======
void UEditorEngine::RemapGamepadControllerIdForPIE(class UGameViewportClient* InGameViewport, int32 &ControllerId)
{
	// Increment the controller id if we are the focused window, and RouteGamepadToSecondWindow is true (and we are running multiple clients).
	// This cause the focused window to NOT handle the input, decrement controllerID, and pass it to the next window.
	const ULevelEditorPlaySettings* PlayInSettings = GetDefault<ULevelEditorPlaySettings>();
	const bool CanRouteGamepadToSecondWindow = [&PlayInSettings]{ bool RouteGamepadToSecondWindow(false); return (PlayInSettings->GetRouteGamepadToSecondWindow(RouteGamepadToSecondWindow) && RouteGamepadToSecondWindow); }();
	const bool CanRunUnderOneProcess = [&PlayInSettings]{ bool RunUnderOneProcess(false); return (PlayInSettings->GetRunUnderOneProcess(RunUnderOneProcess) && RunUnderOneProcess); }();
	if ( CanRouteGamepadToSecondWindow && CanRunUnderOneProcess && InGameViewport->GetWindow().IsValid() && InGameViewport->GetWindow()->HasFocusedDescendants())
>>>>>>> 90fae962
	{
		ControllerId++;
	}
}

void UEditorEngine::StartPlayInEditorSession(FRequestPlaySessionParams& InRequestParams)
{
	// This reflects that the user has tried to launch a PIE session, but it may still
	// create one-or-more new processes depending on multiplayer settings.
	check(InRequestParams.SessionDestination == EPlaySessionDestinationType::InProcess);

	// Broadcast PreBeginPIE before checks that might block PIE below (BeginPIE is broadcast below after the checks)
	FEditorDelegates::PreBeginPIE.Broadcast(InRequestParams.WorldType == EPlaySessionWorldType::SimulateInEditor);
	const double PIEStartTime = FStudioAnalytics::GetAnalyticSeconds();
	const FScopedBusyCursor BusyCursor;

	// Block PIE when there is a transaction recording into the undo buffer. This is generally avoided
	// because we buffer the request for the PIE session until the start of the next frame, but sometimes
	// transactions can get stuck open due to implementation errors so it's important that we check.
	if (GEditor->IsTransactionActive())
	{
		FFormatNamedArguments Args;
		Args.Add(TEXT("TransactionName"), GEditor->GetTransactionName());

		FText NotificationText;
		if (InRequestParams.WorldType == EPlaySessionWorldType::SimulateInEditor)
		{
			NotificationText = FText::Format(NSLOCTEXT("UnrealEd", "SIECantStartDuringTransaction", "Can't Simulate when performing {TransactionName} operation"), Args);
		}
		else
		{
			NotificationText = FText::Format(NSLOCTEXT("UnrealEd", "PIECantStartDuringTransaction", "Can't Play In Editor when performing {TransactionName} operation"), Args);
		}

		FNotificationInfo Info(NotificationText);
		Info.ExpireDuration = 5.0f;
		Info.bUseLargeFont = true;
		FSlateNotificationManager::Get().AddNotification(Info);
		CancelRequestPlaySession();
		return;
	}

	// Prompt the user that Matinee must be closed before PIE can occur. If they don't want
	// to close Matinee, we can't PIE.
	if (!PromptMatineeClose())
	{
		CancelRequestPlaySession();
		return;
	}

	// Make sure there's no outstanding load requests
	FlushAsyncLoading();

	// Update the Blueprint Debugger 
	FBlueprintEditorUtils::FindAndSetDebuggableBlueprintInstances();

	// Broadcast BeginPIE after checks that might block PIE above (PreBeginPIE is broadcast above before the checks)
	// ToDo: Shouldn't this move below the early-out for Error'd Blueprints?
	FEditorDelegates::BeginPIE.Broadcast(InRequestParams.WorldType == EPlaySessionWorldType::SimulateInEditor);

	UWorld* InWorld = GetEditorWorldContext().World();

	// Let navigation know PIE is starting so it can avoid any blueprint creation/deletion/instantiation affect editor map's navmesh changes
	FNavigationSystem::OnPIEStart(*InWorld);

<<<<<<< HEAD
					PieWindow = SNew(SWindow)
						.Title(ViewportName)
						.ScreenPosition(FVector2D(PosX, PosY))
						.ClientSize(FVector2D(NewWindowWidth, NewWindowHeight))
						.AdjustInitialSizeAndPositionForDPIScale(false)
						.AutoCenter(CenterNewWindow ? EAutoCenter::PreferredWorkArea : EAutoCenter::None)
						.UseOSWindowBorder(bUseOSWndBorder)
						.SaneWindowPlacement(!CenterNewWindow)
						.SizingRule(ESizingRule::UserSized);
=======
	ULevelEditorPlaySettings* EditorPlaySettings = InRequestParams.EditorPlaySettings;
	check(EditorPlaySettings);
>>>>>>> 90fae962

	// Auto-compile dirty blueprints (if needed) and let the user cancel PIE if there are 
	TArray<UBlueprint*> ErroredBlueprints;
	FInternalPlayLevelUtils::ResolveDirtyBlueprints(!EditorPlaySettings->AutoRecompileBlueprints, ErroredBlueprints);

	// Don't show the dialog if we're in the middle of a demo, just assume they'll work.
	if (ErroredBlueprints.Num() && !GIsDemoMode)
	{
		// There was at least one blueprint with an error, make sure the user is OK with that.
		bool bContinuePIE = ShowBlueprintErrorDialog(ErroredBlueprints);

		if (!bContinuePIE)
		{
			FMessageLog("BlueprintLog").Open(EMessageSeverity::Warning);

			FEditorDelegates::EndPIE.Broadcast(InRequestParams.WorldType == EPlaySessionWorldType::SimulateInEditor);
			FNavigationSystem::OnPIEEnd(*InWorld);
			CancelRequestPlaySession();
			return;
		}
		else
		{
			// The user wants to ignore the compiler errors, mark the Blueprints and do not warn them again unless the Blueprint attempts to compile
			for (UBlueprint* Blueprint : ErroredBlueprints)
			{
				Blueprint->bDisplayCompilePIEWarning = false;
			}
		}
	}

	// If there's level already being played, close it. (This may change GWorld). 
	// This also invalidates PlaySessionRequest so don't use it below.
	if (PlayWorld)
	{
		// Immediately end the play world.
		EndPlayMap();
	}

	// Register for log processing so we can promote errors/warnings to the message log
	if (GetDefault<UEditorStyleSettings>()->bPromoteOutputLogWarningsDuringPIE)
	{
		OutputLogErrorsToMessageLogProxyPtr = MakeShareable(new FOutputLogErrorsToMessageLogProxy());
	}

	// Notify the XRSystem that it needs to BeginPlay.
	if (GEngine->XRSystem.IsValid() && InRequestParams.WorldType == EPlaySessionWorldType::PlayInEditor)
	{
		GEngine->XRSystem->OnBeginPlay(*GEngine->GetWorldContextFromWorld(InWorld));
	}

	// Remember old GWorld
	EditorWorld = InWorld;

	// Clear any messages from last time
	GEngine->ClearOnScreenDebugMessages();

	// Start a new PIE log page
	{
		const FString WorldPackageName = EditorWorld->GetOutermost()->GetName();

		FFormatNamedArguments Arguments;
		Arguments.Add(TEXT("Package"), FText::FromString(FPackageName::GetLongPackageAssetName(WorldPackageName)));
		Arguments.Add(TEXT("TimeStamp"), FText::AsDateTime(FDateTime::Now()));

		FText PIESessionLabel = InRequestParams.WorldType == EPlaySessionWorldType::SimulateInEditor ?
			FText::Format(LOCTEXT("SIESessionLabel", "SIE session: {Package} ({TimeStamp})"), Arguments) :
			FText::Format(LOCTEXT("PIESessionLabel", "PIE session: {Package} ({TimeStamp})"), Arguments);

<<<<<<< HEAD
				bool bShouldMinimizeRootWindow = bPlayStereoscopic && GEngine->XRSystem.IsValid() && GetDefault<ULevelEditorPlaySettings>()->ShouldMinimizeEditorOnVRPIE;
				// Set up a notification when the window is closed so we can clean up PIE
				{
					struct FLocal
					{
						static void OnPIEWindowClosed( const TSharedRef< SWindow >& WindowBeingClosed, TWeakPtr< SViewport > PIEViewportWidget, int32 index, bool bRestoreRootWindow )
						{
							// Save off the window position
							const FVector2D PIEWindowPos = WindowBeingClosed->GetPositionInScreen();
=======
		FMessageLog(NAME_CategoryPIE).NewPage(PIESessionLabel);
	}
>>>>>>> 90fae962

	// Flush all audio sources from the editor world
	if (FAudioDeviceHandle AudioDevice = EditorWorld->GetAudioDevice())
	{
		AudioDevice->Flush(EditorWorld);
		AudioDevice->ResetInterpolation();
		AudioDevice->OnBeginPIE(InRequestParams.WorldType == EPlaySessionWorldType::SimulateInEditor);
	}

	// Mute the editor world so no sounds come from it.
	EditorWorld->bAllowAudioPlayback = false;

	// Can't allow realtime viewports whilst in PIE so disable it for ALL viewports here.
	const bool bShouldBeRealtime = false;
	SetViewportsRealtimeOverride(bShouldBeRealtime, LOCTEXT("RealtimeOverride_PIE", "Play in Editor"));

	// Allow the global config to override our ability to create multiple PIE worlds.
	if (!GEditor->bAllowMultiplePIEWorlds)
	{
		EditorPlaySettings->SetRunUnderOneProcess(false);
	}

	// If they're Simulating in Editor, we just override them to only one instance (as it'll use the editor world and not duplicate)
	// We also override them to Offline play mode as networking isn't supported with SIE anyways.
	if (InRequestParams.WorldType == EPlaySessionWorldType::SimulateInEditor)
	{
		EditorPlaySettings->SetPlayNetMode(EPlayNetMode::PIE_Standalone);
		EditorPlaySettings->SetPlayNumberOfClients(1);
	}

	// If they need to use the online services, validate that they have provided 
	// enough pie credentials to launch the desired number of clients.
	bool bUseOnlineSubsystemForLogin = false;
	{
		int32 DesiredNumberOfClients;
		EditorPlaySettings->GetPlayNumberOfClients(DesiredNumberOfClients);
		if (SupportsOnlinePIE() && InRequestParams.WorldType != EPlaySessionWorldType::SimulateInEditor)
		{
			bool bHasRequiredLogins = DesiredNumberOfClients <= UOnlineEngineInterface::Get()->GetNumPIELogins();
			if (bHasRequiredLogins)
			{
				// If we support online PIE use it even if we're standalone
				bUseOnlineSubsystemForLogin = true;
			}
			else
			{
				FText ErrorMsg = LOCTEXT("PIELoginFailure", "Not enough login credentials to launch all PIE instances, change editor settings");
				UE_LOG(LogPlayLevel, Verbose, TEXT("%s"), *ErrorMsg.ToString());
				FMessageLog(NAME_CategoryPIE).Warning(ErrorMsg);
			}
		}

		UOnlineEngineInterface::Get()->SetShouldTryOnlinePIE(bUseOnlineSubsystemForLogin);
	}

	PlayInEditorSessionInfo->bUsingOnlinePlatform = bUseOnlineSubsystemForLogin;
	PlayInEditorSessionInfo->bAnyBlueprintErrors = ErroredBlueprints.Num() > 0;

	// Now that we've gotten all of the editor house-keeping out of the way we can finally
	// start creating world instances and multi player clients!
	{
		// First, we handle starting a dedicated server. This can exist as either a separate 
		// process, or as an internal world.
		bool bUserWantsSingleProcess;
		InRequestParams.EditorPlaySettings->GetRunUnderOneProcess(bUserWantsSingleProcess);

		EPlayNetMode NetMode;
		InRequestParams.EditorPlaySettings->GetPlayNetMode(NetMode);

		// Standalone requires no server, and ListenServer doesn't require a separate server.
		const bool bNetModeRequiresSeparateServer = NetMode == EPlayNetMode::PIE_Client;
		const bool bLaunchExtraServerAnyways = InRequestParams.EditorPlaySettings->bLaunchSeparateServer;
		const bool bNeedsServer = bNetModeRequiresSeparateServer || bLaunchExtraServerAnyways;
		

		// If they require a separate server we'll give the EditorEngine a chance to handle any additional prep-work.
		if (bNeedsServer)
		{
			// Allow the engine to cancel the server request if needed.
			FGameInstancePIEResult PreCreateResult = PreCreatePIEServerInstance(
			ErroredBlueprints.Num() > 0, false /*bStartInSpectorMode*/, PIEStartTime, true, PlayInEditorSessionInfo->NumOutstandingPIELogins);
			if (!PreCreateResult.IsSuccess())
			{
				// ToDo: This will skip client creation as well right now. Probably OK though.
				UE_LOG(LogPlayLevel, Warning, TEXT("PlayInEditor Session Server failed Pre-Create and will not be started."));
				return;
			}

			// If they don't want single process we launch the server as a separate process. If they do
			// want single process, it will get handled below as part of client startup.
			if (!bUserWantsSingleProcess)
			{
				const bool bIsDedicatedServer = true;
				const bool bIsHost = true;
				const int32 InstanceIndex = 0;
				LaunchNewProcess(InRequestParams, InstanceIndex, EPlayNetMode::PIE_ListenServer, bIsDedicatedServer);

				PlayInEditorSessionInfo->bServerWasLaunched = true;
			}
		}

		// If control is pressed, start in spectator mode
		FModifierKeysState KeysState = FSlateApplication::Get().GetModifierKeys();
		PlayInEditorSessionInfo->bStartedInSpectatorMode = InRequestParams.WorldType == EPlaySessionWorldType::SimulateInEditor || KeysState.IsControlDown();

		// Now that the dedicated server was (optionally) started, we'll start as many requested clients as we can.
		// Because the user indicated they wanted PIE/PINW we'll put the first client in the editor respecting that
		// setting. Any additional clients will either be in-process new windows, or separate processes based on settings.
		int32 NumClients;
		InRequestParams.EditorPlaySettings->GetPlayNumberOfClients(NumClients);

		// If the have a net mode that requires a server but they didn't create (or couldn't create due to single-process
		// limitations) a dedicated one, then we launch an extra world context acting as a server in-process.
		const bool bRequiresExtraListenServer = bNeedsServer && !PlayInEditorSessionInfo->bServerWasLaunched;
		int32 NumRequestedInstances = FMath::Max(NumClients, 1);
		if (bRequiresExtraListenServer)
		{
			NumRequestedInstances++;
		}

		for (int32 InstanceIndex = 0; InstanceIndex < NumRequestedInstances; InstanceIndex++)
		{
			// If they are running single-process and they need a server, the first instance  will be the server.
			const bool bClientIsServer = (InstanceIndex == 0) && (NetMode == EPlayNetMode::PIE_ListenServer || bRequiresExtraListenServer);

			EPlayNetMode LocalNetMode = NetMode;

			// If they're the server, we want to override them to be a ListenServer. This will get ignored if they're secretly a dedicated
			// server so it's okay.
			if (bClientIsServer)
			{
				LocalNetMode = EPlayNetMode::PIE_ListenServer;
			}

			// If they want to launch a Listen Server and have multiple clients, the subsequent clients need to be
			// treated as Clients so they connect to the listen server instead of launching multiple Listen Servers.
			if (NetMode == EPlayNetMode::PIE_ListenServer && InstanceIndex > 0)
			{
				LocalNetMode = EPlayNetMode::PIE_Client;
			}

			bool bRunAsDedicated = bClientIsServer && bRequiresExtraListenServer;

			// Create the instance. This can end up creating separate processes if needed based on settings.
			// This code is separated out of here so it can be re-used by the Late Join flow.
			CreateNewPlayInEditorInstance(InRequestParams, bRunAsDedicated, LocalNetMode);

			// If there was an error creating an instance it will call EndPlay which invalidates the session info.
			// This also broadcasts the EndPIE event so no need to do that here (to make a matching call to our BeginPIE)
			if (!PlayInEditorSessionInfo.IsSet())
			{
				return;
			}
		}

		// If they requested a SIE, we immediately convert the PIE into a SIE. This finds and executes on the first
		// world context, and doesn't support networking.
		if (!bUseOnlineSubsystemForLogin && InRequestParams.WorldType == EPlaySessionWorldType::SimulateInEditor)
		{
			const bool bNewSession = true;
			ToggleBetweenPIEandSIE(bNewSession);

			// If we have actors selected in the Editor, save that information and then re-select
			// the equivalent actors in the SIE session.
			TransferEditorSelectionToSIEInstances();
		}
	}

	// Disable the screen saver when PIE is running
	EnableScreenSaver(false);

	// Update the details window with the actors we have just selected
	GUnrealEd->UpdateFloatingPropertyWindows();

	// Clean up any editor actors being referenced 
	GEngine->BroadcastLevelActorListChanged();

	// Set an undo barrier so that transactions prior to PIE can't be undone
	GUnrealEd->Trans->SetUndoBarrier();

	// Notify that we've changed safe zone ratios for visualization.
	{
		FMargin SafeZoneRatio = EditorPlaySettings->PIESafeZoneOverride;
		SafeZoneRatio.Left /= (EditorPlaySettings->NewWindowWidth / 2.0f);
		SafeZoneRatio.Right /= (EditorPlaySettings->NewWindowWidth / 2.0f);
		SafeZoneRatio.Bottom /= (EditorPlaySettings->NewWindowHeight / 2.0f);
		SafeZoneRatio.Top /= (EditorPlaySettings->NewWindowHeight / 2.0f);
		FSlateApplication::Get().OnDebugSafeZoneChanged.Broadcast(SafeZoneRatio, false);
	}

	{
		// Temporarily set this information until the deprecated variables are removed.
		PRAGMA_DISABLE_DEPRECATION_WARNINGS
		bIsSimulatingInEditor = InRequestParams.WorldType == EPlaySessionWorldType::SimulateInEditor;
		PRAGMA_ENABLE_DEPRECATION_WARNINGS
	}

	FEditorDelegates::PostPIEStarted.Broadcast(InRequestParams.WorldType == EPlaySessionWorldType::SimulateInEditor);
}

/** Creates an GameInstance with the given settings. A window is created if this isn't a server. */
UGameInstance* UEditorEngine::CreateInnerProcessPIEGameInstance(FRequestPlaySessionParams& InParams, const FGameInstancePIEParameters& InPIEParameters, int32 InPIEInstanceIndex)
{
	// Create a GameInstance for this new instance.
	FSoftClassPath GameInstanceClassName = GetDefault<UGameMapsSettings>()->GameInstanceClass;
	UClass* GameInstanceClass = GameInstanceClassName.TryLoadClass<UGameInstance>();

	// If an invalid class type was specified we fall back to the default.
	if (!GameInstanceClass)
	{
		GameInstanceClass = UGameInstance::StaticClass();
	}

	UGameInstance* GameInstance = NewObject<UGameInstance>(this, GameInstanceClass);

	// We need to temporarily add the GameInstance to the root because the InitializeForPlayInEditor
	// call can do garbage collection wiping out the GameInstance
	GameInstance->AddToRoot();

	// Attempt to initialize the GameInstance. This will construct the world.
	const bool bFirstWorld = !PlayWorld;
	const FGameInstancePIEResult InitializeResult = GameInstance->InitializeForPlayInEditor(InPIEInstanceIndex, InPIEParameters);
	if (!InitializeResult.IsSuccess())
	{
		FMessageDialog::Open(EAppMsgType::Ok, InitializeResult.FailureReason);
		FEditorDelegates::EndPIE.Broadcast(InPIEParameters.bSimulateInEditor);
		FNavigationSystem::OnPIEEnd(*EditorWorld);

		GameInstance->RemoveFromRoot();
		return nullptr;
	}

	// Our game instance was successfully created
	FWorldContext* const PieWorldContext = GameInstance->GetWorldContext();
	check(PieWorldContext);
	PlayWorld = PieWorldContext->World();

	// Temporarily set GWorld to our newly created world. This utility function
	// also sets GIsPlayInEditorWorld so that users can know if GWorld is actually
	// a PIE world or not.
	SetPlayInEditorWorld(PlayWorld);

	// Initialize a local player and viewport client for non-dedicated server instances.
	UGameViewportClient* ViewportClient = nullptr;
	ULocalPlayer *NewLocalPlayer = nullptr;
	TSharedPtr<SPIEViewport> PIEViewport = nullptr;

	if (!InPIEParameters.bRunAsDedicated)
	{
		bool bCreateNewAudioDevice = InParams.EditorPlaySettings->IsCreateAudioDeviceForEveryPlayer();

		// Create an instance of the Game Viewport Client, with the class specified by the Engine.
		ViewportClient = NewObject<UGameViewportClient>(this, GameViewportClientClass);
		ViewportClient->Init(*PieWorldContext, GameInstance, bCreateNewAudioDevice);

		if (!InParams.EditorPlaySettings->EnableGameSound)
		{
			if (FAudioDeviceHandle GameInstanceAudioDevice = GameInstance->GetWorld()->GetAudioDevice())
			{
				GameInstanceAudioDevice->SetTransientMasterVolume(0.0f);
			}
		}

		GameViewport = ViewportClient;
		GameViewport->bIsPlayInEditorViewport = true;

		// Update our World Context to know which Viewport Client is associated.
		PieWorldContext->GameViewport = ViewportClient;

		// Add a callback for Game Input that isn't absorbed by the Game Viewport. This allows us to
		// make editor commands work (such as Shift F1, etc.) from within PIE.
		ViewportClient->OnGameViewportInputKey().BindUObject(this, &UEditorEngine::ProcessDebuggerCommands);

		// Listen for when the viewport is closed, so we can see about shutting down PIE.
		ViewportCloseRequestedDelegateHandle = ViewportClient->OnCloseRequested().AddUObject(this, &UEditorEngine::OnViewportCloseRequested);
		FSlatePlayInEditorInfo& SlatePlayInEditorSession = SlatePlayInEditorMap.Add(PieWorldContext->ContextHandle, FSlatePlayInEditorInfo());

		// Might be invalid depending how pie was launched. Code below handles this
		if (InParams.DestinationSlateViewport.Get(nullptr).IsValid())
		{
			SlatePlayInEditorSession.DestinationSlateViewport = InParams.DestinationSlateViewport.GetValue();
			
			// Only one PIE Instance can live in a given viewport, so we'll null it out so that we create
			// windows instead for the remaining clients.
			InParams.DestinationSlateViewport = nullptr;
		}

		// Attempt to initialize a Local Player.
		FString Error;
		NewLocalPlayer = ViewportClient->SetupInitialLocalPlayer(Error);
		if (!NewLocalPlayer)
		{
			FMessageDialog::Open(EAppMsgType::Ok, FText::Format(NSLOCTEXT("UnrealEd", "Error_CouldntSpawnPlayer", "Couldn't spawn player: {0}"), FText::FromString(Error)));
			// go back to using the real world as GWorld
			RestoreEditorWorld(EditorWorld);
			EndPlayMap();
			GameInstance->RemoveFromRoot();
			return nullptr;
		}

		// A Local Player gets created even in SIE (which is different than a Player Controller), but we only
		// store a reference if we're PIE for the UI to know where to restore our viewport location after PIE closes.
		if (!InPIEParameters.bSimulateInEditor)
		{
			SlatePlayInEditorSession.EditorPlayer = NewLocalPlayer;
		}

		// Note: For K2 debugging purposes this MUST be created before beginplay is called because beginplay can trigger breakpoints
		// and we need to be able to refocus the pie viewport afterwards so it must be created first in order for us to find it
		{
			// If the original request provided a Slate Viewport, we'll use that for our output.
			if (SlatePlayInEditorSession.DestinationSlateViewport.IsValid())
			{
				TSharedPtr<IAssetViewport> LevelViewportRef = SlatePlayInEditorSession.DestinationSlateViewport.Pin();
				LevelViewportRef->StartPlayInEditorSession(ViewportClient, InParams.WorldType == EPlaySessionWorldType::SimulateInEditor);

				// We count this as a viewport being created so that subsequent clients won't think they're the 'first' and use the wrong setting.
				PlayInEditorSessionInfo->NumViewportInstancesCreated++;
			}
			else
			{
				// Generate a new Window to put this instance in.
				EPlayNetMode NetMode;
				InParams.EditorPlaySettings->GetPlayNetMode(NetMode);
				PIEViewport = GeneratePIEViewportWindow(InParams, PlayInEditorSessionInfo->NumViewportInstancesCreated, *PieWorldContext, NetMode, ViewportClient, SlatePlayInEditorSession);

				// Increment for each viewport so that the window titles get correct numbers and it uses the right save/load setting. Non-visible
				// servers won't be bumping this number as it's used for saving/restoring window positions.
				PlayInEditorSessionInfo->NumViewportInstancesCreated++;
			}


			// Broadcast that the Viewport has been successfully created.
			UGameViewportClient::OnViewportCreated().Broadcast();
		}

		// Mark the Viewport as a PIE Viewport
		if (GameViewport && GameViewport->Viewport)
		{
			GameViewport->Viewport->SetPlayInEditorViewport(true);
		}
	}

	// By this point it is safe to remove the GameInstance from the root and allow it to garbage collected as per usual
	GameInstance->RemoveFromRoot();

	// If the request wanted to override the game mode we have to do that here while we still have specifics about
	// the request. This will allow
	if (InParams.GameModeOverride)
	{
		GameInstance->GetWorld()->GetWorldSettings()->DefaultGameMode = InParams.GameModeOverride;
	}

	// Transfer the Blueprint Debug references to the first client world that is created. This needs to be called before 
	// GameInstance->StartPlayInEditorGameInstance so that references are transfered by the time BeginPlay is called.
	if (bFirstWorld && PlayWorld)
	{
		EditorWorld->TransferBlueprintDebugReferences(PlayWorld);
	}

	FGameInstancePIEResult StartResult = FGameInstancePIEResult::Success();
	{
		FTemporaryPlayInEditorIDOverride OverrideIDHelper(InPIEInstanceIndex);
		StartResult = GameInstance->StartPlayInEditorGameInstance(NewLocalPlayer, InPIEParameters);
	}

	if (!StartResult.IsSuccess())
	{
		FMessageDialog::Open(EAppMsgType::Ok, StartResult.FailureReason);
		RestoreEditorWorld(EditorWorld);
		EndPlayMap();
		return nullptr;
	}

	// Set up a delegate to be called in Slate when GWorld needs to change.  Slate does not have direct access to the playworld to switch itself
	FScopedConditionalWorldSwitcher::SwitchWorldForPIEDelegate = FOnSwitchWorldForPIE::CreateUObject(this, &UEditorEngine::OnSwitchWorldsForPIE);

	if (PIEViewport.IsValid())
	{
		// Register the new viewport widget with Slate for viewport specific message routing.
		FSlateApplication::Get().RegisterGameViewport(PIEViewport.ToSharedRef());
	}

	// Go back to using the editor world as GWorld.
	RestoreEditorWorld(EditorWorld);

	return GameInstance;
}

FText GeneratePIEViewportWindowTitle(const EPlayNetMode InNetMode, const ERHIFeatureLevel::Type InFeatureLevel, const FRequestPlaySessionParams& InSessionParams, const int32 ClientIndex)
{
#if PLATFORM_64BITS
	const FString PlatformBitsString(TEXT("64"));
#else
	const FString PlatformBitsString(TEXT("32"));
#endif

	const FText WindowTitleOverride = GetDefault<UGeneralProjectSettings>()->ProjectDisplayedTitle;

	FFormatNamedArguments Args;
	Args.Add(TEXT("GameName"), FText::FromString(FString(WindowTitleOverride.IsEmpty() ? FApp::GetProjectName() : WindowTitleOverride.ToString())));
	Args.Add(TEXT("PlatformBits"), FText::FromString(PlatformBitsString));
	Args.Add(TEXT("RHIName"), FText::FromName(ShaderPlatformToPlatformName(GetFeatureLevelShaderPlatform(InFeatureLevel))));

	if (InNetMode == PIE_Client)
	{
		Args.Add(TEXT("NetMode"), FText::FromString(FString::Printf(TEXT("Client %d"), ClientIndex + 1)));
	}
	else if (InNetMode == PIE_ListenServer)
	{
		Args.Add(TEXT("NetMode"), FText::FromString(TEXT("Server")));
	}
	else
	{
		Args.Add(TEXT("NetMode"), FText::FromString(TEXT("Standalone")));
	}

	if (GEngine->StereoRenderingDevice && GEngine->StereoRenderingDevice.IsValid() && InSessionParams.SessionPreviewTypeOverride == EPlaySessionPreviewType::VRPreview &&
		GEngine->XRSystem && GEngine->XRSystem.IsValid())
	{
		Args.Add(TEXT("XRSystemName"), FText::FromName(GEngine->XRSystem->GetSystemName()));
	}
	else
	{
		Args.Add(TEXT("XRSystemName"), FText::GetEmpty());
	}

	return FText::Format(NSLOCTEXT("UnrealEd", "PlayInEditor_WindowTitleFormat", "{GameName} Preview [NetMode: {NetMode}] ({PlatformBits}-bit/{RHIName}) {XRSystemName}"), Args);
}

void UEditorEngine::TransferEditorSelectionToSIEInstances()
{
	// Make a list of all the selected actors
	TArray<UObject *> SelectedActors;
	TArray<UObject*> SelectedComponents;
	for (FSelectionIterator It(GetSelectedActorIterator()); It; ++It)
	{
		AActor* Actor = static_cast<AActor*>(*It);
		if (Actor)
		{
			checkSlow(Actor->IsA(AActor::StaticClass()));

			SelectedActors.Add(Actor);
		}
	}


	// Unselect everything
	GEditor->SelectNone(true, true, false);
	GetSelectedActors()->DeselectAll();
	GetSelectedObjects()->DeselectAll();
	GetSelectedComponents()->DeselectAll();

	ActorsThatWereSelected.Empty();

	// For every actor that was selected previously, make sure it's sim equivalent is selected
	for (int32 ActorIndex = 0; ActorIndex < SelectedActors.Num(); ++ActorIndex)
	{
		AActor* Actor = Cast<AActor>(SelectedActors[ActorIndex]);
		if (Actor)
		{
			ActorsThatWereSelected.Add(Actor);

			AActor* SimActor = EditorUtilities::GetSimWorldCounterpartActor(Actor);
			if (SimActor && !SimActor->IsHidden())
			{
				SelectActor(SimActor, true, false);
			}
		}
	}
}

TSharedRef<SPIEViewport> UEditorEngine::GeneratePIEViewportWindow(const FRequestPlaySessionParams& InSessionParams, int32 InViewportIndex, const FWorldContext& InWorldContext, EPlayNetMode InNetMode, UGameViewportClient* InViewportClient, FSlatePlayInEditorInfo& InSlateInfo)
{
	FIntPoint WindowSize, WindowPosition;
	GetWindowSizeAndPositionForInstanceIndex(*InSessionParams.EditorPlaySettings, InViewportIndex, WindowSize, WindowPosition);
	bool bCenterNewWindowOverride = false;
	
	// VR Preview overrides window location.
	const bool bVRPreview = InSessionParams.SessionPreviewTypeOverride.Get(EPlaySessionPreviewType::NoPreview) == EPlaySessionPreviewType::VRPreview;
	bool bUseOSWndBorder = bVRPreview;
	if (bVRPreview)
	{
		bCenterNewWindowOverride = true;
	}

	// Check to see if they've provided a custom SWindow for us to place our Session in.
	TSharedPtr<SWindow> PieWindow = InSessionParams.CustomPIEWindow.Pin();
	const bool bHasCustomWindow = PieWindow.IsValid();

	// If they haven't provided a Slate Window (common), we will create one.
	if (!bHasCustomWindow)
	{

		FText ViewportName = GeneratePIEViewportWindowTitle(InNetMode, PreviewPlatform.GetEffectivePreviewFeatureLevel(), InSessionParams, InViewportIndex);
		PieWindow = SNew(SWindow)
			.Title(ViewportName)
			.ScreenPosition(FVector2D(WindowPosition.X, WindowPosition.Y))
			.ClientSize(FVector2D(WindowSize.X, WindowSize.Y))	
			.AutoCenter(bCenterNewWindowOverride ? EAutoCenter::PreferredWorkArea : EAutoCenter::None)
			.UseOSWindowBorder(bUseOSWndBorder)
			.SaneWindowPlacement(!bCenterNewWindowOverride)
			.SizingRule(ESizingRule::UserSized);

		PieWindow->SetAllowFastUpdate(true);
	}


	// Setup a delegate for switching to the play world on slate input events, drawing and ticking
	FOnSwitchWorldHack OnWorldSwitch = FOnSwitchWorldHack::CreateUObject(this, &UEditorEngine::OnSwitchWorldForSlatePieWindow);
	PieWindow->SetOnWorldSwitchHack(OnWorldSwitch);

	if (!bHasCustomWindow)
	{
		// Mac does not support parenting, do not keep on top
#if PLATFORM_MAC
		FSlateApplication::Get().AddWindow(PieWindow.ToSharedRef());
#else
		TSharedRef<SWindow, ESPMode::Fast> MainWindow = FModuleManager::LoadModuleChecked<IMainFrameModule>(TEXT("MainFrame")).GetParentWindow().ToSharedRef();
		if (InSessionParams.EditorPlaySettings->PIEAlwaysOnTop)
		{
			FSlateApplication::Get().AddWindowAsNativeChild(PieWindow.ToSharedRef(), MainWindow, true);
		}
		else
		{
			FSlateApplication::Get().AddWindow(PieWindow.ToSharedRef());
		}
#endif
	}

	TSharedRef<SOverlay> ViewportOverlayWidgetRef = SNew(SOverlay);

	TSharedRef<SGameLayerManager> GameLayerManagerRef = SNew(SGameLayerManager)
		.SceneViewport_UObject(this, &UEditorEngine::GetGameSceneViewport, InViewportClient)
		[
			ViewportOverlayWidgetRef
		];


	bool bRenderDirectlyToWindow = bVRPreview;
	bool bEnableStereoRendering = bVRPreview;

	static const auto CVarPropagateAlpha = IConsoleManager::Get().FindTConsoleVariableDataInt(TEXT("r.PostProcessing.PropagateAlpha"));
	const EAlphaChannelMode::Type PropagateAlpha = EAlphaChannelMode::FromInt(CVarPropagateAlpha->GetValueOnGameThread());
	const bool bIgnoreTextureAlpha = (PropagateAlpha != EAlphaChannelMode::AllowThroughTonemapper);

	TSharedRef<SPIEViewport> PieViewportWidget =
		SNew(SPIEViewport)
		.RenderDirectlyToWindow(bRenderDirectlyToWindow)
		.EnableStereoRendering(bEnableStereoRendering)
		.IgnoreTextureAlpha(bIgnoreTextureAlpha)
		[
			GameLayerManagerRef
		];

	// Create a wrapper widget for PIE viewport to process play world actions
	TSharedRef<SGlobalPlayWorldActions> GlobalPlayWorldActionsWidgetRef =
		SNew(SGlobalPlayWorldActions)
		[
			PieViewportWidget
		];

	PieWindow->SetContent(GlobalPlayWorldActionsWidgetRef);

	if (!bHasCustomWindow)
	{
		// Ensure the PIE window appears does not appear behind other windows.
		PieWindow->BringToFront();
	}

	InViewportClient->SetViewportOverlayWidget(PieWindow, ViewportOverlayWidgetRef);
	InViewportClient->SetGameLayerManager(GameLayerManagerRef);

	bool bShouldMinimizeRootWindow = bVRPreview && GEngine->XRSystem.IsValid() && InSessionParams.EditorPlaySettings->ShouldMinimizeEditorOnVRPIE;
	// Set up a notification when the window is closed so we can clean up PIE
	{
		struct FLocal
		{
			static void OnPIEWindowClosed(const TSharedRef<SWindow>& WindowBeingClosed, TWeakPtr<SViewport> PIEViewportWidget, TWeakObjectPtr<UEditorEngine> OwningEditorEngine, int32 ViewportIndex, bool bRestoreRootWindow)
			{
				// Save off the window position
				const FVector2D PIEWindowPos = WindowBeingClosed->GetPositionInScreen();

				FIntPoint WindowSize = FIntPoint(WindowBeingClosed->GetClientSizeInScreen().X, WindowBeingClosed->GetClientSizeInScreen().Y);
				FIntPoint WindowPosition = FIntPoint(PIEWindowPos.X, PIEWindowPos.Y);

				if (OwningEditorEngine.IsValid())
				{
					OwningEditorEngine->StoreWindowSizeAndPositionForInstanceIndex(ViewportIndex, WindowSize, WindowPosition);
				}

				// Route the callback
				PIEViewportWidget.Pin()->OnWindowClosed(WindowBeingClosed);

				if (bRestoreRootWindow)
				{
					// restore previously minimized root window.
					TSharedPtr<SWindow> RootWindow = FGlobalTabmanager::Get()->GetRootWindow();
					if (RootWindow.IsValid() && RootWindow->IsWindowMinimized())
					{
						RootWindow->Restore();
					}
				}
			}
		};

		PieWindow->SetOnWindowClosed(FOnWindowClosed::CreateStatic(&FLocal::OnPIEWindowClosed, TWeakPtr<SViewport>(PieViewportWidget), TWeakObjectPtr<UEditorEngine>(this),
			InViewportIndex, bShouldMinimizeRootWindow));
	}

	// Create a new viewport that the viewport widget will use to render the game
	InSlateInfo.SlatePlayInEditorWindowViewport = MakeShared<FSceneViewport>(InViewportClient, PieViewportWidget);

	GameLayerManagerRef->SetSceneViewport(InSlateInfo.SlatePlayInEditorWindowViewport.Get());

	const bool bShouldGameGetMouseControl = InSessionParams.EditorPlaySettings->GameGetsMouseControl || (bEnableStereoRendering && GEngine->XRSystem.IsValid());
	InSlateInfo.SlatePlayInEditorWindowViewport->SetPlayInEditorGetsMouseControl(bShouldGameGetMouseControl);
	PieViewportWidget->SetViewportInterface(InSlateInfo.SlatePlayInEditorWindowViewport.ToSharedRef());

	FSlateApplication::Get().RegisterViewport(PieViewportWidget);

	InSlateInfo.SlatePlayInEditorWindow = PieWindow;

	// Let the viewport client know what viewport is using it.  We need to set the Viewport Frame as 
	// well (which in turn sets the viewport) so that SetRes command will work.
	InViewportClient->SetViewportFrame(InSlateInfo.SlatePlayInEditorWindowViewport.Get());
	// Mark the viewport as PIE viewport
	InViewportClient->Viewport->SetPlayInEditorViewport(InViewportClient->bIsPlayInEditorViewport);

	// Change the system resolution to match our window, to make sure game and slate window are kept synchronized
	FSystemResolution::RequestResolutionChange(WindowSize.X, WindowSize.Y, EWindowMode::Windowed);

	if (bVRPreview)
	{
		GEngine->StereoRenderingDevice->EnableStereo(true);

		// minimize the root window to provide max performance for the preview.
		TSharedPtr<SWindow> RootWindow = FGlobalTabmanager::Get()->GetRootWindow();
		if (RootWindow.IsValid() && bShouldMinimizeRootWindow)
		{
			RootWindow->Minimize();
		}
	}

	return PieViewportWidget;
}


/* fits the window position to make sure it falls within the confines of the desktop */
void FitWindowPositionToWorkArea(FIntPoint &WinPos, FIntPoint &WinSize, const FMargin &WinPadding)
{
	const int32 HorzPad = WinPadding.GetTotalSpaceAlong<Orient_Horizontal>();
	const int32 VertPad = WinPadding.GetTotalSpaceAlong<Orient_Vertical>();
	FIntPoint TotalSize(WinSize.X + HorzPad, WinSize.Y + VertPad);

	FDisplayMetrics DisplayMetrics;
	FSlateApplication::Get().GetCachedDisplayMetrics(DisplayMetrics);

	// Limit the size, to make sure it fits within the desktop area
	{
		FIntPoint NewWinSize;
		NewWinSize.X = FMath::Min(TotalSize.X, DisplayMetrics.VirtualDisplayRect.Right - DisplayMetrics.VirtualDisplayRect.Left);
		NewWinSize.Y = FMath::Min(TotalSize.Y, DisplayMetrics.VirtualDisplayRect.Bottom - DisplayMetrics.VirtualDisplayRect.Top);
		if (NewWinSize != TotalSize)
		{
			TotalSize = NewWinSize;
			WinSize.X = NewWinSize.X - HorzPad;
			WinSize.Y = NewWinSize.Y - VertPad;
		}
	}

	const FSlateRect PreferredWorkArea(DisplayMetrics.VirtualDisplayRect.Left,
		DisplayMetrics.VirtualDisplayRect.Top,
		DisplayMetrics.VirtualDisplayRect.Right - TotalSize.X,
		DisplayMetrics.VirtualDisplayRect.Bottom - TotalSize.Y);

	// if no more windows fit horizontally, place them in a new row
	if (WinPos.X > PreferredWorkArea.Right)
	{
		WinPos.X = PreferredWorkArea.Left;
		WinPos.Y += TotalSize.Y;
		if (WinPos.Y > PreferredWorkArea.Bottom)
		{
			WinPos.Y = PreferredWorkArea.Top;
		}
	}

	// if no more rows fit vertically, stack windows on top of each other
	else if (WinPos.Y > PreferredWorkArea.Bottom)
	{
		WinPos.Y = PreferredWorkArea.Top;
		WinPos.X += TotalSize.X;
		if (WinPos.X > PreferredWorkArea.Right)
		{
			WinPos.X = PreferredWorkArea.Left;
		}
	}

	// Clamp values to make sure they fall within the desktop area
	WinPos.X = FMath::Clamp(WinPos.X, (int32)PreferredWorkArea.Left, (int32)PreferredWorkArea.Right);
	WinPos.Y = FMath::Clamp(WinPos.Y, (int32)PreferredWorkArea.Top, (int32)PreferredWorkArea.Bottom);
}

void UEditorEngine::GetWindowSizeAndPositionForInstanceIndex(ULevelEditorPlaySettings& InEditorPlaySettings, const int32 InInstanceIndex, FIntPoint& OutSize, FIntPoint& OutPosition)
{
	if (!ensureMsgf(PlayInEditorSessionInfo.IsSet(), TEXT("Cannot get saved Window Size/Position if a session has not been started.")))
	{
		OutSize = FIntPoint(1280, 720);
		OutPosition = FIntPoint(0, 0);
		return;
	}

	FMargin WindowBorderSize(8.0f, 30.0f, 8.0f, 8.0f);
	TSharedPtr<SWindow> TopLevelWindow = FSlateApplication::Get().GetActiveTopLevelWindow();

	if (TopLevelWindow.IsValid())
	{
		WindowBorderSize = TopLevelWindow->GetWindowBorderSize(true);
	}

	// Alright, they don't have a saved position or don't want to load from the saved position. First, figure out
	// how big the window should be. If it is the first client, it uses a different resolution source than additional.
	if (InInstanceIndex == 0)
	{
		OutSize = FIntPoint(InEditorPlaySettings.NewWindowWidth, InEditorPlaySettings.NewWindowHeight);
	}
	else
	{
		// Use the size for additional client windows.
		InEditorPlaySettings.GetClientWindowSize(OutSize);
	}

	// Figure out how big the users resolution is
	FDisplayMetrics DisplayMetrics;
	FSlateApplication::Get().GetCachedDisplayMetrics(DisplayMetrics);

	const FVector2D DisplaySize = FVector2D(
		DisplayMetrics.PrimaryDisplayWorkAreaRect.Right - DisplayMetrics.PrimaryDisplayWorkAreaRect.Left,
		DisplayMetrics.PrimaryDisplayWorkAreaRect.Bottom - DisplayMetrics.PrimaryDisplayWorkAreaRect.Top
	);

	// If the size is zero then they want us to auto-detect the resolution.
	if (OutSize.X <= 0 || OutSize.Y <= 0)
	{
		OutSize.X = FMath::RoundToInt(0.75f * DisplaySize.X);
		OutSize.Y = FMath::RoundToInt(0.75f * DisplaySize.Y);
	}


	// Now we can position the window. If it is the first window, we can respect the center window flag.
	if (InInstanceIndex == 0)
	{
		if (InEditorPlaySettings.CenterNewWindow)
		{
			// We don't store the last window position in this case, because we want additional windows
			// to open starting at the top left of the monitor.
			OutPosition.X = FMath::RoundToInt((DisplaySize.X / 2.f) - (OutSize.X / 2));
			OutPosition.Y = FMath::RoundToInt((DisplaySize.Y / 2.f) - (OutSize.Y / 2));
		}
		else
		{
			OutPosition = InEditorPlaySettings.NewWindowPosition;
		}
	}
	else
	{
		if (InInstanceIndex < PlayInEditorSessionInfo->CachedWindowInfo.Num())
		{
			OutPosition = PlayInEditorSessionInfo->CachedWindowInfo[InInstanceIndex].Position;
			FitWindowPositionToWorkArea(OutPosition, OutSize, WindowBorderSize);
		}
		// Add a new entry.
		else
		{
			// We bump the position to go to the right, and the clamp will auto-wrap it for us if it falls off screen.
			OutPosition = PlayInEditorSessionInfo->LastOpenedWindowInfo.Position + FIntPoint(PlayInEditorSessionInfo->LastOpenedWindowInfo.Size.X, 0);
			// We're opening multiple windows. We're going to calculate a new position (opening them
			FitWindowPositionToWorkArea(OutPosition, OutSize, WindowBorderSize);

			// Store this position as the 'last opened' position. This means additional windows will start to
			// the right of this, unless they run out of room at which point they'll start over on the next row
			PlayInEditorSessionInfo->LastOpenedWindowInfo.Size = OutSize;
			PlayInEditorSessionInfo->LastOpenedWindowInfo.Position = OutPosition;
		}
	}
	// Store this Size/Position for this duration
	StoreWindowSizeAndPositionForInstanceIndex(InInstanceIndex, OutSize, OutPosition);
}
void UEditorEngine::StoreWindowSizeAndPositionForInstanceIndex(const int32 InInstanceIndex, const FIntPoint& InSize, const FIntPoint& InPosition)
{
	// Overwrite an existing one if we have it
	if (InInstanceIndex < PlayInEditorSessionInfo->CachedWindowInfo.Num())
	{
		PlayInEditorSessionInfo->CachedWindowInfo[InInstanceIndex].Size = InSize;
		PlayInEditorSessionInfo->CachedWindowInfo[InInstanceIndex].Position = InPosition;
	}
	else
	{
		FPlayInEditorSessionInfo::FWindowSizeAndPos& NewInfo = PlayInEditorSessionInfo->CachedWindowInfo.Add_GetRef(FPlayInEditorSessionInfo::FWindowSizeAndPos());
		NewInfo.Size = InSize;
		NewInfo.Position = InPosition;
	}
}

bool PromptMatineeClose()
{
	if (GLevelEditorModeTools().IsModeActive(FBuiltinEditorModes::EM_InterpEdit))
	{
		const bool bContinuePIE = EAppReturnType::Yes == FMessageDialog::Open(EAppMsgType::YesNo, NSLOCTEXT("UnrealEd", "PIENeedsToCloseMatineeQ", "'Play in Editor' must close UnrealMatinee.  Continue?"));
		if (!bContinuePIE)
		{
			return false;
		}
		GLevelEditorModeTools().DeactivateMode(FBuiltinEditorModes::EM_InterpEdit);
	}

	return true;
}

// Deprecated Stubs
PRAGMA_DISABLE_DEPRECATION_WARNINGS
UGameInstance* UEditorEngine::CreatePIEGameInstance(int32 InPIEInstance, bool bInSimulateInEditor, bool bAnyBlueprintErrors, bool bStartInSpectatorMode, bool bPlayNetDedicated, bool bPlayStereoscopic, float PIEStartTime)
{
	return nullptr;
}

void UEditorEngine::LoginPIEInstances(bool bAnyBlueprintErrors, bool bStartInSpectatorMode, double PIEStartTime)
{}

void UEditorEngine::OnLoginPIEAllComplete()
{}

void UEditorEngine::PlayInEditor(UWorld* InWorld, bool bInSimulateInEditor, FPlayInEditorOverrides Overrides /* = FPlayInEditorOverrides() */)
{}
PRAGMA_ENABLE_DEPRECATION_WARNINGS
#undef LOCTEXT_NAMESPACE<|MERGE_RESOLUTION|>--- conflicted
+++ resolved
@@ -1163,12 +1163,7 @@
 			&& (Blueprint->Status != BS_Unknown)
 			&& !Blueprint->IsPendingKill())
 		{
-<<<<<<< HEAD
-			AdditionalParameters += TEXT(" -featureleveles31");
-		}
-=======
 			InNeedOfRecompile.Add(Blueprint);
->>>>>>> 90fae962
 
 			if (bPromptForCompile)
 			{
@@ -1851,66 +1846,6 @@
 	return false;
 }
 
-<<<<<<< HEAD
-		// set the build/launch configuration 
-		EBuildConfiguration BuildConfiguration;
-		const ULevelEditorPlaySettings* PlayInSettings = GetDefault<ULevelEditorPlaySettings>();
-		switch (PlayInSettings->LaunchConfiguration)
-		{
-		case LaunchConfig_Debug:
-			BuildConfiguration = EBuildConfiguration::Debug;
-			break;
-		case LaunchConfig_Development:
-			BuildConfiguration = EBuildConfiguration::Development;
-			break;
-		case LaunchConfig_Test:
-			BuildConfiguration = EBuildConfiguration::Test;
-			break;
-		case LaunchConfig_Shipping:
-			BuildConfiguration = EBuildConfiguration::Shipping;
-			break;
-		default:
-			// same as the running editor
-			BuildConfiguration = FApp::GetBuildConfiguration();
-			break;
-		}
-
-		// does the project have any code?
-		FGameProjectGenerationModule& GameProjectModule = FModuleManager::LoadModuleChecked<FGameProjectGenerationModule>(TEXT("GameProjectGeneration"));
-		bPlayUsingLauncherHasCode = GameProjectModule.Get().ProjectHasCodeFiles();
-
-		// Figure out if we need to build anything
-		if(PlayInSettings->BuildGameBeforeLaunch == EPlayOnBuildMode::PlayOnBuild_Always)
-		{
-			bPlayUsingLauncherBuild = true;
-		}
-		else if(PlayInSettings->BuildGameBeforeLaunch == EPlayOnBuildMode::PlayOnBuild_Never)
-		{
-			bPlayUsingLauncherBuild = false;
-		}
-		else if(PlayInSettings->BuildGameBeforeLaunch == EPlayOnBuildMode::PlayOnBuild_Default)
-		{
-			bPlayUsingLauncherBuild = bPlayUsingLauncherHasCode || !FApp::GetEngineIsPromotedBuild();
-			if (!bPlayUsingLauncherBuild)
-			{
-				FText Reason;
-				if (LaunchPlatform->RequiresTempTarget(bPlayUsingLauncherHasCode, BuildConfiguration, false, Reason))
-				{
-					UE_LOG(LogPlayLevel, Log, TEXT("Project requires temp target (%s)"), *Reason.ToString());
-					bPlayUsingLauncherBuild = true;
-				}
-			}
-		}
-		else if(PlayInSettings->BuildGameBeforeLaunch == EPlayOnBuildMode::PlayOnBuild_IfEditorBuiltLocally)
-		{
-			bPlayUsingLauncherBuild = !FApp::GetEngineIsPromotedBuild();
-		}
-
-		// Setup launch profile, keep the setting here to a minimum.
-		ILauncherProfileRef LauncherProfile = LauncherServicesModule.CreateProfile(TEXT("Launch On Device"));
-		LauncherProfile->SetBuildGame(bPlayUsingLauncherBuild);
-		LauncherProfile->SetBuildConfiguration(BuildConfiguration);
-=======
 void UEditorEngine::ToggleBetweenPIEandSIE( bool bNewSession )
 {
 	bIsToggleBetweenPIEandSIEQueued = false;
@@ -1928,7 +1863,6 @@
 			break;
 		}
 	}
->>>>>>> 90fae962
 
 	if (!SlateInfoPtr)
 	{
@@ -2348,14 +2282,6 @@
 	return NULL;
 }
 
-<<<<<<< HEAD
-	if (GEngine->XRSystem.IsValid() && !bInSimulateInEditor)
-	{
-		GEngine->XRSystem->OnBeginPlay(*PieWorldContext);
-	}
-
-	if (!PieWorldContext->RunAsDedicated)
-=======
 void UEditorEngine::RemapGamepadControllerIdForPIE(class UGameViewportClient* InGameViewport, int32 &ControllerId)
 {
 	// Increment the controller id if we are the focused window, and RouteGamepadToSecondWindow is true (and we are running multiple clients).
@@ -2364,7 +2290,6 @@
 	const bool CanRouteGamepadToSecondWindow = [&PlayInSettings]{ bool RouteGamepadToSecondWindow(false); return (PlayInSettings->GetRouteGamepadToSecondWindow(RouteGamepadToSecondWindow) && RouteGamepadToSecondWindow); }();
 	const bool CanRunUnderOneProcess = [&PlayInSettings]{ bool RunUnderOneProcess(false); return (PlayInSettings->GetRunUnderOneProcess(RunUnderOneProcess) && RunUnderOneProcess); }();
 	if ( CanRouteGamepadToSecondWindow && CanRunUnderOneProcess && InGameViewport->GetWindow().IsValid() && InGameViewport->GetWindow()->HasFocusedDescendants())
->>>>>>> 90fae962
 	{
 		ControllerId++;
 	}
@@ -2430,20 +2355,8 @@
 	// Let navigation know PIE is starting so it can avoid any blueprint creation/deletion/instantiation affect editor map's navmesh changes
 	FNavigationSystem::OnPIEStart(*InWorld);
 
-<<<<<<< HEAD
-					PieWindow = SNew(SWindow)
-						.Title(ViewportName)
-						.ScreenPosition(FVector2D(PosX, PosY))
-						.ClientSize(FVector2D(NewWindowWidth, NewWindowHeight))
-						.AdjustInitialSizeAndPositionForDPIScale(false)
-						.AutoCenter(CenterNewWindow ? EAutoCenter::PreferredWorkArea : EAutoCenter::None)
-						.UseOSWindowBorder(bUseOSWndBorder)
-						.SaneWindowPlacement(!CenterNewWindow)
-						.SizingRule(ESizingRule::UserSized);
-=======
 	ULevelEditorPlaySettings* EditorPlaySettings = InRequestParams.EditorPlaySettings;
 	check(EditorPlaySettings);
->>>>>>> 90fae962
 
 	// Auto-compile dirty blueprints (if needed) and let the user cancel PIE if there are 
 	TArray<UBlueprint*> ErroredBlueprints;
@@ -2512,20 +2425,8 @@
 			FText::Format(LOCTEXT("SIESessionLabel", "SIE session: {Package} ({TimeStamp})"), Arguments) :
 			FText::Format(LOCTEXT("PIESessionLabel", "PIE session: {Package} ({TimeStamp})"), Arguments);
 
-<<<<<<< HEAD
-				bool bShouldMinimizeRootWindow = bPlayStereoscopic && GEngine->XRSystem.IsValid() && GetDefault<ULevelEditorPlaySettings>()->ShouldMinimizeEditorOnVRPIE;
-				// Set up a notification when the window is closed so we can clean up PIE
-				{
-					struct FLocal
-					{
-						static void OnPIEWindowClosed( const TSharedRef< SWindow >& WindowBeingClosed, TWeakPtr< SViewport > PIEViewportWidget, int32 index, bool bRestoreRootWindow )
-						{
-							// Save off the window position
-							const FVector2D PIEWindowPos = WindowBeingClosed->GetPositionInScreen();
-=======
 		FMessageLog(NAME_CategoryPIE).NewPage(PIESessionLabel);
 	}
->>>>>>> 90fae962
 
 	// Flush all audio sources from the editor world
 	if (FAudioDeviceHandle AudioDevice = EditorWorld->GetAudioDevice())
