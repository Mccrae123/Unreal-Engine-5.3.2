// Copyright 1998-2019 Epic Games, Inc. All Rights Reserved.


#include "CoreMinimal.h"
#include "EngineDefines.h"
#include "Misc/MessageDialog.h"
#include "HAL/FileManager.h"
#include "Misc/FileHelper.h"
#include "Misc/Paths.h"
#include "Misc/Guid.h"
#include "HAL/IConsoleManager.h"
#include "Misc/ScopedSlowTask.h"
#include "Misc/ObjectThumbnail.h"
#include "Modules/ModuleManager.h"
#include "UObject/ObjectMacros.h"
#include "ProfilingDebugging/ResourceSize.h"
#include "UObject/Object.h"
#include "UObject/GarbageCollection.h"
#include "UObject/GCObjectScopeGuard.h"
#include "UObject/Class.h"
#include "UObject/UObjectIterator.h"
#include "UObject/Package.h"
#include "UObject/UnrealType.h"
#include "UObject/UObjectAnnotation.h"
#include "Serialization/ArchiveCountMem.h"
#include "Misc/PackageName.h"
#include "UObject/PackageFileSummary.h"
#include "UObject/ReferenceChainSearch.h"
#include "Widgets/DeclarativeSyntaxSupport.h"
#include "Widgets/SWindow.h"
#include "Framework/Application/SlateApplication.h"
#include "Widgets/Layout/SBorder.h"
#include "EditorStyleSet.h"
#include "Engine/EngineTypes.h"
#include "Engine/EngineBaseTypes.h"
#include "Engine/Level.h"
#include "Components/ActorComponent.h"
#include "Components/SceneComponent.h"
#include "GameFramework/Actor.h"
#include "CollisionQueryParams.h"
#include "WorldCollision.h"
#include "Engine/World.h"
#include "Materials/MaterialInterface.h"
#include "Components/PrimitiveComponent.h"
#include "Components/MeshComponent.h"
#include "AI/NavigationSystemBase.h"
#include "Components/LightComponent.h"
#include "Model.h"
#include "Exporters/Exporter.h"
#include "Materials/Material.h"
#include "Editor/Transactor.h"
#include "Settings/LevelEditorViewportSettings.h"
#include "Engine/Brush.h"
#include "Engine/Engine.h"
#include "Animation/AnimSequence.h"
#include "AssetData.h"
#include "Editor/EditorEngine.h"
#include "Editor/UnrealEdEngine.h"
#include "Factories/Factory.h"
#include "Factories/PolysFactory.h"
#include "Engine/Texture.h"
#include "Factories/WorldFactory.h"
#include "Editor/GroupActor.h"
#include "Settings/LevelEditorMiscSettings.h"
#include "Editor/PropertyEditorTestObject.h"
#include "Animation/SkeletalMeshActor.h"
#include "Editor/TransBuffer.h"
#include "Components/ShapeComponent.h"
#include "Particles/Emitter.h"
#include "Components/SkeletalMeshComponent.h"
#include "Particles/ParticleSystemComponent.h"
#include "Engine/StaticMesh.h"
#include "Sound/SoundWave.h"
#include "GameFramework/Volume.h"
#include "Logging/LogScopedCategoryAndVerbosityOverride.h"
#include "Misc/ConfigCacheIni.h"
#include "Misc/FeedbackContext.h"
#include "GameFramework/WorldSettings.h"
#include "Engine/Light.h"
#include "Engine/StaticMeshActor.h"
#include "Components/BillboardComponent.h"
#include "Components/BrushComponent.h"
#include "Components/DrawFrustumComponent.h"
#include "Layers/Layer.h"
#include "Engine/Polys.h"
#include "Engine/Selection.h"
#include "UnrealEngine.h"
#include "EngineUtils.h"
#include "Editor.h"
#include "EditorModeManager.h"
#include "EditorModes.h"
#include "UnrealEdMisc.h"
#include "Utils.h"
#include "FileHelpers.h"
#include "Dialogs/Dialogs.h"
#include "UnrealEdGlobals.h"
#include "EditorSupportDelegates.h"
#include "BusyCursor.h"
#include "AudioDevice.h"
#include "Engine/LevelStreaming.h"
#include "LevelUtils.h"
#include "LevelEditorViewport.h"
#include "Layers/LayersSubsystem.h"
#include "ScopedTransaction.h"
#include "SurfaceIterators.h"
#include "LightMap.h"
#include "BSPOps.h"
#include "EditorLevelUtils.h"
#include "Interfaces/IMainFrameModule.h"
#include "PackageTools.h"
#include "LevelEditor.h"
#include "Kismet2/BlueprintEditorUtils.h"
#include "Editor/GeometryMode/Public/GeometryEdMode.h"
#include "Editor/GeometryMode/Public/EditorGeometry.h"
#include "LandscapeProxy.h"
#include "Lightmass/PrecomputedVisibilityOverrideVolume.h"
#include "Animation/AnimSet.h"
#include "Matinee/InterpTrackAnimControl.h"
#include "InstancedFoliageActor.h"
#include "IMovieSceneCapture.h"
#include "MovieSceneCaptureModule.h"

#include "Kismet2/KismetEditorUtilities.h"
#include "PropertyEditorModule.h"
#include "IPropertyTable.h"
#include "IDetailsView.h"
#include "AssetRegistryModule.h"
#include "SnappingUtils.h"


#include "Editor/ActorPositioning.h"

#include "StatsViewerModule.h"
#include "ActorEditorUtils.h"
#include "IContentBrowserSingleton.h"
#include "ContentBrowserModule.h"
#include "Logging/TokenizedMessage.h"
#include "Logging/MessageLog.h"
#include "Misc/UObjectToken.h"
#include "Misc/MapErrors.h"
#include "Misc/ScopedSlowTask.h"


#include "ComponentReregisterContext.h"
#include "Engine/DocumentationActor.h"
#include "ShaderCompiler.h"
#include "Framework/Notifications/NotificationManager.h"
#include "Widgets/Notifications/SNotificationList.h"
#include "Animation/AnimNotifies/AnimNotify.h"
#include "NavLinkRenderingComponent.h"
#include "Analytics/AnalyticsPrivacySettings.h"
#include "Kismet2/KismetReinstanceUtilities.h"
#include "AnalyticsEventAttribute.h"
#include "Developer/SlateReflector/Public/ISlateReflectorModule.h"
#include "MaterialUtilities.h"
#include "ActorGroupingUtils.h"
#include "ILauncherPlatform.h"
#include "LauncherPlatformModule.h"
#include "HAL/PlatformApplicationMisc.h"
#include "AssetExportTask.h"
#include "EditorBuildUtils.h"

DEFINE_LOG_CATEGORY_STATIC(LogEditorServer, Log, All);

/** Used for the "tagsounds" and "checksounds" commands only			*/
static FUObjectAnnotationSparseBool DebugSoundAnnotation;

namespace EditorEngineDefs
{
	/** Limit the minimum size of the bounding box when centering cameras on individual components to avoid extreme zooming */
	static const float MinComponentBoundsForZoom = 50.0f;
}

namespace 
{
	/**
	 * A stat group use to track memory usage.
	 */
	class FWaveCluster
	{
	public:
		FWaveCluster() {}
		FWaveCluster(const TCHAR* InName)
			:	Name( InName )
			,	Num( 0 )
			,	Size( 0 )
		{}

		FString Name;
		int32 Num;
		int32 Size;
	};

	struct FAnimSequenceUsageInfo
	{
		FAnimSequenceUsageInfo( float InStartOffset, float InEndOffset, UInterpTrackAnimControl* InAnimControl, int32 InTrackKeyIndex )
		: 	StartOffset( InStartOffset )
		,	EndOffset( InEndOffset )
		,	AnimControl( InAnimControl )
		,	TrackKeyIndex( InTrackKeyIndex )
		{}

		float						StartOffset;
		float						EndOffset;
		UInterpTrackAnimControl*	AnimControl;
		int32							TrackKeyIndex;
	};
}

/**
* @param		bPreviewOnly		If true, don't actually clear material references.  Useful for e.g. map error checking.
* @param		bLogReferences		If true, write to the log any references that were cleared (brush name and material name).
* @return							The number of surfaces that need cleaning or that were cleaned
*/
static int32 CleanBSPMaterials(UWorld* InWorld, bool bPreviewOnly, bool bLogBrushes)
{
	// Clear the mark flag the polys of all non-volume, non-builder brushes.
	// Make a list of all brushes that were encountered.
	TArray<ABrush*> Brushes;
	for ( TActorIterator<ABrush> It(InWorld) ; It ; ++It )
	{
		ABrush* ItBrush = *It;
		if ( !ItBrush->IsVolumeBrush() && !FActorEditorUtils::IsABuilderBrush(ItBrush) && !ItBrush->IsBrushShape() )
		{
			if( ItBrush->Brush && ItBrush->Brush->Polys )
			{
				for ( int32 PolyIndex = 0 ; PolyIndex < ItBrush->Brush->Polys->Element.Num() ; ++PolyIndex )
				{
					ItBrush->Brush->Polys->Element[PolyIndex].PolyFlags &= ~PF_EdProcessed;
				}
				Brushes.Add( ItBrush );
			}
		}
	}													

	// Iterate over all surfaces and mark the corresponding brush polys.
	for ( TSurfaceIterator<> It(InWorld) ; It ; ++It )
	{
		if ( It->Actor && It->iBrushPoly != INDEX_NONE )
		{										
			It->Actor->Brush->Polys->Element[ It->iBrushPoly ].PolyFlags |= PF_EdProcessed;
		}
	}

	// Go back over all brushes and clear material references on all unmarked polys.
	int32 NumRefrencesCleared = 0;
	for ( int32 BrushIndex = 0 ; BrushIndex < Brushes.Num() ; ++BrushIndex )
	{
		ABrush* Actor = Brushes[BrushIndex];
		for ( int32 PolyIndex = 0 ; PolyIndex < Actor->Brush->Polys->Element.Num() ; ++PolyIndex )
		{
			// If the poly was marked . . .
			if ( (Actor->Brush->Polys->Element[PolyIndex].PolyFlags & PF_EdProcessed) != 0 )
			{
				// . . . simply clear the mark flag.
				Actor->Brush->Polys->Element[PolyIndex].PolyFlags &= ~PF_EdProcessed;
			}
			else
			{
				// This poly wasn't marked, so clear its material reference if one exists.
				UMaterialInterface*& ReferencedMaterial = Actor->Brush->Polys->Element[PolyIndex].Material;
				if ( ReferencedMaterial && ReferencedMaterial != UMaterial::GetDefaultMaterial(MD_Surface) )
				{
					NumRefrencesCleared++;
					if ( bLogBrushes )
					{
						UE_LOG(LogEditorServer, Log, TEXT("Cleared %s:%s"), *Actor->GetPathName(), *ReferencedMaterial->GetPathName() );
					}
					if ( !bPreviewOnly )
					{
						ReferencedMaterial = UMaterial::GetDefaultMaterial(MD_Surface);
					}
				}
			}
		}
	}

	return NumRefrencesCleared;
}


void UEditorEngine::RedrawAllViewports(bool bInvalidateHitProxies)
{
	for( int32 ViewportIndex = 0 ; ViewportIndex < AllViewportClients.Num() ; ++ViewportIndex )
	{
		FEditorViewportClient* ViewportClient = AllViewportClients[ViewportIndex];
		if ( ViewportClient && ViewportClient->Viewport )
		{
			if ( bInvalidateHitProxies )
			{
				// Invalidate hit proxies and display pixels.
				ViewportClient->Viewport->Invalidate();
			}
			else
			{
				// Invalidate only display pixels.
				ViewportClient->Viewport->InvalidateDisplay();
			}
		}
	}
}


void UEditorEngine::InvalidateChildViewports(FSceneViewStateInterface* InParentView, bool bInvalidateHitProxies)
{
	if ( InParentView )
	{
		// Iterate over viewports and redraw those that have the specified view as a parent.
		for( int32 ViewportIndex = 0 ; ViewportIndex < AllViewportClients.Num() ; ++ViewportIndex )
		{
			FEditorViewportClient* ViewportClient = AllViewportClients[ViewportIndex];
			if ( ViewportClient && ViewportClient->ViewState.GetReference() )
			{
				if ( ViewportClient->ViewState.GetReference()->HasViewParent() &&
					ViewportClient->ViewState.GetReference()->GetViewParent() == InParentView &&
					!ViewportClient->ViewState.GetReference()->IsViewParent() )
				{
					if ( bInvalidateHitProxies )
					{
						// Invalidate hit proxies and display pixels.
						ViewportClient->Viewport->Invalidate();
					}
					else
					{
						// Invalidate only display pixels.
						ViewportClient->Viewport->InvalidateDisplay();
					}
				}
			}
		}
	}
}


bool UEditorEngine::SafeExec( UWorld* InWorld, const TCHAR* InStr, FOutputDevice& Ar )
{
	const TCHAR* Str = InStr;

	// Keep a pointer to the beginning of the string to use for message displaying purposes
	const TCHAR* const FullStr = InStr;

	if( FParse::Command(&Str,TEXT("MACRO")) || FParse::Command(&Str,TEXT("EXEC")) )//oldver (exec)
	{
		FMessageDialog::Open( EAppMsgType::Ok, FText::Format(NSLOCTEXT("UnrealEd", "Error_TriedToExecDeprecatedCmd", "Tried to execute deprecated command: {0}"),FText::FromString(FullStr)) );
	}
	else if( FParse::Command( &Str, TEXT( "EXECFILE" ) ) )
	{
		// Executes a file that contains a list of commands
		FString FilenameString;
		if( FParse::Token( Str, FilenameString, false ) )
		{
			ExecFile( InWorld, *FilenameString, Ar );
		}

		return true;
	}
	else if( FParse::Command(&Str,TEXT("NEW")) )
	{
		// Generalized object importing.
		EObjectFlags Flags = RF_Public|RF_Standalone;
		if( FParse::Command(&Str,TEXT("STANDALONE")) )
		{
			Flags = RF_Public|RF_Standalone;
		}
		else if( FParse::Command(&Str,TEXT("PUBLIC")) )
		{
			Flags = RF_Public;
		}
		else if( FParse::Command(&Str,TEXT("PRIVATE")) )
		{
			Flags = RF_NoFlags;
		}

		const FString ClassName     = FParse::Token(Str,0);
		UClass* Class         = FindObject<UClass>( ANY_PACKAGE, *ClassName );
		if( !Class )
		{
			UE_SUPPRESS(LogExec, Warning, Ar.Logf(TEXT("Unrecognized or missing factor class %s"), *ClassName ));
			return true;
		}

		FString  PackageName  = ParentContext ? ParentContext->GetName() : TEXT("");
		FString	 GroupName	  = TEXT("");
		FString  FileName     = TEXT("");
		FString  ObjectName   = TEXT("");
		UClass*  ContextClass = NULL;
		UObject* Context      = NULL;

		FParse::Value( Str, TEXT("Package="), PackageName );
		FParse::Value( Str, TEXT("Group="), GroupName );
		FParse::Value( Str, TEXT("File="), FileName );

		ParseObject<UClass>( Str, TEXT("ContextClass="), ContextClass, NULL );
		ParseObject( Str, TEXT("Context="), ContextClass, Context, NULL );

		if ( !FParse::Value( Str, TEXT("Name="), ObjectName ) && FileName != TEXT("") )
		{
			// Deduce object name from filename.
			ObjectName = FileName;
			for( ; ; )
			{
				int32 i=ObjectName.Find(TEXT("/"), ESearchCase::CaseSensitive);
				if( i==-1 )
				{
					i=ObjectName.Find(TEXT("\\"), ESearchCase::CaseSensitive);
				}
				if( i==-1 )
				{
					break;
				}
				ObjectName = ObjectName.Mid( i+1 );
			}
			if( ObjectName.Find(TEXT("."), ESearchCase::CaseSensitive)>=0 )
			{
				ObjectName = ObjectName.Left( ObjectName.Find(TEXT(".")) );
			}
		}

		UFactory* Factory = NULL;
		if( Class->IsChildOf(UFactory::StaticClass()) )
		{
			Factory = NewObject<UFactory>(GetTransientPackage(), Class);
		}

		UObject* NewObject = NULL;
		bool bOperationCanceled = false;

		// Make sure the user isn't trying to create a class with a factory that doesn't
		// advertise its supported type.
		UClass* FactoryClass = Factory ? Factory->GetSupportedClass() : Class;
		if ( FactoryClass )
		{
			NewObject = UFactory::StaticImportObject
			(
				FactoryClass,
				CreatePackage(NULL,*(GroupName != TEXT("") ? (PackageName+TEXT(".")+GroupName) : PackageName)),
				*ObjectName,
				Flags,
				bOperationCanceled,
				*FileName,
				Context,
				Factory,
				Str,
				GWarn
			);
		}

		if( !NewObject && !bOperationCanceled )
		{
			UE_SUPPRESS(LogExec, Warning, Ar.Logf(TEXT("Failed factoring: %s"), InStr ));
		}

		return true;
	}
	else if( FParse::Command( &Str, TEXT("LOAD") ) )
	{
		FMessageDialog::Open( EAppMsgType::Ok, FText::Format(NSLOCTEXT("UnrealEd", "Error_TriedToExecDeprecatedCmd", "Tried to execute deprecated command: {0}"),FText::FromString(FullStr)) );
	}
	else if( FParse::Command( &Str, TEXT("MESHMAP")) )
	{
		FMessageDialog::Open( EAppMsgType::Ok, FText::Format(NSLOCTEXT("UnrealEd", "Error_TriedToExecDeprecatedCmd", "Tried to execute deprecated command: {0}"),FText::FromString(FullStr)) );
	}
	else if( FParse::Command(&Str,TEXT("ANIM")) )
	{
		FMessageDialog::Open( EAppMsgType::Ok, FText::Format(NSLOCTEXT("UnrealEd", "Error_TriedToExecDeprecatedCmd", "Tried to execute deprecated command: {0}"),FText::FromString(FullStr)) );
	}
	else if( FParse::Command(&Str,TEXT("MESH")) )
	{
		FMessageDialog::Open( EAppMsgType::Ok, FText::Format(NSLOCTEXT("UnrealEd", "Error_TriedToExecDeprecatedCmd", "Tried to execute deprecated command: {0}"),FText::FromString(FullStr)) );
	}
	else if( FParse::Command( &Str, TEXT("AUDIO")) )
	{
		FMessageDialog::Open( EAppMsgType::Ok, FText::Format(NSLOCTEXT("UnrealEd", "Error_TriedToExecDeprecatedCmd", "Tried to execute deprecated command: {0}"),FText::FromString(FullStr)) );
	}
	else if ( FParse::Command( &Str, TEXT("DumpThumbnailStats") ) )
	{
		bool bShowImageData = FParse::Command(&Str, TEXT("ShowImageData"));
		FArchiveCountMem UncompressedArc(NULL), CompressedArc(NULL);
		int32 TotalThumbnailCount=0, UncompressedThumbnailCount=0;
		int32 PackagesWithUncompressedThumbnails=0;
		SIZE_T SizeOfNames=0;

		SIZE_T TotalKB = 0;
		for ( TObjectIterator<UPackage> PackageIt; PackageIt; ++PackageIt )
		{

			UPackage* Pkg = *PackageIt;
			if ( Pkg->HasThumbnailMap() )
			{
				
				FThumbnailMap& Thumbs = Pkg->AccessThumbnailMap();
				FArchiveCountMem MemArc(NULL);
				MemArc << Thumbs;


				SIZE_T PkgThumbnailFootprint = MemArc.GetMax() / 1024;
				Ar.Logf(TEXT("Pkg %s has %i thumbnails (%i KB)"), *Pkg->GetName(), Thumbs.Num(), PkgThumbnailFootprint);
				
				TotalThumbnailCount += Thumbs.Num();
				TotalKB += PkgThumbnailFootprint;

				if ( bShowImageData )
				{
					bool bHasUncompressedImageData = false;
					for ( TMap<FName,FObjectThumbnail>::TIterator ThumbnailIt(Thumbs); ThumbnailIt; ++ThumbnailIt )
					{
						FName& ThumbName = ThumbnailIt.Key();

						FObjectThumbnail& ThumbData = ThumbnailIt.Value();
						ThumbData.CountImageBytes_Uncompressed(UncompressedArc);
						ThumbData.CountImageBytes_Compressed(CompressedArc);

						TArray<uint8>& UncompressedData = ThumbData.AccessImageData();
						if ( UncompressedData.Num() > 0 )
						{
							bHasUncompressedImageData = true;
							UncompressedThumbnailCount++;
						}
					}

					if ( bHasUncompressedImageData )
					{
						PackagesWithUncompressedThumbnails++;
					}
				}
			}
		}

		if ( bShowImageData )
		{
			SIZE_T UncompressedImageSize = UncompressedArc.GetMax() / 1024;
			SIZE_T CompressedImageSize = CompressedArc.GetMax() / 1024;

			Ar.Log(TEXT("Total size of image data:"));
			Ar.Logf(TEXT("%i total thumbnails (%i uncompressed) across %i packages"), TotalThumbnailCount, UncompressedThumbnailCount, PackagesWithUncompressedThumbnails);
			Ar.Logf(TEXT("Total size of compressed image data: %i KB"), CompressedImageSize);
			Ar.Logf(TEXT("Total size of UNcompressed image data: %i KB"), UncompressedImageSize);
		}
		Ar.Logf(TEXT("Total memory required for all package thumbnails: %i KB"), TotalKB);
		return true;
	}
	return false;
}

/*-----------------------------------------------------------------------------
	UnrealEd command line.
-----------------------------------------------------------------------------*/

//@hack: this needs to be cleaned up!
static const TCHAR* GStream = NULL;

bool UEditorEngine::Exec_StaticMesh( UWorld* InWorld, const TCHAR* Str, FOutputDevice& Ar )
{
	bool bResult = false;
#if !UE_BUILD_SHIPPING
	// Not supported on shipped builds because PC cooking strips raw mesh data.
	ABrush* WorldBrush = InWorld->GetDefaultBrush();
	if(FParse::Command(&Str,TEXT("TO")))
	{
		if(FParse::Command(&Str,TEXT("BRUSH")))
		{
			const FScopedTransaction Transaction( NSLOCTEXT("UnrealEd", "StaticMeshToBrush", "StaticMesh to Brush") );
			WorldBrush->Brush->Modify();

			// Find the first selected static mesh actor.
			AStaticMeshActor* SelectedActor = NULL;
			for ( FSelectionIterator It( GetSelectedActorIterator() ) ; It ; ++It )
			{
				AActor* Actor = static_cast<AActor*>( *It );
				checkSlow( Actor->IsA(AActor::StaticClass()) );

				AStaticMeshActor* StaticMeshActor = Cast<AStaticMeshActor>( Actor );
				if( StaticMeshActor )
				{
					SelectedActor = StaticMeshActor;
					break;
				}
			}

			if(SelectedActor)
			{
				WorldBrush->SetActorLocation(SelectedActor->GetActorLocation(), false);
				SelectedActor->SetActorLocation(FVector::ZeroVector, false);

				CreateModelFromStaticMesh(WorldBrush->Brush,SelectedActor);

				SelectedActor->SetActorLocation(WorldBrush->GetActorLocation(), false);
			}
			else
			{
				Ar.Logf(TEXT("No suitable actors found."));
			}

			RedrawLevelEditingViewports();
			bResult = true;
		}
	}
	else if( FParse::Command(&Str,TEXT("DEFAULT")) )	// STATICMESH DEFAULT NAME=<name>
	{
		GetSelectedObjects()->DeselectAll( UStaticMesh::StaticClass() );
		UStaticMesh* StaticMesh = NULL;
		bResult = ParseObject<UStaticMesh>(Str,TEXT("NAME="), StaticMesh, ANY_PACKAGE);
		if( bResult && StaticMesh)
		{
			GetSelectedObjects()->Select( StaticMesh );
		}
	}
#endif // UE_BUILD_SHIPPING
	return bResult;
}

void UEditorEngine::LoadAndSelectAssets( TArray<FAssetData>& Assets, UClass* TypeOfAsset )
{
	USelection* EditorSelection = GetSelectedObjects();
	if ( EditorSelection != NULL )
	{
		EditorSelection->BeginBatchSelectOperation();
		for ( int32 CurrentAssetIndex=0; CurrentAssetIndex < Assets.Num(); CurrentAssetIndex++ )
		{
			FAssetData& SelectedAsset = Assets[CurrentAssetIndex];
			if ( TypeOfAsset == NULL || SelectedAsset.GetClass()->IsChildOf( TypeOfAsset ) )
			{
				// GetAsset() will load the asset if necessary
				UObject* LoadedAsset = SelectedAsset.GetAsset();

				EditorSelection->Select( LoadedAsset );
			}
		}
		EditorSelection->EndBatchSelectOperation();
	}
}

bool UEditorEngine::UsePercentageBasedScaling() const
{
	return GetDefault<ULevelEditorViewportSettings>()->UsePercentageBasedScaling();
}

bool UEditorEngine::Exec_Brush( UWorld* InWorld, const TCHAR* Str, FOutputDevice& Ar )
{
	// Keep a pointer to the beginning of the string to use for message displaying purposes
	const TCHAR* const FullStr = Str;
	ABrush* WorldBrush = InWorld->GetDefaultBrush();
	if( FParse::Command(&Str,TEXT("APPLYTRANSFORM")) )
	{
		CommandIsDeprecated( TEXT("APPLYTRANSFORM"), Ar );
		return false;
	}
	else if( FParse::Command(&Str,TEXT("SET")) )
	{
		{
			const FScopedTransaction Transaction( NSLOCTEXT("UnrealEd", "BrushSet", "Brush Set") );
			FRotator Temp(0.0f, 0.0f, 0.0f);
			FVector SnapLocation(0.0f, 0.0f, 0.0f);
			FVector PrePivot(0.0f, 0.0f, 0.0f);
			ABrush* DefaultBrush = InWorld->GetDefaultBrush();
			if (DefaultBrush != NULL)
			{
				DefaultBrush->Brush->Modify();
				SnapLocation = DefaultBrush->GetActorLocation();
				PrePivot = DefaultBrush->GetPivotOffset();
			}
			
			FSnappingUtils::SnapToBSPVertex( SnapLocation, FVector::ZeroVector, Temp );

			WorldBrush->SetActorLocation(SnapLocation - PrePivot, false);
			WorldBrush->SetPivotOffset( FVector::ZeroVector );
			WorldBrush->Brush->Polys->Element.Empty();
			UPolysFactory* It = NewObject<UPolysFactory>();
			It->FactoryCreateText( UPolys::StaticClass(), WorldBrush->Brush->Polys->GetOuter(), *WorldBrush->Brush->Polys->GetName(), RF_NoFlags, WorldBrush->Brush->Polys, TEXT("t3d"), GStream, GStream+FCString::Strlen(GStream), GWarn );
			// Do NOT merge faces.
			FBSPOps::bspValidateBrush( WorldBrush->Brush, 0, 1 );
			WorldBrush->Brush->BuildBound();
		}
		NoteSelectionChange();
		return true;
	}
	else if( FParse::Command(&Str,TEXT("RESET")) )
	{
		const FScopedTransaction Transaction( NSLOCTEXT("UnrealEd", "BrushReset", "Brush Reset") );
		WorldBrush->Modify();
		WorldBrush->InitPosRotScale();
		RedrawLevelEditingViewports();
		return true;
	}
	else if( FParse::Command(&Str,TEXT("SCALE")) )
	{
		const FScopedTransaction Transaction( NSLOCTEXT("UnrealEd", "BrushScale", "Brush Scale") );

		FVector Scale;
		GetFVECTOR( Str, Scale );
		if( !Scale.X ) Scale.X = 1.f;
		if( !Scale.Y ) Scale.Y = 1.f;
		if( !Scale.Z ) Scale.Z = 1.f;

		const FVector InvScale( 1.f / Scale.X, 1.f / Scale.Y, 1.f / Scale.Z );

		// Fire ULevel::LevelDirtiedEvent when falling out of scope.
		FScopedLevelDirtied		LevelDirtyCallback;

		for ( FSelectionIterator It( GetSelectedActorIterator() ) ; It ; ++It )
		{
			AActor* Actor = static_cast<AActor*>( *It );
			checkSlow( Actor->IsA(AActor::StaticClass()) );

			ABrush* Brush = Cast< ABrush >( Actor );
			if( Brush )
			{
				if ( Brush->Brush )
				{
					Brush->Brush->Modify();
					for( int32 poly = 0 ; poly < Brush->Brush->Polys->Element.Num() ; poly++ )
					{
						FPoly* Poly = &(Brush->Brush->Polys->Element[poly]);

						Poly->TextureU *= InvScale;
						Poly->TextureV *= InvScale;
						Poly->Base = ((Poly->Base - Brush->GetPivotOffset()) * Scale) + Brush->GetPivotOffset();

						for( int32 vtx = 0 ; vtx < Poly->Vertices.Num() ; vtx++ )
						{
							Poly->Vertices[vtx] = ((Poly->Vertices[vtx] - Brush->GetPivotOffset()) * Scale) + Brush->GetPivotOffset();
						}

						Poly->CalcNormal();
					}

					Brush->Brush->BuildBound();

					Brush->MarkPackageDirty();
					LevelDirtyCallback.Request();
				}
			}
		}

		RedrawLevelEditingViewports();
		return true;
	}
	else if( FParse::Command(&Str,TEXT("MOVETO")) )
	{
		const FScopedTransaction Transaction( NSLOCTEXT("UnrealEd", "BrushMoveTo", "Brush MoveTo") );
		WorldBrush->Modify();
		FVector TempVector(0.f);
		GetFVECTOR( Str, TempVector );
		WorldBrush->SetActorLocation(TempVector, false);
		RedrawLevelEditingViewports();
		return true;
	}
	else if( FParse::Command(&Str,TEXT("MOVEREL")) )
	{
		const FScopedTransaction Transaction( NSLOCTEXT("UnrealEd", "BrushMoveRel", "Brush MoveRel") );
		WorldBrush->Modify();
		FVector TempVector( 0, 0, 0 );
		GetFVECTOR( Str, TempVector );
		FVector NewLocation = WorldBrush->GetActorLocation();
		NewLocation.AddBounded( TempVector, HALF_WORLD_MAX1 );
		WorldBrush->SetActorLocation(NewLocation, false);
		RedrawLevelEditingViewports();
		return true;
	}
	else if (FParse::Command(&Str,TEXT("ADD")))
	{
		ABrush* NewBrush = NULL;
		{
			const FScopedTransaction Transaction( NSLOCTEXT("UnrealEd", "BrushAdd", "Brush Add") );
			FinishAllSnaps();
			int32 DWord1=0;
			FParse::Value( Str, TEXT("FLAGS="), DWord1 );
			NewBrush = FBSPOps::csgAddOperation( WorldBrush, DWord1, Brush_Add );
			if( NewBrush )
			{
				// Materials selected in the Content Browser, but not actually loaded, will not be
				// in the global selection set, which is expected by bspBrushCSG when it comes to
				// applying the material to the surfaces. This goes through the set of objects selected
				// in the primary content browser and, if it is a material type, ensures it is loaded
				// and selected ready for use.
				{
					TArray<FAssetData> SelectedAssets;
					{
						FContentBrowserModule& ContentBrowserModule = FModuleManager::Get().LoadModuleChecked<FContentBrowserModule>("ContentBrowser");
						ContentBrowserModule.Get().GetSelectedAssets(SelectedAssets);
					}
					LoadAndSelectAssets( SelectedAssets, UMaterial::StaticClass() );
				}

				InWorld->GetModel()->Modify();
				NewBrush->Modify();
				bspBrushCSG( NewBrush, InWorld->GetModel(), DWord1, Brush_Add, CSG_None, true, true, true );
			}
			InWorld->InvalidateModelGeometry( InWorld->GetCurrentLevel() );
		}

		InWorld->GetCurrentLevel()->UpdateModelComponents();
		RedrawLevelEditingViewports();
		if ( NewBrush )
		{
			ULevel::LevelDirtiedEvent.Broadcast();
			RebuildStaticNavigableGeometry(InWorld->GetCurrentLevel());
		}

		if(FParse::Command(&Str,TEXT("SELECTNEWBRUSH")))
		{
			SelectNone(false, true);
			SelectActor(NewBrush, true, true);
		}

		return true;
	}
	else if (FParse::Command(&Str,TEXT("ADDVOLUME"))) // BRUSH ADDVOLUME
	{
		AVolume* Actor = NULL;
		{
			const FScopedTransaction Transaction( NSLOCTEXT("UnrealEd", "BrushAddVolume", "Brush AddVolume") );
			FinishAllSnaps();

			UClass* VolumeClass = NULL;
			ParseObject<UClass>( Str, TEXT("CLASS="), VolumeClass, ANY_PACKAGE );
			if( !VolumeClass || !VolumeClass->IsChildOf(AVolume::StaticClass()) )
			{
				VolumeClass = AVolume::StaticClass();
			}

			FVector SpawnLoc = WorldBrush->GetActorLocation();
			Actor = InWorld->SpawnActor<AVolume>( VolumeClass, SpawnLoc, FRotator::ZeroRotator );
			if( Actor )
			{
				Actor->PreEditChange(NULL);

				FBSPOps::csgCopyBrush
				(
					Actor,
					WorldBrush,
					0,
					RF_Transactional,
					1,
					true
				);

				// Set the texture on all polys to NULL.  This stops invisible texture
				// dependencies from being formed on volumes.
				if( Actor->Brush )
				{
					for( int32 poly = 0 ; poly < Actor->Brush->Polys->Element.Num() ; ++poly )
					{
						FPoly* Poly = &(Actor->Brush->Polys->Element[poly]);
						Poly->Material = NULL;
					}
				}
				Actor->PostEditChange();
			}
		}

		RedrawLevelEditingViewports();
		if ( Actor )
		{
			ULevel::LevelDirtiedEvent.Broadcast();
			InWorld->BroadcastLevelsChanged();
		}
		return true;
	}
	else if (FParse::Command(&Str,TEXT("SUBTRACT"))) // BRUSH SUBTRACT
	{
		ABrush* NewBrush = NULL;
		{
			const FScopedTransaction Transaction( NSLOCTEXT("UnrealEd", "BrushSubtract", "Brush Subtract") );
			FinishAllSnaps();
			NewBrush = FBSPOps::csgAddOperation(WorldBrush,0,Brush_Subtract); // Layer
			if( NewBrush )
			{
				NewBrush->Modify();
				InWorld->GetModel()->Modify();
				bspBrushCSG( NewBrush, InWorld->GetModel(), 0, Brush_Subtract, CSG_None, true, true, true );
			}
			InWorld->InvalidateModelGeometry( InWorld->GetCurrentLevel() );
		}
		
		InWorld->GetCurrentLevel()->UpdateModelComponents();
		RedrawLevelEditingViewports();
		if ( NewBrush )
		{
			ULevel::LevelDirtiedEvent.Broadcast();
			RebuildStaticNavigableGeometry(InWorld->GetCurrentLevel());
		}

		if(FParse::Command(&Str,TEXT("SELECTNEWBRUSH")))
		{
			SelectNone(false, true);
			SelectActor(NewBrush, true, true);
		}

		return true;
	}
	else if (FParse::Command(&Str,TEXT("FROM"))) // BRUSH FROM INTERSECTION/DEINTERSECTION
	{
		if( FParse::Command(&Str,TEXT("INTERSECTION")) )
		{
			Ar.Log( TEXT("Brush from intersection") );
			{
				if( FParse::Command(&Str,TEXT("NOTRANSACTION")) )
				{
					BSPIntersectionHelper(InWorld, CSG_Intersect);
				} 
				else
				{
					const FScopedTransaction Transaction( NSLOCTEXT("UnrealEd", "BrushFromIntersection", "Brush From Intersection") );
					BSPIntersectionHelper(InWorld, CSG_Intersect);
				}
			}
			WorldBrush->ReregisterAllComponents();

			GLevelEditorModeTools().MapChangeNotify();
			RedrawLevelEditingViewports();
			return true;
		}
		else if( FParse::Command(&Str,TEXT("DEINTERSECTION")) )
		{
			Ar.Log( TEXT("Brush from deintersection") );
			{
				if( FParse::Command(&Str,TEXT("NOTRANSACTION")) )
				{
					BSPIntersectionHelper(InWorld, CSG_Deintersect);
				} 
				else
				{
					const FScopedTransaction Transaction( NSLOCTEXT("UnrealEd", "BrushFromDeintersection", "Brush From Deintersection") );
					BSPIntersectionHelper(InWorld, CSG_Deintersect);
				}
			}
			WorldBrush->ReregisterAllComponents();

			GLevelEditorModeTools().MapChangeNotify();
			RedrawLevelEditingViewports();
			return true;
		}
	}
	else if( FParse::Command (&Str,TEXT("NEW")) )
	{
		const FScopedTransaction Transaction( NSLOCTEXT("UnrealEd", "BrushNew", "Brush New") );
		WorldBrush->Brush->Modify();
		WorldBrush->Brush->Polys->Element.Empty();
		RedrawLevelEditingViewports();
		return true;
	}
	else if( FParse::Command (&Str,TEXT("LOAD")) ) // BRUSH LOAD
	{
		FString TempFname;
		if( FParse::Value( Str, TEXT("FILE="), TempFname ) )
		{
			const FScopedBusyCursor BusyCursor;

			ResetTransaction( NSLOCTEXT("UnrealEd", "LoadingBrush", "Loading Brush") );
			const FVector TempVector = WorldBrush->GetActorLocation();
			LoadPackage( InWorld->GetOutermost(), *TempFname, 0 );
			WorldBrush->SetActorLocation(TempVector, false);
			FBSPOps::bspValidateBrush( WorldBrush->Brush, 0, 1 );
			Cleanse( false, 1, NSLOCTEXT("UnrealEd", "LoadingBrush", "Loading Brush") );
			return true;
		}
	}
	else if( FParse::Command( &Str, TEXT("SAVE") ) )
	{
		FString TempFname;
		if( FParse::Value(Str,TEXT("FILE="),TempFname) )
		{
			Ar.Logf( TEXT("Saving %s"), *TempFname );
			check(InWorld);
			this->SavePackage( WorldBrush->Brush->GetOutermost(), WorldBrush->Brush, RF_NoFlags, *TempFname, GWarn );
		}
		else
		{
			UE_SUPPRESS(LogExec, Warning, Ar.Log(*NSLOCTEXT("UnrealEd", "MissingFilename", "Missing filename").ToString() ));
		}
		return true;
	}
	else if( FParse::Command( &Str, TEXT("IMPORT")) )
	{
		FString TempFname;
		if( FParse::Value(Str,TEXT("FILE="),TempFname) )
		{
			const FScopedBusyCursor BusyCursor;
			const FScopedTransaction Transaction( NSLOCTEXT("UnrealEd", "BrushImport", "Brush Import") );

			GWarn->BeginSlowTask( NSLOCTEXT("UnrealEd", "ImportingBrush", "Importing brush"), true );

			WorldBrush->Brush->Polys->Modify();
			WorldBrush->Brush->Polys->Element.Empty();
			uint32 Flags=0;
			bool Merge=0;
			FParse::Bool( Str, TEXT("MERGE="), Merge );
			FParse::Value( Str, TEXT("FLAGS="), Flags );
			WorldBrush->Brush->Linked = 0;
			ImportObject<UPolys>( WorldBrush->Brush->Polys->GetOuter(), *WorldBrush->Brush->Polys->GetName(), RF_NoFlags, *TempFname );
			if( Flags )
			{
				for( int16 Word2=0; Word2<TempModel->Polys->Element.Num(); Word2++ )
				{
					WorldBrush->Brush->Polys->Element[Word2].PolyFlags |= Flags;
				}
			}
			for( int32 i=0; i<WorldBrush->Brush->Polys->Element.Num(); i++ )
			{
				WorldBrush->Brush->Polys->Element[i].iLink = i;
			}
			if( Merge )
			{
				bspMergeCoplanars( WorldBrush->Brush, 0, 1 );
				FBSPOps::bspValidateBrush( WorldBrush->Brush, 0, 1 );
			}
			WorldBrush->ReregisterAllComponents();
			GWarn->EndSlowTask();
		}
		else
		{
			UE_SUPPRESS(LogExec, Warning, Ar.Log( TEXT("Missing filename") ));
		}
		return true;
	}
	else if (FParse::Command(&Str,TEXT("EXPORT")))
	{
		FString TempFname;
		if( FParse::Value(Str,TEXT("FILE="),TempFname) )
		{
			const FScopedBusyCursor BusyCursor;

			GWarn->BeginSlowTask( NSLOCTEXT("UnrealEd", "ExportingBrush", "Exporting brush"), true );
			UExporter::ExportToFile( WorldBrush->Brush->Polys, NULL, *TempFname, 0 );
			GWarn->EndSlowTask();
		}
		else
		{
			UE_SUPPRESS(LogExec, Warning, Ar.Log( TEXT("Missing filename") ));
		}
		return true;
	}
	else if( FParse::Command(&Str,TEXT("MERGEPOLYS")) ) // BRUSH MERGEPOLYS
	{
		const FScopedBusyCursor BusyCursor;

		// Merges the polys on all selected brushes
		GWarn->BeginSlowTask( NSLOCTEXT("UnrealEd", "MergePolys", "Merge polys"), true );
		const int32 ProgressDenominator = InWorld->GetProgressDenominator();

		// Fire ULevel::LevelDirtiedEvent when falling out of scope.
		FScopedLevelDirtied		LevelDirtyCallback;

		for ( FSelectionIterator It( GetSelectedActorIterator() ) ; It ; ++It )
		{
			AActor* Actor = static_cast<AActor*>( *It );
			checkSlow( Actor->IsA(AActor::StaticClass()) );
			ABrush* Brush = Cast< ABrush >( Actor );
			if ( Brush )
			{
				FBSPOps::bspValidateBrush( Brush->Brush, 1, 1 );
				Brush->MarkPackageDirty();
				LevelDirtyCallback.Request();
			}
		}
		RedrawLevelEditingViewports();
		GWarn->EndSlowTask();
	}
	else if( FParse::Command(&Str,TEXT("SEPARATEPOLYS")) ) // BRUSH SEPARATEPOLYS
	{
		const FScopedBusyCursor BusyCursor;

		GWarn->BeginSlowTask( NSLOCTEXT("UnrealEd", "SeparatePolys", "Separate polys"),  true );
		const int32 ProgressDenominator = InWorld->GetProgressDenominator();

		// Fire ULevel::LevelDirtiedEvent when falling out of scope.
		FScopedLevelDirtied		LevelDirtyCallback;

		for ( FSelectionIterator It( GetSelectedActorIterator() ) ; It ; ++It )
		{
			AActor* Actor = static_cast<AActor*>( *It );
			checkSlow( Actor->IsA(AActor::StaticClass()) );
			ABrush* Brush = Cast< ABrush >( Actor );
			if ( Brush )
			{
				FBSPOps::bspUnlinkPolys( Brush->Brush );
				Brush->MarkPackageDirty();
				LevelDirtyCallback.Request();
			}
		}
		RedrawLevelEditingViewports();
		GWarn->EndSlowTask();
	}

	return false;
}

int32 UEditorEngine::BeginTransaction(const TCHAR* TransactionContext, const FText& Description, UObject* PrimaryObject)
{
	int32 Index = INDEX_NONE;

	if (Trans)
	{
		// generate transaction context
		Index = Trans->Begin(TransactionContext, Description);
		Trans->SetPrimaryUndoObject(PrimaryObject);
	}
	return Index;
}

int32 UEditorEngine::BeginTransaction(const FText& Description)
{
	return BeginTransaction(NULL, Description, NULL);
}

int32 UEditorEngine::EndTransaction()
{
	int32 Index = INDEX_NONE;

	if (Trans) 
	{
		Index = Trans->End();
	}

	return Index;
}

void UEditorEngine::CancelTransaction(int32 Index)
{
	if (Trans)
	{
		Trans->Cancel( Index );
	}
}

void UEditorEngine::ResetTransaction(const FText& Reason)
{
	if (Trans)
	{
		Trans->Reset(Reason);
	}
}

void UEditorEngine::ShowUndoRedoNotification(const FText& NotificationText, bool bSuccess)
{
	// Add a new notification item only if the previous one has expired or is otherwise done fading out (CS_None). This way multiple undo/redo notifications do not pollute the notification window.
	if(!UndoRedoNotificationItem.IsValid() || UndoRedoNotificationItem->GetCompletionState() == SNotificationItem::CS_None)
	{
		FNotificationInfo Info( NotificationText );
		Info.bUseLargeFont = false;
		Info.bUseSuccessFailIcons = false;

		UndoRedoNotificationItem = FSlateNotificationManager::Get().AddNotification(Info);
	}
	
	if ( UndoRedoNotificationItem.IsValid() )
	{
		// Update the text and completion state to reflect current info
		UndoRedoNotificationItem->SetText( NotificationText );
		UndoRedoNotificationItem->SetCompletionState( bSuccess ? SNotificationItem::CS_Success : SNotificationItem::CS_Fail );

		// Restart the fade animation for the current undo/redo notification
		UndoRedoNotificationItem->ExpireAndFadeout();
	}
}

void UEditorEngine::HandleTransactorBeforeRedoUndo(const FTransactionContext& TransactionContext)
{
	//Get the list of all selected actors before the undo/redo is performed
	OldSelectedActors.Empty();
	for ( FSelectionIterator It( GetSelectedActorIterator() ) ; It ; ++It )
	{
		AActor* Actor = CastChecked<AActor>( *It );
		OldSelectedActors.Add( Actor);
	}

	// Get the list of selected components as well
	OldSelectedComponents.Empty();
	for (FSelectionIterator It(GetSelectedComponentIterator()); It; ++It)
	{
		auto Component = CastChecked<UActorComponent>(*It);
		OldSelectedComponents.Add(Component);
	}

	// Before an undo, store the current operation and hook on object transaction, if we do not have an outer operation already
	if (CurrentUndoRedoContext.OperationDepth++ == 0)
	{
		check(!CurrentUndoRedoContext.OuterOperationId.IsValid());
		CurrentUndoRedoContext.OuterOperationId = TransactionContext.OperationId;
		FCoreUObjectDelegates::OnObjectTransacted.AddUObject(this, &UEditorEngine::HandleObjectTransacted);
	}
}

void UEditorEngine::HandleTransactorRedoUndo(const FTransactionContext& TransactionContext, bool Succeeded, bool WasUndo)
{
	NoteSelectionChange(bNotifyUndoRedoSelectionChange);
	PostUndo(Succeeded);

	// Broadcast only if you have an actual transaction context
	if (Succeeded)
	{
		check(CurrentUndoRedoContext.OuterOperationId.IsValid() && CurrentUndoRedoContext.OperationDepth > 0);
		BroadcastPostUndoRedo(TransactionContext, WasUndo);

		if (--CurrentUndoRedoContext.OperationDepth == 0)
		{
			// Undo/Redo is done clear out operation
			check(CurrentUndoRedoContext.OuterOperationId == TransactionContext.OperationId);
			CurrentUndoRedoContext.Reset();
			FCoreUObjectDelegates::OnObjectTransacted.RemoveAll(this);
		}
	}

	if (!bSquelchTransactionNotification)
	{
		const FText UndoRedoMessage = WasUndo ? NSLOCTEXT("UnrealEd", "UndoMessageFormat", "Undo: {0}") : NSLOCTEXT("UnrealEd", "RedoMessageFormat", "Redo: {0}");
		ShowUndoRedoNotification(FText::Format(UndoRedoMessage, TransactionContext.Title), Succeeded);
	}
}

void UEditorEngine::HandleTransactorRedo(const FTransactionContext& TransactionContext, bool Succeeded)
{
	HandleTransactorRedoUndo(TransactionContext, Succeeded, /*WasUndo*/false);
}

void UEditorEngine::HandleTransactorUndo(const FTransactionContext& TransactionContext, bool Succeeded)
{
	HandleTransactorRedoUndo(TransactionContext, Succeeded, /*WasUndo*/true);
}

void UEditorEngine::HandleObjectTransacted(UObject* InObject, const FTransactionObjectEvent& InTransactionObjectEvent)
{
	check(CurrentUndoRedoContext.OuterOperationId.IsValid() && CurrentUndoRedoContext.OperationDepth > 0);
	if (InTransactionObjectEvent.GetEventType() == ETransactionObjectEventType::UndoRedo)
	{
		CurrentUndoRedoContext.TransactionObjects.Add(TPair<UObject*, FTransactionObjectEvent>{ InObject, InTransactionObjectEvent });
	}
}

bool UEditorEngine::AreEditorAnalyticsEnabled() const 
{
	return GetDefault<UAnalyticsPrivacySettings>()->bSendUsageData;
}

void UEditorEngine::CreateStartupAnalyticsAttributes( TArray<FAnalyticsEventAttribute>& StartSessionAttributes ) const
{
	Super::CreateStartupAnalyticsAttributes( StartSessionAttributes );

	ILauncherPlatform* LauncherPlatform = FLauncherPlatformModule::Get();
	if(LauncherPlatform != nullptr)
	{
		// If this is false, CanOpenLauncher will only return true if the launcher is already installed on the users machine
		const bool bIncludeLauncherInstaller = false;

		bool bIsLauncherInstalled = LauncherPlatform->CanOpenLauncher(bIncludeLauncherInstaller);
		StartSessionAttributes.Add(FAnalyticsEventAttribute(TEXT("IsLauncherInstalled"), bIsLauncherInstalled));
	}
}

UTransactor* UEditorEngine::CreateTrans()
{
	int32 UndoBufferSize;

	if (!GConfig->GetInt(TEXT("Undo"), TEXT("UndoBufferSize"), UndoBufferSize, GEditorPerProjectIni))
	{
		UndoBufferSize = 16;
	}

	UTransBuffer* TransBuffer = NewObject<UTransBuffer>();
	TransBuffer->Initialize(UndoBufferSize * 1024 * 1024);
	TransBuffer->OnBeforeRedoUndo().AddUObject(this, &UEditorEngine::HandleTransactorBeforeRedoUndo);
	TransBuffer->OnRedo().AddUObject(this, &UEditorEngine::HandleTransactorRedo);
	TransBuffer->OnUndo().AddUObject(this, &UEditorEngine::HandleTransactorUndo);

	return TransBuffer;
}

void UEditorEngine::PostUndo(bool)
{
	// Cache any Actor that needs to be re-instanced because it still points to a REINST_ class
	TMap< UClass*, UClass* > OldToNewClassMapToReinstance;

	//Update the actor selection followed by the component selection if needed (note: order is important)
		
	//Get the list of all selected actors after the operation
	TArray<AActor*> SelectedActors;
	for (FSelectionIterator It(GetSelectedActorIterator()); It; ++It)
	{
		AActor* Actor = CastChecked<AActor>(*It);
		//if this actor is NOT in a hidden level add it to the list - otherwise de-select it
		if (FLevelUtils::IsLevelLocked(Actor) == false)
		{
			SelectedActors.Add(Actor);
		}
		else
		{
			GetSelectedActors()->Select(Actor, false);
		}

		// If the Actor's Class is not the AuthoritativeClass, then it needs to be re-instanced
		UClass* OldClass = Actor->GetClass();
		if (OldClass->HasAnyClassFlags(CLASS_NewerVersionExists))
		{
			UClass* NewClass = OldClass->GetAuthoritativeClass();
			if (!ensure(NewClass != OldClass))
			{
				UE_LOG(LogActor, Warning, TEXT("WARNING: %s is out of date and is the same as its AuthoritativeClass during PostUndo!"), *OldClass->GetName());
			};

			OldToNewClassMapToReinstance.Add(OldClass, NewClass);
		}
	}

	USelection* ActorSelection = GetSelectedActors();
	ActorSelection->BeginBatchSelectOperation();

	//Deselect all of the actors that were selected prior to the operation
	for (int32 OldSelectedActorIndex = OldSelectedActors.Num() - 1; OldSelectedActorIndex >= 0; --OldSelectedActorIndex)
	{
		AActor* Actor = OldSelectedActors[OldSelectedActorIndex];

		//To stop us from unselecting and then reselecting again (causing two force update components, we will remove (from both lists) any object that was selected and should continue to be selected
		int32 FoundIndex;
		if (SelectedActors.Find(Actor, FoundIndex))
		{
			OldSelectedActors.RemoveAt(OldSelectedActorIndex);
			SelectedActors.RemoveAt(FoundIndex);
		}
		else
		{
			SelectActor(Actor, false, false);//First false is to deselect, 2nd is to notify
			Actor->UpdateComponentTransforms();
		}
	}

	//Select all of the actors in SelectedActors
	for (int32 SelectedActorIndex = 0; SelectedActorIndex < SelectedActors.Num(); ++SelectedActorIndex)
	{
		AActor* Actor = SelectedActors[SelectedActorIndex];
		SelectActor(Actor, true, false);	//false is to stop notify which is done below if bOpWasSuccessful
		Actor->UpdateComponentTransforms();
	}

	OldSelectedActors.Empty();
	ActorSelection->EndBatchSelectOperation();
	
	if (GetSelectedComponentCount() > 0)
	{
		//@todo Check to see if component owner is in a hidden level
		
		// Get a list of all selected components after the operation
		TArray<UActorComponent*> SelectedComponents;
		for (FSelectionIterator It(GetSelectedComponentIterator()); It; ++It)
		{
			SelectedComponents.Add(CastChecked<UActorComponent>(*It));
		}
		
		USelection* ComponentSelection = GetSelectedComponents();
		ComponentSelection->BeginBatchSelectOperation();

		//Deselect all of the actors that were selected prior to the operation
		for (int32 OldSelectedComponentIndex = OldSelectedComponents.Num() - 1; OldSelectedComponentIndex >= 0; --OldSelectedComponentIndex)
		{
			UActorComponent* Component = OldSelectedComponents[OldSelectedComponentIndex];

			//To stop us from unselecting and then reselecting again (causing two force update components, we will remove (from both lists) any object that was selected and should continue to be selected
			int32 FoundIndex;
			if (SelectedComponents.Find(Component, FoundIndex))
			{
				OldSelectedComponents.RemoveAt(OldSelectedComponentIndex);
				SelectedComponents.RemoveAt(FoundIndex);
			}
			else
			{
				// Deselect without any notification
				SelectComponent(Component, false, false);

				AActor* Owner = Component->GetOwner();
				if (Owner && Owner->IsSelected())
				{
					// Synchronize selection with owner actors
					SelectActor(Owner, false, false, true);
				}
			}
		}

		//Select all of the components left in SelectedComponents
		for (int32 SelectedComponentIndex = 0; SelectedComponentIndex < SelectedComponents.Num(); ++SelectedComponentIndex)
		{
			UActorComponent* Component = SelectedComponents[SelectedComponentIndex];
			SelectComponent(Component, true, false);	//false is to stop notify which is done below if bOpWasSuccessful

			AActor* Owner = Component->GetOwner();
			if (Owner && !Owner->IsSelected())
			{
				// Synchronize selection with owner actors
				SelectActor(Owner, true, false, true);
			}
		}

		OldSelectedComponents.Empty();

		// We want to broadcast the component SelectionChangedEvent even if the selection didn't actually change
		ComponentSelection->MarkBatchDirty();
		ComponentSelection->EndBatchSelectOperation();
	}

	// Re-instance any actors that need it
	FBlueprintCompileReinstancer::BatchReplaceInstancesOfClass(OldToNewClassMapToReinstance);

	RedrawLevelEditingViewports();
}

bool UEditorEngine::UndoTransaction(bool bCanRedo)
{
	// make sure we're in a valid state to perform this
	if (GIsSavingPackage || IsGarbageCollecting())
	{
		return false;
	}

	return Trans && Trans->Undo(bCanRedo);
}

bool UEditorEngine::RedoTransaction()
{
	// make sure we're in a valid state to perform this
	if (GIsSavingPackage || IsGarbageCollecting())
	{
		return false;
	}

	return Trans && Trans->Redo();
}

bool UEditorEngine::IsTransactionActive() const
{
	return Trans && Trans->IsActive();
}

FText UEditorEngine::GetTransactionName() const
{
	return Trans ? Trans->GetUndoContext(false).Title : FText();
}

bool UEditorEngine::IsObjectInTransactionBuffer( const UObject* Object ) const
{
	return Trans && Trans->IsObjectInTransationBuffer(Object);
}

bool UEditorEngine::Map_Select( UWorld* InWorld, const TCHAR* Str, FOutputDevice& Ar)
{
	const FScopedTransaction Transaction( NSLOCTEXT("UnrealEd", "SelectBrushes", "Select Brushes") );

	GetSelectedActors()->BeginBatchSelectOperation();
	GetSelectedActors()->Modify();

	SelectNone( false, true );

	if( FParse::Command(&Str,TEXT("ADDS")) )
	{
		MapSelectOperation( InWorld, Brush_Add );
	}
	else if( FParse::Command(&Str,TEXT("SUBTRACTS")) )
	{
		MapSelectOperation( InWorld, Brush_Subtract );
	}
	else if( FParse::Command(&Str,TEXT("SEMISOLIDS")) )
	{
		MapSelectFlags( InWorld, PF_Semisolid );
	}
	else if( FParse::Command(&Str,TEXT("NONSOLIDS")) )
	{
		MapSelectFlags( InWorld, PF_NotSolid );
	}

	GetSelectedActors()->EndBatchSelectOperation();
	NoteSelectionChange();

	RedrawLevelEditingViewports();

	return true;
}

bool UEditorEngine::Map_Brush(UWorld* InWorld, const TCHAR* Str, FOutputDevice& Ar)
{
	bool bSuccess = false;

	if( FParse::Command (&Str,TEXT("GET")) )
	{
		const FScopedTransaction Transaction( NSLOCTEXT("UnrealEd", "BrushGet", "Brush Get") );
		GetSelectedActors()->Modify();
		MapBrushGet(InWorld);
		RedrawLevelEditingViewports();
		bSuccess = true;
	}
	else if( FParse::Command (&Str,TEXT("PUT")) )
	{
		const FScopedTransaction Transaction( NSLOCTEXT("UnrealEd", "BrushPut", "Brush Put") );
		mapBrushPut();
		RedrawLevelEditingViewports();
		bSuccess = true;
	}

	return bSuccess;
}

bool UEditorEngine::Map_Sendto(UWorld* InWorld, const TCHAR* Str, FOutputDevice& Ar)
{
	bool bSuccess = false;

	if( FParse::Command(&Str,TEXT("FIRST")) )
	{
		const FScopedTransaction Transaction( NSLOCTEXT("UnrealEd", "MapSendToFront", "Send To Front") );
		mapSendToFirst(InWorld);
		RedrawLevelEditingViewports();
		RebuildAlteredBSP(); // Update the Bsp of any levels containing a modified brush
		bSuccess = true;
	}
	else if( FParse::Command(&Str,TEXT("LAST")) )
	{
		const FScopedTransaction Transaction( NSLOCTEXT("UnrealEd", "MapSendToBack", "Send To Back") );
		mapSendToLast(InWorld);
		RedrawLevelEditingViewports();
		RebuildAlteredBSP(); // Update the Bsp of any levels containing a modified brush
		bSuccess = true;
	}
	else if( FParse::Command(&Str,TEXT("SWAP")) )
	{
		const FScopedTransaction Transaction( NSLOCTEXT("UnrealEd", "MapSwap", "Swap") );
		mapSendToSwap(InWorld);
		RedrawLevelEditingViewports();
		RebuildAlteredBSP(); // Update the Bsp of any levels containing a modified brush
		bSuccess = true;
	}

	return bSuccess;
}

bool UEditorEngine::Map_Rebuild(UWorld* InWorld, const TCHAR* Str, FOutputDevice& Ar)
{
	TMap<AActor*, TArray<int32>> VisibleBSPSurfaceMap;
	bool bAllVisible = false;

	if (GUnrealEd)
	{
		// Get the map of visible BSP surfaces.
		// bAllVisible will tell us if all the current geometry was visible. If any of the current geometry is hidden, we do not want any new geometry that is made during rebuild to be visible.
		// If this is true, all geometry automatically becomes visible due to reconstruction and will remain so, new geometry included.
		GUnrealEd->CreateBSPVisibilityMap(InWorld, VisibleBSPSurfaceMap, bAllVisible );
	}

	EMapRebuildType RebuildType = EMapRebuildType::MRT_Current;

	if( FParse::Command(&Str,TEXT("ALLVISIBLE")) )
	{
		RebuildType = EMapRebuildType::MRT_AllVisible;
	}
	else if( FParse::Command(&Str,TEXT("ALLDIRTYFORLIGHTING")) )
	{
		RebuildType = EMapRebuildType::MRT_AllDirtyForLighting;
	}

	RebuildMap(InWorld, RebuildType);

	//Clean BSP references afterward (artist request)
	const int32 NumReferences = CleanBSPMaterials(InWorld, false, false);
	if (NumReferences > 0)
	{
		UE_LOG(LogEditorServer, Log, TEXT("Cleared %d NULL BSP materials after rebuild."), NumReferences);
	}

	// Not all of our geometry is visible, so we need to make any that were not before hidden. If the geometry is new, it will also be made hidden.
	if(GUnrealEd && !bAllVisible)
	{
		// Force visible any objects that were previously visible.
		GUnrealEd->MakeBSPMapVisible(VisibleBSPSurfaceMap, InWorld );
	}
	return true;
}


void UEditorEngine::RebuildMap(UWorld* InWorld, EMapRebuildType RebuildType)
{
	FlushRenderingCommands();

	ResetTransaction( NSLOCTEXT("UnrealEd", "RebuildingMap", "Rebuilding Map") );
	GWarn->BeginSlowTask( NSLOCTEXT("UnrealEd", "RebuildingGeometry", "Rebuilding geometry"), false);

	if ( InWorld->IsNavigationRebuilt() )
	{
		UE_LOG(LogEditorServer, Log, TEXT("Rebuildmap Clear paths rebuilt"));
	}

	TArray<ULevel*> UpdatedLevels;

	switch (RebuildType)
	{
		case EMapRebuildType::MRT_AllVisible:
		{
			// Store old current level
			ULevel* OldCurrentLevel = InWorld->GetCurrentLevel();

			// Build CSG for the persistent level
			ULevel* Level = InWorld->PersistentLevel;
			InWorld->SetCurrentLevel( Level );
			if ( FLevelUtils::IsLevelVisible( Level ) )
			{
				csgRebuild( InWorld );
				InWorld->InvalidateModelGeometry( Level );
				Level->bGeometryDirtyForLighting = false;
				UpdatedLevels.AddUnique( Level );
			}

			// Build CSG for all visible streaming levels
			for( int32 LevelIndex = 0; LevelIndex < InWorld->GetStreamingLevels().Num() && !GEngine->GetMapBuildCancelled(); ++LevelIndex )
			{
				ULevelStreaming* StreamingLevel = InWorld->GetStreamingLevels()[ LevelIndex ];
				if( StreamingLevel != NULL && FLevelUtils::IsStreamingLevelVisibleInEditor( StreamingLevel ) )
				{
					Level = StreamingLevel->GetLoadedLevel();
					if ( Level != NULL )
					{
						InWorld->SetCurrentLevel( Level );
						csgRebuild( InWorld );
						InWorld->InvalidateModelGeometry( Level );
						InWorld->GetCurrentLevel()->bGeometryDirtyForLighting = false;
						UpdatedLevels.AddUnique( Level );
					}
				}
			}
			// Restore the current level
			InWorld->SetCurrentLevel( OldCurrentLevel );
		}
		break;

		case EMapRebuildType::MRT_AllDirtyForLighting:
		{
			// Store old current level
			ULevel* OldCurrent = InWorld->GetCurrentLevel();
			{
				// Build CSG for the persistent level if it's out of date
				if (InWorld->PersistentLevel->bGeometryDirtyForLighting)
				{
					ULevel* Level = InWorld->PersistentLevel;
					InWorld->SetCurrentLevel( Level );
					csgRebuild( InWorld );
					InWorld->InvalidateModelGeometry( Level );
					Level->bGeometryDirtyForLighting = false;
					UpdatedLevels.AddUnique( Level );
				}

				// Build CSG for each streaming level that is out of date
				for( int32 LevelIndex = 0 ; LevelIndex < InWorld->GetStreamingLevels().Num() && !GEngine->GetMapBuildCancelled(); ++LevelIndex )
				{
					ULevelStreaming* StreamingLevel = InWorld->GetStreamingLevels()[ LevelIndex ];
					if( StreamingLevel != NULL )
					{
						ULevel* Level = StreamingLevel->GetLoadedLevel();
						if ( Level != NULL && Level->bGeometryDirtyForLighting )
						{
							InWorld->SetCurrentLevel( Level );
							csgRebuild( InWorld );
							InWorld->InvalidateModelGeometry( Level );
							Level->bGeometryDirtyForLighting = false;
							UpdatedLevels.AddUnique( Level );
						}
					}
				}
			}
			// Restore the current level.
			InWorld->SetCurrentLevel( OldCurrent );
		}
		break;

		case EMapRebuildType::MRT_Current:
		{
			// Just build the current level
			csgRebuild( InWorld );
			InWorld->InvalidateModelGeometry( InWorld->GetCurrentLevel() );
			InWorld->GetCurrentLevel()->bGeometryDirtyForLighting = false;
			UpdatedLevels.AddUnique( InWorld->GetCurrentLevel() );
		}
		break;
	}

	// See if there is any foliage that also needs to be updated
	for (ULevel* Level : UpdatedLevels)
	{
		AInstancedFoliageActor* IFA = AInstancedFoliageActor::GetInstancedFoliageActorForLevel(Level);
		if (IFA)
		{
			IFA->MapRebuild();
		}
	}
	
	GWarn->StatusUpdate( -1, -1, NSLOCTEXT("UnrealEd", "CleaningUpE", "Cleaning up...") );

	RedrawLevelEditingViewports();

	// Building the map can cause actors be created, so trigger a notification for that
	FEditorDelegates::MapChange.Broadcast(MapChangeEventFlags::MapRebuild);
	GEngine->BroadcastLevelActorListChanged();
	
	GWarn->EndSlowTask();
}


void UEditorEngine::RebuildLevel(ULevel& Level)
{
	// Early out if BSP auto-updating is disabled
	if (!GetDefault<ULevelEditorMiscSettings>()->bBSPAutoUpdate)
	{
		return;
	}

	FScopedSlowTask SlowTask(2);
	SlowTask.MakeDialogDelayed(3.0f);

	SlowTask.EnterProgressFrame(1);

	// Note: most of the following code was taken from UEditorEngine::csgRebuild()
	FinishAllSnaps();
	FBSPOps::GFastRebuild = 1;
	
	UWorld* World = Level.OwningWorld;
	// Build CSG for the level
	World->InvalidateModelGeometry(&Level);
	FlushRenderingCommands();

	RebuildModelFromBrushes(Level.Model, false);

	Level.MarkPackageDirty();
	ULevel::LevelDirtiedEvent.Broadcast();

	// Actors in the level may have changed due to a rebuild
	GEngine->BroadcastLevelActorListChanged();

	FBSPOps::GFastRebuild = 1;

	SlowTask.EnterProgressFrame(1);
	Level.UpdateModelComponents();

	RebuildStaticNavigableGeometry(&Level);

	// See if there is any foliage that also needs to be updated
	AInstancedFoliageActor* IFA = AInstancedFoliageActor::GetInstancedFoliageActorForLevel(&Level);
	if (IFA)
	{
		IFA->MapRebuild();
	}

	GLevelEditorModeTools().MapChangeNotify();
}

void UEditorEngine::RebuildModelFromBrushes(UModel* Model, bool bSelectedBrushesOnly, bool bTreatMovableBrushesAsStatic)
{
	TUniquePtr<FBspPointsGrid> BspPoints = MakeUnique<FBspPointsGrid>(50.0f, THRESH_POINTS_ARE_SAME);
	TUniquePtr<FBspPointsGrid> BspVectors = MakeUnique<FBspPointsGrid>(1/16.0f, FMath::Max(THRESH_NORMALS_ARE_SAME, THRESH_VECTORS_ARE_NEAR));
	FBspPointsGrid::GBspPoints = BspPoints.Get();
	FBspPointsGrid::GBspVectors = BspVectors.Get();

	// Empty the model out.
	const int32 NumPoints = Model->Points.Num();
	const int32 NumNodes = Model->Nodes.Num();
	const int32 NumVerts = Model->Verts.Num();
	const int32 NumVectors = Model->Vectors.Num();
	const int32 NumSurfs = Model->Surfs.Num();

	Model->Modify();
	Model->EmptyModel(1, 1);

	// Reserve arrays an eighth bigger than the previous allocation
	Model->Points.Empty(NumPoints + NumPoints / 8);
	Model->Nodes.Empty(NumNodes + NumNodes / 8);
	Model->Verts.Empty(NumVerts + NumVerts / 8);
	Model->Vectors.Empty(NumVectors + NumVectors / 8);
	Model->Surfs.Empty(NumSurfs + NumSurfs / 8);

	// Limit the brushes used to the level the model is for
	ULevel* Level = Model->GetTypedOuter<ULevel>();
	if ( !Level )
	{
		// If the model doesn't have a level, use the world's current level instead.
		FWorldContext &Context = GetEditorWorldContext();
		check(Context.World() == GWorld);
		Level = Context.World()->GetCurrentLevel();
	}
	check( Level );

	// Build list of all static brushes, first structural brushes and portals
	TArray<ABrush*> StaticBrushes;
	for (auto It(Level->Actors.CreateConstIterator()); It; ++It)
	{
		ABrush* Brush = Cast<ABrush>(*It);
		if ((Brush && (Brush->IsStaticBrush() || bTreatMovableBrushesAsStatic) && !FActorEditorUtils::IsABuilderBrush(Brush)) &&
			(!bSelectedBrushesOnly || Brush->IsSelected()) &&
			(!(Brush->PolyFlags & PF_Semisolid) || (Brush->BrushType != Brush_Add) || (Brush->PolyFlags & PF_Portal)))
		{
			StaticBrushes.Add(Brush);

			// Treat portals as solids for cutting.
			if (Brush->PolyFlags & PF_Portal)
			{
				Brush->PolyFlags = (Brush->PolyFlags & ~PF_Semisolid) | PF_NotSolid;
			}
		}
	}

	// Next append all detail brushes
	for (auto It(Level->Actors.CreateConstIterator()); It; ++It)
	{
		ABrush* Brush = Cast<ABrush>(*It);
		if (Brush && Brush->IsStaticBrush() && !FActorEditorUtils::IsABuilderBrush(Brush) &&
			(!bSelectedBrushesOnly || Brush->IsSelected()) &&
			(Brush->PolyFlags & PF_Semisolid) && !(Brush->PolyFlags & PF_Portal) && (Brush->BrushType == Brush_Add))
		{
			StaticBrushes.Add(Brush);
		}
	}

	// Build list of dynamic brushes
	TArray<ABrush*> DynamicBrushes;
	if (!bTreatMovableBrushesAsStatic)
	{
	for( auto It(Level->Actors.CreateConstIterator()); It; ++It )
		{
			ABrush* DynamicBrush = Cast<ABrush>(*It);
			if (DynamicBrush && DynamicBrush->Brush && !DynamicBrush->IsStaticBrush() &&
				(!bSelectedBrushesOnly || DynamicBrush->IsSelected()))
			{
				DynamicBrushes.Add(DynamicBrush);
			}
		}
	}

	FScopedSlowTask SlowTask(StaticBrushes.Num() + DynamicBrushes.Num());
	SlowTask.MakeDialogDelayed(3.0f);

	// Compose all static brushes
	for (ABrush* Brush : StaticBrushes)
	{
		SlowTask.EnterProgressFrame(1);
		Brush->Modify();
		bspBrushCSG(Brush, Model, Brush->PolyFlags, (EBrushType)Brush->BrushType, CSG_None, false, true, false, false);
	}

	// Rebuild dynamic brush BSP's (if they weren't handled earlier)
	for (ABrush* DynamicBrush : DynamicBrushes)
	{
		SlowTask.EnterProgressFrame(1);
		BspPoints = MakeUnique<FBspPointsGrid>(50.0f, THRESH_POINTS_ARE_SAME);
		BspVectors = MakeUnique<FBspPointsGrid>(1 / 16.0f, FMath::Max(THRESH_NORMALS_ARE_SAME, THRESH_VECTORS_ARE_NEAR));
		FBspPointsGrid::GBspPoints = BspPoints.Get();
		FBspPointsGrid::GBspVectors = BspVectors.Get();

		FBSPOps::csgPrepMovingBrush(DynamicBrush);
	}

	FBspPointsGrid::GBspPoints = nullptr;
	FBspPointsGrid::GBspVectors = nullptr;
}


void UEditorEngine::RebuildAlteredBSP()
{
	if( !GIsTransacting )
	{
		// Early out if BSP auto-updating is disabled
		if (!GetDefault<ULevelEditorMiscSettings>()->bBSPAutoUpdate)
		{
			return;
		}

		FlushRenderingCommands();

		// A list of all the levels that need to be rebuilt
		TArray< TWeakObjectPtr< ULevel > > LevelsToRebuild;
		ABrush::NeedsRebuild(&LevelsToRebuild);

		// Determine which levels need to be rebuilt
		for (FSelectionIterator It(GetSelectedActorIterator()); It; ++It)
		{
			AActor* Actor = static_cast<AActor*>(*It);
			checkSlow(Actor->IsA(AActor::StaticClass()));

			ABrush* SelectedBrush = Cast< ABrush >(Actor);
			if (SelectedBrush && !FActorEditorUtils::IsABuilderBrush(Actor))
			{
				ULevel* Level = SelectedBrush->GetLevel();
				if (Level)
				{
					LevelsToRebuild.AddUnique(Level);
				}
			}
			else
			{
				// In addition to any selected brushes, any brushes attached to a selected actor should be rebuilt
				TArray<AActor*> AttachedActors;
				Actor->GetAttachedActors(AttachedActors);

				const bool bExactClass = true;
				TArray<AActor*> AttachedBrushes;
				// Get any brush actors attached to the selected actor
				if (ContainsObjectOfClass(AttachedActors, ABrush::StaticClass(), bExactClass, &AttachedBrushes))
				{
					for (int32 BrushIndex = 0; BrushIndex < AttachedBrushes.Num(); ++BrushIndex)
					{
						ULevel* Level = CastChecked<ABrush>(AttachedBrushes[BrushIndex])->GetLevel();
						if (Level)
						{
							LevelsToRebuild.AddUnique(Level);
						}
					}
				}

			}

		}

		// Rebuild the levels
		{
			FScopedSlowTask SlowTask(LevelsToRebuild.Num(), NSLOCTEXT("EditorServer", "RebuildingBSP", "Rebuilding BSP..."));
			SlowTask.MakeDialogDelayed(3.0f);

			for (int32 LevelIdx = 0; LevelIdx < LevelsToRebuild.Num(); ++LevelIdx)
			{
				SlowTask.EnterProgressFrame(1.0f);

				TWeakObjectPtr< ULevel > LevelToRebuild = LevelsToRebuild[LevelIdx];
				if (LevelToRebuild.IsValid())
				{
					RebuildLevel(*LevelToRebuild.Get());
				}
			}
		}

		RedrawLevelEditingViewports();

		ABrush::OnRebuildDone();
	}
	else
	{
 		ensureMsgf(0, TEXT("Rebuild BSP ignored during undo/redo") );
		ABrush::OnRebuildDone();
	}
}

void UEditorEngine::BSPIntersectionHelper(UWorld* InWorld, ECsgOper Operation)
{
	FEdModeGeometry* Mode = GLevelEditorModeTools().GetActiveModeTyped<FEdModeGeometry>(FBuiltinEditorModes::EM_Geometry);
	if (Mode)
	{
		Mode->GeometrySelectNone(true, true);
	}
	ABrush* DefaultBrush = InWorld->GetDefaultBrush();
	if (DefaultBrush != NULL)
	{
		DefaultBrush->Modify();
		InWorld->GetModel()->Modify();
		FinishAllSnaps();
		bspBrushCSG(DefaultBrush, InWorld->GetModel(), 0, Brush_MAX, Operation, false, true, true);
	}
}

void UEditorEngine::CheckForWorldGCLeaks( UWorld* NewWorld, UPackage* WorldPackage )
{
	int32 NumFailedToCleanup = 0;
	// Make sure the old world is completely gone, except if the new world was one of it's sublevels
	for(TObjectIterator<UWorld> It; It; ++It)
	{
		UWorld* RemainingWorld = *It;
		const bool bIsNewWorld = (NewWorld && RemainingWorld == NewWorld);
		const bool bIsPersistantWorldType = (RemainingWorld->WorldType == EWorldType::Inactive) || (RemainingWorld->WorldType == EWorldType::EditorPreview) || (RemainingWorld->WorldType == EWorldType::GamePreview);
		if(!bIsNewWorld && !bIsPersistantWorldType && !WorldHasValidContext(RemainingWorld))
		{
			FReferenceChainSearch RefChainSearch(RemainingWorld, EReferenceChainSearchMode::Shortest | EReferenceChainSearchMode::PrintResults);
			UE_LOG(LogEditorServer, Error, TEXT("Old world %s not cleaned up by garbage collection while loading new map! Referenced by:") LINE_TERMINATOR TEXT("%s"), *RemainingWorld->GetPathName(), *RefChainSearch.GetRootPath());
			NumFailedToCleanup++;
		}
	}

	if(WorldPackage != nullptr)
	{
		UPackage* NewWorldPackage = NewWorld ? NewWorld->GetOutermost() : nullptr;
		for(TObjectIterator<UPackage> It; It; ++It)
		{
			UPackage* RemainingPackage = *It;
			const bool bIsNewWorldPackage = (NewWorldPackage && RemainingPackage == NewWorldPackage);
			if(!bIsNewWorldPackage && RemainingPackage == WorldPackage)
			{
				FReferenceChainSearch RefChainSearch(RemainingPackage, EReferenceChainSearchMode::Shortest | EReferenceChainSearchMode::PrintResults);
				UE_LOG(LogEditorServer, Error, TEXT("Old level package %s not cleaned up by garbage collection while loading new map! Referenced by:") LINE_TERMINATOR TEXT("%s"), *RemainingPackage->GetPathName(), *RefChainSearch.GetRootPath());
				NumFailedToCleanup++;
			}
		}
	}
	
	if (NumFailedToCleanup > 0)
	{
		UE_LOG(LogEditorServer, Fatal, TEXT("World Memory Leaks: %d leaks objects and packages. See The output above."), NumFailedToCleanup);
	}
}

void UEditorEngine::EditorDestroyWorld( FWorldContext & Context, const FText& CleanseText, UWorld* NewWorld )
{
	if( FModuleManager::Get().IsModuleLoaded("LevelEditor") )
	{
		FLevelEditorModule& LevelEditor = FModuleManager::GetModuleChecked<FLevelEditorModule>("LevelEditor");

		// Notify level editors of the map change
		LevelEditor.BroadcastMapChanged( Context.World(), EMapChangeType::TearDownWorld );
	}


	UWorld* ContextWorld = Context.World();

	if (ContextWorld == NULL )
	{
		return;		// We cannot destroy a world if the pointer is not valid
	}

	UPackage* WorldPackage = CastChecked<UPackage>(ContextWorld->GetOuter());
	if (WorldPackage == GetTransientPackage())
	{
		// Don't check if the package was properly cleaned up if we were created in the transient package
		WorldPackage = NULL;
	}

	if (ContextWorld->WorldType != EWorldType::EditorPreview && ContextWorld->WorldType != EWorldType::Inactive)
	{
		// Go away, come again never!
		ContextWorld->ClearFlags(RF_Standalone | RF_Transactional);
		ContextWorld->RemoveFromRoot();

		// If this was a memory-only world, we should inform the asset registry that this asset is going away forever.
		if (WorldPackage)
		{
			const FString PackageName = WorldPackage->GetName();
			const bool bIncludeReadOnlyRoots = false;
			if (FPackageName::IsValidLongPackageName(PackageName, bIncludeReadOnlyRoots))
			{
				// Now check if the file exists on disk. If it does, it won't be "lost" when GC'd.
				if (!FPackageName::DoesPackageExist(PackageName))
				{
					// We are preparing the object for GC and there is no file on disk to reload it. Count this as a delete.
					FAssetRegistryModule::AssetDeleted(ContextWorld);
				}
			}
		}

		ContextWorld->SetFlags(RF_Transient);
	}

	if (GUnrealEd)
	{
		GUnrealEd->CurrentLODParentActor = NULL;
	}
	SelectNone( true, true );

	ContextWorld->ClearWorldComponents();
	ClearPreviewComponents();
	// Remove all active groups, they belong to a map being unloaded
	ContextWorld->ActiveGroupActors.Empty();

	// Make sure we don't have any apps open on for assets owned by the world we are closing
	CloseEditedWorldAssets(ContextWorld);

	// Stop all audio and remove references 
	if (FAudioDevice* AudioDevice = ContextWorld->GetAudioDevice())
	{
		AudioDevice->Flush(ContextWorld);
	}

	// Reset the editor transform to avoid loading the new world with an offset if loading a sublevel
	if (NewWorld)
	{
		ULevelStreaming* LevelStreaming = FLevelUtils::FindStreamingLevel(NewWorld->PersistentLevel);
		if (LevelStreaming && NewWorld->PersistentLevel->bAlreadyMovedActors)
		{
			FLevelUtils::RemoveEditorTransform(LevelStreaming);
			NewWorld->PersistentLevel->bAlreadyMovedActors = false;
		}
	}

	FEditorSupportDelegates::PrepareToCleanseEditorObject.Broadcast(ContextWorld);
	for (ULevel* Level : ContextWorld->GetLevels())
	{
		UWorld* LevelWorld = Level->GetTypedOuter<UWorld>();
		if (ensureAlways(LevelWorld) && LevelWorld != ContextWorld && LevelWorld != NewWorld)
		{
			FEditorSupportDelegates::PrepareToCleanseEditorObject.Broadcast(LevelWorld);
		}
	}

	ContextWorld->DestroyWorld( true, NewWorld );
	Context.SetCurrentWorld(NULL);

	// Add the new world to root if it wasn't already and keep track of it so we can remove it from root later if appropriate
	bool bNewWorldAddedToRoot = false;
	if ( NewWorld )
	{
		if ( !NewWorld->IsRooted() )
		{
			NewWorld->AddToRoot();
			bNewWorldAddedToRoot = true;
		}

		// Reset the owning level to allow the old world to GC if it was a sublevel
		NewWorld->PersistentLevel->OwningWorld = NewWorld;
	}

	// Cleanse which should remove the old world which we are going to verify.
	Cleanse( true, 0, CleanseText );

	// If we added the world to the root set above, remove it now that the GC is complete.
	if ( bNewWorldAddedToRoot )
	{
		NewWorld->RemoveFromRoot();
	}

	CheckForWorldGCLeaks( NewWorld, WorldPackage );

}

bool UEditorEngine::ShouldAbortBecauseOfPIEWorld()
{
	// If a PIE world exists, warn the user that the PIE session will be terminated.
	if ( PlayWorld )
	{
		if( EAppReturnType::Yes == FMessageDialog::Open( EAppMsgType::YesNo, EAppReturnType::Yes, NSLOCTEXT("UnrealEd", "Prompt_ThisActionWillTerminatePIEContinue", "This action will terminate your Play In Editor session.  Continue?") ) )
		{
			// End the play world.
			EndPlayMap();
		}
		else
		{
			// User didn't want to end the PIE session -- abort the load.
			return true;
		}
	}
	return false;
}

bool UEditorEngine::ShouldAbortBecauseOfUnsavedWorld()
{
	// If an unsaved world exists that would be lost in a map transition, give the user the option to cancel a map load.

	// First check if we have a world and it is dirty
	UWorld* LevelEditorWorld = GetEditorWorldContext().World();
	if (LevelEditorWorld && LevelEditorWorld->GetOutermost()->IsDirty())
	{
		// Now check if the world is in a path that can be saved (otherwise it is in something like the transient package or temp)
		const FString PackageName = LevelEditorWorld->GetOutermost()->GetName();
		const bool bIncludeReadOnlyRoots = false;
		if ( FPackageName::IsValidLongPackageName(PackageName, bIncludeReadOnlyRoots) )
		{
			// Now check if the file exists on disk. If it does, it won't be "lost" when GC'd.
			if ( !FPackageName::DoesPackageExist(PackageName) )
			{
				// This world will be completely lost if a map transition happens. Warn the user that this is happening and ask him/her how to proceed.
				if (EAppReturnType::Yes != FMessageDialog::Open(EAppMsgType::YesNo, EAppReturnType::Yes, FText::Format(NSLOCTEXT("UnrealEd", "Prompt_ThisActionWillDiscardWorldContinue", "The unsaved level {0} will be lost.  Continue?"), FText::FromString(LevelEditorWorld->GetName()))))
				{
					// User doesn't want to lose the world -- abort the load.
					return true;
				}
			}
		}
	}
	return false;
}

/**
 * Prompts the user to save the current map if necessary, then creates a new (blank) map.
 */
void UEditorEngine::CreateNewMapForEditing()
{
	// If a PIE world exists, warn the user that the PIE session will be terminated.
	// Abort if the user refuses to terminate the PIE session.
	if ( ShouldAbortBecauseOfPIEWorld() )
	{
		return;
	}

	// If there are any unsaved changes to the current level, see if the user wants to save those first.
	bool bPromptUserToSave = true;
	bool bSaveMapPackages = true;
	bool bSaveContentPackages = false;
	if( FEditorFileUtils::SaveDirtyPackages(bPromptUserToSave, bSaveMapPackages, bSaveContentPackages) == false )
	{
		// something went wrong or the user pressed cancel.  Return to the editor so the user doesn't lose their changes		
		return;
	}

	if ( ShouldAbortBecauseOfUnsavedWorld() )
	{
		return;
	}
	
	const FScopedBusyCursor BusyCursor;

	// Change out of Matinee when opening new map, so we avoid editing data in the old one.
	if( GLevelEditorModeTools().IsModeActive( FBuiltinEditorModes::EM_InterpEdit ) )
	{
		GLevelEditorModeTools().DeactivateMode( FBuiltinEditorModes::EM_InterpEdit );
	}

	// Also change out of Landscape mode to ensure all references are cleared.
	if( GLevelEditorModeTools().IsModeActive( FBuiltinEditorModes::EM_Landscape ) )
	{
		GLevelEditorModeTools().DeactivateMode( FBuiltinEditorModes::EM_Landscape );
	}

	// Also change out of Foliage mode to ensure all references are cleared.
	if( GLevelEditorModeTools().IsModeActive( FBuiltinEditorModes::EM_Foliage ) )
	{
		GLevelEditorModeTools().DeactivateMode( FBuiltinEditorModes::EM_Foliage );
	}

	// Change out of mesh paint mode when opening a new map.
	if( GLevelEditorModeTools().IsModeActive( FBuiltinEditorModes::EM_MeshPaint ) )
	{
		GLevelEditorModeTools().DeactivateMode( FBuiltinEditorModes::EM_MeshPaint );
	}

	NewMap();

	FEditorFileUtils::ResetLevelFilenames();
}

#define LOCTEXT_NAMESPACE "EditorEngine"

UWorld* UEditorEngine::NewMap()
{
	// If we have a PIE session kill it before creating a new map
	if (PlayWorld)
	{
		EndPlayMap();
	}

	const FScopedBusyCursor BusyCursor;

	FWorldContext &Context = GetEditorWorldContext();

	// Clear the lighting build results
	FMessageLog("LightingResults").NewPage(LOCTEXT("LightingBuildNewLogPage", "Lighting Build"));

	FStatsViewerModule& StatsViewerModule = FModuleManager::Get().LoadModuleChecked<FStatsViewerModule>(TEXT("StatsViewer"));
	StatsViewerModule.GetPage(EStatsPage::LightingBuildInfo)->Clear();

	// Destroy the old world if there is one
	const FText CleanseText = LOCTEXT("LoadingMap_Template", "New Map");
	EditorDestroyWorld( Context, CleanseText );

	// Create a new world
	UWorldFactory* Factory = NewObject<UWorldFactory>();
	Factory->WorldType = EWorldType::Editor;
	Factory->bInformEngineOfWorld = true;
	Factory->FeatureLevel = DefaultWorldFeatureLevel;
	UPackage* Pkg = CreatePackage( NULL, NULL );
	EObjectFlags Flags = RF_Public | RF_Standalone;
	UWorld* NewWorld = CastChecked<UWorld>(Factory->FactoryCreateNew(UWorld::StaticClass(), Pkg, TEXT("Untitled"), Flags, NULL, GWarn));
	Context.SetCurrentWorld(NewWorld);
	GWorld = NewWorld;
	NewWorld->AddToRoot();
	// Register components in the persistent level (current)
	NewWorld->UpdateWorldComponents(true, true);

	NoteSelectionChange();

	// Starting a new map will wipe existing actors and add some defaults actors to the scene, so we need
	// to notify other systems about this
	GEngine->BroadcastLevelActorListChanged();
	FEditorDelegates::MapChange.Broadcast(MapChangeEventFlags::NewMap);

	FMessageLog("LoadErrors").NewPage(LOCTEXT("NewMapLogPage", "New Map"));
	FEditorDelegates::DisplayLoadErrors.Broadcast();

	if( FModuleManager::Get().IsModuleLoaded("LevelEditor") )
	{
		FLevelEditorModule& LevelEditor = FModuleManager::GetModuleChecked<FLevelEditorModule>("LevelEditor");

		// Notify slate level editors of the map change
		LevelEditor.BroadcastMapChanged( NewWorld, EMapChangeType::NewMap );
	}

	// Move the brush to the origin.
	if (Context.World()->GetDefaultBrush() != NULL)
	{
		Context.World()->GetDefaultBrush()->SetActorLocation(FVector::ZeroVector, false);
	}

	// Let navigation system know we're done creating new world
	FNavigationSystem::AddNavigationSystemToWorld(*Context.World(), FNavigationSystemRunMode::EditorMode);

	// Deselect all
	SelectNone( false, true );

	// Clear the transaction buffer so the user can't remove the builder brush
	ResetTransaction( CleanseText );

	// Invalidate all the level viewport hit proxies
	RedrawLevelEditingViewports();

	return NewWorld;
}


bool UEditorEngine::PackageIsAMapFile( const TCHAR* PackageFilename, FText& OutNotMapReason )
{
	// make sure that the file is a map
	OutNotMapReason = FText::GetEmpty();
	FArchive* CheckMapPackageFile = IFileManager::Get().CreateFileReader( PackageFilename );
	if( CheckMapPackageFile )
	{
		FPackageFileSummary Summary;
		( *CheckMapPackageFile ) << Summary;
		delete CheckMapPackageFile;

		// Check flag.
		if( ( Summary.PackageFlags & PKG_ContainsMap ) == 0 )
		{
			FFormatNamedArguments Arguments;
			Arguments.Add(TEXT("File"), FText::FromString( FString( PackageFilename ) ));
			OutNotMapReason = FText::Format( LOCTEXT( "FileIsAnAsset", "{File} appears to be an asset file." ), 
				Arguments );
			return false;
		}

		const int32 UE4Version = Summary.GetFileVersionUE4();

		// Validate the summary.
		if( UE4Version < VER_UE4_OLDEST_LOADABLE_PACKAGE )
		{
			FFormatNamedArguments Arguments;
			Arguments.Add(TEXT("File"), FText::FromString( FString( PackageFilename ) ));
			Arguments.Add(TEXT("Version"), UE4Version);
			Arguments.Add(TEXT("First"), VER_UE4_OLDEST_LOADABLE_PACKAGE);
			OutNotMapReason = FText::Format( LOCTEXT( "UE4FileIsOlder", "{File} is an UE4 map [File:v{Version}], from an engine release no longer supported [Min:v{First}]." ), 
				Arguments);
			return false;
		}

		const int32 UE4LicenseeVersion = Summary.GetFileVersionLicenseeUE4();

		// Don't load packages that were saved with an engine version newer than the current one.
		if( UE4Version > GPackageFileUE4Version )
		{
			FFormatNamedArguments Arguments;
			Arguments.Add(TEXT("File"), FText::FromString( FString( PackageFilename ) ));
			Arguments.Add(TEXT("Version"), UE4Version);
			Arguments.Add(TEXT("Last"), GPackageFileUE4Version);
			OutNotMapReason = FText::Format( LOCTEXT( "UE4FileIsNewer", "{File} is a UE4 map [File:v{Version}], from an engine release newer than this [Cur:v{Last}]." ), 
				Arguments);
			return false;
		}
		else if( UE4LicenseeVersion > GPackageFileLicenseeUE4Version )
		{
			FFormatNamedArguments Arguments;
			Arguments.Add(TEXT("File"), FText::FromString( FString( PackageFilename ) ));
			Arguments.Add(TEXT("Version"), UE4LicenseeVersion);
			Arguments.Add(TEXT("Last"), GPackageFileLicenseeUE4Version);
			OutNotMapReason = FText::Format( LOCTEXT( "UE4FileIsNewer", "{File} is a UE4 map [File:v{Version}], from an engine release newer than this [Cur:v{Last}]." ), 
				Arguments);
			return false;
		}
	}
	return true;
}

#undef LOCTEXT_NAMESPACE

bool UEditorEngine::Map_Load(const TCHAR* Str, FOutputDevice& Ar)
{
#define LOCTEXT_NAMESPACE "EditorEngine"
	// We are beginning a map load
	GIsEditorLoadingPackage = true;

	FWorldContext &Context = GetEditorWorldContext();
	check(Context.World() == GWorld);

	FString TempFname;
	if( FParse::Value( Str, TEXT("FILE="), TempFname ) )
	{
		FString LongTempFname;
		if ( FPackageName::TryConvertFilenameToLongPackageName(TempFname, LongTempFname) )
		{
			// Is the new world already loaded?
			UPackage* ExistingPackage = FindPackage(NULL, *LongTempFname);
			UWorld* ExistingWorld = NULL;
			if (ExistingPackage)
			{
				ExistingWorld = UWorld::FindWorldInPackage(ExistingPackage);
			}

			FString UnusedAlteredPath;
			if ( ExistingWorld || FPackageName::DoesPackageExist(LongTempFname, NULL, &UnusedAlteredPath) )
			{
				FText NotMapReason;
				if( !ExistingWorld && !PackageIsAMapFile( *TempFname, NotMapReason ) )
				{
					// Map load failed
					FFormatNamedArguments Arguments;
					Arguments.Add(TEXT("Reason"), NotMapReason);
					FMessageDialog::Open(EAppMsgType::Ok, FText::Format(LOCTEXT("MapLoadFailed", "Failed to load map!\n{Reason}"), Arguments));
					GIsEditorLoadingPackage = false;
					return false;
				}

				const FScopedBusyCursor BusyCursor;

				// Are we loading a template map that should be loaded into an untitled package?
				int32 bIsLoadingMapTemplate = 0;
				FParse::Value(Str, TEXT("TEMPLATE="), bIsLoadingMapTemplate);

				// Should we display progress while loading?
				int32 bShowProgress = 1;
				FParse::Value(Str, TEXT("SHOWPROGRESS="), bShowProgress);

				FString MapFileName = FPaths::GetCleanFilename(*TempFname);

				// Detect whether the map we are loading is a template map and alter the undo
				// readout accordingly.
				FText LocalizedLoadingMap;
				if (!bIsLoadingMapTemplate)
				{
					LocalizedLoadingMap = FText::Format( NSLOCTEXT("UnrealEd", "LoadingMap_F", "Loading map: {0}..."), FText::FromString( MapFileName ) );
				}
				else
				{
					LocalizedLoadingMap = NSLOCTEXT("UnrealEd", "LoadingMap_Template", "New Map");
				}
				
				// Don't show progress dialogs when loading one of our startup maps. They should load rather quickly.
				FScopedSlowTask SlowTask(100, FText::Format( NSLOCTEXT("UnrealEd", "LoadingMapStatus_Loading", "Loading {0}"), LocalizedLoadingMap ), bShowProgress != 0);
				SlowTask.MakeDialog();

				SlowTask.EnterProgressFrame(10, FText::Format( NSLOCTEXT("UnrealEd", "LoadingMapStatus_CleaningUp", "{0} (Clearing existing world)"), LocalizedLoadingMap ));

				UObject* OldOuter = NULL;

				{
					// Clear the lighting build results
					FMessageLog("LightingResults").NewPage(LOCTEXT("LightingBuildNewLogPage", "Lighting Build"));

					FStatsViewerModule& StatsViewerModule = FModuleManager::Get().LoadModuleChecked<FStatsViewerModule>(TEXT("StatsViewer"));
					StatsViewerModule.GetPage(EStatsPage::LightingBuildInfo)->Clear();

					if (GUnrealEd)
					{
						// The default mode is only available when the full editor has been initialized
						GLevelEditorModeTools().ActivateDefaultMode();
					}

					OldOuter = Context.World()->GetOuter();

					ResetTransaction( LocalizedLoadingMap );

					// Don't clear errors if we are loading a startup map so we can see all startup load errors
					if (!FEditorFileUtils::IsLoadingStartupMap())
					{
						FFormatNamedArguments Arguments;
						Arguments.Add(TEXT("MapFileName"), FText::FromString( MapFileName ));
						FMessageLog("LoadErrors").NewPage( FText::Format( LOCTEXT("LoadMapLogPage", "Loading map: {MapFileName}"), Arguments ) );
					}

					// If we are loading the same world again (reloading) then we must not specify that we want to keep this world in memory.
					// Otherwise, try to keep the existing world in memory since there is not reason to reload it.
					UWorld* NewWorld = nullptr;
					if (ExistingWorld != nullptr && Context.World() != ExistingWorld)
					{
						NewWorld = ExistingWorld;
					}
					EditorDestroyWorld( Context, LocalizedLoadingMap, NewWorld );

					// Unload all other map packages currently loaded, before opening a new map.
					// The world is only initialized correctly as part of the level loading process, so ensure that every map package needs loading.
					TArray<UPackage*> WorldPackages;
					for (TObjectIterator<UWorld> It; It; ++It)
					{
						UPackage* Package = Cast<UPackage>(It->GetOuter());
						

						if (Package && Package != GetTransientPackage() && Package->GetPathName() != LongTempFname)
						{
							WorldPackages.AddUnique(Package);
						}
					}
					UPackageTools::UnloadPackages(WorldPackages);

					// Refresh ExistingPackage and Existing World now that GC has occurred.
					ExistingPackage = FindPackage(NULL, *LongTempFname);
					if (ExistingPackage)
					{
						ExistingWorld = UWorld::FindWorldInPackage(ExistingPackage);
					}
					else
					{
						ExistingWorld = NULL;
					}

					SlowTask.EnterProgressFrame( 70, LocalizedLoadingMap );
				}

				// Record the name of this file to make sure we load objects in this package on top of in-memory objects in this package.
				UserOpenedFile				= TempFname;
				
				uint32 LoadFlags = LOAD_None;

				const int32 MAX_STREAMLVL_SIZE = 16384;  // max cmd line size (16kb)
				TCHAR StreamLvlBuf[MAX_STREAMLVL_SIZE]; //There can be a lot of streaming levels with very large path names

				if(FParse::Value(Str, TEXT("STREAMLVL="), StreamLvlBuf, ARRAY_COUNT(StreamLvlBuf)))
				{
					TCHAR *ContextStr = NULL;
					
					TCHAR* CurStreamMap = FCString::Strtok(StreamLvlBuf, TEXT(";"), &ContextStr);

					while(CurStreamMap)
					{
						LoadPackage(NULL, CurStreamMap, LoadFlags);

						CurStreamMap = FCString::Strtok(NULL, TEXT(";"), &ContextStr);
					}
				}

				
				UPackage* WorldPackage;
				// Load startup maps and templates into new outermost packages so that the Save function in the editor won't overwrite the original
				if (bIsLoadingMapTemplate)
				{
					FScopedSlowTask LoadScope(2);

					LoadScope.EnterProgressFrame();

					//create a package with the proper name
					WorldPackage = CreatePackage(NULL, *(MakeUniqueObjectName(NULL, UPackage::StaticClass()).ToString()));

					LoadScope.EnterProgressFrame();

					//now load the map into the package created above
					const FName WorldPackageFName = WorldPackage->GetFName();
					UWorld::WorldTypePreLoadMap.FindOrAdd(WorldPackageFName) = EWorldType::Editor;
					WorldPackage = LoadPackage( WorldPackage, *LongTempFname, LoadFlags );
					UWorld::WorldTypePreLoadMap.Remove(WorldPackageFName);
				}
				else
				{
					if ( ExistingPackage )
					{
						WorldPackage = ExistingPackage;

						if (!ExistingPackage->IsFullyLoaded())
						{
							const FName WorldPackageFName = FName(*LongTempFname);
							UWorld::WorldTypePreLoadMap.FindOrAdd(WorldPackageFName) = EWorldType::Editor;
							ExistingPackage->FullyLoad();
							UWorld::WorldTypePreLoadMap.Remove(WorldPackageFName);
						}
					}
					else
					{
						//Load the map normally into a new package
						const FName WorldPackageFName = FName(*LongTempFname);
						UWorld::WorldTypePreLoadMap.FindOrAdd(WorldPackageFName) = EWorldType::Editor;
						WorldPackage = LoadPackage( NULL, *LongTempFname, LoadFlags );
						UWorld::WorldTypePreLoadMap.Remove(WorldPackageFName);
					}
				}

				if (WorldPackage == nullptr)
				{
					FMessageDialog::Open( EAppMsgType::Ok, NSLOCTEXT("UnrealEd", "MapPackageLoadFailed", "Failed to open map file. This is most likely because the map was saved with a newer version of the engine."));
					GIsEditorLoadingPackage = false;
					return false;
				}

				// Reset the opened package to nothing.
				UserOpenedFile				= FString();

				UWorld* World = UWorld::FindWorldInPackage(WorldPackage);
				
				if (World == nullptr)
				{
					FReferenceChainSearch RefChainSearch(WorldPackage, EReferenceChainSearchMode::Shortest | EReferenceChainSearchMode::PrintResults);
					UE_LOG(LogEditorServer, Fatal, TEXT("Failed to find the world in already loaded world package %s! Referenced by:") LINE_TERMINATOR TEXT("%s"), *WorldPackage->GetPathName(), *RefChainSearch.GetRootPath());
				}
				Context.SetCurrentWorld(World);
				GWorld = World;

				// UE-21181 - Tracking where the loaded editor level's package gets flagged as a PIE object
				UPackage::EditorPackage = WorldPackage;

				World->WorldType = EWorldType::Editor;

				Context.World()->PersistentLevel->HandleLegacyMapBuildData();

				// Parse requested feature level if supplied
				int32 FeatureLevelIndex = (int32)GMaxRHIFeatureLevel;
				FParse::Value(Str, TEXT("FEATURELEVEL="), FeatureLevelIndex);
				FeatureLevelIndex = FMath::Clamp(FeatureLevelIndex, 0, (int32)ERHIFeatureLevel::Num);

				if (World->bIsWorldInitialized)
				{
					// If we are using a previously initialized world, make sure it has a physics scene and FXSystem.
					// Inactive worlds are already initialized but lack these two objects for memory reasons.
					World->ClearWorldComponents();

					if (World->FeatureLevel == FeatureLevelIndex)
					{
						if (World->GetPhysicsScene() == nullptr)
						{
							World->CreatePhysicsScene();
						}

						if (World->FXSystem == nullptr)
						{
							World->CreateFXSystem();
						}
					}
					else
					{
						World->ChangeFeatureLevel((ERHIFeatureLevel::Type)FeatureLevelIndex);
					}
				}
				else
				{
					World->FeatureLevel = (ERHIFeatureLevel::Type)FeatureLevelIndex;
					World->InitWorld( GetEditorWorldInitializationValues() );
				}

				SlowTask.EnterProgressFrame(20, FText::Format( LOCTEXT( "LoadingMapStatus_Initializing", "Loading map: {0}... (Initializing world)" ), FText::FromString(MapFileName) ));
				{
					FBSPOps::bspValidateBrush(Context.World()->GetDefaultBrush()->Brush, 0, 1);

					// This is a relatively long process, so break it up a bit
					FScopedSlowTask InitializingFeedback(5);
					InitializingFeedback.EnterProgressFrame();

					Context.World()->AddToRoot();


					Context.World()->PersistentLevel->SetFlags( RF_Transactional );
					Context.World()->GetModel()->SetFlags( RF_Transactional );
					if( Context.World()->GetModel()->Polys ) 
					{
						Context.World()->GetModel()->Polys->SetFlags( RF_Transactional );
					}

					// Process any completed shader maps since we at a loading screen anyway
					// Do this before we register components, as USkinnedMeshComponents require the GPU skin cache global shaders when creating render state.
					if (GShaderCompilingManager)
					{
						// Process any asynchronous shader compile results that are ready, limit execution time
						GShaderCompilingManager->ProcessAsyncResults(false, true);
					}

					// Register components in the persistent level (current)
					Context.World()->UpdateWorldComponents(true, true);

					// Make sure secondary levels are loaded & visible.
					Context.World()->FlushLevelStreaming();

					// Update any actors that can be affected by CullDistanceVolumes
					Context.World()->UpdateCullDistanceVolumes();

					InitializingFeedback.EnterProgressFrame();

					// A new level was loaded into the editor, so we need to let other systems know about the new
					// actors in the scene
					FEditorDelegates::MapChange.Broadcast(MapChangeEventFlags::NewMap);
					GEngine->BroadcastLevelActorListChanged();

					NoteSelectionChange();

					InitializingFeedback.EnterProgressFrame();

					// Look for 'orphan' actors - that is, actors which are in the Package of the level we just loaded, but not in the Actors array.
					// If we find any, set IsPendingKill() to 'true', so that PendingKill will return 'true' for them. We can NOT use FActorIterator here
					// as it just traverses the Actors list.
					const double StartTime = FPlatformTime::Seconds();
					for( TObjectIterator<AActor> It; It; ++It )
					{
						AActor* Actor = *It;

						// If Actor is part of the world we are loading's package, but not in Actor list, clear it
						if( Actor->GetOutermost() == WorldPackage && !Context.World()->ContainsActor(Actor) && !Actor->IsPendingKill()
							&& !Actor->HasAnyFlags(RF_ArchetypeObject) )
						{
							UE_LOG(LogEditorServer, Log,  TEXT("Destroying orphan Actor: %s"), *Actor->GetName() );					
							Actor->MarkPendingKill();
							Actor->MarkComponentsAsPendingKill();
						}
					}
					UE_LOG(LogEditorServer, Log,  TEXT("Finished looking for orphan Actors (%3.3lf secs)"), FPlatformTime::Seconds() - StartTime );

					// Set Transactional flag.
					for( FActorIterator It(Context.World()); It; ++It )
					{
						AActor* Actor = *It;
						Actor->SetFlags( RF_Transactional );
					}

					InitializingFeedback.EnterProgressFrame();

					Context.World()->CreateAISystem();
					FNavigationSystem::AddNavigationSystemToWorld(*Context.World(), FNavigationSystemRunMode::EditorMode);

					// Assign stationary light channels for previewing
					ULightComponent::ReassignStationaryLightChannels(Context.World(), false, NULL);

					// Process Layers
					{
						ULayersSubsystem* LayersSubsystem = GEditor->GetEditorSubsystem<ULayersSubsystem>();
						for( auto LayerIter = Context.World()->Layers.CreateIterator(); LayerIter; ++LayerIter )
						{
							// Clear away any previously cached actor stats
							(*LayerIter)->ActorStats.Empty();
						}

						TArray< FName > LayersToHide;

						for( FActorIterator It(Context.World()); It; ++It )
						{
							TWeakObjectPtr< AActor > Actor = *It;

							if( !LayersSubsystem->IsActorValidForLayer( Actor.Get() ) )
							{
								continue;
							}

							for( auto NameIt = Actor->Layers.CreateConstIterator(); NameIt; ++NameIt )
							{
								auto Name = *NameIt;
								if( !LayersSubsystem->IsLayer( Name ) )
								{
									LayersSubsystem->CreateLayer( Name );

									// The layers created here need to be hidden.
									LayersToHide.AddUnique( Name );
								}

								Actor->Layers.AddUnique( Name );
							}

							LayersSubsystem->InitializeNewActorLayers( Actor.Get() );
						}

						const bool bIsVisible = false;
						LayersSubsystem->SetLayersVisibility( LayersToHide, bIsVisible );
					}

					InitializingFeedback.EnterProgressFrame();

					FEditorDelegates::DisplayLoadErrors.Broadcast();

					if( FModuleManager::Get().IsModuleLoaded("LevelEditor") )
					{
						FLevelEditorModule& LevelEditor = FModuleManager::GetModuleChecked<FLevelEditorModule>("LevelEditor");

						// Notify level editors of the map change
						LevelEditor.BroadcastMapChanged( Context.World(), EMapChangeType::LoadMap );
					}

					// Tell the engine about this new world
					if( GEngine )
					{
						GEngine->WorldAdded( Context.World() );
					}

					// Invalidate all the level viewport hit proxies
					RedrawLevelEditingViewports();

					// Collect any stale components or other objects that are no longer required after loading the map
					CollectGarbage(GARBAGE_COLLECTION_KEEPFLAGS, true);
				}
			}
			else
			{
				UE_LOG(LogEditorServer, Warning, TEXT("%s"), *FString::Printf( TEXT("Can't find file '%s'"), *TempFname) );
			}
		}
		else
		{
			UE_SUPPRESS(LogExec, Warning, Ar.Log(*FText::Format(NSLOCTEXT("Editor", "MapLoad_BadFilenameFmt", "Map_Load failed. The filename '{0}' could not be converted to a long package name."), FText::FromString(TempFname)).ToString()));
		}
	}
	else
	{
		UE_SUPPRESS(LogExec, Warning, Ar.Log(*NSLOCTEXT("UnrealEd", "MissingFilename", "Missing filename").ToString() ));
	}

	// Done loading a map
	GIsEditorLoadingPackage = false;
	return true;
#undef LOCTEXT_NAMESPACE
}

bool UEditorEngine::Map_Import( UWorld* InWorld, const TCHAR* Str, FOutputDevice& Ar )
{
	FString FileName;
	if( FParse::Value( Str, TEXT("FILE="), FileName ) )
	{
		const FScopedBusyCursor BusyCursor;

		FFormatNamedArguments Args;
		Args.Add( TEXT("MapFilename"), FText::FromString( FPaths::GetCleanFilename(*FileName) ) );
		const FText LocalizedImportingMap = FText::Format( NSLOCTEXT("UnrealEd", "ImportingMap_F", "Importing map: {MapFilename}..." ), Args );
		
		ResetTransaction( LocalizedImportingMap );
		FScopedSlowTask SlowTask(0, LocalizedImportingMap);

<<<<<<< HEAD
		// Importing content into a map will likely cause the list of actors in the level to change,
		// so we'll trigger an event to notify other systems
		FEditorDelegates::MapChange.Broadcast(MapChangeEventFlags::NewMap);
		GEngine->BroadcastLevelActorListChanged();
=======
		UClass* WorldClass = UWorld::StaticClass();
>>>>>>> 8ca46bb3

		// Hotfix for 4.23 this should be refactored later
		TArray<UFactory*> Factories;
		{
			auto TransientPackage = GetTransientPackage();
			FString Extension = FPaths::GetExtension(Str);

			// try all automatic factories, sorted by priority
			for (TObjectIterator<UClass> It; It; ++It)
			{
				if (It->IsChildOf(UFactory::StaticClass()))
				{
					UFactory* Default = It->GetDefaultObject<UFactory>();

					if (WorldClass->IsChildOf(Default->SupportedClass) && Default->ImportPriority >= 0)
					{
						TArray<FString> FactoryExtension;
						Default->GetSupportedFileExtensions(FactoryExtension);

						if (Extension.IsEmpty() || (FactoryExtension.Contains(Extension) && Default->FactoryCanImport(FileName)))
						{
							Factories.Add(NewObject<UFactory>(TransientPackage, *It));
						}
					}
				}
			}
		}
		Factories.Sort(&UFactory::SortFactoriesByPriority);


		if ( Factories.Num() > 0 )
		{
			InWorld->ClearWorldComponents();
			InWorld->CleanupWorld();
			UWorld* NewWorld = nullptr;

			for ( UFactory* Factory : Factories )
			{
				bool bTemp;
				NewWorld = Cast<UWorld>( Factory->ImportObject(WorldClass, InWorld->GetOuter(), InWorld->GetFName(), RF_Transactional, FileName, nullptr, bTemp) );
				if ( NewWorld )
				{
					break;
				}
			}

			if ( NewWorld )
			{
				if ( !GWorld )
				{
					GWorld = NewWorld;
				}

				// Importing content into a map will likely cause the list of actors in the level to change,
				// so we'll trigger an event to notify other systems
				FEditorDelegates::MapChange.Broadcast( MapChangeEventFlags::NewMap );
				GEngine->BroadcastLevelActorListChanged();

				NoteSelectionChange();
				Cleanse( false, 1, NSLOCTEXT("UnrealEd", "ImportingActors", "Importing actors") );
			}
		}
		else
		{
			UE_SUPPRESS(LogExec, Warning, Ar.Log( TEXT("Unsupported file format") ));
		}
	}
	else
	{
		UE_SUPPRESS(LogExec, Warning, Ar.Log( TEXT("Missing filename") ));
	}

	return true;
}


void UEditorEngine::ExportMap(UWorld* InWorld, const TCHAR* InFilename, bool bExportSelectedActorsOnly)
{
	const FScopedBusyCursor BusyCursor;

	FString MapFileName = FPaths::GetCleanFilename(InFilename);
	const FText LocalizedExportingMap = FText::Format( NSLOCTEXT("UnrealEd", "ExportingMap_F", "Exporting map: {0}..." ), FText::FromString(MapFileName) );
	GWarn->BeginSlowTask( LocalizedExportingMap, true);

	UAssetExportTask* ExportTask = NewObject<UAssetExportTask>();
	FGCObjectScopeGuard ExportTaskGuard(ExportTask);
	ExportTask->Object = InWorld;
	ExportTask->Exporter = NULL;
	ExportTask->Filename = InFilename;
	ExportTask->bSelected = bExportSelectedActorsOnly;
	ExportTask->bReplaceIdentical = true;
	ExportTask->bPrompt = false;
	ExportTask->bUseFileArchive = false;
	ExportTask->bWriteEmptyFiles = false;

	UExporter::RunAssetExportTask(ExportTask);

	GWarn->EndSlowTask();
}

/**
 * Helper structure for finding meshes at the same point in space.
 */
struct FGridBounds
{
	/**
	 * Constructor, intializing grid bounds based on passed in center and extent.
	 * 
	 * @param InCenter	Center location of bounds.
	 * @param InExtent	Extent of bounds.
	 */
	FGridBounds( const FVector& InCenter, const FVector& InExtent )
	{
		const int32 GRID_SIZE_XYZ = 16;
		CenterX = InCenter.X / GRID_SIZE_XYZ;
		CenterY = InCenter.Y / GRID_SIZE_XYZ;
		CenterZ = InCenter.Z / GRID_SIZE_XYZ;
		ExtentX = InExtent.X / GRID_SIZE_XYZ;
		ExtentY = InExtent.Y / GRID_SIZE_XYZ;
		ExtentZ = InExtent.Z / GRID_SIZE_XYZ;
	}

	/** Center integer coordinates */
	int32	CenterX, CenterY, CenterZ;

	/** Extent integer coordinates */
	int32	ExtentX, ExtentY, ExtentZ;

	/**
	 * Equals operator.
	 *
	 * @param Other	Other gridpoint to compare agains
	 * @return true if equal, false otherwise
	 */
	bool operator == ( const FGridBounds& Other ) const
	{
		return CenterX == Other.CenterX 
			&& CenterY == Other.CenterY 
			&& CenterZ == Other.CenterZ
			&& ExtentX == Other.ExtentX
			&& ExtentY == Other.ExtentY
			&& ExtentZ == Other.ExtentZ;
	}
	
	/**
	 * Helper function for TMap support, generating a hash value for the passed in 
	 * grid bounds.
	 *
	 * @param GridBounds Bounds to calculated hash value for
	 * @return Hash value of passed in grid bounds.
	 */
	friend inline uint32 GetTypeHash( const FGridBounds& GridBounds )
	{
		return FCrc::MemCrc_DEPRECATED( &GridBounds,sizeof(FGridBounds) );
	}
};


namespace MoveSelectedActors {
/**
 * A collection of actors and prefabs to move that all belong to the same level.
 */
class FCopyJob
{
public:
	/** A list of actors to move. */
	TArray<AActor*>	Actors;

	/** The index of the selected surface to copy. */
	int32 SurfaceIndex;

	/** The source level that all actors in the Actors array and/or selected BSP surface come from. */
	ULevel*			SrcLevel;

	explicit FCopyJob( ULevel* SourceLevel )
		:	SurfaceIndex(INDEX_NONE)
		,	SrcLevel(SourceLevel)
	{
		check(SrcLevel);
	}

	/**
	* Moves the job's actors to the destination level.  The move happens via the
	* buffer level if one is specified; this is so that references are cleared
	* when the source actors refer to objects whose names also exist in the destination
	* level.  By serializing through a temporary level, the references are cleanly
	* severed.
	*
	* @param	OutNewActors			[out] Newly created actors are appended to this list.
	* @param	DestLevel				The level to duplicate the actors in this job to.
	*/
	void MoveActorsToLevel(TArray<AActor*>& OutNewActors, ULevel* DestLevel, ULevel* BufferLevel, bool bCopyOnly, bool bIsMove, FString* OutClipboardContents )
	{
		UWorld* World = SrcLevel->OwningWorld;
		ULevel* OldCurrentLevel = World->GetCurrentLevel();
		World->SetCurrentLevel( SrcLevel );

		// Set the selection set to be precisely the actors belonging to this job,
		// but make sure not to deselect selected BSP surfaces. 
		GEditor->SelectNone( false, true );
		for ( int32 ActorIndex = 0 ; ActorIndex < Actors.Num() ; ++ActorIndex )
		{
			AActor* Actor = Actors[ ActorIndex ];
			GEditor->SelectActor( Actor, true, false );

			// Groups cannot contain actors in different levels.  If the current actor is in a group but not being moved to the same level as the group
			// then remove the actor from the group
			AGroupActor* GroupActor = AGroupActor::GetParentForActor( Actor );
			if( GroupActor && GroupActor->GetLevel() != DestLevel )
			{
				GroupActor->Remove( *Actor );
			}
		}

		FString ScratchData;

		// Cut actors from src level.
		GEditor->edactCopySelected( World, &ScratchData );

		if( !bCopyOnly )
		{
			const bool bSuccess = GEditor->edactDeleteSelected( World, false, true, !bIsMove);
			if ( !bSuccess )
			{
				// The deletion was aborted.
				World->SetCurrentLevel( OldCurrentLevel );
				GEditor->SelectNone( false, true );
				return;
			}
		}

		if ( BufferLevel )
		{
			// Paste to the buffer level.
			World->SetCurrentLevel( BufferLevel );
			GEditor->edactPasteSelected( World, true, false, false, &ScratchData );

			const bool bCopySurfaceToBuffer = (SurfaceIndex != INDEX_NONE);
			UModel* OldModel = BufferLevel->Model;

			if( bCopySurfaceToBuffer )
			{
				// When copying surfaces, we need to override the level's UModel to 
				// point to the existing UModel containing the BSP surface. This is 
				// because a buffer level is setup with an empty UModel.
				BufferLevel->Model = SrcLevel->Model;

				// Select the surface because we deselected everything earlier because 
				// we wanted to deselect all but the first selected BSP surface.
				GEditor->SelectBSPSurf( BufferLevel->Model, SurfaceIndex, true, false );
			}

			// Cut Actors from the buffer level.
			World->SetCurrentLevel( BufferLevel );
			GEditor->edactCopySelected( World, &ScratchData );

			if( bCopySurfaceToBuffer )
			{
				// Deselect the surface.
				GEditor->SelectBSPSurf( BufferLevel->Model, SurfaceIndex, false, false );

				// Restore buffer level's original empty UModel
				BufferLevel->Model = OldModel;
			}
			
			if( OutClipboardContents != NULL )
			{
				*OutClipboardContents = *ScratchData;
			}

			GEditor->edactDeleteSelected( World, false, false, false );
		}

		if( DestLevel )
		{
			// Paste to the dest level.
			World->SetCurrentLevel( DestLevel );
			//A hidden level must be shown first, otherwise the paste will fail (it will not properly import the properties because that is based on selection)
			bool bReHideLevel = !FLevelUtils::IsLevelVisible(DestLevel);
			if (bReHideLevel)
			{
				const bool bShouldBeVisible = true;
				const bool bForceGroupsVisible = false;
				EditorLevelUtils::SetLevelVisibility(DestLevel, bShouldBeVisible, bForceGroupsVisible);
			}

			GEditor->edactPasteSelected( World, true, false, true, &ScratchData );

			//if the level was hidden, hide it again
			if (bReHideLevel)
			{
				//empty selection
				GEditor->SelectNone( false, true );

				const bool bShouldBeVisible = false;
				const bool bForceGroupsVisible = false;
				EditorLevelUtils::SetLevelVisibility(DestLevel, bShouldBeVisible, bForceGroupsVisible);
			}
		}

		// The current selection set is the actors that were moved during this job; copy them over to the output array.
		for ( FSelectionIterator It( GEditor->GetSelectedActorIterator() ) ; It ; ++It )
		{
			AActor* Actor = static_cast<AActor*>( *It );
			checkSlow( Actor->IsA(AActor::StaticClass()) );
			OutNewActors.Add( Actor );
		}

		if( !bCopyOnly )
		{
			// Delete prefabs that were instanced into the new level.
			World->SetCurrentLevel( SrcLevel );
			GEditor->SelectNone( false, true );
		}

		// Restore the current level
		World->SetCurrentLevel( OldCurrentLevel  );
	}

};
} // namespace MoveSelectedActors


void UEditorEngine::MoveSelectedActorsToLevel( ULevel* InDestLevel )
{
	// do the actual work...
	UEditorLevelUtils::MoveSelectedActorsToLevel( InDestLevel );
}


TArray<UFoliageType*> UEditorEngine::GetFoliageTypesInWorld(UWorld* InWorld)
{
	TSet<UFoliageType*> FoliageSet;
	
	// Iterate over all foliage actors in the world
	for (TActorIterator<AInstancedFoliageActor> It(InWorld); It; ++It)
	{
		for (const auto& Pair : It->FoliageInfos)
		{
			FoliageSet.Add(Pair.Key);
		}
	}

	return FoliageSet.Array();
}

ULevel*  UEditorEngine::CreateTransLevelMoveBuffer( UWorld* InWorld )
{
	ULevel* BufferLevel = NewObject<ULevel>(GetTransientPackage(), TEXT("TransLevelMoveBuffer"));
	BufferLevel->Initialize(FURL(nullptr));
	check( BufferLevel );
	BufferLevel->AddToRoot();
	BufferLevel->OwningWorld = InWorld;
	BufferLevel->Model = NewObject<UModel>(BufferLevel);
	BufferLevel->Model->Initialize(nullptr, true);
	BufferLevel->bIsVisible = true;
		
	BufferLevel->SetFlags( RF_Transactional );
	BufferLevel->Model->SetFlags( RF_Transactional );

	// Spawn worldsettings.
	FActorSpawnParameters SpawnInfo;
	SpawnInfo.OverrideLevel = BufferLevel;
	AWorldSettings* WorldSettings = InWorld->SpawnActor<AWorldSettings>( GEngine->WorldSettingsClass, SpawnInfo );
	BufferLevel->SetWorldSettings(WorldSettings);

	// Spawn builder brush for the buffer level.
	ABrush* BufferDefaultBrush = InWorld->SpawnActor<ABrush>( SpawnInfo );

	check( BufferDefaultBrush->GetBrushComponent() );
	BufferDefaultBrush->Brush = CastChecked<UModel>(StaticFindObject(UModel::StaticClass(), BufferLevel->OwningWorld->GetOuter(), TEXT("Brush"), true), ECastCheckedType::NullAllowed);
	if (!BufferDefaultBrush->Brush)
	{
		BufferDefaultBrush->Brush = NewObject<UModel>(InWorld, TEXT("Brush"));
		BufferDefaultBrush->Brush->Initialize(BufferDefaultBrush, 1);
	}
	BufferDefaultBrush->GetBrushComponent()->Brush = BufferDefaultBrush->Brush;
	BufferDefaultBrush->SetNotForClientOrServer();
	BufferDefaultBrush->SetFlags( RF_Transactional );
	BufferDefaultBrush->Brush->SetFlags( RF_Transactional );

	// Find the index in the array the default brush has been spawned at. Not necessarily
	// the last index as the code might spawn the default physics volume afterwards.
	const int32 DefaultBrushActorIndex = BufferLevel->Actors.Find( BufferDefaultBrush );

	// The default brush needs to reside at index 1.
	Exchange(BufferLevel->Actors[1],BufferLevel->Actors[DefaultBrushActorIndex]);

	// Re-sort actor list as we just shuffled things around.
	BufferLevel->SortActorList();

	InWorld->AddLevel( BufferLevel );
	BufferLevel->UpdateLevelComponents(true);
	return BufferLevel;
}

bool UEditorEngine::CanCopySelectedActorsToClipboard( UWorld* InWorld, FCopySelectedInfo* OutCopySelected )
{
	FCopySelectedInfo CopySelected;

	// For faster performance, if all actors belong to the same level then we can just go ahead and copy normally
	{
		for ( FSelectionIterator It( GetSelectedActorIterator() ) ; It ; ++It )
		{
			AActor* Actor = static_cast<AActor*>( *It );
			checkSlow( Actor->IsA(AActor::StaticClass()) );

			CopySelected.bHasSelectedActors = true;
			if( CopySelected.LevelAllActorsAreIn == NULL )
			{
				CopySelected.LevelAllActorsAreIn = Actor->GetLevel();
			}

			if( Actor->GetLevel() != CopySelected.LevelAllActorsAreIn )
			{
				CopySelected.bAllActorsInSameLevel = false;
				CopySelected.LevelAllActorsAreIn = NULL;
				break;
			}
		}
	}

	// Next, check for selected BSP surfaces. 
	{
		for( TSelectedSurfaceIterator<> SurfaceIter(InWorld); SurfaceIter; ++SurfaceIter )
		{
			ULevel* OwningLevel = SurfaceIter.GetLevel();

			if( CopySelected.LevelWithSelectedSurface == NULL )
			{
				CopySelected.LevelWithSelectedSurface = OwningLevel;
				CopySelected.bHasSelectedSurfaces = true;
			}

			if( OwningLevel != CopySelected.LevelWithSelectedSurface )
			{
				CopySelected.LevelWithSelectedSurface = NULL;
				break;
			}
		}
	}


	// Copy out to the user, if they require it
	if ( OutCopySelected )
	{
		*OutCopySelected = CopySelected;
	}


	// Return whether or not a copy can be performed
	if ( CopySelected.CanPerformQuickCopy() || CopySelected.bHasSelectedActors || CopySelected.bHasSelectedSurfaces )
	{
		return true;
	}
	return false;
}

void UEditorEngine::CopySelectedActorsToClipboard( UWorld* InWorld, bool bShouldCut, bool bIsMove, bool bWarnAboutReferences )
{
	FCopySelectedInfo CopySelected;
	if ( !CanCopySelectedActorsToClipboard( InWorld, &CopySelected ) )
	{
		return;
	}

	using namespace MoveSelectedActors;

	// Perform a quick copy if all the conditions are right. 
	if( CopySelected.CanPerformQuickCopy() )
	{	
		UWorld* World = NULL;
		ULevel* OldCurrentLevel = NULL;
		
		if( CopySelected.LevelAllActorsAreIn != NULL )
		{
			World = CopySelected.LevelAllActorsAreIn->OwningWorld;
			OldCurrentLevel = InWorld->GetCurrentLevel();
			World->SetCurrentLevel( CopySelected.LevelAllActorsAreIn );
		}
		else if( CopySelected.LevelWithSelectedSurface != NULL )
		{
			World = CopySelected.LevelWithSelectedSurface->OwningWorld;
			OldCurrentLevel = World->GetCurrentLevel();
			World->SetCurrentLevel( CopySelected.LevelWithSelectedSurface );
		}

		// We should have a valid world by now.
		check(World);

		if( bShouldCut )
		{
			// Cut!
			const FScopedTransaction Transaction( NSLOCTEXT("UnrealEd", "Cut", "Cut") );
			edactCopySelected( World );
			const bool bVerifyDeletionCanHappen = true;

			edactDeleteSelected( World, bVerifyDeletionCanHappen, bWarnAboutReferences, !bIsMove );
		}
		else
		{
			// Copy!
			edactCopySelected( World );
		}

		World->SetCurrentLevel( OldCurrentLevel );
	}
	else
	{
		// OK, we'll use a copy method that supports cleaning up references for actors in multiple levels
		if( bShouldCut )
		{
			// Provide the option to abort up-front.
			if ( ShouldAbortActorDeletion() )
			{
				return;
			}
		}

		// Take a note of the current selection, so it can be restored at the end of this process
		TArray<AActor*> CurrentlySelectedActors;
		for ( FSelectionIterator It( GetSelectedActorIterator() ) ; It ; ++It )
		{
			AActor* Actor = static_cast<AActor*>( *It );
			CurrentlySelectedActors.Add(Actor);
		}

		const FScopedBusyCursor BusyCursor;

		// If we have selected actors and/or selected BSP surfaces, we need to setup some copy jobs. 
		if( CopySelected.bHasSelectedActors || CopySelected.bHasSelectedSurfaces )
		{
			// Create per-level job lists.
			typedef TMap<ULevel*, FCopyJob*>	CopyJobMap;
			CopyJobMap							CopyJobs;

			
			// First, create new copy jobs for BSP surfaces if we have selected surfaces. 
			if( CopySelected.bHasSelectedSurfaces )
			{
				// Create copy job for the selected surfaces that need copying.
				for( TSelectedSurfaceIterator<> SurfaceIter(InWorld); SurfaceIter; ++SurfaceIter )
				{
					ULevel* LevelWithSelectedSurface = SurfaceIter.GetLevel();

					// Currently, we only support one selected surface per level. So, If the 
					// level is already in the map, we don't need to copy this surface. 
					if( !CopyJobs.Find(LevelWithSelectedSurface) )
					{
						FCopyJob* NewJob = new FCopyJob( LevelWithSelectedSurface );
						NewJob->SurfaceIndex = SurfaceIter.GetSurfaceIndex();

						check( NewJob->SurfaceIndex != INDEX_NONE );

						CopyJobs.Add( NewJob->SrcLevel, NewJob );
					}
				}
			}

			// Add selected actors to the per-level job lists.
			for ( FSelectionIterator It( GetSelectedActorIterator() ) ; It ; ++It )
			{
				AActor* Actor = static_cast<AActor*>( *It );
				checkSlow( Actor->IsA(AActor::StaticClass()) );

				ULevel* OldLevel = Actor->GetLevel();
				FCopyJob** Job = CopyJobs.Find( OldLevel );
				if ( Job )
				{
					(*Job)->Actors.Add( Actor );
				}
				else
				{
					// Allocate a new job for the level.
					FCopyJob* NewJob = new FCopyJob(OldLevel);
					NewJob->Actors.Add( Actor );
					CopyJobs.Add( OldLevel, NewJob );
				}
			}


			if ( CopyJobs.Num() > 0 )
			{
				// Create a buffer level that actors will be moved through to cleanly break references.
				// Create a new ULevel and UModel.
				ULevel* BufferLevel = CreateTransLevelMoveBuffer( InWorld );

				// We'll build up our final clipboard string with the result of each copy
				FString ClipboardString;

				if( bShouldCut )
				{
					if (Trans)
					{
						Trans->Begin( NULL, NSLOCTEXT("UnrealEd", "Cut", "Cut") );
					}
					GetSelectedActors()->Modify();
				}

				// For each level, select the actors in that level and copy-paste into the destination level.
				TArray<AActor*>	NewActors;
				for ( CopyJobMap::TIterator It( CopyJobs ) ; It ; ++It )
				{
					FCopyJob* Job = It.Value();
					check( Job );

					FString CopiedActorsString;
					const bool bCopyOnly = !bShouldCut;
					Job->MoveActorsToLevel( NewActors, NULL, BufferLevel, bCopyOnly, bIsMove, &CopiedActorsString );

					// Append our copied actors to our final clipboard string
					ClipboardString += CopiedActorsString;
				}

				if( bShouldCut )
				{
					if (Trans)
					{
						Trans->End();
					}
				}

				// Update the clipboard with the final string
				FPlatformApplicationMisc::ClipboardCopy( *ClipboardString );

				// Cleanup.
				for ( CopyJobMap::TIterator It( CopyJobs ) ; It ; ++It )
				{
					FCopyJob* Job = It.Value();
					delete Job;
				}

				// Clean-up flag for Landscape Proxy cases...
				for( TActorIterator<ALandscapeProxy> ProxyIt(InWorld); ProxyIt; ++ProxyIt )
				{
					ProxyIt->bIsMovingToLevel = false;
				}

				BufferLevel->ClearLevelComponents();
				InWorld->RemoveLevel( BufferLevel );
				BufferLevel->OwningWorld = NULL;
				BufferLevel->RemoveFromRoot();
			}
		}

		// Restore old selection
		GEditor->SelectNone( false, true );
		for (auto& Actor : CurrentlySelectedActors)
		{
			GEditor->SelectActor( Actor, true, false );
		}
	}
}


bool UEditorEngine::CanPasteSelectedActorsFromClipboard( UWorld* InWorld )
{
	// Intentionally not checking if the level is locked/hidden here, as it's better feedback for the user if they attempt to paste
	// and get the message explaining why it's failed, than just not having the option available to them.
	FString PasteString;
	FPlatformApplicationMisc::ClipboardPaste(PasteString);
	return PasteString.StartsWith( "BEGIN MAP" );
}


void UEditorEngine::PasteSelectedActorsFromClipboard( UWorld* InWorld, const FText& TransDescription, const EPasteTo PasteTo )
{
	if ( !CanPasteSelectedActorsFromClipboard( InWorld ) )
	{
		return;
	}

	const FSnappedPositioningData PositioningData = FSnappedPositioningData(GCurrentLevelEditingViewportClient, ClickLocation, ClickPlane)
		.AlignToSurfaceRotation(false);
	FVector SaveClickLocation = FActorPositioning::GetSnappedSurfaceAlignedTransform(PositioningData).GetLocation();
	
	ULevel* DesiredLevel = InWorld->GetCurrentLevel();

	// Don't allow pasting to levels that are locked
	if( !FLevelUtils::IsLevelLocked( DesiredLevel ) )
	{
		// Make sure the desired level is current
		ULevel* OldCurrentLevel = InWorld->GetCurrentLevel();
		InWorld->SetCurrentLevel( DesiredLevel );

		const FScopedTransaction Transaction( TransDescription );

		SelectNone( true, false );
		ABrush::SetSuppressBSPRegeneration(true);
		edactPasteSelected( InWorld, false, false, true );
		ABrush::SetSuppressBSPRegeneration(false);

		if( PasteTo != PT_OriginalLocation )
		{
			// Get a bounding box for all the selected actors locations.
			FBox bbox(ForceInit);
			int32 NumActorsToMove = 0;

			for ( FSelectionIterator It( GetSelectedActorIterator() ) ; It ; ++It )
			{
				AActor* Actor = static_cast<AActor*>( *It );
				checkSlow( Actor->IsA(AActor::StaticClass()) );

				bbox += Actor->GetActorLocation();
				++NumActorsToMove;
			}

			if ( NumActorsToMove > 0 )
			{
				// Figure out which location to center the actors around.
				const FVector Origin( PasteTo == PT_Here ? SaveClickLocation : FVector::ZeroVector );

				// Compute how far the actors have to move.
				const FVector Location = bbox.GetCenter();
				const FVector Adjust = Origin - Location;

				// List of group actors in the selection
				TArray<AGroupActor*> GroupActors;

				struct FAttachData
				{
					FAttachData(AActor* InParentActor, FName InSocketName)
						: ParentActor(InParentActor)
						, SocketName(InSocketName)
					{}

					AActor* ParentActor;
					FName SocketName;
				};

				TArray<FAttachData, TInlineAllocator<8>> AttachData;
				AttachData.Reserve(NumActorsToMove);

				// Break any parent attachments and move the actors.
				AActor* SingleActor = NULL;
				for ( FSelectionIterator It( GetSelectedActorIterator() ) ; It ; ++It )
				{
					AActor* Actor = static_cast<AActor*>( *It );

					AActor* ParentActor = Actor->GetAttachParentActor();
					FName SocketName = Actor->GetAttachParentSocketName();
					Actor->DetachFromActor(FDetachmentTransformRules::KeepWorldTransform);
					AttachData.Emplace(ParentActor, SocketName);

					// If this actor is in a group, add it to the list
					if (UActorGroupingUtils::IsGroupingActive())
					{
						AGroupActor* ActorGroupRoot = AGroupActor::GetRootForActor(Actor, true, true);
						if (ActorGroupRoot)
						{
							GroupActors.AddUnique(ActorGroupRoot);
						}
					}

					SingleActor = Actor;
					Actor->SetActorLocation(Actor->GetActorLocation() + Adjust, false);
				}

				// Restore attachments
				int Index = 0;
				for (FSelectionIterator It(GetSelectedActorIterator()); It; ++It)
				{
					AActor* Actor = static_cast<AActor*>(*It);
					Actor->AttachToActor(AttachData[Index].ParentActor, FAttachmentTransformRules::KeepWorldTransform, AttachData[Index].SocketName);
					Actor->PostEditMove(true);
					Index++;
				}

				// Update the pivot location.
				check(SingleActor);
				SetPivot( SingleActor->GetActorLocation(), false, true );

				// If grouping is active, go through the unique group actors and update the group actor location
				if (UActorGroupingUtils::IsGroupingActive())
				{
					for (AGroupActor* GroupActor : GroupActors)
					{
						GroupActor->CenterGroupLocation();
					}
				}
			}
		}

		InWorld->SetCurrentLevel( OldCurrentLevel );

		RedrawLevelEditingViewports();

		// If required, update the Bsp of any levels that received a pasted brush actor
		RebuildAlteredBSP();
	}
	else
	{
		FMessageDialog::Open( EAppMsgType::Ok, NSLOCTEXT("UnrealEd", "Error_OperationDisallowedOnLockedLevelPasteActor", "PasteActor: The requested operation could not be completed because the level is locked.") );
	}
}

namespace
{
	/** Property value used for property-based coloration. */
	static FString				GPropertyColorationValue;

	/** Property used for property-based coloration. */
	static UProperty*			GPropertyColorationProperty = NULL;

	/** Class of object to which property-based coloration is applied. */
	static UClass*				GPropertyColorationClass = NULL;

	/** true if GPropertyColorationClass is an actor class. */
	static bool				GbColorationClassIsActor = false;

	/** true if GPropertyColorationProperty is an object property. */
	static bool				GbColorationPropertyIsObjectProperty = false;

	/** The chain of properties from member to lowest priority*/
	static FEditPropertyChain*	GPropertyColorationChain = NULL;

	/** Used to collect references to actors that match the property coloration settings. */
	static TArray<AActor*>*		GPropertyColorationActorCollector = NULL;
}


void UEditorEngine::SetPropertyColorationTarget(UWorld* InWorld, const FString& PropertyValue, UProperty* Property, UClass* CommonBaseClass, FEditPropertyChain* PropertyChain)
{
	if ( GPropertyColorationProperty != Property || 
		GPropertyColorationClass != CommonBaseClass ||
		GPropertyColorationChain != PropertyChain ||
		GPropertyColorationValue != PropertyValue )
	{
		const FScopedBusyCursor BusyCursor;
		delete GPropertyColorationChain;

		GPropertyColorationValue = PropertyValue;
		GPropertyColorationProperty = Property;
		GPropertyColorationClass = CommonBaseClass;
		GPropertyColorationChain = PropertyChain;

		GbColorationClassIsActor = GPropertyColorationClass->IsChildOf( AActor::StaticClass() );
		GbColorationPropertyIsObjectProperty = Cast<UObjectPropertyBase>(GPropertyColorationProperty) != NULL;

		InWorld->UpdateWorldComponents( false, false );
		RedrawLevelEditingViewports();
	}
}


void UEditorEngine::GetPropertyColorationTarget(FString& OutPropertyValue, UProperty*& OutProperty, UClass*& OutCommonBaseClass, FEditPropertyChain*& OutPropertyChain)
{
	OutPropertyValue	= GPropertyColorationValue;
	OutProperty			= GPropertyColorationProperty;
	OutCommonBaseClass	= GPropertyColorationClass;
	OutPropertyChain	= GPropertyColorationChain;
}


bool UEditorEngine::GetPropertyColorationColor(UObject* Object, FColor& OutColor)
{
	bool bResult = false;
	if ( GPropertyColorationClass && GPropertyColorationChain && GPropertyColorationChain->Num() > 0 )
	{
		UObject* MatchingBase = NULL;
		AActor* Owner = NULL;
		if ( Object->IsA(GPropertyColorationClass) )
		{
			// The querying object matches the coloration class.
			MatchingBase = Object;
		}
		else
		{
			// If the coloration class is an actor, check if the querying object is a component.
			// If so, compare the class of the component's owner against the coloration class.
			if ( GbColorationClassIsActor )
			{
				UActorComponent* ActorComponent = Cast<UActorComponent>( Object );
				if ( ActorComponent )
				{
					Owner = ActorComponent->GetOwner();
					if ( Owner && Owner->IsA( GPropertyColorationClass ) )
					{
						MatchingBase = Owner;
					}
				}
			}
		}

		// Do we have a matching object?
		if ( MatchingBase )
		{
			bool bDontCompareProps = false;

			uint8* Base = (uint8*) MatchingBase;
			int32 TotalChainLength = GPropertyColorationChain->Num();
			int32 ChainIndex = 0;
			for ( FEditPropertyChain::TIterator It(GPropertyColorationChain->GetHead()); It; ++It )
			{
				UProperty* Prop = *It;
				UObjectPropertyBase* ObjectPropertyBase = Cast<UObjectPropertyBase>(Prop);
				if( Cast<UArrayProperty>(Prop) )
				{
					// @todo DB: property coloration -- add support for array properties.
					bDontCompareProps = true;
					break;
				}
				else if ( ObjectPropertyBase && (ChainIndex != TotalChainLength-1))
				{
					uint8* ObjAddr = Prop->ContainerPtrToValuePtr<uint8>(Base);
					UObject* ReferencedObject = ObjectPropertyBase->GetObjectPropertyValue(ObjAddr);
					Base = (uint8*) ReferencedObject;
				}
				else
				{
					Base = Prop->ContainerPtrToValuePtr<uint8>(Base);
				}
				ChainIndex++;
			}

			// Export the property value.  We don't want to exactly compare component properties.
			if ( !bDontCompareProps && Base) 
			{
				FString PropertyValue;
				GPropertyColorationProperty->ExportText_Direct(PropertyValue, Base, Base, NULL, 0 );
				if ( PropertyValue == GPropertyColorationValue )
				{
					bResult  = true;
					OutColor = FColor::Red;

					// Collect actor references.
					if ( GPropertyColorationActorCollector && Owner )
					{
						GPropertyColorationActorCollector->AddUnique( Owner );
					}
				}
			}
		}
	}
	return bResult;
}


void UEditorEngine::SelectByPropertyColoration(UWorld* InWorld)
{
	TArray<AActor*> Actors;
	GPropertyColorationActorCollector = &Actors;
	InWorld->UpdateWorldComponents( false, false );
	GPropertyColorationActorCollector = NULL;

	if ( Actors.Num() > 0 )
	{
		const FScopedTransaction Transaction( NSLOCTEXT("UnrealEd", "SelectByProperty", "Select by Property") );
		USelection* SelectedActors = GetSelectedActors();
		SelectedActors->BeginBatchSelectOperation();
		SelectedActors->Modify();
		SelectNone( false, true );
		for ( int32 ActorIndex = 0 ; ActorIndex < Actors.Num() ; ++ActorIndex )
		{
			AActor* Actor = Actors[ActorIndex];
			SelectActor( Actor, true, false );
		}
		SelectedActors->EndBatchSelectOperation();
		NoteSelectionChange();
	}
}


bool UEditorEngine::Map_Check( UWorld* InWorld, const TCHAR* Str, FOutputDevice& Ar, bool bCheckDeprecatedOnly, EMapCheckNotification::Type Notification/*= EMapCheckNotification::DisplayResults*/, bool bClearLog/*= true*/)
{
#define LOCTEXT_NAMESPACE "EditorEngine"
	const FText CheckMapLocText = NSLOCTEXT("UnrealEd", "CheckingMap", "Checking map");
	GWarn->BeginSlowTask( CheckMapLocText, false );
	const double StartTime = FPlatformTime::Seconds();

	FMessageLog MapCheckLog("MapCheck");

	if (bClearLog)
	{
		FFormatNamedArguments Arguments;
		Arguments.Add(TEXT("Name"), FText::FromString(FPackageName::GetShortName(InWorld->GetOutermost())));
		Arguments.Add(TEXT("TimeStamp"), FText::AsDateTime(FDateTime::Now()));
		FText MapCheckPageName(FText::Format(LOCTEXT("MapCheckPageName", "{Name} - {TimeStamp}"), Arguments));
		MapCheckLog.NewPage(MapCheckPageName);
	}

	TMap<FGuid,AActor*>			LightGuidToActorMap;
	const int32 ProgressDenominator = InWorld->GetProgressDenominator();

	if ( !bCheckDeprecatedOnly )
	{
		// Report if any brush material references could be cleaned by running 'Clean BSP Materials'.
		const int32 NumRefrencesCleared = CleanBSPMaterials( InWorld, true, false );
		if ( NumRefrencesCleared > 0 )
		{
			FFormatNamedArguments Arguments;
			Arguments.Add(TEXT("NumReferencesCleared"), NumRefrencesCleared);
			FMessageLog("MapCheck").Warning()
				->AddToken(FTextToken::Create(FText::Format( LOCTEXT( "MapCheck_Message_CleanBSPMaterials", "Run 'Clean BSP Materials' to clear {NumReferencesCleared} unnecessary materal references" ), Arguments ) ) )
				->AddToken(FMapErrorToken::Create(FMapErrors::CleanBSPMaterials));
		}
	}

	// Check to see if any of the streaming levels have streaming levels of their own
	// Grab the world info, and loop through the streaming levels
	for (ULevelStreaming* LevelStreaming: InWorld->GetStreamingLevels())
	{
		if (LevelStreaming)
		{
			if (const ULevel* Level = LevelStreaming->GetLoadedLevel())
			{
				// Grab the world info of the streaming level, and loop through it's streaming levels
				AWorldSettings* SubLevelWorldSettings = Level->GetWorldSettings();
				UWorld *SubLevelWorld = CastChecked<UWorld>(Level->GetOuter());
				if (SubLevelWorld && SubLevelWorldSettings)
				{
					for (ULevelStreaming* SubLevelStreaming : SubLevelWorld->GetStreamingLevels())
					{
						// If it has any and they aren't loaded flag a warning to the user
						if (SubLevelStreaming && SubLevelStreaming->GetLoadedLevel() == nullptr)
						{
							UE_LOG(LogEditorServer, Warning, TEXT("%s contains streaming level '%s' which isn't loaded."), *SubLevelWorldSettings->GetName(), *SubLevelStreaming->GetWorldAssetPackageName());
						}
					}
				}
			}
		}
	}

	// Make sure all levels in the world have a filename length less than the max limit
	// Filenames over the max limit interfere with cooking for consoles.
	const int32 MaxFilenameLen = FPlatformMisc::GetMaxPathLength();
	for ( int32 LevelIndex = 0; LevelIndex < InWorld->GetNumLevels(); LevelIndex++ )
	{
		ULevel* Level = InWorld->GetLevel( LevelIndex );
		UPackage* LevelPackage = Level->GetOutermost();
		FString PackageFilename;
		if( FPackageName::DoesPackageExist( LevelPackage->GetName(), NULL, &PackageFilename ) && 
			FPaths::GetBaseFilename(PackageFilename).Len() > MaxFilenameLen )
		{
			FFormatNamedArguments Arguments;
			Arguments.Add(TEXT("Filename"), FText::FromString(FPaths::GetBaseFilename(PackageFilename)));
			Arguments.Add(TEXT("MaxFilenameLength"), MaxFilenameLen);
			FMessageLog("MapCheck").Warning()
				->AddToken(FTextToken::Create(FText::Format(LOCTEXT( "MapCheck_Message_FilenameIsTooLongForCooking", "Filename '{Filename}' is too long - this may interfere with cooking for consoles.  Unreal filenames should be no longer than {MaxFilenameLength} characters." ), Arguments ) ))
				->AddToken(FMapErrorToken::Create(FMapErrors::FilenameIsTooLongForCooking));
		}
	}

	Game_Map_Check(InWorld, Str, Ar, bCheckDeprecatedOnly);

	CheckTextureStreamingBuildValidity(InWorld);
	if (InWorld->NumTextureStreamingUnbuiltComponents > 0 || InWorld->NumTextureStreamingDirtyResources > 0)
	{
		FMessageLog("MapCheck").Warning()->AddToken(FTextToken::Create(FText::Format(LOCTEXT("MapCheck_Message_TextureStreamingNeedsRebuild", "Texture streaming needs to be rebuilt ({0} Components, {1} Resource Refs), run 'Build Texture Streaming'."), InWorld->NumTextureStreamingUnbuiltComponents, InWorld->NumTextureStreamingDirtyResources)));
	}

	GWarn->StatusUpdate( 0, ProgressDenominator, CheckMapLocText );

	int32 LastUpdateCount = 0;
	int32 UpdateGranularity = ProgressDenominator / 5;
	for( FActorIterator It(InWorld); It; ++It ) 
	{
		if(It.GetProgressNumerator() >= LastUpdateCount + UpdateGranularity)
		{
			GWarn->UpdateProgress( It.GetProgressNumerator(), ProgressDenominator );
			LastUpdateCount=It.GetProgressNumerator();
		}
		
		AActor* Actor = *It;
		if(bCheckDeprecatedOnly)
		{
			Actor->CheckForDeprecated();
		}
		else
		{
			Actor->CheckForErrors();
			
			// Determine actor location and bounds, falling back to actor location property and 0 extent
			FVector Center = Actor->GetActorLocation();
			FVector Extent = FVector::ZeroVector;
			AStaticMeshActor*	StaticMeshActor		= Cast<AStaticMeshActor>(Actor);
			ASkeletalMeshActor*	SkeletalMeshActor	= Cast<ASkeletalMeshActor>(Actor);
			ALight*				LightActor			= Cast<ALight>(Actor);
			UMeshComponent*		MeshComponent		= NULL;
			if( StaticMeshActor )
			{
				MeshComponent = StaticMeshActor->GetStaticMeshComponent();
			}
			else if( SkeletalMeshActor )
			{
				MeshComponent = SkeletalMeshActor->GetSkeletalMeshComponent();
			}

			// See whether there are lights that ended up with the same component. This was possible in earlier versions of the engine.
			if( LightActor )
			{
				ULightComponent* LightComponent = LightActor->GetLightComponent();
				// LightComponent component can be null, for example when creating a blueprint deriving from ALight.
				// Movable light components have a light guid of 0, so skip them as well
				if (LightComponent && LightComponent->HasStaticShadowing()) 
				{
					AActor* ExistingLightActor = LightGuidToActorMap.FindRef( LightComponent->LightGuid );
					if( ExistingLightActor )
					{
						{
							FFormatNamedArguments Arguments;
							Arguments.Add(TEXT("LightActor0"), FText::FromString(LightActor->GetName()));
							Arguments.Add(TEXT("LightActor1"), FText::FromString(ExistingLightActor->GetName()));
							FMessageLog("MapCheck").Warning()
								->AddToken(FUObjectToken::Create(LightActor))
								->AddToken(FTextToken::Create(FText::Format( LOCTEXT( "MapCheck_Message_MatchingLightGUID", "'{LightActor0}' has same light GUID as '{LightActor1}' (Duplicate and replace the orig with the new one)" ), Arguments ) ))
								->AddToken(FMapErrorToken::Create(FMapErrors::MatchingLightGUID));
						}

						{
							FFormatNamedArguments Arguments;
							Arguments.Add(TEXT("LightActor0"), FText::FromString(ExistingLightActor->GetName()));
							Arguments.Add(TEXT("LightActor1"), FText::FromString(LightActor->GetName()));
							FMessageLog("MapCheck").Warning()
								->AddToken(FUObjectToken::Create(ExistingLightActor))
								->AddToken(FTextToken::Create(FText::Format( LOCTEXT( "MapCheck_Message_MatchingLightGUID", "'{LightActor0}' has same light GUID as '{LightActor1}' (Duplicate and replace the orig with the new one)" ), Arguments ) ))
								->AddToken(FMapErrorToken::Create(FMapErrors::MatchingLightGUID));
						}
					}
					else
					{
						LightGuidToActorMap.Add( LightComponent->LightGuid, LightActor );
					}
				}
			}
		}

		Game_Map_Check_Actor(Str, Ar, bCheckDeprecatedOnly, Actor);
	}
	
	// Add a summary of the Map Check
	const int32 ErrorCount = MapCheckLog.NumMessages( EMessageSeverity::Error );
	const int32 WarningCount = MapCheckLog.NumMessages( EMessageSeverity::Warning );
	const double CurrentTime = (FPlatformTime::Seconds() - StartTime) * 1000.0f;
	{
		FFormatNamedArguments Arguments;
		Arguments.Add(TEXT("Errors"), ErrorCount);
		Arguments.Add(TEXT("Warnings"), WarningCount - ErrorCount);
		Arguments.Add(TEXT("Time"), CurrentTime);
		FMessageLog("MapCheck").Info()
			->AddToken(FTextToken::Create(FText::Format( LOCTEXT( "MapCheck_Complete", "Map check complete: {Errors} Error(s), {Warnings} Warning(s), took {Time}ms to complete." ), Arguments ) ));
	}

	GWarn->EndSlowTask();

	if( Notification != EMapCheckNotification::DontDisplayResults )
	{
		if(bCheckDeprecatedOnly)
		{
			if(ErrorCount > 0)
			{
				MapCheckLog.Notify(LOCTEXT("MapCheckGenErrors", "Map check generated errors!"));
			}
			else if (WarningCount > 0)
			{
				MapCheckLog.Notify(LOCTEXT("MapCheckGenWarnings", "Map check generated warnings!"));
			}
		}
		else
		{
			if(Notification == EMapCheckNotification::DisplayResults)
			{
				MapCheckLog.Open(EMessageSeverity::Info, true);
			}
			else if(Notification == EMapCheckNotification::NotifyOfResults)
			{				
				if (ErrorCount > 0)
				{
					MapCheckLog.Notify(LOCTEXT("MapCheckFoundErrors", "Map Check found some errors!"));
				}
				else if (WarningCount > 0)
				{
					MapCheckLog.Notify(LOCTEXT("MapCheckFoundWarnings", "Map Check found some issues!"));
				}
				else
				{
					// Nothing to notify about.  Everything went fine!
				}
			}
		}
	}
	return true;
#undef LOCTEXT_NAMESPACE
}

bool UEditorEngine::Map_Scale( UWorld* InWorld, const TCHAR* Str, FOutputDevice& Ar )
{
	float Factor = 1.f;
	if( FParse::Value(Str,TEXT("FACTOR="),Factor) )
	{
		bool bAdjustLights=0;
		FParse::Bool( Str, TEXT("ADJUSTLIGHTS="), bAdjustLights );
		bool bScaleSprites=0;
		FParse::Bool( Str, TEXT("SCALESPRITES="), bScaleSprites );
		bool bScaleLocations=0;
		FParse::Bool( Str, TEXT("SCALELOCATIONS="), bScaleLocations );
		bool bScaleCollision=0;
		FParse::Bool( Str, TEXT("SCALECOLLISION="), bScaleCollision );

		const FScopedBusyCursor BusyCursor;

		const FScopedTransaction Transaction( NSLOCTEXT("UnrealEd", "MapScaling", "Scale") );
		const FText LocalizeScaling = NSLOCTEXT("UnrealEd", "Scaling", "Scaling");
		GWarn->BeginSlowTask( LocalizeScaling, true );

		NoteActorMovement();
		const int32 ProgressDenominator = InWorld->GetProgressDenominator();

		// Fire ULevel::LevelDirtiedEvent when falling out of scope.
		FScopedLevelDirtied		LevelDirtyCallback;

		int32 Progress = 0;
		for ( FSelectionIterator It( GetSelectedActorIterator() ) ; It ; ++It )
		{
			AActor* Actor = static_cast<AActor*>( *It );
			checkSlow( Actor->IsA(AActor::StaticClass()) );

			GWarn->StatusUpdate( Progress++, GetSelectedActors()->Num(), LocalizeScaling );
			Actor->PreEditChange(NULL);
			Actor->Modify();

			LevelDirtyCallback.Request();

			ABrush* Brush = Cast< ABrush >( Actor );
			if( Brush )
			{
				for( int32 poly = 0 ; poly < Brush->Brush->Polys->Element.Num() ; poly++ )
				{
					FPoly* Poly = &(Brush->Brush->Polys->Element[poly]);

					Poly->TextureU /= Factor;
					Poly->TextureV /= Factor;
					Poly->Base = ((Poly->Base - Brush->GetPivotOffset()) * Factor) + Brush->GetPivotOffset();

					for( int32 vtx = 0 ; vtx < Poly->Vertices.Num() ; vtx++ )
					{
						Poly->Vertices[vtx] = ((Poly->Vertices[vtx] - Brush->GetPivotOffset()) * Factor) + Brush->GetPivotOffset();
					}

					Poly->CalcNormal();
				}

				Brush->Brush->BuildBound();
			}
			else if( Actor->GetRootComponent() != NULL )
			{
				Actor->GetRootComponent()->SetRelativeScale3D( Actor->GetRootComponent()->RelativeScale3D * Factor );
			}

			if( bScaleLocations )
			{
				FVector ScaledLocation = Actor->GetActorLocation();
				ScaledLocation.X *= Factor;
				ScaledLocation.Y *= Factor;
				ScaledLocation.Z *= Factor;
				Actor->SetActorLocation(ScaledLocation, false);
			}

			Actor->PostEditChange();
		}
		GWarn->EndSlowTask();
	}
	else
	{
		UE_SUPPRESS(LogExec, Warning, Ar.Log(*NSLOCTEXT("UnrealEd", "MissingScaleFactor", "Missing scale factor").ToString()));
	}

	return true;
}

bool UEditorEngine::Map_Setbrush( UWorld* InWorld, const TCHAR* Str, FOutputDevice& Ar )
{
	const FScopedTransaction Transaction( NSLOCTEXT("UnrealEd", "SetBrushProperties", "Set Brush Properties") );

	uint16 PropertiesMask = 0;

	int32 BrushType = 0;
	if (FParse::Value(Str,TEXT("BRUSHTYPE="),BrushType))	PropertiesMask |= MSB_BrushType;

	uint16 BrushColor = 0;
	if (FParse::Value(Str,TEXT("COLOR="),BrushColor))		PropertiesMask |= MSB_BrushColor;

	FName GroupName = NAME_None;
	if (FParse::Value(Str,TEXT("GROUP="),GroupName))		PropertiesMask |= MSB_Group;

	int32 SetFlags = 0;
	if (FParse::Value(Str,TEXT("SETFLAGS="),SetFlags))		PropertiesMask |= MSB_PolyFlags;

	int32 ClearFlags = 0;
	if (FParse::Value(Str,TEXT("CLEARFLAGS="),ClearFlags))	PropertiesMask |= MSB_PolyFlags;

	MapSetBrush( InWorld,
				static_cast<EMapSetBrushFlags>( PropertiesMask ),
				 BrushColor,
				 GroupName,
				 SetFlags,
				 ClearFlags,
				 BrushType,
				 0 // Draw type
				 );

	RedrawLevelEditingViewports();
	RebuildAlteredBSP(); // Update the Bsp of any levels containing a modified brush

	return true;
}

//////////////////////////////////////////////////////////////////////////////////////////////////////////////

namespace {
	/** Implements texmult and texpan*/
	static void ScaleTexCoords(UWorld* InWorld, const TCHAR* Str, int16 Word2)
	{
		// Ensure each polygon has unique texture vector indices.
		for ( TSelectedSurfaceIterator<> It(InWorld) ; It ; ++It )
		{
			FBspSurf* Surf = *It;
			UModel* Model = It.GetModel();
			Model->Modify();
			const FVector TextureU( Model->Vectors[Surf->vTextureU] );
			const FVector TextureV( Model->Vectors[Surf->vTextureV] );
			Surf->vTextureU = Model->Vectors.Add(TextureU);
			Surf->vTextureV = Model->Vectors.Add(TextureV);
		}

		float UU,UV,VU,VV;
		UU=1.0; FParse::Value(Str,TEXT("UU="),UU);
		UV=0.0; FParse::Value(Str,TEXT("UV="),UV);
		VU=0.0; FParse::Value(Str,TEXT("VU="),VU);
		VV=1.0; FParse::Value(Str,TEXT("VV="),VV);

		for( FConstLevelIterator Iterator = InWorld->GetLevelIterator(); Iterator; ++Iterator )
		{
			UModel* Model = (*Iterator)->Model;
			Model->Modify();
			GEditor->polyTexScale( Model, UU, UV, VU, VV, !!Word2 );
		}
	}
} // namespace

void UEditorEngine::ExecuteCommandForAllLevelModels( UWorld* InWorld, FSelectCommand InSelectCommand, const FText& TransDesription )
{
	const FScopedTransaction Transaction( TransDesription );
	for( FConstLevelIterator Iterator = InWorld->GetLevelIterator(); Iterator; ++Iterator )
	{
		UModel* Model = (*Iterator)->Model;
		InSelectCommand.ExecuteIfBound( Model );
	}
	USelection::SelectionChangedEvent.Broadcast(NULL);
}

void UEditorEngine::ExecuteCommandForAllLevelModels( UWorld* InWorld, FSelectInWorldCommand InSelectCommand, const FText& TransDesription )
{
	const FScopedTransaction Transaction( TransDesription );
	for( FConstLevelIterator Iterator = InWorld->GetLevelIterator(); Iterator; ++Iterator )
	{
		UModel* Model = (*Iterator)->Model;
		InSelectCommand.ExecuteIfBound( InWorld, Model );
	}
	USelection::SelectionChangedEvent.Broadcast(NULL);
}

void UEditorEngine::FlagModifyAllSelectedSurfacesInLevels( UWorld* InWorld )
{
	for( FConstLevelIterator Iterator = InWorld->GetLevelIterator(); Iterator; ++Iterator )
	{
		UModel* Model = (*Iterator)->Model;
		Model->ModifySelectedSurfs( true );
	}
}

bool UEditorEngine::Exec_Poly( UWorld* InWorld, const TCHAR* Str, FOutputDevice& Ar )
{
	if( FParse::Command(&Str,TEXT("SELECT")) ) // POLY SELECT [ALL/NONE/INVERSE] FROM [LEVEL/SOLID/GROUP/ITEM/ADJACENT/MATCHING]
	{
		if( FParse::Command(&Str,TEXT("NONE")) )
		{
			return Exec( InWorld, TEXT("SELECT NONE") );
		}
		else if( FParse::Command(&Str,TEXT("ALL")) )
		{
			const FScopedTransaction Transaction( NSLOCTEXT("UnrealEd", "SelectAll", "Select All") );
			GetSelectedActors()->Modify();
			SelectNone( false, true );
			
			for( FConstLevelIterator Iterator = InWorld->GetLevelIterator(); Iterator; ++Iterator )
			{
				UModel* Model = (*Iterator)->Model;
				polySelectAll( Model );
			}
			NoteSelectionChange();
			return true;
		}
		else if( FParse::Command(&Str,TEXT("REVERSE")) )
		{
			FSelectCommand SelectCommand = FSelectCommand::CreateUObject(this, &UEditorEngine::polySelectReverse);
			ExecuteCommandForAllLevelModels( InWorld, SelectCommand, NSLOCTEXT("UnrealEd", "ReverseSelection", "Reverse Selection") );
			return true;
		}
		else if( FParse::Command(&Str,TEXT("MATCHING")) )
		{
			if (FParse::Command(&Str,TEXT("GROUPS")))
			{				
				FSelectCommand SelectCommand = FSelectCommand::CreateUObject(this, &UEditorEngine::polySelectMatchingGroups);
				ExecuteCommandForAllLevelModels( InWorld, SelectCommand, NSLOCTEXT("UnrealEd", "SelectMatchingGroups", "Selet Matching Groups") );
			}
			else if (FParse::Command(&Str,TEXT("ITEMS")))
			{
				FSelectCommand SelectCommand = FSelectCommand::CreateUObject(this, &UEditorEngine::polySelectMatchingItems);
				ExecuteCommandForAllLevelModels( InWorld, SelectCommand, NSLOCTEXT("UnrealEd", "SelectMatchingItems", "Select Matching Items") );				
			}
			else if (FParse::Command(&Str,TEXT("BRUSH")))
			{
				FSelectCommand SelectCommand = FSelectCommand::CreateUObject(this, &UEditorEngine::polySelectMatchingBrush);
				ExecuteCommandForAllLevelModels( InWorld, SelectCommand, NSLOCTEXT("UnrealEd", "SelectMatchingBrush", "Select Matching Brush") );					
			}
			else if (FParse::Command(&Str,TEXT("TEXTURE")))
			{
				polySelectMatchingMaterial( InWorld, false );
				USelection::SelectionChangedEvent.Broadcast(NULL);
			}
			else if (FParse::Command(&Str,TEXT("RESOLUTION")))
			{
				if (FParse::Command(&Str,TEXT("CURRENT")))
				{
					polySelectMatchingResolution(InWorld, true);
				}
				else
				{
					polySelectMatchingResolution(InWorld, false);
				}
				USelection::SelectionChangedEvent.Broadcast(NULL);
			}
			
			return true;
		}
		else if( FParse::Command(&Str,TEXT("ADJACENT")) )
		{
			if (FParse::Command(&Str,TEXT("ALL")))
			{
				FSelectCommand SelectCommand = FSelectCommand::CreateUObject(this, &UEditorEngine::polySelectMatchingBrush);
				ExecuteCommandForAllLevelModels( InWorld, SelectCommand, NSLOCTEXT("UnrealEd", "SelectAllAdjacent", "Select All Adjacent") );
			}
			if (FParse::Command(&Str,TEXT("COPLANARS")))
			{
				FSelectInWorldCommand SelectCommand = FSelectInWorldCommand::CreateUObject(this, &UEditorEngine::polySelectCoplanars);
				ExecuteCommandForAllLevelModels( InWorld, SelectCommand, NSLOCTEXT("UnrealEd", "SelectAdjacentCoplanars", "Select Adjacent Coplanars") );
			}
			else if (FParse::Command(&Str,TEXT("WALLS")))
			{
				FSelectInWorldCommand SelectCommand = FSelectInWorldCommand::CreateUObject(this, &UEditorEngine::polySelectAdjacentWalls);
				ExecuteCommandForAllLevelModels( InWorld, SelectCommand, NSLOCTEXT("UnrealEd", "SelectAdjacentWalls", "Select Adjacent Walls") );
			}
			else if (FParse::Command(&Str,TEXT("FLOORS")))
			{
				FSelectInWorldCommand SelectCommand = FSelectInWorldCommand::CreateUObject(this, &UEditorEngine::polySelectAdjacentFloors);
				ExecuteCommandForAllLevelModels( InWorld, SelectCommand, NSLOCTEXT("UnrealEd", "SelectAdjacentFloors", "Select Adjacent Floors") );
			}
			else if (FParse::Command(&Str,TEXT("CEILINGS")))
			{
				FSelectInWorldCommand SelectCommand = FSelectInWorldCommand::CreateUObject(this, &UEditorEngine::polySelectAdjacentFloors);
				ExecuteCommandForAllLevelModels( InWorld, SelectCommand, NSLOCTEXT("UnrealEd", "SelectAdjacentCeilings", "Select Adjacent Ceilings") );
			}
			else if (FParse::Command(&Str,TEXT("SLANTS")))
			{
				FSelectInWorldCommand SelectCommand = FSelectInWorldCommand::CreateUObject(this, &UEditorEngine::polySelectAdjacentSlants);
				ExecuteCommandForAllLevelModels( InWorld, SelectCommand, NSLOCTEXT("UnrealEd", "SelectAdjacentSlants", "Select Adjacent Slants") );
			}			
			return true;
		}
		else if( FParse::Command(&Str,TEXT("MEMORY")) )
		{			
			
			if (FParse::Command(&Str,TEXT("SET")))
			{
				FSelectCommand SelectCommand = FSelectCommand::CreateUObject(this, &UEditorEngine::polyMemorizeSet);
				ExecuteCommandForAllLevelModels( InWorld, SelectCommand, NSLOCTEXT("UnrealEd", "MemorizeSelectionSet", "Memorize Selection Set") );
			}
			else if (FParse::Command(&Str,TEXT("RECALL")))
			{
				FSelectCommand SelectCommand = FSelectCommand::CreateUObject(this, &UEditorEngine::polyRememberSet);
				ExecuteCommandForAllLevelModels( InWorld, SelectCommand, NSLOCTEXT("UnrealEd", "RememberSelectionSet", "Recall Selection Set") );
			}
			else if (FParse::Command(&Str,TEXT("UNION")))
			{
				FSelectCommand SelectCommand = FSelectCommand::CreateUObject(this, &UEditorEngine::polyUnionSet);
				ExecuteCommandForAllLevelModels( InWorld, SelectCommand, NSLOCTEXT("UnrealEd", "UnionSelectionSet", "Union Selection Set") );
			}
			else if (FParse::Command(&Str,TEXT("INTERSECT")))
			{
				FSelectCommand SelectCommand = FSelectCommand::CreateUObject(this, &UEditorEngine::polyIntersectSet);
				ExecuteCommandForAllLevelModels( InWorld, SelectCommand, NSLOCTEXT("UnrealEd", "IntersectSelectionSet", "Intersect Selection Set") );
			}
			else if (FParse::Command(&Str,TEXT("XOR")))
			{
				FSelectCommand SelectCommand = FSelectCommand::CreateUObject(this, &UEditorEngine::polyXorSet);
				ExecuteCommandForAllLevelModels( InWorld, SelectCommand, NSLOCTEXT("UnrealEd", "XorSelectionSet", "XOR Selection Set") );
			}
			return true;
		}
		else if( FParse::Command(&Str,TEXT("ZONE")) )
		{
			FSelectCommand SelectCommand = FSelectCommand::CreateUObject(this, &UEditorEngine::polySelectZone);
			ExecuteCommandForAllLevelModels( InWorld, SelectCommand, NSLOCTEXT("UnrealEd", "SelectZone", "Select Zone") );			
			return true;
		}
		RedrawLevelEditingViewports();
	}
	else if( FParse::Command(&Str,TEXT("DEFAULT")) ) // POLY DEFAULT <variable>=<value>...
	{
		//CurrentMaterial=NULL;
		//ParseObject<UMaterial>(Str,TEXT("TEXTURE="),CurrentMaterial,ANY_PACKAGE);
		return true;
	}
	else if( FParse::Command(&Str,TEXT("SETMATERIAL")) )
	{
		bool bModelDirtied = false;
		{
			const FScopedTransaction Transaction( NSLOCTEXT("UnrealEd", "PolySetMaterial", "Set Material") );
			FlagModifyAllSelectedSurfacesInLevels( InWorld );

			UMaterialInterface* SelectedMaterialInstance = GetSelectedObjects()->GetTop<UMaterialInterface>();

			for ( TSelectedSurfaceIterator<> It(InWorld) ; It ; ++It )
			{
				UModel* Model = It.GetModel();
				const int32 SurfaceIndex = It.GetSurfaceIndex();

				Model->Surfs[SurfaceIndex].Material = SelectedMaterialInstance;
				const bool bUpdateTexCoords = false;
				const bool bOnlyRefreshSurfaceMaterials = true;
				polyUpdateMaster(Model, SurfaceIndex, bUpdateTexCoords, bOnlyRefreshSurfaceMaterials);
				Model->MarkPackageDirty();

				bModelDirtied = true;
			}
		}
		RedrawLevelEditingViewports();
		if ( bModelDirtied )
		{
			ULevel::LevelDirtiedEvent.Broadcast();
		}
		return true;
	}
	else if( FParse::Command(&Str,TEXT("SET")) ) // POLY SET <variable>=<value>...
	{
		{
			const FScopedTransaction Transaction( NSLOCTEXT("UnrealEd", "PolySetTexture", "Set Texture") );
			FlagModifyAllSelectedSurfacesInLevels( InWorld );
			uint64 Ptr;
			if( !FParse::Value(Str,TEXT("TEXTURE="),Ptr) )
			{
				Ptr = 0;
			}

			UMaterialInterface*	Material = (UMaterialInterface*)Ptr;
			if( Material )
			{
				for ( TSelectedSurfaceIterator<> It(InWorld) ; It ; ++It )
				{
					const int32 SurfaceIndex = It.GetSurfaceIndex();
					It.GetModel()->Surfs[SurfaceIndex].Material = Material;
					const bool bUpdateTexCoords = false;
					const bool bOnlyRefreshSurfaceMaterials = true;
					polyUpdateMaster(It.GetModel(), SurfaceIndex, bUpdateTexCoords, bOnlyRefreshSurfaceMaterials);
				}
			}

			int32 SetBits = 0;
			int32 ClearBits = 0;

			FParse::Value(Str,TEXT("SETFLAGS="),SetBits);
			FParse::Value(Str,TEXT("CLEARFLAGS="),ClearBits);

			// Update selected polys' flags.
			if ( SetBits != 0 || ClearBits != 0 )
			{
				for( FConstLevelIterator Iterator = InWorld->GetLevelIterator(); Iterator; ++Iterator )
				{
					UModel* Model = (*Iterator)->Model;
					polySetAndClearPolyFlags( Model,SetBits,ClearBits,1,1 );
				}
			}
		}
		RedrawLevelEditingViewports();
		ULevel::LevelDirtiedEvent.Broadcast();
		return true;
	}
	else if( FParse::Command(&Str,TEXT("TEXSCALE")) ) // POLY TEXSCALE [U=..] [V=..] [UV=..] [VU=..]
	{
		{
			const FScopedTransaction Transaction( NSLOCTEXT("UnrealEd", "PolySetTexscale", "Set Texscale") );

			FlagModifyAllSelectedSurfacesInLevels( InWorld );

			int16 Word2 = 1; // Scale absolute
			if( FParse::Command(&Str,TEXT("RELATIVE")) )
			{
				Word2=0;
			}
			ScaleTexCoords( InWorld, Str, Word2 );
		}
		RedrawLevelEditingViewports();
		ULevel::LevelDirtiedEvent.Broadcast();
		return true;
	}
	else if( FParse::Command(&Str,TEXT("TEXMULT")) ) // POLY TEXMULT [U=..] [V=..]
	{
		{
			const FScopedTransaction Transaction( NSLOCTEXT("UnrealEd", "PolySetTexmult", "Set Texmult") );
			FlagModifyAllSelectedSurfacesInLevels( InWorld );
			int16 Word2 = 0; // Scale relative;
			ScaleTexCoords( InWorld, Str, Word2 );
		}
		RedrawLevelEditingViewports();
		ULevel::LevelDirtiedEvent.Broadcast();
		return true;
	}
	else if( FParse::Command(&Str,TEXT("TEXPAN")) ) // POLY TEXPAN [RESET] [U=..] [V=..]
	{
		{
			const FScopedTransaction Transaction( NSLOCTEXT("UnrealEd", "PolySetTexpan", "Set Texpan") );
			FlagModifyAllSelectedSurfacesInLevels( InWorld );

			// Ensure each polygon has a unique base point index.
			for ( TSelectedSurfaceIterator<> It(InWorld) ; It ; ++It )
			{
				FBspSurf* Surf = *It;
				UModel* Model = It.GetModel();
				Model->Modify();
				const FVector Base( Model->Points[Surf->pBase] );
				Surf->pBase = Model->Points.Add(Base);
			}

			if( FParse::Command (&Str,TEXT("RESET")) )
			{
				for( FConstLevelIterator Iterator = InWorld->GetLevelIterator(); Iterator; ++Iterator )
				{
					UModel* Model = (*Iterator)->Model;
					Model->Modify();
					polyTexPan( Model, 0, 0, 1 );
				}
			}

			int32 PanU = 0; FParse::Value(Str,TEXT("U="),PanU);
			int32 PanV = 0; FParse::Value(Str,TEXT("V="),PanV);
			for( FConstLevelIterator Iterator = InWorld->GetLevelIterator(); Iterator; ++Iterator )
			{
				UModel* Model = (*Iterator)->Model;
				Model->Modify();
				polyTexPan( Model, PanU, PanV, 0 );
			}
		}

		RedrawLevelEditingViewports();
		ULevel::LevelDirtiedEvent.Broadcast();
		return true;
	}

	return false;
}

bool UEditorEngine::Exec_Obj( const TCHAR* Str, FOutputDevice& Ar )
{
	if( FParse::Command(&Str,TEXT("EXPORT")) )//oldver
	{
		FName Package=NAME_None;
		UClass* Type;
		UObject* Res;
		FParse::Value( Str, TEXT("PACKAGE="), Package );

		FString TempFname;
		if
		(	ParseObject<UClass>( Str, TEXT("TYPE="), Type, ANY_PACKAGE )
		&&	FParse::Value( Str, TEXT("FILE="), TempFname )
		&&	ParseObject( Str, TEXT("NAME="), Type, Res, ANY_PACKAGE ) )
		{
			for( FObjectIterator It; It; ++It )
				It->UnMark(EObjectMark(OBJECTMARK_TagImp | OBJECTMARK_TagExp));
			UExporter* Exporter = UExporter::FindExporter( Res, *FPaths::GetExtension(TempFname) );
			if( Exporter )
			{
				Exporter->ParseParms( Str );
				UExporter::ExportToFile( Res, Exporter, *TempFname, 0 );
			}
		}
		else
		{
			UE_SUPPRESS(LogExec, Warning, Ar.Log(TEXT("Missing file, name, or type") ));
		}
		return true;
	}
	else if( FParse::Command( &Str, TEXT( "SavePackage" ) ) )
	{
		UPackage* Pkg;
		bool bWasSuccessful = true;

		FString TempFname;
		if( FParse::Value( Str, TEXT( "FILE=" ), TempFname ) && ParseObject<UPackage>( Str, TEXT( "Package=" ), Pkg, NULL ) )
		{
			// Allow commandlets proceed without testing if we need to check out on assumption that they know what they are doing.
			if ( Pkg == nullptr || ( !IsRunningCommandlet() && ( GUnrealEd == nullptr || !GUnrealEd->CanSavePackage(Pkg ) ) ) )
			{
				return false;
			}

			const FScopedBusyCursor BusyCursor;

			bool bSilent = false;
			bool bAutosaving = false;
			bool bKeepDirty = false;
			FParse::Bool( Str, TEXT( "SILENT=" ), bSilent );
			FParse::Bool( Str, TEXT( "AUTOSAVING=" ), bAutosaving );
			FParse::Bool( Str, TEXT( "KEEPDIRTY=" ), bKeepDirty );

			// Save the package.
			const bool bIsMapPackage = UWorld::FindWorldInPackage(Pkg) != nullptr;
			const FText SavingPackageText = (bIsMapPackage) 
				? FText::Format(NSLOCTEXT("UnrealEd", "SavingMapf", "Saving map {0}"), FText::FromString(Pkg->GetName()))
				: FText::Format(NSLOCTEXT("UnrealEd", "SavingAssetf", "Saving asset {0}"), FText::FromString(Pkg->GetName()));

			FScopedSlowTask SlowTask(100, SavingPackageText, !bSilent);

			uint32 SaveFlags = bAutosaving ? SAVE_FromAutosave : SAVE_None;
			if ( bKeepDirty )
			{
				SaveFlags |= SAVE_KeepDirty;
			}

			const bool bWarnOfLongFilename = !bAutosaving;
			bWasSuccessful = this->SavePackage( Pkg, NULL, RF_Standalone, *TempFname, &Ar, NULL, false, bWarnOfLongFilename, SaveFlags );
		}
		else
		{
			UE_SUPPRESS(LogExec, Warning, Ar.Log( TEXT("Missing filename") ) );
		}

		return bWasSuccessful;
	}
	else if( FParse::Command(&Str,TEXT("Rename")) )
	{
		UObject* Object=NULL;
		UObject* OldPackage=NULL, *OldGroup=NULL;
		FString NewName, NewGroup, NewPackage;
		ParseObject<UObject>( Str, TEXT("OLDPACKAGE="), OldPackage, NULL );
		ParseObject<UObject>( Str, TEXT("OLDGROUP="), OldGroup, OldPackage );
		Cast<UPackage>(OldPackage)->SetDirtyFlag(true);
		if( OldGroup )
		{
			OldPackage = OldGroup;
		}
		ParseObject<UObject>( Str, TEXT("OLDNAME="), Object, OldPackage );
		FParse::Value( Str, TEXT("NEWPACKAGE="), NewPackage );
		UPackage* Pkg = CreatePackage(NULL,*NewPackage);
		Pkg->SetDirtyFlag(true);
		if( FParse::Value(Str,TEXT("NEWGROUP="),NewGroup) && FCString::Stricmp(*NewGroup,TEXT("None"))!= 0)
		{
			Pkg = CreatePackage( Pkg, *NewGroup );
		}
		FParse::Value( Str, TEXT("NEWNAME="), NewName );
		if( Object )
		{
			Object->Rename( *NewName, Pkg );
			Object->SetFlags(RF_Public|RF_Standalone);
		}

		return true;
	}

	return false;

}


AActor* UEditorEngine::SelectNamedActor(const TCHAR* TargetActorName)
{
	AActor* Actor = FindObject<AActor>( ANY_PACKAGE, TargetActorName, false );
	if( Actor && !Actor->IsA(AWorldSettings::StaticClass()) )
	{
		SelectActor( Actor, true, true );
		return Actor;
	}
	return NULL;
}


/** 
 * Handy util to tell us if Obj is 'within' a ULevel.
 * 
 * @return Returns whether or not an object is 'within' a ULevel.
 */
static bool IsInALevel(UObject* Obj)
{
	return Obj->GetTypedOuter<ULevel>() != nullptr;
}


void UEditorEngine::MoveViewportCamerasToActor(AActor& Actor,  bool bActiveViewportOnly)
{
	// Pack the provided actor into a array and call the more robust version of this function.
	TArray<AActor*> Actors;

	Actors.Add( &Actor );

	MoveViewportCamerasToActor( Actors, TArray<UPrimitiveComponent*>(), bActiveViewportOnly );
}

void UEditorEngine::MoveViewportCamerasToActor(const TArray<AActor*> &Actors, bool bActiveViewportOnly)
{
	MoveViewportCamerasToActor( Actors, TArray<UPrimitiveComponent*>(), bActiveViewportOnly );
}

void UEditorEngine::MoveViewportCamerasToActor(const TArray<AActor*> &Actors, const TArray<UPrimitiveComponent*>& Components, bool bActiveViewportOnly)
{
	if( Actors.Num() == 0 && Components.Num() == 0 )
	{
		return;
	}

	// If the first actor is a documentation actor open his document link
	if (Actors.Num() == 1)
	{
		ADocumentationActor* DocActor = Cast<ADocumentationActor>(Actors[0]);
		if (DocActor != nullptr)
		{
			DocActor->OpenDocumentLink();
		}
	}

	struct ComponentTypeMatcher
	{
		ComponentTypeMatcher(UPrimitiveComponent* InComponentToMatch)
			: ComponentToMatch(InComponentToMatch)
		{}

		bool operator()(const UClass* ComponentClass) const
		{
			return ComponentToMatch->IsA(ComponentClass);
		}

		UPrimitiveComponent* ComponentToMatch;
	};

	TArray<AActor*> InvisLevelActors;

	// Create a bounding volume of all of the selected actors.
	FBox BoundingBox(ForceInit);

	if( Components.Num() > 0 )
	{
		// First look at components
		for(UPrimitiveComponent* PrimitiveComponent : Components)
		{
			if(PrimitiveComponent)
			{
				if(!FLevelUtils::IsLevelVisible(PrimitiveComponent->GetComponentLevel()))
				{
					continue;
				}

				// Some components can have huge bounds but are not visible.  Ignore these components unless it is the only component on the actor 
				const bool bIgnore = Components.Num() > 1 && PrimitiveComponent->IgnoreBoundsForEditorFocus();

				if(!bIgnore && PrimitiveComponent->IsRegistered())
				{
					BoundingBox += PrimitiveComponent->Bounds.GetBox();
				}

			}
		}
	}
	else 
	{
		for(int32 ActorIdx = 0; ActorIdx < Actors.Num(); ActorIdx++)
		{
			AActor* Actor = Actors[ActorIdx];

			if(Actor)
			{

				// Don't allow moving the viewport cameras to actors in invisible levels
				if(!FLevelUtils::IsLevelVisible(Actor->GetLevel()))
				{
					InvisLevelActors.Add(Actor);
					continue;
				}

				const bool bActorIsEmitter = (Cast<AEmitter>(Actor) != NULL);

				if(bActorIsEmitter && bCustomCameraAlignEmitter)
				{
					const FVector DefaultExtent(CustomCameraAlignEmitterDistance, CustomCameraAlignEmitterDistance, CustomCameraAlignEmitterDistance);
					const FBox DefaultSizeBox(Actor->GetActorLocation() - DefaultExtent, Actor->GetActorLocation() + DefaultExtent);
					BoundingBox += DefaultSizeBox;
				}
				else
				{
					TInlineComponentArray<UPrimitiveComponent*> PrimitiveComponents(Actor);

					for(int32 ComponentIndex = 0; ComponentIndex < PrimitiveComponents.Num(); ++ComponentIndex)
					{
						UPrimitiveComponent* PrimitiveComponent = PrimitiveComponents[ComponentIndex];

						if(PrimitiveComponent->IsRegistered())
						{
							// Some components can have huge bounds but are not visible.  Ignore these components unless it is the only component on the actor 
							const bool bIgnore = PrimitiveComponents.Num() > 1 && PrimitiveComponent->IgnoreBoundsForEditorFocus();

							if(!bIgnore)
							{
								FBox LocalBox(ForceInit);
								if (GLevelEditorModeTools().ComputeBoundingBoxForViewportFocus(Actor, PrimitiveComponent, LocalBox))
								{
									BoundingBox += LocalBox;
								}
								else
								{
									BoundingBox += PrimitiveComponent->Bounds.GetBox();
								}
							}
						}
					}
				}
			}
		}
	}

	MoveViewportCamerasToBox(BoundingBox, bActiveViewportOnly);

	// Warn the user with a suppressable dialog if they attempted to zoom to actors that are in an invisible level
	if ( InvisLevelActors.Num() > 0 )
	{
		FString InvisLevelActorString;
		for ( TArray<AActor*>::TConstIterator InvisLevelActorIter( InvisLevelActors ); InvisLevelActorIter; ++InvisLevelActorIter )
		{
			const AActor* CurActor = *InvisLevelActorIter;
			InvisLevelActorString += FString::Printf( TEXT("%s\n"), *CurActor->GetName() );
		}
		const FText WarningMessage = FText::Format( NSLOCTEXT("UnrealEd", "MoveCameraToInvisLevelActor_Message", "Attempted to move camera to actors whose levels are currently not visible:\n{0}"), FText::FromString(InvisLevelActorString) );

		FSuppressableWarningDialog::FSetupInfo Info( WarningMessage, NSLOCTEXT("UnrealEd", "MoveCameraToInvisLevelActor_Title", "Hidden Actors"), TEXT("MoveViewportCamerasToActorsInInvisLevel") );
		Info.ConfirmText = NSLOCTEXT("UnrealEd", "InvalidMoveCommand", "Close");

		FSuppressableWarningDialog InvisLevelActorWarning( Info );
		InvisLevelActorWarning.ShowModal();
	}

	// Notify 'focus on actors' delegate
	FEditorDelegates::OnFocusViewportOnActors.Broadcast(Actors);
}

void UEditorEngine::MoveViewportCamerasToComponent(USceneComponent* Component, bool bActiveViewportOnly)
{
	if (Component != nullptr)
	{
		if (FLevelUtils::IsLevelVisible(Component->GetComponentLevel()) && Component->IsRegistered())
		{
			FBox Box = Component->Bounds.GetBox();
			FVector Center;
			FVector Extents;
			Box.GetCenterAndExtents(Center, Extents);

			// Apply a minimum size to the extents of the component's box to avoid the camera's zooming too close to small or zero-sized components
			if (Extents.SizeSquared() < EditorEngineDefs::MinComponentBoundsForZoom * EditorEngineDefs::MinComponentBoundsForZoom)
			{
				FVector NewExtents(EditorEngineDefs::MinComponentBoundsForZoom, SMALL_NUMBER, SMALL_NUMBER);
				Box = FBox(Center - NewExtents, Center + NewExtents);
			}

			MoveViewportCamerasToBox(Box, bActiveViewportOnly);
		}
	}
}

void UEditorEngine::MoveViewportCamerasToBox(const FBox& BoundingBox, bool bActiveViewportOnly) const
{
	// Make sure we had at least one non-null actor in the array passed in.
	if (BoundingBox.GetSize() != FVector::ZeroVector || BoundingBox.GetCenter() != FVector::ZeroVector)
	{
		if (bActiveViewportOnly)
		{
			if (GCurrentLevelEditingViewportClient)
			{
				GCurrentLevelEditingViewportClient->FocusViewportOnBox(BoundingBox);

				// Update Linked Orthographic viewports.
				if (GCurrentLevelEditingViewportClient->IsOrtho() && GetDefault<ULevelEditorViewportSettings>()->bUseLinkedOrthographicViewports)
				{
					// Search through all viewports
					for (FLevelEditorViewportClient* LinkedViewportClient : GetLevelViewportClients())
					{
						// Only update other orthographic viewports
						if (LinkedViewportClient && LinkedViewportClient != GCurrentLevelEditingViewportClient && LinkedViewportClient->IsOrtho())
						{
							LinkedViewportClient->FocusViewportOnBox(BoundingBox);
						}
					}
				}
			}

		}
		else
		{
			// Update all viewports.
			for (FLevelEditorViewportClient* LinkedViewportClient : GetLevelViewportClients())
			{
				//Dont move camera attach to an actor
				if (!LinkedViewportClient->IsAnyActorLocked())
					LinkedViewportClient->FocusViewportOnBox(BoundingBox);
			}
		}
	}
}

/** 
 * Snaps an actor in a direction.  Optionally will align with the trace normal.
 * @param InActor			Actor to move to the floor.
 * @param InAlign			Whether or not to rotate the actor to align with the trace normal.
 * @param InUseLineTrace	Whether or not to only trace with a line through the world.
 * @param InUseBounds		Whether or not to base the line trace off of the bounds.
 * @param InUsePivot		Whether or not to use the pivot position.
 * @param InDestination		The destination actor we want to move this actor to, NULL assumes we just want to go towards the floor
 * @return					Whether or not the actor was moved.
 */
bool UEditorEngine::SnapObjectTo( FActorOrComponent Object, const bool InAlign, const bool InUseLineTrace, const bool InUseBounds, const bool InUsePivot, FActorOrComponent InDestination )
{
	if ( !Object.IsValid() || Object == InDestination )	// Early out
	{
		return false;
	}


	FVector	StartLocation = Object.GetWorldLocation();
	FVector	LocationOffset = FVector::ZeroVector;
	FVector	Extent = FVector::ZeroVector;
	ABrush* Brush = Cast< ABrush >( Object.Actor );
	bool UseLineTrace = Brush ? true: InUseLineTrace;
	bool UseBounds = Brush ? true: InUseBounds;

	if( UseLineTrace && UseBounds )
	{
		if (InUsePivot)
		{
			// Will do a line trace from the pivot location.
			StartLocation = GetPivotLocation();
		}
		else
		{
			// Will do a line trace from the center bottom of the bounds through the world. Will begin at the bottom center of the component's bounds.
			StartLocation = Object.GetBounds().Origin;
			StartLocation.Z -= Object.GetBounds().BoxExtent.Z;
		}

		// Forces a line trace.
		Extent = FVector::ZeroVector;
		LocationOffset = StartLocation - Object.GetWorldLocation();
	}
	else if( UseLineTrace )
	{
		// This will be false if multiple objects are selected. In that case the actor's position should be used so all the objects do not go to the same point.
		if( InUsePivot && !InDestination.IsValid() )	// @todo: If the destination actor is part of the selection tho, we can't use the pivot! (remove check if not)
		{
			StartLocation = GetPivotLocation();
		}
		else
		{
			StartLocation = Object.GetWorldLocation();
		}

		// Forces a line trace.
		Extent = FVector::ZeroVector;
		LocationOffset = StartLocation - Object.GetWorldLocation();
	}
	else 
	{
		StartLocation = Object.GetBounds().Origin;

		Extent = Object.GetBounds().BoxExtent;
		LocationOffset = StartLocation - Object.GetWorldLocation();
	}


	FVector Direction = FVector(0.f,0.f,-1.f);
	if ( InDestination.IsValid() )	// If a destination actor was specified, work out the direction
	{
		FVector	EndLocation = InDestination.GetWorldLocation();

		// Code here assumes you want to same type of end point as the start point used, comment out to just use the destination actors origin!
		if( UseLineTrace && UseBounds )
		{
			EndLocation = InDestination.GetBounds().Origin;
			EndLocation.Z -= InDestination.GetBounds().BoxExtent.Z;
		}
		else if( UseLineTrace )
		{
			// This will be false if multiple objects are selected. In that case the actor's position should be used so all the objects do not go to the same point.
			if( InUsePivot && !InDestination.IsValid() )	// @todo: If the destination actor is part of the selection tho, we can't use the pivot! (remove check if not)
			{
				EndLocation = GetPivotLocation();
			}
			else
			{
				EndLocation = InDestination.GetWorldLocation();
			}
		}
		else
		{
			EndLocation = InDestination.GetBounds().Origin;
		}

		if ( EndLocation.Equals( StartLocation ) )
		{
			return false;
		}
		Direction = ( EndLocation - StartLocation );
		Direction.Normalize();
	}

	// In the case that we're about to do a line trace from a brush, move the start position so it's guaranteed to be very slightly
	// outside of the brush bounds. The BSP geometry is double-sided which will give rise to an unwanted hit.
	if (Brush)
	{
		const float fTinyOffset = 0.01f;
		StartLocation.Z = Brush->GetRootComponent()->Bounds.Origin.Z - Brush->GetRootComponent()->Bounds.BoxExtent.Z - fTinyOffset;
	}

	// Do the actual actor->world check.  We try to collide against the world, straight down from our current position.
	// If we hit anything, we will move the actor to a position that lets it rest on the floor.
	FHitResult Hit(1.0f);
	FCollisionQueryParams Params(SCENE_QUERY_STAT(MoveActorToTrace), false);
	if( Object.Actor )
	{
		Params.AddIgnoredActor( Object.Actor );
	}
	else
	{
		Params.AddIgnoredComponent( Cast<UPrimitiveComponent>(Object.Component) );
	}

	if (Object.GetWorld()->SweepSingleByChannel(Hit, StartLocation, StartLocation + Direction*WORLD_MAX, FQuat::Identity, ECC_WorldStatic, FCollisionShape::MakeBox(Extent), Params))
	{
		FVector NewLocation = Hit.Location - LocationOffset;
		NewLocation.Z += KINDA_SMALL_NUMBER;	// Move the new desired location up by an error tolerance
		
		if (Object.Actor)
		{
			BroadcastBeginObjectMovement(*Object.Actor);
		}
		else
		{
			BroadcastBeginObjectMovement(*Object.Component);
		}

		Object.SetWorldLocation( NewLocation );
		//InActor->TeleportTo( NewLocation, InActor->GetActorRotation(), false,true );
		
		if( InAlign )
		{
			//@todo: This doesn't take into account that rotating the actor changes LocationOffset.
			FRotator NewRotation( Hit.Normal.Rotation() );
			NewRotation.Pitch -= 90.f;
			Object.SetWorldRotation( NewRotation );
		}

		if (Object.Actor)
		{
			BroadcastEndObjectMovement(*Object.Actor);
		}
		else
		{
			BroadcastEndObjectMovement(*Object.Component);
		}

		// Switch to the pie world if we have one
		FScopedConditionalWorldSwitcher WorldSwitcher( GCurrentLevelEditingViewportClient );

		Object.Actor ? Object.Actor->PostEditMove(true) : Object.Component->GetOwner()->PostEditMove(true);
		//InActor->PostEditMove( true );
		if (Brush)
		{
			RebuildAlteredBSP();
		}

		TArray<FEdMode*> ActiveModes; 
		GCurrentLevelEditingViewportClient->GetModeTools()->GetActiveModes(ActiveModes);
		for( int32 ModeIndex = 0; ModeIndex < ActiveModes.Num(); ++ModeIndex )
		{
			// Notify active modes
			ActiveModes[ModeIndex]->ActorMoveNotify();
		}

		return true;
	}

	return false;
}


void UEditorEngine::MoveActorInFrontOfCamera( AActor& InActor, const FVector& InCameraOrigin, const FVector& InCameraDirection )
{
	const FVector NewLocation = FActorPositioning::GetActorPositionInFrontOfCamera(InActor, InCameraOrigin, InCameraDirection);

	// Move the actor to its new location.  Not checking for collisions
	InActor.TeleportTo( NewLocation, InActor.GetActorRotation(), false, true );

	if( InActor.IsSelected() )
	{
		// If the actor was selected, reselect it so the widget is set in the correct location
		SelectNone( false, true );
		SelectActor( &InActor, true, true );
	}

	// Switch to the pie world if we have one
	FScopedConditionalWorldSwitcher WorldSwitcher( GCurrentLevelEditingViewportClient );

	InActor.InvalidateLightingCache();
	InActor.PostEditMove( true );
}


void UEditorEngine::SnapViewTo(const FActorOrComponent& Object)
{
	for(FLevelEditorViewportClient* ViewportClient : GetLevelViewportClients())
	{
		if ( ViewportClient->IsPerspective()  )
		{
			ViewportClient->SetViewLocation( Object.GetWorldLocation() );
			ViewportClient->SetViewRotation( Object.GetWorldRotation() );
			ViewportClient->Invalidate();
		}
	}
}

void UEditorEngine::RemovePerspectiveViewRotation(bool Roll, bool Pitch, bool Yaw)
{
	for(FLevelEditorViewportClient* ViewportClient : GetLevelViewportClients())
	{
		if (ViewportClient->IsPerspective() && !ViewportClient->GetActiveActorLock().IsValid())
		{
			FVector RotEuler = ViewportClient->GetViewRotation().Euler();

			if (Roll)
			{
				RotEuler.X = 0.0f;
			}
			if (Pitch)
			{
				RotEuler.Y = 0.0f;
			}
			if (Yaw)
			{
				RotEuler.Z = 0.0f;
			}

			ViewportClient->SetViewRotation( FRotator::MakeFromEuler(RotEuler) );
			ViewportClient->Invalidate();
		}
	}
}

bool UEditorEngine::Exec_Camera( const TCHAR* Str, FOutputDevice& Ar )
{
	const bool bAlign = FParse::Command( &Str,TEXT("ALIGN") );
	const bool bSnap = !bAlign && FParse::Command( &Str, TEXT("SNAP") );

	if ( !bAlign && !bSnap )
	{
		return false;
	}

	AActor* TargetSelectedActor = NULL;

	if( bAlign )
	{
		// Try to select the named actor if specified.
		FString TempStr;
		if( FParse::Value( Str, TEXT("NAME="), TempStr ) )
		{
			TargetSelectedActor = SelectNamedActor( *TempStr );
			if ( TargetSelectedActor ) 
			{
				NoteSelectionChange();
			}
		}

		// Position/orient viewports to look at the selected actor.
		const bool bActiveViewportOnly = FParse::Command( &Str,TEXT("ACTIVEVIEWPORTONLY") );

		// If they specifed a specific Actor to align to, then align to that actor only.
		// Otherwise, build a list of all selected actors and fit the camera to them.
		// If there are no actors selected, give an error message and return false.
		if ( TargetSelectedActor )
		{
			MoveViewportCamerasToActor( *TargetSelectedActor, bActiveViewportOnly );
			Ar.Log( TEXT("Aligned camera to the specified actor.") );
		}
		else 
		{
			FBox ComponentVisBoundingBox;
			bool bComponentVisHasFocusOnSelectionBoundingBox = GUnrealEd && GUnrealEd->ComponentVisManager.HasFocusOnSelectionBoundingBox(ComponentVisBoundingBox);

			if (bComponentVisHasFocusOnSelectionBoundingBox)
			{
				MoveViewportCamerasToBox(ComponentVisBoundingBox, bActiveViewportOnly);
			}
			else
			{
				TArray<AActor*> Actors;
				for (FSelectionIterator It(GetSelectedActorIterator()); It; ++It)
				{
					AActor* Actor = static_cast<AActor*>(*It);
					checkSlow(Actor->IsA(AActor::StaticClass()));
					Actors.Add(Actor);
				}

				TArray<UPrimitiveComponent*> SelectedComponents;
				for (FSelectionIterator It(GetSelectedComponentIterator()); It; ++It)
				{
					UPrimitiveComponent* PrimitiveComp = Cast<UPrimitiveComponent>(*It);
					if (PrimitiveComp)
					{
						SelectedComponents.Add(PrimitiveComp);
					}
				}

				if (Actors.Num() || SelectedComponents.Num())
				{
					MoveViewportCamerasToActor(Actors, SelectedComponents, bActiveViewportOnly);
					return true;
				}
				else
				{
					Ar.Log(TEXT("Can't find target actor or component."));
					return false;
				}
			}
		}
	}
	else if ( bSnap )
	{
		FActorOrComponent SelectedObject(GetSelectedComponents()->GetTop<USceneComponent>());
		if (!SelectedObject.IsValid())
		{
			SelectedObject.Actor = GetSelectedActors()->GetTop<AActor>();
		}

		if (SelectedObject.IsValid())
		{
			// Set perspective viewport camera parameters to that of the selected camera.
			SnapViewTo(SelectedObject);
			Ar.Log( TEXT("Snapped camera to the first selected object.") );
		}
	}

	return true;
}

bool UEditorEngine::Exec_Transaction(const TCHAR* Str, FOutputDevice& Ar)
{
	if (FParse::Command(&Str,TEXT("REDO")))
	{
		RedoTransaction();
	}
	else if (FParse::Command(&Str,TEXT("UNDO")))
	{
		UndoTransaction();
	}

	return true;
}

void UEditorEngine::BroadcastPostUndoRedo(const FTransactionContext& UndoContext, bool bWasUndo)
{
	// This sanitization code can be removed once blueprint ::Conform(ImplementedEvents/ImplementedInterfaces) 
	// functions have been fixed. For the time being it improves editor stability, though:
	UEdGraphPin::SanitizePinsPostUndoRedo();

	for (auto UndoIt = UndoClients.CreateIterator(); UndoIt; ++UndoIt)
	{
		FEditorUndoClient* Client = *UndoIt;
		if (Client && Client->MatchesContext(UndoContext, CurrentUndoRedoContext.TransactionObjects))
		{
			if (bWasUndo)
			{
				Client->PostUndo( true );
			}
			else
			{
				Client->PostRedo( true );
			}
		}
	}

	// Invalidate all viewports
	InvalidateAllViewportsAndHitProxies();
}

bool UEditorEngine::Exec_Particle(const TCHAR* Str, FOutputDevice& Ar)
{
	bool bHandled = false;
	UE_LOG(LogEditorServer, Log, TEXT("Exec Particle!"));
	
	// Store off the input string here, as it is adjusted by subsequent parsing commands...
	const TCHAR* InputStr = Str;
	if (FParse::Command(&Str,TEXT("RESET")))
	{
		TArray<AEmitter*> EmittersToReset;
		if (FParse::Command(&Str,TEXT("SELECTED")))
		{
			// Reset any selected emitters in the level
			for (FSelectionIterator It(GetSelectedActorIterator()) ; It ; ++It)
			{
				AActor* Actor = static_cast<AActor*>( *It );
				checkSlow(Actor->IsA(AActor::StaticClass()));

				AEmitter* Emitter = Cast<AEmitter>(Actor);
				if (Emitter)
				{
					Emitter->ResetInLevel();
				}
			}
		}
		else if (FParse::Command(&Str,TEXT("ALL")))
		{
			// Reset ALL emitters in the level
			for (TObjectIterator<AEmitter> It;It;++It)
			{
				AEmitter* Emitter = *It;
				Emitter->ResetInLevel();
			}
		}
	}

	// Invoke any downstream handlers (like the Niagara editor plugin)
	if (ExecParticleInvokedEvent.IsBound())
	{
		ExecParticleInvokedEvent.Broadcast(InputStr);
	}
	return bHandled;
}


void UEditorEngine::ExecFile( UWorld* InWorld, const TCHAR* InFilename, FOutputDevice& Ar )
{
	FString FileTextContents;
	if( FFileHelper::LoadFileToString( FileTextContents, InFilename ) )
	{
		UE_LOG(LogEditorServer, Log,  TEXT( "Execing file: %s..." ), InFilename );

		const TCHAR* FileString = *FileTextContents;
		FString LineString;
		while( FParse::Line( &FileString, LineString ) )
		{
			Exec( InWorld, *LineString, Ar );
		}
	}
	else
	{
		UE_SUPPRESS(LogExec, Warning, Ar.Logf(TEXT("Can't find file '%s'"), InFilename));
	}
}


void UEditorEngine::AssignReplacementComponentsByActors(TArray<AActor*>& ActorsToReplace, AActor* Replacement, UClass* ClassToReplace)
{
	// look for a mesh component to replace with
	UPrimitiveComponent* ReplacementComponent = nullptr;

	// if we are clearing the replacement, then we don't need to find a component
	if (Replacement)
	{
		// the code will use this to find the best possible component, in the priority listed here
		// (ie it will first look for a mesh component, then a particle, and finally a sprite)
		TArray<UClass*, TInlineAllocator<3>> PossibleReplacementClasses;

		if (ClassToReplace)
		{
			PossibleReplacementClasses.Emplace(ClassToReplace);
		}
		else
		{
			PossibleReplacementClasses.Emplace(UMeshComponent::StaticClass());
			PossibleReplacementClasses.Emplace(UParticleSystemComponent::StaticClass());
			PossibleReplacementClasses.Emplace(UBillboardComponent::StaticClass());
		}

		// loop over the clases until a component is found
		for (UClass* ReplacementComponentClass : PossibleReplacementClasses)
		{
			for (UActorComponent* Component : Replacement->GetComponents())
			{
				UPrimitiveComponent* PrimitiveComponent = Cast<UPrimitiveComponent>(Component);
				if (PrimitiveComponent && PrimitiveComponent->IsA(ReplacementComponentClass))
				{
					ReplacementComponent = PrimitiveComponent;
					goto FoundComponent;
				}
			}
		}
	}

FoundComponent:

	// attempt to set replacement component for all selected actors
	for (int32 ActorIndex = 0; ActorIndex < ActorsToReplace.Num(); ActorIndex++)
	{
		AActor* Actor = ActorsToReplace[ActorIndex];

		TInlineComponentArray<UPrimitiveComponent*> Components;
		Actor->GetComponents(Components);

		for (int32 ComponentIndex = 0; ComponentIndex < Components.Num(); ComponentIndex++)
		{
			UPrimitiveComponent* PrimitiveComponent = Components[ComponentIndex];
			// if the primitive component matches the class we are looking for (if specified)
			// then set its replacement component
			if (ClassToReplace == nullptr || PrimitiveComponent->IsA(ClassToReplace))
			{
				// need to reregister the component
				FComponentReregisterContext ComponentReattch(PrimitiveComponent);

				// set the replacement
				PrimitiveComponent->SetLODParentPrimitive(ReplacementComponent);

				// mark the package as dirty now that we've modified it
				Actor->MarkPackageDirty();
			}
		}
	}
}

/**
 *	Fix up bad animnotifiers that has wrong outers
 *	It uses all loaded animsets
 */
bool FixUpBadAnimNotifiers()
{
	// Iterate over all interp groups in the current level and remove the unreferenced anim sets
	for (TObjectIterator<UAnimSet> It; It; ++It)
	{
		UAnimSet* AnimSet = *It;

		for (int32 J=0; J<AnimSet->Sequences.Num(); ++J)
		{
			UAnimSequence * AnimSeq = AnimSet->Sequences[J];
			// iterate over all animnotifiers
			// if any animnotifier outer != current animsequence
			// then add to map
			for (int32 I=0; I<AnimSeq->Notifies.Num(); ++I)
			{
				if (AnimSeq->Notifies[I].Notify && AnimSeq->Notifies[I].Notify->GetOuter()!=AnimSeq)
				{
					// fix animnotifiers
					UE_LOG(LogEditorServer, Log, TEXT("Animation[%s] Notifier[%s:%d] is being fixed (Current Outer:%s)"), *AnimSeq->GetName(), *AnimSeq->Notifies[I].Notify->GetName(), I, *AnimSeq->Notifies[I].Notify->GetOuter()->GetName());
					AnimSeq->Notifies[I].Notify = NewObject<UAnimNotify>(AnimSeq, AnimSeq->Notifies[I].Notify->GetClass(), NAME_None, RF_NoFlags, AnimSeq->Notifies[I].Notify);
					UE_LOG(LogEditorServer, Log, TEXT("After fixed (Current Outer:%s)"), *AnimSeq->Notifies[I].Notify->GetOuter()->GetName());
					AnimSeq->MarkPackageDirty();
				}
			}
		}
	}

	return true;
}

/**
 *	Helper function for listing package dependencies
 *
 *	@param	InStr					The EXEC command string
 */
void ListMapPackageDependencies(const TCHAR* InStr)
{
	TArray<UPackage*> PackagesToProcess;
	TMap<FString,bool> ReferencedPackages;
	TMap<FString,bool> ReferencedPackagesWithTextures;
	bool bTexturesOnly = false;
	bool bResave = false;

	// Check the 'command line'
	if (FParse::Command(&InStr,TEXT("TEXTURES"))) // LISTMAPPKGDEPENDENCIES TEXTURE
	{
		bTexturesOnly = true;
		//@todo. Implement resave option!
		if (FParse::Command(&InStr,TEXT("RESAVE"))) // LISTMAPPKGDEPENDENCIES TEXTURE RESAVE
		{
			bResave = true;
		}
	}
	UE_LOG(LogEditorServer, Warning, TEXT("Listing MAP package dependencies%s%s"),
		bTexturesOnly ? TEXT(" with TEXTURES") : TEXT(""),
		bResave ? TEXT(" RESAVE") : TEXT(""));

	// For each loaded level, list out it's dependency map
	for (TObjectIterator<ULevel> LevelIt; LevelIt; ++LevelIt)
	{
		ULevel* Level = *LevelIt;
		UPackage* LevelPackage = Level->GetOutermost();
		FString LevelPackageName = LevelPackage->GetName();
		UE_LOG(LogEditorServer, Warning, TEXT("\tFound level %s - %s"), *Level->GetPathName(), *LevelPackageName);

		if (LevelPackageName.StartsWith(TEXT("/Temp/Untitled")) == false)
		{
			PackagesToProcess.AddUnique(LevelPackage);
		}
	}

	// For each package in the list, generate the appropriate package dependency list
	for (int32 PkgIdx = 0; PkgIdx < PackagesToProcess.Num(); PkgIdx++)
	{
		UPackage* ProcessingPackage = PackagesToProcess[PkgIdx];
		FString ProcessingPackageName = ProcessingPackage->GetName();
		UE_LOG(LogEditorServer, Warning, TEXT("Processing package %s..."), *ProcessingPackageName);
		if (ProcessingPackage->IsDirty() == true)
		{
			UE_LOG(LogEditorServer, Warning, TEXT("\tPackage is dirty so results may not contain all references!"));
			UE_LOG(LogEditorServer, Warning, TEXT("\tResave packages and run again to ensure accurate results."));
		}

		auto Linker = ProcessingPackage->GetLinker();
		if (!Linker)
		{
			// Create a new linker object which goes off and tries load the file.
			Linker = GetPackageLinker(NULL, *(ProcessingPackage->GetName()), LOAD_None, NULL, NULL );
		}
		if (Linker)
		{
			for (int32 ImportIdx = 0; ImportIdx < Linker->ImportMap.Num(); ImportIdx++)
			{
				// don't bother outputting package references, just the objects
				if (Linker->ImportMap[ImportIdx].ClassName != NAME_Package)
				{
					// get package name of the import
					FString ImportPackage = FPackageName::FilenameToLongPackageName(Linker->GetImportPathName(ImportIdx));
					int32 PeriodIdx = ImportPackage.Find(TEXT("."));
					if (PeriodIdx != INDEX_NONE)
					{
						ImportPackage = ImportPackage.Left(PeriodIdx);
					}
					ReferencedPackages.Add(ImportPackage, true);
				}
			}
		}
		else
		{
			UE_LOG(LogEditorServer, Warning, TEXT("\t\tCouldn't get package linker. Skipping..."));
		}
	}

	if (bTexturesOnly == true)
	{
		FName CheckTexture2DName(TEXT("Texture2D"));
		FName CheckCubeTextureName(TEXT("TextureCube"));
		FName CheckLightmap2DName(TEXT("Lightmap2D"));
		FName CheckShadowmap2DName(TEXT("Shadowmap2D"));
		
		for (TMap<FString,bool>::TIterator PkgIt(ReferencedPackages); PkgIt; ++PkgIt)
		{
			FString RefdPkgName = PkgIt.Key();
			UPackage* RefdPackage = LoadPackage(NULL, *RefdPkgName, LOAD_None);
			if (RefdPackage != NULL)
			{
				auto Linker = RefdPackage->GetLinker();
				if (!Linker)
				{
					// Create a new linker object which goes off and tries load the file.
					Linker = GetPackageLinker(NULL, *RefdPkgName,  LOAD_None, NULL, NULL );
				}
				if (Linker)
				{
					for (int32 ExportIdx = 0; ExportIdx < Linker->ExportMap.Num(); ExportIdx++)
					{
						FName CheckClassName = Linker->GetExportClassName(ExportIdx);
						UClass* CheckClass = (UClass*)(StaticFindObject(UClass::StaticClass(), ANY_PACKAGE, *(CheckClassName.ToString()), true));
						if (
							(CheckClass != NULL) &&
							(CheckClass->IsChildOf(UTexture::StaticClass()) == true)
							)
						{
							ReferencedPackagesWithTextures.Add(RefdPkgName, true);
							break;
						}
					}
				}
			}
		}
		ReferencedPackages.Empty();
		ReferencedPackages = ReferencedPackagesWithTextures;
	}

	UE_LOG(LogEditorServer, Warning, TEXT("--------------------------------------------------------------------------------"));
	UE_LOG(LogEditorServer, Warning, TEXT("Referenced packages%s..."), 
		bTexturesOnly ? TEXT(" (containing Textures)") : TEXT(""));
	for (TMap<FString,bool>::TIterator PkgIt(ReferencedPackages); PkgIt; ++PkgIt)
	{
		UE_LOG(LogEditorServer, Warning, TEXT("\t%s"), *(PkgIt.Key()));
	}
}

bool UEditorEngine::Exec( UWorld* InWorld, const TCHAR* Stream, FOutputDevice& Ar )
{
	TCHAR ErrorTemp[256]=TEXT("Setup: ");
	bool bProcessed=false;

	// Echo the command to the log window
	if( FCString::Strlen(Stream)<200 )
	{
		FCString::Strcat( ErrorTemp, Stream );
		DEFINE_LOG_CATEGORY_STATIC(Cmd, All, All);
		UE_LOG(Cmd, Log, TEXT("%s"), Stream );
	}

	GStream = Stream;

	FString CommandTemp = Stream;
	const TCHAR* Str = *CommandTemp;

	FCString::Strncpy( ErrorTemp, Str, 79 );
	ErrorTemp[79]=0;

	if( SafeExec( InWorld, Stream, Ar ) )
	{
		return true;
	}

	//------------------------------------------------------------------------------------
	// MISC
	//
	else if (FParse::Command(&Str, TEXT("BLUEPRINTIFY")))
	{
		HandleBlueprintifyFunction( Str, Ar );
	}
	else if( FParse::Command(&Str,TEXT("EDCALLBACK")) )
	{
		HandleCallbackCommand( InWorld, Str, Ar );
	}
	else if(FParse::Command(&Str,TEXT("STATICMESH")))
	{
		if( Exec_StaticMesh( InWorld, Str, Ar ) )
		{
			return true;
		}
	}
	else if( FParse::Command(&Str,TEXT("TESTPROPS")))
	{
		return HandleTestPropsCommand( Str, Ar );
	}
	//------------------------------------------------------------------------------------
	// BRUSH
	//
	else if( FParse::Command(&Str,TEXT("BRUSH")) )
	{
		if( Exec_Brush( InWorld, Str, Ar ) )
		{
			return true;
		}
	}
	//------------------------------------------------------------------------------------
	// BSP
	//
	else if( FParse::Command( &Str, TEXT("BSP") ) )
	{
		return CommandIsDeprecated( *CommandTemp, Ar );
	}
	//------------------------------------------------------------------------------------
	// LIGHT
	//
	else if( FParse::Command( &Str, TEXT("LIGHT") ) )
	{
		return CommandIsDeprecated( *CommandTemp, Ar );
	}
	//------------------------------------------------------------------------------------
	// MAP
	//
	else if (FParse::Command(&Str,TEXT("MAP")))
	{
		if( HandleMapCommand( Str, Ar, InWorld ) )
		{
			return true;
		}
	}
	//------------------------------------------------------------------------------------
	// SELECT: Rerouted to mode-specific command
	//
	else if( FParse::Command(&Str,TEXT("SELECT")) )
	{
		HandleSelectCommand( Str, Ar, InWorld );
	}
	//------------------------------------------------------------------------------------
	// DELETE: Rerouted to mode-specific command
	//
	else if (FParse::Command(&Str,TEXT("DELETE")))
	{
		return HandleDeleteCommand( Str, Ar, InWorld );
	}
	//------------------------------------------------------------------------------------
	// DUPLICATE: Rerouted to mode-specific command
	//
	else if (FParse::Command(&Str,TEXT("DUPLICATE")))
	{
		return Exec( InWorld, TEXT("ACTOR DUPLICATE") );
	}
	//------------------------------------------------------------------------------------
	// POLY: Polygon adjustment and mapping
	//
	else if( FParse::Command(&Str,TEXT("POLY")) )
	{
		if( Exec_Poly( InWorld, Str, Ar ) )
		{
			return true;
		}
	}
	//------------------------------------------------------------------------------------
	// ANIM: All mesh/animation management.
	//
	else if( FParse::Command(&Str,TEXT("NEWANIM")) )
	{
		return CommandIsDeprecated( *CommandTemp, Ar );
	}
	//------------------------------------------------------------------------------------
	// Transaction tracking and control
	//
	else if( FParse::Command(&Str,TEXT("TRANSACTION")) )
	{
		if( Exec_Transaction( Str, Ar ) )
		{
			return true;
		}
	}
	//------------------------------------------------------------------------------------
	// General objects
	//
	else if( FParse::Command(&Str,TEXT("OBJ")) )
	{
		if( Exec_Obj( Str, Ar ) )
		{
			return true;
		}
	}
	//------------------------------------------------------------------------------------
	// CAMERA: cameras
	//
	else if( FParse::Command(&Str,TEXT("CAMERA")) )
	{
		if( Exec_Camera( Str, Ar ) )
		{
			return true;
		}
	}
	//------------------------------------------------------------------------------------
	// PARTICLE: Particle system-related commands
	//
	if (FParse::Command(&Str,TEXT("PARTICLE")))
	{
		if( Exec_Particle(Str, Ar) )
		{
			return true;
		}
	}
	//----------------------------------------------------------------------------------
	// QUIT_EDITOR - Closes the wx main editor frame.  We need to do this in slate but it is routed differently.
	// Don't call quit_editor directly with slate
	//
	else if( FParse::Command(&Str,TEXT("QUIT_EDITOR")) )
	{
		CloseEditor();
		return true;
	}
	else if( FParse::Command(&Str,TEXT("CLOSE_SLATE_MAINFRAME")) )
	{
		IMainFrameModule& MainFrameModule = FModuleManager::LoadModuleChecked<IMainFrameModule>(TEXT("MainFrame"));
		MainFrameModule.RequestCloseEditor();
		return true;
	}
	else if( FParse::Command(&Str,TEXT("WIDGETREFLECTOR")) )
	{
		if(!IsRunningCommandlet())
		{
			static const FName SlateReflectorModuleName("SlateReflector");
			FModuleManager::LoadModuleChecked<ISlateReflectorModule>(SlateReflectorModuleName).DisplayWidgetReflector();
		}
		return true;
	}
	//----------------------------------------------------------------------------------
	// LIGHTMASSDEBUG - Toggles whether UnrealLightmass.exe is launched automatically (default),
	// or must be launched manually (e.g. through a debugger) with the -debug command line parameter.
	//
	else if( FParse::Command(&Str,TEXT("LIGHTMASSDEBUG")) )
	{
		return HandleLightmassDebugCommand( Str, Ar );
	}
	//----------------------------------------------------------------------------------
	// LIGHTMASSSTATS - Toggles whether all participating Lightmass agents will report
	// back detailed stats to the log.
	//
	else if( FParse::Command(&Str,TEXT("LIGHTMASSSTATS")) )
	{
		return HandleLightmassStatsCommand( Str, Ar );
	}
	//----------------------------------------------------------------------------------
	// SWARMDISTRIBUTION - Toggles whether to enable Swarm distribution for Jobs.
	// Default is off (local builds only).
	//
	else if( FParse::Command(&Str,TEXT("SWARMDISTRIBUTION")) )
	{
		return HandleSwarmDistributionCommand( Str, Ar );
	}
	//----------------------------------------------------------------------------------
	// LMIMM - Toggles Lightmass ImmediateImport mode.
	//	If true, Lightmass will import mappings immediately as they complete.
	//	It will not process them, however.
	//	Default value is false
	//
	else if (
		( FParse::Command(&Str,TEXT("LMIMMEDIATE")) ) ||
		( FParse::Command(&Str,TEXT("LMIMM")) ))
	{
		return HandleLightmassImmediateImportCommand( Str, Ar );
	}
	//----------------------------------------------------------------------------------
	// LMIMP - Toggles Lightmass ImmediateProcess mode.
	//	If true, Lightmass will process appropriate mappings as they are imported.
	//	NOTE: Requires ImmediateMode be enabled to actually work.
	//	Default value is false
	//
	else if ( FParse::Command(&Str,TEXT("LMIMP")) )
	{
		return HandleLightmassImmediateProcessCommand( Str, Ar );
	}
	//----------------------------------------------------------------------------------
	// LMSORT - Toggles Lightmass sorting mode.
	//	If true, Lightmass will sort mappings by texel cost.
	//
	else if ( FParse::Command(&Str,TEXT("LMSORT")) )
	{
		return HandleLightmassSortCommand( Str, Ar );
	}
	//----------------------------------------------------------------------------------
	// LMDEBUGMAT - Toggles Lightmass dumping of exported material samples.
	//	If true, Lightmass will write out BMPs for each generated material property 
	//	sample to <GAME>\ScreenShots\Materials.
	//
	else if ( FParse::Command(&Str,TEXT("LMDEBUGMAT")) )
	{
		return HandleLightmassDebugMaterialCommand( Str, Ar );
	}
	//----------------------------------------------------------------------------------
	// LMPADDING - Toggles Lightmass padding of mappings.
	//
	else if ( FParse::Command(&Str,TEXT("LMPADDING")) )
	{
		return HandleLightmassPaddingCommand( Str, Ar );
	}
	//----------------------------------------------------------------------------------
	// LMDEBUGPAD - Toggles Lightmass debug padding of mappings.
	// Means nothing if LightmassPadMappings is not enabled...
	//
	else if ( FParse::Command(&Str,TEXT("LMDEBUGPAD")) )
	{
		return HandleLightmassDebugPaddingCommand( Str, Ar );
	}
	//----------------------------------------------------------------------------------
	// LMPROFILE - Switched settings for Lightmass to a mode suited for profiling.
	// Specifically, it disabled ImmediateImport and ImmediateProcess of completed mappings.
	//
	else if( FParse::Command(&Str,TEXT("LMPROFILE")) )
	{
		return HandleLightmassProfileCommand( Str, Ar );
	}
	//----------------------------------------------------------------------------------
	// SETREPLACEMENT - Sets the replacement primitive for selected actors
	//
	else if( FParse::Command(&Str,TEXT("SETREPLACEMENT")) )
	{
		HandleSetReplacementCommand( Str, Ar, InWorld );
	}
	//------------------------------------------------------------------------------------
	// Other handlers.
	//
	else if( InWorld && InWorld->Exec( InWorld, Stream, Ar) )
	{
		// The level handled it.
		bProcessed = true;
	}
	else if( UEngine::Exec( InWorld, Stream, Ar ) )
	{
		// The engine handled it.
		bProcessed = true;
	}
	else if( FParse::Command(&Str,TEXT("SELECTNAME")) )
	{
		bProcessed = HandleSelectNameCommand( Str, Ar, InWorld );
	}
	// Dump a list of all public UObjects in the level
	else if( FParse::Command(&Str,TEXT("DUMPPUBLIC")) )
	{
		HandleDumpPublicCommand( Str, Ar );
	}
	else if( FParse::Command(&Str,TEXT("JUMPTO")) )
	{
		return HandleJumpToCommand( Str, Ar );
	}
	else if( FParse::Command(&Str,TEXT("BugItGo")) )
	{
		return HandleBugItGoCommand( Str, Ar );
	}
	else if ( FParse::Command(&Str,TEXT("TAGSOUNDS")) )
	{
		return HandleTagSoundsCommand( Str, Ar );
	}
	else if ( FParse::Command(&Str,TEXT("CHECKSOUNDS")) )
	{
		return HandlecheckSoundsCommand( Str, Ar );
	}
	else if( FParse::Command(&Str,TEXT("FIXUPBADANIMNOTIFIERS")) )
	{
		return HandleFixupBadAnimNotifiersCommand( Str, Ar );
	}
	else if( FParse::Command(&Str,TEXT("SETDETAILMODE")) )
	{		
		bProcessed = HandleSetDetailModeCommand( Str, Ar );
	}
	else if( FParse::Command(&Str,TEXT("SETDETAILMODEVIEW")) )
	{
		bProcessed = HandleSetDetailModeViewCommand( Str, Ar, InWorld );
	}
	else if( FParse::Command(&Str,TEXT("CLEANBSPMATERIALS")) )
	{		
		bProcessed = HandleCleanBSPMaterialCommand( Str, Ar, InWorld );
	}
	else if( FParse::Command(&Str,TEXT("AUTOMERGESM")) )
	{		
		bProcessed = HandleAutoMergeStaticMeshCommand( Str, Ar );
	}
	else if (FParse::Command(&Str, TEXT("ADDSELECTED")))
	{
		HandleAddSelectedCommand( Str, Ar );
	}
	else if (FParse::Command(&Str, TEXT("TOGGLESOCKETGMODE")))
	{
		HandleToggleSocketGModeCommand( Str, Ar );
	}
	else if (FParse::Command(&Str, TEXT("LISTMAPPKGDEPENDENCIES")))
	{
		ListMapPackageDependencies(Str);
	}
	else if( FParse::Command(&Str,TEXT("REBUILDVOLUMES")) )
	{
		HandleRebuildVolumesCommand( Str, Ar, InWorld );
	}
	else if ( FParse::Command(&Str,TEXT("REMOVEARCHETYPEFLAG")) )
	{
		HandleRemoveArchtypeFlagCommand( Str, Ar );
	}
	else if( FParse::Command(&Str,TEXT("STARTMOVIECAPTURE")) )
	{
		bProcessed = HandleStartMovieCaptureCommand( Str, Ar );
	}
	else if( FParse::Command(&Str,TEXT("BUILDMATERIALTEXTURESTREAMINGDATA")) )
	{
		bProcessed = HandleBuildMaterialTextureStreamingData( Str, Ar );
	}
	else
	{
		bProcessed = FBlueprintEditorUtils::KismetDiagnosticExec(Stream, Ar);
	}

	return bProcessed;
}

bool UEditorEngine::HandleBlueprintifyFunction( const TCHAR* Str , FOutputDevice& Ar )
{
	bool bResult = false;
	TArray<AActor*> SelectedActors;
	USelection* EditorSelection = GetSelectedActors();
	for (FSelectionIterator Itor(*EditorSelection); Itor; ++Itor)
	{
		if (AActor* Actor = Cast<AActor>(*Itor))
		{
			SelectedActors.Add(Actor);
		}
	}
	if(SelectedActors.Num() >0)
	{
		FKismetEditorUtilities::HarvestBlueprintFromActors(TEXT("/Game/Unsorted/"), SelectedActors, false);
		bResult = true;
	}
	return bResult;
	
}

bool UEditorEngine::HandleCallbackCommand( UWorld* InWorld, const TCHAR* Str , FOutputDevice& Ar )
{
	bool bResult = true;
	if ( FParse::Command(&Str,TEXT("SELECTEDPROPS")) )
	{
		FEditorDelegates::SelectedProps.Broadcast();
	}
	else if( FParse::Command( &Str, TEXT( "FITTEXTURETOSURFACE" ) ) )
	{
		FEditorDelegates::FitTextureToSurface.Broadcast(InWorld);
	}
	else
	{
		bResult = false;
	}
	return bResult;
}

bool UEditorEngine::HandleTestPropsCommand( const TCHAR* Str, FOutputDevice& Ar )
{
	UObject* Object;
	UClass* Class = NULL;
	if( ParseObject<UClass>( Str, TEXT("CLASS="), Class, ANY_PACKAGE ) != false )
	{ 
		Object = NewObject<UObject>(GetTransientPackage(), Class);
	}
	else
	{
		Object = NewObject<UPropertyEditorTestObject>();
	}

	TSharedRef<SWindow> Window = SNew(SWindow)
		.Title( NSLOCTEXT("UnrealEd", "PropertyEditorTestWindowTitle", "Property Editor Test") )
		.ClientSize(FVector2D(500,1000));

	FPropertyEditorModule& Module = FModuleManager::LoadModuleChecked<FPropertyEditorModule>( "PropertyEditor" );


	if( FParse::Command(&Str,TEXT("TREE")) )
	{
		FDetailsViewArgs Args;
		Args.bHideSelectionTip = true;

		FPropertyEditorModule& PropertyModule = FModuleManager::LoadModuleChecked<FPropertyEditorModule>("PropertyEditor");
		TSharedPtr<IDetailsView> DetailsView = PropertyModule.CreateDetailView(Args);
		DetailsView->SetObject(Object);
		
		// TreeView
		Window->SetContent
			(
			SNew(SBorder)
			.BorderImage(FEditorStyle::GetBrush("ToolPanel.GroupBorder"))
			[
				DetailsView.ToSharedRef()
			]
		);
	}
	else if ( FParse::Command(&Str,TEXT("TABLE")) )
	{
		// TableView
		const TSharedRef< IPropertyTable > Table = Module.CreatePropertyTable();

		TArray< UObject* > Objects;

		for (int Count = 0; Count < 50; Count++)
		{
			Objects.Add(NewObject<UPropertyEditorTestObject>());
		}

		Table->SetObjects( Objects );

		for (TFieldIterator<UProperty> PropertyIter( UPropertyEditorTestObject::StaticClass(), EFieldIteratorFlags::IncludeSuper); PropertyIter; ++PropertyIter)
		{
			const TWeakObjectPtr< UProperty >& Property = *PropertyIter;
			Table->AddColumn( Property );
		}

		Window->SetContent
			( 
			SNew(SBorder)
			.BorderImage(FEditorStyle::GetBrush("ToolPanel.GroupBorder"))
			[
				Module.CreatePropertyTableWidget( Table ) 
			]
		);
	}
	else
	{
		//Details
		TArray<UObject*> Objects;
		Objects.Add( Object );

		FDetailsViewArgs Args;
		Args.bAllowSearch = true;
		Args.bUpdatesFromSelection = false;
		TSharedRef<IDetailsView> DetailsView = Module.CreateDetailView( Args );

		Window->SetContent
			(
			SNew(SBorder)
			.BorderImage(FEditorStyle::GetBrush("ToolPanel.GroupBorder"))
			[
				DetailsView 
			]
		);


		DetailsView->SetObjects( Objects );
	}

	FSlateApplication::Get().AddWindow( Window );

	return true;
}

bool  UEditorEngine::CommandIsDeprecated( const TCHAR* Str, FOutputDevice& Ar )
{
	FMessageDialog::Open( EAppMsgType::Ok, FText::Format( NSLOCTEXT("UnrealEd", "Error_TriedToExecDeprecatedCmd", "Tried to execute deprecated command: {0}"), FText::FromString(Str) ) );
	return false;
}

bool UEditorEngine::HandleMapCommand( const TCHAR* Str, FOutputDevice& Ar, UWorld* InWorld )
{
	if (FParse::Command(&Str,TEXT("SELECT")))
	{
		return Map_Select( InWorld, Str, Ar );
	}
	else if( FParse::Command(&Str,TEXT("BRUSH")) )
	{
		return Map_Brush( InWorld, Str, Ar );
	}
	else if (FParse::Command(&Str,TEXT("SENDTO")))
	{
		return Map_Sendto( InWorld, Str, Ar );
	}
	else if( FParse::Command(&Str,TEXT("REBUILD")) )
	{
		return Map_Rebuild( InWorld, Str, Ar );
	}
	else if( FParse::Command (&Str,TEXT("NEW")) )
	{
		return CommandIsDeprecated( TEXT("NEW"), Ar );
	}
	else if( FParse::Command( &Str, TEXT("LOAD") ) )
	{
		return Map_Load( Str, Ar );
	}
	else if( FParse::Command( &Str, TEXT("IMPORTADD") ) )
	{
		SelectNone( false, true );
		return Map_Import( InWorld, Str, Ar );
	}
	else if (FParse::Command (&Str,TEXT("EXPORT")))
	{
		return CommandIsDeprecated( TEXT("EXPORT"), Ar );
	}
	else if (FParse::Command (&Str,TEXT("SETBRUSH"))) // MAP SETBRUSH (set properties of all selected brushes)
	{
		return Map_Setbrush( InWorld, Str, Ar );
	}
	else if (FParse::Command (&Str,TEXT("CHECK")))
	{
		EMapCheckNotification::Type Notification = EMapCheckNotification::DisplayResults;
		bool bClearLog = true;
		if(FParse::Command(&Str,TEXT("DONTDISPLAYDIALOG")))
		{
			Notification = EMapCheckNotification::DontDisplayResults;
		}
		else if(FParse::Command(&Str,TEXT("NOTIFYRESULTS")))
		{
			Notification = EMapCheckNotification::NotifyOfResults;
		}
		if (FParse::Command(&Str, TEXT("NOCLEARLOG")))
		{
			bClearLog = false;
		}
		return Map_Check(InWorld, Str, Ar, false, Notification, bClearLog);
	}
	else if (FParse::Command (&Str,TEXT("CHECKDEP")))
	{
		EMapCheckNotification::Type Notification = EMapCheckNotification::DisplayResults;
		bool bClearLog = true;
		if(FParse::Command(&Str,TEXT("DONTDISPLAYDIALOG")))
		{
			Notification = EMapCheckNotification::DontDisplayResults;
		}
		else if(FParse::Command(&Str,TEXT("NOTIFYRESULTS")))
		{
			Notification = EMapCheckNotification::NotifyOfResults;
		}
		if (FParse::Command(&Str, TEXT("NOCLEARLOG")))
		{
			bClearLog = false;
		}
		return Map_Check(InWorld, Str, Ar, true, Notification, bClearLog);
	}
	else if (FParse::Command (&Str,TEXT("SCALE")))
	{
		return Map_Scale( InWorld, Str, Ar );
	}
	return false;
}

bool UEditorEngine::HandleSelectCommand( const TCHAR* Str, FOutputDevice& Ar, UWorld* InWorld )
{
	if( FParse::Command(&Str,TEXT("NONE")) )
	{
		const FScopedTransaction Transaction( NSLOCTEXT("UnrealEd", "SelectNone", "Select None") );
		SelectNone( true, true );
		RedrawLevelEditingViewports();
		return true;
	}
	
	return false;
}

bool UEditorEngine::HandleDeleteCommand( const TCHAR* Str, FOutputDevice& Ar, UWorld* InWorld )
{
	// If geometry mode is active, give it a chance to handle this command.  If it does not, use the default handler
	if( !GLevelEditorModeTools().IsModeActive( FBuiltinEditorModes::EM_Geometry ) || !( (FEdModeGeometry*)GLevelEditorModeTools().GetActiveMode(FBuiltinEditorModes::EM_Geometry) )->ExecDelete() )
	{
		return Exec( InWorld, TEXT("ACTOR DELETE") );
	}
	return true;
}

bool UEditorEngine::HandleLightmassDebugCommand( const TCHAR* Str, FOutputDevice& Ar )
{
	extern UNREALED_API bool GLightmassDebugMode;
	GLightmassDebugMode = !GLightmassDebugMode;
	Ar.Logf( TEXT("Lightmass Debug Mode: %s"), GLightmassDebugMode ? TEXT("true (launch UnrealLightmass.exe manually)") : TEXT("false") );
	return true;
}

bool UEditorEngine::HandleLightmassStatsCommand( const TCHAR* Str, FOutputDevice& Ar )
{
	extern UNREALED_API bool GLightmassStatsMode;
	GLightmassStatsMode = !GLightmassStatsMode;
	Ar.Logf( TEXT("Show detailed Lightmass statistics: %s"), GLightmassStatsMode ? TEXT("ENABLED") : TEXT("DISABLED") );
	return true;
}

bool UEditorEngine::HandleSwarmDistributionCommand( const TCHAR* Str, FOutputDevice& Ar )
{
	extern FSwarmDebugOptions GSwarmDebugOptions;
	GSwarmDebugOptions.bDistributionEnabled = !GSwarmDebugOptions.bDistributionEnabled;
	UE_LOG(LogEditorServer, Log, TEXT("Swarm Distribution Mode: %s"), GSwarmDebugOptions.bDistributionEnabled ? TEXT("true (Jobs will be distributed)") : TEXT("false (Jobs will be local only)"));
	return true;
}

bool UEditorEngine::HandleLightmassImmediateImportCommand( const TCHAR* Str, FOutputDevice& Ar )
{
	GLightmassDebugOptions.bUseImmediateImport = !GLightmassDebugOptions.bUseImmediateImport;
	UE_LOG(LogEditorServer, Log, TEXT("Lightmass Immediate Import will be %s"), GLightmassDebugOptions.bUseImmediateImport ? TEXT("ENABLED") : TEXT("DISABLED"));
	return true;
}

bool UEditorEngine::HandleLightmassImmediateProcessCommand( const TCHAR* Str, FOutputDevice& Ar )
{
	GLightmassDebugOptions.bImmediateProcessMappings = !GLightmassDebugOptions.bImmediateProcessMappings;
	UE_LOG(LogEditorServer, Log, TEXT("Lightmass Immediate Process will be %s"), GLightmassDebugOptions.bImmediateProcessMappings ? TEXT("ENABLED") : TEXT("DISABLED"));
	if ((GLightmassDebugOptions.bImmediateProcessMappings == true) && (GLightmassDebugOptions.bUseImmediateImport == false))
	{
		UE_LOG(LogEditorServer, Log, TEXT("\tLightmass Immediate Import needs to be enabled for this to matter..."));
	}
	return true;
}

bool UEditorEngine::HandleLightmassSortCommand( const TCHAR* Str, FOutputDevice& Ar )
{
	GLightmassDebugOptions.bSortMappings = !GLightmassDebugOptions.bSortMappings;
	UE_LOG(LogEditorServer, Log, TEXT("Lightmass Sorting is now %s"), GLightmassDebugOptions.bSortMappings ? TEXT("ENABLED") : TEXT("DISABLED"));
	return true;
}
bool UEditorEngine::HandleLightmassDebugMaterialCommand( const TCHAR* Str, FOutputDevice& Ar )
{
	GLightmassDebugOptions.bDebugMaterials = !GLightmassDebugOptions.bDebugMaterials;
	UE_LOG(LogEditorServer, Log, TEXT("Lightmass Dump Materials is now %s"), GLightmassDebugOptions.bDebugMaterials ? TEXT("ENABLED") : TEXT("DISABLED"));
	return true;
}

bool UEditorEngine::HandleLightmassPaddingCommand( const TCHAR* Str, FOutputDevice& Ar )
{
	GLightmassDebugOptions.bPadMappings = !GLightmassDebugOptions.bPadMappings;
	UE_LOG(LogEditorServer, Log, TEXT("Lightmass Mapping Padding is now %s"), GLightmassDebugOptions.bPadMappings ? TEXT("ENABLED") : TEXT("DISABLED"));
	return true;
}

bool UEditorEngine::HandleLightmassDebugPaddingCommand( const TCHAR* Str, FOutputDevice& Ar )
{
	GLightmassDebugOptions.bDebugPaddings = !GLightmassDebugOptions.bDebugPaddings;
	UE_LOG(LogEditorServer, Log, TEXT("Lightmass Mapping Debug Padding is now %s"), GLightmassDebugOptions.bDebugPaddings ? TEXT("ENABLED") : TEXT("DISABLED"));
	return true;
}

bool UEditorEngine::HandleLightmassProfileCommand( const TCHAR* Str, FOutputDevice& Ar )
{
	GLightmassDebugOptions.bUseImmediateImport = false;
	GLightmassDebugOptions.bImmediateProcessMappings = false;
	UE_LOG(LogEditorServer, Log, TEXT("Lightmass Profiling mode is ENABLED"));
	UE_LOG(LogEditorServer, Log, TEXT("\tLightmass ImmediateImport mode is DISABLED"));
	UE_LOG(LogEditorServer, Log, TEXT("\tLightmass ImmediateProcess mode is DISABLED"));
	return true;
}

bool UEditorEngine::HandleSetReplacementCommand( const TCHAR* Str, FOutputDevice& Ar, UWorld* InWorld )
{
	UPrimitiveComponent* ReplacementComponent;
	if (!ParseObject<UPrimitiveComponent>(Str, TEXT("COMPONENT="), ReplacementComponent, ANY_PACKAGE))
	{
		Ar.Logf(TEXT("Replacement component was not specified or invalid(COMPONENT=)"));
		return false;
	}

	// filter which types of component to set to the ReplacementComponent
	UClass* ClassToReplace;
	if (!ParseObject<UClass>(Str, TEXT("CLASS="), ClassToReplace, ANY_PACKAGE))
	{
		ClassToReplace = NULL;
	}

	// attempt to set replacement component for all selected actors
	for( FSelectedActorIterator It(InWorld); It; ++It )
	{
		for (UActorComponent* Component : It->GetComponents())
		{
			if (UPrimitiveComponent* PrimitiveComponent = Cast<UPrimitiveComponent>(Component))
			{
				// if the primitive component matches the class we are looking for (if specified)
				// then set it's replacement component
				if (ClassToReplace == NULL || PrimitiveComponent->IsA(ClassToReplace))
				{
					PrimitiveComponent->SetLODParentPrimitive(ReplacementComponent);
				}
			}
		}
	}
	return true;
}



bool UEditorEngine::HandleSelectNameCommand( const TCHAR* Str, FOutputDevice& Ar, UWorld* InWorld  )
{
	FName FindName=NAME_None;
	FParse::Value( Str, TEXT("NAME="), FindName );

	USelection* Selection = GetSelectedActors();
	Selection->BeginBatchSelectOperation();
	for( FActorIterator It(InWorld); It; ++It ) 
	{
		AActor* Actor = *It;
		SelectActor( Actor, Actor->GetFName()==FindName, 0 );
	}

	Selection->EndBatchSelectOperation();
	return true;
}

bool UEditorEngine::HandleDumpPublicCommand( const TCHAR* Str, FOutputDevice& Ar )
{
	for( FObjectIterator It; It; ++It )
	{
		UObject* Obj = *It;
		if(Obj && IsInALevel(Obj) && Obj->HasAnyFlags(RF_Public))
		{
			UE_LOG(LogEditorServer, Log,  TEXT("--%s"), *(Obj->GetFullName()) );
		}
	}
	return true;
}

bool UEditorEngine::HandleJumpToCommand( const TCHAR* Str, FOutputDevice& Ar )
{
	FVector Loc;
	if( GetFVECTOR( Str, Loc ) )
	{
		for(FLevelEditorViewportClient* ViewportClient : GetLevelViewportClients())
		{
			ViewportClient->SetViewLocation( Loc );
		}
	}
	return true;
}

bool UEditorEngine::HandleBugItGoCommand( const TCHAR* Str, FOutputDevice& Ar )
{
	if (PlayWorld)
	{
		// in PIE, let the in-game codepath handle it
		return false;
	}

	const TCHAR* Stream = Str;
	FVector Loc;
	Stream = GetFVECTORSpaceDelimited( Stream, Loc );
	if( Stream != NULL )
	{
		for(FLevelEditorViewportClient* ViewportClient : GetLevelViewportClients())
		{
			ViewportClient->SetViewLocation( Loc );
		}
	}

	// so here we need to do move the string forward by a ' ' to get to the Rotator data
	if( Stream != NULL )
	{
		Stream = FCString::Strchr(Stream,' ');
		if( Stream != NULL )
		{
			++Stream;
		}
	}


	FRotator Rot;
	Stream = GetFROTATORSpaceDelimited( Stream, Rot, 1.0f );
	if( Stream != NULL )
	{
		for(FLevelEditorViewportClient* ViewportClient : GetLevelViewportClients())
		{
			ViewportClient->SetViewRotation( Rot );
		}
	}

	RedrawLevelEditingViewports();

	return true;
}

bool UEditorEngine::HandleTagSoundsCommand( const TCHAR* Str, FOutputDevice& Ar )
{
	int32 NumObjects = 0;
	int32 TotalSize = 0;
	for( FObjectIterator It(USoundWave::StaticClass()); It; ++It )
	{
		++NumObjects;
		DebugSoundAnnotation.Set(*It);

		USoundWave* Wave = static_cast<USoundWave*>(*It);
		const SIZE_T Size = Wave->GetResourceSizeBytes(EResourceSizeMode::Exclusive);
		TotalSize += Size;
	}
	UE_LOG(LogEditorServer, Log,  TEXT("Marked %i sounds %10.2fMB"), NumObjects, ((float)TotalSize) /(1024.f*1024.f) );
	return true;
}

bool UEditorEngine::HandlecheckSoundsCommand( const TCHAR* Str, FOutputDevice& Ar )
{
	TArray<USoundWave*> WaveList;
		for( FObjectIterator It(USoundWave::StaticClass()); It; ++It )
		{
			USoundWave* Wave = static_cast<USoundWave*>(*It);
			if ( !DebugSoundAnnotation.Get(Wave))
			{
				WaveList.Add( Wave );
			}
		}
		DebugSoundAnnotation.ClearAll();

		struct FCompareUSoundWaveByPathName
		{
			FORCEINLINE bool operator()(const USoundWave& A, const USoundWave& B) const
			{
				return A.GetPathName() < B.GetPathName();
			}
		};
		// Sort based on full path name.
		WaveList.Sort( FCompareUSoundWaveByPathName() );

		TArray<FWaveCluster> Clusters;
		Clusters.Add( FWaveCluster(TEXT("Total")) );
		Clusters.Add( FWaveCluster(TEXT("Ambient")) );
		Clusters.Add( FWaveCluster(TEXT("Foley")) );
		Clusters.Add( FWaveCluster(TEXT("Chatter")) );
		Clusters.Add( FWaveCluster(TEXT("Dialog")) );
		Clusters.Add( FWaveCluster(TEXT("Efforts")) );
		const int32 NumCoreClusters = Clusters.Num();

		// Output information.
		int32 TotalSize = 0;
		UE_LOG(LogEditorServer, Log,  TEXT("=================================================================================") );
		UE_LOG(LogEditorServer, Log,  TEXT("%60s %10s"), TEXT("Wave Name"), TEXT("Size") );
		for ( int32 WaveIndex = 0 ; WaveIndex < WaveList.Num() ; ++WaveIndex )
		{
			USoundWave* Wave = WaveList[WaveIndex];
			const SIZE_T WaveSize = Wave->GetResourceSizeBytes(EResourceSizeMode::Exclusive);
			UPackage* WavePackage = Wave->GetOutermost();
			const FString PackageName( WavePackage->GetName() );

			// Totals.
			Clusters[0].Num++;
			Clusters[0].Size += WaveSize;

			// Core clusters
			for ( int32 ClusterIndex = 1 ; ClusterIndex < NumCoreClusters ; ++ClusterIndex )
			{
				FWaveCluster& Cluster = Clusters[ClusterIndex];
				if ( PackageName.Find( Cluster.Name ) != -1 )
				{
					Cluster.Num++;
					Cluster.Size += WaveSize;
				}
			}

			// Package
			bool bFoundMatch = false;
			for ( int32 ClusterIndex = NumCoreClusters ; ClusterIndex < Clusters.Num() ; ++ClusterIndex )
			{
				FWaveCluster& Cluster = Clusters[ClusterIndex];
				if ( PackageName == Cluster.Name )
				{
					// Found a cluster with this package name.
					Cluster.Num++;
					Cluster.Size += WaveSize;
					bFoundMatch = true;
					break;
				}
			}
			if ( !bFoundMatch )
			{
				// Create a new cluster with the package name.
				FWaveCluster NewCluster( *PackageName );
				NewCluster.Num = 1;
				NewCluster.Size = WaveSize;
				Clusters.Add( NewCluster );
			}

			// Dump bulk sound list.
			UE_LOG(LogEditorServer, Log,  TEXT("%70s %10.2fk"), *Wave->GetPathName(), ((float)WaveSize)/1024.f );
		}
		UE_LOG(LogEditorServer, Log,  TEXT("=================================================================================") );
		UE_LOG(LogEditorServer, Log,  TEXT("%60s %10s %10s"), TEXT("Cluster Name"), TEXT("Num"), TEXT("Size") );
		UE_LOG(LogEditorServer, Log,  TEXT("=================================================================================") );
		int32 TotalClusteredSize = 0;
		for ( int32 ClusterIndex = 0 ; ClusterIndex < Clusters.Num() ; ++ClusterIndex )
		{
			const FWaveCluster& Cluster = Clusters[ClusterIndex];
			if ( ClusterIndex == NumCoreClusters )
			{
				UE_LOG(LogEditorServer, Log,  TEXT("---------------------------------------------------------------------------------") );
				TotalClusteredSize += Cluster.Size;
			}
			UE_LOG(LogEditorServer, Log,  TEXT("%60s %10i %10.2fMB"), *Cluster.Name, Cluster.Num, ((float)Cluster.Size)/(1024.f*1024.f) );
		}
		UE_LOG(LogEditorServer, Log,  TEXT("=================================================================================") );
		UE_LOG(LogEditorServer, Log,  TEXT("Total Clusterd: %10.2fMB"), ((float)TotalClusteredSize)/(1024.f*1024.f) );
		return true;
}

bool UEditorEngine::HandleFixupBadAnimNotifiersCommand( const TCHAR* Str, FOutputDevice& Ar )
{
	// Clear out unreferenced animsets from groups...
	FixUpBadAnimNotifiers();
	return true;
}

bool UEditorEngine::HandleSetDetailModeCommand( const TCHAR* Str, FOutputDevice& Ar )
{
	TArray<AActor*> ActorsToDeselect;

	uint8 ParsedDetailMode = DM_High;
	if ( FParse::Value( Str, TEXT("MODE="), ParsedDetailMode ) )
	{
		for ( FSelectionIterator It( GetSelectedActorIterator() ) ; It ; ++It )
		{
			AActor* Actor = static_cast<AActor*>( *It );
			checkSlow( Actor->IsA(AActor::StaticClass()) );

			for (UActorComponent* Component : Actor->GetComponents())
			{
				UPrimitiveComponent* primComp = Cast<UPrimitiveComponent>(Component);

				if (primComp && primComp->DetailMode != ParsedDetailMode )
				{
					primComp->Modify();
					primComp->DetailMode = EDetailMode(ParsedDetailMode);
					primComp->MarkRenderStateDirty();

					// If the actor will not be visible after changing the detail mode, deselect it
					if( primComp->DetailMode > GetCachedScalabilityCVars().DetailMode )
					{
						ActorsToDeselect.AddUnique( Actor );
					}
				}
			}
		}

		for( int32 x = 0 ; x < ActorsToDeselect.Num() ; ++x )
		{
			SelectActor( ActorsToDeselect[x], false, false );
		}
	}

	ULevel::LevelDirtiedEvent.Broadcast();
	FEditorSupportDelegates::RefreshPropertyWindows.Broadcast();
	FEditorDelegates::RefreshEditor.Broadcast();

	RedrawLevelEditingViewports( true );

	return true;
}

bool UEditorEngine::HandleSetDetailModeViewCommand( const TCHAR* Str, FOutputDevice& Ar, UWorld* InWorld )
{
	uint8 DM = DM_High;
	if ( FParse::Value( Str, TEXT("MODE="), DM ) )
	{
		DetailMode = (EDetailMode)DM;

		// Detail mode was modified, so store in the CVar
		static IConsoleVariable* DetailModeCVar = IConsoleManager::Get().FindConsoleVariable(TEXT("r.DetailMode"));
		check (DetailMode);
		DetailModeCVar->Set(DetailMode);
	}

	RedrawLevelEditingViewports( true );
	return true;
}

bool UEditorEngine::HandleCleanBSPMaterialCommand( const TCHAR* Str, FOutputDevice& Ar, UWorld* InWorld )
{
	const FScopedBusyCursor BusyCursor;
	const FScopedTransaction Transaction( NSLOCTEXT("UnrealEd", "CleanBSPMaterials", "Clean BSP Materials") );
	const int32 NumRefrencesCleared = CleanBSPMaterials( InWorld, false, true );
	// Prompt the user that the operation is complete.
	FMessageDialog::Open( EAppMsgType::Ok, FText::Format(NSLOCTEXT("UnrealEd", "CleanBSPMaterialsReportF", "Cleared {0} BSP material references.  Check log window for further details."), FText::AsNumber(NumRefrencesCleared)) );
	return true;
}

bool UEditorEngine::HandleAutoMergeStaticMeshCommand( const TCHAR* Str, FOutputDevice& Ar )
{
	AutoMergeStaticMeshes();

	return true;
}

bool UEditorEngine::HandleAddSelectedCommand( const TCHAR* Str, FOutputDevice& Ar )
{
	bool bVisible = true;
	FString OverrideGroup;
	FString VolumeName;
	if (FParse::Value(Str, TEXT("GROUP="), OverrideGroup))
	{
		if (OverrideGroup.ToUpper() == TEXT("INVISIBLE"))
		{
			bVisible = false;
		}
	}

	if (FParse::Value(Str, TEXT("VOLUME="), VolumeName))
	{
		UE_LOG(LogEditorServer, Log, TEXT("Adding selected actors to %s group of PrecomputedVisibiltyOverrideVolume %s"), 
			bVisible ? TEXT(" VISIBLE ") : TEXT("INVISIBLE"), *VolumeName);

		APrecomputedVisibilityOverrideVolume* PrecompOverride = NULL;
		// Find the selected volume
		for (TObjectIterator<APrecomputedVisibilityOverrideVolume> VolumeIt; VolumeIt; ++VolumeIt)
		{
			APrecomputedVisibilityOverrideVolume* CheckPrecompOverride = *VolumeIt;
			if (CheckPrecompOverride->GetName() == VolumeName)
			{
				// Found the volume
				PrecompOverride = CheckPrecompOverride;
				break;
			}
		}

		if (PrecompOverride != NULL)
		{
			TArray<class AActor*>* OverrideActorList = 
				bVisible ? &(PrecompOverride->OverrideVisibleActors) : &(PrecompOverride->OverrideInvisibleActors);
			// Grab a list of selected actors...
			for (FSelectionIterator ActorIt(GetSelectedActorIterator()) ; ActorIt; ++ActorIt)
			{
				AActor* Actor = static_cast<AActor*>(*ActorIt);
				checkSlow(Actor->IsA(AActor::StaticClass()));
				OverrideActorList->AddUnique(Actor);
			}
		}
		else
		{
			UE_LOG(LogEditorServer, Warning, TEXT("Unable to find PrecomputedVisibilityOverrideVolume %s"), *VolumeName);
		}
	}
	else
	{
		UE_LOG(LogEditorServer, Warning, TEXT("Usage: ADDSELECTED GROUP=<VISIBLE/INVISIBLE> VOLUME=<Name of volume actor>"));
	}
	return true;
}

bool UEditorEngine::HandleToggleSocketGModeCommand( const TCHAR* Str, FOutputDevice& Ar )
{
	bDrawSocketsInGMode = !bDrawSocketsInGMode;
	UE_LOG(LogEditorServer, Warning, TEXT("Draw sockets in 'G' mode is now %s"), bDrawSocketsInGMode ? TEXT("ENABLED") : TEXT("DISABLED"));
	return true;
}

bool UEditorEngine::HandleListMapPackageDependenciesCommand( const TCHAR* Str, FOutputDevice& Ar )
{
	ListMapPackageDependencies(Str);
	return true;
}

bool UEditorEngine::HandleRebuildVolumesCommand( const TCHAR* Str, FOutputDevice& Ar, UWorld* InWorld )
{
	for( TActorIterator<AVolume> It(InWorld); It; ++It )
	{
		AVolume* Volume = *It;

		if(!Volume->IsTemplate() && Volume->GetBrushComponent())
		{
			UE_LOG(LogEditorServer, Log, TEXT("BSBC: %s"), *Volume->GetPathName() );
			Volume->GetBrushComponent()->BuildSimpleBrushCollision();
		}
	}
	return true;
}

bool UEditorEngine::HandleRemoveArchtypeFlagCommand( const TCHAR* Str, FOutputDevice& Ar )
{
	USelection* SelectedAssets = GetSelectedObjects();
	for (FSelectionIterator Iter(*SelectedAssets); Iter; ++Iter)
	{
		UObject* Asset = *Iter;
		if (Asset->HasAnyFlags(RF_ArchetypeObject))
		{
			// Strip archetype flag, resave
			Asset->ClearFlags(RF_ArchetypeObject);
			Asset->Modify();
		}
	}
	return true;
}

bool UEditorEngine::HandleStartMovieCaptureCommand( const TCHAR* Cmd, FOutputDevice& Ar )
{
	IMovieSceneCaptureInterface* CaptureInterface = IMovieSceneCaptureModule::Get().GetFirstActiveMovieSceneCapture();
	if (CaptureInterface)
	{
		CaptureInterface->StartCapturing();
		return true;
	}

	for (const FWorldContext& Context : GEngine->GetWorldContexts())
	{
		if (Context.WorldType == EWorldType::PIE)
		{
			FSlatePlayInEditorInfo* SlatePlayInEditorSession = SlatePlayInEditorMap.Find(Context.ContextHandle);
			if (SlatePlayInEditorSession && SlatePlayInEditorSession->SlatePlayInEditorWindowViewport.IsValid())
			{
				IMovieSceneCaptureModule::Get().CreateMovieSceneCapture(SlatePlayInEditorSession->SlatePlayInEditorWindowViewport.ToSharedRef());
				return true;
			}
		}
	}

	return false;
}

bool UEditorEngine::HandleBuildMaterialTextureStreamingData( const TCHAR* Cmd, FOutputDevice& Ar )
{
	FEditorBuildUtils::EditorBuildMaterialTextureStreamingData(nullptr);
	return true;
}



/**
 * @return true if the given component's StaticMesh can be merged with other StaticMeshes
 */
bool IsComponentMergable(UStaticMeshComponent* Component)
{
	// we need a component to work
	if (Component == NULL)
	{
		return false;
	}

	// we need a static mesh to work
	if (Component->GetStaticMesh() == NULL || Component->GetStaticMesh()->RenderData == NULL)
	{
		return false;
	}

	// only components with a single LOD can be merged
	if (Component->GetStaticMesh()->GetNumLODs() != 1)
	{
		return false;
	}

	// only components with a single material can be merged
	int32 NumSetElements = 0;
	for (int32 ElementIndex = 0; ElementIndex < Component->GetNumMaterials(); ElementIndex++)
	{
		if (Component->GetMaterial(ElementIndex) != NULL)
		{
			NumSetElements++;
		}
	}

	if (NumSetElements > 1)
	{
		return false;
	}

	return true;
}

void UEditorEngine::RegisterForUndo( FEditorUndoClient* Client)
{
	if (Client)
	{
		UndoClients.Add(Client);
	}
}

void UEditorEngine::UnregisterForUndo( FEditorUndoClient* Client)
{
	if (Client)
	{
		UndoClients.Remove(Client);
	}
}


void UEditorEngine::AutoMergeStaticMeshes()
{
#ifdef TODO_STATICMESH
	TArray<AStaticMeshActor*> SMAs;
	for (FActorIterator It; It; ++It)
	{
		if (It->GetClass() == AStaticMeshActor::StaticClass())
		{
			SMAs.Add((AStaticMeshActor*)*It);
		}
	}

	// keep a mapping of actors and the other components that will be merged in to them
	TMap<AStaticMeshActor*, TArray<UStaticMeshComponent*> > ActorsToComponentForMergingMap;

	for (int32 SMAIndex = 0; SMAIndex < SMAs.Num(); SMAIndex++)
	{
		AStaticMeshActor* SMA = SMAs[SMAIndex];
		UStaticMeshComponent* Component = SMAs[SMAIndex]->StaticMeshComponent;

		// can this component merge with others?
		bool bCanBeMerged = IsComponentMergable(Component);

		// look for an already collected component to merge in to if I can be merged
		if (bCanBeMerged)
		{
			UMaterialInterface* Material = Component->GetMaterial(0);
			UObject* Outermost = SMA->GetOutermost();

			for (int32 OtherSMAIndex = 0; OtherSMAIndex < SMAIndex; OtherSMAIndex++)
			{
				AStaticMeshActor* OtherSMA = SMAs[OtherSMAIndex];
				UStaticMeshComponent* OtherComponent = OtherSMA->StaticMeshComponent;

				// is this other mesh mergable?
				bool bCanOtherBeMerged = IsComponentMergable(OtherComponent);

				// has this other mesh already been merged into another one? (after merging, DestroyActor
				// is called on it, setting IsPendingKillPending())
				bool bHasAlreadyBeenMerged = OtherSMA->IsPendingKillPending() == true;

				// only look at this mesh if it can be merged and the actor hasn't already been merged
				if (bCanOtherBeMerged && !bHasAlreadyBeenMerged)
				{
					// do materials match?
					bool bHasMatchingMaterials = Material == OtherComponent->GetMaterial(0);

					// we shouldn't go over 65535 verts so the index buffer can use 16 bit indices
					bool bWouldResultingMeshBeSmallEnough = 
						(Component->StaticMesh->RenderData->LODResources[0].VertexBuffer.GetNumVertices() + 
						 OtherComponent->StaticMesh->RenderData->LODResources[0].VertexBuffer.GetNumVertices()) < 65535;

					// make sure they are in the same level
					bool bHasMatchingOutermost = Outermost == OtherSMA->GetOutermost();

					// now, determine compatibility between components/meshes
					if (bHasMatchingMaterials && bHasMatchingOutermost && bWouldResultingMeshBeSmallEnough)
					{
						// if these two can go together, collect the information for later merging
						TArray<UStaticMeshComponent*>* ComponentsForMerging = ActorsToComponentForMergingMap.Find(OtherSMA);
						if (ComponentsForMerging == NULL)
						{
							ComponentsForMerging = &ActorsToComponentForMergingMap.Add(OtherSMA, TArray<UStaticMeshComponent*>());
						}

						// @todo: Remove this limitation, and improve the lightmap UV packing below
						if (ComponentsForMerging->Num() == 16)
						{
							continue;
						}

						// add my component as a component to merge in to the other actor
						ComponentsForMerging->Add(Component);

						// and remove this actor from the world, it is no longer needed (it won't be deleted
						// until after this function returns, so it's safe to use it's components below)
						World->DestroyActor(SMA);

						break;
					}
				}
			}
		}
	}

	// now that everything has been gathered, we can build some meshes!
	for (TMap<AStaticMeshActor*, TArray<UStaticMeshComponent*> >::TIterator It(ActorsToComponentForMergingMap); It; ++It)
	{
		AStaticMeshActor* OwnerActor = It.Key();
		TArray<UStaticMeshComponent*>& MergeComponents = It.Value();

		// get the component for the owner actor (its component is not in the TArray)
		UStaticMeshComponent* OwnerComponent = OwnerActor->StaticMeshComponent;

		// all lightmap UVs will go in to channel 1
		// @todo: This needs to look at the material and look for the smallest UV not used by the material
		int32 LightmapUVChannel = 1;

		// first, create an empty mesh
		TArray<FStaticMeshTriangle> EmptyTris;
		UStaticMesh* NewStaticMesh = CreateStaticMesh(EmptyTris, OwnerComponent->StaticMesh->LODModels[0].Elements, OwnerActor->GetOutermost(), NAME_None);

		// set where the lightmap UVs come from
		NewStaticMesh->LightMapCoordinateIndex = LightmapUVChannel;

		// figure out how much to grow the lightmap resolution by, since it needs to be square, start by sqrt'ing the number
		int32 LightmapMultiplier = FMath::TruncToInt(FMath::Sqrt(MergeComponents.Num()));

		// increase the sqrt by 1 unless it was a perfect square
		if (LightmapMultiplier * LightmapMultiplier != MergeComponents.Num())
		{
			LightmapMultiplier++;
		}

		// cache the 1 over
		float InvLightmapMultiplier = 1.0f / (float)LightmapMultiplier;

		// look for the largest lightmap resolution
		int32 MaxLightMapResolution = OwnerComponent->bOverrideLightMapRes ? OwnerComponent->OverriddenLightMapRes : OwnerComponent->StaticMesh->LightMapResolution;
		for (int32 ComponentIndex = 0; ComponentIndex < MergeComponents.Num(); ComponentIndex++)
		{
			UStaticMeshComponent* Component = MergeComponents[ComponentIndex];
			MaxLightMapResolution = FMath::Max(MaxLightMapResolution,
				Component->bOverrideLightMapRes ? Component->OverriddenLightMapRes : Component->StaticMesh->LightMapResolution);
		}

		// clamp the multiplied res to 1024
		// @todo: maybe 2048? 
		int32 LightmapRes = FMath::Min(1024, MaxLightMapResolution * LightmapMultiplier);

		// now, use the max resolution in the new mesh
		if (OwnerComponent->bOverrideLightMapRes)
		{
			OwnerComponent->OverriddenLightMapRes = LightmapRes;
		}
		else
		{
			NewStaticMesh->LightMapResolution = LightmapRes;
		}

		// set up the merge parameters
		FMergeStaticMeshParams Params;
		Params.bDeferBuild = true;
		Params.OverrideElement = 0;
		Params.bUseUVChannelRemapping = true;
		Params.UVChannelRemap[LightmapUVChannel] = OwnerComponent->StaticMesh->LightMapCoordinateIndex;
		Params.bUseUVScaleBias = true;
		Params.UVScaleBias[LightmapUVChannel] = FVector4(InvLightmapMultiplier, InvLightmapMultiplier, 0.0f, 0.0f);

		// merge in to the empty mesh
		MergeStaticMesh(NewStaticMesh, OwnerComponent->StaticMesh, Params);

		// the component now uses this mesh
		// @todo: Is this needed? I think the Merge handles this
		{
			FComponentReregisterContext ReregisterContext(OwnerComponent);
			OwnerComponent->StaticMesh = NewStaticMesh;
		}

		// now merge all of the other component's meshes in to me
		for (int32 ComponentIndex = 0; ComponentIndex < MergeComponents.Num(); ComponentIndex++)
		{
			UStaticMeshComponent* Component = MergeComponents[ComponentIndex];

			// calculate a matrix to go from my component space to the owner's component's space
			FMatrix TransformToOwnerSpace = Component->GetComponentTransform().ToMatrixWithScale() * OwnerComponent->GetComponentTransform().ToMatrixWithScale().Inverse();

			// if we have negative scale, we need to munge the matrix and scaling
			if (TransformToOwnerSpace.Determinant() < 0.0f)
			{
				// get and remove the scale vector from the matrix
				Params.ScaleFactor3D = TransformToOwnerSpace.ExtractScaling();

				// negate X scale and top row of the matrix (will result in same transform, but then
				// MergeStaticMesh will fix the poly winding)
				Params.ScaleFactor3D.X = -Params.ScaleFactor3D.X;
				TransformToOwnerSpace.SetAxis(0, -TransformToOwnerSpace.GetScaledAxis( EAxis::X ));
			}
			else
			{
				Params.ScaleFactor3D = TransformToOwnerSpace.GetScaleVector();
			}

			// now get the offset and rotation from the transform
			Params.Offset = TransformToOwnerSpace.GetOrigin();
			Params.Rotation = TransformToOwnerSpace.Rotator();

			// set the UV offset 
			int32 XSlot = (ComponentIndex + 1) % LightmapMultiplier;
			int32 YSlot = (ComponentIndex + 1) / LightmapMultiplier;
			Params.UVScaleBias[LightmapUVChannel].Z = (float)XSlot * InvLightmapMultiplier;
			Params.UVScaleBias[LightmapUVChannel].W = (float)YSlot * InvLightmapMultiplier;

			// route our lightmap UVs to the final lightmap channel
			Params.UVChannelRemap[LightmapUVChannel] = Component->StaticMesh->LightMapCoordinateIndex;

			// if compatible, merge them
			MergeStaticMesh(OwnerComponent->StaticMesh, Component->StaticMesh, Params);
		}

		// now that everything has been merged in, perform the slow build operation
		OwnerComponent->StaticMesh->Build();
	}
#endif // #if TODO_STATICMESH
}<|MERGE_RESOLUTION|>--- conflicted
+++ resolved
@@ -2801,14 +2801,7 @@
 		ResetTransaction( LocalizedImportingMap );
 		FScopedSlowTask SlowTask(0, LocalizedImportingMap);
 
-<<<<<<< HEAD
-		// Importing content into a map will likely cause the list of actors in the level to change,
-		// so we'll trigger an event to notify other systems
-		FEditorDelegates::MapChange.Broadcast(MapChangeEventFlags::NewMap);
-		GEngine->BroadcastLevelActorListChanged();
-=======
 		UClass* WorldClass = UWorld::StaticClass();
->>>>>>> 8ca46bb3
 
 		// Hotfix for 4.23 this should be refactored later
 		TArray<UFactory*> Factories;
