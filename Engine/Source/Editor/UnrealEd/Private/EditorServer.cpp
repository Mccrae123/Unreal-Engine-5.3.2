// Copyright Epic Games, Inc. All Rights Reserved.


#include "CoreMinimal.h"
#include "EngineDefines.h"
#include "Misc/MessageDialog.h"
#include "HAL/FileManager.h"
#include "Misc/FileHelper.h"
#include "Misc/Paths.h"
#include "Misc/Guid.h"
#include "HAL/IConsoleManager.h"
#include "Misc/ScopedSlowTask.h"
#include "Misc/ObjectThumbnail.h"
#include "Modules/ModuleManager.h"
#include "UObject/ObjectMacros.h"
#include "ProfilingDebugging/ResourceSize.h"
#include "UObject/Object.h"
#include "UObject/GarbageCollection.h"
#include "UObject/GCObjectScopeGuard.h"
#include "UObject/Class.h"
#include "UObject/UObjectIterator.h"
#include "UObject/Package.h"
#include "UObject/SavePackage.h"
#include "UObject/UnrealType.h"
#include "UObject/UObjectAnnotation.h"
#include "Serialization/ArchiveCountMem.h"
#include "Misc/PackageName.h"
#include "UObject/PackageFileSummary.h"
#include "UObject/ReferenceChainSearch.h"
#include "Widgets/DeclarativeSyntaxSupport.h"
#include "Widgets/SWindow.h"
#include "Framework/Application/SlateApplication.h"
#include "Widgets/Layout/SBorder.h"
#include "Styling/AppStyle.h"
#include "Engine/EngineTypes.h"
#include "Engine/EngineBaseTypes.h"
#include "Engine/Level.h"
#include "Engine/LevelScriptBlueprint.h"
#include "Components/ActorComponent.h"
#include "Components/SceneComponent.h"
#include "GameFramework/Actor.h"
#include "CollisionQueryParams.h"
#include "WorldCollision.h"
#include "Engine/World.h"
#include "MaterialDomain.h"
#include "Materials/MaterialInterface.h"
#include "Components/PrimitiveComponent.h"
#include "Components/MeshComponent.h"
#include "AI/NavigationSystemBase.h"
#include "Components/LightComponent.h"
#include "Model.h"
#include "Exporters/Exporter.h"
#include "Materials/Material.h"
#include "Editor/Transactor.h"
#include "Settings/LevelEditorViewportSettings.h"
#include "Engine/Brush.h"
#include "Engine/Engine.h"
#include "Animation/AnimSequence.h"
#include "AssetRegistry/AssetData.h"
#include "Editor/EditorEngine.h"
#include "Editor/UnrealEdEngine.h"
#include "Factories/Factory.h"
#include "Factories/PolysFactory.h"
#include "Engine/Texture.h"
#include "Factories/WorldFactory.h"
#include "Editor/GroupActor.h"
#include "Settings/LevelEditorMiscSettings.h"
#include "Editor/PropertyEditorTestObject.h"
#include "Animation/SkeletalMeshActor.h"
#include "Editor/TransBuffer.h"
#include "Components/ShapeComponent.h"
#include "Particles/Emitter.h"
#include "Components/SkeletalMeshComponent.h"
#include "Particles/ParticleSystemComponent.h"
#include "Engine/StaticMesh.h"
#include "Sound/SoundWave.h"
#include "GameFramework/Volume.h"
#include "Logging/LogScopedCategoryAndVerbosityOverride.h"
#include "Misc/ConfigCacheIni.h"
#include "Misc/FeedbackContext.h"
#include "GameFramework/WorldSettings.h"
#include "Engine/Light.h"
#include "Engine/StaticMeshActor.h"
#include "Components/BillboardComponent.h"
#include "Components/BrushComponent.h"
#include "Components/DrawFrustumComponent.h"
#include "Layers/Layer.h"
#include "Engine/Polys.h"
#include "Engine/Selection.h"
#include "UnrealEngine.h"
#include "EngineUtils.h"
#include "Editor.h"
#include "EditorModeManager.h"
#include "EditorModes.h"
#include "UnrealEdMisc.h"
#include "Utils.h"
#include "FileHelpers.h"
#include "Dialogs/Dialogs.h"
#include "UnrealEdGlobals.h"
#include "EditorSupportDelegates.h"
#include "BusyCursor.h"
#include "AudioDevice.h"
#include "Engine/LevelStreaming.h"
#include "LevelUtils.h"
#include "LevelEditorViewport.h"
#include "Layers/LayersSubsystem.h"
#include "ScopedTransaction.h"
#include "SurfaceIterators.h"
#include "LightMap.h"
#include "Engine/BrushBuilder.h"
#include "BSPOps.h"
#include "EditorLevelUtils.h"
#include "Interfaces/IMainFrameModule.h"
#include "PackageTools.h"
#include "LevelEditor.h"
#include "Kismet2/BlueprintEditorUtils.h"
#include "LandscapeProxy.h"
#include "Lightmass/PrecomputedVisibilityOverrideVolume.h"
#include "Animation/AnimSet.h"
#include "InstancedFoliageActor.h"
#include "IMovieSceneCapture.h"
#include "MovieSceneCaptureModule.h"

#include "WorldPartition/WorldPartition.h"
#include "WorldPartition/ErrorHandling/WorldPartitionStreamingGenerationMapCheckErrorHandler.h"

#include "Kismet2/KismetEditorUtilities.h"
#include "PropertyEditorModule.h"
#include "IPropertyTable.h"
#include "IDetailsView.h"
#include "IStructureDetailsView.h"
#include "AssetRegistry/AssetRegistryModule.h"
#include "SnappingUtils.h"

#include "Elements/Framework/TypedElementHandle.h"
#include "Elements/Framework/TypedElementRegistry.h"
#include "Elements/Framework/TypedElementSelectionSet.h"
#include "Elements/Interfaces/TypedElementWorldInterface.h"
#include "Elements/Interfaces/TypedElementObjectInterface.h"

#include "Editor/ActorPositioning.h"

#include "StatsViewerModule.h"
#include "ActorEditorUtils.h"
#include "IContentBrowserSingleton.h"
#include "ContentBrowserModule.h"
#include "Logging/TokenizedMessage.h"
#include "Logging/MessageLog.h"
#include "Misc/UObjectToken.h"
#include "Misc/MapErrors.h"
#include "Misc/ScopedSlowTask.h"

#include "ComponentReregisterContext.h"
#include "Engine/DocumentationActor.h"
#include "ShaderCompiler.h"
#include "Framework/Notifications/NotificationManager.h"
#include "Widgets/Notifications/SNotificationList.h"
#include "Animation/AnimNotifies/AnimNotify.h"
#include "NavLinkRenderingComponent.h"
#include "Analytics/AnalyticsPrivacySettings.h"
#include "Kismet2/KismetReinstanceUtilities.h"
#include "AnalyticsEventAttribute.h"
#include "ISlateReflectorModule.h"
#include "MaterialUtilities.h"
#include "ActorGroupingUtils.h"
#include "ILauncherPlatform.h"
#include "LauncherPlatformModule.h"
#include "HAL/PlatformApplicationMisc.h"
#include "AssetExportTask.h"
#include "EditorBuildUtils.h"
#include "Subsystems/BrushEditingSubsystem.h"
#include "EdMode.h"
#include "LevelEditorSubsystem.h"

#include "Serialization/StructuredArchive.h"
#include "Serialization/Formatters/JsonArchiveInputFormatter.h"
#include "Serialization/LoadTimeTrace.h"

DEFINE_LOG_CATEGORY_STATIC(LogEditorServer, Log, All);

/** Used for the "tagsounds" and "checksounds" commands only			*/
static FUObjectAnnotationSparseBool DebugSoundAnnotation;

/** Internal struct to hold undo/redo transaction object context */
struct FEditorTransactionDeltaContext
{
	FGuid	OuterOperationId;
	int32	OperationDepth = 0;
	TArray<TPair<UObject*, FTransactionObjectEvent>> TransactionObjects;

	void Reset()
	{
		OuterOperationId.Invalidate();
		TransactionObjects.Empty();
		OperationDepth = 0;
	}
};

namespace 
{
	/**
	 * A stat group use to track memory usage.
	 */
	class FWaveCluster
	{
	public:
		FWaveCluster() {}
		FWaveCluster(const TCHAR* InName)
			:	Name( InName )
			,	Num( 0 )
			,	Size( 0 )
		{}

		FString Name;
		int32 Num;
		int32 Size;
	};
}

/**
* @param		bPreviewOnly		If true, don't actually clear material references.  Useful for e.g. map error checking.
* @param		bLogReferences		If true, write to the log any references that were cleared (brush name and material name).
* @return							The number of surfaces that need cleaning or that were cleaned
*/
static int32 CleanBSPMaterials(UWorld* InWorld, bool bPreviewOnly, bool bLogBrushes)
{
	// Clear the mark flag the polys of all non-volume, non-builder brushes.
	// Make a list of all brushes that were encountered.
	TArray<ABrush*> Brushes;
	for ( TActorIterator<ABrush> It(InWorld) ; It ; ++It )
	{
		ABrush* ItBrush = *It;
		if ( !ItBrush->IsVolumeBrush() && !FActorEditorUtils::IsABuilderBrush(ItBrush) && !ItBrush->IsBrushShape() )
		{
			if( ItBrush->Brush && ItBrush->Brush->Polys )
			{
				for ( int32 PolyIndex = 0 ; PolyIndex < ItBrush->Brush->Polys->Element.Num() ; ++PolyIndex )
				{
					ItBrush->Brush->Polys->Element[PolyIndex].PolyFlags &= ~PF_EdProcessed;
				}
				Brushes.Add( ItBrush );
			}
		}
	}													

	// Iterate over all surfaces and mark the corresponding brush polys.
	for ( TSurfaceIterator<> It(InWorld) ; It ; ++It )
	{
		if ( It->Actor && It->iBrushPoly != INDEX_NONE )
		{										
			It->Actor->Brush->Polys->Element[ It->iBrushPoly ].PolyFlags |= PF_EdProcessed;
		}
	}

	// Go back over all brushes and clear material references on all unmarked polys.
	int32 NumRefrencesCleared = 0;
	for ( int32 BrushIndex = 0 ; BrushIndex < Brushes.Num() ; ++BrushIndex )
	{
		ABrush* Actor = Brushes[BrushIndex];
		for ( int32 PolyIndex = 0 ; PolyIndex < Actor->Brush->Polys->Element.Num() ; ++PolyIndex )
		{
			// If the poly was marked . . .
			if ( (Actor->Brush->Polys->Element[PolyIndex].PolyFlags & PF_EdProcessed) != 0 )
			{
				// . . . simply clear the mark flag.
				Actor->Brush->Polys->Element[PolyIndex].PolyFlags &= ~PF_EdProcessed;
			}
			else
			{
				// This poly wasn't marked, so clear its material reference if one exists.
				auto& ReferencedMaterial = Actor->Brush->Polys->Element[PolyIndex].Material;
				if ( ReferencedMaterial && ReferencedMaterial != UMaterial::GetDefaultMaterial(MD_Surface) )
				{
					NumRefrencesCleared++;
					if ( bLogBrushes )
					{
						UE_LOG(LogEditorServer, Log, TEXT("Cleared %s:%s"), *Actor->GetPathName(), *ReferencedMaterial->GetPathName() );
					}
					if ( !bPreviewOnly )
					{
						ReferencedMaterial = UMaterial::GetDefaultMaterial(MD_Surface);
					}
				}
			}
		}
	}

	return NumRefrencesCleared;
}


void UEditorEngine::RedrawAllViewports(bool bInvalidateHitProxies)
{
	for (FEditorViewportClient* ViewportClient : AllViewportClients)
	{
		if (ViewportClient)
		{
			constexpr bool bForceChildViewportRedraw = false;
			ViewportClient->Invalidate(bForceChildViewportRedraw, bInvalidateHitProxies);
		}
	}
}

bool UEditorEngine::SafeExec( UWorld* InWorld, const TCHAR* InStr, FOutputDevice& Ar )
{
	const TCHAR* Str = InStr;

	// Keep a pointer to the beginning of the string to use for message displaying purposes
	const TCHAR* const FullStr = InStr;

	if( FParse::Command(&Str,TEXT("MACRO")) || FParse::Command(&Str,TEXT("EXEC")) )//oldver (exec)
	{
		FMessageDialog::Open( EAppMsgType::Ok, FText::Format(NSLOCTEXT("UnrealEd", "Error_TriedToExecDeprecatedCmd", "Tried to execute deprecated command: {0}"),FText::FromString(FullStr)) );
	}
	else if( FParse::Command( &Str, TEXT( "EXECFILE" ) ) )
	{
		// Executes a file that contains a list of commands
		FString FilenameString;
		if( FParse::Token( Str, FilenameString, false ) )
		{
			ExecFile( InWorld, *FilenameString, Ar );
		}

		return true;
	}
	else if( FParse::Command(&Str,TEXT("NEW")) )
	{
		// Generalized object importing.
		EObjectFlags Flags = RF_Public|RF_Standalone;
		if( FParse::Command(&Str,TEXT("STANDALONE")) )
		{
			Flags = RF_Public|RF_Standalone;
		}
		else if( FParse::Command(&Str,TEXT("PUBLIC")) )
		{
			Flags = RF_Public;
		}
		else if( FParse::Command(&Str,TEXT("PRIVATE")) )
		{
			Flags = RF_NoFlags;
		}

		const FString ClassName     = FParse::Token(Str,0);
		UClass* Class         = UClass::TryFindTypeSlow<UClass>(ClassName);
		if( !Class )
		{
			UE_SUPPRESS(LogExec, Warning, Ar.Logf(TEXT("Unrecognized or missing factor class %s"), *ClassName ));
			return true;
		}

		FString  PackageName  = ParentContext ? ParentContext->GetName() : TEXT("");
		FString	 GroupName	  = TEXT("");
		FString  FileName     = TEXT("");
		FString  ObjectName   = TEXT("");
		UClass*  ContextClass = NULL;
		UObject* Context      = NULL;

		FParse::Value( Str, TEXT("Package="), PackageName );
		FParse::Value( Str, TEXT("Group="), GroupName );
		FParse::Value( Str, TEXT("File="), FileName );

		ParseObject<UClass>( Str, TEXT("ContextClass="), ContextClass, NULL );
		ParseObject( Str, TEXT("Context="), ContextClass, Context, NULL );

		if ( !FParse::Value( Str, TEXT("Name="), ObjectName ) && FileName != TEXT("") )
		{
			// Deduce object name from filename.
			ObjectName = FileName;
			for( ; ; )
			{
				int32 i=ObjectName.Find(TEXT("/"), ESearchCase::CaseSensitive);
				if( i==-1 )
				{
					i=ObjectName.Find(TEXT("\\"), ESearchCase::CaseSensitive);
				}
				if( i==-1 )
				{
					break;
				}
				ObjectName.MidInline( i+1, MAX_int32, false );
			}
			if( ObjectName.Find(TEXT("."), ESearchCase::CaseSensitive)>=0 )
			{
				ObjectName.LeftInline( ObjectName.Find(TEXT("."), ESearchCase::CaseSensitive), false );
			}
		}

		UFactory* Factory = NULL;
		if( Class->IsChildOf(UFactory::StaticClass()) )
		{
			Factory = NewObject<UFactory>(GetTransientPackage(), Class);
		}

		UObject* NewObject = NULL;
		bool bOperationCanceled = false;

		// Make sure the user isn't trying to create a class with a factory that doesn't
		// advertise its supported type.
		UClass* FactoryClass = Factory ? Factory->GetSupportedClass() : Class;
		if ( FactoryClass )
		{
			NewObject = UFactory::StaticImportObject
			(
				FactoryClass,
				CreatePackage(*(GroupName != TEXT("") ? (PackageName+TEXT(".")+GroupName) : PackageName)),
				*ObjectName,
				Flags,
				bOperationCanceled,
				*FileName,
				Context,
				Factory,
				Str,
				GWarn
			);
		}

		if( !NewObject && !bOperationCanceled )
		{
			UE_SUPPRESS(LogExec, Warning, Ar.Logf(TEXT("Failed factoring: %s"), InStr ));
		}

		return true;
	}
	else if( FParse::Command( &Str, TEXT("LOAD") ) )
	{
		FMessageDialog::Open( EAppMsgType::Ok, FText::Format(NSLOCTEXT("UnrealEd", "Error_TriedToExecDeprecatedCmd", "Tried to execute deprecated command: {0}"),FText::FromString(FullStr)) );
	}
	else if( FParse::Command( &Str, TEXT("MESHMAP")) )
	{
		FMessageDialog::Open( EAppMsgType::Ok, FText::Format(NSLOCTEXT("UnrealEd", "Error_TriedToExecDeprecatedCmd", "Tried to execute deprecated command: {0}"),FText::FromString(FullStr)) );
	}
	else if( FParse::Command(&Str,TEXT("ANIM")) )
	{
		FMessageDialog::Open( EAppMsgType::Ok, FText::Format(NSLOCTEXT("UnrealEd", "Error_TriedToExecDeprecatedCmd", "Tried to execute deprecated command: {0}"),FText::FromString(FullStr)) );
	}
	else if( FParse::Command(&Str,TEXT("MESH")) )
	{
		FMessageDialog::Open( EAppMsgType::Ok, FText::Format(NSLOCTEXT("UnrealEd", "Error_TriedToExecDeprecatedCmd", "Tried to execute deprecated command: {0}"),FText::FromString(FullStr)) );
	}
	else if( FParse::Command( &Str, TEXT("AUDIO")) )
	{
		FMessageDialog::Open( EAppMsgType::Ok, FText::Format(NSLOCTEXT("UnrealEd", "Error_TriedToExecDeprecatedCmd", "Tried to execute deprecated command: {0}"),FText::FromString(FullStr)) );
	}
	else if ( FParse::Command( &Str, TEXT("DumpThumbnailStats") ) )
	{
		bool bShowImageData = FParse::Command(&Str, TEXT("ShowImageData"));
		FArchiveCountMem UncompressedArc(NULL), CompressedArc(NULL);
		int32 TotalThumbnailCount=0, UncompressedThumbnailCount=0;
		int32 PackagesWithUncompressedThumbnails=0;
		SIZE_T SizeOfNames=0;

		SIZE_T TotalKB = 0;
		for ( TObjectIterator<UPackage> PackageIt; PackageIt; ++PackageIt )
		{

			UPackage* Pkg = *PackageIt;
			if ( Pkg->HasThumbnailMap() )
			{
				
				FThumbnailMap& Thumbs = Pkg->AccessThumbnailMap();
				FArchiveCountMem MemArc(NULL);
				MemArc << Thumbs;


				SIZE_T PkgThumbnailFootprint = MemArc.GetMax() / 1024;
				Ar.Logf(TEXT("Pkg %s has %i thumbnails (%i KB)"), *Pkg->GetName(), Thumbs.Num(), PkgThumbnailFootprint);
				
				TotalThumbnailCount += Thumbs.Num();
				TotalKB += PkgThumbnailFootprint;

				if ( bShowImageData )
				{
					bool bHasUncompressedImageData = false;
					for ( TMap<FName,FObjectThumbnail>::TIterator ThumbnailIt(Thumbs); ThumbnailIt; ++ThumbnailIt )
					{
						FName& ThumbName = ThumbnailIt.Key();

						FObjectThumbnail& ThumbData = ThumbnailIt.Value();
						ThumbData.CountImageBytes_Uncompressed(UncompressedArc);
						ThumbData.CountImageBytes_Compressed(CompressedArc);

						TArray<uint8>& UncompressedData = ThumbData.AccessImageData();
						if ( UncompressedData.Num() > 0 )
						{
							bHasUncompressedImageData = true;
							UncompressedThumbnailCount++;
						}
					}

					if ( bHasUncompressedImageData )
					{
						PackagesWithUncompressedThumbnails++;
					}
				}
			}
		}

		if ( bShowImageData )
		{
			SIZE_T UncompressedImageSize = UncompressedArc.GetMax() / 1024;
			SIZE_T CompressedImageSize = CompressedArc.GetMax() / 1024;

			Ar.Log(TEXT("Total size of image data:"));
			Ar.Logf(TEXT("%i total thumbnails (%i uncompressed) across %i packages"), TotalThumbnailCount, UncompressedThumbnailCount, PackagesWithUncompressedThumbnails);
			Ar.Logf(TEXT("Total size of compressed image data: %i KB"), CompressedImageSize);
			Ar.Logf(TEXT("Total size of UNcompressed image data: %i KB"), UncompressedImageSize);
		}
		Ar.Logf(TEXT("Total memory required for all package thumbnails: %i KB"), TotalKB);
		return true;
	}
	return false;
}

/*-----------------------------------------------------------------------------
	UnrealEd command line.
-----------------------------------------------------------------------------*/

//@hack: this needs to be cleaned up!
static const TCHAR* GStream = NULL;

bool UEditorEngine::Exec_StaticMesh( UWorld* InWorld, const TCHAR* Str, FOutputDevice& Ar )
{
	bool bResult = false;
#if !UE_BUILD_SHIPPING
	// Not supported on shipped builds because PC cooking strips raw mesh data.
	ABrush* WorldBrush = InWorld->GetDefaultBrush();
	if(FParse::Command(&Str,TEXT("TO")))
	{
		if(FParse::Command(&Str,TEXT("BRUSH")))
		{
			const FScopedTransaction Transaction( NSLOCTEXT("UnrealEd", "StaticMeshToBrush", "StaticMesh to Brush") );
			WorldBrush->Brush->Modify();

			// Find the first selected static mesh actor.
			AStaticMeshActor* SelectedActor = NULL;
			for ( FSelectionIterator It( GetSelectedActorIterator() ) ; It ; ++It )
			{
				AActor* Actor = static_cast<AActor*>( *It );
				checkSlow( Actor->IsA(AActor::StaticClass()) );

				AStaticMeshActor* StaticMeshActor = Cast<AStaticMeshActor>( Actor );
				if( StaticMeshActor )
				{
					SelectedActor = StaticMeshActor;
					break;
				}
			}

			if(SelectedActor)
			{
				WorldBrush->SetActorLocation(SelectedActor->GetActorLocation(), false);
				SelectedActor->SetActorLocation(FVector::ZeroVector, false);

				CreateModelFromStaticMesh(WorldBrush->Brush,SelectedActor);

				SelectedActor->SetActorLocation(WorldBrush->GetActorLocation(), false);
			}
			else
			{
				Ar.Logf(TEXT("No suitable actors found."));
			}

			RedrawLevelEditingViewports();
			bResult = true;
		}
	}
	else if( FParse::Command(&Str,TEXT("DEFAULT")) )	// STATICMESH DEFAULT NAME=<name>
	{
		GetSelectedObjects()->DeselectAll( UStaticMesh::StaticClass() );
		UStaticMesh* StaticMesh = NULL;
		bResult = ParseObject<UStaticMesh>(Str,TEXT("NAME="), StaticMesh, nullptr);
		if( bResult && StaticMesh)
		{
			GetSelectedObjects()->Select( StaticMesh );
		}
	}
#endif // UE_BUILD_SHIPPING
	return bResult;
}

void UEditorEngine::LoadAndSelectAssets( TArray<FAssetData>& Assets, UClass* TypeOfAsset )
{
	USelection* EditorSelection = GetSelectedObjects();
	if ( EditorSelection != NULL )
	{
		EditorSelection->BeginBatchSelectOperation();
		for ( int32 CurrentAssetIndex=0; CurrentAssetIndex < Assets.Num(); CurrentAssetIndex++ )
		{
			FAssetData& SelectedAsset = Assets[CurrentAssetIndex];
			if ( TypeOfAsset == NULL || SelectedAsset.IsInstanceOf( TypeOfAsset ) )
			{
				// GetAsset() will load the asset if necessary
				UObject* LoadedAsset = SelectedAsset.GetAsset();

				EditorSelection->Select( LoadedAsset );
			}
		}
		EditorSelection->EndBatchSelectOperation();
	}
}

bool UEditorEngine::UsePercentageBasedScaling() const
{
	return GetDefault<ULevelEditorViewportSettings>()->UsePercentageBasedScaling();
}

bool UEditorEngine::Exec_Brush( UWorld* InWorld, const TCHAR* Str, FOutputDevice& Ar )
{
	// Keep a pointer to the beginning of the string to use for message displaying purposes
	const TCHAR* const FullStr = Str;
	ABrush* WorldBrush = InWorld->GetDefaultBrush();
	if( FParse::Command(&Str,TEXT("APPLYTRANSFORM")) )
	{
		CommandIsDeprecated( TEXT("APPLYTRANSFORM"), Ar );
		return false;
	}
	else if( FParse::Command(&Str,TEXT("SET")) )
	{
		{
			const FScopedTransaction Transaction( NSLOCTEXT("UnrealEd", "BrushSet", "Brush Set") );
			FRotator Temp(0.0f, 0.0f, 0.0f);
			FVector SnapLocation(0.0f, 0.0f, 0.0f);
			FVector PrePivot(0.0f, 0.0f, 0.0f);
			ABrush* DefaultBrush = InWorld->GetDefaultBrush();
			if (DefaultBrush != NULL)
			{
				DefaultBrush->Brush->Modify();
				SnapLocation = DefaultBrush->GetActorLocation();
				PrePivot = DefaultBrush->GetPivotOffset();
			}
			
			FSnappingUtils::SnapToBSPVertex( SnapLocation, FVector::ZeroVector, Temp );

			WorldBrush->SetActorLocation(SnapLocation - PrePivot, false);
			WorldBrush->SetPivotOffset( FVector::ZeroVector );
			WorldBrush->Brush->Polys->Element.Empty();
			UPolysFactory* It = NewObject<UPolysFactory>();
			It->FactoryCreateText( UPolys::StaticClass(), WorldBrush->Brush->Polys->GetOuter(), *WorldBrush->Brush->Polys->GetName(), RF_NoFlags, WorldBrush->Brush->Polys, TEXT("t3d"), GStream, GStream+FCString::Strlen(GStream), GWarn );
			// Do NOT merge faces.
			FBSPOps::bspValidateBrush( WorldBrush->Brush, 0, 1 );
			WorldBrush->Brush->BuildBound();
		}
		NoteSelectionChange();
		return true;
	}
	else if( FParse::Command(&Str,TEXT("RESET")) )
	{
		const FScopedTransaction Transaction( NSLOCTEXT("UnrealEd", "BrushReset", "Brush Reset") );
		WorldBrush->Modify();
		WorldBrush->InitPosRotScale();
		RedrawLevelEditingViewports();
		return true;
	}
	else if( FParse::Command(&Str,TEXT("SCALE")) )
	{
		const FScopedTransaction Transaction( NSLOCTEXT("UnrealEd", "BrushScale", "Brush Scale") );

		FVector Scale;
		GetFVECTOR( Str, Scale );
		if( !Scale.X ) Scale.X = 1.f;
		if( !Scale.Y ) Scale.Y = 1.f;
		if( !Scale.Z ) Scale.Z = 1.f;

		const FVector InvScale( 1.f / Scale.X, 1.f / Scale.Y, 1.f / Scale.Z );

		// Fire ULevel::LevelDirtiedEvent when falling out of scope.
		FScopedLevelDirtied		LevelDirtyCallback;

		for ( FSelectionIterator It( GetSelectedActorIterator() ) ; It ; ++It )
		{
			AActor* Actor = static_cast<AActor*>( *It );
			checkSlow( Actor->IsA(AActor::StaticClass()) );

			ABrush* Brush = Cast< ABrush >( Actor );
			if( Brush )
			{
				if ( Brush->Brush )
				{
					Brush->Brush->Modify();
					for( int32 poly = 0 ; poly < Brush->Brush->Polys->Element.Num() ; poly++ )
					{
						FPoly* Poly = &(Brush->Brush->Polys->Element[poly]);

						Poly->TextureU *= (FVector3f)InvScale;
						Poly->TextureV *= (FVector3f)InvScale;
						Poly->Base = ((Poly->Base - FVector3f(Brush->GetPivotOffset() * Scale))) + (FVector3f)Brush->GetPivotOffset();

						for( int32 vtx = 0 ; vtx < Poly->Vertices.Num() ; vtx++ )
						{
							Poly->Vertices[vtx] = (Poly->Vertices[vtx] - FVector3f(Brush->GetPivotOffset() * Scale)) + (FVector3f)Brush->GetPivotOffset();
						}

						Poly->CalcNormal();
					}

					Brush->Brush->BuildBound();

					Brush->MarkPackageDirty();
					LevelDirtyCallback.Request();
				}
			}
		}

		RedrawLevelEditingViewports();
		return true;
	}
	else if( FParse::Command(&Str,TEXT("MOVETO")) )
	{
		const FScopedTransaction Transaction( NSLOCTEXT("UnrealEd", "BrushMoveTo", "Brush MoveTo") );
		WorldBrush->Modify();
		FVector TempVector(0.f);
		GetFVECTOR( Str, TempVector );
		WorldBrush->SetActorLocation(TempVector, false);
		RedrawLevelEditingViewports();
		return true;
	}
	else if( FParse::Command(&Str,TEXT("MOVEREL")) )
	{
		const FScopedTransaction Transaction( NSLOCTEXT("UnrealEd", "BrushMoveRel", "Brush MoveRel") );
		WorldBrush->Modify();
		FVector TempVector( 0, 0, 0 );
		GetFVECTOR( Str, TempVector );
		FVector NewLocation = WorldBrush->GetActorLocation();
		NewLocation.AddBounded( TempVector, HALF_WORLD_MAX1 );
		WorldBrush->SetActorLocation(NewLocation, false);
		RedrawLevelEditingViewports();
		return true;
	}
	else if (FParse::Command(&Str,TEXT("ADD")))
	{
		ABrush* NewBrush = NULL;
		{
			const FScopedTransaction Transaction( NSLOCTEXT("UnrealEd", "BrushAdd", "Brush Add") );
			FinishAllSnaps();
			int32 DWord1=0;
			FParse::Value( Str, TEXT("FLAGS="), DWord1 );
			NewBrush = FBSPOps::csgAddOperation( WorldBrush, DWord1, Brush_Add );
			if( NewBrush )
			{
				if( NewBrush->GetBrushBuilder() )
				{
					FActorLabelUtilities::SetActorLabelUnique(NewBrush, FText::Format(NSLOCTEXT("UnrealEd", "BrushName", "{0} Brush"), FText::FromString(NewBrush->GetBrushBuilder()->GetClass()->GetDescription())).ToString());
				}

				// Materials selected in the Content Browser, but not actually loaded, will not be
				// in the global selection set, which is expected by bspBrushCSG when it comes to
				// applying the material to the surfaces. This goes through the set of objects selected
				// in the primary content browser and, if it is a material type, ensures it is loaded
				// and selected ready for use.
				{
					TArray<FAssetData> SelectedAssets;
					{
						FContentBrowserModule& ContentBrowserModule = FModuleManager::Get().LoadModuleChecked<FContentBrowserModule>("ContentBrowser");
						ContentBrowserModule.Get().GetSelectedAssets(SelectedAssets);
					}
					LoadAndSelectAssets( SelectedAssets, UMaterial::StaticClass() );
				}

				InWorld->GetModel()->Modify();
				NewBrush->Modify();
				bspBrushCSG( NewBrush, InWorld->GetModel(), DWord1, Brush_Add, CSG_None, true, true, true );

				if (FParse::Command(&Str, TEXT("SELECTNEWBRUSH")))
				{
					SelectNone(false, true);
					SelectActor(NewBrush, true, true);
				}
			}
			InWorld->InvalidateModelGeometry( InWorld->GetCurrentLevel() );
		}

		InWorld->GetCurrentLevel()->UpdateModelComponents();
		RedrawLevelEditingViewports();
		if ( NewBrush )
		{
			ULevel::LevelDirtiedEvent.Broadcast();
			RebuildStaticNavigableGeometry(InWorld->GetCurrentLevel());
		}

		return true;
	}
	else if (FParse::Command(&Str,TEXT("ADDVOLUME"))) // BRUSH ADDVOLUME
	{
		AVolume* Actor = nullptr;
		{
			const FScopedTransaction Transaction( NSLOCTEXT("UnrealEd", "BrushAddVolume", "Brush AddVolume") );
			FinishAllSnaps();

			FString VolumeClassName;
			FParse::Value(Str, TEXT("CLASS="), VolumeClassName);
			UClass* VolumeClass = UClass::TryFindTypeSlow<UClass>(VolumeClassName);
			if( !VolumeClass || !VolumeClass->IsChildOf(AVolume::StaticClass()) )
			{
				VolumeClass = AVolume::StaticClass();
			}

			FVector SpawnLoc = WorldBrush->GetActorLocation();
			Actor = InWorld->SpawnActor<AVolume>( VolumeClass, SpawnLoc, FRotator::ZeroRotator );
			if( Actor )
			{
				Actor->PreEditChange(nullptr);

				FBSPOps::csgCopyBrush
				(
					Actor,
					WorldBrush,
					0,
					RF_Transactional,
					1,
					true
				);

				// Set the texture on all polys to NULL.  This stops invisible texture
				// dependencies from being formed on volumes.
				if( Actor->Brush )
				{
					for( int32 poly = 0 ; poly < Actor->Brush->Polys->Element.Num() ; ++poly )
					{
						FPoly* Poly = &(Actor->Brush->Polys->Element[poly]);
						Poly->Material = nullptr;
					}
				}
				Actor->PostEditChange();
			}
		}

		RedrawLevelEditingViewports();
		if ( Actor )
		{
			ULevel::LevelDirtiedEvent.Broadcast();
			InWorld->BroadcastLevelsChanged();
		}
		return true;
	}
	else if (FParse::Command(&Str,TEXT("SUBTRACT"))) // BRUSH SUBTRACT
	{
		ABrush* NewBrush = NULL;
		{
			const FScopedTransaction Transaction( NSLOCTEXT("UnrealEd", "BrushSubtract", "Brush Subtract") );
			FinishAllSnaps();
			NewBrush = FBSPOps::csgAddOperation(WorldBrush,0,Brush_Subtract); // Layer
			if( NewBrush )
			{
				if( NewBrush->GetBrushBuilder() )
				{
					FActorLabelUtilities::SetActorLabelUnique(NewBrush, FText::Format(NSLOCTEXT("UnrealEd", "BrushName", "{0} Brush"), FText::FromString(NewBrush->GetBrushBuilder()->GetClass()->GetDescription())).ToString());
				}

				NewBrush->Modify();
				InWorld->GetModel()->Modify();
				bspBrushCSG( NewBrush, InWorld->GetModel(), 0, Brush_Subtract, CSG_None, true, true, true );
			}
			InWorld->InvalidateModelGeometry( InWorld->GetCurrentLevel() );
		}
		
		InWorld->GetCurrentLevel()->UpdateModelComponents();
		RedrawLevelEditingViewports();
		if ( NewBrush )
		{
			ULevel::LevelDirtiedEvent.Broadcast();
			RebuildStaticNavigableGeometry(InWorld->GetCurrentLevel());
		}

		if(FParse::Command(&Str,TEXT("SELECTNEWBRUSH")))
		{
			SelectNone(false, true);
			SelectActor(NewBrush, true, true);
		}

		return true;
	}
	else if (FParse::Command(&Str,TEXT("FROM"))) // BRUSH FROM INTERSECTION/DEINTERSECTION
	{
		if( FParse::Command(&Str,TEXT("INTERSECTION")) )
		{
			Ar.Log( TEXT("Brush from intersection") );
			{
				if( FParse::Command(&Str,TEXT("NOTRANSACTION")) )
				{
					BSPIntersectionHelper(InWorld, CSG_Intersect);
				} 
				else
				{
					const FScopedTransaction Transaction( NSLOCTEXT("UnrealEd", "BrushFromIntersection", "Brush From Intersection") );
					BSPIntersectionHelper(InWorld, CSG_Intersect);
				}
			}
			WorldBrush->ReregisterAllComponents();

			GLevelEditorModeTools().MapChangeNotify();
			RedrawLevelEditingViewports();
			return true;
		}
		else if( FParse::Command(&Str,TEXT("DEINTERSECTION")) )
		{
			Ar.Log( TEXT("Brush from deintersection") );
			{
				if( FParse::Command(&Str,TEXT("NOTRANSACTION")) )
				{
					BSPIntersectionHelper(InWorld, CSG_Deintersect);
				} 
				else
				{
					const FScopedTransaction Transaction( NSLOCTEXT("UnrealEd", "BrushFromDeintersection", "Brush From Deintersection") );
					BSPIntersectionHelper(InWorld, CSG_Deintersect);
				}
			}
			WorldBrush->ReregisterAllComponents();

			GLevelEditorModeTools().MapChangeNotify();
			RedrawLevelEditingViewports();
			return true;
		}
	}
	else if( FParse::Command (&Str,TEXT("NEW")) )
	{
		const FScopedTransaction Transaction( NSLOCTEXT("UnrealEd", "BrushNew", "Brush New") );
		WorldBrush->Brush->Modify();
		WorldBrush->Brush->Polys->Element.Empty();
		RedrawLevelEditingViewports();
		return true;
	}
	else if( FParse::Command (&Str,TEXT("LOAD")) ) // BRUSH LOAD
	{
		FString TempFname;
		if( FParse::Value( Str, TEXT("FILE="), TempFname ) )
		{
			const FScopedBusyCursor BusyCursor;

			ResetTransaction( NSLOCTEXT("UnrealEd", "LoadingBrush", "Loading Brush") );
			const FVector TempVector = WorldBrush->GetActorLocation();
			LoadPackage( InWorld->GetOutermost(), *TempFname, 0 );
			WorldBrush->SetActorLocation(TempVector, false);
			FBSPOps::bspValidateBrush( WorldBrush->Brush, 0, 1 );
			Cleanse( false, 1, NSLOCTEXT("UnrealEd", "LoadingBrush", "Loading Brush") );
			return true;
		}
	}
	else if( FParse::Command( &Str, TEXT("SAVE") ) )
	{
		FString TempFname;
		if( FParse::Value(Str,TEXT("FILE="),TempFname) )
		{
			Ar.Logf( TEXT("Saving %s"), *TempFname );
			check(InWorld);
			FSavePackageArgs SaveArgs;
			SaveArgs.TopLevelFlags = RF_NoFlags;
			SaveArgs.Error = GWarn;
			this->SavePackage(WorldBrush->Brush->GetOutermost(), WorldBrush->Brush, *TempFname, SaveArgs);
		}
		else
		{
			UE_SUPPRESS(LogExec, Warning, Ar.Log(*NSLOCTEXT("UnrealEd", "MissingFilename", "Missing filename").ToString() ));
		}
		return true;
	}
	else if( FParse::Command( &Str, TEXT("IMPORT")) )
	{
		FString TempFname;
		if( FParse::Value(Str,TEXT("FILE="),TempFname) )
		{
			const FScopedBusyCursor BusyCursor;
			const FScopedTransaction Transaction( NSLOCTEXT("UnrealEd", "BrushImport", "Brush Import") );

			GWarn->BeginSlowTask( NSLOCTEXT("UnrealEd", "ImportingBrush", "Importing brush"), true );

			WorldBrush->Brush->Polys->Modify();
			WorldBrush->Brush->Polys->Element.Empty();
			uint32 Flags=0;
			bool Merge=0;
			FParse::Bool( Str, TEXT("MERGE="), Merge );
			FParse::Value( Str, TEXT("FLAGS="), Flags );
			WorldBrush->Brush->Linked = 0;
			ImportObject<UPolys>( WorldBrush->Brush->Polys->GetOuter(), *WorldBrush->Brush->Polys->GetName(), RF_NoFlags, *TempFname );
			if( Flags )
			{
				for( int16 Word2=0; Word2<TempModel->Polys->Element.Num(); Word2++ )
				{
					WorldBrush->Brush->Polys->Element[Word2].PolyFlags |= Flags;
				}
			}
			for( int32 i=0; i<WorldBrush->Brush->Polys->Element.Num(); i++ )
			{
				WorldBrush->Brush->Polys->Element[i].iLink = i;
			}
			if( Merge )
			{
				bspMergeCoplanars( WorldBrush->Brush, 0, 1 );
				FBSPOps::bspValidateBrush( WorldBrush->Brush, 0, 1 );
			}
			WorldBrush->ReregisterAllComponents();
			GWarn->EndSlowTask();
		}
		else
		{
			UE_SUPPRESS(LogExec, Warning, Ar.Log( TEXT("Missing filename") ));
		}
		return true;
	}
	else if (FParse::Command(&Str,TEXT("EXPORT")))
	{
		FString TempFname;
		if( FParse::Value(Str,TEXT("FILE="),TempFname) )
		{
			const FScopedBusyCursor BusyCursor;

			GWarn->BeginSlowTask( NSLOCTEXT("UnrealEd", "ExportingBrush", "Exporting brush"), true );
			UExporter::ExportToFile( WorldBrush->Brush->Polys, NULL, *TempFname, 0 );
			GWarn->EndSlowTask();
		}
		else
		{
			UE_SUPPRESS(LogExec, Warning, Ar.Log( TEXT("Missing filename") ));
		}
		return true;
	}
	else if( FParse::Command(&Str,TEXT("MERGEPOLYS")) ) // BRUSH MERGEPOLYS
	{
		const FScopedBusyCursor BusyCursor;

		// Merges the polys on all selected brushes
		GWarn->BeginSlowTask( NSLOCTEXT("UnrealEd", "MergePolys", "Merge polys"), true );
		const int32 ProgressDenominator = InWorld->GetProgressDenominator();

		// Fire ULevel::LevelDirtiedEvent when falling out of scope.
		FScopedLevelDirtied		LevelDirtyCallback;

		for ( FSelectionIterator It( GetSelectedActorIterator() ) ; It ; ++It )
		{
			AActor* Actor = static_cast<AActor*>( *It );
			checkSlow( Actor->IsA(AActor::StaticClass()) );
			ABrush* Brush = Cast< ABrush >( Actor );
			if ( Brush )
			{
				FBSPOps::bspValidateBrush( Brush->Brush, 1, 1 );
				Brush->MarkPackageDirty();
				LevelDirtyCallback.Request();
			}
		}
		RedrawLevelEditingViewports();
		GWarn->EndSlowTask();
	}
	else if( FParse::Command(&Str,TEXT("SEPARATEPOLYS")) ) // BRUSH SEPARATEPOLYS
	{
		const FScopedBusyCursor BusyCursor;

		GWarn->BeginSlowTask( NSLOCTEXT("UnrealEd", "SeparatePolys", "Separate polys"),  true );
		const int32 ProgressDenominator = InWorld->GetProgressDenominator();

		// Fire ULevel::LevelDirtiedEvent when falling out of scope.
		FScopedLevelDirtied		LevelDirtyCallback;

		for ( FSelectionIterator It( GetSelectedActorIterator() ) ; It ; ++It )
		{
			AActor* Actor = static_cast<AActor*>( *It );
			checkSlow( Actor->IsA(AActor::StaticClass()) );
			ABrush* Brush = Cast< ABrush >( Actor );
			if ( Brush )
			{
				FBSPOps::bspUnlinkPolys( Brush->Brush );
				Brush->MarkPackageDirty();
				LevelDirtyCallback.Request();
			}
		}
		RedrawLevelEditingViewports();
		GWarn->EndSlowTask();
	}

	return false;
}

int32 UEditorEngine::BeginTransaction(const TCHAR* TransactionContext, const FText& Description, UObject* PrimaryObject)
{
	int32 Index = INDEX_NONE;

	if (CanTransact())
	{
		// generate transaction context
		Index = Trans->Begin(TransactionContext, Description);
		Trans->SetPrimaryUndoObject(PrimaryObject);
	}
	return Index;
}

int32 UEditorEngine::BeginTransaction(const FText& Description)
{
	return BeginTransaction(nullptr, Description, nullptr);
}

bool UEditorEngine::CanTransact()
{
	// we can transact if we have a transaction buffer and aren't currently loading packages or  routing postload.
	// No transaction should be created during loading
	return Trans != nullptr &&
		!GIsEditorLoadingPackage &&
		!FUObjectThreadContext::Get().IsRoutingPostLoad;
}

int32 UEditorEngine::EndTransaction()
{
	int32 Index = INDEX_NONE;

	if (Trans) 
	{
		Index = Trans->End();
	}

	return Index;
}

void UEditorEngine::CancelTransaction(int32 Index)
{
	if (Trans)
	{
		Trans->Cancel( Index );
	}
}

void UEditorEngine::ResetTransaction(const FText& Reason)
{
	if (Trans)
	{
		Trans->Reset(Reason);
	}
}

void UEditorEngine::ShowUndoRedoNotification(const FText& NotificationText, bool bSuccess)
{
	// Add a new notification item only if the previous one has expired or is otherwise done fading out (CS_None). This way multiple undo/redo notifications do not pollute the notification window.
	if(!UndoRedoNotificationItem.IsValid() || UndoRedoNotificationItem->GetCompletionState() == SNotificationItem::CS_None)
	{
		FNotificationInfo Info( NotificationText );
		Info.bUseLargeFont = false;
		Info.bUseSuccessFailIcons = false;

		UndoRedoNotificationItem = FSlateNotificationManager::Get().AddNotification(Info);
	}
	
	if ( UndoRedoNotificationItem.IsValid() )
	{
		// Update the text and completion state to reflect current info
		UndoRedoNotificationItem->SetText( NotificationText );
		UndoRedoNotificationItem->SetCompletionState( bSuccess ? SNotificationItem::CS_Success : SNotificationItem::CS_Fail );

		// Restart the fade animation for the current undo/redo notification
		UndoRedoNotificationItem->ExpireAndFadeout();
	}
}

void UEditorEngine::HandleTransactorBeforeRedoUndo(const FTransactionContext& TransactionContext)
{
	//Get the list of all selected actors before the undo/redo is performed
	OldSelectedActors.Empty();
	for ( FSelectionIterator It( GetSelectedActorIterator() ) ; It ; ++It )
	{
		AActor* Actor = CastChecked<AActor>( *It );
		OldSelectedActors.Add( Actor);
	}

	// Get the list of selected components as well
	OldSelectedComponents.Empty();
	for (FSelectionIterator It(GetSelectedComponentIterator()); It; ++It)
	{
		auto Component = CastChecked<UActorComponent>(*It);
		OldSelectedComponents.Add(Component);
	}

	// Before an undo, store the current operation and hook on object transaction, if we do not have an outer operation already
	if (CurrentUndoRedoContext->OperationDepth++ == 0)
	{
		check(!CurrentUndoRedoContext->OuterOperationId.IsValid());
		CurrentUndoRedoContext->OuterOperationId = TransactionContext.OperationId;
		FCoreUObjectDelegates::OnObjectTransacted.AddUObject(this, &UEditorEngine::HandleObjectTransacted);
	}
}

void UEditorEngine::HandleTransactorRedoUndo(const FTransactionContext& TransactionContext, bool Succeeded, bool WasUndo)
{
	if (!bIgnoreSelectionChange)
	{
		NoteSelectionChange(bNotifyUndoRedoSelectionChange);
	}
	PostUndo(Succeeded);

	// Broadcast only if you have an actual transaction context
	if (Succeeded)
	{
		check(CurrentUndoRedoContext->OuterOperationId.IsValid() && CurrentUndoRedoContext->OperationDepth > 0);
		if (!bSuspendBroadcastPostUndoRedo)
		{
			BroadcastPostUndoRedo(TransactionContext, WasUndo);
		}

		if (--CurrentUndoRedoContext->OperationDepth == 0)
		{
			// Undo/Redo is done clear out operation
			check(CurrentUndoRedoContext->OuterOperationId == TransactionContext.OperationId);
			CurrentUndoRedoContext->Reset();
			FCoreUObjectDelegates::OnObjectTransacted.RemoveAll(this);
		}
	}

	if (!bSquelchTransactionNotification 
		// We skip this notification if we failed and there's nothing valid to display. Currently this can occur because
		// UTransBuffer::Undo/Redo issues broadcasts even when there wasn't a transaction to Undo/Redo, but in these cases
		// Succeeded is set to false and the context is invalid.
		&& !(!Succeeded && TransactionContext.Title.IsEmpty() && !TransactionContext.IsValid()))
	{
		const FText UndoRedoMessage = WasUndo ? NSLOCTEXT("UnrealEd", "UndoMessageFormat", "Undo: {0}") : NSLOCTEXT("UnrealEd", "RedoMessageFormat", "Redo: {0}");
		ShowUndoRedoNotification(FText::Format(UndoRedoMessage, TransactionContext.Title), Succeeded);
	}
}

void UEditorEngine::HandleTransactorRedo(const FTransactionContext& TransactionContext, bool Succeeded)
{
	HandleTransactorRedoUndo(TransactionContext, Succeeded, /*WasUndo*/false);
}

void UEditorEngine::HandleTransactorUndo(const FTransactionContext& TransactionContext, bool Succeeded)
{
	HandleTransactorRedoUndo(TransactionContext, Succeeded, /*WasUndo*/true);
}

void UEditorEngine::HandleObjectTransacted(UObject* InObject, const FTransactionObjectEvent& InTransactionObjectEvent)
{
	check(CurrentUndoRedoContext->OuterOperationId.IsValid() && CurrentUndoRedoContext->OperationDepth > 0);
	if (InTransactionObjectEvent.GetEventType() == ETransactionObjectEventType::UndoRedo)
	{
		CurrentUndoRedoContext->TransactionObjects.Add(TPair<UObject*, FTransactionObjectEvent>{ InObject, InTransactionObjectEvent });
	}
}

bool UEditorEngine::AreEditorAnalyticsEnabled() const 
{
	return GetDefault<UAnalyticsPrivacySettings>()->bSendUsageData;
}

void UEditorEngine::CreateStartupAnalyticsAttributes( TArray<FAnalyticsEventAttribute>& StartSessionAttributes ) const
{
	Super::CreateStartupAnalyticsAttributes( StartSessionAttributes );

	ILauncherPlatform* LauncherPlatform = FLauncherPlatformModule::Get();
	if(LauncherPlatform != nullptr)
	{
		// If this is false, CanOpenLauncher will only return true if the launcher is already installed on the users machine
		const bool bIncludeLauncherInstaller = false;

		bool bIsLauncherInstalled = LauncherPlatform->CanOpenLauncher(bIncludeLauncherInstaller);
		StartSessionAttributes.Add(FAnalyticsEventAttribute(TEXT("IsLauncherInstalled"), bIsLauncherInstalled));
	}
}

UTransactor* UEditorEngine::CreateTrans()
{
	CurrentUndoRedoContext = MakePimpl<FEditorTransactionDeltaContext>();

	int32 UndoBufferSize;

	if (!GConfig->GetInt(TEXT("Undo"), TEXT("UndoBufferSize"), UndoBufferSize, GEditorPerProjectIni))
	{
		UndoBufferSize = 16;
	}

	UE_LOG(LogInit, Log, TEXT("Undo buffer set to %d MB"), UndoBufferSize);

	UTransBuffer* TransBuffer = NewObject<UTransBuffer>();
	TransBuffer->Initialize((SIZE_T)UndoBufferSize * 1024 * 1024);
	TransBuffer->OnBeforeRedoUndo().AddUObject(this, &UEditorEngine::HandleTransactorBeforeRedoUndo);
	TransBuffer->OnRedo().AddUObject(this, &UEditorEngine::HandleTransactorRedo);
	TransBuffer->OnUndo().AddUObject(this, &UEditorEngine::HandleTransactorUndo);

	return TransBuffer;
}

void UEditorEngine::PostUndo(bool)
{
	// Cache any Actor that needs to be re-instanced because it still points to a REINST_ class
	TMap< UClass*, UClass* > OldToNewClassMapToReinstance;

	//Update the actor selection followed by the component selection if needed (note: order is important)
		
	//Get the list of all selected actors after the operation
	TArray<AActor*> SelectedActors;
	for (FSelectionIterator It(GetSelectedActorIterator()); It; ++It)
	{
		AActor* Actor = CastChecked<AActor>(*It);
		//if this actor is NOT in a hidden level add it to the list - otherwise de-select it
		if (FLevelUtils::IsLevelLocked(Actor) == false)
		{
			SelectedActors.Add(Actor);
		}
		else
		{
			GetSelectedActors()->Select(Actor, false);
		}

		// If the Actor's Class is not the AuthoritativeClass, then it needs to be re-instanced
		UClass* OldClass = Actor->GetClass();
		if (OldClass->HasAnyClassFlags(CLASS_NewerVersionExists))
		{
			UClass* NewClass = OldClass->GetAuthoritativeClass();
			if (!ensure(NewClass != OldClass))
			{
				UE_LOG(LogActor, Warning, TEXT("WARNING: %s is out of date and is the same as its AuthoritativeClass during PostUndo!"), *OldClass->GetName());
			};

			OldToNewClassMapToReinstance.Add(OldClass, NewClass);
		}
	}

	USelection* ActorSelection = GetSelectedActors();
	ActorSelection->BeginBatchSelectOperation();

	//Deselect all of the actors that were selected prior to the operation
	for (int32 OldSelectedActorIndex = OldSelectedActors.Num() - 1; OldSelectedActorIndex >= 0; --OldSelectedActorIndex)
	{
		AActor* Actor = OldSelectedActors[OldSelectedActorIndex];

		//To stop us from unselecting and then reselecting again (causing two force update components, we will remove (from both lists) any object that was selected and should continue to be selected
		int32 FoundIndex;
		if (SelectedActors.Find(Actor, FoundIndex))
		{
			OldSelectedActors.RemoveAt(OldSelectedActorIndex);
			SelectedActors.RemoveAt(FoundIndex);
		}
		else
		{
			SelectActor(Actor, false, false);//First false is to deselect, 2nd is to notify
			Actor->UpdateComponentTransforms();
		}
	}

	//Select all of the actors in SelectedActors
	for (int32 SelectedActorIndex = 0; SelectedActorIndex < SelectedActors.Num(); ++SelectedActorIndex)
	{
		AActor* Actor = SelectedActors[SelectedActorIndex];
		SelectActor(Actor, true, false);	//false is to stop notify which is done below if bOpWasSuccessful
		Actor->UpdateComponentTransforms();
	}

	OldSelectedActors.Empty();
	ActorSelection->EndBatchSelectOperation();
	
	if (GetSelectedComponentCount() > 0)
	{
		//@todo Check to see if component owner is in a hidden level
		
		// Get a list of all selected components after the operation
		TArray<UActorComponent*> SelectedComponents;
		for (FSelectionIterator It(GetSelectedComponentIterator()); It; ++It)
		{
			SelectedComponents.Add(CastChecked<UActorComponent>(*It));
		}
		
		USelection* ComponentSelection = GetSelectedComponents();
		ComponentSelection->BeginBatchSelectOperation();

		//Deselect all of the actors that were selected prior to the operation
		for (int32 OldSelectedComponentIndex = OldSelectedComponents.Num() - 1; OldSelectedComponentIndex >= 0; --OldSelectedComponentIndex)
		{
			UActorComponent* Component = OldSelectedComponents[OldSelectedComponentIndex];

			//To stop us from unselecting and then reselecting again (causing two force update components, we will remove (from both lists) any object that was selected and should continue to be selected
			int32 FoundIndex;
			if (SelectedComponents.Find(Component, FoundIndex))
			{
				OldSelectedComponents.RemoveAt(OldSelectedComponentIndex);
				SelectedComponents.RemoveAt(FoundIndex);
			}
			else
			{
				// Deselect without any notification
				SelectComponent(Component, false, false);

				AActor* Owner = Component->GetOwner();
				if (Owner && Owner->IsSelected())
				{
					// Synchronize selection with owner actors
					SelectActor(Owner, false, false, true);
				}
			}
		}

		//Select all of the components left in SelectedComponents
		for (int32 SelectedComponentIndex = 0; SelectedComponentIndex < SelectedComponents.Num(); ++SelectedComponentIndex)
		{
			UActorComponent* Component = SelectedComponents[SelectedComponentIndex];
			SelectComponent(Component, true, false);	//false is to stop notify which is done below if bOpWasSuccessful

			AActor* Owner = Component->GetOwner();
			if (Owner && !Owner->IsSelected())
			{
				// Synchronize selection with owner actors
				SelectActor(Owner, true, false, true);
			}
		}

		OldSelectedComponents.Empty();

		// We want to broadcast the component SelectionChangedEvent even if the selection didn't actually change
		ComponentSelection->ForceBatchDirty();
		ComponentSelection->EndBatchSelectOperation();
	}

	// Re-instance any actors that need it
	FBlueprintCompileReinstancer::BatchReplaceInstancesOfClass(OldToNewClassMapToReinstance, FReplaceInstancesOfClassParameters());

	RedrawLevelEditingViewports();
}

bool UEditorEngine::UndoTransaction(bool bCanRedo)
{
	// make sure we're in a valid state to perform this
	if (GIsSavingPackage || IsGarbageCollecting())
	{
		return false;
	}

	return Trans && Trans->Undo(bCanRedo);
}

bool UEditorEngine::RedoTransaction()
{
	// make sure we're in a valid state to perform this
	if (GIsSavingPackage || IsGarbageCollecting())
	{
		return false;
	}

	return Trans && Trans->Redo();
}

bool UEditorEngine::IsTransactionActive() const
{
	return Trans && Trans->IsActive();
}

FText UEditorEngine::GetTransactionName() const
{
	return Trans ? Trans->GetUndoContext(false).Title : FText();
}

bool UEditorEngine::IsObjectInTransactionBuffer( const UObject* Object ) const
{
	return Trans && Trans->IsObjectInTransactionBuffer(Object);
}

bool UEditorEngine::Map_Select( UWorld* InWorld, const TCHAR* Str, FOutputDevice& Ar)
{
	const FScopedTransaction Transaction( NSLOCTEXT("UnrealEd", "SelectBrushes", "Select Brushes") );

	GetSelectedActors()->BeginBatchSelectOperation();
	GetSelectedActors()->Modify();

	SelectNone( false, true );

	if( FParse::Command(&Str,TEXT("ADDS")) )
	{
		MapSelectOperation( InWorld, Brush_Add );
	}
	else if( FParse::Command(&Str,TEXT("SUBTRACTS")) )
	{
		MapSelectOperation( InWorld, Brush_Subtract );
	}
	else if( FParse::Command(&Str,TEXT("SEMISOLIDS")) )
	{
		MapSelectFlags( InWorld, PF_Semisolid );
	}
	else if( FParse::Command(&Str,TEXT("NONSOLIDS")) )
	{
		MapSelectFlags( InWorld, PF_NotSolid );
	}

	GetSelectedActors()->EndBatchSelectOperation();
	NoteSelectionChange();

	RedrawLevelEditingViewports();

	return true;
}

bool UEditorEngine::Map_Brush(UWorld* InWorld, const TCHAR* Str, FOutputDevice& Ar)
{
	bool bSuccess = false;

	if( FParse::Command (&Str,TEXT("GET")) )
	{
		const FScopedTransaction Transaction( NSLOCTEXT("UnrealEd", "BrushGet", "Brush Get") );
		GetSelectedActors()->Modify();
		MapBrushGet(InWorld);
		RedrawLevelEditingViewports();
		bSuccess = true;
	}
	else if( FParse::Command (&Str,TEXT("PUT")) )
	{
		const FScopedTransaction Transaction( NSLOCTEXT("UnrealEd", "BrushPut", "Brush Put") );
		mapBrushPut();
		RedrawLevelEditingViewports();
		bSuccess = true;
	}

	return bSuccess;
}

bool UEditorEngine::Map_Sendto(UWorld* InWorld, const TCHAR* Str, FOutputDevice& Ar)
{
	bool bSuccess = false;

	if( FParse::Command(&Str,TEXT("FIRST")) )
	{
		const FScopedTransaction Transaction( NSLOCTEXT("UnrealEd", "MapSendToFront", "Send To Front") );
		mapSendToFirst(InWorld);
		RedrawLevelEditingViewports();
		RebuildAlteredBSP(); // Update the Bsp of any levels containing a modified brush
		bSuccess = true;
	}
	else if( FParse::Command(&Str,TEXT("LAST")) )
	{
		const FScopedTransaction Transaction( NSLOCTEXT("UnrealEd", "MapSendToBack", "Send To Back") );
		mapSendToLast(InWorld);
		RedrawLevelEditingViewports();
		RebuildAlteredBSP(); // Update the Bsp of any levels containing a modified brush
		bSuccess = true;
	}
	else if( FParse::Command(&Str,TEXT("SWAP")) )
	{
		const FScopedTransaction Transaction( NSLOCTEXT("UnrealEd", "MapSwap", "Swap") );
		mapSendToSwap(InWorld);
		RedrawLevelEditingViewports();
		RebuildAlteredBSP(); // Update the Bsp of any levels containing a modified brush
		bSuccess = true;
	}

	return bSuccess;
}

bool UEditorEngine::Map_Rebuild(UWorld* InWorld, const TCHAR* Str, FOutputDevice& Ar)
{
	TMap<AActor*, TArray<int32>> VisibleBSPSurfaceMap;
	bool bAllVisible = false;

	if (GUnrealEd)
	{
		// Get the map of visible BSP surfaces.
		// bAllVisible will tell us if all the current geometry was visible. If any of the current geometry is hidden, we do not want any new geometry that is made during rebuild to be visible.
		// If this is true, all geometry automatically becomes visible due to reconstruction and will remain so, new geometry included.
		GUnrealEd->CreateBSPVisibilityMap(InWorld, VisibleBSPSurfaceMap, bAllVisible );
	}

	EMapRebuildType RebuildType = EMapRebuildType::MRT_Current;

	if( FParse::Command(&Str,TEXT("ALLVISIBLE")) )
	{
		RebuildType = EMapRebuildType::MRT_AllVisible;
	}
	else if( FParse::Command(&Str,TEXT("ALLDIRTYFORLIGHTING")) )
	{
		RebuildType = EMapRebuildType::MRT_AllDirtyForLighting;
	}

	RebuildMap(InWorld, RebuildType);

	//Clean BSP references afterward (artist request)
	const int32 NumReferences = CleanBSPMaterials(InWorld, false, false);
	if (NumReferences > 0)
	{
		UE_LOG(LogEditorServer, Log, TEXT("Cleared %d NULL BSP materials after rebuild."), NumReferences);
	}

	// Not all of our geometry is visible, so we need to make any that were not before hidden. If the geometry is new, it will also be made hidden.
	if(GUnrealEd && !bAllVisible)
	{
		// Force visible any objects that were previously visible.
		GUnrealEd->MakeBSPMapVisible(VisibleBSPSurfaceMap, InWorld );
	}
	return true;
}


void UEditorEngine::RebuildMap(UWorld* InWorld, EMapRebuildType RebuildType)
{
	FlushRenderingCommands();

	ResetTransaction( NSLOCTEXT("UnrealEd", "RebuildingMap", "Rebuilding Map") );
	GWarn->BeginSlowTask( NSLOCTEXT("UnrealEd", "RebuildingGeometry", "Rebuilding geometry"), false);

	if ( InWorld->IsNavigationRebuilt() )
	{
		UE_LOG(LogEditorServer, Log, TEXT("Rebuildmap Clear paths rebuilt"));
	}

	TSet<ULevel*> UpdatedLevels;

	switch (RebuildType)
	{
		case EMapRebuildType::MRT_AllVisible:
		{
			// Store old current level
			ULevel* OldCurrentLevel = InWorld->GetCurrentLevel();

			// Build CSG for the persistent level
			ULevel* Level = InWorld->PersistentLevel;
			InWorld->SetCurrentLevel( Level );
			if ( FLevelUtils::IsLevelVisible( Level ) )
			{
				csgRebuild( InWorld );
				InWorld->InvalidateModelGeometry( Level );
				Level->bGeometryDirtyForLighting = false;
				UpdatedLevels.Add( Level );
			}

			// Build CSG for all visible streaming levels
			for( int32 LevelIndex = 0; LevelIndex < InWorld->GetStreamingLevels().Num() && !GEngine->GetMapBuildCancelled(); ++LevelIndex )
			{
				ULevelStreaming* StreamingLevel = InWorld->GetStreamingLevels()[ LevelIndex ];
				if( StreamingLevel != NULL && FLevelUtils::IsStreamingLevelVisibleInEditor( StreamingLevel ) )
				{
					Level = StreamingLevel->GetLoadedLevel();
					if ( Level != NULL )
					{
						InWorld->SetCurrentLevel( Level );
						csgRebuild( InWorld );
						InWorld->InvalidateModelGeometry( Level );
						InWorld->GetCurrentLevel()->bGeometryDirtyForLighting = false;
						UpdatedLevels.Add( Level );
					}
				}
			}
			// Restore the current level
			InWorld->SetCurrentLevel( OldCurrentLevel );
		}
		break;

		case EMapRebuildType::MRT_AllDirtyForLighting:
		{
			// Store old current level
			ULevel* OldCurrent = InWorld->GetCurrentLevel();
			{
				// Build CSG for the persistent level if it's out of date
				if (InWorld->PersistentLevel->bGeometryDirtyForLighting)
				{
					ULevel* Level = InWorld->PersistentLevel;
					InWorld->SetCurrentLevel( Level );
					csgRebuild( InWorld );
					InWorld->InvalidateModelGeometry( Level );
					Level->bGeometryDirtyForLighting = false;
					UpdatedLevels.Add( Level );
				}

				// Build CSG for each streaming level that is out of date
				for( int32 LevelIndex = 0 ; LevelIndex < InWorld->GetStreamingLevels().Num() && !GEngine->GetMapBuildCancelled(); ++LevelIndex )
				{
					ULevelStreaming* StreamingLevel = InWorld->GetStreamingLevels()[ LevelIndex ];
					if( StreamingLevel != NULL )
					{
						ULevel* Level = StreamingLevel->GetLoadedLevel();
						if ( Level != NULL && Level->bGeometryDirtyForLighting )
						{
							InWorld->SetCurrentLevel( Level );
							csgRebuild( InWorld );
							InWorld->InvalidateModelGeometry( Level );
							Level->bGeometryDirtyForLighting = false;
							UpdatedLevels.Add( Level );
						}
					}
				}
			}
			// Restore the current level.
			InWorld->SetCurrentLevel( OldCurrent );
		}
		break;

		case EMapRebuildType::MRT_Current:
		{
			// Just build the current level
			csgRebuild( InWorld );
			InWorld->InvalidateModelGeometry( InWorld->GetCurrentLevel() );
			InWorld->GetCurrentLevel()->bGeometryDirtyForLighting = false;
			UpdatedLevels.Add( InWorld->GetCurrentLevel() );
		}
		break;
	}

	// See if there is any foliage that also needs to be updated
	for (TActorIterator<AInstancedFoliageActor> It(InWorld); It; ++It)
	{
		AInstancedFoliageActor* IFA = *It;
		if (UpdatedLevels.Contains(IFA->GetLevel()))
		{
			IFA->MapRebuild();
		}
	}
	
	GWarn->StatusUpdate( -1, -1, NSLOCTEXT("UnrealEd", "CleaningUpE", "Cleaning up...") );

	RedrawLevelEditingViewports();

	// Building the map can cause actors be created, so trigger a notification for that
	FEditorDelegates::MapChange.Broadcast(MapChangeEventFlags::MapRebuild);
	GEngine->BroadcastLevelActorListChanged();
	
	GWarn->EndSlowTask();
}


void UEditorEngine::RebuildLevel(ULevel& Level)
{
	// Early out if BSP auto-updating is disabled
	if (!GetDefault<ULevelEditorMiscSettings>()->bBSPAutoUpdate)
	{
		return;
	}

	FScopedSlowTask SlowTask(2);
	SlowTask.MakeDialogDelayed(3.0f);

	SlowTask.EnterProgressFrame(1);

	// Note: most of the following code was taken from UEditorEngine::csgRebuild()
	FinishAllSnaps();
	FBSPOps::GFastRebuild = 1;
	
	UWorld* World = Level.OwningWorld;
	// Build CSG for the level
	World->InvalidateModelGeometry(&Level);
	FlushRenderingCommands();

	RebuildModelFromBrushes(Level.Model, false);

	Level.MarkPackageDirty();
	ULevel::LevelDirtiedEvent.Broadcast();

	// Actors in the level may have changed due to a rebuild
	GEngine->BroadcastLevelActorListChanged();

	FBSPOps::GFastRebuild = 1;

	SlowTask.EnterProgressFrame(1);
	Level.UpdateModelComponents();

	RebuildStaticNavigableGeometry(&Level);

	// See if there is any foliage that also needs to be updated
	for (TActorIterator<AInstancedFoliageActor> It(World); It; ++It)
	{
		AInstancedFoliageActor* IFA = *It;
		if (IFA->GetLevel() == &Level)
		{
			IFA->MapRebuild();
		}
	}
	
	if (!IsRunningCommandlet())
	{
		GLevelEditorModeTools().MapChangeNotify();
	}
}

void UEditorEngine::RebuildModelFromBrushes(UModel* Model, bool bSelectedBrushesOnly, bool bTreatMovableBrushesAsStatic)
{
	TUniquePtr<FBspPointsGrid> BspPoints = MakeUnique<FBspPointsGrid>(50.0f, THRESH_POINTS_ARE_SAME);
	TUniquePtr<FBspPointsGrid> BspVectors = MakeUnique<FBspPointsGrid>(1/16.0f, FMath::Max(THRESH_NORMALS_ARE_SAME, THRESH_VECTORS_ARE_NEAR));
	FBspPointsGrid::GBspPoints = BspPoints.Get();
	FBspPointsGrid::GBspVectors = BspVectors.Get();

	// Empty the model out.
	const int32 NumPoints = Model->Points.Num();
	const int32 NumNodes = Model->Nodes.Num();
	const int32 NumVerts = Model->Verts.Num();
	const int32 NumVectors = Model->Vectors.Num();
	const int32 NumSurfs = Model->Surfs.Num();

	Model->Modify();
	Model->EmptyModel(1, 1);

	// Reserve arrays an eighth bigger than the previous allocation
	Model->Points.Empty(NumPoints + NumPoints / 8);
	Model->Nodes.Empty(NumNodes + NumNodes / 8);
	Model->Verts.Empty(NumVerts + NumVerts / 8);
	Model->Vectors.Empty(NumVectors + NumVectors / 8);
	Model->Surfs.Empty(NumSurfs + NumSurfs / 8);

	// Limit the brushes used to the level the model is for
	ULevel* Level = Model->GetTypedOuter<ULevel>();
	if ( !Level )
	{
		// If the model doesn't have a level, use the world's current level instead.
		FWorldContext &Context = GetEditorWorldContext();
		check(Context.World() == GWorld);
		Level = Context.World()->GetCurrentLevel();
	}
	check( Level );

	// Build list of all static brushes, first structural brushes and portals
	TArray<ABrush*> StaticBrushes;
	for (auto It(Level->Actors.CreateConstIterator()); It; ++It)
	{
		ABrush* Brush = Cast<ABrush>(*It);
		if ((Brush && (Brush->IsStaticBrush() || bTreatMovableBrushesAsStatic) && !FActorEditorUtils::IsABuilderBrush(Brush)) &&
			(!bSelectedBrushesOnly || Brush->IsSelected()) &&
			(!(Brush->PolyFlags & PF_Semisolid) || (Brush->BrushType != Brush_Add) || (Brush->PolyFlags & PF_Portal)))
		{
			StaticBrushes.Add(Brush);

			// Treat portals as solids for cutting.
			if (Brush->PolyFlags & PF_Portal)
			{
				Brush->PolyFlags = (Brush->PolyFlags & ~PF_Semisolid) | PF_NotSolid;
			}
		}
	}

	// Next append all detail brushes
	for (auto It(Level->Actors.CreateConstIterator()); It; ++It)
	{
		ABrush* Brush = Cast<ABrush>(*It);
		if (Brush && Brush->IsStaticBrush() && !FActorEditorUtils::IsABuilderBrush(Brush) &&
			(!bSelectedBrushesOnly || Brush->IsSelected()) &&
			(Brush->PolyFlags & PF_Semisolid) && !(Brush->PolyFlags & PF_Portal) && (Brush->BrushType == Brush_Add))
		{
			StaticBrushes.Add(Brush);
		}
	}

	// Build list of dynamic brushes
	TArray<ABrush*> DynamicBrushes;
	if (!bTreatMovableBrushesAsStatic)
	{
		for( auto It(Level->Actors.CreateConstIterator()); It; ++It )
		{
			ABrush* DynamicBrush = Cast<ABrush>(*It);
			if (DynamicBrush && DynamicBrush->Brush && !DynamicBrush->IsStaticBrush() && DynamicBrush->IsSelected())
			{
				DynamicBrushes.Add(DynamicBrush);
			}
		}
	}

	FScopedSlowTask SlowTask(StaticBrushes.Num() + DynamicBrushes.Num());
	SlowTask.MakeDialogDelayed(3.0f);

	// Compose all static brushes
	for (ABrush* Brush : StaticBrushes)
	{
		SlowTask.EnterProgressFrame(1);
		Brush->Modify();
		bspBrushCSG(Brush, Model, Brush->PolyFlags, (EBrushType)Brush->BrushType, CSG_None, false, true, false, false);
	}

	// Rebuild dynamic brush BSP's (if they weren't handled earlier)
	for (ABrush* DynamicBrush : DynamicBrushes)
	{
		SlowTask.EnterProgressFrame(1);
		BspPoints = MakeUnique<FBspPointsGrid>(50.0f, THRESH_POINTS_ARE_SAME);
		BspVectors = MakeUnique<FBspPointsGrid>(1 / 16.0f, FMath::Max(THRESH_NORMALS_ARE_SAME, THRESH_VECTORS_ARE_NEAR));
		FBspPointsGrid::GBspPoints = BspPoints.Get();
		FBspPointsGrid::GBspVectors = BspVectors.Get();

		FBSPOps::csgPrepMovingBrush(DynamicBrush);
	}

	FBspPointsGrid::GBspPoints = nullptr;
	FBspPointsGrid::GBspVectors = nullptr;
}

void UEditorEngine::RebuildModelFromBrushes(TArray<ABrush*> &BrushesToBuild, UModel* Model)
{
	TUniquePtr<FBspPointsGrid> BspPoints = MakeUnique<FBspPointsGrid>(50.0f, THRESH_POINTS_ARE_SAME);
	TUniquePtr<FBspPointsGrid> BspVectors = MakeUnique<FBspPointsGrid>(1 / 16.0f, FMath::Max(THRESH_NORMALS_ARE_SAME, THRESH_VECTORS_ARE_NEAR));
	FBspPointsGrid::GBspPoints = BspPoints.Get();
	FBspPointsGrid::GBspVectors = BspVectors.Get();

	// Empty the model out.
	const int32 NumPoints = Model->Points.Num();
	const int32 NumNodes = Model->Nodes.Num();
	const int32 NumVerts = Model->Verts.Num();
	const int32 NumVectors = Model->Vectors.Num();
	const int32 NumSurfs = Model->Surfs.Num();

	Model->Modify();
	Model->EmptyModel(1, 1);

	// Reserve arrays an eighth bigger than the previous allocation
	Model->Points.Empty(NumPoints + NumPoints / 8);
	Model->Nodes.Empty(NumNodes + NumNodes / 8);
	Model->Verts.Empty(NumVerts + NumVerts / 8);
	Model->Vectors.Empty(NumVectors + NumVectors / 8);
	Model->Surfs.Empty(NumSurfs + NumSurfs / 8);

	FScopedSlowTask SlowTask(BrushesToBuild.Num());
	SlowTask.MakeDialogDelayed(3.0f);

	// Compose all brushes
	for (ABrush* Brush : BrushesToBuild)
	{
		SlowTask.EnterProgressFrame(1);
		Brush->Modify();
		bspBrushCSG(Brush, Model, Brush->PolyFlags, (EBrushType)Brush->BrushType, CSG_None, false, true, false, false);
	}

	FBspPointsGrid::GBspPoints = nullptr;
	FBspPointsGrid::GBspVectors = nullptr;
}


void UEditorEngine::RebuildAlteredBSP()
{
	if( !GIsTransacting )
	{
		// Early out if BSP auto-updating is disabled
		if (!GetDefault<ULevelEditorMiscSettings>()->bBSPAutoUpdate)
		{
			return;
		}

		FlushRenderingCommands();

		// A list of all the levels that need to be rebuilt
		TArray< TWeakObjectPtr< ULevel > > LevelsToRebuild;
		ABrush::NeedsRebuild(&LevelsToRebuild);

		// Determine which levels need to be rebuilt
		for (FSelectionIterator It(GetSelectedActorIterator()); It; ++It)
		{
			AActor* Actor = static_cast<AActor*>(*It);
			checkSlow(Actor->IsA(AActor::StaticClass()));

			ABrush* SelectedBrush = Cast< ABrush >(Actor);
			if (SelectedBrush && !FActorEditorUtils::IsABuilderBrush(Actor))
			{
				ULevel* Level = SelectedBrush->GetLevel();
				if (Level)
				{
					LevelsToRebuild.AddUnique(Level);
				}
			}
			else
			{
				// In addition to any selected brushes, any brushes attached to a selected actor should be rebuilt
				TArray<AActor*> AttachedActors;
				Actor->GetAttachedActors(AttachedActors);

				const bool bExactClass = true;
				TArray<AActor*> AttachedBrushes;
				// Get any brush actors attached to the selected actor
				if (ContainsObjectOfClass(AttachedActors, ABrush::StaticClass(), bExactClass, &AttachedBrushes))
				{
					for (int32 BrushIndex = 0; BrushIndex < AttachedBrushes.Num(); ++BrushIndex)
					{
						ULevel* Level = CastChecked<ABrush>(AttachedBrushes[BrushIndex])->GetLevel();
						if (Level)
						{
							LevelsToRebuild.AddUnique(Level);
						}
					}
				}

			}

		}

		// Rebuild the levels
		{
			FScopedSlowTask SlowTask(LevelsToRebuild.Num(), NSLOCTEXT("EditorServer", "RebuildingBSP", "Rebuilding BSP..."));
			SlowTask.MakeDialogDelayed(3.0f);

			for (int32 LevelIdx = 0; LevelIdx < LevelsToRebuild.Num(); ++LevelIdx)
			{
				SlowTask.EnterProgressFrame(1.0f);

				TWeakObjectPtr< ULevel > LevelToRebuild = LevelsToRebuild[LevelIdx];
				if (LevelToRebuild.IsValid())
				{
					RebuildLevel(*LevelToRebuild.Get());
				}
			}
		}

		RedrawLevelEditingViewports();

		ABrush::OnRebuildDone();
	}
	else
	{
 		ensureMsgf(0, TEXT("Rebuild BSP ignored during undo/redo") );
		ABrush::OnRebuildDone();
	}
}

void UEditorEngine::BSPIntersectionHelper(UWorld* InWorld, ECsgOper Operation)
{
	if (UBrushEditingSubsystem* BrushSubsystem = GetEditorSubsystem<UBrushEditingSubsystem>())
	{
		BrushSubsystem->DeselectAllEditingGeometry();
	}

	ABrush* DefaultBrush = InWorld->GetDefaultBrush();
	if (DefaultBrush != NULL)
	{
		DefaultBrush->Modify();
		InWorld->GetModel()->Modify();
		FinishAllSnaps();
		bspBrushCSG(DefaultBrush, InWorld->GetModel(), 0, Brush_MAX, Operation, false, true, true);
	}
}

void UEditorEngine::CheckForWorldGCLeaks( UWorld* NewWorld, UPackage* WorldPackage )
{
	int32 NumFailedToCleanup = 0;
	// Make sure the old world is completely gone, except if the new world was one of it's sublevels
	for(TObjectIterator<UWorld> It; It; ++It)
	{
		UWorld* RemainingWorld = *It;
		const bool bIsNewWorld = (NewWorld && RemainingWorld == NewWorld);
		const bool bIsPersistantWorldType = (
			RemainingWorld->WorldType == EWorldType::Inactive) || 
			(RemainingWorld->WorldType == EWorldType::EditorPreview) || 
			(RemainingWorld->WorldType == EWorldType::GamePreview);
		if(!bIsNewWorld && !bIsPersistantWorldType && !WorldHasValidContext(RemainingWorld))
		{
<<<<<<< HEAD
			FindAndPrintStaleReferencesToObject(RemainingWorld, EPrintStaleReferencesOptions::Error);
=======
			FReferenceChainSearch::FindAndPrintStaleReferencesToObject(RemainingWorld, EPrintStaleReferencesOptions::Error);
>>>>>>> 4af6daef
			NumFailedToCleanup++;
		}
	}

	if(WorldPackage != nullptr)
	{
		UPackage* NewWorldPackage = NewWorld ? NewWorld->GetOutermost() : nullptr;
		for(TObjectIterator<UPackage> It; It; ++It)
		{
			UPackage* RemainingPackage = *It;
			const bool bIsNewWorldPackage = (NewWorldPackage && RemainingPackage == NewWorldPackage);
			if(!bIsNewWorldPackage && RemainingPackage == WorldPackage)
			{
<<<<<<< HEAD
				FindAndPrintStaleReferencesToObject(RemainingPackage, EPrintStaleReferencesOptions::Error);
=======
				FReferenceChainSearch::FindAndPrintStaleReferencesToObject(RemainingPackage, EPrintStaleReferencesOptions::Error);
>>>>>>> 4af6daef
				NumFailedToCleanup++;
			}
		}
	}
	
	if (NumFailedToCleanup > 0)
	{
		UE_LOG(LogEditorServer, Fatal, TEXT("World Memory Leaks: %d leaks objects and packages. See The output above."), NumFailedToCleanup);
	}
}

void UEditorEngine::EditorDestroyWorld( FWorldContext & Context, const FText& CleanseText, UWorld* NewWorld )
{
	if( FModuleManager::Get().IsModuleLoaded("LevelEditor") )
	{
		FLevelEditorModule& LevelEditor = FModuleManager::GetModuleChecked<FLevelEditorModule>("LevelEditor");

		// Notify level editors of the map change
		LevelEditor.BroadcastMapChanged( Context.World(), EMapChangeType::TearDownWorld );
	}


	UWorld* ContextWorld = Context.World();

	if (ContextWorld == NULL )
	{
		return;		// We cannot destroy a world if the pointer is not valid
	}

	UPackage* WorldPackage = CastChecked<UPackage>(ContextWorld->GetOuter());
	if (WorldPackage == GetTransientPackage())
	{
		// Don't check if the package was properly cleaned up if we were created in the transient package
		WorldPackage = NULL;
	}

	if (ContextWorld->WorldType != EWorldType::EditorPreview && ContextWorld->WorldType != EWorldType::Inactive)
	{
		// Go away, come again never!
		ContextWorld->ClearFlags(RF_Standalone | RF_Transactional);
		ContextWorld->RemoveFromRoot();

		// If this was a memory-only world, we should inform the asset registry that this asset is going away forever.
		if (WorldPackage)
		{
			const FString PackageName = WorldPackage->GetName();
			const bool bIncludeReadOnlyRoots = false;
			if (FPackageName::IsValidLongPackageName(PackageName, bIncludeReadOnlyRoots))
			{
				// Now check if the file exists on disk. If it does, it won't be "lost" when GC'd.
				if (!FPackageName::DoesPackageExist(PackageName))
				{
					// We are preparing the object for GC and there is no file on disk to reload it. Count this as a delete.
					FAssetRegistryModule::AssetDeleted(ContextWorld);
				}
			}
		}

		ContextWorld->SetFlags(RF_Transient);
	}

	if (GUnrealEd)
	{
		GUnrealEd->CurrentLODParentActor = NULL;
	}
	SelectNone( true, true );

	ContextWorld->ClearWorldComponents();
	ClearPreviewComponents();
	// Remove all active groups, they belong to a map being unloaded
	ContextWorld->ActiveGroupActors.Empty();

	// Make sure we don't have any apps open on for assets owned by the world we are closing
	CloseEditedWorldAssets(ContextWorld);

	// Stop all audio and remove references 
	if (FAudioDevice* AudioDevice = ContextWorld->GetAudioDeviceRaw())
	{
		AudioDevice->Flush(ContextWorld);
	}

	// Reset the editor transform to avoid loading the new world with an offset if loading a sublevel
	if (NewWorld)
	{
		ULevelStreaming* LevelStreaming = FLevelUtils::FindStreamingLevel(NewWorld->PersistentLevel);
		if (LevelStreaming && NewWorld->PersistentLevel->bAlreadyMovedActors)
		{
			FLevelUtils::RemoveEditorTransform(LevelStreaming);
			NewWorld->PersistentLevel->bAlreadyMovedActors = false;
		}
	}

	FEditorSupportDelegates::PrepareToCleanseEditorObject.Broadcast(ContextWorld);
	for (ULevel* Level : ContextWorld->GetLevels())
	{
		if (ensureAlways(Level))
		{
			const bool bDontCreate = true;
			if (ULevelScriptBlueprint* LSBP = Level->GetLevelScriptBlueprint(bDontCreate))
			{
				// Signals that the associated LSBP is about to be unloaded.
				LSBP->ClearEditorReferences();
			}

			UWorld* LevelWorld = Level->GetTypedOuter<UWorld>();
			if (ensureAlways(LevelWorld) && LevelWorld != ContextWorld && LevelWorld != NewWorld)
			{
				FEditorSupportDelegates::PrepareToCleanseEditorObject.Broadcast(LevelWorld);
			}
		}
	}

	ContextWorld->DestroyWorld( true, NewWorld );
	Context.SetCurrentWorld(NULL);

	// Add the new world to root if it wasn't already and keep track of it so we can remove it from root later if appropriate
	bool bNewWorldAddedToRoot = false;
	if ( NewWorld )
	{
		if ( !NewWorld->IsRooted() )
		{
			NewWorld->AddToRoot();
			bNewWorldAddedToRoot = true;
		}

		// Reset the owning level to allow the old world to GC if it was a sublevel
		NewWorld->PersistentLevel->OwningWorld = NewWorld;
	}

	// Cleanse which should remove the old world which we are going to verify.
	Cleanse( true, 0, CleanseText );

	// If we added the world to the root set above, remove it now that the GC is complete.
	if ( bNewWorldAddedToRoot )
	{
		NewWorld->RemoveFromRoot();
	}

	// Verify that any pending typed elements have been cleanly destroyed from the GC above
	UTypedElementRegistry::GetInstance()->ProcessDeferredElementsToDestroy();

	CheckForWorldGCLeaks( NewWorld, WorldPackage );
}

bool UEditorEngine::ShouldAbortBecauseOfPIEWorld()
{
	// If a PIE world exists, warn the user that the PIE session will be terminated.
	if ( PlayWorld )
	{
		if( EAppReturnType::Yes == FMessageDialog::Open( EAppMsgType::YesNo, EAppReturnType::Yes, NSLOCTEXT("UnrealEd", "Prompt_ThisActionWillTerminatePIEContinue", "This action will terminate your Play In Editor session.  Continue?") ) )
		{
			// End the play world.
			EndPlayMap();
		}
		else
		{
			// User didn't want to end the PIE session -- abort the load.
			return true;
		}
	}
	return false;
}

bool UEditorEngine::ShouldAbortBecauseOfUnsavedWorld()
{
	// If an unsaved world exists that would be lost in a map transition, give the user the option to cancel a map load.

	// First check if we have a world and it is dirty
	UWorld* LevelEditorWorld = GetEditorWorldContext().World();
	if (LevelEditorWorld && LevelEditorWorld->GetOutermost()->IsDirty())
	{
		// Now check if the world is in a path that can be saved (otherwise it is in something like the transient package or temp)
		const FString PackageName = LevelEditorWorld->GetOutermost()->GetName();
		const bool bIncludeReadOnlyRoots = false;
		if ( FPackageName::IsValidLongPackageName(PackageName, bIncludeReadOnlyRoots) )
		{
			// Now check if the file exists on disk. If it does, it won't be "lost" when GC'd.
			if ( !FPackageName::DoesPackageExist(PackageName) )
			{
				// This world will be completely lost if a map transition happens. Warn the user that this is happening and ask them how to proceed.
				if (EAppReturnType::Yes != FMessageDialog::Open(EAppMsgType::YesNo, EAppReturnType::Yes, FText::Format(NSLOCTEXT("UnrealEd", "Prompt_ThisActionWillDiscardWorldContinue", "The unsaved level {0} will be lost.  Continue?"), FText::FromString(LevelEditorWorld->GetName()))))
				{
					// User doesn't want to lose the world -- abort the load.
					return true;
				}
			}
		}
	}
	return false;
}

/**
 * Prompts the user to save the current map if necessary, then creates a new (blank) map.
 */
void UEditorEngine::CreateNewMapForEditing(bool bPromptUserToSave, bool bIsPartitionedWorld)
{
	// If a PIE world exists, warn the user that the PIE session will be terminated.
	// Abort if the user refuses to terminate the PIE session.
	if ( ShouldAbortBecauseOfPIEWorld() )
	{
		return;
	}

	// If there are any unsaved changes to the current level, see if the user wants to save those first.
	bool bSaveMapPackages = true;
	bool bSaveContentPackages = false;

	if( FEditorFileUtils::SaveDirtyPackages(bPromptUserToSave, bSaveMapPackages, bSaveContentPackages) == false )
	{
		// something went wrong or the user pressed cancel.  Return to the editor so the user doesn't lose their changes		
		return;
	}

	if ( ShouldAbortBecauseOfUnsavedWorld() )
	{
		return;
	}

	const FScopedBusyCursor BusyCursor;

	// Deactivate any editor modes when loading a new map
	if (ULevelEditorSubsystem* LevelEditorSubsystem = GEditor->GetEditorSubsystem<ULevelEditorSubsystem>())
	{
		if (FEditorModeTools* ModeManager = LevelEditorSubsystem->GetLevelEditorModeManager())
		{
			ModeManager->DeactivateAllModes();
		}
	}
		
	NewMap(bIsPartitionedWorld);

	FEditorFileUtils::ResetLevelFilenames();
}

#define LOCTEXT_NAMESPACE "EditorEngine"

UWorld* UEditorEngine::NewMap(bool bIsPartitionedWorld)
{
	// If we have a PIE session kill it before creating a new map
	if (PlayWorld)
	{
		EndPlayMap();
	}

	const FScopedBusyCursor BusyCursor;

	FWorldContext &Context = GetEditorWorldContext();

	// Clear the lighting build results
	FMessageLog("LightingResults").NewPage(LOCTEXT("LightingBuildNewLogPage", "Lighting Build"));

	FStatsViewerModule& StatsViewerModule = FModuleManager::Get().LoadModuleChecked<FStatsViewerModule>(TEXT("StatsViewer"));
	StatsViewerModule.GetPage(EStatsPage::LightingBuildInfo)->Clear();

	// Destroy the old world if there is one
	const FText CleanseText = LOCTEXT("LoadingMap_Template", "New Map");
	EditorDestroyWorld( Context, CleanseText );

	// Create a new world
	UWorldFactory* Factory = NewObject<UWorldFactory>();
	Factory->WorldType = EWorldType::Editor;
	Factory->bCreateWorldPartition = bIsPartitionedWorld;
	Factory->bInformEngineOfWorld = true;
	Factory->FeatureLevel = DefaultWorldFeatureLevel;
	UPackage* Pkg = CreatePackage(nullptr);
	Pkg->SetPackageFlags(PKG_NewlyCreated);
	EObjectFlags Flags = RF_Public | RF_Standalone;
	UWorld* NewWorld = CastChecked<UWorld>(Factory->FactoryCreateNew(UWorld::StaticClass(), Pkg, TEXT("Untitled"), Flags, NULL, GWarn));
	Context.SetCurrentWorld(NewWorld);
	GWorld = NewWorld;
	NewWorld->AddToRoot();
	// Register components in the persistent level (current)
	NewWorld->UpdateWorldComponents(true, true);

	NoteSelectionChange();

	// Starting a new map will wipe existing actors and add some defaults actors to the scene, so we need
	// to notify other systems about this
	GEngine->BroadcastLevelActorListChanged();
	FEditorDelegates::MapChange.Broadcast(MapChangeEventFlags::NewMap);

	FMessageLog("LoadErrors").NewPage(LOCTEXT("NewMapLogPage", "New Map"));
	FEditorDelegates::DisplayLoadErrors.Broadcast();

	if( FModuleManager::Get().IsModuleLoaded("LevelEditor") )
	{
		FLevelEditorModule& LevelEditor = FModuleManager::GetModuleChecked<FLevelEditorModule>("LevelEditor");

		// Notify slate level editors of the map change
		LevelEditor.BroadcastMapChanged( NewWorld, EMapChangeType::NewMap );
	}

	// Move the brush to the origin.
	if (Context.World()->GetDefaultBrush() != NULL)
	{
		Context.World()->GetDefaultBrush()->SetActorLocation(FVector::ZeroVector, false);
	}

	// Let navigation system know we're done creating new world
	FNavigationSystem::AddNavigationSystemToWorld(*Context.World(), FNavigationSystemRunMode::EditorMode);

	// Deselect all
	SelectNone( false, true );

	// Clear the transaction buffer so the user can't remove the builder brush
	ResetTransaction( CleanseText );

	// Invalidate all the level viewport hit proxies
	RedrawLevelEditingViewports();

	return NewWorld;
}


bool UEditorEngine::PackageIsAMapFile( const TCHAR* PackageFilename, FText& OutNotMapReason )
{
	// make sure that the file is a map
	OutNotMapReason = FText::GetEmpty();
	FArchive* CheckMapPackageFile = IFileManager::Get().CreateFileReader( PackageFilename );
	if( CheckMapPackageFile )
	{
		FPackageFileSummary Summary;

#if WITH_TEXT_ARCHIVE_SUPPORT
		if (FPackageName::IsTextPackageExtension(*FPaths::GetExtension(PackageFilename)))
		{
			FJsonArchiveInputFormatter Formatter(*CheckMapPackageFile);
			FStructuredArchive Archive(Formatter);
			Archive.Open().EnterRecord() << SA_VALUE(TEXT("Summary"), Summary);
			Archive.Close();
		}
		else
#endif
		{
			(*CheckMapPackageFile) << Summary;
		}

		delete CheckMapPackageFile;

		// Check flag.
		if( ( Summary.GetPackageFlags() & PKG_ContainsMap ) == 0 )
		{
			FFormatNamedArguments Arguments;
			Arguments.Add(TEXT("File"), FText::FromString( FString( PackageFilename ) ));
			OutNotMapReason = FText::Format( LOCTEXT( "FileIsAnAsset", "{File} appears to be an asset file." ), 
				Arguments );
			return false;
		}

		// Validate the summary.
		if (Summary.IsFileVersionTooOld())
		{
			FFormatNamedArguments Arguments;
			Arguments.Add(TEXT("File"), FText::FromString( FString( PackageFilename ) ));
			Arguments.Add(TEXT("Version"), Summary.GetFileVersionUE().FileVersionUE4);
			Arguments.Add(TEXT("First"), VER_UE4_OLDEST_LOADABLE_PACKAGE);
			OutNotMapReason = FText::Format( LOCTEXT( "UEFileIsOlder", "{File} is an UE4 map [File:v{Version}], from an engine release no longer supported [Min:v{First}]." ), 
				Arguments);
			return false;
		}

		const int32 UELicenseeVersion = Summary.GetFileVersionLicenseeUE();

		// Don't load packages that were saved with an engine version newer than the current one.
		if (Summary.IsFileVersionTooNew())
		{
			FFormatNamedArguments Arguments;
			Arguments.Add(TEXT("File"), FText::FromString( FString( PackageFilename ) ));
			Arguments.Add(TEXT("UE4Version"), Summary.GetFileVersionUE().FileVersionUE4);
			Arguments.Add(TEXT("UE5Version"), Summary.GetFileVersionUE().FileVersionUE5);
			Arguments.Add(TEXT("UE4Lastest"), GPackageFileUEVersion.FileVersionUE4);
			Arguments.Add(TEXT("UE5Lastest"), GPackageFileUEVersion.FileVersionUE5);
			OutNotMapReason = FText::Format( LOCTEXT( "UEFileIsNewerUE5", "{File} is a UE map [File:v{UE4Version}|{UE5Version}], from an engine release newer than this [Cur:v{UE4Lastest}|{UE5Lastest}]." ), 
				Arguments);
			return false;
		}
		else if (UELicenseeVersion > GPackageFileLicenseeUEVersion)
		{
			FFormatNamedArguments Arguments;
			Arguments.Add(TEXT("File"), FText::FromString( FString( PackageFilename ) ));
			Arguments.Add(TEXT("Version"), UELicenseeVersion);
			Arguments.Add(TEXT("Last"), GPackageFileLicenseeUEVersion);
			OutNotMapReason = FText::Format( LOCTEXT( "UEFileIsNewer", "{File} is a UE map [File:v{Version}], from an engine release newer than this [Cur:v{Last}]." ), 
				Arguments);
			return false;
		}
	}
	return true;
}

#undef LOCTEXT_NAMESPACE

bool UEditorEngine::Map_Load(const TCHAR* Str, FOutputDevice& Ar)
{
	TRACE_CPUPROFILER_EVENT_SCOPE(UEditorEngine::Map_Load);
	TRACE_LOADTIME_REQUEST_GROUP_SCOPE(TEXT("LoadMap - %s"), Str);

	auto FindWorldInPackageOrFollowRedirector = [](UPackage*& InOutPackage)
	{
		UWorld* RetVal = nullptr;
		TArray<UObject*> PotentialWorlds;
		GetObjectsWithOuter(InOutPackage, PotentialWorlds, false);
		for (auto ObjIt = PotentialWorlds.CreateConstIterator(); ObjIt; ++ObjIt)
		{
			RetVal = Cast<UWorld>(*ObjIt);
			if (RetVal)
			{
				break;
			}
			else if (UObjectRedirector* Redirector = Cast<UObjectRedirector>(*ObjIt))
			{
				RetVal = Cast<UWorld>(Redirector->DestinationObject);
				if (RetVal)
				{
					// Patch up the WorldType if found in the PreLoad map
					EWorldType::Type* PreLoadWorldType = UWorld::WorldTypePreLoadMap.Find(Redirector->GetOuter()->GetFName());
					if (PreLoadWorldType)
					{
						RetVal->WorldType = *PreLoadWorldType;
					}

					// If we followed a redirector also update the package pointer to the actual returned world package
					InOutPackage = RetVal->GetOutermost();
					break;
				}
			}
		}
		return RetVal;
	};

#define LOCTEXT_NAMESPACE "EditorEngine"
	// We are beginning a map load
	TGuardValue<bool> IsEditorLoadingPackageGuard(GIsEditorLoadingPackage, true);

	FWorldContext &Context = GetEditorWorldContext();
	check(Context.World() == GWorld);

	FString TempFname;
	if( FParse::Value( Str, TEXT("FILE="), TempFname ) )
	{
		FString LongTempFname;
		if ( FPackageName::TryConvertFilenameToLongPackageName(TempFname, LongTempFname) )
		{
			// Is the new world already loaded?
			UPackage* ExistingPackage = FindPackage(nullptr, *LongTempFname);
			UWorld* ExistingWorld = nullptr;
			if (ExistingPackage)
			{
				ExistingWorld = FindWorldInPackageOrFollowRedirector(ExistingPackage);
			}

			FString UnusedAlteredPath;
			if ( ExistingWorld || FPackageName::DoesPackageExist(LongTempFname, &UnusedAlteredPath) )
			{
				FText NotMapReason;
				if( !ExistingWorld && !PackageIsAMapFile( *TempFname, NotMapReason ) )
				{
					// Map load failed
					FFormatNamedArguments Arguments;
					Arguments.Add(TEXT("Reason"), NotMapReason);
					FMessageDialog::Open(EAppMsgType::Ok, FText::Format(LOCTEXT("MapLoadFailed", "Failed to load map!\n{Reason}"), Arguments));
					return false;
				}

				const FScopedBusyCursor BusyCursor;

				// Are we loading a template map that should be loaded into an untitled package?
				int32 bIsLoadingMapTemplate = 0;
				FParse::Value(Str, TEXT("TEMPLATE="), bIsLoadingMapTemplate);

				// Should we display progress while loading?
				int32 bShowProgress = 1;
				FParse::Value(Str, TEXT("SHOWPROGRESS="), bShowProgress);

				FString MapFileName = FPaths::GetCleanFilename(*TempFname);

				// Detect whether the map we are loading is a template map and alter the undo
				// readout accordingly.
				FText LocalizedLoadingMap;
				if (!bIsLoadingMapTemplate)
				{
					LocalizedLoadingMap = FText::Format( NSLOCTEXT("UnrealEd", "LoadingMap_F", "Loading map: {0}..."), FText::FromString( MapFileName ) );
				}
				else
				{
					LocalizedLoadingMap = NSLOCTEXT("UnrealEd", "LoadingMap_Template", "New Map");
				}
				
				// Don't show progress dialogs when loading one of our startup maps. They should load rather quickly.
				FScopedSlowTask SlowTask(100, LocalizedLoadingMap, bShowProgress != 0);
				SlowTask.MakeDialogDelayed(3.0f);

				SlowTask.EnterProgressFrame(10, FText::Format( NSLOCTEXT("UnrealEd", "LoadingMapStatus_CleaningUp", "{0} (Clearing existing world)"), LocalizedLoadingMap ));

				{
					// Clear the lighting build results
					FMessageLog("LightingResults").NewPage(LOCTEXT("LightingBuildNewLogPage", "Lighting Build"));

					FStatsViewerModule& StatsViewerModule = FModuleManager::Get().LoadModuleChecked<FStatsViewerModule>(TEXT("StatsViewer"));
					StatsViewerModule.GetPage(EStatsPage::LightingBuildInfo)->Clear();

					ResetTransaction( LocalizedLoadingMap );

					// Don't clear errors if we are loading a startup map so we can see all startup load errors
					if (!FEditorFileUtils::IsLoadingStartupMap())
					{
						FFormatNamedArguments Arguments;
						Arguments.Add(TEXT("MapFileName"), FText::FromString( MapFileName ));
						FMessageLog("LoadErrors").NewPage( FText::Format( LOCTEXT("LoadMapLogPage", "Loading map: {MapFileName}"), Arguments ) );
					}

					// Only worlds that are uninitialized may be considered valid for re-use.
					// All other worlds need to be reloaded from disk, as a world is only initialized correctly as part of the level loading process.
					auto IsWorldValidForReuse = [](UWorld* WorldToConsider)
					{
						return !WorldToConsider->HasEverBeenInitialized();
					};

					// If we are loading the same world again (reloading) then we must not specify that we want to keep this world in memory.
					// Otherwise, try to keep the existing world in memory since there is not reason to reload it.
					UWorld* NewWorld = nullptr;
					if (ExistingWorld && IsWorldValidForReuse(ExistingWorld) && Context.World() != ExistingWorld && !bIsLoadingMapTemplate)
					{
						NewWorld = ExistingWorld;
					}
					EditorDestroyWorld( Context, LocalizedLoadingMap, NewWorld );

					// Unload all other map packages before opening a new map.
					{
						TArray<UPackage*> WorldPackages;
						for (TObjectIterator<UWorld> It; It; ++It)
						{
							// Don't unload transient or newly created worlds, nor the world we're attempting to keep-alive
							UPackage* Package = It->GetPackage();
							if (Package != GetTransientPackage() && !Package->HasAnyPackageFlags(PKG_NewlyCreated) && *It != NewWorld)
							{
								WorldPackages.AddUnique(Package);
							}
						}
						UPackageTools::UnloadPackages(WorldPackages);
					}

					// Refresh ExistingPackage and Existing World now that GC has occurred.
					ExistingPackage = FindPackage(nullptr, *LongTempFname);
					if (ExistingPackage)
					{
						ExistingWorld = FindWorldInPackageOrFollowRedirector(ExistingPackage);

						if (!ExistingWorld)
						{
							// If we have a world package without a world, try and unload the package so we can hopefully reload it again correctly from disk
							TArray<UPackage*> WorldPackages;
							WorldPackages.Add(ExistingPackage);
							UPackageTools::UnloadPackages(WorldPackages);

							ExistingPackage = FindPackage(nullptr, *LongTempFname);
						}
					}
					else
					{
						ExistingWorld = nullptr;
					}

					// If the existing world is not valid for re-use then the unload attempts above failed, and we need to 
					// fatally error and dump any lingering references (like we would when unloading the main editor world).
					if ((ExistingWorld && !IsWorldValidForReuse(ExistingWorld)) || (ExistingPackage && !ExistingWorld))
					{
						int32 NumFailedToCleanup = 0;

						if (ExistingWorld)
						{
							// If this fires then something in the logic of deciding whether to keep this world 
							// alive is out-of-sync with ensuring that only uninitialized worlds are kept alive
							check(ExistingWorld != NewWorld);

							FReferenceChainSearch RefChainSearch(ExistingWorld, EReferenceChainSearchMode::Shortest | EReferenceChainSearchMode::PrintResults);
							UE_LOG(LogEditorServer, Error, TEXT("Old world %s not cleaned up by garbage collection while loading new map! Referenced by:") LINE_TERMINATOR TEXT("%s"), *ExistingWorld->GetPathName(), *RefChainSearch.GetRootPath());
							++NumFailedToCleanup;
						}
						
						if (ExistingPackage)
						{
							FReferenceChainSearch RefChainSearch(ExistingPackage, EReferenceChainSearchMode::Shortest | EReferenceChainSearchMode::PrintResults);
							UE_LOG(LogEditorServer, Error, TEXT("Old level package %s not cleaned up by garbage collection while loading new map! Referenced by:") LINE_TERMINATOR TEXT("%s"), *ExistingPackage->GetPathName(), *RefChainSearch.GetRootPath());
							++NumFailedToCleanup;
						}
						
						if (NumFailedToCleanup > 0)
						{
							UE_LOG(LogEditorServer, Fatal, TEXT("World Memory Leaks: %d leaks objects and packages. See The output above."), NumFailedToCleanup);
						}
					}

					SlowTask.EnterProgressFrame( 70, LocalizedLoadingMap );
				}

				// Record the name of this file to make sure we load objects in this package on top of in-memory objects in this package.
				UserOpenedFile				= TempFname;
				
				uint32 LoadFlags = LOAD_None;

				const int32 MAX_STREAMLVL_SIZE = 16384;  // max cmd line size (16kb)
				TCHAR StreamLvlBuf[MAX_STREAMLVL_SIZE]; //There can be a lot of streaming levels with very large path names

				if(FParse::Value(Str, TEXT("STREAMLVL="), StreamLvlBuf, UE_ARRAY_COUNT(StreamLvlBuf)))
				{
					TCHAR *ContextStr = NULL;
					
					TCHAR* CurStreamMap = FCString::Strtok(StreamLvlBuf, TEXT(";"), &ContextStr);

					while(CurStreamMap)
					{
						LoadPackage(NULL, CurStreamMap, LoadFlags);

						CurStreamMap = FCString::Strtok(NULL, TEXT(";"), &ContextStr);
					}
				}

				
				FLinkerInstancingContext WorldPackageInstancingContext;
				WorldPackageInstancingContext.AddTag(UWorld::KeepInitializedDuringLoadTag);

				UPackage* WorldPackage;
				// Load startup maps and templates into new outermost packages so that the Save function in the editor won't overwrite the original
				if (bIsLoadingMapTemplate)
				{
					FScopedSlowTask LoadScope(2);

					LoadScope.EnterProgressFrame();

					//create a package with the proper name
					WorldPackage = CreatePackage( *(MakeUniqueObjectName(NULL, UPackage::StaticClass()).ToString()));

					LoadScope.EnterProgressFrame();

					//now load the map into the package created above
					const FName WorldPackageFName = WorldPackage->GetFName();
					UWorld::WorldTypePreLoadMap.FindOrAdd(WorldPackageFName) = EWorldType::Editor;
					
					// SoftObjectPaths: Specific case for new maps (/Temp/Untitled) where we need to remap the AssetPath and not just the Package name because the World gets renamed (See UWorld::PostLoad)
					const FString ShortPackageName = FPackageName::GetShortName(LongTempFname);
					const FString ShortWorldPackageName = FPackageName::GetShortName(WorldPackage);
					WorldPackageInstancingContext.AddPathMapping(
						FSoftObjectPath(*WriteToString<256>(LongTempFname, TEXT("."), ShortPackageName)),
						FSoftObjectPath(*WriteToString<256>(WorldPackage->GetName(), TEXT("."), ShortWorldPackageName))
					);

					LoadFlags |= LOAD_RegenerateBulkDataGuids;

					WorldPackage = LoadPackage( WorldPackage, *LongTempFname, LoadFlags, nullptr /* InReaderOverride */, &WorldPackageInstancingContext);
					WorldPackage->SetPackageFlags(PKG_NewlyCreated);
					UWorld::WorldTypePreLoadMap.Remove(WorldPackageFName);
				}
				else
				{
					if ( ExistingPackage )
					{
						WorldPackage = ExistingPackage;

						if (!ExistingPackage->IsFullyLoaded())
						{
							const FName WorldPackageFName = FName(*LongTempFname);
							UWorld::WorldTypePreLoadMap.FindOrAdd(WorldPackageFName) = EWorldType::Editor;
							ExistingPackage->FullyLoad();
							UWorld::WorldTypePreLoadMap.Remove(WorldPackageFName);
						}
					}
					else
					{
						//Load the map normally into a new package
						const FName WorldPackageFName = FName(*LongTempFname);
						UWorld::WorldTypePreLoadMap.FindOrAdd(WorldPackageFName) = EWorldType::Editor;
						WorldPackage = LoadPackage( NULL, *LongTempFname, LoadFlags, nullptr /* InReaderOverride */, &WorldPackageInstancingContext);
						UWorld::WorldTypePreLoadMap.Remove(WorldPackageFName);
					}
				}

				if (WorldPackage == nullptr)
				{
					FMessageDialog::Open( EAppMsgType::Ok, NSLOCTEXT("UnrealEd", "MapPackageLoadFailed", "Failed to open map file. This is most likely because the map was saved with a newer version of the engine."));
					return false;
				}

				// Reset the opened package to nothing.
				UserOpenedFile				= FString();

				UWorld* World = FindWorldInPackageOrFollowRedirector(WorldPackage);
				
				if (World == nullptr)
				{
					FText Message = FText::Format(NSLOCTEXT("UnrealEd", "MapPackageFindWorldFailed", "Failed to find the world in already loaded world package {0}! See log for more details."), FText::FromString(WorldPackage->GetPathName()));
					FMessageDialog::Open(EAppMsgType::Ok, Message);

					FReferenceChainSearch RefChainSearch(WorldPackage, EReferenceChainSearchMode::Shortest | EReferenceChainSearchMode::PrintResults);
					UE_LOG(LogEditorServer, Warning, TEXT("Failed to find the world in already loaded world package %s! Referenced by:") LINE_TERMINATOR TEXT("%s"), *WorldPackage->GetPathName(), *RefChainSearch.GetRootPath());
					return false;
				}

				if (Context.AudioDeviceID == INDEX_NONE && GEngine->GetAudioDeviceManager())
				{
					Context.AudioDeviceID = GEngine->GetAudioDeviceManager()->GetMainAudioDeviceID();
				}
				Context.SetCurrentWorld(World);
				GWorld = World;

				// UE-21181 - Tracking where the loaded editor level's package gets flagged as a PIE object
				UPackage::EditorPackage = WorldPackage;

				World->WorldType = EWorldType::Editor;

				Context.World()->PersistentLevel->HandleLegacyMapBuildData();

				// Parse requested feature level if supplied
				int32 FeatureLevelIndex = (int32)GMaxRHIFeatureLevel;
				FParse::Value(Str, TEXT("FEATURELEVEL="), FeatureLevelIndex);
				FeatureLevelIndex = FMath::Clamp(FeatureLevelIndex, 0, (int32)ERHIFeatureLevel::Num);
				ERHIFeatureLevel::Type FeatureLevel = (ERHIFeatureLevel::Type)FeatureLevelIndex;

				if (World->HasEverBeenInitialized())
				{
					// We do not handle reinitializing. If the World was initialized during Load, we require that it is still fully initialized
					// This should have been guaranteed by UWorld::KeepInitializedDuringLoadTag
					check(World->IsInitialized());
					World->ChangeFeatureLevel(FeatureLevel);
				}
				else
				{
<<<<<<< HEAD
					World->FeatureLevel = FeatureLevel;
=======
					World->SetFeatureLevel(FeatureLevel);
>>>>>>> 4af6daef
					World->InitWorld(GetEditorWorldInitializationValues());
				}
				
				SlowTask.EnterProgressFrame(20, FText::Format( LOCTEXT( "LoadingMapStatus_Initializing", "Loading map: {0}... (Initializing world)" ), FText::FromString(MapFileName) ));
				{
					FBSPOps::bspValidateBrush(Context.World()->GetDefaultBrush()->Brush, 0, 1);

					// This is a relatively long process, so break it up a bit
					FScopedSlowTask InitializingFeedback(5);
					InitializingFeedback.EnterProgressFrame();

					Context.World()->AddToRoot();


					Context.World()->PersistentLevel->SetFlags( RF_Transactional );
					Context.World()->GetModel()->SetFlags( RF_Transactional );
					if( Context.World()->GetModel()->Polys ) 
					{
						Context.World()->GetModel()->Polys->SetFlags( RF_Transactional );
					}

					// Process any completed shader maps since we at a loading screen anyway
					// Do this before we register components, as USkinnedMeshComponents require the GPU skin cache global shaders when creating render state.
					if (GShaderCompilingManager)
					{
						// Process any asynchronous shader compile results that are ready, limit execution time
						GShaderCompilingManager->ProcessAsyncResults(false, true);
					}

					// Register components in the persistent level (current)
					Context.World()->UpdateWorldComponents(true, true);

					// Make sure secondary levels are loaded & visible.
					Context.World()->FlushLevelStreaming();

					// Update any actors that can be affected by CullDistanceVolumes
					Context.World()->UpdateCullDistanceVolumes();

					InitializingFeedback.EnterProgressFrame();

					// A new level was loaded into the editor, so we need to let other systems know about the new
					// actors in the scene
					FEditorDelegates::MapChange.Broadcast(MapChangeEventFlags::NewMap);
					GEngine->BroadcastLevelActorListChanged();

					NoteSelectionChange();

					InitializingFeedback.EnterProgressFrame();

					// Look for 'orphan' actors - that is, actors which are in the Package of the level we just loaded, but not in the Actors array.
					// If we find any, set IsPendingKill() to 'true', so that PendingKill will return 'true' for them. We can NOT use FActorIterator here
					// as it just traverses the Actors list.
					const double StartTime = FPlatformTime::Seconds();
					for( TObjectIterator<AActor> It; It; ++It )
					{
						AActor* Actor = *It;

						// If Actor is part of the world we are loading's package, but not in Actor list, clear it
						if( Actor->GetOutermost() == WorldPackage && !Context.World()->ContainsActor(Actor) && IsValidChecked(Actor)
							&& !Actor->HasAnyFlags(RF_ArchetypeObject) )
						{
							UE_LOG(LogEditorServer, Log,  TEXT("Destroying orphan Actor: %s"), *Actor->GetName() );					
							Actor->MarkAsGarbage();
<<<<<<< HEAD
							Actor->MarkComponentsAsPendingKill();
=======
							Actor->MarkComponentsAsGarbage();
>>>>>>> 4af6daef
						}
					}
					UE_LOG(LogEditorServer, Log,  TEXT("Finished looking for orphan Actors (%3.3lf secs)"), FPlatformTime::Seconds() - StartTime );

					// Set Transactional flag.
					for( FActorIterator It(Context.World()); It; ++It )
					{
						AActor* Actor = *It;

						// Child actors of non-transactional components should not be transactional
						UChildActorComponent* CAC = Actor->GetParentComponent();
						if (CAC == nullptr || CAC->HasAnyFlags(RF_Transactional))
						{
							Actor->SetFlags(RF_Transactional);
						}
					}

					InitializingFeedback.EnterProgressFrame();

					Context.World()->CreateAISystem();
					FNavigationSystem::AddNavigationSystemToWorld(*Context.World(), FNavigationSystemRunMode::EditorMode);

					// Assign stationary light channels for previewing
					ULightComponent::ReassignStationaryLightChannels(Context.World(), false, NULL);

					// Process Layers
					{
						ULayersSubsystem* LayersSubsystem = GEditor->GetEditorSubsystem<ULayersSubsystem>();
						for( auto LayerIter = Context.World()->Layers.CreateIterator(); LayerIter; ++LayerIter )
						{
							// Clear away any previously cached actor stats
							(*LayerIter)->ClearActorStats();
						}

						for( FActorIterator It(Context.World()); It; ++It )
						{
							TWeakObjectPtr< AActor > Actor = *It;

							if( !LayersSubsystem->IsActorValidForLayer( Actor.Get() ) )
							{
								continue;
							}

							for( auto NameIt = Actor->Layers.CreateConstIterator(); NameIt; ++NameIt )
							{
								auto Name = *NameIt;
								if( !LayersSubsystem->IsLayer( Name ) )
								{
									LayersSubsystem->CreateLayer( Name );
								}

								Actor->Layers.AddUnique( Name );
							}

							LayersSubsystem->InitializeNewActorLayers( Actor.Get() );
						}
					}

					InitializingFeedback.EnterProgressFrame();

					FEditorDelegates::DisplayLoadErrors.Broadcast();

					if( FModuleManager::Get().IsModuleLoaded("LevelEditor") )
					{
						FLevelEditorModule& LevelEditor = FModuleManager::GetModuleChecked<FLevelEditorModule>("LevelEditor");

						// Notify level editors of the map change
						LevelEditor.BroadcastMapChanged( Context.World(), EMapChangeType::LoadMap );
					}

					// Tell the engine about this new world
					if( GEngine )
					{
						GEngine->WorldAdded( Context.World() );
					}

					// Invalidate all the level viewport hit proxies
					RedrawLevelEditingViewports();

					// Collect any stale components or other objects that are no longer required after loading the map
					CollectGarbage(GARBAGE_COLLECTION_KEEPFLAGS, true);
				}
			}
			else
			{
				UE_LOG(LogEditorServer, Warning, TEXT("%s"), *FString::Printf( TEXT("Can't find file '%s'"), *TempFname) );
			}
		}
		else
		{
			UE_SUPPRESS(LogExec, Warning, Ar.Log(*FText::Format(NSLOCTEXT("Editor", "MapLoad_BadFilenameFmt", "Map_Load failed. The filename '{0}' could not be converted to a long package name."), FText::FromString(TempFname)).ToString()));
		}
	}
	else
	{
		UE_SUPPRESS(LogExec, Warning, Ar.Log(*NSLOCTEXT("UnrealEd", "MissingFilename", "Missing filename").ToString() ));
	}

	// Done loading a map
	return true;
#undef LOCTEXT_NAMESPACE
}

bool UEditorEngine::Map_Import( UWorld* InWorld, const TCHAR* Str, FOutputDevice& Ar )
{
	FString FileName;
	if( FParse::Value( Str, TEXT("FILE="), FileName ) )
	{
		const FScopedBusyCursor BusyCursor;

		FFormatNamedArguments Args;
		Args.Add( TEXT("MapFilename"), FText::FromString( FPaths::GetCleanFilename(*FileName) ) );
		const FText LocalizedImportingMap = FText::Format( NSLOCTEXT("UnrealEd", "ImportingMap_F", "Importing map: {MapFilename}..." ), Args );
		
		ResetTransaction( LocalizedImportingMap );
		FScopedSlowTask SlowTask(0, LocalizedImportingMap);

		UClass* WorldClass = UWorld::StaticClass();

		// Hotfix for 4.23 this should be refactored later
		TArray<UFactory*> Factories;
		{
			auto TransientPackage = GetTransientPackage();
			FString Extension = FPaths::GetExtension(Str);

			// try all automatic factories, sorted by priority
			for (TObjectIterator<UClass> It; It; ++It)
			{
				if (It->IsChildOf(UFactory::StaticClass()))
				{
					UFactory* Default = It->GetDefaultObject<UFactory>();

					if (WorldClass->IsChildOf(Default->SupportedClass) && Default->ImportPriority >= 0)
					{
						TArray<FString> FactoryExtension;
						Default->GetSupportedFileExtensions(FactoryExtension);

						if (Extension.IsEmpty() || (FactoryExtension.Contains(Extension) && Default->FactoryCanImport(FileName)))
						{
							Factories.Add(NewObject<UFactory>(TransientPackage, *It));
						}
					}
				}
			}
		}
		Factories.Sort(&UFactory::SortFactoriesByPriority);


		if ( Factories.Num() > 0 )
		{
			InWorld->ClearWorldComponents();
			InWorld->CleanupWorld();
			UWorld* NewWorld = nullptr;

			for ( UFactory* Factory : Factories )
			{
				bool bTemp;
				NewWorld = Cast<UWorld>( Factory->ImportObject(WorldClass, InWorld->GetOuter(), InWorld->GetFName(), RF_Transactional, FileName, nullptr, bTemp) );
				if ( NewWorld )
				{
					break;
				}
			}

			if ( NewWorld )
			{
				if ( !GWorld )
				{
					GWorld = NewWorld;
				}

				// Importing content into a map will likely cause the list of actors in the level to change,
				// so we'll trigger an event to notify other systems
				FEditorDelegates::MapChange.Broadcast( MapChangeEventFlags::NewMap );
				GEngine->BroadcastLevelActorListChanged();

				NoteSelectionChange();
				Cleanse( false, 1, NSLOCTEXT("UnrealEd", "ImportingActors", "Importing actors") );
			}
		}
		else
		{
			UE_SUPPRESS(LogExec, Warning, Ar.Log( TEXT("Unsupported file format") ));
		}
	}
	else
	{
		UE_SUPPRESS(LogExec, Warning, Ar.Log( TEXT("Missing filename") ));
	}

	return true;
}


void UEditorEngine::ExportMap(UWorld* InWorld, const TCHAR* InFilename, bool bExportSelectedActorsOnly)
{
	const FScopedBusyCursor BusyCursor;

	FString MapFileName = FPaths::GetCleanFilename(InFilename);
	const FText LocalizedExportingMap = FText::Format( NSLOCTEXT("UnrealEd", "ExportingMap_F", "Exporting map: {0}..." ), FText::FromString(MapFileName) );
	GWarn->BeginSlowTask( LocalizedExportingMap, true);

	UAssetExportTask* ExportTask = NewObject<UAssetExportTask>();
	FGCObjectScopeGuard ExportTaskGuard(ExportTask);
	ExportTask->Object = InWorld;
	ExportTask->Exporter = NULL;
	ExportTask->Filename = InFilename;
	ExportTask->bSelected = bExportSelectedActorsOnly;
	ExportTask->bReplaceIdentical = true;
	ExportTask->bPrompt = false;
	ExportTask->bUseFileArchive = false;
	ExportTask->bWriteEmptyFiles = false;

	UExporter::RunAssetExportTask(ExportTask);

	GWarn->EndSlowTask();
}

/**
 * Helper structure for finding meshes at the same point in space.
 */
struct FGridBounds
{
	/**
	 * Constructor, intializing grid bounds based on passed in center and extent.
	 * 
	 * @param InCenter	Center location of bounds.
	 * @param InExtent	Extent of bounds.
	 */
	FGridBounds( const FVector& InCenter, const FVector& InExtent )
	{
		const int32 GRID_SIZE_XYZ = 16;
		CenterX = InCenter.X / GRID_SIZE_XYZ;
		CenterY = InCenter.Y / GRID_SIZE_XYZ;
		CenterZ = InCenter.Z / GRID_SIZE_XYZ;
		ExtentX = InExtent.X / GRID_SIZE_XYZ;
		ExtentY = InExtent.Y / GRID_SIZE_XYZ;
		ExtentZ = InExtent.Z / GRID_SIZE_XYZ;
	}

	/** Center integer coordinates */
	int32	CenterX, CenterY, CenterZ;

	/** Extent integer coordinates */
	int32	ExtentX, ExtentY, ExtentZ;

	/**
	 * Equals operator.
	 *
	 * @param Other	Other gridpoint to compare agains
	 * @return true if equal, false otherwise
	 */
	bool operator == ( const FGridBounds& Other ) const
	{
		return CenterX == Other.CenterX 
			&& CenterY == Other.CenterY 
			&& CenterZ == Other.CenterZ
			&& ExtentX == Other.ExtentX
			&& ExtentY == Other.ExtentY
			&& ExtentZ == Other.ExtentZ;
	}
	
	/**
	 * Helper function for TMap support, generating a hash value for the passed in 
	 * grid bounds.
	 *
	 * @param GridBounds Bounds to calculated hash value for
	 * @return Hash value of passed in grid bounds.
	 */
	friend inline uint32 GetTypeHash( const FGridBounds& GridBounds )
	{
		return FCrc::MemCrc_DEPRECATED( &GridBounds,sizeof(FGridBounds) );
	}
};


namespace MoveSelectedActors {
/**
 * A collection of actors and prefabs to move that all belong to the same level.
 */
class FCopyJob
{
public:
	/** A list of actors to move. */
	TArray<AActor*>	Actors;

	/** The index of the selected surface to copy. */
	int32 SurfaceIndex;

	/** The source level that all actors in the Actors array and/or selected BSP surface come from. */
	ULevel*			SrcLevel;

	explicit FCopyJob( ULevel* SourceLevel )
		:	SurfaceIndex(INDEX_NONE)
		,	SrcLevel(SourceLevel)
	{
		check(SrcLevel);
	}

	/**
	* Moves the job's actors to the destination level.  The move happens via the
	* buffer level if one is specified; this is so that references are cleared
	* when the source actors refer to objects whose names also exist in the destination
	* level.  By serializing through a temporary level, the references are cleanly
	* severed.
	*
	* @param	OutNewActors			[out] Newly created actors are appended to this list.
	* @param	DestLevel				The level to duplicate the actors in this job to.
	*/
	void MoveActorsToLevel(TArray<AActor*>& OutNewActors, ULevel* DestLevel, ULevel* BufferLevel, bool bCopyOnly, bool bIsMove, FString* OutClipboardContents )
	{
		UWorld* World = SrcLevel->OwningWorld;
		ULevel* OldCurrentLevel = World->GetCurrentLevel();
		World->SetCurrentLevel( SrcLevel );

		// Set the selection set to be precisely the actors belonging to this job,
		// but make sure not to deselect selected BSP surfaces. 
		GEditor->SelectNone( false, true );
		for ( int32 ActorIndex = 0 ; ActorIndex < Actors.Num() ; ++ActorIndex )
		{
			AActor* Actor = Actors[ ActorIndex ];
			GEditor->SelectActor( Actor, true, false );

			// Groups cannot contain actors in different levels.  If the current actor is in a group but not being moved to the same level as the group
			// then remove the actor from the group
			AGroupActor* GroupActor = AGroupActor::GetParentForActor( Actor );
			if( GroupActor && GroupActor->GetLevel() != DestLevel )
			{
				GroupActor->Remove( *Actor );
			}
		}

		FString ScratchData;

		// Cut actors from src level.
		GEditor->edactCopySelected( World, &ScratchData );

		if( !bCopyOnly )
		{
			const bool bSuccess = GEditor->edactDeleteSelected( World, false, true, !bIsMove);
			if ( !bSuccess )
			{
				// The deletion was aborted.
				World->SetCurrentLevel( OldCurrentLevel );
				GEditor->SelectNone( false, true );
				return;
			}
		}

		if ( BufferLevel )
		{
			// Paste to the buffer level.
			World->SetCurrentLevel( BufferLevel );
			GEditor->edactPasteSelected( World, true, false, false, &ScratchData );

			const bool bCopySurfaceToBuffer = (SurfaceIndex != INDEX_NONE);
			UModel* OldModel = BufferLevel->Model;

			if( bCopySurfaceToBuffer )
			{
				// When copying surfaces, we need to override the level's UModel to 
				// point to the existing UModel containing the BSP surface. This is 
				// because a buffer level is setup with an empty UModel.
				BufferLevel->Model = SrcLevel->Model;

				// Select the surface because we deselected everything earlier because 
				// we wanted to deselect all but the first selected BSP surface.
				GEditor->SelectBSPSurf( BufferLevel->Model, SurfaceIndex, true, false );
			}

			// Cut Actors from the buffer level.
			World->SetCurrentLevel( BufferLevel );
			GEditor->edactCopySelected( World, &ScratchData );

			if( bCopySurfaceToBuffer )
			{
				// Deselect the surface.
				GEditor->SelectBSPSurf( BufferLevel->Model, SurfaceIndex, false, false );

				// Restore buffer level's original empty UModel
				BufferLevel->Model = OldModel;
			}
			
			if( OutClipboardContents != NULL )
			{
				*OutClipboardContents = *ScratchData;
			}

			GEditor->edactDeleteSelected( World, false, false, false );
		}

		if( DestLevel )
		{
			// Paste to the dest level.
			World->SetCurrentLevel( DestLevel );
			//A hidden level must be shown first, otherwise the paste will fail (it will not properly import the properties because that is based on selection)
			bool bReHideLevel = !FLevelUtils::IsLevelVisible(DestLevel);
			if (bReHideLevel)
			{
				const bool bShouldBeVisible = true;
				const bool bForceGroupsVisible = false;
				EditorLevelUtils::SetLevelVisibility(DestLevel, bShouldBeVisible, bForceGroupsVisible);
			}

			GEditor->edactPasteSelected( World, true, false, true, &ScratchData );

			//if the level was hidden, hide it again
			if (bReHideLevel)
			{
				//empty selection
				GEditor->SelectNone( false, true );

				const bool bShouldBeVisible = false;
				const bool bForceGroupsVisible = false;
				EditorLevelUtils::SetLevelVisibility(DestLevel, bShouldBeVisible, bForceGroupsVisible);
			}
		}

		// The current selection set is the actors that were moved during this job; copy them over to the output array.
		for ( FSelectionIterator It( GEditor->GetSelectedActorIterator() ) ; It ; ++It )
		{
			AActor* Actor = static_cast<AActor*>( *It );
			checkSlow( Actor->IsA(AActor::StaticClass()) );
			OutNewActors.Add( Actor );
		}

		if( !bCopyOnly )
		{
			// Delete prefabs that were instanced into the new level.
			World->SetCurrentLevel( SrcLevel );
			GEditor->SelectNone( false, true );
		}

		// Restore the current level
		World->SetCurrentLevel( OldCurrentLevel  );
	}

};
} // namespace MoveSelectedActors

TArray<UFoliageType*> UEditorEngine::GetFoliageTypesInWorld(UWorld* InWorld)
{
	TSet<UFoliageType*> FoliageSet;
	
	// Iterate over all foliage actors in the world
	for (TActorIterator<AInstancedFoliageActor> It(InWorld); It; ++It)
	{
		for (const auto& Pair : It->GetFoliageInfos())
		{
			FoliageSet.Add(Pair.Key);
		}
	}

	return FoliageSet.Array();
}

ULevel*  UEditorEngine::CreateTransLevelMoveBuffer( UWorld* InWorld )
{
	ULevel* BufferLevel = NewObject<ULevel>(GetTransientPackage(), TEXT("TransLevelMoveBuffer"));
	BufferLevel->Initialize(FURL(nullptr));
	check( BufferLevel );
	BufferLevel->AddToRoot();
	BufferLevel->OwningWorld = InWorld;
	BufferLevel->Model = NewObject<UModel>(BufferLevel);
	BufferLevel->Model->Initialize(nullptr, true);
	BufferLevel->bIsVisible = true;
		
	BufferLevel->SetFlags( RF_Transactional );
	BufferLevel->Model->SetFlags( RF_Transactional );

	// Spawn worldsettings.
	FActorSpawnParameters SpawnInfo;
	SpawnInfo.OverrideLevel = BufferLevel;
	AWorldSettings* WorldSettings = InWorld->SpawnActor<AWorldSettings>( GEngine->WorldSettingsClass, SpawnInfo );
	BufferLevel->SetWorldSettings(WorldSettings);

	// Spawn builder brush for the buffer level.
	ABrush* BufferDefaultBrush = InWorld->SpawnActor<ABrush>( SpawnInfo );

	check( BufferDefaultBrush->GetBrushComponent() );
	BufferDefaultBrush->Brush = CastChecked<UModel>(StaticFindObject(UModel::StaticClass(), BufferLevel->OwningWorld->GetOuter(), TEXT("Brush"), true), ECastCheckedType::NullAllowed);
	if (!BufferDefaultBrush->Brush)
	{
		BufferDefaultBrush->Brush = NewObject<UModel>(InWorld, TEXT("Brush"));
		BufferDefaultBrush->Brush->Initialize(BufferDefaultBrush, 1);
	}
	BufferDefaultBrush->GetBrushComponent()->Brush = BufferDefaultBrush->Brush;
	BufferDefaultBrush->SetNotForClientOrServer();
	BufferDefaultBrush->SetFlags( RF_Transactional );
	BufferDefaultBrush->Brush->SetFlags( RF_Transactional );

	// Find the index in the array the default brush has been spawned at. Not necessarily
	// the last index as the code might spawn the default physics volume afterwards.
	const int32 DefaultBrushActorIndex = BufferLevel->Actors.Find( BufferDefaultBrush );

	// The default brush needs to reside at index 1.
	Exchange(BufferLevel->Actors[1],BufferLevel->Actors[DefaultBrushActorIndex]);

	// Re-sort actor list as we just shuffled things around.
	BufferLevel->SortActorList();

	InWorld->AddLevel( BufferLevel );
	BufferLevel->UpdateLevelComponents(true);
	return BufferLevel;
}

bool UEditorEngine::CanCopySelectedActorsToClipboard( UWorld* InWorld, FCopySelectedInfo* OutCopySelected )
{
	FCopySelectedInfo CopySelected;

	// For faster performance, if all actors belong to the same level then we can just go ahead and copy normally
	{
		for ( FSelectionIterator It( GetSelectedActorIterator() ) ; It ; ++It )
		{
			AActor* Actor = static_cast<AActor*>( *It );
			checkSlow( Actor->IsA(AActor::StaticClass()) );

			CopySelected.bHasSelectedActors = true;
			if( CopySelected.LevelAllActorsAreIn == NULL )
			{
				CopySelected.LevelAllActorsAreIn = Actor->GetLevel();
			}

			if (Actor->GetLevel())
			{
				if (UWorld* ActorWorld = Actor->GetLevel()->GetWorld())
				{
					// If the actor is in a PIE world but doesn't have an editor counterpart it means it's a temporary
					// actor spawned to the world. These actors can cause issues when copied so have been disabled.
					if (ActorWorld->WorldType == EWorldType::PIE && !GEditor->ObjectsThatExistInEditorWorld.Get(Actor))
					{
						return false;
					}
				}
			}

			if( Actor->GetLevel() != CopySelected.LevelAllActorsAreIn )
			{
				CopySelected.bAllActorsInSameLevel = false;
				CopySelected.LevelAllActorsAreIn = NULL;
				break;
			}
		}
	}

	// Next, check for selected BSP surfaces. 
	{
		for( TSelectedSurfaceIterator<> SurfaceIter(InWorld); SurfaceIter; ++SurfaceIter )
		{
			ULevel* OwningLevel = SurfaceIter.GetLevel();

			if( CopySelected.LevelWithSelectedSurface == NULL )
			{
				CopySelected.LevelWithSelectedSurface = OwningLevel;
				CopySelected.bHasSelectedSurfaces = true;
			}

			if( OwningLevel != CopySelected.LevelWithSelectedSurface )
			{
				CopySelected.LevelWithSelectedSurface = NULL;
				break;
			}
		}
	}


	// Copy out to the user, if they require it
	if ( OutCopySelected )
	{
		*OutCopySelected = CopySelected;
	}


	// Return whether or not a copy can be performed
	if ( CopySelected.CanPerformQuickCopy() || CopySelected.bHasSelectedActors || CopySelected.bHasSelectedSurfaces )
	{
		return true;
	}
	return false;
}

void UEditorEngine::CopySelectedActorsToClipboard( UWorld* InWorld, bool bShouldCut, bool bIsMove, bool bWarnAboutReferences, FString* DestinationData )
{
	FCopySelectedInfo CopySelected;
	if ( !CanCopySelectedActorsToClipboard( InWorld, &CopySelected ) )
	{
		return;
	}

	using namespace MoveSelectedActors;

	// Perform a quick copy if all the conditions are right. 
	if( CopySelected.CanPerformQuickCopy() )
	{	
		UWorld* World = NULL;
		ULevel* OldCurrentLevel = NULL;
		
		if( CopySelected.LevelAllActorsAreIn != NULL )
		{
			World = CopySelected.LevelAllActorsAreIn->OwningWorld;
			OldCurrentLevel = InWorld->GetCurrentLevel();
			World->SetCurrentLevel( CopySelected.LevelAllActorsAreIn );
		}
		else if( CopySelected.LevelWithSelectedSurface != NULL )
		{
			World = CopySelected.LevelWithSelectedSurface->OwningWorld;
			OldCurrentLevel = World->GetCurrentLevel();
			World->SetCurrentLevel( CopySelected.LevelWithSelectedSurface );
		}

		// We should have a valid world by now.
		check(World);

		if( bShouldCut )
		{
			// Cut!
			const FScopedTransaction Transaction( NSLOCTEXT("UnrealEd", "Cut", "Cut") );
			edactCopySelected( World, DestinationData );
			const bool bVerifyDeletionCanHappen = true;

			edactDeleteSelected( World, bVerifyDeletionCanHappen, bWarnAboutReferences, !bIsMove );
		}
		else
		{
			// Copy!
			edactCopySelected( World, DestinationData );
		}

		World->SetCurrentLevel( OldCurrentLevel );
	}
	else
	{
		// OK, we'll use a copy method that supports cleaning up references for actors in multiple levels
		if( bShouldCut )
		{
			// Provide the option to abort up-front.
			if ( ShouldAbortActorDeletion() )
			{
				return;
			}
		}

		// Take a note of the current selection, so it can be restored at the end of this process
		TArray<TWeakObjectPtr<AActor>> CurrentlySelectedActors;
		for ( FSelectionIterator It( GetSelectedActorIterator() ) ; It ; ++It )
		{
			AActor* Actor = static_cast<AActor*>( *It );
			CurrentlySelectedActors.Add(Actor);
		}

		const FScopedBusyCursor BusyCursor;

		// If we have selected actors and/or selected BSP surfaces, we need to setup some copy jobs. 
		if( CopySelected.bHasSelectedActors || CopySelected.bHasSelectedSurfaces )
		{
			// Create per-level job lists.
			typedef TMap<ULevel*, FCopyJob*>	CopyJobMap;
			CopyJobMap							CopyJobs;

			
			// First, create new copy jobs for BSP surfaces if we have selected surfaces. 
			if( CopySelected.bHasSelectedSurfaces )
			{
				// Create copy job for the selected surfaces that need copying.
				for( TSelectedSurfaceIterator<> SurfaceIter(InWorld); SurfaceIter; ++SurfaceIter )
				{
					ULevel* LevelWithSelectedSurface = SurfaceIter.GetLevel();

					// Currently, we only support one selected surface per level. So, If the 
					// level is already in the map, we don't need to copy this surface. 
					if( !CopyJobs.Find(LevelWithSelectedSurface) )
					{
						FCopyJob* NewJob = new FCopyJob( LevelWithSelectedSurface );
						NewJob->SurfaceIndex = SurfaceIter.GetSurfaceIndex();

						check( NewJob->SurfaceIndex != INDEX_NONE );

						CopyJobs.Add( NewJob->SrcLevel, NewJob );
					}
				}
			}

			// Add selected actors to the per-level job lists.
			for ( FSelectionIterator It( GetSelectedActorIterator() ) ; It ; ++It )
			{
				AActor* Actor = static_cast<AActor*>( *It );
				checkSlow( Actor->IsA(AActor::StaticClass()) );

				ULevel* OldLevel = Actor->GetLevel();
				FCopyJob** Job = CopyJobs.Find( OldLevel );
				if ( Job )
				{
					(*Job)->Actors.Add( Actor );
				}
				else
				{
					// Allocate a new job for the level.
					FCopyJob* NewJob = new FCopyJob(OldLevel);
					NewJob->Actors.Add( Actor );
					CopyJobs.Add( OldLevel, NewJob );
				}
			}


			if ( CopyJobs.Num() > 0 )
			{
				// Create a buffer level that actors will be moved through to cleanly break references.
				// Create a new ULevel and UModel.
				ULevel* BufferLevel = CreateTransLevelMoveBuffer( InWorld );

				// We'll build up our final clipboard string with the result of each copy
				FString ClipboardString;

				if( bShouldCut )
				{
					if (Trans)
					{
						Trans->Begin( NULL, NSLOCTEXT("UnrealEd", "Cut", "Cut") );
					}
					GetSelectedActors()->Modify();
				}

				// For each level, select the actors in that level and copy-paste into the destination level.
				TArray<AActor*>	NewActors;
				for ( CopyJobMap::TIterator It( CopyJobs ) ; It ; ++It )
				{
					FCopyJob* Job = It.Value();
					check( Job );

					FString CopiedActorsString;
					const bool bCopyOnly = !bShouldCut;
					Job->MoveActorsToLevel( NewActors, NULL, BufferLevel, bCopyOnly, bIsMove, &CopiedActorsString );

					// Append our copied actors to our final clipboard string
					ClipboardString += CopiedActorsString;
				}

				if( bShouldCut )
				{
					if (Trans)
					{
						Trans->End();
					}
				}

				if (DestinationData)
				{
					// Fill DestinationData with the final string
					*DestinationData = ClipboardString;
				}
				else
				{
					// Update the clipboard with the final string
					FPlatformApplicationMisc::ClipboardCopy(*ClipboardString);
				}
				

				// Cleanup.
				for ( CopyJobMap::TIterator It( CopyJobs ) ; It ; ++It )
				{
					FCopyJob* Job = It.Value();
					delete Job;
				}

				BufferLevel->ClearLevelComponents();
				InWorld->RemoveLevel( BufferLevel );
				BufferLevel->OwningWorld = NULL;
				BufferLevel->RemoveFromRoot();
			}
		}

		// Restore old selection
		GEditor->SelectNone( false, true );
		for (const TWeakObjectPtr<AActor>& Actor : CurrentlySelectedActors)
		{
			if (AActor* ActorPtr = Actor.Get())
			{
				GEditor->SelectActor(ActorPtr, true, false);
			}
		}
	}
}


bool UEditorEngine::CanPasteSelectedActorsFromClipboard( UWorld* InWorld )
{
	// Intentionally not checking if the level is locked/hidden here, as it's better feedback for the user if they attempt to paste
	// and get the message explaining why it's failed, than just not having the option available to them.
	FString PasteString;
	FPlatformApplicationMisc::ClipboardPaste(PasteString);
	return PasteString.StartsWith( "BEGIN MAP" );
}


void UEditorEngine::PasteSelectedActorsFromClipboard( UWorld* InWorld, const FText& TransDescription, const EPasteTo PasteTo )
{
	if ( !CanPasteSelectedActorsFromClipboard( InWorld ) )
	{
		return;
	}

	const FSnappedPositioningData PositioningData = FSnappedPositioningData(GCurrentLevelEditingViewportClient, ClickLocation, ClickPlane)
		.AlignToSurfaceRotation(false);
	FVector SaveClickLocation = FActorPositioning::GetSnappedSurfaceAlignedTransform(PositioningData).GetLocation();
	
	ULevel* DesiredLevel = InWorld->GetCurrentLevel();

	// Don't allow pasting to levels that are locked
	if( !FLevelUtils::IsLevelLocked( DesiredLevel ) )
	{
		// Make sure the desired level is current
		ULevel* OldCurrentLevel = InWorld->GetCurrentLevel();
		InWorld->SetCurrentLevel( DesiredLevel );

		const FScopedTransaction Transaction( TransDescription );

		const bool bNoteSelectionChange = false;
		const bool bDeselectBSPSurfs = false;
		SelectNone( bNoteSelectionChange, bDeselectBSPSurfs );
		ABrush::SetSuppressBSPRegeneration(true);
		edactPasteSelected( InWorld, false, false, true );
		ABrush::SetSuppressBSPRegeneration(false);

		if( PasteTo != PT_OriginalLocation )
		{
			// Get a bounding box for all the selected actors locations.
			FBox bbox(ForceInit);
			int32 NumActorsToMove = 0;

			for ( FSelectionIterator It( GetSelectedActorIterator() ) ; It ; ++It )
			{
				AActor* Actor = static_cast<AActor*>( *It );
				checkSlow( Actor->IsA(AActor::StaticClass()) );

				bbox += Actor->GetActorLocation();
				++NumActorsToMove;
			}

			if ( NumActorsToMove > 0 )
			{
				// Figure out which location to center the actors around.
				const FVector Origin( PasteTo == PT_Here ? SaveClickLocation : FVector::ZeroVector );

				// Compute how far the actors have to move.
				const FVector Location = bbox.GetCenter();
				const FVector Adjust = Origin - Location;

				// List of group actors in the selection
				TArray<AGroupActor*> GroupActors;

				struct FAttachData
				{
					FAttachData(AActor* InParentActor, FName InSocketName)
						: ParentActor(InParentActor)
						, SocketName(InSocketName)
					{}

					AActor* ParentActor;
					FName SocketName;
				};

				TArray<FAttachData, TInlineAllocator<8>> AttachData;
				AttachData.Reserve(NumActorsToMove);

				// Break any parent attachments and move the actors.
				AActor* SingleActor = NULL;
				for ( FSelectionIterator It( GetSelectedActorIterator() ) ; It ; ++It )
				{
					AActor* Actor = static_cast<AActor*>( *It );

					AActor* ParentActor = Actor->GetAttachParentActor();
					FName SocketName = Actor->GetAttachParentSocketName();
					Actor->DetachFromActor(FDetachmentTransformRules::KeepWorldTransform);
					AttachData.Emplace(ParentActor, SocketName);

					// If this actor is in a group, add it to the list
					if (UActorGroupingUtils::IsGroupingActive())
					{
						AGroupActor* ActorGroupRoot = AGroupActor::GetRootForActor(Actor, true, true);
						if (ActorGroupRoot)
						{
							GroupActors.AddUnique(ActorGroupRoot);
						}
					}

					SingleActor = Actor;
					Actor->SetActorLocation(Actor->GetActorLocation() + Adjust, false);
				}

				// Restore attachments
				int Index = 0;
				for (FSelectionIterator It(GetSelectedActorIterator()); It; ++It)
				{
					AActor* Actor = static_cast<AActor*>(*It);
					Actor->AttachToActor(AttachData[Index].ParentActor, FAttachmentTransformRules::KeepWorldTransform, AttachData[Index].SocketName);
					Actor->PostEditMove(true);
					Index++;
				}

				// Update the pivot location.
				check(SingleActor);
				SetPivot( SingleActor->GetActorLocation(), false, true );

				// If grouping is active, go through the unique group actors and update the group actor location
				if (UActorGroupingUtils::IsGroupingActive())
				{
					for (AGroupActor* GroupActor : GroupActors)
					{
						GroupActor->CenterGroupLocation();
					}
				}
			}
		}

		InWorld->SetCurrentLevel( OldCurrentLevel );

		RedrawLevelEditingViewports();

		for (FSelectionIterator It(GetSelectedActorIterator()); It; ++It)
		{
			if (ABrush* Brush = Cast<ABrush>(*It))
			{
				if (Brush->IsStaticBrush())
				{
					// If required, update the Bsp of any levels that received a pasted brush actor
					RebuildAlteredBSP();
					break;
				}
			}
		}
	}
	else
	{
		FMessageDialog::Open( EAppMsgType::Ok, NSLOCTEXT("UnrealEd", "Error_OperationDisallowedOnLockedLevelPasteActor", "PasteActor: The requested operation could not be completed because the level is locked.") );
	}
}

namespace
{
	/** Property value used for property-based coloration. */
	static FString				GPropertyColorationValue;

	/** Property used for property-based coloration. */
	static FProperty*			GPropertyColorationProperty = NULL;

	/** Class of object to which property-based coloration is applied. */
	static UClass*				GPropertyColorationClass = NULL;

	/** true if GPropertyColorationClass is an actor class. */
	static bool				GbColorationClassIsActor = false;

	/** true if GPropertyColorationProperty is an object property. */
	static bool				GbColorationPropertyIsObjectProperty = false;

	/** The chain of properties from member to lowest priority*/
	static FEditPropertyChain*	GPropertyColorationChain = NULL;

	/** Used to collect references to actors that match the property coloration settings. */
	static TArray<AActor*>*		GPropertyColorationActorCollector = NULL;
}


void UEditorEngine::SetPropertyColorationTarget(UWorld* InWorld, const FString& PropertyValue, FProperty* Property, UClass* CommonBaseClass, FEditPropertyChain* PropertyChain)
{
	if ( GPropertyColorationProperty != Property || 
		GPropertyColorationClass != CommonBaseClass ||
		GPropertyColorationChain != PropertyChain ||
		GPropertyColorationValue != PropertyValue )
	{
		const FScopedBusyCursor BusyCursor;
		delete GPropertyColorationChain;

		GPropertyColorationValue = PropertyValue;
		GPropertyColorationProperty = Property;
		GPropertyColorationClass = CommonBaseClass;
		GPropertyColorationChain = PropertyChain;

		GbColorationClassIsActor = GPropertyColorationClass->IsChildOf( AActor::StaticClass() );
		GbColorationPropertyIsObjectProperty = CastField<FObjectPropertyBase>(GPropertyColorationProperty) != NULL;

		InWorld->UpdateWorldComponents( false, false );
		RedrawLevelEditingViewports();
	}
}


void UEditorEngine::GetPropertyColorationTarget(FString& OutPropertyValue, FProperty*& OutProperty, UClass*& OutCommonBaseClass, FEditPropertyChain*& OutPropertyChain)
{
	OutPropertyValue	= GPropertyColorationValue;
	OutProperty			= GPropertyColorationProperty;
	OutCommonBaseClass	= GPropertyColorationClass;
	OutPropertyChain	= GPropertyColorationChain;
}

bool UEditorEngine::IsPropertyColorationColorFeatureActivated() const
{
	return GPropertyColorationClass && GPropertyColorationChain;
}

bool UEditorEngine::GetPropertyColorationColor(UObject* Object, FColor& OutColor)
{
	bool bResult = false;
	if (IsPropertyColorationColorFeatureActivated() && GPropertyColorationChain->Num() > 0)
	{
		UObject* MatchingBase = NULL;
		AActor* Owner = NULL;
		if ( Object->IsA(GPropertyColorationClass) )
		{
			// The querying object matches the coloration class.
			MatchingBase = Object;
		}
		else
		{
			// If the coloration class is an actor, check if the querying object is a component.
			// If so, compare the class of the component's owner against the coloration class.
			if ( GbColorationClassIsActor )
			{
				UActorComponent* ActorComponent = Cast<UActorComponent>( Object );
				if ( ActorComponent )
				{
					Owner = ActorComponent->GetOwner();
					if ( Owner && Owner->IsA( GPropertyColorationClass ) )
					{
						MatchingBase = Owner;
					}
				}
			}
		}

		// Do we have a matching object?
		if ( MatchingBase )
		{
			bool bDontCompareProps = false;

			uint8* Base = (uint8*) MatchingBase;
			int32 TotalChainLength = GPropertyColorationChain->Num();
			int32 ChainIndex = 0;
			for ( FEditPropertyChain::TIterator It(GPropertyColorationChain->GetHead()); It; ++It )
			{
				FProperty* Prop = *It;
				FObjectPropertyBase* ObjectPropertyBase = CastField<FObjectPropertyBase>(Prop);
				if( CastField<FArrayProperty>(Prop) )
				{
					// @todo DB: property coloration -- add support for array properties.
					bDontCompareProps = true;
					break;
				}
				else if ( ObjectPropertyBase && (ChainIndex != TotalChainLength-1))
				{
					uint8* ObjAddr = Prop->ContainerPtrToValuePtr<uint8>(Base);
					UObject* ReferencedObject = ObjectPropertyBase->GetObjectPropertyValue(ObjAddr);
					Base = (uint8*) ReferencedObject;
				}
				else
				{
					Base = Prop->ContainerPtrToValuePtr<uint8>(Base);
				}
				ChainIndex++;
			}

			// Export the property value.  We don't want to exactly compare component properties.
			if ( !bDontCompareProps && Base) 
			{
				FString PropertyValue;
				GPropertyColorationProperty->ExportText_Direct(PropertyValue, Base, Base, NULL, 0 );
				if ( PropertyValue == GPropertyColorationValue )
				{
					bResult  = true;
					OutColor = FColor::Red;

					// Collect actor references.
					if ( GPropertyColorationActorCollector && Owner )
					{
						GPropertyColorationActorCollector->AddUnique( Owner );
					}
				}
			}
		}
	}
	return bResult;
}


void UEditorEngine::SelectByPropertyColoration(UWorld* InWorld)
{
	TArray<AActor*> Actors;
	GPropertyColorationActorCollector = &Actors;
	InWorld->UpdateWorldComponents( false, false );
	GPropertyColorationActorCollector = NULL;

	if ( Actors.Num() > 0 )
	{
		const FScopedTransaction Transaction( NSLOCTEXT("UnrealEd", "SelectByProperty", "Select by Property") );
		USelection* SelectedActors = GetSelectedActors();
		SelectedActors->BeginBatchSelectOperation();
		SelectedActors->Modify();
		SelectNone( false, true );
		for ( int32 ActorIndex = 0 ; ActorIndex < Actors.Num() ; ++ActorIndex )
		{
			AActor* Actor = Actors[ActorIndex];
			SelectActor( Actor, true, false );
		}
		SelectedActors->EndBatchSelectOperation();
		NoteSelectionChange();
	}
}


bool UEditorEngine::Map_Check( UWorld* InWorld, const TCHAR* Str, FOutputDevice& Ar, bool bCheckDeprecatedOnly, EMapCheckNotification::Type Notification/*= EMapCheckNotification::DisplayResults*/, bool bClearLog/*= true*/)
{
#define LOCTEXT_NAMESPACE "EditorEngine"
	const FText CheckMapLocText = NSLOCTEXT("UnrealEd", "CheckingMap", "Checking map");
	GWarn->BeginSlowTask( CheckMapLocText, false );
	const double StartTime = FPlatformTime::Seconds();

	FMessageLog MapCheckLog("MapCheck");

	if (bClearLog)
	{
		FFormatNamedArguments Arguments;
		Arguments.Add(TEXT("Name"), FText::FromString(FPackageName::GetShortName(InWorld->GetOutermost())));
		Arguments.Add(TEXT("TimeStamp"), FText::AsDateTime(FDateTime::Now()));
		FText MapCheckPageName(FText::Format(LOCTEXT("MapCheckPageName", "{Name} - {TimeStamp}"), Arguments));
		MapCheckLog.NewPage(MapCheckPageName);
	}

	TMap<FGuid,AActor*>			LightGuidToActorMap;
	const int32 ProgressDenominator = InWorld->GetProgressDenominator();

	if ( !bCheckDeprecatedOnly )
	{
		// Report if any brush material references could be cleaned by running 'Clean BSP Materials'.
		const int32 NumRefrencesCleared = CleanBSPMaterials( InWorld, true, false );
		if ( NumRefrencesCleared > 0 )
		{
			FFormatNamedArguments Arguments;
			Arguments.Add(TEXT("NumReferencesCleared"), NumRefrencesCleared);
			FMessageLog("MapCheck").Warning()
				->AddToken(FTextToken::Create(FText::Format( LOCTEXT( "MapCheck_Message_CleanBSPMaterials", "Run 'Clean BSP Materials' to clear {NumReferencesCleared} unnecessary materal references" ), Arguments ) ) )
				->AddToken(FMapErrorToken::Create(FMapErrors::CleanBSPMaterials));
		}
	}

	// Check to see if any of the streaming levels have streaming levels of their own
	// Grab the world info, and loop through the streaming levels
	for (ULevelStreaming* LevelStreaming: InWorld->GetStreamingLevels())
	{
		if (LevelStreaming)
		{
			if (const ULevel* Level = LevelStreaming->GetLoadedLevel())
			{
				// Grab the world info of the streaming level, and loop through it's streaming levels
				AWorldSettings* SubLevelWorldSettings = Level->GetWorldSettings();
				UWorld *SubLevelWorld = CastChecked<UWorld>(Level->GetOuter());
				if (SubLevelWorld && SubLevelWorldSettings)
				{
					for (ULevelStreaming* SubLevelStreaming : SubLevelWorld->GetStreamingLevels())
					{
						// If it has any and they aren't loaded flag a warning to the user
						if (SubLevelStreaming && SubLevelStreaming->GetLoadedLevel() == nullptr)
						{
							UE_LOG(LogEditorServer, Warning, TEXT("%s contains streaming level '%s' which isn't loaded."), *SubLevelWorldSettings->GetName(), *SubLevelStreaming->GetWorldAssetPackageName());
						}
					}
				}
			}
		}
	}

	// Make sure all levels in the world have a filename length less than the max limit
	// Filenames over the max limit interfere with cooking for consoles.
	const int32 MaxFilenameLen = FPlatformMisc::GetMaxPathLength();
	for ( int32 LevelIndex = 0; LevelIndex < InWorld->GetNumLevels(); LevelIndex++ )
	{
		ULevel* Level = InWorld->GetLevel( LevelIndex );
		UPackage* LevelPackage = Level->GetOutermost();
		FString PackageFilename;
		if( FPackageName::DoesPackageExist( LevelPackage->GetName(), &PackageFilename ) && 
			FPaths::GetBaseFilename(PackageFilename).Len() > MaxFilenameLen )
		{
			const FString BaseFilenameOfPackageFilename = FPaths::GetBaseFilename(PackageFilename);
			FFormatNamedArguments Arguments;
			Arguments.Add(TEXT("Filename"), FText::FromString(BaseFilenameOfPackageFilename));
			Arguments.Add(TEXT("FilenameLength"), BaseFilenameOfPackageFilename.Len());
			Arguments.Add(TEXT("MaxFilenameLength"), MaxFilenameLen);
			FMessageLog("MapCheck").Warning()
				->AddToken(FTextToken::Create(FText::Format(LOCTEXT( "MapCheck_Message_FilenameIsTooLongForCooking", "Filename is too long ({FilenameLength} characters) - this may interfere with cooking for consoles. Unreal filenames should be no longer than {MaxFilenameLength} characters. Filename value: {Filename}" ), Arguments ) ))
				->AddToken(FMapErrorToken::Create(FMapErrors::FilenameIsTooLongForCooking));
		}
	}

	Game_Map_Check(InWorld, Str, Ar, bCheckDeprecatedOnly);

	CheckTextureStreamingBuildValidity(InWorld);
	if (InWorld->NumTextureStreamingUnbuiltComponents > 0 || InWorld->NumTextureStreamingDirtyResources > 0)
	{
		FMessageLog("MapCheck").Warning()->AddToken(FTextToken::Create(FText::Format(LOCTEXT("MapCheck_Message_TextureStreamingNeedsRebuild", "Texture streaming needs to be rebuilt ({0} Components, {1} Resource Refs), run 'Build Texture Streaming'."), InWorld->NumTextureStreamingUnbuiltComponents, InWorld->NumTextureStreamingDirtyResources)));
	}

	if (const UWorldPartition* WorldPartition = InWorld->GetWorldPartition())
	{
		FStreamingGenerationMapCheckErrorHandler MapCheckErrorHandler;
		WorldPartition->CheckForErrors(&MapCheckErrorHandler);
	}

	GWarn->StatusUpdate( 0, ProgressDenominator, CheckMapLocText );

	int32 LastUpdateCount = 0;
	int32 UpdateGranularity = ProgressDenominator / 5;
	TMap<ULevel*, TMap<FGuid, AActor*>> ActorGuidMap;
	for( FActorIterator It(InWorld); It; ++It ) 
	{
		if(It.GetProgressNumerator() >= LastUpdateCount + UpdateGranularity)
		{
			GWarn->UpdateProgress( It.GetProgressNumerator(), ProgressDenominator );
			LastUpdateCount=It.GetProgressNumerator();
		}
		
		AActor* Actor = *It;
		if(bCheckDeprecatedOnly)
		{
			Actor->CheckForDeprecated();
		}
		else
		{
			Actor->CheckForErrors();
			
			// Determine actor location and bounds, falling back to actor location property and 0 extent
			FVector Center = Actor->GetActorLocation();
			FVector Extent = FVector::ZeroVector;
			AStaticMeshActor*	StaticMeshActor		= Cast<AStaticMeshActor>(Actor);
			ASkeletalMeshActor*	SkeletalMeshActor	= Cast<ASkeletalMeshActor>(Actor);
			ALight*				LightActor			= Cast<ALight>(Actor);
			UMeshComponent*		MeshComponent		= NULL;
			if( StaticMeshActor )
			{
				MeshComponent = StaticMeshActor->GetStaticMeshComponent();
			}
			else if( SkeletalMeshActor )
			{
				MeshComponent = SkeletalMeshActor->GetSkeletalMeshComponent();
			}

			// See whether there are lights that ended up with the same component. This was possible in earlier versions of the engine.
			if( LightActor )
			{
				ULightComponent* LightComponent = LightActor->GetLightComponent();
				// LightComponent component can be null, for example when creating a blueprint deriving from ALight.
				// Movable light components have a light guid of 0, so skip them as well
				if (LightComponent && LightComponent->HasStaticShadowing()) 
				{
					AActor* ExistingLightActor = LightGuidToActorMap.FindRef( LightComponent->LightGuid );
					if( ExistingLightActor )
					{
						{
							FFormatNamedArguments Arguments;
							Arguments.Add(TEXT("LightActor0"), FText::FromString(LightActor->GetName()));
							Arguments.Add(TEXT("LightActor1"), FText::FromString(ExistingLightActor->GetName()));
							FMessageLog("MapCheck").Warning()
								->AddToken(FUObjectToken::Create(LightActor))
								->AddToken(FTextToken::Create(FText::Format( LOCTEXT( "MapCheck_Message_MatchingLightGUID", "'{LightActor0}' has same light GUID as '{LightActor1}' (Duplicate and replace the orig with the new one)" ), Arguments ) ))
								->AddToken(FMapErrorToken::Create(FMapErrors::MatchingLightGUID));
						}

						{
							FFormatNamedArguments Arguments;
							Arguments.Add(TEXT("LightActor0"), FText::FromString(ExistingLightActor->GetName()));
							Arguments.Add(TEXT("LightActor1"), FText::FromString(LightActor->GetName()));
							FMessageLog("MapCheck").Warning()
								->AddToken(FUObjectToken::Create(ExistingLightActor))
								->AddToken(FTextToken::Create(FText::Format( LOCTEXT( "MapCheck_Message_MatchingLightGUID", "'{LightActor0}' has same light GUID as '{LightActor1}' (Duplicate and replace the orig with the new one)" ), Arguments ) ))
								->AddToken(FMapErrorToken::Create(FMapErrors::MatchingLightGUID));
						}
					}
					else
					{
						LightGuidToActorMap.Add( LightComponent->LightGuid, LightActor );
					}
				}
			}

			// Check for duplicated Guids
			TMap<FGuid, AActor*>& PerLevelActorGuidMap = ActorGuidMap.FindOrAdd(Actor->GetLevel());
			if (AActor** DuplicatedGuidActor = PerLevelActorGuidMap.Find(Actor->GetActorGuid()))
			{
				FFormatNamedArguments Arguments;
				Arguments.Add(TEXT("Actor0"), FText::FromString(Actor->GetName()));
				Arguments.Add(TEXT("Actor1"), FText::FromString((*DuplicatedGuidActor)->GetName()));
				FMessageLog("MapCheck").Warning()
					->AddToken(FUObjectToken::Create(Actor))
					->AddToken(FTextToken::Create(FText::Format(LOCTEXT( "MapCheck_Message_MatchingActorGUID", "'{Actor0}' has same GUID as '{Actor1}' (Duplicate and replace the orig with the new one)" ), Arguments)))
					->AddToken(FMapErrorToken::Create(FMapErrors::MatchingActorGUID));
			}
			else
			{
				PerLevelActorGuidMap.Add(Actor->GetActorGuid(), Actor);
			}
		}

		Game_Map_Check_Actor(Str, Ar, bCheckDeprecatedOnly, Actor);
	}
	
	// Add a summary of the Map Check
	const int32 ErrorCount = MapCheckLog.NumMessages( EMessageSeverity::Error );
	const int32 WarningCount = MapCheckLog.NumMessages( EMessageSeverity::Warning );
	const double CurrentTime = (FPlatformTime::Seconds() - StartTime) * 1000.0f;
	{
		FFormatNamedArguments Arguments;
		Arguments.Add(TEXT("Errors"), ErrorCount);
		Arguments.Add(TEXT("Warnings"), WarningCount - ErrorCount);
		Arguments.Add(TEXT("Time"), CurrentTime);
		FMessageLog("MapCheck").Info()
			->AddToken(FTextToken::Create(FText::Format( LOCTEXT( "MapCheck_Complete", "Map check complete: {Errors} Error(s), {Warnings} Warning(s), took {Time}ms to complete." ), Arguments ) ));
	}

	GWarn->EndSlowTask();

	if( Notification != EMapCheckNotification::DontDisplayResults )
	{
		if(bCheckDeprecatedOnly)
		{
			if(ErrorCount > 0)
			{
				MapCheckLog.Notify(LOCTEXT("MapCheckGenErrors", "Map check generated errors!"));
			}
			else if (WarningCount > 0)
			{
				MapCheckLog.Notify(LOCTEXT("MapCheckGenWarnings", "Map check generated warnings!"));
			}
		}
		else
		{
			if(Notification == EMapCheckNotification::DisplayResults)
			{
				MapCheckLog.Open(EMessageSeverity::Info, true);
			}
			else if(Notification == EMapCheckNotification::NotifyOfResults)
			{				
				if (ErrorCount > 0)
				{
					MapCheckLog.Notify(LOCTEXT("MapCheckFoundErrors", "Map Check found some errors!"));
				}
				else if (WarningCount > 0)
				{
					MapCheckLog.Notify(LOCTEXT("MapCheckFoundWarnings", "Map Check found some issues!"));
				}
				else
				{
					// Nothing to notify about.  Everything went fine!
				}
			}
		}
	}
	return true;
#undef LOCTEXT_NAMESPACE
}

bool UEditorEngine::Map_Scale( UWorld* InWorld, const TCHAR* Str, FOutputDevice& Ar )
{
	float Factor = 1.f;
	if( FParse::Value(Str,TEXT("FACTOR="),Factor) )
	{
		bool bAdjustLights=0;
		FParse::Bool( Str, TEXT("ADJUSTLIGHTS="), bAdjustLights );
		bool bScaleSprites=0;
		FParse::Bool( Str, TEXT("SCALESPRITES="), bScaleSprites );
		bool bScaleLocations=0;
		FParse::Bool( Str, TEXT("SCALELOCATIONS="), bScaleLocations );
		bool bScaleCollision=0;
		FParse::Bool( Str, TEXT("SCALECOLLISION="), bScaleCollision );

		const FScopedBusyCursor BusyCursor;

		const FScopedTransaction Transaction( NSLOCTEXT("UnrealEd", "MapScaling", "Scale") );
		const FText LocalizeScaling = NSLOCTEXT("UnrealEd", "Scaling", "Scaling");
		GWarn->BeginSlowTask( LocalizeScaling, true );

		NoteActorMovement();
		const int32 ProgressDenominator = InWorld->GetProgressDenominator();

		// Fire ULevel::LevelDirtiedEvent when falling out of scope.
		FScopedLevelDirtied		LevelDirtyCallback;

		int32 Progress = 0;
		for ( FSelectionIterator It( GetSelectedActorIterator() ) ; It ; ++It )
		{
			AActor* Actor = static_cast<AActor*>( *It );
			checkSlow( Actor->IsA(AActor::StaticClass()) );

			GWarn->StatusUpdate( Progress++, GetSelectedActors()->Num(), LocalizeScaling );
			Actor->PreEditChange(NULL);
			Actor->Modify();

			LevelDirtyCallback.Request();

			ABrush* Brush = Cast< ABrush >( Actor );
			if( Brush )
			{
				for( int32 poly = 0 ; poly < Brush->Brush->Polys->Element.Num() ; poly++ )
				{
					FPoly* Poly = &(Brush->Brush->Polys->Element[poly]);

					Poly->TextureU /= Factor;
					Poly->TextureV /= Factor;
					Poly->Base = ((Poly->Base - (FVector3f)Brush->GetPivotOffset()) * Factor) + (FVector3f)Brush->GetPivotOffset();

					for( int32 vtx = 0 ; vtx < Poly->Vertices.Num() ; vtx++ )
					{
						Poly->Vertices[vtx] = ((Poly->Vertices[vtx] - (FVector3f)Brush->GetPivotOffset()) * Factor) + (FVector3f)Brush->GetPivotOffset();
					}

					Poly->CalcNormal();
				}

				Brush->Brush->BuildBound();
			}
			else if( Actor->GetRootComponent() != NULL )
			{
				Actor->GetRootComponent()->SetRelativeScale3D(Actor->GetRootComponent()->GetRelativeScale3D() * Factor);
			}

			if( bScaleLocations )
			{
				FVector ScaledLocation = Actor->GetActorLocation();
				ScaledLocation.X *= Factor;
				ScaledLocation.Y *= Factor;
				ScaledLocation.Z *= Factor;
				Actor->SetActorLocation(ScaledLocation, false);
			}

			Actor->PostEditChange();
		}
		GWarn->EndSlowTask();
	}
	else
	{
		UE_SUPPRESS(LogExec, Warning, Ar.Log(*NSLOCTEXT("UnrealEd", "MissingScaleFactor", "Missing scale factor").ToString()));
	}

	return true;
}

bool UEditorEngine::Map_Setbrush( UWorld* InWorld, const TCHAR* Str, FOutputDevice& Ar )
{
	const FScopedTransaction Transaction( NSLOCTEXT("UnrealEd", "SetBrushProperties", "Set Brush Properties") );

	uint16 PropertiesMask = 0;

	int32 BrushType = 0;
	if (FParse::Value(Str,TEXT("BRUSHTYPE="),BrushType))	PropertiesMask |= MSB_BrushType;

	uint16 BrushColor = 0;
	if (FParse::Value(Str,TEXT("COLOR="),BrushColor))		PropertiesMask |= MSB_BrushColor;

	FName GroupName = NAME_None;
	if (FParse::Value(Str,TEXT("GROUP="),GroupName))		PropertiesMask |= MSB_Group;

	int32 SetFlags = 0;
	if (FParse::Value(Str,TEXT("SETFLAGS="),SetFlags))		PropertiesMask |= MSB_PolyFlags;

	int32 ClearFlags = 0;
	if (FParse::Value(Str,TEXT("CLEARFLAGS="),ClearFlags))	PropertiesMask |= MSB_PolyFlags;

	MapSetBrush( InWorld,
				static_cast<EMapSetBrushFlags>( PropertiesMask ),
				 BrushColor,
				 GroupName,
				 SetFlags,
				 ClearFlags,
				 BrushType,
				 0 // Draw type
				 );

	RedrawLevelEditingViewports();
	RebuildAlteredBSP(); // Update the Bsp of any levels containing a modified brush

	return true;
}

//////////////////////////////////////////////////////////////////////////////////////////////////////////////

namespace {
	/** Implements texmult and texpan*/
	static void ScaleTexCoords(UWorld* InWorld, const TCHAR* Str, int16 Word2)
	{
		// Ensure each polygon has unique texture vector indices.
		for ( TSelectedSurfaceIterator<> It(InWorld) ; It ; ++It )
		{
			FBspSurf* Surf = *It;
			UModel* Model = It.GetModel();
			Model->Modify();
			const FVector3f TextureU( Model->Vectors[Surf->vTextureU] );
			const FVector3f TextureV( Model->Vectors[Surf->vTextureV] );
			Surf->vTextureU = Model->Vectors.Add(TextureU);
			Surf->vTextureV = Model->Vectors.Add(TextureV);
		}

		float UU,UV,VU,VV;
		UU=1.0; FParse::Value(Str,TEXT("UU="),UU);
		UV=0.0; FParse::Value(Str,TEXT("UV="),UV);
		VU=0.0; FParse::Value(Str,TEXT("VU="),VU);
		VV=1.0; FParse::Value(Str,TEXT("VV="),VV);

		for( FConstLevelIterator Iterator = InWorld->GetLevelIterator(); Iterator; ++Iterator )
		{
			UModel* Model = (*Iterator)->Model;
			Model->Modify();
			GEditor->polyTexScale( Model, UU, UV, VU, VV, !!Word2 );
		}
	}
} // namespace

void UEditorEngine::ExecuteCommandForAllLevelModels( UWorld* InWorld, FSelectCommand InSelectCommand, const FText& TransDesription )
{
	const FScopedTransaction Transaction( TransDesription );
	for( FConstLevelIterator Iterator = InWorld->GetLevelIterator(); Iterator; ++Iterator )
	{
		UModel* Model = (*Iterator)->Model;
		InSelectCommand.ExecuteIfBound( Model );
	}
	USelection::NoteUnknownSelectionChanged();
}

void UEditorEngine::ExecuteCommandForAllLevelModels( UWorld* InWorld, FSelectInWorldCommand InSelectCommand, const FText& TransDesription )
{
	const FScopedTransaction Transaction( TransDesription );
	for( FConstLevelIterator Iterator = InWorld->GetLevelIterator(); Iterator; ++Iterator )
	{
		UModel* Model = (*Iterator)->Model;
		InSelectCommand.ExecuteIfBound( InWorld, Model );
	}
	USelection::NoteUnknownSelectionChanged();
}

void UEditorEngine::FlagModifyAllSelectedSurfacesInLevels( UWorld* InWorld )
{
	for( FConstLevelIterator Iterator = InWorld->GetLevelIterator(); Iterator; ++Iterator )
	{
		UModel* Model = (*Iterator)->Model;
		Model->ModifySelectedSurfs( true );
	}
}

bool UEditorEngine::Exec_Poly( UWorld* InWorld, const TCHAR* Str, FOutputDevice& Ar )
{
	if( FParse::Command(&Str,TEXT("SELECT")) ) // POLY SELECT [ALL/NONE/INVERSE] FROM [LEVEL/SOLID/GROUP/ITEM/ADJACENT/MATCHING]
	{
		if( FParse::Command(&Str,TEXT("NONE")) )
		{
			return Exec( InWorld, TEXT("SELECT NONE") );
		}
		else if( FParse::Command(&Str,TEXT("ALL")) )
		{
			const FScopedTransaction Transaction( NSLOCTEXT("UnrealEd", "SelectAll", "Select All") );
			GetSelectedActors()->Modify();
			SelectNone( false, true );
			
			for( FConstLevelIterator Iterator = InWorld->GetLevelIterator(); Iterator; ++Iterator )
			{
				UModel* Model = (*Iterator)->Model;
				polySelectAll( Model );
			}
			NoteSelectionChange();
			return true;
		}
		else if( FParse::Command(&Str,TEXT("REVERSE")) )
		{
			FSelectCommand SelectCommand = FSelectCommand::CreateUObject(this, &UEditorEngine::polySelectReverse);
			ExecuteCommandForAllLevelModels( InWorld, SelectCommand, NSLOCTEXT("UnrealEd", "ReverseSelection", "Reverse Selection") );
			return true;
		}
		else if( FParse::Command(&Str,TEXT("MATCHING")) )
		{
			if (FParse::Command(&Str,TEXT("GROUPS")))
			{				
				FSelectCommand SelectCommand = FSelectCommand::CreateUObject(this, &UEditorEngine::polySelectMatchingGroups);
				ExecuteCommandForAllLevelModels( InWorld, SelectCommand, NSLOCTEXT("UnrealEd", "SelectMatchingGroups", "Selet Matching Groups") );
			}
			else if (FParse::Command(&Str,TEXT("ITEMS")))
			{
				FSelectCommand SelectCommand = FSelectCommand::CreateUObject(this, &UEditorEngine::polySelectMatchingItems);
				ExecuteCommandForAllLevelModels( InWorld, SelectCommand, NSLOCTEXT("UnrealEd", "SelectMatchingItems", "Select Matching Items") );				
			}
			else if (FParse::Command(&Str,TEXT("BRUSH")))
			{
				FSelectCommand SelectCommand = FSelectCommand::CreateUObject(this, &UEditorEngine::polySelectMatchingBrush);
				ExecuteCommandForAllLevelModels( InWorld, SelectCommand, NSLOCTEXT("UnrealEd", "SelectMatchingBrush", "Select Matching Brush") );					
			}
			else if (FParse::Command(&Str,TEXT("TEXTURE")))
			{
				polySelectMatchingMaterial( InWorld, false );
				USelection::NoteUnknownSelectionChanged();
			}
			else if (FParse::Command(&Str,TEXT("RESOLUTION")))
			{
				if (FParse::Command(&Str,TEXT("CURRENT")))
				{
					polySelectMatchingResolution(InWorld, true);
				}
				else
				{
					polySelectMatchingResolution(InWorld, false);
				}
				USelection::NoteUnknownSelectionChanged();
			}
			
			return true;
		}
		else if( FParse::Command(&Str,TEXT("ADJACENT")) )
		{
			if (FParse::Command(&Str,TEXT("ALL")))
			{
				FSelectCommand SelectCommand = FSelectCommand::CreateUObject(this, &UEditorEngine::polySelectMatchingBrush);
				ExecuteCommandForAllLevelModels( InWorld, SelectCommand, NSLOCTEXT("UnrealEd", "SelectAllAdjacent", "Select All Adjacent") );
			}
			if (FParse::Command(&Str,TEXT("COPLANARS")))
			{
				FSelectInWorldCommand SelectCommand = FSelectInWorldCommand::CreateUObject(this, &UEditorEngine::polySelectCoplanars);
				ExecuteCommandForAllLevelModels( InWorld, SelectCommand, NSLOCTEXT("UnrealEd", "SelectAdjacentCoplanars", "Select Adjacent Coplanars") );
			}
			else if (FParse::Command(&Str,TEXT("WALLS")))
			{
				FSelectInWorldCommand SelectCommand = FSelectInWorldCommand::CreateUObject(this, &UEditorEngine::polySelectAdjacentWalls);
				ExecuteCommandForAllLevelModels( InWorld, SelectCommand, NSLOCTEXT("UnrealEd", "SelectAdjacentWalls", "Select Adjacent Walls") );
			}
			else if (FParse::Command(&Str,TEXT("FLOORS")))
			{
				FSelectInWorldCommand SelectCommand = FSelectInWorldCommand::CreateUObject(this, &UEditorEngine::polySelectAdjacentFloors);
				ExecuteCommandForAllLevelModels( InWorld, SelectCommand, NSLOCTEXT("UnrealEd", "SelectAdjacentFloors", "Select Adjacent Floors") );
			}
			else if (FParse::Command(&Str,TEXT("CEILINGS")))
			{
				FSelectInWorldCommand SelectCommand = FSelectInWorldCommand::CreateUObject(this, &UEditorEngine::polySelectAdjacentFloors);
				ExecuteCommandForAllLevelModels( InWorld, SelectCommand, NSLOCTEXT("UnrealEd", "SelectAdjacentCeilings", "Select Adjacent Ceilings") );
			}
			else if (FParse::Command(&Str,TEXT("SLANTS")))
			{
				FSelectInWorldCommand SelectCommand = FSelectInWorldCommand::CreateUObject(this, &UEditorEngine::polySelectAdjacentSlants);
				ExecuteCommandForAllLevelModels( InWorld, SelectCommand, NSLOCTEXT("UnrealEd", "SelectAdjacentSlants", "Select Adjacent Slants") );
			}			
			return true;
		}
		else if( FParse::Command(&Str,TEXT("MEMORY")) )
		{			
			
			if (FParse::Command(&Str,TEXT("SET")))
			{
				FSelectCommand SelectCommand = FSelectCommand::CreateUObject(this, &UEditorEngine::polyMemorizeSet);
				ExecuteCommandForAllLevelModels( InWorld, SelectCommand, NSLOCTEXT("UnrealEd", "MemorizeSelectionSet", "Memorize Selection Set") );
			}
			else if (FParse::Command(&Str,TEXT("RECALL")))
			{
				FSelectCommand SelectCommand = FSelectCommand::CreateUObject(this, &UEditorEngine::polyRememberSet);
				ExecuteCommandForAllLevelModels( InWorld, SelectCommand, NSLOCTEXT("UnrealEd", "RememberSelectionSet", "Recall Selection Set") );
			}
			else if (FParse::Command(&Str,TEXT("UNION")))
			{
				FSelectCommand SelectCommand = FSelectCommand::CreateUObject(this, &UEditorEngine::polyUnionSet);
				ExecuteCommandForAllLevelModels( InWorld, SelectCommand, NSLOCTEXT("UnrealEd", "UnionSelectionSet", "Union Selection Set") );
			}
			else if (FParse::Command(&Str,TEXT("INTERSECT")))
			{
				FSelectCommand SelectCommand = FSelectCommand::CreateUObject(this, &UEditorEngine::polyIntersectSet);
				ExecuteCommandForAllLevelModels( InWorld, SelectCommand, NSLOCTEXT("UnrealEd", "IntersectSelectionSet", "Intersect Selection Set") );
			}
			else if (FParse::Command(&Str,TEXT("XOR")))
			{
				FSelectCommand SelectCommand = FSelectCommand::CreateUObject(this, &UEditorEngine::polyXorSet);
				ExecuteCommandForAllLevelModels( InWorld, SelectCommand, NSLOCTEXT("UnrealEd", "XorSelectionSet", "XOR Selection Set") );
			}
			return true;
		}
		else if( FParse::Command(&Str,TEXT("ZONE")) )
		{
			FSelectCommand SelectCommand = FSelectCommand::CreateUObject(this, &UEditorEngine::polySelectZone);
			ExecuteCommandForAllLevelModels( InWorld, SelectCommand, NSLOCTEXT("UnrealEd", "SelectZone", "Select Zone") );			
			return true;
		}
		RedrawLevelEditingViewports();
	}
	else if( FParse::Command(&Str,TEXT("DEFAULT")) ) // POLY DEFAULT <variable>=<value>...
	{
		//CurrentMaterial=NULL;
		//ParseObject<UMaterial>(Str,TEXT("TEXTURE="),CurrentMaterial,nullptr);
		return true;
	}
	else if( FParse::Command(&Str,TEXT("SETMATERIAL")) )
	{
		bool bModelDirtied = false;
		{
			const FScopedTransaction Transaction( NSLOCTEXT("UnrealEd", "PolySetMaterial", "Set Material") );
			FlagModifyAllSelectedSurfacesInLevels( InWorld );

			UMaterialInterface* SelectedMaterialInstance = GetSelectedObjects()->GetTop<UMaterialInterface>();

			for ( TSelectedSurfaceIterator<> It(InWorld) ; It ; ++It )
			{
				UModel* Model = It.GetModel();
				const int32 SurfaceIndex = It.GetSurfaceIndex();

				Model->Surfs[SurfaceIndex].Material = SelectedMaterialInstance;
				const bool bUpdateTexCoords = false;
				const bool bOnlyRefreshSurfaceMaterials = true;
				polyUpdateBrush(Model, SurfaceIndex, bUpdateTexCoords, bOnlyRefreshSurfaceMaterials);
				Model->MarkPackageDirty();

				bModelDirtied = true;
			}
		}
		RedrawLevelEditingViewports();
		if ( bModelDirtied )
		{
			ULevel::LevelDirtiedEvent.Broadcast();
		}
		return true;
	}
	else if( FParse::Command(&Str,TEXT("SET")) ) // POLY SET <variable>=<value>...
	{
		{
			const FScopedTransaction Transaction( NSLOCTEXT("UnrealEd", "PolySetTexture", "Set Texture") );
			FlagModifyAllSelectedSurfacesInLevels( InWorld );
			uint64 Ptr;
			if( !FParse::Value(Str,TEXT("TEXTURE="),Ptr) )
			{
				Ptr = 0;
			}

			UMaterialInterface*	Material = (UMaterialInterface*)Ptr;
			if( Material )
			{
				for ( TSelectedSurfaceIterator<> It(InWorld) ; It ; ++It )
				{
					const int32 SurfaceIndex = It.GetSurfaceIndex();
					It.GetModel()->Surfs[SurfaceIndex].Material = Material;
					const bool bUpdateTexCoords = false;
					const bool bOnlyRefreshSurfaceMaterials = true;
					polyUpdateBrush(It.GetModel(), SurfaceIndex, bUpdateTexCoords, bOnlyRefreshSurfaceMaterials);
				}
			}

			int32 SetBits = 0;
			int32 ClearBits = 0;

			FParse::Value(Str,TEXT("SETFLAGS="),SetBits);
			FParse::Value(Str,TEXT("CLEARFLAGS="),ClearBits);

			// Update selected polys' flags.
			if ( SetBits != 0 || ClearBits != 0 )
			{
				for( FConstLevelIterator Iterator = InWorld->GetLevelIterator(); Iterator; ++Iterator )
				{
					UModel* Model = (*Iterator)->Model;
					polySetAndClearPolyFlags( Model,SetBits,ClearBits,1,1 );
				}
			}
		}
		RedrawLevelEditingViewports();
		ULevel::LevelDirtiedEvent.Broadcast();
		return true;
	}
	else if( FParse::Command(&Str,TEXT("TEXSCALE")) ) // POLY TEXSCALE [U=..] [V=..] [UV=..] [VU=..]
	{
		{
			const FScopedTransaction Transaction( NSLOCTEXT("UnrealEd", "PolySetTexscale", "Set Texscale") );

			FlagModifyAllSelectedSurfacesInLevels( InWorld );

			int16 Word2 = 1; // Scale absolute
			if( FParse::Command(&Str,TEXT("RELATIVE")) )
			{
				Word2=0;
			}
			ScaleTexCoords( InWorld, Str, Word2 );
		}
		RedrawLevelEditingViewports();
		ULevel::LevelDirtiedEvent.Broadcast();
		return true;
	}
	else if( FParse::Command(&Str,TEXT("TEXMULT")) ) // POLY TEXMULT [U=..] [V=..]
	{
		{
			const FScopedTransaction Transaction( NSLOCTEXT("UnrealEd", "PolySetTexmult", "Set Texmult") );
			FlagModifyAllSelectedSurfacesInLevels( InWorld );
			int16 Word2 = 0; // Scale relative;
			ScaleTexCoords( InWorld, Str, Word2 );
		}
		RedrawLevelEditingViewports();
		ULevel::LevelDirtiedEvent.Broadcast();
		return true;
	}
	else if( FParse::Command(&Str,TEXT("TEXPAN")) ) // POLY TEXPAN [RESET] [U=..] [V=..]
	{
		{
			const FScopedTransaction Transaction( NSLOCTEXT("UnrealEd", "PolySetTexpan", "Set Texpan") );
			FlagModifyAllSelectedSurfacesInLevels( InWorld );

			// Ensure each polygon has a unique base point index.
			for ( TSelectedSurfaceIterator<> It(InWorld) ; It ; ++It )
			{
				FBspSurf* Surf = *It;
				UModel* Model = It.GetModel();
				Model->Modify();
				const FVector3f Base( Model->Points[Surf->pBase] );
				Surf->pBase = Model->Points.Add(Base);
			}

			if( FParse::Command (&Str,TEXT("RESET")) )
			{
				for( FConstLevelIterator Iterator = InWorld->GetLevelIterator(); Iterator; ++Iterator )
				{
					UModel* Model = (*Iterator)->Model;
					Model->Modify();
					polyTexPan( Model, 0, 0, 1 );
				}
			}

			int32 PanU = 0; FParse::Value(Str,TEXT("U="),PanU);
			int32 PanV = 0; FParse::Value(Str,TEXT("V="),PanV);
			for( FConstLevelIterator Iterator = InWorld->GetLevelIterator(); Iterator; ++Iterator )
			{
				UModel* Model = (*Iterator)->Model;
				Model->Modify();
				polyTexPan( Model, PanU, PanV, 0 );
			}
		}

		RedrawLevelEditingViewports();
		ULevel::LevelDirtiedEvent.Broadcast();
		return true;
	}

	return false;
}

bool UEditorEngine::Exec_Obj( const TCHAR* Str, FOutputDevice& Ar )
{
	if( FParse::Command(&Str,TEXT("EXPORT")) )//oldver
	{
		FName Package=NAME_None;
		
		UObject* Res;
		FParse::Value( Str, TEXT("PACKAGE="), Package );
		FString TypeName;
		FParse::Value(Str, TEXT("TYPE="), TypeName);
		UClass* Type = UClass::TryFindTypeSlow<UClass>(TypeName);
		FString TempFname;

		if
		(	Type
		&&	FParse::Value( Str, TEXT("FILE="), TempFname )
		&&	ParseObject( Str, TEXT("NAME="), Type, Res, nullptr ) )
		{
			for (FThreadSafeObjectIterator It; It; ++It)
			{
				It->UnMark(EObjectMark(OBJECTMARK_TagImp | OBJECTMARK_TagExp));
			}
			UExporter* Exporter = UExporter::FindExporter( Res, *FPaths::GetExtension(TempFname) );
			if( Exporter )
			{
				Exporter->ParseParms( Str );
				UExporter::ExportToFile( Res, Exporter, *TempFname, 0 );
			}
		}
		else
		{
			UE_SUPPRESS(LogExec, Warning, Ar.Log(TEXT("Missing file, name, or type") ));
		}
		return true;
	}
	else if( FParse::Command( &Str, TEXT( "SavePackage" ) ) )
	{
		UPackage* Pkg;
		bool bWasSuccessful = true;

		FString TempFname;
		if( FParse::Value( Str, TEXT( "FILE=" ), TempFname ) && ParseObject<UPackage>( Str, TEXT( "Package=" ), Pkg, NULL ) )
		{
			// Allow commandlets proceed without testing if we need to check out on assumption that they know what they are doing.
			if ( Pkg == nullptr || ( !IsRunningCommandlet() && ( GUnrealEd == nullptr || !GUnrealEd->CanSavePackage(Pkg ) ) ) )
			{
				return false;
			}

			const FScopedBusyCursor BusyCursor;

			bool bSilent = false;
			bool bAutosaving = false;
			bool bKeepDirty = false;
			FParse::Bool( Str, TEXT( "SILENT=" ), bSilent );
			FParse::Bool( Str, TEXT( "AUTOSAVING=" ), bAutosaving );
			FParse::Bool( Str, TEXT( "KEEPDIRTY=" ), bKeepDirty );

			// Save the package.
			const bool bIsMapPackage = UWorld::FindWorldInPackage(Pkg) != nullptr;
			const FText SavingPackageText = (bIsMapPackage) 
				? FText::Format(NSLOCTEXT("UnrealEd", "SavingMapf", "Saving map {0}"), FText::FromString(Pkg->GetName()))
				: FText::Format(NSLOCTEXT("UnrealEd", "SavingAssetf", "Saving asset {0}"), FText::FromString(Pkg->GetName()));

			FScopedSlowTask SlowTask(100, SavingPackageText, !bSilent);

			uint32 SaveFlags = bAutosaving ? SAVE_FromAutosave : SAVE_None;
			if ( bKeepDirty )
			{
				SaveFlags |= SAVE_KeepDirty;
			}

			FSavePackageArgs SaveArgs;
			SaveArgs.TopLevelFlags = RF_Standalone;
			SaveArgs.Error = &Ar;
			SaveArgs.bWarnOfLongFilename = !bAutosaving;
			SaveArgs.SaveFlags = SaveFlags;
			bWasSuccessful = this->SavePackage(Pkg, nullptr, *TempFname, SaveArgs);
		}
		else
		{
			UE_SUPPRESS(LogExec, Warning, Ar.Log( TEXT("Missing filename") ) );
		}

		return bWasSuccessful;
	}
	else if( FParse::Command(&Str,TEXT("Rename")) )
	{
		UObject* Object=NULL;
		UObject* OldPackage=NULL, *OldGroup=NULL;
		FString NewName, NewGroup, NewPackage;
		ParseObject<UObject>( Str, TEXT("OLDPACKAGE="), OldPackage, NULL );
		ParseObject<UObject>( Str, TEXT("OLDGROUP="), OldGroup, OldPackage );
		Cast<UPackage>(OldPackage)->SetDirtyFlag(true);
		if( OldGroup )
		{
			OldPackage = OldGroup;
		}
		ParseObject<UObject>( Str, TEXT("OLDNAME="), Object, OldPackage );
		FParse::Value( Str, TEXT("NEWPACKAGE="), NewPackage );
		UPackage* Pkg = CreatePackage(*NewPackage);
		Pkg->SetDirtyFlag(true);
		FParse::Value( Str, TEXT("NEWNAME="), NewName );
		if( Object )
		{
			Object->Rename( *NewName, Pkg );
			Object->SetFlags(RF_Public|RF_Standalone);
		}

		return true;
	}

	return false;

}


AActor* UEditorEngine::SelectNamedActor(const TCHAR* TargetActorName)
{
	AActor* Actor = FindFirstObject<AActor>( TargetActorName, EFindFirstObjectOptions::None, ELogVerbosity::Warning, TEXT("SelectNamedActor") );
	if( Actor && !Actor->IsA(AWorldSettings::StaticClass()) )
	{
		SelectActor( Actor, true, true );
		return Actor;
	}
	return NULL;
}


/** 
 * Handy util to tell us if Obj is 'within' a ULevel.
 * 
 * @return Returns whether or not an object is 'within' a ULevel.
 */
static bool IsInALevel(UObject* Obj)
{
	return Obj->GetTypedOuter<ULevel>() != nullptr;
}


void UEditorEngine::MoveViewportCamerasToActor(AActor& Actor,  bool bActiveViewportOnly)
{
	// Pack the provided actor into a array and call the more robust version of this function.
	TArray<AActor*> Actors;

	Actors.Add( &Actor );

	MoveViewportCamerasToActor( Actors, TArray<UPrimitiveComponent*>(), bActiveViewportOnly );
}

void UEditorEngine::MoveViewportCamerasToActor(const TArray<AActor*> &Actors, bool bActiveViewportOnly)
{
	MoveViewportCamerasToActor( Actors, TArray<UPrimitiveComponent*>(), bActiveViewportOnly );
}

void UEditorEngine::MoveViewportCamerasToActor(const TArray<AActor*> &Actors, const TArray<UPrimitiveComponent*>& Components, bool bActiveViewportOnly)
{
	if( Actors.Num() == 0 && Components.Num() == 0 )
	{
		return;
	}

	// If the first actor is a documentation actor open its document link
	if (Actors.Num() == 1)
	{
		ADocumentationActor* DocActor = Cast<ADocumentationActor>(Actors[0]);
		if (DocActor != nullptr)
		{
			DocActor->OpenDocumentLink();
		}
	}

	TArray<AActor*> InvisLevelActors;

	// Create a bounding volume of all of the selected actors.
	FBox BoundingBox(ForceInit);

	if( Components.Num() > 0 )
	{
		// First look at components
		for(UPrimitiveComponent* PrimitiveComponent : Components)
		{
			if(PrimitiveComponent)
			{
				if(!FLevelUtils::IsLevelVisible(PrimitiveComponent->GetComponentLevel()))
				{
					continue;
				}

				// Some components can have huge bounds but are not visible.  Ignore these components unless it is the only component on the actor 
				const bool bIgnore = Components.Num() > 1 && PrimitiveComponent->GetIgnoreBoundsForEditorFocus();

				if(!bIgnore && PrimitiveComponent->IsRegistered())
				{
					BoundingBox += PrimitiveComponent->Bounds.GetBox();
				}

			}
		}
	}
	else
	{
		TSet<AActor*> AlignActors;
		for (AActor* RootActor : Actors)
		{
			if (RootActor)
			{
				// Don't allow moving the viewport cameras to actors in invisible levels
				if (!FLevelUtils::IsLevelVisible(RootActor->GetLevel()))
				{
					InvisLevelActors.Add(RootActor);
					continue;
				}

				AlignActors.Empty(AlignActors.Num());
				AlignActors.Add(RootActor);
				RootActor->EditorGetUnderlyingActors(AlignActors);
				for (AActor* AlignActor : AlignActors)
				{
					const bool bActorIsEmitter = (Cast<AEmitter>(AlignActor) != NULL);

					if (bActorIsEmitter && bCustomCameraAlignEmitter)
					{
						const FVector DefaultExtent(CustomCameraAlignEmitterDistance, CustomCameraAlignEmitterDistance, CustomCameraAlignEmitterDistance);
						const FBox DefaultSizeBox(AlignActor->GetActorLocation() - DefaultExtent, AlignActor->GetActorLocation() + DefaultExtent);
						BoundingBox += DefaultSizeBox;
					}
					else if (USceneComponent* RootComponent = AlignActor->GetRootComponent())
					{
						TArray<USceneComponent*> SceneComponents;
						RootComponent->GetChildrenComponents(true, SceneComponents);
						SceneComponents.Add(RootComponent);

						bool bHasAtLeastOnePrimitiveComponent = false;
						for (USceneComponent* SceneComponent : SceneComponents)
						{
							UPrimitiveComponent* PrimitiveComponent = Cast<UPrimitiveComponent>(SceneComponent);

							if (PrimitiveComponent && PrimitiveComponent->IsRegistered())
							{
								// Some components can have huge bounds but are not visible.  Ignore these components unless it is the only component on the actor 
								const bool bIgnore = SceneComponents.Num() > 1 && PrimitiveComponent->GetIgnoreBoundsForEditorFocus();

								if (!bIgnore)
								{
									FBox LocalBox(ForceInit);
									if (GLevelEditorModeTools().ComputeBoundingBoxForViewportFocus(AlignActor, PrimitiveComponent, LocalBox))
									{
										BoundingBox += LocalBox;
									}
									else
									{
										BoundingBox += PrimitiveComponent->Bounds.GetBox();
									}

									bHasAtLeastOnePrimitiveComponent = true;
								}
							}
						}

						if (!bHasAtLeastOnePrimitiveComponent)
						{
							BoundingBox += RootComponent->GetComponentLocation();
						}

					}
				}
			}
		}
	}

	MoveViewportCamerasToBox(BoundingBox, bActiveViewportOnly);

	// Warn the user with a supressable dialog if they attempted to zoom to actors that are in an invisible level
	if ( InvisLevelActors.Num() > 0 )
	{
		FString InvisLevelActorString;
		for ( TArray<AActor*>::TConstIterator InvisLevelActorIter( InvisLevelActors ); InvisLevelActorIter; ++InvisLevelActorIter )
		{
			const AActor* CurActor = *InvisLevelActorIter;
			InvisLevelActorString += FString::Printf( TEXT("%s\n"), *CurActor->GetName() );
		}
		const FText WarningMessage = FText::Format( NSLOCTEXT("UnrealEd", "MoveCameraToInvisLevelActor_Message", "Attempted to move camera to actors whose levels are currently not visible:\n{0}"), FText::FromString(InvisLevelActorString) );

		FSuppressableWarningDialog::FSetupInfo Info( WarningMessage, NSLOCTEXT("UnrealEd", "MoveCameraToInvisLevelActor_Title", "Hidden Actors"), TEXT("MoveViewportCamerasToActorsInInvisLevel") );
		Info.ConfirmText = NSLOCTEXT("UnrealEd", "InvalidMoveCommand", "Close");

		FSuppressableWarningDialog InvisLevelActorWarning( Info );
		InvisLevelActorWarning.ShowModal();
	}

	// Notify 'focus on actors' delegate
	FEditorDelegates::OnFocusViewportOnActors.Broadcast(Actors);
}

void UEditorEngine::MoveViewportCamerasToComponent(const USceneComponent* Component, bool bActiveViewportOnly)
{
	/** Limit the minimum size of the bounding box when centering cameras on individual components to avoid extreme zooming */
	constexpr float MinComponentBoundsForZoom = 50.0f; 
	
	if (Component != nullptr)
	{
		if (FLevelUtils::IsLevelVisible(Component->GetComponentLevel()) && Component->IsRegistered())
		{
			FBox Box = Component->Bounds.GetBox();
			FVector Center;
			FVector Extents;
			Box.GetCenterAndExtents(Center, Extents);

			// Apply a minimum size to the extents of the component's box to avoid the camera's zooming too close to small or zero-sized components
			if (Extents.SizeSquared() < MinComponentBoundsForZoom * MinComponentBoundsForZoom)
			{
				FVector NewExtents(MinComponentBoundsForZoom, SMALL_NUMBER, SMALL_NUMBER);
				Box = FBox(Center - NewExtents, Center + NewExtents);
			}

			MoveViewportCamerasToBox(Box, bActiveViewportOnly);
		}
	}
}

void UEditorEngine::MoveViewportCamerasToElement(const UTypedElementSelectionSet* SelectionSet, bool bActiveViewportOnly) const
{
	if (!SelectionSet || !SelectionSet->HasSelectedElements(ITypedElementWorldInterface::UClassType::StaticClass()))
	{
		return;
	}

	UTypedElementRegistry* Registry = UTypedElementRegistry::GetInstance();
	if (!Registry)
	{
		return;
	}
	
	// Create a bounding volume of all of the selected elements.
	FBox BoundingBox(ForceInit);

	FTypedElementListConstRef ElementsToView = SelectionSet->GetNormalizedElementList(SelectionSet->GetElementList(), FTypedElementSelectionNormalizationOptions());

	if (bActiveViewportOnly)
	{
		FBoxSphereBounds Bounds(ForceInit);
		if (GCurrentLevelEditingViewportClient->GetFocusBounds(ElementsToView, Bounds))
		{
			BoundingBox += Bounds.GetBox();
		}
	}
	else
	{
		// Use all viewports.
		for (FLevelEditorViewportClient* LinkedViewportClient : GetLevelViewportClients())
		{
			FBoxSphereBounds Bounds(ForceInit);
			if (LinkedViewportClient->GetFocusBounds(ElementsToView, Bounds))
			{
				BoundingBox += Bounds.GetBox();
			}
		}
	}

	MoveViewportCamerasToBox(BoundingBox, bActiveViewportOnly);
}

void UEditorEngine::MoveViewportCamerasToBox(const FBox& BoundingBox, bool bActiveViewportOnly, float DrawDebugBoxTimeInSeconds) const
{
	// Make sure we had at least one non-null actor in the array passed in.
	if (BoundingBox.GetSize() != FVector::ZeroVector || BoundingBox.GetCenter() != FVector::ZeroVector)
	{
		if (bActiveViewportOnly)
		{
			if (GCurrentLevelEditingViewportClient)
			{
				GCurrentLevelEditingViewportClient->FocusViewportOnBox(BoundingBox);

				// Update Linked Orthographic viewports.
				if (GCurrentLevelEditingViewportClient->IsOrtho() && GetDefault<ULevelEditorViewportSettings>()->bUseLinkedOrthographicViewports)
				{
					// Search through all viewports
					for (FLevelEditorViewportClient* LinkedViewportClient : GetLevelViewportClients())
					{
						// Only update other orthographic viewports
						if (LinkedViewportClient && LinkedViewportClient != GCurrentLevelEditingViewportClient && LinkedViewportClient->IsOrtho())
						{
							LinkedViewportClient->FocusViewportOnBox(BoundingBox);
						}
					}
				}
			}

		}
		else
		{
			// Update all viewports.
			for (FLevelEditorViewportClient* LinkedViewportClient : GetLevelViewportClients())
			{
				//Dont move camera attach to an actor
				if (!LinkedViewportClient->IsAnyActorLocked())
					LinkedViewportClient->FocusViewportOnBox(BoundingBox);
			}
		}

		if (DrawDebugBoxTimeInSeconds > 0.f)
		{
			const FWorldContext& Context = const_cast<UEditorEngine*>(this)->GetEditorWorldContext();
			if (const UWorld* World = Context.World())
			{
				const FColor DarkGray(40, 40, 40);
				DrawDebugBox(World, BoundingBox.GetCenter(), BoundingBox.GetExtent(), DarkGray, false, DrawDebugBoxTimeInSeconds);
			}
		}
	}
}

bool UEditorEngine::SnapElementTo(const FTypedElementHandle& InElementHandle, const bool InAlign, const bool InUseLineTrace, const bool InUseBounds, const bool InUsePivot, const FTypedElementHandle& InDestination, TArrayView<const FTypedElementHandle> InElementsToIgnore)
{
	if (!InElementHandle || InElementHandle == InDestination)
	{
		return false;
	}

	const UTypedElementRegistry* Registry = UTypedElementRegistry::GetInstance();

	TTypedElement<ITypedElementWorldInterface> ElementWorldHandle = Registry->GetElement<ITypedElementWorldInterface>(InElementHandle);
	if (!ElementWorldHandle)
	{
		return false;
	}

	FTransform ElementTransform;
	if (!ElementWorldHandle.GetWorldTransform(ElementTransform))
	{
		return false;
	}

	FBoxSphereBounds ElementBounds;
	if (!ElementWorldHandle.GetBounds(ElementBounds))
	{
		return false;
	}

	ABrush* Brush = nullptr;
	if (TTypedElement<ITypedElementObjectInterface> ElementObjectHandle = Registry->GetElement<ITypedElementObjectInterface>(InElementHandle))
	{
		Brush = Cast<ABrush>(ElementObjectHandle.GetObject());
	}

	FVector	StartLocation = ElementTransform.GetLocation();
	FVector	LocationOffset = FVector::ZeroVector;
	FVector	Extent = FVector::ZeroVector;
	bool UseLineTrace = Brush ? true : InUseLineTrace;
	bool UseBounds = Brush ? true : InUseBounds;

	if (UseLineTrace && UseBounds)
	{
		if (InUsePivot)
		{
			// Will do a line trace from the pivot location.
			StartLocation = GetPivotLocation();
		}
		else
		{
			// Will do a line trace from the center bottom of the bounds through the world. Will begin at the bottom center of the component's bounds.
			StartLocation = ElementBounds.Origin;
			StartLocation.Z -= ElementBounds.BoxExtent.Z;
		}

		// Forces a line trace.
		Extent = FVector::ZeroVector;
		LocationOffset = StartLocation - ElementTransform.GetLocation();
	}
	else if (UseLineTrace)
	{
		// This will be false if multiple objects are selected. In that case the actor's position should be used so all the objects do not go to the same point.
		if (InUsePivot && !InDestination)	// @todo: If the destination actor is part of the selection tho, we can't use the pivot! (remove check if not)
		{
			StartLocation = GetPivotLocation();
		}
		else
		{
			StartLocation = ElementTransform.GetLocation();
		}

		// Forces a line trace.
		Extent = FVector::ZeroVector;
		LocationOffset = StartLocation - ElementTransform.GetLocation();
	}
	else
	{
		StartLocation = ElementBounds.Origin;

		Extent = ElementBounds.BoxExtent;
		LocationOffset = StartLocation - ElementTransform.GetLocation();
	}

	FVector Direction = FVector(0.f, 0.f, -1.f);
	if (TTypedElement<ITypedElementWorldInterface> DestinationWorldHandle = Registry->GetElement<ITypedElementWorldInterface>(InDestination))	// If a destination actor was specified, work out the direction
	{
		FTransform DestinationTransform;
		if (!DestinationWorldHandle.GetWorldTransform(DestinationTransform))
		{
			return false;
		}

		FBoxSphereBounds DestinationBounds;
		if (!DestinationWorldHandle.GetBounds(DestinationBounds))
		{
			return false;
		}

		FVector	EndLocation = DestinationTransform.GetLocation();

		// Code here assumes you want to same type of end point as the start point used, comment out to just use the destination actors origin!
		if (UseLineTrace && UseBounds)
		{
			EndLocation = DestinationBounds.Origin;
			EndLocation.Z -= DestinationBounds.BoxExtent.Z;
		}
		else if (UseLineTrace)
		{
			EndLocation = DestinationTransform.GetLocation();
		}
		else
		{
			EndLocation = DestinationBounds.Origin;
		}

		if (EndLocation.Equals(StartLocation))
		{
			return false;
		}
		Direction = (EndLocation - StartLocation);
		Direction.Normalize();
	}

	// In the case that we're about to do a line trace from a brush, move the start position so it's guaranteed to be very slightly
	// outside of the brush bounds. The BSP geometry is double-sided which will give rise to an unwanted hit.
	if (Brush)
	{
		const float fTinyOffset = 0.01f;
		StartLocation.Z = Brush->GetRootComponent()->Bounds.Origin.Z - Brush->GetRootComponent()->Bounds.BoxExtent.Z - fTinyOffset;
	}

	// Do the actual sweep test. We try to collide against the world, straight down from our current position.
	// If we hit anything, we will move the actor to a position that lets it rest on the floor.
	FTransform NewTransform;
	if (ElementWorldHandle.FindSuitableTransformAlongPath(StartLocation, StartLocation + Direction * WORLD_MAX, FCollisionShape::MakeBox(Extent), InElementsToIgnore, NewTransform))
	{
		NewTransform.SetTranslation(NewTransform.GetTranslation() - LocationOffset);
		if (!InAlign)
		{
			NewTransform.SetRotation(ElementTransform.GetRotation());
		}
		NewTransform.SetScale3D(ElementTransform.GetScale3D());

		// Switch to the pie world if we have one
		FScopedConditionalWorldSwitcher WorldSwitcher(GCurrentLevelEditingViewportClient);

		ElementWorldHandle.NotifyMovementStarted();
		ElementWorldHandle.SetWorldTransform(NewTransform);
		ElementWorldHandle.NotifyMovementEnded();

		if (Brush)
		{
			RebuildAlteredBSP();
		}

		GCurrentLevelEditingViewportClient->GetModeTools()->ActorMoveNotify();

		return true;
	}

	return false;
}

void UEditorEngine::MoveActorInFrontOfCamera( AActor& InActor, const FVector& InCameraOrigin, const FVector& InCameraDirection )
{
	const FVector NewLocation = FActorPositioning::GetActorPositionInFrontOfCamera(InActor, InCameraOrigin, InCameraDirection);

	// Move the actor to its new location.  Not checking for collisions
	InActor.TeleportTo( NewLocation, InActor.GetActorRotation(), false, true );

	if( InActor.IsSelected() )
	{
		// If the actor was selected, reselect it so the widget is set in the correct location
		SelectNone( false, true );
		SelectActor( &InActor, true, true );
	}

	// Switch to the pie world if we have one
	FScopedConditionalWorldSwitcher WorldSwitcher( GCurrentLevelEditingViewportClient );

	InActor.InvalidateLightingCache();
	InActor.PostEditMove( true );
}

void UEditorEngine::SnapViewTo(const FTypedElementHandle& InElementHandle)
{
	if (TTypedElement<ITypedElementWorldInterface> ElementWorldHandle = UTypedElementRegistry::GetInstance()->GetElement<ITypedElementWorldInterface>(InElementHandle))
	{
		FTransform ElementTransform;
		if (ElementWorldHandle.GetWorldTransform(ElementTransform))
		{
			for (FLevelEditorViewportClient* ViewportClient : GetLevelViewportClients())
			{
				if (ViewportClient->IsPerspective())
				{
					ViewportClient->SetViewLocation(ElementTransform.GetLocation());
					ViewportClient->SetViewRotation(ElementTransform.Rotator());
					ViewportClient->Invalidate();
				}
			}
		}
	}
}

void UEditorEngine::RemovePerspectiveViewRotation(bool Roll, bool Pitch, bool Yaw)
{
	for(FLevelEditorViewportClient* ViewportClient : GetLevelViewportClients())
	{
		if (ViewportClient->IsPerspective() && !ViewportClient->GetActiveActorLock().IsValid())
		{
			FVector RotEuler = ViewportClient->GetViewRotation().Euler();

			if (Roll)
			{
				RotEuler.X = 0.0f;
			}
			if (Pitch)
			{
				RotEuler.Y = 0.0f;
			}
			if (Yaw)
			{
				RotEuler.Z = 0.0f;
			}

			ViewportClient->SetViewRotation( FRotator::MakeFromEuler(RotEuler) );
			ViewportClient->Invalidate();
		}
	}
}

bool UEditorEngine::Exec_Camera( const TCHAR* Str, FOutputDevice& Ar )
{
	const bool bAlign = FParse::Command( &Str,TEXT("ALIGN") );
	const bool bSnap = !bAlign && FParse::Command( &Str, TEXT("SNAP") );

	if ( !bAlign && !bSnap )
	{
		return false;
	}

	AActor* TargetSelectedActor = NULL;

	if( bAlign )
	{
		// Try to select the named actor if specified.
		FString TempStr;
		if( FParse::Value( Str, TEXT("NAME="), TempStr ) )
		{
			TargetSelectedActor = SelectNamedActor( *TempStr );
			if ( TargetSelectedActor ) 
			{
				NoteSelectionChange();
			}
		}

		// Position/orient viewports to look at the selected actor.
		const bool bActiveViewportOnly = FParse::Command( &Str,TEXT("ACTIVEVIEWPORTONLY") );

		// If they specifed a specific Actor to align to, then align to that actor only.
		// Otherwise, build a list of all selected actors and fit the camera to them.
		// If there are no actors selected, give an error message and return false.
		if ( TargetSelectedActor )
		{
			MoveViewportCamerasToActor( *TargetSelectedActor, bActiveViewportOnly );
			Ar.Log( TEXT("Aligned camera to the specified actor.") );
		}
		else 
		{
			FBox ComponentVisBoundingBox;
			bool bComponentVisHasFocusOnSelectionBoundingBox = GUnrealEd && GUnrealEd->ComponentVisManager.HasFocusOnSelectionBoundingBox(ComponentVisBoundingBox);

			if (bComponentVisHasFocusOnSelectionBoundingBox)
			{
				MoveViewportCamerasToBox(ComponentVisBoundingBox, bActiveViewportOnly);
			}
			else
			{
				const UTypedElementSelectionSet* SelectionSet = GetSelectedActors()->GetElementSelectionSet();
				if (SelectionSet && SelectionSet->HasSelectedElements())
				{
					MoveViewportCamerasToElement(SelectionSet, bActiveViewportOnly);
				}
				/*
				if (Actors.Num() || SelectedComponents.Num())
				{
					MoveViewportCamerasToActor(Actors, SelectedComponents, bActiveViewportOnly);
					return true;
				}
				*/
				else
				{					
					Ar.Log(TEXT("Can't find target element."));
					return false;
				}
			}
		}
	}
	else if ( bSnap )
	{
		const UTypedElementSelectionSet* SelectionSet = GetSelectedActors()->GetElementSelectionSet();
		if (SelectionSet && SelectionSet->HasSelectedElements())
		{
			if (FTypedElementHandle SelectedElement = SelectionSet->GetElementList()->GetElementHandleAt(0))
			{
				// Set perspective viewport camera parameters to that of the selected camera.
				SnapViewTo(SelectedElement);
				Ar.Log(TEXT("Snapped camera to the first selected element."));
			}
		}
	}

	return true;
}

bool UEditorEngine::Exec_Transaction(const TCHAR* Str, FOutputDevice& Ar)
{
	if (FParse::Command(&Str,TEXT("REDO")))
	{
		RedoTransaction();
	}
	else if (FParse::Command(&Str,TEXT("UNDO")))
	{
		UndoTransaction();
	}

	return true;
}

void UEditorEngine::BroadcastPostUndoRedo(const FTransactionContext& UndoContext, bool bWasUndo)
{
	// This sanitization code can be removed once blueprint ::Conform(ImplementedEvents/ImplementedInterfaces) 
	// functions have been fixed. For the time being it improves editor stability, though:
	UEdGraphPin::SanitizePinsPostUndoRedo();
	
	check(InflightUndoClients.IsEmpty());
	
	// Note that we use a copy here as clients can register/unregister with the undo system while in PostUndo()/PostRedo()
	// which modifies UndoClients during the loop. This can cause an infinite loop where the iterator never finishes.
	InflightUndoClients = UndoClients;
	for (auto UndoIt = InflightUndoClients.CreateConstIterator(); UndoIt; ++UndoIt)
	{
		FEditorUndoClient* Client = *UndoIt;
		if (Client && Client->MatchesContext(UndoContext, CurrentUndoRedoContext->TransactionObjects))
		{
			if (bWasUndo)
			{
				Client->PostUndo( true );
			}
			else
			{
				Client->PostRedo( true );
			}
		}
	}

	// Invalidate all viewports
	InvalidateAllViewportsAndHitProxies();

	InflightUndoClients.Empty();
	FEditorDelegates::PostUndoRedo.Broadcast();
}

bool UEditorEngine::Exec_Particle(const TCHAR* Str, FOutputDevice& Ar)
{
	bool bHandled = false;
	UE_LOG(LogEditorServer, Log, TEXT("Exec Particle!"));
	
	// Store off the input string here, as it is adjusted by subsequent parsing commands...
	const TCHAR* InputStr = Str;
	if (FParse::Command(&Str,TEXT("RESET")))
	{
		TArray<AEmitter*> EmittersToReset;
		if (FParse::Command(&Str,TEXT("SELECTED")))
		{
			// Reset any selected emitters in the level
			for (FSelectionIterator It(GetSelectedActorIterator()) ; It ; ++It)
			{
				AActor* Actor = static_cast<AActor*>( *It );
				checkSlow(Actor->IsA(AActor::StaticClass()));

				AEmitter* Emitter = Cast<AEmitter>(Actor);
				if (Emitter)
				{
					Emitter->ResetInLevel();
				}
			}
		}
		else if (FParse::Command(&Str,TEXT("ALL")))
		{
			// Reset ALL emitters in the level
			for (TObjectIterator<AEmitter> It;It;++It)
			{
				AEmitter* Emitter = *It;
				Emitter->ResetInLevel();
			}
		}
	}

	// Invoke any downstream handlers (like the Niagara editor plugin)
	if (ExecParticleInvokedEvent.IsBound())
	{
		ExecParticleInvokedEvent.Broadcast(InputStr);
	}
	return bHandled;
}


void UEditorEngine::ExecFile( UWorld* InWorld, const TCHAR* InFilename, FOutputDevice& Ar )
{
	FString FileTextContents;
	if( FFileHelper::LoadFileToString( FileTextContents, InFilename ) )
	{
		UE_LOG(LogEditorServer, Log,  TEXT( "Execing file: %s..." ), InFilename );

		const TCHAR* FileString = *FileTextContents;
		FString LineString;
		while( FParse::Line( &FileString, LineString ) )
		{
			Exec( InWorld, *LineString, Ar );
		}
	}
	else
	{
		UE_SUPPRESS(LogExec, Warning, Ar.Logf(TEXT("Can't find file '%s'"), InFilename));
	}
}

/**
 *	Fix up bad animnotifiers that has wrong outers
 *	It uses all loaded animsets
 */
bool FixUpBadAnimNotifiers()
{
	// Iterate over all interp groups in the current level and remove the unreferenced anim sets
	for (TObjectIterator<UAnimSet> It; It; ++It)
	{
		UAnimSet* AnimSet = *It;

		for (int32 J=0; J<AnimSet->Sequences.Num(); ++J)
		{
			UAnimSequence * AnimSeq = AnimSet->Sequences[J];
			// iterate over all animnotifiers
			// if any animnotifier outer != current animsequence
			// then add to map
			for (int32 I=0; I<AnimSeq->Notifies.Num(); ++I)
			{
				if (AnimSeq->Notifies[I].Notify && AnimSeq->Notifies[I].Notify->GetOuter()!=AnimSeq)
				{
					// fix animnotifiers
					UE_LOG(LogEditorServer, Log, TEXT("Animation[%s] Notifier[%s:%d] is being fixed (Current Outer:%s)"), *AnimSeq->GetName(), *AnimSeq->Notifies[I].Notify->GetName(), I, *AnimSeq->Notifies[I].Notify->GetOuter()->GetName());
					AnimSeq->Notifies[I].Notify = NewObject<UAnimNotify>(AnimSeq, AnimSeq->Notifies[I].Notify->GetClass(), NAME_None, RF_NoFlags, AnimSeq->Notifies[I].Notify);
					UE_LOG(LogEditorServer, Log, TEXT("After fixed (Current Outer:%s)"), *AnimSeq->Notifies[I].Notify->GetOuter()->GetName());
					AnimSeq->MarkPackageDirty();
				}
			}
		}
	}

	return true;
}

/**
 *	Helper function for listing package dependencies
 *
 *	@param	InStr					The EXEC command string
 */
void ListMapPackageDependencies(const TCHAR* InStr)
{
	TArray<UPackage*> PackagesToProcess;
	TMap<FString,bool> ReferencedPackages;
	TMap<FString,bool> ReferencedPackagesWithTextures;
	bool bTexturesOnly = false;
	bool bResave = false;

	// Check the 'command line'
	if (FParse::Command(&InStr,TEXT("TEXTURES"))) // LISTMAPPKGDEPENDENCIES TEXTURE
	{
		bTexturesOnly = true;
		//@todo. Implement resave option!
		if (FParse::Command(&InStr,TEXT("RESAVE"))) // LISTMAPPKGDEPENDENCIES TEXTURE RESAVE
		{
			bResave = true;
		}
	}
	UE_LOG(LogEditorServer, Warning, TEXT("Listing MAP package dependencies%s%s"),
		bTexturesOnly ? TEXT(" with TEXTURES") : TEXT(""),
		bResave ? TEXT(" RESAVE") : TEXT(""));

	// For each loaded level, list out it's dependency map
	for (TObjectIterator<ULevel> LevelIt; LevelIt; ++LevelIt)
	{
		ULevel* Level = *LevelIt;
		UPackage* LevelPackage = Level->GetOutermost();
		FString LevelPackageName = LevelPackage->GetName();
		UE_LOG(LogEditorServer, Warning, TEXT("\tFound level %s - %s"), *Level->GetPathName(), *LevelPackageName);

		if (LevelPackageName.StartsWith(TEXT("/Temp/Untitled")) == false)
		{
			PackagesToProcess.AddUnique(LevelPackage);
		}
	}

	// For each package in the list, generate the appropriate package dependency list
	for (int32 PkgIdx = 0; PkgIdx < PackagesToProcess.Num(); PkgIdx++)
	{
		UPackage* ProcessingPackage = PackagesToProcess[PkgIdx];
		FString ProcessingPackageName = ProcessingPackage->GetName();
		UE_LOG(LogEditorServer, Warning, TEXT("Processing package %s..."), *ProcessingPackageName);
		if (ProcessingPackage->IsDirty() == true)
		{
			UE_LOG(LogEditorServer, Warning, TEXT("\tPackage is dirty so results may not contain all references!"));
			UE_LOG(LogEditorServer, Warning, TEXT("\tResave packages and run again to ensure accurate results."));
		}

		auto Linker = ProcessingPackage->GetLinker();
		if (!Linker)
		{
			// Create a new linker object which goes off and tries load the file.
			Linker = GetPackageLinker(nullptr, FPackagePath::FromPackageNameChecked(ProcessingPackage->GetName()), LOAD_None, nullptr, nullptr);
		}
		if (Linker)
		{
			for (int32 ImportIdx = 0; ImportIdx < Linker->ImportMap.Num(); ImportIdx++)
			{
				// don't bother outputting package references, just the objects
				if (Linker->ImportMap[ImportIdx].ClassName != NAME_Package)
				{
					// get package name of the import
					FString ImportPackage = FPackageName::FilenameToLongPackageName(Linker->GetImportPathName(ImportIdx));
					int32 PeriodIdx = ImportPackage.Find(TEXT("."), ESearchCase::CaseSensitive);
					if (PeriodIdx != INDEX_NONE)
					{
						ImportPackage.LeftInline(PeriodIdx, false);
					}
					ReferencedPackages.Add(ImportPackage, true);
				}
			}
		}
		else
		{
			UE_LOG(LogEditorServer, Warning, TEXT("\t\tCouldn't get package linker. Skipping..."));
		}
	}

	if (bTexturesOnly == true)
	{
		FName CheckTexture2DName(TEXT("Texture2D"));
		FName CheckCubeTextureName(TEXT("TextureCube"));
		FName CheckTexture2DArrayName(TEXT("Texture2DArray"));
		FName CheckLightmap2DName(TEXT("Lightmap2D"));
		FName CheckShadowmap2DName(TEXT("Shadowmap2D"));
		
		for (TMap<FString,bool>::TIterator PkgIt(ReferencedPackages); PkgIt; ++PkgIt)
		{
			FString RefdPkgName = PkgIt.Key();
			UPackage* RefdPackage = LoadPackage(NULL, *RefdPkgName, LOAD_None);
			if (RefdPackage != NULL)
			{
				auto Linker = RefdPackage->GetLinker();
				if (!Linker)
				{
					// Create a new linker object which goes off and tries load the file.
					FPackagePath PackagePath;
					if (!FPackagePath::TryFromPackageName(RefdPkgName, PackagePath))
					{
						UE_LOG(LogEditorServer, Warning, TEXT("Invalid PackageName \"%s\""), *RefdPkgName);
					}
					else
					{
						Linker = GetPackageLinker(nullptr, PackagePath, LOAD_None, nullptr, nullptr);
					}
				}
				if (Linker)
				{
					for (int32 ExportIdx = 0; ExportIdx < Linker->ExportMap.Num(); ExportIdx++)
					{
						FTopLevelAssetPath CheckClassPathName(Linker->GetExportClassPackage(ExportIdx), Linker->GetExportClassName(ExportIdx));
						UClass* CheckClass = FindObject<UClass>(CheckClassPathName, true);
						if (
							(CheckClass != NULL) &&
							(CheckClass->IsChildOf(UTexture::StaticClass()) == true)
							)
						{
							ReferencedPackagesWithTextures.Add(RefdPkgName, true);
							break;
						}
					}
				}
			}
		}
		ReferencedPackages.Empty();
		ReferencedPackages = ReferencedPackagesWithTextures;
	}

	UE_LOG(LogEditorServer, Warning, TEXT("--------------------------------------------------------------------------------"));
	UE_LOG(LogEditorServer, Warning, TEXT("Referenced packages%s..."), 
		bTexturesOnly ? TEXT(" (containing Textures)") : TEXT(""));
	for (TMap<FString,bool>::TIterator PkgIt(ReferencedPackages); PkgIt; ++PkgIt)
	{
		UE_LOG(LogEditorServer, Warning, TEXT("\t%s"), *(PkgIt.Key()));
	}
}

COREUOBJECT_API void DumpClassSchemas(const TCHAR* Str, FOutputDevice& Ar);

bool UEditorEngine::Exec_Editor( UWorld* InWorld, const TCHAR* Stream, FOutputDevice& Ar )
{
	TCHAR ErrorTemp[256]=TEXT("Setup: ");
	bool bProcessed=false;

	// Echo the command to the log window
	if( FCString::Strlen(Stream)<200 )
	{
		FCString::Strcat( ErrorTemp, Stream );
		DEFINE_LOG_CATEGORY_STATIC(Cmd, All, All);
		UE_LOG(Cmd, Log, TEXT("%s"), Stream );
	}

	GStream = Stream;

	FString CommandTemp = Stream;
	const TCHAR* Str = *CommandTemp;

	FCString::Strncpy( ErrorTemp, Str, 79 );
	ErrorTemp[79]=0;

	if( SafeExec( InWorld, Stream, Ar ) )
	{
		return true;
	}

	//------------------------------------------------------------------------------------
	// MISC
	//
	else if( FParse::Command(&Str,TEXT("EDCALLBACK")) )
	{
		HandleCallbackCommand( InWorld, Str, Ar );
	}
	else if(FParse::Command(&Str,TEXT("STATICMESH")))
	{
		if( Exec_StaticMesh( InWorld, Str, Ar ) )
		{
			return true;
		}
	}
	else if( FParse::Command(&Str,TEXT("TESTPROPS")))
	{
		return HandleTestPropsCommand( Str, Ar );
	}
	//------------------------------------------------------------------------------------
	// BRUSH
	//
	else if( FParse::Command(&Str,TEXT("BRUSH")) )
	{
		if( Exec_Brush( InWorld, Str, Ar ) )
		{
			return true;
		}
	}
	//------------------------------------------------------------------------------------
	// BSP
	//
	else if( FParse::Command( &Str, TEXT("BSP") ) )
	{
		return CommandIsDeprecated( *CommandTemp, Ar );
	}
	//------------------------------------------------------------------------------------
	// LIGHT
	//
	else if( FParse::Command( &Str, TEXT("LIGHT") ) )
	{
		return CommandIsDeprecated( *CommandTemp, Ar );
	}
	//------------------------------------------------------------------------------------
	// MAP
	//
	else if (FParse::Command(&Str,TEXT("MAP")))
	{
		if( HandleMapCommand( Str, Ar, InWorld ) )
		{
			return true;
		}
	}
	//------------------------------------------------------------------------------------
	// SELECT: Rerouted to mode-specific command
	//
	else if( FParse::Command(&Str,TEXT("SELECT")) )
	{
		HandleSelectCommand( Str, Ar, InWorld );
	}
	//------------------------------------------------------------------------------------
	// DELETE: Rerouted to mode-specific command
	//
	else if (FParse::Command(&Str,TEXT("DELETE")))
	{
		return HandleDeleteCommand( Str, Ar, InWorld );
	}
	//------------------------------------------------------------------------------------
	// DUPLICATE: Rerouted to mode-specific command
	//
	else if (FParse::Command(&Str,TEXT("DUPLICATE")))
	{
		return Exec( InWorld, TEXT("ACTOR DUPLICATE") );
	}
	//------------------------------------------------------------------------------------
	// POLY: Polygon adjustment and mapping
	//
	else if( FParse::Command(&Str,TEXT("POLY")) )
	{
		if( Exec_Poly( InWorld, Str, Ar ) )
		{
			return true;
		}
	}
	//------------------------------------------------------------------------------------
	// ANIM: All mesh/animation management.
	//
	else if( FParse::Command(&Str,TEXT("NEWANIM")) )
	{
		return CommandIsDeprecated( *CommandTemp, Ar );
	}
	//------------------------------------------------------------------------------------
	// Transaction tracking and control
	//
	else if( FParse::Command(&Str,TEXT("TRANSACTION")) )
	{
		if( Exec_Transaction( Str, Ar ) )
		{
			return true;
		}
	}
	//------------------------------------------------------------------------------------
	// General objects
	//
	else if( FParse::Command(&Str,TEXT("OBJ")) )
	{
		if( Exec_Obj( Str, Ar ) )
		{
			return true;
		}
	}
	//------------------------------------------------------------------------------------
	// CAMERA: cameras
	//
	else if( FParse::Command(&Str,TEXT("CAMERA")) )
	{
		if( Exec_Camera( Str, Ar ) )
		{
			return true;
		}
	}
	//------------------------------------------------------------------------------------
	// PARTICLE: Particle system-related commands
	//
	if (FParse::Command(&Str,TEXT("PARTICLE")))
	{
		if( Exec_Particle(Str, Ar) )
		{
			return true;
		}
	}
	//----------------------------------------------------------------------------------
	// QUIT_EDITOR - Closes the wx main editor frame.  We need to do this in slate but it is routed differently.
	// Don't call quit_editor directly with slate
	//
	else if( FParse::Command(&Str,TEXT("QUIT_EDITOR")) )
	{
		CloseEditor();
		return true;
	}
	else if( FParse::Command(&Str,TEXT("CLOSE_SLATE_MAINFRAME")) )
	{
		IMainFrameModule& MainFrameModule = FModuleManager::LoadModuleChecked<IMainFrameModule>(TEXT("MainFrame"));
		MainFrameModule.RequestCloseEditor();
		return true;
	}
	//----------------------------------------------------------------------------------
	// LIGHTMASSDEBUG - Toggles whether UnrealLightmass.exe is launched automatically (default),
	// or must be launched manually (e.g. through a debugger) with the -debug command line parameter.
	//
	else if( FParse::Command(&Str,TEXT("LIGHTMASSDEBUG")) )
	{
		return HandleLightmassDebugCommand( Str, Ar );
	}
	//----------------------------------------------------------------------------------
	// LIGHTMASSSTATS - Toggles whether all participating Lightmass agents will report
	// back detailed stats to the log.
	//
	else if( FParse::Command(&Str,TEXT("LIGHTMASSSTATS")) )
	{
		return HandleLightmassStatsCommand( Str, Ar );
	}
	//----------------------------------------------------------------------------------
	// SWARMDISTRIBUTION - Toggles whether to enable Swarm distribution for Jobs.
	// Default is off (local builds only).
	//
	else if( FParse::Command(&Str,TEXT("SWARMDISTRIBUTION")) )
	{
		return HandleSwarmDistributionCommand( Str, Ar );
	}
	//----------------------------------------------------------------------------------
	// LMIMM - Toggles Lightmass ImmediateImport mode.
	//	If true, Lightmass will import mappings immediately as they complete.
	//	It will not process them, however.
	//	Default value is false
	//
	else if (
		( FParse::Command(&Str,TEXT("LMIMMEDIATE")) ) ||
		( FParse::Command(&Str,TEXT("LMIMM")) ))
	{
		return HandleLightmassImmediateImportCommand( Str, Ar );
	}
	//----------------------------------------------------------------------------------
	// LMIMP - Toggles Lightmass ImmediateProcess mode.
	//	If true, Lightmass will process appropriate mappings as they are imported.
	//	NOTE: Requires ImmediateMode be enabled to actually work.
	//	Default value is false
	//
	else if ( FParse::Command(&Str,TEXT("LMIMP")) )
	{
		return HandleLightmassImmediateProcessCommand( Str, Ar );
	}
	//----------------------------------------------------------------------------------
	// LMSORT - Toggles Lightmass sorting mode.
	//	If true, Lightmass will sort mappings by texel cost.
	//
	else if ( FParse::Command(&Str,TEXT("LMSORT")) )
	{
		return HandleLightmassSortCommand( Str, Ar );
	}
	//----------------------------------------------------------------------------------
	// LMDEBUGMAT - Toggles Lightmass dumping of exported material samples.
	//	If true, Lightmass will write out BMPs for each generated material property 
	//	sample to <GAME>\ScreenShots\Materials.
	//
	else if ( FParse::Command(&Str,TEXT("LMDEBUGMAT")) )
	{
		return HandleLightmassDebugMaterialCommand( Str, Ar );
	}
	//----------------------------------------------------------------------------------
	// LMPADDING - Toggles Lightmass padding of mappings.
	//
	else if ( FParse::Command(&Str,TEXT("LMPADDING")) )
	{
		return HandleLightmassPaddingCommand( Str, Ar );
	}
	//----------------------------------------------------------------------------------
	// LMDEBUGPAD - Toggles Lightmass debug padding of mappings.
	// Means nothing if LightmassPadMappings is not enabled...
	//
	else if ( FParse::Command(&Str,TEXT("LMDEBUGPAD")) )
	{
		return HandleLightmassDebugPaddingCommand( Str, Ar );
	}
	//----------------------------------------------------------------------------------
	// LMPROFILE - Switched settings for Lightmass to a mode suited for profiling.
	// Specifically, it disabled ImmediateImport and ImmediateProcess of completed mappings.
	//
	else if( FParse::Command(&Str,TEXT("LMPROFILE")) )
	{
		return HandleLightmassProfileCommand( Str, Ar );
	}
	//------------------------------------------------------------------------------------
	// Other handlers.
	//
	else if( InWorld && InWorld->Exec( InWorld, Stream, Ar) )
	{
		// The level handled it.
		bProcessed = true;
	}
	else if( UEngine::Exec_Editor( InWorld, Stream, Ar ) )
	{
		// The engine handled it.
		bProcessed = true;
	}
	else if( FParse::Command(&Str,TEXT("SELECTNAME")) )
	{
		bProcessed = HandleSelectNameCommand( Str, Ar, InWorld );
	}
	// Dump a list of all public UObjects in the level
	else if( FParse::Command(&Str,TEXT("DUMPPUBLIC")) )
	{
		HandleDumpPublicCommand( Str, Ar );
	}
	else if (FParse::Command(&Str, TEXT("DumpClassSchemas")))
	{
		DumpClassSchemas(Str, Ar);
	}
	else if( FParse::Command(&Str,TEXT("JUMPTO")) )
	{
		return HandleJumpToCommand( Str, Ar );
	}
	else if (FParse::Command(&Str, TEXT("BugIt")))
	{
		return HandleBugItCommand(Str, Ar);
	}
	else if( FParse::Command(&Str,TEXT("BugItGo")) )
	{
		return HandleBugItGoCommand( Str, Ar );
	}
	else if ( FParse::Command(&Str,TEXT("TAGSOUNDS")) )
	{
		return HandleTagSoundsCommand( Str, Ar );
	}
	else if ( FParse::Command(&Str,TEXT("CHECKSOUNDS")) )
	{
		return HandlecheckSoundsCommand( Str, Ar );
	}
	else if( FParse::Command(&Str,TEXT("FIXUPBADANIMNOTIFIERS")) )
	{
		return HandleFixupBadAnimNotifiersCommand( Str, Ar );
	}
	else if( FParse::Command(&Str,TEXT("SETDETAILMODE")) )
	{		
		bProcessed = HandleSetDetailModeCommand( Str, Ar );
	}
	else if( FParse::Command(&Str,TEXT("SETDETAILMODEVIEW")) )
	{
		bProcessed = HandleSetDetailModeViewCommand( Str, Ar, InWorld );
	}
	else if( FParse::Command(&Str,TEXT("CLEANBSPMATERIALS")) )
	{		
		bProcessed = HandleCleanBSPMaterialCommand( Str, Ar, InWorld );
	}
	else if( FParse::Command(&Str,TEXT("AUTOMERGESM")) )
	{		
		bProcessed = HandleAutoMergeStaticMeshCommand( Str, Ar );
	}
	else if (FParse::Command(&Str, TEXT("ADDSELECTED")))
	{
		HandleAddSelectedCommand( Str, Ar );
	}
	else if (FParse::Command(&Str, TEXT("TOGGLESOCKETGMODE")))
	{
		HandleToggleSocketGModeCommand( Str, Ar );
	}
	else if (FParse::Command(&Str, TEXT("LISTMAPPKGDEPENDENCIES")))
	{
		ListMapPackageDependencies(Str);
	}
	else if( FParse::Command(&Str,TEXT("REBUILDVOLUMES")) )
	{
		HandleRebuildVolumesCommand( Str, Ar, InWorld );
	}
	else if ( FParse::Command(&Str,TEXT("REMOVEARCHETYPEFLAG")) )
	{
		HandleRemoveArchtypeFlagCommand( Str, Ar );
	}
	else if( FParse::Command(&Str,TEXT("STARTMOVIECAPTURE")) )
	{
		bProcessed = HandleStartMovieCaptureCommand( Str, Ar );
	}
	else if( FParse::Command(&Str,TEXT("BUILDMATERIALTEXTURESTREAMINGDATA")) )
	{
		bProcessed = HandleBuildMaterialTextureStreamingData( Str, Ar );
	}
	else
	{
		bProcessed = FBlueprintEditorUtils::KismetDiagnosticExec(Stream, Ar);
	}

	return bProcessed;
}

bool UEditorEngine::HandleCallbackCommand( UWorld* InWorld, const TCHAR* Str , FOutputDevice& Ar )
{
	bool bResult = true;
	if ( FParse::Command(&Str,TEXT("SELECTEDPROPS")) )
	{
		FEditorDelegates::SelectedProps.Broadcast();
	}
	else if( FParse::Command( &Str, TEXT( "FITTEXTURETOSURFACE" ) ) )
	{
		FEditorDelegates::FitTextureToSurface.Broadcast(InWorld);
	}
	else
	{
		bResult = false;
	}
	return bResult;
}

bool UEditorEngine::HandleTestPropsCommand( const TCHAR* Str, FOutputDevice& Ar )
{
	TSharedRef<SWindow> Window = SNew(SWindow)
		.Title( NSLOCTEXT("UnrealEd", "PropertyEditorTestWindowTitle", "Property Editor Test") )
		.ClientSize(FVector2D(500,1000));

	FPropertyEditorModule& Module = FModuleManager::LoadModuleChecked<FPropertyEditorModule>( "PropertyEditor" );

	if( FParse::Command(&Str,TEXT("TREE")) )
	{
		UObject* Object;
		UClass* Class = NULL;
		if( ParseObject<UClass>( Str, TEXT("CLASS="), Class, nullptr ) != false )
		{ 
			Object = NewObject<UObject>(GetTransientPackage(), Class);
		}
		else
		{
			Object = NewObject<UPropertyEditorTestObject>();
		}

		FDetailsViewArgs Args;
		Args.bHideSelectionTip = true;

		FPropertyEditorModule& PropertyModule = FModuleManager::LoadModuleChecked<FPropertyEditorModule>("PropertyEditor");
		TSharedPtr<IDetailsView> DetailsView = PropertyModule.CreateDetailView(Args);
		DetailsView->SetObject(Object);
		
		// TreeView
		Window->SetContent
			(
			SNew(SBorder)
			.BorderImage(FAppStyle::GetBrush("ToolPanel.GroupBorder"))
			[
				DetailsView.ToSharedRef()
			]
		);
	}
	else if ( FParse::Command(&Str,TEXT("TABLE")) )
	{
		// TableView
		const TSharedRef< IPropertyTable > Table = Module.CreatePropertyTable();

		TArray< UObject* > Objects;

		for (int Count = 0; Count < 50; Count++)
		{
			Objects.Add(NewObject<UPropertyEditorTestObject>());
		}

		Table->SetObjects( Objects );

		for (TFieldIterator<FProperty> PropertyIter( UPropertyEditorTestObject::StaticClass(), EFieldIteratorFlags::IncludeSuper); PropertyIter; ++PropertyIter)
		{
			const TWeakFieldPtr< FProperty >& Property = *PropertyIter;
			Table->AddColumn( Property );
		}

		Window->SetContent
			( 
			SNew(SBorder)
			.BorderImage(FAppStyle::GetBrush("ToolPanel.GroupBorder"))
			[
				Module.CreatePropertyTableWidget( Table ) 
			]
		);
	}
	else if ( FParse::Command(&Str, TEXT("STRUCT")) )
	{
		FDetailsViewArgs DetailsArgs;

		FStructureDetailsViewArgs StructArgs;
		StructArgs.bShowObjects = true;
		StructArgs.bShowInterfaces = true;

		UStruct* Struct = nullptr;
		if (!ParseObject<UStruct>(Str, TEXT("STRUCT="), Struct, nullptr))
		{
			Struct = FPropertyEditorTestBasicStruct::StaticStruct();
		}

		TSharedRef<IStructureDetailsView> StructDetails = Module.CreateStructureDetailView(DetailsArgs, StructArgs, MakeShared<FStructOnScope>(Struct));

		Window->SetContent(
			SNew(SBorder)
			.BorderImage(FAppStyle::GetBrush("ToolPanel.GroupBorder"))
			[
				StructDetails->GetWidget().ToSharedRef()
			]
		);
	}
	else if ( FParse::Command(&Str, TEXT("GENERATOR")) )
	{
		UPropertyEditorRowGeneratorTest* TestGenerator = NewObject<UPropertyEditorRowGeneratorTest>();
		
		Window->SetContent(
			SNew(SBorder)
			.BorderImage(FAppStyle::GetBrush("ToolPanel.GroupBorder"))
			[
				TestGenerator->GenerateWidget()
			]
		);
	}
	else
	{
		UObject* Object;
		UClass* Class = nullptr;
		if( ParseObject<UClass>( Str, TEXT("CLASS="), Class, nullptr ) != false )
		{ 
			Object = NewObject<UObject>(GetTransientPackage(), Class);
		}
		else
		{
			Object = NewObject<UPropertyEditorTestObject>();
		}

		//Details
		TArray<UObject*> Objects;
		Objects.Add( Object );

		FDetailsViewArgs Args;
		TSharedRef<IDetailsView> DetailsView = Module.CreateDetailView( Args );

		Window->SetContent
			(
			SNew(SBorder)
			.BorderImage(FAppStyle::GetBrush("ToolPanel.GroupBorder"))
			[
				DetailsView 
			]
		);


		DetailsView->SetObjects( Objects );
	}

	// Parent to the main frame window
	if (FModuleManager::Get().IsModuleLoaded("MainFrame"))
	{
		IMainFrameModule& MainFrame = FModuleManager::LoadModuleChecked<IMainFrameModule>("MainFrame");
		TSharedPtr<SWindow> ParentWindow = MainFrame.GetParentWindow();

		FSlateApplication::Get().AddWindowAsNativeChild(Window, ParentWindow.ToSharedRef());
	}


	return true;
}

bool  UEditorEngine::CommandIsDeprecated( const TCHAR* Str, FOutputDevice& Ar )
{
	FMessageDialog::Open( EAppMsgType::Ok, FText::Format( NSLOCTEXT("UnrealEd", "Error_TriedToExecDeprecatedCmd", "Tried to execute deprecated command: {0}"), FText::FromString(Str) ) );
	return false;
}

bool UEditorEngine::HandleMapCommand( const TCHAR* Str, FOutputDevice& Ar, UWorld* InWorld )
{
	if (FParse::Command(&Str,TEXT("SELECT")))
	{
		return Map_Select( InWorld, Str, Ar );
	}
	else if( FParse::Command(&Str,TEXT("BRUSH")) )
	{
		return Map_Brush( InWorld, Str, Ar );
	}
	else if (FParse::Command(&Str,TEXT("SENDTO")))
	{
		return Map_Sendto( InWorld, Str, Ar );
	}
	else if( FParse::Command(&Str,TEXT("REBUILD")) )
	{
		return Map_Rebuild( InWorld, Str, Ar );
	}
	else if( FParse::Command (&Str,TEXT("NEW")) )
	{
		return CommandIsDeprecated( TEXT("NEW"), Ar );
	}
	else if( FParse::Command( &Str, TEXT("LOAD") ) )
	{
		return Map_Load( Str, Ar );
	}
	else if( FParse::Command( &Str, TEXT("IMPORTADD") ) )
	{
		SelectNone( false, true );
		return Map_Import( InWorld, Str, Ar );
	}
	else if (FParse::Command (&Str,TEXT("EXPORT")))
	{
		return CommandIsDeprecated( TEXT("EXPORT"), Ar );
	}
	else if (FParse::Command (&Str,TEXT("SETBRUSH"))) // MAP SETBRUSH (set properties of all selected brushes)
	{
		return Map_Setbrush( InWorld, Str, Ar );
	}
	else if (FParse::Command (&Str,TEXT("CHECK")))
	{
		EMapCheckNotification::Type Notification = EMapCheckNotification::DisplayResults;
		bool bClearLog = true;
		if(FParse::Command(&Str,TEXT("DONTDISPLAYDIALOG")))
		{
			Notification = EMapCheckNotification::DontDisplayResults;
		}
		else if(FParse::Command(&Str,TEXT("NOTIFYRESULTS")))
		{
			Notification = EMapCheckNotification::NotifyOfResults;
		}
		if (FParse::Command(&Str, TEXT("NOCLEARLOG")))
		{
			bClearLog = false;
		}
		return Map_Check(InWorld, Str, Ar, false, Notification, bClearLog);
	}
	else if (FParse::Command (&Str,TEXT("CHECKDEP")))
	{
		EMapCheckNotification::Type Notification = EMapCheckNotification::DisplayResults;
		bool bClearLog = true;
		if(FParse::Command(&Str,TEXT("DONTDISPLAYDIALOG")))
		{
			Notification = EMapCheckNotification::DontDisplayResults;
		}
		else if(FParse::Command(&Str,TEXT("NOTIFYRESULTS")))
		{
			Notification = EMapCheckNotification::NotifyOfResults;
		}
		if (FParse::Command(&Str, TEXT("NOCLEARLOG")))
		{
			bClearLog = false;
		}
		return Map_Check(InWorld, Str, Ar, true, Notification, bClearLog);
	}
	else if (FParse::Command (&Str,TEXT("SCALE")))
	{
		return Map_Scale( InWorld, Str, Ar );
	}
	return false;
}

bool UEditorEngine::HandleSelectCommand( const TCHAR* Str, FOutputDevice& Ar, UWorld* InWorld )
{
	if( FParse::Command(&Str,TEXT("NONE")) )
	{
		const FScopedTransaction Transaction( NSLOCTEXT("UnrealEd", "SelectNone", "Select None") );
		SelectNone( true, true );
		RedrawLevelEditingViewports();
		return true;
	}
	
	return false;
}

bool UEditorEngine::HandleDeleteCommand( const TCHAR* Str, FOutputDevice& Ar, UWorld* InWorld )
{
	bool bHandled = false;
	UBrushEditingSubsystem* BrushSubsystem = GetEditorSubsystem<UBrushEditingSubsystem>();
	if (BrushSubsystem)
	{
		bHandled = BrushSubsystem->HandleActorDelete();
	}

	if(!bHandled)
	{
		return Exec( InWorld, TEXT("ACTOR DELETE") );
	}
	return true;
}

bool UEditorEngine::HandleLightmassDebugCommand( const TCHAR* Str, FOutputDevice& Ar )
{
	extern UNREALED_API bool GLightmassDebugMode;
	GLightmassDebugMode = !GLightmassDebugMode;
	Ar.Logf( TEXT("Lightmass Debug Mode: %s"), GLightmassDebugMode ? TEXT("true (launch UnrealLightmass.exe manually)") : TEXT("false") );
	return true;
}

bool UEditorEngine::HandleLightmassStatsCommand( const TCHAR* Str, FOutputDevice& Ar )
{
	extern UNREALED_API bool GLightmassStatsMode;
	GLightmassStatsMode = !GLightmassStatsMode;
	Ar.Logf( TEXT("Show detailed Lightmass statistics: %s"), GLightmassStatsMode ? TEXT("ENABLED") : TEXT("DISABLED") );
	return true;
}

bool UEditorEngine::HandleSwarmDistributionCommand( const TCHAR* Str, FOutputDevice& Ar )
{
	extern FSwarmDebugOptions GSwarmDebugOptions;
	GSwarmDebugOptions.bDistributionEnabled = !GSwarmDebugOptions.bDistributionEnabled;
	UE_LOG(LogEditorServer, Log, TEXT("Swarm Distribution Mode: %s"), GSwarmDebugOptions.bDistributionEnabled ? TEXT("true (Jobs will be distributed)") : TEXT("false (Jobs will be local only)"));
	return true;
}

bool UEditorEngine::HandleLightmassImmediateImportCommand( const TCHAR* Str, FOutputDevice& Ar )
{
	GLightmassDebugOptions.bUseImmediateImport = !GLightmassDebugOptions.bUseImmediateImport;
	UE_LOG(LogEditorServer, Log, TEXT("Lightmass Immediate Import will be %s"), GLightmassDebugOptions.bUseImmediateImport ? TEXT("ENABLED") : TEXT("DISABLED"));
	return true;
}

bool UEditorEngine::HandleLightmassImmediateProcessCommand( const TCHAR* Str, FOutputDevice& Ar )
{
	GLightmassDebugOptions.bImmediateProcessMappings = !GLightmassDebugOptions.bImmediateProcessMappings;
	UE_LOG(LogEditorServer, Log, TEXT("Lightmass Immediate Process will be %s"), GLightmassDebugOptions.bImmediateProcessMappings ? TEXT("ENABLED") : TEXT("DISABLED"));
	if ((GLightmassDebugOptions.bImmediateProcessMappings == true) && (GLightmassDebugOptions.bUseImmediateImport == false))
	{
		UE_LOG(LogEditorServer, Log, TEXT("\tLightmass Immediate Import needs to be enabled for this to matter..."));
	}
	return true;
}

bool UEditorEngine::HandleLightmassSortCommand( const TCHAR* Str, FOutputDevice& Ar )
{
	GLightmassDebugOptions.bSortMappings = !GLightmassDebugOptions.bSortMappings;
	UE_LOG(LogEditorServer, Log, TEXT("Lightmass Sorting is now %s"), GLightmassDebugOptions.bSortMappings ? TEXT("ENABLED") : TEXT("DISABLED"));
	return true;
}
bool UEditorEngine::HandleLightmassDebugMaterialCommand( const TCHAR* Str, FOutputDevice& Ar )
{
	GLightmassDebugOptions.bDebugMaterials = !GLightmassDebugOptions.bDebugMaterials;
	UE_LOG(LogEditorServer, Log, TEXT("Lightmass Dump Materials is now %s"), GLightmassDebugOptions.bDebugMaterials ? TEXT("ENABLED") : TEXT("DISABLED"));
	return true;
}

bool UEditorEngine::HandleLightmassPaddingCommand( const TCHAR* Str, FOutputDevice& Ar )
{
	GLightmassDebugOptions.bPadMappings = !GLightmassDebugOptions.bPadMappings;
	UE_LOG(LogEditorServer, Log, TEXT("Lightmass Mapping Padding is now %s"), GLightmassDebugOptions.bPadMappings ? TEXT("ENABLED") : TEXT("DISABLED"));
	return true;
}

bool UEditorEngine::HandleLightmassDebugPaddingCommand( const TCHAR* Str, FOutputDevice& Ar )
{
	GLightmassDebugOptions.bDebugPaddings = !GLightmassDebugOptions.bDebugPaddings;
	UE_LOG(LogEditorServer, Log, TEXT("Lightmass Mapping Debug Padding is now %s"), GLightmassDebugOptions.bDebugPaddings ? TEXT("ENABLED") : TEXT("DISABLED"));
	return true;
}

bool UEditorEngine::HandleLightmassProfileCommand( const TCHAR* Str, FOutputDevice& Ar )
{
	GLightmassDebugOptions.bUseImmediateImport = false;
	GLightmassDebugOptions.bImmediateProcessMappings = false;
	UE_LOG(LogEditorServer, Log, TEXT("Lightmass Profiling mode is ENABLED"));
	UE_LOG(LogEditorServer, Log, TEXT("\tLightmass ImmediateImport mode is DISABLED"));
	UE_LOG(LogEditorServer, Log, TEXT("\tLightmass ImmediateProcess mode is DISABLED"));
	return true;
}

bool UEditorEngine::HandleSelectNameCommand( const TCHAR* Str, FOutputDevice& Ar, UWorld* InWorld  )
{
	FName FindName=NAME_None;
	FParse::Value( Str, TEXT("NAME="), FindName );

	USelection* Selection = GetSelectedActors();
	Selection->BeginBatchSelectOperation();
	for( FActorIterator It(InWorld); It; ++It ) 
	{
		AActor* Actor = *It;
		SelectActor( Actor, Actor->GetFName()==FindName, 0 );
	}

	Selection->EndBatchSelectOperation();
	return true;
}

bool UEditorEngine::HandleDumpPublicCommand( const TCHAR* Str, FOutputDevice& Ar )
{
	for( FThreadSafeObjectIterator It; It; ++It )
	{
		UObject* Obj = *It;
		if(Obj && IsInALevel(Obj) && Obj->HasAnyFlags(RF_Public))
		{
			UE_LOG(LogEditorServer, Log,  TEXT("--%s"), *(Obj->GetFullName()) );
		}
	}
	return true;
}

bool UEditorEngine::HandleJumpToCommand( const TCHAR* Str, FOutputDevice& Ar )
{
	FVector Loc;
	if( GetFVECTOR( Str, Loc ) )
	{
		for(FLevelEditorViewportClient* ViewportClient : GetLevelViewportClients())
		{
			ViewportClient->SetViewLocation( Loc );
		}
	}
	return true;
}


bool UEditorEngine::HandleBugItCommand(const TCHAR* Str, FOutputDevice& Ar)
{
	if(GCurrentLevelEditingViewportClient && !PlayWorld)
	{
		FVector ViewLocation = GCurrentLevelEditingViewportClient->GetViewLocation();
		FRotator ViewRotation = GCurrentLevelEditingViewportClient->GetViewRotation();

		FString GoString = FString::Printf(TEXT("BugItGo %f %f %f %f %f %f"), ViewLocation.X, ViewLocation.Y, ViewLocation.Z, ViewRotation.Pitch, ViewRotation.Yaw, ViewRotation.Roll);
		UE_LOG(LogEditorServer, Log, TEXT("%s"), *GoString);

		FPlatformApplicationMisc::ClipboardCopy(*GoString);

		return true;
	}

	return false;
}

bool UEditorEngine::HandleBugItGoCommand( const TCHAR* Str, FOutputDevice& Ar )
{
	if (PlayWorld)
	{
		// in PIE, let the in-game codepath handle it
		return false;
	}

	const TCHAR* Stream = Str;
	FVector Loc;
	Stream = GetFVECTORSpaceDelimited( Stream, Loc );
	if( Stream != NULL )
	{
		for(FLevelEditorViewportClient* ViewportClient : GetLevelViewportClients())
		{
			ViewportClient->SetViewLocation( Loc );
		}
	}

	// so here we need to do move the string forward by a ' ' to get to the Rotator data
	if( Stream != NULL )
	{
		Stream = FCString::Strchr(Stream,' ');
		if( Stream != NULL )
		{
			++Stream;
		}
	}


	FRotator Rot;
	Stream = GetFROTATORSpaceDelimited( Stream, Rot, 1.0f );
	if( Stream != NULL )
	{
		// Zero out roll as the editor camera should not roll 
		Rot.Roll = 0;
		for(FLevelEditorViewportClient* ViewportClient : GetLevelViewportClients())
		{
			ViewportClient->SetViewRotation( Rot );
		}
	}

	if (GetLevelViewportClients().Num())
	{
		// Now that all viewports are at the same position, broadcast the change
		Loc = GetLevelViewportClients()[0]->GetViewLocation();
		Rot = GetLevelViewportClients()[0]->GetViewRotation();
		PostBugItGoCalled.Broadcast(Loc, Rot);
	}

	RedrawLevelEditingViewports();

	return true;
}

bool UEditorEngine::HandleTagSoundsCommand( const TCHAR* Str, FOutputDevice& Ar )
{
	int32 NumObjects = 0;
	int32 TotalSize = 0;
	for( FThreadSafeObjectIterator It(USoundWave::StaticClass()); It; ++It )
	{
		++NumObjects;
		DebugSoundAnnotation.Set(*It);

		USoundWave* Wave = static_cast<USoundWave*>(*It);
		const SIZE_T Size = Wave->GetResourceSizeBytes(EResourceSizeMode::Exclusive);
		TotalSize += Size;
	}
	UE_LOG(LogEditorServer, Log,  TEXT("Marked %i sounds %10.2fMB"), NumObjects, ((float)TotalSize) /(1024.f*1024.f) );
	return true;
}

bool UEditorEngine::HandlecheckSoundsCommand( const TCHAR* Str, FOutputDevice& Ar )
{
	TArray<USoundWave*> WaveList;
		for( FThreadSafeObjectIterator It(USoundWave::StaticClass()); It; ++It )
		{
			USoundWave* Wave = static_cast<USoundWave*>(*It);
			if ( !DebugSoundAnnotation.Get(Wave))
			{
				WaveList.Add( Wave );
			}
		}
		DebugSoundAnnotation.ClearAll();

		struct FCompareUSoundWaveByPathName
		{
			FORCEINLINE bool operator()(const USoundWave& A, const USoundWave& B) const
			{
				return A.GetPathName() < B.GetPathName();
			}
		};
		// Sort based on full path name.
		WaveList.Sort( FCompareUSoundWaveByPathName() );

		TArray<FWaveCluster> Clusters;
		Clusters.Add( FWaveCluster(TEXT("Total")) );
		Clusters.Add( FWaveCluster(TEXT("Ambient")) );
		Clusters.Add( FWaveCluster(TEXT("Foley")) );
		Clusters.Add( FWaveCluster(TEXT("Chatter")) );
		Clusters.Add( FWaveCluster(TEXT("Dialog")) );
		Clusters.Add( FWaveCluster(TEXT("Efforts")) );
		const int32 NumCoreClusters = Clusters.Num();

		// Output information.
		int32 TotalSize = 0;
		UE_LOG(LogEditorServer, Log,  TEXT("=================================================================================") );
		UE_LOG(LogEditorServer, Log,  TEXT("%60s %10s"), TEXT("Wave Name"), TEXT("Size") );
		for ( int32 WaveIndex = 0 ; WaveIndex < WaveList.Num() ; ++WaveIndex )
		{
			USoundWave* Wave = WaveList[WaveIndex];
			const SIZE_T WaveSize = Wave->GetResourceSizeBytes(EResourceSizeMode::Exclusive);
			UPackage* WavePackage = Wave->GetOutermost();
			const FString PackageName( WavePackage->GetName() );

			// Totals.
			Clusters[0].Num++;
			Clusters[0].Size += WaveSize;

			// Core clusters
			for ( int32 ClusterIndex = 1 ; ClusterIndex < NumCoreClusters ; ++ClusterIndex )
			{
				FWaveCluster& Cluster = Clusters[ClusterIndex];
				if ( PackageName.Find( Cluster.Name ) != -1 )
				{
					Cluster.Num++;
					Cluster.Size += WaveSize;
				}
			}

			// Package
			bool bFoundMatch = false;
			for ( int32 ClusterIndex = NumCoreClusters ; ClusterIndex < Clusters.Num() ; ++ClusterIndex )
			{
				FWaveCluster& Cluster = Clusters[ClusterIndex];
				if ( PackageName == Cluster.Name )
				{
					// Found a cluster with this package name.
					Cluster.Num++;
					Cluster.Size += WaveSize;
					bFoundMatch = true;
					break;
				}
			}
			if ( !bFoundMatch )
			{
				// Create a new cluster with the package name.
				FWaveCluster NewCluster( *PackageName );
				NewCluster.Num = 1;
				NewCluster.Size = WaveSize;
				Clusters.Add( NewCluster );
			}

			// Dump bulk sound list.
			UE_LOG(LogEditorServer, Log,  TEXT("%70s %10.2fk"), *Wave->GetPathName(), ((float)WaveSize)/1024.f );
		}
		UE_LOG(LogEditorServer, Log,  TEXT("=================================================================================") );
		UE_LOG(LogEditorServer, Log,  TEXT("%60s %10s %10s"), TEXT("Cluster Name"), TEXT("Num"), TEXT("Size") );
		UE_LOG(LogEditorServer, Log,  TEXT("=================================================================================") );
		int32 TotalClusteredSize = 0;
		for ( int32 ClusterIndex = 0 ; ClusterIndex < Clusters.Num() ; ++ClusterIndex )
		{
			const FWaveCluster& Cluster = Clusters[ClusterIndex];
			if ( ClusterIndex == NumCoreClusters )
			{
				UE_LOG(LogEditorServer, Log,  TEXT("---------------------------------------------------------------------------------") );
				TotalClusteredSize += Cluster.Size;
			}
			UE_LOG(LogEditorServer, Log,  TEXT("%60s %10i %10.2fMB"), *Cluster.Name, Cluster.Num, ((float)Cluster.Size)/(1024.f*1024.f) );
		}
		UE_LOG(LogEditorServer, Log,  TEXT("=================================================================================") );
		UE_LOG(LogEditorServer, Log,  TEXT("Total Clusterd: %10.2fMB"), ((float)TotalClusteredSize)/(1024.f*1024.f) );
		return true;
}

bool UEditorEngine::HandleFixupBadAnimNotifiersCommand( const TCHAR* Str, FOutputDevice& Ar )
{
	// Clear out unreferenced animsets from groups...
	FixUpBadAnimNotifiers();
	return true;
}

bool UEditorEngine::HandleSetDetailModeCommand( const TCHAR* Str, FOutputDevice& Ar )
{
	TArray<AActor*> ActorsToDeselect;

	uint8 ParsedDetailMode = DM_Epic;
	if ( FParse::Value( Str, TEXT("MODE="), ParsedDetailMode ) )
	{
		for ( FSelectionIterator It( GetSelectedActorIterator() ) ; It ; ++It )
		{
			AActor* Actor = static_cast<AActor*>( *It );
			checkSlow( Actor->IsA(AActor::StaticClass()) );

			for (UActorComponent* Component : Actor->GetComponents())
			{
				UPrimitiveComponent* primComp = Cast<UPrimitiveComponent>(Component);

				if (primComp && primComp->DetailMode != ParsedDetailMode )
				{
					primComp->Modify();
					primComp->DetailMode = EDetailMode(ParsedDetailMode);
					primComp->MarkRenderStateDirty();

					// If the actor will not be visible after changing the detail mode, deselect it
					if( primComp->DetailMode > GetCachedScalabilityCVars().DetailMode )
					{
						ActorsToDeselect.AddUnique( Actor );
					}
				}
			}
		}

		for( int32 x = 0 ; x < ActorsToDeselect.Num() ; ++x )
		{
			SelectActor( ActorsToDeselect[x], false, false );
		}
	}

	ULevel::LevelDirtiedEvent.Broadcast();
	FEditorSupportDelegates::RefreshPropertyWindows.Broadcast();
	FEditorDelegates::RefreshEditor.Broadcast();

	RedrawLevelEditingViewports( true );

	return true;
}

bool UEditorEngine::HandleSetDetailModeViewCommand( const TCHAR* Str, FOutputDevice& Ar, UWorld* InWorld )
{
	uint8 DM = DM_Epic;
	if ( FParse::Value( Str, TEXT("MODE="), DM ) )
	{
		DetailMode = (EDetailMode)DM;

		// Detail mode was modified, so store in the CVar
		static IConsoleVariable* DetailModeCVar = IConsoleManager::Get().FindConsoleVariable(TEXT("r.DetailMode"));
		check (DetailMode);
		DetailModeCVar->Set(DetailMode);
	}

	RedrawLevelEditingViewports( true );
	return true;
}

bool UEditorEngine::HandleCleanBSPMaterialCommand( const TCHAR* Str, FOutputDevice& Ar, UWorld* InWorld )
{
	const FScopedBusyCursor BusyCursor;
	const FScopedTransaction Transaction( NSLOCTEXT("UnrealEd", "CleanBSPMaterials", "Clean BSP Materials") );
	const int32 NumRefrencesCleared = CleanBSPMaterials( InWorld, false, true );
	// Prompt the user that the operation is complete.
	FMessageDialog::Open( EAppMsgType::Ok, FText::Format(NSLOCTEXT("UnrealEd", "CleanBSPMaterialsReportF", "Cleared {0} BSP material references.  Check log window for further details."), FText::AsNumber(NumRefrencesCleared)) );
	return true;
}

bool UEditorEngine::HandleAutoMergeStaticMeshCommand( const TCHAR* Str, FOutputDevice& Ar )
{
	AutoMergeStaticMeshes();

	return true;
}

bool UEditorEngine::HandleAddSelectedCommand( const TCHAR* Str, FOutputDevice& Ar )
{
	bool bVisible = true;
	FString OverrideGroup;
	FString VolumeName;
	if (FParse::Value(Str, TEXT("GROUP="), OverrideGroup))
	{
		if (OverrideGroup.ToUpper() == TEXT("INVISIBLE"))
		{
			bVisible = false;
		}
	}

	if (FParse::Value(Str, TEXT("VOLUME="), VolumeName))
	{
		UE_LOG(LogEditorServer, Log, TEXT("Adding selected actors to %s group of PrecomputedVisibiltyOverrideVolume %s"), 
			bVisible ? TEXT(" VISIBLE ") : TEXT("INVISIBLE"), *VolumeName);

		APrecomputedVisibilityOverrideVolume* PrecompOverride = NULL;
		// Find the selected volume
		for (TObjectIterator<APrecomputedVisibilityOverrideVolume> VolumeIt; VolumeIt; ++VolumeIt)
		{
			APrecomputedVisibilityOverrideVolume* CheckPrecompOverride = *VolumeIt;
			if (CheckPrecompOverride->GetName() == VolumeName)
			{
				// Found the volume
				PrecompOverride = CheckPrecompOverride;
				break;
			}
		}

		if (PrecompOverride != NULL)
		{
			auto* OverrideActorList = 
				bVisible ? &(PrecompOverride->OverrideVisibleActors) : &(PrecompOverride->OverrideInvisibleActors);
			// Grab a list of selected actors...
			for (FSelectionIterator ActorIt(GetSelectedActorIterator()) ; ActorIt; ++ActorIt)
			{
				AActor* Actor = static_cast<AActor*>(*ActorIt);
				checkSlow(Actor->IsA(AActor::StaticClass()));
				OverrideActorList->AddUnique(Actor);
			}
		}
		else
		{
			UE_LOG(LogEditorServer, Warning, TEXT("Unable to find PrecomputedVisibilityOverrideVolume %s"), *VolumeName);
		}
	}
	else
	{
		UE_LOG(LogEditorServer, Warning, TEXT("Usage: ADDSELECTED GROUP=<VISIBLE/INVISIBLE> VOLUME=<Name of volume actor>"));
	}
	return true;
}

bool UEditorEngine::HandleToggleSocketGModeCommand( const TCHAR* Str, FOutputDevice& Ar )
{
	bDrawSocketsInGMode = !bDrawSocketsInGMode;
	UE_LOG(LogEditorServer, Warning, TEXT("Draw sockets in 'G' mode is now %s"), bDrawSocketsInGMode ? TEXT("ENABLED") : TEXT("DISABLED"));
	return true;
}

bool UEditorEngine::HandleListMapPackageDependenciesCommand( const TCHAR* Str, FOutputDevice& Ar )
{
	ListMapPackageDependencies(Str);
	return true;
}

bool UEditorEngine::HandleRebuildVolumesCommand( const TCHAR* Str, FOutputDevice& Ar, UWorld* InWorld )
{
	for( TActorIterator<AVolume> It(InWorld); It; ++It )
	{
		AVolume* Volume = *It;

		if(!Volume->IsTemplate() && Volume->GetBrushComponent())
		{
			UE_LOG(LogEditorServer, Log, TEXT("BSBC: %s"), *Volume->GetPathName() );
			Volume->GetBrushComponent()->BuildSimpleBrushCollision();
		}
	}
	return true;
}

bool UEditorEngine::HandleRemoveArchtypeFlagCommand( const TCHAR* Str, FOutputDevice& Ar )
{
	USelection* SelectedAssets = GetSelectedObjects();
	for (FSelectionIterator Iter(*SelectedAssets); Iter; ++Iter)
	{
		UObject* Asset = *Iter;
		if (Asset->HasAnyFlags(RF_ArchetypeObject))
		{
			// Strip archetype flag, resave
			Asset->ClearFlags(RF_ArchetypeObject);
			Asset->Modify();
		}
	}
	return true;
}

bool UEditorEngine::HandleStartMovieCaptureCommand( const TCHAR* Cmd, FOutputDevice& Ar )
{
	IMovieSceneCaptureInterface* CaptureInterface = IMovieSceneCaptureModule::Get().GetFirstActiveMovieSceneCapture();
	if (CaptureInterface)
	{
		CaptureInterface->StartCapturing();
		return true;
	}

	for (const FWorldContext& Context : GEngine->GetWorldContexts())
	{
		if (Context.WorldType == EWorldType::PIE)
		{
			FSlatePlayInEditorInfo* SlatePlayInEditorSession = SlatePlayInEditorMap.Find(Context.ContextHandle);
			if (SlatePlayInEditorSession && SlatePlayInEditorSession->SlatePlayInEditorWindowViewport.IsValid())
			{
				IMovieSceneCaptureModule::Get().CreateMovieSceneCapture(SlatePlayInEditorSession->SlatePlayInEditorWindowViewport.ToSharedRef());
				return true;
			}
		}
	}

	return false;
}

bool UEditorEngine::HandleBuildMaterialTextureStreamingData( const TCHAR* Cmd, FOutputDevice& Ar )
{
	FEditorBuildUtils::EditorBuildMaterialTextureStreamingData(nullptr);
	return true;
}



/**
 * @return true if the given component's StaticMesh can be merged with other StaticMeshes
 */
bool IsComponentMergable(UStaticMeshComponent* Component)
{
	// we need a component to work
	if (Component == NULL)
	{
		return false;
	}

	// we need a static mesh to work
	if (Component->GetStaticMesh() == NULL || Component->GetStaticMesh()->GetRenderData() == NULL)
	{
		return false;
	}

	// only components with a single LOD can be merged
	if (Component->GetStaticMesh()->GetNumLODs() != 1)
	{
		return false;
	}

	// only components with a single material can be merged
	int32 NumSetElements = 0;
	for (int32 ElementIndex = 0; ElementIndex < Component->GetNumMaterials(); ElementIndex++)
	{
		if (Component->GetMaterial(ElementIndex) != NULL)
		{
			NumSetElements++;
		}
	}

	if (NumSetElements > 1)
	{
		return false;
	}

	return true;
}

void UEditorEngine::RegisterForUndo( FEditorUndoClient* Client)
{
	if (Client)
	{
		UndoClients.Add(Client);
	}
}

void UEditorEngine::UnregisterForUndo( FEditorUndoClient* Client)
{
	if (Client)
	{
		UndoClients.Remove(Client);
		InflightUndoClients.Remove(Client);
	}
}


void UEditorEngine::AutoMergeStaticMeshes()
{
#ifdef TODO_STATICMESH
	TArray<AStaticMeshActor*> SMAs;
	for (FActorIterator It; It; ++It)
	{
		if (It->GetClass() == AStaticMeshActor::StaticClass())
		{
			SMAs.Add((AStaticMeshActor*)*It);
		}
	}

	// keep a mapping of actors and the other components that will be merged in to them
	TMap<AStaticMeshActor*, TArray<UStaticMeshComponent*> > ActorsToComponentForMergingMap;

	for (int32 SMAIndex = 0; SMAIndex < SMAs.Num(); SMAIndex++)
	{
		AStaticMeshActor* SMA = SMAs[SMAIndex];
		UStaticMeshComponent* Component = SMAs[SMAIndex]->StaticMeshComponent;

		// can this component merge with others?
		bool bCanBeMerged = IsComponentMergable(Component);

		// look for an already collected component to merge in to if I can be merged
		if (bCanBeMerged)
		{
			UMaterialInterface* Material = Component->GetMaterial(0);
			UObject* Outermost = SMA->GetOutermost();

			for (int32 OtherSMAIndex = 0; OtherSMAIndex < SMAIndex; OtherSMAIndex++)
			{
				AStaticMeshActor* OtherSMA = SMAs[OtherSMAIndex];
				UStaticMeshComponent* OtherComponent = OtherSMA->StaticMeshComponent;

				// is this other mesh mergable?
				bool bCanOtherBeMerged = IsComponentMergable(OtherComponent);

				// has this other mesh already been merged into another one? (after merging, DestroyActor
				// is called on it, setting IsPendingKillPending())
				bool bHasAlreadyBeenMerged = OtherSMA->IsPendingKillPending() == true;

				// only look at this mesh if it can be merged and the actor hasn't already been merged
				if (bCanOtherBeMerged && !bHasAlreadyBeenMerged)
				{
					// do materials match?
					bool bHasMatchingMaterials = Material == OtherComponent->GetMaterial(0);

					// we shouldn't go over 65535 verts so the index buffer can use 16 bit indices
					bool bWouldResultingMeshBeSmallEnough = 
						(Component->StaticMesh->RenderData->LODResources[0].VertexBuffer.GetNumVertices() + 
						 OtherComponent->StaticMesh->RenderData->LODResources[0].VertexBuffer.GetNumVertices()) < 65535;

					// make sure they are in the same level
					bool bHasMatchingOutermost = Outermost == OtherSMA->GetOutermost();

					// now, determine compatibility between components/meshes
					if (bHasMatchingMaterials && bHasMatchingOutermost && bWouldResultingMeshBeSmallEnough)
					{
						// if these two can go together, collect the information for later merging
						TArray<UStaticMeshComponent*>* ComponentsForMerging = ActorsToComponentForMergingMap.Find(OtherSMA);
						if (ComponentsForMerging == NULL)
						{
							ComponentsForMerging = &ActorsToComponentForMergingMap.Add(OtherSMA, TArray<UStaticMeshComponent*>());
						}

						// @todo: Remove this limitation, and improve the lightmap UV packing below
						if (ComponentsForMerging->Num() == 16)
						{
							continue;
						}

						// add my component as a component to merge in to the other actor
						ComponentsForMerging->Add(Component);

						// and remove this actor from the world, it is no longer needed (it won't be deleted
						// until after this function returns, so it's safe to use it's components below)
						World->DestroyActor(SMA);

						break;
					}
				}
			}
		}
	}

	// now that everything has been gathered, we can build some meshes!
	for (TMap<AStaticMeshActor*, TArray<UStaticMeshComponent*> >::TIterator It(ActorsToComponentForMergingMap); It; ++It)
	{
		AStaticMeshActor* OwnerActor = It.Key();
		TArray<UStaticMeshComponent*>& MergeComponents = It.Value();

		// get the component for the owner actor (its component is not in the TArray)
		UStaticMeshComponent* OwnerComponent = OwnerActor->StaticMeshComponent;

		// all lightmap UVs will go in to channel 1
		// @todo: This needs to look at the material and look for the smallest UV not used by the material
		int32 LightmapUVChannel = 1;

		// first, create an empty mesh
		TArray<FStaticMeshTriangle> EmptyTris;
		UStaticMesh* NewStaticMesh = CreateStaticMesh(EmptyTris, OwnerComponent->StaticMesh->LODModels[0].Elements, OwnerActor->GetOutermost(), NAME_None);

		// set where the lightmap UVs come from
		NewStaticMesh->LightMapCoordinateIndex = LightmapUVChannel;

		// figure out how much to grow the lightmap resolution by, since it needs to be square, start by sqrt'ing the number
		int32 LightmapMultiplier = FMath::TruncToInt(FMath::Sqrt(MergeComponents.Num()));

		// increase the sqrt by 1 unless it was a perfect square
		if (LightmapMultiplier * LightmapMultiplier != MergeComponents.Num())
		{
			LightmapMultiplier++;
		}

		// cache the 1 over
		float InvLightmapMultiplier = 1.0f / (float)LightmapMultiplier;

		// look for the largest lightmap resolution
		int32 MaxLightMapResolution = OwnerComponent->bOverrideLightMapRes ? OwnerComponent->OverriddenLightMapRes : OwnerComponent->StaticMesh->LightMapResolution;
		for (int32 ComponentIndex = 0; ComponentIndex < MergeComponents.Num(); ComponentIndex++)
		{
			UStaticMeshComponent* Component = MergeComponents[ComponentIndex];
			MaxLightMapResolution = FMath::Max(MaxLightMapResolution,
				Component->bOverrideLightMapRes ? Component->OverriddenLightMapRes : Component->StaticMesh->LightMapResolution);
		}

		// clamp the multiplied res to 1024
		// @todo: maybe 2048? 
		int32 LightmapRes = FMath::Min(1024, MaxLightMapResolution * LightmapMultiplier);

		// now, use the max resolution in the new mesh
		if (OwnerComponent->bOverrideLightMapRes)
		{
			OwnerComponent->OverriddenLightMapRes = LightmapRes;
		}
		else
		{
			NewStaticMesh->LightMapResolution = LightmapRes;
		}

		// set up the merge parameters
		FMergeStaticMeshParams Params;
		Params.bDeferBuild = true;
		Params.OverrideElement = 0;
		Params.bUseUVChannelRemapping = true;
		Params.UVChannelRemap[LightmapUVChannel] = OwnerComponent->StaticMesh->LightMapCoordinateIndex;
		Params.bUseUVScaleBias = true;
		Params.UVScaleBias[LightmapUVChannel] = FVector4(InvLightmapMultiplier, InvLightmapMultiplier, 0.0f, 0.0f);

		// merge in to the empty mesh
		MergeStaticMesh(NewStaticMesh, OwnerComponent->StaticMesh, Params);

		// the component now uses this mesh
		// @todo: Is this needed? I think the Merge handles this
		{
			FComponentReregisterContext ReregisterContext(OwnerComponent);
			OwnerComponent->StaticMesh = NewStaticMesh;
		}

		// now merge all of the other component's meshes in to me
		for (int32 ComponentIndex = 0; ComponentIndex < MergeComponents.Num(); ComponentIndex++)
		{
			UStaticMeshComponent* Component = MergeComponents[ComponentIndex];

			// calculate a matrix to go from my component space to the owner's component's space
			FMatrix TransformToOwnerSpace = Component->GetComponentTransform().ToMatrixWithScale() * OwnerComponent->GetComponentTransform().ToMatrixWithScale().Inverse();

			// if we have negative scale, we need to munge the matrix and scaling
			if (TransformToOwnerSpace.Determinant() < 0.0f)
			{
				// get and remove the scale vector from the matrix
				Params.ScaleFactor3D = TransformToOwnerSpace.ExtractScaling();

				// negate X scale and top row of the matrix (will result in same transform, but then
				// MergeStaticMesh will fix the poly winding)
				Params.ScaleFactor3D.X = -Params.ScaleFactor3D.X;
				TransformToOwnerSpace.SetAxis(0, -TransformToOwnerSpace.GetScaledAxis( EAxis::X ));
			}
			else
			{
				Params.ScaleFactor3D = TransformToOwnerSpace.GetScaleVector();
			}

			// now get the offset and rotation from the transform
			Params.Offset = TransformToOwnerSpace.GetOrigin();
			Params.Rotation = TransformToOwnerSpace.Rotator();

			// set the UV offset 
			int32 XSlot = (ComponentIndex + 1) % LightmapMultiplier;
			int32 YSlot = (ComponentIndex + 1) / LightmapMultiplier;
			Params.UVScaleBias[LightmapUVChannel].Z = (float)XSlot * InvLightmapMultiplier;
			Params.UVScaleBias[LightmapUVChannel].W = (float)YSlot * InvLightmapMultiplier;

			// route our lightmap UVs to the final lightmap channel
			Params.UVChannelRemap[LightmapUVChannel] = Component->StaticMesh->LightMapCoordinateIndex;

			// if compatible, merge them
			MergeStaticMesh(OwnerComponent->StaticMesh, Component->StaticMesh, Params);
		}

		// now that everything has been merged in, perform the slow build operation
		OwnerComponent->StaticMesh->Build();
	}
#endif // #if TODO_STATICMESH
}<|MERGE_RESOLUTION|>--- conflicted
+++ resolved
@@ -2018,11 +2018,7 @@
 			(RemainingWorld->WorldType == EWorldType::GamePreview);
 		if(!bIsNewWorld && !bIsPersistantWorldType && !WorldHasValidContext(RemainingWorld))
 		{
-<<<<<<< HEAD
-			FindAndPrintStaleReferencesToObject(RemainingWorld, EPrintStaleReferencesOptions::Error);
-=======
 			FReferenceChainSearch::FindAndPrintStaleReferencesToObject(RemainingWorld, EPrintStaleReferencesOptions::Error);
->>>>>>> 4af6daef
 			NumFailedToCleanup++;
 		}
 	}
@@ -2036,11 +2032,7 @@
 			const bool bIsNewWorldPackage = (NewWorldPackage && RemainingPackage == NewWorldPackage);
 			if(!bIsNewWorldPackage && RemainingPackage == WorldPackage)
 			{
-<<<<<<< HEAD
-				FindAndPrintStaleReferencesToObject(RemainingPackage, EPrintStaleReferencesOptions::Error);
-=======
 				FReferenceChainSearch::FindAndPrintStaleReferencesToObject(RemainingPackage, EPrintStaleReferencesOptions::Error);
->>>>>>> 4af6daef
 				NumFailedToCleanup++;
 			}
 		}
@@ -2768,11 +2760,7 @@
 				}
 				else
 				{
-<<<<<<< HEAD
-					World->FeatureLevel = FeatureLevel;
-=======
 					World->SetFeatureLevel(FeatureLevel);
->>>>>>> 4af6daef
 					World->InitWorld(GetEditorWorldInitializationValues());
 				}
 				
@@ -2836,11 +2824,7 @@
 						{
 							UE_LOG(LogEditorServer, Log,  TEXT("Destroying orphan Actor: %s"), *Actor->GetName() );					
 							Actor->MarkAsGarbage();
-<<<<<<< HEAD
-							Actor->MarkComponentsAsPendingKill();
-=======
 							Actor->MarkComponentsAsGarbage();
->>>>>>> 4af6daef
 						}
 					}
 					UE_LOG(LogEditorServer, Log,  TEXT("Finished looking for orphan Actors (%3.3lf secs)"), FPlatformTime::Seconds() - StartTime );
