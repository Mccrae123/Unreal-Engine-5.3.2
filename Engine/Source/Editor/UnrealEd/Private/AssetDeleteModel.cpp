// Copyright Epic Games, Inc. All Rights Reserved.

#include "AssetDeleteModel.h"
#include "HAL/FileManager.h"
#include "Misc/Paths.h"
#include "Modules/ModuleManager.h"
#include "UObject/UObjectHash.h"
#include "UObject/GarbageCollection.h"
#include "UObject/Class.h"
#include "UObject/MetaData.h"
#include "UObject/ObjectRedirector.h"
#include "Components/ActorComponent.h"
#include "GameFramework/Actor.h"
#include "Engine/Blueprint.h"
#include "ISourceControlOperation.h"
#include "SourceControlOperations.h"
#include "ISourceControlModule.h"
#include "AssetData.h"
#include "Editor/UnrealEdEngine.h"
#include "Settings/EditorLoadingSavingSettings.h"
#include "EngineGlobals.h"
#include "Editor.h"
#include "FileHelpers.h"
#include "UnrealEdGlobals.h"

#include "ObjectTools.h"
#include "AssetRegistryModule.h"
#include "AutoReimport/AutoReimportUtilities.h"
#include "AutoReimport/AutoReimportManager.h"
#include "Kismet2/BlueprintEditorUtils.h"
#include "UObject/ReferencerFinder.h"

#define LOCTEXT_NAMESPACE "FAssetDeleteModel"

FAssetDeleteModel::FAssetDeleteModel( const TArray<UObject*>& InObjectsToDelete )
	: State( StartScanning )
	, bPendingObjectsCanBeReplaced(false)
	, bIsAnythingReferencedInMemoryByNonUndo(false)
	, bIsAnythingReferencedInMemoryByUndo(false)
	, PendingDeleteIndex(0)
	, ObjectsDeleted(0)
{
	// Take a weak copy in-case GC purges any objects from this array.
	TArray<TWeakObjectPtr<UObject>> WeakObjectsToDelete;
	WeakObjectsToDelete.Reserve( InObjectsToDelete.Num() );
	for ( UObject* ObjectToDelete : InObjectsToDelete )
	{
		WeakObjectsToDelete.Add( ObjectToDelete );
	}

	// Purge unclaimed objects.
	CollectGarbage( GARBAGE_COLLECTION_KEEPFLAGS );

	// Create a pending delete object for each object needing to be deleted so that we can store reference tracing information.
	for ( const TWeakObjectPtr<UObject>& WeakObjectToDelete : WeakObjectsToDelete )
	{
		UObject* ObjectToDelete = WeakObjectToDelete.Get();
		if ( ObjectToDelete )
		{
			AddObjectToDelete( ObjectToDelete );
		}
	}
}

FAssetDeleteModel::~FAssetDeleteModel()
{
}

void FAssetDeleteModel::AddObjectToDelete( UObject* InObject )
{
	if (!PendingDeletes.ContainsByPredicate([=](const TSharedPtr<FPendingDelete>& A) { return A->GetObject() == InObject; }))
	{
		PendingDeletes.Add(MakeShareable(new FPendingDelete(InObject)));
	}

	PrepareToDelete(InObject);

	SetState(StartScanning);
}

void FAssetDeleteModel::SetState( EState NewState )
{
	if ( State != NewState )
	{
		State = NewState;
		if ( StateChanged.IsBound() )
		{
			StateChanged.Broadcast( NewState );
		}
	}
}

void FAssetDeleteModel::Tick( const float InDeltaTime )
{
	const double MaxTickSeconds   = 0.100;
	double       StartTickSeconds = FPlatformTime::Seconds();

	switch ( State )
	{
	case Waiting:
		break;
	case StartScanning:
		OnDiskReferences = TSet<FName>();
		bIsAnythingReferencedInMemoryByNonUndo = false;
		bIsAnythingReferencedInMemoryByUndo = false;
		SourceFileToAssetCount.Empty();
		PendingDeleteIndex = 0;

		SetState(Scanning);
		break;
	case Scanning:
		while (PendingDeleteIndex < PendingDeletes.Num() && (FPlatformTime::Seconds() - StartTickSeconds) < MaxTickSeconds)
		{
			TSharedPtr<FPendingDelete>& PendingDelete = PendingDeletes[PendingDeleteIndex];

			PendingDelete->CheckForReferences();

			// Add references are not part of the objects being deleted.
			int NonPendingDeletedExternalOnDiskReferences = 0;
			for ( FName& Reference : PendingDelete->DiskReferences )
			{
				if ( !IsAssetInPendingDeletes( Reference ) )
				{
					OnDiskReferences.Add( Reference );
					NonPendingDeletedExternalOnDiskReferences++;
				}
			}
			PendingDelete->RemainingDiskReferences = NonPendingDeletedExternalOnDiskReferences;

			// Count up all the external references
			int32 NonPendingDeletedExternalInMemoryReferences = 0;

			for ( const FReferencerInformation& Reference : PendingDelete->MemoryReferences.ExternalReferences )
			{
				if ( !IsObjectInPendingDeletes( Reference.Referencer ) )
				{
					NonPendingDeletedExternalInMemoryReferences++;
				}
			}
			PendingDelete->RemainingMemoryReferences = NonPendingDeletedExternalInMemoryReferences;

			DiscoverSourceFileReferences(*PendingDelete);

			bIsAnythingReferencedInMemoryByNonUndo |= PendingDelete->RemainingMemoryReferences > 0;
			bIsAnythingReferencedInMemoryByUndo |= PendingDelete->IsReferencedInMemoryByUndo();

			PendingDeleteIndex++;
		}

		if (PendingDeleteIndex >= PendingDeletes.Num())
		{
			SetState(UpdateActions);
		}
		break;
	case UpdateActions:
		bPendingObjectsCanBeReplaced = ComputeCanReplaceReferences();
		SetState(Finished);
		break;
	case Finished:
		break;
	}
}

void FAssetDeleteModel::DiscoverSourceFileReferences(FPendingDelete& PendingDelete)
{
	if (!GetDefault<UEditorLoadingSavingSettings>()->bMonitorContentDirectories)
	{
		return;
	}
	
	// Start by extracting the files from the object
	TArray<FString> SourceContentFiles;
	Utils::ExtractSourceFilePaths(PendingDelete.GetObject(), SourceContentFiles);

	if (GUnrealEd && GUnrealEd->AutoReimportManager )
	{
		TArray<FPathAndMountPoint> MonitoredDirectories = GUnrealEd->AutoReimportManager->GetMonitoredDirectories();

		// Remove anything that's not under a monitored, mounted path, or doesn't exist
		SourceContentFiles.RemoveAll([&] (const FString& InFilename) {
			for ( const FPathAndMountPoint& Dir : MonitoredDirectories )
			{
				if ( !Dir.MountPoint.IsEmpty() && InFilename.StartsWith(Dir.Path) )
				{
					if ( FPaths::FileExists(InFilename) )
					{
						return false;
					}
					else
					{
						return true;
					}
				}
			}
			return true;
		});
	}

	// Now accumulate references to the same source content file. We only offer to delete a file if it is only referenced by the deleted object(s)
	IAssetRegistry& AssetRegistry = FModuleManager::LoadModuleChecked<FAssetRegistryModule>(TEXT("AssetRegistry")).Get();
	for (const FString& SourcePath : SourceContentFiles)
	{
		int32* NumReferences = SourceFileToAssetCount.Find(SourcePath);
		if (NumReferences)
		{
			(*NumReferences)--;
		}
		else
		{
			const int32 NumReferencingAssets = Utils::FindAssetsPertainingToFile(AssetRegistry, SourcePath).Num();
			SourceFileToAssetCount.Add(SourcePath, NumReferencingAssets - 1);
		}
	}
}

bool FAssetDeleteModel::HasAnySourceContentFilesToDelete() const
{
	for (const auto& Pair : SourceFileToAssetCount)
	{
		if (Pair.Value == 0)
		{
			return true;
		}
	}
	
	return false;
}

void FAssetDeleteModel::DeleteSourceContentFiles()
{
	IFileManager& FileManager = IFileManager::Get();
	ISourceControlProvider& SourceControlProvider = ISourceControlModule::Get().GetProvider();

	for (const auto& Pair : SourceFileToAssetCount)
	{
		const auto& Path = Pair.Key;
		// We can only delete this path if there are no (non-deleted) objects referencing it
		if (Pair.Value != 0)
		{
			continue;
		}

		// One way or another this file is going to be deleted, but we don't want the import manager to react to the deletion
		GUnrealEd->AutoReimportManager->IgnoreDeletedFile(Path);

		if (ISourceControlModule::Get().IsEnabled())
		{
			const FSourceControlStatePtr SourceControlState = SourceControlProvider.GetState(Path, EStateCacheUsage::ForceUpdate);
			const bool bIsSourceControlled = SourceControlState.IsValid() && SourceControlState->IsSourceControlled();

			if (bIsSourceControlled)
			{
				// The file is managed by source control. Delete it through there.
				TArray<FString> DeleteFilenames;
				DeleteFilenames.Add(Path);

				// Revert the file if it is checked out
				const bool bIsAdded = SourceControlState->IsAdded();
				if (SourceControlState->IsCheckedOut() || bIsAdded || SourceControlState->IsDeleted())
				{
					SourceControlProvider.Execute(ISourceControlOperation::Create<FRevert>(), DeleteFilenames);
				}

				// If it wasn't already marked as an add, we can ask the source control provider to delete the file
				if (!bIsAdded)
				{
					// Open the file for delete
					SourceControlProvider.Execute(ISourceControlOperation::Create<FDelete>(), DeleteFilenames);
					continue;
				}
			}
		}

		// We'll just delete it ourself
		FileManager.Delete(*Path, false /* RequireExists */, true /* Even if read only */, true /* Quiet */);
	}
}

bool FAssetDeleteModel::CanDelete() const
{
	return !CanForceDelete();
}

bool FAssetDeleteModel::DoDelete()
{
	if ( !CanDelete() )
	{
		return false;
	}

	TArray<UObject*> ObjectsToDelete;
	for ( TSharedPtr< FPendingDelete >& PendingDelete : PendingDeletes )
	{
		ObjectsToDelete.Add( PendingDelete->GetObject() );
	}

	ObjectsDeleted = ObjectTools::DeleteObjectsUnchecked(ObjectsToDelete);

	return true;
}

bool FAssetDeleteModel::CanForceDelete() const
{
	// We can only force delete when they are still referenced in memory or still referenced on disk.
	return bIsAnythingReferencedInMemoryByNonUndo || (OnDiskReferences.Num() > 0);
}

bool FAssetDeleteModel::DoForceDelete()
{
	if ( !CanForceDelete() )
	{
		return false;
	}

	TArray<UObject*> ObjectsToForceDelete;
	for ( TSharedPtr< FPendingDelete >& PendingDelete : PendingDeletes )
	{
		ObjectsToForceDelete.Add(PendingDelete->GetObject());
	}

	ObjectsDeleted = ObjectTools::ForceDeleteObjects(ObjectsToForceDelete, false);

	return true;
}

bool FAssetDeleteModel::ComputeCanReplaceReferences()
{
	TArray<UObject*> PendingDeletedObjects;
	for ( const TSharedPtr< FPendingDelete >& PendingDelete : PendingDeletes )
	{
		PendingDeletedObjects.Add(PendingDelete->GetObject());
	}

	return ObjectTools::AreObjectsOfEquivalantType(PendingDeletedObjects);
}

bool FAssetDeleteModel::CanReplaceReferences() const
{
	return bPendingObjectsCanBeReplaced;
}

bool FAssetDeleteModel::CanReplaceReferencesWith( const FAssetData& InAssetData ) const
{
	// First make sure that it's not an object we're preparing to delete
	if ( IsAssetInPendingDeletes( InAssetData.PackageName ) )
	{
		return true;
	}

	const UClass* FirstPendingDelete = PendingDeletes[0]->GetObject()->GetClass();
	const UClass* AssetDataClass = InAssetData.GetClass();

	// If the class isn't loaded we can't compare them, so just return true that we'll be
	// filtering it from the list.
	if ( AssetDataClass == nullptr )
	{
		return true;
	}

	// Filter out blueprints of different types
	if (FirstPendingDelete->IsChildOf(UBlueprint::StaticClass()) && AssetDataClass->IsChildOf(UBlueprint::StaticClass()))
	{
		// Get BP native parent classes
		UClass* OriginalBPParentClass = CastChecked<UBlueprint>(PendingDeletes[0]->GetObject())->ParentClass;
		const FString NativeClassName = InAssetData.GetTagValueRef<FString>(FBlueprintTags::NativeParentClassPath);

		if (!NativeClassName.IsEmpty())
		{
			UClass* NativeParentClassToTest = FindObject<UClass>(ANY_PACKAGE, *NativeClassName);
			UClass* NativeParentClassToReplace = FBlueprintEditorUtils::FindFirstNativeClass(OriginalBPParentClass);

			if (!NativeParentClassToTest || !NativeParentClassToTest->IsChildOf(NativeParentClassToReplace))
			{
				// If we couldn't determine the asset parent class (e.g. because the NativeParentClass tag wasn't present in the FAssetData), or if
				// the asset parent class wasn't equal to or derived from the pending delete BP class, filter i
				return true;
			}
		}
	}

	// Only show objects that are of replaceable because their classes are compatible.
	return !ObjectTools::AreClassesInterchangeable( FirstPendingDelete, AssetDataClass );
}

bool FAssetDeleteModel::DoReplaceReferences(const FAssetData& ReplaceReferencesWith )
{
	if ( !CanReplaceReferences() )
	{
		return false;
	}

	// Find which object the user has elected to be the "object to consolidate to"
	UObject* ObjectToConsolidateTo = ReplaceReferencesWith.GetAsset();
	check( ObjectToConsolidateTo );

	TArray<UObject*> FinalConsolidationObjects;
	for ( TSharedPtr< FPendingDelete >& PendingDelete : PendingDeletes )
	{
		FinalConsolidationObjects.Add(PendingDelete->GetObject());
	}

	// The consolidation action clears the array, so we need to save the count.
	int32 ObjectsBeingDeletedCount = FinalConsolidationObjects.Num();

	// Perform the object consolidation
	bool bShowDeleteConfirmation = false;
	ObjectTools::FConsolidationResults ConsResults = ObjectTools::ConsolidateObjects( ObjectToConsolidateTo, FinalConsolidationObjects, bShowDeleteConfirmation );

	// If the consolidation went off successfully with no failed objects, prompt the user to checkout/save the packages dirtied by the operation
	if ( ConsResults.DirtiedPackages.Num() > 0 && ConsResults.FailedConsolidationObjs.Num() == 0)
	{
		FEditorFileUtils::PromptForCheckoutAndSave( ConsResults.DirtiedPackages, false, true );
	}
	// If the consolidation resulted in failed (partially consolidated) objects, do not save, and inform the user no save attempt was made
	else if ( ConsResults.FailedConsolidationObjs.Num() > 0)
	{
		//DisplayMessage( true, LOCTEXT( "Consolidate_WarningPartial", "Not all objects could be consolidated, no save has occurred" ).ToString() );
	}

	ObjectsDeleted = ObjectsBeingDeletedCount - ( ConsResults.FailedConsolidationObjs.Num() + ConsResults.InvalidConsolidationObjs.Num() );

	return true;
}

bool FAssetDeleteModel::IsObjectInPendingDeletes( const UObject* InObject ) const
{
	for ( const TSharedPtr< FPendingDelete >& PendingDelete : PendingDeletes )
	{
		if ( PendingDelete->IsObjectContained(InObject) )
		{
			return true;
		}
	}

	return false;
}

bool FAssetDeleteModel::IsAssetInPendingDeletes( const FName& PackageName ) const
{
	for ( const TSharedPtr< FPendingDelete >& PendingDelete : PendingDeletes )
	{
		if ( PendingDelete->IsAssetContained(PackageName) )
		{
			return true;
		}
	}

	return false;
}

float FAssetDeleteModel::GetProgress() const
{
	return PendingDeleteIndex / (float)PendingDeletes.Num();
}

FText FAssetDeleteModel::GetProgressText() const
{
	if ( PendingDeleteIndex < PendingDeletes.Num() )
	{
		return FText::FromString(PendingDeletes[PendingDeleteIndex]->GetObject()->GetName());
	}
	else
	{
		return LOCTEXT( "Done", "Done!" );
	}
}

bool FAssetDeleteModel::GoToNextReferenceInLevel() const
{
	// Clear the current selection
	GEditor->SelectNone(false, false);

	UWorld* RepresentingWorld = NULL;

	for (const FWorldContext& Context : GEngine->GetWorldContexts())
	{
		if ( Context.WorldType == EWorldType::PIE )
		{
			RepresentingWorld = Context.World();
			break;
		}
		else if ( Context.WorldType == EWorldType::Editor )
		{
			RepresentingWorld = Context.World();
		}
	}

	// If there is no world we definitely can't find any actors in the level
	if ( !RepresentingWorld )
	{
		return false;
	}

	bool bRepresentingPlayWorld = RepresentingWorld->WorldType == EWorldType::PIE;

	// @todo I'm not sure what should be done if PIE is active...
	if ( bRepresentingPlayWorld )
	{
		return false;
	}

	// Go over every pending deleted object, and for all of its references go to the first
	// one in the current world.
	for ( const TSharedPtr<FPendingDelete>& PendingDelete : PendingDeletes )
	{
		for ( const FReferencerInformation& Reference : PendingDelete->MemoryReferences.ExternalReferences )
		{
			const AActor* ReferencingActor = Cast<const AActor>(Reference.Referencer);

			// If the referencer isn't an actor, it might be a component.
			if ( !ReferencingActor )
			{
				const UActorComponent* ReferencingComponent = Cast<const UActorComponent>(Reference.Referencer);
				if ( ReferencingComponent )
				{
					ReferencingActor = ReferencingComponent->GetOwner();
				}
			}

			if ( ReferencingActor )
			{
				if ( ReferencingActor->GetWorld() == RepresentingWorld )
				{
					GEditor->SelectActor(const_cast<AActor*>( ReferencingActor ), true, true, true);

					// Point the camera at it
					GUnrealEd->Exec(ReferencingActor->GetWorld(), TEXT("CAMERA ALIGN ACTIVEVIEWPORTONLY"));

					return true;
				}
			}
		}
	}
	
	return false;
}

int32 FAssetDeleteModel::GetDeletedObjectCount() const
{
	return ObjectsDeleted;
}

void FAssetDeleteModel::PrepareToDelete(UObject* InObject)
{
	if ( UObjectRedirector* RedirectorObj = Cast<UObjectRedirector>(InObject) )
	{
		// Add all redirectors found in this package to the redirectors to delete list.
		// All redirectors in this package should be fixed up.
		UPackage* RedirectorPackage = RedirectorObj->GetOutermost();
		TArray<UObject*> AssetsInRedirectorPackage;
		
		GetObjectsWithOuter(RedirectorPackage, AssetsInRedirectorPackage, /*bIncludeNestedObjects=*/false);
		bool bContainsAtLeastOneOtherAsset = false;

		for ( auto ObjIt = AssetsInRedirectorPackage.CreateConstIterator(); ObjIt; ++ObjIt )
		{
			if ( UObjectRedirector* Redirector = Cast<UObjectRedirector>(*ObjIt) )
			{
				Redirector->RemoveFromRoot();
				continue;
			}
			
			if ( UMetaData* MetaData = Cast<UMetaData>(*ObjIt) )
			{
				// Nothing to do; ObjectTools::CleanUpAfterSuccessfulDelete will take care of this if needed
				continue;
			}
			
			bContainsAtLeastOneOtherAsset = true;
		}

		if ( !bContainsAtLeastOneOtherAsset )
		{
			RedirectorPackage->RemoveFromRoot();
		}
	}
}

// FPendingDelete
//-----------------------------------------------------------------

FPendingDelete::FPendingDelete(UObject* InObject)
	: RemainingDiskReferences(0)
	, RemainingMemoryReferences(0)
	, Object(InObject)
	, bReferencesChecked(false)
	, bIsReferencedInMemoryByNonUndo(false)
	, bIsReferencedInMemoryByUndo(false)
	, bIsInternal(false)
{
	// Blueprints actually contain 3 assets, the UBlueprint, GeneratedClass and SkeletonGeneratedClass
	// we need to add them all to the pending deleted objects so that the memory reference detection system
	// can know those references don't count towards the in memory references.
	if ( UBlueprint* BlueprintObj = Cast<UBlueprint>(InObject) )
	{
		if ( BlueprintObj->GeneratedClass != NULL )
		{
			InternalObjects.Add(BlueprintObj->GeneratedClass);
		}

		if ( BlueprintObj->SkeletonGeneratedClass != NULL )
		{
			InternalObjects.Add(BlueprintObj->SkeletonGeneratedClass);
		}
	}

	FAssetData InAssetData(InObject);
	// Filter out any non assets
	if ( !InAssetData.IsUAsset() )
	{
		bIsInternal = true;
	}
}

bool FPendingDelete::IsObjectContained(const UObject* InObject) const
{
	const UObject* InObjectParent = InObject;

	// If the objects are in the same package then it should be safe to delete them since the package
	// will be marked for garbage collection.
	if ( Object->GetOutermost() == InObject->GetOutermost() )
	{
		return true;
	}

	// We need to check if the object or any of it's parents are children of the object being deleted, and so
	// can safely be ignored.
	while ( InObjectParent != NULL )
	{
		if ( Object == InObjectParent )
		{
			return true;
		}

		// Also check if it's a child of any of the internal objects.
		for ( int32 InternalIndex = 0; InternalIndex < InternalObjects.Num(); InternalIndex++ )
		{
			if ( InternalObjects[InternalIndex] == InObjectParent )
			{
				return true;
			}
		}

		InObjectParent = InObjectParent->GetOuter();
	}

	return false;
}

bool FPendingDelete::IsAssetContained(const FName& PackageName) const
{
	if ( Object->GetOutermost()->GetFName() == PackageName )
	{
		return true;
	}

	return false;
}


void FPendingDelete::CheckForReferences()
{
	if (bReferencesChecked)
	{
		return;
	}

	TRACE_CPUPROFILER_EVENT_SCOPE(FPendingDelete::CheckForReferences)
	bReferencesChecked = true;

	// Load the asset registry module
	FAssetRegistryModule& AssetRegistryModule = FModuleManager::LoadModuleChecked<FAssetRegistryModule>(TEXT("AssetRegistry"));

	AssetRegistryModule.Get().GetReferencers(Object->GetOutermost()->GetFName(), DiskReferences);

<<<<<<< HEAD
	// This new version uses the fast reference collector to gather referencers and handles transaction referencers in a single pass
	IConsoleVariable* UseLegacyGetReferencersForDeletion = IConsoleManager::Get().FindConsoleVariable(TEXT("Editor.UseLegacyGetReferencersForDeletion"));
	if (UseLegacyGetReferencersForDeletion == nullptr || !UseLegacyGetReferencersForDeletion->GetBool())
	{
		MemoryReferences.ExternalReferences.Empty();
		MemoryReferences.InternalReferences.Empty();

		const UTransactor* Transactor = GEditor ? GEditor->Trans : nullptr;

		// Get the cluster of objects that are going to be deleted
		TArray<UObject*> ObjectsToDelete;
		GetObjectsWithOuter(Object, ObjectsToDelete);
		ObjectsToDelete.Add(Object);
		
		// If it's a blueprint, we also want to find anything with a reference to it's generated class
		UBlueprint* Blueprint = Cast<UBlueprint>(Object);
		if (Blueprint && Blueprint->GeneratedClass)
		{
			ObjectsToDelete.Add(Blueprint->GeneratedClass);
		}

		// Check and see whether we are referenced by any objects that won't be garbage collected (*including* the undo buffer)
		for (UObject* Referencer : FReferencerFinder::GetAllReferencers(ObjectsToDelete, nullptr))
		{
			if (Referencer->IsIn(Object))
			{
				MemoryReferences.InternalReferences.Emplace(Referencer);
			}
			else
			{
				if (Transactor == Referencer)
				{
					bIsReferencedInMemoryByUndo = true;
				}
				else
				{
					MemoryReferences.ExternalReferences.Emplace(Referencer);
					bIsReferencedInMemoryByNonUndo = true;
				}
			}
		}

		// If the object itself isn't in the transaction buffer, check to see if it's a Blueprint asset. We might have instances of the
		// Blueprint in the transaction buffer, in which case we also want to both alert the user and clear it prior to deleting the asset.
		if (!bIsReferencedInMemoryByUndo)
		{
			if (Blueprint && Blueprint->GeneratedClass)
			{
				TArray<UObject*> Objects;
				const TArray<FReferencerInformation>& ExternalMemoryReferences = MemoryReferences.ExternalReferences;
				for (auto RefIt = ExternalMemoryReferences.CreateConstIterator(); RefIt; ++RefIt)
				{
					const FReferencerInformation& RefInfo = *RefIt;
					if (RefInfo.Referencer->IsA(Blueprint->GeneratedClass))
					{
						Objects.Add(RefInfo.Referencer);
					}
				}

				if (FReferencerFinder::GetAllReferencers(Objects, nullptr).Contains(Transactor))
				{
					bIsReferencedInMemoryByUndo = true;
				}
			}
		}
=======
	IConsoleVariable* UseLegacyGetReferencersForDeletion = IConsoleManager::Get().FindConsoleVariable(TEXT("Editor.UseLegacyGetReferencersForDeletion"));
	if (UseLegacyGetReferencersForDeletion == nullptr || !UseLegacyGetReferencersForDeletion->GetBool())
	{
		// This new version uses the fast reference collector to gather referencers and handles transaction referencers in a single pass
		ObjectTools::GatherObjectReferencersForDeletion(Object, bIsReferencedInMemoryByNonUndo, bIsReferencedInMemoryByUndo, &MemoryReferences);
>>>>>>> 24776ab6
	}
	else
	{
		// Check and see whether we are referenced by any objects that won't be garbage collected (*including* the undo buffer)
		FReferencerInformationList ReferencesIncludingUndo;
		bool bReferencedInMemoryOrUndoStack = IsReferenced(Object, GARBAGE_COLLECTION_KEEPFLAGS, EInternalObjectFlags::GarbageCollectionKeepFlags, true, &ReferencesIncludingUndo);

		// Determine the in-memory references, *excluding* the undo buffer
		if (GEditor && GEditor->Trans)
		{
			GEditor->Trans->DisableObjectSerialization();
		}
		bIsReferencedInMemoryByNonUndo = IsReferenced(Object, GARBAGE_COLLECTION_KEEPFLAGS, EInternalObjectFlags::GarbageCollectionKeepFlags, true, &MemoryReferences);
		if (GEditor && GEditor->Trans)
		{
			GEditor->Trans->EnableObjectSerialization();
		}

		// see if this object is the transaction buffer - set a flag so we know we need to clear the undo stack
		const int32 TotalReferenceCount = ReferencesIncludingUndo.ExternalReferences.Num() + ReferencesIncludingUndo.InternalReferences.Num();
		const int32 NonUndoReferenceCount = MemoryReferences.ExternalReferences.Num() + MemoryReferences.InternalReferences.Num();

		bIsReferencedInMemoryByUndo = TotalReferenceCount > NonUndoReferenceCount;

		// If the object itself isn't in the transaction buffer, check to see if it's a Blueprint asset. We might have instances of the
		// Blueprint in the transaction buffer, in which case we also want to both alert the user and clear it prior to deleting the asset.
		if (!bIsReferencedInMemoryByUndo)
		{
			UBlueprint* Blueprint = Cast<UBlueprint>(Object);
			if (Blueprint && Blueprint->GeneratedClass)
			{
				TArray<FReferencerInformation> ExternalMemoryReferences = MemoryReferences.ExternalReferences;
				for (auto RefIt = ExternalMemoryReferences.CreateIterator(); RefIt && !bIsReferencedInMemoryByUndo; ++RefIt)
				{
					FReferencerInformation& RefInfo = *RefIt;
					if (RefInfo.Referencer->IsA(Blueprint->GeneratedClass))
					{
						if (IsReferenced(RefInfo.Referencer, GARBAGE_COLLECTION_KEEPFLAGS, EInternalObjectFlags::GarbageCollectionKeepFlags, true, &ReferencesIncludingUndo))
						{
							if (GEditor && GEditor->Trans)
							{
								GEditor->Trans->DisableObjectSerialization();
							}

							FReferencerInformationList ReferencesExcludingUndo;
							if (IsReferenced(RefInfo.Referencer, GARBAGE_COLLECTION_KEEPFLAGS, EInternalObjectFlags::GarbageCollectionKeepFlags, true, &ReferencesExcludingUndo))
							{
								bIsReferencedInMemoryByUndo = (ReferencesIncludingUndo.InternalReferences.Num() + ReferencesIncludingUndo.ExternalReferences.Num()) > (ReferencesExcludingUndo.InternalReferences.Num() + ReferencesExcludingUndo.ExternalReferences.Num());
							}
							if (GEditor && GEditor->Trans)
							{
								GEditor->Trans->EnableObjectSerialization();
							}
						}
					}
				}
			}
		}
	}
}

bool FPendingDelete::operator == ( const FPendingDelete& Other ) const
{
	return Object == Other.Object;
}

#undef LOCTEXT_NAMESPACE<|MERGE_RESOLUTION|>--- conflicted
+++ resolved
@@ -673,79 +673,11 @@
 
 	AssetRegistryModule.Get().GetReferencers(Object->GetOutermost()->GetFName(), DiskReferences);
 
-<<<<<<< HEAD
-	// This new version uses the fast reference collector to gather referencers and handles transaction referencers in a single pass
 	IConsoleVariable* UseLegacyGetReferencersForDeletion = IConsoleManager::Get().FindConsoleVariable(TEXT("Editor.UseLegacyGetReferencersForDeletion"));
 	if (UseLegacyGetReferencersForDeletion == nullptr || !UseLegacyGetReferencersForDeletion->GetBool())
 	{
-		MemoryReferences.ExternalReferences.Empty();
-		MemoryReferences.InternalReferences.Empty();
-
-		const UTransactor* Transactor = GEditor ? GEditor->Trans : nullptr;
-
-		// Get the cluster of objects that are going to be deleted
-		TArray<UObject*> ObjectsToDelete;
-		GetObjectsWithOuter(Object, ObjectsToDelete);
-		ObjectsToDelete.Add(Object);
-		
-		// If it's a blueprint, we also want to find anything with a reference to it's generated class
-		UBlueprint* Blueprint = Cast<UBlueprint>(Object);
-		if (Blueprint && Blueprint->GeneratedClass)
-		{
-			ObjectsToDelete.Add(Blueprint->GeneratedClass);
-		}
-
-		// Check and see whether we are referenced by any objects that won't be garbage collected (*including* the undo buffer)
-		for (UObject* Referencer : FReferencerFinder::GetAllReferencers(ObjectsToDelete, nullptr))
-		{
-			if (Referencer->IsIn(Object))
-			{
-				MemoryReferences.InternalReferences.Emplace(Referencer);
-			}
-			else
-			{
-				if (Transactor == Referencer)
-				{
-					bIsReferencedInMemoryByUndo = true;
-				}
-				else
-				{
-					MemoryReferences.ExternalReferences.Emplace(Referencer);
-					bIsReferencedInMemoryByNonUndo = true;
-				}
-			}
-		}
-
-		// If the object itself isn't in the transaction buffer, check to see if it's a Blueprint asset. We might have instances of the
-		// Blueprint in the transaction buffer, in which case we also want to both alert the user and clear it prior to deleting the asset.
-		if (!bIsReferencedInMemoryByUndo)
-		{
-			if (Blueprint && Blueprint->GeneratedClass)
-			{
-				TArray<UObject*> Objects;
-				const TArray<FReferencerInformation>& ExternalMemoryReferences = MemoryReferences.ExternalReferences;
-				for (auto RefIt = ExternalMemoryReferences.CreateConstIterator(); RefIt; ++RefIt)
-				{
-					const FReferencerInformation& RefInfo = *RefIt;
-					if (RefInfo.Referencer->IsA(Blueprint->GeneratedClass))
-					{
-						Objects.Add(RefInfo.Referencer);
-					}
-				}
-
-				if (FReferencerFinder::GetAllReferencers(Objects, nullptr).Contains(Transactor))
-				{
-					bIsReferencedInMemoryByUndo = true;
-				}
-			}
-		}
-=======
-	IConsoleVariable* UseLegacyGetReferencersForDeletion = IConsoleManager::Get().FindConsoleVariable(TEXT("Editor.UseLegacyGetReferencersForDeletion"));
-	if (UseLegacyGetReferencersForDeletion == nullptr || !UseLegacyGetReferencersForDeletion->GetBool())
-	{
 		// This new version uses the fast reference collector to gather referencers and handles transaction referencers in a single pass
 		ObjectTools::GatherObjectReferencersForDeletion(Object, bIsReferencedInMemoryByNonUndo, bIsReferencedInMemoryByUndo, &MemoryReferences);
->>>>>>> 24776ab6
 	}
 	else
 	{
