--- conflicted
+++ resolved
@@ -20,10 +20,7 @@
 				TSharedPtr<SWidget> MenuParent = ParentLevelEditor->GetActiveViewportInterface()->GetViewportWidget().Pin();
 				FSlateApplication::Get().PushMenu(
 					MenuParent.ToSharedRef(),
-<<<<<<< HEAD
-=======
 					FWidgetPath(),
->>>>>>> a8a797ea
 					MenuWidget.ToSharedRef(),
 					FSlateApplication::Get().GetCursorPos(),
 					FPopupTransitionEffect(FPopupTransitionEffect::ContextMenu));
