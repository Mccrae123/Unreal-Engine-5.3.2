--- conflicted
+++ resolved
@@ -154,6 +154,9 @@
 	*/
 	static void GetProjectSourceDirectoryInfo(int32& OutNumFiles, int64& OutDirectorySize);
 
+	/** Returns the uproject template filename for the default project template. */
+	static FString GetDefaultProjectTemplateFilename();
+
 	/** Compiles a project while showing a progress bar, and offers to open the IDE if it fails. */
 	static bool BuildCodeProject(const FString& ProjectFilename);
 
@@ -161,6 +164,7 @@
 	static bool GenerateCodeProjectFiles(const FString& ProjectFilename, FText& OutFailReason, FText& OutFailLog);
 
 	/** Returns true if there are starter content files available for instancing into new projects. */
+	static bool IsStarterContentAvailableForNewProjects();
 	static bool IsStarterContentAvailableForProject(const FProjectInformation& ProjectInfo);
 
 	/**
@@ -282,15 +286,12 @@
 
 private:
 
-<<<<<<< HEAD
+	static void AddHardwareConfigValues(const FProjectInformation& InProjectInfo, TArray<FTemplateConfigValue>& ConfigValues);
 	/** Get the name of the starter content pack to use for the given project. */
 	static FString GetStarterContentName(const FProjectInformation& InProjectInfo);
 
 	/** Get the config string for the hardware target for the given project. */
 	static FString GetHardwareConfigString(const FProjectInformation& InProjectInfo);
-=======
-	static void AddHardwareConfigValues(const FProjectInformation& InProjectInfo, TArray<FTemplateConfigValue>& ConfigValues);
->>>>>>> 875978bd
 
 	/** Get the config string to add for the default maps for the given project. */
 	static FString GetDefaultMapConfigString(const FProjectInformation& InProjectInfo);
