// Copyright Epic Games, Inc. All Rights Reserved.

#pragma once

#include "CoreMinimal.h"
#include "SlateFwd.h"
#include "AddToProjectConfig.h"
#include "GameProjectGenerationModule.h"
#include "HardwareTargetingSettings.h"

class UTemplateProjectDefs;
class UTemplateCategories;
struct FProjectDescriptor;
enum class EClassDomain : uint8;
struct FTemplateConfigValue;

struct FProjectInformation
{
	FProjectInformation() = default;

	FString ProjectFilename;
	FString TemplateFile;
	FName TemplateCategory;

	bool bShouldGenerateCode = false;
	bool bCopyStarterContent = false;
	bool bIsBlankTemplate = false;
	bool bIsEnterpriseProject = false;
	bool bForceExtendedLuminanceRange; // See "r.DefaultFeature.AutoExposure.ExtendDefaultLuminanceRange"

	// These are all optional, because there is an additional state introduced by hiding the setting in the template.
	// In this case, the template author has chosen not to give the user a choice,
	// so we must assume that the template already controls these settings explicitly.
	TOptional<bool> bEnableXR;
	TOptional<bool> bEnableRaytracing;

	TOptional<EHardwareClass> TargetedHardware;
	TOptional<EGraphicsPreset> DefaultGraphicsPerformance;

	/** The name of the feature pack to use as starter content. Must be located under FeaturePacks\. */
	FString StarterContent;
};

DECLARE_DELEGATE_RetVal_OneParam(bool, FProjectDescriptorModifier, FProjectDescriptor&);

class GAMEPROJECTGENERATION_API GameProjectUtils
{
public:
	/** Where is this class located within the Source folder? */
	enum class EClassLocation : uint8
	{
		/** The class is going to a user defined location (outside of the Public, Private, or Classes) folder for this module */
		UserDefined,

		/** The class is going to the Public folder for this module */
		Public,

		/** The class is going to the Private folder for this module */
		Private,

		/** The class is going to the Classes folder for this module */
		Classes,
	};

	/** Used as a function return result when adding new code to the project */
	enum class EAddCodeToProjectResult : uint8
	{
		/** Function has successfully added the code and hot-reloaded the required module(s) */
		Succeeded,

		/** There were errors with the input given to the function */
		InvalidInput,

		/** There were errors when adding the new source files */
		FailedToAddCode,

		/** There were errors when hot-reloading the new module */
		FailedToHotReload,
	};

	/** Used as a function return result when a project is duplicated when upgrading project's version in Convert project dialog - Open a copy */
	enum class EProjectDuplicateResult : uint8
	{
		/** Function has successfully duplicated all project files */
		Succeeded,

		/** There were errors while duplicating project files */
		Failed,

		/** User has canceled project duplication process */
		UserCanceled
	};

	/** Reload status when adding new code to the project */
	enum class EReloadStatus : uint8
	{
		/** Code was built and reloaded */
		Reloaded,

		/** Code was not reloaded */
		NotReloaded,
	};

	/** Returns true if the project filename is properly formed and does not conflict with another project */
	static bool IsValidProjectFileForCreation(const FString& ProjectFile, FText& OutFailReason);

	/** Opens the specified project, if it exists. Returns true if the project file is valid. On failure, OutFailReason will be populated. */
	static bool OpenProject(const FString& ProjectFile, FText& OutFailReason);

	/** Opens the code editing IDE for the specified project, if it exists. Returns true if the IDE could be opened. On failure, OutFailReason will be populated. */
	static bool OpenCodeIDE(const FString& ProjectFile, FText& OutFailReason);

	/** Creates the specified project file and all required folders. If TemplateFile is non-empty, it will be used as the template for creation. On failure, OutFailReason will be populated. */
	static bool CreateProject(const FProjectInformation& InProjectInfo, FText& OutFailReason, FText& OutFailLog, TArray<FString>* OutCreatedFiles = nullptr);

	/** Prompts the user to update his project file, if necessary. */
	static void CheckForOutOfDateGameProjectFile();

	/** Warn the user if the project filename is invalid in case they renamed it outside the editor */
	static void CheckAndWarnProjectFilenameValid();

	/** Checks out the current project file (or prompts to make writable) */
	static void TryMakeProjectFileWriteable(const FString& ProjectFile);

	/** Updates the given project file to an engine identifier. Returns true if the project was updated successfully or if no update was needed */
	static bool UpdateGameProject(const FString& ProjectFile, const FString& EngineIdentifier, FText& OutFailReason);

	/**
	 * Opens a dialog to add code files or blueprints to the current project.
	 *
	 * @param	Config			Configuration options for the dialog
	 * @param	InDomain		The domain of the class we're creating (native or blueprint)
	 */
	static void OpenAddToProjectDialog(const FAddToProjectConfig& Config, EClassDomain InDomain);

	/** Returns true if the specified class name is properly formed and does not conflict with another class */
	static bool IsValidClassNameForCreation(const FString& NewClassName, FText& OutFailReason);

	/** Returns true if the specified class name is properly formed and does not conflict with another class, including source/header files */
	static bool IsValidClassNameForCreation(const FString& NewClassName, const FModuleContextInfo& ModuleInfo, const TSet<FString>& DisallowedHeaderNames, FText& OutFailReason);

	/** Returns true if the specified class is a valid base class for the given module */
	static bool IsValidBaseClassForCreation(const UClass* InClass, const FModuleContextInfo& InModuleInfo);

	/** Returns true if the specified class is a valid base class for any of the given modules */
	static bool IsValidBaseClassForCreation(const UClass* InClass, const TArray<FModuleContextInfo>& InModuleInfoArray);

	/** Adds new source code to the project. When returning Succeeded or FailedToHotReload, OutSyncFileAndLineNumber will be the the preferred target file to sync in the users code editing IDE, formatted for use with GenericApplication::GotoLineInSource */
	static EAddCodeToProjectResult AddCodeToProject(const FString& NewClassName, const FString& NewClassPath, const FModuleContextInfo& ModuleInfo, const FNewClassInfo ParentClassInfo, const TSet<FString>& DisallowedHeaderNames, FString& OutHeaderFilePath, FString& OutCppFilePath, FText& OutFailReason);

	/** Adds new source code to the project. When returning Succeeded or FailedToHotReload, OutSyncFileAndLineNumber will be the the preferred target file to sync in the users code editing IDE, formatted for use with GenericApplication::GotoLineInSource */
	static EAddCodeToProjectResult AddCodeToProject(const FString& NewClassName, const FString& NewClassPath, const FModuleContextInfo& ModuleInfo, const FNewClassInfo ParentClassInfo, const TSet<FString>& DisallowedHeaderNames, FString& OutHeaderFilePath, FString& OutCppFilePath, FText& OutFailReason, EReloadStatus& OutReloadStatus);

	/** Loads a list of template categories defined in the TemplateCategories.ini file in the specified folder */
	static UTemplateCategories* LoadTemplateCategories(const FString& RootDir);

	/** Loads a template project definitions object from the TemplateDefs.ini file in the specified project */
	static UTemplateProjectDefs* LoadTemplateDefs(const FString& ProjectDirectory);

	/** @return The number of code files in the currently loaded project */
	static int32 GetProjectCodeFileCount();

	/**
	* Retrieves file and size info about the project's source directory
	* @param OutNumFiles Contains the number of files within the source directory
	* @param OutDirectorySize Contains the combined size of all files in the directory
	*/
	static void GetProjectSourceDirectoryInfo(int32& OutNumFiles, int64& OutDirectorySize);

	/** Returns the uproject template filename for the default project template. */
	static FString GetDefaultProjectTemplateFilename();

	/** Compiles a project while showing a progress bar, and offers to open the IDE if it fails. */
	static bool BuildCodeProject(const FString& ProjectFilename);

	/** Creates code project files for a new game project. On failure, OutFailReason and OutFailLog will be populated. */
	static bool GenerateCodeProjectFiles(const FString& ProjectFilename, FText& OutFailReason, FText& OutFailLog);

	/** Returns true if there are starter content files available for instancing into new projects. */
	static bool IsStarterContentAvailableForNewProjects();
	static bool IsStarterContentAvailableForProject(const FProjectInformation& ProjectInfo);

	/**
	 * Get the information about any modules referenced in the .uproject file of the currently loaded project
	 */
	static const TArray<FModuleContextInfo>& GetCurrentProjectModules();

	/**
	* Get the information about any modules in any of the plugins in the currently loaded project (Ignores Engine Plugins)
	*/
	static TArray<FModuleContextInfo> GetCurrentProjectPluginModules();

	/**
	 * Reset the cached result of information about any modules referenced in the .uproject file of the currently loaded project
	 */
	static void ResetCurrentProjectModulesCache();

	/**
	 * Check to see if the given path is a valid place to put source code for this project (exists within the source root path)
	 *
	 * @param	InPath				The path to check
	 * @param	ModuleInfo			Information about the module being validated
	 * @param	OutFailReason		Optional parameter to fill with failure information
	 *
	 * @return	true if the path is valid, false otherwise
	 */
	static bool IsValidSourcePath(const FString& InPath, const FModuleContextInfo& ModuleInfo, FText* const OutFailReason = nullptr);

	/**
	 * Given the path provided, work out where generated .h and .cpp files would be placed
	 *
	 * @param	InPath				The path to use a base
	 * @param	ModuleInfo			Information about the module being validated
	 * @param	OutHeaderPath		The path where the .h file should be placed
	 * @param	OutSourcePath		The path where the .cpp file should be placed
	 * @param	OutFailReason		Optional parameter to fill with failure information
	 *
	 * @return	false if the paths are invalid
	 */
	static bool CalculateSourcePaths(const FString& InPath, const FModuleContextInfo& ModuleInfo, FString& OutHeaderPath, FString& OutSourcePath, FText* const OutFailReason = nullptr);

	/**
	 * Given the path provided, work out where it's located within the Source folder
	 *
	 * @param	InPath				The path to use a base
	 * @param	ModuleInfo			Information about the module being validated
	 * @param	OutClassLocation	The location within the Source folder
	 * @param	OutFailReason		Optional parameter to fill with failure information
	 *
	 * @return	false if the paths are invalid
	 */
	static bool GetClassLocation(const FString& InPath, const FModuleContextInfo& ModuleInfo, EClassLocation& OutClassLocation, FText* const OutFailReason = nullptr);

	/** Creates a copy of a project directory in order to upgrade it. */
	static EProjectDuplicateResult DuplicateProjectForUpgrade( const FString& InProjectFile, FString& OutNewProjectFile );

	/**
	 * Update the list of supported target platforms based upon the parameters provided
	 * This will take care of checking out and saving the updated .uproject file automatically
	 *
	 * @param	InPlatformName		Name of the platform to target (eg, WindowsClient)
	 * @param	bIsSupported		true if the platform should be supported by this project, false if it should not
	 */
	static void UpdateSupportedTargetPlatforms(const FName& InPlatformName, const bool bIsSupported);

	/** Clear the list of supported target platforms */
	static void ClearSupportedTargetPlatforms();

	/** Returns the path to the module's include header */
	static FString DetermineModuleIncludePath(const FModuleContextInfo& ModuleInfo, const FString& FileRelativeTo);

	/** Creates the basic source code for a new project. On failure, OutFailReason will be populated. */
	static bool GenerateBasicSourceCode(TArray<FString>& OutCreatedFiles, FText& OutFailReason);

	/** Generates a Build.cs file for a game module */
	static bool GenerateGameModuleBuildFile(const FString& NewBuildFileName, const FString& ModuleName, const TArray<FString>& PublicDependencyModuleNames, const TArray<FString>& PrivateDependencyModuleNames, FText& OutFailReason);

	/** Generates a Build.cs file for a plugin module. Set 'bUseExplicitOrSharedPCHs' to false to disable IWYU conventions. */
	static bool GeneratePluginModuleBuildFile(const FString& NewBuildFileName, const FString& ModuleName, const TArray<FString>& PublicDependencyModuleNames, const TArray<FString>& PrivateDependencyModuleNames, FText& OutFailReason, bool bUseExplicitOrSharedPCHs = true);

	/** Generates a module .cpp file, intended for plugin use */
	static bool GeneratePluginModuleCPPFile(const FString& CPPFileName, const FString& ModuleName, const FString& StartupSourceCode, FText& OutFailReason);

	/** Generates a module .h file, intended for plugin use */
	static bool GeneratePluginModuleHeaderFile(const FString& HeaderFileName, const TArray<FString>& PublicHeaderIncludes, FText& OutFailReason);

	/** Returns true if the currently loaded project has code files */
	static bool ProjectHasCodeFiles();

	/** Returns the contents of the specified template file */
	static bool ReadTemplateFile(const FString& TemplateFileName, FString& OutFileContents, FText& OutFailReason);

	/** Writes an output file. OutputFilename includes a path */
	static bool WriteOutputFile(const FString& OutputFilename, const FString& OutputFileContents, FText& OutFailReason);

	/** Returns a comma delimited string comprised of all the elements in InList. If bPlaceQuotesAroundEveryElement, every element is within quotes. */
	static FString MakeCommaDelimitedList(const TArray<FString>& InList, bool bPlaceQuotesAroundEveryElement = true);

	/** Checks the name for illegal characters */
	static bool NameContainsOnlyLegalCharacters(const FString& TestName, FString& OutIllegalCharacters);

	/** Returns a list of #include lines formed from InList */
	static FString MakeIncludeList(const TArray<FString>& InList);

	/** Deletes the specified list of files that were created during file creation */
	static void DeleteCreatedFiles(const FString& RootFolder, const TArray<FString>& CreatedFiles);

	/**
	 * Update the list of plugin directories to scan
	 * This will take care of checking out and saving the updated .uproject file automatically
	 *
	 * @param	InDir directory to add/remove
	 * @param	bAddOrRemove true if the directory should be added to this project, false if it should not
	 * @return Whether the plugin directory list was changed
	 */
	static bool UpdateAdditionalPluginDirectory(const FString& InDir, const bool bAddOrRemove);

	/** Gets the default build settings version for UBT */
	static const TCHAR* GetDefaultBuildSettingsVersion();

private:
	
	/** Add hardware-specific config values such as the target platform and RHI. */
	static void AddHardwareConfigValues(const FProjectInformation& InProjectInfo, TArray<FTemplateConfigValue>& ConfigValues);
	
	/** Get the name of the starter content pack to use for the given project. */
	static FString GetStarterContentName(const FProjectInformation& InProjectInfo);

	/** Generates a new project without using a template project */
	static TOptional<FGuid> GenerateProjectFromScratch(const FProjectInformation& InProjectInfo, FText& OutFailReason, FText& OutFailLog);

	/** Generates a new project using a template project */
	static TOptional<FGuid> CreateProjectFromTemplate(const FProjectInformation& InProjectInfo, FText& OutFailReason, FText& OutFailLog, TArray<FString>* OutCreatedFiles = nullptr);

	/** Sets the engine association for a new project. Handles foreign and non-foreign projects. */
	static bool SetEngineAssociationForForeignProject(const FString& ProjectFileName, FText& OutFailReason);

	/** Insert any required feature packs into the DefaultGame.ini file */
	static bool InsertFeaturePacksIntoINIFile(const FProjectInformation& InProjectInfo, FText& OutFailReason);

	/*
	 * Insert the addition files from any feature packs specified in the temapalte defs file
	 * @param InProjectInfo		Project infor to add content for
	 * @param CreatedFiles		List of files we copied
	 * @param OutFailReason		Failure reason (if any)
	 *
	 * @returns true if no errors
	 */
	static bool AddSharedContentToProject(const FProjectInformation &InProjectInfo, TArray<FString> &CreatedFiles, FText& OutFailReason);

	/** Returns the template defs ini filename */
	static FString GetTemplateDefsFilename();

	/** Returns the include header path for a given fully specified, normalized file path */
	static FString GetIncludePathForFile(const FString& InFullFilePath, const FString& ModuleRootPath);
<<<<<<< HEAD

	/** Checks the name for an underscore and the existence of XB1 XDK */
	static bool NameContainsUnderscoreAndXB1Installed(const FString& TestName);
=======
>>>>>>> 6bbb88c8

	/** Returns true if the project file exists on disk */
	static bool ProjectFileExists(const FString& ProjectFile);

	/** Returns true if any project files exist in the given folder */
	static bool AnyProjectFilesExistInFolder(const FString& Path);

	/** Returns true if file cleanup on failure is enabled, false if not */
	static bool CleanupIsEnabled();

	/** Creates ini files for a new project. On failure, OutFailReason will be populated. */
	static bool GenerateConfigFiles(const FProjectInformation& InProjectInfo, TArray<FString>& OutCreatedFiles, FText& OutFailReason, FGuid& OutProjectID);

	/* Creates new ini files for a specific project's platform configurations. */
	static bool GeneratePlatformConfigFiles(const FProjectInformation& InProjectInfo, FText& OutFailReason);

	/** Creates the basic source code for a new project. On failure, OutFailReason will be populated. */
	static bool GenerateBasicSourceCode(const FString& NewProjectSourcePath, const FString& NewProjectName, const FString& NewProjectRoot, TArray<FString>& OutGeneratedStartupModuleNames, TArray<FString>& OutCreatedFiles, FText& OutFailReason);

	/** Creates the game framework source code for a new project (Pawn, GameMode, PlayerControlleR). On failure, OutFailReason will be populated. */
	static bool GenerateGameFrameworkSourceCode(const FString& NewProjectSourcePath, const FString& NewProjectName, TArray<FString>& OutCreatedFiles, FText& OutFailReason);

	/** Creates the batch file to regenerate code projects. */
	static bool GenerateCodeProjectGenerationBatchFile(const FString& ProjectFolder, TArray<FString>& OutCreatedFiles, FText& OutFailReason);

	/** Creates the batch file for launching the editor or game */
	static bool GenerateLaunchBatchFile(const FString& ProjectName, const FString& ProjectFolder, bool bLaunchEditor, TArray<FString>& OutCreatedFiles, FText& OutFailReason);

	/** Returns the copyright line used at the top of all files */
	static FString MakeCopyrightLine();

	/** Generates a header file for a UObject class. OutSyncLocation is a string representing the preferred cursor sync location for this file after creation. */
	static bool GenerateClassHeaderFile(const FString& NewHeaderFileName, const FString UnPrefixedClassName, const FNewClassInfo ParentClassInfo, const TArray<FString>& ClassSpecifierList, const FString& ClassProperties, const FString& ClassFunctionDeclarations, FString& OutSyncLocation, const FModuleContextInfo& ModuleInfo, bool bDeclareConstructor, FText& OutFailReason);

	/** Finds the cursor sync location in the source file and reports it back as a string */
	static void HarvestCursorSyncLocation( FString& FinalOutput, FString& OutSyncLocation );

	/** Generates a cpp file for a UObject class */
	static bool GenerateClassCPPFile(const FString& NewCPPFileName, const FString UnPrefixedClassName, const FNewClassInfo ParentClassInfo, const TArray<FString>& AdditionalIncludes, const TArray<FString>& PropertyOverrides, const FString& AdditionalMemberDefinitions, FString& OutSyncLocation, const FModuleContextInfo& ModuleInfo, FText& OutFailReason);

	/** Generates a Target.cs file for a game module */
	static bool GenerateGameModuleTargetFile(const FString& NewTargetFileName, const FString& ModuleName, const TArray<FString>& ExtraModuleNames, FText& OutFailReason);

	/** Generates a Build.cs file for a Editor module */
	static bool GenerateEditorModuleBuildFile(const FString& NewBuildFileName, const FString& ModuleName, const TArray<FString>& PublicDependencyModuleNames, const TArray<FString>& PrivateDependencyModuleNames, FText& OutFailReason);

	/** Generates a Target.cs file for a Editor module */
	static bool GenerateEditorModuleTargetFile(const FString& NewTargetFileName, const FString& ModuleName, const TArray<FString>& ExtraModuleNames, FText& OutFailReason);

	/** Generates a main game module cpp file */
	static bool GenerateGameModuleCPPFile(const FString& NewGameModuleCPPFileName, const FString& ModuleName, const FString& GameName, FText& OutFailReason);

	/** Generates a main game module header file */
	static bool GenerateGameModuleHeaderFile(const FString& NewGameModuleHeaderFileName, const TArray<FString>& PublicHeaderIncludes, FText& OutFailReason);

	/**
	* Replace a wildcard with another string
	*
	* @param Input				The input string
	* @param From				The wildcard to be replaced
	* @param To					The text the wildcard should be replaced with
	* @param bLeadingTab		If the line where the wildcard is located starts with a tab
	* @param bTrailingNewLine	If the line where the wildcard is located ends with a new line

	* @return the input string after replacement of the wildcard
	*/
	static FString ReplaceWildcard(const FString& Input, const FString& From, const FString& To, bool bLeadingTab = false, bool bTrailingNewLine = false);

	/** Handler for when the user confirms a project update */
	static void OnUpdateProjectConfirm();

	/** @param OutProjectCodeFilenames Contains the filenames of the project source code files */
	static void GetProjectCodeFilenames(TArray<FString>& OutProjectCodeFilenames);

	/**
	 * Updates the projects and modifies FProjectDescriptor accordingly to given modifier.
	 *
	 * @param Modifier	Callback delegate that will modify the project descriptor accordingly.
	 */
	static void UpdateProject(const FProjectDescriptorModifier& Modifier);

	/**
	 * Updates the project file.
	 */
	static void UpdateProject();

	/**
	 * Updates the projects, and optionally the modules names
	 *
	 * @param StartupModuleNames	if specified, replaces the existing module names with this version
	 */
	static void UpdateProject(const TArray<FString>* StartupModuleNames);

	/** Handler for when the user opts out of a project update */
	static void OnUpdateProjectCancel();

	/**
	 * Updates the loaded game project file to the current version and to use the given modules
	 *
	 * @param ProjectFilename		The name of the project (used to checkout from source control)
	 * @param EngineIdentifier		The identifier for the engine to open the project with
	 * @param StartupModuleNames	if specified, replaces the existing module names with this version
	 * @param OutFailReason			Out, if unsuccessful this is the reason why

	 * @return true, if successful
	 */
	static bool UpdateGameProjectFile(const FString& ProjectFilename, const FString& EngineIdentifier, const TArray<FString>* StartupModuleNames, FText& OutFailReason);

	/**
	 * Updates the loaded game project file to the current version and modifies FProjectDescriptor accordingly to given modifier.
	 *
	 * @param ProjectFilename		The name of the project (used to checkout from source control)
	 * @param EngineIdentifier		The identifier for the engine to open the project with
	 * @param Modifier				Callback delegate that will modify the project descriptor accordingly.
	 * @param OutFailReason			Out, if unsuccessful this is the reason why

	 * @return true, if successful
	 */
	static bool UpdateGameProjectFile(const FString& ProjectFilename, const FString& EngineIdentifier, const FProjectDescriptorModifier& Modifier, FText& OutFailReason);

	/**
	 * Updates the loaded game project file to the current version.
	 *
	 * @param ProjectFilename		The name of the project (used to checkout from source control)
	 * @param EngineIdentifier		The identifier for the engine to open the project with
	 * @param OutFailReason			Out, if unsuccessful this is the reason why

	 * @return true, if successful
	 */
	static bool UpdateGameProjectFile(const FString& ProjectFilename, const FString& EngineIdentifier, FText& OutFailReason);

	/** Checks the specified game project file out from source control */
	static bool CheckoutGameProjectFile(const FString& ProjectFilename, FText& OutFailReason);

	/** Internal handler for AddCodeToProject*/
	static EAddCodeToProjectResult AddCodeToProject_Internal(const FString& NewClassName, const FString& NewClassPath, const FModuleContextInfo& ModuleInfo, const FNewClassInfo ParentClassInfo, const TSet<FString>& DisallowedHeaderNames, FString& OutHeaderFilePath, FString& OutCppFilePath, FText& OutFailReason, EReloadStatus& OutReloadStatus);

	/** Internal handler for IsValidBaseClassForCreation */
	DECLARE_DELEGATE_RetVal_OneParam(bool, FDoesClassNeedAPIExportCallback, const FString& /*ClassModuleName*/);
	static bool IsValidBaseClassForCreation_Internal(const UClass* InClass, const FDoesClassNeedAPIExportCallback& InDoesClassNeedAPIExport);

	/** Handler for the user confirming they've read the name legnth warning */
	static void OnWarningReasonOk();

	/** Given a source file name, find its location within the project */
	static bool FindSourceFileInProject(const FString& InFilename, const FString& InSearchPath, FString& OutPath);

	/**
	 * Gets required additional dependencies for fresh project for given class info.
	 *
	 * @param ClassInfo Given class info.
	 *
	 * @returns Array of required dependencies.
	 */
	static TArray<FString> GetRequiredAdditionalDependencies(const FNewClassInfo& ClassInfo);

	/**
	 * Updates startup module names in project descriptor.
	 *
	 * @param Descriptor Descriptor to update.
	 * @param StartupModuleNames Modules to fill.
	 *
	 * @returns True if descriptor has been modified. False otherwise.
	 */
	static bool UpdateStartupModuleNames(FProjectDescriptor& Descriptor, const TArray<FString>* StartupModuleNames);

	/**
	 * Updates additional dependencies in project descriptor.
	 *
	 * @param Descriptor Descriptor to update.
	 * @param RequiredDependencies Required dependencies.
	 * @param ModuleName Module name for which those dependencies are required.
	 *
	 * @returns True if descriptor has been modified. False otherwise.
	 */
	static bool UpdateRequiredAdditionalDependencies(FProjectDescriptor& Descriptor, TArray<FString>& RequiredDependencies, const FString& ModuleName);

	/**
	 * Updates the projects and modifies FProjectDescriptor accordingly to given modifier.
	 *
	 * @param Modifier	Callback delegate that will modify the project descriptor accordingly.
	 */
	static void UpdateProject_Impl(const FProjectDescriptorModifier* Modifier);

	/**
	 * Updates the loaded game project file to the current version and modifies FProjectDescriptor accordingly to given modifier.
	 *
	 * @param ProjectFilename		The name of the project (used to checkout from source control)
	 * @param EngineIdentifier		The identifier for the engine to open the project with
	 * @param Modifier				Callback delegate that will modify the project descriptor accordingly.
	 * @param OutFailReason			Out, if unsuccessful this is the reason why

	 * @return true, if successful
	 */
	static bool UpdateGameProjectFile_Impl(const FString& ProjectFilename, const FString& EngineIdentifier, const FProjectDescriptorModifier* Modifier, FText& OutFailReason);

private:

	static TWeakPtr<SNotificationItem> UpdateGameProjectNotification;
	static TWeakPtr<SNotificationItem> WarningProjectNameNotification;

	// Whether we should use AudioMixer for all platforms:
	static bool bUseAudioMixerForAllPlatforms;

	constexpr static const TCHAR IncludePathFormatString[] = TEXT("#include \"%s\"");
};<|MERGE_RESOLUTION|>--- conflicted
+++ resolved
@@ -333,12 +333,6 @@
 
 	/** Returns the include header path for a given fully specified, normalized file path */
 	static FString GetIncludePathForFile(const FString& InFullFilePath, const FString& ModuleRootPath);
-<<<<<<< HEAD
-
-	/** Checks the name for an underscore and the existence of XB1 XDK */
-	static bool NameContainsUnderscoreAndXB1Installed(const FString& TestName);
-=======
->>>>>>> 6bbb88c8
 
 	/** Returns true if the project file exists on disk */
 	static bool ProjectFileExists(const FString& ProjectFile);
