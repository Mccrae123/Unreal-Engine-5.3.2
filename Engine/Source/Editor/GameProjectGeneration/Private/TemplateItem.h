// Copyright Epic Games, Inc. All Rights Reserved.

#pragma once

#include "CoreMinimal.h"
#include "Styling/SlateBrush.h"
#include "TemplateProjectDefs.h"

/** Struct describing a single template project */
struct FTemplateItem
{
	FText		Name;
	FText		Description;
	TArray<FName> Categories;

	FString		Key;
	FString		SortKey;

	TSharedPtr<FSlateBrush> Thumbnail;
	TSharedPtr<FSlateBrush> PreviewImage;

	FString		ClassTypes;
	FString		AssetTypes;

	FString		CodeProjectFile;
	UTemplateProjectDefs* CodeTemplateDefs = nullptr;
	FString		BlueprintProjectFile;
	UTemplateProjectDefs* BlueprintTemplateDefs = nullptr;

	TArray<ETemplateSetting> HiddenSettings;

<<<<<<< HEAD
	bool		bIsEnterprise;
	bool		bIsBlankTemplate;
=======
	bool		bIsEnterprise = false;
	bool		bIsBlankTemplate = false;
>>>>>>> 90fae962
};<|MERGE_RESOLUTION|>--- conflicted
+++ resolved
@@ -29,11 +29,6 @@
 
 	TArray<ETemplateSetting> HiddenSettings;
 
-<<<<<<< HEAD
-	bool		bIsEnterprise;
-	bool		bIsBlankTemplate;
-=======
 	bool		bIsEnterprise = false;
 	bool		bIsBlankTemplate = false;
->>>>>>> 90fae962
 };