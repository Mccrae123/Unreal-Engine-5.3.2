// Copyright 1998-2019 Epic Games, Inc. All Rights Reserved.


#include "GameProjectUtils.h"
#include "Misc/Guid.h"
#include "UObject/Class.h"
#include "FeaturePackContentSource.h"
#include "TemplateProjectDefs.h"
#include "HAL/PlatformFilemanager.h"
#include "Misc/MessageDialog.h"
#include "HAL/FileManager.h"
#include "Misc/CommandLine.h"
#include "Misc/FileHelper.h"
#include "Misc/Paths.h"
#include "Misc/ConfigCacheIni.h"
#include "Misc/ScopedSlowTask.h"
#include "Misc/App.h"
#include "Misc/EngineVersion.h"
#include "Widgets/DeclarativeSyntaxSupport.h"
#include "Widgets/SWindow.h"
#include "Framework/Application/SlateApplication.h"
#include "Components/ActorComponent.h"
#include "Components/SceneComponent.h"
#include "GameFramework/Actor.h"
#include "GameFramework/Pawn.h"
#include "Editor/EditorPerProjectUserSettings.h"
#include "ISourceControlOperation.h"
#include "SourceControlOperations.h"
#include "ISourceControlProvider.h"
#include "ISourceControlModule.h"
#include "GeneralProjectSettings.h"
#include "GameFramework/Character.h"
#include "Misc/FeedbackContext.h"
#include "UObject/UObjectHash.h"
#include "UObject/UObjectIterator.h"
#include "GameFramework/GameModeBase.h"
#include "UnrealEdMisc.h"
#include "PluginDescriptor.h"
#include "Interfaces/IPluginManager.h"
#include "ProjectDescriptor.h"
#include "Interfaces/IProjectManager.h"
#include "GameProjectGenerationLog.h"
#include "DefaultTemplateProjectDefs.h"
#include "SNewClassDialog.h"
#include "FeaturedClasses.inl"
#include "TemplateCategory.h"

#include "Features/IModularFeatures.h"

#include "Interfaces/IMainFrameModule.h"

#include "AnalyticsEventAttribute.h"
#include "Interfaces/IAnalyticsProvider.h"
#include "EngineAnalytics.h"

#include "DesktopPlatformModule.h"
#include "Interfaces/ITargetPlatform.h"
#include "Interfaces/ITargetPlatformManagerModule.h"

#include "Styling/SlateIconFinder.h"
#include "SourceCodeNavigation.h"

#include "Misc/UProjectInfo.h"
#include "Framework/Notifications/NotificationManager.h"
#include "Widgets/Notifications/SNotificationList.h"
#include "Misc/HotReloadInterface.h"

#include "Dialogs/SOutputLogDialog.h"

#include "IAudioExtensionPlugin.h"
#include "AudioPluginUtilities.h"
#include "Sound/AudioSettings.h"
#include "Sound/SoundCueTemplate.h"
#include "Sound/SoundEffectSubmix.h"
#include "Sound/SoundEffectSource.h"
#include "Components/SynthComponent.h"

#include "PlatformInfo.h"
#include "Blueprint/BlueprintSupport.h"
#include "Settings/ProjectPackagingSettings.h"

#if WITH_LIVE_CODING
#include "ILiveCodingModule.h"
#endif

#define LOCTEXT_NAMESPACE "GameProjectUtils"

#define MAX_PROJECT_PATH_BUFFER_SPACE 130 // Leave a reasonable buffer of additional characters to account for files created in the content directory during or after project generation
#define MAX_PROJECT_NAME_LENGTH 20 // Enforce a reasonable project name length so the path is not too long for FPlatformMisc::GetMaxPathLength()

#define MAX_CLASS_NAME_LENGTH 32 // Enforce a reasonable class name length so the path is not too long for FPlatformMisc::GetMaxPathLength()

TWeakPtr<SNotificationItem> GameProjectUtils::UpdateGameProjectNotification = NULL;
TWeakPtr<SNotificationItem> GameProjectUtils::WarningProjectNameNotification = NULL;

bool GameProjectUtils::bUseAudioMixerForAllPlatforms = false;

struct FAudioDefaultPlatformSettings
{
	FString Name;
	FAudioPlatformSettings Settings;
	const TCHAR* ConfigSectionName;
	bool bUseAudioMixer;

	FAudioDefaultPlatformSettings(const TCHAR* InConfigSectionName)
		: ConfigSectionName(InConfigSectionName)
		, bUseAudioMixer(false)
	{
	}
};

namespace
{
	TMap<FString, FAudioDefaultPlatformSettings> GetAudioPlatformProjectDefaultSettings()
	{
		TMap<FString, FAudioDefaultPlatformSettings> DefaultProjectSettings;

		// If bUseAudioMixerForAllPlatforms is set to false, uncomment the following line to enable
		// the new audio mixer on specific platform. Ex. for Windows:
		// WindowsSettings.bUseAudioMixer = true;

		FAudioDefaultPlatformSettings AndroidSettings(TEXT("/Script/AndroidRuntimeSettings.AndroidRuntimeSettings"));
		AndroidSettings.Settings.MaxChannels = 12;
		DefaultProjectSettings.Add(TEXT("Android"), AndroidSettings);

		FAudioDefaultPlatformSettings IOSSettings(TEXT("/Script/IOSRuntimeSettings.IOSRuntimeSettings"));
		IOSSettings.Settings.MaxChannels = 16;
		DefaultProjectSettings.Add(TEXT("IOS"), IOSSettings);

		FAudioDefaultPlatformSettings LinuxSettings(TEXT("/Script/LinuxTargetPlatform.LinuxTargetSettings"));
		LinuxSettings.Settings.MaxChannels = 16;
		DefaultProjectSettings.Add(TEXT("Linux"), LinuxSettings);

		FAudioDefaultPlatformSettings MacSettings(TEXT("/Script/MacTargetPlatform.MacTargetSettings"));
		DefaultProjectSettings.Add(TEXT("Mac"), MacSettings);

		FAudioDefaultPlatformSettings PS4Settings(TEXT("/Script/PS4PlatformEditor.PS4TargetSettings"));
		PS4Settings.Settings.CallbackBufferFrameSize = 256;
		PS4Settings.Settings.NumBuffers = 7;
		PS4Settings.Settings.NumSourceWorkers = 4;
		DefaultProjectSettings.Add(TEXT("PS4"), PS4Settings);

		FAudioDefaultPlatformSettings SwitchSettings(TEXT("/Script/SwitchRuntimeSettings.SwitchRuntimeSettings"));
		SwitchSettings.Settings.MaxChannels = 16;
		DefaultProjectSettings.Add(TEXT("Switch"), SwitchSettings);

		FAudioDefaultPlatformSettings WindowsSettings(TEXT("/Script/WindowsTargetPlatform.WindowsTargetSettings"));
		WindowsSettings.Settings.CallbackBufferFrameSize = 256;
		WindowsSettings.Settings.NumBuffers = 7;
		DefaultProjectSettings.Add(TEXT("Windows"), WindowsSettings);

		FAudioDefaultPlatformSettings XBoxSettings(TEXT("/Script/XboxOnePlatformEditor.XboxOneTargetSettings"));
		XBoxSettings.Settings.CallbackBufferFrameSize = 256;
		XBoxSettings.Settings.NumBuffers = 7;
		DefaultProjectSettings.Add(TEXT("XboxOne"), XBoxSettings);

		return MoveTemp(DefaultProjectSettings);
	}

	// @todo: This is currently not called from anywhere as this approach does not work for binary builds.
	/** Set the state of XR plugins in OutProject based on the flags in InProjectInfo. */
	void SetXRPluginStates(const FProjectInformation& InProjectInfo, FProjectDescriptor& OutProject)
	{
		static const FString XRPlugins[] = {
			TEXT("MagicLeapMedia"),
			TEXT("MagicLeap"),
			TEXT("OculusVR"),
			TEXT("SteamVR") };

		if (InProjectInfo.bEnableXR.IsSet() && 
			InProjectInfo.bEnableXR.GetValue() == false)
		{
			for (const FString& Plugin : XRPlugins)
			{
				int32 Index = OutProject.FindPluginReferenceIndex(Plugin);
				if (Index == INDEX_NONE)
				{
					Index = OutProject.Plugins.AddDefaulted();
					OutProject.Plugins[Index].Name = Plugin;
				}

				OutProject.Plugins[Index].bEnabled = false;
			}
		}
	}

	/** Get the configuration values for raytracing if enabled. */
	void AddRaytracingConfigValues(const FProjectInformation& InProjectInfo, TArray<FTemplateConfigValue>& ConfigValues)
	{
		if (InProjectInfo.bEnableRaytracing.IsSet() && 
			InProjectInfo.bEnableRaytracing.GetValue() == true)
		{
			ConfigValues.Emplace(TEXT("DefaultEngine.ini"),
				TEXT("/Script/WindowsTargetPlatform.WindowsTargetSettings"),
				TEXT("DefaultGraphicsRHI"),
				TEXT("DefaultGraphicsRHI_DX12"),
				true /* ShouldReplaceExistingValue */);

			ConfigValues.Emplace(TEXT("DefaultEngine.ini"),
				TEXT("/Script/Engine.RendererSettings"),
				TEXT("r.SkinCache.CompileShaders"),
				TEXT("True"),
				true /* ShouldReplaceExistingValue */);

			ConfigValues.Emplace(TEXT("DefaultEngine.ini"),
				TEXT("/Script/Engine.RendererSettings"),
				TEXT("r.RayTracing"),
				TEXT("True"),
				true /* ShouldReplaceExistingValue */);
		}
	}
<<<<<<< HEAD
=======

	void AddDefaultMapConfigValues(const FProjectInformation& InProjectInfo, TArray<FTemplateConfigValue>& ConfigValues)
	{
		if (InProjectInfo.bIsBlankTemplate &&
			InProjectInfo.bCopyStarterContent &&
			GameProjectUtils::IsStarterContentAvailableForNewProjects())
		{
			const FString DefaultMap = InProjectInfo.TargetedHardware == EHardwareClass::Mobile ?
				TEXT("/Game/MobileStarterContent/Maps/Minimal_Default") :
				TEXT("/Game/StarterContent/Maps/Minimal_Default");

			ConfigValues.Emplace(TEXT("DefaultEngine.ini"),
				TEXT("/Script/EngineSettings.GameMapsSettings"),
				TEXT("EditorStartupMap"),
				DefaultMap,
				true /* ShouldReplaceExistingValue */);
		}
	}
>>>>>>> 875978bd
} // namespace <>

FText FNewClassInfo::GetClassName() const
{
	switch(ClassType)
	{
	case EClassType::UObject:
		return BaseClass ? BaseClass->GetDisplayNameText() : FText::GetEmpty();

	case EClassType::EmptyCpp:
		return LOCTEXT("NoParentClass", "None");

	case EClassType::SlateWidget:
		return LOCTEXT("SlateWidgetParentClass", "Slate Widget");

	case EClassType::SlateWidgetStyle:
		return LOCTEXT("SlateWidgetStyleParentClass", "Slate Widget Style");

	case EClassType::UInterface:
		return LOCTEXT("UInterfaceParentClass", "Unreal Interface");

	default:
		break;
	}

	return FText::GetEmpty();
}

FText FNewClassInfo::GetClassDescription(const bool bFullDescription/* = true*/) const
{
	switch(ClassType)
	{
	case EClassType::UObject:
		{
			if(BaseClass)
			{
				FString ClassDescription = BaseClass->GetToolTipText(/*bShortTooltip=*/!bFullDescription).ToString();

				if(!bFullDescription)
				{
					int32 FullStopIndex = 0;
					if(ClassDescription.FindChar('.', FullStopIndex))
					{
						// Only show the first sentence so as not to clutter up the UI with a detailed description of implementation details
						ClassDescription.LeftInline(FullStopIndex + 1, false);
					}

					// Strip out any new-lines in the description
					ClassDescription.ReplaceInline(TEXT("\n"), TEXT(" "), ESearchCase::CaseSensitive);
				}

				return FText::FromString(ClassDescription);
			}
		}
		break;

	case EClassType::EmptyCpp:
		return LOCTEXT("EmptyClassDescription", "An empty C++ class with a default constructor and destructor.");

	case EClassType::SlateWidget:
		return LOCTEXT("SlateWidgetClassDescription", "A custom Slate widget, deriving from SCompoundWidget.");

	case EClassType::SlateWidgetStyle:
		return LOCTEXT("SlateWidgetStyleClassDescription", "A custom Slate widget style, deriving from FSlateWidgetStyle, along with its associated UObject wrapper class.");

	case EClassType::UInterface:
		return LOCTEXT("UInterfaceClassDescription", "A UObject Interface class, to be implemented by other UObject-based classes.");

	default:
		break;
	}

	return FText::GetEmpty();
}

const FSlateBrush* FNewClassInfo::GetClassIcon() const
{
	// Safe to do even if BaseClass is null, since FindIconForClass will return the default icon
	return FSlateIconFinder::FindIconBrushForClass(BaseClass);
}

FString FNewClassInfo::GetClassPrefixCPP() const
{
	switch(ClassType)
	{
	case EClassType::UObject:
		return BaseClass ? BaseClass->GetPrefixCPP() : TEXT("U");

	case EClassType::EmptyCpp:
		return TEXT("F");

	case EClassType::SlateWidget:
		return TEXT("S");

	case EClassType::SlateWidgetStyle:
		return TEXT("F");

	case EClassType::UInterface:
		return TEXT("U");

	default:
		break;
	}
	return TEXT("");
}

FString FNewClassInfo::GetClassNameCPP() const
{
	switch(ClassType)
	{
	case EClassType::UObject:
		return BaseClass ? BaseClass->GetName() : TEXT("");

	case EClassType::EmptyCpp:
		return TEXT("");

	case EClassType::SlateWidget:
		return TEXT("CompoundWidget");

	case EClassType::SlateWidgetStyle:
		return TEXT("SlateWidgetStyle");

	case EClassType::UInterface:
		return TEXT("Interface");

	default:
		break;
	}
	return TEXT("");
}

FString FNewClassInfo::GetCleanClassName(const FString& ClassName) const
{
	FString CleanClassName = ClassName;

	switch(ClassType)
	{
	case EClassType::SlateWidgetStyle:
		{
			// Slate widget style classes always take the form FMyThingWidget, and UMyThingWidgetStyle
			// if our class ends with either Widget or WidgetStyle, we need to strip those out to avoid silly looking duplicates
			if(CleanClassName.EndsWith(TEXT("Style")))
			{
				CleanClassName.LeftChopInline(5, false); // 5 for "Style"
			}
			if(CleanClassName.EndsWith(TEXT("Widget")))
			{
				CleanClassName.LeftChopInline(6, false); // 6 for "Widget"
			}
		}
		break;

	default:
		break;
	}

	return CleanClassName;
}

FString FNewClassInfo::GetFinalClassName(const FString& ClassName) const
{
	const FString CleanClassName = GetCleanClassName(ClassName);

	switch(ClassType)
	{
	case EClassType::SlateWidgetStyle:
		return FString::Printf(TEXT("%sWidgetStyle"), *CleanClassName);

	default:
		break;
	}

	return CleanClassName;
}

bool FNewClassInfo::GetIncludePath(FString& OutIncludePath) const
{
	switch(ClassType)
	{
	case EClassType::UObject:
		if(BaseClass && BaseClass->HasMetaData(TEXT("IncludePath")))
		{
			OutIncludePath = BaseClass->GetMetaData(TEXT("IncludePath"));
			return true;
		}
		break;

	case EClassType::SlateWidget:
		OutIncludePath = "Widgets/SCompoundWidget.h";
		return true;

	case EClassType::SlateWidgetStyle:
		OutIncludePath = "Styling/SlateWidgetStyle.h";
		return true;

	default:
		break;
	}
	return false;
}

FString FNewClassInfo::GetBaseClassHeaderFilename() const
{
	FString IncludePath;

	switch (ClassType)
	{
	case EClassType::UObject:
		if (BaseClass)
		{
			FString ClassHeaderPath;
			if (FSourceCodeNavigation::FindClassHeaderPath(BaseClass, ClassHeaderPath) && IFileManager::Get().FileSize(*ClassHeaderPath) != INDEX_NONE)
			{
				return ClassHeaderPath;
			}
		}
		break;

	case EClassType::SlateWidget:
	case EClassType::SlateWidgetStyle:
		GetIncludePath(IncludePath);
		return FPaths::EngineDir() / TEXT("Source") / TEXT("Runtime") / TEXT("SlateCore") / TEXT("Public") / IncludePath;
	default:
		return FString();
	}

	return FString();
}

FString FNewClassInfo::GetHeaderFilename(const FString& ClassName) const
{
	const FString HeaderFilename = GetFinalClassName(ClassName) + TEXT(".h");

	switch(ClassType)
	{
	case EClassType::SlateWidget:
		return TEXT("S") + HeaderFilename;

	default:
		break;
	}

	return HeaderFilename;
}

FString FNewClassInfo::GetSourceFilename(const FString& ClassName) const
{
	const FString SourceFilename = GetFinalClassName(ClassName) + TEXT(".cpp");

	switch(ClassType)
	{
	case EClassType::SlateWidget:
		return TEXT("S") + SourceFilename;

	default:
		break;
	}

	return SourceFilename;
}

FString FNewClassInfo::GetHeaderTemplateFilename() const
{
	switch(ClassType)
	{
		case EClassType::UObject:
		{
			if (BaseClass != nullptr)
			{
				if ((BaseClass == UActorComponent::StaticClass()) || (BaseClass == USceneComponent::StaticClass()))
				{
					return TEXT("ActorComponentClass.h.template");
				}
				else if (BaseClass == AActor::StaticClass())
				{
					return TEXT("ActorClass.h.template");
				}
				else if (BaseClass == APawn::StaticClass())
				{
					return TEXT("PawnClass.h.template");
				}
				else if (BaseClass == ACharacter::StaticClass())
				{
					return TEXT("CharacterClass.h.template");
				}
				else if (BaseClass == USoundEffectSourcePreset::StaticClass())
				{
					return TEXT("SoundEffectSourceClass.h.template");
				}
				else if (BaseClass == USoundEffectSubmixPreset::StaticClass())
				{
					return TEXT("SoundEffectSubmixClass.h.template");
				}
				else if (BaseClass == USynthComponent::StaticClass())
				{
					return TEXT("SynthComponentClass.h.template");
				}
				else if (BaseClass == USoundCueTemplate::StaticClass())
				{
					return TEXT("SoundCueTemplateClass.h.template");
				}
			}
			// Some other non-actor, non-component UObject class
			return TEXT( "UObjectClass.h.template" );
		}

	case EClassType::EmptyCpp:
		return TEXT("EmptyClass.h.template");

	case EClassType::SlateWidget:
		return TEXT("SlateWidget.h.template");

	case EClassType::SlateWidgetStyle:
		return TEXT("SlateWidgetStyle.h.template");

	case EClassType::UInterface:
		return TEXT("InterfaceClass.h.template");

	default:
		break;
	}
	return TEXT("");
}

FString FNewClassInfo::GetSourceTemplateFilename() const
{
	switch(ClassType)
	{
		case EClassType::UObject:
			if (BaseClass != nullptr)
			{
				if ((BaseClass == UActorComponent::StaticClass()) || (BaseClass == USceneComponent::StaticClass()))
				{
					return TEXT("ActorComponentClass.cpp.template");
				}
				else if (BaseClass == AActor::StaticClass())
				{
					return TEXT("ActorClass.cpp.template");
				}
				else if (BaseClass == APawn::StaticClass())
				{
					return TEXT("PawnClass.cpp.template");
				}
				else if (BaseClass == ACharacter::StaticClass())
				{
					return TEXT("CharacterClass.cpp.template");
				}
				else if (BaseClass == USoundEffectSubmixPreset::StaticClass())
				{
					return TEXT("SoundEffectSubmixClass.cpp.template");
				}
				else if (BaseClass == USoundEffectSourcePreset::StaticClass())
				{
					return TEXT("SoundEffectSourceClass.cpp.template");
				}
				else if (BaseClass == USynthComponent::StaticClass())
				{
					return TEXT("SynthComponentClass.cpp.template");
				}
				else if (BaseClass == USoundCueTemplate::StaticClass())
				{
					return TEXT("SoundCueTemplateClass.cpp.template");
				}
			}
			// Some other non-actor, non-component UObject class
			return TEXT( "UObjectClass.cpp.template" );

	case EClassType::EmptyCpp:
		return TEXT("EmptyClass.cpp.template");

	case EClassType::SlateWidget:
		return TEXT("SlateWidget.cpp.template");

	case EClassType::SlateWidgetStyle:
		return TEXT("SlateWidgetStyle.cpp.template");

	case EClassType::UInterface:
		return TEXT("InterfaceClass.cpp.template");

	default:
		break;
	}
	return TEXT("");
}

bool GameProjectUtils::IsValidProjectFileForCreation(const FString& ProjectFile, FText& OutFailReason)
{
	const FString BaseProjectFile = FPaths::GetBaseFilename(ProjectFile);
	if ( FPaths::GetPath(ProjectFile).IsEmpty() )
	{
		OutFailReason = LOCTEXT( "NoProjectPath", "You must specify a path." );
		return false;
	}

	if ( BaseProjectFile.IsEmpty() )
	{
		OutFailReason = LOCTEXT( "NoProjectName", "You must specify a project name." );
		return false;
	}

	if ( BaseProjectFile.Contains(TEXT(" ")) )
	{
		OutFailReason = LOCTEXT( "ProjectNameContainsSpace", "Project names may not contain a space." );
		return false;
	}

	if ( !FChar::IsAlpha(BaseProjectFile[0]) )
	{
		OutFailReason = LOCTEXT( "ProjectNameMustBeginWithACharacter", "Project names must begin with an alphabetic character." );
		return false;
	}

	if ( BaseProjectFile.Len() > MAX_PROJECT_NAME_LENGTH )
	{
		FFormatNamedArguments Args;
		Args.Add( TEXT("MaxProjectNameLength"), MAX_PROJECT_NAME_LENGTH );
		OutFailReason = FText::Format( LOCTEXT( "ProjectNameTooLong", "Project names must not be longer than {MaxProjectNameLength} characters." ), Args );
		return false;
	}

	const int32 MaxProjectPathLength = FPlatformMisc::GetMaxPathLength() - MAX_PROJECT_PATH_BUFFER_SPACE;
	if ( FPaths::GetBaseFilename(ProjectFile, false).Len() > MaxProjectPathLength )
	{
		FFormatNamedArguments Args;
		Args.Add( TEXT("MaxProjectPathLength"), MaxProjectPathLength );
		OutFailReason = FText::Format( LOCTEXT( "ProjectPathTooLong", "A project's path must not be longer than {MaxProjectPathLength} characters." ), Args );
		return false;
	}

	if ( FPaths::GetExtension(ProjectFile) != FProjectDescriptor::GetExtension() )
	{
		FFormatNamedArguments Args;
		Args.Add( TEXT("ProjectFileExtension"), FText::FromString( FProjectDescriptor::GetExtension() ) );
		OutFailReason = FText::Format( LOCTEXT( "InvalidProjectFileExtension", "File extension is not {ProjectFileExtension}" ), Args );
		return false;
	}

	FString IllegalNameCharacters;
	if ( !NameContainsOnlyLegalCharacters(BaseProjectFile, IllegalNameCharacters) )
	{
		FFormatNamedArguments Args;
		Args.Add( TEXT("IllegalNameCharacters"), FText::FromString( IllegalNameCharacters ) );
		OutFailReason = FText::Format( LOCTEXT( "ProjectNameContainsIllegalCharacters", "Project names may not contain the following characters: {IllegalNameCharacters}" ), Args );
		return false;
	}

	if (NameContainsUnderscoreAndXB1Installed(BaseProjectFile))
	{
		OutFailReason = LOCTEXT( "ProjectNameContainsIllegalCharactersOnXB1", "Project names may not contain an underscore when the Xbox One XDK is installed." );
		return false;
	}

	if ( !FPaths::ValidatePath(FPaths::GetPath(ProjectFile), &OutFailReason) )
	{
		return false;
	}

	if ( ProjectFileExists(ProjectFile) )
	{
		OutFailReason = LOCTEXT( "ProjectFileAlreadyExists", "This project file already exists." );
		return false;
	}

	if ( FPaths::ConvertRelativePathToFull(FPaths::GetPath(ProjectFile)).StartsWith( FPaths::ConvertRelativePathToFull(FPaths::EngineDir())) )
	{
		OutFailReason = LOCTEXT( "ProjectFileCannotBeUnderEngineFolder", "Project cannot be saved under the Engine folder. Please choose a different directory." );
		return false;
	}

	if ( AnyProjectFilesExistInFolder(FPaths::GetPath(ProjectFile)) )
	{
		FFormatNamedArguments Args;
		Args.Add( TEXT("ProjectFileExtension"), FText::FromString( FProjectDescriptor::GetExtension() ) );
		OutFailReason = FText::Format( LOCTEXT( "AProjectFileAlreadyExistsAtLoction", "Another .{ProjectFileExtension} file already exists in the specified folder" ), Args );
		return false;
	}

	// Don't allow any files within target directory so we can safely delete everything on failure
	TArray<FString> ExistingFiles;
	IFileManager::Get().FindFiles(ExistingFiles, *(FPaths::GetPath(ProjectFile) / TEXT("*")), true, true);
	if (ExistingFiles.Num() > 0)
	{
		OutFailReason = LOCTEXT("ProjectFileCannotBeWithExistingFiles", "Project cannot be saved in a folder with existing files. Please choose a different directory/project name.");
		return false;
	}

	return true;
}

bool GameProjectUtils::OpenProject(const FString& ProjectFile, FText& OutFailReason)
{
	if ( ProjectFile.IsEmpty() )
	{
		OutFailReason = LOCTEXT( "NoProjectFileSpecified", "You must specify a project file." );
		return false;
	}

	const FString BaseProjectFile = FPaths::GetBaseFilename(ProjectFile);
	if ( BaseProjectFile.Contains(TEXT(" ")) )
	{
		OutFailReason = LOCTEXT( "ProjectNameContainsSpace", "Project names may not contain a space." );
		return false;
	}

	if ( !FChar::IsAlpha(BaseProjectFile[0]) )
	{
		OutFailReason = LOCTEXT( "ProjectNameMustBeginWithACharacter", "Project names must begin with an alphabetic character." );
		return false;
	}

	const int32 MaxProjectPathLength = FPlatformMisc::GetMaxPathLength() - MAX_PROJECT_PATH_BUFFER_SPACE;
	if ( FPaths::GetBaseFilename(ProjectFile, false).Len() > MaxProjectPathLength )
	{
		FFormatNamedArguments Args;
		Args.Add( TEXT("MaxProjectPathLength"), MaxProjectPathLength );
		OutFailReason = FText::Format( LOCTEXT( "ProjectPathTooLong", "A project's path must not be longer than {MaxProjectPathLength} characters." ), Args );
		return false;
	}

	if ( FPaths::GetExtension(ProjectFile) != FProjectDescriptor::GetExtension() )
	{
		FFormatNamedArguments Args;
		Args.Add( TEXT("ProjectFileExtension"), FText::FromString( FProjectDescriptor::GetExtension() ) );
		OutFailReason = FText::Format( LOCTEXT( "InvalidProjectFileExtension", "File extension is not {ProjectFileExtension}" ), Args );
		return false;
	}

	FString IllegalNameCharacters;
	if ( !NameContainsOnlyLegalCharacters(BaseProjectFile, IllegalNameCharacters) )
	{
		FFormatNamedArguments Args;
		Args.Add( TEXT("IllegalNameCharacters"), FText::FromString( IllegalNameCharacters ) );
		OutFailReason = FText::Format( LOCTEXT( "ProjectNameContainsIllegalCharacters", "Project names may not contain the following characters: {IllegalNameCharacters}" ), Args );
		return false;
	}

	if (NameContainsUnderscoreAndXB1Installed(BaseProjectFile))
	{
		OutFailReason = LOCTEXT( "ProjectNameContainsIllegalCharactersOnXB1", "Project names may not contain an underscore when the Xbox One XDK is installed." );
		return false;
	}

	if ( !FPaths::ValidatePath(FPaths::GetPath(ProjectFile), &OutFailReason) )
	{
		return false;
	}

	if ( !ProjectFileExists(ProjectFile) )
	{
		FFormatNamedArguments Args;
		Args.Add( TEXT("ProjectFile"), FText::FromString( ProjectFile ) );
		OutFailReason = FText::Format( LOCTEXT( "ProjectFileDoesNotExist", "{ProjectFile} does not exist." ), Args );
		return false;
	}

	FUnrealEdMisc::Get().SwitchProject(ProjectFile, false);

	return true;
}

bool GameProjectUtils::OpenCodeIDE(const FString& ProjectFile, FText& OutFailReason)
{
	if ( ProjectFile.IsEmpty() )
	{
		OutFailReason = LOCTEXT( "NoProjectFileSpecified", "You must specify a project file." );
		return false;
	}

	// Check whether this project is a foreign project. Don't use the cached project dictionary; we may have just created a new project.
	FString SolutionFolder;
	FString SolutionFilenameWithoutExtension;
	if( FUProjectDictionary(FPaths::RootDir()).IsForeignProject(ProjectFile) )
	{
		SolutionFolder = IFileManager::Get().ConvertToAbsolutePathForExternalAppForRead(*FPaths::GetPath(ProjectFile));
		SolutionFilenameWithoutExtension = FPaths::GetBaseFilename(ProjectFile);
	}
	else
	{
		SolutionFolder = IFileManager::Get().ConvertToAbsolutePathForExternalAppForRead(*FPaths::RootDir());
		SolutionFilenameWithoutExtension = TEXT("UE4");
	}

	if (!FSourceCodeNavigation::OpenProjectSolution(FPaths::Combine(SolutionFolder, SolutionFilenameWithoutExtension)))
	{
		FFormatNamedArguments Args;
		Args.Add(TEXT("AccessorName"), FSourceCodeNavigation::GetSelectedSourceCodeIDE());
		OutFailReason = FText::Format(LOCTEXT("OpenCodeIDE_FailedToOpen", "Failed to open selected source code accessor '{AccessorName}'"), Args);
		return false;
	}

	return true;
}

FString GameProjectUtils::GetStarterContentName(const FProjectInformation& InProjectInfo)
{
	if (!InProjectInfo.StarterContent.IsEmpty())
	{
		return InProjectInfo.StarterContent;
	}

	if (InProjectInfo.TargetedHardware == EHardwareClass::Mobile)
	{
		return TEXT("MobileStarterContent");
	}

	return TEXT("StarterContent");
}

bool GameProjectUtils::IsStarterContentAvailableForProject(const FProjectInformation& InProjectInfo)
{
	const FString StarterContentName = GameProjectUtils::GetStarterContentName(InProjectInfo);
	const FString StarterContentPackFilename = FPaths::FeaturePackDir() / FString::Printf(TEXT("%s.upack"), *StarterContentName);

	return IFileManager::Get().FileExists(*StarterContentPackFilename);
}

FString GameProjectUtils::GetDefaultMapConfigString(const FProjectInformation& InProjectInfo)
{
	FString DefaultMapConfig;

	if (InProjectInfo.bIsBlankTemplate &&
		InProjectInfo.bCopyStarterContent &&
		GameProjectUtils::IsStarterContentAvailableForProject(InProjectInfo))
	{
		const FString StarterContentName = GameProjectUtils::GetStarterContentName(InProjectInfo);

		DefaultMapConfig += LINE_TERMINATOR;
		DefaultMapConfig += TEXT("[/Script/EngineSettings.GameMapsSettings]") LINE_TERMINATOR;

		DefaultMapConfig += FString::Printf(TEXT("EditorStartupMap=/Game/%s/Maps/Minimal_Default") LINE_TERMINATOR, *StarterContentName);
		DefaultMapConfig += FString::Printf(TEXT("GameDefaultMap=/Game/%s/Maps/Minimal_Default") LINE_TERMINATOR, *StarterContentName);
	}

	return MoveTemp(DefaultMapConfig);
}

bool GameProjectUtils::CreateProject(const FProjectInformation& InProjectInfo, FText& OutFailReason, FText& OutFailLog, TArray<FString>* OutCreatedFiles)
{
	if ( !IsValidProjectFileForCreation(InProjectInfo.ProjectFilename, OutFailReason) )
	{
		return false;
	}

	FScopedSlowTask SlowTask(0, LOCTEXT( "CreatingProjectStatus", "Creating project..." ));
	SlowTask.MakeDialog();

	bool bProjectCreationSuccessful = false;
	FString TemplateName;
	if ( InProjectInfo.TemplateFile.IsEmpty() )
	{
		bProjectCreationSuccessful = GenerateProjectFromScratch(InProjectInfo, OutFailReason, OutFailLog);
		TemplateName = InProjectInfo.bShouldGenerateCode ? TEXT("Basic Code") : TEXT("Blank");
	}
	else
	{
		bProjectCreationSuccessful = CreateProjectFromTemplate(InProjectInfo, OutFailReason, OutFailLog, OutCreatedFiles);
		TemplateName = FPaths::GetBaseFilename(InProjectInfo.TemplateFile);
	}

	if (!bProjectCreationSuccessful && CleanupIsEnabled())
	{
		// Delete the new project folder
		const FString NewProjectFolder = FPaths::GetPath(InProjectInfo.ProjectFilename);
		IFileManager::Get().DeleteDirectory(*NewProjectFolder, /*RequireExists=*/false, /*Tree=*/true);
		if( OutCreatedFiles != nullptr )
		{
			OutCreatedFiles->Empty();
		}
	}

	if( FEngineAnalytics::IsAvailable() )
	{
		TArray<FAnalyticsEventAttribute> EventAttributes;
		EventAttributes.Add(FAnalyticsEventAttribute(TEXT("Template"), TemplateName));
		EventAttributes.Add(FAnalyticsEventAttribute(TEXT("Category"), InProjectInfo.TemplateCategory.ToString()));
		EventAttributes.Add(FAnalyticsEventAttribute(TEXT("ProjectType"), InProjectInfo.bShouldGenerateCode ? TEXT("C++ Code") : TEXT("Content Only")));
		EventAttributes.Add(FAnalyticsEventAttribute(TEXT("Outcome"), bProjectCreationSuccessful ? TEXT("Successful") : TEXT("Failed")));

		if (InProjectInfo.TargetedHardware.IsSet())
		{
			UEnum* HardwareClassEnum = StaticEnum<EHardwareClass::Type>();
			if (HardwareClassEnum != nullptr)
			{
				EventAttributes.Add(FAnalyticsEventAttribute(TEXT("HardwareClass"), HardwareClassEnum->GetNameStringByValue(InProjectInfo.TargetedHardware.GetValue())));
			}
		}

		if (InProjectInfo.DefaultGraphicsPerformance.IsSet())
		{
			UEnum* GraphicsPresetEnum = StaticEnum<EGraphicsPreset::Type>();
			if (GraphicsPresetEnum != nullptr)
			{
				EventAttributes.Add(FAnalyticsEventAttribute(TEXT("GraphicsPreset"), GraphicsPresetEnum->GetNameStringByValue(InProjectInfo.DefaultGraphicsPerformance.GetValue())));
			}
		}

		EventAttributes.Add(FAnalyticsEventAttribute(TEXT("StarterContent"), InProjectInfo.bCopyStarterContent ? TEXT("Yes") : TEXT("No")));
		
		FEngineAnalytics::GetProvider().RecordEvent( TEXT( "Editor.NewProject.ProjectCreated" ), EventAttributes );
	}

	return bProjectCreationSuccessful;
}

void GameProjectUtils::CheckForOutOfDateGameProjectFile()
{
	if ( FPaths::IsProjectFilePathSet() )
	{
		if (IProjectManager::Get().IsCurrentProjectDirty())
		{
			FText FailMessage;
			TryMakeProjectFileWriteable(FPaths::GetProjectFilePath());
			if (!IProjectManager::Get().SaveCurrentProjectToDisk(FailMessage))
			{
				FMessageDialog::Open(EAppMsgType::Ok, FailMessage);
			}
		}

		// Check if the project file is an older version
		FProjectStatus ProjectStatus;
		bool bRequiresUpdate = false;
		if (IProjectManager::Get().QueryStatusForCurrentProject(ProjectStatus))
		{
			if ( ProjectStatus.bRequiresUpdate )
			{
				bRequiresUpdate = true;
			}
		}

		// Get the current project descriptor
		const FProjectDescriptor* Project = IProjectManager::Get().GetCurrentProject();

		// Check if there are any installed plugins that need to be added as a reference
		TArray<FPluginReferenceDescriptor> NewPluginReferences = Project->Plugins;
		for(TSharedRef<IPlugin>& Plugin: IPluginManager::Get().GetEnabledPlugins())
		{
			if(Plugin->GetDescriptor().bInstalled && Project->FindPluginReferenceIndex(Plugin->GetName()) == INDEX_NONE)
			{
				FPluginReferenceDescriptor PluginReference(Plugin->GetName(), true);
				NewPluginReferences.Add(PluginReference);
				bRequiresUpdate = true;
			}
		}

		// Check if there are any referenced plugins that do not have a matching supported plugins list
		for(FPluginReferenceDescriptor& Reference: NewPluginReferences)
		{
			if(Reference.bEnabled)
			{
				TSharedPtr<IPlugin> Plugin = IPluginManager::Get().FindPlugin(Reference.Name);
				if(Plugin.IsValid())
				{
					const FPluginDescriptor& Descriptor = Plugin->GetDescriptor();
					if(Reference.MarketplaceURL != Descriptor.MarketplaceURL)
					{
						Reference.MarketplaceURL = Descriptor.MarketplaceURL;
						bRequiresUpdate = true;
					}
					if(Reference.SupportedTargetPlatforms != Descriptor.SupportedTargetPlatforms)
					{
						Reference.SupportedTargetPlatforms = Descriptor.SupportedTargetPlatforms;
						bRequiresUpdate = true;
					}
				}
			}
		}

		// If we have updates pending, show the prompt
		if (bRequiresUpdate)
		{
			FProjectDescriptorModifier ModifyProject = FProjectDescriptorModifier::CreateLambda(
				[NewPluginReferences](FProjectDescriptor& Descriptor) { Descriptor.Plugins = NewPluginReferences; return true; });

			FSimpleDelegate OnUpdateProjectConfirm = FSimpleDelegate::CreateLambda(
				[ModifyProject]() { UpdateProject_Impl(&ModifyProject); });

			const FText UpdateProjectText = LOCTEXT("UpdateProjectFilePrompt", "Project file is out of date. Would you like to update it?");
			const FText UpdateProjectConfirmText = LOCTEXT("UpdateProjectFileConfirm", "Update");
			const FText UpdateProjectCancelText = LOCTEXT("UpdateProjectFileCancel", "Not Now");

			FNotificationInfo Info(UpdateProjectText);
			Info.bFireAndForget = false;
			Info.bUseLargeFont = false;
			Info.bUseThrobber = false;
			Info.bUseSuccessFailIcons = false;
			Info.ButtonDetails.Add(FNotificationButtonInfo(UpdateProjectConfirmText, FText(), OnUpdateProjectConfirm));
			Info.ButtonDetails.Add(FNotificationButtonInfo(UpdateProjectCancelText, FText(), FSimpleDelegate::CreateStatic(&GameProjectUtils::OnUpdateProjectCancel)));

			if (UpdateGameProjectNotification.IsValid())
			{
				UpdateGameProjectNotification.Pin()->ExpireAndFadeout();
				UpdateGameProjectNotification.Reset();
			}

			UpdateGameProjectNotification = FSlateNotificationManager::Get().AddNotification(Info);

			if (UpdateGameProjectNotification.IsValid())
			{
				UpdateGameProjectNotification.Pin()->SetCompletionState(SNotificationItem::CS_Pending);
			}
		}
	}
}

void GameProjectUtils::CheckAndWarnProjectFilenameValid()
{
	const FString& LoadedProjectFilePath = FPaths::IsProjectFilePathSet() ? FPaths::GetProjectFilePath() : FString();
	if ( !LoadedProjectFilePath.IsEmpty() )
	{
		const FString BaseProjectFile = FPaths::GetBaseFilename(LoadedProjectFilePath);
		if ( BaseProjectFile.Len() > MAX_PROJECT_NAME_LENGTH )
		{
			FFormatNamedArguments Args;
			Args.Add( TEXT("MaxProjectNameLength"), MAX_PROJECT_NAME_LENGTH );
			const FText WarningReason = FText::Format( LOCTEXT( "WarnProjectNameTooLong", "Project names must not be longer than {MaxProjectNameLength} characters.\nYou might have problems saving or modifying a project with a longer name." ), Args );
			const FText WarningReasonOkText = LOCTEXT("WarningReasonOkText", "Ok");

			FNotificationInfo Info(WarningReason);
			Info.bFireAndForget = false;
			Info.bUseLargeFont = false;
			Info.bUseThrobber = false;
			Info.bUseSuccessFailIcons = false;
			Info.FadeOutDuration = 3.f;
			Info.ButtonDetails.Add(FNotificationButtonInfo(WarningReasonOkText, FText(), FSimpleDelegate::CreateStatic(&GameProjectUtils::OnWarningReasonOk)));

			if (WarningProjectNameNotification.IsValid())
			{
				WarningProjectNameNotification.Pin()->ExpireAndFadeout();
				WarningProjectNameNotification.Reset();
			}

			WarningProjectNameNotification = FSlateNotificationManager::Get().AddNotification(Info);

			if (WarningProjectNameNotification.IsValid())
			{
				WarningProjectNameNotification.Pin()->SetCompletionState(SNotificationItem::CS_Pending);
			}
		}
	}
}

void GameProjectUtils::OnWarningReasonOk()
{
	if ( WarningProjectNameNotification.IsValid() )
	{
		WarningProjectNameNotification.Pin()->SetCompletionState(SNotificationItem::CS_None);
		WarningProjectNameNotification.Pin()->ExpireAndFadeout();
		WarningProjectNameNotification.Reset();
	}
}

bool GameProjectUtils::UpdateStartupModuleNames(FProjectDescriptor& Descriptor, const TArray<FString>* StartupModuleNames)
{
	if (StartupModuleNames == nullptr)
	{
		return false;
	}

	// Replace the modules names, if specified
	Descriptor.Modules.Empty();
	for (int32 Idx = 0; Idx < StartupModuleNames->Num(); Idx++)
	{
		Descriptor.Modules.Add(FModuleDescriptor(*(*StartupModuleNames)[Idx]));
	}

	ResetCurrentProjectModulesCache();

	return true;
}

bool GameProjectUtils::UpdateRequiredAdditionalDependencies(FProjectDescriptor& Descriptor, TArray<FString>& RequiredDependencies, const FString& ModuleName)
{
	bool bNeedsUpdate = false;

	for (auto& ModuleDesc : Descriptor.Modules)
	{
		if (ModuleDesc.Name != *ModuleName)
		{
			continue;
		}

		for (const auto& RequiredDep : RequiredDependencies)
		{
			if (!ModuleDesc.AdditionalDependencies.Contains(RequiredDep))
			{
				ModuleDesc.AdditionalDependencies.Add(RequiredDep);
				bNeedsUpdate = true;
			}
		}
	}

	return bNeedsUpdate;
}

bool GameProjectUtils::UpdateGameProject(const FString& ProjectFile, const FString& EngineIdentifier, FText& OutFailReason)
{
	return UpdateGameProjectFile(ProjectFile, EngineIdentifier, OutFailReason);
}

void GameProjectUtils::OpenAddToProjectDialog(const FAddToProjectConfig& Config, EClassDomain InDomain)
{
	// If we've been given a class then we only show the second page of the dialog, so we can make the window smaller as that page doesn't have as much content
	const FVector2D WindowSize = (Config._ParentClass) ? (InDomain == EClassDomain::Blueprint) ? FVector2D(940, 480) : FVector2D(940, 380) : FVector2D(940, 540);

	FText WindowTitle = Config._WindowTitle;
	if (WindowTitle.IsEmpty())
	{
		WindowTitle = InDomain == EClassDomain::Native ? LOCTEXT("AddCodeWindowHeader_Native", "Add C++ Class") : LOCTEXT("AddCodeWindowHeader_Blueprint", "Add Blueprint Class");
	}

	TSharedRef<SWindow> AddCodeWindow =
		SNew(SWindow)
		.Title( WindowTitle )
		.ClientSize( WindowSize )
		.SizingRule( ESizingRule::FixedSize )
		.SupportsMinimize(false) .SupportsMaximize(false);

	TSharedRef<SNewClassDialog> NewClassDialog =
		SNew(SNewClassDialog)
		.ParentWindow(AddCodeWindow)
		.Class(Config._ParentClass)
		.ClassViewerFilter(Config._AllowableParents)
		.ClassDomain(InDomain)
		.FeaturedClasses(Config._FeaturedClasses)
		.InitialPath(Config._InitialPath)
		.OnAddedToProject( Config._OnAddedToProject )
		.DefaultClassPrefix( Config._DefaultClassPrefix )
		.DefaultClassName( Config._DefaultClassName );

	AddCodeWindow->SetContent( NewClassDialog );

	TSharedPtr<SWindow> ParentWindow = Config._ParentWindow;
	if (!ParentWindow.IsValid())
	{
		static const FName MainFrameModuleName = "MainFrame";
		IMainFrameModule& MainFrameModule = FModuleManager::LoadModuleChecked<IMainFrameModule>(MainFrameModuleName);
		ParentWindow = MainFrameModule.GetParentWindow();
	}

	if (Config._bModal)
	{
		FSlateApplication::Get().AddModalWindow(AddCodeWindow, ParentWindow);
	}
	else if (ParentWindow.IsValid())
	{
		FSlateApplication::Get().AddWindowAsNativeChild(AddCodeWindow, ParentWindow.ToSharedRef());
	}
	else
	{
		FSlateApplication::Get().AddWindow(AddCodeWindow);
	}
}

bool GameProjectUtils::IsValidClassNameForCreation(const FString& NewClassName, FText& OutFailReason)
{
	if ( NewClassName.IsEmpty() )
	{
		OutFailReason = LOCTEXT( "NoClassName", "You must specify a class name." );
		return false;
	}

	if ( NewClassName.Contains(TEXT(" ")) )
	{
		OutFailReason = LOCTEXT( "ClassNameContainsSpace", "Your class name may not contain a space." );
		return false;
	}

	if ( !FChar::IsAlpha(NewClassName[0]) )
	{
		OutFailReason = LOCTEXT( "ClassNameMustBeginWithACharacter", "Your class name must begin with an alphabetic character." );
		return false;
	}

	if ( NewClassName.Len() > MAX_CLASS_NAME_LENGTH )
	{
		OutFailReason = FText::Format( LOCTEXT( "ClassNameTooLong", "The class name must not be longer than {0} characters." ), FText::AsNumber(MAX_CLASS_NAME_LENGTH) );
		return false;
	}

	FString IllegalNameCharacters;
	if ( !NameContainsOnlyLegalCharacters(NewClassName, IllegalNameCharacters) )
	{
		FFormatNamedArguments Args;
		Args.Add( TEXT("IllegalNameCharacters"), FText::FromString( IllegalNameCharacters ) );
		OutFailReason = FText::Format( LOCTEXT( "ClassNameContainsIllegalCharacters", "The class name may not contain the following characters: '{IllegalNameCharacters}'" ), Args );
		return false;
	}

	return true;
}

bool GameProjectUtils::IsValidClassNameForCreation(const FString& NewClassName, const FModuleContextInfo& ModuleInfo, const TSet<FString>& DisallowedHeaderNames, FText& OutFailReason)
{
	if (!IsValidClassNameForCreation(NewClassName, OutFailReason))
	{
		return false;
	}

	// Look for a duplicate class in memory
	for ( TObjectIterator<UClass> ClassIt; ClassIt; ++ClassIt )
	{
		if ( ClassIt->GetName() == NewClassName )
		{
			FFormatNamedArguments Args;
			Args.Add( TEXT("NewClassName"), FText::FromString( NewClassName ) );
			OutFailReason = FText::Format( LOCTEXT("ClassNameAlreadyExists", "The name {NewClassName} is already used by another class."), Args );
			return false;
		}
	}

	// Look for a duplicate class on disk in their project
	{
		FString UnusedFoundPath;
		if ( FindSourceFileInProject(NewClassName + ".h", ModuleInfo.ModuleSourcePath, UnusedFoundPath) )
		{
			FFormatNamedArguments Args;
			Args.Add( TEXT("NewClassName"), FText::FromString( NewClassName ) );
			OutFailReason = FText::Format( LOCTEXT("ClassNameAlreadyExists", "The name {NewClassName} is already used by another class."), Args );
			return false;
		}
	}

	// See if header name clashes with an engine header
	{
		FString UnusedFoundPath;
		if (DisallowedHeaderNames.Contains(NewClassName))
		{
			FFormatNamedArguments Args;
			Args.Add(TEXT("NewHeaderName"), FText::FromString(NewClassName + ".h"));
			OutFailReason = FText::Format(LOCTEXT("HeaderNameAlreadyExists", "The file {NewHeaderName} already exists elsewhere in the engine."), Args);
			return false;
		}
	}

	return true;
}

bool GameProjectUtils::IsValidBaseClassForCreation(const UClass* InClass, const FModuleContextInfo& InModuleInfo)
{
	auto DoesClassNeedAPIExport = [&InModuleInfo](const FString& InClassModuleName) -> bool
	{
		return InModuleInfo.ModuleName != InClassModuleName;
	};

	return IsValidBaseClassForCreation_Internal(InClass, FDoesClassNeedAPIExportCallback::CreateLambda(DoesClassNeedAPIExport));
}

bool GameProjectUtils::IsValidBaseClassForCreation(const UClass* InClass, const TArray<FModuleContextInfo>& InModuleInfoArray)
{
	auto DoesClassNeedAPIExport = [&InModuleInfoArray](const FString& InClassModuleName) -> bool
	{
		for(const FModuleContextInfo& ModuleInfo : InModuleInfoArray)
		{
			if(ModuleInfo.ModuleName == InClassModuleName)
			{
				return false;
			}
		}
		return true;
	};

	return IsValidBaseClassForCreation_Internal(InClass, FDoesClassNeedAPIExportCallback::CreateLambda(DoesClassNeedAPIExport));
}

bool GameProjectUtils::IsValidBaseClassForCreation_Internal(const UClass* InClass, const FDoesClassNeedAPIExportCallback& InDoesClassNeedAPIExport)
{
	// You may not make native classes based on blueprint generated classes
	const bool bIsBlueprintClass = (InClass->ClassGeneratedBy != nullptr);

	// UObject is special cased to be extensible since it would otherwise not be since it doesn't pass the API check (intrinsic class).
	const bool bIsExplicitlyUObject = (InClass == UObject::StaticClass());

	// You need API if you are not UObject itself, and you're in a module that was validated as needing API export
	const FString ClassModuleName = InClass->GetOutermost()->GetName().RightChop( FString(TEXT("/Script/")).Len() );
	const bool bNeedsAPI = !bIsExplicitlyUObject && InDoesClassNeedAPIExport.Execute(ClassModuleName);

	// You may not make a class that is not DLL exported.
	// MinimalAPI classes aren't compatible with the DLL export macro, but can still be used as a valid base
	const bool bHasAPI = InClass->HasAnyClassFlags(CLASS_RequiredAPI) || InClass->HasAnyClassFlags(CLASS_MinimalAPI);

	// @todo should we support interfaces?
	const bool bIsInterface = InClass->IsChildOf(UInterface::StaticClass());

	return !bIsBlueprintClass && (!bNeedsAPI || bHasAPI) && !bIsInterface;
}

GameProjectUtils::EAddCodeToProjectResult GameProjectUtils::AddCodeToProject(const FString& NewClassName, const FString& NewClassPath, const FModuleContextInfo& ModuleInfo, const FNewClassInfo ParentClassInfo, const TSet<FString>& DisallowedHeaderNames, FString& OutHeaderFilePath, FString& OutCppFilePath, FText& OutFailReason)
{
	const EAddCodeToProjectResult Result = AddCodeToProject_Internal(NewClassName, NewClassPath, ModuleInfo, ParentClassInfo, DisallowedHeaderNames, OutHeaderFilePath, OutCppFilePath, OutFailReason);

	if( FEngineAnalytics::IsAvailable() )
	{
		const FString ParentClassName = ParentClassInfo.GetClassNameCPP();

		TArray<FAnalyticsEventAttribute> EventAttributes;
		EventAttributes.Add(FAnalyticsEventAttribute(TEXT("ParentClass"), ParentClassName.IsEmpty() ? TEXT("None") : ParentClassName));
		EventAttributes.Add(FAnalyticsEventAttribute(TEXT("Outcome"), Result == EAddCodeToProjectResult::Succeeded ? TEXT("Successful") : TEXT("Failed")));
		EventAttributes.Add(FAnalyticsEventAttribute(TEXT("FailureReason"), OutFailReason.ToString()));
		EventAttributes.Emplace(TEXT("Enterprise"), IProjectManager::Get().IsEnterpriseProject());

		FEngineAnalytics::GetProvider().RecordEvent( TEXT( "Editor.AddCodeToProject.CodeAdded" ), EventAttributes );
	}

	return Result;
}

UTemplateCategories* GameProjectUtils::LoadTemplateCategories(const FString& RootDir)
{
	UTemplateCategories* TemplateCategories = nullptr;

	FString TemplateCategoriesIniFilename = RootDir / TEXT("TemplateCategories.ini");
	if (FPlatformFileManager::Get().GetPlatformFile().FileExists(*TemplateCategoriesIniFilename))
	{
		TemplateCategories = NewObject<UTemplateCategories>();
		TemplateCategories->LoadConfig(UTemplateCategories::StaticClass(), *TemplateCategoriesIniFilename);

		for (FTemplateCategoryDef& Category : TemplateCategories->Categories)
		{
			// attempt to resolve the icon relative to the root directory
			FString TemplateCategoryIcon = RootDir / Category.Icon;
			if (FPlatformFileManager::Get().GetPlatformFile().FileExists(*TemplateCategoryIcon))
			{
				Category.Icon = TemplateCategoryIcon;
			}
		}
	}

	return TemplateCategories;
}

UTemplateProjectDefs* GameProjectUtils::LoadTemplateDefs(const FString& ProjectDirectory)
{
	UTemplateProjectDefs* TemplateDefs = nullptr;

	const FString TemplateDefsIniFilename = ProjectDirectory / TEXT("Config") / GetTemplateDefsFilename();
	if ( FPlatformFileManager::Get().GetPlatformFile().FileExists(*TemplateDefsIniFilename) )
	{
		UClass* ClassToConstruct = UDefaultTemplateProjectDefs::StaticClass();

		// see if template uses a custom project defs object
		FString ClassName;
		const bool bFoundValue = GConfig->GetString(*UTemplateProjectDefs::StaticClass()->GetPathName(), TEXT("TemplateProjectDefsClass"), ClassName, TemplateDefsIniFilename);
		if (bFoundValue && ClassName.Len() > 0)
		{
			UClass* OverrideClass = FindObject<UClass>(ANY_PACKAGE, *ClassName, false);
			if (nullptr != OverrideClass)
			{
				ClassToConstruct = OverrideClass;
			}
			else
			{
				UE_LOG(LogGameProjectGeneration, Error, TEXT("Failed to find template project defs class '%s', using default."), *ClassName);
			}
		}

		TemplateDefs = NewObject<UTemplateProjectDefs>(GetTransientPackage(), ClassToConstruct);
		TemplateDefs->LoadConfig(UTemplateProjectDefs::StaticClass(), *TemplateDefsIniFilename);

		if (TemplateDefs->HiddenSettings.Num() > 1 && TemplateDefs->HiddenSettings.Contains(ETemplateSetting::All))
		{
			UE_LOG(LogGameProjectGeneration, Warning, TEXT("Template '%s' contains 'All' in HiddenSettings in addition to other entries. This is a mistake, and means that all settings will be hidden."), *ProjectDirectory);
		}
	}

	return TemplateDefs;
}

bool GameProjectUtils::GenerateProjectFromScratch(const FProjectInformation& InProjectInfo, FText& OutFailReason, FText& OutFailLog)
{
	FScopedSlowTask SlowTask(5);

	const FString NewProjectFolder = FPaths::GetPath(InProjectInfo.ProjectFilename);
	const FString NewProjectName = FPaths::GetBaseFilename(InProjectInfo.ProjectFilename);
	TArray<FString> CreatedFiles;

	SlowTask.EnterProgressFrame();

	ResetCurrentProjectModulesCache();

	// Generate config files
	if (!GenerateConfigFiles(InProjectInfo, CreatedFiles, OutFailReason))
	{
		return false;
	}

	// Insert any required feature packs (EG starter content) into ini file. These will be imported automatically when the editor is first run
	if(!InsertFeaturePacksIntoINIFile(InProjectInfo, OutFailReason))
	{
		return false;
	}

	SlowTask.EnterProgressFrame();

	TArray<FString> StartupModuleNames;
	if ( InProjectInfo.bShouldGenerateCode )
	{
		FScopedSlowTask LocalScope(2);

		LocalScope.EnterProgressFrame();
		// Generate basic source code files
		if ( !GenerateBasicSourceCode(NewProjectFolder / TEXT("Source"), NewProjectName, NewProjectFolder, StartupModuleNames, CreatedFiles, OutFailReason) )
		{
			return false;
		}

		LocalScope.EnterProgressFrame();
		// Generate game framework source code files
		if ( !GenerateGameFrameworkSourceCode(NewProjectFolder / TEXT("Source"), NewProjectName, CreatedFiles, OutFailReason) )
		{
			return false;
		}
	}

	SlowTask.EnterProgressFrame();

	// Generate the project file
	{
		// Set up the descriptor
		FProjectDescriptor Project;
		for(int32 Idx = 0; Idx < StartupModuleNames.Num(); Idx++)
		{
			Project.Modules.Add(FModuleDescriptor(*StartupModuleNames[Idx]));
		}

		Project.bIsEnterpriseProject = InProjectInfo.bIsEnterpriseProject;

		// Try to save it
		FText LocalFailReason;
		if(!Project.Save(InProjectInfo.ProjectFilename, LocalFailReason))
		{
			OutFailReason = LocalFailReason;
			return false;
		}
		CreatedFiles.Add(InProjectInfo.ProjectFilename);

		// Set the engine identifier for it. Do this after saving, so it can be correctly detected as foreign or non-foreign.
		if(!SetEngineAssociationForForeignProject(InProjectInfo.ProjectFilename, OutFailReason))
		{
			return false;
		}
	}

	SlowTask.EnterProgressFrame();

	if ( InProjectInfo.bShouldGenerateCode )
	{
		// Generate project files
		if ( !GenerateCodeProjectFiles(InProjectInfo.ProjectFilename, OutFailReason, OutFailLog) )
		{
			return false;
		}
	}

	SlowTask.EnterProgressFrame();

	UE_LOG(LogGameProjectGeneration, Log, TEXT("Created new project with %d files (plus project files)"), CreatedFiles.Num());
	return true;
}

static bool SaveConfigValues(const FProjectInformation& InProjectInfo, const TArray<FTemplateConfigValue>& ConfigValues, FText& OutFailReason)
{
	const FString ProjectConfigPath = FPaths::GetPath(InProjectInfo.ProjectFilename) / TEXT("Config");

	// Fix all specified config values
	for (const FTemplateConfigValue& ConfigValue : ConfigValues)
	{
		const FString IniFilename = ProjectConfigPath / ConfigValue.ConfigFile;
		bool bSuccessfullyProcessed = false;

		TArray<FString> FileLines;
		if (FFileHelper::LoadANSITextFileToStrings(*IniFilename, &IFileManager::Get(), FileLines))
		{
			FString FileOutput;
			const FString TargetSection = ConfigValue.ConfigSection;
			FString CurSection;
			bool bFoundTargetKey = false;
			for (const FString& LineIn : FileLines)
			{
				FString Line = LineIn;
				Line.TrimStartAndEndInline();

				bool bShouldExcludeLineFromOutput = false;

				// If we not yet found the target key parse each line looking for it
				if (!bFoundTargetKey)
				{
					if (Line.Len() == 0)
					{
						// Check for an empty line. No work needs to be done on these lines
					}
					else if (Line.StartsWith(TEXT(";")))
					{
						// Comment lines start with ";". Skip these lines entirely.
					}
					else if (Line.StartsWith(TEXT("[")))
					{
						// If this is a section line, update the section
						// If we are entering a new section and we have not yet found our key in the target section, add it to the end of the section
						if (CurSection == TargetSection)
						{
							FileOutput += ConfigValue.ConfigKey + TEXT("=") + ConfigValue.ConfigValue + LINE_TERMINATOR + LINE_TERMINATOR;
							bFoundTargetKey = true;
						}

						// Update the current section
						CurSection = Line.Mid(1, Line.Len() - 2);
					}
					// This is possibly an actual key/value pair
					else if (CurSection == TargetSection)
					{
						// Key value pairs contain an equals sign
						const int32 EqualsIdx = Line.Find(TEXT("="));
						if (EqualsIdx != INDEX_NONE)
						{
							// Determine the key and see if it is the target key
							const FString Key = Line.Left(EqualsIdx);
							if (Key == ConfigValue.ConfigKey)
							{
								// Found the target key, add it to the output and skip the current line if the target value is supposed to replace
								FileOutput += ConfigValue.ConfigKey + TEXT("=") + ConfigValue.ConfigValue + LINE_TERMINATOR;
								bShouldExcludeLineFromOutput = ConfigValue.bShouldReplaceExistingValue;
								bFoundTargetKey = true;
							}
						}
					}
				}

				// Unless we replaced the key, add this line to the output
				if (!bShouldExcludeLineFromOutput)
				{
					FileOutput += Line;
					if (&LineIn != &FileLines.Last())
					{
						// Add a line terminator on every line except the last
						FileOutput += LINE_TERMINATOR;
					}
				}
			}

			// If the key did not exist, add it here
			if (!bFoundTargetKey)
			{
				// If we did not end in the correct section, add the section to the bottom of the file
				if (CurSection != TargetSection)
				{
					FileOutput += LINE_TERMINATOR;
					FileOutput += FString::Printf(TEXT("[%s]"), *TargetSection) + LINE_TERMINATOR;
				}

				// Add the key/value here
				FileOutput += ConfigValue.ConfigKey + TEXT("=") + ConfigValue.ConfigValue + LINE_TERMINATOR;
			}

			if (!FFileHelper::SaveStringToFile(FileOutput, *IniFilename))
			{
				FFormatNamedArguments Args;
				Args.Add(TEXT("ConfigFile"), FText::FromString(IniFilename));
				OutFailReason = LOCTEXT("FailedToFixUpConfigFile", "Failed to process file {ConfigFile}.");
				return false;
			}
		}
	}

	return true;
}

bool GameProjectUtils::CreateProjectFromTemplate(const FProjectInformation& InProjectInfo, FText& OutFailReason, FText& OutFailLog,TArray<FString>* OutCreatedFiles)
{
	FScopedSlowTask SlowTask(10);

	const FString ProjectName = FPaths::GetBaseFilename(InProjectInfo.ProjectFilename);
	const FString TemplateName = FPaths::GetBaseFilename(InProjectInfo.TemplateFile);
	const FString SrcFolder = FPaths::GetPath(InProjectInfo.TemplateFile);
	const FString DestFolder = FPaths::GetPath(InProjectInfo.ProjectFilename);

	if ( !FPlatformFileManager::Get().GetPlatformFile().FileExists(*InProjectInfo.TemplateFile) )
	{
		FFormatNamedArguments Args;
		Args.Add( TEXT("TemplateFile"), FText::FromString( InProjectInfo.TemplateFile ) );
		OutFailReason = FText::Format( LOCTEXT("InvalidTemplate_MissingProject", "Template project \"{TemplateFile}\" does not exist."), Args );
		return false;
	}

	SlowTask.EnterProgressFrame();

	UTemplateProjectDefs* TemplateDefs = LoadTemplateDefs(SrcFolder);
	if ( TemplateDefs == NULL )
	{
		FFormatNamedArguments Args;
		Args.Add( TEXT("TemplateFile"), FText::FromString( FPaths::GetBaseFilename(InProjectInfo.TemplateFile) ) );
		Args.Add( TEXT("TemplateDefinesFile"), FText::FromString( GetTemplateDefsFilename() ) );
		OutFailReason = FText::Format( LOCTEXT("InvalidTemplate_MissingDefs", "Template project \"{TemplateFile}\" does not have definitions file: '{TemplateDefinesFile}'."), Args );
		return false;
	}

	SlowTask.EnterProgressFrame();

	// create a Content folder in the destination directory
	const FString DestContentFolder = DestFolder / TEXT("Content");
	if (!IFileManager::Get().MakeDirectory(*DestContentFolder, true))
	{
		FFormatNamedArguments FailArgs;
		FailArgs.Add(TEXT("DestContentFolder"), FText::FromString(DestContentFolder));
		OutFailReason = FText::Format(LOCTEXT("FailedToCreateDirectory", "Failed to create directory \"{DestContentFolder}\"."), FailArgs);
		return false;
	}

	// Add a rule to replace the build settings version with the appropriate number
	FTemplateReplacement& DefaultBuildSettingsRepl = TemplateDefs->ReplacementsInFiles.AddZeroed_GetRef();
	DefaultBuildSettingsRepl.Extensions.Add("cs");
	DefaultBuildSettingsRepl.From = TEXT("BuildSettingsVersion.Latest");
	DefaultBuildSettingsRepl.To = GetDefaultBuildSettingsVersion();
	DefaultBuildSettingsRepl.bCaseSensitive = true;

	// Fix up the replacement strings using the specified project name
	TemplateDefs->FixupStrings(TemplateName, ProjectName);

	// Form a list of all extensions we care about
	TSet<FString> ReplacementsInFilesExtensions;
	for ( const FTemplateReplacement& Replacement : TemplateDefs->ReplacementsInFiles )
	{
		ReplacementsInFilesExtensions.Append(Replacement.Extensions);
	}

	// Keep a list of created files so we can delete them if project creation fails
	TArray<FString> CreatedFiles;

	SlowTask.EnterProgressFrame();

	// Discover and copy all files in the src folder to the destination, excluding a few files and folders
	TArray<FString> FilesToCopy;
	TArray<FString> FilesThatNeedContentsReplaced;
	TMap<FString, FString> ClassRenames;
	IFileManager::Get().FindFilesRecursive(FilesToCopy, *SrcFolder, TEXT("*"), /*Files=*/true, /*Directories=*/false);

	SlowTask.EnterProgressFrame();
	{
		// Open a new feedback scope for the loop so we can report how far through the copy we are
		FScopedSlowTask InnerSlowTask(FilesToCopy.Num());
		for ( const FString& SrcFilename : FilesToCopy )
		{
			// Update the progress
			FFormatNamedArguments Args;
			Args.Add( TEXT("SrcFilename"), FText::FromString( FPaths::GetCleanFilename(SrcFilename) ) );
			InnerSlowTask.EnterProgressFrame(1, FText::Format( LOCTEXT( "CreatingProjectStatus_CopyingFile", "Copying File {SrcFilename}..." ), Args ));

			// Get the file path, relative to the src folder
			const FString SrcFileSubpath = SrcFilename.RightChop(SrcFolder.Len() + 1);

			// Skip any files that were configured to be ignored
			if ( TemplateDefs->FilesToIgnore.Contains(SrcFileSubpath) )
			{
				// This file was marked as "ignored"
				continue;
			}

			// Skip any folders that were configured to be ignored
			if ( const FString* IgnoredFolder = TemplateDefs->FoldersToIgnore.FindByPredicate([&SrcFileSubpath](const FString& Ignore){ return SrcFileSubpath.StartsWith(Ignore + TEXT("/")); }) )
			{
				// This folder was marked as "ignored"
				UE_LOG(LogGameProjectGeneration, Verbose, TEXT("'%s': Skipping as it is in an ignored folder '%s'"), *SrcFilename, **IgnoredFolder);
				continue;
			}

			// Retarget any folders that were chosen to be renamed by choosing a new destination subpath now
			FString DestFileSubpathWithoutFilename = FPaths::GetPath(SrcFileSubpath) + TEXT("/");
			for ( const FTemplateFolderRename& FolderRename : TemplateDefs->FolderRenames )
			{
				if ( SrcFileSubpath.StartsWith(FolderRename.From + TEXT("/")) )
				{
					// This was a file in a renamed folder. Retarget to the new location
					DestFileSubpathWithoutFilename = FolderRename.To / DestFileSubpathWithoutFilename.RightChop( FolderRename.From.Len() );
					UE_LOG(LogGameProjectGeneration, Verbose, TEXT("'%s': Moving to '%s' as it matched folder rename ('%s'->'%s')"), *SrcFilename, *DestFileSubpathWithoutFilename, *FolderRename.From, *FolderRename.To);
				}
			}

			// Retarget any files that were chosen to have parts of their names replaced here
			FString DestBaseFilename = FPaths::GetBaseFilename(SrcFileSubpath);
			const FString FileExtension = FPaths::GetExtension(SrcFileSubpath);
			for ( const FTemplateReplacement& Replacement : TemplateDefs->FilenameReplacements )
			{
				if ( Replacement.Extensions.Contains( FileExtension ) )
				{
					// This file matched a filename replacement extension, apply it now
					FString LastDestBaseFilename = DestBaseFilename;
					DestBaseFilename = DestBaseFilename.Replace(*Replacement.From, *Replacement.To, Replacement.bCaseSensitive ? ESearchCase::CaseSensitive : ESearchCase::IgnoreCase);

					if (LastDestBaseFilename != DestBaseFilename)
					{
						UE_LOG(LogGameProjectGeneration, Verbose, TEXT("'%s': Renaming to '%s/%s' as it matched file rename ('%s'->'%s')"), *SrcFilename, *DestFileSubpathWithoutFilename, *DestBaseFilename, *Replacement.From, *Replacement.To);
					}
				}
			}

			// Perform the copy
			const FString DestFilename = DestFolder / DestFileSubpathWithoutFilename + DestBaseFilename + TEXT(".") + FileExtension;
			if ( IFileManager::Get().Copy(*DestFilename, *SrcFilename) == COPY_OK )
			{
				CreatedFiles.Add(DestFilename);

				if ( ReplacementsInFilesExtensions.Contains(FileExtension) )
				{
					FilesThatNeedContentsReplaced.Add(DestFilename);
				}

				// Allow project template to extract class renames from this file copy
				if (FPaths::GetBaseFilename(SrcFilename) != FPaths::GetBaseFilename(DestFilename)
					&& TemplateDefs->IsClassRename(DestFilename, SrcFilename, FileExtension))
				{
					// Looks like a UObject file!
					ClassRenames.Add(FPaths::GetBaseFilename(SrcFilename), FPaths::GetBaseFilename(DestFilename));
				}
			}
			else
			{
				FFormatNamedArguments FailArgs;
				FailArgs.Add(TEXT("SrcFilename"), FText::FromString(SrcFilename));
				FailArgs.Add(TEXT("DestFilename"), FText::FromString(DestFilename));
				OutFailReason = FText::Format(LOCTEXT("FailedToCopyFile", "Failed to copy \"{SrcFilename}\" to \"{DestFilename}\"."), FailArgs);
				return false;
			}
		}
	}

	SlowTask.EnterProgressFrame();
	{
		// Open a new feedback scope for the loop so we can report how far through the process we are
		FScopedSlowTask InnerSlowTask(FilesThatNeedContentsReplaced.Num());

		// Open all files with the specified extensions and replace text
		for ( const FString& FileToFix : FilesThatNeedContentsReplaced )
		{
			InnerSlowTask.EnterProgressFrame();

			bool bSuccessfullyProcessed = false;

			FString FileContents;
			if ( FFileHelper::LoadFileToString(FileContents, *FileToFix) )
			{
				for ( const FTemplateReplacement& Replacement : TemplateDefs->ReplacementsInFiles )
				{
					if ( Replacement.Extensions.Contains( FPaths::GetExtension(FileToFix) ) )
					{
						FileContents = FileContents.Replace(*Replacement.From, *Replacement.To, Replacement.bCaseSensitive ? ESearchCase::CaseSensitive : ESearchCase::IgnoreCase);
					}
				}

				if ( FFileHelper::SaveStringToFile(FileContents, *FileToFix) )
				{
					bSuccessfullyProcessed = true;
				}
			}

			if ( !bSuccessfullyProcessed )
			{
				FFormatNamedArguments Args;
				Args.Add( TEXT("FileToFix"), FText::FromString( FileToFix ) );
				OutFailReason = FText::Format( LOCTEXT("FailedToFixUpFile", "Failed to process file \"{FileToFix}\"."), Args );
				return false;
			}
		}
	}

	SlowTask.EnterProgressFrame();

	// Fixup specific ini values
	TArray<FTemplateConfigValue> ConfigValuesToSet;

	AddHardwareConfigValues(InProjectInfo, ConfigValuesToSet);

	AddRaytracingConfigValues(InProjectInfo, ConfigValuesToSet);

	AddDefaultMapConfigValues(InProjectInfo, ConfigValuesToSet);
	
	TemplateDefs->AddConfigValues(ConfigValuesToSet, TemplateName, ProjectName, InProjectInfo.bShouldGenerateCode);
	ConfigValuesToSet.Emplace(TEXT("DefaultGame.ini"), TEXT("/Script/EngineSettings.GeneralProjectSettings"), TEXT("ProjectID"), FGuid::NewGuid().ToString(), /*InShouldReplaceExistingValue=*/true);

	// Add all classname fixups
	for ( const TPair<FString, FString>& Rename : ClassRenames )
	{
		const FString ClassRedirectString = FString::Printf(TEXT("(OldClassName=\"%s\",NewClassName=\"%s\")"), *Rename.Key, *Rename.Value);
		ConfigValuesToSet.Emplace(TEXT("DefaultEngine.ini"), TEXT("/Script/Engine.Engine"), TEXT("+ActiveClassRedirects"), *ClassRedirectString, /*InShouldReplaceExistingValue=*/false);
	}

	if (!SaveConfigValues(InProjectInfo, ConfigValuesToSet, OutFailReason))
	{
		return false;
	}

	// Insert any required feature packs (EG starter content) into ini file. These will be imported automatically when the editor is first run
	if(!InsertFeaturePacksIntoINIFile(InProjectInfo, OutFailReason))
	{
		return false;
	}

	if( !AddSharedContentToProject(InProjectInfo, CreatedFiles, OutFailReason ) )
	{
		return false;
	}

	if (!TemplateDefs->PreGenerateProject(DestFolder, SrcFolder, InProjectInfo.ProjectFilename, InProjectInfo.TemplateFile, InProjectInfo.bShouldGenerateCode, OutFailReason))
	{
		return false;
	}

	SlowTask.EnterProgressFrame();

	// Generate the project file
	{
		// Load the source project
		FProjectDescriptor Project;
		if(!Project.Load(InProjectInfo.TemplateFile, OutFailReason))
		{
			return false;
		}

		// Update it to current
		Project.EngineAssociation.Empty();
		Project.EpicSampleNameHash = 0;

		// Fix up module names
		const FString BaseSourceName = FPaths::GetBaseFilename(InProjectInfo.TemplateFile);
		const FString BaseNewName = FPaths::GetBaseFilename(InProjectInfo.ProjectFilename);
		for ( FModuleDescriptor& ModuleInfo : Project.Modules )
		{
			ModuleInfo.Name = FName(*ModuleInfo.Name.ToString().Replace(*BaseSourceName, *BaseNewName));
		}

		// Save it to disk
		if(!Project.Save(InProjectInfo.ProjectFilename, OutFailReason))
		{
			return false;
		}

		// Set the engine identifier if it's a foreign project. Do this after saving, so it can be correctly detected as foreign.
		if(!SetEngineAssociationForForeignProject(InProjectInfo.ProjectFilename, OutFailReason))
		{
			return false;
		}

		// Add it to the list of created files
		CreatedFiles.Add(InProjectInfo.ProjectFilename);
	}

	SlowTask.EnterProgressFrame();

	SlowTask.EnterProgressFrame();
	if ( InProjectInfo.bShouldGenerateCode )
	{
		// Generate project files
		if ( !GenerateCodeProjectFiles(InProjectInfo.ProjectFilename, OutFailReason, OutFailLog) )
		{
			return false;
		}
	}

	SlowTask.EnterProgressFrame();

	if (!TemplateDefs->PostGenerateProject(DestFolder, SrcFolder, InProjectInfo.ProjectFilename, InProjectInfo.TemplateFile, InProjectInfo.bShouldGenerateCode, OutFailReason))
	{
		return false;
	}

	if( OutCreatedFiles != nullptr )
	{
		OutCreatedFiles->Append(CreatedFiles);
	}
	return true;
}

bool GameProjectUtils::SetEngineAssociationForForeignProject(const FString& ProjectFileName, FText& OutFailReason)
{
	if(FUProjectDictionary(FPaths::RootDir()).IsForeignProject(ProjectFileName))
	{
		if(!FDesktopPlatformModule::Get()->SetEngineIdentifierForProject(ProjectFileName, FDesktopPlatformModule::Get()->GetCurrentEngineIdentifier()))
		{
			OutFailReason = LOCTEXT("FailedToSetEngineIdentifier", "Couldn't set engine identifier for project");
			return false;
		}
	}
	return true;
}

FString GameProjectUtils::GetTemplateDefsFilename()
{
	return TEXT("TemplateDefs.ini");
}

bool GameProjectUtils::NameContainsOnlyLegalCharacters(const FString& TestName, FString& OutIllegalCharacters)
{
	bool bContainsIllegalCharacters = false;

	// Only allow alphanumeric characters in the project name
	bool bFoundAlphaNumericChar = false;
	for ( int32 CharIdx = 0 ; CharIdx < TestName.Len() ; ++CharIdx )
	{
		const FString& Char = TestName.Mid( CharIdx, 1 );
		if ( !FChar::IsAlnum(Char[0]) && Char != TEXT("_") )
		{
			if ( !OutIllegalCharacters.Contains( Char ) )
			{
				OutIllegalCharacters += Char;
			}

			bContainsIllegalCharacters = true;
		}
	}

	return !bContainsIllegalCharacters;
}

bool GameProjectUtils::NameContainsUnderscoreAndXB1Installed(const FString& TestName)
{
	// disabled for now so people with the SDK installed can use the editor
	return false;

	bool bContainsIllegalCharacters = false;

	// Only allow alphanumeric characters in the project name
	for ( int32 CharIdx = 0 ; CharIdx < TestName.Len() ; ++CharIdx )
	{
		const FString& Char = TestName.Mid( CharIdx, 1 );
		if ( Char == TEXT("_") )
		{
			const ITargetPlatform* Platform = GetTargetPlatformManager()->FindTargetPlatform(TEXT("XboxOne"));
			if (Platform)
			{
				FString NotInstalledDocLink;
				if (Platform->IsSdkInstalled(true, NotInstalledDocLink))
				{
					bContainsIllegalCharacters = true;
				}
			}
		}
	}

	return bContainsIllegalCharacters;
}

bool GameProjectUtils::ProjectFileExists(const FString& ProjectFile)
{
	return FPlatformFileManager::Get().GetPlatformFile().FileExists(*ProjectFile);
}

bool GameProjectUtils::AnyProjectFilesExistInFolder(const FString& Path)
{
	TArray<FString> ExistingFiles;
	const FString Wildcard = FString::Printf(TEXT("%s/*.%s"), *Path, *FProjectDescriptor::GetExtension());
	IFileManager::Get().FindFiles(ExistingFiles, *Wildcard, /*Files=*/true, /*Directories=*/false);

	return ExistingFiles.Num() > 0;
}

bool GameProjectUtils::CleanupIsEnabled()
{
	// Clean up files when running Rocket (unless otherwise specified on the command line)
	return FParse::Param(FCommandLine::Get(), TEXT("norocketcleanup")) == false;
}

void GameProjectUtils::DeleteCreatedFiles(const FString& RootFolder, const TArray<FString>& CreatedFiles)
{
	if (CleanupIsEnabled())
	{
		for ( auto FileToDeleteIt = CreatedFiles.CreateConstIterator(); FileToDeleteIt; ++FileToDeleteIt )
		{
			IFileManager::Get().Delete(**FileToDeleteIt);
		}

		// If the project folder is empty after deleting all the files we created, delete the directory as well
		TArray<FString> RemainingFiles;
		IFileManager::Get().FindFilesRecursive(RemainingFiles, *RootFolder, TEXT("*.*"), /*Files=*/true, /*Directories=*/false);
		if ( RemainingFiles.Num() == 0 )
		{
			IFileManager::Get().DeleteDirectory(*RootFolder, /*RequireExists=*/false, /*Tree=*/true);
		}
	}
}

void GameProjectUtils::AddHardwareConfigValues(const FProjectInformation& InProjectInfo, TArray<FTemplateConfigValue>& ConfigValues)
{
	if (InProjectInfo.TargetedHardware.IsSet())
	{
		UEnum* HardwareClassEnum = StaticEnum<EHardwareClass::Type>();
		if (HardwareClassEnum != nullptr)
		{
			FString TargetHardwareString;
			HardwareClassEnum->GetValueAsString(InProjectInfo.TargetedHardware.GetValue(), /*out*/ TargetHardwareString);

			if (!TargetHardwareString.IsEmpty())
			{
				ConfigValues.Emplace(TEXT("DefaultEngine.ini"),
					TEXT("/Script/HardwareTargeting.HardwareTargetingSettings"),
					TEXT("TargetedHardwareClass"),
					TargetHardwareString,
					true /* ShouldReplaceExistingValue */);
			}
		}
	}

	if (InProjectInfo.DefaultGraphicsPerformance.IsSet())
	{
		UEnum* GraphicsPresetEnum = StaticEnum<EGraphicsPreset::Type>();
		if (GraphicsPresetEnum != nullptr)
		{
			FString GraphicsPresetString;
			GraphicsPresetEnum->GetValueAsString(InProjectInfo.DefaultGraphicsPerformance.GetValue(), /*out*/ GraphicsPresetString);

			if (!GraphicsPresetString.IsEmpty())
			{
				ConfigValues.Emplace(TEXT("DefaultEngine.ini"),
					TEXT("/Script/HardwareTargeting.HardwareTargetingSettings"),
					TEXT("DefaultGraphicsPerformance"),
					GraphicsPresetString,
					true /* ShouldReplaceExistingValue */);
			}
		}
	}
}

bool GameProjectUtils::GenerateConfigFiles(const FProjectInformation& InProjectInfo, TArray<FString>& OutCreatedFiles, FText& OutFailReason)
{
	const FString NewProjectFolder = FPaths::GetPath(InProjectInfo.ProjectFilename);
	const FString NewProjectName = FPaths::GetBaseFilename(InProjectInfo.ProjectFilename);

	FString ProjectConfigPath = NewProjectFolder / TEXT("Config");

	// DefaultEngine.ini
	{
		const FString DefaultEngineIniFilename = ProjectConfigPath / TEXT("DefaultEngine.ini");
		FString FileContents;

		if(bUseAudioMixerForAllPlatforms)
		{
			FileContents += LINE_TERMINATOR;
			FileContents += TEXT("[Audio]") LINE_TERMINATOR;
			FileContents += TEXT("UseAudioMixer=True") LINE_TERMINATOR;
		}

		if (InProjectInfo.bForceExtendedLuminanceRange)
		{
			FileContents += LINE_TERMINATOR;
			FileContents += TEXT("[/Script/Engine.RendererSettings]") LINE_TERMINATOR;
			FileContents += TEXT("r.DefaultFeature.AutoExposure.ExtendDefaultLuminanceRange=True") LINE_TERMINATOR;
		}

		if (InProjectInfo.bCopyStarterContent)
		{
			FileContents += GetDefaultMapConfigString(InProjectInfo);

			if (InProjectInfo.bShouldGenerateCode)
			{
				FileContents += FString::Printf(TEXT("GlobalDefaultGameMode=\"/Script/%s.%sGameMode\"") LINE_TERMINATOR, *NewProjectName, *NewProjectName);
			}
		}

		if (WriteOutputFile(DefaultEngineIniFilename, FileContents, OutFailReason))
		{
			OutCreatedFiles.Add(DefaultEngineIniFilename);
		}
		else
		{
			return false;
		}

		TArray<FTemplateConfigValue> ConfigValuesToSet;
		AddHardwareConfigValues(InProjectInfo, ConfigValuesToSet);
		AddRaytracingConfigValues(InProjectInfo, ConfigValuesToSet);

		if (!SaveConfigValues(InProjectInfo, ConfigValuesToSet, OutFailReason))
		{
			return false;
		}
	}

	// DefaultEditor.ini
	{
		const FString DefaultEditorIniFilename = ProjectConfigPath / TEXT("DefaultEditor.ini");
		FString FileContents;

		if (WriteOutputFile(DefaultEditorIniFilename, FileContents, OutFailReason))
		{
			OutCreatedFiles.Add(DefaultEditorIniFilename);
		}
		else
		{
			return false;
		}
	}

	// DefaultGame.ini
	{
		const FString DefaultGameIniFilename = ProjectConfigPath / TEXT("DefaultGame.ini");
		FString FileContents;
		FileContents += TEXT("[/Script/EngineSettings.GeneralProjectSettings]") LINE_TERMINATOR;
		FileContents += TEXT("ProjectID=") + FGuid::NewGuid().ToString() + LINE_TERMINATOR;

		if (WriteOutputFile(DefaultGameIniFilename, FileContents, OutFailReason))
		{
			OutCreatedFiles.Add(DefaultGameIniFilename);
		}
		else
		{
			return false;
		}
	}

	// Platforms inis:
	{
		if (!GeneratePlatformConfigFiles(InProjectInfo, OutFailReason))
		{
			return false;
		}
	}

	return true;
}

bool GameProjectUtils::GeneratePlatformConfigFiles(const FProjectInformation& InProjectInfo, FText& OutFailReason)
{
	TMap<FString, FAudioDefaultPlatformSettings> ProjectDefaults = GetAudioPlatformProjectDefaultSettings();

	static const FAudioPlatformSettings DefaultSettings;

	for (TPair<FString, FAudioDefaultPlatformSettings>& SettingsPair : ProjectDefaults)
	{
		FString FileContents;

		if (bUseAudioMixerForAllPlatforms || SettingsPair.Value.bUseAudioMixer)
		{
			FileContents += TEXT("[Audio]") LINE_TERMINATOR;
			FileContents += TEXT("UseAudioMixer=True") LINE_TERMINATOR;
			FileContents += LINE_TERMINATOR;
		}

		const FString& PlatformName = SettingsPair.Key;
		const FAudioPlatformSettings& PlatformSettings = SettingsPair.Value.Settings;

		FileContents += TEXT("[") + FString(SettingsPair.Value.ConfigSectionName) + TEXT("]") + LINE_TERMINATOR;

		if (DefaultSettings.SampleRate == PlatformSettings.SampleRate)
		{
			FileContents += TEXT(";");
		}
		FileContents += TEXT("AudioSampleRate=") + FString::Printf(TEXT("%d"), PlatformSettings.SampleRate) + LINE_TERMINATOR;

		if (DefaultSettings.MaxChannels == PlatformSettings.MaxChannels)
		{
			FileContents += TEXT(";");
		}
		FileContents += TEXT("AudioMaxChannels=") + FString::Printf(TEXT("%d"), PlatformSettings.MaxChannels) + LINE_TERMINATOR;

		if (DefaultSettings.CallbackBufferFrameSize == PlatformSettings.CallbackBufferFrameSize)
		{
			FileContents += TEXT(";");
		}
		FileContents += TEXT("AudioCallbackBufferFrameSize=") + FString::Printf(TEXT("%d"), PlatformSettings.CallbackBufferFrameSize) + LINE_TERMINATOR;

		if (DefaultSettings.NumBuffers == PlatformSettings.NumBuffers)
		{
			FileContents += TEXT(";");
		}
		FileContents += TEXT("AudioNumBuffersToEnqueue=") + FString::Printf(TEXT("%d"), PlatformSettings.NumBuffers) + LINE_TERMINATOR;

		if (DefaultSettings.NumSourceWorkers == PlatformSettings.NumSourceWorkers)
		{
			FileContents += TEXT(";");
		}
		FileContents += TEXT("AudioNumSourceWorkers=") + FString::Printf(TEXT("%d"), PlatformSettings.NumSourceWorkers) + LINE_TERMINATOR;

		FileContents += LINE_TERMINATOR;

		const FString NewProjectFolder = FPaths::GetPath(InProjectInfo.ProjectFilename);
		const FString ProjectConfigPath = NewProjectFolder / TEXT("Config");
		const FString PlatformEngineIniFilename = ProjectConfigPath / PlatformName / PlatformName + TEXT("Engine.ini");
		if (!WriteOutputFile(PlatformEngineIniFilename, FileContents, OutFailReason))
		{
			return false;
		}
	}

	return true;
}

bool GameProjectUtils::GenerateBasicSourceCode(TArray<FString>& OutCreatedFiles, FText& OutFailReason)
{
	TArray<FString> StartupModuleNames;
	if (GameProjectUtils::GenerateBasicSourceCode(FPaths::GameSourceDir().LeftChop(1), FApp::GetProjectName(), FPaths::ProjectDir(), StartupModuleNames, OutCreatedFiles, OutFailReason))
	{
		GameProjectUtils::UpdateProject(
			FProjectDescriptorModifier::CreateLambda(
			[&StartupModuleNames](FProjectDescriptor& Descriptor)
			{
				return UpdateStartupModuleNames(Descriptor, &StartupModuleNames);
			}));
		return true;
	}

	return false;
}

bool GameProjectUtils::GenerateBasicSourceCode(const FString& NewProjectSourcePath, const FString& NewProjectName, const FString& NewProjectRoot, TArray<FString>& OutGeneratedStartupModuleNames, TArray<FString>& OutCreatedFiles, FText& OutFailReason)
{
	const FString GameModulePath = NewProjectSourcePath / NewProjectName;
	const FString EditorName = NewProjectName + TEXT("Editor");

	// MyGame.Build.cs
	{
		const FString NewBuildFilename = GameModulePath / NewProjectName + TEXT(".Build.cs");
		TArray<FString> PublicDependencyModuleNames;
		PublicDependencyModuleNames.Add(TEXT("Core"));
		PublicDependencyModuleNames.Add(TEXT("CoreUObject"));
		PublicDependencyModuleNames.Add(TEXT("Engine"));
		PublicDependencyModuleNames.Add(TEXT("InputCore"));
		TArray<FString> PrivateDependencyModuleNames;
		if ( GenerateGameModuleBuildFile(NewBuildFilename, NewProjectName, PublicDependencyModuleNames, PrivateDependencyModuleNames, OutFailReason) )
		{
			OutGeneratedStartupModuleNames.Add(NewProjectName);
			OutCreatedFiles.Add(NewBuildFilename);
		}
		else
		{
			return false;
		}
	}

	// MyGame.Target.cs
	{
		const FString NewTargetFilename = NewProjectSourcePath / NewProjectName + TEXT(".Target.cs");
		TArray<FString> ExtraModuleNames;
		ExtraModuleNames.Add( NewProjectName );
		if ( GenerateGameModuleTargetFile(NewTargetFilename, NewProjectName, ExtraModuleNames, OutFailReason) )
		{
			OutCreatedFiles.Add(NewTargetFilename);
		}
		else
		{
			return false;
		}
	}

	// MyGameEditor.Target.cs
	{
		const FString NewTargetFilename = NewProjectSourcePath / EditorName + TEXT(".Target.cs");
		// Include the MyGame module...
		TArray<FString> ExtraModuleNames;
		ExtraModuleNames.Add(NewProjectName);
		if ( GenerateEditorModuleTargetFile(NewTargetFilename, EditorName, ExtraModuleNames, OutFailReason) )
		{
			OutCreatedFiles.Add(NewTargetFilename);
		}
		else
		{
			return false;
		}
	}

	// MyGame.h
	{
		const FString NewHeaderFilename = GameModulePath / NewProjectName + TEXT(".h");
		TArray<FString> PublicHeaderIncludes;
		if ( GenerateGameModuleHeaderFile(NewHeaderFilename, PublicHeaderIncludes, OutFailReason) )
		{
			OutCreatedFiles.Add(NewHeaderFilename);
		}
		else
		{
			return false;
		}
	}

	// MyGame.cpp
	{
		const FString NewCPPFilename = GameModulePath / NewProjectName + TEXT(".cpp");
		if ( GenerateGameModuleCPPFile(NewCPPFilename, NewProjectName, NewProjectName, OutFailReason) )
		{
			OutCreatedFiles.Add(NewCPPFilename);
		}
		else
		{
			return false;
		}
	}

	return true;
}

bool GameProjectUtils::GenerateGameFrameworkSourceCode(const FString& NewProjectSourcePath, const FString& NewProjectName, TArray<FString>& OutCreatedFiles, FText& OutFailReason)
{
	const FString GameModulePath = NewProjectSourcePath / NewProjectName;

	// Used to override the code generation validation since the module we're creating isn't the same as the project we currently have loaded
	FModuleContextInfo NewModuleInfo;
	NewModuleInfo.ModuleName = NewProjectName;
	NewModuleInfo.ModuleType = EHostType::Runtime;
	NewModuleInfo.ModuleSourcePath = FPaths::ConvertRelativePathToFull(GameModulePath / ""); // Ensure trailing /

	// MyGameGameMode.h
	{
		const UClass* BaseClass = AGameModeBase::StaticClass();
		const FString NewClassName = NewProjectName + BaseClass->GetName();
		const FString NewHeaderFilename = GameModulePath / NewClassName + TEXT(".h");
		FString UnusedSyncLocation;
		if ( GenerateClassHeaderFile(NewHeaderFilename, NewClassName, FNewClassInfo(BaseClass), TArray<FString>(), TEXT(""), TEXT(""), UnusedSyncLocation, NewModuleInfo, false, OutFailReason) )
		{
			OutCreatedFiles.Add(NewHeaderFilename);
		}
		else
		{
			return false;
		}
	}

	// MyGameGameMode.cpp
	{
		const UClass* BaseClass = AGameModeBase::StaticClass();
		const FString NewClassName = NewProjectName + BaseClass->GetName();
		const FString NewCPPFilename = GameModulePath / NewClassName + TEXT(".cpp");

		TArray<FString> PropertyOverrides;
		TArray<FString> AdditionalIncludes;
		FString UnusedSyncLocation;

		if ( GenerateClassCPPFile(NewCPPFilename, NewClassName, FNewClassInfo(BaseClass), AdditionalIncludes, PropertyOverrides, TEXT(""), UnusedSyncLocation, NewModuleInfo, OutFailReason) )
		{
			OutCreatedFiles.Add(NewCPPFilename);
		}
		else
		{
			return false;
		}
	}

	return true;
}

bool GameProjectUtils::BuildCodeProject(const FString& ProjectFilename)
{
	// Build the project while capturing the log output. Passing GWarn to CompileGameProject will allow Slate to display the progress bar.
	FStringOutputDevice OutputLog;
	OutputLog.SetAutoEmitLineTerminator(true);
	GLog->AddOutputDevice(&OutputLog);
	bool bCompileSucceeded = FDesktopPlatformModule::Get()->CompileGameProject(FPaths::RootDir(), ProjectFilename, GWarn);
	GLog->RemoveOutputDevice(&OutputLog);

	// Try to compile the modules
	if(!bCompileSucceeded)
	{
		FText DevEnvName = FSourceCodeNavigation::GetSelectedSourceCodeIDE();

		TArray<FText> CompileFailedButtons;
		int32 OpenIDEButton = CompileFailedButtons.Add(FText::Format(LOCTEXT("CompileFailedOpenIDE", "Open with {0}"), DevEnvName));
		CompileFailedButtons.Add(LOCTEXT("CompileFailedCancel", "Cancel"));

		FText LogText = FText::FromString(OutputLog.Replace(LINE_TERMINATOR, TEXT("\n")).TrimEnd());
		int32 CompileFailedChoice = SOutputLogDialog::Open(LOCTEXT("CompileFailedTitle", "Compile Failed"), FText::Format(LOCTEXT("CompileFailedHeader", "The project could not be compiled. Would you like to open it in {0}?"), DevEnvName), LogText, FText::GetEmpty(), CompileFailedButtons);

		FText FailReason;
		if(CompileFailedChoice == OpenIDEButton && !GameProjectUtils::OpenCodeIDE(ProjectFilename, FailReason))
		{
			FMessageDialog::Open(EAppMsgType::Ok, FailReason);
		}
	}
	return bCompileSucceeded;
}

bool GameProjectUtils::GenerateCodeProjectFiles(const FString& ProjectFilename, FText& OutFailReason, FText& OutFailLog)
{
	FStringOutputDevice OutputLog;
	OutputLog.SetAutoEmitLineTerminator(true);
	GLog->AddOutputDevice(&OutputLog);
	bool bHaveProjectFiles = FDesktopPlatformModule::Get()->GenerateProjectFiles(FPaths::RootDir(), ProjectFilename, GWarn);
	GLog->RemoveOutputDevice(&OutputLog);

	if ( !bHaveProjectFiles )
	{
		OutFailReason = LOCTEXT("ErrorWhileGeneratingProjectFiles", "An error occurred while trying to generate project files.");
		OutFailLog = FText::FromString(OutputLog);
		return false;
	}

	return true;
}

int32 FindSpecificBuildFiles(const TCHAR* Path, TMap<FString, FString>& BuildFiles)
{
	class FBuildFileVistor : public IPlatformFile::FDirectoryVisitor
	{
	public:
		TMap<FString, FString>& BuildFiles;
		int32& NumBuildFilesFound;
		FString CheckFilename;
		bool bSawAnyBuildFile;

		FBuildFileVistor(TMap<FString, FString>& InBuildFiles, int32& InNumBuildFilesFound) :
			BuildFiles(InBuildFiles),
			NumBuildFilesFound(InNumBuildFilesFound),
			bSawAnyBuildFile(false)
		{
		}

		virtual bool Visit(const TCHAR* FilenameOrDirectory, bool bIsDirectory)
		{
			if (bIsDirectory)
			{
				return true;
			}

			static const FString BuildFileSuffix(TEXT(".Build.cs"));
			CheckFilename = FilenameOrDirectory;
			if (!CheckFilename.EndsWith(BuildFileSuffix))
			{
				return true;
			}

			bSawAnyBuildFile = true;

			CheckFilename = FPaths::GetCleanFilename(CheckFilename);
			FString* Found = BuildFiles.Find(CheckFilename);
			if (Found && Found->Len() == 0)
			{
				*Found = FilenameOrDirectory;
				++NumBuildFilesFound;
			}

			return false;
		}
	};

	class FBuildDirectoryVistor : public IPlatformFile::FDirectoryVisitor
	{
	public:
		FBuildFileVistor FileVisitor;
		FString CheckDirectory;

		FBuildDirectoryVistor(TMap<FString, FString>& InBuildFiles, int32& InNumBuildFilesFound) :
			FileVisitor(InBuildFiles, InNumBuildFilesFound)
		{
		}

		virtual bool Visit(const TCHAR* FilenameOrDirectory, bool bIsDirectory)
		{
			if (bIsDirectory)
			{
				static const FString Dot(TEXT("."));
				CheckDirectory = FPaths::GetCleanFilename(FilenameOrDirectory);
				if (!CheckDirectory.StartsWith(Dot) && CheckDirectory != TEXT("Public") && CheckDirectory != TEXT("Private"))
				{
					return ScanDirectory(FilenameOrDirectory);
				}
			}

			return true;
		}

		bool ScanDirectory(const TCHAR* FilenameOrDirectory)
		{
			// Iterate files only the first time
			FileVisitor.bSawAnyBuildFile = false;
			IFileManager::Get().IterateDirectory(FilenameOrDirectory, FileVisitor);
			if (!FileVisitor.bSawAnyBuildFile && FileVisitor.NumBuildFilesFound < FileVisitor.BuildFiles.Num())
			{
				// Iterate directories only the second time
				IFileManager::Get().IterateDirectory(FilenameOrDirectory, *this);
			}

			return FileVisitor.NumBuildFilesFound < FileVisitor.BuildFiles.Num();
		}
	};

	int32 NumBuildFilesFound = 0;
	FBuildDirectoryVistor DirectoryVisitor(BuildFiles, NumBuildFilesFound);
	DirectoryVisitor.ScanDirectory(Path);
	return NumBuildFilesFound;
}

void GameProjectUtils::ResetCurrentProjectModulesCache()
{
	IProjectManager::Get().GetCurrentProjectModuleContextInfos().Reset();
}

const TArray<FModuleContextInfo>& GameProjectUtils::GetCurrentProjectModules()
{
	const FProjectDescriptor* const CurrentProject = IProjectManager::Get().GetCurrentProject();
	check(CurrentProject);

	TArray<FModuleContextInfo>& RetModuleInfos = IProjectManager::Get().GetCurrentProjectModuleContextInfos();
	if (RetModuleInfos.Num() > 0)
	{
		return RetModuleInfos;
	}

	RetModuleInfos.Reset(CurrentProject->Modules.Num() + 1);
	if (!GameProjectUtils::ProjectHasCodeFiles() || CurrentProject->Modules.Num() == 0)
	{
		// If this project doesn't currently have any code in it, we need to add a dummy entry for the game
		// so that we can still use the class wizard (this module will be created once we add a class)
		FModuleContextInfo ModuleInfo;
		ModuleInfo.ModuleName = FApp::GetProjectName();
		ModuleInfo.ModuleType = EHostType::Runtime;
		ModuleInfo.ModuleSourcePath = FPaths::ConvertRelativePathToFull(FPaths::GameSourceDir() / ModuleInfo.ModuleName / ""); // Ensure trailing /
		RetModuleInfos.Emplace(ModuleInfo);
	}

	TMap<FString, FString> BuildFilePathsByName;
	BuildFilePathsByName.Reserve(CurrentProject->Modules.Num());
	for (const FModuleDescriptor& ModuleDesc : CurrentProject->Modules)
	{
		BuildFilePathsByName.Add(ModuleDesc.Name.ToString() + TEXT(".Build.cs"));
	}

	FindSpecificBuildFiles(*FPaths::GameSourceDir(), BuildFilePathsByName);

	// Resolve out the paths for each module and add the cut-down into to our output array
	for (const FModuleDescriptor& ModuleDesc : CurrentProject->Modules)
	{
		FModuleContextInfo ModuleInfo;
		ModuleInfo.ModuleName = ModuleDesc.Name.ToString();
		ModuleInfo.ModuleType = ModuleDesc.Type;

		// Try and find the .Build.cs file for this module within our currently loaded project's Source directory
		FString* FullPath = BuildFilePathsByName.Find(ModuleInfo.ModuleName + TEXT(".Build.cs"));
		if (!FullPath)
		{
			continue;
		}

		// Chop the .Build.cs file off the end of the path
		ModuleInfo.ModuleSourcePath = FPaths::GetPath(*FullPath);
		ModuleInfo.ModuleSourcePath = FPaths::ConvertRelativePathToFull(ModuleInfo.ModuleSourcePath / ""); // Ensure trailing /

		RetModuleInfos.Emplace(ModuleInfo);
	}

	return RetModuleInfos;
}

TArray<FModuleContextInfo> GameProjectUtils::GetCurrentProjectPluginModules()
{
	const FProjectDescriptor* const CurrentProject = IProjectManager::Get().GetCurrentProject();
	check(CurrentProject);

	TArray<FModuleContextInfo> RetModuleInfos;

	if (!GameProjectUtils::ProjectHasCodeFiles() || CurrentProject->Modules.Num() == 0)
	{
		// Don't get plugins if the game project has no source tree.
		return RetModuleInfos;
	}

	// Resolve out the paths for each module and add the cut-down into to our output array
	for (const auto& Plugin : IPluginManager::Get().GetDiscoveredPlugins())
	{
		// Only get plugins that are a part of the game project
		if (Plugin->GetLoadedFrom() == EPluginLoadedFrom::Project)
		{
			for (const auto& PluginModule : Plugin->GetDescriptor().Modules)
			{
				FModuleContextInfo ModuleInfo;
				ModuleInfo.ModuleName = PluginModule.Name.ToString();
				ModuleInfo.ModuleType = PluginModule.Type;

				// Try and find the .Build.cs file for this module within the plugin source tree
				FString TmpPath;
				if (!FindSourceFileInProject(ModuleInfo.ModuleName + ".Build.cs", Plugin->GetBaseDir(), TmpPath))
				{
					continue;
				}

				// Chop the .Build.cs file off the end of the path
				ModuleInfo.ModuleSourcePath = FPaths::GetPath(TmpPath);
				ModuleInfo.ModuleSourcePath = FPaths::ConvertRelativePathToFull(ModuleInfo.ModuleSourcePath / ""); // Ensure trailing /

				RetModuleInfos.Emplace(ModuleInfo);
			}
		}
	}

	return RetModuleInfos;
}

bool GameProjectUtils::IsValidSourcePath(const FString& InPath, const FModuleContextInfo& ModuleInfo, FText* const OutFailReason)
{
	const FString AbsoluteInPath = FPaths::ConvertRelativePathToFull(InPath) / ""; // Ensure trailing /

	// Validate the path contains no invalid characters
	if(!FPaths::ValidatePath(AbsoluteInPath, OutFailReason))
	{
		return false;
	}

	if(!AbsoluteInPath.StartsWith(ModuleInfo.ModuleSourcePath))
	{
		if(OutFailReason)
		{
			FFormatNamedArguments Args;
			Args.Add(TEXT("ModuleName"), FText::FromString(ModuleInfo.ModuleName));
			Args.Add(TEXT("RootSourcePath"), FText::FromString(ModuleInfo.ModuleSourcePath));
			*OutFailReason = FText::Format( LOCTEXT("SourcePathInvalidForModule", "All source code for '{ModuleName}' must exist within '{RootSourcePath}'"), Args );
		}
		return false;
	}

	return true;
}

bool GameProjectUtils::CalculateSourcePaths(const FString& InPath, const FModuleContextInfo& ModuleInfo, FString& OutHeaderPath, FString& OutSourcePath, FText* const OutFailReason)
{
	const FString AbsoluteInPath = FPaths::ConvertRelativePathToFull(InPath) / ""; // Ensure trailing /
	OutHeaderPath = AbsoluteInPath;
	OutSourcePath = AbsoluteInPath;

	EClassLocation ClassPathLocation = EClassLocation::UserDefined;
	if(!GetClassLocation(InPath, ModuleInfo, ClassPathLocation, OutFailReason))
	{
		return false;
	}

	const FString RootPath = ModuleInfo.ModuleSourcePath;
	const FString PublicPath = RootPath / "Public" / "";		// Ensure trailing /
	const FString PrivatePath = RootPath / "Private" / "";		// Ensure trailing /
	const FString ClassesPath = RootPath / "Classes" / "";		// Ensure trailing /

	// The root path must exist; we will allow the creation of sub-folders, but not the module root!
	// We ignore this check if the project doesn't already have source code in it, as the module folder won't yet have been created
	const bool bHasCodeFiles = GameProjectUtils::ProjectHasCodeFiles();
	if(!IFileManager::Get().DirectoryExists(*RootPath) && bHasCodeFiles)
	{
		if(OutFailReason)
		{
			FFormatNamedArguments Args;
			Args.Add(TEXT("ModuleSourcePath"), FText::FromString(RootPath));
			*OutFailReason = FText::Format(LOCTEXT("SourcePathMissingModuleRoot", "The specified module path does not exist on disk: {ModuleSourcePath}"), Args);
		}
		return false;
	}

	// The rules for placing header files are as follows:
	// 1) If InPath is the source root, and GetClassLocation has said the class header should be in the Public folder, put it in the Public folder
	// 2) Otherwise, just place the header at InPath (the default set above)
	if(AbsoluteInPath == RootPath)
	{
		OutHeaderPath = (ClassPathLocation == EClassLocation::Public) ? PublicPath : AbsoluteInPath;
	}

	// The rules for placing source files are as follows:
	// 1) If InPath is the source root, and GetClassLocation has said the class header should be in the Public folder, put the source file in the Private folder
	// 2) If InPath is contained within the Public or Classes folder of this module, place it in the equivalent path in the Private folder
	// 3) Otherwise, just place the source file at InPath (the default set above)
	if(AbsoluteInPath == RootPath)
	{
		OutSourcePath = (ClassPathLocation == EClassLocation::Public) ? PrivatePath : AbsoluteInPath;
	}
	else if(ClassPathLocation == EClassLocation::Public)
	{
		OutSourcePath = AbsoluteInPath.Replace(*PublicPath, *PrivatePath);
	}
	else if(ClassPathLocation == EClassLocation::Classes)
	{
		OutSourcePath = AbsoluteInPath.Replace(*ClassesPath, *PrivatePath);
	}

	return !OutHeaderPath.IsEmpty() && !OutSourcePath.IsEmpty();
}

bool GameProjectUtils::GetClassLocation(const FString& InPath, const FModuleContextInfo& ModuleInfo, EClassLocation& OutClassLocation, FText* const OutFailReason)
{
	const FString AbsoluteInPath = FPaths::ConvertRelativePathToFull(InPath) / ""; // Ensure trailing /
	OutClassLocation = EClassLocation::UserDefined;

	if(!IsValidSourcePath(InPath, ModuleInfo, OutFailReason))
	{
		return false;
	}

	const FString RootPath = ModuleInfo.ModuleSourcePath;
	const FString PublicPath = RootPath / "Public" / "";		// Ensure trailing /
	const FString PrivatePath = RootPath / "Private" / "";		// Ensure trailing /
	const FString ClassesPath = RootPath / "Classes" / "";		// Ensure trailing /

	// If either the Public or Private path exists, and we're in the root, force the header/source file to use one of these folders
	const bool bPublicPathExists = IFileManager::Get().DirectoryExists(*PublicPath);
	const bool bPrivatePathExists = IFileManager::Get().DirectoryExists(*PrivatePath);
	const bool bForceInternalPath = AbsoluteInPath == RootPath && (bPublicPathExists || bPrivatePathExists);

	if(AbsoluteInPath == RootPath)
	{
		OutClassLocation = (bPublicPathExists || bForceInternalPath) ? EClassLocation::Public : EClassLocation::UserDefined;
	}
	else if(AbsoluteInPath.StartsWith(PublicPath))
	{
		OutClassLocation = EClassLocation::Public;
	}
	else if(AbsoluteInPath.StartsWith(PrivatePath))
	{
		OutClassLocation = EClassLocation::Private;
	}
	else if(AbsoluteInPath.StartsWith(ClassesPath))
	{
		OutClassLocation = EClassLocation::Classes;
	}
	else
	{
		OutClassLocation = EClassLocation::UserDefined;
	}

	return true;
}

GameProjectUtils::EProjectDuplicateResult GameProjectUtils::DuplicateProjectForUpgrade( const FString& InProjectFile, FString& OutNewProjectFile )
{
	IPlatformFile& PlatformFile = FPlatformFileManager::Get().GetPlatformFile();

	// Get the directory part of the project name
	FString OldDirectoryName = FPaths::GetPath(InProjectFile);
	FPaths::NormalizeDirectoryName(OldDirectoryName);
	FString NewDirectoryName = OldDirectoryName;

	// Strip off any previous version number from the project name
	for(int32 LastSpace; NewDirectoryName.FindLastChar(' ', LastSpace); )
	{
		const TCHAR *End = *NewDirectoryName + LastSpace + 1;
		if(End[0] != '4' || End[1] != '.' || !FChar::IsDigit(End[2]))
		{
			break;
		}

		End += 3;

		while(FChar::IsDigit(*End))
		{
			End++;
		}

		if(*End != 0)
		{
			break;
		}

		NewDirectoryName.LeftInline(LastSpace, false);
		NewDirectoryName.TrimEndInline();
	}

	// Append the new version number
	NewDirectoryName += FString::Printf(TEXT(" %s"), *FEngineVersion::Current().ToString(EVersionComponent::Minor));

	// Find a directory name that doesn't exist
	FString BaseDirectoryName = NewDirectoryName;
	for(int32 Idx = 2; IFileManager::Get().DirectoryExists(*NewDirectoryName); Idx++)
	{
		NewDirectoryName = FString::Printf(TEXT("%s - %d"), *BaseDirectoryName, Idx);
	}

	// Recursively find all the files we need to copy, excluding those that are within the directories listed in SourceDirectoriesToSkip
	struct FGatherFilesToCopyHelper
	{
	public:
		FGatherFilesToCopyHelper(FString InRootSourceDirectory)
			: RootSourceDirectory(MoveTemp(InRootSourceDirectory))
		{
			static const FString RelativeDirectoriesToSkip[] = {
				TEXT("Binaries"),
				TEXT("DerivedDataCache"),
				TEXT("Intermediate"),
				TEXT("Saved/Autosaves"),
				TEXT("Saved/Backup"),
				TEXT("Saved/Config"),
				TEXT("Saved/Cooked"),
				TEXT("Saved/HardwareSurvey"),
				TEXT("Saved/Logs"),
				TEXT("Saved/StagedBuilds"),
			};

			SourceDirectoriesToSkip.Reserve(UE_ARRAY_COUNT(RelativeDirectoriesToSkip));
			for (const FString& RelativeDirectoryToSkip : RelativeDirectoriesToSkip)
			{
				SourceDirectoriesToSkip.Emplace(RootSourceDirectory / RelativeDirectoryToSkip);
			}
		}

		void GatherFilesToCopy(TArray<FString>& OutSourceDirectories, TArray<FString>& OutSourceFiles)
		{
			GatherFilesToCopy(RootSourceDirectory, OutSourceDirectories, OutSourceFiles);
		}

	private:
		void GatherFilesToCopy(const FString& InSourceDirectoryPath, TArray<FString>& OutSourceDirectories, TArray<FString>& OutSourceFiles)
		{
			const FString SourceDirectorySearchWildcard = InSourceDirectoryPath / TEXT("*");

			OutSourceDirectories.Emplace(InSourceDirectoryPath);

			TArray<FString> SourceFilenames;
			IFileManager::Get().FindFiles(SourceFilenames, *SourceDirectorySearchWildcard, true, false);

			OutSourceFiles.Reserve(OutSourceFiles.Num() + SourceFilenames.Num());
			for (const FString& SourceFilename : SourceFilenames)
			{
				OutSourceFiles.Emplace(InSourceDirectoryPath / SourceFilename);
			}

			TArray<FString> SourceSubDirectoryNames;
			IFileManager::Get().FindFiles(SourceSubDirectoryNames, *SourceDirectorySearchWildcard, false, true);

			for (const FString& SourceSubDirectoryName : SourceSubDirectoryNames)
			{
				const FString SourceSubDirectoryPath = InSourceDirectoryPath / SourceSubDirectoryName;
				if (!SourceDirectoriesToSkip.Contains(SourceSubDirectoryPath))
				{
					GatherFilesToCopy(SourceSubDirectoryPath, OutSourceDirectories, OutSourceFiles);
				}
			}
		}

		FString RootSourceDirectory;
		TArray<FString> SourceDirectoriesToSkip;
	};

	TArray<FString> SourceDirectories;
	TArray<FString> SourceFiles;
	FGatherFilesToCopyHelper(OldDirectoryName).GatherFilesToCopy(SourceDirectories, SourceFiles);

	// Copy everything
	bool bCopySucceeded = true;
	bool bUserCanceled = false;
	GWarn->BeginSlowTask(LOCTEXT("CreatingCopyOfProject", "Creating copy of project..."), true, true);
	for(int32 Idx = 0; Idx < SourceDirectories.Num() && bCopySucceeded; Idx++)
	{
		FString TargetDirectory = NewDirectoryName + SourceDirectories[Idx].Mid(OldDirectoryName.Len());
		bUserCanceled = GWarn->ReceivedUserCancel();
		bCopySucceeded = !bUserCanceled && PlatformFile.CreateDirectory(*TargetDirectory);
		GWarn->UpdateProgress(Idx + 1, SourceDirectories.Num() + SourceFiles.Num());
	}
	for(int32 Idx = 0; Idx < SourceFiles.Num() && bCopySucceeded; Idx++)
	{
		FString TargetFile = NewDirectoryName + SourceFiles[Idx].Mid(OldDirectoryName.Len());
		bUserCanceled = GWarn->ReceivedUserCancel();
		bCopySucceeded =  !bUserCanceled && PlatformFile.CopyFile(*TargetFile, *SourceFiles[Idx]);
		GWarn->UpdateProgress(SourceDirectories.Num() + Idx + 1, SourceDirectories.Num() + SourceFiles.Num());
	}
	GWarn->EndSlowTask();

	// Wipe the directory if the user canceled or we couldn't update
	if(!bCopySucceeded)
	{
		PlatformFile.DeleteDirectoryRecursively(*NewDirectoryName);
		if(bUserCanceled)
		{
			return EProjectDuplicateResult::UserCanceled;
		}
		else
		{
			return EProjectDuplicateResult::Failed;
		}
	}

	// Otherwise fixup the output project filename
	OutNewProjectFile = NewDirectoryName / FPaths::GetCleanFilename(InProjectFile);
	return EProjectDuplicateResult::Succeeded;
}

void GameProjectUtils::UpdateSupportedTargetPlatforms(const FName& InPlatformName, const bool bIsSupported)
{
	const FString& ProjectFilename = FPaths::GetProjectFilePath();
	if (!ProjectFilename.IsEmpty())
	{
		// First attempt to check out the file if SCC is enabled
		if (ISourceControlModule::Get().IsEnabled())
		{
			FText UnusedFailReason;
			CheckoutGameProjectFile(ProjectFilename, UnusedFailReason);
		}

		// Second make sure the file is writable
		if (FPlatformFileManager::Get().GetPlatformFile().IsReadOnly(*ProjectFilename))
		{
			FPlatformFileManager::Get().GetPlatformFile().SetReadOnly(*ProjectFilename, false);
		}

		IProjectManager::Get().UpdateSupportedTargetPlatformsForCurrentProject(InPlatformName, bIsSupported);
	}
}

void GameProjectUtils::ClearSupportedTargetPlatforms()
{
	const FString& ProjectFilename = FPaths::GetProjectFilePath();
	if (!ProjectFilename.IsEmpty())
	{
		// First attempt to check out the file if SCC is enabled
		if (ISourceControlModule::Get().IsEnabled())
		{
			FText UnusedFailReason;
			CheckoutGameProjectFile(ProjectFilename, UnusedFailReason);
		}

		// Second make sure the file is writable
		if (FPlatformFileManager::Get().GetPlatformFile().IsReadOnly(*ProjectFilename))
		{
			FPlatformFileManager::Get().GetPlatformFile().SetReadOnly(*ProjectFilename, false);
		}

		IProjectManager::Get().ClearSupportedTargetPlatformsForCurrentProject();
	}
}

void GameProjectUtils::UpdateAdditionalPluginDirectory(const FString& InDir, const bool bAddOrRemove)
{
	const FString& ProjectFilename = FPaths::GetProjectFilePath();
	if (!ProjectFilename.IsEmpty())
	{
		// First attempt to check out the file if SCC is enabled
		if (ISourceControlModule::Get().IsEnabled())
		{
			FText UnusedFailReason;
			CheckoutGameProjectFile(ProjectFilename, UnusedFailReason);
		}

		// Second make sure the file is writable
		if (FPlatformFileManager::Get().GetPlatformFile().IsReadOnly(*ProjectFilename))
		{
			FPlatformFileManager::Get().GetPlatformFile().SetReadOnly(*ProjectFilename, false);
		}

		IProjectManager::Get().UpdateAdditionalPluginDirectory(InDir, bAddOrRemove);
	}
}

const TCHAR* GameProjectUtils::GetDefaultBuildSettingsVersion()
{
	return TEXT("BuildSettingsVersion.V2");
}

bool GameProjectUtils::ReadTemplateFile(const FString& TemplateFileName, FString& OutFileContents, FText& OutFailReason)
{
	const FString FullFileName = FPaths::EngineContentDir() / TEXT("Editor") / TEXT("Templates") / TemplateFileName;
	if ( FFileHelper::LoadFileToString(OutFileContents, *FullFileName) )
	{
		return true;
	}

	FFormatNamedArguments Args;
	Args.Add( TEXT("FullFileName"), FText::FromString( FullFileName ) );
	OutFailReason = FText::Format( LOCTEXT("FailedToReadTemplateFile", "Failed to read template file \"{FullFileName}\""), Args );
	return false;
}

bool GameProjectUtils::WriteOutputFile(const FString& OutputFilename, const FString& OutputFileContents, FText& OutFailReason)
{
	if ( FFileHelper::SaveStringToFile(OutputFileContents, *OutputFilename ) )
	{
		return true;
	}

	FFormatNamedArguments Args;
	Args.Add( TEXT("OutputFilename"), FText::FromString( OutputFilename ) );
	OutFailReason = FText::Format( LOCTEXT("FailedToWriteOutputFile", "Failed to write output file \"{OutputFilename}\". Perhaps the file is Read-Only?"), Args );
	return false;
}

FString GameProjectUtils::MakeCopyrightLine()
{
	const FString CopyrightNotice = GetDefault<UGeneralProjectSettings>()->CopyrightNotice;
	if (!CopyrightNotice.IsEmpty())
	{
		return FString(TEXT("// ")) + CopyrightNotice;
	}
	else
	{
		return FString();
	}
}

FString GameProjectUtils::MakeCommaDelimitedList(const TArray<FString>& InList, bool bPlaceQuotesAroundEveryElement)
{
	FString ReturnString;

	for ( auto ListIt = InList.CreateConstIterator(); ListIt; ++ListIt )
	{
		FString ElementStr;
		if ( bPlaceQuotesAroundEveryElement )
		{
			ElementStr = FString::Printf( TEXT("\"%s\""), **ListIt);
		}
		else
		{
			ElementStr = *ListIt;
		}

		if ( ReturnString.Len() > 0 )
		{
			// If this is not the first item in the list, prepend with a comma
			ElementStr = FString::Printf(TEXT(", %s"), *ElementStr);
		}

		ReturnString += ElementStr;
	}

	return ReturnString;
}

FString GameProjectUtils::MakeIncludeList(const TArray<FString>& InList)
{
	FString ReturnString;

	for ( auto ListIt = InList.CreateConstIterator(); ListIt; ++ListIt )
	{
		ReturnString += FString::Printf( TEXT("#include \"%s\"") LINE_TERMINATOR, **ListIt);
	}

	return ReturnString;
}

FString GameProjectUtils::DetermineModuleIncludePath(const FModuleContextInfo& ModuleInfo, const FString& FileRelativeTo)
{
	FString ModuleIncludePath;

	if(FindSourceFileInProject(ModuleInfo.ModuleName + ".h", ModuleInfo.ModuleSourcePath, ModuleIncludePath))
	{
		// Work out where the module header is;
		// if it's Public then we can include it without any path since all Public and Classes folders are on the include path
		// if it's located elsewhere, then we'll need to include it relative to the module source root as we can't guarantee
		// that other folders are on the include paths
		EClassLocation ModuleLocation;
		if(GetClassLocation(ModuleIncludePath, ModuleInfo, ModuleLocation))
		{
			if(ModuleLocation == EClassLocation::Public || ModuleLocation == EClassLocation::Classes)
			{
				ModuleIncludePath = ModuleInfo.ModuleName + ".h";
			}
			else
			{
				// If the path to our new class is the same as the path to the module, we can include it directly
				const FString ModulePath = FPaths::ConvertRelativePathToFull(FPaths::GetPath(ModuleIncludePath));
				const FString ClassPath = FPaths::ConvertRelativePathToFull(FPaths::GetPath(FileRelativeTo));
				if(ModulePath == ClassPath)
				{
					ModuleIncludePath = ModuleInfo.ModuleName + ".h";
				}
				else
				{
					// Updates ModuleIncludePath internally
					if(!FPaths::MakePathRelativeTo(ModuleIncludePath, *ModuleInfo.ModuleSourcePath))
					{
						// Failed; just assume we can include it without any relative path
						ModuleIncludePath = ModuleInfo.ModuleName + ".h";
					}
				}
			}
		}
		else
		{
			// Failed; just assume we can include it without any relative path
			ModuleIncludePath = ModuleInfo.ModuleName + ".h";
		}
	}
	else
	{
		// This could potentially fail when generating new projects if the module file hasn't yet been created; just assume we can include it without any relative path
		ModuleIncludePath = ModuleInfo.ModuleName + ".h";
	}

	return ModuleIncludePath;
}

/**
 * Generates UObject class constructor definition with property overrides.
 *
 * @param Out String to assign generated constructor to.
 * @param PrefixedClassName Prefixed class name for which we generate the constructor.
 * @param PropertyOverridesStr String with property overrides in the constructor.
 * @param OutFailReason Template read function failure reason.
 *
 * @returns True on success. False otherwise.
 */
bool GenerateConstructorDefinition(FString& Out, const FString& PrefixedClassName, const FString& PropertyOverridesStr, FText& OutFailReason)
{
	FString Template;
	if (!GameProjectUtils::ReadTemplateFile(TEXT("UObjectClassConstructorDefinition.template"), Template, OutFailReason))
	{
		return false;
	}

	Out = Template.Replace(TEXT("%PREFIXED_CLASS_NAME%"), *PrefixedClassName, ESearchCase::CaseSensitive);
	Out = Out.Replace(TEXT("%PROPERTY_OVERRIDES%"), *PropertyOverridesStr, ESearchCase::CaseSensitive);

	return true;
}

/**
 * Generates UObject class constructor declaration.
 *
 * @param Out String to assign generated constructor to.
 * @param PrefixedClassName Prefixed class name for which we generate the constructor.
 * @param OutFailReason Template read function failure reason.
 *
 * @returns True on success. False otherwise.
 */
bool GenerateConstructorDeclaration(FString& Out, const FString& PrefixedClassName, FText& OutFailReason)
{
	FString Template;
	if (!GameProjectUtils::ReadTemplateFile(TEXT("UObjectClassConstructorDeclaration.template"), Template, OutFailReason))
	{
		return false;
	}

	Out = Template.Replace(TEXT("%PREFIXED_CLASS_NAME%"), *PrefixedClassName, ESearchCase::CaseSensitive);

	return true;
}

bool GameProjectUtils::GenerateClassHeaderFile(const FString& NewHeaderFileName, const FString UnPrefixedClassName, const FNewClassInfo ParentClassInfo, const TArray<FString>& ClassSpecifierList, const FString& ClassProperties, const FString& ClassFunctionDeclarations, FString& OutSyncLocation, const FModuleContextInfo& ModuleInfo, bool bDeclareConstructor, FText& OutFailReason)
{
	FString Template;
	if ( !ReadTemplateFile(ParentClassInfo.GetHeaderTemplateFilename(), Template, OutFailReason) )
	{
		return false;
	}

	const FString ClassPrefix = ParentClassInfo.GetClassPrefixCPP();
	const FString PrefixedClassName = ClassPrefix + UnPrefixedClassName;
	const FString PrefixedBaseClassName = ClassPrefix + ParentClassInfo.GetClassNameCPP();

	FString BaseClassIncludeDirective;
	FString BaseClassIncludePath;
	if(ParentClassInfo.GetIncludePath(BaseClassIncludePath))
	{
		BaseClassIncludeDirective = FString::Printf(TEXT("#include \"%s\""), *BaseClassIncludePath);
	}

	FString ModuleAPIMacro;
	{
		EClassLocation ClassPathLocation = EClassLocation::UserDefined;
		if ( GetClassLocation(NewHeaderFileName, ModuleInfo, ClassPathLocation) )
		{
			// If this class isn't Private, make sure and include the API macro so it can be linked within other modules
			if ( ClassPathLocation != EClassLocation::Private )
			{
				ModuleAPIMacro = ModuleInfo.ModuleName.ToUpper() + "_API "; // include a trailing space for the template formatting
			}
		}
	}

	FString EventualConstructorDeclaration;
	if (bDeclareConstructor)
	{
		if (!GenerateConstructorDeclaration(EventualConstructorDeclaration, PrefixedClassName, OutFailReason))
		{
			return false;
		}
	}

	// Not all of these will exist in every class template
	FString FinalOutput = Template.Replace(TEXT("%COPYRIGHT_LINE%"), *MakeCopyrightLine(), ESearchCase::CaseSensitive);
	FinalOutput = FinalOutput.Replace(TEXT("%UNPREFIXED_CLASS_NAME%"), *UnPrefixedClassName, ESearchCase::CaseSensitive);
	FinalOutput = FinalOutput.Replace(TEXT("%CLASS_MODULE_API_MACRO%"), *ModuleAPIMacro, ESearchCase::CaseSensitive);
	FinalOutput = FinalOutput.Replace(TEXT("%UCLASS_SPECIFIER_LIST%"), *MakeCommaDelimitedList(ClassSpecifierList, false), ESearchCase::CaseSensitive);
	FinalOutput = FinalOutput.Replace(TEXT("%PREFIXED_CLASS_NAME%"), *PrefixedClassName, ESearchCase::CaseSensitive);
	FinalOutput = FinalOutput.Replace(TEXT("%PREFIXED_BASE_CLASS_NAME%"), *PrefixedBaseClassName, ESearchCase::CaseSensitive);

	// Special case where where the wildcard starts with a tab and ends with a new line
	const bool bLeadingTab = true;
	const bool bTrailingNewLine = true;
	FinalOutput = ReplaceWildcard(FinalOutput, TEXT("%EVENTUAL_CONSTRUCTOR_DECLARATION%"), *EventualConstructorDeclaration, bLeadingTab, bTrailingNewLine);
	FinalOutput = ReplaceWildcard(FinalOutput, TEXT("%CLASS_PROPERTIES%"), *ClassProperties, bLeadingTab, bTrailingNewLine);
	FinalOutput = ReplaceWildcard(FinalOutput, TEXT("%CLASS_FUNCTION_DECLARATIONS%"), *ClassFunctionDeclarations, bLeadingTab, bTrailingNewLine);
	if (BaseClassIncludeDirective.Len() == 0)
	{
		FinalOutput = FinalOutput.Replace(TEXT("%BASE_CLASS_INCLUDE_DIRECTIVE%") LINE_TERMINATOR, TEXT(""), ESearchCase::CaseSensitive);
	}
	FinalOutput = FinalOutput.Replace(TEXT("%BASE_CLASS_INCLUDE_DIRECTIVE%"), *BaseClassIncludeDirective, ESearchCase::CaseSensitive);

	HarvestCursorSyncLocation( FinalOutput, OutSyncLocation );

	return WriteOutputFile(NewHeaderFileName, FinalOutput, OutFailReason);
}

static bool TryParseIncludeDirective(const FString& Text, int StartPos, int EndPos, FString& IncludePath)
{
	// Check if the line starts with a # character
	int Pos = StartPos;
	while (Pos < EndPos && FChar::IsWhitespace(Text[Pos]))
	{
		Pos++;
	}
	if (Pos == EndPos || Text[Pos++] != '#')
	{
		return false;
	}
	while (Pos < EndPos && FChar::IsWhitespace(Text[Pos]))
	{
		Pos++;
	}

	// Check it's an include directive
	const TCHAR* IncludeText = TEXT("include");
	for (int Idx = 0; IncludeText[Idx] != 0; Idx++)
	{
		if (Pos == EndPos || Text[Pos] != IncludeText[Idx])
		{
			return false;
		}
		Pos++;
	}
	while (Pos < EndPos && FChar::IsWhitespace(Text[Pos]))
	{
		Pos++;
	}

	// Parse out the quoted include path
	if (Pos == EndPos || Text[Pos++] != '"')
	{
		return false;
	}
	int IncludePathPos = Pos;
	while (Pos < EndPos && Text[Pos] != '"')
	{
		Pos++;
	}
	IncludePath = Text.Mid(IncludePathPos, Pos - IncludePathPos);
	return true;
}

static bool IsUsingOldStylePch(FString BaseDir)
{
	// Find all the cpp files under the base directory
	TArray<FString> Files;
	IFileManager::Get().FindFilesRecursive(Files, *BaseDir, TEXT("*.cpp"), true, false, false);

	// Parse the first include directive for up to 16 include paths
	TArray<FString> FirstIncludedFiles;
	for (int Idx = 0; Idx < Files.Num() && Idx < 16; Idx++)
	{
		FString Text;
		FFileHelper::LoadFileToString(Text, *Files[Idx]);

		int LinePos = 0;
		while(LinePos < Text.Len())
		{
			int EndOfLinePos = LinePos;
			while (EndOfLinePos < Text.Len() && Text[EndOfLinePos] != '\n')
			{
				EndOfLinePos++;
			}

			FString IncludePath;
			if (TryParseIncludeDirective(Text, LinePos, EndOfLinePos, IncludePath))
			{
				FirstIncludedFiles.AddUnique(FPaths::GetCleanFilename(IncludePath));
				break;
			}

			LinePos = EndOfLinePos + 1;
		}
	}
	return FirstIncludedFiles.Num() == 1 && Files.Num() > 1;
}

bool GameProjectUtils::GenerateClassCPPFile(const FString& NewCPPFileName, const FString UnPrefixedClassName, const FNewClassInfo ParentClassInfo, const TArray<FString>& AdditionalIncludes, const TArray<FString>& PropertyOverrides, const FString& AdditionalMemberDefinitions, FString& OutSyncLocation, const FModuleContextInfo& ModuleInfo, FText& OutFailReason)
{
	FString Template;
	if ( !ReadTemplateFile(ParentClassInfo.GetSourceTemplateFilename(), Template, OutFailReason) )
	{
		return false;
	}

	const FString ClassPrefix = ParentClassInfo.GetClassPrefixCPP();
	const FString PrefixedClassName = ClassPrefix + UnPrefixedClassName;
	const FString PrefixedBaseClassName = ClassPrefix + ParentClassInfo.GetClassNameCPP();

	EClassLocation ClassPathLocation = EClassLocation::UserDefined;
	if ( !GetClassLocation(NewCPPFileName, ModuleInfo, ClassPathLocation, &OutFailReason) )
	{
		return false;
	}

	FString AdditionalIncludesStr;
	for (int32 IncludeIdx = 0; IncludeIdx < AdditionalIncludes.Num(); ++IncludeIdx)
	{
		if (IncludeIdx > 0)
		{
			AdditionalIncludesStr += LINE_TERMINATOR;
		}

		AdditionalIncludesStr += FString::Printf(TEXT("#include \"%s\""), *AdditionalIncludes[IncludeIdx]);
	}

	FString PropertyOverridesStr;
	for ( int32 OverrideIdx = 0; OverrideIdx < PropertyOverrides.Num(); ++OverrideIdx )
	{
		if ( OverrideIdx > 0 )
		{
			PropertyOverridesStr += LINE_TERMINATOR;
		}

		PropertyOverridesStr += TEXT("\t");
		PropertyOverridesStr += *PropertyOverrides[OverrideIdx];
	}

	// Calculate the correct include path for the module header
	FString PchIncludeDirective;
	if (IsUsingOldStylePch(ModuleInfo.ModuleSourcePath))
	{
		const FString ModuleIncludePath = DetermineModuleIncludePath(ModuleInfo, NewCPPFileName);
		if (ModuleIncludePath.Len() > 0)
		{
			PchIncludeDirective = FString::Printf(TEXT("#include \"%s\""), *ModuleIncludePath);
		}
	}

	FString EventualConstructorDefinition;
	if (PropertyOverrides.Num() != 0)
	{
		if (!GenerateConstructorDefinition(EventualConstructorDefinition, PrefixedClassName, PropertyOverridesStr, OutFailReason))
		{
			return false;
		}
	}

	// Not all of these will exist in every class template
	FString FinalOutput = Template.Replace(TEXT("%COPYRIGHT_LINE%"), *MakeCopyrightLine(), ESearchCase::CaseSensitive);
	FinalOutput = FinalOutput.Replace(TEXT("%UNPREFIXED_CLASS_NAME%"), *UnPrefixedClassName, ESearchCase::CaseSensitive);
	FinalOutput = FinalOutput.Replace(TEXT("%PREFIXED_CLASS_NAME%"), *PrefixedClassName, ESearchCase::CaseSensitive);
	FinalOutput = FinalOutput.Replace(TEXT("%MODULE_NAME%"), *ModuleInfo.ModuleName, ESearchCase::CaseSensitive);
	FinalOutput = FinalOutput.Replace(TEXT("%PCH_INCLUDE_DIRECTIVE%"), *PchIncludeDirective, ESearchCase::CaseSensitive);

	// Special case where where the wildcard ends with a new line
	const bool bLeadingTab = false;
	const bool bTrailingNewLine = true;
	FinalOutput = ReplaceWildcard(FinalOutput, TEXT("%ADDITIONAL_INCLUDE_DIRECTIVES%"), *AdditionalIncludesStr, bLeadingTab, bTrailingNewLine);
	FinalOutput = ReplaceWildcard(FinalOutput, TEXT("%EVENTUAL_CONSTRUCTOR_DEFINITION%"), *EventualConstructorDefinition, bLeadingTab, bTrailingNewLine);
	FinalOutput = ReplaceWildcard(FinalOutput, TEXT("%ADDITIONAL_MEMBER_DEFINITIONS%"), *AdditionalMemberDefinitions, bLeadingTab, bTrailingNewLine);

	HarvestCursorSyncLocation( FinalOutput, OutSyncLocation );

	return WriteOutputFile(NewCPPFileName, FinalOutput, OutFailReason);
}

bool GameProjectUtils::GenerateGameModuleBuildFile(const FString& NewBuildFileName, const FString& ModuleName, const TArray<FString>& PublicDependencyModuleNames, const TArray<FString>& PrivateDependencyModuleNames, FText& OutFailReason)
{
	FString Template;
	if (!ReadTemplateFile(TEXT("GameModule.Build.cs.template"), Template, OutFailReason))
	{
		return false;
	}

	FString FinalOutput = Template.Replace(TEXT("%COPYRIGHT_LINE%"), *MakeCopyrightLine(), ESearchCase::CaseSensitive);
	FinalOutput = FinalOutput.Replace(TEXT("%PUBLIC_DEPENDENCY_MODULE_NAMES%"), *MakeCommaDelimitedList(PublicDependencyModuleNames), ESearchCase::CaseSensitive);
	FinalOutput = FinalOutput.Replace(TEXT("%PRIVATE_DEPENDENCY_MODULE_NAMES%"), *MakeCommaDelimitedList(PrivateDependencyModuleNames), ESearchCase::CaseSensitive);
	FinalOutput = FinalOutput.Replace(TEXT("%MODULE_NAME%"), *ModuleName, ESearchCase::CaseSensitive);

	ResetCurrentProjectModulesCache();

	return WriteOutputFile(NewBuildFileName, FinalOutput, OutFailReason);
}

bool GameProjectUtils::GeneratePluginModuleBuildFile(const FString& NewBuildFileName, const FString& ModuleName, const TArray<FString>& PublicDependencyModuleNames, const TArray<FString>& PrivateDependencyModuleNames, FText& OutFailReason, bool bUseExplicitOrSharedPCHs/* = true*/)
{
	FString Template;
	if ( !ReadTemplateFile(TEXT("PluginModule.Build.cs.template"), Template, OutFailReason) )
	{
		return false;
	}

	FString FinalOutput = Template.Replace(TEXT("%COPYRIGHT_LINE%"), *MakeCopyrightLine(), ESearchCase::CaseSensitive);
	FinalOutput = FinalOutput.Replace(TEXT("%PUBLIC_DEPENDENCY_MODULE_NAMES%"), *MakeCommaDelimitedList(PublicDependencyModuleNames), ESearchCase::CaseSensitive);
	FinalOutput = FinalOutput.Replace(TEXT("%PRIVATE_DEPENDENCY_MODULE_NAMES%"), *MakeCommaDelimitedList(PrivateDependencyModuleNames), ESearchCase::CaseSensitive);
	FinalOutput = FinalOutput.Replace(TEXT("%MODULE_NAME%"), *ModuleName, ESearchCase::CaseSensitive);

	const FString PCHUsage = bUseExplicitOrSharedPCHs ? TEXT("UseExplicitOrSharedPCHs") : TEXT("UseSharedPCHs");
	FinalOutput = FinalOutput.Replace(TEXT("%PCH_USAGE%"), *PCHUsage, ESearchCase::CaseSensitive);

	return WriteOutputFile(NewBuildFileName, FinalOutput, OutFailReason);
}

bool GameProjectUtils::GenerateGameModuleTargetFile(const FString& NewBuildFileName, const FString& ModuleName, const TArray<FString>& ExtraModuleNames, FText& OutFailReason)
{
	FString Template;
	if ( !ReadTemplateFile(TEXT("Stub.Target.cs.template"), Template, OutFailReason) )
	{
		return false;
	}

	FString FinalOutput = Template.Replace(TEXT("%COPYRIGHT_LINE%"), *MakeCopyrightLine(), ESearchCase::CaseSensitive);
	FinalOutput = FinalOutput.Replace(TEXT("%EXTRA_MODULE_NAMES%"), *MakeCommaDelimitedList(ExtraModuleNames), ESearchCase::CaseSensitive);
	FinalOutput = FinalOutput.Replace(TEXT("%MODULE_NAME%"), *ModuleName, ESearchCase::CaseSensitive);
	FinalOutput = FinalOutput.Replace(TEXT("%TARGET_TYPE%"), TEXT("Game"), ESearchCase::CaseSensitive);
	FinalOutput = FinalOutput.Replace(TEXT("%DEFAULT_BUILD_SETTINGS_VERSION%"), GetDefaultBuildSettingsVersion(), ESearchCase::CaseSensitive);

	return WriteOutputFile(NewBuildFileName, FinalOutput, OutFailReason);
}

bool GameProjectUtils::GenerateEditorModuleBuildFile(const FString& NewBuildFileName, const FString& ModuleName, const TArray<FString>& PublicDependencyModuleNames, const TArray<FString>& PrivateDependencyModuleNames, FText& OutFailReason)
{
	FString Template;
	if ( !ReadTemplateFile(TEXT("EditorModule.Build.cs.template"), Template, OutFailReason) )
	{
		return false;
	}

	FString FinalOutput = Template.Replace(TEXT("%COPYRIGHT_LINE%"), *MakeCopyrightLine(), ESearchCase::CaseSensitive);
	FinalOutput = FinalOutput.Replace(TEXT("%PUBLIC_DEPENDENCY_MODULE_NAMES%"), *MakeCommaDelimitedList(PublicDependencyModuleNames), ESearchCase::CaseSensitive);
	FinalOutput = FinalOutput.Replace(TEXT("%PRIVATE_DEPENDENCY_MODULE_NAMES%"), *MakeCommaDelimitedList(PrivateDependencyModuleNames), ESearchCase::CaseSensitive);
	FinalOutput = FinalOutput.Replace(TEXT("%MODULE_NAME%"), *ModuleName, ESearchCase::CaseSensitive);

	ResetCurrentProjectModulesCache();

	return WriteOutputFile(NewBuildFileName, FinalOutput, OutFailReason);
}

bool GameProjectUtils::GenerateEditorModuleTargetFile(const FString& NewBuildFileName, const FString& ModuleName, const TArray<FString>& ExtraModuleNames, FText& OutFailReason)
{
	FString Template;
	if ( !ReadTemplateFile(TEXT("Stub.Target.cs.template"), Template, OutFailReason) )
	{
		return false;
	}

	FString FinalOutput = Template.Replace(TEXT("%COPYRIGHT_LINE%"), *MakeCopyrightLine(), ESearchCase::CaseSensitive);
	FinalOutput = FinalOutput.Replace(TEXT("%EXTRA_MODULE_NAMES%"), *MakeCommaDelimitedList(ExtraModuleNames), ESearchCase::CaseSensitive);
	FinalOutput = FinalOutput.Replace(TEXT("%MODULE_NAME%"), *ModuleName, ESearchCase::CaseSensitive);
	FinalOutput = FinalOutput.Replace(TEXT("%TARGET_TYPE%"), TEXT("Editor"), ESearchCase::CaseSensitive);
	FinalOutput = FinalOutput.Replace(TEXT("%DEFAULT_BUILD_SETTINGS_VERSION%"), GetDefaultBuildSettingsVersion(), ESearchCase::CaseSensitive);

	return WriteOutputFile(NewBuildFileName, FinalOutput, OutFailReason);
}

bool GameProjectUtils::GenerateGameModuleCPPFile(const FString& NewBuildFileName, const FString& ModuleName, const FString& GameName, FText& OutFailReason)
{
	FString Template;
	if ( !ReadTemplateFile(TEXT("GameModule.cpp.template"), Template, OutFailReason) )
	{
		return false;
	}

	FString FinalOutput = Template.Replace(TEXT("%COPYRIGHT_LINE%"), *MakeCopyrightLine(), ESearchCase::CaseSensitive);
	FinalOutput = FinalOutput.Replace(TEXT("%MODULE_NAME%"), *ModuleName, ESearchCase::CaseSensitive);
	FinalOutput = FinalOutput.Replace(TEXT("%GAME_NAME%"), *GameName, ESearchCase::CaseSensitive);

	return WriteOutputFile(NewBuildFileName, FinalOutput, OutFailReason);
}

bool GameProjectUtils::GenerateGameModuleHeaderFile(const FString& NewBuildFileName, const TArray<FString>& PublicHeaderIncludes, FText& OutFailReason)
{
	FString Template;
	if ( !ReadTemplateFile(TEXT("GameModule.h.template"), Template, OutFailReason) )
	{
		return false;
	}

	FString FinalOutput = Template.Replace(TEXT("%COPYRIGHT_LINE%"), *MakeCopyrightLine(), ESearchCase::CaseSensitive);
	FinalOutput = FinalOutput.Replace(TEXT("%PUBLIC_HEADER_INCLUDES%"), *MakeIncludeList(PublicHeaderIncludes), ESearchCase::CaseSensitive);

	return WriteOutputFile(NewBuildFileName, FinalOutput, OutFailReason);
}

bool GameProjectUtils::GeneratePluginModuleCPPFile(const FString& CPPFileName, const FString& ModuleName, const FString& StartupSourceCode, FText& OutFailReason)
{
	FString Template;
	if (!ReadTemplateFile(TEXT("PluginModule.cpp.template"), Template, OutFailReason))
	{
		return false;
	}

	FString FinalOutput = Template.Replace(TEXT("%COPYRIGHT_LINE%"), *MakeCopyrightLine(), ESearchCase::CaseSensitive);
	FinalOutput = FinalOutput.Replace(TEXT("%MODULE_NAME%"), *ModuleName, ESearchCase::CaseSensitive);
	FinalOutput = FinalOutput.Replace(TEXT("%MODULE_STARTUP_CODE%"), *StartupSourceCode, ESearchCase::CaseSensitive);

	return WriteOutputFile(CPPFileName, FinalOutput, OutFailReason);
}

bool GameProjectUtils::GeneratePluginModuleHeaderFile(const FString& HeaderFileName, const TArray<FString>& PublicHeaderIncludes, FText& OutFailReason)
{
	FString Template;
	if (!ReadTemplateFile(TEXT("PluginModule.h.template"), Template, OutFailReason))
	{
		return false;
	}

	FString FinalOutput = Template.Replace(TEXT("%COPYRIGHT_LINE%"), *MakeCopyrightLine(), ESearchCase::CaseSensitive);
	FinalOutput = FinalOutput.Replace(TEXT("%PUBLIC_HEADER_INCLUDES%"), *MakeIncludeList(PublicHeaderIncludes), ESearchCase::CaseSensitive);

	return WriteOutputFile(HeaderFileName, FinalOutput, OutFailReason);
}

FString GameProjectUtils::ReplaceWildcard(const FString& Input, const FString& From, const FString& To, bool bLeadingTab, bool bTrailingNewLine)
{
	FString Result = Input;
	FString WildCard = bLeadingTab ? TEXT("\t") : TEXT("");

	WildCard.Append(From);

	if (bTrailingNewLine)
	{
		WildCard.Append(LINE_TERMINATOR);
	}

	int32 NumReplacements = Result.ReplaceInline(*WildCard, *To, ESearchCase::CaseSensitive);

	// if replacement fails, try again using just the plain wildcard without tab and/or new line
	if (NumReplacements == 0)
	{
		Result = Result.Replace(*From, *To, ESearchCase::CaseSensitive);
	}

	return Result;
}

void GameProjectUtils::OnUpdateProjectConfirm()
{
	UpdateProject();
}

void GameProjectUtils::UpdateProject(const FProjectDescriptorModifier& Modifier)
{
	UpdateProject_Impl(&Modifier);
}

void GameProjectUtils::UpdateProject()
{
	UpdateProject_Impl(nullptr);
}

void GameProjectUtils::UpdateProject_Impl(const FProjectDescriptorModifier* Modifier)
{
	const FString& ProjectFilename = FPaths::GetProjectFilePath();
	const FString& ShortFilename = FPaths::GetCleanFilename(ProjectFilename);
	FText FailReason;
	FText UpdateMessage;
	SNotificationItem::ECompletionState NewCompletionState;
	if (UpdateGameProjectFile_Impl(ProjectFilename, FDesktopPlatformModule::Get()->GetCurrentEngineIdentifier(), Modifier, FailReason))
	{
		// The project was updated successfully.
		FFormatNamedArguments Args;
		Args.Add( TEXT("ShortFilename"), FText::FromString( ShortFilename ) );
		UpdateMessage = FText::Format( LOCTEXT("ProjectFileUpdateComplete", "{ShortFilename} was successfully updated."), Args );
		NewCompletionState = SNotificationItem::CS_Success;
	}
	else
	{
		// The user chose to update, but the update failed. Notify the user.
		FFormatNamedArguments Args;
		Args.Add( TEXT("ShortFilename"), FText::FromString( ShortFilename ) );
		Args.Add( TEXT("FailReason"), FailReason );
		UpdateMessage = FText::Format( LOCTEXT("ProjectFileUpdateFailed", "{ShortFilename} failed to update. {FailReason}"), Args );
		NewCompletionState = SNotificationItem::CS_Fail;
	}

	if ( UpdateGameProjectNotification.IsValid() )
	{
		UpdateGameProjectNotification.Pin()->SetCompletionState(NewCompletionState);
		UpdateGameProjectNotification.Pin()->SetText(UpdateMessage);
		UpdateGameProjectNotification.Pin()->ExpireAndFadeout();
		UpdateGameProjectNotification.Reset();
	}
}

void GameProjectUtils::UpdateProject(const TArray<FString>* StartupModuleNames)
{
	UpdateProject(
		FProjectDescriptorModifier::CreateLambda(
			[StartupModuleNames](FProjectDescriptor& Desc)
			{
				if (StartupModuleNames != nullptr)
				{
					return UpdateStartupModuleNames(Desc, StartupModuleNames);
				}

				return false;
			}));
}

void GameProjectUtils::OnUpdateProjectCancel()
{
	if ( UpdateGameProjectNotification.IsValid() )
	{
		UpdateGameProjectNotification.Pin()->SetCompletionState(SNotificationItem::CS_None);
		UpdateGameProjectNotification.Pin()->ExpireAndFadeout();
		UpdateGameProjectNotification.Reset();
	}
}

void GameProjectUtils::TryMakeProjectFileWriteable(const FString& ProjectFile)
{
	// First attempt to check out the file if SCC is enabled
	if ( ISourceControlModule::Get().IsEnabled() )
	{
		FText FailReason;
		GameProjectUtils::CheckoutGameProjectFile(ProjectFile, FailReason);
	}

	// Check if it's writable
	if(FPlatformFileManager::Get().GetPlatformFile().IsReadOnly(*ProjectFile))
	{
		FText ShouldMakeProjectWriteable = LOCTEXT("ShouldMakeProjectWriteable_Message", "'{ProjectFilename}' is read-only and cannot be updated. Would you like to make it writeable?");

		FFormatNamedArguments Arguments;
		Arguments.Add( TEXT("ProjectFilename"), FText::FromString(ProjectFile));

		if(FMessageDialog::Open(EAppMsgType::YesNo, FText::Format(ShouldMakeProjectWriteable, Arguments)) == EAppReturnType::Yes)
		{
			FPlatformFileManager::Get().GetPlatformFile().SetReadOnly(*ProjectFile, false);
		}
	}
}

bool GameProjectUtils::UpdateGameProjectFile(const FString& ProjectFile, const FString& EngineIdentifier, const FProjectDescriptorModifier& Modifier, FText& OutFailReason)
{
	return UpdateGameProjectFile_Impl(ProjectFile, EngineIdentifier, &Modifier, OutFailReason);
}

bool GameProjectUtils::UpdateGameProjectFile(const FString& ProjectFile, const FString& EngineIdentifier, FText& OutFailReason)
{
	return UpdateGameProjectFile_Impl(ProjectFile, EngineIdentifier, nullptr, OutFailReason);
}

bool GameProjectUtils::UpdateGameProjectFile_Impl(const FString& ProjectFile, const FString& EngineIdentifier, const FProjectDescriptorModifier* Modifier, FText& OutFailReason)
{
	// Make sure we can write to the project file
	TryMakeProjectFileWriteable(ProjectFile);

	// Load the descriptor
	FProjectDescriptor Descriptor;
	if(Descriptor.Load(ProjectFile, OutFailReason))
	{
		if (Modifier && Modifier->IsBound() && !Modifier->Execute(Descriptor))
		{
			// If modifier returns false it means that we want to drop changes.
			return true;
		}

		// Update file on disk
		return Descriptor.Save(ProjectFile, OutFailReason) && FDesktopPlatformModule::Get()->SetEngineIdentifierForProject(ProjectFile, EngineIdentifier);
	}
	return false;
}

bool GameProjectUtils::UpdateGameProjectFile(const FString& ProjectFilename, const FString& EngineIdentifier, const TArray<FString>* StartupModuleNames, FText& OutFailReason)
{
	return UpdateGameProjectFile(ProjectFilename, EngineIdentifier,
		FProjectDescriptorModifier::CreateLambda(
			[StartupModuleNames](FProjectDescriptor& Desc)
			{
				if (StartupModuleNames != nullptr)
				{
					return UpdateStartupModuleNames(Desc, StartupModuleNames);
				}

				return false;
			}
		), OutFailReason);
}

bool GameProjectUtils::CheckoutGameProjectFile(const FString& ProjectFilename, FText& OutFailReason)
{
	if ( !ensure(ProjectFilename.Len()) )
	{
		OutFailReason = LOCTEXT("NoProjectFilename", "The project filename was not specified.");
		return false;
	}

	if ( !ISourceControlModule::Get().IsEnabled() )
	{
		OutFailReason = LOCTEXT("SCCDisabled", "Source control is not enabled. Enable source control in the preferences menu.");
		return false;
	}

	FString AbsoluteFilename = FPaths::ConvertRelativePathToFull(ProjectFilename);
	ISourceControlProvider& SourceControlProvider = ISourceControlModule::Get().GetProvider();
	FSourceControlStatePtr SourceControlState = SourceControlProvider.GetState(AbsoluteFilename, EStateCacheUsage::ForceUpdate);
	TArray<FString> FilesToBeCheckedOut;
	FilesToBeCheckedOut.Add(AbsoluteFilename);

	bool bSuccessfullyCheckedOut = false;
	OutFailReason = LOCTEXT("SCCStateInvalid", "Could not determine source control state.");

	if(SourceControlState.IsValid())
	{
		if(SourceControlState->IsCheckedOut() || SourceControlState->IsAdded() || !SourceControlState->IsSourceControlled())
		{
			// Already checked out or opened for add... or not in the depot at all
			bSuccessfullyCheckedOut = true;
		}
		else if(SourceControlState->CanCheckout() || SourceControlState->IsCheckedOutOther())
		{
			bSuccessfullyCheckedOut = (SourceControlProvider.Execute(ISourceControlOperation::Create<FCheckOut>(), FilesToBeCheckedOut) == ECommandResult::Succeeded);
			if (!bSuccessfullyCheckedOut)
			{
				OutFailReason = LOCTEXT("SCCCheckoutFailed", "Failed to check out the project file.");
			}
		}
		else if(!SourceControlState->IsCurrent())
		{
			OutFailReason = LOCTEXT("SCCNotCurrent", "The project file is not at head revision.");
		}
	}

	return bSuccessfullyCheckedOut;
}

void FindCodeFiles(const TCHAR* BaseDirectory, TArray<FString>& FileNames, int32 MaxNumFileNames)
{
	struct FDirectoryVisitor : public IPlatformFile::FDirectoryVisitor
	{
		TArray<FString>& FileNames;
		int32 MaxNumFileNames;

		FDirectoryVisitor(TArray<FString>& InFileNames, int32 InMaxNumFileNames)
			: FileNames(InFileNames)
			, MaxNumFileNames(InMaxNumFileNames)
		{
		}

		virtual bool Visit(const TCHAR* FilenameOrDirectory, bool bIsDirectory) override
		{
			if(bIsDirectory)
			{
				FString CleanDirectoryName(FPaths::GetCleanFilename(FilenameOrDirectory));
				if(!CleanDirectoryName.StartsWith(TEXT(".")))
				{
					FindCodeFiles(FilenameOrDirectory, FileNames, MaxNumFileNames);
				}
			}
			else
			{
				FString FileName(FilenameOrDirectory);
				if(FileName.EndsWith(TEXT(".h")) || FileName.EndsWith(".cpp"))
				{
					FileNames.Add(FileName);
				}
			}
			return (FileNames.Num() < MaxNumFileNames);
		}
	};

	// Enumerate the contents of the current directory
	FDirectoryVisitor Visitor(FileNames, MaxNumFileNames);
	FPlatformFileManager::Get().GetPlatformFile().IterateDirectory(BaseDirectory, Visitor);
}

void GameProjectUtils::GetProjectCodeFilenames(TArray<FString>& OutProjectCodeFilenames)
{
	FindCodeFiles(*FPaths::GameSourceDir(), OutProjectCodeFilenames, INT_MAX);
}

int32 GameProjectUtils::GetProjectCodeFileCount()
{
	TArray<FString> Filenames;
	GetProjectCodeFilenames(Filenames);
	return Filenames.Num();
}

void GameProjectUtils::GetProjectSourceDirectoryInfo(int32& OutNumCodeFiles, int64& OutDirectorySize)
{
	TArray<FString> Filenames;
	GetProjectCodeFilenames(Filenames);
	OutNumCodeFiles = Filenames.Num();

	OutDirectorySize = 0;
	for (const auto& filename : Filenames)
	{
		OutDirectorySize += IFileManager::Get().FileSize(*filename);
	}
}

bool GameProjectUtils::ProjectHasCodeFiles()
{
	TArray<FString> FileNames;
	FindCodeFiles(*FPaths::GameSourceDir(), FileNames, 1);
	return FileNames.Num() > 0;
}

TArray<FString> GameProjectUtils::GetRequiredAdditionalDependencies(const FNewClassInfo& ClassInfo)
{
	TArray<FString> Out;

	switch (ClassInfo.ClassType)
	{
	case FNewClassInfo::EClassType::SlateWidget:
	case FNewClassInfo::EClassType::SlateWidgetStyle:
		Out.Reserve(2);
		Out.Add(TEXT("Slate"));
		Out.Add(TEXT("SlateCore"));
		break;

	case FNewClassInfo::EClassType::UObject:
		auto ClassPackageName = ClassInfo.BaseClass->GetOutermost()->GetFName().ToString();

		checkf(ClassPackageName.StartsWith(TEXT("/Script/")), TEXT("Class outermost should start with /Script/"));

		Out.Add(ClassPackageName.Mid(8)); // Skip the /Script/ prefix.
		break;
	}

	return Out;
}

GameProjectUtils::EAddCodeToProjectResult GameProjectUtils::AddCodeToProject_Internal(const FString& NewClassName, const FString& NewClassPath, const FModuleContextInfo& ModuleInfo, const FNewClassInfo ParentClassInfo, const TSet<FString>& DisallowedHeaderNames, FString& OutHeaderFilePath, FString& OutCppFilePath, FText& OutFailReason)
{
	if ( !ParentClassInfo.IsSet() )
	{
		OutFailReason = LOCTEXT("MissingParentClass", "You must specify a parent class");
		return EAddCodeToProjectResult::InvalidInput;
	}

	const FString CleanClassName = ParentClassInfo.GetCleanClassName(NewClassName);
	const FString FinalClassName = ParentClassInfo.GetFinalClassName(NewClassName);

	if (!IsValidClassNameForCreation(FinalClassName, ModuleInfo, DisallowedHeaderNames, OutFailReason))
	{
		return EAddCodeToProjectResult::InvalidInput;
	}

	if ( !FApp::HasProjectName() )
	{
		OutFailReason = LOCTEXT("AddCodeToProject_NoGameName", "You can not add code because you have not loaded a project.");
		return EAddCodeToProjectResult::FailedToAddCode;
	}

	FString NewHeaderPath;
	FString NewCppPath;
	if ( !CalculateSourcePaths(NewClassPath, ModuleInfo, NewHeaderPath, NewCppPath, &OutFailReason) )
	{
		return EAddCodeToProjectResult::FailedToAddCode;
	}

	FScopedSlowTask SlowTask( 7, LOCTEXT( "AddingCodeToProject", "Adding code to project..." ) );
	SlowTask.MakeDialog();

	SlowTask.EnterProgressFrame();

	auto RequiredDependencies = GetRequiredAdditionalDependencies(ParentClassInfo);
	RequiredDependencies.Remove(ModuleInfo.ModuleName);

	// Update project file if needed.
	auto bUpdateProjectModules = false;

	// If the project does not already contain code, add the primary game module
	TArray<FString> CreatedFiles;
	TArray<FString> StartupModuleNames;

	const bool bProjectHadCodeFiles = ProjectHasCodeFiles();
	if (!bProjectHadCodeFiles)
	{
		// Delete any generated intermediate code files. This ensures that blueprint projects with custom build settings can be converted to code projects without causing errors.
		IFileManager::Get().DeleteDirectory(*(FPaths::ProjectIntermediateDir() / TEXT("Source")), false, true);

		// We always add the basic source code to the root directory, not the potential sub-directory provided by NewClassPath
		const FString SourceDir = FPaths::GameSourceDir().LeftChop(1); // Trim the trailing /

		// Assuming the game name is the same as the primary game module name
		const FString GameModuleName = FApp::GetProjectName();

		if ( GenerateBasicSourceCode(SourceDir, GameModuleName, FPaths::ProjectDir(), StartupModuleNames, CreatedFiles, OutFailReason) )
		{
			bUpdateProjectModules = true;
		}
		else
		{
			DeleteCreatedFiles(SourceDir, CreatedFiles);
			return EAddCodeToProjectResult::FailedToAddCode;
		}
	}

	if (RequiredDependencies.Num() > 0 || bUpdateProjectModules)
	{
		UpdateProject(
			FProjectDescriptorModifier::CreateLambda(
			[&StartupModuleNames, &RequiredDependencies, &ModuleInfo, bUpdateProjectModules](FProjectDescriptor& Descriptor)
			{
				bool bNeedsUpdate = false;

				bNeedsUpdate |= UpdateStartupModuleNames(Descriptor, bUpdateProjectModules ? &StartupModuleNames : nullptr);
				bNeedsUpdate |= UpdateRequiredAdditionalDependencies(Descriptor, RequiredDependencies, ModuleInfo.ModuleName);

				return bNeedsUpdate;
			}));
	}

	SlowTask.EnterProgressFrame();

	// Class Header File
	const FString NewHeaderFilename = NewHeaderPath / ParentClassInfo.GetHeaderFilename(NewClassName);
	{
		FString UnusedSyncLocation;
		TArray<FString> ClassSpecifiers;

		// Set UCLASS() specifiers based on parent class type. Currently, only UInterface uses this.
		if (ParentClassInfo.ClassType == FNewClassInfo::EClassType::UInterface)
		{
			ClassSpecifiers.Add(TEXT("MinimalAPI"));
		}

		if ( GenerateClassHeaderFile(NewHeaderFilename, CleanClassName, ParentClassInfo, ClassSpecifiers, TEXT(""), TEXT(""), UnusedSyncLocation, ModuleInfo, false, OutFailReason) )
		{
			CreatedFiles.Add(NewHeaderFilename);
		}
		else
		{
			DeleteCreatedFiles(NewHeaderPath, CreatedFiles);
			return EAddCodeToProjectResult::FailedToAddCode;
		}
	}

	SlowTask.EnterProgressFrame();

	// Class CPP file
	const FString NewCppFilename = NewCppPath / ParentClassInfo.GetSourceFilename(NewClassName);
	{
		FString UnusedSyncLocation;
		if ( GenerateClassCPPFile(NewCppFilename, CleanClassName, ParentClassInfo, TArray<FString>(), TArray<FString>(), TEXT(""), UnusedSyncLocation, ModuleInfo, OutFailReason) )
		{
			CreatedFiles.Add(NewCppFilename);
		}
		else
		{
			DeleteCreatedFiles(NewCppPath, CreatedFiles);
			return EAddCodeToProjectResult::FailedToAddCode;
		}
	}

	SlowTask.EnterProgressFrame();

	TArray<FString> CreatedFilesForExternalAppRead;
	CreatedFilesForExternalAppRead.Reserve(CreatedFiles.Num());
	for (const FString& CreatedFile : CreatedFiles)
	{
		CreatedFilesForExternalAppRead.Add( IFileManager::Get().ConvertToAbsolutePathForExternalAppForRead(*CreatedFile) );
	}

	bool bGenerateProjectFiles = true;

	// First see if we can avoid a full generation by adding the new files to an already open project
	if ( bProjectHadCodeFiles && FSourceCodeNavigation::AddSourceFiles(CreatedFilesForExternalAppRead) )
	{
		// We managed the gather, so we can skip running the full generate
		bGenerateProjectFiles = false;
	}

	if ( bGenerateProjectFiles )
	{
		// Generate project files if we happen to be using a project file.
		if ( !FDesktopPlatformModule::Get()->GenerateProjectFiles(FPaths::RootDir(), FPaths::GetProjectFilePath(), GWarn) )
		{
			OutFailReason = LOCTEXT("FailedToGenerateProjectFiles", "Failed to generate project files.");
			return EAddCodeToProjectResult::FailedToHotReload;
		}
	}

	SlowTask.EnterProgressFrame();

	// Mark the files for add in SCC
	ISourceControlProvider& SourceControlProvider = ISourceControlModule::Get().GetProvider();
	if ( ISourceControlModule::Get().IsEnabled() && SourceControlProvider.IsAvailable() )
	{
		SourceControlProvider.Execute(ISourceControlOperation::Create<FMarkForAdd>(), CreatedFilesForExternalAppRead);
	}

	SlowTask.EnterProgressFrame( 1.0f, LOCTEXT("CompilingCPlusPlusCode", "Compiling new C++ code.  Please wait..."));

	OutHeaderFilePath = NewHeaderFilename;
	OutCppFilePath = NewCppFilename;

#if WITH_LIVE_CODING
	ILiveCodingModule* LiveCoding = FModuleManager::GetModulePtr<ILiveCodingModule>(LIVE_CODING_MODULE_NAME);
	if (LiveCoding != nullptr && LiveCoding->IsEnabledForSession())
	{
		OutFailReason = LOCTEXT("FailedToCompileLiveCodingEnabled", "Adding classes dynamically is not allowed with Live Coding enabled.");
		return EAddCodeToProjectResult::FailedToHotReload;
	}
#endif

	if (!bProjectHadCodeFiles)
	{
		// This is the first time we add code to this project so compile its game DLL
		const FString GameModuleName = FApp::GetProjectName();
		check(ModuleInfo.ModuleName == GameModuleName);

		IHotReloadInterface& HotReloadSupport = FModuleManager::LoadModuleChecked<IHotReloadInterface>("HotReload");
		if (!HotReloadSupport.RecompileModule(*GameModuleName, *GWarn, ERecompileModuleFlags::ReloadAfterRecompile | ERecompileModuleFlags::ForceCodeProject))
		{
			OutFailReason = LOCTEXT("FailedToCompileNewGameModule", "Failed to compile newly created game module.");
			return EAddCodeToProjectResult::FailedToHotReload;
		}

		// Notify that we've created a brand new module
		FSourceCodeNavigation::AccessOnNewModuleAdded().Broadcast(*GameModuleName);
	}
	else if (GetDefault<UEditorPerProjectUserSettings>()->bAutomaticallyHotReloadNewClasses)
	{
		FModuleStatus ModuleStatus;
		const FName ModuleFName = *ModuleInfo.ModuleName;
		if (ensure(FModuleManager::Get().QueryModule(ModuleFName, ModuleStatus)))
		{
			// Compile the module that the class was added to so that the newly added class with appear in the Content Browser
			TArray<UPackage*> PackagesToRebind;
			if (ModuleStatus.bIsLoaded)
			{
				const bool bIsHotReloadable = FModuleManager::Get().DoesLoadedModuleHaveUObjects(ModuleFName);
				if (bIsHotReloadable)
				{
					// Is there a UPackage with the same name as this module?
					const FString PotentialPackageName = FString(TEXT("/Script/")) + ModuleInfo.ModuleName;
					UPackage* Package = FindPackage(nullptr, *PotentialPackageName);
					if (Package)
					{
						PackagesToRebind.Add(Package);
					}
				}
			}

			IHotReloadInterface& HotReloadSupport = FModuleManager::LoadModuleChecked<IHotReloadInterface>("HotReload");
			if (PackagesToRebind.Num() > 0)
			{
				// Perform a hot reload
				ECompilationResult::Type CompilationResult = HotReloadSupport.RebindPackages( PackagesToRebind, EHotReloadFlags::WaitForCompletion, *GWarn );
				if( CompilationResult != ECompilationResult::Succeeded && CompilationResult != ECompilationResult::UpToDate )
				{
					OutFailReason = FText::Format(LOCTEXT("FailedToHotReloadModuleFmt", "Failed to automatically hot reload the '{0}' module."), FText::FromString(ModuleInfo.ModuleName));
					return EAddCodeToProjectResult::FailedToHotReload;
				}
			}
			else
			{
				// Perform a regular unload, then reload
				if (!HotReloadSupport.RecompileModule(ModuleFName, *GWarn, ERecompileModuleFlags::ReloadAfterRecompile | ERecompileModuleFlags::FailIfGeneratedCodeChanges))
				{
					OutFailReason = FText::Format(LOCTEXT("FailedToCompileModuleFmt", "Failed to automatically compile the '{0}' module."), FText::FromString(ModuleInfo.ModuleName));
					return EAddCodeToProjectResult::FailedToHotReload;
				}
			}
		}
	}

	return EAddCodeToProjectResult::Succeeded;
}

bool GameProjectUtils::FindSourceFileInProject(const FString& InFilename, const FString& InSearchPath, FString& OutPath)
{
	TArray<FString> Filenames;
	IFileManager::Get().FindFilesRecursive(Filenames, *InSearchPath, *InFilename, true, false, false);

	if(Filenames.Num())
	{
		// Assume it's the first match (we should really only find a single file with a given name within a project anyway)
		OutPath = Filenames[0];
		return true;
	}

	return false;
}


void GameProjectUtils::HarvestCursorSyncLocation( FString& FinalOutput, FString& OutSyncLocation )
{
	OutSyncLocation.Empty();

	// Determine the cursor focus location if this file will by synced after creation
	TArray<FString> Lines;
	FinalOutput.ParseIntoArray( Lines, TEXT( "\n" ), false );
	for( int32 LineIdx = 0; LineIdx < Lines.Num(); ++LineIdx )
	{
		const FString& Line = Lines[ LineIdx ];
		int32 CharLoc = Line.Find( TEXT( "%CURSORFOCUSLOCATION%" ) );
		if( CharLoc != INDEX_NONE )
		{
			// Found the sync marker
			OutSyncLocation = FString::Printf( TEXT( "%d:%d" ), LineIdx + 1, CharLoc + 1 );
			break;
		}
	}

	// If we did not find the sync location, just sync to the top of the file
	if( OutSyncLocation.IsEmpty() )
	{
		OutSyncLocation = TEXT( "1:1" );
	}

	// Now remove the cursor focus marker
	FinalOutput = FinalOutput.Replace(TEXT("%CURSORFOCUSLOCATION%"), TEXT(""), ESearchCase::CaseSensitive);
}

bool GameProjectUtils::InsertFeaturePacksIntoINIFile(const FProjectInformation& InProjectInfo, FText& OutFailReason)
{
	const FString ProjectName = FPaths::GetBaseFilename(InProjectInfo.ProjectFilename);
	const FString TemplateName = FPaths::GetBaseFilename(InProjectInfo.TemplateFile);
	const FString SrcFolder = FPaths::GetPath(InProjectInfo.TemplateFile);
	const FString DestFolder = FPaths::GetPath(InProjectInfo.ProjectFilename);

	const FString ProjectConfigPath = DestFolder / TEXT("Config");
	const FString IniFilename = ProjectConfigPath / TEXT("DefaultGame.ini");

	TArray<FString> PackList;

	// First the starter content
	if (InProjectInfo.bCopyStarterContent)
	{
		FString StarterContentName = GameProjectUtils::GetStarterContentName(InProjectInfo);
		FString StarterPack = FString::Printf(TEXT("InsertPack=(PackSource=\"%s.upack\",PackName=\"StarterContent\")"), *StarterContentName);
		PackList.Add(StarterPack);
	}

	if (PackList.Num() != 0)
	{
		FString FileOutput;
		if(FPaths::FileExists(IniFilename) && !FFileHelper::LoadFileToString(FileOutput, *IniFilename))
		{
			OutFailReason = LOCTEXT("FailedToReadIni", "Could not read INI file to insert feature packs");
			return false;
		}

		FileOutput += LINE_TERMINATOR;
		FileOutput += TEXT("[StartupActions]");
		FileOutput += LINE_TERMINATOR;
		FileOutput += TEXT("bAddPacks=True");
		FileOutput += LINE_TERMINATOR;
		for (int32 iLine = 0; iLine < PackList.Num(); ++iLine)
		{
			FileOutput += PackList[iLine] + LINE_TERMINATOR;
		}

		if (!FFileHelper::SaveStringToFile(FileOutput, *IniFilename))
		{
			OutFailReason = LOCTEXT("FailedToWriteIni", "Could not write INI file to insert feature packs");
			return false;
		}
	}

	return true;
}

bool GameProjectUtils::AddSharedContentToProject(const FProjectInformation &InProjectInfo, TArray<FString> &CreatedFiles, FText& OutFailReason)
{
	//const FString TemplateName = FPaths::GetBaseFilename(InProjectInfo.TemplateFile);
	const FString SrcFolder = FPaths::GetPath(InProjectInfo.TemplateFile);
	const FString DestFolder = FPaths::GetPath(InProjectInfo.ProjectFilename);

	// Now any packs specified in the template def.
	UTemplateProjectDefs* TemplateDefs = LoadTemplateDefs(SrcFolder);
	if (TemplateDefs != NULL)
	{
		EFeaturePackDetailLevel RequiredDetail = EFeaturePackDetailLevel::High;
		if (InProjectInfo.TargetedHardware == EHardwareClass::Mobile)
		{
			RequiredDetail = EFeaturePackDetailLevel::Standard;
		}

		TUniquePtr<FFeaturePackContentSource> TempFeaturePack = MakeUnique<FFeaturePackContentSource>();
		bool bCopied = TempFeaturePack->InsertAdditionalResources(TemplateDefs->SharedContentPacks, RequiredDetail, DestFolder, CreatedFiles);
		if( bCopied == false )
		{
			FFormatNamedArguments Args;
			Args.Add(TEXT("TemplateName"), FText::FromString(SrcFolder));
			OutFailReason = FText::Format(LOCTEXT("SharedResourceError", "Error adding shared resources for '{TemplateName}'."), Args);
			return false;
		}
	}
	return true;
}

#undef LOCTEXT_NAMESPACE<|MERGE_RESOLUTION|>--- conflicted
+++ resolved
@@ -209,8 +209,6 @@
 				true /* ShouldReplaceExistingValue */);
 		}
 	}
-<<<<<<< HEAD
-=======
 
 	void AddDefaultMapConfigValues(const FProjectInformation& InProjectInfo, TArray<FTemplateConfigValue>& ConfigValues)
 	{
@@ -229,7 +227,6 @@
 				true /* ShouldReplaceExistingValue */);
 		}
 	}
->>>>>>> 875978bd
 } // namespace <>
 
 FText FNewClassInfo::GetClassName() const
@@ -823,6 +820,14 @@
 	return true;
 }
 
+bool GameProjectUtils::IsStarterContentAvailableForNewProjects()
+{
+	TArray<FString> OutFilenames;
+	IFileManager::Get().FindFilesRecursive(OutFilenames, *FPaths::FeaturePackDir(), TEXT("*StarterContent.upack"), /*Files=*/true, /*Directories=*/false);
+	return OutFilenames.Num() > 0;
+}
+
+
 FString GameProjectUtils::GetStarterContentName(const FProjectInformation& InProjectInfo)
 {
 	if (!InProjectInfo.StarterContent.IsEmpty())
@@ -1418,6 +1423,16 @@
 	// Insert any required feature packs (EG starter content) into ini file. These will be imported automatically when the editor is first run
 	if(!InsertFeaturePacksIntoINIFile(InProjectInfo, OutFailReason))
 	{
+		return false;
+	}
+
+	// Make the Content folder
+	const FString ContentFolder = NewProjectFolder / TEXT("Content");
+	if ( !IFileManager::Get().MakeDirectory(*ContentFolder) )
+	{
+		FFormatNamedArguments Args;
+		Args.Add( TEXT("ContentFolder"), FText::FromString( ContentFolder ) );
+		OutFailReason = FText::Format( LOCTEXT("FailedToCreateContentFolder", "Failed to create the content folder {ContentFolder}"), Args );
 		return false;
 	}
 
@@ -2079,6 +2094,20 @@
 		{
 			FileContents += GetDefaultMapConfigString(InProjectInfo);
 
+			if (GameProjectUtils::IsStarterContentAvailableForNewProjects())
+			{
+				if (InProjectInfo.TargetedHardware == EHardwareClass::Mobile)
+				{
+					FileContents += TEXT("EditorStartupMap=/Game/MobileStarterContent/Maps/Minimal_Default") LINE_TERMINATOR;
+					FileContents += TEXT("GameDefaultMap=/Game/MobileStarterContent/Maps/Minimal_Default") LINE_TERMINATOR;
+				}
+				else
+				{
+					FileContents += TEXT("EditorStartupMap=/Game/StarterContent/Maps/Minimal_Default") LINE_TERMINATOR;
+					FileContents += TEXT("GameDefaultMap=/Game/StarterContent/Maps/Minimal_Default") LINE_TERMINATOR;
+				}
+			}
+
 			if (InProjectInfo.bShouldGenerateCode)
 			{
 				FileContents += FString::Printf(TEXT("GlobalDefaultGameMode=\"/Script/%s.%sGameMode\"") LINE_TERMINATOR, *NewProjectName, *NewProjectName);
@@ -3728,6 +3757,11 @@
 	return bSuccessfullyCheckedOut;
 }
 
+FString GameProjectUtils::GetDefaultProjectTemplateFilename()
+{
+	return TEXT("");
+}
+
 void FindCodeFiles(const TCHAR* BaseDirectory, TArray<FString>& FileNames, int32 MaxNumFileNames)
 {
 	struct FDirectoryVisitor : public IPlatformFile::FDirectoryVisitor
