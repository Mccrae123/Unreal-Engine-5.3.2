--- conflicted
+++ resolved
@@ -156,16 +156,6 @@
 	}
 } // namespace <>
 
-bool GameProjectUtils::bUseAudioMixerForAllPlatforms = false;
-
-TArray<FString> GameProjectUtils::AudioMixerEnabledPlatforms(
-{
-	// If bUseAudioMixerForAllPlatforms is set to false,
-	// This can be used to only flag specific platforms to use the new audio engine on new projects.
-	// For example, for windows:
-	//TEXT("Windows")
-});
-
 FText FNewClassInfo::GetClassName() const
 {
 	switch(ClassType)
@@ -1891,11 +1881,7 @@
 
 		FileContents += GetHardwareConfigString(InProjectInfo);
 		FileContents += LINE_TERMINATOR;
-<<<<<<< HEAD
-		
-=======
-
->>>>>>> 9ba46998
+
 		if(bUseAudioMixerForAllPlatforms)
 		{
 			FileContents += TEXT("[Audio]") LINE_TERMINATOR;
@@ -1982,16 +1968,6 @@
 		}
 	}
 
-<<<<<<< HEAD
-	// inis for any audiomixer-enabled platforms:
-	{
-		for (const FString& PlatformName : AudioMixerEnabledPlatforms)
-		{
-			if (!GeneratePlatformConfigFiles(InProjectInfo, PlatformName, OutFailReason))
-			{
-				return false;
-			}
-=======
 	// Platforms inis:
 	{
 		if (!GeneratePlatformConfigFiles(InProjectInfo, OutFailReason))
@@ -2063,33 +2039,10 @@
 		if (!WriteOutputFile(PlatformEngineIniFilename, FileContents, OutFailReason))
 		{
 			return false;
->>>>>>> 9ba46998
 		}
 	}
 
 	return true;
-}
-
-bool GameProjectUtils::GeneratePlatformConfigFiles(const FProjectInformation& InProjectInfo, const FString& InPlatformName, FText& OutFailReason)
-{
-	const FString NewProjectFolder = FPaths::GetPath(InProjectInfo.ProjectFilename);
-
-	FString ProjectConfigPath = NewProjectFolder / TEXT("Config");
-
-	const FString PlatformEngineIniFilename = ProjectConfigPath / InPlatformName / InPlatformName + TEXT("Engine.ini");
-	FString FileContents;
-
-	FileContents += TEXT("[Audio]") LINE_TERMINATOR;
-	FileContents += TEXT("UseAudioMixer=True");
-
-	if (WriteOutputFile(PlatformEngineIniFilename, FileContents, OutFailReason))
-	{
-		return true;
-	}
-	else
-	{
-		return false;
-	}
 }
 
 bool GameProjectUtils::GenerateBasicSourceCode(TArray<FString>& OutCreatedFiles, FText& OutFailReason)
@@ -3705,11 +3658,7 @@
 
 	// check to see if any plugins beyond the defaults have been enabled
 	const PlatformInfo::FPlatformInfo* PlatformInfo = PlatformInfo::FindPlatformInfo(InPlatformInfoName);
-<<<<<<< HEAD
-	FName PlatformName = (PlatformInfo != nullptr) ? PlatformInfo->VanillaPlatformName : InPlatformInfoName;
-=======
 	FName PlatformName = (PlatformInfo != nullptr) ? PlatformInfo->UBTTargetId : InPlatformInfoName;
->>>>>>> 9ba46998
 	bRequiresBuild |= !HasDefaultPluginSettings(PlatformName.ToString());
 
 	// check to see if Blueprint nativization is enabled in the Project settings
