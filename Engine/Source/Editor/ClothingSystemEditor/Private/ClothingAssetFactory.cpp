--- conflicted
+++ resolved
@@ -110,74 +110,6 @@
 
 UClothingAssetBase* UClothingAssetFactory::Reimport(const FString& Filename, USkeletalMesh* TargetMesh, UClothingAssetBase* OriginalAsset)
 {
-<<<<<<< HEAD
-#if WITH_APEX_CLOTHING
-	if(!TargetMesh)
-	{
-		return nullptr;
-	}
-
-	int32 OldIndex = INDEX_NONE;
-	if(TargetMesh->GetMeshClothingAssets().Find(OriginalAsset, OldIndex))
-	{
-		TArray<UActorComponent*> ComponentsToReregister;
-		for(TObjectIterator<USkeletalMeshComponent> It; It; ++It)
-		{
-			if(USkeletalMesh* UsedMesh = (*It)->SkeletalMesh)
-			{
-				if(UsedMesh == TargetMesh)
-				{
-					ComponentsToReregister.Add(*It);
-				}
-			}
-		}
-	
-		FMultiComponentReregisterContext ReregisterContext(ComponentsToReregister);
-
-		UClothingAssetCommon* OldClothingAsset = Cast<UClothingAssetCommon>(TargetMesh->GetMeshClothingAssets()[OldIndex]);
-		UClothingAssetCommon* NewClothingAsset = nullptr;
-		FName AssetName = NAME_None;
-
-		if(!OldClothingAsset || !TargetMesh->GetMeshClothingAssets().IsValidIndex(OldIndex))
-		{
-			return nullptr;
-		}
-
-		TArray<uint8> FileBuffer;
-		if(FFileHelper::LoadFileToArray(FileBuffer, *Filename, FILEREAD_Silent))
-		{
-			ClothingAsset* ApexAsset = ApexClothingUtils::CreateApexClothingAssetFromBuffer(FileBuffer.GetData(), FileBuffer.Num());
-			ApexAsset = ConvertApexAssetCoordSystem(ApexAsset);
-			AssetName = *FPaths::GetBaseFilename(Filename);
-
-			TArray<ClothingAssetUtils::FClothingAssetMeshBinding> AssetBindings;
-			ClothingAssetUtils::GetAllMeshClothingAssetBindings(TargetMesh, AssetBindings);
-
-			OldClothingAsset->UnbindFromSkeletalMesh(TargetMesh);
-
-			// Create an unreal clothing asset
-			NewClothingAsset = Cast<UClothingAssetCommon>(CreateFromApexAsset(ApexAsset, TargetMesh, AssetName));
-
-			if(NewClothingAsset)
-			{
-				// Store import path
-				NewClothingAsset->ImportedFilePath = Filename;
-
-				TargetMesh->GetMeshClothingAssets()[OldIndex] = NewClothingAsset;
-
-				for(ClothingAssetUtils::FClothingAssetMeshBinding& Binding : AssetBindings)
-				{
-					NewClothingAsset->BindToSkeletalMesh(TargetMesh, Binding.LODIndex, Binding.SectionIndex, Binding.AssetInternalLodIndex);
-				}
-			}
-		}
-
-		return NewClothingAsset;
-	}
-#endif
-
-=======
->>>>>>> d731a049
 	return nullptr;
 }
 
@@ -363,124 +295,6 @@
 
 UClothingAssetBase* UClothingAssetFactory::CreateFromApexAsset(nvidia::apex::ClothingAsset* InApexAsset, USkeletalMesh* TargetMesh, FName InName)
 {
-<<<<<<< HEAD
-#if WITH_APEX_CLOTHING
-	UClothingAssetCommon* NewClothingAsset = NewObject<UClothingAssetCommon>(TargetMesh, InName);
-	NewClothingAsset->SetFlags(RF_Transactional);
-	NewClothingAsset->PostUpdateAllAssets();  // Ensure that the required configs, including shared configs, are created
-
-	const NvParameterized::Interface* AssetParams = InApexAsset->getAssetNvParameterized();
-	NvParameterized::Handle GraphicalLodArrayHandle(*AssetParams, "graphicalLods");
-
-	int32 NumSuccessfulLods = 0;
-
-	int32 NumLodsToBuild = 0;
-	GraphicalLodArrayHandle.getArraySize(NumLodsToBuild);
-
-	for(int32 CurrLodIdx = 0; CurrLodIdx < NumLodsToBuild; ++CurrLodIdx)
-	{
-		NewClothingAsset->AddNewLod();
-		FClothLODDataCommon& CurrentLodData = NewClothingAsset->LodData[CurrLodIdx];
-
-		TArray<FApexVertData> ApexVertData;
-
-		ExtractLodPhysicalData(NewClothingAsset, *InApexAsset, CurrLodIdx, CurrentLodData, ApexVertData);
-		ExtractSphereCollisions(NewClothingAsset, *InApexAsset, CurrLodIdx, CurrentLodData);
-		ExtractMaterialParameters(NewClothingAsset, *InApexAsset);
-
-		// Set to use legacy wind calculations, which is what APEX would normally have used
-		UClothConfigNv* const ConfigNv = NewClothingAsset->GetClothConfig<UClothConfigNv>();
-		if (!ensure(ConfigNv))
-		{
-			continue;
-		}
-		ConfigNv->ClothingWindMethod = EClothingWindMethodNv::Legacy;
-
-		// Fixup unreal-side bone indices
-		const int32 NumBoneDatas = CurrentLodData.PhysicalMeshData.BoneData.Num();
-		check(NumBoneDatas == ApexVertData.Num());
-		for(int32 BoneDataIndex = 0; BoneDataIndex < NumBoneDatas; ++BoneDataIndex)
-		{
-			FClothVertBoneData& BoneData = CurrentLodData.PhysicalMeshData.BoneData[BoneDataIndex];
-			FApexVertData& CurrentVertData = ApexVertData[BoneDataIndex];
-		
-			for(int32 BoneInfluenceIdx = 0; BoneInfluenceIdx < MAX_TOTAL_INFLUENCES; ++BoneInfluenceIdx)
-			{
-				uint16 ApexBoneIndex = CurrentVertData.BoneIndices[BoneInfluenceIdx];
-				BoneData.BoneIndices[BoneInfluenceIdx] = ApexBoneIndex;
-			}
-		}
-	}
-
-	ExtractBoneData(NewClothingAsset, *InApexAsset);
-
-	// Now that we've extracted the APEX bone data, we need to fill the generic asset
-	// data with bone data for Unreal rather than APEX internal representations
-	const int32 NumUsedBones = NewClothingAsset->UsedBoneNames.Num();
-
-	NewClothingAsset->UsedBoneIndices.AddDefaulted(NumUsedBones);
-	for(int32 UsedBoneIndex = 0; UsedBoneIndex < NumUsedBones; ++UsedBoneIndex)
-	{
-		const FName& BoneName = NewClothingAsset->UsedBoneNames[UsedBoneIndex];
-		const int32 UnrealBoneIndex = TargetMesh->GetRefSkeleton().FindBoneIndex(BoneName);
-
-		// If we find an invalid bone then the asset is invalid, as it cannot be skinned to this mesh
-		if(UnrealBoneIndex == INDEX_NONE)
-		{
-			FText ErrorText = FText::Format(LOCTEXT("InvalidBoneError", "Imported asset requires bone \"{0}\", which is not present in the skeletal mesh ({1})"), FText::FromName(BoneName), FText::FromString(TargetMesh->GetName()));
-			LogAndToastWarning(ErrorText);
-
-			return nullptr;
-		}
-		
-		NewClothingAsset->UsedBoneIndices[UsedBoneIndex] = UnrealBoneIndex;
-	}
-
-	uint32 AssetInternalRootBoneIndex;
-	verify(NvParameterized::getParamU32(*AssetParams, "rootBoneIndex", AssetInternalRootBoneIndex));
-	FName ConvertedBoneName(*FString(InApexAsset->getBoneName(AssetInternalRootBoneIndex)).Replace(TEXT(" "), TEXT("-")));
-
-	NewClothingAsset->AssetGuid = FGuid::NewGuid();
-	NewClothingAsset->InvalidateCachedData();
-
-	NewClothingAsset->BuildLodTransitionData();
-	NewClothingAsset->CalculateReferenceBoneIndex();
-
-	// Add masks for parameters
-	for (FClothLODDataCommon& LodData : NewClothingAsset->LodData)
-	{
-		const FClothPhysicalMeshData& PhysMesh = LodData.PhysicalMeshData;
-
-		// Didn't do anything previously - clear out in case there's something in there
-		// so we can use it correctly now.
-		LodData.PointWeightMaps.Reset(3);
-
-		// Max distances
-		LodData.PointWeightMaps.AddDefaulted();
-		FPointWeightMap& MaxDistanceMask = LodData.PointWeightMaps.Last();
-		const FPointWeightMap& MaxDistances = PhysMesh.GetWeightMap(EWeightMapTargetCommon::MaxDistance);
-		MaxDistanceMask.Initialize(MaxDistances, EWeightMapTargetCommon::MaxDistance);
-
-		const FPointWeightMap* const BackstopRadiuses = PhysMesh.FindWeightMap(EWeightMapTargetCommon::BackstopRadius);
-		if (BackstopRadiuses && !BackstopRadiuses->IsZeroed())
-		{
-			// Backstop radii
-			LodData.PointWeightMaps.AddDefaulted();
-			FPointWeightMap& BackstopRadiusMask = LodData.PointWeightMaps.Last();
-			BackstopRadiusMask.Initialize(*BackstopRadiuses, EWeightMapTargetCommon::BackstopRadius);
-
-			// Backstop distances
-			LodData.PointWeightMaps.AddDefaulted();
-			FPointWeightMap& BackstopDistanceMask = LodData.PointWeightMaps.Last();
-			const FPointWeightMap& BackstopDistances = PhysMesh.GetWeightMap(EWeightMapTargetCommon::BackstopDistance);
-			BackstopDistanceMask.Initialize(BackstopDistances, EWeightMapTargetCommon::BackstopDistance);
-		}
-	}
-
-	return NewClothingAsset;
-#endif
-=======
->>>>>>> d731a049
 	return nullptr;
 }
 
