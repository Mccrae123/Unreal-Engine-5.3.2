--- conflicted
+++ resolved
@@ -222,8 +222,6 @@
 			{
 				++Events.OnSelectionChanged.SerialNumber;
 			}
-<<<<<<< HEAD
-=======
 		}
 	}
 }
@@ -365,163 +363,14 @@
 		if (Pinned && Pinned->GetType() == Type)
 		{
 			return Pinned.Get();
->>>>>>> 710d7cac
 		}
 	}
 
 	return nullptr;
 }
 
-<<<<<<< HEAD
-bool FCurveEditorTree::PerformFilterPass(TArrayView<const FCurveEditorTreeFilter* const> FilterPtrs, TArrayView<const FCurveEditorTreeItemID> ItemsToFilter, ECurveEditorTreeFilterState InheritedState)
-{
-	bool bAnyMatched = false;
-
-	for (FCurveEditorTreeItemID ItemID : ItemsToFilter)
-	{
-		// If it failed a previous pass, don't consider it for this pass
-		if (FilterStates.Get(ItemID) != ECurveEditorTreeFilterState::NoMatch)
-		{
-			TSharedPtr<ICurveEditorTreeItem> TreeItemImpl = GetItem(ItemID).GetItem();
-			if (TreeItemImpl)
-			{
-				const bool bMatchesFilter = Algo::AnyOf(FilterPtrs, [TreeItemImpl](const FCurveEditorTreeFilter* Filter){ return TreeItemImpl->PassesFilter(Filter); });
-				if (bMatchesFilter)
-				{
-					InheritedState = ECurveEditorTreeFilterState::NoMatch;
-					break;
-				}
-			}
-		}
-	}
-
-	for (FCurveEditorTreeItemID ItemID : ItemsToFilter)
-	{
-		// If it failed a previous pass, don't consider it for this pass
-		if (FilterStates.Get(ItemID) == ECurveEditorTreeFilterState::NoMatch)
-		{
-			continue;
-		}
-
-		const FCurveEditorTreeItem& TreeItem = GetItem(ItemID);
-
-		ECurveEditorTreeFilterState FilterState         = InheritedState;
-		ECurveEditorTreeFilterState ChildInheritedState = InheritedState;
-
-		TSharedPtr<ICurveEditorTreeItem> TreeItemImpl = TreeItem.GetItem();
-		if (TreeItemImpl)
-		{
-			const bool bMatchesFilter = Algo::AnyOf(FilterPtrs, [TreeItemImpl](const FCurveEditorTreeFilter* Filter){ return TreeItemImpl->PassesFilter(Filter); });
-			if (bMatchesFilter)
-			{
-				bAnyMatched = true;
-				FilterState = ECurveEditorTreeFilterState::Match;
-				ChildInheritedState = ECurveEditorTreeFilterState::ImplicitChild;
-			}
-		}
-
-		// Run the filter on all child nodes
-		const bool bMatchedChildren = PerformFilterPass(FilterPtrs, TreeItem.GetChildren(), ChildInheritedState);
-
-		// If we matched children we become an implicit parent if not already matched
-		if (bMatchedChildren && FilterState != ECurveEditorTreeFilterState::Match)
-		{
-			bAnyMatched = true;
-			FilterState = ECurveEditorTreeFilterState::ImplicitParent;
-		}
-
-		FilterStates.SetFilterState(ItemID, FilterState);
-	}
-
-	return bAnyMatched;
-}
-
-void FCurveEditorTree::RunFilters()
-{
-	FScopedCurveEditorTreeEventGuard EventGuard(this);
-
-	// Always reset filter states
-	FilterStates.Reset();
-
-	if (WeakFilters.Num() != 0)
-	{
-		// Gather all valid filters into a map sorted by pass
-		TSortedMap<int32, TArray<const FCurveEditorTreeFilter*>> FiltersByPass;
-
-		for (int32 Index = WeakFilters.Num() - 1; Index >= 0; --Index)
-		{
-			TSharedPtr<FCurveEditorTreeFilter> Filter = WeakFilters[Index].Pin();
-			if (!Filter)
-			{
-				// Remove invalid filters
-				WeakFilters.RemoveAtSwap(Index, 1, false);
-			}
-			else
-			{
-				FiltersByPass.FindOrAdd(Filter->GetFilterPass()).Add(Filter.Get());
-			}
-		}
-
-		// Deactivate the filter states for the first pass to ensure that _all_ items are considered for filtering in the very first pass
-		FilterStates.Deactivate();
-
-		for (const TTuple<int32, TArray<const FCurveEditorTreeFilter*>>& Pair : FiltersByPass)
-		{
-			PerformFilterPass(Pair.Value, RootItems.ChildIDs, ECurveEditorTreeFilterState::NoMatch);
-
-			// Activate the filters after the first pass so that subsequent passes only consider items that have previously matched in some way.
-			// This ensures that each pass works as a boolean AND.
-			FilterStates.Activate();
-		}
-	}
-	else
-	{
-		FilterStates.Deactivate();
-	}
-
-	++Events.OnItemsChanged.SerialNumber;
-	++Events.OnFiltersChanged.SerialNumber;
-}
-
-void FCurveEditorTree::AddFilter(TWeakPtr<FCurveEditorTreeFilter> NewFilter)
-{
-	FScopedCurveEditorTreeEventGuard EventGuard(this);
-
-	WeakFilters.AddUnique(NewFilter);
-
-	// Always broadcast the filter change even if the filter already existed since calling AddFilter indicates a clear intent to have the tree re-filtered
-	++Events.OnFiltersChanged.SerialNumber;
-}
-
-void FCurveEditorTree::RemoveFilter(TWeakPtr<FCurveEditorTreeFilter> FilterToRemove)
-{
-	FScopedCurveEditorTreeEventGuard EventGuard(this);
-
-	WeakFilters.Remove(FilterToRemove);
-	// Always broadcast the filter change even if the filter already existed since calling RemoveFilter indicates a clear intent to have the tree re-filtered
-	++Events.OnFiltersChanged.SerialNumber;
-}
-
-const FCurveEditorTreeFilter* FCurveEditorTree::FindFilterByType(ECurveEditorTreeFilterType Type) const
-{
-	for (const TWeakPtr<FCurveEditorTreeFilter>& WeakFilter : WeakFilters)
-	{
-		TSharedPtr<FCurveEditorTreeFilter> Pinned = WeakFilter.Pin();
-		if (Pinned && Pinned->GetType() == Type)
-		{
-			return Pinned.Get();
-		}
-	}
-
-	return nullptr;
-}
-
 TArrayView<const TWeakPtr<FCurveEditorTreeFilter>> FCurveEditorTree::GetFilters() const
 {
-=======
-TArrayView<const TWeakPtr<FCurveEditorTreeFilter>> FCurveEditorTree::GetFilters() const
-{
->>>>>>> 710d7cac
 	return WeakFilters;
 }
 
@@ -594,38 +443,10 @@
 	{
 		if (NewItem.Value != ECurveEditorTreeSelectionState::None)
 		{
-<<<<<<< HEAD
-			if (FilterStates.Get(ChildID) != ECurveEditorTreeFilterState::NoMatch)
-			{
-				TreeItems.Add(ChildID);
-			}
-		}
-	}
-
-	for (TTuple<FCurveEditorTreeItemID, ECurveEditorTreeSelectionState> OldItem : PreviousSelection)
-	{
-		const ECurveEditorTreeSelectionState* NewState = Selection.Find(OldItem.Key);
-		if (!NewState || *NewState == ECurveEditorTreeSelectionState::None)
-		{
-			GetItem(OldItem.Key).DestroyUnpinnedCurves(InCurveEditor);
-		}
-	}
-
-	// Ensure the new selection has valid curve models
-	for (TTuple<FCurveEditorTreeItemID, ECurveEditorTreeSelectionState> NewItem : Selection)
-	{
-		if (NewItem.Value != ECurveEditorTreeSelectionState::None)
-		{
 			GetItem(NewItem.Key).GetOrCreateCurves(InCurveEditor);
 		}
 	}
 
-=======
-			GetItem(NewItem.Key).GetOrCreateCurves(InCurveEditor);
-		}
-	}
-
->>>>>>> 710d7cac
 	if (!PreviousSelection.OrderIndependentCompareEqual(Selection))
 	{
 		++Events.OnSelectionChanged.SerialNumber;
