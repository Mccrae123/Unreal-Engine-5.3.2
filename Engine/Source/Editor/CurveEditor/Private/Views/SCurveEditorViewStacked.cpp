// Copyright Epic Games, Inc. All Rights Reserved.

#include "Views/SCurveEditorViewStacked.h"

#include "Containers/SortedMap.h"
#include "CurveEditor.h"
#include "CurveEditorHelpers.h"
#include "CurveEditorScreenSpace.h"
#include "CurveEditorSettings.h"
#include "CurveEditorTypes.h"
#include "CurveModel.h"
#include "Fonts/SlateFontInfo.h"
#include "HAL/PlatformCrt.h"
#include "IBufferedCurveModel.h"
#include "Internationalization/Text.h"
#include "Layout/Geometry.h"
#include "Layout/PaintGeometry.h"
#include "Layout/SlateRect.h"
#include "Math/Color.h"
#include "Math/TransformCalculus.h"
#include "Math/TransformCalculus2D.h"
#include "Math/UnrealMathSSE.h"
#include "Misc/AssertionMacros.h"
#include "Misc/Attribute.h"
#include "Misc/Optional.h"
#include "Rendering/DrawElements.h"
#include "Rendering/SlateLayoutTransform.h"
#include "SCurveEditorPanel.h"
#include "SCurveEditorView.h"
#include "Styling/AppStyle.h"
#include "Styling/ISlateStyle.h"
#include "Templates/ChooseClass.h"
#include "Templates/Tuple.h"
#include "Templates/UniquePtr.h"

class FPaintArgs;
class FWidgetStyle;
struct FSlateBrush;


void SCurveEditorViewStacked::Construct(const FArguments& InArgs, TWeakPtr<FCurveEditor> InCurveEditor)
{
	bFixedOutputBounds = true;
	OutputMin = 0.0;
	OutputMax = 1.0;

	StackedHeight = 150.0f;
	StackedPadding = 10.0f;

	SInteractiveCurveEditorView::Construct(InArgs, InCurveEditor);
}

FVector2D SCurveEditorViewStacked::ComputeDesiredSize(float LayoutScaleMultiplier) const
{
	return FVector2D(100.f, StackedHeight*CurveInfoByID.Num() + StackedPadding*(CurveInfoByID.Num()+1));
}

void SCurveEditorViewStacked::GetGridLinesY(TSharedRef<const FCurveEditor> CurveEditor, TArray<float>& MajorGridLines, TArray<float>& MinorGridLines, TArray<FText>* MajorGridLabels) const
{
	FCurveEditorScreenSpace ViewSpace = GetViewSpace();

	const double ValuePerPixel = 1.0 / StackedHeight;
	const double ValueSpacePadding = StackedPadding * ValuePerPixel;

	const TOptional<float> GridLineSpacing = CurveEditor->GetGridSpacing();
	// draw standard lines if fixed spacing is not set
	if (!GridLineSpacing)
	{
		for (int32 Index = 0; Index < CurveInfoByID.Num(); ++Index)
		{
			double Padding = (Index + 1)*ValueSpacePadding;
			double LowerValue = Index + Padding;

			// Lower Grid line
			MajorGridLines.Add(ViewSpace.ValueToScreen(LowerValue));
			// Center Grid line
			MajorGridLines.Add(ViewSpace.ValueToScreen(LowerValue + 0.5));
			// Upper Grid line
			MajorGridLines.Add(ViewSpace.ValueToScreen(LowerValue + 1.0));

			MinorGridLines.Add(ViewSpace.ValueToScreen(LowerValue + 0.25));
			MinorGridLines.Add(ViewSpace.ValueToScreen(LowerValue + 0.75));
		}
	}
	else
	{
		TArray<FCurveModelID> CurveIDs;
		CurveInfoByID.GetKeys(CurveIDs);
		for (auto It = CurveInfoByID.CreateConstIterator(); It; ++It)
		{
			const int32 Index = CurveInfoByID.Num() - It->Value.CurveIndex - 1;

			double Padding = (Index + 1)*ValueSpacePadding;
			double LowerValue = Index + Padding;

			double ViewSpaceMax = GetViewSpace().ValueToScreen(LowerValue);
			double ViewSpaceMin = GetViewSpace().ValueToScreen(LowerValue + 1.0);

			FCurveEditorScreenSpace CurveSpace = GetCurveSpace(CurveIDs[Index]);
			TArray<float> TempMajorGridLines, TempMinorGridLines;
			CurveEditor::ConstructFixedYGridLines(CurveSpace, 4, GridLineSpacing.GetValue(), MajorGridLines, MinorGridLines, CurveEditor->GetGridLineLabelFormatYAttribute().Get(), 
				MajorGridLabels, CurveSpace.ScreenToValue(ViewSpaceMax), CurveSpace.ScreenToValue(ViewSpaceMin));
		}
	}
}

void SCurveEditorViewStacked::PaintView(const FPaintArgs& Args, const FGeometry& AllottedGeometry, const FSlateRect& MyCullingRect, FSlateWindowElementList& OutDrawElements, int32 BaseLayerId, const FWidgetStyle& InWidgetStyle, bool bParentEnabled) const
{
	TSharedPtr<FCurveEditor> CurveEditor = WeakCurveEditor.Pin();
	if (CurveEditor)
	{
		const ESlateDrawEffect DrawEffects = ShouldBeEnabled(bParentEnabled) ? ESlateDrawEffect::None : ESlateDrawEffect::DisabledEffect;

		DrawBackground(AllottedGeometry, OutDrawElements, BaseLayerId, DrawEffects);
		DrawViewGrids(AllottedGeometry, MyCullingRect, OutDrawElements, BaseLayerId, DrawEffects);
		DrawLabels(AllottedGeometry, MyCullingRect, OutDrawElements, BaseLayerId, DrawEffects);
		DrawBufferedCurves(AllottedGeometry, MyCullingRect, OutDrawElements, BaseLayerId, DrawEffects);
		DrawCurves(CurveEditor.ToSharedRef(), AllottedGeometry, MyCullingRect, OutDrawElements, BaseLayerId, InWidgetStyle, DrawEffects);
	}
}

void SCurveEditorViewStacked::DrawViewGrids(const FGeometry& AllottedGeometry, const FSlateRect& MyCullingRect, FSlateWindowElementList& OutDrawElements, int32 BaseLayerId, ESlateDrawEffect DrawEffects) const
{
	TSharedPtr<FCurveEditor> CurveEditor = WeakCurveEditor.Pin();
	if (!CurveEditor)
	{
		return;
	}

	const int32 GridLineLayerId = BaseLayerId + CurveViewConstants::ELayerOffset::GridLines;

	// Rendering info
	const float          Width = AllottedGeometry.GetLocalSize().X;
	const float          Height = AllottedGeometry.GetLocalSize().Y;
	const FLinearColor   MajorGridColor = CurveEditor->GetPanel()->GetGridLineTint();
	const FLinearColor   MinorGridColor = MajorGridColor.CopyWithNewOpacity(MajorGridColor.A * .5f);
	const FPaintGeometry PaintGeometry = AllottedGeometry.ToPaintGeometry();
	const FSlateBrush*   WhiteBrush = FAppStyle::GetBrush("WhiteBrush");

	TArray<float> MajorGridLines, MinorGridLines;
	TArray<FText> MajorGridLabels;

	GetGridLinesX(CurveEditor.ToSharedRef(), MajorGridLines, MinorGridLines, &MajorGridLabels);

	// Pre-allocate an array of line points to draw our vertical lines. Each major grid line
	// will overwrite the X value of both points but leave the Y value untouched so they draw from the bottom to the top.
	TArray<FVector2D> LinePoints;
	LinePoints.Add(FVector2D(0.f, 0.f));
	LinePoints.Add(FVector2D(0.f, 0.f));

	const double ValuePerPixel = 1.0 / StackedHeight;
	const double ValueSpacePadding = StackedPadding * ValuePerPixel;

	FCurveEditorScreenSpace ViewSpace = GetViewSpace();
	for (auto It = CurveInfoByID.CreateConstIterator(); It; ++It)
	{
		FCurveModel* Curve = CurveEditor->FindCurve(It.Key());
		if (!ensureAlways(Curve))
		{
			continue;
		}

		const int32  Index = CurveInfoByID.Num() - It->Value.CurveIndex - 1;
		double Padding = (Index + 1)*ValueSpacePadding;
		double LowerValue = Index + Padding;

		double PixelBottom = ViewSpace.ValueToScreen(LowerValue);
		double PixelTop    = ViewSpace.ValueToScreen(LowerValue + 1.0);
		if (!FSlateRect::DoRectanglesIntersect(MyCullingRect, TransformRect(AllottedGeometry.GetAccumulatedLayoutTransform(), FSlateRect(0, PixelTop, Width, PixelBottom))))
		{
			continue;
		}

		// Tint the views based on their curve color
		{
			FLinearColor CurveColorTint = Curve->GetColor().CopyWithNewOpacity(0.05f);
			const FPaintGeometry BoxGeometry = AllottedGeometry.ToPaintGeometry(
			FVector2D(Width, StackedHeight),
			FSlateLayoutTransform(FVector2D(0.f, PixelTop))
			);
			
			FSlateDrawElement::MakeBox(OutDrawElements, GridLineLayerId + 1, BoxGeometry, WhiteBrush, DrawEffects, CurveColorTint);
		}

		// Horizontal grid lines
		{
			TArray<float> MajorGridLinesH, MinorGridLinesH;
			GetGridLinesY(CurveEditor.ToSharedRef(), MajorGridLinesH, MinorGridLinesH);

			LinePoints[0].X = 0.0;
			LinePoints[1].X = Width;

			// draw major lines
			for (float GridLineVal : MajorGridLinesH)
			{
				LinePoints[0].Y = LinePoints[1].Y = GridLineVal;
				FSlateDrawElement::MakeLines(OutDrawElements, GridLineLayerId, PaintGeometry, LinePoints, DrawEffects, MajorGridColor, false);
			}

			// draw minor lines
			for (float GridLineVal : MinorGridLinesH)
			{
				LinePoints[0].Y = LinePoints[1].Y = GridLineVal;
				FSlateDrawElement::MakeLines(OutDrawElements, GridLineLayerId, PaintGeometry, LinePoints, DrawEffects, MinorGridColor, false);
			}
		}

		// Vertical grid lines
		{
			const float RoundedWidth = FMath::RoundToFloat(Width);

			LinePoints[0].Y = PixelTop;
			LinePoints[1].Y = PixelBottom;

			// Draw major vertical grid lines
			for (float VerticalLine : MajorGridLines)
			{
				VerticalLine = FMath::RoundToFloat(VerticalLine);
				if (VerticalLine >= 0 || VerticalLine <= RoundedWidth)
				{
					LinePoints[0].X = LinePoints[1].X = VerticalLine;
					FSlateDrawElement::MakeLines(OutDrawElements, GridLineLayerId, PaintGeometry, LinePoints, DrawEffects, MajorGridColor, false);
				}
			}

			// Now draw the minor vertical lines which are drawn with a lighter color.
			for (float VerticalLine : MinorGridLines)
			{
				VerticalLine = FMath::RoundToFloat(VerticalLine);
				if (VerticalLine >= 0 || VerticalLine <= RoundedWidth)
				{
					LinePoints[0].X = LinePoints[1].X = VerticalLine;
					FSlateDrawElement::MakeLines(OutDrawElements, GridLineLayerId, PaintGeometry, LinePoints, DrawEffects, MinorGridColor, false);
				}
			}
		}
	}
}

void SCurveEditorViewStacked::DrawLabels(const FGeometry& AllottedGeometry, const FSlateRect& MyCullingRect, FSlateWindowElementList& OutDrawElements, int32 BaseLayerId, ESlateDrawEffect DrawEffects) const
{
	TSharedPtr<FCurveEditor> CurveEditor = WeakCurveEditor.Pin();
	if (!CurveEditor)
	{
		return;
	}

	const int32 LabelLayerId = BaseLayerId + CurveViewConstants::ELayerOffset::Labels;

	const double ValuePerPixel = 1.0 / StackedHeight;
	const double ValueSpacePadding = StackedPadding * ValuePerPixel;

<<<<<<< HEAD
	const FSlateFontInfo FontInfo = FCoreStyle::Get().GetFontStyle("NormalFont");
=======
	const FSlateFontInfo FontInfo = FAppStyle::Get().GetFontStyle("NormalFont");
>>>>>>> d731a049
	const FVector2D LocalSize = AllottedGeometry.GetLocalSize();
	const FCurveEditorScreenSpaceV ViewSpace = GetViewSpace();

	// Draw the curve labels for each view
	for (auto It = CurveInfoByID.CreateConstIterator(); It; ++It)
	{
		FCurveModel* Curve = CurveEditor->FindCurve(It.Key());
		if (!ensureAlways(Curve))
		{
			continue;
		}

		const int32  CurveIndexFromBottom = CurveInfoByID.Num() - It->Value.CurveIndex - 1;
		const double PaddingToBottomOfView = (CurveIndexFromBottom + 1)*ValueSpacePadding;
		
		const float PixelBottom = ViewSpace.ValueToScreen(CurveIndexFromBottom + PaddingToBottomOfView);
		const float PixelTop = ViewSpace.ValueToScreen(CurveIndexFromBottom + PaddingToBottomOfView + 1.0);

		if (!FSlateRect::DoRectanglesIntersect(MyCullingRect, TransformRect(AllottedGeometry.GetAccumulatedLayoutTransform(), FSlateRect(0, PixelTop, LocalSize.X, PixelBottom))))
		{
			continue;
		}

		const FText Label = Curve->GetLongDisplayName();

		const FVector2D Position(CurveViewConstants::CurveLabelOffsetX, PixelTop + CurveViewConstants::CurveLabelOffsetY);

		const FPaintGeometry LabelGeometry = AllottedGeometry.ToPaintGeometry(FSlateLayoutTransform(Position));
		const FPaintGeometry LabelDropshadowGeometry = AllottedGeometry.ToPaintGeometry(FSlateLayoutTransform(Position + FVector2D(2, 2)));

		// Drop shadow
		FSlateDrawElement::MakeText(OutDrawElements, LabelLayerId, LabelDropshadowGeometry, Label, FontInfo, DrawEffects, FLinearColor::Black.CopyWithNewOpacity(0.80f));
		FSlateDrawElement::MakeText(OutDrawElements, LabelLayerId+1, LabelGeometry, Label, FontInfo, DrawEffects, Curve->GetColor());
	}
}

FTransform2D CalculateViewToCurveTransform(const double InCurveOutputMin, double const InCurveOutputMax, const double InValueOffset)
{
	if (InCurveOutputMax > InCurveOutputMin)
	{
		return Concatenate(FVector2D(0.f, InValueOffset), Concatenate(FScale2D(1.f, (InCurveOutputMax - InCurveOutputMin)), FVector2D(0.f, InCurveOutputMin)));
	}
	else
	{
		return Concatenate(FVector2D(0.f, InValueOffset - 0.5), FVector2D(0.f, InCurveOutputMin));
	}
}

void SCurveEditorViewStacked::DrawBufferedCurves(const FGeometry& AllottedGeometry, const FSlateRect& MyCullingRect, FSlateWindowElementList& OutDrawElements, int32 BaseLayerId, ESlateDrawEffect DrawEffects) const
{
	TSharedPtr<FCurveEditor> CurveEditor = WeakCurveEditor.Pin();
	if (!CurveEditor)
	{
		return;
	}

	if (!CurveEditor->GetSettings()->GetShowBufferedCurves())
	{
		return;
	}

	const TArray<TUniquePtr<IBufferedCurveModel>>& BufferedCurves = CurveEditor->GetBufferedCurves();

	const float BufferedCurveThickness = 1.f;
	const bool  bAntiAliasCurves = true;
	const FLinearColor CurveColor = CurveViewConstants::BufferedCurveColor;
	const int32 CurveLayerId = BaseLayerId + CurveViewConstants::ELayerOffset::Curves;

	const double ValuePerPixel = 1.0 / StackedHeight;
	const double ValueSpacePadding = StackedPadding * ValuePerPixel;


	// draw the buffered curves for each view
	for (auto It = CurveInfoByID.CreateConstIterator(); It; ++It)
	{
		FCurveModel* Curve = CurveEditor->FindCurve(It.Key());
		if (!ensureAlways(Curve))
		{
			continue;
		}

		FTransform2D ViewToBufferedCurveTransform;

		const int32  CurveIndexFromBottom = CurveInfoByID.Num() - It->Value.CurveIndex - 1;
		const double PaddingToBottomOfView = (CurveIndexFromBottom + 1)*ValueSpacePadding;
		const double ValueOffset = -CurveIndexFromBottom - PaddingToBottomOfView;

		// Calculate the view to curve transform for each buffered curve, then draw
		for (const TUniquePtr<IBufferedCurveModel>& BufferedCurve : BufferedCurves)
		{
			if (!CurveEditor->IsActiveBufferedCurve(BufferedCurve))
			{
				continue;
			}

			double CurveOutputMin = BufferedCurve->GetValueMin(), CurveOutputMax = BufferedCurve->GetValueMax();

			ViewToBufferedCurveTransform = CalculateViewToCurveTransform(CurveOutputMin, CurveOutputMax, ValueOffset);

			TArray<TTuple<double, double>> CurveSpaceInterpolatingPoints;
			FCurveEditorScreenSpace CurveSpace = GetViewSpace().ToCurveSpace(ViewToBufferedCurveTransform);

			BufferedCurve->DrawCurve(*CurveEditor, CurveSpace, CurveSpaceInterpolatingPoints);

			TArray<FVector2D> ScreenSpaceInterpolatingPoints;
			for (TTuple<double, double> Point : CurveSpaceInterpolatingPoints)
			{
				ScreenSpaceInterpolatingPoints.Add(FVector2D(
					CurveSpace.SecondsToScreen(Point.Get<0>()),
					CurveSpace.ValueToScreen(Point.Get<1>())
				));
			}

			FSlateDrawElement::MakeLines(
				OutDrawElements,
				CurveLayerId,
				AllottedGeometry.ToPaintGeometry(),
				ScreenSpaceInterpolatingPoints,
				DrawEffects,
				CurveColor,
				bAntiAliasCurves,
				BufferedCurveThickness
			);
		}

	}
}

void SCurveEditorViewStacked::Tick(const FGeometry& AllottedGeometry, const double InCurrentTime, const float InDeltaTime)
{
	TSharedPtr<FCurveEditor> CurveEditor = WeakCurveEditor.Pin();
	if (!CurveEditor)
	{
		return;
	}

	if (!CurveEditor->AreBoundTransformUpdatesSuppressed())
	{
		double ValuePerPixel = 1.0 / StackedHeight;
		double ValueSpacePadding = StackedPadding * ValuePerPixel;

		for (auto It = CurveInfoByID.CreateIterator(); It; ++It)
		{
			FCurveModel* Curve = CurveEditor->FindCurve(It.Key());
			if (!ensureAlways(Curve))
			{
				continue;
			}

			const int32  CurveIndexFromBottom = CurveInfoByID.Num() - It->Value.CurveIndex - 1;
			const double PaddingToBottomOfView = (CurveIndexFromBottom + 1)*ValueSpacePadding;
			const double ValueOffset = -CurveIndexFromBottom - PaddingToBottomOfView;

			double CurveOutputMin = 0, CurveOutputMax = 1;
			Curve->GetValueRange(CurveOutputMin, CurveOutputMax);

			It->Value.ViewToCurveTransform = CalculateViewToCurveTransform(CurveOutputMin, CurveOutputMax, ValueOffset);
		}

		OutputMax = FMath::Max(OutputMin + CurveInfoByID.Num() + ValueSpacePadding*(CurveInfoByID.Num()+1), 1.0);
	}

	SInteractiveCurveEditorView::Tick(AllottedGeometry, InCurrentTime, InDeltaTime);
}<|MERGE_RESOLUTION|>--- conflicted
+++ resolved
@@ -250,11 +250,7 @@
 	const double ValuePerPixel = 1.0 / StackedHeight;
 	const double ValueSpacePadding = StackedPadding * ValuePerPixel;
 
-<<<<<<< HEAD
-	const FSlateFontInfo FontInfo = FCoreStyle::Get().GetFontStyle("NormalFont");
-=======
 	const FSlateFontInfo FontInfo = FAppStyle::Get().GetFontStyle("NormalFont");
->>>>>>> d731a049
 	const FVector2D LocalSize = AllottedGeometry.GetLocalSize();
 	const FCurveEditorScreenSpaceV ViewSpace = GetViewSpace();
 
