// Copyright Epic Games, Inc. All Rights Reserved.

#include "Views/SInteractiveCurveEditorView.h"

#include "Algo/Sort.h"
<<<<<<< HEAD
=======
#include "AnimatedRange.h"
>>>>>>> 4af6daef
#include "Containers/ArrayView.h"
#include "Containers/Map.h"
#include "Containers/SortedMap.h"
#include "Containers/SparseArray.h"
#include "CurveDataAbstraction.h"
#include "CurveDrawInfo.h"
#include "CurveEditor.h"
#include "CurveEditorCommands.h"
#include "CurveEditorContextMenu.h"
#include "CurveEditorHelpers.h"
#include "CurveEditorScreenSpace.h"
#include "CurveEditorSelection.h"
#include "CurveEditorSettings.h"
#include "CurveEditorSnapMetrics.h"
#include "CurveEditorTypes.h"
#include "CurveModel.h"
#include "Curves/KeyHandle.h"
#include "Curves/RichCurve.h"
#include "Delegates/Delegate.h"
#include "DragOperations/CurveEditorDragOperation_MoveKeys.h"
#include "DragOperations/CurveEditorDragOperation_Pan.h"
#include "DragOperations/CurveEditorDragOperation_Tangent.h"
#include "DragOperations/CurveEditorDragOperation_Zoom.h"
#include "Fonts/FontMeasure.h"
#include "Fonts/SlateFontInfo.h"
#include "Framework/Application/MenuStack.h"
#include "Framework/Application/SlateApplication.h"
#include "Framework/Commands/UIAction.h"
#include "Framework/Commands/UICommandList.h"
#include "Framework/MultiBox/MultiBoxBuilder.h"
#include "HAL/PlatformCrt.h"
#include "IBufferedCurveModel.h"
#include "ICurveEditorToolExtension.h"
#include "ITimeSlider.h"
#include "Input/Events.h"
#include "InputCoreTypes.h"
#include "Internationalization/Internationalization.h"
#include "Layout/Geometry.h"
#include "Layout/PaintGeometry.h"
#include "Layout/SlateRect.h"
#include "Layout/WidgetPath.h"
#include "Math/Box.h"
#include "Math/NumericLimits.h"
#include "Math/UnrealMathSSE.h"
#include "Math/Vector.h"
#include "Misc/AssertionMacros.h"
#include "Misc/FrameRate.h"
#include "Misc/FrameTime.h"
#include "Rendering/DrawElements.h"
#include "Rendering/SlateLayoutTransform.h"
#include "Rendering/SlateRenderer.h"
#include "SCurveEditorPanel.h"
#include "ScopedTransaction.h"
#include "SlotBase.h"
#include "Styling/AppStyle.h"
#include "Styling/CoreStyle.h"
#include "Styling/ISlateStyle.h"
#include "Templates/UniquePtr.h"
#include "Templates/UnrealTemplate.h"
#include "Widgets/SBoxPanel.h"
#include "Widgets/SCompoundWidget.h"
#include "Widgets/SToolTip.h"
#include "Widgets/Text/STextBlock.h"

class FPaintArgs;
class FWidgetStyle;

TAutoConsoleVariable<bool> CVarDrawCurveLines(TEXT("CurveEditor.DrawCurveLines"), true, TEXT("When true we draw curve lines, when false we do not."));
TAutoConsoleVariable<bool> CVarDrawCurveKeys(TEXT("CurveEditor.DrawCurveKeys"), true, TEXT("When true we draw curve keys, when false we do not."));

namespace CurveViewConstants
{
	/** The number of pixels to offset Labels from the Left/Right size. */
	constexpr float LabelOffsetPixels = 2.f;

	/** The number of pixels away the mouse can be and still be considering hovering over a curve. */
	constexpr float HoverProximityThresholdPx = 5.f;
}

#define LOCTEXT_NAMESPACE "SInteractiveCurveEditorView"

TUniquePtr<ICurveEditorKeyDragOperation> CreateKeyDrag(ECurvePointType KeyType)
{
	switch (KeyType)
	{
	case ECurvePointType::ArriveTangent:
	case ECurvePointType::LeaveTangent:
		return MakeUnique<FCurveEditorDragOperation_Tangent>();

	default:
		return MakeUnique<FCurveEditorDragOperation_MoveKeys>();
	}
}

class SDynamicToolTip : public SToolTip
{
public:
	TAttribute<bool> bIsEnabled;
	virtual bool IsEmpty() const override { return !bIsEnabled.Get(); }
};

void SInteractiveCurveEditorView::Construct(const FArguments& InArgs, TWeakPtr<FCurveEditor> InCurveEditor)
{

	FixedHeight = InArgs._FixedHeight;
	BackgroundTint = InArgs._BackgroundTint;
	MaximumCapacity = InArgs._MaximumCapacity;
	bAutoSize = InArgs._AutoSize;

	WeakCurveEditor = InCurveEditor;
	CachedValues.CachedTangentVisibility = InCurveEditor.Pin()->GetSettings()->GetTangentVisibility();

	InCurveEditor.Pin()->OnActiveToolChangedDelegate.AddSP(this, &SInteractiveCurveEditorView::OnCurveEditorToolChanged);

	TSharedRef<SDynamicToolTip> ToolTipWidget =
		SNew(SDynamicToolTip)
		.BorderImage(FCoreStyle::Get().GetBrush("ToolTip.BrightBackground"))
		[
			SNew(SVerticalBox)
			+ SVerticalBox::Slot()
			[
				SNew(STextBlock)
				.Text(this, &SInteractiveCurveEditorView::GetToolTipCurveName)
				.Font(FCoreStyle::Get().GetFontStyle("ToolTip.LargerFont"))
				.ColorAndOpacity(FLinearColor::Black)
			]
		+ SVerticalBox::Slot()
		[
			SNew(STextBlock)
			.Text(this, &SInteractiveCurveEditorView::GetToolTipTimeText)
			.Font(FCoreStyle::Get().GetFontStyle("ToolTip.LargerFont"))
			.ColorAndOpacity(FLinearColor::Black)
		]
		+ SVerticalBox::Slot()
		[
			SNew(STextBlock)
			.Text(this, &SInteractiveCurveEditorView::GetToolTipValueText)
			.Font(FCoreStyle::Get().GetFontStyle("ToolTip.LargerFont"))
			.ColorAndOpacity(FLinearColor::Black)
		]
	];

	ToolTipWidget->bIsEnabled = MakeAttributeSP(this, &SInteractiveCurveEditorView::IsToolTipEnabled);
	SetToolTip(ToolTipWidget);
}

FText SInteractiveCurveEditorView::GetCurveCaption() const
{
	FText CurveCaption;

	TSharedPtr<FCurveEditor> CurveEditor = WeakCurveEditor.Pin();
	if (CurveEditor && CurveInfoByID.Num() == 1)
	{
		for (const TTuple<FCurveModelID, FCurveInfo>& Pair : CurveInfoByID)
		{
			if (const FCurveModel* Curve = CurveEditor->FindCurve(Pair.Key))
			{
				CurveCaption = Curve->GetLongDisplayName();
				break;
			}
		}
	}

	if (!CurveCaption.IdenticalTo(CachedCurveCaption))
	{
		CachedCurveCaption = CurveCaption;
		const_cast<SInteractiveCurveEditorView*>(this)->RefreshRetainer();
	}

	return CurveCaption;
}

FSlateColor SInteractiveCurveEditorView::GetCurveCaptionColor() const
{
	FSlateColor CurveCaptionColor = BackgroundTint.CopyWithNewOpacity(1.f);

	TSharedPtr<FCurveEditor> CurveEditor = WeakCurveEditor.Pin();
	if (CurveEditor && CurveInfoByID.Num() == 1)
	{
		for (const TTuple<FCurveModelID, FCurveInfo>& Pair : CurveInfoByID)
		{
			if (const FCurveModel* Curve = CurveEditor->FindCurve(Pair.Key))
			{
				CurveCaptionColor = Curve->GetColor();
				break;
			}
		}
	}

	if (CurveCaptionColor != CachedCurveCaptionColor)
	{
		CachedCurveCaptionColor = CurveCaptionColor;
		const_cast<SInteractiveCurveEditorView*>(this)->RefreshRetainer();
	}

	return CurveCaptionColor;
}

void SInteractiveCurveEditorView::GetGridLinesX(TSharedRef<const FCurveEditor> CurveEditor, TArray<float>& MajorGridLines, TArray<float>& MinorGridLines, TArray<FText>* MajorGridLabels) const
{
	CurveEditor->GetGridLinesX(MajorGridLines, MinorGridLines, MajorGridLabels);

	FCurveEditorScreenSpaceH PanelSpace = CurveEditor->GetPanelInputSpace();
	FCurveEditorScreenSpaceH ViewSpace  = GetViewSpace();

	double InputOffset = ViewSpace.GetInputMin() - PanelSpace.GetInputMin();
	if (InputOffset != 0.0)
	{
		const float PixelDifference = InputOffset * PanelSpace.PixelsPerInput();
		for (float& Line : MajorGridLines)
		{
			Line -= PixelDifference;
		}
		for (float& Line : MinorGridLines)
		{
			Line -= PixelDifference;
		}
	}
}

void SInteractiveCurveEditorView::GetGridLinesY(TSharedRef<const FCurveEditor> CurveEditor, TArray<float>& MajorGridLines, TArray<float>& MinorGridLines, TArray<FText>* MajorGridLabels) const
{
	const TOptional<float> GridLineSpacing = CurveEditor->GetGridSpacing();
	if (!GridLineSpacing)
	{
		CurveEditor::ConstructYGridLines(GetViewSpace(), 4, MajorGridLines, MinorGridLines, CurveEditor->GetGridLineLabelFormatYAttribute().Get(), MajorGridLabels);
	}
	else
	{
		CurveEditor::ConstructFixedYGridLines(GetViewSpace(), 4, GridLineSpacing.GetValue(), MajorGridLines, MinorGridLines, CurveEditor->GetGridLineLabelFormatYAttribute().Get(), MajorGridLabels, TOptional<double>(), TOptional<double>());
	}
}

int32 SInteractiveCurveEditorView::OnPaint(const FPaintArgs& Args, const FGeometry& AllottedGeometry, const FSlateRect& MyCullingRect, FSlateWindowElementList& OutDrawElements, int32 BaseLayerId, const FWidgetStyle& InWidgetStyle, bool bParentEnabled) const
{
	PaintView(Args, AllottedGeometry, MyCullingRect, OutDrawElements, BaseLayerId, InWidgetStyle, bParentEnabled);
	SCompoundWidget::OnPaint(Args, AllottedGeometry, MyCullingRect, OutDrawElements, BaseLayerId + CurveViewConstants::ELayerOffset::WidgetContent, InWidgetStyle, bParentEnabled);

	return BaseLayerId;
}

void SInteractiveCurveEditorView::PaintView(const FPaintArgs& Args, const FGeometry& AllottedGeometry, const FSlateRect& MyCullingRect, FSlateWindowElementList& OutDrawElements, int32 BaseLayerId, const FWidgetStyle& InWidgetStyle, bool bParentEnabled) const
{
	TSharedPtr<FCurveEditor> CurveEditor = WeakCurveEditor.Pin();
	if (CurveEditor)
	{
		const ESlateDrawEffect DrawEffects = ShouldBeEnabled(bParentEnabled) ? ESlateDrawEffect::None : ESlateDrawEffect::DisabledEffect;

		DrawBackground(AllottedGeometry, OutDrawElements, BaseLayerId, DrawEffects);
		DrawGridLines(CurveEditor.ToSharedRef(), AllottedGeometry, OutDrawElements, BaseLayerId, DrawEffects);
		DrawBufferedCurves(CurveEditor.ToSharedRef(), AllottedGeometry, MyCullingRect, OutDrawElements, BaseLayerId, InWidgetStyle, DrawEffects);
		DrawCurves(CurveEditor.ToSharedRef(), AllottedGeometry, MyCullingRect, OutDrawElements, BaseLayerId, InWidgetStyle, DrawEffects);
	}
}

void SInteractiveCurveEditorView::DrawBackground(const FGeometry& AllottedGeometry, FSlateWindowElementList& OutDrawElements, int32 BaseLayerId, ESlateDrawEffect DrawEffects) const
{
	if (BackgroundTint != FLinearColor::White)
	{
		FSlateDrawElement::MakeBox(OutDrawElements, BaseLayerId + CurveViewConstants::ELayerOffset::Background, AllottedGeometry.ToPaintGeometry(),
			FAppStyle::GetBrush("ToolPanel.GroupBorder"), DrawEffects, BackgroundTint);
	}
}

void SInteractiveCurveEditorView::DrawGridLines(TSharedRef<FCurveEditor> CurveEditor, const FGeometry& AllottedGeometry, FSlateWindowElementList& OutDrawElements, int32 BaseLayerId, ESlateDrawEffect DrawEffects) const
{
	// Rendering info
	const float          Width = AllottedGeometry.GetLocalSize().X;
	const float          Height = AllottedGeometry.GetLocalSize().Y;
	const float          RoundedWidth = FMath::RoundToFloat(Width);
	const float          RoundedHeight = FMath::RoundToFloat(Height);
	const FLinearColor   MajorGridColor = CurveEditor->GetPanel()->GetGridLineTint();
	const FLinearColor   MinorGridColor = MajorGridColor.CopyWithNewOpacity(MajorGridColor.A * .5f);
	const FPaintGeometry PaintGeometry = AllottedGeometry.ToPaintGeometry();
	const FLinearColor	 LabelColor = FLinearColor::White.CopyWithNewOpacity(0.65f);
	const FSlateFontInfo FontInfo = FCoreStyle::Get().GetFontStyle("ToolTip.LargerFont");

	// Get our viewing range bounds. We go through the GetBounds() interface on the curve editor because it's more aware of what our range is than the original widget is.
	double InputValueMin, InputValueMax;
	GetInputBounds(InputValueMin, InputValueMax);

	TArray<float> MajorGridLines, MinorGridLines;
	TArray<FText> MajorGridLabels;

	GetGridLinesX(CurveEditor, MajorGridLines, MinorGridLines, &MajorGridLabels);
	ensureMsgf(MajorGridLabels.Num() == 0 || MajorGridLines.Num() == MajorGridLabels.Num(), TEXT("If grid labels are specified, one must be specified for every major grid line, even if it is just an empty FText."));

	// Pre-allocate an array of line points to draw our vertical lines. Each major grid line
	// will overwrite the X value of both points but leave the Y value untouched so they draw from the bottom to the top.
	TArray<FVector2D> LinePoints;
	LinePoints.Add(FVector2D(0.f, 0.f));
	LinePoints.Add(FVector2D(0.f, Height));

	const TSharedRef<FSlateFontMeasure> FontMeasure = FSlateApplication::Get().GetRenderer()->GetFontMeasureService();

	// Draw major vertical grid lines
	for (int32 i = 0; i < MajorGridLines.Num(); i++)
	{
		const float RoundedLine = FMath::RoundToFloat(MajorGridLines[i]);
		if (RoundedLine < 0 || RoundedLine > RoundedWidth)
		{
			continue;
		}

		// Vertical Grid Line
		LinePoints[0].X = LinePoints[1].X = RoundedLine;

		if (MajorGridLabels.IsValidIndex(i))
		{
			FText Label = MajorGridLabels[i];
			const FVector2D LabelSize = FontMeasure->Measure(Label, FontInfo);
			const FPaintGeometry LabelGeometry = AllottedGeometry.ToPaintGeometry(FSlateLayoutTransform(FVector2D(LinePoints[0].X - LabelSize.X*.5f, CurveViewConstants::LabelOffsetPixels)));

			LinePoints[0].Y = LabelSize.Y + CurveViewConstants::LabelOffsetPixels*2.f;

			FSlateDrawElement::MakeText(
				OutDrawElements,
				BaseLayerId + CurveViewConstants::ELayerOffset::GridLabels,
				LabelGeometry,
				Label,
				FontInfo,
				DrawEffects,
				LabelColor
			);
		}
		else
		{
			LinePoints[0].Y = 0.f;
		}

		FSlateDrawElement::MakeLines(
			OutDrawElements,
			BaseLayerId + CurveViewConstants::ELayerOffset::GridLines,
			PaintGeometry,
			LinePoints,
			DrawEffects,
			MajorGridColor,
			false
		);
	}

	LinePoints[0].Y = 0.f;

	// Now draw the minor vertical lines which are drawn with a lighter color.
	for (float PosX : MinorGridLines)
	{
		if (PosX < 0 || PosX > Width)
		{
			continue;
		}

		LinePoints[0].X = LinePoints[1].X = PosX;

		FSlateDrawElement::MakeLines(
			OutDrawElements,
			BaseLayerId + CurveViewConstants::ELayerOffset::GridLines,
			PaintGeometry,
			LinePoints,
			DrawEffects,
			MinorGridColor,
			false
		);
	}

	MajorGridLines.Reset();
	MinorGridLines.Reset();
	MajorGridLabels.Reset();
	GetGridLinesY(CurveEditor, MajorGridLines, MinorGridLines, &MajorGridLabels);
	ensureMsgf(MajorGridLabels.Num() == 0 || MajorGridLines.Num() == MajorGridLabels.Num(), TEXT("If grid labels are specified, one must be specified for every major grid line, even if it is just an empty FText."));

	// Reset our cached Line to draw from left to right
	LinePoints[0].X = 0.f;
	LinePoints[1].X = Width;

	// Draw our major horizontal lines
	for (int32 i = 0; i < MajorGridLines.Num(); i++)
	{
		const float RoundedLine = FMath::RoundToFloat(MajorGridLines[i]);
		if (RoundedLine < 0 || RoundedLine > RoundedHeight)
		{
			continue;
		}

		// Overwrite the height of the line we're drawing to draw the different grid lines.
		LinePoints[0].Y = LinePoints[1].Y = RoundedLine;

		if (MajorGridLabels.IsValidIndex(i))
		{
			FText Label = MajorGridLabels[i];
			const FVector2D LabelSize = FontMeasure->Measure(Label, FontInfo);
			const FPaintGeometry LabelGeometry = AllottedGeometry.ToPaintGeometry(FSlateLayoutTransform(FVector2D(CurveViewConstants::LabelOffsetPixels, LinePoints[0].Y - LabelSize.Y*.5f)));

			LinePoints[0].X = LabelSize.X + CurveViewConstants::LabelOffsetPixels*2.f;

			FSlateDrawElement::MakeText(
				OutDrawElements,
				BaseLayerId + CurveViewConstants::ELayerOffset::GridLabels,
				LabelGeometry,
				Label,
				FontInfo,
				DrawEffects,
				LabelColor
			);
		}
		else
		{
			LinePoints[0].X = 0.f;
		}

		FSlateDrawElement::MakeLines(
			OutDrawElements,
			BaseLayerId + CurveViewConstants::ELayerOffset::GridLines,
			PaintGeometry,
			LinePoints,
			DrawEffects,
			MajorGridColor,
			false
		);
	}

	LinePoints[0].X = 0.f;

	// Draw our minor horizontal lines
	for (float PosY : MinorGridLines)
	{
		if (PosY < 0 || PosY > Height)
		{
			continue;
		}

		LinePoints[0].Y = LinePoints[1].Y = PosY;

		// Now draw the minor grid lines with a lighter color.
		FSlateDrawElement::MakeLines(
			OutDrawElements,
			BaseLayerId + CurveViewConstants::ELayerOffset::GridLines,
			PaintGeometry,
			LinePoints,
			DrawEffects,
			MinorGridColor,
			false
		);
	}
}

void SInteractiveCurveEditorView::DrawCurves(TSharedRef<FCurveEditor> CurveEditor, const FGeometry& AllottedGeometry, const FSlateRect& MyCullingRect, FSlateWindowElementList& OutDrawElements, int32 BaseLayerId, const FWidgetStyle& InWidgetStyle, ESlateDrawEffect DrawEffects) const
{
	FLinearColor SelectionColor = CurveEditor->GetSettings()->GetSelectionColor();

	const FVector2D      VisibleSize = AllottedGeometry.GetLocalSize();
	const FPaintGeometry PaintGeometry = AllottedGeometry.ToPaintGeometry();

	const float HoveredCurveThickness = 3.5f;
	const float UnHoveredCurveThickness = 2.f;
	const bool  bAntiAliasCurves = true;

	const bool bDrawLines = CVarDrawCurveLines.GetValueOnGameThread();
	const bool bDrawKeys = CVarDrawCurveKeys.GetValueOnGameThread();

	TOptional<FCurveModelID> HoveredCurve = GetHoveredCurve();
	for (const FCurveDrawParams& Params : CachedDrawParams)
	{
		const bool bIsCurveHovered = HoveredCurve.IsSet() && HoveredCurve.GetValue() == Params.GetID();
		const float Thickness = bIsCurveHovered ? HoveredCurveThickness : UnHoveredCurveThickness;
		const int32 CurveLayerId = bIsCurveHovered ? BaseLayerId + CurveViewConstants::ELayerOffset::Curves : BaseLayerId + CurveViewConstants::ELayerOffset::HoveredCurves;

		if (bDrawLines)
		{

			FSlateDrawElement::MakeLines(
				OutDrawElements,
				CurveLayerId,
				PaintGeometry,
				Params.InterpolatingPoints,
				DrawEffects,
				Params.Color,
				bAntiAliasCurves,
				Thickness
			);
		}
		
		TArray<FVector2D> LinePoints;
		LinePoints.SetNum(2);

		// Draw tangents
		if (bDrawKeys && Params.bKeyDrawEnabled)
		{
			for (int32 PointIndex = 0; PointIndex < Params.Points.Num(); PointIndex++)
			{
				const FCurvePointInfo& Point = Params.Points[PointIndex];
				const FKeyDrawInfo& PointDrawInfo = Params.GetKeyDrawInfo(Point.Type, PointIndex);
				const bool          bSelected = CurveEditor->GetSelection().IsSelected(FCurvePointHandle(Params.GetID(), Point.Type, Point.KeyHandle));
				FLinearColor  PointTint = PointDrawInfo.Tint.IsSet() ? PointDrawInfo.Tint.GetValue() : Params.Color;

				if (bSelected)
				{
					PointTint = SelectionColor;
				}
				else
				{
					// Brighten and saturate the points a bit so they pop
					FLinearColor HSV = PointTint.LinearRGBToHSV();
					HSV.G = FMath::Clamp(HSV.G * 1.1f, 0.f, 255.f);
					HSV.B = FMath::Clamp(HSV.B * 2.f, 0.f, 255.f);
					PointTint = HSV.HSVToLinearRGB();
				}

				const int32 KeyLayerId = BaseLayerId + Point.LayerBias + (bSelected ? CurveViewConstants::ELayerOffset::SelectedKeys : CurveViewConstants::ELayerOffset::Keys);

				if (Point.LineDelta.X != 0.f || Point.LineDelta.Y != 0.f)
				{
					LinePoints[0] = Point.ScreenPosition + Point.LineDelta.GetSafeNormal() * (PointDrawInfo.ScreenSize.X*.5f);
					LinePoints[1] = Point.ScreenPosition + Point.LineDelta;

					// Draw the connecting line - connecting lines are always drawn below everything else
					FSlateDrawElement::MakeLines(OutDrawElements, BaseLayerId + CurveViewConstants::ELayerOffset::Keys - 1, PaintGeometry, LinePoints, DrawEffects, PointTint, true);
				}

				FPaintGeometry PointGeometry = AllottedGeometry.ToPaintGeometry(
					PointDrawInfo.ScreenSize,
					FSlateLayoutTransform(Point.ScreenPosition - (PointDrawInfo.ScreenSize * 0.5f))
				);

				FSlateDrawElement::MakeBox(OutDrawElements, KeyLayerId, PointGeometry, PointDrawInfo.Brush, DrawEffects, PointTint);
			}
		}
	}
}

void SInteractiveCurveEditorView::DrawBufferedCurves(TSharedRef<FCurveEditor> CurveEditor, const FGeometry& AllottedGeometry, const FSlateRect& MyCullingRect, FSlateWindowElementList& OutDrawElements, int32 BaseLayerId, const FWidgetStyle& InWidgetStyle, ESlateDrawEffect DrawEffects) const
{
	if (!CurveEditor->GetSettings()->GetShowBufferedCurves())
	{
		return;
	}

	const float BufferedCurveThickness = 1.f;
	const bool  bAntiAliasCurves = true;
	const FLinearColor CurveColor = CurveViewConstants::BufferedCurveColor;
	const TArray<TUniquePtr<IBufferedCurveModel>>& BufferedCurves = CurveEditor->GetBufferedCurves();

	const int32 CurveLayerId = BaseLayerId + CurveViewConstants::ELayerOffset::Curves;

	// Draw each buffered curve using the view space transform since the curve space for all curves is the same
	for (const TUniquePtr<IBufferedCurveModel>& BufferedCurve : BufferedCurves)
	{
		if (!CurveEditor->IsActiveBufferedCurve(BufferedCurve))
		{
			continue;
		}

		TArray<TTuple<double, double>> CurveSpaceInterpolatingPoints;
		FCurveEditorScreenSpace CurveSpace = GetViewSpace();

		BufferedCurve->DrawCurve(*CurveEditor, CurveSpace, CurveSpaceInterpolatingPoints);

		TArray<FVector2D> ScreenSpaceInterpolatingPoints;
		for (TTuple<double, double> Point : CurveSpaceInterpolatingPoints)
		{
			ScreenSpaceInterpolatingPoints.Add(FVector2D(
				CurveSpace.SecondsToScreen(Point.Get<0>()),
				CurveSpace.ValueToScreen(Point.Get<1>())
			));
		}

		FSlateDrawElement::MakeLines(
			OutDrawElements,
			CurveLayerId,
			AllottedGeometry.ToPaintGeometry(),
			ScreenSpaceInterpolatingPoints,
			DrawEffects,
			CurveColor,
			bAntiAliasCurves,
			BufferedCurveThickness
		);
	}
}

bool SInteractiveCurveEditorView::GetPointsWithinWidgetRange(const FSlateRect& WidgetRectangle, TArray<FCurvePointHandle>* OutPoints) const
{
	TSharedPtr<FCurveEditor> CurveEditor = WeakCurveEditor.Pin();
	if (!CurveEditor)
	{
		return false;
	}

	FVector2D LinePoints[2];
	FVector Start, End, StartToEnd;
	FBox WidgetRectangleBox(FVector(WidgetRectangle.Left, WidgetRectangle.Top, 0), FVector(WidgetRectangle.Right, WidgetRectangle.Bottom, 0));

	// Iterate through all of our points and see which points the marquee overlaps. Both of these coordinate systems
	// are in screen space pixels.  Also check tangent lines
	bool bFound = false;
	for (const FCurveDrawParams& DrawParams : CachedDrawParams)
	{
		for (int32 PointIndex = 0; PointIndex < DrawParams.Points.Num(); PointIndex++)
		{
			const FCurvePointInfo& Point = DrawParams.Points[PointIndex];

			const FKeyDrawInfo& DrawInfo = DrawParams.GetKeyDrawInfo(Point.Type, PointIndex);
			FSlateRect PointRect = FSlateRect::FromPointAndExtent(Point.ScreenPosition - DrawInfo.ScreenSize/2, DrawInfo.ScreenSize);

			if (FSlateRect::DoRectanglesIntersect(PointRect, WidgetRectangle))
			{
				OutPoints->Add(FCurvePointHandle(DrawParams.GetID(), Point.Type, Point.KeyHandle));
				bFound = true;
			}
			else if (Point.LineDelta.X != 0.f || Point.LineDelta.Y != 0.f) //if tangent hit test line
			{
				LinePoints[0] = Point.ScreenPosition + Point.LineDelta.GetSafeNormal() * (DrawInfo.ScreenSize.X * .5f);
				LinePoints[1] = Point.ScreenPosition + Point.LineDelta;

				Start = FVector(LinePoints[0].X, LinePoints[0].Y, 0);
				End = FVector(LinePoints[1].X, LinePoints[1].Y, 0);
				StartToEnd = End - Start;

				if (FMath::LineBoxIntersection(WidgetRectangleBox, Start, End, StartToEnd))
				{
					OutPoints->Add(FCurvePointHandle(DrawParams.GetID(), Point.Type, Point.KeyHandle));
					bFound = true;
				}
			}
		}
	}

	return bFound;
}

bool SInteractiveCurveEditorView::GetCurveWithinWidgetRange(const FSlateRect& WidgetRectangle, TArray<FCurvePointHandle>* OutPoints) const
{
	TSharedPtr<FCurveEditor> CurveEditor = WeakCurveEditor.Pin();
	if (!CurveEditor)
	{
		return false;
	}

	FBox WidgetRectangleBox(FVector(WidgetRectangle.Left, WidgetRectangle.Top, 0), FVector(WidgetRectangle.Right, WidgetRectangle.Bottom, 0));

	// Iterate through all of our interpolating points and terminates if one overlaps the marquee. Both of these coordinate systems
	// are in screen space pixels.
	TSet<FCurveModelID> CurveIDs;
	for (const FCurveDrawParams& DrawParams : CachedDrawParams)
	{
		for (int32 InterpolatingPointIndex = 1; InterpolatingPointIndex < DrawParams.InterpolatingPoints.Num(); InterpolatingPointIndex++)
		{
			FVector2D InterpolatingPointPrev = DrawParams.InterpolatingPoints[InterpolatingPointIndex-1];
			FVector2D InterpolatingPointNext = DrawParams.InterpolatingPoints[InterpolatingPointIndex];
			FVector Start(InterpolatingPointPrev.X, InterpolatingPointPrev.Y, 0);
			FVector End(InterpolatingPointNext.X, InterpolatingPointNext.Y, 0);
			FVector StartToEnd = End - Start;

			if (FMath::LineBoxIntersection(WidgetRectangleBox, Start, End, StartToEnd))
			{
				CurveIDs.Add(DrawParams.GetID());
			}
		}
	}

	bool bPointsAdded = false;
	for (const FCurveModelID& CurveID : CurveIDs)
	{
		if (const FCurveModel* Curve = CurveEditor->FindCurve(CurveID))
		{
			TArray<FKeyHandle> KeyHandles;
			Curve->GetKeys(*CurveEditor, TNumericLimits<double>::Lowest(), TNumericLimits<double>::Max(), TNumericLimits<double>::Lowest(), TNumericLimits<double>::Max(), KeyHandles);

			for (const FKeyHandle& KeyHandle : KeyHandles)
			{
				OutPoints->Add(FCurvePointHandle(CurveID, ECurvePointType::Key, KeyHandle));
				bPointsAdded = true;
			}
		}
	}

	return bPointsAdded;
}

void SInteractiveCurveEditorView::UpdateCurveProximities(FVector2D MousePixel)
{
	CurveProximities.Reset();
	CachedToolTipData.Reset();

	TSharedPtr<FCurveEditor> CurveEditor = WeakCurveEditor.Pin();
	if (!CurveEditor)
	{
		return;
	}

	TOptional<FCurvePointHandle> MousePoint = HitPoint(MousePixel);
	if (MousePoint.IsSet())
	{
		// If the mouse is over a point, that curve is always the closest, so just add that directly and don't
		// bother adding the others
		CurveProximities.Add(MakeTuple(MousePoint->CurveID, 0.f));
	}
	else for (const TTuple<FCurveModelID, FCurveInfo>& Pair : CurveInfoByID)
	{
		const FCurveModel* CurveModel = CurveEditor->FindCurve(Pair.Key);
		if (!ensureAlways(CurveModel))
		{
			continue;
		}

		FCurveEditorScreenSpace CurveSpace = GetCurveSpace(Pair.Key);

		double MinMouseTime = CurveSpace.ScreenToSeconds(MousePixel.X - CurveViewConstants::HoverProximityThresholdPx);
		double MaxMouseTime = CurveSpace.ScreenToSeconds(MousePixel.X + CurveViewConstants::HoverProximityThresholdPx);
		double MouseValue = CurveSpace.ScreenToValue(MousePixel.Y);
		float  PixelsPerOutput = CurveSpace.PixelsPerOutput();

		FVector2D MinPos(MousePixel.X - CurveViewConstants::HoverProximityThresholdPx, 0.0f);
		FVector2D MaxPos(MousePixel.X + CurveViewConstants::HoverProximityThresholdPx, 0.0f);

		double InputOffset = CurveModel->GetInputDisplayOffset();
		double MinEvalTime = MinMouseTime - InputOffset;
		double MaxEvalTime = MaxMouseTime - InputOffset;

		double MinValue = 0.0, MaxValue = 0.0;
		if (CurveModel->Evaluate(MinEvalTime, MinValue) && CurveModel->Evaluate(MaxEvalTime, MaxValue))
		{
			MinPos.Y = CurveSpace.ValueToScreen(MinValue);
			MaxPos.Y = CurveSpace.ValueToScreen(MaxValue);

			float Distance = (FMath::ClosestPointOnSegment2D(MousePixel, MinPos, MaxPos) - MousePixel).Size();
			CurveProximities.Add(MakeTuple(Pair.Key, Distance));
		}
	}

	Algo::SortBy(CurveProximities, [](TTuple<FCurveModelID, float> In) { return In.Get<1>(); });

	// Also, set the cached tooltips if dragging because the curve proximity might not be updated during the drag
	if (CurveProximities.Num() > 0 && (CurveProximities[0].Get<1>() < CurveViewConstants::HoverProximityThresholdPx || DragOperation.IsSet()))
	{
		const FCurveModel* HoveredCurve = CurveEditor->FindCurve(CurveProximities[0].Get<0>());
		if (HoveredCurve)
		{
			FCurveEditorScreenSpace CurveSpace = GetCurveSpace(CurveProximities[0].Get<0>());
			double MouseTime = CurveSpace.ScreenToSeconds(MousePixel.X) - HoveredCurve->GetInputDisplayOffset();
			double EvaluatedTime = CurveEditor->GetCurveSnapMetrics(CurveProximities[0].Get<0>()).SnapInputSeconds(MouseTime);

			double EvaluatedValue = 0.0;
			HoveredCurve->Evaluate(EvaluatedTime, EvaluatedValue);

			FCachedToolTipData ToolTipData;
			ToolTipData.Text = FormatToolTipCurveName(*HoveredCurve);
			ToolTipData.EvaluatedTime = FormatToolTipTime(*HoveredCurve, EvaluatedTime);
			ToolTipData.EvaluatedValue = FormatToolTipValue(*HoveredCurve, EvaluatedValue);
			
			CachedToolTipData = ToolTipData;
		}
	}
}

FText SInteractiveCurveEditorView::FormatToolTipCurveName(const FCurveModel& CurveModel) const
{
	return FText::Format(LOCTEXT("CurveEditorTooltipName", "Name: {0}"), CurveModel.GetLongDisplayName());
}

FText SInteractiveCurveEditorView::FormatToolTipTime(const FCurveModel& CurveModel, double EvaluatedTime) const
{
	return FText::Format(LOCTEXT("CurveEditorTime", "Time: {0}"), EvaluatedTime);
}

FText SInteractiveCurveEditorView::FormatToolTipValue(const FCurveModel& CurveModel, double EvaluatedValue) const
{
	return FText::Format(LOCTEXT("CurveEditorValue", "Value: {0}"), EvaluatedValue);
}

void SInteractiveCurveEditorView::OnMouseEnter(const FGeometry& MyGeometry, const FPointerEvent& MouseEvent)
{
	//CurveProximities.Reset();
	SCompoundWidget::OnMouseEnter(MyGeometry, MouseEvent);
}

void SInteractiveCurveEditorView::OnMouseLeave(const FPointerEvent& MouseEvent)
{
	// Don't allow hover highlights when we've exited this view as clicking won't be routed to us to select it anyways.
	CurveProximities.Reset();
	SCompoundWidget::OnMouseLeave(MouseEvent);
}

FReply SInteractiveCurveEditorView::OnMouseMove(const FGeometry& MyGeometry, const FPointerEvent& MouseEvent)
{
	TSharedPtr<FCurveEditor> CurveEditor = WeakCurveEditor.Pin();
	TSharedPtr<SCurveEditorPanel> EditorPanel = CurveEditor.IsValid() ? CurveEditor->GetPanel() : nullptr;
	if (!CurveEditor || !EditorPanel)
	{
		return FReply::Unhandled();
	}

	// Don't handle updating if we have a context menu open.
	if (ActiveContextMenu.Pin())
	{
		return FReply::Unhandled();
	}

	// Update our Curve Proximities for hover states and context actions. This also updates our cached hovered curve.
	FVector2D MousePixel = MyGeometry.AbsoluteToLocal(MouseEvent.GetScreenSpacePosition());
	UpdateCurveProximities(MousePixel);

	// Cache the mouse position so that commands such as add key can work from command bindings 
	CachedMousePosition = MousePixel;

	if (DragOperation.IsSet())
	{
		FVector2D InitialPosition = DragOperation->GetInitialPosition();

		if (!DragOperation->IsDragging() && DragOperation->AttemptDragStart(MouseEvent))
		{
			DragOperation->DragImpl->BeginDrag(InitialPosition, MousePixel, MouseEvent);
			return FReply::Handled().CaptureMouse(AsShared());
		}
		else if (DragOperation->IsDragging())
		{
			DragOperation->DragImpl->Drag(InitialPosition, MousePixel, MouseEvent);
		}
		return FReply::Handled();
	}

	// We don't absorb this event as we're just updating hover states anyways.
	return FReply::Unhandled();
}

FReply SInteractiveCurveEditorView::OnMouseWheel(const FGeometry& MyGeometry, const FPointerEvent& MouseEvent)
{
	TSharedPtr<FCurveEditor> CurveEditor = WeakCurveEditor.Pin();
	if (!CurveEditor || bFixedOutputBounds)
	{
		return FReply::Unhandled();
	}

	FCurveEditorScreenSpace ViewSpace = GetViewSpace();

	FVector2D MousePixel   = MyGeometry.AbsoluteToLocal(MouseEvent.GetScreenSpacePosition());
	double    CurrentTime  = ViewSpace.ScreenToSeconds(MousePixel.X);
	double    CurrentValue = ViewSpace.ScreenToValue(MousePixel.Y);

	// If currently in a drag operation, allow it first chance at handling mouse wheel input
	if (DragOperation.IsSet())
	{
		FVector2D InitialPosition = DragOperation->GetInitialPosition();
		FReply Reply = DragOperation->DragImpl->MouseWheel(InitialPosition, MousePixel, MouseEvent);
		if (Reply.IsEventHandled())
		{
			return Reply;
		}
	}

	// Attempt to zoom around the current time if settings specify it and there is a valid time.
	if (CurveEditor->GetSettings()->GetZoomPosition() == ECurveEditorZoomPosition::CurrentTime)
	{
		if (CurveEditor->GetTimeSliderController().IsValid())
		{
			FFrameTime ScrubPosition = CurveEditor->GetTimeSliderController()->GetScrubPosition();
			double PlaybackPosition = ScrubPosition / CurveEditor->GetTimeSliderController()->GetTickResolution();
			if (CurveEditor->GetTimeSliderController()->GetViewRange().Contains(PlaybackPosition))
			{
				CurrentTime = PlaybackPosition;
			}
		}
	}

	float ZoomDelta = 1.f - FMath::Clamp(0.1f * MouseEvent.GetWheelDelta(), -0.9f, 0.9f);
	ZoomAround(FVector2D(ZoomDelta, ZoomDelta), CurrentTime, CurrentValue);

	return FReply::Handled();
}

TOptional<FCurveModelID> SInteractiveCurveEditorView::GetHoveredCurve() const
{
	if (CurveProximities.Num() > 0 && CurveProximities[0].Get<1>() < CurveViewConstants::HoverProximityThresholdPx)
	{
		return CurveProximities[0].Get<0>();
	}

	return TOptional<FCurveModelID>();
}

bool SInteractiveCurveEditorView::IsToolTipEnabled() const
{
	TSharedPtr<FCurveEditor> CurveEditor = WeakCurveEditor.Pin();
	if (CurveEditor)
	{
		return (CachedToolTipData.IsSet() && CurveEditor->GetSettings()->GetShowCurveEditorCurveToolTips());
	}

	return false;
}

FText SInteractiveCurveEditorView::GetToolTipCurveName() const
{
	return CachedToolTipData.IsSet() ? CachedToolTipData->Text : FText();
}

FText SInteractiveCurveEditorView::GetToolTipTimeText() const
{
	return CachedToolTipData.IsSet() ? CachedToolTipData->EvaluatedTime : FText();
}

FText SInteractiveCurveEditorView::GetToolTipValueText() const
{
	return CachedToolTipData.IsSet() ? CachedToolTipData->EvaluatedValue : FText();
}

double SInteractiveCurveEditorView::GetTangentValue(const double InTime, const double InValue, FCurveModel* CurveToAddTo, double DeltaTime) const
{
	// Data
	double TargetTime = InTime + DeltaTime;				// The time to get tangent value. Could be left or right depending on is DeltaTime is negative or positive
	double TargetValue = 0.0;							// The helper value to get Tangent value
	CurveToAddTo->Evaluate(TargetTime, TargetValue);	// Initialize TargetValue by TargetTime
	double TangentValue = (TargetValue - InValue) / FMath::Abs(DeltaTime);	// The tangent value to return
	double PrevTangent = DBL_MAX;						// Used for determine whether the tangent is close to the limit
	int32 Count = 10;									// Preventing we stuck in this function for too long

	// Logic
	// While the tangents not close enough and we haven't reach the max iteration time
	while (!FMath::IsNearlyEqual(FMath::Abs(TangentValue), FMath::Abs(PrevTangent)) && Count > 0)
	{
		// Update previous tangent value and make delta time smaller
		PrevTangent = TangentValue;
		DeltaTime /= 2.0;
		TargetTime = InTime + DeltaTime;

		// Calculate a more precise tangent value
		CurveToAddTo->Evaluate(TargetTime, TargetValue);
		TangentValue = (TargetValue - InValue) / FMath::Abs(DeltaTime);

		--Count;
	}
	return TangentValue;
}

void SInteractiveCurveEditorView::HandleDirectKeySelectionByMouse(TSharedPtr<FCurveEditor> CurveEditor, const FPointerEvent& MouseEvent, TOptional<FCurvePointHandle> MouseDownPoint)
{
	if(!MouseDownPoint.IsSet())
	{
		CurveEditor->GetSelection().Clear();
		return;
	}

	const bool bIsShiftDown = MouseEvent.IsShiftDown();
	const bool bIsAltDown = MouseEvent.IsAltDown();
	const bool bIsControlDown = MouseEvent.IsControlDown();
	
	if (bIsShiftDown)
	{
		CurveEditor->GetSelection().Add(MouseDownPoint.GetValue());
	}
	else if (bIsAltDown)
	{
		CurveEditor->GetSelection().Remove(MouseDownPoint.GetValue());
	}
	else if (bIsControlDown)
	{
		CurveEditor->GetSelection().Toggle(MouseDownPoint.GetValue());
	}
	else
	{
		const bool bKeySelected = CurveEditor->GetSelection().Contains(MouseDownPoint->CurveID, MouseDownPoint->KeyHandle, ECurvePointType::Key);
		const bool bLeaveTangentSelected = CurveEditor->GetSelection().Contains(MouseDownPoint->CurveID, MouseDownPoint->KeyHandle, ECurvePointType::LeaveTangent);
		const bool bArriveTangentSelected = CurveEditor->GetSelection().Contains(MouseDownPoint->CurveID, MouseDownPoint->KeyHandle, ECurvePointType::ArriveTangent);

		if (bKeySelected || bLeaveTangentSelected || bArriveTangentSelected)
		{
			// If the picked key handle is already selected in any way, select all of the same point type for the selected points
			if (MouseDownPoint->PointType == ECurvePointType::LeaveTangent)
			{
				TArray<FCurvePointHandle> CurvePointHandles;
				for (const TTuple<FCurveModelID, FKeyHandleSet>& Pair : CurveEditor->GetSelection().GetAll())
				{
					for (FKeyHandle Handle : Pair.Value.AsArray())
					{
						// If this isn't the opposite of the clicked on LeaveTangent, select the LeaveTangent so it can be moved as well
						if (Pair.Value.PointType(Handle) != ECurvePointType::ArriveTangent)
						{
							FCurvePointHandle CurvePointHandle(Pair.Key, MouseDownPoint->PointType, Handle);
							CurvePointHandles.Add(CurvePointHandle);
						}
					}
				}

				if (!bLeaveTangentSelected)
				{
					CurveEditor->GetSelection().Clear();
				}
				for (FCurvePointHandle CurvePointHandle : CurvePointHandles)
				{
					CurveEditor->GetSelection().Add(CurvePointHandle);
				}
				CurveEditor->GetSelection().Add(MouseDownPoint.GetValue());
			}
			else if (MouseDownPoint->PointType == ECurvePointType::ArriveTangent)
			{
				TArray<FCurvePointHandle> CurvePointHandles;
				for (const TTuple<FCurveModelID, FKeyHandleSet>& Pair : CurveEditor->GetSelection().GetAll())
				{
					for (FKeyHandle Handle : Pair.Value.AsArray())
					{
						// If this isn't the opposite of the clicked on ArriveTangent, select the ArriveTangent so it can be moved as well
						if (Pair.Value.PointType(Handle) != ECurvePointType::LeaveTangent)
						{
							FCurvePointHandle CurvePointHandle(Pair.Key, MouseDownPoint->PointType, Handle);
							CurvePointHandles.Add(CurvePointHandle);
						}
					}
				}

				if (!bArriveTangentSelected)
				{
					CurveEditor->GetSelection().Clear();
				}
				for (FCurvePointHandle CurvePointHandle : CurvePointHandles)
				{
					CurveEditor->GetSelection().Add(CurvePointHandle);
				}
				CurveEditor->GetSelection().Add(MouseDownPoint.GetValue());
			}
			else if (MouseDownPoint->PointType == ECurvePointType::Key)
			{
				TArray<FCurvePointHandle> CurvePointHandles;
				for (const TTuple<FCurveModelID, FKeyHandleSet>& Pair : CurveEditor->GetSelection().GetAll())
				{
					for (FKeyHandle Handle : Pair.Value.AsArray())
					{
						FCurvePointHandle CurvePointHandle(Pair.Key, MouseDownPoint->PointType, Handle);
						CurvePointHandles.Add(CurvePointHandle);
					}
				}

				CurveEditor->GetSelection().Clear();
				for (FCurvePointHandle CurvePointHandle : CurvePointHandles)
				{
					CurveEditor->GetSelection().Add(CurvePointHandle);
				}
				CurveEditor->GetSelection().Add(MouseDownPoint.GetValue());
			}
		}
			// If this isn't already selected, treat this as a new selection (clear selection)
		else 
		{
			CurveEditor->GetSelection().Clear();
			CurveEditor->GetSelection().Add(MouseDownPoint.GetValue());
		}
	}
}

FReply SInteractiveCurveEditorView::OnMouseButtonDown(const FGeometry& MyGeometry, const FPointerEvent& MouseEvent)
{
	TSharedPtr<FCurveEditor> CurveEditor = WeakCurveEditor.Pin();
	TSharedPtr<SCurveEditorPanel> EditorPanel = CurveEditor.IsValid() ? CurveEditor->GetPanel() : nullptr;
	if (!CurveEditor || !EditorPanel)
	{
		return FReply::Unhandled();
	}
	
	FVector2D MousePixel = MyGeometry.AbsoluteToLocal(MouseEvent.GetScreenSpacePosition());

	// Cache the mouse position so that commands such as add key can work from command bindings 
	CachedMousePosition = MousePixel;

	// Rebind our context actions so that shift click commands use the right position.
	RebindContextualActions(MousePixel);

	// // Marquee Selection
	// if (MouseEvent.GetEffectingButton() == EKeys::LeftMouseButton)
	// {
	// 	DragOperation = FCurveEditorDelayedDrag(MousePixel, MouseEvent.GetEffectingButton());
	// 	DragOperation->DragImpl = MakeUnique<FCurveEditorDragOperation_Marquee>(CurveEditor.Get(), this);
	// 	return FReply::Handled();
	// }
	// Middle Click + Alt Pan
	//else
	if (MouseEvent.GetEffectingButton() == EKeys::MiddleMouseButton)
	{
		if (MouseEvent.IsAltDown())
		{
			DragOperation = FCurveEditorDelayedDrag(MousePixel, MouseEvent.GetEffectingButton());
			DragOperation->DragImpl = MakeUnique<FCurveEditorDragOperation_PanInput>(CurveEditor.Get());
			return FReply::Handled();
		}
		else
		{
			// Middle Mouse can try to create keys on curves.
			TOptional<FCurvePointHandle> NewPoint;

			// Add a key to the closest curve to the mouse
			if (TOptional<FCurveModelID> HoveredCurve = GetHoveredCurve())
			{
				// Don't allow adding keys when shift is held down with selected keys since that is for dragging keys in a constrained axis
				const bool bDraggingKeys = MouseEvent.IsShiftDown() && !CurveEditor->GetSelection().GetAll().IsEmpty();

				FCurveModel* CurveToAddTo = CurveEditor->FindCurve(HoveredCurve.GetValue());
				if (CurveToAddTo && !CurveToAddTo->IsReadOnly() && !bDraggingKeys)
				{
					FScopedTransaction Transaction(LOCTEXT("InsertKey", "Insert Key"));

					FCurveEditorScreenSpace CurveSpace = GetCurveSpace(HoveredCurve.GetValue());
<<<<<<< HEAD
					FKeyAttributes KeyAttributes = CurveEditor->GetDefaultKeyAttributes().Get();
=======
>>>>>>> 4af6daef
					double MouseTime = CurveSpace.ScreenToSeconds(MousePixel.X);
					double MouseValue = CurveSpace.ScreenToValue(MousePixel.Y);

					FKeyAttributes KeyAttributes = CurveEditor->GetDefaultKeyAttributes().Get();
					if (KeyAttributes.HasInterpMode())
					{
						// Set interpolation and tangent mode based on surrounding keys, if any
						TPair<ERichCurveInterpMode, ERichCurveTangentMode> Modes = CurveToAddTo->GetInterpolationMode(MouseTime, KeyAttributes.GetInterpMode(), KeyAttributes.GetTangentMode());
						KeyAttributes.SetInterpMode(Modes.Key);
						KeyAttributes.SetTangentMode(Modes.Value);
					}

					FCurveSnapMetrics SnapMetrics = CurveEditor->GetCurveSnapMetrics(HoveredCurve.GetValue());
					MouseTime = SnapMetrics.SnapInputSeconds(MouseTime);
					MouseValue = SnapMetrics.SnapOutput(MouseValue);

					// If control is pressed. Keep the curve unchanged
					if (MouseEvent.IsControlDown())
					{
						KeyAttributes.SetTangentMode(RCTM_User);

						// Estimated delta time to compute right and left tangents
						double DeltaTime = 0.1;

						// Make mouse value more accurate 
						CurveToAddTo->Evaluate(MouseTime, MouseValue);

						// Compute right tangent
						double RightTangent = GetTangentValue(MouseTime, MouseValue, CurveToAddTo, DeltaTime);
						KeyAttributes.SetLeaveTangent(RightTangent);

						// Left
						double LeftTangent = GetTangentValue(MouseTime, MouseValue, CurveToAddTo, -DeltaTime);
						KeyAttributes.SetArriveTangent(LeftTangent);
					}

					// When adding to a curve with no variance, add it with the same value so that
					// curves don't pop wildly in normalized views due to a slight difference between the keys
					double CurveOutputMin = 0, CurveOutputMax = 1;
					CurveToAddTo->GetValueRange(CurveOutputMin, CurveOutputMax);
					if (CurveOutputMin == CurveOutputMax)
					{
						MouseValue = CurveOutputMin;
					}

					CurveToAddTo->Modify();

					// Add a key on this curve
					TOptional<FKeyHandle> NewKey = CurveToAddTo->AddKey(FKeyPosition(MouseTime, MouseValue), KeyAttributes);
					if (NewKey.IsSet())
					{
						NewPoint = FCurvePointHandle(HoveredCurve.GetValue(), ECurvePointType::Key, NewKey.GetValue());

						CurveEditor->GetSelection().Clear();
						CurveEditor->GetSelection().Add(NewPoint.GetValue());
					}
					else
					{
						Transaction.Cancel();
					}
				}
			}

			// If there are any tangent handles selected, prefer to drag those instead of keys
			ECurvePointType PointType = ECurvePointType::Key;
			if (!NewPoint.IsSet())
			{
				for (const TTuple<FCurveModelID, FKeyHandleSet>& Pair : CurveEditor->GetSelection().GetAll())
				{
					for (FKeyHandle Handle : Pair.Value.AsArray())
					{
						if (Pair.Value.Contains(Handle, ECurvePointType::ArriveTangent) || Pair.Value.Contains(Handle, ECurvePointType::LeaveTangent))
						{
							PointType = ECurvePointType::ArriveTangent;
							break;
						}
					}
				}
			}

			TUniquePtr<ICurveEditorKeyDragOperation> KeyDrag = CreateKeyDrag(PointType);

			KeyDrag->Initialize(CurveEditor.Get(), NewPoint);

			DragOperation = FCurveEditorDelayedDrag(MousePixel, MouseEvent.GetEffectingButton());
			DragOperation->DragImpl = MoveTemp(KeyDrag);

			return FReply::Handled().PreventThrottling();
		}
	}
	else if (MouseEvent.GetEffectingButton() == EKeys::RightMouseButton)
	{
		// Zoom Timeline
		if (MouseEvent.IsAltDown())
		{
			DragOperation = FCurveEditorDelayedDrag(MousePixel, MouseEvent.GetEffectingButton());
			DragOperation->DragImpl = MakeUnique<FCurveEditorDragOperation_Zoom>(CurveEditor.Get(), SharedThis(this));
			return FReply::Handled();
		}
		// Pan Timeline if we have flexible output bounds
		else if (!bFixedOutputBounds)
		{
			DragOperation = FCurveEditorDelayedDrag(MousePixel, MouseEvent.GetEffectingButton());
			DragOperation->DragImpl = MakeUnique<FCurveEditorDragOperation_PanView>(CurveEditor.Get(), SharedThis(this));
			return FReply::Handled();
		}
	}

	if (MouseEvent.GetEffectingButton() == EKeys::LeftMouseButton)
	{
		// Key Selection Testing
		TOptional<FCurvePointHandle> MouseDownPoint = HitPoint(MousePixel);
		if (MouseDownPoint.IsSet())
		{
			if (FCurveModel* CurveModel = CurveEditor->FindCurve(MouseDownPoint->CurveID))
			{
				if (!CurveModel->IsReadOnly())
				{
					HandleDirectKeySelectionByMouse(CurveEditor, MouseEvent, MouseDownPoint);

					TUniquePtr<ICurveEditorKeyDragOperation> KeyDrag = CreateKeyDrag(MouseDownPoint->PointType);

					KeyDrag->Initialize(CurveEditor.Get(), MouseDownPoint);

					DragOperation = FCurveEditorDelayedDrag(MousePixel, MouseEvent.GetEffectingButton());
					DragOperation->DragImpl = MoveTemp(KeyDrag);

					return FReply::Handled().PreventThrottling();
				}
			}
		}
	}

	return FReply::Unhandled();
}

FReply SInteractiveCurveEditorView::OnMouseButtonUp(const FGeometry& MyGeometry, const FPointerEvent& MouseEvent)
{
	TSharedPtr<FCurveEditor> CurveEditor = WeakCurveEditor.Pin();
	TSharedPtr<SCurveEditorPanel> EditorPanel = CurveEditor.IsValid() ? CurveEditor->GetPanel() : nullptr;
	if (!CurveEditor || !EditorPanel)
	{
		return FReply::Unhandled();
	}

	const bool bDragOperationWasSet = DragOperation.IsSet();
	FVector2D MousePosition = MyGeometry.AbsoluteToLocal(MouseEvent.GetScreenSpacePosition());
	if (DragOperation.IsSet())
	{
		if (DragOperation->IsDragging())
		{
			FVector2D InitialPosition = DragOperation->GetInitialPosition();
			DragOperation->DragImpl->EndDrag(InitialPosition, MousePosition, MouseEvent);

			DragOperation.Reset();
			return FReply::Handled().ReleaseMouseCapture();
		}
	}

	DragOperation.Reset();

	// Select the curve on mouse release if no key or tangent was clicked on
	if (!bDragOperationWasSet && MouseEvent.GetEffectingButton() == EKeys::LeftMouseButton)
	{
		const bool bIsShiftDown = MouseEvent.IsShiftDown();
		const bool bIsAltDown = MouseEvent.IsAltDown();
		const bool bIsControlDown = MouseEvent.IsControlDown();

		// Curve Selection Testing.
		TOptional<FCurveModelID> HitCurve = GetHoveredCurve();
		if (!HitPoint(MousePosition).IsSet() && HitCurve.IsSet())
		{
			FCurveModel* CurveModel = CurveEditor->FindCurve(HitCurve.GetValue());

			TArray<FKeyHandle> KeyHandles;
			KeyHandles.Reserve(CurveModel->GetNumKeys());
			CurveModel->GetKeys(*CurveEditor, TNumericLimits<double>::Lowest(), TNumericLimits<double>::Max(), TNumericLimits<double>::Lowest(), TNumericLimits<double>::Max(), KeyHandles);

			// Add or remove all keys from the curve.
			if (bIsShiftDown)
			{
				CurveEditor->GetSelection().Add(HitCurve.GetValue(), ECurvePointType::Key, KeyHandles);
			}
			else if (bIsAltDown)
			{
				CurveEditor->GetSelection().Remove(HitCurve.GetValue(), ECurvePointType::Key, KeyHandles);
			}
			else if (bIsControlDown)
			{
				CurveEditor->GetSelection().Toggle(HitCurve.GetValue(), ECurvePointType::Key, KeyHandles);
			}
			else
			{
				CurveEditor->GetSelection().Clear();
				CurveEditor->GetSelection().Add(HitCurve.GetValue(), ECurvePointType::Key, KeyHandles);
			}

			return FReply::Handled();
		}
	}

	if (MouseEvent.GetEffectingButton() == EKeys::RightMouseButton)
	{
		FVector2D MousePixel = MyGeometry.AbsoluteToLocal(MouseEvent.GetScreenSpacePosition());
		TOptional<FCurvePointHandle> MouseDownPoint = HitPoint(MousePixel);

		if(MouseDownPoint.IsSet())
		{
			if (FCurveModel* CurveModel = CurveEditor->FindCurve(MouseDownPoint->CurveID))
			{
				if (!CurveModel->IsReadOnly())
				{
					HandleDirectKeySelectionByMouse(CurveEditor, MouseEvent, MouseDownPoint);
				}
			}
		}
		
		CreateContextMenu(MyGeometry, MouseEvent);
		return FReply::Handled();
	}

	// If we hit a curve or another UI element, do not allow mouse input to bubble
	if (HitPoint(MousePosition) || GetHoveredCurve())
	{
		return FReply::Handled();
	}

	return FReply::Unhandled();
}

void SInteractiveCurveEditorView::CreateContextMenu(const FGeometry& MyGeometry, const FPointerEvent& MouseEvent)
{
	TSharedPtr<FCurveEditor> CurveEditor = WeakCurveEditor.Pin();
	TSharedPtr<SCurveEditorPanel> EditorPanel = CurveEditor.IsValid() ? CurveEditor->GetPanel() : nullptr;
	if (!CurveEditor || !EditorPanel)
	{
		return;
	}

	FVector2D MousePosition = MyGeometry.AbsoluteToLocal(MouseEvent.GetScreenSpacePosition());

	TOptional<FCurvePointHandle> MouseUpPoint = HitPoint(MousePosition);
	
	// We need to update our curve proximities (again) because OnMouseLeave is called (which clears them) 
	// before this menu is created due to the parent widget capturing mouse focus. The context menu needs
	// to know which curve you have highlighted for buffering curves.
	UpdateCurveProximities(MousePosition);

	// Rebind our context menu actions based on the results of hit-testing
	RebindContextualActions(MousePosition);

	// if (!MouseUpPoint.IsSet())
	// {
	// 	CurveEditor->Selection.Clear();
	// }

	const bool bCloseAfterSelection = true;
	FMenuBuilder MenuBuilder(bCloseAfterSelection, EditorPanel->GetCommands());
	
	BuildContextMenu(MenuBuilder, MouseUpPoint, GetHoveredCurve());

	// Push the context menu
	FWidgetPath WidgetPath = MouseEvent.GetEventPath() != nullptr ? *MouseEvent.GetEventPath() : FWidgetPath();
	ActiveContextMenu = FSlateApplication::Get().PushMenu(AsShared(), WidgetPath, MenuBuilder.MakeWidget(), FSlateApplication::Get().GetCursorPos(), FPopupTransitionEffect(FPopupTransitionEffect::ContextMenu));
}

void SInteractiveCurveEditorView::BuildContextMenu(FMenuBuilder& MenuBuilder, TOptional<FCurvePointHandle> ClickedPoint, TOptional<FCurveModelID> HoveredCurveID)
{
	TSharedPtr<FCurveEditor> CurveEditor = WeakCurveEditor.Pin();
	if (CurveEditor)
	{
		FCurveEditorContextMenu::BuildMenu(MenuBuilder, CurveEditor.ToSharedRef(), ClickedPoint, HoveredCurveID);
	}
}

TOptional<FCurvePointHandle> SInteractiveCurveEditorView::HitPoint(FVector2D MousePixel) const
{
	TOptional<FCurvePointHandle> HitPoint;
	TOptional<float> ClosestDistance;

	TOptional<FCurveModelID> HoveredCurve = GetHoveredCurve();

	// Find all keys within the current hit test time
	for (const FCurveDrawParams& Params : CachedDrawParams)
	{
		// If we have a hovered curve, only hit a point within that curve
		if (HoveredCurve.IsSet() && Params.GetID() != HoveredCurve.GetValue())
		{
			continue;
		}
	
		for (int32 PointIndex = 0; PointIndex < Params.Points.Num(); PointIndex++)
		{
			const FCurvePointInfo& Point = Params.Points[PointIndex];
			const FKeyDrawInfo& PointDrawInfo = Params.GetKeyDrawInfo(Point.Type, PointIndex);

			// We artificially inflate the hit testing region for keys by a few pixels to make them easier to hit. The PointDrawInfo.ScreenSize specifies their drawn size,
			// so we need to inflate here when doing the actual hit testing. We subtract by half the extent to center it on the drawing.
			FVector2D HitTestSize = PointDrawInfo.ScreenSize + FVector2D(4.f, 4.f);

			FSlateRect KeyRect = FSlateRect::FromPointAndExtent(Point.ScreenPosition - (HitTestSize / 2.f), HitTestSize);

			if (KeyRect.ContainsPoint(MousePixel))
			{
				float DistanceSquared = (KeyRect.GetCenter() - MousePixel).SizeSquared();
				if (DistanceSquared <= ClosestDistance.Get(DistanceSquared))
				{
					ClosestDistance = DistanceSquared;
					HitPoint = FCurvePointHandle(Params.GetID(), Point.Type, Point.KeyHandle);
				}
			}
		}
	}

	return HitPoint;
}

void SInteractiveCurveEditorView::RebindContextualActions(FVector2D InMousePosition)
{
	TSharedPtr<FCurveEditor> CurveEditor = WeakCurveEditor.Pin();
	TSharedPtr<SCurveEditorPanel> CurveEditorPanel = CurveEditor.IsValid() ? CurveEditor->GetPanel() : nullptr;
	if (!CurveEditorPanel)
	{
		return;
	}

	TSharedPtr<FUICommandList> CommandList = CurveEditorPanel->GetCommands();

	CommandList->UnmapAction(FCurveEditorCommands::Get().AddKeyHovered);
	CommandList->UnmapAction(FCurveEditorCommands::Get().PasteKeysHovered);
	CommandList->UnmapAction(FCurveEditorCommands::Get().AddKeyToAllCurves);

	CommandList->UnmapAction(FCurveEditorCommands::Get().BufferVisibleCurves);
	CommandList->UnmapAction(FCurveEditorCommands::Get().SwapBufferedCurves);
	CommandList->UnmapAction(FCurveEditorCommands::Get().ApplyBufferedCurves);
	

	TOptional<FCurveModelID> HoveredCurve = GetHoveredCurve();
	if (HoveredCurve.IsSet())
	{
		TSet<FCurveModelID> HoveredCurveSet;
		HoveredCurveSet.Add(HoveredCurve.GetValue());

		CommandList->MapAction(FCurveEditorCommands::Get().AddKeyHovered, FExecuteAction::CreateSP(this, &SInteractiveCurveEditorView::AddKeyAtMousePosition, HoveredCurveSet));
		CommandList->MapAction(FCurveEditorCommands::Get().PasteKeysHovered, FExecuteAction::CreateSP(this, &SInteractiveCurveEditorView::PasteKeys, HoveredCurveSet));
	}

	CommandList->MapAction(FCurveEditorCommands::Get().AddKeyToAllCurves, FExecuteAction::CreateSP(this, &SInteractiveCurveEditorView::AddKeyAtScrubTime, TSet<FCurveModelID>()));

	// Buffer Curves. Can only act on buffered curves if curves are selected in the tree or the curve has selected keys.
	CommandList->MapAction(FCurveEditorCommands::Get().BufferVisibleCurves, FExecuteAction::CreateSP(this, &SInteractiveCurveEditorView::BufferCurves), FCanExecuteAction::CreateSP(this, &SInteractiveCurveEditorView::CanBufferedCurves));
	CommandList->MapAction(FCurveEditorCommands::Get().SwapBufferedCurves, FExecuteAction::CreateSP(this, &SInteractiveCurveEditorView::ApplyBufferCurves, true), FCanExecuteAction::CreateSP(this, &SInteractiveCurveEditorView::CanApplyBufferedCurves));
	CommandList->MapAction(FCurveEditorCommands::Get().ApplyBufferedCurves, FExecuteAction::CreateSP(this, &SInteractiveCurveEditorView::ApplyBufferCurves, false), FCanExecuteAction::CreateSP(this, &SInteractiveCurveEditorView::CanApplyBufferedCurves));
}

void SInteractiveCurveEditorView::BufferCurves()
{
	TSharedPtr<FCurveEditor> CurveEditor = WeakCurveEditor.Pin();
	if (CurveEditor.IsValid())
	{
		CurveEditor->AddBufferedCurves(CurveEditor->GetSelectionFromTreeAndKeys());
	}
}

void SInteractiveCurveEditorView::ApplyBufferCurves(const bool bSwapBufferCurves)
{
	TSharedPtr<FCurveEditor> CurveEditor = WeakCurveEditor.Pin();
	if (CurveEditor.IsValid())
	{
		CurveEditor->ApplyBufferedCurves(CurveEditor->GetSelectionFromTreeAndKeys(), bSwapBufferCurves);
	}
}

bool SInteractiveCurveEditorView::CanBufferedCurves() const
{
	TSharedPtr<FCurveEditor> CurveEditor = WeakCurveEditor.Pin();
	if (CurveEditor.IsValid())
	{
		return CurveEditor->GetSelectionFromTreeAndKeys().Num() > 0;
	}

	return false;
}

bool SInteractiveCurveEditorView::CanApplyBufferedCurves() const
{
	TSharedPtr<FCurveEditor> CurveEditor = WeakCurveEditor.Pin();
	if (CurveEditor.IsValid())
	{
		return CurveEditor->GetSelectionFromTreeAndKeys().Num() > 0 && CurveEditor->GetBufferedCurves().Num() > 0;
	}

	return false;
}

void SInteractiveCurveEditorView::AddKeyAtScrubTime(TSet<FCurveModelID> ForCurves)
{
	TSharedPtr<FCurveEditor> CurveEditor = WeakCurveEditor.Pin();
	if (!CurveEditor.IsValid())
	{
		return;
	}

	TSet<FCurveModelID> CurvesToAddTo;
	if (ForCurves.Num() == 0)
	{
		CurvesToAddTo = CurveEditor->GetEditedCurves();
	}
	else
	{
		CurvesToAddTo = ForCurves;
	}

	// If they don't have a time slider controller then we fall back to using mouse position.
	TSharedPtr<ITimeSliderController> TimeSliderController = CurveEditor->GetTimeSliderController();
	if (!TimeSliderController)
	{
		AddKeyAtMousePosition(CurvesToAddTo);
		return;
	}

	// Snapping of the time will be done inside AddKeyAtTime.
	double ScrubTime = TimeSliderController->GetScrubPosition() / TimeSliderController->GetTickResolution();
	AddKeyAtTime(CurvesToAddTo, ScrubTime);
}

void SInteractiveCurveEditorView::AddKeyAtMousePosition(TSet<FCurveModelID> ForCurves)
{
	TSharedPtr<FCurveEditor> CurveEditor = WeakCurveEditor.Pin();
	if (!CurveEditor.IsValid())
	{
		return;
	}

	// Snapping will be done inside AddKeyAtTime
	double MouseTime = GetViewSpace().ScreenToSeconds(CachedMousePosition.X);
	AddKeyAtTime(ForCurves, MouseTime);
}

void SInteractiveCurveEditorView::AddKeyAtTime(const TSet<FCurveModelID>& ToCurves, double InTime)
{
	TSharedPtr<FCurveEditor> CurveEditor = WeakCurveEditor.Pin();
	if (!CurveEditor.IsValid())
	{
		return;
	}

	FScopedTransaction Transaction(LOCTEXT("AddKeyAtTime", "Add Key"));
	bool bAddedKey = false;

	// Clear the selection set as we will be selecting all the new keys created.
	CurveEditor->GetSelection().Clear();

	for (const FCurveModelID& CurveModelID : ToCurves)
	{
		FCurveModel* CurveModel = CurveEditor->FindCurve(CurveModelID);
		check(CurveModel);

		if (CurveModel->IsReadOnly())
		{
			continue;
		}

		// Ensure the time is snapped if needed
		FCurveSnapMetrics SnapMetrics = CurveEditor->GetCurveSnapMetrics(CurveModelID);
		double SnappedTime = SnapMetrics.SnapInputSeconds(InTime);

		// Support optional input display offsets 
		double EvalTime = SnappedTime - CurveModel->GetInputDisplayOffset();

		double CurveValue = 0.0;
		if (CurveModel->Evaluate(EvalTime, CurveValue))
		{
			CurveModel->Modify();
			CurveValue = SnapMetrics.SnapOutput(CurveValue);

			// Curve Models allow us to create new keys ontop of existing keys which works, but causes some user confusion
			// Before we create a key, we instead check to see if there is already a key at this time, and if there is, we
			// add that key to the selection set instead. This solves issues with snapping causing keys to be created adjacent
			// to the mouse cursor (sometimes by a large amount).
			TArray<FKeyHandle> ExistingKeys;
			CurveModel->GetKeys(*CurveEditor, EvalTime - KINDA_SMALL_NUMBER, EvalTime + KINDA_SMALL_NUMBER, TNumericLimits<double>::Lowest(), TNumericLimits<double>::Max(), ExistingKeys);
			
			TOptional<FKeyHandle> NewKey;

			if (ExistingKeys.Num() > 0)
			{
				NewKey = ExistingKeys[0];
			}
			else
			{
				FKeyAttributes KeyAttributes = CurveEditor->GetDefaultKeyAttribute().Get();
				if (KeyAttributes.HasInterpMode())
				{
					// Set interpolation and tangent mode based on surrounding keys, if any
					TPair<ERichCurveInterpMode, ERichCurveTangentMode> Modes = CurveModel->GetInterpolationMode(EvalTime, KeyAttributes.GetInterpMode(), KeyAttributes.GetTangentMode());
					KeyAttributes.SetInterpMode(Modes.Key);
					KeyAttributes.SetTangentMode(Modes.Value);
				}

				// Add a key on this curve
				NewKey = CurveModel->AddKey(FKeyPosition(EvalTime, CurveValue), KeyAttributes);
			}

			// Add the key to the selection set.
			if (NewKey.IsSet())
			{
				bAddedKey = true;
				CurveEditor->GetSelection().Add(FCurvePointHandle(CurveModelID, ECurvePointType::Key, NewKey.GetValue()));
			}
		}
	}

	if (!bAddedKey)
	{
		Transaction.Cancel();
	}
}

void SInteractiveCurveEditorView::PasteKeys(TSet<FCurveModelID> ToCurves)
{
	TSharedPtr<FCurveEditor> CurveEditor = WeakCurveEditor.Pin();
	if (!CurveEditor.IsValid())
	{
		return;
	}

	CurveEditor->PasteKeys(ToCurves);
}

void SInteractiveCurveEditorView::OnCurveEditorToolChanged(FCurveEditorToolID InToolId)
{
	// We need to end drag-drop operations if they switch tools. Otherwise they can start
	// a marquee select, use the keyboard to switch to a diferent tool, and then the marquee
	// select finishes after the tool has had a chance to activate.
	if (DragOperation.IsSet())
	{
		// We have to cancel it instead of ending it because ending it needs mouse position and some other stuff.
		DragOperation->DragImpl->CancelDrag();
		DragOperation.Reset();
	}
}

#undef LOCTEXT_NAMESPACE // "SInteractiveCurveEditorView"<|MERGE_RESOLUTION|>--- conflicted
+++ resolved
@@ -3,10 +3,7 @@
 #include "Views/SInteractiveCurveEditorView.h"
 
 #include "Algo/Sort.h"
-<<<<<<< HEAD
-=======
 #include "AnimatedRange.h"
->>>>>>> 4af6daef
 #include "Containers/ArrayView.h"
 #include "Containers/Map.h"
 #include "Containers/SortedMap.h"
@@ -1104,10 +1101,6 @@
 					FScopedTransaction Transaction(LOCTEXT("InsertKey", "Insert Key"));
 
 					FCurveEditorScreenSpace CurveSpace = GetCurveSpace(HoveredCurve.GetValue());
-<<<<<<< HEAD
-					FKeyAttributes KeyAttributes = CurveEditor->GetDefaultKeyAttributes().Get();
-=======
->>>>>>> 4af6daef
 					double MouseTime = CurveSpace.ScreenToSeconds(MousePixel.X);
 					double MouseValue = CurveSpace.ScreenToValue(MousePixel.Y);
 
