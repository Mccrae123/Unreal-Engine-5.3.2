// Copyright Epic Games, Inc. All Rights Reserved.

#include "CurveEditorDragOperation_Tangent.h"

#include "Containers/ArrayView.h"
#include "Containers/Map.h"
#include "CoreTypes.h"
#include "CurveEditor.h"
#include "CurveEditorHelpers.h"
#include "CurveEditorScreenSpace.h"
#include "CurveEditorSelection.h"
#include "CurveModel.h"
#include "Curves/RichCurve.h"
#include "HAL/PlatformCrt.h"
#include "Input/Events.h"
#include "Internationalization/Internationalization.h"
#include "Internationalization/Text.h"
#include "Math/UnrealMathUtility.h"
#include "Misc/AssertionMacros.h"
#include "Misc/EnumClassFlags.h"
#include "SCurveEditorView.h"
#include "ScopedTransaction.h"
#include "Templates/Tuple.h"
#include "Templates/UniquePtr.h"
#include "Templates/UnrealTemplate.h"
#include "UObject/UnrealType.h"

namespace CurveEditorDragOperation
{
	/** If they're within this many pixels of crossing over the straight up/down boundary, we clamp the handles. */
	constexpr float TangentCrossoverThresholdPx = 1.f;
}

void FCurveEditorDragOperation_Tangent::OnInitialize(FCurveEditor* InCurveEditor, const TOptional<FCurvePointHandle>& InCardinalPoint)
{
	CurveEditor = InCurveEditor;
}

void FCurveEditorDragOperation_Tangent::OnBeginDrag(FVector2D InitialPosition, FVector2D CurrentPosition, const FPointerEvent& MouseEvent)
{
	int32 NumKeys = CurveEditor->GetSelection().Count();

	FText Description = FText::Format(NSLOCTEXT("CurveEditor", "DragTangentsFormat", "Drag {0}|plural(one=Tangent, other=Tangents)"), NumKeys);
	Transaction = MakeUnique<FScopedTransaction>(Description);
	CurveEditor->SuppressBoundTransformUpdates(true);

	KeysByCurve.Reset();
	for (const TTuple<FCurveModelID, FKeyHandleSet>& Pair : CurveEditor->GetSelection().GetAll())
	{
		FCurveModelID CurveID = Pair.Key;
		FCurveModel* Curve    = CurveEditor->FindCurve(CurveID);

		if (ensureAlways(Curve))
		{
			Curve->Modify();

			TArrayView<const FKeyHandle> Handles = Pair.Value.AsArray();

			FKeyData& KeyData = KeysByCurve.Emplace_GetRef(CurveID);
			KeyData.Handles = TArray<FKeyHandle>(Handles.GetData(), Handles.Num());

			for (FKeyHandle Handle : Handles)
			{
				KeyData.PointTypes.Add(Pair.Value.PointType(Handle));
			}

			KeyData.Attributes.SetNum(KeyData.Handles.Num());
			Curve->GetKeyAttributes(KeyData.Handles, KeyData.Attributes);
		}
	}
}

void FCurveEditorDragOperation_Tangent::OnDrag(FVector2D InitialPosition, FVector2D CurrentPosition, const FPointerEvent& MouseEvent)
{
	FVector2D PixelDelta = CurrentPosition - InitialPosition;

	TArray<FKeyAttributes> NewKeyAttributesScratch;
	TArray<FKeyPosition> KeyPositions;

	for (FKeyData& KeyData : KeysByCurve)
	{
		const SCurveEditorView* View = CurveEditor->FindFirstInteractiveView(KeyData.CurveID);
		if (!View)
		{
			continue;
		}

		FCurveModel* Curve = CurveEditor->FindCurve(KeyData.CurveID);
		if (!ensureAlways(Curve))
		{
			continue;
		}

		FCurveEditorScreenSpace CurveSpace = View->GetCurveSpace(KeyData.CurveID);
		const float DisplayRatio = (CurveSpace.PixelsPerOutput() / CurveSpace.PixelsPerInput());

		NewKeyAttributesScratch.Reset();
		NewKeyAttributesScratch.Reserve(KeyData.Attributes.Num());
		KeyPositions.SetNumUninitialized(KeyData.Attributes.Num());
		Curve->GetKeyPositions(KeyData.Handles, KeyPositions);

		for (int32 i = 0; i < KeyData.Handles.Num(); ++i)
		{
			const FKeyAttributes Attributes = KeyData.Attributes[i];

			FKeyAttributes NewAttributes;

			if (Attributes.HasArriveTangent() && EnumHasAnyFlags(KeyData.PointTypes[i], ECurvePointType::ArriveTangent))
			{
				const float ArriveTangent = Attributes.GetArriveTangent();
				if (Attributes.HasTangentWeightMode() && Attributes.HasArriveTangentWeight() &&
					(Attributes.GetTangentWeightMode() == RCTWM_WeightedBoth || Attributes.GetTangentWeightMode() == RCTWM_WeightedArrive))
				{
					FVector2D TangentOffset = CurveEditor::ComputeScreenSpaceTangentOffset(CurveSpace, ArriveTangent, -Attributes.GetArriveTangentWeight());
					TangentOffset += PixelDelta;

					if (MouseEvent.IsShiftDown())
					{
						TangentOffset = RoundTrajectory(TangentOffset);
					}

					// We prevent the handle from crossing over the 0 point... the code handles it but it creates an ugly pop in your curve and it lets your Arrive tangents become Leave tangents which defeats the point.
					TangentOffset.X = FMath::Min(TangentOffset.X, -CurveEditorDragOperation::TangentCrossoverThresholdPx);

					float Tangent, Weight;
					CurveEditor::TangentAndWeightFromOffset(CurveSpace, TangentOffset, Tangent, Weight);

					NewAttributes.SetArriveTangent(Tangent);
					NewAttributes.SetArriveTangentWeight(Weight);
				}
				else
				{
					const float PixelLength = 60.0f;
					FVector2D TangentOffset = CurveEditor::GetVectorFromSlopeAndLength(ArriveTangent * -DisplayRatio, -PixelLength);
					TangentOffset += PixelDelta;

					if (MouseEvent.IsShiftDown())
					{
						TangentOffset = RoundTrajectory(TangentOffset);
					}

					// We prevent the handle from crossing over the 0 point... the code handles it but it creates an ugly pop in your curve and it lets your Arrive tangents become Leave tangents which defeats the point.
					TangentOffset.X = FMath::Min(TangentOffset.X, -CurveEditorDragOperation::TangentCrossoverThresholdPx);

					const float Tangent = (-TangentOffset.Y / TangentOffset.X) / DisplayRatio;

					NewAttributes.SetArriveTangent(Tangent);
				}
			}

			if (Attributes.HasLeaveTangent() && EnumHasAnyFlags(KeyData.PointTypes[i], ECurvePointType::LeaveTangent))
			{
				const float LeaveTangent = Attributes.GetLeaveTangent();

				if (Attributes.HasTangentWeightMode() && Attributes.HasLeaveTangentWeight() &&
					(Attributes.GetTangentWeightMode() == RCTWM_WeightedBoth || Attributes.GetTangentWeightMode() == RCTWM_WeightedLeave))
				{
					FVector2D TangentOffset = CurveEditor::ComputeScreenSpaceTangentOffset(CurveSpace, LeaveTangent, Attributes.GetLeaveTangentWeight());
					TangentOffset += PixelDelta;

					if (MouseEvent.IsShiftDown())
					{
						TangentOffset = RoundTrajectory(TangentOffset);
					}

					// We prevent the handle from crossing over the 0 point... the code handles it but it creates an ugly pop in your curve and it lets your Arrive tangents become Leave tangents which defeats the point.
					TangentOffset.X = FMath::Max(TangentOffset.X, CurveEditorDragOperation::TangentCrossoverThresholdPx);

					float Tangent, Weight;
					CurveEditor::TangentAndWeightFromOffset(CurveSpace, TangentOffset, Tangent, Weight);

					NewAttributes.SetLeaveTangent(Tangent);
					NewAttributes.SetLeaveTangentWeight(Weight);
				}
				else
				{
					const float PixelLength = 60.0f;
					FVector2D TangentOffset = CurveEditor::GetVectorFromSlopeAndLength(LeaveTangent * -DisplayRatio, PixelLength);
					TangentOffset += PixelDelta;

					if (MouseEvent.IsShiftDown())
					{
						TangentOffset = RoundTrajectory(TangentOffset);
					}

					// We prevent the handle from crossing over the 0 point... the code handles it but it creates an ugly pop in your curve and it lets your Arrive tangents become Leave tangents which defeats the point.
					TangentOffset.X = FMath::Max(TangentOffset.X, CurveEditorDragOperation::TangentCrossoverThresholdPx);

					const float Tangent = (-TangentOffset.Y / TangentOffset.X) / DisplayRatio;

					NewAttributes.SetLeaveTangent(Tangent);
				}
			}
				
			NewKeyAttributesScratch.Add(NewAttributes);
		}
		Curve->SetKeyAttributes(KeyData.Handles, NewKeyAttributesScratch, EPropertyChangeType::Interactive);
		KeyData.LastDraggedAttributes = NewKeyAttributesScratch;
	}
}

void FCurveEditorDragOperation_Tangent::OnCancelDrag()
{
	ICurveEditorKeyDragOperation::OnCancelDrag();

	for (const FKeyData& KeyData : KeysByCurve)
	{
		if (FCurveModel* Curve = CurveEditor->FindCurve(KeyData.CurveID))
		{
			Curve->SetKeyAttributes(KeyData.Handles, KeyData.Attributes, EPropertyChangeType::ValueSet);
		}
	}

	CurveEditor->SuppressBoundTransformUpdates(false);
}

void FCurveEditorDragOperation_Tangent::OnEndDrag(FVector2D InitialPosition, FVector2D CurrentPosition, const FPointerEvent& MouseEvent)
{
	ICurveEditorKeyDragOperation::OnEndDrag(InitialPosition, CurrentPosition, MouseEvent);

	for (const FKeyData& KeyData : KeysByCurve)
	{
		if (FCurveModel* Curve = CurveEditor->FindCurve(KeyData.CurveID))
		{
<<<<<<< HEAD
			Curve->SetKeyAttributes(KeyData.Handles, KeyData.LastDraggedAttributes, EPropertyChangeType::ValueSet);
=======
			if (KeyData.LastDraggedAttributes.IsSet())
			{
				Curve->SetKeyAttributes(KeyData.Handles, KeyData.LastDraggedAttributes.GetValue(), EPropertyChangeType::ValueSet);
			}
>>>>>>> d731a049
		}
	}
	
	CurveEditor->SuppressBoundTransformUpdates(false);
}

FVector2D FCurveEditorDragOperation_Tangent::RoundTrajectory(FVector2D Delta)
{
	float Distance = Delta.Size();
	float Theta = FMath::Atan2(Delta.Y, Delta.X) + PI/2;

	float RoundTo = PI / 4;
	Theta = FMath::RoundToInt(Theta / RoundTo) * RoundTo - PI/2;
	return FVector2D(Distance * FMath::Cos(Theta), Distance * FMath::Sin(Theta));
}<|MERGE_RESOLUTION|>--- conflicted
+++ resolved
@@ -222,14 +222,10 @@
 	{
 		if (FCurveModel* Curve = CurveEditor->FindCurve(KeyData.CurveID))
 		{
-<<<<<<< HEAD
-			Curve->SetKeyAttributes(KeyData.Handles, KeyData.LastDraggedAttributes, EPropertyChangeType::ValueSet);
-=======
 			if (KeyData.LastDraggedAttributes.IsSet())
 			{
 				Curve->SetKeyAttributes(KeyData.Handles, KeyData.LastDraggedAttributes.GetValue(), EPropertyChangeType::ValueSet);
 			}
->>>>>>> d731a049
 		}
 	}
 	
