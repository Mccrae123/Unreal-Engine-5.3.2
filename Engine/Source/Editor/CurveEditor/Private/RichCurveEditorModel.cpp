--- conflicted
+++ resolved
@@ -615,21 +615,12 @@
 				TargetKeyHandles.Add(*It);
 			}
 
-<<<<<<< HEAD
-		TArray<FKeyPosition> KeyPositions;
-		KeyPositions.SetNumUninitialized(TargetKeyHandles.Num());
-		TArray<FKeyAttributes> KeyAttributes;
-		KeyAttributes.SetNumUninitialized(TargetKeyHandles.Num());
-		GetKeyPositions(TargetKeyHandles, KeyPositions);
-		GetKeyAttributes(TargetKeyHandles, KeyAttributes);
-=======
 			TArray<FKeyPosition> KeyPositions;
 			KeyPositions.SetNumUninitialized(TargetKeyHandles.Num());
 			TArray<FKeyAttributes> KeyAttributes;
 			KeyAttributes.SetNumUninitialized(TargetKeyHandles.Num());
 			GetKeyPositions(TargetKeyHandles, KeyPositions);
 			GetKeyAttributes(TargetKeyHandles, KeyAttributes);
->>>>>>> 90fae962
 
 			double ValueMin = 0.f, ValueMax = 1.f;
 			GetValueRange(ValueMin, ValueMax);
