--- conflicted
+++ resolved
@@ -102,11 +102,7 @@
 
 					MenuBuilder.AddMenuSeparator();
 					
-<<<<<<< HEAD
-					MenuBuilder.AddSubMenu(LOCTEXT("PreExtrapText", "Pre-Extrap"), FText(), FNewMenuDelegate::CreateLambda(
-=======
 					MenuBuilder.AddSubMenu(LOCTEXT("PreInfinityText", "Pre-Infinity"), FText(), FNewMenuDelegate::CreateLambda(
->>>>>>> 6bbb88c8
 						[](FMenuBuilder& SubMenu)
 						{
 							SubMenu.AddMenuEntry(FCurveEditorCommands::Get().SetPreInfinityExtrapCycle);
@@ -167,17 +163,6 @@
 				{
 					MenuBuilder.AddMenuEntry(FCurveEditorCommands::Get().ApplyBufferedCurves, NAME_None, ApplyBufferedCurvesText);
 					MenuBuilder.AddMenuSeparator();
-<<<<<<< HEAD
-
-					// Modify Curves
-					MenuBuilder.AddMenuEntry(FCurveEditorCommands::Get().AddKeyToAllCurves);
-					MenuBuilder.AddMenuSeparator();
-
-					// Filters
-					MenuBuilder.AddMenuEntry(FCurveEditorCommands::Get().OpenUserImplementableFilterWindow);
-				}
-
-=======
 
 					// Modify Curves
 					MenuBuilder.AddMenuEntry(FCurveEditorCommands::Get().AddKeyToAllCurves);
@@ -190,7 +175,6 @@
 				// Filters
 				MenuBuilder.AddMenuEntry(FCurveEditorCommands::Get().OpenUserImplementableFilterWindow);
 				
->>>>>>> 6bbb88c8
 				// View
 				MenuBuilder.AddMenuEntry(FCurveEditorCommands::Get().ZoomToFit);
 			}
