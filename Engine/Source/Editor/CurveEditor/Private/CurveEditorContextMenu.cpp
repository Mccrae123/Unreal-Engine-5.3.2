// Copyright Epic Games, Inc. All Rights Reserved.

#include "CurveEditorContextMenu.h"

#include "Containers/Array.h"
#include "Containers/Set.h"
#include "CurveEditor.h"
#include "CurveEditorCommands.h"
#include "CurveEditorSelection.h"
#include "CurveEditorTypes.h"
#include "CurveModel.h"
#include "Delegates/Delegate.h"
#include "Framework/Commands/GenericCommands.h"
#include "Framework/MultiBox/MultiBoxBuilder.h"
#include "HAL/Platform.h"
#include "Internationalization/Internationalization.h"
#include "Internationalization/Text.h"
#include "Misc/Attribute.h"
#include "Templates/UniquePtr.h"
#include "UObject/UnrealNames.h"

class IBufferedCurveModel;

#define LOCTEXT_NAMESPACE "CurveEditorContextMenu"

void FCurveEditorContextMenu::BuildMenu(FMenuBuilder& MenuBuilder, TSharedRef<FCurveEditor> CurveEditor, TOptional<FCurvePointHandle> ClickedPoint, TOptional<FCurveModelID> HoveredCurveID)
{
	int32 NumSelectedKeys = CurveEditor->GetSelection().Count();

	TSharedPtr<FCurveEditor> LocalCurveEditor = CurveEditor->AsShared();

	int32 NumActiveCurves = LocalCurveEditor->GetSelectionFromTreeAndKeys().Num();

	int32 NumBufferedCurves = 0;
	for (const TUniquePtr<IBufferedCurveModel>& BufferedCurve : LocalCurveEditor->GetBufferedCurves())
	{
		if (LocalCurveEditor->IsActiveBufferedCurve(BufferedCurve))
		{
			++NumBufferedCurves;
		}
	}

	// We change the name to reflect the current number of curves selected.
	TAttribute<FText> BufferedCurvesText = FText::Format(LOCTEXT("BufferCurvesContextMenu", "Buffer {0} Curves"), NumActiveCurves);
	TAttribute<FText> SwapBufferedCurvesText = FText::Format(LOCTEXT("SwapBufferedCurvesContextMenu", "Swap {0} Buffered Curves onto {1} Selected Curves"), NumBufferedCurves, NumActiveCurves);
	TAttribute<FText> ApplyBufferedCurvesText = FText::Format(LOCTEXT("ApplyBufferedCurvesContextMenu", "Apply {0} Buffered Curves onto {1} Selected Curves"), NumBufferedCurves, NumActiveCurves);

	const FCurveModel* HoveredCurve = HoveredCurveID.IsSet() ? CurveEditor->FindCurve(HoveredCurveID.GetValue()) : nullptr;

	// We prioritize key selections over curve selections to reduce the pixel-perfectness needed
	// to edit the keys (which is more common than curves). Right clicking on a key or an empty space
	// should show the key menu, otherwise we show the curve menu (ie: right clicking on a curve, not 
	// directly over a key).
	if (NumSelectedKeys > 0 && (!HoveredCurveID.IsSet() || ClickedPoint.IsSet()))
	{
		MenuBuilder.BeginSection("CurveEditorKeySection", FText::Format(LOCTEXT("CurveEditorKeySection", "{0} Selected {0}|plural(one=Key,other=Keys)"), NumSelectedKeys));
		{
			bool bIsReadOnly = false;
			if (HoveredCurve)
			{
				bIsReadOnly = HoveredCurve->IsReadOnly();
			}
			else
			{
				if (ClickedPoint.IsSet())
				{
					if (FCurveModel* ClickedPointCurve = CurveEditor->FindCurve(ClickedPoint->CurveID))
					{
						bIsReadOnly = ClickedPointCurve->IsReadOnly();
					}
				}
			}

			if (!bIsReadOnly)
			{
				// Modify Data
				MenuBuilder.AddMenuEntry(FGenericCommands::Get().Cut);
				MenuBuilder.AddMenuEntry(FGenericCommands::Get().Paste);
				MenuBuilder.AddMenuEntry(FCurveEditorCommands::Get().PasteOverwriteRange);
				MenuBuilder.AddMenuEntry(FGenericCommands::Get().Copy);
				MenuBuilder.AddMenuEntry(FGenericCommands::Get().Delete);

				MenuBuilder.AddMenuEntry(FCurveEditorCommands::Get().FlattenTangents);
				MenuBuilder.AddMenuEntry(FCurveEditorCommands::Get().StraightenTangents);

				MenuBuilder.AddMenuSeparator();

				// Tangent Types
				MenuBuilder.AddMenuEntry(FCurveEditorCommands::Get().InterpolationCubicAuto);
				MenuBuilder.AddMenuEntry(FCurveEditorCommands::Get().InterpolationCubicUser);
				MenuBuilder.AddMenuEntry(FCurveEditorCommands::Get().InterpolationCubicBreak);
				MenuBuilder.AddMenuEntry(FCurveEditorCommands::Get().InterpolationLinear);
				MenuBuilder.AddMenuEntry(FCurveEditorCommands::Get().InterpolationConstant);
				MenuBuilder.AddMenuEntry(FCurveEditorCommands::Get().InterpolationToggleWeighted);

				MenuBuilder.AddMenuSeparator();
			}

<<<<<<< HEAD
=======
			// Buffer Curves
			MenuBuilder.AddMenuEntry(FCurveEditorCommands::Get().BufferVisibleCurves, NAME_None, BufferedCurvesText);
			if (!bIsReadOnly)
			{
				MenuBuilder.AddMenuEntry(FCurveEditorCommands::Get().SwapBufferedCurves, NAME_None, SwapBufferedCurvesText);
				MenuBuilder.AddMenuEntry(FCurveEditorCommands::Get().ApplyBufferedCurves, NAME_None, ApplyBufferedCurvesText);
			}
			MenuBuilder.AddSeparator();

>>>>>>> d731a049
			// Select
			MenuBuilder.AddMenuEntry(FCurveEditorCommands::Get().SelectAllKeys);

			// Filters
			MenuBuilder.AddMenuEntry(FCurveEditorCommands::Get().OpenUserImplementableFilterWindow);
			
			// View
			MenuBuilder.AddMenuEntry(FCurveEditorCommands::Get().ZoomToFit);
		}
		MenuBuilder.EndSection();
	}
	else
	{
		// Test if at least one curve is editable
		bool bIsReadOnly = true;
		TSet<FCurveModelID> CurvesToAddTo;
		for(const FCurveModelID& CurveModelID : CurveEditor->GetEditedCurves())
		{
			if (const FCurveModel* CurveModel = CurveEditor->FindCurve(CurveModelID))
			{
				if (!CurveModel->IsReadOnly())
				{
					bIsReadOnly = false;
					break;
				}
			}
		}

		if (HoveredCurve)
		{
			MenuBuilder.BeginSection("CurveEditorCurveSection", FText::Format(LOCTEXT("CurveNameFormat", "Curve '{0}'"), HoveredCurve->GetLongDisplayName()));
			{
				// Modify Curve
				if (!HoveredCurve->IsReadOnly())
				{
					MenuBuilder.AddMenuEntry(FCurveEditorCommands::Get().AddKeyHovered);
					MenuBuilder.AddMenuEntry(FCurveEditorCommands::Get().PasteKeysHovered);

					MenuBuilder.AddMenuSeparator();
					
					MenuBuilder.AddSubMenu(LOCTEXT("PreInfinityText", "Pre-Infinity"), FText(), FNewMenuDelegate::CreateLambda(
						[](FMenuBuilder& SubMenu)
						{
							SubMenu.AddMenuEntry(FCurveEditorCommands::Get().SetPreInfinityExtrapCycle);
							SubMenu.AddMenuEntry(FCurveEditorCommands::Get().SetPreInfinityExtrapCycleWithOffset);
							SubMenu.AddMenuEntry(FCurveEditorCommands::Get().SetPreInfinityExtrapOscillate);
							SubMenu.AddMenuEntry(FCurveEditorCommands::Get().SetPreInfinityExtrapLinear);
							SubMenu.AddMenuEntry(FCurveEditorCommands::Get().SetPreInfinityExtrapConstant);
						})
					);

					MenuBuilder.AddSubMenu(LOCTEXT("PostInfinityText", "Post-Infinity"), FText(), FNewMenuDelegate::CreateLambda(
						[](FMenuBuilder& SubMenu)
						{
							SubMenu.AddMenuEntry(FCurveEditorCommands::Get().SetPostInfinityExtrapCycle);
							SubMenu.AddMenuEntry(FCurveEditorCommands::Get().SetPostInfinityExtrapCycleWithOffset);
							SubMenu.AddMenuEntry(FCurveEditorCommands::Get().SetPostInfinityExtrapOscillate);
							SubMenu.AddMenuEntry(FCurveEditorCommands::Get().SetPostInfinityExtrapLinear);
							SubMenu.AddMenuEntry(FCurveEditorCommands::Get().SetPostInfinityExtrapConstant);
						})
					);

					MenuBuilder.AddMenuSeparator();

					// Buffer Curves
					MenuBuilder.AddMenuEntry(FCurveEditorCommands::Get().BufferVisibleCurves, NAME_None, BufferedCurvesText);
					if (!bIsReadOnly)
					{
						MenuBuilder.AddMenuEntry(FCurveEditorCommands::Get().SwapBufferedCurves, NAME_None, SwapBufferedCurvesText);
						MenuBuilder.AddMenuEntry(FCurveEditorCommands::Get().ApplyBufferedCurves, NAME_None, ApplyBufferedCurvesText);
					}
					MenuBuilder.AddSeparator();
				}

				// Select
				MenuBuilder.AddMenuEntry(FCurveEditorCommands::Get().SelectAllKeys);

				// Filters
				MenuBuilder.AddMenuEntry(FCurveEditorCommands::Get().OpenUserImplementableFilterWindow);

				// View
				MenuBuilder.AddMenuEntry(FCurveEditorCommands::Get().ZoomToFit);
			}
			MenuBuilder.EndSection();
		}
		else
		{
			MenuBuilder.BeginSection("CurveEditorAllCurveSections", LOCTEXT("CurveEditorAllCurveSections", "All Curves"));
			{
				if (!bIsReadOnly)
				{
					// Modify Curves
					MenuBuilder.AddMenuEntry(FCurveEditorCommands::Get().AddKeyToAllCurves);
<<<<<<< HEAD
					MenuBuilder.AddMenuSeparator();
=======

					MenuBuilder.AddSeparator();

					// Buffer Curves
					MenuBuilder.AddMenuEntry(FCurveEditorCommands::Get().BufferVisibleCurves, NAME_None, BufferedCurvesText);
					if (!bIsReadOnly)
					{
						MenuBuilder.AddMenuEntry(FCurveEditorCommands::Get().SwapBufferedCurves, NAME_None, SwapBufferedCurvesText);
						MenuBuilder.AddMenuEntry(FCurveEditorCommands::Get().ApplyBufferedCurves, NAME_None, ApplyBufferedCurvesText);
					}
					MenuBuilder.AddSeparator();
>>>>>>> d731a049
				}

				// Select
				MenuBuilder.AddMenuEntry(FCurveEditorCommands::Get().SelectAllKeys);

				// Filters
				MenuBuilder.AddMenuEntry(FCurveEditorCommands::Get().OpenUserImplementableFilterWindow);
				
				// View
				MenuBuilder.AddMenuEntry(FCurveEditorCommands::Get().ZoomToFit);
			}
			MenuBuilder.EndSection();
		}
	}
}

#undef LOCTEXT_NAMESPACE<|MERGE_RESOLUTION|>--- conflicted
+++ resolved
@@ -96,8 +96,6 @@
 				MenuBuilder.AddMenuSeparator();
 			}
 
-<<<<<<< HEAD
-=======
 			// Buffer Curves
 			MenuBuilder.AddMenuEntry(FCurveEditorCommands::Get().BufferVisibleCurves, NAME_None, BufferedCurvesText);
 			if (!bIsReadOnly)
@@ -107,7 +105,6 @@
 			}
 			MenuBuilder.AddSeparator();
 
->>>>>>> d731a049
 			// Select
 			MenuBuilder.AddMenuEntry(FCurveEditorCommands::Get().SelectAllKeys);
 
@@ -201,9 +198,6 @@
 				{
 					// Modify Curves
 					MenuBuilder.AddMenuEntry(FCurveEditorCommands::Get().AddKeyToAllCurves);
-<<<<<<< HEAD
-					MenuBuilder.AddMenuSeparator();
-=======
 
 					MenuBuilder.AddSeparator();
 
@@ -215,7 +209,6 @@
 						MenuBuilder.AddMenuEntry(FCurveEditorCommands::Get().ApplyBufferedCurves, NAME_None, ApplyBufferedCurvesText);
 					}
 					MenuBuilder.AddSeparator();
->>>>>>> d731a049
 				}
 
 				// Select
