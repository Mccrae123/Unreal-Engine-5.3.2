--- conflicted
+++ resolved
@@ -9,12 +9,6 @@
 	bAutoFrameCurveEditor = true;
 	FrameInputPadding = 50;
 	FrameOutputPadding = 50;
-<<<<<<< HEAD
-	bShowCurveEditorCurveToolTips = true;
-	TangentVisibility = ECurveEditorTangentVisibility::SelectedKeys;
-	ZoomPosition = ECurveEditorZoomPosition::CurrentTime;
-
-=======
 	bShowBufferedCurves = true;
 	bShowCurveEditorCurveToolTips = true;
 	TangentVisibility = ECurveEditorTangentVisibility::SelectedKeys;
@@ -22,7 +16,6 @@
 	bSnapTimeToSelection = false;
 
 	SelectionColor = FLinearColor::White;
->>>>>>> d731a049
 	ParentSpaceCustomColor = FLinearColor(.93, .31, .19); //pastel orange
 	WorldSpaceCustomColor = FLinearColor(.198, .610, .558); //pastel teal
 }
@@ -69,8 +62,6 @@
 	}
 }
 
-<<<<<<< HEAD
-=======
 bool UCurveEditorSettings::GetShowBufferedCurves() const
 {
 	return bShowBufferedCurves;
@@ -85,7 +76,6 @@
 	}
 }
 
->>>>>>> d731a049
 bool UCurveEditorSettings::GetShowCurveEditorCurveToolTips() const
 {
 	return bShowCurveEditorCurveToolTips;
@@ -287,28 +277,14 @@
 	if (IndexedColor.Num() == 0)
 	{
 		IndexedColor.Add(FLinearColor(.904, .323, .539)); //pastel red
-<<<<<<< HEAD
-		IndexedColor.Add(FLinearColor(552, .737, .328)); //pastel green
-		IndexedColor.Add(FLinearColor(.947, .418, .219)); //pastel orange
-		IndexedColor.Add(FLinearColor(.156, .624, .921)); //pastel blue
-		IndexedColor.Add(FLinearColor(.921, .314, .337));//pastel red 2
-=======
 		IndexedColor.Add(FLinearColor(.552, .737, .328)); //pastel green
 		IndexedColor.Add(FLinearColor(.947, .418, .219)); //pastel orange
 		IndexedColor.Add(FLinearColor(.156, .624, .921)); //pastel blue
 		IndexedColor.Add(FLinearColor(.921, .314, .337)); //pastel red 2
->>>>>>> d731a049
 		IndexedColor.Add(FLinearColor(.361, .651, .332)); //pastel green 2
 		IndexedColor.Add(FLinearColor(.982, .565, .254)); //pastel orange 2
 		IndexedColor.Add(FLinearColor(.246, .223, .514)); //pastel purple
 		IndexedColor.Add(FLinearColor(.208, .386, .687)); //pastel blue2
-<<<<<<< HEAD
-		IndexedColor.Add(FLinearColor(.223, .59, .337)); //pastel green 3
-		IndexedColor.Add(FLinearColor(.230, .291, .591));  //pastel blue 3
-	}
-	FLinearColor Color = IndexedColor[NextIndex];
-	NextIndex = (NextIndex + 1) % IndexedColor.Num();
-=======
 		IndexedColor.Add(FLinearColor(.223, .590, .337)); //pastel green 3
 		IndexedColor.Add(FLinearColor(.230, .291, .591)); //pastel blue 3
 	}
@@ -316,7 +292,6 @@
 	++NextIndex;
 	int32 NewIndex = (NextIndex % IndexedColor.Num());
 	NextIndex = NewIndex;
->>>>>>> d731a049
 	return Color;
 }
 
