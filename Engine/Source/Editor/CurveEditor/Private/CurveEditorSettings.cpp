// Copyright Epic Games, Inc. All Rights Reserved.

#include "CurveEditorSettings.h"

#include "HAL/PlatformCrt.h"

UCurveEditorSettings::UCurveEditorSettings()
{
	bAutoFrameCurveEditor = true;
<<<<<<< HEAD
=======
	bShowBars = true;
>>>>>>> 4af6daef
	FrameInputPadding = 50;
	FrameOutputPadding = 50;
	bShowBufferedCurves = true;
	bShowCurveEditorCurveToolTips = true;
	TangentVisibility = ECurveEditorTangentVisibility::SelectedKeys;
	ZoomPosition = ECurveEditorZoomPosition::CurrentTime;
	bSnapTimeToSelection = false;

	SelectionColor = FLinearColor::White;
	ParentSpaceCustomColor = FLinearColor(.93, .31, .19); //pastel orange
	WorldSpaceCustomColor = FLinearColor(.198, .610, .558); //pastel teal

	TreeViewWidth = 0.3f;
}

bool UCurveEditorSettings::GetAutoFrameCurveEditor() const
{
	return bAutoFrameCurveEditor;
}

void UCurveEditorSettings::SetAutoFrameCurveEditor(bool InbAutoFrameCurveEditor)
{
	if (bAutoFrameCurveEditor != InbAutoFrameCurveEditor)
	{
		bAutoFrameCurveEditor = InbAutoFrameCurveEditor;
		SaveConfig();
	}
}

<<<<<<< HEAD
=======
bool UCurveEditorSettings::GetShowBars() const
{
	return bShowBars;
}

void UCurveEditorSettings::SetShowBars(bool InValue)
{
	if (bShowBars != InValue)
	{
		bShowBars = InValue;
		SaveConfig();
	}
}

>>>>>>> 4af6daef
int32 UCurveEditorSettings::GetFrameInputPadding() const
{
	return FrameInputPadding;
}

void UCurveEditorSettings::SetFrameInputPadding(int32 InFrameInputPadding)
{
	if (FrameInputPadding != InFrameInputPadding)
	{
		FrameInputPadding = InFrameInputPadding;
		SaveConfig();
	}
}

int32 UCurveEditorSettings::GetFrameOutputPadding() const
{
	return FrameOutputPadding;
}

void UCurveEditorSettings::SetFrameOutputPadding(int32 InFrameOutputPadding)
{
	if (FrameOutputPadding != InFrameOutputPadding)
	{
		FrameOutputPadding = InFrameOutputPadding;
		SaveConfig();
	}
}

bool UCurveEditorSettings::GetShowBufferedCurves() const
{
	return bShowBufferedCurves;
}

void UCurveEditorSettings::SetShowBufferedCurves(bool InbShowBufferedCurves)
{
	if (bShowBufferedCurves != InbShowBufferedCurves)
	{
		bShowBufferedCurves = InbShowBufferedCurves;
		SaveConfig();
	}
}

bool UCurveEditorSettings::GetShowCurveEditorCurveToolTips() const
{
	return bShowCurveEditorCurveToolTips;
}

void UCurveEditorSettings::SetShowCurveEditorCurveToolTips(bool InbShowCurveEditorCurveToolTips)
{
	if (bShowCurveEditorCurveToolTips != InbShowCurveEditorCurveToolTips)
	{
		bShowCurveEditorCurveToolTips = InbShowCurveEditorCurveToolTips;
		SaveConfig();
	}
}

ECurveEditorTangentVisibility UCurveEditorSettings::GetTangentVisibility() const
{
	return TangentVisibility;
}

void UCurveEditorSettings::SetTangentVisibility(ECurveEditorTangentVisibility InTangentVisibility)
{
	if (TangentVisibility != InTangentVisibility)
	{
		TangentVisibility = InTangentVisibility;
		SaveConfig();
	}
}

ECurveEditorZoomPosition UCurveEditorSettings::GetZoomPosition() const
{
	return ZoomPosition;
}

void UCurveEditorSettings::SetZoomPosition(ECurveEditorZoomPosition InZoomPosition)
{
	if (ZoomPosition != InZoomPosition)
	{
		ZoomPosition = InZoomPosition;
		SaveConfig();
	}
}

bool UCurveEditorSettings::GetSnapTimeToSelection() const
{
	return bSnapTimeToSelection;
}

void UCurveEditorSettings::SetSnapTimeToSelection(bool bInSnapTimeToSelection)
{
	if (bSnapTimeToSelection != bInSnapTimeToSelection)
	{
		bSnapTimeToSelection = bInSnapTimeToSelection;
		SaveConfig();
	}
}

FLinearColor UCurveEditorSettings::GetSelectionColor() const
{
	return SelectionColor;
}

void UCurveEditorSettings::SetSelectionColor(const FLinearColor& InColor)
{
	if (SelectionColor != InColor)
	{
		SelectionColor = InColor;
		SaveConfig();
	}
}

TOptional<FLinearColor> UCurveEditorSettings::GetCustomColor(UClass* InClass, const FString& InPropertyName) const
{
	TOptional<FLinearColor> Color;
	for (const FCustomColorForChannel& CustomColor : CustomColors)
	{
		UClass* Class = CustomColor.Object.LoadSynchronous();
		if (Class == InClass && CustomColor.PropertyName == InPropertyName)
		{
			Color = CustomColor.Color;
			break;
		}
	}
	return Color;
}
void UCurveEditorSettings::SetCustomColor(UClass* InClass, const FString& InPropertyName, FLinearColor InColor)
{
	TOptional<FLinearColor> Color;
	for (FCustomColorForChannel& CustomColor : CustomColors)
	{
		UClass* Class = CustomColor.Object.LoadSynchronous();
		if (Class == InClass && CustomColor.PropertyName == InPropertyName)
		{
			CustomColor.Color = InColor;
			SaveConfig(); 
			return;
		}
	}
	FCustomColorForChannel NewColor;
	NewColor.Object = InClass;
	NewColor.PropertyName = InPropertyName;
	NewColor.Color = InColor;
	CustomColors.Add(NewColor);
	SaveConfig();
}

void UCurveEditorSettings::DeleteCustomColor(UClass* InClass, const FString& InPropertyName)
{
	TOptional<FLinearColor> Color;
	for (int32 Index = 0;Index < CustomColors.Num(); ++Index)
	{
		FCustomColorForChannel& CustomColor = CustomColors[Index];
		UClass* Class = CustomColor.Object.LoadSynchronous();
		if (Class == InClass && CustomColor.PropertyName == InPropertyName)
		{
			CustomColors.RemoveAt(Index);
			SaveConfig();
			return;
		}
	}
}

TOptional<FLinearColor> UCurveEditorSettings::GetSpaceSwitchColor(const FString& InControlName) const
{
	TOptional<FLinearColor> Color;

	if (InControlName == FString(TEXT("Parent")))
	{
		Color =  ParentSpaceCustomColor;
	}
	else if(InControlName == FString(TEXT("World")))
	{
		Color = WorldSpaceCustomColor;
	}
	else
	{
		for (const FCustomColorForSpaceSwitch& CustomColor : ControlSpaceCustomColors)
		{
			if (CustomColor.ControlName == InControlName)
			{
				Color = CustomColor.Color;
				break;
			}
		}
	}
	return Color;
}

void UCurveEditorSettings::SetSpaceSwitchColor(const FString& InControlName, FLinearColor InColor)
{
	if (InControlName == FString(TEXT("Parent")))
	{
		ParentSpaceCustomColor = InColor;
		SaveConfig();
	}
	else if (InControlName == FString(TEXT("World")))
	{
		WorldSpaceCustomColor = InColor;
		SaveConfig();
	}
	else
	{
		TOptional<FLinearColor> Color;
		for (FCustomColorForSpaceSwitch& CustomColor : ControlSpaceCustomColors)
		{
			if (CustomColor.ControlName == InControlName)
			{
				CustomColor.Color = InColor;
				SaveConfig();
				return;
			}
		}
		FCustomColorForSpaceSwitch NewColor;
		NewColor.ControlName = InControlName;
		NewColor.Color = InColor;
		ControlSpaceCustomColors.Add(NewColor);
		SaveConfig();
	}
}

void UCurveEditorSettings::DeleteSpaceSwitchColor(const FString& InControlName)
{
	TOptional<FLinearColor> Color;
	for (int32 Index = 0; Index < ControlSpaceCustomColors.Num(); ++Index)
	{
		FCustomColorForSpaceSwitch& CustomColor = ControlSpaceCustomColors[Index];
		if (CustomColor.ControlName == InControlName)
		{
			ControlSpaceCustomColors.RemoveAt(Index);
			SaveConfig();
			return;
		}
	}
}

FLinearColor UCurveEditorSettings::GetNextRandomColor()
{
	static TArray<FLinearColor> IndexedColor;
	static int32 NextIndex = 0;
	if (IndexedColor.Num() == 0)
	{
		IndexedColor.Add(FLinearColor(.904, .323, .539)); //pastel red
		IndexedColor.Add(FLinearColor(.552, .737, .328)); //pastel green
		IndexedColor.Add(FLinearColor(.947, .418, .219)); //pastel orange
		IndexedColor.Add(FLinearColor(.156, .624, .921)); //pastel blue
		IndexedColor.Add(FLinearColor(.921, .314, .337)); //pastel red 2
		IndexedColor.Add(FLinearColor(.361, .651, .332)); //pastel green 2
		IndexedColor.Add(FLinearColor(.982, .565, .254)); //pastel orange 2
		IndexedColor.Add(FLinearColor(.246, .223, .514)); //pastel purple
		IndexedColor.Add(FLinearColor(.208, .386, .687)); //pastel blue2
		IndexedColor.Add(FLinearColor(.223, .590, .337)); //pastel green 3
		IndexedColor.Add(FLinearColor(.230, .291, .591)); //pastel blue 3
	}
	FLinearColor Color = IndexedColor[NextIndex];
	++NextIndex;
	int32 NewIndex = (NextIndex % IndexedColor.Num());
	NextIndex = NewIndex;
	return Color;
}

void UCurveEditorSettings::SetTreeViewWidth(float InTreeViewWidth)
{
	if (InTreeViewWidth != TreeViewWidth)
	{
		TreeViewWidth = InTreeViewWidth;
		SaveConfig();
	}
}

void UCurveEditorSettings::PostEditChangeProperty(FPropertyChangedEvent& PropertyChangedEvent)
{
	FName PropertyName = (PropertyChangedEvent.Property != NULL) ? PropertyChangedEvent.Property->GetFName() : NAME_None;
	FName MemberPropertyName = (PropertyChangedEvent.MemberProperty != NULL) ? PropertyChangedEvent.MemberProperty->GetFName() : NAME_None;
	if (PropertyName == GET_MEMBER_NAME_CHECKED(UCurveEditorSettings, CustomColors) ||
		MemberPropertyName == GET_MEMBER_NAME_CHECKED(UCurveEditorSettings, CustomColors))
	{
		OnCustomColorsChangedEvent.Broadcast();
	}
	
	Super::PostEditChangeProperty(PropertyChangedEvent);
}<|MERGE_RESOLUTION|>--- conflicted
+++ resolved
@@ -7,10 +7,7 @@
 UCurveEditorSettings::UCurveEditorSettings()
 {
 	bAutoFrameCurveEditor = true;
-<<<<<<< HEAD
-=======
 	bShowBars = true;
->>>>>>> 4af6daef
 	FrameInputPadding = 50;
 	FrameOutputPadding = 50;
 	bShowBufferedCurves = true;
@@ -40,8 +37,6 @@
 	}
 }
 
-<<<<<<< HEAD
-=======
 bool UCurveEditorSettings::GetShowBars() const
 {
 	return bShowBars;
@@ -56,7 +51,6 @@
 	}
 }
 
->>>>>>> 4af6daef
 int32 UCurveEditorSettings::GetFrameInputPadding() const
 {
 	return FrameInputPadding;
