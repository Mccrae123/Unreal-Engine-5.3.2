// Copyright Epic Games, Inc. All Rights Reserved.

#include "CurveEditor.h"
#include "Layout/Geometry.h"
#include "CurveEditorSnapMetrics.h"
#include "CurveEditorCommands.h"
#include "CurveEditorSettings.h"
#include "CurveDrawInfo.h"
#include "CurveEditorCopyBuffer.h"
#include "Framework/Commands/GenericCommands.h"
#include "Framework/Commands/UICommandList.h"
#include "Editor.h"
#include "ScopedTransaction.h"
#include "SCurveEditorView.h"
#include "SCurveEditorPanel.h"
#include "ICurveEditorExtension.h"
#include "ICurveEditorToolExtension.h"
#include "Tree/ICurveEditorTreeItem.h"
#include "Filters/CurveEditorFilterBase.h"
#include "Filters/SCurveEditorFilterPanel.h"
#include "Editor/EditorEngine.h"
#include "ITimeSlider.h"
#include "Framework/Notifications/NotificationManager.h"
#include "Widgets/Notifications/SNotificationList.h"
#include "Runtime/Core/Public/Algo/Transform.h"
#include "UnrealExporter.h"
#include "Exporters/Exporter.h"
#include "Factories.h"
#include "HAL/PlatformApplicationMisc.h"
#include "SCurveEditor.h" // for access to LogCurveEditor
#include "Widgets/Colors/SColorPicker.h"

#define LOCTEXT_NAMESPACE "CurveEditor"

FCurveModelID FCurveModelID::Unique()
{
	static uint32 CurrentID = 1;

	FCurveModelID ID;
	ID.ID = CurrentID++;
	return ID;
}

FCurveEditor::FCurveEditor()
	: Bounds(new FStaticCurveEditorBounds)
	, bBoundTransformUpdatesSuppressed(false)
	, ActiveCurvesSerialNumber(0)
	, SuspendBroadcastCount(0)
{
	Settings = GetMutableDefault<UCurveEditorSettings>();
	CommandList = MakeShared<FUICommandList>();

	OutputSnapEnabledAttribute = true;
	InputSnapEnabledAttribute  = true;
	InputSnapRateAttribute = FFrameRate(10, 1);

	GridLineLabelFormatXAttribute = LOCTEXT("GridXLabelFormat", "{0}s");
	GridLineLabelFormatYAttribute = LOCTEXT("GridYLabelFormat", "{0}");
}

void FCurveEditor::InitCurveEditor(const FCurveEditorInitParams& InInitParams)
{
	ICurveEditorModule& CurveEditorModule = FModuleManager::LoadModuleChecked<ICurveEditorModule>("CurveEditor");

	Selection = FCurveEditorSelection(SharedThis(this));

	// Editor Extensions can be registered in the Curve Editor module. To allow users to derive from FCurveEditor
	// we have to manually reach out to the module and get a list of extensions to create an instance of them.
	// If none of your extensions are showing up, it's because you forgot to call this function after construction
	// We're not allowed to use SharedThis(...) in a Constructor so it must exist as a separate function call.
	TArrayView<const FOnCreateCurveEditorExtension> Extensions = CurveEditorModule.GetEditorExtensions();
	for (int32 DelegateIndex = 0; DelegateIndex < Extensions.Num(); ++DelegateIndex)
	{
		check(Extensions[DelegateIndex].IsBound());

		// We call a delegate and have the delegate create the instance to cover cross-module
		TSharedRef<ICurveEditorExtension> NewExtension = Extensions[DelegateIndex].Execute(SharedThis(this));
		EditorExtensions.Add(NewExtension);
	}

	TArrayView<const FOnCreateCurveEditorToolExtension> Tools = CurveEditorModule.GetToolExtensions();
	for (int32 DelegateIndex = 0; DelegateIndex < Tools.Num(); ++DelegateIndex)
	{
		check(Tools[DelegateIndex].IsBound());

		// We call a delegate and have the delegate create the instance to cover cross-module
		AddTool(Tools[DelegateIndex].Execute(SharedThis(this)));
	}
	SuspendBroadcastCount = 0;
	// Listen to global undo so we can fix up our selection state for keys that no longer exist.
	GEditor->RegisterForUndo(this);
}

void FCurveEditor::SetPanel(TSharedPtr<SCurveEditorPanel> InPanel)
{
	WeakPanel = InPanel;
}

TSharedPtr<SCurveEditorPanel> FCurveEditor::GetPanel() const
{
	return WeakPanel.Pin();
}

void FCurveEditor::SetView(TSharedPtr<SCurveEditorView> InView)
{
	WeakView = InView;
}

TSharedPtr<SCurveEditorView> FCurveEditor::GetView() const
{
	return WeakView.Pin();
}

FCurveModel* FCurveEditor::FindCurve(FCurveModelID CurveID) const
{
	const TUniquePtr<FCurveModel>* Ptr = CurveData.Find(CurveID);
	return Ptr ? Ptr->Get() : nullptr;
}

const TMap<FCurveModelID, TUniquePtr<FCurveModel>>& FCurveEditor::GetCurves() const
{
	return CurveData;
}

FCurveEditorToolID FCurveEditor::AddTool(TUniquePtr<ICurveEditorToolExtension>&& InTool)
{
	FCurveEditorToolID NewID = FCurveEditorToolID::Unique();
	ToolExtensions.Add(NewID, MoveTemp(InTool));
	ToolExtensions[NewID]->SetToolID(NewID);
	return NewID;
}

FCurveModelID FCurveEditor::AddCurve(TUniquePtr<FCurveModel>&& InCurve)
{
	FCurveModelID NewID = FCurveModelID::Unique();
	FCurveModel *Curve = InCurve.Get();

	CurveData.Add(NewID, MoveTemp(InCurve));
	++ActiveCurvesSerialNumber;
	if (IsBroadcasting())
	{
		OnCurveArrayChanged.Broadcast(Curve, true, this);
	}
	return NewID;
}

void FCurveEditor::BroadcastCurveChanged(FCurveModel* InCurve)
{
	if (IsBroadcasting())
	{
		OnCurveArrayChanged.Broadcast(InCurve, true, this);
	}
}

FCurveModelID FCurveEditor::AddCurveForTreeItem(TUniquePtr<FCurveModel>&& InCurve, FCurveEditorTreeItemID TreeItemID)
{
	FCurveModelID NewID = FCurveModelID::Unique();
	FCurveModel *Curve = InCurve.Get();

	if(IsBroadcasting())
	{
		OnCurveArrayChanged.Broadcast(InCurve.Get(), true, this);
	}

	CurveData.Add(NewID, MoveTemp(InCurve));
	TreeIDByCurveID.Add(NewID, TreeItemID);

	++ActiveCurvesSerialNumber;

	return NewID;
}

void FCurveEditor::RemoveCurve(FCurveModelID InCurveID)
{
	TSharedPtr<SCurveEditorPanel> Panel = WeakPanel.Pin();
	if (Panel.IsValid())
	{
		Panel->RemoveCurveFromViews(InCurveID);
	}

	if(IsBroadcasting())
	{
		OnCurveArrayChanged.Broadcast(FindCurve(InCurveID), false,this);
	}


	CurveData.Remove(InCurveID);
	Selection.Remove(InCurveID);
	PinnedCurves.Remove(InCurveID);


	++ActiveCurvesSerialNumber;

}

void FCurveEditor::RemoveAllCurves()
{
	TSharedPtr<SCurveEditorPanel> Panel = WeakPanel.Pin();
	if (Panel.IsValid())
	{
		for (TPair<FCurveModelID, TUniquePtr<FCurveModel>>& CurvePair : CurveData)
		{
			Panel->RemoveCurveFromViews(CurvePair.Key);
		}
	}

	CurveData.Empty();
	Selection.Clear();
	PinnedCurves.Empty();

	++ActiveCurvesSerialNumber;
}

bool FCurveEditor::IsCurvePinned(FCurveModelID InCurveID) const
{
	return PinnedCurves.Contains(InCurveID);
}

void FCurveEditor::PinCurve(FCurveModelID InCurveID)
{
	PinnedCurves.Add(InCurveID);
	++ActiveCurvesSerialNumber;
}

void FCurveEditor::UnpinCurve(FCurveModelID InCurveID)
{
	PinnedCurves.Remove(InCurveID);
	++ActiveCurvesSerialNumber;
}

const SCurveEditorView* FCurveEditor::FindFirstInteractiveView(FCurveModelID InCurveID) const
{
	TSharedPtr<SCurveEditorPanel> Panel = WeakPanel.Pin();
	if (Panel.IsValid())
	{
		for (auto ViewIt = Panel->FindViews(InCurveID); ViewIt; ++ViewIt)
		{
			if (ViewIt.Value()->IsInteractive())
			{
				return &ViewIt.Value().Get();
			}
		}
	}
	return nullptr;
}

FCurveEditorTreeItem& FCurveEditor::GetTreeItem(FCurveEditorTreeItemID ItemID)
{
	return Tree.GetItem(ItemID);
}

const FCurveEditorTreeItem& FCurveEditor::GetTreeItem(FCurveEditorTreeItemID ItemID) const
{
	return Tree.GetItem(ItemID);
}

FCurveEditorTreeItem* FCurveEditor::FindTreeItem(FCurveEditorTreeItemID ItemID)
{
	return Tree.FindItem(ItemID);
}

const FCurveEditorTreeItem* FCurveEditor::FindTreeItem(FCurveEditorTreeItemID ItemID) const
{
	return Tree.FindItem(ItemID);
}

const TArray<FCurveEditorTreeItemID>& FCurveEditor::GetRootTreeItems() const
{
	return Tree.GetRootItems();
}

FCurveEditorTreeItem* FCurveEditor::AddTreeItem(FCurveEditorTreeItemID ParentID)
{
	return Tree.AddItem(ParentID);
}

void FCurveEditor::RemoveTreeItem(FCurveEditorTreeItemID ItemID)
{
	FCurveEditorTreeItem* Item = Tree.FindItem(ItemID);
	if (!Item)
	{
		return;
	}

	Tree.RemoveItem(ItemID, this);
	++ActiveCurvesSerialNumber;
}

void FCurveEditor::RemoveAllTreeItems()
{
	TArray<FCurveEditorTreeItemID> RootItems = Tree.GetRootItems();
	for(FCurveEditorTreeItemID ItemID : RootItems)
	{
		Tree.RemoveItem(ItemID, this);
	}
	++ActiveCurvesSerialNumber;
}

void FCurveEditor::SetTreeSelection(TArray<FCurveEditorTreeItemID>&& TreeItems)
{
	Tree.SetDirectSelection(MoveTemp(TreeItems), this);
}

void FCurveEditor::RemoveFromTreeSelection(TArrayView<const FCurveEditorTreeItemID> TreeItems)
{
	Tree.RemoveFromSelection(TreeItems, this);
}

ECurveEditorTreeSelectionState FCurveEditor::GetTreeSelectionState(FCurveEditorTreeItemID InTreeItemID) const
{
	return Tree.GetSelectionState(InTreeItemID);
}

const TMap<FCurveEditorTreeItemID, ECurveEditorTreeSelectionState>& FCurveEditor::GetTreeSelection() const
{
	return Tree.GetSelection();
}

void FCurveEditor::SetBounds(TUniquePtr<ICurveEditorBounds>&& InBounds)
{
	check(InBounds.IsValid());
	Bounds = MoveTemp(InBounds);
}

bool FCurveEditor::ShouldAutoFrame() const
{
	return Settings->GetAutoFrameCurveEditor();
}

void FCurveEditor::BindCommands()
{
	UCurveEditorSettings* CurveSettings = Settings;
		
	CommandList->MapAction(FGenericCommands::Get().Undo,   FExecuteAction::CreateLambda([]{ GEditor->UndoTransaction(); }));
	CommandList->MapAction(FGenericCommands::Get().Redo,   FExecuteAction::CreateLambda([]{ GEditor->RedoTransaction(); }));
	CommandList->MapAction(FGenericCommands::Get().Delete, FExecuteAction::CreateSP(this, &FCurveEditor::DeleteSelection));

	CommandList->MapAction(FGenericCommands::Get().Cut, FExecuteAction::CreateSP(this, &FCurveEditor::CutSelection));
	CommandList->MapAction(FGenericCommands::Get().Copy, FExecuteAction::CreateSP(this, &FCurveEditor::CopySelection));
	CommandList->MapAction(FGenericCommands::Get().Paste, FExecuteAction::CreateSP(this, &FCurveEditor::PasteKeys, TSet<FCurveModelID>()));

	CommandList->MapAction(FCurveEditorCommands::Get().ZoomToFit, FExecuteAction::CreateSP(this, &FCurveEditor::ZoomToFit, EAxisList::All));

	CommandList->MapAction(FCurveEditorCommands::Get().ToggleExpandCollapseNodes, FExecuteAction::CreateSP(this, &FCurveEditor::ToggleExpandCollapseNodes, false));
	CommandList->MapAction(FCurveEditorCommands::Get().ToggleExpandCollapseNodesAndDescendants, FExecuteAction::CreateSP(this, &FCurveEditor::ToggleExpandCollapseNodes, true));

<<<<<<< HEAD
=======
	CommandList->MapAction(FCurveEditorCommands::Get().TranslateSelectedKeysLeft, FExecuteAction::CreateSP(this, &FCurveEditor::TranslateSelectedKeysLeft));
	CommandList->MapAction(FCurveEditorCommands::Get().TranslateSelectedKeysRight, FExecuteAction::CreateSP(this, &FCurveEditor::TranslateSelectedKeysRight));

>>>>>>> 6bbb88c8
	CommandList->MapAction(FCurveEditorCommands::Get().StepToNextKey, FExecuteAction::CreateSP(this, &FCurveEditor::StepToNextKey));
	CommandList->MapAction(FCurveEditorCommands::Get().StepToPreviousKey, FExecuteAction::CreateSP(this, &FCurveEditor::StepToPreviousKey));
	CommandList->MapAction(FCurveEditorCommands::Get().StepForward, FExecuteAction::CreateSP(this, &FCurveEditor::StepForward), EUIActionRepeatMode::RepeatEnabled);
	CommandList->MapAction(FCurveEditorCommands::Get().StepBackward, FExecuteAction::CreateSP(this, &FCurveEditor::StepBackward), EUIActionRepeatMode::RepeatEnabled);
	CommandList->MapAction(FCurveEditorCommands::Get().JumpToStart, FExecuteAction::CreateSP(this, &FCurveEditor::JumpToStart));
	CommandList->MapAction(FCurveEditorCommands::Get().JumpToEnd, FExecuteAction::CreateSP(this, &FCurveEditor::JumpToEnd));

	CommandList->MapAction(FCurveEditorCommands::Get().SetSelectionRangeStart, FExecuteAction::CreateSP(this, &FCurveEditor::SetSelectionRangeStart));
	CommandList->MapAction(FCurveEditorCommands::Get().SetSelectionRangeEnd, FExecuteAction::CreateSP(this, &FCurveEditor::SetSelectionRangeEnd));
	CommandList->MapAction(FCurveEditorCommands::Get().ClearSelectionRange, FExecuteAction::CreateSP(this, &FCurveEditor::ClearSelectionRange));

<<<<<<< HEAD
=======
	CommandList->MapAction(FCurveEditorCommands::Get().SelectAllKeys, FExecuteAction::CreateSP(this, &FCurveEditor::SelectAllKeys));

>>>>>>> 6bbb88c8
	{
		FExecuteAction   ToggleInputSnapping     = FExecuteAction::CreateSP(this,   &FCurveEditor::ToggleInputSnapping);
		FIsActionChecked IsInputSnappingEnabled  = FIsActionChecked::CreateSP(this, &FCurveEditor::IsInputSnappingEnabled);
		FExecuteAction   ToggleOutputSnapping    = FExecuteAction::CreateSP(this,   &FCurveEditor::ToggleOutputSnapping);
		FIsActionChecked IsOutputSnappingEnabled = FIsActionChecked::CreateSP(this, &FCurveEditor::IsOutputSnappingEnabled);

		CommandList->MapAction(FCurveEditorCommands::Get().ToggleInputSnapping, ToggleInputSnapping, FCanExecuteAction(), IsInputSnappingEnabled);
		CommandList->MapAction(FCurveEditorCommands::Get().ToggleOutputSnapping, ToggleOutputSnapping, FCanExecuteAction(), IsOutputSnappingEnabled);
	}

	// Flatten and Straighten Tangents
	{
		CommandList->MapAction(FCurveEditorCommands::Get().FlattenTangents, FExecuteAction::CreateSP(this, &FCurveEditor::FlattenSelection), FCanExecuteAction::CreateSP(this, &FCurveEditor::CanFlattenOrStraightenSelection) );
		CommandList->MapAction(FCurveEditorCommands::Get().StraightenTangents, FExecuteAction::CreateSP(this, &FCurveEditor::StraightenSelection), FCanExecuteAction::CreateSP(this, &FCurveEditor::CanFlattenOrStraightenSelection) );
	}

	// Curve Colors
	{
		CommandList->MapAction(FCurveEditorCommands::Get().SetRandomCurveColorsForSelected, FExecuteAction::CreateSP(this, &FCurveEditor::SetRandomCurveColorsForSelected), FCanExecuteAction());
		CommandList->MapAction(FCurveEditorCommands::Get().SetCurveColorsForSelected, FExecuteAction::CreateSP(this, &FCurveEditor::SetCurveColorsForSelected), FCanExecuteAction());
	}

	// Tangent Visibility
	{
		FExecuteAction SetAllTangents          = FExecuteAction::CreateUObject(Settings, &UCurveEditorSettings::SetTangentVisibility, ECurveEditorTangentVisibility::AllTangents);
		FExecuteAction SetSelectedKeyTangents  = FExecuteAction::CreateUObject(Settings, &UCurveEditorSettings::SetTangentVisibility, ECurveEditorTangentVisibility::SelectedKeys);
		FExecuteAction SetNoTangents           = FExecuteAction::CreateUObject(Settings, &UCurveEditorSettings::SetTangentVisibility, ECurveEditorTangentVisibility::NoTangents);

		FIsActionChecked IsAllTangents         = FIsActionChecked::CreateLambda( [CurveSettings]{ return CurveSettings->GetTangentVisibility() == ECurveEditorTangentVisibility::AllTangents; } );
		FIsActionChecked IsSelectedKeyTangents = FIsActionChecked::CreateLambda( [CurveSettings]{ return CurveSettings->GetTangentVisibility() == ECurveEditorTangentVisibility::SelectedKeys; } );
		FIsActionChecked IsNoTangents          = FIsActionChecked::CreateLambda( [CurveSettings]{ return CurveSettings->GetTangentVisibility() == ECurveEditorTangentVisibility::NoTangents; } );

		CommandList->MapAction(FCurveEditorCommands::Get().SetAllTangentsVisibility, SetAllTangents, FCanExecuteAction(), IsAllTangents);
		CommandList->MapAction(FCurveEditorCommands::Get().SetSelectedKeysTangentVisibility, SetSelectedKeyTangents, FCanExecuteAction(), IsSelectedKeyTangents);
		CommandList->MapAction(FCurveEditorCommands::Get().SetNoTangentsVisibility, SetNoTangents, FCanExecuteAction(), IsNoTangents);
	}

	CommandList->MapAction(FCurveEditorCommands::Get().ToggleAutoFrameCurveEditor,
		FExecuteAction::CreateLambda( [CurveSettings]{ CurveSettings->SetAutoFrameCurveEditor( !CurveSettings->GetAutoFrameCurveEditor() ); } ),
		FCanExecuteAction(),
		FIsActionChecked::CreateLambda( [CurveSettings]{ return CurveSettings->GetAutoFrameCurveEditor(); } )
	);

	CommandList->MapAction(FCurveEditorCommands::Get().ToggleShowCurveEditorCurveToolTips,
		FExecuteAction::CreateLambda( [CurveSettings]{ CurveSettings->SetShowCurveEditorCurveToolTips( !CurveSettings->GetShowCurveEditorCurveToolTips() ); } ),
		FCanExecuteAction(),
		FIsActionChecked::CreateLambda( [CurveSettings]{ return CurveSettings->GetShowCurveEditorCurveToolTips(); } ) );

	// Deactivate Current Tool
	CommandList->MapAction(FCurveEditorCommands::Get().DeactivateCurrentTool,
		FExecuteAction::CreateSP(this, &FCurveEditor::MakeToolActive, FCurveEditorToolID::Unset()),
		FCanExecuteAction(),
		FIsActionChecked::CreateLambda( [this]{ return ActiveTool.IsSet() == false; } ) );
<<<<<<< HEAD
		
=======

>>>>>>> 6bbb88c8
	// Bind commands for Editor Extensions
	for (TSharedRef<ICurveEditorExtension> Extension : EditorExtensions)
	{
		Extension->BindCommands(CommandList.ToSharedRef());
	}

	// Bind Commands for Tool Extensions
	for (TPair<FCurveEditorToolID, TUniquePtr<ICurveEditorToolExtension>>& Pair : ToolExtensions)
	{
		Pair.Value->BindCommands(CommandList.ToSharedRef());
	}
}

FCurveSnapMetrics FCurveEditor::GetCurveSnapMetrics(FCurveModelID CurveModel) const
{
	FCurveSnapMetrics CurveMetrics;

	const SCurveEditorView* View = FindFirstInteractiveView(CurveModel);
	if (!View)
	{
		return CurveMetrics;
	}

	// get the grid lines in view space
	TArray<float> ViewSpaceGridLines;
	View->GetGridLinesY(SharedThis(this), ViewSpaceGridLines, ViewSpaceGridLines);

	// convert the grid lines from view space
	TArray<double> CurveSpaceGridLines;
	ViewSpaceGridLines.Reserve(ViewSpaceGridLines.Num());
	FCurveEditorScreenSpace CurveSpace = View->GetCurveSpace(CurveModel);
	Algo::Transform(ViewSpaceGridLines, CurveSpaceGridLines, [&CurveSpace](float VSVal) { return CurveSpace.ScreenToValue(VSVal); });
	
	// create metrics struct;
	CurveMetrics.bSnapOutputValues = OutputSnapEnabledAttribute.Get();
	CurveMetrics.bSnapInputValues = InputSnapEnabledAttribute.Get();
	CurveMetrics.AllGridLines = CurveSpaceGridLines;
	CurveMetrics.InputSnapRate = InputSnapRateAttribute.Get();

	return CurveMetrics;
}

void FCurveEditor::ZoomToFit(EAxisList::Type Axes)
{
	// If they have keys selected, we fit the specific keys.
	if (Selection.Count() > 0)
	{
		ZoomToFitSelection(Axes);
	}
	else
	{
		TMap<FCurveModelID, FKeyHandleSet> AllCurves;
		for (FCurveModelID ID : GetEditedCurves())
		{
			AllCurves.Add(ID);
		}
		ZoomToFitInternal(Axes, AllCurves);
	}
}

void FCurveEditor::ZoomToFitCurves(TArrayView<const FCurveModelID> CurveModelIDs, EAxisList::Type Axes)
{
	TMap<FCurveModelID, FKeyHandleSet> AllCurves;
	for (FCurveModelID ID : CurveModelIDs)
	{
		AllCurves.Add(ID);
	}
	ZoomToFitInternal(Axes, AllCurves);
}

void FCurveEditor::ZoomToFitSelection(EAxisList::Type Axes)
{
	ZoomToFitInternal(Axes, Selection.GetAll());
}

void FCurveEditor::ZoomToFitInternal(EAxisList::Type Axes, const TMap<FCurveModelID, FKeyHandleSet>& CurveKeySet)
{
	TArray<FKeyPosition> KeyPositionsScratch;

	double InputMin = TNumericLimits<double>::Max(), InputMax = TNumericLimits<double>::Lowest();

	TMap<TSharedRef<SCurveEditorView>, TTuple<double, double>> ViewToOutputBounds;

	for (const TTuple<FCurveModelID, FKeyHandleSet>& Pair : CurveKeySet)
	{
		FCurveModelID CurveID = Pair.Key;
		const FCurveModel* Curve = FindCurve(CurveID);
		if (!Curve)
		{
			continue;
		}

		double OutputMin = TNumericLimits<double>::Max(), OutputMax = TNumericLimits<double>::Lowest();

		int32 NumKeys = Pair.Value.AsArray().Num();
		if (NumKeys == 0)
		{
			double LocalMin = 0.0, LocalMax = 1.0;

			// Zoom to the entire curve range if no specific keys are specified
			if (Curve->GetNumKeys())
			{
				// Only zoom time range if there are keys on the curve (otherwise where do we zoom *to* on an infinite timeline?)
				Curve->GetTimeRange(LocalMin, LocalMax);
				InputMin = FMath::Min(InputMin, LocalMin);
				InputMax = FMath::Max(InputMax, LocalMax);
			}

			// Most curve types we know about support default values, so we can zoom to that even if there are no keys
			Curve->GetValueRange(LocalMin, LocalMax);
			OutputMin = FMath::Min(OutputMin, LocalMin);
			OutputMax = FMath::Max(OutputMax, LocalMax);
		}
		else
		{
			// Zoom to the min/max of the specified key set and the neighbors
			TArray<FKeyHandle> SelectedAndNeighborKeyHandles;
			for (const FKeyHandle& SelectedKeyHandle : Pair.Value.AsArray())
			{
				TOptional<FKeyHandle> PreviousKeyHandle;
				TOptional<FKeyHandle> NextKeyHandle;
				Curve->GetNeighboringKeys(SelectedKeyHandle, PreviousKeyHandle, NextKeyHandle);

				SelectedAndNeighborKeyHandles.Add(SelectedKeyHandle);
				if (PreviousKeyHandle.IsSet())
				{
					SelectedAndNeighborKeyHandles.Add(PreviousKeyHandle.GetValue());
				}
				if (NextKeyHandle.IsSet())
				{
					SelectedAndNeighborKeyHandles.Add(NextKeyHandle.GetValue());
				}
			}

			KeyPositionsScratch.SetNum(SelectedAndNeighborKeyHandles.Num(), false);
			Curve->GetKeyPositions(SelectedAndNeighborKeyHandles, KeyPositionsScratch);
			for (const FKeyPosition& Key : KeyPositionsScratch)
			{
				InputMin  = FMath::Min(InputMin, Key.InputValue);
				InputMax  = FMath::Max(InputMax, Key.InputValue);
				OutputMin = FMath::Min(OutputMin, Key.OutputValue);
				OutputMax = FMath::Max(OutputMax, Key.OutputValue);
			}
		}

		if (Axes & EAxisList::Y)
		{
			TSharedPtr<SCurveEditorPanel> Panel = WeakPanel.Pin();
			TSharedPtr<SCurveEditorView> View = WeakView.Pin();
			if (Panel.IsValid())
			{
				// Store the min max for each view
				for (auto ViewIt = Panel->FindViews(CurveID); ViewIt; ++ViewIt)
				{
					TTuple<double, double>* ViewBounds = ViewToOutputBounds.Find(ViewIt.Value());
					if (ViewBounds)
					{
						ViewBounds->Get<0>() = FMath::Min(ViewBounds->Get<0>(), OutputMin);
						ViewBounds->Get<1>() = FMath::Max(ViewBounds->Get<1>(), OutputMax);
					}
					else
					{
						ViewToOutputBounds.Add(ViewIt.Value(), MakeTuple(OutputMin, OutputMax));
					}
				}
			}
			else if(View.IsValid())
			{
				TTuple<double, double>* ViewBounds = ViewToOutputBounds.Find(View.ToSharedRef());
				if (ViewBounds)
				{
					ViewBounds->Get<0>() = FMath::Min(ViewBounds->Get<0>(), OutputMin);
					ViewBounds->Get<1>() = FMath::Max(ViewBounds->Get<1>(), OutputMax);
				}
				else
				{
					ViewToOutputBounds.Add(View.ToSharedRef(), MakeTuple(OutputMin, OutputMax));
				}
			}
		}
	}

	if (Axes & EAxisList::X && InputMin != TNumericLimits<double>::Max() && InputMax != TNumericLimits<double>::Lowest())
	{
		// If zooming to the same (or invalid) min/max, keep the same zoom scale and center within the timeline
		if (InputMin >= InputMax)
		{
			double CurrentInputMin = 0.0, CurrentInputMax = 1.0;
			Bounds->GetInputBounds(CurrentInputMin, CurrentInputMax);

			const double HalfInputScale = (CurrentInputMax - CurrentInputMin)*0.5;
			InputMin -= HalfInputScale;
			InputMax += HalfInputScale;
		}
		else
		{
			TSharedPtr<SCurveEditorPanel> Panel = WeakPanel.Pin();
			TSharedPtr<SCurveEditorView> View = WeakView.Pin();

			int32 PanelWidth = 0;
			if (Panel.IsValid())
			{
				PanelWidth = WeakPanel.Pin()->GetViewContainerGeometry().GetLocalSize().X;
			}
			else if (View.IsValid())
			{
				PanelWidth = View->GetViewSpace().GetPhysicalWidth();
			}
			
			double InputPercentage = PanelWidth != 0 ? FMath::Min(Settings->GetFrameInputPadding() / (float)PanelWidth, 0.5) : 0.1; // Cannot pad more than half the width

			const double MinInputZoom = InputSnapEnabledAttribute.Get() ? InputSnapRateAttribute.Get().AsInterval() : 0.00001;
			const double InputPadding = FMath::Max((InputMax - InputMin) * InputPercentage, MinInputZoom);
			InputMax = FMath::Max(InputMin + MinInputZoom, InputMax);

			InputMin -= InputPadding;
			InputMax += InputPadding;
		}

		Bounds->SetInputBounds(InputMin, InputMax);
	}

	// Perform per-view output zoom for any computed ranges
	for (const TTuple<TSharedRef<SCurveEditorView>, TTuple<double, double>>& ViewAndBounds : ViewToOutputBounds)
	{
		TSharedRef<SCurveEditorView> View = ViewAndBounds.Key;
		double OutputMin = ViewAndBounds.Value.Get<0>();
		double OutputMax = ViewAndBounds.Value.Get<1>();

		// If zooming to the same (or invalid) min/max, keep the same zoom scale and center within the timeline
		if (OutputMin >= OutputMax)
		{
			const double HalfOutputScale = (View->GetOutputMax() - View->GetOutputMin())*0.5;
			OutputMin -= HalfOutputScale;
			OutputMax += HalfOutputScale;
		}
		else
		{
			TSharedPtr<SCurveEditorPanel> Panel = WeakPanel.Pin();

			int32 PanelHeight = 0;
			if (Panel.IsValid())
			{
				PanelHeight = WeakPanel.Pin()->GetViewContainerGeometry().GetLocalSize().Y;
			}
			else 
			{
				PanelHeight = View->GetViewSpace().GetPhysicalHeight();
			}

			double OutputPercentage = PanelHeight != 0 ? FMath::Min(Settings->GetFrameOutputPadding() / (float)PanelHeight, 0.5) : 0.1; // Cannot pad more than half the height

			constexpr double MinOutputZoom = 0.00001;
			const double OutputPadding = FMath::Max((OutputMax - OutputMin) * OutputPercentage, MinOutputZoom);

			OutputMin -= OutputPadding;
			OutputMax = FMath::Max(OutputMin + MinOutputZoom, OutputMax) + OutputPadding;
		}

		View->SetOutputBounds(OutputMin, OutputMax);
	}
}

void FCurveEditor::TranslateSelectedKeys(double SecondsToAdd)
{
	
	if (Selection.Count() > 0)
	{
		for (const TTuple<FCurveModelID, FKeyHandleSet>& Pair : Selection.GetAll())
		{
			if (FCurveModel* Curve = FindCurve(Pair.Key))
			{
				int32 NumKeys = Pair.Value.Num();

				if (NumKeys > 0)
				{
					TArrayView<const FKeyHandle> KeyHandles = Pair.Value.AsArray();
					TArray<FKeyPosition> KeyPositions;
					KeyPositions.SetNum(KeyHandles.Num());

					Curve->GetKeyPositions(KeyHandles, KeyPositions);

					for (int KeyIndex = 0; KeyIndex < KeyPositions.Num(); ++KeyIndex)
					{
						KeyPositions[KeyIndex].InputValue += SecondsToAdd;
					}
					Curve->SetKeyPositions(KeyHandles, KeyPositions);
				}
			}
		}
	}
}

void FCurveEditor::TranslateSelectedKeysLeft()
{
	FScopedTransaction Transaction(LOCTEXT("TranslateKeysLeft", "Translate Keys Left"));
	FFrameRate FrameRate = WeakTimeSliderController.Pin()->GetDisplayRate();
	double SecondsToAdd =  -FrameRate.AsInterval();
	TranslateSelectedKeys(SecondsToAdd);
}

void FCurveEditor::TranslateSelectedKeysRight()
{
	FScopedTransaction Transaction(LOCTEXT("TranslateKeyRight", "Translate Keys Right"));
	FFrameRate FrameRate = WeakTimeSliderController.Pin()->GetDisplayRate();
	double SecondsToAdd = FrameRate.AsInterval();

	TranslateSelectedKeys(SecondsToAdd);
}

void FCurveEditor::StepToNextKey()
{
	if (!WeakTimeSliderController.IsValid())
	{
		return;
	}

	FFrameRate TickResolution = WeakTimeSliderController.Pin()->GetTickResolution();

	double CurrentTime = TickResolution.AsSeconds(WeakTimeSliderController.Pin()->GetScrubPosition());

	TOptional<double> NextTime;
	TOptional<double> MinTime;

	for (const TTuple<FCurveModelID, TUniquePtr<FCurveModel>>& Pair : CurveData)
	{
		FCurveModel* CurveModel = Pair.Value.Get();

		if (CurveModel)
		{
			TArray<FKeyHandle> KeyHandles;
			double MaxTime = NextTime.IsSet() ? NextTime.GetValue() : TNumericLimits<double>::Max();
			CurveModel->GetKeys(*this, CurrentTime, MaxTime, TNumericLimits<double>::Lowest(), TNumericLimits<double>::Max(), KeyHandles);

			TArray<FKeyPosition> KeyPositions;
			KeyPositions.SetNum(KeyHandles.Num());
			CurveModel->GetKeyPositions(TArrayView<FKeyHandle>(KeyHandles), KeyPositions);

			for (FKeyPosition KeyPosition : KeyPositions)
			{
				if (KeyPosition.InputValue > CurrentTime)
				{
					if (!NextTime.IsSet() || KeyPosition.InputValue < NextTime.GetValue())
					{
						NextTime = KeyPosition.InputValue;
					}
				}
			}

			double CurveMinTime, CurveMaxTime;
			CurveModel->GetTimeRange(CurveMinTime, CurveMaxTime);
			if (!MinTime.IsSet() || CurveMinTime < MinTime.GetValue())
			{
				MinTime = CurveMinTime;
			}
		}
	}

	if (NextTime.IsSet())
	{
		WeakTimeSliderController.Pin()->SetScrubPosition(NextTime.GetValue() * TickResolution,/*bEvaluate*/ true);
	}
	else if (MinTime.IsSet())
	{
		WeakTimeSliderController.Pin()->SetScrubPosition(MinTime.GetValue() * TickResolution, /*bEvaluate*/ true);
	}
}

void FCurveEditor::StepToPreviousKey()
{
	if (!WeakTimeSliderController.IsValid())
	{
		return;
	}

	FFrameRate TickResolution = WeakTimeSliderController.Pin()->GetTickResolution();

	double CurrentTime = TickResolution.AsSeconds(WeakTimeSliderController.Pin()->GetScrubPosition());

	TOptional<double> PreviousTime;
	TOptional<double> MaxTime;

	for (const TTuple<FCurveModelID, TUniquePtr<FCurveModel>>& Pair : CurveData)
	{
		FCurveModel* CurveModel = Pair.Value.Get();

		if (CurveModel)
		{
			TArray<FKeyHandle> KeyHandles;
			double MinTime = PreviousTime.IsSet() ? PreviousTime.GetValue() : TNumericLimits<double>::Lowest();
			CurveModel->GetKeys(*this, MinTime, CurrentTime, TNumericLimits<double>::Lowest(), TNumericLimits<double>::Max(), KeyHandles);

			TArray<FKeyPosition> KeyPositions;
			KeyPositions.SetNum(KeyHandles.Num());
			CurveModel->GetKeyPositions(TArrayView<FKeyHandle>(KeyHandles), KeyPositions);

			for (FKeyPosition KeyPosition : KeyPositions)
			{
				if (KeyPosition.InputValue < CurrentTime)
				{
					if (!PreviousTime.IsSet() || KeyPosition.InputValue > PreviousTime.GetValue())
					{
						PreviousTime = KeyPosition.InputValue;
					}
				}
			}

			double CurveMinTime, CurveMaxTime;
			CurveModel->GetTimeRange(CurveMinTime, CurveMaxTime);
			if (!MaxTime.IsSet() || CurveMaxTime > MaxTime.GetValue())
			{
				MaxTime = CurveMaxTime;
			}
		}
	}

	if (PreviousTime.IsSet())
	{
		WeakTimeSliderController.Pin()->SetScrubPosition(PreviousTime.GetValue() * TickResolution,/*bEvaluate*/ true);
	}
	else if (MaxTime.IsSet())
	{
		WeakTimeSliderController.Pin()->SetScrubPosition(MaxTime.GetValue() * TickResolution, /*bEvaluate*/ true);
	}
}


void FCurveEditor::StepForward()
{
	if (!WeakTimeSliderController.IsValid())
	{
		return;
	}

	FFrameRate TickResolution = WeakTimeSliderController.Pin()->GetTickResolution();
	FFrameRate DisplayRate = WeakTimeSliderController.Pin()->GetDisplayRate();

	FFrameTime OneFrame = FFrameRate::TransformTime(FFrameTime(1), DisplayRate, TickResolution);

	WeakTimeSliderController.Pin()->SetScrubPosition(WeakTimeSliderController.Pin()->GetScrubPosition() + OneFrame, /*bEvaluate*/ true);
}

void FCurveEditor::StepBackward()
{
	if (!WeakTimeSliderController.IsValid())
	{
		return;
	}

	FFrameRate TickResolution = WeakTimeSliderController.Pin()->GetTickResolution();
	FFrameRate DisplayRate = WeakTimeSliderController.Pin()->GetDisplayRate();

	FFrameTime OneFrame = FFrameRate::TransformTime(FFrameTime(1), DisplayRate, TickResolution);

	WeakTimeSliderController.Pin()->SetScrubPosition(WeakTimeSliderController.Pin()->GetScrubPosition() - OneFrame, /*bEvaluate*/ true);
}

void FCurveEditor::JumpToStart()
{
	if (!WeakTimeSliderController.IsValid())
	{
		return;
	}

	WeakTimeSliderController.Pin()->SetScrubPosition(WeakTimeSliderController.Pin()->GetPlayRange().GetLowerBoundValue(), /*bEvaluate*/ true);
}

void FCurveEditor::JumpToEnd()
{
	if (!WeakTimeSliderController.IsValid())
	{
		return;
	}

	const bool bInsetDisplayFrame = IsInputSnappingEnabled();

	FFrameRate TickResolution = WeakTimeSliderController.Pin()->GetTickResolution();
	FFrameRate DisplayRate = WeakTimeSliderController.Pin()->GetDisplayRate();

	// Calculate an offset from the end to go to. If they have snapping on (and the scrub style is a block) the last valid frame is represented as one
	// whole display rate frame before the end, otherwise we just subtract a single frame which matches the behavior of hitting play and letting it run to the end.
	FFrameTime OneFrame = bInsetDisplayFrame ? FFrameRate::TransformTime(FFrameTime(1), DisplayRate, TickResolution) : FFrameTime(1);
	FFrameTime NewTime = WeakTimeSliderController.Pin()->GetPlayRange().GetUpperBoundValue() - OneFrame;

	WeakTimeSliderController.Pin()->SetScrubPosition(NewTime, /*bEvaluate*/ true);
}

void FCurveEditor::SetSelectionRangeStart()
{
	if (!WeakTimeSliderController.IsValid())
	{
		return;
	}

	FFrameNumber LocalTime = WeakTimeSliderController.Pin()->GetScrubPosition().FrameNumber;
	FFrameNumber UpperBound = WeakTimeSliderController.Pin()->GetSelectionRange().GetUpperBoundValue();
	if (UpperBound <= LocalTime)
	{
		WeakTimeSliderController.Pin()->SetSelectionRange(TRange<FFrameNumber>(LocalTime, LocalTime + 1));
	}
	else
	{
		WeakTimeSliderController.Pin()->SetSelectionRange(TRange<FFrameNumber>(LocalTime, UpperBound));
	}
}

void FCurveEditor::SetSelectionRangeEnd()
{
	if (!WeakTimeSliderController.IsValid())
	{
		return;
	}

	FFrameNumber LocalTime = WeakTimeSliderController.Pin()->GetScrubPosition().FrameNumber;
	FFrameNumber LowerBound = WeakTimeSliderController.Pin()->GetSelectionRange().GetLowerBoundValue();
	if (LowerBound >= LocalTime)
	{
		WeakTimeSliderController.Pin()->SetSelectionRange(TRange<FFrameNumber>(LocalTime - 1, LocalTime));
	}
	else
	{
		WeakTimeSliderController.Pin()->SetSelectionRange(TRange<FFrameNumber>(LowerBound, LocalTime));
	}
}

void FCurveEditor::ClearSelectionRange()
{
	if (!WeakTimeSliderController.IsValid())
	{
		return;
	}

	WeakTimeSliderController.Pin()->SetSelectionRange(TRange<FFrameNumber>::Empty());
}

void FCurveEditor::SelectAllKeys()
{		
	for (FCurveModelID ID : GetEditedCurves())
	{
		if (FCurveModel* Curve = FindCurve(ID))
		{
			TArray<FKeyHandle> KeyHandles;
			Curve->GetKeys(*this, TNumericLimits<double>::Lowest(), TNumericLimits<double>::Max(), TNumericLimits<double>::Lowest(), TNumericLimits<double>::Max(), KeyHandles);
			Selection.Add(ID, ECurvePointType::Key, KeyHandles);
		}
	}
}

void FCurveEditor::SetSelectionRangeStart()
{
	if (!WeakTimeSliderController.IsValid())
	{
		return;
	}

	FFrameNumber LocalTime = WeakTimeSliderController.Pin()->GetScrubPosition().FrameNumber;
	FFrameNumber UpperBound = WeakTimeSliderController.Pin()->GetSelectionRange().GetUpperBoundValue();
	if (UpperBound <= LocalTime)
	{
		WeakTimeSliderController.Pin()->SetSelectionRange(TRange<FFrameNumber>(LocalTime, LocalTime + 1));
	}
	else
	{
		WeakTimeSliderController.Pin()->SetSelectionRange(TRange<FFrameNumber>(LocalTime, UpperBound));
	}
}

void FCurveEditor::SetSelectionRangeEnd()
{
	if (!WeakTimeSliderController.IsValid())
	{
		return;
	}

	FFrameNumber LocalTime = WeakTimeSliderController.Pin()->GetScrubPosition().FrameNumber;
	FFrameNumber LowerBound = WeakTimeSliderController.Pin()->GetSelectionRange().GetLowerBoundValue();
	if (LowerBound >= LocalTime)
	{
		WeakTimeSliderController.Pin()->SetSelectionRange(TRange<FFrameNumber>(LocalTime - 1, LocalTime));
	}
	else
	{
		WeakTimeSliderController.Pin()->SetSelectionRange(TRange<FFrameNumber>(LowerBound, LocalTime));
	}
}

void FCurveEditor::ClearSelectionRange()
{
	if (!WeakTimeSliderController.IsValid())
	{
		return;
	}

	WeakTimeSliderController.Pin()->SetSelectionRange(TRange<FFrameNumber>::Empty());
}


bool FCurveEditor::IsInputSnappingEnabled() const
{
	return InputSnapEnabledAttribute.Get();
}

void FCurveEditor::ToggleInputSnapping()
{
	bool NewValue = !InputSnapEnabledAttribute.Get();

	if (!InputSnapEnabledAttribute.IsBound())
	{
		InputSnapEnabledAttribute = NewValue;
	}
	else
	{
		OnInputSnapEnabledChanged.ExecuteIfBound(NewValue);
	}
}

bool FCurveEditor::IsOutputSnappingEnabled() const
{
	return OutputSnapEnabledAttribute.Get();
}

void FCurveEditor::ToggleOutputSnapping()
{
	bool NewValue = !OutputSnapEnabledAttribute.Get();

	if (!OutputSnapEnabledAttribute.IsBound())
	{
		OutputSnapEnabledAttribute = NewValue;
	}
	else
	{
		OnOutputSnapEnabledChanged.ExecuteIfBound(NewValue);
	}
}

void
FCurveEditor::ToggleExpandCollapseNodes(bool bRecursive)
{
	Tree.ToggleExpansionState(bRecursive);
}

FCurveEditorScreenSpaceH FCurveEditor::GetPanelInputSpace() const
{
	const float PanelWidth = FMath::Max(1.f, WeakPanel.Pin()->GetViewContainerGeometry().GetLocalSize().X);

	double InputMin = 0.0, InputMax = 1.0;
	Bounds->GetInputBounds(InputMin, InputMax);

	InputMax = FMath::Max(InputMax, InputMin + 1e-10);
	return FCurveEditorScreenSpaceH(PanelWidth, InputMin, InputMax);
}

void FCurveEditor::ConstructXGridLines(TArray<float>& MajorGridLines, TArray<float>& MinorGridLines, TArray<FText>* MajorGridLabels) const
{
	FCurveEditorScreenSpaceH InputSpace = GetPanelInputSpace();

	double MajorGridStep  = 0.0;
	int32  MinorDivisions = 0;
	if (InputSnapRateAttribute.Get().ComputeGridSpacing(InputSpace.PixelsPerInput(), MajorGridStep, MinorDivisions))
	{
		FText GridLineLabelFormatX = GridLineLabelFormatXAttribute.Get();
		const double FirstMajorLine = FMath::FloorToDouble(InputSpace.GetInputMin() / MajorGridStep) * MajorGridStep;
		const double LastMajorLine  = FMath::CeilToDouble(InputSpace.GetInputMax() / MajorGridStep) * MajorGridStep;

		for (double CurrentMajorLine = FirstMajorLine; CurrentMajorLine < LastMajorLine; CurrentMajorLine += MajorGridStep)
		{
			MajorGridLines.Add( (CurrentMajorLine - InputSpace.GetInputMin()) * InputSpace.PixelsPerInput() );
			if (MajorGridLabels)
			{
				MajorGridLabels->Add(FText::Format(GridLineLabelFormatX, FText::AsNumber(CurrentMajorLine)));
			}

			for (int32 Step = 1; Step < MinorDivisions; ++Step)
			{
				float MinorLine = CurrentMajorLine + Step*MajorGridStep/MinorDivisions;
				MinorGridLines.Add( (MinorLine - InputSpace.GetInputMin()) * InputSpace.PixelsPerInput() );
			}
		}
	}
}

void FCurveEditor::CutSelection()
{
	FScopedTransaction Transaction(LOCTEXT("CutKeys", "Cut Keys"));

	CopySelection();
	DeleteSelection();
}

void FCurveEditor::GetChildCurveModelIDs(const FCurveEditorTreeItemID TreeItemID, TSet<FCurveModelID>& OutCurveModelIDs) const
{
	const FCurveEditorTreeItem& TreeItem = GetTreeItem(TreeItemID);
	for (const FCurveModelID& CurveModelID : TreeItem.GetCurves())
	{
		OutCurveModelIDs.Add(CurveModelID);
	}

	for (const FCurveEditorTreeItemID& ChildTreeItem : TreeItem.GetChildren())
	{
		GetChildCurveModelIDs(ChildTreeItem, OutCurveModelIDs);
	}
}

void FCurveEditor::CopySelection() const
{
	FStringOutputDevice Archive;
	const FExportObjectInnerContext Context;

	TOptional<double> KeyOffset;

	UCurveEditorCopyBuffer* CopyableBuffer = NewObject<UCurveEditorCopyBuffer>(GetTransientPackage(), UCurveEditorCopyBuffer::StaticClass(), NAME_None, RF_Transient);

	if (Selection.Count() > 0)
	{
		for (const TTuple<FCurveModelID, FKeyHandleSet>& Pair : Selection.GetAll())
		{
			if (FCurveModel* Curve = FindCurve(Pair.Key))
			{
				int32 NumKeys = Pair.Value.Num();

				if (NumKeys > 0)
				{
					UCurveEditorCopyableCurveKeys *CopyableCurveKeys = NewObject<UCurveEditorCopyableCurveKeys>(CopyableBuffer, UCurveEditorCopyableCurveKeys::StaticClass(), NAME_None, RF_Transient);

					CopyableCurveKeys->ShortDisplayName = Curve->GetShortDisplayName().ToString();
					CopyableCurveKeys->LongDisplayName = Curve->GetLongDisplayName().ToString();
					CopyableCurveKeys->IntentionName = Curve->GetIntentionName();
					CopyableCurveKeys->KeyPositions.SetNum(NumKeys, false);
					CopyableCurveKeys->KeyAttributes.SetNum(NumKeys, false);

					TArrayView<const FKeyHandle> KeyHandles = Pair.Value.AsArray();

					Curve->GetKeyPositions(KeyHandles, CopyableCurveKeys->KeyPositions);
					Curve->GetKeyAttributes(KeyHandles, CopyableCurveKeys->KeyAttributes);

					for (int KeyIndex = 0; KeyIndex < CopyableCurveKeys->KeyPositions.Num(); ++KeyIndex)
					{
						if (!KeyOffset.IsSet() || CopyableCurveKeys->KeyPositions[KeyIndex].InputValue < KeyOffset.GetValue())
						{
							KeyOffset = CopyableCurveKeys->KeyPositions[KeyIndex].InputValue;
						}
					}

					CopyableBuffer->Curves.Add(CopyableCurveKeys);
				}
			}
		}
	}
	else
	{
		TSet<FCurveModelID> CurveModelIDs;

		for (const TTuple<FCurveEditorTreeItemID, ECurveEditorTreeSelectionState>& Pair : GetTreeSelection())
		{
			if (Pair.Value == ECurveEditorTreeSelectionState::Explicit)
			{
				GetChildCurveModelIDs(Pair.Key, CurveModelIDs);
			}
		}

		for(const FCurveModelID& CurveModelID : CurveModelIDs)
		{
			if (FCurveModel* Curve = FindCurve(CurveModelID))
			{
				TUniquePtr<IBufferedCurveModel> CurveModelCopy = Curve->CreateBufferedCurveCopy();
				if (CurveModelCopy)
				{
					TArray<FKeyPosition> KeyPositions;
					CurveModelCopy->GetKeyPositions(KeyPositions);
					if (KeyPositions.Num() > 0)
					{
						UCurveEditorCopyableCurveKeys *CopyableCurveKeys = NewObject<UCurveEditorCopyableCurveKeys>(CopyableBuffer, UCurveEditorCopyableCurveKeys::StaticClass(), NAME_None, RF_Transient);

						CopyableCurveKeys->ShortDisplayName = Curve->GetShortDisplayName().ToString();
						CopyableCurveKeys->LongDisplayName = Curve->GetLongDisplayName().ToString();
						CopyableCurveKeys->IntentionName = Curve->GetIntentionName();

						CopyableCurveKeys->KeyPositions = KeyPositions;
						CurveModelCopy->GetKeyAttributes(CopyableCurveKeys->KeyAttributes);

						CopyableBuffer->Curves.Add(CopyableCurveKeys);
					}
				}
			}
		}

		// When copying entire curve objects we want absolute positions, so reset the detected offset
		KeyOffset.Reset();
	}

	if (KeyOffset.IsSet())
	{
		for (UCurveEditorCopyableCurveKeys* Curve : CopyableBuffer->Curves)
		{
			for (int Index = 0; Index < Curve->KeyPositions.Num(); ++Index)
			{
				Curve->KeyPositions[Index].InputValue -= KeyOffset.GetValue();
			}
		}

		CopyableBuffer->TimeOffset = KeyOffset.GetValue();
	}
	else
	{
		CopyableBuffer->bAbsolutePosition = true;
	}


	UExporter::ExportToOutputDevice(&Context, CopyableBuffer, nullptr, Archive, TEXT("copy"), 0, PPF_ExportsNotFullyQualified | PPF_Copy | PPF_Delimited, false, CopyableBuffer);
	FPlatformApplicationMisc::ClipboardCopy(*Archive);
}

class FCurveEditorCopyableCurveKeysObjectTextFactory : public FCustomizableTextObjectFactory
{
public:
	FCurveEditorCopyableCurveKeysObjectTextFactory()
		: FCustomizableTextObjectFactory(GWarn)
	{
	}

	// FCustomizableTextObjectFactory implementation
	virtual bool CanCreateClass(UClass* InObjectClass, bool& bOmitSubObjs) const override
	{
		if (InObjectClass->IsChildOf(UCurveEditorCopyBuffer::StaticClass()))
		{
			return true;
		}
		return false;
	}


	virtual void ProcessConstructedObject(UObject* NewObject) override
	{
		check(NewObject);

		NewCopyBuffers.Add(Cast<UCurveEditorCopyBuffer>(NewObject));
	}

public:
	TArray<UCurveEditorCopyBuffer*> NewCopyBuffers;
};


bool FCurveEditor::CanPaste(const FString& TextToImport) const
{
	FCurveEditorCopyableCurveKeysObjectTextFactory CopyableCurveKeysFactory;
	if (CopyableCurveKeysFactory.CanCreateObjectsFromText(TextToImport))
	{
		return true;
	}
	return false;
}

void FCurveEditor::ImportCopyBufferFromText(const FString& TextToImport, /*out*/ TArray<UCurveEditorCopyBuffer*>& ImportedCopyBuffers) const
{
	UPackage* TempPackage = NewObject<UPackage>(nullptr, TEXT("/Engine/Editor/CurveEditor/Transient"), RF_Transient);
	TempPackage->AddToRoot();

	// Turn the text buffer into objects
	FCurveEditorCopyableCurveKeysObjectTextFactory Factory;
	Factory.ProcessBuffer(TempPackage, RF_Transactional, TextToImport);

	ImportedCopyBuffers = Factory.NewCopyBuffers;

	// Remove the temp package from the root now that it has served its purpose
	TempPackage->RemoveFromRoot();
}

void FCurveEditor::PasteKeys(TSet<FCurveModelID> CurveModelIDs)
{
	// Grab the text to paste from the clipboard
	FString TextToImport;
	FPlatformApplicationMisc::ClipboardPaste(TextToImport);

	TArray<UCurveEditorCopyBuffer*> ImportedCopyBuffers;
	ImportCopyBufferFromText(TextToImport, ImportedCopyBuffers);

	if (ImportedCopyBuffers.Num() == 0)
	{
		return;
	}

	// Determine whether all the copied keys are from the same curve, if yes, they can all be pasted to the target curves without name matching
	bool bAllCopiedCurvesLongNameEqual = true;
	FString AllCopiedCurvesLongName;
	for (UCurveEditorCopyBuffer* CopyBuffer : ImportedCopyBuffers)
	{
		for (UCurveEditorCopyableCurveKeys* CopyableCurveKeys : CopyBuffer->Curves)
		{
			if (AllCopiedCurvesLongName.IsEmpty())
			{
				AllCopiedCurvesLongName = CopyableCurveKeys->LongDisplayName;
			}
			else if (CopyableCurveKeys->LongDisplayName != AllCopiedCurvesLongName)
			{
				bAllCopiedCurvesLongNameEqual = false;
				break;
			}			
		}
	}

	bool bSelectionNeedsLongNames = false;
	FCurveEditorTreeItemID LastRootItem;

	for (const TTuple<FCurveEditorTreeItemID, ECurveEditorTreeSelectionState>& Pair : GetTreeSelection())
	{
		FCurveEditorTreeItem* TreeItem = &GetTreeItem(Pair.Key);

		FCurveEditorTreeItemID ParentId = TreeItem->GetParentID();
		while (ParentId.IsValid())
		{
			TreeItem = &GetTreeItem(ParentId);
			ParentId = TreeItem->GetParentID();
		}

		if (!LastRootItem.IsValid())
		{
			LastRootItem = TreeItem->GetID();
		}
		else if (TreeItem->GetID() != LastRootItem)
		{
			bSelectionNeedsLongNames = true;
			break;
		}
	}

	if (CurveModelIDs.Num() == 0)
	{
		TOptional<FCurveModelID> HoveredID;
		if (WeakPanel.IsValid())
		{
			for (TSharedPtr<SCurveEditorView> View : WeakPanel.Pin()->GetViews())
			{
				if (View.IsValid() && View->GetHoveredCurve().IsSet())
				{
					HoveredID = View->GetHoveredCurve().GetValue();
					break;
				}
			}
		}
	
		if (HoveredID.IsSet())
		{
			CurveModelIDs.Add(HoveredID.GetValue());
<<<<<<< HEAD
		}
		else
		{
			TArray<FCurveEditorTreeItemID> NodesToSearch;

			// Try nodes with selected keys
			GetTreeSelection().GetKeys(NodesToSearch);

			// Try selected nodes
			if (NodesToSearch.Num() == 0)
			{
				for (const TTuple<FCurveEditorTreeItemID, ECurveEditorTreeSelectionState>& Pair : GetTreeSelection())
				{
					NodesToSearch.Add(Pair.Key);
				}
			}

			// If no curves are selected, paste to the entire tree using fully qualified long names
			if (NodesToSearch.Num() == 0)
			{
				bSelectionNeedsLongNames = true;
				bAllCopiedCurvesLongNameEqual = false;
				if (Tree.GetAllItems().GetKeys(NodesToSearch) == 0)
				{
					// If we don't have any curves to paste in to, exit now
					return;
				}
			}

			for (const FCurveEditorTreeItemID& TreeItemID: NodesToSearch)
			{
				FCurveEditorTreeItem& TreeItem = GetTreeItem(TreeItemID);
				for (const FCurveModelID& CurveModelID : TreeItem.GetCurves())
				{
					CurveModelIDs.Add(CurveModelID);
				}
			}
=======
>>>>>>> 6bbb88c8
		}
		else
		{
			TArray<FCurveEditorTreeItemID> NodesToSearch;

			// Try nodes with selected keys
			GetTreeSelection().GetKeys(NodesToSearch);

			// Try selected nodes
			if (NodesToSearch.Num() == 0)
			{
				for (const TTuple<FCurveEditorTreeItemID, ECurveEditorTreeSelectionState>& Pair : GetTreeSelection())
				{
					NodesToSearch.Add(Pair.Key);
				}
			}

			// If no curves are selected, paste to the entire tree using fully qualified long names
			if (NodesToSearch.Num() == 0)
			{
				bSelectionNeedsLongNames = true;
				bAllCopiedCurvesLongNameEqual = false;
				if (Tree.GetAllItems().GetKeys(NodesToSearch) == 0)
				{
					// If we don't have any curves to paste in to, exit now
					return;
				}
			}

			for (const FCurveEditorTreeItemID& TreeItemID: NodesToSearch)
			{
				FCurveEditorTreeItem& TreeItem = GetTreeItem(TreeItemID);
				for (const FCurveModelID& CurveModelID : TreeItem.GetCurves())
				{
					CurveModelIDs.Add(CurveModelID);
				}
			}
		}
	}
	
	if (CurveModelIDs.Num() == 0)
	{
		return;
	}
	
	if (CurveModelIDs.Num() == 0)
	{
		return;
	}

	FScopedTransaction Transaction(LOCTEXT("PasteKeys", "Paste Keys"));

	Selection.Clear();

	// We don't expect/want multiple copy buffers, but the way serialization works it's a possibile edge case,
	// so we'll try to handle it sanely and treat each one as an individual block to paste.
	for (UCurveEditorCopyBuffer* CopyBuffer : ImportedCopyBuffers)
	{
		bool bUseLongDisplayName = bSelectionNeedsLongNames;
		if (!bUseLongDisplayName)
		{
			TOptional<FString> LastRootName;
			for (UCurveEditorCopyableCurveKeys* CopyableCurveKeys : CopyBuffer->Curves)
			{
				FString RootName;
				CopyableCurveKeys->LongDisplayName.Split(".", &RootName, nullptr);
				if (!LastRootName.IsSet())
				{
					LastRootName = RootName;
				}
				else if (!LastRootName.GetValue().Equals(RootName))
				{
					bUseLongDisplayName = true;
					break;
				}
			}
		}

		double TimeOffset = 0.0f;
		bool bApplyOffset = !CopyBuffer->bAbsolutePosition;

		if (bApplyOffset)
		{
			if (WeakTimeSliderController.IsValid())
			{
				FFrameRate TickResolution = WeakTimeSliderController.Pin()->GetTickResolution();

				TimeOffset = WeakTimeSliderController.Pin()->GetScrubPosition() / TickResolution;
			}
			else
			{
				TimeOffset = CopyBuffer->TimeOffset;
			}
		}

		for (FCurveModelID CurveID : CurveModelIDs)
		{
			FCurveModel* Curve = FindCurve(CurveID);
			if (Curve)
			{
				const FString CurveLongDisplayName = Curve->GetLongDisplayName().ToString();
				const FString CurveIntentionName = Curve->GetIntentionName();

				for (UCurveEditorCopyableCurveKeys* CopyableCurveKeys : CopyBuffer->Curves)
				{
					if (bAllCopiedCurvesLongNameEqual ||
						(!bUseLongDisplayName && CurveIntentionName.Equals(CopyableCurveKeys->IntentionName))
						|| (bUseLongDisplayName && CurveLongDisplayName.Equals(CopyableCurveKeys->LongDisplayName)))
					{
						for (int32 Index = 0; Index < CopyableCurveKeys->KeyPositions.Num(); ++Index)
						{
							FKeyPosition KeyPosition = CopyableCurveKeys->KeyPositions[Index];
							if (bApplyOffset)
							{
								KeyPosition.InputValue += TimeOffset;
							}

							TOptional<FKeyHandle> KeyHandle = Curve->AddKey(KeyPosition, CopyableCurveKeys->KeyAttributes[Index]);
							if (KeyHandle.IsSet())
							{
								Selection.Add(FCurvePointHandle(CurveID, ECurvePointType::Key, KeyHandle.GetValue()));
							}
						}
					}
				}
			}
		}
	}
}

void FCurveEditor::DeleteSelection()
{
	FScopedTransaction Transaction(LOCTEXT("DeleteKeys", "Delete Keys"));

	for (const TTuple<FCurveModelID, FKeyHandleSet>& Pair : Selection.GetAll())
	{
		if (FCurveModel* Curve = FindCurve(Pair.Key))
		{
			Curve->Modify();
			Curve->RemoveKeys(Pair.Value.AsArray());
		}
	}

	Selection.Clear();
}

void FCurveEditor::FlattenSelection()
{
	FScopedTransaction Transaction(LOCTEXT("FlattenTangents", "Flatten Tangents"));
	bool bFoundAnyTangents = false;

	TArray<FKeyHandle> KeyHandles;
	TArray<FKeyAttributes> AllKeyPositions;
	//Since we don't have access here to the Section to get Tick Resolution if we flatten a weighted tangent we
	//do so by converting it to non-weighted and then back again.
	TArray<FKeyHandle>  KeyHandlesWeighted;
	TArray<FKeyAttributes> KeyAttributesWeighted;
	for (const TTuple<FCurveModelID, FKeyHandleSet>& Pair : Selection.GetAll())
	{
		if (FCurveModel* Curve = FindCurve(Pair.Key))
		{
			KeyHandles.Reset(Pair.Value.Num());
			KeyHandles.Append(Pair.Value.AsArray().GetData(), Pair.Value.Num());

			AllKeyPositions.SetNum(KeyHandles.Num());
			Curve->GetKeyAttributes(KeyHandles, AllKeyPositions);

			KeyHandlesWeighted.Reset(Pair.Value.Num());
			KeyHandlesWeighted.Append(Pair.Value.AsArray().GetData(), Pair.Value.Num());

			KeyAttributesWeighted.SetNum(KeyHandlesWeighted.Num());
			Curve->GetKeyAttributes(KeyHandlesWeighted, KeyAttributesWeighted);


			// Straighten tangents, ignoring any keys that we can't set tangents on
			for (int32 Index = AllKeyPositions.Num()-1 ; Index >= 0; --Index)
			{
				FKeyAttributes& Attributes = AllKeyPositions[Index];
				if (Attributes.HasTangentMode() && (Attributes.HasArriveTangent() || Attributes.HasLeaveTangent()))
				{
					Attributes.SetArriveTangent(0.f).SetLeaveTangent(0.f);
					if (Attributes.GetTangentMode() == RCTM_Auto)
					{
						Attributes.SetTangentMode(RCTM_User);
					}
					//if any weighted convert and convert back to both (which is what only support other modes are not really used).,
					if (Attributes.GetTangentWeightMode() == RCTWM_WeightedBoth || Attributes.GetTangentWeightMode() == RCTWM_WeightedArrive
						|| Attributes.GetTangentWeightMode() == RCTWM_WeightedLeave)
					{
						Attributes.SetTangentWeightMode(RCTWM_WeightedNone);
						FKeyAttributes& WeightedAttributes = KeyAttributesWeighted[Index];
						WeightedAttributes.UnsetArriveTangent();
						WeightedAttributes.UnsetLeaveTangent();
						WeightedAttributes.UnsetArriveTangentWeight();
						WeightedAttributes.UnsetLeaveTangentWeight();
						WeightedAttributes.SetTangentWeightMode(RCTWM_WeightedBoth);

					}
					else
					{
						KeyAttributesWeighted.RemoveAtSwap(Index, 1, false);
						KeyHandlesWeighted.RemoveAtSwap(Index, 1, false);
					}
				}
				else
				{
					AllKeyPositions.RemoveAtSwap(Index, 1, false);
					KeyHandles.RemoveAtSwap(Index, 1, false);
					KeyAttributesWeighted.RemoveAtSwap(Index, 1, false);
					KeyHandlesWeighted.RemoveAtSwap(Index, 1, false);
				}
			}

			if (AllKeyPositions.Num() > 0)
			{
				Curve->Modify();
				Curve->SetKeyAttributes(KeyHandles, AllKeyPositions);
				if (KeyAttributesWeighted.Num() > 0)
				{
					Curve->SetKeyAttributes(KeyHandlesWeighted, KeyAttributesWeighted);
				}
				bFoundAnyTangents = true;
			}
		}
	}

	if (!bFoundAnyTangents)
	{
		Transaction.Cancel();
	}
}

void FCurveEditor::StraightenSelection()
{
	FScopedTransaction Transaction(LOCTEXT("StraightenTangents", "Straighten Tangents"));
	bool bFoundAnyTangents = false;

	TArray<FKeyHandle> KeyHandles;
	TArray<FKeyAttributes> AllKeyPositions;

	for (const TTuple<FCurveModelID, FKeyHandleSet>& Pair : Selection.GetAll())
	{
		if (FCurveModel* Curve = FindCurve(Pair.Key))
		{
			KeyHandles.Reset(Pair.Value.Num());
			KeyHandles.Append(Pair.Value.AsArray().GetData(), Pair.Value.Num());

			AllKeyPositions.SetNum(KeyHandles.Num());
			Curve->GetKeyAttributes(KeyHandles, AllKeyPositions);

			// Straighten tangents, ignoring any keys that we can't set tangents on
			for (int32 Index = AllKeyPositions.Num()-1 ; Index >= 0; --Index)
			{
				FKeyAttributes& Attributes = AllKeyPositions[Index];
				if (Attributes.HasTangentMode() && Attributes.HasArriveTangent() && Attributes.HasLeaveTangent())
				{
					float NewTangent = (Attributes.GetLeaveTangent() + Attributes.GetArriveTangent()) * 0.5f;
					Attributes.SetArriveTangent(NewTangent).SetLeaveTangent(NewTangent);
					if (Attributes.GetTangentMode() == RCTM_Auto)
					{
						Attributes.SetTangentMode(RCTM_User);
					}
				}
				else
				{
					AllKeyPositions.RemoveAtSwap(Index, 1, false);
					KeyHandles.RemoveAtSwap(Index, 1, false);
				}
			}

			if (AllKeyPositions.Num() > 0)
			{
				Curve->Modify();
				Curve->SetKeyAttributes(KeyHandles, AllKeyPositions);
				bFoundAnyTangents = true;
			}
		}
	}

	if (!bFoundAnyTangents)
	{
		Transaction.Cancel();
	}
}

bool FCurveEditor::CanFlattenOrStraightenSelection() const
{
	return Selection.Count() > 0;
}

void FCurveEditor::SetRandomCurveColorsForSelected()
{
	for (TPair<FCurveModelID, TUniquePtr<FCurveModel>>& CurvePair : CurveData)
	{
		if (FCurveModel* Curve = CurvePair.Value.Get())
		{
			UObject* Object = nullptr;
			FString Name;
			Curve->GetCurveColorObjectAndName(&Object, Name);
			if (Object)
			{
				FLinearColor Color = UCurveEditorSettings::GetNextRandomColor();
				Settings->SetCustomColor(Object->GetClass(), Name, Color);
				Curve->SetColor(Color);
			}
		}
	}
}

void FCurveEditor::SetCurveColorsForSelected()
{
	if (CurveData.Num() > 0)
	{
		TMap<FCurveModelID, TUniquePtr<FCurveModel>>::TIterator It = CurveData.CreateIterator();
		FColorPickerArgs PickerArgs;
		PickerArgs.bUseAlpha = false;
		PickerArgs.InitialColorOverride = It->Value->GetColor();
		PickerArgs.OnColorCommitted.BindLambda([this](FLinearColor NewColor) {
			for (TPair<FCurveModelID, TUniquePtr<FCurveModel>>& CurvePair : CurveData)
			{
				if (FCurveModel* Curve = CurvePair.Value.Get())
				{
					UObject* Object = nullptr;
					FString Name;
					Curve->GetCurveColorObjectAndName(&Object, Name);
					if (Object)
					{
						Settings->SetCustomColor(Object->GetClass(), Name, NewColor);
						Curve->SetColor(NewColor);
					}
				}
			}
		});
		
		OpenColorPicker(PickerArgs);
	}
}

bool FCurveEditor::IsToolActive(const FCurveEditorToolID InToolID) const
{
	if (ActiveTool.IsSet())
	{
		return ActiveTool == InToolID;
	}

	return false;
}

void FCurveEditor::MakeToolActive(const FCurveEditorToolID InToolID)
{
	if (ActiveTool.IsSet())
	{
		// Early out in the event that they're trying to switch to the same tool. This avoids
		// unwanted activation/deactivation calls.
		if (ActiveTool == InToolID)
		{
			return;
		}

		// Deactivate the current tool before we activate the new one.
		ToolExtensions[ActiveTool.GetValue()]->OnToolDeactivated();
	}

	ActiveTool.Reset();

	// Notify anyone listening that we've switched tools (possibly to an inactive one)
	OnActiveToolChangedDelegate.Broadcast(InToolID);

	if (InToolID != FCurveEditorToolID::Unset())
	{
		ActiveTool = InToolID;
		ToolExtensions[ActiveTool.GetValue()]->OnToolActivated();
	}
}

ICurveEditorToolExtension* FCurveEditor::GetCurrentTool() const
{
	if (ActiveTool.IsSet())
	{
		return ToolExtensions[ActiveTool.GetValue()].Get();
	}

	// If there is no active tool we return nullptr.
	return nullptr;
}

TSet<FCurveModelID> FCurveEditor::GetEditedCurves() const
{
	TArray<FCurveModelID> AllCurves;
	GetCurves().GenerateKeyArray(AllCurves);
	return TSet<FCurveModelID>(AllCurves);
}

void FCurveEditor::SetBufferedCurves(const TSet<FCurveModelID>& InCurves)
{
	BufferedCurves.Empty();

	// We make a copy of the curve data and store it.
	for (FCurveModelID CurveID : InCurves)
	{
		FCurveModel* CurveModel = FindCurve(CurveID);
		check(CurveModel);

		// Add a buffered curve copy if the curve model supports buffered curves
		TUniquePtr<IBufferedCurveModel> CurveModelCopy = CurveModel->CreateBufferedCurveCopy();
		if (CurveModelCopy) 
		{ 
			BufferedCurves.Add(MoveTemp(CurveModelCopy)); 
		}
		else
		{
			UE_LOG(LogCurveEditor, Warning, TEXT("Failed to buffer curve, curve model did not provide a copy."))
		}
	}
}


void FCurveEditor::ApplyBufferedCurveToTarget(const IBufferedCurveModel* BufferedCurve, FCurveModel* TargetCurve)
{
	check(TargetCurve);
	check(BufferedCurve);

	TArray<FKeyPosition> KeyPositions;
	TArray<FKeyAttributes> KeyAttributes;
	BufferedCurve->GetKeyPositions(KeyPositions);
	BufferedCurve->GetKeyAttributes(KeyAttributes);


	// Copy the data from the Buffered curve into the target curve. This just does wholesale replacement.
	TArray<FKeyHandle> TargetKeyHandles;
	TargetCurve->GetKeys(*this, TNumericLimits<double>::Lowest(), TNumericLimits<double>::Max(), TNumericLimits<double>::Lowest(), TNumericLimits<double>::Max(), TargetKeyHandles);

	// Clear our current keys from the target curve
	TargetCurve->RemoveKeys(TargetKeyHandles);

	// Now put our buffered keys into the target curve
	TargetCurve->AddKeys(KeyPositions, KeyAttributes);
}

bool FCurveEditor::ApplyBufferedCurves(const TSet<FCurveModelID>& InCurvesToApplyTo)
{
	FScopedTransaction Transaction(LOCTEXT("ApplyBufferedCurves", "Apply Buffered Curves"));

	// Each curve can specify an "Intention" name. This gives a little bit of context about how the curve is intended to be used,
	// without locking anyone into a specific set of intentions. When you go to apply the buffered curves, for each curve that you
	// want to apply it to, we can look in our stored curves to see if someone has the same intention. If there isn't a matching intention
	// then we skip and consider a fallback method (such as 1:1 copy). There is a lot of guessing still involved as there are complex
	// situations that users may try to use it in (such as buffering two sets of transform curves and applying it to two destination transform curves)
	// or trying to copy something with a name like "Focal Length" and pasting it onto a different track. We don't handle these cases for now,
	// but attempt to communicate it to the user via  toast notification when pasting fails for whatever reason.
	int32 NumCurvesMatchedByIntent = 0;
	int32 NumCurvesNoMatchedIntent = 0;
	bool bFoundAnyMatchedIntent = false;

	TMap<FString, int32> IntentMatchIndexes;

	for (const FCurveModelID& CurveModelID : InCurvesToApplyTo)
	{
		FCurveModel* TargetCurve = FindCurve(CurveModelID);
		check(TargetCurve);

		// Figure out what our destination thinks it's supposed to be used for, ie "Location.X"
		FString TargetIntent = TargetCurve->GetIntentionName();
		if (TargetIntent.IsEmpty())
		{
			// We don't try to match curves with no intent as that's just chaos.
			NumCurvesNoMatchedIntent++;
			continue;
		}

		TargetCurve->Modify();

		// In an attempt to support buffering multiple curves with the same intention, we'll try to match them up in pairs. This means
		// for the first curve that we're trying to apply to, if the intention is "Location.X" we will search the buffered curves for a
		// "Location.X". Upon finding one, we store the index that it was found at, so the next time we try to find a curve with the same
		// intention, we look for the second "Location.X" and so forth. If we don't find a second "Location.X" in our buffered curves we'll
		// fall back to the first buffered one so you can 1:Many copy a curve.
		int32 BufferedCurveSearchIndexStart = 0;
		const int32* PreviouslyFoundIntent = IntentMatchIndexes.Find(TargetIntent);
		if (PreviouslyFoundIntent)
		{
			// Start our search on the next item in the array. If we don't find one, we'll fall back to the last one.
			BufferedCurveSearchIndexStart = IntentMatchIndexes[TargetIntent] + 1;
		}

		int32 MatchedBufferedCurveIndex = -1;
		for (int32 BufferedCurveIndex = BufferedCurveSearchIndexStart; BufferedCurveIndex < BufferedCurves.Num(); BufferedCurveIndex++)
		{
			if (BufferedCurves[BufferedCurveIndex]->GetIntentionName() == TargetIntent)
			{
				MatchedBufferedCurveIndex = BufferedCurveIndex;

				// Update our previously found intent to the latest one.
				IntentMatchIndexes.FindOrAdd(TargetIntent) = MatchedBufferedCurveIndex;
				break;
			}
		}

		// The Intent Match Indexes stores the latest index to find a valid curve, or the last one if no new valid one was found.
		// If there is an entry in the match indexes now, we can use that to figure out which buffered curve we'll pull from.
		// If we didn't find any more with the same intention, we fall back to the existing one (if it exists!)
		if (IntentMatchIndexes.Find(TargetIntent))
		{
			MatchedBufferedCurveIndex = IntentMatchIndexes[TargetIntent];
		}

		// Finally, we can try to use the matched curve if one was found.
		if (MatchedBufferedCurveIndex >= 0)
		{
			// We successfully matched, so count that one up!
			NumCurvesMatchedByIntent++;
			bFoundAnyMatchedIntent = true;

			const IBufferedCurveModel* BufferedCurve = BufferedCurves[MatchedBufferedCurveIndex].Get();
			ApplyBufferedCurveToTarget(BufferedCurve, TargetCurve);

		}
		else
		{
			// We couldn't find a match despite our best efforts
			NumCurvesNoMatchedIntent++;
		}
	}

	// If we managed to match any by intent, we're going to early out and assume that's what their intent was.
	if (bFoundAnyMatchedIntent)
	{
		const FText NotificationText = FText::Format(LOCTEXT("MatchedBufferedCurvesByIntent", "Applied {0}/{1} buffered curves to {2}/{3} target curves."),
			FText::AsNumber(IntentMatchIndexes.Num()), FText::AsNumber(BufferedCurves.Num()),		// We used X of Y total buffered curves
			FText::AsNumber(NumCurvesMatchedByIntent), FText::AsNumber(InCurvesToApplyTo.Num()));	// To apply to Z of W target curves,

		FNotificationInfo Info(NotificationText);
		Info.ExpireDuration = 6.f;
		Info.bUseLargeFont = false;
		Info.bUseSuccessFailIcons = false;
		FSlateNotificationManager::Get().AddNotification(Info);

		if (NumCurvesNoMatchedIntent > 0)
		{
			const FText FailedNotificationText = FText::Format(LOCTEXT("NumCurvesNotMatchedByIntent", "Failed to find a buffered curve with the same intent for {0} target curves, skipping..."),
				FText::AsNumber(NumCurvesNoMatchedIntent));												// Leaving V many target curves unaffected due to no intent match.

			FNotificationInfo FailInfo(FailedNotificationText);
			FailInfo.ExpireDuration = 6.f;
			FailInfo.bUseLargeFont = false;
			FailInfo.bUseSuccessFailIcons = true;
			FSlateNotificationManager::Get().AddNotification(FailInfo);
		}

		// Early out
		return true;
	}

	// If we got this far, it means that the buffered curves have no recognizable relation to the target curves.
	// If the number of curves match, we'll just do a 1:1 mapping. This works for most cases where you're trying
	// to paste an unrelated curve onto another as it's likely that there's only one curve. We don't limit it to
	// one curve though, we'll just warn...
	if (InCurvesToApplyTo.Num() == BufferedCurves.Num())
	{
		// This will work great in the case there's only one curve. It'll guess if there's more than one, relying on
		// sets with no guaranteed order.
		TArray<FCurveModelID> CurvesToApplyTo = InCurvesToApplyTo.Array();
		
		for (int32 CurveIndex = 0; CurveIndex < InCurvesToApplyTo.Num(); CurveIndex++)
		{
			ApplyBufferedCurveToTarget(BufferedCurves[CurveIndex].Get(), FindCurve(CurvesToApplyTo[CurveIndex]));
		}

		FText NotificationText;
		if (InCurvesToApplyTo.Num() == 1)
		{
			NotificationText = LOCTEXT("MatchedBufferedCurvesBySolo", "Applied buffered curve to target curve with no intention matching.");
		}
		else
		{
			NotificationText = LOCTEXT("MatchedBufferedCurvesByIndex", "Applied buffered curves with no intention matching. Order not guranteed.");
		}

		FNotificationInfo Info(NotificationText);
		Info.ExpireDuration = 6.f;
		Info.bUseLargeFont = false;
		Info.bUseSuccessFailIcons = false;
		FSlateNotificationManager::Get().AddNotification(Info);

		// Early out
		return true;
	}

	// If we got this far, we have no idea what to do. They're trying to match a bunch of curves with no intention and different amounts. 
	// Warn of failure and give up.
	{
		const FText FailedNotificationText = LOCTEXT("NoBufferedCurvesMatched", "Failed to apply buffered curves, apply them one at a time instead.");

		FNotificationInfo FailInfo(FailedNotificationText);
		FailInfo.ExpireDuration = 6.f;
		FailInfo.bUseLargeFont = false;
		FailInfo.bUseSuccessFailIcons = true;
		FSlateNotificationManager::Get().AddNotification(FailInfo);
	}

	// No need to make a entry in the Undo/Redo buffer if it didn't apply anything.
	Transaction.Cancel();
	return false;
}

void FCurveEditor::PostUndo(bool bSuccess)
{
	if (WeakPanel.IsValid())
	{
		WeakPanel.Pin()->PostUndo();
	}

	// If you create keys and then undo them the selection set still thinks there's keys selected.
	// This presents issues with context menus and other things that are activated when there is a selection set.
	// To fix this, we have to loop through all of our curve models, and re-select only the key handles that were
	// previously selected that still exist. Ugly, but reasonably functional.
	TMap<FCurveModelID, FKeyHandleSet> SelectionSet = Selection.GetAll();
	for (const TPair<FCurveModelID, FKeyHandleSet>& Set : SelectionSet)
	{
		FCurveModel* CurveModel = FindCurve(Set.Key);

		// If the entire curve was removed, just dump that out of the selection set.
		if (!CurveModel)
		{
			Selection.Remove(Set.Key);
			continue;
		}
		// Get all of the key handles from this curve.
		TArray<FKeyHandle> KeyHandles;
		CurveModel->GetKeys(*this, TNumericLimits<double>::Lowest(), TNumericLimits<double>::Max(), TNumericLimits<double>::Lowest(), TNumericLimits<double>::Max(), KeyHandles);

		// The set handles will be mutated as we remove things so we need a copy that we can iterate through.
		TArrayView<const FKeyHandle> SelectedHandles = Set.Value.AsArray();
		TArray<FKeyHandle> NonMutableArray = TArray<FKeyHandle>(SelectedHandles.GetData(), SelectedHandles.Num());
		
		for (const FKeyHandle& Handle : NonMutableArray)
		{
			// Check to see if our curve model contains this handle still.
			if (!KeyHandles.Contains(Handle))
			{
				Selection.Remove(Set.Key, ECurvePointType::Key, Handle);
			}
		}
	}
}

#undef LOCTEXT_NAMESPACE<|MERGE_RESOLUTION|>--- conflicted
+++ resolved
@@ -344,12 +344,9 @@
 	CommandList->MapAction(FCurveEditorCommands::Get().ToggleExpandCollapseNodes, FExecuteAction::CreateSP(this, &FCurveEditor::ToggleExpandCollapseNodes, false));
 	CommandList->MapAction(FCurveEditorCommands::Get().ToggleExpandCollapseNodesAndDescendants, FExecuteAction::CreateSP(this, &FCurveEditor::ToggleExpandCollapseNodes, true));
 
-<<<<<<< HEAD
-=======
 	CommandList->MapAction(FCurveEditorCommands::Get().TranslateSelectedKeysLeft, FExecuteAction::CreateSP(this, &FCurveEditor::TranslateSelectedKeysLeft));
 	CommandList->MapAction(FCurveEditorCommands::Get().TranslateSelectedKeysRight, FExecuteAction::CreateSP(this, &FCurveEditor::TranslateSelectedKeysRight));
 
->>>>>>> 6bbb88c8
 	CommandList->MapAction(FCurveEditorCommands::Get().StepToNextKey, FExecuteAction::CreateSP(this, &FCurveEditor::StepToNextKey));
 	CommandList->MapAction(FCurveEditorCommands::Get().StepToPreviousKey, FExecuteAction::CreateSP(this, &FCurveEditor::StepToPreviousKey));
 	CommandList->MapAction(FCurveEditorCommands::Get().StepForward, FExecuteAction::CreateSP(this, &FCurveEditor::StepForward), EUIActionRepeatMode::RepeatEnabled);
@@ -361,11 +358,8 @@
 	CommandList->MapAction(FCurveEditorCommands::Get().SetSelectionRangeEnd, FExecuteAction::CreateSP(this, &FCurveEditor::SetSelectionRangeEnd));
 	CommandList->MapAction(FCurveEditorCommands::Get().ClearSelectionRange, FExecuteAction::CreateSP(this, &FCurveEditor::ClearSelectionRange));
 
-<<<<<<< HEAD
-=======
 	CommandList->MapAction(FCurveEditorCommands::Get().SelectAllKeys, FExecuteAction::CreateSP(this, &FCurveEditor::SelectAllKeys));
 
->>>>>>> 6bbb88c8
 	{
 		FExecuteAction   ToggleInputSnapping     = FExecuteAction::CreateSP(this,   &FCurveEditor::ToggleInputSnapping);
 		FIsActionChecked IsInputSnappingEnabled  = FIsActionChecked::CreateSP(this, &FCurveEditor::IsInputSnappingEnabled);
@@ -419,11 +413,7 @@
 		FExecuteAction::CreateSP(this, &FCurveEditor::MakeToolActive, FCurveEditorToolID::Unset()),
 		FCanExecuteAction(),
 		FIsActionChecked::CreateLambda( [this]{ return ActiveTool.IsSet() == false; } ) );
-<<<<<<< HEAD
-		
-=======
-
->>>>>>> 6bbb88c8
+
 	// Bind commands for Editor Extensions
 	for (TSharedRef<ICurveEditorExtension> Extension : EditorExtensions)
 	{
@@ -972,55 +962,6 @@
 	}
 }
 
-void FCurveEditor::SetSelectionRangeStart()
-{
-	if (!WeakTimeSliderController.IsValid())
-	{
-		return;
-	}
-
-	FFrameNumber LocalTime = WeakTimeSliderController.Pin()->GetScrubPosition().FrameNumber;
-	FFrameNumber UpperBound = WeakTimeSliderController.Pin()->GetSelectionRange().GetUpperBoundValue();
-	if (UpperBound <= LocalTime)
-	{
-		WeakTimeSliderController.Pin()->SetSelectionRange(TRange<FFrameNumber>(LocalTime, LocalTime + 1));
-	}
-	else
-	{
-		WeakTimeSliderController.Pin()->SetSelectionRange(TRange<FFrameNumber>(LocalTime, UpperBound));
-	}
-}
-
-void FCurveEditor::SetSelectionRangeEnd()
-{
-	if (!WeakTimeSliderController.IsValid())
-	{
-		return;
-	}
-
-	FFrameNumber LocalTime = WeakTimeSliderController.Pin()->GetScrubPosition().FrameNumber;
-	FFrameNumber LowerBound = WeakTimeSliderController.Pin()->GetSelectionRange().GetLowerBoundValue();
-	if (LowerBound >= LocalTime)
-	{
-		WeakTimeSliderController.Pin()->SetSelectionRange(TRange<FFrameNumber>(LocalTime - 1, LocalTime));
-	}
-	else
-	{
-		WeakTimeSliderController.Pin()->SetSelectionRange(TRange<FFrameNumber>(LowerBound, LocalTime));
-	}
-}
-
-void FCurveEditor::ClearSelectionRange()
-{
-	if (!WeakTimeSliderController.IsValid())
-	{
-		return;
-	}
-
-	WeakTimeSliderController.Pin()->SetSelectionRange(TRange<FFrameNumber>::Empty());
-}
-
-
 bool FCurveEditor::IsInputSnappingEnabled() const
 {
 	return InputSnapEnabledAttribute.Get();
@@ -1368,7 +1309,6 @@
 		if (HoveredID.IsSet())
 		{
 			CurveModelIDs.Add(HoveredID.GetValue());
-<<<<<<< HEAD
 		}
 		else
 		{
@@ -1406,51 +1346,7 @@
 					CurveModelIDs.Add(CurveModelID);
 				}
 			}
-=======
->>>>>>> 6bbb88c8
-		}
-		else
-		{
-			TArray<FCurveEditorTreeItemID> NodesToSearch;
-
-			// Try nodes with selected keys
-			GetTreeSelection().GetKeys(NodesToSearch);
-
-			// Try selected nodes
-			if (NodesToSearch.Num() == 0)
-			{
-				for (const TTuple<FCurveEditorTreeItemID, ECurveEditorTreeSelectionState>& Pair : GetTreeSelection())
-				{
-					NodesToSearch.Add(Pair.Key);
-				}
-			}
-
-			// If no curves are selected, paste to the entire tree using fully qualified long names
-			if (NodesToSearch.Num() == 0)
-			{
-				bSelectionNeedsLongNames = true;
-				bAllCopiedCurvesLongNameEqual = false;
-				if (Tree.GetAllItems().GetKeys(NodesToSearch) == 0)
-				{
-					// If we don't have any curves to paste in to, exit now
-					return;
-				}
-			}
-
-			for (const FCurveEditorTreeItemID& TreeItemID: NodesToSearch)
-			{
-				FCurveEditorTreeItem& TreeItem = GetTreeItem(TreeItemID);
-				for (const FCurveModelID& CurveModelID : TreeItem.GetCurves())
-				{
-					CurveModelIDs.Add(CurveModelID);
-				}
-			}
-		}
-	}
-	
-	if (CurveModelIDs.Num() == 0)
-	{
-		return;
+		}
 	}
 	
 	if (CurveModelIDs.Num() == 0)
