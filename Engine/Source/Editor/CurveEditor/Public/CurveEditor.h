// Copyright Epic Games, Inc. All Rights Reserved.

#pragma once

#include "Containers/Array.h"
#include "Containers/ArrayView.h"
#include "Containers/Map.h"
#include "Containers/Set.h"
#include "Containers/UnrealString.h"
#include "CoreTypes.h"
#include "CurveDataAbstraction.h"
#include "CurveEditorHelpers.h"
#include "CurveEditorScreenSpace.h"
#include "CurveEditorSelection.h"
#include "CurveEditorSnapMetrics.h"
#include "CurveEditorTypes.h"
#include "CurveModel.h"
#include "Delegates/Delegate.h"
#include "EditorUndoClient.h"
#include "HAL/PlatformCrt.h"
#include "IBufferedCurveModel.h"
#include "ICurveEditorBounds.h"
#include "ICurveEditorDragOperation.h"
#include "ICurveEditorModule.h"
#include "ICurveEditorToolExtension.h"
#include "ITimeSlider.h"
#include "Internationalization/Text.h"
#include "Math/Axis.h"
#include "Math/Range.h"
#include "Math/Vector2D.h"
#include "Misc/AssertionMacros.h"
#include "Misc/Attribute.h"
#include "Misc/FrameRate.h"
#include "Misc/Optional.h"
#include "Templates/SharedPointer.h"
#include "Templates/UniquePtr.h"
#include "Tree/CurveEditorTree.h"

class FCurveEditor;
class FCurveEditor;
class FCurveModel;
class FUICommandList;
class IBufferedCurveModel;
class ICurveEditorExtension;
class ICurveEditorToolExtension;
class ITimeSliderController;
class SCurveEditorPanel;
class SCurveEditorView;
class UCurveEditorCopyBuffer;
class UCurveEditorCopyableCurveKeys;
class UCurveEditorSettings;
struct FCurveDrawParams;
struct FCurveEditorInitParams;
struct FCurveEditorSnapMetrics;
<<<<<<< HEAD
class ICurveEditorExtension;
class ICurveEditorToolExtension;
class IBufferedCurveModel;
class FCurveEditor;
=======
struct FGeometry;
>>>>>>> d731a049

DECLARE_DELEGATE_OneParam(FOnSetBoolean, bool)
DECLARE_MULTICAST_DELEGATE_OneParam(FOnActiveToolChanged, FCurveEditorToolID)
DECLARE_MULTICAST_DELEGATE_ThreeParams(FOnCurveArrayChanged, FCurveModel*, bool /*displayed*/,const FCurveEditor*);


class CURVEEDITOR_API FCurveEditor 
	: public FEditorUndoClient
	, public TSharedFromThis<FCurveEditor>
{
public:

	/**
	 * Container holding the current key/tangent selection
	 */
	FCurveEditorSelection Selection;

public:

	/** Attribute used to retrieve the current input snap rate (also used for display) */
	TAttribute<FFrameRate> InputSnapRateAttribute;

	/** Attribute used to retrieve the current value-axis grid line state */
	TAttribute<TOptional<float>> FixedGridSpacingAttribute;

	/** Attribute used to determine if we should snap input values */
	TAttribute<bool> InputSnapEnabledAttribute;

	/** Attribute used to determine if we should snap output values */
	TAttribute<bool> OutputSnapEnabledAttribute;

	/** Delegate that is invoked when the input snapping has been enabled/disabled */
	FOnSetBoolean OnInputSnapEnabledChanged;

	/** Delegate that is invoked when the output snapping has been enabled/disabled */
	FOnSetBoolean OnOutputSnapEnabledChanged;

	/** Attribute used for determining default attributes to apply to a newly create key */
	TAttribute<FKeyAttributes> DefaultKeyAttributes;

	/** Grid line label text format strings for the X and Y axis */
	TAttribute<FText> GridLineLabelFormatXAttribute, GridLineLabelFormatYAttribute;

	/** Padding applied to zoom-to-fit the input */
	TAttribute<double> InputZoomToFitPadding;

	/** Padding applied to zoom-to-fit the output */
	TAttribute<double> OutputZoomToFitPadding;

	/** Delegate that is invoked when a tool becomes active. Also fired when the tool goes inactive. */
	FOnActiveToolChanged OnActiveToolChangedDelegate;
public:

	/**
	 * Constructor
	 */
	FCurveEditor();

	/**
	 * Non-copyable (shared ptr semantics)
	 */
	FCurveEditor(const FCurveEditor&) = delete;
	FCurveEditor& operator=(const FCurveEditor&) = delete;

	virtual ~FCurveEditor();

	void InitCurveEditor(const FCurveEditorInitParams& InInitParams);

public:

	void SetPanel(TSharedPtr<SCurveEditorPanel> InPanel);

	TSharedPtr<SCurveEditorPanel> GetPanel() const;

	void SetView(TSharedPtr<SCurveEditorView> InPanel);

	TSharedPtr<SCurveEditorView> GetView() const;

	FCurveEditorScreenSpaceH GetPanelInputSpace() const;

public:
	/**
	 * Zoom the curve editor to fit all the selected curves (or all curves if none selected)
	 *
	 * @param Axes         (Optional) Axes to lock the zoom to
	 */
	void ZoomToFit(EAxisList::Type Axes = EAxisList::All);
	/**
	 * Zoom the curve editor to fit all the currently visible curves
	 *
	 * @param Axes         (Optional) Axes to lock the zoom to
	 */
	void ZoomToFitAll(EAxisList::Type Axes = EAxisList::All);
	/**
	 * Zoom the curve editor to fit the requested curves.
	 *
	 * @param CurveModelIDs The curve IDs to zoom to fit.
	 * @param Axes         (Optional) Axes to lock the zoom to
	 */
	void ZoomToFitCurves(TArrayView<const FCurveModelID> CurveModelIDs, EAxisList::Type Axes = EAxisList::All);
	/**
	 * Zoom the curve editor to fit all the current key selection. Zooms to fit all if less than 2 keys are selected.
	 *
	 * @param Axes         (Optional) Axes to lock the zoom to
	 */
	void ZoomToFitSelection(EAxisList::Type Axes = EAxisList::All);
	/**
	* Assign a new bounds container to this curve editor
	*/
	void SetBounds(TUniquePtr<ICurveEditorBounds>&& InBounds);
	/**
	 * Retrieve the current curve editor bounds implementation
	 */
	const ICurveEditorBounds& GetBounds() const { return *Bounds.Get(); }
	/**
	 * Retrieve the current curve editor bounds implementation
	 */
	ICurveEditorBounds& GetBounds() { return *Bounds.Get();	}
	/*
	 * Sets a Time Slider controller for this Curve Editor to be sync'd against. Can be null.
	 */
	void SetTimeSliderController(TSharedPtr<ITimeSliderController> InTimeSliderController) { WeakTimeSliderController = InTimeSliderController; }
	/**
	 * Retrieve the optional Time Slider Controller that this Curve Editor may be sync'd with.
	 */
	TSharedPtr<ITimeSliderController> GetTimeSliderController() const { return WeakTimeSliderController.Pin(); }
	/**
	* Retrieve this curve editor's command list
	*/
	TSharedPtr<FUICommandList> GetCommands() const { return CommandList; }
	/**
	* Returns true of the specified tool is currently active.
	*/
	bool IsToolActive(const FCurveEditorToolID InToolID) const;
	/**
	* Attempts to make the specified tool the active tool. This will cancel the current tool if there is one.
	*/
	void MakeToolActive(const FCurveEditorToolID InToolID);
	/**
	* Attempts to get the currently active tool. Will return nullptr if there is no active tool.
	* Do not store a reference to this returned pointer, instead only store FCurveEditorToolIDs!
	*/
	ICurveEditorToolExtension* GetCurrentTool() const;

	FCurveEditorToolID AddTool(TUniquePtr<ICurveEditorToolExtension>&& InTool);
	
	/** Nudge left or right*/
	void TranslateSelectedKeys(double SecondsToAdd);
	void TranslateSelectedKeysLeft();
	void TranslateSelectedKeysRight();

	/** Snap time to the first selected key */
	void SnapToSelectedKey();

	/** Step to next or previous key from the current time */
	void StepToNextKey();
	void StepToPreviousKey();

	/** Step forward/backward, jump to start/end */
	void StepForward();
	void StepBackward();
	void JumpToStart();
	void JumpToEnd();

	/** Selection range for ie. looping playback */
	void SetSelectionRangeStart();
	void SetSelectionRangeEnd();
	void ClearSelectionRange();

	/** Selection */
	void SelectAllKeys();
<<<<<<< HEAD
=======
	void SelectForward();
	void SelectBackward();
	void SelectNone();
>>>>>>> d731a049

	/** Toggle the expansion state of the selected nodes or all nodes if none selected */
	void ToggleExpandCollapseNodes(bool bRecursive);

	/**
	 * Find a curve by its ID
	 *
	 * @return a ptr to the curve if found, nullptr otherwise
	 */
	FCurveModel* FindCurve(FCurveModelID CurveID) const;
	/**
	* Add a new curve to this editor
	*/
	FCurveModelID AddCurve(TUniquePtr<FCurveModel>&& InCurve);
	FCurveModelID AddCurveForTreeItem(TUniquePtr<FCurveModel>&& InCurve, FCurveEditorTreeItemID TreeItemID);

	/**
	* Remove a curve from this editor.
	*/
	void RemoveCurve(FCurveModelID InCurveID);

	/** Remove all curves from this editor */
	void RemoveAllCurves();

	bool IsCurvePinned(FCurveModelID InCurveID) const;

	void PinCurve(FCurveModelID InCurveID);

	void UnpinCurve(FCurveModelID InCurveID);

	const TSet<FCurveModelID>& GetPinnedCurves() const
	{
		return PinnedCurves;
	}

	const SCurveEditorView* FindFirstInteractiveView(FCurveModelID InCurveID) const;

	/**
	 * Retrieve this curve editor's settings
	 */
	UCurveEditorSettings* GetSettings() const { return Settings; }
	/**
	* Access all the curves currently contained in the Curve Editor regardless of visibility.
	*/
	const TMap<FCurveModelID, TUniquePtr<FCurveModel>>& GetCurves() const;

	FCurveEditorSelection& GetSelection() { return Selection; }
	/**
	 * Generate a utility struct for snapping values
	 */
	FCurveSnapMetrics GetCurveSnapMetrics(FCurveModelID CurveModel) const;

	/**
	 * Returns the value grid line spacing state
	 */
	TOptional<float> GetGridSpacing() const { return FixedGridSpacingAttribute.Get(); }

	/**
	 * Returned the cached struct for snapping editing movement to a specific axis based on user preferences.
	 */
	FCurveEditorAxisSnap GetAxisSnap() const { return AxisSnapMetrics; }
	void SetAxisSnap(const FCurveEditorAxisSnap& InAxisSnap) { AxisSnapMetrics = InAxisSnap; }
	TAttribute<FText> GetGridLineLabelFormatXAttribute() const { return GridLineLabelFormatXAttribute; }
	TAttribute<FText> GetGridLineLabelFormatYAttribute() const { return GridLineLabelFormatYAttribute; }
	TAttribute<FKeyAttributes> GetDefaultKeyAttributes() const { return DefaultKeyAttributes; }

	void SuppressBoundTransformUpdates(bool bSuppress) { bBoundTransformUpdatesSuppressed = bSuppress; }
	bool AreBoundTransformUpdatesSuppressed() const { return bBoundTransformUpdatesSuppressed; }

	/** Return the curve model IDs that are selected in the tree or have selected keys */
	TSet<FCurveModelID> GetSelectionFromTreeAndKeys() const;

	TSet<FCurveModelID> GetEditedCurves() const;
	/** Attribute used for determining default attributes to apply to a newly create key */
	TAttribute<FKeyAttributes> GetDefaultKeyAttribute() const { return DefaultKeyAttributes; }
	/** Create a copy of the specified set of curves. */
	void AddBufferedCurves(const TSet<FCurveModelID>& InCurves);
	/** Attempts to apply the buffered curve to the passed in curve set. Returns true on success. */
	bool ApplyBufferedCurves(const TSet<FCurveModelID>& InCurvesToApplyTo, const bool bSwapBufferCurves);
	/** Return the number of stored Buffered Curves. */
	int32 GetNumBufferedCurves() const { return BufferedCurves.Num(); }
	/** Return the array of buffered curves */
	const TArray<TUniquePtr<IBufferedCurveModel>>& GetBufferedCurves() const { return BufferedCurves; }
	/** Returns whether the buffered curve is to be acted on, ie. selected, in the tree view or with selected keys */
	bool IsActiveBufferedCurve(const TUniquePtr<IBufferedCurveModel>& BufferedCurve) const;

	// ~FCurveEditor

	// FEditorUndoClient
	virtual void PostUndo(bool bSuccess) override;
	// ~FEditorUndoClient

	const TArray<TSharedRef<ICurveEditorExtension>> GetEditorExtensions() const
	{
		return EditorExtensions;
	}

	const TMap<FCurveEditorToolID, TUniquePtr<ICurveEditorToolExtension>>& GetToolExtensions() const
	{
		return ToolExtensions;
	}

public:

	/**
	 * Retrieve a tree item from its ID
	 */
	FCurveEditorTreeItem& GetTreeItem(FCurveEditorTreeItemID ItemID);

	/**
	 * Retrieve a tree item from its ID
	 */
	const FCurveEditorTreeItem& GetTreeItem(FCurveEditorTreeItemID ItemID) const;

	/**
	 * Finds a tree item from its ID
	 */
	FCurveEditorTreeItem* FindTreeItem(FCurveEditorTreeItemID ItemID);

	/**
	 * Finds a tree item from its ID
	 */
	const FCurveEditorTreeItem* FindTreeItem(FCurveEditorTreeItemID ItemID) const;

	/**
	 * Get const access to the entire set of root tree items
	 */
	const TArray<FCurveEditorTreeItemID>& GetRootTreeItems() const;


	/**
	 * Find a tree ID id associated with a CurveModelID
	 */
	FCurveEditorTreeItemID GetTreeIDFromCurveID(FCurveModelID CurveID) const;

	/**
	 * Add a new tree item to this curve editor
	 */
	FCurveEditorTreeItem* AddTreeItem(FCurveEditorTreeItemID ParentID);

	/**
	 * Remove a tree item from the curve editor
	 */
	void RemoveTreeItem(FCurveEditorTreeItemID ItemID);

	/**
	 * Remove all tree items from the curve editor
	 */
	void RemoveAllTreeItems();

	/**
	 * Set the tree selection directly
	 */
	void SetTreeSelection(TArray<FCurveEditorTreeItemID>&& TreeItems);

	/**
	 * Removes items from the current tree selection.
	 */
	void RemoveFromTreeSelection(TArrayView<const FCurveEditorTreeItemID> TreeItems);

	/**
	 * Check whether this tree item is selected
	 */
	ECurveEditorTreeSelectionState GetTreeSelectionState(FCurveEditorTreeItemID TreeItemID) const;

	/**
	 * Retrieve the current tree selection
	 */
	const TMap<FCurveEditorTreeItemID, ECurveEditorTreeSelectionState>& GetTreeSelection() const;

	/**
	 * Access the curve editor tree.
	 */
	FCurveEditorTree* GetTree()
	{
		return &Tree;
	}

	/**
	 * Access the curve editor tree.
	 */
	const FCurveEditorTree* GetTree() const
	{
		return &Tree;
	}

	/**
	Whether or not we are are doign a direct selection, could be used to see why a curve model is being created or destroyed, by direct selection or by sequencer filtering?
	*/
	bool IsDoingDirectSelection() const
	{
		return Tree.IsDoingDirectSelection();
	}


	/**
	 * Retrieve a serial number that is incremented any time a curve is added or removed
	 */
	uint32 GetActiveCurvesSerialNumber() const
	{
		return ActiveCurvesSerialNumber;
	}

public:

	/**
	 * Check whether this curve editor can automatically zoom to the current selection
	 */
	bool ShouldAutoFrame() const;
public:

	/**
	 * Check whether keys should be snapped to the input display rate when dragging around
	 */
	bool IsInputSnappingEnabled() const;
	void ToggleInputSnapping();

	/**
	 * Check whether keys should be snapped to the output snap interval when dragging around
	 */
	bool IsOutputSnappingEnabled() const;
	void ToggleOutputSnapping();

public:

	/**
	 * Cut the currently selected keys
	 */
	void CutSelection();
	
	/**
	 * Copy the currently selected keys
	 */
	void CopySelection() const;

	/**
	 * Returns whether the current clipboard contains objects which CurveEditor can paste
	 */
	bool CanPaste(const FString& TextToImport) const;

protected:
	void ImportCopyBufferFromText(const FString& TextToImport, /*out*/ TArray<UCurveEditorCopyBuffer*>& ImportedCopyBuffers) const;
	TSet<FCurveModelID> GetTargetCurvesForPaste() const;
	bool CopyBufferCurveToCurveID(const UCurveEditorCopyableCurveKeys* InSourceCurve, const FCurveModelID InTargetCurve, TOptional<double> InTimeOffset, const bool bInAddToSelection, const bool bInOverwriteRange);

	void GetChildCurveModelIDs(const FCurveEditorTreeItemID TreeItemID, TSet<FCurveModelID>& CurveModelIDs) const;

public:
	/**
	 * Paste keys
	 */
	void PasteKeys(TSet<FCurveModelID> CurveModelIDs, const bool bInOverwriteRange = false);

	/**
	 * Delete the currently selected keys
	 */
	void DeleteSelection();

	/**
	 * Flatten the tangents on the selected keys
	 */
	void FlattenSelection();

	/**
	 * Straighten the tangents on the selected keys
	 */
	void StraightenSelection();

	/**
	 * Set random curve colors
	 */
	void SetRandomCurveColorsForSelected();

	/**
	 * Pick a curve color and set on selected
	 */	
	void SetCurveColorsForSelected();

	/**
	* Do we currently have keys to flatten or straighten?
	*/
	bool CanFlattenOrStraightenSelection() const;

public:
	/**
	 * Populate the specified array with curve painting parameters
	 *
	 * @param OutDrawParams    An array to populate with curve painting parameters, one per visible curve
	 */
	void GetCurveDrawParams(TArray<FCurveDrawParams>& OutDrawParams) const;

	/**
	 * Called by SCurveEditorPanel to update the allocated geometry for this curve editor.
	 */
	void UpdateGeometry(const FGeometry& CurrentGeometry);

public:

	/**
	 * Called by SCurveEditorPanel to determine where to draw grid lines along the X-axis. This allows
	 * synchronization with an external data source (such as Sequencer's Timeline ticker). A similar
	 * function for the Y grid lines is not provided due to the Curve Editor's ability to have multiple
	 * views with repeated gridlines and values.
	 */
	virtual void GetGridLinesX(TArray<float>& MajorGridLines, TArray<float>& MinorGridLines, TArray<FText>* MajorGridLabels) const
	{
		ConstructXGridLines(MajorGridLines, MinorGridLines, MajorGridLabels);
	}

	/**
	 * Bind UI commands that this curve editor responds to
	 */
	void BindCommands();

public:

	/** Suspend or resume broadcast of curve array changing  */
	void SuspendBroadcast()
	{
		SuspendBroadcastCount++;
	}

	void ResumeBroadcast()
	{
		SuspendBroadcastCount--;
		checkf(SuspendBroadcastCount >= 0, TEXT("Suspend/Resume broadcast mismatch Curve Editor!"));
	}

	bool IsBroadcasting()
	{
		return SuspendBroadcastCount == 0;
	}

	void BroadcastCurveChanged(FCurveModel* InCurve);

protected:

	/**
	 * Construct grid lines along the current display frame rate or time-base
	 */
	void ConstructXGridLines(TArray<float>& MajorGridLines, TArray<float>& MinorGridLines, TArray<FText>* MajorGridLabels) const;

	/**
	 * Internal zoom to fit implementation
	 *
	 * @param Axes        The axes to zoom (only X or Y supported)
	 * @param CurveKeySet Map from curve ID to keys that should be considered for zoom. Empty key sets will cause the entire curve range to be zoomed.
	 */
	void ZoomToFitInternal(EAxisList::Type Axes, const TMap<FCurveModelID, FKeyHandleSet>& CurveKeySet);

	/**
	*	Apply a specific buffered curve to a specific target curve.
	*/
	void ApplyBufferedCurveToTarget(const IBufferedCurveModel* BufferedCurve, FCurveModel* TargetCurve);

	void OnCustomColorsChanged();

protected:

	/** Curve editor bounds implementation */
	TUniquePtr<ICurveEditorBounds> Bounds;

	/** Map from curve model ID to the actual curve model */
	TMap<FCurveModelID, TUniquePtr<FCurveModel>> CurveData;
	/** Map from curve model ID to its originating tree item */
	TMap<FCurveModelID, FCurveEditorTreeItemID> TreeIDByCurveID;

	/** Set of pinned curve models */
	TSet<FCurveModelID> PinnedCurves;

	TWeakPtr<SCurveEditorPanel> WeakPanel;

	TWeakPtr<SCurveEditorView> WeakView;

	/** Hierarchical information pertaining to curve data */
	FCurveEditorTree Tree;

	/** The currently active tool if any. If unset then no tool is currently active and the next selection will default to the first tool. */
	TOptional<FCurveEditorToolID> ActiveTool;

	/** UI command list of actions mapped to this curve editor */
	TSharedPtr<FUICommandList> CommandList;

	/** Curve editor settings object */
	UCurveEditorSettings* Settings;

	/** List of editor extensions we have initialized. */
	TArray<TSharedRef<ICurveEditorExtension>> EditorExtensions;

	/** List of tool extensions we have initialized. */
	TMap<FCurveEditorToolID, TUniquePtr<ICurveEditorToolExtension>> ToolExtensions;

	/** Optional external Time Slider controller to sync with. Enables some additional functionality. */
	TWeakPtr<ITimeSliderController> WeakTimeSliderController;

	/** 
	* Should attempts to update the bounds of each curve be ignored? This allows tools to keep the bounds from being automatically updated each frame 
	* which allows Normalized views to push past their boundaries without the normalization ratio changing per-frame as you drag.
	*/
	bool bBoundTransformUpdatesSuppressed;
	
	/** Track which axis UI movements should be snapped to (where applicable) based on limitations imposed by the UI. */
	FCurveEditorAxisSnap AxisSnapMetrics;

	/** Buffered Curves. When a curve is buffered it is copied and the new copy is uniquely owned by the Curve Editor. */
	TArray<TUniquePtr<IBufferedCurveModel>> BufferedCurves;

	/** A serial number that is incremented any time the currently active set of curves are changed */
	uint32 ActiveCurvesSerialNumber;

	/** Counter to suspend broadcasting of changed delegates*/
	int32 SuspendBroadcastCount;

private:

	/** Cached physical size of the panel representing this editor */
	FVector2D CachedPhysicalSize;

public:
	/**
	* Delegate that's broadcast when the curve display changes.
	*/
	FOnCurveArrayChanged OnCurveArrayChanged;
};<|MERGE_RESOLUTION|>--- conflicted
+++ resolved
@@ -52,14 +52,7 @@
 struct FCurveDrawParams;
 struct FCurveEditorInitParams;
 struct FCurveEditorSnapMetrics;
-<<<<<<< HEAD
-class ICurveEditorExtension;
-class ICurveEditorToolExtension;
-class IBufferedCurveModel;
-class FCurveEditor;
-=======
 struct FGeometry;
->>>>>>> d731a049
 
 DECLARE_DELEGATE_OneParam(FOnSetBoolean, bool)
 DECLARE_MULTICAST_DELEGATE_OneParam(FOnActiveToolChanged, FCurveEditorToolID)
@@ -231,12 +224,9 @@
 
 	/** Selection */
 	void SelectAllKeys();
-<<<<<<< HEAD
-=======
 	void SelectForward();
 	void SelectBackward();
 	void SelectNone();
->>>>>>> d731a049
 
 	/** Toggle the expansion state of the selected nodes or all nodes if none selected */
 	void ToggleExpandCollapseNodes(bool bRecursive);
