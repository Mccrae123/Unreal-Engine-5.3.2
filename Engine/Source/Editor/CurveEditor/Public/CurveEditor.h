--- conflicted
+++ resolved
@@ -196,12 +196,9 @@
 	void SetSelectionRangeEnd();
 	void ClearSelectionRange();
 
-<<<<<<< HEAD
-=======
 	/** Selection */
 	void SelectAllKeys();
 
->>>>>>> 6bbb88c8
 	/** Toggle the expansion state of the selected nodes or all nodes if none selected */
 	void ToggleExpandCollapseNodes(bool bRecursive);
 
