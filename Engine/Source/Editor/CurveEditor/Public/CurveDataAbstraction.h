// Copyright Epic Games, Inc. All Rights Reserved.

#pragma once

#include "CoreTypes.h"
#include "CurveEditorTypes.h"
#include "Curves/RichCurve.h"
#include "CurveDataAbstraction.generated.h"

struct FSlateBrush;

/**
 * Generic key position information for a key on a curve
 */
USTRUCT()
struct FKeyPosition
{
	GENERATED_BODY()

	FKeyPosition()
		: InputValue(0.0), OutputValue(0.0)
	{}

	FKeyPosition(double Input, double Output)
		: InputValue(Input), OutputValue(Output)
	{}

	/** The key's input (x-axis) position (i.e. it's time) */
	UPROPERTY()
	double InputValue;

	/** The key's output (t-axis) position (i.e. it's value) */
	UPROPERTY()
	double OutputValue;
};

/**
 * Extended attributes that the curve editor understands
 */
USTRUCT()
struct FKeyAttributes
{
	GENERATED_BODY()
		
	FKeyAttributes()
	{
		bHasArriveTangent = 0;
		bHasLeaveTangent  = 0;
		bHasInterpMode    = 0;
		bHasTangentMode   = 0;
		bHasTangentWeightMode = 0;
		bHasArriveTangentWeight = 0;
		bHasLeaveTangentWeight = 0;
		ArriveTangent = 0.0f;
		LeaveTangent = 0.0f;
		InterpMode = RCIM_Linear;
		TangentMode = RCTM_Auto;
		TangentWeightMode = RCTWM_WeightedNone;
		ArriveTangentWeight = 0.0f;
		LeaveTangentWeight = 0.0f;
	}

	/**
	 * Check whether this key has the specified attributes
	 */
	bool HasArriveTangent() const		{ return bHasArriveTangent;		}
	bool HasLeaveTangent() const		{ return bHasLeaveTangent;		}
	bool HasInterpMode() const			{ return bHasInterpMode;		}
	bool HasTangentMode() const			{ return bHasTangentMode;		}
	bool HasTangentWeightMode() const	{ return bHasTangentWeightMode; }
	bool HasArriveTangentWeight() const { return bHasArriveTangentWeight; }
	bool HasLeaveTangentWeight() const  { return bHasLeaveTangentWeight; }
	
	/**
	 * Retrieve specific attributes for this key. Must check such attributes exist.
	 */
	float GetArriveTangent() const							{ check(bHasArriveTangent); return ArriveTangent; }	
	float GetLeaveTangent() const							{ check(bHasLeaveTangent);  return LeaveTangent;  }
	ERichCurveInterpMode GetInterpMode() const				{ check(bHasInterpMode);    return InterpMode;    }
	ERichCurveTangentMode GetTangentMode() const			{ check(bHasTangentMode);   return TangentMode;   }
	ERichCurveTangentWeightMode GetTangentWeightMode()const { check(bHasTangentWeightMode);   return TangentWeightMode; }
	float GetArriveTangentWeight() const { check(bHasArriveTangentWeight); return ArriveTangentWeight; }
	float GetLeaveTangentWeight() const { check(bHasLeaveTangentWeight);  return LeaveTangentWeight; }

	/**
	 * Set the attributes for this key
	 */
	FKeyAttributes& SetArriveTangent(float InArriveTangent)             { bHasArriveTangent = 1;    ArriveTangent = InArriveTangent; return *this; }
	FKeyAttributes& SetLeaveTangent(float InLeaveTangent)               { bHasLeaveTangent = 1;     LeaveTangent = InLeaveTangent;   return *this; }
	FKeyAttributes& SetInterpMode(ERichCurveInterpMode InInterpMode)    { bHasInterpMode = 1;       InterpMode = InInterpMode;       return *this; }
	FKeyAttributes& SetTangentMode(ERichCurveTangentMode InTangentMode) { bHasTangentMode = 1;      TangentMode = InTangentMode;     return *this; }
	FKeyAttributes& SetTangentWeightMode(ERichCurveTangentWeightMode InTangentWeightMode) { bHasTangentWeightMode = 1;      TangentWeightMode = InTangentWeightMode;     return *this; }
	FKeyAttributes& SetArriveTangentWeight(float InArriveTangentWeight) { bHasArriveTangentWeight = 1;    ArriveTangentWeight = InArriveTangentWeight; return *this; }
	FKeyAttributes& SetLeaveTangentWeight(float InLeaveTangentWeight) { bHasLeaveTangentWeight = 1;     LeaveTangentWeight = InLeaveTangentWeight;   return *this; }

	/**
	 * Reset specific attributes of this key, implying such attributes are not supported
	 */
	void UnsetArriveTangent() { bHasArriveTangent = 0; }
	void UnsetLeaveTangent()  { bHasLeaveTangent = 0;  }
	void UnsetInterpMode()    { bHasInterpMode = 0;    }
	void UnsetTangentMode()   { bHasTangentMode = 0;   }
	void UnsetTangentWeightMode() { bHasTangentWeightMode = 0; }
	void UnsetArriveTangentWeight() { bHasArriveTangentWeight = 0; }
	void UnsetLeaveTangentWeight() { bHasLeaveTangentWeight = 0; }

	/**
	 * Generate a new set of attributes that contains only those attributes common to both A and B
	 */
	static FKeyAttributes MaskCommon(const FKeyAttributes& A, const FKeyAttributes& B)
	{
		FKeyAttributes NewAttributes;
		if (A.bHasArriveTangent && B.bHasArriveTangent && A.ArriveTangent == B.ArriveTangent)
		{
			NewAttributes.SetArriveTangent(A.ArriveTangent);
		}

		if (A.bHasLeaveTangent && B.bHasLeaveTangent && A.LeaveTangent == B.LeaveTangent)
		{
			NewAttributes.SetLeaveTangent(A.LeaveTangent);
		}

		if (A.bHasInterpMode && B.bHasInterpMode && A.InterpMode == B.InterpMode)
		{
			NewAttributes.SetInterpMode(A.InterpMode);
		}

		if (A.bHasTangentMode && B.bHasTangentMode && A.TangentMode == B.TangentMode)
		{
			NewAttributes.SetTangentMode(A.TangentMode);
		}

		if (A.bHasTangentWeightMode && B.bHasTangentWeightMode && A.TangentWeightMode == B.TangentWeightMode)
		{
			NewAttributes.SetTangentWeightMode(A.TangentWeightMode);
		}

		if (A.bHasArriveTangentWeight && B.bHasArriveTangentWeight && A.ArriveTangentWeight == B.ArriveTangentWeight)
		{
			NewAttributes.SetArriveTangentWeight(A.ArriveTangentWeight);
		}

		if (A.bHasLeaveTangentWeight && B.bHasLeaveTangentWeight && A.LeaveTangentWeight == B.LeaveTangentWeight)
		{
			NewAttributes.SetLeaveTangentWeight(A.LeaveTangentWeight);
		}
		return NewAttributes;
	}

private:

	/** True if this key supports entry tangents */
	UPROPERTY()
	uint8 bHasArriveTangent : 1;
	/** True if this key supports exit tangents */
	UPROPERTY()
	uint8 bHasLeaveTangent : 1;
	/** True if this key supports interpolation modes */
	UPROPERTY()
	uint8 bHasInterpMode : 1;
	/** True if this key supports tangent modes */
	UPROPERTY()
	uint8 bHasTangentMode : 1;
	/** True if this key supports tangent modes */
	UPROPERTY()
	uint8 bHasTangentWeightMode : 1;
	/** True if this key supports entry tangents weights*/
	UPROPERTY()
	uint8 bHasArriveTangentWeight : 1;
	/** True if this key supports exit tangents weights*/
	UPROPERTY()
	uint8 bHasLeaveTangentWeight : 1;

	/** This key's entry tangent, if bHasArriveTangent */
	UPROPERTY()
<<<<<<< HEAD
	float ArriveTangent;
	/** This key's exit tangent, if bHasLeaveTangent */
	UPROPERTY()
	float LeaveTangent;
=======
	float ArriveTangent{};
	/** This key's exit tangent, if bHasLeaveTangent */
	UPROPERTY()
	float LeaveTangent{};
>>>>>>> 421d6516
	/** This key's interpolation mode, if bHasInterpMode */
	UPROPERTY()
	TEnumAsByte<ERichCurveInterpMode> InterpMode;
	/** This key's tangent mode, if bHasTangentMode */
	UPROPERTY()
	TEnumAsByte<ERichCurveTangentMode> TangentMode;
	/** This key's tangent weight mode, if bHasTangentWeightMode */
	UPROPERTY()
	TEnumAsByte<ERichCurveTangentWeightMode> TangentWeightMode;
	/** This key's entry tangent weight, if bHasArriveTangentWeight */
	UPROPERTY()
<<<<<<< HEAD
	float ArriveTangentWeight;
	/** This key's exit tangent weight, if bHasLeaveTangentWeight */
	UPROPERTY()
	float LeaveTangentWeight;
=======
	float ArriveTangentWeight{};
	/** This key's exit tangent weight, if bHasLeaveTangentWeight */
	UPROPERTY()
	float LeaveTangentWeight{};
>>>>>>> 421d6516

};

/**
 * Structure allowing external curve data to express extended attributes
 */
struct FCurveAttributes
{
	FCurveAttributes()
	{
		bHasPreExtrapolation  = 0;
		bHasPostExtrapolation = 0;
		PreExtrapolation = ERichCurveExtrapolation::RCCE_None;
		PostExtrapolation = ERichCurveExtrapolation::RCCE_None;
	}

	/**
	 * Check whether this curve has the specified properties
	 */
	bool HasPreExtrapolation() const  { return bHasPreExtrapolation;  }
	bool HasPostExtrapolation() const { return bHasPostExtrapolation; }

	/**
	 * Access the extended properties of this curve. Must check whether the curve has such properties first
	 */
	ERichCurveExtrapolation GetPreExtrapolation() const  { check(bHasPreExtrapolation);  return PreExtrapolation;  }
	ERichCurveExtrapolation GetPostExtrapolation() const { check(bHasPostExtrapolation); return PostExtrapolation; }

	/**
	 * Set the extended properties of this curve
	 */
	FCurveAttributes& SetPreExtrapolation(ERichCurveExtrapolation InPreExtrapolation)   { bHasPreExtrapolation = 1;  PreExtrapolation = InPreExtrapolation;   return *this; }
	FCurveAttributes& SetPostExtrapolation(ERichCurveExtrapolation InPostExtrapolation) { bHasPostExtrapolation = 1; PostExtrapolation = InPostExtrapolation; return *this; }
	/**
	 * Reset the extended properties of this curve, implying it does not support such properties
	 */
	void UnsetPreExtrapolation()  { bHasPreExtrapolation = 0;  }
	void UnsetPostExtrapolation() { bHasPostExtrapolation = 0; }

	/**
	 * Generate a new set of attributes that contains only those attributes common to both A and B
	 */
	static FCurveAttributes MaskCommon(const FCurveAttributes& A, const FCurveAttributes& B)
	{
		FCurveAttributes NewAttributes;

		if (A.bHasPreExtrapolation && B.bHasPreExtrapolation && A.PreExtrapolation == B.PreExtrapolation)
		{
			NewAttributes.SetPreExtrapolation(A.PreExtrapolation);
		}

		if (A.bHasPostExtrapolation && B.bHasPostExtrapolation && A.PostExtrapolation == B.PostExtrapolation)
		{
			NewAttributes.SetPostExtrapolation(A.PostExtrapolation);
		}

		return NewAttributes;
	}

private:

	/** true if the curve can express pre-extrapolation modes */
	uint8 bHasPreExtrapolation : 1;
	/** true if the curve can express post-extrapolation modes */
	uint8 bHasPostExtrapolation : 1;

	/** This curve's pre-extrapolation mode. Only valid to read if bHasPreExtrapolation is true */
	ERichCurveExtrapolation PreExtrapolation;
	/** This curve's post-extrapolation mode. Only valid to read if bHasPostExtrapolation is true */
	ERichCurveExtrapolation PostExtrapolation;
};<|MERGE_RESOLUTION|>--- conflicted
+++ resolved
@@ -173,17 +173,10 @@
 
 	/** This key's entry tangent, if bHasArriveTangent */
 	UPROPERTY()
-<<<<<<< HEAD
-	float ArriveTangent;
-	/** This key's exit tangent, if bHasLeaveTangent */
-	UPROPERTY()
-	float LeaveTangent;
-=======
 	float ArriveTangent{};
 	/** This key's exit tangent, if bHasLeaveTangent */
 	UPROPERTY()
 	float LeaveTangent{};
->>>>>>> 421d6516
 	/** This key's interpolation mode, if bHasInterpMode */
 	UPROPERTY()
 	TEnumAsByte<ERichCurveInterpMode> InterpMode;
@@ -195,17 +188,10 @@
 	TEnumAsByte<ERichCurveTangentWeightMode> TangentWeightMode;
 	/** This key's entry tangent weight, if bHasArriveTangentWeight */
 	UPROPERTY()
-<<<<<<< HEAD
-	float ArriveTangentWeight;
-	/** This key's exit tangent weight, if bHasLeaveTangentWeight */
-	UPROPERTY()
-	float LeaveTangentWeight;
-=======
 	float ArriveTangentWeight{};
 	/** This key's exit tangent weight, if bHasLeaveTangentWeight */
 	UPROPERTY()
 	float LeaveTangentWeight{};
->>>>>>> 421d6516
 
 };
 
