--- conflicted
+++ resolved
@@ -484,9 +484,6 @@
 	 */
 	void ToggleExpansionState(bool bRecursive);
 
-<<<<<<< HEAD
-	FOnCurveEditorToggleExpansionState& GetToggleExpansionState() { return ToggleExpansionStateDelegate; }
-=======
 	FOnCurveEditorToggleExpansionState& GetToggleExpansionState()
 	{ 
 		return ToggleExpansionStateDelegate;
@@ -499,7 +496,6 @@
 	{
 		return bIsDoingDirectSelection;
 	}
->>>>>>> 6bbb88c8
 
 private:
 
@@ -545,10 +541,7 @@
 
 	/** Delegate for when toggle expansion state is invoked */
 	FOnCurveEditorToggleExpansionState ToggleExpansionStateDelegate;
-<<<<<<< HEAD
-=======
 
 	/** Whether or not we are are doign a direct selection, could be used to see why a curve model is being created or destroyed, by direct selection or by sequencer filtering?*/
 	bool bIsDoingDirectSelection = false;
->>>>>>> 6bbb88c8
 };