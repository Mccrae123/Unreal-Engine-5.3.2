// Copyright Epic Games, Inc. All Rights Reserved.

#pragma once

#include "Containers/Array.h"
#include "Containers/UnrealString.h"
#include "CoreMinimal.h"
#include "HAL/Platform.h"
#include "Math/Color.h"
#include "Misc/Optional.h"
#include "UObject/Object.h"
#include "UObject/ObjectMacros.h"
#include "UObject/SoftObjectPtr.h"
#include "UObject/UObjectGlobals.h"

#include "CurveEditorSettings.generated.h"

class UClass;

/** Defines visibility states for the tangents in the curve editor. */
UENUM()
enum class ECurveEditorTangentVisibility : uint8
{
	/** All tangents should be visible. */
	AllTangents,
	/** Only tangents from selected keys should be visible. */
	SelectedKeys,
	/** Don't display tangents. */
	NoTangents
};

/** Defines the position to center the zoom about in the curve editor. */
UENUM()
enum class ECurveEditorZoomPosition : uint8
{
	/** Current Time. */
	CurrentTime,

	/** Mouse Position. */
	MousePosition,
};

/** Custom Color Object*/
USTRUCT()
struct FCustomColorForChannel
{
	GENERATED_BODY()

	FCustomColorForChannel() : Object(nullptr), Color(1.0f, 1.0f, 1.0f, 1.0f) {};

	UPROPERTY(EditAnywhere, Category = "Custom Colors")
	TSoftClassPtr<UObject>	Object;
	UPROPERTY(EditAnywhere, Category = "Custom Colors")
	FString PropertyName;
	UPROPERTY(EditAnywhere, Category = "Custom Colors")
	FLinearColor Color;


};

/** Custom Color Object*/
USTRUCT()
struct FCustomColorForSpaceSwitch
{
	GENERATED_BODY()

	FCustomColorForSpaceSwitch() : Color(1.0f, 1.0f, 1.0f, 1.0f) {};

	UPROPERTY(EditAnywhere, Category = "Space Switch Colors")
	FString ControlName;
	UPROPERTY(EditAnywhere, Category = "Space Switch Colors")
	FLinearColor Color;

};

/** Serializable options for curve editor. */
UCLASS(config=EditorPerProjectUserSettings)
class CURVEEDITOR_API UCurveEditorSettings : public UObject
{
public:
	GENERATED_BODY()

	DECLARE_MULTICAST_DELEGATE(FOnCustomColorsChanged);

	UCurveEditorSettings();

	/** Gets whether or not the curve editor auto frames the selected curves. */
	bool GetAutoFrameCurveEditor() const;
	/** Sets whether or not the curve editor auto frames the selected curves. */
	void SetAutoFrameCurveEditor(bool InbAutoFrameCurveEditor);

	/** Gets the number of pixels to pad input framing */
	int32 GetFrameInputPadding() const;
	/** Sets the number of pixels to pad input framing */
	void SetFrameInputPadding(int32 InFrameInputPadding);

	/** Gets the number of pixels to pad output framing */
	int32 GetFrameOutputPadding() const;
	/** Sets the number of pixels to pad output framing */
	void SetFrameOutputPadding(int32 InFrameOutputPadding);

<<<<<<< HEAD
=======
	/** Gets whether or not to show buffered curves in the curve editor. */
	bool GetShowBufferedCurves() const;
	/** Sets whether or not to show buffered curves in the curve editor. */
	void SetShowBufferedCurves(bool InbShowBufferedCurves);

>>>>>>> d731a049
	/** Gets whether or not to show curve tool tips in the curve editor. */
	bool GetShowCurveEditorCurveToolTips() const;
	/** Sets whether or not to show curve tool tips in the curve editor. */
	void SetShowCurveEditorCurveToolTips(bool InbShowCurveEditorCurveToolTips);

	/** Gets the current tangent visibility. */
	ECurveEditorTangentVisibility GetTangentVisibility() const;
	/** Sets the current tangent visibility. */
	void SetTangentVisibility(ECurveEditorTangentVisibility InTangentVisibility);

	/** Get zoom in/out position (mouse position or current time). */
	ECurveEditorZoomPosition GetZoomPosition() const;
	/** Set zoom in/out position (mouse position or current time). */
	void SetZoomPosition(ECurveEditorZoomPosition InZoomPosition);

	/** Get whether to snap the time to the currently selected key. */
	bool GetSnapTimeToSelection() const;
	/** Set whether to snap the time to the currently selected key. */
	void SetSnapTimeToSelection(bool bInSnapTimeToSelection);

	/** Set the selection color. */
	void SetSelectionColor(const FLinearColor& InColor);
	/** Get the selection color. */
	FLinearColor GetSelectionColor() const;

	/** Get custom color for object and property if it exists, if it doesn't the optional won't be set */
	TOptional<FLinearColor> GetCustomColor(UClass* InClass, const FString& InPropertyName) const;
	/** Set Custom Color for the specified parameters. */
	void SetCustomColor(UClass* InClass, const FString& InPropertyName, FLinearColor InColor);
	/** Delete Custom Color for the specified parameters. */
	void DeleteCustomColor(UClass* InClass, const FString& InPropertyName);
	
	/** Gets the multicast delegate which is run whenever custom colors have changed. */
	FOnCustomColorsChanged& GetOnCustomColorsChanged() { return OnCustomColorsChangedEvent; }

	/** Get custom color for space name. Parent and World are reserved names and will be used instead of the specified control name. */
	TOptional<FLinearColor> GetSpaceSwitchColor(const FString& InControlName) const;
	/** Set Custom Space SwitchColor for the specified control name. */
	void SetSpaceSwitchColor(const FString& InControlName, FLinearColor InColor);
	/** Delete Custom Space Switch Color for the specified control name. */
	void DeleteSpaceSwitchColor(const FString& InControlName);

	/** Get custom color for space name. Parent and World are reserved names and will be used instead of the specified control name. */
	TOptional<FLinearColor> GetSpaceSwitchColor(const FString& InControlName) const;
	/** Set Custom Space SwitchColor for the specified control name. */
	void SetSpaceSwitchColor(const FString& InControlName, FLinearColor InColor);
	/** Delete Custom Space Switch Color for the specified control name. */
	void DeleteSpaceSwitchColor(const FString& InControlName);

	/** Helper function to get next random linear color*/
	static FLinearColor GetNextRandomColor();

protected:

	virtual void PostEditChangeProperty(FPropertyChangedEvent& PropertyChangedEvent) override;

	UPROPERTY( config, EditAnywhere, Category="Curve Editor" )
	bool bAutoFrameCurveEditor;

	/* Number of pixels to add as padding in the input axis when framing curve keys */
	UPROPERTY( config, EditAnywhere, Category="Curve Editor", meta=(ClampMin=0) )
	int32 FrameInputPadding;

	/* Number of pixels to add as padding in the output axis when framing curve keys */
	UPROPERTY( config, EditAnywhere, Category="Curve Editor", meta=(ClampMin=0) )
	int32 FrameOutputPadding;

<<<<<<< HEAD
=======
	UPROPERTY( config, EditAnywhere, Category="Curve Editor" )
	bool bShowBufferedCurves;

>>>>>>> d731a049
	UPROPERTY( config, EditAnywhere, Category="Curve Editor" )
	bool bShowCurveEditorCurveToolTips;

	UPROPERTY( config, EditAnywhere, Category="Curve Editor" )
	ECurveEditorTangentVisibility TangentVisibility;

	UPROPERTY( config, EditAnywhere, Category="Curve Editor")
	ECurveEditorZoomPosition ZoomPosition;

	UPROPERTY( config, EditAnywhere, Category="Curve Editor")
	bool bSnapTimeToSelection;

	UPROPERTY(config, EditAnywhere, Category = "Curve Editor")
	FLinearColor SelectionColor;

	UPROPERTY(config, EditAnywhere, Category="Curve Editor")
	TArray<FCustomColorForChannel> CustomColors;

	UPROPERTY(config, EditAnywhere, Category = "Curve Editor")
	FLinearColor ParentSpaceCustomColor;

	UPROPERTY(config, EditAnywhere, Category = "Curve Editor")
	FLinearColor WorldSpaceCustomColor;

	UPROPERTY(config, EditAnywhere, Category = "Curve Editor")
	TArray<FCustomColorForSpaceSwitch> ControlSpaceCustomColors;
<<<<<<< HEAD
=======

private:
	FOnCustomColorsChanged OnCustomColorsChangedEvent;
>>>>>>> d731a049
};<|MERGE_RESOLUTION|>--- conflicted
+++ resolved
@@ -99,14 +99,11 @@
 	/** Sets the number of pixels to pad output framing */
 	void SetFrameOutputPadding(int32 InFrameOutputPadding);
 
-<<<<<<< HEAD
-=======
 	/** Gets whether or not to show buffered curves in the curve editor. */
 	bool GetShowBufferedCurves() const;
 	/** Sets whether or not to show buffered curves in the curve editor. */
 	void SetShowBufferedCurves(bool InbShowBufferedCurves);
 
->>>>>>> d731a049
 	/** Gets whether or not to show curve tool tips in the curve editor. */
 	bool GetShowCurveEditorCurveToolTips() const;
 	/** Sets whether or not to show curve tool tips in the curve editor. */
@@ -149,13 +146,6 @@
 	/** Delete Custom Space Switch Color for the specified control name. */
 	void DeleteSpaceSwitchColor(const FString& InControlName);
 
-	/** Get custom color for space name. Parent and World are reserved names and will be used instead of the specified control name. */
-	TOptional<FLinearColor> GetSpaceSwitchColor(const FString& InControlName) const;
-	/** Set Custom Space SwitchColor for the specified control name. */
-	void SetSpaceSwitchColor(const FString& InControlName, FLinearColor InColor);
-	/** Delete Custom Space Switch Color for the specified control name. */
-	void DeleteSpaceSwitchColor(const FString& InControlName);
-
 	/** Helper function to get next random linear color*/
 	static FLinearColor GetNextRandomColor();
 
@@ -174,12 +164,9 @@
 	UPROPERTY( config, EditAnywhere, Category="Curve Editor", meta=(ClampMin=0) )
 	int32 FrameOutputPadding;
 
-<<<<<<< HEAD
-=======
 	UPROPERTY( config, EditAnywhere, Category="Curve Editor" )
 	bool bShowBufferedCurves;
 
->>>>>>> d731a049
 	UPROPERTY( config, EditAnywhere, Category="Curve Editor" )
 	bool bShowCurveEditorCurveToolTips;
 
@@ -206,10 +193,7 @@
 
 	UPROPERTY(config, EditAnywhere, Category = "Curve Editor")
 	TArray<FCustomColorForSpaceSwitch> ControlSpaceCustomColors;
-<<<<<<< HEAD
-=======
 
 private:
 	FOnCustomColorsChanged OnCustomColorsChangedEvent;
->>>>>>> d731a049
 };