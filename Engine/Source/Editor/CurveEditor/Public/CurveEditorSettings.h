--- conflicted
+++ resolved
@@ -73,39 +73,6 @@
 
 };
 
-/** Custom Color Object*/
-USTRUCT()
-struct FCustomColorForChannel
-{
-	GENERATED_BODY()
-
-	FCustomColorForChannel() : Object(nullptr), Color(1.0f, 1.0f, 1.0f, 1.0f) {};
-
-	UPROPERTY(EditAnywhere, Category = "Custom Colors")
-	TSoftClassPtr<UObject>	Object;
-	UPROPERTY(EditAnywhere, Category = "Custom Colors")
-	FString PropertyName;
-	UPROPERTY(EditAnywhere, Category = "Custom Colors")
-	FLinearColor Color;
-
-
-};
-
-/** Custom Color Object*/
-USTRUCT()
-struct FCustomColorForSpaceSwitch
-{
-	GENERATED_BODY()
-
-	FCustomColorForSpaceSwitch() : Color(1.0f, 1.0f, 1.0f, 1.0f) {};
-
-	UPROPERTY(EditAnywhere, Category = "Space Switch Colors")
-	FString ControlName;
-	UPROPERTY(EditAnywhere, Category = "Space Switch Colors")
-	FLinearColor Color;
-
-};
-
 /** Serializable options for curve editor. */
 UCLASS(config=EditorPerProjectUserSettings)
 class CURVEEDITOR_API UCurveEditorSettings : public UObject
@@ -122,14 +89,11 @@
 	/** Sets whether or not the curve editor auto frames the selected curves. */
 	void SetAutoFrameCurveEditor(bool InbAutoFrameCurveEditor);
 
-<<<<<<< HEAD
-=======
 	/** Gets whether or not the curve editor shows key bar style curves, like for constraints and spaces. */
 	bool GetShowBars() const;
 	/** Sets whether or not the curve editor shows key bar style curves, like for constraints and spaces. */
 	void SetShowBars(bool InShowBars);
 
->>>>>>> 4af6daef
 	/** Gets the number of pixels to pad input framing */
 	int32 GetFrameInputPadding() const;
 	/** Sets the number of pixels to pad input framing */
@@ -202,12 +166,9 @@
 	UPROPERTY( config, EditAnywhere, Category="Curve Editor" )
 	bool bAutoFrameCurveEditor;
 
-<<<<<<< HEAD
-=======
 	UPROPERTY(config, EditAnywhere, Category = "Curve Editor")
 	bool bShowBars;
 
->>>>>>> 4af6daef
 	/* Number of pixels to add as padding in the input axis when framing curve keys */
 	UPROPERTY( config, EditAnywhere, Category="Curve Editor", meta=(ClampMin=0) )
 	int32 FrameInputPadding;
