// Copyright Epic Games, Inc. All Rights Reserved.

#pragma once

#include "Containers/Array.h"
#include "Containers/ContainerAllocationPolicies.h"
#include "Containers/SortedMap.h"
#include "CurveEditorScreenSpace.h"
#include "CurveEditorTypes.h"
#include "HAL/Platform.h"
#include "Math/NumericLimits.h"
#include "Math/TransformCalculus2D.h"
#include "Math/Vector2D.h"
#include "Misc/Attribute.h"
#include "Misc/Optional.h"
#include "Templates/Less.h"
#include "Templates/SharedPointer.h"
#include "Widgets/DeclarativeSyntaxSupport.h"
#include "Widgets/SCompoundWidget.h"
#include "CurveEditorSettings.h"
#include "CurveDrawInfo.h"

class FCurveEditor;
class FSlateRect;
class FText;
class SCurveEditorPanel;
class FCurveModel;
class SRetainerWidget;

/**
 * This is the base widget type for all views that exist on a curve editor panel. A view may contain 0 or more curves (stored in CurveInfoByID).
 * SCurveEditorViews are directly housed within a single SCurveEditorViewContainer which arranges each view vertically in order.
 *
 * View types:
 *		A view may have a centrally registered ID (See FCurveEditorViewRegistry and FCurveModel::GetSupportedViews) which allows any external curve model type to express support for any other view type.
 *		3 built-in views are provided:
 *			Absolute:   Shows 1 or more curves on a single 2D-scrollable grid using a single zoomable view-space.
 *			Normalized: Shows 1 or more curves on a single grid scrollable horizontally with all curves normalized to the extents of the view
 *			Stacked:    Shows 1 or more curves on separate fixed-height grids scrollable horizontally each curve normalized to the extents of its own grid
 *		Unregistered curve views may still be added to the view by calling SCurveEditorPanel::AddView
 *
 * Space Transformations:
 *		Views must define a valid 2-dimensional space (ViewSpace) that is used to convert from a pixel position to the virtual view space.
 *		Views may additionally implement per-curve transformations from view space to curve space, to allow for specific layouts/scales of curves within them.
 *		Per-curve transforms are stored inside FCurveInfo::ViewToCurveTransform
 *
 * Sizing:
 *		Views may be size in one of 2 ways:
 *			* Auto sized (bAutoSize=true): views derive their height from the widget's desired size;
 *			* Stretched (bAutoSize=false): views will be stretched to the size of the parent panel with a sensible minimum height.
 */
class CURVEEDITOR_API SCurveEditorView : public SCompoundWidget
{
public:

	/**
	 * Default constructor
	 */
	SCurveEditorView();

	/**
	 * Get the screen space ultility that defines this view's input, output and pixel metrics
	 */
	FCurveEditorScreenSpace GetViewSpace() const;

	/**
	 * Get the screen space ultility that defines the specified curves's input, output and pixel metrics.
	 * The resulting struct defines the transformation from this view's widget pixel space to the curve input/output space
	 */
	FCurveEditorScreenSpace GetCurveSpace(FCurveModelID CurveID) const
	{
		return GetViewSpace().ToCurveSpace(CurveInfoByID.FindRef(CurveID).ViewToCurveTransform);
	}

	/**
	 * Check whether this view should auto size to fit its FixedHeight or child slot content
	 */
	bool ShouldAutoSize() const
	{
		return bAutoSize;
	}

	/**
	 * Check whether this view can be interacted with. This should be checked by any tool or edit mode attempting to manipulated curves on this view.
	 */
	bool IsInteractive() const
	{
		return bInteractive;
	}

	/**
	 * Check whether this view has space for any more curves
	 */
	bool HasCapacity() const
	{
		return MaximumCapacity == 0 || CurveInfoByID.Num() < MaximumCapacity;
	}

	/**
	 * Retrieve the number of curves that exist on this view
	 */
	int32 NumCurves() const
	{
		return CurveInfoByID.Num();
	}

	/**
	 * Retrieve this view's input bounds, accounting for any offsets or padding from the outer container
	 */
	void GetInputBounds(double& OutInputMin, double& OutInputMax) const;

	/**
	 * Retrieve this view's minimum output bound in view space
	 */
	double GetOutputMin() const
	{
		return OutputMin;
	}

	/**
	 * Retrieve this view's maximum output bound in view space
	 */
	double GetOutputMax() const
	{
		return OutputMax;
	}

	/**
	 * Set this view's output bounds
	 */
	void SetOutputBounds(double InOutputMin, double InOutputMax);

	/**
	 * Zoom this view in or out around its center point
	 *
	 * @param Amount       The amount to zoom by horizontally and vertically as a factor of the current size
	 */
	void Zoom(const FVector2D& Amount);

	/**
	 * Zoom this view in or out around the specified point
	 *
	 * @param Amount       The amount to zoom by horizontally and vertically as a factor of the current size
	 * @param TimeOrigin   The time origin to zoom around
	 * @param ValueOrigin  The value origin to zoom around
	 */
	void ZoomAround(const FVector2D& Amount, double InputOrigin, double OutputOrigin);

	/** This should be called every tick by an owning widget, to see if the cache is valid, which will then recreate it and invalidate widget*/
	virtual void CheckCacheAndInvalidateIfNeeded();

<<<<<<< HEAD
=======
	UE_DEPRECATED(5.3, "Use UpdateViewToTransformCurves(double InputMin, double InputMax) instead.")
	virtual void UpdateViewToTransformCurves() {}

	/** Function to make sure to update the view to the transform curves, we need to do this before we cache*/
	virtual void UpdateViewToTransformCurves(double InputMin, double InputMax) {};

	/** Frame the view vertially by the input and output bounds, peformaing any custom clipping as needed */
	virtual void FrameVertical(double InOutputMin, double InOutputMax);
>>>>>>> 4af6daef
public:

	/**
	 * Retrieve all the curve points that overlap the specified rectangle in widget space
	 *
	 * @param WidgetRectangle  The rectangle to hit test against. May not hit points that would exist outside of the view's visible bounds.
	 * @param OutPoints        (required) pointer to an array to populate with overlapping points
	 * @return Whether any points were within the widget range
	 */
	virtual bool GetPointsWithinWidgetRange(const FSlateRect& WidgetRectangle, TArray<FCurvePointHandle>* OutPoints) const
	{ return false; }

	/**
	 * Retrieve all the curve points, if any of the interpolating points overlap the specified rectangle in widget space
	 *
	 * @param WidgetRectangle  The rectangle to hit test against. May not hit points that would exist outside of the view's visible bounds.
	 * @param OutPoints        (required) pointer to an array to populate with overlapping points
	 * @return Whether any points were within the widget range
	 */
	virtual bool GetCurveWithinWidgetRange(const FSlateRect& WidgetRectangle, TArray<FCurvePointHandle>* OutPoints) const
	{ return false; }

	/**
	 * Retrieve the id of the hovered curve
	 */
	virtual TOptional<FCurveModelID> GetHoveredCurve() const { return TOptional<FCurveModelID>(); }

	/**
	 * Bind UI commands for this view
	 */
	virtual void BindCommands()
	{}

	/**
	 * Invoked when a curve has been added or removed from this list.
	 * @note: Care should be taken here to not impede performance as this will get called each time a curve is added/removed
	 */
	virtual void OnCurveListChanged()
	{}

	/**
	 * Should the tools respect the global snapping rules for Time (X axis) input when manipulating a curve in this view. Can be set to false to ignore the snap setting.
	 */
	virtual bool IsTimeSnapEnabled() const
	{
		return true;
	}

	/**
	 * Should the tools respect the global snapping rules for Value (Y axis) input when manipulating a curve in this view. Can be set to false to ignore the snap setting.
	 */
	virtual bool IsValueSnapEnabled() const
	{
		return true;
	}

	virtual void GetGridLinesX(TSharedRef<const FCurveEditor> CurveEditor, TArray<float>& MajorGridLines, TArray<float>& MinorGridLines, TArray<FText>* MajorGridLabels = nullptr) const {}
	virtual void GetGridLinesY(TSharedRef<const FCurveEditor> CurveEditor, TArray<float>& MajorGridLines, TArray<float>& MinorGridLines, TArray<FText>* MajorGridLabels = nullptr) const {}

protected:

	/** Gets info about the curves being drawn. Converts actual curves into an abstract series of lines/points/handles/etc. */
	void GetCurveDrawParams(TArray<FCurveDrawParams>& OutDrawParams);

	/** Get it for just one curve*/
	void GetCurveDrawParam(TSharedPtr<FCurveEditor>& CurveEditor, const FCurveModelID& ModelID, FCurveModel* CurveModel,
		double InputMin, double InputMax, FCurveDrawParams& OutDrawParam) const;

	/** Request a new render from the retainer widget */
	void RefreshRetainer();

	/** Get it for just one curve*/
	void GetCurveDrawParam(TSharedPtr<FCurveEditor>& CurveEditor, const FCurveModelID& ModelID, FCurveModel* CurveModel,
		double InputMin, double InputMax, FCurveDrawParams& OutDrawParam) const;

	/** Request a new render from the retainer widget */
	void RefreshRetainer();

	// ~SWidget interface
	virtual FVector2D ComputeDesiredSize(float LayoutScaleMultiplier) const override;

private:

	/** Only the curve editor panel can add curves to views to ensure internal consistency between the views and SCurveEditorPanel::CurveViews */
	friend struct FCurveEditorPanelViewTracker;

	/** Add a curve to this view */
	void AddCurve(FCurveModelID CurveID);

	/** Add a curve from this view */
	void RemoveCurve(FCurveModelID CurveID);

public:

	/** (Default: false) When true, this view has been pinned to the top of the view container. Only takes affect from the next call to SCurveEditorPanel::RebuildCurveViews. */
	uint8 bPinned : 1;
	/** (Default: true) When true, this view should accept interactive operations such as drags and tool interaction */
	uint8 bInteractive : 1;
	/** (Default: false) When true, this view has fixed vertical bounds that should never be changed by zooming or panning */
	uint8 bFixedOutputBounds : 1;
	/** (Default: true) See class notes - defines whether this view should size to its desired size (true) or stretch to the height of the panel (false). Only takes affect from the next call to SCurveEditorPanel::RebuildCurveViews. */
	uint8 bAutoSize : 1;
	/** (Default: false) Defines whether this view should remain on the panel UI even if it does not represent any curves. */
	uint8 bAllowEmpty : 1;

	/** (Default: 0) Should be assigned on Construction of derived types. Defines a custom sort bias to use when sorting the stack of views (before sorting by pinned/unpinned state) */
	int8 SortBias = 0;

	/** This view's type identifier. Assigned by the curve editor panel after construction. */
	ECurveEditorViewID ViewTypeID = ECurveEditorViewID::Invalid;

	/** Transient integer that is assigned each time the view container order is changed, to guarantee relative ordering of views when the list changes */
	int32 RelativeOrder = TNumericLimits<int32>::Max();

	/** The maximum number of curves allowed on this view, or 0 for no limit */
	int32 MaximumCapacity = 0;

	/** (Optional) Attribute that defines a fixed height for this view. Overrides ChildSlot's desired size when set */
	TAttribute<float> FixedHeight;

protected:

	/** The curve editor associated with this view. */
	TWeakPtr<FCurveEditor> WeakCurveEditor;

	/** This view's minimum visible output value */
	double OutputMin = 0.0;

	/** This view's maximum visible output value */
	double OutputMax = 1.0;

	struct FCurveInfo
	{
		/** The linear index of the curve within this view determined by the order curves were added. */
		int32 CurveIndex;
		FTransform2D ViewToCurveTransform;
	};
	/** Map from curve identifier to specific info pertaining to that curve for this view.
	 * @note: Should only be added to or removed from in AddCurve/RemoveCurve. Derived types must only change the FCurveInfo contained within this map.
	 */
	TSortedMap<FCurveModelID, FCurveInfo, TInlineAllocator<1>> CurveInfoByID;

	/** Flag enum signifying how the curve cache has changed since it was last generated
	Note for a data change it may only effect certain data(curves) not every drawn curve*/
	enum class ECurveCacheFlags : uint8
	{
		CheckCurves = 0,       // The cache may be valid need to check each curve to see if they are still valid
		All = 1 << 0,		   // Get all
	};
	/** Curve cache flags that change based upon data or view getting modified*/
	ECurveCacheFlags CurveCacheFlags;

	/** Curve draw parameters that are re-generated on tick if the cache has changed. We generate them once and then they're used in multiple places per frame. */
	TArray<FCurveDrawParams> CachedDrawParams;

	/** Set of Cached values we need to check each tick to see if we need to redo cache*/
	struct FCachedValuesToCheck
	{
		/** Serial number cached from FCurveEditor::GetActiveCurvesSerialNumber() on tick */
		uint32 CachedActiveCurvesSerialNumber;

		/** Serial number bached from CurveEditorSelecstion::GetSerialNumber */
		uint32 CachedSelectionSerialNumber;

		/** Cached Tangent Visibility*/
		ECurveEditorTangentVisibility CachedTangentVisibility;

		/** Cached input and output min max values to see if we need to recalc curves, though we need to poll it's safer*/
		double CachedInputMin, CachedInputMax, CachedOutputMin, CachedOutputMax;

		/** Cached Geometry Size*/
		FVector2D CachedGeometrySize;
	};

	FCachedValuesToCheck CachedValues;

	/** Possible pointer to a retainer widget that we may need to force update*/
	TSharedPtr<SRetainerWidget> RetainerWidget;

public:
	void SetRetainerWidget(TSharedPtr<SRetainerWidget>& InWidget)
	{
		RetainerWidget = InWidget;
	}
};<|MERGE_RESOLUTION|>--- conflicted
+++ resolved
@@ -149,8 +149,6 @@
 	/** This should be called every tick by an owning widget, to see if the cache is valid, which will then recreate it and invalidate widget*/
 	virtual void CheckCacheAndInvalidateIfNeeded();
 
-<<<<<<< HEAD
-=======
 	UE_DEPRECATED(5.3, "Use UpdateViewToTransformCurves(double InputMin, double InputMax) instead.")
 	virtual void UpdateViewToTransformCurves() {}
 
@@ -159,7 +157,6 @@
 
 	/** Frame the view vertially by the input and output bounds, peformaing any custom clipping as needed */
 	virtual void FrameVertical(double InOutputMin, double InOutputMax);
->>>>>>> 4af6daef
 public:
 
 	/**
@@ -223,13 +220,6 @@
 
 	/** Gets info about the curves being drawn. Converts actual curves into an abstract series of lines/points/handles/etc. */
 	void GetCurveDrawParams(TArray<FCurveDrawParams>& OutDrawParams);
-
-	/** Get it for just one curve*/
-	void GetCurveDrawParam(TSharedPtr<FCurveEditor>& CurveEditor, const FCurveModelID& ModelID, FCurveModel* CurveModel,
-		double InputMin, double InputMax, FCurveDrawParams& OutDrawParam) const;
-
-	/** Request a new render from the retainer widget */
-	void RefreshRetainer();
 
 	/** Get it for just one curve*/
 	void GetCurveDrawParam(TSharedPtr<FCurveEditor>& CurveEditor, const FCurveModelID& ModelID, FCurveModel* CurveModel,
