// Copyright 1998-2015 Epic Games, Inc. All Rights Reserved.

#pragma once

#include "IDocumentation.h"
#include "IDocumentationPage.h"
#include "EditorTutorial.h"
#include "STutorialOverlay.h"

/**
 * The widget which displays 'floating' content 
 */
class STutorialContent : public SCompoundWidget
{
	SLATE_BEGIN_ARGS( STutorialContent )
	{
		_Visibility = EVisibility::SelfHitTestInvisible;
		_IsStandalone = false;
	}

	/** Alignment of content relative to widget, note "Fill" is not supported */
	SLATE_ATTRIBUTE(EVerticalAlignment, VAlign)

	/** Alignment of content relative to widget, note "Fill" is not supported */
	SLATE_ATTRIBUTE(EHorizontalAlignment, HAlign)

	/** Offset form the widget we annotate */
	SLATE_ATTRIBUTE(FVector2D, Offset)

	/** Whether this a standalone widget (with its own close button) or part of a group of other widgets, paired with tutorial navigation */
	SLATE_ARGUMENT(bool, IsStandalone)

	/** Delegate fired when the close button is clicked */
	SLATE_EVENT(FSimpleDelegate, OnClosed)

	/** Delegate fired when the back button is clicked */
	SLATE_EVENT(FSimpleDelegate, OnBackClicked)

	/** Delegate fired when the home button is clicked */
	SLATE_EVENT(FSimpleDelegate, OnHomeClicked)

	/** Delegate fired when the next button is clicked */
	SLATE_EVENT(FSimpleDelegate, OnNextClicked)

	/** Attribute controlling enabled state of back functionality */
	SLATE_ATTRIBUTE(bool, IsBackEnabled)

	/** Attribute controlling enabled state of home functionality */
	SLATE_ATTRIBUTE(bool, IsHomeEnabled)

	/** Attribute controlling enabled state of next functionality */
	SLATE_ATTRIBUTE(bool, IsNextEnabled)

	/** Where text should be wrapped */
	SLATE_ARGUMENT(float, WrapTextAt)

	/** Anchor if required */
	SLATE_ARGUMENT(FTutorialContentAnchor, Anchor)

	/** Whether we can show full window content in this overlay (i.e. in the same window as the navigation controls) */
	SLATE_ARGUMENT(bool, AllowNonWidgetContent)

	/** Delegate for querying whether a widget was drawn */
	SLATE_EVENT(FOnWasWidgetDrawn, OnWasWidgetDrawn)

	/** Text to display on next/home button */
	SLATE_ATTRIBUTE(FText, NextButtonText)

	/** Text to display on back button */
	SLATE_ATTRIBUTE(FText, BackButtonText)

	SLATE_END_ARGS()

	void Construct(const FArguments& InArgs, UEditorTutorial* InTutorial, const FTutorialContent& InContent);

	/** SWidget implementation */
	virtual int32 OnPaint(const FPaintArgs& Args, const FGeometry& AllottedGeometry, const FSlateRect& MyClippingRect, FSlateWindowElementList& OutDrawElements, int32 LayerId, const FWidgetStyle& InWidgetStyle, bool bParentEnabled) const override;
	virtual FReply OnMouseButtonUp(const FGeometry& MyGeometry, const FPointerEvent& MouseEvent) override;
	virtual FReply OnMouseButtonDown(const FGeometry& MyGeometry, const FPointerEvent& MouseEvent) override;
	virtual FReply OnMouseButtonDoubleClick(const FGeometry& InMyGeometry, const FPointerEvent& InMouseEvent) override;

	/** Helper function to generate widgets from an FTutorialContent struct */
	static TSharedRef<SWidget> GenerateContentWidget(const FTutorialContent& InContent, TSharedPtr<IDocumentationPage>& OutDocumentationPage, const TAttribute<FText>& InHighlightText = TAttribute<FText>(), bool bAutoWrapText = true, float WrapTextAt = 0.0f);

	/** Handle repositioning the widget */
	FVector2D GetPosition() const;

	/** Handle resizing the widget */
	FVector2D GetSize() const;

	/** Delegate handler called back from the overlay paint routines to flag whether we should paint as well (i.e. if this widget content is highlighted for the current stage) */
	void HandlePaintNamedWidget(TSharedRef<SWidget> InWidget, const FGeometry& InGeometry);

	/** Called back from the overlay paint routines to reset the flag we check for painting with */
	void HandleResetNamedWidget();

	/** Handle caching window size - called back from overlay paint routine */
	void HandleCacheWindowSize(const FVector2D& InWindowSize);

private:

	/** Get the visibility of this content */
	EVisibility GetVisibility() const;

	/** Handle close button clicked - forward to delegate */
	FReply OnCloseButtonClicked();

	/** Get close button visibility - varies depending on whether we are standalone or not */
	EVisibility GetCloseButtonVisibility() const;

	/** Get menu button visibility - varies depending on whether we are standalone or not */
	EVisibility GetMenuButtonVisibility() const;

	/** Alter the background color depending on hover state */
	FSlateColor GetBackgroundColor() const;

	/** Get zoom level padding for content (animated for intro) */
	float GetAnimatedZoom() const;
	
	/** Get inverse zoom level padding for content - needed because rich text content doesnt scale well */
	float GetInverseAnimatedZoom() const;

	/** Get the content for the navigation menu */
	TSharedRef<SWidget> HandleGetMenuContent();

	/** Delegate handler for exiting the tutorial */
	void HandleExitSelected();

	/** Delegate handler for going to the previous stage of the tutorial (From dropdown menu) */
	void HandleBackSelected();
	
	/** Delegate handler for going to the next stage of the tutorial (From dropdown menu) */
	void HandleNextSelected();

	/** Delegate handler for restarting the tutorial */
	void HandleRestartSelected();

	/** Delegate handler for exiting the tutorial to the browser */
	void HandleBrowseSelected();

	/** Delegate handler for going to the next stage of the tutorial (From button) */
	FReply HandleNextClicked();

	/** Delegate handler for going to the previous stage of the tutorial (From button) */
	FReply HandleBackButtonClicked();

	/** Delegate handler allowing us to change the brush of the 'next' button depending on context */
	const FSlateBrush* GetNextButtonBrush() const;

	/** Delegate handler allowing us to change the tootlip of the 'next' button depending on context */
	FText GetNextButtonTooltip() const;

	/** Change next button color based on hover state */
	FText GetNextButtonLabel() const;

	/** We need to override the border ourselves, rather than let the button handle it, as we are using a larger apparent hitbox */
	const FSlateBrush* GetNextButtonBorder() const;

<<<<<<< HEAD
=======
	/** Helper to determine the proper animation values for the border pulse */
	void GetAnimationValues(float& OutAlphaFactor, float& OutPulseFactor, FLinearColor& OutShadowTint, FLinearColor& OutBorderTint) const;

>>>>>>> cce8678d
	/** Delegate handler allowing us to change the brush of the 'back' button depending on context */
	const FSlateBrush* GetBackButtonBrush() const;

	/** Delegate handler allowing us to change the tootlip of the 'back' button depending on context */
	FText GetBackButtonTooltip() const;

	/** Change back button color based on hover state */
	FText GetBackButtonLabel() const;

	/** We need to override the border ourselves, rather than let the button handle it, as we are using a larger apparent hitbox */
	const FSlateBrush* GetBackButtonBorder() const;

	/* Get the visibilty of the back button */
	EVisibility GetBackButtonVisibility() const;

private:

	/** Copy of the window size we were last draw at */
	FVector2D CachedWindowSize;

	/** Copy of the geometry our widget was last drawn with */
	FGeometry CachedGeometry;

	/** Copy of the geometry our content was last drawn with */
	mutable FGeometry CachedContentGeometry;

	/** Container for widget content */
	TSharedPtr<SWidget> ContentWidget;

	/** Alignment of content relative to widget, note "Fill" is not supported */
	TAttribute<EVerticalAlignment> VerticalAlignment;

	/** Alignment of content relative to widget, note "Fill" is not supported */
	TAttribute<EHorizontalAlignment> HorizontalAlignment;

	/** Offset form the widget we annotate */
	TAttribute<FVector2D> WidgetOffset;

	/** Copy of the anchor for this tutorial content */
	FTutorialContentAnchor Anchor; 

	/** Whether this a standalone widget (with its own close button) or part of a group of other widgets, paired with tutorial navigation */
	bool bIsStandalone;

	/** Whether this overlay is currently visible */
	bool bIsVisible;

	/** Delegate fired when the close button is clicked */
	FSimpleDelegate OnClosed;

	/** Delegate fired when the next button is clicked */
	FSimpleDelegate OnNextClicked;

	/** Delegate fired when the home button is clicked */
	FSimpleDelegate OnHomeClicked;

	/** Delegate fired when the back button is clicked */
	FSimpleDelegate OnBackClicked;

	/** Attribute controlling enabled state of back functionality */
	TAttribute<bool> IsBackEnabled;

	/** Attribute controlling enabled state of home functionality */
	TAttribute<bool> IsHomeEnabled;

	/** Attribute controlling enabled state of next functionality */
	TAttribute<bool> IsNextEnabled;

	/** Animation curves for displaying border */
	FCurveSequence BorderPulseAnimation;
	FCurveSequence BorderIntroAnimation;

	/** Animation curve for displaying content */
	FCurveSequence ContentIntroAnimation;

	/** Documentation page reference to use if we are displaying a UDN doc - we need this otherwise the page will be freed */
	TSharedPtr<IDocumentationPage> DocumentationPage;

	/** The tutorial we are referencing */
	TWeakObjectPtr<UEditorTutorial> Tutorial;

	/** Next button widget */
	TSharedPtr<SWidget> NextButton;

	/** Back button widget */
	TSharedPtr<SWidget> BackButton;

	/** Whether we can show full window content in this overlay (i.e. in the same window as the navigation controls) */
	bool bAllowNonWidgetContent;

	/** Delegate for querying whether a widget was drawn */
	FOnWasWidgetDrawn OnWasWidgetDrawn;

	/** Text for next/home button */
	TAttribute<FText> NextButtonText;

	/** Text for next/home button */
	TAttribute<FText> BackButtonText;
};<|MERGE_RESOLUTION|>--- conflicted
+++ resolved
@@ -156,12 +156,9 @@
 	/** We need to override the border ourselves, rather than let the button handle it, as we are using a larger apparent hitbox */
 	const FSlateBrush* GetNextButtonBorder() const;
 
-<<<<<<< HEAD
-=======
 	/** Helper to determine the proper animation values for the border pulse */
 	void GetAnimationValues(float& OutAlphaFactor, float& OutPulseFactor, FLinearColor& OutShadowTint, FLinearColor& OutBorderTint) const;
 
->>>>>>> cce8678d
 	/** Delegate handler allowing us to change the brush of the 'back' button depending on context */
 	const FSlateBrush* GetBackButtonBrush() const;
 
