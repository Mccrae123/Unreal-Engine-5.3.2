// Copyright 1998-2014 Epic Games, Inc. All Rights Reserved.

#pragma once

#include "IDocumentation.h"
#include "IDocumentationPage.h"
#include "EditorTutorial.h"
#include "STutorialOverlay.h"

/**
 * The widget which displays 'floating' content 
 */
class STutorialContent : public SCompoundWidget
{
	SLATE_BEGIN_ARGS( STutorialContent )
	{
		_Visibility = EVisibility::SelfHitTestInvisible;
		_IsStandalone = false;
	}

	/** Alignment of content relative to widget, note "Fill" is not supported */
	SLATE_ATTRIBUTE(EVerticalAlignment, VAlign)

	/** Alignment of content relative to widget, note "Fill" is not supported */
	SLATE_ATTRIBUTE(EHorizontalAlignment, HAlign)

	/** Offset form the widget we annotate */
	SLATE_ATTRIBUTE(FVector2D, Offset)

	/** Whether this a standalone widget (with its own close button) or part of a group of other widgets, paired with tutorial navigation */
	SLATE_ARGUMENT(bool, IsStandalone)

	/** Delegate fired when the close button is clicked */
	SLATE_EVENT(FSimpleDelegate, OnClosed)

	/** Delegate fired when the back button is clicked */
	SLATE_EVENT(FSimpleDelegate, OnBackClicked)

	/** Delegate fired when the home button is clicked */
	SLATE_EVENT(FSimpleDelegate, OnHomeClicked)

	/** Delegate fired when the next button is clicked */
	SLATE_EVENT(FSimpleDelegate, OnNextClicked)

	/** Attribute controlling enabled state of back functionality */
	SLATE_ATTRIBUTE(bool, IsBackEnabled)

	/** Attribute controlling enabled state of home functionality */
	SLATE_ATTRIBUTE(bool, IsHomeEnabled)

	/** Attribute controlling enabled state of next functionality */
	SLATE_ATTRIBUTE(bool, IsNextEnabled)

	/** Where text should be wrapped */
	SLATE_ARGUMENT(float, WrapTextAt)

	/** Anchor if required */
	SLATE_ARGUMENT(FTutorialContentAnchor, Anchor)

	/** Whether we can show full window content in this overlay (i.e. in the same window as the navigation controls) */
	SLATE_ARGUMENT(bool, AllowNonWidgetContent)

	/** Delegate for querying whether a widget was drawn */
	SLATE_EVENT(FOnWasWidgetDrawn, OnWasWidgetDrawn)

	/** Text to display on next/home button */
	SLATE_ATTRIBUTE(FText, NextButtonText)

	SLATE_END_ARGS()

	void Construct(const FArguments& InArgs, UEditorTutorial* InTutorial, const FTutorialContent& InContent);

	/** SWidget implementation */
	virtual int32 OnPaint( const FPaintArgs& Args, const FGeometry& AllottedGeometry, const FSlateRect& MyClippingRect, FSlateWindowElementList& OutDrawElements, int32 LayerId, const FWidgetStyle& InWidgetStyle, bool bParentEnabled ) const override;
	virtual FReply OnMouseButtonUp( const FGeometry& MyGeometry, const FPointerEvent& MouseEvent ) override;
	virtual FReply OnMouseButtonDown( const FGeometry& MyGeometry, const FPointerEvent& MouseEvent ) override;
	virtual FReply OnMouseButtonDoubleClick( const FGeometry& InMyGeometry, const FPointerEvent& InMouseEvent ) override;

	/** Helper function to generate widgets from an FTutorialContent struct */
<<<<<<< HEAD
	static TSharedRef<SWidget> GenerateContentWidget(const FTutorialContent& InContent, float WrapTextAt, TSharedPtr<IDocumentationPage>& OutDocumentationPage, const TAttribute<FText>& InHighlightText = TAttribute<FText>());
=======
	static TSharedRef<SWidget> GenerateContentWidget(const FTutorialContent& InContent, TSharedPtr<IDocumentationPage>& OutDocumentationPage, const TAttribute<FText>& InHighlightText = TAttribute<FText>(), bool bAutoWrapText = true, float WrapTextAt = 0.0f);
>>>>>>> 972e0610

	/** Handle repositioning the widget */
	FVector2D GetPosition() const;

	/** Handle resizing the widget */
	FVector2D GetSize() const;

	/** Delegate handler called back from the overlay paint routines to flag whether we should paint as well (i.e. if this widget content is highlighted for the current stage) */
	void HandlePaintNamedWidget(TSharedRef<SWidget> InWidget, const FGeometry& InGeometry);

	/** Called back from the overlay paint routines to reset the flag we check for painting with */
	void HandleResetNamedWidget();

	/** Handle caching window size - called back from overlay paint routine */
	void HandleCacheWindowSize(const FVector2D& InWindowSize);

private:

	/** Get the visibility of this content */
	EVisibility GetVisibility() const;

	/** Handle close button clicked - forward to delegate */
	FReply OnCloseButtonClicked();

	/** Get close button visibility - varies depending on whether we are standalone or not */
	EVisibility GetCloseButtonVisibility() const;

	/** Get menu button visibility - varies depending on whether we are standalone or not */
	EVisibility GetMenuButtonVisibility() const;

	/** Alter the background color depending on hover state */
	FSlateColor GetBackgroundColor() const;

	/** Get zoom level padding for content (animated for intro) */
	float GetAnimatedZoom() const;
	
	/** Get inverse zoom level padding for content - needed because rich text content doesnt scale well */
	float GetInverseAnimatedZoom() const;

	/** Get the content for the navigation menu */
	TSharedRef<SWidget> HandleGetMenuContent();

	/** Delegate handler for exiting the tutorial */
	void HandleExitSelected();

	/** Delegate handler for going to the previous stage of the tutorial */
	void HandleBackSelected();

	/** Delegate handler for going to the next stage of the tutorial */
	void HandleNextSelected();

	/** Delegate handler for restarting the tutorial */
	void HandleRestartSelected();

	/** Delegate handler for exiting the tutorial to the browser */
	void HandleBrowseSelected();

	/** Delegate handler for going to the next stage of the tutorial */
	FReply HandleNextClicked();

	/** Delegate handler allowing us to change the brush of the 'next' button depending on context */
	const FSlateBrush* GetNextButtonBrush() const;

	/** Delegate handler allowing us to change the tootlip of the 'next' button depending on context */
	FText GetNextButtonTooltip() const;

<<<<<<< HEAD
	/** Chage next button color based on hover state */
=======
	/** Change next button color based on hover state */
>>>>>>> 972e0610
	FText GetNextButtonLabel() const;

	/** We need to override the border ourselves, rather than let the button handle it, as we are using a larger apparent hitbox */
	const FSlateBrush* GetNextButtonBorder() const;

private:

	/** Copy of the window size we were last draw at */
	FVector2D CachedWindowSize;

	/** Copy of the geometry our widget was last drawn with */
	FGeometry CachedGeometry;

	/** Copy of the geometry our content was last drawn with */
	mutable FGeometry CachedContentGeometry;

	/** Container for widget content */
	TSharedPtr<SWidget> ContentWidget;

	/** Alignment of content relative to widget, note "Fill" is not supported */
	TAttribute<EVerticalAlignment> VerticalAlignment;

	/** Alignment of content relative to widget, note "Fill" is not supported */
	TAttribute<EHorizontalAlignment> HorizontalAlignment;

	/** Offset form the widget we annotate */
	TAttribute<FVector2D> WidgetOffset;

	/** Copy of the anchor for this tutorial content */
	FTutorialContentAnchor Anchor; 

	/** Whether this a standalone widget (with its own close button) or part of a group of other widgets, paired with tutorial navigation */
	bool bIsStandalone;

	/** Whether this overlay is currently visible */
	bool bIsVisible;

	/** Delegate fired when the close button is clicked */
	FSimpleDelegate OnClosed;

	/** Delegate fired when the next button is clicked */
	FSimpleDelegate OnNextClicked;

	/** Delegate fired when the home button is clicked */
	FSimpleDelegate OnHomeClicked;

	/** Delegate fired when the back button is clicked */
	FSimpleDelegate OnBackClicked;

	/** Attribute controlling enabled state of back functionality */
	TAttribute<bool> IsBackEnabled;

	/** Attribute controlling enabled state of home functionality */
	TAttribute<bool> IsHomeEnabled;

	/** Attribute controlling enabled state of next functionality */
	TAttribute<bool> IsNextEnabled;

	/** Animation curves for displaying border */
	FCurveSequence BorderPulseAnimation;
	FCurveSequence BorderIntroAnimation;

	/** Animation curve for displaying content */
	FCurveSequence ContentIntroAnimation;

	/** Documentation page reference to use if we are displaying a UDN doc - we need this otherwise the page will be freed */
	TSharedPtr<IDocumentationPage> DocumentationPage;

	/** The tutorial we are referencing */
	TWeakObjectPtr<UEditorTutorial> Tutorial;

	/** Next button widget */
	TSharedPtr<SWidget> NextButton;

	/** Whether we can show full window content in this overlay (i.e. in the same window as the navigation controls) */
	bool bAllowNonWidgetContent;

	/** Delegate for querying whether a widget was drawn */
	FOnWasWidgetDrawn OnWasWidgetDrawn;

	/** Text for next/home button */
	TAttribute<FText> NextButtonText;
};<|MERGE_RESOLUTION|>--- conflicted
+++ resolved
@@ -77,11 +77,7 @@
 	virtual FReply OnMouseButtonDoubleClick( const FGeometry& InMyGeometry, const FPointerEvent& InMouseEvent ) override;
 
 	/** Helper function to generate widgets from an FTutorialContent struct */
-<<<<<<< HEAD
-	static TSharedRef<SWidget> GenerateContentWidget(const FTutorialContent& InContent, float WrapTextAt, TSharedPtr<IDocumentationPage>& OutDocumentationPage, const TAttribute<FText>& InHighlightText = TAttribute<FText>());
-=======
 	static TSharedRef<SWidget> GenerateContentWidget(const FTutorialContent& InContent, TSharedPtr<IDocumentationPage>& OutDocumentationPage, const TAttribute<FText>& InHighlightText = TAttribute<FText>(), bool bAutoWrapText = true, float WrapTextAt = 0.0f);
->>>>>>> 972e0610
 
 	/** Handle repositioning the widget */
 	FVector2D GetPosition() const;
@@ -148,11 +144,7 @@
 	/** Delegate handler allowing us to change the tootlip of the 'next' button depending on context */
 	FText GetNextButtonTooltip() const;
 
-<<<<<<< HEAD
-	/** Chage next button color based on hover state */
-=======
 	/** Change next button color based on hover state */
->>>>>>> 972e0610
 	FText GetNextButtonLabel() const;
 
 	/** We need to override the border ourselves, rather than let the button handle it, as we are using a larger apparent hitbox */
