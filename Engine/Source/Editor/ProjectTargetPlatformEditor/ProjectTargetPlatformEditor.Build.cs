--- conflicted
+++ resolved
@@ -18,12 +18,6 @@
 		PrivateDependencyModuleNames.AddRange(
 			new string[]
 			{
-<<<<<<< HEAD
-				"CoreUObject",
-				"InputCore",
-				"TargetPlatform",
-=======
->>>>>>> 4af6daef
 				"DesktopPlatform",
 				"Settings",
 				"UnrealEd",
