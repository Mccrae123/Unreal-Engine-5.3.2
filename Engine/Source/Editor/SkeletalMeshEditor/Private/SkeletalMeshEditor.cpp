--- conflicted
+++ resolved
@@ -1566,26 +1566,6 @@
 	{
 		Component->SetSelectedEditorSection(HitProxy->SectionIndex);
 		Component->PushSelectionToProxy();
-<<<<<<< HEAD
-
-		if(Click.GetKey() == EKeys::RightMouseButton)
-		{
-			USkeletalMeshEditorContextMenuContext* MenuContext = NewObject<USkeletalMeshEditorContextMenuContext>();
-			MenuContext->LodIndex = Component->GetPredictedLODLevel();
-			MenuContext->SectionIndex = HitProxy->SectionIndex;
-
-			FToolMenuContext ToolMenuContext(MenuContext);
-			InitToolMenuContext(ToolMenuContext);
-
-			FSlateApplication::Get().PushMenu(
-				FSlateApplication::Get().GetActiveTopLevelWindow().ToSharedRef(),
-				FWidgetPath(),
-				UToolMenus::Get()->GenerateWidget("SkeletalMeshEditor.MeshContextMenu", ToolMenuContext),
-				FSlateApplication::Get().GetCursorPos(),
-				FPopupTransitionEffect(FPopupTransitionEffect::ContextMenu)
-				);
-		}
-=======
 
 		if(Click.GetKey() == EKeys::RightMouseButton)
 		{
@@ -1706,7 +1686,6 @@
 	case ESkeletalMeshNotifyType::HierarchyChanged:
 		SkeletonTree->Refresh();
 		break;
->>>>>>> 4af6daef
 	}
 }
 
