// Copyright Epic Games, Inc. All Rights Reserved.

#include "SSkeletalMeshEditorToolbox.h"

#include "ISkeletalMeshEditor.h"

#include "Framework/MultiBox/MultiBoxBuilder.h"
#include "Widgets/Input/SCheckBox.h"
#include "Widgets/Layout/SUniformWrapPanel.h"
#include "Widgets/Input/SSegmentedControl.h"

void SSkeletalMeshEditorToolbox::Construct(
	const FArguments& InArgs, 
	const TSharedRef<ISkeletalMeshEditor>& InOwningEditor
	)
{
	ChildSlot
	[
<<<<<<< HEAD
		SNew( SBorder )
		.BorderImage( FAppStyle::GetBrush( "ToolPanel.GroupBorder" ) )
		.Padding(0.0f)
		[
			SNew( SVerticalBox )
			+ SVerticalBox::Slot()
			.AutoHeight()
			.HAlign( HAlign_Left )
			[
				SAssignNew( ModeToolBarContainer, SBorder )
				.BorderImage( FAppStyle::GetBrush( "ToolPanel.GroupBorder" ) )
				.Padding( FMargin(4, 0, 0, 0) )
			]

			+ SVerticalBox::Slot()
			.FillHeight( 1.0f )
			[
				SNew( SVerticalBox )

				+SVerticalBox::Slot()
				.Padding(0.0, 8.0, 0.0, 0.0)
				.AutoHeight()
				[
					SAssignNew(ModeToolHeader, SBorder)
					.BorderImage( FAppStyle::GetBrush( "ToolPanel.GroupBorder" ) )
				]

				+ SVerticalBox::Slot()
				.FillHeight(1)
				[
					SAssignNew(InlineContentHolder, SBorder)
					.BorderImage( FAppStyle::GetBrush( "ToolPanel.GroupBorder" ) )
					.Visibility( this, &SSkeletalMeshEditorToolbox::GetInlineContentHolderVisibility )
				]
			]
		]
=======
		SAssignNew(InlineContentHolder, SBorder)
		.BorderImage( FAppStyle::GetBrush( "ToolPanel.GroupBorder" ) )
>>>>>>> 4af6daef
	];
}

void SSkeletalMeshEditorToolbox::AttachToolkit(const TSharedRef<IToolkit>& InToolkit)
{
	TSharedPtr<SWidget> Content = InToolkit->GetInlineContent();
	InlineContentHolder->SetContent(Content.ToSharedRef());
}

void SSkeletalMeshEditorToolbox::DetachToolkit(const TSharedRef<IToolkit>& InToolkit)
{
<<<<<<< HEAD
	UpdateInlineContent(nullptr, SNullWidget::NullWidget);
}


void SSkeletalMeshEditorToolbox::SetOwningTab(TSharedRef<SDockTab>& InOwningTab)
{
	OwningTab = InOwningTab;
}


void SSkeletalMeshEditorToolbox::UpdateInlineContent(const TSharedPtr<IToolkit>& Toolkit, TSharedPtr<SWidget> InlineContent)
{
	static const FName SkeletalMeshEditorStatusBarName = "SkeletalMeshEditor.StatusBar";

	// The display name that the owning tab should have as its label
	FText TabName;

	// The icon that should be displayed in the parent tab
	const FSlateBrush* TabIcon = nullptr;

	if (StatusBarMessageHandle.IsValid())
	{
		GEditor->GetEditorSubsystem<UStatusBarSubsystem>()->PopStatusBarMessage(SkeletalMeshEditorStatusBarName, StatusBarMessageHandle);
		StatusBarMessageHandle.Reset();
	}
	TWeakPtr<FModeToolkit> ModeToolkit = StaticCastSharedPtr<FModeToolkit>(Toolkit);
	if (ModeToolkit.IsValid())
	{
		TabName = ModeToolkit.Pin()->GetEditorModeDisplayName();
		TabIcon = ModeToolkit.Pin()->GetEditorModeIcon().GetSmallIcon();
		const TSharedRef<FModeToolkit> ModeToolkitPinned = ModeToolkit.Pin().ToSharedRef();

		UpdatePalette(ModeToolkitPinned);

		// Show the name of the active tool in the statusbar.
		// FIXME: We should also be showing Ctrl/Shift/Alt LMB/RMB shortcuts.
		StatusBarMessageHandle = GEditor->GetEditorSubsystem<UStatusBarSubsystem>()->PushStatusBarMessage(
			SkeletalMeshEditorStatusBarName,
			TAttribute<FText>::Create(TAttribute<FText>::FGetter::CreateSP(ModeToolkitPinned, &FModeToolkit::GetActiveToolDisplayName)));
	}
	else
	{
		TabName = NSLOCTEXT("SkeletalMeshEditor", "ToolboxTab", "Toolbox");
		TabIcon = FAppStyle::Get().GetBrush("LevelEditor.Tabs.Modes");
	}

	if (InlineContent.IsValid() && InlineContentHolder.IsValid())
	{
		InlineContentHolder->SetContent(InlineContent.ToSharedRef());
	}

	TSharedPtr<SDockTab> OwningTabPinned = OwningTab.Pin();
	if (OwningTabPinned.IsValid())
	{
		OwningTabPinned->SetLabel(TabName);
		OwningTabPinned->SetTabIcon(TabIcon);
	}
}


void SSkeletalMeshEditorToolbox::UpdatePalette(const TSharedRef<FModeToolkit>& InModeToolkit)
{
	TSharedRef<SSegmentedControl<FName>> PaletteTabBox = SNew(SSegmentedControl<FName>)
		.UniformPadding(FMargin(8.f, 3.f))
		.Value_Lambda([InModeToolkit]() { return InModeToolkit->GetCurrentPalette(); })
		.OnValueChanged_Lambda([InModeToolkit](const FName& Palette) { InModeToolkit->SetCurrentPalette(Palette); });

	// Only show if there's more than one entry.
	PaletteTabBox->SetVisibility(TAttribute<EVisibility>::Create(
		TAttribute<EVisibility>::FGetter::CreateLambda([PaletteTabBox]() -> EVisibility { 
			return PaletteTabBox->NumSlots() > 1 ? EVisibility::Visible : EVisibility::Collapsed;
		})));

	// Also build the toolkit here
	TArray<FName> PaletteNames;
	InModeToolkit->GetToolPaletteNames(PaletteNames);

	TSharedPtr<FUICommandList> CommandList;
	CommandList = InModeToolkit->GetToolkitCommands();

	TSharedRef< SWidgetSwitcher > PaletteSwitcher = SNew(SWidgetSwitcher)
	.WidgetIndex_Lambda( [PaletteNames, InModeToolkit] () -> int32 { 
		int32 FoundIndex;
		if (PaletteNames.Find(InModeToolkit->GetCurrentPalette(), FoundIndex))
		{
			return FoundIndex;	
		}
		return 0;
	} );
			
	for(auto Palette : PaletteNames)
	{
		FName ToolbarCustomizationName = InModeToolkit->GetEditorMode() ? InModeToolkit->GetEditorMode()->GetModeInfo().ToolbarCustomizationName : InModeToolkit->GetScriptableEditorMode()->GetModeInfo().ToolbarCustomizationName;
		FUniformToolBarBuilder ModeToolbarBuilder(CommandList, FMultiBoxCustomization(ToolbarCustomizationName));
		ModeToolbarBuilder.SetStyle(&FAppStyle::Get(), "PaletteToolBar");

		InModeToolkit->BuildToolPalette(Palette, ModeToolbarBuilder);

		TSharedRef<SWidget> PaletteWidget = ModeToolbarBuilder.MakeWidget();

		const bool bRebuildChildren = false;
		PaletteTabBox->AddSlot(Palette, false)
		.Text(InModeToolkit->GetToolPaletteDisplayName(Palette));

		PaletteSwitcher->AddSlot()
		[
			PaletteWidget
		]; 
	}

	PaletteTabBox->RebuildChildren();

	ModeToolHeader->SetContent(
		SNew(SVerticalBox)

		+SVerticalBox::Slot()
		.Padding(8.f, 0.f, 0.f, 8.f)
		.AutoHeight()
		.HAlign(HAlign_Center)
		[
			PaletteTabBox
		]

		+SVerticalBox::Slot()
		.AutoHeight()
		[
			PaletteSwitcher
		]
	);
}


EVisibility SSkeletalMeshEditorToolbox::GetInlineContentHolderVisibility() const
{
	return InlineContentHolder->GetContent() == SNullWidget::NullWidget ? EVisibility::Collapsed : EVisibility::Visible;
=======
	InlineContentHolder->SetContent(SNullWidget::NullWidget);
>>>>>>> 4af6daef
}<|MERGE_RESOLUTION|>--- conflicted
+++ resolved
@@ -7,7 +7,6 @@
 #include "Framework/MultiBox/MultiBoxBuilder.h"
 #include "Widgets/Input/SCheckBox.h"
 #include "Widgets/Layout/SUniformWrapPanel.h"
-#include "Widgets/Input/SSegmentedControl.h"
 
 void SSkeletalMeshEditorToolbox::Construct(
 	const FArguments& InArgs, 
@@ -16,47 +15,8 @@
 {
 	ChildSlot
 	[
-<<<<<<< HEAD
-		SNew( SBorder )
-		.BorderImage( FAppStyle::GetBrush( "ToolPanel.GroupBorder" ) )
-		.Padding(0.0f)
-		[
-			SNew( SVerticalBox )
-			+ SVerticalBox::Slot()
-			.AutoHeight()
-			.HAlign( HAlign_Left )
-			[
-				SAssignNew( ModeToolBarContainer, SBorder )
-				.BorderImage( FAppStyle::GetBrush( "ToolPanel.GroupBorder" ) )
-				.Padding( FMargin(4, 0, 0, 0) )
-			]
-
-			+ SVerticalBox::Slot()
-			.FillHeight( 1.0f )
-			[
-				SNew( SVerticalBox )
-
-				+SVerticalBox::Slot()
-				.Padding(0.0, 8.0, 0.0, 0.0)
-				.AutoHeight()
-				[
-					SAssignNew(ModeToolHeader, SBorder)
-					.BorderImage( FAppStyle::GetBrush( "ToolPanel.GroupBorder" ) )
-				]
-
-				+ SVerticalBox::Slot()
-				.FillHeight(1)
-				[
-					SAssignNew(InlineContentHolder, SBorder)
-					.BorderImage( FAppStyle::GetBrush( "ToolPanel.GroupBorder" ) )
-					.Visibility( this, &SSkeletalMeshEditorToolbox::GetInlineContentHolderVisibility )
-				]
-			]
-		]
-=======
 		SAssignNew(InlineContentHolder, SBorder)
 		.BorderImage( FAppStyle::GetBrush( "ToolPanel.GroupBorder" ) )
->>>>>>> 4af6daef
 	];
 }
 
@@ -68,143 +28,5 @@
 
 void SSkeletalMeshEditorToolbox::DetachToolkit(const TSharedRef<IToolkit>& InToolkit)
 {
-<<<<<<< HEAD
-	UpdateInlineContent(nullptr, SNullWidget::NullWidget);
-}
-
-
-void SSkeletalMeshEditorToolbox::SetOwningTab(TSharedRef<SDockTab>& InOwningTab)
-{
-	OwningTab = InOwningTab;
-}
-
-
-void SSkeletalMeshEditorToolbox::UpdateInlineContent(const TSharedPtr<IToolkit>& Toolkit, TSharedPtr<SWidget> InlineContent)
-{
-	static const FName SkeletalMeshEditorStatusBarName = "SkeletalMeshEditor.StatusBar";
-
-	// The display name that the owning tab should have as its label
-	FText TabName;
-
-	// The icon that should be displayed in the parent tab
-	const FSlateBrush* TabIcon = nullptr;
-
-	if (StatusBarMessageHandle.IsValid())
-	{
-		GEditor->GetEditorSubsystem<UStatusBarSubsystem>()->PopStatusBarMessage(SkeletalMeshEditorStatusBarName, StatusBarMessageHandle);
-		StatusBarMessageHandle.Reset();
-	}
-	TWeakPtr<FModeToolkit> ModeToolkit = StaticCastSharedPtr<FModeToolkit>(Toolkit);
-	if (ModeToolkit.IsValid())
-	{
-		TabName = ModeToolkit.Pin()->GetEditorModeDisplayName();
-		TabIcon = ModeToolkit.Pin()->GetEditorModeIcon().GetSmallIcon();
-		const TSharedRef<FModeToolkit> ModeToolkitPinned = ModeToolkit.Pin().ToSharedRef();
-
-		UpdatePalette(ModeToolkitPinned);
-
-		// Show the name of the active tool in the statusbar.
-		// FIXME: We should also be showing Ctrl/Shift/Alt LMB/RMB shortcuts.
-		StatusBarMessageHandle = GEditor->GetEditorSubsystem<UStatusBarSubsystem>()->PushStatusBarMessage(
-			SkeletalMeshEditorStatusBarName,
-			TAttribute<FText>::Create(TAttribute<FText>::FGetter::CreateSP(ModeToolkitPinned, &FModeToolkit::GetActiveToolDisplayName)));
-	}
-	else
-	{
-		TabName = NSLOCTEXT("SkeletalMeshEditor", "ToolboxTab", "Toolbox");
-		TabIcon = FAppStyle::Get().GetBrush("LevelEditor.Tabs.Modes");
-	}
-
-	if (InlineContent.IsValid() && InlineContentHolder.IsValid())
-	{
-		InlineContentHolder->SetContent(InlineContent.ToSharedRef());
-	}
-
-	TSharedPtr<SDockTab> OwningTabPinned = OwningTab.Pin();
-	if (OwningTabPinned.IsValid())
-	{
-		OwningTabPinned->SetLabel(TabName);
-		OwningTabPinned->SetTabIcon(TabIcon);
-	}
-}
-
-
-void SSkeletalMeshEditorToolbox::UpdatePalette(const TSharedRef<FModeToolkit>& InModeToolkit)
-{
-	TSharedRef<SSegmentedControl<FName>> PaletteTabBox = SNew(SSegmentedControl<FName>)
-		.UniformPadding(FMargin(8.f, 3.f))
-		.Value_Lambda([InModeToolkit]() { return InModeToolkit->GetCurrentPalette(); })
-		.OnValueChanged_Lambda([InModeToolkit](const FName& Palette) { InModeToolkit->SetCurrentPalette(Palette); });
-
-	// Only show if there's more than one entry.
-	PaletteTabBox->SetVisibility(TAttribute<EVisibility>::Create(
-		TAttribute<EVisibility>::FGetter::CreateLambda([PaletteTabBox]() -> EVisibility { 
-			return PaletteTabBox->NumSlots() > 1 ? EVisibility::Visible : EVisibility::Collapsed;
-		})));
-
-	// Also build the toolkit here
-	TArray<FName> PaletteNames;
-	InModeToolkit->GetToolPaletteNames(PaletteNames);
-
-	TSharedPtr<FUICommandList> CommandList;
-	CommandList = InModeToolkit->GetToolkitCommands();
-
-	TSharedRef< SWidgetSwitcher > PaletteSwitcher = SNew(SWidgetSwitcher)
-	.WidgetIndex_Lambda( [PaletteNames, InModeToolkit] () -> int32 { 
-		int32 FoundIndex;
-		if (PaletteNames.Find(InModeToolkit->GetCurrentPalette(), FoundIndex))
-		{
-			return FoundIndex;	
-		}
-		return 0;
-	} );
-			
-	for(auto Palette : PaletteNames)
-	{
-		FName ToolbarCustomizationName = InModeToolkit->GetEditorMode() ? InModeToolkit->GetEditorMode()->GetModeInfo().ToolbarCustomizationName : InModeToolkit->GetScriptableEditorMode()->GetModeInfo().ToolbarCustomizationName;
-		FUniformToolBarBuilder ModeToolbarBuilder(CommandList, FMultiBoxCustomization(ToolbarCustomizationName));
-		ModeToolbarBuilder.SetStyle(&FAppStyle::Get(), "PaletteToolBar");
-
-		InModeToolkit->BuildToolPalette(Palette, ModeToolbarBuilder);
-
-		TSharedRef<SWidget> PaletteWidget = ModeToolbarBuilder.MakeWidget();
-
-		const bool bRebuildChildren = false;
-		PaletteTabBox->AddSlot(Palette, false)
-		.Text(InModeToolkit->GetToolPaletteDisplayName(Palette));
-
-		PaletteSwitcher->AddSlot()
-		[
-			PaletteWidget
-		]; 
-	}
-
-	PaletteTabBox->RebuildChildren();
-
-	ModeToolHeader->SetContent(
-		SNew(SVerticalBox)
-
-		+SVerticalBox::Slot()
-		.Padding(8.f, 0.f, 0.f, 8.f)
-		.AutoHeight()
-		.HAlign(HAlign_Center)
-		[
-			PaletteTabBox
-		]
-
-		+SVerticalBox::Slot()
-		.AutoHeight()
-		[
-			PaletteSwitcher
-		]
-	);
-}
-
-
-EVisibility SSkeletalMeshEditorToolbox::GetInlineContentHolderVisibility() const
-{
-	return InlineContentHolder->GetContent() == SNullWidget::NullWidget ? EVisibility::Collapsed : EVisibility::Visible;
-=======
 	InlineContentHolder->SetContent(SNullWidget::NullWidget);
->>>>>>> 4af6daef
 }