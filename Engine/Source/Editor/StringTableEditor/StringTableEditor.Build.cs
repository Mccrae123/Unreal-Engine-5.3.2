--- conflicted
+++ resolved
@@ -19,10 +19,7 @@
 				"EditorFramework",
                 "UnrealEd",
 				"AssetTools",
-<<<<<<< HEAD
-=======
 				"AssetDefinition",
->>>>>>> 74d0b334
 			});
 
         DynamicallyLoadedModuleNames.Add("WorkspaceMenuStructure");
