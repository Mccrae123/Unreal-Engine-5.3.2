// Copyright Epic Games, Inc. All Rights Reserved.

using UnrealBuildTool;

public class StringTableEditor : ModuleRules
{
<<<<<<< HEAD
    public StringTableEditor(ReadOnlyTargetRules Target)
         : base(Target)
    {
        PrivateDependencyModuleNames.AddRange(
            new string[] {
                "Core",
                "CoreUObject",
                "Engine",
                "InputCore",
                "Slate",
                "SlateCore",
                "DesktopPlatform",
				"EditorFramework",
                "UnrealEd",
				"AssetTools",
				"AssetDefinition",
			});

        DynamicallyLoadedModuleNames.Add("WorkspaceMenuStructure");
    }
=======
	public StringTableEditor(ReadOnlyTargetRules Target)
		 : base(Target)
	{
		PrivateDependencyModuleNames.AddRange(
			new string[] {
				"AssetDefinition",
				"Core",
				"CoreUObject",
				"Engine",
				"InputCore",
				"Slate",
				"SlateCore",
				"DesktopPlatform",
				"EditorFramework",
				"UnrealEd",
				"AssetTools",
			});

		DynamicallyLoadedModuleNames.Add("WorkspaceMenuStructure");
	}
>>>>>>> 4af6daef
}<|MERGE_RESOLUTION|>--- conflicted
+++ resolved
@@ -4,28 +4,6 @@
 
 public class StringTableEditor : ModuleRules
 {
-<<<<<<< HEAD
-    public StringTableEditor(ReadOnlyTargetRules Target)
-         : base(Target)
-    {
-        PrivateDependencyModuleNames.AddRange(
-            new string[] {
-                "Core",
-                "CoreUObject",
-                "Engine",
-                "InputCore",
-                "Slate",
-                "SlateCore",
-                "DesktopPlatform",
-				"EditorFramework",
-                "UnrealEd",
-				"AssetTools",
-				"AssetDefinition",
-			});
-
-        DynamicallyLoadedModuleNames.Add("WorkspaceMenuStructure");
-    }
-=======
 	public StringTableEditor(ReadOnlyTargetRules Target)
 		 : base(Target)
 	{
@@ -46,5 +24,4 @@
 
 		DynamicallyLoadedModuleNames.Add("WorkspaceMenuStructure");
 	}
->>>>>>> 4af6daef
 }