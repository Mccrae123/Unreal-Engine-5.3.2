--- conflicted
+++ resolved
@@ -144,9 +144,6 @@
 	
 	return ISourceControlModule::Get().IsEnabled() &&
 		ISourceControlModule::Get().GetProvider().IsAvailable() &&
-<<<<<<< HEAD
-		!ChoosePackagesToCheckInNotification.IsValid();
-=======
 		!ChoosePackagesToCheckInNotification.IsValid()
 		;
 }
@@ -154,7 +151,6 @@
 bool FSourceControlWindows::ShouldChoosePackagesToCheckBeVisible()
 {
 	return GetDefault<USourceControlSettings>()->bEnableSubmitContentMenuAction;
->>>>>>> d731a049
 }
 
 
@@ -329,46 +325,6 @@
 		return bSuccess;
 	}
 
-<<<<<<< HEAD
-	//~~~~~~~~~~~~~~~~~~~~~~~~~~~~~~~~~~~~~~~~~~
-	// Allow any finalization pre-submit processes to run
-	TArray<FText> PayloadErrors;
-	TArray<FText> DescriptionTags;
-	ISourceControlModule::Get().GetOnPreSubmitFinalize().Broadcast(CombinedFileList, DescriptionTags, PayloadErrors);
-
-	if (!PayloadErrors.IsEmpty())
-	{
-		for (const FText& Error : PayloadErrors)
-		{
-			FMessageLog("SourceControl").Error(Error);
-		}
-			
-		// TODO: We rely on the calling code to issue a noticeable error message to the user but this is 
-		// currently handled very inconsistently in the engine and the return values often ignored.
-		// So print the error to the log file as well for now but we should try and unify how the errors
-		// are reported.
-		FText FailureMsg(LOCTEXT("SCC_Virtualization_Failed", "Virtualized payloads failed to submit."));
-		FMessageLog("SourceControl").Notify(FailureMsg);
-
-		OutResultInfo.Result = ECommandResult::Failed;
-		OutResultInfo.Description = FailureMsg;
-
-		return false;
-	}
-	else if (!DescriptionTags.IsEmpty())
-	{
-		FTextBuilder NewDescription;
-		NewDescription.AppendLine(Description.Description);
-
-		for (const FText& Line : DescriptionTags)
-		{
-			NewDescription.AppendLine(Line);
-		}
-
-		Description.Description = NewDescription.ToText();
-	}
-	//~~~~~~~~~~~~~~~~~~~~~~~~~~~~~~~~~~~~~~~~~~
-=======
 	FText VirtualizationFailureMsg;
 	if (!TryToVirtualizeFilesToSubmit(CombinedFileList, Description.Description, VirtualizationFailureMsg))
 	{
@@ -379,7 +335,6 @@
 
 		return false;
 	}
->>>>>>> d731a049
 
 	// Check in files
 	TSharedRef<FCheckIn, ESPMode::ThreadSafe> CheckInOperation = ISourceControlOperation::Create<FCheckIn>();
