// Copyright Epic Games, Inc. All Rights Reserved.

#include "SourceControlWindows.h"
#include "SSourceControlSubmit.h"
#include "AssetViewUtils.h"
#include "FileHelpers.h"
#include "ISourceControlModule.h"
#include "SourceControlHelpers.h"
#include "SourceControlOperations.h"
#include "Framework/Application/SlateApplication.h"
#include "Framework/Notifications/NotificationManager.h"
#include "Logging/MessageLog.h"
#include "Logging/TokenizedMessage.h"
#include "Misc/MessageDialog.h"
#include "Widgets/Notifications/SNotificationList.h"
#include "SourceControlSettings.h"


#if SOURCE_CONTROL_WITH_SLATE

#define LOCTEXT_NAMESPACE "SourceControlWindows"


//---------------------------------------------------------------------------------------
// FCheckinResultInfo

FCheckinResultInfo::FCheckinResultInfo()
	: Result(ECommandResult::Failed)
	, bAutoCheckedOut(false)
{
}


//---------------------------------------------------------------------------------------
// FSourceControlWindows

TWeakPtr<SNotificationItem> FSourceControlWindows::ChoosePackagesToCheckInNotification;

bool FSourceControlWindows::ChoosePackagesToCheckIn(const FSourceControlWindowsOnCheckInComplete& OnCompleteDelegate)
{
	if (!ISourceControlModule::Get().IsEnabled())
	{
		FCheckinResultInfo ResultInfo;
		ResultInfo.Description = LOCTEXT("SourceControlDisabled", "Revision control is not enabled.");
		OnCompleteDelegate.ExecuteIfBound(ResultInfo);

		return false;
	}

	if (!ISourceControlModule::Get().GetProvider().IsAvailable())
	{
		FCheckinResultInfo ResultInfo;
		ResultInfo.Description = LOCTEXT("NoSCCConnection", "No connection to revision control available!");

		FMessageLog EditorErrors("EditorErrors");
		EditorErrors.Warning(ResultInfo.Description)->AddToken(
			FDocumentationToken::Create(TEXT("Engine/UI/SourceControl")));
		EditorErrors.Notify();

		OnCompleteDelegate.ExecuteIfBound(ResultInfo);

		return false;
	}

	// Start selection process...

	// make sure we update the SCC status of all packages (this could take a long time, so we will run it as a background task)
<<<<<<< HEAD
	TArray<FString> Filenames;
	if (ISourceControlModule::Get().UsesCustomProjectDir())
	{
		FString SourceControlProjectDir = ISourceControlModule::Get().GetSourceControlProjectDir();
		Filenames.Add(SourceControlProjectDir);
	}
	else
	{
		Filenames = SourceControlHelpers::GetSourceControlLocations();
	}
=======
	TArray<FString> Filenames = SourceControlHelpers::GetSourceControlLocations();
>>>>>>> 4af6daef
	
	// make sure the SourceControlProvider state cache is populated as well
	ISourceControlProvider& SourceControlProvider = ISourceControlModule::Get().GetProvider();
	FSourceControlOperationRef Operation = ISourceControlOperation::Create<FUpdateStatus>();
	SourceControlProvider.Execute(
		Operation,
		Filenames,
		EConcurrency::Asynchronous,
		FSourceControlOperationComplete::CreateStatic(&FSourceControlWindows::ChoosePackagesToCheckInCallback, OnCompleteDelegate));

	if (ChoosePackagesToCheckInNotification.IsValid())
	{
		ChoosePackagesToCheckInNotification.Pin()->ExpireAndFadeout();
	}

	FNotificationInfo Info(LOCTEXT("ChooseAssetsToCheckInIndicator", "Checking for assets to check in..."));
	Info.bFireAndForget = false;
	Info.ExpireDuration = 0.0f;
	Info.FadeOutDuration = 1.0f;

	if (SourceControlProvider.CanCancelOperation(Operation))
	{
		Info.ButtonDetails.Add(FNotificationButtonInfo(
			LOCTEXT("ChoosePackagesToCheckIn_CancelButton", "Cancel"),
			LOCTEXT("ChoosePackagesToCheckIn_CancelButtonTooltip", "Cancel the check in operation."),
			FSimpleDelegate::CreateStatic(&FSourceControlWindows::ChoosePackagesToCheckInCancelled, Operation)
			));
	}

	ChoosePackagesToCheckInNotification = FSlateNotificationManager::Get().AddNotification(Info);

	if (ChoosePackagesToCheckInNotification.IsValid())
	{
		ChoosePackagesToCheckInNotification.Pin()->SetCompletionState(SNotificationItem::CS_Pending);
	}

	return true;
}


bool FSourceControlWindows::CanChoosePackagesToCheckIn()
{
	ISourceControlModule& SourceControlModule = ISourceControlModule::Get();
	
	if (ISourceControlModule::Get().IsEnabled() &&
		ISourceControlModule::Get().GetProvider().IsAvailable() &&
		!ChoosePackagesToCheckInNotification.IsValid())
	{
		if (SourceControlModule.GetProvider().GetNumLocalChanges().IsSet())
		{
			return SourceControlModule.GetProvider().GetNumLocalChanges().GetValue() > 0;
		}
		else
		{
			return true;
		}
	}
 
	return false;
}

bool FSourceControlWindows::ShouldChoosePackagesToCheckBeVisible()
{
<<<<<<< HEAD
	return GetDefault<USourceControlSettings>()->bEnableSubmitContentMenuAction;
=======
	return GetDefault<USourceControlSettings>()->bEnableSubmitContentMenuAction && !ISourceControlModule::Get().GetProvider().UsesSnapshots();
>>>>>>> 4af6daef
}


static bool SaveDirtyPackages()
{
	const bool bPromptUserToSave = true;
	const bool bSaveMapPackages = true;
	const bool bSaveContentPackages = true;
	const bool bFastSave = false;
	const bool bNotifyNoPackagesSaved = false;
	const bool bCanBeDeclined = true; // If the user clicks "don't save" this will continue and lose their changes

	bool bHadPackagesToSave = false;
	bool bSaved = FEditorFileUtils::SaveDirtyPackages(bPromptUserToSave, bSaveMapPackages, bSaveContentPackages, bFastSave, bNotifyNoPackagesSaved, bCanBeDeclined, &bHadPackagesToSave);

	// bSaved can be true if the user selects to not save an asset by unchecking it and clicking "save"
	if (bSaved)
	{
		TArray<UPackage*> DirtyPackages;
		FEditorFileUtils::GetDirtyWorldPackages(DirtyPackages);
		FEditorFileUtils::GetDirtyContentPackages(DirtyPackages);

		bSaved = DirtyPackages.Num() == 0;
	}

	// if not properly saved, ask for confirmation from the user before continuing.
	if (!bSaved)
	{
		FText DialogText = NSLOCTEXT("SourceControlCommands", "UnsavedWarningText", "Warning: There are modified assets which are not being saved. If you sync to latest you may lose your unsaved changes. Do you want to continue?");
		FText DialogTitle = NSLOCTEXT("SourceControlCommands", "UnsavedWarningTitle", "Unsaved changes");

<<<<<<< HEAD
		EAppReturnType::Type DialogResult = FMessageDialog::Open(EAppMsgType::YesNo, DialogText, &DialogTitle);
=======
		EAppReturnType::Type DialogResult = FMessageDialog::Open(EAppMsgType::YesNo, DialogText, DialogTitle);
>>>>>>> 4af6daef

		bSaved = (DialogResult == EAppReturnType::Yes);
	}
	
	return bSaved;
}

bool FSourceControlWindows::SyncLatest()
{
	bool bSaved = SaveDirtyPackages();

	// if properly saved or confirmation given, find all packages and use source control to update them.
	if (bSaved)
	{
<<<<<<< HEAD
		AssetViewUtils::SyncLatestFromSourceControl();
=======
		bool bSuccess = AssetViewUtils::SyncLatestFromSourceControl();
		if (!bSuccess)
		{
			FText Message(LOCTEXT("SCC_Sync_Failed", "Failed to sync files!"));
			FMessageLog("SourceControl").Notify(Message);
		}
		return bSuccess;
>>>>>>> 4af6daef
	}

	return false;
}


bool FSourceControlWindows::CanSyncLatest()
{
	ISourceControlModule& SourceControlModule = ISourceControlModule::Get();

	if (SourceControlModule.IsEnabled() &&
		SourceControlModule.GetProvider().IsAvailable())
	{
		if (SourceControlModule.GetProvider().IsAtLatestRevision().IsSet())
		{
			return !SourceControlModule.GetProvider().IsAtLatestRevision().GetValue();
		}
		else
		{
			return true;
		}
	}

	return false;
}


bool FSourceControlWindows::PromptForCheckin(FCheckinResultInfo& OutResultInfo, const TArray<FString>& InPackageNames, const TArray<FString>& InPendingDeletePaths, const TArray<FString>& InConfigFiles, bool bUseSourceControlStateCache)
{
	ISourceControlProvider& SourceControlProvider = ISourceControlModule::Get().GetProvider();

	//~~~~~~~~~~~~~~~~~~~~~~~~~~~~~~~~~~~~~~~~~~
	// Get filenames for packages and config to be checked in
	TArray<FString> AllFiles = SourceControlHelpers::PackageFilenames(InPackageNames);
	AllFiles.Append(InConfigFiles);

	// Prepare a list of files to have their states updated
	if (!bUseSourceControlStateCache)
	{
		TArray<FString> UpdateRequest;
		UpdateRequest.Append(AllFiles);

		// If there are pending delete paths to update, add them here.
		UpdateRequest.Append(InPendingDeletePaths);

		// Force an update on everything that's been requested
		if (UpdateRequest.Num() > 0)
		{
			SourceControlProvider.Execute(ISourceControlOperation::Create<FUpdateStatus>(), UpdateRequest);
		}
	}

	// Get file status of packages and config
	TArray<FSourceControlStateRef> States;
	SourceControlProvider.GetState(AllFiles, States, EStateCacheUsage::Use);

	if (InPendingDeletePaths.Num() > 0)
	{
		// Get any files pending delete
		TArray<FSourceControlStateRef> PendingDeleteItems = SourceControlProvider.GetCachedStateByPredicate(
			[&States](const FSourceControlStateRef& State) 
			{ 
				return State->IsDeleted() 
					// if the states already contains the pending delete do not bother appending it
					&& !States.Contains(State); 
			}
		);

		// And append them to the list
		States.Append(PendingDeleteItems);
	}

	//~~~~~~~~~~~~~~~~~~~~~~~~~~~~~~~~~~~~~~~~~~
	// Exit if no assets needing check in
	if (States.Num() == 0)
	{
		OutResultInfo.Result      = ECommandResult::Succeeded;
		OutResultInfo.Description = LOCTEXT("NoAssetsToCheckIn", "No assets to check in!");

		FMessageLog EditorErrors("EditorErrors");
		EditorErrors.Warning(OutResultInfo.Description);
		EditorErrors.Notify();

		// Consider it a success even if no files were checked in
		return true;
	}


	//~~~~~~~~~~~~~~~~~~~~~~~~~~~~~~~~~~~~~~~~~~
	// Create a submit files window
	TSharedRef<SWindow> NewWindow = SNew(SWindow)
		.Title(NSLOCTEXT("SourceControl.SubmitWindow", "Title", "Submit Files"))
		.SizingRule(ESizingRule::UserSized)
		.ClientSize(FVector2D(600, 400))
		.SupportsMaximize(true)
		.SupportsMinimize(false);

	TSharedRef<SSourceControlSubmitWidget> SourceControlWidget =
		SNew(SSourceControlSubmitWidget)
		.ParentWindow(NewWindow)
		.Items(States)
		.AllowUncheckFiles_Lambda([&]() 
			{ 
				if (SourceControlProvider.IsAvailable())
				{
					return !SourceControlProvider.UsesSnapshots();
				}
				return true;
			})
		.AllowDiffAgainstDepot(SourceControlProvider.AllowsDiffAgainstDepot());

	NewWindow->SetContent(
		SourceControlWidget
		);

	FSlateApplication::Get().AddModalWindow(NewWindow, NULL);


	//~~~~~~~~~~~~~~~~~~~~~~~~~~~~~~~~~~~~~~~~~~
	// Exit if cancelled by user
	if (SourceControlWidget->GetResult() == ESubmitResults::SUBMIT_CANCELED)
	{
		OutResultInfo.Result      = ECommandResult::Cancelled;
		OutResultInfo.Description = LOCTEXT("CheckinCancelled", "File check in cancelled.");

		return false;
	}


	//~~~~~~~~~~~~~~~~~~~~~~~~~~~~~~~~~~~~~~~~~~
	// Get description from the dialog
	FChangeListDescription Description;
	SourceControlWidget->FillChangeListDescription(Description);


	//~~~~~~~~~~~~~~~~~~~~~~~~~~~~~~~~~~~~~~~~~~
	// Revert any unchanged files
	if (Description.FilesForSubmit.Num() > 0)
	{
		SourceControlHelpers::RevertUnchangedFiles(SourceControlProvider, Description.FilesForSubmit);

		if (!ISourceControlModule::Get().UsesCustomProjectDir())
		{
			// Make sure all files are still checked out
			for (int32 VerifyIndex = Description.FilesForSubmit.Num() - 1; VerifyIndex >= 0; --VerifyIndex)
			{
				FSourceControlStatePtr SourceControlState = SourceControlProvider.GetState(Description.FilesForSubmit[VerifyIndex], EStateCacheUsage::Use);
				if (SourceControlState.IsValid() && !SourceControlState->IsCheckedOut() && !SourceControlState->IsAdded() && !SourceControlState->IsDeleted())
				{
					Description.FilesForSubmit.RemoveAt(VerifyIndex);
				}
			}
		}
		else
		{
			// For project-based source control, we want to go through with a check in attempt even when 
			// files are not checked out by the current user, and generate a warning dialog
		}
	}

	//~~~~~~~~~~~~~~~~~~~~~~~~~~~~~~~~~~~~~~~~~~
	// Mark files for add as needed
	
	bool bSuccess = true;  // Overall success
	bool bAddSuccess = true;
	bool bCheckinSuccess = true;
	bool bCheckinCancelled = false;

	TArray<FString> CombinedFileList = Description.FilesForAdd;
	CombinedFileList.Append(Description.FilesForSubmit);

	if (Description.FilesForAdd.Num() > 0)
	{
		bAddSuccess = SourceControlProvider.Execute(ISourceControlOperation::Create<FMarkForAdd>(), Description.FilesForAdd) == ECommandResult::Succeeded;
		bSuccess &= bAddSuccess;

		OutResultInfo.FilesAdded = Description.FilesForAdd;

		if (!bAddSuccess)
		{
			// Note that this message may be overwritten with a checkin error below.
			OutResultInfo.Description = LOCTEXT("SCC_Add_Files_Error", "One or more files were not able to be marked for add to version control!");
		}
	}

	//~~~~~~~~~~~~~~~~~~~~~~~~~~~~~~~~~~~~~~~~~~
	// Any files to check in?
	if (CombinedFileList.Num() == 0)
	{
		OutResultInfo.Result = bSuccess ? ECommandResult::Succeeded : ECommandResult::Failed;

		if (OutResultInfo.Description.IsEmpty())
		{
			OutResultInfo.Description = LOCTEXT("SCC_No_Files", "No files were selected to check in to version control.");
		}

		return bSuccess;
	}

	FText VirtualizationFailureMsg;
	if (!TryToVirtualizeFilesToSubmit(CombinedFileList, Description.Description, VirtualizationFailureMsg))
	{
		FMessageLog("SourceControl").Notify(VirtualizationFailureMsg);

		OutResultInfo.Result = ECommandResult::Failed;
		OutResultInfo.Description = VirtualizationFailureMsg;

		return false;
	}

	// Check in files
	TSharedRef<FCheckIn, ESPMode::ThreadSafe> CheckInOperation = ISourceControlOperation::Create<FCheckIn>();
	CheckInOperation->SetDescription(Description.Description);
	CheckInOperation->SetKeepCheckedOut(SourceControlWidget->WantToKeepCheckedOut());

	ECommandResult::Type CheckInResult = SourceControlProvider.Execute(CheckInOperation, CombinedFileList);
	bCheckinSuccess = CheckInResult == ECommandResult::Succeeded;
	bCheckinCancelled = CheckInResult == ECommandResult::Cancelled;

	bSuccess &= bCheckinSuccess;

	if (bCheckinSuccess)
	{
		// report success with a notification
		FNotificationInfo Info(CheckInOperation->GetSuccessMessage());
		Info.ExpireDuration = 8.0f;
		Info.HyperlinkText = LOCTEXT("SCC_Checkin_ShowLog", "Show Message Log");
		Info.Hyperlink = FSimpleDelegate::CreateStatic([](){ FMessageLog("SourceControl").Open(EMessageSeverity::Info, true); });
		FSlateNotificationManager::Get().AddNotification(Info);

		// also add to the log
		FMessageLog("SourceControl").Info(CheckInOperation->GetSuccessMessage());

		OutResultInfo.Result         = ECommandResult::Succeeded;
		OutResultInfo.Description    = CheckInOperation->GetSuccessMessage();
		OutResultInfo.FilesSubmitted = Description.FilesForSubmit;
	}

	//~~~~~~~~~~~~~~~~~~~~~~~~~~~~~~~~~~~~~~~~~~
	// Abort if cancelled
	if (bCheckinCancelled)
	{
		FText Message(LOCTEXT("CheckinCancelled", "File check in cancelled."));

		OutResultInfo.Result      = ECommandResult::Cancelled;
		OutResultInfo.Description = Message;

		return false;
	}
	
	//~~~~~~~~~~~~~~~~~~~~~~~~~~~~~~~~~~~~~~~~~~
	// Exit if errors
	if (!bSuccess)
	{
		FText Message(LOCTEXT("SCC_Checkin_Failed", "Failed to check in files!"));
		FMessageLog("SourceControl").Notify(Message);

		OutResultInfo.Result = ECommandResult::Failed;

		if (!bCheckinSuccess || OutResultInfo.Description.IsEmpty())
		{
			OutResultInfo.Description = Message;
		}

		return false;
	}

	SourceControlWidget->ClearChangeListDescription();

	return true;
}


bool FSourceControlWindows::PromptForCheckin(bool bUseSourceControlStateCache, const TArray<FString>& InPackageNames, const TArray<FString>& InPendingDeletePaths, const TArray<FString>& InConfigFiles)
{
	FCheckinResultInfo ResultInfo;

	return PromptForCheckin(ResultInfo, InPackageNames, InPendingDeletePaths, InConfigFiles, bUseSourceControlStateCache);
}


// Note that:
// - FSourceControlWindows::DisplayRevisionHistory() is defined in SSourceControlHistory.cpp
// - FSourceControlWindows::PromptForRevert() is defined in SSourceControlRevert.cpp


void FSourceControlWindows::ChoosePackagesToCheckInCompleted(const TArray<UPackage*>& LoadedPackages, const TArray<FString>& PackageNames, const TArray<FString>& ConfigFiles, FCheckinResultInfo& OutResultInfo)
{
	if (ChoosePackagesToCheckInNotification.IsValid())
	{
		ChoosePackagesToCheckInNotification.Pin()->ExpireAndFadeout();
	}
	ChoosePackagesToCheckInNotification.Reset();

	// Prompt the user to ask if they would like to first save any dirty packages they are trying to check-in
	const FEditorFileUtils::EPromptReturnCode UserResponse = FEditorFileUtils::PromptForCheckoutAndSave(LoadedPackages, true, true);

	// If the user elected to save dirty packages, but one or more of the packages failed to save properly OR if the user
	// canceled out of the prompt, don't follow through on the check-in process
	const bool bShouldProceed = (UserResponse == FEditorFileUtils::EPromptReturnCode::PR_Success || UserResponse == FEditorFileUtils::EPromptReturnCode::PR_Declined);
	if (!bShouldProceed)
	{
		// If a failure occurred, alert the user that the check-in was aborted. This warning shouldn't be necessary if the user cancelled
		// from the dialog, because they obviously intended to cancel the whole operation.
		if (UserResponse == FEditorFileUtils::EPromptReturnCode::PR_Failure)
		{
			OutResultInfo.Description = NSLOCTEXT("UnrealEd", "SCC_Checkin_Aborted", "Check-in aborted as a result of save failure.");

			FMessageDialog::Open(EAppMsgType::Ok, OutResultInfo.Description);
		}

		return;
	}

<<<<<<< HEAD
	TArray<FString> PendingDeletePaths;

	bool bUseSourceControlStateCache = true;
	if (ISourceControlModule::Get().UsesCustomProjectDir())
	{
		FString SourceControlProjectDir = ISourceControlModule::Get().GetSourceControlProjectDir();
		PendingDeletePaths.Add(SourceControlProjectDir);
		bUseSourceControlStateCache = false;
	}
	else
	{
		PendingDeletePaths = SourceControlHelpers::GetSourceControlLocations();
	}
=======
	bool bUseSourceControlStateCache = true;
	TArray<FString> PendingDeletePaths = SourceControlHelpers::GetSourceControlLocations();
>>>>>>> 4af6daef

	PromptForCheckin(OutResultInfo, PackageNames, PendingDeletePaths, ConfigFiles, bUseSourceControlStateCache);
}

void FSourceControlWindows::ChoosePackagesToCheckInCancelled(FSourceControlOperationRef InOperation)
{
	ISourceControlProvider& SourceControlProvider = ISourceControlModule::Get().GetProvider();
	SourceControlProvider.CancelOperation(InOperation);

	if (ChoosePackagesToCheckInNotification.IsValid())
	{
		ChoosePackagesToCheckInNotification.Pin()->ExpireAndFadeout();
	}
	ChoosePackagesToCheckInNotification.Reset();
}

void FSourceControlWindows::ChoosePackagesToCheckInCallback(const FSourceControlOperationRef& InOperation, ECommandResult::Type InResult, FSourceControlWindowsOnCheckInComplete OnCompleteDelegate)
{
	if (ChoosePackagesToCheckInNotification.IsValid())
	{
		ChoosePackagesToCheckInNotification.Pin()->ExpireAndFadeout();
	}
	ChoosePackagesToCheckInNotification.Reset();

	FCheckinResultInfo ResultInfo;

	if (InResult != ECommandResult::Succeeded)
	{
		switch (InResult)
		{
			case ECommandResult::Cancelled:
				ResultInfo.Result      = ECommandResult::Cancelled;
				ResultInfo.Description = LOCTEXT("CheckInCancelled", "Check in cancelled.");
				break;

			case ECommandResult::Failed:
			{
				ResultInfo.Description = LOCTEXT("CheckInOperationFailed", "Failed checking revision control status!");
				FMessageLog EditorErrors("EditorErrors");
				EditorErrors.Warning(ResultInfo.Description);
				EditorErrors.Notify();
			}
		}

		OnCompleteDelegate.ExecuteIfBound(ResultInfo);

		return;
	}

	// Get a list of all the checked out packages
	TArray<FString> PackageNames;
	TArray<UPackage*> LoadedPackages;
	TMap<FString, FSourceControlStatePtr> PackageStates;
	FEditorFileUtils::FindAllSubmittablePackageFiles(PackageStates, true);

	TArray<FString> ConfigFilesToSubmit;

	for (TMap<FString, FSourceControlStatePtr>::TConstIterator PackageIter(PackageStates); PackageIter; ++PackageIter)
	{
		const FString PackageName = *PackageIter.Key();

		UPackage* Package = FindPackage(nullptr, *PackageName);
		if (Package != nullptr)
		{
			LoadedPackages.Add(Package);
		}

		PackageNames.Add(PackageName);
	}

	// Get a list of all the checked out project files
	TMap<FString, FSourceControlStatePtr> ProjectFileStates;
	FEditorFileUtils::FindAllSubmittableProjectFiles(ProjectFileStates);
	for (TMap<FString, FSourceControlStatePtr>::TConstIterator It(ProjectFileStates); It; ++It)
	{
		ConfigFilesToSubmit.Add(It.Key());
	}

	// Get a list of all the checked out config files
	TMap<FString, FSourceControlStatePtr> ConfigFileStates;
	FEditorFileUtils::FindAllSubmittableConfigFiles(ConfigFileStates);
	for (TMap<FString, FSourceControlStatePtr>::TConstIterator It(ConfigFileStates); It; ++It)
	{
		ConfigFilesToSubmit.Add(It.Key());
	}

	ChoosePackagesToCheckInCompleted(LoadedPackages, PackageNames, ConfigFilesToSubmit, ResultInfo);
	OnCompleteDelegate.ExecuteIfBound(ResultInfo);
}


#undef LOCTEXT_NAMESPACE

#endif // SOURCE_CONTROL_WITH_SLATE
<|MERGE_RESOLUTION|>--- conflicted
+++ resolved
@@ -65,20 +65,7 @@
 	// Start selection process...
 
 	// make sure we update the SCC status of all packages (this could take a long time, so we will run it as a background task)
-<<<<<<< HEAD
-	TArray<FString> Filenames;
-	if (ISourceControlModule::Get().UsesCustomProjectDir())
-	{
-		FString SourceControlProjectDir = ISourceControlModule::Get().GetSourceControlProjectDir();
-		Filenames.Add(SourceControlProjectDir);
-	}
-	else
-	{
-		Filenames = SourceControlHelpers::GetSourceControlLocations();
-	}
-=======
 	TArray<FString> Filenames = SourceControlHelpers::GetSourceControlLocations();
->>>>>>> 4af6daef
 	
 	// make sure the SourceControlProvider state cache is populated as well
 	ISourceControlProvider& SourceControlProvider = ISourceControlModule::Get().GetProvider();
@@ -142,11 +129,7 @@
 
 bool FSourceControlWindows::ShouldChoosePackagesToCheckBeVisible()
 {
-<<<<<<< HEAD
-	return GetDefault<USourceControlSettings>()->bEnableSubmitContentMenuAction;
-=======
 	return GetDefault<USourceControlSettings>()->bEnableSubmitContentMenuAction && !ISourceControlModule::Get().GetProvider().UsesSnapshots();
->>>>>>> 4af6daef
 }
 
 
@@ -178,11 +161,7 @@
 		FText DialogText = NSLOCTEXT("SourceControlCommands", "UnsavedWarningText", "Warning: There are modified assets which are not being saved. If you sync to latest you may lose your unsaved changes. Do you want to continue?");
 		FText DialogTitle = NSLOCTEXT("SourceControlCommands", "UnsavedWarningTitle", "Unsaved changes");
 
-<<<<<<< HEAD
-		EAppReturnType::Type DialogResult = FMessageDialog::Open(EAppMsgType::YesNo, DialogText, &DialogTitle);
-=======
 		EAppReturnType::Type DialogResult = FMessageDialog::Open(EAppMsgType::YesNo, DialogText, DialogTitle);
->>>>>>> 4af6daef
 
 		bSaved = (DialogResult == EAppReturnType::Yes);
 	}
@@ -197,9 +176,6 @@
 	// if properly saved or confirmation given, find all packages and use source control to update them.
 	if (bSaved)
 	{
-<<<<<<< HEAD
-		AssetViewUtils::SyncLatestFromSourceControl();
-=======
 		bool bSuccess = AssetViewUtils::SyncLatestFromSourceControl();
 		if (!bSuccess)
 		{
@@ -207,7 +183,6 @@
 			FMessageLog("SourceControl").Notify(Message);
 		}
 		return bSuccess;
->>>>>>> 4af6daef
 	}
 
 	return false;
@@ -522,24 +497,8 @@
 		return;
 	}
 
-<<<<<<< HEAD
-	TArray<FString> PendingDeletePaths;
-
-	bool bUseSourceControlStateCache = true;
-	if (ISourceControlModule::Get().UsesCustomProjectDir())
-	{
-		FString SourceControlProjectDir = ISourceControlModule::Get().GetSourceControlProjectDir();
-		PendingDeletePaths.Add(SourceControlProjectDir);
-		bUseSourceControlStateCache = false;
-	}
-	else
-	{
-		PendingDeletePaths = SourceControlHelpers::GetSourceControlLocations();
-	}
-=======
 	bool bUseSourceControlStateCache = true;
 	TArray<FString> PendingDeletePaths = SourceControlHelpers::GetSourceControlLocations();
->>>>>>> 4af6daef
 
 	PromptForCheckin(OutResultInfo, PackageNames, PendingDeletePaths, ConfigFiles, bUseSourceControlStateCache);
 }
