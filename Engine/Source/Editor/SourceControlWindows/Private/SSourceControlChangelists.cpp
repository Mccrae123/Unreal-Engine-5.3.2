--- conflicted
+++ resolved
@@ -32,10 +32,7 @@
 #include "SourceControlMenuContext.h"
 #include "SourceControlSettings.h"
 #include "AssetToolsModule.h"
-<<<<<<< HEAD
-=======
 #include "ComponentReregisterContext.h"
->>>>>>> 4af6daef
 #include "FileHelpers.h"
 #include "Misc/CString.h"
 #include "Misc/MessageDialog.h"
@@ -46,11 +43,7 @@
 #include "HAL/PlatformTime.h"
 #include "HAL/FileManager.h"
 #include "ToolMenus.h"
-<<<<<<< HEAD
-#include "UnsavedAssetsTracker/Source/Public/UnsavedAssetsTrackerModule.h"
-=======
 #include "UnsavedAssetsTrackerModule.h"
->>>>>>> 4af6daef
 #include "UObject/UObjectGlobals.h"
 #include "UObject/Package.h"
 #include "SSourceControlSubmit.h"
@@ -58,10 +51,7 @@
 #include "Framework/Notifications/NotificationManager.h"
 #include "Framework/Docking/TabManager.h"
 #include "Framework/MultiBox/MultiBoxBuilder.h"
-<<<<<<< HEAD
-=======
 #include "Misc/ComparisonUtility.h"
->>>>>>> 4af6daef
 #include "ProfilingDebugging/CpuProfilerTrace.h"
 
 #define LOCTEXT_NAMESPACE "SourceControlChangelist"
@@ -1883,11 +1873,7 @@
 		else
 		{
 			FText Title(LOCTEXT("Cannot_Submit_Changelist_From_Key_Title", "Cannot Submit Changelist"));
-<<<<<<< HEAD
-			FMessageDialog::Open(EAppMsgType::Ok, EAppReturnType::Ok, FailureMessage, &Title);
-=======
 			FMessageDialog::Open(EAppMsgType::Ok, EAppReturnType::Ok, FailureMessage, Title);
->>>>>>> 4af6daef
 		}
 
 		return FReply::Handled();
@@ -1902,11 +1888,7 @@
 		else
 		{
 			FText Title(LOCTEXT("Cannot_Delete_Changelist_From_Key_Title", "Cannot Delete Changelist"));
-<<<<<<< HEAD
-			FMessageDialog::Open(EAppMsgType::Ok, EAppReturnType::Ok, FailureMessage, &Title);
-=======
 			FMessageDialog::Open(EAppMsgType::Ok, EAppReturnType::Ok, FailureMessage, Title);
->>>>>>> 4af6daef
 		}
 
 		return FReply::Handled();
@@ -2361,19 +2343,11 @@
 	FString ChangelistValidationWarningsText;
 	FString ChangelistValidationErrorsText;
 	bool bValidationResult = GetChangelistValidationResult(ChangelistState->GetChangelist(), ChangelistValidationTitle, ChangelistValidationWarningsText, ChangelistValidationErrorsText);
-<<<<<<< HEAD
 
 	// The description from the source control.
 	const FText CurrentChangelistDescription = ChangelistState->GetDescriptionText();
 	const bool bAskForChangelistDescription = (CurrentChangelistDescription.IsEmptyOrWhitespace());
 
-=======
-
-	// The description from the source control.
-	const FText CurrentChangelistDescription = ChangelistState->GetDescriptionText();
-	const bool bAskForChangelistDescription = (CurrentChangelistDescription.IsEmptyOrWhitespace());
-
->>>>>>> 4af6daef
 	// The description possibly updated with the #validated proposed to the user.
 	FText ChangelistDescriptionToSubmit = UpdateChangelistDescriptionToSubmitIfNeeded(bValidationResult, CurrentChangelistDescription);
 
@@ -2424,22 +2398,15 @@
 		// Check if any of the presubmit hooks fail. (This might also update the changelist description)
 		if (GetOnPresubmitResult(ChangelistState, Description))
 		{
-<<<<<<< HEAD
-			// If the description was modified, add it to the operation to update the changelist
-=======
 			// If the user modified the description, ensure the 'validation tag' wasn't removed if validation is enabled.
->>>>>>> 4af6daef
 			if (!ChangelistDescriptionToSubmit.EqualTo(Description.Description))
 			{
 				SubmitChangelistOperation->SetDescription(UpdateChangelistDescriptionToSubmitIfNeeded(bValidationResult, Description.Description));
 			}
-<<<<<<< HEAD
-=======
 			else
 			{
 				SubmitChangelistOperation->SetDescription(Description.Description);
 			}
->>>>>>> 4af6daef
 
 			Execute(LOCTEXT("Submitting_Changelist", "Submitting changelist..."), SubmitChangelistOperation, ChangelistState->GetChangelist(), EConcurrency::Synchronous, FSourceControlOperationComplete::CreateLambda(
 				[&SubmitChangelistOperation, &bCheckinSuccess](const TSharedRef<ISourceControlOperation>& Operation, ECommandResult::Type InResult)
@@ -2475,7 +2442,6 @@
 		SourceControlWidget->ClearChangeListDescription();
 	}
 }
-<<<<<<< HEAD
 
 bool SSourceControlChangelistsWidget::CanSubmitChangelist()
 {
@@ -2486,18 +2452,6 @@
 {
 	FSourceControlChangelistStatePtr Changelist = GetCurrentChangelistState();
 
-=======
-
-bool SSourceControlChangelistsWidget::CanSubmitChangelist()
-{
-	return CanSubmitChangelist(/*OutFailureMessage*/nullptr);
-}
-
-bool SSourceControlChangelistsWidget::CanSubmitChangelist(FText* OutFailureMessage)
-{
-	FSourceControlChangelistStatePtr Changelist = GetCurrentChangelistState();
-
->>>>>>> 4af6daef
 	if (Changelist == nullptr)
 	{
 		if (OutFailureMessage)
@@ -2505,7 +2459,6 @@
 			*OutFailureMessage = LOCTEXT("Cannot_Submit_Changelist_No_Selection", "No changelist selected.");
 		}
 		return false;
-<<<<<<< HEAD
 	}
 	else if (Changelist->GetFilesStates().Num() <= 0)
 	{
@@ -2523,25 +2476,6 @@
 		}
 		return false;
 	}
-=======
-	}
-	else if (Changelist->GetFilesStates().Num() <= 0)
-	{
-		if (OutFailureMessage)
-		{
-			*OutFailureMessage = LOCTEXT("Cannot_Submit_Changelist_No_Files", "The changelist doesn't contain any files to submit.");
-		}
-		return false;
-	}
-	else if (Changelist->GetShelvedFilesStates().Num() > 0)
-	{
-		if (OutFailureMessage)
-		{
-			*OutFailureMessage = LOCTEXT("Cannot_Submit_Changelist_Has_Shelved_Files", "The changelist contains shelved files.");
-		}
-		return false;
-	}
->>>>>>> 4af6daef
 
 	return true;
 }
@@ -2581,7 +2515,6 @@
 {
 	FSourceControlChangelistStatePtr Changelist = GetCurrentChangelistState();
 	return Changelist != nullptr && Changelist->GetFilesStates().Num() > 0;
-<<<<<<< HEAD
 }
 
 void SSourceControlChangelistsWidget::OnNewUncontrolledChangelist()
@@ -2594,94 +2527,6 @@
 		UncontrolledChangelistDescription);
 
 	if (!bOk)
-	{
-		return;
-	}
-
-	ExecuteUncontrolledChangelistOperation(LOCTEXT("Creating_Uncontrolled_Changelist", "Creating uncontrolled changelist..."), [&]()
-	{
-		FUncontrolledChangelistsModule::Get().CreateUncontrolledChangelist(UncontrolledChangelistDescription);
-	});
-}
-
-void SSourceControlChangelistsWidget::OnEditUncontrolledChangelist()
-{
-	FUncontrolledChangelistStatePtr UncontrolledChangelistState = GetCurrentUncontrolledChangelistState();
-
-	if (UncontrolledChangelistState == nullptr)
-	{
-		return;
-	}
-
-	FText NewUncontrolledChangelistDescription = UncontrolledChangelistState->GetDisplayText();
-
-	bool bOk = GetChangelistDescription(
-		nullptr,
-		LOCTEXT("SourceControl.Uncontrolled.Changelist.New.Title2", "Edit Uncontrolled Changelist..."),
-		LOCTEXT("SourceControl.Uncontrolled.Changelist.New.Label2", "Enter a new description for the uncontrolled changelist:"),
-		NewUncontrolledChangelistDescription);
-
-	if (!bOk)
-	{
-		return;
-	}
-
-	ExecuteUncontrolledChangelistOperation(LOCTEXT("Updating_Uncontrolled_Changelist_Description", "Updating uncontrolled changelist description..."), [&NewUncontrolledChangelistDescription, &UncontrolledChangelistState]()
-	{
-		FUncontrolledChangelistsModule::Get().EditUncontrolledChangelist(UncontrolledChangelistState->Changelist, NewUncontrolledChangelistDescription);
-	});
-}
-
-bool SSourceControlChangelistsWidget::CanEditUncontrolledChangelist()
-{
-	FUncontrolledChangelistStatePtr UncontrolledChangelistState = GetCurrentUncontrolledChangelistState();
-
-	return (UncontrolledChangelistState != nullptr) && !UncontrolledChangelistState->Changelist.IsDefault();
-}
-
-void SSourceControlChangelistsWidget::OnDeleteUncontrolledChangelist()
-{
-	TOptional<FUncontrolledChangelist> UncontrolledChangelist = GetCurrentUncontrolledChangelist();
-
-	if (!UncontrolledChangelist.IsSet())
-	{
-		return;
-	}
-
-	ExecuteUncontrolledChangelistOperation(LOCTEXT("Deleting_Uncontrolled_Changelist", "Deleting uncontrolled changelist..."), [&UncontrolledChangelist]()
-	{
-		FUncontrolledChangelistsModule::Get().DeleteUncontrolledChangelist(UncontrolledChangelist.GetValue());
-	});
-}
-
-bool SSourceControlChangelistsWidget::CanDeleteUncontrolledChangelist()
-{
-	FUncontrolledChangelistStatePtr UncontrolledChangelistState = GetCurrentUncontrolledChangelistState();
-
-	return (UncontrolledChangelistState != nullptr) && !UncontrolledChangelistState->Changelist.IsDefault() && !UncontrolledChangelistState->ContainsFiles();
-=======
->>>>>>> 4af6daef
-}
-
-void SSourceControlChangelistsWidget::OnNewUncontrolledChangelist()
-{
-<<<<<<< HEAD
-	TArray<FString> SelectedControlledFiles;
-	TArray<FString> SelectedUncontrolledFiles;
-	
-	GetSelectedFiles(SelectedControlledFiles, SelectedUncontrolledFiles);
-
-	if (SelectedControlledFiles.IsEmpty() && SelectedUncontrolledFiles.IsEmpty())
-=======
-	FText UncontrolledChangelistDescription;
-	bool bOk = GetChangelistDescription(
-		nullptr,
-		LOCTEXT("SourceControl.UncontrolledChangelist.New.Title", "New Uncontrolled Changelist..."),
-		LOCTEXT("SourceControl.UncontrolledChangelist.New.Label", "Enter a description for the uncontrolled changelist:"),
-		UncontrolledChangelistDescription);
-
-	if (!bOk)
->>>>>>> 4af6daef
 	{
 		return;
 	}
@@ -2824,11 +2669,8 @@
 
 	ISourceControlProvider& SourceControlProvider = ISourceControlModule::Get().GetProvider();
 
-<<<<<<< HEAD
-=======
 	bool bFailed = false;
 	
->>>>>>> 4af6daef
 	// Move files to a new changelist
 	if (bAddNewChangelistEntry && PickedItem == 0)
 	{
@@ -2836,11 +2678,7 @@
 		TSharedRef<FNewChangelist> NewChangelistOperation = ISourceControlOperation::Create<FNewChangelist>();
 		NewChangelistOperation->SetDescription(ChangelistDescription);
 		Execute(LOCTEXT("Moving_Files_New_Changelist", "Moving file(s) to a new changelist..."), NewChangelistOperation, SelectedControlledFiles, EConcurrency::Synchronous, FSourceControlOperationComplete::CreateLambda(
-<<<<<<< HEAD
-			[this, SelectedUncontrolledFiles](const TSharedRef<ISourceControlOperation>& Operation, ECommandResult::Type InResult)
-=======
 			[this, &SelectedUncontrolledFiles, &bFailed](const TSharedRef<ISourceControlOperation>& Operation, ECommandResult::Type InResult)
->>>>>>> 4af6daef
 			{
 				if (InResult == ECommandResult::Succeeded)
 				{
@@ -2855,10 +2693,7 @@
 				if (InResult == ECommandResult::Failed)
 				{
 					SSourceControlCommon::DisplaySourceControlOperationNotification(LOCTEXT("Move_Files_New_Changelist_Failed", "Failed to move the file to the new changelist."), SNotificationItem::CS_Fail);
-<<<<<<< HEAD
-=======
 					bFailed = true;
->>>>>>> 4af6daef
 				}
 			}));
 	}
@@ -2877,10 +2712,7 @@
 			if (!NewUncontrolledChangelist.IsSet())
 			{
 				SSourceControlCommon::DisplaySourceControlOperationNotification(LOCTEXT("Move_Files_New_Uncontrolled_Changelist_Failed", "Failed to create a new uncontrolled changelist."), SNotificationItem::CS_Fail);
-<<<<<<< HEAD
-=======
 				bFailed = true;
->>>>>>> 4af6daef
 			}
 			else if (!SelectedControlledFileStates.IsEmpty() || !SelectedUnControlledFileStates.IsEmpty())
 			{
@@ -2917,11 +2749,7 @@
 			if (!SelectedControlledFiles.IsEmpty())
 			{
 				Execute(LOCTEXT("Moving_File_Between_Changelists", "Moving file(s) to the selected changelist..."), ISourceControlOperation::Create<FMoveToChangelist>(), Changelist, SelectedControlledFiles, EConcurrency::Synchronous, FSourceControlOperationComplete::CreateLambda(
-<<<<<<< HEAD
-					[](const TSharedRef<ISourceControlOperation>& Operation, ECommandResult::Type InResult)
-=======
 					[&bFailed](const TSharedRef<ISourceControlOperation>& Operation, ECommandResult::Type InResult)
->>>>>>> 4af6daef
 					{
 						if (InResult == ECommandResult::Succeeded)
 						{
@@ -2930,10 +2758,7 @@
 						else if (InResult == ECommandResult::Failed)
 						{
 							SSourceControlCommon::DisplaySourceControlOperationNotification(LOCTEXT("Move_Files_Between_Changelist_Failed", "Failed to move the file(s) to the selected changelist."), SNotificationItem::CS_Fail);
-<<<<<<< HEAD
-=======
 							bFailed = true;
->>>>>>> 4af6daef
 						}
 					}));
 			}
@@ -2963,14 +2788,11 @@
 			}
 		}
 	}
-<<<<<<< HEAD
-=======
 	if (bFailed)
 	{
 		return MakeError();
 	}
 	return MakeValue();
->>>>>>> 4af6daef
 }
 
 void SSourceControlChangelistsWidget::OnShowHistory()
@@ -3044,11 +2866,8 @@
 	ContextObject->SelectedFiles.Append(SelectedControlledFiles);
 	ContextObject->SelectedFiles.Append(SelectedUncontrolledFiles);
 
-<<<<<<< HEAD
-=======
 	ContextObject->SelectedChangelist = GetChangelistFromSelection();
 
->>>>>>> 4af6daef
 	UToolMenu* Menu = ToolMenus->GenerateMenu(MenuName, Context);
 
 	FToolMenuSection& Section = *Menu->FindSection("Source Control");
@@ -3064,12 +2883,6 @@
 				TArray<FString> SelectedFiles;
 				GetSelectedFiles(SelectedFiles, SelectedFiles);
 				TArray<UPackage*> Packages;
-<<<<<<< HEAD
-				for (const FString& Filename : SelectedFiles)
-				{
-					FString PackageName = UPackageTools::FilenameToPackageName(Filename);
-					Packages.Add(UPackageTools::LoadPackage(PackageName));
-=======
 				Packages.Reserve(SelectedFiles.Num());
 				{
 					// Reregister here because otherwise LoadPackage will do it once per call and it can be very slow
@@ -3079,7 +2892,6 @@
 						FString PackageName = UPackageTools::FilenameToPackageName(Filename);
 						Packages.Add(UPackageTools::LoadPackage(PackageName));
 					}
->>>>>>> 4af6daef
 				}
 				const bool bOnlyDirty = false;
 				UEditorLoadingAndSavingUtils::SavePackages(Packages, bOnlyDirty);
@@ -3107,15 +2919,6 @@
 				}
 				
 				// Handles almost everything else
-<<<<<<< HEAD
-				OnMoveFiles();
-
-				// Actaully save the assets 
-				TArray<UPackage*> Packages;
-				for (const FString& PackageName : PackageNames)
-				{
-					Packages.Add(UPackageTools::LoadPackage(PackageName));
-=======
 				if (TryMoveFiles().HasError())
 				{
 					return;
@@ -3132,7 +2935,6 @@
 					{
 						Packages.Add(UPackageTools::LoadPackage(PackageName));
 					}
->>>>>>> 4af6daef
 				}
 				const bool bOnlyDirty = false;
 				UEditorLoadingAndSavingUtils::SavePackages(Packages, bOnlyDirty);
@@ -3282,11 +3084,7 @@
 			"MoveFiles", LOCTEXT("SourceControl_MoveFiles", "Move Files To..."),
 			LOCTEXT("SourceControl_MoveFiles_Tooltip", "Move Files To A Different Changelist..."),
 			FSlateIcon(),
-<<<<<<< HEAD
-			FUIAction(FExecuteAction::CreateSP(this, &SSourceControlChangelistsWidget::OnMoveFiles)));
-=======
 			FUIAction(FExecuteAction::CreateLambda([this] { TryMoveFiles(); })));
->>>>>>> 4af6daef
 
 		Section.AddMenuEntry(
 			"ShowHistory",
@@ -3647,12 +3445,7 @@
 		}
 		else
 		{
-<<<<<<< HEAD
-			FText Title(LOCTEXT("Cannot_Submit_Changelist_Title", "Cannot Submit Changelist"));
-			FMessageDialog::Open(EAppMsgType::Ok, EAppReturnType::Ok, FailureMessage, &Title);
-=======
 			FMessageDialog::Open(EAppMsgType::Ok, EAppReturnType::Ok, FailureMessage, LOCTEXT("Cannot_Submit_Changelist_Title", "Cannot Submit Changelist"));
->>>>>>> 4af6daef
 		}
 	}
 }
@@ -3750,11 +3543,7 @@
 	}
 
 	SortFileView();
-<<<<<<< HEAD
-	FileListView->RequestListRefresh();
-=======
 	GetActiveFileListView().RequestListRefresh();
->>>>>>> 4af6daef
 }
 
 bool SSourceControlChangelistsWidget::IsFileViewSortedByFileStatusIcon() const
@@ -3785,11 +3574,7 @@
 
 	auto CompareNames = [](const IFileViewTreeItem* Lhs, const IFileViewTreeItem* Rhs)
 	{
-<<<<<<< HEAD
-		return FCString::Stricmp(*Lhs->GetName(), *Rhs->GetName());
-=======
 		return UE::ComparisonUtility::CompareNaturalOrder(*Lhs->GetName(), *Rhs->GetName());
->>>>>>> 4af6daef
 	};
 
 	auto ComparePaths = [](const IFileViewTreeItem* Lhs, const IFileViewTreeItem* Rhs)
