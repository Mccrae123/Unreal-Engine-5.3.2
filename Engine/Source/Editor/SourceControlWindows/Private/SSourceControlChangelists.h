--- conflicted
+++ resolved
@@ -164,11 +164,7 @@
 	void OnDeleteShelvedFiles();
 
 	/** Files operations */
-<<<<<<< HEAD
-	void OnMoveFiles();
-=======
 	TValueOrError<void, void> TryMoveFiles();
->>>>>>> 4af6daef
 	void OnShowHistory();
 	void OnDiffAgainstDepot();
 	bool CanDiffAgainstDepot();
