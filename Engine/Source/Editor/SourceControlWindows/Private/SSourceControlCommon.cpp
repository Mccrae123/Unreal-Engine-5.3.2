// Copyright Epic Games, Inc. All Rights Reserved.

#include "SSourceControlCommon.h"

#include "Algo/Count.h"
#include "Algo/Find.h"
<<<<<<< HEAD
#include "AssetData.h"
=======
#include "AssetRegistry/AssetData.h"
>>>>>>> d731a049
#include "ActorFolder.h"
#include "ActorFolderDesc.h"
#include "AssetToolsModule.h"
#include "Styling/AppStyle.h"
#include "ISourceControlModule.h"
#include "SourceControlAssetDataCache.h"
#include "SourceControlHelpers.h"
#include "SSourceControlFileDialog.h"

#include "Widgets/SOverlay.h"
#include "Widgets/Images/SImage.h"
#include "Widgets/Images/SLayeredImage.h"
#include "Widgets/Layout/SBox.h"
#include "Framework/Docking/TabManager.h"
#include "Framework/Notifications/NotificationManager.h"
#include "Misc/ScopedSlowTask.h"
#include "Editor.h"

#define LOCTEXT_NAMESPACE "SourceControlChangelist"

//////////////////////////////////////////////////////////////////////////

FChangelistTreeItemPtr IChangelistTreeItem::GetParent() const
{
	return Parent;
}

const TArray<FChangelistTreeItemPtr>& IChangelistTreeItem::GetChildren() const
{
	return Children;
}

void IChangelistTreeItem::AddChild(TSharedRef<IChangelistTreeItem> Child)
{
	Child->Parent = AsShared();
	Children.Add(MoveTemp(Child));
}

void IChangelistTreeItem::RemoveChild(const TSharedRef<IChangelistTreeItem>& Child)
{
	if (Children.Remove(Child))
	{
		Child->Parent = nullptr;
	}
}

static FString RetrieveAssetName(const FAssetData& InAssetData)
{
	static const FName NAME_ActorLabel(TEXT("ActorLabel"));

	if (InAssetData.FindTag(NAME_ActorLabel))
	{
		FString ResultAssetName = TEXT("");

		InAssetData.GetTagValue(NAME_ActorLabel, ResultAssetName);
		return ResultAssetName;
	}
	else if (InAssetData.AssetClassPath == UActorFolder::StaticClass()->GetClassPathName())
	{
		FString ActorFolderPath = UActorFolder::GetAssetRegistryInfoFromPackage(InAssetData.PackageName).GetDisplayName();
		if (!ActorFolderPath.IsEmpty())
		{
			return ActorFolderPath;
		}
	}

	return InAssetData.AssetName.ToString();
}

static FString RetrieveAssetPath(const FAssetData& InAssetData)
{
	int32 LastDot = -1;
	FString Path = InAssetData.GetObjectPathString();

	// Strip asset name from object path
	if (Path.FindLastChar('.', LastDot))
	{
		Path.LeftInline(LastDot);
	}

	return Path;
}

static void RefreshAssetInformationInternal(const TArray<FAssetData>& Assets, const FString& InFilename, FString& OutAssetName, FString& OutAssetPath, FString& OutAssetType, FText& OutPackageName, FColor& OutAssetTypeColor)
{
	// Initialize display-related members
	FString Filename = InFilename;
	FString TempAssetName = SSourceControlCommon::GetDefaultAssetName().ToString();
	FString TempAssetPath = Filename;
	FString TempAssetType = SSourceControlCommon::GetDefaultAssetType().ToString();
	FString TempPackageName = Filename;
	FColor TempAssetColor = FColor(		// Copied from ContentBrowserCLR.cpp
		127 + FColor::Red.R / 2,	// Desaturate the colors a bit (GB colors were too.. much)
		127 + FColor::Red.G / 2,
		127 + FColor::Red.B / 2,
		200); // Opacity

	if (Assets.Num() > 0)
	{
		auto IsNotRedirector = [](const FAssetData& InAssetData) { return !InAssetData.IsRedirector(); };
<<<<<<< HEAD
		int32 NumUserFacingAsset = Algo::CountIf(*Assets, IsNotRedirector);

		if (NumUserFacingAsset == 1)
		{
			const FAssetData& AssetData = *Algo::FindByPredicate(*Assets, IsNotRedirector);

			TempAssetName = RetrieveAssetName(AssetData);
			TempAssetPath = RetrieveAssetPath(AssetData);
			TempAssetType = AssetData.AssetClass.ToString();
=======
		int32 NumUserFacingAsset = Algo::CountIf(Assets, IsNotRedirector);

		if (NumUserFacingAsset == 1)
		{
			const FAssetData& AssetData = *Algo::FindByPredicate(Assets, IsNotRedirector);

			TempAssetName = RetrieveAssetName(AssetData);
			TempAssetPath = RetrieveAssetPath(AssetData);
			TempAssetType = AssetData.AssetClassPath.ToString();
>>>>>>> d731a049

			const FAssetToolsModule& AssetToolsModule = FModuleManager::LoadModuleChecked<FAssetToolsModule>(TEXT("AssetTools"));
			const TSharedPtr<IAssetTypeActions> AssetTypeActions = AssetToolsModule.Get().GetAssetTypeActionsForClass(AssetData.GetClass()).Pin();

			if (AssetTypeActions.IsValid())
			{
				TempAssetColor = AssetTypeActions->GetTypeColor();
			}
			else
			{
				TempAssetColor = FColor::White;
			}
		}
		else
		{
<<<<<<< HEAD
			TempAssetName = RetrieveAssetName((*Assets)[0]);
			TempAssetPath = RetrieveAssetPath((*Assets)[0]);

			for (int32 i = 1; i < Assets->Num(); ++i)
			{
				TempAssetName += TEXT(";") + RetrieveAssetName((*Assets)[i]);
=======
			TempAssetName = RetrieveAssetName(Assets[0]);
			TempAssetPath = RetrieveAssetPath(Assets[0]);

			for (int32 i = 1; i < Assets.Num(); ++i)
			{
				TempAssetName += TEXT(";") + RetrieveAssetName(Assets[i]);
>>>>>>> d731a049
			}

			TempAssetType = SSourceControlCommon::GetDefaultMultipleAsset().ToString();
			TempAssetColor = FColor::White;
		}

		// Beautify the package name
		TempPackageName = TempAssetPath + "." + TempAssetName;
	}
	else if (FPackageName::TryConvertFilenameToLongPackageName(Filename, TempPackageName))
	{
		// Fake asset name, asset path from the package name
		TempAssetPath = TempPackageName;

		int32 LastSlash = -1;
		if (TempPackageName.FindLastChar('/', LastSlash))
		{
			TempAssetName = TempPackageName;
			TempAssetName.RightChopInline(LastSlash + 1);
		}
	}
	else
	{
		TempAssetName = FPaths::GetCleanFilename(Filename);
		TempPackageName = Filename; // put back original package name if the try failed
		TempAssetType = FText::Format(SSourceControlCommon::GetDefaultUnknownAssetType(), FText::FromString(FPaths::GetExtension(Filename).ToUpper())).ToString();
	}

	// Finally, assign the temp variables to the member variables
	OutAssetName = TempAssetName;
	OutAssetPath = TempAssetPath;
	OutAssetType = TempAssetType;
	OutAssetTypeColor = TempAssetColor;
	OutPackageName = FText::FromString(TempPackageName);
}

//////////////////////////////////////////////////////////////////////////

FString IFileViewTreeItem::DefaultStrValue; // Default is an empty string.
FDateTime IFileViewTreeItem::DefaultDateTimeValue; // Default is FDateTime::MinValue().

void IFileViewTreeItem::SetLastModifiedDateTime(const FDateTime& Timestamp)
{
	LastModifiedDateTime = Timestamp;
	if (Timestamp != FDateTime::MinValue())
	{
		LastModifiedTimestampText = FText::AsDateTime(Timestamp, EDateTimeStyle::Short);
	}
	else
	{
		LastModifiedTimestampText = FText::GetEmpty();
	}
}

//////////////////////////////////////////////////////////////////////////

FFileTreeItem::FFileTreeItem(FSourceControlStateRef InFileState, bool bBeautifyPaths, bool bIsShelvedFile)
	: IFileViewTreeItem(bIsShelvedFile ? IChangelistTreeItem::ShelvedFile : IChangelistTreeItem::File)
	, FileState(InFileState)
	, MinTimeBetweenUpdate(FTimespan::FromSeconds(5.f))
	, LastUpdateTime()
	, bAssetsUpToDate(false)
{
	CheckBoxState = ECheckBoxState::Checked;

	// Initialize asset data first

	if (bBeautifyPaths)
	{
		FSourceControlAssetDataCache& AssetDataCache = ISourceControlModule::Get().GetAssetDataCache();
		bAssetsUpToDate = AssetDataCache.GetAssetDataArray(FileState, Assets);
	}
	else
	{
		// We do not need to wait for AssetData from the cache.
		bAssetsUpToDate = true;
	}

	RefreshAssetInformation();
}

int32 FFileTreeItem::GetIconSortingPriority() const
{
	if (!FileState->IsCurrent())        { return 0; } // First if sorted in ascending order.
	if (FileState->IsUnknown())         { return 1; }
	if (FileState->IsConflicted())      { return 2; }
	if (FileState->IsCheckedOutOther()) { return 3; }
	if (FileState->IsCheckedOut())      { return 4; }
	if (FileState->IsDeleted())         { return 5; }
	if (FileState->IsAdded())           { return 6; }
	else                                { return 7; }
}

const FString& FFileTreeItem::GetCheckedOutBy() const
{
	CheckedOutBy.Reset();
	FileState->IsCheckedOutOther(&CheckedOutBy);
	return CheckedOutBy;
}

FText FFileTreeItem::GetCheckedOutByUser() const
{
	return FText::FromString(GetCheckedOutBy());
}

void FFileTreeItem::RefreshAssetInformation()
{
	// Initialize display-related members
	static TArray<FAssetData> NoAssets;
	RefreshAssetInformationInternal(Assets.IsValid() ? *Assets : NoAssets, FileState->GetFilename(), AssetNameStr, AssetPathStr, AssetTypeStr, PackageName, AssetTypeColor);
	AssetName = FText::FromString(AssetNameStr);
	AssetPath = FText::FromString(AssetPathStr);
	AssetType = FText::FromString(AssetTypeStr);
}

FText FFileTreeItem::GetAssetName() const
{
	return AssetName;
}

FText FFileTreeItem::GetAssetName()
{
	const FTimespan CurrentTime = FTimespan::FromSeconds(FPlatformTime::Seconds());

	if ((!bAssetsUpToDate) && ((CurrentTime - LastUpdateTime) > MinTimeBetweenUpdate))
	{
		FSourceControlAssetDataCache& AssetDataCache = ISourceControlModule::Get().GetAssetDataCache();
		LastUpdateTime = CurrentTime;

		if (AssetDataCache.GetAssetDataArray(FileState, Assets))
		{
			bAssetsUpToDate = true;
			RefreshAssetInformation();
		}
	}

	return AssetName;
}

FString FFileTreeItem::RetrieveAssetName(const FAssetData& InAssetData) const
{
	static const FName NAME_ActorLabel(TEXT("ActorLabel"));
	static const FName NAME_ActorFolder(TEXT("ActorFolder"));

	if (InAssetData.FindTag(NAME_ActorLabel))
	{
		FString ResultAssetName = TEXT("");
		
		InAssetData.GetTagValue(NAME_ActorLabel, ResultAssetName);
		return ResultAssetName;
	}
	else if (InAssetData.AssetClass == NAME_ActorFolder)
	{
		FString ActorFolderPath = UActorFolder::GetAssetRegistryInfoFromPackage(InAssetData.PackageName).GetDisplayName();
		if (!ActorFolderPath.IsEmpty())
		{
			return ActorFolderPath;
		}
	}
	
	return InAssetData.AssetName.ToString();
}

FString FFileTreeItem::RetrieveAssetPath(const FAssetData& InAssetData) const
{
	int32 LastDot = -1;
	FString Path = InAssetData.ObjectPath.ToString();

	// Strip asset name from object path
	if (Path.FindLastChar('.', LastDot))
	{
		Path.LeftInline(LastDot);
	}

	return Path;
}

//////////////////////////////////////////////////////////////////////////

FText FShelvedChangelistTreeItem::GetDisplayText() const
{
	return FText::Format(LOCTEXT("SourceControl_ShelvedFiles", "Shelved Items ({0})"), Children.Num());
}

//////////////////////////////////////////////////////////////////////////

FOfflineFileTreeItem::FOfflineFileTreeItem(const FString& InFilename)
	: IFileViewTreeItem(IChangelistTreeItem::OfflineFile)
	, Assets()
	, Filename(InFilename)
	, PackageName(FText::FromString(InFilename)) 
	, AssetName(SSourceControlCommon::GetDefaultAssetName())
	, AssetPath()
	, AssetType(SSourceControlCommon::GetDefaultAssetType())
	, AssetTypeColor()
{
	FString TempString;

	USourceControlHelpers::GetAssetData(InFilename, Assets);

	RefreshAssetInformation();
}

void FOfflineFileTreeItem::RefreshAssetInformation()
{
	RefreshAssetInformationInternal(Assets, Filename, AssetNameStr, AssetPathStr, AssetTypeStr, PackageName, AssetTypeColor);
	AssetName = FText::FromString(AssetNameStr);
	AssetPath = FText::FromString(AssetPathStr);
	AssetType = FText::FromString(AssetTypeStr);
}

//////////////////////////////////////////////////////////////////////////
namespace SSourceControlCommon
{

TSharedRef<SWidget> GetSCCFileWidget(FSourceControlStateRef InFileState, bool bIsShelvedFile)
{
	const FSlateBrush* IconBrush = FAppStyle::GetBrush("ContentBrowser.ColumnViewAssetIcon");

	// Make icon overlays (eg, SCC and dirty status) a reasonable size in relation to the icon size (note: it is assumed this icon is square)
	const float ICON_SCALING_FACTOR = 0.7f;
	const float IconOverlaySize = IconBrush->ImageSize.X * ICON_SCALING_FACTOR;

	return SNew(SOverlay)
		// The actual icon
		+ SOverlay::Slot()
		[
			SNew(SImage)
			.Image(IconBrush)
			.ColorAndOpacity_Lambda([bIsShelvedFile]() -> FSlateColor {
				return FSlateColor(bIsShelvedFile ? FColor::Yellow : FColor::White);
			})
		]
		// Source control state
		+ SOverlay::Slot()
		.HAlign(HAlign_Left)
		.VAlign(VAlign_Top)
		[
			SNew(SBox)
			.WidthOverride(IconOverlaySize)
			.HeightOverride(IconOverlaySize)
			[
				SNew(SLayeredImage, InFileState->GetIcon())
				.ToolTipText(InFileState->GetDisplayTooltip())
			]
		];
}

FText GetDefaultAssetName()
{
	return LOCTEXT("SourceControl_DefaultAssetName", "Unavailable");
}

FText GetDefaultAssetType()
{
	return LOCTEXT("SourceControl_DefaultAssetType", "Unknown");
}

FText GetDefaultUnknownAssetType()
{
	return LOCTEXT("SourceControl_FileTypeDefault", "{0} File");
}

FText GetDefaultMultipleAsset()
{
	return LOCTEXT("SourceCOntrol_ManyAssetType", "Multiple Assets");
}

/** Wraps the execution of a changelist operations with a slow task. */
void ExecuteChangelistOperationWithSlowTaskWrapper(const FText& Message, const TFunction<void()>& ChangelistTask)
{
	// NOTE: This is a ugly workaround for P4 because the generic popup feedback operations in FScopedSourceControlProgress() was supressed for all synchrounous
	//       operations. For other source control providers, the popup still shows up and showing a slow task and the FScopedSourceControlProgress at the same
	//       time is a bad user experience. Until we fix source control popup situation in general in the Editor, this hack is in place to avoid the double popup.
	//       At the time of writing, the other source control provider that supports changelists is Plastic.
	if (ISourceControlModule::Get().GetProvider().GetName() == "Perforce")
	{
		FScopedSlowTask Progress(0.f, Message);
		Progress.MakeDialog();
		ChangelistTask();
	}
	else
	{
		ChangelistTask();
	}
}

/** Wraps the execution of an uncontrolled changelist operations with a slow task. */
void ExecuteUncontrolledChangelistOperationWithSlowTaskWrapper(const FText& Message, const TFunction<void()>& UncontrolledChangelistTask)
{
	ExecuteChangelistOperationWithSlowTaskWrapper(Message, UncontrolledChangelistTask);
}

/** Displays toast notification to report the status of task. */
void DisplaySourceControlOperationNotification(const FText& Message, SNotificationItem::ECompletionState CompletionState)
{
	if (Message.IsEmpty())
	{
		return;
	}

	FNotificationInfo NotificationInfo(Message);
	NotificationInfo.ExpireDuration = 6.0f;
	NotificationInfo.Hyperlink = FSimpleDelegate::CreateLambda([]() { FGlobalTabmanager::Get()->TryInvokeTab(FName("OutputLog")); });
	NotificationInfo.HyperlinkText = LOCTEXT("ShowOutputLogHyperlink", "Show Output Log");
	FSlateNotificationManager::Get().AddNotification(NotificationInfo)->SetCompletionState(CompletionState);
}

bool OpenConflictDialog(const TArray<FSourceControlStateRef>& InFilesConflicts)
{
	TSharedPtr<SWindow> Window;
	TSharedPtr<SSourceControlFileDialog> SourceControlFileDialog;

	Window = SNew(SWindow)
			 .Title(LOCTEXT("CheckoutPackagesDialogTitle", "Check Out Assets"))
			 .SizingRule(ESizingRule::UserSized)
			 .ClientSize(FVector2D(1024.0f, 512.0f))
			 .SupportsMaximize(false)
			 .SupportsMinimize(false)
			 [
			 	SNew(SBorder)
			 	.Padding(4.f)
			 	.BorderImage(FAppStyle::GetBrush("ToolPanel.GroupBorder"))
			 	[
			 		SAssignNew(SourceControlFileDialog, SSourceControlFileDialog)
			 		.Message(LOCTEXT("CheckoutPackagesDialogMessage", "Conflict detected in the following assets:"))
			 		.Warning(LOCTEXT("CheckoutPackagesWarnMessage", "Warning: These assets are locked or not at the head revision. You may lose your changes if you continue, as you will be unable to submit them to source control."))
			 		.Files(InFilesConflicts)
			 	]
			 ];

	SourceControlFileDialog->SetWindow(Window);
	Window->SetWidgetToFocusOnActivate(SourceControlFileDialog);
	GEditor->EditorAddModalWindow(Window.ToSharedRef());

	return SourceControlFileDialog->IsProceedButtonPressed();
}


} // end of namespace SSourceControlCommon

#undef LOCTEXT_NAMESPACE<|MERGE_RESOLUTION|>--- conflicted
+++ resolved
@@ -4,11 +4,7 @@
 
 #include "Algo/Count.h"
 #include "Algo/Find.h"
-<<<<<<< HEAD
-#include "AssetData.h"
-=======
 #include "AssetRegistry/AssetData.h"
->>>>>>> d731a049
 #include "ActorFolder.h"
 #include "ActorFolderDesc.h"
 #include "AssetToolsModule.h"
@@ -109,17 +105,6 @@
 	if (Assets.Num() > 0)
 	{
 		auto IsNotRedirector = [](const FAssetData& InAssetData) { return !InAssetData.IsRedirector(); };
-<<<<<<< HEAD
-		int32 NumUserFacingAsset = Algo::CountIf(*Assets, IsNotRedirector);
-
-		if (NumUserFacingAsset == 1)
-		{
-			const FAssetData& AssetData = *Algo::FindByPredicate(*Assets, IsNotRedirector);
-
-			TempAssetName = RetrieveAssetName(AssetData);
-			TempAssetPath = RetrieveAssetPath(AssetData);
-			TempAssetType = AssetData.AssetClass.ToString();
-=======
 		int32 NumUserFacingAsset = Algo::CountIf(Assets, IsNotRedirector);
 
 		if (NumUserFacingAsset == 1)
@@ -129,7 +114,6 @@
 			TempAssetName = RetrieveAssetName(AssetData);
 			TempAssetPath = RetrieveAssetPath(AssetData);
 			TempAssetType = AssetData.AssetClassPath.ToString();
->>>>>>> d731a049
 
 			const FAssetToolsModule& AssetToolsModule = FModuleManager::LoadModuleChecked<FAssetToolsModule>(TEXT("AssetTools"));
 			const TSharedPtr<IAssetTypeActions> AssetTypeActions = AssetToolsModule.Get().GetAssetTypeActionsForClass(AssetData.GetClass()).Pin();
@@ -145,21 +129,12 @@
 		}
 		else
 		{
-<<<<<<< HEAD
-			TempAssetName = RetrieveAssetName((*Assets)[0]);
-			TempAssetPath = RetrieveAssetPath((*Assets)[0]);
-
-			for (int32 i = 1; i < Assets->Num(); ++i)
-			{
-				TempAssetName += TEXT(";") + RetrieveAssetName((*Assets)[i]);
-=======
 			TempAssetName = RetrieveAssetName(Assets[0]);
 			TempAssetPath = RetrieveAssetPath(Assets[0]);
 
 			for (int32 i = 1; i < Assets.Num(); ++i)
 			{
 				TempAssetName += TEXT(";") + RetrieveAssetName(Assets[i]);
->>>>>>> d731a049
 			}
 
 			TempAssetType = SSourceControlCommon::GetDefaultMultipleAsset().ToString();
@@ -297,44 +272,6 @@
 	}
 
 	return AssetName;
-}
-
-FString FFileTreeItem::RetrieveAssetName(const FAssetData& InAssetData) const
-{
-	static const FName NAME_ActorLabel(TEXT("ActorLabel"));
-	static const FName NAME_ActorFolder(TEXT("ActorFolder"));
-
-	if (InAssetData.FindTag(NAME_ActorLabel))
-	{
-		FString ResultAssetName = TEXT("");
-		
-		InAssetData.GetTagValue(NAME_ActorLabel, ResultAssetName);
-		return ResultAssetName;
-	}
-	else if (InAssetData.AssetClass == NAME_ActorFolder)
-	{
-		FString ActorFolderPath = UActorFolder::GetAssetRegistryInfoFromPackage(InAssetData.PackageName).GetDisplayName();
-		if (!ActorFolderPath.IsEmpty())
-		{
-			return ActorFolderPath;
-		}
-	}
-	
-	return InAssetData.AssetName.ToString();
-}
-
-FString FFileTreeItem::RetrieveAssetPath(const FAssetData& InAssetData) const
-{
-	int32 LastDot = -1;
-	FString Path = InAssetData.ObjectPath.ToString();
-
-	// Strip asset name from object path
-	if (Path.FindLastChar('.', LastDot))
-	{
-		Path.LeftInline(LastDot);
-	}
-
-	return Path;
 }
 
 //////////////////////////////////////////////////////////////////////////
