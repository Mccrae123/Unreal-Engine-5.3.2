--- conflicted
+++ resolved
@@ -1168,50 +1168,6 @@
 	/** Called to create a context menu when right-clicking on a history item */
 	TSharedPtr< SWidget > OnCreateContextMenu()
 	{
-<<<<<<< HEAD
-		if (CanDiff())
-		{
-			FMenuBuilder MenuBuilder(true, NULL);
-
-			MenuBuilder.AddMenuEntry(
-				NSLOCTEXT("SourceControl.HistoryWindow.Menu", "DiffAgainstPrev", "Diff Against Previous Revision"),
-				NSLOCTEXT("SourceControl.HistoryWindow.Menu", "DiffAgainstPrevTooltip", "See changes between this revision and the previous one."),
-				FSlateIcon(),
-				FUIAction(
-					FExecuteAction::CreateSP(this, &SSourceControlHistoryWidget::OnDiffAgainstPreviousRev),
-					FCanExecuteAction::CreateSP(this, &SSourceControlHistoryWidget::CanDiffAgainstPreviousRev)
-				)
-			);
-
-			MenuBuilder.AddMenuEntry(
-				NSLOCTEXT("SourceControl.HistoryWindow.Menu", "DiffAgainstWorkspace", "Diff Against Workspace File"),
-				NSLOCTEXT("SourceControl.HistoryWindow.Menu", "DiffAgainstWorkspaceTooltip", "See changes between this revision and your version of the asset."),
-				FSlateIcon(),
-				FUIAction(
-					FExecuteAction::CreateSP(this, &SSourceControlHistoryWidget::OnDiffAgainstWorkspace),
-					FCanExecuteAction::CreateSP(this, &SSourceControlHistoryWidget::CanDiffAgainstWorkspace)
-				)
-			);
-
-			if (CanDiffSelected())
-			{
-				MenuBuilder.AddMenuEntry(
-					NSLOCTEXT("SourceControl.HistoryWindow.Menu", "DiffSelected", "Diff Selected"),
-					NSLOCTEXT("SourceControl.HistoryWindow.Menu", "DiffSelectedTooltip", "Diff the two assets that you have selected."),
-					FSlateIcon(),
-					FUIAction(
-						FExecuteAction::CreateSP(this, &SSourceControlHistoryWidget::OnDiffSelected)
-					)
-				);
-			}
-
-			return MenuBuilder.MakeWidget();
-		}
-		else
-		{
-			return SNullWidget::NullWidget;
-		}
-=======
 		FToolMenuContext Context;
 		USourceControlHistoryWidgetContext* SourceControlHistoryWidgetContext = NewObject<USourceControlHistoryWidgetContext>();
 		SourceControlHistoryWidgetContext->HistoryWidget = SharedThis(this);
@@ -1240,7 +1196,6 @@
 		}
 
 		return SNullWidget::NullWidget;
->>>>>>> 4af6daef
 	}
 
 	/** See if we should enabled the 'diff against previous' option */
@@ -1466,11 +1421,7 @@
 	 *
 	 * @return True if the SourceControl provider supports diffing, false if not.
 	 */
-<<<<<<< HEAD
-	bool CanDiff() const
-=======
 	static bool CanDiff()
->>>>>>> 4af6daef
 	{
 		return ISourceControlModule::Get().GetProvider().AllowsDiffAgainstDepot();
 	}
