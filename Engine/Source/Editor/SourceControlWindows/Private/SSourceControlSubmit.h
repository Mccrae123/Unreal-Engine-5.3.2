// Copyright Epic Games, Inc. All Rights Reserved.

#pragma once

#include "CoreMinimal.h"
#include "Layout/Visibility.h"
#include "Input/Reply.h"
#include "Widgets/DeclarativeSyntaxSupport.h"
#include "Widgets/SWidget.h"
#include "Widgets/SCompoundWidget.h"
#include "Widgets/Views/SListView.h"
#include "Widgets/Views/STableViewBase.h"
#include "Widgets/Views/STableRow.h"
#include "ISourceControlState.h"
#include "SSourceControlCommon.h"

class SMultiLineEditableTextBox;
class SWindow;

//-------------------------------------
// Source Control Window Constants
//-------------------------------------
namespace ESubmitResults
{
	enum Type
	{
		SUBMIT_ACCEPTED,
		SUBMIT_CANCELED,
		SUBMIT_SAVED,
	};
}

//-----------------------------------------------
// Source Control Check in Helper Struct
//-----------------------------------------------
class FChangeListDescription
{
public:
	TArray<FString> FilesForAdd;
	TArray<FString> FilesForSubmit;
	FText Description;
};

bool TryToVirtualizeFilesToSubmit(const TArray<FString>& FilesToSubmit, FText& Description, FText& OutFailureMsg);

DECLARE_DELEGATE_OneParam(FSourceControlSaveChangelistDescription, const FText& /*NewDescription*/);

class SSourceControlSubmitWidget : public SCompoundWidget
{
public:
	SLATE_BEGIN_ARGS(SSourceControlSubmitWidget)
		: _ParentWindow()
		, _Items()
		, _Description()
		, _ChangeValidationResult()
		, _ChangeValidationWarnings()
		, _ChangeValidationErrors()
		, _AllowDescriptionChange(true)
		, _AllowUncheckFiles(true)
		, _AllowKeepCheckedOut(true)
		, _AllowSubmit(true)
		, _AllowSaveAndClose(false)
		, _AllowDiffAgainstDepot(true)
	{}

		SLATE_ATTRIBUTE(TSharedPtr<SWindow>, ParentWindow)
		SLATE_ATTRIBUTE(TArray<FSourceControlStateRef>, Items)
		SLATE_ATTRIBUTE(FText, Description)
		SLATE_ATTRIBUTE(FString, ChangeValidationResult)
		SLATE_ATTRIBUTE(FString, ChangeValidationWarnings)
		SLATE_ATTRIBUTE(FString, ChangeValidationErrors)
		SLATE_ATTRIBUTE(bool, AllowDescriptionChange)
		SLATE_ATTRIBUTE(bool, AllowUncheckFiles)
		SLATE_ATTRIBUTE(bool, AllowKeepCheckedOut)
		SLATE_ATTRIBUTE(bool, AllowSubmit)
		SLATE_ATTRIBUTE(bool, AllowSaveAndClose)
		SLATE_ATTRIBUTE(bool, AllowDiffAgainstDepot)

	SLATE_END_ARGS()

	~SSourceControlSubmitWidget();

	/** Constructs the widget */
	void Construct(const FArguments& InArgs);

	/** Used to intercept Escape key press, and interpret it as cancel */
	virtual FReply OnKeyDown( const FGeometry& MyGeometry, const FKeyEvent& InKeyEvent ) override;

	/** Get dialog result */
	ESubmitResults::Type GetResult() { return DialogResult; }

	/** Returns a widget representing the item and column supplied */
	TSharedRef<SWidget> GenerateWidgetForItemAndColumn(TSharedPtr<FFileTreeItem> Item, const FName ColumnID) const;

	/** Gets the requested files and the change list description*/
	void FillChangeListDescription(FChangeListDescription& OutDesc);

	/** Does the user want to keep the files checked out */
	bool WantToKeepCheckedOut();

	/** Clears the current change list description */
	void ClearChangeListDescription();

private:
	/**
	 * @return the desired toggle state for the ToggleSelectedCheckBox.
	 * Returns Unchecked, unless all of the selected items are Checked.
	 */
	ECheckBoxState GetToggleSelectedState() const;

	/**
	 * Toggles the highlighted items.
	 * If no items are explicitly highlighted, toggles all items in the list.
	 */
	void OnToggleSelectedCheckBox(ECheckBoxState InNewState);

	/** Called when the settings of the dialog are to be accepted*/
	FReply SubmitClicked();

	/** Called when the settings of the dialog are to be ignored*/
	FReply CancelClicked();

	/** Called when the user click the 'Save' button. */
	FReply SaveAndCloseClicked();

	/** Called to check if the submit button is enabled or not. */
	bool IsSubmitEnabled() const;

	/** Check if the warning panel should be visible. */
	EVisibility IsWarningPanelVisible() const;

	/** Called when the Keep checked out Checkbox is changed */
	void OnCheckStateChanged_KeepCheckedOut(ECheckBoxState InState);

	/** Get the current state of the Keep Checked Out checkbox  */
	ECheckBoxState GetKeepCheckedOut() const;

	/** Check if Provider can checkout files */
	bool CanCheckOut() const;

	/** Called by SListView to get a widget corresponding to the supplied item */
	TSharedRef<ITableRow> OnGenerateRowForList(TSharedPtr<FFileTreeItem> SubmitItemData, const TSharedRef<STableViewBase>& OwnerTable);

	/**
	 * Returns the current column sort mode (ascending or descending) if the ColumnId parameter matches the current
	 * column to be sorted by, otherwise returns EColumnSortMode_None.
	 *
	 * @param	ColumnId	Column ID to query sort mode for.
	 *
	 * @return	The sort mode for the column, or EColumnSortMode_None if it is not known.
	 */
	EColumnSortMode::Type GetColumnSortMode(const FName ColumnId) const;

	/**
	 * Callback for SHeaderRow::Column::OnSort, called when the column to sort by is changed.
	 *
	 * @param	ColumnId	The new column to sort by
	 * @param	InSortMode	The sort mode (ascending or descending)
	 */
	void OnColumnSortModeChanged(const EColumnSortPriority::Type SortPriority, const FName& ColumnId, const EColumnSortMode::Type InSortMode);

	/**
	 * Requests that the source list data be sorted according to the current sort column and mode,
	 * and refreshes the list view.
	 */
	void RequestSort();

	/**
	 * Sorts the source list data according to the current sort column and mode.
	 */
	void SortTree();

	TSharedPtr<SWidget> OnCreateContextMenu();

	bool CanDiffAgainstDepot() const;
	void OnDiffAgainstDepot();
	void OnDiffAgainstDepotSelected(TSharedPtr<FFileTreeItem> InSelectedItem);

<<<<<<< HEAD
=======
	/** Called to check whether the selected files in the ListView can be reverted */
	bool AllowRevert() const;
	bool CanRevert() const;

	/** Reverts the files selected in the ListView */
	void OnRevert();

>>>>>>> 4af6daef
private:
	ESubmitResults::Type DialogResult;

	/** ListBox for selecting which object to consolidate */
	TSharedPtr<SListView<TSharedPtr<FFileTreeItem>>> ListView;

	/** Collection of objects (Widgets) to display in the List View. */
	TArray<TSharedPtr<FFileTreeItem>> ListViewItems;

	/** Pointer to the parent modal window */
	TWeakPtr<SWindow> ParentFrame;

	/** Internal widgets to save having to get in multiple places*/
	TSharedPtr<SMultiLineEditableTextBox> ChangeListDescriptionTextCtrl;

	/** State of the "Keep checked out" checkbox */
	ECheckBoxState	KeepCheckedOut;

	/** Whether the submit button should be enabled or not */
	bool bAllowSubmit;

	/** Whether a diff against the depot may be performed from within the submit dialog */
	bool bAllowDiffAgainstDepot;

	/** Specify which column to sort with */
	FName SortByColumn;

	/** Currently selected sorting mode */
	EColumnSortMode::Type SortMode;
};

class SSourceControlSubmitListRow : public SMultiColumnTableRow<TSharedPtr<FFileTreeItem>>
{
public:

	SLATE_BEGIN_ARGS(SSourceControlSubmitListRow) {}

	/** The SSourceControlSubmitWidget that owns the tree.  We'll only keep a weak reference to it. */
	SLATE_ARGUMENT(TSharedPtr<SSourceControlSubmitWidget>, SourceControlSubmitWidget)

		/** The list item for this row */
		SLATE_ARGUMENT(TSharedPtr<FFileTreeItem>, Item)

	SLATE_END_ARGS()

	/** Construct function for this widget */
	void Construct(const FArguments& InArgs, const TSharedRef<STableViewBase>& InOwnerTableView);

	/** Overridden from SMultiColumnTableRow.  Generates a widget for this column of the list row. */
	virtual TSharedRef<SWidget> GenerateWidgetForColumn(const FName& ColumnName) override;

private:

	/** Weak reference to the SSourceControlSubmitWidget that owns our list */
	TWeakPtr<SSourceControlSubmitWidget> SourceControlSubmitWidgetPtr;

	/** The item associated with this row of data */
	TSharedPtr<FFileTreeItem> Item;
};<|MERGE_RESOLUTION|>--- conflicted
+++ resolved
@@ -176,8 +176,6 @@
 	void OnDiffAgainstDepot();
 	void OnDiffAgainstDepotSelected(TSharedPtr<FFileTreeItem> InSelectedItem);
 
-<<<<<<< HEAD
-=======
 	/** Called to check whether the selected files in the ListView can be reverted */
 	bool AllowRevert() const;
 	bool CanRevert() const;
@@ -185,7 +183,6 @@
 	/** Reverts the files selected in the ListView */
 	void OnRevert();
 
->>>>>>> 4af6daef
 private:
 	ESubmitResults::Type DialogResult;
 
