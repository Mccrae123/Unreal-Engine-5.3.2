--- conflicted
+++ resolved
@@ -40,65 +40,6 @@
 	FText Description;
 };
 
-<<<<<<< HEAD
-class FSubmitItem : public TSharedFromThis<FSubmitItem>
-{
-public:
-	/** Constructor */
-	explicit FSubmitItem(const FSourceControlStateRef& InItem);
-
-	/** Returns the asset name of the item */
-	FText GetAssetName() const { return AssetName; }
-
-	/** Returns the package name of the item to display */
-	FText GetPackageName() const { return PackageName; }
-
-	/** Returns the file name of the item in source control */
-	FText GetFileName() const { return FileName; }
-
-	/** Returns the name of the icon to be used in the list item widget */
-	FName GetIconName() const { return Item->GetSmallIconName(); }
-
-	/** Returns the tooltip text for the icon */
-	FText GetIconTooltip() const { return Item->GetDisplayTooltip(); }
-
-	/** Returns the checkbox state of this item */
-	ECheckBoxState GetCheckBoxState() const { return CheckBoxState; }
-
-	/** Sets the checkbox state of this item */
-	void SetCheckBoxState(ECheckBoxState NewState) { CheckBoxState = NewState; }
-
-	/** true if the item is not in source control and needs to be added prior to checkin */
-	bool NeedsAdding() const { return !Item->IsSourceControlled(); }
-
-	/** true if the item is in source control and is able to be checked in */
-	bool CanCheckIn() const { return Item->CanCheckIn() || Item->IsDeleted(); }
-
-	/** true if the item is enabled in the list */
-	bool IsEnabled() const { return !Item->IsConflicted() && Item->IsCurrent(); }
-
-	/** true if the item is source controlled and not marked for add nor for delete */
-	bool CanDiff() const { return Item->IsSourceControlled() && !Item->IsAdded() && !Item->IsDeleted(); }
-
-private:
-	/** Shared pointer to the source control state object itself */
-	FSourceControlStateRef Item;
-
-	/** Checkbox state */
-	ECheckBoxState CheckBoxState;
-
-	/** Cached asset name to display in the listview */
-	FText AssetName;
-
-	/** Cached package name to display in the listview */
-	FText PackageName;
-
-	/** Cached file name on disk for source control */
-	FText FileName;
-};
-
-=======
->>>>>>> 6bbb88c8
 class SSourceControlSubmitWidget : public SCompoundWidget
 {
 public:
