--- conflicted
+++ resolved
@@ -472,10 +472,6 @@
 			TArray<FString> FinalPackagesToRevert;
 			SourceControlWidget->GetPackagesToRevert(FinalPackagesToRevert);
 			
-<<<<<<< HEAD
-			if (FinalPackagesToRevert.Num() > 0)
-			{
-=======
 			if ( IsRevertUnsavedEnabled() )
 			{
 				// Unsaved changes need to be saved to disk so SourceControl realizes that there's something to revert.
@@ -500,7 +496,6 @@
 
 			if (FinalPackagesToRevert.Num() > 0)
 			{
->>>>>>> 4af6daef
 				SourceControlHelpers::RevertAndReloadPackages(FinalPackagesToRevert, /*bRevertAll=*/false, /*bReloadWorld=*/bInReloadWorld);
 
 				bReverted = true;
