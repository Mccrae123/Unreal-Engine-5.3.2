// Copyright Epic Games, Inc. All Rights Reserved.

#pragma once

#include "SSubobjectEditor.h"

class IClassViewerFilter;

/**
* This is the editor for subobjects within the blueprint editor that
*/
class SUBOBJECTEDITOR_API SSubobjectBlueprintEditor final : public SSubobjectEditor
{
public:
	DECLARE_DELEGATE_OneParam(FOnHighlightPropertyInDetailsView, const class FPropertyPath&);
	DECLARE_DELEGATE_OneParam(FOnImportNamespaceToEditorContext, const FString& InNamespace);

private:	
	SLATE_BEGIN_ARGS(SSubobjectBlueprintEditor)
        : _ObjectContext(nullptr)
		, _PreviewActor(nullptr)
        , _AllowEditing(true)
		, _HideComponentClassCombo(false)
        , _OnSelectionUpdated()
		, _OnHighlightPropertyInDetailsView()
		, _OnImportNamespaceToEditorContext()
		{}

		SLATE_ATTRIBUTE(UObject*, ObjectContext)
		SLATE_ATTRIBUTE(AActor*, PreviewActor)
	    SLATE_ATTRIBUTE(bool, AllowEditing)
		SLATE_ATTRIBUTE(bool, HideComponentClassCombo)
	    SLATE_EVENT(FOnSelectionUpdated, OnSelectionUpdated)
	    SLATE_EVENT(FOnItemDoubleClicked, OnItemDoubleClicked)
		SLATE_EVENT(FOnHighlightPropertyInDetailsView, OnHighlightPropertyInDetailsView)
<<<<<<< HEAD
		SLATE_EVENT(FOnImportNamespaceToEditorContext, OnImportNamespaceToEditorContext)
=======
>>>>>>> d731a049
		SLATE_ARGUMENT(TArray<TSharedRef<IClassViewerFilter>>, SubobjectClassListFilters)
	    
	SLATE_END_ARGS()
	
	void Construct(const FArguments& InArgs);

protected:

	/** Attribute that provides access to a "preview" Actor context (may not be same as the Actor context that's being edited. */
	TAttribute<AActor*> PreviewActor;
	
	// SSubobjectEditor interface
	virtual bool ShouldModifyBPOnAssetDrop() const override { return true; }
	virtual void OnDeleteNodes() override;
	virtual void CopySelectedNodes() override;
	virtual void OnDuplicateComponent() override;
	virtual bool CanPasteNodes() const override;
	virtual void PasteNodes() override;
	
	virtual void OnAttachToDropAction(FSubobjectEditorTreeNodePtrType DroppedOn, const TArray<FSubobjectEditorTreeNodePtrType>& DroppedNodePtrs);
    virtual void OnDetachFromDropAction(const TArray<FSubobjectEditorTreeNodePtrType>& DroppedNodePtrs);
    virtual void OnMakeNewRootDropAction(FSubobjectEditorTreeNodePtrType DroppedNodePtr);
    virtual void PostDragDropAction(bool bRegenerateTreeNodes);

    /** Builds a context menu pop up for dropping a child node onto the scene root node */
    virtual TSharedPtr<SWidget> BuildSceneRootDropActionMenu(FSubobjectEditorTreeNodePtrType DroppedOntoNodePtr, FSubobjectEditorTreeNodePtrType DroppedNodePtr);
	virtual bool ClearSelectionOnClick() const override { return true; }
	virtual bool ShowInlineSearchWithButtons() const override { return true; }
	virtual FSubobjectDataHandle AddNewSubobject(const FSubobjectDataHandle& ParentHandle, UClass* NewClass, UObject* AssetOverride, FText& OutFailReason, TUniquePtr<FScopedTransaction> InOngoingTransaction) override;
	virtual void PopulateContextMenuImpl(UToolMenu* InMenu, TArray<FSubobjectEditorTreeNodePtrType>& InSelectedItems, bool bIsChildActorSubtreeNodeSelected) override;
	virtual FSubobjectEditorTreeNodePtrType GetSceneRootNode() const override;
public:
	virtual FSubobjectEditorTreeNodePtrType FindSlateNodeForObject(const UObject* InObject, bool bIncludeAttachmentComponents = true) const override;
	// End of SSubobjectEditor

public:

	/** Delegate to invoke when the given property should be highlighted in the details view (e.g. diff). */
	FOnHighlightPropertyInDetailsView OnHighlightPropertyInDetailsView;

	/** Delegate to invoke when a component class is selected in order to ensure the namespace is imported into the current editor context. */
	FOnImportNamespaceToEditorContext OnImportNamespaceToEditorContext;
	
	/**
	* Fills out an events section in ui.
	* @param Menu								the menu to add the events section into
	* @param Blueprint							the active blueprint context being edited
	* @param SelectedClass						the common component class to build the events list from
	* @param CanExecuteActionDelegate			the delegate to query whether or not to execute the UI action
	* @param GetSelectedObjectsDelegate		the delegate to fill the currently select variables / components
	*/
	static void BuildMenuEventsSection(FMenuBuilder& Menu, UBlueprint* Blueprint, UClass* SelectedClass, FCanExecuteAction CanExecuteActionDelegate, FGetSelectedObjectsDelegate GetSelectedObjectsDelegate);

	/**
	* Highlight a tree node and, optionally, a property with in it
	*
	* @param TreeNodeName		Name of the treenode to be highlighted
	* @param Property	The name of the property to be highlighted in the details view
	*/
	void HighlightTreeNode(FName TreeNodeName, const class FPropertyPath& Property);
	
protected:

	/**
	* Function to create events for the current selection
	* @param Blueprint						the active blueprint context
	* @param EventName						the event to add
	* @param GetSelectedObjectsDelegate	the delegate to gather information about current selection
	* @param NodeIndex						an index to a specified node to add event for or < 0 for all selected nodes.
	*/
	static void CreateEventsForSelection(UBlueprint* Blueprint, FName EventName, FGetSelectedObjectsDelegate GetSelectedObjectsDelegate);

	/**
	* Function to construct an event for a node
	* @param Blueprint						the nodes blueprint
	* @param EventName						the event to add
	* @param EventData						the event data structure describing the node
	*/
	static void ConstructEvent(UBlueprint* Blueprint, const FName EventName, const FComponentEventConstructionData EventData);

	/**
	* Function to view an event for a node
	* @param Blueprint						the nodes blueprint
	* @param EventName						the event to view
	* @param EventData						the event data structure describing the node
	*/
	static void ViewEvent(UBlueprint* Blueprint, const FName EventName, const FComponentEventConstructionData EventData);

	/** Get the current preview actor for this blueprint editor. */
	AActor* GetActorPreview() const { return PreviewActor.Get(nullptr); }
};<|MERGE_RESOLUTION|>--- conflicted
+++ resolved
@@ -13,7 +13,6 @@
 {
 public:
 	DECLARE_DELEGATE_OneParam(FOnHighlightPropertyInDetailsView, const class FPropertyPath&);
-	DECLARE_DELEGATE_OneParam(FOnImportNamespaceToEditorContext, const FString& InNamespace);
 
 private:	
 	SLATE_BEGIN_ARGS(SSubobjectBlueprintEditor)
@@ -23,7 +22,6 @@
 		, _HideComponentClassCombo(false)
         , _OnSelectionUpdated()
 		, _OnHighlightPropertyInDetailsView()
-		, _OnImportNamespaceToEditorContext()
 		{}
 
 		SLATE_ATTRIBUTE(UObject*, ObjectContext)
@@ -33,10 +31,6 @@
 	    SLATE_EVENT(FOnSelectionUpdated, OnSelectionUpdated)
 	    SLATE_EVENT(FOnItemDoubleClicked, OnItemDoubleClicked)
 		SLATE_EVENT(FOnHighlightPropertyInDetailsView, OnHighlightPropertyInDetailsView)
-<<<<<<< HEAD
-		SLATE_EVENT(FOnImportNamespaceToEditorContext, OnImportNamespaceToEditorContext)
-=======
->>>>>>> d731a049
 		SLATE_ARGUMENT(TArray<TSharedRef<IClassViewerFilter>>, SubobjectClassListFilters)
 	    
 	SLATE_END_ARGS()
@@ -76,9 +70,6 @@
 
 	/** Delegate to invoke when the given property should be highlighted in the details view (e.g. diff). */
 	FOnHighlightPropertyInDetailsView OnHighlightPropertyInDetailsView;
-
-	/** Delegate to invoke when a component class is selected in order to ensure the namespace is imported into the current editor context. */
-	FOnImportNamespaceToEditorContext OnImportNamespaceToEditorContext;
 	
 	/**
 	* Fills out an events section in ui.
