--- conflicted
+++ resolved
@@ -2495,7 +2495,6 @@
 				RootNodes.Add(Node);
 				AddedNodes.Add(Node->GetDataHandle(), Node);
 				CachedRootHandle = Node->GetDataHandle();
-<<<<<<< HEAD
 
 				TreeWidget->SetItemExpansion(Node, true);
 				TreeWidget->SetItemExpansion(SeperatorNode, true);
@@ -2503,15 +2502,6 @@
 				RefreshFilteredState(Node, false);
 			}
 
-=======
-
-				TreeWidget->SetItemExpansion(Node, true);
-				TreeWidget->SetItemExpansion(SeperatorNode, true);
-
-				RefreshFilteredState(Node, false);
-			}
-
->>>>>>> 4af6daef
 			// Create slate nodes for each subobject
 			for (FSubobjectDataHandle& Handle : SubobjectData)
 			{
@@ -2532,10 +2522,6 @@
 					ParentNode->AddChild(NewNode);
 					TreeWidget->SetItemExpansion(ParentNode, true);
 
-<<<<<<< HEAD
-					// Add a seperator after the default scene root, but only if there are more items below it
-					if (Data->IsDefaultSceneRoot() && Data->IsInheritedComponent() && SubobjectData.Find(Handle) < SubobjectData.Num() - 1)
-=======
 					const bool bFilteredOut = RefreshFilteredState(NewNode, false);
 
 					// Add a separator after the default scene root, but only it is not filtered out and if there are more items below it
@@ -2543,7 +2529,6 @@
 						Data->IsDefaultSceneRoot() &&
 						Data->IsInheritedComponent() && 
 						SubobjectData.Find(Handle) < SubobjectData.Num() - 1)
->>>>>>> 4af6daef
 					{
 						SeperatorNode = MakeShareable<FSubobjectEditorTreeNode>(
 							new FSubobjectEditorTreeNode(FSubobjectDataHandle::InvalidHandle, /** bIsSeperator */true));
