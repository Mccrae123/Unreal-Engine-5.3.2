// Copyright Epic Games, Inc. All Rights Reserved.

#include "SSubobjectEditor.h"
#include "Editor.h"
#include "ClassIconFinder.h"
#include "ScopedTransaction.h"
#include "ComponentAssetBroker.h"		// FComponentAssetBrokerage
#include "TutorialMetaData.h"
#include "IDocumentation.h"
#include "Framework/Commands/GenericCommands.h"
#include "Kismet2/ComponentEditorUtils.h"
#include "Kismet2/BlueprintEditorUtils.h"
#include "Kismet2/KismetEditorUtilities.h"
#include "Kismet2/ChildActorComponentEditorUtils.h"
#include "GraphEditorActions.h"
#include "Editor/EditorEngine.h"
#include "Editor/UnrealEdEngine.h"
#include "Preferences/UnrealEdOptions.h"
#include "UnrealEdGlobals.h"
#include "ISCSEditorUICustomization.h"	// #TODO_BH Rename this to subobject
#include "SubobjectEditorMenuContext.h"
#include "Toolkits/ToolkitManager.h"
#include "BlueprintEditor.h"
#include "ToolMenus.h"
#include "Components/ChildActorComponent.h"
#include "Components/PrimitiveComponent.h"

#include "Styling/SlateIconFinder.h"
#include "Styling/StyleColors.h"
#include "SourceCodeNavigation.h"
#include "SlateOptMacros.h"
#include "Widgets/Text/SInlineEditableTextBlock.h"
#include "Widgets/Input/SSearchBox.h"
#include "Widgets/Images/SImage.h"
#include "Widgets/SToolTip.h"
#include "Widgets/Input/SHyperlink.h"
#include "Widgets/Layout/SSpacer.h"
#include "Widgets/Layout/SSeparator.h"
#include "Selection.h"
#include "Framework/MultiBox/MultiBoxBuilder.h"
#include "SComponentClassCombo.h"
#include "SPositiveActionButton.h"
#include "CreateBlueprintFromActorDialog.h"
#include "ClassViewerFilter.h"
#include "GameProjectGenerationModule.h"	// Adding new component classes
#include "AddToProjectConfig.h"
#include "FeaturedClasses.inl"
#include "Settings/EditorStyleSettings.h"

#include "Subsystems/PanelExtensionSubsystem.h"	// SExtensionPanel
#include "Subsystems/AssetEditorSubsystem.h"

#include "Framework/Notifications/NotificationManager.h"
#include "Widgets/Notifications/SNotificationList.h"
#include "BPVariableDragDropAction.h"

#include "DragAndDrop/AssetDragDropOp.h"
#include "K2Node_Variable.h"		// Nodes for FSubobjectRowDragDropOp
#include "K2Node_VariableGet.h"
#include "AssetSelection.h"
#include "Settings/BlueprintEditorProjectSettings.h"
#include "Misc/FeedbackContext.h"

extern UNREALED_API UEditorEngine* GEditor;

#define LOCTEXT_NAMESPACE "SSubobjectEditor"

DEFINE_LOG_CATEGORY_STATIC(LogSubobjectEditor, Log, All);

static const FName SubobjectTree_ColumnName_ComponentClass("ComponentClass");
static const FName SubobjectTree_ColumnName_Asset("Asset");
static const FName SubobjectTree_ColumnName_Mobility("Mobility"); 
static const FName SubobjectTree_ContextMenuName("Kismet.SubobjectEditorContextMenu");

///////////////////////////////////////////////////////////
// Util Functions
namespace SubobjectEditorUtils
{	
	static bool ContainsChildActorSubtreeNode(const TArray<FSubobjectEditorTreeNodePtrType>& InNodePtrs)
	{
		for (FSubobjectEditorTreeNodePtrType NodePtr : InNodePtrs)
		{
			const FSubobjectData* Data = NodePtr ? NodePtr->GetDataSource() : nullptr;
			if (Data && Data->IsChildActorSubtreeObject())
			{
				return true;
			}
		}
	
		return false;
	}
	
	/** Returns whether child actor tree view expansion is enabled in project settings */
	static bool IsChildActorTreeViewExpansionEnabled()
	{
		const UBlueprintEditorProjectSettings* EditorProjectSettings = GetDefault<UBlueprintEditorProjectSettings>();
		return EditorProjectSettings->bEnableChildActorExpansionInTreeView;
	}

	static void OnSetChildActorTreeViewVisualizationMode(const UChildActorComponent* InChildActorComponent, EChildActorComponentTreeViewVisualizationMode InMode, TWeakPtr<SSubobjectEditor> InWeakSubobjectEditorPtr)
	{
		if (!InChildActorComponent)
		{
			return;
		}

		// #TODO_BH Get rid of const cast
		const_cast<UChildActorComponent*>(InChildActorComponent)->SetEditorTreeViewVisualizationMode(InMode);

		TSharedPtr<SSubobjectEditor> SubobjectEditor = InWeakSubobjectEditorPtr.Pin();
		if (SubobjectEditor.IsValid())
		{
			SubobjectEditor->UpdateTree();
		}
	}
	
	static void FillChildActorContextMenuOptions(UToolMenu* Menu, const FSubobjectEditorTreeNodePtrType InNodePtr)
	{
		if (!IsChildActorTreeViewExpansionEnabled())
		{
			return;
		}

		if (!InNodePtr || !InNodePtr->IsChildSubtreeNode())
		{
			return;
		}

		check(InNodePtr.IsValid());

		const UChildActorComponent* ChildActorComponent = Cast<UChildActorComponent>(InNodePtr->GetComponentTemplate());
		if (!ChildActorComponent)
		{
			return;
		}

		FToolMenuSection& Section = Menu->AddSection("ChildActor", LOCTEXT("ChildActorHeading", "Child Actor"));
		{
			TWeakPtr<SSubobjectEditor> WeakEditorPtr;
			if (USubobjectEditorMenuContext* MenuContext = Menu->FindContext<USubobjectEditorMenuContext>())
			{
				WeakEditorPtr = MenuContext->SubobjectEditor;
			}

			Section.AddMenuEntry(
				"SetChildActorOnlyMode",
				LOCTEXT("SetChildActorOnlyMode_Label", "Switch to Child Actor Only Mode"),
				LOCTEXT("SetChildActorOnlyMode_ToolTip", "Visualize this child actor's template/instance subtree in place of its parent component node."),
				FSlateIcon(),
				FUIAction(
					FExecuteAction::CreateStatic(
						&SubobjectEditorUtils::OnSetChildActorTreeViewVisualizationMode,
						ChildActorComponent,
						EChildActorComponentTreeViewVisualizationMode::ChildActorOnly,
						WeakEditorPtr),
					FCanExecuteAction()
				)
			);
		}
	}
}

/////////////////////////////////////////////////////
// FSubobjectEditorTreeNode

FSubobjectEditorTreeNode::FSubobjectEditorTreeNode(const FSubobjectDataHandle& SubobjectDataSource, bool InbIsSeperator /*= false*/)
	: DataHandle(SubobjectDataSource)
	, FilterFlags((uint8)EFilteredState::Unknown)
	, bIsSeperator(InbIsSeperator)
{
	check(IsValid());
}

FString FSubobjectEditorTreeNode::GetDisplayString() const
{
	FSubobjectData* Data = GetDataSource();
	return Data ? Data->GetDisplayString() : TEXT("Unknown");
}

bool FSubobjectEditorTreeNode::IsComponentNode() const
{
	FSubobjectData* Data = GetDataSource();
	return Data ? Data->GetComponentTemplate() != nullptr : false;
}

bool FSubobjectEditorTreeNode::IsNativeComponent() const
{
	FSubobjectData* Data = GetDataSource();
	return Data ? Data->IsNativeComponent() : false;
}

bool FSubobjectEditorTreeNode::IsRootActorNode() const
{
	// If there is no parent node pointer then this has to be top of the tree
	return ParentNodePtr == nullptr;
}

FName FSubobjectEditorTreeNode::GetVariableName() const
{
	const FSubobjectData* const Data = GetDataSource();
	return Data->GetVariableName();
}

bool FSubobjectEditorTreeNode::CanReparent() const
{
	const FSubobjectData* const Data = GetDataSource();
	return Data->CanReparent();
}

const UActorComponent* FSubobjectEditorTreeNode::GetComponentTemplate() const
{
	const FSubobjectData* Data = GetDataSource();
	return Data ? Data->GetComponentTemplate() : nullptr;
}

const UObject* FSubobjectEditorTreeNode::GetObject(bool bEvenIfPendingKill /* = false */) const
{
	const FSubobjectData* Data = GetDataSource();
	return Data ? Data->GetObject() : nullptr;
}

FSubobjectData* FSubobjectEditorTreeNode::GetDataSource() const
{
	return DataHandle.GetSharedDataPtr().Get();
}

bool FSubobjectEditorTreeNode::IsChildSubtreeNode() const
{
	const FSubobjectData* Data = GetDataSource();
	return Data ? Data->IsChildActorSubtreeObject() : false;
}

bool FSubobjectEditorTreeNode::IsAttachedTo(FSubobjectEditorTreeNodePtrType InNodePtr) const
{
	FSubobjectEditorTreeNodePtrType TestParentPtr = ParentNodePtr;
	while (TestParentPtr.IsValid())
	{
		if (TestParentPtr == InNodePtr)
		{
			return true;
		}

		TestParentPtr = TestParentPtr->ParentNodePtr;
	}

	return false;
}

bool FSubobjectEditorTreeNode::IsDirectlyAttachedTo(FSubobjectEditorTreeNodePtrType InNodePtr) const
{
	return ParentNodePtr == InNodePtr;
}

bool FSubobjectEditorTreeNode::CanDelete() const
{
	if(const FSubobjectData* Data = GetDataSource())
	{
		return Data->CanDelete();
	}
	return false;
}

bool FSubobjectEditorTreeNode::CanRename() const
{
	if(const FSubobjectData* Data = GetDataSource())
	{
		return Data->CanRename();
	}
	return false;
}

void FSubobjectEditorTreeNode::AddChild(FSubobjectEditorTreeNodePtrType AttachToPtr)
{
	check(AttachToPtr->IsValid());
	
	// Ensure the node is not already parented elsewhere
	if (AttachToPtr->GetParent())
	{
		AttachToPtr->GetParent()->RemoveChild(AttachToPtr);
	}
	
	Children.AddUnique(AttachToPtr);
	AttachToPtr->ParentNodePtr = AsShared();
}

void FSubobjectEditorTreeNode::RemoveChild(FSubobjectEditorTreeNodePtrType InChildNodePtr)
{
	Children.Remove(InChildNodePtr);
	InChildNodePtr->ParentNodePtr.Reset();
}

FSubobjectEditorTreeNodePtrType FSubobjectEditorTreeNode::FindChild(const FSubobjectDataHandle& InHandle)
{
	for (const FSubobjectEditorTreeNodePtrType& Child : Children)
	{
		if (Child->GetDataHandle() == InHandle)
		{
			return Child;
		}
	}
	return FSubobjectEditorTreeNodePtrType();
}

bool FSubobjectEditorTreeNode::IsFlaggedForFiltration() const
{
	return FilterFlags != EFilteredState::Unknown ? (FilterFlags & EFilteredState::FilteredInMask) == 0 : false;
}

void FSubobjectEditorTreeNode::SetCachedFilterState(bool bMatchesFilter, bool bUpdateParent)
{
	bool bFlagsChanged = false;
	if ((FilterFlags & EFilteredState::Unknown) == EFilteredState::Unknown)
	{
		FilterFlags = 0x00;
		bFlagsChanged = true;
	}

	if (bMatchesFilter)
	{
		bFlagsChanged |= (FilterFlags & EFilteredState::MatchesFilter) == 0;
		FilterFlags |= EFilteredState::MatchesFilter;
	}
	else
	{
		bFlagsChanged |= (FilterFlags & EFilteredState::MatchesFilter) != 0;
		FilterFlags &= ~EFilteredState::MatchesFilter;
	}

	const bool bHadChildMatch = (FilterFlags & EFilteredState::ChildMatches) != 0;

	// refresh the cached child state (don't update the parent, we'll do that below if it's needed)
	RefreshCachedChildFilterState(/*bUpdateParent =*/false);

	bFlagsChanged |= bHadChildMatch != ((FilterFlags & EFilteredState::ChildMatches) != 0);
	if (bUpdateParent && bFlagsChanged)
	{
		ApplyFilteredStateToParent();
	}
}

void FSubobjectEditorTreeNode::ApplyFilteredStateToParent()
{
	FSubobjectEditorTreeNode* Child = this;
	while (Child->ParentNodePtr.IsValid())
	{
		FSubobjectEditorTreeNode* Parent = Child->ParentNodePtr.Get();

		if (!IsFlaggedForFiltration())
		{
			if ((Parent->FilterFlags & EFilteredState::ChildMatches) == 0)
			{
				Parent->FilterFlags |= EFilteredState::ChildMatches;
			}
			else
			{
				// all parents from here on up should have the flag
				break;
			}
		}
		// have to see if this was the only child contributing to this flag
		else if (Parent->FilterFlags & EFilteredState::ChildMatches)
		{
			Parent->FilterFlags &= ~EFilteredState::ChildMatches;
			for (const FSubobjectEditorTreeNodePtrType& Sibling : Parent->Children)
			{
				if (Sibling.Get() == Child)
				{
					continue;
				}

				if (Sibling->FilterFlags & EFilteredState::FilteredInMask)
				{
					Parent->FilterFlags |= EFilteredState::ChildMatches;
					break;
				}
			}

			if (Parent->FilterFlags & EFilteredState::ChildMatches)
			{
				// another child added the flag back
				break;
			}
		}
		Child = Parent;
	}
}

void FSubobjectEditorTreeNode::RefreshCachedChildFilterState(bool bUpdateParent)
{
	const bool bContainedMatch = !IsFlaggedForFiltration();

	FilterFlags &= ~EFilteredState::ChildMatches;
	for (FSubobjectEditorTreeNodePtrType Child : Children)
	{
		// Separator nodes should not contribute to child matches for the parent nodes
		if (Child->IsSeperator())
		{
			continue;
		}

		if (!Child->IsFlaggedForFiltration())
		{
			FilterFlags |= EFilteredState::ChildMatches;
			break;
		}
	}
	const bool bContainsMatch = !IsFlaggedForFiltration();

	const bool bStateChange = bContainedMatch != bContainsMatch;
	if (bUpdateParent && bStateChange)
	{
		ApplyFilteredStateToParent();
	}
}

bool FSubobjectEditorTreeNode::RefreshFilteredState(const UClass* InFilterType, const TArray<FString>& InFilterTerms, bool bRecursive)
{
	bool bHasAnyVisibleChildren = false;
	if (bRecursive)
	{
		for (FSubobjectEditorTreeNodePtrType Child : GetChildren())
		{
			bHasAnyVisibleChildren |= Child->RefreshFilteredState(InFilterType, InFilterTerms, bRecursive);
		}
	}

	// Don't check a root actor node - it doesn't have a valid variable name. Let it recache based on children and hide itself based on their filter states.
	if (IsRootActorNode())
	{
		SetCachedFilterState(bHasAnyVisibleChildren, /*bUpdateParent =*/!bRecursive);
		return bHasAnyVisibleChildren;
	}

	bool bIsFilteredOut = InFilterType && !MatchesFilterType(InFilterType);
	if (!bIsFilteredOut && !IsSeperator())
	{
		FString DisplayStr = GetDisplayString();
		for (const FString& FilterTerm : InFilterTerms)
		{
			if (!DisplayStr.Contains(FilterTerm))
			{
				bIsFilteredOut = true;
			}
		}
	}

	// if we're not recursing, then assume this is for a new node and we need to update the parent
	// otherwise, assume the parent was hit as part of the recursion
	const bool bUpdateParent = !bRecursive;
	SetCachedFilterState(!bIsFilteredOut, bUpdateParent);
	return !bIsFilteredOut;
}

bool FSubobjectEditorTreeNode::MatchesFilterType(const UClass* InFilterType) const
{
	if(IsComponentNode())
	{
		if (const UActorComponent* ComponentObject = GetComponentTemplate())
		{
			const UClass* ComponentClass = ComponentObject->GetClass();
			check(ComponentClass);

			if (ComponentClass->IsChildOf(InFilterType))
			{
				return true;
			}
		}
		return false;
	}
	
	// All other nodes will pass the type filter by default.
	return true;
}

void FSubobjectEditorTreeNode::SetOngoingCreateTransaction(TUniquePtr<FScopedTransaction> InTransaction)
{
	OngoingCreateTransaction = MoveTemp(InTransaction);
}

void FSubobjectEditorTreeNode::CloseOngoingCreateTransaction()
{
	OngoingCreateTransaction.Reset();
}

//////////////////////////////////////////////////////////////////////////
// FSubobjectRowDragDropOp - The drag-drop operation triggered when dragging a row in the components tree

class FSubobjectRowDragDropOp : public FKismetVariableDragDropAction
{
public:
	DRAG_DROP_OPERATOR_TYPE(FSubobjectRowDragDropOp, FKismetVariableDragDropAction)

	/** Available drop actions */
	enum EDropActionType
	{
		DropAction_None,
		DropAction_AttachTo,
		DropAction_DetachFrom,
		DropAction_MakeNewRoot,
		DropAction_AttachToOrMakeNewRoot
	};

	// FGraphEditorDragDropAction interface
	virtual void HoverTargetChanged() override;
	virtual FReply DroppedOnNode(FVector2D ScreenPosition, FVector2D GraphPosition) override;
	virtual FReply DroppedOnPanel(const TSharedRef< class SWidget >& Panel, FVector2D ScreenPosition, FVector2D GraphPosition, UEdGraph& Graph) override;
	// End of FGraphEditorDragDropAction

	/** Node(s) that we started the drag from */
	TArray<FSubobjectEditorTreeNodePtrType> SourceNodes;

	/** The type of drop action that's pending while dragging */
	EDropActionType PendingDropAction;

	static TSharedRef<FSubobjectRowDragDropOp> New(FName InVariableName, UStruct* InVariableSource, FNodeCreationAnalytic AnalyticCallback);
};

TSharedRef<FSubobjectRowDragDropOp> FSubobjectRowDragDropOp::New(FName InVariableName, UStruct* InVariableSource, FNodeCreationAnalytic AnalyticCallback)
{
	TSharedPtr<FSubobjectRowDragDropOp> Operation = MakeShareable(new FSubobjectRowDragDropOp);
	Operation->VariableName = InVariableName;
	Operation->VariableSource = InVariableSource;
	Operation->AnalyticCallback = AnalyticCallback;
	Operation->Construct();
	return Operation.ToSharedRef();
}

void FSubobjectRowDragDropOp::HoverTargetChanged()
{
	bool bHoverHandled = false;

	FSlateColor IconTint = FLinearColor::White;
	const FSlateBrush* ErrorSymbol = FAppStyle::GetBrush(TEXT("Graph.ConnectorFeedback.Error"));

	if(SourceNodes.Num() > 1)
	{
		// Display an error message if attempting to drop multiple source items onto a node
		UK2Node_Variable* VarNodeUnderCursor = Cast<UK2Node_Variable>(GetHoveredNode());
		if (VarNodeUnderCursor != nullptr)
		{
			// Icon/text to draw on tooltip
			FText Message = LOCTEXT("InvalidMultiDropTarget", "Cannot replace node with multiple nodes");
			SetSimpleFeedbackMessage(ErrorSymbol, IconTint, Message);

			bHoverHandled = true;
		}
	}

	if (!bHoverHandled)
	{
		if (SubobjectEditorUtils::ContainsChildActorSubtreeNode(SourceNodes))
		{
			// @todo - Add support for drag/drop of child actor template components to create variable get nodes in a local Blueprint event/function graph
			FText Message = LOCTEXT("ChildActorDragDropAddVariableNode_Unsupported", "This operation is not currently supported for one or more of the selected components.");
			SetSimpleFeedbackMessage(ErrorSymbol, IconTint, Message);
		}
		else if (FProperty* VariableProperty = GetVariableProperty())
		{
			const FSlateBrush* PrimarySymbol;
			const FSlateBrush* SecondarySymbol;
			FSlateColor PrimaryColor;
			FSlateColor SecondaryColor;
			GetDefaultStatusSymbol(/*out*/ PrimarySymbol, /*out*/ PrimaryColor, /*out*/ SecondarySymbol, /*out*/ SecondaryColor);

			// Create feedback message with the function name.
			SetSimpleFeedbackMessage(PrimarySymbol, PrimaryColor, VariableProperty->GetDisplayNameText(), SecondarySymbol, SecondaryColor);
		}
		else
		{
			FText Message = LOCTEXT("CannotFindProperty", "Cannot find corresponding variable (make sure component has been assigned to one)");
			SetSimpleFeedbackMessage(ErrorSymbol, IconTint, Message);
		}
		bHoverHandled = true;
	}

	if(!bHoverHandled)
	{
		FKismetVariableDragDropAction::HoverTargetChanged();
	}
}

FReply FSubobjectRowDragDropOp::DroppedOnNode(FVector2D ScreenPosition, FVector2D GraphPosition)
{
	// Only allow dropping on another node if there is only a single source item
	if(SourceNodes.Num() == 1)
	{
		FKismetVariableDragDropAction::DroppedOnNode(ScreenPosition, GraphPosition);
	}
	return FReply::Handled();
}

FReply FSubobjectRowDragDropOp::DroppedOnPanel(const TSharedRef<class SWidget>& Panel, FVector2D ScreenPosition, FVector2D GraphPosition, UEdGraph& Graph)
{
	const FScopedTransaction Transaction(LOCTEXT("SSubobjectEditorAddMultipleNodes", "Add Component Nodes"));

	TArray<UK2Node_VariableGet*> OriginalVariableNodes;
	Graph.GetNodesOfClass<UK2Node_VariableGet>(OriginalVariableNodes);

	// Add source items to the graph in turn
	for (FSubobjectEditorTreeNodePtrType& SourceNode : SourceNodes)
	{
		FSubobjectData* Data = SourceNode->GetDataSource();
		if(!Data)
		{
			continue;
		}
		
		VariableName = Data->GetVariableName();
		FKismetVariableDragDropAction::DroppedOnPanel(Panel, ScreenPosition, GraphPosition, Graph);

		GraphPosition.Y += 50.0f;
	}

	TArray<UK2Node_VariableGet*> ResultVariableNodes;
	Graph.GetNodesOfClass<UK2Node_VariableGet>(ResultVariableNodes);

	if (ResultVariableNodes.Num() - OriginalVariableNodes.Num() > 1)
	{
		TSet<const UEdGraphNode*> NodeSelection;

		// Because there is more than one new node, lets grab all the nodes at the bottom of the list and add them to a set for selection
		for (int32 NodeIdx = ResultVariableNodes.Num() - 1; NodeIdx >= OriginalVariableNodes.Num(); --NodeIdx)
		{
			NodeSelection.Add(ResultVariableNodes[NodeIdx]);
		}
		Graph.SelectNodeSet(NodeSelection);
	}
	return FReply::Handled();
}

/////////////////////////////////////////////////////
// SSubobjectEditorDragDropTree

void SSubobjectEditorDragDropTree::Construct(const FArguments& InArgs)
{
	STreeView<FSubobjectEditorTreeNodePtrType>::FArguments BaseArgs;
	BaseArgs.OnGenerateRow(InArgs._OnGenerateRow)
		.OnItemScrolledIntoView(InArgs._OnItemScrolledIntoView)
		.OnGetChildren(InArgs._OnGetChildren)
		.OnSetExpansionRecursive(InArgs._OnSetExpansionRecursive)
		.TreeItemsSource(InArgs._TreeItemsSource)
		.ItemHeight(InArgs._ItemHeight)
		.OnContextMenuOpening(InArgs._OnContextMenuOpening)
		.OnMouseButtonDoubleClick(InArgs._OnMouseButtonDoubleClick)
		.OnSelectionChanged(InArgs._OnSelectionChanged)
		.SelectionMode(InArgs._SelectionMode)
		.HeaderRow(InArgs._HeaderRow)
		.ClearSelectionOnClick(InArgs._ClearSelectionOnClick)
		.ExternalScrollbar(InArgs._ExternalScrollbar)
		.OnEnteredBadState(InArgs._OnTableViewBadState)
		.HighlightParentNodesForSelection(true);

	SubobjectEditor = InArgs._SubobjectEditor;
	STreeView<FSubobjectEditorTreeNodePtrType>::Construct(BaseArgs);
}

FReply SSubobjectEditorDragDropTree::OnDragOver(const FGeometry& MyGeometry, const FDragDropEvent& DragDropEvent)
{
	FReply Handled = FReply::Unhandled();

	if (SubobjectEditor != nullptr)
	{
		TSharedPtr<FDragDropOperation> Operation = DragDropEvent.GetOperation();
		if (Operation.IsValid() && (Operation->IsOfType<FExternalDragOperation>() || Operation->IsOfType<FAssetDragDropOp>()))
		{
			Handled = AssetUtil::CanHandleAssetDrag(DragDropEvent);

			if (!Handled.IsEventHandled())
			{
				if (Operation->IsOfType<FAssetDragDropOp>())
				{
					const TSharedPtr<FAssetDragDropOp> AssetDragDropOp = StaticCastSharedPtr<FAssetDragDropOp>(Operation);

					for (const FAssetData& AssetData : AssetDragDropOp->GetAssets())
					{
						if (UClass* AssetClass = AssetData.GetClass())
						{
							if (AssetClass->IsChildOf(UClass::StaticClass()))
							{
								Handled = FReply::Handled();
								break;
							}
						}
					}
				}
			}
		}
	}

	return Handled;
}

FReply SSubobjectEditorDragDropTree::OnDrop(const FGeometry& MyGeometry, const FDragDropEvent& DragDropEvent)
{
	if (SubobjectEditor != nullptr)
	{
		return SubobjectEditor->TryHandleAssetDragDropOperation(DragDropEvent);
	}
	else
	{
		return FReply::Unhandled();
	}
}

/////////////////////////////////////////////////////
// SSubobject_RowWidget

void SSubobject_RowWidget::Construct(const FArguments& InArgs, TWeakPtr<SSubobjectEditor> InEditor, FSubobjectEditorTreeNodePtrType InNodePtr, TSharedPtr<STableViewBase> InOwnerTableView)
{
	check(InNodePtr.IsValid());
	SubobjectEditor = InEditor;
	SubobjectPtr = InNodePtr;

	bool bIsSeparator = InNodePtr->IsSeperator();

	FSuperRowType::FArguments Args = FSuperRowType::FArguments()
		.Style(bIsSeparator ?
			&FAppStyle::Get().GetWidgetStyle<FTableRowStyle>("TableView.NoHoverTableRow") :
			&FAppStyle::Get().GetWidgetStyle<FTableRowStyle>("SceneOutliner.TableViewRow")) //@todo create editor style for the SCS tree
		.Padding(FMargin(0.f, 4.f, 0.f, 4.f))
		.ShowSelection(!bIsSeparator)
		.OnDragDetected(this, &SSubobject_RowWidget::HandleOnDragDetected)
		.OnDragEnter(this, &SSubobject_RowWidget::HandleOnDragEnter)
		.OnDragLeave(this, &SSubobject_RowWidget::HandleOnDragLeave)
		.OnCanAcceptDrop(this, &SSubobject_RowWidget::HandleOnCanAcceptDrop)
		.OnAcceptDrop(this, &SSubobject_RowWidget::HandleOnAcceptDrop);

	SMultiColumnTableRow<FSubobjectEditorTreeNodePtrType>::Construct(Args, InOwnerTableView.ToSharedRef());
}

BEGIN_SLATE_FUNCTION_BUILD_OPTIMIZATION
TSharedRef<SWidget> SSubobject_RowWidget::GenerateWidgetForColumn(const FName& ColumnName)
{
	FSubobjectEditorTreeNodePtrType Node = GetSubobjectPtr();
	check(Node);
	
	if (Node->IsSeperator())
	{
		return SNew(SBox)
			.Padding(1.f)
			[
				SNew(SSeparator)
				.SeparatorImage(FAppStyle::Get().GetBrush("Menu.Separator"))
				.Thickness(1.f)
		 	];
	}

	FSubobjectData* Data = Node->GetDataSource();

	if (ColumnName == SubobjectTree_ColumnName_ComponentClass)
	{
		InlineWidget =
			SNew(SInlineEditableTextBlock)
			.Text(this, &SSubobject_RowWidget::GetNameLabel)
			.OnVerifyTextChanged(this, &SSubobject_RowWidget::OnNameTextVerifyChanged)
			.OnTextCommitted(this, &SSubobject_RowWidget::OnNameTextCommit)
			.IsSelected(this, &SSubobject_RowWidget::IsSelectedExclusively)
			.IsReadOnly(this, &SSubobject_RowWidget::IsReadOnly);

		Node->SetRenameRequestedDelegate(FSubobjectEditorTreeNode::FOnRenameRequested::CreateSP(InlineWidget.Get(), &SInlineEditableTextBlock::EnterEditingMode));
		
		const bool IsRootActorNode = Data->IsRootActor();
		
		TSharedRef<SHorizontalBox> Contents = 
		SNew(SHorizontalBox)
			.ToolTip(CreateToolTipWidget())
			+ SHorizontalBox::Slot()
			.Padding(FMargin(IsRootActorNode ? 0.f : 4.f, 0.f, 0.f, 0.f))
			.AutoWidth()
			.VAlign(VAlign_Center)
			[
				SNew(SExpanderArrow, SharedThis(this))
				.Visibility(IsRootActorNode ? EVisibility::Collapsed : EVisibility::Visible)
			]
		+ SHorizontalBox::Slot()
			.Padding(FMargin(IsRootActorNode ? 4.f : 0.f, 0.f, 0.f, 0.f))
			.AutoWidth()
			.VAlign(VAlign_Center)
			[
				SNew(SImage)
				.Image(GetIconBrush())
				.ColorAndOpacity(this, &SSubobject_RowWidget::GetColorTintForIcon)
			]
		+ SHorizontalBox::Slot()
			.VAlign(VAlign_Center)
			.HAlign(HAlign_Left)
			.AutoWidth()
			.Padding(6.f, 0.f, 0.f, 0.f)
			[
				InlineWidget.ToSharedRef()
			]
		+ SHorizontalBox::Slot()
	        .HAlign(HAlign_Left)
	        .VAlign(VAlign_Center)
			.FillWidth(1.0f)
	        .Padding(4.f, 0.f, 0.f, 0.f)
	        [
	            SNew(STextBlock)
	            .Text(this, &SSubobject_RowWidget::GetObjectContextText)
	            .ColorAndOpacity(FSlateColor::UseForeground())
	        ]
		+ SHorizontalBox::Slot()
	        .HAlign(HAlign_Right)
	        .VAlign(VAlign_Center)
			.AutoWidth()
	        .Padding(4.f, 0.f, 4.f, 0.f)
	        [
	            GetInheritedLinkWidget()
	        ];
				
		return Contents;
	}
	else if (ColumnName == SubobjectTree_ColumnName_Asset)
	{
		return
			SNew(SHorizontalBox)
			+ SHorizontalBox::Slot()
			.VAlign(VAlign_Center)
			[
				SNew(STextBlock)
				.Visibility(this, &SSubobject_RowWidget::GetAssetVisibility)
				.Text(this, &SSubobject_RowWidget::GetAssetName)
				.ToolTipText(this, &SSubobject_RowWidget::GetAssetPath)
			];
	}
	else if (ColumnName == SubobjectTree_ColumnName_Mobility)
	{
		if (Data && Data->GetComponentTemplate())
		{
			TSharedPtr<SToolTip> MobilityTooltip = SNew(SToolTip)
				.Text(this, &SSubobject_RowWidget::GetMobilityToolTipText);

			return SNew(SHorizontalBox)
				.ToolTip(MobilityTooltip)
				.Visibility(EVisibility::Visible) // so we still get tooltip text for an empty SHorizontalBox
				+ SHorizontalBox::Slot()
				.VAlign(VAlign_Center)
				.FillWidth(1.0f)
				[
					SNew(SImage)
					.Image(this, &SSubobject_RowWidget::GetMobilityIconImage)
					.ToolTip(MobilityTooltip)
				];
		}
		else
		{
			return SNew(SSpacer);
		}
	}

	return SNew(STextBlock)
		.Text(LOCTEXT("UnknownColumn", "Unknown Column"));
}
END_SLATE_FUNCTION_BUILD_OPTIMIZATION

FText SSubobject_RowWidget::GetNameLabel() const
{
	FSubobjectEditorTreeNodePtrType NodePtr = GetSubobjectPtr();
	FSubobjectData* Data = NodePtr ? NodePtr->GetDataSource() : nullptr;
	if(Data)
	{
		// NOTE: Whatever this returns also becomes the variable name
		return FText::FromString(NodePtr->GetDisplayString());
	}
	return LOCTEXT("UnknownDataSource", "Unknown Name Label");
}

FText SSubobject_RowWidget::GetAssetPath() const
{
	FSubobjectEditorTreeNodePtrType NodePtr = GetSubobjectPtr();
	FSubobjectData* Data = NodePtr->GetDataSource();

	return Data ? Data->GetAssetPath() : FText::GetEmpty();
}

FText SSubobject_RowWidget::GetAssetName() const
{
	FSubobjectEditorTreeNodePtrType NodePtr = GetSubobjectPtr();
	if(FSubobjectData* Data = NodePtr->GetDataSource())
	{
		return Data->GetAssetName();

	}
	return FText::GetEmpty();
}

EVisibility SSubobject_RowWidget::GetAssetVisibility() const
{	
	FSubobjectEditorTreeNodePtrType NodePtr = GetSubobjectPtr();
	FSubobjectData* Data = NodePtr ? NodePtr->GetDataSource() : nullptr;

	if (Data && Data->IsAssetVisible())
	{
		return EVisibility::Visible;
	}

	return EVisibility::Hidden;
}

const FSlateBrush* SSubobject_RowWidget::GetIconBrush() const
{
	const FSlateBrush* ComponentIcon = FAppStyle::GetBrush("SCS.NativeComponent");

	if (FSubobjectEditorTreeNodePtrType NodePtr = GetSubobjectPtr())
	{
		if (const FSubobjectData* Data = NodePtr->GetDataSource())
		{
			if (const AActor* Actor = Data->GetObject<AActor>())
			{
				return FClassIconFinder::FindIconForActor(Actor);
			}
			else if (const UActorComponent* ComponentTemplate = Data->GetComponentTemplate())
			{
				ComponentIcon = FSlateIconFinder::FindIconBrushForClass(ComponentTemplate->GetClass(), TEXT("SCS.Component"));
			}
		}
	}

	return ComponentIcon;
}

FSlateColor SSubobject_RowWidget::GetColorTintForIcon() const
{
	return SubobjectEditor.Pin()->GetColorTintForIcon(GetSubobjectPtr());
}

ESelectionMode::Type SSubobject_RowWidget::GetSelectionMode() const
{
	FSubobjectEditorTreeNodePtrType NodePtr = GetSubobjectPtr();
	if (NodePtr && NodePtr->IsSeperator())
	{
		return ESelectionMode::None;
	}
	
	return SMultiColumnTableRow<FSubobjectEditorTreeNodePtrType>::GetSelectionMode();
}

void SSubobject_RowWidget::HandleOnDragEnter(const FDragDropEvent& DragDropEvent)
{
	TSharedPtr<FDragDropOperation> Operation = DragDropEvent.GetOperation();
	if (!Operation.IsValid())
	{
		return;
	}
	TSharedPtr<FSubobjectRowDragDropOp> DragRowOp = DragDropEvent.GetOperationAs<FSubobjectRowDragDropOp>();

	if (DragRowOp.IsValid())
	{
		check(SubobjectEditor.IsValid());
		
		FText Message;
		FSlateColor IconColor = FLinearColor::White;

		for (const FSubobjectEditorTreeNodePtrType& SelectedNodePtr : DragRowOp->SourceNodes)
		{
			const FSubobjectData* Data = SelectedNodePtr->GetDataSource();
			if (!Data->CanReparent())
			{
				// We set the tooltip text here because it won't change across entry/leave events
				if (DragRowOp->SourceNodes.Num() == 1)
				{
					if (SelectedNodePtr->IsChildSubtreeNode())
					{
						Message = LOCTEXT("DropActionToolTip_Error_CannotReparent_ChildActorSubTreeNodes", "The selected component is part of a child actor template and cannot be reordered here.");
					}
					else if (!Data->IsSceneComponent())
					{
						Message = LOCTEXT("DropActionToolTip_Error_CannotReparent_NotSceneComponent", "The selected component is not a scene component and cannot be attached to other components.");
					}
					else if (Data->IsInheritedComponent())
					{
						Message = LOCTEXT("DropActionToolTip_Error_CannotReparent_Inherited", "The selected component is inherited and cannot be reordered here.");
					}
					else
					{
						Message = LOCTEXT("DropActionToolTip_Error_CannotReparent", "The selected component cannot be moved.");
					}
				}
				else
				{
					Message = LOCTEXT("DropActionToolTip_Error_CannotReparentMultiple", "One or more of the selected components cannot be attached.");
				}
				break;
			}
		}

		if (Message.IsEmpty())
		{
			FSubobjectEditorTreeNodePtrType SceneRootNodePtr = SubobjectEditor.Pin()->GetSceneRootNode();

			FSubobjectEditorTreeNodePtrType NodePtr = GetSubobjectPtr();
			const FSubobjectData* NodeData = NodePtr->GetDataSource();

			if (!NodePtr->IsComponentNode())
			{
				// Don't show a feedback message if over a node that makes no sense, such as a separator or the instance node
				Message = LOCTEXT("DropActionToolTip_FriendlyError_DragToAComponent", "Drag to another component in order to attach to that component or become the root component.\nDrag to a Blueprint graph in order to drop a reference.");
			}
			else if (NodePtr->IsChildSubtreeNode())
			{
				// Can't drag onto components within a child actor node's subtree
				Message = LOCTEXT("DropActionToolTip_Error_ChildActorSubTree", "Cannot attach to this component as it is part of a child actor template.");
			}
			
			// Validate each selected node being dragged against the node that belongs to this row. Exit the loop if we have a valid tooltip OR a valid pending drop action once all nodes in the selection have been validated.
			for (auto SourceNodeIter = DragRowOp->SourceNodes.CreateConstIterator(); SourceNodeIter && (Message.IsEmpty() || DragRowOp->PendingDropAction != FSubobjectRowDragDropOp::DropAction_None); ++SourceNodeIter)
			{
				FSubobjectEditorTreeNodePtrType DraggedNodePtr = *SourceNodeIter;
				const FSubobjectData* const DraggedNodeData = DraggedNodePtr->GetDataSource();
				check(DraggedNodePtr.IsValid());

				// Reset the pending drop action each time through the loop
				DragRowOp->PendingDropAction = FSubobjectRowDragDropOp::DropAction_None;

				// Get the component template objects associated with each node
				const USceneComponent* HoveredTemplate = Cast<USceneComponent>(NodePtr->GetComponentTemplate());
				const USceneComponent* DraggedTemplate = Cast<USceneComponent>(DraggedNodeData->GetComponentTemplate());

				if (DraggedNodePtr == NodePtr)
				{
					// Attempted to drag and drop onto self
					if (DragRowOp->SourceNodes.Num() > 1)
					{
						Message = FText::Format(LOCTEXT("DropActionToolTip_Error_CannotAttachToSelfWithMultipleSelection", "Cannot attach the selected components here because it would result in {0} being attached to itself. Remove it from the selection and try again."), DraggedNodeData->GetDragDropDisplayText());
					}
					else
					{
						Message = FText::Format(LOCTEXT("DropActionToolTip_Error_CannotAttachToSelf", "Cannot attach {0} to itself."), DraggedNodeData->GetDragDropDisplayText());
					}
				}
				else if (NodePtr->IsAttachedTo(DraggedNodePtr))
				{
					// Attempted to drop a parent onto a child
					if (DragRowOp->SourceNodes.Num() > 1)
					{
						Message = FText::Format(LOCTEXT("DropActionToolTip_Error_CannotAttachToChildWithMultipleSelection", "Cannot attach the selected components here because it would result in {0} being attached to one of its children. Remove it from the selection and try again."), DraggedNodeData->GetDragDropDisplayText());
					}
					else
					{
						Message = FText::Format(LOCTEXT("DropActionToolTip_Error_CannotAttachToChild", "Cannot attach {0} to one of its children."), DraggedNodeData->GetDragDropDisplayText());
					}
				}
				else if (HoveredTemplate == nullptr || DraggedTemplate == nullptr)
				{
					if (HoveredTemplate == nullptr)
					{
						// Can't attach to non-USceneComponent types
						Message = LOCTEXT("DropActionToolTip_Error_NotAttachable_NotSceneComponent", "Cannot attach to this component as it is not a scene component.");
					}
					else
					{
						// Can't attach non-USceneComponent types
						Message = LOCTEXT("DropActionToolTip_Error_NotAttachable", "Cannot attach to this component.");
					}
				}
				else if (NodePtr == SceneRootNodePtr)
				{
					bool bCanMakeNewRoot = false;
					bool bCanAttachToRoot = !DraggedNodePtr->IsDirectlyAttachedTo(NodePtr)
						&& HoveredTemplate->CanAttachAsChild(DraggedTemplate, NAME_None)
						&& DraggedTemplate->Mobility >= HoveredTemplate->Mobility
						&& (!HoveredTemplate->IsEditorOnly() || DraggedTemplate->IsEditorOnly());

					if (!NodePtr->CanReparent() && (!NodeData->IsDefaultSceneRoot() || NodeData->IsInheritedComponent() || NodeData->IsInstancedInheritedComponent()))
					{
						// Cannot make the dropped node the new root if we cannot reparent the current root
						Message = LOCTEXT("DropActionToolTip_Error_CannotReparentRootNode", "The root component in this Blueprint is inherited and cannot be replaced.");
					}
					else if (DraggedTemplate->IsEditorOnly() && !HoveredTemplate->IsEditorOnly())
					{
						// can't have a new root that's editor-only (when children would be around in-game)
						Message = LOCTEXT("DropActionToolTip_Error_CannotReparentEditorOnly", "Cannot re-parent game components under editor-only ones.");
					}
					else if (DraggedTemplate->Mobility > HoveredTemplate->Mobility)
					{
						// can't have a new root that's movable if the existing root is static or stationary
						Message = LOCTEXT("DropActionToolTip_Error_CannotReparentNonMovable", "Cannot replace a non-movable scene root with a movable component.");
					}
					else if (DragRowOp->SourceNodes.Num() > 1)
					{
						Message = LOCTEXT("DropActionToolTip_Error_CannotAssignMultipleRootNodes", "Cannot replace the scene root with multiple components. Please select only a single component and try again.");
					}
					else
					{
						bCanMakeNewRoot = true;
					}

					if (bCanMakeNewRoot && bCanAttachToRoot)
					{
						// User can choose to either attach to the current root or make the dropped node the new root
						Message = LOCTEXT("DropActionToolTip_AttachToOrMakeNewRoot", "Drop here to see available actions.");
						DragRowOp->PendingDropAction = FSubobjectRowDragDropOp::DropAction_AttachToOrMakeNewRoot;
					}
					else if (SubobjectEditor.Pin()->CanMakeNewRootOnDrag(DraggedNodeData->GetBlueprint()))
					{
						if (bCanMakeNewRoot)
						{
							if (NodeData->IsDefaultSceneRoot())
							{
								// Only available action is to copy the dragged node to the other Blueprint and make it the new root
								// Default root will be deleted
								Message = FText::Format(LOCTEXT("DropActionToolTip_DropMakeNewRootNodeFromCopyAndDelete", "Drop here to copy {0} to a new variable and make it the new root. The default root will be deleted."), DraggedNodeData->GetDragDropDisplayText());
							}
							else
							{
								// Only available action is to copy the dragged node to the other Blueprint and make it the new root
								Message = FText::Format(LOCTEXT("DropActionToolTip_DropMakeNewRootNodeFromCopy", "Drop here to copy {0} to a new variable and make it the new root."), DraggedNodeData->GetDragDropDisplayText());
							}
							DragRowOp->PendingDropAction = FSubobjectRowDragDropOp::DropAction_MakeNewRoot;
						}
						else if (bCanAttachToRoot)
						{
							// Only available action is to copy the dragged node(s) to the other Blueprint and attach it to the root
							if (DragRowOp->SourceNodes.Num() > 1)
							{
								Message = FText::Format(LOCTEXT("DropActionToolTip_AttachComponentsToThisNodeFromCopyWithMultipleSelection", "Drop here to copy the selected components to new variables and attach them to {0}."), NodeData->GetDragDropDisplayText());
							}
							else
							{
								Message = FText::Format(LOCTEXT("DropActionToolTip_AttachToThisNodeFromCopy", "Drop here to copy {0} to a new variable and attach it to {1}."), DraggedNodeData->GetDragDropDisplayText(), NodeData->GetDragDropDisplayText());
							}

							DragRowOp->PendingDropAction = FSubobjectRowDragDropOp::DropAction_AttachTo;
						}
					}
					else if (bCanMakeNewRoot)
					{
						if (NodeData->IsDefaultSceneRoot())
						{
							// Only available action is to make the dragged node the new root
							// Default root will be deleted
							Message = FText::Format(LOCTEXT("DropActionToolTip_DropMakeNewRootNodeAndDelete", "Drop here to make {0} the new root. The default root will be deleted."), DraggedNodeData->GetDragDropDisplayText());
						}
						else
						{
							// Only available action is to make the dragged node the new root
							Message = FText::Format(LOCTEXT("DropActionToolTip_DropMakeNewRootNode", "Drop here to make {0} the new root."), DraggedNodeData->GetDragDropDisplayText());
						}
						DragRowOp->PendingDropAction = FSubobjectRowDragDropOp::DropAction_MakeNewRoot;
					}
					else if (bCanAttachToRoot)
					{
						// Only available action is to attach the dragged node(s) to the root
						if (DragRowOp->SourceNodes.Num() > 1)
						{
							Message = FText::Format(LOCTEXT("DropActionToolTip_AttachToThisNodeWithMultipleSelection", "Drop here to attach the selected components to {0}."), NodeData->GetDragDropDisplayText());
						}
						else
						{
							Message = FText::Format(LOCTEXT("DropActionToolTip_AttachToThisNode", "Drop here to attach {0} to {1}."), DraggedNodeData->GetDragDropDisplayText(), NodeData->GetDragDropDisplayText());
						}

						DragRowOp->PendingDropAction = FSubobjectRowDragDropOp::DropAction_AttachTo;
					}
				}
				else if (DraggedNodePtr->IsDirectlyAttachedTo(NodePtr)) // if dropped onto parent
				{
					// Detach the dropped node(s) from the current node and reattach to the root node
					if (DragRowOp->SourceNodes.Num() > 1)
					{
						Message = FText::Format(LOCTEXT("DropActionToolTip_DetachFromThisNodeWithMultipleSelection", "Drop here to detach the selected components from {0}."), NodeData->GetDragDropDisplayText());
					}
					else
					{
						Message = FText::Format(LOCTEXT("DropActionToolTip_DetachFromThisNode", "Drop here to detach {0} from {1}."), DraggedNodeData->GetDragDropDisplayText(), NodeData->GetDragDropDisplayText());
					}

					DragRowOp->PendingDropAction = FSubobjectRowDragDropOp::DropAction_DetachFrom;
				}
				else if (!DraggedTemplate->IsEditorOnly() && HoveredTemplate->IsEditorOnly())
				{
					// can't have a game component child nested under an editor-only one
					Message = LOCTEXT("DropActionToolTip_Error_CannotAttachToEditorOnly", "Cannot attach game components to editor-only ones.");
				}
				else if ((DraggedTemplate->Mobility == EComponentMobility::Static) && ((HoveredTemplate->Mobility == EComponentMobility::Movable) || (HoveredTemplate->Mobility == EComponentMobility::Stationary)))
				{
					// Can't attach Static components to mobile ones
					Message = LOCTEXT("DropActionToolTip_Error_CannotAttachStatic", "Cannot attach Static components to movable ones.");
				}
				else if ((DraggedTemplate->Mobility == EComponentMobility::Stationary) && (HoveredTemplate->Mobility == EComponentMobility::Movable))
				{
					// Can't attach Static components to mobile ones
					Message = LOCTEXT("DropActionToolTip_Error_CannotAttachStationary", "Cannot attach Stationary components to movable ones.");
				}
				else if ((NodeData->IsInstancedComponent() && HoveredTemplate->CreationMethod == EComponentCreationMethod::Native && !HoveredTemplate->HasAnyFlags(RF_DefaultSubObject)))
				{
					// Can't attach to post-construction C++-added components as they exist outside of the CDO and are not known at SCS execution time
					Message = LOCTEXT("DropActionToolTip_Error_CannotAttachCPPAdded", "Cannot attach to components added in post-construction C++ code.");
				}
				else if (NodeData->IsInstancedComponent() && HoveredTemplate->CreationMethod == EComponentCreationMethod::UserConstructionScript)
				{
					// Can't attach to UCS-added components as they exist outside of the CDO and are not known at SCS execution time
					Message = LOCTEXT("DropActionToolTip_Error_CannotAttachUCSAdded", "Cannot attach to components added in the Construction Script.");
				}
				else if (HoveredTemplate->CanAttachAsChild(DraggedTemplate, NAME_None))
				{
					// Attach the dragged node(s) to this node
					if (DraggedNodeData->GetBlueprint() != NodeData->GetBlueprint())
					{
						if (DragRowOp->SourceNodes.Num() > 1)
						{
							Message = FText::Format(LOCTEXT("DropActionToolTip_AttachToThisNodeFromCopyWithMultipleSelection", "Drop here to copy the selected nodes to new variables and attach them to {0}."), NodeData->GetDragDropDisplayText());
						}
						else
						{
							Message = FText::Format(LOCTEXT("DropActionToolTip_AttachToThisNodeFromCopy", "Drop here to copy {0} to a new variable and attach it to {1}."), DraggedNodeData->GetDragDropDisplayText(), NodeData->GetDragDropDisplayText());
						}
					}
					else if (DragRowOp->SourceNodes.Num() > 1)
					{
						Message = FText::Format(LOCTEXT("DropActionToolTip_AttachToThisNodeWithMultipleSelection", "Drop here to attach the selected components to {0}."), NodeData->GetDragDropDisplayText());
					}
					else
					{
						Message = FText::Format(LOCTEXT("DropActionToolTip_AttachToThisNode", "Drop here to attach {0} to {1}."), DraggedNodeData->GetDragDropDisplayText(), NodeData->GetDragDropDisplayText());
					}

					DragRowOp->PendingDropAction = FSubobjectRowDragDropOp::DropAction_AttachTo;
				}
				else
				{
					// The dropped node cannot be attached to the current node
					Message = FText::Format(LOCTEXT("DropActionToolTip_Error_TooManyAttachments", "Unable to attach {0} to {1}."), DraggedNodeData->GetDragDropDisplayText(), NodeData->GetDragDropDisplayText());
				}
			}
		}
		
		const FSlateBrush* StatusSymbol = DragRowOp->PendingDropAction != FSubobjectRowDragDropOp::DropAction_None
			? FAppStyle::GetBrush(TEXT("Graph.ConnectorFeedback.OK"))
			: FAppStyle::GetBrush(TEXT("Graph.ConnectorFeedback.Error"));
	
		if (Message.IsEmpty())
		{
			DragRowOp->SetFeedbackMessage(nullptr);
		}
		else
		{
			DragRowOp->SetSimpleFeedbackMessage(StatusSymbol, FLinearColor::White, Message);
		}
	}
	else if (Operation->IsOfType<FExternalDragOperation>() || Operation->IsOfType<FAssetDragDropOp>())
	{
		// defer to the tree widget's handler for this type of operation
		TSharedPtr<SSubobjectEditor> PinnedEditor = SubobjectEditor.Pin();
		if ( PinnedEditor.IsValid() && PinnedEditor->GetDragDropTree().IsValid() )
		{
			// The widget geometry is irrelevant to the tree widget's OnDragEnter
			PinnedEditor->GetDragDropTree()->OnDragEnter( FGeometry(), DragDropEvent );
		}
	}
}

void SSubobject_RowWidget::HandleOnDragLeave(const FDragDropEvent& DragDropEvent)
{
	TSharedPtr<FSubobjectRowDragDropOp> DragRowOp = DragDropEvent.GetOperationAs<FSubobjectRowDragDropOp>();
	if (DragRowOp.IsValid())
	{
		bool bCanReparentAllNodes = true;
		for(auto SourceNodeIter = DragRowOp->SourceNodes.CreateConstIterator(); SourceNodeIter && bCanReparentAllNodes; ++SourceNodeIter)
		{
			FSubobjectEditorTreeNodePtrType DraggedNodePtr = *SourceNodeIter;
			check(DraggedNodePtr.IsValid());
			const FSubobjectData* Data = DraggedNodePtr->GetDataSource();

			bCanReparentAllNodes = Data->CanReparent();
		}

		// Only clear the tooltip text if all dragged nodes support it
		if(bCanReparentAllNodes)
		{
			TSharedPtr<SWidget> NoWidget;
			DragRowOp->SetFeedbackMessage(NoWidget);
			DragRowOp->PendingDropAction = FSubobjectRowDragDropOp::DropAction_None;
		}
	}
}

FReply SSubobject_RowWidget::HandleOnDragDetected(const FGeometry& MyGeometry, const FPointerEvent& MouseEvent)
{
	TSharedPtr<SSubobjectEditor> SubobjectEditorPtr = SubobjectEditor.Pin();
	if (MouseEvent.IsMouseButtonDown(EKeys::LeftMouseButton)
        && SubobjectEditorPtr.IsValid()
        && SubobjectEditorPtr->IsEditingAllowed()) //can only drag when editing
    {
		TArray<FSubobjectEditorTreeNodePtrType> SelectedNodePtrs = SubobjectEditorPtr->GetSelectedNodes();
		if (SelectedNodePtrs.Num() == 0)
		{
			SelectedNodePtrs.Add(GetSubobjectPtr());
		}

		FSubobjectEditorTreeNodePtrType FirstNode = SelectedNodePtrs[0];
		const FSubobjectData* Data = FirstNode->GetDataSource();

		if (Data && FirstNode->IsComponentNode())
		{
			// Do not use the Blueprint from FirstNode, it may still be referencing the parent.
			UBlueprint* Blueprint = SubobjectEditorPtr->GetBlueprint();
			const FName VariableName = Data->GetVariableName();
			UStruct* VariableScope = (Blueprint != nullptr) ? Blueprint->SkeletonGeneratedClass : nullptr;

			TSharedRef<FSubobjectRowDragDropOp> Operation = FSubobjectRowDragDropOp::New(VariableName, VariableScope, FNodeCreationAnalytic());
			Operation->SetCtrlDrag(true); // Always put a getter
			Operation->PendingDropAction = FSubobjectRowDragDropOp::DropAction_None;
			Operation->SourceNodes = SelectedNodePtrs;

			return FReply::Handled().BeginDragDrop(Operation);
		}
    }
	
	return FReply::Unhandled();
}

TOptional<EItemDropZone> SSubobject_RowWidget::HandleOnCanAcceptDrop(const FDragDropEvent& DragDropEvent, EItemDropZone DropZone, FSubobjectEditorTreeNodePtrType TargetItem)
{
	TOptional<EItemDropZone> ReturnDropZone;

	TSharedPtr<FDragDropOperation> Operation = DragDropEvent.GetOperation();
	if (Operation.IsValid())
	{
		if (Operation->IsOfType<FSubobjectRowDragDropOp>() && ( Cast<USceneComponent>(GetSubobjectPtr()->GetComponentTemplate()) != nullptr ))
		{
			TSharedPtr<FSubobjectRowDragDropOp> DragRowOp = StaticCastSharedPtr<FSubobjectRowDragDropOp>(Operation);
			check(DragRowOp.IsValid());

			if (DragRowOp->PendingDropAction != FSubobjectRowDragDropOp::DropAction_None)
			{
				ReturnDropZone = EItemDropZone::OntoItem;
			}
		}
		else if (Operation->IsOfType<FExternalDragOperation>() || Operation->IsOfType<FAssetDragDropOp>())
		{
			ReturnDropZone = EItemDropZone::OntoItem;
		}
	}

	return ReturnDropZone;
}

FReply SSubobject_RowWidget::HandleOnAcceptDrop(const FDragDropEvent& DragDropEvent, EItemDropZone DropZone, FSubobjectEditorTreeNodePtrType TargetItem)
{
	TSharedPtr<FDragDropOperation> Operation = DragDropEvent.GetOperation();
	if (!Operation.IsValid())
	{
		return FReply::Handled();
	}

	TSharedPtr<SSubobjectEditor> SubobjectEditorPtr = SubobjectEditor.Pin();
	if(!SubobjectEditorPtr.IsValid())
	{
		return FReply::Handled();
	}
	
	if (Operation->IsOfType<FSubobjectRowDragDropOp>() && (Cast<USceneComponent>(GetSubobjectPtr()->GetComponentTemplate()) != nullptr))
	{
		TSharedPtr<FSubobjectRowDragDropOp> DragRowOp = StaticCastSharedPtr<FSubobjectRowDragDropOp>(Operation);	
		check(DragRowOp.IsValid());

		switch(DragRowOp->PendingDropAction)
		{
		case FSubobjectRowDragDropOp::DropAction_AttachTo:
			SubobjectEditorPtr->OnAttachToDropAction(GetSubobjectPtr(), DragRowOp->SourceNodes);
			break;
			
		case FSubobjectRowDragDropOp::DropAction_DetachFrom:
			SubobjectEditorPtr->OnDetachFromDropAction(DragRowOp->SourceNodes);
			break;

		case FSubobjectRowDragDropOp::DropAction_MakeNewRoot:
			check(DragRowOp->SourceNodes.Num() == 1);
			SubobjectEditorPtr->OnMakeNewRootDropAction(DragRowOp->SourceNodes[0]);
			break;

		case FSubobjectRowDragDropOp::DropAction_AttachToOrMakeNewRoot:
			{
				check(DragRowOp->SourceNodes.Num() == 1);
				FWidgetPath WidgetPath = DragDropEvent.GetEventPath() != nullptr ? *DragDropEvent.GetEventPath() : FWidgetPath();
				FSlateApplication::Get().PushMenu(
                    SharedThis(this),
                    WidgetPath,
                    SubobjectEditorPtr->BuildSceneRootDropActionMenu(GetSubobjectPtr(), DragRowOp->SourceNodes[0]).ToSharedRef(),
                    FSlateApplication::Get().GetCursorPos(),
                    FPopupTransitionEffect(FPopupTransitionEffect::TypeInPopup)
                );
			}
			break;

		case FSubobjectRowDragDropOp::DropAction_None:
		default:
            break;
		}
	}
	else if (Operation->IsOfType<FExternalDragOperation>() || Operation->IsOfType<FAssetDragDropOp>())
	{
		// defer to the tree widget's handler for this type of operation
		TSharedPtr<SSubobjectEditor> PinnedEditor = SubobjectEditor.Pin();
		TSharedPtr<SSubobjectEditorDragDropTree> TreeWidget = PinnedEditor.IsValid() ? PinnedEditor->GetDragDropTree() : nullptr;
		if (TreeWidget.IsValid())
		{
			// The widget geometry is irrelevant to the tree widget's OnDrop
			PinnedEditor->GetDragDropTree()->OnDrop(FGeometry(), DragDropEvent);
		}
	}
	
	return FReply::Handled();
}

BEGIN_SLATE_FUNCTION_BUILD_OPTIMIZATION
void SSubobject_RowWidget::AddToToolTipInfoBox(const TSharedRef<SVerticalBox>& InfoBox, const FText& Key, TSharedRef<SWidget> ValueIcon, const TAttribute<FText>& Value, bool bImportant)
{
	InfoBox->AddSlot()
	       .AutoHeight()
	       .Padding(0, 1)
	[
		SNew(SHorizontalBox)

		+ SHorizontalBox::Slot()
		  .AutoWidth()
		  .Padding(0, 0, 4, 0)
		[
			SNew(STextBlock)
			.TextStyle(FAppStyle::Get(),
			           bImportant ? "SCSEditor.ComponentTooltip.ImportantLabel" : "SCSEditor.ComponentTooltip.Label")
		.Text(FText::Format(LOCTEXT("AssetViewTooltipFormat", "{0}:"), Key))
		]

		+ SHorizontalBox::Slot()
		.AutoWidth()
		[
			ValueIcon
		]

		+ SHorizontalBox::Slot()
		.AutoWidth()
		[
			SNew(STextBlock)
			.TextStyle(FAppStyle::Get(),
			           bImportant ? "SCSEditor.ComponentTooltip.ImportantValue" : "SCSEditor.ComponentTooltip.Value")
		.Text(Value)
		]
	];
}
END_SLATE_FUNCTION_BUILD_OPTIMIZATION

TSharedRef<SToolTip> SSubobject_RowWidget::CreateToolTipWidget() const
{
	FSubobjectEditorTreeNodePtrType TreeNode = GetSubobjectPtr();
	check(TreeNode);
	const FSubobjectData* TreeNodeData = TreeNode->GetDataSource();
	check(TreeNodeData);
	
	if (TreeNode->IsComponentNode())
	{
		return CreateComponentTooltipWidget(TreeNode);
	}
	else
	{
		return CreateActorTooltipWidget(TreeNode);
	}
}

TSharedRef<SToolTip> SSubobject_RowWidget::CreateComponentTooltipWidget(const FSubobjectEditorTreeNodePtrType& InNode) const
{
	// Create a box to hold every line of info in the body of the tooltip
	TSharedRef<SVerticalBox> InfoBox = SNew(SVerticalBox);

	if (FSubobjectEditorTreeNodePtrType TreeNode = GetSubobjectPtr())
	{
		const FSubobjectData* TreeNodeData = TreeNode->GetDataSource();
		check(TreeNodeData);
		if (TreeNode->IsComponentNode())
		{
			if (const UActorComponent* Template = TreeNode->GetComponentTemplate())
			{		
				UClass* TemplateClass = Template->GetClass();
				FText ClassTooltip = TemplateClass->GetToolTipText(/*bShortTooltip=*/ true);

				InfoBox->AddSlot()
				       .AutoHeight()
				       .HAlign(HAlign_Center)
				       .Padding(FMargin(0, 2, 0, 4))
				[
					SNew(STextBlock)
						.TextStyle(FAppStyle::Get(), "SCSEditor.ComponentTooltip.ClassDescription")
						.Text(ClassTooltip)
						.WrapTextAt(400.0f)
				];
			}

			// Add introduction point
			AddToToolTipInfoBox(InfoBox, LOCTEXT("TooltipAddType", "Source"), SNullWidget::NullWidget, TAttribute<FText>::Create(TAttribute<FText>::FGetter::CreateSP(this, &SSubobject_RowWidget::GetComponentAddSourceToolTipText)), false);
			if (TreeNodeData->IsInheritedComponent())
			{
				AddToToolTipInfoBox(InfoBox, LOCTEXT("TooltipIntroducedIn", "Introduced in"), SNullWidget::NullWidget, TAttribute<FText>::Create(TAttribute<FText>::FGetter::CreateSP(this, &SSubobject_RowWidget::GetIntroducedInToolTipText)), false);
			}

			// Add Underlying Component Name for Native Components
			if (TreeNodeData->IsNativeComponent())
			{
				AddToToolTipInfoBox(InfoBox, LOCTEXT("TooltipNativeComponentName", "Native Component Name"), SNullWidget::NullWidget, TAttribute<FText>::Create(TAttribute<FText>::FGetter::CreateSP(this, &SSubobject_RowWidget::GetNativeComponentNameToolTipText)), false);
			}

			// Add mobility
			TSharedRef<SImage> MobilityIcon = SNew(SImage).Image(this, &SSubobject_RowWidget::GetMobilityIconImage);
			AddToToolTipInfoBox(InfoBox, LOCTEXT("TooltipMobility", "Mobility"), MobilityIcon, TAttribute<FText>::Create(TAttribute<FText>::FGetter::CreateSP(this, &SSubobject_RowWidget::GetMobilityToolTipText)), false);

			// Add asset if applicable to this node
			if (GetAssetVisibility() == EVisibility::Visible)
			{
				InfoBox->AddSlot()[SNew(SSpacer).Size(FVector2D(1.0f, 8.0f))];
				AddToToolTipInfoBox(InfoBox, LOCTEXT("TooltipAsset", "Asset"), SNullWidget::NullWidget,
				                    TAttribute<FText>(this, &SSubobject_RowWidget::GetAssetName), false);
			}

			// If the component is marked as editor only, then display that info here
			AddToToolTipInfoBox(InfoBox, LOCTEXT("TooltipEditorOnly", "Editor Only"), SNullWidget::NullWidget, TAttribute<FText>::Create(TAttribute<FText>::FGetter::CreateSP(this, &SSubobject_RowWidget::GetComponentEditorOnlyTooltipText)), false);
		}
	}

	TSharedRef<SBorder> TooltipContent = SNew(SBorder)
		.BorderImage(FAppStyle::GetBrush("NoBorder"))
		.Padding(0)
	[
		SNew(SVerticalBox)

		+ SVerticalBox::Slot()
		  .AutoHeight()
		  .Padding(0, 0, 0, 4)
		[
			SNew(SVerticalBox)
			+ SVerticalBox::Slot()
			.AutoHeight()
			[
				SNew(SHorizontalBox)
				+ SHorizontalBox::Slot()
				  .AutoWidth()
				  .VAlign(VAlign_Center)
				  .Padding(2)
				[
					SNew(STextBlock)
					.TextStyle(FAppStyle::Get(), "SCSEditor.ComponentTooltip.Title")
					.Text(this, &SSubobject_RowWidget::GetTooltipText)
				]
			]
		]

		+ SVerticalBox::Slot()
		.AutoHeight()
		[
			SNew(SBorder)
			.BorderImage(FAppStyle::GetBrush("NoBorder"))
			.Padding(2)
			[
				InfoBox
			]
		]
	];

	return IDocumentation::Get()->CreateToolTip(TAttribute<FText>(this, &SSubobject_RowWidget::GetTooltipText),
	                                            TooltipContent, InfoBox, GetDocumentationLink(),
	                                            GetDocumentationExcerptName());
}

TSharedRef<SToolTip> SSubobject_RowWidget::CreateActorTooltipWidget(const FSubobjectEditorTreeNodePtrType& InNode) const
{
	// Create a box to hold every line of info in the body of the tooltip
	TSharedRef<SVerticalBox> InfoBox = SNew(SVerticalBox);

	// Add class
	AddToToolTipInfoBox(InfoBox, LOCTEXT("TooltipClass", "Class"), SNullWidget::NullWidget, TAttribute<FText>::Create(TAttribute<FText>::FGetter::CreateSP(this, &SSubobject_RowWidget::GetActorClassNameText)), false);

	// Add super class
	AddToToolTipInfoBox(InfoBox, LOCTEXT("TooltipSuperClass", "Parent Class"), SNullWidget::NullWidget, TAttribute<FText>::Create(TAttribute<FText>::FGetter::CreateSP(this, &SSubobject_RowWidget::GetActorSuperClassNameText)), false);

	// Add mobility
	AddToToolTipInfoBox(InfoBox, LOCTEXT("TooltipMobility", "Mobility"), SNullWidget::NullWidget, TAttribute<FText>::Create(TAttribute<FText>::FGetter::CreateSP(this, &SSubobject_RowWidget::GetActorMobilityText)), false);

	TSharedRef<SBorder> TooltipContent = SNew(SBorder)
        .BorderImage(FAppStyle::GetBrush("NoBorder"))
        .Padding(0)
        [
            SNew(SVerticalBox)

            + SVerticalBox::Slot()
            .AutoHeight()
            .Padding(0, 0, 0, 4)
            [
                SNew(SVerticalBox)

                + SVerticalBox::Slot()
                .AutoHeight()
                [
                    SNew(SHorizontalBox)

                    + SHorizontalBox::Slot()
                    .AutoWidth()
                    .VAlign(VAlign_Center)
                    .Padding(4)
                    [
                        SNew(STextBlock)
                        .TextStyle(FAppStyle::Get(), "SCSEditor.ComponentTooltip.Title")
                        .Text(this, &SSubobject_RowWidget::GetActorDisplayText)
                    ]
                ]
            ]

            + SVerticalBox::Slot()
            .AutoHeight()
            [
                SNew(SBorder)
                .BorderImage(FAppStyle::GetBrush("NoBorder"))
                .Padding(4)
                [
                    InfoBox
                ]
            ]
        ];

	return IDocumentation::Get()->CreateToolTip(TAttribute<FText>(this, &SSubobject_RowWidget::GetActorDisplayText), TooltipContent, InfoBox, TEXT(""), TEXT(""));
}

FText SSubobject_RowWidget::GetTooltipText() const
{
	const FSubobjectData* Data = GetSubobjectPtr()->GetDataSource();

	if(!Data)
	{
		return FText::GetEmpty();
	}
	
	if (Data->IsDefaultSceneRoot())
	{
		if (Data->IsInheritedComponent())
		{
			return LOCTEXT("InheritedDefaultSceneRootToolTip",
			               "This is the default scene root component. It cannot be copied, renamed or deleted.\nIt has been inherited from the parent class, so its properties cannot be edited here.\nNew scene components will automatically be attached to it.");
		}
		else
		{
			return LOCTEXT("DefaultSceneRootToolTip",
			               "This is the default scene root component. It cannot be copied, renamed or deleted.\nIt can be replaced by drag/dropping another scene component over it.");
		}
	}
	else
	{
		const UClass* Class = (Data->GetComponentTemplate() != nullptr)
			                      ? Data->GetComponentTemplate()->GetClass()
			                      : nullptr;
		const FText ClassDisplayName = FBlueprintEditorUtils::GetFriendlyClassDisplayName(Class);

		FFormatNamedArguments Args;
		Args.Add(TEXT("ClassName"), ClassDisplayName);
		Args.Add(TEXT("NodeName"), FText::FromString(Data->GetDisplayString()));

		return FText::Format(LOCTEXT("ComponentTooltip", "{NodeName} ({ClassName})"), Args);
	}
}

FText SSubobject_RowWidget::GetActorClassNameText() const
{
	FSubobjectEditorTreeNodePtrType NodePtr = GetSubobjectPtr();
	const FSubobjectData* Data = NodePtr ? NodePtr->GetDataSource() : nullptr;
	if(Data)
	{
		if (const AActor* DefaultActor = Data->GetObject<AActor>())
		{
			return FText::FromString(DefaultActor->GetClass()->GetName());
		}
	}
	
	return FText::GetEmpty();
}

FText SSubobject_RowWidget::GetActorSuperClassNameText() const
{
	FSubobjectEditorTreeNodePtrType NodePtr = GetSubobjectPtr();
	const FSubobjectData* Data = NodePtr ? NodePtr->GetDataSource() : nullptr;
	if (Data)
	{
		if (const AActor* DefaultActor = Data->GetObject<AActor>())
		{
			return FText::FromString(DefaultActor->GetClass()->GetSuperClass()->GetName());
		}
	}

	return FText::GetEmpty();
}

FText SSubobject_RowWidget::GetActorMobilityText() const
{
	FSubobjectEditorTreeNodePtrType NodePtr = GetSubobjectPtr();
	const FSubobjectData* Data = NodePtr ? NodePtr->GetDataSource() : nullptr;
	if (Data)
	{
		if (const AActor* DefaultActor = Data->GetObject<AActor>())
		{
			USceneComponent* RootComponent = DefaultActor->GetRootComponent();

			if (RootComponent != nullptr)
			{
				if (RootComponent->Mobility == EComponentMobility::Static)
				{
					return LOCTEXT("ComponentMobility_Static", "Static");
				}
				else if (RootComponent->Mobility == EComponentMobility::Stationary)
				{
					return LOCTEXT("ComponentMobility_Stationary", "Stationary");
				}
				else if (RootComponent->Mobility == EComponentMobility::Movable)
				{
					return LOCTEXT("ComponentMobility_Movable", "Movable");
				}
			}
			else
			{
				return LOCTEXT("ComponentMobility_NoRoot", "No root component, unknown mobility");
			}
		}
	}

	return FText::GetEmpty();
}

TSharedRef<SWidget> SSubobject_RowWidget::GetInheritedLinkWidget()
{
	FSubobjectEditorTreeNodePtrType NodePtr = GetSubobjectPtr();
    const FSubobjectData* Data = NodePtr ? NodePtr->GetDataSource() : nullptr;
<<<<<<< HEAD

	if(!Data)
	{
		return SNullWidget::NullWidget;
	}	
=======
	if(!Data)
	{
		return SNullWidget::NullWidget;
	}
>>>>>>> d731a049
	
	// Native components are inherited and have a gray hyperlink to their C++ class
	if(Data->IsNativeComponent())
	{
		static const FText NativeCppLabel = LOCTEXT("NativeCppInheritedLabel", "Edit in C++");

		return SNew(SHyperlink)
<<<<<<< HEAD
			.Style(FEditorStyle::Get(), "Common.GotoNativeCodeHyperlink")
			.OnNavigate(this, &SSubobject_RowWidget::OnEditNativeCppClicked)
			.Text(NativeCppLabel)
			.ToolTipText(FText::Format(LOCTEXT("GoToCode_ToolTip", "Click to open this source file in {0}"), FSourceCodeNavigation::GetSelectedSourceCodeIDE()));	
=======
			.Style(FAppStyle::Get(), "Common.GotoNativeCodeHyperlink")
			.OnNavigate(this, &SSubobject_RowWidget::OnEditNativeCppClicked)
			.Text(NativeCppLabel)
			.ToolTipText(FText::Format(LOCTEXT("GoToCode_ToolTip", "Click to open this source file in {0}"), FSourceCodeNavigation::GetSelectedSourceCodeIDE()))
			.Visibility(this, &SSubobject_RowWidget::GetEditNativeCppVisibility);
>>>>>>> d731a049
	}
	// If the subobject is inherited and not native then it must be from a blueprint
	else if(Data->IsInstancedInheritedComponent() || Data->IsBlueprintInheritedComponent())
	{
<<<<<<< HEAD
		const UBlueprint* BP = Data->GetBlueprint();
		static const FText InheritedBPLabel = LOCTEXT("InheritedBpLabel", "Edit in Blueprint");
		
		return SNew(SHyperlink)
			.Style(FEditorStyle::Get(), "Common.GotoBlueprintHyperlink")
			.OnNavigate(this, &SSubobject_RowWidget::OnEditBlueprintClicked)
			.Text(InheritedBPLabel)
			.ToolTipText(LOCTEXT("EditBlueprint_ToolTip", "Click to edit the blueprint"));
=======
		if(const UBlueprint* BP = Data->GetBlueprint())
		{
			static const FText InheritedBPLabel = LOCTEXT("InheritedBpLabel", "Edit in Blueprint");
			return SNew(SHyperlink)
				.Style(FAppStyle::Get(), "Common.GotoBlueprintHyperlink")
				.OnNavigate(this, &SSubobject_RowWidget::OnEditBlueprintClicked)
				.Text(InheritedBPLabel)
				.ToolTipText(LOCTEXT("EditBlueprint_ToolTip", "Click to edit the blueprint"))
				.Visibility(this, &SSubobject_RowWidget::GetEditBlueprintVisibility);
		}
>>>>>>> d731a049
	}

	// Non-inherited subobjects shouldn't show anything! 
	return SNullWidget::NullWidget;
}

FText SSubobject_RowWidget::GetObjectContextText() const
{
	FSubobjectEditorTreeNodePtrType NodePtr = GetSubobjectPtr();
    const FSubobjectData* Data = NodePtr ? NodePtr->GetDataSource() : nullptr;
	
	// We want to display (Self) or (Instance) only if the data is an actor
    if (Data && Data->IsActor())
    {
	   return Data->GetDisplayNameContextModifiers(GetDefault<UEditorStyleSettings>()->bShowNativeComponentNames);
    }
	return FText::GetEmpty();
}

void SSubobject_RowWidget::OnEditBlueprintClicked()
{
	FSubobjectEditorTreeNodePtrType NodePtr = GetSubobjectPtr();
    const FSubobjectData* Data = NodePtr ? NodePtr->GetDataSource() : nullptr;
	if(!Data)
	{
		return;
	}

	// Bring focus to or open the blueprint asset
	if(UBlueprint* Blueprint = Data->GetBlueprint())
	{
		if (Blueprint->UbergraphPages.Num() > 0)
		{
			FKismetEditorUtilities::BringKismetToFocusAttentionOnObject(Blueprint->GetLastEditedUberGraph());
		}
		else
		{
			GEditor->GetEditorSubsystem<UAssetEditorSubsystem>()->OpenEditorForAsset(Blueprint);
		}
	}
}

<<<<<<< HEAD
=======
EVisibility SSubobject_RowWidget::GetEditBlueprintVisibility() const
{
	FSubobjectEditorTreeNodePtrType NodePtr = GetSubobjectPtr();
	const FSubobjectData* Data = NodePtr ? NodePtr->GetDataSource() : nullptr;

	if (!Data)
	{
		return EVisibility::Collapsed;
	}

	if (const UBlueprint* BP = Data->GetBlueprint())
	{
		return GEditor->GetEditorSubsystem<UAssetEditorSubsystem>()->IsAssetEditable(BP) ? EVisibility::Visible : EVisibility::Collapsed;
	}

	return EVisibility::Collapsed;
}

EVisibility SSubobject_RowWidget::GetEditNativeCppVisibility() const
{
	return ensure(GUnrealEd) && GUnrealEd->GetUnrealEdOptions()->IsCPPAllowed() ? EVisibility::Visible : EVisibility::Collapsed;
}

>>>>>>> d731a049
void SSubobject_RowWidget::OnEditNativeCppClicked()
{
	FSubobjectEditorTreeNodePtrType NodePtr = GetSubobjectPtr();
    const FSubobjectData* Data = NodePtr ? NodePtr->GetDataSource() : nullptr;
	if(!Data)
	{
		return;
	}

	const FName VariableName = Data->GetVariableName();
	const UClass* ParentClass = nullptr;
	// If the property came from a blueprint then we can get it from generated class
	if(UBlueprint* Blueprint = Data->GetBlueprint())
	{
		ParentClass = Blueprint ? Blueprint->SkeletonGeneratedClass : nullptr;
	}
	// Otherwise we have get the class from the outer and look for a property on it
	else if(const FSubobjectData* ParentData = Data->GetRootSubobject().GetData())
	{
		const UObject* ParentObj = ParentData->GetObject();
		ParentClass = ParentObj ? ParentObj->GetClass() : nullptr;
	}
	
	const FProperty* VariableProperty = ParentClass ? FindFProperty<FProperty>(ParentClass, VariableName) : nullptr;
	FSourceCodeNavigation::NavigateToProperty(VariableProperty);
}

FString SSubobject_RowWidget::GetDocumentationLink() const
{
	FSubobjectEditorTreeNodePtrType NodePtr = GetSubobjectPtr();
	const FSubobjectData* Data = NodePtr ? NodePtr->GetDataSource() : nullptr;
	
	if (Data && (NodePtr == SubobjectEditor.Pin()->GetSceneRootNode() || Data->IsInheritedComponent()))
	{
		return TEXT("Shared/Editors/BlueprintEditor/ComponentsMode");
	}

	return TEXT("");
}

FString SSubobject_RowWidget::GetDocumentationExcerptName() const
{
	FSubobjectEditorTreeNodePtrType NodePtr = GetSubobjectPtr();
	const FSubobjectData* Data = NodePtr ? NodePtr->GetDataSource() : nullptr;

	if(NodePtr && Data)
	{
		if (NodePtr == SubobjectEditor.Pin()->GetSceneRootNode())
		{
			return TEXT("RootComponent");
		}
		else if (Data->IsNativeComponent())
		{
			return TEXT("NativeComponents");
		}
		else if (Data->IsInheritedComponent())
		{
			return TEXT("InheritedComponents");
		}	
	}

	return TEXT("");
}

FText SSubobject_RowWidget::GetMobilityToolTipText() const
{
	const FSubobjectEditorTreeNodePtrType NodePtr = GetSubobjectPtr();
	const FSubobjectData* Data = NodePtr ? NodePtr->GetDataSource() : nullptr;
	
	if (Data)
	{
		return Data->GetMobilityToolTipText();
	}

	return LOCTEXT("ErrorNoMobilityTooltip", "Invalid component");
}

FSlateBrush const* SSubobject_RowWidget::GetMobilityIconImage() const
{
	if (FSubobjectEditorTreeNodePtrType NodePtr = GetSubobjectPtr())
	{
		if(FSubobjectData* Data = NodePtr->GetDataSource())
		{
			if (const USceneComponent* SceneComponentTemplate = Cast<USceneComponent>(Data->GetComponentTemplate()))
			{
				if (SceneComponentTemplate->Mobility == EComponentMobility::Movable)
				{
					return FAppStyle::GetBrush(TEXT("ClassIcon.MovableMobilityIcon"));
				}
				else if (SceneComponentTemplate->Mobility == EComponentMobility::Stationary)
				{
					return FAppStyle::GetBrush(TEXT("ClassIcon.StationaryMobilityIcon"));
				}
				// static components don't get an icon (because static is the most common
				// mobility type, and we'd like to keep the icon clutter to a minimum)
			}
		}	
	}

	return nullptr;
}

FText SSubobject_RowWidget::GetIntroducedInToolTipText() const
{
	FText IntroducedInTooltip = LOCTEXT("IntroducedInThisBPTooltip", "this class");
	if (const FSubobjectData* TreeNode = SubobjectPtr->GetDataSource())
	{
		return TreeNode->GetIntroducedInToolTipText();
	}

	return IntroducedInTooltip;
}

FText SSubobject_RowWidget::GetComponentAddSourceToolTipText() const
{
	FText NodeType;
	
	if (const FSubobjectData* TreeNode = SubobjectPtr->GetDataSource())
	{
		if (TreeNode->IsInheritedComponent())
		{
			if (TreeNode->IsNativeComponent())
			{
				NodeType = LOCTEXT("InheritedNativeComponent", "Inherited (C++)");
			}
			else
			{
				NodeType = LOCTEXT("InheritedBlueprintComponent", "Inherited (Blueprint)");
			}
		}
		else
		{
			if (TreeNode->IsInstancedComponent())
			{
				NodeType = LOCTEXT("ThisInstanceAddedComponent", "This actor instance");
			}
			else
			{
				NodeType = LOCTEXT("ThisBlueprintAddedComponent", "This Blueprint");
			}
		}
	}

	return NodeType;
}

FText SSubobject_RowWidget::GetComponentEditorOnlyTooltipText() const
{
	const FSubobjectData* TreeNode = SubobjectPtr->GetDataSource();
	return TreeNode ? TreeNode->GetComponentEditorOnlyTooltipText() : LOCTEXT("ComponentEditorOnlyFalse", "False");
}

FText SSubobject_RowWidget::GetNativeComponentNameToolTipText() const
{
	const FSubobjectData* TreeNode = SubobjectPtr->GetDataSource();
	const UActorComponent* Template = TreeNode ? TreeNode->GetComponentTemplate() : nullptr;

	if (Template)
	{
		return FText::FromName(Template->GetFName());
	}
	else
	{
		return FText::GetEmpty();
	}
}

FText SSubobject_RowWidget::GetActorDisplayText() const
{
	const FSubobjectData* TreeNode = SubobjectPtr->GetDataSource();

	if (TreeNode)
	{
		return TreeNode->GetActorDisplayText();
	}
	
	return FText::GetEmpty();
}

void SSubobject_RowWidget::OnNameTextCommit(const FText& InNewName, ETextCommit::Type InTextCommit)
{
	// Ask the subsystem to rename this
	FSubobjectEditorTreeNodePtrType NodePtr = GetSubobjectPtr();
	if (ensure(NodePtr))
	{
		// If there is already an ongoing transaction then use that, otherwise make a
		// new transaction for renaming the component
		TUniquePtr<FScopedTransaction> Transaction;
		NodePtr->GetOngoingCreateTransaction(Transaction);

		// If a 'create' transaction is opened, the rename will be folded into it and will be invisible to the
		// 'undo' as create + give a name is really just one operation from the user point of view.
		FScopedTransaction TransactionContext(LOCTEXT("RenameComponentVariable", "Rename Component Variable"));

		// Ask the subsystem to verify this rename option for us
		USubobjectDataSubsystem* System = USubobjectDataSubsystem::Get();
		check(System);
		const bool bSuccess = System->RenameSubobject(NodePtr->GetDataHandle(), InNewName);
		
		Transaction.Reset();
	}
}

bool SSubobject_RowWidget::OnNameTextVerifyChanged(const FText& InNewText, FText& OutErrorMessage)
{
	const FSubobjectEditorTreeNodePtrType NodePtr = GetSubobjectPtr();
	if (ensure(NodePtr))
	{
		// Ask the subsystem to verify this rename option for us
		const USubobjectDataSubsystem* System = USubobjectDataSubsystem::Get();
		check(System);
		return System->IsValidRename(NodePtr->GetDataHandle(), InNewText, OutErrorMessage);
	}
	
	return false;
}

bool SSubobject_RowWidget::IsReadOnly() const
{
	FSubobjectEditorTreeNodePtrType NodePtr = GetSubobjectPtr();
	const FSubobjectData* Data = NodePtr ? NodePtr->GetDataSource() : nullptr;
	if (Data)
	{
		return !Data->CanRename() || (SubobjectEditor.IsValid() && !SubobjectEditor.Pin()->IsEditingAllowed());
	}

	// If there is no valid data then default to read only
	return true;
}

////////////////////////////////////////////////
// SSubobjectEditor

FMenuBuilder SSubobjectEditor::CreateMenuBuilder()
{
	// Menu builder for editing a blueprint
	FMenuBuilder EditBlueprintMenuBuilder(true, nullptr);

	EditBlueprintMenuBuilder.BeginSection(
		NAME_None, LOCTEXT("EditBlueprintMenu_ExistingBlueprintHeader", "Existing Blueprint"));

	EditBlueprintMenuBuilder.AddMenuEntry
	(
		LOCTEXT("OpenBlueprintEditor", "Open Blueprint Editor"),
		LOCTEXT("OpenBlueprintEditor_ToolTip", "Opens the blueprint editor for this asset"),
		FSlateIcon(),
		FUIAction(
			FExecuteAction::CreateSP(this, &SSubobjectEditor::OnOpenBlueprintEditor, /*bForceCodeEditing=*/ false))
	);

	EditBlueprintMenuBuilder.AddMenuEntry
	(
		LOCTEXT("OpenBlueprintEditorScriptMode", "Add or Edit Script"),
		LOCTEXT("OpenBlueprintEditorScriptMode_ToolTip",
		        "Opens the blueprint editor for this asset, showing the event graph"),
		FSlateIcon(),
		FUIAction(FExecuteAction::CreateSP(this, &SSubobjectEditor::OnOpenBlueprintEditor, /*bForceCodeEditing=*/ true))
	);

	return EditBlueprintMenuBuilder;
}

void SSubobjectEditor::ConstructTreeWidget()
{
	TSharedPtr<SHeaderRow> HeaderRow = SNew(SHeaderRow)
		+ SHeaderRow::Column(SubobjectTree_ColumnName_ComponentClass)
		  .DefaultLabel(LOCTEXT("Class", "Class"))
		  .FillWidth(4);

	TreeWidget = SNew(SSubobjectEditorDragDropTree)
		.SubobjectEditor(this)
		.ToolTipText(LOCTEXT("DropAssetToAddComponent", "Drop asset here to add a component."))
		.TreeItemsSource(&RootNodes)
		.SelectionMode(ESelectionMode::Multi)
		.OnGenerateRow(this, &SSubobjectEditor::MakeTableRowWidget)
		.OnGetChildren(this, &SSubobjectEditor::OnGetChildrenForTree)
		.OnSetExpansionRecursive(this, &SSubobjectEditor::SetItemExpansionRecursive)
		.OnSelectionChanged(this, &SSubobjectEditor::OnTreeSelectionChanged)
		.OnContextMenuOpening(this, &SSubobjectEditor::CreateContextMenu)
		.OnItemScrolledIntoView(this, &SSubobjectEditor::OnItemScrolledIntoView)
		.OnMouseButtonDoubleClick(this, &SSubobjectEditor::HandleItemDoubleClicked)
		.ClearSelectionOnClick(ClearSelectionOnClick())
		.OnTableViewBadState(this, &SSubobjectEditor::DumpTree)
		.ItemHeight(24)
		.HeaderRow
	    (
			HeaderRow
	    );

	HeaderRow->SetVisibility(EVisibility::Collapsed);
}

void SSubobjectEditor::CreateCommandList()
{
	CommandList = MakeShareable(new FUICommandList);

	CommandList->MapAction(FGenericCommands::Get().Cut,
       FUIAction(FExecuteAction::CreateSP(this, &SSubobjectEditor::CutSelectedNodes),
       FCanExecuteAction::CreateSP(this, &SSubobjectEditor::CanCutNodes))
    );

	CommandList->MapAction(FGenericCommands::Get().Copy,
		FUIAction(FExecuteAction::CreateSP(this, &SSubobjectEditor::CopySelectedNodes),
		FCanExecuteAction::CreateSP(this, &SSubobjectEditor::CanCopyNodes))
	);

	CommandList->MapAction(FGenericCommands::Get().Paste,
	    FUIAction(FExecuteAction::CreateSP(this, &SSubobjectEditor::PasteNodes),
	    FCanExecuteAction::CreateSP(this, &SSubobjectEditor::CanPasteNodes))
	);

	CommandList->MapAction(FGenericCommands::Get().Duplicate,
	    FUIAction(FExecuteAction::CreateSP(this, &SSubobjectEditor::OnDuplicateComponent),
	    FCanExecuteAction::CreateSP(this, &SSubobjectEditor::CanDuplicateComponent))
	);

	CommandList->MapAction(FGenericCommands::Get().Delete,
	    FUIAction(FExecuteAction::CreateSP(this, &SSubobjectEditor::OnDeleteNodes),
		FCanExecuteAction::CreateSP(this, &SSubobjectEditor::CanDeleteNodes))
	);

	CommandList->MapAction(FGenericCommands::Get().Rename,
	    FUIAction(FExecuteAction::CreateSP(this, &SSubobjectEditor::OnRenameComponent),
	    FCanExecuteAction::CreateSP(this, &SSubobjectEditor::CanRenameComponent))
	);

	CommandList->MapAction(FGraphEditorCommands::Get().GetFindReferences(),
		FUIAction(FExecuteAction::CreateSP(this, &SSubobjectEditor::OnFindReferences))
	);
}

bool SSubobjectEditor::IsComponentSelected(const UPrimitiveComponent* PrimComponent) const
{
	check(PrimComponent);

	if (TreeWidget.IsValid())
	{
		FSubobjectEditorTreeNodePtrType NodePtr = FindSlateNodeForObject(PrimComponent, false);
		if (NodePtr.IsValid())
		{
			return TreeWidget->IsItemSelected(NodePtr);
		}
		else
		{
			UChildActorComponent* PossiblySelectedComponent = nullptr;
			AActor* ComponentOwner = PrimComponent->GetOwner();
			while (ComponentOwner->IsChildActor())
			{
				PossiblySelectedComponent = ComponentOwner->GetParentComponent();
				ComponentOwner = ComponentOwner->GetParentActor();
			}

			if (PossiblySelectedComponent)
			{
				NodePtr = FindSlateNodeForObject(PossiblySelectedComponent, false);
				if (NodePtr.IsValid())
				{
					return TreeWidget->IsItemSelected(NodePtr);
				}
			}
		}
	}
	
	return false;
}

void SSubobjectEditor::SetSelectionOverride(UPrimitiveComponent* PrimComponent) const
{
	PrimComponent->SelectionOverrideDelegate = UPrimitiveComponent::FSelectionOverride::CreateSP(this, &SSubobjectEditor::IsComponentSelected);
	PrimComponent->PushSelectionToProxy();
}

TSharedRef<ITableRow> SSubobjectEditor::MakeTableRowWidget(FSubobjectEditorTreeNodePtrType InNodePtr, const TSharedRef<STableViewBase>& OwnerTable)
{
	FGraphNodeMetaData TagMeta(TEXT("TableRow"));
	const UActorComponent* Template = InNodePtr && !InNodePtr->IsSeperator()
		                                  ? InNodePtr->GetDataSource()->GetComponentTemplate()
		                                  : nullptr;
	if (Template)
	{
		TagMeta.FriendlyName = FString::Printf(TEXT("TableRow,%s,0"), *Template->GetReadableName());
	}

	return SNew(SSubobject_RowWidget, SharedThis(this), InNodePtr, OwnerTable)
		.AddMetaData<FTutorialMetaData>(TagMeta);
}

EVisibility SSubobjectEditor::GetComponentsTreeVisibility() const
{
	return (UICustomization.IsValid() && UICustomization->HideComponentsTree())
		       ? EVisibility::Collapsed
		       : EVisibility::Visible;
}

void SSubobjectEditor::OnGetChildrenForTree(FSubobjectEditorTreeNodePtrType InNodePtr, TArray<FSubobjectEditorTreeNodePtrType>& OutChildren)
{
	if (InNodePtr)
	{
		const TArray<FSubobjectEditorTreeNodePtrType>& Children = InNodePtr->GetChildren();
		OutChildren.Reserve(Children.Num());

		if (GetComponentTypeFilterToApply() || !GetFilterText().IsEmpty())
		{
			for(FSubobjectEditorTreeNodePtrType Child : Children)
			{
				if (!Child->IsFlaggedForFiltration())
				{
					OutChildren.Add(Child);
				}
			}
		}
		else
		{
			OutChildren = Children;	
		}
	}
	else
	{
		OutChildren.Empty();
	}
}

TArray<FSubobjectEditorTreeNodePtrType> SSubobjectEditor::GetSelectedNodes() const
{
	TArray<FSubobjectEditorTreeNodePtrType> SelectedTreeNodes = TreeWidget->GetSelectedItems();

	struct FCompareSelectedSubobjectEditorTreeNodes
	{
		FORCEINLINE bool operator()(const FSubobjectEditorTreeNodePtrType& A,
		                            const FSubobjectEditorTreeNodePtrType& B) const
		{
			return B.IsValid() && B->IsAttachedTo(A);
		}
	};

	// Ensure that nodes are ordered from parent to child (otherwise they are sorted in the order that they were selected)
	SelectedTreeNodes.Sort(FCompareSelectedSubobjectEditorTreeNodes());

	return SelectedTreeNodes;
}

TArray<FSubobjectDataHandle> SSubobjectEditor::GetSelectedHandles() const
{
	TArray<FSubobjectEditorTreeNodePtrType> SelectedNodes = GetSelectedNodes();
	TArray<FSubobjectDataHandle> OutHandles;
	for(FSubobjectEditorTreeNodePtrType& Ptr : SelectedNodes)
	{
		OutHandles.Add(Ptr->GetDataHandle());
	}
	return OutHandles;
}

FSubobjectEditorTreeNodePtrType SSubobjectEditor::GetSceneRootNode() const
{
	// Get the first scene component in the root nodes
	if(const AActor* ActorContext = Cast<AActor>(GetObjectContext()))
	{
		if(const USceneComponent* RootComp = ActorContext->GetRootComponent())
		{
			TSet<FSubobjectEditorTreeNodePtrType> VisitedNodes;
			USubobjectDataSubsystem* System = USubobjectDataSubsystem::Get();
			
			return FindSlateNodeForHandle(System->FindSceneRootForSubobject(GetObjectContextHandle()));
		}
	}

	return nullptr;
}

void SSubobjectEditor::UpdateSelectionFromNodes(const TArray<FSubobjectEditorTreeNodePtrType>& SelectedNodes)
{
	bUpdatingSelection = true;

	// Notify that the selection has updated
	OnSelectionUpdated.ExecuteIfBound(SelectedNodes);

	bUpdatingSelection = false;
}

void SSubobjectEditor::OnTreeSelectionChanged(FSubobjectEditorTreeNodePtrType InSelectedNodePtr, ESelectInfo::Type SelectInfo)
{
	UpdateSelectionFromNodes(TreeWidget->GetSelectedItems());
}

void SSubobjectEditor::HandleItemDoubleClicked(FSubobjectEditorTreeNodePtrType InItem)
{
	OnItemDoubleClicked.ExecuteIfBound(InItem);
}

void SSubobjectEditor::OnFindReferences()
{
	TArray<FSubobjectEditorTreeNodePtrType> SelectedNodes = TreeWidget->GetSelectedItems();
	if (SelectedNodes.Num() == 1)
	{
		TSharedPtr<IToolkit> FoundAssetEditor = FToolkitManager::Get().FindEditorForAsset(GetBlueprint());
		FSubobjectData* Data = SelectedNodes[0]->GetDataSource();
		if (FoundAssetEditor.IsValid() && Data)
		{
			const FString VariableName = Data->GetVariableName().ToString();

			FMemberReference MemberReference;
			MemberReference.SetSelfMember(*VariableName);
			const FString SearchTerm = MemberReference.GetReferenceSearchString(GetBlueprint()->SkeletonGeneratedClass);

			TSharedRef<IBlueprintEditor> BlueprintEditor = StaticCastSharedRef<IBlueprintEditor>(
				FoundAssetEditor.ToSharedRef());
			BlueprintEditor->SummonSearchUI(true, SearchTerm);
		}
	}
}

void SSubobjectEditor::SelectRoot()
{
	if (RootNodes.Num() > 0)
	{
		TreeWidget->SetSelection(RootNodes[0]);
	}
}

FSlateColor SSubobjectEditor::GetColorTintForIcon(FSubobjectEditorTreeNodePtrType Node) const
{
	return FSlateColor::UseForeground();
}

void SSubobjectEditor::SelectNodeFromHandle(const FSubobjectDataHandle& InHandle, bool bIsCntrlDown)
{
	SelectNode(FindSlateNodeForHandle(InHandle), bIsCntrlDown);
}

void SSubobjectEditor::SelectNode(FSubobjectEditorTreeNodePtrType InNodeToSelect, bool bIsCntrlDown)
{
	if (TreeWidget.IsValid() && InNodeToSelect.IsValid())
	{
		if (!bIsCntrlDown)
		{
			TreeWidget->SetSelection(InNodeToSelect);
		}
		else
		{
			TreeWidget->SetItemSelection(InNodeToSelect, !TreeWidget->IsItemSelected(InNodeToSelect));
		}
	}
}

EVisibility SSubobjectEditor::GetComponentsFilterBoxVisibility() const
{
	return (UICustomization.IsValid() && UICustomization->HideComponentsFilterBox())
		       ? EVisibility::Collapsed
		       : EVisibility::Visible;
}

void SSubobjectEditor::OnFilterTextChanged(const FText& InFilterText)
{
	struct OnFilterTextChanged_Inner
	{
		static FSubobjectEditorTreeNodePtrType ExpandToFilteredChildren(SSubobjectEditor* SubobjectEditor,
		                                                                FSubobjectEditorTreeNodePtrType TreeNode)
		{
			FSubobjectEditorTreeNodePtrType NodeToFocus;

			const TArray<FSubobjectEditorTreeNodePtrType>& Children = TreeNode->GetChildren();
			// iterate backwards so we select from the top down
			for (int32 ChildIndex = Children.Num() - 1; ChildIndex >= 0; --ChildIndex)
			{
				const FSubobjectEditorTreeNodePtrType& Child = Children[ChildIndex];
				// Don't attempt to focus a separator or filtered node
				if (!Child->IsSeperator() && !Child->IsFlaggedForFiltration())
				{
					SubobjectEditor->SetNodeExpansionState(TreeNode, /*bIsExpanded =*/true);
					NodeToFocus = ExpandToFilteredChildren(SubobjectEditor, Child);
				}
			}

			if (!NodeToFocus.IsValid() && !TreeNode->IsFlaggedForFiltration())
			{
				NodeToFocus = TreeNode;
			}
			return NodeToFocus;
		}
	};

	FSubobjectEditorTreeNodePtrType NewSelection;
	// iterate backwards so we select from the top down
	for (int32 ComponentIndex = RootNodes.Num() - 1; ComponentIndex >= 0; --ComponentIndex)
	{
		FSubobjectEditorTreeNodePtrType Node = RootNodes[ComponentIndex];

		bool bIsRootVisible = !RefreshFilteredState(Node, true);
		TreeWidget->SetItemExpansion(Node, bIsRootVisible);
		if (bIsRootVisible)
		{
			if (!GetFilterText().IsEmpty())
			{
				NewSelection = OnFilterTextChanged_Inner::ExpandToFilteredChildren(this, Node);
			}
		}
	}

	if (!NewSelection.IsValid() && RootNodes.Num() > 0)
	{
		NewSelection = RootNodes[0];
	}

	if (NewSelection.IsValid() && !TreeWidget->IsItemSelected(NewSelection))
	{
		SelectNode(NewSelection, /*IsCntrlDown =*/false);
	}

	UpdateTree(/*bRegenerateTreeNodes =*/false);
}

void SSubobjectEditor::OnItemScrolledIntoView(FSubobjectEditorTreeNodePtrType InItem, const TSharedPtr<ITableRow>& InWidget)
{
	if(DeferredRenameRequest.IsValid())
	{
		const FSubobjectDataHandle& ItemHandle = InItem->GetDataHandle();
		if(DeferredRenameRequest == ItemHandle)
		{
			DeferredRenameRequest = FSubobjectDataHandle::InvalidHandle;
			
			// Transfer responsibility to end the 'create + give initial name' transaction to the tree item if such transaction is ongoing.
			// We want to request a rename from the inline textbox on the associated handle
			InItem->SetOngoingCreateTransaction(MoveTemp(DeferredOngoingCreateTransaction));
			// Notify any listeners that this node will be renamed (this will trigger the inline text boxes on the
			// row widgets to turn to edit mode)
			InItem->GetRenameRequestedDelegate().ExecuteIfBound();
		}
	}
}

void SSubobjectEditor::UpdateTree(bool bRegenerateTreeNodes /* = true */)
{
	check(TreeWidget.IsValid());

	// Early exit if we're deferring tree updates
	if (!bAllowTreeUpdates)
	{
		return;
	}

	if (bRegenerateTreeNodes)
	{
		// Obtain the list of selected items
		TArray<FSubobjectEditorTreeNodePtrType> SelectedTreeNodes = GetSelectedNodes();

		// Clear the current tree
		if (SelectedTreeNodes.Num() != 0)
		{
			TreeWidget->ClearSelection();
		}
		RootNodes.Empty();

		if (UObject* Context = GetObjectContext())
		{
			ensureMsgf(FModuleManager::Get().LoadModule("SubobjectDataInterface"), TEXT("The Subobject Data Interface module is required."));

			USubobjectDataSubsystem* DataSubsystem = USubobjectDataSubsystem::Get();
			check(DataSubsystem);

			TArray<FSubobjectDataHandle> SubobjectData;

<<<<<<< HEAD
		// By default, root node will always be expanded. If possible we will restore the collapsed state later.
		if (SubobjectData.Num() > 0)
		{
			FSubobjectEditorTreeNodePtrType Node = MakeShareable<FSubobjectEditorTreeNode>(
				new FSubobjectEditorTreeNode(SubobjectData[0]));
			RootNodes.Add(Node);
			AddedNodes.Add(Node->GetDataHandle(), Node);
			CachedRootHandle = Node->GetDataHandle();
			
			TreeWidget->SetItemExpansion(Node, true);
			TreeWidget->SetItemExpansion(SeperatorNode, true);
=======
			DataSubsystem->GatherSubobjectData(Context, SubobjectData);

			FSubobjectEditorTreeNodePtrType SeperatorNode;
			TMap<FSubobjectDataHandle, FSubobjectEditorTreeNodePtrType> AddedNodes;
>>>>>>> d731a049

			// By default, root node will always be expanded. If possible we will restore the collapsed state later.
			if (SubobjectData.Num() > 0)
			{
				FSubobjectEditorTreeNodePtrType Node = MakeShareable<FSubobjectEditorTreeNode>(
					new FSubobjectEditorTreeNode(SubobjectData[0]));
				RootNodes.Add(Node);
				AddedNodes.Add(Node->GetDataHandle(), Node);
				CachedRootHandle = Node->GetDataHandle();

				TreeWidget->SetItemExpansion(Node, true);
				TreeWidget->SetItemExpansion(SeperatorNode, true);

				RefreshFilteredState(Node, false);
			}

			// Create slate nodes for each subobject
			for (FSubobjectDataHandle& Handle : SubobjectData)
			{
				// Do we have a slate node for this handle already? If not, then we need to make one
				FSubobjectEditorTreeNodePtrType NewNode = SSubobjectEditor::FindOrCreateSlateNodeForHandle(Handle, AddedNodes);

				FSubobjectData* Data = Handle.GetData();

				const FSubobjectDataHandle& ParentHandle = Data->GetParentHandle();

<<<<<<< HEAD
				check(ParentNode);
				ParentNode->AddChild(NewNode);
				TreeWidget->SetItemExpansion(ParentNode, true);			

				// Add a seperator after the default scene root, but only if there are more items below it
				if (Data->IsDefaultSceneRoot() && Data->IsInheritedComponent() && SubobjectData.Find(Handle) < SubobjectData.Num() - 1)
				{
					SeperatorNode = MakeShareable<FSubobjectEditorTreeNode>(
						new FSubobjectEditorTreeNode(FSubobjectDataHandle::InvalidHandle, /** bIsSeperator */true));
					AddedNodes.Add(SeperatorNode->GetDataHandle(), SeperatorNode);
					ParentNode->AddChild(SeperatorNode);
				}
				
=======
				// Have parent? 
				if (ParentHandle.IsValid())
				{
					// Get the parent node for this subobject
					FSubobjectEditorTreeNodePtrType ParentNode = SSubobjectEditor::FindOrCreateSlateNodeForHandle(ParentHandle, AddedNodes);

					check(ParentNode);
					ParentNode->AddChild(NewNode);
					TreeWidget->SetItemExpansion(ParentNode, true);

					// Add a seperator after the default scene root, but only if there are more items below it
					if (Data->IsDefaultSceneRoot() && Data->IsInheritedComponent() && SubobjectData.Find(Handle) < SubobjectData.Num() - 1)
					{
						SeperatorNode = MakeShareable<FSubobjectEditorTreeNode>(
							new FSubobjectEditorTreeNode(FSubobjectDataHandle::InvalidHandle, /** bIsSeperator */true));
						AddedNodes.Add(SeperatorNode->GetDataHandle(), SeperatorNode);
						ParentNode->AddChild(SeperatorNode);
					}

				}
				TreeWidget->SetItemExpansion(NewNode, true);
>>>>>>> d731a049
			}

			RestoreSelectionState(SelectedTreeNodes);

			// If we have a pending deferred rename request, redirect it to the new tree node
			if (DeferredRenameRequest.IsValid())
			{
				FSubobjectEditorTreeNodePtrType NodeToRenamePtr = FindSlateNodeForHandle(DeferredRenameRequest);
				if (NodeToRenamePtr.IsValid())
				{
					TreeWidget->RequestScrollIntoView(NodeToRenamePtr);
				}
			}
		}
	}
	
	TreeWidget->RequestTreeRefresh();
}

FSubobjectEditorTreeNodePtrType SSubobjectEditor::FindOrCreateSlateNodeForHandle(const FSubobjectDataHandle& InHandle, TMap<FSubobjectDataHandle, FSubobjectEditorTreeNodePtrType>& ExistingNodes)
{
	// If we have already created a tree node for this handle, great! Return that.
	if (const FSubobjectEditorTreeNodePtrType* Found = ExistingNodes.Find(InHandle))
	{
		return *Found;
	}

	// Otherwise we haven't created this yet and we need to make a new one!
	FSubobjectEditorTreeNodePtrType NewNode = MakeShareable<FSubobjectEditorTreeNode>(new FSubobjectEditorTreeNode(InHandle));
	ExistingNodes.Add(InHandle, NewNode);

	return NewNode;
}

void SSubobjectEditor::RefreshSelectionDetails()
{
	UpdateSelectionFromNodes(TreeWidget->GetSelectedItems());
}

void SSubobjectEditor::ClearSelection()
{
	if (bUpdatingSelection == false)
	{
		check(TreeWidget.IsValid());
		TreeWidget->ClearSelection();
	}
}

void SSubobjectEditor::RestoreSelectionState(TArray<FSubobjectEditorTreeNodePtrType>& SelectedTreeNodes)
{
	if (SelectedTreeNodes.Num() > 0)
	{
		// If there is only one item selected, imitate user selection to preserve navigation
		ESelectInfo::Type SelectInfo = SelectedTreeNodes.Num() == 1 ? ESelectInfo::OnMouseClick : ESelectInfo::Direct;

		// Restore the previous selection state on the new tree nodes
		for (int i = 0; i < SelectedTreeNodes.Num(); ++i)
		{
			if (RootNodes.Num() > 0 && SelectedTreeNodes[i] == RootNodes[0])
			{
				TreeWidget->SetItemSelection(RootNodes[0], true, SelectInfo);
			}
			else
			{
				FSubobjectEditorTreeNodePtrType NodeToSelectPtr = FindSlateNodeForHandle(SelectedTreeNodes[i]->GetDataHandle());
				if (NodeToSelectPtr.IsValid())
				{
					TreeWidget->SetItemSelection(NodeToSelectPtr, true, SelectInfo);
				}
			}

			//if (GetEditorMode() != EComponentEditorMode::BlueprintSCS)
			//{
			//	TArray<FSubobjectEditorTreeNodePtrType> NewSelectedTreeNodes = TreeWidget->GetSelectedItems();
			//	if (NewSelectedTreeNodes.Num() == 0)
			//	{
			//		TreeWidget->SetItemSelection(RootNodes[0], true);
			//	}
			//}
		}
	}
}

FReply SSubobjectEditor::OnKeyDown(const FGeometry& MyGeometry, const FKeyEvent& InKeyEvent)
{
	if (CommandList->ProcessCommandBindings(InKeyEvent))
	{
		return FReply::Handled();
	}
	return FReply::Unhandled();
}

FReply SSubobjectEditor::TryHandleAssetDragDropOperation(const FDragDropEvent& DragDropEvent)
{
	TSharedPtr<FDragDropOperation> Operation = DragDropEvent.GetOperation();
	if (Operation.IsValid() && (Operation->IsOfType<FExternalDragOperation>() || Operation->IsOfType<FAssetDragDropOp>()))
	{
		TArray< FAssetData > DroppedAssetData = AssetUtil::ExtractAssetDataFromDrag(Operation);
		const int32 NumAssets = DroppedAssetData.Num();

		if (NumAssets > 0)
		{
			GWarn->BeginSlowTask(LOCTEXT("LoadingAssets", "Loading Asset(s)"), true);
			bool bMarkBlueprintAsModified = false;

			for (int32 DroppedAssetIdx = 0; DroppedAssetIdx < NumAssets; ++DroppedAssetIdx)
			{
				const FAssetData& AssetData = DroppedAssetData[DroppedAssetIdx];

				if (!AssetData.IsAssetLoaded())
				{
					GWarn->StatusUpdate(DroppedAssetIdx, NumAssets, FText::Format(LOCTEXT("LoadingAsset", "Loading Asset {0}"), FText::FromName(AssetData.AssetName)));
				}
				
				UClass* AssetClass = AssetData.GetClass();
				UObject* Asset = AssetData.GetAsset();

				UBlueprint* BPClass = Cast<UBlueprint>(Asset);
				UClass* PotentialComponentClass = nullptr;
				UClass* PotentialActorClass = nullptr;

				if ((BPClass != nullptr) && (BPClass->GeneratedClass != nullptr))
				{
					if (BPClass->GeneratedClass->IsChildOf(UActorComponent::StaticClass()))
					{
						PotentialComponentClass = BPClass->GeneratedClass;
					}
					else if (BPClass->GeneratedClass->IsChildOf(AActor::StaticClass()))
					{
						PotentialActorClass = BPClass->GeneratedClass;
					}
				}
				else if (AssetClass && AssetClass->IsChildOf(UClass::StaticClass()))
				{
					UClass* AssetAsClass = CastChecked<UClass>(Asset);
					if (AssetAsClass->IsChildOf(UActorComponent::StaticClass()))
					{
						PotentialComponentClass = AssetAsClass;
					}
					else if (AssetAsClass->IsChildOf(AActor::StaticClass()))
					{
						PotentialActorClass = AssetAsClass;
					}
				}
				
				USubobjectDataSubsystem* System = USubobjectDataSubsystem::Get();
				check(System);

				TUniquePtr<FScopedTransaction> AddTransaction = MakeUnique<FScopedTransaction>(LOCTEXT("AddComponent", "Add Component"));

				FAddNewSubobjectParams NewComponentParams;

				// Attach to the currently selected handle, if there are none then select the root object
				const TArray<FSubobjectDataHandle>& SelectedHandles = GetSelectedHandles();
				NewComponentParams.ParentHandle = SelectedHandles.IsEmpty() ? GetObjectContextHandle() : SelectedHandles[0];
				NewComponentParams.BlueprintContext = ShouldModifyBPOnAssetDrop() ? GetBlueprint() : nullptr;

				FText FailReason;
				NewComponentParams.bSkipMarkBlueprintModified = true;
				const bool bSetFocusToNewItem = (DroppedAssetIdx == NumAssets - 1);// Only set focus to the last item created
				
				TSubclassOf<UActorComponent> MatchingComponentClassForAsset = FComponentAssetBrokerage::GetPrimaryComponentForAsset(AssetClass);
				if (MatchingComponentClassForAsset != nullptr)
				{
					NewComponentParams.NewClass = MatchingComponentClassForAsset;
					NewComponentParams.AssetOverride = Asset;
					bMarkBlueprintAsModified = true;
					System->AddNewSubobject(NewComponentParams, FailReason);
				}
				else if ((PotentialComponentClass != nullptr) && !PotentialComponentClass->HasAnyClassFlags(CLASS_Deprecated | CLASS_Abstract | CLASS_NewerVersionExists))
				{
					if (PotentialComponentClass->HasMetaData(FBlueprintMetadata::MD_BlueprintSpawnableComponent))
					{
						NewComponentParams.NewClass = PotentialComponentClass;
						NewComponentParams.AssetOverride = nullptr;
						bMarkBlueprintAsModified = true;
						System->AddNewSubobject(NewComponentParams, FailReason);
					}
				}
				else if ((PotentialActorClass != nullptr) && !PotentialActorClass->HasAnyClassFlags(CLASS_Deprecated | CLASS_Abstract | CLASS_NewerVersionExists | CLASS_NotPlaceable))
				{
					NewComponentParams.NewClass = UChildActorComponent::StaticClass();
					NewComponentParams.AssetOverride = PotentialActorClass;
					bMarkBlueprintAsModified = true;
					System->AddNewSubobject(NewComponentParams, FailReason);
				}
			}
			
			// Optimization: Only mark the blueprint as modified at the end
			if (bMarkBlueprintAsModified && ShouldModifyBPOnAssetDrop())
			{
				UBlueprint* Blueprint = GetBlueprint();
				check(Blueprint != nullptr && Blueprint->SimpleConstructionScript != nullptr);

				Blueprint->Modify();
				if (Blueprint->SimpleConstructionScript)
				{
					Blueprint->SimpleConstructionScript->SaveToTransactionBuffer();
				}

				bAllowTreeUpdates = true;
				FBlueprintEditorUtils::MarkBlueprintAsStructurallyModified(Blueprint);
			}

			UpdateTree();

			GWarn->EndSlowTask();			
		}
		
		return FReply::Handled();
	}
	
	return FReply::Unhandled();
}

void SSubobjectEditor::SetUICustomization(TSharedPtr<ISCSEditorUICustomization> InUICustomization)
{
	UICustomization = InUICustomization;

	UpdateTree(true /*bRegenerateTreeNodes*/);
}

bool SSubobjectEditor::CanCutNodes() const
{
	return CanCopyNodes() && CanDeleteNodes();
}

void SSubobjectEditor::CutSelectedNodes()
{
	TArray<FSubobjectEditorTreeNodePtrType> SelectedNodes = GetSelectedNodes();
	const FScopedTransaction Transaction(SelectedNodes.Num() > 1
		                                     ? LOCTEXT("CutComponents", "Cut Components")
		                                     : LOCTEXT("CutComponent", "Cut Component"));

	FSubobjectEditorTreeNodePtrType PostCutSelection = RootNodes.Num() > 0 ? RootNodes[0] : nullptr;
	for(FSubobjectEditorTreeNodePtrType& SelectedNode : SelectedNodes)
	{
		if(FSubobjectEditorTreeNodePtrType ParentNode = SelectedNode->GetParent())
		{
			if(!SelectedNodes.Contains(ParentNode))
			{
				PostCutSelection = ParentNode;
				break;
			}
		}
	}
	
	CopySelectedNodes();
	OnDeleteNodes();

	// Select the parent node of the thing that was just cut
	if(PostCutSelection.IsValid())
	{
		TreeWidget->SetSelection(PostCutSelection);
	}
}

bool SSubobjectEditor::CanCopyNodes() const
{
	TArray<FSubobjectDataHandle> SelectedHandles = GetSelectedHandles();
	if(USubobjectDataSubsystem* System = USubobjectDataSubsystem::Get())
	{
		return System->CanCopySubobjects(SelectedHandles);
	}
	return false;
}

bool SSubobjectEditor::CanPasteNodes() const
{
	if(!IsEditingAllowed())
	{
		return false;
	}
	
	if(FSubobjectEditorTreeNodePtrType SceneRoot = GetSceneRootNode())
	{
		if(USubobjectDataSubsystem* System = USubobjectDataSubsystem::Get())
		{
			return System->CanPasteSubobjects(SceneRoot->GetDataHandle());
		}
	}

	return false;
}

bool SSubobjectEditor::CanDeleteNodes() const
{
	if(!IsEditingAllowed())
	{
		return false;
	}

	TArray<FSubobjectEditorTreeNodePtrType> SelectedNodes = GetSelectedNodes();
	for (const FSubobjectEditorTreeNodePtrType& SelectedNode : SelectedNodes)
	{
		if (!SelectedNode->IsValid() || !SelectedNode->CanDelete())
		{
			return false;
		}
	}
	
	return true;
}

bool SSubobjectEditor::CanDuplicateComponent() const
{
	if(!IsEditingAllowed())
	{
		return false;
	}
	
	return CanCopyNodes();
}

bool SSubobjectEditor::CanRenameComponent() const
{
	if (!IsEditingAllowed())
	{
		return false;
	}
	// In addition to certain node types, don't allow nodes within a child actor template's hierarchy to be renamed
	TArray<FSubobjectEditorTreeNodePtrType> SelectedItems = TreeWidget->GetSelectedItems();
	
	return SelectedItems.Num() == 1 && SelectedItems[0]->CanRename();
}

void SSubobjectEditor::OnRenameComponent()
{
	OnRenameComponent(nullptr);
}

void SSubobjectEditor::OnRenameComponent(TUniquePtr<FScopedTransaction> InComponentCreateTransaction)
{
	TArray<FSubobjectEditorTreeNodePtrType> SelectedNodes = GetSelectedNodes();

	// Should already be prevented from making it here.
	check(SelectedNodes.Num() == 1);

	DeferredRenameRequest = SelectedNodes[0]->GetDataHandle();

	// If this fails, something in the chain of responsibility failed to end the previous transaction.
	check(!DeferredOngoingCreateTransaction.IsValid());
	// If a 'create + give initial name' transaction is ongoing, take responsibility of ending it until the selected item is scrolled into view.
	DeferredOngoingCreateTransaction = MoveTemp(InComponentCreateTransaction); 
	
	TreeWidget->RequestScrollIntoView(SelectedNodes[0]);

	if (DeferredOngoingCreateTransaction.IsValid() && !PostTickHandle.IsValid())
	{
		// Ensure the item will be scrolled into view during the frame (See explanation in OnPostTick()).
		PostTickHandle = FSlateApplication::Get().OnPostTick().AddSP(this, &SSubobjectEditor::OnPostTick);
	}
}

void SSubobjectEditor::OnPostTick(float)
{
	// If a 'create + give initial name' is ongoing and the transaction ownership was not transferred during the frame it was requested, it is most likely because the newly
	// created item could not be scrolled into view (should say 'teleported', the scrolling is not animated). The tree view will not put the item in view if the there is
	// no space left to display the item. (ex a splitter where all the display space is used by the other component). End the transaction before starting a new frame. The user
	// will not be able to rename on creation, the widget is likely not in view and cannot be edited anyway.
	DeferredOngoingCreateTransaction.Reset();

	// The post tick event handler is not required anymore.
	FSlateApplication::Get().OnPostTick().Remove(PostTickHandle);
	PostTickHandle.Reset();
}

UObject* SSubobjectEditor::GetObjectContext() const
{
	return ObjectContext.Get(nullptr);
}

FSubobjectDataHandle SSubobjectEditor::GetObjectContextHandle() const
{
	if (RootNodes.Num() > 0)
	{
		ensure(RootNodes[0]->GetObject() == GetObjectContext());
		return RootNodes[0]->GetDataHandle();
	}
	else
	{
		return FSubobjectDataHandle::InvalidHandle;
	}
}

UBlueprint* SSubobjectEditor::GetBlueprint() const
{
	if (AActor* Actor = Cast<AActor>(GetObjectContext()))
	{
		const UClass* ActorClass = Actor->GetClass();
		check(ActorClass != nullptr);

		return UBlueprint::GetBlueprintFromClass(ActorClass);
	}

	return nullptr;
}

void SSubobjectEditor::DepthFirstTraversal(const FSubobjectEditorTreeNodePtrType& InNodePtr, TSet<FSubobjectEditorTreeNodePtrType>& OutVisitedNodes, const TFunctionRef<void(const FSubobjectEditorTreeNodePtrType&)> InFunction) const
{
	if (InNodePtr.IsValid()
		&& ensureMsgf(!OutVisitedNodes.Contains(InNodePtr), TEXT("Already visited node: %s (Parent: %s)"),
		              *InNodePtr->GetDisplayString(),
		              InNodePtr->GetParent().IsValid() ? *InNodePtr->GetParent()->GetDisplayString() : TEXT("NULL")))
	{
		InFunction(InNodePtr);
		OutVisitedNodes.Add(InNodePtr);

		for (const FSubobjectEditorTreeNodePtrType& Child : InNodePtr->GetChildren())
		{
			DepthFirstTraversal(Child, OutVisitedNodes, InFunction);
		}
	}
}

void SSubobjectEditor::GetCollapsedNodes(const FSubobjectEditorTreeNodePtrType& InNodePtr, TSet<FSubobjectEditorTreeNodePtrType>& OutCollapsedNodes) const
{
	TSet<FSubobjectEditorTreeNodePtrType> VisitedNodes;
	DepthFirstTraversal(InNodePtr, VisitedNodes,
        [TreeWidget = this->TreeWidget, &OutCollapsedNodes](
        const FSubobjectEditorTreeNodePtrType& InNodePtr)
        {
            if (InNodePtr->GetChildren().Num() > 0 && !TreeWidget->IsItemExpanded(InNodePtr))
            {
                OutCollapsedNodes.Add(InNodePtr);
            }
        });
}

FSubobjectEditorTreeNodePtrType SSubobjectEditor::FindSlateNodeForHandle(const FSubobjectDataHandle& InHandleToFind, FSubobjectEditorTreeNodePtrType InStartNodePtr) const
{
	FSubobjectEditorTreeNodePtrType OutNodePtr;
	if (InHandleToFind.IsValid() && RootNodes.Num() > 0)
	{
		FSubobjectData* DataToFind = InHandleToFind.GetSharedDataPtr().Get();
		
		TSet<FSubobjectEditorTreeNodePtrType> VisitedNodes;
		DepthFirstTraversal(RootNodes[0], VisitedNodes,
            [&OutNodePtr, &DataToFind](
            const FSubobjectEditorTreeNodePtrType& CurNodePtr)
            {
            	if(CurNodePtr->GetDataHandle().IsValid())
            	{
            		if(CurNodePtr->GetDataHandle().GetSharedDataPtr()->GetObject() == DataToFind->GetObject())
            		{
                        OutNodePtr = CurNodePtr;
                    }
            	}
            });
	}

	return OutNodePtr;
}

FSubobjectEditorTreeNodePtrType SSubobjectEditor::FindSlateNodeForObject(const UObject* InObject, bool bIncludeAttachmentComponents) const
{
	FSubobjectEditorTreeNodePtrType OutNodePtr;

	if (InObject && RootNodes.Num() > 0)
	{
		TSet<FSubobjectEditorTreeNodePtrType> VisitedNodes;
		UBlueprint* BP = GetBlueprint();

		DepthFirstTraversal(RootNodes[0], VisitedNodes,
            [&OutNodePtr, InObject, BP](
            const FSubobjectEditorTreeNodePtrType& CurNodePtr)
            {
                if(CurNodePtr->GetDataHandle().IsValid())
                {
					if (const FSubobjectData* Data = CurNodePtr->GetDataHandle().GetData())
					{
						if (Data->GetObject() == InObject)
						{
							OutNodePtr = CurNodePtr;
						}
						// Handle BP inherited subobjects that are on instances
						else if (!OutNodePtr && Data->GetObjectForBlueprint(BP) == InObject->GetArchetype())
						{
							OutNodePtr = CurNodePtr;
						}
					}
                }
            });

		// If we didn't find it in the tree, step up the chain to the parent of the given component and recursively see if that is in the tree (unless the flag is false)
		if (!OutNodePtr.IsValid() && bIncludeAttachmentComponents)
		{
			const USceneComponent* SceneComponent = Cast<const USceneComponent>(InObject);
			if (SceneComponent && SceneComponent->GetAttachParent())
			{
				return FindSlateNodeForObject(SceneComponent->GetAttachParent(), bIncludeAttachmentComponents);
			}
		}
	}

	return OutNodePtr;
}

void SSubobjectEditor::SetNodeExpansionState(FSubobjectEditorTreeNodePtrType InNodeToChange, const bool bIsExpanded)
{
	if (TreeWidget.IsValid() && InNodeToChange.IsValid())
	{
		TreeWidget->SetItemExpansion(InNodeToChange, bIsExpanded);
	}
}

void SSubobjectEditor::SetItemExpansionRecursive(FSubobjectEditorTreeNodePtrType Model, bool bInExpansionState)
{
	SetNodeExpansionState(Model, bInExpansionState);
	for (const FSubobjectEditorTreeNodePtrType& Child : Model->GetChildren())
	{
		if (Child.IsValid())
		{
			SetItemExpansionRecursive(Child, bInExpansionState);
		}
	}
}

void SSubobjectEditor::DumpTree()
{
	/* Example:

		[ACTOR] MyBlueprint (self)
		|
		[SEPARATOR]
		|
		DefaultSceneRoot (Inherited)
		|
		+- StaticMesh (Inherited)
		|  |
		|  +- Scene4 (Inherited)
		|  |
		|  +- Scene (Inherited)
		|     |
		|     +- Scene1 (Inherited)
		|
		+- Scene2 (Inherited)
		|  |
		|  +- Scene3 (Inherited)
		|
		[SEPARATOR]
		|
		ProjectileMovement (Inherited)
	*/

	UE_LOG(LogSubobjectEditor, Log, TEXT("---------------------"));
	UE_LOG(LogSubobjectEditor, Log, TEXT(" STreeView NODE DUMP"));
	UE_LOG(LogSubobjectEditor, Log, TEXT("---------------------"));

	//TSet<FSubobjectEditorTreeNodePtrType> VisitedNodes;
	//DepthFirstTraversal(RootNodes[0], VisitedNodes, [](const FSubobjectEditorTreeNodePtrType& InNode)
	//{
	//	UE_LOG(LogSubobjectEditor, Log, TEXT(""));
	//});
}

bool SSubobjectEditor::IsEditingAllowed() const
{
	return AllowEditing.Get() && nullptr == GEditor->PlayWorld;
}

TSharedPtr<SWidget> SSubobjectEditor::GetToolButtonsBox() const
{
	return ButtonBox;
}

void SSubobjectEditor::RegisterContextMenu()
{
	UToolMenus* ToolMenus = UToolMenus::Get();
	if (!ToolMenus->IsMenuRegistered(SubobjectTree_ContextMenuName))
	{
		UToolMenu* Menu = ToolMenus->RegisterMenu(SubobjectTree_ContextMenuName);
		Menu->AddDynamicSection("SCSEditorDynamic", FNewToolMenuDelegate::CreateLambda([](UToolMenu* InMenu)
		{
			USubobjectEditorMenuContext* ContextObject = InMenu->FindContext<USubobjectEditorMenuContext>();
			if (ContextObject && ContextObject->SubobjectEditor.IsValid())
			{
				ContextObject->SubobjectEditor.Pin()->PopulateContextMenu(InMenu);
			}
		}));
	}
}

TSharedPtr<SWidget> SSubobjectEditor::CreateContextMenu()
{
	TArray<FSubobjectEditorTreeNodePtrType> SelectedItems = TreeWidget->GetSelectedItems();

	if (SelectedItems.Num() > 0 || CanPasteNodes())
	{
		RegisterContextMenu();
		USubobjectEditorMenuContext* ContextObject = NewObject<USubobjectEditorMenuContext>();
		ContextObject->SubobjectEditor = SharedThis(this);
		FToolMenuContext ToolMenuContext(CommandList, TSharedPtr<FExtender>(), ContextObject);
		return UToolMenus::Get()->GenerateWidget(SubobjectTree_ContextMenuName, ToolMenuContext);
	}
	return TSharedPtr<SWidget>();
}

void SSubobjectEditor::PopulateContextMenu(UToolMenu* Menu)
{
	TArray<FSubobjectEditorTreeNodePtrType> SelectedItems = TreeWidget->GetSelectedItems();

	if(SelectedItems.Num() > 0 || CanPasteNodes())
	{
		bool bOnlyShowPasteOption = false;

		if(SelectedItems.Num() > 0)
		{
			FSubobjectData* SelectedData = SelectedItems[0]->GetDataSource();
			const AActor* SelectedActor =  SelectedData->GetObject<AActor>();
			if (SelectedItems.Num() == 1 && SelectedActor)
			{
				if (SelectedData->IsChildActor())
				{
					// Include specific context menu options for a single child actor node selection
					SubobjectEditorUtils::FillChildActorContextMenuOptions(Menu, SelectedItems[0]);
				}
				else
				{
					bOnlyShowPasteOption = true;
				}
			}
			else
			{
				for (const FSubobjectEditorTreeNodePtrType& SelectedNode : SelectedItems)
				{
					if (!SelectedNode->IsComponentNode())
					{
						bOnlyShowPasteOption = true;
						break;
					}
				}

				if (!bOnlyShowPasteOption)
				{
					bool bIsChildActorSubtreeNodeSelected = false;
					
					TArray<UActorComponent*> SelectedComponents;
					for(const FSubobjectEditorTreeNodePtrType& SelectedNodePtr : SelectedItems)
					{
						check(SelectedNodePtr->IsValid());
						// Get the component template associated with the selected node
						const UActorComponent* ComponentTemplate = SelectedNodePtr->GetComponentTemplate();
						if (ComponentTemplate)
						{
							// #TODO_BH Remove this const cast
							SelectedComponents.Add(const_cast<UActorComponent*>(ComponentTemplate));
						}

						// Determine if any selected node belongs to a child actor template
						if (!bIsChildActorSubtreeNodeSelected)
						{
							bIsChildActorSubtreeNodeSelected = SelectedNodePtr->IsChildSubtreeNode();
						}
					}

					PopulateContextMenuImpl(Menu, SelectedItems, bIsChildActorSubtreeNodeSelected);
				}
			}
		}
		else
		{
			bOnlyShowPasteOption = true;
		}

		if (bOnlyShowPasteOption)
		{
			FToolMenuSection& Section = Menu->AddSection("PasteComponent", LOCTEXT("EditComponentHeading", "Edit"));
			{
				Section.AddMenuEntry(FGenericCommands::Get().Paste);
			}
		}
	}
}

void SSubobjectEditor::GetSelectedItemsForContextMenu(TArray<FComponentEventConstructionData>& OutSelectedItems) const
{
	TArray<FSubobjectEditorTreeNodePtrType> SelectedTreeItems = TreeWidget->GetSelectedItems();
	for (auto NodeIter = SelectedTreeItems.CreateConstIterator(); NodeIter; ++NodeIter)
	{
		FComponentEventConstructionData NewItem;
		const FSubobjectEditorTreeNodePtrType& TreeNode = *NodeIter;
		const FSubobjectData* Data = TreeNode->GetDataSource();
		NewItem.VariableName = Data->GetVariableName();
		NewItem.Component = const_cast<UActorComponent*>(TreeNode->GetComponentTemplate());
		OutSelectedItems.Add(NewItem);
	}
}

TSubclassOf<UActorComponent> SSubobjectEditor::GetComponentTypeFilterToApply() const
{
	TSubclassOf<UActorComponent> ComponentType = UICustomization.IsValid()
		                                             ? UICustomization->GetComponentTypeFilter()
		                                             : nullptr;
	if (!ComponentType)
	{
		ComponentType = ComponentTypeFilter.Get();
	}
	return ComponentType;
}

bool SSubobjectEditor::RefreshFilteredState(FSubobjectEditorTreeNodePtrType TreeNode, bool bRecursive)
{
	const UClass* FilterType = GetComponentTypeFilterToApply();

	FString FilterText = FText::TrimPrecedingAndTrailing(GetFilterText()).ToString();
	TArray<FString> FilterTerms;
	FilterText.ParseIntoArray(FilterTerms, TEXT(" "), /*CullEmpty =*/true);

	TreeNode->RefreshFilteredState(FilterType, FilterTerms, bRecursive);
	return TreeNode->IsFlaggedForFiltration();
}

FText SSubobjectEditor::GetFilterText() const
{
	return FilterBox->GetText();
}

void SSubobjectEditor::PromoteToBlueprint() const
{
	if (AActor* ActorContext = Cast<AActor>(GetObjectContext()))
	{
		FCreateBlueprintFromActorDialog::OpenDialog(ECreateBlueprintFromActorMode::Subclass, ActorContext);
	}
}

FReply SSubobjectEditor::OnPromoteToBlueprintClicked()
{
	PromoteToBlueprint();
	return FReply::Handled();
}

void SSubobjectEditor::OnOpenBlueprintEditor(bool bForceCodeEditing) const
{
	if (AActor* ActorInstance = Cast<AActor>(GetObjectContext()))
	{
		if (UBlueprint* Blueprint = Cast<UBlueprint>(ActorInstance->GetClass()->ClassGeneratedBy))
		{
			if (bForceCodeEditing && (Blueprint->UbergraphPages.Num() > 0))
			{
				FKismetEditorUtilities::BringKismetToFocusAttentionOnObject(Blueprint->GetLastEditedUberGraph());
			}
			else
			{
				GEditor->GetEditorSubsystem<UAssetEditorSubsystem>()->OpenEditorForAsset(Blueprint);
			}
		}
	}
}

////////////////////////////////////////////////
// Class filters for creating new components
class FComponentClassParentFilter : public IClassViewerFilter
{
public:
	FComponentClassParentFilter(const TSubclassOf<UActorComponent>& InComponentClass) : ComponentClass(InComponentClass)
	{
	}

	virtual bool IsClassAllowed(const FClassViewerInitializationOptions& InInitOptions, const UClass* InClass, TSharedRef<FClassViewerFilterFuncs> InFilterFuncs) override
	{
		return InClass->IsChildOf(ComponentClass);
	}

	virtual bool IsUnloadedClassAllowed(const FClassViewerInitializationOptions& InInitOptions, const TSharedRef<const IUnloadedBlueprintData> InUnloadedClassData, TSharedRef<FClassViewerFilterFuncs> InFilterFuncs) override
	{
		return InUnloadedClassData->IsChildOf(ComponentClass);
	}

	TSubclassOf<UActorComponent> ComponentClass;
};

typedef FComponentClassParentFilter FNativeComponentClassParentFilter;

class FBlueprintComponentClassParentFilter : public FComponentClassParentFilter
{
public:
	FBlueprintComponentClassParentFilter(const TSubclassOf<UActorComponent>& InComponentClass)
		: FComponentClassParentFilter(InComponentClass)
	{}

	virtual bool IsClassAllowed(const FClassViewerInitializationOptions& InInitOptions, const UClass* InClass, TSharedRef<FClassViewerFilterFuncs> InFilterFuncs) override
	{
		return
			FComponentClassParentFilter::IsClassAllowed(InInitOptions, InClass, InFilterFuncs) &&
			FKismetEditorUtilities::CanCreateBlueprintOfClass(InClass);
	}
};

UClass* SSubobjectEditor::SpawnCreateNewCppComponentWindow(TSubclassOf<UActorComponent> ComponentClass)
{
	TSharedPtr<SWindow> ParentWindow = FSlateApplication::Get().FindWidgetWindow(SharedThis(this));

	FString AddedClassName;
	auto OnCodeAddedToProject = [&AddedClassName](const FString& ClassName, const FString& ClassPath,
	                                              const FString& ModuleName)
	{
		if (!ClassName.IsEmpty() && !ClassPath.IsEmpty())
		{
			AddedClassName = FString::Printf(TEXT("/Script/%s.%s"), *ModuleName, *ClassName);
		}
	};

	FGameProjectGenerationModule::Get().OpenAddCodeToProjectDialog(
		FAddToProjectConfig()
		.WindowTitle(LOCTEXT("AddNewC++Component", "Add C++ Component"))
		.ParentWindow(ParentWindow)
		.Modal()
		.OnAddedToProject(FOnAddedToProject::CreateLambda(OnCodeAddedToProject))
		.FeatureComponentClasses()
		.AllowableParents(MakeShareable(new FNativeComponentClassParentFilter(ComponentClass)))
		.DefaultClassPrefix(TEXT("New"))
	);


	return LoadClass<UActorComponent>(nullptr, *AddedClassName, nullptr, LOAD_None, nullptr);
}

UClass* SSubobjectEditor::SpawnCreateNewBPComponentWindow(TSubclassOf<UActorComponent> ComponentClass)
{
	UClass* NewClass = nullptr;

	auto OnAddedToProject = [&](const FString& ClassName, const FString& PackagePath, const FString& ModuleName)
	{
		if (!ClassName.IsEmpty() && !PackagePath.IsEmpty())
		{
			if (UPackage* Package = FindPackage(nullptr, *PackagePath))
			{
				if (UBlueprint* NewBP = FindObjectFast<UBlueprint>(Package, *ClassName))
				{
					NewClass = NewBP->GeneratedClass;

					TArray<UObject*> Objects;
					Objects.Emplace(NewBP);
					GEditor->SyncBrowserToObjects(Objects);

					// Open the editor for the new blueprint
					GEditor->GetEditorSubsystem<UAssetEditorSubsystem>()->OpenEditorForAsset(NewBP);
				}
			}
		}
	};

	FGameProjectGenerationModule::Get().OpenAddBlueprintToProjectDialog(
		FAddToProjectConfig()
		.WindowTitle(LOCTEXT("AddNewBlueprintComponent", "Add Blueprint Component"))
		.ParentWindow(FSlateApplication::Get().FindWidgetWindow(SharedThis(this)))
		.Modal()
		.AllowableParents(MakeShareable(new FBlueprintComponentClassParentFilter(ComponentClass)))
		.FeatureComponentClasses()
		.OnAddedToProject(FOnAddedToProject::CreateLambda(OnAddedToProject))
		.DefaultClassPrefix(TEXT("New"))
	);

	return NewClass;
}

FSubobjectDataHandle SSubobjectEditor::PerformComboAddClass(TSubclassOf<UActorComponent> ComponentClass, EComponentCreateAction::Type ComponentCreateAction, UObject* AssetOverride)
{
	FSubobjectDataHandle NewComponentHandle = FSubobjectDataHandle::InvalidHandle;

	// Display a class picked for which class to use for the new component
	UClass* NewClass = ComponentClass;

	// Display a class creation menu if the user wants to create a new class
	if (ComponentCreateAction == EComponentCreateAction::CreateNewCPPClass)
	{
		NewClass = SpawnCreateNewCppComponentWindow(ComponentClass);
	}
	else if (ComponentCreateAction == EComponentCreateAction::CreateNewBlueprintClass)
	{
		NewClass = SpawnCreateNewBPComponentWindow(ComponentClass);
	}

	USubobjectDataSubsystem* SubobjectSystem = USubobjectDataSubsystem::Get();

	if (NewClass && SubobjectSystem)
	{
		TUniquePtr<FScopedTransaction> AddTransaction = MakeUnique<FScopedTransaction>(LOCTEXT("AddComponent", "Add Component"));

		FEditorDelegates::LoadSelectedAssetsIfNeeded.Broadcast();
		USelection* Selection = GEditor->GetSelectedObjects();

		bool bAddedComponent = false;
		FText OutFailReason;

		// This adds components according to the type selected in the drop down. If the user
		// has the appropriate objects selected in the content browser then those are added,
		// else we go down the previous route of adding components by type.
		
		// Furthermore don't try to match up assets for USceneComponent it will match lots of things and doesn't have any nice behavior for asset adds 
		if (Selection->Num() > 0 && !AssetOverride && NewClass != USceneComponent::StaticClass())
		{
			for (FSelectionIterator ObjectIter(*Selection); ObjectIter; ++ObjectIter)
			{
				UObject* Object = *ObjectIter;
				UClass* Class = Object->GetClass();

				TArray<TSubclassOf<UActorComponent>> ComponentClasses = FComponentAssetBrokerage::GetComponentsForAsset(Object);

				// if the selected asset supports the selected component type then go ahead and add it
				for (int32 ComponentIndex = 0; ComponentIndex < ComponentClasses.Num(); ComponentIndex++)
				{
					if (ComponentClasses[ComponentIndex]->IsChildOf(NewClass))
					{
						const TArray<FSubobjectDataHandle>& SelectedHandles = GetSelectedHandles();
						const FSubobjectDataHandle& ParentHandle = SelectedHandles.Num() > 0 ? SelectedHandles[0] : CachedRootHandle;
						ensureMsgf(ParentHandle.IsValid(), TEXT("Attempting to add a component from an invalid selection!"));
						
						NewComponentHandle = AddNewSubobject(ParentHandle, NewClass, Object, OutFailReason, MoveTemp(AddTransaction));
						bAddedComponent = true;
						break;
					}
				}
			}
		}

		if (!bAddedComponent)
		{
			// Attach this component to the override asset first, but if none is given then use the actor context			
			FSubobjectDataHandle ParentHandle = SubobjectSystem->FindHandleForObject(CachedRootHandle, AssetOverride);
			
			if(!ParentHandle.IsValid())
			{
				// If we have something selected, then we should attach it to that
				TArray<FSubobjectEditorTreeNodePtrType> SelectedTreeNodes = TreeWidget->GetSelectedItems();
				if(SelectedTreeNodes.Num() > 0)
				{
					ParentHandle = SelectedTreeNodes[0]->GetDataHandle();
				}
				// Otherwise fall back to the root node
				else
				{
					ParentHandle = RootNodes.Num() > 0
						               ? RootNodes[0]->GetDataHandle()
						               : FSubobjectDataHandle::InvalidHandle;					
				}
			}
			
			if(ParentHandle.IsValid())
			{
				NewComponentHandle = AddNewSubobject(ParentHandle, NewClass, AssetOverride, OutFailReason, MoveTemp(AddTransaction));
			}
		}

		// We failed adding a new component, display why with a slate notif
		if(!NewComponentHandle.IsValid())
		{
			if(OutFailReason.IsEmpty())
			{
				OutFailReason = LOCTEXT("AddComponentFailed_Generic", "Failed to add component!");
			}
			
			FNotificationInfo Info(OutFailReason);
			Info.Image = FAppStyle::GetBrush(TEXT("Icons.Error"));
			Info.bFireAndForget = true;
			Info.bUseSuccessFailIcons = false;
			Info.ExpireDuration = 5.0f;

			FSlateNotificationManager::Get().AddNotification(Info);
		}
		else
		{
			UpdateTree();
			
			// Set focus to the newly created subobject
			FSubobjectEditorTreeNodePtrType NewNode = FindSlateNodeForHandle(NewComponentHandle);
			if(NewNode != nullptr)
			{
				TreeWidget->SetSelection(NewNode);
				OnRenameComponent(MoveTemp(AddTransaction));
			}
		}
	}

	return NewComponentHandle;
}

EVisibility SSubobjectEditor::GetPromoteToBlueprintButtonVisibility() const
{
	return (UICustomization.IsValid() && UICustomization->HideBlueprintButtons())
	       || (ShowInlineSearchWithButtons())
	       || (GetBlueprint() != nullptr)
		       ? EVisibility::Collapsed
		       : EVisibility::Visible;
}

EVisibility SSubobjectEditor::GetEditBlueprintButtonVisibility() const
{
	return (UICustomization.IsValid() && UICustomization->HideBlueprintButtons())
	       || (ShowInlineSearchWithButtons())
	       || (GetBlueprint() == nullptr)
		       ? EVisibility::Collapsed
		       : EVisibility::Visible;
}

EVisibility SSubobjectEditor::GetComponentClassComboButtonVisibility() const
{
	return (HideComponentClassCombo.Get() 
	|| (UICustomization.IsValid() && UICustomization->HideAddComponentButton())) 
	? EVisibility::Collapsed : EVisibility::Visible;
}

void SSubobjectEditor::Utils::PopulateHandlesArray(const TArray<FSubobjectEditorTreeNodePtrType>& SlateNodePtrs, TArray<FSubobjectDataHandle>& OutHandles)
{
	for(const FSubobjectEditorTreeNodePtrType& DroppedNodePtr : SlateNodePtrs)
    {
    	OutHandles.Add(DroppedNodePtr->GetDataHandle());
    }
}

void SSubobjectEditor::RefreshComponentTypesList()
{
	if (ComponentClassCombo.IsValid())
	{
		ComponentClassCombo->UpdateComponentClassList();
	}
}

TArray<UObject*> USubobjectEditorMenuContext::GetSelectedObjects() const
{
	TArray<UObject*> Result;
	if (TSharedPtr<SSubobjectEditor> Pinned = SubobjectEditor.Pin())
	{
		TArray<FComponentEventConstructionData> SelectedItems;
		Pinned->GetSelectedItemsForContextMenu(SelectedItems);
		for (FComponentEventConstructionData& SelectedItemConstructionData : SelectedItems)
		{
			if (UObject* SelectedObject = SelectedItemConstructionData.Component.Get())
			{
				Result.Add(SelectedObject);
			}
		}
	}

	return Result;
}

#undef LOCTEXT_NAMESPACE<|MERGE_RESOLUTION|>--- conflicted
+++ resolved
@@ -1724,18 +1724,10 @@
 {
 	FSubobjectEditorTreeNodePtrType NodePtr = GetSubobjectPtr();
     const FSubobjectData* Data = NodePtr ? NodePtr->GetDataSource() : nullptr;
-<<<<<<< HEAD
-
 	if(!Data)
 	{
 		return SNullWidget::NullWidget;
-	}	
-=======
-	if(!Data)
-	{
-		return SNullWidget::NullWidget;
-	}
->>>>>>> d731a049
+	}
 	
 	// Native components are inherited and have a gray hyperlink to their C++ class
 	if(Data->IsNativeComponent())
@@ -1743,32 +1735,15 @@
 		static const FText NativeCppLabel = LOCTEXT("NativeCppInheritedLabel", "Edit in C++");
 
 		return SNew(SHyperlink)
-<<<<<<< HEAD
-			.Style(FEditorStyle::Get(), "Common.GotoNativeCodeHyperlink")
-			.OnNavigate(this, &SSubobject_RowWidget::OnEditNativeCppClicked)
-			.Text(NativeCppLabel)
-			.ToolTipText(FText::Format(LOCTEXT("GoToCode_ToolTip", "Click to open this source file in {0}"), FSourceCodeNavigation::GetSelectedSourceCodeIDE()));	
-=======
 			.Style(FAppStyle::Get(), "Common.GotoNativeCodeHyperlink")
 			.OnNavigate(this, &SSubobject_RowWidget::OnEditNativeCppClicked)
 			.Text(NativeCppLabel)
 			.ToolTipText(FText::Format(LOCTEXT("GoToCode_ToolTip", "Click to open this source file in {0}"), FSourceCodeNavigation::GetSelectedSourceCodeIDE()))
 			.Visibility(this, &SSubobject_RowWidget::GetEditNativeCppVisibility);
->>>>>>> d731a049
 	}
 	// If the subobject is inherited and not native then it must be from a blueprint
 	else if(Data->IsInstancedInheritedComponent() || Data->IsBlueprintInheritedComponent())
 	{
-<<<<<<< HEAD
-		const UBlueprint* BP = Data->GetBlueprint();
-		static const FText InheritedBPLabel = LOCTEXT("InheritedBpLabel", "Edit in Blueprint");
-		
-		return SNew(SHyperlink)
-			.Style(FEditorStyle::Get(), "Common.GotoBlueprintHyperlink")
-			.OnNavigate(this, &SSubobject_RowWidget::OnEditBlueprintClicked)
-			.Text(InheritedBPLabel)
-			.ToolTipText(LOCTEXT("EditBlueprint_ToolTip", "Click to edit the blueprint"));
-=======
 		if(const UBlueprint* BP = Data->GetBlueprint())
 		{
 			static const FText InheritedBPLabel = LOCTEXT("InheritedBpLabel", "Edit in Blueprint");
@@ -1779,7 +1754,6 @@
 				.ToolTipText(LOCTEXT("EditBlueprint_ToolTip", "Click to edit the blueprint"))
 				.Visibility(this, &SSubobject_RowWidget::GetEditBlueprintVisibility);
 		}
->>>>>>> d731a049
 	}
 
 	// Non-inherited subobjects shouldn't show anything! 
@@ -1822,8 +1796,6 @@
 	}
 }
 
-<<<<<<< HEAD
-=======
 EVisibility SSubobject_RowWidget::GetEditBlueprintVisibility() const
 {
 	FSubobjectEditorTreeNodePtrType NodePtr = GetSubobjectPtr();
@@ -1847,7 +1819,6 @@
 	return ensure(GUnrealEd) && GUnrealEd->GetUnrealEdOptions()->IsCPPAllowed() ? EVisibility::Visible : EVisibility::Collapsed;
 }
 
->>>>>>> d731a049
 void SSubobject_RowWidget::OnEditNativeCppClicked()
 {
 	FSubobjectEditorTreeNodePtrType NodePtr = GetSubobjectPtr();
@@ -2509,24 +2480,10 @@
 
 			TArray<FSubobjectDataHandle> SubobjectData;
 
-<<<<<<< HEAD
-		// By default, root node will always be expanded. If possible we will restore the collapsed state later.
-		if (SubobjectData.Num() > 0)
-		{
-			FSubobjectEditorTreeNodePtrType Node = MakeShareable<FSubobjectEditorTreeNode>(
-				new FSubobjectEditorTreeNode(SubobjectData[0]));
-			RootNodes.Add(Node);
-			AddedNodes.Add(Node->GetDataHandle(), Node);
-			CachedRootHandle = Node->GetDataHandle();
-			
-			TreeWidget->SetItemExpansion(Node, true);
-			TreeWidget->SetItemExpansion(SeperatorNode, true);
-=======
 			DataSubsystem->GatherSubobjectData(Context, SubobjectData);
 
 			FSubobjectEditorTreeNodePtrType SeperatorNode;
 			TMap<FSubobjectDataHandle, FSubobjectEditorTreeNodePtrType> AddedNodes;
->>>>>>> d731a049
 
 			// By default, root node will always be expanded. If possible we will restore the collapsed state later.
 			if (SubobjectData.Num() > 0)
@@ -2553,21 +2510,6 @@
 
 				const FSubobjectDataHandle& ParentHandle = Data->GetParentHandle();
 
-<<<<<<< HEAD
-				check(ParentNode);
-				ParentNode->AddChild(NewNode);
-				TreeWidget->SetItemExpansion(ParentNode, true);			
-
-				// Add a seperator after the default scene root, but only if there are more items below it
-				if (Data->IsDefaultSceneRoot() && Data->IsInheritedComponent() && SubobjectData.Find(Handle) < SubobjectData.Num() - 1)
-				{
-					SeperatorNode = MakeShareable<FSubobjectEditorTreeNode>(
-						new FSubobjectEditorTreeNode(FSubobjectDataHandle::InvalidHandle, /** bIsSeperator */true));
-					AddedNodes.Add(SeperatorNode->GetDataHandle(), SeperatorNode);
-					ParentNode->AddChild(SeperatorNode);
-				}
-				
-=======
 				// Have parent? 
 				if (ParentHandle.IsValid())
 				{
@@ -2589,7 +2531,6 @@
 
 				}
 				TreeWidget->SetItemExpansion(NewNode, true);
->>>>>>> d731a049
 			}
 
 			RestoreSelectionState(SelectedTreeNodes);
