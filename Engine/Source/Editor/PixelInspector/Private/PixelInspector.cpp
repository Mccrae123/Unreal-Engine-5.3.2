// Copyright Epic Games, Inc. All Rights Reserved.

#include "PixelInspector.h"
#include "Modules/ModuleManager.h"
#include "Widgets/SBoxPanel.h"
#include "Widgets/SOverlay.h"
#include "Styling/CoreStyle.h"
#include "SlateOptMacros.h"
#include "Framework/Application/SlateApplication.h"
#include "Widgets/Layout/SBorder.h"
#include "Widgets/Images/SImage.h"
#include "Widgets/Text/STextBlock.h"
#include "Widgets/Layout/SBox.h"
#include "Widgets/Input/SButton.h"
#include "Engine/TextureRenderTarget2D.h"
#include "PixelInspectorView.h"
#include "PixelInspectorStyle.h"
#include "ScreenPass.h"
#include "UnrealClient.h"
#include "PostProcess/PostProcessing.h"
#include "PostProcess/PostProcessMaterial.h"

#include "EngineGlobals.h"
#include "EditorViewportClient.h"
#include "Editor.h"
#include "PropertyEditorModule.h"
#include "IDetailsView.h"
#include "LevelEditor.h"
#include "Widgets/Input/SNumericEntryBox.h"

#define PIXEL_INSPECTOR_REQUEST_TIMEOUT 10
#define MINIMUM_TICK_BETWEEN_CREATE_REQUEST 10
#define DEFAULT_DISPLAY_GAMMA 2.2f
#define LOCTEXT_NAMESPACE "PixelInspector"


namespace PixelInspector
{
<<<<<<< HEAD
=======
	/** 
	* A helper function that extracts the right scene color texture, untouched, to be used further in post processing. 
	*/
	FScreenPassTexture ReturnUntouchedSceneColorForPostProcessing(const FPostProcessMaterialInputs& InOutInputs)
	{
		if (InOutInputs.OverrideOutput.IsValid())
		{
			return InOutInputs.OverrideOutput;
		}
		else
		{
			/** We don't want to modify scene texture in any way. We just want it to be passed back onto the next stage. */
			FScreenPassTexture SceneTexture = const_cast<FScreenPassTexture&>(InOutInputs.Textures[(uint32)EPostProcessMaterialInput::SceneColor]);
			return SceneTexture;
		}
	}

>>>>>>> 6bbb88c8
	SPixelInspector::SPixelInspector()
	{
		DisplayResult = nullptr;
		LastViewportInspectionPosition = FIntPoint(-1, -1);
		LastViewportId = 0;
		LastViewportInspectionSize = FIntPoint(1, 1);

		Buffer_FinalColor_AnyFormat[0] = nullptr;
		Buffer_FinalColor_AnyFormat[1] = nullptr;
		Buffer_SceneColor_Float[0] = nullptr;
		Buffer_SceneColor_Float[1] = nullptr;
		Buffer_HDR_Float[0] = nullptr;
		Buffer_HDR_Float[1] = nullptr;
		Buffer_Depth_Float[0] = nullptr;
		Buffer_Depth_Float[1] = nullptr;
		Buffer_A_Float[0] = nullptr;
		Buffer_A_Float[1] = nullptr;
		Buffer_A_RGB8[0] = nullptr;
		Buffer_A_RGB8[1] = nullptr;
		Buffer_A_RGB10[0] = nullptr;
		Buffer_A_RGB10[1] = nullptr;
		Buffer_BCDEF_Float[0] = nullptr;
		Buffer_BCDEF_Float[1] = nullptr;
		Buffer_BCDEF_RGB8[0] = nullptr;
		Buffer_BCDEF_RGB8[1] = nullptr;

		TickSinceLastCreateRequest = 0;
		LastBufferIndex = 0;

		OnLevelActorDeletedDelegateHandle = GEngine->OnLevelActorDeleted().AddRaw(this, &SPixelInspector::OnLevelActorDeleted);
		OnEditorCloseHandle = GEditor->OnEditorClose().AddRaw(this, &SPixelInspector::ReleaseRessource);

		FLevelEditorModule& LevelEditor = FModuleManager::GetModuleChecked<FLevelEditorModule>(FName(TEXT("LevelEditor")));
		OnRedrawViewportHandle = LevelEditor.OnRedrawLevelEditingViewports().AddRaw(this, &SPixelInspector::OnRedrawViewport);

		OnApplicationPreInputKeyDownListenerHandle = FSlateApplication::Get().OnApplicationPreInputKeyDownListener().AddRaw(this, &SPixelInspector::OnApplicationPreInputKeyDownListener);
		
		SetPixelInspectorState(false);
	}

	SPixelInspector::~SPixelInspector()
	{
		ReleaseRessource();
	}
	
	void SPixelInspector::OnApplicationPreInputKeyDownListener(const FKeyEvent& InKeyEvent)
	{
		if (InKeyEvent.GetKey() == EKeys::Escape && (bIsPixelInspectorEnable))
		{
			// disable the pixel inspector
			SetPixelInspectorState(false);
		}
	}
	
	void SPixelInspector::OnWindowClosed()
	{
		if(bIsPixelInspectorEnable)
		{
			SetPixelInspectorState(false);

			// We need to invalide the draw as the pixel inspector message is left on from the last draw
			GEditor->RedrawLevelEditingViewports();
		}
	}
	
	void SPixelInspector::ReleaseRessource()
	{
		SetPixelInspectorState(false);

		if (DisplayResult != nullptr)
		{
			DisplayResult->RemoveFromRoot();
			DisplayResult->ClearFlags(RF_Standalone);
			DisplayResult = nullptr;
		}

		ReleaseAllRequests();

		if (OnLevelActorDeletedDelegateHandle.IsValid())
		{
			GEngine->OnLevelActorDeleted().Remove(OnLevelActorDeletedDelegateHandle);
			OnLevelActorDeletedDelegateHandle = FDelegateHandle();
		}

		if (OnEditorCloseHandle.IsValid())
		{
			GEditor->OnEditorClose().Remove(OnEditorCloseHandle);
			OnEditorCloseHandle = FDelegateHandle();
		}

		if (OnRedrawViewportHandle.IsValid())
		{
			FLevelEditorModule& LevelEditor = FModuleManager::GetModuleChecked<FLevelEditorModule>(FName(TEXT("LevelEditor")));
			LevelEditor.OnRedrawLevelEditingViewports().Remove(OnRedrawViewportHandle);
			OnRedrawViewportHandle = FDelegateHandle();
		}

		if (OnApplicationPreInputKeyDownListenerHandle.IsValid())
		{
			FSlateApplication::Get().OnApplicationPreInputKeyDownListener().Remove(OnApplicationPreInputKeyDownListenerHandle);
			OnApplicationPreInputKeyDownListenerHandle = FDelegateHandle();
		}

		if (DisplayDetailsView.IsValid())
		{
			DisplayDetailsView->SetObject(nullptr);
			DisplayDetailsView = nullptr;
		}
	}

	void SPixelInspector::ReleaseAllRequests()
	{
		//Clear all pending requests because buffer will be clear by the graphic
		for (int i = 0; i < 2; ++i)
		{
			Requests[i].RenderingCommandSend = true;
			Requests[i].RequestComplete = true;
			ReleaseBuffers(i);
		}
		if (DisplayResult != nullptr)
		{
			DisplayResult->RemoveFromRoot();
			DisplayResult->ClearFlags(RF_Standalone);
			DisplayResult = nullptr;
		}
	}

	void SPixelInspector::OnLevelActorDeleted(AActor* Actor)
	{
		ReleaseAllRequests();
	}
	
	void SPixelInspector::OnRedrawViewport(bool bInvalidateHitProxies)
	{
		ReleaseAllRequests();
	}

	BEGIN_SLATE_FUNCTION_BUILD_OPTIMIZATION
	void SPixelInspector::Construct(const FArguments& InArgs)
	{
		//Set the LastViewportId to point on the active viewport
		FViewport *ActiveViewport = GEditor->GetActiveViewport();
		for (FEditorViewportClient *EditorViewport : GEditor->GetAllViewportClients())
		{
			if (ActiveViewport == EditorViewport->Viewport && EditorViewport->ViewState.GetReference() != nullptr)
			{
				LastViewportId = EditorViewport->ViewState.GetReference()->GetViewKey();
			}
		}

		TSharedPtr<SBox> InspectorBox;
		//Create the PixelInspector UI
		TSharedPtr<SVerticalBox> VerticalBox = SNew(SVerticalBox)
		+ SVerticalBox::Slot()
		.AutoHeight()
		[
			SNew(SHorizontalBox)
			+ SHorizontalBox::Slot()
			.Padding(0.0f, 3.0f, 0.0f, 3.0f)
			.AutoWidth()
			[
				SNew(SButton)
				.HAlign(HAlign_Center)
				.ToolTipText(this, &SPixelInspector::GetPixelInspectorEnableButtonTooltipText)
				.OnClicked(this, &SPixelInspector::HandleTogglePixelInspectorEnableButton)
				[
					SNew(SImage)
					.Image(this, &SPixelInspector::GetPixelInspectorEnableButtonBrush)
				]
			]
			+ SHorizontalBox::Slot()
			.Padding(6.0f, 3.0f, 0.0f, 3.0f)
			.VAlign(VAlign_Center)
			.AutoWidth()
			[
				SNew(STextBlock)
				.MinDesiredWidth(75)
				.Text(this, &SPixelInspector::GetPixelInspectorEnableButtonText)
			]
		]
		+ SVerticalBox::Slot()
		.AutoHeight()
		[
			SNew(SHorizontalBox)
			+ SHorizontalBox::Slot()
			.AutoWidth()
			.Padding(0.0f, 3.0f, 16.0f, 3.0f)
			.VAlign(VAlign_Center)
			[
				SNew(STextBlock)
				.MinDesiredWidth(75)
				.Text(LOCTEXT("PixelInspector_ViewportIdValue", "Viewport Id"))
			]
			+ SHorizontalBox::Slot()
			.AutoWidth()
			.Padding(0.0f, 3.0f, 0.0f, 3.0f)
			[
				SNew(SNumericEntryBox<uint32>)
				.IsEnabled(false)
				.MinDesiredValueWidth(75)
				.Value(this, &SPixelInspector::GetCurrentViewportId)
			]
		]
		+ SVerticalBox::Slot()
		.AutoHeight()
		[
			SNew(SHorizontalBox)
			+ SHorizontalBox::Slot()
			.AutoWidth()
			.Padding(0.0f, 3.0f, 16.0f, 3.0f)
			.VAlign(VAlign_Center)
			[
				SNew(STextBlock)
				.MinDesiredWidth(75)
				.Text(LOCTEXT("PixelInspector_ViewportCoordinate", "Coordinate"))
				.ToolTipText(LOCTEXT("PixelInspector_ViewportCoordinateTooltip", "Coordinate relative to the inspected viewport"))
			]
			+ SHorizontalBox::Slot()
			.AutoWidth()
			.Padding(0.0f, 3.0f, 8.0f, 3.0f)
			[
				SNew(SNumericEntryBox<int32>)
				.IsEnabled(this, &SPixelInspector::IsPixelInspectorEnable)
				.Value(this, &SPixelInspector::GetCurrentCoordinateX)
				.OnValueChanged(this, &SPixelInspector::SetCurrentCoordinateX)
				.OnValueCommitted(this, &SPixelInspector::SetCurrentCoordinateXCommit)
				.AllowSpin(true)
				.MinValue(0)
				.MaxSliderValue(this, &SPixelInspector::GetMaxCoordinateX)
				.MinDesiredValueWidth(75)
				.Label()
				[
					SNew(SBox)
					.VAlign(VAlign_Center)
					[
						SNew(STextBlock)
						.Text(LOCTEXT("CoordinateViewport_X", "X"))
					]
				]
			]
			+ SHorizontalBox::Slot()
			.Padding(0.0f, 3.0f, 8.0f, 3.0f)
			.AutoWidth()
			[
				SNew(SNumericEntryBox<int32>)
				.IsEnabled(this, &SPixelInspector::IsPixelInspectorEnable)
				.Value(this, &SPixelInspector::GetCurrentCoordinateY)
				.OnValueChanged(this, &SPixelInspector::SetCurrentCoordinateY)
				.OnValueCommitted(this, &SPixelInspector::SetCurrentCoordinateYCommit)
				.AllowSpin(true)
				.MinValue(0)
				.MaxSliderValue(this, &SPixelInspector::GetMaxCoordinateY)
				.MinDesiredValueWidth(75)
				.Label()
				[
					SNew(SBox)
					.VAlign(VAlign_Center)
					[
						SNew(STextBlock)
						.Text(LOCTEXT("CoordinateViewport_Y", "Y"))
					]
				]
			]
		]
		+ SVerticalBox::Slot()
		.Padding(0.0f, 12.0f, 0.0f, 3.0f)
		.FillHeight(1.0f)
		[
			SAssignNew(InspectorBox, SBox)
		];

		FPropertyEditorModule& PropertyEditorModule = FModuleManager::GetModuleChecked<FPropertyEditorModule>("PropertyEditor");
		FDetailsViewArgs DetailsViewArgs;
		DetailsViewArgs.bAllowSearch = false;
		DetailsViewArgs.bLockable = false;
		DetailsViewArgs.bShowOptions = false;
		DetailsViewArgs.bUpdatesFromSelection = false;
		DetailsViewArgs.bHideSelectionTip = true;
		DetailsViewArgs.bSearchInitialKeyFocus = false;
		DetailsViewArgs.NameAreaSettings = FDetailsViewArgs::HideNameArea;
		DisplayDetailsView = PropertyEditorModule.CreateDetailView(DetailsViewArgs);
		InspectorBox->SetContent(DisplayDetailsView->AsShared());
		//Create a property Detail view
		ChildSlot
		[
			SNew(SBorder)
			.BorderImage(FCoreStyle::Get().GetBrush("ToolPanel.GroupBorder"))
			[
				SNew(SOverlay)

				// Overlay slot for the main HLOD window area
				+ SOverlay::Slot()
				[
					VerticalBox.ToSharedRef()
				]
			]
		];
		
	}

	END_SLATE_FUNCTION_BUILD_OPTIMIZATION

	FReply SPixelInspector::HandleTogglePixelInspectorEnableButton()
	{
		SetPixelInspectorState(!bIsPixelInspectorEnable);
		if (bIsPixelInspectorEnable)
		{
			if (LastViewportInspectionPosition == FIntPoint(-1, -1))
			{
				//Let the system inspect a pixel so the user can see the UI appear
				LastViewportInspectionPosition = FIntPoint(0, 0);
			}
			//Make sure the viewport is switch to realtime
			SetCurrentViewportInRealtime();
		}
		return FReply::Handled();
	}

	FText SPixelInspector::GetPixelInspectorEnableButtonText() const
	{
		if (bIsPixelInspectorEnable)
		{
			return LOCTEXT("PixelInspector_EnableCheckbox_Inspecting", "Inspecting");
		}

		return LOCTEXT("PixelInspectorMouseHover_EnableCheckbox", "Start Pixel Inspector");
	}

	FText SPixelInspector::GetPixelInspectorEnableButtonTooltipText() const
	{
		if (bIsPixelInspectorEnable)
		{
			return LOCTEXT("PixelInspector_EnableCheckbox_ESC", "Inspecting (ESC to stop)");
		}

		return LOCTEXT("PixelInspectorMouseHover_EnableCheckbox", "Start Pixel Inspector");
	}

	const FSlateBrush* SPixelInspector::GetPixelInspectorEnableButtonBrush() const
	{
		return bIsPixelInspectorEnable ? FPixelInspectorStyle::Get()->GetBrush("PixelInspector.Enabled") : FPixelInspectorStyle::Get()->GetBrush("PixelInspector.Disabled");
	}

	void SPixelInspector::SetCurrentCoordinateXCommit(int32 NewValue, ETextCommit::Type)
	{
		ReleaseAllRequests();
		SetCurrentCoordinateX(NewValue);
	}

	void SPixelInspector::SetCurrentCoordinateX(int32 NewValue)
	{
		LastViewportInspectionPosition.X = NewValue;
	}

	void SPixelInspector::SetCurrentCoordinateYCommit(int32 NewValue, ETextCommit::Type)
	{
		ReleaseAllRequests();
		SetCurrentCoordinateY(NewValue);
	}
	void SPixelInspector::SetCurrentCoordinateY(int32 NewValue)
	{
		LastViewportInspectionPosition.Y = NewValue;
	}

	void SPixelInspector::SetCurrentCoordinate(FIntPoint NewCoordinate, bool ReleaseAllRequest)
	{
		if (ReleaseAllRequest)
		{
			ReleaseAllRequests();
		}
		LastViewportInspectionPosition.X = NewCoordinate.X;
		LastViewportInspectionPosition.Y = NewCoordinate.Y;
	}

	TOptional<int32> SPixelInspector::GetMaxCoordinateX() const
	{
		return LastViewportInspectionSize.X - 1;
	}

	TOptional<int32> SPixelInspector::GetMaxCoordinateY() const
	{
		return LastViewportInspectionSize.Y - 1;
	}

	void SPixelInspector::SetCurrentViewportInRealtime()
	{
		//Force viewport refresh
		for (FEditorViewportClient *EditorViewport : GEditor->GetAllViewportClients())
		{
			if (EditorViewport->ViewState.GetReference() != nullptr)
			{
				if (EditorViewport->ViewState.GetReference()->GetViewKey() == LastViewportId)
				{
					if (!EditorViewport->IsRealtime())
					{
						const bool bShouldBeRealtime = true;
						EditorViewport->AddRealtimeOverride(bShouldBeRealtime, LOCTEXT("RealtimeOverrideMessage_PixelInspector", "Pixel Inspector"));
					}
				}
			}
		}
	}

	void SPixelInspector::SetPixelInspectorState(bool bInIsPixelInspectorEnabled)
	{
		bIsPixelInspectorEnable = bInIsPixelInspectorEnabled;
		if (bIsPixelInspectorEnable)
		{
			if (!PixelInspectorSceneViewExtension.IsValid())
			{
				// create new scene view extension
				PixelInspectorSceneViewExtension = FSceneViewExtensions::NewExtension<FPixelInspectorSceneViewExtension>();
			}
		}
		else
		{
			if (PixelInspectorSceneViewExtension.IsValid())
			{
				// Release scene view extension as we no longer need it.
				PixelInspectorSceneViewExtension.Reset();
				PixelInspectorSceneViewExtension = nullptr;
			}
		}
	}

	void SPixelInspector::Tick(const FGeometry& AllottedGeometry, const double InCurrentTime, const float InDeltaTime)
	{
		SCompoundWidget::Tick(AllottedGeometry, InCurrentTime, InDeltaTime);
		TickSinceLastCreateRequest++;
	}
	
	void SPixelInspector::CreatePixelInspectorRequest(FVector2D InspectViewportUV, int32 viewportUniqueId, FSceneInterface *SceneInterface, bool bInGameViewMode, float InPreExposure)
	{
		if (TickSinceLastCreateRequest < MINIMUM_TICK_BETWEEN_CREATE_REQUEST)
			return;

		//Make sure we dont get value outside the viewport size
		if ( InspectViewportUV.X >= 1.0f || InspectViewportUV.Y >= 1.0f || InspectViewportUV.X <= 0.0f || InspectViewportUV.Y <= 0.0f )
		{
			return;
		}

		TickSinceLastCreateRequest = 0;
		// We need to know if the GBuffer is in low, default or high precision buffer
		const auto CVarGBufferFormat = IConsoleManager::Get().FindTConsoleVariableDataInt(TEXT("r.GBufferFormat"));
		//0: lower precision (8bit per component, for profiling)
		//1: low precision (default)
		//5: high precision
		const int32 GBufferFormat = CVarGBufferFormat != nullptr ? CVarGBufferFormat->GetValueOnGameThread() : 1;

		// We need to know the static lighting mode to decode properly the buffers
		const auto CVarAllowStaticLighting = IConsoleManager::Get().FindTConsoleVariableDataInt(TEXT("r.AllowStaticLighting"));
		//0: false
		//1: true
		//default: true
		const bool AllowStaticLighting = CVarAllowStaticLighting != nullptr ? CVarAllowStaticLighting->GetValueOnGameThread() == 1 : true;
		
		//Try to create the request buffer
		int32 BufferIndex = CreateRequestBuffer(SceneInterface, GBufferFormat, bInGameViewMode);
		if (BufferIndex == -1)
			return;
		
		Requests[BufferIndex].SetRequestData(FVector2f(InspectViewportUV), BufferIndex, viewportUniqueId, GBufferFormat, AllowStaticLighting, InPreExposure);	// LWC_TODO: Precision loss
		SceneInterface->AddPixelInspectorRequest(&(Requests[BufferIndex]));
	}

	void SPixelInspector::ReleaseBuffers(int32 BufferIndex)
	{
		check(BufferIndex >= 0 && BufferIndex < 2);
		if (Buffer_FinalColor_AnyFormat[BufferIndex] != nullptr)
		{
			Buffer_FinalColor_AnyFormat[BufferIndex]->ClearFlags(RF_Standalone);
			Buffer_FinalColor_AnyFormat[BufferIndex]->RemoveFromRoot();
			Buffer_FinalColor_AnyFormat[BufferIndex] = nullptr;
		}
		if (Buffer_SceneColor_Float[BufferIndex] != nullptr)
		{
			Buffer_SceneColor_Float[BufferIndex]->ClearFlags(RF_Standalone);
			Buffer_SceneColor_Float[BufferIndex]->RemoveFromRoot();
			Buffer_SceneColor_Float[BufferIndex] = nullptr;
		}
		if (Buffer_HDR_Float[BufferIndex] != nullptr)
		{
			Buffer_HDR_Float[BufferIndex]->ClearFlags(RF_Standalone);
			Buffer_HDR_Float[BufferIndex]->RemoveFromRoot();
			Buffer_HDR_Float[BufferIndex] = nullptr;
		}
		if (Buffer_Depth_Float[BufferIndex] != nullptr)
		{
			Buffer_Depth_Float[BufferIndex]->ClearFlags(RF_Standalone);
			Buffer_Depth_Float[BufferIndex]->RemoveFromRoot();
			Buffer_Depth_Float[BufferIndex] = nullptr;
		}
		if (Buffer_A_Float[BufferIndex] != nullptr)
		{
			Buffer_A_Float[BufferIndex]->ClearFlags(RF_Standalone);
			Buffer_A_Float[BufferIndex]->RemoveFromRoot();
			Buffer_A_Float[BufferIndex] = nullptr;
		}
		if (Buffer_A_RGB8[BufferIndex] != nullptr)
		{
			Buffer_A_RGB8[BufferIndex]->ClearFlags(RF_Standalone);
			Buffer_A_RGB8[BufferIndex]->RemoveFromRoot();
			Buffer_A_RGB8[BufferIndex] = nullptr;
		}
		if (Buffer_A_RGB10[BufferIndex] != nullptr)
		{
			Buffer_A_RGB10[BufferIndex]->ClearFlags(RF_Standalone);
			Buffer_A_RGB10[BufferIndex]->RemoveFromRoot();
			Buffer_A_RGB10[BufferIndex] = nullptr;
		}
		if (Buffer_BCDEF_Float[BufferIndex] != nullptr)
		{
			Buffer_BCDEF_Float[BufferIndex]->ClearFlags(RF_Standalone);
			Buffer_BCDEF_Float[BufferIndex]->RemoveFromRoot();
			Buffer_BCDEF_Float[BufferIndex] = nullptr;
		}
		if (Buffer_BCDEF_RGB8[BufferIndex] != nullptr)
		{
			Buffer_BCDEF_RGB8[BufferIndex]->ClearFlags(RF_Standalone);
			Buffer_BCDEF_RGB8[BufferIndex]->RemoveFromRoot();
			Buffer_BCDEF_RGB8[BufferIndex] = nullptr;
		}
	}

	int32 SPixelInspector::CreateRequestBuffer(FSceneInterface *SceneInterface, const int32 GBufferFormat, bool bInGameViewMode)
	{
		//Toggle the last buffer Index
		LastBufferIndex = (LastBufferIndex + 1) % 2;
		
		//Check if we have an available request
		if (Requests[LastBufferIndex].RequestComplete == false)
		{
			//Put back the last buffer position
			LastBufferIndex = (LastBufferIndex - 1) % 2;
			return -1;
		}
		
		//Release the old buffer
		ReleaseBuffers(LastBufferIndex);

		FTextureRenderTargetResource* FinalColorRenderTargetResource = nullptr;
		FTextureRenderTargetResource* SceneColorRenderTargetResource = nullptr;
		FTextureRenderTargetResource* HDRRenderTargetResource = nullptr;
		FTextureRenderTargetResource* DepthRenderTargetResource = nullptr;
		FTextureRenderTargetResource* BufferARenderTargetResource = nullptr;
		FTextureRenderTargetResource* BufferBCDEFRenderTargetResource = nullptr;
		
		//Final color can be in HDR (FloatRGBA) or RGB8 formats so we should rely on scene view extension to tell us which format is being used.
		Buffer_FinalColor_AnyFormat[LastBufferIndex] = NewObject<UTextureRenderTarget2D>(GetTransientPackage(), TEXT("PixelInspectorBufferFinalColorTarget"), RF_Standalone);
		Buffer_FinalColor_AnyFormat[LastBufferIndex]->AddToRoot();
<<<<<<< HEAD
		Buffer_FinalColor_AnyFormat[LastBufferIndex]->InitCustomFormat(FinalColorContextGridSize, FinalColorContextGridSize, PixelInspectorSceneViewExtension->GetPixelFormat(), true);
=======
		Buffer_FinalColor_AnyFormat[LastBufferIndex]->InitCustomFormat(FinalColorContextGridSize, FinalColorContextGridSize, PixelInspectorSceneViewExtension->GetFinalColorPixelFormat(), true);
>>>>>>> 6bbb88c8
		Buffer_FinalColor_AnyFormat[LastBufferIndex]->ClearColor = FLinearColor::Black;
		Buffer_FinalColor_AnyFormat[LastBufferIndex]->UpdateResourceImmediate(true);
		FinalColorRenderTargetResource = Buffer_FinalColor_AnyFormat[LastBufferIndex]->GameThread_GetRenderTargetResource();

		//Scene color is in RGB8 format
		Buffer_SceneColor_Float[LastBufferIndex] = NewObject<UTextureRenderTarget2D>(GetTransientPackage(), TEXT("PixelInspectorBufferSceneColorTarget"), RF_Standalone);
		Buffer_SceneColor_Float[LastBufferIndex]->AddToRoot();
		Buffer_SceneColor_Float[LastBufferIndex]->InitCustomFormat(1, 1, PF_FloatRGBA, true);
		Buffer_SceneColor_Float[LastBufferIndex]->ClearColor = FLinearColor::Black;
		Buffer_SceneColor_Float[LastBufferIndex]->UpdateResourceImmediate(true);
		SceneColorRenderTargetResource = Buffer_SceneColor_Float[LastBufferIndex]->GameThread_GetRenderTargetResource();

		//HDR is in float RGB format
		Buffer_HDR_Float[LastBufferIndex] = NewObject<UTextureRenderTarget2D>(GetTransientPackage(), TEXT("PixelInspectorBufferHDRTarget"), RF_Standalone);
		Buffer_HDR_Float[LastBufferIndex]->AddToRoot();
		Buffer_HDR_Float[LastBufferIndex]->InitCustomFormat(1, 1, PixelInspectorSceneViewExtension->GetHDRPixelFormat(), true);
		Buffer_HDR_Float[LastBufferIndex]->ClearColor = FLinearColor::Black;
		Buffer_HDR_Float[LastBufferIndex]->UpdateResourceImmediate(true);
		HDRRenderTargetResource = Buffer_HDR_Float[LastBufferIndex]->GameThread_GetRenderTargetResource();

		//TODO support Non render buffer to be able to read the depth stencil
/*		Buffer_Depth_Float[LastBufferIndex] = NewObject<UTextureRenderTarget2D>(GetTransientPackage(), TEXT("PixelInspectorBufferDepthTarget"), RF_Standalone);
		Buffer_Depth_Float[LastBufferIndex]->AddToRoot();
		Buffer_Depth_Float[LastBufferIndex]->InitCustomFormat(1, 1, PF_DepthStencil, true);
		Buffer_Depth_Float[LastBufferIndex]->ClearColor = FLinearColor::Black;
		Buffer_Depth_Float[LastBufferIndex]->UpdateResourceImmediate(true);
		DepthRenderTargetResource = Buffer_Depth_Float[LastBufferIndex]->GameThread_GetRenderTargetResource();*/


		//Low precision GBuffer
		if (GBufferFormat == EGBufferFormat::Force8BitsPerChannel)
		{
			//All buffer are PF_B8G8R8A8
			Buffer_A_RGB8[LastBufferIndex] = NewObject<UTextureRenderTarget2D>(GetTransientPackage(), TEXT("PixelInspectorBufferATarget"), RF_Standalone );
			Buffer_A_RGB8[LastBufferIndex]->AddToRoot();
			Buffer_A_RGB8[LastBufferIndex]->InitCustomFormat(1, 1, PF_B8G8R8A8, true);
			Buffer_A_RGB8[LastBufferIndex]->ClearColor = FLinearColor::Black;
			Buffer_A_RGB8[LastBufferIndex]->UpdateResourceImmediate(true);
			BufferARenderTargetResource = Buffer_A_RGB8[LastBufferIndex]->GameThread_GetRenderTargetResource();

			Buffer_BCDEF_RGB8[LastBufferIndex] = NewObject<UTextureRenderTarget2D>(GetTransientPackage(), TEXT("PixelInspectorBufferBTarget"), RF_Standalone );
			Buffer_BCDEF_RGB8[LastBufferIndex]->AddToRoot();
			Buffer_BCDEF_RGB8[LastBufferIndex]->InitCustomFormat(4, 1, PF_B8G8R8A8, true);
			Buffer_BCDEF_RGB8[LastBufferIndex]->ClearColor = FLinearColor::Black;
			Buffer_BCDEF_RGB8[LastBufferIndex]->UpdateResourceImmediate(true);
			BufferBCDEFRenderTargetResource = Buffer_BCDEF_RGB8[LastBufferIndex]->GameThread_GetRenderTargetResource();
		}
		else if(GBufferFormat == EGBufferFormat::Default)
		{
			//Default is PF_A2B10G10R10
			Buffer_A_RGB10[LastBufferIndex] = NewObject<UTextureRenderTarget2D>(GetTransientPackage(), TEXT("PixelInspectorBufferATarget"), RF_Standalone );
			Buffer_A_RGB10[LastBufferIndex]->AddToRoot();
			Buffer_A_RGB10[LastBufferIndex]->InitCustomFormat(1, 1, PF_A2B10G10R10, true);
			Buffer_A_RGB10[LastBufferIndex]->ClearColor = FLinearColor::Black;
			Buffer_A_RGB10[LastBufferIndex]->UpdateResourceImmediate(true);
			BufferARenderTargetResource = Buffer_A_RGB10[LastBufferIndex]->GameThread_GetRenderTargetResource();

			//Default is PF_B8G8R8A8
			Buffer_BCDEF_RGB8[LastBufferIndex] = NewObject<UTextureRenderTarget2D>(GetTransientPackage(), TEXT("PixelInspectorBufferBTarget"), RF_Standalone );
			Buffer_BCDEF_RGB8[LastBufferIndex]->AddToRoot();
			Buffer_BCDEF_RGB8[LastBufferIndex]->InitCustomFormat(4, 1, PF_B8G8R8A8, true);
			Buffer_BCDEF_RGB8[LastBufferIndex]->ClearColor = FLinearColor::Black;
			Buffer_BCDEF_RGB8[LastBufferIndex]->UpdateResourceImmediate(true);
			BufferBCDEFRenderTargetResource = Buffer_BCDEF_RGB8[LastBufferIndex]->GameThread_GetRenderTargetResource();
		}
		else if (GBufferFormat == EGBufferFormat::HighPrecisionNormals || GBufferFormat == EGBufferFormat::Force16BitsPerChannel)
		{
			//All buffer are PF_FloatRGBA
			Buffer_A_Float[LastBufferIndex] = NewObject<UTextureRenderTarget2D>(GetTransientPackage(), TEXT("PixelInspectorBufferATarget"), RF_Standalone );
			Buffer_A_Float[LastBufferIndex]->AddToRoot();
			Buffer_A_Float[LastBufferIndex]->InitCustomFormat(1, 1, PF_FloatRGBA, true);
			Buffer_A_Float[LastBufferIndex]->ClearColor = FLinearColor::Black;
			Buffer_A_Float[LastBufferIndex]->UpdateResourceImmediate(true);
			BufferARenderTargetResource = Buffer_A_Float[LastBufferIndex]->GameThread_GetRenderTargetResource();

			Buffer_BCDEF_Float[LastBufferIndex] = NewObject<UTextureRenderTarget2D>(GetTransientPackage(), TEXT("PixelInspectorBufferBTarget"), RF_Standalone );
			Buffer_BCDEF_Float[LastBufferIndex]->AddToRoot();
			Buffer_BCDEF_Float[LastBufferIndex]->InitCustomFormat(4, 1, PF_FloatRGBA, true);
			Buffer_BCDEF_Float[LastBufferIndex]->ClearColor = FLinearColor::Black;
			Buffer_BCDEF_Float[LastBufferIndex]->UpdateResourceImmediate(true);
			BufferBCDEFRenderTargetResource = Buffer_BCDEF_Float[LastBufferIndex]->GameThread_GetRenderTargetResource();
		}
		else
		{
			checkf(0, TEXT("Unhandled gbuffer format (%i) during pixel inspector initializtion."), GBufferFormat);
		}	
		
		SceneInterface->InitializePixelInspector(FinalColorRenderTargetResource, SceneColorRenderTargetResource, DepthRenderTargetResource, HDRRenderTargetResource, BufferARenderTargetResource, BufferBCDEFRenderTargetResource, LastBufferIndex);

		return LastBufferIndex;
	}

	void SPixelInspector::ReadBackRequestData()
	{
		for (int RequestIndex = 0; RequestIndex < UE_ARRAY_COUNT(Requests); ++RequestIndex)
		{
			FPixelInspectorRequest& Request = Requests[RequestIndex];
			if (Request.RequestComplete == false && Request.RenderingCommandSend == true)
			{
				if (Request.FrameCountAfterRenderingCommandSend >= WAIT_FRAMENUMBER_BEFOREREADING)
				{
					if (Request.SourceViewportUV == FVector2f(-1, -1))
					{
						continue;
					}


					PixelInspectorResult PixelResult;
					PixelResult.ViewportUV = FVector2D(Request.SourceViewportUV);
					PixelResult.ViewUniqueId = Request.ViewId;
					PixelResult.PreExposure = Request.PreExposure;
					PixelResult.OneOverPreExposure = Request.PreExposure > 0.f ? (1.f / Request.PreExposure) : 1.f;;

					FTextureRenderTargetResource* RTResourceFinalColor = Buffer_FinalColor_AnyFormat[Request.BufferIndex]->GameThread_GetRenderTargetResource();
<<<<<<< HEAD
					const EPixelFormat FinalColorPixelFormat = PixelInspectorSceneViewExtension->GetPixelFormat();
=======
					const EPixelFormat FinalColorPixelFormat = PixelInspectorSceneViewExtension->GetFinalColorPixelFormat();
>>>>>>> 6bbb88c8
					if (FinalColorPixelFormat == PF_B8G8R8A8)
					{
						TArray<FColor> BufferFinalColorValue;
						if (RTResourceFinalColor->ReadPixels(BufferFinalColorValue) == false)
						{
							BufferFinalColorValue.Empty();
						}
						PixelResult.DecodeFinalColor(BufferFinalColorValue);
					}
					else if (FinalColorPixelFormat == PF_FloatRGBA || FinalColorPixelFormat == PF_FloatRGB)
					{
						TArray<FLinearColor> BufferFinalColorValueLinear;
						if (RTResourceFinalColor->ReadLinearColorPixels(BufferFinalColorValueLinear) == false)
						{
							BufferFinalColorValueLinear.Empty();
						}
						PixelResult.DecodeFinalColor(BufferFinalColorValueLinear, PixelInspectorSceneViewExtension->GetGamma(), FinalColorPixelFormat == PF_FloatRGBA);
					}
					

					TArray<FLinearColor> BufferSceneColorValue;
					FTextureRenderTargetResource* RTResourceSceneColor = Buffer_SceneColor_Float[Request.BufferIndex]->GameThread_GetRenderTargetResource();
					if (RTResourceSceneColor->ReadLinearColorPixels(BufferSceneColorValue) == false)
					{
						BufferSceneColorValue.Empty();
					}
					PixelResult.DecodeSceneColor(BufferSceneColorValue);

					if (Buffer_Depth_Float[Request.BufferIndex] != nullptr)
					{
						TArray<FLinearColor> BufferDepthValue;
						FTextureRenderTargetResource* RTResourceDepth = Buffer_Depth_Float[Request.BufferIndex]->GameThread_GetRenderTargetResource();
						if (RTResourceDepth->ReadLinearColorPixels(BufferDepthValue) == false)
						{
							BufferDepthValue.Empty();
						}
						PixelResult.DecodeDepth(BufferDepthValue);
					}

					TArray<FLinearColor> BufferHDRValue;
					FTextureRenderTargetResource* RTResourceHDR = Buffer_HDR_Float[Request.BufferIndex]->GameThread_GetRenderTargetResource();
					const EPixelFormat HDRPixelFormat = PixelInspectorSceneViewExtension->GetHDRPixelFormat();
					if (RTResourceHDR->ReadLinearColorPixels(BufferHDRValue) == false)
					{
						BufferHDRValue.Empty();
					}
					PixelResult.DecodeHDR(BufferHDRValue, HDRPixelFormat == PF_FloatRGBA);

					if (Request.GBufferPrecision == EGBufferFormat::Force8BitsPerChannel)
					{
						TArray<FColor> BufferAValue;
						FTextureRenderTargetResource* RTResourceA = Buffer_A_RGB8[Request.BufferIndex]->GameThread_GetRenderTargetResource();
						if (RTResourceA->ReadPixels(BufferAValue) == false)
						{
							BufferAValue.Empty();
						}

						TArray<FColor> BufferBCDEFValue;
						FTextureRenderTargetResource* RTResourceBCDEF = Buffer_BCDEF_RGB8[Request.BufferIndex]->GameThread_GetRenderTargetResource();
						if (RTResourceA->ReadPixels(BufferBCDEFValue) == false)
						{
							BufferBCDEFValue.Empty();
						}

						PixelResult.DecodeBufferData(BufferAValue, BufferBCDEFValue, Request.AllowStaticLighting);
					}
					else if (Request.GBufferPrecision == EGBufferFormat::Default)
					{
						//PF_A2B10G10R10 format is not support yet
						TArray<FLinearColor> BufferAValue;
						FTextureRenderTargetResource* RTResourceA = Buffer_A_RGB10[Request.BufferIndex]->GameThread_GetRenderTargetResource();
						if (RTResourceA->ReadLinearColorPixels(BufferAValue) == false)
						{
							BufferAValue.Empty();
						}

						TArray<FColor> BufferBCDEFValue;
						FTextureRenderTargetResource* RTResourceBCDEF = Buffer_BCDEF_RGB8[Request.BufferIndex]->GameThread_GetRenderTargetResource();
						if (RTResourceBCDEF->ReadPixels(BufferBCDEFValue) == false)
						{
							BufferBCDEFValue.Empty();
						}
						PixelResult.DecodeBufferData(BufferAValue, BufferBCDEFValue, Request.AllowStaticLighting);
					}
					else if (Request.GBufferPrecision == EGBufferFormat::HighPrecisionNormals || Request.GBufferPrecision == EGBufferFormat::Force16BitsPerChannel)
					{
						//PF_A2B10G10R10 format is not support yet
						TArray<FFloat16Color> BufferAValue;
						FTextureRenderTargetResource* RTResourceA = Buffer_A_Float[Request.BufferIndex]->GameThread_GetRenderTargetResource();
						if (RTResourceA->ReadFloat16Pixels(BufferAValue) == false)
						{
							BufferAValue.Empty();
						}

						TArray<FFloat16Color> BufferBCDEFValue;
						FTextureRenderTargetResource* RTResourceBCDEF = Buffer_BCDEF_Float[Request.BufferIndex]->GameThread_GetRenderTargetResource();
						if (RTResourceA->ReadFloat16Pixels(BufferBCDEFValue) == false)
						{
							BufferBCDEFValue.Empty();
						}
						PixelResult.DecodeBufferData(BufferAValue, BufferBCDEFValue, Request.AllowStaticLighting);
					}
					else
					{
						checkf(0, TEXT("Unhandled gbuffer format (%i) during pixel inspector readback."), Request.GBufferPrecision);
					}

					AccumulationResult.Add(PixelResult);
					ReleaseBuffers(RequestIndex);
					Request.RequestComplete = true;
					Request.RenderingCommandSend = true;
					Request.FrameCountAfterRenderingCommandSend = 0;
					Request.RequestTickSinceCreation = 0;
				}
				else
				{
					Requests[RequestIndex].FrameCountAfterRenderingCommandSend++;
				}
			}
			else if (Requests[RequestIndex].RequestComplete == false)
			{
				Requests[RequestIndex].RequestTickSinceCreation++;
				if (Requests[RequestIndex].RequestTickSinceCreation > PIXEL_INSPECTOR_REQUEST_TIMEOUT)
				{
					ReleaseBuffers(RequestIndex);
					Requests[RequestIndex].RequestComplete = true;
					Requests[RequestIndex].RenderingCommandSend = true;
					Requests[RequestIndex].FrameCountAfterRenderingCommandSend = 0;
					Requests[RequestIndex].RequestTickSinceCreation = 0;
				}
			}
		}
		if (AccumulationResult.Num() > 0)
		{
			if (DisplayResult == nullptr)
			{
				DisplayResult = NewObject<UPixelInspectorView>(GetTransientPackage(), FName(TEXT("PixelInspectorDisplay")), RF_Standalone);
				DisplayResult->AddToRoot();
			}
			DisplayResult->SetFromResult(AccumulationResult[0]);
			DisplayDetailsView->SetObject(DisplayResult, true);
			LastViewportInspectionPosition.X = AccumulationResult[0].ViewportUV.X * LastViewportInspectionSize.X;
			LastViewportInspectionPosition.Y = AccumulationResult[0].ViewportUV.Y * LastViewportInspectionSize.Y;
			LastViewportId = AccumulationResult[0].ViewUniqueId;
			AccumulationResult.RemoveAt(0);
		}
	}

	FPixelInspectorSceneViewExtension::FPixelInspectorSceneViewExtension(const FAutoRegister& AutoRegister)
		: FSceneViewExtensionBase(AutoRegister)
	{
		FinalColorPixelFormat = PF_B8G8R8A8;
<<<<<<< HEAD
=======
		HDRPixelFormat = PF_FloatRGBA;
>>>>>>> 6bbb88c8
		// Default dislay gamma is hardcoded in tonemapper and is set to 2.2. 
		// We initialize this value and then get the actual value from ViewFamily.
		FinalColorGamma = DEFAULT_DISPLAY_GAMMA;
	}

	void FPixelInspectorSceneViewExtension::BeginRenderViewFamily(FSceneViewFamily& InViewFamily)
	{
		const float DisplayGamma = InViewFamily.RenderTarget->GetDisplayGamma();
		// We need to apply gamma to the final color if the output is in HDR.
		FinalColorGamma = (InViewFamily.EngineShowFlags.Tonemapper == 0) ? DEFAULT_DISPLAY_GAMMA : DisplayGamma;
	}

	void FPixelInspectorSceneViewExtension::SubscribeToPostProcessingPass(EPostProcessingPass PassId, FAfterPassCallbackDelegateArray& InOutPassCallbacks, bool bIsPassEnabled)
	{
		if (PassId == EPostProcessingPass::FXAA)
		{
			InOutPassCallbacks.Add(FAfterPassCallbackDelegate::CreateRaw(this, &FPixelInspectorSceneViewExtension::PostProcessPassAfterFxaa_RenderThread));
<<<<<<< HEAD
=======
		}		
		
		if (PassId == EPostProcessingPass::MotionBlur)
		{
			InOutPassCallbacks.Add(FAfterPassCallbackDelegate::CreateRaw(this, &FPixelInspectorSceneViewExtension::PostProcessPassAfterMotionBlur_RenderThread));
>>>>>>> 6bbb88c8
		}
	}

	FScreenPassTexture FPixelInspectorSceneViewExtension::PostProcessPassAfterFxaa_RenderThread(FRDGBuilder& GraphBuilder, const FSceneView& View, const FPostProcessMaterialInputs& InOutInputs)
	{
		FinalColorPixelFormat = InOutInputs.Textures[(uint32)EPostProcessMaterialInput::SceneColor].Texture->Desc.Format;
<<<<<<< HEAD

		if (InOutInputs.OverrideOutput.IsValid())
		{
			return InOutInputs.OverrideOutput;
		}
		else
		{
			/** We don't want to modify scene texture in any way. We just want it to be passed back onto the next stage. */
			FScreenPassTexture SceneTexture = const_cast<FScreenPassTexture&>(InOutInputs.Textures[(uint32)EPostProcessMaterialInput::SceneColor]);
			return SceneTexture;
		}

=======
		// Don't need to modify anything, just return the untouched scene color texture back to post processing.
		return ReturnUntouchedSceneColorForPostProcessing(InOutInputs);
	}
	
	FScreenPassTexture FPixelInspectorSceneViewExtension::PostProcessPassAfterMotionBlur_RenderThread(FRDGBuilder& GraphBuilder, const FSceneView& View, const FPostProcessMaterialInputs& InOutInputs)
	{
		HDRPixelFormat = InOutInputs.Textures[(uint32)EPostProcessMaterialInput::SceneColor].Texture->Desc.Format;
		// Don't need to modify anything, just return the untouched scene color texture back to post processing.
		return ReturnUntouchedSceneColorForPostProcessing(InOutInputs);
>>>>>>> 6bbb88c8
	}

};

#undef LOCTEXT_NAMESPACE<|MERGE_RESOLUTION|>--- conflicted
+++ resolved
@@ -36,8 +36,6 @@
 
 namespace PixelInspector
 {
-<<<<<<< HEAD
-=======
 	/** 
 	* A helper function that extracts the right scene color texture, untouched, to be used further in post processing. 
 	*/
@@ -55,7 +53,6 @@
 		}
 	}
 
->>>>>>> 6bbb88c8
 	SPixelInspector::SPixelInspector()
 	{
 		DisplayResult = nullptr;
@@ -607,11 +604,7 @@
 		//Final color can be in HDR (FloatRGBA) or RGB8 formats so we should rely on scene view extension to tell us which format is being used.
 		Buffer_FinalColor_AnyFormat[LastBufferIndex] = NewObject<UTextureRenderTarget2D>(GetTransientPackage(), TEXT("PixelInspectorBufferFinalColorTarget"), RF_Standalone);
 		Buffer_FinalColor_AnyFormat[LastBufferIndex]->AddToRoot();
-<<<<<<< HEAD
-		Buffer_FinalColor_AnyFormat[LastBufferIndex]->InitCustomFormat(FinalColorContextGridSize, FinalColorContextGridSize, PixelInspectorSceneViewExtension->GetPixelFormat(), true);
-=======
 		Buffer_FinalColor_AnyFormat[LastBufferIndex]->InitCustomFormat(FinalColorContextGridSize, FinalColorContextGridSize, PixelInspectorSceneViewExtension->GetFinalColorPixelFormat(), true);
->>>>>>> 6bbb88c8
 		Buffer_FinalColor_AnyFormat[LastBufferIndex]->ClearColor = FLinearColor::Black;
 		Buffer_FinalColor_AnyFormat[LastBufferIndex]->UpdateResourceImmediate(true);
 		FinalColorRenderTargetResource = Buffer_FinalColor_AnyFormat[LastBufferIndex]->GameThread_GetRenderTargetResource();
@@ -726,11 +719,7 @@
 					PixelResult.OneOverPreExposure = Request.PreExposure > 0.f ? (1.f / Request.PreExposure) : 1.f;;
 
 					FTextureRenderTargetResource* RTResourceFinalColor = Buffer_FinalColor_AnyFormat[Request.BufferIndex]->GameThread_GetRenderTargetResource();
-<<<<<<< HEAD
-					const EPixelFormat FinalColorPixelFormat = PixelInspectorSceneViewExtension->GetPixelFormat();
-=======
 					const EPixelFormat FinalColorPixelFormat = PixelInspectorSceneViewExtension->GetFinalColorPixelFormat();
->>>>>>> 6bbb88c8
 					if (FinalColorPixelFormat == PF_B8G8R8A8)
 					{
 						TArray<FColor> BufferFinalColorValue;
@@ -883,10 +872,7 @@
 		: FSceneViewExtensionBase(AutoRegister)
 	{
 		FinalColorPixelFormat = PF_B8G8R8A8;
-<<<<<<< HEAD
-=======
 		HDRPixelFormat = PF_FloatRGBA;
->>>>>>> 6bbb88c8
 		// Default dislay gamma is hardcoded in tonemapper and is set to 2.2. 
 		// We initialize this value and then get the actual value from ViewFamily.
 		FinalColorGamma = DEFAULT_DISPLAY_GAMMA;
@@ -904,34 +890,17 @@
 		if (PassId == EPostProcessingPass::FXAA)
 		{
 			InOutPassCallbacks.Add(FAfterPassCallbackDelegate::CreateRaw(this, &FPixelInspectorSceneViewExtension::PostProcessPassAfterFxaa_RenderThread));
-<<<<<<< HEAD
-=======
 		}		
 		
 		if (PassId == EPostProcessingPass::MotionBlur)
 		{
 			InOutPassCallbacks.Add(FAfterPassCallbackDelegate::CreateRaw(this, &FPixelInspectorSceneViewExtension::PostProcessPassAfterMotionBlur_RenderThread));
->>>>>>> 6bbb88c8
 		}
 	}
 
 	FScreenPassTexture FPixelInspectorSceneViewExtension::PostProcessPassAfterFxaa_RenderThread(FRDGBuilder& GraphBuilder, const FSceneView& View, const FPostProcessMaterialInputs& InOutInputs)
 	{
 		FinalColorPixelFormat = InOutInputs.Textures[(uint32)EPostProcessMaterialInput::SceneColor].Texture->Desc.Format;
-<<<<<<< HEAD
-
-		if (InOutInputs.OverrideOutput.IsValid())
-		{
-			return InOutInputs.OverrideOutput;
-		}
-		else
-		{
-			/** We don't want to modify scene texture in any way. We just want it to be passed back onto the next stage. */
-			FScreenPassTexture SceneTexture = const_cast<FScreenPassTexture&>(InOutInputs.Textures[(uint32)EPostProcessMaterialInput::SceneColor]);
-			return SceneTexture;
-		}
-
-=======
 		// Don't need to modify anything, just return the untouched scene color texture back to post processing.
 		return ReturnUntouchedSceneColorForPostProcessing(InOutInputs);
 	}
@@ -941,7 +910,6 @@
 		HDRPixelFormat = InOutInputs.Textures[(uint32)EPostProcessMaterialInput::SceneColor].Texture->Desc.Format;
 		// Don't need to modify anything, just return the untouched scene color texture back to post processing.
 		return ReturnUntouchedSceneColorForPostProcessing(InOutInputs);
->>>>>>> 6bbb88c8
 	}
 
 };
