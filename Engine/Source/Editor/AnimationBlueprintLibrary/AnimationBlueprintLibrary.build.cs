// Copyright Epic Games, Inc. All Rights Reserved.

using UnrealBuildTool;

public class AnimationBlueprintLibrary : ModuleRules
{
	public AnimationBlueprintLibrary(ReadOnlyTargetRules Target) : base(Target)
	{
		PrivateDependencyModuleNames.AddRange(
			new string[]
			{
<<<<<<< HEAD
				"BlueprintGraph",
				"Core",
				"CoreUObject",
				"Kismet",
				"AnimGraph",
				"UnrealEd",
=======
				"Core",
				"CoreUObject",
>>>>>>> 4af6daef
				"TimeManagement"
			}
		);

		PublicDependencyModuleNames.AddRange(
			new string[]
			{
				"AnimGraph",
<<<<<<< HEAD
				"KismetCompiler",
=======
>>>>>>> 4af6daef
				"Engine",
				"BlueprintGraph",
				"UnrealEd",
			}
		);
	}
}<|MERGE_RESOLUTION|>--- conflicted
+++ resolved
@@ -9,17 +9,8 @@
 		PrivateDependencyModuleNames.AddRange(
 			new string[]
 			{
-<<<<<<< HEAD
-				"BlueprintGraph",
 				"Core",
 				"CoreUObject",
-				"Kismet",
-				"AnimGraph",
-				"UnrealEd",
-=======
-				"Core",
-				"CoreUObject",
->>>>>>> 4af6daef
 				"TimeManagement"
 			}
 		);
@@ -28,10 +19,6 @@
 			new string[]
 			{
 				"AnimGraph",
-<<<<<<< HEAD
-				"KismetCompiler",
-=======
->>>>>>> 4af6daef
 				"Engine",
 				"BlueprintGraph",
 				"UnrealEd",
