--- conflicted
+++ resolved
@@ -63,13 +63,10 @@
 	UPROPERTY(EditAnywhere, AdvancedDisplay, BlueprintReadWrite, Category="Animation|Pose")
 	bool bExtractRootMotion = false;
 
-<<<<<<< HEAD
-=======
 	// Whether or not to force root motion being incorporated into retrieved pose
 	UPROPERTY(EditAnywhere, AdvancedDisplay, BlueprintReadWrite, Category="Animation|Pose")
 	bool bIncorporateRootMotionIntoPose = true;
 
->>>>>>> 4af6daef
 	// Optional skeletal mesh with proportions to use when evaluating a pose
 	UPROPERTY(EditAnywhere, AdvancedDisplay, BlueprintReadWrite, Category="Animation|Pose")
 	TObjectPtr<USkeletalMesh> OptionalSkeletalMesh = nullptr;
@@ -141,8 +138,6 @@
 
 	UPROPERTY()
 	TArray<float> CurveValues;
-<<<<<<< HEAD
-=======
 	
 	UPROPERTY()
 	TArray<FName> SocketNames;
@@ -152,7 +147,6 @@
 	
 	UPROPERTY()
 	TArray<FTransform> SocketTransforms;
->>>>>>> 4af6daef
 
 	friend class UAnimPoseExtensions;
 };
