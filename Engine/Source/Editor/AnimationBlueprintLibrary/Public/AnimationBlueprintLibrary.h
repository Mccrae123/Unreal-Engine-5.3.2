// Copyright Epic Games, Inc. All Rights Reserved.

#pragma once

#include "Animation/AnimCurveTypes.h"
#include "Animation/AnimEnums.h"
#include "Animation/AnimMetaData.h"
#include "Animation/AnimTypes.h"
#include "Animation/SmartName.h"
#include "AnimationGraph.h"
#include "Containers/Array.h"
#include "Containers/EnumAsByte.h"
#include "Delegates/Delegate.h"
#include "Kismet/BlueprintFunctionLibrary.h"
#include "Math/Color.h"
#include "Math/Quat.h"
#include "Math/Transform.h"
#include "Math/UnrealMathSSE.h"
#include "Templates/SubclassOf.h"
#include "UObject/NameTypes.h"
#include "UObject/ObjectMacros.h"
#include "UObject/UObjectGlobals.h"
#include "UObject/WeakObjectPtr.h"

#include "AnimationBlueprintLibrary.generated.h"

<<<<<<< HEAD
struct FQualifiedFrameTime;
struct FRawAnimSequenceTrack;
class UAnimCompress;
class USkeleton;
=======
class UAnimBlueprint;
>>>>>>> d731a049
class UAnimBoneCompressionSettings;
class UAnimCompress;
class UAnimCurveCompressionSettings;
class UAnimGraphNode_Base;
class UAnimMetaData;
class UAnimMontage;
class UAnimNotify;
class UAnimNotifyState;
class UAnimSequence;
class UAnimSequenceBase;
class UAnimationAsset;
class UAnimationGraph;
class UObject;
class USkeletalMesh;
class USkeleton;
struct FFrame;
struct FQualifiedFrameTime;
struct FRawAnimSequenceTrack;

UENUM()
enum class ESmartNameContainerType : uint8
{
	SNCT_CurveMapping UMETA(DisplayName = "Curve Names"),
	SNCT_TrackCurveMapping	UMETA(DisplayName = "Track Curve Names"),
	SNCT_MAX
};

/** Delegate called when a notify was replaced */
DECLARE_DYNAMIC_DELEGATE_TwoParams(FOnNotifyReplaced, UAnimNotify*, OldNotify, UAnimNotify*, NewNotify);

/** Delegate called when a notify state was replaced */
DECLARE_DYNAMIC_DELEGATE_TwoParams(FOnNotifyStateReplaced, UAnimNotifyState*, OldNotifyState, UAnimNotifyState*, NewNotifyState);

/** Blueprint library for altering and analyzing animation / skeletal data */
UCLASS(meta=(ScriptName="AnimationLibrary"))
class ANIMATIONBLUEPRINTLIBRARY_API UAnimationBlueprintLibrary : public UBlueprintFunctionLibrary
{
	GENERATED_BODY()

public:
	/** Retrieves the number of animation frames for the given Animation Sequence */
	UFUNCTION(BlueprintPure, meta=(AutoCreateRefTerm = "AnimationSequence"), Category = "AnimationBlueprintLibrary|Animation")
	static void GetNumFrames(const UAnimSequenceBase* AnimationSequenceBase, int32& NumFrames);

	/** Retrieves the number of animation keys for the given Animation Sequence */
	UFUNCTION(BlueprintPure, meta = (AutoCreateRefTerm = "AnimationSequence"), Category = "AnimationBlueprintLibrary|Animation")
	static void GetNumKeys(const UAnimSequenceBase* AnimationSequenceBase, int32& NumKeys);
	
	/** Retrieves the Names of the individual ATracks for the given Animation Sequence */
	UFUNCTION(BlueprintPure, Category = "AnimationBlueprintLibrary|Animation")
	static void GetAnimationTrackNames(const UAnimSequenceBase* AnimationSequenceBase, TArray<FName>& TrackNames);

	/** Retrieves the Names of the Animation Slots used in the given Montage */
	UFUNCTION(BlueprintPure, Category = "AnimationBlueprintLibrary|Montage")
	static void GetMontageSlotNames(const UAnimMontage* AnimationMontage, TArray<FName>& SlotNames);

	/** Retrieves the Names of the individual float curves for the given Animation Sequence */
	UFUNCTION(BlueprintPure, Category = "AnimationBlueprintLibrary|Animation")
	static void GetAnimationCurveNames(const UAnimSequence* AnimationSequence, ERawCurveTrackTypes CurveType, TArray<FName>& CurveNames);

	/** Retrieves the Raw Translation Animation Data for the given Animation Track Name and Animation Sequence */
	UFUNCTION(BlueprintPure, Category = "AnimationBlueprintLibrary|RawTrackData")
	static void GetRawTrackPositionData(const UAnimSequenceBase* AnimationSequenceBase, const FName TrackName, TArray<FVector>& PositionData);

	/** Retrieves the Raw Rotation Animation Data for the given Animation Track Name and Animation Sequence */
	UFUNCTION(BlueprintPure, Category = "AnimationBlueprintLibrary|RawTrackData")
	static void GetRawTrackRotationData(const UAnimSequenceBase* AnimationSequenceBase, const FName TrackName, TArray<FQuat>& RotationData );

	/** Retrieves the Raw Scale Animation Data for the given Animation Track Name and Animation Sequence */
	UFUNCTION(BlueprintPure, Category = "AnimationBlueprintLibrary|RawTrackData")
	static void GetRawTrackScaleData(const UAnimSequenceBase* AnimationSequenceBase, const FName TrackName, TArray<FVector>& ScaleData);

	/** Retrieves the Raw Animation Data for the given Animation Track Name and Animation Sequence */
	UFUNCTION(BlueprintPure, Category = "AnimationBlueprintLibrary|RawTrackData")
	static void GetRawTrackData(const UAnimSequenceBase* AnimationSequenceBase, const FName TrackName, TArray<FVector>& PositionKeys,TArray<FQuat>& RotationKeys, TArray<FVector>& ScalingKeys);

	/** Checks whether or not the given Animation Track Name is contained within the Animation Sequence */
	UFUNCTION(BlueprintCallable, Category = "AnimationBlueprintLibrary|Helpers")
	static bool IsValidRawAnimationTrackName(const UAnimSequenceBase* AnimationSequenceBase, const FName TrackName);

	static const FRawAnimSequenceTrack& GetRawAnimationTrackByName(const UAnimSequenceBase* AnimationSequenceBase, const FName TrackName);

	// Compression

	/** Retrieves the Bone Compression Settings for the given Animation Sequence */
	UFUNCTION(BlueprintPure, Category = "AnimationBlueprintLibrary|Compression")
	static void GetBoneCompressionSettings(const UAnimSequence* AnimationSequence, UAnimBoneCompressionSettings*& CompressionSettings);

	/** Sets the Bone Compression Settings for the given Animation Sequence */
	UFUNCTION(BlueprintCallable, Category = "AnimationBlueprintLibrary|Compression")
	static void SetBoneCompressionSettings(UAnimSequence* AnimationSequence, UAnimBoneCompressionSettings* CompressionSettings);

	/** Retrieves the Curve Compression Settings for the given Animation Sequence */
	UFUNCTION(BlueprintPure, Category = "AnimationBlueprintLibrary|Compression")
	static void GetCurveCompressionSettings(const UAnimSequence* AnimationSequence, UAnimCurveCompressionSettings*& CompressionSettings);

	/** Sets the Curve Compression Settings for the given Animation Sequence */
	UFUNCTION(BlueprintCallable, Category = "AnimationBlueprintLibrary|Compression")
	static void SetCurveCompressionSettings(UAnimSequence* AnimationSequence, UAnimCurveCompressionSettings* CompressionSettings);

	// Additive 
	/** Retrieves the Additive Animation type for the given Animation Sequence */
	UFUNCTION(BlueprintPure, Category = "AnimationBlueprintLibrary|Additive")
	static void GetAdditiveAnimationType(const UAnimSequence* AnimationSequence, TEnumAsByte<enum EAdditiveAnimationType>& AdditiveAnimationType);

	/** Sets the Additive Animation type for the given Animation Sequence */
	UFUNCTION(BlueprintCallable, Category = "AnimationBlueprintLibrary|Additive")
	static void SetAdditiveAnimationType(UAnimSequence* AnimationSequence, const TEnumAsByte<enum EAdditiveAnimationType> AdditiveAnimationType);

	/** Retrieves the Additive Base Pose type for the given Animation Sequence */
	UFUNCTION(BlueprintPure, Category = "AnimationBlueprintLibrary|Additive")
	static void GetAdditiveBasePoseType(const UAnimSequence* AnimationSequence, TEnumAsByte<enum EAdditiveBasePoseType>& AdditiveBasePoseType);

	/** Sets the Additive Base Pose type for the given Animation Sequence */
	UFUNCTION(BlueprintCallable, Category = "AnimationBlueprintLibrary|Additive")
	static void SetAdditiveBasePoseType(UAnimSequence* AnimationSequence, const TEnumAsByte<enum EAdditiveBasePoseType> AdditiveBasePoseType);

	// Interpolation

	/** Retrieves the Animation Interpolation type for the given Animation Sequence */
	UFUNCTION(BlueprintPure, Category = "AnimationBlueprintLibrary|Interpolation")
	static void GetAnimationInterpolationType(const UAnimSequence* AnimationSequence, EAnimInterpolationType& InterpolationType);

	/** Sets the Animation Interpolation type for the given Animation Sequence */
	UFUNCTION(BlueprintCallable, Category = "AnimationBlueprintLibrary|Interpolation")
	static void SetAnimationInterpolationType(UAnimSequence* AnimationSequence, EAnimInterpolationType InterpolationType);

	// Root motion

	/** Checks whether or not Root Motion is Enabled for the given Animation Sequence */
	UFUNCTION(BlueprintPure, Category = "AnimationBlueprintLibrary|RootMotion")
	static bool IsRootMotionEnabled(const UAnimSequence* AnimationSequence);

	/** Sets whether or not Root Motion is Enabled for the given Animation Sequence */
	UFUNCTION(BlueprintCallable, Category = "AnimationBlueprintLibrary|RootMotion")
	static void SetRootMotionEnabled(UAnimSequence* AnimationSequence, bool bEnabled);

	/** Retrieves the Root Motion Lock Type for the given Animation Sequence */
	UFUNCTION(BlueprintPure, Category = "AnimationBlueprintLibrary|RootMotion")
	static void GetRootMotionLockType(const UAnimSequence* AnimationSequence, TEnumAsByte<ERootMotionRootLock::Type>& LockType);

	/** Sets the Root Motion Lock Type for the given Animation Sequence */
	UFUNCTION(BlueprintCallable, Category = "AnimationBlueprintLibrary|RootMotion")
	static void SetRootMotionLockType(UAnimSequence* AnimationSequence, TEnumAsByte<ERootMotionRootLock::Type> RootMotionLockType);

	/** Checks whether or not Root Motion locking is Forced for the given Animation Sequence */
	UFUNCTION(BlueprintPure, Category = "AnimationBlueprintLibrary|RootMotion")
	static bool IsRootMotionLockForced(const UAnimSequence* AnimationSequence);

	/** Sets whether or not Root Motion locking is Forced for the given Animation Sequence */
	UFUNCTION(BlueprintCallable, Category = "AnimationBlueprintLibrary|RootMotion")
	static void SetIsRootMotionLockForced(UAnimSequence* AnimationSequence, bool bForced);

	// Markers

	/** Retrieves all the Animation Sync Markers for the given Animation Sequence */
	UFUNCTION(BlueprintPure, Category = "AnimationBlueprintLibrary|MarkerSyncing")
	static void GetAnimationSyncMarkers(const UAnimSequence* AnimationSequence, TArray<FAnimSyncMarker>& Markers);

	/** Retrieves all the Unique Names for the Animation Sync Markers contained by the given Animation Sequence */
	UFUNCTION(BlueprintPure, Category = "AnimationBlueprintLibrary|MarkerSyncing")
	static void GetUniqueMarkerNames(const UAnimSequence* AnimationSequence, TArray<FName>& MarkerNames);

	/** Adds an Animation Sync Marker to Notify track in the given Animation with the corresponding Marker Name and Time */
	UFUNCTION(BlueprintCallable, Category = "AnimationBlueprintLibrary|MarkerSyncing")
	static void AddAnimationSyncMarker(UAnimSequence* AnimationSequence, FName MarkerName, float Time, FName NotifyTrackName);

	/** Checks whether or not the given Marker Name is a valid Animation Sync Marker Name */
	UFUNCTION(BlueprintPure, Category = "AnimationBlueprintLibrary|Helpers")
	static bool IsValidAnimationSyncMarkerName(const UAnimSequence* AnimationSequence, FName MarkerName);

	/** Removes All Animation Sync Marker found within the Animation Sequence whose name matches MarkerName, and returns the number of removed instances */
	UFUNCTION(BlueprintCallable, Category = "AnimationBlueprintLibrary|MarkerSyncing")
	static int32 RemoveAnimationSyncMarkersByName(UAnimSequence* AnimationSequence, FName MarkerName);

	/** Removes All Animation Sync Marker found within the Animation Sequence that belong to the specific Notify Track, and returns the number of removed instances */	
	UFUNCTION(BlueprintCallable, Category = "AnimationBlueprintLibrary|MarkerSyncing")
	static int32 RemoveAnimationSyncMarkersByTrack(UAnimSequence* AnimationSequence, FName NotifyTrackName);

	/** Removes All Animation Sync Markers found within the Animation Sequence, and returns the number of removed instances */
	UFUNCTION(BlueprintCallable, Category = "AnimationBlueprintLibrary|MarkerSyncing")
	static void RemoveAllAnimationSyncMarkers(UAnimSequence* AnimationSequence);

	// Notifies

	/** Retrieves all Animation Notify Events found within the given Animation Sequence */
	UFUNCTION(BlueprintPure, Category = "AnimationBlueprintLibrary|NotifyEvents")
	static void GetAnimationNotifyEvents(const UAnimSequenceBase* AnimationSequenceBase, TArray<FAnimNotifyEvent>& NotifyEvents);

	/** Retrieves all Unique Animation Notify Events found within the given Animation Sequence */
	UFUNCTION(BlueprintPure, Category = "AnimationBlueprintLibrary|NotifyEvents")
	static void GetAnimationNotifyEventNames(const UAnimSequenceBase* AnimationSequenceBase, TArray<FName>& EventNames);

	/** Adds an Animation Notify Event to Notify track in the given Animation with the given Notify creation data */
	UFUNCTION(BlueprintCallable, Category = "AnimationBlueprintLibrary|NotifyEvents")
	static UAnimNotify* AddAnimationNotifyEvent(UAnimSequenceBase* AnimationSequenceBase, FName NotifyTrackName, float StartTime, TSubclassOf<UAnimNotify> NotifyClass);

	/** Adds an Animation Notify State Event to Notify track in the given Animation with the given Notify State creation data */
	UFUNCTION(BlueprintCallable, Category = "AnimationBlueprintLibrary|NotifyEvents")
	static UAnimNotifyState* AddAnimationNotifyStateEvent(UAnimSequenceBase* AnimationSequenceBase, FName NotifyTrackName, float StartTime, float Duration, TSubclassOf<UAnimNotifyState> NotifyStateClass);

	/** Adds an the specific Animation Notify to the Animation Sequence (requires Notify's outer to be the Animation Sequence) */
	UFUNCTION(BlueprintCallable, Category = "AnimationBlueprintLibrary|NotifyEvents")
	static void AddAnimationNotifyEventObject(UAnimSequenceBase* AnimationSequenceBase, float StartTime, UAnimNotify* Notify, FName NotifyTrackName);

	/** Adds an the specific Animation Notify State to the Animation Sequence (requires Notify State's outer to be the Animation Sequence) */
	UFUNCTION(BlueprintCallable, Category = "AnimationBlueprintLibrary|NotifyEvents")
	static void AddAnimationNotifyStateEventObject(UAnimSequenceBase* AnimationSequenceBase, float StartTime, float Duration, UAnimNotifyState* NotifyState, FName NotifyTrackName);

	/** Removes Animation Notify Events found by Name within the Animation Sequence, and returns the number of removed name instances */
	UFUNCTION(BlueprintCallable, Category = "AnimationBlueprintLibrary|NotifyEvents")
	static int32 RemoveAnimationNotifyEventsByName(UAnimSequenceBase* AnimationSequenceBase, FName NotifyName);

	/** Removes Animation Notify Events found by Track within the Animation Sequence, and returns the number of removed name instances */
	UFUNCTION(BlueprintCallable, Category = "AnimationBlueprintLibrary|NotifyEvents")
	static int32 RemoveAnimationNotifyEventsByTrack(UAnimSequenceBase* AnimationSequenceBase, FName NotifyTrackName);	

	/** Replaces animation notifies in the specified Animation Sequence */
	UFUNCTION(BlueprintCallable, Category = "AnimationBlueprintLibrary|NotifyEvents")
	static void ReplaceAnimNotifyStates(UAnimSequenceBase* AnimationSequenceBase, TSubclassOf<UAnimNotifyState> OldNotifyClass, TSubclassOf<UAnimNotifyState> NewNotifyClass, FOnNotifyStateReplaced OnNotifyStateReplaced);

	/** Replaces animation notifies in the specified Animation Sequence */
	UFUNCTION(BlueprintCallable, Category = "AnimationBlueprintLibrary|NotifyEvents")
	static void ReplaceAnimNotifies(UAnimSequenceBase* AnimationSequenceBase, TSubclassOf<UAnimNotify> OldNotifyClass, TSubclassOf<UAnimNotify> NewNotifyClass, FOnNotifyReplaced OnNotifyReplaced);

	/** Copies animation notifies from Src Animation Sequence to Dest. Creates anim notify tracks as necessary. Returns true on success. */
	UFUNCTION(BlueprintCallable, Category = "AnimationBlueprintLibrary|NotifyEvents")
	static void CopyAnimNotifiesFromSequence(UAnimSequenceBase* SourceAnimationSequenceBase, UAnimSequenceBase* DestinationAnimationSequenceBase, bool bDeleteExistingNotifies = false);

	// Notify Tracks

	/** Retrieves all Unique Animation Notify Track Names found within the given Animation Sequence */
	UFUNCTION(BlueprintPure, Category = "AnimationBlueprintLibrary|AnimationNotifies")
	static void GetAnimationNotifyTrackNames(const UAnimSequenceBase* AnimationSequenceBase, TArray<FName>& TrackNames);

	/** Adds an Animation Notify Track to the Animation Sequence */
	UFUNCTION(BlueprintCallable, Category = "AnimationBlueprintLibrary|AnimationNotifies")
	static void AddAnimationNotifyTrack(UAnimSequenceBase* AnimationSequenceBase, FName NotifyTrackName, FLinearColor TrackColor = FLinearColor::White);

	/** Removes an Animation Notify Track from Animation Sequence by Name */
	UFUNCTION(BlueprintCallable, Category = "AnimationBlueprintLibrary|AnimationNotifies")
	static void RemoveAnimationNotifyTrack(UAnimSequenceBase* AnimationSequenceBase, FName NotifyTrackName);

	/** Removes All Animation Notify Tracks from Animation Sequence */
	UFUNCTION(BlueprintCallable, Category = "AnimationBlueprintLibrary|AnimationNotifies")
	static void RemoveAllAnimationNotifyTracks(UAnimSequenceBase* AnimationSequenceBase);

	/** Checks whether or not the given Track Name is a valid Animation Notify Track in the Animation Sequence */
	UFUNCTION(BlueprintPure, Category = "AnimationBlueprintLibrary|Helpers")
	static bool IsValidAnimNotifyTrackName(const UAnimSequenceBase* AnimationSequenceBase, FName NotifyTrackName);

	static int32 GetTrackIndexForAnimationNotifyTrackName(const UAnimSequenceBase* AnimationSequenceBase, FName NotifyTrackName);
	static const FAnimNotifyTrack& GetNotifyTrackByName(const UAnimSequenceBase* AnimationSequenceBase, FName NotifyTrackName);

	/** Returns the actual trigger time for a NotifyEvent */
	UFUNCTION(BlueprintPure, Category = "AnimationBlueprintLibrary|AnimationNotifies")
	static float GetAnimNotifyEventTriggerTime(const FAnimNotifyEvent& NotifyEvent);
	
	/** Returns the duration for a NotifyEvent, only non-zero for Anim Notify States */
	UFUNCTION(BlueprintPure, Category = "AnimationBlueprintLibrary|AnimationNotifies")
	static float GetAnimNotifyEventDuration(const FAnimNotifyEvent& NotifyEvent);

	/** Retrieves all Animation Sync Markers for the given Notify Track Name from the given Animation Sequence */
	UFUNCTION(BlueprintPure, Category = "AnimationBlueprintLibrary|MarkerSyncing")
	static void GetAnimationSyncMarkersForTrack(const UAnimSequence* AnimationSequence, FName NotifyTrackName, TArray<FAnimSyncMarker>& Markers);

	/** Retrieves all Animation Notify Events for the given Notify Track Name from the given Animation Sequence */
	UFUNCTION(BlueprintPure, Category = "AnimationBlueprintLibrary|NotifyEvents")
	static void GetAnimationNotifyEventsForTrack(const UAnimSequenceBase* AnimationSequenceBase, FName NotifyTrackName, TArray<FAnimNotifyEvent>& Events);

	// Curves

	/** Adds an Animation Curve by Type and Name to the given Animation Sequence */
	UFUNCTION(BlueprintCallable, Category = "AnimationBlueprintLibrary|Curves")
	static void AddCurve(UAnimSequence* AnimationSequence, FName CurveName, ERawCurveTrackTypes CurveType = ERawCurveTrackTypes::RCT_Float, bool bMetaDataCurve = false);

	/** Removes an Animation Curve by Name from the given Animation Sequence (Raw Animation Curves [Names] may not be removed from the Skeleton) */
	UFUNCTION(BlueprintCallable, Category = "AnimationBlueprintLibrary|Curves")
	static void RemoveCurve(UAnimSequence* AnimationSequence, FName CurveName, bool bRemoveNameFromSkeleton = false);

	/** Removes all Animation Curve Data from the given Animation Sequence (Raw Animation Curves [Names] may not be removed from the Skeleton) */
	UFUNCTION(BlueprintCallable, Category = "AnimationBlueprintLibrary|Curves")
	static void RemoveAllCurveData(UAnimSequence* AnimationSequence);

	/** Adds a Transformation Key to the specified Animation Curve inside of the given Animation Sequence */
	UFUNCTION(BlueprintCallable, Category = "AnimationBlueprintLibrary|Curves")
	static void AddTransformationCurveKey(UAnimSequence* AnimationSequence, FName CurveName, const float Time, const FTransform& Transform);

	/** Adds a multiple of Transformation Keys to the specified Animation Curve inside of the given Animation Sequence */
	UFUNCTION(BlueprintCallable, Category = "AnimationBlueprintLibrary|Curves")
	static void AddTransformationCurveKeys(UAnimSequence* AnimationSequence, FName CurveName, const TArray<float>& Times, const TArray<FTransform>& Transforms);

	/** Adds a Float Key to the specified Animation Curve inside of the given Animation Sequence */
	UFUNCTION(BlueprintCallable, Category = "AnimationBlueprintLibrary|Curves")
	static void AddFloatCurveKey(UAnimSequence* AnimationSequence, FName CurveName, const float Time, const float Value);

	/** Adds a multiple of Float Keys to the specified Animation Curve inside of the given Animation Sequence */
	UFUNCTION(BlueprintCallable, Category = "AnimationBlueprintLibrary|Curves")
	static void AddFloatCurveKeys(UAnimSequence* AnimationSequence, FName CurveName, const TArray<float>& Times, const TArray<float>& Values);

	/** Adds a Vector Key to the specified Animation Curve inside of the given Animation Sequence */
	UFUNCTION(BlueprintCallable, Category = "AnimationBlueprintLibrary|Curves")
	static void AddVectorCurveKey(UAnimSequence* AnimationSequence, FName CurveName, const float Time, const FVector Vector);

	/** Adds a multiple of Vector Keys to the specified Animation Curve inside of the given Animation Sequence */
	UFUNCTION(BlueprintCallable, Category = "AnimationBlueprintLibrary|Curves")
	static void AddVectorCurveKeys(UAnimSequence* AnimationSequence, FName CurveName, const TArray<float>& Times, const TArray<FVector>& Vectors);

	// Curve helper functions
	template <typename DataType, typename CurveClass, ERawCurveTrackTypes CurveType>
	static void AddCurveKeysInternal(UAnimSequence* AnimationSequence, FName CurveName, const TArray<float>& Times, const TArray<DataType>& KeyData);

	// Returns true if successfully added, false if it was already existing
	static bool AddCurveInternal(UAnimSequence* AnimationSequence, FName CurveName, FName ContainerName, int32 CurveFlags, ERawCurveTrackTypes SupportedCurveType);
	static bool RemoveCurveInternal(UAnimSequence* AnimationSequence, FName CurveName, FName ContainerName, bool bRemoveNameFromSkeleton);

	/** Checks whether or not the given Bone Name exist on the Skeleton referenced by the given Animation Sequence */
	UFUNCTION(BlueprintCallable, Category = "AnimationBlueprintLibrary|Skeleton")
	static void DoesBoneNameExist(UAnimSequence* AnimationSequence, FName BoneName, bool& bExists);

	static bool DoesBoneNameExistInternal(USkeleton* Skeleton, FName BoneName);
	static bool DoesBoneCurveNameExistInternal(USkeleton* Skeleton, FName BoneName);

	/** Retrieves, a multiple of, Float Key(s) from the specified Animation Curve inside of the given Animation Sequence */
	UFUNCTION(BlueprintCallable, Category = "AnimationBlueprintLibrary|Curves")
	static void GetFloatKeys(UAnimSequence* AnimationSequence, FName CurveName, TArray<float>& Times, TArray<float>& Values);

	/** Retrieves, a multiple of, Vector Key(s) from the specified Animation Curve inside of the given Animation Sequence */
	UFUNCTION(BlueprintCallable, Category = "AnimationBlueprintLibrary|Curves")
	static void GetVectorKeys(UAnimSequence* AnimationSequence, FName CurveName, TArray<float>& Times, TArray<FVector>& Values);

	/** Retrieves, a multiple of, Transformation Key(s) from the specified Animation Curve inside of the given Animation Sequence */
	UFUNCTION(BlueprintCallable, Category = "AnimationBlueprintLibrary|Curves")
	static void GetTransformationKeys(UAnimSequence* AnimationSequence, FName CurveName, TArray<float>& Times, TArray<FTransform>& Values);

	template <typename DataType, typename CurveClass, ERawCurveTrackTypes CurveType>
	static void GetCurveKeysInternal(UAnimSequence* AnimationSequence, FName CurveName, TArray<float>& Times, TArray<DataType>& KeyData);

	/** Ensures that any curve names that do not exist on the NewSkeleton are added to it, in which case the SmartName on the actual curve itself will also be updated */
	UFUNCTION(BlueprintCallable, Category = "AnimationBlueprintLibrary|Curves")
	static void CopyAnimationCurveNamesToSkeleton(USkeleton* OldSkeleton, USkeleton* NewSkeleton, UAnimSequenceBase* SequenceBase, ERawCurveTrackTypes CurveType);
	
	// Bone Tracks

	/** Removes an Animation Curve by Name from the given Animation Sequence (Raw Animation Curves [Names] may not be removed from the Skeleton) 
	 * 
	 *	@param AnimationSequence : AnimSequence
	 *	@param BoneName : Name of bone track user wants to remove
	 *	@param bIncludeChildren : true if user wants to include all children of BoneName
	 *  @param bFinalize : If you set this to true, it will trigger compression. If you set bFinalize to be false, you'll have to manually trigger Finalize. 
	 */
	UFUNCTION(BlueprintCallable, Category = "AnimationBlueprintLibrary|Bones")
	static void RemoveBoneAnimation(UAnimSequence* AnimationSequence, FName BoneName, bool bIncludeChildren = true, bool bFinalize = true);

	/** Removes all Animation Bone Track Data from the given Animation Sequence */
	UFUNCTION(BlueprintCallable, Category = "AnimationBlueprintLibrary|Curves")
	static void RemoveAllBoneAnimation(UAnimSequence* AnimationSequence);

	/** Apply all the changes made to Bone Tracks to Finalize. This triggers recompression. Note that this is expensive, but will require to get correct compressed data */
	UE_DEPRECATED(5.0, "FinalizeBoneAnimation has been deprecated, use UAnimDataController instead")
	UFUNCTION(BlueprintCallable, Category = "AnimationBlueprintLibrary|Curves", meta=(DeprecatedFunction, DeprecationMessage="FinalizeBoneAnimation has been deprecated, use UAnimDataController instead"))
	static void FinalizeBoneAnimation(UAnimSequence* AnimationSequence) {}

	// Smart name helper functions

	/** Checks whether or not the given Curve Name exist on the Skeleton referenced by the given Animation Sequence */
	UFUNCTION(BlueprintCallable, Category = "AnimationBlueprintLibrary|Curves")
	static bool DoesCurveExist(UAnimSequence* AnimationSequence, FName CurveName, ERawCurveTrackTypes CurveType);
	static bool DoesSmartNameExist(UAnimSequence* AnimationSequence, FName Name);
	
	static FSmartName RetrieveSmartNameForCurve(const UAnimSequence* AnimationSequence, FName CurveName, FName ContainerName);
	static bool RetrieveSmartNameForCurve(const UAnimSequence* AnimationSequence, FName CurveName, FName ContainerName, FSmartName& SmartName);
	static FName RetrieveContainerNameForCurve(const UAnimSequence* AnimationSequence, FName CurveName);

	// MetaData

	/** Creates and Adds an instance of the specified MetaData Class to the given Animation Asset */
	UFUNCTION(BlueprintCallable, Category = "AnimationBlueprintLibrary|MetaData")
	static void AddMetaData(UAnimationAsset* AnimationAsset, TSubclassOf<UAnimMetaData> MetaDataClass, UAnimMetaData*& MetaDataInstance);

	/** Adds an instance of the specified MetaData Class to the given Animation Asset (requires MetaDataObject's outer to be the Animation Asset) */
	UFUNCTION(BlueprintCallable, Category = "AnimationBlueprintLibrary|MetaData")
	static void AddMetaDataObject(UAnimationAsset* AnimationAsset, UAnimMetaData* MetaDataObject);

	/** Removes all Meta Data from the given Animation Asset */
	UFUNCTION(BlueprintCallable, Category = "AnimationBlueprintLibrary|MetaData")
	static void RemoveAllMetaData(UAnimationAsset* AnimationAsset);

	/** Removes the specified Meta Data Instance from the given Animation Asset */
	UFUNCTION(BlueprintCallable, Category = "AnimationBlueprintLibrary|MetaData")
	static void RemoveMetaData(UAnimationAsset* AnimationAsset, UAnimMetaData* MetaDataObject);

	/** Removes all Meta Data Instance of the specified Class from the given Animation Asset */
	UFUNCTION(BlueprintCallable, Category = "AnimationBlueprintLibrary|MetaData")
	static void RemoveMetaDataOfClass(UAnimationAsset* AnimationAsset, TSubclassOf<UAnimMetaData> MetaDataClass);

	/** Retrieves all Meta Data Instances from the given Animation Asset */
	UFUNCTION(BlueprintPure, Category = "AnimationBlueprintLibrary|MetaData")
	static void GetMetaData(const UAnimationAsset* AnimationAsset, TArray<UAnimMetaData*>& MetaData);

	/** Retrieves all Meta Data Instances from the given Animation Asset */
	UFUNCTION(BlueprintPure, Category = "AnimationBlueprintLibrary|MetaData")
	static void GetMetaDataOfClass(const UAnimationAsset* AnimationAsset, TSubclassOf<UAnimMetaData> MetaDataClass, TArray<UAnimMetaData*>& MetaDataOfClass);

	/** Checks whether or not the given Animation Asset contains Meta Data Instance of the specified Meta Data Class */
	UFUNCTION(BlueprintPure, Category = "AnimationBlueprintLibrary|MetaData")
	static bool ContainsMetaDataOfClass(const UAnimationAsset* AnimationAsset, TSubclassOf<UAnimMetaData> MetaDataClass);

	// Poses

	/** Retrieves Bone Pose data for the given Bone Name at the specified Time from the given Animation Sequence */
	UFUNCTION(BlueprintPure, Category = "AnimationBlueprintLibrary|Pose")
	static void GetBonePoseForTime(const UAnimSequenceBase* AnimationSequenceBase, FName BoneName, float Time, bool bExtractRootMotion, FTransform& Pose);

	/** Retrieves Bone Pose data for the given Bone Name at the specified Frame from the given Animation Sequence */
	UFUNCTION(BlueprintPure, Category = "AnimationBlueprintLibrary|Pose")
	static void GetBonePoseForFrame(const UAnimSequenceBase* AnimationSequenceBase, FName BoneName, int32 Frame, bool bExtractRootMotion, FTransform& Pose);

	/** Retrieves Bone Pose data for the given Bone Names at the specified Time from the given Animation Sequence */
	UFUNCTION(BlueprintPure, Category = "AnimationBlueprintLibrary|Pose")
	static void GetBonePosesForTime(const UAnimSequenceBase* AnimationSequenceBase, TArray<FName> BoneNames, float Time, bool bExtractRootMotion, TArray<FTransform>& Poses, const USkeletalMesh* PreviewMesh = nullptr);

	/** Retrieves Bone Pose data for the given Bone Names at the specified Frame from the given Animation Sequence */
	UFUNCTION(BlueprintPure, Category = "AnimationBlueprintLibrary|Pose")
	static void GetBonePosesForFrame(const UAnimSequenceBase* AnimationSequenceBase, TArray<FName> BoneNames, int32 Frame, bool bExtractRootMotion, TArray<FTransform>& Poses, const USkeletalMesh* PreviewMesh = nullptr);

	// Virtual bones

	/** Adds a Virtual Bone between the Source and Target Bones to the given Animation Sequence */
	UFUNCTION(BlueprintCallable, Category = "AnimationBlueprintLibrary|VirtualBones")
	static void AddVirtualBone(const UAnimSequence* AnimationSequence, FName SourceBoneName, FName TargetBoneName, FName& VirtualBoneName);

	/** Removes a Virtual Bone with the specified Bone Name from the given Animation Sequence */
	UFUNCTION(BlueprintCallable, Category = "AnimationBlueprintLibrary|VirtualBones")
	static void RemoveVirtualBone(const UAnimSequence* AnimationSequence, FName VirtualBoneName);

	/** Removes Virtual Bones with the specified Bone Names from the given Animation Sequence */
	UFUNCTION(BlueprintCallable, Category = "AnimationBlueprintLibrary|VirtualBones")
	static void RemoveVirtualBones(const UAnimSequence* AnimationSequence, TArray<FName> VirtualBoneNames);

	/** Removes all Virtual Bones from the given Animation Sequence */
	UFUNCTION(BlueprintCallable, Category = "AnimationBlueprintLibrary|VirtualBones")
	static void RemoveAllVirtualBones(const UAnimSequence* AnimationSequence);

	static bool DoesVirtualBoneNameExistInternal(USkeleton* Skeleton, FName BoneName);

	// Misc

	/** Retrieves the Length of the given Animation Sequence */
	UFUNCTION(BlueprintPure, Category = "AnimationBlueprintLibrary|Animation")
	static void GetSequenceLength(const UAnimSequenceBase* AnimationSequenceBase, float& Length);

	/** Retrieves the (Play) Rate Scale of the given Animation Sequence */
	UFUNCTION(BlueprintPure, Category = "AnimationBlueprintLibrary|Animation")
	static void GetRateScale(const UAnimSequenceBase* AnimationSequenceBase, float& RateScale);

	/** Sets the (Play) Rate Scale for the given Animation Sequence */
	UFUNCTION(BlueprintCallable, Category = "AnimationBlueprintLibrary|Animation")
	static void SetRateScale(UAnimSequenceBase* AnimationSequenceBase, float RateScale);

	/** Retrieves the Frame Index at the specified Time Value for the given Animation Sequence */
	UFUNCTION(BlueprintPure, Category = "AnimationBlueprintLibrary|Helpers")
	static void GetFrameAtTime(const UAnimSequenceBase* AnimationSequenceBase, const float Time, int32& Frame);

	/** Retrieves the Time Value at the specified Frame Indexfor the given Animation Sequence */
	UFUNCTION(BlueprintPure, Category = "AnimationBlueprintLibrary|Helpers")
	static void GetTimeAtFrame(const UAnimSequenceBase* AnimationSequenceBase, const int32 Frame, float& Time);
	
	static float GetTimeAtFrameInternal(const UAnimSequenceBase* AnimationSequenceBase, const int32 Frame);

	/** Checks whether or not the given Time Value lies within the given Animation Sequence's Length */
	UFUNCTION(BlueprintPure, Category = "AnimationBlueprintLibrary|Helpers")
	static void IsValidTime(const UAnimSequenceBase* AnimationSequenceBase, const float Time, bool& IsValid);

	static bool IsValidTimeInternal(const UAnimSequenceBase* AnimationSequenceBase, const float Time);

	/** Evaluates timecode attributes (e.g. "TCFrame", "TCSecond", etc.) of the root bone and returns the resulting qualified frame time.
	 *
	 *  @param AnimationSequenceBase: Anim sequence for which to evaluate the root bone attributes.
	 *  @param EvalTime: Time (in seconds) at which to evaluate the timecode bone attributes.
	 *  @param OutQualifiedFrameTime: Resulting qualified frame time from evaluation. If the anim sequence has an import file frame rate
	 *      set, then that will be used as the frame rate of the qualified frame time. Otherwise, the sampling frame rate of the anim
	 *      sequence is used. If no timecode attributes are present on the bone or if none can be evaluated, the passed object will not be modified.
	 *  @return: true if the root bone had timecode attributes that could be evaluated and a qualified frame time was set, or false otherwise.
	 */
	UFUNCTION(BlueprintPure, Category = "AnimationBlueprintLibrary|Helpers")
	static bool EvaluateRootBoneTimecodeAttributesAtTime(const UAnimSequenceBase* AnimationSequenceBase, const float EvalTime, FQualifiedFrameTime& OutQualifiedFrameTime);

<<<<<<< HEAD
=======
	/** Evaluates the subframe timecode attribute (e.g. "TCSubframe") of the root bone and returns the resulting value.
	 *
	 *  Since the subframe component of FFrameTime is clamped to the range [0.0, 1.0), it cannot accurately represent the use
	 *  case where the timecode metadata represents subframe values as whole numbered subframes instead of as a percentage of a
	 *  frame the way the engine does. The subframe component of the FQualifiedFrameTime returned by
	 *  EvaluateRootBoneTimecodeAttributesAtTime() may not reflect the authored subframe metadata in that case.
	 * 
	 *  This function allows access to the subframe values that were actually authored in the timecode metadata.
	 *
	 *  @param AnimationSequenceBase: Anim sequence for which to evaluate the root bone subframe attribute.
	 *  @param EvalTime: Time (in seconds) at which to evaluate the subframe timecode bone attribute.
	 *  @param OutSubframe: Resulting subframe value from evaluation. If no subframe timecode attribute is present
	 *      on the bone or if it cannot be evaluated, the output parameter will not be modified.
	 *  @return: true if the root bone had a subframe timecode attribute that could be evaluated and a value was set, or false otherwise.
	 */
	UFUNCTION(BlueprintPure, Category = "AnimationBlueprintLibrary|Helpers")
	static bool EvaluateRootBoneTimecodeSubframeAttributeAtTime(const UAnimSequenceBase* AnimationSequenceBase, const float EvalTime, float& OutSubframe);

>>>>>>> d731a049
	/** Finds the Bone Path from the given Bone to the Root Bone */
	UFUNCTION(BlueprintPure, Category = "AnimationBlueprintLibrary|Helpers")
	static void FindBonePathToRoot(const UAnimSequenceBase* AnimationSequenceBase, FName BoneName, TArray<FName>& BonePath);

	/** Returns all Animation Graphs contained by the provided Animation Blueprint */
	UFUNCTION(BlueprintCallable, Category=Animation, meta=(ScriptMethod))
	static void GetAnimationGraphs(UAnimBlueprint* AnimationBlueprint, TArray<UAnimationGraph*>& AnimationGraphs);

	/** Returns all Animation Graph Nodes of the provided Node Class contained by the Animation Blueprint */
	UFUNCTION(BlueprintCallable, Category=Animation, meta=(ScriptMethod))
	static void GetNodesOfClass(UAnimBlueprint* AnimationBlueprint, TSubclassOf<UAnimGraphNode_Base> NodeClass, TArray<UAnimGraphNode_Base*>& GraphNodes, bool bIncludeChildClasses = true);

	/**
	 * Adds an Animation Asset override for the provided AnimationBlueprint, replacing any instance of Target with Override
	 *
	 * @param AnimBlueprint					The Animation Blueprint to add/set the Override for
	 * @param Target						The Animation Asset to add an override for (overrides all instances of the asset)
	 * @param Override						The Animation Asset to used to override the Target with (types have to match)
	 * @param bPrintAppliedOverrides		Flag whether or not to print the applied overrides
	 */
	UFUNCTION(BlueprintCallable, Category=Animation, meta = (ScriptMethod))
	static void AddNodeAssetOverride(UAnimBlueprint* AnimBlueprint, const UAnimationAsset* Target, UAnimationAsset* Override, bool bPrintAppliedOverrides = false);
};<|MERGE_RESOLUTION|>--- conflicted
+++ resolved
@@ -24,14 +24,7 @@
 
 #include "AnimationBlueprintLibrary.generated.h"
 
-<<<<<<< HEAD
-struct FQualifiedFrameTime;
-struct FRawAnimSequenceTrack;
-class UAnimCompress;
-class USkeleton;
-=======
 class UAnimBlueprint;
->>>>>>> d731a049
 class UAnimBoneCompressionSettings;
 class UAnimCompress;
 class UAnimCurveCompressionSettings;
@@ -520,8 +513,6 @@
 	UFUNCTION(BlueprintPure, Category = "AnimationBlueprintLibrary|Helpers")
 	static bool EvaluateRootBoneTimecodeAttributesAtTime(const UAnimSequenceBase* AnimationSequenceBase, const float EvalTime, FQualifiedFrameTime& OutQualifiedFrameTime);
 
-<<<<<<< HEAD
-=======
 	/** Evaluates the subframe timecode attribute (e.g. "TCSubframe") of the root bone and returns the resulting value.
 	 *
 	 *  Since the subframe component of FFrameTime is clamped to the range [0.0, 1.0), it cannot accurately represent the use
@@ -540,7 +531,6 @@
 	UFUNCTION(BlueprintPure, Category = "AnimationBlueprintLibrary|Helpers")
 	static bool EvaluateRootBoneTimecodeSubframeAttributeAtTime(const UAnimSequenceBase* AnimationSequenceBase, const float EvalTime, float& OutSubframe);
 
->>>>>>> d731a049
 	/** Finds the Bone Path from the given Bone to the Root Bone */
 	UFUNCTION(BlueprintPure, Category = "AnimationBlueprintLibrary|Helpers")
 	static void FindBonePathToRoot(const UAnimSequenceBase* AnimationSequenceBase, FName BoneName, TArray<FName>& BonePath);
