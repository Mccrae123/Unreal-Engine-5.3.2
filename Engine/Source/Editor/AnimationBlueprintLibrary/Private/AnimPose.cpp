// Copyright Epic Games, Inc. All Rights Reserved.

#include "AnimPose.h"

#include "Animation/AnimBlueprint.h"
#include "Animation/AnimBlueprintGeneratedClass.h"
#include "Animation/AnimCurveTypes.h"
#include "Animation/AnimInstance.h"
#include "Animation/AnimNode_LinkedInputPose.h"
#include "Animation/AnimSequence.h"
#include "Animation/AnimSequenceBase.h"
#include "Animation/AnimationAsset.h"
#include "Animation/AttributesRuntime.h"
#include "Animation/Skeleton.h"
#include "Animation/SmartName.h"
#include "AnimationBlueprintLibrary.h"
#include "AnimationRuntime.h"
#include "BoneContainer.h"
#include "BoneIndices.h"
#include "BonePose.h"
#include "Components/SkeletalMeshComponent.h"
#include "Containers/BitArray.h"
#include "Containers/UnrealString.h"
#include "CoreTypes.h"
#include "Engine/SkeletalMesh.h"
#include "HAL/PlatformCrt.h"
#include "Logging/LogCategory.h"
#include "Logging/LogMacros.h"
#include "Math/TransformVectorized.h"
#include "Misc/AssertionMacros.h"
#include "Misc/MemStack.h"
#include "PreviewScene.h"
#include "ReferenceSkeleton.h"
#include "Templates/Casts.h"
#include "Trace/Detail/Channel.h"
#include "UObject/Object.h"

DEFINE_LOG_CATEGORY_STATIC(LogAnimationPoseScripting, Verbose, All);

void FAnimPose::Init(const FBoneContainer& InBoneContainer)
{
	Reset();
<<<<<<< HEAD
	BoneContainer = InBoneContainer;

	const FReferenceSkeleton& RefSkeleton = BoneContainer.GetSkeletonAsset()->GetReferenceSkeleton();
	
	for (const FBoneIndexType BoneIndex : BoneContainer.GetBoneIndicesArray())
	{			
		const FCompactPoseBoneIndex CompactIndex(BoneIndex);
		const FCompactPoseBoneIndex CompactParentIndex = BoneContainer.GetParentBoneIndex(CompactIndex);

		const int32 SkeletonBoneIndex = BoneContainer.GetSkeletonIndex(CompactIndex);
=======

	const FReferenceSkeleton& RefSkeleton = InBoneContainer.GetSkeletonAsset()->GetReferenceSkeleton();
	
	for (const FBoneIndexType BoneIndex : InBoneContainer.GetBoneIndicesArray())
	{			
		const FCompactPoseBoneIndex CompactIndex(BoneIndex);
		const FCompactPoseBoneIndex CompactParentIndex = InBoneContainer.GetParentBoneIndex(CompactIndex);

		const int32 SkeletonBoneIndex = InBoneContainer.GetSkeletonIndex(CompactIndex);
>>>>>>> d731a049
		if (SkeletonBoneIndex != INDEX_NONE)
		{
			const int32 ParentBoneIndex = CompactParentIndex.GetInt() != INDEX_NONE ? InBoneContainer.GetSkeletonIndex(CompactParentIndex) : INDEX_NONE;

			BoneIndices.Add(SkeletonBoneIndex);
			ParentBoneIndices.Add(ParentBoneIndex);

			BoneNames.Add(RefSkeleton.GetBoneName(SkeletonBoneIndex));

			RefLocalSpacePoses.Add(InBoneContainer.GetRefPoseTransform(FCompactPoseBoneIndex(BoneIndex)));
		}
	}

	TArray<bool> Processed;
	Processed.SetNumZeroed(BoneNames.Num());
	RefWorldSpacePoses.SetNum(BoneNames.Num());
	for (int32 EntryIndex = 0; EntryIndex < BoneNames.Num(); ++EntryIndex)
	{
		const int32 ParentIndex = ParentBoneIndices[EntryIndex];
		const int32 TransformIndex = BoneIndices.IndexOfByKey(ParentIndex);

		if (TransformIndex != INDEX_NONE)
		{
			ensure(Processed[TransformIndex]);
			RefWorldSpacePoses[EntryIndex] = RefLocalSpacePoses[EntryIndex] * RefWorldSpacePoses[TransformIndex];
		}
		else
		{
			RefWorldSpacePoses[EntryIndex] = RefLocalSpacePoses[EntryIndex];
		}

		Processed[EntryIndex] = true;
	}
}

void FAnimPose::GetPose(FCompactPose& InOutCompactPose) const
{
	if (IsValid())
	{
		for (int32 Index = 0; Index < BoneNames.Num(); ++Index)
		{
			const FName& BoneName = BoneNames[Index];
			const FCompactPoseBoneIndex PoseBoneIndex = FCompactPoseBoneIndex(InOutCompactPose.GetBoneContainer().GetPoseBoneIndexForBoneName(BoneName));
			if (PoseBoneIndex != INDEX_NONE)
			{
				InOutCompactPose[PoseBoneIndex] = LocalSpacePoses[Index];
			}
		}
	}
}

void FAnimPose::SetPose(USkeletalMeshComponent* Component)
{
	if (IsInitialized())
	{		
		const FBoneContainer& ContextBoneContainer = Component->GetAnimInstance()->GetRequiredBones();

		LocalSpacePoses.SetNum(RefLocalSpacePoses.Num());

		TArray<FTransform> BoneSpaceTransforms = Component->GetBoneSpaceTransforms();
		for (const FBoneIndexType BoneIndex : ContextBoneContainer.GetBoneIndicesArray())
		{
			const int32 SkeletonBoneIndex = ContextBoneContainer.GetSkeletonIndex(FCompactPoseBoneIndex(BoneIndex));
			LocalSpacePoses[BoneIndices.IndexOfByKey(SkeletonBoneIndex)] = BoneSpaceTransforms[BoneIndex];
		}

		ensure(LocalSpacePoses.Num() == RefLocalSpacePoses.Num());	
		GenerateWorldSpaceTransforms();
	}
}

void FAnimPose::GenerateWorldSpaceTransforms()
{
	if (IsPopulated())
	{
		TArray<bool> Processed;
		Processed.SetNumZeroed(BoneNames.Num());
		WorldSpacePoses.SetNum(BoneNames.Num());
		for (int32 EntryIndex = 0; EntryIndex < BoneNames.Num(); ++EntryIndex)
		{
			const int32 ParentIndex = ParentBoneIndices[EntryIndex];
			const int32 TransformIndex = BoneIndices.IndexOfByKey(ParentIndex);
			if (TransformIndex != INDEX_NONE)
			{
				ensure(Processed[TransformIndex]);
				WorldSpacePoses[EntryIndex] = LocalSpacePoses[EntryIndex] * WorldSpacePoses[TransformIndex];
			}
			else
			{
				WorldSpacePoses[EntryIndex] = LocalSpacePoses[EntryIndex];
			}

			Processed[EntryIndex] = true;
		}
	}
	else
	{
		UE_LOG(LogAnimationPoseScripting, Warning, TEXT("Anim Pose was not previously populated"));
	}
}

void FAnimPose::SetPose(const FAnimationPoseData& PoseData)
{
	const FCompactPose& CompactPose = PoseData.GetPose();
	if (IsInitialized())
	{
		const FBoneContainer& ContextBoneContainer = CompactPose.GetBoneContainer();
			
		LocalSpacePoses.SetNum(RefLocalSpacePoses.Num());
		for (const FCompactPoseBoneIndex BoneIndex : CompactPose.ForEachBoneIndex())
		{
			const int32 SkeletonBoneIndex = ContextBoneContainer.GetSkeletonIndex(BoneIndex);
			LocalSpacePoses[BoneIndices.IndexOfByKey(SkeletonBoneIndex)] = CompactPose[BoneIndex];
		}

		ensure(LocalSpacePoses.Num() == RefLocalSpacePoses.Num());
		GenerateWorldSpaceTransforms();

		const FBlendedCurve& Curve = PoseData.GetCurve();
		for (TConstSetBitIterator It(Curve.ValidCurveWeights); It; ++It)
		{
			const int32 EntryIndex = It.GetIndex();
			const uint16 CurveNameUID = (*Curve.UIDToArrayIndexLUT).IsValidIndex(EntryIndex) ? (*Curve.UIDToArrayIndexLUT)[EntryIndex] : INDEX_NONE;

			FSmartName CurveSmartName;
			const USkeleton* Skeleton = ContextBoneContainer.GetSkeletonAsset();
			if(Skeleton->GetSmartNameByUID(USkeleton::AnimCurveMappingName, CurveNameUID, CurveSmartName))
			{
				CurveNames.Add(CurveSmartName.DisplayName);
				CurveValues.Add(Curve.CurveWeights[EntryIndex]);
			}
			else
			{
				ensureMsgf(false, TEXT("Unable to find SmartName for Curve with UID %i from Skeleton %s"), CurveNameUID, *Skeleton->GetPathName());
			}
		}
	}
	else
	{
		UE_LOG(LogAnimationPoseScripting, Warning, TEXT("Anim Pose was not previously initialized"));
	}
}

void FAnimPose::SetToRefPose()
{
	if (IsInitialized())
	{
		LocalSpacePoses = RefLocalSpacePoses;
		WorldSpacePoses = RefWorldSpacePoses;
	}
	else
	{
		UE_LOG(LogAnimationPoseScripting, Warning, TEXT("Anim Pose was not previously initialized"));
	}
}

bool FAnimPose::IsValid() const
{
	const int32 ExpectedNumBones = BoneNames.Num();
	bool bIsValid = ExpectedNumBones != 0;
	
	bIsValid &= BoneIndices.Num() == ExpectedNumBones;
	bIsValid &= ParentBoneIndices.Num() == ExpectedNumBones;
	bIsValid &= LocalSpacePoses.Num() == ExpectedNumBones;
	bIsValid &= WorldSpacePoses.Num() == ExpectedNumBones;
	bIsValid &= RefLocalSpacePoses.Num() == ExpectedNumBones;
	bIsValid &= RefWorldSpacePoses.Num() == ExpectedNumBones;
	
	return bIsValid;
}

void FAnimPose::Reset()
{
	BoneNames.Empty();
	BoneIndices.Empty();
	ParentBoneIndices.Empty();
	LocalSpacePoses.Empty();
	WorldSpacePoses.Empty();
	RefLocalSpacePoses.Empty();
	RefWorldSpacePoses.Empty();
}

bool UAnimPoseExtensions::IsValid(const FAnimPose& Pose)
{
	return Pose.IsValid();
}

void UAnimPoseExtensions::GetBoneNames(const FAnimPose& Pose, TArray<FName>& Bones)
{
	Bones.Append(Pose.BoneNames);
}

const FTransform& UAnimPoseExtensions::GetBonePose(const FAnimPose& Pose, FName BoneName, EAnimPoseSpaces Space /*= EAnimPoseSpaces::Local*/)
{
	if (Pose.IsValid())
	{
		const int32 BoneIndex = Pose.BoneNames.IndexOfByKey(BoneName);
		if (BoneIndex != INDEX_NONE)
		{		
			return Space == EAnimPoseSpaces::Local ? Pose.LocalSpacePoses[BoneIndex] : Pose.WorldSpacePoses[BoneIndex];		
		}
		else
		{
			UE_LOG(LogAnimationPoseScripting, Warning, TEXT("No bone with name %s was found"), *BoneName.ToString());
		}
	}
	else
	{		
		UE_LOG(LogAnimationPoseScripting, Error, TEXT("Provided Pose is not valid"));	
	}
	return FTransform::Identity;
}

void UAnimPoseExtensions::SetBonePose(FAnimPose& Pose, FTransform Transform, FName BoneName, EAnimPoseSpaces Space /*= EAnimPoseSpaces::Local*/)
{
	if (Pose.IsValid())
	{
		const int32 BoneIndex = Pose.BoneNames.IndexOfByKey(BoneName);
		if (BoneIndex != INDEX_NONE)
		{
			if (Space == EAnimPoseSpaces::Local)
			{
				Pose.LocalSpacePoses[BoneIndex] = Transform;
			}
			else if (Space == EAnimPoseSpaces::World)
			{
				const int32 ParentIndex = Pose.ParentBoneIndices[BoneIndex];
				const FTransform ParentTransformWS = ParentIndex != INDEX_NONE ? Pose.WorldSpacePoses[ParentIndex] : FTransform::Identity;
				Pose.LocalSpacePoses[BoneIndex] = Transform.GetRelativeTransform(ParentTransformWS);
			}
			
			Pose.GenerateWorldSpaceTransforms();
		}
		else
		{
			UE_LOG(LogAnimationPoseScripting, Warning, TEXT("No bone with name %s was found"), *BoneName.ToString());
		}
	}
	else
	{		
		UE_LOG(LogAnimationPoseScripting, Error, TEXT("Provided Pose is not valid"));	
	}
}
	
const FTransform& UAnimPoseExtensions::GetRefBonePose(const FAnimPose& Pose, FName BoneName, EAnimPoseSpaces Space /*= EAnimPoseSpaces::Local*/)
{
	if (Pose.IsValid())
	{
		const int32 BoneIndex = Pose.BoneNames.IndexOfByKey(BoneName);
		if (BoneIndex != INDEX_NONE)
		{	
			return Space == EAnimPoseSpaces::Local ? Pose.RefLocalSpacePoses[BoneIndex] : Pose.RefWorldSpacePoses[BoneIndex];
		}
		else
		{
			UE_LOG(LogAnimationPoseScripting, Warning, TEXT("No bone with name %s was found"), *BoneName.ToString());
		}
	}
	else
	{		
		UE_LOG(LogAnimationPoseScripting, Error, TEXT("Provided Pose is not valid"));	
	}

	return FTransform::Identity;	
}

FTransform UAnimPoseExtensions::GetRelativeTransform(const FAnimPose& Pose, FName FromBoneName, FName ToBoneName, EAnimPoseSpaces Space /*= EAnimPoseSpaces::Local*/)
{
	if (Pose.IsValid())
	{
		const int32 FromBoneIndex = Pose.BoneNames.IndexOfByKey(FromBoneName);
		const int32 ToBoneIndex = Pose.BoneNames.IndexOfByKey(ToBoneName);
		if (FromBoneIndex != INDEX_NONE && ToBoneIndex != INDEX_NONE)
		{	
			const FTransform& From = Space == EAnimPoseSpaces::Local ? Pose.LocalSpacePoses[FromBoneIndex] : Pose.WorldSpacePoses[FromBoneIndex];
			const FTransform& To = Space == EAnimPoseSpaces::Local ? Pose.LocalSpacePoses[ToBoneIndex] : Pose.WorldSpacePoses[ToBoneIndex];

			const FTransform Relative = To.GetRelativeTransform(From);
				
			return Relative;
		}
		else
		{
			UE_LOG(LogAnimationPoseScripting, Warning, TEXT("No bone with name %s or %s was found"), *FromBoneName.ToString(), *ToBoneName.ToString());
		}
	}
	else
	{		
		UE_LOG(LogAnimationPoseScripting, Error, TEXT("Provided Pose is not valid"));	
	}

	return FTransform::Identity;
}

FTransform UAnimPoseExtensions::GetRelativeToRefPoseTransform(const FAnimPose& Pose, FName BoneName, EAnimPoseSpaces Space /*= EAnimPoseSpaces::Local*/)
{
	if (Pose.IsValid())
	{
		const int32 BoneIndex = Pose.BoneNames.IndexOfByKey(BoneName);
		if (BoneIndex != INDEX_NONE)
		{	
			const FTransform& From = Space == EAnimPoseSpaces::Local ? Pose.RefLocalSpacePoses[BoneIndex] : Pose.RefWorldSpacePoses[BoneIndex];
			const FTransform& To = Space == EAnimPoseSpaces::Local ? Pose.LocalSpacePoses[BoneIndex] : Pose.WorldSpacePoses[BoneIndex];

			return To.GetRelativeTransform(From);
		}
		else
		{
			UE_LOG(LogAnimationPoseScripting, Warning, TEXT("No bone with name %s was found"), *BoneName.ToString());
		}
	}
	else
	{		
		UE_LOG(LogAnimationPoseScripting, Error, TEXT("Provided Pose is not valid"));	
	}

	return FTransform::Identity;
}

FTransform UAnimPoseExtensions::GetRefPoseRelativeTransform(const FAnimPose& Pose, FName FromBoneName, FName ToBoneName, EAnimPoseSpaces Space /*= EAnimPoseSpaces::Local*/)
{
	if (Pose.IsValid())
	{
		const int32 FromBoneIndex = Pose.BoneNames.IndexOfByKey(FromBoneName);
		const int32 ToBoneIndex = Pose.BoneNames.IndexOfByKey(ToBoneName);
		if (FromBoneIndex != INDEX_NONE && ToBoneIndex != INDEX_NONE)
		{	
			const FTransform& From = Space == EAnimPoseSpaces::Local ? Pose.RefLocalSpacePoses[FromBoneIndex] : Pose.RefWorldSpacePoses[FromBoneIndex];
			const FTransform& To = Space == EAnimPoseSpaces::Local ? Pose.RefLocalSpacePoses[ToBoneIndex] : Pose.RefWorldSpacePoses[ToBoneIndex];

			const FTransform Relative = From.GetRelativeTransform(To);
				
			return Relative;
		}
		else
		{
			UE_LOG(LogAnimationPoseScripting, Warning, TEXT("No bone with name %s or %s was found"), *FromBoneName.ToString(), *ToBoneName.ToString());
		}
	}
	else
	{		
		UE_LOG(LogAnimationPoseScripting, Error, TEXT("Provided Pose is not valid"));	
	}

	return FTransform::Identity;
}

void UAnimPoseExtensions::EvaluateAnimationBlueprintWithInputPose(const FAnimPose& Pose, USkeletalMesh* TargetSkeletalMesh, UAnimBlueprint* AnimationBlueprint, FAnimPose& OutPose)
{
	if (Pose.IsValid())
	{
		if (TargetSkeletalMesh)
		{
			if (AnimationBlueprint)
			{
				UAnimBlueprintGeneratedClass* AnimGeneratedClass = AnimationBlueprint->GetAnimBlueprintGeneratedClass();
				if (AnimGeneratedClass)
				{
					if (AnimGeneratedClass->TargetSkeleton == TargetSkeletalMesh->GetSkeleton())
					{
						FMemMark Mark(FMemStack::Get());
						
						FPreviewScene PreviewScene;
			
						USkeletalMeshComponent* Component = NewObject<USkeletalMeshComponent>();
						Component->SetSkeletalMesh(TargetSkeletalMesh);
						Component->SetAnimInstanceClass(AnimationBlueprint->GetAnimBlueprintGeneratedClass());

						PreviewScene.AddComponent(Component, FTransform::Identity);
			
						if (UAnimInstance* AnimInstance = Component->GetAnimInstance())
						{
							if (FAnimNode_LinkedInputPose* InputNode = AnimInstance->GetLinkedInputPoseNode())
							{
								const FBoneContainer& BoneContainer = AnimInstance->GetRequiredBones();
								InputNode->CachedInputPose.SetBoneContainer(&BoneContainer);
								InputNode->CachedInputCurve.InitFrom(BoneContainer);
								InputNode->CachedInputPose.ResetToRefPose();

								// Copy bone transform from input pose using skeleton index mapping
								for (FCompactPoseBoneIndex CompactIndex : InputNode->CachedInputPose.ForEachBoneIndex())
								{
									const int32 SkeletonIndex = BoneContainer.GetSkeletonIndex(CompactIndex);
									if (SkeletonIndex != INDEX_NONE)
									{
										const int32 Index = Pose.BoneIndices.IndexOfByKey(SkeletonIndex);
										if (Index != INDEX_NONE)
										{
											InputNode->CachedInputPose[CompactIndex] = Pose.LocalSpacePoses[Index];
										}
									}
								}
					
								OutPose.Init(AnimInstance->GetRequiredBones());

								Component->InitAnim(true);
								Component->RefreshBoneTransforms();
								const TArray<FTransform>& LocalSpaceTransforms = Component->GetBoneSpaceTransforms();

								OutPose.SetPose(Component);	
							}	
						}
						else
						{
							UE_LOG(LogAnimationPoseScripting, Warning, TEXT("Failed to retrieve Input Pose Node from Animation Graph %s"), *AnimationBlueprint->GetName());	
						}
					}
					else
					{
						UE_LOG(LogAnimationPoseScripting, Error, TEXT("Animation Blueprint target Skeleton %s does not match Target Skeletal Mesh its Skeleton %s"), *AnimGeneratedClass->TargetSkeleton->GetName(), *TargetSkeletalMesh->GetSkeleton()->GetName());	
					}
				
				}
				else
				{
					UE_LOG(LogAnimationPoseScripting, Warning, TEXT("Failed to retrieve Animation Blueprint generated class"));	
				}
			}
			else
			{
				UE_LOG(LogAnimationPoseScripting, Warning, TEXT("Invalid Animation Blueprint"));			
			}	
		}
		else
		{		
			UE_LOG(LogAnimationPoseScripting, Warning, TEXT("Invalid Target Skeletal Mesh"));
		}
	}
	else
	{		
		UE_LOG(LogAnimationPoseScripting, Error, TEXT("Provided Pose is not valid"));	
	}
}

void UAnimPoseExtensions::GetReferencePose(USkeleton* Skeleton, FAnimPose& OutPose)
{
	if (Skeleton)
	{
		const FReferenceSkeleton& RefSkeleton = Skeleton->GetReferenceSkeleton();
				       
		TArray<FBoneIndexType> RequiredBoneIndexArray;
		RequiredBoneIndexArray.AddUninitialized(RefSkeleton.GetNum());
		for (int32 BoneIndex = 0; BoneIndex < RequiredBoneIndexArray.Num(); ++BoneIndex)
		{
			RequiredBoneIndexArray[BoneIndex] = BoneIndex;
		}

		FBoneContainer RequiredBones;
		RequiredBones.InitializeTo(RequiredBoneIndexArray, FCurveEvaluationOption(false), *Skeleton);

		OutPose.Init(RequiredBones);
		OutPose.SetToRefPose();
	}
	else
	{		
		UE_LOG(LogAnimationPoseScripting, Error, TEXT("Invalid Skeleton provided"));	
	}
}

void UAnimPoseExtensions::GetCurveNames(const FAnimPose& Pose, TArray<FName>& Curves)
{
	Curves.Append(Pose.CurveNames);	
}

float UAnimPoseExtensions::GetCurveWeight(const FAnimPose& Pose, const FName& CurveName)
{
	float CurveValue = 0.f;	
	const int32 CurveIndex = Pose.CurveNames.IndexOfByKey(CurveName);
	if (CurveIndex != INDEX_NONE)
	{
		CurveValue = Pose.CurveValues[CurveIndex];
	}
	
	return CurveValue;
}

void UAnimPoseExtensions::GetAnimPoseAtFrame(const UAnimSequenceBase* AnimationSequenceBase, int32 FrameIndex, FAnimPoseEvaluationOptions EvaluationOptions, FAnimPose& Pose)
{
	float Time = 0.f;
	UAnimationBlueprintLibrary::GetTimeAtFrame(AnimationSequenceBase, FrameIndex, Time);
	GetAnimPoseAtTime(AnimationSequenceBase, Time, EvaluationOptions, Pose);
}

void UAnimPoseExtensions::GetAnimPoseAtTime(const UAnimSequenceBase* AnimationSequenceBase, float Time, FAnimPoseEvaluationOptions EvaluationOptions, FAnimPose& Pose)
{
	TArray<FAnimPose> InOutPoses;
	GetAnimPoseAtTimeIntervals(AnimationSequenceBase, { Time }, EvaluationOptions, InOutPoses);

	if (InOutPoses.Num())
	{
		ensure(InOutPoses.Num() == 1);
		Pose = InOutPoses[0];
	}
} 

void UAnimPoseExtensions::GetAnimPoseAtTimeIntervals(const UAnimSequenceBase* AnimationSequenceBase, TArray<float> TimeIntervals, FAnimPoseEvaluationOptions EvaluationOptions, TArray<FAnimPose>& InOutPoses)
{
	if (AnimationSequenceBase && AnimationSequenceBase->GetSkeleton())
	{
		FMemMark Mark(FMemStack::Get());
<<<<<<< HEAD

		bool bValidTime = false;
		UAnimationBlueprintLibrary::IsValidTime(AnimationSequenceBase, Time, bValidTime);
		if (bValidTime)
		{	
			// asset to use for retarget proportions (can be either USkeletalMesh or USkeleton)
			UObject* AssetToUse;
			int32 NumRequiredBones;
			if (EvaluationOptions.OptionalSkeletalMesh)
			{
				AssetToUse = CastChecked<UObject>(EvaluationOptions.OptionalSkeletalMesh);
				NumRequiredBones = EvaluationOptions.OptionalSkeletalMesh->GetRefSkeleton().GetNum();	
			}
			else
			{
				AssetToUse = CastChecked<UObject>(AnimationSequenceBase->GetSkeleton());
				NumRequiredBones = AnimationSequenceBase->GetSkeleton()->GetReferenceSkeleton().GetNum();
			}

			TArray<FBoneIndexType> RequiredBoneIndexArray;
			RequiredBoneIndexArray.AddUninitialized(NumRequiredBones);
			for (int32 BoneIndex = 0; BoneIndex < RequiredBoneIndexArray.Num(); ++BoneIndex)
			{
				RequiredBoneIndexArray[BoneIndex] = BoneIndex;
			}

			FBoneContainer RequiredBones;
			RequiredBones.InitializeTo(RequiredBoneIndexArray, FCurveEvaluationOption(false), *AssetToUse);
			
			RequiredBones.SetUseRAWData(EvaluationOptions.EvaluationType == EAnimDataEvalType::Raw);
			RequiredBones.SetUseSourceData(EvaluationOptions.EvaluationType == EAnimDataEvalType::Source);
			
			RequiredBones.SetDisableRetargeting(!EvaluationOptions.bShouldRetarget);
=======
		
		// asset to use for retarget proportions (can be either USkeletalMesh or USkeleton)
		UObject* AssetToUse;
		int32 NumRequiredBones;
		if (EvaluationOptions.OptionalSkeletalMesh)
		{
			AssetToUse = CastChecked<UObject>(EvaluationOptions.OptionalSkeletalMesh);
			NumRequiredBones = EvaluationOptions.OptionalSkeletalMesh->GetRefSkeleton().GetNum();	
		}
		else
		{
			AssetToUse = CastChecked<UObject>(AnimationSequenceBase->GetSkeleton());
			NumRequiredBones = AnimationSequenceBase->GetSkeleton()->GetReferenceSkeleton().GetNum();
		}

		TArray<FBoneIndexType> RequiredBoneIndexArray;
		RequiredBoneIndexArray.AddUninitialized(NumRequiredBones);
		for (int32 BoneIndex = 0; BoneIndex < RequiredBoneIndexArray.Num(); ++BoneIndex)
		{
			RequiredBoneIndexArray[BoneIndex] = BoneIndex;
		}

		FBoneContainer RequiredBones;
		RequiredBones.InitializeTo(RequiredBoneIndexArray, FCurveEvaluationOption(EvaluationOptions.bEvaluateCurves), *AssetToUse);
		
		RequiredBones.SetUseRAWData(EvaluationOptions.EvaluationType == EAnimDataEvalType::Raw);
		RequiredBones.SetUseSourceData(EvaluationOptions.EvaluationType == EAnimDataEvalType::Source);
		
		RequiredBones.SetDisableRetargeting(!EvaluationOptions.bShouldRetarget);
		
		FCompactPose CompactPose;
        FBlendedCurve Curve;
        UE::Anim::FStackAttributeContainer Attributes;

        FAnimationPoseData PoseData(CompactPose, Curve, Attributes);
        FAnimExtractContext Context(0.f, EvaluationOptions.bExtractRootMotion);
    
        FCompactPose BasePose;
        BasePose.SetBoneContainer(&RequiredBones);
        
        CompactPose.SetBoneContainer(&RequiredBones);
        Curve.InitFrom(RequiredBones);

		FAnimPose Pose;
		Pose.Init(RequiredBones);
		
		for (int32 Index = 0; Index < TimeIntervals.Num(); ++Index)
		{
			const float EvalInterval = TimeIntervals[Index];
>>>>>>> d731a049
			
			bool bValidTime = false;
			UAnimationBlueprintLibrary::IsValidTime(AnimationSequenceBase, EvalInterval, bValidTime);
			ensure(bValidTime);

			Context.CurrentTime = EvalInterval;

			FAnimPose& FramePose = InOutPoses.AddDefaulted_GetRef();
			FramePose = Pose;
			
			Curve.InitFrom(RequiredBones);

			if (bValidTime)
			{
				if (AnimationSequenceBase->IsValidAdditive())
				{
					CompactPose.ResetToAdditiveIdentity();
					AnimationSequenceBase->GetAnimationPose(PoseData, Context);

					if (EvaluationOptions.bRetrieveAdditiveAsFullPose)
					{
						const UAnimSequence* AnimSequence = Cast<const UAnimSequence>(AnimationSequenceBase);
					
						FBlendedCurve BaseCurve;
						BaseCurve.InitFrom(RequiredBones);
						UE::Anim::FStackAttributeContainer BaseAttributes;
				
						FAnimationPoseData BasePoseData(BasePose, BaseCurve, BaseAttributes);
						AnimSequence->GetAdditiveBasePose(BasePoseData, Context);

						FAnimationRuntime::AccumulateAdditivePose(BasePoseData, PoseData, 1.f, AnimSequence->GetAdditiveAnimType());
						BasePose.NormalizeRotations();
				
						FramePose.SetPose(BasePoseData);
					}
					else
					{
						FramePose.SetPose(PoseData);
					}
				}
				else
				{
					CompactPose.ResetToRefPose();
					AnimationSequenceBase->GetAnimationPose(PoseData, Context);
					FramePose.SetPose(PoseData);
				}
			}
			else
			{
				UE_LOG(LogAnimationPoseScripting, Warning, TEXT("Invalid time value %f for Animation Sequence %s supplied for GetBonePosesForTime"), EvalInterval, *AnimationSequenceBase->GetName());
			}
		}
	}
	else
	{
		UE_LOG(LogAnimationPoseScripting, Warning, TEXT("Invalid Animation Sequence supplied for GetBonePosesForTime"));
	}
}<|MERGE_RESOLUTION|>--- conflicted
+++ resolved
@@ -40,18 +40,6 @@
 void FAnimPose::Init(const FBoneContainer& InBoneContainer)
 {
 	Reset();
-<<<<<<< HEAD
-	BoneContainer = InBoneContainer;
-
-	const FReferenceSkeleton& RefSkeleton = BoneContainer.GetSkeletonAsset()->GetReferenceSkeleton();
-	
-	for (const FBoneIndexType BoneIndex : BoneContainer.GetBoneIndicesArray())
-	{			
-		const FCompactPoseBoneIndex CompactIndex(BoneIndex);
-		const FCompactPoseBoneIndex CompactParentIndex = BoneContainer.GetParentBoneIndex(CompactIndex);
-
-		const int32 SkeletonBoneIndex = BoneContainer.GetSkeletonIndex(CompactIndex);
-=======
 
 	const FReferenceSkeleton& RefSkeleton = InBoneContainer.GetSkeletonAsset()->GetReferenceSkeleton();
 	
@@ -61,7 +49,6 @@
 		const FCompactPoseBoneIndex CompactParentIndex = InBoneContainer.GetParentBoneIndex(CompactIndex);
 
 		const int32 SkeletonBoneIndex = InBoneContainer.GetSkeletonIndex(CompactIndex);
->>>>>>> d731a049
 		if (SkeletonBoneIndex != INDEX_NONE)
 		{
 			const int32 ParentBoneIndex = CompactParentIndex.GetInt() != INDEX_NONE ? InBoneContainer.GetSkeletonIndex(CompactParentIndex) : INDEX_NONE;
@@ -562,41 +549,6 @@
 	if (AnimationSequenceBase && AnimationSequenceBase->GetSkeleton())
 	{
 		FMemMark Mark(FMemStack::Get());
-<<<<<<< HEAD
-
-		bool bValidTime = false;
-		UAnimationBlueprintLibrary::IsValidTime(AnimationSequenceBase, Time, bValidTime);
-		if (bValidTime)
-		{	
-			// asset to use for retarget proportions (can be either USkeletalMesh or USkeleton)
-			UObject* AssetToUse;
-			int32 NumRequiredBones;
-			if (EvaluationOptions.OptionalSkeletalMesh)
-			{
-				AssetToUse = CastChecked<UObject>(EvaluationOptions.OptionalSkeletalMesh);
-				NumRequiredBones = EvaluationOptions.OptionalSkeletalMesh->GetRefSkeleton().GetNum();	
-			}
-			else
-			{
-				AssetToUse = CastChecked<UObject>(AnimationSequenceBase->GetSkeleton());
-				NumRequiredBones = AnimationSequenceBase->GetSkeleton()->GetReferenceSkeleton().GetNum();
-			}
-
-			TArray<FBoneIndexType> RequiredBoneIndexArray;
-			RequiredBoneIndexArray.AddUninitialized(NumRequiredBones);
-			for (int32 BoneIndex = 0; BoneIndex < RequiredBoneIndexArray.Num(); ++BoneIndex)
-			{
-				RequiredBoneIndexArray[BoneIndex] = BoneIndex;
-			}
-
-			FBoneContainer RequiredBones;
-			RequiredBones.InitializeTo(RequiredBoneIndexArray, FCurveEvaluationOption(false), *AssetToUse);
-			
-			RequiredBones.SetUseRAWData(EvaluationOptions.EvaluationType == EAnimDataEvalType::Raw);
-			RequiredBones.SetUseSourceData(EvaluationOptions.EvaluationType == EAnimDataEvalType::Source);
-			
-			RequiredBones.SetDisableRetargeting(!EvaluationOptions.bShouldRetarget);
-=======
 		
 		// asset to use for retarget proportions (can be either USkeletalMesh or USkeleton)
 		UObject* AssetToUse;
@@ -646,7 +598,6 @@
 		for (int32 Index = 0; Index < TimeIntervals.Num(); ++Index)
 		{
 			const float EvalInterval = TimeIntervals[Index];
->>>>>>> d731a049
 			
 			bool bValidTime = false;
 			UAnimationBlueprintLibrary::IsValidTime(AnimationSequenceBase, EvalInterval, bValidTime);
