// Copyright Epic Games, Inc. All Rights Reserved.

#include "AnimPose.h"

#include "Animation/AnimBlueprint.h"
#include "Animation/AnimBlueprintGeneratedClass.h"
#include "Animation/AnimCurveTypes.h"
#include "Animation/AnimInstance.h"
#include "Animation/AnimNode_LinkedInputPose.h"
#include "Animation/AnimSequence.h"
#include "Animation/AnimSequenceBase.h"
#include "Animation/AnimationAsset.h"
#include "Animation/AttributesRuntime.h"
#include "Animation/Skeleton.h"
#include "Animation/SmartName.h"
#include "AnimationBlueprintLibrary.h"
#include "AnimationRuntime.h"
#include "BoneContainer.h"
#include "BoneIndices.h"
#include "BonePose.h"
#include "Components/SkeletalMeshComponent.h"
#include "Containers/BitArray.h"
#include "Containers/UnrealString.h"
#include "CoreTypes.h"
#include "Engine/SkeletalMesh.h"
#include "HAL/PlatformCrt.h"
#include "Logging/LogCategory.h"
#include "Logging/LogMacros.h"
#include "Math/TransformVectorized.h"
#include "Misc/AssertionMacros.h"
#include "Misc/MemStack.h"
#include "PreviewScene.h"
#include "ReferenceSkeleton.h"
<<<<<<< HEAD
=======
#include "Engine/SkeletalMeshSocket.h"
>>>>>>> 4af6daef
#include "Templates/Casts.h"
#include "Trace/Detail/Channel.h"
#include "UObject/Object.h"

DEFINE_LOG_CATEGORY_STATIC(LogAnimationPoseScripting, Verbose, All);

void FAnimPose::Init(const FBoneContainer& InBoneContainer)
{
	Reset();

	const FReferenceSkeleton& RefSkeleton = InBoneContainer.GetSkeletonAsset()->GetReferenceSkeleton();
	
	for (const FBoneIndexType BoneIndex : InBoneContainer.GetBoneIndicesArray())
	{			
		const FCompactPoseBoneIndex CompactIndex(BoneIndex);
		const FCompactPoseBoneIndex CompactParentIndex = InBoneContainer.GetParentBoneIndex(CompactIndex);

		const int32 SkeletonBoneIndex = InBoneContainer.GetSkeletonIndex(CompactIndex);
		if (SkeletonBoneIndex != INDEX_NONE)
		{
			const int32 ParentBoneIndex = CompactParentIndex.GetInt() != INDEX_NONE ? InBoneContainer.GetSkeletonIndex(CompactParentIndex) : INDEX_NONE;

			BoneIndices.Add(SkeletonBoneIndex);
			ParentBoneIndices.Add(ParentBoneIndex);

			BoneNames.Add(RefSkeleton.GetBoneName(SkeletonBoneIndex));

			RefLocalSpacePoses.Add(InBoneContainer.GetRefPoseTransform(FCompactPoseBoneIndex(BoneIndex)));
		}
	}

	TArray<bool> Processed;
	Processed.SetNumZeroed(BoneNames.Num());
	RefWorldSpacePoses.SetNum(BoneNames.Num());
	for (int32 EntryIndex = 0; EntryIndex < BoneNames.Num(); ++EntryIndex)
	{
		const int32 ParentIndex = ParentBoneIndices[EntryIndex];
		const int32 TransformIndex = BoneIndices.IndexOfByKey(ParentIndex);

		if (TransformIndex != INDEX_NONE)
		{
			ensure(Processed[TransformIndex]);
			RefWorldSpacePoses[EntryIndex] = RefLocalSpacePoses[EntryIndex] * RefWorldSpacePoses[TransformIndex];
		}
		else
		{
			RefWorldSpacePoses[EntryIndex] = RefLocalSpacePoses[EntryIndex];
		}

		Processed[EntryIndex] = true;
	}
}

void FAnimPose::GetPose(FCompactPose& InOutCompactPose) const
{
	if (IsValid())
	{
		for (int32 Index = 0; Index < BoneNames.Num(); ++Index)
		{
			const FName& BoneName = BoneNames[Index];
			const int32 MeshBoneIndex = InOutCompactPose.GetBoneContainer().GetPoseBoneIndexForBoneName(BoneName);
			const FCompactPoseBoneIndex PoseBoneIndex = InOutCompactPose.GetBoneContainer().MakeCompactPoseIndex(FMeshPoseBoneIndex(MeshBoneIndex));
			if (PoseBoneIndex != INDEX_NONE)
			{
				InOutCompactPose[PoseBoneIndex] = LocalSpacePoses[Index];
			}
		}
	}
}

void FAnimPose::SetPose(USkeletalMeshComponent* Component)
{
	if (IsInitialized())
	{		
		const FBoneContainer& ContextBoneContainer = Component->GetAnimInstance()->GetRequiredBones();

		LocalSpacePoses.SetNum(RefLocalSpacePoses.Num());

		TArray<FTransform> BoneSpaceTransforms = Component->GetBoneSpaceTransforms();
		for (const FBoneIndexType BoneIndex : ContextBoneContainer.GetBoneIndicesArray())
		{
			const int32 SkeletonBoneIndex = ContextBoneContainer.GetSkeletonIndex(FCompactPoseBoneIndex(BoneIndex));
			LocalSpacePoses[BoneIndices.IndexOfByKey(SkeletonBoneIndex)] = BoneSpaceTransforms[BoneIndex];
		}

		ensure(LocalSpacePoses.Num() == RefLocalSpacePoses.Num());	
		GenerateWorldSpaceTransforms();
	}
}

void FAnimPose::GenerateWorldSpaceTransforms()
{
	if (IsPopulated())
	{
		TArray<bool> Processed;
		Processed.SetNumZeroed(BoneNames.Num());
		WorldSpacePoses.SetNum(BoneNames.Num());
		for (int32 EntryIndex = 0; EntryIndex < BoneNames.Num(); ++EntryIndex)
		{
			const int32 ParentIndex = ParentBoneIndices[EntryIndex];
			const int32 TransformIndex = BoneIndices.IndexOfByKey(ParentIndex);
			if (TransformIndex != INDEX_NONE)
			{
				ensure(Processed[TransformIndex]);
				WorldSpacePoses[EntryIndex] = LocalSpacePoses[EntryIndex] * WorldSpacePoses[TransformIndex];
			}
			else
			{
				WorldSpacePoses[EntryIndex] = LocalSpacePoses[EntryIndex];
			}

			Processed[EntryIndex] = true;
		}
	}
	else
	{
		UE_LOG(LogAnimationPoseScripting, Warning, TEXT("Anim Pose was not previously populated"));
	}
}

void FAnimPose::SetPose(const FAnimationPoseData& PoseData)
{
	const FCompactPose& CompactPose = PoseData.GetPose();
	if (IsInitialized())
	{
		const FBoneContainer& ContextBoneContainer = CompactPose.GetBoneContainer();
			
		LocalSpacePoses.SetNum(RefLocalSpacePoses.Num());
		for (const FCompactPoseBoneIndex BoneIndex : CompactPose.ForEachBoneIndex())
		{
			const int32 SkeletonBoneIndex = ContextBoneContainer.GetSkeletonIndex(BoneIndex);
			LocalSpacePoses[BoneIndices.IndexOfByKey(SkeletonBoneIndex)] = CompactPose[BoneIndex];
		}

		ensure(LocalSpacePoses.Num() == RefLocalSpacePoses.Num());
		GenerateWorldSpaceTransforms();

		const FBlendedCurve& Curve = PoseData.GetCurve();
<<<<<<< HEAD
		for (TConstSetBitIterator It(Curve.ValidCurveWeights); It; ++It)
		{
			const int32 EntryIndex = It.GetIndex();
			const uint16 CurveNameUID = (*Curve.UIDToArrayIndexLUT).IsValidIndex(EntryIndex) ? (*Curve.UIDToArrayIndexLUT)[EntryIndex] : INDEX_NONE;

			FSmartName CurveSmartName;
			const USkeleton* Skeleton = ContextBoneContainer.GetSkeletonAsset();
			if(Skeleton->GetSmartNameByUID(USkeleton::AnimCurveMappingName, CurveNameUID, CurveSmartName))
			{
				CurveNames.Add(CurveSmartName.DisplayName);
				CurveValues.Add(Curve.CurveWeights[EntryIndex]);
			}
			else
			{
				ensureMsgf(false, TEXT("Unable to find SmartName for Curve with UID %i from Skeleton %s"), CurveNameUID, *Skeleton->GetPathName());
			}
		}
=======
		Curve.ForEachElement([&CurveNames = CurveNames, &CurveValues = CurveValues](const UE::Anim::FCurveElement& InElement)
		{
			CurveNames.Add(InElement.Name);
			CurveValues.Add(InElement.Value);
		});

		TArray<USkeletalMeshSocket*> Sockets;
		const USkeleton* Skeleton = ContextBoneContainer.GetSkeletonAsset();
		const USkeletalMesh* SkeletalMesh = ContextBoneContainer.GetSkeletalMeshAsset();
		if (SkeletalMesh)
		{
			Sockets = SkeletalMesh->GetActiveSocketList();
		}
		else if (Skeleton)
		{
			Sockets = Skeleton->Sockets;
		}

		for (const USkeletalMeshSocket* Socket : Sockets)
		{
			const int32 PoseBoneIndex = ContextBoneContainer.GetPoseBoneIndexForBoneName(Socket->BoneName);
			if (PoseBoneIndex != INDEX_NONE)
			{
				SocketNames.Add(Socket->SocketName);
				SocketParentBoneNames.Add(Socket->BoneName);
				SocketTransforms.Add(Socket->GetSocketLocalTransform());
			}
		}		
>>>>>>> 4af6daef
	}
	else
	{
		UE_LOG(LogAnimationPoseScripting, Warning, TEXT("Anim Pose was not previously initialized"));
	}
}

void FAnimPose::SetToRefPose()
{
	if (IsInitialized())
	{
		LocalSpacePoses = RefLocalSpacePoses;
		WorldSpacePoses = RefWorldSpacePoses;
	}
	else
	{
		UE_LOG(LogAnimationPoseScripting, Warning, TEXT("Anim Pose was not previously initialized"));
	}
}

bool FAnimPose::IsValid() const
{
	const int32 ExpectedNumBones = BoneNames.Num();
	bool bIsValid = ExpectedNumBones != 0;
	
	bIsValid &= BoneIndices.Num() == ExpectedNumBones;
	bIsValid &= ParentBoneIndices.Num() == ExpectedNumBones;
	bIsValid &= LocalSpacePoses.Num() == ExpectedNumBones;
	bIsValid &= WorldSpacePoses.Num() == ExpectedNumBones;
	bIsValid &= RefLocalSpacePoses.Num() == ExpectedNumBones;
	bIsValid &= RefWorldSpacePoses.Num() == ExpectedNumBones;
	
	return bIsValid;
}

void FAnimPose::Reset()
{
	BoneNames.Empty();
	BoneIndices.Empty();
	ParentBoneIndices.Empty();
	LocalSpacePoses.Empty();
	WorldSpacePoses.Empty();
	RefLocalSpacePoses.Empty();
	RefWorldSpacePoses.Empty();
}

bool UAnimPoseExtensions::IsValid(const FAnimPose& Pose)
{
	return Pose.IsValid();
}

void UAnimPoseExtensions::GetBoneNames(const FAnimPose& Pose, TArray<FName>& Bones)
{
	Bones.Append(Pose.BoneNames);
}

const FTransform& UAnimPoseExtensions::GetBonePose(const FAnimPose& Pose, FName BoneName, EAnimPoseSpaces Space /*= EAnimPoseSpaces::Local*/)
{
	if (Pose.IsValid())
	{
		const int32 BoneIndex = Pose.BoneNames.IndexOfByKey(BoneName);
		if (BoneIndex != INDEX_NONE)
		{		
			return Space == EAnimPoseSpaces::Local ? Pose.LocalSpacePoses[BoneIndex] : Pose.WorldSpacePoses[BoneIndex];		
		}
		else
		{
			UE_LOG(LogAnimationPoseScripting, Warning, TEXT("No bone with name %s was found"), *BoneName.ToString());
		}
	}
	else
	{		
		UE_LOG(LogAnimationPoseScripting, Error, TEXT("Provided Pose is not valid"));	
	}
	return FTransform::Identity;
}

void UAnimPoseExtensions::SetBonePose(FAnimPose& Pose, FTransform Transform, FName BoneName, EAnimPoseSpaces Space /*= EAnimPoseSpaces::Local*/)
{
	if (Pose.IsValid())
	{
		const int32 BoneIndex = Pose.BoneNames.IndexOfByKey(BoneName);
		if (BoneIndex != INDEX_NONE)
		{
			if (Space == EAnimPoseSpaces::Local)
			{
				Pose.LocalSpacePoses[BoneIndex] = Transform;
			}
			else if (Space == EAnimPoseSpaces::World)
			{
				const int32 ParentIndex = Pose.ParentBoneIndices[BoneIndex];
				const FTransform ParentTransformWS = ParentIndex != INDEX_NONE ? Pose.WorldSpacePoses[ParentIndex] : FTransform::Identity;
				Pose.LocalSpacePoses[BoneIndex] = Transform.GetRelativeTransform(ParentTransformWS);
			}
			
			Pose.GenerateWorldSpaceTransforms();
		}
		else
		{
			UE_LOG(LogAnimationPoseScripting, Warning, TEXT("No bone with name %s was found"), *BoneName.ToString());
		}
	}
	else
	{		
		UE_LOG(LogAnimationPoseScripting, Error, TEXT("Provided Pose is not valid"));	
	}
}
	
const FTransform& UAnimPoseExtensions::GetRefBonePose(const FAnimPose& Pose, FName BoneName, EAnimPoseSpaces Space /*= EAnimPoseSpaces::Local*/)
{
	if (Pose.IsValid())
	{
		const int32 BoneIndex = Pose.BoneNames.IndexOfByKey(BoneName);
		if (BoneIndex != INDEX_NONE)
		{	
			return Space == EAnimPoseSpaces::Local ? Pose.RefLocalSpacePoses[BoneIndex] : Pose.RefWorldSpacePoses[BoneIndex];
		}
		else
		{
			UE_LOG(LogAnimationPoseScripting, Warning, TEXT("No bone with name %s was found"), *BoneName.ToString());
		}
	}
	else
	{		
		UE_LOG(LogAnimationPoseScripting, Error, TEXT("Provided Pose is not valid"));	
	}

	return FTransform::Identity;	
}

FTransform UAnimPoseExtensions::GetRelativeTransform(const FAnimPose& Pose, FName FromBoneName, FName ToBoneName, EAnimPoseSpaces Space /*= EAnimPoseSpaces::Local*/)
{
	if (Pose.IsValid())
	{
		const int32 FromBoneIndex = Pose.BoneNames.IndexOfByKey(FromBoneName);
		const int32 ToBoneIndex = Pose.BoneNames.IndexOfByKey(ToBoneName);
		if (FromBoneIndex != INDEX_NONE && ToBoneIndex != INDEX_NONE)
		{	
			const FTransform& From = Space == EAnimPoseSpaces::Local ? Pose.LocalSpacePoses[FromBoneIndex] : Pose.WorldSpacePoses[FromBoneIndex];
			const FTransform& To = Space == EAnimPoseSpaces::Local ? Pose.LocalSpacePoses[ToBoneIndex] : Pose.WorldSpacePoses[ToBoneIndex];

			const FTransform Relative = To.GetRelativeTransform(From);
				
			return Relative;
		}
		else
		{
			UE_LOG(LogAnimationPoseScripting, Warning, TEXT("No bone with name %s or %s was found"), *FromBoneName.ToString(), *ToBoneName.ToString());
		}
	}
	else
	{		
		UE_LOG(LogAnimationPoseScripting, Error, TEXT("Provided Pose is not valid"));	
	}

	return FTransform::Identity;
}

FTransform UAnimPoseExtensions::GetRelativeToRefPoseTransform(const FAnimPose& Pose, FName BoneName, EAnimPoseSpaces Space /*= EAnimPoseSpaces::Local*/)
{
	if (Pose.IsValid())
	{
		const int32 BoneIndex = Pose.BoneNames.IndexOfByKey(BoneName);
		if (BoneIndex != INDEX_NONE)
		{	
			const FTransform& From = Space == EAnimPoseSpaces::Local ? Pose.RefLocalSpacePoses[BoneIndex] : Pose.RefWorldSpacePoses[BoneIndex];
			const FTransform& To = Space == EAnimPoseSpaces::Local ? Pose.LocalSpacePoses[BoneIndex] : Pose.WorldSpacePoses[BoneIndex];

			return To.GetRelativeTransform(From);
		}
		else
		{
			UE_LOG(LogAnimationPoseScripting, Warning, TEXT("No bone with name %s was found"), *BoneName.ToString());
		}
	}
	else
	{		
		UE_LOG(LogAnimationPoseScripting, Error, TEXT("Provided Pose is not valid"));	
	}

	return FTransform::Identity;
}

FTransform UAnimPoseExtensions::GetRefPoseRelativeTransform(const FAnimPose& Pose, FName FromBoneName, FName ToBoneName, EAnimPoseSpaces Space /*= EAnimPoseSpaces::Local*/)
{
	if (Pose.IsValid())
	{
		const int32 FromBoneIndex = Pose.BoneNames.IndexOfByKey(FromBoneName);
		const int32 ToBoneIndex = Pose.BoneNames.IndexOfByKey(ToBoneName);
		if (FromBoneIndex != INDEX_NONE && ToBoneIndex != INDEX_NONE)
		{	
			const FTransform& From = Space == EAnimPoseSpaces::Local ? Pose.RefLocalSpacePoses[FromBoneIndex] : Pose.RefWorldSpacePoses[FromBoneIndex];
			const FTransform& To = Space == EAnimPoseSpaces::Local ? Pose.RefLocalSpacePoses[ToBoneIndex] : Pose.RefWorldSpacePoses[ToBoneIndex];

			const FTransform Relative = From.GetRelativeTransform(To);
				
			return Relative;
		}
		else
		{
			UE_LOG(LogAnimationPoseScripting, Warning, TEXT("No bone with name %s or %s was found"), *FromBoneName.ToString(), *ToBoneName.ToString());
		}
	}
	else
	{		
		UE_LOG(LogAnimationPoseScripting, Error, TEXT("Provided Pose is not valid"));	
	}

	return FTransform::Identity;
}

void UAnimPoseExtensions::GetSocketNames(const FAnimPose& Pose, TArray<FName>& Sockets)
{
	if (Pose.IsValid())
	{
		Sockets = Pose.SocketNames;
	}
}

FTransform UAnimPoseExtensions::GetSocketPose(const FAnimPose& Pose, FName SocketName, EAnimPoseSpaces Space)
{
	if (Pose.IsValid())
	{
		const int32 SocketIndex = Pose.SocketNames.IndexOfByKey(SocketName);			
		if (SocketIndex != INDEX_NONE)
		{
			const int32 BoneIndex = Pose.BoneNames.IndexOfByKey(Pose.SocketParentBoneNames[SocketIndex]);
			const FTransform BoneTransform = Space == EAnimPoseSpaces::Local ? Pose.LocalSpacePoses[BoneIndex] : Pose.WorldSpacePoses[BoneIndex];
			return Pose.SocketTransforms[SocketIndex] * BoneTransform;
		}
		else
		{
			UE_LOG(LogAnimationPoseScripting, Warning, TEXT("No socket with name %s was found"), *SocketName.ToString());
		}
	}
	else
	{		
		UE_LOG(LogAnimationPoseScripting, Error, TEXT("Provided Pose is not valid"));	
	}
		
	return FTransform::Identity;
}

void UAnimPoseExtensions::EvaluateAnimationBlueprintWithInputPose(const FAnimPose& Pose, USkeletalMesh* TargetSkeletalMesh, UAnimBlueprint* AnimationBlueprint, FAnimPose& OutPose)
{
	if (Pose.IsValid())
	{
		if (TargetSkeletalMesh)
		{
			if (AnimationBlueprint)
			{
				UAnimBlueprintGeneratedClass* AnimGeneratedClass = AnimationBlueprint->GetAnimBlueprintGeneratedClass();
				if (AnimGeneratedClass)
				{
					if (AnimGeneratedClass->TargetSkeleton == TargetSkeletalMesh->GetSkeleton())
					{
						FMemMark Mark(FMemStack::Get());
						
						FPreviewScene PreviewScene;
			
						USkeletalMeshComponent* Component = NewObject<USkeletalMeshComponent>();
						Component->SetSkeletalMesh(TargetSkeletalMesh);
						Component->SetAnimInstanceClass(AnimationBlueprint->GetAnimBlueprintGeneratedClass());

						PreviewScene.AddComponent(Component, FTransform::Identity);
			
						if (UAnimInstance* AnimInstance = Component->GetAnimInstance())
						{
							if (FAnimNode_LinkedInputPose* InputNode = AnimInstance->GetLinkedInputPoseNode())
							{
								const FBoneContainer& BoneContainer = AnimInstance->GetRequiredBones();
								InputNode->CachedInputPose.SetBoneContainer(&BoneContainer);
								InputNode->CachedInputCurve.InitFrom(BoneContainer);
								InputNode->CachedInputPose.ResetToRefPose();

								// Copy bone transform from input pose using skeleton index mapping
								for (FCompactPoseBoneIndex CompactIndex : InputNode->CachedInputPose.ForEachBoneIndex())
								{
									const int32 SkeletonIndex = BoneContainer.GetSkeletonIndex(CompactIndex);
									if (SkeletonIndex != INDEX_NONE)
									{
										const int32 Index = Pose.BoneIndices.IndexOfByKey(SkeletonIndex);
										if (Index != INDEX_NONE)
										{
											InputNode->CachedInputPose[CompactIndex] = Pose.LocalSpacePoses[Index];
										}
									}
								}
					
								OutPose.Init(AnimInstance->GetRequiredBones());

								Component->InitAnim(true);
								Component->RefreshBoneTransforms();
								const TArray<FTransform>& LocalSpaceTransforms = Component->GetBoneSpaceTransforms();

								OutPose.SetPose(Component);	
							}	
						}
						else
						{
							UE_LOG(LogAnimationPoseScripting, Warning, TEXT("Failed to retrieve Input Pose Node from Animation Graph %s"), *AnimationBlueprint->GetName());	
						}
					}
					else
					{
						UE_LOG(LogAnimationPoseScripting, Error, TEXT("Animation Blueprint target Skeleton %s does not match Target Skeletal Mesh its Skeleton %s"), *AnimGeneratedClass->TargetSkeleton->GetName(), *TargetSkeletalMesh->GetSkeleton()->GetName());	
					}
				
				}
				else
				{
					UE_LOG(LogAnimationPoseScripting, Warning, TEXT("Failed to retrieve Animation Blueprint generated class"));	
				}
			}
			else
			{
				UE_LOG(LogAnimationPoseScripting, Warning, TEXT("Invalid Animation Blueprint"));			
			}	
		}
		else
		{		
			UE_LOG(LogAnimationPoseScripting, Warning, TEXT("Invalid Target Skeletal Mesh"));
		}
	}
	else
	{		
		UE_LOG(LogAnimationPoseScripting, Error, TEXT("Provided Pose is not valid"));	
	}
}

void UAnimPoseExtensions::GetReferencePose(USkeleton* Skeleton, FAnimPose& OutPose)
{
	if (Skeleton)
	{
		const FReferenceSkeleton& RefSkeleton = Skeleton->GetReferenceSkeleton();
				       
		TArray<FBoneIndexType> RequiredBoneIndexArray;
		RequiredBoneIndexArray.AddUninitialized(RefSkeleton.GetNum());
		for (int32 BoneIndex = 0; BoneIndex < RequiredBoneIndexArray.Num(); ++BoneIndex)
		{
			RequiredBoneIndexArray[BoneIndex] = IntCastChecked<FBoneIndexType>(BoneIndex);
		}

		FBoneContainer RequiredBones;
		RequiredBones.InitializeTo(RequiredBoneIndexArray, UE::Anim::FCurveFilterSettings(UE::Anim::ECurveFilterMode::DisallowAll), *Skeleton);

		OutPose.Init(RequiredBones);
		OutPose.SetToRefPose();
	}
	else
	{		
		UE_LOG(LogAnimationPoseScripting, Error, TEXT("Invalid Skeleton provided"));	
	}
}

void UAnimPoseExtensions::GetCurveNames(const FAnimPose& Pose, TArray<FName>& Curves)
{
	Curves.Append(Pose.CurveNames);	
}

float UAnimPoseExtensions::GetCurveWeight(const FAnimPose& Pose, const FName& CurveName)
{
	float CurveValue = 0.f;	
	const int32 CurveIndex = Pose.CurveNames.IndexOfByKey(CurveName);
	if (CurveIndex != INDEX_NONE)
	{
		CurveValue = Pose.CurveValues[CurveIndex];
	}
	
	return CurveValue;
}

void UAnimPoseExtensions::GetAnimPoseAtFrame(const UAnimSequenceBase* AnimationSequenceBase, int32 FrameIndex, FAnimPoseEvaluationOptions EvaluationOptions, FAnimPose& Pose)
{
<<<<<<< HEAD
	const double Time = AnimationSequenceBase->GetDataModel()->GetFrameRate().AsSeconds(FrameIndex);
	GetAnimPoseAtTime(AnimationSequenceBase, Time, EvaluationOptions, Pose);
=======
	if (AnimationSequenceBase)
	{
		const double Time = AnimationSequenceBase->GetDataModel()->GetFrameRate().AsSeconds(FrameIndex);
		GetAnimPoseAtTime(AnimationSequenceBase, Time, EvaluationOptions, Pose);
	}
>>>>>>> 4af6daef
}

void UAnimPoseExtensions::GetAnimPoseAtTime(const UAnimSequenceBase* AnimationSequenceBase, double Time, FAnimPoseEvaluationOptions EvaluationOptions, FAnimPose& Pose)
{
	TArray<FAnimPose> InOutPoses;
	GetAnimPoseAtTimeIntervals(AnimationSequenceBase, { Time }, EvaluationOptions, InOutPoses);

	if (InOutPoses.Num())
	{
		ensure(InOutPoses.Num() == 1);
		Pose = InOutPoses[0];
	}
} 

void UAnimPoseExtensions::GetAnimPoseAtTimeIntervals(const UAnimSequenceBase* AnimationSequenceBase, TArray<double> TimeIntervals, FAnimPoseEvaluationOptions EvaluationOptions, TArray<FAnimPose>& InOutPoses)
{
	if (AnimationSequenceBase && AnimationSequenceBase->GetSkeleton())
	{
		FMemMark Mark(FMemStack::Get());
		
		// asset to use for retarget proportions (can be either USkeletalMesh or USkeleton)
		UObject* AssetToUse;
		int32 NumRequiredBones;
		if (EvaluationOptions.OptionalSkeletalMesh)
		{
			AssetToUse = CastChecked<UObject>(EvaluationOptions.OptionalSkeletalMesh);
			NumRequiredBones = EvaluationOptions.OptionalSkeletalMesh->GetRefSkeleton().GetNum();	
		}
		else
		{
			AssetToUse = CastChecked<UObject>(AnimationSequenceBase->GetSkeleton());
			NumRequiredBones = AnimationSequenceBase->GetSkeleton()->GetReferenceSkeleton().GetNum();
		}

		TArray<FBoneIndexType> RequiredBoneIndexArray;
		RequiredBoneIndexArray.AddUninitialized(NumRequiredBones);
		for (int32 BoneIndex = 0; BoneIndex < RequiredBoneIndexArray.Num(); ++BoneIndex)
		{
			RequiredBoneIndexArray[BoneIndex] = static_cast<FBoneIndexType>(BoneIndex);
		}

		FBoneContainer RequiredBones;
<<<<<<< HEAD
		RequiredBones.InitializeTo(RequiredBoneIndexArray, FCurveEvaluationOption(EvaluationOptions.bEvaluateCurves), *AssetToUse);
=======
		RequiredBones.InitializeTo(RequiredBoneIndexArray, UE::Anim::FCurveFilterSettings(EvaluationOptions.bEvaluateCurves ? UE::Anim::ECurveFilterMode::None : UE::Anim::ECurveFilterMode::DisallowAll), *AssetToUse);
>>>>>>> 4af6daef
		
		RequiredBones.SetUseRAWData(EvaluationOptions.EvaluationType == EAnimDataEvalType::Raw);
		RequiredBones.SetUseSourceData(EvaluationOptions.EvaluationType == EAnimDataEvalType::Source);
		
		RequiredBones.SetDisableRetargeting(!EvaluationOptions.bShouldRetarget);
		
		FCompactPose CompactPose;
        FBlendedCurve Curve;
        UE::Anim::FStackAttributeContainer Attributes;

        FAnimationPoseData PoseData(CompactPose, Curve, Attributes);
        FAnimExtractContext Context(0.0, EvaluationOptions.bExtractRootMotion);
<<<<<<< HEAD
=======
#if WITH_EDITOR
		Context.bIgnoreRootLock = EvaluationOptions.bIncorporateRootMotionIntoPose;
#endif // WITH_EDITOR
>>>>>>> 4af6daef
    
        FCompactPose BasePose;
        BasePose.SetBoneContainer(&RequiredBones);
        
        CompactPose.SetBoneContainer(&RequiredBones);
        Curve.InitFrom(RequiredBones);

		FAnimPose Pose;
		Pose.Init(RequiredBones);
		
		for (int32 Index = 0; Index < TimeIntervals.Num(); ++Index)
		{
			const double EvalInterval = TimeIntervals[Index];
			
			bool bValidTime = false;
			UAnimationBlueprintLibrary::IsValidTime(AnimationSequenceBase, static_cast<float>(EvalInterval), bValidTime);
			ensure(bValidTime);

			Context.CurrentTime = EvalInterval;

			FAnimPose& FramePose = InOutPoses.AddDefaulted_GetRef();
			FramePose = Pose;
			
			Curve.InitFrom(RequiredBones);

			if (bValidTime)
			{
				if (AnimationSequenceBase->IsValidAdditive())
				{
					CompactPose.ResetToAdditiveIdentity();
					AnimationSequenceBase->GetAnimationPose(PoseData, Context);

					if (EvaluationOptions.bRetrieveAdditiveAsFullPose)
					{
						const UAnimSequence* AnimSequence = Cast<const UAnimSequence>(AnimationSequenceBase);
					
						FBlendedCurve BaseCurve;
						BaseCurve.InitFrom(RequiredBones);
						UE::Anim::FStackAttributeContainer BaseAttributes;
				
						FAnimationPoseData BasePoseData(BasePose, BaseCurve, BaseAttributes);
						AnimSequence->GetAdditiveBasePose(BasePoseData, Context);

						FAnimationRuntime::AccumulateAdditivePose(BasePoseData, PoseData, 1.f, AnimSequence->GetAdditiveAnimType());
						BasePose.NormalizeRotations();
				
						FramePose.SetPose(BasePoseData);
					}
					else
					{
						FramePose.SetPose(PoseData);
					}
				}
				else
				{
					CompactPose.ResetToRefPose();
					AnimationSequenceBase->GetAnimationPose(PoseData, Context);
					FramePose.SetPose(PoseData);
				}
			}
			else
			{
				UE_LOG(LogAnimationPoseScripting, Warning, TEXT("Invalid time value %f for Animation Sequence %s supplied for GetBonePosesForTime"), EvalInterval, *AnimationSequenceBase->GetName());
			}
		}
	}
	else
	{
		UE_LOG(LogAnimationPoseScripting, Warning, TEXT("Invalid Animation Sequence supplied for GetBonePosesForTime"));
	}
}<|MERGE_RESOLUTION|>--- conflicted
+++ resolved
@@ -31,10 +31,7 @@
 #include "Misc/MemStack.h"
 #include "PreviewScene.h"
 #include "ReferenceSkeleton.h"
-<<<<<<< HEAD
-=======
 #include "Engine/SkeletalMeshSocket.h"
->>>>>>> 4af6daef
 #include "Templates/Casts.h"
 #include "Trace/Detail/Channel.h"
 #include "UObject/Object.h"
@@ -173,25 +170,6 @@
 		GenerateWorldSpaceTransforms();
 
 		const FBlendedCurve& Curve = PoseData.GetCurve();
-<<<<<<< HEAD
-		for (TConstSetBitIterator It(Curve.ValidCurveWeights); It; ++It)
-		{
-			const int32 EntryIndex = It.GetIndex();
-			const uint16 CurveNameUID = (*Curve.UIDToArrayIndexLUT).IsValidIndex(EntryIndex) ? (*Curve.UIDToArrayIndexLUT)[EntryIndex] : INDEX_NONE;
-
-			FSmartName CurveSmartName;
-			const USkeleton* Skeleton = ContextBoneContainer.GetSkeletonAsset();
-			if(Skeleton->GetSmartNameByUID(USkeleton::AnimCurveMappingName, CurveNameUID, CurveSmartName))
-			{
-				CurveNames.Add(CurveSmartName.DisplayName);
-				CurveValues.Add(Curve.CurveWeights[EntryIndex]);
-			}
-			else
-			{
-				ensureMsgf(false, TEXT("Unable to find SmartName for Curve with UID %i from Skeleton %s"), CurveNameUID, *Skeleton->GetPathName());
-			}
-		}
-=======
 		Curve.ForEachElement([&CurveNames = CurveNames, &CurveValues = CurveValues](const UE::Anim::FCurveElement& InElement)
 		{
 			CurveNames.Add(InElement.Name);
@@ -220,7 +198,6 @@
 				SocketTransforms.Add(Socket->GetSocketLocalTransform());
 			}
 		}		
->>>>>>> 4af6daef
 	}
 	else
 	{
@@ -595,16 +572,11 @@
 
 void UAnimPoseExtensions::GetAnimPoseAtFrame(const UAnimSequenceBase* AnimationSequenceBase, int32 FrameIndex, FAnimPoseEvaluationOptions EvaluationOptions, FAnimPose& Pose)
 {
-<<<<<<< HEAD
-	const double Time = AnimationSequenceBase->GetDataModel()->GetFrameRate().AsSeconds(FrameIndex);
-	GetAnimPoseAtTime(AnimationSequenceBase, Time, EvaluationOptions, Pose);
-=======
 	if (AnimationSequenceBase)
 	{
 		const double Time = AnimationSequenceBase->GetDataModel()->GetFrameRate().AsSeconds(FrameIndex);
 		GetAnimPoseAtTime(AnimationSequenceBase, Time, EvaluationOptions, Pose);
 	}
->>>>>>> 4af6daef
 }
 
 void UAnimPoseExtensions::GetAnimPoseAtTime(const UAnimSequenceBase* AnimationSequenceBase, double Time, FAnimPoseEvaluationOptions EvaluationOptions, FAnimPose& Pose)
@@ -647,11 +619,7 @@
 		}
 
 		FBoneContainer RequiredBones;
-<<<<<<< HEAD
-		RequiredBones.InitializeTo(RequiredBoneIndexArray, FCurveEvaluationOption(EvaluationOptions.bEvaluateCurves), *AssetToUse);
-=======
 		RequiredBones.InitializeTo(RequiredBoneIndexArray, UE::Anim::FCurveFilterSettings(EvaluationOptions.bEvaluateCurves ? UE::Anim::ECurveFilterMode::None : UE::Anim::ECurveFilterMode::DisallowAll), *AssetToUse);
->>>>>>> 4af6daef
 		
 		RequiredBones.SetUseRAWData(EvaluationOptions.EvaluationType == EAnimDataEvalType::Raw);
 		RequiredBones.SetUseSourceData(EvaluationOptions.EvaluationType == EAnimDataEvalType::Source);
@@ -664,12 +632,9 @@
 
         FAnimationPoseData PoseData(CompactPose, Curve, Attributes);
         FAnimExtractContext Context(0.0, EvaluationOptions.bExtractRootMotion);
-<<<<<<< HEAD
-=======
 #if WITH_EDITOR
 		Context.bIgnoreRootLock = EvaluationOptions.bIncorporateRootMotionIntoPose;
 #endif // WITH_EDITOR
->>>>>>> 4af6daef
     
         FCompactPose BasePose;
         BasePose.SetBoneContainer(&RequiredBones);
