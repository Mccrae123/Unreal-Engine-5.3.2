// Copyright Epic Games, Inc. All Rights Reserved.

#include "SFontEditorViewport.h"

#include "CanvasItem.h"
#include "CanvasTypes.h"
#include "Containers/Array.h"
#include "Containers/UnrealString.h"
#include "Delegates/Delegate.h"
#include "Editor.h"
#include "Editor/EditorEngine.h"
#include "Editor/UnrealEdEngine.h"
#include "Engine/EngineBaseTypes.h"
#include "Engine/Font.h"
#include "Engine/FontImportOptions.h"
#include "Engine/Texture.h"
#include "Engine/Texture2D.h"
#include "Fonts/CompositeFont.h"
#include "Fonts/FontCache.h"
#include "Fonts/ShapedTextFwd.h"
#include "Fonts/SlateFontInfo.h"
#include "Framework/Application/SlateApplication.h"
#include "GameFramework/Actor.h"
#include "GenericPlatform/GenericWindow.h"
#include "HitProxies.h"
#include "IFontEditor.h"
#include "InputCoreTypes.h"
#include "Internationalization/Internationalization.h"
#include "Internationalization/Text.h"
#include "Layout/Children.h"
#include "Math/Box2D.h"
#include "Math/Color.h"
#include "Math/IntPoint.h"
#include "Math/UnrealMathSSE.h"
#include "Math/Vector2D.h"
#include "Misc/Attribute.h"
#include "Rendering/SlateRenderer.h"
#include "SceneTypes.h"
#include "Selection.h"
#include "Slate/SceneViewport.h"
#include "SlotBase.h"
#include "Styling/AppStyle.h"
#include "TextureResource.h"
#include "ThumbnailRendering/ThumbnailManager.h"
#include "ThumbnailRendering/ThumbnailRenderer.h"
#include "Types/SlateEnums.h"
#include "UObject/NameTypes.h"
#include "UObject/Object.h"
#include "UObject/ObjectPtr.h"
#include "UnrealClient.h"
#include "UnrealEdGlobals.h"
#include "ViewportClient.h"
#include "Widgets/Layout/SScrollBar.h"
#include "Widgets/SBoxPanel.h"
#include "Widgets/SViewport.h"
#include "Widgets/SWindow.h"

#define LOCTEXT_NAMESPACE "FontEditor"


/*-----------------------------------------------------------------------------
   FFontEditorViewportClient
-----------------------------------------------------------------------------*/

class FFontEditorViewportClient : public FCommonViewportClient
{
public:
	/** Constructor */
	FFontEditorViewportClient(TWeakPtr<SFontEditorViewport> InFontEditorViewport);
	~FFontEditorViewportClient();

	/** FLevelEditorViewportClient interface */
	virtual void Draw(FViewport* Viewport, FCanvas* Canvas) override;
	virtual bool InputKey(FViewport* Viewport, int32 ControllerId, FKey Key, EInputEvent Event, float AmountDepressed = 1.f, bool bGamepad = false) override;
	
	/** Determines which texture page was selected. */
	void UpdateSelectedPage(UObject* SelectedObject);

	/** Accessors */
	int32 GetCurrentSelectedPage() const;
	void SetPreviewText(const FText& InPreviewText);
	void SetBackgroundColor(const FColor& InBackgroundColor);
	const FColor& GetBackgroundColor() const;
	void SetForegroundColor(const FColor& InForgroundColor);
	const FColor& GetForegroundColor() const;
	void SetPreviewFontScale(float InScale);
	float GetPreviewFontScale() const;
	void SetDrawFontMetrics(const bool InDrawFontMetrics);
	bool GetDrawFontMetrics() const;
	
	/** Returns the ratio of the size of the font texture to the size of the viewport */
	float GetViewportVerticalScrollBarRatio() const;
	float GetViewportHorizontalScrollBarRatio() const;

	/** FViewport interface */
	virtual float UpdateViewportClientWindowDPIScale() const override;
	virtual bool ShouldDPIScaleSceneCanvas() const override { return false; }

private:
	/** Updates the states of the scrollbars */
	void UpdateScrollBars();

	/** Changes the position of the vertical scrollbar (on a mouse scrollwheel event) */
	void ChangeViewportScrollBarPosition(EScrollDirection Direction);

	/** Returns the positions of the scrollbars relative to the font textures */
	FVector2D GetViewportScrollBarPositions() const;

	/** Get the raw (unscaled) FontEditorViewport size */
	FIntPoint GetDPIUnscaledViewportSizeXY() const;

	void HandleWindowDPIScaleChanged(TSharedRef<SWindow> Window);
private:
	/** Pointer back to the Font viewport control that owns us */
	TWeakPtr<SFontEditorViewport> FontEditorViewportPtr;

	/** Which font page is currently selected */
	int32 CurrentSelectedPage;

	/** Text displayed in font preview viewports */
	FText PreviewText;

	/** Background and foreground color used by font preview viewports */
	FColor BackgroundColor;
	FColor ForegroundColor;

	/** Should we draw the font metrics in the preview? */
	bool bDrawFontMetrics;

	float DrawFontScale;

	/** The size of the gap between pages */
	const int32 PageGap;
};

FFontEditorViewportClient::FFontEditorViewportClient(TWeakPtr<SFontEditorViewport> InFontEditorViewport)
	: FontEditorViewportPtr(InFontEditorViewport)
	, CurrentSelectedPage(INDEX_NONE)
	, DrawFontScale(1.0f)
	, PageGap(4)
{
	PreviewText = LOCTEXT("DefaultPreviewText", "The quick brown fox jumps over the lazy dog");
	BackgroundColor = FColor::Black;
	ForegroundColor = FColor::White;
	bDrawFontMetrics = false;

	FSlateApplication::Get().OnWindowDPIScaleChanged().AddRaw(this, &FFontEditorViewportClient::HandleWindowDPIScaleChanged);
}

FFontEditorViewportClient::~FFontEditorViewportClient()
{
	if (FSlateApplication::IsInitialized())
	{
		FSlateApplication::Get().OnWindowDPIScaleChanged().RemoveAll(this);
	}
}

void FFontEditorViewportClient::Draw(FViewport* Viewport, FCanvas* Canvas)
{
	UFont* Font = FontEditorViewportPtr.Pin()->GetFontEditor().Pin()->GetFont();

	if (!FontEditorViewportPtr.Pin()->IsPreviewViewport())
	{
		FVector2f Ratio = FVector2f(GetViewportHorizontalScrollBarRatio(), GetViewportVerticalScrollBarRatio());
		const FIntPoint DPIUnscaledViewportSize = GetDPIUnscaledViewportSizeXY();
		FVector2f ViewportSize = FVector2f((float)DPIUnscaledViewportSize.X, (float)DPIUnscaledViewportSize.Y);
		FVector2f ScrollBarPos = FVector2f(GetViewportScrollBarPositions());
		int32 YOffset = FMath::TruncToInt32((Ratio.Y > 1.0f)? ((ViewportSize.Y - (ViewportSize.Y / Ratio.Y)) * 0.5f): 0);
		int32 YPos = FMath::TruncToInt32(YOffset - ScrollBarPos.Y);
		int32 LastDrawnYPos = YPos;
		int32 XOffset = FMath::TruncToInt32((Ratio.X > 1.0f)? ((ViewportSize.X - (ViewportSize.X / Ratio.X)) * 0.5f): 0);
		int32 XPos = FMath::TruncToInt32(XOffset - ScrollBarPos.X);
	
		UpdateScrollBars();

		Canvas->Clear( FColor(0,0,0));

		// Draw checkerbox background
		const static float BoxSize = 40.0f;
		bool XColor = false;
		bool YColor = false;
		FVector2f BackgroundPos;
		for (BackgroundPos.Y = 0.0f; BackgroundPos.Y <= ViewportSize.Y; BackgroundPos.Y += BoxSize)
		{
			YColor = !YColor;
			XColor = YColor;
			for (BackgroundPos.X = 0.0f; BackgroundPos.X <= ViewportSize.X; BackgroundPos.X += BoxSize)
			{
				XColor = !XColor;
				Canvas->DrawTile( BackgroundPos.X, BackgroundPos.Y, BoxSize, BoxSize, 0.0f, 0.0f, 1.0f, 1.0f, XColor? FLinearColor::Gray: FLinearColor(0.25f, 0.25f, 0.25f));
			}
		}

		// Loop through the pages drawing them if they are visible
		for (int32 Index = 0; Index < Font->Textures.Num(); ++Index)
		{
			UTexture* Texture = Font->Textures[Index];
			// Make sure it's a valid texture page. Could be null if the user
			// is editing things
			if (Texture != NULL)
			{
				// Get the rendering info for this object
				FThumbnailRenderingInfo* RenderInfo = GUnrealEd->GetThumbnailManager()->GetRenderingInfo(Texture);
				// If there is an object configured to handle it, draw the thumbnail
				if (RenderInfo != NULL && RenderInfo->Renderer != NULL)
				{
					uint32 Width, Height;

					// Figure out the size we need
					RenderInfo->Renderer->GetThumbnailSize(Texture, 1.0f, Width, Height);

					// Don't draw if we are outside of our range
					if (YPos + (int32)Height >= 0 && YPos <= (int32)Viewport->GetSizeXY().Y)
					{
						// If hit testing, draw a tile instead
						if (Canvas->IsHitTesting())
						{
							Canvas->SetHitProxy(new HObject(Texture));
						
							// Draw a simple tile
							Canvas->DrawTile( (float)XPos, (float)YPos, (float)Width, (float)Height, 0.0f, 0.0f, 1.0f, 1.0f, FLinearColor::White, nullptr );
						
							Canvas->SetHitProxy(NULL);
						}
						// Otherwise draw the font texture
						else
						{
							// Draw a selected background
							if (Texture->IsSelected())
							{
								Canvas->DrawTile((float)XPos, (float)YPos, (float)Width, (float)Height, 0.0f, 0.0f, 1.0f, 1.0f, FLinearColor(0.084f, .127f, 0.098f), nullptr );
							}
							else
							{
								Canvas->DrawTile((float)XPos, (float)YPos, (float)Width, (float)Height, 0.0f, 0.0f, 1.0f, 1.0f, FLinearColor::Black);
							}

							// Draw the font texture (with alpha blending enabled)
							Canvas->DrawTile((float)XPos, (float)YPos, (float)Width, (float)Height, 0.0f, 0.0f, 1.0f, 1.0f, FLinearColor::White, Texture->GetResource(), true);
						}
					}
					// Update our total height and current draw position
					YPos += Height + PageGap;
				}
			}
		}
	}
	else
	{
		// Erase with our background color
		Canvas->Clear( BackgroundColor);

		static const FVector2D StartPos(4.0f, 4.0f);

		// And draw the text with the foreground color
		if (Font->FontCacheType == EFontCacheType::Runtime)
		{
			const float FontScale = GetDPIScale() * DrawFontScale;
			const float DebugDrawScale = GetDPIScale();

			TSharedRef<FSlateFontCache> FontCache = FSlateApplication::Get().GetRenderer()->GetFontCache();

			FVector2D CurPos = StartPos * FontScale;
			int32 WidestName = 0;

			// Draw and measure each name so we can work out where to start drawing the preview text column
			for (const FTypefaceEntry& TypefaceEntry : Font->CompositeFont.DefaultTypeface.Fonts)
			{
				FSlateFontInfo FontInfo(Font, Font->LegacyFontSize, TypefaceEntry.Name);
				FontInfo.FontFallback = EFontFallback::FF_NoFallback;

				FShapedGlyphSequenceRef EntryNameShapedText = FontCache->ShapeBidirectionalText(TypefaceEntry.Name.ToString(), FontInfo, FontScale, TextBiDi::ETextDirection::LeftToRight, GetDefaultTextShapingMethod());
				
				FCanvasShapedTextItem ShapedTextItem(CurPos, EntryNameShapedText, FLinearColor(ForegroundColor));
				Canvas->DrawItem(ShapedTextItem);

				const FVector2D MeasuredText = ShapedTextItem.DrawnSize;
				WidestName = FMath::Max(WidestName, EntryNameShapedText->GetMeasuredWidth());

				CurPos.Y += EntryNameShapedText->GetMaxTextHeight() + (8.0f * FontScale);
			}

			CurPos = FVector2D(WidestName + (12.0f * FontScale), StartPos.Y * FontScale);

			// Draw the preview text using each of the default fonts
			for (const FTypefaceEntry& TypefaceEntry : Font->CompositeFont.DefaultTypeface.Fonts)
			{
				FSlateFontInfo FontInfo(Font, Font->LegacyFontSize, TypefaceEntry.Name);
				FontInfo.FontFallback = EFontFallback::FF_NoFallback;

				FShapedGlyphSequenceRef ShapedPreviewText = FontCache->ShapeBidirectionalText(PreviewText.ToString(), FontInfo, FontScale, TextBiDi::ETextDirection::LeftToRight, GetDefaultTextShapingMethod());

				FCanvasShapedTextItem ShapedTextItem(CurPos, ShapedPreviewText, FLinearColor(ForegroundColor));
				Canvas->DrawItem(ShapedTextItem);

				if (bDrawFontMetrics)
				{
					// Draw the bounding box for the glyphs
					{
						float LineX = 0.0f;
						for (const auto& GlyphToRender : ShapedPreviewText->GetGlyphsToRender())
						{
							if (GlyphToRender.bIsVisible)
							{
								const FShapedGlyphFontAtlasData GlyphAtlasData = FontCache->GetShapedGlyphFontAtlasData(GlyphToRender, FFontOutlineSettings::NoOutline);
								
								const float BitmapRenderScale = GlyphToRender.GetBitmapRenderScale();
								const float InvBitmapRenderScale = 1.0f / BitmapRenderScale;

								const double X = CurPos.X + LineX + GlyphAtlasData.HorizontalOffset + GlyphToRender.XOffset;
								const double Y = CurPos.Y - GlyphAtlasData.VerticalOffset + GlyphToRender.YOffset + ((ShapedPreviewText->GetTextBaseline() + ShapedPreviewText->GetMaxTextHeight()) * InvBitmapRenderScale);

								FCanvasBoxItem BoundingBoxItem(FVector2D(X, Y), FVector2D(GlyphAtlasData.USize * BitmapRenderScale, GlyphAtlasData.VSize * BitmapRenderScale));
								BoundingBoxItem.SetColor(FColor::Orange);
								Canvas->DrawItem(BoundingBoxItem);
							}

							LineX += GlyphToRender.XAdvance;
						}
					}

					// Draw the bounding box for the grapheme clusters
					{
						float LineX = 0.0f;
						const auto& GlyphsToRender = ShapedPreviewText->GetGlyphsToRender();
						for (int32 CurrentGlyphIndex = 0; CurrentGlyphIndex < GlyphsToRender.Num(); ++CurrentGlyphIndex)
						{
							// A single character may produce multiple glyphs which must be treated as a single logic unit
							int16 GlyphClusterAdvance = 0;
							FBox2D GlyphClusterBounds = FBox2D(ForceInitToZero);
							for (;;)
							{
								const auto& GlyphToRender = GlyphsToRender[CurrentGlyphIndex];
								const bool bIsWithinGlyphCluster = GlyphsToRender.IsValidIndex(CurrentGlyphIndex + 1) && GlyphToRender.SourceIndex == GlyphsToRender[CurrentGlyphIndex + 1].SourceIndex;

								if (GlyphToRender.bIsVisible)
								{
									const FShapedGlyphFontAtlasData GlyphAtlasData = FontCache->GetShapedGlyphFontAtlasData(GlyphToRender,FFontOutlineSettings::NoOutline);
									
									const float BitmapRenderScale = GlyphToRender.GetBitmapRenderScale();
									const float InvBitmapRenderScale = 1.0f / BitmapRenderScale;

									const double X = CurPos.X + LineX + GlyphClusterAdvance + GlyphAtlasData.HorizontalOffset + GlyphToRender.XOffset;
									const double Y = CurPos.Y - GlyphAtlasData.VerticalOffset + GlyphToRender.YOffset + ((ShapedPreviewText->GetTextBaseline() + ShapedPreviewText->GetMaxTextHeight()) * InvBitmapRenderScale);

									FVector2D ExtraWidth = FVector2D(ForceInitToZero);
									if (GlyphClusterBounds.bIsValid)
									{
										ExtraWidth.X = (GlyphClusterBounds.Min.X > X) ? FMath::Abs(GlyphClusterBounds.Min.X - X) : 0.0f;
										ExtraWidth.Y = (GlyphClusterBounds.Min.Y > Y) ? FMath::Abs(GlyphClusterBounds.Min.Y - Y) : 0.0f;
									}

									GlyphClusterBounds += FBox2D(FVector2D(X, Y), FVector2D(GlyphAtlasData.USize * BitmapRenderScale, GlyphAtlasData.VSize * BitmapRenderScale));
									GlyphClusterBounds.Max += ExtraWidth;
								}

								GlyphClusterAdvance += GlyphToRender.XAdvance;

								if (!bIsWithinGlyphCluster)
								{
									break;
								}

								++CurrentGlyphIndex;
							}

							FCanvasBoxItem BoundingBoxItem(GlyphClusterBounds.Min, GlyphClusterBounds.Max);
							BoundingBoxItem.SetColor(FLinearColor::Yellow);
							Canvas->DrawItem(BoundingBoxItem);

							LineX += GlyphClusterAdvance;
						}
					}

					// Draw the baseline
					{
						const double Y = CurPos.Y + ShapedPreviewText->GetTextBaseline() + ShapedPreviewText->GetMaxTextHeight();

						FCanvasLineItem BaseLineItem(FVector2D(CurPos.X, Y), FVector2D(CurPos.X + ShapedPreviewText->GetMeasuredWidth(), Y));
						BaseLineItem.SetColor(FLinearColor::Red);
						Canvas->DrawItem(BaseLineItem);
					}

					// Draw the bounding box for the line height
					{
						FCanvasBoxItem LineHeightBoxItem(CurPos, FVector2D(ShapedPreviewText->GetMeasuredWidth(), ShapedPreviewText->GetMaxTextHeight()));
						LineHeightBoxItem.SetColor(FLinearColor::Green);
						Canvas->DrawItem(LineHeightBoxItem);
					}
				}

				CurPos.Y += ShapedPreviewText->GetMaxTextHeight() + (8.0f * FontScale);
			}

			// Draw the key
			if (bDrawFontMetrics)
			{
				const FSlateFontInfo FontInfo = FAppStyle::GetFontStyle("NormalFont");
<<<<<<< HEAD
				const float KeyBoxSize = 14.0f * FontScale;
=======
				const float KeyBoxSize = 14.0f * DebugDrawScale;
>>>>>>> 4af6daef

				struct FKeyDataType
				{
					FLinearColor KeyColor;
					FText KeyText;
				};

				static const FKeyDataType KeyDataArray[] = {
					{ FLinearColor::Red,	LOCTEXT("BaselineKeyLabel", "Baseline") },
					{ FLinearColor::Green,	LOCTEXT("LineBoundsKeyLabel", "Line Bounds") },
					{ FLinearColor::Yellow,	LOCTEXT("GraphemeClusterBoundsKeyLabel", "Grapheme Cluster Bounds") },
					{ FColor::Orange,		LOCTEXT("GlyphBoundsKeyLabel", "Glyph Bounds") },
				};

				for (const FKeyDataType& KeyData : KeyDataArray)
				{
					FCanvasBoxItem KeyBox(CurPos + (KeyBoxSize * 0.25f), FVector2D(KeyBoxSize * 0.5f, KeyBoxSize * 0.5f));
					KeyBox.SetColor(KeyData.KeyColor);
					KeyBox.LineThickness = KeyBoxSize * 0.5f;
					Canvas->DrawItem(KeyBox);

					CurPos.X += KeyBoxSize + (4.0f * DebugDrawScale);

					FShapedGlyphSequenceRef KeyLabelShapedText = FontCache->ShapeBidirectionalText(*KeyData.KeyText.ToString(), FontInfo, DebugDrawScale, TextBiDi::ETextDirection::LeftToRight, GetDefaultTextShapingMethod());
					FCanvasShapedTextItem ShapedTextItem(CurPos, KeyLabelShapedText, FLinearColor(ForegroundColor));
					Canvas->DrawItem(ShapedTextItem);

					CurPos.X += KeyLabelShapedText->GetMeasuredWidth() + (8.0f * DebugDrawScale);
				}
			}
		}
		else
		{
			FCanvasTextItem TextItem(StartPos, PreviewText, Font, FLinearColor(ForegroundColor));
			TextItem.BlendMode = (Font->ImportOptions.bUseDistanceFieldAlpha) ? SE_BLEND_TranslucentDistanceField : SE_BLEND_Translucent;
			Canvas->DrawItem(TextItem);
		}
	}
}

bool FFontEditorViewportClient::InputKey(FViewport* Viewport, int32 ControllerId, FKey Key, EInputEvent Event, float AmountDepressed, bool Gamepad)
{
	// The preview viewport doesn't need to process key input
	if (FontEditorViewportPtr.Pin()->IsPreviewViewport())
	{
		return false;
	}

	bool bHandled = false;

	if (Key == EKeys::LeftMouseButton && Event == IE_Released)
	{
		Viewport->Invalidate();
		bHandled = true;
	}
	else
	{
		if((Key == EKeys::LeftMouseButton || Key == EKeys::RightMouseButton) && Event == IE_Pressed)
		{
			const int32 HitX = Viewport->GetMouseX();
			const int32 HitY = Viewport->GetMouseY();
			// See if we hit something
			HHitProxy* HitResult = Viewport->GetHitProxy(HitX,HitY);
			if (HitResult)
			{
				if (HitResult->IsA(HObject::StaticGetType()))
				{
					// Get the object that was hit
					UObject* HitObject = ((HObject*)HitResult)->Object;
					if (HitObject)
					{
						// Turn off all others and set it as selected
						if (HitObject->IsA(AActor::StaticClass()))
						{
							//UE_LOG(LogFontPropDlg, Warning, TEXT("WxFontPropertiesDlg::InputKey : selecting actor!"));
							GEditor->GetSelectedActors()->DeselectAll();
							GEditor->GetSelectedActors()->Select(HitObject);
						}
						else
						{
							//UE_LOG(LogFontPropDlg, Log, TEXT("WxFontPropertiesDlg::InputKey : selecting object!"));
							GEditor->GetSelectedObjects()->DeselectAll();
							GEditor->GetSelectedObjects()->Select(HitObject);
						}
						// Update our internal state for selected page
						// buttons, etc.
						UpdateSelectedPage(HitObject);
					}
				}
			}
		
			// Force a redraw
			Viewport->Invalidate();

			bHandled = true;
		}
		// Did they scroll using the mouse wheel?
		else if (Key == EKeys::MouseScrollUp)
		{
			ChangeViewportScrollBarPosition(Scroll_Down);
			bHandled = true;
		}
		// Did they scroll using the mouse wheel?
		else if (Key == EKeys::MouseScrollDown)
		{
			ChangeViewportScrollBarPosition(Scroll_Up);
			bHandled = true;
		}
	}
	
	return bHandled;
}

void FFontEditorViewportClient::UpdateSelectedPage(UObject* SelectedObject)
{
	UFont* Font = FontEditorViewportPtr.Pin()->GetFontEditor().Pin()->GetFont();

	// Default to non-selected
	CurrentSelectedPage = INDEX_NONE;

	// Search through the font's texture array seeing if this is a match
	for (int32 Index = 0; Index < Font->Textures.Num() && CurrentSelectedPage == INDEX_NONE; Index++)
	{
		// See if the pointers match
		if (Font->Textures[Index] == SelectedObject)
		{
			CurrentSelectedPage = Index;
			break;
		}
	}

	FontEditorViewportPtr.Pin()->GetFontEditor().Pin()->SetSelectedPage(CurrentSelectedPage);
}

int32 FFontEditorViewportClient::GetCurrentSelectedPage() const
{
	return CurrentSelectedPage;
}

void FFontEditorViewportClient::SetPreviewText(const FText& InPreviewText)
{
	PreviewText = InPreviewText;
}

void FFontEditorViewportClient::SetBackgroundColor(const FColor& InBackgroundColor)
{
	BackgroundColor = InBackgroundColor;
}

const FColor& FFontEditorViewportClient::GetBackgroundColor() const
{
	return BackgroundColor;
}

void FFontEditorViewportClient::SetForegroundColor(const FColor& InForegroundColor)
{
	ForegroundColor = InForegroundColor;
}

const FColor& FFontEditorViewportClient::GetForegroundColor() const
{
	return ForegroundColor;
}

void FFontEditorViewportClient::SetPreviewFontScale(float InScale)
{
	DrawFontScale = InScale;
}

float FFontEditorViewportClient::GetPreviewFontScale() const
{
	return DrawFontScale;
}

void FFontEditorViewportClient::SetDrawFontMetrics(const bool InDrawFontMetrics)
{
	bDrawFontMetrics = InDrawFontMetrics;
}

bool FFontEditorViewportClient::GetDrawFontMetrics() const
{
	return bDrawFontMetrics;
}

float FFontEditorViewportClient::GetViewportVerticalScrollBarRatio() const
{
	float WidgetHeight = 1.0f;
	float TextureHeight = 1.0f;
	if (FontEditorViewportPtr.Pin()->GetVerticalScrollBar().IsValid())
	{
		UFont* Font = FontEditorViewportPtr.Pin()->GetFontEditor().Pin()->GetFont();
		
		WidgetHeight = (float)GetDPIUnscaledViewportSizeXY().Y;
		
		for (int32 Idx = 0; Idx < Font->Textures.Num(); ++Idx)
		{
			FThumbnailRenderingInfo* RenderInfo = GUnrealEd->GetThumbnailManager()->GetRenderingInfo(Font->Textures[Idx]);
			if (RenderInfo != NULL && RenderInfo->Renderer != NULL)
			{
				uint32 Width, Height;
				RenderInfo->Renderer->GetThumbnailSize(Font->Textures[Idx], 1.0f, Width, Height);
				TextureHeight += Height;
			}
		}

		TextureHeight += (Font->Textures.Num() - 1) * PageGap;
	}

	return WidgetHeight / TextureHeight;
}

float FFontEditorViewportClient::GetViewportHorizontalScrollBarRatio() const
{
	uint32 Width = 1;
	float WidgetWidth = 1.0f;
	if (FontEditorViewportPtr.Pin()->GetHorizontalScrollBar().IsValid())
	{
		UFont* Font = FontEditorViewportPtr.Pin()->GetFontEditor().Pin()->GetFont();
		uint32 Height = 1;

		WidgetWidth = (float)GetDPIUnscaledViewportSizeXY().X;

		if(Font->Textures.Num())
		{
			FThumbnailRenderingInfo* RenderInfo = GUnrealEd->GetThumbnailManager()->GetRenderingInfo(Font->Textures[0]);
			if (RenderInfo != NULL && RenderInfo->Renderer != NULL)
			{
				RenderInfo->Renderer->GetThumbnailSize(Font->Textures[0], 1.0f, Width, Height);
			}
		}

	}

	return WidgetWidth / Width;
}

FIntPoint FFontEditorViewportClient::GetDPIUnscaledViewportSizeXY() const
{
	const FIntPoint SizeXY = FontEditorViewportPtr.Pin()->GetViewport()->GetSizeXY();
	const float DPIScale = GetDPIScale();
	return FIntPoint(FMath::TruncToInt32(SizeXY.X / DPIScale), FMath::TruncToInt32(SizeXY.Y / DPIScale));
}

float FFontEditorViewportClient::UpdateViewportClientWindowDPIScale() const
{
	float DPIScale = 1.f;
	if (FontEditorViewportPtr.IsValid())
	{
		TSharedPtr<SWindow> WidgetWindow = FSlateApplication::Get().FindWidgetWindow(FontEditorViewportPtr.Pin().ToSharedRef());
		if (WidgetWindow.IsValid())
		{
			DPIScale = WidgetWindow->GetNativeWindow()->GetDPIScaleFactor();
		}
	}

	return DPIScale;
}

void FFontEditorViewportClient::UpdateScrollBars()
{
	if (FontEditorViewportPtr.Pin()->GetVerticalScrollBar().IsValid() && FontEditorViewportPtr.Pin()->GetHorizontalScrollBar().IsValid())
	{
		float VRatio = GetViewportVerticalScrollBarRatio();
		float HRatio = GetViewportHorizontalScrollBarRatio();
		float VDistFromBottom = FontEditorViewportPtr.Pin()->GetVerticalScrollBar()->DistanceFromBottom();
		float HDistFromBottom = FontEditorViewportPtr.Pin()->GetHorizontalScrollBar()->DistanceFromBottom();

		if (VRatio < 1.0f)
		{
			if (VDistFromBottom < 1.0f)
			{
				FontEditorViewportPtr.Pin()->GetVerticalScrollBar()->SetState(FMath::Clamp(1.0f - VRatio - VDistFromBottom, 0.0f, 1.0f), VRatio);
			}
			else
			{
				FontEditorViewportPtr.Pin()->GetVerticalScrollBar()->SetState(0.0f, VRatio);
			}
		}

		if (HRatio < 1.0f)
		{
			if (HDistFromBottom < 1.0f)
			{
				FontEditorViewportPtr.Pin()->GetHorizontalScrollBar()->SetState(FMath::Clamp(1.0f - HRatio - HDistFromBottom, 0.0f, 1.0f), HRatio);
			}
			else
			{
				FontEditorViewportPtr.Pin()->GetHorizontalScrollBar()->SetState(0.0f, HRatio);
			}
		}
	}
}

void FFontEditorViewportClient::ChangeViewportScrollBarPosition(EScrollDirection Direction)
{
	if (FontEditorViewportPtr.Pin()->GetVerticalScrollBar().IsValid())
	{
		float Ratio = GetViewportVerticalScrollBarRatio();
		float DistFromBottom = FontEditorViewportPtr.Pin()->GetVerticalScrollBar()->DistanceFromBottom();
		float OneMinusRatio = 1.0f - Ratio;
		float Diff = 0.1f * OneMinusRatio;

		if (Direction == Scroll_Down)
		{
			Diff *= -1.0f;
		}

		FontEditorViewportPtr.Pin()->GetVerticalScrollBar()->SetState(FMath::Clamp(OneMinusRatio - DistFromBottom + Diff, 0.0f, OneMinusRatio), Ratio);

		FontEditorViewportPtr.Pin()->GetViewport()->Invalidate();
		FontEditorViewportPtr.Pin()->GetViewport()->InvalidateDisplay();
	}
}

FVector2D FFontEditorViewportClient::GetViewportScrollBarPositions() const
{
	FVector2D Positions = FVector2D::ZeroVector;
	if (FontEditorViewportPtr.Pin()->GetVerticalScrollBar().IsValid() && FontEditorViewportPtr.Pin()->GetHorizontalScrollBar().IsValid())
	{
		UFont* Font = FontEditorViewportPtr.Pin()->GetFontEditor().Pin()->GetFont();
		float VRatio = GetViewportVerticalScrollBarRatio();
		float HRatio = GetViewportHorizontalScrollBarRatio();
		float VDistFromBottom = FontEditorViewportPtr.Pin()->GetVerticalScrollBar()->DistanceFromBottom();
		float HDistFromBottom = FontEditorViewportPtr.Pin()->GetHorizontalScrollBar()->DistanceFromBottom();
	
		if ((FontEditorViewportPtr.Pin()->GetVerticalScrollBar()->GetVisibility() == EVisibility::Visible) && VDistFromBottom < 1.0f)
		{
			float TextureHeight = 0.0f;
			for (int32 Idx = 0; Idx < Font->Textures.Num(); ++Idx)
			{
				FThumbnailRenderingInfo* RenderInfo = GUnrealEd->GetThumbnailManager()->GetRenderingInfo(Font->Textures[Idx]);
				if (RenderInfo != NULL && RenderInfo->Renderer != NULL)
				{
					uint32 Width, Height;
					RenderInfo->Renderer->GetThumbnailSize(Font->Textures[Idx], 1.0f, Width, Height);
					TextureHeight += Height;
				}
			}

			TextureHeight += (Font->Textures.Num() - 1) * PageGap;

			Positions.Y = FMath::Clamp(1.0f - VRatio - VDistFromBottom, 0.0f, 1.0f) * TextureHeight;
		}
		else
		{
			Positions.Y = 0.0f;
		}

		if ((FontEditorViewportPtr.Pin()->GetHorizontalScrollBar()->GetVisibility() == EVisibility::Visible) && HDistFromBottom < 1.0f)
		{
			uint32 Width = 0;
			uint32 Height = 0;
			FThumbnailRenderingInfo* RenderInfo = GUnrealEd->GetThumbnailManager()->GetRenderingInfo(Font->Textures[0]);
			if (RenderInfo != NULL && RenderInfo->Renderer != NULL)
			{
				RenderInfo->Renderer->GetThumbnailSize(Font->Textures[0], 1.0f, Width, Height);
			}

			Positions.X = FMath::Clamp(1.0f - HRatio - HDistFromBottom, 0.0f, 1.0f) * Width;
		}
		else
		{
			Positions.X = 0.0f;
		}
	}

	return Positions;
}


void FFontEditorViewportClient::HandleWindowDPIScaleChanged(TSharedRef<SWindow> Window)
{
	RequestUpdateDPIScale();
	if (FontEditorViewportPtr.IsValid())
	{
		FontEditorViewportPtr.Pin()->RefreshViewport();
	}
}

SFontEditorViewport::~SFontEditorViewport()
{

}

void SFontEditorViewport::Construct(const FArguments& InArgs)
{
	FontEditorPtr = InArgs._FontEditor;
	bIsPreview = InArgs._IsPreview;

	this->ChildSlot
	[
		SNew(SVerticalBox)
		+SVerticalBox::Slot()
		.FillHeight(1.0f)
		[
			SNew(SHorizontalBox)
			+SHorizontalBox::Slot()
			.FillWidth(1.0f)
			[
				SNew(SVerticalBox)
				+SVerticalBox::Slot()
				.FillHeight(1)
				[
					SAssignNew(ViewportWidget, SViewport)
					.EnableGammaCorrection(false)
					.IsEnabled(FSlateApplication::Get().GetNormalExecutionAttribute())
					.ShowEffectWhenDisabled(false)
				]
			]
			+SHorizontalBox::Slot()
			.AutoWidth()
			[
				SAssignNew(FontViewportVerticalScrollBar, SScrollBar)
				.Visibility(this, &SFontEditorViewport::GetViewportVerticalScrollBarVisibility)
				.OnUserScrolled(this, &SFontEditorViewport::OnViewportVerticalScrollBarScrolled)
			]
		]
		+SVerticalBox::Slot()
		.AutoHeight()
		[
			SAssignNew(FontViewportHorizontalScrollBar, SScrollBar)
			.Orientation( Orient_Horizontal )
			.Visibility(this, &SFontEditorViewport::GetViewportHorizontalScrollBarVisibility)
			.OnUserScrolled(this, &SFontEditorViewport::OnViewportHorizontalScrollBarScrolled)
		]
	];

	ViewportClient = MakeShareable(new FFontEditorViewportClient(SharedThis(this)));

	Viewport = MakeShareable(new FSceneViewport(ViewportClient.Get(), ViewportWidget));

	// The viewport widget needs an interface so it knows what should render
	ViewportWidget->SetViewportInterface( Viewport.ToSharedRef() );
}

void SFontEditorViewport::RefreshViewport()
{
	Viewport->Invalidate();
}

int32 SFontEditorViewport::GetCurrentSelectedPage() const
{
	if (ViewportClient.IsValid())
	{
		return ViewportClient->GetCurrentSelectedPage();
	}

	return INDEX_NONE;
}

void SFontEditorViewport::SetPreviewText(const FText& PreviewText)
{
	if (ViewportClient.IsValid())
	{
		ViewportClient->SetPreviewText(PreviewText);

		RefreshViewport();
	}
}

void SFontEditorViewport::SetPreviewBackgroundColor(const FColor& BackgroundColor)
{
	if (ViewportClient.IsValid())
	{
		ViewportClient->SetBackgroundColor(BackgroundColor);

		RefreshViewport();
	}
}

const FColor& SFontEditorViewport::GetPreviewBackgroundColor() const
{
	if (ViewportClient.IsValid())
	{
		return ViewportClient->GetBackgroundColor();
	}

	return FColor::Black;
}

void SFontEditorViewport::SetPreviewForegroundColor(const FColor& InForegroundColor)
{
	if (ViewportClient.IsValid())
	{
		ViewportClient->SetForegroundColor(InForegroundColor);

		RefreshViewport();
	}
}

const FColor& SFontEditorViewport::GetPreviewForegroundColor() const
{
	if (ViewportClient.IsValid())
	{
		return ViewportClient->GetForegroundColor();
	}

	return FColor::White;
}

void SFontEditorViewport::SetPreviewFontScale(float InScale)
{
	if (ViewportClient.IsValid())
	{
		ViewportClient->SetPreviewFontScale(InScale);

		RefreshViewport();
	}
}

float SFontEditorViewport::GetPreviewFontScale() const
{
	if (ViewportClient.IsValid())
	{
		return ViewportClient->GetPreviewFontScale();
	}

	return 1.0f;
}

void SFontEditorViewport::SetPreviewFontMetrics(const bool InDrawFontMetrics)
{
	if (ViewportClient.IsValid())
	{
		ViewportClient->SetDrawFontMetrics(InDrawFontMetrics);

		RefreshViewport();
	}
}

bool SFontEditorViewport::GetPreviewFontMetrics() const
{
	if (ViewportClient.IsValid())
	{
		return ViewportClient->GetDrawFontMetrics();
	}

	return false;
}

TWeakPtr<IFontEditor> SFontEditorViewport::GetFontEditor() const
{
	return FontEditorPtr;
}

bool SFontEditorViewport::IsPreviewViewport() const
{
	return bIsPreview;
}

TSharedPtr<FSceneViewport> SFontEditorViewport::GetViewport() const
{
	return Viewport;
}

TSharedPtr<SViewport> SFontEditorViewport::GetViewportWidget() const
{
	return ViewportWidget;
}

TSharedPtr<SScrollBar> SFontEditorViewport::GetVerticalScrollBar() const
{
	return FontViewportVerticalScrollBar;
}

TSharedPtr<SScrollBar> SFontEditorViewport::GetHorizontalScrollBar() const
{
	return FontViewportHorizontalScrollBar;
}

EVisibility SFontEditorViewport::GetViewportVerticalScrollBarVisibility() const
{
	return (!bIsPreview && (ViewportClient->GetViewportVerticalScrollBarRatio() < 1.0f))? EVisibility::Visible: EVisibility::Collapsed;
}

EVisibility SFontEditorViewport::GetViewportHorizontalScrollBarVisibility() const
{
	return (!bIsPreview && (ViewportClient->GetViewportHorizontalScrollBarRatio() < 1.0f))? EVisibility::Visible: EVisibility::Collapsed;
}

void SFontEditorViewport::OnViewportVerticalScrollBarScrolled(float InScrollOffsetFraction)
{
	float Ratio = ViewportClient->GetViewportVerticalScrollBarRatio();
	float MaxOffset = (Ratio < 1.0f)? 1.0f - Ratio: 0.0f;
	InScrollOffsetFraction = FMath::Clamp(InScrollOffsetFraction, 0.0f, MaxOffset);
	FontViewportVerticalScrollBar->SetState(InScrollOffsetFraction, Ratio);
	RefreshViewport();
}

void SFontEditorViewport::OnViewportHorizontalScrollBarScrolled(float InScrollOffsetFraction)
{
	float Ratio = ViewportClient->GetViewportHorizontalScrollBarRatio();
	float MaxOffset = (Ratio < 1.0f)? 1.0f - Ratio: 0.0f;
	InScrollOffsetFraction = FMath::Clamp(InScrollOffsetFraction, 0.0f, MaxOffset);
	FontViewportHorizontalScrollBar->SetState(InScrollOffsetFraction, Ratio);
	RefreshViewport();
}

#undef LOCTEXT_NAMESPACE<|MERGE_RESOLUTION|>--- conflicted
+++ resolved
@@ -396,11 +396,7 @@
 			if (bDrawFontMetrics)
 			{
 				const FSlateFontInfo FontInfo = FAppStyle::GetFontStyle("NormalFont");
-<<<<<<< HEAD
-				const float KeyBoxSize = 14.0f * FontScale;
-=======
 				const float KeyBoxSize = 14.0f * DebugDrawScale;
->>>>>>> 4af6daef
 
 				struct FKeyDataType
 				{
