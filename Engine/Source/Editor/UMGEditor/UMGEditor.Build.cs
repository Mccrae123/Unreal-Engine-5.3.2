--- conflicted
+++ resolved
@@ -66,10 +66,7 @@
 				"DeveloperSettings",
 				"ImageWrapper",
 				"ToolWidgets",
-<<<<<<< HEAD
-=======
 				"WorkspaceMenuStructure"
->>>>>>> d731a049
 			}
 			);
 	}
