// Copyright Epic Games, Inc. All Rights Reserved.

#include "Customizations/UMGDetailCustomizations.h"
#include "Components/StaticMeshComponent.h"
#include "Features/IModularFeatures.h"
#include "GameFramework/Pawn.h"
#include "Widgets/Images/SImage.h"
#include "Widgets/Text/STextBlock.h"
#include "Widgets/Input/SButton.h"

#if WITH_EDITOR
	#include "Styling/AppStyle.h"
#endif // WITH_EDITOR
#include "EdGraphSchema_K2.h"
#include "EdGraphSchema_K2_Actions.h"
#include "K2Node_ComponentBoundEvent.h"
#include "Kismet2/KismetEditorUtilities.h"

#include "Algo/Transform.h"
#include "BlueprintModes/WidgetBlueprintApplicationModes.h"
#include "Customizations/IBlueprintWidgetCustomizationExtender.h"
#include "DetailWidgetRow.h"
#include "PropertyHandle.h"
#include "IDetailPropertyRow.h"
#include "DetailLayoutBuilder.h"
#include "DetailCategoryBuilder.h"
#include "ObjectEditorUtils.h"
#include "ScopedTransaction.h"
#include "Kismet2/BlueprintEditorUtils.h"
#include "Components/PanelSlot.h"
#include "IPropertyAccessEditor.h"
#include "Widgets/Layout/SWidgetSwitcher.h"
#include "IDetailsView.h"
#include "IDetailPropertyExtensionHandler.h"
#include "IHasPropertyBindingExtensibility.h"
#include "Binding/PropertyBinding.h"
#include "Components/WidgetComponent.h"
#include "UMGEditorModule.h"
#include "WidgetBlueprintEditor.h"
#include "Animation/WidgetAnimation.h"

#define LOCTEXT_NAMESPACE "UMG"

class SGraphSchemaActionButton : public SCompoundWidget, public FGCObject
{
public:

	SLATE_BEGIN_ARGS(SGraphSchemaActionButton) {}
		/** Slot for this designers content (optional) */
		SLATE_DEFAULT_SLOT(FArguments, Content)
	SLATE_END_ARGS()

	void Construct(const FArguments& InArgs, TSharedPtr<FWidgetBlueprintEditor> InEditor, TSharedPtr<FEdGraphSchemaAction> InClickAction)
	{
		Editor = InEditor;
		Action = InClickAction;

		ChildSlot
		[
			SNew(SButton)
			.ButtonStyle(FAppStyle::Get(), "FlatButton.Success")
			.TextStyle(FAppStyle::Get(), "NormalText")
			.HAlign(HAlign_Center)
			.ForegroundColor(FSlateColor::UseForeground())
			.ToolTipText(Action->GetTooltipDescription())
			.OnClicked(this, &SGraphSchemaActionButton::AddOrViewEventBinding)
			[
				InArgs._Content.Widget
			]
		];
	}

private:
	FReply AddOrViewEventBinding()
	{
		UBlueprint* Blueprint = Editor.Pin()->GetBlueprintObj();

		UEdGraph* TargetGraph = Blueprint->GetLastEditedUberGraph();
		
		if ( TargetGraph != nullptr )
		{
			Editor.Pin()->SetCurrentMode(FWidgetBlueprintApplicationModes::GraphMode);

			// Figure out a decent place to stick the node
			const FVector2D NewNodePos = TargetGraph->GetGoodPlaceForNewNode();

			Action->PerformAction(TargetGraph, nullptr, NewNodePos);
		}

		return FReply::Handled();
	}

	virtual void AddReferencedObjects(FReferenceCollector& Collector) override
	{
		Action->AddReferencedObjects(Collector);
	}

private:
	TWeakPtr<FWidgetBlueprintEditor> Editor;

	TSharedPtr<FEdGraphSchemaAction> Action;
};

<<<<<<< HEAD
TSharedRef<SWidget> FBlueprintWidgetCustomization::MakePropertyBindingWidget(TWeakPtr<FWidgetBlueprintEditor> InEditor, UFunction* SignatureFunction, TSharedRef<IPropertyHandle> InPropertyHandle, bool bInGeneratePureBindings)
=======
TSharedRef<SWidget> FBlueprintWidgetCustomization::MakePropertyBindingWidget(TWeakPtr<FWidgetBlueprintEditor> InEditor, UFunction* SignatureFunction, TSharedRef<IPropertyHandle> InPropertyHandle, bool bInGeneratePureBindings, bool bAllowOldBinding)
>>>>>>> 4af6daef
{
	if (!IModularFeatures::Get().IsModularFeatureAvailable("PropertyAccessEditor"))
	{
		return SNullWidget::NullWidget;
	}

	TArray<TWeakObjectPtr<UObject>> Objects;
	{
		TArray<UObject*> RawObjects;
		InPropertyHandle->GetOuterObjects(RawObjects);

		Objects.Reserve(RawObjects.Num());
		for (UObject* RawObject : RawObjects)
		{
			Objects.Add(RawObject);
		}
	}

	UWidget* Widget = Objects.Num() ? Cast<UWidget>(Objects[0]) : nullptr;

	FString WidgetName;
	if (Widget && !Widget->IsGeneratedName())
	{
		WidgetName = TEXT("_") + Widget->GetName() + TEXT("_");
	}

	UWidgetBlueprint* WidgetBlueprint = InEditor.Pin()->GetWidgetBlueprintObj();

	TArray<TSharedPtr<FExtender>> MenuExtenders;

	// cached list of extensions for which CanExtend() returned true
	TArray<TSharedPtr<IPropertyBindingExtension>> ActiveExtensions;

	IUMGEditorModule& EditorModule = FModuleManager::LoadModuleChecked<IUMGEditorModule>("UMGEditor");
	for (const TSharedPtr<IPropertyBindingExtension>& Extension : EditorModule.GetPropertyBindingExtensibilityManager()->GetExtensions())
	{
		if (Extension->CanExtend(WidgetBlueprint, Widget, InPropertyHandle->GetProperty()))
		{
<<<<<<< HEAD
			MenuExtenders.Add(Extension->CreateMenuExtender(WidgetBlueprint, Widget, InPropertyHandle->GetProperty()));
=======
			MenuExtenders.Add(Extension->CreateMenuExtender(WidgetBlueprint, Widget, InPropertyHandle));
>>>>>>> 4af6daef
			ActiveExtensions.Add(Extension);
		}
	}

	FPropertyBindingWidgetArgs Args;
	Args.MenuExtender = FExtender::Combine(MenuExtenders);
	Args.Property = InPropertyHandle->GetProperty();
	Args.BindableSignature = SignatureFunction;
	Args.OnGenerateBindingName = FOnGenerateBindingName::CreateLambda([WidgetName]()
	{
		return WidgetName;
	});
<<<<<<< HEAD

	Args.OnGotoBinding = FOnGotoBinding::CreateLambda([InEditor, Objects](FName InPropertyName)
	{
		TSharedPtr<FWidgetBlueprintEditor> EditorPinned = InEditor.Pin();
		UWidgetBlueprint* ThisBlueprint = EditorPinned->GetWidgetBlueprintObj();

		//TODO UMG O(N) Isn't good for this, needs to be map, but map isn't serialized, need cached runtime map for fast lookups.

		for (const TWeakObjectPtr<UObject>& ObjectPtr : Objects)
		{
			UObject* Object = ObjectPtr.Get();

=======

	Args.OnGotoBinding = FOnGotoBinding::CreateLambda([InEditor, Objects](FName InPropertyName)
	{
		TSharedPtr<FWidgetBlueprintEditor> EditorPinned = InEditor.Pin();
		UWidgetBlueprint* ThisBlueprint = EditorPinned->GetWidgetBlueprintObj();

		//TODO UMG O(N) Isn't good for this, needs to be map, but map isn't serialized, need cached runtime map for fast lookups.

		for (const TWeakObjectPtr<UObject>& ObjectPtr : Objects)
		{
			UObject* Object = ObjectPtr.Get();

>>>>>>> 4af6daef
			// Ignore null outer objects
			if ( Object == nullptr )
			{
				continue;
			}

			for ( const FDelegateEditorBinding& Binding : ThisBlueprint->Bindings )
			{
				if ( Binding.ObjectName == Object->GetName() && Binding.PropertyName == InPropertyName )
				{
					if ( Binding.Kind == EBindingKind::Function )
					{
						TArray<UEdGraph*> AllGraphs;
						ThisBlueprint->GetAllGraphs(AllGraphs);

						FGuid SearchForGuid = Binding.MemberGuid;
						if ( !Binding.SourcePath.IsEmpty() )
						{
							SearchForGuid = Binding.SourcePath.Segments.Last().GetMemberGuid();
						}

						for ( UEdGraph* Graph : AllGraphs )
						{
							if ( Graph->GraphGuid == SearchForGuid )
							{
								EditorPinned->SetCurrentMode(FWidgetBlueprintApplicationModes::GraphMode);
								EditorPinned->OpenDocument(Graph, FDocumentTracker::OpenNewDocument);
							}
						}

						// Either way return
						return true;
					}
				}
			}
		}

		return false;
	});

	Args.OnCanGotoBinding = FOnCanGotoBinding::CreateLambda([InEditor, Objects](FName InPropertyName)
	{
		UWidgetBlueprint* ThisBlueprint = InEditor.Pin()->GetWidgetBlueprintObj();

		for (const TWeakObjectPtr<UObject>& ObjectPtr : Objects)
		{
			UObject* Object = ObjectPtr.Get();

			// Ignore null outer objects
			if ( Object == nullptr )
			{
				continue;
			}

			for ( const FDelegateEditorBinding& Binding : ThisBlueprint->Bindings )
			{
				if ( Binding.ObjectName == Object->GetName() && Binding.PropertyName == InPropertyName )
				{
					if ( Binding.Kind == EBindingKind::Function )
					{
						return true;
					}
				}
			}
		}

		return false;
	});

	Args.OnCanBindProperty = FOnCanBindProperty::CreateLambda([SignatureFunction](FProperty* InProperty)
	{
		if (SignatureFunction != nullptr)
		{
			if (FProperty* ReturnProperty = SignatureFunction->GetReturnProperty() )
			{
				// Find the binder that can handle the delegate return type.
				TSubclassOf<UPropertyBinding> Binder = UWidget::FindBinderClassForDestination(ReturnProperty);
				if ( Binder != nullptr )
				{
					// Ensure that the binder also can handle binding from the property we care about.
					return ( Binder->GetDefaultObject<UPropertyBinding>()->IsSupportedSource(InProperty) );
				}
			}
		}

		return false;
	});
	
	Args.OnCanBindFunction = FOnCanBindFunction::CreateLambda([SignatureFunction](UFunction* InFunction)
	{
		auto HasFunctionBinder = [InFunction](UFunction* InBindableSignature)
		{
			if ( InFunction->NumParms == 1 && InBindableSignature->NumParms == 1 )
			{
				if ( FProperty* FunctionReturn = InFunction->GetReturnProperty() )
				{
					if ( FProperty* DelegateReturn = InBindableSignature->GetReturnProperty() )
					{
						// Find the binder that can handle the delegate return type.
						TSubclassOf<UPropertyBinding> Binder = UWidget::FindBinderClassForDestination(DelegateReturn);
						if ( Binder != nullptr )
						{
							// Ensure that the binder also can handle binding from the property we care about.
							if ( Binder->GetDefaultObject<UPropertyBinding>()->IsSupportedSource(FunctionReturn) )
							{
								return true;
							}
						}
					}
				}
			}

			return false;
		};

		if (SignatureFunction == nullptr)
		{
			return false;
		}

		// We ignore CPF_ReturnParm because all that matters for binding to script functions is that the number of out parameters match.
		return ( InFunction->IsSignatureCompatibleWith(SignatureFunction, UFunction::GetDefaultIgnoredSignatureCompatibilityFlags() | CPF_ReturnParm) ||
				HasFunctionBinder(SignatureFunction) );
	});

	Args.OnCanBindToClass = FOnCanBindToClass::CreateLambda([](UClass* InClass)
	{
		if (InClass == UUserWidget::StaticClass() ||
			InClass == AActor::StaticClass() ||
			InClass == APawn::StaticClass() ||
			InClass == UObject::StaticClass() ||
			InClass == UPrimitiveComponent::StaticClass() ||
			InClass == USceneComponent::StaticClass() ||
			InClass == UActorComponent::StaticClass() ||
			InClass == UWidgetComponent::StaticClass() ||
			InClass == UStaticMeshComponent::StaticClass() ||
			InClass == UWidgetAnimation::StaticClass() )
		{
			return false;
		}
		
		return true;
	});
<<<<<<< HEAD

	Args.OnCanBindToSubObjectClass = FOnCanBindToSubObjectClass::CreateLambda([](UClass* InClass)
	{
		// Ignore any properties that are widgets, we don't want users binding widgets to other widgets.
		return InClass->IsChildOf(UWidget::StaticClass());
	});

=======

	Args.OnCanBindToSubObjectClass = FOnCanBindToSubObjectClass::CreateLambda([](UClass* InClass)
	{
		// Ignore any properties that are widgets, we don't want users binding widgets to other widgets.
		return InClass->IsChildOf(UWidget::StaticClass());
	});

>>>>>>> 4af6daef
	Args.OnAddBinding = FOnAddBinding::CreateLambda([InEditor, Objects](FName InPropertyName, const TArray<FBindingChainElement>& InBindingChain)
	{
		UWidgetBlueprint* ThisBlueprint = InEditor.Pin()->GetWidgetBlueprintObj();
		UBlueprintGeneratedClass* SkeletonClass = Cast<UBlueprintGeneratedClass>(ThisBlueprint->SkeletonGeneratedClass);

		ThisBlueprint->Modify();

		TArray<FFieldVariant> FieldChain;
		Algo::Transform(InBindingChain, FieldChain, [](const FBindingChainElement& InElement)
		{
			return InElement.Field;
		});

		UFunction* Function = FieldChain.Last().Get<UFunction>();
		FProperty* Property = FieldChain.Last().Get<FProperty>();

		check(Function != nullptr || Property != nullptr);

		for (const TWeakObjectPtr<UObject>& ObjectPtr : Objects)
		{
			UObject* Object = ObjectPtr.Get();

			// Ignore null outer objects
			if ( Object == nullptr )
			{
				continue;
			}

			FDelegateEditorBinding Binding;
			Binding.ObjectName = Object->GetName();
			Binding.PropertyName = InPropertyName;
			Binding.SourcePath = FEditorPropertyPath(FieldChain);
<<<<<<< HEAD

			if ( Function != nullptr)
			{
				Binding.FunctionName = Function->GetFName();

=======

			if ( Function != nullptr)
			{
				Binding.FunctionName = Function->GetFName();

>>>>>>> 4af6daef
				UBlueprint::GetGuidFromClassByFieldName<UFunction>(
					Function->GetOwnerClass(),
					Function->GetFName(),
					Binding.MemberGuid);

				Binding.Kind = EBindingKind::Function;
			}
			else if( Property != nullptr )
			{
				Binding.SourceProperty = Property->GetFName();

				UBlueprint::GetGuidFromClassByFieldName<FProperty>(
					SkeletonClass,
					Property->GetFName(),
					Binding.MemberGuid);

				Binding.Kind = EBindingKind::Property;
			}

			ThisBlueprint->Bindings.Remove(Binding);
			ThisBlueprint->Bindings.AddUnique(Binding);
		}

		FBlueprintEditorUtils::MarkBlueprintAsStructurallyModified(ThisBlueprint);	
	});

	Args.OnRemoveBinding = FOnRemoveBinding::CreateLambda([InEditor, Objects, InPropertyHandle, ActiveExtensions](FName InPropertyName)
	{
		UWidgetBlueprint* ThisBlueprint = InEditor.Pin()->GetWidgetBlueprintObj();

		ThisBlueprint->Modify();

		for (const TWeakObjectPtr<UObject>& ObjectPtr : Objects)
		{
			UObject* Object = ObjectPtr.Get();

			// Ignore null outer objects
			if ( Object == nullptr )
			{
				continue;
			}

			FDelegateEditorBinding Binding;
			Binding.ObjectName = Object->GetName();
			Binding.PropertyName = InPropertyName;

			ThisBlueprint->Bindings.Remove(Binding);

			if (UWidget* Widget = Cast<UWidget>(Object))
			{
				for (const TSharedPtr<IPropertyBindingExtension>& Extension : ActiveExtensions)
				{
					Extension->ClearCurrentValue(ThisBlueprint, Widget, InPropertyHandle->GetProperty());
				}
			}
		}

		FBlueprintEditorUtils::MarkBlueprintAsStructurallyModified(ThisBlueprint);
	});
<<<<<<< HEAD

	Args.OnCanRemoveBinding = FOnCanRemoveBinding::CreateLambda([InEditor, Objects, InPropertyHandle, ActiveExtensions](FName InPropertyName)
	{
		UWidgetBlueprint* ThisBlueprint = InEditor.Pin()->GetWidgetBlueprintObj();

=======

	Args.OnCanRemoveBinding = FOnCanRemoveBinding::CreateLambda([InEditor, Objects, InPropertyHandle, ActiveExtensions](FName InPropertyName)
	{
		UWidgetBlueprint* ThisBlueprint = InEditor.Pin()->GetWidgetBlueprintObj();

>>>>>>> 4af6daef
		for (const TWeakObjectPtr<UObject>& ObjectPtr : Objects)
		{
			UObject* Object = ObjectPtr.Get();

			// Ignore null outer objects
			if ( Object == nullptr )
			{
				continue;
			}

			for ( const FDelegateEditorBinding& Binding : ThisBlueprint->Bindings )
			{
				if ( Binding.ObjectName == Object->GetName() && Binding.PropertyName == InPropertyName )
				{
					return true;
				}
			}

			if (UWidget* Widget = Cast<UWidget>(Object))
			{
				for (const TSharedPtr<IPropertyBindingExtension>& Extension : ActiveExtensions)
				{
					TOptional<FName> Name = Extension->GetCurrentValue(ThisBlueprint, Widget, InPropertyHandle->GetProperty());
					if (Name.IsSet())
					{
						return true;
					}
				}
			}
		}

		return false;
	});
<<<<<<< HEAD

	Args.CurrentBindingText = MakeAttributeLambda([InEditor, Objects, InPropertyHandle, ActiveExtensions]()
	{
		UWidgetBlueprint* ThisBlueprint = InEditor.Pin()->GetWidgetBlueprintObj();

		//TODO UMG O(N) Isn't good for this, needs to be map, but map isn't serialized, need cached runtime map for fast lookups.

		for (const TWeakObjectPtr<UObject>& ObjectPtr : Objects)
		{
			UObject* Object = ObjectPtr.Get();

			// Ignore null outer objects
			if ( Object == nullptr )
			{
				continue;
			}

			//TODO UMG handle multiple things selected

=======

	Args.OnDrop = FOnDrop::CreateLambda([ActiveExtensions, InEditor, Objects, InPropertyHandle](const FGeometry& Geometry, const FDragDropEvent& DragDropEvent)
	{
		bool bDropHandled = false;
		UWidgetBlueprint* WidgetBlueprint = InEditor.Pin()->GetWidgetBlueprintObj();
		UWidget* Widget = Objects.Num() ? Cast<UWidget>(Objects[0]) : nullptr;

		if (Widget && WidgetBlueprint)
		{
			for (const TSharedPtr<IPropertyBindingExtension>& Extension : ActiveExtensions)
			{
				IPropertyBindingExtension::EDropResult Result = Extension->OnDrop(Geometry, DragDropEvent, WidgetBlueprint, Widget, InPropertyHandle);
				if (Result != IPropertyBindingExtension::EDropResult::Unhandled)
				{
					bDropHandled = true;
				}
				if (Result == IPropertyBindingExtension::EDropResult::HandledBreak)
				{
					break;
				}
			}
		}
		return bDropHandled ? FReply::Handled() : FReply::Unhandled();
	});

	Args.CurrentBindingText = MakeAttributeLambda([InEditor, Objects, InPropertyHandle, ActiveExtensions]()
	{
		UWidgetBlueprint* ThisBlueprint = InEditor.Pin()->GetWidgetBlueprintObj();

		//TODO UMG O(N) Isn't good for this, needs to be map, but map isn't serialized, need cached runtime map for fast lookups.

		for (const TWeakObjectPtr<UObject>& ObjectPtr : Objects)
		{
			UObject* Object = ObjectPtr.Get();

			// Ignore null outer objects
			if ( Object == nullptr )
			{
				continue;
			}

			//TODO UMG handle multiple things selected

>>>>>>> 4af6daef
			for ( const FDelegateEditorBinding& Binding : ThisBlueprint->Bindings )
			{
				if ( Binding.ObjectName == Object->GetName() && Binding.PropertyName == InPropertyHandle->GetProperty()->GetFName())
				{
					if ( !Binding.SourcePath.IsEmpty() )
					{
						return Binding.SourcePath.GetDisplayText();
					}
					else
					{
						if ( Binding.Kind == EBindingKind::Function )
						{
							if ( Binding.MemberGuid.IsValid() )
							{
								// Graph function, look up by Guid
								FName FoundName = ThisBlueprint->GetFieldNameFromClassByGuid<UFunction>(ThisBlueprint->GeneratedClass, Binding.MemberGuid);
								return FText::FromString(FName::NameToDisplayString(FoundName.ToString(), false));
							}
							else
							{
								// No GUID, native function, return function name.
								return FText::FromName(Binding.FunctionName);
							}
						}
						else // Property
						{
							if ( Binding.MemberGuid.IsValid() )
							{
								FName FoundName = ThisBlueprint->GetFieldNameFromClassByGuid<FProperty>(ThisBlueprint->GeneratedClass, Binding.MemberGuid);
								return FText::FromString(FName::NameToDisplayString(FoundName.ToString(), false));
							}
							else
							{
								// No GUID, native property, return source property.
								return FText::FromName(Binding.SourceProperty);
							}
						}
					}
				}
			}

			if (UWidget* Widget = Cast<UWidget>(Object))
			{
				for (const TSharedPtr<IPropertyBindingExtension>& Extension : ActiveExtensions)
				{
					TOptional<FName> Name = Extension->GetCurrentValue(ThisBlueprint, Widget, InPropertyHandle->GetProperty());
					if (Name.IsSet())
					{
						return FText::FromName(Name.GetValue());
					}
				}
			}

			//TODO UMG Do something about missing functions, little exclamation points if they're missing and such.

			break;
		}

		return LOCTEXT("Bind", "Bind");
	});

	Args.CurrentBindingImage = MakeAttributeLambda([InEditor, Objects, InPropertyHandle, ActiveExtensions]() -> const FSlateBrush*
	{
		static FName PropertyIcon(TEXT("Kismet.Tabs.Variables"));
		static FName FunctionIcon(TEXT("GraphEditor.Function_16x"));
<<<<<<< HEAD

		UWidgetBlueprint* ThisBlueprint = InEditor.Pin()->GetWidgetBlueprintObj();

		//TODO UMG O(N) Isn't good for this, needs to be map, but map isn't serialized, need cached runtime map for fast lookups.

		for (const TWeakObjectPtr<UObject>& ObjectPtr : Objects)
		{
			UObject* Object = ObjectPtr.Get();

=======

		UWidgetBlueprint* ThisBlueprint = InEditor.Pin()->GetWidgetBlueprintObj();

		//TODO UMG O(N) Isn't good for this, needs to be map, but map isn't serialized, need cached runtime map for fast lookups.

		for (const TWeakObjectPtr<UObject>& ObjectPtr : Objects)
		{
			UObject* Object = ObjectPtr.Get();

>>>>>>> 4af6daef
			// Ignore null outer objects
			if ( Object == nullptr )
			{
				continue;
			}
<<<<<<< HEAD

			//TODO UMG handle multiple things selected

=======

			//TODO UMG handle multiple things selected

>>>>>>> 4af6daef
			for ( const FDelegateEditorBinding& Binding : ThisBlueprint->Bindings )
			{
				if ( Binding.ObjectName == Object->GetName() && Binding.PropertyName == InPropertyHandle->GetProperty()->GetFName() )
				{
					if ( Binding.Kind == EBindingKind::Function )
					{
						return FAppStyle::Get().GetBrush(FunctionIcon);
					}
					else // Property
					{
						return FAppStyle::Get().GetBrush(PropertyIcon);
					}
				}
			}

			if (UWidget* Widget = Cast<UWidget>(Object))
			{
				for (const TSharedPtr<IPropertyBindingExtension>& Extension : ActiveExtensions)
				{
					const FSlateBrush* Brush = Extension->GetCurrentIcon(ThisBlueprint, Widget, InPropertyHandle->GetProperty());
					if (Brush != nullptr)
					{
						return Brush;
					}
				}
			}
		}

		return nullptr;
	});
<<<<<<< HEAD

	Args.bGeneratePureBindings = bInGeneratePureBindings;

=======

	Args.bGeneratePureBindings = bInGeneratePureBindings;
	Args.bAllowNewBindings = bAllowOldBinding;

>>>>>>> 4af6daef
	IPropertyAccessEditor& PropertyAccessEditor = IModularFeatures::Get().GetModularFeature<IPropertyAccessEditor>("PropertyAccessEditor");
	return PropertyAccessEditor.MakePropertyBindingWidget(InEditor.Pin()->GetBlueprintObj(), Args);
}

bool FBlueprintWidgetCustomization::HasPropertyBindings(TWeakPtr<FWidgetBlueprintEditor> InEditor, const TSharedRef<IPropertyHandle>& InPropertyHandle)
{
	TArray<UObject*> Objects;
	InPropertyHandle->GetOuterObjects(Objects);

	UWidgetBlueprint* ThisBlueprint = InEditor.Pin()->GetWidgetBlueprintObj();

	// In the UI, we treat a child property of a struct/array as bound if the parent is bound
	// E.g., we'll disable the child value widgets as well.
	// So find the parent property and check if it's bound below.
	FName ParentPropertyName;
	for (TSharedPtr<const IPropertyHandle> CurrentPropertyHandle = InPropertyHandle;
		CurrentPropertyHandle && CurrentPropertyHandle->GetProperty();
		CurrentPropertyHandle = CurrentPropertyHandle->GetParentHandle())
	{
		ParentPropertyName = CurrentPropertyHandle->GetProperty()->GetFName();
	}

	IUMGEditorModule& EditorModule = FModuleManager::LoadModuleChecked<IUMGEditorModule>("UMGEditor");

	//TODO UMG O(N) Isn't good for this, needs to be map, but map isn't serialized, need cached runtime map for fast lookups.
	for (const UObject* Object : Objects)
	{
		// Ignore null outer objects
		if (Object == nullptr)
		{
			continue;
		}

		for (const FDelegateEditorBinding& Binding : ThisBlueprint->Bindings)
		{
			if (Binding.ObjectName == Object->GetName() && Binding.PropertyName == ParentPropertyName)
			{
				return true;
			}
		}
<<<<<<< HEAD
	}

	// check property binding extensions
	for (const UObject* Object : Objects)
	{
		const UWidget* Widget = Cast<UWidget>(Object);
		if (Widget == nullptr)
		{
			continue;
		}

		for (const TSharedPtr<IPropertyBindingExtension>& BindingExtension : EditorModule.GetPropertyBindingExtensibilityManager()->GetExtensions())
		{
			if (BindingExtension->CanExtend(ThisBlueprint, Widget, InPropertyHandle->GetProperty()))
			{
				TOptional<FName> CurrentValue = BindingExtension->GetCurrentValue(ThisBlueprint, Widget, InPropertyHandle->GetProperty());
				if (CurrentValue.IsSet())
				{
					return true;
				}
			}
		}
	}

=======
	}

	// check property binding extensions
	for (const UObject* Object : Objects)
	{
		const UWidget* Widget = Cast<UWidget>(Object);
		if (Widget == nullptr)
		{
			continue;
		}

		for (const TSharedPtr<IPropertyBindingExtension>& BindingExtension : EditorModule.GetPropertyBindingExtensibilityManager()->GetExtensions())
		{
			if (BindingExtension->CanExtend(ThisBlueprint, Widget, InPropertyHandle->GetProperty()))
			{
				TOptional<FName> CurrentValue = BindingExtension->GetCurrentValue(ThisBlueprint, Widget, InPropertyHandle->GetProperty());
				if (CurrentValue.IsSet())
				{
					return true;
				}
			}
		}
	}

>>>>>>> 4af6daef
	return false;
}

void FBlueprintWidgetCustomization::CreateEventCustomization( IDetailLayoutBuilder& DetailLayout, FDelegateProperty* Property, UWidget* Widget )
{
	TSharedRef<IPropertyHandle> DelegatePropertyHandle = DetailLayout.GetProperty(Property->GetFName(), Property->GetOwnerChecked<UClass>());
	UWidgetBlueprint* BlueprintObj = Blueprint.Get();
	if (!BlueprintObj)
	{
		return;
	}

	const bool bHasValidHandle = DelegatePropertyHandle->IsValidHandle();
	if(!bHasValidHandle)
	{
		return;
	}

	IDetailCategoryBuilder& PropertyCategory = DetailLayout.EditCategory(FObjectEditorUtils::GetCategoryFName(Property), FText::GetEmpty(), ECategoryPriority::Uncommon);

	IDetailPropertyRow& PropertyRow = PropertyCategory.AddProperty(DelegatePropertyHandle);
	PropertyRow.OverrideResetToDefault(FResetToDefaultOverride::Create(FResetToDefaultHandler::CreateSP(this, &FBlueprintWidgetCustomization::ResetToDefault_RemoveBinding)));

	FString LabelStr = Property->GetDisplayNameText().ToString();
	LabelStr.RemoveFromEnd(TEXT("Event"));

	FText Label = FText::FromString(LabelStr);

	const bool bShowChildren = true;
	PropertyRow.CustomWidget(bShowChildren)
		.NameContent()
		[
			SNew(SHorizontalBox)
			.ToolTipText(Property->GetToolTipText())
			+ SHorizontalBox::Slot()
			.AutoWidth()
			.VAlign(VAlign_Center)
			.Padding(0,0,5,0)
			[
				SNew(SImage)
				.Image(FAppStyle::Get().GetBrush("GraphEditor.Event_16x"))
			]

			+ SHorizontalBox::Slot()
			.VAlign(VAlign_Center)
			[
				SNew(STextBlock)
				.Text(Label)
			]
		]
		.ValueContent()
		.MinDesiredWidth(200)
		.MaxDesiredWidth(250)
		[
<<<<<<< HEAD
			MakePropertyBindingWidget(Editor.Pin(), Property->SignatureFunction, DelegatePropertyHandle, false)
=======
			MakePropertyBindingWidget(Editor.Pin(), Property->SignatureFunction, DelegatePropertyHandle, false, BlueprintObj->ArePropertyBindingsAllowed())
>>>>>>> 4af6daef
		];
}

void FBlueprintWidgetCustomization::ResetToDefault_RemoveBinding(TSharedPtr<IPropertyHandle> PropertyHandle)
{
	const FScopedTransaction Transaction(LOCTEXT("UnbindDelegate", "Remove Binding"));

	UWidgetBlueprint* BlueprintObj = Blueprint.Get();
	if (BlueprintObj)
	{
		BlueprintObj->Modify();
		
		TArray<UObject*> OuterObjects;
		PropertyHandle->GetOuterObjects(OuterObjects);
		for (UObject* SelectedObject : OuterObjects)
		{
			FDelegateEditorBinding Binding;
			Binding.ObjectName = SelectedObject->GetName();
			Binding.PropertyName = PropertyHandle->GetProperty()->GetFName();

			BlueprintObj->Bindings.Remove(Binding);
		}

		FBlueprintEditorUtils::MarkBlueprintAsStructurallyModified(BlueprintObj);
	}


}


FReply FBlueprintWidgetCustomization::HandleAddOrViewEventForVariable(const FName EventName, FName PropertyName, TWeakObjectPtr<UClass> PropertyClass)
{
	if (UBlueprint* BlueprintObj = Blueprint.Get())
	{
		// Find the corresponding variable property in the Blueprint
		FObjectProperty* VariableProperty = FindFProperty<FObjectProperty>(BlueprintObj->SkeletonGeneratedClass, PropertyName);

		if (VariableProperty)
		{
			if (!FKismetEditorUtilities::FindBoundEventForComponent(BlueprintObj, EventName, VariableProperty->GetFName()))
			{
				FKismetEditorUtilities::CreateNewBoundEventForClass(PropertyClass.Get(), EventName, BlueprintObj, VariableProperty);
			}
			else
			{
				const UK2Node_ComponentBoundEvent* ExistingNode = FKismetEditorUtilities::FindBoundEventForComponent(BlueprintObj, EventName, VariableProperty->GetFName());
				if (ExistingNode)
				{
					FKismetEditorUtilities::BringKismetToFocusAttentionOnObject(ExistingNode);
				}
			}
		}
	}

	return FReply::Handled();
}

int32 FBlueprintWidgetCustomization::HandleAddOrViewIndexForButton(const FName EventName, FName PropertyName) const
{
	if (UBlueprint* BlueprintObj = Blueprint.Get())
	{
		if (FKismetEditorUtilities::FindBoundEventForComponent(BlueprintObj, EventName, PropertyName))
		{
			return 0; // View
		}

		return 1; // Add
	}
	return 0;
}

void FBlueprintWidgetCustomization::CreateMulticastEventCustomization(IDetailLayoutBuilder& DetailLayout, FName ThisComponentName, UClass* PropertyClass, FMulticastDelegateProperty* DelegateProperty)
{
	UBlueprint* BlueprintObj = Blueprint.Get();
	if (BlueprintObj == nullptr)
	{
		return;
	}

	const FString AddString = FString(TEXT("Add "));
	const FString ViewString = FString(TEXT("View "));

	const UEdGraphSchema_K2* K2Schema = GetDefault<UEdGraphSchema_K2>();

	if ( !K2Schema->CanUserKismetAccessVariable(DelegateProperty, PropertyClass, UEdGraphSchema_K2::MustBeDelegate) )
	{
		return;
	}

	FText PropertyTooltip = DelegateProperty->GetToolTipText();
	if ( PropertyTooltip.IsEmpty() )
	{
		PropertyTooltip = FText::FromString(DelegateProperty->GetName());
	}

	FObjectProperty* ComponentProperty = FindFProperty<FObjectProperty>(BlueprintObj->SkeletonGeneratedClass, ThisComponentName);

	if ( !ComponentProperty )
	{
		return;
	}

	FName PropertyName = ComponentProperty->GetFName();
	FName EventName = DelegateProperty->GetFName();
	FText EventText = DelegateProperty->GetDisplayNameText();

	IDetailCategoryBuilder& EventCategory = DetailLayout.EditCategory(TEXT("Events"), LOCTEXT("Events", "Events"), ECategoryPriority::Uncommon);

	EventCategory.AddCustomRow(EventText)
		.WholeRowContent()
		[
			SNew(SHorizontalBox)
			.ToolTipText(DelegateProperty->GetToolTipText())
			+ SHorizontalBox::Slot()
			.AutoWidth()
			.VAlign(VAlign_Center)
			.Padding(0, 0, 5, 0)
			[
				SNew(SImage)
				.Image(FAppStyle::Get().GetBrush("GraphEditor.Event_16x"))
			]

			+ SHorizontalBox::Slot()
			.VAlign(VAlign_Center)
			.HAlign(HAlign_Left)
			[
				SNew(STextBlock)
				.Font(IDetailLayoutBuilder::GetDetailFont())
				.Text(EventText)
			]

			+ SHorizontalBox::Slot()
			.HAlign(HAlign_Left)
			.VAlign(VAlign_Center)
			.Padding(0)
			[
				SNew(SButton)
				.ContentPadding(FMargin(3.0, 2.0))
				.OnClicked(this, &FBlueprintWidgetCustomization::HandleAddOrViewEventForVariable, EventName, PropertyName, MakeWeakObjectPtr(PropertyClass))
				[
					SNew(SWidgetSwitcher)
					.WidgetIndex(this, &FBlueprintWidgetCustomization::HandleAddOrViewIndexForButton, EventName, PropertyName)
					+ SWidgetSwitcher::Slot()
					[
						SNew(SImage)
						.ColorAndOpacity(FSlateColor::UseForeground())
						.Image(FAppStyle::Get().GetBrush("Icons.SelectInViewport"))
					]
					+ SWidgetSwitcher::Slot()
					[
						SNew(SImage)
						.ColorAndOpacity(FSlateColor::UseForeground())
						.Image(FAppStyle::Get().GetBrush("Icons.Plus"))
					]
				]
			]
		];
}

void FBlueprintWidgetCustomization::CustomizeDetails( IDetailLayoutBuilder& DetailLayout )
{
	static const FName LayoutCategoryKey(TEXT("Layout"));
	static const FName LocalizationCategoryKey(TEXT("Localization"));

	DetailLayout.EditCategory(LocalizationCategoryKey, FText::GetEmpty(), ECategoryPriority::Uncommon);

	TArray< TWeakObjectPtr<UObject> > OutObjects;
	DetailLayout.GetObjectsBeingCustomized(OutObjects);

	FMemMark Mark(FMemStack::Get());
	TArray<UWidget*, TMemStackAllocator<>> CustomizedWidgets;
	CustomizedWidgets.Reserve(OutObjects.Num());

	UClass* SlotBaseClasses = nullptr;
	for (const TWeakObjectPtr<UObject>& Obj : OutObjects)
	{
		if (UWidget* Widget = Cast<UWidget>(Obj.Get()))
		{
			CustomizedWidgets.Add(Widget);
			if (Widget->Slot)
			{
				UClass* SlotClass = Widget->Slot->GetClass();
				if (!SlotBaseClasses)
				{
					SlotBaseClasses = SlotClass;
				}
				else if (SlotBaseClasses != SlotClass)
				{
					SlotBaseClasses = nullptr;
					break;
				}
			}
			else
			{
				SlotBaseClasses = nullptr;
				break;
			}
		}
	}
	
	if (SlotBaseClasses)
	{
		FText LayoutCatName = FText::Format(LOCTEXT("SlotNameFmt", "Slot ({0})"), SlotBaseClasses->GetDisplayNameText());
		DetailLayout.EditCategory(LayoutCategoryKey, LayoutCatName, ECategoryPriority::TypeSpecific);
	}
	else
	{
		DetailLayout.EditCategory(LayoutCategoryKey, FText(), ECategoryPriority::TypeSpecific);
	}

	PerformAccessibilityCustomization(DetailLayout);
	PerformBindingCustomization(DetailLayout, CustomizedWidgets);
	PerformCustomizationExtenders(DetailLayout, CustomizedWidgets);
}

void FBlueprintWidgetCustomization::PerformBindingCustomization(IDetailLayoutBuilder& DetailLayout, const TArrayView<UWidget*> Widgets)
{
	static const FName IsBindableEventName(TEXT("IsBindableEvent"));

	if ( Widgets.Num() == 1 )
	{
		UWidget* Widget = Widgets[0];
		UClass* PropertyClass = Widget->GetClass();

		for ( TFieldIterator<FProperty> PropertyIt(PropertyClass, EFieldIteratorFlags::IncludeSuper); PropertyIt; ++PropertyIt )
		{
			FProperty* Property = *PropertyIt;

			if ( FDelegateProperty* DelegateProperty = CastField<FDelegateProperty>(*PropertyIt) )
			{
				//TODO Remove the code to use ones that end with "Event".  Prefer metadata flag.
				if ( DelegateProperty->HasMetaData(IsBindableEventName) || DelegateProperty->GetName().EndsWith(TEXT("Event")) )
				{
					CreateEventCustomization(DetailLayout, DelegateProperty, Widget);
				}
			}
			else if ( FMulticastDelegateProperty* MulticastDelegateProperty = CastField<FMulticastDelegateProperty>(Property) )
			{
				CreateMulticastEventCustomization(DetailLayout, Widget->GetFName(), PropertyClass, MulticastDelegateProperty);
			}
		}
	}
}

void FBlueprintWidgetCustomization::PerformAccessibilityCustomization(IDetailLayoutBuilder& DetailLayout)
{
	// We have to add these properties even though we're not customizing to preserve UI ordering
	DetailLayout.EditCategory("Accessibility").AddProperty("bOverrideAccessibleDefaults");
	DetailLayout.EditCategory("Accessibility").AddProperty("bCanChildrenBeAccessible");
	CustomizeAccessibilityProperty(DetailLayout, "AccessibleBehavior", "AccessibleText");
	CustomizeAccessibilityProperty(DetailLayout, "AccessibleSummaryBehavior", "AccessibleSummaryText");
}

void FBlueprintWidgetCustomization::CustomizeAccessibilityProperty(IDetailLayoutBuilder& DetailLayout, const FName& BehaviorPropertyName, const FName& TextPropertyName)
{
	UWidgetBlueprint* BlueprintObj = Blueprint.Get();
	if (!BlueprintObj)
	{
		return;
	}

	// Treat AccessibleBehavior as the "base" property for the row, and then add the AccessibleText binding to the end of it.
	TSharedRef<IPropertyHandle> AccessibleBehaviorPropertyHandle = DetailLayout.GetProperty(BehaviorPropertyName);
	IDetailPropertyRow& AccessibilityRow = DetailLayout.EditCategory("Accessibility").AddProperty(AccessibleBehaviorPropertyHandle);

	TSharedRef<IPropertyHandle> AccessibleTextPropertyHandle = DetailLayout.GetProperty(TextPropertyName);
	const FName DelegateName(*(TextPropertyName.ToString() + "Delegate"));
	FDelegateProperty* AccessibleTextDelegateProperty = FindFieldChecked<FDelegateProperty>(CastChecked<UClass>(AccessibleTextPropertyHandle->GetProperty()->GetOwner<UObject>()), DelegateName);
	// Make sure the old AccessibleText properties are hidden so we don't get duplicate widgets
	DetailLayout.HideProperty(AccessibleTextPropertyHandle);

	TSharedRef<SWidget> ValueWidget = AccessibleTextPropertyHandle->CreatePropertyValueWidget();
	TWeakPtr<FWidgetBlueprintEditor> ThisEditor = Editor;
	ValueWidget->SetEnabled(TAttribute<bool>::Create(
		[ThisEditor, AccessibleTextPropertyHandle]() {
			return !HasPropertyBindings(ThisEditor, AccessibleTextPropertyHandle);
		}));

<<<<<<< HEAD
	TSharedRef<SWidget> BindingWidget = MakePropertyBindingWidget(Editor, AccessibleTextDelegateProperty->SignatureFunction, AccessibleTextPropertyHandle, false);
=======
	TSharedRef<SWidget> BindingWidget = MakePropertyBindingWidget(Editor, AccessibleTextDelegateProperty->SignatureFunction, AccessibleTextPropertyHandle, false, BlueprintObj->ArePropertyBindingsAllowed());
>>>>>>> 4af6daef
	TSharedRef<SHorizontalBox> CustomTextLayout = SNew(SHorizontalBox)
	.Visibility(TAttribute<EVisibility>::Create([AccessibleBehaviorPropertyHandle]() -> EVisibility
	{
		uint8 Behavior = 0;
		AccessibleBehaviorPropertyHandle->GetValue(Behavior);
		return (ESlateAccessibleBehavior)Behavior == ESlateAccessibleBehavior::Custom ? EVisibility::Visible : EVisibility::Hidden;
	}))
	+ SHorizontalBox::Slot()
	.Padding(FMargin(4.0f, 0.0f))
	[
		ValueWidget
	]
	+SHorizontalBox::Slot()
	.AutoWidth()
	[
		BindingWidget
	];

	TSharedPtr<SWidget> AccessibleBehaviorNameWidget, AccessibleBehaviorValueWidget;
	AccessibilityRow.GetDefaultWidgets(AccessibleBehaviorNameWidget, AccessibleBehaviorValueWidget);

	AccessibilityRow.CustomWidget()
	.NameContent()
	[
		AccessibleBehaviorNameWidget.ToSharedRef()
	]
	.ValueContent()
	.HAlign(HAlign_Fill)
	[
		SNew(SHorizontalBox)
		+ SHorizontalBox::Slot()
		.AutoWidth()
		[
			AccessibleBehaviorValueWidget.ToSharedRef()
		]
		+ SHorizontalBox::Slot()
		[
			CustomTextLayout
		]
	];
}

void FBlueprintWidgetCustomization::PerformCustomizationExtenders(IDetailLayoutBuilder& DetailLayout, const TArrayView<UWidget*> Widgets)
{
	if (IUMGEditorModule* UMGEditorModule = FModuleManager::GetModulePtr<IUMGEditorModule>("UMGEditor"))
	{
		if (TSharedPtr<FWidgetBlueprintEditor> EditorPtr = Editor.Pin())
		{
			for (TSharedRef<IBlueprintWidgetCustomizationExtender>& CustomizationExtender : UMGEditorModule->GetAllWidgetCustomizationExtenders())
			{
				CustomizationExtender->CustomizeDetails(DetailLayout, Widgets, EditorPtr.ToSharedRef());
			}
		}
	}
}

#undef LOCTEXT_NAMESPACE<|MERGE_RESOLUTION|>--- conflicted
+++ resolved
@@ -101,11 +101,7 @@
 	TSharedPtr<FEdGraphSchemaAction> Action;
 };
 
-<<<<<<< HEAD
-TSharedRef<SWidget> FBlueprintWidgetCustomization::MakePropertyBindingWidget(TWeakPtr<FWidgetBlueprintEditor> InEditor, UFunction* SignatureFunction, TSharedRef<IPropertyHandle> InPropertyHandle, bool bInGeneratePureBindings)
-=======
 TSharedRef<SWidget> FBlueprintWidgetCustomization::MakePropertyBindingWidget(TWeakPtr<FWidgetBlueprintEditor> InEditor, UFunction* SignatureFunction, TSharedRef<IPropertyHandle> InPropertyHandle, bool bInGeneratePureBindings, bool bAllowOldBinding)
->>>>>>> 4af6daef
 {
 	if (!IModularFeatures::Get().IsModularFeatureAvailable("PropertyAccessEditor"))
 	{
@@ -144,11 +140,7 @@
 	{
 		if (Extension->CanExtend(WidgetBlueprint, Widget, InPropertyHandle->GetProperty()))
 		{
-<<<<<<< HEAD
-			MenuExtenders.Add(Extension->CreateMenuExtender(WidgetBlueprint, Widget, InPropertyHandle->GetProperty()));
-=======
 			MenuExtenders.Add(Extension->CreateMenuExtender(WidgetBlueprint, Widget, InPropertyHandle));
->>>>>>> 4af6daef
 			ActiveExtensions.Add(Extension);
 		}
 	}
@@ -161,7 +153,6 @@
 	{
 		return WidgetName;
 	});
-<<<<<<< HEAD
 
 	Args.OnGotoBinding = FOnGotoBinding::CreateLambda([InEditor, Objects](FName InPropertyName)
 	{
@@ -174,20 +165,6 @@
 		{
 			UObject* Object = ObjectPtr.Get();
 
-=======
-
-	Args.OnGotoBinding = FOnGotoBinding::CreateLambda([InEditor, Objects](FName InPropertyName)
-	{
-		TSharedPtr<FWidgetBlueprintEditor> EditorPinned = InEditor.Pin();
-		UWidgetBlueprint* ThisBlueprint = EditorPinned->GetWidgetBlueprintObj();
-
-		//TODO UMG O(N) Isn't good for this, needs to be map, but map isn't serialized, need cached runtime map for fast lookups.
-
-		for (const TWeakObjectPtr<UObject>& ObjectPtr : Objects)
-		{
-			UObject* Object = ObjectPtr.Get();
-
->>>>>>> 4af6daef
 			// Ignore null outer objects
 			if ( Object == nullptr )
 			{
@@ -331,7 +308,6 @@
 		
 		return true;
 	});
-<<<<<<< HEAD
 
 	Args.OnCanBindToSubObjectClass = FOnCanBindToSubObjectClass::CreateLambda([](UClass* InClass)
 	{
@@ -339,15 +315,6 @@
 		return InClass->IsChildOf(UWidget::StaticClass());
 	});
 
-=======
-
-	Args.OnCanBindToSubObjectClass = FOnCanBindToSubObjectClass::CreateLambda([](UClass* InClass)
-	{
-		// Ignore any properties that are widgets, we don't want users binding widgets to other widgets.
-		return InClass->IsChildOf(UWidget::StaticClass());
-	});
-
->>>>>>> 4af6daef
 	Args.OnAddBinding = FOnAddBinding::CreateLambda([InEditor, Objects](FName InPropertyName, const TArray<FBindingChainElement>& InBindingChain)
 	{
 		UWidgetBlueprint* ThisBlueprint = InEditor.Pin()->GetWidgetBlueprintObj();
@@ -380,19 +347,11 @@
 			Binding.ObjectName = Object->GetName();
 			Binding.PropertyName = InPropertyName;
 			Binding.SourcePath = FEditorPropertyPath(FieldChain);
-<<<<<<< HEAD
 
 			if ( Function != nullptr)
 			{
 				Binding.FunctionName = Function->GetFName();
 
-=======
-
-			if ( Function != nullptr)
-			{
-				Binding.FunctionName = Function->GetFName();
-
->>>>>>> 4af6daef
 				UBlueprint::GetGuidFromClassByFieldName<UFunction>(
 					Function->GetOwnerClass(),
 					Function->GetFName(),
@@ -452,19 +411,11 @@
 
 		FBlueprintEditorUtils::MarkBlueprintAsStructurallyModified(ThisBlueprint);
 	});
-<<<<<<< HEAD
 
 	Args.OnCanRemoveBinding = FOnCanRemoveBinding::CreateLambda([InEditor, Objects, InPropertyHandle, ActiveExtensions](FName InPropertyName)
 	{
 		UWidgetBlueprint* ThisBlueprint = InEditor.Pin()->GetWidgetBlueprintObj();
 
-=======
-
-	Args.OnCanRemoveBinding = FOnCanRemoveBinding::CreateLambda([InEditor, Objects, InPropertyHandle, ActiveExtensions](FName InPropertyName)
-	{
-		UWidgetBlueprint* ThisBlueprint = InEditor.Pin()->GetWidgetBlueprintObj();
-
->>>>>>> 4af6daef
 		for (const TWeakObjectPtr<UObject>& ObjectPtr : Objects)
 		{
 			UObject* Object = ObjectPtr.Get();
@@ -498,27 +449,6 @@
 
 		return false;
 	});
-<<<<<<< HEAD
-
-	Args.CurrentBindingText = MakeAttributeLambda([InEditor, Objects, InPropertyHandle, ActiveExtensions]()
-	{
-		UWidgetBlueprint* ThisBlueprint = InEditor.Pin()->GetWidgetBlueprintObj();
-
-		//TODO UMG O(N) Isn't good for this, needs to be map, but map isn't serialized, need cached runtime map for fast lookups.
-
-		for (const TWeakObjectPtr<UObject>& ObjectPtr : Objects)
-		{
-			UObject* Object = ObjectPtr.Get();
-
-			// Ignore null outer objects
-			if ( Object == nullptr )
-			{
-				continue;
-			}
-
-			//TODO UMG handle multiple things selected
-
-=======
 
 	Args.OnDrop = FOnDrop::CreateLambda([ActiveExtensions, InEditor, Objects, InPropertyHandle](const FGeometry& Geometry, const FDragDropEvent& DragDropEvent)
 	{
@@ -562,7 +492,6 @@
 
 			//TODO UMG handle multiple things selected
 
->>>>>>> 4af6daef
 			for ( const FDelegateEditorBinding& Binding : ThisBlueprint->Bindings )
 			{
 				if ( Binding.ObjectName == Object->GetName() && Binding.PropertyName == InPropertyHandle->GetProperty()->GetFName())
@@ -628,7 +557,6 @@
 	{
 		static FName PropertyIcon(TEXT("Kismet.Tabs.Variables"));
 		static FName FunctionIcon(TEXT("GraphEditor.Function_16x"));
-<<<<<<< HEAD
 
 		UWidgetBlueprint* ThisBlueprint = InEditor.Pin()->GetWidgetBlueprintObj();
 
@@ -638,31 +566,14 @@
 		{
 			UObject* Object = ObjectPtr.Get();
 
-=======
-
-		UWidgetBlueprint* ThisBlueprint = InEditor.Pin()->GetWidgetBlueprintObj();
-
-		//TODO UMG O(N) Isn't good for this, needs to be map, but map isn't serialized, need cached runtime map for fast lookups.
-
-		for (const TWeakObjectPtr<UObject>& ObjectPtr : Objects)
-		{
-			UObject* Object = ObjectPtr.Get();
-
->>>>>>> 4af6daef
 			// Ignore null outer objects
 			if ( Object == nullptr )
 			{
 				continue;
 			}
-<<<<<<< HEAD
 
 			//TODO UMG handle multiple things selected
 
-=======
-
-			//TODO UMG handle multiple things selected
-
->>>>>>> 4af6daef
 			for ( const FDelegateEditorBinding& Binding : ThisBlueprint->Bindings )
 			{
 				if ( Binding.ObjectName == Object->GetName() && Binding.PropertyName == InPropertyHandle->GetProperty()->GetFName() )
@@ -693,16 +604,10 @@
 
 		return nullptr;
 	});
-<<<<<<< HEAD
-
-	Args.bGeneratePureBindings = bInGeneratePureBindings;
-
-=======
 
 	Args.bGeneratePureBindings = bInGeneratePureBindings;
 	Args.bAllowNewBindings = bAllowOldBinding;
 
->>>>>>> 4af6daef
 	IPropertyAccessEditor& PropertyAccessEditor = IModularFeatures::Get().GetModularFeature<IPropertyAccessEditor>("PropertyAccessEditor");
 	return PropertyAccessEditor.MakePropertyBindingWidget(InEditor.Pin()->GetBlueprintObj(), Args);
 }
@@ -743,7 +648,6 @@
 				return true;
 			}
 		}
-<<<<<<< HEAD
 	}
 
 	// check property binding extensions
@@ -768,32 +672,6 @@
 		}
 	}
 
-=======
-	}
-
-	// check property binding extensions
-	for (const UObject* Object : Objects)
-	{
-		const UWidget* Widget = Cast<UWidget>(Object);
-		if (Widget == nullptr)
-		{
-			continue;
-		}
-
-		for (const TSharedPtr<IPropertyBindingExtension>& BindingExtension : EditorModule.GetPropertyBindingExtensibilityManager()->GetExtensions())
-		{
-			if (BindingExtension->CanExtend(ThisBlueprint, Widget, InPropertyHandle->GetProperty()))
-			{
-				TOptional<FName> CurrentValue = BindingExtension->GetCurrentValue(ThisBlueprint, Widget, InPropertyHandle->GetProperty());
-				if (CurrentValue.IsSet())
-				{
-					return true;
-				}
-			}
-		}
-	}
-
->>>>>>> 4af6daef
 	return false;
 }
 
@@ -848,11 +726,7 @@
 		.MinDesiredWidth(200)
 		.MaxDesiredWidth(250)
 		[
-<<<<<<< HEAD
-			MakePropertyBindingWidget(Editor.Pin(), Property->SignatureFunction, DelegatePropertyHandle, false)
-=======
 			MakePropertyBindingWidget(Editor.Pin(), Property->SignatureFunction, DelegatePropertyHandle, false, BlueprintObj->ArePropertyBindingsAllowed())
->>>>>>> 4af6daef
 		];
 }
 
@@ -1131,11 +1005,7 @@
 			return !HasPropertyBindings(ThisEditor, AccessibleTextPropertyHandle);
 		}));
 
-<<<<<<< HEAD
-	TSharedRef<SWidget> BindingWidget = MakePropertyBindingWidget(Editor, AccessibleTextDelegateProperty->SignatureFunction, AccessibleTextPropertyHandle, false);
-=======
 	TSharedRef<SWidget> BindingWidget = MakePropertyBindingWidget(Editor, AccessibleTextDelegateProperty->SignatureFunction, AccessibleTextPropertyHandle, false, BlueprintObj->ArePropertyBindingsAllowed());
->>>>>>> 4af6daef
 	TSharedRef<SHorizontalBox> CustomTextLayout = SNew(SHorizontalBox)
 	.Visibility(TAttribute<EVisibility>::Create([AccessibleBehaviorPropertyHandle]() -> EVisibility
 	{
