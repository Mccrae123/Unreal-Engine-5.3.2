--- conflicted
+++ resolved
@@ -168,9 +168,6 @@
 
 	BlueprintEditor = InBlueprintEditor;
 
-	// register for any objects replaced
-	GEditor->OnObjectsReplaced().AddRaw(this, &SPaletteView::OnObjectsReplaced);
-
 	UBlueprint* BP = InBlueprintEditor->GetBlueprintObj();
 
 	WidgetFilter = MakeShareable(new WidgetViewModelTextFilter(
@@ -217,15 +214,9 @@
 	bRefreshRequested = true;
 
 	BuildWidgetList();
-<<<<<<< HEAD
-	LoadItemExpanssion();
-
-	bRebuildRquested = false;
-=======
 	LoadItemExpansion();
 
 	bRebuildRequested = false;
->>>>>>> 1d429763
 }
 
 SPaletteView::~SPaletteView()
@@ -430,15 +421,10 @@
 
 void SPaletteView::Tick(const FGeometry& AllottedGeometry, const double InCurrentTime, const float InDeltaTime)
 {
-<<<<<<< HEAD
-	if ( bRebuildRquested )
-	{
-=======
 	if ( bRebuildRequested )
 	{
 		bRebuildRequested = false;
 
->>>>>>> 1d429763
 		// Save the old expanded items temporarily
 		TSet<TSharedPtr<FWidgetViewModel>> ExpandedItems;
 		WidgetTemplatesView->GetExpandedItems(ExpandedItems);
@@ -473,9 +459,6 @@
 void SPaletteView::OnObjectsReplaced(const TMap<UObject*, UObject*>& ReplacementMap)
 {
 	//bRefreshRequested = true;
-<<<<<<< HEAD
-	//bRebuildRquested = true;
-=======
 	//bRebuildRequested = true;
 }
 
@@ -505,7 +488,6 @@
 		}
 	}
 	
->>>>>>> 1d429763
 }
 
 #undef LOCTEXT_NAMESPACE