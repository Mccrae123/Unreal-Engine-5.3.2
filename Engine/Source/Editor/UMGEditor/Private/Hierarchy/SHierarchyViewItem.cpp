--- conflicted
+++ resolved
@@ -159,10 +159,6 @@
 	if ( TemplateDragDropOp.IsValid() )
 	{
 		TemplateDragDropOp->ResetToDefaultToolTip();
-<<<<<<< HEAD
-		TemplateDragDropOp->SetCursorOverride(TOptional<EMouseCursor::Type>());
-=======
->>>>>>> a8a797ea
 
 		// Are we adding to the root?
 		if ( !TargetItem.IsValid() && Blueprint->WidgetTree->RootWidget == nullptr )
@@ -194,15 +190,12 @@
 				// TODO UMG Allow showing a preview of this.
 				if (bIsDrop)
 				{
-<<<<<<< HEAD
-=======
 					FScopedTransaction Transaction(LOCTEXT("AddWidgetFromTemplate", "Add Widget"));
 
 					Blueprint->WidgetTree->SetFlags(RF_Transactional);
 					Blueprint->WidgetTree->Modify();
 					Parent->Modify();
 
->>>>>>> a8a797ea
 					UWidget* Widget = TemplateDragDropOp->Template->Create(Blueprint->WidgetTree);
 
 					UPanelSlot* NewSlot = nullptr;
@@ -219,10 +212,7 @@
 					FBlueprintEditorUtils::MarkBlueprintAsStructurallyModified(Blueprint);
 				}
 
-<<<<<<< HEAD
-=======
 				TemplateDragDropOp->CurrentIconBrush = FEditorStyle::GetBrush(TEXT("Graph.ConnectorFeedback.OK"));
->>>>>>> a8a797ea
 				return EItemDropZone::OntoItem;
 			}
 		}
@@ -231,11 +221,7 @@
 			TemplateDragDropOp->CurrentHoverText = LOCTEXT("CantHaveChildren", "Widget can't have children.");
 		}
 
-<<<<<<< HEAD
-		TemplateDragDropOp->SetCursorOverride(EMouseCursor::SlashedCircle);
-=======
 		TemplateDragDropOp->CurrentIconBrush = FEditorStyle::GetBrush(TEXT("Graph.ConnectorFeedback.Error"));
->>>>>>> a8a797ea
 		return TOptional<EItemDropZone>();
 	}
 
