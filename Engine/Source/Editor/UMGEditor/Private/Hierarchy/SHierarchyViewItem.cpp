// Copyright Epic Games, Inc. All Rights Reserved.

#include "Hierarchy/SHierarchyViewItem.h"
#include "Components/NamedSlotInterface.h"
#include "Blueprint/UserWidget.h"
#include "Widgets/Text/STextBlock.h"
#include "WidgetBlueprint.h"
#include "WidgetBlueprintEditor.h"
#include "Widgets/Images/SImage.h"
#include "Widgets/Input/SButton.h"
#include "Widgets/Views/SListView.h"
#include "EditorFontGlyphs.h"
#include "Framework/Application/SlateApplication.h"

#include "Styling/CoreStyle.h"
#if WITH_EDITOR
	#include "EditorStyleSet.h"
#endif // WITH_EDITOR
#include "Components/PanelWidget.h"

#include "Kismet2/BlueprintEditorUtils.h"

#include "DragAndDrop/DecoratedDragDropOp.h"
#include "WidgetTemplate.h"
#include "DragDrop/WidgetTemplateDragDropOp.h"




#include "Widgets/Text/SInlineEditableTextBlock.h"

#include "Blueprint/WidgetTree.h"
#include "WidgetBlueprintEditorUtils.h"
#include "ScopedTransaction.h"
#include "Styling/SlateIconFinder.h"
#include "DragAndDrop/AssetDragDropOp.h"
#include "WidgetTemplateBlueprintClass.h"
#include "WidgetTemplateImageClass.h"

#define LOCTEXT_NAMESPACE "UMG"

/**
*
*/
class FHierarchyWidgetDragDropOp : public FDecoratedDragDropOp
{
public:
	DRAG_DROP_OPERATOR_TYPE(FHierarchyWidgetDragDropOp, FDecoratedDragDropOp)

	virtual ~FHierarchyWidgetDragDropOp();

	virtual void OnDrop(bool bDropWasHandled, const FPointerEvent& MouseEvent) override;

	bool HasOriginatedFrom(const TSharedPtr<FWidgetBlueprintEditor>& BlueprintEditor)
	{
		for (const FItem& Item : DraggedWidgets)
		{
<<<<<<< HEAD
			if (Item.Widget.WidgetEditor.Pin() != BlueprintEditor)
=======
			if (Item.Widget.GetWidgetEditor() != BlueprintEditor)
>>>>>>> 3aae9151
			{
				return false;
			}
		}
		return true;
	}

	struct FItem
	{
		/** The slot properties for the old slot the widget was in, is used to attempt to reapply the same layout information */
		TMap<FName, FString> ExportedSlotProperties;

		/** The widget being dragged and dropped */
		FWidgetReference Widget;

		/** The original parent of the widget. */
		UWidget* WidgetParent;
	};

	TArray<FItem> DraggedWidgets;

	/** The widget being dragged and dropped */
	FScopedTransaction* Transaction;

	/** Constructs a new drag/drop operation */
	static TSharedRef<FHierarchyWidgetDragDropOp> New(UWidgetBlueprint* Blueprint, const TArray<FWidgetReference>& InWidgets);
};

TSharedRef<FHierarchyWidgetDragDropOp> FHierarchyWidgetDragDropOp::New(UWidgetBlueprint* Blueprint, const TArray<FWidgetReference>& InWidgets)
{
	check(InWidgets.Num() > 0);

	TSharedRef<FHierarchyWidgetDragDropOp> Operation = MakeShareable(new FHierarchyWidgetDragDropOp());

	// Set the display text and the transaction name based on whether we're dragging a single or multiple widgets
	if (InWidgets.Num() == 1)
	{
		Operation->CurrentHoverText = Operation->DefaultHoverText = InWidgets[0].GetTemplate()->GetLabelText();
		Operation->Transaction = new FScopedTransaction(LOCTEXT("Designer_MoveWidget", "Move Widget"));
	}
	else
	{
		Operation->CurrentHoverText = Operation->DefaultHoverText = LOCTEXT("Designer_DragMultipleWidgets", "Multiple Widgets");
		Operation->Transaction = new FScopedTransaction(LOCTEXT("Designer_MoveWidgets", "Move Widgets"));
	}

	// Add an FItem for each widget in the drag operation
	for (const auto& Widget : InWidgets)
	{
		FItem DraggedWidget;

		DraggedWidget.Widget = Widget;

		FWidgetBlueprintEditorUtils::ExportPropertiesToText(Widget.GetTemplate()->Slot, DraggedWidget.ExportedSlotProperties);

		UWidget* WidgetTemplate = Widget.GetTemplate();
		WidgetTemplate->Modify();

		DraggedWidget.WidgetParent = WidgetTemplate->GetParent();
		if (DraggedWidget.WidgetParent)
		{
			DraggedWidget.WidgetParent->Modify();
		}

		Operation->DraggedWidgets.Add(DraggedWidget);
	}

	Operation->Construct();
	
	Blueprint->WidgetTree->SetFlags(RF_Transactional);
	Blueprint->WidgetTree->Modify();

	return Operation;
}

FHierarchyWidgetDragDropOp::~FHierarchyWidgetDragDropOp()
{
	delete Transaction;
}

void FHierarchyWidgetDragDropOp::OnDrop(bool bDropWasHandled, const FPointerEvent& MouseEvent)
{
	if ( !bDropWasHandled )
	{
		Transaction->Cancel();
	}
}

//////////////////////////////////////////////////////////////////////////

TOptional<EItemDropZone> ProcessHierarchyDragDrop(const FDragDropEvent& DragDropEvent, EItemDropZone DropZone, bool bIsDrop, TSharedPtr<FWidgetBlueprintEditor> BlueprintEditor, FWidgetReference TargetItem, TOptional<int32> Index = TOptional<int32>())
{
	UWidget* TargetTemplate = TargetItem.GetTemplate();


	if (TSharedPtr<FHierarchyWidgetDragDropOp> HierarchyDragDropOp = DragDropEvent.GetOperationAs<FHierarchyWidgetDragDropOp>())
	{
		if (!HierarchyDragDropOp->HasOriginatedFrom(BlueprintEditor))
		{
			return TOptional<EItemDropZone>();
		}
	}

	if ( TargetTemplate && ( DropZone == EItemDropZone::AboveItem || DropZone == EItemDropZone::BelowItem ) )
	{
		if ( UPanelWidget* TargetParentTemplate = TargetTemplate->GetParent() )
		{
			int32 InsertIndex = TargetParentTemplate->GetChildIndex(TargetTemplate);
			InsertIndex += ( DropZone == EItemDropZone::AboveItem ) ? 0 : 1;
			InsertIndex = FMath::Clamp(InsertIndex, 0, TargetParentTemplate->GetChildrenCount());

			FWidgetReference TargetParentTemplateRef = BlueprintEditor->GetReferenceFromTemplate(TargetParentTemplate);
			TOptional<EItemDropZone> ParentZone = ProcessHierarchyDragDrop(DragDropEvent, EItemDropZone::OntoItem, bIsDrop, BlueprintEditor, TargetParentTemplateRef, InsertIndex);
			if ( ParentZone.IsSet() )
			{
				return DropZone;
			}
			else
			{
				DropZone = EItemDropZone::OntoItem;
			}
		}
	}
	else
	{
		DropZone = EItemDropZone::OntoItem;
	}

	UWidgetBlueprint* Blueprint = BlueprintEditor->GetWidgetBlueprintObj();
	check( Blueprint != nullptr && Blueprint->WidgetTree != nullptr );

	// Is this a drag/drop op to create a new widget in the tree?
	TSharedPtr<FWidgetTemplateDragDropOp> TemplateDragDropOp = DragDropEvent.GetOperationAs<FWidgetTemplateDragDropOp>();
	if ( TemplateDragDropOp.IsValid() )
	{
		TemplateDragDropOp->ResetToDefaultToolTip();

		// Are we adding to the root?
		if ( !TargetItem.IsValid() && Blueprint->WidgetTree->RootWidget == nullptr )
		{
			// TODO UMG Allow showing a preview of this.
			if ( bIsDrop )
			{
				FScopedTransaction Transaction(LOCTEXT("AddWidgetFromTemplate", "Add Widget"));

				Blueprint->WidgetTree->SetFlags(RF_Transactional);
				Blueprint->WidgetTree->Modify();

				Blueprint->WidgetTree->RootWidget = TemplateDragDropOp->Template->Create(Blueprint->WidgetTree);
				FBlueprintEditorUtils::MarkBlueprintAsStructurallyModified(Blueprint);
			}

			TemplateDragDropOp->CurrentIconBrush = FEditorStyle::GetBrush(TEXT("Graph.ConnectorFeedback.OK"));
			return EItemDropZone::OntoItem;
		}
		// Are we adding to a panel?
		else if ( UPanelWidget* Parent = Cast<UPanelWidget>(TargetItem.GetTemplate()) )
		{
			if (!Parent->CanAddMoreChildren())
			{
				TemplateDragDropOp->CurrentHoverText = LOCTEXT("NoAdditionalChildren", "Widget can't accept additional children.");
			}
			else
			{
				// TODO UMG Allow showing a preview of this.
				if (bIsDrop)
				{
					FScopedTransaction Transaction(LOCTEXT("AddWidgetFromTemplate", "Add Widget"));

					Blueprint->WidgetTree->SetFlags(RF_Transactional);
					Blueprint->WidgetTree->Modify();
					
					Parent->SetFlags(RF_Transactional);
					Parent->Modify();
					UWidget* Widget = TemplateDragDropOp->Template->Create(Blueprint->WidgetTree);

					UPanelSlot* NewSlot = nullptr;
					if (Index.IsSet())
					{
						NewSlot = Parent->InsertChildAt(Index.GetValue(), Widget);
					}
					else
					{
						NewSlot = Parent->AddChild(Widget);
					}
					check(NewSlot);

					FBlueprintEditorUtils::MarkBlueprintAsStructurallyModified(Blueprint);
				}

				TemplateDragDropOp->CurrentIconBrush = FEditorStyle::GetBrush(TEXT("Graph.ConnectorFeedback.OK"));
				return EItemDropZone::OntoItem;
			}
		}
		else
		{
			TemplateDragDropOp->CurrentHoverText = LOCTEXT("CantHaveChildren", "Widget can't have children.");
		}

		TemplateDragDropOp->CurrentIconBrush = FEditorStyle::GetBrush(TEXT("Graph.ConnectorFeedback.Error"));
		return TOptional<EItemDropZone>();
	}

	TSharedPtr<FHierarchyWidgetDragDropOp> HierarchyDragDropOp = DragDropEvent.GetOperationAs<FHierarchyWidgetDragDropOp>();
	if ( HierarchyDragDropOp.IsValid() )
	{
		HierarchyDragDropOp->ResetToDefaultToolTip();

		// If the target item is valid we're dealing with a normal widget in the hierarchy, otherwise we should assume it's
		// the null case and we should be adding it as the root widget.
		if ( TargetItem.IsValid() )
		{
			const bool bIsDraggedObject = HierarchyDragDropOp->DraggedWidgets.ContainsByPredicate([TargetItem](const FHierarchyWidgetDragDropOp::FItem& DraggedItem)
			{
				return DraggedItem.Widget == TargetItem;
			});

			if ( bIsDraggedObject )
			{
				HierarchyDragDropOp->CurrentIconBrush = FEditorStyle::GetBrush(TEXT("Graph.ConnectorFeedback.Error"));
				return TOptional<EItemDropZone>();
			}

			UPanelWidget* NewParent = Cast<UPanelWidget>(TargetItem.GetTemplate());
			if (!NewParent)
			{
				HierarchyDragDropOp->CurrentIconBrush = FEditorStyle::GetBrush(TEXT("Graph.ConnectorFeedback.Error"));
				HierarchyDragDropOp->CurrentHoverText = LOCTEXT("CantHaveChildren", "Widget can't have children.");
				return TOptional<EItemDropZone>();
			}

			if (!NewParent->CanAddMoreChildren())
			{
				HierarchyDragDropOp->CurrentIconBrush = FEditorStyle::GetBrush(TEXT("Graph.ConnectorFeedback.Error"));
				HierarchyDragDropOp->CurrentHoverText = LOCTEXT("NoAdditionalChildren", "Widget can't accept additional children.");
				return TOptional<EItemDropZone>();
			}

			if (!NewParent->CanHaveMultipleChildren() && HierarchyDragDropOp->DraggedWidgets.Num() > 1)
			{
				HierarchyDragDropOp->CurrentIconBrush = FEditorStyle::GetBrush(TEXT("Graph.ConnectorFeedback.Error"));
				HierarchyDragDropOp->CurrentHoverText = LOCTEXT("CantHaveMultipleChildren", "Widget can't have multiple children.");
				return TOptional<EItemDropZone>();
			}

			bool bFoundNewParentInChildSet = false;
			for (const auto& DraggedWidget : HierarchyDragDropOp->DraggedWidgets)
			{
				UWidget* TemplateWidget = DraggedWidget.Widget.GetTemplate();

				// Verify that the new location we're placing the widget is not inside of its existing children.
				Blueprint->WidgetTree->ForWidgetAndChildren(TemplateWidget, [&](UWidget* Widget) {
					if (NewParent == Widget)
					{
						bFoundNewParentInChildSet = true;
					}
				});
			}

			if (bFoundNewParentInChildSet)
			{
				HierarchyDragDropOp->CurrentIconBrush = FEditorStyle::GetBrush(TEXT("Graph.ConnectorFeedback.Error"));
				HierarchyDragDropOp->CurrentHoverText = LOCTEXT("CantMakeWidgetChildOfChildren", "Can't make widget a child of its children.");
				return TOptional<EItemDropZone>();
			}

			if ( bIsDrop )
			{
				NewParent->SetFlags(RF_Transactional);
				NewParent->Modify();

				TSet<FWidgetReference> SelectedTemplates;

				for (const auto& DraggedWidget : HierarchyDragDropOp->DraggedWidgets)
				{
					UWidget* TemplateWidget = DraggedWidget.Widget.GetTemplate();
					TemplateWidget->SetFlags(RF_Transactional);
					TemplateWidget->Modify();
					if (Index.IsSet())
					{
						// If we're inserting at an index, and the widget we're moving is already
						// in the hierarchy before the point we're moving it to, we need to reduce the index
						// count by one, because the whole set is about to be shifted when it's removed.
						const bool bInsertInSameParent = TemplateWidget->GetParent() == NewParent;
						const bool bNeedToDropIndex = NewParent->GetChildIndex(TemplateWidget) < Index.GetValue();

						if (bInsertInSameParent && bNeedToDropIndex)
						{
							Index = Index.GetValue() - 1;
						}
					}

					// We don't know if this widget is being removed from a named slot and RemoveFromParent is not enough to take care of this
					UWidget* NamedSlotHostWidget = FWidgetBlueprintEditorUtils::FindNamedSlotHostWidgetForContent(TemplateWidget, Blueprint->WidgetTree);
					if (NamedSlotHostWidget != nullptr)
					{
						if (TScriptInterface<INamedSlotInterface> NamedSlotHost = TScriptInterface<INamedSlotInterface>(NamedSlotHostWidget))
						{
							NamedSlotHostWidget->SetFlags(RF_Transactional);
							NamedSlotHostWidget->Modify();
							FWidgetBlueprintEditorUtils::RemoveNamedSlotHostContent(TemplateWidget, NamedSlotHost);
						}
					}

					UPanelWidget* OriginalParent = TemplateWidget->GetParent();
					UBlueprint* OriginalBP = nullptr;

					// The widget's parent is changing
					if (OriginalParent != NewParent)
					{
						NewParent->SetFlags(RF_Transactional);
						NewParent->Modify();

						Blueprint->WidgetTree->SetFlags(RF_Transactional);
						Blueprint->WidgetTree->Modify();

						UWidgetTree* OriginalWidgetTree = Cast<UWidgetTree>(TemplateWidget->GetOuter());

						if (OriginalWidgetTree != nullptr && UWidgetTree::TryMoveWidgetToNewTree(TemplateWidget, Blueprint->WidgetTree))
						{
							OriginalWidgetTree->SetFlags(RF_Transactional);
							OriginalWidgetTree->Modify();

							OriginalBP = OriginalWidgetTree->GetTypedOuter<UBlueprint>();
						}
					}

					TemplateWidget->RemoveFromParent();
					
					if (OriginalBP != nullptr && OriginalBP != Blueprint)
					{
						FBlueprintEditorUtils::MarkBlueprintAsStructurallyModified(OriginalBP);
					}

					UPanelSlot* NewSlot = nullptr;
					if (Index.IsSet())
					{
						NewSlot = NewParent->InsertChildAt(Index.GetValue(), TemplateWidget);
						Index = Index.GetValue() + 1;
					}
					else
					{
						NewSlot = NewParent->AddChild(TemplateWidget);
					}
					check(NewSlot);

					// Import the old slot properties
					FWidgetBlueprintEditorUtils::ImportPropertiesFromText(NewSlot, DraggedWidget.ExportedSlotProperties);

					SelectedTemplates.Add(BlueprintEditor->GetReferenceFromTemplate(TemplateWidget));
				}

				FBlueprintEditorUtils::MarkBlueprintAsStructurallyModified(Blueprint);
				BlueprintEditor->SelectWidgets(SelectedTemplates, false);
			}

			HierarchyDragDropOp->CurrentIconBrush = FEditorStyle::GetBrush(TEXT("Graph.ConnectorFeedback.OK"));
			return EItemDropZone::OntoItem;
		}
		else
		{
			HierarchyDragDropOp->CurrentIconBrush = FEditorStyle::GetBrush(TEXT("Graph.ConnectorFeedback.Error"));
			HierarchyDragDropOp->CurrentHoverText = LOCTEXT("CantHaveChildren", "Widget can't have children.");
		}

		return TOptional<EItemDropZone>();
	}

	return TOptional<EItemDropZone>();
}


//////////////////////////////////////////////////////////////////////////

FHierarchyModel::FHierarchyModel(TSharedPtr<FWidgetBlueprintEditor> InBlueprintEditor)
	: bInitialized(false)
	, bIsSelected(false)
	, BlueprintEditor(InBlueprintEditor)
{

}

TOptional<EItemDropZone> FHierarchyModel::HandleCanAcceptDrop(const FDragDropEvent& DragDropEvent, EItemDropZone DropZone)
{
	return TOptional<EItemDropZone>();
}

FReply FHierarchyModel::HandleDragDetected(const FGeometry& MyGeometry, const FPointerEvent& MouseEvent)
{
	if (!IsRoot())
	{
		TArray<FWidgetReference> DraggedItems;

		// Dragging multiple items?
		if (bIsSelected)
		{
			const TSet<FWidgetReference>& SelectedWidgets = BlueprintEditor.Pin()->GetSelectedWidgets();
			if (SelectedWidgets.Num() > 1)
			{
				for (const auto& SelectedWidget : SelectedWidgets)
				{
					DraggedItems.Add(SelectedWidget);
				}
			}
		}

		if (DraggedItems.Num() == 0)
		{
			FWidgetReference ThisItem = AsDraggedWidgetReference();
			if (ThisItem.IsValid())
			{
				DraggedItems.Add(ThisItem);
			}
		}

		if (DraggedItems.Num() > 0)
		{
			return FReply::Handled().BeginDragDrop(FHierarchyWidgetDragDropOp::New(BlueprintEditor.Pin()->GetWidgetBlueprintObj(), DraggedItems));
		}
	}

	return FReply::Unhandled();
}

void FHierarchyModel::HandleDragEnter(const FDragDropEvent& DragDropEvent)
{
	TArray<UWidget*> DragDropPreviewWidgets;
	DetermineDragDropPreviewWidgets(DragDropPreviewWidgets, DragDropEvent);
	// Move the remaining widgets into the transient package. Otherwise, they will remain outered to the WidgetTree and end up as properties in the BP class layout as a result.
	UWidgetBlueprint* BP = Cast<UWidgetBlueprint>(BlueprintEditor.Pin()->GetBlueprintObj());
	if (BP)
	{
		for (UWidget* Widget : DragDropPreviewWidgets)
		{
			FHierarchyModel::RemovePreviewWidget(BP, Widget);
		}
	}
}

void FHierarchyModel::HandleDragLeave(const FDragDropEvent& DragDropEvent)
{
	TSharedPtr<FDecoratedDragDropOp> DecoratedDragDropOp = DragDropEvent.GetOperationAs<FDecoratedDragDropOp>();
	if ( DecoratedDragDropOp.IsValid() )
	{
		DecoratedDragDropOp->ResetToDefaultToolTip();
	}
	TArray<UWidget*> DragDropPreviewWidgets;
	DetermineDragDropPreviewWidgets(DragDropPreviewWidgets, DragDropEvent);
	// Move the remaining widgets into the transient package. Otherwise, they will remain outered to the WidgetTree and end up as properties in the BP class layout as a result.
	UWidgetBlueprint* BP = Cast<UWidgetBlueprint>(BlueprintEditor.Pin()->GetBlueprintObj());
	if (BP)
	{
		for (UWidget* Widget : DragDropPreviewWidgets)
		{
			FHierarchyModel::RemovePreviewWidget(BP, Widget);
		}
	}
}

FReply FHierarchyModel::HandleAcceptDrop(FDragDropEvent const& DragDropEvent, EItemDropZone DropZone)
{
	return FReply::Unhandled();
}

bool FHierarchyModel::OnVerifyNameTextChanged(const FText& InText, FText& OutErrorMessage)
{
	return false;
}

void FHierarchyModel::OnNameTextCommited(const FText& InText, ETextCommit::Type CommitInfo)
{

}


void FHierarchyModel::DetermineDragDropPreviewWidgets(TArray<UWidget*>& OutWidgets, const FDragDropEvent& DragDropEvent)
{
	OutWidgets.Empty();
	UWidgetBlueprint* Blueprint = Cast<UWidgetBlueprint>(BlueprintEditor.Pin()->GetBlueprintObj());

	if (!Blueprint)
	{
		return;
	}

	TSharedPtr<FWidgetTemplateDragDropOp> TemplateDragDropOp = DragDropEvent.GetOperationAs<FWidgetTemplateDragDropOp>();
	TSharedPtr<FAssetDragDropOp> AssetDragDropOp = DragDropEvent.GetOperationAs<FAssetDragDropOp>();

	if (TemplateDragDropOp.IsValid())
	{
		UWidget* Widget = TemplateDragDropOp->Template->Create(Blueprint->WidgetTree);

		if (Widget)
		{
			if (Cast<UUserWidget>(Widget) == nullptr || Blueprint->IsWidgetFreeFromCircularReferences(Cast<UUserWidget>(Widget)))
			{
				OutWidgets.Add(Widget);
			}
		}
	}
	else if (AssetDragDropOp.IsValid())
	{
		for (const FAssetData& AssetData : AssetDragDropOp->GetAssets())
		{
			UWidget* Widget = nullptr;
			UClass* AssetClass = FindObjectChecked<UClass>(ANY_PACKAGE, *AssetData.AssetClass.ToString());

			if (FWidgetTemplateBlueprintClass::Supports(AssetClass))
			{
				// Allows a UMG Widget Blueprint to be dragged from the Content Browser to another Widget Blueprint...as long as we're not trying to place a
				// blueprint inside itself.
				FString BlueprintPath = Blueprint->GetPathName();
				if (BlueprintPath != AssetData.ObjectPath.ToString())
				{
					Widget = FWidgetTemplateBlueprintClass(AssetData).Create(Blueprint->WidgetTree);

					// Check to make sure that this widget can be added to the current blueprint
					if (Cast<UUserWidget>(Widget) != nullptr && !Blueprint->IsWidgetFreeFromCircularReferences(Cast<UUserWidget>(Widget)))
					{
						Widget = nullptr;
					}
				}
			}
			else if (FWidgetTemplateImageClass::Supports(AssetClass))
			{
				Widget = FWidgetTemplateImageClass(AssetData).Create(Blueprint->WidgetTree);
			}

			if (Widget)
			{
				OutWidgets.Add(Widget);
			}
		}
	}

	// Mark the widgets for design-time rendering
	for (UWidget* Widget : OutWidgets)
	{
		Widget->SetDesignerFlags(BlueprintEditor.Pin()->GetCurrentDesignerFlags());
	}
}

void FHierarchyModel::RemovePreviewWidget(UWidgetBlueprint* Blueprint, UWidget* Widget)
{
	Blueprint->WidgetTree->SetFlags(RF_Transactional);
	Blueprint->WidgetTree->Modify();
	Blueprint->WidgetTree->RemoveWidget(Widget);
	if (Widget->GetOutermost() != GetTransientPackage())
	{
		Widget->SetFlags(RF_NoFlags);
		Widget->Rename(nullptr, GetTransientPackage());
	}
}

void FHierarchyModel::InitializeChildren()
{
	if ( !bInitialized )
	{
		bInitialized = true;
		GetChildren(Models);
	}
}

void FHierarchyModel::GatherChildren(TArray< TSharedPtr<FHierarchyModel> >& Children)
{
	InitializeChildren();

	Children.Append(Models);
}

bool FHierarchyModel::ContainsSelection()
{
	InitializeChildren();

	for ( TSharedPtr<FHierarchyModel>& Model : Models )
	{
		if ( Model->IsSelected() || Model->ContainsSelection() )
		{
			return true;
		}
	}

	return false;
}

void FHierarchyModel::RefreshSelection()
{
	InitializeChildren();

	UpdateSelection();

	for ( TSharedPtr<FHierarchyModel>& Model : Models )
	{
		Model->RefreshSelection();
	}
}

bool FHierarchyModel::IsSelected() const
{
	return bIsSelected;
}

//////////////////////////////////////////////////////////////////////////

FHierarchyRoot::FHierarchyRoot(TSharedPtr<FWidgetBlueprintEditor> InBlueprintEditor)
	: FHierarchyModel(InBlueprintEditor)
{
	RootText = FText::Format(LOCTEXT("RootWidgetFormat", "[{0}]"), FText::FromString(BlueprintEditor.Pin()->GetBlueprintObj()->GetName()));
}

FName FHierarchyRoot::GetUniqueName() const
{
	static const FName DesignerRootName(TEXT("WidgetDesignerRoot"));
	return DesignerRootName;
}

FText FHierarchyRoot::GetText() const
{
	return RootText;
}

const FSlateBrush* FHierarchyRoot::GetImage() const
{
	return nullptr;
}

FSlateFontInfo FHierarchyRoot::GetFont() const
{
	return FCoreStyle::GetDefaultFontStyle("Bold", 10);
}

void FHierarchyRoot::GetChildren(TArray< TSharedPtr<FHierarchyModel> >& Children)
{
	TSharedPtr<FWidgetBlueprintEditor> BPEd = BlueprintEditor.Pin();
	UWidgetBlueprint* Blueprint = BPEd->GetWidgetBlueprintObj();

	if ( Blueprint->WidgetTree->RootWidget )
	{
		TSharedPtr<FHierarchyWidget> RootChild = MakeShareable(new FHierarchyWidget(BPEd->GetReferenceFromTemplate(Blueprint->WidgetTree->RootWidget), BPEd));
		Children.Add(RootChild);
	}
}

void FHierarchyRoot::OnSelection()
{
	TSharedPtr<FWidgetBlueprintEditor> BPEd = BlueprintEditor.Pin();
	if ( UWidget* Default = BPEd->GetWidgetBlueprintObj()->GeneratedClass->GetDefaultObject<UWidget>() )
	{
		TSet<UObject*> SelectedObjects;

		//Switched from adding CDO to adding the preview, so that the root (owner) widget can be properly animate
		UUserWidget* PreviewWidget = BPEd->GetPreview();
		SelectedObjects.Add(PreviewWidget);

		BPEd->SelectObjects(SelectedObjects);
	}
}

void FHierarchyRoot::UpdateSelection()
{
	TSharedPtr<FWidgetBlueprintEditor> BPEd = BlueprintEditor.Pin();
	if ( UWidget* Default = BPEd->GetWidgetBlueprintObj()->GeneratedClass->GetDefaultObject<UWidget>() )
	{
		const TSet< TWeakObjectPtr<UObject> >& SelectedObjects = BlueprintEditor.Pin()->GetSelectedObjects();

		TWeakObjectPtr<UObject> PreviewWidget = BPEd->GetPreview();

		bIsSelected = SelectedObjects.Contains(PreviewWidget);
	}
	else
	{
		bIsSelected = false;
	}
}

bool FHierarchyRoot::DoesWidgetOverrideFlowDirection() const
{
	TSharedPtr<FWidgetBlueprintEditor> BPEd = BlueprintEditor.Pin();
	if (UWidget* Default = BPEd->GetWidgetBlueprintObj()->GeneratedClass->GetDefaultObject<UWidget>())
	{
		return Default->FlowDirectionPreference != EFlowDirectionPreference::Inherit;
	}

	return false;
}

TOptional<EItemDropZone> FHierarchyRoot::HandleCanAcceptDrop(const FDragDropEvent& DragDropEvent, EItemDropZone DropZone)
{
	bool bIsFreeFromCircularReferences = true;
	TSharedPtr<FWidgetTemplateDragDropOp> TemplateDragDropOp = DragDropEvent.GetOperationAs<FWidgetTemplateDragDropOp>();
	if (TemplateDragDropOp.IsValid())
	{
		UWidgetBlueprint* Blueprint = BlueprintEditor.Pin()->GetWidgetBlueprintObj();
		if(Blueprint)
		{
			UWidget* Widget = TemplateDragDropOp->Template->Create(Blueprint->WidgetTree);
	
			if (Widget)
			{
				if (!Blueprint->IsWidgetFreeFromCircularReferences(Cast<UUserWidget>(Widget)))
				{
					TemplateDragDropOp->CurrentIconBrush = FEditorStyle::GetBrush(TEXT("Graph.ConnectorFeedback.Error"));
					TemplateDragDropOp->CurrentHoverText = LOCTEXT("CircularReference", "This would cause a circular reference.");
					bIsFreeFromCircularReferences = false;
				}

				FHierarchyModel::RemovePreviewWidget(Blueprint, Widget);
			}
		}
	}

	bool bIsDrop = false;
	return bIsFreeFromCircularReferences ? ProcessHierarchyDragDrop(DragDropEvent, DropZone, bIsDrop, BlueprintEditor.Pin(), FWidgetReference()) : TOptional<EItemDropZone>();
}

FReply FHierarchyRoot::HandleAcceptDrop(FDragDropEvent const& DragDropEvent, EItemDropZone DropZone)
{
	bool bIsDrop = true;
	TOptional<EItemDropZone> Zone = ProcessHierarchyDragDrop(DragDropEvent, DropZone, bIsDrop, BlueprintEditor.Pin(), FWidgetReference());
	if (Zone.IsSet())
	{
		TArray<UWidget*> DragDropPreviewWidgets;
		DetermineDragDropPreviewWidgets(DragDropPreviewWidgets, DragDropEvent);
		// Move the remaining widgets into the transient package. Otherwise, they will remain outered to the WidgetTree and end up as properties in the BP class layout as a result.
		UWidgetBlueprint* BP = Cast<UWidgetBlueprint>(BlueprintEditor.Pin()->GetBlueprintObj());
		if (BP)
		{
			for (UWidget* Widget : DragDropPreviewWidgets)
			{
				FHierarchyModel::RemovePreviewWidget(BP, Widget);
			}
		}
	}
	return Zone.IsSet() ? FReply::Handled() : FReply::Unhandled();
}

//////////////////////////////////////////////////////////////////////////

FNamedSlotModel::FNamedSlotModel(FWidgetReference InItem, FName InSlotName, TSharedPtr<FWidgetBlueprintEditor> InBlueprintEditor)
	: FHierarchyModel(InBlueprintEditor)
	, Item(InItem)
	, SlotName(InSlotName)
{
}

FName FNamedSlotModel::GetUniqueName() const
{
	UWidget* WidgetTemplate = Item.GetTemplate();
	if ( WidgetTemplate )
	{
		FString UniqueSlot = WidgetTemplate->GetName() + TEXT(".") + SlotName.ToString();
		return FName(*UniqueSlot);
	}

	return NAME_None;
}

FText FNamedSlotModel::GetText() const
{
	if ( INamedSlotInterface* NamedSlotHost = Cast<INamedSlotInterface>(Item.GetTemplate()) )
	{
		TSet<FWidgetReference> SelectedWidgets;
		if ( UWidget* SlotContent = NamedSlotHost->GetContentForSlot(SlotName) )
		{
			return FText::Format(LOCTEXT("NamedSlotTextFormat", "{0} ({1})"), FText::FromName(SlotName), FText::FromName(SlotContent->GetFName()));
		}
	}

	return FText::FromName(SlotName);
}

const FSlateBrush* FNamedSlotModel::GetImage() const
{
	return NULL;
}

FSlateFontInfo FNamedSlotModel::GetFont() const
{
	return FCoreStyle::GetDefaultFontStyle("Bold", 10);
}

void FNamedSlotModel::GetChildren(TArray< TSharedPtr<FHierarchyModel> >& Children)
{
	TSharedPtr<FWidgetBlueprintEditor> BPEd = BlueprintEditor.Pin();
	if ( INamedSlotInterface* NamedSlotHost = Cast<INamedSlotInterface>(Item.GetTemplate()) )
	{
		TSet<FWidgetReference> SelectedWidgets;
		if ( UWidget* TemplateSlotContent = NamedSlotHost->GetContentForSlot(SlotName) )
		{
			TSharedPtr<FHierarchyWidget> RootChild = MakeShareable(new FHierarchyWidget(BPEd->GetReferenceFromTemplate(TemplateSlotContent), BPEd));
			Children.Add(RootChild);
		}
	}
}

void FNamedSlotModel::OnSelection()
{
	TSharedPtr<FWidgetBlueprintEditor> Editor = BlueprintEditor.Pin();

	FNamedSlotSelection Selection;
	Selection.NamedSlotHostWidget = Item;
	Selection.SlotName = SlotName;
	Editor->SetSelectedNamedSlot(Selection);
}

void FNamedSlotModel::UpdateSelection()
{
	//bIsSelected = false;

	//const TSet<FWidgetReference>& SelectedWidgets = BlueprintEditor.Pin()->GetSelectedWidgets();

	//TSharedPtr<FWidgetBlueprintEditor> BPEd = BlueprintEditor.Pin();
	//if ( INamedSlotInterface* NamedSlotHost = Cast<INamedSlotInterface>(Item.GetTemplate()) )
	//{
	//	if ( UWidget* TemplateSlotContent = NamedSlotHost->GetContentForSlot(SlotName) )
	//	{
	//		bIsSelected = SelectedWidgets.Contains(BPEd->GetReferenceFromTemplate(TemplateSlotContent));
	//	}
	//}
}

FWidgetReference FNamedSlotModel::AsDraggedWidgetReference() const
{
	if (INamedSlotInterface* NamedSlotHost = Cast<INamedSlotInterface>(Item.GetTemplate()))
	{
		// Only assign content to the named slot if it is null.
		if (UWidget* Content = NamedSlotHost->GetContentForSlot(SlotName))
		{
			return BlueprintEditor.Pin()->GetReferenceFromTemplate(Content);
		}
	}

	return FWidgetReference();
}

TOptional<EItemDropZone> FNamedSlotModel::HandleCanAcceptDrop(const FDragDropEvent& DragDropEvent, EItemDropZone DropZone)
{
	UWidgetBlueprint* Blueprint = BlueprintEditor.Pin()->GetWidgetBlueprintObj();

	TSharedPtr<FWidgetTemplateDragDropOp> TemplateDragDropOp = DragDropEvent.GetOperationAs<FWidgetTemplateDragDropOp>();
	if (TemplateDragDropOp.IsValid())
	{
		TemplateDragDropOp->ResetToDefaultToolTip();

		if ( INamedSlotInterface* NamedSlotHost = Cast<INamedSlotInterface>(Item.GetTemplate()) )
		{
			// Only assign content to the named slot if it is null.
			if ( NamedSlotHost->GetContentForSlot(SlotName) != nullptr )
			{
				TemplateDragDropOp->CurrentIconBrush = FEditorStyle::GetBrush(TEXT("Graph.ConnectorFeedback.Error"));
				TemplateDragDropOp->CurrentHoverText = LOCTEXT("NamedSlotAlreadyFull", "Named Slot already has a child.");
				return TOptional<EItemDropZone>();
			}

			UWidget* Widget = TemplateDragDropOp->Template->Create(Blueprint->WidgetTree);
			bool bIsFreeFromCircularReferences = true;
			if (Widget)
			{
				if (!Blueprint->IsWidgetFreeFromCircularReferences(Cast<UUserWidget>(Widget)))
				{
					TemplateDragDropOp->CurrentIconBrush = FEditorStyle::GetBrush(TEXT("Graph.ConnectorFeedback.Error"));
					TemplateDragDropOp->CurrentHoverText = LOCTEXT("CircularReference", "This would cause a circular reference.");
					bIsFreeFromCircularReferences = false;
				}

				FHierarchyModel::RemovePreviewWidget(Blueprint, Widget);
			}

			TemplateDragDropOp->CurrentIconBrush = FEditorStyle::GetBrush(TEXT("Graph.ConnectorFeedback.OK"));
			return bIsFreeFromCircularReferences ? EItemDropZone::OntoItem : TOptional<EItemDropZone>();
		}
	}

	TSharedPtr<FHierarchyWidgetDragDropOp> HierarchyDragDropOp = DragDropEvent.GetOperationAs<FHierarchyWidgetDragDropOp>();
	if (HierarchyDragDropOp.IsValid() && HierarchyDragDropOp->DraggedWidgets.Num() == 1)
	{
		HierarchyDragDropOp->ResetToDefaultToolTip();

		if (INamedSlotInterface* NamedSlotHost = Cast<INamedSlotInterface>(Item.GetTemplate()))
		{
			// Only assign content to the named slot if it is null.
			if (NamedSlotHost->GetContentForSlot(SlotName) != nullptr)
			{
				HierarchyDragDropOp->CurrentIconBrush = FEditorStyle::GetBrush(TEXT("Graph.ConnectorFeedback.Error"));
				HierarchyDragDropOp->CurrentHoverText = LOCTEXT("NamedSlotAlreadyFull", "Named Slot already has a child.");
				return TOptional<EItemDropZone>();
			}

			bool bFoundNewParentInChildSet = false;
			UWidget* TemplateWidget = HierarchyDragDropOp->DraggedWidgets[0].Widget.GetTemplate();

			// Verify that the new location we're placing the widget is not inside of its existing children.
			Blueprint->WidgetTree->ForWidgetAndChildren(TemplateWidget, [&](UWidget* Widget) {
				if (Item.GetTemplate() == Widget)
				{
					bFoundNewParentInChildSet = true;
				}
			});

			if (bFoundNewParentInChildSet)
			{
				HierarchyDragDropOp->CurrentIconBrush = FEditorStyle::GetBrush(TEXT("Graph.ConnectorFeedback.Error"));
				HierarchyDragDropOp->CurrentHoverText = LOCTEXT("CantMakeWidgetChildOfChildren", "Can't make widget a child of its children.");
				return TOptional<EItemDropZone>();
			}

			HierarchyDragDropOp->CurrentIconBrush = FEditorStyle::GetBrush(TEXT("Graph.ConnectorFeedback.OK"));
			return EItemDropZone::OntoItem;
		}
	}

	return TOptional<EItemDropZone>();
}

FReply FNamedSlotModel::HandleAcceptDrop(FDragDropEvent const& DragDropEvent, EItemDropZone DropZone)
{
	UWidget* SlotHostWidget = Item.GetTemplate();
	INamedSlotInterface* NamedSlotHost = Cast<INamedSlotInterface>(SlotHostWidget);
	if (NamedSlotHost == nullptr)
	{
		return FReply::Unhandled();
	}
	if (NamedSlotHost->GetContentForSlot(SlotName) != nullptr)
	{
		return FReply::Unhandled();
	}

	TSharedPtr<FWidgetTemplateDragDropOp> TemplateDragDropOp = DragDropEvent.GetOperationAs<FWidgetTemplateDragDropOp>();
	if (TemplateDragDropOp.IsValid())
	{
		FScopedTransaction Transaction(LOCTEXT("AddWidgetFromTemplate", "Add Widget"));

		UWidgetBlueprint* Blueprint = BlueprintEditor.Pin()->GetWidgetBlueprintObj();
		Blueprint->WidgetTree->SetFlags(RF_Transactional);
		Blueprint->WidgetTree->Modify();

		UWidget* DroppingWidget = TemplateDragDropOp->Template->Create(Blueprint->WidgetTree);

		DoDrop(SlotHostWidget, DroppingWidget);

		return FReply::Handled();
	}

	TSharedPtr<FHierarchyWidgetDragDropOp> HierarchyDragDropOp = DragDropEvent.GetOperationAs<FHierarchyWidgetDragDropOp>();
	if (HierarchyDragDropOp.IsValid() && HierarchyDragDropOp->DraggedWidgets.Num() == 1)
	{
		UWidgetBlueprint* Blueprint = BlueprintEditor.Pin()->GetWidgetBlueprintObj();
		Blueprint->WidgetTree->SetFlags(RF_Transactional);
		Blueprint->WidgetTree->Modify();

		UWidget* DroppingWidget = HierarchyDragDropOp->DraggedWidgets[0].Widget.GetTemplate();

		// We don't know if this widget is being removed from a named slot and RemoveFromParent is not enough to take care of this
		UWidget* SourceNamedSlotHostWidget = FWidgetBlueprintEditorUtils::FindNamedSlotHostWidgetForContent(DroppingWidget, Blueprint->WidgetTree);
		if (SourceNamedSlotHostWidget != nullptr)
		{
			if (TScriptInterface<INamedSlotInterface> SourceNamedSlotHost = TScriptInterface<INamedSlotInterface>(SourceNamedSlotHostWidget))
			{
				SourceNamedSlotHostWidget->SetFlags(RF_Transactional);
				SourceNamedSlotHostWidget->Modify();
				FWidgetBlueprintEditorUtils::RemoveNamedSlotHostContent(DroppingWidget, SourceNamedSlotHost);
			}
		}

		DroppingWidget->RemoveFromParent();

		DoDrop(SlotHostWidget, DroppingWidget);

		return FReply::Handled();
	}

	return FReply::Unhandled();
}

void FNamedSlotModel::DoDrop(UWidget* NamedSlotHostWidget, UWidget* DroppingWidget)
{
	UWidgetBlueprint* Blueprint = BlueprintEditor.Pin()->GetWidgetBlueprintObj();

	NamedSlotHostWidget->SetFlags(RF_Transactional);
	NamedSlotHostWidget->Modify();

	TScriptInterface<INamedSlotInterface> NamedSlotInterface = TScriptInterface<INamedSlotInterface>(NamedSlotHostWidget);
	NamedSlotInterface->SetContentForSlot(SlotName, DroppingWidget);

	FBlueprintEditorUtils::MarkBlueprintAsStructurallyModified(Blueprint);

	TSet<FWidgetReference> SelectedTemplates;
	SelectedTemplates.Add(BlueprintEditor.Pin()->GetReferenceFromTemplate(DroppingWidget));

	BlueprintEditor.Pin()->SelectWidgets(SelectedTemplates, false);
}

//////////////////////////////////////////////////////////////////////////

FHierarchyWidget::FHierarchyWidget(FWidgetReference InItem, TSharedPtr<FWidgetBlueprintEditor> InBlueprintEditor)
	: FHierarchyModel(InBlueprintEditor)
	, Item(InItem)
	, bEditing(false)
{
}

FName FHierarchyWidget::GetUniqueName() const
{
	UWidget* WidgetTemplate = Item.GetTemplate();
	if ( WidgetTemplate )
	{
		return WidgetTemplate->GetFName();
	}

	return NAME_None;
}

FText FHierarchyWidget::GetText() const
{
	UWidget* WidgetTemplate = Item.GetTemplate();
	if ( WidgetTemplate )
	{
		return bEditing ? WidgetTemplate->GetLabelText() : WidgetTemplate->GetLabelTextWithMetadata();
	}

	return FText::GetEmpty();
}

FText FHierarchyWidget::GetImageToolTipText() const
{
	UWidget* WidgetTemplate = Item.GetTemplate();
	if ( WidgetTemplate )
	{
		UClass* WidgetClass = WidgetTemplate->GetClass();
		if ( WidgetClass->IsChildOf( UUserWidget::StaticClass() ) )
		{
			auto& Description = Cast<UWidgetBlueprint>( WidgetClass->ClassGeneratedBy )->BlueprintDescription;
			if ( Description.Len() > 0 )
			{
				return FText::FromString( Description );
			}
		}
		
		return WidgetClass->GetToolTipText();
	}
	
	return FText::GetEmpty();
}

FText FHierarchyWidget::GetLabelToolTipText() const
{
	// If the user has provided a name, give a tooltip with the widget type for easy reference
	UWidget* WidgetTemplate = Item.GetTemplate();
	if ( WidgetTemplate && !WidgetTemplate->IsGeneratedName() )
	{
		return FText::FromString(TEXT( "[" ) + WidgetTemplate->GetClass()->GetDisplayNameText().ToString() + TEXT( "]" ) );
	}

	return FText::GetEmpty();
}

void FHierarchyWidget::GetFilterStrings(TArray<FString>& OutStrings) const
{
	FHierarchyModel::GetFilterStrings(OutStrings);

	UWidget* WidgetTemplate = Item.GetTemplate();
	if (WidgetTemplate && !WidgetTemplate->IsGeneratedName())
	{
		OutStrings.Add(WidgetTemplate->GetClass()->GetName());
		OutStrings.Add(WidgetTemplate->GetClass()->GetDisplayNameText().ToString());
	}
}

const FSlateBrush* FHierarchyWidget::GetImage() const
{
	if (Item.GetTemplate())
	{
		return FSlateIconFinder::FindIconBrushForClass(Item.GetTemplate()->GetClass());
	}
	return nullptr;
}

FSlateFontInfo FHierarchyWidget::GetFont() const
{
	UWidget* WidgetTemplate = Item.GetTemplate();
	if ( WidgetTemplate )
	{
		if ( !WidgetTemplate->IsGeneratedName() && WidgetTemplate->bIsVariable )
		{
			// TODO UMG Hacky move into style area
			return FCoreStyle::GetDefaultFontStyle("Bold", 10);
		}
	}

	static FName NormalFont("NormalFont");
	return FCoreStyle::Get().GetFontStyle(NormalFont);
}

TOptional<EItemDropZone> FHierarchyWidget::HandleCanAcceptDrop(const FDragDropEvent& DragDropEvent, EItemDropZone DropZone)
{
	bool bIsFreeFromCircularReferences = true;
	if (TSharedPtr<FWidgetTemplateDragDropOp> TemplateDragDropOp = DragDropEvent.GetOperationAs<FWidgetTemplateDragDropOp>())
	{
		UWidgetBlueprint* Blueprint = BlueprintEditor.Pin()->GetWidgetBlueprintObj();
		if(Blueprint)
		{
			UWidget* Widget = TemplateDragDropOp->Template->Create(Blueprint->WidgetTree);

			if (Widget)
			{
				if (!Blueprint->IsWidgetFreeFromCircularReferences(Cast<UUserWidget>(Widget)))
				{
					TemplateDragDropOp->CurrentIconBrush = FEditorStyle::GetBrush(TEXT("Graph.ConnectorFeedback.Error"));
					TemplateDragDropOp->CurrentHoverText = LOCTEXT("CircularReference", "This would cause a circular reference.");
					bIsFreeFromCircularReferences = false;
				}

				RemovePreviewWidget(Blueprint, Widget);

			}
		}
	}
	bool bIsDrop = false;
	return bIsFreeFromCircularReferences ? ProcessHierarchyDragDrop(DragDropEvent, DropZone, bIsDrop, BlueprintEditor.Pin(), Item) :  TOptional<EItemDropZone>();
}

void FHierarchyWidget::HandleDragLeave(const FDragDropEvent& DragDropEvent)
{
	TSharedPtr<FDecoratedDragDropOp> DecoratedDragDropOp = DragDropEvent.GetOperationAs<FDecoratedDragDropOp>();
	if ( DecoratedDragDropOp.IsValid() )
	{
		DecoratedDragDropOp->ResetToDefaultToolTip();
	}
	FHierarchyModel::HandleDragLeave(DragDropEvent);
}

FReply FHierarchyWidget::HandleAcceptDrop(const FDragDropEvent& DragDropEvent, EItemDropZone DropZone)
{
	bool bIsDrop = true;
	TOptional<EItemDropZone> Zone = ProcessHierarchyDragDrop(DragDropEvent, DropZone, bIsDrop, BlueprintEditor.Pin(), Item);
	if (Zone.IsSet())
	{
		TArray<UWidget*> DragDropPreviewWidgets;
		DetermineDragDropPreviewWidgets(DragDropPreviewWidgets, DragDropEvent);
		// Move the remaining widgets into the transient package. Otherwise, they will remain outered to the WidgetTree and end up as properties in the BP class layout as a result.
		UWidgetBlueprint* BP = Cast<UWidgetBlueprint>(BlueprintEditor.Pin()->GetBlueprintObj());
		if (BP)
		{
			for (UWidget* Widget : DragDropPreviewWidgets)
			{
				FHierarchyModel::RemovePreviewWidget(BP, Widget);
			}
		}
	}
	return Zone.IsSet() ? FReply::Handled() : FReply::Unhandled();
}

bool FHierarchyWidget::OnVerifyNameTextChanged(const FText& InText, FText& OutErrorMessage)
{
	return FWidgetBlueprintEditorUtils::VerifyWidgetRename(BlueprintEditor.Pin().ToSharedRef(), Item, InText, OutErrorMessage);
}

void FHierarchyWidget::OnNameTextCommited(const FText& InText, ETextCommit::Type CommitInfo)
{
	FWidgetBlueprintEditorUtils::RenameWidget(BlueprintEditor.Pin().ToSharedRef(), Item.GetTemplate()->GetFName(), InText.ToString());
}

void FHierarchyWidget::GetChildren(TArray< TSharedPtr<FHierarchyModel> >& Children)
{
	TSharedPtr<FWidgetBlueprintEditor> BPEd = BlueprintEditor.Pin();

	// Check for named slots
	if ( INamedSlotInterface* NamedSlotHost = Cast<INamedSlotInterface>(Item.GetTemplate()) )
	{
		TArray<FName> SlotNames;
		NamedSlotHost->GetSlotNames(SlotNames);

		for ( FName& SlotName : SlotNames )
		{
			TSharedPtr<FNamedSlotModel> ChildItem = MakeShareable(new FNamedSlotModel(Item, SlotName, BPEd));
			Children.Add(ChildItem);
		}
	}
	
	// Check if it's a panel widget that can support children
	if ( UPanelWidget* PanelWidget = Cast<UPanelWidget>(Item.GetTemplate()) )
	{
		for ( int32 i = 0; i < PanelWidget->GetChildrenCount(); i++ )
		{
			UWidget* Child = PanelWidget->GetChildAt(i);
			if ( Child )
			{
				TSharedPtr<FHierarchyWidget> ChildItem = MakeShareable(new FHierarchyWidget(BPEd->GetReferenceFromTemplate(Child), BPEd));
				Children.Add(ChildItem);
			}
		}
	}
}

void FHierarchyWidget::OnSelection()
{
	TSet<FWidgetReference> SelectedWidgets;
	SelectedWidgets.Add(Item);

	BlueprintEditor.Pin()->SelectWidgets(SelectedWidgets, true);
}

void FHierarchyWidget::OnMouseEnter()
{
	BlueprintEditor.Pin()->SetHoveredWidget(Item);
}

void FHierarchyWidget::OnMouseLeave()
{
	BlueprintEditor.Pin()->ClearHoveredWidget();
}

bool FHierarchyWidget::IsHovered() const
{
	return BlueprintEditor.Pin()->GetHoveredWidget() == Item;
}

void FHierarchyWidget::UpdateSelection()
{
	const TSet<FWidgetReference>& SelectedWidgets = BlueprintEditor.Pin()->GetSelectedWidgets();
	bIsSelected = SelectedWidgets.Contains(Item);
}

bool FHierarchyWidget::CanRename() const
{
	return true;
}

void FHierarchyWidget::RequestBeginRename()
{
	RenameEvent.ExecuteIfBound();
}

void FHierarchyWidget::OnBeginEditing()
{
	bEditing = true;
}

void FHierarchyWidget::OnEndEditing()
{
	bEditing = false;
}

//////////////////////////////////////////////////////////////////////////

void SHierarchyViewItem::Construct(const FArguments& InArgs, const TSharedRef< STableViewBase >& InOwnerTableView, TSharedPtr<FHierarchyModel> InModel)
{
	Model = InModel;
	Model->RenameEvent.BindSP(this, &SHierarchyViewItem::OnRequestBeginRename);

	STableRow< TSharedPtr<FHierarchyModel> >::Construct(
		STableRow< TSharedPtr<FHierarchyModel> >::FArguments()
		.OnCanAcceptDrop(this, &SHierarchyViewItem::HandleCanAcceptDrop)
		.OnAcceptDrop(this, &SHierarchyViewItem::HandleAcceptDrop)
		.OnDragDetected(this, &SHierarchyViewItem::HandleDragDetected)
		.OnDragEnter(this, &SHierarchyViewItem::HandleDragEnter)
		.OnDragLeave(this, &SHierarchyViewItem::HandleDragLeave)
		.Padding(0.0f)
		.Content()
		[
			SNew(SHorizontalBox)
			
			// Widget icon
			+ SHorizontalBox::Slot()
			.AutoWidth()
			.VAlign(VAlign_Center)
			[
				SNew(SImage)
				.ColorAndOpacity(FLinearColor(1,1,1,0.5))
				.Image(Model->GetImage())
				.ToolTipText(Model->GetImageToolTipText())
			]

			// Name of the widget
			+ SHorizontalBox::Slot()
			.FillWidth(1.0f)
			.Padding(2, 0, 0, 0)
			.VAlign(VAlign_Center)
			[
				SAssignNew(EditBox, SInlineEditableTextBlock)
				.Font(this, &SHierarchyViewItem::GetItemFont)
				.Text(this, &SHierarchyViewItem::GetItemText)
				.ToolTipText(Model->GetLabelToolTipText())
				.HighlightText(InArgs._HighlightText)
				.IsReadOnly(this, &SHierarchyViewItem::IsReadOnly)
				.OnEnterEditingMode(this, &SHierarchyViewItem::OnBeginNameTextEdit)
				.OnExitEditingMode(this, &SHierarchyViewItem::OnEndNameTextEdit)
				.OnVerifyTextChanged(this, &SHierarchyViewItem::OnVerifyNameTextChanged)
				.OnTextCommitted(this, &SHierarchyViewItem::OnNameTextCommited)
				.IsSelected(this, &SHierarchyViewItem::IsSelectedExclusively)
			]

			// Flow Direction Icon
			+ SHorizontalBox::Slot()
			.AutoWidth()
			.VAlign(VAlign_Center)
			[
				SNew(STextBlock)
				// TODO Tooltip should tell you what the widget is setup to do
				.ToolTipText(LOCTEXT("NavigationHierarchyToolTip", "This widget overrides the navigation preference."))
				.Visibility_Lambda([InModel] { return InModel->DoesWidgetOverrideNavigation() ? EVisibility::Visible : EVisibility::Collapsed; })
				.ColorAndOpacity(FCoreStyle::Get().GetSlateColor("Foreground"))
				.Font(FEditorStyle::Get().GetFontStyle("FontAwesome.10"))
				.Text(FEditorFontGlyphs::Arrows)
			]

			// Localization Flow Direction Icon
			+ SHorizontalBox::Slot()
			.AutoWidth()
			.VAlign(VAlign_Center)
			[
				SNew(STextBlock)
				// TODO Tooltip should tell you what the widget is setup to do
				.ToolTipText(LOCTEXT("FlowDirectionHierarchyToolTip", "This widget overrides the culture/localization flow direction preference."))
				.Visibility_Lambda([InModel] { return InModel->DoesWidgetOverrideFlowDirection() ? EVisibility::Visible : EVisibility::Collapsed; })
				.ColorAndOpacity(FCoreStyle::Get().GetSlateColor("Foreground"))
				.Font(FEditorStyle::Get().GetFontStyle("FontAwesome.10"))
				.Text(FEditorFontGlyphs::Exchange)
			]

			// Locked Icon
			+ SHorizontalBox::Slot()
			.AutoWidth()
			.VAlign(VAlign_Center)
			[
				SNew(SButton)
				.ContentPadding(FMargin(3, 1))
				.ButtonStyle(FEditorStyle::Get(), "HoverHintOnly")
				.ForegroundColor(FCoreStyle::Get().GetSlateColor("Foreground"))
				.OnClicked(this, &SHierarchyViewItem::OnToggleLockedInDesigner)
				.Visibility(Model->CanControlLockedInDesigner() ? EVisibility::Visible : EVisibility::Hidden)
				.ToolTipText(LOCTEXT("WidgetLockedButtonToolTip", "Locks or Unlocks this widget and all children.  Locking a widget prevents it from being selected in the designer view by clicking on them.\n\nHolding [Shift] will only affect this widget and no children."))
				.HAlign(HAlign_Center)
				.VAlign(VAlign_Center)
				[
					SNew(SBox)
					.MinDesiredWidth(12.0f)
					.HAlign(HAlign_Left)
					[
						SNew(STextBlock)
						.Font(FEditorStyle::Get().GetFontStyle("FontAwesome.10"))
						.Text(this, &SHierarchyViewItem::GetLockBrushForWidget)
					]
				]
			]

			// Visibility icon
			+ SHorizontalBox::Slot()
			.AutoWidth()
			.VAlign(VAlign_Center)
			[
				SNew(SButton)
				.ContentPadding(FMargin(3, 1))
				.ButtonStyle(FEditorStyle::Get(), "HoverHintOnly")
				.ForegroundColor(FCoreStyle::Get().GetSlateColor("Foreground"))
				.OnClicked(this, &SHierarchyViewItem::OnToggleVisibility)
				.Visibility(Model->CanControlVisibility() ? EVisibility::Visible : EVisibility::Hidden)
				.ToolTipText(LOCTEXT("WidgetVisibilityButtonToolTip", "Toggle Widget's Editor Visibility"))
				.HAlign(HAlign_Center)
				.VAlign(VAlign_Center)
				[
					SNew(STextBlock)
					.Font(FEditorStyle::Get().GetFontStyle("FontAwesome.10"))
					.Text(this, &SHierarchyViewItem::GetVisibilityBrushForWidget)
				]
			]
		],
		InOwnerTableView);
}

SHierarchyViewItem::~SHierarchyViewItem()
{
	Model->RenameEvent.Unbind();
}

void SHierarchyViewItem::OnMouseEnter(const FGeometry& MyGeometry, const FPointerEvent& MouseEvent)
{
	STableRow< TSharedPtr<FHierarchyModel> >::OnMouseEnter(MyGeometry, MouseEvent);

	Model->OnMouseEnter();
}

void SHierarchyViewItem::OnMouseLeave(const FPointerEvent& MouseEvent)
{
	STableRow< TSharedPtr<FHierarchyModel> >::OnMouseLeave(MouseEvent);

	Model->OnMouseLeave();
}

void SHierarchyViewItem::OnBeginNameTextEdit()
{
	Model->OnBeginEditing();

	InitialText = Model->GetText();
}

void SHierarchyViewItem::OnEndNameTextEdit()
{
	Model->OnEndEditing();
}

bool SHierarchyViewItem::OnVerifyNameTextChanged(const FText& InText, FText& OutErrorMessage)
{
	return Model->OnVerifyNameTextChanged(InText, OutErrorMessage);
}

void SHierarchyViewItem::OnNameTextCommited(const FText& InText, ETextCommit::Type CommitInfo)
{
	// The model can return nice names "Border_53" becomes [Border] in some cases
	// This check makes sure we don't rename the object internally to that nice name.
	// Most common case would be the user enters edit mode by accident then just moves focus away.
	if (InitialText.EqualToCaseIgnored(InText))
	{
		return;
	}

	Model->OnNameTextCommited(InText, CommitInfo);
}

bool SHierarchyViewItem::IsReadOnly() const
{
	return !Model->CanRename();
}

void SHierarchyViewItem::OnRequestBeginRename()
{
	TSharedPtr<SInlineEditableTextBlock> SafeEditBox = EditBox.Pin();
	if ( SafeEditBox.IsValid() )
	{
		SafeEditBox->EnterEditingMode();
	}
}

FSlateFontInfo SHierarchyViewItem::GetItemFont() const
{
	return Model->GetFont();
}

FText SHierarchyViewItem::GetItemText() const
{
	return Model->GetText();
}

bool SHierarchyViewItem::IsHovered() const
{
	return bIsHovered || Model->IsHovered();
}

void SHierarchyViewItem::HandleDragEnter(FDragDropEvent const& DragDropEvent)
{
	Model->HandleDragEnter(DragDropEvent);
}

void SHierarchyViewItem::HandleDragLeave(const FDragDropEvent& DragDropEvent)
{
	Model->HandleDragLeave(DragDropEvent);
}

TOptional<EItemDropZone> SHierarchyViewItem::HandleCanAcceptDrop(const FDragDropEvent& DragDropEvent, EItemDropZone DropZone, TSharedPtr<FHierarchyModel> TargetItem)
{
	return Model->HandleCanAcceptDrop(DragDropEvent, DropZone);
}

FReply SHierarchyViewItem::HandleDragDetected(const FGeometry& MyGeometry, const FPointerEvent& MouseEvent)
{
	return Model->HandleDragDetected(MyGeometry, MouseEvent);
}

FReply SHierarchyViewItem::HandleAcceptDrop(const FDragDropEvent& DragDropEvent, EItemDropZone DropZone, TSharedPtr<FHierarchyModel> TargetItem)
{
	return Model->HandleAcceptDrop(DragDropEvent, DropZone);
}

FReply SHierarchyViewItem::OnToggleVisibility()
{
	Model->SetIsVisible(!Model->IsVisible());

	return FReply::Handled();
}

FText SHierarchyViewItem::GetVisibilityBrushForWidget() const
{
	return Model->IsVisible() ? FEditorFontGlyphs::Eye : FEditorFontGlyphs::Eye_Slash;
}

FReply SHierarchyViewItem::OnToggleLockedInDesigner()
{
	if ( Model.IsValid() )
	{
		const bool bRecursive = FSlateApplication::Get().GetModifierKeys().IsShiftDown() ? false : true;
		Model->SetIsLockedInDesigner(!Model->IsLockedInDesigner(), bRecursive);
	}

	return FReply::Handled();
}

FText SHierarchyViewItem::GetLockBrushForWidget() const
{
	return Model.IsValid() && Model->IsLockedInDesigner() ? FEditorFontGlyphs::Lock : FEditorFontGlyphs::Unlock;
}

#undef LOCTEXT_NAMESPACE<|MERGE_RESOLUTION|>--- conflicted
+++ resolved
@@ -55,11 +55,7 @@
 	{
 		for (const FItem& Item : DraggedWidgets)
 		{
-<<<<<<< HEAD
-			if (Item.Widget.WidgetEditor.Pin() != BlueprintEditor)
-=======
 			if (Item.Widget.GetWidgetEditor() != BlueprintEditor)
->>>>>>> 3aae9151
 			{
 				return false;
 			}
