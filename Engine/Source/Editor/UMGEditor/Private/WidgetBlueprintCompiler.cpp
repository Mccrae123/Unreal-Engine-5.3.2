--- conflicted
+++ resolved
@@ -242,46 +242,6 @@
 	if ( !Blueprint->bIsRegeneratingOnLoad && bIsFullCompile )
 	{
 		if (UWidgetBlueprintGeneratedClass* WBC_ToClean = Cast<UWidgetBlueprintGeneratedClass>(ClassToClean))
-<<<<<<< HEAD
-		{
-			if (UWidgetTree* OldArchetype = WBC_ToClean->GetWidgetTreeArchetype())
-			{
-				FString TransientArchetypeString = FString::Printf(TEXT("OLD_TEMPLATE_TREE%s"), *OldArchetype->GetName());
-				RenameObjectToTransientPackage(OldArchetype, *TransientArchetypeString, true);
-
-				TArray<UObject*> Children;
-				ForEachObjectWithOuter(OldArchetype, [&Children] (UObject* Child) {
-					Children.Add(Child);
-				}, false);
-
-				for ( UObject* Child : Children )
-				{
-					RenameObjectToTransientPackage(Child, FName(), false);
-				}
-
-				WBC_ToClean->SetWidgetTreeArchetype(nullptr);
-			}
-		}
-	}
-
-	// Remove widgets that are created but not referenced by the widget tree. This could happen when another referenced UserWidget is modified.
-	{
-		TArray<UWidget*> OuterWidgets = WidgetBP->GetAllSourceWidgets();
-		TArray<UWidget*> TreeWidgets;
-		if (WidgetBP->WidgetTree)
-		{
-			WidgetBP->WidgetTree->GetAllWidgets(TreeWidgets);
-		}
-
-		for (UWidget* OuterWidget : OuterWidgets)
-		{
-			if (!TreeWidgets.Contains(OuterWidget))
-			{
-				MessageLog.Note(*FText::Format(LOCTEXT("UnusedWidgetFoundAndRemoved", "Removed unused widget '{0}'."), FText::FromName(OuterWidget->GetFName())).ToString());
-
-				FString TransientCDOString = FString::Printf(TEXT("TRASH_%s"), *OuterWidget->GetName());
-				RenameObjectToTransientPackage(OuterWidget, *TransientCDOString, true);
-=======
 		{
 			if (UWidgetTree* OldArchetype = WBC_ToClean->GetWidgetTreeArchetype())
 			{
@@ -383,7 +343,6 @@
 			{
 				FString TransientCDOString = FString::Printf(TEXT("TRASH_%s"), *WidgetToClean->GetName());
 				RenameObjectToTransientPackage(WidgetToClean, *TransientCDOString, true);
->>>>>>> 6bbb88c8
 			}
 		}
 	}
@@ -744,14 +703,11 @@
 			}
 
 			BPGClass->SetWidgetTreeArchetype(NewWidgetTree);
-<<<<<<< HEAD
-=======
 			if (OldWidgetTree)
 			{
 				FLinkerLoad::PRIVATE_PatchNewObjectIntoExport(OldWidgetTree, NewWidgetTree);
 			}
 			OldWidgetTree = nullptr;
->>>>>>> 6bbb88c8
 
 			WidgetBP->WidgetTree->SetFlags(PreviousFlags);
 		}
