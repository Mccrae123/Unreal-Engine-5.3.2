--- conflicted
+++ resolved
@@ -817,15 +817,7 @@
 	FBlueprintCompilerLog(FCompilerResultsLog& InMessageLog, TSubclassOf<UUserWidget> InClassContext)
 		: MessageLog(InMessageLog)
 		, ClassContext(InClassContext)
-<<<<<<< HEAD
-=======
-	{
-	}
-
-	virtual TSubclassOf<UUserWidget> GetContextClass() const override
->>>>>>> 24776ab6
-	{
-		return ClassContext;
+	{
 	}
 
 	virtual TSubclassOf<UUserWidget> GetContextClass() const override
