--- conflicted
+++ resolved
@@ -42,12 +42,6 @@
 		{
 			return false;
 		}
-<<<<<<< HEAD
-
-		FProperty* Property = InPropertyHandle.GetProperty();
-		FString DelegateName = Property->GetName() + "Delegate";
-=======
->>>>>>> 6bbb88c8
 
 		FProperty* ParentProperty = ParentPropertyHandle->GetProperty();
 		FString DelegateName = ParentProperty->GetName() + "Delegate";
@@ -118,12 +112,8 @@
 		}
 	}
 
-<<<<<<< HEAD
-	return FBlueprintWidgetCustomization::MakePropertyBindingWidget(BlueprintEditor, DelegateProperty, InPropertyHandle.ToSharedRef(), true);
-=======
 	InWidgetRow.ExtensionContent()
 	[
 		FBlueprintWidgetCustomization::MakePropertyBindingWidget(BlueprintEditor, DelegateProperty, InPropertyHandle.ToSharedRef(), true)
 	];
->>>>>>> 6bbb88c8
 }