// Copyright Epic Games, Inc. All Rights Reserved.

#include "Details/DetailWidgetExtensionHandler.h"
#include "Binding/WidgetBinding.h"
#include "Customizations/UMGDetailCustomizations.h"
<<<<<<< HEAD
#include "Engine/Blueprint.h"
#include "UMGEditorModule.h"
#include "UMGEditorProjectSettings.h"
=======
#include "Details/WidgetPropertyDragDropHandler.h"
#include "Engine/Blueprint.h"
#include "UMGEditorModule.h"
>>>>>>> 4af6daef
#include "WidgetBlueprint.h"
#include "WidgetBlueprintEditor.h"

FDetailWidgetExtensionHandler::FDetailWidgetExtensionHandler(TSharedPtr<FWidgetBlueprintEditor> InBlueprintEditor)
	: BlueprintEditor( InBlueprintEditor )
{}

namespace Private
{
	FDelegateProperty* FindDelegateProperty(const IPropertyHandle& PropertyHandle)
	{
		// Make the extension handler run for child struct/array properties if the parent is bindable.
		// This is so we can later disable any child rows of a bound property in ExtendWidgetRow().
		TSharedPtr<const IPropertyHandle> ParentPropertyHandle;
		for (TSharedPtr<const IPropertyHandle> CurrentPropertyHandle = PropertyHandle.AsShared();
			CurrentPropertyHandle && CurrentPropertyHandle->GetProperty();
			CurrentPropertyHandle = CurrentPropertyHandle->GetParentHandle())
		{
			ParentPropertyHandle = CurrentPropertyHandle;
		}
<<<<<<< HEAD

		// Check to see if there's a delegate for the parent property.
		FProperty* ParentProperty = ParentPropertyHandle->GetProperty();
		FString DelegateName = ParentProperty->GetName() + "Delegate";

		if (UClass* ContainerClass = ParentProperty->GetOwner<UClass>())
		{
			FDelegateProperty* DelegateProperty = FindFProperty<FDelegateProperty>(ContainerClass, FName(*DelegateName));
			return DelegateProperty;
		} 

		return nullptr;
	}

=======

		// Check to see if there's a delegate for the parent property.
		FProperty* ParentProperty = ParentPropertyHandle->GetProperty();
		FString DelegateName = ParentProperty->GetName() + "Delegate";

		if (UClass* ContainerClass = ParentProperty->GetOwner<UClass>())
		{
			FDelegateProperty* DelegateProperty = FindFProperty<FDelegateProperty>(ContainerClass, FName(*DelegateName));
			return DelegateProperty;
		} 

		return nullptr;
	}

>>>>>>> 4af6daef
	bool ShouldShowOldBindingWidget(const UWidgetBlueprint* WidgetBlueprint, const IPropertyHandle& PropertyHandle)
	{
		FProperty* Property = PropertyHandle.GetProperty();
		FString DelegateName = Property->GetName() + "Delegate";
		FDelegateProperty* DelegateProperty = FindDelegateProperty(PropertyHandle);
		if (DelegateProperty == nullptr)
		{
			return false;
		}

		const bool bIsEditable = Property->HasAnyPropertyFlags(CPF_Edit | CPF_EditConst);
		const bool bDoSignaturesMatch = DelegateProperty->SignatureFunction->GetReturnProperty()->SameType(Property);

		if (!bIsEditable || !bDoSignaturesMatch)
		{
			return false;
		}

		if (!WidgetBlueprint->ArePropertyBindingsAllowed())
		{
			// Even if they don't want them on, we need to show them so they can remove them if they had any.
			if (WidgetBlueprint->Bindings.Num() == 0)
			{
				return false;
			}
		}

		return true;
	}
}

bool FDetailWidgetExtensionHandler::IsPropertyExtendable(const UClass* ObjectClass, const IPropertyHandle& PropertyHandle) const
{
	if (PropertyHandle.GetNumOuterObjects() != 1)
	{
		return false;
	}
<<<<<<< HEAD

	TArray<UObject*> Objects;
	PropertyHandle.GetOuterObjects(Objects);

	// We don't allow bindings on the CDO.
	if (Objects[0] != nullptr && Objects[0]->HasAnyFlags(RF_ClassDefaultObject))
	{
		return false;
	}

	TSharedPtr<FWidgetBlueprintEditor> BPEd = BlueprintEditor.Pin();
	if (BPEd == nullptr || Objects[0] == BPEd->GetPreview())
	{
		return false;
	}

	if (FDelegateProperty* DelegateProperty = Private::FindDelegateProperty(PropertyHandle))
	{
		return true;
	}

	const UWidget* Widget = Cast<UWidget>(Objects[0]);
	if (Widget == nullptr)
	{
		return false;
	}

	const UWidgetBlueprint* WidgetBlueprint = BPEd->GetWidgetBlueprintObj();

	IUMGEditorModule& EditorModule = FModuleManager::LoadModuleChecked<IUMGEditorModule>("UMGEditor");
	for (const TSharedPtr<IPropertyBindingExtension>& Extension : EditorModule.GetPropertyBindingExtensibilityManager()->GetExtensions())
	{
		if (Extension->CanExtend(WidgetBlueprint, Widget, PropertyHandle.GetProperty()))
		{
			return true;
		}
	}

	return false;
}

void FDetailWidgetExtensionHandler::ExtendWidgetRow(
	FDetailWidgetRow& InWidgetRow,
	const IDetailLayoutBuilder& InDetailBuilder,
	const UClass* InObjectClass,
	TSharedPtr<IPropertyHandle> InPropertyHandle)
{
	// Always make the value widget disabled when the property is bindable.
	const TWeakPtr<FWidgetBlueprintEditor> BlueprintEditorPtr = BlueprintEditor;
	const TSharedRef<IPropertyHandle> PropertyHandleRef = InPropertyHandle.ToSharedRef();
	InWidgetRow.IsValueEnabled(TAttribute<bool>::Create(
		[BlueprintEditorPtr, PropertyHandleRef]() {
			// NOTE: HasPropertyBindings is potentially expensive (see its implementation) and this will
			// get called for every bindable property's row, on every frame.
			// However, this is not currently a big concern because we only extend the widget row
			// in cases where there is one OuterObject (see IsPropertyExtendable above).
			// But the performance might degrade if we extend the widget row with the property binding
			// widget for a multiple-selection.
			return !FBlueprintWidgetCustomization::HasPropertyBindings(BlueprintEditorPtr, PropertyHandleRef);
		}));

	const UWidgetBlueprint* WidgetBlueprint = BlueprintEditor.Pin()->GetWidgetBlueprintObj();

	bool bShouldShowWidget = false;
	bShouldShowWidget |= Private::ShouldShowOldBindingWidget(WidgetBlueprint, PropertyHandleRef.Get());
	
	TArray<UObject*> Objects;
	InPropertyHandle->GetOuterObjects(Objects);

	for (const UObject* Object : Objects)
	{
		const UWidget* Widget = Cast<UWidget>(Object);
		if (Widget == nullptr)
		{
			continue;
		}

		IUMGEditorModule& EditorModule = FModuleManager::LoadModuleChecked<IUMGEditorModule>("UMGEditor");
		for (const TSharedPtr<IPropertyBindingExtension>& Extension : EditorModule.GetPropertyBindingExtensibilityManager()->GetExtensions())
		{
			bShouldShowWidget |= Extension->CanExtend(WidgetBlueprint, Widget, InPropertyHandle->GetProperty());
		}
	}

=======

	TArray<UObject*> Objects;
	PropertyHandle.GetOuterObjects(Objects);

	// We don't allow bindings on the CDO.
	if (Objects[0] != nullptr && Objects[0]->HasAnyFlags(RF_ClassDefaultObject))
	{
		return false;
	}

	TSharedPtr<FWidgetBlueprintEditor> BPEd = BlueprintEditor.Pin();
	if (BPEd == nullptr)
	{
		return false;
	}

	if (FDelegateProperty* DelegateProperty = Private::FindDelegateProperty(PropertyHandle))
	{
		return true;
	}

	const UWidget* Widget = Cast<UWidget>(Objects[0]);
	if (Widget == nullptr)
	{
		return false;
	}

	const UWidgetBlueprint* WidgetBlueprint = BPEd->GetWidgetBlueprintObj();

	IUMGEditorModule& EditorModule = FModuleManager::LoadModuleChecked<IUMGEditorModule>("UMGEditor");
	for (const TSharedPtr<IPropertyBindingExtension>& Extension : EditorModule.GetPropertyBindingExtensibilityManager()->GetExtensions())
	{
		if (Extension->CanExtend(WidgetBlueprint, Widget, PropertyHandle.GetProperty()))
		{
			return true;
		}
	}

	return false;
}

void FDetailWidgetExtensionHandler::ExtendWidgetRow(
	FDetailWidgetRow& InWidgetRow,
	const IDetailLayoutBuilder& InDetailBuilder,
	const UClass* InObjectClass,
	TSharedPtr<IPropertyHandle> InPropertyHandle)
{
	// Always make the value widget disabled when the property is bindable.
	const TWeakPtr<FWidgetBlueprintEditor> BlueprintEditorPtr = BlueprintEditor;
	const TSharedRef<IPropertyHandle> PropertyHandleRef = InPropertyHandle.ToSharedRef();
	InWidgetRow.IsValueEnabled(TAttribute<bool>::Create(
		[BlueprintEditorPtr, PropertyHandleRef]() {
			// NOTE: HasPropertyBindings is potentially expensive (see its implementation) and this will
			// get called for every bindable property's row, on every frame.
			// However, this is not currently a big concern because we only extend the widget row
			// in cases where there is one OuterObject (see IsPropertyExtendable above).
			// But the performance might degrade if we extend the widget row with the property binding
			// widget for a multiple-selection.
			return !FBlueprintWidgetCustomization::HasPropertyBindings(BlueprintEditorPtr, PropertyHandleRef);
		}));

	UWidgetBlueprint* WidgetBlueprint = BlueprintEditor.Pin()->GetWidgetBlueprintObj();

	bool bShouldShowOldBindingWidget = Private::ShouldShowOldBindingWidget(WidgetBlueprint, PropertyHandleRef.Get());

	bool bShouldShowWidget = false;
	bShouldShowWidget |= bShouldShowOldBindingWidget;
	
	TArray<UObject*> Objects;
	InPropertyHandle->GetOuterObjects(Objects);

	for (const UObject* Object : Objects)
	{
		const UWidget* Widget = Cast<UWidget>(Object);
		if (Widget == nullptr)
		{
			continue;
		}

		IUMGEditorModule& EditorModule = FModuleManager::LoadModuleChecked<IUMGEditorModule>("UMGEditor");
		for (const TSharedPtr<IPropertyBindingExtension>& Extension : EditorModule.GetPropertyBindingExtensibilityManager()->GetExtensions())
		{
			bShouldShowWidget |= Extension->CanExtend(WidgetBlueprint, Widget, InPropertyHandle->GetProperty());
		}
	}

>>>>>>> 4af6daef
	if (!bShouldShowWidget)
	{
		return;
	}

<<<<<<< HEAD
	UFunction* SignatureFunction = nullptr;
	if (FDelegateProperty* DelegateProperty = Private::FindDelegateProperty(PropertyHandleRef.Get()))
	{
		SignatureFunction = DelegateProperty->SignatureFunction;
	}

	InWidgetRow.ExtensionContent()
	[
		FBlueprintWidgetCustomization::MakePropertyBindingWidget(BlueprintEditor, SignatureFunction, InPropertyHandle.ToSharedRef(), true)
	];
=======
	if (Objects.Num() > 0)
	{
		if (UWidget* Widget = Cast<UWidget>(Objects[0]))
		{
			InWidgetRow.DragDropHandler(MakeShared<FWidgetPropertyDragDropHandler>(Widget, InPropertyHandle, WidgetBlueprint));

			if (Widget != BlueprintEditor.Pin()->GetPreview())
			{
				UFunction* SignatureFunction = nullptr;
				if (FDelegateProperty* DelegateProperty = Private::FindDelegateProperty(PropertyHandleRef.Get()))
				{
					SignatureFunction = DelegateProperty->SignatureFunction;
				}

				InWidgetRow.ExtensionContent()
					[
						FBlueprintWidgetCustomization::MakePropertyBindingWidget(BlueprintEditor, SignatureFunction, InPropertyHandle.ToSharedRef(), true, bShouldShowOldBindingWidget)
					];
			}
		}
	}
>>>>>>> 4af6daef
}<|MERGE_RESOLUTION|>--- conflicted
+++ resolved
@@ -3,15 +3,9 @@
 #include "Details/DetailWidgetExtensionHandler.h"
 #include "Binding/WidgetBinding.h"
 #include "Customizations/UMGDetailCustomizations.h"
-<<<<<<< HEAD
-#include "Engine/Blueprint.h"
-#include "UMGEditorModule.h"
-#include "UMGEditorProjectSettings.h"
-=======
 #include "Details/WidgetPropertyDragDropHandler.h"
 #include "Engine/Blueprint.h"
 #include "UMGEditorModule.h"
->>>>>>> 4af6daef
 #include "WidgetBlueprint.h"
 #include "WidgetBlueprintEditor.h"
 
@@ -32,7 +26,6 @@
 		{
 			ParentPropertyHandle = CurrentPropertyHandle;
 		}
-<<<<<<< HEAD
 
 		// Check to see if there's a delegate for the parent property.
 		FProperty* ParentProperty = ParentPropertyHandle->GetProperty();
@@ -47,22 +40,6 @@
 		return nullptr;
 	}
 
-=======
-
-		// Check to see if there's a delegate for the parent property.
-		FProperty* ParentProperty = ParentPropertyHandle->GetProperty();
-		FString DelegateName = ParentProperty->GetName() + "Delegate";
-
-		if (UClass* ContainerClass = ParentProperty->GetOwner<UClass>())
-		{
-			FDelegateProperty* DelegateProperty = FindFProperty<FDelegateProperty>(ContainerClass, FName(*DelegateName));
-			return DelegateProperty;
-		} 
-
-		return nullptr;
-	}
-
->>>>>>> 4af6daef
 	bool ShouldShowOldBindingWidget(const UWidgetBlueprint* WidgetBlueprint, const IPropertyHandle& PropertyHandle)
 	{
 		FProperty* Property = PropertyHandle.GetProperty();
@@ -100,92 +77,6 @@
 	{
 		return false;
 	}
-<<<<<<< HEAD
-
-	TArray<UObject*> Objects;
-	PropertyHandle.GetOuterObjects(Objects);
-
-	// We don't allow bindings on the CDO.
-	if (Objects[0] != nullptr && Objects[0]->HasAnyFlags(RF_ClassDefaultObject))
-	{
-		return false;
-	}
-
-	TSharedPtr<FWidgetBlueprintEditor> BPEd = BlueprintEditor.Pin();
-	if (BPEd == nullptr || Objects[0] == BPEd->GetPreview())
-	{
-		return false;
-	}
-
-	if (FDelegateProperty* DelegateProperty = Private::FindDelegateProperty(PropertyHandle))
-	{
-		return true;
-	}
-
-	const UWidget* Widget = Cast<UWidget>(Objects[0]);
-	if (Widget == nullptr)
-	{
-		return false;
-	}
-
-	const UWidgetBlueprint* WidgetBlueprint = BPEd->GetWidgetBlueprintObj();
-
-	IUMGEditorModule& EditorModule = FModuleManager::LoadModuleChecked<IUMGEditorModule>("UMGEditor");
-	for (const TSharedPtr<IPropertyBindingExtension>& Extension : EditorModule.GetPropertyBindingExtensibilityManager()->GetExtensions())
-	{
-		if (Extension->CanExtend(WidgetBlueprint, Widget, PropertyHandle.GetProperty()))
-		{
-			return true;
-		}
-	}
-
-	return false;
-}
-
-void FDetailWidgetExtensionHandler::ExtendWidgetRow(
-	FDetailWidgetRow& InWidgetRow,
-	const IDetailLayoutBuilder& InDetailBuilder,
-	const UClass* InObjectClass,
-	TSharedPtr<IPropertyHandle> InPropertyHandle)
-{
-	// Always make the value widget disabled when the property is bindable.
-	const TWeakPtr<FWidgetBlueprintEditor> BlueprintEditorPtr = BlueprintEditor;
-	const TSharedRef<IPropertyHandle> PropertyHandleRef = InPropertyHandle.ToSharedRef();
-	InWidgetRow.IsValueEnabled(TAttribute<bool>::Create(
-		[BlueprintEditorPtr, PropertyHandleRef]() {
-			// NOTE: HasPropertyBindings is potentially expensive (see its implementation) and this will
-			// get called for every bindable property's row, on every frame.
-			// However, this is not currently a big concern because we only extend the widget row
-			// in cases where there is one OuterObject (see IsPropertyExtendable above).
-			// But the performance might degrade if we extend the widget row with the property binding
-			// widget for a multiple-selection.
-			return !FBlueprintWidgetCustomization::HasPropertyBindings(BlueprintEditorPtr, PropertyHandleRef);
-		}));
-
-	const UWidgetBlueprint* WidgetBlueprint = BlueprintEditor.Pin()->GetWidgetBlueprintObj();
-
-	bool bShouldShowWidget = false;
-	bShouldShowWidget |= Private::ShouldShowOldBindingWidget(WidgetBlueprint, PropertyHandleRef.Get());
-	
-	TArray<UObject*> Objects;
-	InPropertyHandle->GetOuterObjects(Objects);
-
-	for (const UObject* Object : Objects)
-	{
-		const UWidget* Widget = Cast<UWidget>(Object);
-		if (Widget == nullptr)
-		{
-			continue;
-		}
-
-		IUMGEditorModule& EditorModule = FModuleManager::LoadModuleChecked<IUMGEditorModule>("UMGEditor");
-		for (const TSharedPtr<IPropertyBindingExtension>& Extension : EditorModule.GetPropertyBindingExtensibilityManager()->GetExtensions())
-		{
-			bShouldShowWidget |= Extension->CanExtend(WidgetBlueprint, Widget, InPropertyHandle->GetProperty());
-		}
-	}
-
-=======
 
 	TArray<UObject*> Objects;
 	PropertyHandle.GetOuterObjects(Objects);
@@ -272,24 +163,11 @@
 		}
 	}
 
->>>>>>> 4af6daef
 	if (!bShouldShowWidget)
 	{
 		return;
 	}
 
-<<<<<<< HEAD
-	UFunction* SignatureFunction = nullptr;
-	if (FDelegateProperty* DelegateProperty = Private::FindDelegateProperty(PropertyHandleRef.Get()))
-	{
-		SignatureFunction = DelegateProperty->SignatureFunction;
-	}
-
-	InWidgetRow.ExtensionContent()
-	[
-		FBlueprintWidgetCustomization::MakePropertyBindingWidget(BlueprintEditor, SignatureFunction, InPropertyHandle.ToSharedRef(), true)
-	];
-=======
 	if (Objects.Num() > 0)
 	{
 		if (UWidget* Widget = Cast<UWidget>(Objects[0]))
@@ -311,5 +189,4 @@
 			}
 		}
 	}
->>>>>>> 4af6daef
 }