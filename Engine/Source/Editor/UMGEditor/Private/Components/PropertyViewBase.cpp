// Copyright Epic Games, Inc. All Rights Reserved.

#include "Components/PropertyViewBase.h"

#include "Async/Async.h"
#include "Editor.h"
#include "Engine/World.h"
#include "PropertyEditorModule.h"
#include "Widgets/Layout/SBorder.h"
#include "UObject/UObjectGlobals.h"

#define LOCTEXT_NAMESPACE "UMG"

/////////////////////////////////////////////////////
// UPropertyViewBase


void UPropertyViewBase::ReleaseSlateResources(bool bReleaseChildren)
{
	Super::ReleaseSlateResources(bReleaseChildren);
	DisplayedWidget.Reset();
}


TSharedRef<SWidget> UPropertyViewBase::RebuildWidget()
{
	DisplayedWidget = SNew(SBorder)
		.Padding(0.0f)
		.HAlign(HAlign_Fill)
		.VAlign(VAlign_Fill)
		.BorderImage(FEditorStyle::GetBrush("NoBorder"));
	
	BuildContentWidget();

	return DisplayedWidget.ToSharedRef();
}


UObject* UPropertyViewBase::GetObject() const
{
	return Object.Get();
}


void UPropertyViewBase::SetObject(UObject* InObject)
{
	if (Object.Get() != InObject)
	{
		Object = InObject;
		OnObjectChanged();
	}
}


void UPropertyViewBase::OnPropertyChangedBroadcast(FName PropertyName)
{
	OnPropertyChanged.Broadcast(PropertyName);
}


<<<<<<< HEAD
void UPropertyViewBase::InternalOnAssetLoaded(UObject* AssetLoaded)
{
	if (SoftObjectPath.GetAssetPathName() == FSoftObjectPath(AssetLoaded).GetAssetPathName())
	{
		BuildContentWidget();
	}
}


void UPropertyViewBase::InternalPostLoadMapWithWorld(UWorld* AssetLoaded)
{
	InternalOnMapChange(0);
}


void UPropertyViewBase::InternalOnMapChange(uint32)
{
	BuildContentWidget();
}


=======
>>>>>>> 6bbb88c8
void UPropertyViewBase::PostLoad()
{
	Super::PostLoad();

<<<<<<< HEAD
	if (!LazyObject.IsValid() && SoftObjectPath.IsAsset() && bAutoLoadAsset && !HasAnyFlags(RF_BeginDestroyed))
	{
		LazyObject = SoftObjectPath.TryLoad();
=======
	if (Object.IsNull() && !SoftObjectPath_DEPRECATED.IsNull())
	{
		Object = SoftObjectPath_DEPRECATED;
	}

	if(!Object.IsValid() && Object.ToSoftObjectPath().IsAsset() && bAutoLoadAsset && !HasAnyFlags(RF_BeginDestroyed))
	{
		Object.LoadSynchronous();
>>>>>>> 6bbb88c8
		BuildContentWidget();
	}
}


void UPropertyViewBase::PostEditChangeProperty(FPropertyChangedEvent& PropertyChangedEvent)
{
	if (PropertyChangedEvent.GetPropertyName() == GET_MEMBER_NAME_CHECKED(UPropertyViewBase, Object))
	{
		OnObjectChanged();
	}

	Super::PostEditChangeProperty(PropertyChangedEvent);
}


const FText UPropertyViewBase::GetPaletteCategory()
{
	return LOCTEXT("Editor", "Editor");
}

/////////////////////////////////////////////////////

#undef LOCTEXT_NAMESPACE<|MERGE_RESOLUTION|>--- conflicted
+++ resolved
@@ -58,39 +58,10 @@
 }
 
 
-<<<<<<< HEAD
-void UPropertyViewBase::InternalOnAssetLoaded(UObject* AssetLoaded)
-{
-	if (SoftObjectPath.GetAssetPathName() == FSoftObjectPath(AssetLoaded).GetAssetPathName())
-	{
-		BuildContentWidget();
-	}
-}
-
-
-void UPropertyViewBase::InternalPostLoadMapWithWorld(UWorld* AssetLoaded)
-{
-	InternalOnMapChange(0);
-}
-
-
-void UPropertyViewBase::InternalOnMapChange(uint32)
-{
-	BuildContentWidget();
-}
-
-
-=======
->>>>>>> 6bbb88c8
 void UPropertyViewBase::PostLoad()
 {
 	Super::PostLoad();
 
-<<<<<<< HEAD
-	if (!LazyObject.IsValid() && SoftObjectPath.IsAsset() && bAutoLoadAsset && !HasAnyFlags(RF_BeginDestroyed))
-	{
-		LazyObject = SoftObjectPath.TryLoad();
-=======
 	if (Object.IsNull() && !SoftObjectPath_DEPRECATED.IsNull())
 	{
 		Object = SoftObjectPath_DEPRECATED;
@@ -99,7 +70,6 @@
 	if(!Object.IsValid() && Object.ToSoftObjectPath().IsAsset() && bAutoLoadAsset && !HasAnyFlags(RF_BeginDestroyed))
 	{
 		Object.LoadSynchronous();
->>>>>>> 6bbb88c8
 		BuildContentWidget();
 	}
 }
